// Copyright 1998-2016 Epic Games, Inc. All Rights Reserved.

#pragma once

#if WITH_CEF3

#include "IWebBrowserWindow.h"
#include "WebBrowserHandler.h"
#include "WebJSScripting.h"
#include "SlateCore.h"
#include "SlateBasics.h"
#include "CoreUObject.h"

#if PLATFORM_WINDOWS
	#include "AllowWindowsPlatformTypes.h"
#endif

#pragma push_macro("OVERRIDE")
#undef OVERRIDE // cef headers provide their own OVERRIDE macro
#include "include/internal/cef_ptr.h"
#include "include/cef_render_handler.h"
#include "include/cef_jsdialog_handler.h"
#pragma pop_macro("OVERRIDE")

#if PLATFORM_WINDOWS
	#include "HideWindowsPlatformTypes.h"
#endif

class FWebBrowserViewport;

/**
 * Helper for containing items required for CEF browser window creation.
 */
struct FWebBrowserWindowInfo
{
	FWebBrowserWindowInfo(CefRefPtr<CefBrowser> InBrowser, CefRefPtr<FWebBrowserHandler> InHandler) 
		: Browser(InBrowser)
		, Handler(InHandler)
	{}
	CefRefPtr<CefBrowser> Browser;
	CefRefPtr<FWebBrowserHandler> Handler;
};

/**
 * Implementation of interface for dealing with a Web Browser window.
 */
class FWebBrowserWindow
	: public IWebBrowserWindow
	, public TSharedFromThis<FWebBrowserWindow>
{
	// Allow the Handler to access functions only it needs
	friend class FWebBrowserHandler;

	// The WebBrowserSingleton should be the only one creating instances of this class
	friend class FWebBrowserSingleton;

private:
	/**
	 * Creates and initializes a new instance.
	 * 
	 * @param InBrowser The CefBrowser object representing this browser window.
	 * @param InUrl The Initial URL that will be loaded.
	 * @param InContentsToLoad Optional string to load as a web page.
	 * @param InShowErrorMessage Whether to show an error message in case of loading errors.
	 */
	FWebBrowserWindow(CefRefPtr<CefBrowser> InBrowser, FString InUrl, TOptional<FString> InContentsToLoad, bool ShowErrorMessage, bool bThumbMouseButtonNavigation, bool bUseTransparency);

public:
	/** Virtual Destructor. */
	virtual ~FWebBrowserWindow();

	bool IsShowingErrorMessages() { return ShowErrorMessage; }
	bool IsThumbMouseButtonNavigationEnabled() { return bThumbMouseButtonNavigation; }
	bool UseTransparency() { return bUseTransparency; }

public:

	// IWebBrowserWindow Interface

	virtual void LoadURL(FString NewURL) override;
	virtual void LoadString(FString Contents, FString DummyURL) override;
<<<<<<< HEAD
	virtual void SetViewportSize(FIntPoint WindowSize) override;
	virtual TSharedRef<SWidget> CreateWidget(TAttribute<FVector2D> ViewportSize) override;
=======
	virtual void SetViewportSize(FIntPoint WindowSize, FIntPoint WindowPos) override;
>>>>>>> 73f66985
	virtual FSlateShaderResource* GetTexture(bool bIsPopup = false) override;
	virtual bool IsValid() const override;
	virtual bool IsInitialized() const override;
	virtual bool IsClosing() const override;
	virtual EWebBrowserDocumentState GetDocumentLoadingState() const override;
	virtual FString GetTitle() const override;
	virtual FString GetUrl() const override;
	virtual void GetSource(TFunction<void (const FString&)> Callback) const override;
	virtual bool OnKeyDown(const FKeyEvent& InKeyEvent) override;
	virtual bool OnKeyUp(const FKeyEvent& InKeyEvent) override;
	virtual bool OnKeyChar(const FCharacterEvent& InCharacterEvent) override;
	virtual FReply OnMouseButtonDown(const FGeometry& MyGeometry, const FPointerEvent& MouseEvent, bool bIsPopup) override;
	virtual FReply OnMouseButtonUp(const FGeometry& MyGeometry, const FPointerEvent& MouseEvent, bool bIsPopup) override;
	virtual FReply OnMouseButtonDoubleClick(const FGeometry& MyGeometry, const FPointerEvent& MouseEvent, bool bIsPopup) override;
	virtual FReply OnMouseMove(const FGeometry& MyGeometry, const FPointerEvent& MouseEvent, bool bIsPopup) override;
	virtual FReply OnMouseWheel(const FGeometry& MyGeometry, const FPointerEvent& MouseEvent, bool bIsPopup) override;
	virtual void OnFocus(bool SetFocus, bool bIsPopup) override;
	virtual void OnCaptureLost() override;
	virtual bool CanGoBack() const override;
	virtual void GoBack() override;
	virtual bool CanGoForward() const override;
	virtual void GoForward() override;
	virtual bool IsLoading() const override;
	virtual void Reload() override;
	virtual void StopLoad() override;
	virtual void ExecuteJavascript(const FString& Script) override;
	virtual void CloseBrowser(bool bForce) override;
	virtual void BindUObject(const FString& Name, UObject* Object, bool bIsPermanent = true) override;
	virtual void UnbindUObject(const FString& Name, UObject* Object = nullptr, bool bIsPermanent = true) override;
	virtual int GetLoadError() override;
	virtual void SetIsDisabled(bool bValue) override;

	DECLARE_DERIVED_EVENT(FWebBrowserWindow, IWebBrowserWindow::FOnDocumentStateChanged, FOnDocumentStateChanged);
	virtual FOnDocumentStateChanged& OnDocumentStateChanged() override
	{
		return DocumentStateChangedEvent;
	}

	DECLARE_DERIVED_EVENT(FWebBrowserWindow, IWebBrowserWindow::FOnTitleChanged, FOnTitleChanged);
	virtual FOnTitleChanged& OnTitleChanged() override
	{
		return TitleChangedEvent;
	}

	DECLARE_DERIVED_EVENT(FWebBrowserWindow, IWebBrowserWindow::FOnUrlChanged, FOnUrlChanged);
	virtual FOnUrlChanged& OnUrlChanged() override
	{
		return UrlChangedEvent;
	}

	DECLARE_DERIVED_EVENT(FWebBrowserWindow, IWebBrowserWindow::FOnNeedsRedraw, FOnNeedsRedraw);
	virtual FOnNeedsRedraw& OnNeedsRedraw() override
	{
		return NeedsRedrawEvent;
	}
	
	virtual FOnBeforeBrowse& OnBeforeBrowse() override
	{
		return BeforeBrowseDelegate;
	}
	
	virtual FOnLoadUrl& OnLoadUrl() override
	{
		return LoadUrlDelegate;
	}

	virtual FOnCreateWindow& OnCreateWindow() override
	{
		return CreateWindowDelegate;
	}

	virtual FOnCloseWindow& OnCloseWindow() override
	{
		return CloseWindowDelegate;
	}

	virtual FCursorReply OnCursorQuery( const FGeometry& MyGeometry, const FPointerEvent& CursorEvent ) override
	{
		return Cursor == EMouseCursor::Default ? FCursorReply::Unhandled() : FCursorReply::Cursor(Cursor);
	}

	virtual FOnBeforePopupDelegate& OnBeforePopup() override
	{
		return BeforePopupDelegate;
	}

	DECLARE_DERIVED_EVENT(FWebBrowserWindow, IWebBrowserWindow::FOnShowPopup, FOnShowPopup);
	virtual FOnShowPopup& OnShowPopup() override
	{
		return ShowPopupEvent;
	}

	DECLARE_DERIVED_EVENT(FWebBrowserWindow, IWebBrowserWindow::FOnDismissPopup, FOnDismissPopup);
	virtual FOnDismissPopup& OnDismissPopup() override
	{
		return DismissPopupEvent;
	}

	virtual FOnShowDialog& OnShowDialog() override
	{
		return ShowDialogDelegate;
	}

	virtual FOnDismissAllDialogs& OnDismissAllDialogs() override
	{
		return DismissAllDialogsDelegate;
	}

private:

	/**
	 * Used to obtain the internal CEF browser.
	 *
	 * @return The bound CEF browser.
	 */
	CefRefPtr<CefBrowser> GetCefBrowser();

	/**
	 * Sets the Title of this window.
	 * 
	 * @param InTitle The new title of this window.
	 */
	void SetTitle(const CefString& InTitle);

	/**
	 * Sets the url of this window.
	 * 
	 * @param InUrl The new url of this window.
	 */
	void SetUrl(const CefString& InUrl);

	/**
	 * Sets the tool tip for this window.
	 * 
	 * @param InToolTip The text to show in the ToolTip. Empty string for no tool tip.
	 */
	void SetToolTip(const CefString& InToolTip);

	/**
	 * Get the current proportions of this window.
	 *
	 * @param Rect Reference to CefRect to store sizes.
	 * @return Whether Rect was set up correctly.
	 */
	bool GetViewRect(CefRect& Rect);

	/** Notifies clients that document loading has failed. */
	void NotifyDocumentError(int ErrorCode);

	/**
	 * Notifies clients that the loading state of the document has changed.
	 *
	 * @param IsLoading Whether the document is loading (false = completed).
	 */
	void NotifyDocumentLoadingStateChange(bool IsLoading);

	/**
	 * Called when there is an update to the rendered web page.
	 *
	 * @param Type Paint type.
	 * @param DirtyRects List of image areas that have been changed.
	 * @param Buffer Pointer to the raw texture data.
	 * @param Width Width of the texture.
	 * @param Height Height of the texture.
	 */
	void OnPaint(CefRenderHandler::PaintElementType Type, const CefRenderHandler::RectList& DirtyRects, const void* Buffer, int Width, int Height);
	
	/**
	 * Called when cursor would change due to web browser interaction.
	 * 
	 * @param Cursor Handle to CEF mouse cursor.
	 */
	void OnCursorChange(CefCursorHandle Cursor, CefRenderHandler::CursorType Type, const CefCursorInfo& CustomCursorInfo);

	/**
	 * Called when a message was received from the renderer process.
	 *
	 * @param Browser The CefBrowser for this window.
	 * @param SourceProcess The process id of the sender of the message. Currently always PID_RENDERER.
	 * @param Message The actual message.
	 * @return true if the message was handled, else false.
	 */
	bool OnProcessMessageReceived(CefRefPtr<CefBrowser> Browser, CefProcessId SourceProcess, CefRefPtr<CefProcessMessage> Message);

	/**
	 * Called before browser navigation.
	 *
	 * @param Browser The CefBrowser for this window.
	 * @param Frame The CefFrame the request came from.
	 * @param Request The CefRequest containing web request info.
	 * @param bIsRedirect true if the navigation was a result of redirection, false otherwise.
	 * @return true if the navigation was handled and no further processing of the navigation request should be disabled, false if the navigation should be handled by the default CEF implementation.
	 */
	bool OnBeforeBrowse(CefRefPtr<CefBrowser> Browser, CefRefPtr<CefFrame> Frame, CefRefPtr<CefRequest> Request, bool bIsRedirect);
	
	/**
	 * Called before loading a resource to allow overriding the content for a request.
	 *
	 * @return string content representing the content to show for the URL or an unset value to fetch the URL normally.
	 */
	TOptional<FString> GetResourceContent( CefRefPtr< CefFrame > Frame, CefRefPtr< CefRequest > Request);

	/** 
	 * Called when browser reports a key event that was not handled by it
	 */
	bool OnUnhandledKeyEvent(const CefKeyEvent& CefEvent);

	/**
	 * Handle showing javascript dialogs
	 */
	bool OnJSDialog(CefJSDialogHandler::JSDialogType DialogType, const CefString& MessageText, const CefString& DefaultPromptText, CefRefPtr<CefJSDialogCallback> Callback, bool& OutSuppressMessage);

	/**
	 * Handle showing unload confirmation dialogs
	 */
	bool OnBeforeUnloadDialog(const CefString& MessageText, bool IsReload, CefRefPtr<CefJSDialogCallback> Callback);

	/**
	 * Notify when any and all pending dialogs should be canceled
	 */
	void OnResetDialogState();

	/**
	 * Called when render process was terminated abnormally.
	 */
	void OnRenderProcessTerminated(CefRequestHandler::TerminationStatus Status);


	/** Specifies if window creation functionality is available. 
	 *
	 * @return true if window creation functionality was provided, false otherwise.  If false, RequestCreateWindow() will always return false.
	 */
	bool SupportsNewWindows();

	/** Called when the browser requests a new UI window
	 *
	 * @param NewBrowserWindow The web browser window to display in the new UI window.
	 * @param BrowserPopupFeatures The popup features and settings for the browser window.
	 * @return true if the UI window was created, false otherwise.
	 */
	bool RequestCreateWindow(const TSharedRef<IWebBrowserWindow>& NewBrowserWindow, const TSharedPtr<IWebBrowserPopupFeatures>& BrowserPopupFeatures);
	
	//bool SupportsCloseWindows();
	//bool RequestCloseWindow(const TSharedRef<IWebBrowserWindow>& BrowserWindow);


	/**
	 * Called once the browser begins closing procedures.
	 */
	void OnBrowserClosing();
	
	/**
	 * Called once the browser is closed.
	 */
	void OnBrowserClosed();

	/**
	 * Called to set the popup menu location. Note that CEF also passes a size to this method, 
	 * which is ignored as the correct size is usually not known until inside OnPaint.
	 *
 	 * @param PopupSize The location of the popup widget.
	 */
	void SetPopupMenuPosition(CefRect PopupSize);

	/**
	 * Called to request that the popup widget is shown or hidden.
	 *
 	 * @param bShow true for showing the popup, false for hiding it.
	 */
	void ShowPopupMenu(bool bShow);

public:

	// Trigger an OnBeforePopup event chain
	bool OnCefBeforePopup(const CefString& Target_Url, const CefString& Target_Frame_Name);

	/**
	 * Gets the Cef Keyboard Modifiers based on a Key Event.
	 * 
	 * @param KeyEvent The Key event.
	 * @return Bits representing keyboard modifiers.
	 */
	static int32 GetCefKeyboardModifiers(const FKeyEvent& KeyEvent);

	/**
	 * Gets the Cef Mouse Modifiers based on a Mouse Event.
	 * 
	 * @param InMouseEvent The Mouse event.
	 * @return Bits representing mouse modifiers.
	 */
	static int32 GetCefMouseModifiers(const FPointerEvent& InMouseEvent);

	/**
	 * Gets the Cef Input Modifiers based on an Input Event.
	 * 
	 * @param InputEvent The Input event.
	 * @return Bits representing input modifiers.
	 */
	static int32 GetCefInputModifiers(const FInputEvent& InputEvent);

public:

	/**
	 * Called from the WebBrowserSingleton tick event. Should test wether the widget got a tick from Slate last frame and set the state to hidden if not.
	 */
	void CheckTickActivity();

	/**
	 * Called on every browser window when CEF launches a new render process.
	 * Used to ensure global JS objects are registered as soon as possible.
	 */
	CefRefPtr<CefDictionaryValue> GetProcessInfo();

private:
	/** Helper that calls WasHidden on the CEF host object when the value changes */
	void SetIsHidden(bool bValue);

	/** Used by the key down and up handlers to convert Slate key events to the CEF equivalent. */
	void PopulateCefKeyEvent(const FKeyEvent& InKeyEvent, CefKeyEvent& OutKeyEvent);

	/** Used to convert a FPointerEvent to a CefMouseEvent */
	CefMouseEvent GetCefMouseEvent(const FGeometry& MyGeometry, const FPointerEvent& MouseEvent, bool bIsPopup);

private:

	/** Viewport interface for rendering the web page. */
	TSharedPtr<FWebBrowserViewport> BrowserViewport;
	/** The actual viewport widget. Required to update its tool tip property. */
	TSharedPtr<SViewport> ViewportWidget;

	/** Current state of the document being loaded. */
	EWebBrowserDocumentState DocumentState;

	/** Interface to the texture we are rendering to. */
	FSlateUpdatableTexture* UpdatableTextures[2];

	/** Pointer to the CEF Browser for this window. */
	CefRefPtr<CefBrowser> InternalCefBrowser;

	/** Current title of this window. */
	FString Title;

	/** Current Url of this window. */
	FString CurrentUrl;

	/** Current tool tip. */
	FString ToolTipText;

	/** Current size of this window. */
	FIntPoint ViewportSize;

	/** Whether this window is closing. */
	bool bIsClosing;

	/** Whether this window has been painted at least once. */
	bool bIsInitialized;

	/** Optional text to load as a web page. */
	TOptional<FString> ContentsToLoad;

	/** Delegate for broadcasting load state changes. */
	FOnDocumentStateChanged DocumentStateChangedEvent;

	/** Whether to show an error message in case of loading errors. */
	bool ShowErrorMessage;

	/** Whether to allow forward and back navigation via the mouse thumb buttons. */
	bool bThumbMouseButtonNavigation;

	/** Whether transparency is enabled. */
	bool bUseTransparency;

	/** Delegate for broadcasting title changes. */
	FOnTitleChanged TitleChangedEvent;

	/** Delegate for broadcasting address changes. */
	FOnUrlChanged UrlChangedEvent;

	/** Delegate for notifying that the window needs refreshing. */
	FOnNeedsRedraw NeedsRedrawEvent;

	/** Delegate that is executed prior to browser navigation. */
	FOnBeforeBrowse BeforeBrowseDelegate;

	/** Delegate for overriding Url contents. */
	FOnLoadUrl LoadUrlDelegate;

	/** Delegate for notifying that a popup window is attempting to open. */
	FOnBeforePopupDelegate BeforePopupDelegate;
	
	/** Delegate for handling requests to create new windows. */
	FOnCreateWindow CreateWindowDelegate;

	/** Delegate for handling requests to close new windows that were created. */
	FOnCloseWindow CloseWindowDelegate;

	/** Delegate for handling requests to show the popup menu. */
	FOnShowPopup ShowPopupEvent;

	/** Delegate for handling requests to dismiss the current popup menu. */
	FOnDismissPopup DismissPopupEvent;

	/** Delegate for showing dialogs. */
	FOnShowDialog ShowDialogDelegate;

	/** Delegate for dismissing all dialogs. */
	FOnDismissAllDialogs DismissAllDialogsDelegate;

	/** Tracks the current mouse cursor */
	EMouseCursor::Type Cursor;

	/** Tracks wether the widget is currently disabled or not*/
	bool bIsDisabled;

	/** Tracks wether the widget is currently hidden or not*/
	bool bIsHidden;

	/** Used to detect when the widget is hidden*/
	bool bTickedLastFrame;

	/** Used for unhandled key events forwarding*/
	TOptional<FKeyEvent> PreviousKeyDownEvent;
	TOptional<FKeyEvent> PreviousKeyUpEvent;
	TOptional<FCharacterEvent> PreviousCharacterEvent;
	bool bIgnoreKeyDownEvent;
	bool bIgnoreKeyUpEvent;
	bool bIgnoreCharacterEvent;

	/** Used to ignore any popup menus when forwarding focus gained/lost events*/
	bool bMainHasFocus;
	bool bPopupHasFocus;

	FIntPoint PopupPosition;
	bool bShowPopupRequested;

	/** This is set to true when reloading after render process crash. */
	bool bRecoverFromRenderProcessCrash;

	int ErrorCode;

	/** Handling of passing and marshalling messages for JS integration is delegated to a helper class*/
	TSharedPtr<FWebJSScripting> Scripting;
};

#endif<|MERGE_RESOLUTION|>--- conflicted
+++ resolved
@@ -25,8 +25,6 @@
 #if PLATFORM_WINDOWS
 	#include "HideWindowsPlatformTypes.h"
 #endif
-
-class FWebBrowserViewport;
 
 /**
  * Helper for containing items required for CEF browser window creation.
@@ -79,12 +77,7 @@
 
 	virtual void LoadURL(FString NewURL) override;
 	virtual void LoadString(FString Contents, FString DummyURL) override;
-<<<<<<< HEAD
-	virtual void SetViewportSize(FIntPoint WindowSize) override;
-	virtual TSharedRef<SWidget> CreateWidget(TAttribute<FVector2D> ViewportSize) override;
-=======
 	virtual void SetViewportSize(FIntPoint WindowSize, FIntPoint WindowPos) override;
->>>>>>> 73f66985
 	virtual FSlateShaderResource* GetTexture(bool bIsPopup = false) override;
 	virtual bool IsValid() const override;
 	virtual bool IsInitialized() const override;
@@ -135,6 +128,12 @@
 		return UrlChangedEvent;
 	}
 
+	DECLARE_DERIVED_EVENT(FWebBrowserWindow, IWebBrowserWindow::FOnToolTip, FOnToolTip);
+	virtual FOnToolTip& OnToolTip() override
+	{
+		return ToolTipEvent;
+	}
+
 	DECLARE_DERIVED_EVENT(FWebBrowserWindow, IWebBrowserWindow::FOnNeedsRedraw, FOnNeedsRedraw);
 	virtual FOnNeedsRedraw& OnNeedsRedraw() override
 	{
@@ -410,11 +409,6 @@
 
 private:
 
-	/** Viewport interface for rendering the web page. */
-	TSharedPtr<FWebBrowserViewport> BrowserViewport;
-	/** The actual viewport widget. Required to update its tool tip property. */
-	TSharedPtr<SViewport> ViewportWidget;
-
 	/** Current state of the document being loaded. */
 	EWebBrowserDocumentState DocumentState;
 
@@ -462,6 +456,9 @@
 
 	/** Delegate for broadcasting address changes. */
 	FOnUrlChanged UrlChangedEvent;
+
+	/** Delegate for showing or hiding tool tips. */
+	FOnToolTip ToolTipEvent;
 
 	/** Delegate for notifying that the window needs refreshing. */
 	FOnNeedsRedraw NeedsRedrawEvent;
