--- conflicted
+++ resolved
@@ -151,10 +151,7 @@
 		Settings.ContentsToLoad = MoveTemp(ContentsToLoad);
 		Settings.bShowErrorMessage = ShowErrorMessage;
 		Settings.BackgroundColor = BackgroundColor;
-<<<<<<< HEAD
-=======
 		Settings.bInterceptLoadRequests = bInterceptLoadRequests;
->>>>>>> d731a049
 
 		return IWebBrowserModule::Get().GetSingleton()->CreateBrowserWindow(Settings);
 	}
@@ -231,10 +228,6 @@
 #endif // PLATFORM_MAC || PLATFORM_LINUX
 #endif // WITH_CEF3
 
-<<<<<<< HEAD
-
-=======
->>>>>>> d731a049
 FWebBrowserSingleton::FWebBrowserSingleton(const FWebBrowserInitSettings& WebBrowserInitSettings)
 #if WITH_CEF3
 	: WebBrowserWindowFactory(MakeShareable(new FWebBrowserWindowFactory()))
@@ -253,13 +246,9 @@
 #if WITH_CEF3
 	
 	// Only enable CEF if we have CEF3, we are not running a commandlet without rendering (e.g. cooking assets) and it has not been explicitly disabled
-<<<<<<< HEAD
-	bAllowCEF = (!IsRunningCommandlet() || (IsAllowCommandletRendering() && FParse::Param(FCommandLine::Get(), TEXT("AllowCommandletCEF")))) && !FParse::Param(FCommandLine::Get(), TEXT("nocef"));
-=======
 	// Disallow CEF if we never plan on rendering, ie, with CanEverRender. This includes servers
 	bAllowCEF = (!IsRunningCommandlet() || (IsAllowCommandletRendering() && FParse::Param(FCommandLine::Get(), TEXT("AllowCommandletCEF")))) &&
 				FApp::CanEverRender() && !FParse::Param(FCommandLine::Get(), TEXT("nocef"));
->>>>>>> d731a049
 	if (bAllowCEF)
 	{
 		// The FWebBrowserSingleton must be initialized on the game thread
