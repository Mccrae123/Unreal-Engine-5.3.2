// Copyright 1998-2018 Epic Games, Inc. All Rights Reserved.

#include "IOSPlatformWebBrowser.h"

#if PLATFORM_IOS
#include "IOS/IOSView.h"
#include "IOS/IOSAppDelegate.h"
#include "Widgets/SLeafWidget.h"
#include "MobileJS/MobileJSScripting.h"
#include "PlatformHttp.h"

#import <UIKit/UIKit.h>
#import <MetalKit/MetalKit.h>
#include <OpenGLES/ES2/glext.h>
#include "ExternalTexture.h"
#include "WebBrowserModule.h"
#include "IWebBrowserSingleton.h"


class SIOSWebBrowserWidget : public SLeafWidget
{
	SLATE_BEGIN_ARGS(SIOSWebBrowserWidget)
		: _InitialURL("about:blank")
		, _UseTransparency(false)
	{ }

	SLATE_ARGUMENT(FString, InitialURL);
	SLATE_ARGUMENT(bool, UseTransparency);
	SLATE_ARGUMENT(TSharedPtr<FWebBrowserWindow>, WebBrowserWindow);

	SLATE_END_ARGS()

		SIOSWebBrowserWidget()
		: WebViewWrapper(nil)
	{}

	void Construct(const FArguments& Args)
	{
		bool bSupportsMetalMRT = false;
		GConfig->GetBool(TEXT("/Script/IOSRuntimeSettings.IOSRuntimeSettings"), TEXT("bSupportsMetalMRT"), bSupportsMetalMRT, GEngineIni);

		bool bSupportsMetal = false;
		GConfig->GetBool(TEXT("/Script/IOSRuntimeSettings.IOSRuntimeSettings"), TEXT("bSupportsMetal"), bSupportsMetal, GEngineIni);

		WebViewWrapper = [IOSWebViewWrapper alloc];
		[WebViewWrapper create : TSharedPtr<SIOSWebBrowserWidget>(this) useTransparency : Args._UseTransparency supportsMetal : bSupportsMetal supportsMetalMRT : bSupportsMetalMRT];

		WebBrowserWindowPtr = Args._WebBrowserWindow;
		IsIOS3DBrowser = false;

#if !PLATFORM_TVOS
		TextureSamplePool = new FWebBrowserTextureSamplePool();
		WebBrowserTextureSamplesQueue = MakeShared<FWebBrowserTextureSampleQueue, ESPMode::ThreadSafe>();
		WebBrowserTexture = nullptr;
		WebBrowserMaterial = nullptr;
		WebBrowserBrush = nullptr;

		// create external texture
		WebBrowserTexture = NewObject<UWebBrowserTexture>((UObject*)GetTransientPackage(), NAME_None, RF_Transient | RF_Public);

		if (WebBrowserTexture != nullptr)
		{
			WebBrowserTexture->UpdateResource();
			WebBrowserTexture->AddToRoot();
		}

		// create wrapper material
		IWebBrowserSingleton* WebBrowserSingleton = IWebBrowserModule::Get().GetSingleton();

		UMaterialInterface* DefaultWBMaterial = Args._UseTransparency ? WebBrowserSingleton->GetDefaultTranslucentMaterial() : WebBrowserSingleton->GetDefaultMaterial();
		if (WebBrowserSingleton && DefaultWBMaterial)
		{
			// create wrapper material
			WebBrowserMaterial = UMaterialInstanceDynamic::Create(DefaultWBMaterial, nullptr);

			if (WebBrowserMaterial)
			{
				WebBrowserMaterial->SetTextureParameterValue("SlateUI", WebBrowserTexture);
				WebBrowserMaterial->AddToRoot();

				// create Slate brush
				WebBrowserBrush = MakeShareable(new FSlateBrush());
				{
					WebBrowserBrush->SetResourceObject(WebBrowserMaterial);
				}
			}
		}
#endif
		LoadURL(Args._InitialURL);
	}


	void Tick(const FGeometry& AllottedGeometry, const double InCurrentTime, const float InDeltaTime)
	{
		if (WebViewWrapper != nil)
		{
			if (WebBrowserWindowPtr.IsValid())
			{
				WebBrowserWindowPtr.Pin()->SetTickLastFrame();
				if (WebBrowserWindowPtr.Pin()->GetParentWindow().IsValid())
				{
					bool ShouldSet3DBrowser = WebBrowserWindowPtr.Pin()->GetParentWindow().Get()->IsVirtualWindow();
					if (IsIOS3DBrowser != ShouldSet3DBrowser)
					{
						IsIOS3DBrowser = ShouldSet3DBrowser;
						[WebViewWrapper set3D : IsIOS3DBrowser];
					}
				}
			}

			UIView* View = [IOSAppDelegate GetDelegate].IOSView;
			CGFloat contentScaleFactor = View.contentScaleFactor;
			FVector2D Position = AllottedGeometry.GetAccumulatedRenderTransform().GetTranslation() / contentScaleFactor;
			FVector2D Size = TransformVector(AllottedGeometry.GetAccumulatedRenderTransform(), AllottedGeometry.GetLocalSize()) / contentScaleFactor;
			CGRect NewFrame;
			NewFrame.origin.x = FMath::RoundToInt(Position.X);
			NewFrame.origin.y = FMath::RoundToInt(Position.Y);
			NewFrame.size.width = FMath::RoundToInt(Size.X);
			NewFrame.size.height = FMath::RoundToInt(Size.Y);

			[WebViewWrapper updateframe : NewFrame];

#if !PLATFORM_TVOS
			if (IsIOS3DBrowser)
			{
				if (WebBrowserTexture)
				{
					TSharedPtr<FWebBrowserTextureSample, ESPMode::ThreadSafe> WebBrowserTextureSample;
					WebBrowserTextureSamplesQueue->Peek(WebBrowserTextureSample);

					WebBrowserTexture->TickResource(WebBrowserTextureSample);
				}

				if (WebBrowserTexture != nullptr)
				{
					struct FWriteWebBrowserParams
					{
						IOSWebViewWrapper* NativeWebBrowserPtr;
						FGuid PlayerGuid;
						FIntPoint Size;
					};

					FIntPoint viewportSize = WebBrowserWindowPtr.Pin()->GetViewportSize();

					FWriteWebBrowserParams WriteWebBrowserParams = { WebViewWrapper, WebBrowserTexture->GetExternalTextureGuid(), viewportSize };

					ENQUEUE_UNIQUE_RENDER_COMMAND_ONEPARAMETER(WriteWebBrowser, FWriteWebBrowserParams, Params, WriteWebBrowserParams,
					{
						IOSWebViewWrapper* NativeWebBrowser = Params.NativeWebBrowserPtr;

					if (NativeWebBrowser == nil)
					{
						return;
					}

					FTextureRHIRef VideoTexture = [NativeWebBrowser GetVideoTexture];
					if (VideoTexture == nullptr)
					{
						FRHIResourceCreateInfo CreateInfo;
						FRHICommandListImmediate& RHICmdList = FRHICommandListExecutor::GetImmediateCommandList();
						FIntPoint Size = Params.Size;
						VideoTexture = RHICmdList.CreateTextureExternal2D(Size.X, Size.Y, PF_R8G8B8A8, 1, 1, 0, CreateInfo);
						[NativeWebBrowser SetVideoTexture : VideoTexture];
						//UE_LOG(LogIOS, Log, TEXT("NativeWebBrowser SetVideoTexture:VideoTexture!"));

						if (VideoTexture == nullptr)
						{
							UE_LOG(LogIOS, Warning, TEXT("CreateTextureExternal2D failed!"));
							return;
						}

						[NativeWebBrowser SetVideoTextureValid : false];

					}

					if ([NativeWebBrowser UpdateVideoFrame : VideoTexture->GetNativeResource()])
					{
						// if region changed, need to reregister UV scale/offset
						//UE_LOG(LogIOS, Log, TEXT("UpdateVideoFrame RT: %s"), *Params.PlayerGuid.ToString());
					}

					if (![NativeWebBrowser IsVideoTextureValid])
					{
						FSamplerStateInitializerRHI SamplerStateInitializer(SF_Bilinear, AM_Clamp, AM_Clamp, AM_Clamp);
						FSamplerStateRHIRef SamplerStateRHI = RHICreateSamplerState(SamplerStateInitializer);
						FExternalTextureRegistry::Get().RegisterExternalTexture(Params.PlayerGuid, VideoTexture, SamplerStateRHI);
						//UE_LOG(LogIOS, Log, TEXT("Fetch RT: Register Guid: %s"), *Params.PlayerGuid.ToString());

						[NativeWebBrowser SetVideoTextureValid : true];
					}
					});
				}
			}
#endif
		}

	}

	int32 OnPaint(const FPaintArgs& Args, const FGeometry& AllottedGeometry, const FSlateRect& MyCullingRect, FSlateWindowElementList& OutDrawElements, int32 LayerId, const FWidgetStyle& InWidgetStyle, bool bParentEnabled) const
	{
#if !PLATFORM_TVOS
		bool bIsVisible = !WebBrowserWindowPtr.IsValid() || WebBrowserWindowPtr.Pin()->IsVisible();
		
		if (bIsVisible && IsIOS3DBrowser && WebBrowserBrush.IsValid())
		{
			FSlateDrawElement::MakeBox(OutDrawElements, LayerId, AllottedGeometry.ToPaintGeometry(), WebBrowserBrush.Get(), ESlateDrawEffect::None);
		}
#endif
		return LayerId;
	}

	virtual FVector2D ComputeDesiredSize(float) const override
	{
		return FVector2D(640, 480);
	}

	void LoadURL(const FString& InNewURL)
	{
		if (WebViewWrapper != nil)
		{
			[WebViewWrapper loadurl : [NSURL URLWithString : [NSString stringWithUTF8String : TCHAR_TO_UTF8(*InNewURL)]]];
		}
	}

	void LoadString(const FString& InContents, const FString& InDummyURL)
	{
		if (WebViewWrapper != nil)
		{
			[WebViewWrapper loadstring : [NSString stringWithUTF8String : TCHAR_TO_UTF8(*InContents)] dummyurl : [NSURL URLWithString : [NSString stringWithUTF8String : TCHAR_TO_UTF8(*InDummyURL)]]];
		}
	}
	
	void StopLoad()
	{
		if (WebViewWrapper != nil)
		{
			[WebViewWrapper stopLoading];
		}
	}

	void Reload()
	{
		if (WebViewWrapper != nil)
		{
			[WebViewWrapper reload];
		}
	}

	void Close()
	{
		if (WebViewWrapper != nil)
		{
			[WebViewWrapper close];
			WebViewWrapper = nil;
		}
		WebBrowserWindowPtr.Reset();
	}

	void GoBack()
	{
		if (WebViewWrapper != nil)
		{
			[WebViewWrapper goBack];
		}
	}

	void GoForward()
	{
		if (WebViewWrapper != nil)
		{
			[WebViewWrapper goForward];
		}
	}


	bool CanGoBack()
	{
		if (WebViewWrapper != nil)
		{
			return [WebViewWrapper canGoBack];
		}
		return false;
	}

	bool CanGoForward()
	{
		if (WebViewWrapper != nil)
		{
			return [WebViewWrapper canGoForward];
		}
		return false;
	}

	void SetWebBrowserVisibility(bool InIsVisible)
	{
		if (WebViewWrapper != nil)
		{
			UE_LOG(LogIOS, Warning, TEXT("SetWebBrowserVisibility %d!"), InIsVisible);

			[WebViewWrapper setVisibility : InIsVisible];
		}
	}

	bool HandleShouldOverrideUrlLoading(const FString& Url)
	{
		bool Retval = false;
		if (WebBrowserWindowPtr.IsValid())
		{
			TSharedPtr<FWebBrowserWindow> BrowserWindow = WebBrowserWindowPtr.Pin();
			if (BrowserWindow.IsValid())
			{
				if (BrowserWindow->OnBeforeBrowse().IsBound())
				{
					FWebNavigationRequest RequestDetails;
					RequestDetails.bIsRedirect = false;
					RequestDetails.bIsMainFrame = true; // shouldOverrideUrlLoading is only called on the main frame

					Retval = BrowserWindow->OnBeforeBrowse().Execute(Url, RequestDetails);
					BrowserWindow->SetTitle("");
				}
			}
		}
		return Retval;
	}

	void HandleReceivedTitle(const FString& Title)
	{
		if (WebBrowserWindowPtr.IsValid())
		{
			TSharedPtr<FWebBrowserWindow> BrowserWindow = WebBrowserWindowPtr.Pin();
			if (BrowserWindow.IsValid() && !BrowserWindow->GetTitle().Equals(Title))
			{
				BrowserWindow->SetTitle(Title);
			}
		}
	}

	void ProcessScriptMessage(const FString& Message)
	{
		if (WebBrowserWindowPtr.IsValid())
		{
			TSharedPtr<FWebBrowserWindow> BrowserWindow = WebBrowserWindowPtr.Pin();
			if (BrowserWindow.IsValid())
			{
				TArray<FString> Params;
				Message.ParseIntoArray(Params, TEXT("/"), false);
				if (Params.Num() > 0)
				{
					for (int I = 0; I < Params.Num(); I++)
					{
						Params[I] = FPlatformHttp::UrlDecode(Params[I]);
					}

					FString Command = Params[0];
					Params.RemoveAt(0, 1);
					BrowserWindow->OnJsMessageReceived(Command, Params, "");
				}
				else
				{
					GLog->Logf(ELogVerbosity::Error, TEXT("Invalid message from browser view: %s"), *Message);
				}
			}
		}
	}

	void HandlePageLoad(const FString& InCurrentUrl, bool bIsLoading)
	{
		if (WebBrowserWindowPtr.IsValid())
		{
			TSharedPtr<FWebBrowserWindow> BrowserWindow = WebBrowserWindowPtr.Pin();
			if (BrowserWindow.IsValid())
			{
				BrowserWindow->NotifyDocumentLoadingStateChange(InCurrentUrl, bIsLoading);
			}
		}
	}

	void HandleReceivedError(int ErrorCode, const FString& InCurrentUrl)
	{
		if (WebBrowserWindowPtr.IsValid())
		{
			TSharedPtr<FWebBrowserWindow> BrowserWindow = WebBrowserWindowPtr.Pin();
			if (BrowserWindow.IsValid())
			{
				BrowserWindow->NotifyDocumentError(InCurrentUrl, ErrorCode);
			}
		}
	}

	void ExecuteJavascript(const FString& Script)
	{
		if (WebViewWrapper != nil)
		{
			[WebViewWrapper executejavascript : [NSString stringWithUTF8String : TCHAR_TO_UTF8(*Script)]];
		}
	}


	~SIOSWebBrowserWidget()
	{
		Close();
	}

protected:
	mutable __strong IOSWebViewWrapper* WebViewWrapper;
private:
	TWeakPtr<FWebBrowserWindow> WebBrowserWindowPtr;

	/** Enable 3D appearance */
	bool IsIOS3DBrowser;

#if !PLATFORM_TVOS
	/** The external texture to render the webbrowser output. */
	UWebBrowserTexture* WebBrowserTexture;

	/** The material for the external texture. */
	UMaterialInstanceDynamic* WebBrowserMaterial;

	/** The Slate brush that renders the material. */
	TSharedPtr<FSlateBrush> WebBrowserBrush;

	/** The sample queue. */
	TSharedPtr<FWebBrowserTextureSampleQueue, ESPMode::ThreadSafe> WebBrowserTextureSamplesQueue;

	/** Texture sample object pool. */
	FWebBrowserTextureSamplePool* TextureSamplePool;
#endif
};

@implementation IOSWebViewWrapper

#if !PLATFORM_TVOS
@synthesize WebView;
@synthesize WebViewContainer;
#endif
@synthesize NextURL;
@synthesize NextContent;

-(void)create:(TSharedPtr<SIOSWebBrowserWidget>)InWebBrowserWidget useTransparency : (bool)InUseTransparency
supportsMetal : (bool)InSupportsMetal supportsMetalMRT : (bool)InSupportsMetalMRT;
{
	WebBrowserWidget = InWebBrowserWidget;
	NextURL = nil;
	NextContent = nil;
	VideoTexture = nil;
	bNeedsAddToView = true;
	IsIOS3DBrowser = false;
	bVideoTextureValid = false;
	bSupportsMetal = InSupportsMetal;
	bSupportsMetalMRT = InSupportsMetalMRT;

#if !PLATFORM_TVOS
	dispatch_async(dispatch_get_main_queue(), ^
	{
		WebViewContainer = [[UIView alloc]initWithFrame:CGRectMake(1, 1, 100, 100)];
		[self.WebViewContainer setOpaque : NO];
		[self.WebViewContainer setBackgroundColor : [UIColor clearColor]];

		WKWebViewConfiguration *theConfiguration = [[WKWebViewConfiguration alloc] init];
		NSString* MessageHandlerName = [NSString stringWithFString : FMobileJSScripting::JSMessageHandler];
		[theConfiguration.userContentController addScriptMessageHandler:self name: MessageHandlerName];

<<<<<<< HEAD
		WebView = [[WKWebView alloc]initWithFrame:CGRectMake(1, 1, 100, 100)];
=======
		WebView = [[WKWebView alloc]initWithFrame:CGRectMake(1, 1, 100, 100)  configuration : theConfiguration];
>>>>>>> cf6d231e
		[self.WebViewContainer addSubview : WebView];
		WebView.navigationDelegate = self;
		WebView.UIDelegate = self;

		WebView.scrollView.bounces = NO;

		if (InUseTransparency)
		{
			[self.WebView setOpaque : NO];
			[self.WebView setBackgroundColor : [UIColor clearColor]];
		}
		else
		{
			[self.WebView setOpaque : YES];
		}

<<<<<<< HEAD
		[self setWebViewVisible];
=======
		[self setDefaultVisibility];
>>>>>>> cf6d231e
	});
#endif
}

-(void)close;
{
#if !PLATFORM_TVOS
	WebView.navigationDelegate = nil;
	dispatch_async(dispatch_get_main_queue(), ^
	{
		[self.WebViewContainer removeFromSuperview];
		[self.WebView removeFromSuperview];
		WebView = nil;
		WebViewContainer = nil;
	});
#endif
}

-(void)updateframe:(CGRect)InFrame;
{
	self.DesiredFrame = InFrame;

#if !PLATFORM_TVOS
	dispatch_async(dispatch_get_main_queue(), ^
	{
		if (WebView != nil)
		{
			WebViewContainer.frame = self.DesiredFrame;
			WebView.frame = WebViewContainer.bounds;
			if (bNeedsAddToView)
			{
				bNeedsAddToView = false;
				[[IOSAppDelegate GetDelegate].IOSView addSubview : WebViewContainer];
			}
			else
			{
				if (NextContent != nil)
				{
					// Load web content from string
					[self.WebView loadHTMLString : NextContent baseURL : NextURL];
					NextContent = nil;
					NextURL = nil;
				}
				else
					if (NextURL != nil)
					{
						// Load web content from URL
						NSURLRequest *nsrequest = [NSURLRequest requestWithURL : NextURL];
						[self.WebView loadRequest : nsrequest];
						NextURL = nil;
					}
			}
		}
	});
#endif
}

-(NSString *)UrlDecode:(NSString *)stringToDecode
{
	NSString *result = [stringToDecode stringByReplacingOccurrencesOfString : @"+" withString:@" "];
	result = [result stringByRemovingPercentEncoding];
	return result;
}

#if !PLATFORM_TVOS
-(void)userContentController:(WKUserContentController *)userContentController didReceiveScriptMessage : (WKScriptMessage *)message
{
	if ([message.body isKindOfClass : [NSString class]])
	{
		NSString *Message = message.body;
		if (Message != nil)
		{
			//NSLog(@"Received message %@", Message);
			WebBrowserWidget->ProcessScriptMessage(Message);
		}

	}
}
#endif

-(void)executejavascript:(NSString*)InJavaScript
{
#if !PLATFORM_TVOS
	dispatch_async(dispatch_get_main_queue(), ^
	{
	//	NSLog(@"executejavascript %@", InJavaScript);
		[self.WebView evaluateJavaScript : InJavaScript completionHandler : nil];
	});
#endif
}

-(void)loadurl:(NSURL*)InURL;
{
	dispatch_async(dispatch_get_main_queue(), ^
	{
		self.NextURL = InURL;
	});
}

-(void)loadstring:(NSString*)InString dummyurl : (NSURL*)InURL;
{
	dispatch_async(dispatch_get_main_queue(), ^
	{
		self.NextContent = InString;
	self.NextURL = InURL;
	});
}

-(void)set3D:(bool)InIsIOS3DBrowser;
{
	dispatch_async(dispatch_get_main_queue(), ^
	{
		if (IsIOS3DBrowser != InIsIOS3DBrowser)
		{
			//default is 2D
			IsIOS3DBrowser = InIsIOS3DBrowser;
			[self setDefaultVisibility];
		}
	});
}

-(void)setDefaultVisibility;
{
#if !PLATFORM_TVOS
	dispatch_async(dispatch_get_main_queue(), ^
	{
		if (IsIOS3DBrowser)
		{
			[self.WebViewContainer setHidden : YES];
		}
		else
		{
			[self.WebViewContainer setHidden : NO];
		}
	});
#endif
}

-(void)setVisibility:(bool)InIsVisible;
{
#if !PLATFORM_TVOS
	dispatch_async(dispatch_get_main_queue(), ^
	{
		if (InIsVisible)
		{
			[self setDefaultVisibility];
		}
		else
		{
			[self.WebViewContainer setHidden : YES];
		}
	});
#endif
}

-(void)stopLoading;
{
#if !PLATFORM_TVOS
	dispatch_async(dispatch_get_main_queue(), ^
	{
		[self.WebView stopLoading];
	});
#endif
}

-(void)reload;
{
#if !PLATFORM_TVOS
	dispatch_async(dispatch_get_main_queue(), ^
	{
		[self.WebView reload];
	});
#endif
}

-(void)goBack;
{
#if !PLATFORM_TVOS
	dispatch_async(dispatch_get_main_queue(), ^
	{
		[self.WebView goBack];
	});
#endif
}

-(void)goForward;
{
#if !PLATFORM_TVOS
	dispatch_async(dispatch_get_main_queue(), ^
	{
		[self.WebView goForward];
	});
#endif
}

-(bool)canGoBack;
{
#if PLATFORM_TVOS
	return false;
#else
	return [self.WebView canGoBack];
#endif
}

-(bool)canGoForward;
{
#if PLATFORM_TVOS
	return false;
#else
	return [self.WebView canGoForward];
#endif
}

-(FTextureRHIRef)GetVideoTexture;
{
	return VideoTexture;
}

-(void)SetVideoTexture:(FTextureRHIRef)Texture;
{
	VideoTexture = Texture;
}

-(void)SetVideoTextureValid:(bool)Condition;
{
	bVideoTextureValid = Condition;
}

-(bool)IsVideoTextureValid;
{
	return bVideoTextureValid;
}

-(bool)UpdateVideoFrame:(void*)ptr;
{
#if !PLATFORM_TVOS
	@synchronized(self) // Briefly block render thread
		{
		if (bSupportsMetal)
		{
			id<MTLTexture> ptrToMetalTexture = (id<MTLTexture>)ptr;
			NSUInteger width = [ptrToMetalTexture width];
			NSUInteger height = [ptrToMetalTexture height];

			[self updateWebViewMetalTexture : ptrToMetalTexture];
		}
		else
		{
			GLuint glTexture = (GLuint)*reinterpret_cast<int32*>(ptr);
			glBindTexture(GL_TEXTURE_2D, glTexture);
			[self updateWebViewGLESTexture : glTexture];
		}
		}
#endif
	return true;
}

-(void)updateWebViewGLESTexture:(GLuint)gltexture
{
#if !PLATFORM_TVOS
	// create a suitable CoreGraphics context
	CGColorSpaceRef colourSpace = CGColorSpaceCreateDeviceRGB();
	CGContextRef context =
		CGBitmapContextCreate(&gltexture, WebView.bounds.size.width, WebView.bounds.size.height, 8, 4 * WebView.bounds.size.width, colourSpace, kCGImageAlphaPremultipliedLast | kCGBitmapByteOrder32Big);
	CGColorSpaceRelease(colourSpace);
	// draw the view to the buffer
	[WebView.layer renderInContext : context];
	// upload to OpenGL
	glTexImage2D(GL_TEXTURE_2D, 0, GL_RGBA, WebView.bounds.size.width, WebView.bounds.size.height, 0, GL_RGBA, GL_UNSIGNED_BYTE, &gltexture);
	// clean up
	CGContextRelease(context);
#endif
}

-(void)updateWebViewMetalTexture:(id<MTLTexture>)texture
{
#if !PLATFORM_TVOS
	@autoreleasepool {
		UIGraphicsBeginImageContextWithOptions(WebView.frame.size, NO, 1.0f);
		[WebView drawViewHierarchyInRect : WebView.bounds afterScreenUpdates : NO];
		UIImage *image = UIGraphicsGetImageFromCurrentImageContext();
		UIGraphicsEndImageContext();
		NSUInteger width = [texture width];
		NSUInteger height = [texture height];
		CGColorSpaceRef colorSpace = CGColorSpaceCreateDeviceRGB();
		CGContextRef context = CGBitmapContextCreate(NULL, width, height, 8, 4 * width, colorSpace, (CGBitmapInfo)kCGImageAlphaPremultipliedLast);
		CGContextDrawImage(context, CGRectMake(0, 0, width, height), image.CGImage);
		[texture replaceRegion : MTLRegionMake2D(0, 0, width, height)
			mipmapLevel : 0
			withBytes : CGBitmapContextGetData(context)
			bytesPerRow : 4 * width];
		CGColorSpaceRelease(colorSpace);
		CGContextRelease(context);
		image = nil;
	}
#endif
}

#if !PLATFORM_TVOS
- (void)webView:(WKWebView*)InWebView decidePolicyForNavigationAction : (WKNavigationAction*)InNavigationAction decisionHandler : (void(^)(WKNavigationActionPolicy))InDecisionHandler
{
	NSURLRequest *request = InNavigationAction.request;
	FString UrlStr([[request URL]absoluteString]);

	// Notify on the game thread
	[FIOSAsyncTask CreateTaskWithBlock : ^ bool(void)
	{
		WebBrowserWidget->HandleShouldOverrideUrlLoading(UrlStr);
		return true;
	}];

	InDecisionHandler(WKNavigationActionPolicyAllow);
}

-(void)webView:(WKWebView *)InWebView didCommitNavigation : (WKNavigation *)InNavigation
{
	NSString* CurrentUrl = [self.WebView URL].absoluteString;
	NSString* Title = [self.WebView title];
	
//	NSLog(@"didCommitNavigation: %@", CurrentUrl);
	WebBrowserWidget->HandleReceivedTitle(Title);
	WebBrowserWidget->HandlePageLoad(CurrentUrl, true);
}

-(void)webView:(WKWebView *)InWebView didFinishNavigation : (WKNavigation *)InNavigation
{
	NSString* CurrentUrl = [self.WebView URL].absoluteString;
	NSString* Title = [self.WebView title];
	// NSLog(@"didFinishNavigation: %@", CurrentUrl);
	WebBrowserWidget->HandleReceivedTitle(Title);
	WebBrowserWidget->HandlePageLoad(CurrentUrl, false);
}
-(void)webView:(WKWebView *)InWebView didFailNavigation : (WKNavigation *)InNavigation withError : (NSError*)InError
{
	if (InError.domain == NSURLErrorDomain && InError.code == NSURLErrorCancelled)
	{
		//ignore this one, interrupted load
		return;
	}
	NSString* CurrentUrl = [InError.userInfo objectForKey : @"NSErrorFailingURLStringKey"];
//	NSLog(@"didFailNavigation: %@, error %@", CurrentUrl, InError);
	WebBrowserWidget->HandleReceivedError(InError.code, CurrentUrl);
}
#endif
@end

namespace {
	static const FString JSGetSourceCommand = TEXT("GetSource");
	static const FString JSMessageGetSourceScript =
		TEXT("	window.webkit.messageHandlers.") + FMobileJSScripting::JSMessageHandler + TEXT(".postMessage('")+ JSGetSourceCommand +
		TEXT("/' + encodeURIComponent(document.documentElement.innerHTML));");

}

FWebBrowserWindow::FWebBrowserWindow(FString InUrl, TOptional<FString> InContentsToLoad, bool InShowErrorMessage, bool InThumbMouseButtonNavigation, bool InUseTransparency, bool bInJSBindingToLoweringEnabled)
	: CurrentUrl(MoveTemp(InUrl))
	, ContentsToLoad(MoveTemp(InContentsToLoad))
	, bUseTransparency(InUseTransparency)
	, DocumentState(EWebBrowserDocumentState::NoDocument)
	, ErrorCode(0)
	, Scripting(new FMobileJSScripting(bInJSBindingToLoweringEnabled))
	, IOSWindowSize(FIntPoint(500, 500))
	, bIsDisabled(false)
	, bIsVisible(true)
	, bTickedLastFrame(true)
{
}

FWebBrowserWindow::~FWebBrowserWindow()
{
	CloseBrowser(true);
}

void FWebBrowserWindow::LoadURL(FString NewURL)
{
	BrowserWidget->LoadURL(NewURL);
}

void FWebBrowserWindow::LoadString(FString Contents, FString DummyURL)
{
	BrowserWidget->LoadString(Contents, DummyURL);
}

TSharedRef<SWidget> FWebBrowserWindow::CreateWidget()
{
	TSharedRef<SIOSWebBrowserWidget> BrowserWidgetRef =
		SNew(SIOSWebBrowserWidget)
		.UseTransparency(bUseTransparency)
		.InitialURL(CurrentUrl)
		.WebBrowserWindow(SharedThis(this));

	BrowserWidget = BrowserWidgetRef;

	Scripting->SetWindow(SharedThis(this));

	return BrowserWidgetRef;
}

void FWebBrowserWindow::SetViewportSize(FIntPoint WindowSize, FIntPoint WindowPos)
{
	IOSWindowSize = WindowSize;
}

FIntPoint FWebBrowserWindow::GetViewportSize() const
{
	return IOSWindowSize;
}

FSlateShaderResource* FWebBrowserWindow::GetTexture(bool bIsPopup /*= false*/)
{
	return nullptr;
}

bool FWebBrowserWindow::IsValid() const
{
	return false;
}

bool FWebBrowserWindow::IsInitialized() const
{
	return true;
}

bool FWebBrowserWindow::IsClosing() const
{
	return false;
}

EWebBrowserDocumentState FWebBrowserWindow::GetDocumentLoadingState() const
{
	return DocumentState;
}

FString FWebBrowserWindow::GetTitle() const
{
	return Title;
}

FString FWebBrowserWindow::GetUrl() const
{
	return CurrentUrl;
}

bool FWebBrowserWindow::OnKeyDown(const FKeyEvent& InKeyEvent)
{
	return false;
}

bool FWebBrowserWindow::OnKeyUp(const FKeyEvent& InKeyEvent)
{
	return false;
}

bool FWebBrowserWindow::OnKeyChar(const FCharacterEvent& InCharacterEvent)
{
	return false;
}

FReply FWebBrowserWindow::OnMouseButtonDown(const FGeometry& MyGeometry, const FPointerEvent& MouseEvent, bool bIsPopup)
{
	return FReply::Unhandled();
}

FReply FWebBrowserWindow::OnMouseButtonUp(const FGeometry& MyGeometry, const FPointerEvent& MouseEvent, bool bIsPopup)
{
	return FReply::Unhandled();
}

FReply FWebBrowserWindow::OnMouseButtonDoubleClick(const FGeometry& MyGeometry, const FPointerEvent& MouseEvent, bool bIsPopup)
{
	return FReply::Unhandled();
}

FReply FWebBrowserWindow::OnMouseMove(const FGeometry& MyGeometry, const FPointerEvent& MouseEvent, bool bIsPopup)
{
	return FReply::Unhandled();
}

void FWebBrowserWindow::OnMouseLeave(const FPointerEvent& MouseEvent)
{
}

void FWebBrowserWindow::SetSupportsMouseWheel(bool bValue)
{

}

bool FWebBrowserWindow::GetSupportsMouseWheel() const
{
	return false;
}

FReply FWebBrowserWindow::OnMouseWheel(const FGeometry& MyGeometry, const FPointerEvent& MouseEvent, bool bIsPopup)
{
	return FReply::Unhandled();
}

void FWebBrowserWindow::OnFocus(bool SetFocus, bool bIsPopup)
{
}

void FWebBrowserWindow::OnCaptureLost()
{
}

bool FWebBrowserWindow::CanGoBack() const
{
	return BrowserWidget->CanGoBack();
}

void FWebBrowserWindow::GoBack()
{
	BrowserWidget->GoBack();
}

bool FWebBrowserWindow::CanGoForward() const
{
	return BrowserWidget->CanGoForward();
}

void FWebBrowserWindow::GoForward()
{
	BrowserWidget->GoForward();
}

bool FWebBrowserWindow::IsLoading() const
{
	return DocumentState != EWebBrowserDocumentState::Loading;
}

void FWebBrowserWindow::Reload()
{
	BrowserWidget->Reload();
}

void FWebBrowserWindow::StopLoad()
{
	BrowserWidget->StopLoad();
}

void FWebBrowserWindow::GetSource(TFunction<void(const FString&)> Callback) const
{
	//@todo: decide what to do about multiple pending requests
	GetPageSourceCallback.Emplace(Callback);

	// Ugly hack: Work around the fact that ExecuteJavascript is non-const.
	const_cast<FWebBrowserWindow*>(this)->ExecuteJavascript(JSMessageGetSourceScript);
}

int FWebBrowserWindow::GetLoadError()
{
	return ErrorCode;
}

void FWebBrowserWindow::NotifyDocumentError(const FString& InCurrentUrl, int InErrorCode)
{
	if (!CurrentUrl.Equals(InCurrentUrl, ESearchCase::CaseSensitive))
	{
		CurrentUrl = InCurrentUrl;
		UrlChangedEvent.Broadcast(CurrentUrl);
	}

	ErrorCode = InErrorCode;
	DocumentState = EWebBrowserDocumentState::Error;
	DocumentStateChangedEvent.Broadcast(DocumentState);
}

void FWebBrowserWindow::NotifyDocumentLoadingStateChange(const FString& InCurrentUrl, bool IsLoading)
{
	// Ignore a load completed notification if there was an error.
	// For load started, reset any errors from previous page load.
	if (IsLoading || DocumentState != EWebBrowserDocumentState::Error)
	{
		if (!CurrentUrl.Equals(InCurrentUrl, ESearchCase::CaseSensitive))
		{
			CurrentUrl = InCurrentUrl;
			UrlChangedEvent.Broadcast(CurrentUrl);
		}

		if (!IsLoading && !InCurrentUrl.StartsWith("javascript:"))
		{
			Scripting->PageLoaded(SharedThis(this));
		}
		ErrorCode = 0;
		DocumentState = IsLoading
			? EWebBrowserDocumentState::Loading
			: EWebBrowserDocumentState::Completed;
		DocumentStateChangedEvent.Broadcast(DocumentState);
	}

}

void FWebBrowserWindow::SetIsDisabled(bool bValue)
{
	bIsDisabled = bValue;
}

TSharedPtr<SWindow> FWebBrowserWindow::GetParentWindow() const
{
	return ParentWindow;
}

void FWebBrowserWindow::SetParentWindow(TSharedPtr<SWindow> Window)
{
	ParentWindow = Window;
}

void FWebBrowserWindow::ExecuteJavascript(const FString& Script)
{
	BrowserWidget->ExecuteJavascript(Script);
}

void FWebBrowserWindow::CloseBrowser(bool bForce)
{
	BrowserWidget->Close();
}

bool FWebBrowserWindow::OnJsMessageReceived(const FString& Command, const TArray<FString>& Params, const FString& Origin)
{
	if (Command.Equals(JSGetSourceCommand, ESearchCase::CaseSensitive) && GetPageSourceCallback.IsSet() && Params.Num() == 1)
	{
		GetPageSourceCallback.GetValue()(Params[0]);
		GetPageSourceCallback.Reset();
		return true;
	}
	return Scripting->OnJsMessageReceived(Command, Params, Origin);
}

void FWebBrowserWindow::BindUObject(const FString& Name, UObject* Object, bool bIsPermanent /*= true*/)
{
	Scripting->BindUObject(Name, Object, bIsPermanent);
}

void FWebBrowserWindow::UnbindUObject(const FString& Name, UObject* Object /*= nullptr*/, bool bIsPermanent /*= true*/)
{
	Scripting->UnbindUObject(Name, Object, bIsPermanent);
}

void FWebBrowserWindow::CheckTickActivity()
{
	if (bIsVisible != bTickedLastFrame)
	{
		bIsVisible = bTickedLastFrame;
		BrowserWidget->SetWebBrowserVisibility(bIsVisible);
	}

	bTickedLastFrame = false;
}

void FWebBrowserWindow::SetTickLastFrame()
{
	bTickedLastFrame = !bIsDisabled;
}

bool FWebBrowserWindow::IsVisible()
{
	return bIsVisible;
}

#endif<|MERGE_RESOLUTION|>--- conflicted
+++ resolved
@@ -460,11 +460,7 @@
 		NSString* MessageHandlerName = [NSString stringWithFString : FMobileJSScripting::JSMessageHandler];
 		[theConfiguration.userContentController addScriptMessageHandler:self name: MessageHandlerName];
 
-<<<<<<< HEAD
-		WebView = [[WKWebView alloc]initWithFrame:CGRectMake(1, 1, 100, 100)];
-=======
 		WebView = [[WKWebView alloc]initWithFrame:CGRectMake(1, 1, 100, 100)  configuration : theConfiguration];
->>>>>>> cf6d231e
 		[self.WebViewContainer addSubview : WebView];
 		WebView.navigationDelegate = self;
 		WebView.UIDelegate = self;
@@ -481,11 +477,7 @@
 			[self.WebView setOpaque : YES];
 		}
 
-<<<<<<< HEAD
-		[self setWebViewVisible];
-=======
 		[self setDefaultVisibility];
->>>>>>> cf6d231e
 	});
 #endif
 }
