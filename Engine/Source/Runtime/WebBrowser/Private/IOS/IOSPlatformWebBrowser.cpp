// Copyright Epic Games, Inc. All Rights Reserved.

#include "IOSPlatformWebBrowser.h"

#if PLATFORM_IOS
#include "IOS/IOSView.h"
#include "IOS/IOSAppDelegate.h"
#include "Widgets/SLeafWidget.h"
#include "MobileJS/MobileJSScripting.h"
#include "PlatformHttp.h"

#import <UIKit/UIKit.h>
#import <MetalKit/MetalKit.h>
#include "ExternalTexture.h"
#include "WebBrowserModule.h"
#include "IWebBrowserSingleton.h"


class SIOSWebBrowserWidget : public SLeafWidget
{
	SLATE_BEGIN_ARGS(SIOSWebBrowserWidget)
		: _InitialURL("about:blank")
		, _UseTransparency(false)
	{ }

	SLATE_ARGUMENT(FString, InitialURL);
	SLATE_ARGUMENT(bool, UseTransparency);
	SLATE_ARGUMENT(TSharedPtr<FWebBrowserWindow>, WebBrowserWindow);

	SLATE_END_ARGS()

		SIOSWebBrowserWidget()
		: WebViewWrapper(nil)
	{}

	void Construct(const FArguments& Args)
	{
		bool bSupportsMetalMRT = false;
		GConfig->GetBool(TEXT("/Script/IOSRuntimeSettings.IOSRuntimeSettings"), TEXT("bSupportsMetalMRT"), bSupportsMetalMRT, GEngineIni);

		bool bSupportsMetal = false;
		GConfig->GetBool(TEXT("/Script/IOSRuntimeSettings.IOSRuntimeSettings"), TEXT("bSupportsMetal"), bSupportsMetal, GEngineIni);
		// At this point we MUST be a Metal renderer.
		check(bSupportsMetal);

		WebViewWrapper = [IOSWebViewWrapper alloc];
		[WebViewWrapper create : TSharedPtr<SIOSWebBrowserWidget>(this) useTransparency : Args._UseTransparency supportsMetal : bSupportsMetal supportsMetalMRT : bSupportsMetalMRT];

		WebBrowserWindowPtr = Args._WebBrowserWindow;
		IsIOS3DBrowser = false;

#if !PLATFORM_TVOS
		TextureSamplePool = new FWebBrowserTextureSamplePool();
		WebBrowserTextureSamplesQueue = MakeShared<FWebBrowserTextureSampleQueue, ESPMode::ThreadSafe>();
		WebBrowserTexture = nullptr;
		WebBrowserMaterial = nullptr;
		WebBrowserBrush = nullptr;

		// create external texture
		WebBrowserTexture = NewObject<UWebBrowserTexture>((UObject*)GetTransientPackage(), NAME_None, RF_Transient | RF_Public);

		if (WebBrowserTexture != nullptr)
		{
			WebBrowserTexture->UpdateResource();
			WebBrowserTexture->AddToRoot();
		}

		// create wrapper material
		IWebBrowserSingleton* WebBrowserSingleton = IWebBrowserModule::Get().GetSingleton();

		UMaterialInterface* DefaultWBMaterial = Args._UseTransparency ? WebBrowserSingleton->GetDefaultTranslucentMaterial() : WebBrowserSingleton->GetDefaultMaterial();
		if (WebBrowserSingleton && DefaultWBMaterial)
		{
			// create wrapper material
			WebBrowserMaterial = UMaterialInstanceDynamic::Create(DefaultWBMaterial, nullptr);

			if (WebBrowserMaterial)
			{
				WebBrowserMaterial->SetTextureParameterValue("SlateUI", WebBrowserTexture);
				WebBrowserMaterial->AddToRoot();

				// create Slate brush
				WebBrowserBrush = MakeShareable(new FSlateBrush());
				{
					WebBrowserBrush->SetResourceObject(WebBrowserMaterial);
				}
			}
		}
#endif
		LoadURL(Args._InitialURL);
	}


	void Tick(const FGeometry& AllottedGeometry, const double InCurrentTime, const float InDeltaTime)
	{
		if (WebViewWrapper != nil)
		{
			if (WebBrowserWindowPtr.IsValid())
			{
				WebBrowserWindowPtr.Pin()->SetTickLastFrame();
				if (WebBrowserWindowPtr.Pin()->GetParentWindow().IsValid())
				{
					bool ShouldSet3DBrowser = WebBrowserWindowPtr.Pin()->GetParentWindow().Get()->IsVirtualWindow();
					if (IsIOS3DBrowser != ShouldSet3DBrowser)
					{
						IsIOS3DBrowser = ShouldSet3DBrowser;
						[WebViewWrapper set3D : IsIOS3DBrowser];
					}
				}
			}

			UIView* View = [IOSAppDelegate GetDelegate].IOSView;
			CGFloat contentScaleFactor = View.contentScaleFactor;
			FVector2D Position = AllottedGeometry.GetAccumulatedRenderTransform().GetTranslation() / contentScaleFactor;
			FVector2D Size = TransformVector(AllottedGeometry.GetAccumulatedRenderTransform(), AllottedGeometry.GetLocalSize()) / contentScaleFactor;
			CGRect NewFrame;
			NewFrame.origin.x = FMath::RoundToInt(Position.X);
			NewFrame.origin.y = FMath::RoundToInt(Position.Y);
			NewFrame.size.width = FMath::RoundToInt(Size.X);
			NewFrame.size.height = FMath::RoundToInt(Size.Y);

			[WebViewWrapper updateframe : NewFrame];

#if !PLATFORM_TVOS
			if (IsIOS3DBrowser)
			{
				if (WebBrowserTexture)
				{
					TSharedPtr<FWebBrowserTextureSample, ESPMode::ThreadSafe> WebBrowserTextureSample;
					WebBrowserTextureSamplesQueue->Peek(WebBrowserTextureSample);

					WebBrowserTexture->TickResource(WebBrowserTextureSample);
				}

				if (WebBrowserTexture != nullptr)
				{
					struct FWriteWebBrowserParams
					{
						IOSWebViewWrapper* NativeWebBrowserPtr;
						FGuid PlayerGuid;
						FIntPoint Size;
					};

					FIntPoint viewportSize = WebBrowserWindowPtr.Pin()->GetViewportSize();

					FWriteWebBrowserParams Params = { WebViewWrapper, WebBrowserTexture->GetExternalTextureGuid(), viewportSize };

					ENQUEUE_RENDER_COMMAND(WriteWebBrowser)(
						[Params](FRHICommandListImmediate& RHICmdList)
						{
							IOSWebViewWrapper* NativeWebBrowser = Params.NativeWebBrowserPtr;

							if (NativeWebBrowser == nil)
							{
								return;
							}

							FTextureRHIRef VideoTexture = [NativeWebBrowser GetVideoTexture];
							if (VideoTexture == nullptr)
							{
<<<<<<< HEAD
								FRHIResourceCreateInfo CreateInfo;
=======
								FRHIResourceCreateInfo CreateInfo(TEXT("SIOSWebBrowserWidget_VideoTexture"));
>>>>>>> 6bbb88c8
								FIntPoint Size = Params.Size;
								VideoTexture = RHICreateTextureExternal2D(Size.X, Size.Y, PF_R8G8B8A8, 1, 1, TexCreate_None, CreateInfo);
								[NativeWebBrowser SetVideoTexture : VideoTexture];
								//UE_LOG(LogIOS, Log, TEXT("NativeWebBrowser SetVideoTexture:VideoTexture!"));

								if (VideoTexture == nullptr)
								{
									UE_LOG(LogIOS, Warning, TEXT("CreateTextureExternal2D failed!"));
									return;
								}

								[NativeWebBrowser SetVideoTextureValid : false];

							}

							if ([NativeWebBrowser UpdateVideoFrame : VideoTexture->GetNativeResource()])
							{
								// if region changed, need to reregister UV scale/offset
								//UE_LOG(LogIOS, Log, TEXT("UpdateVideoFrame RT: %s"), *Params.PlayerGuid.ToString());
							}

							if (![NativeWebBrowser IsVideoTextureValid])
							{
								FSamplerStateInitializerRHI SamplerStateInitializer(SF_Bilinear, AM_Clamp, AM_Clamp, AM_Clamp);
								FSamplerStateRHIRef SamplerStateRHI = RHICreateSamplerState(SamplerStateInitializer);
								FExternalTextureRegistry::Get().RegisterExternalTexture(Params.PlayerGuid, VideoTexture, SamplerStateRHI);
								//UE_LOG(LogIOS, Log, TEXT("Fetch RT: Register Guid: %s"), *Params.PlayerGuid.ToString());

								[NativeWebBrowser SetVideoTextureValid : true];
							}
						});
				}
			}
#endif
		}

	}

	int32 OnPaint(const FPaintArgs& Args, const FGeometry& AllottedGeometry, const FSlateRect& MyCullingRect, FSlateWindowElementList& OutDrawElements, int32 LayerId, const FWidgetStyle& InWidgetStyle, bool bParentEnabled) const
	{
#if !PLATFORM_TVOS
		bool bIsVisible = !WebBrowserWindowPtr.IsValid() || WebBrowserWindowPtr.Pin()->IsVisible();
		
		if (bIsVisible && IsIOS3DBrowser && WebBrowserBrush.IsValid())
		{
			FSlateDrawElement::MakeBox(OutDrawElements, LayerId, AllottedGeometry.ToPaintGeometry(), WebBrowserBrush.Get(), ESlateDrawEffect::None);
		}
#endif
		return LayerId;
	}

	virtual FVector2D ComputeDesiredSize(float) const override
	{
		return FVector2D(640, 480);
	}

	void LoadURL(const FString& InNewURL)
	{
		if (WebViewWrapper != nil)
		{
			[WebViewWrapper loadurl : [NSURL URLWithString : [NSString stringWithUTF8String : TCHAR_TO_UTF8(*InNewURL)]]];
		}
	}

	void LoadString(const FString& InContents, const FString& InDummyURL)
	{
		if (WebViewWrapper != nil)
		{
			[WebViewWrapper loadstring : [NSString stringWithUTF8String : TCHAR_TO_UTF8(*InContents)] dummyurl : [NSURL URLWithString : [NSString stringWithUTF8String : TCHAR_TO_UTF8(*InDummyURL)]]];
		}
	}
	
	void StopLoad()
	{
		if (WebViewWrapper != nil)
		{
			[WebViewWrapper stopLoading];
		}
	}

	void Reload()
	{
		if (WebViewWrapper != nil)
		{
			[WebViewWrapper reload];
		}
	}

	void Close()
	{
		if (WebViewWrapper != nil)
		{
			[WebViewWrapper close];
			WebViewWrapper = nil;
		}
		WebBrowserWindowPtr.Reset();
	}

	void GoBack()
	{
		if (WebViewWrapper != nil)
		{
			[WebViewWrapper goBack];
		}
	}

	void GoForward()
	{
		if (WebViewWrapper != nil)
		{
			[WebViewWrapper goForward];
		}
	}


	bool CanGoBack()
	{
		if (WebViewWrapper != nil)
		{
			return [WebViewWrapper canGoBack];
		}
		return false;
	}

	bool CanGoForward()
	{
		if (WebViewWrapper != nil)
		{
			return [WebViewWrapper canGoForward];
		}
		return false;
	}

	void SetWebBrowserVisibility(bool InIsVisible)
	{
		if (WebViewWrapper != nil)
		{
			UE_LOG(LogIOS, Warning, TEXT("SetWebBrowserVisibility %d!"), InIsVisible);

			[WebViewWrapper setVisibility : InIsVisible];
		}
	}

	bool HandleShouldOverrideUrlLoading(const FString& Url)
	{
		bool Retval = false;
		if (WebBrowserWindowPtr.IsValid())
		{
			TSharedPtr<FWebBrowserWindow> BrowserWindow = WebBrowserWindowPtr.Pin();
			if (BrowserWindow.IsValid())
			{
				if (BrowserWindow->OnBeforeBrowse().IsBound())
				{
					FWebNavigationRequest RequestDetails;
					RequestDetails.bIsRedirect = false;
					RequestDetails.bIsMainFrame = true; // shouldOverrideUrlLoading is only called on the main frame

					Retval = BrowserWindow->OnBeforeBrowse().Execute(Url, RequestDetails);
					BrowserWindow->SetTitle("");
				}
			}
		}
		return Retval;
	}

	void HandleReceivedTitle(const FString& Title)
	{
		if (WebBrowserWindowPtr.IsValid())
		{
			TSharedPtr<FWebBrowserWindow> BrowserWindow = WebBrowserWindowPtr.Pin();
			if (BrowserWindow.IsValid() && !BrowserWindow->GetTitle().Equals(Title))
			{
				BrowserWindow->SetTitle(Title);
			}
		}
	}

	void ProcessScriptMessage(const FString& InMessage)
	{
		FString Message = InMessage;
		if (WebBrowserWindowPtr.IsValid())
		{
			[FIOSAsyncTask CreateTaskWithBlock : ^ bool(void)
			{
				TSharedPtr<FWebBrowserWindow> BrowserWindow = WebBrowserWindowPtr.Pin();
				if (BrowserWindow.IsValid())
				{
					TArray<FString> Params;
					Message.ParseIntoArray(Params, TEXT("/"), false);
					if (Params.Num() > 0)
					{
						for (int I = 0; I < Params.Num(); I++)
						{
							Params[I] = FPlatformHttp::UrlDecode(Params[I]);
						}

						FString Command = Params[0];
						Params.RemoveAt(0, 1);
						BrowserWindow->OnJsMessageReceived(Command, Params, "");
					}
					else
					{
						GLog->Logf(ELogVerbosity::Error, TEXT("Invalid message from browser view: %s"), *Message);
					}
				}
				return true;
			}];
		}
	}

	void HandlePageLoad(const FString& InCurrentUrl, bool bIsLoading)
	{
		if (WebBrowserWindowPtr.IsValid())
		{
			TSharedPtr<FWebBrowserWindow> BrowserWindow = WebBrowserWindowPtr.Pin();
			if (BrowserWindow.IsValid())
			{
				BrowserWindow->NotifyDocumentLoadingStateChange(InCurrentUrl, bIsLoading);
			}
		}
	}

	void HandleReceivedError(int ErrorCode, const FString& InCurrentUrl)
	{
		if (WebBrowserWindowPtr.IsValid())
		{
			TSharedPtr<FWebBrowserWindow> BrowserWindow = WebBrowserWindowPtr.Pin();
			if (BrowserWindow.IsValid())
			{
				BrowserWindow->NotifyDocumentError(InCurrentUrl, ErrorCode);
			}
		}
	}

	void ExecuteJavascript(const FString& Script)
	{
		if (WebViewWrapper != nil)
		{
			[WebViewWrapper executejavascript : [NSString stringWithUTF8String : TCHAR_TO_UTF8(*Script)]];
		}
	}


	~SIOSWebBrowserWidget()
	{
		Close();
	}

protected:
	mutable __strong IOSWebViewWrapper* WebViewWrapper;
private:
	TWeakPtr<FWebBrowserWindow> WebBrowserWindowPtr;

	/** Enable 3D appearance */
	bool IsIOS3DBrowser;

#if !PLATFORM_TVOS
	/** The external texture to render the webbrowser output. */
	UWebBrowserTexture* WebBrowserTexture;

	/** The material for the external texture. */
	UMaterialInstanceDynamic* WebBrowserMaterial;

	/** The Slate brush that renders the material. */
	TSharedPtr<FSlateBrush> WebBrowserBrush;

	/** The sample queue. */
	TSharedPtr<FWebBrowserTextureSampleQueue, ESPMode::ThreadSafe> WebBrowserTextureSamplesQueue;

	/** Texture sample object pool. */
	FWebBrowserTextureSamplePool* TextureSamplePool;
#endif
};

@implementation IOSWebViewWrapper

#if !PLATFORM_TVOS
@synthesize WebView;
@synthesize WebViewContainer;
#endif
@synthesize NextURL;
@synthesize NextContent;

-(void)create:(TSharedPtr<SIOSWebBrowserWidget>)InWebBrowserWidget useTransparency : (bool)InUseTransparency
supportsMetal : (bool)InSupportsMetal supportsMetalMRT : (bool)InSupportsMetalMRT;
{
	WebBrowserWidget = InWebBrowserWidget;
	NextURL = nil;
	NextContent = nil;
	VideoTexture = nil;
	bNeedsAddToView = true;
	IsIOS3DBrowser = false;
	bVideoTextureValid = false;
	bSupportsMetal = InSupportsMetal;
	bSupportsMetalMRT = InSupportsMetalMRT;

#if !PLATFORM_TVOS
	dispatch_async(dispatch_get_main_queue(), ^
	{
		WebViewContainer = [[UIView alloc]initWithFrame:CGRectMake(1, 1, 100, 100)];
		[self.WebViewContainer setOpaque : NO];
		[self.WebViewContainer setBackgroundColor : [UIColor clearColor]];

		WKWebViewConfiguration *theConfiguration = [[WKWebViewConfiguration alloc] init];
		NSString* MessageHandlerName = [NSString stringWithFString : FMobileJSScripting::JSMessageHandler];
		[theConfiguration.userContentController addScriptMessageHandler:self name: MessageHandlerName];

		WebView = [[WKWebView alloc]initWithFrame:CGRectMake(1, 1, 100, 100)  configuration : theConfiguration];
		[self.WebViewContainer addSubview : WebView];
		WebView.navigationDelegate = self;
		WebView.UIDelegate = self;

		WebView.scrollView.bounces = NO;

		if (InUseTransparency)
		{
			[self.WebView setOpaque : NO];
			[self.WebView setBackgroundColor : [UIColor clearColor]];
		}
		else
		{
			[self.WebView setOpaque : YES];
		}

		[self setDefaultVisibility];
	});
#endif
}

-(void)close;
{
#if !PLATFORM_TVOS
	WebView.navigationDelegate = nil;
	dispatch_async(dispatch_get_main_queue(), ^
	{
		[self.WebViewContainer removeFromSuperview];
		[self.WebView removeFromSuperview];
		WebView = nil;
		WebViewContainer = nil;
	});
#endif
}

-(void)updateframe:(CGRect)InFrame;
{
	self.DesiredFrame = InFrame;

#if !PLATFORM_TVOS
	dispatch_async(dispatch_get_main_queue(), ^
	{
		if (WebView != nil)
		{
			WebViewContainer.frame = self.DesiredFrame;
			WebView.frame = WebViewContainer.bounds;
			if (bNeedsAddToView)
			{
				bNeedsAddToView = false;
				[[IOSAppDelegate GetDelegate].IOSView addSubview : WebViewContainer];
			}
			else
			{
				if (NextContent != nil)
				{
					// Load web content from string
					[self.WebView loadHTMLString : NextContent baseURL : NextURL];
					NextContent = nil;
					NextURL = nil;
				}
				else
					if (NextURL != nil)
					{
						// Load web content from URL
						NSURLRequest *nsrequest = [NSURLRequest requestWithURL : NextURL];
						[self.WebView loadRequest : nsrequest];
						NextURL = nil;
					}
			}
		}
	});
#endif
}

-(NSString *)UrlDecode:(NSString *)stringToDecode
{
	NSString *result = [stringToDecode stringByReplacingOccurrencesOfString : @"+" withString:@" "];
	result = [result stringByRemovingPercentEncoding];
	return result;
}

#if !PLATFORM_TVOS
-(void)userContentController:(WKUserContentController *)userContentController didReceiveScriptMessage : (WKScriptMessage *)message
{
	if ([message.body isKindOfClass : [NSString class]])
	{
		NSString *Message = message.body;
		if (Message != nil)
		{
			//NSLog(@"Received message %@", Message);
			WebBrowserWidget->ProcessScriptMessage(Message);
		}

	}
}
#endif

-(void)executejavascript:(NSString*)InJavaScript
{
#if !PLATFORM_TVOS
	dispatch_async(dispatch_get_main_queue(), ^
	{
	//	NSLog(@"executejavascript %@", InJavaScript);
		[self.WebView evaluateJavaScript : InJavaScript completionHandler : nil];
	});
#endif
}

-(void)loadurl:(NSURL*)InURL;
{
	dispatch_async(dispatch_get_main_queue(), ^
	{
		self.NextURL = InURL;
	});
}

-(void)loadstring:(NSString*)InString dummyurl : (NSURL*)InURL;
{
	dispatch_async(dispatch_get_main_queue(), ^
	{
		self.NextContent = InString;
	self.NextURL = InURL;
	});
}

-(void)set3D:(bool)InIsIOS3DBrowser;
{
	dispatch_async(dispatch_get_main_queue(), ^
	{
		if (IsIOS3DBrowser != InIsIOS3DBrowser)
		{
			//default is 2D
			IsIOS3DBrowser = InIsIOS3DBrowser;
			[self setDefaultVisibility];
		}
	});
}

-(void)setDefaultVisibility;
{
#if !PLATFORM_TVOS
	dispatch_async(dispatch_get_main_queue(), ^
	{
		if (IsIOS3DBrowser)
		{
			[self.WebViewContainer setHidden : YES];
		}
		else
		{
			[self.WebViewContainer setHidden : NO];
		}
	});
#endif
}

-(void)setVisibility:(bool)InIsVisible;
{
#if !PLATFORM_TVOS
	dispatch_async(dispatch_get_main_queue(), ^
	{
		if (InIsVisible)
		{
			[self setDefaultVisibility];
		}
		else
		{
			[self.WebViewContainer setHidden : YES];
		}
	});
#endif
}

-(void)stopLoading;
{
#if !PLATFORM_TVOS
	dispatch_async(dispatch_get_main_queue(), ^
	{
		[self.WebView stopLoading];
	});
#endif
}

-(void)reload;
{
#if !PLATFORM_TVOS
	dispatch_async(dispatch_get_main_queue(), ^
	{
		[self.WebView reload];
	});
#endif
}

-(void)goBack;
{
#if !PLATFORM_TVOS
	dispatch_async(dispatch_get_main_queue(), ^
	{
		[self.WebView goBack];
	});
#endif
}

-(void)goForward;
{
#if !PLATFORM_TVOS
	dispatch_async(dispatch_get_main_queue(), ^
	{
		[self.WebView goForward];
	});
#endif
}

-(bool)canGoBack;
{
#if PLATFORM_TVOS
	return false;
#else
	return [self.WebView canGoBack];
#endif
}

-(bool)canGoForward;
{
#if PLATFORM_TVOS
	return false;
#else
	return [self.WebView canGoForward];
#endif
}

-(FTextureRHIRef)GetVideoTexture;
{
	return VideoTexture;
}

-(void)SetVideoTexture:(FTextureRHIRef)Texture;
{
	VideoTexture = Texture;
}

-(void)SetVideoTextureValid:(bool)Condition;
{
	bVideoTextureValid = Condition;
}

-(bool)IsVideoTextureValid;
{
	return bVideoTextureValid;
}

-(bool)UpdateVideoFrame:(void*)ptr;
{
#if !PLATFORM_TVOS
	@synchronized(self) // Briefly block render thread
	{
		id<MTLTexture> ptrToMetalTexture = (id<MTLTexture>)ptr;
		NSUInteger width = [ptrToMetalTexture width];
		NSUInteger height = [ptrToMetalTexture height];

		[self updateWebViewMetalTexture : ptrToMetalTexture];
	}
#endif
	return true;
}

-(void)updateWebViewMetalTexture:(id<MTLTexture>)texture
{
#if !PLATFORM_TVOS
	@autoreleasepool {
		UIGraphicsBeginImageContextWithOptions(WebView.frame.size, NO, 1.0f);
		[WebView drawViewHierarchyInRect : WebView.bounds afterScreenUpdates : NO];
		UIImage *image = UIGraphicsGetImageFromCurrentImageContext();
		UIGraphicsEndImageContext();
		NSUInteger width = [texture width];
		NSUInteger height = [texture height];
		CGColorSpaceRef colorSpace = CGColorSpaceCreateDeviceRGB();
		CGContextRef context = CGBitmapContextCreate(NULL, width, height, 8, 4 * width, colorSpace, (CGBitmapInfo)kCGImageAlphaPremultipliedLast);
		CGContextDrawImage(context, CGRectMake(0, 0, width, height), image.CGImage);
		[texture replaceRegion : MTLRegionMake2D(0, 0, width, height)
			mipmapLevel : 0
			withBytes : CGBitmapContextGetData(context)
			bytesPerRow : 4 * width];
		CGColorSpaceRelease(colorSpace);
		CGContextRelease(context);
		image = nil;
	}
#endif
}

#if !PLATFORM_TVOS
- (void)webView:(WKWebView*)InWebView decidePolicyForNavigationAction : (WKNavigationAction*)InNavigationAction decisionHandler : (void(^)(WKNavigationActionPolicy))InDecisionHandler
{
	NSURLRequest *request = InNavigationAction.request;
	FString UrlStr([[request URL]absoluteString]);

	// Notify on the game thread
	[FIOSAsyncTask CreateTaskWithBlock : ^ bool(void)
	{
		WebBrowserWidget->HandleShouldOverrideUrlLoading(UrlStr);
		return true;
	}];

	InDecisionHandler(WKNavigationActionPolicyAllow);
}

-(void)webView:(WKWebView *)InWebView didCommitNavigation : (WKNavigation *)InNavigation
{
	NSString* CurrentUrl = [self.WebView URL].absoluteString;
	NSString* Title = [self.WebView title];
	
//	NSLog(@"didCommitNavigation: %@", CurrentUrl);
	WebBrowserWidget->HandleReceivedTitle(Title);
	WebBrowserWidget->HandlePageLoad(CurrentUrl, true);
}

-(void)webView:(WKWebView *)InWebView didFinishNavigation : (WKNavigation *)InNavigation
{
	NSString* CurrentUrl = [self.WebView URL].absoluteString;
	NSString* Title = [self.WebView title];
	// NSLog(@"didFinishNavigation: %@", CurrentUrl);
	WebBrowserWidget->HandleReceivedTitle(Title);
	WebBrowserWidget->HandlePageLoad(CurrentUrl, false);
}
-(void)webView:(WKWebView *)InWebView didFailNavigation : (WKNavigation *)InNavigation withError : (NSError*)InError
{
	if (InError.domain == NSURLErrorDomain && InError.code == NSURLErrorCancelled)
	{
		//ignore this one, interrupted load
		return;
	}
	NSString* CurrentUrl = [InError.userInfo objectForKey : @"NSErrorFailingURLStringKey"];
//	NSLog(@"didFailNavigation: %@, error %@", CurrentUrl, InError);
	WebBrowserWidget->HandleReceivedError(InError.code, CurrentUrl);
}
#endif
@end

namespace {
	static const FString JSGetSourceCommand = TEXT("GetSource");
	static const FString JSMessageGetSourceScript =
		TEXT("	window.webkit.messageHandlers.") + FMobileJSScripting::JSMessageHandler + TEXT(".postMessage('")+ JSGetSourceCommand +
		TEXT("/' + encodeURIComponent(document.documentElement.innerHTML));");

}

FWebBrowserWindow::FWebBrowserWindow(FString InUrl, TOptional<FString> InContentsToLoad, bool InShowErrorMessage, bool InThumbMouseButtonNavigation, bool InUseTransparency, bool bInJSBindingToLoweringEnabled)
	: CurrentUrl(MoveTemp(InUrl))
	, ContentsToLoad(MoveTemp(InContentsToLoad))
	, bUseTransparency(InUseTransparency)
	, DocumentState(EWebBrowserDocumentState::NoDocument)
	, ErrorCode(0)
	, Scripting(new FMobileJSScripting(bInJSBindingToLoweringEnabled))
	, IOSWindowSize(FIntPoint(500, 500))
	, bIsDisabled(false)
	, bIsVisible(true)
	, bTickedLastFrame(true)
{
}

FWebBrowserWindow::~FWebBrowserWindow()
{
	CloseBrowser(true);
}

void FWebBrowserWindow::LoadURL(FString NewURL)
{
	BrowserWidget->LoadURL(NewURL);
}

void FWebBrowserWindow::LoadString(FString Contents, FString DummyURL)
{
	BrowserWidget->LoadString(Contents, DummyURL);
}

TSharedRef<SWidget> FWebBrowserWindow::CreateWidget()
{
	TSharedRef<SIOSWebBrowserWidget> BrowserWidgetRef =
		SNew(SIOSWebBrowserWidget)
		.UseTransparency(bUseTransparency)
		.InitialURL(CurrentUrl)
		.WebBrowserWindow(SharedThis(this));

	BrowserWidget = BrowserWidgetRef;

	Scripting->SetWindow(SharedThis(this));

	return BrowserWidgetRef;
}

void FWebBrowserWindow::SetViewportSize(FIntPoint WindowSize, FIntPoint WindowPos)
{
	IOSWindowSize = WindowSize;
}

FIntPoint FWebBrowserWindow::GetViewportSize() const
{
	return IOSWindowSize;
}

FSlateShaderResource* FWebBrowserWindow::GetTexture(bool bIsPopup /*= false*/)
{
	return nullptr;
}

bool FWebBrowserWindow::IsValid() const
{
	return false;
}

bool FWebBrowserWindow::IsInitialized() const
{
	return true;
}

bool FWebBrowserWindow::IsClosing() const
{
	return false;
}

EWebBrowserDocumentState FWebBrowserWindow::GetDocumentLoadingState() const
{
	return DocumentState;
}

FString FWebBrowserWindow::GetTitle() const
{
	return Title;
}

FString FWebBrowserWindow::GetUrl() const
{
	return CurrentUrl;
}

bool FWebBrowserWindow::OnKeyDown(const FKeyEvent& InKeyEvent)
{
	return false;
}

bool FWebBrowserWindow::OnKeyUp(const FKeyEvent& InKeyEvent)
{
	return false;
}

bool FWebBrowserWindow::OnKeyChar(const FCharacterEvent& InCharacterEvent)
{
	return false;
}

FReply FWebBrowserWindow::OnMouseButtonDown(const FGeometry& MyGeometry, const FPointerEvent& MouseEvent, bool bIsPopup)
{
	return FReply::Unhandled();
}

FReply FWebBrowserWindow::OnMouseButtonUp(const FGeometry& MyGeometry, const FPointerEvent& MouseEvent, bool bIsPopup)
{
	return FReply::Unhandled();
}

FReply FWebBrowserWindow::OnMouseButtonDoubleClick(const FGeometry& MyGeometry, const FPointerEvent& MouseEvent, bool bIsPopup)
{
	return FReply::Unhandled();
}

FReply FWebBrowserWindow::OnMouseMove(const FGeometry& MyGeometry, const FPointerEvent& MouseEvent, bool bIsPopup)
{
	return FReply::Unhandled();
}

void FWebBrowserWindow::OnMouseLeave(const FPointerEvent& MouseEvent)
{
}

void FWebBrowserWindow::SetSupportsMouseWheel(bool bValue)
{

}

bool FWebBrowserWindow::GetSupportsMouseWheel() const
{
	return false;
}

FReply FWebBrowserWindow::OnMouseWheel(const FGeometry& MyGeometry, const FPointerEvent& MouseEvent, bool bIsPopup)
{
	return FReply::Unhandled();
}

void FWebBrowserWindow::OnFocus(bool SetFocus, bool bIsPopup)
{
}

void FWebBrowserWindow::OnCaptureLost()
{
}

bool FWebBrowserWindow::CanGoBack() const
{
	return BrowserWidget->CanGoBack();
}

void FWebBrowserWindow::GoBack()
{
	BrowserWidget->GoBack();
}

bool FWebBrowserWindow::CanGoForward() const
{
	return BrowserWidget->CanGoForward();
}

void FWebBrowserWindow::GoForward()
{
	BrowserWidget->GoForward();
}

bool FWebBrowserWindow::IsLoading() const
{
	return DocumentState != EWebBrowserDocumentState::Loading;
}

void FWebBrowserWindow::Reload()
{
	BrowserWidget->Reload();
}

void FWebBrowserWindow::StopLoad()
{
	BrowserWidget->StopLoad();
}

void FWebBrowserWindow::GetSource(TFunction<void(const FString&)> Callback) const
{
	//@todo: decide what to do about multiple pending requests
	GetPageSourceCallback.Emplace(Callback);

	// Ugly hack: Work around the fact that ExecuteJavascript is non-const.
	const_cast<FWebBrowserWindow*>(this)->ExecuteJavascript(JSMessageGetSourceScript);
}

int FWebBrowserWindow::GetLoadError()
{
	return ErrorCode;
}

void FWebBrowserWindow::NotifyDocumentError(const FString& InCurrentUrl, int InErrorCode)
{
	if (!CurrentUrl.Equals(InCurrentUrl, ESearchCase::CaseSensitive))
	{
		CurrentUrl = InCurrentUrl;
		UrlChangedEvent.Broadcast(CurrentUrl);
	}

	ErrorCode = InErrorCode;
	DocumentState = EWebBrowserDocumentState::Error;
	DocumentStateChangedEvent.Broadcast(DocumentState);
}

void FWebBrowserWindow::NotifyDocumentLoadingStateChange(const FString& InCurrentUrl, bool IsLoading)
{
	// Ignore a load completed notification if there was an error.
	// For load started, reset any errors from previous page load.
	if (IsLoading || DocumentState != EWebBrowserDocumentState::Error)
	{
		if (!CurrentUrl.Equals(InCurrentUrl, ESearchCase::CaseSensitive))
		{
			CurrentUrl = InCurrentUrl;
			UrlChangedEvent.Broadcast(CurrentUrl);
		}

		if (!IsLoading && !InCurrentUrl.StartsWith("javascript:"))
		{
			Scripting->PageLoaded(SharedThis(this));
		}
		ErrorCode = 0;
		DocumentState = IsLoading
			? EWebBrowserDocumentState::Loading
			: EWebBrowserDocumentState::Completed;
		DocumentStateChangedEvent.Broadcast(DocumentState);
	}

}

void FWebBrowserWindow::SetIsDisabled(bool bValue)
{
	bIsDisabled = bValue;
}

TSharedPtr<SWindow> FWebBrowserWindow::GetParentWindow() const
{
	return ParentWindow;
}

void FWebBrowserWindow::SetParentWindow(TSharedPtr<SWindow> Window)
{
	ParentWindow = Window;
}

void FWebBrowserWindow::ExecuteJavascript(const FString& Script)
{
	BrowserWidget->ExecuteJavascript(Script);
}

void FWebBrowserWindow::CloseBrowser(bool bForce)
{
	BrowserWidget->Close();
}

bool FWebBrowserWindow::OnJsMessageReceived(const FString& Command, const TArray<FString>& Params, const FString& Origin)
{
	if (Command.Equals(JSGetSourceCommand, ESearchCase::CaseSensitive) && GetPageSourceCallback.IsSet() && Params.Num() == 1)
	{
		GetPageSourceCallback.GetValue()(Params[0]);
		GetPageSourceCallback.Reset();
		return true;
	}
	return Scripting->OnJsMessageReceived(Command, Params, Origin);
}

void FWebBrowserWindow::BindUObject(const FString& Name, UObject* Object, bool bIsPermanent /*= true*/)
{
	Scripting->BindUObject(Name, Object, bIsPermanent);
}

void FWebBrowserWindow::UnbindUObject(const FString& Name, UObject* Object /*= nullptr*/, bool bIsPermanent /*= true*/)
{
	Scripting->UnbindUObject(Name, Object, bIsPermanent);
}

void FWebBrowserWindow::CheckTickActivity()
{
	if (bIsVisible != bTickedLastFrame)
	{
		bIsVisible = bTickedLastFrame;
		BrowserWidget->SetWebBrowserVisibility(bIsVisible);
	}

	bTickedLastFrame = false;
}

void FWebBrowserWindow::SetTickLastFrame()
{
	bTickedLastFrame = !bIsDisabled;
}

bool FWebBrowserWindow::IsVisible()
{
	return bIsVisible;
}

#endif<|MERGE_RESOLUTION|>--- conflicted
+++ resolved
@@ -158,11 +158,7 @@
 							FTextureRHIRef VideoTexture = [NativeWebBrowser GetVideoTexture];
 							if (VideoTexture == nullptr)
 							{
-<<<<<<< HEAD
-								FRHIResourceCreateInfo CreateInfo;
-=======
 								FRHIResourceCreateInfo CreateInfo(TEXT("SIOSWebBrowserWidget_VideoTexture"));
->>>>>>> 6bbb88c8
 								FIntPoint Size = Params.Size;
 								VideoTexture = RHICreateTextureExternal2D(Size.X, Size.Y, PF_R8G8B8A8, 1, 1, TexCreate_None, CreateInfo);
 								[NativeWebBrowser SetVideoTexture : VideoTexture];
