// Copyright Epic Games, Inc. All Rights Reserved.
#pragma once

#include "CoreMinimal.h"
#include "Widgets/DeclarativeSyntaxSupport.h"
#include "Input/PopupMethodReply.h"
#include "Widgets/SWidget.h"
#include "Widgets/SCompoundWidget.h"
#include "Framework/Application/IMenu.h"
#include "Framework/SlateDelegates.h"
#include "Widgets/SViewport.h"
#include "IWebBrowserSingleton.h"

class FWebBrowserViewport;
class IWebBrowserAdapter;
class IWebBrowserDialog;
class IWebBrowserPopupFeatures;
class IWebBrowserWindow;
struct FWebNavigationRequest;
enum class EWebBrowserDialogEventResponse;
enum class EWebBrowserDocumentState;
enum class EWebBrowserConsoleLogSeverity;

DECLARE_DELEGATE_RetVal_TwoParams(bool, FOnBeforePopupDelegate, FString, FString);
DECLARE_DELEGATE_RetVal_TwoParams(bool, FOnCreateWindowDelegate, const TWeakPtr<IWebBrowserWindow>&, const TWeakPtr<IWebBrowserPopupFeatures>&);
DECLARE_DELEGATE_RetVal_OneParam(bool, FOnCloseWindowDelegate, const TWeakPtr<IWebBrowserWindow>&);
DECLARE_DELEGATE_RetVal_OneParam(TSharedPtr<IToolTip>, FOnCreateToolTip, const FText&);
DECLARE_DELEGATE_FourParams(FOnConsoleMessageDelegate, const FString& /*Message*/, const FString& /*Source*/, int32 /*Line*/, EWebBrowserConsoleLogSeverity /*Severity*/);

#if WITH_CEF3
typedef SViewport SWebBrowserWidget;
#else
typedef SWidget SWebBrowserWidget;
#endif

class SWebBrowserView
	: public SCompoundWidget
{
public:
	DECLARE_DELEGATE_RetVal_TwoParams(bool, FOnBeforeBrowse, const FString& /*Url*/, const FWebNavigationRequest& /*Request*/)
	DECLARE_DELEGATE_RetVal_ThreeParams(bool, FOnLoadUrl, const FString& /*Method*/, const FString& /*Url*/, FString& /* Response */)
	DECLARE_DELEGATE_RetVal_OneParam(EWebBrowserDialogEventResponse, FOnShowDialog, const TWeakPtr<IWebBrowserDialog>&);
	DECLARE_DELEGATE_RetVal(bool, FOnSuppressContextMenu);
	DECLARE_DELEGATE_RetVal_OneParam(bool, FOnDragWindow, const FPointerEvent& /* MouseEvent */);
	DECLARE_DELEGATE_RetVal_OneParam(bool, FOnUnhandledKeyDown, const FKeyEvent& /*KeyEvent*/);
	DECLARE_DELEGATE_RetVal_OneParam(bool, FOnUnhandledKeyUp, const FKeyEvent& /*KeyEvent*/);
	DECLARE_DELEGATE_RetVal_OneParam(bool, FOnUnhandledKeyChar, const FCharacterEvent& /*CharacterEvent*/);


	SLATE_BEGIN_ARGS(SWebBrowserView)
		: _InitialURL(TEXT("https://www.google.com"))
		, _ShowErrorMessage(true)
		, _SupportsTransparency(false)
		, _InterceptLoadRequests(true)
		, _SupportsThumbMouseButtonNavigation(true)
		, _BackgroundColor(255,255,255,255)
		, _BrowserFrameRate(24)
		, _PopupMenuMethod(TOptional<EPopupMethod>())
		, _ContextSettings()
		, _AltRetryDomains(TArray<FString>())
		, _ViewportSize(FVector2D::ZeroVector)
	{ }

		/** A reference to the parent window. */
		SLATE_ARGUMENT(TSharedPtr<SWindow>, ParentWindow)

		/** URL that the browser will initially navigate to. */
		SLATE_ARGUMENT(FString, InitialURL)

		/** Optional string to load contents as a web page. */
		SLATE_ARGUMENT(TOptional<FString>, ContentsToLoad)

		/** Whether to show an error message in case of loading errors. */
		SLATE_ARGUMENT(bool, ShowErrorMessage)

		/** Should this browser window support transparency. */
		SLATE_ARGUMENT(bool, SupportsTransparency)

		/** Should this browser window intercept resource loading requests. If false the BrowserContext will instead. Defaults to True. */
		SLATE_ARGUMENT(bool, InterceptLoadRequests)

		/** Whether to allow forward and back navigation via the mouse thumb buttons. */
		SLATE_ARGUMENT(bool, SupportsThumbMouseButtonNavigation)

		/** Opaque background color used before a document is loaded and when no document color is specified. */
		SLATE_ARGUMENT(FColor, BackgroundColor)

		/** The frames per second rate that the browser will attempt to use. */
		SLATE_ARGUMENT(int, BrowserFrameRate)

		/** Override the popup menu method used for popup menus. If not set, parent widgets will be queried instead. */
		SLATE_ARGUMENT(TOptional<EPopupMethod>, PopupMenuMethod)

		/** Override the default global context settings for this specific window. If not set, the global default will be used. */
		SLATE_ARGUMENT(TOptional<FBrowserContextSettings>, ContextSettings)

		/** Domains to retry if original domain cannot connect. */
		SLATE_ARGUMENT(TArray<FString>, AltRetryDomains)

		/** Desired size of the web browser viewport. */
		SLATE_ATTRIBUTE(FVector2D, ViewportSize);

		/** Called when document loading completed. */
		SLATE_EVENT(FSimpleDelegate, OnLoadCompleted)

		/** Called when document loading failed. */
		SLATE_EVENT(FSimpleDelegate, OnLoadError)

		/** Called when document loading started. */
		SLATE_EVENT(FSimpleDelegate, OnLoadStarted)

		/** Called when document title changed. */
		SLATE_EVENT(FOnTextChanged, OnTitleChanged)

		/** Called when the Url changes. */
		SLATE_EVENT(FOnTextChanged, OnUrlChanged)

		/** Called before a popup window happens */
		SLATE_EVENT(FOnBeforePopupDelegate, OnBeforePopup)

		/** Called when the browser requests the creation of a new window */
		SLATE_EVENT(FOnCreateWindowDelegate, OnCreateWindow)

		/** Called when a browser window close event is detected */
		SLATE_EVENT(FOnCloseWindowDelegate, OnCloseWindow)

		/** Called before browser navigation. */
		SLATE_EVENT(FOnBeforeBrowse, OnBeforeNavigation)

		/** Called to allow bypassing page content on load. */
		SLATE_EVENT(FOnLoadUrl, OnLoadUrl)

		/** Called when the browser needs to show a dialog to the user. */
		SLATE_EVENT(FOnShowDialog, OnShowDialog)

		/** Called to dismiss any dialogs shown via OnShowDialog. */
		SLATE_EVENT(FSimpleDelegate, OnDismissAllDialogs)

		/** Called to allow supression of the browser context menu. */
		SLATE_EVENT(FOnSuppressContextMenu, OnSuppressContextMenu);

		/** Called to allow overriding of ToolTip widget construction. */
		SLATE_EVENT(FOnCreateToolTip, OnCreateToolTip)

		/** Called when drag is detected in a web page area tagged as a drag region. */
		SLATE_EVENT(FOnDragWindow, OnDragWindow)
		
		/** Called to allow the handling of any key down events not handled by the browser. */
		SLATE_EVENT(FOnUnhandledKeyDown, OnUnhandledKeyDown)

		/** Called to allow the handling of any key up events not handled by the browser. */
		SLATE_EVENT(FOnUnhandledKeyUp, OnUnhandledKeyUp)

		/** Called to allow the handling of any key char events not handled by the browser. */
		SLATE_EVENT(FOnUnhandledKeyChar, OnUnhandledKeyChar)
		
		/** Called for each console message */
		SLATE_EVENT(FOnConsoleMessageDelegate, OnConsoleMessage)

	SLATE_END_ARGS()


	/** Default constructor. */
	WEBBROWSER_API SWebBrowserView();

	WEBBROWSER_API ~SWebBrowserView();

	virtual bool SupportsKeyboardFocus() const override {return true;}

	/**
	 * Construct the widget.
	 *
	 * @param InArgs  Declaration from which to construct the widget.
	 */
	WEBBROWSER_API void Construct(const FArguments& InArgs, const TSharedPtr<IWebBrowserWindow>& InWebBrowserWindow = nullptr);

	WEBBROWSER_API virtual int32 OnPaint(const FPaintArgs& Args, const FGeometry& AllottedGeometry, const FSlateRect& MyCullingRect, FSlateWindowElementList& OutDrawElements, int32 LayerId, const FWidgetStyle& InWidgetStyle, bool bParentEnabled) const override;

	/**
	 * Load the specified URL.
	 *
	 * @param NewURL New URL to load.
	 */
	WEBBROWSER_API void LoadURL(FString NewURL);

	/**
	* Load a string as data to create a web page.
	*
	* @param Contents String to load.
	* @param DummyURL Dummy URL for the page.
	*/
	WEBBROWSER_API void LoadString(FString Contents, FString DummyURL);

	/** Reload the current page. */
	WEBBROWSER_API void Reload();

	/** Stop loading the page. */
	WEBBROWSER_API void StopLoad();

	/** Get the current title of the web page. */
	WEBBROWSER_API FText GetTitleText() const;

	/**
	 * Gets the currently loaded URL.
	 *
	 * @return The URL, or empty string if no document is loaded.
	 */
	WEBBROWSER_API FString GetUrl() const;

	/**
	 * Gets the URL that appears in the address bar, this may not be the URL that is currently loaded in the frame.
	 *
	 * @return The address bar URL.
	 */
	WEBBROWSER_API FText GetAddressBarUrlText() const;

	/** Whether the document finished loading. */
	WEBBROWSER_API bool IsLoaded() const;

	/** Whether the document is currently being loaded. */
	WEBBROWSER_API bool IsLoading() const;

	/** Whether the browser widget is done initializing. */
	WEBBROWSER_API bool IsInitialized() const;

	/** Execute javascript on the current window */
	WEBBROWSER_API void ExecuteJavascript(const FString& ScriptText);

	/**
	 * Gets the source of the main frame as raw HTML.
	 *
	 * This method has to be called asynchronously by passing a callback function, which will be called at a later point when the
	 * result is ready.
	 * @param	Callback	A callable that takes a single string reference for handling the result.
	 */
	WEBBROWSER_API void GetSource(TFunction<void (const FString&)> Callback) const ;

	/**
	 * Expose a UObject instance to the browser runtime.
	 * Properties and Functions will be accessible from JavaScript side.
	 * As all communication with the rendering procesis asynchronous, return values (both for properties and function results) are wrapped into JS Future objects.
	 *
	 * @param Name The name of the object. The object will show up as window.ue.{Name} on the javascript side. If there is an existing object of the same name, this object will replace it. If bIsPermanent is false and there is an existing permanent binding, the permanent binding will be restored when the temporary one is removed.
	 * @param Object The object instance.
	 * @param bIsPermanent If true, the object will be visible to all pages loaded through this browser widget, otherwise, it will be deleted when navigating away from the current page. Non-permanent bindings should be registered from inside an OnLoadStarted event handler in order to be available before JS code starts loading.
	 */
	WEBBROWSER_API void BindUObject(const FString& Name, UObject* Object, bool bIsPermanent = true);

	/**
	 * Remove an existing script binding registered by BindUObject.
	 *
	 * @param Name The name of the object to remove.
	 * @param Object The object will only be removed if it is the same object as the one passed in.
	 * @param bIsPermanent Must match the bIsPermanent argument passed to BindUObject.
	 */
	WEBBROWSER_API void UnbindUObject(const FString& Name, UObject* Object, bool bIsPermanent = true);

	WEBBROWSER_API void BindAdapter(const TSharedRef<IWebBrowserAdapter>& Adapter);

	WEBBROWSER_API void UnbindAdapter(const TSharedRef<IWebBrowserAdapter>& Adapter);

	WEBBROWSER_API void BindInputMethodSystem(ITextInputMethodSystem* TextInputMethodSystem);

	WEBBROWSER_API void UnbindInputMethodSystem();

	/** Returns true if the browser can navigate backwards. */
	WEBBROWSER_API bool CanGoBack() const;

	/** Navigate backwards. */
	WEBBROWSER_API void GoBack();

	/** Returns true if the browser can navigate forwards. */
	WEBBROWSER_API bool CanGoForward() const;

	/** Navigate forwards. */
	WEBBROWSER_API void GoForward();

	/** Set parent SWindow for this browser. */
<<<<<<< HEAD
	void SetParentWindow(TSharedPtr<SWindow> Window);

	/** Update the underlying browser widget to match the KB focus in slate.
		This is used to work around a CEF bug that loses focus state on navigations*/
	void SetBrowserKeyboardFocus();
=======
	WEBBROWSER_API void SetParentWindow(TSharedPtr<SWindow> Window);

	/** Update the underlying browser widget to match the KB focus in slate.
		This is used to work around a CEF bug that loses focus state on navigations*/
	WEBBROWSER_API void SetBrowserKeyboardFocus();
>>>>>>> 4af6daef

	/** Close the underlying browser object before we destruct this view. 
	    This will block until that object is fully destroyed.
		Calling this is optional, CEF has object lifetime requirements that mean on shutdown you must destroy browsers before exit.*/
<<<<<<< HEAD
	void CloseBrowser();
=======
	WEBBROWSER_API void CloseBrowser();
>>>>>>> 4af6daef

private:

	WEBBROWSER_API void SetupParentWindowHandlers();

	/** Callback for document loading state changes. */
	WEBBROWSER_API void HandleBrowserWindowDocumentStateChanged(EWebBrowserDocumentState NewState);

	/** Callback to tell slate we want to update the contents of the web view based on changes inside the view. */
	WEBBROWSER_API void HandleBrowserWindowNeedsRedraw();

	/** Callback for document title changes. */
	WEBBROWSER_API void HandleTitleChanged(FString NewTitle);

	/** Callback for loaded url changes. */
	WEBBROWSER_API void HandleUrlChanged(FString NewUrl);

	/** Callback for showing browser tool tips. */
	WEBBROWSER_API void HandleToolTip(FString ToolTipText);

	/**
	 * A delegate that is executed prior to browser navigation.
	 *
	 * @return true if the navigation was handled an no further action should be taken by the browser, false if the browser should handle.
	 */
	WEBBROWSER_API bool HandleBeforeNavigation(const FString& Url, const FWebNavigationRequest& Request);

	WEBBROWSER_API bool HandleLoadUrl(const FString& Method, const FString& Url, FString& OutResponse);

	/**
	 * A delegate that is executed when the browser requests window creation.
	 *
	 * @return true if if the window request was handled, false if the browser requesting the new window should be closed.
	 */
	WEBBROWSER_API bool HandleCreateWindow(const TWeakPtr<IWebBrowserWindow>& NewBrowserWindow, const TWeakPtr<IWebBrowserPopupFeatures>& PopupFeatures);

	/**
	 * A delegate that is executed when closing the browser window.
	 *
	 * @return true if if the window close was handled, false otherwise.
	 */
	WEBBROWSER_API bool HandleCloseWindow(const TWeakPtr<IWebBrowserWindow>& BrowserWindow);

	/** Callback for showing dialogs to the user */
	WEBBROWSER_API EWebBrowserDialogEventResponse HandleShowDialog(const TWeakPtr<IWebBrowserDialog>& DialogParams);

	/** Callback for dismissing any dialogs previously shown  */
	WEBBROWSER_API void HandleDismissAllDialogs();

	/** Callback for popup window permission */
	WEBBROWSER_API bool HandleBeforePopup(FString URL, FString Target);

	/** Callback for showing a popup menu */
	WEBBROWSER_API void HandleShowPopup(const FIntRect& PopupSize);

	/** Callback for hiding the popup menu */
	WEBBROWSER_API void HandleDismissPopup();

	/** Callback from the popup menu notifiying it has been dismissed */
	WEBBROWSER_API void HandleMenuDismissed(TSharedRef<IMenu>);

	virtual FPopupMethodReply OnQueryPopupMethod() const override
	{
		return PopupMenuMethod.IsSet()
			? FPopupMethodReply::UseMethod(PopupMenuMethod.GetValue())
			: FPopupMethodReply::Unhandled();
	}

	WEBBROWSER_API void HandleWindowDeactivated();
	WEBBROWSER_API void HandleWindowActivated();
	WEBBROWSER_API bool UnhandledKeyDown(const FKeyEvent& KeyEvent);
	WEBBROWSER_API bool UnhandledKeyUp(const FKeyEvent& KeyEvent);
	WEBBROWSER_API bool UnhandledKeyChar(const FCharacterEvent& CharacterEvent);

<<<<<<< HEAD
	bool HandleDrag(const FPointerEvent& MouseEvent);
	void HandleConsoleMessage(const FString& Message, const FString& Source, int32 Line, EWebBrowserConsoleLogSeverity Serverity);
=======
	WEBBROWSER_API bool HandleDrag(const FPointerEvent& MouseEvent);
	WEBBROWSER_API void HandleConsoleMessage(const FString& Message, const FString& Source, int32 Line, EWebBrowserConsoleLogSeverity Serverity);
>>>>>>> 4af6daef

	WEBBROWSER_API TOptional<FSlateRenderTransform> GetPopupRenderTransform() const;
private:

	/** Interface for dealing with a web browser window. */
	TSharedPtr<IWebBrowserWindow> BrowserWindow;
	/** The slate window that contains this widget. This must be stored weak otherwise we create a circular reference. */
	mutable TWeakPtr<SWindow> SlateParentWindowPtr;
	/** Viewport interface for rendering the web page. */
	TSharedPtr<FWebBrowserViewport> BrowserViewport;
	/** Viewport interface for rendering popup menus. */
	TSharedPtr<FWebBrowserViewport>	MenuViewport;
	/** The implementation dependent widget that renders the browser contents. */
	TSharedPtr<SWebBrowserWidget> BrowserWidget;

	TArray<TSharedRef<IWebBrowserAdapter>> Adapters;

	/**
	 * An interface pointer to a menu object presenting a popup.
	 * Pointer is null when a popup is not visible.
	 */
	TWeakPtr<IMenu> PopupMenuPtr;

	/** Can be set to override the popup menu method used for popup menus. If not set, parent widgets will be queried instead. */
	TOptional<EPopupMethod> PopupMenuMethod;

	/** The url that appears in the address bar which can differ from the url of the loaded page */
	FText AddressBarUrl;

	/** A delegate that is invoked when document loading completed. */
	FSimpleDelegate OnLoadCompleted;

	/** A delegate that is invoked when document loading failed. */
	FSimpleDelegate OnLoadError;

	/** A delegate that is invoked when document loading started. */
	FSimpleDelegate OnLoadStarted;

	/** A delegate that is invoked when document title changed. */
	FOnTextChanged OnTitleChanged;

	/** A delegate that is invoked when document address changed. */
	FOnTextChanged OnUrlChanged;

	/** A delegate that is invoked when the browser attempts to pop up a new window */
	FOnBeforePopupDelegate OnBeforePopup;

	/** A delegate that is invoked when the browser requests a UI window for another browser it spawned */
	FOnCreateWindowDelegate OnCreateWindow;

	/** A delegate that is invoked when a window close event is detected */
	FOnCloseWindowDelegate OnCloseWindow;

	/** A delegate that is invoked prior to browser navigation */
	FOnBeforeBrowse OnBeforeNavigation;

	/** A delegate that is invoked when loading a resource, allowing the application to provide contents directly */
	FOnLoadUrl OnLoadUrl;

	/** A delegate that is invoked when when the browser needs to present a dialog to the user */
	FOnShowDialog OnShowDialog;

	/** A delegate that is invoked when when the browser needs to dismiss all dialogs */
	FSimpleDelegate OnDismissAllDialogs;

	FOnSuppressContextMenu OnSuppressContextMenu;

	/** A delegate that is invoked when when the browser wishes to create a tooltip */
	FOnCreateToolTip OnCreateToolTip;

	/** A delegate that is invoked when the browser detects drag event in within drag region */
	FOnDragWindow OnDragWindow;
	
	/** A delegate for handling key down events not handled by browser. */
	FOnUnhandledKeyDown OnUnhandledKeyDown;

	/** A delegate for handling key up events not handled by browser. */
	FOnUnhandledKeyUp OnUnhandledKeyUp;

	/** A delegate for handling key char events not handled by browser. */
	FOnUnhandledKeyChar OnUnhandledKeyChar;
	
	/** A delegate that is invoked for each console message */
	FOnConsoleMessageDelegate OnConsoleMessage;

protected:
	WEBBROWSER_API bool HandleSuppressContextMenu();

};<|MERGE_RESOLUTION|>--- conflicted
+++ resolved
@@ -276,28 +276,16 @@
 	WEBBROWSER_API void GoForward();
 
 	/** Set parent SWindow for this browser. */
-<<<<<<< HEAD
-	void SetParentWindow(TSharedPtr<SWindow> Window);
-
-	/** Update the underlying browser widget to match the KB focus in slate.
-		This is used to work around a CEF bug that loses focus state on navigations*/
-	void SetBrowserKeyboardFocus();
-=======
 	WEBBROWSER_API void SetParentWindow(TSharedPtr<SWindow> Window);
 
 	/** Update the underlying browser widget to match the KB focus in slate.
 		This is used to work around a CEF bug that loses focus state on navigations*/
 	WEBBROWSER_API void SetBrowserKeyboardFocus();
->>>>>>> 4af6daef
 
 	/** Close the underlying browser object before we destruct this view. 
 	    This will block until that object is fully destroyed.
 		Calling this is optional, CEF has object lifetime requirements that mean on shutdown you must destroy browsers before exit.*/
-<<<<<<< HEAD
-	void CloseBrowser();
-=======
 	WEBBROWSER_API void CloseBrowser();
->>>>>>> 4af6daef
 
 private:
 
@@ -372,13 +360,8 @@
 	WEBBROWSER_API bool UnhandledKeyUp(const FKeyEvent& KeyEvent);
 	WEBBROWSER_API bool UnhandledKeyChar(const FCharacterEvent& CharacterEvent);
 
-<<<<<<< HEAD
-	bool HandleDrag(const FPointerEvent& MouseEvent);
-	void HandleConsoleMessage(const FString& Message, const FString& Source, int32 Line, EWebBrowserConsoleLogSeverity Serverity);
-=======
 	WEBBROWSER_API bool HandleDrag(const FPointerEvent& MouseEvent);
 	WEBBROWSER_API void HandleConsoleMessage(const FString& Message, const FString& Source, int32 Line, EWebBrowserConsoleLogSeverity Serverity);
->>>>>>> 4af6daef
 
 	WEBBROWSER_API TOptional<FSlateRenderTransform> GetPopupRenderTransform() const;
 private:
