// Copyright Epic Games, Inc. All Rights Reserved.

#pragma once

#include "CoreMinimal.h"
#include "Input/CursorReply.h"
#include "Input/Reply.h"
#include "Rendering/RenderingCommon.h"

class FSlateShaderResource;
class IWebBrowserWindow;

/**
 * A Slate viewport to display a Web Browser Window
 */
class FWebBrowserViewport : public ISlateViewport
{
public:
	/**
	 * Default Constructor
	 * 
	 * @param InWebBrowserWindow The Web Browser Window this viewport will display
	 * @param InViewportWidget The Widget displaying this viewport (needed to capture mouse)
	 * @param InIsPopup Used to initialize a viewport for showing browser popup menus instead of the main window.
	 */
	FWebBrowserViewport(TSharedPtr<IWebBrowserWindow> InWebBrowserWindow, bool InIsPopup = false)
		: WebBrowserWindow(InWebBrowserWindow)
		, bIsPopup(InIsPopup)
	{ }

	/**
	 * Destructor.
	 */
	~FWebBrowserViewport( )
	{
	}

	// ISlateViewport interface
<<<<<<< HEAD
	virtual FIntPoint GetSize() const override;
	virtual FSlateShaderResource* GetViewportRenderTargetTexture() const override;
	virtual void Tick( const FGeometry& AllottedGeometry, double InCurrentTime, float DeltaTime ) override;
	virtual bool RequiresVsync() const override;
	virtual FCursorReply OnCursorQuery( const FGeometry& MyGeometry, const FPointerEvent& CursorEvent ) override;
	virtual FReply OnMouseButtonDown( const FGeometry& MyGeometry, const FPointerEvent& MouseEvent ) override;
	virtual FReply OnMouseButtonUp( const FGeometry& MyGeometry, const FPointerEvent& MouseEvent ) override;
	virtual void OnMouseEnter( const FGeometry& MyGeometry, const FPointerEvent& MouseEvent ) override;
	virtual void OnMouseLeave( const FPointerEvent& MouseEvent ) override;
	virtual FReply OnMouseMove( const FGeometry& MyGeometry, const FPointerEvent& MouseEvent ) override;
	virtual FReply OnMouseWheel( const FGeometry& MyGeometry, const FPointerEvent& MouseEvent ) override;
	virtual FReply OnTouchGesture( const FGeometry& MyGeometry, const FPointerEvent& GestureEvent ) override;
	virtual FReply OnMouseButtonDoubleClick( const FGeometry& InMyGeometry, const FPointerEvent& InMouseEvent ) override;
	virtual FReply OnKeyDown( const FGeometry& MyGeometry, const FKeyEvent& InKeyEvent ) override;
	virtual FReply OnKeyUp( const FGeometry& MyGeometry, const FKeyEvent& InKeyEvent ) override;
	virtual FReply OnKeyChar( const FGeometry& MyGeometry, const FCharacterEvent& InCharacterEvent ) override;
	virtual FReply OnFocusReceived( const FFocusEvent& InFocusEvent ) override;
	virtual void OnFocusLost( const FFocusEvent& InFocusEvent ) override;
=======
	WEBBROWSER_API virtual FIntPoint GetSize() const override;
	WEBBROWSER_API virtual FSlateShaderResource* GetViewportRenderTargetTexture() const override;
	WEBBROWSER_API virtual void Tick( const FGeometry& AllottedGeometry, double InCurrentTime, float DeltaTime ) override;
	WEBBROWSER_API virtual bool RequiresVsync() const override;
	WEBBROWSER_API virtual FCursorReply OnCursorQuery( const FGeometry& MyGeometry, const FPointerEvent& CursorEvent ) override;
	WEBBROWSER_API virtual FReply OnMouseButtonDown( const FGeometry& MyGeometry, const FPointerEvent& MouseEvent ) override;
	WEBBROWSER_API virtual FReply OnMouseButtonUp( const FGeometry& MyGeometry, const FPointerEvent& MouseEvent ) override;
	WEBBROWSER_API virtual void OnMouseEnter( const FGeometry& MyGeometry, const FPointerEvent& MouseEvent ) override;
	WEBBROWSER_API virtual void OnMouseLeave( const FPointerEvent& MouseEvent ) override;
	WEBBROWSER_API virtual FReply OnMouseMove( const FGeometry& MyGeometry, const FPointerEvent& MouseEvent ) override;
	WEBBROWSER_API virtual FReply OnMouseWheel( const FGeometry& MyGeometry, const FPointerEvent& MouseEvent ) override;
	WEBBROWSER_API virtual FReply OnTouchGesture( const FGeometry& MyGeometry, const FPointerEvent& GestureEvent ) override;
	WEBBROWSER_API virtual FReply OnMouseButtonDoubleClick( const FGeometry& InMyGeometry, const FPointerEvent& InMouseEvent ) override;
	WEBBROWSER_API virtual FReply OnKeyDown( const FGeometry& MyGeometry, const FKeyEvent& InKeyEvent ) override;
	WEBBROWSER_API virtual FReply OnKeyUp( const FGeometry& MyGeometry, const FKeyEvent& InKeyEvent ) override;
	WEBBROWSER_API virtual FReply OnKeyChar( const FGeometry& MyGeometry, const FCharacterEvent& InCharacterEvent ) override;
	WEBBROWSER_API virtual FReply OnFocusReceived( const FFocusEvent& InFocusEvent ) override;
	WEBBROWSER_API virtual void OnFocusLost( const FFocusEvent& InFocusEvent ) override;
>>>>>>> 4af6daef

private:
	/** The web browser this viewport will display */
	TSharedPtr<IWebBrowserWindow>	WebBrowserWindow;
	/** Whether this viewport is showing the browser window or a popup menu widget */
	bool const						bIsPopup;
};<|MERGE_RESOLUTION|>--- conflicted
+++ resolved
@@ -36,26 +36,6 @@
 	}
 
 	// ISlateViewport interface
-<<<<<<< HEAD
-	virtual FIntPoint GetSize() const override;
-	virtual FSlateShaderResource* GetViewportRenderTargetTexture() const override;
-	virtual void Tick( const FGeometry& AllottedGeometry, double InCurrentTime, float DeltaTime ) override;
-	virtual bool RequiresVsync() const override;
-	virtual FCursorReply OnCursorQuery( const FGeometry& MyGeometry, const FPointerEvent& CursorEvent ) override;
-	virtual FReply OnMouseButtonDown( const FGeometry& MyGeometry, const FPointerEvent& MouseEvent ) override;
-	virtual FReply OnMouseButtonUp( const FGeometry& MyGeometry, const FPointerEvent& MouseEvent ) override;
-	virtual void OnMouseEnter( const FGeometry& MyGeometry, const FPointerEvent& MouseEvent ) override;
-	virtual void OnMouseLeave( const FPointerEvent& MouseEvent ) override;
-	virtual FReply OnMouseMove( const FGeometry& MyGeometry, const FPointerEvent& MouseEvent ) override;
-	virtual FReply OnMouseWheel( const FGeometry& MyGeometry, const FPointerEvent& MouseEvent ) override;
-	virtual FReply OnTouchGesture( const FGeometry& MyGeometry, const FPointerEvent& GestureEvent ) override;
-	virtual FReply OnMouseButtonDoubleClick( const FGeometry& InMyGeometry, const FPointerEvent& InMouseEvent ) override;
-	virtual FReply OnKeyDown( const FGeometry& MyGeometry, const FKeyEvent& InKeyEvent ) override;
-	virtual FReply OnKeyUp( const FGeometry& MyGeometry, const FKeyEvent& InKeyEvent ) override;
-	virtual FReply OnKeyChar( const FGeometry& MyGeometry, const FCharacterEvent& InCharacterEvent ) override;
-	virtual FReply OnFocusReceived( const FFocusEvent& InFocusEvent ) override;
-	virtual void OnFocusLost( const FFocusEvent& InFocusEvent ) override;
-=======
 	WEBBROWSER_API virtual FIntPoint GetSize() const override;
 	WEBBROWSER_API virtual FSlateShaderResource* GetViewportRenderTargetTexture() const override;
 	WEBBROWSER_API virtual void Tick( const FGeometry& AllottedGeometry, double InCurrentTime, float DeltaTime ) override;
@@ -74,7 +54,6 @@
 	WEBBROWSER_API virtual FReply OnKeyChar( const FGeometry& MyGeometry, const FCharacterEvent& InCharacterEvent ) override;
 	WEBBROWSER_API virtual FReply OnFocusReceived( const FFocusEvent& InFocusEvent ) override;
 	WEBBROWSER_API virtual void OnFocusLost( const FFocusEvent& InFocusEvent ) override;
->>>>>>> 4af6daef
 
 private:
 	/** The web browser this viewport will display */
