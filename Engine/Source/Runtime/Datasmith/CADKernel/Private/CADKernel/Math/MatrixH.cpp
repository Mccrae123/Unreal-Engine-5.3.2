--- conflicted
+++ resolved
@@ -10,30 +10,6 @@
 
 const FMatrixH FMatrixH::Identity;
 
-<<<<<<< HEAD
-	void FMatrixH::BuildChangeOfCoordinateSystemMatrix(const FPoint& Xaxis, const FPoint& Yaxis, const FPoint& Zaxis, const FPoint& Origin)
-	{
-		Get(0, 0) = Xaxis[0];
-		Get(1, 0) = Xaxis[1];
-		Get(2, 0) = Xaxis[2];
-		Get(3, 0) = 0.0;
-
-		Get(0, 1) = Yaxis[0];
-		Get(1, 1) = Yaxis[1];
-		Get(2, 1) = Yaxis[2];
-		Get(3, 1) = 0.0;
-
-		Get(0, 2) = Zaxis[0];
-		Get(1, 2) = Zaxis[1];
-		Get(2, 2) = Zaxis[2];
-		Get(3, 2) = 0.0;
-
-		Get(0, 3) = Origin[0];
-		Get(1, 3) = Origin[1];
-		Get(2, 3) = Origin[2];
-		Get(3, 3) = 1.0;
-	}
-=======
 void FMatrixH::BuildChangeOfCoordinateSystemMatrix(const FPoint& Xaxis, const FPoint& Yaxis, const FPoint& Zaxis, const FPoint& Origin)
 {
 	Get(0, 0) = Xaxis[0];
@@ -61,7 +37,6 @@
 {
 	FPoint Zaxis = FPoint(0, 1, 0);
 	FPoint Xaxis = Zaxis ^ Axis;
->>>>>>> d731a049
 
 	//on cherche le vecteur ox
 	Xaxis.Normalize();
@@ -105,11 +80,6 @@
 	Matrix.Get(1, 1) = Axe[1] * Axe[1] + (double)cos(Angle) * ((double)1.0 - Axe[1] * Axe[1]);
 	Matrix.Get(1, 2) = (double)(1.0 - cos(Angle)) * Axe[1] * Axe[2] - (double)sin(Angle) * Axe[0];
 
-<<<<<<< HEAD
-	FMatrixH FMatrixH::MakeScaleMatrix(FPoint& Scale)
-	{
-		return MakeScaleMatrix(Scale.X, Scale.Y, Scale.Z);
-=======
 	Matrix.Get(2, 0) = (double)(1.0 - cos(Angle)) * Axe[2] * Axe[0] - (double)sin(Angle) * Axe[1];
 	Matrix.Get(2, 1) = (double)(1.0 - cos(Angle)) * Axe[2] * Axe[1] + (double)sin(Angle) * Axe[0];
 	Matrix.Get(2, 2) = Axe[2] * Axe[2] + (double)cos(Angle) * ((double)1.0 - Axe[2] * Axe[2]);
@@ -175,19 +145,12 @@
 	for (int32 Index = 0; Index < Rank; Index++)
 	{
 		ColumnToRow[Index] = Index;
->>>>>>> d731a049
 	}
 
 	for (int32 Column = 0; Column < Rank; ++Column)
 	{
 		double Pivot = 0;
 
-<<<<<<< HEAD
-	void FMatrixH::Print(EVerboseLevel level) const
-	{
-		FMessage::Printf(level, TEXT(" - Matrix\n"));
-		for (int32 Row = 0; Row < 4; Row++)
-=======
 		int32 Row = Column;
 		while (Row < Rank)
 		{
@@ -201,7 +164,6 @@
 
 		Determinant = Determinant * Pivot;
 		if (Row != Column)
->>>>>>> d731a049
 		{
 			Swap(ColumnToRow[Column], ColumnToRow[Row]);
 			for (int32 Index = 0; Index < Rank; Index++)
@@ -241,12 +203,7 @@
 		int32 Row = Column;
 		while (Row < Rank)
 		{
-<<<<<<< HEAD
-			int32 Row = Column;
-			while (Row < Rank)
-=======
 			if (ColumnToRow[Row] == Column)
->>>>>>> d731a049
 			{
 				break;
 			}
