// Copyright Epic Games, Inc. All Rights Reserved.
#pragma once

#include "CADKernel/Core/Entity.h"
#include "CADKernel/Core/CADKernelArchive.h"

namespace UE::CADKernel
{
enum class EGroupOrigin : uint8
{
	Unknown,
	CADGroup,
	CADLayer,
	CADColor
};

extern const TCHAR* GroupOriginNames[];

class FGroup : public FEntity
{
	friend FEntity;

protected:
	EGroupOrigin Origin;
	FString GroupName;
	TArray<TSharedPtr<FEntity>> Entities;

<<<<<<< HEAD
		FGroup()
			: Origin(EGroupOrigin::Unknown)
		{
		}

		FGroup(TArray<TSharedPtr<FEntity>>& InEntities)
			: Origin(EGroupOrigin::Unknown)
		{
			Entities.Append(InEntities);
		}

	public:
=======
	FGroup()
		: Origin(EGroupOrigin::Unknown)
	{
	}

	FGroup(TArray<TSharedPtr<FEntity>>& InEntities)
		: Origin(EGroupOrigin::Unknown)
	{
		Entities.Append(InEntities);
	}

public:

	virtual void Serialize(FCADKernelArchive& Ar) override
	{
		FEntity::Serialize(Ar);
		Ar << Origin;
		Ar << GroupName;
		SerializeIdents(Ar, (TArray<TSharedPtr<FEntity>>&) Entities);
	}
>>>>>>> d731a049

	virtual void SpawnIdent(FDatabase& Database) override
	{
		if (!FEntity::SetId(Database))
		{
			return;
		}

		SpawnIdentOnEntities(Entities, Database);
	}

	virtual void ResetMarkersRecursively() override
	{
		ResetMarkers();
		ResetMarkersRecursivelyOnEntities(Entities);
	}

#ifdef CADKERNEL_DEV
	virtual FInfoEntity& GetInfo(FInfoEntity&) const override;
#endif

	virtual EEntity GetEntityType() const override
	{
		return EEntity::Group;
	}

	void SetName(const FString& Name);

	const FString& GetName() const
	{
		return GroupName;
	}

	void AddEntity(TSharedPtr<FEntity> Entity)
	{
		Entities.AddUnique(Entity);
	}

	void Empty()
	{
		Entities.Empty();
	}

	void RemoveEntity(TSharedPtr<FEntity> Entity)
	{
		Entities.Remove(Entity);
	}

	bool Contains(TSharedPtr<FEntity> Entity)
	{
		return Entities.Contains(Entity);
	}

	EGroupOrigin GetOrigin() const
	{
		return Origin;
	}

	void SetOrigin(EGroupOrigin InOrigin)
	{
		Origin = InOrigin;
	}

	EEntity GetGroupType() const;

<<<<<<< HEAD
		void GetValidEntities(TArray<TSharedPtr<FEntity>>& OutEntities) const
=======
	void GetValidEntities(TArray<TSharedPtr<FEntity>>& OutEntities) const
	{
		for (TSharedPtr<FEntity> Entity : Entities)
>>>>>>> d731a049
		{
			if (Entity.IsValid())
			{
				OutEntities.Add(Entity);
			}
		}
	}

	const TArray<TSharedPtr<FEntity>>& GetEntities() const
	{
		return Entities;
	}

	bool IsEmpty()
	{
		return Entities.IsEmpty();
	}

	void ReplaceEntitiesWithMap(const TMap<TSharedPtr<FEntity>, TSharedPtr<FEntity>>& Map);

	void RemoveNonTopologicalEntities();
};

} // namespace UE::CADKernel
<|MERGE_RESOLUTION|>--- conflicted
+++ resolved
@@ -25,20 +25,6 @@
 	FString GroupName;
 	TArray<TSharedPtr<FEntity>> Entities;
 
-<<<<<<< HEAD
-		FGroup()
-			: Origin(EGroupOrigin::Unknown)
-		{
-		}
-
-		FGroup(TArray<TSharedPtr<FEntity>>& InEntities)
-			: Origin(EGroupOrigin::Unknown)
-		{
-			Entities.Append(InEntities);
-		}
-
-	public:
-=======
 	FGroup()
 		: Origin(EGroupOrigin::Unknown)
 	{
@@ -59,7 +45,6 @@
 		Ar << GroupName;
 		SerializeIdents(Ar, (TArray<TSharedPtr<FEntity>>&) Entities);
 	}
->>>>>>> d731a049
 
 	virtual void SpawnIdent(FDatabase& Database) override
 	{
@@ -125,13 +110,9 @@
 
 	EEntity GetGroupType() const;
 
-<<<<<<< HEAD
-		void GetValidEntities(TArray<TSharedPtr<FEntity>>& OutEntities) const
-=======
 	void GetValidEntities(TArray<TSharedPtr<FEntity>>& OutEntities) const
 	{
 		for (TSharedPtr<FEntity> Entity : Entities)
->>>>>>> d731a049
 		{
 			if (Entity.IsValid())
 			{
