// Copyright Epic Games, Inc. All Rights Reserved.

#include "CADKernel/Core/Entity.h"

#include "CADKernel/Core/EntityGeom.h"

#include "CADKernel/Core/Database.h"
#include "CADKernel/Core/Session.h"
#include "CADKernel/Core/System.h"
#include "CADKernel/Geo/Curves/Curve.h"
#include "CADKernel/Geo/Surfaces/Surface.h"
#include "CADKernel/Mesh/Criteria/Criterion.h"
#include "CADKernel/Topo/Body.h"
#include "CADKernel/Topo/Model.h"
#include "CADKernel/Topo/Shell.h"
#include "CADKernel/Topo/TopologicalEdge.h"
#include "CADKernel/Topo/TopologicalFace.h"
#include "CADKernel/Topo/TopologicalLink.h"
#include "CADKernel/Topo/TopologicalLoop.h"
#include "CADKernel/Topo/TopologicalVertex.h"

namespace UE::CADKernel
{

	const FPairOfIndex FPairOfIndex::Undefined(-1, -1);

	const TCHAR* FEntity::TypesNames[] = 
	{
		TEXT("UndefinedEntity"),
		TEXT("Curve"),
		TEXT("Surface"),

		TEXT("Edge Link"),
		TEXT("Vertex Link"),
		TEXT("Edge"),
		TEXT("Face"),
 		TEXT("Link"),
		TEXT("Loop"),
		TEXT("Vertex"),
		TEXT("Shell"),
		TEXT("Body"),
		TEXT("Model"),

		TEXT("Mesh Model"),
		TEXT("Mesh"),

		TEXT("Group"),
		TEXT("Criterion"),
		TEXT("Property"),
		nullptr
	};

	const TCHAR* FEntity::GetTypeName(EEntity Type)
	{
		if (Type > EEntity::None && Type < EEntity::EntityTypeEnd)
		{
			return TypesNames[(int32)Type];
		}
		return TypesNames[(int32)EEntity::None];
	}

	FEntity::~FEntity()
	{
		TRACE_CPUPROFILER_EVENT_SCOPE(FEntity::~FEntity);
	}

	TSharedPtr<FEntity> FEntity::Deserialize(FCADKernelArchive& Archive)
	{
		TRACE_CPUPROFILER_EVENT_SCOPE(FEntity::Deserialize);

		ensureCADKernel(Archive.IsLoading());

		EEntity Type = EEntity::None;
		Archive << Type;

		TSharedPtr<FEntity> Entity;
		switch (Type)
		{
		case EEntity::Body:
			Entity = FEntity::MakeShared<FBody>(Archive);
			break;
		case EEntity::Curve:
			Entity = FCurve::Deserialize(Archive);
			break;
		case EEntity::Criterion:
			Entity = FCriterion::Deserialize(Archive);
			break;
		case EEntity::EdgeLink:
			Entity = FEntity::MakeShared<FEdgeLink>(Archive);
			break;
<<<<<<< HEAD
		case EEntity::Group:
			Entity = FEntity::MakeShared<FGroup>(Archive);
			break;
=======
>>>>>>> 4af6daef
		case EEntity::Model:
			Entity = FEntity::MakeShared<FModel>(Archive);
			break;
		case EEntity::Shell:
			Entity = FEntity::MakeShared<FShell>(Archive);
			break;
		case EEntity::Surface:
			Entity = FSurface::Deserialize(Archive);
			break;
		case EEntity::TopologicalEdge:
			Entity = FEntity::MakeShared<FTopologicalEdge>(Archive);
			break;
		case EEntity::TopologicalFace:
			Entity = FEntity::MakeShared<FTopologicalFace>(Archive);
			break;
		case EEntity::TopologicalLoop:
			Entity = FEntity::MakeShared<FTopologicalLoop>(Archive);
			break;
		case EEntity::TopologicalVertex:
			Entity = FEntity::MakeShared<FTopologicalVertex>(Archive);
			break;
		case EEntity::VertexLink:
			Entity = FEntity::MakeShared<FVertexLink>(Archive);
			break;
		default:
			break;
<<<<<<< HEAD
		}

		if (Entity.IsValid())
		{
			Entity->Serialize(Archive);
			Archive.AddEntityFromArchive(Entity);
		}
=======
		}

		if (Entity.IsValid())
		{
			Entity->Serialize(Archive);
			Archive.AddEntityFromArchive(Entity);
		}
>>>>>>> 4af6daef
		return Entity;
	}

#ifdef CADKERNEL_DEV

	void FEntity::InfoEntity() const
	{
		FInfoEntity Info;
		GetInfo(Info);
		Info.Display();
	}

	FInfoEntity& FEntity::GetInfo(FInfoEntity& Info) const
	{
		Info.Set(*this);
		Info.Add(TEXT("Id"), GetId())
			.Add(TEXT("Type"), TypesNames[(uint32)GetEntityType()]);
		return Info;
	}

	FInfoEntity& FEntityGeom::GetInfo(FInfoEntity& Info) const
	{
		return FEntity::GetInfo(Info)
			.Add(TEXT("Kio"), CtKioId);
	}

	void FEntity::AddEntityInDatabase(TSharedRef<FEntity> Entity)
	{
		FSession::Session.GetDatabase().AddEntity(Entity);
	}

#endif

	void FEntity::SerializeIdents(FCADKernelArchive& Ar, TArray<TOrientedEntity<FEntity>>& Array)
	{
		if (Ar.IsLoading())
		{
			int32 ArrayNum = 0;
			Ar << ArrayNum;
			Array.Init(TOrientedEntity<FEntity>(), ArrayNum);
			for (TOrientedEntity<FEntity>& OrientedEntity : Array)
			{
				FIdent OldId = 0;
				Ar << OldId;
				Ar.SetReferencedEntityOrAddToWaitingList(OldId, OrientedEntity.Entity);
				Ar.Serialize(&OrientedEntity.Direction, sizeof(EOrientation));
			}
		}
		else
		{
			int32 ArrayNum = Array.Num();
			Ar << ArrayNum;
			for (TOrientedEntity<FEntity>& OrientedEntity : Array)
			{
				FIdent Id = OrientedEntity.Entity->GetId();
				Ar << Id;
				Ar.Serialize(&OrientedEntity.Direction, sizeof(EOrientation));
				Ar.AddEntityToSave(Id);
			}
		}
	}

	void FEntity::SerializeIdents(FCADKernelArchive& Ar, TArray<FEntity*>& EntityArray, bool bSaveSelection)
	{
		if (Ar.IsLoading())
		{
			int32 ArrayNum = 0;
			Ar << ArrayNum;
			EntityArray.Init(nullptr, ArrayNum);
			for (FEntity*& Entity : EntityArray)
			{
				FIdent OldId = 0;
				Ar << OldId;
				Ar.SetReferencedEntityOrAddToWaitingList(OldId, &Entity);
			}
		}
		else
		{
			int32 ArrayNum = EntityArray.Num();
			Ar << ArrayNum;
			for (FEntity* Entity : EntityArray)
			{
				if (Entity)
				{
					FIdent Id = Entity->GetId();
					Ar << Id;
				}
			}

			if (bSaveSelection)
			{
				for (FEntity* Entity : EntityArray)
				{
					if (Entity)
					{
						Ar.AddEntityToSave(Entity->GetId());
					}
				}
			}
		}
	}

	void FEntity::SerializeIdents(FCADKernelArchive& Ar, TArray<TWeakPtr<FEntity>>& EntityArray, bool bSaveSelection)
	{
		if (Ar.IsLoading())
		{
			int32 ArrayNum = 0;
			Ar << ArrayNum;
			EntityArray.Init(TSharedPtr<FEntity>(), ArrayNum);
			for (TWeakPtr<FEntity>& Entity : EntityArray)
			{
				FIdent OldId = 0;
				Ar << OldId;
				Ar.SetReferencedEntityOrAddToWaitingList(OldId, Entity);
			}
		}
		else
		{
			int32 ArrayNum = EntityArray.Num();
			Ar << ArrayNum;
			for (TWeakPtr<FEntity>& Entity : EntityArray)
			{
				if (Entity.IsValid())
				{
					FIdent Id = Entity.Pin()->GetId();
					Ar << Id;
				}
			}

			if (bSaveSelection)
			{
				for (TWeakPtr<FEntity>& Entity : EntityArray)
				{
					if (Entity.IsValid())
					{
						Ar.AddEntityToSave(Entity.Pin()->GetId());
					}
				}
			}
		}
	}

	void FEntity::SerializeIdents(FCADKernelArchive& Ar, TArray<TSharedPtr<FEntity>>& EntityArray, bool bSaveSelection)
	{
		if (Ar.IsLoading())
		{
			int32 ArrayNum = 0;
			Ar << ArrayNum;
			EntityArray.Init(TSharedPtr<FEntity>(), ArrayNum);
			for (TSharedPtr<FEntity>& Entity : EntityArray)
			{
				FIdent OldId = 0;
				Ar << OldId;
				Ar.SetReferencedEntityOrAddToWaitingList(OldId, Entity);
			}
		}
		else
		{
			int32 ArrayNum = EntityArray.Num();
			Ar << ArrayNum;
			FIdent Id = 0;
			for (TSharedPtr<FEntity>& Entity : EntityArray)
			{
				if (Entity.IsValid() && !Entity->IsDeleted())
				{
					Id = Entity->GetId();
<<<<<<< HEAD
				}
				else
				{
					Id = 0;
				}
=======
				}
				else
				{
					Id = 0;
				}
>>>>>>> 4af6daef
				Ar << Id;
			}

			if (bSaveSelection)
			{
				for (TSharedPtr<FEntity>& Entity : EntityArray)
				{
					if(Entity.IsValid() && !Entity->IsDeleted())
					{ 
						Ar.AddEntityToSave(Entity->GetId());
					}
				}
			}
		}
	}

	void FEntity::SerializeIdent(FCADKernelArchive& Ar, TSharedPtr<FEntity>& Entity, bool bSaveSelection)
	{
		if (Ar.IsLoading())
		{
			FIdent OldId = 0;
			Ar << OldId;
			Ar.SetReferencedEntityOrAddToWaitingList(OldId, Entity);
		}
		else
		{
			FIdent Id = Entity.IsValid() ? Entity->GetId() : 0;
			Ar << Id;
			if (bSaveSelection && Id)
			{
				Ar.AddEntityToSave(Id);
			}
		}
	}

	void FEntity::SerializeIdent(FCADKernelArchive& Ar, TWeakPtr<FEntity>& Entity, bool bSaveSelection)
	{
		if (Ar.Archive.IsLoading())
		{
			FIdent OldId;
			Ar.Archive << OldId;
			Ar.SetReferencedEntityOrAddToWaitingList(OldId, Entity);
		}
		else
		{
			FIdent Id = Entity.IsValid() ? Entity.Pin()->GetId() : 0;
			Ar.Archive << Id;
			if (bSaveSelection && Id)
			{
				Ar.AddEntityToSave(Id);
			}
		}
	}

	void FEntity::SerializeIdent(FCADKernelArchive& Ar, FEntity** Entity, bool bSaveSelection)
	{
		if (Ar.Archive.IsLoading())
		{
			FIdent OldId;
			Ar.Archive << OldId;
			Ar.SetReferencedEntityOrAddToWaitingList(OldId, Entity);
		}
		else
		{
			FIdent Id = *Entity ? (*Entity)->GetId() : 0;
			Ar.Archive << Id;
			if (bSaveSelection && Id)
			{
				Ar.AddEntityToSave(Id);
			}
		}
	}
	
	bool FEntity::SetId(FDatabase& Database)
	{
		if (Id < 1)
		{
			Database.AddEntity(AsShared());
			++Database.EntityCount;
			return true;
		}
		return Database.bForceSpawning || false;
	}

} // namespace UE::CADKernel<|MERGE_RESOLUTION|>--- conflicted
+++ resolved
@@ -88,12 +88,6 @@
 		case EEntity::EdgeLink:
 			Entity = FEntity::MakeShared<FEdgeLink>(Archive);
 			break;
-<<<<<<< HEAD
-		case EEntity::Group:
-			Entity = FEntity::MakeShared<FGroup>(Archive);
-			break;
-=======
->>>>>>> 4af6daef
 		case EEntity::Model:
 			Entity = FEntity::MakeShared<FModel>(Archive);
 			break;
@@ -120,7 +114,6 @@
 			break;
 		default:
 			break;
-<<<<<<< HEAD
 		}
 
 		if (Entity.IsValid())
@@ -128,15 +121,6 @@
 			Entity->Serialize(Archive);
 			Archive.AddEntityFromArchive(Entity);
 		}
-=======
-		}
-
-		if (Entity.IsValid())
-		{
-			Entity->Serialize(Archive);
-			Archive.AddEntityFromArchive(Entity);
-		}
->>>>>>> 4af6daef
 		return Entity;
 	}
 
@@ -303,19 +287,11 @@
 				if (Entity.IsValid() && !Entity->IsDeleted())
 				{
 					Id = Entity->GetId();
-<<<<<<< HEAD
 				}
 				else
 				{
 					Id = 0;
 				}
-=======
-				}
-				else
-				{
-					Id = 0;
-				}
->>>>>>> 4af6daef
 				Ar << Id;
 			}
 
