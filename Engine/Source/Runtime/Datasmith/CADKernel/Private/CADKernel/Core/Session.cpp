// Copyright Epic Games, Inc. All Rights Reserved.
#include "CADKernel/Core/Session.h"

#include "CADKernel/Topo/Model.h"
#include "CADKernel/UI/Message.h"

<<<<<<< HEAD
namespace CADKernel
=======
namespace UE::CADKernel
>>>>>>> d731a049
{

#if defined(CADKERNEL_DEV) || defined(CADKERNEL_STDA)
FSession FSession::Session(0.01);
#endif

void FSession::SaveDatabase(const TCHAR* FileName)
{
	TSharedPtr<FCADKernelArchive> Archive = FCADKernelArchive::CreateArchiveWriter(*this, FileName);
	if (!Archive.IsValid())
	{
		FMessage::Printf(Log, TEXT("The archive file %s is corrupted\n"), FileName);
	}

	Database.Serialize(*Archive.Get());
	Archive->Close();
}

FModel& FSession::GetModel()
{
	return Database.GetModel();
}

void FSession::SaveDatabase(const TCHAR* FileName, const TArray<FEntity*>& SelectedEntities)
{
	TArray<FIdent> EntityIds;
	EntityIds.Reserve(SelectedEntities.Num());

	SpawnEntityIdents(SelectedEntities, true);

	for (const FEntity* Entity : SelectedEntities)
	{
		EntityIds.Add(Entity->GetId());
	}

	TSharedPtr<FCADKernelArchive> Archive = FCADKernelArchive::CreateArchiveWriter(*this, FileName);

	Database.SerializeSelection(*Archive.Get(), EntityIds);
	Archive->Close();
}

void FSession::SaveDatabase(const TCHAR* FileName, const TArray<TSharedPtr<FEntity>>& SelectedEntities)
{
	TArray<FIdent> EntityIds;
	EntityIds.Reserve(SelectedEntities.Num());

	SpawnEntityIdents(SelectedEntities, true);

	for (const TSharedPtr<FEntity>& Entity : SelectedEntities)
	{
		EntityIds.Add(Entity->GetId());
	}

	TSharedPtr<FCADKernelArchive> Archive = FCADKernelArchive::CreateArchiveWriter(*this, FileName);

	Database.SerializeSelection(*Archive.Get(), EntityIds);
	Archive->Close();
}

void FSession::LoadDatabase(const TCHAR* FilePath)
{
	TSharedPtr<FCADKernelArchive> Archive = FCADKernelArchive::CreateArchiveReader(*this, FilePath);
	if (!Archive.IsValid())
	{
		FMessage::Printf(Log, TEXT("The archive file %s is corrupted\n"), FilePath);
		return;
	}

	FModel& Model = GetModel();

	Database.Deserialize(*Archive.Get());
	FModel* ArchiveModel = Archive->ArchiveModel;

	if(ArchiveModel != nullptr)
	{
		ArchiveModel->Empty();
		Database.RemoveEntity(*ArchiveModel);
	}
	Archive->Close();
}

void FSession::AddDatabase(const TArray<uint8>& InRawData)
{
	FCADKernelArchive Archive = FCADKernelArchive(*this, InRawData);
	Database.Deserialize(Archive);
}

void FSession::SetGeometricTolerance(double NewTolerance)
{
	ensure(Database.GetModel().EntityCount() == 0);
	GeometricTolerance = NewTolerance;
}
<<<<<<< HEAD
} // namespace CADKernel
=======
} // namespace UE::CADKernel
>>>>>>> d731a049
<|MERGE_RESOLUTION|>--- conflicted
+++ resolved
@@ -4,11 +4,7 @@
 #include "CADKernel/Topo/Model.h"
 #include "CADKernel/UI/Message.h"
 
-<<<<<<< HEAD
-namespace CADKernel
-=======
 namespace UE::CADKernel
->>>>>>> d731a049
 {
 
 #if defined(CADKERNEL_DEV) || defined(CADKERNEL_STDA)
@@ -101,8 +97,4 @@
 	ensure(Database.GetModel().EntityCount() == 0);
 	GeometricTolerance = NewTolerance;
 }
-<<<<<<< HEAD
-} // namespace CADKernel
-=======
-} // namespace UE::CADKernel
->>>>>>> d731a049
+} // namespace UE::CADKernel