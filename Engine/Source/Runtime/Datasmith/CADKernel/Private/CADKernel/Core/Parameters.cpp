--- conflicted
+++ resolved
@@ -6,11 +6,7 @@
 
 using namespace std;
 
-<<<<<<< HEAD
-namespace CADKernel 
-=======
 namespace UE::CADKernel 
->>>>>>> d731a049
 { 
 
 FString FParameterValue::ToString() const
