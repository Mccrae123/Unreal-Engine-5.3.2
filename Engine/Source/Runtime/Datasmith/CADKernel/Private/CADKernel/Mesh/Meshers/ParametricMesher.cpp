--- conflicted
+++ resolved
@@ -11,19 +11,6 @@
 #include "CADKernel/Topo/TopologicalFace.h"
 #include "CADKernel/Topo/TopologicalShapeEntity.h"
 
-<<<<<<< HEAD
-#ifdef CADKERNEL_DEV
-#include "CADKernel/Mesh/Meshers/MesherReport.h"
-#endif
-
-//#define DEBUG_MESH_EDGE
-//#define DEBUG_GETPREFERREDUVCOORDINATESFROMNEIGHBOURS
-namespace UE::CADKernel
-{
-
-FParametricMesher::FParametricMesher(FModelMesh& InMeshModel)
-	: MeshModel(InMeshModel)
-=======
 #include "Async/ParallelFor.h"
 
 #ifdef CADKERNEL_DEV
@@ -55,7 +42,6 @@
 	: Tolerances(GeometricTolerance)
 	, bThinZoneMeshing(bActivateThinZoneMeshing)
 	, MeshModel(InMeshModel)
->>>>>>> 4af6daef
 {
 }
 
@@ -93,11 +79,7 @@
 		Face->ResetMarkers();
 	}
 
-<<<<<<< HEAD
-	// Get independent Faces and spread body's shells orientation
-=======
 	// Get independent Faces and propagate body's shells orientation
->>>>>>> 4af6daef
 	for (FTopologicalShapeEntity* TopologicalEntity : InEntities)
 	{
 		if (TopologicalEntity == nullptr)
@@ -126,27 +108,10 @@
 {
 	TRACE_CPUPROFILER_EVENT_SCOPE(ParametricMesher::PreMeshingTasks);
 
-<<<<<<< HEAD
-	FTimePoint StartTime = FChrono::Now();
-=======
->>>>>>> 4af6daef
 	FTimePoint ApplyCriteriaStartTime = FChrono::Now();
 
 	FProgress ProgressBar(Faces.Num() * 2, TEXT("Meshing Entities : Apply Surface Criteria"));
 
-<<<<<<< HEAD
-	for (FTopologicalFace* Face : Faces)
-	{
-		FProgress _(1, TEXT("Meshing Entities : Apply Surface Criteria"));
-
-		if (Face == nullptr || Face->IsDeleted() || Face->IsMeshed())
-		{
-			continue;
-		}
-
-		ApplyFaceCriteria(*Face);
-		Face->ComputeSurfaceSideProperties();
-=======
 	const TArray<TSharedPtr<FCriterion>>& Criteria = GetMeshModel().GetCriteria();
 
 	// ============================================================================================================
@@ -189,7 +154,6 @@
 			FMesherReport::GetLogs().AddDegeneratedGrid();
 		}
 		FMesherReport::GetLogs().AddThinZone(Face->GetThinZones().Num());
->>>>>>> 4af6daef
 	}
 #endif
 }
@@ -200,26 +164,7 @@
 
 	FTimePoint StartTime = FChrono::Now();
 
-<<<<<<< HEAD
-#ifdef CADKERNEL_DEV
-	MesherReport.Chronos.ApplyCriteriaDuration = FChrono::Elapse(ApplyCriteriaStartTime);
-#endif
-}
-
-void FParametricMesher::MeshEntities()
-{
-	TRACE_CPUPROFILER_EVENT_SCOPE(ParametricMesher::MeshEntities);
-
-	FTimePoint StartTime = FChrono::Now();
-
 	FProgress ProgressBar(Faces.Num() * 2, TEXT("Meshing Entities : Find quad surfaces"));
-
-#ifdef CADKERNEL_DEV
-	MesherReport.Chronos.ApplyCriteriaDuration = FChrono::Elapse(StartTime);
-#endif
-=======
-	FProgress ProgressBar(Faces.Num() * 2, TEXT("Meshing Entities : Find quad surfaces"));
->>>>>>> 4af6daef
 
 	FTimePoint MeshingStartTime = FChrono::Now();
 
@@ -231,23 +176,13 @@
 
 	if (Faces.Num() > 1)
 	{
-<<<<<<< HEAD
-=======
 		FTimePoint IsolateQuadPatchStartTime = FChrono::Now();
->>>>>>> 4af6daef
 		TArray<FTopologicalFace*> OtherEntities;
 
 		FMessage::Printf(Log, TEXT("  Isolate QuadPatch\n"));
 
 		IsolateQuadFace(QuadTrimmedSurfaceSet, OtherEntities);
 
-<<<<<<< HEAD
-#ifdef CADKERNEL_DEV
-		MesherReport.Chronos.IsolateQuadPatchDuration = FChrono::Elapse(IsolateQuadPatchStartTime);
-#endif
-
-=======
->>>>>>> 4af6daef
 		FMessage::Printf(Log, TEXT("  %d Quad Surfaces found\n"), QuadTrimmedSurfaceSet.Num());
 
 #ifdef CADKERNEL_DEV
@@ -262,47 +197,6 @@
 
 	FTimePoint MeshStartTime = FChrono::Now();
 	MeshSurfaceByFront(QuadTrimmedSurfaceSet);
-<<<<<<< HEAD
-#ifdef CADKERNEL_DEV
-	MesherReport.Chronos.GlobalMeshDuration = FChrono::Elapse(MeshStartTime);
-	MesherReport.Chronos.GlobalDuration = FChrono::Elapse(StartTime);
-#endif
-
-}
-
-void FParametricMesher::ApplyFaceCriteria(FTopologicalFace& Face)
-{
-	if (Face.IsApplyCriteria())
-	{
-		return;
-	}
-
-	if (!Face.ComputeCriteriaGridSampling())
-	{
-		// The face is considered as degenerate, the face is delete, the process is canceled
-		return;
-	}
-
-	FCriteriaGrid Grid(Face);
-
-	Face.InitDeltaUs();
-	Face.ApplyCriteria(GetMeshModel().GetCriteria(), Grid);
-}
-
-void FParametricMesher::ApplyEdgeCriteria(FTopologicalEdge& Edge)
-{
-	FTopologicalEdge& ActiveEdge = *Edge.GetLinkActiveEdge();
-	ensureCADKernel(Edge.IsVirtuallyMeshed() || !ActiveEdge.IsApplyCriteria());
-
-	Edge.ComputeCrossingPointCoordinates();
-	Edge.InitDeltaUs();
-	const TArray<double>& CrossingPointUs = Edge.GetCrossingPointUs();
-
-	TArray<double> Coordinates;
-	Coordinates.SetNum(CrossingPointUs.Num() * 2 - 1);
-	Coordinates[0] = CrossingPointUs[0];
-	for (int32 ICuttingPoint = 1; ICuttingPoint < Edge.GetCrossingPointUs().Num(); ICuttingPoint++)
-=======
 
 #ifdef CADKERNEL_DEV
 	FMesherReport::GetChronos().GlobalMeshDuration = FChrono::Elapse(MeshStartTime);
@@ -319,77 +213,11 @@
 	}
 
 	if (!Face.ComputeCriteriaGridSampling())
->>>>>>> 4af6daef
 	{
 		// The face is considered as degenerate, the face is delete, the process is canceled
 		return;
 	}
 
-<<<<<<< HEAD
-	TArray<FCurvePoint> Points3D;
-	Edge.EvaluatePoints(Coordinates, 0, Points3D);
-
-	const TArray<TSharedPtr<FCriterion>>& Criteria = GetMeshModel().GetCriteria();
-	for (const TSharedPtr<FCriterion>& Criterion : Criteria)
-	{
-		Criterion->ApplyOnEdgeParameters(Edge, CrossingPointUs, Points3D);
-	}
-
-	Edge.SetApplyCriteriaMarker();
-	ActiveEdge.SetApplyCriteriaMarker();
-}
-
-void FParametricMesher::Mesh(FTopologicalFace& Face)
-{
-#ifdef DEBUG_ONLY_SURFACE_TO_DEBUG
-	bDisplay = (Face.GetId() == FaceToDebug);
-#endif
-
-	if (Face.IsDeleted() || Face.IsMeshed())
-	{
-		return;
-	}
-
-	FMessage::Printf(EVerboseLevel::Debug, TEXT("Meshing of surface %d\n"), Face.GetId());
-
-	FProgress _(1, TEXT("Meshing Entities : Mesh Surface"));
-
-#ifdef DEBUG_CADKERNEL
-	F3DDebugSession S(bDisplayDebugMeshStep, FString::Printf(TEXT("Mesh of surface %d"), Face.GetId()));
-#endif
-
-	FTimePoint StartTime = FChrono::Now();
-
-	FTimePoint GenerateCloudStartTime = FChrono::Now();
-
-	FGrid Grid(Face, MeshModel);
-	GenerateCloud(Grid);
-
-	FDuration GenerateCloudDuration = FChrono::Elapse(GenerateCloudStartTime);
-
-	if (Grid.IsDegenerated())
-	{
-#ifdef CADKERNEL_DEV
-		MesherReport.Logs.AddDegeneratedGrid();
- #endif
-		FMessage::Printf(EVerboseLevel::Log, TEXT("The meshing of the surface %d failed due to a degenerated grid\n"), Face.GetId());
-		Face.SetMeshed();
-		return;
-	}
-
-	FTimePoint IsoTriangulerStartTime = FChrono::Now();
-
-	TSharedRef<FFaceMesh> SurfaceMesh = StaticCastSharedRef<FFaceMesh>(Face.GetOrCreateMesh(MeshModel));
-
-	FIsoTriangulator IsoTrianguler(Grid, SurfaceMesh);
-#ifdef CADKERNEL_DEV
-	IsoTrianguler.SetMesherReport(MesherReport);
-#endif
-
-	if (IsoTrianguler.Triangulate())
-	{
-		if (Face.IsBackOriented())
-=======
 	FCriteriaGrid Grid(Face);
 	Grid.ComputeFaceMinMaxThicknessAlongIso();
 
@@ -430,102 +258,33 @@
 
 		const bool bHasThinZones = ThinZoneFinder.SearchThinZones(FMath::Max(FMath::Min3(SizeVsElementLength, SizeVsLoop, SizeVsThickness), MeshingTolerance));
 		if (bHasThinZones)
->>>>>>> 4af6daef
 		{
 			Face.SetHasThinZoneMarker();
 			Face.MoveThinZones(ThinZoneFinder.GetThinZones());
 		}
-<<<<<<< HEAD
-		MeshModel.AddMesh(SurfaceMesh);
-	}
-	Face.SetMeshed();
-
-	FDuration TriangulateDuration = FChrono::Elapse(IsoTriangulerStartTime);
-	FDuration Duration = FChrono::Elapse(StartTime);
-
-#ifdef CADKERNEL_DEV
-	MesherReport.Chronos.GlobalPointCloudDuration += Grid.Chronos.GeneratePointCloudDuration;
-	MesherReport.Chronos.GlobalGeneratePointCloudDuration += GenerateCloudDuration;
-	MesherReport.Chronos.GlobalTriangulateDuration += TriangulateDuration;
-	MesherReport.Chronos.GlobalDelaunayDuration += IsoTrianguler.Chronos.FindSegmentToLinkLoopToLoopByDelaunayDuration;
-	MesherReport.Chronos.GlobalMeshDuration += Duration;
-=======
 
 #ifdef CADKERNEL_DEV
 		FMesherReport::GetChronos().FindThinSurfaceDuration += FChrono::Elapse(ThinZone2DFinderStartTime);
->>>>>>> 4af6daef
-#endif
-	}
-
-<<<<<<< HEAD
-	FChrono::PrintClockElapse(EVerboseLevel::Debug, TEXT("   "), TEXT("Meshing"), Duration);
-
-=======
+#endif
+	}
+
 	if (Face.IsDegenerated())
 	{
 		Face.Remove();
 	}
->>>>>>> 4af6daef
 }
 
 void FParametricMesher::ApplyEdgeCriteria(FTopologicalEdge& Edge)
 {
-<<<<<<< HEAD
-	Grid.DefineCuttingParameters();
-	if (!Grid.GeneratePointCloud())
-=======
 	FTopologicalEdge& ActiveEdge = *Edge.GetLinkActiveEdge();
 
 	if (Edge.Length() < Edge.GetTolerance3D())
->>>>>>> 4af6daef
 	{
 		Edge.SetAsDegenerated();
 	}
 
 	if (ActiveEdge.IsApplyCriteria())
 	{
-<<<<<<< HEAD
-		FTimePoint StartTime = FChrono::Now();
-		Grid.SearchThinZones();
-
-		if (Grid.GetFace().HasThinZone())
-		{
-#ifdef DEBUG_THIN_ZONES
-			{
-				F3DDebugSession _(TEXT("Thin Surface"));
-				Display(Grid.GetSurface());
-			}
-#endif
-			FTimePoint MeshThinZonesTime = FChrono::Now();
-			MeshThinZoneEdges(Grid);
-#ifdef CADKERNEL_DEV
-			MesherReport.Chronos.GlobalMeshThinZones += FChrono::Elapse(MeshThinZonesTime);
-#endif
-		}
-#ifdef CADKERNEL_DEV
-		MesherReport.Chronos.GlobalThinZones += FChrono::Elapse(StartTime);
-#endif
-	}
-
-#ifdef DEBUG_THIN_ZONES
-	Grid.DisplayInnerDomainPoints(TEXT("FGrid::PointCloud 2D"), Grid.GetInner2DPoints(EGridSpace::Default2D));
-	//Wait(Grid.bDisplay);
-#endif
-
-	FTimePoint StartTime = FChrono::Now();
-	MeshFaceLoops(Grid);
-
-	Grid.ProcessPointCloud();
-
-#ifdef CADKERNEL_DEV
-	MesherReport.Chronos.GlobalMeshAndGetLoopNodes += FChrono::Elapse(StartTime);
-#endif
-}
-
-void FParametricMesher::MeshFaceLoops(FGrid& Grid)
-{
-	const FTopologicalFace& Face = Grid.GetFace();
-=======
 		return;
 	}
 
@@ -541,66 +300,10 @@
 		Coordinates[2 * ICuttingPoint - 1] = (CrossingPointUs[ICuttingPoint - 1] + CrossingPointUs[ICuttingPoint]) * 0.5;
 		Coordinates[2 * ICuttingPoint] = CrossingPointUs[ICuttingPoint];
 	}
->>>>>>> 4af6daef
 
 	TArray<FCurvePoint> Points3D;
 	Edge.EvaluatePoints(Coordinates, 0, Points3D);
 
-<<<<<<< HEAD
-	for (const TSharedPtr<FTopologicalLoop>& Loop : Face.GetLoops())
-	{
-		for (const FOrientedEdge& Edge : Loop->GetEdges())
-		{
-			Mesh(*Edge.Entity, Face);
-		}
-	}
-
-#ifdef CADKERNEL_DEV
-	MesherReport.Chronos.GlobalMeshEdges += FChrono::Elapse(StartTime);
-#endif
-}
-
-static void FillImposedIsoCuttingPoints(TArray<double>& UEdgeSetOfIntersectionWithIso, ECoordinateType CoordinateType, double EdgeToleranceGeo, const FTopologicalEdge& Edge, TArray<FCuttingPoint>& OutImposedIsoVertexSet)
-{
-	FLinearBoundary EdgeBoundary = Edge.GetBoundary();
-
-	int32 StartIndex = OutImposedIsoVertexSet.Num();
-	Algo::Sort(UEdgeSetOfIntersectionWithIso);
-	double PreviousU = -HUGE_VALUE;
-	for (double InterU : UEdgeSetOfIntersectionWithIso)
-	{
-		// Remove coordinate nearly equal to boundary
-		if ((InterU - EdgeToleranceGeo) < EdgeBoundary.GetMin() || (InterU + EdgeToleranceGeo) > EdgeBoundary.GetMax())
-		{
-			continue;
-		}
-
-		// Remove nearly duplicate 
-		if (InterU - PreviousU < EdgeToleranceGeo)
-		{
-			continue;
-		}
-
-		OutImposedIsoVertexSet.Emplace(InterU, CoordinateType);
-		PreviousU = InterU;
-	}
-
-	int32 Index;
-	int32 NewCoordinateCount = OutImposedIsoVertexSet.Num() - StartIndex;
-	switch (NewCoordinateCount)
-	{
-	case 0:
-		return;
-
-	case 1:
-	{
-		int32 CuttingPointIndex = 0;
-		while (CuttingPointIndex < Edge.GetCrossingPointUs().Num() && Edge.GetCrossingPointUs()[CuttingPointIndex] + DOUBLE_SMALL_NUMBER <= OutImposedIsoVertexSet[StartIndex].Coordinate)
-		{
-			++CuttingPointIndex;
-		};
-		if (CuttingPointIndex > 0)
-=======
 	const TArray<TSharedPtr<FCriterion>>& Criteria = GetMeshModel().GetCriteria();
 	for (const TSharedPtr<FCriterion>& Criterion : Criteria)
 	{
@@ -666,115 +369,9 @@
 	}
 
 	Algo::Sort(QuadSurfaces, [](ParametricMesherTool::FCostToFace& SurfaceA, ParametricMesherTool::FCostToFace& SurfaceB)
->>>>>>> 4af6daef
 		{
 			return (SurfaceA.Cost > SurfaceB.Cost);
 		}
-<<<<<<< HEAD
-		OutImposedIsoVertexSet[StartIndex].IsoDeltaU = Edge.GetDeltaUMaxs()[CuttingPointIndex] * AQuarter;
-		break;
-	}
-
-	default:
-	{
-		OutImposedIsoVertexSet[StartIndex].IsoDeltaU = (OutImposedIsoVertexSet[StartIndex + 1].Coordinate - OutImposedIsoVertexSet[StartIndex].Coordinate) * AQuarter;
-		for (Index = StartIndex + 1; Index < OutImposedIsoVertexSet.Num() - 1; ++Index)
-		{
-			OutImposedIsoVertexSet[Index].IsoDeltaU = (OutImposedIsoVertexSet[Index + 1].Coordinate - OutImposedIsoVertexSet[Index - 1].Coordinate) * AEighth;
-		}
-		OutImposedIsoVertexSet[Index].IsoDeltaU = (OutImposedIsoVertexSet[Index].Coordinate - OutImposedIsoVertexSet[Index - 1].Coordinate) * AQuarter;
-		break;
-	}
-
-	}
-}
-
-void FParametricMesher::Mesh(FTopologicalVertex& InVertex)
-{
-	InVertex.GetOrCreateMesh(GetMeshModel());
-}
-
-//#define DEBUG_INTERSECTEDGEISOS
-#ifdef DEBUG_INTERSECTEDGEISOS
-void DebugIntersectEdgeIsos(const FTopologicalFace& Face, const TArray<double>& IsoCoordinates, EIso TypeIso);
-#endif
-
-void FParametricMesher::Mesh(FTopologicalEdge& InEdge, const FTopologicalFace& Face)
-{
-	{
-		FTopologicalEdge& ActiveEdge = *InEdge.GetLinkActiveEntity();
-		if (ActiveEdge.IsMeshed())
-		{
-			if (ActiveEdge.GetMesh()->GetNodeCount() > 0)
-			{
-				return;
-			}
-
-			// In some case the 2d curve is a smooth curve and the 3d curve is a line and vice versa
-			// In the particular case where the both case are opposed, we can have the 2d line sampled with 4 points, and the 2d curve sampled with 2 points (because in 3d, the 2d curve is a 3d line)
-			// In this case, the loop is flat i.e. in 2d the meshes of the 2d line and 2d curve are coincident
-			// So the grid is degenerated and the surface is not meshed
-			// to avoid this case, the Edge is virtually meshed i.e. the nodes inside the edge have the id of the mesh of the vertices.
-			InEdge.SetAsVirtuallyMeshed();
-		}
-
-		if (ActiveEdge.IsThinPeak())
-		{
-			TArray<FCuttingPoint>& FinalEdgeCuttingPointCoordinates = ActiveEdge.GetCuttingPoints();
-			FinalEdgeCuttingPointCoordinates.Emplace(ActiveEdge.GetStartCurvilinearCoordinates(), ECoordinateType::VertexCoordinate);
-			FinalEdgeCuttingPointCoordinates.Emplace(ActiveEdge.GetEndCurvilinearCoordinates(), ECoordinateType::VertexCoordinate);
-			GenerateEdgeElements(ActiveEdge);
-			return;
-		}
-	}
-
-	const FSurfacicTolerance& ToleranceIso = Face.GetIsoTolerances();
-
-	// Get Edge intersection with inner surface mesh grid
-	TArray<double> EdgeIntersectionWithIsoU_Coordinates;
-	TArray<double> EdgeIntersectionWithIsoV_Coordinates;
-
-	const TArray<double>& SurfaceTabU = Face.GetCuttingCoordinatesAlongIso(EIso::IsoU);
-	const TArray<double>& SurfaceTabV = Face.GetCuttingCoordinatesAlongIso(EIso::IsoV);
-
-	ApplyEdgeCriteria(InEdge);
-
-#ifdef DEBUG_MESH_EDGE
-	if(bDisplay)
-	{
-		F3DDebugSession _(FString::Printf(TEXT("EdgePointsOnDomain %d"), InEdge.GetId()));
-		Display2D(InEdge);
-		Wait();
-	}
-#endif
-
-#ifdef DEBUG_INTERSECTEDGEISOS
-	DebugIntersectEdgeIsos(Face, SurfaceTabU, EIso::IsoU);
-	DebugIntersectEdgeIsos(Face, SurfaceTabV, EIso::IsoV);
-	{
-		F3DDebugSession _(FString::Printf(TEXT("Edge 2D %d"), InEdge.GetId()));
-		UE::CADKernel::Display2D(InEdge);
-	}
-#endif
-
-	InEdge.ComputeIntersectionsWithIsos(SurfaceTabU, EIso::IsoU, ToleranceIso, EdgeIntersectionWithIsoU_Coordinates);
-	InEdge.ComputeIntersectionsWithIsos(SurfaceTabV, EIso::IsoV, ToleranceIso, EdgeIntersectionWithIsoV_Coordinates);
-
-#ifdef DEBUG_INTERSECTEDGEISOS
-	{
-		F3DDebugSession _(FString::Printf(TEXT("Edge %d Intersect with iso"), InEdge.GetId()));
-		TArray<FPoint2D> Intersections;
-		InEdge.Approximate2DPoints(EdgeIntersectionWithIsoU_Coordinates, Intersections);
-		for (const FPoint2D& Point : Intersections)
-		{
-			DisplayPoint(Point);
-		}
-		Intersections.Empty();
-		InEdge.Approximate2DPoints(EdgeIntersectionWithIsoV_Coordinates, Intersections);
-		for (const FPoint2D& Point : Intersections)
-		{
-			DisplayPoint(Point);
-=======
 	);
 
 #ifdef DEBUG_ISOLATEQUADFACE
@@ -805,55 +402,20 @@
 		{
 			F3DDebugSession _(FString::Printf(TEXT("Face %d"), Face->GetId()));
 			Display(*Face);
->>>>>>> 4af6daef
 		}
 	}
 	Wait();
 #endif
 }
 
-<<<<<<< HEAD
-	FLinearBoundary EdgeBounds = InEdge.GetBoundary();
-
-	TArray<double>& DeltaUs = InEdge.GetDeltaUMaxs();
-=======
 void FParametricMesher::LinkQuadSurfaceForMesh(TArray<ParametricMesherTool::FCostToFace>& QuadTrimmedSurfaceSet, TArray<TArray<FTopologicalFace*>>& OutStrips)
 {
 	const double GeometricTolerance = 20. * MeshModel.GetGeometricTolerance();
 
 	OutStrips.Reserve(QuadTrimmedSurfaceSet.Num());
->>>>>>> 4af6daef
 
 	for (ParametricMesherTool::FCostToFace& Quad : QuadTrimmedSurfaceSet)
 	{
-<<<<<<< HEAD
-		int32 NbImposedCuttingPoints = InEdge.GetImposedCuttingPoints().Num() + EdgeIntersectionWithIsoU_Coordinates.Num() + EdgeIntersectionWithIsoV_Coordinates.Num() + 2;
-		ImposedIsoCuttingPoints.Reserve(NbImposedCuttingPoints);
-	}
-
-	FPoint2D ExtremityTolerances = InEdge.GetCurve()->GetExtremityTolerances(EdgeBounds);
-
-	ImposedIsoCuttingPoints.Emplace(EdgeBounds.GetMin(), ECoordinateType::VertexCoordinate, -1, ExtremityTolerances[0]);
-	ImposedIsoCuttingPoints.Emplace(EdgeBounds.GetMax(), ECoordinateType::VertexCoordinate, -1, ExtremityTolerances[1]);
-
-	double MinDeltaU = HUGE_VALUE;
-	for (const double& DeltaU : DeltaUs)
-	{
-		MinDeltaU = FMath::Min(MinDeltaU, DeltaU);
-	}
-
-#ifdef DEBUG_MESH_EDGE
-	if (bDisplay)
-	{
-		F3DDebugSession _(FString::Printf(TEXT("Edge %d"), InEdge.GetId()));
-		for (int32 Index = 0; Index < InEdge.GetImposedCuttingPoints().Num(); ++Index)
-		{
-			const FImposedCuttingPoint& CuttingPoint = InEdge.GetImposedCuttingPoints()[Index];
-			ImposedIsoCuttingPoints.Emplace(CuttingPoint.Coordinate, ECoordinateType::ImposedCoordinate, CuttingPoint.OppositNodeIndex, MinDeltaU * AThird);
-			FCurvePoint Point;
-			InEdge.EvaluatePoint(CuttingPoint.Coordinate, 0, Point);
-			DisplayPoint(Point.Point);
-=======
 		FTopologicalFace* Face = Quad.Face;
 		const FSurfaceCurvature& Curvatures = Face->GetCurvatures();
 
@@ -874,26 +436,11 @@
 				continue;
 			}
 			Face->SetMarker2();
->>>>>>> 4af6daef
-		}
-
-<<<<<<< HEAD
-	// Add Edge intersection with inner surface grid Iso
-	double EdgeTolerance = FMath::Min(ExtremityTolerances[0], ExtremityTolerances[1]);
-	if (!EdgeIntersectionWithIsoU_Coordinates.IsEmpty())
-	{
-		FillImposedIsoCuttingPoints(EdgeIntersectionWithIsoU_Coordinates, IsoUCoordinate, EdgeTolerance, InEdge, ImposedIsoCuttingPoints);
-	}
-
-	if (!EdgeIntersectionWithIsoV_Coordinates.IsEmpty())
-	{
-		FillImposedIsoCuttingPoints(EdgeIntersectionWithIsoV_Coordinates, IsoVCoordinate, EdgeTolerance, InEdge, ImposedIsoCuttingPoints);
-	}
-=======
+		}
+
 		TArray<FTopologicalFace*>* QuadStrip = &OutStrips.Emplace_GetRef();
 		QuadStrip->Reserve(QuadTrimmedSurfaceSet.Num());
 		QuadStrip->Add(Face);
->>>>>>> 4af6daef
 
 		const TArray<FEdge2DProperties>& SideProperties = Face->GetSideProperties();
 
@@ -971,394 +518,7 @@
 					}
 				}
 			}
-<<<<<<< HEAD
-		}
-		else
-		{
-			++NewIndex;
-			ImposedIsoCuttingPoints[NewIndex] = ImposedIsoCuttingPoints[Index];
-		}
-	};
-
-	// If a pair of point isoU/isoV is too close, get the middle of the points
-	if (ImposedIsoCuttingPoints.Num() > 1)
-	{
-		int32 NewIndex = 0;
-		for (int32 Index = 1; Index < ImposedIsoCuttingPoints.Num(); ++Index)
-		{
-			if (ImposedIsoCuttingPoints[Index].Type > ECoordinateType::ImposedCoordinate)
-			{
-				bool bIsDelete = false;
-				for (const FLinearBoundary& ThinZone : InEdge.GetThinZoneBounds())
-				{
-					if (ThinZone.Contains(ImposedIsoCuttingPoints[Index].Coordinate))
-					{
-						bIsDelete = true;
-						continue;
-					}
-				}
-				if (bIsDelete)
-				{
-					continue;
-				}
-			}
-
-			if (ImposedIsoCuttingPoints[NewIndex].Type == ECoordinateType::ImposedCoordinate || ImposedIsoCuttingPoints[Index].Type == ECoordinateType::ImposedCoordinate)
-			{
-				MergeImposedCuttingPoints(Index, NewIndex, ECoordinateType::ImposedCoordinate);
-			}
-			else if (ImposedIsoCuttingPoints[NewIndex].Type != ImposedIsoCuttingPoints[Index].Type)
-			{
-				MergeImposedCuttingPoints(Index, NewIndex, ECoordinateType::IsoUVCoordinate);
-			}
-			else
-			{
-				++NewIndex;
-				ImposedIsoCuttingPoints[NewIndex] = ImposedIsoCuttingPoints[Index];
-			}
-		}
-		ImposedIsoCuttingPoints.SetNum(NewIndex + 1);
-	}
-
-	if (ImposedIsoCuttingPoints.Num() > 1 && (EdgeBounds.GetMax() - ImposedIsoCuttingPoints.Last().Coordinate) < FMath::Min(ImposedIsoCuttingPoints.Last().IsoDeltaU, InEdge.GetDeltaUMaxs().Last()))
-	{
-		ImposedIsoCuttingPoints.Last().Coordinate = EdgeBounds.GetMax();
-		ImposedIsoCuttingPoints.Last().Type = VertexCoordinate;
-	}
-	else
-	{
-		ImposedIsoCuttingPoints.Emplace(EdgeBounds.GetMax(), ECoordinateType::VertexCoordinate, -1, InEdge.GetDeltaUMaxs().Last() * AQuarter);
-	}
-
-	// max vertex of the edge
-	int32 MaxNumberOfVertex = (int32)((EdgeBounds.GetMax() - EdgeBounds.GetMin()) / MinDeltaU) + 5;
-
-	// Final array of the edge mesh vertex 
-	TArray<FCuttingPoint>& FinalEdgeCuttingPointCoordinates = InEdge.GetCuttingPoints();
-
-	FinalEdgeCuttingPointCoordinates.Empty(ImposedIsoCuttingPoints.Num() + MaxNumberOfVertex);
-
-#ifdef DEBUG_GETPREFERREDUVCOORDINATESFROMNEIGHBOURS
-	TArray<double> CuttingPoints2;
-	{
-		double ToleranceGeoEdge = FMath::Min(ExtremityTolerances[0], ExtremityTolerances[1]);
-
-		TArray<FCuttingPoint> Extremities;
-		Extremities.Reserve(2);
-		Extremities.Emplace(EdgeBounds.GetMin(), ECoordinateType::VertexCoordinate, -1, ToleranceGeoEdge);
-		Extremities.Emplace(EdgeBounds.GetMax(), ECoordinateType::VertexCoordinate, -1, ToleranceGeoEdge);
-
-		FMesherTools::ComputeFinalCuttingPointsWithImposedCuttingPoints(InEdge.GetCrossingPointUs(), InEdge.GetDeltaUMaxs(), Extremities, CuttingPoints2);
-	}
-#endif
-
-	if (InEdge.IsDegenerated() || InEdge.IsVirtuallyMeshed())
-	{
-		if (ImposedIsoCuttingPoints.Num() == 2)
-		{
-			ImposedIsoCuttingPoints.EmplaceAt(1, (ImposedIsoCuttingPoints[0].Coordinate + ImposedIsoCuttingPoints[1].Coordinate) * 0.5, ECoordinateType::OtherCoordinate);
-		}
-
-		for (FCuttingPoint CuttingPoint : ImposedIsoCuttingPoints)
-		{
-			FinalEdgeCuttingPointCoordinates.Emplace(CuttingPoint.Coordinate, ECoordinateType::OtherCoordinate);
-		}
-		InEdge.GetLinkActiveEdge()->SetMeshed();
-	}
-	else
-	{
-		TArray<double> CuttingPoints;
-		FMesherTools::ComputeFinalCuttingPointsWithImposedCuttingPoints(InEdge.GetCrossingPointUs(), InEdge.GetDeltaUMaxs(), ImposedIsoCuttingPoints, CuttingPoints);
-		for (const double& Coordinate : CuttingPoints)
-		{
-			FinalEdgeCuttingPointCoordinates.Emplace(Coordinate, ECoordinateType::OtherCoordinate);
-		}
-
-#ifdef DEBUG_GETPREFERREDUVCOORDINATESFROMNEIGHBOURS
-		{
-			F3DDebugSession G(TEXT("Mesh(TSharedRef<FEdge> InEdge"));
-			{
-				F3DDebugSession G(TEXT("U From Iso"));
-				for (const FCuttingPoint& CuttingU : ImposedIsoCuttingPoints)
-				{
-					UE::CADKernel::DisplayPoint(FPoint2D(CuttingU.Coordinate, 0.0));
-				}
-			}
-			{
-				F3DDebugSession G(TEXT("U From Criteria"));
-				for (double CuttingU : CuttingPoints2)
-				{
-					UE::CADKernel::DisplayPoint(FPoint2D(CuttingU, 0.05), EVisuProperty::NonManifoldEdge);
-				}
-			}
-			{
-				F3DDebugSession G(TEXT("U Final (Criteria & Iso)"));
-				for (double CuttingU : CuttingPoints)
-				{
-					UE::CADKernel::DisplayPoint(FPoint2D(CuttingU, 0.1), EVisuProperty::PurplePoint);
-				}
-			}
-			//Wait();
-		}
-#endif
-
-		GenerateEdgeElements(InEdge);
-	}
-
-}
-
-//#define DEBUG_MESH_EDGE
-void FParametricMesher::GenerateEdgeElements(FTopologicalEdge& Edge)
-{
-	FTopologicalEdge& ActiveEdge = *Edge.GetLinkActiveEntity();
-
-	bool bSameDirection = Edge.IsSameDirection(ActiveEdge);
-
-	TSharedRef<FEdgeMesh> EdgeMesh = ActiveEdge.GetOrCreateMesh(MeshModel);
-
-	int32 StartVertexNodeIndex = ActiveEdge.GetStartVertex()->GetOrCreateMesh(GetMeshModel())->GetMesh();
-	int32 EndVertexNodeIndex = ActiveEdge.GetEndVertex()->GetOrCreateMesh(GetMeshModel())->GetMesh();
-
-	TArray<double> CuttingPointCoordinates;
-	CuttingPointCoordinates.Reserve(Edge.GetCuttingPoints().Num());
-	for (const FCuttingPoint& CuttingPoint : Edge.GetCuttingPoints())
-	{
-		CuttingPointCoordinates.Add(CuttingPoint.Coordinate);
-	}
-	ensureCADKernel(CuttingPointCoordinates.Num() > 1);
-	CuttingPointCoordinates.RemoveAt(0);
-	CuttingPointCoordinates.Pop();
-
-	TArray<FPoint>& Coordinates = EdgeMesh->GetNodeCoordinates();
-	Edge.ApproximatePoints(CuttingPointCoordinates, Coordinates);
-
-	if (!bSameDirection)
-	{
-		Algo::Reverse(Coordinates);
-	}
-
-#ifdef DEBUG_MESH_EDGE
-	if (bDisplay)
-	{
-		F3DDebugSession _(FString::Printf(TEXT("Edge Mesh %d"), Edge.GetId()));
-		TArray<FPoint2D> Mesh2D;
-		Edge.Approximate2DPoints(CuttingPointCoordinates, Mesh2D);
-		for (const FPoint2D& Vertex : Mesh2D)
-		{
-			DisplayPoint(Vertex, EVisuProperty::RedPoint);
-		}
-		Wait();
-	}
-#endif
-
-	EdgeMesh->RegisterCoordinates();
-	EdgeMesh->Mesh(StartVertexNodeIndex, EndVertexNodeIndex);
-	MeshModel.AddMesh(EdgeMesh);
-	ActiveEdge.SetMeshed();
-}
-
-void FParametricMesher::IsolateQuadFace(TArray<FCostToFace>& QuadSurfaces, TArray<FTopologicalFace*>& OtherSurfaces) const
-{
-	TRACE_CPUPROFILER_EVENT_SCOPE(ParametricMesher::IsolateQuadFace);
-
-	TArray<FTopologicalFace*> FlatQuadsAndTriangles;
-	FlatQuadsAndTriangles.Reserve(Faces.Num());
-	QuadSurfaces.Reserve(Faces.Num() * 2);
-	OtherSurfaces.Reserve(Faces.Num());
-
-	for (FTopologicalFace* FacePtr : Faces)
-	{
-		if (FacePtr == nullptr)
-		{
-			continue;
-		}
-
-		FTopologicalFace& Face = *FacePtr;
-		Face.DefineSurfaceType();
-		switch (Face.GetQuadType())
-		{
-		case EQuadType::Quadrangular:
-			double LocalMinCurvature;
-			double LocalMaxCurvature;
-			GetMinMax(Face.GetCurvature(EIso::IsoU).Max, Face.GetCurvature(EIso::IsoV).Max, LocalMinCurvature, LocalMaxCurvature);
-			if (LocalMaxCurvature > ConstMinCurvature)
-			{
-				QuadSurfaces.Emplace(LocalMaxCurvature, &Face);
-				if (LocalMinCurvature > ConstMinCurvature)
-				{
-					QuadSurfaces.Emplace(LocalMinCurvature, &Face);
-				}
-			}
-			else
-			{
-				FlatQuadsAndTriangles.Add(&Face);
-				OtherSurfaces.Add(&Face);
-			}
-			break;
-		case EQuadType::Triangular:
-			FlatQuadsAndTriangles.Add(&Face);
-			OtherSurfaces.Add(&Face);
-			break;
-		case EQuadType::Unset:
-		default:
-			OtherSurfaces.Add(&Face);
-		}
-	}
-
-	Algo::Sort(QuadSurfaces, [](FCostToFace& SurfaceA, FCostToFace& SurfaceB)
-		{
-			return (SurfaceA.Cost > SurfaceB.Cost);
-		}
-	);
-
-#ifdef DEBUG_ISOLATEQUADFACE
-	if (QuadSurfaces.Num() > 0)
-	{
-		F3DDebugSession A(TEXT("Quad Entities"));
-		for (const FCostToFace& Quad : QuadSurfaces)
-		{
-			F3DDebugSession _(FString::Printf(TEXT("Face %d %f"), Quad.Face->GetId(), Quad.Cost));
-			Display(*Quad.Face);
-		}
-	}
-
-	if (FlatQuadsAndTriangles.Num() > 0)
-	{
-		F3DDebugSession A(TEXT("Flat Quads & Triangles"));
-		for (const FTopologicalFace* Face : FlatQuadsAndTriangles)
-		{
-			F3DDebugSession _(FString::Printf(TEXT("Face %d"), Face->GetId()));
-			Display(*Face);
-		}
-	}
-
-	if (OtherSurfaces.Num() > 0)
-	{
-		F3DDebugSession A(TEXT("Other Entities"));
-		for (const FTopologicalFace* Face : OtherSurfaces)
-		{
-			F3DDebugSession _(FString::Printf(TEXT("Face %d"), Face->GetId()));
-			Display(*Face);
-		}
-	}
-	Wait();
-#endif
-}
-
-void FParametricMesher::LinkQuadSurfaceForMesh(TArray<FCostToFace>& QuadTrimmedSurfaceSet, TArray<TArray<FTopologicalFace*>>& OutStrips)
-{
-	const double GeometricTolerance = 20. * MeshModel.GetGeometricTolerance();
-
-	OutStrips.Reserve(QuadTrimmedSurfaceSet.Num());
-
-	for (FCostToFace& Quad : QuadTrimmedSurfaceSet)
-	{
-		FTopologicalFace* Face = Quad.Face;
-		const FSurfaceCurvature& Curvatures = Face->GetCurvatures();
-
-		EIso Axe = (!RealCompare(Quad.Cost, Curvatures[EIso::IsoU].Max)) ? EIso::IsoU : EIso::IsoV;
-
-		if (Axe == EIso::IsoU)
-		{
-			if (Face->HasMarker1())
-			{
-				continue;
-			}
-			Face->SetMarker1();
-		}
-		else
-		{
-			if (Face->HasMarker2())
-			{
-				continue;
-			}
-			Face->SetMarker2();
-		}
-
-		TArray<FTopologicalFace*>* QuadStrip = &OutStrips.Emplace_GetRef();
-		QuadStrip->Reserve(QuadTrimmedSurfaceSet.Num());
-		QuadStrip->Add(Face);
-
-		const TArray<FEdge2DProperties>& SideProperties = Face->GetSideProperties();
-
-		int32 StartSideIndex = 0;
-		for (; StartSideIndex < 4; StartSideIndex++)
-		{
-			if (SideProperties[StartSideIndex].IsoType == Axe)
-			{
-				break;
-			}
-		}
-		if (StartSideIndex == 4)
-		{
-			continue;
-		}
-
-		bool bFirstStep = true;
-		int32 SideIndex = StartSideIndex;
-
-		while (Face)
-		{
-			int32 EdgeIndex = Face->GetStartEdgeIndexOfSide(SideIndex);
-			double SideLength = Face->GetSideProperties()[SideIndex].Length3D;
-			TSharedPtr<FTopologicalEdge> Edge = Face->GetLoops()[0]->GetEdges()[EdgeIndex].Entity;
-
-			Face = nullptr;
-			FTopologicalEdge* NextEdge = Edge->GetFirstTwinEdge();
-			if (NextEdge)
-			{
-				Face = NextEdge->GetLoop()->GetFace();
-			}
-
-			if (Face && (Face->GetQuadType() == EQuadType::Quadrangular || Face->GetQuadType() == EQuadType::Triangular))
-			{
-				// check side length
-				int32 LocalEdgeIndex = Face->GetLoops()[0]->GetEdgeIndex(*NextEdge);
-				SideIndex = Face->GetSideIndex(LocalEdgeIndex);
-				double OtherSideLength = Face->GetSideProperties()[SideIndex].Length3D;
-
-				GetMinMax(OtherSideLength, SideLength);
-				if (SideLength - OtherSideLength > GeometricTolerance)
-				{
-					Face = nullptr;
-				}
-			}
-			else
-			{
-				Face = nullptr;
-			}
-
-			if (Face)
-			{
-				// Set as processed in a direction
-				const TArray<FEdge2DProperties>& LocalSideProperties = Face->GetSideProperties();
-				if (LocalSideProperties[SideIndex].IsoType == EIso::IsoU)
-				{
-					if (Face->HasMarker1())
-					{
-						Face = nullptr;
-					}
-					else
-					{
-						Face->SetMarker1();
-					}
-				}
-				else
-				{
-					if (Face->HasMarker2())
-					{
-						Face = nullptr;
-					}
-					else
-					{
-						Face->SetMarker2();
-					}
-				}
-			}
-
-=======
-
->>>>>>> 4af6daef
+
 			if (Face)
 			{
 				// it's a quad or a tri => add
@@ -1411,11 +571,7 @@
 
 void FParametricMesher::MeshSurfaceByFront(TArray<ParametricMesherTool::FCostToFace>& QuadTrimmedSurfaceSet)
 {
-<<<<<<< HEAD
-	// Marker3 : Surfaces that have to be meshed are set Marker3
-=======
 	// WaitingMarker : Surfaces that have to be meshed are set WaitingMarker
->>>>>>> 4af6daef
 	// Marker1 : Surfaces added in CandidateSurfacesForMesh
 	// Marker2 : Surfaces added in SecondChoiceOfCandidateSurfacesForMesh
 
@@ -1423,19 +579,11 @@
 
 	for (FTopologicalFace* Face : Faces)
 	{
-<<<<<<< HEAD
-		if (Face == nullptr)
+		if (Face == nullptr || Face->IsDeletedOrDegenerated())
 		{
 			continue;
 		}
-		Face->SetMarker3();
-=======
-		if (Face == nullptr || Face->IsDeletedOrDegenerated())
-		{
-			continue;
-		}
 		Face->SetWaitingMarker();
->>>>>>> 4af6daef
 	}
 
 	const double GeometricTolerance = 20. * MeshModel.GetGeometricTolerance();
@@ -1446,11 +594,8 @@
 	TArray<FTopologicalFace*> SecondChoiceOfCandidateFacesForMesh; // first in first out
 	SecondChoiceOfCandidateFacesForMesh.Reserve(100);
 
-<<<<<<< HEAD
-=======
 	static bool bStop = false;
 
->>>>>>> 4af6daef
 	TFunction<void(FTopologicalFace&)> MeshFace = [&](FTopologicalFace& Face)
 	{
 #ifdef DISPLAYDEBUGMESHFACEBYFACESTEP
@@ -1465,11 +610,7 @@
 		{
 			F3DDebugSession A(FString::Printf(TEXT("Mesh %d"), Face.GetId()));
 			DisplayMesh(*Face.GetOrCreateMesh(GetMeshModel()));
-<<<<<<< HEAD
-			//Wait();
-=======
 			Wait(bStop);
->>>>>>> 4af6daef
 		}
 #endif
 
@@ -1496,11 +637,7 @@
 				}
 
 				FTopologicalFace* NextFace = NextEdge->GetFace();
-<<<<<<< HEAD
-				if ((NextFace == nullptr) || !NextFace->HasMarker3())
-=======
 				if ((NextFace == nullptr) || !NextFace->IsWaiting())
->>>>>>> 4af6daef
 				{
 					// not in the scope of surface to mesh
 					continue;
@@ -1554,11 +691,7 @@
 
 	TFunction<void(FTopologicalFace&)> MeshFacesByFront = [&](FTopologicalFace& Face)
 	{
-<<<<<<< HEAD
-		if (Face.IsMeshed())
-=======
 		if (Face.IsNotMeshable())
->>>>>>> 4af6daef
 		{
 			return;
 		}
@@ -1583,11 +716,7 @@
 				for (; Index < CandidateFacesForMesh.Num(); ++Index)
 				{
 					FTopologicalFace* CandidateSurface = CandidateFacesForMesh[Index];
-<<<<<<< HEAD
-					if (CandidateSurface->IsMeshed())
-=======
 					if (CandidateSurface->IsNotMeshable())
->>>>>>> 4af6daef
 					{
 						CandidateFacesForMesh.RemoveAt(Index);
 						--Index;
@@ -1612,11 +741,7 @@
 					for (; Index < CandidateFacesForMesh.Num(); ++Index)
 					{
 						FTopologicalFace* CandidateSurface = CandidateFacesForMesh[Index];
-<<<<<<< HEAD
-						if (CandidateSurface->IsMeshed())
-=======
 						if (CandidateSurface->IsNotMeshable())
->>>>>>> 4af6daef
 						{
 							CandidateFacesForMesh.RemoveAt(Index);
 							--Index;
@@ -1641,11 +766,7 @@
 			for (int32 Index = 0; Index < SecondChoiceOfCandidateFacesForMesh.Num(); ++Index)
 			{
 				FTopologicalFace* CandidateSurface = SecondChoiceOfCandidateFacesForMesh[Index];
-<<<<<<< HEAD
-				if (CandidateSurface->IsMeshed())
-=======
 				if (CandidateSurface->IsNotMeshable())
->>>>>>> 4af6daef
 				{
 					SecondChoiceOfCandidateFacesForMesh.RemoveAt(Index);
 					--Index;
@@ -1675,9 +796,8 @@
 
 	// the the other surface
 	for (FTopologicalFace* Face : Faces)
-<<<<<<< HEAD
-	{
-		if (Face != nullptr && !Face->IsMeshed())
+	{
+		if (Face != nullptr && Face->IsMeshable())
 		{
 			MeshFacesByFront(*Face);
 		}
@@ -1685,418 +805,4 @@
 
 }
 
-// =========================================================================================================================================================================================================
-// =========================================================================================================================================================================================================
-// =========================================================================================================================================================================================================
-//
-//
-//                                                                            NOT YET REVIEWED
-//
-//
-// =========================================================================================================================================================================================================
-// =========================================================================================================================================================================================================
-// =========================================================================================================================================================================================================
-
-void FParametricMesher::MeshThinZoneEdges(FGrid& Grid)
-{
-#ifdef DEBUG_MESHTHINSURF
-	Open3DDebugSession(FString::Printf(TEXT("thin Surfaces cutting on surf %d"), Grid.GetFace()->GetId()));
-#endif
-
-	const TArray<FThinZone2D>& ThinZones = Grid.GetThinZones();
-
-	FTimePoint MeshStartTime = FChrono::Now();
-
-	for (const FThinZone2D& Zone : ThinZones)
-	{
-		bool bFirstSideIsPartiallyMeshed = Zone.GetFirstSide().IsPartiallyMeshed();
-		bool bSecondSideIsPartiallyMeshed = Zone.GetSecondSide().IsPartiallyMeshed();
-
-		if (bFirstSideIsPartiallyMeshed && bSecondSideIsPartiallyMeshed)
-		{
-			// the most meshed edge is meshed first
-			double FirstSideMeshedLength = Zone.GetFirstSide().GetMeshedLength();
-			double SecondSideMeshedLength = Zone.GetSecondSide().GetMeshedLength();
-			if (FirstSideMeshedLength > SecondSideMeshedLength)
-			{
-				bSecondSideIsPartiallyMeshed = false;
-			}
-			else
-			{
-				bFirstSideIsPartiallyMeshed = false;
-			}
-		}
-
-		if (!bFirstSideIsPartiallyMeshed && !bSecondSideIsPartiallyMeshed)
-		{
-			if (Zone.GetFirstSide().GetLength() > Zone.GetSecondSide().GetLength())
-			{
-				GetThinZoneBoundary(Zone.GetFirstSide());
-				GetThinZoneBoundary(Zone.GetSecondSide());
-
-				MeshThinZoneSide(Zone.GetFirstSide());
-			}
-			else
-			{
-				GetThinZoneBoundary(Zone.GetFirstSide());
-				GetThinZoneBoundary(Zone.GetSecondSide());
-
-				MeshThinZoneSide(Zone.GetSecondSide());
-			}
-		}
-		else if (bFirstSideIsPartiallyMeshed && !bSecondSideIsPartiallyMeshed)
-		{
-			MeshThinZoneSide(Zone.GetFirstSide());
-			GetThinZoneBoundary(Zone.GetSecondSide());
-		}
-		else if (!bFirstSideIsPartiallyMeshed && bSecondSideIsPartiallyMeshed)
-		{
-			MeshThinZoneSide(Zone.GetSecondSide());
-			GetThinZoneBoundary(Zone.GetFirstSide());
-		}
-	}
-
-	// if the extremity of the thin zone are connected by a short edges path, the edges path are not discretized to avoid a well discretized edge connecting to thin sides
-
-#ifdef DEBUG_MESHTHINSURF
-	Close3DDebugSession();
-#endif
-
-#ifdef DEBUG_MESHTHINSURF
-	Open3DDebugSession(FString("Mesh of ThinZone 2D of surf " + Utils::ToFString(Grid.GetFace()->GetId())));
-	for (const FThinZone2D& Zone : ThinZones)
-	{
-		TArray<TSharedPtr<FTopologicalEdge>> OutEdges;
-		Zone.GetFirstSide().GetEdges(OutEdges);
-		for (TSharedPtr<FTopologicalEdge> Edge : OutEdges)
-		{
-			TSharedPtr<FTopologicalEdge> ActiveEdge = StaticCastSharedRef<FTopologicalEdge>(Edge->GetLinkActiveEntity());
-
-			TArray<double> ImposedCuttingPointEdgeCoordinates;
-			GetCuttingPointCoordinates(ActiveEdge->GetImposedCuttingPoints(), ImposedCuttingPointEdgeCoordinates);
-
-			TArray<double> ImposedCuttingPointU;
-			Edge->TransformActiveEdgeCoordinatesToLocalCoordinates(ImposedCuttingPointEdgeCoordinates, ImposedCuttingPointU);
-
-			TArray<FPoint> ImposedCuttingPoint2D;
-			Edge->Approximate2DPoints(ImposedCuttingPointU, ImposedCuttingPoint2D);
-			for (FPoint Point : ImposedCuttingPoint2D)
-			{
-				Display(Point);
-			}
-		}
-
-		Zone.GetSecondSide().GetEdges(OutEdges);
-		for (TSharedPtr<FTopologicalEdge> Edge : OutEdges)
-		{
-			TSharedPtr<FTopologicalEdge> ActiveEdge = StaticCastSharedRef<FTopologicalEdge>(Edge->GetLinkActiveEntity());
-
-			TArray<double> ImposedCuttingPointEdgeCoordinates;
-			GetCuttingPointCoordinates(ActiveEdge->GetImposedCuttingPoints(), ImposedCuttingPointEdgeCoordinates);
-
-			TArray<double> ImposedCuttingPointCoordinates;
-			Edge->TransformActiveEdgeCoordinatesToLocalCoordinates(ImposedCuttingPointEdgeCoordinates, ImposedCuttingPointCoordinates);
-
-			TArray<FPoint> ImposedCuttingPoint2D;
-			Edge->Approximate2DPoints(ImposedCuttingPointCoordinates, ImposedCuttingPoint2D);
-			for (FPoint Point : ImposedCuttingPoint2D)
-			{
-				Display(Point);
-			}
-		}
-	}
-	Close3DDebugSession();
-#endif
-#ifdef CADKERNEL_DEV
-	MesherReport.Chronos.GlobalMeshThinZones += FChrono::Elapse(MeshStartTime);
-#endif
-
-}
-
-static void AddActiveEdgeThinZone(TSharedPtr<FTopologicalEdge> Edge, TSharedPtr<FTopologicalEdge> ActiveEdge, FLinearBoundary& SideEdgeCoordinate)
-{
-	TArray<double> SideEdgeBound;
-	SideEdgeBound.SetNum(2);
-	SideEdgeBound[0] = SideEdgeCoordinate.GetMin();
-	SideEdgeBound[1] = SideEdgeCoordinate.GetMax();
-
-	TArray<double> ActiveEdgeThinZone;
-	Edge->TransformActiveEdgeCoordinatesToLocalCoordinates(SideEdgeBound, ActiveEdgeThinZone);
-	FLinearBoundary ThinZoneBoundary(ActiveEdgeThinZone[0], ActiveEdgeThinZone[1]);
-	ActiveEdge->AddThinZone(ThinZoneBoundary);
-};
-
-void FParametricMesher::GetThinZoneBoundary(const FThinZoneSide& Side)
-{
-	TSharedPtr<FTopologicalEdge> Edge = nullptr;
-	TSharedPtr<FTopologicalEdge> ActiveEdge = nullptr;
-	FLinearBoundary SideEdgeCoordinate;
-
-	for (const FEdgeSegment* EdgeSegment : Side.GetSegments())
-	{
-		double UMin = EdgeSegment->GetCoordinate(ELimit::Start);
-		double UMax = EdgeSegment->GetCoordinate(ELimit::End);
-		GetMinMax(UMin, UMax);
-
-		if (Edge != EdgeSegment->GetEdge())
-		{
-			if (Edge)
-			{
-				AddActiveEdgeThinZone(Edge, ActiveEdge, SideEdgeCoordinate);
-			}
-
-			Edge = EdgeSegment->GetEdge();
-			ActiveEdge = StaticCastSharedRef<FTopologicalEdge>(Edge->GetLinkActiveEntity());
-
-			SideEdgeCoordinate.Set(UMin, UMax);
-		}
-		else
-		{
-			SideEdgeCoordinate.ExtendTo(UMin, UMax);
-		}
-	};
-	AddActiveEdgeThinZone(Edge, ActiveEdge, SideEdgeCoordinate);
-}
-
-void FParametricMesher::MeshThinZoneSide(const FThinZoneSide& Side)
-{
-	typedef TFunction<bool(double, double)> CompareMethode;
-
-	TSharedPtr<FTopologicalEdge> Edge;
-	TSharedPtr<FTopologicalEdge> ActiveEdge;
-	int32 Index = 0;
-	int32 Increment = 1;
-	TArray<double> EdgeCuttingPointCoordinates;
-	FLinearBoundary SideEdgeCoordinate;
-	const TArray<int32>* NodeIndices = nullptr;
-
-	TFunction<void(int32&, int32&, const FEdgeSegment*, double, double)> AddImposedCuttingPoint = [&](int32& Index, int32& Increment, const FEdgeSegment* EdgeSegment, double UMin, double UMax)
-	{
-#ifdef DebugMeshThinSurf
-		DisplaySegment(EdgeSegment->GetExtemity(ELimit::End), EdgeSegment->GetExtemity(ELimit::Start));
-#endif
-		for (; Index >= 0 && Index < EdgeCuttingPointCoordinates.Num(); Index += Increment)
-		{
-			if (EdgeCuttingPointCoordinates[Index] < UMin)
-			{
-				break;
-			}
-			if (EdgeCuttingPointCoordinates[Index] > UMax)
-			{
-				break;
-			}
-			FPoint CuttingPoint3D = EdgeSegment->ComputeEdgePoint(EdgeCuttingPointCoordinates[Index]);
-
-			const FEdgeSegment* ClosedSegment = EdgeSegment->GetClosedSegment();
-			if (ClosedSegment == nullptr)
-			{
-#ifdef CADKERNEL_DEV
-				Wait();
-#endif
-				continue;
-			}
-			double OppositeCuttingPointSegmentU;
-			FPoint OppositeCuttingPoint3D = ClosedSegment->ProjectPoint(CuttingPoint3D, OppositeCuttingPointSegmentU);
-
-			double OppositeCuttingPointU = 0;
-			TSharedPtr<FTopologicalEdge> OpositEdge = nullptr;
-			if (OppositeCuttingPointSegmentU == 0 && ClosedSegment->GetPrevious()->GetClosedSegment())
-			{
-				OppositeCuttingPoint3D = ClosedSegment->GetPrevious()->ProjectPoint(CuttingPoint3D, OppositeCuttingPointSegmentU);
-				OppositeCuttingPointU = ClosedSegment->GetPrevious()->ComputeEdgeCoordinate(OppositeCuttingPointSegmentU);
-				OpositEdge = ClosedSegment->GetPrevious()->GetEdge();
-			}
-			else if (OppositeCuttingPointSegmentU == 1 && ClosedSegment->GetNext()->GetClosedSegment())
-			{
-				OppositeCuttingPoint3D = ClosedSegment->GetNext()->ProjectPoint(CuttingPoint3D, OppositeCuttingPointSegmentU);
-				OppositeCuttingPointU = ClosedSegment->GetNext()->ComputeEdgeCoordinate(OppositeCuttingPointSegmentU);
-				OpositEdge = ClosedSegment->GetNext()->GetEdge();
-			}
-			else
-			{
-				OpositEdge = ClosedSegment->GetEdge();
-				OppositeCuttingPointU = ClosedSegment->ComputeEdgeCoordinate(OppositeCuttingPointSegmentU);
-			}
-
-			double OppositeActiveEdgeCuttingPointU = OpositEdge->TransformLocalCoordinateToActiveEdgeCoordinate(OppositeCuttingPointU);
-
-#ifdef DEBUG_MESHTHINSURF
-			DisplayPoint(CuttingPoint3D);
-			DisplaySegment(ClosedSegment->GetExtemity(ELimit::End), ClosedSegment->GetExtemity(ELimit::Start));
-			DisplayPoint(OppositeCuttingPoint3D);
-			DisplaySegment(CuttingPoint3D, OppositeCuttingPoint3D);
-#endif
-			OpositEdge->GetLinkActiveEdge()->AddImposedCuttingPointU(OppositeActiveEdgeCuttingPointU, (*NodeIndices)[Index]);
-		}
-	};
-
-	TFunction<void(TArray<double>&, double, int32&, CompareMethode)> FindFirstIndexForward = [](TArray<double>& EdgeCuttingPointU, double ULimit, int32& OutIndex, CompareMethode Compare)
-	{
-		for (; OutIndex < EdgeCuttingPointU.Num(); ++OutIndex)
-		{
-			if (Compare(ULimit, EdgeCuttingPointU[OutIndex]))
-			{
-				break;
-			}
-		}
-	};
-
-	TFunction<void(TArray<double>&, double, int32&, CompareMethode)> FindFirstIndexBackward = [](TArray<double>& EdgeCuttingPointU, double ULimit, int32& OutIndex, CompareMethode Compare)
-	{
-		for (; OutIndex >= 0; --OutIndex)
-		{
-			if (Compare(ULimit, EdgeCuttingPointU[OutIndex]))
-			{
-				break;
-			}
-		}
-	};
-
-	TFunction<void(const FEdgeSegment* EdgeSegment)> Process = [&](const FEdgeSegment* EdgeSegment)
-	{
-		double UMin = EdgeSegment->GetCoordinate(ELimit::Start);
-		double UMax = EdgeSegment->GetCoordinate(ELimit::End);
-		GetMinMax(UMin, UMax);
-
-		if (Edge != EdgeSegment->GetEdge())
-		{
-			if (Edge)
-			{
-				AddActiveEdgeThinZone(Edge, ActiveEdge, SideEdgeCoordinate);
-#ifdef DebugMeshThinSurf
-				Close3DDebugSession();
-#endif
-			}
-
-			Edge = EdgeSegment->GetEdge();
-			ActiveEdge = StaticCastSharedRef<FTopologicalEdge>(Edge->GetLinkActiveEntity());
-
-			SideEdgeCoordinate.Set(UMin, UMax);
-
-			if (!ActiveEdge->IsMeshed())
-			{
-				Mesh(*Edge.ToSharedRef(), *Edge->GetFace());
-#ifdef DebugMeshThinSurf
-				Open3DDebugSession(TEXT("Mesh of Edge"));
-				DisplayMesh((const TSharedPtr<FEdgeMesh>&) ActiveEdge->GetMesh());
-				Close3DDebugSession();
-#endif
-			}
-#ifdef DebugMeshThinSurf
-			Open3DDebugSession(TEXT("Projection of mesh"));
-#endif
-			NodeIndices = &ActiveEdge->GetOrCreateMesh(MeshModel)->EdgeVerticesIndex;
-
-			TArray<double> CuttingPointCoordinates;
-			GetCuttingPointCoordinates(ActiveEdge->GetCuttingPoints(), CuttingPointCoordinates);
-
-			Edge->TransformActiveEdgeCoordinatesToLocalCoordinates(CuttingPointCoordinates, EdgeCuttingPointCoordinates);
-
-			if ((EdgeCuttingPointCoordinates[0] < EdgeCuttingPointCoordinates[1]) == (EdgeSegment->GetCoordinate(ELimit::Start) < EdgeSegment->GetCoordinate(ELimit::End)))
-			{
-				Index = 0;
-				if (EdgeCuttingPointCoordinates[0] < EdgeCuttingPointCoordinates[1])
-				{
-					FindFirstIndexForward(EdgeCuttingPointCoordinates, UMin, Index, [](double Value1, double Value2) {return (Value1 < Value2); });
-				}
-				else
-				{
-					FindFirstIndexForward(EdgeCuttingPointCoordinates, UMax, Index, [](double Value1, double Value2) {return (Value1 > Value2); });
-				}
-				Increment = 1;
-			}
-			else
-			{
-				Index = (int32)EdgeCuttingPointCoordinates.Num() - 1;
-				if (EdgeCuttingPointCoordinates[0] < EdgeCuttingPointCoordinates[1])
-				{
-					FindFirstIndexBackward(EdgeCuttingPointCoordinates, UMax, Index, [](double Value1, double Value2) {return (Value1 > Value2); });
-				}
-				else
-				{
-					FindFirstIndexBackward(EdgeCuttingPointCoordinates, UMax, Index, [](double Value1, double Value2) {return (Value1 < Value2); });
-				}
-				Increment = -1;
-			}
-		}
-		else
-		{
-			SideEdgeCoordinate.ExtendTo(UMin, UMax);
-		}
-
-		AddImposedCuttingPoint(Index, Increment, EdgeSegment, UMin, UMax);
-	};
-
-#ifdef DebugMeshThinSurf
-	Open3DDebugSession(TEXT("MeshThinZoneSide"));
-#endif
-
-	if (Side.IsFirstSide())
-	{
-		for (const FEdgeSegment* EdgeSegment : Side.GetSegments())
-		{
-			Process(EdgeSegment);
-=======
-	{
-		if (Face != nullptr && Face->IsMeshable())
-		{
-			MeshFacesByFront(*Face);
->>>>>>> 4af6daef
-		}
-	}
-
-}
-
-<<<<<<< HEAD
-#ifdef DEBUG_INTERSECTEDGEISOS
-TMap<int32, int32> SurfaceDrawed;
-bool bDisplayIsoCurve = true;
-
-void DebugIntersectEdgeIsos(const FTopologicalFace& Face, const TArray<double>& IsoCoordinates, EIso TypeIso)
-{
-	if (SurfaceDrawed.Find(Face.GetId()) == nullptr)
-	{
-		SurfaceDrawed.Add(Face.GetId(), 0);
-	}
-
-	if (bDisplayIsoCurve && SurfaceDrawed[Face.GetId()] < 2)
-	{
-		SurfaceDrawed[Face.GetId()]++;
-
-		FSurfacicBoundary Bounds = Face.GetBoundary();
-
-		//{
-		//	F3DDebugSession _(FString::Printf(TEXT("Iso %s 3D %d"), TypeIso == EIso::IsoU ? TEXT("U") : TEXT("V"), Face.GetId()));
-		//	for (double U : IsoCoordinates)
-		//	{
-		//		DisplayIsoCurve(*Face.GetCarrierSurface(), U, TypeIso);
-		//	}
-		//}
-
-		F3DDebugSession _(FString::Printf(TEXT("Iso %s 2D %d"), TypeIso == EIso::IsoU ? TEXT("U") : TEXT("V"), Face.GetId()));
-		if (TypeIso == EIso::IsoU)
-		{
-			for (double U : IsoCoordinates)
-			{
-				FPoint2D Start(U, Bounds[EIso::IsoV].Min);
-				FPoint2D End(U, Bounds[EIso::IsoV].Max);
-				DisplaySegment(Start, End, 0, EVisuProperty::Iso);
-			}
-		}
-		else
-		{
-			for (double V : IsoCoordinates)
-			{
-				FPoint2D Start(Bounds[EIso::IsoU].Min, V);
-				FPoint2D End(Bounds[EIso::IsoU].Max, V);
-				DisplaySegment(Start, End, 0, EVisuProperty::Iso);
-			}
-		}
-	}
-}
-
-#endif
-
-=======
->>>>>>> 4af6daef
 } // namespace