--- conflicted
+++ resolved
@@ -16,16 +16,9 @@
 #include "CADKernel/Topo/TopologicalFace.h"
 #include "CADKernel/Utils/Util.h"
 
-<<<<<<< HEAD
-//#define DEBUG_MESH_EDGE
-//#define DEBUG_GETPREFERREDUVCOORDINATESFROMNEIGHBOURS
-namespace CADKernel
-{
-=======
 #ifdef CADKERNEL_DEV
 #include "CADKernel/Mesh/Meshers/MesherReport.h"
 #endif
->>>>>>> d731a049
 
 //#define DEBUG_MESH_EDGE
 //#define DEBUG_GETPREFERREDUVCOORDINATESFROMNEIGHBOURS
@@ -92,8 +85,6 @@
 	}
 
 	MeshEntities();
-
-	MesherReport.Print();
 }
 
 void FParametricMesher::MeshEntities()
@@ -119,13 +110,9 @@
 		ApplyFaceCriteria(*Face);
 	}
 
-<<<<<<< HEAD
-	MesherReport.Chronos.ApplyCriteriaDuration = FChrono::Elapse(ApplyCriteriaStartTime);
-=======
 #ifdef CADKERNEL_DEV
 	MesherReport.Chronos.ApplyCriteriaDuration = FChrono::Elapse(ApplyCriteriaStartTime);
 #endif
->>>>>>> d731a049
 
 	FTimePoint MeshingStartTime = FChrono::Now();
 
@@ -144,14 +131,10 @@
 
 		IsolateQuadFace(QuadTrimmedSurfaceSet, OtherEntities);
 
-<<<<<<< HEAD
-		MesherReport.Chronos.IsolateQuadPatchDuration = FChrono::Elapse(IsolateQuadPatchStartTime);
-=======
 #ifdef CADKERNEL_DEV
 		MesherReport.Chronos.IsolateQuadPatchDuration = FChrono::Elapse(IsolateQuadPatchStartTime);
 #endif
 
->>>>>>> d731a049
 		FMessage::Printf(Log, TEXT("  %d Quad Surfaces found\n"), QuadTrimmedSurfaceSet.Num());
 	}
 
@@ -161,15 +144,10 @@
 
 	FTimePoint MeshStartTime = FChrono::Now();
 	MeshSurfaceByFront(QuadTrimmedSurfaceSet);
-<<<<<<< HEAD
-	MesherReport.Chronos.GlobalMeshDuration = FChrono::Elapse(MeshStartTime);
-	MesherReport.Chronos.GlobalDuration = FChrono::Elapse(StartTime);
-=======
 #ifdef CADKERNEL_DEV
 	MesherReport.Chronos.GlobalMeshDuration = FChrono::Elapse(MeshStartTime);
 	MesherReport.Chronos.GlobalDuration = FChrono::Elapse(StartTime);
 #endif
->>>>>>> d731a049
 
 	//Chronos.PrintTimeElapse();
 }
@@ -197,19 +175,11 @@
 {
 	FTopologicalEdge& ActiveEdge = *Edge.GetLinkActiveEdge();
 	ensureCADKernel(Edge.IsVirtuallyMeshed() || !ActiveEdge.IsApplyCriteria());
-<<<<<<< HEAD
 
 	Edge.ComputeCrossingPointCoordinates();
 	Edge.InitDeltaUs();
 	const TArray<double>& CrossingPointUs = Edge.GetCrossingPointUs();
 
-=======
-
-	Edge.ComputeCrossingPointCoordinates();
-	Edge.InitDeltaUs();
-	const TArray<double>& CrossingPointUs = Edge.GetCrossingPointUs();
-
->>>>>>> d731a049
 	TArray<double> Coordinates;
 	Coordinates.SetNum(CrossingPointUs.Num() * 2 - 1);
 	Coordinates[0] = CrossingPointUs[0];
@@ -263,13 +233,9 @@
 
 	if (Grid.IsDegenerated())
 	{
-<<<<<<< HEAD
-		MesherReport.Logs.AddDegeneratedGrid();
-=======
 #ifdef CADKERNEL_DEV
 		MesherReport.Logs.AddDegeneratedGrid();
  #endif
->>>>>>> d731a049
 		FMessage::Printf(EVerboseLevel::Log, TEXT("The meshing of the surface %d failed due to a degenerated grid\n"), Face.GetId());
 		Face.SetMeshed();
 		return;
@@ -279,15 +245,11 @@
 
 	TSharedRef<FFaceMesh> SurfaceMesh = StaticCastSharedRef<FFaceMesh>(Face.GetOrCreateMesh(MeshModel));
 
-<<<<<<< HEAD
-	FIsoTriangulator IsoTrianguler(Grid, SurfaceMesh, MesherReport);
-=======
 	FIsoTriangulator IsoTrianguler(Grid, SurfaceMesh);
 #ifdef CADKERNEL_DEV
 	IsoTrianguler.SetMesherReport(MesherReport);
 #endif
 
->>>>>>> d731a049
 	if (IsoTrianguler.Triangulate())
 	{
 		if (Face.IsBackOriented())
@@ -337,11 +299,6 @@
 #endif
 			FTimePoint MeshThinZonesTime = FChrono::Now();
 			MeshThinZoneEdges(Grid);
-<<<<<<< HEAD
-			MesherReport.Chronos.GlobalMeshThinZones += FChrono::Elapse(MeshThinZonesTime);
-		}
-		MesherReport.Chronos.GlobalThinZones += FChrono::Elapse(StartTime);
-=======
 #ifdef CADKERNEL_DEV
 			MesherReport.Chronos.GlobalMeshThinZones += FChrono::Elapse(MeshThinZonesTime);
 #endif
@@ -349,7 +306,6 @@
 #ifdef CADKERNEL_DEV
 		MesherReport.Chronos.GlobalThinZones += FChrono::Elapse(StartTime);
 #endif
->>>>>>> d731a049
 	}
 
 #ifdef DEBUG_THIN_ZONES
@@ -362,13 +318,9 @@
 
 	Grid.ProcessPointCloud();
 
-<<<<<<< HEAD
-	MesherReport.Chronos.GlobalMeshAndGetLoopNodes += FChrono::Elapse(StartTime);
-=======
 #ifdef CADKERNEL_DEV
 	MesherReport.Chronos.GlobalMeshAndGetLoopNodes += FChrono::Elapse(StartTime);
 #endif
->>>>>>> d731a049
 }
 
 void FParametricMesher::MeshFaceLoops(FGrid& Grid)
@@ -385,13 +337,9 @@
 		}
 	}
 
-<<<<<<< HEAD
-	MesherReport.Chronos.GlobalMeshEdges += FChrono::Elapse(StartTime);
-=======
 #ifdef CADKERNEL_DEV
 	MesherReport.Chronos.GlobalMeshEdges += FChrono::Elapse(StartTime);
 #endif
->>>>>>> d731a049
 }
 
 static void FillImposedIsoCuttingPoints(TArray<double>& UEdgeSetOfIntersectionWithIso, ECoordinateType CoordinateType, double EdgeToleranceGeo, const FTopologicalEdge& Edge, TArray<FCuttingPoint>& OutImposedIsoVertexSet)
@@ -429,11 +377,7 @@
 	case 1:
 	{
 		int32 CuttingPointIndex = 0;
-<<<<<<< HEAD
-		while (CuttingPointIndex < Edge.GetCrossingPointUs().Num() && Edge.GetCrossingPointUs()[CuttingPointIndex] + SMALL_NUMBER <= OutImposedIsoVertexSet[StartIndex].Coordinate)
-=======
 		while (CuttingPointIndex < Edge.GetCrossingPointUs().Num() && Edge.GetCrossingPointUs()[CuttingPointIndex] + DOUBLE_SMALL_NUMBER <= OutImposedIsoVertexSet[StartIndex].Coordinate)
->>>>>>> d731a049
 		{
 			++CuttingPointIndex;
 		};
@@ -503,17 +447,10 @@
 	// Get Edge intersection with inner surface mesh grid
 	TArray<double> EdgeIntersectionWithIsoU_Coordinates;
 	TArray<double> EdgeIntersectionWithIsoV_Coordinates;
-<<<<<<< HEAD
 
 	const TArray<double>& SurfaceTabU = Face.GetCuttingCoordinatesAlongIso(EIso::IsoU);
 	const TArray<double>& SurfaceTabV = Face.GetCuttingCoordinatesAlongIso(EIso::IsoV);
 
-=======
-
-	const TArray<double>& SurfaceTabU = Face.GetCuttingCoordinatesAlongIso(EIso::IsoU);
-	const TArray<double>& SurfaceTabV = Face.GetCuttingCoordinatesAlongIso(EIso::IsoV);
-
->>>>>>> d731a049
 	ApplyEdgeCriteria(InEdge);
 
 #ifdef DEBUG_MESH_EDGE
@@ -530,11 +467,7 @@
 	DebugIntersectEdgeIsos(Face, SurfaceTabV, EIso::IsoV);
 	{
 		F3DDebugSession _(FString::Printf(TEXT("Edge 2D %d"), InEdge.GetId()));
-<<<<<<< HEAD
-		CADKernel::Display2D(InEdge);
-=======
 		UE::CADKernel::Display2D(InEdge);
->>>>>>> d731a049
 	}
 #endif
 
@@ -769,33 +702,21 @@
 				F3DDebugSession G(TEXT("U From Iso"));
 				for (const FCuttingPoint& CuttingU : ImposedIsoCuttingPoints)
 				{
-<<<<<<< HEAD
-					CADKernel::DisplayPoint(FPoint2D(CuttingU.Coordinate, 0.0));
-=======
 					UE::CADKernel::DisplayPoint(FPoint2D(CuttingU.Coordinate, 0.0));
->>>>>>> d731a049
 				}
 			}
 			{
 				F3DDebugSession G(TEXT("U From Criteria"));
 				for (double CuttingU : CuttingPoints2)
 				{
-<<<<<<< HEAD
-					CADKernel::DisplayPoint(FPoint2D(CuttingU, 0.05), EVisuProperty::NonManifoldEdge);
-=======
 					UE::CADKernel::DisplayPoint(FPoint2D(CuttingU, 0.05), EVisuProperty::NonManifoldEdge);
->>>>>>> d731a049
 				}
 			}
 			{
 				F3DDebugSession G(TEXT("U Final (Criteria & Iso)"));
 				for (double CuttingU : CuttingPoints)
 				{
-<<<<<<< HEAD
-					CADKernel::DisplayPoint(FPoint2D(CuttingU, 0.1), EVisuProperty::PurplePoint);
-=======
 					UE::CADKernel::DisplayPoint(FPoint2D(CuttingU, 0.1), EVisuProperty::PurplePoint);
->>>>>>> d731a049
 				}
 			}
 			//Wait();
@@ -1467,13 +1388,9 @@
 	}
 	Close3DDebugSession();
 #endif
-<<<<<<< HEAD
-	MesherReport.Chronos.GlobalMeshThinZones += FChrono::Elapse(MeshStartTime);
-=======
 #ifdef CADKERNEL_DEV
 	MesherReport.Chronos.GlobalMeshThinZones += FChrono::Elapse(MeshStartTime);
 #endif
->>>>>>> d731a049
 
 }
 
@@ -1719,22 +1636,10 @@
 
 }
 
-<<<<<<< HEAD
-void FParametricMesher::PrintReport()
-{
-	MesherReport.Print();
-}
-
 #ifdef DEBUG_INTERSECTEDGEISOS
 TMap<int32, int32> SurfaceDrawed;
 bool bDisplayIsoCurve = true;
 
-=======
-#ifdef DEBUG_INTERSECTEDGEISOS
-TMap<int32, int32> SurfaceDrawed;
-bool bDisplayIsoCurve = true;
-
->>>>>>> d731a049
 void DebugIntersectEdgeIsos(const FTopologicalFace& Face, const TArray<double>& IsoCoordinates, EIso TypeIso)
 {
 	if (SurfaceDrawed.Find(Face.GetId()) == nullptr)
