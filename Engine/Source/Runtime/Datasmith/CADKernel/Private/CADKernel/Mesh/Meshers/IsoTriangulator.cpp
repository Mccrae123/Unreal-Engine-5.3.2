--- conflicted
+++ resolved
@@ -19,14 +19,6 @@
 #include "CADKernel/UI/Display.h"
 #include "CADKernel/Utils/ArrayUtils.h"
 
-<<<<<<< HEAD
-namespace CADKernel
-{
-
-const double FIsoTriangulator::GeometricToMeshingToleranceFactor = 10.;
-
-FIsoTriangulator::FIsoTriangulator(FGrid& InGrid, TSharedRef<FFaceMesh> EntityMesh, FMesherReport& InMesherReport)
-=======
 namespace UE::CADKernel
 {
 
@@ -37,7 +29,6 @@
 #endif
 
 FIsoTriangulator::FIsoTriangulator(FGrid& InGrid, TSharedRef<FFaceMesh> EntityMesh)
->>>>>>> d731a049
 	: Grid(InGrid)
 	, Mesh(EntityMesh)
 	, LoopSegmentsIntersectionTool(InGrid)
@@ -49,10 +40,6 @@
 	, SquareGeometricTolerance2(2. * SquareGeometricTolerance)
 	, MeshingTolerance(GeometricTolerance* GeometricToMeshingToleranceFactor)
 	, SquareMeshingTolerance(FMath::Square(MeshingTolerance))
-<<<<<<< HEAD
-	, MesherReport(InMesherReport)
-=======
->>>>>>> d731a049
 {
 	FinalInnerSegments.Reserve(3 * Grid.InnerNodesCount());
 	IndexOfLowerLeftInnerNodeSurroundingALoop.Reserve(Grid.GetLoopCount());
@@ -98,13 +85,9 @@
 	FLoopCleaner LoopCleaner(*this);
 	if (!LoopCleaner.Run())
 	{
-<<<<<<< HEAD
-		MesherReport.Logs.AddDegeneratedLoop();
-=======
 #ifdef CADKERNEL_DEV
 		MesherReport->Logs.AddDegeneratedLoop();
 #endif
->>>>>>> d731a049
 		FMessage::Printf(EVerboseLevel::Log, TEXT("The meshing of the surface %d failed due to a degenerated loop\n"), Grid.GetFace().GetId());
 		return false;
 	}
@@ -485,11 +468,7 @@
 				{
 					if (FMath::IsNearlyEqual(LoopPoint.V, Node1.V, GeometricTolerance))
 					{
-<<<<<<< HEAD
-						if (Node1.U - SMALL_NUMBER < LoopPoint.U && LoopPoint.U < Node2.U + SMALL_NUMBER)
-=======
 						if (Node1.U - DOUBLE_SMALL_NUMBER < LoopPoint.U && LoopPoint.U < Node2.U + DOUBLE_SMALL_NUMBER)
->>>>>>> d731a049
 						{
 							return true;
 						}
@@ -505,11 +484,7 @@
 				{
 					if (FMath::IsNearlyEqual(LoopPoint.U, Node1.U, GeometricTolerance))
 					{
-<<<<<<< HEAD
-						if (Node1.V - SMALL_NUMBER < LoopPoint.V && LoopPoint.V < Node2.V + SMALL_NUMBER)
-=======
 						if (Node1.V - DOUBLE_SMALL_NUMBER < LoopPoint.V && LoopPoint.V < Node2.V + DOUBLE_SMALL_NUMBER)
->>>>>>> d731a049
 						{
 							return true;
 						}
@@ -1339,11 +1314,7 @@
 				Cells.Emplace(CellIndex, CellNodes, Grid);
 
 				CellIndex = NodeToCellIndices[Index];
-<<<<<<< HEAD
-				CellNodes.Empty(LoopNodeCount);
-=======
 				CellNodes.Reset(LoopNodeCount);
->>>>>>> d731a049
 
 #ifdef DEBUG_BUILD_CELLS
 				DisplayCell(Cells.Last());
@@ -1564,18 +1535,6 @@
 			{
 				continue;
 			}
-<<<<<<< HEAD
-
-			double Distance = LoopNode.Get2DPoint(EGridSpace::Scaled, Grid).SquareDistance(Node->Get2DPoint(EGridSpace::Scaled, Grid));
-			if (Distance < MinDistance)
-			{
-				if (!InnerToLoopSegmentsIntersectionTool.DoesIntersect(*Node, LoopNode))
-				{
-					MinDistance = Distance;
-					Candidate = &LoopNode;
-				}
-			}
-=======
 
 			double Distance = LoopNode.Get2DPoint(EGridSpace::Scaled, Grid).SquareDistance(Node->Get2DPoint(EGridSpace::Scaled, Grid));
 			if (Distance < MinDistance)
@@ -1596,24 +1555,6 @@
 			FinalToLoops.Add(&Segment);
 			InnerToLoopSegmentsIntersectionTool.AddSegment(Segment);
 			InnerToLoopSegmentsIntersectionTool.Sort();
->>>>>>> d731a049
-		}
-	}
-}
-
-bool FIsoTriangulator::CanCycleBeMeshed(const TArray<FIsoSegment*>& Cycle, FIntersectionSegmentTool& CycleIntersectionTool)
-{
-	bool bHasSelfIntersection = true;
-
-<<<<<<< HEAD
-		if (Candidate)
-		{
-			FIsoSegment& Segment = IsoSegmentFactory.New();
-			Segment.Init(*Node, *Candidate, ESegmentType::InnerToLoop);
-			Segment.ConnectToNode();
-			FinalToLoops.Add(&Segment);
-			InnerToLoopSegmentsIntersectionTool.AddSegment(Segment);
-			InnerToLoopSegmentsIntersectionTool.Sort();
 		}
 	}
 }
@@ -1636,21 +1577,6 @@
 				Display(EGridSpace::UniformScaled, *Segment, 0, EVisuProperty::RedPoint);
 				Display(EGridSpace::UniformScaled, *IntersectingSegment, 0, EVisuProperty::BluePoint);
 				Wait();
-=======
-	for (const FIsoSegment* Segment : Cycle)
-	{
-		if (CycleIntersectionTool.DoesIntersect(*Segment))
-		{
-			FMessage::Printf(Log, TEXT("A cycle of the surface %d is in self intersecting. The mesh of this sector is canceled.\n"), Grid.GetFace().GetId());
-
-#ifdef DEBUG_CAN_CYCLE_BE_FIXED_AND_MESHED
-			if (bDisplay)
-			{
-				F3DDebugSession _(TEXT("New Segment"));
-				F3DDebugSession A(TEXT("Segments"));
-				Display(EGridSpace::UniformScaled, *Segment, 0, EVisuProperty::RedPoint);
-				Display(EGridSpace::UniformScaled, *IntersectingSegment, 0, EVisuProperty::BluePoint);
-				Wait();
 			}
 #endif
 			return false;
@@ -1702,59 +1628,6 @@
 				MinSlope = Slope;
 				CandidateA = NodeA;
 				CandidateB = NodeB;
->>>>>>> d731a049
-			}
-#endif
-			return false;
-		}
-	}
-
-<<<<<<< HEAD
-	return true;
-}
-
-#ifdef WIP_ADD_STEP_TO_TO_FAVOR_ISO_SEGMENTS
-//#define DEBUG_FIND_ISO_SEGMENT_CYCLE
-void FIsoTriangulator::FindIsoCandidateSegmentInCycle(TArray<FIsoNode*> CycleNodes)
-{
-#ifdef DEBUG_FIND_ISO_SEGMENT_CYCLE
-	F3DDebugSession _(bDisplay, TEXT("FindIsoCandidateSegmentInCycle"));
-#endif
-
-	const double FlatSlope = 0.10; // ~5 deg: The segment must make an angle less than 10 deg with the Iso
-	double MinSlope = FlatSlope + SMALL_NUMBER; //.25; // ~10 deg: The segment must make an angle less than 10 deg with the Iso
-
-	FIsoNode* CandidateA = nullptr;
-	FIsoNode* CandidateB = nullptr;
-
-	int32 CycleCount = CycleNodes.Num();
-
-	TArray<FIsoSegment*> CandiateSegment;
-	CandiateSegment.Reserve(CycleCount);
-
-	for (int32 IndexA = 0; IndexA < CycleCount - 2; ++IndexA)
-	{
-		FIsoNode* NodeA = CycleNodes[IndexA];
-		const FPoint2D& ACoordinates = NodeA->Get2DPoint(EGridSpace::UniformScaled, Grid);
-		Grid.DisplayIsoNode(UniformScaled, *NodeA, 0, EVisuProperty::GreenPoint);
-
-		for (int32 IndexB = IndexA + 2; IndexB < CycleCount; ++IndexB)
-		{
-			FIsoNode* NodeB = CycleNodes[IndexB];
-
-			if(NodeA->GetSegmentConnectedTo(NodeB))
-			{
-				continue;
-			}
-
-			const FPoint2D& BCoordinates = NodeB->Get2DPoint(EGridSpace::UniformScaled, Grid);
-
-			double Slope = ComputeSlopeRelativeToNearestAxis(ACoordinates, BCoordinates);
-			if (Slope < MinSlope)
-			{
-				MinSlope = Slope;
-				CandidateA = NodeA;
-				CandidateB = NodeB;
 			}
 		}
 
@@ -1770,7 +1643,7 @@
 			Grid.DisplayIsoSegment(UniformScaled, Segment, 0, EVisuProperty::YellowCurve);
 			Wait(bDisplay);
 #endif
-			MinSlope = FlatSlope + SMALL_NUMBER;
+			MinSlope = FlatSlope + DOUBLE_SMALL_NUMBER;
 		}
 	}
 
@@ -1779,29 +1652,6 @@
 		Wait();
 	}
 
-=======
-		if (MinSlope < FlatSlope)
-		{
-			FIsoSegment& Segment = IsoSegmentFactory.New();
-			Segment.Init(*CandidateA, *CandidateB, ESegmentType::LoopToLoop);
-			Segment.SetCandidate();
-
-			CandiateSegment.Add(&Segment);
-
-#ifdef DEBUG_FIND_ISO_SEGMENT_CYCLE
-			Grid.DisplayIsoSegment(UniformScaled, Segment, 0, EVisuProperty::YellowCurve);
-			Wait(bDisplay);
-#endif
-			MinSlope = FlatSlope + DOUBLE_SMALL_NUMBER;
-		}
-	}
-
-	if(bDisplay)
-	{
-		Wait();
-	}
-
->>>>>>> d731a049
 	// find the best iso segments i.e. ones that generate smooth surface
 	// check that the selected segments won't block the meshing i.e. a cycle segment cannot be meshed
 	for(FIsoSegment* Segment : CandiateSegment)
@@ -1932,13 +1782,9 @@
 	// Check if the cycle is in self intersecting and fix it. 
 	if (!CanCycleBeMeshed(Cycle, CycleIntersectionTool))
 	{
-<<<<<<< HEAD
-		MesherReport.Logs.AddCycleMeshingFailure();
-=======
 #ifdef CADKERNEL_DEV
 		MesherReport->Logs.AddCycleMeshingFailure();
 #endif
->>>>>>> d731a049
 		return;
 	}
 
@@ -2163,11 +2009,7 @@
 			if (&EndNode != &PreviousNode)
 			{
 				// Case of probable auto-intersection cycle at PreviousNode, cancel is preferred 
-<<<<<<< HEAD
-				if (FMath::IsNearlyEqual(StartMaxSlope, 8., (double)KINDA_SMALL_NUMBER))
-=======
 				if (FMath::IsNearlyEqual(StartMaxSlope, 8., DOUBLE_KINDA_SMALL_NUMBER))
->>>>>>> d731a049
 				{
 					return;
 				}
@@ -2179,11 +2021,7 @@
 			if (&StartNode != &NextNode)
 			{
 				// Case of probable auto-intersection cycle at PreviousNode, cancel is preferred 
-<<<<<<< HEAD
-				if (FMath::IsNearlyEqual(EndMaxSlope, 8., (double)KINDA_SMALL_NUMBER))
-=======
 				if (FMath::IsNearlyEqual(EndMaxSlope, 8., DOUBLE_KINDA_SMALL_NUMBER))
->>>>>>> d731a049
 				{
 					return;
 				}
@@ -2256,11 +2094,7 @@
 				double CosAngle = FMath::Abs(ComputeCosinus(NodeNormal, Node->GetNormal(Grid)));
 
 				// the criteria is weighted according to the cosine of the angle between the normal of the candidate triangle and the normal at the tested point
-<<<<<<< HEAD
-				if (CosAngle > SMALL_NUMBER)
-=======
 				if (CosAngle > DOUBLE_SMALL_NUMBER)
->>>>>>> d731a049
 				{
 					PointCriteria /= CosAngle;
 				}
@@ -2883,20 +2717,6 @@
 #endif
 }
 
-<<<<<<< HEAD
-// =========================================================================================================================================================================================================
-// =========================================================================================================================================================================================================
-// =========================================================================================================================================================================================================
-//
-//
-//                                                                            NOT YET REVIEWED
-//
-//
-// =========================================================================================================================================================================================================
-// =========================================================================================================================================================================================================
-// =========================================================================================================================================================================================================
-=======
->>>>>>> d731a049
 //#define DEBUG_CONNECT_CELL_SUB_LOOPS_BY_NEIGHBORHOOD
 void FIsoTriangulator::ConnectCellSubLoopsByNeighborhood(FCell& Cell)
 {
@@ -3153,21 +2973,12 @@
 
 		double StartReferenceSlope = ComputePositiveSlope(StartPoint2D, EndPoint2D, 0);
 		double EndReferenceSlope = StartReferenceSlope < 4 ? StartReferenceSlope + 4 : StartReferenceSlope - 4;
-<<<<<<< HEAD
 
 		double MinCriteria = HUGE_VALUE;
 		const double MinSlopToNotBeAligned = 0.0001;
 		double CandidateSlopeAtStartNode = 8.;
 		double CandidateSlopeAtEndNode = 8.;
 
-=======
-
-		double MinCriteria = HUGE_VALUE;
-		const double MinSlopToNotBeAligned = 0.0001;
-		double CandidateSlopeAtStartNode = 8.;
-		double CandidateSlopeAtEndNode = 8.;
-
->>>>>>> d731a049
 		for (FIsoNode* Node : LoopB)
 		{
 			// Check if the node is inside the sector (X) or outside (Z)
@@ -3264,10 +3075,9 @@
 		Wait();
 	}
 #endif
-<<<<<<< HEAD
 
 	const double FlatSlope = 0.10; // ~5 deg: The segment must make an angle less than 10 deg with the Iso
-	double MinSlope = FlatSlope + SMALL_NUMBER; //.25; // ~10 deg: The segment must make an angle less than 10 deg with the Iso
+	double MinSlope = FlatSlope + DOUBLE_SMALL_NUMBER; //.25; // ~10 deg: The segment must make an angle less than 10 deg with the Iso
 
 
 	if (Loop.Num() <= 2)
@@ -3322,74 +3132,11 @@
 		{
 			const FPoint2D& BCoordinates = CandidateB->Get2DPoint(EGridSpace::UniformScaled, Grid);
 
-=======
-
-	const double FlatSlope = 0.10; // ~5 deg: The segment must make an angle less than 10 deg with the Iso
-	double MinSlope = FlatSlope + DOUBLE_SMALL_NUMBER; //.25; // ~10 deg: The segment must make an angle less than 10 deg with the Iso
-
-
-	if (Loop.Num() <= 2)
-	{
-		return;
-	}
-
-	int32 LoopCount = Loop.Num();
-	for (int32 IndexA = 0; IndexA < LoopCount - 2; ++IndexA)
-	{
-		FLoopNode* CandidateB = nullptr;
-
-		FLoopNode* CandidateA = Loop[IndexA];
-		const FPoint2D& ACoordinates = CandidateA->Get2DPoint(EGridSpace::UniformScaled, Grid);
-
-		FLoopNode* NextA = Loop[IndexA + 1];
-		const FPoint2D& NextACoordinates = NextA->Get2DPoint(EGridSpace::UniformScaled, Grid);
-
-		double ReferenceSlope = 0;
-		{
-			// slope SegmentA (NodeA, NextA)
-			double Slope = ComputeUnorientedSlope(ACoordinates, NextACoordinates, 0);
-			if (Slope > 1.5 && Slope < 2.5)
-			{
-				ReferenceSlope = 0;
-			}
-			else if ((Slope < 0.5) || (Slope > 3.5))
-			{
-				ReferenceSlope = 2;
-			}
-			else
-			{
-				// SegmentA is neither close to IsoV nor IsoU
-				continue;
-			}
-		}
-
-		for (int32 IndexB = IndexA + 2; IndexB < LoopCount; ++IndexB)
-		{
-			FLoopNode* NodeB = Loop[IndexB];
-			const FPoint2D& BCoordinates = NodeB->Get2DPoint(EGridSpace::UniformScaled, Grid);
-
-			double Slope = ComputeSlopeRelativeToReferenceAxis(ACoordinates, BCoordinates, ReferenceSlope);
-			if (Slope < MinSlope)
-			{
-				MinSlope = Slope;
-				CandidateB = NodeB;
-			}
-		}
-
-		if (MinSlope < FlatSlope)
-		{
-			const FPoint2D& BCoordinates = CandidateB->Get2DPoint(EGridSpace::UniformScaled, Grid);
-
->>>>>>> d731a049
 #ifdef DEBUG_FIND_ISO_SEGMENT_TO_LINK_OUTER_LOOP_NODES
 			Grid.DisplayIsoSegment(UniformScaled, *CandidateA, *CandidateB, 0, EVisuProperty::RedCurve);
 #endif
 			TryToCreateSegment(Cell, CandidateA, ACoordinates, CandidateB, BCoordinates, 0.1);
-<<<<<<< HEAD
-			MinSlope = FlatSlope + SMALL_NUMBER;
-=======
 			MinSlope = FlatSlope + DOUBLE_SMALL_NUMBER;
->>>>>>> d731a049
 		}
 	}
 
@@ -3406,11 +3153,7 @@
 #endif
 
 	const double FlatSlope = 0.10; // ~5 deg: The segment must make an angle less than 10 deg with the Iso
-<<<<<<< HEAD
-	double MinSlope = FlatSlope + SMALL_NUMBER;// 0.25; // ~15 deg: The segment must make an angle less than 10 deg with the Iso
-=======
 	double MinSlope = FlatSlope + DOUBLE_SMALL_NUMBER;// 0.25; // ~15 deg: The segment must make an angle less than 10 deg with the Iso
->>>>>>> d731a049
 
 	for (FLoopNode* CandidateA : LoopA)
 	{
@@ -3437,11 +3180,7 @@
 			Grid.DisplayIsoSegment(EGridSpace::UniformScaled, *CandidateA, *CandidateB, 0, EVisuProperty::BlueCurve);
 #endif			
 			TryToCreateSegment(Cell, CandidateA, ACoordinates, CandidateB, BCoordinates, 0.1);
-<<<<<<< HEAD
-			MinSlope = FlatSlope + SMALL_NUMBER;
-=======
 			MinSlope = FlatSlope + DOUBLE_SMALL_NUMBER;
->>>>>>> d731a049
 		}
 	}
 }
@@ -3595,8 +3334,4 @@
 	Cell.SelectSegmentInCandidateSegments(IsoSegmentFactory);
 }
 
-<<<<<<< HEAD
-} //namespace CADKernel
-=======
-} //namespace UE::CADKernel
->>>>>>> d731a049
+} //namespace UE::CADKernel