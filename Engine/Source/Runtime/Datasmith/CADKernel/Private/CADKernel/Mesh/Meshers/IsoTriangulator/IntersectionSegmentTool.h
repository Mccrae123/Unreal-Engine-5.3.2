--- conflicted
+++ resolved
@@ -4,10 +4,6 @@
 #include "CADKernel/Core/Types.h"
 #include "CADKernel/Math/Boundary.h"
 #include "CADKernel/Math/Geometry.h"
-<<<<<<< HEAD
-#include "CADKernel/UI/Message.h"
-=======
->>>>>>> 4af6daef
 #include "CADKernel/UI/Visu.h"
 
 namespace UE::CADKernel
@@ -18,8 +14,6 @@
 class FIsoSegment;
 class FPoint2D;
 
-<<<<<<< HEAD
-=======
 enum class EConnectionType : uint8
 {
 	DoesntStartFrom = 0,
@@ -28,16 +22,11 @@
 	SameSegment,
 };
 
->>>>>>> 4af6daef
 namespace IntersectionToolBase
 {
 struct FSegment
 {
-<<<<<<< HEAD
-	const TSegment<FPoint2D> Segment2D;
-=======
 	const FSegment2D Segment2D;
->>>>>>> 4af6daef
 
 	/**
 	 * Segment's axis aligned bounding box
@@ -54,15 +43,9 @@
 	/**
 	 * WARNING StartPoint, EndPoint must be defined in EGridSpace::UniformScaled
 	 */
-<<<<<<< HEAD
-	FSegment(const FPoint2D& StartPoint, const FPoint2D& EndPoint)
-		: Segment2D(StartPoint, EndPoint)
-		, Boundary(StartPoint, EndPoint)
-=======
 	FSegment(const double Tolerance, const FPoint2D& StartPoint, const FPoint2D& EndPoint)
 		: Segment2D(StartPoint, EndPoint)
 		, Boundary(StartPoint, EndPoint, Tolerance)
->>>>>>> 4af6daef
 	{
 		AxisMin = Boundary[EIso::IsoU].Min + Boundary[EIso::IsoV].Min;
 		AxisMax = Boundary[EIso::IsoU].Max + Boundary[EIso::IsoV].Max;
@@ -75,41 +58,6 @@
 	virtual const FIsoNode* GetFirstNode() const = 0;
 	virtual const FIsoNode* GetSecondNode() const = 0;
 
-<<<<<<< HEAD
-	virtual const FIsoSegment* GetIsoSegment() const 
-	{
-		return nullptr;
-	}
-
-	bool DoesItStartFrom(const FIsoNode* StartNode, const FIsoNode* EndNode) const
-	{
-		if (GetFirstNode() == StartNode || GetSecondNode() == StartNode)
-		{
-			return true;
-		}
-
-		if (GetFirstNode() == EndNode || GetSecondNode() == EndNode)
-		{
-			return true;
-		}
-
-		return false;
-	}
-
-	bool DoesItStartFrom(const FIsoNode* StartNode, const FPoint2D* EndPoint) const
-	{
-		if (GetFirstNode() == StartNode || GetSecondNode() == StartNode)
-		{
-			return true;
-		}
-
-		return false;
-	}
-
-	bool DoesItStartFrom(const FPoint2D* StartPoint, const FPoint2D* EndPoint) const
-	{
-		return false;
-=======
 	virtual const FIsoSegment* GetIsoSegment() const
 	{
 		return nullptr;
@@ -183,7 +131,6 @@
 		}
 
 		return EConnectionType::DoesntStartFrom;
->>>>>>> 4af6daef
 	}
 
 	bool IsFullyBefore(const FSegment& Segment) const
@@ -192,7 +139,6 @@
 	}
 
 	bool IsFullyAfter(const FSegment& Segment) const
-<<<<<<< HEAD
 	{
 		return Segment.AxisMax < AxisMin;
 	}
@@ -205,165 +151,12 @@
 		}
 
 		if ((Boundary[EIso::IsoU].Max < SegmentBoundary[EIso::IsoU].Min) || (Boundary[EIso::IsoV].Max < SegmentBoundary[EIso::IsoV].Min))
-=======
-	{
-		return Segment.AxisMax < AxisMin;
-	}
-
-	bool CouldItIntersect(const FSurfacicBoundary& SegmentBoundary) const
-	{
-		if ((Boundary[EIso::IsoU].Min > SegmentBoundary[EIso::IsoU].Max) || (Boundary[EIso::IsoV].Min > SegmentBoundary[EIso::IsoV].Max))
->>>>>>> 4af6daef
 		{
 			return false;
 		}
 		return true;
 	}
 
-<<<<<<< HEAD
-	bool DoesItIntersect(const FSegment& Segment) const
-	{
-		if (!CouldItIntersect(Segment.Boundary))
-=======
-		if ((Boundary[EIso::IsoU].Max < SegmentBoundary[EIso::IsoU].Min) || (Boundary[EIso::IsoV].Max < SegmentBoundary[EIso::IsoV].Min))
->>>>>>> 4af6daef
-		{
-			return false;
-		}
-		return true;
-	}
-
-<<<<<<< HEAD
-		return IntersectSegments2D(Segment2D, Segment.Segment2D);
-	}
-};
-}
-
-namespace IntersectionSegmentTool
-{
-
-struct FSegment : public IntersectionToolBase::FSegment
-{
-	const FIsoSegment* IsoSegment;
-
-	FSegment(const FGrid& Grid, const FIsoSegment& InSegment);
-	FSegment(const FGrid& Grid, const FIsoNode& StartNode, const FIsoNode& EndNode);
-	FSegment(const FGrid& Grid, const FIsoNode& StartNode, const FPoint2D& EndPoint);
-	FSegment(const FGrid& Grid, const FPoint2D& StartPoint, const FPoint2D& EndPoint)
-		: IntersectionToolBase::FSegment(StartPoint, EndPoint)
-		, IsoSegment(nullptr)
-	{
-	}
-
-	virtual bool IsValid() const override;
-
-	virtual const FIsoNode* GetFirstNode() const override;
-	virtual const FIsoNode* GetSecondNode() const override;
-
-	virtual const FIsoSegment* GetIsoSegment() const override
-	{
-		return IsoSegment;
-	}
-
-};
-
-}
-
-namespace IntersectionNodePairTool
-{
-
-struct FSegment : public IntersectionToolBase::FSegment
-{
-	const FIsoNode* StartNode;
-	const FIsoNode* EndNode;
-
-	FSegment(const FIsoNode* StartNode, const FIsoNode* EndNode, const FPoint2D& StartPoint, const FPoint2D& EndPoint);
-	FSegment(const FGrid& Grid, const FIsoNode& StartNode, const FIsoNode& EndNode);
-
-	virtual bool IsValid() const override
-	{
-		return true;
-	}
-
-	virtual const FIsoNode* GetFirstNode() const override
-	{
-		return StartNode;
-	}
-
-	virtual const FIsoNode* GetSecondNode() const override
-	{
-		return EndNode;
-	}
-
-};
-
-}
-
-template<typename SegmentType>
-class TIntersectionSegmentTool
-{
-protected:
-	const FGrid& Grid;
-
-	TArray<SegmentType> Segments;
-	bool bSegmentsAreSorted;
-
-public:
-	TIntersectionSegmentTool(const FGrid& InGrid)
-		: Grid(InGrid)
-		, bSegmentsAreSorted(false)
-	{
-	}
-
-	virtual ~TIntersectionSegmentTool() = default;
-
-	void Empty(int32 InMaxNum)
-	{
-		Segments.Empty(InMaxNum);
-		bSegmentsAreSorted = false;
-	}
-
-	void Reserve(int32 InMaxNum)
-	{
-		Segments.Reserve(InMaxNum);
-	}
-
-	void RemoveLast()
-	{
-		ensureCADKernel(!bSegmentsAreSorted);
-		Segments.RemoveAt(Segments.Num() - 1);
-		bSegmentsAreSorted = false;
-	}
-
-	void SetCount(int32 NewCount)
-	{
-		ensureCADKernel(NewCount < Segments.Num() && !bSegmentsAreSorted);
-		Segments.SetNum(NewCount);
-	}
-
-	int32 Count()
-	{
-		return Segments.Num();
-	}
-
-	/**
-	 * segments are sorted by DMin increasing
-	 */
-	void Sort()
-	{
-		Algo::Sort(Segments, [](const SegmentType& Segment1, const SegmentType& Segment2) { return Segment1.AxisMin < Segment2.AxisMin; });
-		bSegmentsAreSorted = true;
-	}
-
-	template<typename ExtremityType1, typename ExtremityType2>
-	const FIsoSegment* FindIntersectingSegment(const ExtremityType1* StartExtremity, const ExtremityType2* EndExtremity) const
-	{
-		using namespace IntersectionSegmentTool;
-		FSegment InSegment(Grid, *StartExtremity, *EndExtremity);
-
-		for (const FSegment& Segment : Segments)
-		{
-=======
 	virtual bool DoesItIntersect(const FSegment& Segment) const
 	{
 		if (!CouldItIntersect(Segment.Boundary))
@@ -478,7 +271,6 @@
 
 		for (const SegmentType& Segment : Segments)
 		{
->>>>>>> 4af6daef
 			if (!Segment.IsValid())
 			{
 				continue;
@@ -495,13 +287,6 @@
 				{
 					break;
 				}
-<<<<<<< HEAD
-}
-
-			if (Segment.DoesItStartFrom(StartExtremity, EndExtremity))
-			{
-				continue;
-=======
 			}
 
 			switch (Segment.DoesItStartFromAndSuperimposed(StartExtremity, EndExtremity, InSegment.Segment2D))
@@ -514,16 +299,11 @@
 			case EConnectionType::DoesntStartFrom:
 			default:
 				break;
->>>>>>> 4af6daef
 			}
 
 			if (Segment.DoesItIntersect(InSegment))
 			{
-<<<<<<< HEAD
-				return Segment.IsoSegment;
-=======
 				return &Segment;
->>>>>>> 4af6daef
 			}
 		}
 
@@ -533,17 +313,10 @@
 	template<typename ExtremityType1, typename ExtremityType2>
 	int32 FindIntersectingSegments(const ExtremityType1* StartExtremity, const ExtremityType2* EndExtremity, TArray<const FIsoSegment*>* OutIntersectedSegments) const
 	{
-<<<<<<< HEAD
-		SegmentType InSegment(Grid, *StartExtremity, *EndExtremity);
-		if(OutIntersectedSegments)
-		{
-			OutIntersectedSegments->Empty(10);
-=======
 		SegmentType InSegment(Grid, Tolerance, *StartExtremity, *EndExtremity);
 		if (OutIntersectedSegments)
 		{
 			OutIntersectedSegments->Reset(10);
->>>>>>> 4af6daef
 		}
 
 		int32 IntersectionCount = 0;
@@ -565,13 +338,6 @@
 				{
 					break;
 				}
-<<<<<<< HEAD
-}
-
-			if (Segment.DoesItStartFrom(StartExtremity, EndExtremity))
-			{
-				continue;
-=======
 			}
 
 			switch (Segment.DoesItStartFromAndSuperimposed(StartExtremity, EndExtremity, InSegment.Segment2D))
@@ -591,7 +357,6 @@
 			case EConnectionType::DoesntStartFrom:
 			default:
 				break;
->>>>>>> 4af6daef
 			}
 
 			if (Segment.DoesItIntersect(InSegment))
@@ -607,14 +372,6 @@
 		return IntersectionCount;
 	}
 
-<<<<<<< HEAD
-#ifdef CADKERNEL_DEV
-	virtual void Display(bool bDisplay, const TCHAR* Message, EVisuProperty Property = EVisuProperty::BlueCurve) const
-	{
-		if (!bDisplay)
-		{
-			return;
-=======
 #ifdef CADKERNEL_DEBUG
 	virtual void Display(bool bDisplay, const TCHAR* Message, EVisuProperty Property = EVisuProperty::BlueCurve) const
 	{
@@ -628,62 +385,11 @@
 		for (const SegmentType& Segment : Segments)
 		{
 			DisplaySegment(Segment.Segment2D[0] * DisplayScale, Segment.Segment2D[1] * DisplayScale, Index++, Property);
->>>>>>> 4af6daef
 		}
 		Close3DDebugSession();
 	}
 #endif
 
-<<<<<<< HEAD
-		int32 Index = 0;
-		Open3DDebugSession(Message);
-		for (const SegmentType& Segment : Segments)
-		{
-			DisplaySegment(Segment.Segment2D[0] * DisplayScale, Segment.Segment2D[1] * DisplayScale, Index++, Property);
-		}
-		Close3DDebugSession();
-	}
-#endif
-
-};
-
-class FIntersectionSegmentTool : public TIntersectionSegmentTool<IntersectionSegmentTool::FSegment>
-{
-public:
-	FIntersectionSegmentTool(const FGrid& InGrid)
-		: TIntersectionSegmentTool<IntersectionSegmentTool::FSegment>(InGrid)
-	{
-	}
-
-	bool Update(const FIsoSegment* Segment)
-	{
-		int32 SegmentIndex = Segments.IndexOfByPredicate([Segment](const IntersectionSegmentTool::FSegment& SegmentIter)
-			{
-				return SegmentIter.IsoSegment == Segment;
-			});
-
-		if (SegmentIndex != INDEX_NONE)
-		{
-			Segments.RemoveAt(SegmentIndex);
-			Segments.EmplaceAt(SegmentIndex, Grid, *Segment);
-			bSegmentsAreSorted = false;
-			return true;
-		}
-		return false;
-	}
-
-	void AddSegments(FIsoSegment** InNewSegments, int32 Count)
-	{
-		bSegmentsAreSorted = false;
-		Segments.Reserve(Count + Segments.Num());
-		for (int32 Index = 0; Index < Count; ++Index)
-		{
-			FIsoSegment* NewSegment = InNewSegments[Index];
-			AddSegment(*NewSegment);
-		}
-	}
-
-=======
 };
 
 class FIntersectionSegmentTool : public TIntersectionSegmentTool<IntersectionSegmentTool::FSegment>
@@ -722,7 +428,6 @@
 		}
 	}
 
->>>>>>> 4af6daef
 	void AddSegments(const TArray<FIsoSegment*>& InNewSegments)
 	{
 		bSegmentsAreSorted = false;
@@ -736,21 +441,13 @@
 	void AddSegment(const FIsoSegment& Segment)
 	{
 		bSegmentsAreSorted = false;
-<<<<<<< HEAD
-		Segments.Emplace(Grid, Segment);
-=======
 		Segments.Emplace(Grid, Tolerance, Segment);
->>>>>>> 4af6daef
 	}
 
 	void AddSegment(const FPoint2D& StartPoint, const FPoint2D& EndPoint)
 	{
 		bSegmentsAreSorted = false;
-<<<<<<< HEAD
-		Segments.Emplace(Grid, StartPoint, EndPoint);
-=======
 		Segments.Emplace(Grid, Tolerance, StartPoint, EndPoint);
->>>>>>> 4af6daef
 	}
 
 	/**
@@ -796,14 +493,11 @@
 		return TIntersectionSegmentTool<IntersectionSegmentTool::FSegment>::FindIntersectingSegment(&StartNode, &EndPoint) != nullptr;
 	}
 
-<<<<<<< HEAD
-=======
 	bool DoesIntersect(const FIsoNode* StartNode, const FIsoNode* EndNode) const
 	{
 		return TIntersectionSegmentTool<IntersectionSegmentTool::FSegment>::FindIntersectingSegment(StartNode, EndNode) != nullptr;
 	}
 
->>>>>>> 4af6daef
 	bool DoesIntersect(const FIsoNode& StartNode, const FIsoNode& EndNode) const
 	{
 		return TIntersectionSegmentTool<IntersectionSegmentTool::FSegment>::FindIntersectingSegment(&StartNode, &EndNode) != nullptr;
@@ -814,44 +508,6 @@
 	 */
 	const FIsoSegment* FindIntersectingSegment(const FIsoNode& StartNode, const FIsoNode& EndNode) const
 	{
-<<<<<<< HEAD
-		return TIntersectionSegmentTool<IntersectionSegmentTool::FSegment>::FindIntersectingSegment(&StartNode, &EndNode);
-	}
-
-	bool FindIntersectingSegments(const FIsoNode& StartNode, const FIsoNode& EndNode, TArray<const FIsoSegment*>& OutIntersections) const
-	{
-		return TIntersectionSegmentTool<IntersectionSegmentTool::FSegment>::FindIntersectingSegments(&StartNode, &EndNode, &OutIntersections) > 0;
-	}
-
-};
-
-class FIntersectionNodePairTool : public TIntersectionSegmentTool<IntersectionNodePairTool::FSegment>
-{
-
-public:
-	FIntersectionNodePairTool(const FGrid& InGrid)
-		: TIntersectionSegmentTool<IntersectionNodePairTool::FSegment>(InGrid)
-	{
-	}
-
-	void AddSegment(const FIsoNode& StartNode, const FIsoNode& EndNode)
-	{
-		bSegmentsAreSorted = false;
-		Segments.Emplace(Grid, StartNode, EndNode);
-	}
-
-	void AddSegment(const FIsoNode* StartNode, const FIsoNode* EndNode, const FPoint2D& StartPoint, const FPoint2D& EndPoint)
-	{
-		bSegmentsAreSorted = false;
-		Segments.Emplace(StartNode, EndNode, StartPoint, EndPoint);
-	}
-
-	int32 CountIntersections(const FIsoNode& StartNode, const FIsoNode& EndNode) const
-	{
-		return TIntersectionSegmentTool<IntersectionNodePairTool::FSegment>::FindIntersectingSegments(&StartNode, &EndNode, nullptr);
-	}
-
-=======
 		const IntersectionSegmentTool::FSegment* IntersectingSegment = TIntersectionSegmentTool<IntersectionSegmentTool::FSegment>::FindIntersectingSegment(&StartNode, &EndNode);
 		if (IntersectingSegment)
 		{
@@ -884,7 +540,6 @@
 	{
 		return TIntersectionSegmentTool<IntersectionSegmentTool::FSegment>::FindIntersectingSegments(StartNode, EndNode, nullptr);
 	}
->>>>>>> 4af6daef
 };
 
 } // namespace UE::CADKernel
