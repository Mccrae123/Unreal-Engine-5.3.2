// Copyright Epic Games, Inc. All Rights Reserved.
#include "CADKernel/Mesh/Criteria/Criterion.h"

#include "CADKernel/Mesh/Criteria/AngleCriterion.h"
#include "CADKernel/Mesh/Criteria/CriteriaGrid.h"
#include "CADKernel/Mesh/Criteria/CurvatureCriterion.h"
#include "CADKernel/Mesh/Criteria/SagCriterion.h"
#include "CADKernel/Mesh/Criteria/SizeCriterion.h"

#include "CADKernel/Core/KernelParameters.h"
#include "CADKernel/Geo/GeoPoint.h"
#include "CADKernel/Topo/TopologicalEdge.h"

namespace UE::CADKernel
{

<<<<<<< HEAD
	void FCriterion::ApplyOnEdgeParameters(FTopologicalEdge& Edge, const TArray<double>& Coordinates, const TArray<FCurvePoint>& Points) const
	{
		TArray<double>& DeltaUMaxs = Edge.GetDeltaUMaxs();

		double NumericPrecision = Edge.GetTolerance3D();
		NumericPrecision /= 10;

		if (Edge.Length() <= NumericPrecision)
		{
			return;
		}
=======
void FCriterion::ApplyOnEdgeParameters(FTopologicalEdge& Edge, const TArray<double>& Coordinates, const TArray<FCurvePoint>& Points) const
{
	TArray<double>& DeltaUMaxs = Edge.GetDeltaUMaxs();

	double NumericPrecision = Edge.GetTolerance3D();
	NumericPrecision /= 10;

	if (Edge.Length() <= NumericPrecision)
	{
		return;
	}
>>>>>>> d731a049

	int32 PreviousIndex = 0;
	for (int32 Index = 1; Index < Coordinates.Num(); Index++)
	{
		int32 MiddleIndex = PreviousIndex + Index;
		double ChordLength;
		double Sag = EvaluateSag(Points[2 * PreviousIndex].Point, Points[2 * Index].Point, Points[MiddleIndex].Point, ChordLength);

		double AiAm = Points[2 * PreviousIndex].Point.Distance(Points[MiddleIndex].Point);
		double AmAi2 = Points[2 * Index].Point.Distance(Points[MiddleIndex].Point);
		double AiAi2 = Points[2 * PreviousIndex].Point.Distance(Points[2 * Index].Point);

		double DeltaU = Coordinates[Index] - Coordinates[PreviousIndex];

		if (ChordLength > NumericPrecision && Sag > DOUBLE_SMALL_NUMBER)
		{
			double DeltaUMax = ComputeDeltaU(ChordLength, DeltaU, Sag);
			if (DeltaUMax < DeltaUMaxs[PreviousIndex]) DeltaUMaxs[PreviousIndex] = DeltaUMax;
		}

		Sag = EvaluateSag(Points[2 * Index].Point, Points[2 * PreviousIndex].Point, Points[MiddleIndex].Point, ChordLength);
		if (ChordLength > NumericPrecision && Sag > DOUBLE_SMALL_NUMBER)
		{
			double DeltaUMax = ComputeDeltaU(ChordLength, DeltaU, Sag);
			if (DeltaUMax < DeltaUMaxs[PreviousIndex])
			{
				DeltaUMaxs[PreviousIndex] = DeltaUMax;
			}
		}
		PreviousIndex = Index;
	}
}

TSharedPtr<FCriterion> FCriterion::Deserialize(FCADKernelArchive& Archive)
{
	ECriterion CriterionType = ECriterion::None;
	Archive << CriterionType;

<<<<<<< HEAD
		TSharedPtr<FEntity> Entity;
		switch (CriterionType)
		{
		case ECriterion::MinSize:
			return FEntity::MakeShared<FMinSizeCriterion>(Archive);
		case ECriterion::MaxSize:
			return FEntity::MakeShared<FMaxSizeCriterion>(Archive);
		case ECriterion::CADCurvature:
			return FEntity::MakeShared<FCurvatureCriterion>(Archive);
		case ECriterion::Sag:
			return FEntity::MakeShared<FSagCriterion>(Archive);
		case ECriterion::Angle:
			return FEntity::MakeShared<FAngleCriterion>(Archive);
		default:
			return TSharedPtr<FCriterion>();
		}
=======
	TSharedPtr<FEntity> Entity;
	switch (CriterionType)
	{
	case ECriterion::MinSize:
		return FEntity::MakeShared<FMinSizeCriterion>(Archive);
	case ECriterion::MaxSize:
		return FEntity::MakeShared<FMaxSizeCriterion>(Archive);
	case ECriterion::CADCurvature:
		return FEntity::MakeShared<FCurvatureCriterion>(Archive);
	case ECriterion::Sag:
		return FEntity::MakeShared<FSagCriterion>(Archive);
	case ECriterion::Angle:
		return FEntity::MakeShared<FAngleCriterion>(Archive);
	default:
		return TSharedPtr<FCriterion>();
>>>>>>> d731a049
	}
}

TSharedPtr<FCriterion> FCriterion::CreateCriterion(ECriterion Type, double Value)
{
	switch (Type)
	{
<<<<<<< HEAD
		switch (Type)
		{
		case ECriterion::MinSize:
			return FEntity::MakeShared<FMinSizeCriterion>(Value);
		case ECriterion::MaxSize:
			return FEntity::MakeShared<FMaxSizeCriterion>(Value);
		case ECriterion::Sag:
			return FEntity::MakeShared<FSagCriterion>(Value);
		case ECriterion::Angle:
			return FEntity::MakeShared<FAngleCriterion>(Value);
		case ECriterion::CADCurvature:
			return FEntity::MakeShared<FCurvatureCriterion>();
		default:
			ERROR_FUNCTION_CALL_NOT_EXPECTED;
			return TSharedPtr<FCriterion>();
		}
=======
	case ECriterion::MinSize:
		return FEntity::MakeShared<FMinSizeCriterion>(Value);
	case ECriterion::MaxSize:
		return FEntity::MakeShared<FMaxSizeCriterion>(Value);
	case ECriterion::Sag:
		return FEntity::MakeShared<FSagCriterion>(Value);
	case ECriterion::Angle:
		return FEntity::MakeShared<FAngleCriterion>(Value);
	case ECriterion::CADCurvature:
		return FEntity::MakeShared<FCurvatureCriterion>();
	default:
		ERROR_FUNCTION_CALL_NOT_EXPECTED;
		return TSharedPtr<FCriterion>();
>>>>>>> d731a049
	}
}

double FCriterion::DefaultValue(ECriterion Type)
{
	switch (Type)
	{
	case ECriterion::MinSize:
		return FSizeCriterion::DefaultValue(Type);
	case ECriterion::MaxSize:
		return FSizeCriterion::DefaultValue(Type);
	case ECriterion::Sag:
		return FSagCriterion::DefaultValue();
	case ECriterion::Angle:
		return FAngleCriterion::DefaultValue();
	default:
		ERROR_FUNCTION_CALL_NOT_EXPECTED;
		return 0.0;
	}
}

#ifdef CADKERNEL_DEV
FInfoEntity& FCriterion::GetInfo(FInfoEntity& Info) const
{
	FEntity::GetInfo(Info)
		.Add(TEXT("CriterionType"), CriterionTypeNames[(uint8)GetCriterionType()])
		.Add(TEXT("Value"), Value());
	return Info;
}
#endif

const TCHAR* CriterionTypeNames[] = {
	TEXT("Size"),
	TEXT("MaxSize"),
	TEXT("MinSize"),
	TEXT("Angle"),
	TEXT("Chord Error"),
	TEXT("CAD Curvature"),
	TEXT("")
};

// Defined for Python purpose
const char* CriterionTypeConstNames[] = {
	"CRITERION_SIZE",
	"CRITERION_MAX_SIZE",
	"CRITERION_MIN_SIZE",
	"CRITERION_ANGLE",
	"CRITERION_SAG",
	"CRITERION_CAD_CURVATURE",
	nullptr
};

// Defined for Python purpose
const char* CriterionTypeConstDescHelp[] = {
	": Size of elements (only for check)",
	": maximum size of elements",
	": minimum size of elements",
	": angle between the normal of elements",
	": distance between elements and CAD surfaces/curves",
	": CAD curvature (only for check)",
	nullptr
};
}<|MERGE_RESOLUTION|>--- conflicted
+++ resolved
@@ -14,19 +14,6 @@
 namespace UE::CADKernel
 {
 
-<<<<<<< HEAD
-	void FCriterion::ApplyOnEdgeParameters(FTopologicalEdge& Edge, const TArray<double>& Coordinates, const TArray<FCurvePoint>& Points) const
-	{
-		TArray<double>& DeltaUMaxs = Edge.GetDeltaUMaxs();
-
-		double NumericPrecision = Edge.GetTolerance3D();
-		NumericPrecision /= 10;
-
-		if (Edge.Length() <= NumericPrecision)
-		{
-			return;
-		}
-=======
 void FCriterion::ApplyOnEdgeParameters(FTopologicalEdge& Edge, const TArray<double>& Coordinates, const TArray<FCurvePoint>& Points) const
 {
 	TArray<double>& DeltaUMaxs = Edge.GetDeltaUMaxs();
@@ -38,7 +25,6 @@
 	{
 		return;
 	}
->>>>>>> d731a049
 
 	int32 PreviousIndex = 0;
 	for (int32 Index = 1; Index < Coordinates.Num(); Index++)
@@ -77,24 +63,6 @@
 	ECriterion CriterionType = ECriterion::None;
 	Archive << CriterionType;
 
-<<<<<<< HEAD
-		TSharedPtr<FEntity> Entity;
-		switch (CriterionType)
-		{
-		case ECriterion::MinSize:
-			return FEntity::MakeShared<FMinSizeCriterion>(Archive);
-		case ECriterion::MaxSize:
-			return FEntity::MakeShared<FMaxSizeCriterion>(Archive);
-		case ECriterion::CADCurvature:
-			return FEntity::MakeShared<FCurvatureCriterion>(Archive);
-		case ECriterion::Sag:
-			return FEntity::MakeShared<FSagCriterion>(Archive);
-		case ECriterion::Angle:
-			return FEntity::MakeShared<FAngleCriterion>(Archive);
-		default:
-			return TSharedPtr<FCriterion>();
-		}
-=======
 	TSharedPtr<FEntity> Entity;
 	switch (CriterionType)
 	{
@@ -110,7 +78,6 @@
 		return FEntity::MakeShared<FAngleCriterion>(Archive);
 	default:
 		return TSharedPtr<FCriterion>();
->>>>>>> d731a049
 	}
 }
 
@@ -118,24 +85,6 @@
 {
 	switch (Type)
 	{
-<<<<<<< HEAD
-		switch (Type)
-		{
-		case ECriterion::MinSize:
-			return FEntity::MakeShared<FMinSizeCriterion>(Value);
-		case ECriterion::MaxSize:
-			return FEntity::MakeShared<FMaxSizeCriterion>(Value);
-		case ECriterion::Sag:
-			return FEntity::MakeShared<FSagCriterion>(Value);
-		case ECriterion::Angle:
-			return FEntity::MakeShared<FAngleCriterion>(Value);
-		case ECriterion::CADCurvature:
-			return FEntity::MakeShared<FCurvatureCriterion>();
-		default:
-			ERROR_FUNCTION_CALL_NOT_EXPECTED;
-			return TSharedPtr<FCriterion>();
-		}
-=======
 	case ECriterion::MinSize:
 		return FEntity::MakeShared<FMinSizeCriterion>(Value);
 	case ECriterion::MaxSize:
@@ -149,7 +98,6 @@
 	default:
 		ERROR_FUNCTION_CALL_NOT_EXPECTED;
 		return TSharedPtr<FCriterion>();
->>>>>>> d731a049
 	}
 }
 
