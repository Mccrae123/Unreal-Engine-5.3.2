--- conflicted
+++ resolved
@@ -8,7 +8,6 @@
 #include "CADKernel/Mesh/Meshers/IsoTriangulator/IntersectionSegmentTool.h"
 #include "CADKernel/Mesh/Meshers/IsoTriangulator/IsoNode.h"
 #include "CADKernel/Mesh/Meshers/IsoTriangulator/IsoSegment.h"
-#include "CADKernel/Mesh/Meshers/MesherReport.h"
 #include "CADKernel/UI/Visu.h"
 
 #ifdef CADKERNEL_DEV
@@ -18,11 +17,7 @@
 
 //#define NEED_TO_CHECK_USEFULNESS
 //#define DEBUG_DELAUNAY
-<<<<<<< HEAD
-namespace CADKernel
-=======
 namespace UE::CADKernel
->>>>>>> d731a049
 {
 
 class FGrid;
@@ -30,7 +25,6 @@
 class FFaceMesh;
 struct FCell;
 
-<<<<<<< HEAD
 
 struct CADKERNEL_API FIsoTriangulatorChronos
 {
@@ -168,158 +162,6 @@
 	const double MeshingTolerance;
 	const double SquareMeshingTolerance;
 
-	FMesherReport& MesherReport;
-
-public:
-
-	FIsoTriangulator(FGrid& InGrid, TSharedRef<FFaceMesh> EntityMesh, FMesherReport& InMesherReport);
-
-	/**
-	 * Main method
-	 * @return false if the tessellation failed
-	 */
-	bool Triangulate();
-
-	void BuildNodes();
-
-=======
-
-struct CADKERNEL_API FIsoTriangulatorChronos
-{
-	FDuration TriangulateDuration1 = FChrono::Init();
-	FDuration TriangulateDuration2 = FChrono::Init();
-	FDuration TriangulateDuration3 = FChrono::Init();
-	FDuration TriangulateDuration4 = FChrono::Init();
-	FDuration TriangulateDuration = FChrono::Init();
-	FDuration BuildIsoNodesDuration = FChrono::Init();
-	FDuration BuildLoopSegmentsDuration = FChrono::Init();
-	FDuration BuildInnerSegmentsDuration = FChrono::Init();
-	FDuration FindLoopSegmentOfInnerTriangulationDuration = FChrono::Init();
-	FDuration FindSegmentIsoUVSurroundingSmallLoopDuration = FChrono::Init();
-	FDuration FindIsoSegmentToLinkInnerToLoopDuration = FChrono::Init();
-	FDuration FindInnerSegmentToLinkLoopToLoopDuration = FChrono::Init();
-	FDuration FindSegmentToLinkLoopToLoopDuration = FChrono::Init();
-	FDuration FindSegmentToLinkLoopToLoopByDelaunayDuration = FChrono::Init();
-	FDuration FindSegmentToLinkInnerToLoopDuration = FChrono::Init();
-	FDuration TriangulateOverCycleDuration = FChrono::Init();
-	FDuration TriangulateInnerNodesDuration = FChrono::Init();
-
-	FIsoTriangulatorChronos()
-	{}
-
-	void PrintTimeElapse() const
-	{
-		FDuration IsoTriangulerDuration = FChrono::Init();
-		IsoTriangulerDuration += BuildIsoNodesDuration;
-		IsoTriangulerDuration += BuildLoopSegmentsDuration;
-		IsoTriangulerDuration += BuildInnerSegmentsDuration;
-		IsoTriangulerDuration += FindLoopSegmentOfInnerTriangulationDuration;
-		IsoTriangulerDuration += FindIsoSegmentToLinkInnerToLoopDuration;
-		IsoTriangulerDuration += FindSegmentToLinkLoopToLoopDuration;
-		IsoTriangulerDuration += FindSegmentToLinkLoopToLoopByDelaunayDuration;
-		IsoTriangulerDuration += FindSegmentToLinkInnerToLoopDuration;
-		IsoTriangulerDuration += TriangulateOverCycleDuration;
-		IsoTriangulerDuration += TriangulateInnerNodesDuration;
-
-		FChrono::PrintClockElapse(Log, TEXT(""), TEXT("IsoTrianguler"), IsoTriangulerDuration);
-		FChrono::PrintClockElapse(Log, TEXT("  "), TEXT("Triangulate"), TriangulateDuration);
-		FChrono::PrintClockElapse(Log, TEXT("    "), TEXT("BuildIsoNodes"), BuildIsoNodesDuration);
-		FChrono::PrintClockElapse(Log, TEXT("    "), TEXT("BuildLoopSegments"), BuildLoopSegmentsDuration);
-		FChrono::PrintClockElapse(Log, TEXT("    "), TEXT("BuildInnerSegments"), BuildInnerSegmentsDuration);
-		FChrono::PrintClockElapse(Log, TEXT("    "), TEXT("FindLoopSegmentOfInnerTriangulation"), FindLoopSegmentOfInnerTriangulationDuration);
-		FChrono::PrintClockElapse(Log, TEXT("      "), TEXT("FindSegmentIsoUVSurroundingSmallLoop"), FindSegmentIsoUVSurroundingSmallLoopDuration);
-		FChrono::PrintClockElapse(Log, TEXT("    "), TEXT("Find IsoSegment ToLink InnerToLoop"), FindIsoSegmentToLinkInnerToLoopDuration);
-		FChrono::PrintClockElapse(Log, TEXT("    "), TEXT("Find Segment ToLink LoopToLoop by Delaunay"), FindSegmentToLinkLoopToLoopByDelaunayDuration);
-		FChrono::PrintClockElapse(Log, TEXT("    "), TEXT("Find Segment ToLink LoopToLoop"), FindSegmentToLinkLoopToLoopDuration);
-		FChrono::PrintClockElapse(Log, TEXT("    "), TEXT("Find Segment ToLink InnerToLoop"), FindSegmentToLinkInnerToLoopDuration);
-		FChrono::PrintClockElapse(Log, TEXT("    "), TEXT("Mesh Over Cycle"), TriangulateOverCycleDuration);
-		FChrono::PrintClockElapse(Log, TEXT("    "), TEXT("Mesh Inner Nodes"), TriangulateInnerNodesDuration);
-		FChrono::PrintClockElapse(Log, TEXT("  "), TEXT("Triangulate1"), TriangulateDuration1);
-		FChrono::PrintClockElapse(Log, TEXT("  "), TEXT("Triangulate2"), TriangulateDuration2);
-		FChrono::PrintClockElapse(Log, TEXT("  "), TEXT("Triangulate3"), TriangulateDuration3);
-		FChrono::PrintClockElapse(Log, TEXT("  "), TEXT("Triangulate4"), TriangulateDuration4);
-		FChrono::PrintClockElapse(Log, TEXT("  "), TEXT("Triangulate "), TriangulateDuration);
-	}
-};
-
-class FIsoTriangulator
-{
-	friend class FParametricMesher;
-	friend class FLoopCleaner;
-
-protected:
-
-	FGrid& Grid;
-	TSharedRef<FFaceMesh> Mesh;
-
-	TArray<int32> LoopStartIndex;
-	TArray<FLoopNode> LoopNodes;
-	int32 LoopNodeCount = 0;
-	TArray<FLoopNode*> SortedLoopNodes;
-
-	/**
-	 * GlobalIndexToIsoInnerNodes contains only inner nodes of the grid, if GlobalIndexToIsoInnerNodes[Index] == null, the point is outside the domain
-	 */
-	TArray<FIsoInnerNode*> GlobalIndexToIsoInnerNodes;
-
-	/**
-	 * Static array of InnerNodes. Only used for allocation needs
-	 */
-	TArray<FIsoInnerNode> InnerNodes;
-	int32 InnerNodeCount = 0;
-
-
-
-	TFactory<FIsoSegment> IsoSegmentFactory;
-
-	TArray<FIsoSegment*> LoopSegments;
-	TArray<FIsoSegment*> ThinZoneSegments;
-	TArray<FIsoSegment*> FinalInnerSegments;
-	TArray<FIsoSegment*> InnerToOuterSegments;
-
-	/**
-	 * Tool to check if a segment intersect or not existing segments.
-	 * To be optimal, depending on the segment, only a subset of segment is used.
-	 * Checks intersection with loop.
-	 */
-	FIntersectionSegmentTool LoopSegmentsIntersectionTool;
-	FIntersectionSegmentTool InnerSegmentsIntersectionTool;
-	FIntersectionSegmentTool InnerToLoopSegmentsIntersectionTool;
-	FIntersectionSegmentTool InnerToOuterSegmentsIntersectionTool;
-
-
-	/**
-	 * Define all the lower left index of grid node that the upper cell is surrounding a loop
-	 * This is set in FindSegmentIsoUVSurroundingSmallLoop
-	 * and use in TriangulateInnerNodes to don't generate the both cell triangles
-	 */
-	TArray<int32> IndexOfLowerLeftInnerNodeSurroundingALoop;
-
-	/**
-	 * Segments to link inner to boundary and boundary to boundary
-	 * From FindIsoSegmentToLinkInnerToBoundary
-	 * SelectSegmentInCandidateSegments
-	 */
-	TArray<FIsoSegment*> FinalToLoops;
-
-	/**
-	 *
-	 */
-	TArray<FIsoSegment*> CandidateSegments;
-
-	TArray<FIsoSegment*> NewTestSegments;
-
-	bool bDisplay = false;
-
-	bool bNeedCheckOrientation = false;
-
-	static const double GeometricToMeshingToleranceFactor;
-	const double GeometricTolerance;
-	const double SquareGeometricTolerance;
-	const double SquareGeometricTolerance2;
-	const double MeshingTolerance;
-	const double SquareMeshingTolerance;
-
 #ifdef CADKERNEL_DEV
 	FMesherReport* MesherReport;
 #endif
@@ -343,7 +185,6 @@
 
 	void BuildNodes();
 
->>>>>>> d731a049
 	/**
 	 * Build the segments of the loops and check if each loop is self intersecting.
 	 * @return false if the loop is self intersecting
@@ -450,14 +291,9 @@
 
 	/**
 	 * Find in the network a minimal cycle stating from a segment
-<<<<<<< HEAD
-	 */
-	void FindCycle(FIsoSegment* StartSegment, bool bLeftSide, TArray<FIsoSegment*>& Cycle, TArray<bool>& CycleOrientation);
-=======
 	 * @return false if the new cycle crosses a segement already used
 	 */
 	bool FindCycle(FIsoSegment* StartSegment, bool bLeftSide, TArray<FIsoSegment*>& Cycle, TArray<bool>& CycleOrientation);
->>>>>>> d731a049
 
 	/**
 	 * Generate the "Delaunay" tessellation of the cycle.
@@ -496,7 +332,6 @@
 	}
 
 private:
-<<<<<<< HEAD
 
 	FIsoSegment* FindNextSegment(EGridSpace Space, const FIsoSegment* StartSegment, const FIsoNode* StartNode, SlopMethod GetSlop) const;
 
@@ -531,42 +366,6 @@
 	void TryToConnectTwoSubLoopsWithTheMostIsoSegment(FCell& Cell, const TArray<FLoopNode*>& SubLoopA, const TArray<FLoopNode*>& SubLoopB);
 
 	/**
-=======
-
-	FIsoSegment* FindNextSegment(EGridSpace Space, const FIsoSegment* StartSegment, const FIsoNode* StartNode, SlopMethod GetSlop) const;
-
-	// ==========================================================================================
-	// 	   Create segments
-	// ==========================================================================================
-
-	/**
-	 *  SubLoopA                  SubLoopB
-	 *      --X---X             X-----X--
-	 *             \           /
-	 *              \         /
-	 *               X=======X
-	 *              /         \
-	 *             /           \
-	 *      --X---X             X-----X--
-	 *
-	 *     ======= ShortestSegment
-	 */
-	void TryToConnectTwoSubLoopsWithShortestSegment(FCell& Cell, const TArray<FLoopNode*>& SubLoopA, const TArray<FLoopNode*>& SubLoopB);
-
-	void TryToConnectTwoLoopsWithIsocelesTriangle(FCell& Cell, const TArray<FLoopNode*>& SubLoopA, const TArray<FLoopNode*>& SubLoopB);
-
-	/**
-	 *    --X------X-----X--  <-- SubLoopA
-	 *             I
-	 *             I    <- The most isoSegment
-	 *             I
-	 *    ----X----X--------  <-- SubLoopB
-	 *
-	 */
-	void TryToConnectTwoSubLoopsWithTheMostIsoSegment(FCell& Cell, const TArray<FLoopNode*>& SubLoopA, const TArray<FLoopNode*>& SubLoopB);
-
-	/**
->>>>>>> d731a049
 	 *    X--X------X-----X--  <-- SubLoop
 	 *    |         I
 	 *    |         I   <- The most isoSegment
@@ -621,11 +420,7 @@
 	double NormOFScalarProduct = sqrt(OutNormal * OutNormal);
 
 	// PPoint is aligned with (A,B)
-<<<<<<< HEAD
-	if (NormOFScalarProduct < SMALL_NUMBER)
-=======
 	if (NormOFScalarProduct < DOUBLE_SMALL_NUMBER)
->>>>>>> d731a049
 	{
 		return BigValue;
 	}
@@ -648,11 +443,7 @@
 	double OutNormal = PA ^ PB;
 	double NormOFPointProduct = FMath::Abs(OutNormal);
 
-<<<<<<< HEAD
-	if (NormOFPointProduct < SMALL_NUMBER)
-=======
 	if (NormOFPointProduct < DOUBLE_SMALL_NUMBER)
->>>>>>> d731a049
 	{
 		// PPoint is aligned with (A,B)
 		return BigValue;
