// Copyright Epic Games, Inc. All Rights Reserved.
#pragma once

#include "CADKernel/Mesh/Criteria/Criterion.h"

namespace UE::CADKernel
{

class FSagCriterion : public FCriterion
{
	friend class FEntity;

protected:
	double MaxSag;

	FSagCriterion(double InSag = 0.2)
		: MaxSag(InSag)
	{
	}

public:

	void Serialize(FCADKernelArchive& Ar)
	{
		FCriterion::Serialize(Ar);
		Ar << MaxSag;
	}

	virtual double Value() const override
	{
		return MaxSag;
	}

	static double DefaultValue()
	{
<<<<<<< HEAD
		friend class FEntity;
		
	protected:
		double MaxSag;

		FSagCriterion(double InSag = 0.2)
			: MaxSag(InSag)
		{
		}

	public:

		void Serialize(FCADKernelArchive& Ar)
		{
			FCriterion::Serialize(Ar);
			Ar << MaxSag;
		}

		virtual double Value() const override
		{
			return MaxSag;
		}

		static double DefaultValue()
		{
			return 0.2;
		}

		virtual ECriterion GetCriterionType() const override
		{
			return ECriterion::Sag;
		}


	protected:

		/**
		 * Sag & Angle criterion.pdf
		 * https://docs.google.com/presentation/d/1bUnrRFWCW3sDn9ngb9ftfQS-2JxNJaUZlh783hZMMEw/edit?usp=sharing
		*/
		virtual double ComputeDeltaU(double ChordLength, double DeltaU, double Sag) const override
		{
			return sqrt(MaxSag / Sag) * DeltaU;
		}

		virtual bool IsAppliedBetweenBreaks() const override
		{
			return true;
		}
	};

} // namespace CADKernel
=======
		return 0.2;
	}

	virtual ECriterion GetCriterionType() const override
	{
		return ECriterion::Sag;
	}


protected:

	/**
	 * Sag & Angle criterion.pdf
	 * https://docs.google.com/presentation/d/1bUnrRFWCW3sDn9ngb9ftfQS-2JxNJaUZlh783hZMMEw/edit?usp=sharing
	*/
	virtual double ComputeDeltaU(double ChordLength, double DeltaU, double Sag) const override
	{
		return sqrt(MaxSag / Sag) * DeltaU;
	}

	virtual bool IsAppliedBetweenBreaks() const override
	{
		return true;
	}
};

} // namespace UE::CADKernel
>>>>>>> d731a049
<|MERGE_RESOLUTION|>--- conflicted
+++ resolved
@@ -33,60 +33,6 @@
 
 	static double DefaultValue()
 	{
-<<<<<<< HEAD
-		friend class FEntity;
-		
-	protected:
-		double MaxSag;
-
-		FSagCriterion(double InSag = 0.2)
-			: MaxSag(InSag)
-		{
-		}
-
-	public:
-
-		void Serialize(FCADKernelArchive& Ar)
-		{
-			FCriterion::Serialize(Ar);
-			Ar << MaxSag;
-		}
-
-		virtual double Value() const override
-		{
-			return MaxSag;
-		}
-
-		static double DefaultValue()
-		{
-			return 0.2;
-		}
-
-		virtual ECriterion GetCriterionType() const override
-		{
-			return ECriterion::Sag;
-		}
-
-
-	protected:
-
-		/**
-		 * Sag & Angle criterion.pdf
-		 * https://docs.google.com/presentation/d/1bUnrRFWCW3sDn9ngb9ftfQS-2JxNJaUZlh783hZMMEw/edit?usp=sharing
-		*/
-		virtual double ComputeDeltaU(double ChordLength, double DeltaU, double Sag) const override
-		{
-			return sqrt(MaxSag / Sag) * DeltaU;
-		}
-
-		virtual bool IsAppliedBetweenBreaks() const override
-		{
-			return true;
-		}
-	};
-
-} // namespace CADKernel
-=======
 		return 0.2;
 	}
 
@@ -114,4 +60,3 @@
 };
 
 } // namespace UE::CADKernel
->>>>>>> d731a049
