--- conflicted
+++ resolved
@@ -12,13 +12,9 @@
 {
 	friend class FEntity;
 
-<<<<<<< HEAD
-		FCurvatureCriterion()  = default;
-=======
 protected:
 
 	FCurvatureCriterion() = default;
->>>>>>> d731a049
 
 public:
 
@@ -52,20 +48,6 @@
 		return 0.;
 	}
 
-<<<<<<< HEAD
-		virtual void ApplyOnEdgeParameters(FTopologicalEdge& Edge, const TArray<double>& Coordinates, const TArray<FCurvePoint>& Points) const override
-		{
-			// Do nothing
-		}
-
-		virtual ECriterion GetCriterionType() const override
-		{
-			return ECriterion::CADCurvature;
-		}
-
-
-	protected:
-=======
 	virtual void ApplyOnEdgeParameters(FTopologicalEdge& Edge, const TArray<double>& Coordinates, const TArray<FCurvePoint>& Points) const override
 	{
 		// Do nothing
@@ -75,7 +57,6 @@
 	{
 		return ECriterion::CADCurvature;
 	}
->>>>>>> d731a049
 
 
 protected:
