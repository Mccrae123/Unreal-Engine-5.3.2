// Copyright Epic Games, Inc. All Rights Reserved.

#include "CADKernel/Mesh/Meshers/MesherTools.h"

#include "CADKernel/Math/Boundary.h"
#include "CADKernel/Topo/TopologicalEdge.h"

namespace UE::CADKernel
{

void FMesherTools::ComputeFinalCuttingPointsWithPreferredCuttingPoints(const TArray<double>& CrossingUs, TArray<double> DeltaUs, const TArray<FCuttingPoint>& PreferredCuttingPoints, const FLinearBoundary& Boundary, TArray<double>& OutCuttingPoints)
{
	// Evaluate the number of Cutting points
	{
		double DeltaUMin = HUGE_VALUE;
		for (const double& Delta : DeltaUs)
		{
			if (Delta < DeltaUMin)
			{
				DeltaUMin = Delta;
			}
		}
		int32 NodeNum = 5 + (int32)(Boundary.Length() / DeltaUMin);
		OutCuttingPoints.Reserve(NodeNum);
	}

	int32 StartCrossingIndex = 0;
	while (CrossingUs[StartCrossingIndex + 1] <= Boundary.Min)
	{
		++StartCrossingIndex;
	};

	// Step 1: Compute the number of mesh nodes i.e.compute the time of the travel between Boundary.Min and Boundary.Max with the initial speeds DeltaUs
	int32 CrossingIndex = StartCrossingIndex;
	double LastStep = Boundary.Min;
	double TravelTime = 0;
	do
	{
		double NextStep = FMath::Min(CrossingUs[CrossingIndex + 1], Boundary.Max);
		TravelTime += (NextStep - LastStep) / DeltaUs[CrossingIndex];
		CrossingIndex++;
		LastStep = NextStep;
	} while (LastStep + DOUBLE_SMALL_NUMBER < Boundary.Max);


	// Step 2: Define the number of step(each step lasts one) as it must be an integer bigger than 1
	double CorrectedFinalTravelTime = FMath::Max(((double)((int32)(TravelTime + 0.5))), 1.);

	// Step 3: Adjust the speeds than the travel respect the count of step
	{
		double CorrectiveFactor = TravelTime / CorrectedFinalTravelTime;
		for (double& DeltaU : DeltaUs)
		{
			DeltaU *= CorrectiveFactor;
		}
	}

	TArray<double> TravelTimeOfNeighborsU;
	TravelTimeOfNeighborsU.Reserve(PreferredCuttingPoints.Num() + 1);
	TravelTimeOfNeighborsU.SetNum(PreferredCuttingPoints.Num());

	// Defined the travel time to each Preferred Cutting Points
	{
		LastStep = Boundary.Min;
		TravelTime = 0;
		int32 UIndex = StartCrossingIndex;
		for (int32 NeighbourIndex = 0; NeighbourIndex < PreferredCuttingPoints.Num(); ++NeighbourIndex)
		{
			for (; UIndex < DeltaUs.Num(); ++UIndex)
			{
				double DeltaU = DeltaUs[UIndex];
				if (PreferredCuttingPoints[NeighbourIndex].Coordinate - DOUBLE_SMALL_NUMBER > CrossingUs[UIndex + 1])
				{
					double DeltaTravelTime = (CrossingUs[UIndex + 1] - LastStep) / DeltaU;
					LastStep = CrossingUs[UIndex + 1];
					TravelTime += DeltaTravelTime;
					continue;
				}

				if (CrossingUs[UIndex] - DOUBLE_SMALL_NUMBER < PreferredCuttingPoints[NeighbourIndex].Coordinate && PreferredCuttingPoints[NeighbourIndex].Coordinate < CrossingUs[UIndex + 1] + DOUBLE_SMALL_NUMBER)
				{
					double DeltaTravelTime = (PreferredCuttingPoints[NeighbourIndex].Coordinate - LastStep) / DeltaU;
					double TravelTimeToNeighbourU = TravelTime + DeltaTravelTime;
					TravelTimeOfNeighborsU[NeighbourIndex] = TravelTimeToNeighbourU;
				}
				break;
			}
		}

		// if some NeighborsU are near the end (less than 0.45x the expected element size), they are ignored 
		int32 NeighbourIndex = 0;
		for (; NeighbourIndex < TravelTimeOfNeighborsU.Num(); ++NeighbourIndex)
		{
			if (TravelTimeOfNeighborsU[NeighbourIndex] > CorrectedFinalTravelTime - 0.45)
			{
				break;
			}
		}

		if (NeighbourIndex == TravelTimeOfNeighborsU.Num())
		{
			TravelTimeOfNeighborsU.Add(CorrectedFinalTravelTime);
		}
		else
		{
			TravelTimeOfNeighborsU[NeighbourIndex] = CorrectedFinalTravelTime;
			TravelTimeOfNeighborsU.SetNum(NeighbourIndex + 1);
		}
	}
<<<<<<< HEAD


	int32 NeighbourIndex = 0;

=======


	int32 NeighbourIndex = 0;

>>>>>>> 4af6daef
	double TargetTime = 0.;
	double TimeDelta = CorrectedFinalTravelTime;
	// Define the next Target time step i.e. a Preferred Cutting Points or a round step   
	TFunction<void(double&, double&)> IncreaseTargetTimeAccordingToNeighbors = [&](double& TargetTime, double& TimeDelta)
	{
		if (NeighbourIndex < TravelTimeOfNeighborsU.Num() && TargetTime + TimeDelta + DOUBLE_SMALL_NUMBER > TravelTimeOfNeighborsU[NeighbourIndex])
		{
			TimeDelta = CorrectedFinalTravelTime - TargetTime;
			for (; NeighbourIndex < TravelTimeOfNeighborsU.Num(); ++NeighbourIndex)
			{
				double BestGap = TravelTimeOfNeighborsU[NeighbourIndex] - TargetTime;
				if (BestGap < 0.45)
				{
					continue;
				}

				int32 BestIndex = NeighbourIndex;
				if (BestGap < 1)
				{
					BestGap = FMath::Abs(1 - BestGap);
					for (int32 Index = NeighbourIndex + 1; Index < TravelTimeOfNeighborsU.Num(); ++Index)
					{
						double Gap = FMath::Abs(1 - TravelTimeOfNeighborsU[Index] + TargetTime);
						if (Gap < BestGap)
<<<<<<< HEAD
						{
							BestGap = Gap;
							BestIndex = Index;
						}
						else
						{
=======
						{
							BestGap = Gap;
							BestIndex = Index;
						}
						else
						{
>>>>>>> 4af6daef
							break;
						}
					}
				}
				NeighbourIndex = BestIndex;
				TimeDelta = TravelTimeOfNeighborsU[NeighbourIndex] - TargetTime;
				int32 StepNum = FMath::Max((int32)(TimeDelta + 0.5), 1);
				TimeDelta /= StepNum;
				break;
			}
		}

		TargetTime += TimeDelta;
	};

	// Step 4: Define the steps (if a preferred step is near the next step, the preferred step is used)

	LastStep = Boundary.Min;
	TravelTime = 0;
	OutCuttingPoints.Add(Boundary.Min);

	IncreaseTargetTimeAccordingToNeighbors(TargetTime, TimeDelta);
	for (CrossingIndex = StartCrossingIndex; CrossingIndex < DeltaUs.Num();)
	{
		double& DeltaU = DeltaUs[CrossingIndex];
		double DeltaTravelTime = (CrossingUs[CrossingIndex + 1] - LastStep) / DeltaU;
		double MaxTravelTime = TravelTime + DeltaTravelTime;
		while (TimeDelta > DOUBLE_SMALL_NUMBER && MaxTravelTime > TargetTime - DOUBLE_SMALL_NUMBER)
		{
			DeltaTravelTime = TargetTime - TravelTime;
			LastStep += DeltaU * DeltaTravelTime;
			OutCuttingPoints.Add(LastStep);
			TravelTime = TargetTime;
<<<<<<< HEAD

			IncreaseTargetTimeAccordingToNeighbors(TargetTime, TimeDelta);
		}

		if (OutCuttingPoints.Last() + DOUBLE_SMALL_NUMBER > Boundary.GetMax())
		{
			break;
		}

		CrossingIndex++;
		LastStep = CrossingUs[CrossingIndex];
		TravelTime = MaxTravelTime;
	}

	// Set the last to insure the good value
	OutCuttingPoints.Last() = Boundary.GetMax();
};

void FMesherTools::ComputeFinalCuttingPointsWithImposedCuttingPoints(const TArray<double>& CrossingUs, const TArray<double>& DeltaUs, const TArray<FCuttingPoint>& ImposedCuttingPoints, TArray<double>& OutCuttingPointUs)
{
	// Evaluate the number of Cutting points
	TArray<double> TravelTimeByStep;
	{
		double DeltaUMin = HUGE_VALUE;
		for (const double& Delta : DeltaUs)
		{
			if (Delta < DeltaUMin)
			{
				DeltaUMin = Delta;
			}
		}
		int32 NodeNum = 5 + (int32)((ImposedCuttingPoints.Last().Coordinate - ImposedCuttingPoints[0].Coordinate) / DeltaUMin);
		OutCuttingPointUs.Reserve(NodeNum);
		TravelTimeByStep.Reserve(NodeNum);
	}

	int32 LastCrossingIndex = 0;
	int32 CrossingIndex = 0;

	// Laps time at crossing points between UMin et UMax
	TFunction<void(const double, const double, double&, double&)> LapTimesUntilNextPoint = [&](const double StartU, const double EndU, double& StepCount, double& CorrectiveFactor)
	{
		CrossingIndex = LastCrossingIndex;
		double LastStep = StartU;
		double TravelTime = 0;

		TravelTimeByStep.Empty();
		for (;;)
		{
			double Step = CrossingUs[CrossingIndex + 1];
			Step = FMath::Min(Step, EndU);
			double StepTime = (Step - LastStep) / DeltaUs[CrossingIndex];
			TravelTimeByStep.Add(StepTime);
			TravelTime += StepTime;
			LastStep = Step;
			if (LastStep + DOUBLE_SMALL_NUMBER > EndU)
			{
				break;
			}
			CrossingIndex++;
		}

		StepCount = FMath::Max(1., ((double)((int32)(TravelTime + 0.5))));
		CorrectiveFactor = TravelTime / StepCount;
	};

	TFunction<void(const double, const double, const double)> ComputeCuttingPointUntilNextImposedPoint = [&](const double EndU, const double NbStep, const double CorrectiveFactor)
	{
		int32 CrossingIndex = LastCrossingIndex;
		double TravelTime = 0;
		double TravelLength = OutCuttingPointUs.Last();
		double Step = 1;
		for (double StepTime : TravelTimeByStep)
		{
			double CorrectedStepTime = StepTime / CorrectiveFactor;
			double CorrectedDeltaU = DeltaUs[CrossingIndex] * CorrectiveFactor;
			while (TravelTime + CorrectedStepTime + DOUBLE_SMALL_NUMBER > Step)
			{
				double Time = Step - TravelTime;
				OutCuttingPointUs.Add(TravelLength + CorrectedDeltaU * Time);
				Step++;
				if (Step + DOUBLE_SMALL_NUMBER > NbStep)
				{
					OutCuttingPointUs.Add(EndU);
					return;
				}
			}
			TravelLength += CorrectedDeltaU * CorrectedStepTime;
			TravelTime += CorrectedStepTime;
			CrossingIndex++;
		}
	};

	OutCuttingPointUs.Add(ImposedCuttingPoints[0].Coordinate);

	while (CrossingUs[LastCrossingIndex + 1] <= ImposedCuttingPoints[0].Coordinate)
	{
		++LastCrossingIndex;
	};

	// Between each imposed cutting points
	double NextStep = ImposedCuttingPoints[0].Coordinate;
	for (int32 Index = 1; Index < ImposedCuttingPoints.Num(); ++Index)
	{
		double StartStep = NextStep;
		double StepCount = 0;
		double CorrectiveFactor = 0;
		NextStep = ImposedCuttingPoints[Index].Coordinate;

		// Step 1: Define the number of step (each step lasts one) as it must be an integer bigger than 1
		// Step 2: Adjust the speeds than the travel respect the count of step
		LapTimesUntilNextPoint(StartStep, NextStep, StepCount, CorrectiveFactor);

		if (StepCount == 1)
		{
			OutCuttingPointUs.Add(NextStep);
		}
		else
		{
			ComputeCuttingPointUntilNextImposedPoint(NextStep, StepCount, CorrectiveFactor);
		}
		LastCrossingIndex = CrossingIndex;
	}
};
=======

			IncreaseTargetTimeAccordingToNeighbors(TargetTime, TimeDelta);
		}

		if (OutCuttingPoints.Last() + DOUBLE_SMALL_NUMBER > Boundary.GetMax())
		{
			break;
		}

		CrossingIndex++;
		LastStep = CrossingUs[CrossingIndex];
		TravelTime = MaxTravelTime;
	}

	// Set the last to insure the good value
	OutCuttingPoints.Last() = Boundary.GetMax();
};

void FMesherTools::ComputeFinalCuttingPointsWithImposedCuttingPoints(const TArray<double>& CrossingUs, const TArray<double>& DeltaUs, const TArray<FCuttingPoint>& ImposedCuttingPoints, TArray<double>& OutCuttingPointUs)
{
	// Evaluate the number of Cutting points
	TArray<double> TravelTimeByStep;
	{
		double DeltaUMin = HUGE_VALUE;
		for (const double& Delta : DeltaUs)
		{
			if (Delta < DeltaUMin)
			{
				DeltaUMin = Delta;
			}
		}
		int32 NodeNum = 5 + (int32)((ImposedCuttingPoints.Last().Coordinate - ImposedCuttingPoints[0].Coordinate) / DeltaUMin);
		OutCuttingPointUs.Reserve(NodeNum);
		TravelTimeByStep.Reserve(NodeNum);
	}

	int32 LastCrossingIndex = 0;
	int32 CrossingIndex = 0;

	// Laps time at crossing points between UMin et UMax
	TFunction<void(const double, const double, double&, double&)> LapTimesUntilNextPoint = [&](const double StartU, const double EndU, double& StepCount, double& CorrectiveFactor)
	{
		CrossingIndex = LastCrossingIndex;
		double LastStep = StartU;
		double TravelTime = 0;

		TravelTimeByStep.Empty();
		for (;;)
		{
			double Step = CrossingUs[CrossingIndex + 1];
			Step = FMath::Min(Step, EndU);
			double StepTime = (Step - LastStep) / DeltaUs[CrossingIndex];
			TravelTimeByStep.Add(StepTime);
			TravelTime += StepTime;
			LastStep = Step;
			if (LastStep + DOUBLE_SMALL_NUMBER > EndU)
			{
				break;
			}
			CrossingIndex++;
		}

		StepCount = FMath::Max(1., ((double)((int32)(TravelTime + 0.5))));
		CorrectiveFactor = TravelTime / StepCount;
	};

	TFunction<void(const double, const double, const double)> ComputeCuttingPointUntilNextImposedPoint = [&](const double EndU, const double NbStep, const double CorrectiveFactor)
	{
		int32 CrossingIndex = LastCrossingIndex;
		double TravelTime = 0;
		double TravelLength = OutCuttingPointUs.Last();
		double Step = 1;
		for (double StepTime : TravelTimeByStep)
		{
			double CorrectedStepTime = StepTime / CorrectiveFactor;
			double CorrectedDeltaU = DeltaUs[CrossingIndex] * CorrectiveFactor;
			while (TravelTime + CorrectedStepTime + DOUBLE_SMALL_NUMBER > Step)
			{
				double Time = Step - TravelTime;
				OutCuttingPointUs.Add(TravelLength + CorrectedDeltaU * Time);
				Step++;
				if (Step + DOUBLE_SMALL_NUMBER > NbStep)
				{
					OutCuttingPointUs.Add(EndU);
					return;
				}
			}
			TravelLength += CorrectedDeltaU * CorrectedStepTime;
			TravelTime += CorrectedStepTime;
			CrossingIndex++;
		}
	};

	OutCuttingPointUs.Add(ImposedCuttingPoints[0].Coordinate);

	while (CrossingUs[LastCrossingIndex + 1] <= ImposedCuttingPoints[0].Coordinate)
	{
		++LastCrossingIndex;
	};

	// Between each imposed cutting points
	double NextStep = ImposedCuttingPoints[0].Coordinate;
	for (int32 Index = 1; Index < ImposedCuttingPoints.Num(); ++Index)
	{
		double StartStep = NextStep;
		double StepCount = 0;
		double CorrectiveFactor = 0;
		NextStep = ImposedCuttingPoints[Index].Coordinate;

		// Step 1: Define the number of step (each step lasts one) as it must be an integer bigger than 1
		// Step 2: Adjust the speeds than the travel respect the count of step
		LapTimesUntilNextPoint(StartStep, NextStep, StepCount, CorrectiveFactor);

		if (StepCount == 1)
		{
			OutCuttingPointUs.Add(NextStep);
		}
		else
		{
			ComputeCuttingPointUntilNextImposedPoint(NextStep, StepCount, CorrectiveFactor);
		}
		LastCrossingIndex = CrossingIndex;
	}
};

void FMesherTools::FillImposedIsoCuttingPoints(TArray<double>& UEdgeSetOfIntersectionWithIso, ECoordinateType CoordinateType, double EdgeToleranceGeo, const FTopologicalEdge& Edge, TArray<FCuttingPoint>& OutImposedIsoVertexSet)
{
	FLinearBoundary EdgeBoundary = Edge.GetBoundary();

	int32 StartIndex = OutImposedIsoVertexSet.Num();
	Algo::Sort(UEdgeSetOfIntersectionWithIso);
	double PreviousU = -HUGE_VALUE;
	for (double InterU : UEdgeSetOfIntersectionWithIso)
	{
		// Remove coordinate nearly equal to boundary
		if ((InterU - EdgeToleranceGeo) < EdgeBoundary.GetMin() || (InterU + EdgeToleranceGeo) > EdgeBoundary.GetMax())
		{
			continue;
		}

		// Remove coordinate inside thin zone
		for (FLinearBoundary ThinZone : Edge.GetThinZoneBounds())
		{
			if (ThinZone.Contains(InterU))
			{
				continue;
			}
		}

		// Remove nearly duplicate 
		if (InterU - PreviousU < EdgeToleranceGeo)
		{
			continue;
		}

		OutImposedIsoVertexSet.Emplace(InterU, CoordinateType);
		PreviousU = InterU;
	}

	int32 Index;
	int32 NewCoordinateCount = OutImposedIsoVertexSet.Num() - StartIndex;
	switch (NewCoordinateCount)
	{
	case 0:
		return;

	case 1:
	{
		int32 CuttingPointIndex = 0;
		while (CuttingPointIndex < Edge.GetCrossingPointUs().Num() && Edge.GetCrossingPointUs()[CuttingPointIndex] + DOUBLE_SMALL_NUMBER <= OutImposedIsoVertexSet[StartIndex].Coordinate)
		{
			++CuttingPointIndex;
		};
		if (CuttingPointIndex > 0)
		{
			--CuttingPointIndex;
		}
		OutImposedIsoVertexSet[StartIndex].IsoDeltaU = Edge.GetDeltaUMaxs()[CuttingPointIndex] * AQuarter;
		break;
	}

	default:
	{
		OutImposedIsoVertexSet[StartIndex].IsoDeltaU = (OutImposedIsoVertexSet[StartIndex + 1].Coordinate - OutImposedIsoVertexSet[StartIndex].Coordinate) * AQuarter;
		for (Index = StartIndex + 1; Index < OutImposedIsoVertexSet.Num() - 1; ++Index)
		{
			OutImposedIsoVertexSet[Index].IsoDeltaU = (OutImposedIsoVertexSet[Index + 1].Coordinate - OutImposedIsoVertexSet[Index - 1].Coordinate) * AEighth;
		}
		OutImposedIsoVertexSet[Index].IsoDeltaU = (OutImposedIsoVertexSet[Index].Coordinate - OutImposedIsoVertexSet[Index - 1].Coordinate) * AQuarter;
		break;
	}

	}
}


>>>>>>> 4af6daef
}<|MERGE_RESOLUTION|>--- conflicted
+++ resolved
@@ -107,17 +107,10 @@
 			TravelTimeOfNeighborsU.SetNum(NeighbourIndex + 1);
 		}
 	}
-<<<<<<< HEAD
 
 
 	int32 NeighbourIndex = 0;
 
-=======
-
-
-	int32 NeighbourIndex = 0;
-
->>>>>>> 4af6daef
 	double TargetTime = 0.;
 	double TimeDelta = CorrectedFinalTravelTime;
 	// Define the next Target time step i.e. a Preferred Cutting Points or a round step   
@@ -142,21 +135,12 @@
 					{
 						double Gap = FMath::Abs(1 - TravelTimeOfNeighborsU[Index] + TargetTime);
 						if (Gap < BestGap)
-<<<<<<< HEAD
 						{
 							BestGap = Gap;
 							BestIndex = Index;
 						}
 						else
 						{
-=======
-						{
-							BestGap = Gap;
-							BestIndex = Index;
-						}
-						else
-						{
->>>>>>> 4af6daef
 							break;
 						}
 					}
@@ -190,7 +174,6 @@
 			LastStep += DeltaU * DeltaTravelTime;
 			OutCuttingPoints.Add(LastStep);
 			TravelTime = TargetTime;
-<<<<<<< HEAD
 
 			IncreaseTargetTimeAccordingToNeighbors(TargetTime, TimeDelta);
 		}
@@ -315,131 +298,6 @@
 		LastCrossingIndex = CrossingIndex;
 	}
 };
-=======
-
-			IncreaseTargetTimeAccordingToNeighbors(TargetTime, TimeDelta);
-		}
-
-		if (OutCuttingPoints.Last() + DOUBLE_SMALL_NUMBER > Boundary.GetMax())
-		{
-			break;
-		}
-
-		CrossingIndex++;
-		LastStep = CrossingUs[CrossingIndex];
-		TravelTime = MaxTravelTime;
-	}
-
-	// Set the last to insure the good value
-	OutCuttingPoints.Last() = Boundary.GetMax();
-};
-
-void FMesherTools::ComputeFinalCuttingPointsWithImposedCuttingPoints(const TArray<double>& CrossingUs, const TArray<double>& DeltaUs, const TArray<FCuttingPoint>& ImposedCuttingPoints, TArray<double>& OutCuttingPointUs)
-{
-	// Evaluate the number of Cutting points
-	TArray<double> TravelTimeByStep;
-	{
-		double DeltaUMin = HUGE_VALUE;
-		for (const double& Delta : DeltaUs)
-		{
-			if (Delta < DeltaUMin)
-			{
-				DeltaUMin = Delta;
-			}
-		}
-		int32 NodeNum = 5 + (int32)((ImposedCuttingPoints.Last().Coordinate - ImposedCuttingPoints[0].Coordinate) / DeltaUMin);
-		OutCuttingPointUs.Reserve(NodeNum);
-		TravelTimeByStep.Reserve(NodeNum);
-	}
-
-	int32 LastCrossingIndex = 0;
-	int32 CrossingIndex = 0;
-
-	// Laps time at crossing points between UMin et UMax
-	TFunction<void(const double, const double, double&, double&)> LapTimesUntilNextPoint = [&](const double StartU, const double EndU, double& StepCount, double& CorrectiveFactor)
-	{
-		CrossingIndex = LastCrossingIndex;
-		double LastStep = StartU;
-		double TravelTime = 0;
-
-		TravelTimeByStep.Empty();
-		for (;;)
-		{
-			double Step = CrossingUs[CrossingIndex + 1];
-			Step = FMath::Min(Step, EndU);
-			double StepTime = (Step - LastStep) / DeltaUs[CrossingIndex];
-			TravelTimeByStep.Add(StepTime);
-			TravelTime += StepTime;
-			LastStep = Step;
-			if (LastStep + DOUBLE_SMALL_NUMBER > EndU)
-			{
-				break;
-			}
-			CrossingIndex++;
-		}
-
-		StepCount = FMath::Max(1., ((double)((int32)(TravelTime + 0.5))));
-		CorrectiveFactor = TravelTime / StepCount;
-	};
-
-	TFunction<void(const double, const double, const double)> ComputeCuttingPointUntilNextImposedPoint = [&](const double EndU, const double NbStep, const double CorrectiveFactor)
-	{
-		int32 CrossingIndex = LastCrossingIndex;
-		double TravelTime = 0;
-		double TravelLength = OutCuttingPointUs.Last();
-		double Step = 1;
-		for (double StepTime : TravelTimeByStep)
-		{
-			double CorrectedStepTime = StepTime / CorrectiveFactor;
-			double CorrectedDeltaU = DeltaUs[CrossingIndex] * CorrectiveFactor;
-			while (TravelTime + CorrectedStepTime + DOUBLE_SMALL_NUMBER > Step)
-			{
-				double Time = Step - TravelTime;
-				OutCuttingPointUs.Add(TravelLength + CorrectedDeltaU * Time);
-				Step++;
-				if (Step + DOUBLE_SMALL_NUMBER > NbStep)
-				{
-					OutCuttingPointUs.Add(EndU);
-					return;
-				}
-			}
-			TravelLength += CorrectedDeltaU * CorrectedStepTime;
-			TravelTime += CorrectedStepTime;
-			CrossingIndex++;
-		}
-	};
-
-	OutCuttingPointUs.Add(ImposedCuttingPoints[0].Coordinate);
-
-	while (CrossingUs[LastCrossingIndex + 1] <= ImposedCuttingPoints[0].Coordinate)
-	{
-		++LastCrossingIndex;
-	};
-
-	// Between each imposed cutting points
-	double NextStep = ImposedCuttingPoints[0].Coordinate;
-	for (int32 Index = 1; Index < ImposedCuttingPoints.Num(); ++Index)
-	{
-		double StartStep = NextStep;
-		double StepCount = 0;
-		double CorrectiveFactor = 0;
-		NextStep = ImposedCuttingPoints[Index].Coordinate;
-
-		// Step 1: Define the number of step (each step lasts one) as it must be an integer bigger than 1
-		// Step 2: Adjust the speeds than the travel respect the count of step
-		LapTimesUntilNextPoint(StartStep, NextStep, StepCount, CorrectiveFactor);
-
-		if (StepCount == 1)
-		{
-			OutCuttingPointUs.Add(NextStep);
-		}
-		else
-		{
-			ComputeCuttingPointUntilNextImposedPoint(NextStep, StepCount, CorrectiveFactor);
-		}
-		LastCrossingIndex = CrossingIndex;
-	}
-};
 
 void FMesherTools::FillImposedIsoCuttingPoints(TArray<double>& UEdgeSetOfIntersectionWithIso, ECoordinateType CoordinateType, double EdgeToleranceGeo, const FTopologicalEdge& Edge, TArray<FCuttingPoint>& OutImposedIsoVertexSet)
 {
@@ -512,5 +370,4 @@
 }
 
 
->>>>>>> 4af6daef
 }