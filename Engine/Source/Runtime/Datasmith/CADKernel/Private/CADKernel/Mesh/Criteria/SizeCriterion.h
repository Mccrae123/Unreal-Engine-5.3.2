// Copyright Epic Games, Inc. All Rights Reserved.
#pragma once

#include "CADKernel/Mesh/Criteria/Criterion.h"

/**
 * Sag & Angle criterion.pdf
 * https://docs.google.com/presentation/d/1bUnrRFWCW3sDn9ngb9ftfQS-2JxNJaUZlh783hZMMEw/edit?usp=sharing
*/

namespace UE::CADKernel
{
struct FCurvePoint;

class FSizeCriterion : public FCriterion
{
	friend class FEntity;

protected:
	double Size;

	FSizeCriterion(double InSize = 1.)
		: Size(InSize)
	{
	}

<<<<<<< HEAD
		FSizeCriterion(double InSize = 1.)
			: Size(InSize)
		{
		}

=======
>>>>>>> d731a049

public:

	void Serialize(FCADKernelArchive& Ar)
	{
		FCriterion::Serialize(Ar);
		Ar << Size;
	}

<<<<<<< HEAD
		double Value() const override
=======
	double Value() const override
	{
		return Size;
	}

	static double DefaultValue(ECriterion Type)
	{
		switch (Type)
>>>>>>> d731a049
		{
		case ECriterion::MinSize:
			return 0.1;
		case ECriterion::MaxSize:
			return 30;
		}
		return 0;
	}

	void ApplyOnParameters(const TArray<double>& TabU, const TArray<FCurvePoint>& tabPt, TArray<double>& tabDeltaU, TFunction<void(double, double&)> Compare) const;
};

<<<<<<< HEAD
		void ApplyOnParameters(const TArray<double>& TabU, const TArray<FCurvePoint>& tabPt, TArray<double>& tabDeltaU, TFunction<void(double, double&)> Compare) const;
	};

	class FMinSizeCriterion : public FSizeCriterion
	{
		friend class FEntity;
	protected:
		FMinSizeCriterion(double InSize = 0.05)
			: FSizeCriterion(InSize)
		{
		}

	public:

		virtual ECriterion GetCriterionType() const override
		{
			return ECriterion::MinSize;
		}

		virtual void ApplyOnEdgeParameters(FTopologicalEdge& Edge, const TArray<double>& Coordinates, const TArray<FCurvePoint>& Points) const override;
		virtual void UpdateDelta(double InDeltaU, double InUSag, double InDiagonalSag, double InVSag, double ChordLength, double DiagonalLength, double& OutSagDeltaUMax, double& OutSagDeltaUMin, FIsoCurvature& SurfaceCurvature) const override;
	};

	class FMaxSizeCriterion : public FSizeCriterion
	{
		friend class FEntity;
	protected:
		FMaxSizeCriterion(double InSize = 10000.)
			: FSizeCriterion(InSize)
		{
		}

	public:
		virtual ECriterion GetCriterionType() const override
		{
			return ECriterion::MaxSize;
		}

		virtual void ApplyOnEdgeParameters(FTopologicalEdge& Edge, const TArray<double>& Coordinates, const TArray<FCurvePoint>& Points) const override;
		virtual void UpdateDelta(double InDeltaU, double InUSag, double InDiagonalSag, double InVSag, double ChordLength, double DiagonalLength, double& OutSagDeltaUMax, double& OutSagDeltaUMin, FIsoCurvature& SurfaceCurvature) const override;
	};
=======
class FMinSizeCriterion : public FSizeCriterion
{
	friend class FEntity;
protected:
	FMinSizeCriterion(double InSize = 0.05)
		: FSizeCriterion(InSize)
	{
	}

public:

	virtual ECriterion GetCriterionType() const override
	{
		return ECriterion::MinSize;
	}

	virtual void ApplyOnEdgeParameters(FTopologicalEdge& Edge, const TArray<double>& Coordinates, const TArray<FCurvePoint>& Points) const override;
	virtual void UpdateDelta(double InDeltaU, double InUSag, double InDiagonalSag, double InVSag, double ChordLength, double DiagonalLength, double& OutSagDeltaUMax, double& OutSagDeltaUMin, FIsoCurvature& SurfaceCurvature) const override;
};

class FMaxSizeCriterion : public FSizeCriterion
{
	friend class FEntity;
protected:
	FMaxSizeCriterion(double InSize = 10000.)
		: FSizeCriterion(InSize)
	{
	}

public:
	virtual ECriterion GetCriterionType() const override
	{
		return ECriterion::MaxSize;
	}

	virtual void ApplyOnEdgeParameters(FTopologicalEdge& Edge, const TArray<double>& Coordinates, const TArray<FCurvePoint>& Points) const override;
	virtual void UpdateDelta(double InDeltaU, double InUSag, double InDiagonalSag, double InVSag, double ChordLength, double DiagonalLength, double& OutSagDeltaUMax, double& OutSagDeltaUMin, FIsoCurvature& SurfaceCurvature) const override;
};
>>>>>>> d731a049

} // namespace UE::CADKernel
<|MERGE_RESOLUTION|>--- conflicted
+++ resolved
@@ -24,14 +24,6 @@
 	{
 	}
 
-<<<<<<< HEAD
-		FSizeCriterion(double InSize = 1.)
-			: Size(InSize)
-		{
-		}
-
-=======
->>>>>>> d731a049
 
 public:
 
@@ -41,9 +33,6 @@
 		Ar << Size;
 	}
 
-<<<<<<< HEAD
-		double Value() const override
-=======
 	double Value() const override
 	{
 		return Size;
@@ -52,7 +41,6 @@
 	static double DefaultValue(ECriterion Type)
 	{
 		switch (Type)
->>>>>>> d731a049
 		{
 		case ECriterion::MinSize:
 			return 0.1;
@@ -65,49 +53,6 @@
 	void ApplyOnParameters(const TArray<double>& TabU, const TArray<FCurvePoint>& tabPt, TArray<double>& tabDeltaU, TFunction<void(double, double&)> Compare) const;
 };
 
-<<<<<<< HEAD
-		void ApplyOnParameters(const TArray<double>& TabU, const TArray<FCurvePoint>& tabPt, TArray<double>& tabDeltaU, TFunction<void(double, double&)> Compare) const;
-	};
-
-	class FMinSizeCriterion : public FSizeCriterion
-	{
-		friend class FEntity;
-	protected:
-		FMinSizeCriterion(double InSize = 0.05)
-			: FSizeCriterion(InSize)
-		{
-		}
-
-	public:
-
-		virtual ECriterion GetCriterionType() const override
-		{
-			return ECriterion::MinSize;
-		}
-
-		virtual void ApplyOnEdgeParameters(FTopologicalEdge& Edge, const TArray<double>& Coordinates, const TArray<FCurvePoint>& Points) const override;
-		virtual void UpdateDelta(double InDeltaU, double InUSag, double InDiagonalSag, double InVSag, double ChordLength, double DiagonalLength, double& OutSagDeltaUMax, double& OutSagDeltaUMin, FIsoCurvature& SurfaceCurvature) const override;
-	};
-
-	class FMaxSizeCriterion : public FSizeCriterion
-	{
-		friend class FEntity;
-	protected:
-		FMaxSizeCriterion(double InSize = 10000.)
-			: FSizeCriterion(InSize)
-		{
-		}
-
-	public:
-		virtual ECriterion GetCriterionType() const override
-		{
-			return ECriterion::MaxSize;
-		}
-
-		virtual void ApplyOnEdgeParameters(FTopologicalEdge& Edge, const TArray<double>& Coordinates, const TArray<FCurvePoint>& Points) const override;
-		virtual void UpdateDelta(double InDeltaU, double InUSag, double InDiagonalSag, double InVSag, double ChordLength, double DiagonalLength, double& OutSagDeltaUMax, double& OutSagDeltaUMin, FIsoCurvature& SurfaceCurvature) const override;
-	};
-=======
 class FMinSizeCriterion : public FSizeCriterion
 {
 	friend class FEntity;
@@ -146,6 +91,5 @@
 	virtual void ApplyOnEdgeParameters(FTopologicalEdge& Edge, const TArray<double>& Coordinates, const TArray<FCurvePoint>& Points) const override;
 	virtual void UpdateDelta(double InDeltaU, double InUSag, double InDiagonalSag, double InVSag, double ChordLength, double DiagonalLength, double& OutSagDeltaUMax, double& OutSagDeltaUMin, FIsoCurvature& SurfaceCurvature) const override;
 };
->>>>>>> d731a049
 
 } // namespace UE::CADKernel
