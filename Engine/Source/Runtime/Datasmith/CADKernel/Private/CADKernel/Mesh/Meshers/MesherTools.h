--- conflicted
+++ resolved
@@ -4,11 +4,7 @@
 #include "CADKernel/Core/Types.h"
 #include "CADKernel/Math/Boundary.h"
 
-<<<<<<< HEAD
-namespace CADKernel
-=======
 namespace UE::CADKernel
->>>>>>> d731a049
 {
 struct FCuttingPoint;
 struct FLinearBoundary;
@@ -51,24 +47,6 @@
 	 */
 	static void ComputeFinalCuttingPointsWithImposedCuttingPoints(const TArray<double>& CrossingUs, const TArray<double>& DeltaUs, const TArray<FCuttingPoint>& ImposedCuttingPoints, TArray<double>& OutCuttingPoints);
 
-<<<<<<< HEAD
-		/**
-		 * Fill an array of CuttingPointCoordinates with "PointCount" coordinates evenly divided between the extremities of the boundary 
-		 */
-		static void FillCuttingPointCoordinates(const FLinearBoundary& Boundary, int32 PointCount, TArray<double>& OutCuttingPointCoordinates)
-		{
-			PointCount--;
-			ensureCADKernel(PointCount > 0);
-			double Delta = Boundary.Length() / PointCount;
-			OutCuttingPointCoordinates.Empty(PointCount);
-			OutCuttingPointCoordinates.Add(Boundary.GetMin());
-			for (int32 Index = 0; Index < PointCount; ++Index)
-			{
-				OutCuttingPointCoordinates.Add(OutCuttingPointCoordinates.Last() + Delta);
-			}
-		}
-	};
-=======
 	/**
 	 * Fill an array of CuttingPointCoordinates with "PointCount" coordinates evenly divided between the extremities of the boundary
 	 */
@@ -85,6 +63,5 @@
 		}
 	}
 };
->>>>>>> d731a049
 
 } // namespace UE::CADKernel
