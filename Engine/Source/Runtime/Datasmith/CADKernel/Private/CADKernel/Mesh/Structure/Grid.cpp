// Copyright Epic Games, Inc. All Rights Reserved.

#include "CADKernel/Mesh/Structure/Grid.h"

#include "CADKernel/Geo/Sampling/SurfacicSampling.h"
#include "CADKernel/Mesh/Meshers/MesherTools.h"
#include "CADKernel/Mesh/Structure/EdgeMesh.h"
#include "CADKernel/Mesh/Structure/VertexMesh.h"
#include "CADKernel/Topo/TopologicalEdge.h"
#include "CADKernel/Topo/TopologicalFace.h"
#include "CADKernel/Utils/Util.h"
#include "CADKernel/Utils/ArrayUtils.h"

//#define DEBUG_GRID
//#define DEBUG_GETPREFERREDUVCOORDINATESFROMNEIGHBOURS
<<<<<<< HEAD
namespace CADKernel
{
FGrid::FGrid(FTopologicalFace& InFace, FModelMesh& InMeshModel)
	: Face(InFace)
	, FaceTolerance(InFace.GetIsoTolerances())
	, Tolerance3D(InFace.GetCarrierSurface()->Get3DTolerance())
	, MinimumElementSize(Tolerance3D * 2.)
	, MeshModel(InMeshModel)
	, ThinZoneFinder(*this)
	, CuttingCoordinates(InFace.GetCuttingPointCoordinates())
{
=======
namespace UE::CADKernel
{

FGrid::FGrid(FTopologicalFace& InFace, FModelMesh& InMeshModel)
	: Face(InFace)
	, FaceTolerance(InFace.GetIsoTolerances())
	, Tolerance3D(InFace.GetCarrierSurface()->Get3DTolerance())
	, MinimumElementSize(Tolerance3D * 2.)
	, MeshModel(InMeshModel)
	, ThinZoneFinder(*this)
	, CuttingCoordinates(InFace.GetCuttingPointCoordinates())
{
>>>>>>> d731a049
#ifdef DEBUG_ONLY_SURFACE_TO_DEBUG
	bDisplay = (Face.GetId() == FaceToDebug);
	Open3DDebugSession(bDisplay, FString::Printf(TEXT("Grid %d"), Face.GetId()));
#endif
}

void FGrid::PrintTimeElapse() const
{
	Chronos.PrintTimeElapse();
}

void FGrid::ProcessPointCloud()
{
	EGridSpace DisplaySpace = EGridSpace::UniformScaled;
	FTimePoint StartTime = FChrono::Now();

	if (!GetMeshOfLoops())
	{
		return;
	}

	ScaleLoops();

#ifdef DEBUG_GRID
	DisplayGridLoop(TEXT("FGrid::Loop 2D"), GetLoops2D(EGridSpace::Default2D), true, false);
	DisplayInnerDomainPoints(TEXT("FGrid::PointCloud 2D"), GetInner2DPoints(EGridSpace::Default2D));

	DisplayGridLoop(TEXT("FGrid::Loop 2D Scaled"), GetLoops2D(EGridSpace::Scaled), true, false);
	DisplayInnerDomainPoints(TEXT("FGrid::PointCloud 2D Scaled"), GetInner2DPoints(EGridSpace::Scaled));

	DisplayGridLoop(TEXT("FGrid::Loop 2D UniformScaled"), GetLoops2D(EGridSpace::UniformScaled), true, false);
	DisplayInnerDomainPoints(TEXT("FGrid::PointCloud 2D UniformScaled"), GetInner2DPoints(EGridSpace::UniformScaled));

	DisplayGridLoop(TEXT("FGrid::Loop 3D"), GetLoops3D(), true, false);
	DisplayInnerDomainPoints(TEXT("FGrid::PointCloud 3D"), GetInner3DPoints());

	DisplayGridLoop(TEXT("FGrid::Loop 3D"), GetLoops3D(), true, false);
	DisplayInnerDomainPoints(TEXT("FGrid::PointCloud 3D"), GetInner3DPoints());

	DisplayGridNormal();

	Wait(bDisplay);
#endif

	FindInnerFacePoints();

#ifdef DEBUG_GRID
	DisplayGridPoints(DisplaySpace);
	Wait(bDisplay);
#endif
	FindPointsCloseToLoop();
	RemovePointsClosedToLoop();

	// Removed of Thin zone boundary (the last boundaries). In case of thin zone, the number of 2d boundary will be biggest than 3d boundary one.
	// Only EGridSpace::Default2D is needed.
	FaceLoops2D[EGridSpace::Default2D].SetNum(FaceLoops3D.Num());

#ifdef DEBUG_GRID
	DisplayGridLoop(TEXT("FGrid::Final Loop 2D"), GetLoops2D(DisplaySpace), true, false);
	//DisplayLoop(TEXT("FGrid::Final Loop 3D"), GetLoops3D(), true, false);
#endif

	Chronos.ProcessPointCloudDuration = FChrono::Elapse(StartTime);
}

void FGrid::DefineCuttingParameters()
{
	FTimePoint StartTime = FChrono::Now();

	FCuttingGrid PreferredCuttingParametersFormLoops;
	GetPreferredUVCuttingParametersFromLoops(PreferredCuttingParametersFormLoops);

	DefineCuttingParameters(EIso::IsoU, PreferredCuttingParametersFormLoops);
	DefineCuttingParameters(EIso::IsoV, PreferredCuttingParametersFormLoops);

	CuttingSize = CuttingCoordinates.Count();

	Chronos.DefineCuttingParametersDuration = FChrono::Elapse(StartTime);
}

void FGrid::DefineCuttingParameters(EIso Iso, FCuttingGrid& Neighbors)
{
	FTimePoint StartTime = FChrono::Now();

	const FSurfacicBoundary& Boundary = Face.GetBoundary();

#ifdef DEBUG_GET_PREFERRED_UVCOORDINATES_FROM_NEIGHBOURS
	TArray<double> CuttingPointTmp;
#endif
	if (Neighbors[Iso].Num())
	{
#ifdef DEBUG_GET_PREFERRED_UVCOORDINATES_FROM_NEIGHBOURS
		TArray<FCuttingPoint> Extremities;
		Extremities.Reserve(2);
		Extremities.Emplace(Boundary[Iso].Min, ECoordinateType::VertexCoordinate, -1, 0.001);
		Extremities.Emplace(Boundary[Iso].Max, ECoordinateType::VertexCoordinate, -1, 0.001);
		FMesherTools::ComputeFinalCuttingPointsWithImposedCuttingPoints(Face.GetCrossingPointCoordinates(Iso), Face.GetCrossingPointDeltaMaxs(Iso), Extremities, CuttingPointTmp);
#endif
		FMesherTools::ComputeFinalCuttingPointsWithPreferredCuttingPoints(Face.GetCrossingPointCoordinates(Iso), Face.GetCrossingPointDeltaMaxs(Iso), Neighbors[Iso], Boundary[Iso], Face.GetCuttingCoordinatesAlongIso(Iso));
	}
	else
	{
		TArray<FCuttingPoint> Extremities;
		Extremities.Reserve(2);
		Extremities.Emplace(Boundary[Iso].Min, ECoordinateType::VertexCoordinate, -1, 0.001);
		Extremities.Emplace(Boundary[Iso].Max, ECoordinateType::VertexCoordinate, -1, 0.001);
		FMesherTools::ComputeFinalCuttingPointsWithImposedCuttingPoints(Face.GetCrossingPointCoordinates(Iso), Face.GetCrossingPointDeltaMaxs(Iso), Extremities, Face.GetCuttingCoordinatesAlongIso(Iso));
	}

#ifdef DEBUG_GET_PREFERRED_UVCOORDINATES_FROM_NEIGHBOURS
	if (bDisplay)
	{
		EIso OtherIso = Other(Iso);
		F3DDebugSession _(TEXT("GetPreferredUVCoordinatesFromNeighbours"));
		{
			F3DDebugSession _(FString::Printf(TEXT("%s From Neighbours"), IsoNames[Iso]));
			for (FCuttingPoint CuttingU : Neighbors[Iso])
			{
				if (Iso == EIso::IsoU)
<<<<<<< HEAD
				{
					DisplayPoint(FPoint(CuttingU.Coordinate, Boundary[OtherIso].GetMin() - Boundary[OtherIso].Length() * 1 / 20), EVisuProperty::GreenPoint);
				}
				else
				{
=======
				{
					DisplayPoint(FPoint(CuttingU.Coordinate, Boundary[OtherIso].GetMin() - Boundary[OtherIso].Length() * 1 / 20), EVisuProperty::GreenPoint);
				}
				else
				{
>>>>>>> d731a049
					DisplayPoint(FPoint(Boundary[OtherIso].GetMin() - Boundary[OtherIso].Length() * 1 / 20, CuttingU.Coordinate), EVisuProperty::GreenPoint);
				}
			}
		}
		{
			F3DDebugSession _(FString::Printf(TEXT("%s From Criteria"), IsoNames[Iso]));
			for (double CuttingU : CuttingPointTmp)
			{
				if (Iso == EIso::IsoU)
<<<<<<< HEAD
				{
					DisplayPoint(FPoint(CuttingU, Boundary[OtherIso].GetMin() - Boundary[OtherIso].Length() * 1 / 40), EVisuProperty::YellowPoint);
				}
				else
				{
=======
				{
					DisplayPoint(FPoint(CuttingU, Boundary[OtherIso].GetMin() - Boundary[OtherIso].Length() * 1 / 40), EVisuProperty::YellowPoint);
				}
				else
				{
>>>>>>> d731a049
					DisplayPoint(FPoint(Boundary[OtherIso].GetMin() - Boundary[OtherIso].Length() * 1 / 40, CuttingU), EVisuProperty::YellowPoint);
				}
			}
		}
		{
			F3DDebugSession _(FString::Printf(TEXT("%s From Neighbours"), IsoNames[Iso]));
			for (double CuttingU : Face.GetCuttingCoordinatesAlongIso(Iso))
			{
				if (Iso == EIso::IsoU)
				{
					DisplayPoint(FPoint(CuttingU, Boundary[OtherIso].GetMin() - Boundary[OtherIso].Length() * 1 / 60), EVisuProperty::BluePoint);
				}
				else
				{
					DisplayPoint(FPoint(Boundary[OtherIso].GetMin() - Boundary[OtherIso].Length() * 1 / 60, CuttingU), EVisuProperty::BluePoint);
				}
			}
		}
		//Wait();
	}
#endif
	CuttingCount[Iso] = CuttingCoordinates.IsoCount(Iso);

	Chronos.DefineCuttingParametersDuration = FChrono::Elapse(StartTime);
}
<<<<<<< HEAD

//#define DEBUG_GET_PREFERRED_UVCOORDINATES_FROM_NEIGHBOURS
void FGrid::GetPreferredUVCuttingParametersFromLoops(FCuttingGrid& CuttingParametersFromLoops)
{
#ifdef DEBUG_GET_PREFERRED_UVCOORDINATES_FROM_NEIGHBOURS
	F3DDebugSession _(bDisplay, TEXT("GetPreferredUVCoordinatesFromNeighbours"));

=======

//#define DEBUG_GET_PREFERRED_UVCOORDINATES_FROM_NEIGHBOURS
void FGrid::GetPreferredUVCuttingParametersFromLoops(FCuttingGrid& CuttingParametersFromLoops)
{
#ifdef DEBUG_GET_PREFERRED_UVCOORDINATES_FROM_NEIGHBOURS
	F3DDebugSession _(bDisplay, TEXT("GetPreferredUVCoordinatesFromNeighbours"));

>>>>>>> d731a049
	if (bDisplay)
	{
		{
			F3DDebugSession _(TEXT("Surface 2D"));
<<<<<<< HEAD
			CADKernel::Display2D(*Face.GetCarrierSurface());
=======
			UE::CADKernel::Display2D(*Face.GetCarrierSurface());
>>>>>>> d731a049
		}
	}
#endif

	int32 nbPoints = 0;
	for (const TSharedPtr<FTopologicalLoop>& Loop : Face.GetLoops())
	{
		for (const FOrientedEdge& Edge : Loop->GetEdges())
		{
			nbPoints += Edge.Entity->GetOrCreateMesh(MeshModel)->GetNodeCoordinates().Num() + 1;
		}
	}

	CuttingParametersFromLoops[EIso::IsoU].Reserve(nbPoints);
	CuttingParametersFromLoops[EIso::IsoV].Reserve(nbPoints);

	for (const TSharedPtr<FTopologicalLoop>& Loop : Face.GetLoops())
	{
		for (const FOrientedEdge& OrientedEdge : Loop->GetEdges())
		{
			const TSharedPtr<FTopologicalEdge>& Edge = OrientedEdge.Entity;

#ifdef DEBUG_GET_PREFERRED_UVCOORDINATES_FROM_NEIGHBOURS
			if (bDisplay)
			{
				F3DDebugSession _(FString::Printf(TEXT("Edge %d"), Edge->GetId()));
				Display2D(*Edge);
			}
#endif

			TArray<double> ProjectedPointCoords;
			TSharedRef<FTopologicalEdge> ActiveEdge = Edge->GetLinkActiveEdge();
			if (ActiveEdge->IsMeshed())
			{
				const TSharedRef<FMesh> EdgeMesh = ActiveEdge->GetMesh();

				const TArray<FPoint>& EdgeMeshNodes = EdgeMesh->GetNodeCoordinates();
				if (EdgeMeshNodes.Num() == 0)
				{
					continue;
				}

				ProjectedPointCoords.Reserve(EdgeMeshNodes.Num() + 2);
				bool bSameDirection = Edge->IsSameDirection(*ActiveEdge);

				Edge->ProjectTwinEdgePoints(EdgeMeshNodes, bSameDirection, ProjectedPointCoords);
				ProjectedPointCoords.Insert(Edge->GetStartCurvilinearCoordinates(), 0);
				ProjectedPointCoords.Add(Edge->GetEndCurvilinearCoordinates());
			}
			else // Add Vertices
			{
				ProjectedPointCoords.Add(Edge->GetBoundary().GetMin());
				ProjectedPointCoords.Add(Edge->GetBoundary().GetMax());
			}

			TArray<FPoint2D> EdgePoints2D;
			Edge->Approximate2DPoints(ProjectedPointCoords, EdgePoints2D);

#ifdef DEBUG_GET_PREFERRED_UVCOORDINATES_FROM_NEIGHBOURS
			F3DDebugSession _(bDisplay, ("Nodes"));
#endif
			for (int32 Index = 0; Index < EdgePoints2D.Num(); ++Index)
			{
				CuttingParametersFromLoops[EIso::IsoU].Emplace(EdgePoints2D[Index].U, ECoordinateType::OtherCoordinate);
				CuttingParametersFromLoops[EIso::IsoV].Emplace(EdgePoints2D[Index].V, ECoordinateType::OtherCoordinate);
#ifdef DEBUG_GET_PREFERRED_UVCOORDINATES_FROM_NEIGHBOURS
				if (bDisplay)
				{
					DisplayPoint(EdgePoints2D[Index]);
				}
#endif
			}
		}
	}

	TFunction<void(TArray<FCuttingPoint>&, double)> SortAndRemoveDuplicated = [](TArray<FCuttingPoint>& Neighbours, double Tolerance)
	{
		if (Neighbours.Num() == 0)
		{
			return;
		}

		Algo::Sort(Neighbours, [](const FCuttingPoint& Point1, const FCuttingPoint& Point2) -> bool
			{
				return (Point1.Coordinate) < (Point2.Coordinate);
			}
		);

		int32 NewIndex = 0;
		for (int32 Index = 1; Index < Neighbours.Num() - 1; ++Index)
		{
			if (FMath::IsNearlyEqual(Neighbours[Index].Coordinate, Neighbours[NewIndex].Coordinate, Tolerance))
			{
				continue;
			}
			NewIndex++;
			Neighbours[NewIndex] = Neighbours[Index];
		}
		if (FMath::IsNearlyEqual(Neighbours.Last().Coordinate, Neighbours[NewIndex].Coordinate, Tolerance))
		{
			Neighbours[NewIndex] = Neighbours.Last();
		}
		else
		{
			NewIndex++;
		}
		Neighbours.SetNum(NewIndex);
	};
<<<<<<< HEAD

	SortAndRemoveDuplicated(CuttingParametersFromLoops[EIso::IsoU], FaceTolerance[EIso::IsoU]);
	SortAndRemoveDuplicated(CuttingParametersFromLoops[EIso::IsoV], FaceTolerance[EIso::IsoV]);
}

bool FGrid::GeneratePointCloud()
{
	FTimePoint StartTime = FChrono::Now();

=======

	SortAndRemoveDuplicated(CuttingParametersFromLoops[EIso::IsoU], FaceTolerance[EIso::IsoU]);
	SortAndRemoveDuplicated(CuttingParametersFromLoops[EIso::IsoV], FaceTolerance[EIso::IsoV]);
}

bool FGrid::GeneratePointCloud()
{
	FTimePoint StartTime = FChrono::Now();

>>>>>>> d731a049
	ComputeMaxDeltaUV();
	if (MaxDeltaUV[EIso::IsoU] < FaceTolerance[EIso::IsoU] || MaxDeltaUV[EIso::IsoV] < FaceTolerance[EIso::IsoV])
	{
		SetAsDegenerated();
		return false;
	}

	IsInsideFace.Init(true, CuttingSize);
	IsCloseToLoop.Init(0, CuttingSize);

	CountOfInnerNodes = CuttingSize;
	for (int32 Index = 0; Index < EGridSpace::EndGridSpace; ++Index)
	{
		Points2D[Index].SetNum(CuttingSize);
	}
	Points3D.SetNum(CuttingSize);
	Normals.SetNum(CuttingSize);

	int32 Index = 0;
	for (int32 IPointV = 0; IPointV < CuttingCount[EIso::IsoV]; ++IPointV)
	{
		for (int32 IPointU = 0; IPointU < CuttingCount[EIso::IsoU]; ++IPointU, ++Index)
		{
			Points2D[EGridSpace::Default2D][Index].Set(Face.GetCuttingCoordinatesAlongIso(EIso::IsoU)[IPointU], Face.GetCuttingCoordinatesAlongIso(EIso::IsoV)[IPointV]);
		}
	}

	Face.EvaluateGrid(*this);

	ComputeMaxElementSize();

	if (!ScaleGrid())
	{
		return false;
	}

	Chronos.GeneratePointCloudDuration += FChrono::Elapse(StartTime);
	return true;
}

void FGrid::ComputeMaxElementSize()
{
	MaxElementSize[EIso::IsoV] = 0;
	for (int32 IndexU = 0; IndexU < CuttingCount[EIso::IsoU]; ++IndexU)
	{
		int32 Index = IndexU;
		for (int32 IndexV = 1; IndexV < CuttingCount[EIso::IsoV]; ++IndexV, Index += CuttingCount[EIso::IsoU])
		{
			MaxElementSize[EIso::IsoV] = FMath::Max(Points3D[Index].SquareDistance(Points3D[Index + CuttingCount[EIso::IsoU]]), MaxElementSize[EIso::IsoV]);
		}
	}

	MaxElementSize[EIso::IsoU] = 0;
	for (int32 IndexV = 0, Index = 0; IndexV < CuttingCount[EIso::IsoV]; ++IndexV)
	{
		for (int32 IndexU = 1; IndexU < CuttingCount[EIso::IsoU]; ++IndexU, ++Index)
		{
			MaxElementSize[EIso::IsoU] = FMath::Max(Points3D[Index].SquareDistance(Points3D[Index + 1]), MaxElementSize[EIso::IsoU]);
		}
		++Index;
	}
<<<<<<< HEAD

	MaxElementSize[EIso::IsoU] = sqrt(MaxElementSize[EIso::IsoU]);
	MaxElementSize[EIso::IsoV] = sqrt(MaxElementSize[EIso::IsoV]);
	MinOfMaxElementSize = FMath::Min(MaxElementSize[EIso::IsoU], MaxElementSize[EIso::IsoV]);
}

void FGrid::FindPointsCloseToLoop()
{
	FTimePoint StartTime = FChrono::Now();

	int32 IndexLoop = 0;
	int32 Index[2] = { 1, 1 };
	int32 GlobalIndex = 1;

	const FPoint2D* PointA = nullptr;
	const FPoint2D* PointB = nullptr;

=======

	MaxElementSize[EIso::IsoU] = sqrt(MaxElementSize[EIso::IsoU]);
	MaxElementSize[EIso::IsoV] = sqrt(MaxElementSize[EIso::IsoV]);
	MinOfMaxElementSize = FMath::Min(MaxElementSize[EIso::IsoU], MaxElementSize[EIso::IsoV]);
}

void FGrid::FindPointsCloseToLoop()
{
	FTimePoint StartTime = FChrono::Now();

	int32 IndexLoop = 0;
	int32 Index[2] = { 1, 1 };
	int32 GlobalIndex = 1;

	const FPoint2D* PointA = nullptr;
	const FPoint2D* PointB = nullptr;

>>>>>>> d731a049
#ifdef DEBUG_FINDPOINTSCLOSETOLOOP
	if (bDisplay)
	{
		Open3DDebugSession(TEXT("FGrid::FindPointsClosedToLoop result"));
	}

	int32 CellIndex = 0;
	bool bWaitCell = false;
	TFunction<void()> DisplayCell = [&]()
<<<<<<< HEAD
	{
		if (bDisplay)
		{
			F3DDebugSession _(*FString::Printf(TEXT("Cell %d"), CellIndex++));
			DisplayPoint(Points2D[EGridSpace::UniformScaled][GlobalIndex]);
			DisplayPoint(Points2D[EGridSpace::UniformScaled][GlobalIndex - 1]);
			DisplayPoint(Points2D[EGridSpace::UniformScaled][GlobalIndex - 1 - CuttingCount[EIso::IsoU]]);
			DisplayPoint(Points2D[EGridSpace::UniformScaled][GlobalIndex - CuttingCount[EIso::IsoU]]);
			Wait(bWaitCell);
		}
	};
#endif

	// Find start index
	TFunction<void(EIso)> FindPointAIndex = [&](EIso Iso)
	{
		Index[Iso] = 1;
		for (; Index[Iso] < CuttingCount[Iso] - 1; ++Index[Iso])
		{
			if (UniformCuttingCoordinates[Iso][Index[Iso]] + SMALL_NUMBER > (*PointA)[Iso])
			{
				break;
			}
		}
	};

	TFunction<void()> SetCellCloseToLoop = [&]()
	{
		IsCloseToLoop[GlobalIndex] = 1;
		IsCloseToLoop[GlobalIndex - 1] = 1;
		IsCloseToLoop[GlobalIndex - 1 - CuttingCount[EIso::IsoU]] = 1;
		IsCloseToLoop[GlobalIndex - CuttingCount[EIso::IsoU]] = 1;
#ifdef DEBUG_FINDPOINTSCLOSETOLOOP
		DisplayCell();
#endif
	};

	TFunction<void(EIso)> Increase = [&](EIso Iso)
	{
		if (Index[Iso] < CuttingCount[Iso] - 1)
		{
			Index[Iso]++;
			GlobalIndex += Iso == EIso::IsoU ? 1 : CuttingCount[EIso::IsoU];
		}
	};

=======
	{
		if (bDisplay)
		{
			F3DDebugSession _(*FString::Printf(TEXT("Cell %d"), CellIndex++));
			DisplayPoint(Points2D[EGridSpace::UniformScaled][GlobalIndex]);
			DisplayPoint(Points2D[EGridSpace::UniformScaled][GlobalIndex - 1]);
			DisplayPoint(Points2D[EGridSpace::UniformScaled][GlobalIndex - 1 - CuttingCount[EIso::IsoU]]);
			DisplayPoint(Points2D[EGridSpace::UniformScaled][GlobalIndex - CuttingCount[EIso::IsoU]]);
			Wait(bWaitCell);
		}
	};
#endif

	// Find start index
	TFunction<void(EIso)> FindPointAIndex = [&](EIso Iso)
	{
		Index[Iso] = 1;
		for (; Index[Iso] < CuttingCount[Iso] - 1; ++Index[Iso])
		{
			if (UniformCuttingCoordinates[Iso][Index[Iso]] + DOUBLE_SMALL_NUMBER > (*PointA)[Iso])
			{
				break;
			}
		}
	};

	TFunction<void()> SetCellCloseToLoop = [&]()
	{
		IsCloseToLoop[GlobalIndex] = 1;
		IsCloseToLoop[GlobalIndex - 1] = 1;
		IsCloseToLoop[GlobalIndex - 1 - CuttingCount[EIso::IsoU]] = 1;
		IsCloseToLoop[GlobalIndex - CuttingCount[EIso::IsoU]] = 1;
#ifdef DEBUG_FINDPOINTSCLOSETOLOOP
		DisplayCell();
#endif
	};

	TFunction<void(EIso)> Increase = [&](EIso Iso)
	{
		if (Index[Iso] < CuttingCount[Iso] - 1)
		{
			Index[Iso]++;
			GlobalIndex += Iso == EIso::IsoU ? 1 : CuttingCount[EIso::IsoU];
		}
	};

>>>>>>> d731a049
	TFunction<void(EIso)> Decrease = [&](EIso Iso)
	{
		if (Index[Iso] > 1) //-V547
		{
			Index[Iso]--;
			GlobalIndex -= Iso == EIso::IsoU ? 1 : CuttingCount[EIso::IsoU];
		}
	};
<<<<<<< HEAD

	TFunction<void()> IncreaseU = [&]()
	{
		Increase(EIso::IsoU);
	};

	TFunction<void()> IncreaseV = [&]()
	{
		Increase(EIso::IsoV);
	};

	TFunction<void()> DecreaseU = [&]()
	{
		Decrease(EIso::IsoU);
	};

	TFunction<void()> DecreaseV = [&]()
	{
		Decrease(EIso::IsoV);
	};

	TFunction<bool(const double, const double)> IsReallyBigger = [](const double FirstValue, const double SecondValue) ->bool
	{
		return FirstValue - SMALL_NUMBER > SecondValue;
	};

	TFunction<bool(const double, const double)> IsReallySmaller = [](const double FirstValue, const double SecondValue) ->bool
	{
		return FirstValue + SMALL_NUMBER < SecondValue;
	};

	double Slop;
	double Origin;

=======

	TFunction<void()> IncreaseU = [&]()
	{
		Increase(EIso::IsoU);
	};

	TFunction<void()> IncreaseV = [&]()
	{
		Increase(EIso::IsoV);
	};

	TFunction<void()> DecreaseU = [&]()
	{
		Decrease(EIso::IsoU);
	};

	TFunction<void()> DecreaseV = [&]()
	{
		Decrease(EIso::IsoV);
	};

	TFunction<bool(const double, const double)> IsReallyBigger = [](const double FirstValue, const double SecondValue) ->bool
	{
		return FirstValue - DOUBLE_SMALL_NUMBER > SecondValue;
	};

	TFunction<bool(const double, const double)> IsReallySmaller = [](const double FirstValue, const double SecondValue) ->bool
	{
		return FirstValue + DOUBLE_SMALL_NUMBER < SecondValue;
	};

	double Slop;
	double Origin;

>>>>>>> d731a049
	TFunction<void(EIso, const int32, const int32, TFunction<void()>, TFunction<void()>)> FindIntersection = [&](EIso MainIso, const int32 DeltaIso, const int32 DeltaOther, TFunction<void()> OffsetIndexIfBigger, TFunction<void()> OffsetIndexIfSmaller)
	{
		TFunction<bool(const double, const double)> TestAlongIso = DeltaIso ? IsReallyBigger : IsReallySmaller;
		TFunction<bool(const double, const double)> TestAlongOther = DeltaOther ? IsReallyBigger : IsReallySmaller;

		EIso OtherIso = Other(MainIso);
		while (TestAlongIso(UniformCuttingCoordinates[MainIso][Index[MainIso] - DeltaIso], (*PointB)[MainIso]) || TestAlongOther(UniformCuttingCoordinates[OtherIso][Index[OtherIso] - DeltaOther], (*PointB)[OtherIso]))
		{
			double CoordinateOther = Slop * UniformCuttingCoordinates[MainIso][Index[MainIso] - DeltaIso] + Origin;
			if (IsReallyBigger(CoordinateOther, UniformCuttingCoordinates[OtherIso][Index[OtherIso] - DeltaOther]))
			{
				OffsetIndexIfBigger();
			}
			else if (IsReallySmaller(CoordinateOther, UniformCuttingCoordinates[OtherIso][Index[OtherIso] - DeltaOther]))
			{
				OffsetIndexIfSmaller();
			}
			else // IsNearlyEqual
			{
				OffsetIndexIfBigger();
				OffsetIndexIfSmaller();
			}
			SetCellCloseToLoop();
		}
	};

	TFunction<bool(EIso)> FindIntersectionIsoStrip = [&](EIso MainIso) -> bool
	{
		EIso OtherIso = Other(MainIso);
		if ((UniformCuttingCoordinates[OtherIso][Index[OtherIso] - 1] < (*PointB)[OtherIso]) && ((*PointB)[OtherIso] < UniformCuttingCoordinates[OtherIso][Index[OtherIso]]))
		{
			if ((UniformCuttingCoordinates[MainIso][Index[MainIso] - 1] < (*PointB)[MainIso]) && ((*PointB)[MainIso] < UniformCuttingCoordinates[MainIso][Index[MainIso]]))
			{
				PointA = PointB;
				return true;
			}

			if ((*PointA)[MainIso] < (*PointB)[MainIso])
			{
				while (UniformCuttingCoordinates[MainIso][Index[MainIso]] < (*PointB)[MainIso])
				{
					Increase(MainIso);
					SetCellCloseToLoop();
				}
			}
			else
			{
				while (UniformCuttingCoordinates[MainIso][Index[MainIso] - 1] > (*PointB)[MainIso])
				{
					Decrease(MainIso);
					SetCellCloseToLoop();
				}
			}
			PointA = PointB;
			return true;
		}
		return false;
	};

	double ABv = 0.;
	double ABu = 0.;
	for (const TArray<FPoint2D>& Loop : FaceLoops2D[EGridSpace::UniformScaled])
	{
		PointA = &Loop.Last();
<<<<<<< HEAD

		// Find start index
		FindPointAIndex(EIso::IsoU);
		FindPointAIndex(EIso::IsoV);

		GlobalIndex = Index[EIso::IsoV] * CuttingCount[EIso::IsoU] + Index[EIso::IsoU];
		SetCellCloseToLoop();

		for (int32 BIndex = 0; BIndex < Loop.Num(); ++BIndex)
		{
			PointB = &Loop[BIndex];

#ifdef DEBUG_FINDPOINTSCLOSETOLOOP
			if (bDisplay)
			{
				F3DDebugSession _(TEXT("SEG"));
				DisplaySegment(*PointB, *PointA);
			}
#endif

			// Horizontal case
			if (FindIntersectionIsoStrip(EIso::IsoU))
			{
				continue;
			}

=======

		// Find start index
		FindPointAIndex(EIso::IsoU);
		FindPointAIndex(EIso::IsoV);

		GlobalIndex = Index[EIso::IsoV] * CuttingCount[EIso::IsoU] + Index[EIso::IsoU];
		SetCellCloseToLoop();

		for (int32 BIndex = 0; BIndex < Loop.Num(); ++BIndex)
		{
			PointB = &Loop[BIndex];

#ifdef DEBUG_FINDPOINTSCLOSETOLOOP
			if (bDisplay)
			{
				F3DDebugSession _(TEXT("SEG"));
				DisplaySegment(*PointB, *PointA);
			}
#endif

			// Horizontal case
			if (FindIntersectionIsoStrip(EIso::IsoU))
			{
				continue;
			}

>>>>>>> d731a049
			if (FindIntersectionIsoStrip(EIso::IsoV))
			{
				continue;
			}

			ABv = PointB->V - PointA->V;
			ABu = PointB->U - PointA->U;
			if (FMath::Abs(ABu) > FMath::Abs(ABv))
			{
				Slop = ABv / ABu;
				Origin = PointA->V - Slop * PointA->U;
				if (ABu > 0)
				{
					if (ABv > 0)
					{
						FindIntersection(EIso::IsoU, 0, 0, IncreaseV, IncreaseU);
					}
					else
					{
						FindIntersection(EIso::IsoU, 0, 1, IncreaseU, DecreaseV);
					}
				}
				else
				{
					if (ABv > 0)
					{
						FindIntersection(EIso::IsoU, 1, 0, IncreaseV, DecreaseU);
					}
					else
					{
						FindIntersection(EIso::IsoU, 1, 1, DecreaseU, DecreaseV);
					}
				}
			}
			else
			{
				Slop = ABu / ABv;
				Origin = PointA->U - Slop * PointA->V;
				if (ABu > 0)
				{
					if (ABv > 0)
					{
						FindIntersection(EIso::IsoV, 0, 0, IncreaseU, IncreaseV);
					}
					else
					{
						FindIntersection(EIso::IsoV, 1, 0, IncreaseU, DecreaseV);
					}
				}
				else
				{
					if (ABv > 0)
					{
						FindIntersection(EIso::IsoV, 0, 1, IncreaseV, DecreaseU);
					}
					else
					{
						FindIntersection(EIso::IsoV, 1, 1, DecreaseV, DecreaseU);
					}
				}
			}
			PointA = PointB;
		}
	}

#ifdef DEBUG_FINDPOINTSCLOSETOLOOP
	if (bDisplay)
	{
		Close3DDebugSession();
		Wait();
	}
#endif

	Chronos.FindPointsCloseToLoopDuration += FChrono::Elapse(StartTime);
}

void FGrid::RemovePointsClosedToLoop()
{
	FTimePoint StartTime = FChrono::Now();

	struct FGridSegment
	{
		const FPoint2D* StartPoint;
		const FPoint2D* EndPoint;
		double StartPointWeight;
		double EndPointWeight;
		double UMin;
		double VMin;
		double UMax;
		double VMax;

		FGridSegment(const FPoint2D& SPoint, const FPoint2D& EPoint)
			: StartPoint(&SPoint)
			, EndPoint(&EPoint)
		{
			StartPointWeight = StartPoint->U + StartPoint->V;
			EndPointWeight = EndPoint->U + EndPoint->V;
			if (StartPointWeight > EndPointWeight)
			{
				Swap(StartPointWeight, EndPointWeight);
				Swap(StartPoint, EndPoint);
			}
			if (StartPoint->U < EndPoint->U)
			{
				UMin = StartPoint->U;
				UMax = EndPoint->U;
			}
			else
			{
				UMin = EndPoint->U;
				UMax = StartPoint->U;
			}
			if (StartPoint->V < EndPoint->V)
			{
				VMin = StartPoint->V;
				VMax = EndPoint->V;
			}
			else
			{
				VMin = EndPoint->V;
				VMax = StartPoint->V;
			}
		}
	};

	TArray<FGridSegment> LoopSegments;
	{
		int32 SegmentNum = 0;
		for (const TArray<FPoint2D>& Loop : FaceLoops2D[EGridSpace::UniformScaled])
		{
			SegmentNum += Loop.Num();
		}
		LoopSegments.Reserve(SegmentNum);

		for (TArray<FPoint2D>& Loop : FaceLoops2D[EGridSpace::UniformScaled])
		{
			for (int32 Index = 0; Index < Loop.Num() - 1; ++Index)
			{
				LoopSegments.Emplace(Loop[Index], Loop[Index + 1]);
			}
			LoopSegments.Emplace(Loop.Last(), Loop[0]);
		}

		Algo::Sort(LoopSegments, [](const FGridSegment& Seg1, const FGridSegment& Seg2) -> bool
			{
				return (Seg1.EndPointWeight) < (Seg2.EndPointWeight);
			}
		);
	}

	// Sort point border grid
	TArray<double> GridPointWeight;
	TArray<int32> IndexOfPointsNearAndInsideLoop;
	TArray<int32> SortedPointIndexes;
	{
		IndexOfPointsNearAndInsideLoop.Reserve(CuttingSize);
		for (int32 Index = 0; Index < CuttingSize; ++Index)
		{
			if (IsCloseToLoop[Index] && IsInsideFace[Index])
			{
				IndexOfPointsNearAndInsideLoop.Add(Index);
			}
		}

		GridPointWeight.Reserve(IndexOfPointsNearAndInsideLoop.Num());
		SortedPointIndexes.Reserve(IndexOfPointsNearAndInsideLoop.Num());
		for (const int32& Index : IndexOfPointsNearAndInsideLoop)
		{
			GridPointWeight.Add(Points2D[EGridSpace::UniformScaled][Index].U + Points2D[EGridSpace::UniformScaled][Index].V);
		}
		for (int32 Index = 0; Index < IndexOfPointsNearAndInsideLoop.Num(); ++Index)
		{
			SortedPointIndexes.Add(Index);
		}
		SortedPointIndexes.Sort([&GridPointWeight](const int32& Index1, const int32& Index2) { return GridPointWeight[Index1] < GridPointWeight[Index2]; });
	}

	// only used to reduce the search of neighborhood
	double DeltaUVMax = 0;
	{
		double MaxDeltaU = 0;
		for (int32 Index = 0; Index < CuttingCount[EIso::IsoU] - 1; ++Index)
		{
			MaxDeltaU = FMath::Max(MaxDeltaU, FMath::Abs(UniformCuttingCoordinates[EIso::IsoU][Index + 1] - UniformCuttingCoordinates[EIso::IsoU][Index]));
		}

		double MaxDeltaV = 0;
		for (int32 Index = 0; Index < CuttingCount[EIso::IsoV] - 1; ++Index)
		{
			MaxDeltaV = FMath::Max(MaxDeltaV, FMath::Abs(UniformCuttingCoordinates[EIso::IsoV][Index + 1] - UniformCuttingCoordinates[EIso::IsoV][Index]));
		}
		DeltaUVMax = FMath::Max(MaxDeltaU, MaxDeltaV);
	}
<<<<<<< HEAD

	// Find DeltaU and DeltaV around a cutting point defined by its index
	TFunction<void(const int32, double&, double&)> GetDeltaUV = [&](const int32 Index, double& DeltaU, double& DeltaV)
	{
		int32 IndexU = Index % CuttingCount[EIso::IsoU];
		int32 IndexV = Index / CuttingCount[EIso::IsoU];

		if (IndexU == 0)
		{
			DeltaU = FMath::Abs(UniformCuttingCoordinates[EIso::IsoU][1] - UniformCuttingCoordinates[EIso::IsoU][0]);
		}
		else if (IndexU == CuttingCount[EIso::IsoU] - 1)
		{
			DeltaU = FMath::Abs(UniformCuttingCoordinates[EIso::IsoU][CuttingCount[EIso::IsoU] - 1] - UniformCuttingCoordinates[EIso::IsoU][CuttingCount[EIso::IsoU] - 2]);
		}
		else
		{
			DeltaU = FMath::Abs(UniformCuttingCoordinates[EIso::IsoU][IndexU + 1] - UniformCuttingCoordinates[EIso::IsoU][IndexU - 1]) * .5;
		}

		if (IndexV == 0)
		{
			DeltaV = FMath::Abs(UniformCuttingCoordinates[EIso::IsoV][1] - UniformCuttingCoordinates[EIso::IsoV][0]);
		}
		else if (IndexV == CuttingCount[EIso::IsoV] - 1)
		{
			DeltaV = FMath::Abs(UniformCuttingCoordinates[EIso::IsoV][CuttingCount[EIso::IsoV] - 1] - UniformCuttingCoordinates[EIso::IsoV][CuttingCount[EIso::IsoV] - 2]);
		}
		else
		{
			DeltaV = FMath::Abs(UniformCuttingCoordinates[EIso::IsoV][IndexV + 1] - UniformCuttingCoordinates[EIso::IsoV][IndexV - 1]) * .5;
		}
	};

	int32 SegmentIndex = 0;
	SegmentIndex = 0;
	for (const int32& SortedIndex : SortedPointIndexes)
	{
		int32 Index = IndexOfPointsNearAndInsideLoop[SortedIndex];
		const FPoint2D& Point2D = Points2D[EGridSpace::UniformScaled][Index];

=======

	// Find DeltaU and DeltaV around a cutting point defined by its index
	TFunction<void(const int32, double&, double&)> GetDeltaUV = [&](const int32 Index, double& DeltaU, double& DeltaV)
	{
		int32 IndexU = Index % CuttingCount[EIso::IsoU];
		int32 IndexV = Index / CuttingCount[EIso::IsoU];

		if (IndexU == 0)
		{
			DeltaU = FMath::Abs(UniformCuttingCoordinates[EIso::IsoU][1] - UniformCuttingCoordinates[EIso::IsoU][0]);
		}
		else if (IndexU == CuttingCount[EIso::IsoU] - 1)
		{
			DeltaU = FMath::Abs(UniformCuttingCoordinates[EIso::IsoU][CuttingCount[EIso::IsoU] - 1] - UniformCuttingCoordinates[EIso::IsoU][CuttingCount[EIso::IsoU] - 2]);
		}
		else
		{
			DeltaU = FMath::Abs(UniformCuttingCoordinates[EIso::IsoU][IndexU + 1] - UniformCuttingCoordinates[EIso::IsoU][IndexU - 1]) * .5;
		}

		if (IndexV == 0)
		{
			DeltaV = FMath::Abs(UniformCuttingCoordinates[EIso::IsoV][1] - UniformCuttingCoordinates[EIso::IsoV][0]);
		}
		else if (IndexV == CuttingCount[EIso::IsoV] - 1)
		{
			DeltaV = FMath::Abs(UniformCuttingCoordinates[EIso::IsoV][CuttingCount[EIso::IsoV] - 1] - UniformCuttingCoordinates[EIso::IsoV][CuttingCount[EIso::IsoV] - 2]);
		}
		else
		{
			DeltaV = FMath::Abs(UniformCuttingCoordinates[EIso::IsoV][IndexV + 1] - UniformCuttingCoordinates[EIso::IsoV][IndexV - 1]) * .5;
		}
	};

	int32 SegmentIndex = 0;
	SegmentIndex = 0;
	for (const int32& SortedIndex : SortedPointIndexes)
	{
		int32 Index = IndexOfPointsNearAndInsideLoop[SortedIndex];
		const FPoint2D& Point2D = Points2D[EGridSpace::UniformScaled][Index];

>>>>>>> d731a049
		double DeltaU;
		double DeltaV;
		GetDeltaUV(Index, DeltaU, DeltaV);

		//find the first segment that could be close to the point			
		for (; SegmentIndex < LoopSegments.Num(); ++SegmentIndex)
		{
			if (GridPointWeight[SortedIndex] < LoopSegments[SegmentIndex].EndPointWeight + DeltaUVMax)
			{
				break;
			}
		}

		for (int32 SegmentIndex2 = SegmentIndex; SegmentIndex2 < LoopSegments.Num(); ++SegmentIndex2)
		{
			const FGridSegment& Segment = LoopSegments[SegmentIndex2];

			if (GridPointWeight[SortedIndex] < Segment.StartPointWeight - DeltaUVMax)
			{
				continue;
			}
			if (Point2D.U + DeltaU < Segment.UMin)
			{
				continue;
			}
			if (Point2D.U - DeltaU > Segment.UMax)
			{
				continue;
			}
			if (Point2D.V + DeltaV < Segment.VMin)
			{
				continue;
			}
			if (Point2D.V - DeltaV > Segment.VMax)
			{
				continue;
			}

			double Coordinate;
			FPoint2D Projection = ProjectPointOnSegment(Point2D, *Segment.StartPoint, *Segment.EndPoint, Coordinate, /*bRestrictCoodinateToInside*/ true);

			// If Projected point is in the oval center on Point2D => the node is too close
			FPoint2D ProjectionToPoint = Abs(Point2D - Projection);

			if (ProjectionToPoint.U > DeltaU * 0.05 || ProjectionToPoint.V > DeltaV * 0.05)
			{
				continue;
			}

			IsCloseToLoop[Index] = 0;
			IsInsideFace[Index] = 0;
			CountOfInnerNodes--;
			break;
		}
	}

	Chronos.RemovePointsClosedToLoopDuration += FChrono::Elapse(StartTime);
}
<<<<<<< HEAD

/**
 * For the surfacic normal at a StartPoint of the 3D degenerated curve (Not degenerated in 2d)
 * The normal is swap if StartPoint is too close to the Boundary
 * The norm of the normal is defined as 1/20 of the parallel boundary Length
 */
void ScaleAndSwap(FPoint2D& Normal, const FPoint2D& StartPoint, const FSurfacicBoundary& Boundary)
{
	Normal.Normalize();
	FPoint2D MainDirection = Normal;
	MainDirection.U /= Boundary[EIso::IsoU].Length();
	MainDirection.V /= Boundary[EIso::IsoV].Length();

=======

/**
 * For the surfacic normal at a StartPoint of the 3D degenerated curve (Not degenerated in 2d)
 * The normal is swap if StartPoint is too close to the Boundary
 * The norm of the normal is defined as 1/20 of the parallel boundary Length
 */
void ScaleAndSwap(FPoint2D& Normal, const FPoint2D& StartPoint, const FSurfacicBoundary& Boundary)
{
	Normal.Normalize();
	FPoint2D MainDirection = Normal;
	MainDirection.U /= Boundary[EIso::IsoU].Length();
	MainDirection.V /= Boundary[EIso::IsoV].Length();

>>>>>>> d731a049
	TFunction<void(const EIso)> SwapAndScale = [&](const EIso Iso)
	{
		if (MainDirection[Iso] > 0)
		{
			if (FMath::IsNearlyEqual(Boundary[Iso].Max, StartPoint[Iso]))
			{
				Normal *= -1.;
			}
		}
		else
		{
			if (FMath::IsNearlyEqual(Boundary[IsoU].Min, StartPoint[Iso]))
			{
				Normal *= -1.;
			}
		}
		Normal *= Boundary[Iso].Length() / 20;
	};

	if (MainDirection.U > MainDirection.V)
	{
		SwapAndScale(EIso::IsoU);
<<<<<<< HEAD
	}
	else
	{
		SwapAndScale(EIso::IsoV);
	}
=======
	}
	else
	{
		SwapAndScale(EIso::IsoV);
	}
>>>>>>> d731a049
}

/**
 * Displace loop nodes inside to avoid that the nodes are outside the surface Boundary, so outside the grid
 */
void SlightlyDisplacedPolyline(TArray<FPoint2D>& D2Points, const FSurfacicBoundary& Boundary)
{
	FPoint2D Normal;
	for (int32 Index = 0; Index < D2Points.Num() - 1; ++Index)
	{
		FPoint2D Tangent = D2Points[Index + 1] - D2Points[Index];
		Normal = Tangent.GetPerpendicularVector();

		ScaleAndSwap(Normal, D2Points[Index], Boundary);
		D2Points[Index] += Normal;
	}
	D2Points.Last() += Normal;
}

void FGrid::GetMeshOfLoop(const FTopologicalLoop& Loop)
{
	int32 LoopNodeCount = 0;

	for (const FOrientedEdge& Edge : Loop.GetEdges())
	{
		LoopNodeCount += Edge.Entity->GetLinkActiveEdge()->GetMesh()->GetNodeCount() + 2;
	}

	TArray<FPoint2D>& Loop2D = FaceLoops2D[EGridSpace::Default2D].Emplace_GetRef();
	Loop2D.Empty(LoopNodeCount);

	TArray<FPoint>& Loop3D = FaceLoops3D.Emplace_GetRef();
	Loop3D.Reserve(LoopNodeCount);

<<<<<<< HEAD
	TArray<FVector>& LoopNormals = NormalsOfFaceLoops.Emplace_GetRef();
=======
	TArray<FVector3f>& LoopNormals = NormalsOfFaceLoops.Emplace_GetRef();
>>>>>>> d731a049
	LoopNormals.Reserve(LoopNodeCount);

	TArray<int32>& LoopIds = NodeIdsOfFaceLoops.Emplace_GetRef();
	LoopIds.Reserve(LoopNodeCount);

	for (const FOrientedEdge& OrientedEdge : Loop.GetEdges())
	{
		const TSharedPtr<FTopologicalEdge>& Edge = OrientedEdge.Entity;
		const TSharedRef<FTopologicalEdge>& ActiveEdge = Edge->GetLinkActiveEdge();

		bool bSameDirection = Edge->IsSameDirection(*ActiveEdge);

		TArray<double> EdgeCuttingPointCoordinates;
		{
			TArray<FCuttingPoint>& CuttingPoints = Edge->GetCuttingPoints();
			if (!CuttingPoints.IsEmpty())
			{
				GetCuttingPointCoordinates(CuttingPoints, EdgeCuttingPointCoordinates);
			}
		}

		FSurfacicPolyline CuttingPolyline(true);

		if (Edge->IsDegenerated())
		{
			if (EdgeCuttingPointCoordinates.IsEmpty())
			{
				int32 CuttingPointCount = 2;
				for (const FTopologicalEdge* TwinEdge : Edge->GetTwinEntities())
				{
					int32 TwinCuttingPointCount = TwinEdge->GetCuttingPoints().Num();
					if (TwinCuttingPointCount > CuttingPointCount)
					{
						CuttingPointCount = TwinCuttingPointCount;
					}
				}
				FMesherTools::FillCuttingPointCoordinates(Edge->GetBoundary(), CuttingPointCount, EdgeCuttingPointCoordinates);
			}

			Swap(CuttingPolyline.Coordinates, EdgeCuttingPointCoordinates);
			Edge->Approximate2DPoints(CuttingPolyline.Coordinates, CuttingPolyline.Points2D);

			CuttingPolyline.Points3D.Init(ActiveEdge->GetStartBarycenter(), CuttingPolyline.Coordinates.Num());

			TArray<FPoint2D> D2Points = CuttingPolyline.Points2D;
			const FSurfacicBoundary& Boundary = Edge->GetCurve()->GetCarrierSurface()->GetBoundary();
			// to compute the normals, the 2D points are slightly displaced perpendicular to the curve
			SlightlyDisplacedPolyline(D2Points, Boundary);
			Edge->GetCurve()->GetCarrierSurface()->EvaluateNormals(D2Points, CuttingPolyline.Normals);
		}
		else
		{
			if (EdgeCuttingPointCoordinates.IsEmpty())
			{
				TArray<FPoint>& MeshVertex3D = ActiveEdge->GetMesh()->GetNodeCoordinates();
				TArray<double> ProjectedPointCoords;

				CuttingPolyline.Coordinates.Reserve(MeshVertex3D.Num() + 2);
				Edge->ProjectTwinEdgePoints(MeshVertex3D, bSameDirection, CuttingPolyline.Coordinates);
				CuttingPolyline.Coordinates.Insert(Edge->GetBoundary().GetMin(), 0);
				CuttingPolyline.Coordinates.Add(Edge->GetBoundary().GetMax());

				// check if there are coincident coordinates
				bool bProjectionFailed = false;
				for (int32 Index = 0; Index < CuttingPolyline.Coordinates.Num() - 1;)
				{
					double Diff = CuttingPolyline.Coordinates[Index++];
					Diff -= CuttingPolyline.Coordinates[Index];
<<<<<<< HEAD
					if (Diff > -SMALL_NUMBER)
=======
					if (Diff > -DOUBLE_SMALL_NUMBER)
>>>>>>> d731a049
					{
						bProjectionFailed = true;
						break;
					}
				}
				if (bProjectionFailed)
				{
					FMesherTools::FillCuttingPointCoordinates(Edge->GetBoundary(), MeshVertex3D.Num() + 2, CuttingPolyline.Coordinates);
				}
			}
			else
			{
				Swap(CuttingPolyline.Coordinates, EdgeCuttingPointCoordinates);
			}

			Edge->ApproximatePolyline(CuttingPolyline);
		}

		TArray<int32> EdgeVerticesIndex;
		if (Edge->IsDegenerated())
		{
			EdgeVerticesIndex.Init(ActiveEdge->GetStartVertex()->GetLinkActiveEntity()->GetOrCreateMesh(MeshModel)->GetMesh(), CuttingPolyline.Coordinates.Num());
		}
		else if (Edge->IsVirtuallyMeshed())
		{
			// @see FParametricMesher::Mesh(FTopologicalEdge& InEdge, FTopologicalFace& Face)
			int32 NodeCount = CuttingPolyline.Coordinates.Num();
			EdgeVerticesIndex.Reserve(NodeCount);
			int32 MiddleNodeIndex = NodeCount / 2;
			int32 Index = 0;
			{
				int32 StartVertexMeshId = Edge->GetStartVertex()->GetLinkActiveEntity()->GetOrCreateMesh(MeshModel)->GetMesh();
				for (; Index < MiddleNodeIndex; ++Index)
				{
					EdgeVerticesIndex.Add(StartVertexMeshId);
				}
			}
			{
				int32 EndVertexMeshId = Edge->GetEndVertex()->GetLinkActiveEntity()->GetOrCreateMesh(MeshModel)->GetMesh();
				for (; Index < NodeCount; ++Index)
				{
					EdgeVerticesIndex.Add(EndVertexMeshId);
				}
			}
		}
		else
		{
			EdgeVerticesIndex = ((TSharedRef<FEdgeMesh>)ActiveEdge->GetOrCreateMesh(MeshModel))->EdgeVerticesIndex;
		}

#ifdef DEBUG_GET_BOUNDARY_MESH
		if (bDisplay)
		{
			F3DDebugSession _(bDisplay, FString::Printf(TEXT("Edge %d cutting points on surface"), ActiveEdge->GetId()));
			for (const FPoint2D& Point2D : CuttingPolyline.Points2D)
			{
				DisplayPoint(Point2D);
			}
			//Wait();
		}
#endif

		if (OrientedEdge.Direction != EOrientation::Front)
		{
			CuttingPolyline.Reverse();
		}

		if (bSameDirection != (OrientedEdge.Direction == EOrientation::Front))
		{
			Algo::Reverse(EdgeVerticesIndex);
		}

		ensureCADKernel(CuttingPolyline.Size() > 1);

		Loop2D.Append(CuttingPolyline.Points2D);
		Loop2D.Pop();

		Loop3D.Emplace(ActiveEdge->GetStartVertex((OrientedEdge.Direction == EOrientation::Front) == bSameDirection)->GetLinkActiveEntity()->GetBarycenter());
		Loop3D.Append(CuttingPolyline.Points3D.GetData() + 1, CuttingPolyline.Points3D.Num() - 2);

		LoopNormals.Append(CuttingPolyline.Normals);
		LoopNormals.Pop();

		LoopIds.Append(EdgeVerticesIndex);
		LoopIds.Pop();
	}

	if (Loop2D.Num() < 3) // degenerated loop
	{
		FaceLoops2D[EGridSpace::Default2D].Pop();
		FaceLoops3D.Pop();
		NormalsOfFaceLoops.Pop();
		NodeIdsOfFaceLoops.Pop();
	}
}

//#define DEBUG_GET_BOUNDARY_MESH
bool FGrid::GetMeshOfLoops()
{
	int32 ThinZoneNum = 0;
	if (Face.HasThinZone())
	{
		ThinZoneNum = ThinZoneFinder.GetThinZones().Num();
	}

	int32 LoopCount = Face.GetLoops().Num();
	FaceLoops2D[EGridSpace::Default2D].Reserve(LoopCount + ThinZoneNum);

	FaceLoops3D.Reserve(LoopCount);
	NormalsOfFaceLoops.Reserve(LoopCount);
	NodeIdsOfFaceLoops.Reserve(LoopCount);

#ifdef DEBUG_GET_BOUNDARY_MESH
	F3DDebugSession _(bDisplay, ("GetLoopMesh"));
#endif

	// Outer loops is processed first
	for (const TSharedPtr<FTopologicalLoop>& Loop : Face.GetLoops())
	{
<<<<<<< HEAD
		if (Loop->bExternalLoop)
=======
		if (Loop->IsExternal())
>>>>>>> d731a049
		{
			GetMeshOfLoop(*Loop);
			break;
		}
	}

	for (const TSharedPtr<FTopologicalLoop>& Loop : Face.GetLoops())
	{
<<<<<<< HEAD
		if (!Loop->bExternalLoop)
=======
		if (!Loop->IsExternal())
>>>>>>> d731a049
		{
			GetMeshOfLoop(*Loop);
		}
	}

	if (CheckIfDegenerated())
	{
		return false;
	}

	if (ThinZoneNum)
	{
		for (const FThinZone2D& ThinZone : ThinZoneFinder.GetThinZones())
		{
			int32 PointNum = ThinZone.GetFirstSide().GetSegments().Num();
			PointNum += ThinZone.GetSecondSide().GetSegments().Num();
			TArray<FPoint2D>& LoopPoints = FaceLoops2D[EGridSpace::Default2D].Emplace_GetRef();
			LoopPoints.Reserve(PointNum + 4);

			// First point Side1
			{
				const FEdgeSegment* Segment = ThinZone.GetFirstSide().GetSegments()[0];
				LoopPoints.Emplace(Segment->GetEdge()->Approximate2DPoint(Segment->GetCoordinate(ELimit::Start)));
			}

			for (const FEdgeSegment* Segment : ThinZone.GetFirstSide().GetSegments())
			{
				LoopPoints.Emplace(Segment->GetEdge()->Approximate2DPoint(Segment->GetCoordinate(ELimit::End)));
			}

			// First point Side2
			{
				const FEdgeSegment* Segment = ThinZone.GetSecondSide().GetSegments().Last();
				LoopPoints.Emplace(Segment->GetEdge()->Approximate2DPoint(Segment->GetCoordinate(ELimit::Start)));
			}

			const TArray<FEdgeSegment*>& Segments = ThinZone.GetSecondSide().GetSegments();
			for (int32 Index = Segments.Num() - 1; Index >= 0; --Index)
			{
				LoopPoints.Emplace(Segments[Index]->GetEdge()->Approximate2DPoint(Segments[Index]->GetCoordinate(ELimit::End)));
			}
		}
	}

	// Fit boundaries to Surface bounds.
	const FSurfacicBoundary& Bounds = Face.GetBoundary();
	for (TArray<FPoint2D>& Loop : FaceLoops2D[EGridSpace::Default2D])
	{
		for (FPoint2D& Point : Loop)
		{
			Bounds.MoveInsideIfNot(Point);
		}
	}
	return true;
}

bool FGrid::ScaleGrid()
{
	FTimePoint StartTime = FChrono::Now();

	TFunction<double(const TArray<double>&)> GetMean = [](const TArray<double>& Lengths)
	{
		double MeanLength = 0;
		for (double Length : Lengths)
		{
			MeanLength += Length;
		}
		MeanLength /= Lengths.Num();
		return MeanLength;
	};

	TFunction<double(const TArray<double>&, const double)> StandardDeviation = [](const TArray<double>& Lengths, const double MeanLength)
	{
		double StandardDeviation = 0;
		for (double Length : Lengths)
		{
			StandardDeviation += FMath::Square(Length - MeanLength);
		}
		StandardDeviation /= Lengths.Num();
		StandardDeviation = sqrt(StandardDeviation);
		return StandardDeviation;
	};

	TFunction<void(const TArray<double>&, const double, TArray<double>&)> ScaleCoordinates = [](const TArray<double>& InCoordinates, const double ScaleFactor, TArray<double>& OutCoordinatesScaled)
	{
		OutCoordinatesScaled.Reserve(InCoordinates.Num());

		for (double Coordinate : InCoordinates)
		{
			OutCoordinatesScaled.Add(Coordinate * ScaleFactor);
		}
	};

	TFunction<int32(const TArray<double>&, const double)> GetMiddleIndex = [](const TArray<double>& Coordinates, double Middle)
	{
		int32 StartIndexUp = 1;
		for (; StartIndexUp < Coordinates.Num(); ++StartIndexUp)
		{
			if (Coordinates[StartIndexUp] > Middle)
			{
				break;
			}
		}
		return StartIndexUp;
	};

	TArray<double> LengthsV;
	LengthsV.SetNum(CuttingCount[EIso::IsoU]);
	for (int32 IndexU = 0; IndexU < CuttingCount[EIso::IsoU]; ++IndexU)
	{
		int32 Index = IndexU;
		double Length = 0;
		for (int32 IndexV = 1; IndexV < CuttingCount[EIso::IsoV]; ++IndexV)
		{
			Length += Points3D[Index].Distance(Points3D[Index + CuttingCount[EIso::IsoU]]);
			Index += CuttingCount[EIso::IsoU];
		}
		LengthsV[IndexU] = Length;
	}

	TArray<double> LengthsU;
	LengthsU.SetNum(CuttingCount[EIso::IsoV]);
	for (int32 IndexV = 0, Index = 0; IndexV < CuttingCount[EIso::IsoV]; ++IndexV)
	{
		double Length = 0;
		for (int32 IndexU = 1; IndexU < CuttingCount[EIso::IsoU]; ++IndexU)
		{
			Length += Points3D[Index].Distance(Points3D[Index + 1]);
			Index++;
		}
		Index++;
		LengthsU[IndexV] = Length;
	}

	double MeanLengthV = GetMean(LengthsV);
	double MeanLengthU = GetMean(LengthsU);
	if(MeanLengthV < Tolerance3D || MeanLengthU < Tolerance3D)
	{
		SetAsDegenerated();
		return false;
	}

	double FactorV = MeanLengthV / (CuttingCoordinates[EIso::IsoV].Last() - CuttingCoordinates[EIso::IsoV][0]);
	double FactorU = MeanLengthU / (CuttingCoordinates[EIso::IsoU].Last() - CuttingCoordinates[EIso::IsoU][0]);

	//TArray<double> ScaledCuttingCoordinates;
	ScaleCoordinates(CuttingCoordinates[EIso::IsoU], FactorU, UniformCuttingCoordinates[EIso::IsoU]);
	ScaleCoordinates(CuttingCoordinates[EIso::IsoV], FactorV, UniformCuttingCoordinates[EIso::IsoV]);

	{
		int32 NumUV = 0;
		for (int32 IPointV = 0; IPointV < CuttingCount[EIso::IsoV]; ++IPointV)
		{
			for (int32 IPointU = 0; IPointU < CuttingCount[EIso::IsoU]; ++IPointU, ++NumUV)
			{
				Points2D[EGridSpace::UniformScaled][NumUV].Set(UniformCuttingCoordinates[EIso::IsoU][IPointU], UniformCuttingCoordinates[EIso::IsoV][IPointV]);
			}
		}
	}

	double StandardDeviationU = StandardDeviation(LengthsU, MeanLengthU);
	double StandardDeviationV = StandardDeviation(LengthsV, MeanLengthV);

	if (StandardDeviationV > StandardDeviationU)
	{
		double MiddleV = (CuttingCoordinates[EIso::IsoV].Last() + CuttingCoordinates[EIso::IsoV][0]) * 0.5;

		FCoordinateGrid Grid;
		Grid[EIso::IsoU] = CuttingCoordinates[EIso::IsoU];
		Grid[EIso::IsoV].Add(MiddleV);

		FSurfacicSampling MiddlePoints;
		Face.EvaluatePointGrid(Grid, MiddlePoints);

		int32 StartIndexUp = GetMiddleIndex(CuttingCoordinates[EIso::IsoV], MiddleV);
		int32 StartIndexDown = StartIndexUp - 1;

		int32 NumUV = 0;
		for (int32 IPointU = 0; IPointU < CuttingCount[EIso::IsoU]; ++IPointU)
		{
			double Length = 0;
			FPoint LastPoint = MiddlePoints.Points3D[IPointU];
			for (int32 IPointV = StartIndexUp; IPointV < CuttingCount[EIso::IsoV]; ++IPointV)
			{
				NumUV = IPointV * CuttingCount[EIso::IsoU] + IPointU;
				Length += LastPoint.Distance(Points3D[NumUV]);
				Points2D[EGridSpace::Scaled][NumUV].Set(Points2D[EGridSpace::UniformScaled][NumUV].U, Length);
				LastPoint = Points3D[NumUV];
			}

			Length = 0;
			LastPoint = MiddlePoints.Points3D[IPointU];
			for (int32 IPointV = StartIndexDown; IPointV >= 0; --IPointV)
			{
				NumUV = IPointV * CuttingCount[EIso::IsoU] + IPointU;
				Length -= LastPoint.Distance(Points3D[NumUV]);
				Points2D[EGridSpace::Scaled][NumUV].Set(Points2D[EGridSpace::UniformScaled][NumUV].U, Length);
				LastPoint = Points3D[NumUV];
			}
		}
	}
	else
	{
		double MiddleU = (CuttingCoordinates[EIso::IsoU].Last() + CuttingCoordinates[EIso::IsoU][0]) * 0.5;

		FCoordinateGrid Grid;
		Grid[EIso::IsoU].Add(MiddleU);
		Grid[EIso::IsoV] = CuttingCoordinates[EIso::IsoV];

		FSurfacicSampling MiddlePoints;
		Face.EvaluatePointGrid(Grid, MiddlePoints);

		int32 StartIndexUp = GetMiddleIndex(CuttingCoordinates[EIso::IsoU], MiddleU);
		int32 StartIndexDown = StartIndexUp - 1;

		int32 NumUV = 0;
		for (int32 IPointV = 0; IPointV < CuttingCount[EIso::IsoV]; ++IPointV)
		{
			double Length = 0;
			FPoint LastPoint = MiddlePoints.Points3D[IPointV];
			for (int32 IPointU = StartIndexUp; IPointU < CuttingCount[EIso::IsoU]; ++IPointU)
			{
				NumUV = IPointV * CuttingCount[EIso::IsoU] + IPointU;
				Length += LastPoint.Distance(Points3D[NumUV]);
				Points2D[EGridSpace::Scaled][NumUV].Set(Length, Points2D[EGridSpace::UniformScaled][NumUV].V);
				LastPoint = Points3D[NumUV];
			}

			Length = 0;
			LastPoint = MiddlePoints.Points3D[IPointV];
			for (int32 IPointU = StartIndexDown; IPointU >= 0; --IPointU)
			{
				NumUV = IPointV * CuttingCount[EIso::IsoU] + IPointU;
				Length -= LastPoint.Distance(Points3D[NumUV]);
				Points2D[EGridSpace::Scaled][NumUV].Set(Length, Points2D[EGridSpace::UniformScaled][NumUV].V);
				LastPoint = Points3D[NumUV];
			}
		}
	}
	Chronos.ScaleGridDuration = FChrono::Elapse(StartTime);
	return true;
}

void FGrid::TransformPoints(EGridSpace DestinationSpace, const TArray<FPoint2D>& InPointsToScale, TArray<FPoint2D>& OutTransformedPoints) const
{
	OutTransformedPoints.SetNum(InPointsToScale.Num());

	int32 IndexU = 0;
	int32 IndexV = 0;
	for (int32 Index = 0; Index < InPointsToScale.Num(); ++Index)
	{
		const FPoint2D& Point = InPointsToScale[Index];

		ArrayUtils::FindCoordinateIndex(CuttingCoordinates[EIso::IsoU], Point.U, IndexU);
		ArrayUtils::FindCoordinateIndex(CuttingCoordinates[EIso::IsoV], Point.V, IndexV);

		ComputeNewCoordinate(Points2D[DestinationSpace], IndexU, IndexV, Point, OutTransformedPoints[Index]);
	}
}

void FGrid::SearchThinZones()
{
	ensure(false);
	double Size = GetMinElementSize();
	ThinZoneFinder.Set(Size / 3.);
	ThinZoneFinder.SearchThinZones();
}

void FGrid::ScaleLoops()
{
	FaceLoops2D[EGridSpace::Scaled].SetNum(FaceLoops2D[EGridSpace::Default2D].Num());
	FaceLoops2D[EGridSpace::UniformScaled].SetNum(FaceLoops2D[EGridSpace::Default2D].Num());

	for (int32 IndexBoudnary = 0; IndexBoudnary < FaceLoops2D[EGridSpace::Default2D].Num(); ++IndexBoudnary)
	{
		const TArray<FPoint2D>& Loop = FaceLoops2D[EGridSpace::Default2D][IndexBoudnary];
		TArray<FPoint2D>& ScaledLoop = FaceLoops2D[EGridSpace::Scaled][IndexBoudnary];
		TArray<FPoint2D>& UniformScaledLoop = FaceLoops2D[EGridSpace::UniformScaled][IndexBoudnary];

		ScaledLoop.SetNum(Loop.Num());
		UniformScaledLoop.SetNum(Loop.Num());

		int32 IndexU = 0;
		int32 IndexV = 0;
		for (int32 Index = 0; Index < Loop.Num(); ++Index)
		{
			const FPoint2D& Point = Loop[Index];

			ArrayUtils::FindCoordinateIndex(CuttingCoordinates[EIso::IsoU], Point.U, IndexU);
			ArrayUtils::FindCoordinateIndex(CuttingCoordinates[EIso::IsoV], Point.V, IndexV);

			ComputeNewCoordinate(Points2D[EGridSpace::Scaled], IndexU, IndexV, Point, ScaledLoop[Index]);
			ComputeNewCoordinate(Points2D[EGridSpace::UniformScaled], IndexU, IndexV, Point, UniformScaledLoop[Index]);
		}

	}
}

void FGrid::ComputeMaxDeltaUV()
{
	MaxDeltaUV[EIso::IsoU] = 0;
	for (int32 Index = 1; Index < CuttingCoordinates[EIso::IsoU].Num(); ++Index)
	{
		double Delta = CuttingCoordinates[EIso::IsoU][Index] - CuttingCoordinates[EIso::IsoU][Index - 1];
		MaxDeltaUV[EIso::IsoU] = FMath::Max(MaxDeltaUV[EIso::IsoU], Delta);
	}

	MaxDeltaUV[EIso::IsoV] = 0;
	for (int32 Index = 1; Index < CuttingCoordinates[EIso::IsoV].Num(); ++Index)
	{
		double Delta = CuttingCoordinates[EIso::IsoV][Index] - CuttingCoordinates[EIso::IsoV][Index - 1];
		MaxDeltaUV[EIso::IsoV] = FMath::Max(MaxDeltaUV[EIso::IsoV], Delta);
	}
}

void FGrid::FindInnerFacePoints()
{
	// FindInnerDomainPoints: Inner Points <-> bIsOfInnerDomain = true
	// For each points count the number of intersection with the boundary in the four directions U+ U- V+ V-
	// It for each the number is pair, the point is outside,
	// If in 3 directions the point is inner, the point is inner else we have a doubt so it preferable to consider it outside. 
	// Most of the time, there is a doubt if the point is to close of the boundary. So it will be removed be other criteria

	FTimePoint StartTime = FChrono::Now();

	TArray<char> NbIntersectUForward; // we need to know if intersect is pair 0, 2, 4... intersection of impair 1, 3, 5... false is pair, true is impaire 
	TArray<char> NbIntersectUBackward;
	TArray<char> NbIntersectVForward;
	TArray<char> NbIntersectVBackward;
	TArray<char> IntersectLoop;

	IntersectLoop.Init(0, CuttingSize);
	IsInsideFace.Init(1, CuttingSize);

	NbIntersectUForward.Init(0, CuttingSize);
	NbIntersectUBackward.Init(0, CuttingSize);
	NbIntersectVForward.Init(0, CuttingSize);
	NbIntersectVBackward.Init(0, CuttingSize);

	// Loop node too close to one of CoordinateU or CoordinateV are moved a little to avoid floating error of comparison 
	// This step is necessary instead of all points could be considered outside...
<<<<<<< HEAD
	const double SmallToleranceU = SMALL_NUMBER;
	const double SmallToleranceV = SMALL_NUMBER;
=======
	const double SmallToleranceU = DOUBLE_SMALL_NUMBER;
	const double SmallToleranceV = DOUBLE_SMALL_NUMBER;
>>>>>>> d731a049

	{
		int32 IndexV = 0;
		int32 IndexU = 0;
		for (TArray<FPoint2D>& Loop : FaceLoops2D[EGridSpace::UniformScaled])
		{
			for (FPoint2D& Point : Loop)
			{
				while (IndexV != 0 && (Point.V < UniformCuttingCoordinates[EIso::IsoV][IndexV]))
				{
					IndexV--;
				}
				for (; IndexV < CuttingCount[EIso::IsoV]; ++IndexV)
				{
					if (Point.V + SmallToleranceV < UniformCuttingCoordinates[EIso::IsoV][IndexV])
					{
						break;
					}
					if (Point.V - SmallToleranceV > UniformCuttingCoordinates[EIso::IsoV][IndexV])
					{
						continue;
					}

					if (IndexV == 0)
					{
						Point.V += SmallToleranceV;
					}
					else
					{
						Point.V -= SmallToleranceV;
					}

					break;
				}
				if (IndexV == CuttingCount[EIso::IsoV])
				{
					IndexV--;
				}

				while (IndexU != 0 && (Point.U < UniformCuttingCoordinates[EIso::IsoU][IndexU]))
				{
					IndexU--;
				}
				for (; IndexU < CuttingCount[EIso::IsoU]; ++IndexU)
				{
					if (Point.U + SmallToleranceU < UniformCuttingCoordinates[EIso::IsoU][IndexU])
					{
						break;
					}
					if (Point.U - SmallToleranceU > UniformCuttingCoordinates[EIso::IsoU][IndexU])
					{
						continue;
					}

					if (IndexU == 0)
					{
						Point.U += SmallToleranceU;
					}
					else
					{
						Point.U -= SmallToleranceU;
					}
					break;
				}
				if (IndexU == CuttingCount[EIso::IsoU])
				{
					IndexU--;
				}
			}
		}
	}

#ifdef DEBUG_FIND_INNER_FACE_POINTS
	DisplayGridLoop(TEXT("FGrid::Loop 2D After move according tol"), GetLoops2D(EGridSpace::UniformScaled), true, false);
#endif

	// Intersection along U axis
	for (const TArray<FPoint2D>& Loop : FaceLoops2D[EGridSpace::UniformScaled])
	{
		const FPoint2D* FirstSegmentPoint = &Loop.Last();
		for (const FPoint2D& LoopPoint : Loop)
		{
			const FPoint2D* SecondSegmentPoint = &LoopPoint;
			double UMin = FirstSegmentPoint->U;
			double VMin = FirstSegmentPoint->V;
			double Umax = SecondSegmentPoint->U;
			double Vmax = SecondSegmentPoint->V;
			GetMinMax(UMin, Umax);
			GetMinMax(VMin, Vmax);

			// AB^AP = ABu*APv - ABv*APu
			// AB^AP = ABu*(Pv-Av) - ABv*(Pu-Au)
			// AB^AP = Pv*ABu - Pu*ABv + Au*ABv - Av*ABu
			// AB^AP = Pv*ABu - Pu*ABv + AuABVMinusAvABu
			FPoint2D PointA;
			FPoint2D PointB;
			if (FirstSegmentPoint->V < SecondSegmentPoint->V)
			{
				PointA = *FirstSegmentPoint;
				PointB = *SecondSegmentPoint;
			}
			else
			{
				PointA = *SecondSegmentPoint;
				PointB = *FirstSegmentPoint;
			}
			double ABv = PointB.V - PointA.V;
			double ABu = PointB.U - PointA.U;
			double AuABVMinusAvABu = PointA.U * ABv - PointA.V * ABu;

			int32 IndexV = 0;
			int32 Index = 0;
			for (; IndexV < CuttingCount[EIso::IsoV]; ++IndexV)
			{
				if (UniformCuttingCoordinates[EIso::IsoV][IndexV] >= VMin)
				{
					break;
				}
				Index += CuttingCount[EIso::IsoU];
			}

			for (; IndexV < CuttingCount[EIso::IsoV]; ++IndexV)
			{
				if (UniformCuttingCoordinates[EIso::IsoV][IndexV] > Vmax)
				{
					break;
				}

				for (int32 IndexU = 0; IndexU < CuttingCount[EIso::IsoU]; ++IndexU, ++Index)
				{
					//Index = IndexV * NumU + IndexU;
					if (IntersectLoop[Index])
					{
						continue;
					}

					if (UniformCuttingCoordinates[EIso::IsoU][IndexU] < UMin)
					{
						NbIntersectVForward[Index] = NbIntersectVForward[Index] > 0 ? 0 : 1;
					}
					else if (UniformCuttingCoordinates[EIso::IsoU][IndexU] > Umax)
					{
						NbIntersectVBackward[Index] = NbIntersectVBackward[Index] > 0 ? 0 : 1;
					}
					else
					{
						double APvectAB = UniformCuttingCoordinates[EIso::IsoV][IndexV] * ABu - UniformCuttingCoordinates[EIso::IsoU][IndexU] * ABv + AuABVMinusAvABu;
<<<<<<< HEAD
						if (APvectAB > SMALL_NUMBER)
						{
							NbIntersectVForward[Index] = NbIntersectVForward[Index] > 0 ? 0 : 1;
						}
						else if (APvectAB < SMALL_NUMBER)
=======
						if (APvectAB > DOUBLE_SMALL_NUMBER)
						{
							NbIntersectVForward[Index] = NbIntersectVForward[Index] > 0 ? 0 : 1;
						}
						else if (APvectAB < DOUBLE_SMALL_NUMBER)
>>>>>>> d731a049
						{
							NbIntersectVBackward[Index] = NbIntersectVBackward[Index] > 0 ? 0 : 1;
						}
						else
						{
							IntersectLoop[Index] = 1;
						}
					}
				}
			}
			FirstSegmentPoint = SecondSegmentPoint;
		}
	}

	// Intersection along V axis
	for (const TArray<FPoint2D>& Loop : FaceLoops2D[EGridSpace::UniformScaled])
	{
		const FPoint2D* FirstSegmentPoint = &Loop.Last();
		for (const FPoint2D& LoopPoint : Loop)
		{
			const FPoint2D* SecondSegmentPoint = &LoopPoint;
			double UMin = FirstSegmentPoint->U;
			double VMin = FirstSegmentPoint->V;
			double Umax = SecondSegmentPoint->U;
			double Vmax = SecondSegmentPoint->V;
			GetMinMax(UMin, Umax);
			GetMinMax(VMin, Vmax);

			// AB^AP = ABu*APv - ABv*APu
			// AB^AP = ABu*(Pv-Av) - ABv*(Pu-Au)
			// AB^AP = Pv*ABu - Pu*ABv + Au*ABv - Av*ABu
			// AB^AP = Pv*ABu - Pu*ABv + AuABVMinusAvABu
			FPoint2D PointA;
			FPoint2D PointB;
			if (FirstSegmentPoint->U < SecondSegmentPoint->U)
			{
				PointA = *FirstSegmentPoint;
				PointB = *SecondSegmentPoint;
			}
			else
			{
				PointA = *SecondSegmentPoint;
				PointB = *FirstSegmentPoint;
			}

			double ABu = PointB.U - PointA.U;
			double ABv = PointB.V - PointA.V;
			double AuABVMinusAvABu = PointA.U * ABv - PointA.V * ABu;
			int32 Index = 0;
			for (int32 IndexU = 0; IndexU < CuttingCount[EIso::IsoU]; ++IndexU)
			{
				if (UniformCuttingCoordinates[EIso::IsoU][IndexU] < UMin)
				{
					continue;
				}

				if (UniformCuttingCoordinates[EIso::IsoU][IndexU] >= Umax)
				{
					continue;
				}

				Index = IndexU;
				for (int32 IndexV = 0; IndexV < CuttingCount[EIso::IsoV]; ++IndexV, Index += CuttingCount[EIso::IsoU])
				{
					if (IntersectLoop[Index])
					{
						continue;
					}

					if (UniformCuttingCoordinates[EIso::IsoV][IndexV] < VMin)
					{
						NbIntersectUForward[Index] = NbIntersectUForward[Index] > 0 ? 0 : 1;
					}
					else if (UniformCuttingCoordinates[EIso::IsoV][IndexV] > Vmax)
					{
						NbIntersectUBackward[Index] = NbIntersectUBackward[Index] > 0 ? 0 : 1;
					}
					else
					{
						double APvectAB = UniformCuttingCoordinates[EIso::IsoV][IndexV] * ABu - UniformCuttingCoordinates[EIso::IsoU][IndexU] * ABv + AuABVMinusAvABu;
<<<<<<< HEAD
						if (APvectAB > SMALL_NUMBER)
						{
							NbIntersectUBackward[Index] = NbIntersectUBackward[Index] > 0 ? 0 : 1;
						}
						else if (APvectAB < SMALL_NUMBER)
=======
						if (APvectAB > DOUBLE_SMALL_NUMBER)
						{
							NbIntersectUBackward[Index] = NbIntersectUBackward[Index] > 0 ? 0 : 1;
						}
						else if (APvectAB < DOUBLE_SMALL_NUMBER)
>>>>>>> d731a049
						{
							NbIntersectUForward[Index] = NbIntersectUForward[Index] > 0 ? 0 : 1;
						}
						else
						{
							IntersectLoop[Index] = 1;
						}
					}
				}
			}
			FirstSegmentPoint = SecondSegmentPoint;
		}
	}

	for (int32 Index = 0; Index < CuttingSize; ++Index)
	{
		if (IntersectLoop[Index])
		{
			IsInsideFace[Index] = 0;
			CountOfInnerNodes--;
			continue;
		}

		int32 IsInside = 0;
		if (NbIntersectVForward[Index] > 0)
		{
			IsInside++;
		}
		if (NbIntersectVBackward[Index] > 0)
		{
			IsInside++;
		}
		if (NbIntersectUForward[Index] > 0)
		{
			IsInside++;
		}
		if (NbIntersectUBackward[Index] > 0)
		{
			IsInside++;
		}
		if (IsInside < 3)
		{
			IsInsideFace[Index] = false;
			CountOfInnerNodes--;
		}
	}

	Chronos.FindInnerDomainPointsDuration += FChrono::Elapse(StartTime);
}

bool FGrid::CheckIfDegenerated()
{
	if (FaceLoops2D[EGridSpace::Default2D].Num() == 0)
	{
		SetAsDegenerated();
		return true;
	}

	// if the external boundary is composed by only 2 points, the mesh of the surface is only an edge.
	// The grid is degenerated.
	if (FaceLoops2D[EGridSpace::Default2D][0].Num() < 3)
	{
		SetAsDegenerated();
		return true;
	}

	return false;
}

}

<|MERGE_RESOLUTION|>--- conflicted
+++ resolved
@@ -13,9 +13,9 @@
 
 //#define DEBUG_GRID
 //#define DEBUG_GETPREFERREDUVCOORDINATESFROMNEIGHBOURS
-<<<<<<< HEAD
-namespace CADKernel
-{
+namespace UE::CADKernel
+{
+
 FGrid::FGrid(FTopologicalFace& InFace, FModelMesh& InMeshModel)
 	: Face(InFace)
 	, FaceTolerance(InFace.GetIsoTolerances())
@@ -25,20 +25,6 @@
 	, ThinZoneFinder(*this)
 	, CuttingCoordinates(InFace.GetCuttingPointCoordinates())
 {
-=======
-namespace UE::CADKernel
-{
-
-FGrid::FGrid(FTopologicalFace& InFace, FModelMesh& InMeshModel)
-	: Face(InFace)
-	, FaceTolerance(InFace.GetIsoTolerances())
-	, Tolerance3D(InFace.GetCarrierSurface()->Get3DTolerance())
-	, MinimumElementSize(Tolerance3D * 2.)
-	, MeshModel(InMeshModel)
-	, ThinZoneFinder(*this)
-	, CuttingCoordinates(InFace.GetCuttingPointCoordinates())
-{
->>>>>>> d731a049
 #ifdef DEBUG_ONLY_SURFACE_TO_DEBUG
 	bDisplay = (Face.GetId() == FaceToDebug);
 	Open3DDebugSession(bDisplay, FString::Printf(TEXT("Grid %d"), Face.GetId()));
@@ -158,19 +144,11 @@
 			for (FCuttingPoint CuttingU : Neighbors[Iso])
 			{
 				if (Iso == EIso::IsoU)
-<<<<<<< HEAD
 				{
 					DisplayPoint(FPoint(CuttingU.Coordinate, Boundary[OtherIso].GetMin() - Boundary[OtherIso].Length() * 1 / 20), EVisuProperty::GreenPoint);
 				}
 				else
 				{
-=======
-				{
-					DisplayPoint(FPoint(CuttingU.Coordinate, Boundary[OtherIso].GetMin() - Boundary[OtherIso].Length() * 1 / 20), EVisuProperty::GreenPoint);
-				}
-				else
-				{
->>>>>>> d731a049
 					DisplayPoint(FPoint(Boundary[OtherIso].GetMin() - Boundary[OtherIso].Length() * 1 / 20, CuttingU.Coordinate), EVisuProperty::GreenPoint);
 				}
 			}
@@ -180,19 +158,11 @@
 			for (double CuttingU : CuttingPointTmp)
 			{
 				if (Iso == EIso::IsoU)
-<<<<<<< HEAD
 				{
 					DisplayPoint(FPoint(CuttingU, Boundary[OtherIso].GetMin() - Boundary[OtherIso].Length() * 1 / 40), EVisuProperty::YellowPoint);
 				}
 				else
 				{
-=======
-				{
-					DisplayPoint(FPoint(CuttingU, Boundary[OtherIso].GetMin() - Boundary[OtherIso].Length() * 1 / 40), EVisuProperty::YellowPoint);
-				}
-				else
-				{
->>>>>>> d731a049
 					DisplayPoint(FPoint(Boundary[OtherIso].GetMin() - Boundary[OtherIso].Length() * 1 / 40, CuttingU), EVisuProperty::YellowPoint);
 				}
 			}
@@ -218,7 +188,6 @@
 
 	Chronos.DefineCuttingParametersDuration = FChrono::Elapse(StartTime);
 }
-<<<<<<< HEAD
 
 //#define DEBUG_GET_PREFERRED_UVCOORDINATES_FROM_NEIGHBOURS
 void FGrid::GetPreferredUVCuttingParametersFromLoops(FCuttingGrid& CuttingParametersFromLoops)
@@ -226,24 +195,11 @@
 #ifdef DEBUG_GET_PREFERRED_UVCOORDINATES_FROM_NEIGHBOURS
 	F3DDebugSession _(bDisplay, TEXT("GetPreferredUVCoordinatesFromNeighbours"));
 
-=======
-
-//#define DEBUG_GET_PREFERRED_UVCOORDINATES_FROM_NEIGHBOURS
-void FGrid::GetPreferredUVCuttingParametersFromLoops(FCuttingGrid& CuttingParametersFromLoops)
-{
-#ifdef DEBUG_GET_PREFERRED_UVCOORDINATES_FROM_NEIGHBOURS
-	F3DDebugSession _(bDisplay, TEXT("GetPreferredUVCoordinatesFromNeighbours"));
-
->>>>>>> d731a049
 	if (bDisplay)
 	{
 		{
 			F3DDebugSession _(TEXT("Surface 2D"));
-<<<<<<< HEAD
-			CADKernel::Display2D(*Face.GetCarrierSurface());
-=======
 			UE::CADKernel::Display2D(*Face.GetCarrierSurface());
->>>>>>> d731a049
 		}
 	}
 #endif
@@ -352,7 +308,6 @@
 		}
 		Neighbours.SetNum(NewIndex);
 	};
-<<<<<<< HEAD
 
 	SortAndRemoveDuplicated(CuttingParametersFromLoops[EIso::IsoU], FaceTolerance[EIso::IsoU]);
 	SortAndRemoveDuplicated(CuttingParametersFromLoops[EIso::IsoV], FaceTolerance[EIso::IsoV]);
@@ -362,17 +317,6 @@
 {
 	FTimePoint StartTime = FChrono::Now();
 
-=======
-
-	SortAndRemoveDuplicated(CuttingParametersFromLoops[EIso::IsoU], FaceTolerance[EIso::IsoU]);
-	SortAndRemoveDuplicated(CuttingParametersFromLoops[EIso::IsoV], FaceTolerance[EIso::IsoV]);
-}
-
-bool FGrid::GeneratePointCloud()
-{
-	FTimePoint StartTime = FChrono::Now();
-
->>>>>>> d731a049
 	ComputeMaxDeltaUV();
 	if (MaxDeltaUV[EIso::IsoU] < FaceTolerance[EIso::IsoU] || MaxDeltaUV[EIso::IsoV] < FaceTolerance[EIso::IsoV])
 	{
@@ -434,7 +378,6 @@
 		}
 		++Index;
 	}
-<<<<<<< HEAD
 
 	MaxElementSize[EIso::IsoU] = sqrt(MaxElementSize[EIso::IsoU]);
 	MaxElementSize[EIso::IsoV] = sqrt(MaxElementSize[EIso::IsoV]);
@@ -452,25 +395,6 @@
 	const FPoint2D* PointA = nullptr;
 	const FPoint2D* PointB = nullptr;
 
-=======
-
-	MaxElementSize[EIso::IsoU] = sqrt(MaxElementSize[EIso::IsoU]);
-	MaxElementSize[EIso::IsoV] = sqrt(MaxElementSize[EIso::IsoV]);
-	MinOfMaxElementSize = FMath::Min(MaxElementSize[EIso::IsoU], MaxElementSize[EIso::IsoV]);
-}
-
-void FGrid::FindPointsCloseToLoop()
-{
-	FTimePoint StartTime = FChrono::Now();
-
-	int32 IndexLoop = 0;
-	int32 Index[2] = { 1, 1 };
-	int32 GlobalIndex = 1;
-
-	const FPoint2D* PointA = nullptr;
-	const FPoint2D* PointB = nullptr;
-
->>>>>>> d731a049
 #ifdef DEBUG_FINDPOINTSCLOSETOLOOP
 	if (bDisplay)
 	{
@@ -480,7 +404,6 @@
 	int32 CellIndex = 0;
 	bool bWaitCell = false;
 	TFunction<void()> DisplayCell = [&]()
-<<<<<<< HEAD
 	{
 		if (bDisplay)
 		{
@@ -500,7 +423,7 @@
 		Index[Iso] = 1;
 		for (; Index[Iso] < CuttingCount[Iso] - 1; ++Index[Iso])
 		{
-			if (UniformCuttingCoordinates[Iso][Index[Iso]] + SMALL_NUMBER > (*PointA)[Iso])
+			if (UniformCuttingCoordinates[Iso][Index[Iso]] + DOUBLE_SMALL_NUMBER > (*PointA)[Iso])
 			{
 				break;
 			}
@@ -527,54 +450,6 @@
 		}
 	};
 
-=======
-	{
-		if (bDisplay)
-		{
-			F3DDebugSession _(*FString::Printf(TEXT("Cell %d"), CellIndex++));
-			DisplayPoint(Points2D[EGridSpace::UniformScaled][GlobalIndex]);
-			DisplayPoint(Points2D[EGridSpace::UniformScaled][GlobalIndex - 1]);
-			DisplayPoint(Points2D[EGridSpace::UniformScaled][GlobalIndex - 1 - CuttingCount[EIso::IsoU]]);
-			DisplayPoint(Points2D[EGridSpace::UniformScaled][GlobalIndex - CuttingCount[EIso::IsoU]]);
-			Wait(bWaitCell);
-		}
-	};
-#endif
-
-	// Find start index
-	TFunction<void(EIso)> FindPointAIndex = [&](EIso Iso)
-	{
-		Index[Iso] = 1;
-		for (; Index[Iso] < CuttingCount[Iso] - 1; ++Index[Iso])
-		{
-			if (UniformCuttingCoordinates[Iso][Index[Iso]] + DOUBLE_SMALL_NUMBER > (*PointA)[Iso])
-			{
-				break;
-			}
-		}
-	};
-
-	TFunction<void()> SetCellCloseToLoop = [&]()
-	{
-		IsCloseToLoop[GlobalIndex] = 1;
-		IsCloseToLoop[GlobalIndex - 1] = 1;
-		IsCloseToLoop[GlobalIndex - 1 - CuttingCount[EIso::IsoU]] = 1;
-		IsCloseToLoop[GlobalIndex - CuttingCount[EIso::IsoU]] = 1;
-#ifdef DEBUG_FINDPOINTSCLOSETOLOOP
-		DisplayCell();
-#endif
-	};
-
-	TFunction<void(EIso)> Increase = [&](EIso Iso)
-	{
-		if (Index[Iso] < CuttingCount[Iso] - 1)
-		{
-			Index[Iso]++;
-			GlobalIndex += Iso == EIso::IsoU ? 1 : CuttingCount[EIso::IsoU];
-		}
-	};
-
->>>>>>> d731a049
 	TFunction<void(EIso)> Decrease = [&](EIso Iso)
 	{
 		if (Index[Iso] > 1) //-V547
@@ -583,7 +458,6 @@
 			GlobalIndex -= Iso == EIso::IsoU ? 1 : CuttingCount[EIso::IsoU];
 		}
 	};
-<<<<<<< HEAD
 
 	TFunction<void()> IncreaseU = [&]()
 	{
@@ -607,53 +481,17 @@
 
 	TFunction<bool(const double, const double)> IsReallyBigger = [](const double FirstValue, const double SecondValue) ->bool
 	{
-		return FirstValue - SMALL_NUMBER > SecondValue;
+		return FirstValue - DOUBLE_SMALL_NUMBER > SecondValue;
 	};
 
 	TFunction<bool(const double, const double)> IsReallySmaller = [](const double FirstValue, const double SecondValue) ->bool
 	{
-		return FirstValue + SMALL_NUMBER < SecondValue;
+		return FirstValue + DOUBLE_SMALL_NUMBER < SecondValue;
 	};
 
 	double Slop;
 	double Origin;
 
-=======
-
-	TFunction<void()> IncreaseU = [&]()
-	{
-		Increase(EIso::IsoU);
-	};
-
-	TFunction<void()> IncreaseV = [&]()
-	{
-		Increase(EIso::IsoV);
-	};
-
-	TFunction<void()> DecreaseU = [&]()
-	{
-		Decrease(EIso::IsoU);
-	};
-
-	TFunction<void()> DecreaseV = [&]()
-	{
-		Decrease(EIso::IsoV);
-	};
-
-	TFunction<bool(const double, const double)> IsReallyBigger = [](const double FirstValue, const double SecondValue) ->bool
-	{
-		return FirstValue - DOUBLE_SMALL_NUMBER > SecondValue;
-	};
-
-	TFunction<bool(const double, const double)> IsReallySmaller = [](const double FirstValue, const double SecondValue) ->bool
-	{
-		return FirstValue + DOUBLE_SMALL_NUMBER < SecondValue;
-	};
-
-	double Slop;
-	double Origin;
-
->>>>>>> d731a049
 	TFunction<void(EIso, const int32, const int32, TFunction<void()>, TFunction<void()>)> FindIntersection = [&](EIso MainIso, const int32 DeltaIso, const int32 DeltaOther, TFunction<void()> OffsetIndexIfBigger, TFunction<void()> OffsetIndexIfSmaller)
 	{
 		TFunction<bool(const double, const double)> TestAlongIso = DeltaIso ? IsReallyBigger : IsReallySmaller;
@@ -718,7 +556,6 @@
 	for (const TArray<FPoint2D>& Loop : FaceLoops2D[EGridSpace::UniformScaled])
 	{
 		PointA = &Loop.Last();
-<<<<<<< HEAD
 
 		// Find start index
 		FindPointAIndex(EIso::IsoU);
@@ -745,34 +582,6 @@
 				continue;
 			}
 
-=======
-
-		// Find start index
-		FindPointAIndex(EIso::IsoU);
-		FindPointAIndex(EIso::IsoV);
-
-		GlobalIndex = Index[EIso::IsoV] * CuttingCount[EIso::IsoU] + Index[EIso::IsoU];
-		SetCellCloseToLoop();
-
-		for (int32 BIndex = 0; BIndex < Loop.Num(); ++BIndex)
-		{
-			PointB = &Loop[BIndex];
-
-#ifdef DEBUG_FINDPOINTSCLOSETOLOOP
-			if (bDisplay)
-			{
-				F3DDebugSession _(TEXT("SEG"));
-				DisplaySegment(*PointB, *PointA);
-			}
-#endif
-
-			// Horizontal case
-			if (FindIntersectionIsoStrip(EIso::IsoU))
-			{
-				continue;
-			}
-
->>>>>>> d731a049
 			if (FindIntersectionIsoStrip(EIso::IsoV))
 			{
 				continue;
@@ -966,7 +775,6 @@
 		}
 		DeltaUVMax = FMath::Max(MaxDeltaU, MaxDeltaV);
 	}
-<<<<<<< HEAD
 
 	// Find DeltaU and DeltaV around a cutting point defined by its index
 	TFunction<void(const int32, double&, double&)> GetDeltaUV = [&](const int32 Index, double& DeltaU, double& DeltaV)
@@ -1008,49 +816,6 @@
 		int32 Index = IndexOfPointsNearAndInsideLoop[SortedIndex];
 		const FPoint2D& Point2D = Points2D[EGridSpace::UniformScaled][Index];
 
-=======
-
-	// Find DeltaU and DeltaV around a cutting point defined by its index
-	TFunction<void(const int32, double&, double&)> GetDeltaUV = [&](const int32 Index, double& DeltaU, double& DeltaV)
-	{
-		int32 IndexU = Index % CuttingCount[EIso::IsoU];
-		int32 IndexV = Index / CuttingCount[EIso::IsoU];
-
-		if (IndexU == 0)
-		{
-			DeltaU = FMath::Abs(UniformCuttingCoordinates[EIso::IsoU][1] - UniformCuttingCoordinates[EIso::IsoU][0]);
-		}
-		else if (IndexU == CuttingCount[EIso::IsoU] - 1)
-		{
-			DeltaU = FMath::Abs(UniformCuttingCoordinates[EIso::IsoU][CuttingCount[EIso::IsoU] - 1] - UniformCuttingCoordinates[EIso::IsoU][CuttingCount[EIso::IsoU] - 2]);
-		}
-		else
-		{
-			DeltaU = FMath::Abs(UniformCuttingCoordinates[EIso::IsoU][IndexU + 1] - UniformCuttingCoordinates[EIso::IsoU][IndexU - 1]) * .5;
-		}
-
-		if (IndexV == 0)
-		{
-			DeltaV = FMath::Abs(UniformCuttingCoordinates[EIso::IsoV][1] - UniformCuttingCoordinates[EIso::IsoV][0]);
-		}
-		else if (IndexV == CuttingCount[EIso::IsoV] - 1)
-		{
-			DeltaV = FMath::Abs(UniformCuttingCoordinates[EIso::IsoV][CuttingCount[EIso::IsoV] - 1] - UniformCuttingCoordinates[EIso::IsoV][CuttingCount[EIso::IsoV] - 2]);
-		}
-		else
-		{
-			DeltaV = FMath::Abs(UniformCuttingCoordinates[EIso::IsoV][IndexV + 1] - UniformCuttingCoordinates[EIso::IsoV][IndexV - 1]) * .5;
-		}
-	};
-
-	int32 SegmentIndex = 0;
-	SegmentIndex = 0;
-	for (const int32& SortedIndex : SortedPointIndexes)
-	{
-		int32 Index = IndexOfPointsNearAndInsideLoop[SortedIndex];
-		const FPoint2D& Point2D = Points2D[EGridSpace::UniformScaled][Index];
-
->>>>>>> d731a049
 		double DeltaU;
 		double DeltaV;
 		GetDeltaUV(Index, DeltaU, DeltaV);
@@ -1109,7 +874,6 @@
 
 	Chronos.RemovePointsClosedToLoopDuration += FChrono::Elapse(StartTime);
 }
-<<<<<<< HEAD
 
 /**
  * For the surfacic normal at a StartPoint of the 3D degenerated curve (Not degenerated in 2d)
@@ -1123,21 +887,6 @@
 	MainDirection.U /= Boundary[EIso::IsoU].Length();
 	MainDirection.V /= Boundary[EIso::IsoV].Length();
 
-=======
-
-/**
- * For the surfacic normal at a StartPoint of the 3D degenerated curve (Not degenerated in 2d)
- * The normal is swap if StartPoint is too close to the Boundary
- * The norm of the normal is defined as 1/20 of the parallel boundary Length
- */
-void ScaleAndSwap(FPoint2D& Normal, const FPoint2D& StartPoint, const FSurfacicBoundary& Boundary)
-{
-	Normal.Normalize();
-	FPoint2D MainDirection = Normal;
-	MainDirection.U /= Boundary[EIso::IsoU].Length();
-	MainDirection.V /= Boundary[EIso::IsoV].Length();
-
->>>>>>> d731a049
 	TFunction<void(const EIso)> SwapAndScale = [&](const EIso Iso)
 	{
 		if (MainDirection[Iso] > 0)
@@ -1160,19 +909,11 @@
 	if (MainDirection.U > MainDirection.V)
 	{
 		SwapAndScale(EIso::IsoU);
-<<<<<<< HEAD
 	}
 	else
 	{
 		SwapAndScale(EIso::IsoV);
 	}
-=======
-	}
-	else
-	{
-		SwapAndScale(EIso::IsoV);
-	}
->>>>>>> d731a049
 }
 
 /**
@@ -1207,11 +948,7 @@
 	TArray<FPoint>& Loop3D = FaceLoops3D.Emplace_GetRef();
 	Loop3D.Reserve(LoopNodeCount);
 
-<<<<<<< HEAD
-	TArray<FVector>& LoopNormals = NormalsOfFaceLoops.Emplace_GetRef();
-=======
 	TArray<FVector3f>& LoopNormals = NormalsOfFaceLoops.Emplace_GetRef();
->>>>>>> d731a049
 	LoopNormals.Reserve(LoopNodeCount);
 
 	TArray<int32>& LoopIds = NodeIdsOfFaceLoops.Emplace_GetRef();
@@ -1280,11 +1017,7 @@
 				{
 					double Diff = CuttingPolyline.Coordinates[Index++];
 					Diff -= CuttingPolyline.Coordinates[Index];
-<<<<<<< HEAD
-					if (Diff > -SMALL_NUMBER)
-=======
 					if (Diff > -DOUBLE_SMALL_NUMBER)
->>>>>>> d731a049
 					{
 						bProjectionFailed = true;
 						break;
@@ -1404,11 +1137,7 @@
 	// Outer loops is processed first
 	for (const TSharedPtr<FTopologicalLoop>& Loop : Face.GetLoops())
 	{
-<<<<<<< HEAD
-		if (Loop->bExternalLoop)
-=======
 		if (Loop->IsExternal())
->>>>>>> d731a049
 		{
 			GetMeshOfLoop(*Loop);
 			break;
@@ -1417,11 +1146,7 @@
 
 	for (const TSharedPtr<FTopologicalLoop>& Loop : Face.GetLoops())
 	{
-<<<<<<< HEAD
-		if (!Loop->bExternalLoop)
-=======
 		if (!Loop->IsExternal())
->>>>>>> d731a049
 		{
 			GetMeshOfLoop(*Loop);
 		}
@@ -1763,13 +1488,8 @@
 
 	// Loop node too close to one of CoordinateU or CoordinateV are moved a little to avoid floating error of comparison 
 	// This step is necessary instead of all points could be considered outside...
-<<<<<<< HEAD
-	const double SmallToleranceU = SMALL_NUMBER;
-	const double SmallToleranceV = SMALL_NUMBER;
-=======
 	const double SmallToleranceU = DOUBLE_SMALL_NUMBER;
 	const double SmallToleranceV = DOUBLE_SMALL_NUMBER;
->>>>>>> d731a049
 
 	{
 		int32 IndexV = 0;
@@ -1917,19 +1637,11 @@
 					else
 					{
 						double APvectAB = UniformCuttingCoordinates[EIso::IsoV][IndexV] * ABu - UniformCuttingCoordinates[EIso::IsoU][IndexU] * ABv + AuABVMinusAvABu;
-<<<<<<< HEAD
-						if (APvectAB > SMALL_NUMBER)
-						{
-							NbIntersectVForward[Index] = NbIntersectVForward[Index] > 0 ? 0 : 1;
-						}
-						else if (APvectAB < SMALL_NUMBER)
-=======
 						if (APvectAB > DOUBLE_SMALL_NUMBER)
 						{
 							NbIntersectVForward[Index] = NbIntersectVForward[Index] > 0 ? 0 : 1;
 						}
 						else if (APvectAB < DOUBLE_SMALL_NUMBER)
->>>>>>> d731a049
 						{
 							NbIntersectVBackward[Index] = NbIntersectVBackward[Index] > 0 ? 0 : 1;
 						}
@@ -2010,19 +1722,11 @@
 					else
 					{
 						double APvectAB = UniformCuttingCoordinates[EIso::IsoV][IndexV] * ABu - UniformCuttingCoordinates[EIso::IsoU][IndexU] * ABv + AuABVMinusAvABu;
-<<<<<<< HEAD
-						if (APvectAB > SMALL_NUMBER)
-						{
-							NbIntersectUBackward[Index] = NbIntersectUBackward[Index] > 0 ? 0 : 1;
-						}
-						else if (APvectAB < SMALL_NUMBER)
-=======
 						if (APvectAB > DOUBLE_SMALL_NUMBER)
 						{
 							NbIntersectUBackward[Index] = NbIntersectUBackward[Index] > 0 ? 0 : 1;
 						}
 						else if (APvectAB < DOUBLE_SMALL_NUMBER)
->>>>>>> d731a049
 						{
 							NbIntersectUForward[Index] = NbIntersectUForward[Index] > 0 ? 0 : 1;
 						}
