--- conflicted
+++ resolved
@@ -11,48 +11,6 @@
 {
 class FTopologicalFace;
 
-<<<<<<< HEAD
-class FCriteriaGrid
-{
-protected:
-
-	const FCoordinateGrid& CoordinateGrid;
-	int32 TrueUcoorindateCount;
-	FSurfacicSampling Grid;
-
-	int32 GetIndex(int32 UIndex, int32 VIndex, bool bIsInternalU, bool bIsInternalV) const
-	{
-		int32 TrueUIndex = UIndex * 2;
-		int32 TrueVIndex = VIndex * 2;
-		if (bIsInternalU)
-		{
-			++TrueUIndex;
-		}
-		if (bIsInternalV)
-		{
-			++TrueVIndex;
-		}
-		return TrueVIndex * TrueUcoorindateCount + TrueUIndex;
-	}
-
-	const FPoint& GetPoint(int32 UIndex, int32 VIndex, bool bIsInternalU, bool bIsInternalV, FVector3f* OutNormal = nullptr) const
-	{
-		int32 Index = GetIndex(UIndex, VIndex, bIsInternalU, bIsInternalV);
-		ensureCADKernel(Grid.Points3D.IsValidIndex(Index));
-
-		if (OutNormal)
-		{
-			*OutNormal = Grid.Normals[Index];
-		}
-		return Grid.Points3D[Index];
-	}
-
-	void Init(const FTopologicalFace& Face);
-
-public:
-
-	FCriteriaGrid(const FTopologicalFace& InFace);
-=======
 class FCriteriaGrid : public FGridBase
 {
 
@@ -95,59 +53,12 @@
 	}
 
 	void Init();
->>>>>>> 4af6daef
 
 	double GetCoordinate(EIso Iso, int32 ind) const
 	{
 		return CoordinateGrid[Iso][ind];
 	}
 
-<<<<<<< HEAD
-	constexpr const TArray<double>& GetCoordinates(EIso Iso) const
-	{
-		return CoordinateGrid[Iso];
-	}
-
-	int32 GetCoordinateCount(EIso Iso) const
-	{
-		return CoordinateGrid.IsoCount(Iso);
-	}
-
-	const TArray<FPoint>& GetGridPoints() const
-	{
-		return Grid.Points3D;
-	}
-
-	const TArray<FVector3f>& GetGridNormals() const
-	{
-		return Grid.Normals;
-	}
-
-	const FPoint& GetPoint(int32 iU, int32 iV, FVector3f* normal = nullptr) const
-	{
-		return GetPoint(iU, iV, false, false, normal);
-	}
-
-	const FPoint& GetIntermediateU(int32 iU, int32 iV, FVector3f* normal = nullptr) const
-	{
-		return GetPoint(iU, iV, true, false, normal);
-	}
-
-	const FPoint& GetIntermediateV(int32 iU, int32 iV, FVector3f* normal = nullptr) const
-	{
-		return GetPoint(iU, iV, false, true, normal);
-	}
-
-	const FPoint& GetIntermediateUV(int32 iU, int32 iV, FVector3f* normal = nullptr) const
-	{
-		return GetPoint(iU, iV, true, true, normal);
-	}
-
-#ifdef DISPLAY_CRITERIA_GRID
-	void Display() const;
-#endif
-
-=======
 public:
 
 	FCriteriaGrid(FTopologicalFace& InFace);
@@ -188,6 +99,5 @@
 #ifdef CADKERNEL_DEV
 	void Display() const;
 #endif
->>>>>>> 4af6daef
 };
 }
