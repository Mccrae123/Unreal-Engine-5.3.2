--- conflicted
+++ resolved
@@ -11,17 +11,10 @@
 class FTopologicalFace;
 class FCriterion;
 
-<<<<<<< HEAD
-	class FCriteriaGrid
-	{
-	protected:
-		FTopologicalFace& Face;
-=======
 class FCriteriaGrid
 {
 protected:
 	FTopologicalFace& Face;
->>>>>>> d731a049
 
 	const FCoordinateGrid& CoordinateGrid;
 	int32 TrueUcoorindateCount;
@@ -45,15 +38,6 @@
 	const FPoint& GetPoint(int32 UIndex, int32 VIndex, bool bIsInterU, bool bIsInterV, FVector3f* normal = nullptr) const;
 	void Init();
 
-<<<<<<< HEAD
-	public:
-		FCriteriaGrid(FTopologicalFace& Surface);
-
-		FTopologicalFace& GetSurface()
-		{
-			return Face;
-		}
-=======
 public:
 	FCriteriaGrid(FTopologicalFace& Surface);
 
@@ -61,7 +45,6 @@
 	{
 		return Face;
 	}
->>>>>>> d731a049
 
 	void ApplyCriteria(const TArray<TSharedPtr<FCriterion>>& GetCriteria) const;
 
@@ -110,11 +93,6 @@
 		return GetPoint(iU, iV, true, true, normal);
 	}
 
-<<<<<<< HEAD
-		void Display() const;
-	};
-=======
 	void Display() const;
 };
->>>>>>> d731a049
 }
