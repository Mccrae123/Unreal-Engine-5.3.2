--- conflicted
+++ resolved
@@ -9,16 +9,12 @@
 #include "CADKernel/Mesh/Structure/ThinZone2D.h"
 #include "CADKernel/UI/Display.h"
 
-<<<<<<< HEAD
-namespace CADKernel
-=======
 #ifdef CADKERNEL_DEV
 #include "CADKernel/Mesh/Meshers/IsoTriangulator/DefineForDebug.h"
 #endif
 
 
 namespace UE::CADKernel
->>>>>>> d731a049
 {
 
 struct FCuttingPoint;
@@ -101,11 +97,7 @@
 	/**
 	 * Surface Normal at each boundary nodes
 	 */
-<<<<<<< HEAD
-	TArray<TArray<FVector>> NormalsOfFaceLoops;
-=======
 	TArray<TArray<FVector3f>> NormalsOfFaceLoops;
->>>>>>> d731a049
 
 	TArray<TArray<int32>> NodeIdsOfFaceLoops;
 
@@ -163,11 +155,7 @@
 	/**
 	 * Surface Normal at each inner nodes
 	 */
-<<<<<<< HEAD
-	TArray<FVector> Normals;
-=======
 	TArray<FVector3f> Normals;
->>>>>>> d731a049
 
 public:
 	FGridChronos Chronos;
@@ -411,11 +399,7 @@
 	/**
 	 * @return the normal of the surface at the point at the Index of the grid
 	 */
-<<<<<<< HEAD
-	const FVector& GetPointNormal(int32 IndexU, int32 IndexV) const
-=======
 	const FVector3f& GetPointNormal(int32 IndexU, int32 IndexV) const
->>>>>>> d731a049
 	{
 		return Normals[GobalIndex(IndexU, IndexV)];
 	}
@@ -423,11 +407,7 @@
 	/**
 	 * @return the normal of the surface at the point at the Index of the grid
 	 */
-<<<<<<< HEAD
-	const FVector& GetPointNormal(int32 Index) const
-=======
 	const FVector3f& GetPointNormal(int32 Index) const
->>>>>>> d731a049
 	{
 		return Normals[Index];
 	}
@@ -479,11 +459,7 @@
 	/**
 	 * @return the array of normal of the points of the grid
 	 */
-<<<<<<< HEAD
-	TArray<FVector>& GetNormals()
-=======
 	TArray<FVector3f>& GetNormals()
->>>>>>> d731a049
 	{
 		return Normals;
 	}
@@ -530,7 +506,6 @@
 	{
 		return FaceLoops2D[(int32)Space];
 	}
-<<<<<<< HEAD
 
 	/**
 	 * @return the array of array of 3d points of the loops
@@ -551,7 +526,7 @@
 	/**
 	 * @return the array of array of normal of the points of the loops
 	 */
-	const TArray<TArray<FVector>>& GetLoopNormals() const
+	const TArray<TArray<FVector3f>>& GetLoopNormals() const
 	{
 		return NormalsOfFaceLoops;
 	}
@@ -582,59 +557,6 @@
 	}
 
 	/**
-=======
-
-	/**
-	 * @return the array of array of 3d points of the loops
-	 */
-	TArray<TArray<FPoint>>& GetLoops3D()
-	{
-		return FaceLoops3D;
-	}
-
-	/**
-	 * @return the array of array of 3d points of the loops
-	 */
-	const TArray<TArray<FPoint>>& GetLoops3D() const
-	{
-		return FaceLoops3D;
-	}
-
-	/**
-	 * @return the array of array of normal of the points of the loops
-	 */
-	const TArray<TArray<FVector3f>>& GetLoopNormals() const
-	{
-		return NormalsOfFaceLoops;
-	}
-
-	/**
-	 * @return the Index of the position in the arrays of a point [IndexU, IndexV] of the grid
-	 */
-	int32 GobalIndex(int32 IndexU, int32 IndexV) const
-	{
-		return IndexV * CuttingCount[EIso::IsoU] + IndexU;
-	}
-
-	/**
-	 * @return the Index of the position in the arrays of a point [IndexU, IndexV] of the grid
-	 */
-	void UVIndexFromGlobalIndex(int32 GLobalIndex, int32& OutIndexU, int32& OutIndexV) const
-	{
-		OutIndexU = GLobalIndex % CuttingCount[EIso::IsoU];
-		OutIndexV = GLobalIndex / CuttingCount[EIso::IsoU];
-	}
-
-	/**
-	 * @return the maximum difference of coordinate along the specified axis of two two successive points
-	 */
-	double GetMaxDeltaU(EIso Iso) const
-	{
-		return MaxDeltaUV[Iso];
-	}
-
-	/**
->>>>>>> d731a049
 	 * @return the minimal size of the mesh elements according to 3d geometric tolerance
 	 */
 	double GetMinElementSize() const
@@ -647,10 +569,6 @@
 	// ======================================================================================================================================================================================================================
 #ifdef CADKERNEL_DEV
 	bool bDisplay = false;
-<<<<<<< HEAD
-	const double DisplayScale = 100.;
-=======
->>>>>>> d731a049
 
 	void DisplayIsoNode(EGridSpace Space, const int32 PointIndex, FIdent Ident = 0, EVisuProperty Property = EVisuProperty::BluePoint) const;
 	void DisplayIsoNode(EGridSpace Space, const FIsoNode& Node, FIdent Ident = 0, EVisuProperty Property = EVisuProperty::BluePoint) const;
