// Copyright Epic Games, Inc. All Rights Reserved.
#pragma once

#include "CADKernel/Core/Chrono.h"
#include "CADKernel/Geo/GeoEnum.h"
#include "CADKernel/Geo/GeoPoint.h"
#include "CADKernel/Math/Point.h"
#include "CADKernel/Mesh/MeshEnum.h"
<<<<<<< HEAD
=======
#include "CADKernel/Mesh/Structure/GridBase.h"
>>>>>>> 4af6daef
#include "CADKernel/Mesh/Structure/ThinZone2D.h"
#include "CADKernel/UI/Display.h"

#ifdef CADKERNEL_DEV
<<<<<<< HEAD
#include "CADKernel/Mesh/Meshers/IsoTriangulator/DefineForDebug.h"
#endif


namespace UE::CADKernel
{

struct FCuttingPoint;
struct FCuttingGrid;

class FIsoNode;
class FIsoSegment;
class FLoopNode;
class FModelMesh;
class FPoint;
class FPoint2D;
class FThinZone2DFinder;
class FTopologicalFace;

struct FGridChronos
{
	FDuration DefineCuttingParametersDuration;
	FDuration GeneratePointCloudDuration;
	FDuration ProcessPointCloudDuration;
	FDuration FindInnerDomainPointsDuration;
	FDuration Build2DLoopDuration;
	FDuration RemovePointsClosedToLoopDuration;
	FDuration FindPointsCloseToLoopDuration;
	FDuration ScaleGridDuration;

	FGridChronos()
		: DefineCuttingParametersDuration(FChrono::Init())
		, GeneratePointCloudDuration(FChrono::Init())
		, ProcessPointCloudDuration(FChrono::Init())
		, FindInnerDomainPointsDuration(FChrono::Init())
		, Build2DLoopDuration(FChrono::Init())
		, RemovePointsClosedToLoopDuration(FChrono::Init())
		, FindPointsCloseToLoopDuration(FChrono::Init())
		, ScaleGridDuration(FChrono::Init())
	{}

	void PrintTimeElapse() const
	{
		FDuration GridDuration = FChrono::Elapse(FChrono::Now());
		GridDuration += DefineCuttingParametersDuration;
		GridDuration += GeneratePointCloudDuration;
		GridDuration += FindInnerDomainPointsDuration;
		GridDuration += Build2DLoopDuration;
		GridDuration += RemovePointsClosedToLoopDuration;
		GridDuration += FindPointsCloseToLoopDuration;
		FChrono::PrintClockElapse(Log, TEXT(""), TEXT("Grid"), GridDuration);
		FChrono::PrintClockElapse(Log, TEXT("  "), TEXT("DefineCuttingParameters"), DefineCuttingParametersDuration);
		FChrono::PrintClockElapse(Log, TEXT("  "), TEXT("GeneratePointCloud"), GeneratePointCloudDuration);
		FChrono::PrintClockElapse(Log, TEXT("  "), TEXT("GenerateDomainPoints"), ProcessPointCloudDuration);
		FChrono::PrintClockElapse(Log, TEXT("    "), TEXT("FindInnerDomainPointsDuration"), FindInnerDomainPointsDuration);
		FChrono::PrintClockElapse(Log, TEXT("    "), TEXT("FindPointsCloseToLoop"), FindPointsCloseToLoopDuration);
		FChrono::PrintClockElapse(Log, TEXT("    "), TEXT("RemovePointsClosedToLoop"), RemovePointsClosedToLoopDuration);
		FChrono::PrintClockElapse(Log, TEXT("    "), TEXT("Build2DLoopDuration"), Build2DLoopDuration);
	}
};

enum class ENodeMarker : uint8
{
	None = 0x00u,  // No flags.

	IsInside = 0x01u,
	IsInsideButTooCloseToLoop = 0x02u,  // node inside the loop but too close to the loop to be include in the mesh
	IsCloseToLoop = 0x04u,

	All = 0xFFu
};
ENUM_CLASS_FLAGS(ENodeMarker);


class FGrid : public FHaveStates
{
protected:

	FTopologicalFace& Face;
	const FSurfacicTolerance FaceTolerance;
	const double Tolerance3D;
	const double MinimumElementSize;

	FModelMesh& MeshModel;

	FThinZone2DFinder ThinZoneFinder;

	/**
	 * 2D Coordinate of Loop's nodes in each space
	 */
	TArray<TArray<FPoint2D>> FaceLoops2D[EGridSpace::EndGridSpace];

	/**
	 * 3D Coordinate of Loop nodes in each space
	 */
	TArray<TArray<FPoint>> FaceLoops3D;

	/**
	 * Surface Normal at each boundary nodes
	 */
	TArray<TArray<FVector3f>> NormalsOfFaceLoops;

	TArray<TArray<int32>> NodeIdsOfFaceLoops;

	/**
	 * grid point cloud size
	 */
	int32 CuttingCount[2] = { 0 , 0 };
	int32 CuttingSize = 0;

	/**
	 * count of node inside the face i.e. node inside the external loop and outer the inner loops
	 */
	int32 CountOfInnerNodes = 0;

	/*
	 * Cutting coordinates of the face respecting the meshing criteria
	 */
	const FCoordinateGrid& CuttingCoordinates;
	FCoordinateGrid UniformCuttingCoordinates;

	/*
	 * Maximum difference of coordinate along the specified axis of two successive cutting points
	 */
	FPoint2D MaxDeltaUV = { 0., 0. };

	/**
	 * Maximum 3d distance along each axis of two successive cutting points
	 */
	FPoint2D MaxElementSize = { 0., 0. };

	double MinOfMaxElementSize = 0;

	/**
	 * Array to flag each points as inside, close, ... the face
	 * @see IsNode...,
	 */
	TArray<ENodeMarker> NodeMarkers;

	/**
	 * 2D Coordinate of grid nodes in each space
	 */
	TArray<FPoint2D> Points2D[EGridSpace::EndGridSpace];

	/**
	 * 3D Coordinate of inner nodes
	 */
	TArray<FPoint> Points3D;

	/**
	 * Surface Normal at each inner nodes
	 */
	TArray<FVector3f> Normals;

public:
	FGridChronos Chronos;

public:
	FGrid(FTopologicalFace& InFace, FModelMesh& InShellMesh);

#ifndef CADKERNEL_DEV
	virtual ~FGrid() = default;
#else
	virtual ~FGrid()
	{
		Close3DDebugSession(bDisplay);
	}
#endif

	// ======================================================================================================================================================================================================================
	// Meshing tools =========================================================================================================================================================================================================
	// ======================================================================================================================================================================================================================

	/**
	 * Return true if the grid is not consistent to build a mesh as composed of only two border nodes.
	 */
	bool CheckIfDegenerated();

	/**
	 * Defines the cutting coordinate of the grid according to mesh criteria and the existing mesh of bordering edges (loop's edges)
	 * @see GetPreferredUVCoordinatesFromNeighbours
	 */
	void DefineCuttingParameters();
	void DefineCuttingParameters(EIso Iso, FCuttingGrid& Neighbors);

	/**
	 * Computes the 2d Points, 3D points and Normals of the grid.
	 * call of DefineCuttingParameters is mandatory called before
	 * @return false if the grid is degenerated
	 */
	bool GeneratePointCloud();

	/**
	 * Process the generated point cloud to compute the scaled parametric spaces and to identify outer points of the face
	 * @see IsNodeInsideFace
	 * @see Points2D
	 */
	void ProcessPointCloud();

	/**
	 * Convert an array of points of "DefaultParametric" space into a scaled parametric space
	 * @see FThinZone2DFinder::BuildBoundarySegments()
	 */
	void TransformPoints(EGridSpace DestinationSpace, const TArray<FPoint2D>& InPointsToScale, TArray<FPoint2D>& OutScaledPoints) const;

protected:

	/**
	 * Builds the scaled parametric spaces
	 * @see Points2D
	 * @see GeneratePointCloud (ended GeneratePointCloud process)
	 * @return false if the scaled grid is degenerated
	 */
	bool ScaleGrid();

	/**
	 * Projects loop's points in the scaled parametric spaces
	 * @see FaceLoops2D
	 * @see ProcessPointClound (called in ProcessPointClound)
	 */
	void ScaleLoops();

	/**
	 * Convert Coordinate of "DefaultParametric" space into a scaled parametric space
	 * @see ScaleLoops
	 */
	void ComputeNewCoordinate(const TArray<FPoint2D>& NewGrid, int32 IndexU, int32 IndexV, const FPoint2D& InPoint, FPoint2D& OutNewScaledPoint) const
	{
		const FPoint2D& PointU0V0 = NewGrid[(IndexV + 0) * CuttingCount[EIso::IsoU] + (IndexU + 0)];
		const FPoint2D& PointU1V0 = NewGrid[(IndexV + 0) * CuttingCount[EIso::IsoU] + (IndexU + 1)];
		const FPoint2D& PointU0V1 = NewGrid[(IndexV + 1) * CuttingCount[EIso::IsoU] + (IndexU + 0)];
		const FPoint2D& PointU1V1 = NewGrid[(IndexV + 1) * CuttingCount[EIso::IsoU] + (IndexU + 1)];

		const double U1MinusU0 = CuttingCoordinates[EIso::IsoU][IndexU + 1] - CuttingCoordinates[EIso::IsoU][IndexU];
		const double U0MinusU = CuttingCoordinates[EIso::IsoU][IndexU] - InPoint.U;
		const double V1MinusV0 = CuttingCoordinates[EIso::IsoV][IndexV + 1] - CuttingCoordinates[EIso::IsoV][IndexV];
		const double V0MinusV = CuttingCoordinates[EIso::IsoV][IndexV] - InPoint.V;

		OutNewScaledPoint =
			PointU0V0 +
			(PointU0V0 - PointU1V0) * (U0MinusU / U1MinusU0) +
			(PointU0V0 - PointU0V1) * (V0MinusV / V1MinusV0) +
			(PointU0V0 - PointU0V1 + PointU1V1 - PointU1V0) * ((U0MinusU * V0MinusV) / (U1MinusU0 * V1MinusV0));		
	};

	/**
	 * @see ProcessPointClound (called in ProcessPointClound)
	 */
	void FindInnerFacePoints();

	/**
	 * Define if an inner node is close to a loop i.e. if the loop cross the cell [[IndexU - 1, IndexU], [IndexV - 1, IndexV]], each corner node of the cell is close to the loop
	 *
	 * This algorithm is inspired of Bresenham's line algorithm
	 * The loop is traversed segment by segment
	 * For each segment, according to the slop of the segment, each cell intersecting the segment is selected (FindIntersectionsCaseSlope_) i.e. each corner node of the cell is flagged IsCloseToLoop (SetCellCloseToLoop)
	 * @see SlopeUtils
	 * @see IsNodeCloseToLoop
	 * @see ProcessPointCloud (called in ProcessPointClound)
	 */
	void FindPointsCloseToLoop();

	/**
	 * Find all node close to the boundary.
	 * For each node, the 3d distance to the boundary is estimated
	 * If this distance is bigger than the Tolerance, the node is remove
	 * Removing a node can make its neighbor removable,
	 * Each removed node make its direct neighbor removable, the process is recursive as long as it is possible to remove a node
	 *
	 * @see ProcessPointClound (called in ProcessPointClound)
	 */
	void RemovePointsCloseToLoop();

	/**
	 * Gets the cutting coordinates of the existing mesh of bordering edges (loop's edges)
	 * @see DefineCuttingParameters (called in DefineCuttingParameters)
	 */
	void GetPreferredUVCuttingParametersFromLoops(FCuttingGrid& CuttingFromLoops);

	void ComputeMaxElementSize();
	void ComputeMaxDeltaUV();

	/**
	 * @ return false if the mesh of the loop is degenerated
	 */
	bool GetMeshOfLoops();
	void GetMeshOfLoop(const FTopologicalLoop& Loop);

public:

	// ======================================================================================================================================================================================================================
	// ThinZone properties for meshing scheduling optimisation ==============================================================================================================================================================
	// ======================================================================================================================================================================================================================

	void SearchThinZones();
	const TArray<FThinZone2D>& GetThinZones() const
	{
		return ThinZoneFinder.GetThinZones();
	}

	// ======================================================================================================================================================================================================================
	// GET Methodes =========================================================================================================================================================================================================
	// ======================================================================================================================================================================================================================

	constexpr const int32 GetCuttingCount(EIso Iso) const
	{
		return CuttingCount[Iso];
	}

	/**
	 * Return the number of points (inner and outer points) of the grid (i.e. CuttingCount[IsoU] x CuttingCount[IsoV]).
	 */
	const int32 GetTotalCuttingCount() const
	{
		return CuttingSize;
	}

	const double GetTolerance(EIso Iso) const
	{
		return FaceTolerance[Iso];
	}

	/**
	 * @return true if the node is inner the external loop and outer the inner loops and not too close
	 */
	const bool IsNodeInsideAndMeshable(int32 Index) const
	{
		return (NodeMarkers[Index] & ENodeMarker::IsInside) == ENodeMarker::IsInside;
	}

	const bool IsNodeInsideButTooCloseToLoop(int32 Index) const
	{
		return (NodeMarkers[Index] & ENodeMarker::IsInsideButTooCloseToLoop) == ENodeMarker::IsInsideButTooCloseToLoop;
	}

	/**
	 * @return true if the bits EPointMarker::IsInside, EPointMarker::IsInsideButTooCloseToLoop and EPointMarker::IsCloseToLoop are alls equal to 0
	 */
	const bool IsNodeFarFromFace(int32 Index) const
	{
		constexpr ENodeMarker IsInsideAndClose = ENodeMarker::IsInside | ENodeMarker::IsInsideButTooCloseToLoop | ENodeMarker::IsCloseToLoop;
		return (NodeMarkers[Index] & IsInsideAndClose) == ENodeMarker::None;
	}

	/**
	 * @return true if the bits EPointMarker::IsInside, EPointMarker::IsInsideButTooCloseToLoop and EPointMarker::IsCloseToLoop are alls equal to 0
	 */
	const bool IsNodeOutsideFace(int32 Index) const
	{
		constexpr ENodeMarker IsInsideAndClose = ENodeMarker::IsInside | ENodeMarker::IsInsideButTooCloseToLoop;
		return (NodeMarkers[Index] & IsInsideAndClose) == ENodeMarker::None;
	}

	const bool IsNodeInsideAndCloseToLoop(int32 Index) const
	{
		constexpr ENodeMarker IsInsideAndClose = ENodeMarker::IsInside | ENodeMarker::IsCloseToLoop;
		return (NodeMarkers[Index] & IsInsideAndClose) == IsInsideAndClose;
	}

	/**
	 * @return true if the bits EPointMarker::IsInside and EPointMarker::IsInsideButTooCloseToLoop are booth equal to 0 and EPointMarker::IsCloseToLoop  is equal to 1
	 */
	const bool IsNodeOusideFaceButClose(int32 Index) const
	{
		constexpr ENodeMarker IsInsideAndClose = ENodeMarker::IsInside | ENodeMarker::IsInsideButTooCloseToLoop | ENodeMarker::IsCloseToLoop;
		return (NodeMarkers[Index] & IsInsideAndClose) == ENodeMarker::IsCloseToLoop;
	}

	void SetNodeInside(int32 Index)
	{
		NodeMarkers[Index] |= ENodeMarker::IsInside;
	}

	/**
	 * @return the count of inner nodes
	 */
	const int32 InnerNodesCount() const
	{
		return CountOfInnerNodes;
	}

	/**
	 * @return true if the node is close to a loop i.e. the loop cross the space [[IndexU - 1, IndexU + 1], [IndexV - 1, IndexV + 1]]
	 */
	const bool IsNodeCloseToLoop(int32 Index) const
	{
		return (NodeMarkers[Index] & ENodeMarker::IsCloseToLoop) == ENodeMarker::IsCloseToLoop;
	}

	const bool IsNodeTooCloseToLoop(int32 Index) const
	{
		return (NodeMarkers[Index] & ENodeMarker::IsInsideButTooCloseToLoop) == ENodeMarker::IsInsideButTooCloseToLoop;
	}

	void SetCloseToLoop(int32 Index)
	{
		NodeMarkers[Index] |= ENodeMarker::IsCloseToLoop;
	}

	void SetTooCloseToLoop(int32 Index)
	{
		NodeMarkers[Index] |= ENodeMarker::IsInsideButTooCloseToLoop;
		NodeMarkers[Index] &= ~ENodeMarker::IsInside;
	}

	void ResetInsideLoop(int32 Index)
	{
		NodeMarkers[Index] &= ~ENodeMarker::IsInside;
	}

	/**
	 * @return the FPoint2D (parametric coordinates) of the point at the Index of the grid in the defined grid space
	 * @see EGridSpace
	 * @see Points2D
	 */
	const FPoint2D& GetInner2DPoint(EGridSpace Space, int32 Index) const
	{
		return Points2D[(int32)Space][Index];
	}

	void SetInner2DPoint(EGridSpace Space, int32 Index, const FPoint2D& NewCoordinate)
	{
		Points2D[(int32)Space][Index] = NewCoordinate;
	}

	/**
	 * @return the FPoint2D (parametric coordinates) of the point at the Index of the grid in the defined grid space @see EGridSpace
	 */
	const FPoint2D& GetInner2DPoint(EGridSpace Space, int32 IndexU, int32 IndexV) const
	{
		return Points2D[(int32)Space][GobalIndex(IndexU, IndexV)];
	}

	/**
	 * @return the FPoint (3D coordinates) of the point at the Index of the grid
	 */
	const FPoint& GetInner3DPoint(int32 Index) const
	{
		return Points3D[Index];
	}

	/**
	 * @return the FPoint (3D coordinates) of the point at the Index of the grid
	 */
	const FPoint& GetInner3DPoint(int32 IndexU, int32 IndexV) const
	{
		return Points3D[GobalIndex(IndexU, IndexV)];
	}

	/**
	 * @return the normal of the surface at the point at the Index of the grid
	 */
	const FVector3f& GetPointNormal(int32 IndexU, int32 IndexV) const
	{
		return Normals[GobalIndex(IndexU, IndexV)];
	}

	/**
	 * @return the normal of the surface at the point at the Index of the grid
	 */
	const FVector3f& GetPointNormal(int32 Index) const
	{
		return Normals[Index];
	}

	constexpr const TArray<double>& GetCuttingCoordinatesAlongIso(EIso Iso) const
	{
		return CuttingCoordinates[Iso];
	}

	const FCoordinateGrid& GetCuttingCoordinates() const
	{
		return CuttingCoordinates;
	}

	constexpr const TArray<double>& GetUniformCuttingCoordinatesAlongIso(EIso Iso) const
	{
		return UniformCuttingCoordinates[Iso];
	}

	const FCoordinateGrid& GetUniformCuttingCoordinates() const
	{
		return UniformCuttingCoordinates;
	}

	/**
	 * @return the array of 3d points of the grid
	 */
	TArray<FPoint>& GetInner3DPoints()
	{
		return Points3D;
	}

	/**
	 * @return the array of 3d points of the grid
	 */
	const TArray<FPoint>& GetInner3DPoints() const
	{
		return Points3D;
	}

	/**
	 * @return the array of 2d points of the grid in the defined space
	 */
	const TArray<FPoint2D>& GetInner2DPoints(EGridSpace Space) const
	{
		return Points2D[(int32)Space];
	}

	/**
	 * @return the array of normal of the points of the grid
	 */
	TArray<FVector3f>& GetNormals()
	{
		return Normals;
	}

	const FTopologicalFace& GetFace() const
	{
		return Face;
	}

	FTopologicalFace& GetFace()
	{
		return Face;
	}

	const TArray<TArray<int32>>& GetNodeIdsOfFaceLoops() const
	{
		return NodeIdsOfFaceLoops;
	}

	const FPoint2D& GetLoop2DPoint(EGridSpace Space, int32 LoopIndex, int32 Index) const
	{
		return FaceLoops2D[(int32)Space][LoopIndex][Index];
	}

	void SetLoop2DPoint(EGridSpace Space, int32 LoopIndex, int32 Index, const FPoint2D& NewCoordinate)
	{
		FaceLoops2D[(int32)Space][LoopIndex][Index] = NewCoordinate;
	}

	const FPoint& GetLoop3DPoint(int32 LoopIndex, int32 Index) const
	{
		return FaceLoops3D[LoopIndex][Index];
	}

	const int32 GetLoopCount() const
	{
		return FaceLoops2D[0].Num();
	}

	/**
	 * @return the array of array of 2d points of the loops according to the defined grid space
	 */
	const TArray<TArray<FPoint2D>>& GetLoops2D(EGridSpace Space) const
	{
		return FaceLoops2D[(int32)Space];
	}

	/**
	 * @return the array of array of 3d points of the loops
	 */
	TArray<TArray<FPoint>>& GetLoops3D()
	{
		return FaceLoops3D;
	}

	/**
	 * @return the array of array of 3d points of the loops
	 */
	const TArray<TArray<FPoint>>& GetLoops3D() const
	{
		return FaceLoops3D;
	}

	/**
	 * @return the array of array of normal of the points of the loops
	 */
	const TArray<TArray<FVector3f>>& GetLoopNormals() const
	{
		return NormalsOfFaceLoops;
	}

	/**
	 * @return the Index of the position in the arrays of a point [IndexU, IndexV] of the grid
	 */
	int32 GobalIndex(int32 IndexU, int32 IndexV) const
	{
		return IndexV * CuttingCount[EIso::IsoU] + IndexU;
	}

	/**
	 * @return the Index of the position in the arrays of a point [IndexU, IndexV] of the grid
	 */
	void UVIndexFromGlobalIndex(int32 GLobalIndex, int32& OutIndexU, int32& OutIndexV) const
	{
		OutIndexU = GLobalIndex % CuttingCount[EIso::IsoU];
		OutIndexV = GLobalIndex / CuttingCount[EIso::IsoU];
	}

	/**
	 * @return the maximum difference of coordinate along the specified axis of two two successive points
	 */
	double GetMaxDeltaU(EIso Iso) const
	{
		return MaxDeltaUV[Iso];
	}

	/**
	 * @return the minimal size of the mesh elements according to 3d geometric tolerance
	 */
	double GetMinElementSize() const
	{
		return MinimumElementSize;
	}

	// ======================================================================================================================================================================================================================
	// Display Methodes   ================================================================================================================================================================================================
	// ======================================================================================================================================================================================================================
#ifdef CADKERNEL_DEV
	bool bDisplay = false;

	void DisplayIsoNode(EGridSpace Space, const int32 PointIndex, FIdent Ident = 0, EVisuProperty Property = EVisuProperty::BluePoint) const;
	void DisplayIsoNode(EGridSpace Space, const FIsoNode& Node, FIdent Ident = 0, EVisuProperty Property = EVisuProperty::BluePoint) const;
	void DisplayIsoNodes(EGridSpace Space, const TArray<const FIsoNode*>& Nodes, EVisuProperty Property = EVisuProperty::BluePoint) const;
	void DisplayIsoNodes(const FString& Message, EGridSpace Space, const TArray<const FIsoNode*>& Nodes, EVisuProperty Property = EVisuProperty::BluePoint) const
=======
#include "CADKernel/UI/DefineForDebug.h"
#endif


namespace UE::CADKernel
{

struct FCuttingPoint;
struct FCuttingGrid;

class FIsoNode;
class FIsoSegment;
class FLoopNode;
class FModelMesh;
class FPoint;
class FPoint2D;
class FThinZone2DFinder;
class FTopologicalFace;


enum class ENodeMarker : uint8
{
	None = 0x00u,  // No flags.

	IsInside = 0x01u,
	IsInsideButTooCloseToLoop = 0x02u,  // node inside the loop but too close to the loop to be include in the mesh
	IsCloseToLoop = 0x04u,

	All = 0xFFu
};
ENUM_CLASS_FLAGS(ENodeMarker);


class FGrid : public FGridBase
{
protected:

	/*
	 * Cutting coordinates of the face respecting the meshing criteria
	 */
	const FCoordinateGrid& CoordinateGrid;

	virtual const FCoordinateGrid& GetCoordinateGrid() const override
	{
		return CoordinateGrid;
	}

	const FSurfacicTolerance FaceTolerance;
	const double MinimumElementSize;

	FModelMesh& MeshModel;


	/**
	 * 2D Coordinate of Loop's nodes in each space
	 */
	TArray<TArray<FPoint2D>> FaceLoops2D[EGridSpace::EndGridSpace];

	/**
	 * 3D Coordinate of Loop nodes in each space
	 */
	TArray<TArray<FPoint>> FaceLoops3D;

	/**
	 * Surface Normal at each boundary nodes
	 */
	TArray<TArray<FVector3f>> NormalsOfFaceLoops;

	TArray<TArray<int32>> NodeIdsOfFaceLoops;

	/**
	 * count of node inside the face i.e. node inside the external loop and outer the inner loops
	 */
	int32 CountOfInnerNodes = 0;

	double MinOfMaxElementSize = 0;

	/**
	 * Array to flag each points as inside, close, ... the face
	 * @see IsNode...,
	 */
	TArray<ENodeMarker> NodeMarkers;

public:
#ifdef CADKERNEL_DEV
	FGridChronos Chronos;
#endif

	FGrid(FTopologicalFace& InFace, FModelMesh& InShellMesh);

#ifdef CADKERNEL_DEBUG
	virtual ~FGrid()
	{
		Close3DDebugSession(bDisplay);
	}
#else
	virtual ~FGrid() = default;
#endif

	// ======================================================================================================================================================================================================================
	// Meshing tools =========================================================================================================================================================================================================
	// ======================================================================================================================================================================================================================

	/**
	 * Defines the cutting coordinate of the grid according to mesh criteria and the existing mesh of bordering edges (loop's edges)
	 * @see GetPreferredUVCoordinatesFromNeighbours
	 */
	void DefineCuttingParameters();
	void DefineCuttingParameters(EIso Iso, FCuttingGrid& Neighbors);

	/**
	 * Computes the 2d Points, 3D points and Normals of the grid.
	 * call of DefineCuttingParameters is mandatory called before
	 * @return false if the grid is degenerated
	 */
	bool GeneratePointCloud();

	/**
	 * Process the generated point cloud to compute the scaled parametric spaces and to identify outer points of the face
	 * @see IsNodeInsideFace
	 * @see Points2D
	 */
	void ProcessPointCloud();

protected:

	/**
	 * Projects loop's points in the scaled parametric spaces
	 * @see FaceLoops2D
	 * @see ProcessPointClound (called in ProcessPointClound)
	 */
	void ScaleLoops();

	/**
	 * @see ProcessPointClound (called in ProcessPointClound)
	 */
	void FindInnerFacePoints();

	/**
	 * Define if an inner node is close to a loop i.e. if the loop cross the cell [[IndexU - 1, IndexU], [IndexV - 1, IndexV]], each corner node of the cell is close to the loop
	 *
	 * This algorithm is inspired of Bresenham's line algorithm
	 * The loop is traversed segment by segment
	 * For each segment, according to the slop of the segment, each cell intersecting the segment is selected (FindIntersectionsCaseSlope_) i.e. each corner node of the cell is flagged IsCloseToLoop (SetCellCloseToLoop)
	 * @see SlopeUtils
	 * @see IsNodeCloseToLoop
	 * @see ProcessPointCloud (called in ProcessPointClound)
	 */
	void FindPointsCloseToLoop();

	/**
	 * Find all node close to the boundary.
	 * For each node, the 3d distance to the boundary is estimated
	 * If this distance is bigger than the Tolerance, the node is remove
	 * Removing a node can make its neighbor removable,
	 * Each removed node make its direct neighbor removable, the process is recursive as long as it is possible to remove a node
	 *
	 * @see ProcessPointClound (called in ProcessPointClound)
	 */
	void RemovePointsCloseToLoop();

	/**
	 * Gets the cutting coordinates of the existing mesh of bordering edges (loop's edges)
	 * @see DefineCuttingParameters (called in DefineCuttingParameters)
	 */
	void GetPreferredUVCuttingParametersFromLoops(FCuttingGrid& CuttingFromLoops);

	/**
	 * @ return false if the mesh of the loop is degenerated
	 */
	bool GetMeshOfLoops();
	void GetMeshOfLoop(const FTopologicalLoop& Loop);
	void GetMeshOfThinZone(const FThinZone2D& ThinZone);

	// Meshing tools =========================================================================================================================================================================================================
	// ======================================================================================================================================================================================================================

	/**
	 * @return true if the grid is not consistent to build a mesh as composed of only two border nodes.
	 */
	bool CheckIfExternalLoopIsDegenerate() const;

	/**
	 * @return true if along an Iso, all (U(i+1) - U(i)) < FaceTolerance
	 */
	bool CheckIf2DGridIsDegenerate() const;

public:

	// ======================================================================================================================================================================================================================
	// GET Methodes =========================================================================================================================================================================================================
	// ======================================================================================================================================================================================================================

	constexpr const int32 GetCuttingCount(EIso Iso) const
	{
		return CuttingCount[Iso];
	}

	/**
	 * Return the number of points (inner and outer points) of the grid (i.e. CuttingCount[IsoU] x CuttingCount[IsoV]).
	 */
	const int32 GetTotalCuttingCount() const
	{
		return CuttingSize;
	}

	const double GetTolerance(EIso Iso) const
	{
		return FaceTolerance[Iso];
	}

	/**
	 * @return true if the node is inner the external loop and outer the inner loops and not too close
	 */
	const bool IsNodeInsideAndMeshable(int32 Index) const
	{
		return (NodeMarkers[Index] & ENodeMarker::IsInside) == ENodeMarker::IsInside;
	}

	const bool IsNodeInsideButTooCloseToLoop(int32 Index) const
	{
		return (NodeMarkers[Index] & ENodeMarker::IsInsideButTooCloseToLoop) == ENodeMarker::IsInsideButTooCloseToLoop;
	}

	/**
	 * @return true if the bits EPointMarker::IsInside, EPointMarker::IsInsideButTooCloseToLoop and EPointMarker::IsCloseToLoop are alls equal to 0
	 */
	const bool IsNodeFarFromFace(int32 Index) const
	{
		constexpr ENodeMarker IsInsideAndClose = ENodeMarker::IsInside | ENodeMarker::IsInsideButTooCloseToLoop | ENodeMarker::IsCloseToLoop;
		return (NodeMarkers[Index] & IsInsideAndClose) == ENodeMarker::None;
	}

	/**
	 * @return true if the bits EPointMarker::IsInside, EPointMarker::IsInsideButTooCloseToLoop and EPointMarker::IsCloseToLoop are alls equal to 0
	 */
	const bool IsNodeOutsideFace(int32 Index) const
	{
		constexpr ENodeMarker IsInsideAndClose = ENodeMarker::IsInside | ENodeMarker::IsInsideButTooCloseToLoop;
		return (NodeMarkers[Index] & IsInsideAndClose) == ENodeMarker::None;
	}

	const bool IsNodeInsideAndCloseToLoop(int32 Index) const
	{
		constexpr ENodeMarker IsInsideAndClose = ENodeMarker::IsInside | ENodeMarker::IsCloseToLoop;
		return (NodeMarkers[Index] & IsInsideAndClose) == IsInsideAndClose;
	}

	/**
	 * @return true if the bits EPointMarker::IsInside and EPointMarker::IsInsideButTooCloseToLoop are booth equal to 0 and EPointMarker::IsCloseToLoop  is equal to 1
	 */
	const bool IsNodeOusideFaceButClose(int32 Index) const
	{
		constexpr ENodeMarker IsInsideAndClose = ENodeMarker::IsInside | ENodeMarker::IsInsideButTooCloseToLoop | ENodeMarker::IsCloseToLoop;
		return (NodeMarkers[Index] & IsInsideAndClose) == ENodeMarker::IsCloseToLoop;
	}

	void SetNodeInside(int32 Index)
	{
		NodeMarkers[Index] |= ENodeMarker::IsInside;
	}

	/**
	 * @return the count of inner nodes
	 */
	const int32 InnerNodesCount() const
	{
		return CountOfInnerNodes;
	}

	/**
	 * @return true if the node is close to a loop i.e. the loop cross the space [[IndexU - 1, IndexU + 1], [IndexV - 1, IndexV + 1]]
	 */
	const bool IsNodeCloseToLoop(int32 Index) const
	{
		return (NodeMarkers[Index] & ENodeMarker::IsCloseToLoop) == ENodeMarker::IsCloseToLoop;
	}

	const bool IsNodeTooCloseToLoop(int32 Index) const
	{
		return (NodeMarkers[Index] & ENodeMarker::IsInsideButTooCloseToLoop) == ENodeMarker::IsInsideButTooCloseToLoop;
	}

	void SetCloseToLoop(int32 Index)
	{
		NodeMarkers[Index] |= ENodeMarker::IsCloseToLoop;
	}

	void SetTooCloseToLoop(int32 Index)
	{
		NodeMarkers[Index] |= ENodeMarker::IsInsideButTooCloseToLoop;
		NodeMarkers[Index] &= ~ENodeMarker::IsInside;
	}

	void ResetInsideLoop(int32 Index)
	{
		NodeMarkers[Index] &= ~ENodeMarker::IsInside;
	}

	void SetInner2DPoint(EGridSpace Space, int32 Index, const FPoint2D& NewCoordinate)
	{
		Points2D[(int32)Space][Index] = NewCoordinate;
	}

	/**
	 * @return the normal of the surface at the point at the Index of the grid
	 */
	const FVector3f& GetPointNormal(int32 IndexU, int32 IndexV) const
	{
		return Normals[GobalIndex(IndexU, IndexV)];
	}

	/**
	 * @return the normal of the surface at the point at the Index of the grid
	 */
	const FVector3f& GetPointNormal(int32 Index) const
	{
		return Normals[Index];
	}

	const TArray<double>& GetCuttingCoordinatesAlongIso(EIso Iso) const
	{
		return CoordinateGrid[Iso];
	}

	const FCoordinateGrid& GetCuttingCoordinates() const
	{
		return CoordinateGrid;
	}

	/**
	 * @return the array of normal of the points of the grid
	 */
	TArray<FVector3f>& GetNormals()
	{
		return Normals;
	}

	const TArray<TArray<int32>>& GetNodeIdsOfFaceLoops() const
	{
		return NodeIdsOfFaceLoops;
	}

	const FPoint2D& GetLoop2DPoint(EGridSpace Space, int32 LoopIndex, int32 Index) const
	{
		return FaceLoops2D[(int32)Space][LoopIndex][Index];
	}

	void SetLoop2DPoint(EGridSpace Space, int32 LoopIndex, int32 Index, const FPoint2D& NewCoordinate)
	{
		FaceLoops2D[(int32)Space][LoopIndex][Index] = NewCoordinate;
	}

	const FPoint& GetLoop3DPoint(int32 LoopIndex, int32 Index) const
	{
		return FaceLoops3D[LoopIndex][Index];
	}

	const int32 GetLoopCount() const
	{
		return FaceLoops2D[0].Num();
	}

	/**
	 * @return the array of array of 2d points of the loops according to the defined grid space
	 */
	const TArray<TArray<FPoint2D>>& GetLoops2D(EGridSpace Space) const
	{
		return FaceLoops2D[(int32)Space];
	}

	/**
	 * @return the array of array of 3d points of the loops
	 */
	TArray<TArray<FPoint>>& GetLoops3D()
	{
		return FaceLoops3D;
	}

	/**
	 * @return the array of array of 3d points of the loops
	 */
	const TArray<TArray<FPoint>>& GetLoops3D() const
	{
		return FaceLoops3D;
	}

	/**
	 * @return the array of array of normal of the points of the loops
	 */
	const TArray<TArray<FVector3f>>& GetLoopNormals() const
	{
		return NormalsOfFaceLoops;
	}

	/**
	 * @return the Index of the position in the arrays of a point [IndexU, IndexV] of the grid
	 */
	void UVIndexFromGlobalIndex(int32 GLobalIndex, int32& OutIndexU, int32& OutIndexV) const
	{
		OutIndexU = GLobalIndex % CuttingCount[EIso::IsoU];
		OutIndexV = GLobalIndex / CuttingCount[EIso::IsoU];
	}

	/**
	 * @return the minimal size of the mesh elements according to 3d geometric tolerance
	 */
	double GetMinElementSize() const
	{
		return MinimumElementSize;
	}

	// ======================================================================================================================================================================================================================
	// Display Methodes   ================================================================================================================================================================================================
	// ======================================================================================================================================================================================================================
#ifdef CADKERNEL_DEV
	void PrintTimeElapse() const;
#endif

#ifdef CADKERNEL_DEBUG

	void DisplayIsoNode(EGridSpace Space, const int32 PointIndex, FIdent Ident = 0, EVisuProperty Property = EVisuProperty::BluePoint) const;
	void DisplayIsoNode(EGridSpace Space, const FIsoNode& Node, FIdent Ident = 0, EVisuProperty Property = EVisuProperty::BluePoint) const;
	void DisplayIsoNodes(EGridSpace Space, const TArray<const FIsoNode*>& Nodes, EVisuProperty Property = EVisuProperty::BluePoint) const;

	void DisplayIsoNodes(const FString& Message, EGridSpace Space, const TArray<const FIsoNode*>& Nodes, EVisuProperty Property = EVisuProperty::BluePoint) const
	{
		if (!bDisplay)
		{
			return;
		}
		F3DDebugSession _(Message);
		DisplayIsoNodes(Space, Nodes, Property);
	}

	void DisplayIsoPolyline(const FString& Message, EGridSpace Space, const TArray<const FIsoNode*>& Nodes, EVisuProperty Property = EVisuProperty::BluePoint) const
	{
		if (!bDisplay)
		{
			return;
		}
		F3DDebugSession _(Message);
		const FIsoNode* LastNode = Nodes.Last();
		for (const FIsoNode* Node : Nodes)
		{
			DisplayIsoSegment(Space, *LastNode, *Node, 0, (EVisuProperty)(Property + 1));
			LastNode = Node;
		}
		DisplayIsoNodes(Space, Nodes, Property);
	}

	void DisplayIsoSegment(EGridSpace Space, const FIsoSegment& Segment, FIdent Ident = 0, EVisuProperty Property = EVisuProperty::BlueCurve, bool bDisplayOrientation = false) const;
	void DisplayIsoSegment(EGridSpace Space, const FIsoNode& NodeA, const FIsoNode& NodeB, FIdent Ident = 0, EVisuProperty Property = EVisuProperty::BlueCurve) const;

	void DisplayIsoSegments(EGridSpace Space, const TArray<FIsoSegment*>& Segments, bool bDisplayNode = false, bool bDisplayOrientation = false, bool bSplitBySegment = false, EVisuProperty Property = EVisuProperty::BlueCurve) const;
	void DisplayIsoSegments(const FString& Message, EGridSpace Space, const TArray<FIsoSegment*>& Segments, bool bDisplayNode = false, bool bDisplayOrientation = false, bool bSplitBySegment = false, EVisuProperty Property = EVisuProperty::BlueCurve) const
	{
		if (!bDisplay)
		{
			return;
		}
		F3DDebugSession _(Message);
		DisplayIsoSegments(Space, Segments, bDisplayNode, bDisplayOrientation, bSplitBySegment, Property);
	}

	void DisplayTriangle(EGridSpace Space, const FIsoNode& NodeA, const FIsoNode& NodeB, const FIsoNode& NodeC) const;
	void DisplayTriangle3D(const FIsoNode& NodeA, const FIsoNode& NodeB, const FIsoNode& NodeC) const;

	void DisplayGridPolyline(EGridSpace Space, const FLoopNode& StartNode, bool bDisplayNode, EVisuProperty Property = EVisuProperty::BlueCurve) const;
	void DisplayGridPolyline(EGridSpace Space, const TArray<FIsoNode*>& Nodes, bool bDisplayNode, EVisuProperty Property = EVisuProperty::BlueCurve) const;
	void DisplayGridPolyline(EGridSpace Space, const TArray<FLoopNode*>& Nodes, bool bDisplayNode, EVisuProperty Property = EVisuProperty::BlueCurve) const;
	void DisplayGridPolyline(EGridSpace Space, const TArray<FLoopNode>& Nodes, bool bDisplayNode, EVisuProperty Property = EVisuProperty::BlueCurve) const;
	void DisplayGridPolyline(const FString& Message, EGridSpace Space, const TArray<FLoopNode*>& Nodes, bool bDisplayNode, EVisuProperty Property = EVisuProperty::BlueCurve) const
	{
		if (!bDisplay)
		{
			return;
		}
		F3DDebugSession _(Message);
		DisplayGridPolyline(Space, Nodes, bDisplayNode, Property);
	}

	void DisplayGridPolyline(const FString& Message, EGridSpace Space, const TArray<FLoopNode>& Nodes, bool bDisplayNode, EVisuProperty Property = EVisuProperty::BlueCurve) const
>>>>>>> 4af6daef
	{
		if (!bDisplay)
		{
			return;
		}
		F3DDebugSession _(Message);
<<<<<<< HEAD
		DisplayIsoNodes(Space, Nodes, Property);
	}

	void DisplayIsoSegment(EGridSpace Space, const FIsoSegment& Segment, FIdent Ident = 0, EVisuProperty Property = EVisuProperty::BlueCurve, bool bDisplayOrientation = false) const;
	void DisplayIsoSegment(EGridSpace Space, const FIsoNode& NodeA, const FIsoNode& NodeB, FIdent Ident = 0, EVisuProperty Property = EVisuProperty::BlueCurve) const;

	void DisplayIsoSegments(EGridSpace Space, const TArray<FIsoSegment*>& Segments, bool bDisplayNode = false, bool bDisplayOrientation = false, EVisuProperty Property = EVisuProperty::BlueCurve) const;
	void DisplayIsoSegments(const FString& Message, EGridSpace Space, const TArray<FIsoSegment*>& Segments, bool bDisplayNode = false, bool bDisplayOrientation = false, EVisuProperty Property = EVisuProperty::BlueCurve) const
=======
		DisplayGridPolyline(Space, Nodes, bDisplayNode, Property);
	}

	void DisplayNodes(const TCHAR* Message, EGridSpace Space, const TArray<const FIsoNode*>& Nodes, EVisuProperty Property) const;

	virtual void DisplayGridPoints(EGridSpace DisplaySpace) const override;
	void DisplayInnerPoints(TCHAR* Message, EGridSpace DisplaySpace) const;

	void DisplayGridNormal() const;

	template<typename TPoint>
	void DisplayInnerDomainPoints(FString Message, const TArray<TPoint>& Points) const
>>>>>>> 4af6daef
	{
		if (!bDisplay)
		{
			return;
		}
		F3DDebugSession _(Message);
		DisplayIsoSegments(Space, Segments, bDisplayNode, bDisplayOrientation, Property);
	}

<<<<<<< HEAD
	void DisplayTriangle(EGridSpace Space, const FIsoNode& NodeA, const FIsoNode& NodeB, const FIsoNode& NodeC) const;

	void DisplayGridPolyline(EGridSpace Space, const FLoopNode& StartNode, bool bDisplayNode, EVisuProperty Property = EVisuProperty::BlueCurve) const;
	void DisplayGridPolyline(EGridSpace Space, const TArray<FIsoNode*>& Nodes, bool bDisplayNode, EVisuProperty Property = EVisuProperty::BlueCurve) const;
	void DisplayGridPolyline(EGridSpace Space, const TArray<FLoopNode*>& Nodes, bool bDisplayNode, EVisuProperty Property = EVisuProperty::BlueCurve) const;
	void DisplayGridPolyline(EGridSpace Space, const TArray<FLoopNode>& Nodes, bool bDisplayNode, EVisuProperty Property = EVisuProperty::BlueCurve) const;
	void DisplayGridPolyline(const FString& Message, EGridSpace Space, const TArray<FLoopNode*>& Nodes, bool bDisplayNode, EVisuProperty Property = EVisuProperty::BlueCurve) const
	{
		if (!bDisplay)
		{
			return;
		}
		F3DDebugSession _(Message);
		DisplayGridPolyline(Space, Nodes, bDisplayNode, Property);
	}

	void DisplayGridPolyline(const FString& Message, EGridSpace Space, const TArray<FLoopNode>& Nodes, bool bDisplayNode, EVisuProperty Property = EVisuProperty::BlueCurve) const
=======
		F3DDebugSession _(Message);
		for (int32 Index = 0; Index < Points.Num(); ++Index)
		{
			if (IsNodeInsideAndCloseToLoop(Index))
			{
				DisplayPoint2DWithScale(Points[Index], EVisuProperty::OrangePoint, Index);
			}
			else if (IsNodeInsideAndMeshable(Index))
			{
				DisplayPoint2DWithScale(Points[Index], EVisuProperty::BluePoint, Index);
			}
			else if (IsNodeTooCloseToLoop(Index))
			{
				DisplayPoint2DWithScale(Points[Index], EVisuProperty::RedPoint, Index);
			}
			else
			{
				DisplayPoint2DWithScale(Points[Index], IsNodeCloseToLoop(Index) ? EVisuProperty::YellowPoint : EVisuProperty::GreenPoint, Index);
			}
		}
	}

	template<typename TPoint>
	void DisplayGridLoop(FString Message, const TArray<TPoint>& Loop, bool bDisplayNodes, bool bMakeGroup, bool bDisplaySegments) const
>>>>>>> 4af6daef
	{
		if (!bDisplay)
		{
			return;
		}
		F3DDebugSession _(Message);
		DisplayGridPolyline(Space, Nodes, bDisplayNode, Property);
	}

	void DisplayNodes(const TCHAR* Message, EGridSpace Space, const TArray<const FIsoNode*>& Nodes, EVisuProperty Property) const;

	void DisplayGridPoints(EGridSpace DisplaySpace) const;
	void DisplayInnerPoints(TCHAR* Message, EGridSpace DisplaySpace) const;

<<<<<<< HEAD
	void DisplayGridNormal() const;

	template<typename TPoint>
	void DisplayInnerDomainPoints(FString Message, const TArray<TPoint>& Points) const
	{
		if (!bDisplay)
		{
			return;
		}

		F3DDebugSession _(Message);
		for (int32 Index = 0; Index < Points.Num(); ++Index)
		{
			if (IsNodeInsideAndCloseToLoop(Index))
			{
				DisplayPoint(Points[Index] * DisplayScale, EVisuProperty::OrangePoint, Index);
			}
			else if (IsNodeInsideAndMeshable(Index))
			{
				DisplayPoint(Points[Index] * DisplayScale, EVisuProperty::BluePoint, Index);
			}
			else if (IsNodeTooCloseToLoop(Index))
			{
				DisplayPoint(Points[Index] * DisplayScale, EVisuProperty::RedPoint, Index);
			}
			else
			{
				DisplayPoint(Points[Index] * DisplayScale, IsNodeCloseToLoop(Index) ? EVisuProperty::YellowPoint : EVisuProperty::GreenPoint , Index);
			}
		}
	}

	template<typename TPoint>
	void DisplayGridLoop(FString Message, const TArray<TArray<TPoint>>& Loops, bool bDisplayNodes, bool bMakeGroup) const
	{
		if (!bDisplay)
		{
			return;
=======
		F3DDebugSession _(bMakeGroup, Message);

		const TPoint* FirstSegmentPoint = &Loop[0];
		if (bDisplayNodes)
		{
			F3DDebugSession Q(bDisplaySegments, FString::Printf(TEXT("FirstNode")));
			DisplayPoint(*FirstSegmentPoint * DisplayScale, EVisuProperty::BluePoint, 0);
		}

		for (int32 Index = 1; Index < Loop.Num(); ++Index)
		{
			const TPoint* SecondSegmentPoint = &Loop[Index];
			F3DDebugSession B(bDisplaySegments, FString::Printf(TEXT("Segment %d"), Index));
			DisplaySegment<TPoint>(*FirstSegmentPoint * DisplayScale, *SecondSegmentPoint * DisplayScale);
			if (bDisplayNodes)
			{
				DisplayPoint<TPoint>(*SecondSegmentPoint * DisplayScale, EVisuProperty::BluePoint, Index);
			}
			FirstSegmentPoint = SecondSegmentPoint;
		}

		{
			F3DDebugSession C(bDisplaySegments, FString::Printf(TEXT("Segment %d"), Loop.Num()));
			DisplaySegment(*FirstSegmentPoint * DisplayScale, *Loop.begin() * DisplayScale);
>>>>>>> 4af6daef
		}
	}

<<<<<<< HEAD
		F3DDebugSession _(*Message);
		int32 LoopIndex = 0;
		for (const TArray<TPoint>& Loop : Loops)
		{
			if (bMakeGroup)
			{
				Open3DDebugSession(FString::Printf(TEXT("Loop %d"), LoopIndex++));
			}

			const TPoint* FirstSegmentPoint = &Loop[0];
			if (bDisplayNodes)
			{
				DisplayPoint(*FirstSegmentPoint * DisplayScale, EVisuProperty::BluePoint, 0);
			}

			for (int32 Index = 1; Index < Loop.Num(); ++Index)
			{
				const TPoint* SecondSegmentPoint = &Loop[Index];
				DisplaySegment(*FirstSegmentPoint * DisplayScale, *SecondSegmentPoint * DisplayScale);
				if (bDisplayNodes)
				{
					DisplayPoint(*SecondSegmentPoint * DisplayScale, EVisuProperty::BluePoint, Index);
				}
				FirstSegmentPoint = SecondSegmentPoint;
			}
			DisplaySegment(*FirstSegmentPoint * DisplayScale, *Loop.begin() * DisplayScale);
			if (bMakeGroup)
			{
				Close3DDebugSession();
			}
		}
	}

	void DisplayGridLoops(FString Message, EGridSpace DisplaySpace, bool bDisplayNodes, bool bMakeGroup) const
	{
		DisplayGridLoop(Message, FaceLoops2D[DisplaySpace], bDisplayNodes, bMakeGroup);
	}

#endif

	void PrintTimeElapse() const;
=======
	template<typename TPoint>
	void DisplayGridLoops(FString Message, const TArray<TArray<TPoint>>& Loops, bool bDisplayNodes, bool bMakeGroup, bool bDisplaySegments) const
	{
		if (!bDisplay)
		{
			return;
		}

		F3DDebugSession _(*Message);
		int32 LoopIndex = 0;
		for (const TArray<TPoint>& Loop : Loops)
		{
			FString LoopName = FString::Printf(TEXT("Loop %d"), LoopIndex++);
			DisplayGridLoop(LoopName, Loop, bDisplayNodes, bMakeGroup, bDisplaySegments);
		}
	}

	void DisplayGridLoops(FString Message, EGridSpace DisplaySpace, bool bDisplayNodes, bool bMakeGroup, bool bDisplaySegments) const
	{
		DisplayGridLoops(Message, FaceLoops2D[DisplaySpace], bDisplayNodes, bMakeGroup, bDisplaySegments);
	}

#endif
>>>>>>> 4af6daef
};

}<|MERGE_RESOLUTION|>--- conflicted
+++ resolved
@@ -6,16 +6,12 @@
 #include "CADKernel/Geo/GeoPoint.h"
 #include "CADKernel/Math/Point.h"
 #include "CADKernel/Mesh/MeshEnum.h"
-<<<<<<< HEAD
-=======
 #include "CADKernel/Mesh/Structure/GridBase.h"
->>>>>>> 4af6daef
 #include "CADKernel/Mesh/Structure/ThinZone2D.h"
 #include "CADKernel/UI/Display.h"
 
 #ifdef CADKERNEL_DEV
-<<<<<<< HEAD
-#include "CADKernel/Mesh/Meshers/IsoTriangulator/DefineForDebug.h"
+#include "CADKernel/UI/DefineForDebug.h"
 #endif
 
 
@@ -34,47 +30,6 @@
 class FThinZone2DFinder;
 class FTopologicalFace;
 
-struct FGridChronos
-{
-	FDuration DefineCuttingParametersDuration;
-	FDuration GeneratePointCloudDuration;
-	FDuration ProcessPointCloudDuration;
-	FDuration FindInnerDomainPointsDuration;
-	FDuration Build2DLoopDuration;
-	FDuration RemovePointsClosedToLoopDuration;
-	FDuration FindPointsCloseToLoopDuration;
-	FDuration ScaleGridDuration;
-
-	FGridChronos()
-		: DefineCuttingParametersDuration(FChrono::Init())
-		, GeneratePointCloudDuration(FChrono::Init())
-		, ProcessPointCloudDuration(FChrono::Init())
-		, FindInnerDomainPointsDuration(FChrono::Init())
-		, Build2DLoopDuration(FChrono::Init())
-		, RemovePointsClosedToLoopDuration(FChrono::Init())
-		, FindPointsCloseToLoopDuration(FChrono::Init())
-		, ScaleGridDuration(FChrono::Init())
-	{}
-
-	void PrintTimeElapse() const
-	{
-		FDuration GridDuration = FChrono::Elapse(FChrono::Now());
-		GridDuration += DefineCuttingParametersDuration;
-		GridDuration += GeneratePointCloudDuration;
-		GridDuration += FindInnerDomainPointsDuration;
-		GridDuration += Build2DLoopDuration;
-		GridDuration += RemovePointsClosedToLoopDuration;
-		GridDuration += FindPointsCloseToLoopDuration;
-		FChrono::PrintClockElapse(Log, TEXT(""), TEXT("Grid"), GridDuration);
-		FChrono::PrintClockElapse(Log, TEXT("  "), TEXT("DefineCuttingParameters"), DefineCuttingParametersDuration);
-		FChrono::PrintClockElapse(Log, TEXT("  "), TEXT("GeneratePointCloud"), GeneratePointCloudDuration);
-		FChrono::PrintClockElapse(Log, TEXT("  "), TEXT("GenerateDomainPoints"), ProcessPointCloudDuration);
-		FChrono::PrintClockElapse(Log, TEXT("    "), TEXT("FindInnerDomainPointsDuration"), FindInnerDomainPointsDuration);
-		FChrono::PrintClockElapse(Log, TEXT("    "), TEXT("FindPointsCloseToLoop"), FindPointsCloseToLoopDuration);
-		FChrono::PrintClockElapse(Log, TEXT("    "), TEXT("RemovePointsClosedToLoop"), RemovePointsClosedToLoopDuration);
-		FChrono::PrintClockElapse(Log, TEXT("    "), TEXT("Build2DLoopDuration"), Build2DLoopDuration);
-	}
-};
 
 enum class ENodeMarker : uint8
 {
@@ -89,62 +44,47 @@
 ENUM_CLASS_FLAGS(ENodeMarker);
 
 
-class FGrid : public FHaveStates
+class FGrid : public FGridBase
 {
 protected:
 
-	FTopologicalFace& Face;
-	const FSurfacicTolerance FaceTolerance;
-	const double Tolerance3D;
-	const double MinimumElementSize;
-
-	FModelMesh& MeshModel;
-
-	FThinZone2DFinder ThinZoneFinder;
-
-	/**
-	 * 2D Coordinate of Loop's nodes in each space
-	 */
-	TArray<TArray<FPoint2D>> FaceLoops2D[EGridSpace::EndGridSpace];
-
-	/**
-	 * 3D Coordinate of Loop nodes in each space
-	 */
-	TArray<TArray<FPoint>> FaceLoops3D;
-
-	/**
-	 * Surface Normal at each boundary nodes
-	 */
-	TArray<TArray<FVector3f>> NormalsOfFaceLoops;
-
-	TArray<TArray<int32>> NodeIdsOfFaceLoops;
-
-	/**
-	 * grid point cloud size
-	 */
-	int32 CuttingCount[2] = { 0 , 0 };
-	int32 CuttingSize = 0;
-
-	/**
-	 * count of node inside the face i.e. node inside the external loop and outer the inner loops
-	 */
-	int32 CountOfInnerNodes = 0;
-
 	/*
 	 * Cutting coordinates of the face respecting the meshing criteria
 	 */
-	const FCoordinateGrid& CuttingCoordinates;
-	FCoordinateGrid UniformCuttingCoordinates;
-
-	/*
-	 * Maximum difference of coordinate along the specified axis of two successive cutting points
-	 */
-	FPoint2D MaxDeltaUV = { 0., 0. };
-
-	/**
-	 * Maximum 3d distance along each axis of two successive cutting points
-	 */
-	FPoint2D MaxElementSize = { 0., 0. };
+	const FCoordinateGrid& CoordinateGrid;
+
+	virtual const FCoordinateGrid& GetCoordinateGrid() const override
+	{
+		return CoordinateGrid;
+	}
+
+	const FSurfacicTolerance FaceTolerance;
+	const double MinimumElementSize;
+
+	FModelMesh& MeshModel;
+
+
+	/**
+	 * 2D Coordinate of Loop's nodes in each space
+	 */
+	TArray<TArray<FPoint2D>> FaceLoops2D[EGridSpace::EndGridSpace];
+
+	/**
+	 * 3D Coordinate of Loop nodes in each space
+	 */
+	TArray<TArray<FPoint>> FaceLoops3D;
+
+	/**
+	 * Surface Normal at each boundary nodes
+	 */
+	TArray<TArray<FVector3f>> NormalsOfFaceLoops;
+
+	TArray<TArray<int32>> NodeIdsOfFaceLoops;
+
+	/**
+	 * count of node inside the face i.e. node inside the external loop and outer the inner loops
+	 */
+	int32 CountOfInnerNodes = 0;
 
 	double MinOfMaxElementSize = 0;
 
@@ -154,34 +94,20 @@
 	 */
 	TArray<ENodeMarker> NodeMarkers;
 
-	/**
-	 * 2D Coordinate of grid nodes in each space
-	 */
-	TArray<FPoint2D> Points2D[EGridSpace::EndGridSpace];
-
-	/**
-	 * 3D Coordinate of inner nodes
-	 */
-	TArray<FPoint> Points3D;
-
-	/**
-	 * Surface Normal at each inner nodes
-	 */
-	TArray<FVector3f> Normals;
-
 public:
+#ifdef CADKERNEL_DEV
 	FGridChronos Chronos;
-
-public:
+#endif
+
 	FGrid(FTopologicalFace& InFace, FModelMesh& InShellMesh);
 
-#ifndef CADKERNEL_DEV
+#ifdef CADKERNEL_DEBUG
+	virtual ~FGrid()
+	{
+		Close3DDebugSession(bDisplay);
+	}
+#else
 	virtual ~FGrid() = default;
-#else
-	virtual ~FGrid()
-	{
-		Close3DDebugSession(bDisplay);
-	}
 #endif
 
 	// ======================================================================================================================================================================================================================
@@ -189,11 +115,6 @@
 	// ======================================================================================================================================================================================================================
 
 	/**
-	 * Return true if the grid is not consistent to build a mesh as composed of only two border nodes.
-	 */
-	bool CheckIfDegenerated();
-
-	/**
 	 * Defines the cutting coordinate of the grid according to mesh criteria and the existing mesh of bordering edges (loop's edges)
 	 * @see GetPreferredUVCoordinatesFromNeighbours
 	 */
@@ -214,21 +135,7 @@
 	 */
 	void ProcessPointCloud();
 
-	/**
-	 * Convert an array of points of "DefaultParametric" space into a scaled parametric space
-	 * @see FThinZone2DFinder::BuildBoundarySegments()
-	 */
-	void TransformPoints(EGridSpace DestinationSpace, const TArray<FPoint2D>& InPointsToScale, TArray<FPoint2D>& OutScaledPoints) const;
-
 protected:
-
-	/**
-	 * Builds the scaled parametric spaces
-	 * @see Points2D
-	 * @see GeneratePointCloud (ended GeneratePointCloud process)
-	 * @return false if the scaled grid is degenerated
-	 */
-	bool ScaleGrid();
 
 	/**
 	 * Projects loop's points in the scaled parametric spaces
@@ -236,29 +143,6 @@
 	 * @see ProcessPointClound (called in ProcessPointClound)
 	 */
 	void ScaleLoops();
-
-	/**
-	 * Convert Coordinate of "DefaultParametric" space into a scaled parametric space
-	 * @see ScaleLoops
-	 */
-	void ComputeNewCoordinate(const TArray<FPoint2D>& NewGrid, int32 IndexU, int32 IndexV, const FPoint2D& InPoint, FPoint2D& OutNewScaledPoint) const
-	{
-		const FPoint2D& PointU0V0 = NewGrid[(IndexV + 0) * CuttingCount[EIso::IsoU] + (IndexU + 0)];
-		const FPoint2D& PointU1V0 = NewGrid[(IndexV + 0) * CuttingCount[EIso::IsoU] + (IndexU + 1)];
-		const FPoint2D& PointU0V1 = NewGrid[(IndexV + 1) * CuttingCount[EIso::IsoU] + (IndexU + 0)];
-		const FPoint2D& PointU1V1 = NewGrid[(IndexV + 1) * CuttingCount[EIso::IsoU] + (IndexU + 1)];
-
-		const double U1MinusU0 = CuttingCoordinates[EIso::IsoU][IndexU + 1] - CuttingCoordinates[EIso::IsoU][IndexU];
-		const double U0MinusU = CuttingCoordinates[EIso::IsoU][IndexU] - InPoint.U;
-		const double V1MinusV0 = CuttingCoordinates[EIso::IsoV][IndexV + 1] - CuttingCoordinates[EIso::IsoV][IndexV];
-		const double V0MinusV = CuttingCoordinates[EIso::IsoV][IndexV] - InPoint.V;
-
-		OutNewScaledPoint =
-			PointU0V0 +
-			(PointU0V0 - PointU1V0) * (U0MinusU / U1MinusU0) +
-			(PointU0V0 - PointU0V1) * (V0MinusV / V1MinusV0) +
-			(PointU0V0 - PointU0V1 + PointU1V1 - PointU1V0) * ((U0MinusU * V0MinusV) / (U1MinusU0 * V1MinusV0));		
-	};
 
 	/**
 	 * @see ProcessPointClound (called in ProcessPointClound)
@@ -294,522 +178,6 @@
 	 */
 	void GetPreferredUVCuttingParametersFromLoops(FCuttingGrid& CuttingFromLoops);
 
-	void ComputeMaxElementSize();
-	void ComputeMaxDeltaUV();
-
-	/**
-	 * @ return false if the mesh of the loop is degenerated
-	 */
-	bool GetMeshOfLoops();
-	void GetMeshOfLoop(const FTopologicalLoop& Loop);
-
-public:
-
-	// ======================================================================================================================================================================================================================
-	// ThinZone properties for meshing scheduling optimisation ==============================================================================================================================================================
-	// ======================================================================================================================================================================================================================
-
-	void SearchThinZones();
-	const TArray<FThinZone2D>& GetThinZones() const
-	{
-		return ThinZoneFinder.GetThinZones();
-	}
-
-	// ======================================================================================================================================================================================================================
-	// GET Methodes =========================================================================================================================================================================================================
-	// ======================================================================================================================================================================================================================
-
-	constexpr const int32 GetCuttingCount(EIso Iso) const
-	{
-		return CuttingCount[Iso];
-	}
-
-	/**
-	 * Return the number of points (inner and outer points) of the grid (i.e. CuttingCount[IsoU] x CuttingCount[IsoV]).
-	 */
-	const int32 GetTotalCuttingCount() const
-	{
-		return CuttingSize;
-	}
-
-	const double GetTolerance(EIso Iso) const
-	{
-		return FaceTolerance[Iso];
-	}
-
-	/**
-	 * @return true if the node is inner the external loop and outer the inner loops and not too close
-	 */
-	const bool IsNodeInsideAndMeshable(int32 Index) const
-	{
-		return (NodeMarkers[Index] & ENodeMarker::IsInside) == ENodeMarker::IsInside;
-	}
-
-	const bool IsNodeInsideButTooCloseToLoop(int32 Index) const
-	{
-		return (NodeMarkers[Index] & ENodeMarker::IsInsideButTooCloseToLoop) == ENodeMarker::IsInsideButTooCloseToLoop;
-	}
-
-	/**
-	 * @return true if the bits EPointMarker::IsInside, EPointMarker::IsInsideButTooCloseToLoop and EPointMarker::IsCloseToLoop are alls equal to 0
-	 */
-	const bool IsNodeFarFromFace(int32 Index) const
-	{
-		constexpr ENodeMarker IsInsideAndClose = ENodeMarker::IsInside | ENodeMarker::IsInsideButTooCloseToLoop | ENodeMarker::IsCloseToLoop;
-		return (NodeMarkers[Index] & IsInsideAndClose) == ENodeMarker::None;
-	}
-
-	/**
-	 * @return true if the bits EPointMarker::IsInside, EPointMarker::IsInsideButTooCloseToLoop and EPointMarker::IsCloseToLoop are alls equal to 0
-	 */
-	const bool IsNodeOutsideFace(int32 Index) const
-	{
-		constexpr ENodeMarker IsInsideAndClose = ENodeMarker::IsInside | ENodeMarker::IsInsideButTooCloseToLoop;
-		return (NodeMarkers[Index] & IsInsideAndClose) == ENodeMarker::None;
-	}
-
-	const bool IsNodeInsideAndCloseToLoop(int32 Index) const
-	{
-		constexpr ENodeMarker IsInsideAndClose = ENodeMarker::IsInside | ENodeMarker::IsCloseToLoop;
-		return (NodeMarkers[Index] & IsInsideAndClose) == IsInsideAndClose;
-	}
-
-	/**
-	 * @return true if the bits EPointMarker::IsInside and EPointMarker::IsInsideButTooCloseToLoop are booth equal to 0 and EPointMarker::IsCloseToLoop  is equal to 1
-	 */
-	const bool IsNodeOusideFaceButClose(int32 Index) const
-	{
-		constexpr ENodeMarker IsInsideAndClose = ENodeMarker::IsInside | ENodeMarker::IsInsideButTooCloseToLoop | ENodeMarker::IsCloseToLoop;
-		return (NodeMarkers[Index] & IsInsideAndClose) == ENodeMarker::IsCloseToLoop;
-	}
-
-	void SetNodeInside(int32 Index)
-	{
-		NodeMarkers[Index] |= ENodeMarker::IsInside;
-	}
-
-	/**
-	 * @return the count of inner nodes
-	 */
-	const int32 InnerNodesCount() const
-	{
-		return CountOfInnerNodes;
-	}
-
-	/**
-	 * @return true if the node is close to a loop i.e. the loop cross the space [[IndexU - 1, IndexU + 1], [IndexV - 1, IndexV + 1]]
-	 */
-	const bool IsNodeCloseToLoop(int32 Index) const
-	{
-		return (NodeMarkers[Index] & ENodeMarker::IsCloseToLoop) == ENodeMarker::IsCloseToLoop;
-	}
-
-	const bool IsNodeTooCloseToLoop(int32 Index) const
-	{
-		return (NodeMarkers[Index] & ENodeMarker::IsInsideButTooCloseToLoop) == ENodeMarker::IsInsideButTooCloseToLoop;
-	}
-
-	void SetCloseToLoop(int32 Index)
-	{
-		NodeMarkers[Index] |= ENodeMarker::IsCloseToLoop;
-	}
-
-	void SetTooCloseToLoop(int32 Index)
-	{
-		NodeMarkers[Index] |= ENodeMarker::IsInsideButTooCloseToLoop;
-		NodeMarkers[Index] &= ~ENodeMarker::IsInside;
-	}
-
-	void ResetInsideLoop(int32 Index)
-	{
-		NodeMarkers[Index] &= ~ENodeMarker::IsInside;
-	}
-
-	/**
-	 * @return the FPoint2D (parametric coordinates) of the point at the Index of the grid in the defined grid space
-	 * @see EGridSpace
-	 * @see Points2D
-	 */
-	const FPoint2D& GetInner2DPoint(EGridSpace Space, int32 Index) const
-	{
-		return Points2D[(int32)Space][Index];
-	}
-
-	void SetInner2DPoint(EGridSpace Space, int32 Index, const FPoint2D& NewCoordinate)
-	{
-		Points2D[(int32)Space][Index] = NewCoordinate;
-	}
-
-	/**
-	 * @return the FPoint2D (parametric coordinates) of the point at the Index of the grid in the defined grid space @see EGridSpace
-	 */
-	const FPoint2D& GetInner2DPoint(EGridSpace Space, int32 IndexU, int32 IndexV) const
-	{
-		return Points2D[(int32)Space][GobalIndex(IndexU, IndexV)];
-	}
-
-	/**
-	 * @return the FPoint (3D coordinates) of the point at the Index of the grid
-	 */
-	const FPoint& GetInner3DPoint(int32 Index) const
-	{
-		return Points3D[Index];
-	}
-
-	/**
-	 * @return the FPoint (3D coordinates) of the point at the Index of the grid
-	 */
-	const FPoint& GetInner3DPoint(int32 IndexU, int32 IndexV) const
-	{
-		return Points3D[GobalIndex(IndexU, IndexV)];
-	}
-
-	/**
-	 * @return the normal of the surface at the point at the Index of the grid
-	 */
-	const FVector3f& GetPointNormal(int32 IndexU, int32 IndexV) const
-	{
-		return Normals[GobalIndex(IndexU, IndexV)];
-	}
-
-	/**
-	 * @return the normal of the surface at the point at the Index of the grid
-	 */
-	const FVector3f& GetPointNormal(int32 Index) const
-	{
-		return Normals[Index];
-	}
-
-	constexpr const TArray<double>& GetCuttingCoordinatesAlongIso(EIso Iso) const
-	{
-		return CuttingCoordinates[Iso];
-	}
-
-	const FCoordinateGrid& GetCuttingCoordinates() const
-	{
-		return CuttingCoordinates;
-	}
-
-	constexpr const TArray<double>& GetUniformCuttingCoordinatesAlongIso(EIso Iso) const
-	{
-		return UniformCuttingCoordinates[Iso];
-	}
-
-	const FCoordinateGrid& GetUniformCuttingCoordinates() const
-	{
-		return UniformCuttingCoordinates;
-	}
-
-	/**
-	 * @return the array of 3d points of the grid
-	 */
-	TArray<FPoint>& GetInner3DPoints()
-	{
-		return Points3D;
-	}
-
-	/**
-	 * @return the array of 3d points of the grid
-	 */
-	const TArray<FPoint>& GetInner3DPoints() const
-	{
-		return Points3D;
-	}
-
-	/**
-	 * @return the array of 2d points of the grid in the defined space
-	 */
-	const TArray<FPoint2D>& GetInner2DPoints(EGridSpace Space) const
-	{
-		return Points2D[(int32)Space];
-	}
-
-	/**
-	 * @return the array of normal of the points of the grid
-	 */
-	TArray<FVector3f>& GetNormals()
-	{
-		return Normals;
-	}
-
-	const FTopologicalFace& GetFace() const
-	{
-		return Face;
-	}
-
-	FTopologicalFace& GetFace()
-	{
-		return Face;
-	}
-
-	const TArray<TArray<int32>>& GetNodeIdsOfFaceLoops() const
-	{
-		return NodeIdsOfFaceLoops;
-	}
-
-	const FPoint2D& GetLoop2DPoint(EGridSpace Space, int32 LoopIndex, int32 Index) const
-	{
-		return FaceLoops2D[(int32)Space][LoopIndex][Index];
-	}
-
-	void SetLoop2DPoint(EGridSpace Space, int32 LoopIndex, int32 Index, const FPoint2D& NewCoordinate)
-	{
-		FaceLoops2D[(int32)Space][LoopIndex][Index] = NewCoordinate;
-	}
-
-	const FPoint& GetLoop3DPoint(int32 LoopIndex, int32 Index) const
-	{
-		return FaceLoops3D[LoopIndex][Index];
-	}
-
-	const int32 GetLoopCount() const
-	{
-		return FaceLoops2D[0].Num();
-	}
-
-	/**
-	 * @return the array of array of 2d points of the loops according to the defined grid space
-	 */
-	const TArray<TArray<FPoint2D>>& GetLoops2D(EGridSpace Space) const
-	{
-		return FaceLoops2D[(int32)Space];
-	}
-
-	/**
-	 * @return the array of array of 3d points of the loops
-	 */
-	TArray<TArray<FPoint>>& GetLoops3D()
-	{
-		return FaceLoops3D;
-	}
-
-	/**
-	 * @return the array of array of 3d points of the loops
-	 */
-	const TArray<TArray<FPoint>>& GetLoops3D() const
-	{
-		return FaceLoops3D;
-	}
-
-	/**
-	 * @return the array of array of normal of the points of the loops
-	 */
-	const TArray<TArray<FVector3f>>& GetLoopNormals() const
-	{
-		return NormalsOfFaceLoops;
-	}
-
-	/**
-	 * @return the Index of the position in the arrays of a point [IndexU, IndexV] of the grid
-	 */
-	int32 GobalIndex(int32 IndexU, int32 IndexV) const
-	{
-		return IndexV * CuttingCount[EIso::IsoU] + IndexU;
-	}
-
-	/**
-	 * @return the Index of the position in the arrays of a point [IndexU, IndexV] of the grid
-	 */
-	void UVIndexFromGlobalIndex(int32 GLobalIndex, int32& OutIndexU, int32& OutIndexV) const
-	{
-		OutIndexU = GLobalIndex % CuttingCount[EIso::IsoU];
-		OutIndexV = GLobalIndex / CuttingCount[EIso::IsoU];
-	}
-
-	/**
-	 * @return the maximum difference of coordinate along the specified axis of two two successive points
-	 */
-	double GetMaxDeltaU(EIso Iso) const
-	{
-		return MaxDeltaUV[Iso];
-	}
-
-	/**
-	 * @return the minimal size of the mesh elements according to 3d geometric tolerance
-	 */
-	double GetMinElementSize() const
-	{
-		return MinimumElementSize;
-	}
-
-	// ======================================================================================================================================================================================================================
-	// Display Methodes   ================================================================================================================================================================================================
-	// ======================================================================================================================================================================================================================
-#ifdef CADKERNEL_DEV
-	bool bDisplay = false;
-
-	void DisplayIsoNode(EGridSpace Space, const int32 PointIndex, FIdent Ident = 0, EVisuProperty Property = EVisuProperty::BluePoint) const;
-	void DisplayIsoNode(EGridSpace Space, const FIsoNode& Node, FIdent Ident = 0, EVisuProperty Property = EVisuProperty::BluePoint) const;
-	void DisplayIsoNodes(EGridSpace Space, const TArray<const FIsoNode*>& Nodes, EVisuProperty Property = EVisuProperty::BluePoint) const;
-	void DisplayIsoNodes(const FString& Message, EGridSpace Space, const TArray<const FIsoNode*>& Nodes, EVisuProperty Property = EVisuProperty::BluePoint) const
-=======
-#include "CADKernel/UI/DefineForDebug.h"
-#endif
-
-
-namespace UE::CADKernel
-{
-
-struct FCuttingPoint;
-struct FCuttingGrid;
-
-class FIsoNode;
-class FIsoSegment;
-class FLoopNode;
-class FModelMesh;
-class FPoint;
-class FPoint2D;
-class FThinZone2DFinder;
-class FTopologicalFace;
-
-
-enum class ENodeMarker : uint8
-{
-	None = 0x00u,  // No flags.
-
-	IsInside = 0x01u,
-	IsInsideButTooCloseToLoop = 0x02u,  // node inside the loop but too close to the loop to be include in the mesh
-	IsCloseToLoop = 0x04u,
-
-	All = 0xFFu
-};
-ENUM_CLASS_FLAGS(ENodeMarker);
-
-
-class FGrid : public FGridBase
-{
-protected:
-
-	/*
-	 * Cutting coordinates of the face respecting the meshing criteria
-	 */
-	const FCoordinateGrid& CoordinateGrid;
-
-	virtual const FCoordinateGrid& GetCoordinateGrid() const override
-	{
-		return CoordinateGrid;
-	}
-
-	const FSurfacicTolerance FaceTolerance;
-	const double MinimumElementSize;
-
-	FModelMesh& MeshModel;
-
-
-	/**
-	 * 2D Coordinate of Loop's nodes in each space
-	 */
-	TArray<TArray<FPoint2D>> FaceLoops2D[EGridSpace::EndGridSpace];
-
-	/**
-	 * 3D Coordinate of Loop nodes in each space
-	 */
-	TArray<TArray<FPoint>> FaceLoops3D;
-
-	/**
-	 * Surface Normal at each boundary nodes
-	 */
-	TArray<TArray<FVector3f>> NormalsOfFaceLoops;
-
-	TArray<TArray<int32>> NodeIdsOfFaceLoops;
-
-	/**
-	 * count of node inside the face i.e. node inside the external loop and outer the inner loops
-	 */
-	int32 CountOfInnerNodes = 0;
-
-	double MinOfMaxElementSize = 0;
-
-	/**
-	 * Array to flag each points as inside, close, ... the face
-	 * @see IsNode...,
-	 */
-	TArray<ENodeMarker> NodeMarkers;
-
-public:
-#ifdef CADKERNEL_DEV
-	FGridChronos Chronos;
-#endif
-
-	FGrid(FTopologicalFace& InFace, FModelMesh& InShellMesh);
-
-#ifdef CADKERNEL_DEBUG
-	virtual ~FGrid()
-	{
-		Close3DDebugSession(bDisplay);
-	}
-#else
-	virtual ~FGrid() = default;
-#endif
-
-	// ======================================================================================================================================================================================================================
-	// Meshing tools =========================================================================================================================================================================================================
-	// ======================================================================================================================================================================================================================
-
-	/**
-	 * Defines the cutting coordinate of the grid according to mesh criteria and the existing mesh of bordering edges (loop's edges)
-	 * @see GetPreferredUVCoordinatesFromNeighbours
-	 */
-	void DefineCuttingParameters();
-	void DefineCuttingParameters(EIso Iso, FCuttingGrid& Neighbors);
-
-	/**
-	 * Computes the 2d Points, 3D points and Normals of the grid.
-	 * call of DefineCuttingParameters is mandatory called before
-	 * @return false if the grid is degenerated
-	 */
-	bool GeneratePointCloud();
-
-	/**
-	 * Process the generated point cloud to compute the scaled parametric spaces and to identify outer points of the face
-	 * @see IsNodeInsideFace
-	 * @see Points2D
-	 */
-	void ProcessPointCloud();
-
-protected:
-
-	/**
-	 * Projects loop's points in the scaled parametric spaces
-	 * @see FaceLoops2D
-	 * @see ProcessPointClound (called in ProcessPointClound)
-	 */
-	void ScaleLoops();
-
-	/**
-	 * @see ProcessPointClound (called in ProcessPointClound)
-	 */
-	void FindInnerFacePoints();
-
-	/**
-	 * Define if an inner node is close to a loop i.e. if the loop cross the cell [[IndexU - 1, IndexU], [IndexV - 1, IndexV]], each corner node of the cell is close to the loop
-	 *
-	 * This algorithm is inspired of Bresenham's line algorithm
-	 * The loop is traversed segment by segment
-	 * For each segment, according to the slop of the segment, each cell intersecting the segment is selected (FindIntersectionsCaseSlope_) i.e. each corner node of the cell is flagged IsCloseToLoop (SetCellCloseToLoop)
-	 * @see SlopeUtils
-	 * @see IsNodeCloseToLoop
-	 * @see ProcessPointCloud (called in ProcessPointClound)
-	 */
-	void FindPointsCloseToLoop();
-
-	/**
-	 * Find all node close to the boundary.
-	 * For each node, the 3d distance to the boundary is estimated
-	 * If this distance is bigger than the Tolerance, the node is remove
-	 * Removing a node can make its neighbor removable,
-	 * Each removed node make its direct neighbor removable, the process is recursive as long as it is possible to remove a node
-	 *
-	 * @see ProcessPointClound (called in ProcessPointClound)
-	 */
-	void RemovePointsCloseToLoop();
-
-	/**
-	 * Gets the cutting coordinates of the existing mesh of bordering edges (loop's edges)
-	 * @see DefineCuttingParameters (called in DefineCuttingParameters)
-	 */
-	void GetPreferredUVCuttingParametersFromLoops(FCuttingGrid& CuttingFromLoops);
-
 	/**
 	 * @ return false if the mesh of the loop is degenerated
 	 */
@@ -1126,23 +494,12 @@
 	}
 
 	void DisplayGridPolyline(const FString& Message, EGridSpace Space, const TArray<FLoopNode>& Nodes, bool bDisplayNode, EVisuProperty Property = EVisuProperty::BlueCurve) const
->>>>>>> 4af6daef
 	{
 		if (!bDisplay)
 		{
 			return;
 		}
 		F3DDebugSession _(Message);
-<<<<<<< HEAD
-		DisplayIsoNodes(Space, Nodes, Property);
-	}
-
-	void DisplayIsoSegment(EGridSpace Space, const FIsoSegment& Segment, FIdent Ident = 0, EVisuProperty Property = EVisuProperty::BlueCurve, bool bDisplayOrientation = false) const;
-	void DisplayIsoSegment(EGridSpace Space, const FIsoNode& NodeA, const FIsoNode& NodeB, FIdent Ident = 0, EVisuProperty Property = EVisuProperty::BlueCurve) const;
-
-	void DisplayIsoSegments(EGridSpace Space, const TArray<FIsoSegment*>& Segments, bool bDisplayNode = false, bool bDisplayOrientation = false, EVisuProperty Property = EVisuProperty::BlueCurve) const;
-	void DisplayIsoSegments(const FString& Message, EGridSpace Space, const TArray<FIsoSegment*>& Segments, bool bDisplayNode = false, bool bDisplayOrientation = false, EVisuProperty Property = EVisuProperty::BlueCurve) const
-=======
 		DisplayGridPolyline(Space, Nodes, bDisplayNode, Property);
 	}
 
@@ -1155,35 +512,12 @@
 
 	template<typename TPoint>
 	void DisplayInnerDomainPoints(FString Message, const TArray<TPoint>& Points) const
->>>>>>> 4af6daef
-	{
-		if (!bDisplay)
-		{
-			return;
-		}
-		F3DDebugSession _(Message);
-		DisplayIsoSegments(Space, Segments, bDisplayNode, bDisplayOrientation, Property);
-	}
-
-<<<<<<< HEAD
-	void DisplayTriangle(EGridSpace Space, const FIsoNode& NodeA, const FIsoNode& NodeB, const FIsoNode& NodeC) const;
-
-	void DisplayGridPolyline(EGridSpace Space, const FLoopNode& StartNode, bool bDisplayNode, EVisuProperty Property = EVisuProperty::BlueCurve) const;
-	void DisplayGridPolyline(EGridSpace Space, const TArray<FIsoNode*>& Nodes, bool bDisplayNode, EVisuProperty Property = EVisuProperty::BlueCurve) const;
-	void DisplayGridPolyline(EGridSpace Space, const TArray<FLoopNode*>& Nodes, bool bDisplayNode, EVisuProperty Property = EVisuProperty::BlueCurve) const;
-	void DisplayGridPolyline(EGridSpace Space, const TArray<FLoopNode>& Nodes, bool bDisplayNode, EVisuProperty Property = EVisuProperty::BlueCurve) const;
-	void DisplayGridPolyline(const FString& Message, EGridSpace Space, const TArray<FLoopNode*>& Nodes, bool bDisplayNode, EVisuProperty Property = EVisuProperty::BlueCurve) const
-	{
-		if (!bDisplay)
-		{
-			return;
-		}
-		F3DDebugSession _(Message);
-		DisplayGridPolyline(Space, Nodes, bDisplayNode, Property);
-	}
-
-	void DisplayGridPolyline(const FString& Message, EGridSpace Space, const TArray<FLoopNode>& Nodes, bool bDisplayNode, EVisuProperty Property = EVisuProperty::BlueCurve) const
-=======
+	{
+		if (!bDisplay)
+		{
+			return;
+		}
+
 		F3DDebugSession _(Message);
 		for (int32 Index = 0; Index < Points.Num(); ++Index)
 		{
@@ -1208,61 +542,12 @@
 
 	template<typename TPoint>
 	void DisplayGridLoop(FString Message, const TArray<TPoint>& Loop, bool bDisplayNodes, bool bMakeGroup, bool bDisplaySegments) const
->>>>>>> 4af6daef
-	{
-		if (!bDisplay)
-		{
-			return;
-		}
-		F3DDebugSession _(Message);
-		DisplayGridPolyline(Space, Nodes, bDisplayNode, Property);
-	}
-
-	void DisplayNodes(const TCHAR* Message, EGridSpace Space, const TArray<const FIsoNode*>& Nodes, EVisuProperty Property) const;
-
-	void DisplayGridPoints(EGridSpace DisplaySpace) const;
-	void DisplayInnerPoints(TCHAR* Message, EGridSpace DisplaySpace) const;
-
-<<<<<<< HEAD
-	void DisplayGridNormal() const;
-
-	template<typename TPoint>
-	void DisplayInnerDomainPoints(FString Message, const TArray<TPoint>& Points) const
-	{
-		if (!bDisplay)
-		{
-			return;
-		}
-
-		F3DDebugSession _(Message);
-		for (int32 Index = 0; Index < Points.Num(); ++Index)
-		{
-			if (IsNodeInsideAndCloseToLoop(Index))
-			{
-				DisplayPoint(Points[Index] * DisplayScale, EVisuProperty::OrangePoint, Index);
-			}
-			else if (IsNodeInsideAndMeshable(Index))
-			{
-				DisplayPoint(Points[Index] * DisplayScale, EVisuProperty::BluePoint, Index);
-			}
-			else if (IsNodeTooCloseToLoop(Index))
-			{
-				DisplayPoint(Points[Index] * DisplayScale, EVisuProperty::RedPoint, Index);
-			}
-			else
-			{
-				DisplayPoint(Points[Index] * DisplayScale, IsNodeCloseToLoop(Index) ? EVisuProperty::YellowPoint : EVisuProperty::GreenPoint , Index);
-			}
-		}
-	}
-
-	template<typename TPoint>
-	void DisplayGridLoop(FString Message, const TArray<TArray<TPoint>>& Loops, bool bDisplayNodes, bool bMakeGroup) const
-	{
-		if (!bDisplay)
-		{
-			return;
-=======
+	{
+		if (!bDisplay)
+		{
+			return;
+		}
+
 		F3DDebugSession _(bMakeGroup, Message);
 
 		const TPoint* FirstSegmentPoint = &Loop[0];
@@ -1287,65 +572,21 @@
 		{
 			F3DDebugSession C(bDisplaySegments, FString::Printf(TEXT("Segment %d"), Loop.Num()));
 			DisplaySegment(*FirstSegmentPoint * DisplayScale, *Loop.begin() * DisplayScale);
->>>>>>> 4af6daef
-		}
-	}
-
-<<<<<<< HEAD
+		}
+	}
+
+	template<typename TPoint>
+	void DisplayGridLoops(FString Message, const TArray<TArray<TPoint>>& Loops, bool bDisplayNodes, bool bMakeGroup, bool bDisplaySegments) const
+	{
+		if (!bDisplay)
+		{
+			return;
+		}
+
 		F3DDebugSession _(*Message);
 		int32 LoopIndex = 0;
 		for (const TArray<TPoint>& Loop : Loops)
 		{
-			if (bMakeGroup)
-			{
-				Open3DDebugSession(FString::Printf(TEXT("Loop %d"), LoopIndex++));
-			}
-
-			const TPoint* FirstSegmentPoint = &Loop[0];
-			if (bDisplayNodes)
-			{
-				DisplayPoint(*FirstSegmentPoint * DisplayScale, EVisuProperty::BluePoint, 0);
-			}
-
-			for (int32 Index = 1; Index < Loop.Num(); ++Index)
-			{
-				const TPoint* SecondSegmentPoint = &Loop[Index];
-				DisplaySegment(*FirstSegmentPoint * DisplayScale, *SecondSegmentPoint * DisplayScale);
-				if (bDisplayNodes)
-				{
-					DisplayPoint(*SecondSegmentPoint * DisplayScale, EVisuProperty::BluePoint, Index);
-				}
-				FirstSegmentPoint = SecondSegmentPoint;
-			}
-			DisplaySegment(*FirstSegmentPoint * DisplayScale, *Loop.begin() * DisplayScale);
-			if (bMakeGroup)
-			{
-				Close3DDebugSession();
-			}
-		}
-	}
-
-	void DisplayGridLoops(FString Message, EGridSpace DisplaySpace, bool bDisplayNodes, bool bMakeGroup) const
-	{
-		DisplayGridLoop(Message, FaceLoops2D[DisplaySpace], bDisplayNodes, bMakeGroup);
-	}
-
-#endif
-
-	void PrintTimeElapse() const;
-=======
-	template<typename TPoint>
-	void DisplayGridLoops(FString Message, const TArray<TArray<TPoint>>& Loops, bool bDisplayNodes, bool bMakeGroup, bool bDisplaySegments) const
-	{
-		if (!bDisplay)
-		{
-			return;
-		}
-
-		F3DDebugSession _(*Message);
-		int32 LoopIndex = 0;
-		for (const TArray<TPoint>& Loop : Loops)
-		{
 			FString LoopName = FString::Printf(TEXT("Loop %d"), LoopIndex++);
 			DisplayGridLoop(LoopName, Loop, bDisplayNodes, bMakeGroup, bDisplaySegments);
 		}
@@ -1357,7 +598,6 @@
 	}
 
 #endif
->>>>>>> 4af6daef
 };
 
 }