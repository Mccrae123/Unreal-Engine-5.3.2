// Copyright Epic Games, Inc. All Rights Reserved.
#pragma once

#include "CADKernel/Core/Types.h"
#include "CADKernel/Math/SlopeUtils.h"
#include "CADKernel/Mesh/MeshEnum.h"
#include "CADKernel/Mesh/Structure/Grid.h"

namespace UE::CADKernel
{
class FGrid;
class FIsoSegment;
class FPoint;
class FPoint2D;

enum class EIsoLink : uint8
{
	IsoUNext = 0,
	IsoVNext = 1,
	IsoUPrevious = 2,
	IsoVPrevious = 3,
};
<<<<<<< HEAD

enum class EIsoNodeStates : uint16
{
	None = 0x0000u,	// No flags.

	LinkedToPreviousU = 0x0001u,
	LinkedToNextU = 0x0002u,
	LinkedToPreviousV = 0x0004u,
	LinkedToNextV = 0x0008u,

	TriangleComplete = 0x000Fu,

	LinkedToLoop = 0x0010u,
	InnerMeshLoop = 0x0020u,

	FirstQuarter = 0x0100u,
	SecondQuarter = 0x0200u,
	ThirdQuarter = 0x0400u,
	FourthQuarter = 0x0800u,

	NearlyIsoU = 0x1000u,  // Loop nodes
	NearlyIsoV = 0x2000u,  // Loop nodes

	Delete = 0x8000u,

	All = 0xFFFFu
};

ENUM_CLASS_FLAGS(EIsoNodeStates);

class FIsoInnerNode;
class FLoopNode;

/**
 * Inner Node of the TopologicalFace, these nodes are IsoNodes as they are build according to the TopologicalFace iso cutting coordinates UV
 */
class FIsoNode
{
protected:
	TArray<FIsoSegment*> ConnectedSegments;
	EIsoNodeStates States;

	int32 Index; // Index of the node either in loop nodes either in inner nodes
	int32 FaceIndex; // Index of the node in the face
	int32 Id;

public:
	FIsoNode(int32 InNodeIndex, int32 InFaceIndex, int32 InNodeId)
		: ConnectedSegments()
		, States(EIsoNodeStates::None)
		, Index(InNodeIndex)
		, FaceIndex(InFaceIndex)
		, Id(InNodeId)
	{
		ConnectedSegments.Reserve(5);
	};

	virtual ~FIsoNode() = default;

	virtual void Delete()
	{
		ConnectedSegments.Empty();
		FaceIndex = -1;

		States = EIsoNodeStates::Delete;
	}

	bool IsDelete() const
	{
		return (States & EIsoNodeStates::Delete) == EIsoNodeStates::Delete;
	}

	const int32 GetIndex() const
	{
		return Index;
	}

	const int32 GetFaceIndex() const
	{
		return FaceIndex;
	}

	const int32 GetId() const
	{
		return Id;
	}

	const TArray<FIsoSegment*>& GetConnectedSegments() const
	{
		return ConnectedSegments;
	}

	FIsoSegment* GetSegmentConnectedTo(const FIsoNode* Node) const;

	void ConnectSegment(FIsoSegment& Segment)
	{
		ConnectedSegments.Add(&Segment);
	}

	void DisconnectSegment(FIsoSegment& Segment)
	{
		ConnectedSegments.RemoveSingle(&Segment);
	}

	const virtual bool IsALoopNode() const = 0;

	void SetAsLinkedToLoop()
	{
		States |= EIsoNodeStates::LinkedToLoop;
	}

	void SetLinkedToLoopInQuarter(int32 Quarter)
	{
		switch (Quarter)
		{
		case 0:
			States |= EIsoNodeStates::FirstQuarter;
		case 1:
			States |= EIsoNodeStates::SecondQuarter;
		case 2:
			States |= EIsoNodeStates::ThirdQuarter;
		default:
			States |= EIsoNodeStates::FourthQuarter;
		}
	}

	bool IsLinkedToLoopInNearlyIso(int32 Iso) const
	{
		if (Iso > 3)
		{
			Iso -= 4;
		}
		switch ((EIsoLink)Iso)
		{
		case EIsoLink::IsoUNext:
			return (States & EIsoNodeStates::LinkedToNextU) == EIsoNodeStates::LinkedToNextU;
		case EIsoLink::IsoVNext:
			return (States & EIsoNodeStates::LinkedToNextV) == EIsoNodeStates::LinkedToNextV;
		case EIsoLink::IsoUPrevious:
			return (States & EIsoNodeStates::LinkedToPreviousU) == EIsoNodeStates::LinkedToPreviousU;
		default:
			return (States & EIsoNodeStates::LinkedToPreviousV) == EIsoNodeStates::LinkedToPreviousV;
		}
	}

	void SetLinkedToIso(EIsoLink Iso) // [3Pi/2 2Pi]
	{
		switch (Iso)
		{
		case EIsoLink::IsoUNext:
			States |= EIsoNodeStates::LinkedToNextU;
			break;
		case EIsoLink::IsoVNext:
			States |= EIsoNodeStates::LinkedToNextV;
			break;
		case EIsoLink::IsoUPrevious:
			States |= EIsoNodeStates::LinkedToPreviousU;
			break;
		default:
			States |= EIsoNodeStates::LinkedToPreviousV;
		}
	}

	void SetLinkedToIso(int32 Iso) // [3Pi/2 2Pi]
	{
		if (Iso > 3)
		{
			Iso -= 4;
		}
		switch ((EIsoLink)Iso)
		{
		case EIsoLink::IsoUNext:
			States |= EIsoNodeStates::LinkedToNextU;
			break;
		case EIsoLink::IsoVNext:
			States |= EIsoNodeStates::LinkedToNextV;
			break;
		case EIsoLink::IsoUPrevious:
			States |= EIsoNodeStates::LinkedToPreviousU;
			break;
		default:
			States |= EIsoNodeStates::LinkedToPreviousV;
		}
	}

	/**
	 * Return the 2d coordinate of the node according to the space
	 */
	virtual const FPoint2D& Get2DPoint(EGridSpace Space, const FGrid& Grid) const = 0;
	virtual void Set2DPoint(EGridSpace Space, FGrid& Grid, const FPoint2D& NewCoordinate) = 0;

	virtual const FPoint& Get3DPoint(const FGrid& Grid) const = 0;
	virtual const FVector3f& GetNormal(const FGrid& Grid) const = 0;

	/**
	 * Only for display purpose as it return a copy of the point
	 */
	virtual const FPoint GetPoint(EGridSpace Space, const FGrid& Grid) const = 0;

	virtual bool operator==(const FIsoNode& OtherNode) const = 0;
	virtual bool IsEqualTo(const FLoopNode& OtherNode) const = 0;
	virtual bool IsEqualTo(const FIsoInnerNode& OtherNode) const = 0;

	virtual uint32 GetTypeHash() const = 0;

};

/**
 * Node of the loop of the TopologicalFace
 */
class FLoopNode : public FIsoNode
{
protected:
	int32 LoopIndex;
	FLoopNode* ConnectedLoopNodes[2];

public:
	FLoopNode(int32 InLoopIndex, int32 InNodeIndex, int32 InFaceIndex, int32 NodeId)
		: FIsoNode(InNodeIndex, InFaceIndex, NodeId)
		, LoopIndex(InLoopIndex)
		, ConnectedLoopNodes{ nullptr, nullptr }
	{
	};

	virtual void Delete() override
	{
		FIsoNode::Delete();

		//LoopIndex = -1;
		ConnectedLoopNodes[0] = nullptr;
		ConnectedLoopNodes[1] = nullptr;
	}

	virtual bool IsEqualTo(const FLoopNode& OtherNode) const
	{
		return ((GetIndex() == OtherNode.GetIndex()) && (GetLoopIndex() == OtherNode.GetLoopIndex()));
	}

	virtual bool IsEqualTo(const FIsoInnerNode& OtherNode) const
	{
		return false;
	}

	bool operator==(const FIsoNode& OtherNode) const
	{
		return OtherNode.IsEqualTo(*this);
	}

	virtual const bool IsALoopNode() const override
	{
		return true;
	}

	const int32 GetLoopIndex() const
	{
		return LoopIndex;
	}

	void SetNextConnectedNode(FLoopNode* NextNode)
	{
		ConnectedLoopNodes[1] = NextNode;
	}
	void SetPreviousConnectedNode(FLoopNode* PreviousNode)
	{
		ConnectedLoopNodes[0] = PreviousNode;
	}

	FLoopNode& GetPreviousNode() const
	{
		return *ConnectedLoopNodes[0];
	}

	FLoopNode& GetNextNode() const
	{
		return *ConnectedLoopNodes[1];
	}

	FIsoSegment& GetPreviousSegment() const
	{
		return *GetSegmentConnectedTo(ConnectedLoopNodes[0]);
	}

	FIsoSegment& GetNextSegment() const
	{
		return *GetSegmentConnectedTo(ConnectedLoopNodes[1]);
	}

	/**
	 * Return the 2d coordinate of the node according to the space
	 */
	virtual const FPoint2D& Get2DPoint(EGridSpace Space, const FGrid& Grid) const override
	{
		return Grid.GetLoop2DPoint(Space, LoopIndex, Index);
	}

	virtual void Set2DPoint(EGridSpace Space, FGrid& Grid, const FPoint2D& NewCoordinate) override
	{
		Grid.SetLoop2DPoint(Space, LoopIndex, Index, NewCoordinate);
	}

	virtual const FPoint& Get3DPoint(const FGrid& Grid) const override
	{
		return Grid.GetLoops3D()[LoopIndex][Index];
	}

	virtual const FVector3f& GetNormal(const FGrid& Grid) const override
	{
		return Grid.GetLoopNormals()[LoopIndex][Index];
	}

	/**
	 * Only for display purpose as it return a copy of the point
	 */
	virtual const FPoint GetPoint(EGridSpace Space, const FGrid& Grid) const override
	{
		switch (Space)
		{
		case EGridSpace::Default2D:
		case EGridSpace::Scaled:
		case EGridSpace::UniformScaled:
			return Grid.GetLoop2DPoint(Space, LoopIndex, Index);
		}
		return FPoint::ZeroPoint;
	}

	/**
	 * Check if the segment starting from this loop node (S) to EndSegmentCoordinate (E) is inside the face
	 * Warning, inner loops (loop index > 0) are not in the same orientation than outer loop
	 *
	 * Inside e.g.:
	 *    X---------------X----------------X        X------------------X-----------X
	 *    |                                |        |                              |
	 *    |         X-----------------X    |        |            X-------------X   |
	 *    |         |                 |    |        |            |             |   |
	 *    X   E-----S                 |    |    or  S---------E  |             |   |
	 *    |         |                 |    |        |            |             |   |
	 *    |         X-----------------X    |        |            X-------------X   |
	 *    |                                |        |                              |
	 *    X---------------X----------------X        X------------------X-----------X
	 *
	 * Outside e.g.:
	 *    X---------------X----------------X        X------------------X-----------X
	 *    |                                |        |                              |
	 *    |         X-----------------X    |        |            X-------------X   |
	 *    |         |                 |    |        |            |             |   |
	 *    |         S------E          |    |    or  |            |             |   S------E
	 *    |         |                 |    |        |            |             |   |
	 *    |         X-----------------X    |        |            X-------------X   |
	 *    |                                |        |                              |
	 *    X---------------X----------------X        X------------------X-----------X
	 */
	bool IsSegmentBeInsideFace(const FPoint2D& EndSegmentCoordinate, const FGrid& Grid, const double FlatAngle) const
	{
		return (!IsPointPInsideSectorABC(GetPreviousNode().Get2DPoint(EGridSpace::UniformScaled, Grid), Get2DPoint(EGridSpace::UniformScaled, Grid), GetNextNode().Get2DPoint(EGridSpace::UniformScaled, Grid), EndSegmentCoordinate, FlatAngle));
	}

	void SetAsIsoU()
	{
		States |= EIsoNodeStates::NearlyIsoU;
	}

	bool IsIsoU() const
	{
		return (States & EIsoNodeStates::NearlyIsoU) == EIsoNodeStates::NearlyIsoU;
	}

	void SetAsIsoV()
	{
		States |= EIsoNodeStates::NearlyIsoV;
	}

	bool IsIsoV() const
	{
		return (States & EIsoNodeStates::NearlyIsoV) == EIsoNodeStates::NearlyIsoV;
	}

	constexpr bool IsIso(EIso Axe) const
	{
		if (Axe == IsoV)
		{
			return IsIsoV();
		}
		else
		{
			return IsIsoU();
		}
	}

	virtual uint32 GetTypeHash() const override
	{
		return HashCombine(GetIndex(), GetLoopIndex() + 1);
	}
};

inline uint32 GetTypeHash(const FIsoNode& Node)
{
	return Node.GetTypeHash();
}

=======

enum class EIsoNodeStates : uint16
{
	None = 0x0000u,	// No flags.

	LinkedToPreviousU = 0x0001u,
	LinkedToNextU = 0x0002u,
	LinkedToPreviousV = 0x0004u,
	LinkedToNextV = 0x0008u,

	NodeComplete = 0x000Fu,

	LinkedToLoop = 0x0010u,
	InnerMeshLoop = 0x0020u,
	ThinZoneNode = 0x0040u,

	Delete = 0x0080u,

	FirstQuarter = 0x0100u,
	SecondQuarter = 0x0200u,
	ThirdQuarter = 0x0400u,
	FourthQuarter = 0x0800u,

	NearlyIsoU = 0x1000u,  // Loop nodes
	NearlyIsoV = 0x2000u,  // Loop nodes

	HasMarker1 = 0x4000u,
	HasMarker2 = 0x8000u,

	All = 0xFFFFu
};

ENUM_CLASS_FLAGS(EIsoNodeStates);

class FIsoInnerNode;
class FLoopNode;

/**
 * Inner Node of the TopologicalFace, these nodes are IsoNodes as they are build according to the TopologicalFace iso cutting coordinates UV
 */
class FIsoNode
{
protected:
	TArray<FIsoSegment*> ConnectedSegments;
	EIsoNodeStates States;

	int32 LocalIndex; // Index of the node either in loop nodes either in inner nodes
	int32 GlobalIndex; // Index of the node in the face
	int32 NodeId; // Id of the node in the mesh

public:
	FIsoNode(int32 InNodeIndex, int32 InFaceIndex, int32 InNodeId)
		: ConnectedSegments()
		, States(EIsoNodeStates::None)
		, LocalIndex(InNodeIndex)
		, GlobalIndex(InFaceIndex)
		, NodeId(InNodeId)
	{
		ConnectedSegments.Reserve(5);
	};

	virtual ~FIsoNode() = default;

	virtual void Delete()
	{
		ConnectedSegments.Empty();
		GlobalIndex = -1;

		States = EIsoNodeStates::Delete;
	}

	bool IsDelete() const
	{
		return (States & EIsoNodeStates::Delete) == EIsoNodeStates::Delete;
	}

	const int32 GetIndex() const
	{
		return LocalIndex;
	}

	const int32 GetGlobalIndex() const
	{
		return GlobalIndex;
	}

	const int32 GetNodeId() const
	{
		return NodeId;
	}

	const TArray<FIsoSegment*>& GetConnectedSegments() const
	{
		return ConnectedSegments;
	}

	FIsoSegment* GetSegmentConnectedTo(const FIsoNode* Node) const;

	void ConnectSegment(FIsoSegment& Segment)
	{
		ConnectedSegments.Add(&Segment);
	}

	void DisconnectSegment(FIsoSegment& Segment)
	{
		ConnectedSegments.RemoveSingle(&Segment);
	}

	const virtual bool IsALoopNode() const = 0;

	void SetThinZoneNodeMarker()
	{
		States |= EIsoNodeStates::ThinZoneNode;
	}

	bool IsThinZoneNode() const
	{
		return (States & EIsoNodeStates::ThinZoneNode) == EIsoNodeStates::ThinZoneNode;
	}

	bool IsDeleteOrThinNode() const
	{
		constexpr EIsoNodeStates DeleteOrThinNode = EIsoNodeStates::ThinZoneNode | EIsoNodeStates::Delete;
		return (States & DeleteOrThinNode) != EIsoNodeStates::None;
	}

	void SetLinkedToLoopMarker()
	{
		States |= EIsoNodeStates::LinkedToLoop;
	}

	void SetLinkedToLoopInQuarter(int32 Quarter)
	{
		switch (Quarter)
		{
		case 0:
			States |= EIsoNodeStates::FirstQuarter;
		case 1:
			States |= EIsoNodeStates::SecondQuarter;
		case 2:
			States |= EIsoNodeStates::ThirdQuarter;
		default:
			States |= EIsoNodeStates::FourthQuarter;
		}
	}

	bool IsLinkedToLoopInNearlyIso(int32 Iso) const
	{
		if (Iso > 3)
		{
			Iso -= 4;
		}
		switch ((EIsoLink)Iso)
		{
		case EIsoLink::IsoUNext:
			return (States & EIsoNodeStates::LinkedToNextU) == EIsoNodeStates::LinkedToNextU;
		case EIsoLink::IsoVNext:
			return (States & EIsoNodeStates::LinkedToNextV) == EIsoNodeStates::LinkedToNextV;
		case EIsoLink::IsoUPrevious:
			return (States & EIsoNodeStates::LinkedToPreviousU) == EIsoNodeStates::LinkedToPreviousU;
		default:
			return (States & EIsoNodeStates::LinkedToPreviousV) == EIsoNodeStates::LinkedToPreviousV;
		}
	}

	void SetLinkedToIso(EIsoLink Iso) // [3Pi/2 2Pi]
	{
		switch (Iso)
		{
		case EIsoLink::IsoUNext:
			States |= EIsoNodeStates::LinkedToNextU;
			break;
		case EIsoLink::IsoVNext:
			States |= EIsoNodeStates::LinkedToNextV;
			break;
		case EIsoLink::IsoUPrevious:
			States |= EIsoNodeStates::LinkedToPreviousU;
			break;
		default:
			States |= EIsoNodeStates::LinkedToPreviousV;
		}
	}

	void SetLinkedToIso(int32 Iso) // [3Pi/2 2Pi]
	{
		if (Iso > 3)
		{
			Iso -= 4;
		}
		switch ((EIsoLink)Iso)
		{
		case EIsoLink::IsoUNext:
			States |= EIsoNodeStates::LinkedToNextU;
			break;
		case EIsoLink::IsoVNext:
			States |= EIsoNodeStates::LinkedToNextV;
			break;
		case EIsoLink::IsoUPrevious:
			States |= EIsoNodeStates::LinkedToPreviousU;
			break;
		default:
			States |= EIsoNodeStates::LinkedToPreviousV;
		}
	}

	bool HasMarker1() const
	{
		return ((States & EIsoNodeStates::HasMarker1) == EIsoNodeStates::HasMarker1);
	}

	bool HasMarker2() const
	{
		return ((States & EIsoNodeStates::HasMarker2) == EIsoNodeStates::HasMarker2);
	}

	bool IsDeleteOrHasMarker2() const
	{
		constexpr EIsoNodeStates HasMarkerDeleteOrMarker2 = EIsoNodeStates::Delete | EIsoNodeStates::HasMarker2;
		return ((States & HasMarkerDeleteOrMarker2) != EIsoNodeStates::None);
	}

	bool HasMarker1NotMarker2() const
	{
		constexpr EIsoNodeStates HasMarker12 = EIsoNodeStates::HasMarker1 | EIsoNodeStates::HasMarker2;
		return ((States & HasMarker12) == EIsoNodeStates::HasMarker1);
	}

	void SetMarker1()
	{
		States |= EIsoNodeStates::HasMarker1;
	}

	void SetMarker2()
	{
		States |= EIsoNodeStates::HasMarker2;
	}

	void ResetMarkers()
	{
		constexpr EIsoNodeStates ResetAllMarkers = ~(EIsoNodeStates::HasMarker1 | EIsoNodeStates::HasMarker2);
		States &= ResetAllMarkers;
	}

	/**
	 * Return the 2d coordinate of the node according to the space
	 */
	virtual const FPoint2D& Get2DPoint(EGridSpace Space, const FGrid& Grid) const = 0;
	virtual void Set2DPoint(EGridSpace Space, FGrid& Grid, const FPoint2D& NewCoordinate) = 0;

	virtual const FPoint& Get3DPoint(const FGrid& Grid) const = 0;
	virtual const FVector3f& GetNormal(const FGrid& Grid) const = 0;

	/**
	 * Only for display purpose as it return a copy of the point
	 */
	virtual const FPoint GetPoint(EGridSpace Space, const FGrid& Grid) const = 0;

	virtual bool operator==(const FIsoNode& OtherNode) const = 0;
	virtual bool IsEqualTo(const FLoopNode& OtherNode) const = 0;
	virtual bool IsEqualTo(const FIsoInnerNode& OtherNode) const = 0;

	virtual uint32 GetTypeHash() const = 0;

};

/**
 * Node of the loop of the TopologicalFace
 */
class FLoopNode : public FIsoNode
{
protected:
	int32 LoopIndex;
	FLoopNode* ConnectedLoopNodes[2];

public:
	FLoopNode(int32 InLoopIndex, int32 InNodeLoopIndex, int32 InNodeFaceIndex, int32 NodeId)
		: FIsoNode(InNodeLoopIndex, InNodeFaceIndex, NodeId)
		, LoopIndex(InLoopIndex)
		, ConnectedLoopNodes{ nullptr, nullptr }
	{
	};

	virtual void Delete() override
	{
		FIsoNode::Delete();

		//LoopIndex = -1;
		ConnectedLoopNodes[0] = nullptr;
		ConnectedLoopNodes[1] = nullptr;
	}

	virtual bool IsEqualTo(const FLoopNode& OtherNode) const
	{
		return ((GetIndex() == OtherNode.GetIndex()) && (GetLoopIndex() == OtherNode.GetLoopIndex()));
	}

	virtual bool IsEqualTo(const FIsoInnerNode& OtherNode) const
	{
		return false;
	}

	bool operator==(const FIsoNode& OtherNode) const
	{
		return OtherNode.IsEqualTo(*this);
	}

	virtual const bool IsALoopNode() const override
	{
		return true;
	}

	const int32 GetLoopIndex() const
	{
		return LoopIndex;
	}

	void SetNextConnectedNode(FLoopNode* NextNode)
	{
		ConnectedLoopNodes[1] = NextNode;
	}
	void SetPreviousConnectedNode(FLoopNode* PreviousNode)
	{
		ConnectedLoopNodes[0] = PreviousNode;
	}

	FLoopNode& GetPreviousNode() const
	{
		return *ConnectedLoopNodes[0];
	}

	FLoopNode& GetNextNode() const
	{
		return *ConnectedLoopNodes[1];
	}

	FIsoSegment& GetPreviousSegment() const
	{
		return *GetSegmentConnectedTo(ConnectedLoopNodes[0]);
	}

	FIsoSegment& GetNextSegment() const
	{
		return *GetSegmentConnectedTo(ConnectedLoopNodes[1]);
	}

	/**
	 * Return the 2d coordinate of the node according to the space
	 */
	virtual const FPoint2D& Get2DPoint(EGridSpace Space, const FGrid& Grid) const override
	{
		return Grid.GetLoop2DPoint(Space, LoopIndex, LocalIndex);
	}

	virtual void Set2DPoint(EGridSpace Space, FGrid& Grid, const FPoint2D& NewCoordinate) override
	{
		Grid.SetLoop2DPoint(Space, LoopIndex, LocalIndex, NewCoordinate);
	}

	virtual const FPoint& Get3DPoint(const FGrid& Grid) const override
	{
		return Grid.GetLoops3D()[LoopIndex][LocalIndex];
	}

	virtual const FVector3f& GetNormal(const FGrid& Grid) const override
	{
		return Grid.GetLoopNormals()[LoopIndex][LocalIndex];
	}

	/**
	 * Only for display purpose as it return a copy of the point
	 */
	virtual const FPoint GetPoint(EGridSpace Space, const FGrid& Grid) const override
	{
		switch (Space)
		{
		case EGridSpace::Default2D:
		case EGridSpace::Scaled:
		case EGridSpace::UniformScaled:
			return Grid.GetLoop2DPoint(Space, LoopIndex, LocalIndex);
		}
		return FPoint::ZeroPoint;
	}

	/**
	 * Check if the segment starting from this loop node (S) to EndSegmentCoordinate (E) is inside the face
	 * Warning, inner loops (loop index > 0) are not in the same orientation than outer loop
	 *
	 * Inside e.g.:
	 *    X---------------X----------------X        X------------------X-----------X
	 *    |                                |        |                              |
	 *    |         X-----------------X    |        |            X-------------X   |
	 *    |         |                 |    |        |            |             |   |
	 *    X   E-----S                 |    |    or  S---------E  |             |   |
	 *    |         |                 |    |        |            |             |   |
	 *    |         X-----------------X    |        |            X-------------X   |
	 *    |                                |        |                              |
	 *    X---------------X----------------X        X------------------X-----------X
	 *
	 * Outside e.g.:
	 *    X---------------X----------------X        X------------------X-----------X
	 *    |                                |        |                              |
	 *    |         X-----------------X    |        |            X-------------X   |
	 *    |         |                 |    |        |            |             |   |
	 *    |         S------E          |    |    or  |            |             |   S------E
	 *    |         |                 |    |        |            |             |   |
	 *    |         X-----------------X    |        |            X-------------X   |
	 *    |                                |        |                              |
	 *    X---------------X----------------X        X------------------X-----------X
	 */
	bool IsSegmentBeInsideFace(const FPoint2D& EndSegmentCoordinate, const FGrid& Grid, const double FlatAngle) const
	{
		return (!IsPointPInsideSectorABC(GetPreviousNode().Get2DPoint(EGridSpace::UniformScaled, Grid), Get2DPoint(EGridSpace::UniformScaled, Grid), GetNextNode().Get2DPoint(EGridSpace::UniformScaled, Grid), EndSegmentCoordinate, FlatAngle));
	}

	virtual uint32 GetTypeHash() const override
	{
		return HashCombine(GetIndex(), GetLoopIndex() + 1);
	}
};

inline uint32 GetTypeHash(const FIsoNode& Node)
{
	return Node.GetTypeHash();
}

>>>>>>> 4af6daef
class FIsoInnerNode : public FIsoNode
{
public:
	FIsoInnerNode(int32 NodeIndex, int32 FaceIndex, int32 NodeId)
		: FIsoNode(NodeIndex, FaceIndex, NodeId)
	{
	};

	virtual bool IsEqualTo(const FLoopNode& OtherNode) const
	{
		return false;
	}

	virtual bool IsEqualTo(const FIsoInnerNode& OtherNode) const
	{
		return (GetIndex() == OtherNode.GetIndex());
	}

	bool operator==(const FIsoNode& OtherNode) const
	{
		return OtherNode.IsEqualTo(*this);
	}

	const bool IsIsolated() const
	{
		return (ConnectedSegments.Num() == 0);
	}

	virtual const bool IsALoopNode() const override
	{
		return false;
	}

	bool IsLinkedToPreviousU() const
	{
		return (States & EIsoNodeStates::LinkedToPreviousU) == EIsoNodeStates::LinkedToPreviousU;
	}

	bool IsLinkedToNextU() const
	{
		return (States & EIsoNodeStates::LinkedToNextU) == EIsoNodeStates::LinkedToNextU;
	}

	bool IsLinkedToPreviousV() const
	{
		return (States & EIsoNodeStates::LinkedToPreviousV) == EIsoNodeStates::LinkedToPreviousV;
	}

	bool IsLinkedToNextV() const
	{
		return (States & EIsoNodeStates::LinkedToNextV) == EIsoNodeStates::LinkedToNextV;;
	}

	/** the node is connected in its 4 directions*/
	bool IsComplete() const
	{
<<<<<<< HEAD
		return (States & EIsoNodeStates::TriangleComplete) == EIsoNodeStates::TriangleComplete;
=======
		return (States & EIsoNodeStates::NodeComplete) == EIsoNodeStates::NodeComplete;
>>>>>>> 4af6daef
	}

	bool IsLinkedToBoundary() const
	{
		return (States & EIsoNodeStates::LinkedToLoop) == EIsoNodeStates::LinkedToLoop;
	}

	virtual const FPoint2D& Get2DPoint(EGridSpace Space, const FGrid& Grid) const override
	{
<<<<<<< HEAD
		return Grid.GetInner2DPoint(Space, Index);
=======
		return Grid.GetInner2DPoint(Space, LocalIndex);
>>>>>>> 4af6daef
	}

	virtual void Set2DPoint(EGridSpace Space, FGrid& Grid, const FPoint2D& NewCoordinate) override
	{
<<<<<<< HEAD
		return Grid.SetInner2DPoint(Space, Index, NewCoordinate);
=======
		return Grid.SetInner2DPoint(Space, LocalIndex, NewCoordinate);
>>>>>>> 4af6daef
	}

	virtual const FPoint& Get3DPoint(const FGrid& Grid) const override
	{
<<<<<<< HEAD
		return Grid.GetInner3DPoint(Index);
	}

	virtual const FVector3f& GetNormal(const FGrid& Grid) const override
	{
		return Grid.GetPointNormal(Index);
	}

=======
		return Grid.GetInner3DPoint(LocalIndex);
	}

	virtual const FVector3f& GetNormal(const FGrid& Grid) const override
	{
		return Grid.GetPointNormal(LocalIndex);
	}

>>>>>>> 4af6daef
	/**
	 * Only for display purpose as it return a copy of the point
	 */
	virtual const FPoint GetPoint(EGridSpace Space, const FGrid& Grid) const override
	{
		switch (Space)
		{
		case EGridSpace::Default2D:
		case EGridSpace::Scaled:
		case EGridSpace::UniformScaled:
<<<<<<< HEAD
			return Grid.GetInner2DPoint(Space, Index);
=======
			return Grid.GetInner2DPoint(Space, LocalIndex);
>>>>>>> 4af6daef
		}
		return FPoint::ZeroPoint;
	}

	void OffsetId(int32 StartId)
	{
<<<<<<< HEAD
		Id += StartId;
=======
		NodeId += StartId;
>>>>>>> 4af6daef
	}

	virtual uint32 GetTypeHash() const override
	{
		return ::GetTypeHash(GetIndex());
	}
};


} // namespace UE::CADKernel
<|MERGE_RESOLUTION|>--- conflicted
+++ resolved
@@ -20,7 +20,6 @@
 	IsoUPrevious = 2,
 	IsoVPrevious = 3,
 };
-<<<<<<< HEAD
 
 enum class EIsoNodeStates : uint16
 {
@@ -31,10 +30,13 @@
 	LinkedToPreviousV = 0x0004u,
 	LinkedToNextV = 0x0008u,
 
-	TriangleComplete = 0x000Fu,
+	NodeComplete = 0x000Fu,
 
 	LinkedToLoop = 0x0010u,
 	InnerMeshLoop = 0x0020u,
+	ThinZoneNode = 0x0040u,
+
+	Delete = 0x0080u,
 
 	FirstQuarter = 0x0100u,
 	SecondQuarter = 0x0200u,
@@ -44,7 +46,8 @@
 	NearlyIsoU = 0x1000u,  // Loop nodes
 	NearlyIsoV = 0x2000u,  // Loop nodes
 
-	Delete = 0x8000u,
+	HasMarker1 = 0x4000u,
+	HasMarker2 = 0x8000u,
 
 	All = 0xFFFFu
 };
@@ -63,17 +66,17 @@
 	TArray<FIsoSegment*> ConnectedSegments;
 	EIsoNodeStates States;
 
-	int32 Index; // Index of the node either in loop nodes either in inner nodes
-	int32 FaceIndex; // Index of the node in the face
-	int32 Id;
+	int32 LocalIndex; // Index of the node either in loop nodes either in inner nodes
+	int32 GlobalIndex; // Index of the node in the face
+	int32 NodeId; // Id of the node in the mesh
 
 public:
 	FIsoNode(int32 InNodeIndex, int32 InFaceIndex, int32 InNodeId)
 		: ConnectedSegments()
 		, States(EIsoNodeStates::None)
-		, Index(InNodeIndex)
-		, FaceIndex(InFaceIndex)
-		, Id(InNodeId)
+		, LocalIndex(InNodeIndex)
+		, GlobalIndex(InFaceIndex)
+		, NodeId(InNodeId)
 	{
 		ConnectedSegments.Reserve(5);
 	};
@@ -83,7 +86,7 @@
 	virtual void Delete()
 	{
 		ConnectedSegments.Empty();
-		FaceIndex = -1;
+		GlobalIndex = -1;
 
 		States = EIsoNodeStates::Delete;
 	}
@@ -95,17 +98,17 @@
 
 	const int32 GetIndex() const
 	{
-		return Index;
-	}
-
-	const int32 GetFaceIndex() const
-	{
-		return FaceIndex;
-	}
-
-	const int32 GetId() const
-	{
-		return Id;
+		return LocalIndex;
+	}
+
+	const int32 GetGlobalIndex() const
+	{
+		return GlobalIndex;
+	}
+
+	const int32 GetNodeId() const
+	{
+		return NodeId;
 	}
 
 	const TArray<FIsoSegment*>& GetConnectedSegments() const
@@ -127,7 +130,23 @@
 
 	const virtual bool IsALoopNode() const = 0;
 
-	void SetAsLinkedToLoop()
+	void SetThinZoneNodeMarker()
+	{
+		States |= EIsoNodeStates::ThinZoneNode;
+	}
+
+	bool IsThinZoneNode() const
+	{
+		return (States & EIsoNodeStates::ThinZoneNode) == EIsoNodeStates::ThinZoneNode;
+	}
+
+	bool IsDeleteOrThinNode() const
+	{
+		constexpr EIsoNodeStates DeleteOrThinNode = EIsoNodeStates::ThinZoneNode | EIsoNodeStates::Delete;
+		return (States & DeleteOrThinNode) != EIsoNodeStates::None;
+	}
+
+	void SetLinkedToLoopMarker()
 	{
 		States |= EIsoNodeStates::LinkedToLoop;
 	}
@@ -206,6 +225,44 @@
 		}
 	}
 
+	bool HasMarker1() const
+	{
+		return ((States & EIsoNodeStates::HasMarker1) == EIsoNodeStates::HasMarker1);
+	}
+
+	bool HasMarker2() const
+	{
+		return ((States & EIsoNodeStates::HasMarker2) == EIsoNodeStates::HasMarker2);
+	}
+
+	bool IsDeleteOrHasMarker2() const
+	{
+		constexpr EIsoNodeStates HasMarkerDeleteOrMarker2 = EIsoNodeStates::Delete | EIsoNodeStates::HasMarker2;
+		return ((States & HasMarkerDeleteOrMarker2) != EIsoNodeStates::None);
+	}
+
+	bool HasMarker1NotMarker2() const
+	{
+		constexpr EIsoNodeStates HasMarker12 = EIsoNodeStates::HasMarker1 | EIsoNodeStates::HasMarker2;
+		return ((States & HasMarker12) == EIsoNodeStates::HasMarker1);
+	}
+
+	void SetMarker1()
+	{
+		States |= EIsoNodeStates::HasMarker1;
+	}
+
+	void SetMarker2()
+	{
+		States |= EIsoNodeStates::HasMarker2;
+	}
+
+	void ResetMarkers()
+	{
+		constexpr EIsoNodeStates ResetAllMarkers = ~(EIsoNodeStates::HasMarker1 | EIsoNodeStates::HasMarker2);
+		States &= ResetAllMarkers;
+	}
+
 	/**
 	 * Return the 2d coordinate of the node according to the space
 	 */
@@ -238,8 +295,8 @@
 	FLoopNode* ConnectedLoopNodes[2];
 
 public:
-	FLoopNode(int32 InLoopIndex, int32 InNodeIndex, int32 InFaceIndex, int32 NodeId)
-		: FIsoNode(InNodeIndex, InFaceIndex, NodeId)
+	FLoopNode(int32 InLoopIndex, int32 InNodeLoopIndex, int32 InNodeFaceIndex, int32 NodeId)
+		: FIsoNode(InNodeLoopIndex, InNodeFaceIndex, NodeId)
 		, LoopIndex(InLoopIndex)
 		, ConnectedLoopNodes{ nullptr, nullptr }
 	{
@@ -313,22 +370,22 @@
 	 */
 	virtual const FPoint2D& Get2DPoint(EGridSpace Space, const FGrid& Grid) const override
 	{
-		return Grid.GetLoop2DPoint(Space, LoopIndex, Index);
+		return Grid.GetLoop2DPoint(Space, LoopIndex, LocalIndex);
 	}
 
 	virtual void Set2DPoint(EGridSpace Space, FGrid& Grid, const FPoint2D& NewCoordinate) override
 	{
-		Grid.SetLoop2DPoint(Space, LoopIndex, Index, NewCoordinate);
+		Grid.SetLoop2DPoint(Space, LoopIndex, LocalIndex, NewCoordinate);
 	}
 
 	virtual const FPoint& Get3DPoint(const FGrid& Grid) const override
 	{
-		return Grid.GetLoops3D()[LoopIndex][Index];
+		return Grid.GetLoops3D()[LoopIndex][LocalIndex];
 	}
 
 	virtual const FVector3f& GetNormal(const FGrid& Grid) const override
 	{
-		return Grid.GetLoopNormals()[LoopIndex][Index];
+		return Grid.GetLoopNormals()[LoopIndex][LocalIndex];
 	}
 
 	/**
@@ -341,7 +398,7 @@
 		case EGridSpace::Default2D:
 		case EGridSpace::Scaled:
 		case EGridSpace::UniformScaled:
-			return Grid.GetLoop2DPoint(Space, LoopIndex, Index);
+			return Grid.GetLoop2DPoint(Space, LoopIndex, LocalIndex);
 		}
 		return FPoint::ZeroPoint;
 	}
@@ -377,38 +434,6 @@
 		return (!IsPointPInsideSectorABC(GetPreviousNode().Get2DPoint(EGridSpace::UniformScaled, Grid), Get2DPoint(EGridSpace::UniformScaled, Grid), GetNextNode().Get2DPoint(EGridSpace::UniformScaled, Grid), EndSegmentCoordinate, FlatAngle));
 	}
 
-	void SetAsIsoU()
-	{
-		States |= EIsoNodeStates::NearlyIsoU;
-	}
-
-	bool IsIsoU() const
-	{
-		return (States & EIsoNodeStates::NearlyIsoU) == EIsoNodeStates::NearlyIsoU;
-	}
-
-	void SetAsIsoV()
-	{
-		States |= EIsoNodeStates::NearlyIsoV;
-	}
-
-	bool IsIsoV() const
-	{
-		return (States & EIsoNodeStates::NearlyIsoV) == EIsoNodeStates::NearlyIsoV;
-	}
-
-	constexpr bool IsIso(EIso Axe) const
-	{
-		if (Axe == IsoV)
-		{
-			return IsIsoV();
-		}
-		else
-		{
-			return IsIsoU();
-		}
-	}
-
 	virtual uint32 GetTypeHash() const override
 	{
 		return HashCombine(GetIndex(), GetLoopIndex() + 1);
@@ -420,373 +445,88 @@
 	return Node.GetTypeHash();
 }
 
-=======
-
-enum class EIsoNodeStates : uint16
-{
-	None = 0x0000u,	// No flags.
-
-	LinkedToPreviousU = 0x0001u,
-	LinkedToNextU = 0x0002u,
-	LinkedToPreviousV = 0x0004u,
-	LinkedToNextV = 0x0008u,
-
-	NodeComplete = 0x000Fu,
-
-	LinkedToLoop = 0x0010u,
-	InnerMeshLoop = 0x0020u,
-	ThinZoneNode = 0x0040u,
-
-	Delete = 0x0080u,
-
-	FirstQuarter = 0x0100u,
-	SecondQuarter = 0x0200u,
-	ThirdQuarter = 0x0400u,
-	FourthQuarter = 0x0800u,
-
-	NearlyIsoU = 0x1000u,  // Loop nodes
-	NearlyIsoV = 0x2000u,  // Loop nodes
-
-	HasMarker1 = 0x4000u,
-	HasMarker2 = 0x8000u,
-
-	All = 0xFFFFu
-};
-
-ENUM_CLASS_FLAGS(EIsoNodeStates);
-
-class FIsoInnerNode;
-class FLoopNode;
-
-/**
- * Inner Node of the TopologicalFace, these nodes are IsoNodes as they are build according to the TopologicalFace iso cutting coordinates UV
- */
-class FIsoNode
-{
-protected:
-	TArray<FIsoSegment*> ConnectedSegments;
-	EIsoNodeStates States;
-
-	int32 LocalIndex; // Index of the node either in loop nodes either in inner nodes
-	int32 GlobalIndex; // Index of the node in the face
-	int32 NodeId; // Id of the node in the mesh
-
+class FIsoInnerNode : public FIsoNode
+{
 public:
-	FIsoNode(int32 InNodeIndex, int32 InFaceIndex, int32 InNodeId)
-		: ConnectedSegments()
-		, States(EIsoNodeStates::None)
-		, LocalIndex(InNodeIndex)
-		, GlobalIndex(InFaceIndex)
-		, NodeId(InNodeId)
-	{
-		ConnectedSegments.Reserve(5);
+	FIsoInnerNode(int32 NodeIndex, int32 FaceIndex, int32 NodeId)
+		: FIsoNode(NodeIndex, FaceIndex, NodeId)
+	{
 	};
 
-	virtual ~FIsoNode() = default;
-
-	virtual void Delete()
-	{
-		ConnectedSegments.Empty();
-		GlobalIndex = -1;
-
-		States = EIsoNodeStates::Delete;
-	}
-
-	bool IsDelete() const
-	{
-		return (States & EIsoNodeStates::Delete) == EIsoNodeStates::Delete;
-	}
-
-	const int32 GetIndex() const
-	{
-		return LocalIndex;
-	}
-
-	const int32 GetGlobalIndex() const
-	{
-		return GlobalIndex;
-	}
-
-	const int32 GetNodeId() const
-	{
-		return NodeId;
-	}
-
-	const TArray<FIsoSegment*>& GetConnectedSegments() const
-	{
-		return ConnectedSegments;
-	}
-
-	FIsoSegment* GetSegmentConnectedTo(const FIsoNode* Node) const;
-
-	void ConnectSegment(FIsoSegment& Segment)
-	{
-		ConnectedSegments.Add(&Segment);
-	}
-
-	void DisconnectSegment(FIsoSegment& Segment)
-	{
-		ConnectedSegments.RemoveSingle(&Segment);
-	}
-
-	const virtual bool IsALoopNode() const = 0;
-
-	void SetThinZoneNodeMarker()
-	{
-		States |= EIsoNodeStates::ThinZoneNode;
-	}
-
-	bool IsThinZoneNode() const
-	{
-		return (States & EIsoNodeStates::ThinZoneNode) == EIsoNodeStates::ThinZoneNode;
-	}
-
-	bool IsDeleteOrThinNode() const
-	{
-		constexpr EIsoNodeStates DeleteOrThinNode = EIsoNodeStates::ThinZoneNode | EIsoNodeStates::Delete;
-		return (States & DeleteOrThinNode) != EIsoNodeStates::None;
-	}
-
-	void SetLinkedToLoopMarker()
-	{
-		States |= EIsoNodeStates::LinkedToLoop;
-	}
-
-	void SetLinkedToLoopInQuarter(int32 Quarter)
-	{
-		switch (Quarter)
-		{
-		case 0:
-			States |= EIsoNodeStates::FirstQuarter;
-		case 1:
-			States |= EIsoNodeStates::SecondQuarter;
-		case 2:
-			States |= EIsoNodeStates::ThirdQuarter;
-		default:
-			States |= EIsoNodeStates::FourthQuarter;
-		}
-	}
-
-	bool IsLinkedToLoopInNearlyIso(int32 Iso) const
-	{
-		if (Iso > 3)
-		{
-			Iso -= 4;
-		}
-		switch ((EIsoLink)Iso)
-		{
-		case EIsoLink::IsoUNext:
-			return (States & EIsoNodeStates::LinkedToNextU) == EIsoNodeStates::LinkedToNextU;
-		case EIsoLink::IsoVNext:
-			return (States & EIsoNodeStates::LinkedToNextV) == EIsoNodeStates::LinkedToNextV;
-		case EIsoLink::IsoUPrevious:
-			return (States & EIsoNodeStates::LinkedToPreviousU) == EIsoNodeStates::LinkedToPreviousU;
-		default:
-			return (States & EIsoNodeStates::LinkedToPreviousV) == EIsoNodeStates::LinkedToPreviousV;
-		}
-	}
-
-	void SetLinkedToIso(EIsoLink Iso) // [3Pi/2 2Pi]
-	{
-		switch (Iso)
-		{
-		case EIsoLink::IsoUNext:
-			States |= EIsoNodeStates::LinkedToNextU;
-			break;
-		case EIsoLink::IsoVNext:
-			States |= EIsoNodeStates::LinkedToNextV;
-			break;
-		case EIsoLink::IsoUPrevious:
-			States |= EIsoNodeStates::LinkedToPreviousU;
-			break;
-		default:
-			States |= EIsoNodeStates::LinkedToPreviousV;
-		}
-	}
-
-	void SetLinkedToIso(int32 Iso) // [3Pi/2 2Pi]
-	{
-		if (Iso > 3)
-		{
-			Iso -= 4;
-		}
-		switch ((EIsoLink)Iso)
-		{
-		case EIsoLink::IsoUNext:
-			States |= EIsoNodeStates::LinkedToNextU;
-			break;
-		case EIsoLink::IsoVNext:
-			States |= EIsoNodeStates::LinkedToNextV;
-			break;
-		case EIsoLink::IsoUPrevious:
-			States |= EIsoNodeStates::LinkedToPreviousU;
-			break;
-		default:
-			States |= EIsoNodeStates::LinkedToPreviousV;
-		}
-	}
-
-	bool HasMarker1() const
-	{
-		return ((States & EIsoNodeStates::HasMarker1) == EIsoNodeStates::HasMarker1);
-	}
-
-	bool HasMarker2() const
-	{
-		return ((States & EIsoNodeStates::HasMarker2) == EIsoNodeStates::HasMarker2);
-	}
-
-	bool IsDeleteOrHasMarker2() const
-	{
-		constexpr EIsoNodeStates HasMarkerDeleteOrMarker2 = EIsoNodeStates::Delete | EIsoNodeStates::HasMarker2;
-		return ((States & HasMarkerDeleteOrMarker2) != EIsoNodeStates::None);
-	}
-
-	bool HasMarker1NotMarker2() const
-	{
-		constexpr EIsoNodeStates HasMarker12 = EIsoNodeStates::HasMarker1 | EIsoNodeStates::HasMarker2;
-		return ((States & HasMarker12) == EIsoNodeStates::HasMarker1);
-	}
-
-	void SetMarker1()
-	{
-		States |= EIsoNodeStates::HasMarker1;
-	}
-
-	void SetMarker2()
-	{
-		States |= EIsoNodeStates::HasMarker2;
-	}
-
-	void ResetMarkers()
-	{
-		constexpr EIsoNodeStates ResetAllMarkers = ~(EIsoNodeStates::HasMarker1 | EIsoNodeStates::HasMarker2);
-		States &= ResetAllMarkers;
-	}
-
-	/**
-	 * Return the 2d coordinate of the node according to the space
-	 */
-	virtual const FPoint2D& Get2DPoint(EGridSpace Space, const FGrid& Grid) const = 0;
-	virtual void Set2DPoint(EGridSpace Space, FGrid& Grid, const FPoint2D& NewCoordinate) = 0;
-
-	virtual const FPoint& Get3DPoint(const FGrid& Grid) const = 0;
-	virtual const FVector3f& GetNormal(const FGrid& Grid) const = 0;
-
-	/**
-	 * Only for display purpose as it return a copy of the point
-	 */
-	virtual const FPoint GetPoint(EGridSpace Space, const FGrid& Grid) const = 0;
-
-	virtual bool operator==(const FIsoNode& OtherNode) const = 0;
-	virtual bool IsEqualTo(const FLoopNode& OtherNode) const = 0;
-	virtual bool IsEqualTo(const FIsoInnerNode& OtherNode) const = 0;
-
-	virtual uint32 GetTypeHash() const = 0;
-
-};
-
-/**
- * Node of the loop of the TopologicalFace
- */
-class FLoopNode : public FIsoNode
-{
-protected:
-	int32 LoopIndex;
-	FLoopNode* ConnectedLoopNodes[2];
-
-public:
-	FLoopNode(int32 InLoopIndex, int32 InNodeLoopIndex, int32 InNodeFaceIndex, int32 NodeId)
-		: FIsoNode(InNodeLoopIndex, InNodeFaceIndex, NodeId)
-		, LoopIndex(InLoopIndex)
-		, ConnectedLoopNodes{ nullptr, nullptr }
-	{
-	};
-
-	virtual void Delete() override
-	{
-		FIsoNode::Delete();
-
-		//LoopIndex = -1;
-		ConnectedLoopNodes[0] = nullptr;
-		ConnectedLoopNodes[1] = nullptr;
-	}
-
 	virtual bool IsEqualTo(const FLoopNode& OtherNode) const
 	{
-		return ((GetIndex() == OtherNode.GetIndex()) && (GetLoopIndex() == OtherNode.GetLoopIndex()));
+		return false;
 	}
 
 	virtual bool IsEqualTo(const FIsoInnerNode& OtherNode) const
 	{
+		return (GetIndex() == OtherNode.GetIndex());
+	}
+
+	bool operator==(const FIsoNode& OtherNode) const
+	{
+		return OtherNode.IsEqualTo(*this);
+	}
+
+	const bool IsIsolated() const
+	{
+		return (ConnectedSegments.Num() == 0);
+	}
+
+	virtual const bool IsALoopNode() const override
+	{
 		return false;
 	}
 
-	bool operator==(const FIsoNode& OtherNode) const
-	{
-		return OtherNode.IsEqualTo(*this);
-	}
-
-	virtual const bool IsALoopNode() const override
-	{
-		return true;
-	}
-
-	const int32 GetLoopIndex() const
-	{
-		return LoopIndex;
-	}
-
-	void SetNextConnectedNode(FLoopNode* NextNode)
-	{
-		ConnectedLoopNodes[1] = NextNode;
-	}
-	void SetPreviousConnectedNode(FLoopNode* PreviousNode)
-	{
-		ConnectedLoopNodes[0] = PreviousNode;
-	}
-
-	FLoopNode& GetPreviousNode() const
-	{
-		return *ConnectedLoopNodes[0];
-	}
-
-	FLoopNode& GetNextNode() const
-	{
-		return *ConnectedLoopNodes[1];
-	}
-
-	FIsoSegment& GetPreviousSegment() const
-	{
-		return *GetSegmentConnectedTo(ConnectedLoopNodes[0]);
-	}
-
-	FIsoSegment& GetNextSegment() const
-	{
-		return *GetSegmentConnectedTo(ConnectedLoopNodes[1]);
-	}
-
-	/**
-	 * Return the 2d coordinate of the node according to the space
-	 */
+	bool IsLinkedToPreviousU() const
+	{
+		return (States & EIsoNodeStates::LinkedToPreviousU) == EIsoNodeStates::LinkedToPreviousU;
+	}
+
+	bool IsLinkedToNextU() const
+	{
+		return (States & EIsoNodeStates::LinkedToNextU) == EIsoNodeStates::LinkedToNextU;
+	}
+
+	bool IsLinkedToPreviousV() const
+	{
+		return (States & EIsoNodeStates::LinkedToPreviousV) == EIsoNodeStates::LinkedToPreviousV;
+	}
+
+	bool IsLinkedToNextV() const
+	{
+		return (States & EIsoNodeStates::LinkedToNextV) == EIsoNodeStates::LinkedToNextV;;
+	}
+
+	/** the node is connected in its 4 directions*/
+	bool IsComplete() const
+	{
+		return (States & EIsoNodeStates::NodeComplete) == EIsoNodeStates::NodeComplete;
+	}
+
+	bool IsLinkedToBoundary() const
+	{
+		return (States & EIsoNodeStates::LinkedToLoop) == EIsoNodeStates::LinkedToLoop;
+	}
+
 	virtual const FPoint2D& Get2DPoint(EGridSpace Space, const FGrid& Grid) const override
 	{
-		return Grid.GetLoop2DPoint(Space, LoopIndex, LocalIndex);
+		return Grid.GetInner2DPoint(Space, LocalIndex);
 	}
 
 	virtual void Set2DPoint(EGridSpace Space, FGrid& Grid, const FPoint2D& NewCoordinate) override
 	{
-		Grid.SetLoop2DPoint(Space, LoopIndex, LocalIndex, NewCoordinate);
+		return Grid.SetInner2DPoint(Space, LocalIndex, NewCoordinate);
 	}
 
 	virtual const FPoint& Get3DPoint(const FGrid& Grid) const override
 	{
-		return Grid.GetLoops3D()[LoopIndex][LocalIndex];
+		return Grid.GetInner3DPoint(LocalIndex);
 	}
 
 	virtual const FVector3f& GetNormal(const FGrid& Grid) const override
 	{
-		return Grid.GetLoopNormals()[LoopIndex][LocalIndex];
+		return Grid.GetPointNormal(LocalIndex);
 	}
 
 	/**
@@ -799,194 +539,21 @@
 		case EGridSpace::Default2D:
 		case EGridSpace::Scaled:
 		case EGridSpace::UniformScaled:
-			return Grid.GetLoop2DPoint(Space, LoopIndex, LocalIndex);
+			return Grid.GetInner2DPoint(Space, LocalIndex);
 		}
 		return FPoint::ZeroPoint;
 	}
 
-	/**
-	 * Check if the segment starting from this loop node (S) to EndSegmentCoordinate (E) is inside the face
-	 * Warning, inner loops (loop index > 0) are not in the same orientation than outer loop
-	 *
-	 * Inside e.g.:
-	 *    X---------------X----------------X        X------------------X-----------X
-	 *    |                                |        |                              |
-	 *    |         X-----------------X    |        |            X-------------X   |
-	 *    |         |                 |    |        |            |             |   |
-	 *    X   E-----S                 |    |    or  S---------E  |             |   |
-	 *    |         |                 |    |        |            |             |   |
-	 *    |         X-----------------X    |        |            X-------------X   |
-	 *    |                                |        |                              |
-	 *    X---------------X----------------X        X------------------X-----------X
-	 *
-	 * Outside e.g.:
-	 *    X---------------X----------------X        X------------------X-----------X
-	 *    |                                |        |                              |
-	 *    |         X-----------------X    |        |            X-------------X   |
-	 *    |         |                 |    |        |            |             |   |
-	 *    |         S------E          |    |    or  |            |             |   S------E
-	 *    |         |                 |    |        |            |             |   |
-	 *    |         X-----------------X    |        |            X-------------X   |
-	 *    |                                |        |                              |
-	 *    X---------------X----------------X        X------------------X-----------X
-	 */
-	bool IsSegmentBeInsideFace(const FPoint2D& EndSegmentCoordinate, const FGrid& Grid, const double FlatAngle) const
-	{
-		return (!IsPointPInsideSectorABC(GetPreviousNode().Get2DPoint(EGridSpace::UniformScaled, Grid), Get2DPoint(EGridSpace::UniformScaled, Grid), GetNextNode().Get2DPoint(EGridSpace::UniformScaled, Grid), EndSegmentCoordinate, FlatAngle));
+	void OffsetId(int32 StartId)
+	{
+		NodeId += StartId;
 	}
 
 	virtual uint32 GetTypeHash() const override
 	{
-		return HashCombine(GetIndex(), GetLoopIndex() + 1);
+		return ::GetTypeHash(GetIndex());
 	}
 };
 
-inline uint32 GetTypeHash(const FIsoNode& Node)
-{
-	return Node.GetTypeHash();
-}
-
->>>>>>> 4af6daef
-class FIsoInnerNode : public FIsoNode
-{
-public:
-	FIsoInnerNode(int32 NodeIndex, int32 FaceIndex, int32 NodeId)
-		: FIsoNode(NodeIndex, FaceIndex, NodeId)
-	{
-	};
-
-	virtual bool IsEqualTo(const FLoopNode& OtherNode) const
-	{
-		return false;
-	}
-
-	virtual bool IsEqualTo(const FIsoInnerNode& OtherNode) const
-	{
-		return (GetIndex() == OtherNode.GetIndex());
-	}
-
-	bool operator==(const FIsoNode& OtherNode) const
-	{
-		return OtherNode.IsEqualTo(*this);
-	}
-
-	const bool IsIsolated() const
-	{
-		return (ConnectedSegments.Num() == 0);
-	}
-
-	virtual const bool IsALoopNode() const override
-	{
-		return false;
-	}
-
-	bool IsLinkedToPreviousU() const
-	{
-		return (States & EIsoNodeStates::LinkedToPreviousU) == EIsoNodeStates::LinkedToPreviousU;
-	}
-
-	bool IsLinkedToNextU() const
-	{
-		return (States & EIsoNodeStates::LinkedToNextU) == EIsoNodeStates::LinkedToNextU;
-	}
-
-	bool IsLinkedToPreviousV() const
-	{
-		return (States & EIsoNodeStates::LinkedToPreviousV) == EIsoNodeStates::LinkedToPreviousV;
-	}
-
-	bool IsLinkedToNextV() const
-	{
-		return (States & EIsoNodeStates::LinkedToNextV) == EIsoNodeStates::LinkedToNextV;;
-	}
-
-	/** the node is connected in its 4 directions*/
-	bool IsComplete() const
-	{
-<<<<<<< HEAD
-		return (States & EIsoNodeStates::TriangleComplete) == EIsoNodeStates::TriangleComplete;
-=======
-		return (States & EIsoNodeStates::NodeComplete) == EIsoNodeStates::NodeComplete;
->>>>>>> 4af6daef
-	}
-
-	bool IsLinkedToBoundary() const
-	{
-		return (States & EIsoNodeStates::LinkedToLoop) == EIsoNodeStates::LinkedToLoop;
-	}
-
-	virtual const FPoint2D& Get2DPoint(EGridSpace Space, const FGrid& Grid) const override
-	{
-<<<<<<< HEAD
-		return Grid.GetInner2DPoint(Space, Index);
-=======
-		return Grid.GetInner2DPoint(Space, LocalIndex);
->>>>>>> 4af6daef
-	}
-
-	virtual void Set2DPoint(EGridSpace Space, FGrid& Grid, const FPoint2D& NewCoordinate) override
-	{
-<<<<<<< HEAD
-		return Grid.SetInner2DPoint(Space, Index, NewCoordinate);
-=======
-		return Grid.SetInner2DPoint(Space, LocalIndex, NewCoordinate);
->>>>>>> 4af6daef
-	}
-
-	virtual const FPoint& Get3DPoint(const FGrid& Grid) const override
-	{
-<<<<<<< HEAD
-		return Grid.GetInner3DPoint(Index);
-	}
-
-	virtual const FVector3f& GetNormal(const FGrid& Grid) const override
-	{
-		return Grid.GetPointNormal(Index);
-	}
-
-=======
-		return Grid.GetInner3DPoint(LocalIndex);
-	}
-
-	virtual const FVector3f& GetNormal(const FGrid& Grid) const override
-	{
-		return Grid.GetPointNormal(LocalIndex);
-	}
-
->>>>>>> 4af6daef
-	/**
-	 * Only for display purpose as it return a copy of the point
-	 */
-	virtual const FPoint GetPoint(EGridSpace Space, const FGrid& Grid) const override
-	{
-		switch (Space)
-		{
-		case EGridSpace::Default2D:
-		case EGridSpace::Scaled:
-		case EGridSpace::UniformScaled:
-<<<<<<< HEAD
-			return Grid.GetInner2DPoint(Space, Index);
-=======
-			return Grid.GetInner2DPoint(Space, LocalIndex);
->>>>>>> 4af6daef
-		}
-		return FPoint::ZeroPoint;
-	}
-
-	void OffsetId(int32 StartId)
-	{
-<<<<<<< HEAD
-		Id += StartId;
-=======
-		NodeId += StartId;
->>>>>>> 4af6daef
-	}
-
-	virtual uint32 GetTypeHash() const override
-	{
-		return ::GetTypeHash(GetIndex());
-	}
-};
-
 
 } // namespace UE::CADKernel
