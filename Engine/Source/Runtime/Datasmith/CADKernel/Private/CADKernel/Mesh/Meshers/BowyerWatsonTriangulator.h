// Copyright Epic Games, Inc. All Rights Reserved.
#pragma once

#include "CADKernel/Core/Types.h"
#include "CADKernel/Math/SlopeUtils.h"
#include "CADKernel/Mesh/Meshers/IsoTriangulator/IsoCell.h"
#include "CADKernel/UI/Display.h"
#ifdef CADKERNEL_DEV
#include "CADKernel/Mesh/Meshers/IsoTriangulator/DefineForDebug.h"
#endif

namespace UE::CADKernel
{

class FBowyerWatsonTriangulator
{
protected:
	struct FTriangle
	{
		int32 VertexIndices[3];
		double SquareRadius;
		FPoint Center;
<<<<<<< HEAD

		FTriangle(const int32& Index0, const int32& Index1, const int32& Index2, const TArray<TPair<int32, FPoint2D>>& InVertices)
		{
			Set(Index0, Index1, Index2, InVertices);
		}

		void Set(const int32& Index0, const int32& Index1, const int32& Index2, const TArray<TPair<int32, FPoint2D>>& InVertices)
		{
			VertexIndices[0] = Index0;
			VertexIndices[1] = Index1;
			VertexIndices[2] = Index2;
			FTriangle2D Triangle(InVertices[Index0].Value, InVertices[Index1].Value, InVertices[Index2].Value);
			Center = Triangle.CircumCircleCenterWithSquareRadius(SquareRadius);
		}
	};

=======

		FTriangle(const int32& Index0, const int32& Index1, const int32& Index2, const TArray<TPair<int32, FPoint2D>>& InVertices)
		{
			Set(Index0, Index1, Index2, InVertices);
		}

		void Set(const int32& Index0, const int32& Index1, const int32& Index2, const TArray<TPair<int32, FPoint2D>>& InVertices)
		{
			VertexIndices[0] = Index0;
			VertexIndices[1] = Index1;
			VertexIndices[2] = Index2;
			FTriangle2D Triangle(InVertices[Index0].Value, InVertices[Index1].Value, InVertices[Index2].Value);
			Center = Triangle.CircumCircleCenterWithSquareRadius(SquareRadius);
		}
	};
>>>>>>> d731a049

public:

<<<<<<< HEAD
	/**
	 * @param Vertices the 2d point cloud to mesh
	 * @param OutEdgeVertices, the edges of the mesh. An edge is defined by the indices of its vertices
	 * So the ith edge is defined by the vertices EdgeVertexIndices[2 * ith] and EdgeVertexIndices[2 * ith + 1]
	 */
	FBowyerWatsonTriangulator(TArray<TPair<int32, FPoint2D>>& InVertices, TArray<int32>& OutEdgeVertices)
		: VerticesCount(InVertices.Num())
		, Vertices(InVertices)
		, EdgeVertexIndices(OutEdgeVertices)
	{
		Init();
	}

	void Triangulate()
	{
		FTimePoint StartTime = FChrono::Now();

		Vertices.Sort([](const TPair<int32, FPoint2D>& Vertex1, const TPair<int32, FPoint2D>& Vertex2) {return (Vertex1.Value.U + Vertex1.Value.V) > (Vertex2.Value.U + Vertex2.Value.V); });

		// initialization of Bowyer & Watson algorithm with a bounding mesh of the vertex cloud 
		// i.e. 2 triangles defined by the corners of the offset vertices bounding box
		MakeBoundingMesh();

		// insert each point in the mesh
		// The points are sorted on the diagonal of the bbox and are inserted from one end to the other  
		int32 VertexIndex = 0;
		for (int32 VIndex = 0; VIndex < VerticesCount; ++VIndex)
		{
			if (VIndex % 2 == 0)
			{
				VertexIndex = VIndex / 2;
			}
			else
			{
				VertexIndex = VerticesCount - 1 - VIndex / 2;
			}

			TriangleIndices.Empty(VerticesCount);
			AdditionalTriangleIndices.Empty(VerticesCount);

			const FPoint2D& NewVertex = Vertices[VertexIndex].Value;

			bool bHasAdditionalTriangles = false;
			// find all triangles whose circumcircles contain the new vertex
			{
=======
public:

	/**
	 * @param Vertices the 2d point cloud to mesh
	 * @param OutEdgeVertices, the edges of the mesh. An edge is defined by the indices of its vertices
	 * So the ith edge is defined by the vertices EdgeVertexIndices[2 * ith] and EdgeVertexIndices[2 * ith + 1]
	 */
	FBowyerWatsonTriangulator(TArray<TPair<int32, FPoint2D>>& InVertices, TArray<int32>& OutEdgeVertices)
		: VerticesCount(InVertices.Num())
		, Vertices(InVertices)
		, EdgeVertexIndices(OutEdgeVertices)
	{
		Init();
	}

	void Triangulate()
	{
		FTimePoint StartTime = FChrono::Now();
#ifdef DEBUG_BOWYERWATSON
		F3DDebugSession DelaunayDebugSession(bDisplay, TEXT("Delaunay Algo"));
#endif // DEBUG_DELAUNAY

		Vertices.Sort([](const TPair<int32, FPoint2D>& Vertex1, const TPair<int32, FPoint2D>& Vertex2) {return (Vertex1.Value.U + Vertex1.Value.V) > (Vertex2.Value.U + Vertex2.Value.V); });

#ifdef DEBUG_BOWYERWATSON
		if (bDisplay)
		{
			F3DDebugSession _(TEXT("Vertices"));
			for (const TPair<int32, FPoint2D>& Vertex : Vertices)
			{
				//F3DDebugSession _(TEXT("Vertex"));
				DisplayPoint(Vertex.Value * DisplayScale, EVisuProperty::YellowPoint, Vertex.Key);
			}
			//Wait();
		}
#endif
		// initialization of Bowyer & Watson algorithm with a bounding mesh of the vertex cloud 
		// i.e. 2 triangles defined by the corners of the offset vertices bounding box
		MakeBoundingMesh();

#ifdef DEBUG_BOWYERWATSON_STEP
		DisplayTriangles();
		Wait(bDisplay);

		static int32 StopIndex = 206;
#endif

		EdgeVertexIndices.Reserve(TriangleSet.Num() * 6);

		// insert each point in the mesh
		// The points are sorted on the diagonal of the bbox and are inserted from one end to the other  
		int32 VertexIndex = 0;
		for (int32 VIndex = 0; VIndex < VerticesCount; ++VIndex)
		{
			if (VIndex % 2 == 0)
			{
				VertexIndex = VIndex / 2;
			}
			else
			{
				VertexIndex = VerticesCount - 1 - VIndex / 2;
			}

			SelectedTriangleIndices.Reset(VerticesCount);
			AdditionalTriangleIndices.Reset(VerticesCount);

			const FPoint2D& NewVertex = Vertices[VertexIndex].Value;

#ifdef DEBUG_BOWYERWATSON_STEP
			F3DDebugSession _(bDisplay, FString::Printf(TEXT("Step %d"), VIndex));
			if (bDisplay)
			{
				F3DDebugSession _(TEXT("New Point"));
				DisplayPoint(NewVertex * DisplayScale, EVisuProperty::YellowPoint, Vertices[VertexIndex].Key);
				Wait(VIndex >= StopIndex);
			}
#endif

			bool bHaveDoubt = false;
			
			// find all triangles whose circumcircles contain the new vertex
			{
>>>>>>> d731a049
				// The problem is for triangle with huge circumscribed circle radius (flat triangle)
				// in this case, if distance between the new vertex and the circumscribed circle center nearly equals its radius
				//  - So the idea is to check that the new vertex is not outside the triangle and could generate a flatten triangle 
				//    To check this, the slop between each side is evaluated (ComputeUnorientedSlope(NewVertex, Triangle.Vertex[a], Triangle.Vertex[b]))
				//    if the slop is nearly null this mean that the new vertex is outside the triangle and will generate a flat triangle

				constexpr double IncreaseFactor = 1.001; // to process the case of new vertex on the circumscribed circle
<<<<<<< HEAD
				constexpr double ReducingFactor = 0.9999 / IncreaseFactor; // to remove the case of new vertex on the circumscribed circle 
=======
				constexpr double ReducingFactor = 0.999 / IncreaseFactor; // to remove the case of new vertex on the circumscribed circle 
				constexpr double LargeReducingFactor = 0.99; // to remove the case of new vertex on the circumscribed circle 
>>>>>>> d731a049
				// the case of 4 points nearly on the same circle is manage in a second time i.e. we check that the 

				for (int32 TriangleIndex = 0; TriangleIndex < TriangleSet.Num(); TriangleIndex++)
				{
					const FPoint2D Center = TriangleSet[TriangleIndex].Center;

					const double SquareDistanceToCenter = Center.SquareDistance(NewVertex);

					const double SquareRadiusMax = TriangleSet[TriangleIndex].SquareRadius * IncreaseFactor;
					const double SquareRadiusMin = SquareRadiusMax * ReducingFactor;
<<<<<<< HEAD

					if (SquareDistanceToCenter < SquareRadiusMin)
					{
						TriangleIndices.Add(TriangleIndex);
					}
					else
					{
						if (SquareDistanceToCenter < SquareRadiusMax)
						{
							bHasAdditionalTriangles = true;
							AdditionalTriangleIndices.Add(TriangleIndex);
						}
					}
				}
			}

			if (TriangleIndices.Num() == 0)
			{
				for (int32& TriangleIndex : AdditionalTriangleIndices)
				{
					const FPoint2D& Point0 = Vertices[TriangleSet[TriangleIndex].VertexIndices[0]].Value;
					const FPoint2D& Point1 = Vertices[TriangleSet[TriangleIndex].VertexIndices[1]].Value;
					const FPoint2D& Point2 = Vertices[TriangleSet[TriangleIndex].VertexIndices[2]].Value;
					const double Slop0 = ComputePositiveSlope(Point0, Point1, NewVertex);
					const double Slop1 = ComputePositiveSlope(Point1, Point2, NewVertex);
					const double Slop2 = ComputePositiveSlope(Point2, Point0, NewVertex);
					if (Slop0 < 4 && Slop1 < 4 && Slop2 < 4)
					{
						TriangleIndices.Add(TriangleIndex);
						TriangleIndex = -1;
					}
				}
			}

			if (bHasAdditionalTriangles)
			{

				TArray<int32> TmpVertexIndices;
				for (int32 TriangleIndex : TriangleIndices)
=======
					const double SquareRadiusMinMin = SquareRadiusMin * LargeReducingFactor;

					if (SquareDistanceToCenter < SquareRadiusMin)
					{
						SelectedTriangleIndices.Add(TriangleIndex);
						if (SquareDistanceToCenter > SquareRadiusMinMin)
						{
							bHaveDoubt = true;
						}
					}
					else
					{
						if (SquareDistanceToCenter < SquareRadiusMax)
						{
							if (DoesTriangleContainingNewVertex(NewVertex, TriangleIndex))
							{
								SelectedTriangleIndices.Add(TriangleIndex);
							}
							else
							{
								AdditionalTriangleIndices.Add(TriangleIndex);
							}
						}
					}
				}
			}

#ifdef DEBUG_BOWYERWATSON_STEP
			if (bHaveDoubt && (VIndex >= StopIndex))
			{
				F3DDebugSession A(bDisplay, TEXT("HaveDoubt"));
				DisplaySelectedTrianglesAndComplements();
			}
#endif
			if (!bHaveDoubt)
			{
				bHaveDoubt = !DoSelectedTrianglesFormSinglePartition();
			}

			if (SelectedTriangleIndices.Num() == 0)
			{
				for (int32& TriangleIndex : AdditionalTriangleIndices)
				{
					if (DoesTriangleContainingNewVertex(NewVertex, TriangleIndex))
					{
						SelectedTriangleIndices.Add(TriangleIndex);
						TriangleIndex = -1;
					}
				}
			}
			else if(bHaveDoubt)
			{
				TArray<int32> TmpTriangleIndices;
				TmpTriangleIndices = MoveTemp(SelectedTriangleIndices);
				SelectedTriangleIndices.Reset(TmpTriangleIndices.Num());

				AddTrianglesContainingNewVertexToSelectedTriangles(NewVertex, TmpTriangleIndices);

				AddConnectedTrianglesToSelection(TmpTriangleIndices);

				for (int32& TriangleIndex : TmpTriangleIndices)
				{
					if (TriangleIndex >= 0)
					{
 						AdditionalTriangleIndices.Add(TriangleIndex);
					}
				}
			}

#ifdef DEBUG_BOWYERWATSON_STEP
			if (VIndex == StopIndex)
			{
				DisplaySelectedTrianglesAndComplements(); 
				Wait();
			}
#endif

			if (AdditionalTriangleIndices.Num() > 0)
			{
				// Additional triangles are triangles that the new vertex is nearly coincident to the circle.
				// in this case, to select the triangle, the analyze is made with the dual space of the Delaunay triangulation: the Voronoi diagram.
				// https://docs.google.com/presentation/d/1Hr5jvLH8tm4KqXgmT-Di-2kFZYOT7MB246hhPKUk6Cw/edit?usp=sharing

				// Boundary vertex of selected triangles
				TArray<int32> BoundaryVertex;
				BoundaryVertex.Reserve(SelectedTriangleIndices.Num() + AdditionalTriangleIndices.Num() + 3);
				for (int32 TriangleIndex : SelectedTriangleIndices)
>>>>>>> d731a049
				{
					for (int32 Index = 0; Index < 3; Index++)
					{
						const int32 StartVertex = TriangleSet[TriangleIndex].VertexIndices[Index];
<<<<<<< HEAD
						TmpVertexIndices.AddUnique(StartVertex);
					}
				}

				TArray<TPair<int32, double>> VertexToSlop;
				for (int32 Index : TmpVertexIndices)
				{
					FPoint2D Vertex = Vertices[Index].Value;
					double Slop = ComputeSlope(NewVertex, Vertex);
					VertexToSlop.Emplace(Index, Slop);
				}

				VertexToSlop.Sort([](const TPair<int32, double>& Vertex1, const TPair<int32, double>& Vertex2) {return Vertex1.Value < Vertex2.Value; });

				//Wait();
=======
						BoundaryVertex.AddUnique(StartVertex);
					}
				}

				TArray<TPair<int32, double>> BoundaryVertexToSlop;
				for (int32 Index : BoundaryVertex)
				{
					FPoint2D Vertex = Vertices[Index].Value;
					double Slop = ComputeSlope(NewVertex, Vertex);
					BoundaryVertexToSlop.Emplace(Index, Slop);
				}

				// Sort the vertex to make the boundary polygon
				BoundaryVertexToSlop.Sort([](const TPair<int32, double>& Vertex1, const TPair<int32, double>& Vertex2) {return Vertex1.Value < Vertex2.Value; });

>>>>>>> d731a049
				bool bTriangleHasBeenAdded = true;
				while (bTriangleHasBeenAdded)
				{
					bTriangleHasBeenAdded = false;
					for (int32& TriangleIndex : AdditionalTriangleIndices)
					{
						if (TriangleIndex < 0)
						{
							continue;
						}

<<<<<<< HEAD
						int32 CandidateVertexIndex = -1;
						for (int32 Index = 0; Index < 3; Index++)
						{
							int32 Candidate = TriangleSet[TriangleIndex].VertexIndices[Index];
							if (TmpVertexIndices.Find(Candidate) == INDEX_NONE)
							{
								if (CandidateVertexIndex == -1)
								{
									CandidateVertexIndex = Candidate;
								}
								else
								{
									CandidateVertexIndex = -1;
									break;
								}
							}
						}

						if (CandidateVertexIndex == -1)
						{
							continue;
						}

						FPoint2D CandidateVertexPoint = Vertices[CandidateVertexIndex].Value;

						int32 StartIndex = -1;
						int32 EndIndex = 0;
						{
							double Slope = ComputeSlope(NewVertex, CandidateVertexPoint);
							for (int32 AIndex = 0; AIndex < VertexToSlop.Num(); ++AIndex)
							{
								constexpr double SmallSlop = 0.01; // 0.5 deg
								if (FMath::IsNearlyEqual(Slope, VertexToSlop[AIndex].Value, SmallSlop))
								{
									EndIndex = -1;
									break;
								}

								if (Slope < VertexToSlop[AIndex].Value)
								{
									EndIndex = AIndex;
									break;
								}
							}
							if (EndIndex < 0)
							{
								continue;
=======
						FTriangle& CandidateTriangle = TriangleSet[TriangleIndex];

						// if the CandidateTriangle is connected by an edge to the boundary polygon
						int32 CandidateVertexIndex = -1;
						int32 ConnectedVertex = 0;
						for (int32 Index = 0; Index < 3; Index++)
						{
							int32 Candidate = CandidateTriangle.VertexIndices[Index];
							if (BoundaryVertex.Find(Candidate) == INDEX_NONE)
							{
								CandidateVertexIndex = Candidate;
							}
							else
							{
								ConnectedVertex++;
							}
						}
						if (ConnectedVertex != 2)
						{
							continue;
						}

						FPoint2D CandidateVertex = Vertices[CandidateVertexIndex].Value;

#ifdef DEBUG_BOWYERWATSON_STEP_2
						if (VIndex == StopIndex)
						{
							DisplaySelectedTrianglesBoundary(BoundaryVertexToSlop);
							{
								F3DDebugSession A(TEXT("New Sel triangle"));
								DisplayTriangle(TriangleIndex, EVisuProperty::YellowCurve);
							}
							{
								F3DDebugSession A(TEXT("Candidate Point"));
								DisplayPoint(Vertices[CandidateVertexIndex].Value * DisplayScale, EVisuProperty::BluePoint);
							}
							Wait();
						}
#endif

						double NewVertexSlop = ComputeSlope(NewVertex, CandidateVertex);

						int32 StartIndex = -1;
						int32 EndIndex = 0;
						for (int32 ApexIndex = 0; ApexIndex < BoundaryVertexToSlop.Num(); ++ApexIndex)
						{
							if (NewVertexSlop < BoundaryVertexToSlop[ApexIndex].Value)
							{
								EndIndex = ApexIndex;
								break;
>>>>>>> d731a049
							}
							StartIndex = EndIndex == 0 ? VertexToSlop.Num() - 1 : EndIndex - 1;
						}

						FPoint2D StartPoint = Vertices[VertexToSlop[StartIndex].Key].Value;
						FPoint2D Vect = StartPoint - NewVertex;
						FPoint2D Perp(Vect.V, -Vect.U);
						FPoint2D StartPoint2 = StartPoint - Perp;
						TSegment<FPoint2D> Segment1(StartPoint, StartPoint2);

						FPoint2D EndPoint = Vertices[VertexToSlop[EndIndex].Key].Value;
						FPoint2D Vect2 = EndPoint - NewVertex;
						FPoint2D Perp2(Vect2.V, -Vect2.U);
						FPoint2D EndPoint2 = EndPoint + Perp2;
						TSegment<FPoint2D> Segment2(EndPoint, EndPoint2);

						double SlopCandidate = 4;
						FPoint2D Intersection; 
						if(FindIntersectionOfLines2D(Segment1, Segment2, Intersection))
						{
							SlopCandidate = ComputePositiveSlope(CandidateVertexPoint, NewVertex, Intersection);
						}

<<<<<<< HEAD
						if (SlopCandidate > 2.00 && SlopCandidate < 6.00)
						{
							bTriangleHasBeenAdded = true;

							double SlopeAtNewVertex = ComputeSlope(NewVertex, CandidateVertexPoint);
							if (EndIndex == 0 && SlopeAtNewVertex > VertexToSlop.Last().Value)
							{
								VertexToSlop.Emplace(CandidateVertexIndex, SlopeAtNewVertex);
							}
							else
							{
								VertexToSlop.EmplaceAt(EndIndex, CandidateVertexIndex, SlopeAtNewVertex);
							}
							TmpVertexIndices.Add(CandidateVertexIndex);
							TriangleIndices.Add(TriangleIndex);
						}
=======
						StartIndex = EndIndex == 0 ? BoundaryVertexToSlop.Num() - 1 : EndIndex - 1;

						FPoint2D StartPoint = Vertices[BoundaryVertexToSlop[StartIndex].Key].Value;
						double SlopeNewStartPlusPi = ComputeSlope(NewVertex, StartPoint) + Slope::RightSlope;
						double SlopeStartCandidate = ComputePositiveSlope(StartPoint, CandidateVertex, SlopeNewStartPlusPi);

						FPoint2D EndPoint = Vertices[BoundaryVertexToSlop[EndIndex].Key].Value;
						double SlopeNewEndMinusPi = ComputeSlope(NewVertex, EndPoint) - Slope::RightSlope;
						double SlopeEndCandidate = ComputePositiveSlope(EndPoint, CandidateVertex, SlopeNewEndMinusPi);

#ifdef DEBUG_BOWYERWATSON_STEP_2
						if (VIndex == StopIndex)
						{
							DisplayLocalVoronoiDiagram(CandidateVertex, NewVertex, StartPoint, EndPoint);
							Wait();
						}
#endif

						if (SlopeStartCandidate > 0 && SlopeStartCandidate < Slope::RightSlope && SlopeEndCandidate > Slope::ThreeRightSlope && SlopeEndCandidate < Slope::FullSlope)
						{
							bTriangleHasBeenAdded = true;
							if (EndIndex == 0 && NewVertexSlop > BoundaryVertexToSlop.Last().Value)
							{
								BoundaryVertexToSlop.Emplace(CandidateVertexIndex, NewVertexSlop);
							}
							else
							{
								BoundaryVertexToSlop.EmplaceAt(EndIndex, CandidateVertexIndex, NewVertexSlop);
							}
							BoundaryVertex.Add(CandidateVertexIndex);
							SelectedTriangleIndices.Add(TriangleIndex);

#ifdef DEBUG_BOWYERWATSON_STEP_2
							if (VIndex == StopIndex)
							{
								DisplaySelectedTriangles();
								Wait();
							}
#endif
						}
>>>>>>> d731a049
						TriangleIndex = -1;
					}
				}
			}

<<<<<<< HEAD
			// Find the boundary edges of the selected triangles:
			// For all selected triangles, 
			//    For each triangle edges
			//       if the edge is not in EdgeVertexIndices: Add the edge i.e. add its vertex indices
			//       else (the edge is in EdgeVertexIndices), remove the edge of EdgeVertexIndices
			// As the triangles are oriented, the edge AB of a triangle is the edge BA of the adjacent triangle
			EdgeVertexIndices.Empty(VerticesCount);
			for (int32 TriangleIndex : TriangleIndices)
			{
				int32 EndVertex = TriangleSet[TriangleIndex].VertexIndices[2];
				for (int32 Index = 0; Index < 3; Index++)
				{
					int32 StartVertex = TriangleSet[TriangleIndex].VertexIndices[Index];
					int32 Endex = 0;
					// Does the edge exist
					for (; Endex < EdgeVertexIndices.Num(); Endex += 2)
					{
						if (EdgeVertexIndices[Endex] == EndVertex && EdgeVertexIndices[Endex + 1] == StartVertex)
						{
							EdgeVertexIndices[Endex] = -1;
							EdgeVertexIndices[Endex + 1] = -1;
							break;
						}
					}
					if (Endex == EdgeVertexIndices.Num())
					{   // No
						EdgeVertexIndices.Add(StartVertex);
						EdgeVertexIndices.Add(EndVertex);
					}
					EndVertex = StartVertex;
				}
			}
=======
#ifdef DEBUG_BOWYERWATSON_STEP
			if (VIndex >= StopIndex)
			{
				DisplaySelectedTriangles();
				Wait();
			}
#endif

			EdgeVertexIndices.Reset(VerticesCount);
 			FindBoundaryEdgesOfSelectedTriangles(EdgeVertexIndices);

			// make the new triangles : Each new triangle is defined by an edge of the boundary and the new vertex 
#ifdef DEBUG_BOWYERWATSON_STEP
			if (bDisplay && VIndex >= StopIndex)
			{
				F3DDebugSession _(TEXT("To remesh"));
				for (int32 EdgeIndex = 0; EdgeIndex < EdgeVertexIndices.Num(); EdgeIndex += 2)
				{
					if (EdgeVertexIndices[EdgeIndex] < 0)
					{
						continue;
					}
					DisplaySegment(Vertices[EdgeVertexIndices[EdgeIndex]].Value * DisplayScale, Vertices[EdgeVertexIndices[EdgeIndex + 1]].Value * DisplayScale, 0, EVisuProperty::YellowCurve);
				}
				Wait();
			}
#endif
			{
#ifdef DEBUG_BOWYERWATSON_STEP
				F3DDebugSession _(bDisplay && VIndex >= StopIndex, TEXT("New Triangles"));
#endif
>>>>>>> d731a049

			// make the new triangles : Each new triangle is defined by an edge of the boundary and the new vertex 
			{
				// The deleted triangles are replaced by the new ones
				int32 EdgeIndex = 0;
<<<<<<< HEAD
				for (int32 TriangleIndex : TriangleIndices)
=======
				for (int32 TriangleIndex : SelectedTriangleIndices)
>>>>>>> d731a049
				{
					while (EdgeVertexIndices[EdgeIndex] < 0)
					{
						EdgeIndex += 2;
					}
					TriangleSet[TriangleIndex].Set(EdgeVertexIndices[EdgeIndex + 1], EdgeVertexIndices[EdgeIndex], VertexIndex, Vertices);
#ifdef DEBUG_BOWYERWATSON_STEP
					if (bDisplay && VIndex >= StopIndex)
					{
						//F3DDebugSession A(TEXT("Triangle"));
						DisplayTriangle(TriangleIndex, EVisuProperty::BlueCurve);
						//Wait();
					}
#endif

					EdgeIndex += 2;
				}

				// When all deleted triangles are replaced, the new triangles are added in the array
				for (; EdgeIndex < EdgeVertexIndices.Num(); EdgeIndex += 2)
				{
					if (EdgeVertexIndices[EdgeIndex] < 0)
					{
						continue;
					}
					TriangleSet.Emplace(EdgeVertexIndices[EdgeIndex + 1], EdgeVertexIndices[EdgeIndex], VertexIndex, Vertices);
<<<<<<< HEAD
				}
			}
		}

		// Find all Edges and their type (inner edge or boundary edge)
		EdgeVertexIndices.Empty(TriangleSet.Num() * 6);
=======
#ifdef DEBUG_BOWYERWATSON_STEP
					if (bDisplay && VIndex >= StopIndex)
					{
						//F3DDebugSession A(TEXT("Triangle"));
						DisplayTriangle(TriangleSet.Num() - 1, EVisuProperty::BlueCurve);
						//Wait();
					}
#endif
				}
			}

#ifdef DEBUG_BOWYERWATSON_STEP
			if (bDisplay)
			{
				DisplayTriangles();
				Wait(VIndex >= StopIndex);
			}
#endif
		}

#ifdef DEBUG_BOWYERWATSON
		if (bDisplay)
		{
			// The final mesh
			DisplayTriangles();
			Wait(bDisplay);
		}
#endif

		// Find all Edges and their type (inner edge or boundary edge)
		EdgeVertexIndices.Reset(TriangleSet.Num() * 6);
>>>>>>> d731a049

		for (int32 TriangleIndex = 0; TriangleIndex < TriangleSet.Num(); TriangleIndex++)
		{
			int32 Index = 0;
			for (; Index < 3; Index++)
			{
				if (TriangleSet[TriangleIndex].VertexIndices[Index] >= VerticesCount)
				{
					// one of the point is a corner of the bounding mesh
					// At least, only one edge is added and this edge is necessarily an outer edge
					break;
				}
			}
			bool bIsOuter = Index < 3;

			int32 EndVertex = TriangleSet[TriangleIndex].VertexIndices[2];
			for (Index = 0; Index < 3; Index++)
			{
				int32 StartVertex = TriangleSet[TriangleIndex].VertexIndices[Index];
				if (StartVertex < VerticesCount && EndVertex < VerticesCount)
				{
					int32 Endex = 0;
					for (; Endex < EdgeVertexIndices.Num(); Endex += 2)
					{
						// Does the edge exist
						if (EdgeVertexIndices[Endex] == EndVertex && EdgeVertexIndices[Endex + 1] == StartVertex)
						{
							if (!bIsOuter)
							{
								EdgeInstanceCount[Endex / 2]++;
							}
							break;
						}
					}

					if (Endex == EdgeVertexIndices.Num())
					{
						// No
						EdgeVertexIndices.Add(StartVertex);
						EdgeVertexIndices.Add(EndVertex);
						EdgeInstanceCount.Add(bIsOuter ? 0 : 1);
					}
				}
				EndVertex = StartVertex;
			}
<<<<<<< HEAD
=======
		}
#ifdef DEBUG_BOWYERWATSON
		DisplayEdges();
		//Wait();
#endif

		// the bounding mesh vertices are removed
		Vertices.SetNum(VerticesCount);

		for (int32& Indice : EdgeVertexIndices)
		{
			Indice = Vertices[Indice].Key;
>>>>>>> d731a049
		}
	}

<<<<<<< HEAD
		// the bounding mesh vertices are removed
		Vertices.SetNum(VerticesCount);

		for (int32& Indice : EdgeVertexIndices)
		{
			Indice = Vertices[Indice].Key;
		}
	}

	int32 OuterEdgeCount() const
	{
		int32 EdgeCount = 0;
		for (int32 Index = 0; Index < EdgeVertexIndices.Num() / 2; ++Index)
		{
			if (EdgeInstanceCount[Index] < 2)
			{
				EdgeCount++;
=======
	int32 OuterEdgeCount() const
	{
		int32 EdgeCount = 0;
		for (int32 Index = 0; Index < EdgeVertexIndices.Num() / 2; ++Index)
		{
			if (EdgeInstanceCount[Index] < 2)
			{
				EdgeCount++;
			}
		}
		return EdgeCount;
	}

	/**
	 * Return the edge connected to 0 or 1 triangle
	 */
	void GetOuterEdges(TArray<int32>& OuterEdgeIndices) const
	{
		int32 EdgeCount = OuterEdgeCount();
		OuterEdgeIndices.Reserve(EdgeCount);
		for (int32 Index = 0, EdgeIndex = 0; Index < EdgeVertexIndices.Num(); ++EdgeIndex)
		{
			if (EdgeInstanceCount[EdgeIndex] < 2)
			{
				OuterEdgeIndices.Add(EdgeVertexIndices[Index++]);
				OuterEdgeIndices.Add(EdgeVertexIndices[Index++]);
>>>>>>> d731a049
			}
			else
			{
				Index += 2;
			}
		}
	}

	void GetOuterVertices(TSet<int32>& OuterVertexIndices) const
	{
		int32 EdgeCount = OuterEdgeCount();
		OuterVertexIndices.Reserve(EdgeCount);
		for (int32 Index = 0, EdgeIndex = 0; Index < EdgeVertexIndices.Num(); ++EdgeIndex)
		{
			if (EdgeInstanceCount[EdgeIndex] < 2)
			{
				OuterVertexIndices.Add(EdgeVertexIndices[Index++]);
				OuterVertexIndices.Add(EdgeVertexIndices[Index++]);
			}
			else
			{
				Index += 2;
			}
		}
	}

	void GetMesh(TArray<int32>& Triangles)
	{
		Triangles.Reset(TriangleSet.Num() * 3);
		for (const FTriangle& Triangle : TriangleSet)
		{
			Triangles.Append(Triangle.VertexIndices, 3);
		}
	}

#ifdef DEBUG_BOWYERWATSON
	static bool bDisplay;
#endif

private:
	int32 VerticesCount;

	TArray<TPair<int32, FPoint2D>>& Vertices;

	/**
	 * An edge is defined by the indices of its vertices
	 * So the ith edge is defined by the vertices EdgeVertexIndices[2 * ith] and EdgeVertexIndices[2 * ith + 1]
	 */
	TArray<int32>& EdgeVertexIndices;

	TArray<FTriangle> TriangleSet;

	// It's use to mark all triangles whose circumcircles contain the next vertex
	TArray<int32> SelectedTriangleIndices;
	TArray<int32> AdditionalTriangleIndices;

	/**
	 * Use to determine if the edge is a border edge of inner edge
	 * If EdgeInstanceCount[ith] = 2, the edge is a inner edge
	 */
	TArray<int32> EdgeInstanceCount;

	void MakeBoundingMesh()
	{
		FAABB2D VerticesBBox;
		for (const TPair<int32, FPoint2D>& Vertex : Vertices)
		{
			VerticesBBox += Vertex.Value;
		}
		return EdgeCount;
	}

<<<<<<< HEAD
	/**
	 * Return the edge connected to 0 or 1 triangle
	 */
	void GetOuterEdges(TArray<int32>& OuterEdgeIndices) const
	{
		int32 EdgeCount = OuterEdgeCount();
		OuterEdgeIndices.Reserve(EdgeCount);
		for (int32 Index = 0, EdgeIndex = 0; Index < EdgeVertexIndices.Num(); ++EdgeIndex)
		{
			if (EdgeInstanceCount[EdgeIndex] < 2)
			{
				OuterEdgeIndices.Add(EdgeVertexIndices[Index++]);
				OuterEdgeIndices.Add(EdgeVertexIndices[Index++]);
			}
			else
			{
				Index += 2;
			}
		}
	}

	void GetOuterVertices(TSet<int32>& OuterVertexIndices) const
	{
		int32 EdgeCount = OuterEdgeCount();
		OuterVertexIndices.Reserve(EdgeCount);
		for (int32 Index = 0, EdgeIndex = 0; Index < EdgeVertexIndices.Num(); ++EdgeIndex)
		{
			if (EdgeInstanceCount[EdgeIndex] < 2)
			{
				OuterVertexIndices.Add(EdgeVertexIndices[Index++]);
				OuterVertexIndices.Add(EdgeVertexIndices[Index++]);
			}
			else
			{
				Index += 2;
=======
		const double DiagonalLength = VerticesBBox.DiagonalLength();
		VerticesBBox.Offset(DiagonalLength);

		int32 VerticesId = Vertices.Num();
		Vertices.Emplace(VerticesId++, VerticesBBox.GetCorner(3));
		Vertices.Emplace(VerticesId++, VerticesBBox.GetCorner(2));
		Vertices.Emplace(VerticesId++, VerticesBBox.GetCorner(0));
		Vertices.Emplace(VerticesId++, VerticesBBox.GetCorner(1));

		TriangleSet.Emplace(VerticesCount, VerticesCount + 1, VerticesCount + 2, Vertices);
		TriangleSet.Emplace(VerticesCount + 2, VerticesCount + 3, VerticesCount, Vertices);
	}

	void Init()
	{
		VerticesCount = Vertices.Num();
		Vertices.Reserve(VerticesCount + 4);
		TriangleSet.Reserve(VerticesCount);
		SelectedTriangleIndices.Reserve(VerticesCount);
		AdditionalTriangleIndices.Reserve(VerticesCount);
		EdgeVertexIndices.Reserve(4 * VerticesCount);
		EdgeInstanceCount.Reserve(2 * VerticesCount);
	}

	// Find the boundary edges of the selected triangles:
	// For all selected triangles, 
	//    For each triangle edges
	//       if the edge is not in EdgeVertexIndices: Add the edge i.e. add its vertex indices
	//       else (the edge is in EdgeVertexIndices), remove the edge of EdgeVertexIndices
	// As the triangles are oriented, the edge AB of a triangle is the edge BA of the adjacent triangle
	void FindBoundaryEdgesOfSelectedTriangles(TArray<int32>& BoundaryEdgeVertexIndices)
	{
		BoundaryEdgeVertexIndices.Reset(SelectedTriangleIndices.Num() * 6);
		for (int32 TriangleIndex : SelectedTriangleIndices)
		{
			int32 EndVertex = TriangleSet[TriangleIndex].VertexIndices[2];
			for (int32 Index = 0; Index < 3; Index++)
			{
				int32 StartVertex = TriangleSet[TriangleIndex].VertexIndices[Index];
				int32 Endex = 0;
				// Does the edge exist
				for (; Endex < BoundaryEdgeVertexIndices.Num(); Endex += 2)
				{
					if (BoundaryEdgeVertexIndices[Endex] == EndVertex && BoundaryEdgeVertexIndices[Endex + 1] == StartVertex)
					{
						BoundaryEdgeVertexIndices[Endex] = -1;
						BoundaryEdgeVertexIndices[Endex + 1] = -1;
						break;
					}
				}
				if (Endex == BoundaryEdgeVertexIndices.Num())
				{   // No
					BoundaryEdgeVertexIndices.Add(StartVertex);
					BoundaryEdgeVertexIndices.Add(EndVertex);
				}
				EndVertex = StartVertex;
			}
		}
	}

	bool DoSelectedTrianglesFormSinglePartition()
	{
		FindBoundaryEdgesOfSelectedTriangles(EdgeVertexIndices);

		int32 StartIndex = -1;
		int32 LastIndex = -1;
		for (int32 EdgeIndex = 0; EdgeIndex < EdgeVertexIndices.Num(); EdgeIndex += 2)
		{
			if (EdgeVertexIndices[EdgeIndex] < 0)
			{
				continue;
>>>>>>> d731a049
			}
			StartIndex = EdgeVertexIndices[EdgeIndex];
			LastIndex = EdgeVertexIndices[EdgeIndex + 1];
			EdgeVertexIndices[EdgeIndex] = -1;
			EdgeVertexIndices[EdgeIndex + 1] = -1;
			break;
		}
	}

<<<<<<< HEAD
	void GetMesh(TArray<int32>& Triangles)
	{
		Triangles.Empty(TriangleSet.Num() * 3);
		for (const FTriangle& Triangle : TriangleSet)
		{
			Triangles.Append(Triangle.VertexIndices, 3);
		}
	}

#ifdef DEBUG_BOWYERWATSON
	static bool bDisplay;
#endif

private:
	int32 VerticesCount;

	TArray<TPair<int32, FPoint2D>>& Vertices;

	/**
	 * An edge is defined by the indices of its vertices
	 * So the ith edge is defined by the vertices EdgeVertexIndices[2 * ith] and EdgeVertexIndices[2 * ith + 1]
	 */
	TArray<int32>& EdgeVertexIndices;

	TArray<FTriangle> TriangleSet;

	// It's use to mark all triangles whose circumcircles contain the next vertex
	TArray<int32> TriangleIndices;
	TArray<int32> AdditionalTriangleIndices;

	/**
	 * Use to determine if the edge is a border edge of inner edge
	 * If EdgeInstanceCount[ith] = 2, the edge is a inner edge
	 */
	TArray<int32> EdgeInstanceCount;

	void MakeBoundingMesh()
=======
		const int32 IndiceCount = EdgeVertexIndices.Num();
		while (LastIndex != StartIndex)
		{
			int32 EdgeIndex = 0;
			for (; EdgeIndex < IndiceCount; EdgeIndex += 2)
			{
				if (EdgeVertexIndices[EdgeIndex] == LastIndex)
				{
					LastIndex = EdgeVertexIndices[EdgeIndex + 1];
					EdgeVertexIndices[EdgeIndex] = -1;
					EdgeVertexIndices[EdgeIndex + 1] = -1;
				}
			}
			if (EdgeIndex == IndiceCount)
			{
				return false;
			}
		}

		// All edges are selected ?
		bool bAllEdgesAreSelected = true;
		for (int32 EdgeIndex = 0; EdgeIndex < EdgeVertexIndices.Num(); EdgeIndex += 2)
		{
			if (EdgeVertexIndices[EdgeIndex] > 0)
			{
				return false;
			}
		}

		return true;
	}

	bool DoesTriangleContainingNewVertex(const FPoint2D& NewVertex, int32 CandiadateTriangle)
	{
		const FPoint2D& Point0 = Vertices[TriangleSet[CandiadateTriangle].VertexIndices[0]].Value;
		const FPoint2D& Point1 = Vertices[TriangleSet[CandiadateTriangle].VertexIndices[1]].Value;
		const FPoint2D& Point2 = Vertices[TriangleSet[CandiadateTriangle].VertexIndices[2]].Value;
		double Slope0 = ComputePositiveSlope(Point0, Point1, NewVertex);
		double Slope1 = ComputePositiveSlope(Point1, Point2, NewVertex);
		double Slope2 = ComputePositiveSlope(Point2, Point0, NewVertex);
		if (Slope0 < Slope::PiSlope && Slope1 < Slope::PiSlope && Slope2 < Slope::PiSlope)
		{
			return true;
		}
		return false;
	}

	void AddTrianglesContainingNewVertexToSelectedTriangles(const FPoint2D& NewVertex, TArray<int32>& CandiadateTriangles)
	{
		for (int32& TriangleIndex : CandiadateTriangles)
		{
			if(DoesTriangleContainingNewVertex(NewVertex, TriangleIndex))
			{
				SelectedTriangleIndices.Add(TriangleIndex);
				TriangleIndex = -1;
			}
		}
	}

	void AddConnectedTrianglesToSelection(TArray<int32>& CandiadateTriangles)
	{
		EdgeVertexIndices.Reset((SelectedTriangleIndices.Num() + CandiadateTriangles.Num()) * 6);
		FindBoundaryEdgesOfSelectedTriangles(EdgeVertexIndices);

		bool bTriangleHasBeenAdded = true;
		while (bTriangleHasBeenAdded)
		{
			bTriangleHasBeenAdded = false;
			for (int32& TriangleIndex : CandiadateTriangles)
			{
				if (TriangleIndex < 0)
				{
					continue;
				}

				int32 EndVertex = TriangleSet[TriangleIndex].VertexIndices[2];

				bool bEdgeIsFound = false;
				int32 Index = 0;
				for (; Index < 3; Index++)
				{
					int32 StartVertex = TriangleSet[TriangleIndex].VertexIndices[Index];

					for (int32 Endex = 0; Endex < EdgeVertexIndices.Num(); Endex += 2)
					{
						if (EdgeVertexIndices[Endex] == EndVertex && EdgeVertexIndices[Endex + 1] == StartVertex)
						{
							EdgeVertexIndices[Endex] = -1;
							EdgeVertexIndices[Endex + 1] = -1;
							bEdgeIsFound = true;
							break;
						}
					}
					if (bEdgeIsFound)
					{
						break;
					}
					EndVertex = StartVertex;
				}

				if (bEdgeIsFound)
				{
					SelectedTriangleIndices.Add(TriangleIndex);
					EndVertex = TriangleSet[TriangleIndex].VertexIndices[2];
					for (int32 Endex = 0; Endex < 3; Endex++)
					{
						int32 StartVertex = TriangleSet[TriangleIndex].VertexIndices[Endex];
						if (Endex != Index)
						{
							EdgeVertexIndices.Add(StartVertex);
							EdgeVertexIndices.Add(EndVertex);
						}
						EndVertex = StartVertex;
					}
					bTriangleHasBeenAdded = true;
					TriangleIndex = -1;
				}
			}
		}
	}

#ifdef DEBUG_BOWYERWATSON
	void DisplayEdges()
>>>>>>> d731a049
	{
		FAABB2D VerticesBBox;
		for (const TPair<int32, FPoint2D>& Vertex : Vertices)
		{
			VerticesBBox += Vertex.Value;
		}

<<<<<<< HEAD
		const double DiagonalLength = VerticesBBox.DiagonalLength();
		VerticesBBox.Offset(DiagonalLength);

		int32 VerticesId = Vertices.Num();
		Vertices.Emplace(VerticesId++, VerticesBBox.GetCorner(3));
		Vertices.Emplace(VerticesId++, VerticesBBox.GetCorner(2));
		Vertices.Emplace(VerticesId++, VerticesBBox.GetCorner(0));
		Vertices.Emplace(VerticesId++, VerticesBBox.GetCorner(1));

		TriangleSet.Emplace(VerticesCount, VerticesCount + 1, VerticesCount + 2, Vertices);
		TriangleSet.Emplace(VerticesCount + 2, VerticesCount + 3, VerticesCount, Vertices);
	}
=======
		F3DDebugSession _(TEXT("Edges"));
		for (int32 Index = 0; Index < EdgeVertexIndices.Num(); Index += 2)
		{
			if (EdgeInstanceCount[Index / 2] < 2)
			{
				DisplaySegment(Vertices[EdgeVertexIndices[Index]].Value * DisplayScale, Vertices[EdgeVertexIndices[Index + 1]].Value * DisplayScale, 0, EVisuProperty::YellowCurve);
			}
			else
			{
				DisplaySegment(Vertices[EdgeVertexIndices[Index]].Value * DisplayScale, Vertices[EdgeVertexIndices[Index + 1]].Value * DisplayScale, 0, EVisuProperty::PurpleCurve);
			}
		}
	};
>>>>>>> d731a049

	void Init()
	{
		VerticesCount = Vertices.Num();
		Vertices.Reserve(VerticesCount + 4);
		TriangleSet.Reserve(VerticesCount);
		TriangleIndices.Reserve(VerticesCount);
		AdditionalTriangleIndices.Reserve(VerticesCount);
		EdgeVertexIndices.Reserve(4 * VerticesCount);
		EdgeInstanceCount.Reserve(2 * VerticesCount);
	}

	bool FindIntersectionOfLines2D(const TSegment<FPoint2D>& LineAB, const TSegment<FPoint2D>& LineCD, FPoint2D& OutIntersectionPoint)
	{
		constexpr const double Min = -SMALL_NUMBER;
		constexpr const double Max = 1. + SMALL_NUMBER;

		const FPoint2D AB = LineAB[1] - LineAB[0];
		const FPoint2D DC = LineCD[0] - LineCD[1];
		const FPoint2D AC = LineCD[0] - LineAB[0];

		double ParallelCoef = DC ^ AB;
		if (FMath::IsNearlyZero(ParallelCoef))
		{
<<<<<<< HEAD
			return false;
		}

		double OutABIntersectionCoordinate = (DC ^ AC) / ParallelCoef;
		OutIntersectionPoint = LineAB[0] + AB * OutABIntersectionCoordinate;
		return true;
	}
};
=======
			DisplayTriangle(Index, EVisuProperty::BlueCurve);
		}
		//Wait();
	};

	void DisplaySelectedTriangles()
	{
		if (!bDisplay)
		{
			return;
		}

		F3DDebugSession _(TEXT("Selected Triangles"));
		for (int32 Index : SelectedTriangleIndices)
		{
			//F3DDebugSession _(TEXT("Triangle"));
			DisplayTriangle(Index, EVisuProperty::BlueCurve);
		}
		//Wait();
	};
>>>>>>> d731a049

	void DisplaySelectedTrianglesAndComplements()
	{
		if (!bDisplay)
		{
			return;
		}

		DisplaySelectedTriangles(); 

		{
			F3DDebugSession A(bDisplay, TEXT("Select Triangles Add"));
			for (int32 TriangleIndex : AdditionalTriangleIndices)
			{
				if (TriangleIndex < 0)
				{
					continue;
				}
				DisplayTriangle(TriangleIndex, EVisuProperty::YellowCurve);
			}
		}
	}


	void DisplayTriangle(int32 Index, EVisuProperty Property)
	{
		if (!bDisplay)
		{
			return;
		}

		DisplaySegment(Vertices[TriangleSet[Index].VertexIndices[0]].Value * DisplayScale, Vertices[TriangleSet[Index].VertexIndices[1]].Value * DisplayScale, 0, Property);
		DisplaySegment(Vertices[TriangleSet[Index].VertexIndices[1]].Value * DisplayScale, Vertices[TriangleSet[Index].VertexIndices[2]].Value * DisplayScale, 0, Property);
		DisplaySegment(Vertices[TriangleSet[Index].VertexIndices[2]].Value * DisplayScale, Vertices[TriangleSet[Index].VertexIndices[0]].Value * DisplayScale, 0, Property);
		//Wait();
	};

	void DisplaySelectedTrianglesBoundary(TArray<TPair<int32, double>> VertexToSlop)
	{
		F3DDebugSession A(TEXT("Selected Triangles Boundary"));

		FPoint2D Previous = Vertices[VertexToSlop[VertexToSlop.Num() - 1].Key].Value;
		for (int Index = 0; Index < VertexToSlop.Num(); ++Index)
		{
			FPoint2D VertexPoint = Vertices[VertexToSlop[Index].Key].Value;
			DisplayPoint(VertexPoint * DisplayScale, EVisuProperty::GreenPoint);
			DisplaySegment(VertexPoint * DisplayScale, Previous * DisplayScale, 0, EVisuProperty::GreenCurve);
			Previous = VertexPoint;
		}
	}

	void DisplayLocalVoronoiDiagram(const FPoint2D& CandidateVertex, const FPoint2D& NewVertex, const FPoint2D& StartPoint, const FPoint2D& EndPoint)
	{
		F3DDebugSession B(TEXT("Voronoi Diagram"));
		{
			F3DDebugSession A(TEXT("New	Vertex"));
			DisplayPoint(NewVertex * DisplayScale, EVisuProperty::RedPoint);
		}
		{
			F3DDebugSession A(TEXT("Candidate"));
			DisplayPoint(CandidateVertex * DisplayScale, EVisuProperty::BluePoint);
		}
		{
			F3DDebugSession A(TEXT("Start"));
			DisplayPoint(StartPoint * DisplayScale, EVisuProperty::YellowPoint);

			FPoint2D Normal = NewVertex - StartPoint;
			constexpr double HalfPi = -DOUBLE_PI / 2.;
			Normal.Normalize();
			FPoint2D Tangent = Normal.Rotate(HalfPi) * 1000.;
			FPoint2D TangentPoint = StartPoint + Tangent;

			DisplaySegment(StartPoint * DisplayScale, TangentPoint * DisplayScale, 1, EVisuProperty::YellowCurve);
			DisplaySegment(NewVertex * DisplayScale, StartPoint * DisplayScale, 1, EVisuProperty::YellowCurve);
		}

		{
			F3DDebugSession A(TEXT("Start - Candidate"));
			DisplaySegment(StartPoint * DisplayScale, CandidateVertex * DisplayScale, 1, EVisuProperty::YellowCurve);
		}

		{
			F3DDebugSession A(TEXT("End"));
			DisplayPoint(EndPoint * DisplayScale, EVisuProperty::OrangePoint);

			FPoint2D Normal = NewVertex - EndPoint;
			constexpr double HalfPi = DOUBLE_PI / 2.;
			Normal.Normalize();
			FPoint2D Tangent = Normal.Rotate(HalfPi) * 1000.;
			FPoint2D TangentPoint = EndPoint + Tangent;

			DisplaySegment(EndPoint * DisplayScale, TangentPoint * DisplayScale, 1, EVisuProperty::OrangeCurve);
			DisplaySegment(NewVertex * DisplayScale, EndPoint * DisplayScale, 1, EVisuProperty::OrangeCurve);
		}

		{
			F3DDebugSession A(TEXT("End - Candidate"));
			DisplaySegment(EndPoint * DisplayScale, CandidateVertex * DisplayScale, 1, EVisuProperty::OrangeCurve);
		}
	}

#endif

};

}<|MERGE_RESOLUTION|>--- conflicted
+++ resolved
@@ -20,7 +20,6 @@
 		int32 VertexIndices[3];
 		double SquareRadius;
 		FPoint Center;
-<<<<<<< HEAD
 
 		FTriangle(const int32& Index0, const int32& Index1, const int32& Index2, const TArray<TPair<int32, FPoint2D>>& InVertices)
 		{
@@ -37,27 +36,9 @@
 		}
 	};
 
-=======
-
-		FTriangle(const int32& Index0, const int32& Index1, const int32& Index2, const TArray<TPair<int32, FPoint2D>>& InVertices)
-		{
-			Set(Index0, Index1, Index2, InVertices);
-		}
-
-		void Set(const int32& Index0, const int32& Index1, const int32& Index2, const TArray<TPair<int32, FPoint2D>>& InVertices)
-		{
-			VertexIndices[0] = Index0;
-			VertexIndices[1] = Index1;
-			VertexIndices[2] = Index2;
-			FTriangle2D Triangle(InVertices[Index0].Value, InVertices[Index1].Value, InVertices[Index2].Value);
-			Center = Triangle.CircumCircleCenterWithSquareRadius(SquareRadius);
-		}
-	};
->>>>>>> d731a049
 
 public:
 
-<<<<<<< HEAD
 	/**
 	 * @param Vertices the 2d point cloud to mesh
 	 * @param OutEdgeVertices, the edges of the mesh. An edge is defined by the indices of its vertices
@@ -74,12 +55,36 @@
 	void Triangulate()
 	{
 		FTimePoint StartTime = FChrono::Now();
+#ifdef DEBUG_BOWYERWATSON
+		F3DDebugSession DelaunayDebugSession(bDisplay, TEXT("Delaunay Algo"));
+#endif // DEBUG_DELAUNAY
 
 		Vertices.Sort([](const TPair<int32, FPoint2D>& Vertex1, const TPair<int32, FPoint2D>& Vertex2) {return (Vertex1.Value.U + Vertex1.Value.V) > (Vertex2.Value.U + Vertex2.Value.V); });
 
+#ifdef DEBUG_BOWYERWATSON
+		if (bDisplay)
+		{
+			F3DDebugSession _(TEXT("Vertices"));
+			for (const TPair<int32, FPoint2D>& Vertex : Vertices)
+			{
+				//F3DDebugSession _(TEXT("Vertex"));
+				DisplayPoint(Vertex.Value * DisplayScale, EVisuProperty::YellowPoint, Vertex.Key);
+			}
+			//Wait();
+		}
+#endif
 		// initialization of Bowyer & Watson algorithm with a bounding mesh of the vertex cloud 
 		// i.e. 2 triangles defined by the corners of the offset vertices bounding box
 		MakeBoundingMesh();
+
+#ifdef DEBUG_BOWYERWATSON_STEP
+		DisplayTriangles();
+		Wait(bDisplay);
+
+		static int32 StopIndex = 206;
+#endif
+
+		EdgeVertexIndices.Reserve(TriangleSet.Num() * 6);
 
 		// insert each point in the mesh
 		// The points are sorted on the diagonal of the bbox and are inserted from one end to the other  
@@ -95,78 +100,6 @@
 				VertexIndex = VerticesCount - 1 - VIndex / 2;
 			}
 
-			TriangleIndices.Empty(VerticesCount);
-			AdditionalTriangleIndices.Empty(VerticesCount);
-
-			const FPoint2D& NewVertex = Vertices[VertexIndex].Value;
-
-			bool bHasAdditionalTriangles = false;
-			// find all triangles whose circumcircles contain the new vertex
-			{
-=======
-public:
-
-	/**
-	 * @param Vertices the 2d point cloud to mesh
-	 * @param OutEdgeVertices, the edges of the mesh. An edge is defined by the indices of its vertices
-	 * So the ith edge is defined by the vertices EdgeVertexIndices[2 * ith] and EdgeVertexIndices[2 * ith + 1]
-	 */
-	FBowyerWatsonTriangulator(TArray<TPair<int32, FPoint2D>>& InVertices, TArray<int32>& OutEdgeVertices)
-		: VerticesCount(InVertices.Num())
-		, Vertices(InVertices)
-		, EdgeVertexIndices(OutEdgeVertices)
-	{
-		Init();
-	}
-
-	void Triangulate()
-	{
-		FTimePoint StartTime = FChrono::Now();
-#ifdef DEBUG_BOWYERWATSON
-		F3DDebugSession DelaunayDebugSession(bDisplay, TEXT("Delaunay Algo"));
-#endif // DEBUG_DELAUNAY
-
-		Vertices.Sort([](const TPair<int32, FPoint2D>& Vertex1, const TPair<int32, FPoint2D>& Vertex2) {return (Vertex1.Value.U + Vertex1.Value.V) > (Vertex2.Value.U + Vertex2.Value.V); });
-
-#ifdef DEBUG_BOWYERWATSON
-		if (bDisplay)
-		{
-			F3DDebugSession _(TEXT("Vertices"));
-			for (const TPair<int32, FPoint2D>& Vertex : Vertices)
-			{
-				//F3DDebugSession _(TEXT("Vertex"));
-				DisplayPoint(Vertex.Value * DisplayScale, EVisuProperty::YellowPoint, Vertex.Key);
-			}
-			//Wait();
-		}
-#endif
-		// initialization of Bowyer & Watson algorithm with a bounding mesh of the vertex cloud 
-		// i.e. 2 triangles defined by the corners of the offset vertices bounding box
-		MakeBoundingMesh();
-
-#ifdef DEBUG_BOWYERWATSON_STEP
-		DisplayTriangles();
-		Wait(bDisplay);
-
-		static int32 StopIndex = 206;
-#endif
-
-		EdgeVertexIndices.Reserve(TriangleSet.Num() * 6);
-
-		// insert each point in the mesh
-		// The points are sorted on the diagonal of the bbox and are inserted from one end to the other  
-		int32 VertexIndex = 0;
-		for (int32 VIndex = 0; VIndex < VerticesCount; ++VIndex)
-		{
-			if (VIndex % 2 == 0)
-			{
-				VertexIndex = VIndex / 2;
-			}
-			else
-			{
-				VertexIndex = VerticesCount - 1 - VIndex / 2;
-			}
-
 			SelectedTriangleIndices.Reset(VerticesCount);
 			AdditionalTriangleIndices.Reset(VerticesCount);
 
@@ -186,7 +119,6 @@
 			
 			// find all triangles whose circumcircles contain the new vertex
 			{
->>>>>>> d731a049
 				// The problem is for triangle with huge circumscribed circle radius (flat triangle)
 				// in this case, if distance between the new vertex and the circumscribed circle center nearly equals its radius
 				//  - So the idea is to check that the new vertex is not outside the triangle and could generate a flatten triangle 
@@ -194,12 +126,8 @@
 				//    if the slop is nearly null this mean that the new vertex is outside the triangle and will generate a flat triangle
 
 				constexpr double IncreaseFactor = 1.001; // to process the case of new vertex on the circumscribed circle
-<<<<<<< HEAD
-				constexpr double ReducingFactor = 0.9999 / IncreaseFactor; // to remove the case of new vertex on the circumscribed circle 
-=======
 				constexpr double ReducingFactor = 0.999 / IncreaseFactor; // to remove the case of new vertex on the circumscribed circle 
 				constexpr double LargeReducingFactor = 0.99; // to remove the case of new vertex on the circumscribed circle 
->>>>>>> d731a049
 				// the case of 4 points nearly on the same circle is manage in a second time i.e. we check that the 
 
 				for (int32 TriangleIndex = 0; TriangleIndex < TriangleSet.Num(); TriangleIndex++)
@@ -210,47 +138,6 @@
 
 					const double SquareRadiusMax = TriangleSet[TriangleIndex].SquareRadius * IncreaseFactor;
 					const double SquareRadiusMin = SquareRadiusMax * ReducingFactor;
-<<<<<<< HEAD
-
-					if (SquareDistanceToCenter < SquareRadiusMin)
-					{
-						TriangleIndices.Add(TriangleIndex);
-					}
-					else
-					{
-						if (SquareDistanceToCenter < SquareRadiusMax)
-						{
-							bHasAdditionalTriangles = true;
-							AdditionalTriangleIndices.Add(TriangleIndex);
-						}
-					}
-				}
-			}
-
-			if (TriangleIndices.Num() == 0)
-			{
-				for (int32& TriangleIndex : AdditionalTriangleIndices)
-				{
-					const FPoint2D& Point0 = Vertices[TriangleSet[TriangleIndex].VertexIndices[0]].Value;
-					const FPoint2D& Point1 = Vertices[TriangleSet[TriangleIndex].VertexIndices[1]].Value;
-					const FPoint2D& Point2 = Vertices[TriangleSet[TriangleIndex].VertexIndices[2]].Value;
-					const double Slop0 = ComputePositiveSlope(Point0, Point1, NewVertex);
-					const double Slop1 = ComputePositiveSlope(Point1, Point2, NewVertex);
-					const double Slop2 = ComputePositiveSlope(Point2, Point0, NewVertex);
-					if (Slop0 < 4 && Slop1 < 4 && Slop2 < 4)
-					{
-						TriangleIndices.Add(TriangleIndex);
-						TriangleIndex = -1;
-					}
-				}
-			}
-
-			if (bHasAdditionalTriangles)
-			{
-
-				TArray<int32> TmpVertexIndices;
-				for (int32 TriangleIndex : TriangleIndices)
-=======
 					const double SquareRadiusMinMin = SquareRadiusMin * LargeReducingFactor;
 
 					if (SquareDistanceToCenter < SquareRadiusMin)
@@ -338,28 +225,10 @@
 				TArray<int32> BoundaryVertex;
 				BoundaryVertex.Reserve(SelectedTriangleIndices.Num() + AdditionalTriangleIndices.Num() + 3);
 				for (int32 TriangleIndex : SelectedTriangleIndices)
->>>>>>> d731a049
 				{
 					for (int32 Index = 0; Index < 3; Index++)
 					{
 						const int32 StartVertex = TriangleSet[TriangleIndex].VertexIndices[Index];
-<<<<<<< HEAD
-						TmpVertexIndices.AddUnique(StartVertex);
-					}
-				}
-
-				TArray<TPair<int32, double>> VertexToSlop;
-				for (int32 Index : TmpVertexIndices)
-				{
-					FPoint2D Vertex = Vertices[Index].Value;
-					double Slop = ComputeSlope(NewVertex, Vertex);
-					VertexToSlop.Emplace(Index, Slop);
-				}
-
-				VertexToSlop.Sort([](const TPair<int32, double>& Vertex1, const TPair<int32, double>& Vertex2) {return Vertex1.Value < Vertex2.Value; });
-
-				//Wait();
-=======
 						BoundaryVertex.AddUnique(StartVertex);
 					}
 				}
@@ -375,7 +244,6 @@
 				// Sort the vertex to make the boundary polygon
 				BoundaryVertexToSlop.Sort([](const TPair<int32, double>& Vertex1, const TPair<int32, double>& Vertex2) {return Vertex1.Value < Vertex2.Value; });
 
->>>>>>> d731a049
 				bool bTriangleHasBeenAdded = true;
 				while (bTriangleHasBeenAdded)
 				{
@@ -387,55 +255,6 @@
 							continue;
 						}
 
-<<<<<<< HEAD
-						int32 CandidateVertexIndex = -1;
-						for (int32 Index = 0; Index < 3; Index++)
-						{
-							int32 Candidate = TriangleSet[TriangleIndex].VertexIndices[Index];
-							if (TmpVertexIndices.Find(Candidate) == INDEX_NONE)
-							{
-								if (CandidateVertexIndex == -1)
-								{
-									CandidateVertexIndex = Candidate;
-								}
-								else
-								{
-									CandidateVertexIndex = -1;
-									break;
-								}
-							}
-						}
-
-						if (CandidateVertexIndex == -1)
-						{
-							continue;
-						}
-
-						FPoint2D CandidateVertexPoint = Vertices[CandidateVertexIndex].Value;
-
-						int32 StartIndex = -1;
-						int32 EndIndex = 0;
-						{
-							double Slope = ComputeSlope(NewVertex, CandidateVertexPoint);
-							for (int32 AIndex = 0; AIndex < VertexToSlop.Num(); ++AIndex)
-							{
-								constexpr double SmallSlop = 0.01; // 0.5 deg
-								if (FMath::IsNearlyEqual(Slope, VertexToSlop[AIndex].Value, SmallSlop))
-								{
-									EndIndex = -1;
-									break;
-								}
-
-								if (Slope < VertexToSlop[AIndex].Value)
-								{
-									EndIndex = AIndex;
-									break;
-								}
-							}
-							if (EndIndex < 0)
-							{
-								continue;
-=======
 						FTriangle& CandidateTriangle = TriangleSet[TriangleIndex];
 
 						// if the CandidateTriangle is connected by an edge to the boundary polygon
@@ -486,48 +305,9 @@
 							{
 								EndIndex = ApexIndex;
 								break;
->>>>>>> d731a049
-							}
-							StartIndex = EndIndex == 0 ? VertexToSlop.Num() - 1 : EndIndex - 1;
-						}
-
-						FPoint2D StartPoint = Vertices[VertexToSlop[StartIndex].Key].Value;
-						FPoint2D Vect = StartPoint - NewVertex;
-						FPoint2D Perp(Vect.V, -Vect.U);
-						FPoint2D StartPoint2 = StartPoint - Perp;
-						TSegment<FPoint2D> Segment1(StartPoint, StartPoint2);
-
-						FPoint2D EndPoint = Vertices[VertexToSlop[EndIndex].Key].Value;
-						FPoint2D Vect2 = EndPoint - NewVertex;
-						FPoint2D Perp2(Vect2.V, -Vect2.U);
-						FPoint2D EndPoint2 = EndPoint + Perp2;
-						TSegment<FPoint2D> Segment2(EndPoint, EndPoint2);
-
-						double SlopCandidate = 4;
-						FPoint2D Intersection; 
-						if(FindIntersectionOfLines2D(Segment1, Segment2, Intersection))
-						{
-							SlopCandidate = ComputePositiveSlope(CandidateVertexPoint, NewVertex, Intersection);
-						}
-
-<<<<<<< HEAD
-						if (SlopCandidate > 2.00 && SlopCandidate < 6.00)
-						{
-							bTriangleHasBeenAdded = true;
-
-							double SlopeAtNewVertex = ComputeSlope(NewVertex, CandidateVertexPoint);
-							if (EndIndex == 0 && SlopeAtNewVertex > VertexToSlop.Last().Value)
-							{
-								VertexToSlop.Emplace(CandidateVertexIndex, SlopeAtNewVertex);
-							}
-							else
-							{
-								VertexToSlop.EmplaceAt(EndIndex, CandidateVertexIndex, SlopeAtNewVertex);
-							}
-							TmpVertexIndices.Add(CandidateVertexIndex);
-							TriangleIndices.Add(TriangleIndex);
-						}
-=======
+							}
+						}
+
 						StartIndex = EndIndex == 0 ? BoundaryVertexToSlop.Num() - 1 : EndIndex - 1;
 
 						FPoint2D StartPoint = Vertices[BoundaryVertexToSlop[StartIndex].Key].Value;
@@ -568,46 +348,11 @@
 							}
 #endif
 						}
->>>>>>> d731a049
 						TriangleIndex = -1;
 					}
 				}
 			}
 
-<<<<<<< HEAD
-			// Find the boundary edges of the selected triangles:
-			// For all selected triangles, 
-			//    For each triangle edges
-			//       if the edge is not in EdgeVertexIndices: Add the edge i.e. add its vertex indices
-			//       else (the edge is in EdgeVertexIndices), remove the edge of EdgeVertexIndices
-			// As the triangles are oriented, the edge AB of a triangle is the edge BA of the adjacent triangle
-			EdgeVertexIndices.Empty(VerticesCount);
-			for (int32 TriangleIndex : TriangleIndices)
-			{
-				int32 EndVertex = TriangleSet[TriangleIndex].VertexIndices[2];
-				for (int32 Index = 0; Index < 3; Index++)
-				{
-					int32 StartVertex = TriangleSet[TriangleIndex].VertexIndices[Index];
-					int32 Endex = 0;
-					// Does the edge exist
-					for (; Endex < EdgeVertexIndices.Num(); Endex += 2)
-					{
-						if (EdgeVertexIndices[Endex] == EndVertex && EdgeVertexIndices[Endex + 1] == StartVertex)
-						{
-							EdgeVertexIndices[Endex] = -1;
-							EdgeVertexIndices[Endex + 1] = -1;
-							break;
-						}
-					}
-					if (Endex == EdgeVertexIndices.Num())
-					{   // No
-						EdgeVertexIndices.Add(StartVertex);
-						EdgeVertexIndices.Add(EndVertex);
-					}
-					EndVertex = StartVertex;
-				}
-			}
-=======
 #ifdef DEBUG_BOWYERWATSON_STEP
 			if (VIndex >= StopIndex)
 			{
@@ -639,17 +384,10 @@
 #ifdef DEBUG_BOWYERWATSON_STEP
 				F3DDebugSession _(bDisplay && VIndex >= StopIndex, TEXT("New Triangles"));
 #endif
->>>>>>> d731a049
-
-			// make the new triangles : Each new triangle is defined by an edge of the boundary and the new vertex 
-			{
+
 				// The deleted triangles are replaced by the new ones
 				int32 EdgeIndex = 0;
-<<<<<<< HEAD
-				for (int32 TriangleIndex : TriangleIndices)
-=======
 				for (int32 TriangleIndex : SelectedTriangleIndices)
->>>>>>> d731a049
 				{
 					while (EdgeVertexIndices[EdgeIndex] < 0)
 					{
@@ -667,7 +405,6 @@
 
 					EdgeIndex += 2;
 				}
-
 				// When all deleted triangles are replaced, the new triangles are added in the array
 				for (; EdgeIndex < EdgeVertexIndices.Num(); EdgeIndex += 2)
 				{
@@ -676,14 +413,6 @@
 						continue;
 					}
 					TriangleSet.Emplace(EdgeVertexIndices[EdgeIndex + 1], EdgeVertexIndices[EdgeIndex], VertexIndex, Vertices);
-<<<<<<< HEAD
-				}
-			}
-		}
-
-		// Find all Edges and their type (inner edge or boundary edge)
-		EdgeVertexIndices.Empty(TriangleSet.Num() * 6);
-=======
 #ifdef DEBUG_BOWYERWATSON_STEP
 					if (bDisplay && VIndex >= StopIndex)
 					{
@@ -715,7 +444,6 @@
 
 		// Find all Edges and their type (inner edge or boundary edge)
 		EdgeVertexIndices.Reset(TriangleSet.Num() * 6);
->>>>>>> d731a049
 
 		for (int32 TriangleIndex = 0; TriangleIndex < TriangleSet.Num(); TriangleIndex++)
 		{
@@ -761,8 +489,6 @@
 				}
 				EndVertex = StartVertex;
 			}
-<<<<<<< HEAD
-=======
 		}
 #ifdef DEBUG_BOWYERWATSON
 		DisplayEdges();
@@ -775,29 +501,9 @@
 		for (int32& Indice : EdgeVertexIndices)
 		{
 			Indice = Vertices[Indice].Key;
->>>>>>> d731a049
-		}
-	}
-
-<<<<<<< HEAD
-		// the bounding mesh vertices are removed
-		Vertices.SetNum(VerticesCount);
-
-		for (int32& Indice : EdgeVertexIndices)
-		{
-			Indice = Vertices[Indice].Key;
-		}
-	}
-
-	int32 OuterEdgeCount() const
-	{
-		int32 EdgeCount = 0;
-		for (int32 Index = 0; Index < EdgeVertexIndices.Num() / 2; ++Index)
-		{
-			if (EdgeInstanceCount[Index] < 2)
-			{
-				EdgeCount++;
-=======
+		}
+	}
+
 	int32 OuterEdgeCount() const
 	{
 		int32 EdgeCount = 0;
@@ -824,7 +530,6 @@
 			{
 				OuterEdgeIndices.Add(EdgeVertexIndices[Index++]);
 				OuterEdgeIndices.Add(EdgeVertexIndices[Index++]);
->>>>>>> d731a049
 			}
 			else
 			{
@@ -894,46 +599,7 @@
 		{
 			VerticesBBox += Vertex.Value;
 		}
-		return EdgeCount;
-	}
-
-<<<<<<< HEAD
-	/**
-	 * Return the edge connected to 0 or 1 triangle
-	 */
-	void GetOuterEdges(TArray<int32>& OuterEdgeIndices) const
-	{
-		int32 EdgeCount = OuterEdgeCount();
-		OuterEdgeIndices.Reserve(EdgeCount);
-		for (int32 Index = 0, EdgeIndex = 0; Index < EdgeVertexIndices.Num(); ++EdgeIndex)
-		{
-			if (EdgeInstanceCount[EdgeIndex] < 2)
-			{
-				OuterEdgeIndices.Add(EdgeVertexIndices[Index++]);
-				OuterEdgeIndices.Add(EdgeVertexIndices[Index++]);
-			}
-			else
-			{
-				Index += 2;
-			}
-		}
-	}
-
-	void GetOuterVertices(TSet<int32>& OuterVertexIndices) const
-	{
-		int32 EdgeCount = OuterEdgeCount();
-		OuterVertexIndices.Reserve(EdgeCount);
-		for (int32 Index = 0, EdgeIndex = 0; Index < EdgeVertexIndices.Num(); ++EdgeIndex)
-		{
-			if (EdgeInstanceCount[EdgeIndex] < 2)
-			{
-				OuterVertexIndices.Add(EdgeVertexIndices[Index++]);
-				OuterVertexIndices.Add(EdgeVertexIndices[Index++]);
-			}
-			else
-			{
-				Index += 2;
-=======
+
 		const double DiagonalLength = VerticesBBox.DiagonalLength();
 		VerticesBBox.Offset(DiagonalLength);
 
@@ -1005,7 +671,6 @@
 			if (EdgeVertexIndices[EdgeIndex] < 0)
 			{
 				continue;
->>>>>>> d731a049
 			}
 			StartIndex = EdgeVertexIndices[EdgeIndex];
 			LastIndex = EdgeVertexIndices[EdgeIndex + 1];
@@ -1013,47 +678,7 @@
 			EdgeVertexIndices[EdgeIndex + 1] = -1;
 			break;
 		}
-	}
-
-<<<<<<< HEAD
-	void GetMesh(TArray<int32>& Triangles)
-	{
-		Triangles.Empty(TriangleSet.Num() * 3);
-		for (const FTriangle& Triangle : TriangleSet)
-		{
-			Triangles.Append(Triangle.VertexIndices, 3);
-		}
-	}
-
-#ifdef DEBUG_BOWYERWATSON
-	static bool bDisplay;
-#endif
-
-private:
-	int32 VerticesCount;
-
-	TArray<TPair<int32, FPoint2D>>& Vertices;
-
-	/**
-	 * An edge is defined by the indices of its vertices
-	 * So the ith edge is defined by the vertices EdgeVertexIndices[2 * ith] and EdgeVertexIndices[2 * ith + 1]
-	 */
-	TArray<int32>& EdgeVertexIndices;
-
-	TArray<FTriangle> TriangleSet;
-
-	// It's use to mark all triangles whose circumcircles contain the next vertex
-	TArray<int32> TriangleIndices;
-	TArray<int32> AdditionalTriangleIndices;
-
-	/**
-	 * Use to determine if the edge is a border edge of inner edge
-	 * If EdgeInstanceCount[ith] = 2, the edge is a inner edge
-	 */
-	TArray<int32> EdgeInstanceCount;
-
-	void MakeBoundingMesh()
-=======
+
 		const int32 IndiceCount = EdgeVertexIndices.Num();
 		while (LastIndex != StartIndex)
 		{
@@ -1177,28 +802,12 @@
 
 #ifdef DEBUG_BOWYERWATSON
 	void DisplayEdges()
->>>>>>> d731a049
-	{
-		FAABB2D VerticesBBox;
-		for (const TPair<int32, FPoint2D>& Vertex : Vertices)
-		{
-			VerticesBBox += Vertex.Value;
-		}
-
-<<<<<<< HEAD
-		const double DiagonalLength = VerticesBBox.DiagonalLength();
-		VerticesBBox.Offset(DiagonalLength);
-
-		int32 VerticesId = Vertices.Num();
-		Vertices.Emplace(VerticesId++, VerticesBBox.GetCorner(3));
-		Vertices.Emplace(VerticesId++, VerticesBBox.GetCorner(2));
-		Vertices.Emplace(VerticesId++, VerticesBBox.GetCorner(0));
-		Vertices.Emplace(VerticesId++, VerticesBBox.GetCorner(1));
-
-		TriangleSet.Emplace(VerticesCount, VerticesCount + 1, VerticesCount + 2, Vertices);
-		TriangleSet.Emplace(VerticesCount + 2, VerticesCount + 3, VerticesCount, Vertices);
-	}
-=======
+	{
+		if (!bDisplay)
+		{
+			return;
+		}
+
 		F3DDebugSession _(TEXT("Edges"));
 		for (int32 Index = 0; Index < EdgeVertexIndices.Num(); Index += 2)
 		{
@@ -1212,41 +821,17 @@
 			}
 		}
 	};
->>>>>>> d731a049
-
-	void Init()
-	{
-		VerticesCount = Vertices.Num();
-		Vertices.Reserve(VerticesCount + 4);
-		TriangleSet.Reserve(VerticesCount);
-		TriangleIndices.Reserve(VerticesCount);
-		AdditionalTriangleIndices.Reserve(VerticesCount);
-		EdgeVertexIndices.Reserve(4 * VerticesCount);
-		EdgeInstanceCount.Reserve(2 * VerticesCount);
-	}
-
-	bool FindIntersectionOfLines2D(const TSegment<FPoint2D>& LineAB, const TSegment<FPoint2D>& LineCD, FPoint2D& OutIntersectionPoint)
-	{
-		constexpr const double Min = -SMALL_NUMBER;
-		constexpr const double Max = 1. + SMALL_NUMBER;
-
-		const FPoint2D AB = LineAB[1] - LineAB[0];
-		const FPoint2D DC = LineCD[0] - LineCD[1];
-		const FPoint2D AC = LineCD[0] - LineAB[0];
-
-		double ParallelCoef = DC ^ AB;
-		if (FMath::IsNearlyZero(ParallelCoef))
-		{
-<<<<<<< HEAD
-			return false;
-		}
-
-		double OutABIntersectionCoordinate = (DC ^ AC) / ParallelCoef;
-		OutIntersectionPoint = LineAB[0] + AB * OutABIntersectionCoordinate;
-		return true;
-	}
-};
-=======
+
+	void DisplayTriangles()
+	{
+		if (!bDisplay)
+		{
+			return;
+		}
+
+		F3DDebugSession _(TEXT("Triangles"));
+		for (int32 Index = 0; Index < TriangleSet.Num(); Index++)
+		{
 			DisplayTriangle(Index, EVisuProperty::BlueCurve);
 		}
 		//Wait();
@@ -1267,7 +852,6 @@
 		}
 		//Wait();
 	};
->>>>>>> d731a049
 
 	void DisplaySelectedTrianglesAndComplements()
 	{
