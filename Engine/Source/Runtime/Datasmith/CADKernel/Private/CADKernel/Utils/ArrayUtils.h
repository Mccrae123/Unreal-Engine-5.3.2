--- conflicted
+++ resolved
@@ -180,22 +180,6 @@
 
 		if (Boundary.GetMax() - 5 * Tolerance > InitialArray[MaxIndex])
 		{
-<<<<<<< HEAD
-			if (OutIndex >= InCoordinates.Num())
-			{
-				OutIndex = InCoordinates.Num() - 1;
-			}
-
-			if (OutIndex < 0)
-			{
-				OutIndex = 0;
-			}
-
-			while (OutIndex > 0 && Coordinate < InCoordinates[OutIndex])
-			{
-				OutIndex--;
-			}
-=======
 			MaxIndex++;
 		}
 
@@ -226,7 +210,6 @@
 	{
 		OutIndex = InCoordinates.Num() - 1;
 	}
->>>>>>> d731a049
 
 	if (OutIndex < 0)
 	{
