--- conflicted
+++ resolved
@@ -14,17 +14,12 @@
 #include "CADKernel/Mesh/Structure/Grid.h"
 #include "CADKernel/Topo/Shell.h"
 #include "CADKernel/Topo/TopologicalEdge.h"
-#include "CADKernel/Topo/TopologyReport.h"
-
-<<<<<<< HEAD
-namespace CADKernel
-=======
+
 #ifdef CADKERNEL_DEV
 #include "CADKernel/Topo/TopologyReport.h"
 #endif
 
 namespace UE::CADKernel
->>>>>>> d731a049
 {
 
 void FTopologicalFace::ComputeBoundary() const
@@ -58,11 +53,6 @@
 #include "CADKernel/Math/Aabb.h"
 #endif
 
-<<<<<<< HEAD
-void UpdateSubPolylineBBox(const FPolyline3D& Polyline, const FLinearBoundary& IntersectionBoundary, FPolylineBBox& IsoBBox);
-
-=======
->>>>>>> d731a049
 void FTopologicalFace::UpdateBBox(int32 IsoCount, const double ApproximationFactor, FBBoxWithNormal& BBox)
 {
 	const double SAG = GetCarrierSurface()->Get3DTolerance() * ApproximationFactor;
@@ -115,11 +105,7 @@
 				Draw(SubPolyline, EVisuProperty::Iso);
 #endif
 
-<<<<<<< HEAD
-				UpdateSubPolylineBBox(Polyline, IntersectionBoundary, IsoBBox);
-=======
 				Polyline.UpdateSubPolylineBBox(IntersectionBoundary, IsoBBox);
->>>>>>> d731a049
 
 				Intersections.Pop();
 				IntersectionCount--;
@@ -139,23 +125,14 @@
 				Polyline.GetSubPolyline(Boundary, EOrientation::Front, SubPolyline);
 				Draw(SubPolyline, EVisuProperty::Iso);
 #endif
-<<<<<<< HEAD
-				UpdateSubPolylineBBox(Polyline, IntersectionBoundary, IsoBBox);
-=======
 				Polyline.UpdateSubPolylineBBox(IntersectionBoundary, IsoBBox);
->>>>>>> d731a049
 			}
 
 #ifdef DEBUG_GET_BBOX2
 			for (int32 Index = 0; Index < 3; ++Index)
 			{
-<<<<<<< HEAD
-				CADKernel::DisplayPoint(IsoBBox.MaxPoints[Index], EVisuProperty::YellowPoint);
-				CADKernel::DisplayPoint(IsoBBox.MinPoints[Index], EVisuProperty::YellowPoint);
-=======
 				UE::CADKernel::DisplayPoint(IsoBBox.MaxPoints[Index], EVisuProperty::YellowPoint);
 				UE::CADKernel::DisplayPoint(IsoBBox.MinPoints[Index], EVisuProperty::YellowPoint);
->>>>>>> d731a049
 			}
 #endif
 
@@ -173,16 +150,6 @@
 		F3DDebugSession _(TEXT("BBox Face"));
 
 		FAABB AABB(BBox.Min, BBox.Max);
-<<<<<<< HEAD
-		CADKernel::DisplayAABB(AABB);
-
-		for (int32 Index = 0; Index < 3; ++Index)
-		{
-			CADKernel::DisplayPoint(BBox.MaxPoints[Index], EVisuProperty::YellowPoint);
-			CADKernel::DisplayPoint(BBox.MinPoints[Index], EVisuProperty::YellowPoint);
-			CADKernel::DisplaySegment(BBox.MaxPoints[Index], BBox.MaxPoints[Index] + BBox.MaxPointNormals[Index], 0, EVisuProperty::YellowCurve);
-			CADKernel::DisplaySegment(BBox.MinPoints[Index], BBox.MinPoints[Index] + BBox.MinPointNormals[Index], 0, EVisuProperty::YellowCurve);
-=======
 		UE::CADKernel::DisplayAABB(AABB);
 
 		for (int32 Index = 0; Index < 3; ++Index)
@@ -191,15 +158,11 @@
 			UE::CADKernel::DisplayPoint(BBox.MinPoints[Index], EVisuProperty::YellowPoint);
 			UE::CADKernel::DisplaySegment(BBox.MaxPoints[Index], BBox.MaxPoints[Index] + BBox.MaxPointNormals[Index], 0, EVisuProperty::YellowCurve);
 			UE::CADKernel::DisplaySegment(BBox.MinPoints[Index], BBox.MinPoints[Index] + BBox.MinPointNormals[Index], 0, EVisuProperty::YellowCurve);
->>>>>>> d731a049
 		}
 		Wait();
 	}
 #endif
-<<<<<<< HEAD
-=======
-
->>>>>>> d731a049
+
 }
 
 
@@ -394,10 +357,7 @@
 	return nullptr;
 }
 
-<<<<<<< HEAD
-=======
 #ifdef CADKERNEL_DEV
->>>>>>> d731a049
 void FTopologicalFace::FillTopologyReport(FTopologyReport& Report) const
 {
 	Report.Add(this);
@@ -410,10 +370,7 @@
 		}
 	}
 }
-<<<<<<< HEAD
-=======
 #endif
->>>>>>> d731a049
 
 void FTopologicalFace::GetEdgeIndex(const FTopologicalEdge& Edge, int32& OutBoundaryIndex, int32& OutEdgeIndex) const
 {
@@ -632,28 +589,16 @@
 
 				// it's not a quad surface
 				if (Neighbor == nullptr || Neighbor->SurfaceCorners.Num() == 0)
-<<<<<<< HEAD
-=======
 				{
 					return;
 				}
 
 				FTopologicalEdge* TwinEdge = Edge->GetFirstTwinEdge();
 				if(!TwinEdge)
->>>>>>> d731a049
 				{
 					return;
 				}
 
-<<<<<<< HEAD
-				FTopologicalEdge* TwinEdge = Edge->GetFirstTwinEdge();
-				if(!TwinEdge)
-				{
-					return;
-				}
-
-=======
->>>>>>> d731a049
 				int32 SideIndex = Neighbor->GetSideIndex(*TwinEdge);
 				if (SideIndex < 0)
 				{
@@ -704,8 +649,6 @@
 	}
 }
 
-<<<<<<< HEAD
-=======
 const TSharedPtr<FTopologicalLoop> FTopologicalFace::GetExternalLoop() const
 {
 	for (const TSharedPtr<FTopologicalLoop>& Loop : GetLoops())
@@ -719,7 +662,6 @@
 }
 
 
->>>>>>> d731a049
 
 void FFaceSubset::SetMainShell(TMap<FTopologicalShapeEntity*, int32>& ShellToFaceCount)
 {
