// Copyright Epic Games, Inc. All Rights Reserved.

#include "CADKernel/Topo/TopologicalFace.h"

#include "CADKernel/Core/System.h"
#include "CADKernel/Geo/Curves/RestrictionCurve.h"
#include "CADKernel/Geo/Curves/SegmentCurve.h"
#include "CADKernel/Geo/GeoPoint.h"
#include "CADKernel/Geo/Sampler/SamplerOnChord.h"
#include "CADKernel/Geo/Sampling/Polyline.h"
#include "CADKernel/Geo/Surfaces/Surface.h"
#include "CADKernel/Mesh/Criteria/CriteriaGrid.h"
#include "CADKernel/Mesh/Criteria/Criterion.h"
#include "CADKernel/Mesh/Structure/FaceMesh.h"
#include "CADKernel/Mesh/Structure/Grid.h"
#include "CADKernel/Topo/Shell.h"
#include "CADKernel/Topo/TopologicalEdge.h"

#ifdef CADKERNEL_DEV
#include "CADKernel/Topo/TopologyReport.h"
#endif

namespace UE::CADKernel
{

void FTopologicalFace::ComputeBoundary() const
{
	Boundary->Init();
	TArray<TArray<FPoint2D>> TmpLoops;
	Get2DLoopSampling(TmpLoops);

	for (const TArray<FPoint2D>& Loop : TmpLoops)
	{
		for (const FPoint2D& Point : Loop)
		{
			Boundary->ExtendTo(Point);
		}
	}

	// Check with the carrier surface bounds
	CarrierSurface->ExtendBoundaryTo(Boundary);

	Boundary->WidenIfDegenerated();
	Boundary.SetReady();
}

#ifdef DEBUG_GET_BBOX
#include "CADKernel/Math/Aabb.h"
#endif

void FTopologicalFace::UpdateBBox(int32 IsoCount, const double ApproximationFactor, FBBoxWithNormal& BBox)
{
	const double SAG = GetCarrierSurface()->Get3DTolerance() * ApproximationFactor;

	TArray<TArray<FPoint2D>> BoundaryApproximation;
	Get2DLoopSampling(BoundaryApproximation);

	FPolyline3D Polyline;
	const FSurface& Surface = GetCarrierSurface().Get();
	FIsoCurve3DSamplerOnChord Sampler(Surface, SAG, Polyline);

	IsoCount++;

	TFunction <void(const EIso)> UpdateBBoxWithIsos = [&](const EIso IsoType)
	{
		const FLinearBoundary& Bounds = GetBoundary().Get(IsoType);

		EIso Other = IsoType == EIso::IsoU ? EIso::IsoV : EIso::IsoU;

		double Coordinate = Bounds.Min;
		const double Step = (Bounds.Max - Bounds.Min) / IsoCount;

		for (int32 iIso = 1; iIso < IsoCount; iIso++)
		{
			FPolylineBBox IsoBBox;

			Coordinate += Step;

			TArray<double> Intersections;
			FindLoopIntersectionsWithIso(IsoType, Coordinate, BoundaryApproximation, Intersections);
			int32 IntersectionCount = Intersections.Num();
			if (IntersectionCount == 0)
			{
				continue;
			}

			FLinearBoundary CurveBounds(Intersections[0], Intersections.Last());

			Polyline.Empty();
			Sampler.Set(IsoType, Coordinate, CurveBounds);
			Sampler.Sample();

			if (IntersectionCount % 2 != 0)
			{
				TArray<FPoint> SubPolyline;
				FLinearBoundary IntersectionBoundary(Intersections[IntersectionCount - 1], CurveBounds.GetMax());

#ifdef DEBUG_GET_BBOX2
				Polyline.GetSubPolyline(Boundary, EOrientation::Front, SubPolyline);
				Draw(SubPolyline, EVisuProperty::Iso);
#endif

				Polyline.UpdateSubPolylineBBox(IntersectionBoundary, IsoBBox);

				Intersections.Pop();
				IntersectionCount--;
			}

			if (IntersectionCount == 0)
			{
				continue;
			}

			for (int32 ISection = 0; ISection < IntersectionCount; ISection += 2)
			{
				TArray<FPoint> SubPolyline;
				FLinearBoundary IntersectionBoundary(Intersections[ISection], Intersections[ISection + 1]);

#ifdef DEBUG_GET_BBOX2
				Polyline.GetSubPolyline(Boundary, EOrientation::Front, SubPolyline);
				Draw(SubPolyline, EVisuProperty::Iso);
#endif
				Polyline.UpdateSubPolylineBBox(IntersectionBoundary, IsoBBox);
			}

#ifdef DEBUG_GET_BBOX2
			for (int32 Index = 0; Index < 3; ++Index)
			{
				UE::CADKernel::DisplayPoint(IsoBBox.MaxPoints[Index], EVisuProperty::YellowPoint);
				UE::CADKernel::DisplayPoint(IsoBBox.MinPoints[Index], EVisuProperty::YellowPoint);
			}
#endif

			BBox.Update(IsoBBox, IsoType, Coordinate);
		}
	};

	UpdateBBoxWithIsos(EIso::IsoV);
	UpdateBBoxWithIsos(EIso::IsoU);

	BBox.UpdateNormal(*this);

#ifdef DEBUG_GET_BBOX
	{
		F3DDebugSession _(TEXT("BBox Face"));

		FAABB AABB(BBox.Min, BBox.Max);
		UE::CADKernel::DisplayAABB(AABB);

		for (int32 Index = 0; Index < 3; ++Index)
		{
			UE::CADKernel::DisplayPoint(BBox.MaxPoints[Index], EVisuProperty::YellowPoint);
			UE::CADKernel::DisplayPoint(BBox.MinPoints[Index], EVisuProperty::YellowPoint);
			UE::CADKernel::DisplaySegment(BBox.MaxPoints[Index], BBox.MaxPoints[Index] + BBox.MaxPointNormals[Index], 0, EVisuProperty::YellowCurve);
			UE::CADKernel::DisplaySegment(BBox.MinPoints[Index], BBox.MinPoints[Index] + BBox.MinPointNormals[Index], 0, EVisuProperty::YellowCurve);
		}
		Wait();
	}
#endif

}


void FTopologicalFace::ApplyNaturalLoops()
{
	const FSurfacicBoundary& Boundaries = CarrierSurface->GetBoundary();
	ApplyNaturalLoops(Boundaries);
}

void FTopologicalFace::ApplyNaturalLoops(const FSurfacicBoundary& Boundaries)
{
	ensureCADKernel(Loops.Num() == 0);

	TArray<TSharedPtr<FTopologicalEdge>> Edges;
	Edges.Reserve(4);
	TFunction<void(const FPoint&, const FPoint&)> BuildEdge = [&](const FPoint& StartPoint, const FPoint& EndPoint)
	{
		double Tolerance3D = CarrierSurface->Get3DTolerance();
		TSharedRef<FCurve> Curve2D = FEntity::MakeShared<FSegmentCurve>(StartPoint, EndPoint, 2);
		TSharedRef<FRestrictionCurve> Curve3D = FEntity::MakeShared<FRestrictionCurve>(CarrierSurface.ToSharedRef(), Curve2D);
		TSharedPtr<FTopologicalEdge> Edge = FTopologicalEdge::Make(Curve3D);
		if (!Edge.IsValid())
		{
			return;
		}
		Edges.Add(Edge);
	};

	FPoint StartPoint;
	FPoint EndPoint;

	// Build 4 bounding edges of the surface
	StartPoint.Set(Boundaries[EIso::IsoU].Min, Boundaries[EIso::IsoV].Min);
<<<<<<< HEAD
	EndPoint.Set(Boundaries[EIso::IsoU].Min, Boundaries[EIso::IsoV].Max);
	BuildEdge(StartPoint, EndPoint);

	StartPoint.Set(Boundaries[EIso::IsoU].Min, Boundaries[EIso::IsoV].Max);
=======
	EndPoint.Set(Boundaries[EIso::IsoU].Max, Boundaries[EIso::IsoV].Min);
	BuildEdge(StartPoint, EndPoint);

	StartPoint.Set(Boundaries[EIso::IsoU].Max, Boundaries[EIso::IsoV].Min);
>>>>>>> 4af6daef
	EndPoint.Set(Boundaries[EIso::IsoU].Max, Boundaries[EIso::IsoV].Max);
	BuildEdge(StartPoint, EndPoint);

	StartPoint.Set(Boundaries[EIso::IsoU].Max, Boundaries[EIso::IsoV].Max);
<<<<<<< HEAD
	EndPoint.Set(Boundaries[EIso::IsoU].Max, Boundaries[EIso::IsoV].Min);
	BuildEdge(StartPoint, EndPoint);

	StartPoint.Set(Boundaries[EIso::IsoU].Max, Boundaries[EIso::IsoV].Min);
=======
	EndPoint.Set(Boundaries[EIso::IsoU].Min, Boundaries[EIso::IsoV].Max);
	BuildEdge(StartPoint, EndPoint);

	StartPoint.Set(Boundaries[EIso::IsoU].Min, Boundaries[EIso::IsoV].Max);
>>>>>>> 4af6daef
	EndPoint.Set(Boundaries[EIso::IsoU].Min, Boundaries[EIso::IsoV].Min);
	BuildEdge(StartPoint, EndPoint);
	if (Edges.IsEmpty())
	{
		return;
	}

	if (Edges.IsEmpty())
	{
		return;
	}

	TSharedPtr<FTopologicalEdge> PreviousEdge = Edges.Last();
	for (TSharedPtr<FTopologicalEdge>& Edge : Edges)
	{
		PreviousEdge->GetEndVertex()->Link(*Edge->GetStartVertex());
		PreviousEdge = Edge;
	}

	TArray<EOrientation> Orientations;
	Orientations.Init(EOrientation::Front, Edges.Num());

	const bool bIsExternalLoop = true;
	TSharedPtr<FTopologicalLoop> Loop = FTopologicalLoop::Make(Edges, Orientations, bIsExternalLoop, CarrierSurface->Get3DTolerance());
	AddLoop(Loop);
}

void FTopologicalFace::AddLoops(const TArray<TSharedPtr<FTopologicalLoop>>& InLoops, int32& DoubtfulLoopOrientationCount)
{
	for (TSharedPtr<FTopologicalLoop> Loop : InLoops)
	{
		AddLoop(Loop);
	}

	for (TSharedPtr<FTopologicalLoop> Loop : InLoops)
	{
		if (!Loop->Orient())
		{
			DoubtfulLoopOrientationCount++;
		}
	}
}

void FTopologicalFace::AddLoop(const TSharedPtr<FTopologicalLoop>& InLoop)
{
	InLoop->SetSurface(this);
	Loops.Add(InLoop);
}

void FTopologicalFace::RemoveLoop(const TSharedPtr<FTopologicalLoop>& Loop)
{
	int32 Index = Loops.Find(Loop);
	if (Index != INDEX_NONE)
	{
		Loop->ResetSurface();
		Loops.RemoveAt(Index);
	}

	if (Loops.Num() == 0)
	{
		Delete();
	}
}

void FTopologicalFace::Disjoin(TArray<FTopologicalEdge*>* NewBorderEdges)
{
	if(NewBorderEdges)
	{
		NewBorderEdges->Reserve(NewBorderEdges->Num() + EdgeCount());
	}

	for (const TSharedPtr<FTopologicalLoop>& Loop : GetLoops())
	{
		for (const FOrientedEdge& OrientedEdge : Loop->GetEdges())
<<<<<<< HEAD
		{
			FTopologicalEdge* Edge = OrientedEdge.Entity.Get();
			const TArray<FTopologicalEdge*> Twins = Edge->GetTwinEntities();
			for (FTopologicalEdge* TwinEdge : Twins)
			{
				if (NewBorderEdges && TwinEdge != Edge)
				{
					NewBorderEdges->Add(TwinEdge);
				}
			}
			Edge->RemoveFromLink();
			Edge->SetMarker1();
			Edge->GetStartVertex()->RemoveFromLink();
			Edge->GetEndVertex()->RemoveFromLink();
=======
		{
			FTopologicalEdge* Edge = OrientedEdge.Entity.Get();
			const TArray<FTopologicalEdge*> Twins = Edge->GetTwinEntities();
			for (FTopologicalEdge* TwinEdge : Twins)
			{
				if (NewBorderEdges && TwinEdge != Edge && TwinEdge->GetFace() != this)
				{
					NewBorderEdges->Add(TwinEdge);
				}
			}
			Edge->Disjoin();
			Edge->SetMarker1();
		}
	}
}

bool FTopologicalFace::HasSameBoundariesAs(const FTopologicalFace* OtherFace) const
{
	for (const TSharedPtr<FTopologicalLoop>& Loop : GetLoops())
	{
		for (const FOrientedEdge& OrientedEdge : Loop->GetEdges())
		{
			const FTopologicalEdge& Edge = *OrientedEdge.Entity;
			if (!Edge.IsDegenerated() && !Edge.IsBorder() && !Edge.IsConnectedTo(OtherFace))
			{
				return false;
			}
		}
	}
	return true;
}

bool FTopologicalFace::IsADuplicatedFace() const
{
	if (!GetLoops().Num())
	{
		return false;
	}

	// Find in the adjacent faces of the first (surface or non manifold) edge, a face with the same loops
	
	TArray<FTopologicalFace*> AdjacentFaces;
	const TSharedPtr<FTopologicalLoop>& Loop = GetLoops()[0];
	for (const FOrientedEdge& OrientedEdge : Loop->GetEdges())
	{
		const FTopologicalEdge& Edge = *OrientedEdge.Entity;
		if (!Edge.IsDegenerated() && !Edge.IsBorder())
		{
			AdjacentFaces = Edge.GetLinkedFaces();
			break;
		}
	}

	for (FTopologicalFace* AdjacentFace : AdjacentFaces)
	{
		if (AdjacentFace == this)
		{
			continue;
		}

		if (HasSameBoundariesAs(AdjacentFace))
		{
			return true;
>>>>>>> 4af6daef
		}
	}

	return false;
}

<<<<<<< HEAD
bool FTopologicalFace::HasSameBoundariesAs(const FTopologicalFace* OtherFace) const
=======

bool FTopologicalFace::IsANonManifoldFace() const
>>>>>>> 4af6daef
{
	for (const TSharedPtr<FTopologicalLoop>& Loop : GetLoops())
	{
		for (const FOrientedEdge& OrientedEdge : Loop->GetEdges())
		{
<<<<<<< HEAD
			const FTopologicalEdge& Edge = *OrientedEdge.Entity;
			if (!Edge.IsDegenerated() && !Edge.IsBorder() && !Edge.IsConnectedTo(OtherFace))
			{
				return false;
			}
		}
	}
	return true;
}

bool FTopologicalFace::IsADuplicatedFace() const
{
	if (!GetLoops().Num())
	{
		return false;
	}

	// Find in the adjacent faces of the first (surface or non manifold) edge, a face with the same loops
	
	TArray<FTopologicalFace*> AdjacentFaces;
	const TSharedPtr<FTopologicalLoop>& Loop = GetLoops()[0];
	for (const FOrientedEdge& OrientedEdge : Loop->GetEdges())
	{
		const FTopologicalEdge& Edge = *OrientedEdge.Entity;
		if (!Edge.IsDegenerated() && !Edge.IsBorder())
		{
			AdjacentFaces = Edge.GetLinkedFaces();
			break;
		}
	}

	for (FTopologicalFace* AdjacentFace : AdjacentFaces)
	{
		if (AdjacentFace == this)
		{
			continue;
		}

		if (HasSameBoundariesAs(AdjacentFace))
		{
			return true;
		}
	}

	return false;
}


bool FTopologicalFace::IsANonManifoldFace() const
=======
			if (Edge.Entity->GetTwinEntityCount() > 2)
			{
				return true;
			}
		}
	}
	return false;
}

void FTopologicalFace::DeleteNonmanifoldLink()
>>>>>>> 4af6daef
{
	for (const TSharedPtr<FTopologicalLoop>& Loop : GetLoops())
	{
		for (const FOrientedEdge& Edge : Loop->GetEdges())
		{
			if (Edge.Entity->GetTwinEntityCount() > 2)
			{
<<<<<<< HEAD
				return true;
			}
		}
	}
	return false;
=======
				Edge.Entity->UnlinkTwinEntities();
			}
		}
	}
>>>>>>> 4af6daef
}

bool FTopologicalFace::IsABorderFace() const
{
	for (const TSharedPtr<FTopologicalLoop>& Loop : GetLoops())
	{
		for (const FOrientedEdge& Edge : Loop->GetEdges())
		{
			if (Edge.Entity->GetTwinEntityCount() == 1)
			{
				return true;
			}
		}
	}
	return false;
}

bool FTopologicalFace::IsAFullyNonManifoldFace() const
{
	for (const TSharedPtr<FTopologicalLoop>& Loop : GetLoops())
	{
		for (const FOrientedEdge& Edge : Loop->GetEdges())
		{
			if (!Edge.Entity->IsDegenerated() && Edge.Entity->GetTwinEntityCount() < 3)
			{
				return false;
			}
		}
	}
	return true;
}

const FTopologicalEdge* FTopologicalFace::GetLinkedEdge(const FTopologicalEdge& LinkedEdge) const
{
	for (FTopologicalEdge* TwinEdge : LinkedEdge.GetTwinEntities())
	{
		if (&*TwinEdge->GetFace() == this)
		{
			return TwinEdge;
		}
	}

	return nullptr;
}

#ifdef CADKERNEL_DEV
void FTopologicalFace::FillTopologyReport(FTopologyReport& Report) const
{
	Report.Add(this);

	for (const TSharedPtr<FTopologicalLoop>& Loop : GetLoops())
	{
		for (const FOrientedEdge& Edge : Loop->GetEdges())
		{
			Report.Add(Edge.Entity.Get());
		}
	}
}
#endif

void FTopologicalFace::GetEdgeIndex(const FTopologicalEdge& Edge, int32& OutBoundaryIndex, int32& OutEdgeIndex) const
{
	OutEdgeIndex = INDEX_NONE;
	for (OutBoundaryIndex = 0; OutBoundaryIndex < Loops.Num(); ++OutBoundaryIndex)
	{
		TSharedPtr<FTopologicalLoop> Loop = Loops[OutBoundaryIndex];
		if ((OutEdgeIndex = Loop->GetEdgeIndex(Edge)) >= 0)
		{
			return;
		}
	}
	OutBoundaryIndex = INDEX_NONE;
}

const void FTopologicalFace::Get2DLoopSampling(TArray<TArray<FPoint2D>>& LoopSamplings) const
{
	LoopSamplings.Empty(GetLoops().Num());

	for (const TSharedPtr<FTopologicalLoop>& Loop : GetLoops())
	{
		TArray<FPoint2D>& LoopSampling2D = LoopSamplings.Emplace_GetRef();
		Loop->Get2DSampling(LoopSampling2D);
	}
}

void FTopologicalFace::SpawnIdent(FDatabase& Database)
{
	if (!FEntity::SetId(Database))
	{
		return;
	}

	SpawnIdentOnEntities(Loops, Database);
	CarrierSurface->SpawnIdent(Database);
	if (Mesh.IsValid())
	{
		Mesh->SpawnIdent(Database);
	}
}

<<<<<<< HEAD
#ifdef CADKERNEL_DEV
FInfoEntity& FTopologicalFace::GetInfo(FInfoEntity& Info) const
{
	return FTopologicalShapeEntity::GetInfo(Info)
		.Add(TEXT("Carrier Surface"), CarrierSurface)
		.Add(TEXT("Boundary"), (FSurfacicBoundary&) Boundary)
		.Add(TEXT("Loops"), Loops)
		.Add(TEXT("QuadCriteria"), QuadCriteria)
		.Add(TEXT("Mesh"), Mesh);
}
#endif

TSharedRef<FFaceMesh> FTopologicalFace::GetOrCreateMesh(FModelMesh& MeshModel)
=======
FFaceMesh& FTopologicalFace::GetOrCreateMesh(FModelMesh& MeshModel)
>>>>>>> 4af6daef
{
	if (!Mesh.IsValid())
	{
		Mesh = FEntity::MakeShared<FFaceMesh>(MeshModel, *this);
	}
	return *Mesh;
}

// Meshing parameters ==============================================================================================================================================================================================================================

void FTopologicalFace::InitDeltaUs()
{
	CrossingPointDeltaMins[EIso::IsoU].Init(DOUBLE_SMALL_NUMBER, CrossingCoordinates[EIso::IsoU].Num() - 1);
	CrossingPointDeltaMaxs[EIso::IsoU].Init(HUGE_VALUE, CrossingCoordinates[EIso::IsoU].Num() - 1);

	CrossingPointDeltaMins[EIso::IsoV].Init(DOUBLE_SMALL_NUMBER, CrossingCoordinates[EIso::IsoV].Num() - 1);
	CrossingPointDeltaMaxs[EIso::IsoV].Init(HUGE_VALUE, CrossingCoordinates[EIso::IsoV].Num() - 1);
}

bool FTopologicalFace::ComputeCriteriaGridSampling()
{
	const FSurfacicBoundary& FaceBoundaries = GetBoundary();
	CarrierSurface->Presample(FaceBoundaries, CrossingCoordinates);

	constexpr int32 MaxGrid = 1000000;
	if (CrossingCoordinates[EIso::IsoU].Num() * CrossingCoordinates[EIso::IsoV].Num() > MaxGrid)
	{
		// The sampling of the surface is huge. This is probably due to a degenerated carrier surface
		// The face is removed
		Remove();
		return false;
	}

	return true;
}

void FTopologicalFace::ApplyCriteria(const TArray<TSharedPtr<FCriterion>>& Criteria, const FCriteriaGrid& Grid)
{
	TArray<double>& DeltaUMaxArray = CrossingPointDeltaMaxs[EIso::IsoU];
	TArray<double>& DeltaUMinArray = CrossingPointDeltaMins[EIso::IsoU];
	TArray<double>& DeltaVMaxArray = CrossingPointDeltaMaxs[EIso::IsoV];
	TArray<double>& DeltaVMinArray = CrossingPointDeltaMins[EIso::IsoV];
	FSurfaceCurvature& SurfaceCurvature = GetCurvatures();

	double ElementLengthMin = DOUBLE_BIG_NUMBER;

	TFunction<void(const double, const double, const double)> ElementLength = [&](const double CoordNextMinusCoord, const double Length, const double DeltaMax)
	{
		if (CoordNextMinusCoord < DOUBLE_SMALL_NUMBER)
		{
<<<<<<< HEAD
			return Length;
=======
			return;
>>>>>>> 4af6daef
		}
		const double ElemLength = Length * DeltaMax / CoordNextMinusCoord;
		if (ElementLengthMin > ElemLength)
		{
			ElementLengthMin = ElemLength;
		}
		return ElemLength;
	};

	for (int32 IndexV = 0; IndexV < CrossingCoordinates[EIso::IsoV].Num() - 1; ++IndexV)
	{
		for (int32 IndexU = 0; IndexU < CrossingCoordinates[EIso::IsoU].Num() - 1; ++IndexU)
		{
			const FPoint& Point_U0_V0 = Grid.GetPoint(IndexU, IndexV);
			const FPoint& Point_U1_V1 = Grid.GetPoint(IndexU + 1, IndexV + 1);
			const FPoint& Point_Um_V0 = Grid.GetIntermediateU(IndexU, IndexV);
			const FPoint& Point_Um_V1 = Grid.GetIntermediateU(IndexU, IndexV + 1);
			const FPoint& Point_U0_Vm = Grid.GetIntermediateV(IndexU, IndexV);
			const FPoint& Point_U1_Vm = Grid.GetIntermediateV(IndexU + 1, IndexV);
			const FPoint& Point_Um_Vm = Grid.GetIntermediateUV(IndexU, IndexV);

			// Evaluate Sag
			double LengthU;
			const double SagU = FCriterion::EvaluateSag(Point_U0_Vm, Point_U1_Vm, Point_Um_Vm, LengthU);
			double LengthV;
			const double SagV = FCriterion::EvaluateSag(Point_Um_V0, Point_Um_V1, Point_Um_Vm, LengthV);
			double LengthUV;
			const double SagUV = FCriterion::EvaluateSag(Point_U0_V0, Point_U1_V1, Point_Um_Vm, LengthUV);

			double& DeltaUMin = DeltaUMinArray[IndexU];
			double& DeltaUMax = DeltaUMaxArray[IndexU];
			double& DeltaVMin = DeltaVMinArray[IndexV];
			double& DeltaVMax = DeltaVMaxArray[IndexV];

			const double UNextMinusU = CrossingCoordinates[EIso::IsoU][IndexU + 1] - CrossingCoordinates[EIso::IsoU][IndexU];
			const double VNextMinusV = CrossingCoordinates[EIso::IsoV][IndexV + 1] - CrossingCoordinates[EIso::IsoV][IndexV];

			for (const TSharedPtr<FCriterion>& Criterion : Criteria)
			{
				Criterion->UpdateDelta(UNextMinusU, SagU, SagUV, SagV, LengthU, LengthUV, DeltaUMax, DeltaUMin, SurfaceCurvature[EIso::IsoU]);
				Criterion->UpdateDelta(VNextMinusV, SagV, SagUV, SagU, LengthV, LengthUV, DeltaVMax, DeltaVMin, SurfaceCurvature[EIso::IsoV]);
			}

			ElementLength(UNextMinusU, LengthU, DeltaUMax);
			ElementLength(VNextMinusV, LengthV, DeltaVMax);
		}
	}

	// Delta of the extremities are smooth to avoid big disparity 
	TFunction<void(TArray<double>&)> SmoothExtremities = [](TArray<double>& DeltaMaxArray)
	{
		if (DeltaMaxArray.Num() > 2)
		{
			DeltaMaxArray[0] = (DeltaMaxArray[0] + DeltaMaxArray[1] * 2) * AThird;
			DeltaMaxArray.Last() = (DeltaMaxArray.Last() + DeltaMaxArray[DeltaMaxArray.Num() - 2] * 2) * AThird;
		}
	};

	SmoothExtremities(DeltaUMaxArray);
	SmoothExtremities(DeltaVMaxArray);

	SetEstimatedMinimalElementLength(ElementLengthMin);
	SetApplyCriteriaMarker();
}


// Quad ==============================================================================================================================================================================================================================

double FTopologicalFace::GetQuadCriteria()
{
	if (GetQuadType() == EQuadType::Unset)
	{
		return 0;
	}
	return QuadCriteria;
}

void FTopologicalFace::ComputeQuadCriteria()
{
	if (GetQuadType() != EQuadType::Unset)
	{
		QuadCriteria = FMath::Max(Curvatures[EIso::IsoU].Max, Curvatures[EIso::IsoU].Max);
	}
}

void FTopologicalFace::ComputeSurfaceSideProperties()
{
	TFunction<double(const int32)> GetSideLength = [&](const int32 SideIndex)
	{
		TSharedPtr<FTopologicalLoop> Loop = GetLoops()[0];

		double Length = 0;
		int32 NextSideIndex = SideIndex + 1;
		if (NextSideIndex == GetStartSideIndices().Num())
		{
			NextSideIndex = 0;
		}
		int32 EndIndex = GetStartSideIndices()[NextSideIndex];
		for (int32 Index = GetStartSideIndices()[SideIndex]; Index != EndIndex;)
		{
			Length += Loop->GetEdge(Index)->Length();
			if (++Index == Loop->EdgeCount())
			{
				Index = 0;
			}
		}
		return Length;
	};

	Loops[0]->FindSurfaceCorners(SurfaceCorners, StartSideIndices);
	Loops[0]->ComputeBoundaryProperties(StartSideIndices, SideProperties);

	LoopLength = 0;
	for (int32 Index = 0; Index < SurfaceCorners.Num(); ++Index)
	{
		SideProperties[Index].Length3D = GetSideLength(Index);
		LoopLength += SideProperties[Index].Length3D;
	}
}

void FTopologicalFace::DefineSurfaceType()
{
	if (!CarrierSurface.IsValid())
	{
		return;
	}

	const double Tolerance3D = CarrierSurface->Get3DTolerance();
	const double GeometricTolerance = 20.0 * Tolerance3D;

	switch (SurfaceCorners.Num())
	{
	case 3:
		QuadType = EQuadType::Triangular;
		break;

	case 4:
		QuadType = EQuadType::Other;
		for (int32 Index = 0; Index < 4; ++Index)
		{
			// If the type is not ISO, the neighbor surface is checked, if it's quad so it's ok...
			if (SideProperties[Index].IsoType == EIso::UndefinedIso)
			{
				TSharedPtr<FTopologicalEdge> Edge = Loops[0]->GetEdge(StartSideIndices[Index]);
				int32 NeighborsNum = Edge->GetTwinEntityCount();
				// If non manifold Edge => Stop
				if (NeighborsNum != 2)
				{
					return;
				}

				{
					int32 OppositIndex = (Index + 2) % 4;
					SideProperties[Index].IsoType = SideProperties[OppositIndex].IsoType;
					if (SideProperties[Index].IsoType == EIso::UndefinedIso)
					{
						int32 AdjacentIndex = (Index + 1) % 4;
						if (SideProperties[AdjacentIndex].IsoType != EIso::UndefinedIso)
						{
							SideProperties[Index].IsoType = (SideProperties[AdjacentIndex].IsoType == EIso::IsoU) ? EIso::IsoV : EIso::IsoU;
						}
					}
				}

				FTopologicalFace* Neighbor = nullptr;
				{
					for(FTopologicalEdge* NeighborEdge : Edge->GetTwinEntities() )
					{
						if (NeighborEdge == Edge.Get())
						{
							continue;
						}
						Neighbor = Edge->GetFace();
					}
				}

				// it's not a quad surface
				if (Neighbor == nullptr || Neighbor->SurfaceCorners.Num() == 0)
<<<<<<< HEAD
				{
					return;
				}

				FTopologicalEdge* TwinEdge = Edge->GetFirstTwinEdge();
				if(!TwinEdge)
=======
>>>>>>> 4af6daef
				{
					return;
				}

<<<<<<< HEAD
=======
				FTopologicalEdge* TwinEdge = Edge->GetFirstTwinEdge();
				if(!TwinEdge)
				{
					return;
				}

>>>>>>> 4af6daef
				int32 SideIndex = Neighbor->GetSideIndex(*TwinEdge);
				if (SideIndex < 0)
				{
					return;
				}

				const FEdge2DProperties& Property = Neighbor->GetSideProperty(SideIndex);
				if (Property.IsoType == EIso::UndefinedIso)
				{
					return;
				}

				double SideLength = SideProperties[Index].Length3D;
				double OtherSideLength = Property.Length3D;

				if (FMath::Abs(SideLength - OtherSideLength) < GeometricTolerance)
				{
					int32 OppositIndex = (Index + 2) % 4;
					if (SideProperties[OppositIndex].IsoType == EIso::UndefinedIso)
					{
						if (Index < 2)
						{
							if (SideProperties[!Index].IsoType == EIso::IsoU)
							{
								SideProperties[Index].IsoType = EIso::IsoV;
							}
							else
							{
								SideProperties[Index].IsoType = EIso::IsoU;
							}
						}
						return;
					}
					SideProperties[Index].IsoType = SideProperties[OppositIndex].IsoType;
				}
			}
		}

		if ((SideProperties[0].IsoType != EIso::UndefinedIso) && (SideProperties[1].IsoType != EIso::UndefinedIso) && (SideProperties[0].IsoType == SideProperties[2].IsoType) && (SideProperties[1].IsoType == SideProperties[3].IsoType))
		{
			QuadType = EQuadType::Quadrangular;
		}
		break;

	default:
		QuadType = EQuadType::Other;
		break;
	}
}

const TSharedPtr<FTopologicalLoop> FTopologicalFace::GetExternalLoop() const
{
	for (const TSharedPtr<FTopologicalLoop>& Loop : GetLoops())
	{
		if (Loop->IsExternal())
		{
			return Loop;
		}
	}
	return TSharedPtr<FTopologicalLoop>();
}

void FFaceSubset::SetMainShell(TMap<FTopologicalShapeEntity*, int32>& ShellToFaceCount)
{
	if (ShellToFaceCount.Num() == 0)
	{
		return;
	}

	int32 MaxFaceCount = 0;
	FTopologicalShapeEntity* CandidateShell = nullptr;

	for (TPair<FTopologicalShapeEntity*, int32>& Pair : ShellToFaceCount)
	{
		if (Pair.Value > MaxFaceCount)
		{
			MaxFaceCount = Pair.Value;
			CandidateShell = Pair.Key;
		}
	}

	if ((CandidateShell != nullptr) && ((CandidateShell->FaceCount() / 2 + 1) < MaxFaceCount))
	{
		MainShell = CandidateShell;
	}
}

void FFaceSubset::SetMainBody(TMap<FTopologicalShapeEntity*, int32>& BodyToFaceCount)
{
	if (BodyToFaceCount.Num() == 0)
	{
		return;
	}

	FTopologicalShapeEntity* CandidateBody = nullptr;
	int32 MaxFaceCount = 0;
	for (TPair<FTopologicalShapeEntity*, int32>& Pair : BodyToFaceCount)
	{
		if (Pair.Value > MaxFaceCount)
		{
			MaxFaceCount = Pair.Value;
			CandidateBody = Pair.Key;
		}
	}

	// if Faces come mainly from MainBody
	if ((CandidateBody != nullptr) && ((Faces.Num() / 2) <= MaxFaceCount))
	{
		MainBody = CandidateBody;
	}
}

void FFaceSubset::SetMainName(TMap<FString, int32>& NameToFaceCount)
{
	if (NameToFaceCount.Num() == 0)
	{
		return;
	}

	int32 MaxInstance = Faces.Num() / 3;
	for (TPair<FString, int32>& Pair : NameToFaceCount)
	{
		if (Pair.Value > MaxInstance)
		{
			MaxInstance = Pair.Value;
			MainName = Pair.Key;
		}
	}
}

void FFaceSubset::SetMainColor(TMap<uint32, int32>& ColorToFaceCount)
{
	int32 MaxInstance = 0;
	for (TPair<uint32, int32>& Pair : ColorToFaceCount)
	{
		if (Pair.Value > MaxInstance)
		{
			MaxInstance = Pair.Value;
			MainColor = Pair.Key;
		}
	}
}

void FFaceSubset::SetMainMaterial(TMap<uint32, int32>& MaterialToFaceCount)
{
	int32 MaxInstance = 0;
	for (TPair<uint32, int32>& Pair : MaterialToFaceCount)
	{
		if (Pair.Value > MaxInstance)
		{
			MaxInstance = Pair.Value;
			MainColor = Pair.Key;
		}
	}
}

}<|MERGE_RESOLUTION|>--- conflicted
+++ resolved
@@ -191,32 +191,18 @@
 
 	// Build 4 bounding edges of the surface
 	StartPoint.Set(Boundaries[EIso::IsoU].Min, Boundaries[EIso::IsoV].Min);
-<<<<<<< HEAD
+	EndPoint.Set(Boundaries[EIso::IsoU].Max, Boundaries[EIso::IsoV].Min);
+	BuildEdge(StartPoint, EndPoint);
+
+	StartPoint.Set(Boundaries[EIso::IsoU].Max, Boundaries[EIso::IsoV].Min);
+	EndPoint.Set(Boundaries[EIso::IsoU].Max, Boundaries[EIso::IsoV].Max);
+	BuildEdge(StartPoint, EndPoint);
+
+	StartPoint.Set(Boundaries[EIso::IsoU].Max, Boundaries[EIso::IsoV].Max);
 	EndPoint.Set(Boundaries[EIso::IsoU].Min, Boundaries[EIso::IsoV].Max);
 	BuildEdge(StartPoint, EndPoint);
 
 	StartPoint.Set(Boundaries[EIso::IsoU].Min, Boundaries[EIso::IsoV].Max);
-=======
-	EndPoint.Set(Boundaries[EIso::IsoU].Max, Boundaries[EIso::IsoV].Min);
-	BuildEdge(StartPoint, EndPoint);
-
-	StartPoint.Set(Boundaries[EIso::IsoU].Max, Boundaries[EIso::IsoV].Min);
->>>>>>> 4af6daef
-	EndPoint.Set(Boundaries[EIso::IsoU].Max, Boundaries[EIso::IsoV].Max);
-	BuildEdge(StartPoint, EndPoint);
-
-	StartPoint.Set(Boundaries[EIso::IsoU].Max, Boundaries[EIso::IsoV].Max);
-<<<<<<< HEAD
-	EndPoint.Set(Boundaries[EIso::IsoU].Max, Boundaries[EIso::IsoV].Min);
-	BuildEdge(StartPoint, EndPoint);
-
-	StartPoint.Set(Boundaries[EIso::IsoU].Max, Boundaries[EIso::IsoV].Min);
-=======
-	EndPoint.Set(Boundaries[EIso::IsoU].Min, Boundaries[EIso::IsoV].Max);
-	BuildEdge(StartPoint, EndPoint);
-
-	StartPoint.Set(Boundaries[EIso::IsoU].Min, Boundaries[EIso::IsoV].Max);
->>>>>>> 4af6daef
 	EndPoint.Set(Boundaries[EIso::IsoU].Min, Boundaries[EIso::IsoV].Min);
 	BuildEdge(StartPoint, EndPoint);
 	if (Edges.IsEmpty())
@@ -224,11 +210,6 @@
 		return;
 	}
 
-	if (Edges.IsEmpty())
-	{
-		return;
-	}
-
 	TSharedPtr<FTopologicalEdge> PreviousEdge = Edges.Last();
 	for (TSharedPtr<FTopologicalEdge>& Edge : Edges)
 	{
@@ -291,22 +272,6 @@
 	for (const TSharedPtr<FTopologicalLoop>& Loop : GetLoops())
 	{
 		for (const FOrientedEdge& OrientedEdge : Loop->GetEdges())
-<<<<<<< HEAD
-		{
-			FTopologicalEdge* Edge = OrientedEdge.Entity.Get();
-			const TArray<FTopologicalEdge*> Twins = Edge->GetTwinEntities();
-			for (FTopologicalEdge* TwinEdge : Twins)
-			{
-				if (NewBorderEdges && TwinEdge != Edge)
-				{
-					NewBorderEdges->Add(TwinEdge);
-				}
-			}
-			Edge->RemoveFromLink();
-			Edge->SetMarker1();
-			Edge->GetStartVertex()->RemoveFromLink();
-			Edge->GetEndVertex()->RemoveFromLink();
-=======
 		{
 			FTopologicalEdge* Edge = OrientedEdge.Entity.Get();
 			const TArray<FTopologicalEdge*> Twins = Edge->GetTwinEntities();
@@ -370,105 +335,40 @@
 		if (HasSameBoundariesAs(AdjacentFace))
 		{
 			return true;
->>>>>>> 4af6daef
 		}
 	}
 
 	return false;
 }
 
-<<<<<<< HEAD
-bool FTopologicalFace::HasSameBoundariesAs(const FTopologicalFace* OtherFace) const
-=======
 
 bool FTopologicalFace::IsANonManifoldFace() const
->>>>>>> 4af6daef
 {
 	for (const TSharedPtr<FTopologicalLoop>& Loop : GetLoops())
 	{
-		for (const FOrientedEdge& OrientedEdge : Loop->GetEdges())
-		{
-<<<<<<< HEAD
-			const FTopologicalEdge& Edge = *OrientedEdge.Entity;
-			if (!Edge.IsDegenerated() && !Edge.IsBorder() && !Edge.IsConnectedTo(OtherFace))
-			{
-				return false;
-			}
-		}
-	}
-	return true;
-}
-
-bool FTopologicalFace::IsADuplicatedFace() const
-{
-	if (!GetLoops().Num())
-	{
-		return false;
-	}
-
-	// Find in the adjacent faces of the first (surface or non manifold) edge, a face with the same loops
-	
-	TArray<FTopologicalFace*> AdjacentFaces;
-	const TSharedPtr<FTopologicalLoop>& Loop = GetLoops()[0];
-	for (const FOrientedEdge& OrientedEdge : Loop->GetEdges())
-	{
-		const FTopologicalEdge& Edge = *OrientedEdge.Entity;
-		if (!Edge.IsDegenerated() && !Edge.IsBorder())
-		{
-			AdjacentFaces = Edge.GetLinkedFaces();
-			break;
-		}
-	}
-
-	for (FTopologicalFace* AdjacentFace : AdjacentFaces)
-	{
-		if (AdjacentFace == this)
-		{
-			continue;
-		}
-
-		if (HasSameBoundariesAs(AdjacentFace))
-		{
-			return true;
-		}
-	}
-
+		for (const FOrientedEdge& Edge : Loop->GetEdges())
+		{
+			if (Edge.Entity->GetTwinEntityCount() > 2)
+			{
+				return true;
+			}
+		}
+	}
 	return false;
 }
 
-
-bool FTopologicalFace::IsANonManifoldFace() const
-=======
+void FTopologicalFace::DeleteNonmanifoldLink()
+{
+	for (const TSharedPtr<FTopologicalLoop>& Loop : GetLoops())
+	{
+		for (const FOrientedEdge& Edge : Loop->GetEdges())
+		{
 			if (Edge.Entity->GetTwinEntityCount() > 2)
 			{
-				return true;
-			}
-		}
-	}
-	return false;
-}
-
-void FTopologicalFace::DeleteNonmanifoldLink()
->>>>>>> 4af6daef
-{
-	for (const TSharedPtr<FTopologicalLoop>& Loop : GetLoops())
-	{
-		for (const FOrientedEdge& Edge : Loop->GetEdges())
-		{
-			if (Edge.Entity->GetTwinEntityCount() > 2)
-			{
-<<<<<<< HEAD
-				return true;
-			}
-		}
-	}
-	return false;
-=======
 				Edge.Entity->UnlinkTwinEntities();
 			}
 		}
 	}
->>>>>>> 4af6daef
 }
 
 bool FTopologicalFace::IsABorderFace() const
@@ -569,23 +469,7 @@
 	}
 }
 
-<<<<<<< HEAD
-#ifdef CADKERNEL_DEV
-FInfoEntity& FTopologicalFace::GetInfo(FInfoEntity& Info) const
-{
-	return FTopologicalShapeEntity::GetInfo(Info)
-		.Add(TEXT("Carrier Surface"), CarrierSurface)
-		.Add(TEXT("Boundary"), (FSurfacicBoundary&) Boundary)
-		.Add(TEXT("Loops"), Loops)
-		.Add(TEXT("QuadCriteria"), QuadCriteria)
-		.Add(TEXT("Mesh"), Mesh);
-}
-#endif
-
-TSharedRef<FFaceMesh> FTopologicalFace::GetOrCreateMesh(FModelMesh& MeshModel)
-=======
 FFaceMesh& FTopologicalFace::GetOrCreateMesh(FModelMesh& MeshModel)
->>>>>>> 4af6daef
 {
 	if (!Mesh.IsValid())
 	{
@@ -636,18 +520,13 @@
 	{
 		if (CoordNextMinusCoord < DOUBLE_SMALL_NUMBER)
 		{
-<<<<<<< HEAD
-			return Length;
-=======
 			return;
->>>>>>> 4af6daef
 		}
 		const double ElemLength = Length * DeltaMax / CoordNextMinusCoord;
 		if (ElementLengthMin > ElemLength)
 		{
 			ElementLengthMin = ElemLength;
 		}
-		return ElemLength;
 	};
 
 	for (int32 IndexV = 0; IndexV < CrossingCoordinates[EIso::IsoV].Num() - 1; ++IndexV)
@@ -819,28 +698,16 @@
 
 				// it's not a quad surface
 				if (Neighbor == nullptr || Neighbor->SurfaceCorners.Num() == 0)
-<<<<<<< HEAD
 				{
 					return;
 				}
 
-				FTopologicalEdge* TwinEdge = Edge->GetFirstTwinEdge();
-				if(!TwinEdge)
-=======
->>>>>>> 4af6daef
-				{
-					return;
-				}
-
-<<<<<<< HEAD
-=======
 				FTopologicalEdge* TwinEdge = Edge->GetFirstTwinEdge();
 				if(!TwinEdge)
 				{
 					return;
 				}
 
->>>>>>> 4af6daef
 				int32 SideIndex = Neighbor->GetSideIndex(*TwinEdge);
 				if (SideIndex < 0)
 				{
