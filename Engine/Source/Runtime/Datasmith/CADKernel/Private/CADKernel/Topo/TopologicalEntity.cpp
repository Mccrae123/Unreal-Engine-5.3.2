--- conflicted
+++ resolved
@@ -1,21 +1,14 @@
 // Copyright Epic Games, Inc. All Rights Reserved.
 #include "CADKernel/Topo/TopologicalEntity.h"
 
-<<<<<<< HEAD
-namespace CADKernel
-=======
 namespace UE::CADKernel
->>>>>>> d731a049
 {
 
 #ifdef CADKERNEL_DEV
 FInfoEntity& FTopologicalEntity::GetInfo(FInfoEntity& Info) const
 {
 	return FEntity::GetInfo(Info)
-<<<<<<< HEAD
-=======
 		.Add(TEXT("IsDeleted"), IsDeleted())
->>>>>>> d731a049
 		.Add(TEXT("IsMesh"), IsMeshed());
 }
 #endif
