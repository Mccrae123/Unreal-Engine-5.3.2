// Copyright Epic Games, Inc. All Rights Reserved.
#include "CADKernel/Topo/Shell.h"

#include "CADKernel/Geo/GeoEnum.h"
#include "CADKernel/Topo/Body.h"
#include "CADKernel/Topo/TopologicalFace.h"

#ifdef CADKERNEL_DEV
#include "CADKernel/Topo/TopologyReport.h"
#endif

namespace UE::CADKernel
{

FShell::FShell(const TArray<TSharedPtr<FTopologicalFace>>& InTopologicalFaces, bool bIsInnerShell)
	: FTopologicalShapeEntity()
	, TopologicalFaces()
{
	TopologicalFaces.Reserve(InTopologicalFaces.Num());

	TArray<EOrientation> Orientations;
	Orientations.Reserve(InTopologicalFaces.Num());

	for (TSharedPtr<FTopologicalFace> Face : InTopologicalFaces)
	{
		TopologicalFaces.Emplace(Face, EOrientation::Front);
	}

	if (bIsInnerShell)
	{
		SetInner();
	}
}

FShell::FShell(const TArray<TSharedPtr<FTopologicalFace>>& InTopologicalFaces, const TArray<EOrientation>& InOrientations, bool bIsInnerShell)
	: FTopologicalShapeEntity()
{
	ensureCADKernel(InTopologicalFaces.Num() == InOrientations.Num());
	for (int32 Index = 0; Index < InTopologicalFaces.Num(); ++Index)
	{
		TSharedPtr<FTopologicalFace> Face = InTopologicalFaces[Index];
		EOrientation Orientation = InOrientations[Index];
		TopologicalFaces.Emplace(Face, Orientation);
	}

	if (bIsInnerShell)
	{
		SetInner();
	}
}

void FShell::RemoveFaces()
{
	for (FOrientedFace& Face : TopologicalFaces)
	{
		Face.Entity->ResetHost();
	}
	TopologicalFaces.Empty();
}

<<<<<<< HEAD
void FShell::Empty()
{
	RemoveFaces();
	FTopologicalShapeEntity::Empty();
}

void FShell::Add(TArray<FTopologicalFace*> Faces)
{
=======
void FShell::RemoveDeletedOrDegeneratedFaces()
{
	TArray<FOrientedFace> NewTopologicalFaces;
	NewTopologicalFaces.Reserve(TopologicalFaces.Num());

	for (FOrientedFace& Face : TopologicalFaces)
	{
		if (!Face.Entity->IsDeletedOrDegenerated())
		{
			NewTopologicalFaces.Emplace(Face);
		}
		else
		{
			Face.Entity->ResetHost();
		}
	}
	TopologicalFaces = MoveTemp(NewTopologicalFaces);
}

void FShell::Empty()
{
	RemoveFaces();
	FTopologicalShapeEntity::Empty();
}

void FShell::Add(TArray<FTopologicalFace*>& Faces)
{
>>>>>>> 4af6daef
	TopologicalFaces.Reserve(TopologicalFaces.Num() + Faces.Num());

	for(FTopologicalFace* Face : Faces)
	{
		TSharedPtr<FTopologicalFace> FacePtr = StaticCastSharedRef<FTopologicalFace>(Face->AsShared());
		TopologicalFaces.Emplace(FacePtr, Face->IsBackOriented() ? EOrientation::Back : EOrientation::Front);
		Face->SetHost(this);
	}
}

void FShell::Add(TSharedRef<FTopologicalFace> InTopologicalFace, EOrientation Orientation)
{
	TSharedPtr<FTopologicalFace> Face = InTopologicalFace;
	TopologicalFaces.Emplace(Face, Orientation);

	Face->SetHost(this);
}

void FShell::Remove(const FTopologicalShapeEntity* FaceToRemove)
{
	if (!FaceToRemove)
	{
		return;
	}

	int32 Index = TopologicalFaces.IndexOfByPredicate([&](const FOrientedFace& Face) { return (Face.Entity.Get() == FaceToRemove); });
<<<<<<< HEAD
	TopologicalFaces.RemoveAt(Index);
=======
	if(Index >= 0)
	{
		TopologicalFaces.RemoveAt(Index);
	}
>>>>>>> 4af6daef
}

#ifdef CADKERNEL_DEV
FInfoEntity& FShell::GetInfo(FInfoEntity& Info) const
{
	return FTopologicalShapeEntity::GetInfo(Info)
		.Add(TEXT("TopologicalFaces"), (TArray<TOrientedEntity<FEntity>>&) TopologicalFaces);
}
#endif

void FShell::GetFaces(TArray<FTopologicalFace*>& Faces)
{
	for (FOrientedFace& Face : TopologicalFaces)
	{
		if (Face.Entity->HasMarker1())
		{
			continue;
		}

		Faces.Add(Face.Entity.Get());
		Face.Entity->SetMarker1();
	}
}

void FShell::Merge(TSharedPtr<FShell>& Shell)
<<<<<<< HEAD
{
	TopologicalFaces.Append(Shell->TopologicalFaces);
	Shell->TopologicalFaces.Empty();
}


void FShell::SpreadBodyOrientation()
=======
>>>>>>> 4af6daef
{
	TopologicalFaces.Append(Shell->TopologicalFaces);
	Shell->TopologicalFaces.Empty();
}


void FShell::PropagateBodyOrientation()
{
	const bool bIsOuter = IsOuter();
	for (FOrientedFace& Face : TopologicalFaces)
	{
<<<<<<< HEAD
		if (bIsOutter != (Face.Direction == EOrientation::Front))
		{
			Face.Entity->SetBackOriented();
		}
	}
}

void FShell::UpdateShellOrientation()
{
	bool bIsOutter = IsOutter();
	for (FOrientedFace& Face : TopologicalFaces)
	{
		if (Face.Entity->IsBackOriented())
=======
		if (bIsOuter != (Face.Direction == EOrientation::Front))
		{
			Face.Entity->SetBackOriented();
		}
		else
		{
			Face.Entity->ResetBackOriented();
		}
	}
}

void FShell::CompleteMetaData()
{
	CompleteMetaDataWithHostMetaData();
	for (FOrientedFace& Face : TopologicalFaces)
	{
		Face.Entity->CompleteMetaData();
	}
}


void FShell::UpdateShellOrientation()
{
	const bool bIsOuter = IsOuter();
	for (FOrientedFace& Face : TopologicalFaces)
	{
		if (bIsOuter == Face.Entity->IsBackOriented())
>>>>>>> 4af6daef
		{
			Face.Direction = EOrientation::Back;
		}
		else
		{
			Face.Direction = EOrientation::Front;
		}
	}
}

bool FShell::IsOpenShell()
{
	for (const FOrientedFace& OrientedFace : GetFaces())
	{
		const TSharedPtr<FTopologicalFace>& Face = OrientedFace.Entity;
		for (const TSharedPtr<FTopologicalLoop>& Loop : Face->GetLoops())
		{
			for (const FOrientedEdge& OrientedEdge : Loop->GetEdges())
			{
				const TSharedPtr<FTopologicalEdge>& Edge = OrientedEdge.Entity;
				if (Edge->GetTwinEntityCount() == 1)
				{
					return true;
				}
			}
		}
	}
	return false;
}

void FShell::CheckTopology(TArray<FFaceSubset>& Subshells)
{
	// Processed1 : Surfaces added in CandidateSurfacesForMesh

	int32 TopologicalFaceCount = FaceCount();
	// Is closed ?
	// Is one shell ?

	int32 ProcessFaceCount = 0;

	TArray<FTopologicalFace*> Front;
	TFunction<void(const FTopologicalFace&, FFaceSubset&)> GetNeighboringFaces = [&](const FTopologicalFace& Face, FFaceSubset& Shell)
	{
		for (const TSharedPtr<FTopologicalLoop>& Loop : Face.GetLoops())
		{
			for (const FOrientedEdge& OrientedEdge : Loop->GetEdges())
			{
				const TSharedPtr<FTopologicalEdge>& Edge = OrientedEdge.Entity;
				if (Edge->HasMarker1())
				{
					continue;
				}
				Edge->SetMarker1();

				if (Edge->GetTwinEntityCount() == 1)
				{
					if (!Edge->IsDegenerated())
					{
						Shell.BorderEdgeCount++;
					}
					continue;
				}

				if (Edge->GetTwinEntityCount() > 2)
				{
					Shell.NonManifoldEdgeCount++;
				}

				for (FTopologicalEdge* NextEdge : Edge->GetTwinEntities())
				{
					if (NextEdge->HasMarker1())
					{
						continue;
					}
					NextEdge->SetMarker1();

					FTopologicalFace* NextFace = NextEdge->GetFace();
					if ((NextFace == nullptr) || NextFace->HasMarker1())
					{
						continue;
					}
					NextFace->SetMarker1();
					Front.Add(NextFace);
				}
			}
		}
	};
	
	TFunction<void(FFaceSubset&)> PropagateFront = [&](FFaceSubset& Shell)
	{
		while (Front.Num())
		{
			FTopologicalFace* Face = Front.Pop();
			Shell.Faces.Add(Face);
			GetNeighboringFaces(*Face, Shell);
		}
	};

	for (FOrientedFace& OrientedFace : GetFaces())
	{
		if (OrientedFace.Entity->HasMarker1())
		{
			continue;
		}
	
		FFaceSubset& Shell = Subshells.Emplace_GetRef();
		Shell.Faces.Reserve(TopologicalFaceCount - ProcessFaceCount);
		Front.Empty(TopologicalFaceCount);

		FTopologicalFace* Face = OrientedFace.Entity.Get();

		Front.Empty(TopologicalFaceCount);
		Face->SetMarker1();
		Front.Add(Face);
		PropagateFront(Shell);
		ProcessFaceCount += Shell.Faces.Num();

		if (ProcessFaceCount == TopologicalFaceCount)
		{
			break;
		}
	}

	ResetMarkersRecursively();
}

#ifdef CADKERNEL_DEV
void FShell::FillTopologyReport(FTopologyReport& Report) const
{
	Report.Add(this);
	for (const FOrientedFace& OrientedFace : GetFaces())
	{
		OrientedFace.Entity->FillTopologyReport(Report);
	}
}
#endif

int32 FShell::Orient()
{
	int32 TopologicalFaceCount = GetFaces().Num();

	if (TopologicalFaceCount < 2)
	{
		return 0;
	}

	TArray<FTopologicalFace*> Subshell;
	TArray<FTopologicalFace*> Front;

	int32 ShellSwappedFaceCount = 0;

	int32 SubshellFaceCount = 0;
	int32 SubshellSwappedFaceCount = 0;
	double BorderEdgesLength = 0;

	TFunction<void(const FTopologicalFace&)> GetAndOrientNeighboringFaces = [&](const FTopologicalFace& Face)
	{
		for (const TSharedPtr<FTopologicalLoop>& Loop : Face.GetLoops())
<<<<<<< HEAD
		{
			for (const FOrientedEdge& OrientedEdge : Loop->GetEdges())
			{
				const TSharedPtr<FTopologicalEdge>& Edge = OrientedEdge.Entity;
				if (Edge->HasMarker1())
				{
					continue;
				}
				Edge->SetMarker1();

				if ((Edge->GetTwinEntityCount() != 2) || Edge->IsDegenerated())
				{
					if (Edge->GetTwinEntityCount() == 1)
					{
						BorderEdgesLength += Edge->Length();
					}
					continue;
				}

				FTopologicalEdge* NeighboringEdge = nullptr;
				for (FTopologicalEdge* NextEdge : Edge->GetTwinEntities())
				{
					if (NextEdge == Edge.Get())
					{
						continue;
					}
					NeighboringEdge = NextEdge;
					break;
				}

				if (NeighboringEdge == nullptr)
				{
					continue;
				}

				const FTopologicalLoop* NeighboringLoop = NeighboringEdge->GetLoop();
				if (NeighboringLoop == nullptr)
				{
					continue;
				}

				FTopologicalFace* NeighboringFace = NeighboringLoop->GetFace();
				if (NeighboringFace == nullptr)
				{
					continue;
				}

				if (NeighboringFace->HasMarker1())
				{
					continue;
				}

				NeighboringFace->SetMarker1();
				Front.Add(NeighboringFace);

				const FOrientedEdge* OrientedNeighboringEdge = NeighboringLoop->GetOrientedEdge(NeighboringEdge);
				if (OrientedNeighboringEdge == nullptr)
				{
					continue;
				}

				bool EdgesAreWellOriented = (Edge->IsSameDirection(*NeighboringEdge) == (OrientedNeighboringEdge->Direction != OrientedEdge.Direction));
				bool FacesHaveSameOrientation = Face.IsBackOriented() == NeighboringFace->IsBackOriented();

				if (EdgesAreWellOriented != FacesHaveSameOrientation)
				{
					NeighboringFace->SwapOrientation();
					SubshellSwappedFaceCount++;
				}
			}
		}
	};

	TFunction<void()> SpreadFront = [&]()
	{
		while (Front.Num())
		{
			FTopologicalFace* Face = Front.Pop();
			if (Face == nullptr)
			{
				continue;
			}

			Subshell.Add(Face);
			SubshellFaceCount++;

			GetAndOrientNeighboringFaces(*Face);
		}
	};

	TFunction<FBBoxWithNormal(const double)> GetSubshellBoundingBox = [&](const double ApproximationFactor) -> FBBoxWithNormal
	{
#ifdef DEBUG_GET_SHELL_BBOX
		F3DDebugSession _(TEXT("GetShellBoundingBox"));
#endif

		FBBoxWithNormal BBox;

		for (FTopologicalFace* Face : Subshell)
		{
			if (Face == nullptr || Face->IsDeleted())
			{
				continue;
			}
			Face->UpdateBBox(3, ApproximationFactor, BBox);
		}

#ifdef DEBUG_GET_SHELL_BBOX
		{
			F3DDebugSession _(TEXT("BBox Face"));

			FAABB AABB(BBox.Min, BBox.Max);
			UE::CADKernel::DisplayAABB(AABB);

			for (int32 Index = 0; Index < 3; ++Index)
			{
				UE::CADKernel::DisplayPoint(BBox.MaxPoints[Index], EVisuProperty::YellowPoint);
				UE::CADKernel::DisplayPoint(BBox.MinPoints[Index], EVisuProperty::YellowPoint);
				UE::CADKernel::DisplaySegment(BBox.MaxPoints[Index], BBox.MaxPoints[Index] + BBox.MaxPointNormals[Index], 0, EVisuProperty::YellowCurve);
				UE::CADKernel::DisplaySegment(BBox.MinPoints[Index], BBox.MinPoints[Index] + BBox.MinPointNormals[Index], 0, EVisuProperty::YellowCurve);
			}
			Wait();
		}
#endif
		return BBox;
	};

	TFunction<void()> SwapSubshellOrientation = [&]()
	{
		for (FTopologicalFace* Face : Subshell)
		{
			if (Face == nullptr)
			{
				continue;
			}
			Face->SwapOrientation();
		}
	};

	TFunction<void()> FixOpenShellOrientation = [&]()
	{
		if (SubshellSwappedFaceCount > (SubshellFaceCount / 2))
		{
#ifdef CADERNEL_DEV
			FMessage::Printf(Log, TEXT("the open shell %s (Id %d) is badly oriented. Its orientation is swapped"), *GetName(), GetId());
#endif
			SwapSubshellOrientation();
			ShellSwappedFaceCount += (SubshellFaceCount - SubshellSwappedFaceCount);
		}
		else
		{
			ShellSwappedFaceCount += SubshellSwappedFaceCount;
		}
	};

	TFunction<void()> CheckAndFixSubshellMainOrientation = [&]()
	{
		if (Subshell.Num() == 1)
		{
			return;
		}

		FBBoxWithNormal BBox = GetSubshellBoundingBox(100.);
		double BBoxLength = BBox.Length();

		bool bIsOpenShell = (BBoxLength < BorderEdgesLength);
		if(bIsOpenShell)
		{
			FixOpenShellOrientation();
			return;
		}

		bool bHasWrongOrientation = false;
		if (!BBox.CheckOrientation(bHasWrongOrientation))
		{
			FBBoxWithNormal BBox2 = GetSubshellBoundingBox(10.);
			if (!BBox.CheckOrientation(bHasWrongOrientation))
			{
				FixOpenShellOrientation();
				return;
			}
		}

		if (bHasWrongOrientation)
		{
#ifdef CADERNEL_DEV
			FMessage::Printf(Log, TEXT("The closed shell %s (Id %d) is badly oriented. Its orientation is swapped"), *GetName(), GetId());
#endif
			SwapSubshellOrientation();
			ShellSwappedFaceCount += (SubshellFaceCount - SubshellSwappedFaceCount);
		}
		else
		{
			ShellSwappedFaceCount += SubshellSwappedFaceCount;
		}
	};

	SpreadBodyOrientation();

	for (FOrientedFace& Face : GetFaces())
	{
		Face.Entity->ResetMarkers();
		for (const TSharedPtr<FTopologicalLoop>& Loop : Face.Entity->GetLoops())
		{
			for (const FOrientedEdge& OrientedEdge : Loop->GetEdges())
			{
				OrientedEdge.Entity->ResetMarkers();
			}
		}
	}

	int32 ProcessFaceCount = 0;
	for (FOrientedFace& Face : GetFaces())
	{
		if (Face.Entity->HasMarker1())
		{
			continue;
		}

		// Init data for the new subshell
		SubshellFaceCount = 0;
		SubshellSwappedFaceCount = 0;
		BorderEdgesLength = 0;
		Subshell.Empty(TopologicalFaceCount);
		Front.Empty(TopologicalFaceCount);

		Face.Entity->SetMarker1();
		Front.Add(Face.Entity.Get());

		SpreadFront();

		CheckAndFixSubshellMainOrientation();

		ProcessFaceCount += Subshell.Num();

		if (ProcessFaceCount == TopologicalFaceCount)
		{
			break;
		}
	}

	UpdateShellOrientation();

	ResetMarkersRecursively();

	return ShellSwappedFaceCount;
}

=======
		{
			for (const FOrientedEdge& OrientedEdge : Loop->GetEdges())
			{
				const TSharedPtr<FTopologicalEdge>& Edge = OrientedEdge.Entity;
	
				if ((Edge->GetTwinEntityCount() != 2) || Edge->IsDegenerated())
				{
					if (Edge->GetTwinEntityCount() == 1)
					{
						BorderEdgesLength += Edge->Length();
					}
					continue;
				}

				FTopologicalEdge* NeighboringEdge = Edge->GetTwinEdge();
				if (NeighboringEdge == nullptr)
				{
					continue;
				}

				const FTopologicalLoop* NeighboringLoop = NeighboringEdge->GetLoop();
				if (NeighboringLoop == nullptr)
				{
					continue;
				}

				FTopologicalFace* NeighboringFace = NeighboringLoop->GetFace();
				if (NeighboringFace == nullptr)
				{
					continue;
				}

				if (NeighboringFace->IsNotToOrAlreadyProcess())
				{
					continue;
				}

				NeighboringFace->SetProcessedMarker();
				Front.Add(NeighboringFace);

				const FOrientedEdge* OrientedNeighboringEdge = NeighboringLoop->GetOrientedEdge(NeighboringEdge);
				if (OrientedNeighboringEdge == nullptr)
				{
					continue;
				}

				const bool EdgesAreWellOriented = (Edge->IsSameDirection(*NeighboringEdge) == (OrientedNeighboringEdge->Direction != OrientedEdge.Direction));
				const bool FacesHaveSameOrientation = Face.IsBackOriented() == NeighboringFace->IsBackOriented();

				if (EdgesAreWellOriented != FacesHaveSameOrientation)
				{
					NeighboringFace->SwapOrientation();
					SubshellSwappedFaceCount++;
				}
			}
		}
	};

	TFunction<void()> PropagateFront = [&]()
	{
		while (Front.Num())
		{
			FTopologicalFace* Face = Front.Pop();
			if (Face == nullptr)
			{
				continue;
			}

			Subshell.Add(Face);
			SubshellFaceCount++;

			GetAndOrientNeighboringFaces(*Face);
		}
	};

	TFunction<FBBoxWithNormal(const double)> GetSubshellBoundingBox = [&](const double ApproximationFactor) -> FBBoxWithNormal
	{
#ifdef DEBUG_GET_SHELL_BBOX
		F3DDebugSession _(TEXT("GetShellBoundingBox"));
#endif

		FBBoxWithNormal BBox;

		for (FTopologicalFace* Face : Subshell)
		{
			Face->UpdateBBox(3, ApproximationFactor, BBox);
		}

#ifdef DEBUG_GET_SHELL_BBOX
		{
			F3DDebugSession _(TEXT("BBox Face"));

			FAABB AABB(BBox.Min, BBox.Max);
			UE::CADKernel::DisplayAABB(AABB);

			for (int32 Index = 0; Index < 3; ++Index)
			{
				UE::CADKernel::DisplayPoint(BBox.MaxPoints[Index], EVisuProperty::YellowPoint);
				UE::CADKernel::DisplayPoint(BBox.MinPoints[Index], EVisuProperty::YellowPoint);
				UE::CADKernel::DisplaySegment(BBox.MaxPoints[Index], BBox.MaxPoints[Index] + BBox.MaxPointNormals[Index], 0, EVisuProperty::YellowCurve);
				UE::CADKernel::DisplaySegment(BBox.MinPoints[Index], BBox.MinPoints[Index] + BBox.MinPointNormals[Index], 0, EVisuProperty::YellowCurve);
			}
			Wait();
		}
#endif
		return BBox;
	};

	TFunction<void()> SwapSubshellOrientation = [&]()
	{
		for (FTopologicalFace* Face : Subshell)
		{
			Face->SwapOrientation();
		}
	};

	TFunction<void()> FixOpenShellOrientation = [&]()
	{
		if (SubshellSwappedFaceCount > (SubshellFaceCount / 2))
		{
#ifdef CADERNEL_DEV
			FMessage::Printf(Log, TEXT("the open shell %s (Id %d) is badly oriented. Its orientation is swapped"), *GetName(), GetId());
#endif
			SwapSubshellOrientation();
			ShellSwappedFaceCount += (SubshellFaceCount - SubshellSwappedFaceCount);
		}
		else
		{
			ShellSwappedFaceCount += SubshellSwappedFaceCount;
		}
	};

	TFunction<void()> CheckAndFixSubshellMainOrientation = [&]()
	{
		if (Subshell.Num() == 1)
		{
			return;
		}

		FBBoxWithNormal BBox = GetSubshellBoundingBox(100.);
		double BBoxLength = BBox.Length();

		bool bIsOpenShell = (BBoxLength < BorderEdgesLength);
		if(bIsOpenShell)
		{
			FixOpenShellOrientation();
			return;
		}

		bool bHasWrongOrientation = false;
		if (!BBox.CheckOrientation(bHasWrongOrientation))
		{
			FBBoxWithNormal BBox2 = GetSubshellBoundingBox(10.);
			if (!BBox.CheckOrientation(bHasWrongOrientation))
			{
				FixOpenShellOrientation();
				return;
			}
		}

		if (bHasWrongOrientation)
		{
#ifdef CADERNEL_DEV
			FMessage::Printf(Log, TEXT("The closed shell %s (Id %d) is badly oriented. Its orientation is swapped"), *GetName(), GetId());
#endif
			SwapSubshellOrientation();
			ShellSwappedFaceCount += (SubshellFaceCount - SubshellSwappedFaceCount);
		}
		else
		{
			ShellSwappedFaceCount += SubshellSwappedFaceCount;
		}
	};

	for (FOrientedFace& Face : GetFaces())
	{
		Face.Entity->ResetMarkers();
		if(!Face.Entity->IsDeletedOrDegenerated())
		{
			Face.Entity->SetToProcessMarker();
		}
	}

	int32 ProcessFaceCount = 0;
	for (FOrientedFace& Face : GetFaces())
	{
		if (Face.Entity->IsNotToOrAlreadyProcess())
		{
			continue;
		}

		// Init data for the new subshell
		SubshellFaceCount = 0;
		SubshellSwappedFaceCount = 0;
		BorderEdgesLength = 0;
		Subshell.Empty(TopologicalFaceCount);
		Front.Empty(TopologicalFaceCount);

		Face.Entity->SetProcessedMarker();
		Front.Add(Face.Entity.Get());

		PropagateFront();

		CheckAndFixSubshellMainOrientation();

		ProcessFaceCount += Subshell.Num();

		if (ProcessFaceCount == TopologicalFaceCount)
		{
			break;
		}
	}

	UpdateShellOrientation();

	for (FOrientedFace& Face : GetFaces())
	{
		Face.Entity->ResetMarkers();
	}

	return ShellSwappedFaceCount;
}

namespace ShellTools
{

void UnlinkFromOther(TArray<FTopologicalFace*>& Faces, TArray<FTopologicalVertex*>& VerticesToLink)
{
	for (FTopologicalFace* Face : Faces)
	{
		Face->SetToProcessMarker();
	}

	VerticesToLink.Reserve(100);

	for (FTopologicalFace* Face : Faces)
	{
		TFunction<void(FTopologicalVertex&)> AddTwinVertex = [&Face, &VerticesToLink](FTopologicalVertex& Vertex)
		{
			for (FTopologicalVertex* TwinVertex : Vertex.GetTwinEntities())
			{
				if (!TwinVertex->IsProcessed() && TwinVertex->GetFace() == Face)
				{
					VerticesToLink.Add(TwinVertex);
					TwinVertex->SetProcessedMarker();
				}
			}
		};

		for (const TSharedPtr<FTopologicalLoop>& Loop : Face->GetLoops())
		{
			for (const FOrientedEdge& OrientedEdge : Loop->GetEdges())
			{
				FTopologicalEdge* Edge = OrientedEdge.Entity.Get();
				if (!Edge)
				{
					continue;
				}

				for (FTopologicalEdge* TwinEdge : Edge->GetTwinEntities())
				{
					if (!TwinEdge || TwinEdge == Edge)
					{
						continue;
					}

					FTopologicalFace* NeighborFace = TwinEdge->GetFace();
					if (!NeighborFace)
					{
						continue;
					}

					if (!NeighborFace->IsToProcess())
					{
						FTopologicalVertex& StartVertex = Edge->GetStartVertex().Get();
						AddTwinVertex(StartVertex);

						FTopologicalVertex& EndVertex = Edge->GetEndVertex().Get();
						AddTwinVertex(EndVertex);

						Edge->Unlink();

						break;
					}
				}
			}
		}
	}

	for (FTopologicalFace* Face : Faces)
	{
		Face->ResetToProcessMarker();
	}

	for (FTopologicalVertex* Vertex : VerticesToLink)
	{
		Vertex->ResetProcessedMarker();
	}
}
}


>>>>>>> 4af6daef
}<|MERGE_RESOLUTION|>--- conflicted
+++ resolved
@@ -58,44 +58,33 @@
 	TopologicalFaces.Empty();
 }
 
-<<<<<<< HEAD
+void FShell::RemoveDeletedOrDegeneratedFaces()
+{
+	TArray<FOrientedFace> NewTopologicalFaces;
+	NewTopologicalFaces.Reserve(TopologicalFaces.Num());
+
+	for (FOrientedFace& Face : TopologicalFaces)
+	{
+		if (!Face.Entity->IsDeletedOrDegenerated())
+		{
+			NewTopologicalFaces.Emplace(Face);
+		}
+		else
+		{
+			Face.Entity->ResetHost();
+		}
+	}
+	TopologicalFaces = MoveTemp(NewTopologicalFaces);
+}
+
 void FShell::Empty()
 {
 	RemoveFaces();
 	FTopologicalShapeEntity::Empty();
 }
 
-void FShell::Add(TArray<FTopologicalFace*> Faces)
-{
-=======
-void FShell::RemoveDeletedOrDegeneratedFaces()
-{
-	TArray<FOrientedFace> NewTopologicalFaces;
-	NewTopologicalFaces.Reserve(TopologicalFaces.Num());
-
-	for (FOrientedFace& Face : TopologicalFaces)
-	{
-		if (!Face.Entity->IsDeletedOrDegenerated())
-		{
-			NewTopologicalFaces.Emplace(Face);
-		}
-		else
-		{
-			Face.Entity->ResetHost();
-		}
-	}
-	TopologicalFaces = MoveTemp(NewTopologicalFaces);
-}
-
-void FShell::Empty()
-{
-	RemoveFaces();
-	FTopologicalShapeEntity::Empty();
-}
-
 void FShell::Add(TArray<FTopologicalFace*>& Faces)
 {
->>>>>>> 4af6daef
 	TopologicalFaces.Reserve(TopologicalFaces.Num() + Faces.Num());
 
 	for(FTopologicalFace* Face : Faces)
@@ -122,14 +111,10 @@
 	}
 
 	int32 Index = TopologicalFaces.IndexOfByPredicate([&](const FOrientedFace& Face) { return (Face.Entity.Get() == FaceToRemove); });
-<<<<<<< HEAD
-	TopologicalFaces.RemoveAt(Index);
-=======
 	if(Index >= 0)
 	{
 		TopologicalFaces.RemoveAt(Index);
 	}
->>>>>>> 4af6daef
 }
 
 #ifdef CADKERNEL_DEV
@@ -155,42 +140,17 @@
 }
 
 void FShell::Merge(TSharedPtr<FShell>& Shell)
-<<<<<<< HEAD
 {
 	TopologicalFaces.Append(Shell->TopologicalFaces);
 	Shell->TopologicalFaces.Empty();
 }
 
 
-void FShell::SpreadBodyOrientation()
-=======
->>>>>>> 4af6daef
-{
-	TopologicalFaces.Append(Shell->TopologicalFaces);
-	Shell->TopologicalFaces.Empty();
-}
-
-
 void FShell::PropagateBodyOrientation()
 {
 	const bool bIsOuter = IsOuter();
 	for (FOrientedFace& Face : TopologicalFaces)
 	{
-<<<<<<< HEAD
-		if (bIsOutter != (Face.Direction == EOrientation::Front))
-		{
-			Face.Entity->SetBackOriented();
-		}
-	}
-}
-
-void FShell::UpdateShellOrientation()
-{
-	bool bIsOutter = IsOutter();
-	for (FOrientedFace& Face : TopologicalFaces)
-	{
-		if (Face.Entity->IsBackOriented())
-=======
 		if (bIsOuter != (Face.Direction == EOrientation::Front))
 		{
 			Face.Entity->SetBackOriented();
@@ -218,7 +178,6 @@
 	for (FOrientedFace& Face : TopologicalFaces)
 	{
 		if (bIsOuter == Face.Entity->IsBackOriented())
->>>>>>> 4af6daef
 		{
 			Face.Direction = EOrientation::Back;
 		}
@@ -377,17 +336,11 @@
 	TFunction<void(const FTopologicalFace&)> GetAndOrientNeighboringFaces = [&](const FTopologicalFace& Face)
 	{
 		for (const TSharedPtr<FTopologicalLoop>& Loop : Face.GetLoops())
-<<<<<<< HEAD
 		{
 			for (const FOrientedEdge& OrientedEdge : Loop->GetEdges())
 			{
 				const TSharedPtr<FTopologicalEdge>& Edge = OrientedEdge.Entity;
-				if (Edge->HasMarker1())
-				{
-					continue;
-				}
-				Edge->SetMarker1();
-
+	
 				if ((Edge->GetTwinEntityCount() != 2) || Edge->IsDegenerated())
 				{
 					if (Edge->GetTwinEntityCount() == 1)
@@ -397,17 +350,7 @@
 					continue;
 				}
 
-				FTopologicalEdge* NeighboringEdge = nullptr;
-				for (FTopologicalEdge* NextEdge : Edge->GetTwinEntities())
-				{
-					if (NextEdge == Edge.Get())
-					{
-						continue;
-					}
-					NeighboringEdge = NextEdge;
-					break;
-				}
-
+				FTopologicalEdge* NeighboringEdge = Edge->GetTwinEdge();
 				if (NeighboringEdge == nullptr)
 				{
 					continue;
@@ -425,12 +368,12 @@
 					continue;
 				}
 
-				if (NeighboringFace->HasMarker1())
-				{
-					continue;
-				}
-
-				NeighboringFace->SetMarker1();
+				if (NeighboringFace->IsNotToOrAlreadyProcess())
+				{
+					continue;
+				}
+
+				NeighboringFace->SetProcessedMarker();
 				Front.Add(NeighboringFace);
 
 				const FOrientedEdge* OrientedNeighboringEdge = NeighboringLoop->GetOrientedEdge(NeighboringEdge);
@@ -439,8 +382,8 @@
 					continue;
 				}
 
-				bool EdgesAreWellOriented = (Edge->IsSameDirection(*NeighboringEdge) == (OrientedNeighboringEdge->Direction != OrientedEdge.Direction));
-				bool FacesHaveSameOrientation = Face.IsBackOriented() == NeighboringFace->IsBackOriented();
+				const bool EdgesAreWellOriented = (Edge->IsSameDirection(*NeighboringEdge) == (OrientedNeighboringEdge->Direction != OrientedEdge.Direction));
+				const bool FacesHaveSameOrientation = Face.IsBackOriented() == NeighboringFace->IsBackOriented();
 
 				if (EdgesAreWellOriented != FacesHaveSameOrientation)
 				{
@@ -451,7 +394,7 @@
 		}
 	};
 
-	TFunction<void()> SpreadFront = [&]()
+	TFunction<void()> PropagateFront = [&]()
 	{
 		while (Front.Num())
 		{
@@ -478,10 +421,6 @@
 
 		for (FTopologicalFace* Face : Subshell)
 		{
-			if (Face == nullptr || Face->IsDeleted())
-			{
-				continue;
-			}
 			Face->UpdateBBox(3, ApproximationFactor, BBox);
 		}
 
@@ -509,10 +448,6 @@
 	{
 		for (FTopologicalFace* Face : Subshell)
 		{
-			if (Face == nullptr)
-			{
-				continue;
-			}
 			Face->SwapOrientation();
 		}
 	};
@@ -575,24 +510,19 @@
 		}
 	};
 
-	SpreadBodyOrientation();
-
 	for (FOrientedFace& Face : GetFaces())
 	{
 		Face.Entity->ResetMarkers();
-		for (const TSharedPtr<FTopologicalLoop>& Loop : Face.Entity->GetLoops())
-		{
-			for (const FOrientedEdge& OrientedEdge : Loop->GetEdges())
-			{
-				OrientedEdge.Entity->ResetMarkers();
-			}
+		if(!Face.Entity->IsDeletedOrDegenerated())
+		{
+			Face.Entity->SetToProcessMarker();
 		}
 	}
 
 	int32 ProcessFaceCount = 0;
 	for (FOrientedFace& Face : GetFaces())
 	{
-		if (Face.Entity->HasMarker1())
+		if (Face.Entity->IsNotToOrAlreadyProcess())
 		{
 			continue;
 		}
@@ -604,227 +534,6 @@
 		Subshell.Empty(TopologicalFaceCount);
 		Front.Empty(TopologicalFaceCount);
 
-		Face.Entity->SetMarker1();
-		Front.Add(Face.Entity.Get());
-
-		SpreadFront();
-
-		CheckAndFixSubshellMainOrientation();
-
-		ProcessFaceCount += Subshell.Num();
-
-		if (ProcessFaceCount == TopologicalFaceCount)
-		{
-			break;
-		}
-	}
-
-	UpdateShellOrientation();
-
-	ResetMarkersRecursively();
-
-	return ShellSwappedFaceCount;
-}
-
-=======
-		{
-			for (const FOrientedEdge& OrientedEdge : Loop->GetEdges())
-			{
-				const TSharedPtr<FTopologicalEdge>& Edge = OrientedEdge.Entity;
-	
-				if ((Edge->GetTwinEntityCount() != 2) || Edge->IsDegenerated())
-				{
-					if (Edge->GetTwinEntityCount() == 1)
-					{
-						BorderEdgesLength += Edge->Length();
-					}
-					continue;
-				}
-
-				FTopologicalEdge* NeighboringEdge = Edge->GetTwinEdge();
-				if (NeighboringEdge == nullptr)
-				{
-					continue;
-				}
-
-				const FTopologicalLoop* NeighboringLoop = NeighboringEdge->GetLoop();
-				if (NeighboringLoop == nullptr)
-				{
-					continue;
-				}
-
-				FTopologicalFace* NeighboringFace = NeighboringLoop->GetFace();
-				if (NeighboringFace == nullptr)
-				{
-					continue;
-				}
-
-				if (NeighboringFace->IsNotToOrAlreadyProcess())
-				{
-					continue;
-				}
-
-				NeighboringFace->SetProcessedMarker();
-				Front.Add(NeighboringFace);
-
-				const FOrientedEdge* OrientedNeighboringEdge = NeighboringLoop->GetOrientedEdge(NeighboringEdge);
-				if (OrientedNeighboringEdge == nullptr)
-				{
-					continue;
-				}
-
-				const bool EdgesAreWellOriented = (Edge->IsSameDirection(*NeighboringEdge) == (OrientedNeighboringEdge->Direction != OrientedEdge.Direction));
-				const bool FacesHaveSameOrientation = Face.IsBackOriented() == NeighboringFace->IsBackOriented();
-
-				if (EdgesAreWellOriented != FacesHaveSameOrientation)
-				{
-					NeighboringFace->SwapOrientation();
-					SubshellSwappedFaceCount++;
-				}
-			}
-		}
-	};
-
-	TFunction<void()> PropagateFront = [&]()
-	{
-		while (Front.Num())
-		{
-			FTopologicalFace* Face = Front.Pop();
-			if (Face == nullptr)
-			{
-				continue;
-			}
-
-			Subshell.Add(Face);
-			SubshellFaceCount++;
-
-			GetAndOrientNeighboringFaces(*Face);
-		}
-	};
-
-	TFunction<FBBoxWithNormal(const double)> GetSubshellBoundingBox = [&](const double ApproximationFactor) -> FBBoxWithNormal
-	{
-#ifdef DEBUG_GET_SHELL_BBOX
-		F3DDebugSession _(TEXT("GetShellBoundingBox"));
-#endif
-
-		FBBoxWithNormal BBox;
-
-		for (FTopologicalFace* Face : Subshell)
-		{
-			Face->UpdateBBox(3, ApproximationFactor, BBox);
-		}
-
-#ifdef DEBUG_GET_SHELL_BBOX
-		{
-			F3DDebugSession _(TEXT("BBox Face"));
-
-			FAABB AABB(BBox.Min, BBox.Max);
-			UE::CADKernel::DisplayAABB(AABB);
-
-			for (int32 Index = 0; Index < 3; ++Index)
-			{
-				UE::CADKernel::DisplayPoint(BBox.MaxPoints[Index], EVisuProperty::YellowPoint);
-				UE::CADKernel::DisplayPoint(BBox.MinPoints[Index], EVisuProperty::YellowPoint);
-				UE::CADKernel::DisplaySegment(BBox.MaxPoints[Index], BBox.MaxPoints[Index] + BBox.MaxPointNormals[Index], 0, EVisuProperty::YellowCurve);
-				UE::CADKernel::DisplaySegment(BBox.MinPoints[Index], BBox.MinPoints[Index] + BBox.MinPointNormals[Index], 0, EVisuProperty::YellowCurve);
-			}
-			Wait();
-		}
-#endif
-		return BBox;
-	};
-
-	TFunction<void()> SwapSubshellOrientation = [&]()
-	{
-		for (FTopologicalFace* Face : Subshell)
-		{
-			Face->SwapOrientation();
-		}
-	};
-
-	TFunction<void()> FixOpenShellOrientation = [&]()
-	{
-		if (SubshellSwappedFaceCount > (SubshellFaceCount / 2))
-		{
-#ifdef CADERNEL_DEV
-			FMessage::Printf(Log, TEXT("the open shell %s (Id %d) is badly oriented. Its orientation is swapped"), *GetName(), GetId());
-#endif
-			SwapSubshellOrientation();
-			ShellSwappedFaceCount += (SubshellFaceCount - SubshellSwappedFaceCount);
-		}
-		else
-		{
-			ShellSwappedFaceCount += SubshellSwappedFaceCount;
-		}
-	};
-
-	TFunction<void()> CheckAndFixSubshellMainOrientation = [&]()
-	{
-		if (Subshell.Num() == 1)
-		{
-			return;
-		}
-
-		FBBoxWithNormal BBox = GetSubshellBoundingBox(100.);
-		double BBoxLength = BBox.Length();
-
-		bool bIsOpenShell = (BBoxLength < BorderEdgesLength);
-		if(bIsOpenShell)
-		{
-			FixOpenShellOrientation();
-			return;
-		}
-
-		bool bHasWrongOrientation = false;
-		if (!BBox.CheckOrientation(bHasWrongOrientation))
-		{
-			FBBoxWithNormal BBox2 = GetSubshellBoundingBox(10.);
-			if (!BBox.CheckOrientation(bHasWrongOrientation))
-			{
-				FixOpenShellOrientation();
-				return;
-			}
-		}
-
-		if (bHasWrongOrientation)
-		{
-#ifdef CADERNEL_DEV
-			FMessage::Printf(Log, TEXT("The closed shell %s (Id %d) is badly oriented. Its orientation is swapped"), *GetName(), GetId());
-#endif
-			SwapSubshellOrientation();
-			ShellSwappedFaceCount += (SubshellFaceCount - SubshellSwappedFaceCount);
-		}
-		else
-		{
-			ShellSwappedFaceCount += SubshellSwappedFaceCount;
-		}
-	};
-
-	for (FOrientedFace& Face : GetFaces())
-	{
-		Face.Entity->ResetMarkers();
-		if(!Face.Entity->IsDeletedOrDegenerated())
-		{
-			Face.Entity->SetToProcessMarker();
-		}
-	}
-
-	int32 ProcessFaceCount = 0;
-	for (FOrientedFace& Face : GetFaces())
-	{
-		if (Face.Entity->IsNotToOrAlreadyProcess())
-		{
-			continue;
-		}
-
-		// Init data for the new subshell
-		SubshellFaceCount = 0;
-		SubshellSwappedFaceCount = 0;
-		BorderEdgesLength = 0;
-		Subshell.Empty(TopologicalFaceCount);
-		Front.Empty(TopologicalFaceCount);
-
 		Face.Entity->SetProcessedMarker();
 		Front.Add(Face.Entity.Get());
 
@@ -929,5 +638,4 @@
 }
 
 
->>>>>>> 4af6daef
 }