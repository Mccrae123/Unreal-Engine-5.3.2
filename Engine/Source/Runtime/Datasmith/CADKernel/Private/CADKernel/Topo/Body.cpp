--- conflicted
+++ resolved
@@ -3,18 +3,12 @@
 
 #include "CADKernel/Topo/Model.h"
 #include "CADKernel/Topo/Shell.h"
-#include "CADKernel/Topo/TopologyReport.h"
 
-<<<<<<< HEAD
-
-namespace CADKernel
-=======
 #ifdef CADKERNEL_DEV
 #include "CADKernel/Topo/TopologyReport.h"
 #endif
 
 namespace UE::CADKernel
->>>>>>> d731a049
 {
 
 void FBody::AddShell(TSharedRef<FShell> Shell)
@@ -37,18 +31,6 @@
 		{
 			Shell->Delete();
 		}
-<<<<<<< HEAD
-	}
-	if (NewShells.IsEmpty())
-	{
-		Delete();
-		Model.RemoveBody(this);
-	}
-	else
-	{
-		Swap(NewShells, Shells);
-	}
-=======
 	}
 	if (NewShells.IsEmpty())
 	{
@@ -70,27 +52,12 @@
 
 	int32 Index = Shells.IndexOfByPredicate([&](const TSharedPtr<FShell>& Shell) { return (Shell.Get() == ShellToRemove); });
 	Shells.RemoveAt(Index);
->>>>>>> d731a049
 }
 
 #ifdef CADKERNEL_DEV
 FInfoEntity& FBody::GetInfo(FInfoEntity& Info) const
 {
 	return FTopologicalShapeEntity::GetInfo(Info).Add(TEXT("Shells"), Shells);
-<<<<<<< HEAD
-}
-#endif
-
-void FBody::FillTopologyReport(FTopologyReport& Report) const
-{
-	Report.Add(this);
-	for (TSharedPtr<FShell> Shell : Shells)
-	{
-		Shell->FillTopologyReport(Report);
-	}
-}
-
-=======
 }
 
 void FBody::FillTopologyReport(FTopologyReport& Report) const
@@ -103,5 +70,4 @@
 }
 #endif
 
->>>>>>> d731a049
 }