--- conflicted
+++ resolved
@@ -14,16 +14,6 @@
 #include "CADKernel/UI/Message.h"
 #include "CADKernel/Utils/Util.h"
 
-<<<<<<< HEAD
-namespace CADKernel
-{
-
-TSharedPtr<FTopologicalLoop> FTopologicalLoop::Make(const TArray<TSharedPtr<FTopologicalEdge>>& InEdges, const TArray<EOrientation>& InEdgeDirections, double GeometricTolerance)
-{
-	TSharedRef<FTopologicalLoop> LoopRef = FEntity::MakeShared<FTopologicalLoop>(InEdges, InEdgeDirections);
-	FTopologicalLoop& Loop = *LoopRef;
-
-=======
 namespace UE::CADKernel
 {
 
@@ -58,7 +48,6 @@
 		}
 	}
 
->>>>>>> d731a049
 	Loop.EnsureLogicalClosing(GeometricTolerance);
 	Loop.RemoveDegeneratedEdges();
 
@@ -72,7 +61,6 @@
 	FAABB2D LoopBoundary;
 	LoopBoundary += LoopSampling;
 	Loop.Boundary.Set(LoopBoundary.GetMin(), LoopBoundary.GetMax());
-<<<<<<< HEAD
 
 	if (Algo::AllOf(Loop.GetEdges(), [](const FOrientedEdge& Edge) { return Edge.Entity->IsDegenerated(); }))
 	{
@@ -80,31 +68,6 @@
 		return TSharedPtr<FTopologicalLoop>();
 	}
 
-	double Length = 0;
-	for (const FOrientedEdge& Edge : Loop.GetEdges())
-	{
-		Length += Edge.Entity->Length();
-	}
-	if (Length < 10 * GeometricTolerance)
-	{
-		// Degenerated Loop
-=======
-
-	if (Algo::AllOf(Loop.GetEdges(), [](const FOrientedEdge& Edge) { return Edge.Entity->IsDegenerated(); }))
-	{
->>>>>>> d731a049
-		Loop.DeleteLoopEdges();
-		return TSharedPtr<FTopologicalLoop>();
-	}
-
-<<<<<<< HEAD
-	return LoopRef;
-}
-
-FTopologicalLoop::FTopologicalLoop(const TArray<TSharedPtr<FTopologicalEdge>>& InEdges, const TArray<EOrientation>& InEdgeDirections)
-	: Face(nullptr)
-	, bExternalLoop(true)
-=======
 	double Length = 0;
 	for (const FOrientedEdge& Edge : Loop.GetEdges())
 	{
@@ -123,7 +86,6 @@
 FTopologicalLoop::FTopologicalLoop(const TArray<TSharedPtr<FTopologicalEdge>>& InEdges, const TArray<EOrientation>& InEdgeDirections, const bool bIsExternalLoop)
 	: Face(nullptr)
 	, bIsExternal(bIsExternalLoop)
->>>>>>> d731a049
 {
 	Edges.Reserve(InEdges.Num());
 	for (int32 Index = 0; Index < InEdges.Num(); ++Index)
@@ -198,11 +160,7 @@
 	LoopSampling.Emplace(LoopSampling[0]);
 }
 
-<<<<<<< HEAD
-bool FTopologicalLoop::Get2DSamplingWithoutDegeneratedEdges(TArray<FPoint2D>& LoopSampling)
-=======
 bool FTopologicalLoop::Get2DSamplingWithoutDegeneratedEdges(TArray<FPoint2D>& LoopSampling) const
->>>>>>> d731a049
 {
 	double LoopLength = 0;
 	int32 EdgeCount = 0;
@@ -279,11 +237,8 @@
  * @return false if the orientation is doubtful
  * 
  */
-<<<<<<< HEAD
-=======
 
 //#define DEBUG_ORIENT
->>>>>>> d731a049
 bool FTopologicalLoop::Orient()
 {
 	bool bSucceed = true;
@@ -299,11 +254,8 @@
 	}
 
 #ifdef DEBUG_ORIENT
-<<<<<<< HEAD
-=======
 	bool bDisplayDebug = (this->GetFace()->GetId() == 735);
 	if(bDisplayDebug)
->>>>>>> d731a049
 	{
 		F3DDebugSession _(*FString::Printf(TEXT("Loop before orientation")));
 		DisplayOrientedPolyline(LoopSampling, EVisuProperty::BlueCurve);
@@ -377,7 +329,6 @@
 			NextIndex = 0;
 		}
 		int32 PreviousIndex = Index == 0 ? PointCount - 1 : Index - 1;
-<<<<<<< HEAD
 
 		// if the slop of the selected segments is not close to the BBox side (closed of 0 or 4), so the angle between the neighboring segments of the local extrema is not closed to 4 and allows to defined the orientation
 		// Pic case: the slop is compute between previous and next segment of the extrema 
@@ -385,15 +336,6 @@
 		//          if the slop is still closed to 0 or 8, the pic is not used
 		double Slop = ComputePositiveSlope(LoopSampling[Index], LoopSampling[NextIndex], LoopSampling[PreviousIndex]);
 
-=======
-
-		// if the slop of the selected segments is not close to the BBox side (closed of 0 or 4), so the angle between the neighboring segments of the local extrema is not closed to 4 and allows to defined the orientation
-		// Pic case: the slop is compute between previous and next segment of the extrema 
-		//     if the slop is closed to 0 or 8, it could be pick in self intersecting. We try to recompute the slop a the closed point
-		//          if the slop is still closed to 0 or 8, the pic is not used
-		double Slop = ComputePositiveSlope(LoopSampling[Index], LoopSampling[NextIndex], LoopSampling[PreviousIndex]);
-
->>>>>>> d731a049
 		if(Slop > 7.9 || Slop < 0.1)
 		{
 			double SquareLengthBefore = LoopSampling[Index].SquareDistance(LoopSampling[PreviousIndex]);
@@ -416,10 +358,7 @@
 			Slop = ComputePositiveSlope(LoopSampling[Index], LoopSampling[NextIndex], LoopSampling[PreviousIndex]);
 
 #ifdef DEBUG_ORIENT
-<<<<<<< HEAD
-=======
 			if (bDisplayDebug)
->>>>>>> d731a049
 			{
 				F3DDebugSession _(*FString::Printf(TEXT("Fix Pic Node %f"), Slop));
 				DisplayPoint(LoopSampling[Index], EVisuProperty::BluePoint, Index);
@@ -466,40 +405,16 @@
 			Slop = ComputeUnorientedSlope(LoopSampling[Index], LoopSampling[NextIndex], ReferenceSlop);
 			// slop should be closed to [0, 0.2] or [3.8, 4]
 			if (Slop > 3.8)
-<<<<<<< HEAD
 			{
 				WrongOrientationCount++;
 			}
 			else if (Slop < 0.2)
 			{
-=======
-			{
-				WrongOrientationCount++;
-			}
-			else if (Slop < 0.2)
-			{
->>>>>>> d731a049
 				GoodOrientationCount++;
 			}
 			else
 			{
 #ifdef DEBUG_ORIENT
-<<<<<<< HEAD
-				F3DDebugSession _(*FString::Printf(TEXT("Pic case")));
-				{
-					F3DDebugSession _(*FString::Printf(TEXT("Loop")));
-					DisplayPolyline(LoopSampling, EVisuProperty::BlueCurve);
-				}
-				{
-					F3DDebugSession _(*FString::Printf(TEXT("Next")));
-					DisplaySegment(LoopSampling[NextIndex], LoopSampling[Index], EVisuProperty::YellowCurve);
-				}
-				{
-					F3DDebugSession _(*FString::Printf(TEXT("Node %f"), Slop));
-					DisplayPoint(LoopSampling[Index], EVisuProperty::RedPoint, Index);
-				}
-				Wait();
-=======
 				if (bDisplayDebug)
 				{
 					F3DDebugSession _(*FString::Printf(TEXT("Pic case")));
@@ -517,7 +432,6 @@
 					}
 					Wait();
 				}
->>>>>>> d731a049
 #endif
 				UndefinedOrientationCount++;
 			}
@@ -556,15 +470,6 @@
 	if ((WrongOrientationCount != 0 && GoodOrientationCount != 0) || UndefinedOrientationCount > FMath::Max(WrongOrientationCount, GoodOrientationCount))
 	{
 #ifdef DEBUG_ORIENT
-<<<<<<< HEAD
-		F3DDebugSession GraphicSession(TEXT("Points of evaluation"));
-		{
-			F3DDebugSession G(*FString::Printf(TEXT("Loop Discretization %d"), Face.Pin()->GetId()));
-			DisplayPolyline(LoopSampling, EVisuProperty::BlueCurve);
-			for (int32 Index = 0; Index < LoopSampling.Num(); ++Index)
-			{
-				DisplayPoint(LoopSampling[Index], Index);
-=======
 		if (bDisplayDebug)
 		{
 			F3DDebugSession GraphicSession(TEXT("Points of evaluation"));
@@ -575,7 +480,6 @@
 				{
 					DisplayPoint(LoopSampling[Index], Index);
 				}
->>>>>>> d731a049
 			}
 
 			for (int32 Index : ExtremityIndex)
@@ -585,43 +489,18 @@
 			}
 			Wait();
 		}
-<<<<<<< HEAD
-
-		for (int32 Index : ExtremityIndex)
-		{
-			F3DDebugSession G(*FString::Printf(TEXT("Seg UMin Loop Discretization %d"), Face.Pin()->GetId()));
-			DisplayPoint(LoopSampling[Index], EVisuProperty::RedPoint, Index);
-		}
-		Wait();
-=======
->>>>>>> d731a049
 #endif
 
 		bSucceed = false;
 		FMessage::Printf(Log, TEXT("WARNING: Loop Orientation of surface %d is doubtful\n"), Face->GetId());
 	}
 
-<<<<<<< HEAD
-	if ((WrongOrientationCount > GoodOrientationCount) == bExternalLoop)
-=======
 	if ((WrongOrientationCount > GoodOrientationCount) == bIsExternal)
->>>>>>> d731a049
 	{
 		SwapOrientation();
 	}
 
 #ifdef DEBUG_ORIENT
-<<<<<<< HEAD
-	{
-		LoopSampling.Empty();
-		if (!Get2DSamplingWithoutDegeneratedEdges(LoopSampling))
-		{
-			return;
-		}
-
-		F3DDebugSession _(*FString::Printf(TEXT("Loop oriented")));
-		DisplayOrientedPolyline(LoopSampling, EVisuProperty::BlueCurve);
-=======
 	if (bDisplayDebug)
 	{
 		LoopSampling.Empty();
@@ -630,7 +509,6 @@
 			F3DDebugSession _(*FString::Printf(TEXT("Loop oriented")));
 			DisplayOrientedPolyline(LoopSampling, EVisuProperty::BlueCurve);
 		}
->>>>>>> d731a049
 	}
 #endif
 
@@ -944,16 +822,11 @@
 		FPoint2D& DegeneratedEdgeExtremity = (bPrevious == (DegeneratedOrientedEdge.Direction == EOrientation::Front)) ? DegeneratedEdgeExtremities[0].Point2D : DegeneratedEdgeExtremities[1].Point2D;
 		FPoint2D& OtherDegeneratedEdgeExtremity = (bPrevious == (DegeneratedOrientedEdge.Direction == EOrientation::Front)) ? DegeneratedEdgeExtremities[1].Point2D : DegeneratedEdgeExtremities[0].Point2D;
 
-<<<<<<< HEAD
-		double Slop = FMath::Abs(TransformIntoOrientedSlope(ComputePositiveSlope(FPoint2D::ZeroPoint, DegeneratedEdgeTangent, NearEdgeTangent)));
-		if (Slop > 3.9)
-=======
 		double Slop = ComputeUnorientedSlope(FPoint2D::ZeroPoint, DegeneratedEdgeTangent, NearEdgeTangent);
 		constexpr double FlatSlop = 3.9; // ~175 deg. 
 		// a degenerated edge has to be really tangent with its neighbor edge to be merge with it
 		// otherwise it could distort the neighbor edge.
 		if (Slop > FlatSlop)
->>>>>>> d731a049
 		{
 			NearOrientedEdge.Entity->ExtendTo((bPrevious == (NearOrientedEdge.Direction != EOrientation::Front)), OtherDegeneratedEdgeExtremity, OtherDegeneratedEdgeVertex);
 			DegeneratedEdge->Delete();
@@ -1032,23 +905,15 @@
 			FPoint Gap = EdgeExtremities[ExtremityIndex].Point - PreviousExtremity.Point;
 
 			double CosAngle = Gap.ComputeCosinus(EdgeTangent);
-<<<<<<< HEAD
-			if (CosAngle > 0.9) // ~25 deg : 25 deg is not big angle between the extremity curve tangent and the missing segment to close the gap.  
-=======
 			constexpr double CosTangentLimit = 0.9; // ~25 deg : 25 deg is not big angle between the extremity curve tangent and the missing segment to close the gap.  
 			if (CosAngle > CosTangentLimit) 
->>>>>>> d731a049
 			{
 				OrientedEdge.Entity->ExtendTo(OrientedEdge.Direction == EOrientation::Front, PreviousExtremity.Point2D, PreviousEdgeEndVertex);
 			}
 			else
 			{
 				CosAngle = Gap.ComputeCosinus(PreviousTangent);
-<<<<<<< HEAD
-				if (CosAngle < -0.9) // ~25 deg
-=======
 				if (CosAngle < -CosTangentLimit) // ~25 deg
->>>>>>> d731a049
 				{
 					PreviousEdge.Entity->ExtendTo(PreviousEdge.Direction == EOrientation::Back, EdgeExtremities[ExtremityIndex].Point2D, EdgeStartVertex);
 				}
@@ -1095,9 +960,6 @@
 			const FPoint2D EdgeTangent = OrientedEdge.Entity->GetTangent2DAt(*EdgeStartVertex);
 
 			double CosAngle = Gap2D.ComputeCosinus(EdgeTangent);
-<<<<<<< HEAD
-			if (CosAngle > 0.98) // ~10 deg: In 2D, the distortion due to the parametric space, degenerated area and else imposes to be more careful before extending a curve.
-=======
 			constexpr double CosFlatTangent = 0.98;  // ~10 deg: In 2D, the distortion due to the parametric space, degenerated area and else imposes to be more careful before extending a curve.
 
 			//   ----------------------*         ------------**--------*
@@ -1106,18 +968,13 @@
 			//               |				                           |
 			//               |				                           |
 			if (FMath::Abs(CosAngle) > CosFlatTangent)
->>>>>>> d731a049
 			{
 				OrientedEdge.Entity->ExtendTo(OrientedEdge.Direction == EOrientation::Front, PreviousExtremity.Point2D, PreviousEdgeEndVertex);
 			}
 			else
 			{
 				CosAngle = Gap2D.ComputeCosinus(PreviousTangent);
-<<<<<<< HEAD
-				if (CosAngle < -0.98) // 10 deg
-=======
 				if (FMath::Abs(CosAngle) > CosFlatTangent)
->>>>>>> d731a049
 				{
 					PreviousEdge.Entity->ExtendTo(PreviousEdge.Direction == EOrientation::Back, EdgeExtremities[ExtremityIndex].Point2D, EdgeStartVertex);
 				}
@@ -1133,14 +990,11 @@
 
 						PreviousEdgeEndVertex->Link(*EdgeStartVertex);
 						++Index;
-<<<<<<< HEAD
-=======
 					}
 					else
 					{
 						// joins two vertices
 						PreviousEdgeEndVertex->Link(*EdgeStartVertex);
->>>>>>> d731a049
 					}
 				}
 			}
@@ -1167,11 +1021,7 @@
 {
 	return FEntity::GetInfo(Info)
 		.Add(TEXT("Edges"), (TArray<TOrientedEntity<FEntity>>&) Edges)
-<<<<<<< HEAD
-		.Add(TEXT("IsExternal"), bExternalLoop)
-=======
 		.Add(TEXT("IsExternal"), bIsExternal)
->>>>>>> d731a049
 		.Add(TEXT("Hosted by"), Face);
 }
 #endif
@@ -1229,8 +1079,6 @@
 	}
 }
 
-<<<<<<< HEAD
-=======
 namespace TopologicalLoopImpl
 {
 void FindLoopIntersectionsWithIso(const EIso Iso, const double IsoParameter, const TArray<FPoint2D>& Loop, TArray<double>& OutIntersections)
@@ -1326,5 +1174,4 @@
 }
 
 
->>>>>>> d731a049
 }