--- conflicted
+++ resolved
@@ -3,10 +3,6 @@
 #include "CADKernel/Topo/TopologicalLoop.h"
 
 #include "Algo/AllOf.h"
-<<<<<<< HEAD
-#include "CADKernel/Core/KernelParameters.h"
-=======
->>>>>>> 4af6daef
 #include "CADKernel/Geo/Curves/RestrictionCurve.h"
 #include "CADKernel/Geo/GeoEnum.h"
 #include "CADKernel/Math/SlopeUtils.h"
@@ -54,7 +50,11 @@
 	Loop.EnsureLogicalClosing(GeometricTolerance);
 	Loop.RemoveDegeneratedEdges();
 
-<<<<<<< HEAD
+	if (Loop.GetEdges().IsEmpty())
+	{
+		return  TSharedPtr<FTopologicalLoop>();
+	}
+
 	for (FOrientedEdge& OrientedEdge : Loop.GetEdges())
 	{
 		OrientedEdge.Entity->SetLoop(Loop);
@@ -84,42 +84,6 @@
 		return TSharedPtr<FTopologicalLoop>();
 	}
 
-=======
-	if (Loop.GetEdges().IsEmpty())
-	{
-		return  TSharedPtr<FTopologicalLoop>();
-	}
-
-	for (FOrientedEdge& OrientedEdge : Loop.GetEdges())
-	{
-		OrientedEdge.Entity->SetLoop(Loop);
-	}
-
-	TArray<FPoint2D> LoopSampling;
-	Loop.Get2DSampling(LoopSampling);
-	FAABB2D LoopBoundary;
-	LoopBoundary += LoopSampling;
-	Loop.Boundary.Set(LoopBoundary.GetMin(), LoopBoundary.GetMax());
-
-	if (Algo::AllOf(Loop.GetEdges(), [](const FOrientedEdge& Edge) { return Edge.Entity->IsDegenerated(); }))
-	{
-		Loop.DeleteLoopEdges();
-		return TSharedPtr<FTopologicalLoop>();
-	}
-
-	double Length = 0;
-	for (const FOrientedEdge& Edge : Loop.GetEdges())
-	{
-		Length += Edge.Entity->Length();
-	}
-	if (Length < 10 * GeometricTolerance)
-	{
-		// Degenerated Loop
-		Loop.DeleteLoopEdges();
-		return TSharedPtr<FTopologicalLoop>();
-	}
-
->>>>>>> 4af6daef
 	return LoopRef;
 }
 
@@ -184,19 +148,15 @@
 
 void FTopologicalLoop::Get2DSampling(TArray<FPoint2D>& LoopSampling) const
 {
-<<<<<<< HEAD
-=======
 	if (Edges.IsEmpty())
 	{
 		return;
 	}
 
->>>>>>> 4af6daef
 	int32 PointCount = 0;
 	for (const FOrientedEdge& Edge : Edges)
 	{
 		PointCount += Edge.Entity->GetCurve()->GetPolylineSize();
-<<<<<<< HEAD
 	}
 
 	LoopSampling.Empty(PointCount);
@@ -211,6 +171,11 @@
 
 bool FTopologicalLoop::Get2DSamplingWithoutDegeneratedEdges(TArray<FPoint2D>& LoopSampling) const
 {
+	if (Edges.IsEmpty())
+	{
+		return false;
+	}
+
 	double LoopLength = 0;
 	int32 EdgeCount = 0;
 	int32 PointCount = 0;
@@ -229,10 +194,6 @@
 	double MinEdgeLength = LoopMeanLength * 0.01;
 	MinEdgeLength = FMath::Max(MinEdgeLength, Face->GetCarrierSurface()->Get3DTolerance());
 
-=======
-	}
-
->>>>>>> 4af6daef
 	LoopSampling.Empty(PointCount);
 
 	for (const FOrientedEdge& Edge : Edges)
@@ -254,7 +215,6 @@
 	return true;
 }
 
-<<<<<<< HEAD
 /**
  * To check loop orientation, we check the orientation of the extremity points i.e. "o" points below
  *
@@ -295,94 +255,6 @@
 //#define DEBUG_ORIENT
 bool FTopologicalLoop::Orient()
 {
-=======
-bool FTopologicalLoop::Get2DSamplingWithoutDegeneratedEdges(TArray<FPoint2D>& LoopSampling) const
-{
-	if (Edges.IsEmpty())
-	{
-		return false;
-	}
-
-	double LoopLength = 0;
-	int32 EdgeCount = 0;
-	int32 PointCount = 0;
- 	for (const FOrientedEdge& Edge : Edges)
-	{
-		if (Edge.Entity->IsDegenerated())
-		{
-			continue;
-		}
-		EdgeCount++;
-		PointCount += Edge.Entity->GetCurve()->GetPolylineSize();
-		LoopLength += Edge.Entity->Length();
-	}
-
-	double LoopMeanLength = LoopLength / EdgeCount;
-	double MinEdgeLength = LoopMeanLength * 0.01;
-	MinEdgeLength = FMath::Max(MinEdgeLength, Face->GetCarrierSurface()->Get3DTolerance());
-
-	LoopSampling.Empty(PointCount);
-
-	for (const FOrientedEdge& Edge : Edges)
-	{
-		if (Edge.Entity->Length() < MinEdgeLength)
-		{
-			continue;
-		}
-		Edge.Entity->GetDiscretization2DPoints(Edge.Direction, LoopSampling);
-		LoopSampling.Pop();
-	}
-
-	if(LoopSampling.Num() < 3)
-	{
-		return false;
-	}
-
-	LoopSampling.Emplace(LoopSampling[0]);
-	return true;
-}
-
-/**
- * To check loop orientation, we check the orientation of the extremity points i.e. "o" points below
- *
- *                   o
- *                  / \
- *                 /   \
- *                o     o
- *                 \   /
- *                  \ /
- *                   o
- *
- * For these points, the slop is compute.
- * If the slop is between 0 and 4, the loop at the point is well oriented otherwise not
- *
- * The difficulties start when the slop is closed to 0 or 4 i.e.
- *
- *     -----o-----
- *    |           |
- *
- * In this case, the orientation of the next segment is compare to the bounding box
- *
- * The last very difficult case is a sharp case i.e.
- * The slop is closed to 0 or 8, so it could be a pick in self intersecting. 
- * We try to recompute the slop a the closed point
- *     ___________                 _______
- *    |       o---O    			  |       O  
- *    |     /         			  |     /        
- *    |    o               => 	  |    o         
- *    |    |					  |    |
- *
- * If the slop is still closed to 0 or 8, the point is "UndefinedOrientation"
- * This case was found in the shape of char '1'
- * 
- * @return false if the orientation is doubtful
- * 
- */
-
-//#define DEBUG_ORIENT
-bool FTopologicalLoop::Orient()
-{
->>>>>>> 4af6daef
 	bool bSucceed = true;
 
 	ensureCADKernel(Edges.Num() > 0);
@@ -426,7 +298,6 @@
 		int32 IndexUMax = 0;
 		int32 IndexVMin = 0;
 		int32 IndexVMax = 0;
-<<<<<<< HEAD
 
 		for (int32 Index = StartIndex; Index != EndIndex; Index += Increment)
 		{
@@ -441,22 +312,6 @@
 				IndexUMin = Index;
 			}
 
-=======
-
-		for (int32 Index = StartIndex; Index != EndIndex; Index += Increment)
-		{
-			if (LoopSampling[Index].U > UMax)
-			{
-				UMax = LoopSampling[Index].U;
-				IndexUMax = Index;
-			}
-			if (LoopSampling[Index].U < UMin)
-			{
-				UMin = LoopSampling[Index].U;
-				IndexUMin = Index;
-			}
-
->>>>>>> 4af6daef
 			if (LoopSampling[Index].V > VMax)
 			{
 				VMax = LoopSampling[Index].V;
@@ -837,7 +692,6 @@
 }
 
 void FTopologicalLoop::CheckEdgesOrientation()
-<<<<<<< HEAD
 {
 	FOrientedEdge PreviousEdge = Edges.Last();
 	FSurfacicCurveExtremities PreviousExtremities;
@@ -1173,350 +1027,6 @@
 			PreviousExtremity = EdgeExtremities[0];
 		}
 		PreviousEdge = OrientedEdge;
-=======
-{
-	FOrientedEdge PreviousEdge = Edges.Last();
-	FSurfacicCurveExtremities PreviousExtremities;
-	PreviousEdge.Entity->GetExtremities(PreviousExtremities);
-
-	FOrientedEdge OrientedEdge = Edges[0];
-	FSurfacicCurveExtremities EdgeExtremities;
-	OrientedEdge.Entity->GetExtremities(EdgeExtremities);
-
-
-	TFunction<void()> CheckOrientation = [&]()
-	{
-		int32 PIndex = 0;
-		int32 EIndex = 0;
-		double SmallDistance = PreviousExtremities[0].Point2D.Distance(EdgeExtremities[0].Point2D);
-		double Distance = PreviousExtremities[0].Point2D.Distance(EdgeExtremities[1].Point2D);
-		if (Distance < SmallDistance)
-		{
-			SmallDistance = Distance;
-			EIndex = 1;
-		}
-		Distance = PreviousExtremities[1].Point2D.Distance(EdgeExtremities[0].Point2D);
-		if (Distance < SmallDistance)
-		{
-			SmallDistance = Distance;
-			PIndex = 1;
-			EIndex = 0;
-		}
-		Distance = PreviousExtremities[1].Point2D.Distance(EdgeExtremities[1].Point2D);
-		if (Distance < SmallDistance)
-		{
-			SmallDistance = Distance;
-			PIndex = 1;
-			EIndex = 1;
-		}
-
-		if ((PIndex == 0 && PreviousEdge.Direction != EOrientation::Back)
-			|| (PIndex == 1 && PreviousEdge.Direction != EOrientation::Front)
-			|| (EIndex == 0 && OrientedEdge.Direction != EOrientation::Front)
-			|| (EIndex == 1 && OrientedEdge.Direction != EOrientation::Back))
-		{
-			FMessage::Printf(EVerboseLevel::Log, TEXT("CheckEdgesOrientation failed for loop %d edge %d\n"), GetId(), OrientedEdge.Entity->GetId());
-			//ensureCADKernel(false);
-		}
-	};
-
-	CheckOrientation();
-
-	PreviousEdge = MoveTemp(OrientedEdge);
-	FMemory::Memcpy(&PreviousExtremities, &EdgeExtremities, sizeof(FSurfacicCurveExtremities));
-
-	for (int32 Index = 1; Index < Edges.Num(); ++Index)
-	{
-		OrientedEdge = Edges[Index];
-		OrientedEdge.Entity->GetExtremities(EdgeExtremities);
-
-		CheckOrientation();
-
-		PreviousEdge = MoveTemp(OrientedEdge);
-		FMemory::Memcpy(&PreviousExtremities, &EdgeExtremities, sizeof(FSurfacicCurveExtremities));
->>>>>>> 4af6daef
-	}
-}
-
-void FTopologicalLoop::CheckLoopWithTwoEdgesOrientation()
-{
-<<<<<<< HEAD
-	return FEntity::GetInfo(Info)
-		.Add(TEXT("Edges"), (TArray<TOrientedEntity<FEntity>>&) Edges)
-		.Add(TEXT("IsExternal"), bIsExternal)
-		.Add(TEXT("Hosted by"), Face);
-=======
-	FOrientedEdge Edge0 = Edges[0];
-	FSurfacicCurveExtremities Edge0Extremities;
-	Edge0.Entity->GetExtremities(Edge0Extremities);
-
-	FOrientedEdge Edge1 = Edges[1];
-	FSurfacicCurveExtremities Edge1Extremities;
-	Edge1.Entity->GetExtremities(Edge1Extremities);
-
-	int32 IndexEdge0 = 0;
-	int32 IndexEdge1 = 0;
-	double SmallDistance = Edge0Extremities[0].Point2D.Distance(Edge1Extremities[0].Point2D);
-	double Distance = Edge0Extremities[0].Point2D.Distance(Edge1Extremities[1].Point2D);
-	if (Distance < SmallDistance)
-	{
-		SmallDistance = Distance;
-		IndexEdge1 = 1;
-	}
-	Distance = Edge0Extremities[1].Point2D.Distance(Edge1Extremities[0].Point2D);
-	if (Distance < SmallDistance)
-	{
-		SmallDistance = Distance;
-		IndexEdge0 = 1;
-		IndexEdge1 = 0;
-	}
-	Distance = Edge0Extremities[1].Point2D.Distance(Edge1Extremities[1].Point2D);
-	if (Distance < SmallDistance)
-	{
-		SmallDistance = Distance;
-		IndexEdge0 = 1;
-		IndexEdge1 = 1;
-	}
-
-	if ((IndexEdge0 == IndexEdge1 && Edge0.Direction == Edge1.Direction)
-		|| (IndexEdge0 != IndexEdge1 && Edge0.Direction != Edge1.Direction))
-	{
-		FMessage::Printf(EVerboseLevel::Log, TEXT("CheckEdgesOrientation failed for loop %d between edge %d and edge %d\n"), GetId(), Edge0.Entity->GetId(), Edge1.Entity->GetId());
-		//ensureCADKernel(false);
-	}
->>>>>>> 4af6daef
-}
-
-
-void FTopologicalLoop::RemoveDegeneratedEdges()
-{
-#ifdef CADKERNEL_DEV
-	switch (EdgeCount())
-	{
-	case 1:
-		break;
-	case 2:
-		CheckLoopWithTwoEdgesOrientation();
-		break;
-	default:
-		CheckEdgesOrientation();
-		break;
-	}
-#endif
-
-	FOrientedEdge DegeneratedOrientedEdge;
-	FSurfacicCurveExtremities DegeneratedEdgeExtremities;
-
-	TFunction<bool(bool, const int32)> RemoveDegeneratedEdge = [&](bool bPrevious, const int32 OtherEdgeIndex)
-	{
-		TSharedPtr<FTopologicalEdge>& DegeneratedEdge = DegeneratedOrientedEdge.Entity;
-
-		FOrientedEdge NearOrientedEdge = Edges[OtherEdgeIndex];
-		FSurfacicCurveExtremities NearEdgeExtremities;
-		NearOrientedEdge.Entity->GetExtremities(NearEdgeExtremities);
-
-		TSharedRef<FTopologicalVertex> DegeneratedEdgeVertex = (bPrevious == (DegeneratedOrientedEdge.Direction == EOrientation::Front)) ? DegeneratedEdge->GetStartVertex() : DegeneratedEdge->GetEndVertex();
-		TSharedRef<FTopologicalVertex> OtherDegeneratedEdgeVertex = (bPrevious == (DegeneratedOrientedEdge.Direction == EOrientation::Front)) ? DegeneratedEdge->GetEndVertex() : DegeneratedEdge->GetStartVertex();
-		FPoint2D DegeneratedEdgeTangent = DegeneratedEdge->GetTangent2DAt(*DegeneratedEdgeVertex);
-
-		TSharedRef<FTopologicalVertex> NearEdgeVertex = (bPrevious == (NearOrientedEdge.Direction == EOrientation::Front)) ? NearOrientedEdge.Entity->GetEndVertex() : NearOrientedEdge.Entity->GetStartVertex();
-		FPoint2D NearEdgeTangent = NearOrientedEdge.Entity->GetTangent2DAt(*NearEdgeVertex);
-
-		FPoint2D& NearEdgeExtremity = (bPrevious == (NearOrientedEdge.Direction == EOrientation::Front)) ? NearEdgeExtremities[1].Point2D : NearEdgeExtremities[0].Point2D;
-		FPoint2D& DegeneratedEdgeExtremity = (bPrevious == (DegeneratedOrientedEdge.Direction == EOrientation::Front)) ? DegeneratedEdgeExtremities[0].Point2D : DegeneratedEdgeExtremities[1].Point2D;
-		FPoint2D& OtherDegeneratedEdgeExtremity = (bPrevious == (DegeneratedOrientedEdge.Direction == EOrientation::Front)) ? DegeneratedEdgeExtremities[1].Point2D : DegeneratedEdgeExtremities[0].Point2D;
-
-		double Slope = ComputeUnorientedSlope(FPoint2D::ZeroPoint, DegeneratedEdgeTangent, NearEdgeTangent);
-		constexpr double FlatSlope = 3.9; // ~175 deg. 
-		// a degenerated edge has to be really tangent with its neighbor edge to be merge with it
-		// otherwise it could distort the neighbor edge.
-		if (Slope > FlatSlope)
-		{
-			NearOrientedEdge.Entity->ExtendTo((bPrevious == (NearOrientedEdge.Direction != EOrientation::Front)), OtherDegeneratedEdgeExtremity, OtherDegeneratedEdgeVertex);
-			DegeneratedEdge->Delete();
-			return true;
-		}
-		return false;
-	};
-
-	for (int32 Index = Edges.Num() - 1; Index >= 0; --Index)
-	{
-		DegeneratedOrientedEdge = Edges[Index];
-		if (DegeneratedOrientedEdge.Entity->IsDegenerated())
-		{
-			// Is this edge is tangent in 2d space with previous or next edge
-			DegeneratedOrientedEdge.Entity->GetExtremities(DegeneratedEdgeExtremities);
-
-			int32 PreviousEdgeIndex = (Index == 0) ? Edges.Num() - 1 : Index - 1;
-			if (RemoveDegeneratedEdge(true, PreviousEdgeIndex))
-			{
-				Edges.RemoveAt(Index);
-				continue;
-			}
-
-			int32 NextEdgeIndex = (Index == Edges.Num() - 1) ? 0 : Index + 1;
-			if (RemoveDegeneratedEdge(false, NextEdgeIndex))
-			{
-				Edges.RemoveAt(Index);
-			}
-		}
-	}
-}
-
-void FTopologicalLoop::EnsureLogicalClosing(const double Tolerance3D)
-{
-	const double SquareTolerance3D = FMath::Square(Tolerance3D);
-
-	const TSharedRef<FSurface>& Surface = Edges[0].Entity->GetCurve()->GetCarrierSurface();
-
-	FOrientedEdge PreviousEdge = Edges.Last();
-
-	FSurfacicCurveExtremities PreviousExtremities;
-	PreviousEdge.Entity->GetExtremities(PreviousExtremities);
-	FSurfacicCurvePointWithTolerance PreviousExtremity;
-
-	if (PreviousEdge.Direction == EOrientation::Front)
-	{
-		PreviousExtremity = PreviousExtremities[1];
-	}
-	else
-	{
-		PreviousExtremity = PreviousExtremities[0];
-	}
-
-	const FSurfacicTolerance& Tolerance2D = Surface->GetIsoTolerances();
-	const FSurfacicTolerance LargeGapTolerance2D = Tolerance2D * 3.;
-	const FSurfacicTolerance SmallGapTolerance2D = Tolerance2D * 0.1;
-	for (int32 Index = 0; Index < Edges.Num(); ++Index)
-	{
-		FOrientedEdge OrientedEdge = Edges[Index];
-		FSurfacicCurvePointWithTolerance EdgeExtremities[2];
-		OrientedEdge.Entity->GetExtremities(EdgeExtremities);
-
-		const int32 ExtremityIndex = OrientedEdge.Direction == EOrientation::Front ? 0 : 1;
-		const double SquareGap3D = EdgeExtremities[ExtremityIndex].Point.SquareDistance(PreviousExtremity.Point);
-
-		TSharedRef<FTopologicalVertex> PreviousEdgeEndVertex = PreviousEdge.Direction == EOrientation::Front ? PreviousEdge.Entity->GetEndVertex() : PreviousEdge.Entity->GetStartVertex();
-		TSharedRef<FTopologicalVertex> EdgeStartVertex = OrientedEdge.Direction == EOrientation::Front ? OrientedEdge.Entity->GetStartVertex() : OrientedEdge.Entity->GetEndVertex();
-
-		const FPoint2D Gap2D = EdgeExtremities[ExtremityIndex].Point2D - PreviousExtremity.Point2D;
-		if (SquareGap3D > SquareTolerance3D)
-		{
-			FMessage::Printf(Log, TEXT("Loop %d Gap 3D : %f\n"), Id, sqrt(SquareGap3D));
-			const FPoint PreviousTangent = PreviousEdge.Entity->GetTangentAt(*PreviousEdgeEndVertex);
-			const FPoint EdgeTangent = OrientedEdge.Entity->GetTangentAt(*EdgeStartVertex);
-
-			FPoint Gap = EdgeExtremities[ExtremityIndex].Point - PreviousExtremity.Point;
-
-			double CosAngle = Gap.ComputeCosinus(EdgeTangent);
-			constexpr double CosTangentLimit = 0.9; // ~25 deg : 25 deg is not big angle between the extremity curve tangent and the missing segment to close the gap.  
-			if (CosAngle > CosTangentLimit) 
-			{
-				OrientedEdge.Entity->ExtendTo(OrientedEdge.Direction == EOrientation::Front, PreviousExtremity.Point2D, PreviousEdgeEndVertex);
-			}
-			else
-			{
-				CosAngle = Gap.ComputeCosinus(PreviousTangent);
-				if (CosAngle < -CosTangentLimit) // ~25 deg
-				{
-					PreviousEdge.Entity->ExtendTo(PreviousEdge.Direction == EOrientation::Back, EdgeExtremities[ExtremityIndex].Point2D, EdgeStartVertex);
-				}
-				else
-				{
-					if (PreviousEdgeEndVertex->IsLinkedTo(EdgeStartVertex))
-					{
-						PreviousEdgeEndVertex->UnlinkTo(*EdgeStartVertex);
-					}
-
-					TSharedPtr<FTopologicalEdge> Edge = FTopologicalEdge::Make(Surface, PreviousExtremity.Point2D, PreviousEdgeEndVertex, EdgeExtremities[ExtremityIndex].Point2D, EdgeStartVertex);
-					if (Edge.IsValid())
-					{
-						Edges.EmplaceAt(Index, Edge, EOrientation::Front);
-						Edge->SetLoop(*this);
-						++Index;
-					}
-					PreviousEdgeEndVertex = EdgeStartVertex;
-				}
-			}
-		}
-		else if (FMath::Abs(Gap2D.U) > LargeGapTolerance2D.U || FMath::Abs(Gap2D.V) > LargeGapTolerance2D.V)
-		{
-			// if the gap is not so large and the extremity of on edge is tangent to the gap segment then we extend the edge to close the gap
-			FMessage::Printf(Debug, TEXT("Loop %d Gap 2D : [%f, %f] vs Tol2D [%f, %f]\n"), Id, FMath::Abs(Gap2D.U), FMath::Abs(Gap2D.V), Tolerance2D.U, Tolerance2D.V);
-
-			// If the gap in 2d is big e.g. side of a degenerated patch => build an edge
-			TSharedPtr<FTopologicalEdge> Edge = FTopologicalEdge::Make(Surface, PreviousExtremity.Point2D, PreviousEdgeEndVertex, EdgeExtremities[ExtremityIndex].Point2D, EdgeStartVertex);
-			if (Edge.IsValid())
-			{
-				Edges.EmplaceAt(Index, Edge, EOrientation::Front);
-				Edge->SetLoop(*this);
-
-				PreviousEdgeEndVertex->Link(*EdgeStartVertex);
-				++Index;
-			}
-		}
-		else if (FMath::Abs(Gap2D.U) > SmallGapTolerance2D.U || FMath::Abs(Gap2D.V) > SmallGapTolerance2D.V)
-		{
-			// if the gap is not so large and the extremity of on edge is tangent to the gap segment then we extend the edge to close the gap
-			FMessage::Printf(Log, TEXT("Loop %d Gap 2D : [%f, %f] vs Tol2D [%f, %f]\n"), Id, FMath::Abs(Gap2D.U), FMath::Abs(Gap2D.V), Tolerance2D.U, Tolerance2D.V);
-
-			const FPoint2D PreviousTangent = PreviousEdge.Entity->GetTangent2DAt(*PreviousEdgeEndVertex);
-			const FPoint2D EdgeTangent = OrientedEdge.Entity->GetTangent2DAt(*EdgeStartVertex);
-
-			double CosAngle = Gap2D.ComputeCosinus(EdgeTangent);
-			constexpr double CosFlatTangent = 0.98;  // ~10 deg: In 2D, the distortion due to the parametric space, degenerated area and else imposes to be more careful before extending a curve.
-
-			//   ----------------------*         ------------**--------*
-            //               *---------*    Or                         *
-			//               |				                           |
-			//               |				                           |
-			//               |				                           |
-			if (FMath::Abs(CosAngle) > CosFlatTangent)
-			{
-				OrientedEdge.Entity->ExtendTo(OrientedEdge.Direction == EOrientation::Front, PreviousExtremity.Point2D, PreviousEdgeEndVertex);
-			}
-			else
-			{
-				CosAngle = Gap2D.ComputeCosinus(PreviousTangent);
-				if (FMath::Abs(CosAngle) > CosFlatTangent)
-				{
-					PreviousEdge.Entity->ExtendTo(PreviousEdge.Direction == EOrientation::Back, EdgeExtremities[ExtremityIndex].Point2D, EdgeStartVertex);
-				}
-				else
-				{
-					// if the gap is not so large and the extremity of on edge is tangent to the gap segment then we extend the edge to close the gap
-					FMessage::Printf(Log, TEXT("Add degenerated edges for small 2d gap\n"));
-					TSharedPtr<FTopologicalEdge> Edge = FTopologicalEdge::Make(Surface, PreviousExtremity.Point2D, PreviousEdgeEndVertex, EdgeExtremities[ExtremityIndex].Point2D, EdgeStartVertex);
-					if (Edge.IsValid())
-					{
-						Edges.EmplaceAt(Index, Edge, EOrientation::Front);
-						Edge->SetLoop(*this);
-
-						PreviousEdgeEndVertex->Link(*EdgeStartVertex);
-						++Index;
-					}
-					else
-					{
-						// joins two vertices
-						PreviousEdgeEndVertex->Link(*EdgeStartVertex);
-					}
-				}
-			}
-		}
-		else
-		{
-			PreviousEdgeEndVertex->Link(*EdgeStartVertex);
-		}
-
-		if (OrientedEdge.Direction == EOrientation::Front)
-		{
-			PreviousExtremity = EdgeExtremities[1];
-		}
-		else
-		{
-			PreviousExtremity = EdgeExtremities[0];
-		}
-		PreviousEdge = OrientedEdge;
 	}
 }
 
@@ -1620,8 +1130,6 @@
 	TArray<FPoint2D> OtherSampling2D;
 	OtherLoop.Get2DSampling(OtherSampling2D);
 
-<<<<<<< HEAD
-=======
 #ifdef DEBUG_IS_INSIDE
 	bool bDisplayDebug = true; //(GetId() == 1046569);
 	if (bDisplayDebug)
@@ -1637,7 +1145,6 @@
 		Wait();
 	}
 #endif
->>>>>>> 4af6daef
 
 	int32 InsidePoint = 0;
 	int32 OutsidePoint = 0;
@@ -1682,11 +1189,6 @@
 		CountLeftIntersection(TestPoint, EIso::IsoV);
 	}
 
-<<<<<<< HEAD
-	return InsidePoint > OutsidePoint;
-}
-
-=======
 	return InsidePoint < OutsidePoint;
 }
 
@@ -1699,6 +1201,5 @@
 	}
 	return Length;
 }
->>>>>>> 4af6daef
 
 }