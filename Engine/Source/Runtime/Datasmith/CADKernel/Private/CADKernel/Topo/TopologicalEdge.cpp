// Copyright Epic Games, Inc. All Rights Reserved.

#include "CADKernel/Topo/TopologicalEdge.h"

#include "CADKernel/Core/KernelParameters.h"
#include "CADKernel/Geo/Curves/NURBSCurve.h"
#include "CADKernel/Geo/Curves/SegmentCurve.h"
#include "CADKernel/Geo/GeoEnum.h"
#include "CADKernel/Geo/Sampling/PolylineTools.h"
#include "CADKernel/Geo/Sampler/SamplerOnParam.h"
#include "CADKernel/Math/BSpline.h"
#include "CADKernel/Math/Point.h"
#include "CADKernel/Math/SlopeUtils.h"
#include "CADKernel/Mesh/Structure/EdgeMesh.h"
#include "CADKernel/Topo/TopologicalLoop.h"
#include "CADKernel/Topo/TopologicalLink.h"
#include "CADKernel/Topo/TopologicalFace.h"
#include "CADKernel/Topo/TopologicalVertex.h"

<<<<<<< HEAD
namespace CADKernel
=======
namespace UE::CADKernel
>>>>>>> d731a049
{

FTopologicalEdge::FTopologicalEdge(const TSharedRef<FRestrictionCurve>& InCurve, const TSharedRef<FTopologicalVertex>& InVertex1, const TSharedRef<FTopologicalVertex>& InVertex2, const FLinearBoundary& InBoundary)
	: StartVertex(InVertex1)
	, EndVertex(InVertex2)
	, Boundary(InBoundary)
	, Curve(InCurve)
	, Length3D(-1)
{
	ensureCADKernel(Boundary.IsValid());
}

FTopologicalEdge::FTopologicalEdge(const TSharedRef<FRestrictionCurve>& InCurve, const TSharedRef<FTopologicalVertex>& InVertex1, const TSharedRef<FTopologicalVertex>& InVertex2)
	: StartVertex(InVertex1)
	, EndVertex(InVertex2)
	, Curve(InCurve)
	, Length3D(-1)
{
	Boundary = Curve->GetBoundary();
	ensureCADKernel(Boundary.IsValid());
}

FTopologicalEdge::FTopologicalEdge(const TSharedRef<FRestrictionCurve>& InCurve, const FLinearBoundary& InBoundary)
	: Boundary(InBoundary)
	, Curve(InCurve)
	, Length3D(-1)
{
	TArray<double> Coordinates = { Boundary.Min, Boundary.Max };
	TArray<FCurvePoint> Points;
	Curve->EvaluatePoints(Coordinates, Points);

	StartVertex = FTopologicalVertex::Make(Points[0].Point);
	EndVertex = FTopologicalVertex::Make(Points[1].Point);
}

FTopologicalEdge::FTopologicalEdge(const TSharedRef<FSurface>& InSurface, const FPoint2D& InCoordinateVertex1, const TSharedRef<FTopologicalVertex>& InVertex1, const FPoint2D& InCoordinateVertex2, const TSharedRef<FTopologicalVertex>& InVertex2)
	: StartVertex(InVertex1)
	, EndVertex(InVertex2)
	, Length3D(-1)
{
	TSharedRef<FSegmentCurve> Curve2D = FEntity::MakeShared<FSegmentCurve>(InCoordinateVertex1, InCoordinateVertex2, 2);
	Curve = FEntity::MakeShared<FRestrictionCurve>(InSurface, Curve2D);
}

void FTopologicalEdge::LinkVertex()
{
	StartVertex->AddConnectedEdge(*this);
	EndVertex->AddConnectedEdge(*this);

	if (IsDegenerated())
	{
		StartVertex->Link(*EndVertex);
	}
}

bool FTopologicalEdge::CheckVertices()
{
	TArray<double> Coordinates = { Boundary.Min, Boundary.Max };
	TArray<FPoint> Points;
	Curve->Approximate3DPoints(Coordinates, Points);

	double ToleranceGeo = GetTolerance3D();
	TFunction<bool(TSharedPtr<FTopologicalVertex>, FPoint)> CheckExtremityGap = [&](TSharedPtr<FTopologicalVertex> Vertex, FPoint Point)
	{
		double GapToVertex = Vertex->GetCoordinates().Distance(Point);
		return (GapToVertex < ToleranceGeo);
	};

	if (!CheckExtremityGap(StartVertex, Points[0]))
	{
		if (CheckExtremityGap(StartVertex, Points[1]) && CheckExtremityGap(EndVertex, Points[0]))
		{
			Swap(StartVertex, EndVertex);
			return true;
		}
		return false;
	}
	return CheckExtremityGap(EndVertex, Points[1]);
}

bool FTopologicalEdge::CheckIfDegenerated() const
{
	bool bDegeneration2D = false;
	bool bDegeneration3D = false;

	Curve->CheckIfDegenerated(Boundary, bDegeneration2D, bDegeneration3D, Length3D);

	if (bDegeneration3D)
	{
		SetAsDegenerated();
	}

	return bDegeneration2D;
}

TSharedPtr<FTopologicalEdge> FTopologicalEdge::Make(const TSharedRef<FRestrictionCurve>& InCurve, const TSharedRef<FTopologicalVertex>& InVertex1, const TSharedRef<FTopologicalVertex>& InVertex2, const FLinearBoundary& InBoundary)
{
	TSharedRef<FTopologicalEdge> Edge = FEntity::MakeShared<FTopologicalEdge>(InCurve, InVertex1, InVertex2, InBoundary);
	return ReturnIfValid(Edge, /*bCheckVertices*/ true);
<<<<<<< HEAD
=======
}

TSharedPtr<FTopologicalEdge> FTopologicalEdge::Make(const TSharedRef<FRestrictionCurve>& InCurve, const TSharedRef<FTopologicalVertex>& InVertex1, const TSharedRef<FTopologicalVertex>& InVertex2)
{
	TSharedRef<FTopologicalEdge> Edge = FEntity::MakeShared<FTopologicalEdge>(InCurve, InVertex1, InVertex2);
	return ReturnIfValid(Edge, /*bCheckVertices*/ true);
}

TSharedPtr<FTopologicalEdge> FTopologicalEdge::Make(const TSharedRef<FRestrictionCurve>& InCurve, const FLinearBoundary& InBoundary)
{
	TSharedRef<FTopologicalEdge> Edge = FEntity::MakeShared<FTopologicalEdge>(InCurve, InBoundary);
	return ReturnIfValid(Edge, /*bCheckVertices*/ false);
}

TSharedPtr<FTopologicalEdge> FTopologicalEdge::Make(const TSharedRef<FRestrictionCurve>& InCurve)
{
	return Make(InCurve, InCurve->GetBoundary());
}

TSharedPtr<FTopologicalEdge> FTopologicalEdge::Make(const TSharedRef<FSurface>& InSurface, const FPoint2D& InCoordinateVertex1, const TSharedRef<FTopologicalVertex>& InVertex1, const FPoint2D& InCoordinateVertex2, const TSharedRef<FTopologicalVertex>& InVertex2)
{
	TSharedRef<FTopologicalEdge> Edge = FEntity::MakeShared<FTopologicalEdge>(InSurface, InCoordinateVertex1, InVertex1, InCoordinateVertex2, InVertex2);
	return ReturnIfValid(Edge, /*bCheckVertices*/ false);
}


TSharedPtr<FTopologicalEdge> FTopologicalEdge::ReturnIfValid(TSharedRef<FTopologicalEdge>& InEdge, bool bCheckVertices)
{
	if (InEdge->CheckIfDegenerated())
	{
		InEdge->Delete();
		return TSharedPtr<FTopologicalEdge>();
	}

	if (bCheckVertices && !InEdge->CheckVertices())
	{
		InEdge->Delete();
		return TSharedPtr<FTopologicalEdge>();
	}

	InEdge->Finalize();
	InEdge->LinkVertex();
	return InEdge;
>>>>>>> d731a049
}

bool FTopologicalEdge::HasSameLengthAs(const FTopologicalEdge& Edge, double EdgeLengthTolerance) const
{
<<<<<<< HEAD
	TSharedRef<FTopologicalEdge> Edge = FEntity::MakeShared<FTopologicalEdge>(InCurve, InVertex1, InVertex2);
	return ReturnIfValid(Edge, /*bCheckVertices*/ true);
}

TSharedPtr<FTopologicalEdge> FTopologicalEdge::Make(const TSharedRef<FRestrictionCurve>& InCurve, const FLinearBoundary& InBoundary)
{
	TSharedRef<FTopologicalEdge> Edge = FEntity::MakeShared<FTopologicalEdge>(InCurve, InBoundary);
	return ReturnIfValid(Edge, /*bCheckVertices*/ false);
}
=======
	double Min;
	double Max;
	if (Length() < Edge.Length())
	{
		Min = Length();
		Max = Edge.Length();
	}
	else
	{
		Min = Edge.Length();
		Max = Length();
	}

	if (Min / Max > 0.95) // 95 %
	{
		return true;
	}

	if ((Max - Min) < EdgeLengthTolerance)
	{
		return true;
	}

	return false;
};
>>>>>>> d731a049

bool FTopologicalEdge::IsTangentAtExtremitiesWith(const FTopologicalEdge& Edge) const
{
<<<<<<< HEAD
	return Make(InCurve, InCurve->GetBoundary());
=======
	TFunction<bool(EOrientation)> IsTangentAtExtremities = [&](EOrientation Orientation) ->  bool
	{
		FPoint EdgeStartTangent;
		FPoint EdgeEndTangent;
		FPoint StartTangent;
		FPoint EndTangent;
		GetTangentsAtExtremities(StartTangent, EndTangent, Orientation);
		Edge.GetTangentsAtExtremities(EdgeStartTangent, EdgeEndTangent, EOrientation::Front);

		double StartAngle = EdgeStartTangent.ComputeCosinus(StartTangent);
		double EndAngle = EdgeEndTangent.ComputeCosinus(EndTangent);

		if (StartAngle >= UE_DOUBLE_HALF_SQRT_3 && EndAngle >= UE_DOUBLE_HALF_SQRT_3)
		{
			return true;
		}
		else
		{
			return false;
		}
	};

	const FTopologicalVertex* ActiveEdgeVertex1 = &*Edge.GetStartVertex()->GetLinkActiveEntity();
	const FTopologicalVertex* ActiveEdgeVertex2 = &*Edge.GetEndVertex()->GetLinkActiveEntity();
	const FTopologicalVertex* ActiveVertex1 = &*GetStartVertex()->GetLinkActiveEntity();
	const FTopologicalVertex* ActiveVertex2 = &*GetEndVertex()->GetLinkActiveEntity();

	if ((ActiveVertex1 == ActiveEdgeVertex1) && (ActiveVertex2 == ActiveEdgeVertex2))
	{
		if (!IsTangentAtExtremities(EOrientation::Front))
		{
			if (ActiveVertex1 != ActiveEdgeVertex2)
			{
				return false;
			}

			// Self connected case
			return IsTangentAtExtremities(EOrientation::Back);
		}
		return true;
	}
	else if ((ActiveVertex1 == ActiveEdgeVertex2) && (ActiveVertex2 == ActiveEdgeVertex1))
	{
		return IsTangentAtExtremities(EOrientation::Back);
	}
	return false;
>>>>>>> d731a049
}

bool FTopologicalEdge::IsLinkableTo(const FTopologicalEdge& Edge, double EdgeLengthTolerance) const
{
<<<<<<< HEAD
	TSharedRef<FTopologicalEdge> Edge = FEntity::MakeShared<FTopologicalEdge>(InSurface, InCoordinateVertex1, InVertex1, InCoordinateVertex2, InVertex2);
	return ReturnIfValid(Edge, /*bCheckVertices*/ false);
}


TSharedPtr<FTopologicalEdge> FTopologicalEdge::ReturnIfValid(TSharedRef<FTopologicalEdge>& InEdge, bool bCheckVertices)
{
	if (InEdge->CheckIfDegenerated())
	{
		InEdge->Delete();
		return TSharedPtr<FTopologicalEdge>();
	}

	if (bCheckVertices && !InEdge->CheckVertices())
	{
		InEdge->Delete();
		return TSharedPtr<FTopologicalEdge>();
	}

	InEdge->Finalize();
	InEdge->LinkVertex();
	return InEdge;
}

void FTopologicalEdge::Link(FTopologicalEdge& Twin, double SquareJoiningTolerance)
=======
	if (IsDeleted() || Edge.IsDeleted() ||
		IsDegenerated() || Edge.IsDegenerated())
	{
		return false;
	}

	if (!HasSameLengthAs(Edge, EdgeLengthTolerance))
	{
		return false;
	}

	return IsTangentAtExtremitiesWith(Edge);
}

void FTopologicalEdge::LinkIfCoincident(FTopologicalEdge& Twin, double EdgeLengthTolerance, double SquareJoiningTolerance)
>>>>>>> d731a049
{
	if(IsDeleted() || Twin.IsDeleted())
	{
		return;
	}

	// Degenerated twin edges are not linked
	if (IsDegenerated() || Twin.IsDegenerated())
	{
<<<<<<< HEAD
		SetAsDegenerated();
		Twin.SetAsDegenerated();
		return;
	}

	if(IsDeleted() || Twin.IsDeleted())
	{
=======
		if(HasSameLengthAs(Twin, EdgeLengthTolerance))
		{
			SetAsDegenerated();
			Twin.SetAsDegenerated();
		}
>>>>>>> d731a049
		return;
	}

	const FPoint& Edge1Vertex1 = GetStartVertex()->GetBarycenter();
	const FPoint& Edge1Vertex2 = GetEndVertex()->GetBarycenter();
	const FPoint& Edge2Vertex1 = Twin.GetStartVertex()->GetBarycenter();
	const FPoint& Edge2Vertex2 = Twin.GetEndVertex()->GetBarycenter();

	// Define the orientation
	const double SquareDistanceE1V1_E2V1 = GetStartVertex()->IsLinkedTo(Twin.GetStartVertex()) ? 0. : Edge1Vertex1.SquareDistance(Edge2Vertex1);
	const double SquareDistanceE1V2_E2V2 = GetEndVertex()->IsLinkedTo(Twin.GetEndVertex()) ? 0. : Edge1Vertex2.SquareDistance(Edge2Vertex2);

	const double SquareDistanceE1V1_E2V2 = GetStartVertex()->IsLinkedTo(Twin.GetEndVertex()) ? 0. : Edge1Vertex1.SquareDistance(Edge2Vertex2);
	const double SquareDistanceE1V2_E2V1 = GetEndVertex()->IsLinkedTo(Twin.GetStartVertex()) ? 0. : Edge1Vertex2.SquareDistance(Edge2Vertex1);

	const double SquareDistanceSameOrientation = SquareDistanceE1V1_E2V1 + SquareDistanceE1V2_E2V2;
	const double SquareDistanceReverseOrientation = SquareDistanceE1V1_E2V2 + SquareDistanceE1V2_E2V1;
	if (SquareDistanceSameOrientation < SquareDistanceReverseOrientation)
	{
		if (SquareDistanceE1V1_E2V1 < SquareJoiningTolerance)
		{
			GetStartVertex()->Link(*Twin.GetStartVertex());
		}
		else
		{
			FMessage::Printf(Log, TEXT("Edge %d and Edge %d are to far (%f) to be connected\n"), GetId(), Twin.GetId(), sqrt(SquareDistanceE1V1_E2V1));
<<<<<<< HEAD
			bCanMergeEdge = false;
=======
			return;
>>>>>>> d731a049
		}

		if (SquareDistanceE1V2_E2V2 < SquareJoiningTolerance)
		{
			GetEndVertex()->Link(*Twin.GetEndVertex());
		}
		else
		{
			FMessage::Printf(Log, TEXT("Edge %d and Edge %d are to far (%f) to be connected\n"), GetId(), Twin.GetId(), sqrt(SquareDistanceE1V2_E2V2));
<<<<<<< HEAD
			bCanMergeEdge = false;
=======
			return;
>>>>>>> d731a049
		}
	}
	else
	{
		if (SquareDistanceE1V1_E2V2 < SquareJoiningTolerance)
		{
			GetStartVertex()->Link(*Twin.GetEndVertex());
		}
		else
		{
			FMessage::Printf(Log, TEXT("Edge %d and Edge %d are to far (%f) to be connected\n"), GetId(), Twin.GetId(), sqrt(SquareDistanceE1V1_E2V2));
<<<<<<< HEAD
			bCanMergeEdge = false;
=======
			return;
>>>>>>> d731a049
		}

		if (SquareDistanceE1V2_E2V1 < SquareJoiningTolerance)
		{
			GetEndVertex()->Link(*Twin.GetStartVertex());
		}
		else
		{
			FMessage::Printf(Log, TEXT("Edge %d and Edge %d are to far (%f) to be connected\n"), GetId(), Twin.GetId(), sqrt(SquareDistanceE1V2_E2V1));
<<<<<<< HEAD
			bCanMergeEdge = false;
=======
			return;
>>>>>>> d731a049
		}
	}

	if (IsLinkableTo(Twin, EdgeLengthTolerance))
	{
		MakeLink(Twin);
	}
}

void FTopologicalEdge::Link(FTopologicalEdge& Twin)
{
	if (IsDegenerated() || Twin.IsDegenerated())
	{
		SetAsDegenerated();
		Twin.SetAsDegenerated();
		return;
	}

	if (IsDeleted() || Twin.IsDeleted())
	{
		return;
	}

	MakeLink(Twin);
}

void FTopologicalEdge::Delete()
{
	StartVertex->RemoveConnectedEdge(*this);
	StartVertex->DeleteIfIsolated();
	EndVertex->RemoveConnectedEdge(*this);
	EndVertex->DeleteIfIsolated();

	StartVertex.Reset();
	EndVertex.Reset();

	if (TopologicalLink.IsValid())
	{
		TopologicalLink->RemoveEntity(*this);
	}

	Curve.Reset();
	Loop = nullptr;
	Mesh.Reset();
	SetDeleted();
}

FTopologicalFace* FTopologicalEdge::GetFace() const
{
	if(Loop != nullptr)
	{
		return Loop->GetFace();
	}
	return nullptr;
}

void FTopologicalEdge::ComputeCrossingPointCoordinates()
{
	double Tolerance = GetTolerance3D();

	FSurfacicPolyline Presampling;
	FSurfacicCurveSamplerOnParam Sampler(*Curve, Boundary, Tolerance * 10., Tolerance, Presampling);
	Sampler.Sample();

	Presampling.SwapCoordinates(CrossingPointUs);

	// Check sampling:
	// the main idea is to avoid very small delta U between two or more points.
	// e.g. CrossingPointUs = {0, 0.25, 0.5, 0.50001, 0.75, 0.9999, 0.99995, 1}
	// If small delta Us are identified, they are smoothed out with the next
	// e.g. CrossingPointUs = {0, 0.25, 0.5, 0.50001, 0.75, 0.9999, 0.99995, 1}
	// => CrossingPointUs = {0, 0.25, 0.416, 0.583, 0.75, 0.83, 0.92, 1}

	double DeltaUMean = Boundary.Length() / (CrossingPointUs.Num() - 1);
	double DeltaUMin = DeltaUMean * 0.03;

	int32 IndexMin = 0;
	double LocalUMin = DeltaUMin;
	for (int32 Index = 1; Index < CrossingPointUs.Num(); ++Index)
	{
		double DeltaU = CrossingPointUs[Index] - CrossingPointUs[IndexMin];
		if (DeltaU < LocalUMin)
		{
			LocalUMin += DeltaUMin;
			continue;
		}
		if ((Index - IndexMin) > 1)
		{
			if (IndexMin > 1)
			{
				IndexMin--;
			}

			double NewDelatU = DeltaU / (Index - IndexMin);
			for (int32 Andex = IndexMin + 1; Andex < Index; ++Andex)
			{
				CrossingPointUs[Andex] = CrossingPointUs[Andex-1] + NewDelatU;
			}		
		}
		IndexMin = Index;
		LocalUMin = DeltaUMin;
	}

	if(IndexMin != CrossingPointUs.Num() - 1)
	{
		IndexMin--;
		double DeltaU = CrossingPointUs[CrossingPointUs.Num() - 1] - CrossingPointUs[IndexMin];
		double NewDelatU = DeltaU / (CrossingPointUs.Num() - 1 - IndexMin);
		for (int32 Index = IndexMin + 1; Index < CrossingPointUs.Num()-1; ++Index)
		{
			CrossingPointUs[Index] = CrossingPointUs[Index - 1] + NewDelatU;
		}
	}
}

void FTopologicalEdge::SetStartVertex(const double NewCoordinate)
{
	ensureCADKernel(Curve->GetUMax() > NewCoordinate);
	Boundary.SetMin(NewCoordinate);
	FCurvePoint OutPoint;
	Curve->EvaluatePoint(NewCoordinate, OutPoint);
	StartVertex->SetCoordinates(OutPoint.Point);
}

void FTopologicalEdge::SetEndVertex(const double NewCoordinate)
{
	ensureCADKernel(Curve->GetUMin() < NewCoordinate);
	Boundary.SetMax(NewCoordinate);
	FCurvePoint OutPoint;
	Curve->EvaluatePoint(NewCoordinate, OutPoint);
	EndVertex->SetCoordinates(OutPoint.Point);
}

void FTopologicalEdge::SetStartVertex(const double NewCoordinate, const FPoint& NewPoint3D)
{
	ensureCADKernel(Curve->GetUMin() < NewCoordinate);
	Boundary.SetMin(NewCoordinate);
	StartVertex->SetCoordinates(NewPoint3D);
}

void FTopologicalEdge::SetEndVertex(const double NewCoordinate, const FPoint& NewPoint3D)
{
	ensureCADKernel(Curve->GetUMax() > NewCoordinate);
	Boundary.SetMax(NewCoordinate);
	EndVertex->SetCoordinates(NewPoint3D);
}

double FTopologicalEdge::Length() const
{
	if (Length3D < 0)
	{
		Length3D = Curve->ApproximateLength(Boundary);
	}
	return Length3D;
}

void FTopologicalEdge::GetTangentsAtExtremities(FPoint& StartTangent, FPoint& EndTangent, bool bForward) const
{
	ensureCADKernel(Curve->Polyline.Size());

	FDichotomyFinder Finder(Curve->Polyline.GetCoordinates());
	int32 StartIndex = Finder.Find(Boundary.Min);
	int32 EndIndex = Finder.Find(Boundary.Max);

	const TArray<FPoint>& Polyline3D = Curve->Polyline.GetPoints();
	if (bForward)
	{
		StartTangent = Polyline3D[StartIndex + 1] - Polyline3D[StartIndex];
		EndTangent = Polyline3D[EndIndex] - Polyline3D[EndIndex + 1];
	}
	else
	{
		EndTangent = Polyline3D[StartIndex + 1] - Polyline3D[StartIndex];
		StartTangent = Polyline3D[EndIndex] - Polyline3D[EndIndex + 1];
	}
}


void FTopologicalEdge::Sample(const double DesiredSegmentLength, TArray<double>& OutCoordinates) const
{
	Curve->Sample(Boundary, DesiredSegmentLength, OutCoordinates);
}

int32 FTopologicalEdge::EvaluateCuttingPointNum()
{
	double Num = 0;
	for (int32 Index = 0; Index < CrossingPointUs.Num() - 1; Index++)
	{
		Num += ((CrossingPointUs[Index + 1] - CrossingPointUs[Index]) / CrossingPointDeltaUMaxs[Index]);
	}
	Num *= 1.5;
	return (int32)Num;
}

double FTopologicalEdge::TransformLocalCoordinateToActiveEdgeCoordinate(const double InLocalCoordinate)
{
	if (IsActiveEntity())
	{
		return InLocalCoordinate;
	}

	TSharedPtr<FTopologicalEdge> ActiveEdge = GetLinkActiveEntity();
	FPoint PointOnEdge = Curve->Approximate3DPoint(InLocalCoordinate);
	FPoint ProjectedPoint;
	return ActiveEdge->GetCurve()->GetCoordinateOfProjectedPoint(Boundary, PointOnEdge, ProjectedPoint);
}

double FTopologicalEdge::TransformActiveEdgeCoordinateToLocalCoordinate(const double InActiveEdgeCoordinate)
{
	if (IsActiveEntity())
	{
		return InActiveEdgeCoordinate;
	}

	TSharedPtr<FTopologicalEdge> ActiveEdge = GetLinkActiveEntity();
	FPoint PointOnEdge = ActiveEdge->GetCurve()->Approximate3DPoint(InActiveEdgeCoordinate);
	FPoint ProjectedPoint;
	return Curve->GetCoordinateOfProjectedPoint(Boundary, PointOnEdge, ProjectedPoint);
}

void FTopologicalEdge::TransformLocalCoordinatesToActiveEdgeCoordinates(const TArray<double>& InLocalCoordinate, TArray<double>& OutActiveEdgeCoordinates)
{
	if (IsActiveEntity())
	{
		OutActiveEdgeCoordinates = InLocalCoordinate;
	}
	TSharedPtr<FTopologicalEdge> ActiveEdge = GetLinkActiveEntity();
	TArray<FPoint> EdgePoints;
	Curve->Approximate3DPoints(InLocalCoordinate, EdgePoints);
	TArray<FPoint> ProjectedPoints;
	ActiveEdge->GetCurve()->ProjectPoints(Boundary, EdgePoints, OutActiveEdgeCoordinates, ProjectedPoints);
}

void FTopologicalEdge::TransformActiveEdgeCoordinatesToLocalCoordinates(const TArray<double>& InActiveEdgeCoordinate, TArray<double>& OutLocalCoordinates)
{
	if (IsActiveEntity())
	{
		OutLocalCoordinates = InActiveEdgeCoordinate;
	}

	TSharedPtr<FTopologicalEdge> ActiveEdge = GetLinkActiveEntity();
	TArray<FPoint> ActiveEdgePoint;
	ActiveEdge->GetCurve()->Approximate3DPoints(InActiveEdgeCoordinate, ActiveEdgePoint);
	TArray<FPoint> ProjectedPoints;
	Curve->ProjectPoints(Boundary, ActiveEdgePoint, OutLocalCoordinates, ProjectedPoints);
}

void FTopologicalEdge::AddImposedCuttingPointU(const double ImposedCuttingPointU, int32 OppositeNodeIndex)
{
	if (!IsActiveEntity())
	{
		ensureCADKernel(false);
		FPoint Point = Curve->Approximate3DPoint(ImposedCuttingPointU);
		FPoint ProjectedPoint;
		double ActiveEdgeParamU = GetLinkActiveEntity()->ProjectPoint(Point, ProjectedPoint);
		return GetLinkActiveEntity()->AddImposedCuttingPointU(ActiveEdgeParamU, OppositeNodeIndex);
	}

	ImposedCuttingPointUs.Emplace(ImposedCuttingPointU, OppositeNodeIndex);
}

void FTopologicalEdge::ProjectTwinEdgePointsOn2DCurve(const TSharedRef<FTopologicalEdge>& InTwinEdge, const TArray<double>& InTwinEdgePointCoords, TArray<FPoint2D>& OutPoints2D)
{
	if (&InTwinEdge.Get() == this)
	{
		Curve->Approximate2DPoints(InTwinEdgePointCoords, OutPoints2D);
	}
	else
	{
		TArray<FPoint> Points3D;
		InTwinEdge->ApproximatePoints(InTwinEdgePointCoords, Points3D);

		bool bSameDirection = IsSameDirection(*InTwinEdge);
		TArray<double> Coordinates;
		Curve->ProjectTwinCurvePoints(Points3D, bSameDirection, Coordinates);
		Curve->Approximate2DPoints(Coordinates, OutPoints2D);
	}
}

bool FTopologicalEdge::IsSameDirection(const FTopologicalEdge& Edge) const
{
	if (!TopologicalLink)
	{
		return true;
	}

	if (TopologicalLink != Edge.GetLink())
	{
		return true;
	}

	if (&Edge == this)
	{
		return true;
	}

	TSharedPtr<const FVertexLink> Vertex1Edge = GetStartVertex()->GetLink();
	TSharedPtr<const FVertexLink> Vertex2Edge = GetEndVertex()->GetLink();

	if (Vertex1Edge == Vertex2Edge)
	{
		if (Edge.IsDegenerated())
		{
			return true;
		}

		FPoint EdgeStartTangent;
		FPoint EdgeEndTangent;
		Edge.GetTangentsAtExtremities(EdgeStartTangent, EdgeEndTangent, true);

		FPoint StartTangent;
		FPoint EndTangent;
		GetTangentsAtExtremities(StartTangent, EndTangent, true);

		double StartAngle = StartTangent.ComputeCosinus(EdgeStartTangent);
		double EndAngle = EndTangent.ComputeCosinus(EdgeEndTangent);

		if (StartAngle >= 0 && EndAngle >= 0)
		{
			return true;
		}
		if (StartAngle <= 0 && EndAngle <= 0)
		{
			return false;
		}

		Edge.SetAsDegenerated();
		return true;
	}

	return Vertex1Edge == Edge.GetStartVertex()->GetLink();
}

#ifdef CADKERNEL_DEV
FInfoEntity& FTopologicalEdge::GetInfo(FInfoEntity& Info) const
{
	return FTopologicalEntity::GetInfo(Info)
		.Add(TEXT("IsDegenerated"), IsDegenerated())
		.Add(TEXT("Link"), TopologicalLink)
		.Add(TEXT("Curve"), Curve)
		.Add(TEXT("Vertex1"), StartVertex)
		.Add(TEXT("Vertex2"), EndVertex)
		.Add(TEXT("Boundary"), Boundary)
		.Add(TEXT("Loop"), Loop)
		.Add(TEXT("Length"), Length())
		.Add(TEXT("Mesh"), Mesh);
}
#endif

TSharedRef<FEdgeMesh> FTopologicalEdge::GetOrCreateMesh(FModelMesh& ShellMesh)
{
	if (!IsActiveEntity())
	{
		return GetLinkActiveEdge()->GetOrCreateMesh(ShellMesh);
	}

	if (!Mesh)
	{
		Mesh = FEntity::MakeShared<FEdgeMesh>(ShellMesh, *this);
	}
	return Mesh.ToSharedRef();
}

void FTopologicalEdge::ChooseFinalDeltaUs()
{
	for (int32 Index = 0; Index < CrossingPointDeltaUMins.Num(); ++Index)
	{
		if (CrossingPointDeltaUMins[Index] > CrossingPointDeltaUMaxs[Index])
		{
			CrossingPointDeltaUMaxs[Index] = CrossingPointDeltaUMins[Index];
		}
	}
}

TSharedPtr<FTopologicalEdge> FTopologicalEdge::CreateEdgeByMergingEdges(TArray<FOrientedEdge>& Edges, const TSharedRef<FTopologicalVertex> StartVertex, const TSharedRef<FTopologicalVertex> EndVertex)
{
	// Make merged 2d Nurbs ===================================================

	const double Tolerance3D = Edges[0].Entity->GetTolerance3D();
	//const double Tolerance2D = Edges[0].Entity->GetCurve()->Get2DCurve()->GetDomainTolerance();
	TSharedRef<FSurface> CarrierSurface = Edges[0].Entity->GetCurve()->GetCarrierSurface();

	// check if all curves are 2D NURBS
	bool bAreNurbs = true;
	int32 NurbsMaxDegree = 0;

	// TODO, Check if some edges are small edges and could be replace by extending next or previous one
	double NewEdgeLength = 0;
	for (const FOrientedEdge& Edge : Edges)
	{
		NewEdgeLength += Edge.Entity->Length();
	}

	// MinLength = smaller than this size, the adgacent edge is extend to replace it  
	const double MinLength = FMath::Min(NewEdgeLength / (Edges.Num() + 3.), FMath::Max(NewEdgeLength / 20., Tolerance3D * 5.)); // Tolerance3D = 0.01mm => MinLength = 0.25mm, 1/20 of the length is small enougth to be a detail.

	TArray<TSharedPtr<FNURBSCurve>> NurbsCurves;
	NurbsCurves.Reserve(Edges.Num());

	bool bCanRemove = true;
	for (FOrientedEdge& Edge : Edges)
	{
		if (Edge.Entity->GetCurve()->Get2DCurve()->GetCurveType() != ECurve::Nurbs)
		{
			return TSharedPtr<FTopologicalEdge>();
		}

		double EdgeLength = Edge.Entity->Length();
		if (bCanRemove && EdgeLength < MinLength)
		{
			NurbsCurves.Emplace(TSharedPtr<FNURBSCurve>());
			bCanRemove = false;
			continue; // the edge will be ignored 
		}
		bCanRemove = true;


		// Find the max degree of the nurbs
		TSharedPtr<FNURBSCurve> NURBS = NurbsCurves.Emplace_GetRef(StaticCastSharedRef<FNURBSCurve>(Edge.Entity->GetCurve()->Get2DCurve()));
		int32 NurbsDegree = NURBS->GetDegree();
		if (NurbsDegree > NurbsMaxDegree)
		{
			NurbsMaxDegree = NurbsDegree;
		}

		// Edge has restricted its curve ?
		FLinearBoundary EdgeBoundary = Edge.Entity->GetBoundary();
		FLinearBoundary CurveBoundary = NURBS->GetBoundary();

		double ParametricTolerance = NURBS->GetBoundary().ComputeMinimalTolerance();

		if (!FMath::IsNearlyEqual(EdgeBoundary.Min, CurveBoundary.Min, ParametricTolerance) ||
			!FMath::IsNearlyEqual(EdgeBoundary.Max, CurveBoundary.Max, ParametricTolerance))
		{
			// ToDO, check if the next edge is not the complementary of this

			// cancel
			return TSharedPtr<FTopologicalEdge>();
		}
	}

	bool bEdgeNeedToBeExtend = false;
	int32 PoleCount = 0;
	double LastCoordinate = 0;

	for (int32 Index = 0; Index < Edges.Num(); Index++)
	{
		TSharedPtr<FNURBSCurve>& NURBS = NurbsCurves[Index];
		if (!NURBS.IsValid())
		{
			bEdgeNeedToBeExtend = true;
			continue; // the edge will be ignored 
		}

		if (NURBS->GetDegree() < NurbsMaxDegree)
		{
			NURBS = BSpline::DuplicateNurbsCurveWithHigherDegree(NurbsMaxDegree, *NURBS);
			if(!NURBS.IsValid())
			{
				// cancel
				return TSharedPtr<FTopologicalEdge>();
			}
		}
		else
		{
			NURBS = FEntity::MakeShared<FNURBSCurve>(*NURBS);
		}

		if (Edges[Index].Direction == EOrientation::Back)
		{
			NURBS->Invert();
		}

		NURBS->SetStartNodalCoordinate(LastCoordinate);
		LastCoordinate = NURBS->GetBoundary().GetMax();

		PoleCount += NURBS->GetPoleCount();
	}

	if (bEdgeNeedToBeExtend)
	{
		for (int32 Index = 0; Index < Edges.Num(); Index++)
		{
			if (!NurbsCurves[Index].IsValid())
			{
				double PreviousLength = Index > 0 ? Edges[Index - 1].Entity->Length() : 0;
				double NextLength = Index < Edges.Num() - 1 ? Edges[Index + 1].Entity->Length() : 0;

				double TargetCoordinate = 0;
				EOrientation FrontOrientation = PreviousLength > NextLength ? EOrientation::Front : EOrientation::Back;
				TargetCoordinate = Edges[Index].Direction == FrontOrientation ? Edges[Index].Entity->GetBoundary().GetMax() : Edges[Index].Entity->GetBoundary().GetMin();

				if (PreviousLength > NextLength)
				{
					TargetCoordinate = Edges[Index].Direction == EOrientation::Front ? Edges[Index].Entity->GetBoundary().GetMax() : Edges[Index].Entity->GetBoundary().GetMin();
				}
				else
				{
					TargetCoordinate = Edges[Index].Direction == EOrientation::Front ? Edges[Index].Entity->GetBoundary().GetMin() : Edges[Index].Entity->GetBoundary().GetMax();
				}
				FPoint2D Target = Edges[Index].Entity->Approximate2DPoint(TargetCoordinate);

				int32 NeigborIndex = PreviousLength > NextLength ? Index - 1 : Index + 1;
				NurbsCurves[NeigborIndex]->ExtendTo(Target);
			}
		}
	}

	TArray<double> NewNodalVector;
	TArray<double> NewWeights;
	TArray<FPoint> NewPoles;
	NurbsMaxDegree++;
	NewNodalVector.Reserve(PoleCount + NurbsMaxDegree);
	NewPoles.Reserve(PoleCount + NurbsMaxDegree);

	bool bIsRational = false;
	for (const TSharedPtr<FNURBSCurve>& NurbsCurve : NurbsCurves)
	{
		if (!NurbsCurve.IsValid())
		{
			continue;
		}

		if (NurbsCurve->IsRational())
<<<<<<< HEAD
		{
			bIsRational = true;
			break;
		}
	}

	if(bIsRational)
	{
		NewWeights.Reserve(PoleCount + NurbsMaxDegree);
		for (const TSharedPtr<FNURBSCurve>& NurbsCurve : NurbsCurves)
		{
=======
		{
			bIsRational = true;
			break;
		}
	}

	if(bIsRational)
	{
		NewWeights.Reserve(PoleCount + NurbsMaxDegree);
		for (const TSharedPtr<FNURBSCurve>& NurbsCurve : NurbsCurves)
		{
>>>>>>> d731a049
			if (!NurbsCurve.IsValid())
			{
				continue;
			}

			if (!NewPoles.IsEmpty())
			{
				NewPoles.Pop();
				NewWeights.Pop();
			}

			NewPoles.Append(NurbsCurve->GetPoles());
			if(NurbsCurve->IsRational())
			{
				NewWeights.Append(NurbsCurve->GetWeights());
			}
			else
			{
				for (int32 Index = 0; Index < NurbsCurve->GetPoles().Num(); ++Index)
				{
					NewWeights.Add(1.);
				}
			}
		}
	}
	else
	{
		for (const TSharedPtr<FNURBSCurve>& NurbsCurve : NurbsCurves)
		{
			if (!NurbsCurve.IsValid())
			{
				continue;
			}

			if (!NewPoles.IsEmpty())
			{
				NewPoles.Pop();
			}

			NewPoles.Append(NurbsCurve->GetPoles());
		}
	}

	for (const TSharedPtr<FNURBSCurve>& NurbsCurve : NurbsCurves)
	{
		if (!NurbsCurve.IsValid())
		{
			continue;
		}

		if (NewNodalVector.IsEmpty())
		{
			NewNodalVector.Append(NurbsCurve->GetNodalVector());
		}
		else
		{
			NewNodalVector.SetNum(NewNodalVector.Num() - 1);
			NewNodalVector.Append(NurbsCurve->GetNodalVector().GetData() + NurbsMaxDegree, NurbsCurve->GetNodalVector().Num() - NurbsMaxDegree);
		}
	}

	TSharedRef<FNURBSCurve> MergedNURBS = FEntity::MakeShared<FNURBSCurve>(NurbsMaxDegree - 1, NewNodalVector, NewPoles, NewWeights, 2);

	// Make new edge and delete the old ones ===================================================

	TSharedRef<FRestrictionCurve> RestrictionCurve = FEntity::MakeShared<FRestrictionCurve>(CarrierSurface, MergedNURBS);

	TSharedPtr<FTopologicalEdge> NewEdge = Make(RestrictionCurve, StartVertex, EndVertex);
	if (!NewEdge.IsValid())
	{
		return TSharedPtr<FTopologicalEdge>();
	}

<<<<<<< HEAD

=======
>>>>>>> d731a049
	FTopologicalLoop* Loop = Edges[0].Entity->GetLoop();
	ensureCADKernel(Loop != nullptr);
	Loop->ReplaceEdges(Edges, NewEdge);

	for (const FOrientedEdge& OrientedEdge : Edges)
	{
		OrientedEdge.Entity->Delete();
	}

	return NewEdge;
}

void FTopologicalEdge::ReplaceEdgeVertex(bool bIsStartVertex, TSharedRef<FTopologicalVertex>& NewVertex)
{
	NewVertex->AddConnectedEdge(*this);

	TSharedPtr<FTopologicalVertex>& OldVertex = bIsStartVertex ? StartVertex : EndVertex;
	OldVertex->Link(*NewVertex);

	OldVertex->RemoveConnectedEdge(*this);
<<<<<<< HEAD

	// Delete if no more connected to any edge
	OldVertex->DeleteIfIsolated();

	OldVertex = NewVertex;
}

=======

	// Delete if no more connected to any edge
	OldVertex->DeleteIfIsolated();

	OldVertex = NewVertex;
}

>>>>>>> d731a049
bool FTopologicalEdge::ExtendTo(bool bIsStartExtremity, const FPoint2D& NewExtremityCoordinate, TSharedRef<FTopologicalVertex>& NewVertex)
{
	if (bIsStartExtremity ? FMath::IsNearlyEqual(Boundary.Min, Curve->GetBoundary().Min) : FMath::IsNearlyEqual(Boundary.Max, Curve->GetBoundary().Max))
	{
		Curve->ExtendTo(NewExtremityCoordinate);
	}
	else
	{
		FPoint ProjectedPoint;
		double UProjectedPoint = ProjectPoint(NewVertex->GetCoordinates(), ProjectedPoint);
		if (ProjectedPoint.Distance(NewVertex->GetCoordinates()) > GetTolerance3D())
		{
			return false;
		}

		if (bIsStartExtremity)
		{
			Boundary.Min = UProjectedPoint;
		}
		else
		{
			Boundary.Max = UProjectedPoint;
		}
	}

	ReplaceEdgeVertex(bIsStartExtremity, NewVertex);
	Length3D = -1.;

	return true;
}

void FTopologicalEdge::ComputeEdge2DProperties(FEdge2DProperties& EdgeCharacteristics)
{
	const TArray<FPoint2D>& Polyline2D = Curve->Polyline.Get2DPoints();
	const TArray<FPoint>& Polyline3D = Curve->Polyline.GetPoints();
	const TArray<double>& Parameters = Curve->Polyline.GetCoordinates();

	FDichotomyFinder Finder(Curve->Polyline.GetCoordinates());
	int32 StartIndex = Finder.Find(Boundary.Min);
	int32 EndIndex = Finder.Find(Boundary.Max);

	for (int32 Index = StartIndex; Index <= EndIndex; ++Index)
	{
		double Slop = ComputeUnorientedSlope(Polyline2D[Index], Polyline2D[Index + 1], 0);
		if (Slop > 2.)
		{
			Slop = 4. - Slop;
		}
		EdgeCharacteristics.Add(Slop, Polyline3D[Index].Distance(Polyline3D[Index + 1]));
	}
}

FPoint FTopologicalEdge::GetTangentAt(const FTopologicalVertex& InVertex)
{
	if (&InVertex == StartVertex.Get())
	{
		return Curve->GetTangentAt(Boundary.GetMin());
	}
	else if (&InVertex == EndVertex.Get())
	{
		FPoint Tangent = Curve->GetTangentAt(Boundary.GetMax());
		Tangent *= -1.;
		return Tangent;
	}
	else if (InVertex.GetLink() == StartVertex->GetLink())
	{
		return Curve->GetTangentAt(Boundary.GetMin());
	}
	else if (InVertex.GetLink() == EndVertex->GetLink())
	{
		FPoint Tangent = Curve->GetTangentAt(Boundary.GetMax());
		Tangent *= -1.;
		return Tangent;
	}
	else
	{
		ensureCADKernel(false);
		return FPoint::ZeroPoint;
	}
}

FPoint2D FTopologicalEdge::GetTangent2DAt(const FTopologicalVertex& InVertex)
{
	if (&InVertex == StartVertex.Get())
<<<<<<< HEAD
	{
		return Curve->GetTangent2DAt(Boundary.GetMin());
	}
	else if (&InVertex == EndVertex.Get())
	{
		FPoint Tangent = Curve->GetTangent2DAt(Boundary.GetMax());
		Tangent *= -1.;
		return Tangent;
	}
	else if (InVertex.GetLink() == StartVertex->GetLink())
	{
		return Curve->GetTangent2DAt(Boundary.GetMin());
	}
=======
	{
		return Curve->GetTangent2DAt(Boundary.GetMin());
	}
	else if (&InVertex == EndVertex.Get())
	{
		FPoint Tangent = Curve->GetTangent2DAt(Boundary.GetMax());
		Tangent *= -1.;
		return Tangent;
	}
	else if (InVertex.GetLink() == StartVertex->GetLink())
	{
		return Curve->GetTangent2DAt(Boundary.GetMin());
	}
>>>>>>> d731a049
	else if (InVertex.GetLink() == EndVertex->GetLink())
	{
		FPoint2D Tangent = Curve->GetTangent2DAt(Boundary.GetMax());
		Tangent *= -1.;
		return Tangent;
	}
	else
	{
		ensureCADKernel(false);
		return FPoint2D::ZeroPoint;
	}
}

void FTopologicalEdge::SpawnIdent(FDatabase& Database)
{
	if (!FEntity::SetId(Database))
	{
		return;
	}

	StartVertex->SpawnIdent(Database);
	EndVertex->SpawnIdent(Database);
	Curve->SpawnIdent(Database);

	if (TopologicalLink.IsValid())
	{
		TopologicalLink->SpawnIdent(Database);
	}
	if (Mesh.IsValid())
	{
		Mesh->SpawnIdent(Database);
	}
}

TSharedPtr<FTopologicalVertex> FTopologicalEdge::SplitAt(double SplittingCoordinate, const FPoint& NewVertexCoordinate, bool bKeepStartVertexConnectivity, TSharedPtr<FTopologicalEdge>& NewEdge)
{
	if (GetTwinEntityCount() > 1)
	{
		return TSharedPtr<FTopologicalVertex>();
		// TODO
	}

	TSharedRef<FTopologicalVertex> MiddelVertex = FTopologicalVertex::Make(NewVertexCoordinate);

	if (bKeepStartVertexConnectivity)
	{
		FLinearBoundary NewEdgeBoundary(SplittingCoordinate, Boundary.Max);
		NewEdge = Make(Curve.ToSharedRef(), MiddelVertex, EndVertex.ToSharedRef(), NewEdgeBoundary);
	}
	else
	{
		FLinearBoundary NewEdgeBoundary(Boundary.Min, SplittingCoordinate);
		NewEdge = Make(Curve.ToSharedRef(), StartVertex.ToSharedRef(), MiddelVertex, NewEdgeBoundary);
	}
	if (!NewEdge.IsValid())
	{
		return TSharedPtr<FTopologicalVertex>();
	}

	if (bKeepStartVertexConnectivity)
	{
		EndVertex->RemoveConnectedEdge(*this);
		EndVertex = MiddelVertex;
		Boundary.Max = SplittingCoordinate;
	}
	else
	{
		StartVertex->RemoveConnectedEdge(*this);
		StartVertex = MiddelVertex;
		Boundary.Min = SplittingCoordinate;
	}
	MiddelVertex->AddConnectedEdge(*this);
<<<<<<< HEAD
	Length3D = -1.;
=======
	Length3D = Curve->ApproximateLength(Boundary);
>>>>>>> d731a049

	Loop->SplitEdge(*this, NewEdge, bKeepStartVertexConnectivity);
	return MiddelVertex;
}

<<<<<<< HEAD
bool FTopologicalEdge::IsSharpEdge()
=======
bool FTopologicalEdge::IsSharpEdge() const
>>>>>>> d731a049
{
	double EdgeLength = Length();
	double Step = Boundary.Length() / 7;
	FSurfacicPolyline Polyline;
	Polyline.Coordinates.Reserve(5);

	double CurrentStep = Step;
	for (int32 Index = 0; Index < 5; ++Index)
	{
		Polyline.Coordinates.Add(CurrentStep);
		CurrentStep += Step;
	}

	Polyline.bWithNormals = true;
	Curve->ApproximatePolyline(Polyline);

	FTopologicalEdge* TwinEdge = GetFirstTwinEdge();
	bool bSameOrientation = IsSameDirection(*TwinEdge);
	FSurfacicPolyline TwinPolyline;
	TwinPolyline.bWithNormals = true;
	TwinPolyline.Coordinates.Reserve(5);
	TwinEdge->ProjectTwinEdgePoints(Polyline.Points3D, bSameOrientation, TwinPolyline.Coordinates);
	TwinEdge->ApproximatePolyline(TwinPolyline);

	int32 SharpPointCoount = 0;
	for (int32 Index = 0; Index < 5; ++Index)
	{
		double CosAngle = Polyline.Normals[Index] | TwinPolyline.Normals[Index];
		if (CosAngle < 0.94) // 20 deg
		{
			return true;
		}
	}
	return false;
}

void FTopologicalEdge::Offset2D(const FPoint2D& OffsetDirection)
{
	Curve->Offset2D(OffsetDirection);
}

#ifdef CADKERNEL_DEV
FInfoEntity& FEdgeLink::GetInfo(FInfoEntity& Info) const
{
	return FEntity::GetInfo(Info)
		.Add(TEXT("Active Entity"), ActiveEntity)
		.Add(TEXT("Twin Entities"), TwinEntities);
}
#endif

}<|MERGE_RESOLUTION|>--- conflicted
+++ resolved
@@ -17,11 +17,7 @@
 #include "CADKernel/Topo/TopologicalFace.h"
 #include "CADKernel/Topo/TopologicalVertex.h"
 
-<<<<<<< HEAD
-namespace CADKernel
-=======
 namespace UE::CADKernel
->>>>>>> d731a049
 {
 
 FTopologicalEdge::FTopologicalEdge(const TSharedRef<FRestrictionCurve>& InCurve, const TSharedRef<FTopologicalVertex>& InVertex1, const TSharedRef<FTopologicalVertex>& InVertex2, const FLinearBoundary& InBoundary)
@@ -121,8 +117,6 @@
 {
 	TSharedRef<FTopologicalEdge> Edge = FEntity::MakeShared<FTopologicalEdge>(InCurve, InVertex1, InVertex2, InBoundary);
 	return ReturnIfValid(Edge, /*bCheckVertices*/ true);
-<<<<<<< HEAD
-=======
 }
 
 TSharedPtr<FTopologicalEdge> FTopologicalEdge::Make(const TSharedRef<FRestrictionCurve>& InCurve, const TSharedRef<FTopologicalVertex>& InVertex1, const TSharedRef<FTopologicalVertex>& InVertex2)
@@ -166,22 +160,10 @@
 	InEdge->Finalize();
 	InEdge->LinkVertex();
 	return InEdge;
->>>>>>> d731a049
 }
 
 bool FTopologicalEdge::HasSameLengthAs(const FTopologicalEdge& Edge, double EdgeLengthTolerance) const
 {
-<<<<<<< HEAD
-	TSharedRef<FTopologicalEdge> Edge = FEntity::MakeShared<FTopologicalEdge>(InCurve, InVertex1, InVertex2);
-	return ReturnIfValid(Edge, /*bCheckVertices*/ true);
-}
-
-TSharedPtr<FTopologicalEdge> FTopologicalEdge::Make(const TSharedRef<FRestrictionCurve>& InCurve, const FLinearBoundary& InBoundary)
-{
-	TSharedRef<FTopologicalEdge> Edge = FEntity::MakeShared<FTopologicalEdge>(InCurve, InBoundary);
-	return ReturnIfValid(Edge, /*bCheckVertices*/ false);
-}
-=======
 	double Min;
 	double Max;
 	if (Length() < Edge.Length())
@@ -207,13 +189,9 @@
 
 	return false;
 };
->>>>>>> d731a049
 
 bool FTopologicalEdge::IsTangentAtExtremitiesWith(const FTopologicalEdge& Edge) const
 {
-<<<<<<< HEAD
-	return Make(InCurve, InCurve->GetBoundary());
-=======
 	TFunction<bool(EOrientation)> IsTangentAtExtremities = [&](EOrientation Orientation) ->  bool
 	{
 		FPoint EdgeStartTangent;
@@ -260,38 +238,10 @@
 		return IsTangentAtExtremities(EOrientation::Back);
 	}
 	return false;
->>>>>>> d731a049
 }
 
 bool FTopologicalEdge::IsLinkableTo(const FTopologicalEdge& Edge, double EdgeLengthTolerance) const
 {
-<<<<<<< HEAD
-	TSharedRef<FTopologicalEdge> Edge = FEntity::MakeShared<FTopologicalEdge>(InSurface, InCoordinateVertex1, InVertex1, InCoordinateVertex2, InVertex2);
-	return ReturnIfValid(Edge, /*bCheckVertices*/ false);
-}
-
-
-TSharedPtr<FTopologicalEdge> FTopologicalEdge::ReturnIfValid(TSharedRef<FTopologicalEdge>& InEdge, bool bCheckVertices)
-{
-	if (InEdge->CheckIfDegenerated())
-	{
-		InEdge->Delete();
-		return TSharedPtr<FTopologicalEdge>();
-	}
-
-	if (bCheckVertices && !InEdge->CheckVertices())
-	{
-		InEdge->Delete();
-		return TSharedPtr<FTopologicalEdge>();
-	}
-
-	InEdge->Finalize();
-	InEdge->LinkVertex();
-	return InEdge;
-}
-
-void FTopologicalEdge::Link(FTopologicalEdge& Twin, double SquareJoiningTolerance)
-=======
 	if (IsDeleted() || Edge.IsDeleted() ||
 		IsDegenerated() || Edge.IsDegenerated())
 	{
@@ -307,7 +257,6 @@
 }
 
 void FTopologicalEdge::LinkIfCoincident(FTopologicalEdge& Twin, double EdgeLengthTolerance, double SquareJoiningTolerance)
->>>>>>> d731a049
 {
 	if(IsDeleted() || Twin.IsDeleted())
 	{
@@ -317,21 +266,11 @@
 	// Degenerated twin edges are not linked
 	if (IsDegenerated() || Twin.IsDegenerated())
 	{
-<<<<<<< HEAD
-		SetAsDegenerated();
-		Twin.SetAsDegenerated();
-		return;
-	}
-
-	if(IsDeleted() || Twin.IsDeleted())
-	{
-=======
 		if(HasSameLengthAs(Twin, EdgeLengthTolerance))
 		{
 			SetAsDegenerated();
 			Twin.SetAsDegenerated();
 		}
->>>>>>> d731a049
 		return;
 	}
 
@@ -358,11 +297,7 @@
 		else
 		{
 			FMessage::Printf(Log, TEXT("Edge %d and Edge %d are to far (%f) to be connected\n"), GetId(), Twin.GetId(), sqrt(SquareDistanceE1V1_E2V1));
-<<<<<<< HEAD
-			bCanMergeEdge = false;
-=======
 			return;
->>>>>>> d731a049
 		}
 
 		if (SquareDistanceE1V2_E2V2 < SquareJoiningTolerance)
@@ -372,11 +307,7 @@
 		else
 		{
 			FMessage::Printf(Log, TEXT("Edge %d and Edge %d are to far (%f) to be connected\n"), GetId(), Twin.GetId(), sqrt(SquareDistanceE1V2_E2V2));
-<<<<<<< HEAD
-			bCanMergeEdge = false;
-=======
 			return;
->>>>>>> d731a049
 		}
 	}
 	else
@@ -388,11 +319,7 @@
 		else
 		{
 			FMessage::Printf(Log, TEXT("Edge %d and Edge %d are to far (%f) to be connected\n"), GetId(), Twin.GetId(), sqrt(SquareDistanceE1V1_E2V2));
-<<<<<<< HEAD
-			bCanMergeEdge = false;
-=======
 			return;
->>>>>>> d731a049
 		}
 
 		if (SquareDistanceE1V2_E2V1 < SquareJoiningTolerance)
@@ -402,11 +329,7 @@
 		else
 		{
 			FMessage::Printf(Log, TEXT("Edge %d and Edge %d are to far (%f) to be connected\n"), GetId(), Twin.GetId(), sqrt(SquareDistanceE1V2_E2V1));
-<<<<<<< HEAD
-			bCanMergeEdge = false;
-=======
 			return;
->>>>>>> d731a049
 		}
 	}
 
@@ -931,7 +854,6 @@
 		}
 
 		if (NurbsCurve->IsRational())
-<<<<<<< HEAD
 		{
 			bIsRational = true;
 			break;
@@ -943,19 +865,6 @@
 		NewWeights.Reserve(PoleCount + NurbsMaxDegree);
 		for (const TSharedPtr<FNURBSCurve>& NurbsCurve : NurbsCurves)
 		{
-=======
-		{
-			bIsRational = true;
-			break;
-		}
-	}
-
-	if(bIsRational)
-	{
-		NewWeights.Reserve(PoleCount + NurbsMaxDegree);
-		for (const TSharedPtr<FNURBSCurve>& NurbsCurve : NurbsCurves)
-		{
->>>>>>> d731a049
 			if (!NurbsCurve.IsValid())
 			{
 				continue;
@@ -1029,10 +938,6 @@
 		return TSharedPtr<FTopologicalEdge>();
 	}
 
-<<<<<<< HEAD
-
-=======
->>>>>>> d731a049
 	FTopologicalLoop* Loop = Edges[0].Entity->GetLoop();
 	ensureCADKernel(Loop != nullptr);
 	Loop->ReplaceEdges(Edges, NewEdge);
@@ -1053,7 +958,6 @@
 	OldVertex->Link(*NewVertex);
 
 	OldVertex->RemoveConnectedEdge(*this);
-<<<<<<< HEAD
 
 	// Delete if no more connected to any edge
 	OldVertex->DeleteIfIsolated();
@@ -1061,15 +965,6 @@
 	OldVertex = NewVertex;
 }
 
-=======
-
-	// Delete if no more connected to any edge
-	OldVertex->DeleteIfIsolated();
-
-	OldVertex = NewVertex;
-}
-
->>>>>>> d731a049
 bool FTopologicalEdge::ExtendTo(bool bIsStartExtremity, const FPoint2D& NewExtremityCoordinate, TSharedRef<FTopologicalVertex>& NewVertex)
 {
 	if (bIsStartExtremity ? FMath::IsNearlyEqual(Boundary.Min, Curve->GetBoundary().Min) : FMath::IsNearlyEqual(Boundary.Max, Curve->GetBoundary().Max))
@@ -1154,7 +1049,6 @@
 FPoint2D FTopologicalEdge::GetTangent2DAt(const FTopologicalVertex& InVertex)
 {
 	if (&InVertex == StartVertex.Get())
-<<<<<<< HEAD
 	{
 		return Curve->GetTangent2DAt(Boundary.GetMin());
 	}
@@ -1168,21 +1062,6 @@
 	{
 		return Curve->GetTangent2DAt(Boundary.GetMin());
 	}
-=======
-	{
-		return Curve->GetTangent2DAt(Boundary.GetMin());
-	}
-	else if (&InVertex == EndVertex.Get())
-	{
-		FPoint Tangent = Curve->GetTangent2DAt(Boundary.GetMax());
-		Tangent *= -1.;
-		return Tangent;
-	}
-	else if (InVertex.GetLink() == StartVertex->GetLink())
-	{
-		return Curve->GetTangent2DAt(Boundary.GetMin());
-	}
->>>>>>> d731a049
 	else if (InVertex.GetLink() == EndVertex->GetLink())
 	{
 		FPoint2D Tangent = Curve->GetTangent2DAt(Boundary.GetMax());
@@ -1255,21 +1134,13 @@
 		Boundary.Min = SplittingCoordinate;
 	}
 	MiddelVertex->AddConnectedEdge(*this);
-<<<<<<< HEAD
-	Length3D = -1.;
-=======
 	Length3D = Curve->ApproximateLength(Boundary);
->>>>>>> d731a049
 
 	Loop->SplitEdge(*this, NewEdge, bKeepStartVertexConnectivity);
 	return MiddelVertex;
 }
 
-<<<<<<< HEAD
-bool FTopologicalEdge::IsSharpEdge()
-=======
 bool FTopologicalEdge::IsSharpEdge() const
->>>>>>> d731a049
 {
 	double EdgeLength = Length();
 	double Step = Boundary.Length() / 7;
