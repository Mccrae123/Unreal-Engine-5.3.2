--- conflicted
+++ resolved
@@ -46,34 +46,12 @@
 	TArray<TSharedPtr<FBody>> NewBodies;
 	for (TSharedPtr<FBody> Body : Bodies)
 	{
-<<<<<<< HEAD
-	case EEntity::Body:
-		RemoveBody(StaticCastSharedPtr<FBody>(Entity));
-		break;
-	default:
-		break;
-=======
 		NbShell += Body->GetShells().Num();
 		NbBody++;
->>>>>>> 4af6daef
 	}
 	FMessage::Printf(Log, TEXT("Body count %d shell count %d \n"), NbBody, NbShell);
 }
 
-<<<<<<< HEAD
-void FModel::PrintBodyAndShellCount()
-{
-	int32 NbBody = 0;
-	int32 NbShell = 0;
-
-	TArray<TSharedPtr<FBody>> NewBodies;
-	for (TSharedPtr<FBody> Body : Bodies)
-	{
-		NbShell += Body->GetShells().Num();
-		NbBody++;
-	}
-	FMessage::Printf(Log, TEXT("Body count %d shell count %d \n"), NbBody, NbShell);
-=======
 int32 FModel::FaceCount() const
 {
 	int32 FaceCount = 0;
@@ -119,7 +97,6 @@
 	{
 		Body->PropagateBodyOrientation();
 	}
->>>>>>> 4af6daef
 }
 
 void FModel::CompleteMetaData()
@@ -128,16 +105,9 @@
 	{
 		Body->CompleteMetaData();
 	}
-<<<<<<< HEAD
-	return FaceCount;
-}
-
-void FModel::GetFaces(TArray<FTopologicalFace*>& OutFaces) 
-=======
 }
 
 struct FBodyShell
->>>>>>> 4af6daef
 {
 	TSharedPtr<FBody> Body;
 	TSharedPtr<FShell> Shell;
@@ -147,8 +117,6 @@
 	, Shell(InShell)
 	{
 	}
-<<<<<<< HEAD
-=======
 
 };
 
@@ -208,7 +176,6 @@
 			}
 		}
 	}
->>>>>>> 4af6daef
 }
 
 #ifdef CADKERNEL_DEV
@@ -219,93 +186,6 @@
 		Body->FillTopologyReport(Report);
 	}
 
-<<<<<<< HEAD
-#ifdef CADKERNEL_DEV
-FInfoEntity& FModel::GetInfo(FInfoEntity& Info) const
-{
-	return FTopologicalShapeEntity::GetInfo(Info)
-		.Add(TEXT("Bodies"), Bodies);
-}
-#endif
-
-struct FBodyShell
-{
-	TSharedPtr<FBody> Body;
-	TSharedPtr<FShell> Shell;
-
-	FBodyShell(TSharedPtr<FBody> InBody, TSharedPtr<FShell> InShell)
-	: Body(InBody)
-	, Shell(InShell)
-	{
-	}
-
-};
-
-void FModel::CheckTopology() 
-{
-	TArray<FBodyShell> IsolatedBodies;
-	IsolatedBodies.Reserve(Bodies.Num()*2);
-
-	int32 ShellCount = 0;
-
-	for (TSharedPtr<FBody> Body : Bodies)
-	{
-		for (TSharedPtr<FShell> Shell : Body->GetShells())
-		{
-			ShellCount++;
-			TArray<FFaceSubset> SubShells;
-			Shell->CheckTopology(SubShells);
-
-			if (SubShells.Num() == 1 )
-			{
-				if (Shell->FaceCount() < 3 )
-				{
-					IsolatedBodies.Emplace(Body, Shell);
-				}
-				else
-				{
-					if (SubShells[0].BorderEdgeCount > 0 || SubShells[0].NonManifoldEdgeCount > 0)
-					{
-#ifdef CORETECHBRIDGE_DEBUG
-						FMessage::Printf(Log, TEXT("Body %d shell %d CADId %d is opened and has %d faces "), Body->GetKioId(), Shell->GetKioId(), Shell->GetId(), Shell->FaceCount());
-#else
-						FMessage::Printf(Log, TEXT("Body %d shell %d is opened and has %d faces "), Body->GetId(), Shell->GetId(), Shell->FaceCount());
-#endif
-						FMessage::Printf(Log, TEXT("and has %d border edges and %d nonManifold edges\n"), SubShells[0].BorderEdgeCount, SubShells[0].NonManifoldEdgeCount);
-					}
-					else
-					{
-#ifdef CORETECHBRIDGE_DEBUG
-						FMessage::Printf(Log, TEXT("Body %d shell %d CADId %d is closed and has %d faces\n"), Body->GetKioId(), Shell->GetKioId(), Shell->GetId(), Shell->FaceCount());
-#else
-						FMessage::Printf(Log, TEXT("Body %d shell %d is closed and has %d faces\n"), Body->GetId(), Shell->GetId(), Shell->FaceCount());
-#endif
-					}
-				}
-			}
-			else
-			{
-#ifdef CORETECHBRIDGE_DEBUG
-				FMessage::Printf(Log, TEXT("Body %d shell %d CADId %d has %d subshells\n"), Body->GetKioId(), Shell->GetKioId(), Shell->GetId(), SubShells.Num());
-#else
-				FMessage::Printf(Log, TEXT("Body %d shell %d has %d subshells\n"), Body->GetId(), Shell->GetId(), SubShells.Num());
-#endif
-for (const FFaceSubset& Subset : SubShells)
-				{
-					FMessage::Printf(Log, TEXT("     - Subshell of %d faces %d border edges and %d nonManifold edges\n"), Subset. Faces.Num(), Subset.BorderEdgeCount, Subset.NonManifoldEdgeCount);
-				}
-			}
-		}
-	}
-}
-
-#ifdef CADKERNEL_DEV
-void FModel::FillTopologyReport(FTopologyReport& Report) const
-{
-	for (TSharedPtr<FBody> Body : Bodies)
-	{
-		Body->FillTopologyReport(Report);
-=======
 	Report.ResetMarkers();
 }
 #endif
@@ -315,20 +195,7 @@
 	for (TSharedPtr<FBody> Body : Bodies)
 	{
 		Body->Orient();
->>>>>>> 4af6daef
-	}
-}
-#endif
-
-<<<<<<< HEAD
-void FModel::Orient()
-{
-	for (TSharedPtr<FBody> Body : Bodies)
-	{
-		Body->Orient();
-	}
-}
-
-=======
->>>>>>> 4af6daef
+	}
+}
+
 }