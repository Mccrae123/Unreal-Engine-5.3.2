--- conflicted
+++ resolved
@@ -31,20 +31,6 @@
 	, Weights(NurbsCurveData.Weights)
 	, Poles(NurbsCurveData.Poles)
 	, bIsRational(NurbsCurveData.bIsRational)
-<<<<<<< HEAD
-{
-	Finalize();
-}
-
-FNURBSCurve::FNURBSCurve(const FNURBSCurve& Nurbs)
-	: FCurve(Nurbs.Dimension)
-	, Degree(Nurbs.Degree)
-	, NodalVector(Nurbs.NodalVector)
-	, Weights(Nurbs.Weights)
-	, Poles(Nurbs.Poles)
-	, bIsRational(Nurbs.bIsRational)
-=======
->>>>>>> 4af6daef
 {
 	Finalize();
 }
