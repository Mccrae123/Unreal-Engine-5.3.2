// Copyright Epic Games, Inc. All Rights Reserved.
#pragma once

#include "CADKernel/Core/Types.h"
#include "CADKernel/Geo/GeoEnum.h"
#include "CADKernel/Math/Point.h"

namespace UE::CADKernel
{

struct FSurfacicSampling
{
	bool bWithNormals = false;
	TArray<FPoint2D> Points2D;
	TArray<FPoint> Points3D;
<<<<<<< HEAD
	TArray<FVector> Normals;
=======
	TArray<FVector3f> Normals;
>>>>>>> d731a049

	int32 Count()
	{
		return Points3D.Num();
	}

	void SetNum(int32 Number)
	{
		Points2D.SetNum(Number);
		Points3D.SetNum(Number);
		if (bWithNormals)
		{
			Normals.SetNum(Number);
		}
	}

	void Reserve(int32 Number)
	{
		Points2D.Empty(Number);
		Points3D.Empty(Number);
		if (bWithNormals)
		{
			Normals.Empty(Number);
		}
	}

	void NormalizeNormals()
	{
<<<<<<< HEAD
		for (FVector& Normal : Normals)
=======
		for (FVector3f& Normal : Normals)
>>>>>>> d731a049
		{
			Normal.Normalize();
		}
	}

	void Set2DCoordinates(const FCoordinateGrid& Coordinates)
	{
		Reserve(Coordinates.Count());
		for (double VCoord : Coordinates[EIso::IsoV])
		{
			for (double UCoord : Coordinates[EIso::IsoU])
			{
				Points2D.Emplace(UCoord, VCoord);
			}
		}
	}
};

<<<<<<< HEAD
} // ns CADKernel
=======
} // ns UE::CADKernel
>>>>>>> d731a049
<|MERGE_RESOLUTION|>--- conflicted
+++ resolved
@@ -13,11 +13,7 @@
 	bool bWithNormals = false;
 	TArray<FPoint2D> Points2D;
 	TArray<FPoint> Points3D;
-<<<<<<< HEAD
-	TArray<FVector> Normals;
-=======
 	TArray<FVector3f> Normals;
->>>>>>> d731a049
 
 	int32 Count()
 	{
@@ -46,11 +42,7 @@
 
 	void NormalizeNormals()
 	{
-<<<<<<< HEAD
-		for (FVector& Normal : Normals)
-=======
 		for (FVector3f& Normal : Normals)
->>>>>>> d731a049
 		{
 			Normal.Normalize();
 		}
@@ -69,8 +61,4 @@
 	}
 };
 
-<<<<<<< HEAD
-} // ns CADKernel
-=======
-} // ns UE::CADKernel
->>>>>>> d731a049
+} // ns UE::CADKernel