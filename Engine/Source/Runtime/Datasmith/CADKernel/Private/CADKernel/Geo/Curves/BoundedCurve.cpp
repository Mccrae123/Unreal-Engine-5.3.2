// Copyright Epic Games, Inc. All Rights Reserved.
#include "CADKernel/Geo/Curves/BoundedCurve.h"

<<<<<<< HEAD
namespace CADKernel
=======
namespace UE::CADKernel
>>>>>>> d731a049
{

void FBoundedCurve::EvaluatePoint(double Coordinate, FCurvePoint& OutPoint, int32 DerivativeOrder) const
{
	ensure(Boundary.Contains(Coordinate));
	return Curve->EvaluatePoint(Coordinate, OutPoint, DerivativeOrder);
}

void FBoundedCurve::Evaluate2DPoint(double Coordinate, FCurvePoint2D& OutPoint, int32 DerivativeOrder) const
{
	ensure(Boundary.Contains(Coordinate));
	return Curve->Evaluate2DPoint(Coordinate, OutPoint, DerivativeOrder);
}

void FBoundedCurve::FindNotDerivableCoordinates(const FLinearBoundary& InBoundary, int32 DerivativeOrder, TArray<double>& OutNotDerivableCoordinates) const
{
	Curve->FindNotDerivableCoordinates(InBoundary, DerivativeOrder, OutNotDerivableCoordinates);
}

TSharedPtr<FCurve> FBoundedCurve::MakeBoundedCurve(const FLinearBoundary& InBoundary)
{
	ensureCADKernel(Curve.IsValid());

	FLinearBoundary NewBoundary = InBoundary;

	double UMin = Curve->GetUMin();
	double UMax = Curve->GetUMax();

	if(NewBoundary.Min <UMin)
	{
		NewBoundary.Min = UMin;
	}

	if(NewBoundary.Max >UMax)
	{
		NewBoundary.Max = UMax;
	}

	if((NewBoundary.Min -DOUBLE_SMALL_NUMBER)<UMin && (NewBoundary.Max +DOUBLE_SMALL_NUMBER)>UMax)
	{
		return FEntity::MakeShared<FBoundedCurve>(*this);
	}

	return FEntity::MakeShared<FBoundedCurve>(Curve.ToSharedRef(), NewBoundary, Dimension);
}

TSharedPtr<FEntityGeom> FBoundedCurve::ApplyMatrix(const FMatrixH& InMatrix) const
{
	TSharedPtr<FCurve> TransformedCurve = StaticCastSharedPtr<FCurve>(Curve->ApplyMatrix(InMatrix));
	if (!TransformedCurve.IsValid()) 
	{
		return TSharedPtr<FEntityGeom>();
	}

	return FEntity::MakeShared<FBoundedCurve>(TransformedCurve.ToSharedRef(), Boundary, Dimension);
}

void FBoundedCurve::Offset(const FPoint& OffsetDirection)
{
	Curve->Offset(OffsetDirection);
}

#ifdef CADKERNEL_DEV
FInfoEntity& FBoundedCurve::GetInfo(FInfoEntity& Info) const
{
	return FCurve::GetInfo(Info).Add(TEXT("base curve"), Curve);
}
#endif

}<|MERGE_RESOLUTION|>--- conflicted
+++ resolved
@@ -1,11 +1,7 @@
 // Copyright Epic Games, Inc. All Rights Reserved.
 #include "CADKernel/Geo/Curves/BoundedCurve.h"
 
-<<<<<<< HEAD
-namespace CADKernel
-=======
 namespace UE::CADKernel
->>>>>>> d731a049
 {
 
 void FBoundedCurve::EvaluatePoint(double Coordinate, FCurvePoint& OutPoint, int32 DerivativeOrder) const
