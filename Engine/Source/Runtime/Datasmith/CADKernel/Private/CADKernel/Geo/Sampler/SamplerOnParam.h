// Copyright Epic Games, Inc. All Rights Reserved.
#pragma once

#include "CADKernel/Core/Types.h"
#include "CADKernel/Geo/GeoEnum.h"
#include "CADKernel/Geo/Surfaces/Surface.h"
#include "CADKernel/Geo/Curves/Curve.h"
#include "CADKernel/Geo/Curves/RestrictionCurve.h"
#include "CADKernel/Geo/Sampler/SamplerAbstract.h"
#include "CADKernel/Geo/Sampling/Polyline.h"   
#include "CADKernel/Geo/Sampling/SurfacicPolyline.h"   
#include "CADKernel/Geo/Sampling/SurfacicSampling.h"
#include "CADKernel/Math/Boundary.h"
#include "CADKernel/Math/Point.h"
#include "CADKernel/Utils/ArrayUtils.h"

<<<<<<< HEAD
namespace CADKernel
=======
namespace UE::CADKernel
{

template<typename PolylineType, typename PointType>
class TSamplerBasedOnParametrizationAndChordError : public TCurveSamplerAbstract<PolylineType, PointType>
>>>>>>> d731a049
{
public:
	TSamplerBasedOnParametrizationAndChordError(const FLinearBoundary& InBoundary, double InMaxChordError, double InMaxParameterizationError, PolylineType& OutPolyline)
		: TCurveSamplerAbstract<PolylineType, PointType>(InBoundary, OutPolyline, InMaxChordError)
		, DesiredParameterizationError(InMaxParameterizationError)
	{
	};

protected:

	double  DesiredParameterizationError;

<<<<<<< HEAD
template<typename PolylineType, typename PointType>
class TSamplerBasedOnParametrizationAndChordError : public TCurveSamplerAbstract<PolylineType, PointType>
{
public:
	TSamplerBasedOnParametrizationAndChordError(const FLinearBoundary& InBoundary, double InMaxChordError, double InMaxParameterizationError, PolylineType& OutPolyline)
		: TCurveSamplerAbstract<PolylineType, PointType>(InBoundary, OutPolyline, InMaxChordError)
		, DesiredParameterizationError(InMaxParameterizationError)
	{
	};

protected:

	double  DesiredParameterizationError;

	/**
	 * This function check the chord error and the parametrization error
	 *
	 * Chord error:
	 *   Check the chord error of the AB segment for each point of TmpPoints between FirstIndex and EndIndex
	 *   If the MaxChord is biggest to the DesiredChordError, an estimation of the needed point number to insert is done.
	 *   This estimation is bases on the approximation of local curve radius (R) :
	 *   R = square(L) / 8Sag
	 *   L2 = sqrt(square(L1) * S2 / S1)
	 *   S2 = S1 * square(L2 / L1)
	 *
	 *   Sag & Angle criterion.pdf
	 *   https://docs.google.com/presentation/d/1bUnrRFWCW3sDn9ngb9ftfQS-2JxNJaUZlh783hZMMEw/edit?usp=sharing
	 *
	 *   @return the number of point to add after PointA to PointB to respect the chord error.
	 *   if PointNum = 0, PointB is not necessary
	 *   if PointNum = 1, PointB has to be add to respect the chord error and the segment AB is respecting the chord error
	 *   if PointNum = 2, Point at FirstIndex and PointB have to be add to respect the chord error and both segments are respecting the chord error
	 *   if PointNum > 2, Point at FirstIndex and PointB have to be add but at least (PointNum - 2) points have to be added in both segments to respect the chord error
	 *
	 * Parametrization error:
	 *   This function check that for inner point of the segment AB, point M(u) is near its approximation = A + AB * (u - uA) / (uB - uA) than the MaxAllowedError
	 *   To Remove Chord error, M approximation is compare to the projection of M(u) on AB
	 */

	virtual int32 CheckSamplingError(int32 FirstIndex, int32 EndIndex) override
	{
=======
	/**
	 * This function check the chord error and the parametrization error
	 *
	 * Chord error:
	 *   Check the chord error of the AB segment for each point of TmpPoints between FirstIndex and EndIndex
	 *   If the MaxChord is biggest to the DesiredChordError, an estimation of the needed point number to insert is done.
	 *   This estimation is bases on the approximation of local curve radius (R) :
	 *   R = square(L) / 8Sag
	 *   L2 = sqrt(square(L1) * S2 / S1)
	 *   S2 = S1 * square(L2 / L1)
	 *
	 *   Sag & Angle criterion.pdf
	 *   https://docs.google.com/presentation/d/1bUnrRFWCW3sDn9ngb9ftfQS-2JxNJaUZlh783hZMMEw/edit?usp=sharing
	 *
	 *   @return the number of point to add after PointA to PointB to respect the chord error.
	 *   if PointNum = 0, PointB is not necessary
	 *   if PointNum = 1, PointB has to be add to respect the chord error and the segment AB is respecting the chord error
	 *   if PointNum = 2, Point at FirstIndex and PointB have to be add to respect the chord error and both segments are respecting the chord error
	 *   if PointNum > 2, Point at FirstIndex and PointB have to be add but at least (PointNum - 2) points have to be added in both segments to respect the chord error
	 *
	 * Parametrization error:
	 *   This function check that for inner point of the segment AB, point M(u) is near its approximation = A + AB * (u - uA) / (uB - uA) than the MaxAllowedError
	 *   To Remove Chord error, M approximation is compare to the projection of M(u) on AB
	 */

	virtual int32 CheckSamplingError(int32 FirstIndex, int32 EndIndex) override
	{
>>>>>>> d731a049
		const FPoint& APoint = this->Sampling.GetPointAt(this->StartSamplingSegmentIndex);
		double ACoordinate = this->Sampling.Coordinates[this->StartSamplingSegmentIndex];

		const FPoint& BPoint = this->EndStudySegment.Polyline->GetPointAt(this->EndStudySegment.Index);
		double BCoordinate = this->EndStudySegment.Polyline->Coordinates[this->EndStudySegment.Index];

		double ABCoordinate = BCoordinate - ACoordinate;
		FPoint ABVector = BPoint - APoint;

		double MaxChord = 0;
		double MaxParametrizationError = 0;

		for (int32 Index = FirstIndex; Index < EndIndex; ++Index)
		{
			const FPoint& PointM = this->CandidatePoints.GetPointAt(Index);

			double CurvilinearAbscise;
			FPoint ProjectedPoint = ProjectPointOnSegment(PointM, APoint, BPoint, CurvilinearAbscise, /*bRestrictCoodinateToInside*/ true);

			double Chord = ProjectedPoint.Distance(PointM);
			double AMCoordinate = this->CandidatePoints.Coordinates[Index] - ACoordinate;
			FPoint MApproximate = APoint + (AMCoordinate / ABCoordinate) * ABVector;
			double ParametrizationError = MApproximate.Distance(ProjectedPoint);

			if (Chord > MaxChord)
			{
				MaxChord = Chord;
			}

			if (ParametrizationError > MaxParametrizationError)
			{
				MaxParametrizationError = ParametrizationError;
			}
		}

#ifdef DEBUG_CHECKCHORDERROR
		if (bDisplay)
		{
			{
				int32 Index = 0;
				F3DDebugSession G(FString::Printf(TEXT("CheckChord %f %d"), MaxChord, FirstIndex));

<<<<<<< HEAD
				CADKernel::Display(APoint, EVisuProperty::BluePoint);
				CADKernel::Display(BPoint, EVisuProperty::BluePoint);
=======
				UE::CADKernel::Display(APoint, EVisuProperty::BluePoint);
				UE::CADKernel::Display(BPoint, EVisuProperty::BluePoint);
>>>>>>> d731a049

				for (int32 Index = FirstIndex; Index < EndIndex; ++Index)
				{
					const FPoint& Middle = CandidatePoints.GetPoints()[Index];
<<<<<<< HEAD
					CADKernel::Display(Middle, EVisuProperty::YellowPoint);
=======
					UE::CADKernel::Display(Middle, EVisuProperty::YellowPoint);
>>>>>>> d731a049
				}

				DisplaySegment(APoint, BPoint, 0, EVisuProperty::BlueCurve);
				DisplaySegment(APoint, CandidatePoints.GetPoints()[FirstIndex], 0, EVisuProperty::YellowCurve);
				DisplaySegment(BPoint, CandidatePoints.GetPoints()[EndIndex - 1], 0, EVisuProperty::YellowCurve);

				for (int32 Index = FirstIndex; Index < EndIndex - 1; ++Index)
				{
					DisplaySegment(CandidatePoints.GetPoints()[Index], CandidatePoints.GetPoints()[Index + 1], 0, EVisuProperty::YellowCurve);
				}
			}
		}
#endif

		int32 SegmentNumToRespectParametrizationError = (int32)(MaxParametrizationError / DesiredParameterizationError);
		if (SegmentNumToRespectParametrizationError > 2)
		{
			SegmentNumToRespectParametrizationError = (int32)((SegmentNumToRespectParametrizationError - 1) / 2) + 2;
		}

		int32 SegmentNumToRespectChordError = 0;
		if (MaxChord < this->DesiredChordError / 4)
		{
			// S2 = S1 * sqare(L2 / L1)
			// if the length is doubled, the chord error is still smaller than the desired chord error.
			// the end point is not needed
			return 0;
		}
		else if (MaxChord < this->DesiredChordError)
		{
			// the end point is needed because the Chord is smaller but nearly equal to the desired chord error.
			SegmentNumToRespectChordError = 1;
		}
		else if (MaxChord < 4 * this->DesiredChordError)
		{
			// if the length is divided by two, the chord error is divided by 4 and becomes smaller than the desired chord error.
			// Add First index and Index
			SegmentNumToRespectChordError = this->CheckTangentError(APoint, ACoordinate, BPoint, BCoordinate, FirstIndex, EndIndex, this->StartSamplingSegmentIndex);
		}
		else
		{
			SegmentNumToRespectChordError = this->CountOfNeededPointsToRespectChordError(APoint, BPoint, MaxChord);
		}

		return FMath::Max(SegmentNumToRespectChordError, SegmentNumToRespectParametrizationError);
	};
};

/**
 * Sampler of surfacic curve based on parametrization and chord error control
 */
class FSurfacicCurveSamplerOnParam : public TSamplerBasedOnParametrizationAndChordError<FSurfacicPolyline, FPoint>
{
public:
	FSurfacicCurveSamplerOnParam(const FRestrictionCurve& InCurve, const FLinearBoundary& InBoundary, double InMaxSagError, double InMaxParameterizationError, FSurfacicPolyline& OutPolyline)
		: TSamplerBasedOnParametrizationAndChordError<FSurfacicPolyline, FPoint>(InBoundary, InMaxSagError, InMaxParameterizationError, OutPolyline)
		, Surface(*InCurve.GetCarrierSurface())
		, Curve(*InCurve.Get2DCurve())
	{
	};

	FSurfacicCurveSamplerOnParam(const FSurface& InSurface, const FCurve& InCurve, const FLinearBoundary& InBoundary, double InMaxSagError, double InMaxParameterizationError, FSurfacicPolyline& OutPolyline)
		: TSamplerBasedOnParametrizationAndChordError<FSurfacicPolyline, FPoint>(InBoundary, InMaxSagError, InMaxParameterizationError, OutPolyline)
		, Surface(InSurface)
		, Curve(InCurve)
	{
	};

protected:

	const FSurface& Surface;
	const FCurve& Curve;
	double MaxParameterizationError;

	virtual void EvaluatesNewCandidatePoints() override
	{
		CandidatePoints.bWithNormals = Sampling.bWithNormals;
		CandidatePoints.bWithTangent = Sampling.bWithTangent;
		if (CandidatePoints.bWithTangent)
		{
			TArray<FCurvePoint2D> OutPoints;
			Curve.Evaluate2DPoints(CandidatePoints.Coordinates, OutPoints, 1);
			Surface.EvaluatePoints(OutPoints, CandidatePoints);
		}
		else
		{
			Curve.Evaluate2DPoints(CandidatePoints.Coordinates, CandidatePoints.Points2D);
			Surface.EvaluatePoints(CandidatePoints);
		}
	};

	virtual void GetNotDerivableCoordinates(TArray<double>& OutNotDerivableCoordinates) override
	{
		Curve.FindNotDerivableCoordinates(Boundary, 2, OutNotDerivableCoordinates);
	}
<<<<<<< HEAD

};

=======

};

>>>>>>> d731a049
/**
 * Sampler of curve based on parametrization and chord error control
 */
class FCurveSamplerOnParam : public TSamplerBasedOnParametrizationAndChordError<FPolyline3D, FPoint>
{
public:
	FCurveSamplerOnParam(const FCurve& InCurve, const FLinearBoundary& InBoundary, double InMaxSagError, double InMaxParameterizationError, FPolyline3D& OutPolyline)
		: TSamplerBasedOnParametrizationAndChordError<FPolyline3D, FPoint>(InBoundary, InMaxSagError, InMaxParameterizationError, OutPolyline)
		, Curve(InCurve)
	{
	};

protected:

	const FCurve& Curve;
	double MaxParameterizationError;

	virtual void EvaluatesNewCandidatePoints() override
	{
		Curve.EvaluatePoints(CandidatePoints.Coordinates, CandidatePoints.Points);
	};

	virtual void GetNotDerivableCoordinates(TArray<double>& OutNotDerivableCoordinates) override
	{
		Curve.FindNotDerivableCoordinates(Boundary, 2, OutNotDerivableCoordinates);
	}
};

/**
 * Sampler of surface based on parametrization and chord error control
 */
class FSurfaceSamplerOnParam : public TSamplerBasedOnParametrizationAndChordError<FPolyline3D, FPoint>
{

public:
	FSurfaceSamplerOnParam(const FSurface& InSurface, const FSurfacicBoundary& InBoundary, double InMaxSagError, double InMaxParameterizationError, FPolyline3D& TemporaryPolyline, FCoordinateGrid& OutSampling)
		: TSamplerBasedOnParametrizationAndChordError<FPolyline3D, FPoint>(FLinearBoundary(), InMaxSagError, InMaxParameterizationError, TemporaryPolyline)
		, Surface(InSurface)
		, SurfaceBoundary(InBoundary)
		, SurfaceSampling(OutSampling)
	{
	};

	void Set(EIso InIsoType, double InIsoCoordinate, const FLinearBoundary& CurveBounds)
	{
		IsoType = InIsoType;
		IsoCoordinate.Empty(1);
		IsoCoordinate.Add(InIsoCoordinate);
		Boundary = CurveBounds;
	}

	virtual void Sample() override
	{
		Sample(EIso::IsoU);
		Sample(EIso::IsoV);
	}

	void Sample(EIso InIsoType)
	{
#ifdef DEBUG_CURVE_SAMPLING
		CurveIndex = CurveToDisplay - 1;
#endif

		double Middle = SurfaceBoundary[InIsoType].GetMiddle();

		Set(InIsoType, Middle, SurfaceBoundary[Other(InIsoType)]);

		SamplingInitalizing();
		RunSampling();

		double Step = SurfaceBoundary[InIsoType].Length() / 6;
		IsoCoordinate[0] = SurfaceBoundary[InIsoType].GetMin();
		for (int32 IsoIndex = 1; IsoIndex < 6; ++IsoIndex)
		{
			IsoCoordinate[0] += Step;
			if (IsoIndex == 3)
			{
				continue;
			}

			Swap(CandidatePoints.Coordinates, Sampling.Coordinates);
			EvaluatesNewCandidatePoints();
			Swap(CandidatePoints.Coordinates, Sampling.Coordinates);
			Swap(CandidatePoints.Points, Sampling.Points);

			// Check the result
			CandidatePoints.Coordinates.Empty(Sampling.Coordinates.Num());

			for (int32 Index = 0; Index < Sampling.Coordinates.Num() - 1; ++Index)
			{
				double UCoord = Sampling.Coordinates[Index] + (Sampling.Coordinates[Index + 1] - Sampling.Coordinates[Index]) * 0.5;
				CandidatePoints.Coordinates.Add(UCoord);
			}

			EvaluatesNewCandidatePoints();

#ifdef DEBUG_CURVE_SAMPLING
			CurveToDisplay = CurveIndex;
			DisplaySampling(CurveIndex == CurveToDisplay, 0);
#endif

			RunSampling();
		}

		Swap(SurfaceSampling[Other(InIsoType)], Sampling.Coordinates);
	}

	virtual void SamplingInitalizing() override
	{

#ifdef DEBUG_CURVE_SAMPLING
		++CurveIndex;
#endif
		IsOptimalSegments.Empty(100);
		Sampling.Empty(100);

		CandidatePoints.Empty(100);

		// Initialization of the algorithm with the not derivable coordinates of the curve and at least 5 temporary points
		int32 ComplementatyPointCount = 0;
		{
			TArray<double> LocalNotDerivableCoordinates;
			GetNotDerivableCoordinates(LocalNotDerivableCoordinates);
			LocalNotDerivableCoordinates.Insert(Boundary.Min, 0);
			LocalNotDerivableCoordinates.Add(Boundary.Max);

			ComplementatyPointCount = LocalNotDerivableCoordinates.Num() < 5 ? 5 : 1;

			NextCoordinates.Empty(LocalNotDerivableCoordinates.Num() * (ComplementatyPointCount + 1));
			NextCoordinates.Add(Boundary.Min);

			for (int32 Index = 0; Index < LocalNotDerivableCoordinates.Num() - 1; ++Index)
			{
				AddIntermediateCoordinates(LocalNotDerivableCoordinates[Index], LocalNotDerivableCoordinates[Index + 1], ComplementatyPointCount);
				NextCoordinates.Add(LocalNotDerivableCoordinates[Index + 1]);
			}
		}

		CandidatePoints.SwapCoordinates(NextCoordinates);
		EvaluatesNewCandidatePoints();

		// Not Derivable point initialize the sampling
		ComplementatyPointCount++;
		for (int32 Index = 0, ISampling = 0; Index < CandidatePoints.Size(); Index += ComplementatyPointCount, ++ISampling)
		{
			Sampling.EmplaceAt(ISampling, CandidatePoints, Index);
			IsOptimalSegments.Add(false);
		}
		IsOptimalSegments.Pop();

		for (int32 Index = CandidatePoints.Size() - 1; Index >= 0; Index -= ComplementatyPointCount)
		{
			CandidatePoints.RemoveAt(Index);
		}

		// first segment is not optimal

#ifdef DEBUG_CURVE_SAMPLING
		int32 Step = 0;
		DisplaySampling(CurveIndex == CurveToDisplay, Step);
#endif
	}

protected:

	const FSurface& Surface;
	const FSurfacicBoundary& SurfaceBoundary;

	FCoordinateGrid& SurfaceSampling;

	FCoordinateGrid NotDerivableCoordinates;

	bool bNotDerivableFound = false;

	TArray<double> IsoCoordinate;
	EIso IsoType;

	virtual void GetNotDerivableCoordinates(TArray<double>& OutNotDerivableCoordinates) override
	{
		if (!bNotDerivableFound)
		{
			Surface.LinesNotDerivables(Surface.GetBoundary(), 2, NotDerivableCoordinates);
			bNotDerivableFound = true;
		}

		EIso CurveIso = IsoType == EIso::IsoU ? EIso::IsoV : EIso::IsoU;
		const TArray<double>& SurfaceIsoNotDerivableCoordinates = NotDerivableCoordinates[CurveIso];
		double Tolerance = Surface.GetIsoTolerance(CurveIso);
		ArrayUtils::SubArrayWithoutBoundary(SurfaceIsoNotDerivableCoordinates, Boundary, Tolerance, OutNotDerivableCoordinates);
	}

	virtual void EvaluatesNewCandidatePoints() override
	{
		if (CandidatePoints.Coordinates.Num() > 0)
		{
			TArray<double>& UCoordinates = IsoType == EIso::IsoU ? IsoCoordinate : CandidatePoints.Coordinates;
			TArray<double>& VCoordinates = IsoType == EIso::IsoU ? CandidatePoints.Coordinates : IsoCoordinate;

			FSurfacicSampling PointGrid;
			FCoordinateGrid Grid;

			Grid.Swap(UCoordinates, VCoordinates);
			Surface.EvaluatePointGrid(Grid, PointGrid);
			Grid.Swap(UCoordinates, VCoordinates);

			Swap(CandidatePoints.Points, PointGrid.Points3D);
		}
		else
		{
			CandidatePoints.Points.SetNum(0);
		}
	}

};

<<<<<<< HEAD
} // ns CADKernel
=======
} // ns UE::CADKernel
>>>>>>> d731a049
<|MERGE_RESOLUTION|>--- conflicted
+++ resolved
@@ -14,28 +14,9 @@
 #include "CADKernel/Math/Point.h"
 #include "CADKernel/Utils/ArrayUtils.h"
 
-<<<<<<< HEAD
-namespace CADKernel
-=======
 namespace UE::CADKernel
 {
 
-template<typename PolylineType, typename PointType>
-class TSamplerBasedOnParametrizationAndChordError : public TCurveSamplerAbstract<PolylineType, PointType>
->>>>>>> d731a049
-{
-public:
-	TSamplerBasedOnParametrizationAndChordError(const FLinearBoundary& InBoundary, double InMaxChordError, double InMaxParameterizationError, PolylineType& OutPolyline)
-		: TCurveSamplerAbstract<PolylineType, PointType>(InBoundary, OutPolyline, InMaxChordError)
-		, DesiredParameterizationError(InMaxParameterizationError)
-	{
-	};
-
-protected:
-
-	double  DesiredParameterizationError;
-
-<<<<<<< HEAD
 template<typename PolylineType, typename PointType>
 class TSamplerBasedOnParametrizationAndChordError : public TCurveSamplerAbstract<PolylineType, PointType>
 {
@@ -77,35 +58,6 @@
 
 	virtual int32 CheckSamplingError(int32 FirstIndex, int32 EndIndex) override
 	{
-=======
-	/**
-	 * This function check the chord error and the parametrization error
-	 *
-	 * Chord error:
-	 *   Check the chord error of the AB segment for each point of TmpPoints between FirstIndex and EndIndex
-	 *   If the MaxChord is biggest to the DesiredChordError, an estimation of the needed point number to insert is done.
-	 *   This estimation is bases on the approximation of local curve radius (R) :
-	 *   R = square(L) / 8Sag
-	 *   L2 = sqrt(square(L1) * S2 / S1)
-	 *   S2 = S1 * square(L2 / L1)
-	 *
-	 *   Sag & Angle criterion.pdf
-	 *   https://docs.google.com/presentation/d/1bUnrRFWCW3sDn9ngb9ftfQS-2JxNJaUZlh783hZMMEw/edit?usp=sharing
-	 *
-	 *   @return the number of point to add after PointA to PointB to respect the chord error.
-	 *   if PointNum = 0, PointB is not necessary
-	 *   if PointNum = 1, PointB has to be add to respect the chord error and the segment AB is respecting the chord error
-	 *   if PointNum = 2, Point at FirstIndex and PointB have to be add to respect the chord error and both segments are respecting the chord error
-	 *   if PointNum > 2, Point at FirstIndex and PointB have to be add but at least (PointNum - 2) points have to be added in both segments to respect the chord error
-	 *
-	 * Parametrization error:
-	 *   This function check that for inner point of the segment AB, point M(u) is near its approximation = A + AB * (u - uA) / (uB - uA) than the MaxAllowedError
-	 *   To Remove Chord error, M approximation is compare to the projection of M(u) on AB
-	 */
-
-	virtual int32 CheckSamplingError(int32 FirstIndex, int32 EndIndex) override
-	{
->>>>>>> d731a049
 		const FPoint& APoint = this->Sampling.GetPointAt(this->StartSamplingSegmentIndex);
 		double ACoordinate = this->Sampling.Coordinates[this->StartSamplingSegmentIndex];
 
@@ -148,22 +100,13 @@
 				int32 Index = 0;
 				F3DDebugSession G(FString::Printf(TEXT("CheckChord %f %d"), MaxChord, FirstIndex));
 
-<<<<<<< HEAD
-				CADKernel::Display(APoint, EVisuProperty::BluePoint);
-				CADKernel::Display(BPoint, EVisuProperty::BluePoint);
-=======
 				UE::CADKernel::Display(APoint, EVisuProperty::BluePoint);
 				UE::CADKernel::Display(BPoint, EVisuProperty::BluePoint);
->>>>>>> d731a049
 
 				for (int32 Index = FirstIndex; Index < EndIndex; ++Index)
 				{
 					const FPoint& Middle = CandidatePoints.GetPoints()[Index];
-<<<<<<< HEAD
-					CADKernel::Display(Middle, EVisuProperty::YellowPoint);
-=======
 					UE::CADKernel::Display(Middle, EVisuProperty::YellowPoint);
->>>>>>> d731a049
 				}
 
 				DisplaySegment(APoint, BPoint, 0, EVisuProperty::BlueCurve);
@@ -259,15 +202,9 @@
 	{
 		Curve.FindNotDerivableCoordinates(Boundary, 2, OutNotDerivableCoordinates);
 	}
-<<<<<<< HEAD
 
 };
 
-=======
-
-};
-
->>>>>>> d731a049
 /**
  * Sampler of curve based on parametrization and chord error control
  */
@@ -483,8 +420,4 @@
 
 };
 
-<<<<<<< HEAD
-} // ns CADKernel
-=======
-} // ns UE::CADKernel
->>>>>>> d731a049
+} // ns UE::CADKernel