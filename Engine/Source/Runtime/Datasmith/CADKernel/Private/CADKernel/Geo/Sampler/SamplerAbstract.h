// Copyright Epic Games, Inc. All Rights Reserved.
#pragma once

#include "CADKernel/Core/Types.h"
#include "CADKernel/Geo/GeoEnum.h"
#include "CADKernel/Geo/Surfaces/Surface.h"
#include "CADKernel/Geo/Curves/Curve.h"
#include "CADKernel/Math/Boundary.h"
#include "CADKernel/Math/Point.h"

//#define DEBUG_CURVE_SAMPLING 
//#define CHECK_RESULT_MAKE_ISO_POLYLINE

namespace UE::CADKernel
{

template<typename PolylineType, typename PointType>
class TCurveSamplerAbstract
{
public:

	struct TSamplingPoint
	{
		const PolylineType* Sampling;
		const PolylineType* Polyline;
		int32 Index;

		TSamplingPoint(const PolylineType& InSampling)
			: Sampling(&InSampling)
		{
		}

		void Set(const PolylineType& InPolyline, int32 InIndex)
		{
			Polyline = &InPolyline;
			Index = InIndex;
		}

		constexpr bool IsCandidatePoint()
		{
			return Sampling != Polyline;
		}

		constexpr bool IsSamplingPoint()
		{
			return Sampling == Polyline;
		}
	};

	TCurveSamplerAbstract(const FLinearBoundary& InBoundary, PolylineType& OutPolyline, double InDesiredChordError)
		: Boundary(InBoundary)
		, Sampling(OutPolyline)
		, TmpPolylineCoordinates(CandidatePoints.GetCoordinates())
		, SamplingCoordinates(Sampling.GetCoordinates())
		, EndStudySegment(OutPolyline)
		, DesiredChordError(InDesiredChordError)
	{
	}

	virtual ~TCurveSamplerAbstract() = default;

	/**
	 * Method to call to generate the curve sampling
	 */
	virtual void Sample()
	{
		SamplingInitalizing();
		RunSampling();
	}

protected:

	/** Evaluate the new candidate points corresponding to the NextCoordinates */
	virtual void EvaluatesNewCandidatePoints() = 0;

	/**
	 * This function check the sub-polyline to verify if its respect the attended quality
	 * e.g. Curve sampler implementation of this method check the chord error
	 */
	virtual int32 CheckSamplingError(int32 FirstIndex, int32 EndIndex) = 0;

	/**
	 * OutNotDerivableCoordinates must not include the boundaries of the curve. They are added after
	 */
	virtual void GetNotDerivableCoordinates(TArray<double>& OutNotDerivableCoordinates)
	{
	}

	/**
	 * Method to call to generate the curve sampling
	 */
	virtual void SamplingInitalizing()
	{
#ifdef DEBUG_CURVE_SAMPLING
		++CurveIndex;
		CurveToDisplay = CurveIndex;
#endif
		IsOptimalSegments.Empty(100);
		Sampling.Empty(100);

		CandidatePoints.Empty(100);

		// Initialization of the algorithm with the not derivable coordinates of the curve and at least 5 temporary points
		int32 ComplementatyPointCount = 0;
		{
			TArray<double> NotDerivableCoordinates;
			GetNotDerivableCoordinates(NotDerivableCoordinates);

			NotDerivableCoordinates.Insert(Boundary.Min, 0);
			NotDerivableCoordinates.Add(Boundary.Max);

			ComplementatyPointCount = NotDerivableCoordinates.Num() < 10 ? 10 : 1;

			NextCoordinates.Empty(NotDerivableCoordinates.Num() * (ComplementatyPointCount + 1));
			NextCoordinates.Add(Boundary.Min);

			for (int32 Index = 0; Index < NotDerivableCoordinates.Num() - 1; ++Index)
			{
				AddIntermediateCoordinates(NotDerivableCoordinates[Index], NotDerivableCoordinates[Index + 1], ComplementatyPointCount);
				NextCoordinates.Add(NotDerivableCoordinates[Index + 1]);
			}
		}

		CandidatePoints.SwapCoordinates(NextCoordinates);
		EvaluatesNewCandidatePoints();

		// Not Derivable point initialize the sampling
		ComplementatyPointCount++;
		for (int32 Index = 0, ISampling = 0; Index < CandidatePoints.Size(); Index += ComplementatyPointCount, ++ISampling)
		{
			Sampling.EmplaceAt(ISampling, CandidatePoints, Index);
			IsOptimalSegments.Add(false);
		}
		IsOptimalSegments.Pop();

		for (int32 Index = CandidatePoints.Size() - 1; Index >= 0; Index -= ComplementatyPointCount)
		{
			CandidatePoints.RemoveAt(Index);
		}

		// first segment is not optimal

#ifdef DEBUG_CURVE_SAMPLING
		int32 Step = 0;
		DisplaySampling(CurveIndex == CurveToDisplay, Step);
#endif
	}

	/**
	 * Method to call to generate the curve sampling
	 */
	void RunSampling()
	{

		// < 100000 : check to avoid that the process loops endlessly
		int32 CandidatePointsCount = CandidatePoints.Size();
		while (CandidatePointsCount && Sampling.Coordinates.Num() < 100000)
		{
			NextCoordinates.Empty();

			StartSamplingSegmentIndex = 0;
			EndStudySegment.Index = 0;

			// indices of TmpPoints and TmpCoordinates
			int32 FirstCandidateIndex = 0;
			int32 LastCandidateIndex = 1;

			int32 SegmentIndex = 0;

			do
			{
				if (IsOptimalSegments[StartSamplingSegmentIndex])
				{
					StartSamplingSegmentIndex++;
					continue;
				}

				EndSamplingSegmentIndex = StartSamplingSegmentIndex + 1;

				do
				{
					if ((LastCandidateIndex < CandidatePointsCount && TmpPolylineCoordinates[LastCandidateIndex] < Sampling.Coordinates[EndSamplingSegmentIndex]))
					{
						EndStudySegment.Set(CandidatePoints, LastCandidateIndex);
					}
					else
					{
						EndStudySegment.Set(Sampling, EndSamplingSegmentIndex);
					}

					// if the next candidate point is biggest than the next sampling point, no chord check can be done. 
					// an intermediate point is added. 
					// the next segment is processed 
					if ((FirstCandidateIndex >= CandidatePointsCount) || (FirstCandidateIndex < CandidatePointsCount && TmpPolylineCoordinates[FirstCandidateIndex] > EndStudySegment.Polyline->Coordinates[EndStudySegment.Index]))
					{
						AddIntermediateCoordinates(Sampling.Coordinates[StartSamplingSegmentIndex], Sampling.Coordinates[EndSamplingSegmentIndex], 1);
						StartSamplingSegmentIndex = EndSamplingSegmentIndex;
						break;
					}

					int32 NeededPointNum = CheckSamplingError(FirstCandidateIndex, LastCandidateIndex);
					if (NeededPointNum == 0 || (NeededPointNum == 1 && ((LastCandidateIndex + 1) == CandidatePointsCount || (((LastCandidateIndex + 1) < CandidatePointsCount) && TmpPolylineCoordinates[LastCandidateIndex + 1] > Sampling.Coordinates[EndSamplingSegmentIndex]))))
					{
						if (EndStudySegment.IsSamplingPoint())
						{
							IsOptimalSegments[StartSamplingSegmentIndex] = true;
						}
						else
						{
							LastCandidateIndex++;
							continue;
						}
					}
					else
					{
						CompletesPolyline(NeededPointNum, LastCandidateIndex - 1);
					}

					// An existing point is reached 
					if (EndStudySegment.IsSamplingPoint())
					{
						StartSamplingSegmentIndex = EndSamplingSegmentIndex;
						FirstCandidateIndex = LastCandidateIndex;
						LastCandidateIndex++;
					}
					else
					{
						StartSamplingSegmentIndex = EndSamplingSegmentIndex - 1;
						FirstCandidateIndex = LastCandidateIndex + 1;
						LastCandidateIndex += 2;
					}

				} while (EndStudySegment.IsCandidatePoint());

			} while (StartSamplingSegmentIndex < IsOptimalSegments.Num() && EndStudySegment.Index < Sampling.Coordinates.Num() - 1);

			CandidatePoints.SwapCoordinates(NextCoordinates);
			EvaluatesNewCandidatePoints();

			CandidatePointsCount = CandidatePoints.Size();

#ifdef DEBUG_CURVE_SAMPLING
			DisplaySampling(CurveIndex == CurveToDisplay, 0);
#endif
		}

#ifdef CHECK_RESULT_MAKE_ISO_POLYLINE
		CheckResult();
#endif

	}

	/** Adds coordinates of the next candidate points in NextCoordinates array */
	void AddIntermediateCoordinates(double UMin, double UMax, int32 PointNum)
	{
		double DeltaCoord = (UMax - UMin) / (PointNum + 1);
		double UCoord = UMin;
		for (int32 Index = 0; Index < PointNum; Index++)
		{
			UCoord += DeltaCoord;
			NextCoordinates.Add(UCoord);
		}
	};

	/**
	 * Completes Polyline and add new candidate coordinates for the next step.
	 * @param NeededPointCount estimated number of needed points to respect the sampling error.
	 * NeededPointNumber = 1: only the last point is needed
	 * NeededPointNumber = 2: the intermediate point and last point is needed
	 * NeededPointNumber > 2: the both points are not enought. Candidate points are added on each side of the intermediate point
	 * @param IntermediateIndex
	 */
	void CompletesPolyline(int32 NeededPointNumber, int32 IntermediateIndex)
	{
		const TArray<double>& CandidateCoordinates = CandidatePoints.GetCoordinates();

		if (NeededPointNumber > 1)
		{
			Sampling.EmplaceAt(EndSamplingSegmentIndex, CandidatePoints, IntermediateIndex);
			IsOptimalSegments.EmplaceAt(EndSamplingSegmentIndex - 1, NeededPointNumber == 2 ? true : false);
			EndSamplingSegmentIndex++;
		}

		if (EndStudySegment.IsCandidatePoint())
		{
			Sampling.EmplaceAt(EndSamplingSegmentIndex, CandidatePoints, EndStudySegment.Index);
			IsOptimalSegments.EmplaceAt(EndSamplingSegmentIndex - 1, NeededPointNumber <= 2 ? true : false);
			EndSamplingSegmentIndex++;
		}
		else
		{
			EndStudySegment.Index = EndSamplingSegmentIndex;
			if (NeededPointNumber <= 2)
			{
				IsOptimalSegments[EndSamplingSegmentIndex - 1] = true;
			}
		}

		if (NeededPointNumber > 2)
		{
			NeededPointNumber -= 2;
			AddIntermediateCoordinates(Sampling.Coordinates[StartSamplingSegmentIndex], CandidateCoordinates[IntermediateIndex], NeededPointNumber);
			AddIntermediateCoordinates(CandidateCoordinates[IntermediateIndex], EndStudySegment.Polyline->Coordinates[EndStudySegment.Index], NeededPointNumber);
		}
	};

	int32 GetFirstNeighbor(int32 NeighborIndex, const double StartCoordinate, const PolylineType& Points, const int32 Increment, double& NeighborCoordinate)
	{
		NeighborCoordinate = Points.Coordinates[NeighborIndex];
		if (FMath::IsNearlyEqual(NeighborCoordinate, StartCoordinate) && Points.Coordinates.IsValidIndex(NeighborIndex + Increment))
		{
			NeighborIndex += Increment;
			NeighborCoordinate = Points.Coordinates[NeighborIndex];;
		}
		return NeighborIndex;
	};

	int32 CountOfNeededPointsToRespectChordError(const PointType& PointA, const PointType& PointB, double ChordError)
	{
		double ABLength = PointA.Distance(PointB) / 2;
		// Max segment length to respect the chord error
		double LengthToHave = sqrt(FMath::Square(ABLength) * DesiredChordError / ChordError);
		return (int32)(2 + (ABLength / LengthToHave + 0.5));
	};

	int32 CheckTangentError(const PointType& APoint, double ACoordinate, const PointType& BPoint, double BCoordinate, int32 FirstIndex, int32 EndIndex, int32 InStartSamplingSegmentIndex)
	{
		PointType Middle = CandidatePoints.GetPoints()[FirstIndex];

		int32 CountOfNeededPoints = 2;

		if (FirstIndex > 0 && InStartSamplingSegmentIndex > 0)
		{
			// get the first previous point in Sampling or CandidatePoints
			double PreviousSampingCoordinate;
			int32 PreviousSampingIndex = GetFirstNeighbor(InStartSamplingSegmentIndex - 1, ACoordinate, Sampling, -1, PreviousSampingCoordinate);

			double PreviousCandidateCoordinate;
			int32 PreviousCandidateIndex = GetFirstNeighbor(FirstIndex - 1, ACoordinate, CandidatePoints, -1, PreviousCandidateCoordinate);

			const PointType& PreviousPoint = PreviousSampingCoordinate > PreviousCandidateCoordinate ? Sampling.GetPoints()[PreviousSampingIndex] : CandidatePoints.GetPoints()[PreviousCandidateIndex];

			double ChordA = DistanceOfPointToSegment(APoint, PreviousPoint, Middle);
			if (ChordA > 4 * DesiredChordError)
			{
				CountOfNeededPoints = CountOfNeededPointsToRespectChordError(APoint, PreviousPoint, ChordA);
			}
		}

		Middle = CandidatePoints.GetPoints()[EndIndex - 1];
		if (EndIndex + 1 < CandidatePoints.Coordinates.Num())
		{
			double NextSampingCoordinate;
			int32 NextSampingIndex = GetFirstNeighbor(StartSamplingSegmentIndex + 1, BCoordinate, Sampling, +1, NextSampingCoordinate);

			double NextCandidateCoordinate;
			int32 NextCandidateIndex = GetFirstNeighbor(EndIndex, BCoordinate, CandidatePoints, +1, NextCandidateCoordinate);

			const PointType& NextPoint = NextSampingCoordinate < NextCandidateCoordinate ? Sampling.GetPoints()[NextSampingIndex] : CandidatePoints.GetPoints()[NextCandidateIndex];

			double ChordB = DistanceOfPointToSegment(BPoint, NextPoint, Middle);
			if (ChordB > 4 * DesiredChordError)
			{
				CountOfNeededPoints = FMath::Max(CountOfNeededPointsToRespectChordError(BPoint, NextPoint, ChordB), CountOfNeededPoints);
			}
		}

		return CountOfNeededPoints;
	};

protected:

	FLinearBoundary Boundary;

	// Final sampling of the curve. This polyline will be completed at each iteration
	PolylineType& Sampling;

	PolylineType CandidatePoints;

	const TArray<double>& TmpPolylineCoordinates;
	const TArray<double>& SamplingCoordinates;

	/** Array to indicated if the segment at Index defined by Sampling[Index] and Sampling[Index + 1] respects the desired criteria */
	TArray<char> IsOptimalSegments;

	/**
	 * StartSamplingPointIndex and EndSamplingPointIndex defined the extremity of the segment that is currently enriched with candidate points if needed
	 */
	int32 StartSamplingSegmentIndex;

	/**
	 * EndSamplingPointIndex changes (+1) each time a candidate point is inserted in the sampling
	 */
	int32 EndSamplingSegmentIndex;

	/**
	 * The study segment starting at StartSamplingPoint and ending at EndStudySegment that is either a point of Sampling or a point of CandidatePoints
	 * The sampling error is compute between the intermediate candidate points (candidate points localized between StartSamplingPoint and EndStudySegment) and this segment.
	 * FirstCandidateIndex and (LastCandidateIndex - 1) are the index of the first and the last intermediate points
	 */
	TSamplingPoint EndStudySegment;

	/** Coordinates of the new candidate points for the next iteration */
	TArray<double> NextCoordinates;

	double DesiredChordError;

#ifdef DEBUG_CURVE_SAMPLING
public:
	int32 CurveIndex = 0;
	int32 CurveToDisplay = 1;

	void DisplaySampling(bool bDisplay, int32 Step)
	{
		if (bDisplay)
		{
			{
				int32 Index = 0;
				F3DDebugSession G(FString::Printf(TEXT("Curve %d"), Step));
				for (const FPoint& Point : Sampling.GetPoints())
				{
<<<<<<< HEAD
					CADKernel::DisplayPoint(Point, EVisuProperty::BluePoint, Index++);
=======
					UE::CADKernel::DisplayPoint(Point, EVisuProperty::BluePoint, Index++);
>>>>>>> d731a049
				}

				for (int32 Index = 0; Index < Sampling.GetPoints().Num() - 1; ++Index)
				{
					if (IsOptimalSegments[Index])
					{
						DisplaySegment(Sampling.GetPoints()[Index], Sampling.GetPoints()[Index + 1], Index, EVisuProperty::BlueCurve);
					}
					else
					{
						DisplaySegment(Sampling.GetPoints()[Index], Sampling.GetPoints()[Index + 1], Index, EVisuProperty::YellowCurve);
					}
				}
			}
			{
				int32 Index = 0;
				F3DDebugSession G(FString::Printf(TEXT("Next Point Tmp %d"), Step));
				for (const FPoint& Point : CandidatePoints.GetPoints())
				{
<<<<<<< HEAD
					CADKernel::DisplayPoint(Point, EVisuProperty::YellowPoint, Index++);
=======
					UE::CADKernel::DisplayPoint(Point, EVisuProperty::YellowPoint, Index++);
>>>>>>> d731a049
				}
			}
			Wait();
		}
	}
#endif

#ifdef CHECK_RESULT_MAKE_ISO_POLYLINE
	void CheckResult()
	{
		// Check the result
		NextCoordinates.Empty(Sampling.Coordinates.Num());

		for (int32 Index = 0; Index < Sampling.Coordinates.Num() - 1; ++Index)
		{
			AddIntermediateCoordinates(Sampling.Coordinates[Index], Sampling.Coordinates[Index + 1], 1);
		}
		CandidatePoints.SwapCoordinates(NextCoordinates);
		EvaluatesNewCandidatePoints();

		double MinError[2] = { HUGE_VALUE, HUGE_VALUE };
		double MaxError[2] = { 0., 0. };
		double ErrorSum[2] = { 0., 0. };
		double SquareErrorSum[2] = { 0., 0. };

		int32 EvaluationCount = CandidatePoints.Coordinates.Num();

		for (int32 Index = 0; Index < EvaluationCount; ++Index)
		{
			double CurvilinearAbscise;
			PointType ProjectedPoint = ProjectPointOnSegment(CandidatePoints.GetPoints()[Index], Sampling.GetPoints()[Index], Sampling.GetPoints()[Index + 1], CurvilinearAbscise);
			double ChordError = ProjectedPoint.Distance(CandidatePoints.GetPoints()[Index]);

			MinError[0] = FMath::Min(MinError[0], ChordError);
			MaxError[0] = FMath::Max(MaxError[0], ChordError);
			ErrorSum[0] += ChordError;
			SquareErrorSum[0] += FMath::Square(ChordError);

			double ABCoordinate = Sampling.Coordinates[Index + 1] - Sampling.Coordinates[Index];
			double AMCoordinate = CandidatePoints.Coordinates[Index] - Sampling.Coordinates[Index];
			PointType MApproximate = Sampling.GetPoints()[Index] + (AMCoordinate / ABCoordinate) * (Sampling.GetPoints()[Index + 1] - Sampling.GetPoints()[Index]);
			double ParametrizationError = MApproximate.Distance(ProjectedPoint);

			MinError[1] = FMath::Min(MinError[1], ParametrizationError);
			MaxError[1] = FMath::Max(MaxError[1], ParametrizationError);
			ErrorSum[1] += ParametrizationError;
			SquareErrorSum[1] += FMath::Square(ParametrizationError);
		}
		double ChordMed = ErrorSum[0] / EvaluationCount;
		double ChordStandartDeviation = sqrt(SquareErrorSum[0] / EvaluationCount - FMath::Square(ChordMed));

		double ParamMed = ErrorSum[1] / EvaluationCount;
		double ParamStandartDeviation = sqrt(SquareErrorSum[1] / EvaluationCount - FMath::Square(ParamMed));

		FMessage::Printf(EVerboseLevel::Log, TEXT("Chord Desired Med Sd Min Max %f %f %f %f %f"), MaxError, ChordMed, ChordStandartDeviation, MinError[0], MaxError[0]);
		FMessage::Printf(EVerboseLevel::Log, TEXT("Param Desired Med Sd Min Max %f %f %f %f %f"), MaxError, ParamMed, ParamStandartDeviation, MinError[1], MaxError[1]);
	}
#endif
};

<<<<<<< HEAD
} // ns CADKernel
=======
} // ns UE::CADKernel
>>>>>>> d731a049
<|MERGE_RESOLUTION|>--- conflicted
+++ resolved
@@ -419,11 +419,7 @@
 				F3DDebugSession G(FString::Printf(TEXT("Curve %d"), Step));
 				for (const FPoint& Point : Sampling.GetPoints())
 				{
-<<<<<<< HEAD
-					CADKernel::DisplayPoint(Point, EVisuProperty::BluePoint, Index++);
-=======
 					UE::CADKernel::DisplayPoint(Point, EVisuProperty::BluePoint, Index++);
->>>>>>> d731a049
 				}
 
 				for (int32 Index = 0; Index < Sampling.GetPoints().Num() - 1; ++Index)
@@ -443,11 +439,7 @@
 				F3DDebugSession G(FString::Printf(TEXT("Next Point Tmp %d"), Step));
 				for (const FPoint& Point : CandidatePoints.GetPoints())
 				{
-<<<<<<< HEAD
-					CADKernel::DisplayPoint(Point, EVisuProperty::YellowPoint, Index++);
-=======
 					UE::CADKernel::DisplayPoint(Point, EVisuProperty::YellowPoint, Index++);
->>>>>>> d731a049
 				}
 			}
 			Wait();
@@ -508,8 +500,4 @@
 #endif
 };
 
-<<<<<<< HEAD
-} // ns CADKernel
-=======
-} // ns UE::CADKernel
->>>>>>> d731a049
+} // ns UE::CADKernel