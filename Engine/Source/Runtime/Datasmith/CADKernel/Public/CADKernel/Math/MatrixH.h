// Copyright Epic Games, Inc. All Rights Reserved.
#pragma once

#include "CADKernel/Core/Types.h"
#include "CADKernel/Math/MathConst.h"
#include "CADKernel/Math/Point.h"

namespace UE::CADKernel
{
/**
* Should be unified with the math utilities implemented by the Geometry team.
*/
class CADKERNEL_API FMatrixH
{
private:
	double Matrix[16];

public:

	static const FMatrixH Identity;

	FMatrixH()
	{
		SetIdentity();
	}

	FMatrixH(const double* const InMatrix16)
	{
		for (int32 Index = 0; Index < 16; Index++)
		{
			Matrix[Index] = InMatrix16[Index];
		}
	}

	FMatrixH(const double InMatrix44[][4])
	{
		for (int32 Row = 0; Row < 4; Row++)
		{
			for (int32 Column = 0; Column < 4; Column++)
			{
				Matrix[4 * Row + Column] = InMatrix44[Row][Column];
			}
		}
	}

	FMatrixH(const FPoint& Origin, const FPoint& Ox, const FPoint& Oy, const FPoint& Oz)
	{
		BuildChangeOfCoordinateSystemMatrix(Ox, Oy, Oz, Origin);
	}

	friend FArchive& operator<<(FArchive& Ar, FMatrixH& InMatrix)
	{
		Ar.Serialize(InMatrix.Matrix, 16 * sizeof(double));
		return Ar;
	}

	void SetIdentity()
	{
		for (int32 Row = 0; Row < 4; Row++)
		{
			for (int32 Column = 0; Column < 4; Column++)
			{
				Get(Row, Column) = Row == Column ? 1. : 0.;
			}
		}
	}

<<<<<<< HEAD
		void FromAxisOrigin(const FPoint& Axis, const FPoint& Origin);

		/**
		 * @param Xaxis the vector X of the old coordinate system in the new coordinate system
		 * @param Yaxis the vector Y of the old coordinate system in the new coordinate system
		 * @param Zaxis the vector Z of the old coordinate system in the new coordinate system
		 * @param Origin Origin of the old coordinate system in the new coordinate system
		 * @return the transform matrix
		 */
		void BuildChangeOfCoordinateSystemMatrix(const FPoint& Xaxis, const FPoint& Yaxis, const FPoint& Zaxis, const FPoint& Origin);

		FPoint Multiply(const FPoint& InPoint) const
		{
			return FPoint(
				InPoint.X * Get(0, 0) + InPoint.Y * Get(0, 1) + InPoint.Z * Get(0, 2) + Get(0, 3),
				InPoint.X * Get(1, 0) + InPoint.Y * Get(1, 1) + InPoint.Z * Get(1, 2) + Get(1, 3),
				InPoint.X * Get(2, 0) + InPoint.Y * Get(2, 1) + InPoint.Z * Get(2, 2) + Get(2, 3)
			);
		}

		FPoint MultiplyVector(const FPoint& InVector) const
		{
			return FPoint(
				InVector.X * Get(0, 0) + InVector.Y * Get(0, 1) + InVector.Z * Get(0, 2),
				InVector.X * Get(1, 0) + InVector.Y * Get(1, 1) + InVector.Z * Get(1, 2),
				InVector.X * Get(2, 0) + InVector.Y * Get(2, 1) + InVector.Z * Get(2, 2)
			);
		}

		FVector MultiplyVector(const FVector& InVector) const
		{
			return FVector(
				InVector.X * Get(0, 0) + InVector.Y * Get(0, 1) + InVector.Z * Get(0, 2),
				InVector.X * Get(1, 0) + InVector.Y * Get(1, 1) + InVector.Z * Get(1, 2),
				InVector.X * Get(2, 0) + InVector.Y * Get(2, 1) + InVector.Z * Get(2, 2)
			);
		}

		static FMatrixH MakeRotationMatrix(double InAngle, const FPoint InAxe);

		static FMatrixH MakeTranslationMatrix(const FPoint& InPoint);

		static FMatrixH MakeScaleMatrix(FPoint& Scale);
		static FMatrixH MakeScaleMatrix(double ScaleX, double ScaleY, double ScaleZ);

		/**
		 * Apply the rotation centered in origin to PointToRotate
		 */
		FPoint PointRotation(const FPoint& PointToRotate, const FPoint& Origin) const
		{
			FPoint Result = Origin;
			for (int32 Index = 0; Index < 3; Index++)
			{
				for (int32 Jndex = 0; Jndex < 3; Jndex++)
				{
					Result[Index] += Get(Index, Jndex) * (PointToRotate[Jndex] - Origin[Jndex]);
				}
			}
			return Result;
		}

		FVector PointRotation(const FVector& PointToRotate, const FVector& Origin) const
		{
			FVector Result = Origin;
			for (int32 Index = 0; Index < 3; Index++)
			{
				for (int32 Jndex = 0; Jndex < 3; Jndex++)
				{
					Result[Index] += Get(Index, Jndex) * (PointToRotate[Jndex] - Origin[Jndex]);
				}
			}
			return Result;
		}

		FPoint2D PointRotation(const FPoint2D& PointToRotate, const FPoint2D& Origin) const
		{
			FPoint2D Result = Origin;
			for (int32 Index = 0; Index < 2; Index++)
			{
				for (int32 Jndex = 0; Jndex < 2; Jndex++)
				{
					Result[Index] += Get(Index, Jndex) * (PointToRotate[Jndex] - Origin[Jndex]);
				}
			}
			return Result;
		}
=======
	void FromAxisOrigin(const FPoint& Axis, const FPoint& Origin);

	/**
	 * @param Xaxis the vector X of the old coordinate system in the new coordinate system
	 * @param Yaxis the vector Y of the old coordinate system in the new coordinate system
	 * @param Zaxis the vector Z of the old coordinate system in the new coordinate system
	 * @param Origin Origin of the old coordinate system in the new coordinate system
	 * @return the transform matrix
	 */
	void BuildChangeOfCoordinateSystemMatrix(const FPoint& Xaxis, const FPoint& Yaxis, const FPoint& Zaxis, const FPoint& Origin);

	FPoint Multiply(const FPoint& InPoint) const
	{
		return FPoint(
			InPoint.X * Get(0, 0) + InPoint.Y * Get(0, 1) + InPoint.Z * Get(0, 2) + Get(0, 3),
			InPoint.X * Get(1, 0) + InPoint.Y * Get(1, 1) + InPoint.Z * Get(1, 2) + Get(1, 3),
			InPoint.X * Get(2, 0) + InPoint.Y * Get(2, 1) + InPoint.Z * Get(2, 2) + Get(2, 3)
		);
	}

	FPoint MultiplyVector(const FPoint& InVector) const
	{
		return FPoint(
			InVector.X * Get(0, 0) + InVector.Y * Get(0, 1) + InVector.Z * Get(0, 2),
			InVector.X * Get(1, 0) + InVector.Y * Get(1, 1) + InVector.Z * Get(1, 2),
			InVector.X * Get(2, 0) + InVector.Y * Get(2, 1) + InVector.Z * Get(2, 2)
		);
	}

	FVector MultiplyVector(const FVector& InVector) const
	{
		return FVector(
			InVector.X * Get(0, 0) + InVector.Y * Get(0, 1) + InVector.Z * Get(0, 2),
			InVector.X * Get(1, 0) + InVector.Y * Get(1, 1) + InVector.Z * Get(1, 2),
			InVector.X * Get(2, 0) + InVector.Y * Get(2, 1) + InVector.Z * Get(2, 2)
		);
	}

	FVector3f MultiplyVector(const FVector3f& InVector) const
	{
		return FVector3f(
			(float)(InVector.X * Get(0, 0) + InVector.Y * Get(0, 1) + InVector.Z * Get(0, 2)),
			(float)(InVector.X * Get(1, 0) + InVector.Y * Get(1, 1) + InVector.Z * Get(1, 2)),
			(float)(InVector.X * Get(2, 0) + InVector.Y * Get(2, 1) + InVector.Z * Get(2, 2))
		);
	}

	static FMatrixH MakeRotationMatrix(double InAngle, const FPoint InAxe);

	static FMatrixH MakeTranslationMatrix(const FPoint& InPoint);
>>>>>>> d731a049

	static FMatrixH MakeScaleMatrix(FPoint& Scale);
	static FMatrixH MakeScaleMatrix(double ScaleX, double ScaleY, double ScaleZ);

	/**
	 * Apply the rotation centered in origin to PointToRotate
	 */
	FPoint PointRotation(const FPoint& PointToRotate, const FPoint& Origin) const
	{
		FPoint Result = Origin;
		for (int32 Index = 0; Index < 3; Index++)
		{
			for (int32 Jndex = 0; Jndex < 3; Jndex++)
			{
				Result[Index] += Get(Index, Jndex) * (PointToRotate[Jndex] - Origin[Jndex]);
			}
		}
		return Result;
	}

<<<<<<< HEAD
		void Transpose()
		{
			FMatrixH Tmp = *this;
			for (int32 Index = 0; Index < 4; Index++)
			{
				for (int32 Jndex = 0; Jndex < 4; Jndex++)
				{
					Get(Index, Jndex) = Tmp.Get(Jndex, Index);
				}
			}
		}

		double& Get(int32 Row, int32 Column)
=======
	FVector PointRotation(const FVector& PointToRotate, const FVector& Origin) const
	{
		FVector Result = Origin;
		for (int32 Index = 0; Index < 3; Index++)
>>>>>>> d731a049
		{
			for (int32 Jndex = 0; Jndex < 3; Jndex++)
			{
				Result[Index] += Get(Index, Jndex) * (PointToRotate[Jndex] - Origin[Jndex]);
			}
		}
		return Result;
	}

	FPoint2D PointRotation(const FPoint2D& PointToRotate, const FPoint2D& Origin) const
	{
		FPoint2D Result = Origin;
		for (int32 Index = 0; Index < 2; Index++)
		{
			for (int32 Jndex = 0; Jndex < 2; Jndex++)
			{
				Result[Index] += Get(Index, Jndex) * (PointToRotate[Jndex] - Origin[Jndex]);
			}
		}
		return Result;
	}

	void Inverse();

	FMatrixH GetInverse() const
	{
		FMatrixH NewMatrix = *this;
		NewMatrix.Inverse();
		return NewMatrix;
	}

	void Transpose()
	{
		FMatrixH Tmp = *this;
		for (int32 Index = 0; Index < 4; Index++)
		{
			for (int32 Jndex = 0; Jndex < 4; Jndex++)
			{
				Get(Index, Jndex) = Tmp.Get(Jndex, Index);
			}
		}
	}

	double& Get(int32 Row, int32 Column)
	{
		return Matrix[Row * 4 + Column];
	}

	double Get(int32 Row, int32 Column) const
	{
		return Matrix[Row * 4 + Column];
	}

<<<<<<< HEAD
		FMatrixH operator*(const FMatrixH& InMatrix) const
		{
			FMatrixH Result;

			for (int32 Index = 0; Index < 4; Index++)
			{
				for (int32 Jndex = 0; Jndex < 4; Jndex++)
				{
					Result.Get(Index, Jndex) = 0;
					for (int32 Kndex = 0; Kndex < 4; Kndex++)
					{
						Result.Get(Index, Jndex) = Result.Get(Index, Jndex) + (Get(Index, Kndex) * InMatrix.Get(Kndex, Jndex));
					}
				}
			}
			return Result;
		}

		void operator*=(const FMatrixH& InMatrix)
		{
			FMatrixH Result = *this * InMatrix;
			Move(*this, Result);
		}
=======
	double& operator()(int32 Row, int32 Column)
	{
		return Matrix[Row * 4 + Column];
	}
>>>>>>> d731a049

	double operator()(int32 Row, int32 Column) const
	{
		return Matrix[Row * 4 + Column];
	}

	double& operator[](int32 Index)
	{
		return Matrix[Index];
	}

	FMatrixH operator*(const FMatrixH& InMatrix) const
	{
		FMatrixH Result;

		for (int32 Index = 0; Index < 4; Index++)
		{
			for (int32 Jndex = 0; Jndex < 4; Jndex++)
			{
				Result.Get(Index, Jndex) = 0;
				for (int32 Kndex = 0; Kndex < 4; Kndex++)
				{
					Result.Get(Index, Jndex) = Result.Get(Index, Jndex) + (Get(Index, Kndex) * InMatrix.Get(Kndex, Jndex));
				}
			}
		}
		return Result;
	}

<<<<<<< HEAD
		FMatrixH operator+(const FMatrixH& InMatrix) const
		{
			FMatrixH Result;
			for (int32 i = 0; i < 16; i++)
			{
				Result.Matrix[i] = Matrix[i] + InMatrix.Matrix[i];
			}
			return Result;
		}

		void GetMatrixDouble(double* OutMatrix) const
		{
			memcpy(OutMatrix, Matrix, 16 * sizeof(double));
		}

		FPoint Column(int32 Index) const
		{
			return FPoint(Get(0, Index), Get(1, Index), Get(2, Index));
		}

		FPoint Row(int32 Index) const
		{
			return FPoint(Get(Index, 0), Get(Index, 1), Get(Index, 2));
		}
=======
	void operator*=(const FMatrixH& InMatrix)
	{
		FMatrixH Result = *this * InMatrix;
		Move(*this, Result);
	}

	FPoint operator*(const FPoint& Point) const
	{
		return Multiply(Point);
	}

	FMatrixH operator+(const FMatrixH& InMatrix) const
	{
		FMatrixH Result;
		for (int32 i = 0; i < 16; i++)
		{
			Result.Matrix[i] = Matrix[i] + InMatrix.Matrix[i];
		}
		return Result;
	}

	void GetMatrixDouble(double* OutMatrix) const
	{
		memcpy(OutMatrix, Matrix, 16 * sizeof(double));
	}

	FPoint Column(int32 Index) const
	{
		return FPoint(Get(0, Index), Get(1, Index), Get(2, Index));
	}
>>>>>>> d731a049

	FPoint Row(int32 Index) const
	{
		return FPoint(Get(Index, 0), Get(Index, 1), Get(Index, 2));
	}

	void Print(EVerboseLevel level) const;

	bool IsId() const
	{
		for (int32 Row = 0; Row < 4; Row++)
		{
			for (int32 Column = 0; Column < 4; Column++)
			{
				if (Row == Column)
				{
					if (!FMath::IsNearlyEqual(Get(Row, Column), 1.)) return false;
				}
				else
				{
					if (!FMath::IsNearlyZero(Get(Row, Column))) return false;
				}
			}
		}
		return true;
	}
};

CADKERNEL_API void InverseMatrixN(double* Matrix, int32 n);

CADKERNEL_API void MatrixProduct(int32 ARowNum, int32 AColumnNum, int32 ResultRank, const double* InMatrixA, const double* InMatrixB, double* OutMatrix);

CADKERNEL_API void TransposeMatrix(int32 RowNum, int32 ColumnNum, const double* InMatrix, double* OutMatrix);

} // namespace UE::CADKernel
<|MERGE_RESOLUTION|>--- conflicted
+++ resolved
@@ -65,94 +65,6 @@
 		}
 	}
 
-<<<<<<< HEAD
-		void FromAxisOrigin(const FPoint& Axis, const FPoint& Origin);
-
-		/**
-		 * @param Xaxis the vector X of the old coordinate system in the new coordinate system
-		 * @param Yaxis the vector Y of the old coordinate system in the new coordinate system
-		 * @param Zaxis the vector Z of the old coordinate system in the new coordinate system
-		 * @param Origin Origin of the old coordinate system in the new coordinate system
-		 * @return the transform matrix
-		 */
-		void BuildChangeOfCoordinateSystemMatrix(const FPoint& Xaxis, const FPoint& Yaxis, const FPoint& Zaxis, const FPoint& Origin);
-
-		FPoint Multiply(const FPoint& InPoint) const
-		{
-			return FPoint(
-				InPoint.X * Get(0, 0) + InPoint.Y * Get(0, 1) + InPoint.Z * Get(0, 2) + Get(0, 3),
-				InPoint.X * Get(1, 0) + InPoint.Y * Get(1, 1) + InPoint.Z * Get(1, 2) + Get(1, 3),
-				InPoint.X * Get(2, 0) + InPoint.Y * Get(2, 1) + InPoint.Z * Get(2, 2) + Get(2, 3)
-			);
-		}
-
-		FPoint MultiplyVector(const FPoint& InVector) const
-		{
-			return FPoint(
-				InVector.X * Get(0, 0) + InVector.Y * Get(0, 1) + InVector.Z * Get(0, 2),
-				InVector.X * Get(1, 0) + InVector.Y * Get(1, 1) + InVector.Z * Get(1, 2),
-				InVector.X * Get(2, 0) + InVector.Y * Get(2, 1) + InVector.Z * Get(2, 2)
-			);
-		}
-
-		FVector MultiplyVector(const FVector& InVector) const
-		{
-			return FVector(
-				InVector.X * Get(0, 0) + InVector.Y * Get(0, 1) + InVector.Z * Get(0, 2),
-				InVector.X * Get(1, 0) + InVector.Y * Get(1, 1) + InVector.Z * Get(1, 2),
-				InVector.X * Get(2, 0) + InVector.Y * Get(2, 1) + InVector.Z * Get(2, 2)
-			);
-		}
-
-		static FMatrixH MakeRotationMatrix(double InAngle, const FPoint InAxe);
-
-		static FMatrixH MakeTranslationMatrix(const FPoint& InPoint);
-
-		static FMatrixH MakeScaleMatrix(FPoint& Scale);
-		static FMatrixH MakeScaleMatrix(double ScaleX, double ScaleY, double ScaleZ);
-
-		/**
-		 * Apply the rotation centered in origin to PointToRotate
-		 */
-		FPoint PointRotation(const FPoint& PointToRotate, const FPoint& Origin) const
-		{
-			FPoint Result = Origin;
-			for (int32 Index = 0; Index < 3; Index++)
-			{
-				for (int32 Jndex = 0; Jndex < 3; Jndex++)
-				{
-					Result[Index] += Get(Index, Jndex) * (PointToRotate[Jndex] - Origin[Jndex]);
-				}
-			}
-			return Result;
-		}
-
-		FVector PointRotation(const FVector& PointToRotate, const FVector& Origin) const
-		{
-			FVector Result = Origin;
-			for (int32 Index = 0; Index < 3; Index++)
-			{
-				for (int32 Jndex = 0; Jndex < 3; Jndex++)
-				{
-					Result[Index] += Get(Index, Jndex) * (PointToRotate[Jndex] - Origin[Jndex]);
-				}
-			}
-			return Result;
-		}
-
-		FPoint2D PointRotation(const FPoint2D& PointToRotate, const FPoint2D& Origin) const
-		{
-			FPoint2D Result = Origin;
-			for (int32 Index = 0; Index < 2; Index++)
-			{
-				for (int32 Jndex = 0; Jndex < 2; Jndex++)
-				{
-					Result[Index] += Get(Index, Jndex) * (PointToRotate[Jndex] - Origin[Jndex]);
-				}
-			}
-			return Result;
-		}
-=======
 	void FromAxisOrigin(const FPoint& Axis, const FPoint& Origin);
 
 	/**
@@ -203,7 +115,6 @@
 	static FMatrixH MakeRotationMatrix(double InAngle, const FPoint InAxe);
 
 	static FMatrixH MakeTranslationMatrix(const FPoint& InPoint);
->>>>>>> d731a049
 
 	static FMatrixH MakeScaleMatrix(FPoint& Scale);
 	static FMatrixH MakeScaleMatrix(double ScaleX, double ScaleY, double ScaleZ);
@@ -224,26 +135,10 @@
 		return Result;
 	}
 
-<<<<<<< HEAD
-		void Transpose()
-		{
-			FMatrixH Tmp = *this;
-			for (int32 Index = 0; Index < 4; Index++)
-			{
-				for (int32 Jndex = 0; Jndex < 4; Jndex++)
-				{
-					Get(Index, Jndex) = Tmp.Get(Jndex, Index);
-				}
-			}
-		}
-
-		double& Get(int32 Row, int32 Column)
-=======
 	FVector PointRotation(const FVector& PointToRotate, const FVector& Origin) const
 	{
 		FVector Result = Origin;
 		for (int32 Index = 0; Index < 3; Index++)
->>>>>>> d731a049
 		{
 			for (int32 Jndex = 0; Jndex < 3; Jndex++)
 			{
@@ -297,36 +192,10 @@
 		return Matrix[Row * 4 + Column];
 	}
 
-<<<<<<< HEAD
-		FMatrixH operator*(const FMatrixH& InMatrix) const
-		{
-			FMatrixH Result;
-
-			for (int32 Index = 0; Index < 4; Index++)
-			{
-				for (int32 Jndex = 0; Jndex < 4; Jndex++)
-				{
-					Result.Get(Index, Jndex) = 0;
-					for (int32 Kndex = 0; Kndex < 4; Kndex++)
-					{
-						Result.Get(Index, Jndex) = Result.Get(Index, Jndex) + (Get(Index, Kndex) * InMatrix.Get(Kndex, Jndex));
-					}
-				}
-			}
-			return Result;
-		}
-
-		void operator*=(const FMatrixH& InMatrix)
-		{
-			FMatrixH Result = *this * InMatrix;
-			Move(*this, Result);
-		}
-=======
 	double& operator()(int32 Row, int32 Column)
 	{
 		return Matrix[Row * 4 + Column];
 	}
->>>>>>> d731a049
 
 	double operator()(int32 Row, int32 Column) const
 	{
@@ -356,32 +225,6 @@
 		return Result;
 	}
 
-<<<<<<< HEAD
-		FMatrixH operator+(const FMatrixH& InMatrix) const
-		{
-			FMatrixH Result;
-			for (int32 i = 0; i < 16; i++)
-			{
-				Result.Matrix[i] = Matrix[i] + InMatrix.Matrix[i];
-			}
-			return Result;
-		}
-
-		void GetMatrixDouble(double* OutMatrix) const
-		{
-			memcpy(OutMatrix, Matrix, 16 * sizeof(double));
-		}
-
-		FPoint Column(int32 Index) const
-		{
-			return FPoint(Get(0, Index), Get(1, Index), Get(2, Index));
-		}
-
-		FPoint Row(int32 Index) const
-		{
-			return FPoint(Get(Index, 0), Get(Index, 1), Get(Index, 2));
-		}
-=======
 	void operator*=(const FMatrixH& InMatrix)
 	{
 		FMatrixH Result = *this * InMatrix;
@@ -412,7 +255,6 @@
 	{
 		return FPoint(Get(0, Index), Get(1, Index), Get(2, Index));
 	}
->>>>>>> d731a049
 
 	FPoint Row(int32 Index) const
 	{
