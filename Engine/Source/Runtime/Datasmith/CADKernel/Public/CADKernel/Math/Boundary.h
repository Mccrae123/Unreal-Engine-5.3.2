// Copyright Epic Games, Inc. All Rights Reserved.
#pragma once

#include "CADKernel/Core/Types.h"
#include "CADKernel/Geo/GeoEnum.h"
#include "CADKernel/Math/MathConst.h"
#include "CADKernel/Math/Point.h"

namespace UE::CADKernel
{
/**
 * MINIMAL_UNIT_LINEAR_TOLERANCE allows to define the minimal tolerance value of a parametric space
 * @see FLinearBoundary::ComputeMinimalTolerance
 */
<<<<<<< HEAD
#define MINIMAL_UNIT_LINEAR_TOLERANCE 10e-5
=======
#define MINIMAL_UNIT_LINEAR_TOLERANCE 1e-5
>>>>>>> 4af6daef

struct CADKERNEL_API FLinearBoundary
{

	/** A default boundary (0., 1.)*/
	static const FLinearBoundary DefaultBoundary;

	double Min;
	double Max;

	FLinearBoundary()
	{
		Min = 0.;
		Max = 1.;
	}

	FLinearBoundary(const FLinearBoundary& Boundary)
		: Min(Boundary.Min)
		, Max(Boundary.Max)
	{
	}

<<<<<<< HEAD
	FLinearBoundary(double UMin, double UMax)
=======
	FLinearBoundary(const double UMin, const double UMax)
>>>>>>> 4af6daef
	{
		Set(UMin, UMax);
	}

<<<<<<< HEAD
	friend FArchive& operator<<(FArchive& Ar, FLinearBoundary& Boundary)
	{
		Ar.Serialize(&Boundary, sizeof(FLinearBoundary));
		return Ar;
	}

	constexpr double GetMin() const
	{
		return Min;
	}

	constexpr double GetMax() const
	{
		return Max;
	}

	constexpr double GetAt(double Coordinate) const
	{
		return Min + (Max - Min) * Coordinate;
	}

	constexpr double GetMiddle() const
	{
		return (Min + Max) * 0.5;
	}

	double Size() const { return Max - Min; }

	void SetMin(double Coordinates)
	{
		GetMinMax(Coordinates, Max, Min, Max);
	}

	void SetMax(double Coordinates)
	{
		GetMinMax(Min, Coordinates, Min, Max);
	}

	void Set(double InUMin = 0., double InUMax = 1.)
	{
		GetMinMax(InUMin, InUMax, Min, Max);
	}

	/**
	 * Set the boundary with the min and max of the array
	 */
	void Set(const TArray<double>& Coordinates)
	{
		Init();
		for (const double& Coordinate : Coordinates)
		{
			ExtendTo(Coordinate);
		}
	}


	bool IsValid() const
	{
		return Min <= Max;
	}

	bool Contains(double Coordinate) const
	{
		return RealCompare(Coordinate, Min) >= 0 && RealCompare(Coordinate, Max) <= 0;
	}

=======
	FLinearBoundary(const FLinearBoundary& Boundary, const double OffsetTolerance)
		: Min(Boundary.Min - OffsetTolerance)
		, Max(Boundary.Max + OffsetTolerance)
	{
	}

	FLinearBoundary(const double UMin, const double UMax, const double OffsetTolerance)
	{
		Set(UMin, UMax);
		Offset(OffsetTolerance);
	}

	friend FArchive& operator<<(FArchive& Ar, FLinearBoundary& Boundary)
	{
		Ar.Serialize(&Boundary, sizeof(FLinearBoundary));
		return Ar;
	}

	constexpr double GetMin() const
	{
		return Min;
	}

	constexpr double GetMax() const
	{
		return Max;
	}

	constexpr double GetAt(const double Coordinate) const
	{
		return Min + (Max - Min) * Coordinate;
	}

	constexpr double GetMiddle() const
	{
		return (Min + Max) * 0.5;
	}

	double Size() const { return Max - Min; }

	void SetMin(const double Coordinates)
	{
		GetMinMax(Coordinates, Max, Min, Max);
	}

	void SetMax(const double Coordinates)
	{
		GetMinMax(Min, Coordinates, Min, Max);
	}

	void Set(const double InUMin = 0., const double InUMax = 1.)
	{
		GetMinMax(InUMin, InUMax, Min, Max);
	}

	/**
	 * Set the boundary with the min and max of the array
	 */
	void Set(const TArray<double>& Coordinates)
	{
		Init();
		for (const double& Coordinate : Coordinates)
		{
			ExtendTo(Coordinate);
		}
	}


	bool IsValid() const
	{
		return Min <= Max;
	}

	bool Contains(const double Coordinate) const
	{
		return RealCompare(Coordinate, Min) >= 0 && RealCompare(Coordinate, Max) <= 0;
	}

>>>>>>> 4af6daef
	double Length() const
	{
		return GetMax() - GetMin();
	}

	/**
	 * Return true if the parametric domain is to small
	 */
	bool IsDegenerated() const
	{
		double DeltaU = (Max - Min);
		return (DeltaU < DOUBLE_SMALL_NUMBER);
	}

	/**
	 * Compute the minimal tolerance of the parametric domain i.e.
	 * ToleranceMin = Boundary.Length() * MINIMAL_UNIT_LINEAR_TOLERANCE
	 * e.g. for a curve of 1m with a parametric space define between [0, 1], the parametric tolerance is 0.01
	 * This is a minimal value that has to be replace with a more accurate value when its possible
	 */
	double ComputeMinimalTolerance() const
	{
		return Length() * MINIMAL_UNIT_LINEAR_TOLERANCE;
	}

	/**
	 * If a coordinate is outside the bounds, set the coordinate at the closed limit
	 */
<<<<<<< HEAD
	void MoveInsideIfNot(double& Coordinate, double Tolerance = DOUBLE_SMALL_NUMBER) const
=======
	void MoveInsideIfNot(double& Coordinate, const double Tolerance = DOUBLE_SMALL_NUMBER) const
>>>>>>> 4af6daef
	{
		if (Coordinate <= Min)
		{
			Coordinate = Min + Tolerance;
		}
		else if (Coordinate >= Max)
		{
			Coordinate = Max - Tolerance;
		}
	}
<<<<<<< HEAD

	/**
	 * Uses to initiate a boundary computation with ExtendTo
	 */
	void Init()
	{
		Min = HUGE_VALUE;
		Max = -HUGE_VALUE;
	}

	void ExtendTo(double MinCoordinate, double MaxCoordinate)
	{
		GetMinMax(MinCoordinate, MaxCoordinate);
		Min = FMath::Min(Min, MinCoordinate);
		Max = FMath::Max(Max, MaxCoordinate);
	}

=======

	void Offset(const double Tolerance = DOUBLE_SMALL_NUMBER)
	{
		Min -= Tolerance;
		Max += Tolerance;
	}

	/**
	 * Uses to initiate a boundary computation with ExtendTo
	 */
	void Init()
	{
		Min = HUGE_VALUE;
		Max = -HUGE_VALUE;
	}

	void ExtendTo(double MinCoordinate, double MaxCoordinate)
	{
		GetMinMax(MinCoordinate, MaxCoordinate);
		Min = FMath::Min(Min, MinCoordinate);
		Max = FMath::Max(Max, MaxCoordinate);
	}

>>>>>>> 4af6daef
	void TrimAt(const FLinearBoundary& MaxBound)
	{
		if (Max < MaxBound.Min || Min > MaxBound.Max)
		{
			*this = MaxBound;
			return;
		}

		Min = FMath::Max(Min, MaxBound.Min);
		Max = FMath::Min(Max, MaxBound.Max);
	}

	void ExtendTo(const FLinearBoundary& MaxBound)
	{
		Min = FMath::Min(Min, MaxBound.Min);
		Max = FMath::Max(Max, MaxBound.Max);
	}

<<<<<<< HEAD
	void ExtendTo(double Coordinate)
=======
	void ExtendTo(const double Coordinate)
>>>>>>> 4af6daef
	{
		if (Coordinate < Min)
		{
			Min = Coordinate;
		}

		if (Coordinate > Max)
		{
			Max = Coordinate;
		}
	}

	void RestrictTo(const FLinearBoundary& MaxBound)
	{
		if (MaxBound.Min > Min)
		{
			Min = MaxBound.Min;
		}
		if (MaxBound.Max < Max)
		{
			Max = MaxBound.Max;
		}
	}

	/**
	 * If the boundary width is near or equal to zero, it's widened by +/- DOUBLE_SMALL_NUMBER
	 */
	void WidenIfDegenerated()
	{
		if (FMath::IsNearlyEqual(Min, Max))
		{
			Min -= DOUBLE_SMALL_NUMBER;
			Max += DOUBLE_SMALL_NUMBER;
		}
	}

	FLinearBoundary& operator=(const FLinearBoundary& InBounds)
	{
		Min = InBounds.Min;
		Max = InBounds.Max;
		return *this;
	}

};

class CADKERNEL_API FSurfacicBoundary
{
private:
	FLinearBoundary UVBoundaries[2];

public:
	/** A default boundary (0., 1., 0., 1.)*/
	static const FSurfacicBoundary DefaultBoundary;

	FSurfacicBoundary() = default;

<<<<<<< HEAD
	FSurfacicBoundary(double InUMin, double InUMax, double InVMin, double InVMax)
=======
	FSurfacicBoundary(const double InUMin, const double InUMax, const double InVMin, const double InVMax)
>>>>>>> 4af6daef
	{
		UVBoundaries[EIso::IsoU].Set(InUMin, InUMax);
		UVBoundaries[EIso::IsoV].Set(InVMin, InVMax);
	}

<<<<<<< HEAD
	FSurfacicBoundary(const FPoint2D& Point1, const FPoint2D& Point2)
	{
		Set(Point1, Point2);
	}

	void Set(const FPoint2D& Point1, const FPoint2D& Point2)
	{
		UVBoundaries[EIso::IsoU].Set(Point1.U, Point2.U);
		UVBoundaries[EIso::IsoV].Set(Point1.V, Point2.V);
	}

	friend FArchive& operator<<(FArchive& Ar, FSurfacicBoundary& Boundary)
	{
		Ar << Boundary[EIso::IsoU];
		Ar << Boundary[EIso::IsoV];
		return Ar;
	}

	void Set(const FLinearBoundary& BoundU, const FLinearBoundary& BoundV)
	{
		UVBoundaries[EIso::IsoU] = BoundU;
		UVBoundaries[EIso::IsoV] = BoundV;
	}

	void Set(double InUMin, double InUMax, double InVMin, double InVMax)
	{
		UVBoundaries[EIso::IsoU].Set(InUMin, InUMax);
		UVBoundaries[EIso::IsoV].Set(InVMin, InVMax);
	}

	void Set()
	{
		UVBoundaries[EIso::IsoU].Set();
		UVBoundaries[EIso::IsoV].Set();
	}

	/**
	 * Set the boundary with the min and max of this array
	 */
	void Set(const TArray<FPoint2D>& Points)
	{
		Init();
		for (const FPoint2D& Point : Points)
		{
			ExtendTo(Point);
		}
	}

	const FLinearBoundary& Get(EIso Type) const
	{
		return UVBoundaries[Type];
	}

	bool IsValid() const
	{
		return UVBoundaries[EIso::IsoU].IsValid() && UVBoundaries[EIso::IsoV].IsValid();
	}

	/**
	 * Return true if the parametric domain is to small
	 */
	bool IsDegenerated() const
	{
		return UVBoundaries[EIso::IsoU].IsDegenerated() || UVBoundaries[EIso::IsoV].IsDegenerated();
	}

	ESituation IsInside(const FSurfacicBoundary& OtherBoundary, const FSurfacicTolerance& Tolerance2D)
	{
		int32 Inside = 0;
		int32 Outside = 0;
		TFunction<void(double, double, double)> CheckInside = [&](double LeftSide, double RigthSide, double Tolerance)
		{
			if (LeftSide + Tolerance < RigthSide)
			{
				Inside++;
			}
			else if (RigthSide + Tolerance < LeftSide)
			{
				Outside++;
			}
		};

		CheckInside(OtherBoundary[EIso::IsoU].GetMin(), UVBoundaries[EIso::IsoU].GetMin(), Tolerance2D[EIso::IsoU]);
		CheckInside(OtherBoundary[EIso::IsoV].GetMin(), UVBoundaries[EIso::IsoV].GetMin(), Tolerance2D[EIso::IsoV]);
		CheckInside(UVBoundaries[EIso::IsoU].GetMax(), OtherBoundary[EIso::IsoU].GetMax(), Tolerance2D[EIso::IsoU]);
		CheckInside(UVBoundaries[EIso::IsoV].GetMax(), OtherBoundary[EIso::IsoV].GetMax(), Tolerance2D[EIso::IsoV]);

		if (Inside > 2)
		{
			return ESituation::Inside;
		}
		if (Outside > 2)
		{
			return ESituation::Outside;
		}
		return ESituation::Undefined;
	}

	/**
	 * Uses to initiate a boundary computation with ExtendTo
	 */
	void Init()
	{
		UVBoundaries[EIso::IsoU].Init();
		UVBoundaries[EIso::IsoV].Init();
	}

	void TrimAt(const FSurfacicBoundary MaxLimit)
	{
		UVBoundaries[EIso::IsoU].TrimAt(MaxLimit[EIso::IsoU]);
		UVBoundaries[EIso::IsoV].TrimAt(MaxLimit[EIso::IsoV]);
	}

	void ExtendTo(const FSurfacicBoundary MaxLimit)
	{
		UVBoundaries[EIso::IsoU].ExtendTo(MaxLimit[EIso::IsoU]);
		UVBoundaries[EIso::IsoV].ExtendTo(MaxLimit[EIso::IsoV]);
	}

	void ExtendTo(FPoint2D Point)
	{
		UVBoundaries[EIso::IsoU].ExtendTo(Point.U);
		UVBoundaries[EIso::IsoV].ExtendTo(Point.V);
	}

	void ExtendTo(FPoint Point)
	{
		UVBoundaries[EIso::IsoU].ExtendTo(Point.X);
		UVBoundaries[EIso::IsoV].ExtendTo(Point.Y);
	}

	void RestrictTo(const FSurfacicBoundary& MaxBound)
	{
		UVBoundaries[EIso::IsoU].RestrictTo(MaxBound.UVBoundaries[EIso::IsoU]);
		UVBoundaries[EIso::IsoV].RestrictTo(MaxBound.UVBoundaries[EIso::IsoV]);
	}

	/**
	 * If Along each axis, the bound width is near equal to zero, it's widened by +/- DOUBLE_SMALL_NUMBER
	 */
	void WidenIfDegenerated()
	{
		UVBoundaries[EIso::IsoU].WidenIfDegenerated();
		UVBoundaries[EIso::IsoV].WidenIfDegenerated();
	}

	/**
	 * If a point is outside the bounds, set the coordinate to insert the point inside the bounds
	 */
	void MoveInsideIfNot(FPoint& Point, double Tolerance = DOUBLE_SMALL_NUMBER) const
	{
		UVBoundaries[EIso::IsoU].MoveInsideIfNot(Point.X, Tolerance);
		UVBoundaries[EIso::IsoV].MoveInsideIfNot(Point.Y, Tolerance);
	}

	/**
	 * If a point is outside the bounds, set the coordinate to insert the point inside the bounds
	 */
	void MoveInsideIfNot(FPoint2D& Point, double Tolerance = DOUBLE_SMALL_NUMBER) const
	{
		UVBoundaries[EIso::IsoU].MoveInsideIfNot(Point.U, Tolerance);
		UVBoundaries[EIso::IsoV].MoveInsideIfNot(Point.V, Tolerance);
	}

	FSurfacicBoundary& operator=(const FSurfacicBoundary& InBounds)
	{
		UVBoundaries[EIso::IsoU] = InBounds.UVBoundaries[EIso::IsoU];
		UVBoundaries[EIso::IsoV] = InBounds.UVBoundaries[EIso::IsoV];
		return *this;
	}

	double Length(const EIso& Iso) const
	{
		return UVBoundaries[Iso].Length();
	}

	constexpr const FLinearBoundary& operator[](const EIso& Iso) const
	{
		return UVBoundaries[Iso];
	}

=======
	FSurfacicBoundary(const double InUMin, const double InUMax, const double InVMin, const double InVMax, const double OffsetTolerance)
	{
		UVBoundaries[EIso::IsoU].Set(InUMin, InUMax);
		UVBoundaries[EIso::IsoV].Set(InVMin, InVMax);
		Offset(OffsetTolerance);
	}

	FSurfacicBoundary(const FPoint2D& Point1, const FPoint2D& Point2)
	{
		Set(Point1, Point2);
	}

	FSurfacicBoundary(const FPoint2D& Point1, const FPoint2D& Point2, const double OffsetTolerance)
	{
		Set(Point1, Point2);
		Offset(OffsetTolerance);
	}

	void Set(const FPoint2D& Point1, const FPoint2D& Point2)
	{
		UVBoundaries[EIso::IsoU].Set(Point1.U, Point2.U);
		UVBoundaries[EIso::IsoV].Set(Point1.V, Point2.V);
	}

	friend FArchive& operator<<(FArchive& Ar, FSurfacicBoundary& Boundary)
	{
		Ar << Boundary[EIso::IsoU];
		Ar << Boundary[EIso::IsoV];
		return Ar;
	}

	void Set(const FLinearBoundary& BoundU, const FLinearBoundary& BoundV)
	{
		UVBoundaries[EIso::IsoU] = BoundU;
		UVBoundaries[EIso::IsoV] = BoundV;
	}

	void Set(const double InUMin, const double InUMax, const double InVMin, const double InVMax)
	{
		UVBoundaries[EIso::IsoU].Set(InUMin, InUMax);
		UVBoundaries[EIso::IsoV].Set(InVMin, InVMax);
	}

	void Set()
	{
		UVBoundaries[EIso::IsoU].Set();
		UVBoundaries[EIso::IsoV].Set();
	}

	/**
	 * Set the boundary with the min and max of this array
	 */
	void Set(const TArray<FPoint2D>& Points)
	{
		Init();
		for (const FPoint2D& Point : Points)
		{
			ExtendTo(Point);
		}
	}

	const FLinearBoundary& Get(EIso Type) const
	{
		return UVBoundaries[Type];
	}

	bool IsValid() const
	{
		return UVBoundaries[EIso::IsoU].IsValid() && UVBoundaries[EIso::IsoV].IsValid();
	}

	/**
	 * Return true if the parametric domain is to small
	 */
	bool IsDegenerated() const
	{
		return UVBoundaries[EIso::IsoU].IsDegenerated() || UVBoundaries[EIso::IsoV].IsDegenerated();
	}

	ESituation IsInside(const FSurfacicBoundary& OtherBoundary, const FSurfacicTolerance& Tolerance2D)
	{
		int32 Inside = 0;
		int32 Outside = 0;
		TFunction<void(double, double, double)> CheckInside = [&](double LeftSide, double RigthSide, double Tolerance)
		{
			if (LeftSide + Tolerance < RigthSide)
			{
				Inside++;
			}
			else if (RigthSide + Tolerance < LeftSide)
			{
				Outside++;
			}
		};

		CheckInside(OtherBoundary[EIso::IsoU].GetMin(), UVBoundaries[EIso::IsoU].GetMin(), Tolerance2D[EIso::IsoU]);
		CheckInside(OtherBoundary[EIso::IsoV].GetMin(), UVBoundaries[EIso::IsoV].GetMin(), Tolerance2D[EIso::IsoV]);
		CheckInside(UVBoundaries[EIso::IsoU].GetMax(), OtherBoundary[EIso::IsoU].GetMax(), Tolerance2D[EIso::IsoU]);
		CheckInside(UVBoundaries[EIso::IsoV].GetMax(), OtherBoundary[EIso::IsoV].GetMax(), Tolerance2D[EIso::IsoV]);

		if (Inside > 2)
		{
			return ESituation::Inside;
		}
		if (Outside > 2)
		{
			return ESituation::Outside;
		}
		return ESituation::Undefined;
	}

	/**
	 * Uses to initiate a boundary computation with ExtendTo
	 */
	void Init()
	{
		UVBoundaries[EIso::IsoU].Init();
		UVBoundaries[EIso::IsoV].Init();
	}

	void TrimAt(const FSurfacicBoundary& MaxLimit)
	{
		UVBoundaries[EIso::IsoU].TrimAt(MaxLimit[EIso::IsoU]);
		UVBoundaries[EIso::IsoV].TrimAt(MaxLimit[EIso::IsoV]);
	}

	void ExtendTo(const FSurfacicBoundary& MaxLimit)
	{
		UVBoundaries[EIso::IsoU].ExtendTo(MaxLimit[EIso::IsoU]);
		UVBoundaries[EIso::IsoV].ExtendTo(MaxLimit[EIso::IsoV]);
	}

	void ExtendTo(const FPoint2D& Point)
	{
		UVBoundaries[EIso::IsoU].ExtendTo(Point.U);
		UVBoundaries[EIso::IsoV].ExtendTo(Point.V);
	}

	void ExtendTo(const FPoint& Point)
	{
		UVBoundaries[EIso::IsoU].ExtendTo(Point.X);
		UVBoundaries[EIso::IsoV].ExtendTo(Point.Y);
	}

	void RestrictTo(const FSurfacicBoundary& MaxBound)
	{
		UVBoundaries[EIso::IsoU].RestrictTo(MaxBound.UVBoundaries[EIso::IsoU]);
		UVBoundaries[EIso::IsoV].RestrictTo(MaxBound.UVBoundaries[EIso::IsoV]);
	}

	/**
	 * If Along each axis, the bound width is near equal to zero, it's widened by +/- DOUBLE_SMALL_NUMBER
	 */
	void WidenIfDegenerated()
	{
		UVBoundaries[EIso::IsoU].WidenIfDegenerated();
		UVBoundaries[EIso::IsoV].WidenIfDegenerated();
	}

	/**
	 * If a point is outside the bounds, set the coordinate to insert the point inside the bounds
	 */
	void MoveInsideIfNot(FPoint& Point, const double Tolerance = DOUBLE_SMALL_NUMBER) const
	{
		UVBoundaries[EIso::IsoU].MoveInsideIfNot(Point.X, Tolerance);
		UVBoundaries[EIso::IsoV].MoveInsideIfNot(Point.Y, Tolerance);
	}

	/**
	 * If a point is outside the bounds, set the coordinate to insert the point inside the bounds
	 */
	void MoveInsideIfNot(FPoint2D& Point, const double Tolerance = DOUBLE_SMALL_NUMBER) const
	{
		UVBoundaries[EIso::IsoU].MoveInsideIfNot(Point.U, Tolerance);
		UVBoundaries[EIso::IsoV].MoveInsideIfNot(Point.V, Tolerance);
	}

	double Length(const EIso& Iso) const
	{
		return UVBoundaries[Iso].Length();
	}

	constexpr const FLinearBoundary& operator[](const EIso& Iso) const
	{
		return UVBoundaries[Iso];
	}

>>>>>>> 4af6daef
	constexpr FLinearBoundary& operator[](const EIso& Iso)
	{
		return UVBoundaries[Iso];
	}

<<<<<<< HEAD
=======
	void Offset(const double Tolerance = DOUBLE_SMALL_NUMBER)
	{
		UVBoundaries[EIso::IsoU].Offset(Tolerance);
		UVBoundaries[EIso::IsoV].Offset(Tolerance);
	}

>>>>>>> 4af6daef
};
}
<|MERGE_RESOLUTION|>--- conflicted
+++ resolved
@@ -12,11 +12,7 @@
  * MINIMAL_UNIT_LINEAR_TOLERANCE allows to define the minimal tolerance value of a parametric space
  * @see FLinearBoundary::ComputeMinimalTolerance
  */
-<<<<<<< HEAD
-#define MINIMAL_UNIT_LINEAR_TOLERANCE 10e-5
-=======
 #define MINIMAL_UNIT_LINEAR_TOLERANCE 1e-5
->>>>>>> 4af6daef
 
 struct CADKERNEL_API FLinearBoundary
 {
@@ -39,83 +35,11 @@
 	{
 	}
 
-<<<<<<< HEAD
-	FLinearBoundary(double UMin, double UMax)
-=======
 	FLinearBoundary(const double UMin, const double UMax)
->>>>>>> 4af6daef
 	{
 		Set(UMin, UMax);
 	}
 
-<<<<<<< HEAD
-	friend FArchive& operator<<(FArchive& Ar, FLinearBoundary& Boundary)
-	{
-		Ar.Serialize(&Boundary, sizeof(FLinearBoundary));
-		return Ar;
-	}
-
-	constexpr double GetMin() const
-	{
-		return Min;
-	}
-
-	constexpr double GetMax() const
-	{
-		return Max;
-	}
-
-	constexpr double GetAt(double Coordinate) const
-	{
-		return Min + (Max - Min) * Coordinate;
-	}
-
-	constexpr double GetMiddle() const
-	{
-		return (Min + Max) * 0.5;
-	}
-
-	double Size() const { return Max - Min; }
-
-	void SetMin(double Coordinates)
-	{
-		GetMinMax(Coordinates, Max, Min, Max);
-	}
-
-	void SetMax(double Coordinates)
-	{
-		GetMinMax(Min, Coordinates, Min, Max);
-	}
-
-	void Set(double InUMin = 0., double InUMax = 1.)
-	{
-		GetMinMax(InUMin, InUMax, Min, Max);
-	}
-
-	/**
-	 * Set the boundary with the min and max of the array
-	 */
-	void Set(const TArray<double>& Coordinates)
-	{
-		Init();
-		for (const double& Coordinate : Coordinates)
-		{
-			ExtendTo(Coordinate);
-		}
-	}
-
-
-	bool IsValid() const
-	{
-		return Min <= Max;
-	}
-
-	bool Contains(double Coordinate) const
-	{
-		return RealCompare(Coordinate, Min) >= 0 && RealCompare(Coordinate, Max) <= 0;
-	}
-
-=======
 	FLinearBoundary(const FLinearBoundary& Boundary, const double OffsetTolerance)
 		: Min(Boundary.Min - OffsetTolerance)
 		, Max(Boundary.Max + OffsetTolerance)
@@ -194,7 +118,6 @@
 		return RealCompare(Coordinate, Min) >= 0 && RealCompare(Coordinate, Max) <= 0;
 	}
 
->>>>>>> 4af6daef
 	double Length() const
 	{
 		return GetMax() - GetMin();
@@ -223,11 +146,7 @@
 	/**
 	 * If a coordinate is outside the bounds, set the coordinate at the closed limit
 	 */
-<<<<<<< HEAD
-	void MoveInsideIfNot(double& Coordinate, double Tolerance = DOUBLE_SMALL_NUMBER) const
-=======
 	void MoveInsideIfNot(double& Coordinate, const double Tolerance = DOUBLE_SMALL_NUMBER) const
->>>>>>> 4af6daef
 	{
 		if (Coordinate <= Min)
 		{
@@ -238,7 +157,12 @@
 			Coordinate = Max - Tolerance;
 		}
 	}
-<<<<<<< HEAD
+
+	void Offset(const double Tolerance = DOUBLE_SMALL_NUMBER)
+	{
+		Min -= Tolerance;
+		Max += Tolerance;
+	}
 
 	/**
 	 * Uses to initiate a boundary computation with ExtendTo
@@ -256,31 +180,6 @@
 		Max = FMath::Max(Max, MaxCoordinate);
 	}
 
-=======
-
-	void Offset(const double Tolerance = DOUBLE_SMALL_NUMBER)
-	{
-		Min -= Tolerance;
-		Max += Tolerance;
-	}
-
-	/**
-	 * Uses to initiate a boundary computation with ExtendTo
-	 */
-	void Init()
-	{
-		Min = HUGE_VALUE;
-		Max = -HUGE_VALUE;
-	}
-
-	void ExtendTo(double MinCoordinate, double MaxCoordinate)
-	{
-		GetMinMax(MinCoordinate, MaxCoordinate);
-		Min = FMath::Min(Min, MinCoordinate);
-		Max = FMath::Max(Max, MaxCoordinate);
-	}
-
->>>>>>> 4af6daef
 	void TrimAt(const FLinearBoundary& MaxBound)
 	{
 		if (Max < MaxBound.Min || Min > MaxBound.Max)
@@ -299,11 +198,7 @@
 		Max = FMath::Max(Max, MaxBound.Max);
 	}
 
-<<<<<<< HEAD
-	void ExtendTo(double Coordinate)
-=======
 	void ExtendTo(const double Coordinate)
->>>>>>> 4af6daef
 	{
 		if (Coordinate < Min)
 		{
@@ -360,20 +255,28 @@
 
 	FSurfacicBoundary() = default;
 
-<<<<<<< HEAD
-	FSurfacicBoundary(double InUMin, double InUMax, double InVMin, double InVMax)
-=======
 	FSurfacicBoundary(const double InUMin, const double InUMax, const double InVMin, const double InVMax)
->>>>>>> 4af6daef
 	{
 		UVBoundaries[EIso::IsoU].Set(InUMin, InUMax);
 		UVBoundaries[EIso::IsoV].Set(InVMin, InVMax);
 	}
 
-<<<<<<< HEAD
+	FSurfacicBoundary(const double InUMin, const double InUMax, const double InVMin, const double InVMax, const double OffsetTolerance)
+	{
+		UVBoundaries[EIso::IsoU].Set(InUMin, InUMax);
+		UVBoundaries[EIso::IsoV].Set(InVMin, InVMax);
+		Offset(OffsetTolerance);
+	}
+
 	FSurfacicBoundary(const FPoint2D& Point1, const FPoint2D& Point2)
 	{
 		Set(Point1, Point2);
+	}
+
+	FSurfacicBoundary(const FPoint2D& Point1, const FPoint2D& Point2, const double OffsetTolerance)
+	{
+		Set(Point1, Point2);
+		Offset(OffsetTolerance);
 	}
 
 	void Set(const FPoint2D& Point1, const FPoint2D& Point2)
@@ -395,7 +298,7 @@
 		UVBoundaries[EIso::IsoV] = BoundV;
 	}
 
-	void Set(double InUMin, double InUMax, double InVMin, double InVMax)
+	void Set(const double InUMin, const double InUMax, const double InVMin, const double InVMax)
 	{
 		UVBoundaries[EIso::IsoU].Set(InUMin, InUMax);
 		UVBoundaries[EIso::IsoV].Set(InVMin, InVMax);
@@ -478,25 +381,25 @@
 		UVBoundaries[EIso::IsoV].Init();
 	}
 
-	void TrimAt(const FSurfacicBoundary MaxLimit)
+	void TrimAt(const FSurfacicBoundary& MaxLimit)
 	{
 		UVBoundaries[EIso::IsoU].TrimAt(MaxLimit[EIso::IsoU]);
 		UVBoundaries[EIso::IsoV].TrimAt(MaxLimit[EIso::IsoV]);
 	}
 
-	void ExtendTo(const FSurfacicBoundary MaxLimit)
+	void ExtendTo(const FSurfacicBoundary& MaxLimit)
 	{
 		UVBoundaries[EIso::IsoU].ExtendTo(MaxLimit[EIso::IsoU]);
 		UVBoundaries[EIso::IsoV].ExtendTo(MaxLimit[EIso::IsoV]);
 	}
 
-	void ExtendTo(FPoint2D Point)
+	void ExtendTo(const FPoint2D& Point)
 	{
 		UVBoundaries[EIso::IsoU].ExtendTo(Point.U);
 		UVBoundaries[EIso::IsoV].ExtendTo(Point.V);
 	}
 
-	void ExtendTo(FPoint Point)
+	void ExtendTo(const FPoint& Point)
 	{
 		UVBoundaries[EIso::IsoU].ExtendTo(Point.X);
 		UVBoundaries[EIso::IsoV].ExtendTo(Point.Y);
@@ -520,7 +423,7 @@
 	/**
 	 * If a point is outside the bounds, set the coordinate to insert the point inside the bounds
 	 */
-	void MoveInsideIfNot(FPoint& Point, double Tolerance = DOUBLE_SMALL_NUMBER) const
+	void MoveInsideIfNot(FPoint& Point, const double Tolerance = DOUBLE_SMALL_NUMBER) const
 	{
 		UVBoundaries[EIso::IsoU].MoveInsideIfNot(Point.X, Tolerance);
 		UVBoundaries[EIso::IsoV].MoveInsideIfNot(Point.Y, Tolerance);
@@ -529,19 +432,12 @@
 	/**
 	 * If a point is outside the bounds, set the coordinate to insert the point inside the bounds
 	 */
-	void MoveInsideIfNot(FPoint2D& Point, double Tolerance = DOUBLE_SMALL_NUMBER) const
+	void MoveInsideIfNot(FPoint2D& Point, const double Tolerance = DOUBLE_SMALL_NUMBER) const
 	{
 		UVBoundaries[EIso::IsoU].MoveInsideIfNot(Point.U, Tolerance);
 		UVBoundaries[EIso::IsoV].MoveInsideIfNot(Point.V, Tolerance);
 	}
 
-	FSurfacicBoundary& operator=(const FSurfacicBoundary& InBounds)
-	{
-		UVBoundaries[EIso::IsoU] = InBounds.UVBoundaries[EIso::IsoU];
-		UVBoundaries[EIso::IsoV] = InBounds.UVBoundaries[EIso::IsoV];
-		return *this;
-	}
-
 	double Length(const EIso& Iso) const
 	{
 		return UVBoundaries[Iso].Length();
@@ -552,208 +448,16 @@
 		return UVBoundaries[Iso];
 	}
 
-=======
-	FSurfacicBoundary(const double InUMin, const double InUMax, const double InVMin, const double InVMax, const double OffsetTolerance)
-	{
-		UVBoundaries[EIso::IsoU].Set(InUMin, InUMax);
-		UVBoundaries[EIso::IsoV].Set(InVMin, InVMax);
-		Offset(OffsetTolerance);
-	}
-
-	FSurfacicBoundary(const FPoint2D& Point1, const FPoint2D& Point2)
-	{
-		Set(Point1, Point2);
-	}
-
-	FSurfacicBoundary(const FPoint2D& Point1, const FPoint2D& Point2, const double OffsetTolerance)
-	{
-		Set(Point1, Point2);
-		Offset(OffsetTolerance);
-	}
-
-	void Set(const FPoint2D& Point1, const FPoint2D& Point2)
-	{
-		UVBoundaries[EIso::IsoU].Set(Point1.U, Point2.U);
-		UVBoundaries[EIso::IsoV].Set(Point1.V, Point2.V);
-	}
-
-	friend FArchive& operator<<(FArchive& Ar, FSurfacicBoundary& Boundary)
-	{
-		Ar << Boundary[EIso::IsoU];
-		Ar << Boundary[EIso::IsoV];
-		return Ar;
-	}
-
-	void Set(const FLinearBoundary& BoundU, const FLinearBoundary& BoundV)
-	{
-		UVBoundaries[EIso::IsoU] = BoundU;
-		UVBoundaries[EIso::IsoV] = BoundV;
-	}
-
-	void Set(const double InUMin, const double InUMax, const double InVMin, const double InVMax)
-	{
-		UVBoundaries[EIso::IsoU].Set(InUMin, InUMax);
-		UVBoundaries[EIso::IsoV].Set(InVMin, InVMax);
-	}
-
-	void Set()
-	{
-		UVBoundaries[EIso::IsoU].Set();
-		UVBoundaries[EIso::IsoV].Set();
-	}
-
-	/**
-	 * Set the boundary with the min and max of this array
-	 */
-	void Set(const TArray<FPoint2D>& Points)
-	{
-		Init();
-		for (const FPoint2D& Point : Points)
-		{
-			ExtendTo(Point);
-		}
-	}
-
-	const FLinearBoundary& Get(EIso Type) const
-	{
-		return UVBoundaries[Type];
-	}
-
-	bool IsValid() const
-	{
-		return UVBoundaries[EIso::IsoU].IsValid() && UVBoundaries[EIso::IsoV].IsValid();
-	}
-
-	/**
-	 * Return true if the parametric domain is to small
-	 */
-	bool IsDegenerated() const
-	{
-		return UVBoundaries[EIso::IsoU].IsDegenerated() || UVBoundaries[EIso::IsoV].IsDegenerated();
-	}
-
-	ESituation IsInside(const FSurfacicBoundary& OtherBoundary, const FSurfacicTolerance& Tolerance2D)
-	{
-		int32 Inside = 0;
-		int32 Outside = 0;
-		TFunction<void(double, double, double)> CheckInside = [&](double LeftSide, double RigthSide, double Tolerance)
-		{
-			if (LeftSide + Tolerance < RigthSide)
-			{
-				Inside++;
-			}
-			else if (RigthSide + Tolerance < LeftSide)
-			{
-				Outside++;
-			}
-		};
-
-		CheckInside(OtherBoundary[EIso::IsoU].GetMin(), UVBoundaries[EIso::IsoU].GetMin(), Tolerance2D[EIso::IsoU]);
-		CheckInside(OtherBoundary[EIso::IsoV].GetMin(), UVBoundaries[EIso::IsoV].GetMin(), Tolerance2D[EIso::IsoV]);
-		CheckInside(UVBoundaries[EIso::IsoU].GetMax(), OtherBoundary[EIso::IsoU].GetMax(), Tolerance2D[EIso::IsoU]);
-		CheckInside(UVBoundaries[EIso::IsoV].GetMax(), OtherBoundary[EIso::IsoV].GetMax(), Tolerance2D[EIso::IsoV]);
-
-		if (Inside > 2)
-		{
-			return ESituation::Inside;
-		}
-		if (Outside > 2)
-		{
-			return ESituation::Outside;
-		}
-		return ESituation::Undefined;
-	}
-
-	/**
-	 * Uses to initiate a boundary computation with ExtendTo
-	 */
-	void Init()
-	{
-		UVBoundaries[EIso::IsoU].Init();
-		UVBoundaries[EIso::IsoV].Init();
-	}
-
-	void TrimAt(const FSurfacicBoundary& MaxLimit)
-	{
-		UVBoundaries[EIso::IsoU].TrimAt(MaxLimit[EIso::IsoU]);
-		UVBoundaries[EIso::IsoV].TrimAt(MaxLimit[EIso::IsoV]);
-	}
-
-	void ExtendTo(const FSurfacicBoundary& MaxLimit)
-	{
-		UVBoundaries[EIso::IsoU].ExtendTo(MaxLimit[EIso::IsoU]);
-		UVBoundaries[EIso::IsoV].ExtendTo(MaxLimit[EIso::IsoV]);
-	}
-
-	void ExtendTo(const FPoint2D& Point)
-	{
-		UVBoundaries[EIso::IsoU].ExtendTo(Point.U);
-		UVBoundaries[EIso::IsoV].ExtendTo(Point.V);
-	}
-
-	void ExtendTo(const FPoint& Point)
-	{
-		UVBoundaries[EIso::IsoU].ExtendTo(Point.X);
-		UVBoundaries[EIso::IsoV].ExtendTo(Point.Y);
-	}
-
-	void RestrictTo(const FSurfacicBoundary& MaxBound)
-	{
-		UVBoundaries[EIso::IsoU].RestrictTo(MaxBound.UVBoundaries[EIso::IsoU]);
-		UVBoundaries[EIso::IsoV].RestrictTo(MaxBound.UVBoundaries[EIso::IsoV]);
-	}
-
-	/**
-	 * If Along each axis, the bound width is near equal to zero, it's widened by +/- DOUBLE_SMALL_NUMBER
-	 */
-	void WidenIfDegenerated()
-	{
-		UVBoundaries[EIso::IsoU].WidenIfDegenerated();
-		UVBoundaries[EIso::IsoV].WidenIfDegenerated();
-	}
-
-	/**
-	 * If a point is outside the bounds, set the coordinate to insert the point inside the bounds
-	 */
-	void MoveInsideIfNot(FPoint& Point, const double Tolerance = DOUBLE_SMALL_NUMBER) const
-	{
-		UVBoundaries[EIso::IsoU].MoveInsideIfNot(Point.X, Tolerance);
-		UVBoundaries[EIso::IsoV].MoveInsideIfNot(Point.Y, Tolerance);
-	}
-
-	/**
-	 * If a point is outside the bounds, set the coordinate to insert the point inside the bounds
-	 */
-	void MoveInsideIfNot(FPoint2D& Point, const double Tolerance = DOUBLE_SMALL_NUMBER) const
-	{
-		UVBoundaries[EIso::IsoU].MoveInsideIfNot(Point.U, Tolerance);
-		UVBoundaries[EIso::IsoV].MoveInsideIfNot(Point.V, Tolerance);
-	}
-
-	double Length(const EIso& Iso) const
-	{
-		return UVBoundaries[Iso].Length();
-	}
-
-	constexpr const FLinearBoundary& operator[](const EIso& Iso) const
+	constexpr FLinearBoundary& operator[](const EIso& Iso)
 	{
 		return UVBoundaries[Iso];
 	}
 
->>>>>>> 4af6daef
-	constexpr FLinearBoundary& operator[](const EIso& Iso)
-	{
-		return UVBoundaries[Iso];
-	}
-
-<<<<<<< HEAD
-=======
 	void Offset(const double Tolerance = DOUBLE_SMALL_NUMBER)
 	{
 		UVBoundaries[EIso::IsoU].Offset(Tolerance);
 		UVBoundaries[EIso::IsoV].Offset(Tolerance);
 	}
 
->>>>>>> 4af6daef
 };
 }
