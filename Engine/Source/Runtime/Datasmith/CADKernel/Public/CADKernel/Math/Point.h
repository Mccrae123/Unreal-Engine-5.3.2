// Copyright Epic Games, Inc. All Rights Reserved.
#pragma once

#include "CADKernel/Core/Types.h"
#include "CADKernel/Math/MathConst.h"

// this will eventually be reconciled with what the Geometry team is using.
namespace UE::CADKernel
{

class FPoint2D;

class CADKERNEL_API FPoint
{
public:
	union
	{
		struct
		{
			double X;
			double Y;
			double Z;
		};

		UE_DEPRECATED(all, "For internal use only")
<<<<<<< HEAD
		double XYZ[3];
=======
			double XYZ[3];
>>>>>>> d731a049
	};

public:

	/** A zero point (0,0,0)*/
	static const FPoint ZeroPoint;
	static const FPoint UnitPoint;
	static const FPoint FarawayPoint;
	static const int32 Dimension;

	explicit FPoint(double InCoordX = 0., double InCoordY = 0., double InCoordZ = 0.)
	{
		X = InCoordX; Y = InCoordY; Z = InCoordZ;
	}

	FPoint(const FPoint2D& InPoint2D);

	FPoint(const double* const InPoint)
		: X(InPoint[0])
		, Y(InPoint[1])
		, Z(InPoint[2])
	{
	}

	FPoint(const FPoint& Point)
		: X(Point.X)
		, Y(Point.Y)
		, Z(Point.Z)
	{
	}

	constexpr double& operator[](int32 Index)
	{
<<<<<<< HEAD
PRAGMA_DISABLE_DEPRECATION_WARNINGS
		return XYZ[Index];
PRAGMA_ENABLE_DEPRECATION_WARNINGS
=======
		PRAGMA_DISABLE_DEPRECATION_WARNINGS
			return XYZ[Index];
		PRAGMA_ENABLE_DEPRECATION_WARNINGS
>>>>>>> d731a049
	}

	constexpr double operator[](int32 Index) const
	{
<<<<<<< HEAD
PRAGMA_DISABLE_DEPRECATION_WARNINGS
		return XYZ[Index];
PRAGMA_ENABLE_DEPRECATION_WARNINGS
=======
		PRAGMA_DISABLE_DEPRECATION_WARNINGS
			return XYZ[Index];
		PRAGMA_ENABLE_DEPRECATION_WARNINGS
>>>>>>> d731a049
	}

	bool operator==(const FPoint& Point) const
	{
		return FMath::IsNearlyEqual(X, Point.X) && FMath::IsNearlyEqual(Y, Point.Y) && FMath::IsNearlyEqual(Z, Point.Z);
	}

	bool operator!=(const FPoint& Point) const
	{
		return !(*this == Point);
	};

	FPoint operator+(const FPoint& Point) const
	{
		return FPoint(X + Point.X, Y + Point.Y, Z + Point.Z);
	}

	FPoint operator+(const FVector& Point) const
	{
		return FPoint(X + Point.X, Y + Point.Y, Z + Point.Z);
	}

<<<<<<< HEAD
	FPoint operator-(const FPoint& Point) const
	{
		return FPoint(X - Point.X, Y - Point.Y, Z - Point.Z);
	}

	FPoint operator^(const FPoint& Point) const
	{
		return FPoint(Y * Point.Z - Z * Point.Y, Z * Point.X - X * Point.Z, X * Point.Y - Y * Point.X);
	}

	double operator*(const FPoint& Point) const
	{
		return X * Point.X + Y * Point.Y + Z * Point.Z;
	}

	FPoint operator*(double Scale) const
	{
		return FPoint(X * Scale, Y * Scale, Z * Scale);
	}

	FPoint operator/(double InvScale) const
	{
		return FPoint(X / InvScale, Y / InvScale, Z / InvScale);
	}

	FPoint operator-() const
	{
		return FPoint(-X, -Y, -Z);
	}

	FPoint& operator=(const FPoint& Point)
	{
		X = Point.X;
		Y = Point.Y;
		Z = Point.Z;
		return *this;
	}

	FPoint& operator+=(const FPoint& Point)
	{
		X += Point.X;
		Y += Point.Y;
		Z += Point.Z;
		return *this;
	}

	FPoint& operator+=(const FVector& Point)
=======
	FPoint operator+(const FVector3f& Point) const
	{
		return FPoint(X + Point.X, Y + Point.Y, Z + Point.Z);
	}

	FPoint operator-(const FPoint& Point) const
	{
		return FPoint(X - Point.X, Y - Point.Y, Z - Point.Z);
	}

	FPoint operator^(const FPoint& Point) const
	{
		return FPoint(Y * Point.Z - Z * Point.Y, Z * Point.X - X * Point.Z, X * Point.Y - Y * Point.X);
	}

	double operator*(const FPoint& Point) const
	{
		return X * Point.X + Y * Point.Y + Z * Point.Z;
	}

	FPoint operator*(double Scale) const
	{
		return FPoint(X * Scale, Y * Scale, Z * Scale);
	}

	FPoint operator/(double InvScale) const
	{
		return FPoint(X / InvScale, Y / InvScale, Z / InvScale);
	}

	FPoint operator-() const
	{
		return FPoint(-X, -Y, -Z);
	}

	FPoint& operator=(const FPoint& Point)
	{
		X = Point.X;
		Y = Point.Y;
		Z = Point.Z;
		return *this;
	}

	FPoint& operator+=(const FPoint& Point)
>>>>>>> d731a049
	{
		X += Point.X;
		Y += Point.Y;
		Z += Point.Z;
		return *this;
	}

<<<<<<< HEAD
	FPoint& operator-=(const FPoint& Point)
	{
		X -= Point.X;
		Y -= Point.Y;
		Z -= Point.Z;
		return *this;
	}

	FPoint& operator*=(double Scale)
	{
		X *= Scale;
		Y *= Scale;
		Z *= Scale;
		return *this;
	}

	void NonUniformScale(const FPoint& Scale)
	{
		X *= Scale.X;
		Y *= Scale.Y;
		Z *= Scale.Z;
	}

	FPoint& operator/=(double InvScale)
	{
		X /= InvScale;
		Y /= InvScale;
		Z /= InvScale;
		return *this;
	}

	bool operator<(const FPoint& Other) const
	{
		int32 Compare = RealCompare(X, Other.X);
		if (Compare < 0)
		{
			return true;
		}
		if (Compare > 0)
		{
			return false;
		}

		Compare = RealCompare(Y, Other.Y);
=======
	FPoint& operator+=(const FVector& Point)
	{
		X += Point.X;
		Y += Point.Y;
		Z += Point.Z;
		return *this;
	}

	FPoint& operator+=(const FVector3f& Point)
	{
		X += Point.X;
		Y += Point.Y;
		Z += Point.Z;
		return *this;
	}

	FPoint& operator-=(const FPoint& Point)
	{
		X -= Point.X;
		Y -= Point.Y;
		Z -= Point.Z;
		return *this;
	}

	FPoint& operator*=(double Scale)
	{
		X *= Scale;
		Y *= Scale;
		Z *= Scale;
		return *this;
	}

	void NonUniformScale(const FPoint& Scale)
	{
		X *= Scale.X;
		Y *= Scale.Y;
		Z *= Scale.Z;
	}

	FPoint& operator/=(double InvScale)
	{
		X /= InvScale;
		Y /= InvScale;
		Z /= InvScale;
		return *this;
	}

	bool operator<(const FPoint& Other) const
	{
		int32 Compare = RealCompare(X, Other.X);
>>>>>>> d731a049
		if (Compare < 0)
		{
			return true;
		}
		if (Compare > 0)
		{
			return false;
		}

<<<<<<< HEAD
		Compare = RealCompare(Z, Other.Z);
		return (Compare < 0);
	}

	operator FVector()
	{
		return FVector(X, Y, Z);
	}

	void SetMin(const FPoint& Point)
	{
		X = FMath::Min(X, Point.X);
		Y = FMath::Min(Y, Point.Y);
		Z = FMath::Min(Z, Point.Z);
	}

	void SetMax(const FPoint& Point)
	{
		X = FMath::Max(X, Point.X);
		Y = FMath::Max(Y, Point.Y);
		Z = FMath::Max(Z, Point.Z);
	}

	void Set(double InCoordX = 0., double InCoordY = 0., double InCoordZ = 0.)
	{
		X = InCoordX;
		Y = InCoordY;
		Z = InCoordZ;
	}

	void Set(double* InCoordinates)
	{
		X = InCoordinates[0];
		Y = InCoordinates[1];
		Z = InCoordinates[2];
	}

=======
		Compare = RealCompare(Y, Other.Y);
		if (Compare < 0)
		{
			return true;
		}
		if (Compare > 0)
		{
			return false;
		}

		Compare = RealCompare(Z, Other.Z);
		return (Compare < 0);
	}

	operator FVector() const
	{
		return FVector(X, Y, Z);
	}

	operator FVector3f() const
	{
		return FVector3f((float)X, (float)Y, (float)Z);
	}

	void SetMin(const FPoint& Point)
	{
		X = FMath::Min(X, Point.X);
		Y = FMath::Min(Y, Point.Y);
		Z = FMath::Min(Z, Point.Z);
	}

	void SetMax(const FPoint& Point)
	{
		X = FMath::Max(X, Point.X);
		Y = FMath::Max(Y, Point.Y);
		Z = FMath::Max(Z, Point.Z);
	}

	void Set(double InCoordX = 0., double InCoordY = 0., double InCoordZ = 0.)
	{
		X = InCoordX;
		Y = InCoordY;
		Z = InCoordZ;
	}

	void Set(double* InCoordinates)
	{
		X = InCoordinates[0];
		Y = InCoordinates[1];
		Z = InCoordinates[2];
	}

>>>>>>> d731a049
	double Length() const
	{
		return FMath::Sqrt((X * X) + (Y * Y) + (Z * Z));
	}

	double SquareLength() const
	{
		return (X * X) + (Y * Y) + (Z * Z);
	}

	FPoint& Normalize()
	{
		double Norm = Length();
		if (FMath::IsNearlyZero(Norm))
		{
			X = Y = Z = 0.0;
		}
		else
		{
			X /= Norm;
			Y /= Norm;
			Z /= Norm;
		}
		return *this;
	}

	FPoint Middle(const FPoint& Point) const
	{
		return FPoint(0.5 * (X + Point.X), 0.5 * (Y + Point.Y), 0.5 * (Z + Point.Z));
	}

	double Distance(const FPoint& Point) const
	{
		return FMath::Sqrt(FMath::Square(Point.X - X) + FMath::Square(Point.Y - Y) + FMath::Square(Point.Z - Z));
	}

	double SquareDistance(const FPoint& Point) const
	{
		return FMath::Square(Point.X - X) + FMath::Square(Point.Y - Y) + FMath::Square(Point.Z - Z);
	}

	double ComputeCosinus(const FPoint& OtherVector) const
	{
		FPoint ThisNormalized = *this;
		FPoint OtherNormalized = OtherVector;

		ThisNormalized.Normalize();
		OtherNormalized.Normalize();

		double Cosinus = ThisNormalized * OtherNormalized;

		return FMath::Max(-1.0, FMath::Min(Cosinus, 1.0));
	}

	double ComputeSinus(const FPoint& OtherVector) const
	{
		FPoint ThisNormalized = *this;
		FPoint OtherNormalized = OtherVector;

		ThisNormalized.Normalize();
		OtherNormalized.Normalize();

		FPoint SinusPoint = ThisNormalized ^ OtherNormalized;
		double Sinus = SinusPoint.Length();
		return FMath::Min(Sinus, 1.0);
	}

	double ComputeAngle(const FPoint& OtherVector) const
	{
		double CosAngle = ComputeCosinus(OtherVector);
		return acos(CosAngle);
	}

	double SignedAngle(const FPoint& Vector2, const FPoint& Normal) const;

<<<<<<< HEAD
	static double MixedTripleProduct(const FPoint& VectorA, const FPoint& VectorB, const FPoint& VectorC)
	{
		return VectorA * (VectorB ^ VectorC);
	}

	friend FArchive& operator<<(FArchive& Ar, FPoint& Point)
	{
		Ar.Serialize(&Point, sizeof(FPoint));
		return Ar;
	}

	friend FPoint Abs(const FPoint& Point)
	{
		double PointX = FMath::Abs(Point.X);
		double PointY = FMath::Abs(Point.Y);
		double PointZ = FMath::Abs(Point.Z);
		return FPoint(PointX, PointY, PointZ);
	}

};

class CADKERNEL_API FPointH
{
public:
	union
	{
		struct
		{
			double X;
			double Y;
			double Z;
			double W;
		};

		UE_DEPRECATED(all, "For internal use only")
		double XYZW[4];
	};

public:
	/** A zero point (0,0,0)*/
	static const FPointH ZeroPoint;
	static const FPointH FarawayPoint;
	static const int32 Dimension;

	FPointH()
		: X(0.)
		, Y(0.)
		, Z(0.)
		, W(1.)
	{
	}

	FPointH(const FPoint& Point, double Weight)
		: X(Point.X* Weight)
		, Y(Point.Y* Weight)
		, Z(Point.Z* Weight)
		, W(Weight)
	{
	}

	FPointH(const double InX, const double InY, const double InZ, const double InW)
		: X(InX)
		, Y(InY)
		, Z(InZ)
		, W(InW)
	{
	}

	constexpr double& operator[](int32 Index)
	{
PRAGMA_DISABLE_DEPRECATION_WARNINGS
		return XYZW[Index];
PRAGMA_ENABLE_DEPRECATION_WARNINGS
	}

	constexpr double operator[](int32 Index) const
	{
PRAGMA_DISABLE_DEPRECATION_WARNINGS
		return XYZW[Index];
PRAGMA_ENABLE_DEPRECATION_WARNINGS
	}

	FPointH operator+(const FPointH& Point) const
	{
		return FPointH(X + Point.X, Y + Point.Y, Z + Point.Z, W + Point.W);
	}

	FPointH operator-(const FPointH& Point) const
	{
		return FPointH(X - Point.X, Y - Point.Y, Z - Point.Z, W - Point.W);
	}

	FPointH operator*(double Factor) const
	{
		return FPointH(X * Factor, Y * Factor, Z * Factor, W * Factor);
	}

	operator FPoint() const
	{
		return FPoint(X / W, Y / W, Z / W);
	}

	friend FArchive& operator<<(FArchive& Ar, FPointH& Point)
	{
		Ar.Serialize(&Point, sizeof(FPointH));
		return Ar;
	}
};

class CADKERNEL_API FPoint2D
{
public:
	double U;
	double V;

public:

	/** A zero point (0,0,0)*/
	static const FPoint2D ZeroPoint;
	static const FPoint2D FarawayPoint;
	static const int32 Dimension;

	FPoint2D()
	{
		U = V = 0.0;
	}

	FPoint2D(double NewU, double NewV)
		: U(NewU)
		, V(NewV)
	{
	}

	FPoint2D(const FPoint& Point)
		: U(Point.X)
		, V(Point.Y)
	{
	}

	FPoint2D(const FPoint2D& Point)
		: U(Point.U)
		, V(Point.V)
	{
	}

	FPoint2D& operator=(const FPoint2D& Point)
	{
		U = Point.U;
		V = Point.V;
		return *this;
	}

	FPoint2D Rotate(double Theta)
	{
		return FPoint2D(U * cos(Theta) - V * sin(Theta), U * sin(Theta) + V * cos(Theta));
	}

	FPoint2D Middle(const FPoint2D& Point) const
	{
		return FPoint(0.5 * (U + Point.U), 0.5 * (V + Point.V));
	}

	double Distance(const FPoint2D& Point) const
	{
		return FMath::Sqrt(FMath::Square(Point.U - U) + FMath::Square(Point.V - V));
	}

	double SquareDistance(const FPoint2D& Point) const
	{
		return FMath::Square(Point.U - U) + FMath::Square(Point.V - V);
	}

	double Length() const
	{
		return FMath::Sqrt(FMath::Square(U) + FMath::Square(V));
	}

	double SquareLength() const
	{
		return FMath::Square(U) + FMath::Square(V);
	}

=======
	/**
	 * Return the projection of the point on the diagonal axis (of vector (1,1,1))
	 * i.e. return X + Y + Z
	 */
	double DiagonalAxisCoordinate() const
	{
		return X + Y + Z;
	}

	static double MixedTripleProduct(const FPoint& VectorA, const FPoint& VectorB, const FPoint& VectorC)
	{
		return VectorA * (VectorB ^ VectorC);
	}

	friend FArchive& operator<<(FArchive& Ar, FPoint& Point)
	{
		Ar.Serialize(&Point, sizeof(FPoint));
		return Ar;
	}

	friend FPoint Abs(const FPoint& Point)
	{
		double PointX = FMath::Abs(Point.X);
		double PointY = FMath::Abs(Point.Y);
		double PointZ = FMath::Abs(Point.Z);
		return FPoint(PointX, PointY, PointZ);
	}

};

class CADKERNEL_API FPointH
{
public:
	union
	{
		struct
		{
			double X;
			double Y;
			double Z;
			double W;
		};

		UE_DEPRECATED(all, "For internal use only")
			double XYZW[4];
	};

public:
	/** A zero point (0,0,0)*/
	static const FPointH ZeroPoint;
	static const FPointH FarawayPoint;
	static const int32 Dimension;

	FPointH()
		: X(0.)
		, Y(0.)
		, Z(0.)
		, W(1.)
	{
	}

	FPointH(const FPoint& Point, double Weight)
		: X(Point.X* Weight)
		, Y(Point.Y* Weight)
		, Z(Point.Z* Weight)
		, W(Weight)
	{
	}

	FPointH(const double InX, const double InY, const double InZ, const double InW)
		: X(InX)
		, Y(InY)
		, Z(InZ)
		, W(InW)
	{
	}

	constexpr double& operator[](int32 Index)
	{
		PRAGMA_DISABLE_DEPRECATION_WARNINGS
			return XYZW[Index];
		PRAGMA_ENABLE_DEPRECATION_WARNINGS
	}

	constexpr double operator[](int32 Index) const
	{
		PRAGMA_DISABLE_DEPRECATION_WARNINGS
			return XYZW[Index];
		PRAGMA_ENABLE_DEPRECATION_WARNINGS
	}

	FPointH operator+(const FPointH& Point) const
	{
		return FPointH(X + Point.X, Y + Point.Y, Z + Point.Z, W + Point.W);
	}

	FPointH operator-(const FPointH& Point) const
	{
		return FPointH(X - Point.X, Y - Point.Y, Z - Point.Z, W - Point.W);
	}

	FPointH operator*(double Factor) const
	{
		return FPointH(X * Factor, Y * Factor, Z * Factor, W * Factor);
	}

	operator FPoint() const
	{
		return FPoint(X / W, Y / W, Z / W);
	}

	friend FArchive& operator<<(FArchive& Ar, FPointH& Point)
	{
		Ar.Serialize(&Point, sizeof(FPointH));
		return Ar;
	}
};

class CADKERNEL_API FPoint2D
{
public:
	double U;
	double V;

public:

	/** A zero point (0,0,0)*/
	static const FPoint2D ZeroPoint;
	static const FPoint2D FarawayPoint;
	static const int32 Dimension;

	FPoint2D()
	{
		U = V = 0.0;
	}

	FPoint2D(double NewU, double NewV)
		: U(NewU)
		, V(NewV)
	{
	}

	FPoint2D(const FPoint& Point)
		: U(Point.X)
		, V(Point.Y)
	{
	}

	FPoint2D(const FPoint2D& Point)
		: U(Point.U)
		, V(Point.V)
	{
	}

	FPoint2D& operator=(const FPoint2D& Point)
	{
		U = Point.U;
		V = Point.V;
		return *this;
	}

	FPoint2D Rotate(double Theta)
	{
		return FPoint2D(U * cos(Theta) - V * sin(Theta), U * sin(Theta) + V * cos(Theta));
	}

	FPoint2D Middle(const FPoint2D& Point) const
	{
		return FPoint(0.5 * (U + Point.U), 0.5 * (V + Point.V));
	}

	double Distance(const FPoint2D& Point) const
	{
		return FMath::Sqrt(FMath::Square(Point.U - U) + FMath::Square(Point.V - V));
	}

	double SquareDistance(const FPoint2D& Point) const
	{
		return FMath::Square(Point.U - U) + FMath::Square(Point.V - V);
	}

	double Length() const
	{
		return FMath::Sqrt(FMath::Square(U) + FMath::Square(V));
	}

	double SquareLength() const
	{
		return FMath::Square(U) + FMath::Square(V);
	}

>>>>>>> d731a049
	FPoint2D& Normalize()
	{
		double Norm = Length();
		if (FMath::IsNearlyZero(Norm))
<<<<<<< HEAD
		{
			U = V = 0.0;
		}
		else
		{
			U /= Norm;
			V /= Norm;
		}
		return *this;
	}

	constexpr double& operator[](int32 Index)
	{
		return *(&U + Index);
	}

	constexpr double operator[](int32 Index) const
=======
		{
			U = V = 0.0;
		}
		else
		{
			U /= Norm;
			V /= Norm;
		}
		return *this;
	}

	constexpr double& operator[](int32 Index)
>>>>>>> d731a049
	{
		return *(&U + Index);
	}

<<<<<<< HEAD
	bool operator==(const FPoint2D& Point) const
	{
		return FMath::IsNearlyEqual(U, Point.U) && FMath::IsNearlyEqual(V, Point.V);
	}

=======
	constexpr double operator[](int32 Index) const
	{
		return *(&U + Index);
	}

	bool operator==(const FPoint2D& Point) const
	{
		return FMath::IsNearlyEqual(U, Point.U) && FMath::IsNearlyEqual(V, Point.V);
	}

>>>>>>> d731a049
	bool operator<(const FPoint2D& other) const
	{
		int32 cmp = RealCompare(U, other.U);
		if (cmp < 0)
<<<<<<< HEAD
		{
			return true;
		}
		if (cmp > 0)
		{
			return false;
		}

		cmp = RealCompare(V, other.V);
		return (cmp < 0);
	}

	void Set(double NewU, double NewV = 0.)
	{
		U = NewU;
		V = NewV;
	}

	void Set(double* NewCoordinate)
	{
		U = NewCoordinate[0];
		V = NewCoordinate[1];
	}

	FPoint2D operator+(const FPoint2D& Point) const
	{
		return FPoint2D(U + Point.U, V + Point.V);
	}

	FPoint2D operator-(const FPoint2D& Point) const
	{
		return FPoint2D(U - Point.U, V - Point.V);
	}

	double operator*(const FPoint2D& Point) const
	{
		return U * Point.U + V * Point.V;
	}

	double operator^(const FPoint2D& Point) const
	{
		return (U * Point.V - V * Point.U);
	}

	FPoint2D operator*(double Scale) const
	{
		return FPoint2D(U * Scale, V * Scale);
	}

	FPoint2D operator/(double InvScale) const
	{
		return FPoint2D(U / InvScale, V / InvScale);
	}

	FPoint2D operator-() const
	{
		return FPoint2D(-U, -V);
	}

	FPoint2D& operator+=(const FPoint2D& Point)
	{
		U += Point.U;
		V += Point.V;
		return *this;
	}

	FPoint2D& operator-=(const FPoint2D& Point)
	{
		U -= Point.U;
		V -= Point.V;
		return *this;
	}

	FPoint2D& operator*=(double Scale)
	{
		U *= Scale;
		V *= Scale;
		return *this;
	}

	FPoint2D& operator/=(double InvScale)
	{
		U /= InvScale;
		V /= InvScale;
		return *this;
	}

	double ComputeCosinus(const FPoint2D& OtherVector) const
	{
		FPoint2D ThisNormalized = *this;
		FPoint2D OtherNormalized = OtherVector;

		ThisNormalized.Normalize();
		OtherNormalized.Normalize();

		double Cosinus = ThisNormalized * OtherNormalized;

		return FMath::Max(-1.0, FMath::Min(Cosinus, 1.0));
	}

	FPoint2D GetPerpendicularVector()
	{
		return FPoint2D(-V, U);
	}

	friend FArchive& operator<<(FArchive& Ar, FPoint2D& Point)
	{
		Ar.Serialize(&Point, sizeof(FPoint2D));
		return Ar;
	}

	friend FPoint2D Abs(const FPoint2D& Point)
	{
		double PointU = FMath::Abs(Point.U);
		double PointV = FMath::Abs(Point.V);
		return { PointU, PointV };
	}

	friend FPoint2D Max(const FPoint2D& PointA, const FPoint2D& PointB)
	{
		return { FMath::Max(PointA.U, PointB.U), FMath::Max(PointA.V, PointB.V) };
	}
};

inline FPoint::FPoint(const FPoint2D& Point)
{
	X = Point.U; Y = Point.V; Z = 0.0;
}

typedef FPoint2D FSurfacicTolerance;

class CADKERNEL_API FFPoint
{
public:
	union
	{
		struct
		{
			float X;
			float Y;
			float Z;
		};

		UE_DEPRECATED(all, "For internal use only")
		float XYZ[3];
=======
		{
			return true;
		}
		if (cmp > 0)
		{
			return false;
		}

		cmp = RealCompare(V, other.V);
		return (cmp < 0);
	}

	void Set(double NewU, double NewV = 0.)
	{
		U = NewU;
		V = NewV;
	}

	void Set(double* NewCoordinate)
	{
		U = NewCoordinate[0];
		V = NewCoordinate[1];
	}

	FPoint2D operator+(const FPoint2D& Point) const
	{
		return FPoint2D(U + Point.U, V + Point.V);
	}

	FPoint2D operator-(const FPoint2D& Point) const
	{
		return FPoint2D(U - Point.U, V - Point.V);
	}

	double operator*(const FPoint2D& Point) const
	{
		return U * Point.U + V * Point.V;
	}

	double operator^(const FPoint2D& Point) const
	{
		return (U * Point.V - V * Point.U);
	}

	FPoint2D operator*(double Scale) const
	{
		return FPoint2D(U * Scale, V * Scale);
	}

	FPoint2D operator/(double InvScale) const
	{
		return FPoint2D(U / InvScale, V / InvScale);
	}

	FPoint2D operator-() const
	{
		return FPoint2D(-U, -V);
	}

	FPoint2D& operator+=(const FPoint2D& Point)
	{
		U += Point.U;
		V += Point.V;
		return *this;
	}

	FPoint2D& operator-=(const FPoint2D& Point)
	{
		U -= Point.U;
		V -= Point.V;
		return *this;
	}

	FPoint2D& operator*=(double Scale)
	{
		U *= Scale;
		V *= Scale;
		return *this;
	}

	FPoint2D& operator/=(double InvScale)
	{
		U /= InvScale;
		V /= InvScale;
		return *this;
	}

	double ComputeCosinus(const FPoint2D& OtherVector) const
	{
		FPoint2D ThisNormalized = *this;
		FPoint2D OtherNormalized = OtherVector;

		ThisNormalized.Normalize();
		OtherNormalized.Normalize();

		double Cosinus = ThisNormalized * OtherNormalized;

		return FMath::Max(-1.0, FMath::Min(Cosinus, 1.0));
	}

	FPoint2D GetPerpendicularVector()
	{
		return FPoint2D(-V, U);
	}

	/**
	 * Return the projection of the point on the diagonal axis (of vector (1,1))
	 * i.e. return U + V
	 */
	double DiagonalAxisCoordinate() const
	{
		return U + V;
	}

	friend FArchive& operator<<(FArchive& Ar, FPoint2D& Point)
	{
		Ar.Serialize(&Point, sizeof(FPoint2D));
		return Ar;
	}

	friend FPoint2D Abs(const FPoint2D& Point)
	{
		double PointU = FMath::Abs(Point.U);
		double PointV = FMath::Abs(Point.V);
		return { PointU, PointV };
	}

	friend FPoint2D Max(const FPoint2D& PointA, const FPoint2D& PointB)
	{
		return { FMath::Max(PointA.U, PointB.U), FMath::Max(PointA.V, PointB.V) };
	}
};

inline FPoint::FPoint(const FPoint2D& Point)
{
	X = Point.U; Y = Point.V; Z = 0.0;
}

typedef FPoint2D FSurfacicTolerance;

class CADKERNEL_API FFPoint
{
public:
	union
	{
		struct
		{
			float X;
			float Y;
			float Z;
		};

		UE_DEPRECATED(all, "For internal use only")
			float XYZ[3];
>>>>>>> d731a049
	};

	/** A zero point (0,0,0)*/
	static const FFPoint ZeroPoint;
	static const FFPoint FarawayPoint;
	static const int32 Dimension;

	FFPoint(float InX = 0., float InY = 0., float InZ = 0.)
<<<<<<< HEAD
	{
		X = InX;
		Y = InY;
		Z = InZ;
	}

	FFPoint(const FPoint& Point)
	{
		X = (float)Point.X;
		Y = (float)Point.Y;
		Z = (float)Point.Z;
	}

	constexpr float& operator[](int32 Index)
	{
PRAGMA_DISABLE_DEPRECATION_WARNINGS
		return XYZ[Index];
PRAGMA_ENABLE_DEPRECATION_WARNINGS
	}

	constexpr float operator[](int32 Index) const
	{
PRAGMA_DISABLE_DEPRECATION_WARNINGS
		return XYZ[Index];
PRAGMA_ENABLE_DEPRECATION_WARNINGS
	}

	FFPoint& operator=(const FPoint& Point)
	{
		X = (float)Point.X; Y = (float)Point.Y; Z = (float)Point.Z; return *this;
	}

	friend FArchive& operator<<(FArchive& Ar, FFPoint& Point)
	{
		Ar.Serialize(&Point, sizeof(FFPoint));
		return Ar;
	}
=======
	{
		X = InX;
		Y = InY;
		Z = InZ;
	}

	FFPoint(const FPoint& Point)
	{
		X = (float)Point.X;
		Y = (float)Point.Y;
		Z = (float)Point.Z;
	}

	constexpr float& operator[](int32 Index)
	{
		PRAGMA_DISABLE_DEPRECATION_WARNINGS
			return XYZ[Index];
		PRAGMA_ENABLE_DEPRECATION_WARNINGS
	}

	constexpr float operator[](int32 Index) const
	{
		PRAGMA_DISABLE_DEPRECATION_WARNINGS
			return XYZ[Index];
		PRAGMA_ENABLE_DEPRECATION_WARNINGS
	}

	FFPoint& operator=(const FPoint& Point)
	{
		X = (float)Point.X; Y = (float)Point.Y; Z = (float)Point.Z; return *this;
	}

	friend FArchive& operator<<(FArchive& Ar, FFPoint& Point)
	{
		Ar.Serialize(&Point, sizeof(FFPoint));
		return Ar;
	}
>>>>>>> d731a049
};

inline FPoint operator*(double Scale, const FPoint& Point)
{
	return FPoint(Point.X * Scale, Point.Y * Scale, Point.Z * Scale);
}

inline FPoint2D operator*(double s, const FPoint2D& Point)
{
	return FPoint2D(Point.U * s, Point.V * s);
<<<<<<< HEAD
}

=======
>>>>>>> d731a049
}

}

inline uint32 GetTypeHash(const UE::CADKernel::FPoint& Point)
{
	return HashCombine(GetTypeHash(Point.X), HashCombine(GetTypeHash(Point.Y), GetTypeHash(Point.Z)));
}

inline uint32 GetTypeHash(const UE::CADKernel::FPoint2D& Point)
{
	return HashCombine(GetTypeHash(Point.U), GetTypeHash(Point.V));
}

inline uint32 GetTypeHash(const UE::CADKernel::FPointH& Point)
{
	return HashCombine(GetTypeHash(Point.X), HashCombine(GetTypeHash(Point.Y), HashCombine(GetTypeHash(Point.Z), GetTypeHash(Point.W))));
}
<|MERGE_RESOLUTION|>--- conflicted
+++ resolved
@@ -23,11 +23,7 @@
 		};
 
 		UE_DEPRECATED(all, "For internal use only")
-<<<<<<< HEAD
-		double XYZ[3];
-=======
 			double XYZ[3];
->>>>>>> d731a049
 	};
 
 public:
@@ -61,28 +57,16 @@
 
 	constexpr double& operator[](int32 Index)
 	{
-<<<<<<< HEAD
-PRAGMA_DISABLE_DEPRECATION_WARNINGS
-		return XYZ[Index];
-PRAGMA_ENABLE_DEPRECATION_WARNINGS
-=======
 		PRAGMA_DISABLE_DEPRECATION_WARNINGS
 			return XYZ[Index];
 		PRAGMA_ENABLE_DEPRECATION_WARNINGS
->>>>>>> d731a049
 	}
 
 	constexpr double operator[](int32 Index) const
 	{
-<<<<<<< HEAD
-PRAGMA_DISABLE_DEPRECATION_WARNINGS
-		return XYZ[Index];
-PRAGMA_ENABLE_DEPRECATION_WARNINGS
-=======
 		PRAGMA_DISABLE_DEPRECATION_WARNINGS
 			return XYZ[Index];
 		PRAGMA_ENABLE_DEPRECATION_WARNINGS
->>>>>>> d731a049
 	}
 
 	bool operator==(const FPoint& Point) const
@@ -105,7 +89,11 @@
 		return FPoint(X + Point.X, Y + Point.Y, Z + Point.Z);
 	}
 
-<<<<<<< HEAD
+	FPoint operator+(const FVector3f& Point) const
+	{
+		return FPoint(X + Point.X, Y + Point.Y, Z + Point.Z);
+	}
+
 	FPoint operator-(const FPoint& Point) const
 	{
 		return FPoint(X - Point.X, Y - Point.Y, Z - Point.Z);
@@ -153,52 +141,6 @@
 	}
 
 	FPoint& operator+=(const FVector& Point)
-=======
-	FPoint operator+(const FVector3f& Point) const
-	{
-		return FPoint(X + Point.X, Y + Point.Y, Z + Point.Z);
-	}
-
-	FPoint operator-(const FPoint& Point) const
-	{
-		return FPoint(X - Point.X, Y - Point.Y, Z - Point.Z);
-	}
-
-	FPoint operator^(const FPoint& Point) const
-	{
-		return FPoint(Y * Point.Z - Z * Point.Y, Z * Point.X - X * Point.Z, X * Point.Y - Y * Point.X);
-	}
-
-	double operator*(const FPoint& Point) const
-	{
-		return X * Point.X + Y * Point.Y + Z * Point.Z;
-	}
-
-	FPoint operator*(double Scale) const
-	{
-		return FPoint(X * Scale, Y * Scale, Z * Scale);
-	}
-
-	FPoint operator/(double InvScale) const
-	{
-		return FPoint(X / InvScale, Y / InvScale, Z / InvScale);
-	}
-
-	FPoint operator-() const
-	{
-		return FPoint(-X, -Y, -Z);
-	}
-
-	FPoint& operator=(const FPoint& Point)
-	{
-		X = Point.X;
-		Y = Point.Y;
-		Z = Point.Z;
-		return *this;
-	}
-
-	FPoint& operator+=(const FPoint& Point)
->>>>>>> d731a049
 	{
 		X += Point.X;
 		Y += Point.Y;
@@ -206,7 +148,14 @@
 		return *this;
 	}
 
-<<<<<<< HEAD
+	FPoint& operator+=(const FVector3f& Point)
+	{
+		X += Point.X;
+		Y += Point.Y;
+		Z += Point.Z;
+		return *this;
+	}
+
 	FPoint& operator-=(const FPoint& Point)
 	{
 		X -= Point.X;
@@ -251,58 +200,6 @@
 		}
 
 		Compare = RealCompare(Y, Other.Y);
-=======
-	FPoint& operator+=(const FVector& Point)
-	{
-		X += Point.X;
-		Y += Point.Y;
-		Z += Point.Z;
-		return *this;
-	}
-
-	FPoint& operator+=(const FVector3f& Point)
-	{
-		X += Point.X;
-		Y += Point.Y;
-		Z += Point.Z;
-		return *this;
-	}
-
-	FPoint& operator-=(const FPoint& Point)
-	{
-		X -= Point.X;
-		Y -= Point.Y;
-		Z -= Point.Z;
-		return *this;
-	}
-
-	FPoint& operator*=(double Scale)
-	{
-		X *= Scale;
-		Y *= Scale;
-		Z *= Scale;
-		return *this;
-	}
-
-	void NonUniformScale(const FPoint& Scale)
-	{
-		X *= Scale.X;
-		Y *= Scale.Y;
-		Z *= Scale.Z;
-	}
-
-	FPoint& operator/=(double InvScale)
-	{
-		X /= InvScale;
-		Y /= InvScale;
-		Z /= InvScale;
-		return *this;
-	}
-
-	bool operator<(const FPoint& Other) const
-	{
-		int32 Compare = RealCompare(X, Other.X);
->>>>>>> d731a049
 		if (Compare < 0)
 		{
 			return true;
@@ -312,14 +209,18 @@
 			return false;
 		}
 
-<<<<<<< HEAD
 		Compare = RealCompare(Z, Other.Z);
 		return (Compare < 0);
 	}
 
-	operator FVector()
+	operator FVector() const
 	{
 		return FVector(X, Y, Z);
+	}
+
+	operator FVector3f() const
+	{
+		return FVector3f((float)X, (float)Y, (float)Z);
 	}
 
 	void SetMin(const FPoint& Point)
@@ -350,60 +251,6 @@
 		Z = InCoordinates[2];
 	}
 
-=======
-		Compare = RealCompare(Y, Other.Y);
-		if (Compare < 0)
-		{
-			return true;
-		}
-		if (Compare > 0)
-		{
-			return false;
-		}
-
-		Compare = RealCompare(Z, Other.Z);
-		return (Compare < 0);
-	}
-
-	operator FVector() const
-	{
-		return FVector(X, Y, Z);
-	}
-
-	operator FVector3f() const
-	{
-		return FVector3f((float)X, (float)Y, (float)Z);
-	}
-
-	void SetMin(const FPoint& Point)
-	{
-		X = FMath::Min(X, Point.X);
-		Y = FMath::Min(Y, Point.Y);
-		Z = FMath::Min(Z, Point.Z);
-	}
-
-	void SetMax(const FPoint& Point)
-	{
-		X = FMath::Max(X, Point.X);
-		Y = FMath::Max(Y, Point.Y);
-		Z = FMath::Max(Z, Point.Z);
-	}
-
-	void Set(double InCoordX = 0., double InCoordY = 0., double InCoordZ = 0.)
-	{
-		X = InCoordX;
-		Y = InCoordY;
-		Z = InCoordZ;
-	}
-
-	void Set(double* InCoordinates)
-	{
-		X = InCoordinates[0];
-		Y = InCoordinates[1];
-		Z = InCoordinates[2];
-	}
-
->>>>>>> d731a049
 	double Length() const
 	{
 		return FMath::Sqrt((X * X) + (Y * Y) + (Z * Z));
@@ -479,7 +326,15 @@
 
 	double SignedAngle(const FPoint& Vector2, const FPoint& Normal) const;
 
-<<<<<<< HEAD
+	/**
+	 * Return the projection of the point on the diagonal axis (of vector (1,1,1))
+	 * i.e. return X + Y + Z
+	 */
+	double DiagonalAxisCoordinate() const
+	{
+		return X + Y + Z;
+	}
+
 	static double MixedTripleProduct(const FPoint& VectorA, const FPoint& VectorB, const FPoint& VectorC)
 	{
 		return VectorA * (VectorB ^ VectorC);
@@ -515,7 +370,7 @@
 		};
 
 		UE_DEPRECATED(all, "For internal use only")
-		double XYZW[4];
+			double XYZW[4];
 	};
 
 public:
@@ -550,16 +405,16 @@
 
 	constexpr double& operator[](int32 Index)
 	{
-PRAGMA_DISABLE_DEPRECATION_WARNINGS
-		return XYZW[Index];
-PRAGMA_ENABLE_DEPRECATION_WARNINGS
+		PRAGMA_DISABLE_DEPRECATION_WARNINGS
+			return XYZW[Index];
+		PRAGMA_ENABLE_DEPRECATION_WARNINGS
 	}
 
 	constexpr double operator[](int32 Index) const
 	{
-PRAGMA_DISABLE_DEPRECATION_WARNINGS
-		return XYZW[Index];
-PRAGMA_ENABLE_DEPRECATION_WARNINGS
+		PRAGMA_DISABLE_DEPRECATION_WARNINGS
+			return XYZW[Index];
+		PRAGMA_ENABLE_DEPRECATION_WARNINGS
 	}
 
 	FPointH operator+(const FPointH& Point) const
@@ -662,204 +517,10 @@
 		return FMath::Square(U) + FMath::Square(V);
 	}
 
-=======
-	/**
-	 * Return the projection of the point on the diagonal axis (of vector (1,1,1))
-	 * i.e. return X + Y + Z
-	 */
-	double DiagonalAxisCoordinate() const
-	{
-		return X + Y + Z;
-	}
-
-	static double MixedTripleProduct(const FPoint& VectorA, const FPoint& VectorB, const FPoint& VectorC)
-	{
-		return VectorA * (VectorB ^ VectorC);
-	}
-
-	friend FArchive& operator<<(FArchive& Ar, FPoint& Point)
-	{
-		Ar.Serialize(&Point, sizeof(FPoint));
-		return Ar;
-	}
-
-	friend FPoint Abs(const FPoint& Point)
-	{
-		double PointX = FMath::Abs(Point.X);
-		double PointY = FMath::Abs(Point.Y);
-		double PointZ = FMath::Abs(Point.Z);
-		return FPoint(PointX, PointY, PointZ);
-	}
-
-};
-
-class CADKERNEL_API FPointH
-{
-public:
-	union
-	{
-		struct
-		{
-			double X;
-			double Y;
-			double Z;
-			double W;
-		};
-
-		UE_DEPRECATED(all, "For internal use only")
-			double XYZW[4];
-	};
-
-public:
-	/** A zero point (0,0,0)*/
-	static const FPointH ZeroPoint;
-	static const FPointH FarawayPoint;
-	static const int32 Dimension;
-
-	FPointH()
-		: X(0.)
-		, Y(0.)
-		, Z(0.)
-		, W(1.)
-	{
-	}
-
-	FPointH(const FPoint& Point, double Weight)
-		: X(Point.X* Weight)
-		, Y(Point.Y* Weight)
-		, Z(Point.Z* Weight)
-		, W(Weight)
-	{
-	}
-
-	FPointH(const double InX, const double InY, const double InZ, const double InW)
-		: X(InX)
-		, Y(InY)
-		, Z(InZ)
-		, W(InW)
-	{
-	}
-
-	constexpr double& operator[](int32 Index)
-	{
-		PRAGMA_DISABLE_DEPRECATION_WARNINGS
-			return XYZW[Index];
-		PRAGMA_ENABLE_DEPRECATION_WARNINGS
-	}
-
-	constexpr double operator[](int32 Index) const
-	{
-		PRAGMA_DISABLE_DEPRECATION_WARNINGS
-			return XYZW[Index];
-		PRAGMA_ENABLE_DEPRECATION_WARNINGS
-	}
-
-	FPointH operator+(const FPointH& Point) const
-	{
-		return FPointH(X + Point.X, Y + Point.Y, Z + Point.Z, W + Point.W);
-	}
-
-	FPointH operator-(const FPointH& Point) const
-	{
-		return FPointH(X - Point.X, Y - Point.Y, Z - Point.Z, W - Point.W);
-	}
-
-	FPointH operator*(double Factor) const
-	{
-		return FPointH(X * Factor, Y * Factor, Z * Factor, W * Factor);
-	}
-
-	operator FPoint() const
-	{
-		return FPoint(X / W, Y / W, Z / W);
-	}
-
-	friend FArchive& operator<<(FArchive& Ar, FPointH& Point)
-	{
-		Ar.Serialize(&Point, sizeof(FPointH));
-		return Ar;
-	}
-};
-
-class CADKERNEL_API FPoint2D
-{
-public:
-	double U;
-	double V;
-
-public:
-
-	/** A zero point (0,0,0)*/
-	static const FPoint2D ZeroPoint;
-	static const FPoint2D FarawayPoint;
-	static const int32 Dimension;
-
-	FPoint2D()
-	{
-		U = V = 0.0;
-	}
-
-	FPoint2D(double NewU, double NewV)
-		: U(NewU)
-		, V(NewV)
-	{
-	}
-
-	FPoint2D(const FPoint& Point)
-		: U(Point.X)
-		, V(Point.Y)
-	{
-	}
-
-	FPoint2D(const FPoint2D& Point)
-		: U(Point.U)
-		, V(Point.V)
-	{
-	}
-
-	FPoint2D& operator=(const FPoint2D& Point)
-	{
-		U = Point.U;
-		V = Point.V;
-		return *this;
-	}
-
-	FPoint2D Rotate(double Theta)
-	{
-		return FPoint2D(U * cos(Theta) - V * sin(Theta), U * sin(Theta) + V * cos(Theta));
-	}
-
-	FPoint2D Middle(const FPoint2D& Point) const
-	{
-		return FPoint(0.5 * (U + Point.U), 0.5 * (V + Point.V));
-	}
-
-	double Distance(const FPoint2D& Point) const
-	{
-		return FMath::Sqrt(FMath::Square(Point.U - U) + FMath::Square(Point.V - V));
-	}
-
-	double SquareDistance(const FPoint2D& Point) const
-	{
-		return FMath::Square(Point.U - U) + FMath::Square(Point.V - V);
-	}
-
-	double Length() const
-	{
-		return FMath::Sqrt(FMath::Square(U) + FMath::Square(V));
-	}
-
-	double SquareLength() const
-	{
-		return FMath::Square(U) + FMath::Square(V);
-	}
-
->>>>>>> d731a049
 	FPoint2D& Normalize()
 	{
 		double Norm = Length();
 		if (FMath::IsNearlyZero(Norm))
-<<<<<<< HEAD
 		{
 			U = V = 0.0;
 		}
@@ -877,193 +538,19 @@
 	}
 
 	constexpr double operator[](int32 Index) const
-=======
-		{
-			U = V = 0.0;
-		}
-		else
-		{
-			U /= Norm;
-			V /= Norm;
-		}
-		return *this;
-	}
-
-	constexpr double& operator[](int32 Index)
->>>>>>> d731a049
 	{
 		return *(&U + Index);
 	}
 
-<<<<<<< HEAD
 	bool operator==(const FPoint2D& Point) const
 	{
 		return FMath::IsNearlyEqual(U, Point.U) && FMath::IsNearlyEqual(V, Point.V);
 	}
 
-=======
-	constexpr double operator[](int32 Index) const
-	{
-		return *(&U + Index);
-	}
-
-	bool operator==(const FPoint2D& Point) const
-	{
-		return FMath::IsNearlyEqual(U, Point.U) && FMath::IsNearlyEqual(V, Point.V);
-	}
-
->>>>>>> d731a049
 	bool operator<(const FPoint2D& other) const
 	{
 		int32 cmp = RealCompare(U, other.U);
 		if (cmp < 0)
-<<<<<<< HEAD
-		{
-			return true;
-		}
-		if (cmp > 0)
-		{
-			return false;
-		}
-
-		cmp = RealCompare(V, other.V);
-		return (cmp < 0);
-	}
-
-	void Set(double NewU, double NewV = 0.)
-	{
-		U = NewU;
-		V = NewV;
-	}
-
-	void Set(double* NewCoordinate)
-	{
-		U = NewCoordinate[0];
-		V = NewCoordinate[1];
-	}
-
-	FPoint2D operator+(const FPoint2D& Point) const
-	{
-		return FPoint2D(U + Point.U, V + Point.V);
-	}
-
-	FPoint2D operator-(const FPoint2D& Point) const
-	{
-		return FPoint2D(U - Point.U, V - Point.V);
-	}
-
-	double operator*(const FPoint2D& Point) const
-	{
-		return U * Point.U + V * Point.V;
-	}
-
-	double operator^(const FPoint2D& Point) const
-	{
-		return (U * Point.V - V * Point.U);
-	}
-
-	FPoint2D operator*(double Scale) const
-	{
-		return FPoint2D(U * Scale, V * Scale);
-	}
-
-	FPoint2D operator/(double InvScale) const
-	{
-		return FPoint2D(U / InvScale, V / InvScale);
-	}
-
-	FPoint2D operator-() const
-	{
-		return FPoint2D(-U, -V);
-	}
-
-	FPoint2D& operator+=(const FPoint2D& Point)
-	{
-		U += Point.U;
-		V += Point.V;
-		return *this;
-	}
-
-	FPoint2D& operator-=(const FPoint2D& Point)
-	{
-		U -= Point.U;
-		V -= Point.V;
-		return *this;
-	}
-
-	FPoint2D& operator*=(double Scale)
-	{
-		U *= Scale;
-		V *= Scale;
-		return *this;
-	}
-
-	FPoint2D& operator/=(double InvScale)
-	{
-		U /= InvScale;
-		V /= InvScale;
-		return *this;
-	}
-
-	double ComputeCosinus(const FPoint2D& OtherVector) const
-	{
-		FPoint2D ThisNormalized = *this;
-		FPoint2D OtherNormalized = OtherVector;
-
-		ThisNormalized.Normalize();
-		OtherNormalized.Normalize();
-
-		double Cosinus = ThisNormalized * OtherNormalized;
-
-		return FMath::Max(-1.0, FMath::Min(Cosinus, 1.0));
-	}
-
-	FPoint2D GetPerpendicularVector()
-	{
-		return FPoint2D(-V, U);
-	}
-
-	friend FArchive& operator<<(FArchive& Ar, FPoint2D& Point)
-	{
-		Ar.Serialize(&Point, sizeof(FPoint2D));
-		return Ar;
-	}
-
-	friend FPoint2D Abs(const FPoint2D& Point)
-	{
-		double PointU = FMath::Abs(Point.U);
-		double PointV = FMath::Abs(Point.V);
-		return { PointU, PointV };
-	}
-
-	friend FPoint2D Max(const FPoint2D& PointA, const FPoint2D& PointB)
-	{
-		return { FMath::Max(PointA.U, PointB.U), FMath::Max(PointA.V, PointB.V) };
-	}
-};
-
-inline FPoint::FPoint(const FPoint2D& Point)
-{
-	X = Point.U; Y = Point.V; Z = 0.0;
-}
-
-typedef FPoint2D FSurfacicTolerance;
-
-class CADKERNEL_API FFPoint
-{
-public:
-	union
-	{
-		struct
-		{
-			float X;
-			float Y;
-			float Z;
-		};
-
-		UE_DEPRECATED(all, "For internal use only")
-		float XYZ[3];
-=======
 		{
 			return true;
 		}
@@ -1218,7 +705,6 @@
 
 		UE_DEPRECATED(all, "For internal use only")
 			float XYZ[3];
->>>>>>> d731a049
 	};
 
 	/** A zero point (0,0,0)*/
@@ -1227,7 +713,6 @@
 	static const int32 Dimension;
 
 	FFPoint(float InX = 0., float InY = 0., float InZ = 0.)
-<<<<<<< HEAD
 	{
 		X = InX;
 		Y = InY;
@@ -1243,44 +728,6 @@
 
 	constexpr float& operator[](int32 Index)
 	{
-PRAGMA_DISABLE_DEPRECATION_WARNINGS
-		return XYZ[Index];
-PRAGMA_ENABLE_DEPRECATION_WARNINGS
-	}
-
-	constexpr float operator[](int32 Index) const
-	{
-PRAGMA_DISABLE_DEPRECATION_WARNINGS
-		return XYZ[Index];
-PRAGMA_ENABLE_DEPRECATION_WARNINGS
-	}
-
-	FFPoint& operator=(const FPoint& Point)
-	{
-		X = (float)Point.X; Y = (float)Point.Y; Z = (float)Point.Z; return *this;
-	}
-
-	friend FArchive& operator<<(FArchive& Ar, FFPoint& Point)
-	{
-		Ar.Serialize(&Point, sizeof(FFPoint));
-		return Ar;
-	}
-=======
-	{
-		X = InX;
-		Y = InY;
-		Z = InZ;
-	}
-
-	FFPoint(const FPoint& Point)
-	{
-		X = (float)Point.X;
-		Y = (float)Point.Y;
-		Z = (float)Point.Z;
-	}
-
-	constexpr float& operator[](int32 Index)
-	{
 		PRAGMA_DISABLE_DEPRECATION_WARNINGS
 			return XYZ[Index];
 		PRAGMA_ENABLE_DEPRECATION_WARNINGS
@@ -1303,7 +750,6 @@
 		Ar.Serialize(&Point, sizeof(FFPoint));
 		return Ar;
 	}
->>>>>>> d731a049
 };
 
 inline FPoint operator*(double Scale, const FPoint& Point)
@@ -1314,11 +760,6 @@
 inline FPoint2D operator*(double s, const FPoint2D& Point)
 {
 	return FPoint2D(Point.U * s, Point.V * s);
-<<<<<<< HEAD
-}
-
-=======
->>>>>>> d731a049
 }
 
 }
