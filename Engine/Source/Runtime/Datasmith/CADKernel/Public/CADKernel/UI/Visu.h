// Copyright Epic Games, Inc. All Rights Reserved.
#pragma once

<<<<<<< HEAD
#include "CADKernel/Core/Parameter.h"
#include "CADKernel/Core/Parameters.h"
=======
#ifdef CADKERNEL_DEV
#include "CADKernel/Core/Parameter.h"
#include "CADKernel/Core/Parameters.h"
#endif

>>>>>>> 4af6daef
#include "CADKernel/Core/Types.h"
#include "CADKernel/Math/Point.h"

namespace UE::CADKernel
{
enum EVisuProperty
{
	BBox = 0,          // Green see CADKernelUI::properties    
	Point,             // Blue
	Element,           // Brown
	Curve,             // Blue
	Iso,               // Red
	ControlLine,       // Purple
	EdgeMesh,          // blue
	NodeMesh,          // blue
	BorderEdge,        // Green
	NonManifoldEdge,   // Red          
	BorderTopo,        // Dark brown
	ControlPoint,      // Purple		 
	YellowPoint,
	YellowCurve,
	BluePoint,
	BlueCurve,
	RedPoint,
	RedCurve,
	PurplePoint,
	PurpleCurve,
	GreenPoint,
	GreenCurve,
	PinkPoint,
	PinkCurve,
	OrangePoint,
	OrangeCurve,
	Last,
};

extern const TCHAR* VisuPropertyNames[];

class FMesh;

<<<<<<< HEAD
=======
#ifdef CADKERNEL_DEV

>>>>>>> 4af6daef
class CADKERNEL_API FVisuParameters : public FParameters
{
public:

	FParameter ChordError;

	/**
	 *	Number of isos along U to display on a surface or topological face
	 */
	FParameter IsoUNumber;

	/**
	 *	Number of isos along V to display on a surface or topological face
	 */
	FParameter IsoVNumber;

	FParameter bDisplayCADOrient;
	FParameter bDisplayMeshOrient;
	FParameter bDisplayAxis;
	FParameter bDisplayNormals;

	FParameter NormalLength;

	FVisuParameters()
		: FParameters(10)
		, ChordError(TEXT("DiscretizationError"), 0.02, *this)
		, IsoUNumber(TEXT("IsoUNumber"), 3, *this)
		, IsoVNumber(TEXT("IsoVNumber"), 3, *this)
		, bDisplayCADOrient(TEXT("DisplayCadOrient"), false, *this)
		, bDisplayMeshOrient(TEXT("DisplayMeshOrient"), true, *this)
		, bDisplayAxis(TEXT("DisplayAxis"), false, *this)
		, bDisplayNormals(TEXT("DisplayNormals"), false, *this)
		, NormalLength(TEXT("NormalLength"), 10., *this)
	{}
};
<<<<<<< HEAD
=======
#endif
>>>>>>> 4af6daef

class CADKERNEL_API FVisu
{
protected:
<<<<<<< HEAD
	FVisuParameters Parameters;
=======
#ifdef CADKERNEL_DEV
	FVisuParameters Parameters;
#endif
>>>>>>> 4af6daef

	/**
	 * Number of graphic session opened
	 */
	int32 SessionNum;

	void NewSession()
	{
		ensureCADKernel(SessionNum >= 0);
		++SessionNum;
	}

	void EndSession()
	{
		--SessionNum;
		if (SessionNum < 0)
		{
			SessionNum = 0;
		}
	}

public:

	FVisu()
	{
		SessionNum = 0;
	}

	virtual ~FVisu() = default;

	int32 GetPropertyCount()
	{
		return EVisuProperty::Last;
	}

<<<<<<< HEAD
=======
#ifdef CADKERNEL_DEV
>>>>>>> 4af6daef
	FVisuParameters* GetParameters()
	{
		return &Parameters;
	}
<<<<<<< HEAD
=======
#endif
>>>>>>> 4af6daef

	virtual void NewDB(const TCHAR* InName)
	{}

	virtual void Open3DDebugSession(const TCHAR* SessionName, const TArray<FIdent>& Ids)
	{}

	virtual void Close3DDebugSession()
	{}

	virtual void Open3DDebugSegment(FIdent Ident)
	{}

	virtual void Close3DDebugSegment()
	{}

	virtual void UpdateViewer()
	{}

	virtual void DrawPoint(const FPoint& Point, EVisuProperty InProperty = EVisuProperty::BluePoint)
	{}

	virtual void DrawPoint(const FPoint2D& Point, EVisuProperty InProperty = EVisuProperty::BluePoint)
	{}

	virtual void DrawPoint(const FPointH& Point, EVisuProperty InProperty = EVisuProperty::BluePoint)
	{}

	virtual void DrawElement(int32 Dimension, TArray<FPoint>& Points, EVisuProperty InProperty = EVisuProperty::Element)
	{}

	virtual void DrawPolyline(const TArray<FPoint>& Points, EVisuProperty InProperty = EVisuProperty::BlueCurve)
	{}

	virtual void DrawPolyline(const TArray<FPoint2D>& Points, EVisuProperty InProperty = EVisuProperty::BlueCurve)
	{}

	virtual void DrawMesh(FIdent MeshId)
	{}
};

} // namespace UE::CADKernel
<|MERGE_RESOLUTION|>--- conflicted
+++ resolved
@@ -1,16 +1,11 @@
 // Copyright Epic Games, Inc. All Rights Reserved.
 #pragma once
 
-<<<<<<< HEAD
-#include "CADKernel/Core/Parameter.h"
-#include "CADKernel/Core/Parameters.h"
-=======
 #ifdef CADKERNEL_DEV
 #include "CADKernel/Core/Parameter.h"
 #include "CADKernel/Core/Parameters.h"
 #endif
 
->>>>>>> 4af6daef
 #include "CADKernel/Core/Types.h"
 #include "CADKernel/Math/Point.h"
 
@@ -51,11 +46,8 @@
 
 class FMesh;
 
-<<<<<<< HEAD
-=======
 #ifdef CADKERNEL_DEV
 
->>>>>>> 4af6daef
 class CADKERNEL_API FVisuParameters : public FParameters
 {
 public:
@@ -91,21 +83,14 @@
 		, NormalLength(TEXT("NormalLength"), 10., *this)
 	{}
 };
-<<<<<<< HEAD
-=======
 #endif
->>>>>>> 4af6daef
 
 class CADKERNEL_API FVisu
 {
 protected:
-<<<<<<< HEAD
-	FVisuParameters Parameters;
-=======
 #ifdef CADKERNEL_DEV
 	FVisuParameters Parameters;
 #endif
->>>>>>> 4af6daef
 
 	/**
 	 * Number of graphic session opened
@@ -141,18 +126,12 @@
 		return EVisuProperty::Last;
 	}
 
-<<<<<<< HEAD
-=======
 #ifdef CADKERNEL_DEV
->>>>>>> 4af6daef
 	FVisuParameters* GetParameters()
 	{
 		return &Parameters;
 	}
-<<<<<<< HEAD
-=======
 #endif
->>>>>>> 4af6daef
 
 	virtual void NewDB(const TCHAR* InName)
 	{}
