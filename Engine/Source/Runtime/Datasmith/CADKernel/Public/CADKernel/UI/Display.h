// Copyright Epic Games, Inc. All Rights Reserved.
#pragma once

#include "CADKernel/Core/System.h"
#include "CADKernel/Core/Types.h"
#include "CADKernel/Geo/GeoEnum.h"
#include "CADKernel/Math/Point.h"
#include "CADKernel/UI/Visu.h"

#ifdef CADKERNEL_DEV
#include "CADKernel/UI/DefineForDebug.h"
#endif

class FString;
<<<<<<< HEAD

namespace UE::CADKernel
{

=======

namespace UE::CADKernel
{

>>>>>>> 4af6daef
class FAABB2D;
class FAABB;
class FBody;
class FCurve;
class FEdgeMesh;
class FEdgeMesh;
class FEntity;
class FFaceMesh;
class FFaceMesh;
class FGroup;
class FMesh;
class FModel;
class FModelMesh;
class FRestrictionCurve;
class FShell;
class FSurface;
class FTopologicalEdge;
class FTopologicalFace;
class FTopologicalLoop;
class FTopologicalVertex;
class FVertexMesh;
class FVertexMesh;
struct FLinearBoundary;

<<<<<<< HEAD
#ifdef CADKERNEL_DEV
=======
#ifdef CADKERNEL_DEBUG
>>>>>>> 4af6daef
void Wait(bool bMakeWait = true);
void Open3DDebugSession(FString name, const TArray<FIdent>& idList = TArray<FIdent>());
inline void Open3DDebugSession(bool bIsDisplayed, FString name, const TArray<FIdent>& idList = TArray<FIdent>())
{
	if (bIsDisplayed)
	{
		Open3DDebugSession(name, idList);
	}
};
void Close3DDebugSession(bool bIsDisplayed = true);
#else
inline void Wait(bool bMakeWait = true) {};
inline void Open3DDebugSession(bool bIsDisplayed, FString name, const TArray<FIdent>& idList = TArray<FIdent>()) {};
inline void Open3DDebugSession(FString name, const TArray<FIdent>& idList = TArray<FIdent>()) {};
inline void Close3DDebugSession(bool bIsDisplayed = true) {};
#endif

class CADKERNEL_API F3DDebugSession
{
private:
	bool bDisplay = true;

public:
	F3DDebugSession(FString Name, const TArray<FIdent>& Idents = TArray<FIdent>())
	{
<<<<<<< HEAD
		Open3DDebugSession(Name, Idents);
=======
#ifdef CADKERNEL_DEBUG
		Open3DDebugSession(Name, Idents);
#endif
>>>>>>> 4af6daef
	}

	F3DDebugSession(bool bInDisplay, FString Name, const TArray<FIdent>& Idents = TArray<FIdent>())
		: bDisplay(bInDisplay)
	{
<<<<<<< HEAD
=======
#ifdef CADKERNEL_DEBUG
>>>>>>> 4af6daef
		if (bDisplay)
		{
			Open3DDebugSession(Name, Idents);
		}
<<<<<<< HEAD
=======
#endif
>>>>>>> 4af6daef
	}

	~F3DDebugSession()
	{
<<<<<<< HEAD
=======
#ifdef CADKERNEL_DEBUG
>>>>>>> 4af6daef
		if (bDisplay)
		{
			Close3DDebugSession();
		}
<<<<<<< HEAD
=======
#endif
>>>>>>> 4af6daef
	}
};

CADKERNEL_API void Open3DDebugSegment(FIdent Ident);
CADKERNEL_API void Close3DDebugSegment();

class CADKERNEL_API F3DDebugSegment
{
public:
	F3DDebugSegment(FIdent Ident)
	{
<<<<<<< HEAD
		Open3DDebugSegment(Ident);
=======
#ifdef CADKERNEL_DEBUG
		Open3DDebugSegment(Ident);
#endif
>>>>>>> 4af6daef
	}

	~F3DDebugSegment()
	{
<<<<<<< HEAD
		Close3DDebugSegment();
	}
};

CADKERNEL_API void FlushVisu();

template<typename TPoint>
void DrawPoint(const TPoint& InPoint, EVisuProperty Property = EVisuProperty::BluePoint)
{
	FSystem::Get().GetVisu()->DrawPoint(InPoint, Property);
}

=======
#ifdef CADKERNEL_DEBUG
		Close3DDebugSegment();
#endif
	}
};

CADKERNEL_API void FlushVisu();

template<typename TPoint>
void DrawPoint(const TPoint& InPoint, EVisuProperty Property = EVisuProperty::BluePoint)
{
#ifdef CADKERNEL_DEBUG
	FSystem::Get().GetVisu()->DrawPoint(InPoint, Property);
#endif
}

>>>>>>> 4af6daef
/**
 * Draw a mesh element i.e. Element of dimension 1 is an edge, of dimension 2 is a triangle or quadrangle, of dimension 3 is tetrahedron, pyramid, hexahedron, ...
 */
CADKERNEL_API void DrawElement(int32 Dimension, TArray<FPoint>& Points, EVisuProperty Property = EVisuProperty::Element);
<<<<<<< HEAD

template<typename TPoint>
void Draw(const TArray<TPoint>& Points, EVisuProperty Property = EVisuProperty::BlueCurve)
{
	FSystem::Get().GetVisu()->DrawPolyline(Points, Property);
}

=======

template<typename TPoint>
void Draw(const TArray<TPoint>& Points, EVisuProperty Property = EVisuProperty::BlueCurve)
{
#ifdef CADKERNEL_DEBUG
	FSystem::Get().GetVisu()->DrawPolyline(Points, Property);
#endif
}

>>>>>>> 4af6daef
CADKERNEL_API void DrawMesh(const TSharedPtr<FMesh>& mesh);

CADKERNEL_API void DisplayEdgeCriteriaGrid(int32 EdgeId, const TArray<FPoint>& Points3D);

template<typename TPoint>
void DisplayPoint(const TPoint& Point, FIdent Ident)
{
<<<<<<< HEAD
	F3DDebugSegment G(Ident);
	DrawPoint(Point);
=======
#ifdef CADKERNEL_DEBUG
	F3DDebugSegment G(Ident);
	DrawPoint(Point);
#endif
>>>>>>> 4af6daef
}

template<typename TPoint>
void DisplayPoint(const TPoint& Point, EVisuProperty Property = EVisuProperty::BluePoint)
{
<<<<<<< HEAD
	DrawPoint(Point, Property);
}

template<typename TPoint>
void DisplayPoint(const TPoint& Point, EVisuProperty Property, FIdent Ident)
{
	F3DDebugSegment G(Ident);
	DrawPoint(Point, Property);
=======
#ifdef CADKERNEL_DEBUG
	DrawPoint(Point, Property);
#endif
}

template<typename TPoint>
void DisplayPoint(const TPoint& Point, EVisuProperty Property, FIdent Ident)
{
#ifdef CADKERNEL_DEBUG
	F3DDebugSegment G(Ident);
	DrawPoint(Point, Property);
#endif
}

static void DisplayPoint2DWithScale(const FPoint2D& Point, EVisuProperty Property = EVisuProperty::BluePoint)
{
#ifdef CADKERNEL_DEBUG
	DrawPoint(Point * DisplayScale, Property);
#endif
}

static void DisplayPoint2DWithScale(const FPoint2D& Point, EVisuProperty Property, FIdent Ident)
{
#ifdef CADKERNEL_DEBUG
	F3DDebugSegment G(Ident);
	DrawPoint(Point * DisplayScale, Property);
#endif
>>>>>>> 4af6daef
}

template<typename TPoint>
void DisplayPoints(FString Message, const TArray<TPoint>& Points, EVisuProperty Property = EVisuProperty::BluePoint, bool bDisplay = true)
{
<<<<<<< HEAD
=======
#ifdef CADKERNEL_DEBUG
>>>>>>> 4af6daef
	if (!bDisplay)
	{
		return;
	}

	Open3DDebugSession(Message);
	for (int32 Index = 0; Index < Points.Num(); ++Index)
	{
		DisplayPoint(Points[Index], Property);
	}
	Close3DDebugSession();
<<<<<<< HEAD
=======
#endif
>>>>>>> 4af6daef
}

CADKERNEL_API void DisplayProductTree(const FEntity& RootId);
CADKERNEL_API void DisplayProductTree(const FModel& Model);
CADKERNEL_API void DisplayProductTree(const FBody& Body);
CADKERNEL_API void DisplayProductTree(const FShell& Shell);

CADKERNEL_API void DisplayAABB(const FAABB& aabb, FIdent Ident = 0);
CADKERNEL_API void DisplayAABB2D(const FAABB2D& aabb, FIdent Ident = 0);

CADKERNEL_API void DisplayEntity(const FEntity& Entity);
CADKERNEL_API void DisplayEntity2D(const FEntity& Entity);

CADKERNEL_API void DisplayLoop(const FTopologicalFace& Entity);
CADKERNEL_API void DisplayIsoCurve(const FSurface& CarrierSurface, double Coordinate, EIso Type);

CADKERNEL_API void Display(const FPlane& plane, FIdent Ident = 0);

CADKERNEL_API void Display(const FCurve& Curve);
CADKERNEL_API void Display(const FSurface& CarrierSurface);

CADKERNEL_API void Display(const FGroup& Group);
CADKERNEL_API void Display(const FModel& Model);
CADKERNEL_API void Display(const FBody& Body);
CADKERNEL_API void Display(const FShell& Shell);
CADKERNEL_API void Display(const FTopologicalEdge& Edge, EVisuProperty Property = EVisuProperty::BlueCurve);
CADKERNEL_API void Display(const FTopologicalFace& Face);
CADKERNEL_API void Display(const FTopologicalLoop& Loop);
<<<<<<< HEAD
CADKERNEL_API void Display(const FTopologicalVertex& Vertex);
=======
CADKERNEL_API void Display(const FTopologicalVertex& Vertex, EVisuProperty Property = EVisuProperty::BluePoint);
>>>>>>> 4af6daef

CADKERNEL_API void Display2D(const FTopologicalEdge& Edge, EVisuProperty Property = EVisuProperty::BlueCurve);
CADKERNEL_API void Display2D(const FTopologicalFace& Face);
CADKERNEL_API void Display2D(const FTopologicalLoop& Loop);
CADKERNEL_API void Display2D(const FSurface& CarrierSurface);

<<<<<<< HEAD
CADKERNEL_API void DisplayMesh(const FFaceMesh& Mesh);
CADKERNEL_API void DisplayMesh(const FEdgeMesh& Mesh);
CADKERNEL_API void DisplayMesh(const FVertexMesh& Mesh);

CADKERNEL_API void Display(const FModelMesh& MeshModel);

CADKERNEL_API void DisplayControlPolygon(const FCurve& Entity);
CADKERNEL_API void DisplayControlPolygon(const FSurface& Entity);

template<typename TPoint>
void DisplaySegment(const TPoint& Point1, const TPoint& Point2, FIdent Ident = 0, EVisuProperty Property = EVisuProperty::Element, bool bWithOrientation = false)
{
=======
CADKERNEL_API void Display2DWithScale(const FTopologicalEdge& Edge, EVisuProperty Property = EVisuProperty::BlueCurve);
CADKERNEL_API void Display2DWithScale(const FTopologicalFace& Face);
CADKERNEL_API void Display2DWithScale(const FTopologicalLoop& Loop);
CADKERNEL_API void Display2DWithScale(const FSurface& CarrierSurface);

CADKERNEL_API void DisplayMesh(const FFaceMesh& Mesh);
CADKERNEL_API void DisplayMesh(const FEdgeMesh& Mesh);
CADKERNEL_API void DisplayMesh(const FVertexMesh& Mesh);

CADKERNEL_API void DisplayMesh(const FModel& Model);
CADKERNEL_API void DisplayMesh(const FBody& Body);
CADKERNEL_API void DisplayMesh(const FShell &Shel);

CADKERNEL_API void Display(const FModelMesh& MeshModel);

CADKERNEL_API void DisplayControlPolygon(const FCurve& Entity);
CADKERNEL_API void DisplayControlPolygon(const FSurface& Entity);

template<typename TPoint>
void DisplaySegment(const TPoint& Point1, const TPoint& Point2, FIdent Ident = 0, EVisuProperty Property = EVisuProperty::BlueCurve, bool bWithOrientation = false)
{
#ifdef CADKERNEL_DEBUG
>>>>>>> 4af6daef
	F3DDebugSegment G(Ident);
	if (bWithOrientation)
	{
		DrawSegmentOrientation(Point1, Point2, Property);
	}
	DrawSegment(Point1, Point2, Property);
<<<<<<< HEAD
};

template<typename TPoint>
void DisplayPolyline(const TArray<TPoint>& Points, EVisuProperty Property)
{
	Open3DDebugSegment(0);
	Draw(Points, Property);
	Close3DDebugSegment();
=======
 #endif
};

template<typename TPoint>
void DisplaySegmentWithScale(const TPoint& Point1, const TPoint& Point2, FIdent Ident = 0, EVisuProperty Property = EVisuProperty::BlueCurve, bool bWithOrientation = false)
{
#ifdef CADKERNEL_DEBUG
	F3DDebugSegment G(Ident);
	if (bWithOrientation)
	{
		DrawSegmentOrientation(Point1 * DisplayScale, Point2 * DisplayScale, Property);
	}
	DrawSegment(Point1 * DisplayScale, Point2 * DisplayScale, Property);
#endif
};

template<typename TPoint>
void DisplayPolyline(const TArray<TPoint>& Points, EVisuProperty Property)
{
#ifdef CADKERNEL_DEBUG
	Open3DDebugSegment(0);
	Draw(Points, Property);
	Close3DDebugSegment();
#endif
}

static void DisplayPolylineWithScale(const TArray<FPoint2D>& Points, EVisuProperty Property)
{
#ifdef CADKERNEL_DEBUG
	TArray<FPoint2D> PointsWithScale = Points;
	for (FPoint2D& Point : PointsWithScale)
	{
		Point *= DisplayScale;
	}

	Open3DDebugSegment(0);
	Draw(PointsWithScale, Property);
	Close3DDebugSegment();
#endif
>>>>>>> 4af6daef
}

template<typename TPoint>
void DisplayOrientedPolyline(const TArray<TPoint>& Points, EVisuProperty Property)
{
<<<<<<< HEAD
=======
#ifdef CADKERNEL_DEBUG
>>>>>>> 4af6daef
	Open3DDebugSegment(0);
	for (int32 Index = 1; Index < Points.Num(); ++Index)
	{
		DisplaySegment(Points[Index - 1], Points[Index], Index, Property, true);
	}
	Close3DDebugSegment();
<<<<<<< HEAD
}

CADKERNEL_API void DrawQuadripode(double Height, double Base, FPoint& Centre, FPoint& Direction);
=======
#endif
}

CADKERNEL_API void DrawQuadripode(double Height, double Base, FPoint& Centre, FPoint& Direction, EVisuProperty Property);
>>>>>>> 4af6daef

CADKERNEL_API void Draw(const FTopologicalEdge& Edge, EVisuProperty Property = EVisuProperty::BlueCurve);
CADKERNEL_API void Draw(const FTopologicalFace& Face);
CADKERNEL_API void Draw2D(const FTopologicalFace& Face);
<<<<<<< HEAD
=======
CADKERNEL_API void Draw2DWithScale(const FTopologicalFace& Face);
>>>>>>> 4af6daef
CADKERNEL_API void Draw(const FShell& Shell);

CADKERNEL_API void Draw(const FCurve& Curve, EVisuProperty Property = EVisuProperty::BlueCurve);
CADKERNEL_API void Draw(const FCurve& Curve, const FLinearBoundary& Boundary, EVisuProperty Property = EVisuProperty::BlueCurve);
CADKERNEL_API void Draw(const FLinearBoundary& Boundary, const FRestrictionCurve& Curve, EVisuProperty Property = EVisuProperty::BlueCurve);

template<typename TPoint>
void DrawSegment(const TPoint& Point1, const TPoint& Point2, EVisuProperty Property = EVisuProperty::Element)
{
<<<<<<< HEAD
=======
#ifdef CADKERNEL_DEBUG
>>>>>>> 4af6daef
	TArray<FPoint> Points;
	Points.Add(Point1);
	Points.Add(Point2);
	Draw(Points, Property);
<<<<<<< HEAD
=======
#endif
>>>>>>> 4af6daef
}

template<typename TPoint>
void DrawSegmentOrientation(const TPoint& Point1, const TPoint& Point2, EVisuProperty Property = EVisuProperty::Element)
{
<<<<<<< HEAD
=======
#ifdef CADKERNEL_DEBUG
>>>>>>> 4af6daef
	double Length = Point1.Distance(Point2);
	double Height = Length / 10.0;
	double Base = Height / 2;

	FPoint Middle = (Point1 + Point2) / 2.;
	FPoint Tangent = Point2 - Point1;
<<<<<<< HEAD
	DrawQuadripode(Height, Base, Middle, Tangent);
=======
	DrawQuadripode(Height, Base, Middle, Tangent, Property);
#endif
>>>>>>> 4af6daef
}

CADKERNEL_API void DrawIsoCurves(const FTopologicalFace& Face);


} // namespace UE::CADKernel
<|MERGE_RESOLUTION|>--- conflicted
+++ resolved
@@ -12,17 +12,10 @@
 #endif
 
 class FString;
-<<<<<<< HEAD
 
 namespace UE::CADKernel
 {
 
-=======
-
-namespace UE::CADKernel
-{
-
->>>>>>> 4af6daef
 class FAABB2D;
 class FAABB;
 class FBody;
@@ -47,11 +40,7 @@
 class FVertexMesh;
 struct FLinearBoundary;
 
-<<<<<<< HEAD
-#ifdef CADKERNEL_DEV
-=======
-#ifdef CADKERNEL_DEBUG
->>>>>>> 4af6daef
+#ifdef CADKERNEL_DEBUG
 void Wait(bool bMakeWait = true);
 void Open3DDebugSession(FString name, const TArray<FIdent>& idList = TArray<FIdent>());
 inline void Open3DDebugSession(bool bIsDisplayed, FString name, const TArray<FIdent>& idList = TArray<FIdent>())
@@ -77,46 +66,30 @@
 public:
 	F3DDebugSession(FString Name, const TArray<FIdent>& Idents = TArray<FIdent>())
 	{
-<<<<<<< HEAD
+#ifdef CADKERNEL_DEBUG
 		Open3DDebugSession(Name, Idents);
-=======
-#ifdef CADKERNEL_DEBUG
-		Open3DDebugSession(Name, Idents);
-#endif
->>>>>>> 4af6daef
+#endif
 	}
 
 	F3DDebugSession(bool bInDisplay, FString Name, const TArray<FIdent>& Idents = TArray<FIdent>())
 		: bDisplay(bInDisplay)
 	{
-<<<<<<< HEAD
-=======
-#ifdef CADKERNEL_DEBUG
->>>>>>> 4af6daef
+#ifdef CADKERNEL_DEBUG
 		if (bDisplay)
 		{
 			Open3DDebugSession(Name, Idents);
 		}
-<<<<<<< HEAD
-=======
-#endif
->>>>>>> 4af6daef
+#endif
 	}
 
 	~F3DDebugSession()
 	{
-<<<<<<< HEAD
-=======
-#ifdef CADKERNEL_DEBUG
->>>>>>> 4af6daef
+#ifdef CADKERNEL_DEBUG
 		if (bDisplay)
 		{
 			Close3DDebugSession();
 		}
-<<<<<<< HEAD
-=======
-#endif
->>>>>>> 4af6daef
+#endif
 	}
 };
 
@@ -128,19 +101,16 @@
 public:
 	F3DDebugSegment(FIdent Ident)
 	{
-<<<<<<< HEAD
+#ifdef CADKERNEL_DEBUG
 		Open3DDebugSegment(Ident);
-=======
-#ifdef CADKERNEL_DEBUG
-		Open3DDebugSegment(Ident);
-#endif
->>>>>>> 4af6daef
+#endif
 	}
 
 	~F3DDebugSegment()
 	{
-<<<<<<< HEAD
+#ifdef CADKERNEL_DEBUG
 		Close3DDebugSegment();
+#endif
 	}
 };
 
@@ -149,50 +119,24 @@
 template<typename TPoint>
 void DrawPoint(const TPoint& InPoint, EVisuProperty Property = EVisuProperty::BluePoint)
 {
+#ifdef CADKERNEL_DEBUG
 	FSystem::Get().GetVisu()->DrawPoint(InPoint, Property);
-}
-
-=======
-#ifdef CADKERNEL_DEBUG
-		Close3DDebugSegment();
-#endif
-	}
-};
-
-CADKERNEL_API void FlushVisu();
-
-template<typename TPoint>
-void DrawPoint(const TPoint& InPoint, EVisuProperty Property = EVisuProperty::BluePoint)
-{
-#ifdef CADKERNEL_DEBUG
-	FSystem::Get().GetVisu()->DrawPoint(InPoint, Property);
-#endif
-}
-
->>>>>>> 4af6daef
+#endif
+}
+
 /**
  * Draw a mesh element i.e. Element of dimension 1 is an edge, of dimension 2 is a triangle or quadrangle, of dimension 3 is tetrahedron, pyramid, hexahedron, ...
  */
 CADKERNEL_API void DrawElement(int32 Dimension, TArray<FPoint>& Points, EVisuProperty Property = EVisuProperty::Element);
-<<<<<<< HEAD
 
 template<typename TPoint>
 void Draw(const TArray<TPoint>& Points, EVisuProperty Property = EVisuProperty::BlueCurve)
 {
+#ifdef CADKERNEL_DEBUG
 	FSystem::Get().GetVisu()->DrawPolyline(Points, Property);
-}
-
-=======
-
-template<typename TPoint>
-void Draw(const TArray<TPoint>& Points, EVisuProperty Property = EVisuProperty::BlueCurve)
-{
-#ifdef CADKERNEL_DEBUG
-	FSystem::Get().GetVisu()->DrawPolyline(Points, Property);
-#endif
-}
-
->>>>>>> 4af6daef
+#endif
+}
+
 CADKERNEL_API void DrawMesh(const TSharedPtr<FMesh>& mesh);
 
 CADKERNEL_API void DisplayEdgeCriteriaGrid(int32 EdgeId, const TArray<FPoint>& Points3D);
@@ -200,41 +144,26 @@
 template<typename TPoint>
 void DisplayPoint(const TPoint& Point, FIdent Ident)
 {
-<<<<<<< HEAD
+#ifdef CADKERNEL_DEBUG
 	F3DDebugSegment G(Ident);
 	DrawPoint(Point);
-=======
-#ifdef CADKERNEL_DEBUG
-	F3DDebugSegment G(Ident);
-	DrawPoint(Point);
-#endif
->>>>>>> 4af6daef
+#endif
 }
 
 template<typename TPoint>
 void DisplayPoint(const TPoint& Point, EVisuProperty Property = EVisuProperty::BluePoint)
 {
-<<<<<<< HEAD
+#ifdef CADKERNEL_DEBUG
 	DrawPoint(Point, Property);
+#endif
 }
 
 template<typename TPoint>
 void DisplayPoint(const TPoint& Point, EVisuProperty Property, FIdent Ident)
 {
+#ifdef CADKERNEL_DEBUG
 	F3DDebugSegment G(Ident);
 	DrawPoint(Point, Property);
-=======
-#ifdef CADKERNEL_DEBUG
-	DrawPoint(Point, Property);
-#endif
-}
-
-template<typename TPoint>
-void DisplayPoint(const TPoint& Point, EVisuProperty Property, FIdent Ident)
-{
-#ifdef CADKERNEL_DEBUG
-	F3DDebugSegment G(Ident);
-	DrawPoint(Point, Property);
 #endif
 }
 
@@ -251,16 +180,12 @@
 	F3DDebugSegment G(Ident);
 	DrawPoint(Point * DisplayScale, Property);
 #endif
->>>>>>> 4af6daef
 }
 
 template<typename TPoint>
 void DisplayPoints(FString Message, const TArray<TPoint>& Points, EVisuProperty Property = EVisuProperty::BluePoint, bool bDisplay = true)
 {
-<<<<<<< HEAD
-=======
-#ifdef CADKERNEL_DEBUG
->>>>>>> 4af6daef
+#ifdef CADKERNEL_DEBUG
 	if (!bDisplay)
 	{
 		return;
@@ -272,10 +197,7 @@
 		DisplayPoint(Points[Index], Property);
 	}
 	Close3DDebugSession();
-<<<<<<< HEAD
-=======
-#endif
->>>>>>> 4af6daef
+#endif
 }
 
 CADKERNEL_API void DisplayProductTree(const FEntity& RootId);
@@ -304,31 +226,13 @@
 CADKERNEL_API void Display(const FTopologicalEdge& Edge, EVisuProperty Property = EVisuProperty::BlueCurve);
 CADKERNEL_API void Display(const FTopologicalFace& Face);
 CADKERNEL_API void Display(const FTopologicalLoop& Loop);
-<<<<<<< HEAD
-CADKERNEL_API void Display(const FTopologicalVertex& Vertex);
-=======
 CADKERNEL_API void Display(const FTopologicalVertex& Vertex, EVisuProperty Property = EVisuProperty::BluePoint);
->>>>>>> 4af6daef
 
 CADKERNEL_API void Display2D(const FTopologicalEdge& Edge, EVisuProperty Property = EVisuProperty::BlueCurve);
 CADKERNEL_API void Display2D(const FTopologicalFace& Face);
 CADKERNEL_API void Display2D(const FTopologicalLoop& Loop);
 CADKERNEL_API void Display2D(const FSurface& CarrierSurface);
 
-<<<<<<< HEAD
-CADKERNEL_API void DisplayMesh(const FFaceMesh& Mesh);
-CADKERNEL_API void DisplayMesh(const FEdgeMesh& Mesh);
-CADKERNEL_API void DisplayMesh(const FVertexMesh& Mesh);
-
-CADKERNEL_API void Display(const FModelMesh& MeshModel);
-
-CADKERNEL_API void DisplayControlPolygon(const FCurve& Entity);
-CADKERNEL_API void DisplayControlPolygon(const FSurface& Entity);
-
-template<typename TPoint>
-void DisplaySegment(const TPoint& Point1, const TPoint& Point2, FIdent Ident = 0, EVisuProperty Property = EVisuProperty::Element, bool bWithOrientation = false)
-{
-=======
 CADKERNEL_API void Display2DWithScale(const FTopologicalEdge& Edge, EVisuProperty Property = EVisuProperty::BlueCurve);
 CADKERNEL_API void Display2DWithScale(const FTopologicalFace& Face);
 CADKERNEL_API void Display2DWithScale(const FTopologicalLoop& Loop);
@@ -351,46 +255,35 @@
 void DisplaySegment(const TPoint& Point1, const TPoint& Point2, FIdent Ident = 0, EVisuProperty Property = EVisuProperty::BlueCurve, bool bWithOrientation = false)
 {
 #ifdef CADKERNEL_DEBUG
->>>>>>> 4af6daef
 	F3DDebugSegment G(Ident);
 	if (bWithOrientation)
 	{
 		DrawSegmentOrientation(Point1, Point2, Property);
 	}
 	DrawSegment(Point1, Point2, Property);
-<<<<<<< HEAD
+ #endif
+};
+
+template<typename TPoint>
+void DisplaySegmentWithScale(const TPoint& Point1, const TPoint& Point2, FIdent Ident = 0, EVisuProperty Property = EVisuProperty::BlueCurve, bool bWithOrientation = false)
+{
+#ifdef CADKERNEL_DEBUG
+	F3DDebugSegment G(Ident);
+	if (bWithOrientation)
+	{
+		DrawSegmentOrientation(Point1 * DisplayScale, Point2 * DisplayScale, Property);
+	}
+	DrawSegment(Point1 * DisplayScale, Point2 * DisplayScale, Property);
+#endif
 };
 
 template<typename TPoint>
 void DisplayPolyline(const TArray<TPoint>& Points, EVisuProperty Property)
 {
+#ifdef CADKERNEL_DEBUG
 	Open3DDebugSegment(0);
 	Draw(Points, Property);
 	Close3DDebugSegment();
-=======
- #endif
-};
-
-template<typename TPoint>
-void DisplaySegmentWithScale(const TPoint& Point1, const TPoint& Point2, FIdent Ident = 0, EVisuProperty Property = EVisuProperty::BlueCurve, bool bWithOrientation = false)
-{
-#ifdef CADKERNEL_DEBUG
-	F3DDebugSegment G(Ident);
-	if (bWithOrientation)
-	{
-		DrawSegmentOrientation(Point1 * DisplayScale, Point2 * DisplayScale, Property);
-	}
-	DrawSegment(Point1 * DisplayScale, Point2 * DisplayScale, Property);
-#endif
-};
-
-template<typename TPoint>
-void DisplayPolyline(const TArray<TPoint>& Points, EVisuProperty Property)
-{
-#ifdef CADKERNEL_DEBUG
-	Open3DDebugSegment(0);
-	Draw(Points, Property);
-	Close3DDebugSegment();
 #endif
 }
 
@@ -407,40 +300,27 @@
 	Draw(PointsWithScale, Property);
 	Close3DDebugSegment();
 #endif
->>>>>>> 4af6daef
 }
 
 template<typename TPoint>
 void DisplayOrientedPolyline(const TArray<TPoint>& Points, EVisuProperty Property)
 {
-<<<<<<< HEAD
-=======
-#ifdef CADKERNEL_DEBUG
->>>>>>> 4af6daef
+#ifdef CADKERNEL_DEBUG
 	Open3DDebugSegment(0);
 	for (int32 Index = 1; Index < Points.Num(); ++Index)
 	{
 		DisplaySegment(Points[Index - 1], Points[Index], Index, Property, true);
 	}
 	Close3DDebugSegment();
-<<<<<<< HEAD
-}
-
-CADKERNEL_API void DrawQuadripode(double Height, double Base, FPoint& Centre, FPoint& Direction);
-=======
 #endif
 }
 
 CADKERNEL_API void DrawQuadripode(double Height, double Base, FPoint& Centre, FPoint& Direction, EVisuProperty Property);
->>>>>>> 4af6daef
 
 CADKERNEL_API void Draw(const FTopologicalEdge& Edge, EVisuProperty Property = EVisuProperty::BlueCurve);
 CADKERNEL_API void Draw(const FTopologicalFace& Face);
 CADKERNEL_API void Draw2D(const FTopologicalFace& Face);
-<<<<<<< HEAD
-=======
 CADKERNEL_API void Draw2DWithScale(const FTopologicalFace& Face);
->>>>>>> 4af6daef
 CADKERNEL_API void Draw(const FShell& Shell);
 
 CADKERNEL_API void Draw(const FCurve& Curve, EVisuProperty Property = EVisuProperty::BlueCurve);
@@ -450,39 +330,26 @@
 template<typename TPoint>
 void DrawSegment(const TPoint& Point1, const TPoint& Point2, EVisuProperty Property = EVisuProperty::Element)
 {
-<<<<<<< HEAD
-=======
-#ifdef CADKERNEL_DEBUG
->>>>>>> 4af6daef
+#ifdef CADKERNEL_DEBUG
 	TArray<FPoint> Points;
 	Points.Add(Point1);
 	Points.Add(Point2);
 	Draw(Points, Property);
-<<<<<<< HEAD
-=======
-#endif
->>>>>>> 4af6daef
+#endif
 }
 
 template<typename TPoint>
 void DrawSegmentOrientation(const TPoint& Point1, const TPoint& Point2, EVisuProperty Property = EVisuProperty::Element)
 {
-<<<<<<< HEAD
-=======
-#ifdef CADKERNEL_DEBUG
->>>>>>> 4af6daef
+#ifdef CADKERNEL_DEBUG
 	double Length = Point1.Distance(Point2);
 	double Height = Length / 10.0;
 	double Base = Height / 2;
 
 	FPoint Middle = (Point1 + Point2) / 2.;
 	FPoint Tangent = Point2 - Point1;
-<<<<<<< HEAD
-	DrawQuadripode(Height, Base, Middle, Tangent);
-=======
 	DrawQuadripode(Height, Base, Middle, Tangent, Property);
 #endif
->>>>>>> 4af6daef
 }
 
 CADKERNEL_API void DrawIsoCurves(const FTopologicalFace& Face);
