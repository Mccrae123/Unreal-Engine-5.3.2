// Copyright Epic Games, Inc. All Rights Reserved.
#pragma once

#include "CADKernel/Core/System.h"
#include "CADKernel/Core/Types.h"
#include "CADKernel/Geo/GeoEnum.h"
#include "CADKernel/Math/Point.h"
#include "CADKernel/UI/Visu.h"

class FString;

namespace UE::CADKernel
{

<<<<<<< HEAD
class FAABB;
class FAABB2D;
class FBody;
class FCurve;
class FRestrictionCurve;
class FTopologicalEdge;
class FEdgeMesh;
class FEntity;
class FGroup;
class FMesh;

class FVertexMesh;
class FEdgeMesh;
class FFaceMesh;
class FModelMesh;

class FModel;
class FShell;
class FSurface;
class FFaceMesh;
=======
class FAABB2D;
class FAABB;
class FBody;
class FCurve;
class FEdgeMesh;
class FEdgeMesh;
class FEntity;
class FFaceMesh;
class FFaceMesh;
class FGroup;
class FMesh;
class FModel;
class FModelMesh;
class FRestrictionCurve;
class FShell;
class FSurface;
class FTopologicalEdge;
>>>>>>> d731a049
class FTopologicalFace;
class FTopologicalLoop;
class FTopologicalVertex;
class FVertexMesh;
<<<<<<< HEAD

=======
class FVertexMesh;
>>>>>>> d731a049
struct FLinearBoundary;

#ifdef CADKERNEL_DEV
void Wait(bool bMakeWait = true);
void Open3DDebugSession(FString name, const TArray<FIdent>& idList = TArray<FIdent>());
inline void Open3DDebugSession(bool bIsDisplayed, FString name, const TArray<FIdent>& idList = TArray<FIdent>())
{
	if (bIsDisplayed)
	{
		Open3DDebugSession(name, idList);
	}
};
void Close3DDebugSession(bool bIsDisplayed = true);
#else
inline void Wait(bool bMakeWait = true) {};
inline void Open3DDebugSession(bool bIsDisplayed, FString name, const TArray<FIdent>& idList = TArray<FIdent>()) {};
inline void Open3DDebugSession(FString name, const TArray<FIdent>& idList = TArray<FIdent>()) {};
inline void Close3DDebugSession(bool bIsDisplayed = true) {};
#endif

class CADKERNEL_API F3DDebugSession
{
private:
	bool bDisplay = true;

public:
	F3DDebugSession(FString Name, const TArray<FIdent>& Idents = TArray<FIdent>())
	{
		Open3DDebugSession(Name, Idents);
	}

	F3DDebugSession(bool bInDisplay, FString Name, const TArray<FIdent>& Idents = TArray<FIdent>())
		: bDisplay(bInDisplay)
	{
		if (bDisplay)
		{
			Open3DDebugSession(Name, Idents);
		}
	}

	~F3DDebugSession()
	{
		if (bDisplay)
		{
			Close3DDebugSession();
		}
	}
};

CADKERNEL_API void Open3DDebugSegment(FIdent Ident);
CADKERNEL_API void Close3DDebugSegment();

class CADKERNEL_API F3DDebugSegment
{
public:
	F3DDebugSegment(FIdent Ident)
	{
		Open3DDebugSegment(Ident);
	}

	~F3DDebugSegment()
	{
		Close3DDebugSegment();
	}
};

CADKERNEL_API void FlushVisu();

template<typename TPoint>
void DrawPoint(const TPoint& InPoint, EVisuProperty Property = EVisuProperty::BluePoint)
{
	FSystem::Get().GetVisu()->DrawPoint(InPoint, Property);
}

/**
 * Draw a mesh element i.e. Element of dimension 1 is an edge, of dimension 2 is a triangle or quadrangle, of dimension 3 is tetrahedron, pyramid, hexahedron, ...
 */
CADKERNEL_API void DrawElement(int32 Dimension, TArray<FPoint>& Points, EVisuProperty Property = EVisuProperty::Element);
<<<<<<< HEAD

template<typename TPoint>
void Draw(const TArray<TPoint>& Points, EVisuProperty Property = EVisuProperty::BlueCurve)
{
	FSystem::Get().GetVisu()->DrawPolyline(Points, Property);
}

=======

template<typename TPoint>
void Draw(const TArray<TPoint>& Points, EVisuProperty Property = EVisuProperty::BlueCurve)
{
	FSystem::Get().GetVisu()->DrawPolyline(Points, Property);
}

>>>>>>> d731a049
CADKERNEL_API void DrawMesh(const TSharedPtr<FMesh>& mesh);

CADKERNEL_API void DisplayEdgeCriteriaGrid(int32 EdgeId, const TArray<FPoint>& Points3D);

template<typename TPoint>
void DisplayPoint(const TPoint& Point, FIdent Ident)
{
	F3DDebugSegment G(Ident);
	DrawPoint(Point);
}

template<typename TPoint>
void DisplayPoint(const TPoint& Point, EVisuProperty Property = EVisuProperty::BluePoint)
{
	DrawPoint(Point, Property);
}

template<typename TPoint>
void DisplayPoint(const TPoint& Point, EVisuProperty Property, FIdent Ident)
{
	F3DDebugSegment G(Ident);
	DrawPoint(Point, Property);
}

template<typename TPoint>
void DisplayPoints(FString Message, const TArray<TPoint>& Points, EVisuProperty Property = EVisuProperty::BluePoint, bool bDisplay = true)
{
	if (!bDisplay)
	{
		return;
	}

	Open3DDebugSession(Message);
	for (int32 Index = 0; Index < Points.Num(); ++Index)
	{
		DisplayPoint(Points[Index], Property);
	}
	Close3DDebugSession();
}

CADKERNEL_API void DisplayProductTree(const FEntity& RootId);
CADKERNEL_API void DisplayProductTree(const FModel& Model);
CADKERNEL_API void DisplayProductTree(const FBody& Body);
CADKERNEL_API void DisplayProductTree(const FShell& Shell);

CADKERNEL_API void DisplayAABB(const FAABB& aabb, FIdent Ident = 0);
CADKERNEL_API void DisplayAABB2D(const FAABB2D& aabb, FIdent Ident = 0);

CADKERNEL_API void DisplayEntity(const FEntity& Entity);
CADKERNEL_API void DisplayEntity2D(const FEntity& Entity);

CADKERNEL_API void DisplayLoop(const FTopologicalFace& Entity);
CADKERNEL_API void DisplayIsoCurve(const FSurface& CarrierSurface, double Coordinate, EIso Type);

CADKERNEL_API void Display(const FPlane& plane, FIdent Ident = 0);

CADKERNEL_API void Display(const FCurve& Curve);
CADKERNEL_API void Display(const FSurface& CarrierSurface);

CADKERNEL_API void Display(const FGroup& Group);
CADKERNEL_API void Display(const FModel& Model);
CADKERNEL_API void Display(const FBody& Body);
CADKERNEL_API void Display(const FShell& Shell);
CADKERNEL_API void Display(const FTopologicalEdge& Edge, EVisuProperty Property = EVisuProperty::BlueCurve);
CADKERNEL_API void Display(const FTopologicalFace& Face);
CADKERNEL_API void Display(const FTopologicalLoop& Loop);
CADKERNEL_API void Display(const FTopologicalVertex& Vertex);

CADKERNEL_API void Display2D(const FTopologicalEdge& Edge, EVisuProperty Property = EVisuProperty::BlueCurve);
CADKERNEL_API void Display2D(const FTopologicalFace& Face);
CADKERNEL_API void Display2D(const FTopologicalLoop& Loop);
CADKERNEL_API void Display2D(const FSurface& CarrierSurface);

CADKERNEL_API void DisplayMesh(const FFaceMesh& Mesh);
CADKERNEL_API void DisplayMesh(const FEdgeMesh& Mesh);
CADKERNEL_API void DisplayMesh(const FVertexMesh& Mesh);

CADKERNEL_API void Display(const FModelMesh& MeshModel);

CADKERNEL_API void DisplayControlPolygon(const FCurve& Entity);
CADKERNEL_API void DisplayControlPolygon(const FSurface& Entity);

template<typename TPoint>
void DisplaySegment(const TPoint& Point1, const TPoint& Point2, FIdent Ident = 0, EVisuProperty Property = EVisuProperty::Element, bool bWithOrientation = false)
{
	F3DDebugSegment G(Ident);
	if (bWithOrientation)
	{
		DrawSegmentOrientation(Point1, Point2, Property);
	}
	DrawSegment(Point1, Point2, Property);
};

template<typename TPoint>
void DisplayPolyline(const TArray<TPoint>& Points, EVisuProperty Property)
{
	Open3DDebugSegment(0);
	Draw(Points, Property);
	Close3DDebugSegment();
}

template<typename TPoint>
void DisplayOrientedPolyline(const TArray<TPoint>& Points, EVisuProperty Property)
{
	Open3DDebugSegment(0);
	for (int32 Index = 1; Index < Points.Num(); ++Index)
	{
<<<<<<< HEAD
		DisplaySegment(Points[Index-1], Points[Index], Index, Property, true);
=======
		DisplaySegment(Points[Index - 1], Points[Index], Index, Property, true);
>>>>>>> d731a049
	}
	Close3DDebugSegment();
}

CADKERNEL_API void DrawQuadripode(double Height, double Base, FPoint& Centre, FPoint& Direction);
<<<<<<< HEAD

CADKERNEL_API void Draw(const FTopologicalEdge& Edge, EVisuProperty Property = EVisuProperty::BlueCurve);
CADKERNEL_API void Draw(const FTopologicalFace& Face);
CADKERNEL_API void Draw2D(const FTopologicalFace& Face);
CADKERNEL_API void Draw(const FShell& Shell);

CADKERNEL_API void Draw(const FCurve& Curve, EVisuProperty Property = EVisuProperty::BlueCurve);
CADKERNEL_API void Draw(const FCurve& Curve, const FLinearBoundary& Boundary, EVisuProperty Property = EVisuProperty::BlueCurve);
CADKERNEL_API void Draw(const FLinearBoundary& Boundary, const FRestrictionCurve& Curve, EVisuProperty Property = EVisuProperty::BlueCurve);

=======

CADKERNEL_API void Draw(const FTopologicalEdge& Edge, EVisuProperty Property = EVisuProperty::BlueCurve);
CADKERNEL_API void Draw(const FTopologicalFace& Face);
CADKERNEL_API void Draw2D(const FTopologicalFace& Face);
CADKERNEL_API void Draw(const FShell& Shell);

CADKERNEL_API void Draw(const FCurve& Curve, EVisuProperty Property = EVisuProperty::BlueCurve);
CADKERNEL_API void Draw(const FCurve& Curve, const FLinearBoundary& Boundary, EVisuProperty Property = EVisuProperty::BlueCurve);
CADKERNEL_API void Draw(const FLinearBoundary& Boundary, const FRestrictionCurve& Curve, EVisuProperty Property = EVisuProperty::BlueCurve);

>>>>>>> d731a049
template<typename TPoint>
void DrawSegment(const TPoint& Point1, const TPoint& Point2, EVisuProperty Property = EVisuProperty::Element)
{
	TArray<FPoint> Points;
	Points.Add(Point1);
	Points.Add(Point2);
	Draw(Points, Property);
}

template<typename TPoint>
void DrawSegmentOrientation(const TPoint& Point1, const TPoint& Point2, EVisuProperty Property = EVisuProperty::Element)
{
	double Length = Point1.Distance(Point2);
	double Height = Length / 10.0;
	double Base = Height / 2;

	FPoint Middle = (Point1 + Point2) / 2.;
	FPoint Tangent = Point2 - Point1;
	DrawQuadripode(Height, Base, Middle, Tangent);
}

CADKERNEL_API void DrawIsoCurves(const FTopologicalFace& Face);


} // namespace UE::CADKernel
<|MERGE_RESOLUTION|>--- conflicted
+++ resolved
@@ -12,28 +12,6 @@
 namespace UE::CADKernel
 {
 
-<<<<<<< HEAD
-class FAABB;
-class FAABB2D;
-class FBody;
-class FCurve;
-class FRestrictionCurve;
-class FTopologicalEdge;
-class FEdgeMesh;
-class FEntity;
-class FGroup;
-class FMesh;
-
-class FVertexMesh;
-class FEdgeMesh;
-class FFaceMesh;
-class FModelMesh;
-
-class FModel;
-class FShell;
-class FSurface;
-class FFaceMesh;
-=======
 class FAABB2D;
 class FAABB;
 class FBody;
@@ -51,16 +29,11 @@
 class FShell;
 class FSurface;
 class FTopologicalEdge;
->>>>>>> d731a049
 class FTopologicalFace;
 class FTopologicalLoop;
 class FTopologicalVertex;
 class FVertexMesh;
-<<<<<<< HEAD
-
-=======
 class FVertexMesh;
->>>>>>> d731a049
 struct FLinearBoundary;
 
 #ifdef CADKERNEL_DEV
@@ -139,7 +112,6 @@
  * Draw a mesh element i.e. Element of dimension 1 is an edge, of dimension 2 is a triangle or quadrangle, of dimension 3 is tetrahedron, pyramid, hexahedron, ...
  */
 CADKERNEL_API void DrawElement(int32 Dimension, TArray<FPoint>& Points, EVisuProperty Property = EVisuProperty::Element);
-<<<<<<< HEAD
 
 template<typename TPoint>
 void Draw(const TArray<TPoint>& Points, EVisuProperty Property = EVisuProperty::BlueCurve)
@@ -147,15 +119,6 @@
 	FSystem::Get().GetVisu()->DrawPolyline(Points, Property);
 }
 
-=======
-
-template<typename TPoint>
-void Draw(const TArray<TPoint>& Points, EVisuProperty Property = EVisuProperty::BlueCurve)
-{
-	FSystem::Get().GetVisu()->DrawPolyline(Points, Property);
-}
-
->>>>>>> d731a049
 CADKERNEL_API void DrawMesh(const TSharedPtr<FMesh>& mesh);
 
 CADKERNEL_API void DisplayEdgeCriteriaGrid(int32 EdgeId, const TArray<FPoint>& Points3D);
@@ -263,17 +226,12 @@
 	Open3DDebugSegment(0);
 	for (int32 Index = 1; Index < Points.Num(); ++Index)
 	{
-<<<<<<< HEAD
-		DisplaySegment(Points[Index-1], Points[Index], Index, Property, true);
-=======
 		DisplaySegment(Points[Index - 1], Points[Index], Index, Property, true);
->>>>>>> d731a049
 	}
 	Close3DDebugSegment();
 }
 
 CADKERNEL_API void DrawQuadripode(double Height, double Base, FPoint& Centre, FPoint& Direction);
-<<<<<<< HEAD
 
 CADKERNEL_API void Draw(const FTopologicalEdge& Edge, EVisuProperty Property = EVisuProperty::BlueCurve);
 CADKERNEL_API void Draw(const FTopologicalFace& Face);
@@ -284,18 +242,6 @@
 CADKERNEL_API void Draw(const FCurve& Curve, const FLinearBoundary& Boundary, EVisuProperty Property = EVisuProperty::BlueCurve);
 CADKERNEL_API void Draw(const FLinearBoundary& Boundary, const FRestrictionCurve& Curve, EVisuProperty Property = EVisuProperty::BlueCurve);
 
-=======
-
-CADKERNEL_API void Draw(const FTopologicalEdge& Edge, EVisuProperty Property = EVisuProperty::BlueCurve);
-CADKERNEL_API void Draw(const FTopologicalFace& Face);
-CADKERNEL_API void Draw2D(const FTopologicalFace& Face);
-CADKERNEL_API void Draw(const FShell& Shell);
-
-CADKERNEL_API void Draw(const FCurve& Curve, EVisuProperty Property = EVisuProperty::BlueCurve);
-CADKERNEL_API void Draw(const FCurve& Curve, const FLinearBoundary& Boundary, EVisuProperty Property = EVisuProperty::BlueCurve);
-CADKERNEL_API void Draw(const FLinearBoundary& Boundary, const FRestrictionCurve& Curve, EVisuProperty Property = EVisuProperty::BlueCurve);
-
->>>>>>> d731a049
 template<typename TPoint>
 void DrawSegment(const TPoint& Point1, const TPoint& Point2, EVisuProperty Property = EVisuProperty::Element)
 {
