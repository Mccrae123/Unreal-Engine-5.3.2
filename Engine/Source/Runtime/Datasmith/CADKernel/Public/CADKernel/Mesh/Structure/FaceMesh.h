// Copyright Epic Games, Inc. All Rights Reserved.
#pragma once

#include "CADKernel/Mesh/Structure/Mesh.h"

namespace UE::CADKernel
{
class FModelMesh;
class FPoint;
class FTopologicalEntity;
class FTopologicalFace;

/**
 * Define the mesh of a topological face. This mesh is an array of triangle
 */
class CADKERNEL_API FFaceMesh : public FMesh
{
public:

	/** Index of the 3 vertices of each triangle in the local VertexIndices i.e. Triangle(a,b,c) use VertexIndices[a], VertexIndices[b], VertexIndices[c]*/
	TArray<int32> TrianglesVerticesIndex;

	/** Index of the surface mesh vertices in the MeshModel vertex set*/
	TArray<int32> VerticesGlobalIndex;

	/** Normals of the surface mesh vertices*/
	TArray<FVector3f> Normals;

	/** UV coordinates of the surface mesh vertices*/
	TArray<FVector2f> UVMap;

<<<<<<< HEAD
	public:
		FFaceMesh(FModelMesh& InMeshModel, FTopologicalEntity& InTopologicalEntity)
			: FMesh(InMeshModel, InTopologicalEntity)
		{
		}
=======
public:
	FFaceMesh(FModelMesh& InMeshModel, FTopologicalEntity& InTopologicalEntity)
		: FMesh(InMeshModel, InTopologicalEntity)
	{
	}
>>>>>>> d731a049

	void Init(int32 TriangleNum, int32 VertexNum)
	{
		TrianglesVerticesIndex.Reserve(TriangleNum * 3);

		VerticesGlobalIndex.Reserve(VertexNum);
		Normals.Reserve(VertexNum);
		UVMap.Reserve(VertexNum);
	}

	void AddTriangle(int32 IndexA, int32 IndexB, int32 IndexC)
	{
		if (VerticesGlobalIndex[IndexA] == VerticesGlobalIndex[IndexB] || VerticesGlobalIndex[IndexA] == VerticesGlobalIndex[IndexC] || VerticesGlobalIndex[IndexB] == VerticesGlobalIndex[IndexC])
		{
			return;
		}

		TrianglesVerticesIndex.Add(IndexA);
		TrianglesVerticesIndex.Add(IndexB);
		TrianglesVerticesIndex.Add(IndexC);
	}

	void InverseOrientation();

	void GetNodeIdToCoordinates(TMap<int32, const FPoint*>& NodeIdToCoordinates) const;

};
}
<|MERGE_RESOLUTION|>--- conflicted
+++ resolved
@@ -29,19 +29,11 @@
 	/** UV coordinates of the surface mesh vertices*/
 	TArray<FVector2f> UVMap;
 
-<<<<<<< HEAD
-	public:
-		FFaceMesh(FModelMesh& InMeshModel, FTopologicalEntity& InTopologicalEntity)
-			: FMesh(InMeshModel, InTopologicalEntity)
-		{
-		}
-=======
 public:
 	FFaceMesh(FModelMesh& InMeshModel, FTopologicalEntity& InTopologicalEntity)
 		: FMesh(InMeshModel, InTopologicalEntity)
 	{
 	}
->>>>>>> d731a049
 
 	void Init(int32 TriangleNum, int32 VertexNum)
 	{
