// Copyright Epic Games, Inc. All Rights Reserved.
#pragma once

#include "CADKernel/Core/Chrono.h"
#include "CADKernel/Core/Types.h"
#include "CADKernel/Mesh/Meshers/MesherReport.h"
#include "CADKernel/Topo/TopologicalEdge.h"
#include "CADKernel/Topo/Shell.h"
#include "CADKernel/UI/Progress.h"

<<<<<<< HEAD
namespace CADKernel
=======
#ifdef CADKERNEL_DEV
#include "CADKernel/Mesh/Meshers/MesherReport.h"
#endif

namespace UE::CADKernel
>>>>>>> d731a049
{
class FCriterion;
class FGrid;
class FThinZoneSide;
class FTopologicalEntity;
class FTopologicalLoop;

struct FCostToFace
{
	double Cost;
	FTopologicalFace* Face;
<<<<<<< HEAD

	FCostToFace(double NewCost, FTopologicalFace* NewFace)
		: Cost(NewCost)
		, Face(NewFace)
	{
	}
};

class CADKERNEL_API FMesherParameters : public FParameters
{
public:
	FParameter InconsistencyAngle;

	FMesherParameters();

	void SetInconsistencyAngle(const double Value)
	{
		InconsistencyAngle = Value;
=======

	FCostToFace(double NewCost, FTopologicalFace* NewFace)
		: Cost(NewCost)
		, Face(NewFace)
	{
>>>>>>> d731a049
	}
};

class CADKERNEL_API FParametricMesher
{
protected:
<<<<<<< HEAD

	/**
	 * Limit of flatness of quad face
	 */
	const double ConstMinCurvature = 0.001;

	FModelMesh& MeshModel;

	TArray<FTopologicalFace*> Faces;

	FMesherReport MesherReport;

	bool bDisplay = false;

public:

	FParametricMesher(FModelMesh& MeshModel);

	const FModelMesh& GetMeshModel() const
	{
		return MeshModel;
	}

	FModelMesh& GetMeshModel()
	{
		return MeshModel;
	}

	void MeshEntities(TArray<FTopologicalShapeEntity*>& InEntities);

	void MeshEntity(FTopologicalShapeEntity& InEntity)
	{
		TArray<FTopologicalShapeEntity*> Entities;
		Entities.Add(&InEntity);
		MeshEntities(Entities);
	}

	void Mesh(FTopologicalFace& Face);
	void Mesh(FTopologicalEdge& InEdge, const FTopologicalFace& CarrierFace);
	void Mesh(FTopologicalVertex& Vertex);

	void MeshFaceLoops(FGrid& Grid);

	void MeshThinZoneEdges(FGrid&);
	void MeshThinZoneSide(const FThinZoneSide& Side);
	void GetThinZoneBoundary(const FThinZoneSide& Side);

	void GenerateCloud(FGrid& Grid);

	void PrintReport();
=======

	/**
	 * Limit of flatness of quad face
	 */
	const double ConstMinCurvature = 0.001;

	FModelMesh& MeshModel;

	TArray<FTopologicalFace*> Faces;

#ifdef CADKERNEL_DEV
	FMesherReport MesherReport;
	bool bDisplay = false;
#endif

public:

	FParametricMesher(FModelMesh& InMeshModel);

	const FModelMesh& GetMeshModel() const
	{
		return MeshModel;
	}

	FModelMesh& GetMeshModel()
	{
		return MeshModel;
	}

	void MeshEntities(TArray<FTopologicalShapeEntity*>& InEntities);

	void MeshEntity(FTopologicalShapeEntity& InEntity)
	{
		TArray<FTopologicalShapeEntity*> Entities;
		Entities.Add(&InEntity);
		MeshEntities(Entities);
	}

	void Mesh(FTopologicalFace& Face);
	void Mesh(FTopologicalEdge& InEdge, const FTopologicalFace& CarrierFace);
	void Mesh(FTopologicalVertex& Vertex);

	void MeshFaceLoops(FGrid& Grid);

	void MeshThinZoneEdges(FGrid&);
	void MeshThinZoneSide(const FThinZoneSide& Side);
	void GetThinZoneBoundary(const FThinZoneSide& Side);

	void GenerateCloud(FGrid& Grid);


#ifdef CADKERNEL_DEV
	void SetMeshReport(const FMesherReport& InMesherReport)
	{
		MesherReport = InMesherReport;
	}

	const FMesherReport& GetMeshReport() const 
	{
		return MesherReport;
	}
#endif
>>>>>>> d731a049

protected:

	void MeshEntities();


	void IsolateQuadFace(TArray<FCostToFace>& QuadSurfaces, TArray<FTopologicalFace*>& OtherSurfaces) const;

	void LinkQuadSurfaceForMesh(TArray<FCostToFace>& QuadTrimmedSurfaceSet, TArray<TArray<FTopologicalFace*>>& OutStrips);
	void MeshSurfaceByFront(TArray<FCostToFace>& QuadTrimmedSurfaceSet);

	void ApplyEdgeCriteria(FTopologicalEdge& Edge);
	void ApplyFaceCriteria(FTopologicalFace& Face);

	/**
	 * Generate Edge Elements on active edge from Edge cutting points
	 */
	void GenerateEdgeElements(FTopologicalEdge& Edge);
};

} // namespace UE::CADKernel
<|MERGE_RESOLUTION|>--- conflicted
+++ resolved
@@ -3,20 +3,15 @@
 
 #include "CADKernel/Core/Chrono.h"
 #include "CADKernel/Core/Types.h"
-#include "CADKernel/Mesh/Meshers/MesherReport.h"
 #include "CADKernel/Topo/TopologicalEdge.h"
 #include "CADKernel/Topo/Shell.h"
 #include "CADKernel/UI/Progress.h"
 
-<<<<<<< HEAD
-namespace CADKernel
-=======
 #ifdef CADKERNEL_DEV
 #include "CADKernel/Mesh/Meshers/MesherReport.h"
 #endif
 
 namespace UE::CADKernel
->>>>>>> d731a049
 {
 class FCriterion;
 class FGrid;
@@ -28,7 +23,6 @@
 {
 	double Cost;
 	FTopologicalFace* Face;
-<<<<<<< HEAD
 
 	FCostToFace(double NewCost, FTopologicalFace* NewFace)
 		: Cost(NewCost)
@@ -37,81 +31,9 @@
 	}
 };
 
-class CADKERNEL_API FMesherParameters : public FParameters
-{
-public:
-	FParameter InconsistencyAngle;
-
-	FMesherParameters();
-
-	void SetInconsistencyAngle(const double Value)
-	{
-		InconsistencyAngle = Value;
-=======
-
-	FCostToFace(double NewCost, FTopologicalFace* NewFace)
-		: Cost(NewCost)
-		, Face(NewFace)
-	{
->>>>>>> d731a049
-	}
-};
-
 class CADKERNEL_API FParametricMesher
 {
 protected:
-<<<<<<< HEAD
-
-	/**
-	 * Limit of flatness of quad face
-	 */
-	const double ConstMinCurvature = 0.001;
-
-	FModelMesh& MeshModel;
-
-	TArray<FTopologicalFace*> Faces;
-
-	FMesherReport MesherReport;
-
-	bool bDisplay = false;
-
-public:
-
-	FParametricMesher(FModelMesh& MeshModel);
-
-	const FModelMesh& GetMeshModel() const
-	{
-		return MeshModel;
-	}
-
-	FModelMesh& GetMeshModel()
-	{
-		return MeshModel;
-	}
-
-	void MeshEntities(TArray<FTopologicalShapeEntity*>& InEntities);
-
-	void MeshEntity(FTopologicalShapeEntity& InEntity)
-	{
-		TArray<FTopologicalShapeEntity*> Entities;
-		Entities.Add(&InEntity);
-		MeshEntities(Entities);
-	}
-
-	void Mesh(FTopologicalFace& Face);
-	void Mesh(FTopologicalEdge& InEdge, const FTopologicalFace& CarrierFace);
-	void Mesh(FTopologicalVertex& Vertex);
-
-	void MeshFaceLoops(FGrid& Grid);
-
-	void MeshThinZoneEdges(FGrid&);
-	void MeshThinZoneSide(const FThinZoneSide& Side);
-	void GetThinZoneBoundary(const FThinZoneSide& Side);
-
-	void GenerateCloud(FGrid& Grid);
-
-	void PrintReport();
-=======
 
 	/**
 	 * Limit of flatness of quad face
@@ -174,7 +96,6 @@
 		return MesherReport;
 	}
 #endif
->>>>>>> d731a049
 
 protected:
 
