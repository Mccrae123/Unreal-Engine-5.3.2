// Copyright Epic Games, Inc. All Rights Reserved.
#pragma once

#include "CADKernel/Mesh/Structure/Mesh.h"

namespace UE::CADKernel
{
/**
 * Define the mesh of an edge. This mesh is polygon
 */
class CADKERNEL_API FEdgeMesh : public FMesh
{
public:

	/**
	 * Index of the vertices of the mesh of the TopologicalEdge in the MeshModel vertex array i.e.
	 * EdgeVerticesIndex = {5,10,11,12,13,14,3} defines Edge(Vertices[5],Vertices[10]), Edge(Vertices[10],Vertices[11]) etc
	 * of the mesh (Edge is side of mesh's triangle). "Vertices" is the mesh model vertices array
	 */
	TArray<int32> EdgeVerticesIndex;

	FEdgeMesh(FModelMesh& Model, FTopologicalEntity& TopologicalEntity)
		: FMesh(Model, TopologicalEntity)
	{
	}

<<<<<<< HEAD
		FEdgeMesh(FModelMesh& Model, FTopologicalEntity& TopologicalEntity)
			: FMesh(Model, TopologicalEntity)
=======
	void Mesh(int32 StartVertexNodeIndex, int32 EndVertexNodeIndex)
	{
		EdgeVerticesIndex.Reserve(NodeCoordinates.Num() + 2);
		EdgeVerticesIndex.Add(StartVertexNodeIndex);
		for (int32 Index = StartNodeId; Index < NodeCoordinates.Num() + StartNodeId; ++Index)
>>>>>>> d731a049
		{
			EdgeVerticesIndex.Add(Index);
		}
		EdgeVerticesIndex.Add(EndVertexNodeIndex);
	}

<<<<<<< HEAD
		void Mesh(int32 StartVertexNodeIndex, int32 EndVertexNodeIndex)
		{
			EdgeVerticesIndex.Reserve(NodeCoordinates.Num() + 2);
			EdgeVerticesIndex.Add(StartVertexNodeIndex);
			for (int32 Index = StartNodeId; Index < NodeCoordinates.Num() + StartNodeId; ++Index)
			{
				EdgeVerticesIndex.Add(Index);
			}
			EdgeVerticesIndex.Add(EndVertexNodeIndex);
		}

		int32 GetNodeCount() const
		{
			return EdgeVerticesIndex.Num();
		}
	};
=======
	int32 GetNodeCount() const
	{
		return EdgeVerticesIndex.Num();
	}
};
>>>>>>> d731a049
}
<|MERGE_RESOLUTION|>--- conflicted
+++ resolved
@@ -24,44 +24,20 @@
 	{
 	}
 
-<<<<<<< HEAD
-		FEdgeMesh(FModelMesh& Model, FTopologicalEntity& TopologicalEntity)
-			: FMesh(Model, TopologicalEntity)
-=======
 	void Mesh(int32 StartVertexNodeIndex, int32 EndVertexNodeIndex)
 	{
 		EdgeVerticesIndex.Reserve(NodeCoordinates.Num() + 2);
 		EdgeVerticesIndex.Add(StartVertexNodeIndex);
 		for (int32 Index = StartNodeId; Index < NodeCoordinates.Num() + StartNodeId; ++Index)
->>>>>>> d731a049
 		{
 			EdgeVerticesIndex.Add(Index);
 		}
 		EdgeVerticesIndex.Add(EndVertexNodeIndex);
 	}
 
-<<<<<<< HEAD
-		void Mesh(int32 StartVertexNodeIndex, int32 EndVertexNodeIndex)
-		{
-			EdgeVerticesIndex.Reserve(NodeCoordinates.Num() + 2);
-			EdgeVerticesIndex.Add(StartVertexNodeIndex);
-			for (int32 Index = StartNodeId; Index < NodeCoordinates.Num() + StartNodeId; ++Index)
-			{
-				EdgeVerticesIndex.Add(Index);
-			}
-			EdgeVerticesIndex.Add(EndVertexNodeIndex);
-		}
-
-		int32 GetNodeCount() const
-		{
-			return EdgeVerticesIndex.Num();
-		}
-	};
-=======
 	int32 GetNodeCount() const
 	{
 		return EdgeVerticesIndex.Num();
 	}
 };
->>>>>>> d731a049
 }
