--- conflicted
+++ resolved
@@ -27,15 +27,9 @@
 	TArray<TArray<FPoint>*> GlobalPointCloud;
 	FIdent LastIdUsed;
 
-<<<<<<< HEAD
-	TArray<TSharedPtr<FVertexMesh>> VertexMeshes;
-	TArray<TSharedPtr<FEdgeMesh>> EdgeMeshes;
-	TArray<TSharedPtr<FFaceMesh>> FaceMeshes;
-=======
 	TArray<FVertexMesh*> VertexMeshes;
 	TArray<FEdgeMesh*> EdgeMeshes;
 	TArray<FFaceMesh*> FaceMeshes;
->>>>>>> 4af6daef
 
 	bool QuadAnalyse = false;
 	double MinSize = DOUBLE_SMALL_NUMBER;
@@ -70,19 +64,6 @@
 			return;
 		}
 
-<<<<<<< HEAD
-		SpawnIdentOnEntities(VertexMeshes, Database);
-		SpawnIdentOnEntities(EdgeMeshes, Database);
-		SpawnIdentOnEntities(FaceMeshes, Database);
-	};
-
-	virtual void ResetMarkersRecursively()
-	{
-		ResetMarkers();
-		ResetMarkersRecursivelyOnEntities(VertexMeshes);
-		ResetMarkersRecursivelyOnEntities(EdgeMeshes);
-		ResetMarkersRecursivelyOnEntities(FaceMeshes);
-=======
 		SpawnIdentOnEntities((TArray<FEntity*>&) VertexMeshes, Database);
 		SpawnIdentOnEntities((TArray<FEntity*>&) EdgeMeshes, Database);
 		SpawnIdentOnEntities((TArray<FEntity*>&) FaceMeshes, Database);
@@ -94,7 +75,6 @@
 		ResetMarkersRecursivelyOnEntities((TArray<FEntity*>&) VertexMeshes);
 		ResetMarkersRecursivelyOnEntities((TArray<FEntity*>&) EdgeMeshes);
 		ResetMarkersRecursivelyOnEntities((TArray<FEntity*>&) FaceMeshes);
->>>>>>> 4af6daef
 	};
 
 
@@ -135,21 +115,6 @@
 		return Sag;
 	}
 
-<<<<<<< HEAD
-	void AddMesh(TSharedRef<FVertexMesh> Mesh)
-	{
-		VertexMeshes.Add(Mesh);
-	}
-
-	void AddMesh(TSharedRef<FEdgeMesh> Mesh)
-	{
-		EdgeMeshes.Add(Mesh);
-	}
-
-	void AddMesh(TSharedRef<FFaceMesh> Mesh)
-	{
-		FaceMeshes.Add(Mesh);
-=======
 	void AddMesh(FVertexMesh& Mesh)
 	{
 		VertexMeshes.Add(&Mesh);
@@ -163,7 +128,6 @@
 	void AddMesh(FFaceMesh& Mesh)
 	{
 		FaceMeshes.Add(&Mesh);
->>>>>>> 4af6daef
 	}
 
 	void RegisterCoordinates(TArray<FPoint>& Coordinates, int32& OutStartVertexId, int32& OutIndex)
@@ -175,32 +139,18 @@
 		LastIdUsed += (int32)Coordinates.Num();
 	}
 
-<<<<<<< HEAD
-	const int32 GetIndexOfVertexFromId(const int32 Id) const;
-	const int32 GetIndexOfEdgeFromId(const int32 Id) const;
-	const int32 GetIndexOfSurfaceFromId(const int32 Id) const;
-
-	const TSharedPtr<FVertexMesh> GetMeshOfVertexNodeId(const int32 Id) const;
-=======
 	//const int32 GetIndexOfVertexFromId(const int32 Id) const;
 	//const int32 GetIndexOfEdgeFromId(const int32 Id) const;
 	//const int32 GetIndexOfSurfaceFromId(const int32 Id) const;
 
 	const FVertexMesh* GetMeshOfVertexNodeId(const int32 Id) const;
->>>>>>> 4af6daef
 
 	void GetNodeCoordinates(TArray<FPoint>& NodeCoordinates) const;
 	void GetNodeCoordinates(TArray<FVector3f>& NodeCoordinates) const;
 
-<<<<<<< HEAD
-	const TArray<TSharedPtr<FMesh>>& GetMeshes() const;
-
-	const TArray<TSharedPtr<FFaceMesh>>& GetFaceMeshes() const
-=======
 	const TArray<FMesh*>& GetMeshes() const;
 
 	const TArray<FFaceMesh*>& GetFaceMeshes() const
->>>>>>> 4af6daef
 	{
 		return FaceMeshes;
 	}
