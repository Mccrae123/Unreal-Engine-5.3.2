// Copyright Epic Games, Inc. All Rights Reserved.
#pragma once

#include "CADKernel/Core/Types.h"
#include "CADKernel/Geo/GeoEnum.h"
#include "CADKernel/Math/Point.h"

namespace UE::CADKernel
{
struct FCurvePoint2D
{
	int32 DerivativeOrder = -1;
	FPoint2D Point = FPoint2D::ZeroPoint;
	FPoint2D Gradient = FPoint2D::ZeroPoint;
	FPoint2D Laplacian = FPoint2D::ZeroPoint;
};

struct FSurfacicPoint
{
	int32 DerivativeOrder = -1;
	FPoint Point = FPoint::ZeroPoint;
	FPoint GradientU = FPoint::ZeroPoint;
	FPoint GradientV = FPoint::ZeroPoint;
	FPoint LaplacianU = FPoint::ZeroPoint;
	FPoint LaplacianV = FPoint::ZeroPoint;
	FPoint LaplacianUV = FPoint::ZeroPoint;
};

struct FSurfacicCurvePoint
{
	bool bWithNormals;
	bool bWithTangent;

	FPoint2D Point2D = FPoint2D::ZeroPoint;
	FPoint Point = FPoint::ZeroPoint;
	FPoint Normal = FPoint::ZeroPoint;
	FPoint Tangent = FPoint::ZeroPoint;
};

struct FSurfacicCurvePointWithTolerance
{
	FPoint2D Point2D = FPoint2D::ZeroPoint;
	FPoint Point = FPoint::ZeroPoint;
	FSurfacicTolerance Tolerance = FPoint2D::FarawayPoint;
};

typedef FSurfacicCurvePointWithTolerance FSurfacicCurveExtremities[2];

<<<<<<< HEAD
	typedef FSurfacicCurvePointWithTolerance FSurfacicCurveExtremities[2];
=======
struct FCurvePoint
{
	int32 DerivativeOrder = -1;
	FPoint Point = FPoint::ZeroPoint;
	FPoint Gradient = FPoint::ZeroPoint;
	FPoint Laplacian = FPoint::ZeroPoint;

	FCurvePoint() = default;
>>>>>>> d731a049

	FCurvePoint(FPoint InPoint)
		: Point(InPoint)
	{
		Gradient = FPoint::ZeroPoint;
		Laplacian = FPoint::ZeroPoint;
	}

	void Init()
	{
		Point = FPoint::ZeroPoint;
		Gradient = FPoint::ZeroPoint;
		Laplacian = FPoint::ZeroPoint;
	}

	/**
	 * Compute the 3D surface curve point property (3D Coordinate, Gradient, Laplacian) according to
	 * its 2D curve point property and the 3D surface point property
	 */
	void Combine(const FCurvePoint2D& Point2D, const FSurfacicPoint& SurfacicPoint)
	{
		ensureCADKernel(Point2D.DerivativeOrder >= 0);
		ensureCADKernel(SurfacicPoint.DerivativeOrder >= 0);

		ensureCADKernel(Point2D.DerivativeOrder <= SurfacicPoint.DerivativeOrder);

		DerivativeOrder = Point2D.DerivativeOrder;
		Point = SurfacicPoint.Point;

		if (DerivativeOrder > 0)
		{
			Gradient = SurfacicPoint.GradientU * Point2D.Gradient.U + SurfacicPoint.GradientV * Point2D.Gradient.V;
		}

		if (DerivativeOrder > 1)
		{
			Laplacian = SurfacicPoint.LaplacianU * FMath::Square(Point2D.Gradient.U)
				+ 2.0 * SurfacicPoint.LaplacianUV * Point2D.Gradient.U * Point2D.Gradient.V
				+ SurfacicPoint.LaplacianV * FMath::Square(Point2D.Gradient.V)
				+ SurfacicPoint.GradientU * Point2D.Laplacian.U
				+ SurfacicPoint.GradientV * Point2D.Laplacian.V;
		}
	}
};

struct FCoordinateGrid
{
	TArray<double> Coordinates[2];

	FCoordinateGrid()
	{
	}

	FCoordinateGrid(const TArray<double>& InUCoordinates, const TArray<double>& InVCoordinates)
	{
		Coordinates[EIso::IsoU] = InUCoordinates;
		Coordinates[EIso::IsoV] = InVCoordinates;
	}

	void Swap(TArray<double>& InUCoordinates, TArray<double>& InVCoordinates)
	{
		::Swap(Coordinates[EIso::IsoU], InUCoordinates);
		::Swap(Coordinates[EIso::IsoV], InVCoordinates);
	}

	int32 Count() const
	{
		return Coordinates[0].Num() * Coordinates[1].Num();
	}

	int32 IsoCount(EIso Iso) const
	{
		return Coordinates[Iso].Num();
	}

	void SetNum(int32 UNumber, int32 VNumber)
	{
		Coordinates[0].SetNum(UNumber);
		Coordinates[1].SetNum(VNumber);
	}

	void Empty(int32 UNumber = 0, int32 VNumber = 0)
	{
		Coordinates[0].Empty(UNumber);
		Coordinates[1].Empty(VNumber);
	}

	constexpr TArray<double>& operator[](EIso Iso)
	{
		ensureCADKernel(Iso == 0 || Iso == 1);
		return Coordinates[Iso];
	}

	constexpr const TArray<double>& operator[](EIso Iso) const
	{
		ensureCADKernel(Iso == 0 || Iso == 1);
		return Coordinates[Iso];
	}
};


}<|MERGE_RESOLUTION|>--- conflicted
+++ resolved
@@ -46,9 +46,6 @@
 
 typedef FSurfacicCurvePointWithTolerance FSurfacicCurveExtremities[2];
 
-<<<<<<< HEAD
-	typedef FSurfacicCurvePointWithTolerance FSurfacicCurveExtremities[2];
-=======
 struct FCurvePoint
 {
 	int32 DerivativeOrder = -1;
@@ -57,7 +54,6 @@
 	FPoint Laplacian = FPoint::ZeroPoint;
 
 	FCurvePoint() = default;
->>>>>>> d731a049
 
 	FCurvePoint(FPoint InPoint)
 		: Point(InPoint)
