// Copyright Epic Games, Inc. All Rights Reserved.
#pragma once

#include "CADKernel/Core/Types.h"

namespace UE::CADKernel
{

enum class ECurve : uint8
{
	Bezier = 0,
	BoundedCurve,
	Composite,
	Ellipse,
	Hyperbola,
	Nurbs,
	Offset,
	Parabola,
	Polyline3D,
	Polyline2D,
	Restriction,
	Segment,
	Surfacic,
	SurfacicPolyline,
	Spline,
	None,
};

#ifdef CADKERNEL_DEV
extern const TCHAR* CurvesTypesNames[];
#endif

enum class ESurface : uint8
{
	Bezier = 0,
	Blend01,
	Blend02,
	Blend03,
	Composite,
	Cone,
	Coons,
	Cylinder,
	Nurbs,
	Offset,
	Plane,
	Revolution,
	Ruled,
	Sphere,
	TabulatedCylinder,
	Torus,
	None,
};

#ifdef CADKERNEL_DEV
extern const TCHAR* SurfacesTypesNames[];
#endif

enum class ERupture : uint8
{
	Continuity = 0, // Positional rupture i.e. points of the curve that are not G0 
	Tangency,       // Tangency rupture i.e. points of the curve that are not G1 (or G0) 
	Curvature,      // Curvature rupture i.e. points of the curve that are not G2 (or G1, G0)
};

enum EIso : uint8
{
	IsoU = 0,
	IsoV = 1,
	UndefinedIso
};

#ifdef CADKERNEL_DEV
extern const TCHAR* IsoNames[];
#endif

constexpr EIso Other(const EIso Iso)
{
	return Iso == EIso::IsoU ? EIso::IsoV : EIso::IsoU;
}

enum EOrientation : uint8
{
	Back = 0,
	Front = 1
};
<<<<<<< HEAD
=======

enum ESituation : uint8
{
	Undefined = 0,
	Inside,
	Outside
};
>>>>>>> d731a049

#ifdef CADKERNEL_DEV
extern const TCHAR* OrientationNames[];
#endif

enum ELimit : uint8
{
	Start = 0,
	End = 1
};

inline EOrientation SameOrientation(bool bIsSameOrientation)
{
	if (bIsSameOrientation)
<<<<<<< HEAD
	{
		return EOrientation::Front;
	}
	else
	{
		return EOrientation::Back;
	}
=======
	{
		return EOrientation::Front;
	}
	else
	{
		return EOrientation::Back;
	}
>>>>>>> d731a049
}

inline EOrientation GetReverseOrientation(EOrientation Orientation)
{
	if (Orientation == EOrientation::Front)
<<<<<<< HEAD
	{
		return EOrientation::Back;
	}
	else
	{
		return EOrientation::Front;
	}
=======
	{
		return EOrientation::Back;
	}
	else
	{
		return EOrientation::Front;
	}
>>>>>>> d731a049
}

inline void SwapOrientation(EOrientation& Orientation)
{
	if (Orientation == EOrientation::Front)
	{
		Orientation = EOrientation::Back;
	}
	else
	{
		Orientation = EOrientation::Front;
	}
}

} // ns<|MERGE_RESOLUTION|>--- conflicted
+++ resolved
@@ -83,8 +83,6 @@
 	Back = 0,
 	Front = 1
 };
-<<<<<<< HEAD
-=======
 
 enum ESituation : uint8
 {
@@ -92,7 +90,6 @@
 	Inside,
 	Outside
 };
->>>>>>> d731a049
 
 #ifdef CADKERNEL_DEV
 extern const TCHAR* OrientationNames[];
@@ -107,7 +104,6 @@
 inline EOrientation SameOrientation(bool bIsSameOrientation)
 {
 	if (bIsSameOrientation)
-<<<<<<< HEAD
 	{
 		return EOrientation::Front;
 	}
@@ -115,21 +111,11 @@
 	{
 		return EOrientation::Back;
 	}
-=======
-	{
-		return EOrientation::Front;
-	}
-	else
-	{
-		return EOrientation::Back;
-	}
->>>>>>> d731a049
 }
 
 inline EOrientation GetReverseOrientation(EOrientation Orientation)
 {
 	if (Orientation == EOrientation::Front)
-<<<<<<< HEAD
 	{
 		return EOrientation::Back;
 	}
@@ -137,15 +123,6 @@
 	{
 		return EOrientation::Front;
 	}
-=======
-	{
-		return EOrientation::Back;
-	}
-	else
-	{
-		return EOrientation::Front;
-	}
->>>>>>> d731a049
 }
 
 inline void SwapOrientation(EOrientation& Orientation)
