// Copyright Epic Games, Inc. All Rights Reserved.
#pragma once

#include "CADKernel/Core/CADKernelArchive.h"
#include "CADKernel/Core/Types.h"
#include "CADKernel/Geo/Curves/SurfacicCurve.h"
#include "CADKernel/Geo/GeoEnum.h"
#include "CADKernel/Geo/GeoPoint.h"
#include "CADKernel/Geo/Sampling/SurfacicPolyline.h"
#include "CADKernel/Geo/Surfaces/Surface.h"
#include "CADKernel/Math/Boundary.h"
#include "CADKernel/Math/MatrixH.h"
#include "CADKernel/Math/Point.h"

namespace UE::CADKernel
{
class FCurve;
class FEntityGeom;

/**
 * A restriction curve is the curve carrying an edge
 *
 * It's defined by
 * - A surfacic curve defined by a 2D curve (@see Curve2D) and the carrier surface (@see CarrierSurface) of the TopologicalFace containing the edge:
 * - A linear approximation of the surfacic curve (@see Polyline) respecting the System Geometrical Tolerance (@see FKernelParameters::GeometricalTolerance)
 *   The linear approximation is:
 *      - an array of increasing coordinates (@see Polyline::Coordinates)
 *      - an array of 2D Points relating to coordinates: points of curve in the parametric space of the carrier surface (@see Polyline::Points2D)
 *      - an array of 3D Points relating to coordinates: 3D points of curve (@see Polyline::Points3D)
 *      - an array of Normal relating to coordinates: Surface's normal (@see Polyline::Normal)
 */
class CADKERNEL_API FRestrictionCurve : public FSurfacicCurve
{
	friend class FEntity;
	friend class FTopologicalEdge;

protected:

	FSurfacicPolyline Polyline;
	double MinLinearTolerance;

	FRestrictionCurve(TSharedRef<FSurface> InCarrierSurface, TSharedRef<FCurve> InCurve2D)
		: FSurfacicCurve(InCurve2D, InCarrierSurface)
		, Polyline(InCarrierSurface, InCurve2D)
	{
		MinLinearTolerance = Boundary.ComputeMinimalTolerance();
	}

	FRestrictionCurve() = default;

public:

	virtual void Serialize(FCADKernelArchive& Ar) override
	{
		FSurfacicCurve::Serialize(Ar);
		Polyline.Serialize(Ar);
		if (Ar.IsLoading())
		{
			MinLinearTolerance = Boundary.ComputeMinimalTolerance();
		}
	}

#ifdef CADKERNEL_DEV
	virtual FInfoEntity& GetInfo(FInfoEntity&) const override;
#endif

	virtual ECurve GetCurveType() const override
	{
		return ECurve::Restriction;
	}

	const TSharedRef<FCurve> Get2DCurve() const
	{
		return Curve2D.ToSharedRef();
	}

	TSharedPtr<FEntityGeom> ApplyMatrix(const FMatrixH& InMatrix) const override
	{
		ensureCADKernel(false);
		return TSharedPtr<FEntityGeom>();
	}

	/**
	 * Fast computation of the point in the parametric space of the carrier surface.
	 * This approximation is based on FSurfacicPolyline::Polyline
	 */
	FPoint2D Approximate2DPoint(double InCoordinate) const
	{
		return Polyline.Approximate2DPoint(InCoordinate);
	}

	/**
	 * Fast computation of the point in the parametric space of the carrier surface.
	 * This approximation is based on FSurfacicPolyline::Polyline
	 */
	FPoint Approximate3DPoint(double InCoordinate) const
	{
		return Polyline.Approximate3DPoint(InCoordinate);
	}

	FPoint GetTangentAt(double InCoordinate) const
	{
		return Polyline.GetTangentAt(InCoordinate);
	}

	FPoint2D GetTangent2DAt(double InCoordinate) const
	{
		return Polyline.GetTangent2DAt(InCoordinate);
	}

	/**
	 * Fast computation of the point in the parametric space of the carrier surface.
	 * This approximation is based on FSurfacicPolyline::Polyline
	 */
	void Approximate2DPoints(const TArray<double>& InCoordinates, TArray<FPoint2D>& OutPoints) const
	{
		return Polyline.Approximate2DPoints(InCoordinates, OutPoints);
	}

	/**
	 * Fast computation of the 3D point of the curve.
	 * This approximation is based on FSurfacicPolyline::Polyline
	 */
	void Approximate3DPoints(const TArray<double>& InCoordinates, TArray<FPoint>& OutPoints) const
	{
		return Polyline.Approximate3DPoints(InCoordinates, OutPoints);
	}

	/**
	 * Approximation of surfacic polyline (points 2d, 3d, normals, tangents) defined by its coordinates compute with carrier surface polyline
	 */
	void ApproximatePolyline(FSurfacicPolyline& OutPolyline) const
	{
		Polyline.ApproximatePolyline(OutPolyline);
	}

	template<class PointType>
	double GetCoordinateOfProjectedPoint(const FLinearBoundary& InBoundary, const PointType& PointOnEdge, PointType& ProjectedPoint) const
	{
		return Polyline.GetCoordinateOfProjectedPoint(InBoundary, PointOnEdge, ProjectedPoint);
	}

	template<class PointType>
	void ProjectPoints(const FLinearBoundary& InBoundary, const TArray<PointType>& InPointsToProject, TArray<double>& ProjectedPointCoordinates, TArray<PointType>& ProjectedPoints) const
	{
		Polyline.ProjectPoints(InBoundary, InPointsToProject, ProjectedPointCoordinates, ProjectedPoints);
	}

	/**
	 * Project a set of points of a twin curve on the 3D polyline and return the coordinate of the projected point
<<<<<<< HEAD
	 */
	void ProjectTwinCurvePoints(const TArray<FPoint>& InPointsToProject, bool bSameOrientation, TArray<double>& OutProjectedPointCoords) const
	{
		Polyline.ProjectCoincidentalPolyline(InPointsToProject, bSameOrientation, OutProjectedPointCoords);
=======
	 * @param ToleranceOfProjection: Max error between the both curve to stop the search of projection of a point 
	 */
	void ProjectTwinCurvePoints(const FLinearBoundary& InBoundary, const TArray<FPoint>& InPointsToProject, bool bSameOrientation, TArray<double>& OutProjectedPointCoords, double ToleranceOfProjection) const
	{
		Polyline.ProjectCoincidentalPolyline(InBoundary, InPointsToProject, bSameOrientation, OutProjectedPointCoords, ToleranceOfProjection);
>>>>>>> 4af6daef
	}

	void ComputeIntersectionsWithIsos(const FLinearBoundary& InBoundary, const TArray<double>& InIsoCoordinates, const EIso InTypeIso, const FSurfacicTolerance& ToleranceIso, TArray<double>& OutIntersection) const
	{
		Polyline.ComputeIntersectionsWithIsos(InBoundary, InIsoCoordinates, InTypeIso, ToleranceIso, OutIntersection);
	}

	/**
	 * A check is done to verify that:
	 * - the curve is degenerated in the parametric space of the carrier surface i.e. the 2D length of the curve is not nearly equal to zero
	 * - the curve is degenerated in 3D i.e. the 3D length of the curve is not nearly equal to zero
	 *
	 * A curve can be degenerated in 3D and not in 2D in the case of locally degenerated carrier surface.
	 */
	void CheckIfDegenerated(const FLinearBoundary& InBoundary, bool& bDegeneration2D, bool& bDegeneration3D, double& Length3D) const
	{
		double Tolerance = GetCarrierSurface()->Get3DTolerance();
		const FSurfacicTolerance& Tolerances2D = GetCarrierSurface()->GetIsoTolerances();
		Polyline.CheckIfDegenerated(Tolerance, Tolerances2D, InBoundary, bDegeneration2D, bDegeneration3D, Length3D);
	}

	void GetExtremities(const FLinearBoundary& InBoundary, FSurfacicCurveExtremities& Extremities) const
	{
		double Tolerance = GetCarrierSurface()->Get3DTolerance();
		const FSurfacicTolerance& Tolerances2D = GetCarrierSurface()->GetIsoTolerances();
		Polyline.GetExtremities(InBoundary, Tolerance, Tolerances2D, Extremities);
	}

	double GetToleranceAt(const double InCoordinate)
	{
		FDichotomyFinder Finder(Polyline.GetCoordinates());
		const int32 Index = Finder.Find(InCoordinate);
		const double Tolerance = GetCarrierSurface()->Get3DTolerance();

		return Polyline.ComputeLinearToleranceAt(Tolerance, MinLinearTolerance, Index);
	}

	FPoint2D GetExtremityTolerances(const FLinearBoundary& InBoundary)
	{
		FDichotomyFinder Finder(Polyline.GetCoordinates());
		const int32 StartIndex = Finder.Find(InBoundary.Min);
		const int32 EndIndex = Finder.Find(InBoundary.Max);

		const double Tolerance = GetCarrierSurface()->Get3DTolerance();

		FPoint2D ExtremityTolerance;
		ExtremityTolerance[0] = Polyline.ComputeLinearToleranceAt(Tolerance, MinLinearTolerance, StartIndex);
		ExtremityTolerance[1] = Polyline.ComputeLinearToleranceAt(Tolerance, MinLinearTolerance, EndIndex);
		return ExtremityTolerance;
	}

	/**
	 * @return the size of the polyline i.e. the count of points.
	 */
	int32 GetPolylineSize()
	{
		return Polyline.Size();
	}

	/**
	 * Get the sub polyline bounded by the input InBoundary in the orientation of the input InOrientation and append it to the output OutPoints
	 */
	template<class PointType>
	void GetDiscretizationPoints(const FLinearBoundary& InBoundary, EOrientation Orientation, TArray<PointType>& OutPoints) const
	{
		Polyline.GetSubPolyline(InBoundary, Orientation, OutPoints);
	}

	/**
	 * Get the sub polyline bounded by the input InBoundary in the orientation of the input InOrientation and append it to the output OutPoints
	 */
	template<class PointType>
	void GetDiscretizationPoints(const FLinearBoundary& InBoundary, TArray<double>& OutCoordinates, TArray<PointType>& OutPoints) const
	{
		Polyline.GetSubPolyline(InBoundary, OutCoordinates, OutPoints);
	}

	/**
	 * Samples the sub curve limited by the boundary respecting the input Desired segment length
	 */
	void Sample(const FLinearBoundary& InBoundary, const double DesiredSegmentLength, TArray<double>& OutCoordinates) const
	{
		Polyline.Sample(InBoundary, DesiredSegmentLength, OutCoordinates);
	}

	double ApproximateLength(const FLinearBoundary& InBoundary) const
	{
		return Polyline.GetLength(InBoundary);
	}

	void ExtendTo(const FPoint2D& Point) override;

	bool IsIso(EIso Iso, double ErrorTolerance = DOUBLE_SMALL_NUMBER) const
	{
		return Polyline.IsIso(Iso, ErrorTolerance);
	}

	void Offset2D(const FPoint2D& OffsetDirection);

	/**
	 * must not be call
	 */
	virtual void Offset(const FPoint& OffsetDirection) override
	{
		ensure(false);
	}

};

} // namespace UE::CADKernel
<|MERGE_RESOLUTION|>--- conflicted
+++ resolved
@@ -148,18 +148,11 @@
 
 	/**
 	 * Project a set of points of a twin curve on the 3D polyline and return the coordinate of the projected point
-<<<<<<< HEAD
-	 */
-	void ProjectTwinCurvePoints(const TArray<FPoint>& InPointsToProject, bool bSameOrientation, TArray<double>& OutProjectedPointCoords) const
-	{
-		Polyline.ProjectCoincidentalPolyline(InPointsToProject, bSameOrientation, OutProjectedPointCoords);
-=======
 	 * @param ToleranceOfProjection: Max error between the both curve to stop the search of projection of a point 
 	 */
 	void ProjectTwinCurvePoints(const FLinearBoundary& InBoundary, const TArray<FPoint>& InPointsToProject, bool bSameOrientation, TArray<double>& OutProjectedPointCoords, double ToleranceOfProjection) const
 	{
 		Polyline.ProjectCoincidentalPolyline(InBoundary, InPointsToProject, bSameOrientation, OutProjectedPointCoords, ToleranceOfProjection);
->>>>>>> 4af6daef
 	}
 
 	void ComputeIntersectionsWithIsos(const FLinearBoundary& InBoundary, const TArray<double>& InIsoCoordinates, const EIso InTypeIso, const FSurfacicTolerance& ToleranceIso, TArray<double>& OutIntersection) const
