--- conflicted
+++ resolved
@@ -14,24 +14,6 @@
 
 namespace UE::CADKernel
 {
-<<<<<<< HEAD
-	/**
-	 * A restriction curve is the curve carrying an edge
-	 *
-	 * It's defined by
-	 * - A surfacic curve defined by a 2D curve (@see Curve2D) and the carrier surface (@see CarrierSurface) of the TopologicalFace containing the edge:
-	 * - A linear approximation of the surfacic curve (@see Polyline) respecting the System Geometrical Tolerance (@see FKernelParameters::GeometricalTolerance)
-	 *   The linear approximation is:
-	 *      - an array of increasing coordinates (@see Polyline::Coordinates)
-	 *      - an array of 2D Points relating to coordinates: points of curve in the parametric space of the carrier surface (@see Polyline::Points2D)
-	 *      - an array of 3D Points relating to coordinates: 3D points of curve (@see Polyline::Points3D)
-	 *      - an array of Normal relating to coordinates: Surface's normal (@see Polyline::Normal)
-	 */
-	class CADKERNEL_API FRestrictionCurve : public FSurfacicCurve
-	{
-		friend class FEntity;
-		friend class FTopologicalEdge;
-=======
 class FCurve;
 class FEntityGeom;
 
@@ -51,7 +33,6 @@
 {
 	friend class FEntity;
 	friend class FTopologicalEdge;
->>>>>>> d731a049
 
 protected:
 
@@ -65,11 +46,7 @@
 		MinLinearTolerance = Boundary.ComputeMinimalTolerance();
 	}
 
-<<<<<<< HEAD
-		FRestrictionCurve() = default;
-=======
 	FRestrictionCurve() = default;
->>>>>>> d731a049
 
 public:
 
@@ -79,16 +56,7 @@
 		Polyline.Serialize(Ar);
 		if (Ar.IsLoading())
 		{
-<<<<<<< HEAD
-			FSurfacicCurve::Serialize(Ar);
-			Polyline.Serialize(Ar);
-			if (Ar.IsLoading())
-			{
-				MinLinearTolerance = Boundary.ComputeMinimalTolerance();
-			}
-=======
 			MinLinearTolerance = Boundary.ComputeMinimalTolerance();
->>>>>>> d731a049
 		}
 	}
 
@@ -112,16 +80,6 @@
 		return TSharedPtr<FEntityGeom>();
 	}
 
-<<<<<<< HEAD
-		/**
-		 * Fast computation of the point in the parametric space of the carrier surface.
-		 * This approximation is based on FSurfacicPolyline::Polyline
-		 */
-		FPoint2D Approximate2DPoint(double InCoordinate) const
-		{
-			return Polyline.Approximate2DPoint(InCoordinate);
-		}
-=======
 	/**
 	 * Fast computation of the point in the parametric space of the carrier surface.
 	 * This approximation is based on FSurfacicPolyline::Polyline
@@ -130,7 +88,6 @@
 	{
 		return Polyline.Approximate2DPoint(InCoordinate);
 	}
->>>>>>> d731a049
 
 	/**
 	 * Fast computation of the point in the parametric space of the carrier surface.
@@ -197,33 +154,6 @@
 		Polyline.ProjectCoincidentalPolyline(InPointsToProject, bSameOrientation, OutProjectedPointCoords);
 	}
 
-<<<<<<< HEAD
-		void ComputeIntersectionsWithIsos(const FLinearBoundary& InBoundary, const TArray<double>& InIsoCoordinates, const EIso InTypeIso, const FSurfacicTolerance& ToleranceIso, TArray<double>& OutIntersection) const
-		{
-			Polyline.ComputeIntersectionsWithIsos(InBoundary, InIsoCoordinates, InTypeIso, ToleranceIso, OutIntersection);
-		}
-
-		/**
-		 * A check is done to verify that:
-		 * - the curve is degenerated in the parametric space of the carrier surface i.e. the 2D length of the curve is not nearly equal to zero
-		 * - the curve is degenerated in 3D i.e. the 3D length of the curve is not nearly equal to zero
-		 *
-		 * A curve can be degenerated in 3D and not in 2D in the case of locally degenerated carrier surface.
-		 */
-		void CheckIfDegenerated(const FLinearBoundary& InBoundary, bool& bDegeneration2D, bool& bDegeneration3D, double& Length3D) const
-		{
-			double Tolerance = GetCarrierSurface()->Get3DTolerance();
-			const FSurfacicTolerance& Tolerances2D = GetCarrierSurface()->GetIsoTolerances();
-			Polyline.CheckIfDegenerated(Tolerance, Tolerances2D, InBoundary, bDegeneration2D, bDegeneration3D, Length3D);
-		}
-
-		void GetExtremities(const FLinearBoundary& InBoundary, FSurfacicCurveExtremities& Extremities) const
-		{
-			double Tolerance = GetCarrierSurface()->Get3DTolerance();
-			const FSurfacicTolerance& Tolerances2D = GetCarrierSurface()->GetIsoTolerances();
-			Polyline.GetExtremities(InBoundary, Tolerance, Tolerances2D, Extremities);
-		}
-=======
 	void ComputeIntersectionsWithIsos(const FLinearBoundary& InBoundary, const TArray<double>& InIsoCoordinates, const EIso InTypeIso, const FSurfacicTolerance& ToleranceIso, TArray<double>& OutIntersection) const
 	{
 		Polyline.ComputeIntersectionsWithIsos(InBoundary, InIsoCoordinates, InTypeIso, ToleranceIso, OutIntersection);
@@ -242,7 +172,6 @@
 		const FSurfacicTolerance& Tolerances2D = GetCarrierSurface()->GetIsoTolerances();
 		Polyline.CheckIfDegenerated(Tolerance, Tolerances2D, InBoundary, bDegeneration2D, bDegeneration3D, Length3D);
 	}
->>>>>>> d731a049
 
 	void GetExtremities(const FLinearBoundary& InBoundary, FSurfacicCurveExtremities& Extremities) const
 	{
@@ -282,15 +211,6 @@
 		return Polyline.Size();
 	}
 
-<<<<<<< HEAD
-		/**
-		 * Samples the sub curve limited by the boundary respecting the input Desired segment length
-		 */
-		void Sample(const FLinearBoundary& InBoundary, const double DesiredSegmentLength, TArray<double>& OutCoordinates) const
-		{
-			Polyline.Sample(InBoundary, DesiredSegmentLength, OutCoordinates);
-		}
-=======
 	/**
 	 * Get the sub polyline bounded by the input InBoundary in the orientation of the input InOrientation and append it to the output OutPoints
 	 */
@@ -299,7 +219,6 @@
 	{
 		Polyline.GetSubPolyline(InBoundary, Orientation, OutPoints);
 	}
->>>>>>> d731a049
 
 	/**
 	 * Get the sub polyline bounded by the input InBoundary in the orientation of the input InOrientation and append it to the output OutPoints
