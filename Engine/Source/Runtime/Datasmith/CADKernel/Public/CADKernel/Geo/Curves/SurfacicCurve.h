// Copyright Epic Games, Inc. All Rights Reserved.
#pragma once

#include "CADKernel/Core/Entity.h"
#include "CADKernel/Core/Types.h"
#include "CADKernel/Geo/Curves/Curve.h"
#include "CADKernel/Geo/GeoEnum.h"
#include "CADKernel/Geo/Surfaces/Surface.h"
#include "CADKernel/Math/MatrixH.h"

namespace UE::CADKernel
{
class FCADKernelArchive;
class FDatabase;
class FEntityGeom;
class FPoint2D;
class FSurfacicPolyline;
struct FCurvePoint2D;
struct FCurvePoint;
struct FLinearBoundary;

class CADKERNEL_API FSurfacicCurve : public FCurve
{
	friend class FEntity;

protected:

	TSharedPtr<FCurve> Curve2D;
	TSharedPtr<FSurface> CarrierSurface;

	FSurfacicCurve(TSharedRef<FCurve> InCurve2D, TSharedRef<FSurface> InSurface)
		: FCurve(InCurve2D->GetBoundary())
		, Curve2D(InCurve2D)
		, CarrierSurface(InSurface)
	{
		ensureCADKernel(Curve2D.IsValid());
	}

	FSurfacicCurve() = default;

public:

	virtual void Serialize(FCADKernelArchive& Ar) override
	{
		FCurve::Serialize(Ar);
		SerializeIdent(Ar, Curve2D);
		SerializeIdent(Ar, CarrierSurface);
	}

	virtual void SpawnIdent(FDatabase& Database) override
	{
		if (!FEntity::SetId(Database))
		{
			return;
		}

		Curve2D->SpawnIdent(Database);
		CarrierSurface->SpawnIdent(Database);
	}

<<<<<<< HEAD
	virtual void ResetMarkersRecursively() override
=======
	virtual void ResetMarkersRecursively() const override
>>>>>>> 4af6daef
	{
		ResetMarkers();
		Curve2D->ResetMarkersRecursively();
		CarrierSurface->ResetMarkersRecursively();
	}

#ifdef CADKERNEL_DEV
	virtual FInfoEntity& GetInfo(FInfoEntity&) const override;
#endif

	virtual ECurve GetCurveType() const override
	{
		return ECurve::Surfacic;
	}

	const TSharedPtr<FCurve>& Get2DCurve() const
	{
		return Curve2D;
	}

	TSharedPtr<FCurve>& Get2DCurve()
	{
		return Curve2D;
	}

	const TSharedRef<FSurface> GetCarrierSurface() const
	{
		return CarrierSurface.ToSharedRef();
	}

	void Set2DCurve(TSharedPtr<FCurve>& NewCurve2D)
	{
		ensureCADKernel(NewCurve2D.IsValid());
		Curve2D = NewCurve2D;
	}

	const TSharedPtr<FSurface>& GetSurface() const
	{
		return CarrierSurface;
	}

	TSharedPtr<FSurface>& GetSurface()
	{
		return CarrierSurface;
	}

	virtual TSharedPtr<FEntityGeom> ApplyMatrix(const FMatrixH& InMatrix) const override;

	/**
	 * Must not be call
	 */
	virtual void Offset(const FPoint& OffsetDirection) override
	{
		ensure(false);
	}

	virtual void EvaluatePoint(double Coordinate, FCurvePoint& OutPoint, int32 DerivativeOrder = 0) const override;

	virtual void Evaluate2DPoint(double Coordinate, FCurvePoint2D& OutPoint, int32 DerivativeOrder = 0) const override
	{
		Curve2D->Evaluate2DPoint(Coordinate, OutPoint, DerivativeOrder);
	}

	virtual void Evaluate2DPoint(double Coordinate, FPoint2D& OutPoint) const override
	{
		Curve2D->Evaluate2DPoint(Coordinate, OutPoint);
	}

	virtual void EvaluatePoints(const TArray<double>& Coordinates, TArray<FCurvePoint>& OutPoints, int32 DerivativeOrder = 0) const override;

	void EvaluateSurfacicPolyline(FSurfacicPolyline& OutPolyline) const;

	virtual void Evaluate2DPoints(const TArray<double>& Coordinates, TArray<FPoint2D>& OutPoints) const override
	{
		Curve2D->Evaluate2DPoints(Coordinates, OutPoints);
	}

	virtual void Evaluate2DPoints(const TArray<double>& Coordinates, TArray<FCurvePoint2D>& OutPoints, int32 DerivativeOrder = 0) const override
	{
		Curve2D->Evaluate2DPoints(Coordinates, OutPoints, DerivativeOrder);
	}

	virtual void FindNotDerivableCoordinates(const FLinearBoundary& InBoundary, int32 DerivativeOrder, TArray<double>& OutNotDerivableCoordinates) const override;
private:
	void EvaluateSurfacicPolylineWithNormalAndTangent(FSurfacicPolyline& OutPolyline) const;
};

} // namespace UE::CADKernel
<|MERGE_RESOLUTION|>--- conflicted
+++ resolved
@@ -58,11 +58,7 @@
 		CarrierSurface->SpawnIdent(Database);
 	}
 
-<<<<<<< HEAD
-	virtual void ResetMarkersRecursively() override
-=======
 	virtual void ResetMarkersRecursively() const override
->>>>>>> 4af6daef
 	{
 		ResetMarkers();
 		Curve2D->ResetMarkersRecursively();
