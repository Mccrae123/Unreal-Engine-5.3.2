// Copyright Epic Games, Inc. All Rights Reserved.
#pragma once

#include "CADKernel/Core/CADKernelArchive.h"
#include "CADKernel/Core/Entity.h"
#include "CADKernel/Core/EntityGeom.h"
<<<<<<< HEAD
#include "CADKernel/Core/Parameters.h"
=======
>>>>>>> 4af6daef
#include "CADKernel/Core/Types.h"
#include "CADKernel/Geo/GeoEnum.h"
#include "CADKernel/Geo/GeoPoint.h"
#include "CADKernel/Math/Boundary.h"
#include "CADKernel/UI/Message.h"
#include "CADKernel/Utils/Cache.h"

namespace UE::CADKernel
{
struct FCurvePoint2D;
struct FCurvePoint;
struct FNurbsCurveData;

class CADKERNEL_API FCurve : public FEntityGeom
{
	friend class FEntity;
<<<<<<< HEAD

protected:

	mutable TCache<double> GlobalLength;
	FLinearBoundary Boundary;

	int8 Dimension;

	FCurve(int8 InDimension = 3)
		: FEntityGeom()
		, Boundary()
=======

protected:

	mutable TCache<double> GlobalLength;
	FLinearBoundary Boundary;

	int8 Dimension;

	FCurve(int8 InDimension = 3)
		: FEntityGeom()
		, Boundary()
		, Dimension(InDimension)
	{
	}

	FCurve(const FLinearBoundary& InBounds, int8 InDimension = 3)
		: FEntityGeom()
		, Boundary(InBounds)
>>>>>>> 4af6daef
		, Dimension(InDimension)
	{
	}

<<<<<<< HEAD
	FCurve(const FLinearBoundary& InBounds, int8 InDimension = 3)
		: FEntityGeom()
		, Boundary(InBounds)
		, Dimension(InDimension)
	{
	}

public:

	static TSharedPtr<FCurve> MakeNurbsCurve(FNurbsCurveData& InNurbsData);
	// TODO
	//static TSharedPtr<FCurve> MakeBezierCurve(const double InToleranceGeometric, int32 InUDegre, int32 InVDegre, const TArray<FPoint>& InPoles);
=======
public:

	static TSharedPtr<FCurve> MakeNurbsCurve(FNurbsCurveData& InNurbsData);
	static TSharedPtr<FCurve> MakeBezierCurve(const TArray<FPoint>& InPoles);
	static TSharedPtr<FCurve> MakeSplineCurve(const TArray<FPoint>& InPoles);
	static TSharedPtr<FCurve> MakeSplineCurve(const TArray<FPoint>& InPoles, const TArray<FPoint>& Tangents);
	static TSharedPtr<FCurve> MakeSplineCurve(const TArray<FPoint>& InPoles, const TArray<FPoint>& ArriveTangents, const TArray<FPoint>& LeaveTangents);

	// TODO
>>>>>>> 4af6daef
	//static TSharedPtr<FCurve> MakeConeCurve(const double InToleranceGeometric, const FMatrixH& InMatrix, double InStartRadius, double InConeAngle, const FSurfacicBoundary& InBoundary);
	//static TSharedPtr<FCurve> MakeCylinderCurve(const double InToleranceGeometric, const FMatrixH& InMatrix, const double InRadius, const FSurfacicBoundary& InBoundary);
	//static TSharedPtr<FCurve> MakePlaneCurve(const double InToleranceGeometric, const FMatrixH& InMatrix, const FSurfacicBoundary& InBoundary);
	//static TSharedPtr<FCurve> MakeSphericalCurve(const double InToleranceGeometric, const FMatrixH& InMatrix, double InRadius, const FSurfacicBoundary& InBoundary);
	//static TSharedPtr<FCurve> MakeTorusCurve(const double InToleranceGeometric, const FMatrixH& InMatrix, double InMajorRadius, double InMinorRadius, const FSurfacicBoundary& InBoundary);

	virtual void Serialize(FCADKernelArchive& Ar) override
	{
		// Curve's type is serialize because it is used to instantiate the correct entity on deserialization (@see Deserialize(FCADKernelArchive& Archive)) 
		if (Ar.IsSaving())
		{
			ECurve CurveType = GetCurveType();
			Ar << CurveType;
		}
		FEntityGeom::Serialize(Ar);
		Ar << Dimension;
		Ar << Boundary;
	}

	/**
	 * Specific method for curve family to instantiate the correct derived class of FCurve
	 */
	static TSharedPtr<FEntity> Deserialize(FCADKernelArchive& Archive);

#ifdef CADKERNEL_DEV
	virtual FInfoEntity& GetInfo(FInfoEntity&) const override;
#endif

	int32 GetDimension() const
	{
		return Dimension;
	}

	virtual EEntity GetEntityType() const override
	{
		return EEntity::Curve;
	}

	virtual ECurve GetCurveType() const = 0;

	double GetUMin() const
	{
		return Boundary.Min;
	};

	double GetUMax() const
	{
		return Boundary.Max;
	};

	const FLinearBoundary& GetBoundary() const
	{
		return Boundary;
	}

	virtual TSharedPtr<FEntityGeom> ApplyMatrix(const FMatrixH& InMatrix) const override = 0;
	virtual void Offset(const FPoint& OffsetDirection) = 0;

<<<<<<< HEAD
	double GetLength(double Tolerance) const;
=======
	virtual double GetLength(double Tolerance) const;
>>>>>>> 4af6daef

	/**
	 * Evaluate exact 3D point of the curve at the input Coordinate
	 * The function can only be used with 3D curve (Dimension == 3)
	 */
	virtual void EvaluatePoint(double Coordinate, FCurvePoint& OutPoint, int32 DerivativeOrder = 0) const
	{
		ensureCADKernel(false);
	}

	/**
	 * Evaluate exact 3D point of the curve at the input Coordinate
	 * The function can only be used with 3D curve (Dimension == 3)
	 */
	virtual FPoint EvaluatePoint(double Coordinate) const
	{
		FCurvePoint OutPoint;
		EvaluatePoint(Coordinate, OutPoint);
		return OutPoint.Point;
	}

	/**
	 * Evaluate exact 2D point of the curve at the input Coordinate
	 * The function can only be used with 2D curve (Dimension == 2)
	 */
	virtual void Evaluate2DPoint(double Coordinate, FCurvePoint2D& OutPoint, int32 DerivativeOrder = 0) const
	{
		ensureCADKernel(false);
	}

	/**
	 * Evaluate exact 3D point of the curve at the input Coordinate
	 * The function can only be used with 3D curve (Dimension == 3)
	 */
	virtual FPoint2D Evaluate2DPoint(double Coordinate) const
	{
		FCurvePoint2D OutPoint;
		Evaluate2DPoint(Coordinate, OutPoint);
		return OutPoint.Point;
	}

	/**
	 * Evaluate exact 2D point of the curve at the input Coordinate
	 * The function can only be used with 2D curve (Dimension == 2)
	 */
	virtual void Evaluate2DPoint(double Coordinate, FPoint2D& OutPoint) const
	{
		ensure(Dimension == 2);
		FCurvePoint2D CurvePoint;
		Evaluate2DPoint(Coordinate, CurvePoint);
		OutPoint = CurvePoint.Point;
	}

	/**
	 * Evaluate exact 3D points of the curve at the input Coordinates
	 * The function can only be used with 3D curve (Dimension == 3)
	 */
	virtual void EvaluatePoints(const TArray<double>& Coordinates, TArray<FCurvePoint>& OutPoints, int32 DerivativeOrder = 0) const;

	/**
	 * Evaluate exact 3D points of the curve at the input Coordinates
	 * The function can only be used with 3D curve (Dimension == 3)
	 */
	virtual void EvaluatePoints(const TArray<double>& Coordinates, TArray<FPoint>& OutPoints) const;

	/**
	 * Evaluate exact 2D points of the curve at the input Coordinates
	 * The function can only be used with 2D curve (Dimension == 2)
	 */
	virtual void Evaluate2DPoints(const TArray<double>& Coordinates, TArray<FPoint2D>& OutPoints) const;

	/**
	 * Evaluate exact 2D points of the curve at the input Coordinates
	 * The function can only be used with 2D curve (Dimension == 2)
	 */
	virtual void Evaluate2DPoints(const TArray<double>& Coordinates, TArray<FCurvePoint2D>& OutPoints, int32 DerivativeOrder = 0) const;

	void FindNotDerivableCoordinates(int32 DerivativeOrder, TArray<double>& OutNotDerivableCoordinates) const;
	virtual void FindNotDerivableCoordinates(const FLinearBoundary& InBoundary, int32 DerivativeOrder, TArray<double>& OutNotDerivableCoordinates) const;


	/**
	 * Generate a pre-sampling of the curve saved in OutCoordinates.
	 * This sampling is light enough to allow a fast computation, precise enough to compute accurately meshing criteria
	 */
	void Presample(TArray<double>& OutSampling, double Tolerance) const
	{
		Presample(Boundary, Tolerance, OutSampling);
	}

	virtual void Presample(const FLinearBoundary& InBoundary, double Tolerance, TArray<double>& OutSampling) const;

	/**
	 * Make a new curve based on the new bounds.
	 * If the new bound is nearly equal to the initial bound, no curve is made (return TSharedPtr<FCurve>())
	 */
	virtual TSharedPtr<FCurve> MakeBoundedCurve(const FLinearBoundary& InBoundary);

	/**
	 * Rebound the curve, if not possible make a new curve based on the new bounds.
	 */
	virtual TSharedPtr<FCurve> Rebound(const FLinearBoundary& InBoundary);

	/**
	 * Linear deformation of the curve along the axis [Start point, End point] so that the nearest extremity is at the desired position and the other is not modified
	 */
	virtual void ExtendTo(const FPoint& DesiredPosition)
	{
		ensure(Dimension == 3);

		NOT_IMPLEMENTED;
		ensureCADKernel(false);
	}

	/**
	 * Linear deformation of the curve along the axis [Start point, End point] so that the nearest extremity is at the desired position and the other is not modified
	 */
	virtual void ExtendTo(const FPoint2D& DesiredPosition)
	{
		ensure(Dimension == 2);
		FPoint Point = DesiredPosition;
		ExtendTo(Point);
	}

protected:

	virtual double ComputeLength(const FLinearBoundary& InBoundary, double Tolerance) const;
	virtual double ComputeLength2D(const FLinearBoundary& InBoundary, double Tolerance) const;
};
} // namespace UE::CADKernel
<|MERGE_RESOLUTION|>--- conflicted
+++ resolved
@@ -4,10 +4,6 @@
 #include "CADKernel/Core/CADKernelArchive.h"
 #include "CADKernel/Core/Entity.h"
 #include "CADKernel/Core/EntityGeom.h"
-<<<<<<< HEAD
-#include "CADKernel/Core/Parameters.h"
-=======
->>>>>>> 4af6daef
 #include "CADKernel/Core/Types.h"
 #include "CADKernel/Geo/GeoEnum.h"
 #include "CADKernel/Geo/GeoPoint.h"
@@ -24,19 +20,6 @@
 class CADKERNEL_API FCurve : public FEntityGeom
 {
 	friend class FEntity;
-<<<<<<< HEAD
-
-protected:
-
-	mutable TCache<double> GlobalLength;
-	FLinearBoundary Boundary;
-
-	int8 Dimension;
-
-	FCurve(int8 InDimension = 3)
-		: FEntityGeom()
-		, Boundary()
-=======
 
 protected:
 
@@ -55,25 +38,10 @@
 	FCurve(const FLinearBoundary& InBounds, int8 InDimension = 3)
 		: FEntityGeom()
 		, Boundary(InBounds)
->>>>>>> 4af6daef
 		, Dimension(InDimension)
 	{
 	}
 
-<<<<<<< HEAD
-	FCurve(const FLinearBoundary& InBounds, int8 InDimension = 3)
-		: FEntityGeom()
-		, Boundary(InBounds)
-		, Dimension(InDimension)
-	{
-	}
-
-public:
-
-	static TSharedPtr<FCurve> MakeNurbsCurve(FNurbsCurveData& InNurbsData);
-	// TODO
-	//static TSharedPtr<FCurve> MakeBezierCurve(const double InToleranceGeometric, int32 InUDegre, int32 InVDegre, const TArray<FPoint>& InPoles);
-=======
 public:
 
 	static TSharedPtr<FCurve> MakeNurbsCurve(FNurbsCurveData& InNurbsData);
@@ -83,7 +51,6 @@
 	static TSharedPtr<FCurve> MakeSplineCurve(const TArray<FPoint>& InPoles, const TArray<FPoint>& ArriveTangents, const TArray<FPoint>& LeaveTangents);
 
 	// TODO
->>>>>>> 4af6daef
 	//static TSharedPtr<FCurve> MakeConeCurve(const double InToleranceGeometric, const FMatrixH& InMatrix, double InStartRadius, double InConeAngle, const FSurfacicBoundary& InBoundary);
 	//static TSharedPtr<FCurve> MakeCylinderCurve(const double InToleranceGeometric, const FMatrixH& InMatrix, const double InRadius, const FSurfacicBoundary& InBoundary);
 	//static TSharedPtr<FCurve> MakePlaneCurve(const double InToleranceGeometric, const FMatrixH& InMatrix, const FSurfacicBoundary& InBoundary);
@@ -142,11 +109,7 @@
 	virtual TSharedPtr<FEntityGeom> ApplyMatrix(const FMatrixH& InMatrix) const override = 0;
 	virtual void Offset(const FPoint& OffsetDirection) = 0;
 
-<<<<<<< HEAD
-	double GetLength(double Tolerance) const;
-=======
 	virtual double GetLength(double Tolerance) const;
->>>>>>> 4af6daef
 
 	/**
 	 * Evaluate exact 3D point of the curve at the input Coordinate
