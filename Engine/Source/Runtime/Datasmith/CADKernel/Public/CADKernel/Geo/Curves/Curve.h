--- conflicted
+++ resolved
@@ -72,14 +72,6 @@
 	 */
 	static TSharedPtr<FEntity> Deserialize(FCADKernelArchive& Archive);
 
-<<<<<<< HEAD
-		/**
-		 * Specific method for curve family to instantiate the correct derived class of FCurve 
-		 */
-		static TSharedPtr<FEntity> Deserialize(FCADKernelArchive& Archive);
-
-=======
->>>>>>> d731a049
 #ifdef CADKERNEL_DEV
 	virtual FInfoEntity& GetInfo(FInfoEntity&) const override;
 #endif
@@ -114,20 +106,7 @@
 	virtual TSharedPtr<FEntityGeom> ApplyMatrix(const FMatrixH& InMatrix) const override = 0;
 	virtual void Offset(const FPoint& OffsetDirection) = 0;
 
-<<<<<<< HEAD
-		/**
-		 * Make a new curve based on the new bounds.
-		 * If the new bound is nearly equal to the initial bound, no curve is made (return TSharedPtr<FCurve>())
-		 */
-		virtual TSharedPtr<FCurve> MakeBoundedCurve(const FLinearBoundary& InBoundary);
-
-		/**
-		 * Rebound the curve, if not possible make a new curve based on the new bounds.
-		 */
-		virtual TSharedPtr<FCurve> Rebound(const FLinearBoundary& InBoundary);
-=======
 	double GetLength(double Tolerance) const;
->>>>>>> d731a049
 
 	/**
 	 * Evaluate exact 3D point of the curve at the input Coordinate
