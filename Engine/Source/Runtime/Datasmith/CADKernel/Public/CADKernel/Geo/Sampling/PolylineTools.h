// Copyright Epic Games, Inc. All Rights Reserved.
#pragma once

#include "CADKernel/Core/Types.h"
#include "CADKernel/Math/Aabb.h"
#include "CADKernel/Math/Boundary.h"
#include "CADKernel/Math/Geometry.h"
#include "CADKernel/Math/Point.h"
#include "CADKernel/Geo/GeoEnum.h"
#include "CADKernel/Geo/GeoPoint.h"
#include "CADKernel/Utils/IndexOfCoordinateFinder.h"

#include "Algo/ForEach.h"
#include "Algo/Reverse.h"

namespace UE::CADKernel
{

struct FPolylineBBox
{
	FPoint Max;
	FPoint Min;
	FPoint MaxPoints[3];
	FPoint MinPoints[3];
<<<<<<< HEAD
	double CoordinateOfMaxPoint[3];
	double CoordinateOfMinPoint[3];
=======
	double CoordinateOfMaxPoint[3] = { -HUGE_VALUE, -HUGE_VALUE, -HUGE_VALUE };
	double CoordinateOfMinPoint[3] = { HUGE_VALUE, HUGE_VALUE, HUGE_VALUE };
>>>>>>> d731a049

	FPolylineBBox()
		: Max(-HUGE_VALUE, -HUGE_VALUE, -HUGE_VALUE)
		, Min(HUGE_VALUE, HUGE_VALUE, HUGE_VALUE)
	{
	}

	void Update(const double Coordinate, const FPoint& Point)
	{
		for (int32 Index = 0; Index < 3; ++Index)
		{
			if (Point[Index] > Max[Index])
			{
				Max[Index] = Point[Index];
				MaxPoints[Index] = Point;
				CoordinateOfMaxPoint[Index] = Coordinate;
			}

			if (Point[Index] < Min[Index])
			{
				Min[Index] = Point[Index];
				MinPoints[Index] = Point;
				CoordinateOfMinPoint[Index] = Coordinate;
			}
		}
	}
};

namespace PolylineTools
{

inline bool IsDichotomyToBePreferred(int32 InPolylineSize, int32 ResultSize)
{
	double MeanLinearIteration = InPolylineSize / ResultSize;
	double MaxDichotomyIteration = FMath::Log2((double)InPolylineSize);

	if (MeanLinearIteration > MaxDichotomyIteration)
	{
		return true;
	}
	return false;
}

template<typename PointType>
inline PointType LinearInterpolation(const TArray<PointType>& Array, const int32 Index, const double Coordinate)
{
	ensureCADKernel(Index + 1 < Array.Num());
	return PointOnSegment(Array[Index], Array[Index + 1], Coordinate);
}

inline double SectionCoordinate(const TArray<double>& Array, const int32 Index, const double Coordinate)
{
	ensureCADKernel(Index + 1 < Array.Num());
	const double DeltaU = Array[Index + 1] - Array[Index];
	if (FMath::IsNearlyZero(DeltaU))
	{
		return 0;
	}
	return (Coordinate - Array[Index]) / DeltaU;
}

template<typename PointType>
double ComputeLength(TArray<PointType>& Polyline)
{
	double Length = 0;
	for (int32 Index = 1; Index < Polyline.Num(); ++Index)
	{
		Length += Polyline[Index - 1].Distance(Polyline[Index]);
	}
	return Length;
}

/**
 * Progressively deforms a polyline (or a control polygon) so that its end is in the desired position
 */
template<typename PointType>
void ExtendTo(TArray<PointType>& Polyline, const PointType& DesiredEnd)
{
	double DistanceStart = Polyline[0].SquareDistance(DesiredEnd);
	double DistanceEnd = Polyline.Last().SquareDistance(DesiredEnd);
<<<<<<< HEAD

	if (DistanceStart < DistanceEnd)
	{
		Algo::Reverse(Polyline);
	}

	double PolylineLength = ComputeLength(Polyline);

	PointType Delta = DesiredEnd - Polyline.Last();
	Delta /= PolylineLength;

=======

	if (DistanceStart < DistanceEnd)
	{
		Algo::Reverse(Polyline);
	}

	double PolylineLength = ComputeLength(Polyline);

	PointType Delta = DesiredEnd - Polyline.Last();
	Delta /= PolylineLength;

>>>>>>> d731a049
	PolylineLength = 0;
	PolylineLength = Polyline[1].Distance(Polyline[0]);
	for (int32 Index = 1; Index < Polyline.Num() - 1; ++Index)
	{
		double LengthNextSegment = Polyline[Index].Distance(Polyline[Index + 1]);
		Polyline[Index] += Delta * PolylineLength;
		PolylineLength += LengthNextSegment;
	}
	Polyline.Last() = DesiredEnd;

	if (DistanceStart < DistanceEnd)
	{
		Algo::Reverse(Polyline);
	}
}

template<class PointType>
PointType ComputePoint(const TArray<double>& PolylineCoordinates, const TArray<PointType>& PolylinePoints, const int32 Index, const double PointCoordinate)
{
	double Delta = PolylineCoordinates[Index + 1] - PolylineCoordinates[Index];
<<<<<<< HEAD
	if (FMath::IsNearlyZero(Delta, (double)SMALL_NUMBER))
=======
	if (FMath::IsNearlyZero(Delta, (double)DOUBLE_SMALL_NUMBER))
>>>>>>> d731a049
	{
		return PolylinePoints[Index];
	}

	return PolylinePoints[Index] + (PolylinePoints[Index + 1] - PolylinePoints[Index]) * (PointCoordinate - PolylineCoordinates[Index]) / Delta;
};

} // ns PolylineTools

template<class PointType>
class TPolylineApproximator
{
protected:
	const TArray<double>& PolylineCoordinates;
	const TArray<PointType>& PolylinePoints;

public:
	TPolylineApproximator(const TArray<double>& InPolylineCoordinates, const TArray<PointType>& InPolylinePoints)
		: PolylineCoordinates(InPolylineCoordinates)
		, PolylinePoints(InPolylinePoints)
	{
	}

protected:

	double ComputeCurvilinearCoordinatesOfPolyline(const FLinearBoundary& InBoundary, TArray<double>& OutCurvilinearCoordinates, int32 BoundaryIndices[2]) const
	{
		GetStartEndIndex(InBoundary, BoundaryIndices);

		OutCurvilinearCoordinates.Reserve(BoundaryIndices[1] - BoundaryIndices[0] + 2);

		double LastSegmentLength;
		double Length = 0;
<<<<<<< HEAD
		ensureCADKernel(BoundaryIndices[1] > BoundaryIndices[0]);
=======
>>>>>>> d731a049

		OutCurvilinearCoordinates.Add(0);
		if (BoundaryIndices[1] > BoundaryIndices[0] + 1)
		{
			PointType StartPoint = ComputePoint(BoundaryIndices[0], InBoundary.Min);
			PointType EndPoint = ComputePoint(BoundaryIndices[1], InBoundary.Max);
			Length = StartPoint.Distance(PolylinePoints[BoundaryIndices[0] + 1]);
			LastSegmentLength = EndPoint.Distance(PolylinePoints[BoundaryIndices[1]]);

			OutCurvilinearCoordinates.Add(Length);
			for (int32 Index = BoundaryIndices[0] + 1; Index < BoundaryIndices[1]; ++Index)
			{
				Length += PolylinePoints[Index].Distance(PolylinePoints[Index + 1]);
				OutCurvilinearCoordinates.Add(Length);
			}
			Length += LastSegmentLength;
			OutCurvilinearCoordinates.Add(Length);
		}
		else
		{
			PointType StartPoint = ComputePoint(BoundaryIndices[0], InBoundary.Min);
			PointType EndPoint = ComputePoint(BoundaryIndices[1], InBoundary.Max);
			Length = StartPoint.Distance(EndPoint);
			OutCurvilinearCoordinates.Add(Length);
		}
		return Length;
	}

	PointType ComputePoint(const int32 Index, const double PointCoordinate) const
	{
		double Delta = PolylineCoordinates[Index + 1] - PolylineCoordinates[Index];
<<<<<<< HEAD
		if (FMath::IsNearlyZero(Delta, (double)SMALL_NUMBER))
=======
		if (FMath::IsNearlyZero(Delta, (double)DOUBLE_SMALL_NUMBER))
>>>>>>> d731a049
		{
			return PolylinePoints[Index];
		}

		return PolylinePoints[Index] + (PolylinePoints[Index + 1] - PolylinePoints[Index]) * (PointCoordinate - PolylineCoordinates[Index]) / Delta;
	};

	/**
	 * Project a Set of points on a restricted polyline (StartIndex & EndIndex define the polyline boundary)
	 * the points are projected on all segments of the polyline, the closest are selected
	 */
	double ProjectPointToPolyline(int32 BoundaryIndices[2], const PointType& InPointToProject, PointType& OutProjectedPoint) const
	{
		double MinDistance = HUGE_VAL;
		double UForMinDistance = 0;

		double ParamU = 0.;
		int32 SegmentIndex = 0;

		for (int32 Index = BoundaryIndices[0]; Index <= BoundaryIndices[1]; ++Index)
		{
			FPoint ProjectPoint = ProjectPointOnSegment(InPointToProject, PolylinePoints[Index], PolylinePoints[Index + 1], ParamU, true);
			double SquareDistance = FMath::Square(ProjectPoint[0] - InPointToProject[0]);
			if (SquareDistance > MinDistance)
			{
				continue;
			}
			SquareDistance += FMath::Square(ProjectPoint[1] - InPointToProject[1]);
			if (SquareDistance > MinDistance)
			{
				continue;
			}
			SquareDistance += FMath::Square(ProjectPoint[2] - InPointToProject[2]);
			if (SquareDistance > MinDistance)
			{
				continue;
			}
			MinDistance = SquareDistance;
			UForMinDistance = ParamU;
			SegmentIndex = Index;
			OutProjectedPoint = ProjectPoint;
		}

		return PolylineTools::LinearInterpolation(PolylineCoordinates, SegmentIndex, UForMinDistance);
	}
<<<<<<< HEAD

public:

	void GetStartEndIndex(const FLinearBoundary& InBoundary, int32 BoundaryIndices[2]) const
	{
		FDichotomyFinder Finder(PolylineCoordinates);
		BoundaryIndices[0] = Finder.Find(InBoundary.Min);
		BoundaryIndices[1] = Finder.Find(InBoundary.Max);
	}

	/**
	 * Evaluate the point of the polyline at the input InCoordinate
	 * If the input coordinate is outside the boundary of the polyline, the coordinate of the nearest boundary is used.
	 */
	PointType ApproximatePoint(const double InCoordinate) const
	{
		FDichotomyFinder Finder(PolylineCoordinates);
		int32 Index = Finder.Find(InCoordinate);
		return ComputePoint(Index, InCoordinate);
	}

	/**
	 * Evaluate the point of the polyline at the input Coordinate
	 * If the input coordinate is outside the boundary of the polyline, the coordinate of the nearest boundary is used.
	 */
	template<class CurvePointType>
	void ApproximatePoint(double InCoordinate, CurvePointType& OutPoint, int32 InDerivativeOrder) const
	{
		FDichotomyFinder Finder(PolylineCoordinates);
		int32 Index = Finder.Find(InCoordinate);

		OutPoint.DerivativeOrder = InDerivativeOrder;

		double DeltaU = PolylineCoordinates[Index + 1] - PolylineCoordinates[Index];
		if (FMath::IsNearlyZero(DeltaU))
		{
			OutPoint.Point = PolylinePoints[Index];
			OutPoint.Gradient = FPoint::ZeroPoint;
			OutPoint.Laplacian = FPoint::ZeroPoint;
			return;
		}

		double SectionCoordinate = (InCoordinate - PolylineCoordinates[Index]) / DeltaU;

		FPoint Tangent = PolylinePoints[Index + 1] - PolylinePoints[Index];
		OutPoint.Point = PolylinePoints[Index] + Tangent * SectionCoordinate;

=======

public:

	void GetStartEndIndex(const FLinearBoundary& InBoundary, int32 BoundaryIndices[2]) const
	{
		FDichotomyFinder Finder(PolylineCoordinates);
		BoundaryIndices[0] = Finder.Find(InBoundary.Min);
		BoundaryIndices[1] = Finder.Find(InBoundary.Max);
	}

	/**
	 * Evaluate the point of the polyline at the input InCoordinate
	 * If the input coordinate is outside the boundary of the polyline, the coordinate of the nearest boundary is used.
	 */
	PointType ApproximatePoint(const double InCoordinate) const
	{
		FDichotomyFinder Finder(PolylineCoordinates);
		int32 Index = Finder.Find(InCoordinate);
		return ComputePoint(Index, InCoordinate);
	}

	/**
	 * Evaluate the point of the polyline at the input Coordinate
	 * If the input coordinate is outside the boundary of the polyline, the coordinate of the nearest boundary is used.
	 */
	template<class CurvePointType>
	void ApproximatePoint(double InCoordinate, CurvePointType& OutPoint, int32 InDerivativeOrder) const
	{
		FDichotomyFinder Finder(PolylineCoordinates);
		int32 Index = Finder.Find(InCoordinate);

		OutPoint.DerivativeOrder = InDerivativeOrder;

		double DeltaU = PolylineCoordinates[Index + 1] - PolylineCoordinates[Index];
		if (FMath::IsNearlyZero(DeltaU))
		{
			OutPoint.Point = PolylinePoints[Index];
			OutPoint.Gradient = FPoint::ZeroPoint;
			OutPoint.Laplacian = FPoint::ZeroPoint;
			return;
		}

		double SectionCoordinate = (InCoordinate - PolylineCoordinates[Index]) / DeltaU;

		FPoint Tangent = PolylinePoints[Index + 1] - PolylinePoints[Index];
		OutPoint.Point = PolylinePoints[Index] + Tangent * SectionCoordinate;

>>>>>>> d731a049
		if (InDerivativeOrder > 0)
		{
			OutPoint.Gradient = Tangent;
			OutPoint.Laplacian = FPoint::ZeroPoint;
		}
	}

	template<class CurvePointType>
	void ApproximatePoints(const TArray<double>& InCoordinates, TArray<CurvePointType>& OutPoints, int32 InDerivativeOrder = 0) const
	{
		if (!InCoordinates.Num())
		{
			ensureCADKernel(false);
			return;
		}

		TFunction<void(FIndexOfCoordinateFinder&)> ComputePoints = [&](FIndexOfCoordinateFinder& Finder)
		{
			for (int32 IPoint = 0; IPoint < InCoordinates.Num(); ++IPoint)
			{
				int32 Index = Finder.Find(InCoordinates[IPoint]);

				OutPoints[IPoint].DerivativeOrder = InDerivativeOrder;

				double DeltaU = PolylineCoordinates[Index + 1] - PolylineCoordinates[Index];
				if (FMath::IsNearlyZero(DeltaU))
				{
					OutPoints[IPoint].Point = PolylinePoints[Index];
					OutPoints[IPoint].Gradient = FPoint::ZeroPoint;
					OutPoints[IPoint].Laplacian = FPoint::ZeroPoint;
					return;
				}

				double SectionCoordinate = (InCoordinates[IPoint] - PolylineCoordinates[Index]) / DeltaU;

				FPoint Tangent = PolylinePoints[Index + 1] - PolylinePoints[Index];
				OutPoints[IPoint].Point = PolylinePoints[Index] + Tangent * SectionCoordinate;

				if (InDerivativeOrder > 0)
				{
					OutPoints[IPoint].Gradient = Tangent;
					OutPoints[IPoint].Laplacian = FPoint::ZeroPoint;
				}
			}
		};

		FDichotomyFinder DichotomyFinder(PolylineCoordinates);

		int32 StartIndex = DichotomyFinder.Find(InCoordinates[0]);
		int32 EndIndex = DichotomyFinder.Find(InCoordinates.Last());
		bool bUseDichotomy = PolylineTools::IsDichotomyToBePreferred(EndIndex - StartIndex, InCoordinates.Num());

		OutPoints.Empty(InCoordinates.Num());
		if (bUseDichotomy)
		{
			DichotomyFinder.StartLower = StartIndex;
			DichotomyFinder.StartUpper = EndIndex;
			ComputePoints(DichotomyFinder);
<<<<<<< HEAD
		}
		else
		{
			FLinearFinder LinearFinder(PolylineCoordinates, StartIndex);
			ComputePoints(LinearFinder);
		}
=======
		}
		else
		{
			FLinearFinder LinearFinder(PolylineCoordinates, StartIndex);
			ComputePoints(LinearFinder);
		}
>>>>>>> d731a049
	}


	/**
	 * Evaluate the points of the polyline associated to the increasing array of input Coordinates
	 * If the input coordinate is outside the boundary of the polyline, the coordinate of the nearest boundary is used.
	 */
	void ApproximatePoints(const TArray<double>& InCoordinates, TArray<PointType>& OutPoints) const
	{
		if (!InCoordinates.Num())
		{
			return;
		}

		TFunction<void(FIndexOfCoordinateFinder&)> ComputePoints = [&](FIndexOfCoordinateFinder& Finder)
		{
			for (double Coordinate : InCoordinates)
			{
				int32 Index = Finder.Find(Coordinate);
				OutPoints.Emplace(ComputePoint(Index, Coordinate));
			}
		};

		FDichotomyFinder DichotomyFinder(PolylineCoordinates);

		int32 StartIndex = DichotomyFinder.Find(InCoordinates[0]);
		int32 EndIndex = DichotomyFinder.Find(InCoordinates.Last());
		bool bUseDichotomy = PolylineTools::IsDichotomyToBePreferred(EndIndex - StartIndex, InCoordinates.Num());

		OutPoints.Empty(InCoordinates.Num());
		if (bUseDichotomy)
		{
			DichotomyFinder.StartLower = StartIndex;
			DichotomyFinder.StartUpper = EndIndex;
			ComputePoints(DichotomyFinder);
		}
		else
		{
			FLinearFinder LinearFinder(PolylineCoordinates, StartIndex);
			ComputePoints(LinearFinder);
		}
	}

	void SamplePolyline(const FLinearBoundary& InBoundary, const double DesiredSegmentLength, TArray<double>& OutCoordinates) const
	{
		int32 BoundaryIndices[2];

		TArray<double> CurvilinearCoordinates;
		double CurveLength = ComputeCurvilinearCoordinatesOfPolyline(InBoundary, CurvilinearCoordinates, BoundaryIndices);

		int32 SegmentNum = (int32)FMath::Max(CurveLength / DesiredSegmentLength + 0.5, 1.0);

		double SectionLength = CurveLength / (double)(SegmentNum);

		OutCoordinates.Empty();
		OutCoordinates.Reserve(SegmentNum + 1);
		OutCoordinates.Add(InBoundary.Min);

		TFunction<double(const int32, const int32, const double, const double)> ComputeSamplePointCoordinate = [&](const int32 IndexCurvilinear, const int32 IndexCoordinate, const double Length, const double Coordinate)
		{
			return Coordinate + (PolylineCoordinates[IndexCoordinate] - Coordinate) * (Length - CurvilinearCoordinates[IndexCurvilinear - 1u]) / (CurvilinearCoordinates[IndexCurvilinear] - CurvilinearCoordinates[IndexCurvilinear - 1u]);
		};

		double CurvilinearLength = SectionLength;
		double LastCoordinate = InBoundary.Min;
		for (int32 IndexCurvilinear = 1, IndexCoordinate = BoundaryIndices[0] + 1; IndexCurvilinear < CurvilinearCoordinates.Num(); ++IndexCurvilinear, ++IndexCoordinate)
		{
<<<<<<< HEAD
			while (CurvilinearLength < CurvilinearCoordinates[IndexCurvilinear] + SMALL_NUMBER)
=======
			while (CurvilinearLength < CurvilinearCoordinates[IndexCurvilinear] + DOUBLE_SMALL_NUMBER)
>>>>>>> d731a049
			{
				double Coordinate = ComputeSamplePointCoordinate(IndexCurvilinear, IndexCoordinate, CurvilinearLength, LastCoordinate);
				OutCoordinates.Add(Coordinate);
				CurvilinearLength += SectionLength;
<<<<<<< HEAD
				if (CurvilinearLength + SMALL_NUMBER > CurveLength)
=======
				if (CurvilinearLength + DOUBLE_SMALL_NUMBER > CurveLength)
>>>>>>> d731a049
				{
					OutCoordinates.Add(InBoundary.Max);
					break;
				}
			}
			LastCoordinate = PolylineCoordinates[IndexCoordinate];
		}
	}

	/**
	 * Project a Set of points on a restricted polyline (StartIndex & EndIndex define the polyline boundary)
	 * the points are projected on all segments of the polyline, the closest are selected
	 */
	double ProjectPointToPolyline(const FLinearBoundary& InBoundary, const PointType& PointOnEdge, PointType& OutProjectedPoint) const
	{
		int32 BoundaryIndices[2];
		GetStartEndIndex(InBoundary, BoundaryIndices);
		return ProjectPointToPolyline(BoundaryIndices, PointOnEdge, OutProjectedPoint);
	}
<<<<<<< HEAD

	/**
	 * Project a Set of points on a restricted polyline (StartIndex & EndIndex define the polyline boundary)
	 * Each points are projected on all segments of the restricted polyline, the closest are selected
	 */
	void ProjectPointsToPolyline(const FLinearBoundary& InBoundary, const TArray<PointType>& InPointsToProject, TArray<double>& OutProjectedPointCoords, TArray<PointType>& OutProjectedPoints) const
	{
		OutProjectedPointCoords.Empty(InPointsToProject.Num());
		OutProjectedPoints.Empty(InPointsToProject.Num());

=======

	/**
	 * Project a Set of points on a restricted polyline (StartIndex & EndIndex define the polyline boundary)
	 * Each points are projected on all segments of the restricted polyline, the closest are selected
	 */
	void ProjectPointsToPolyline(const FLinearBoundary& InBoundary, const TArray<PointType>& InPointsToProject, TArray<double>& OutProjectedPointCoords, TArray<PointType>& OutProjectedPoints) const
	{
		OutProjectedPointCoords.Empty(InPointsToProject.Num());
		OutProjectedPoints.Empty(InPointsToProject.Num());

>>>>>>> d731a049
		int32 BoundaryIndices[2];
		GetStartEndIndex(InBoundary, BoundaryIndices);

		for (const PointType& Point : InPointsToProject)
		{
			PointType ProjectedPoint;
			double Coordinate = ProjectPointToPolyline(BoundaryIndices, Point, ProjectedPoint);

			OutProjectedPointCoords.Emplace(Coordinate);
			OutProjectedPoints.Emplace(ProjectedPoint);
		}
	}

	/**
	 * Project each point of a coincidental polyline on the Polyline.
	 */
	void ProjectCoincidentalPolyline(const TArray<PointType>& InPointsToProject, bool bSameOrientation, TArray<double>& OutProjectedPointCoords) const
	{
#ifdef DEBUG_PROJECT_COINCIDENTAL_POLYLINE
		static bool bDisplay = false;
		if (bDisplay)
		{
			F3DDebugSession Session(TEXT("ProjectCoincidentalPolyline"));
			{
				F3DDebugSession _(TEXT("ProjectCoincidentalPolyline"));
				DisplayPolyline(InPointsToProject, EVisuProperty::BlueCurve);
			}
			{
				F3DDebugSession _(TEXT("ProjectCoincidentalPolyline"));
				DisplayPolyline(PolylinePoints, EVisuProperty::YellowCurve);
			}
		}
#endif
		int32 StartIndex = 0;
		const int32 EndIndex = PolylinePoints.Num() - 1;

		TFunction<double(const PointType&)> ProjectPointToPolyline = [&](const PointType& InPointToProject)
		{
			double MinDistance = HUGE_VAL;
			double UForMinDistance = 0;

			double ParamU = 0.;
			int32 SegmentIndex = 0;
			for (int32 Index = StartIndex; Index < EndIndex; ++Index)
			{
				PointType ProjectPoint = ProjectPointOnSegment(InPointToProject, PolylinePoints[Index], PolylinePoints[Index + 1], ParamU, true);

				double SquareDistance = ProjectPoint.SquareDistance(InPointToProject);
				if (SquareDistance > MinDistance)
				{
					break;
				}
				MinDistance = SquareDistance;
				UForMinDistance = ParamU;
				SegmentIndex = Index;
			}
			StartIndex = SegmentIndex;
			return PolylineTools::LinearInterpolation(PolylineCoordinates, SegmentIndex, UForMinDistance);
		};

		if (bSameOrientation)
		{
			OutProjectedPointCoords.Empty(InPointsToProject.Num());
			for (const PointType& Point : InPointsToProject)
			{
				double Coordinate = ProjectPointToPolyline(Point);
				OutProjectedPointCoords.Emplace(Coordinate);
			}
		}
		else
		{
			OutProjectedPointCoords.SetNum(InPointsToProject.Num());
			for (int32 Index = InPointsToProject.Num() - 1, Pndex = 0; Index >= 0; --Index, ++Pndex)
			{
				OutProjectedPointCoords[Pndex] = ProjectPointToPolyline(InPointsToProject[Index]);
			}
		}
	}


	/**
	 * Append to the OutPoints array the sub polyline bounded by InBoundary according to the orientation
	 */
	void GetSubPolyline(const FLinearBoundary& InBoundary, const EOrientation Orientation, TArray<PointType>& OutPoints) const
	{
		int32 BoundaryIndices[2];
		GetStartEndIndex(InBoundary, BoundaryIndices);

		int32 NewSize = OutPoints.Num() + BoundaryIndices[1] - BoundaryIndices[0] + 2;
		OutPoints.Reserve(NewSize);

		int32 PolylineStartIndex = BoundaryIndices[0];
		int32 PolylineEndIndex = BoundaryIndices[1];
<<<<<<< HEAD
		if (FMath::IsNearlyEqual(PolylineCoordinates[BoundaryIndices[0] + 1], InBoundary.Min, (double)SMALL_NUMBER))
		{
			PolylineStartIndex++;
		}
		if (FMath::IsNearlyEqual(PolylineCoordinates[BoundaryIndices[1]], InBoundary.Max, (double)SMALL_NUMBER))
=======
		if (FMath::IsNearlyEqual(PolylineCoordinates[BoundaryIndices[0] + 1], InBoundary.Min, (double)DOUBLE_SMALL_NUMBER))
		{
			PolylineStartIndex++;
		}
		if (FMath::IsNearlyEqual(PolylineCoordinates[BoundaryIndices[1]], InBoundary.Max, (double)DOUBLE_SMALL_NUMBER))
>>>>>>> d731a049
		{
			PolylineEndIndex--;
		}

		if (Orientation)
		{
			OutPoints.Emplace(ComputePoint(BoundaryIndices[0], InBoundary.Min));
			if (PolylineEndIndex - PolylineStartIndex > 0)
<<<<<<< HEAD
			{
				OutPoints.Append(PolylinePoints.GetData() + PolylineStartIndex + 1, PolylineEndIndex - PolylineStartIndex);
			}
			OutPoints.Emplace(ComputePoint(BoundaryIndices[1], InBoundary.Max));
		}
		else
		{
			OutPoints.Emplace(ComputePoint(BoundaryIndices[1], InBoundary.Max));
			for (int32 Index = PolylineEndIndex; Index > PolylineStartIndex; --Index)
			{
				OutPoints.Emplace(PolylinePoints[Index]);
			}
			OutPoints.Emplace(ComputePoint(BoundaryIndices[0], InBoundary.Min));
		}
	}

	/**
	 * Get the subset of point defining the sub polyline bounded by InBoundary
	 * OutCoordinates and OutPoints are emptied before the process
	 */
	void GetSubPolyline(const FLinearBoundary& InBoundary, TArray<double>& OutCoordinates, TArray<PointType>& OutPoints) const
	{
		int32 BoundaryIndices[2];
		GetStartEndIndex(InBoundary, BoundaryIndices);

		int32 NewSize = BoundaryIndices[1] - BoundaryIndices[0] + 2;

		OutCoordinates.Empty(NewSize);
		OutPoints.Empty(NewSize);

		if (FMath::IsNearlyEqual(PolylineCoordinates[BoundaryIndices[0] + 1], InBoundary.Min, (double)SMALL_NUMBER))
		{
			BoundaryIndices[0]++;
		}

		if (FMath::IsNearlyEqual(PolylineCoordinates[BoundaryIndices[1]], InBoundary.Max, (double)SMALL_NUMBER))
		{
			BoundaryIndices[1]--;
		}

		OutPoints.Emplace(ComputePoint(BoundaryIndices[0], InBoundary.Min));
		OutPoints.Append(PolylinePoints.GetData() + BoundaryIndices[0] + 1, BoundaryIndices[1] - BoundaryIndices[0]);
		OutPoints.Emplace(ComputePoint(BoundaryIndices[1], InBoundary.Max));

		OutCoordinates.Add(InBoundary.Min);
		OutCoordinates.Append(PolylineCoordinates.GetData() + BoundaryIndices[0] + 1, BoundaryIndices[1] - BoundaryIndices[0]);
		OutCoordinates.Add(InBoundary.Max);
	}

	/**
	 * Update the Curve bounding box with this subset of polyline
	 */
	void UpdateSubPolylineBBox(const FLinearBoundary& InBoundary, FPolylineBBox& OutBBox) const
	{
		int32 BoundaryIndices[2];
		GetStartEndIndex(InBoundary, BoundaryIndices);

		if (FMath::IsNearlyEqual(PolylineCoordinates[BoundaryIndices[0] + 1], InBoundary.Min, (double)SMALL_NUMBER))
		{
			BoundaryIndices[0]++;
		}

		if (FMath::IsNearlyEqual(PolylineCoordinates[BoundaryIndices[1]], InBoundary.Max, (double)SMALL_NUMBER))
		{
			BoundaryIndices[1]--;
		}

		OutBBox.Update(InBoundary.Min, ComputePoint(BoundaryIndices[0], InBoundary.Min));
		OutBBox.Update(InBoundary.Max, ComputePoint(BoundaryIndices[1], InBoundary.Max));
		for (int32 Index = BoundaryIndices[0] + 1; Index <= BoundaryIndices[1]; ++Index)
		{
			OutBBox.Update(PolylineCoordinates[Index], PolylinePoints[Index]);
=======
			{
				OutPoints.Append(PolylinePoints.GetData() + PolylineStartIndex + 1, PolylineEndIndex - PolylineStartIndex);
			}
			OutPoints.Emplace(ComputePoint(BoundaryIndices[1], InBoundary.Max));
		}
		else
		{
			OutPoints.Emplace(ComputePoint(BoundaryIndices[1], InBoundary.Max));
			for (int32 Index = PolylineEndIndex; Index > PolylineStartIndex; --Index)
			{
				OutPoints.Emplace(PolylinePoints[Index]);
			}
			OutPoints.Emplace(ComputePoint(BoundaryIndices[0], InBoundary.Min));
		}
	}

	/**
	 * Get the subset of point defining the sub polyline bounded by InBoundary
	 * OutCoordinates and OutPoints are emptied before the process
	 */
	void GetSubPolyline(const FLinearBoundary& InBoundary, TArray<double>& OutCoordinates, TArray<PointType>& OutPoints) const
	{
		int32 BoundaryIndices[2];
		GetStartEndIndex(InBoundary, BoundaryIndices);

		int32 NewSize = BoundaryIndices[1] - BoundaryIndices[0] + 2;

		OutCoordinates.Empty(NewSize);
		OutPoints.Empty(NewSize);

		if (FMath::IsNearlyEqual(PolylineCoordinates[BoundaryIndices[0] + 1], InBoundary.Min, (double)DOUBLE_SMALL_NUMBER))
		{
			BoundaryIndices[0]++;
		}

		if (FMath::IsNearlyEqual(PolylineCoordinates[BoundaryIndices[1]], InBoundary.Max, (double)DOUBLE_SMALL_NUMBER))
		{
			BoundaryIndices[1]--;
>>>>>>> d731a049
		}
	}

	double ComputeLength() const
	{
		return PolylineTools::ComputeLength(PolylinePoints);
	}

<<<<<<< HEAD
	double ComputeLengthOfSubPolyline(const int BoundaryIndex[2], const FLinearBoundary& InBoundary) const
	{
		double Length = 0;
		if (BoundaryIndex[1] > BoundaryIndex[0])
		{
			PointType StartPoint = ComputePoint(BoundaryIndex[0], InBoundary.Min);
			PointType EndPoint = ComputePoint(BoundaryIndex[1], InBoundary.Max);
			Length = StartPoint.Distance(PolylinePoints[BoundaryIndex[0] + 1]);
			Length += EndPoint.Distance(PolylinePoints[BoundaryIndex[1]]);

			if (BoundaryIndex[1] > BoundaryIndex[0] + 1)
			{
				for (int32 Index = BoundaryIndex[0] + 1; Index < BoundaryIndex[1]; ++Index)
				{
					Length += PolylinePoints[Index].Distance(PolylinePoints[Index + 1]);
				}
			}
		}
		else
		{
			PointType StartPoint = ComputePoint(BoundaryIndex[0], InBoundary.Min);
			PointType EndPoint = ComputePoint(BoundaryIndex[1], InBoundary.Max);
			Length = StartPoint.Distance(EndPoint);
		}
		return Length;
	}

	double ComputeLengthOfSubPolyline(const FLinearBoundary& InBoundary) const
	{
		int BoundaryIndices[2];
		GetStartEndIndex(InBoundary, BoundaryIndices);
		return ComputeLengthOfSubPolyline(BoundaryIndices, InBoundary);
	}

	void ComputeBoundingBox(const int BoundaryIndex[2], const FLinearBoundary& InBoundary, TAABB<PointType>& Aabb)
	{
		Aabb.Empty();
		if (BoundaryIndex[1] > BoundaryIndex[0])
		{
			for (int32 Index = BoundaryIndex[0] + 1; Index <= BoundaryIndex[1]; ++Index)
			{
				Aabb += PolylinePoints[Index];
			}
		}
=======
		OutPoints.Emplace(ComputePoint(BoundaryIndices[0], InBoundary.Min));
		OutPoints.Append(PolylinePoints.GetData() + BoundaryIndices[0] + 1, BoundaryIndices[1] - BoundaryIndices[0]);
		OutPoints.Emplace(ComputePoint(BoundaryIndices[1], InBoundary.Max));

		OutCoordinates.Add(InBoundary.Min);
		OutCoordinates.Append(PolylineCoordinates.GetData() + BoundaryIndices[0] + 1, BoundaryIndices[1] - BoundaryIndices[0]);
		OutCoordinates.Add(InBoundary.Max);
	}

	/**
	 * Update the Curve bounding box with this subset of polyline
	 */
	void UpdateSubPolylineBBox(const FLinearBoundary& InBoundary, FPolylineBBox& OutBBox) const
	{
		int32 BoundaryIndices[2];
		GetStartEndIndex(InBoundary, BoundaryIndices);

		if (BoundaryIndices[1] - BoundaryIndices[0] > 0)
		{
			if (FMath::IsNearlyEqual(PolylineCoordinates[BoundaryIndices[0] + 1], InBoundary.Min, (double)DOUBLE_SMALL_NUMBER))
			{
				BoundaryIndices[0]++;
			}

			if (FMath::IsNearlyEqual(PolylineCoordinates[BoundaryIndices[1]], InBoundary.Max, (double)DOUBLE_SMALL_NUMBER))
			{
				BoundaryIndices[1]--;
			}
		}

		OutBBox.Update(InBoundary.Min, ComputePoint(BoundaryIndices[0], InBoundary.Min));
		OutBBox.Update(InBoundary.Max, ComputePoint(BoundaryIndices[1], InBoundary.Max));
		for (int32 Index = BoundaryIndices[0] + 1; Index <= BoundaryIndices[1]; ++Index)
		{
			OutBBox.Update(PolylineCoordinates[Index], PolylinePoints[Index]);
		}
	}

	double ComputeLength() const
	{
		return PolylineTools::ComputeLength(PolylinePoints);
	}

	double ComputeLengthOfSubPolyline(const int BoundaryIndex[2], const FLinearBoundary& InBoundary) const
	{
		double Length = 0;
		if (BoundaryIndex[1] > BoundaryIndex[0])
		{
			PointType StartPoint = ComputePoint(BoundaryIndex[0], InBoundary.Min);
			PointType EndPoint = ComputePoint(BoundaryIndex[1], InBoundary.Max);
			Length = StartPoint.Distance(PolylinePoints[BoundaryIndex[0] + 1]);
			Length += EndPoint.Distance(PolylinePoints[BoundaryIndex[1]]);

			if (BoundaryIndex[1] > BoundaryIndex[0] + 1)
			{
				for (int32 Index = BoundaryIndex[0] + 1; Index < BoundaryIndex[1]; ++Index)
				{
					Length += PolylinePoints[Index].Distance(PolylinePoints[Index + 1]);
				}
			}
		}
		else
		{
			PointType StartPoint = ComputePoint(BoundaryIndex[0], InBoundary.Min);
			PointType EndPoint = ComputePoint(BoundaryIndex[1], InBoundary.Max);
			Length = StartPoint.Distance(EndPoint);
		}
		return Length;
	}

	double ComputeLengthOfSubPolyline(const FLinearBoundary& InBoundary) const
	{
		int BoundaryIndices[2];
		GetStartEndIndex(InBoundary, BoundaryIndices);
		return ComputeLengthOfSubPolyline(BoundaryIndices, InBoundary);
	}

	void ComputeBoundingBox(const int BoundaryIndex[2], const FLinearBoundary& InBoundary, TAABB<PointType>& Aabb)
	{
		Aabb.Empty();
		if (BoundaryIndex[1] > BoundaryIndex[0])
		{
			for (int32 Index = BoundaryIndex[0] + 1; Index <= BoundaryIndex[1]; ++Index)
			{
				Aabb += PolylinePoints[Index];
			}
		}
>>>>>>> d731a049

		PointType StartPoint = ComputePoint(BoundaryIndex[0], InBoundary.Min);
		Aabb += StartPoint;
		PointType EndPoint = ComputePoint(BoundaryIndex[1], InBoundary.Max);
		Aabb += EndPoint;
	}
};

} // namespace UE::CADKernel
<|MERGE_RESOLUTION|>--- conflicted
+++ resolved
@@ -22,13 +22,8 @@
 	FPoint Min;
 	FPoint MaxPoints[3];
 	FPoint MinPoints[3];
-<<<<<<< HEAD
-	double CoordinateOfMaxPoint[3];
-	double CoordinateOfMinPoint[3];
-=======
 	double CoordinateOfMaxPoint[3] = { -HUGE_VALUE, -HUGE_VALUE, -HUGE_VALUE };
 	double CoordinateOfMinPoint[3] = { HUGE_VALUE, HUGE_VALUE, HUGE_VALUE };
->>>>>>> d731a049
 
 	FPolylineBBox()
 		: Max(-HUGE_VALUE, -HUGE_VALUE, -HUGE_VALUE)
@@ -109,7 +104,6 @@
 {
 	double DistanceStart = Polyline[0].SquareDistance(DesiredEnd);
 	double DistanceEnd = Polyline.Last().SquareDistance(DesiredEnd);
-<<<<<<< HEAD
 
 	if (DistanceStart < DistanceEnd)
 	{
@@ -121,19 +115,6 @@
 	PointType Delta = DesiredEnd - Polyline.Last();
 	Delta /= PolylineLength;
 
-=======
-
-	if (DistanceStart < DistanceEnd)
-	{
-		Algo::Reverse(Polyline);
-	}
-
-	double PolylineLength = ComputeLength(Polyline);
-
-	PointType Delta = DesiredEnd - Polyline.Last();
-	Delta /= PolylineLength;
-
->>>>>>> d731a049
 	PolylineLength = 0;
 	PolylineLength = Polyline[1].Distance(Polyline[0]);
 	for (int32 Index = 1; Index < Polyline.Num() - 1; ++Index)
@@ -154,11 +135,7 @@
 PointType ComputePoint(const TArray<double>& PolylineCoordinates, const TArray<PointType>& PolylinePoints, const int32 Index, const double PointCoordinate)
 {
 	double Delta = PolylineCoordinates[Index + 1] - PolylineCoordinates[Index];
-<<<<<<< HEAD
-	if (FMath::IsNearlyZero(Delta, (double)SMALL_NUMBER))
-=======
 	if (FMath::IsNearlyZero(Delta, (double)DOUBLE_SMALL_NUMBER))
->>>>>>> d731a049
 	{
 		return PolylinePoints[Index];
 	}
@@ -192,10 +169,6 @@
 
 		double LastSegmentLength;
 		double Length = 0;
-<<<<<<< HEAD
-		ensureCADKernel(BoundaryIndices[1] > BoundaryIndices[0]);
-=======
->>>>>>> d731a049
 
 		OutCurvilinearCoordinates.Add(0);
 		if (BoundaryIndices[1] > BoundaryIndices[0] + 1)
@@ -227,11 +200,7 @@
 	PointType ComputePoint(const int32 Index, const double PointCoordinate) const
 	{
 		double Delta = PolylineCoordinates[Index + 1] - PolylineCoordinates[Index];
-<<<<<<< HEAD
-		if (FMath::IsNearlyZero(Delta, (double)SMALL_NUMBER))
-=======
 		if (FMath::IsNearlyZero(Delta, (double)DOUBLE_SMALL_NUMBER))
->>>>>>> d731a049
 		{
 			return PolylinePoints[Index];
 		}
@@ -277,7 +246,6 @@
 
 		return PolylineTools::LinearInterpolation(PolylineCoordinates, SegmentIndex, UForMinDistance);
 	}
-<<<<<<< HEAD
 
 public:
 
@@ -325,55 +293,6 @@
 		FPoint Tangent = PolylinePoints[Index + 1] - PolylinePoints[Index];
 		OutPoint.Point = PolylinePoints[Index] + Tangent * SectionCoordinate;
 
-=======
-
-public:
-
-	void GetStartEndIndex(const FLinearBoundary& InBoundary, int32 BoundaryIndices[2]) const
-	{
-		FDichotomyFinder Finder(PolylineCoordinates);
-		BoundaryIndices[0] = Finder.Find(InBoundary.Min);
-		BoundaryIndices[1] = Finder.Find(InBoundary.Max);
-	}
-
-	/**
-	 * Evaluate the point of the polyline at the input InCoordinate
-	 * If the input coordinate is outside the boundary of the polyline, the coordinate of the nearest boundary is used.
-	 */
-	PointType ApproximatePoint(const double InCoordinate) const
-	{
-		FDichotomyFinder Finder(PolylineCoordinates);
-		int32 Index = Finder.Find(InCoordinate);
-		return ComputePoint(Index, InCoordinate);
-	}
-
-	/**
-	 * Evaluate the point of the polyline at the input Coordinate
-	 * If the input coordinate is outside the boundary of the polyline, the coordinate of the nearest boundary is used.
-	 */
-	template<class CurvePointType>
-	void ApproximatePoint(double InCoordinate, CurvePointType& OutPoint, int32 InDerivativeOrder) const
-	{
-		FDichotomyFinder Finder(PolylineCoordinates);
-		int32 Index = Finder.Find(InCoordinate);
-
-		OutPoint.DerivativeOrder = InDerivativeOrder;
-
-		double DeltaU = PolylineCoordinates[Index + 1] - PolylineCoordinates[Index];
-		if (FMath::IsNearlyZero(DeltaU))
-		{
-			OutPoint.Point = PolylinePoints[Index];
-			OutPoint.Gradient = FPoint::ZeroPoint;
-			OutPoint.Laplacian = FPoint::ZeroPoint;
-			return;
-		}
-
-		double SectionCoordinate = (InCoordinate - PolylineCoordinates[Index]) / DeltaU;
-
-		FPoint Tangent = PolylinePoints[Index + 1] - PolylinePoints[Index];
-		OutPoint.Point = PolylinePoints[Index] + Tangent * SectionCoordinate;
-
->>>>>>> d731a049
 		if (InDerivativeOrder > 0)
 		{
 			OutPoint.Gradient = Tangent;
@@ -432,21 +351,12 @@
 			DichotomyFinder.StartLower = StartIndex;
 			DichotomyFinder.StartUpper = EndIndex;
 			ComputePoints(DichotomyFinder);
-<<<<<<< HEAD
 		}
 		else
 		{
 			FLinearFinder LinearFinder(PolylineCoordinates, StartIndex);
 			ComputePoints(LinearFinder);
 		}
-=======
-		}
-		else
-		{
-			FLinearFinder LinearFinder(PolylineCoordinates, StartIndex);
-			ComputePoints(LinearFinder);
-		}
->>>>>>> d731a049
 	}
 
 
@@ -514,20 +424,12 @@
 		double LastCoordinate = InBoundary.Min;
 		for (int32 IndexCurvilinear = 1, IndexCoordinate = BoundaryIndices[0] + 1; IndexCurvilinear < CurvilinearCoordinates.Num(); ++IndexCurvilinear, ++IndexCoordinate)
 		{
-<<<<<<< HEAD
-			while (CurvilinearLength < CurvilinearCoordinates[IndexCurvilinear] + SMALL_NUMBER)
-=======
 			while (CurvilinearLength < CurvilinearCoordinates[IndexCurvilinear] + DOUBLE_SMALL_NUMBER)
->>>>>>> d731a049
 			{
 				double Coordinate = ComputeSamplePointCoordinate(IndexCurvilinear, IndexCoordinate, CurvilinearLength, LastCoordinate);
 				OutCoordinates.Add(Coordinate);
 				CurvilinearLength += SectionLength;
-<<<<<<< HEAD
-				if (CurvilinearLength + SMALL_NUMBER > CurveLength)
-=======
 				if (CurvilinearLength + DOUBLE_SMALL_NUMBER > CurveLength)
->>>>>>> d731a049
 				{
 					OutCoordinates.Add(InBoundary.Max);
 					break;
@@ -547,7 +449,6 @@
 		GetStartEndIndex(InBoundary, BoundaryIndices);
 		return ProjectPointToPolyline(BoundaryIndices, PointOnEdge, OutProjectedPoint);
 	}
-<<<<<<< HEAD
 
 	/**
 	 * Project a Set of points on a restricted polyline (StartIndex & EndIndex define the polyline boundary)
@@ -558,18 +459,6 @@
 		OutProjectedPointCoords.Empty(InPointsToProject.Num());
 		OutProjectedPoints.Empty(InPointsToProject.Num());
 
-=======
-
-	/**
-	 * Project a Set of points on a restricted polyline (StartIndex & EndIndex define the polyline boundary)
-	 * Each points are projected on all segments of the restricted polyline, the closest are selected
-	 */
-	void ProjectPointsToPolyline(const FLinearBoundary& InBoundary, const TArray<PointType>& InPointsToProject, TArray<double>& OutProjectedPointCoords, TArray<PointType>& OutProjectedPoints) const
-	{
-		OutProjectedPointCoords.Empty(InPointsToProject.Num());
-		OutProjectedPoints.Empty(InPointsToProject.Num());
-
->>>>>>> d731a049
 		int32 BoundaryIndices[2];
 		GetStartEndIndex(InBoundary, BoundaryIndices);
 
@@ -663,19 +552,11 @@
 
 		int32 PolylineStartIndex = BoundaryIndices[0];
 		int32 PolylineEndIndex = BoundaryIndices[1];
-<<<<<<< HEAD
-		if (FMath::IsNearlyEqual(PolylineCoordinates[BoundaryIndices[0] + 1], InBoundary.Min, (double)SMALL_NUMBER))
+		if (FMath::IsNearlyEqual(PolylineCoordinates[BoundaryIndices[0] + 1], InBoundary.Min, (double)DOUBLE_SMALL_NUMBER))
 		{
 			PolylineStartIndex++;
 		}
-		if (FMath::IsNearlyEqual(PolylineCoordinates[BoundaryIndices[1]], InBoundary.Max, (double)SMALL_NUMBER))
-=======
-		if (FMath::IsNearlyEqual(PolylineCoordinates[BoundaryIndices[0] + 1], InBoundary.Min, (double)DOUBLE_SMALL_NUMBER))
-		{
-			PolylineStartIndex++;
-		}
 		if (FMath::IsNearlyEqual(PolylineCoordinates[BoundaryIndices[1]], InBoundary.Max, (double)DOUBLE_SMALL_NUMBER))
->>>>>>> d731a049
 		{
 			PolylineEndIndex--;
 		}
@@ -684,7 +565,6 @@
 		{
 			OutPoints.Emplace(ComputePoint(BoundaryIndices[0], InBoundary.Min));
 			if (PolylineEndIndex - PolylineStartIndex > 0)
-<<<<<<< HEAD
 			{
 				OutPoints.Append(PolylinePoints.GetData() + PolylineStartIndex + 1, PolylineEndIndex - PolylineStartIndex);
 			}
@@ -715,12 +595,12 @@
 		OutCoordinates.Empty(NewSize);
 		OutPoints.Empty(NewSize);
 
-		if (FMath::IsNearlyEqual(PolylineCoordinates[BoundaryIndices[0] + 1], InBoundary.Min, (double)SMALL_NUMBER))
+		if (FMath::IsNearlyEqual(PolylineCoordinates[BoundaryIndices[0] + 1], InBoundary.Min, (double)DOUBLE_SMALL_NUMBER))
 		{
 			BoundaryIndices[0]++;
 		}
 
-		if (FMath::IsNearlyEqual(PolylineCoordinates[BoundaryIndices[1]], InBoundary.Max, (double)SMALL_NUMBER))
+		if (FMath::IsNearlyEqual(PolylineCoordinates[BoundaryIndices[1]], InBoundary.Max, (double)DOUBLE_SMALL_NUMBER))
 		{
 			BoundaryIndices[1]--;
 		}
@@ -742,14 +622,17 @@
 		int32 BoundaryIndices[2];
 		GetStartEndIndex(InBoundary, BoundaryIndices);
 
-		if (FMath::IsNearlyEqual(PolylineCoordinates[BoundaryIndices[0] + 1], InBoundary.Min, (double)SMALL_NUMBER))
-		{
-			BoundaryIndices[0]++;
-		}
-
-		if (FMath::IsNearlyEqual(PolylineCoordinates[BoundaryIndices[1]], InBoundary.Max, (double)SMALL_NUMBER))
-		{
-			BoundaryIndices[1]--;
+		if (BoundaryIndices[1] - BoundaryIndices[0] > 0)
+		{
+			if (FMath::IsNearlyEqual(PolylineCoordinates[BoundaryIndices[0] + 1], InBoundary.Min, (double)DOUBLE_SMALL_NUMBER))
+			{
+				BoundaryIndices[0]++;
+			}
+
+			if (FMath::IsNearlyEqual(PolylineCoordinates[BoundaryIndices[1]], InBoundary.Max, (double)DOUBLE_SMALL_NUMBER))
+			{
+				BoundaryIndices[1]--;
+			}
 		}
 
 		OutBBox.Update(InBoundary.Min, ComputePoint(BoundaryIndices[0], InBoundary.Min));
@@ -757,46 +640,6 @@
 		for (int32 Index = BoundaryIndices[0] + 1; Index <= BoundaryIndices[1]; ++Index)
 		{
 			OutBBox.Update(PolylineCoordinates[Index], PolylinePoints[Index]);
-=======
-			{
-				OutPoints.Append(PolylinePoints.GetData() + PolylineStartIndex + 1, PolylineEndIndex - PolylineStartIndex);
-			}
-			OutPoints.Emplace(ComputePoint(BoundaryIndices[1], InBoundary.Max));
-		}
-		else
-		{
-			OutPoints.Emplace(ComputePoint(BoundaryIndices[1], InBoundary.Max));
-			for (int32 Index = PolylineEndIndex; Index > PolylineStartIndex; --Index)
-			{
-				OutPoints.Emplace(PolylinePoints[Index]);
-			}
-			OutPoints.Emplace(ComputePoint(BoundaryIndices[0], InBoundary.Min));
-		}
-	}
-
-	/**
-	 * Get the subset of point defining the sub polyline bounded by InBoundary
-	 * OutCoordinates and OutPoints are emptied before the process
-	 */
-	void GetSubPolyline(const FLinearBoundary& InBoundary, TArray<double>& OutCoordinates, TArray<PointType>& OutPoints) const
-	{
-		int32 BoundaryIndices[2];
-		GetStartEndIndex(InBoundary, BoundaryIndices);
-
-		int32 NewSize = BoundaryIndices[1] - BoundaryIndices[0] + 2;
-
-		OutCoordinates.Empty(NewSize);
-		OutPoints.Empty(NewSize);
-
-		if (FMath::IsNearlyEqual(PolylineCoordinates[BoundaryIndices[0] + 1], InBoundary.Min, (double)DOUBLE_SMALL_NUMBER))
-		{
-			BoundaryIndices[0]++;
-		}
-
-		if (FMath::IsNearlyEqual(PolylineCoordinates[BoundaryIndices[1]], InBoundary.Max, (double)DOUBLE_SMALL_NUMBER))
-		{
-			BoundaryIndices[1]--;
->>>>>>> d731a049
 		}
 	}
 
@@ -805,7 +648,6 @@
 		return PolylineTools::ComputeLength(PolylinePoints);
 	}
 
-<<<<<<< HEAD
 	double ComputeLengthOfSubPolyline(const int BoundaryIndex[2], const FLinearBoundary& InBoundary) const
 	{
 		double Length = 0;
@@ -850,95 +692,6 @@
 				Aabb += PolylinePoints[Index];
 			}
 		}
-=======
-		OutPoints.Emplace(ComputePoint(BoundaryIndices[0], InBoundary.Min));
-		OutPoints.Append(PolylinePoints.GetData() + BoundaryIndices[0] + 1, BoundaryIndices[1] - BoundaryIndices[0]);
-		OutPoints.Emplace(ComputePoint(BoundaryIndices[1], InBoundary.Max));
-
-		OutCoordinates.Add(InBoundary.Min);
-		OutCoordinates.Append(PolylineCoordinates.GetData() + BoundaryIndices[0] + 1, BoundaryIndices[1] - BoundaryIndices[0]);
-		OutCoordinates.Add(InBoundary.Max);
-	}
-
-	/**
-	 * Update the Curve bounding box with this subset of polyline
-	 */
-	void UpdateSubPolylineBBox(const FLinearBoundary& InBoundary, FPolylineBBox& OutBBox) const
-	{
-		int32 BoundaryIndices[2];
-		GetStartEndIndex(InBoundary, BoundaryIndices);
-
-		if (BoundaryIndices[1] - BoundaryIndices[0] > 0)
-		{
-			if (FMath::IsNearlyEqual(PolylineCoordinates[BoundaryIndices[0] + 1], InBoundary.Min, (double)DOUBLE_SMALL_NUMBER))
-			{
-				BoundaryIndices[0]++;
-			}
-
-			if (FMath::IsNearlyEqual(PolylineCoordinates[BoundaryIndices[1]], InBoundary.Max, (double)DOUBLE_SMALL_NUMBER))
-			{
-				BoundaryIndices[1]--;
-			}
-		}
-
-		OutBBox.Update(InBoundary.Min, ComputePoint(BoundaryIndices[0], InBoundary.Min));
-		OutBBox.Update(InBoundary.Max, ComputePoint(BoundaryIndices[1], InBoundary.Max));
-		for (int32 Index = BoundaryIndices[0] + 1; Index <= BoundaryIndices[1]; ++Index)
-		{
-			OutBBox.Update(PolylineCoordinates[Index], PolylinePoints[Index]);
-		}
-	}
-
-	double ComputeLength() const
-	{
-		return PolylineTools::ComputeLength(PolylinePoints);
-	}
-
-	double ComputeLengthOfSubPolyline(const int BoundaryIndex[2], const FLinearBoundary& InBoundary) const
-	{
-		double Length = 0;
-		if (BoundaryIndex[1] > BoundaryIndex[0])
-		{
-			PointType StartPoint = ComputePoint(BoundaryIndex[0], InBoundary.Min);
-			PointType EndPoint = ComputePoint(BoundaryIndex[1], InBoundary.Max);
-			Length = StartPoint.Distance(PolylinePoints[BoundaryIndex[0] + 1]);
-			Length += EndPoint.Distance(PolylinePoints[BoundaryIndex[1]]);
-
-			if (BoundaryIndex[1] > BoundaryIndex[0] + 1)
-			{
-				for (int32 Index = BoundaryIndex[0] + 1; Index < BoundaryIndex[1]; ++Index)
-				{
-					Length += PolylinePoints[Index].Distance(PolylinePoints[Index + 1]);
-				}
-			}
-		}
-		else
-		{
-			PointType StartPoint = ComputePoint(BoundaryIndex[0], InBoundary.Min);
-			PointType EndPoint = ComputePoint(BoundaryIndex[1], InBoundary.Max);
-			Length = StartPoint.Distance(EndPoint);
-		}
-		return Length;
-	}
-
-	double ComputeLengthOfSubPolyline(const FLinearBoundary& InBoundary) const
-	{
-		int BoundaryIndices[2];
-		GetStartEndIndex(InBoundary, BoundaryIndices);
-		return ComputeLengthOfSubPolyline(BoundaryIndices, InBoundary);
-	}
-
-	void ComputeBoundingBox(const int BoundaryIndex[2], const FLinearBoundary& InBoundary, TAABB<PointType>& Aabb)
-	{
-		Aabb.Empty();
-		if (BoundaryIndex[1] > BoundaryIndex[0])
-		{
-			for (int32 Index = BoundaryIndex[0] + 1; Index <= BoundaryIndex[1]; ++Index)
-			{
-				Aabb += PolylinePoints[Index];
-			}
-		}
->>>>>>> d731a049
 
 		PointType StartPoint = ComputePoint(BoundaryIndex[0], InBoundary.Min);
 		Aabb += StartPoint;
