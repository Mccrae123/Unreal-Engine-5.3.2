// Copyright Epic Games, Inc. All Rights Reserved.
#pragma once

#include "CADKernel/Core/Types.h"

#include "CADKernel/Core/CADKernelArchive.h"
#include "CADKernel/Geo/Curves/Curve.h"
#include "CADKernel/Geo/GeoEnum.h"
#include "CADKernel/Geo/GeoPoint.h"
#include "CADKernel/Geo/Sampling/PolylineTools.h"
#include "CADKernel/Geo/Surfaces/Surface.h"
#include "CADKernel/Math/Boundary.h"
#include "CADKernel/Math/MatrixH.h"
#include "CADKernel/Math/Point.h"
#include "CADKernel/UI/Display.h"
#include "CADKernel/Utils/IndexOfCoordinateFinder.h"

#include "Serialization/Archive.h"
#include "Algo/AllOf.h"

namespace UE::CADKernel
{

<<<<<<< HEAD
class FInfoEntity;
=======
class FCurve;
class FEntityGeom;
class FInfoEntity;
class FSurface;
>>>>>>> d731a049

class CADKERNEL_API FSurfacicPolyline
{

public:

	TArray<double> Coordinates;
	TArray<FPoint2D> Points2D;
	TArray<FPoint> Points3D;
<<<<<<< HEAD
	TArray<FVector> Normals;
=======
	TArray<FVector3f> Normals;
>>>>>>> d731a049
	TArray<FPoint> Tangents;

	FSurfacicBoundary BoundingBox;

	bool bWithNormals;
	bool bWithTangent;

	FSurfacicPolyline(TSharedRef<FSurface> InCarrierSurface, TSharedRef<FCurve> InCurve2D);

	FSurfacicPolyline(TSharedRef<FSurface> InCarrierSurface, TSharedRef<FCurve> InCurve2D, const double Tolerance);

	FSurfacicPolyline(TSharedRef<FSurface> InCarrierSurface, TSharedRef<FCurve> InCurve2D, const double ChordTolerance, const double ParamTolerance, bool bInWithNormals/* = false*/, bool bWithTangent/* = false*/);

	FSurfacicPolyline(bool bInWithNormals = false, bool bInWithTangent = false)
		: bWithNormals(bInWithNormals)
		, bWithTangent(bInWithTangent)
	{
	}

	void Serialize(FCADKernelArchive& Ar)
	{
		Ar.Serialize(Points3D);
		Ar.Serialize(Points2D);
		Ar.Serialize(Normals);
		Ar.Serialize(Coordinates);
		Ar.Serialize(BoundingBox);
		Ar << bWithNormals;
		Ar << bWithTangent;
	}
<<<<<<< HEAD

	FInfoEntity& GetInfo(FInfoEntity&) const;

	TSharedPtr<FEntityGeom> ApplyMatrix(const FMatrixH&) const;

	void CheckIfDegenerated(const double Tolerance3D, const FSurfacicTolerance& Tolerances2D, const FLinearBoundary& Boudary, bool& bDegeneration2D, bool& bDegeneration3D, double& Length3D) const;

	void GetExtremities(const FLinearBoundary& InBoundary, const double Tolerance3D, const FSurfacicTolerance& Tolerances2D, FSurfacicCurveExtremities& Extremities) const;

	FPoint Approximate3DPoint(double InCoordinate) const
	{
		TPolylineApproximator<FPoint> Approximator3D(Coordinates, Points3D);
		return Approximator3D.ApproximatePoint(InCoordinate);
	}

	void Approximate3DPoints(const TArray<double>& InCoordinates, TArray<FPoint>& OutPoints) const
	{
		TPolylineApproximator<FPoint> Approximator3D(Coordinates, Points3D);
		Approximator3D.ApproximatePoints(InCoordinates, OutPoints);
	}

	FPoint2D Approximate2DPoint(double InCoordinate) const
	{
		TPolylineApproximator<FPoint2D> Approximator(Coordinates, Points2D);
		return Approximator.ApproximatePoint(InCoordinate);
	}

	FPoint GetTangentAt(double InCoordinate) const
	{
		FDichotomyFinder Finder(Coordinates);
		int32 Index = Finder.Find(InCoordinate);
		return Points3D[Index + 1] - Points3D[Index];
	}

=======

	FInfoEntity& GetInfo(FInfoEntity&) const;

	TSharedPtr<FEntityGeom> ApplyMatrix(const FMatrixH&) const;

	void CheckIfDegenerated(const double Tolerance3D, const FSurfacicTolerance& Tolerances2D, const FLinearBoundary& Boudary, bool& bDegeneration2D, bool& bDegeneration3D, double& Length3D) const;

	void GetExtremities(const FLinearBoundary& InBoundary, const double Tolerance3D, const FSurfacicTolerance& Tolerances2D, FSurfacicCurveExtremities& Extremities) const;

	FPoint Approximate3DPoint(double InCoordinate) const
	{
		TPolylineApproximator<FPoint> Approximator3D(Coordinates, Points3D);
		return Approximator3D.ApproximatePoint(InCoordinate);
	}

	void Approximate3DPoints(const TArray<double>& InCoordinates, TArray<FPoint>& OutPoints) const
	{
		TPolylineApproximator<FPoint> Approximator3D(Coordinates, Points3D);
		Approximator3D.ApproximatePoints(InCoordinates, OutPoints);
	}

	FPoint2D Approximate2DPoint(double InCoordinate) const
	{
		TPolylineApproximator<FPoint2D> Approximator(Coordinates, Points2D);
		return Approximator.ApproximatePoint(InCoordinate);
	}

	FPoint GetTangentAt(double InCoordinate) const
	{
		FDichotomyFinder Finder(Coordinates);
		int32 Index = Finder.Find(InCoordinate);
		return Points3D[Index + 1] - Points3D[Index];
	}

>>>>>>> d731a049
	FPoint2D GetTangent2DAt(double InCoordinate) const
	{
		FDichotomyFinder Finder(Coordinates);
		int32 Index = Finder.Find(InCoordinate);
		return Points2D[Index + 1] - Points2D[Index];
	}

	FSurfacicTolerance ComputeTolerance(const double Tolerance3D, const FSurfacicTolerance& MinToleranceIso, const int32 Index) const
	{
		double Distance3D = Points3D[Index].Distance(Points3D[Index + 1]);
<<<<<<< HEAD
		if (FMath::IsNearlyZero(Distance3D, (double)SMALL_NUMBER))
=======
		if (FMath::IsNearlyZero(Distance3D, (double)DOUBLE_SMALL_NUMBER))
>>>>>>> d731a049
		{
			return FPoint2D::FarawayPoint;
		}
		else
		{
			FSurfacicTolerance Tolerance2D = Points2D[Index] - Points2D[Index + 1];
			return Max(Abs(Tolerance2D) * Tolerance3D / Distance3D, MinToleranceIso);
		}
	};

	double ComputeLinearToleranceAt(const double Tolerance3D, const double MinLinearTolerance, const int32 Index) const
	{
		double Distance3D = Points3D[Index].Distance(Points3D[Index + 1]);
<<<<<<< HEAD
		if (FMath::IsNearlyZero(Distance3D, (double)SMALL_NUMBER))
=======
		if (FMath::IsNearlyZero(Distance3D, (double)DOUBLE_SMALL_NUMBER))
>>>>>>> d731a049
		{
			return (Coordinates.Last() - Coordinates[0]) / 10.;
		}
		else
		{
			double LinearDistance = Coordinates[Index + 1] - Coordinates[Index];
			return FMath::Max(LinearDistance / Distance3D * Tolerance3D, MinLinearTolerance);
		}
	};
<<<<<<< HEAD

	void Approximate2DPoints(const TArray<double>& InCoordinates, TArray<FPoint2D>& OutPoints) const
	{
		TPolylineApproximator<FPoint2D> Approximator(Coordinates, Points2D);
		Approximator.ApproximatePoints(InCoordinates, OutPoints);
	}

=======

	void Approximate2DPoints(const TArray<double>& InCoordinates, TArray<FPoint2D>& OutPoints) const
	{
		TPolylineApproximator<FPoint2D> Approximator(Coordinates, Points2D);
		Approximator.ApproximatePoints(InCoordinates, OutPoints);
	}

>>>>>>> d731a049
	void ApproximatePolyline(FSurfacicPolyline& OutPolyline) const
	{
		if (OutPolyline.Coordinates.IsEmpty())
		{
			return;
		}

		TFunction<void(FIndexOfCoordinateFinder&)> ComputePoints = [&](FIndexOfCoordinateFinder& Finder)
		{
			int32 CoordinateCount = OutPolyline.Coordinates.Num();

			TArray<int32> SegmentIndexes;
			SegmentIndexes.Reserve(CoordinateCount);

			TArray<double> SegmentCoordinates;
			SegmentCoordinates.Reserve(CoordinateCount);


			//for (int32 Index = 0; Index < CoordinateCount; ++Index)
			for (const double Coordinate : OutPolyline.Coordinates)
			{
				const int32& Index = SegmentIndexes.Emplace_GetRef(Finder.Find(Coordinate));
				SegmentCoordinates.Emplace(PolylineTools::SectionCoordinate(Coordinates, Index, Coordinate));
			}

			OutPolyline.Points2D.Reserve(CoordinateCount);
			for (int32 Index = 0; Index < CoordinateCount; ++Index)
			{
				int32 SegmentIndex = SegmentIndexes[Index];
				double SegmentCoordinate = SegmentCoordinates[Index];
				OutPolyline.Points2D.Emplace(PolylineTools::LinearInterpolation(Points2D, SegmentIndex, SegmentCoordinate));
			}

			OutPolyline.Points3D.Reserve(CoordinateCount);
			for (int32 Index = 0; Index < CoordinateCount; ++Index)
			{
				int32 SegmentIndex = SegmentIndexes[Index];
				double SegmentCoordinate = SegmentCoordinates[Index];
				OutPolyline.Points3D.Emplace(PolylineTools::LinearInterpolation(Points3D, SegmentIndex, SegmentCoordinate));
			}

			if (bWithNormals)
			{
				for (int32 Index = 0; Index < CoordinateCount; ++Index)
				{
					int32 SegmentIndex = SegmentIndexes[Index];
					double SegmentCoordinate = SegmentCoordinates[Index];
					OutPolyline.Normals.Emplace(PolylineTools::LinearInterpolation(Normals, SegmentIndex, SegmentCoordinate));
				}
			}

			if (bWithTangent)
			{
				for (int32 Index = 0; Index < CoordinateCount; ++Index)
				{
					int32 SegmentIndex = SegmentIndexes[Index];
					double SegmentCoordinate = SegmentCoordinates[Index];
					OutPolyline.Tangents.Emplace(PolylineTools::LinearInterpolation(Tangents, SegmentIndex, SegmentCoordinate));
				}
			}
		};

		FDichotomyFinder DichotomyFinder(Coordinates);
		int32 StartIndex = 0;
		int32 EndIndex;

		bool bUseDichotomy = false;
		StartIndex = DichotomyFinder.Find(OutPolyline.Coordinates[0]);
		EndIndex = DichotomyFinder.Find(OutPolyline.Coordinates.Last());
		bUseDichotomy = PolylineTools::IsDichotomyToBePreferred(EndIndex - StartIndex, Coordinates.Num());


		if (bUseDichotomy)
		{
			DichotomyFinder.StartLower = StartIndex;
			DichotomyFinder.StartUpper = EndIndex;
			ComputePoints(DichotomyFinder);
		}
		else
		{
			FLinearFinder LinearFinder(Coordinates, StartIndex);
			ComputePoints(LinearFinder);
		}
	}


	void Sample(const FLinearBoundary& Boundary, const double DesiredSegmentLength, TArray<double>& OutCoordinates) const
	{
		TPolylineApproximator<FPoint> Approximator3D(Coordinates, Points3D);
		Approximator3D.SamplePolyline(Boundary, DesiredSegmentLength, OutCoordinates);
	}

	double GetCoordinateOfProjectedPoint(const FLinearBoundary& Boundary, const FPoint& PointOnEdge, FPoint& ProjectedPoint) const
	{
		TPolylineApproximator<FPoint> Approximator3D(Coordinates, Points3D);
		return Approximator3D.ProjectPointToPolyline(Boundary, PointOnEdge, ProjectedPoint);
	}

	double GetCoordinateOfProjectedPoint(const FLinearBoundary& Boundary, const FPoint2D& PointOnEdge, FPoint2D& ProjectedPoint) const
	{
		TPolylineApproximator<FPoint2D> Approximator2D(Coordinates, Points2D);
		return Approximator2D.ProjectPointToPolyline(Boundary, PointOnEdge, ProjectedPoint);
	}

	void ProjectPoints(const FLinearBoundary& InBoundary, const TArray<FPoint>& InPointsToProject, TArray<double>& ProjectedPointCoordinates, TArray<FPoint>& ProjectedPoints) const
	{
		TPolylineApproximator<FPoint> Approximator3D(Coordinates, Points3D);
		Approximator3D.ProjectPointsToPolyline(InBoundary, InPointsToProject, ProjectedPointCoordinates, ProjectedPoints);
	}

	void ProjectPoints(const FLinearBoundary& InBoundary, const TArray<FPoint2D>& InPointsToProject, TArray<double>& ProjectedPointCoordinates, TArray<FPoint2D>& ProjectedPoints) const
	{
		TPolylineApproximator<FPoint2D> Approximator(Coordinates, Points2D);
		Approximator.ProjectPointsToPolyline(InBoundary, InPointsToProject, ProjectedPointCoordinates, ProjectedPoints);
	}

	/**
	 * Project each point of a coincidental polyline on the Polyline.
	 */
	void ProjectCoincidentalPolyline(const TArray<FPoint>& InPointsToProject, bool bSameOrientation, TArray<double>& OutProjectedPointCoordinates) const
	{
		TPolylineApproximator<FPoint> Approximator3D(Coordinates, Points3D);
		Approximator3D.ProjectCoincidentalPolyline(InPointsToProject, bSameOrientation, OutProjectedPointCoordinates);
	}

	/**
	 * The main idea of this algorithm is to process starting for the beginning of the curve to the end of the curve.
	 */
	void ComputeIntersectionsWithIsos(const FLinearBoundary& InBoundary, const TArray<double>& InIsoCoordinates, const EIso InTypeIso, const FSurfacicTolerance& ToleranceIso, TArray<double>& OutIntersection) const;

	const TArray<double>& GetCoordinates() const
	{
		return Coordinates;
	}

	const TArray<FPoint2D>& Get2DPoints() const
	{
		return Points2D;
	}

	const FPoint& GetPointAt(int32 Index) const
	{
		return Points3D[Index];
	}

	const TArray<FPoint>& GetPoints() const
	{
		return Points3D;
	}

<<<<<<< HEAD
	const TArray<FVector>& GetNormals() const
=======
	const TArray<FVector3f>& GetNormals() const
>>>>>>> d731a049
	{
		return Normals;
	}

	const TArray<FPoint>& GetTangents() const
	{
		return Tangents;
	}

	void SwapCoordinates(TArray<double>& NewCoordinates)
	{
		Swap(NewCoordinates, Coordinates);
	}

	/**
	 * @return the size of the polyline i.e. the count of points.
	 */
	int32 Size() const
	{
		return Points2D.Num();
	}

	/**
	 * Get the sub 2d polyline bounded by the input InBoundary in the orientation of the input InOrientation and append it to the output OutPoints
	 */
	void GetSubPolyline(const FLinearBoundary& InBoundary, const EOrientation InOrientation, TArray<FPoint2D>& OutPoints) const
	{
		TPolylineApproximator<FPoint2D> Approximator(Coordinates, Points2D);
		Approximator.GetSubPolyline(InBoundary, InOrientation, OutPoints);
	}

	/**
	 * Get the sub polyline bounded by the input InBoundary in the orientation of the input InOrientation and append it to the output OutPoints
	 */
<<<<<<< HEAD
=======
	void GetSubPolyline(const FLinearBoundary& InBoundary, TArray<double>& OutCoordinates, TArray<FPoint2D>& OutPoints) const
	{
		TPolylineApproximator<FPoint2D> Approximator(Coordinates, Points2D);
		Approximator.GetSubPolyline(InBoundary, OutCoordinates, OutPoints);
	}

	/**
	 * Get the sub polyline bounded by the input InBoundary in the orientation of the input InOrientation and append it to the output OutPoints
	 */
>>>>>>> d731a049
	void GetSubPolyline(const FLinearBoundary& InBoundary, const EOrientation InOrientation, TArray<FPoint>& OutPoints) const
	{
		TPolylineApproximator<FPoint> Approximator3D(Coordinates, Points3D);
		Approximator3D.GetSubPolyline(InBoundary, InOrientation, OutPoints);
	}

	/**
<<<<<<< HEAD
=======
	 * Get the sub polyline bounded by the input InBoundary in the orientation of the input InOrientation and append it to the output OutPoints
	 */
	void GetSubPolyline(const FLinearBoundary& InBoundary, TArray<double>& OutCoordinates, TArray<FPoint>& OutPoints) const
	{
		TPolylineApproximator<FPoint> Approximator3D(Coordinates, Points3D);
		Approximator3D.GetSubPolyline(InBoundary, OutCoordinates, OutPoints);
	}

	/**
>>>>>>> d731a049
	 * Reserves memory such that the polyline can contain at least Number elements.
	 *
	 * @param Number The number of elements that the polyline should be able to contain after allocation.
	 */
	void Reserve(int32 Number)
	{
		Points3D.Reserve(Number);
		Points2D.Reserve(Number);
		Coordinates.Reserve(Number);
		if (bWithNormals)
		{
			Normals.Reserve(Number);
		}
	}

	/**
	 * Empties the polyline.
	 *
	 * @param Slack (Optional) The expected usage size after empty operation. Default is 0.
	 */
	void Empty(int32 Slack = 0)
	{
		Points3D.Empty(Slack);
		Points2D.Empty(Slack);
		Normals.Empty(Slack);
		Coordinates.Empty(Slack);
	}

	void EmplaceAt(int32 Index, FSurfacicPolyline& Polyline, int32 PointIndex)
	{
		Coordinates.EmplaceAt(Index, Polyline.Coordinates[PointIndex]);

		Points2D.EmplaceAt(Index, Polyline.Points2D[PointIndex]);
		Points3D.EmplaceAt(Index, Polyline.Points3D[PointIndex]);
		if (bWithNormals)
		{
			Normals.EmplaceAt(Index, Polyline.Normals[PointIndex]);
		}
		if (bWithTangent)
		{
			Tangents.EmplaceAt(Index, Polyline.Tangents[PointIndex]);
		}
	}

	void RemoveAt(int32 Index)
	{
		Coordinates.RemoveAt(Index);
		Points2D.RemoveAt(Index);
		Points3D.RemoveAt(Index);
		if (bWithNormals)
		{
			Normals.RemoveAt(Index);
		}
		if (bWithTangent)
		{
			Tangents.RemoveAt(Index);
		}
	}

	void Pop()
	{
		Coordinates.Pop(false);
		Points2D.Pop(false);
		Points3D.Pop(false);
		if (bWithNormals)
		{
			Normals.Pop(false);
		}
		if (bWithTangent)
		{
			Tangents.Pop(false);
		}
	}

	void Reverse()
	{
		Algo::Reverse(Coordinates);
		Algo::Reverse(Points2D);
		Algo::Reverse(Points3D);
		if (bWithNormals)
		{
			Algo::Reverse(Normals);
		}
		if (bWithTangent)
		{
			Algo::Reverse(Tangents);
		}
	}

	double GetLength(const FLinearBoundary& InBoundary) const
	{
		TPolylineApproximator<FPoint> Approximator3D(Coordinates, Points3D);
		return Approximator3D.ComputeLengthOfSubPolyline(InBoundary);
	}

	double Get2DLength(const FLinearBoundary& InBoundary) const
	{
		TPolylineApproximator<FPoint2D> Approximator(Coordinates, Points2D);
		return Approximator.ComputeLengthOfSubPolyline(InBoundary);
	}

<<<<<<< HEAD
};

} // ns CADKernel
=======
	bool IsIso(EIso Iso, double ErrorTolerance = DOUBLE_SMALL_NUMBER) const
	{
		FPoint2D StartPoint = Points2D[0];
		return Algo::AllOf(Points2D, [&](const FPoint2D& Point) { 
			return FMath::IsNearlyEqual(Point[Iso], StartPoint[Iso], ErrorTolerance);
			});
	}

};

} // ns UE::CADKernel
>>>>>>> d731a049
<|MERGE_RESOLUTION|>--- conflicted
+++ resolved
@@ -21,14 +21,10 @@
 namespace UE::CADKernel
 {
 
-<<<<<<< HEAD
-class FInfoEntity;
-=======
 class FCurve;
 class FEntityGeom;
 class FInfoEntity;
 class FSurface;
->>>>>>> d731a049
 
 class CADKERNEL_API FSurfacicPolyline
 {
@@ -38,11 +34,7 @@
 	TArray<double> Coordinates;
 	TArray<FPoint2D> Points2D;
 	TArray<FPoint> Points3D;
-<<<<<<< HEAD
-	TArray<FVector> Normals;
-=======
 	TArray<FVector3f> Normals;
->>>>>>> d731a049
 	TArray<FPoint> Tangents;
 
 	FSurfacicBoundary BoundingBox;
@@ -72,7 +64,6 @@
 		Ar << bWithNormals;
 		Ar << bWithTangent;
 	}
-<<<<<<< HEAD
 
 	FInfoEntity& GetInfo(FInfoEntity&) const;
 
@@ -107,42 +98,6 @@
 		return Points3D[Index + 1] - Points3D[Index];
 	}
 
-=======
-
-	FInfoEntity& GetInfo(FInfoEntity&) const;
-
-	TSharedPtr<FEntityGeom> ApplyMatrix(const FMatrixH&) const;
-
-	void CheckIfDegenerated(const double Tolerance3D, const FSurfacicTolerance& Tolerances2D, const FLinearBoundary& Boudary, bool& bDegeneration2D, bool& bDegeneration3D, double& Length3D) const;
-
-	void GetExtremities(const FLinearBoundary& InBoundary, const double Tolerance3D, const FSurfacicTolerance& Tolerances2D, FSurfacicCurveExtremities& Extremities) const;
-
-	FPoint Approximate3DPoint(double InCoordinate) const
-	{
-		TPolylineApproximator<FPoint> Approximator3D(Coordinates, Points3D);
-		return Approximator3D.ApproximatePoint(InCoordinate);
-	}
-
-	void Approximate3DPoints(const TArray<double>& InCoordinates, TArray<FPoint>& OutPoints) const
-	{
-		TPolylineApproximator<FPoint> Approximator3D(Coordinates, Points3D);
-		Approximator3D.ApproximatePoints(InCoordinates, OutPoints);
-	}
-
-	FPoint2D Approximate2DPoint(double InCoordinate) const
-	{
-		TPolylineApproximator<FPoint2D> Approximator(Coordinates, Points2D);
-		return Approximator.ApproximatePoint(InCoordinate);
-	}
-
-	FPoint GetTangentAt(double InCoordinate) const
-	{
-		FDichotomyFinder Finder(Coordinates);
-		int32 Index = Finder.Find(InCoordinate);
-		return Points3D[Index + 1] - Points3D[Index];
-	}
-
->>>>>>> d731a049
 	FPoint2D GetTangent2DAt(double InCoordinate) const
 	{
 		FDichotomyFinder Finder(Coordinates);
@@ -153,11 +108,7 @@
 	FSurfacicTolerance ComputeTolerance(const double Tolerance3D, const FSurfacicTolerance& MinToleranceIso, const int32 Index) const
 	{
 		double Distance3D = Points3D[Index].Distance(Points3D[Index + 1]);
-<<<<<<< HEAD
-		if (FMath::IsNearlyZero(Distance3D, (double)SMALL_NUMBER))
-=======
 		if (FMath::IsNearlyZero(Distance3D, (double)DOUBLE_SMALL_NUMBER))
->>>>>>> d731a049
 		{
 			return FPoint2D::FarawayPoint;
 		}
@@ -171,11 +122,7 @@
 	double ComputeLinearToleranceAt(const double Tolerance3D, const double MinLinearTolerance, const int32 Index) const
 	{
 		double Distance3D = Points3D[Index].Distance(Points3D[Index + 1]);
-<<<<<<< HEAD
-		if (FMath::IsNearlyZero(Distance3D, (double)SMALL_NUMBER))
-=======
 		if (FMath::IsNearlyZero(Distance3D, (double)DOUBLE_SMALL_NUMBER))
->>>>>>> d731a049
 		{
 			return (Coordinates.Last() - Coordinates[0]) / 10.;
 		}
@@ -185,7 +132,6 @@
 			return FMath::Max(LinearDistance / Distance3D * Tolerance3D, MinLinearTolerance);
 		}
 	};
-<<<<<<< HEAD
 
 	void Approximate2DPoints(const TArray<double>& InCoordinates, TArray<FPoint2D>& OutPoints) const
 	{
@@ -193,15 +139,6 @@
 		Approximator.ApproximatePoints(InCoordinates, OutPoints);
 	}
 
-=======
-
-	void Approximate2DPoints(const TArray<double>& InCoordinates, TArray<FPoint2D>& OutPoints) const
-	{
-		TPolylineApproximator<FPoint2D> Approximator(Coordinates, Points2D);
-		Approximator.ApproximatePoints(InCoordinates, OutPoints);
-	}
-
->>>>>>> d731a049
 	void ApproximatePolyline(FSurfacicPolyline& OutPolyline) const
 	{
 		if (OutPolyline.Coordinates.IsEmpty())
@@ -352,11 +289,7 @@
 		return Points3D;
 	}
 
-<<<<<<< HEAD
-	const TArray<FVector>& GetNormals() const
-=======
 	const TArray<FVector3f>& GetNormals() const
->>>>>>> d731a049
 	{
 		return Normals;
 	}
@@ -391,8 +324,6 @@
 	/**
 	 * Get the sub polyline bounded by the input InBoundary in the orientation of the input InOrientation and append it to the output OutPoints
 	 */
-<<<<<<< HEAD
-=======
 	void GetSubPolyline(const FLinearBoundary& InBoundary, TArray<double>& OutCoordinates, TArray<FPoint2D>& OutPoints) const
 	{
 		TPolylineApproximator<FPoint2D> Approximator(Coordinates, Points2D);
@@ -402,7 +333,6 @@
 	/**
 	 * Get the sub polyline bounded by the input InBoundary in the orientation of the input InOrientation and append it to the output OutPoints
 	 */
->>>>>>> d731a049
 	void GetSubPolyline(const FLinearBoundary& InBoundary, const EOrientation InOrientation, TArray<FPoint>& OutPoints) const
 	{
 		TPolylineApproximator<FPoint> Approximator3D(Coordinates, Points3D);
@@ -410,8 +340,6 @@
 	}
 
 	/**
-<<<<<<< HEAD
-=======
 	 * Get the sub polyline bounded by the input InBoundary in the orientation of the input InOrientation and append it to the output OutPoints
 	 */
 	void GetSubPolyline(const FLinearBoundary& InBoundary, TArray<double>& OutCoordinates, TArray<FPoint>& OutPoints) const
@@ -421,7 +349,6 @@
 	}
 
 	/**
->>>>>>> d731a049
 	 * Reserves memory such that the polyline can contain at least Number elements.
 	 *
 	 * @param Number The number of elements that the polyline should be able to contain after allocation.
@@ -523,11 +450,6 @@
 		return Approximator.ComputeLengthOfSubPolyline(InBoundary);
 	}
 
-<<<<<<< HEAD
-};
-
-} // ns CADKernel
-=======
 	bool IsIso(EIso Iso, double ErrorTolerance = DOUBLE_SMALL_NUMBER) const
 	{
 		FPoint2D StartPoint = Points2D[0];
@@ -538,5 +460,4 @@
 
 };
 
-} // ns UE::CADKernel
->>>>>>> d731a049
+} // ns UE::CADKernel