--- conflicted
+++ resolved
@@ -41,42 +41,21 @@
 	 */
 	TCache<FSurfacicTolerance> MinToleranceIso;
 
-<<<<<<< HEAD
-		FSurfacicBoundary Boundary;
-		double Tolerance3D;
-
-		/**
-		 * Tolerance along Iso U/V is very costly to compute and not accurate.
-		 * A first approximation is based on the surface boundary along U and along V
-		 * Indeed, defining a Tolerance2D has no sense has the boundary length along an Iso could be very very huge compare to the boundary length along the other Iso like [[0, 1000] [0, 1]]
-		 * The tolerance along an iso is the length of the boundary along this iso divided by 100 000: if the curve length in 3d is 10m, the tolerance is 0.01mm
-		 * In the used, a local tolerance has to be estimated
-		 */
-		TCache<FSurfacicTolerance> MinToleranceIso;
-=======
 private:
 
 	virtual void InitBoundary()
 	{
 		Boundary.Set();
 	}
->>>>>>> d731a049
 
 protected:
 
-<<<<<<< HEAD
-		virtual void InitBoundary()
-		{
-			Boundary.Set();
-		}
-=======
 	FSurface() = default;
 
 	FSurface(double InToleranceGeometric)
 		: FEntityGeom()
 		, Tolerance3D(InToleranceGeometric)
 	{
->>>>>>> d731a049
 
 	}
 
@@ -100,24 +79,6 @@
 		MinToleranceIso.Set(Boundary[EIso::IsoU].ComputeMinimalTolerance(), Boundary[EIso::IsoV].ComputeMinimalTolerance());
 	}
 
-<<<<<<< HEAD
-		FSurface(double InToleranceGeometric, const FSurfacicBoundary& InBoundary)
-			: FEntityGeom()
-			, Boundary(InBoundary)
-			, Tolerance3D(InToleranceGeometric)
-		{
-			Boundary.IsValid();
-		}
-
-		FSurface(double InToleranceGeometric, double UMin, double UMax, double VMin, double VMax)
-			: FEntityGeom()
-			, Tolerance3D(InToleranceGeometric)
-		{
-			Boundary.Set(UMin, UMax, VMin, VMax);
-		}		
-
-		void ComputeDefaultMinToleranceIso()
-=======
 public:
 
 	static TSharedPtr<FSurface> MakeBezierSurface(const double InToleranceGeometric, int32 InUDegre, int32 InVDegre, const TArray<FPoint>& InPoles);
@@ -133,7 +94,6 @@
 	{
 		// Surface's type is serialize because it is used to instantiate the correct entity on de-serialization (@see Deserialize(FCADKernelArchive& Archive))
 		if (Ar.IsSaving())
->>>>>>> d731a049
 		{
 			ESurface SurfaceType = GetSurfaceType();
 			Ar << SurfaceType;
@@ -145,27 +105,10 @@
 		Ar << Boundary;
 	}
 
-<<<<<<< HEAD
-		virtual void Serialize(FCADKernelArchive& Ar) override
-		{
-			// Surface's type is serialize because it is used to instantiate the correct entity on de-serialization (@see Deserialize(FCADKernelArchive& Archive))
-			if (Ar.IsSaving())
-			{
-				ESurface SurfaceType = GetSurfaceType();
-				Ar << SurfaceType;
-			}
-			FEntityGeom::Serialize(Ar);
-
-			Ar << Tolerance3D;
-			Ar << MinToleranceIso;
-			Ar << Boundary;
-		}
-=======
 	/**
 	 * Specific method for surface family to instantiate the correct derived class of FCurve
 	 */
 	static TSharedPtr<FSurface> Deserialize(FCADKernelArchive& Archive);
->>>>>>> d731a049
 
 	virtual ~FSurface() = default;
 
@@ -173,112 +116,12 @@
 	virtual FInfoEntity& GetInfo(FInfoEntity&) const override;
 #endif
 
-<<<<<<< HEAD
-		virtual EEntity GetEntityType() const override
-		{
-			return EEntity::Surface;
-		}
-
-		virtual ESurface GetSurfaceType() const = 0;
-
-		const FSurfacicBoundary& GetBoundary() const
-		{
-			ensureCADKernel(Boundary.IsValid());
-			return Boundary;
-		};
-
-		void TrimBoundaryTo(const FSurfacicBoundary NewLimit)
-		{
-			Boundary.TrimAt(NewLimit);
-		}
-
-		void ExtendBoundaryTo(const FSurfacicBoundary MaxLimit)
-		{
-			Boundary.ExtendTo(MaxLimit);
-		}
-
-		virtual TSharedPtr<FEntityGeom> ApplyMatrix(const FMatrixH& InMatrix) const = 0;
-
-		/**
-		 * Tolerance along Iso U/V is very costly to compute and not accurate.
-		 * A first approximation is based on the surface parametric space length along U and along V
-		 * Indeed, defining a Tolerance2D has no sense has the boundary length along an Iso could be very very huge compare to the boundary length along the other Iso like [[0, 1000] [0, 1]]
-		 * @see FBoundary::ComputeMinimalTolerance
-		 * In the used, a local tolerance has to be estimated
-		 */
-		const FSurfacicTolerance& GetIsoTolerances() const
-		{
-			ensureCADKernel(MinToleranceIso.IsValid());
-			return *MinToleranceIso;
-		}
-
-		/**
-		 * Return the minimum tolerance in the parametric space of the surface along the specified axis
-		 * With Tolerance3D = FSysteme.GeometricalTolerance
-		 * @see FBoundary::ComputeMinimalTolerance
-		 */
-		double GetIsoTolerance(EIso Iso) const
-		{
-			ensureCADKernel(MinToleranceIso.IsValid());
-			return (*MinToleranceIso)[Iso];
-		}
-
-		double Get3DTolerance() const
-		{
-			return Tolerance3D;
-		}
-
-
-		virtual void EvaluatePoint(const FPoint2D& InSurfacicCoordinate, FSurfacicPoint& OutPoint3D, int32 InDerivativeOrder = 0) const = 0;
-
-		virtual void EvaluatePoints(const TArray<FPoint2D>& InSurfacicCoordinates, TArray<FSurfacicPoint>& OutPoint3D, int32 InDerivativeOrder = 0) const;
-		virtual void EvaluatePoints(const TArray<FCurvePoint2D>& InSurfacicCoordinates, TArray<FSurfacicPoint>& OutPoint3D, int32 InDerivativeOrder = 0) const;
-		virtual void EvaluatePoints(const TArray<FCurvePoint2D>& InSurfacicCoordinates, TArray<FCurvePoint>& OutPoint3D, int32 InDerivativeOrder = 0) const;
-		virtual void EvaluatePoints(FSurfacicPolyline& Polyline) const;
-		virtual void EvaluatePoints(const TArray<FCurvePoint2D>& Points2D, FSurfacicPolyline& Polyline) const;
-
-		/**
-		 * X = Rho cos(Alpha) 
-		 * Y = Rho sin(Alpha)
-		 * Z = Z
-		 * 
-		 * YZ => cylindrical projection
-		 * XY => Plan projection along rotation axis
-		 * 
-		 * For Normal(u,v) parallel Rotation Axis -> use Plan projection 
-		 * For Normal(u,v) perpendicular to Rotation Axis -> use cylindrical projection
-		 */
-		virtual FPoint2D EvaluatePointInCylindricalSpace(const FPoint2D& InSurfacicCoordinate) const {return FPoint::ZeroPoint;}
-  		virtual void EvaluatePointGridInCylindricalSpace(const FCoordinateGrid& Coordinates, TArray<FPoint2D>&) const {;}
-
-		virtual void EvaluatePointGrid(const FCoordinateGrid& Coordinates, FSurfacicSampling& OutPoints, bool bComputeNormals = false) const;
-		void EvaluateGrid(FGrid& Grid) const;
-
-		virtual void EvaluateNormals(const TArray<FPoint2D>& Points2D, TArray<FVector>& Normals) const;
-
-		virtual FVector EvaluateNormal(const FPoint2D& InPoint2D) const
-		{
-			int32 DerivativeOrder = 1;
-			FSurfacicPoint Point3D;
-			EvaluatePoint(InPoint2D, Point3D, DerivativeOrder);
-
-			FVector Normal = Point3D.GradientU ^ Point3D.GradientV;
-			Normal.Normalize();
-			return Normal;
-		}
-
-		/**
-		 * Divide the parametric space in the desired number of regular subdivisions and compute the associated PointGrid
-		 */
-		void Sample(const FSurfacicBoundary& Bounds, int32 NumberOfSubdivisions[2], FSurfacicSampling& OutPointSampling) const;
-=======
 	virtual EEntity GetEntityType() const override
 	{
 		return EEntity::Surface;
 	}
 
 	virtual ESurface GetSurfaceType() const = 0;
->>>>>>> d731a049
 
 	const FSurfacicBoundary& GetBoundary() const
 	{
@@ -414,23 +257,8 @@
 		double Sample = InBoundaries[Iso].GetMin();
 		for (int32 Index = 0; Index <= SampleCount; ++Index)
 		{
-<<<<<<< HEAD
-			constexpr const double SixOverPi = 6 / PI;
-			double Delta = InBoundaries.Length(Iso);
-			int32 SampleCount = /*FMath::Max(3, */ (int32)(Delta * SixOverPi + 1)/*)*/;
-			Delta /= SampleCount;
-
-			Coordinates[Iso].Empty(SampleCount + 1);
-			double Sample = InBoundaries[Iso].GetMin();
-			for (int32 Index = 0; Index <= SampleCount; ++Index)
-			{
-				Coordinates[Iso].Add(Sample);
-				Sample += Delta;
-			}
-=======
 			Coordinates[Iso].Add(Sample);
 			Sample += Delta;
->>>>>>> d731a049
 		}
 	}
 
