// Copyright Epic Games, Inc. All Rights Reserved.
#pragma once

#include "CADKernel/Core/Types.h"
#include "CADKernel/Core/CADKernelArchive.h"

enum class EHaveStates : uint16
{
<<<<<<< HEAD
	None                = 0x0000u,  // No flags.
								    
	IsApplyCriteria     = 0x0001u,  // used for FTopologicalFace, FEdge
	IsRemoved           = 0x0001u,  // used for FThinZone2D
								    
	IsMeshed            = 0x0002u,  // used for FTopologicalFace, FEdge
	IsInner             = 0x0002u,  // used for FEdgeSegment, FShell, 
	IsFirstSide         = 0x0002u,  // used for FThinZoneSide
	FirstSideClosed     = 0x0002u,  // used for FThinZone2D
								    
	IsBackOriented      = 0x0004u,  // used for FTopologicalFace
	ThinPeak            = 0x0004u,  // used for FEdge 
	SecondSideClosed    = 0x0004u,  // used for FThinZone2D
								    
	ThinZone            = 0x0008u,  // used for FTopologicalFace, FEdge, FEdgeSegment  
								    
	Degenerated         = 0x0010u,  // used for FEdge, FGrid
								    
	IsDeleted           = 0x0020u,  // used for all class
	IsVirtuallyMeshed   = 0x0040u,  // used for FEdge

	HasMarker1          = 0x1000u,  // used for all class
	HasMarker2          = 0x2000u,  // used for all class
	HasMarker3          = 0x4000u,  // used for all class
	IsProcess4			= 0x8000u,  // used for all class
	AllMarkers          = 0xF000u,  // used for all class

	All                 = 0xFFu
=======
	None = 0x0000u,  // No flags.

	IsApplyCriteria = 0x0001u,  // used for FTopologicalFace, FEdge
	IsRemoved = 0x0001u,  // used for FThinZone2D

	IsMeshed = 0x0002u,  // used for FTopologicalFace, FEdge
	IsInner = 0x0002u,  // used for FEdgeSegment, FShell, 
	IsFirstSide = 0x0002u,  // used for FThinZoneSide
	FirstSideClosed = 0x0002u,  // used for FThinZone2D

	IsBackOriented = 0x0004u,  // used for FTopologicalFace
	ThinPeak = 0x0004u,  // used for FEdge 
	SecondSideClosed = 0x0004u,  // used for FThinZone2D

	ThinZone = 0x0008u,  // used for FTopologicalFace, FEdge, FEdgeSegment  

	Degenerated = 0x0010u,  // used for FEdge, FGrid

	IsDeleted = 0x0020u,  // used for all class
	IsVirtuallyMeshed = 0x0040u,  // used for FEdge

	HasMarker1 = 0x1000u,  // used for all class
	HasMarker2 = 0x2000u,  // used for all class
	HasMarker3 = 0x4000u,  // used for all class
	IsProcess4 = 0x8000u,  // used for all class
	AllMarkers = 0xF000u,  // used for all class

	All = 0xFFu
>>>>>>> d731a049
};

ENUM_CLASS_FLAGS(EHaveStates);

namespace UE::CADKernel
{
class CADKERNEL_API FHaveStates
{
protected:
	mutable EHaveStates States;

public:

	FHaveStates()
		: States(EHaveStates::None)
	{};

	void Serialize(FCADKernelArchive& Ar)
	{
		Ar << States;
	}

	void ResetElementStatus()
	{
		States = EHaveStates::None;
	}

	bool HasMarker1() const
	{
		return ((States & EHaveStates::HasMarker1) == EHaveStates::HasMarker1);
	}

	bool HasMarker2() const
	{
		return ((States & EHaveStates::HasMarker2) == EHaveStates::HasMarker2);
	}

	bool HasMarker3() const
	{
		return ((States & EHaveStates::HasMarker3) == EHaveStates::HasMarker3);
	}

	void SetMarker1() const
	{
		States |= EHaveStates::HasMarker1;
	}

	void SetMarker2() const
	{
		States |= EHaveStates::HasMarker2;
	}

	void SetMarker3() const
	{
		States |= EHaveStates::HasMarker3;
	}

	void ResetMarker1() const
	{
		States &= ~EHaveStates::HasMarker1;
	}

	void ResetMarker2() const
	{
		States &= ~EHaveStates::HasMarker2;
	}

	void ResetMarker3() const
	{
		States &= ~EHaveStates::HasMarker3;
	}

	void ResetMarkers() const
	{
		States &= ~EHaveStates::AllMarkers;
	}

	bool IsDeleted() const
	{
		return ((States & EHaveStates::IsDeleted) == EHaveStates::IsDeleted);
	}

	void SetDeleted() const
	{
		States |= EHaveStates::IsDeleted;
	}

	void ResetDeleted() const
	{
		States &= ~EHaveStates::IsDeleted;
	}

	virtual bool IsDegenerated() const
	{
		return ((States & EHaveStates::Degenerated) == EHaveStates::Degenerated);
	}

	virtual void SetAsDegenerated() const
	{
		States |= EHaveStates::Degenerated;
	}

	virtual void ResetDegenerated() const
	{
		States &= ~EHaveStates::Degenerated;
	}

};
}
<|MERGE_RESOLUTION|>--- conflicted
+++ resolved
@@ -6,36 +6,6 @@
 
 enum class EHaveStates : uint16
 {
-<<<<<<< HEAD
-	None                = 0x0000u,  // No flags.
-								    
-	IsApplyCriteria     = 0x0001u,  // used for FTopologicalFace, FEdge
-	IsRemoved           = 0x0001u,  // used for FThinZone2D
-								    
-	IsMeshed            = 0x0002u,  // used for FTopologicalFace, FEdge
-	IsInner             = 0x0002u,  // used for FEdgeSegment, FShell, 
-	IsFirstSide         = 0x0002u,  // used for FThinZoneSide
-	FirstSideClosed     = 0x0002u,  // used for FThinZone2D
-								    
-	IsBackOriented      = 0x0004u,  // used for FTopologicalFace
-	ThinPeak            = 0x0004u,  // used for FEdge 
-	SecondSideClosed    = 0x0004u,  // used for FThinZone2D
-								    
-	ThinZone            = 0x0008u,  // used for FTopologicalFace, FEdge, FEdgeSegment  
-								    
-	Degenerated         = 0x0010u,  // used for FEdge, FGrid
-								    
-	IsDeleted           = 0x0020u,  // used for all class
-	IsVirtuallyMeshed   = 0x0040u,  // used for FEdge
-
-	HasMarker1          = 0x1000u,  // used for all class
-	HasMarker2          = 0x2000u,  // used for all class
-	HasMarker3          = 0x4000u,  // used for all class
-	IsProcess4			= 0x8000u,  // used for all class
-	AllMarkers          = 0xF000u,  // used for all class
-
-	All                 = 0xFFu
-=======
 	None = 0x0000u,  // No flags.
 
 	IsApplyCriteria = 0x0001u,  // used for FTopologicalFace, FEdge
@@ -64,7 +34,6 @@
 	AllMarkers = 0xF000u,  // used for all class
 
 	All = 0xFFu
->>>>>>> d731a049
 };
 
 ENUM_CLASS_FLAGS(EHaveStates);
