// Copyright Epic Games, Inc. All Rights Reserved.
#pragma once

#ifdef DEV_CADKERNEL_LIB
#include "CADKernel/Utils/UnrealEnvironment.h"
#else
#include "CoreMinimal.h"
#endif

#define SMALL_NUMBER_SQUARE (1.e-16)
#define DOUBLE_SMALL_NUMBER_SQUARE (1.e-16)

#define KINDA_SMALL_NUMBER_SQUARE (1.e-8)
#define DOUBLE_KINDA_SMALL_NUMBER_SQUARE (1.e-8)

#define HUGE_VALUE (1e8)
#define DOUBLE_HUGE_VALUE (1e8)

#define HUGE_VALUE_SQUARE (1e16)
#define DOUBLE_HUGE_VALUE_SQUARE (1e16)

constexpr double AThird = 1. / 3.;
constexpr double AQuarter = 0.25;
constexpr double ASixth = 1. / 6.;
constexpr double AEighth  = 0.125;

typedef uint32 FIdent;

namespace UE::CADKernel
{
<<<<<<< HEAD
=======

struct FPairOfIndex
{
	int32 Value0;
	int32 Value1;

	FPairOfIndex(int32 InValue1, int32 InValue2)
		: Value0(InValue1)
		, Value1(InValue2)
	{
	}

	FPairOfIndex(int32 InValue1)
		: Value0(InValue1)
		, Value1(-1)
	{
	}

	int32& operator[](const int32 Index)
	{
		return Index == 0 ? Value0 : Value1;
	}

	const int32& operator[](const int32 Index) const
	{
		return Index == 0 ? Value0 : Value1;
	}

	void Add(const int32 Value)
	{
		if(Value >= 0)
		{
			if (Value0 < 0)
			{
				Value0 = Value;
			}
			else if (Value0 != Value && Value1 < 0)
			{
				Value1 = Value;
			}
		}
	}

	void Add(const FPairOfIndex Values)
	{
		Add(Values.Value0);
		Add(Values.Value1);
	}

	static const FPairOfIndex Undefined;
};

namespace Ident
{
static const FIdent Undefined = (FIdent)-1;
}

>>>>>>> 4af6daef
enum class EValue : uint8
{
	Entity,
	OrientedEntity,
	Point,
	Matrix,
	Integer,
	Double,
	String,
	Boolean,
	Tuple,
	List,
	Array
};

enum EVerboseLevel : uint8
{
	NoVerbose = 0,
	Spy,
	Log,
	Debug
};
} // namespace UE::CADKernel

#ifdef DO_ENSURE_CADKERNEL
#define ensureCADKernel(InExpression) ensure(InExpression)
#else
#define ensureCADKernel(InExpression) ensure(InExpression)
//#define ensureCADKernel(InExpression) {}
#endif<|MERGE_RESOLUTION|>--- conflicted
+++ resolved
@@ -28,8 +28,6 @@
 
 namespace UE::CADKernel
 {
-<<<<<<< HEAD
-=======
 
 struct FPairOfIndex
 {
@@ -87,7 +85,6 @@
 static const FIdent Undefined = (FIdent)-1;
 }
 
->>>>>>> 4af6daef
 enum class EValue : uint8
 {
 	Entity,
