--- conflicted
+++ resolved
@@ -5,10 +5,7 @@
 #include "CADKernel/Core/Database.h"
 #include "CADKernel/Core/Entity.h"
 #include "CADKernel/Core/Types.h"
-<<<<<<< HEAD
-=======
 #include "CADKernel/Math/Geometry.h"
->>>>>>> 4af6daef
 
 class FArchive;
 
@@ -36,10 +33,7 @@
 	FSession(double InGeometricTolerance)
 		: GeometricTolerance(InGeometricTolerance)
 	{
-<<<<<<< HEAD
-=======
 		IntersectionTool::SetTolerance(InGeometricTolerance);
->>>>>>> 4af6daef
 	}
 
 	FModel& GetModel();
@@ -47,10 +41,7 @@
 	void Serialize(FCADKernelArchive& Ar)
 	{
 		Ar << GeometricTolerance;
-<<<<<<< HEAD
-=======
 		IntersectionTool::SetTolerance(GeometricTolerance);
->>>>>>> 4af6daef
 	}
 
 	FDatabase& GetDatabase()
