// Copyright Epic Games, Inc. All Rights Reserved.
#pragma once

#include "CADKernel/Core/CADKernelArchive.h"
#include "CADKernel/Core/HaveStates.h"
#include "CADKernel/Core/OrientedEntity.h"
#include "CADKernel/Core/Types.h"
#include "CADKernel/Geo/GeoEnum.h"
#include "Serialization/Archive.h"

#ifdef CADKERNEL_DEV
#include "Toolkit/Core/InfoEntity.h"
#endif

namespace UE::CADKernel
{
enum class EEntity : uint8
{
	NullEntity = 0,

	Curve,
	Surface,

	EdgeLink,
	VertexLink,
	TopologicalEdge,
	TopologicalFace,
	TopologicalLink,
	TopologicalLoop,
	TopologicalVertex,
	Shell,
	Body,
	Model,

	MeshModel,
	Mesh,

	Group,
	Criterion,
	Property,

	EntityTypeEnd
};

class FDatabase;
class FEntity;
class FInfoEntity;
class FSession;
class FSystem;

class CADKERNEL_API FEntity : public TSharedFromThis<FEntity>, public FHaveStates
{
	friend class FDatabase;

protected:
	static const TCHAR* TypesNames[];
	FIdent Id = 0;

public:
	virtual ~FEntity();

	virtual void Delete()
	{
		SetDeleted();
	}

<<<<<<< HEAD
	protected:
		static const TCHAR* TypesNames[];
		FIdent Id = 0;

	public:
		virtual ~FEntity();

		virtual void Delete()
		{
			SetDeleted();
		}

		template<typename OtherEntity, typename... InArgTypes>
		static TSharedRef<OtherEntity> MakeShared(InArgTypes&&... Args)
		{
			OtherEntity* Entity = new OtherEntity(Forward<InArgTypes>(Args)...);
			TSharedRef<OtherEntity> NewShared = MakeShareable<OtherEntity>(Entity);
=======
	template<typename OtherEntity, typename... InArgTypes>
	static TSharedRef<OtherEntity> MakeShared(InArgTypes&&... Args)
	{
		OtherEntity* Entity = new OtherEntity(Forward<InArgTypes>(Args)...);
		TSharedRef<OtherEntity> NewShared = MakeShareable<OtherEntity>(Entity);
>>>>>>> d731a049

#ifdef CADKERNEL_DEV
		AddEntityInDatabase(NewShared);
#endif
<<<<<<< HEAD
			return NewShared;
		}

		template<typename OtherEntity>
		static TSharedRef<OtherEntity> MakeShared(FCADKernelArchive& Archive)
		{
			OtherEntity* Entity = new OtherEntity();
			TSharedRef<OtherEntity> NewShared = MakeShareable<OtherEntity>(Entity);
			return NewShared;
		}

		/**
		 * To Serialize a TSharedPtr<FEntity>, the Id of the FEntity is saved in the archive (ArchiveId). 
		 * At the deserialization of the archive, a map is build linking ArchiveId to the TSharedPtr of the deserialized entities.
		 * At the deserialization of a TSharedPtr<FEntity>, the ArchiveId of the TSharedPtr<FEntity> is get. The map return the associated TSharedPtr.
		 * If the Entity is not yet deserialized, the TSharedPtr is add to a waiting list to be set as soon as the associated Entity is deserialized
		 * See FDatabase for more details 
		 */
		static void SerializeIdent(FCADKernelArchive& Ar, TSharedPtr<FEntity>& Entity, bool bSaveSelection = true);
		static void SerializeIdent(FCADKernelArchive& Ar, TWeakPtr<FEntity>& Entity, bool bSaveSelection = true);
		static void SerializeIdent(FCADKernelArchive& Ar, FEntity** Entity, bool bSaveSelection = true);

		template<typename EntityType>
		static void SerializeIdent(FCADKernelArchive& Ar, EntityType** Entity, bool bSaveSelection = true)
		{
			SerializeIdent(Ar, (FEntity**) Entity, bSaveSelection);
		}

		template<typename EntityType>
		static void SerializeIdent(FCADKernelArchive& Ar, TSharedPtr<EntityType>& Entity, bool bSaveSelection = true)
		{
			SerializeIdent(Ar, (TSharedPtr<FEntity>&) Entity, bSaveSelection);
		}
=======
		return NewShared;
	}
>>>>>>> d731a049

	template<typename OtherEntity>
	static TSharedRef<OtherEntity> MakeShared(FCADKernelArchive& Archive)
	{
		OtherEntity* Entity = new OtherEntity();
		TSharedRef<OtherEntity> NewShared = MakeShareable<OtherEntity>(Entity);
		return NewShared;
	}

	/**
	 * To Serialize a TSharedPtr<FEntity>, the Id of the FEntity is saved in the archive (ArchiveId).
	 * At the deserialization of the archive, a map is build linking ArchiveId to the TSharedPtr of the deserialized entities.
	 * At the deserialization of a TSharedPtr<FEntity>, the ArchiveId of the TSharedPtr<FEntity> is get. The map return the associated TSharedPtr.
	 * If the Entity is not yet deserialized, the TSharedPtr is add to a waiting list to be set as soon as the associated Entity is deserialized
	 * See FDatabase for more details
	 */
	static void SerializeIdent(FCADKernelArchive& Ar, TSharedPtr<FEntity>& Entity, bool bSaveSelection = true);
	static void SerializeIdent(FCADKernelArchive& Ar, TWeakPtr<FEntity>& Entity, bool bSaveSelection = true);
	static void SerializeIdent(FCADKernelArchive& Ar, FEntity** Entity, bool bSaveSelection = true);

	template<typename EntityType>
	static void SerializeIdent(FCADKernelArchive& Ar, EntityType** Entity, bool bSaveSelection = true)
	{
		SerializeIdent(Ar, (FEntity**)Entity, bSaveSelection);
	}

<<<<<<< HEAD
		/**
		 * SerializeIdent of each TSharedPtr<FEntity> of the array
		 */
		static void SerializeIdents(FCADKernelArchive& Ar, TArray<FEntity*>& Array, bool bSaveSelection = true);
		static void SerializeIdents(FCADKernelArchive& Ar, TArray<TWeakPtr<FEntity>>& Array, bool bSaveSelection = true);
		static void SerializeIdents(FCADKernelArchive& Ar, TArray<TSharedPtr<FEntity>>& Array, bool bSaveSelection = true);
		static void SerializeIdents(FCADKernelArchive& Ar, TArray<TOrientedEntity<FEntity>>& Array);

		template<typename EntityType>
		static void SerializeIdents(FCADKernelArchive& Ar, TArray<EntityType*>& Array, bool bSaveSelection = true)
		{
			SerializeIdents(Ar, (TArray<FEntity*>&) Array, bSaveSelection);
		}
=======
	template<typename EntityType>
	static void SerializeIdent(FCADKernelArchive& Ar, TSharedPtr<EntityType>& Entity, bool bSaveSelection = true)
	{
		SerializeIdent(Ar, (TSharedPtr<FEntity>&) Entity, bSaveSelection);
	}

	template<typename EntityType>
	static void SerializeIdent(FCADKernelArchive& Ar, TWeakPtr<EntityType>& Entity, bool bSaveSelection = true)
	{
		SerializeIdent(Ar, (TWeakPtr<FEntity>&) Entity, bSaveSelection);
	}

	/**
	 * SerializeIdent of each TSharedPtr<FEntity> of the array
	 */
	static void SerializeIdents(FCADKernelArchive& Ar, TArray<FEntity*>& Array, bool bSaveSelection = true);
	static void SerializeIdents(FCADKernelArchive& Ar, TArray<TWeakPtr<FEntity>>& Array, bool bSaveSelection = true);
	static void SerializeIdents(FCADKernelArchive& Ar, TArray<TSharedPtr<FEntity>>& Array, bool bSaveSelection = true);
	static void SerializeIdents(FCADKernelArchive& Ar, TArray<TOrientedEntity<FEntity>>& Array);

	template<typename EntityType>
	static void SerializeIdents(FCADKernelArchive& Ar, TArray<EntityType*>& Array, bool bSaveSelection = true)
	{
		SerializeIdents(Ar, (TArray<FEntity*>&) Array, bSaveSelection);
	}
>>>>>>> d731a049

	template<typename EntityType>
	static void SerializeIdents(FCADKernelArchive& Ar, TArray<TWeakPtr<EntityType>>& Array, bool bSaveSelection = true)
	{
		SerializeIdents(Ar, (TArray<TWeakPtr<FEntity>>&) Array, bSaveSelection);
	}

	template<typename EntityType>
	static void SerializeIdents(FCADKernelArchive& Ar, TArray<TSharedPtr<EntityType>>& Array, bool bSaveSelection = true)
	{
		SerializeIdents(Ar, (TArray<TSharedPtr<FEntity>>&) Array, bSaveSelection);
	}

	/**
	 * Spawn Ident on each TSharedPtr<FEntity> of the array
	 */
	static void SpawnIdentOnEntities(TArray<TSharedPtr<FEntity>>& Array, FDatabase& Database)
	{
		for (TSharedPtr<FEntity>& Entity : Array)
		{
			Entity->SpawnIdent(Database);
		}
	}

	static void SpawnIdentOnEntities(TArray<TOrientedEntity<FEntity>>& Array, FDatabase& Database)
	{
		for (TOrientedEntity<FEntity>& Entity : Array)
		{
			Entity.Entity->SpawnIdent(Database);
		}
	}

	template<typename EntityType>
	static void SpawnIdentOnEntities(TArray<TSharedPtr<EntityType>>& Array, FDatabase& Database)
	{
		SpawnIdentOnEntities((TArray<TSharedPtr<FEntity>>&) Array, Database);
	}

	/**
	 * Reset Processed flags Recursively on each TSharedPtr<FEntity> of the array
	 */
	static void ResetMarkersRecursivelyOnEntities(TArray<TWeakPtr<FEntity>>& Array)
	{
		for (TWeakPtr<FEntity>& Entity : Array)
		{
			Entity.Pin()->ResetMarkersRecursively();
		}
	}

	static void ResetMarkersRecursivelyOnEntities(TArray<TSharedPtr<FEntity>>& Array)
	{
		for (TSharedPtr<FEntity>& Entity : Array)
		{
			Entity->ResetMarkersRecursively();
		}
	}

	static void ResetMarkersRecursivelyOnEntities(TArray<TOrientedEntity<FEntity>>& Array)
	{
		for (TOrientedEntity<FEntity>& OrientedEntity : Array)
		{
			OrientedEntity.Entity->ResetMarkersRecursively();
		}
	}

	template<typename EntityType>
	static void ResetMarkersRecursivelyOnEntities(TArray<TSharedPtr<EntityType>>& Array)
	{
		ResetMarkersRecursivelyOnEntities((TArray<TSharedPtr<FEntity>>&) Array);
	}

	/**
	 * Serialization of a FEntity. Each class derived from FEntity has to override this method (and call the direct base class override method first)
	 * E.g.
	 * 	class FEntityXXX : public FEntityXX
	 *  {
	 *		virtual void Serialize(FCADKernelArchive& Ar) override
	 * 		{
	 *			FEntityXX::Serialize(Ar);
	 *			...
	 * 		}
	 *	}
	 */
	virtual void Serialize(FCADKernelArchive& Ar)
	{
		Ar << Id;
		FHaveStates::Serialize(Ar);
	}

	/**
	 * Deserialize the next entity in the archive.
	 */
	static TSharedPtr<FEntity> Deserialize(FCADKernelArchive& Ar);

	static const TCHAR* GetTypeName(EEntity Type);

	virtual EEntity GetEntityType() const = 0;
	const TCHAR* GetTypeName() const
	{
		return GetTypeName(GetEntityType());
	}

	const FIdent& GetId() const
	{
		return Id;
	}

#ifdef CADKERNEL_DEV
	void InfoEntity() const;
	virtual FInfoEntity& GetInfo(FInfoEntity& EntityInfo) const;
	static void AddEntityInDatabase(TSharedRef<FEntity> Entity);
#endif

	virtual void SpawnIdent(FDatabase& Database)
	{
		if (!FEntity::SetId(Database))
		{
			return;
		}
	}

	virtual void ResetMarkersRecursively()
	{
		ResetMarkers();
	}

protected:

	bool SetId(FDatabase& Database);
};
}
<|MERGE_RESOLUTION|>--- conflicted
+++ resolved
@@ -64,73 +64,17 @@
 		SetDeleted();
 	}
 
-<<<<<<< HEAD
-	protected:
-		static const TCHAR* TypesNames[];
-		FIdent Id = 0;
-
-	public:
-		virtual ~FEntity();
-
-		virtual void Delete()
-		{
-			SetDeleted();
-		}
-
-		template<typename OtherEntity, typename... InArgTypes>
-		static TSharedRef<OtherEntity> MakeShared(InArgTypes&&... Args)
-		{
-			OtherEntity* Entity = new OtherEntity(Forward<InArgTypes>(Args)...);
-			TSharedRef<OtherEntity> NewShared = MakeShareable<OtherEntity>(Entity);
-=======
 	template<typename OtherEntity, typename... InArgTypes>
 	static TSharedRef<OtherEntity> MakeShared(InArgTypes&&... Args)
 	{
 		OtherEntity* Entity = new OtherEntity(Forward<InArgTypes>(Args)...);
 		TSharedRef<OtherEntity> NewShared = MakeShareable<OtherEntity>(Entity);
->>>>>>> d731a049
 
 #ifdef CADKERNEL_DEV
 		AddEntityInDatabase(NewShared);
 #endif
-<<<<<<< HEAD
-			return NewShared;
-		}
-
-		template<typename OtherEntity>
-		static TSharedRef<OtherEntity> MakeShared(FCADKernelArchive& Archive)
-		{
-			OtherEntity* Entity = new OtherEntity();
-			TSharedRef<OtherEntity> NewShared = MakeShareable<OtherEntity>(Entity);
-			return NewShared;
-		}
-
-		/**
-		 * To Serialize a TSharedPtr<FEntity>, the Id of the FEntity is saved in the archive (ArchiveId). 
-		 * At the deserialization of the archive, a map is build linking ArchiveId to the TSharedPtr of the deserialized entities.
-		 * At the deserialization of a TSharedPtr<FEntity>, the ArchiveId of the TSharedPtr<FEntity> is get. The map return the associated TSharedPtr.
-		 * If the Entity is not yet deserialized, the TSharedPtr is add to a waiting list to be set as soon as the associated Entity is deserialized
-		 * See FDatabase for more details 
-		 */
-		static void SerializeIdent(FCADKernelArchive& Ar, TSharedPtr<FEntity>& Entity, bool bSaveSelection = true);
-		static void SerializeIdent(FCADKernelArchive& Ar, TWeakPtr<FEntity>& Entity, bool bSaveSelection = true);
-		static void SerializeIdent(FCADKernelArchive& Ar, FEntity** Entity, bool bSaveSelection = true);
-
-		template<typename EntityType>
-		static void SerializeIdent(FCADKernelArchive& Ar, EntityType** Entity, bool bSaveSelection = true)
-		{
-			SerializeIdent(Ar, (FEntity**) Entity, bSaveSelection);
-		}
-
-		template<typename EntityType>
-		static void SerializeIdent(FCADKernelArchive& Ar, TSharedPtr<EntityType>& Entity, bool bSaveSelection = true)
-		{
-			SerializeIdent(Ar, (TSharedPtr<FEntity>&) Entity, bSaveSelection);
-		}
-=======
 		return NewShared;
 	}
->>>>>>> d731a049
 
 	template<typename OtherEntity>
 	static TSharedRef<OtherEntity> MakeShared(FCADKernelArchive& Archive)
@@ -157,21 +101,6 @@
 		SerializeIdent(Ar, (FEntity**)Entity, bSaveSelection);
 	}
 
-<<<<<<< HEAD
-		/**
-		 * SerializeIdent of each TSharedPtr<FEntity> of the array
-		 */
-		static void SerializeIdents(FCADKernelArchive& Ar, TArray<FEntity*>& Array, bool bSaveSelection = true);
-		static void SerializeIdents(FCADKernelArchive& Ar, TArray<TWeakPtr<FEntity>>& Array, bool bSaveSelection = true);
-		static void SerializeIdents(FCADKernelArchive& Ar, TArray<TSharedPtr<FEntity>>& Array, bool bSaveSelection = true);
-		static void SerializeIdents(FCADKernelArchive& Ar, TArray<TOrientedEntity<FEntity>>& Array);
-
-		template<typename EntityType>
-		static void SerializeIdents(FCADKernelArchive& Ar, TArray<EntityType*>& Array, bool bSaveSelection = true)
-		{
-			SerializeIdents(Ar, (TArray<FEntity*>&) Array, bSaveSelection);
-		}
-=======
 	template<typename EntityType>
 	static void SerializeIdent(FCADKernelArchive& Ar, TSharedPtr<EntityType>& Entity, bool bSaveSelection = true)
 	{
@@ -197,7 +126,6 @@
 	{
 		SerializeIdents(Ar, (TArray<FEntity*>&) Array, bSaveSelection);
 	}
->>>>>>> d731a049
 
 	template<typename EntityType>
 	static void SerializeIdents(FCADKernelArchive& Ar, TArray<TWeakPtr<EntityType>>& Array, bool bSaveSelection = true)
