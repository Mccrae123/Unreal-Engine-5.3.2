--- conflicted
+++ resolved
@@ -8,16 +8,10 @@
 
 namespace UE::CADKernel
 {
-<<<<<<< HEAD
-	class FModel;
-	class FTopologicalEntity;
-	class FTopologicalShapeEntity;
-=======
 class FCADKernelArchive;
 class FModel;
 class FTopologicalEntity;
 class FTopologicalShapeEntity;
->>>>>>> d731a049
 
 class CADKERNEL_API FDatabase
 {
@@ -122,137 +116,12 @@
 	 */
 	void AddEntity(TSharedPtr<FEntity> Entity)
 	{
-<<<<<<< HEAD
-		friend class FCADKernelArchive;
-		friend class FEntity;
-		friend class FSession;
-
-	protected:
-
-		/**
-		 * Root Geometry Entity node
-		 */
-		TSharedPtr<FModel> Model;
-
-		/**
-		 * Array (use as a Map<FIdent, TSharedPtr<FEntity>>) of all the entities create during the session
-		 * Each Entity.Id is the index of the entity in the array 
-		 */
-		TArray<TSharedPtr<FEntity>> DatabaseEntities;
-
-		/**
-		 * Recycling of the Id to avoid fragmented idents
-		 */
-		TArray<FIdent> AvailableIdents;
-
-		/**
-		 * Array (use as a Map<FIdent, TSharedPtr<FEntity>>) of all the entities of an archive
-		 * Each Entity is at the index of AchiveId in the array
-		 */
-		TArray<TSharedPtr<FEntity>> ArchiveEntities;
-
-		/**
-		 * Array (use as a Map<FIdent, TArray<TSharedPtr<FEntity>*>>) 
-		 * Some Entity reference an other Entities (with a TSharedPtr).
-		 * If at the deserialization of the Entity, the referenced entity is not yet created, 
-		 * the pointer of the TSharedPtr of the referenced entity is added in the array associated to the ArchiveId of the referenced entity.
-		 *
-		 * E.g.
-		 * Edge
-		 *   |- ArchiveId = 5
-		 *   |- Vertex1 (ArchiveId = 6)
-		 * 
-		 * IdToWaitingPointers[ArchiveId].Add(&Edge.Vertex) 
-		 */
-		TArray<TArray<TSharedPtr<FEntity>*>> ArchiveIdToWaitingSharedPointers;
-		TArray<TArray<TWeakPtr<FEntity>*>> ArchiveIdToWaitingWeakPointers;
-		TArray<TArray<FEntity**>> ArchiveIdToWaitingPointers;
-
-		/**
-		 * Dedicated to SerializeSelection. Set of entity Ids needed to be saved
-		 */
-		TSet<FIdent> EntitiesToBeSerialized;
-
-		/**
-		 * Dedicated to SerializeSelection. Queue of entity Ids waiting to be saved
-		 */
-		TQueue<FIdent> NotYetSerialized;
-
-		mutable bool bForceSpawning = false;
-		bool bIsRecursiveSerialization = false;
-		uint32 EntityCount;
-
-	public:
-
-		FDatabase();
-
-		FModel& GetModel();
-
-		/**
-		 * Remove from database
-		 */
-		void RemoveEntity(FIdent idEntity);
-		void RemoveEntity(FEntity& Entity);
-
-
-		/**
-		 * Recursive serialization of a selection. The selection and all the dependencies are serialized. 
-		 * All entities that need to be saved (added in EntitiesToBeSerialized set) for the completeness of the archive are added to the queue of entities to Serialized (NotYetSerialized).
-		 */
-		void SerializeSelection(FCADKernelArchive& Ar, const TArray<FIdent>& SelectionIds);
-
-		/**
-		 * All entities of the session are saved in the archive
-		 */
-		void Serialize(FCADKernelArchive& Ar);
-
-		void Deserialize(FCADKernelArchive& Ar);
-
-		/**
-		 * 	Method to clean entity descriptions i.e. removing invalid references (like unsaved linked edges of an edge because the neighbor topological face is not saved)
-		 */
-		void CleanArchiveEntities();
-
-		/**
-		 * Delete all the entities of the session
-		 */
-		void Empty();
-
-		/**
-		 * All Entities are saved in the session map that allows to retrieve them according to their Id
-		 * This process is automatically done during the entity creation (FEntity::MakeShared)
-		 */
-		void AddEntity(TSharedPtr<FEntity> Entity)
-		{
-			if (!Entity.IsValid())
-			{
-				return;
-			}
-
-			if (Entity->GetId() > 0)
-			{
-				return;
-			}
-			FIdent Id = CreateId();
-			DatabaseEntities[Id] = Entity;
-			Entity->Id = Id;
-		}
-
-		/**
-		 * During the load of an FArchive: 
-		 * All Entities are saved in the session map (like Entity created in runtime) that allows to retrieve them according to their Id.
-		 * Archive's entities are also saved in a temporary map for the load purpose (c.f. FEntity::Serialize)
-		 * This process is automatically done during the entity creation (FEntity::MakeShared)
-		 */
-		void AddEntityFromArchive(TSharedPtr<FEntity>Entity)
-=======
 		if (!Entity.IsValid())
 		{
 			return;
 		}
 
 		if (Entity->GetId() > 0)
->>>>>>> d731a049
 		{
 			return;
 		}
@@ -280,12 +149,7 @@
 			TArray<TSharedPtr<FEntity>*>& WaitingList = ArchiveIdToWaitingSharedPointers[ArchiveId];
 			if (WaitingList.Num() > 0)
 			{
-<<<<<<< HEAD
-				TArray<TSharedPtr<FEntity>*>& WaitingList = ArchiveIdToWaitingSharedPointers[ArchiveId];
-				if (WaitingList.Num() > 0)
-=======
 				for (TSharedPtr<FEntity>* SharedPtr : WaitingList)
->>>>>>> d731a049
 				{
 					*SharedPtr = Entity;
 				}
@@ -303,26 +167,6 @@
 				}
 				WaitingList.Empty();
 			}
-<<<<<<< HEAD
-
-			{
-				TArray<FEntity**>& WaitingList = ArchiveIdToWaitingPointers[ArchiveId];
-				if (WaitingList.Num() > 0)
-				{
-					for (FEntity** Ptr : WaitingList)
-					{
-						*Ptr = &*Entity;
-					}
-					WaitingList.Empty();
-				}
-			}
-
-			// Reset Id to add it in the DatabaseEntities map.
-			Entity->Id = 0;
-			// Add the entity to DatabaseEntities map.
-			AddEntity(Entity);
-=======
->>>>>>> d731a049
 		}
 
 		{
@@ -337,17 +181,6 @@
 			}
 		}
 
-<<<<<<< HEAD
-			TSharedPtr<FEntity>& EntityPtr = ArchiveEntities[ArchiveId];
-			if (EntityPtr.IsValid())
-			{
-				Entity = EntityPtr;
-			}
-			else
-			{
-				ArchiveIdToWaitingSharedPointers[ArchiveId].Add(&Entity);
-			}
-=======
 		// Reset Id to add it in the DatabaseEntities map.
 		Entity->Id = 0;
 		// Add the entity to DatabaseEntities map.
@@ -364,7 +197,6 @@
 		{
 			Entity = TSharedPtr<FEntity>();
 			return;
->>>>>>> d731a049
 		}
 
 		TSharedPtr<FEntity>& EntityPtr = ArchiveEntities[ArchiveId];
@@ -390,34 +222,6 @@
 			return;
 		}
 
-<<<<<<< HEAD
-		/**
-		 * Find FEntity* associate to an Archive Id
-		 * If the Entity is not yet created, add the entity in the waiting list
-		 */
-		void SetReferencedEntityOrAddToWaitingList(FIdent ArchiveId, FEntity** Entity)
-		{
-			if (ArchiveId == 0)
-			{
-				*Entity = nullptr;
-				return;
-			}
-
-			TSharedPtr<FEntity>& EntityPtr = ArchiveEntities[ArchiveId];
-			if (EntityPtr.IsValid())
-			{
-				*Entity = EntityPtr.Get();
-			}
-			else
-			{
-				ArchiveIdToWaitingPointers[ArchiveId].Add(Entity);
-			}
-		}
-
-		uint32 SpawnEntityIdents(const TArray<TSharedPtr<FEntity>>& SelectedEntities, bool bForceSpawning = false);
-		uint32 SpawnEntityIdents(const TArray<FEntity*>& SelectedEntities, bool bForceSpawning = false);
-		uint32 SpawnEntityIdent(FEntity& SelectedEntity, bool bForceSpawning = false);
-=======
 		TSharedPtr<FEntity>& EntityPtr = ArchiveEntities[ArchiveId];
 		if (EntityPtr.IsValid())
 		{
@@ -428,7 +232,6 @@
 			ArchiveIdToWaitingWeakPointers[ArchiveId].Add(&Entity);
 		}
 	}
->>>>>>> d731a049
 
 	/**
 	 * Find FEntity* associate to an Archive Id
@@ -487,17 +290,10 @@
 
 public:
 
-<<<<<<< HEAD
-		TSharedPtr<FEntity> GetEntity(FIdent id) const;
-		void GetEntities(const TArray<FIdent>& ids, TArray<TSharedPtr<FEntity>>& Entities) const;
-		void GetTopologicalEntities(const TArray<FIdent>& ids, TArray<FTopologicalEntity*>& Entities) const;
-		void GetTopologicalShapeEntities(const TArray<FIdent>& ids, TArray<FTopologicalShapeEntity*>& Entities) const;
-=======
 	TSharedPtr<FEntity> GetEntity(FIdent id) const;
 	void GetEntities(const TArray<FIdent>& ids, TArray<TSharedPtr<FEntity>>& Entities) const;
 	void GetTopologicalEntities(const TArray<FIdent>& ids, TArray<FTopologicalEntity*>& Entities) const;
 	void GetTopologicalShapeEntities(const TArray<FIdent>& ids, TArray<FTopologicalShapeEntity*>& Entities) const;
->>>>>>> d731a049
 
 	void GetEntitiesOfType(EEntity Type, TArray<TSharedPtr<FEntity>>& OutEntities) const;
 	void GetEntitiesOfTypes(const TSet<EEntity>& Types, TArray<TSharedPtr<FEntity>>& OutEntities) const;
