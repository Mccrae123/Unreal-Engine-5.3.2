--- conflicted
+++ resolved
@@ -179,7 +179,6 @@
 				}
 				WaitingList.Empty();
 			}
-<<<<<<< HEAD
 		}
 
 		// Reset Id to add it in the DatabaseEntities map.
@@ -220,31 +219,11 @@
 		if (ArchiveId == 0)
 		{
 			Entity = TWeakPtr<FEntity>();
-=======
-		}
-
-		// Reset Id to add it in the DatabaseEntities map.
-		Entity->Id = 0;
-		// Add the entity to DatabaseEntities map.
-		AddEntity(Entity);
-	}
-
-	/**
-	 * Find TSharedPtr<FEntity> associate to an Archive Id
-	 * If the Entity is not yet created, add the entity in the waiting list
-	 */
-	void SetReferencedEntityOrAddToWaitingList(FIdent ArchiveId, TSharedPtr<FEntity>& Entity)
-	{
-		if (ArchiveId == 0)
-		{
-			Entity = TSharedPtr<FEntity>();
->>>>>>> 4af6daef
 			return;
 		}
 
 		TSharedPtr<FEntity>& EntityPtr = ArchiveEntities[ArchiveId];
 		if (EntityPtr.IsValid())
-<<<<<<< HEAD
 		{
 			Entity = EntityPtr;
 		}
@@ -313,6 +292,7 @@
 
 	TSharedPtr<FEntity> GetEntity(FIdent id) const;
 	void GetEntities(const TArray<FIdent>& ids, TArray<TSharedPtr<FEntity>>& Entities) const;
+	void GetEntities(const TArray<FIdent>& ids, TArray<FEntity*>& Entities) const;
 	void GetTopologicalEntities(const TArray<FIdent>& ids, TArray<FTopologicalEntity*>& Entities) const;
 	void GetTopologicalShapeEntities(const TArray<FIdent>& ids, TArray<FTopologicalShapeEntity*>& Entities) const;
 
@@ -330,115 +310,4 @@
 	TSharedPtr<FEntity> GetFirstEntityOfType(EEntity Type) const;
 };
 
-=======
-		{
-			Entity = EntityPtr;
-		}
-		else
-		{
-			ArchiveIdToWaitingSharedPointers[ArchiveId].Add(&Entity);
-		}
-	}
-
-	/**
-	 * Find TWeakPtr<FEntity> associate to an Archive Id
-	 * If the Entity is not yet created, add the entity in the waiting list
-	 */
-	void SetReferencedEntityOrAddToWaitingList(FIdent ArchiveId, TWeakPtr<FEntity>& Entity)
-	{
-		if (ArchiveId == 0)
-		{
-			Entity = TWeakPtr<FEntity>();
-			return;
-		}
-
-		TSharedPtr<FEntity>& EntityPtr = ArchiveEntities[ArchiveId];
-		if (EntityPtr.IsValid())
-		{
-			Entity = EntityPtr;
-		}
-		else
-		{
-			ArchiveIdToWaitingWeakPointers[ArchiveId].Add(&Entity);
-		}
-	}
-
-	/**
-	 * Find FEntity* associate to an Archive Id
-	 * If the Entity is not yet created, add the entity in the waiting list
-	 */
-	void SetReferencedEntityOrAddToWaitingList(FIdent ArchiveId, FEntity** Entity)
-	{
-		if (ArchiveId == 0)
-		{
-			*Entity = nullptr;
-			return;
-		}
-
-		TSharedPtr<FEntity>& EntityPtr = ArchiveEntities[ArchiveId];
-		if (EntityPtr.IsValid())
-		{
-			*Entity = EntityPtr.Get();
-		}
-		else
-		{
-			ArchiveIdToWaitingPointers[ArchiveId].Add(Entity);
-		}
-	}
-
-	uint32 SpawnEntityIdents(const TArray<TSharedPtr<FEntity>>& SelectedEntities, bool bForceSpawning = false);
-	uint32 SpawnEntityIdents(const TArray<FEntity*>& SelectedEntities, bool bForceSpawning = false);
-	uint32 SpawnEntityIdent(FEntity& SelectedEntity, bool bForceSpawning = false);
-
-protected:
-	/**
-	 * Dedicated method for SerializeSelection
-	 */
-	void AddEntityToSave(FIdent EntityId)
-	{
-		if (bIsRecursiveSerialization && !EntitiesToBeSerialized.Find(EntityId))
-		{
-			EntitiesToBeSerialized.Add(EntityId);
-			NotYetSerialized.Enqueue(EntityId);
-		}
-	}
-
-private:
-	FIdent CreateId();
-
-	// =========================================================================================================================================================================================================
-	// =========================================================================================================================================================================================================
-	// =========================================================================================================================================================================================================
-	//
-	//
-	//                                                                            NOT YET REVIEWED
-	//
-	//
-	// =========================================================================================================================================================================================================
-	// =========================================================================================================================================================================================================
-	// =========================================================================================================================================================================================================
-
-public:
-
-	TSharedPtr<FEntity> GetEntity(FIdent id) const;
-	void GetEntities(const TArray<FIdent>& ids, TArray<TSharedPtr<FEntity>>& Entities) const;
-	void GetEntities(const TArray<FIdent>& ids, TArray<FEntity*>& Entities) const;
-	void GetTopologicalEntities(const TArray<FIdent>& ids, TArray<FTopologicalEntity*>& Entities) const;
-	void GetTopologicalShapeEntities(const TArray<FIdent>& ids, TArray<FTopologicalShapeEntity*>& Entities) const;
-
-	void GetEntitiesOfType(EEntity Type, TArray<TSharedPtr<FEntity>>& OutEntities) const;
-	void GetEntitiesOfTypes(const TSet<EEntity>& Types, TArray<TSharedPtr<FEntity>>& OutEntities) const;
-
-	void ExpandSelection(TSharedPtr<FEntity> Entities, const TSet<EEntity>& Filter, TSet<TSharedPtr<FEntity>>& OutSelection) const;
-	void ExpandSelection(const TArray<TSharedPtr<FEntity>>& Entities, const TSet<EEntity>& Filter, TSet<TSharedPtr<FEntity>>& OutSelection) const;
-	void ExpandSelection(const TArray<TSharedPtr<FEntity>>& Entities, const TSet<EEntity>& Filter, TArray<TSharedPtr<FEntity>>& OutSelection) const;
-
-	void TopologicalEntitiesSelection(const TArray<TSharedPtr<FEntity>>& Entities, TArray<TSharedPtr<FTopologicalEntity>>& OutTopoEntities, bool bFindSurfaces, bool bFindEdges, bool bFindVertices) const;
-	void CadEntitiesSelection(const TArray<TSharedPtr<FEntity>>& Entities, TArray<TSharedPtr<FEntity>>& OutCadEntities) const;
-	void MeshEntitiesSelection(const TArray<TSharedPtr<FEntity>>& Entities, TArray<TSharedPtr<FEntity>>& OutMeshEntities) const;
-
-	TSharedPtr<FEntity> GetFirstEntityOfType(EEntity Type) const;
-};
-
->>>>>>> 4af6daef
 } // namespace UE::CADKernel
