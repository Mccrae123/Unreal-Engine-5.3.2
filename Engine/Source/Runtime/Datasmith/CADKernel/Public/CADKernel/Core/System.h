--- conflicted
+++ resolved
@@ -5,15 +5,9 @@
 #include "CADKernel/UI/Console.h"
 #include "CADKernel/UI/Progress.h"
 #include "CADKernel/UI/Visu.h"
-<<<<<<< HEAD
 
 class FArchive;
 
-=======
-
-class FArchive;
-
->>>>>>> 4af6daef
 namespace UE::CADKernel
 {
 class FConsole;
@@ -28,113 +22,6 @@
 
 	FString ProductName = FString(TEXT("CADKernel"));
 
-<<<<<<< HEAD
-	TSharedRef<FKernelParameters> Parameters;
-
-	FVisu DefaultVisu;
-	FVisu* Viewer;
-
-	FConsole DefaultConsole;
-	FConsole* Console;
-
-	FProgressManager DefaultProgressManager;
-	FProgressManager* ProgressManager;
-
-	static TUniquePtr<FSystem> Instance;
-
-	TSharedPtr<FArchive> LogFile;
-	EVerboseLevel LogLevel;
-	TSharedPtr<FArchive> SpyFile;
-
-#if defined(CADKERNEL_DEV) || defined(CADKERNEL_STDA)
-	TSharedPtr<FArchive> ReportFile;
-	TSharedPtr<FArchive> ReportHeaderFile;
-#endif
-
-	EVerboseLevel VerboseLevel;
-
-public:
-
-	FSystem();
-
-	void Initialize(bool bIsDll = true, const FString& LogFilePath = TEXT(""), const FString& SpyFilePath = TEXT(""));
-
-	void Shutdown();
-
-	void CloseLogFiles();
-
-	static FString GetToolkitVersion();
-	static FString GetCompilationDate();
-
-	FVisu* GetVisu() const
-	{
-		return Viewer;
-	}
-
-	FConsole& GetConsole() const
-	{
-		ensureCADKernel(Console);
-		return *Console;
-	}
-
-	void SetViewer(FVisu* NewViewer)
-	{
-		Viewer = NewViewer;
-	}
-
-	void SetConsole(FConsole* InConsole)
-	{
-		Console = InConsole;
-	}
-
-	FProgressManager& GetProgressManager()
-	{
-		ensureCADKernel(ProgressManager);
-		return *ProgressManager;
-	}
-
-	void SetProgressManager(FProgressManager* InProgressManager)
-	{
-		ProgressManager = InProgressManager;
-	}
-
-	TSharedRef<FKernelParameters> GetParameters()
-	{
-		return Parameters;
-	}
-
-	EVerboseLevel GetVerboseLevel() const
-	{
-		return VerboseLevel;
-	}
-
-	void SetVerboseLevel(EVerboseLevel Level)
-	{
-		VerboseLevel = Level;
-	}
-
-	void InitializeCADKernel();
-
-	EVerboseLevel GetLogLevel() const
-	{
-		return LogLevel;
-	}
-
-	void DefineLogFile(const FString& LogFilePath, EVerboseLevel Level = Log);
-	TSharedPtr<FArchive> GetLogFile() const
-	{
-		return LogFile;
-	}
-
-	void DefineSpyFile(const FString& SpyFilePath);
-	TSharedPtr<FArchive> GetSpyFile() const
-	{
-		return SpyFile;
-	}
-
-
-#if defined(CADKERNEL_DEV) || defined(CADKERNEL_STDA)
-=======
 	FVisu DefaultVisu;
 	FVisu* Viewer;
 
@@ -238,7 +125,6 @@
 		return Parameters;
 	}
 
->>>>>>> 4af6daef
 	void DefineReportFile(const FString& InLogFilePath);
 	TSharedPtr<FArchive> GetReportFile() const
 	{
