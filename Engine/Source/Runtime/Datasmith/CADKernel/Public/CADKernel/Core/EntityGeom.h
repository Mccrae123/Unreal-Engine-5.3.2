// Copyright Epic Games, Inc. All Rights Reserved.
#pragma once

#include "CADKernel/Core/CADKernelArchive.h"
#include "CADKernel/Core/Entity.h"

#include "CADKernel/Math/MatrixH.h"

class FString;

namespace UE::CADKernel
{

class CADKERNEL_API FEntityGeom : public FEntity
{
<<<<<<< HEAD

class CADKERNEL_API FEntityGeom : public FEntity
{
=======
>>>>>>> d731a049
	friend class FCoreTechBridge;

protected:
	FIdent CtKioId = 0;

public:

	FEntityGeom() = default;

	virtual TSharedPtr<FEntityGeom> ApplyMatrix(const FMatrixH& InMatrix) const
	{
		return TSharedPtr<FEntityGeom>();
	}

	virtual void Serialize(FCADKernelArchive& Ar) override
	{
		FEntity::Serialize(Ar);
		Ar << CtKioId;
	}

	FIdent GetKioId() const
	{
		return CtKioId;
	}

#ifdef CADKERNEL_DEV
	virtual FInfoEntity& GetInfo(FInfoEntity& Info) const override;
#endif
};

}
<|MERGE_RESOLUTION|>--- conflicted
+++ resolved
@@ -13,12 +13,6 @@
 
 class CADKERNEL_API FEntityGeom : public FEntity
 {
-<<<<<<< HEAD
-
-class CADKERNEL_API FEntityGeom : public FEntity
-{
-=======
->>>>>>> d731a049
 	friend class FCoreTechBridge;
 
 protected:
