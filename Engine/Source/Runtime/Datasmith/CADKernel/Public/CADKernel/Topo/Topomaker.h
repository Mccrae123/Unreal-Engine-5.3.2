// Copyright Epic Games, Inc. All Rights Reserved.
#pragma once

#include "CADKernel/Core/Types.h"

#ifdef CADKERNEL_DEV
#include "CADKernel/Topo/TopomakerReport.h"
#endif

namespace UE::CADKernel
{

class FModel;
class FSession;
class FShell;
class FTopologicalEdge;
class FTopologicalFace;
class FTopologicalVertex;

enum class ESewOption : uint8
{
	None = 0x00u,	// No flags.

	ForceJoining = 0x01u,
	RemoveThinFaces = 0x02u, 
	RemoveDuplicatedFaces = 0x04u,

	All = 0x07u
};

ENUM_CLASS_FLAGS(ESewOption);

namespace SewOption
{

static ESewOption GetFromOptions(bool bGStitchingForceSew, bool bGStitchingRemoveThinFaces, bool bGStitchingRemoveDuplicatedFaces)
{
	ESewOption Option = ESewOption::None;

	if (bGStitchingForceSew)
	{
		Option |= ESewOption::ForceJoining;
	}

	if (bGStitchingRemoveThinFaces)
	{
		Option |= ESewOption::RemoveThinFaces;
	}

	if (bGStitchingRemoveDuplicatedFaces)
	{
		Option |= ESewOption::RemoveDuplicatedFaces;
	}

	return Option;
}

}

struct FTopomakerOptions
{
	ESewOption SewOptions;
	double Tolerance;
	double ForceJoinFactor;

	FTopomakerOptions(ESewOption InSewOptions, double InTolerance, double InForceJoinFactor)
		: SewOptions(InSewOptions)
		, Tolerance(InTolerance)
		, ForceJoinFactor(InForceJoinFactor)
	{}
};


class CADKERNEL_API FTopomaker
{

protected:

	FSession& Session;

	TArray<FShell*> Shells;
	TArray<TSharedPtr<FTopologicalFace>> Faces;

#ifdef CADKERNEL_DEV
	FTopomakerReport Report;
#endif

public:

<<<<<<< HEAD
	FTopomaker(FSession& InSession, double InTolerance, double InForceFactor);
	FTopomaker(FSession& InSession, const TArray<TSharedPtr<FShell>>& Shells, double InTolerance, double InForceFactor);
	FTopomaker(FSession& InSession, const TArray<TSharedPtr<FTopologicalFace>>& Surfaces, double InTolerance, double InForceFactor);

	void SetTolerance(double InTolerance, double InForceFactor)
	{
		Tolerance = InTolerance;
		ForceJoinFactor = InForceFactor;
=======
	FTopomaker(FSession& InSession, const FTopomakerOptions& InOptions);
	FTopomaker(FSession& InSession, const TArray<TSharedPtr<FShell>>& Shells, const FTopomakerOptions& InOptions);
	FTopomaker(FSession& InSession, const TArray<TSharedPtr<FTopologicalFace>>& Surfaces, const FTopomakerOptions& InOptions);

	void SetTolerance(const FTopomakerOptions Options)
	{
		SewOptions = Options.SewOptions;
		Tolerance = Options.Tolerance;
		ForceJoinFactor = Options.ForceJoinFactor;
>>>>>>> 74d0b334

		SewTolerance = Tolerance * UE_DOUBLE_SQRT_2;

		// StartVertex (SV) is linked to TwinStartVertex (TSV), the max distance between vertices is SewTolerance
		// EndVertex (EV) is linked to TwinEndVertex (TEV), the max distance between vertices is SewTolerance
		//
		//           * TSV * TEV
		//     SV *-----------* EV
		// So the max length is 2*SewTolerance
		EdgeLengthTolerance = SewTolerance * 2.;

		SewToleranceToForceJoin = Tolerance * ForceJoinFactor;
		LargeEdgeLengthTolerance = SewToleranceToForceJoin * 2.;

		ThinFaceWidth = Tolerance * ForceJoinFactor;
	}

	void Sew(bool bForceJoining, bool bRemoveThinFaces);

	/**
	 * Check topology of each body
	 */
	void CheckTopology();

	/**
	 * Split into connected shell and put each shell into the appropriate body
	 */
	void SplitIntoConnectedShells();

	void OrientShells();

	/**
	 * Unlink Non-Manifold Vertex i.e. Vertex belong to tow or more shell
	 */
	void UnlinkNonManifoldVertex();

	void RemoveThinFaces(TArray<FTopologicalEdge*>& NewBorderEdges);

#ifdef CADKERNEL_DEV
	void PrintSewReport()
	{
		Report.PrintSewReport();
	}

	void PrintRemoveThinFacesReport()
	{
		Report.PrintRemoveThinFacesReport();
	}
#endif

private:

	/**
	 * Call by constructor.
	 * For each shell, add their faces into Faces array, complete the metadata and set the states for the joining process
	 */
	void InitFaces();

	void EmptyShells();

	void RemoveFacesFromShell();

	void RemoveEmptyShells();

	void RemoveDuplicatedFaces();

	/**
	 * Return an array of active vertices.
	 */
	void GetVertices(TArray<TSharedPtr<FTopologicalVertex>>& Vertices);

	/**
	 * Return an array of active border vertices.
	 */
	void GetBorderVertices(TArray<TSharedPtr<FTopologicalVertex>>& BorderVertices);

	void CheckSelfConnectedEdge(double MaxLengthOfDegeneratedEdge, TArray<TSharedPtr<FTopologicalVertex>>& OutBorderVertices);
	void RemoveIsolatedEdges(); // Useful ???

	void SetSelfConnectedEdgeDegenerated(TArray<TSharedPtr<FTopologicalVertex>>& Vertices);

	/**
	 * For each loop of each surface, check if successive edges are unconnected and if their common vertices are connected only to them (UV vs CV: vertex connected to many faces ).
	 * These edges must be tangent together.
	 * These edges are merged into one edge.
	 * E.g. :
	 * Face A has 3 successive unconnected edges. If these 3 edges are merged to give only one edge, the new edge could be linked to its parallel edge of Face B
	 * 
	 *  CV: Connected vertex i.e. linked to different faces
	 * 
	 *
	 *              \                          Face A                                   |    Face C
	 *               \                                                                  |
	 *    Face E     CV ------------------ UV -------------------- UV ---------------- CV --------------------
	 *               CV -------------------------------------------------------------- CV --------------------
	 *               /                         Face B                                   |    Face D
	 *              /                                                                   |
	 */
	void MergeUnconnectedSuccessiveEdges();

<<<<<<< HEAD
=======
	ESewOption SewOptions;

>>>>>>> 74d0b334
	double Tolerance;
	double ForceJoinFactor;

	double SewTolerance;
	double SewToleranceToForceJoin; // SewTolerance x ForceJoinFactor;

	double EdgeLengthTolerance; // 2x SewTolerance
	double LargeEdgeLengthTolerance; // 2x SewToleranceToForceJoin

	double ThinFaceWidth;
};

} // namespace UE::CADKernel<|MERGE_RESOLUTION|>--- conflicted
+++ resolved
@@ -87,16 +87,6 @@
 
 public:
 
-<<<<<<< HEAD
-	FTopomaker(FSession& InSession, double InTolerance, double InForceFactor);
-	FTopomaker(FSession& InSession, const TArray<TSharedPtr<FShell>>& Shells, double InTolerance, double InForceFactor);
-	FTopomaker(FSession& InSession, const TArray<TSharedPtr<FTopologicalFace>>& Surfaces, double InTolerance, double InForceFactor);
-
-	void SetTolerance(double InTolerance, double InForceFactor)
-	{
-		Tolerance = InTolerance;
-		ForceJoinFactor = InForceFactor;
-=======
 	FTopomaker(FSession& InSession, const FTopomakerOptions& InOptions);
 	FTopomaker(FSession& InSession, const TArray<TSharedPtr<FShell>>& Shells, const FTopomakerOptions& InOptions);
 	FTopomaker(FSession& InSession, const TArray<TSharedPtr<FTopologicalFace>>& Surfaces, const FTopomakerOptions& InOptions);
@@ -106,7 +96,6 @@
 		SewOptions = Options.SewOptions;
 		Tolerance = Options.Tolerance;
 		ForceJoinFactor = Options.ForceJoinFactor;
->>>>>>> 74d0b334
 
 		SewTolerance = Tolerance * UE_DOUBLE_SQRT_2;
 
@@ -124,7 +113,7 @@
 		ThinFaceWidth = Tolerance * ForceJoinFactor;
 	}
 
-	void Sew(bool bForceJoining, bool bRemoveThinFaces);
+	void Sew();
 
 	/**
 	 * Check topology of each body
@@ -207,11 +196,8 @@
 	 */
 	void MergeUnconnectedSuccessiveEdges();
 
-<<<<<<< HEAD
-=======
 	ESewOption SewOptions;
 
->>>>>>> 74d0b334
 	double Tolerance;
 	double ForceJoinFactor;
 
