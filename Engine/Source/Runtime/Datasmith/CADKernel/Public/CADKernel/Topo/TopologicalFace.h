--- conflicted
+++ resolved
@@ -1,21 +1,14 @@
 // Copyright Epic Games, Inc. All Rights Reserved.
 #pragma once
 
-<<<<<<< HEAD
-=======
 #include "CADKernel/Core/Entity.h"
 #include "CADKernel/Core/HaveStates.h"
 #include "CADKernel/Core/Types.h"
 #include "CADKernel/Geo/GeoEnum.h"
->>>>>>> d731a049
 #include "CADKernel/Geo/GeoPoint.h"
 #include "CADKernel/Geo/Sampling/PolylineTools.h"
 #include "CADKernel/Geo/Surfaces/Surface.h"
-<<<<<<< HEAD
-#include "CADKernel/Geo/Sampling/PolylineTools.h"
-=======
 #include "CADKernel/Math/Boundary.h"
->>>>>>> d731a049
 #include "CADKernel/Math/Curvature.h"
 #include "CADKernel/Math/Point.h"
 #include "CADKernel/Topo/TopologicalEdge.h"
@@ -25,7 +18,12 @@
 
 namespace UE::CADKernel
 {
-<<<<<<< HEAD
+class FCADKernelArchive;
+class FCurve;
+class FDatabase;
+class FModelMesh;
+class FTopologicalVertex;
+struct FSurfacicSampling;
 
 enum class EStatut : uint8
 {
@@ -44,39 +42,6 @@
 
 struct FBBoxWithNormal;
 
-class FGrid;
-class FFaceMesh;
-class FThinZone;
-class FThinZoneFinder;
-class FBezierSurface;
-class FSegmentCurve;
-
-=======
-class FCADKernelArchive;
-class FCurve;
-class FDatabase;
-class FModelMesh;
-class FTopologicalVertex;
-struct FSurfacicSampling;
-
-enum class EStatut : uint8
-{
-	Interior = 0,
-	Exterior,
-	Border
-};
-
-enum class EQuadType : uint8
-{
-	Unset = 0,
-	Quadrangular,
-	Triangular,
-	Other
-};
-
-struct FBBoxWithNormal;
-
->>>>>>> d731a049
 class CADKERNEL_API FTopologicalFace : public FTopologicalShapeEntity
 {
 	friend class FEntity;
@@ -155,7 +120,6 @@
 	{
 		return EEntity::TopologicalFace;
 	}
-<<<<<<< HEAD
 
 	const FSurfacicTolerance& GetIsoTolerances() const
 	{
@@ -200,52 +164,6 @@
 	void RemoveLoop(const TSharedPtr<FTopologicalLoop>& Loop);
 	void AddLoop(const TSharedPtr<FTopologicalLoop>& Loop);
 
-=======
-
-	const FSurfacicTolerance& GetIsoTolerances() const
-	{
-		return CarrierSurface->GetIsoTolerances();
-	}
-
-	double GetIsoTolerance(EIso Iso) const
-	{
-		return CarrierSurface->GetIsoTolerance(Iso);
-	}
-
-	const FSurfacicBoundary& GetBoundary() const
-	{
-		if (!Boundary.IsValid())
-		{
-			ComputeBoundary();
-		}
-		return Boundary;
-	};
-
-	virtual int32 FaceCount() const override
-	{
-		return 1;
-	}
-
-	virtual void GetFaces(TArray<FTopologicalFace*>& OutFaces) override
-	{
-		if (!HasMarker1())
-		{
-			OutFaces.Emplace(this);
-			SetMarker1();
-		}
-	}
-
-	virtual void SpreadBodyOrientation() override
-	{
-	}
-
-
-	// ======   Loop Functions   ======
-
-	void RemoveLoop(const TSharedPtr<FTopologicalLoop>& Loop);
-	void AddLoop(const TSharedPtr<FTopologicalLoop>& Loop);
-
->>>>>>> d731a049
 	/**
 	 * Trimmed the face with an outer boundary (first boundary of the array) and inners boundaries
 	 */
@@ -267,7 +185,6 @@
 	 * This function should not be called if the topological face already has a loop.
 	 */
 	void ApplyNaturalLoops(const FSurfacicBoundary& Boundaries);
-<<<<<<< HEAD
 
 	int32 LoopCount() const
 	{
@@ -278,6 +195,8 @@
 	{
 		return Loops;
 	}
+
+	const TSharedPtr<FTopologicalLoop> GetExternalLoop() const;
 
 	/**
 	 * Get a sampling of each loop of the face
@@ -321,62 +240,6 @@
 		{
 			Loop->GetActiveEdges(OutEdges);
 		}
-=======
-
-	int32 LoopCount() const
-	{
-		return Loops.Num();
-	}
-
-	const TArray<TSharedPtr<FTopologicalLoop>>& GetLoops() const
-	{
-		return Loops;
-	}
-
-	const TSharedPtr<FTopologicalLoop> GetExternalLoop() const;
-
-	/**
-	 * Get a sampling of each loop of the face
-	 * @param OutLoopSamplings an array of 2d points
-	 */
-	const void Get2DLoopSampling(TArray<TArray<FPoint2D>>& OutLoopSamplings) const;
-
-	// ======   Loop edge Functions   ======
-
-	/**
-	 * @return the twin edge of linked edge belonging this topological face
-	 */
-	const FTopologicalEdge* GetLinkedEdge(const FTopologicalEdge& LinkedEdge) const;
-
-	/**
-	 * Finds the boundary containing the twin edge of Edge
-	 * @param Edge
-	 * @param OutBoundaryIndex: the index of the boundary containing the twin edge
-	 * @param OutEdgeIndex: the index in the boundary of the twin edge
-	 */
-	void GetEdgeIndex(const FTopologicalEdge& Edge, int32& OutBoundaryIndex, int32& OutEdgeIndex) const;
-
-	/**
-	 * Count the edges.
-	 */
-	void EdgeCount(int32& EdgeCount) const
-	{
-		for (const TSharedPtr<FTopologicalLoop>& Loop : Loops)
-		{
-			EdgeCount += Loop->GetEdges().Num();
-		}
-	}
-
-	/**
-	 * Add active Edge that has not marker 1 in the edge array.
-	 * Marker 1 has to be reset at the end.
-	 */
-	void GetActiveEdges(TArray<TSharedPtr<FTopologicalEdge>>& OutEdges) const
-	{
-		for (const TSharedPtr<FTopologicalLoop>& Loop : Loops)
-		{
-			Loop->GetActiveEdges(OutEdges);
-		}
 	}
 
 	int32 EdgeCount() const
@@ -387,7 +250,6 @@
 			EdgeNum += Loop->EdgeCount();
 		}
 		return EdgeNum;
->>>>>>> d731a049
 	}
 
 	// ======   Carrier Surface Functions   ======
@@ -428,13 +290,6 @@
 	bool HasSameBoundariesAs(const TSharedPtr<FTopologicalFace>& OtherFace) const;
 
 	/**
-<<<<<<< HEAD
-	 * Disconnects the face of its neighbors
-	 */
-	void RemoveLinksWithNeighbours();
-
-	virtual void FillTopologyReport(FTopologyReport& Report) const override;
-=======
 	 * Disconnects the face of its neighbors i.e. remove topological edge and vertex link with its neighbors
 	 * @param OutNewBorderEdges the neighbors edges
 	 */
@@ -443,7 +298,6 @@
 #ifdef CADKERNEL_DEV
 	virtual void FillTopologyReport(FTopologyReport& Report) const override;
 #endif
->>>>>>> d731a049
 
 	// ======   Meshing Function   ======
 
@@ -569,48 +423,6 @@
 	{
 		States &= ~EHaveStates::IsBackOriented;
 	}
-<<<<<<< HEAD
-
-
-	// =========================================================================================================================================================================================================
-	// =========================================================================================================================================================================================================
-	// =========================================================================================================================================================================================================
-	//
-	//
-	//                                                                            NOT YET REVIEWED
-	//
-	//
-	// =========================================================================================================================================================================================================
-	// =========================================================================================================================================================================================================
-	// =========================================================================================================================================================================================================
-
-
-
-	// ======================================================================================================================================================================================================================
-	// Quad properties for meshing scheduling ===============================================================================================================================================================================
-	// ======================================================================================================================================================================================================================
-private:
-	TArray<TSharedPtr<FTopologicalVertex>> SurfaceCorners;
-	TArray<int32> StartSideIndices;
-	TArray<FEdge2DProperties> SideProperties;
-	int32 NumOfMeshedSide = 0;
-	double LoopLength;
-	double LengthOfMeshedSide = 0;
-	double QuadCriteria = 0;
-	FSurfaceCurvature Curvatures;
-	EQuadType QuadType = EQuadType::Unset;
-
-public:
-	void ComputeQuadCriteria();
-	double GetQuadCriteria();
-
-	const FSurfaceCurvature& GetCurvatures() const
-	{
-		return Curvatures;
-	}
-
-	FSurfaceCurvature& GetCurvatures()
-=======
 
 	virtual void Remove(const FTopologicalShapeEntity*) override
 	{
@@ -649,12 +461,15 @@
 	double GetQuadCriteria();
 
 	const FSurfaceCurvature& GetCurvatures() const
->>>>>>> d731a049
 	{
 		return Curvatures;
 	}
 
-<<<<<<< HEAD
+	FSurfaceCurvature& GetCurvatures()
+	{
+		return Curvatures;
+	}
+
 	const FIsoCurvature& GetCurvature(EIso Iso) const
 	{
 		return Curvatures[Iso];
@@ -678,55 +493,20 @@
 	}
 
 	const FEdge2DProperties& GetSideProperty(int32 Index) const
-=======
-	FSurfaceCurvature& GetCurvatures()
-	{
-		return Curvatures;
-	}
-
-	const FIsoCurvature& GetCurvature(EIso Iso) const
-	{
-		return Curvatures[Iso];
-	}
-
-	void ComputeSurfaceSideProperties();
-
-	/**
-	 * Defines if the surface is either EQuadType::QUAD, either EQuadType::TRIANGULAR or EQuadType::OTHER
-	 */
-	void DefineSurfaceType();
-
-	const TArray<FEdge2DProperties>& GetSideProperties() const
-	{
-		return SideProperties;
-	}
-
-	FEdge2DProperties& GetSideProperty(int32 Index)
->>>>>>> d731a049
 	{
 		return SideProperties[Index];
 	}
 
-<<<<<<< HEAD
 	int32& MeshedSideNum()
 	{
 		return NumOfMeshedSide;
 	}
 
 	const int32& MeshedSideNum() const
-=======
-	const FEdge2DProperties& GetSideProperty(int32 Index) const
-	{
-		return SideProperties[Index];
-	}
-
-	int32& MeshedSideNum()
->>>>>>> d731a049
 	{
 		return NumOfMeshedSide;
 	}
 
-<<<<<<< HEAD
 	void AddMeshedLength(double Length)
 	{
 		LengthOfMeshedSide += Length;
@@ -757,123 +537,6 @@
 		return GetSideIndex(EdgeIndex);
 	}
 
-	int32 GetSideIndex(int32 EdgeIndex) const
-	{
-		if (StartSideIndices.Num() == 0)
-=======
-	const int32& MeshedSideNum() const
-	{
-		return NumOfMeshedSide;
-	}
-
-	void AddMeshedLength(double Length)
-	{
-		LengthOfMeshedSide += Length;
-	}
-
-	double MeshedSideRatio() const
-	{
-		return LengthOfMeshedSide / LoopLength;
-	}
-
-	int32 GetStartEdgeIndexOfSide(int32 Index) const
-	{
-		return StartSideIndices[Index];
-	}
-
-	const TArray<int32>& GetStartSideIndices() const
-	{
-		return StartSideIndices;
-	}
-
-	int32 GetSideIndex(FTopologicalEdge& Edge) const
-	{
-		int32 EdgeIndex = Loops[0]->GetEdgeIndex(Edge);
-		if (EdgeIndex < 0)
->>>>>>> d731a049
-		{
-			return -1;
-		}
-		return GetSideIndex(EdgeIndex);
-	}
-
-<<<<<<< HEAD
-		if (StartSideIndices[0] > EdgeIndex)
-		{
-			return (int32)StartSideIndices.Num() - 1;
-		}
-		else
-		{
-			for (int32 SideIndex = 0; SideIndex < StartSideIndices.Num() - 1; ++SideIndex)
-			{
-				if (StartSideIndices[SideIndex] <= EdgeIndex && EdgeIndex < StartSideIndices[SideIndex + 1])
-				{
-					return SideIndex;
-				}
-			}
-			return (int32)StartSideIndices.Num() - 1;
-		}
-	}
-
-};
-
-struct FFaceSubset
-{
-	TArray<FTopologicalFace*> Faces;
-	int32 BorderEdgeCount = 0;
-	int32 NonManifoldEdgeCount = 0;
-	FTopologicalShapeEntity* MainShell;
-	FTopologicalShapeEntity* MainBody;
-	FString MainName;
-	uint32 MainColor;
-	uint32 MainMaterial;
-
-	void SetMainShell(TMap<FTopologicalShapeEntity*, int32>& ShellToFaceCount);
-	void SetMainBody(TMap<FTopologicalShapeEntity*, int32>& BodyToFaceCount);
-	void SetMainName(TMap<FString, int32>& NameToFaceCount);
-	void SetMainColor(TMap<uint32, int32>& ColorToFaceCount);
-	void SetMainMaterial(TMap<uint32, int32>& MaterialToFaceCount);
-};
-
-struct FBBoxWithNormal
-{
-	FPoint Max;
-	FPoint Min;
-	FPoint MaxPoints[3];
-	FPoint MinPoints[3];
-	FPoint2D MaxCoordinates[3];
-	FPoint2D MinCoordinates[3];
-	FVector MaxPointNormals[3];
-	FVector MinPointNormals[3];
-	bool MaxNormalNeedUpdate[3];
-	bool MinNormalNeedUpdate[3];
-
-	FBBoxWithNormal()
-		: Max(-HUGE_VALUE, -HUGE_VALUE, -HUGE_VALUE)
-		, Min(HUGE_VALUE, HUGE_VALUE, HUGE_VALUE)
-	{
-	}
-
-	/**
-	 * BBox Length is the sum of the length of the 3 sides
-	 */
-	double Length()
-	{
-		double XLength = Max.X - Min.X;
-		double YLength = Max.Y - Min.Y;
-		double ZLength = Max.Z - Min.Z;
-		return XLength + YLength + ZLength;
-	}
-
-	/**
-	 * Return false if the process failed
-	 */
-	bool CheckOrientation(bool bHasWrongOrientation)
-	{
-		int32 GoodOrientation = 0;
-		int32 WrongOrientation = 0;
-
-=======
 	int32 GetSideIndex(int32 EdgeIndex) const
 	{
 		if (StartSideIndices.Num() == 0)
@@ -956,43 +619,26 @@
 		int32 GoodOrientation = 0;
 		int32 WrongOrientation = 0;
 
->>>>>>> d731a049
 		const FVector BBoxNormals[] = { FVector(1., 0., 0.) , FVector(0., 1., 0.) , FVector(0., 0., 1.) };
 
 		for (int32 Index = 0; Index < 3; ++Index)
 		{
 			double DotProduct = MaxPointNormals[Index] | BBoxNormals[Index];
-<<<<<<< HEAD
-			if (DotProduct > KINDA_SMALL_NUMBER)
+			if (DotProduct > DOUBLE_KINDA_SMALL_NUMBER)
 			{
 				GoodOrientation++;
 			}
-			else if(DotProduct < KINDA_SMALL_NUMBER)
-=======
-			if (DotProduct > DOUBLE_KINDA_SMALL_NUMBER)
+			else if(DotProduct < DOUBLE_KINDA_SMALL_NUMBER)
+			{
+				WrongOrientation++;
+			}
+
+			DotProduct = MinPointNormals[Index] | BBoxNormals[Index];
+			if (DotProduct < DOUBLE_KINDA_SMALL_NUMBER)
 			{
 				GoodOrientation++;
 			}
-			else if(DotProduct < DOUBLE_KINDA_SMALL_NUMBER)
->>>>>>> d731a049
-			{
-				WrongOrientation++;
-			}
-
-			DotProduct = MinPointNormals[Index] | BBoxNormals[Index];
-<<<<<<< HEAD
-			if (DotProduct < KINDA_SMALL_NUMBER)
-			{
-				GoodOrientation++;
-			}
-			else if (DotProduct > KINDA_SMALL_NUMBER)
-=======
-			if (DotProduct < DOUBLE_KINDA_SMALL_NUMBER)
-			{
-				GoodOrientation++;
-			}
 			else if (DotProduct > DOUBLE_KINDA_SMALL_NUMBER)
->>>>>>> d731a049
 			{
 				WrongOrientation++;
 			}
@@ -1029,37 +675,13 @@
 		for (int32 Index = 0; Index < 3; ++Index)
 		{
 			if (Point[Index] > Max[Index])
-<<<<<<< HEAD
 			{
 				Max[Index] = Point[Index];
 				MaxPoints[Index] = Point;
 				MaxCoordinates[Index] = InPoint2D;
 				MaxNormalNeedUpdate[Index] = true;
-=======
-			{
-				Max[Index] = Point[Index];
-				MaxPoints[Index] = Point;
-				MaxCoordinates[Index] = InPoint2D;
-				MaxNormalNeedUpdate[Index] = true;
-			}
-
-			if (Point[Index] < Min[Index])
-			{
-				Min[Index] = Point[Index];
-				MinPoints[Index] = Point;
-				MinCoordinates[Index] = InPoint2D;
-				MinNormalNeedUpdate[Index] = true;
->>>>>>> d731a049
-			}
-		}
-	}
-
-	void UpdateNormal(const FTopologicalFace& Face)
-	{
-		const FSurface& Surface = *Face.GetCarrierSurface();
-		bool bSwapOrientation = Face.IsBackOriented();
-
-<<<<<<< HEAD
+			}
+
 			if (Point[Index] < Min[Index])
 			{
 				Min[Index] = Point[Index];
@@ -1096,29 +718,6 @@
 				}
 				MinNormalNeedUpdate[Index] = false;
 			}
-=======
-		for (int32 Index = 0; Index < 3; ++Index)
-		{
-			if (MaxNormalNeedUpdate[Index])
-			{
-				MaxPointNormals[Index] = Surface.EvaluateNormal(MaxCoordinates[Index]);
-				if (bSwapOrientation)
-				{
-					MaxPointNormals[Index] *= -1.;
-				}
-				MaxNormalNeedUpdate[Index] = false;
-			}
-
-			if (MinNormalNeedUpdate[Index])
-			{
-				MinPointNormals[Index] = Surface.EvaluateNormal(MinCoordinates[Index]);
-				if (bSwapOrientation)
-				{
-					MinPointNormals[Index] *= -1.;
-				}
-				MinNormalNeedUpdate[Index] = false;
-			}
->>>>>>> d731a049
 		}
 	}
 };
