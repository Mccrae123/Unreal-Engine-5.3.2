// Copyright Epic Games, Inc. All Rights Reserved.
#pragma once

<<<<<<< HEAD
#include "CADKernel/Core/Entity.h"
=======
#include "CADKernel/Core/CADKernelArchive.h"
#include "CADKernel/Core/Entity.h"
#include "CADKernel/Core/HaveStates.h"
#include "CADKernel/Core/Types.h"
>>>>>>> d731a049

namespace UE::CADKernel
{
<<<<<<< HEAD
	class FModelMesh;
	class FTopologicalFace;
	class FTopologyReport;

	class CADKERNEL_API FTopologicalEntity : public FEntity
	{
		friend class FCoreTechBridge;

	protected:
		FIdent CtKioId = 0;

	public:

		FIdent GetKioId() const
		{
			return CtKioId;
		}

		virtual void Serialize(FCADKernelArchive& Ar) override
		{
			FEntity::Serialize(Ar);
			Ar << CtKioId;
		}
		
=======
class FModelMesh;
class FTopologicalFace;
class FTopologyReport;

class CADKERNEL_API FTopologicalEntity : public FEntity
{
	friend class FCoreTechBridge;

protected:
	FIdent CtKioId = 0;

public:

	FIdent GetKioId() const
	{
		return CtKioId;
	}

	virtual void Serialize(FCADKernelArchive& Ar) override
	{
		FEntity::Serialize(Ar);
		Ar << CtKioId;
	}

>>>>>>> d731a049
#ifdef CADKERNEL_DEV
	virtual FInfoEntity& GetInfo(FInfoEntity&) const override;
#endif

	const bool IsApplyCriteria() const
	{
		return ((States & EHaveStates::IsApplyCriteria) == EHaveStates::IsApplyCriteria);
	}

	virtual void SetApplyCriteria() const
	{
		States |= EHaveStates::IsApplyCriteria;
	}

	virtual void ResetApplyCriteria()
	{
		States &= ~EHaveStates::IsApplyCriteria;
	}

	bool IsMeshed() const
	{
		return ((States & EHaveStates::IsMeshed) == EHaveStates::IsMeshed);
	}

	virtual void SetMeshed()
	{
		States |= EHaveStates::IsMeshed;
	}

	virtual void ResetMeshed()
	{
		States &= ~EHaveStates::IsMeshed;
	}
};

} // namespace UE::CADKernel
<|MERGE_RESOLUTION|>--- conflicted
+++ resolved
@@ -1,43 +1,13 @@
 // Copyright Epic Games, Inc. All Rights Reserved.
 #pragma once
 
-<<<<<<< HEAD
-#include "CADKernel/Core/Entity.h"
-=======
 #include "CADKernel/Core/CADKernelArchive.h"
 #include "CADKernel/Core/Entity.h"
 #include "CADKernel/Core/HaveStates.h"
 #include "CADKernel/Core/Types.h"
->>>>>>> d731a049
 
 namespace UE::CADKernel
 {
-<<<<<<< HEAD
-	class FModelMesh;
-	class FTopologicalFace;
-	class FTopologyReport;
-
-	class CADKERNEL_API FTopologicalEntity : public FEntity
-	{
-		friend class FCoreTechBridge;
-
-	protected:
-		FIdent CtKioId = 0;
-
-	public:
-
-		FIdent GetKioId() const
-		{
-			return CtKioId;
-		}
-
-		virtual void Serialize(FCADKernelArchive& Ar) override
-		{
-			FEntity::Serialize(Ar);
-			Ar << CtKioId;
-		}
-		
-=======
 class FModelMesh;
 class FTopologicalFace;
 class FTopologyReport;
@@ -62,7 +32,6 @@
 		Ar << CtKioId;
 	}
 
->>>>>>> d731a049
 #ifdef CADKERNEL_DEV
 	virtual FInfoEntity& GetInfo(FInfoEntity&) const override;
 #endif
