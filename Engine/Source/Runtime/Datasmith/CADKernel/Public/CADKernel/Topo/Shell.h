--- conflicted
+++ resolved
@@ -8,23 +8,12 @@
 #include "CADKernel/Core/OrientedEntity.h"
 #include "CADKernel/Core/Types.h"
 #include "CADKernel/Geo/GeoEnum.h"
-<<<<<<< HEAD
-=======
 #include "CADKernel/Topo/TopologicalFace.h"
->>>>>>> d731a049
 #include "CADKernel/Topo/TopologicalShapeEntity.h"
 
 namespace UE::CADKernel
 {
 
-<<<<<<< HEAD
-class FTopologicalFace;
-class FBody;
-class FTopologyReport;
-
-struct FFaceSubset;
-
-=======
 class FBody;
 class FCADKernelArchive;
 class FDatabase;
@@ -32,13 +21,11 @@
 class FTopologyReport;
 struct FFaceSubset;
 
->>>>>>> d731a049
 class CADKERNEL_API FOrientedFace : public TOrientedEntity<FTopologicalFace>
 {
 public:
 	FOrientedFace(TSharedPtr<FTopologicalFace>& InEntity, EOrientation InOrientation)
 		: TOrientedEntity(InEntity, InOrientation)
-<<<<<<< HEAD
 	{
 	}
 
@@ -46,15 +33,6 @@
 		: TOrientedEntity(OrientiredEntity)
 	{
 	}
-=======
-	{
-	}
-
-	FOrientedFace(const FOrientedFace& OrientiredEntity)
-		: TOrientedEntity(OrientiredEntity)
-	{
-	}
->>>>>>> d731a049
 
 	FOrientedFace()
 		: TOrientedEntity()
@@ -158,20 +136,6 @@
 	virtual void UpdateShellOrientation();
 
 	void CheckTopology(TArray<FFaceSubset>& Subshells);
-<<<<<<< HEAD
-	virtual void FillTopologyReport(FTopologyReport& Report) const override;
-
-	/**
-	 * @return true if the shell has at least one border edge
-	 */
-	bool IsOpenShell();
-
-	bool IsInner() const
-	{
-		return ((States & EHaveStates::IsInner) == EHaveStates::IsInner);
-	}
-
-=======
 
 #ifdef CADKERNEL_DEV
 	virtual void FillTopologyReport(FTopologyReport& Report) const override;
@@ -187,7 +151,6 @@
 		return ((States & EHaveStates::IsInner) == EHaveStates::IsInner);
 	}
 
->>>>>>> d731a049
 	bool IsOutter() const
 	{
 		return ((States & EHaveStates::IsInner) != EHaveStates::IsInner);
@@ -211,12 +174,9 @@
 	 * @return SwapFaceCount for report purpose
 	 */
 	int32 Orient();
-<<<<<<< HEAD
-=======
 
 	virtual void Remove(const FTopologicalShapeEntity*) override;
 
->>>>>>> d731a049
 };
 
 }
