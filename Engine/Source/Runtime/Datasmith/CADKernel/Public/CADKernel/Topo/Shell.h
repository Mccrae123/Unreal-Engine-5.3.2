--- conflicted
+++ resolved
@@ -21,14 +21,11 @@
 class FTopologyReport;
 struct FFaceSubset;
 
-<<<<<<< HEAD
-=======
 namespace ShellTools
 {
 void UnlinkFromOther(TArray<FTopologicalFace*>& Faces, TArray<FTopologicalVertex*>& VerticesToLink);
 }
 
->>>>>>> 4af6daef
 class CADKERNEL_API FOrientedFace : public TOrientedEntity<FTopologicalFace>
 {
 public:
@@ -36,52 +33,6 @@
 		: TOrientedEntity(InEntity, InOrientation)
 	{
 	}
-<<<<<<< HEAD
-
-	FOrientedFace(const FOrientedFace& OrientiredEntity)
-		: TOrientedEntity(OrientiredEntity)
-	{
-	}
-
-	FOrientedFace()
-		: TOrientedEntity()
-	{
-	}
-};
-
-class CADKERNEL_API FShell : public FTopologicalShapeEntity
-{
-	friend FEntity;
-	friend class FBody;
-
-private:
-	TArray<FOrientedFace> TopologicalFaces;
-
-	FShell() = default;
-
-	FShell(const TArray<FOrientedFace> InTopologicalFaces, bool bIsInnerShell = false)
-		: FTopologicalShapeEntity()
-		, TopologicalFaces(InTopologicalFaces)
-	{
-		if (bIsInnerShell)
-		{
-			SetInner();
-		}
-	}
-
-	FShell(const TArray<TSharedPtr<FTopologicalFace>>& InTopologicalFaces, bool bIsInnerShell = true);
-
-	FShell(const TArray<TSharedPtr<FTopologicalFace>>& InTopologicalFaces, const TArray<EOrientation>& InOrientations, bool bIsInnerShell = true);
-
-
-public:
-
-	virtual ~FShell()
-	{
-		FShell::Empty();
-	}
-
-=======
 
 	FOrientedFace()
 		: TOrientedEntity()
@@ -120,7 +71,6 @@
 		FShell::Empty();
 	}
 
->>>>>>> 4af6daef
 	virtual void Serialize(FCADKernelArchive& Ar) override
 	{
 		FTopologicalShapeEntity::Serialize(Ar);
@@ -137,23 +87,13 @@
 		SpawnIdentOnEntities((TArray<TOrientedEntity<FEntity>>&) TopologicalFaces, Database);
 	}
 
-<<<<<<< HEAD
-	virtual void ResetMarkersRecursively() override
-=======
 	virtual void ResetMarkersRecursively() const override
->>>>>>> 4af6daef
 	{
 		ResetMarkers();
 		ResetMarkersRecursivelyOnEntities((TArray<TOrientedEntity<FEntity>>&) TopologicalFaces);
 	}
 
 	void RemoveFaces();
-<<<<<<< HEAD
-	virtual void Empty() override;
-
-	void Add(TSharedRef<FTopologicalFace> InTopologicalFace, EOrientation InOrientation);
-	void Add(TArray<FTopologicalFace*> Faces);
-=======
 
 	void RemoveDeletedOrDegeneratedFaces();
 
@@ -161,7 +101,6 @@
 
 	void Add(TSharedRef<FTopologicalFace> InTopologicalFace, EOrientation InOrientation);
 	void Add(TArray<FTopologicalFace*>& Faces);
->>>>>>> 4af6daef
 
 #ifdef CADKERNEL_DEV
 	virtual FInfoEntity& GetInfo(FInfoEntity&) const override;
@@ -180,11 +119,7 @@
 	void ReplaceFaces(TArray<FOrientedFace>& NewFaces)
 	{
 		Swap(TopologicalFaces, NewFaces);
-<<<<<<< HEAD
-		NewFaces.Empty();
-=======
 		NewFaces.Reset();
->>>>>>> 4af6daef
 	}
 
 	const TArray<FOrientedFace>& GetFaces() const
@@ -201,17 +136,6 @@
 
 	virtual void Merge(TSharedPtr<FShell>& Shell);
 
-<<<<<<< HEAD
-	virtual void SpreadBodyOrientation() override;
-
-	/**
-	 * Update each FOrientedFace::Direction according to FOrientedFace::Entity->IsBackOriented() flag
-	 */
-	virtual void UpdateShellOrientation();
-
-	void CheckTopology(TArray<FFaceSubset>& Subshells);
-
-=======
 	virtual void PropagateBodyOrientation() override;
 
 	virtual void CompleteMetaData() override;
@@ -230,7 +154,6 @@
 		ShellTools::UnlinkFromOther(Faces, OutVerticesToLink);
 	}
 
->>>>>>> 4af6daef
 #ifdef CADKERNEL_DEV
 	virtual void FillTopologyReport(FTopologyReport& Report) const override;
 #endif
@@ -245,11 +168,7 @@
 		return ((States & EHaveStates::IsInner) == EHaveStates::IsInner);
 	}
 
-<<<<<<< HEAD
-	bool IsOutter() const
-=======
 	bool IsOuter() const
->>>>>>> 4af6daef
 	{
 		return ((States & EHaveStates::IsInner) != EHaveStates::IsInner);
 	}
@@ -259,11 +178,7 @@
 		States |= EHaveStates::IsInner;
 	}
 
-<<<<<<< HEAD
-	void SetOutter()
-=======
 	void SetOuter()
->>>>>>> 4af6daef
 	{
 		States &= ~EHaveStates::IsInner;
 	}
