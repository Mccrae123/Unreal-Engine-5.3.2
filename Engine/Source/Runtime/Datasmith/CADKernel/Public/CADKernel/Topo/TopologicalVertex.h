--- conflicted
+++ resolved
@@ -20,7 +20,6 @@
 {
 	friend class FEntity;
 	friend class FVertexLink;
-<<<<<<< HEAD
 
 protected:
 
@@ -55,54 +54,6 @@
 		{
 			ensureCADKernel(ConnectedEdges.Num());
 		}
-
-		TLinkable<FTopologicalVertex, FVertexLink>::Serialize(Ar);
-		Ar.Serialize(Coordinates);
-		SerializeIdents(Ar, ConnectedEdges);
-	}
-
-	virtual void SpawnIdent(FDatabase& Database) override;
-
-	virtual void ResetMarkersRecursively() override
-	{
-		ResetMarkers();
-	}
-=======
-
-protected:
-
-	TArray<FTopologicalEdge*> ConnectedEdges;
-	FPoint Coordinates;
-	TSharedPtr<FVertexMesh> Mesh;
-
-	FTopologicalVertex(const FPoint& InCoordinates)
-		: Coordinates(InCoordinates)
-	{
-	}
-
-	FTopologicalVertex() = default;
-
-public:
-
-	virtual ~FTopologicalVertex() override
-	{
-		FTopologicalVertex::Empty();
-	}
-
-	static TSharedRef<FTopologicalVertex> Make(const FPoint& InCoordinate)
-	{
-		TSharedRef<FTopologicalVertex> Vertex = FEntity::MakeShared<FTopologicalVertex>(InCoordinate);
-		Vertex->Finalize();
-		return Vertex;
-	}
-
-	virtual void Serialize(FCADKernelArchive& Ar) override
-	{
-		if (Ar.IsSaving())
-		{
-			ensureCADKernel(ConnectedEdges.Num());
-		}
->>>>>>> 4af6daef
 
 		TLinkable<FTopologicalVertex, FVertexLink>::Serialize(Ar);
 		Ar.Serialize(Coordinates);
@@ -157,7 +108,6 @@
 		}
 		Coordinates = NewCoordinates;
 	}
-<<<<<<< HEAD
 
 	double Distance(const FTopologicalVertex& OtherVertex) const
 	{
@@ -179,51 +129,19 @@
 		return Coordinates.SquareDistance(Point);
 	}
 
-	TSharedRef<FVertexMesh> GetOrCreateMesh(FModelMesh& MeshModel);
-
-	const TSharedRef<FVertexMesh> GetMesh() const
+	FVertexMesh& GetOrCreateMesh(FModelMesh& MeshModel);
+
+	const FVertexMesh* GetMesh() const
 	{
 		if (!IsActiveEntity())
 		{
 			return GetLinkActiveEntity()->GetMesh();
 		}
-		return Mesh.ToSharedRef();
-=======
-
-	double Distance(const FTopologicalVertex& OtherVertex) const
-	{
-		return Coordinates.Distance(OtherVertex.Coordinates);
-	}
-
-	double SquareDistance(const FTopologicalVertex& OtherVertex) const
-	{
-		return Coordinates.SquareDistance(OtherVertex.Coordinates);
-	}
-
-	double SquareDistanceBetweenBarycenters(const FTopologicalVertex& OtherVertex) const
-	{
-		return GetLink()->GetBarycenter().SquareDistance(OtherVertex.GetLink()->GetBarycenter());
-	}
-
-	double SquareDistance(const FPoint& Point) const
-	{
-		return Coordinates.SquareDistance(Point);
-	}
-
-	FVertexMesh& GetOrCreateMesh(FModelMesh& MeshModel);
-
-	const FVertexMesh* GetMesh() const
-	{
-		if (!IsActiveEntity())
-		{
-			return GetLinkActiveEntity()->GetMesh();
-		}
 		if (Mesh.IsValid())
 		{
 			return Mesh.Get();
 		}
 		return nullptr;
->>>>>>> 4af6daef
 	}
 
 	void Link(FTopologicalVertex& InEntity);
@@ -264,11 +182,7 @@
 		TLinkable<FTopologicalVertex, FVertexLink>::Empty();
 	}
 
-<<<<<<< HEAD
-	bool IsBorderVertex();
-=======
 	bool IsBorderVertex() const;
->>>>>>> 4af6daef
 
 	void AddConnectedEdge(FTopologicalEdge& Edge);
 	void RemoveConnectedEdge(FTopologicalEdge& Edge);
@@ -288,7 +202,8 @@
 		return ConnectedEdges;
 	}
 
-<<<<<<< HEAD
+	const FTopologicalFace* GetFace() const;
+
 	void GetConnectedEdges(TArray<FTopologicalEdge*>& OutConnectedEdges) const
 	{
 		if (!TopologicalLink.IsValid())
@@ -309,30 +224,6 @@
 	{
 		if (!TopologicalLink.IsValid())
 		{
-=======
-	const FTopologicalFace* GetFace() const;
-
-	void GetConnectedEdges(TArray<FTopologicalEdge*>& OutConnectedEdges) const
-	{
-		if (!TopologicalLink.IsValid())
-		{
-			OutConnectedEdges = ConnectedEdges;
-		}
-		else
-		{
-			OutConnectedEdges.Reserve(100);
-			for (const FTopologicalVertex* Vertex : GetLink()->GetTwinEntities())
-			{
-				OutConnectedEdges.Append(Vertex->ConnectedEdges);
-			}
-		}
-	}
-
-	const int32 ConnectedEdgeCount()
-	{
-		if (!TopologicalLink.IsValid())
-		{
->>>>>>> 4af6daef
 			return ConnectedEdges.Num();
 		}
 		else
