--- conflicted
+++ resolved
@@ -16,7 +16,6 @@
 typedef TTopologicalLink<FTopologicalEdge> FEdgeLink;
 
 class FOrientedEdge;
-<<<<<<< HEAD
 
 enum ECoordinateType : uint8
 {
@@ -36,7 +35,7 @@
 struct FImposedCuttingPoint;
 
 class FModelMesh;
-class FRestrictionCurve;
+class FEdgeMesh;
 class FSurface;
 class FTopologicalLoop;
 class FTopologicalVertex;
@@ -169,181 +168,6 @@
 	virtual FInfoEntity& GetInfo(FInfoEntity&) const override;
 #endif
 
-	double GetTolerance3D();
-
-	virtual EEntity GetEntityType() const override
-	{
-		return EEntity::TopologicalEdge;
-	}
-
-	// ======   Topological Function   ======
-
-	void LinkVertex();
-
-	/**
-	 * Checks if the carrier curve is degenerated i.e. the 2d length of the curve is nearly zero
-	 * If the 3d length is nearly zero, the edge is flag as degenerated
-	 */
-	bool CheckIfDegenerated();
-
-	/**
-	 * Build face links with its neigbour (link edges) should be done after the loop is finalize.
-	 * In some case, edges can be delete, split, extend... Link edges when the loop is well done and clean avoid problems
-	 */
-	void Link(FTopologicalEdge& OtherEdge, double SquareJoiningTolerance);
-=======
-
-enum ECoordinateType : uint8
-{
-	VertexCoordinate,
-	ImposedCoordinate, // imposted cutting point by thin zone meshing process
-	IsoUCoordinate,
-	IsoVCoordinate,
-	IsoUVCoordinate,
-	OtherCoordinate
-};
-
-template<typename FCuttingPointType>
-void GetCuttingPointCoordinates(const TArray<FCuttingPointType>& CuttingPoints, TArray<double>& CuttingPointCoordinates);
-
-struct FEdge2DProperties;
-struct FCuttingPoint;
-struct FImposedCuttingPoint;
-
-class FModelMesh;
-class FEdgeMesh;
-class FSurface;
-class FTopologicalLoop;
-class FTopologicalVertex;
-
-class CADKERNEL_API FTopologicalEdge : public TLinkable<FTopologicalEdge, FEdgeLink>
-{
-	friend class FEntity;
-	friend class FTopologicalLoop;
-	friend class FTopologicalFace;
-
-protected:
-
-	TSharedPtr<FTopologicalVertex> StartVertex;
-	TSharedPtr<FTopologicalVertex> EndVertex;
-
-	/**
-	 * The edge is oriented in the curve orientation i.e. StartCoordinate < EndCoordinate
-	 */
-	FLinearBoundary Boundary;
-
-	TSharedPtr<FRestrictionCurve> Curve;
-	mutable double Length3D = -1.;
-
-	FTopologicalLoop* Loop = nullptr;
-
-	TSharedPtr<FEdgeMesh> Mesh;
-
-	/**
-	 * Final U coordinates of the edge's mesh nodes
-	 */
-	TArray<FCuttingPoint> CuttingPointUs;
-
-	/**
-	 * U coordinates of the edge's mesh nodes for thin zone purpose
-	 */
-	TArray<FImposedCuttingPoint> ImposedCuttingPointUs;
-	TArray<FLinearBoundary> ThinZoneBounds;
-
-	/**
-	 * Temporary discretization of the edge used to compute the mesh of the edge
-	 */
-	TArray<double> CrossingPointUs;
-
-	/**
-	 * Min delta U at the crossing points to respect meshing criteria
-	 */
-	TArray<double> CrossingPointDeltaUMins;
-
-	/**
-	 * Max delta U at the crossing points to respect meshing criteria
-	 */
-	TArray<double> CrossingPointDeltaUMaxs;
-
-private:
-
-	/**
-	 * MANDATORY
-	 * Constructors of FEdge cannot be used directly, use FEdge::Make to create an FEdge object.
-	 */
-	FTopologicalEdge(const TSharedRef<FRestrictionCurve>& InCurve, const TSharedRef<FTopologicalVertex>& InVertex1, const TSharedRef<FTopologicalVertex>& InVertex2, const FLinearBoundary& InBoundary);
-	FTopologicalEdge(const TSharedRef<FRestrictionCurve>& InCurve, const TSharedRef<FTopologicalVertex>& InVertex1, const TSharedRef<FTopologicalVertex>& InVertex2);
-	FTopologicalEdge(const TSharedRef<FRestrictionCurve>& InCurve, const FLinearBoundary& InBoundary);
-	FTopologicalEdge(const TSharedRef<FSurface>& InSurface, const FPoint2D& InCoordinateVertex1, const TSharedRef<FTopologicalVertex>& InVertex1, const FPoint2D& InCoordinateVertex2, const TSharedRef<FTopologicalVertex>& InVertex2);
-
-	FTopologicalEdge() = default;
-
-	void SetLoop(FTopologicalLoop& NewBoundary)
-	{
-		Loop = &NewBoundary;
-	}
-
-	void RemoveLoop()
-	{
-		Loop = nullptr;
-	}
-
-	/**
-	 * Used by FEdge::Make
-	 * Sort vertex coordinate to ensure that start coordinate < end coordinate
-	 * Swap vertices if needed i.e. to ensure that 3D point at start (and end) coordinate is near to start (and end) vertex 3d coordinates
-	 * @return false if one vertex is too far to the associated curve 3d point
-	 */
-	bool CheckVertices();
-
-public:
-
-	static TSharedPtr<FTopologicalEdge> Make(const TSharedRef<FRestrictionCurve>& InCurve, const TSharedRef<FTopologicalVertex>& InVertex1, const TSharedRef<FTopologicalVertex>& InVertex2, const FLinearBoundary& InBoundary);
-	static TSharedPtr<FTopologicalEdge> Make(const TSharedRef<FRestrictionCurve>& InCurve, const TSharedRef<FTopologicalVertex>& InVertex1, const TSharedRef<FTopologicalVertex>& InVertex2);
-	static TSharedPtr<FTopologicalEdge> Make(const TSharedRef<FRestrictionCurve>& InCurve, const FLinearBoundary& InBoundary);
-	static TSharedPtr<FTopologicalEdge> Make(const TSharedRef<FRestrictionCurve>& InCurve);
-
-	/**
-	 * Build an edge to connect two vertices carried by a 2d segment
-	 */
-	static TSharedPtr<FTopologicalEdge> Make(const TSharedRef<FSurface>& InSurface, const FPoint2D& InCoordinateVertex1, const TSharedRef<FTopologicalVertex>& InVertex1, const FPoint2D& InCoordinateVertex2, const TSharedRef<FTopologicalVertex>& InVertex2);
-
-	/**
-	 * To check the build edge before returning it or return TSharedPtr<FTopologicalEdge>() if the edge is not valid
-	 */
-	static TSharedPtr<FTopologicalEdge> ReturnIfValid(TSharedRef<FTopologicalEdge>& InEdge, bool bCheckVertices);
-
-	virtual ~FTopologicalEdge() = default;
-
-	virtual void Delete() override;
-
-	virtual void Serialize(FCADKernelArchive& Ar) override
-	{
-		TLinkable<FTopologicalEdge, FEdgeLink>::Serialize(Ar);
-		SerializeIdent(Ar, StartVertex);
-		SerializeIdent(Ar, EndVertex);
-		SerializeIdent(Ar, Curve);
-		Ar << Boundary;
-		SerializeIdent(Ar, &Loop);
-		Ar << Length3D;
-	}
-
-	virtual void SpawnIdent(FDatabase& Database) override;
-
-	virtual void ResetMarkersRecursively() override
-	{
-		ResetMarkers();
-		TLinkable<FTopologicalEdge, FEdgeLink>::ResetMarkers();
-		StartVertex->ResetMarkersRecursively();
-		EndVertex->ResetMarkersRecursively();
-
-		Curve->ResetMarkersRecursively();;
-	}
-
-#ifdef CADKERNEL_DEV
-	virtual FInfoEntity& GetInfo(FInfoEntity&) const override;
-#endif
-
 	double GetTolerance3D() const
 	{
 		return GetCurve()->GetCarrierSurface()->Get3DTolerance();
@@ -393,7 +217,6 @@
 	 * If checks are needed, use LinkIfCoincident
 	 */
 	void Link(FTopologicalEdge& OtherEdge);
->>>>>>> d731a049
 
 	TSharedRef<const FTopologicalEdge> GetLinkActiveEdge() const
 	{
@@ -404,12 +227,6 @@
 	{
 		return StaticCastSharedRef<FTopologicalEdge>(GetLinkActiveEntity());
 	}
-<<<<<<< HEAD
-
-	FTopologicalEdge* GetFirstTwinEdge() const
-	{
-		if (!TopologicalLink)
-=======
 
 	FTopologicalEdge* GetFirstTwinEdge() const
 	{
@@ -419,17 +236,10 @@
 		}
 
 		if (TopologicalLink->GetTwinEntities().Num() < 2)
->>>>>>> d731a049
 		{
 			return nullptr;
 		}
 
-<<<<<<< HEAD
-		if (TopologicalLink->GetTwinEntities().Num() < 2)
-		{
-			return nullptr;
-		}
-
 		FTopologicalEdge* FirstTwinEdge = (TopologicalLink->GetTwinEntities()[0] == this) ? TopologicalLink->GetTwinEntities()[1] : TopologicalLink->GetTwinEntities()[0];
 		return FirstTwinEdge;
 	}
@@ -438,6 +248,11 @@
 	 * @return true if the twin edge is in the same direction as this
 	 */
 	bool IsSameDirection(const FTopologicalEdge& Edge) const;
+
+	/**
+	 * @return true if it is ~tangent with the edge at their extremities i.e Cos(tangents) > cos(30 deg)
+	 */
+	bool IsTangentAtExtremitiesWith(const FTopologicalEdge & Edge) const;
 
 	/**
 	 * @return true if the edge is self connected at its extremities
@@ -511,93 +326,6 @@
 	}
 
 	const TSharedRef<FTopologicalVertex> GetStartVertex() const
-=======
-		FTopologicalEdge* FirstTwinEdge = (TopologicalLink->GetTwinEntities()[0] == this) ? TopologicalLink->GetTwinEntities()[1] : TopologicalLink->GetTwinEntities()[0];
-		return FirstTwinEdge;
-	}
-
-	/**
-	 * @return true if the twin edge is in the same direction as this
-	 */
-	bool IsSameDirection(const FTopologicalEdge& Edge) const;
-
-	/**
-	 * @return true if it is ~tangent with the edge at their extremities i.e Cos(tangents) > cos(30 deg)
-	 */
-	bool IsTangentAtExtremitiesWith(const FTopologicalEdge & Edge) const;
-
-	/**
-	 * @return true if the edge is self connected at its extremities
-	 */
-	bool IsClosed() const
-	{
-		return StartVertex->GetLinkActiveEntity() == EndVertex->GetLinkActiveEntity();
-	}
-
-	/**
-	 * This function is used to :
-	 *   - sew exactly two edges of the same loop
-	 *   - prepare to disconnect two edges connected by the same vertex
-	 *
-	 * OldVertex = bStartVertex ? StartVertex : EndVertex
-	 * OldVertex can be an extremity of other edges
-	 * OldVertex can be link to other vertices (TopologicalLink can be valid or not)
-	 *
-	 * NewVertex can be an extremity of other edges
-	 * NewVertex can be linked to other vertices (TopologicalLink can be valid or not)
-	 * NewVertex can be not linked to OldVertex
-	 *
-	 * After the process:
-	 * OldVertex is no more connected to this edge but stay connected to its other linked edges
-	 * If OldVertex is isolated (not connected to any edge), OldVertex is deleted
-	 * otherwise OldVertex is linked to NewVertex
-	 */
-	void ReplaceEdgeVertex(bool bIsStartVertex, TSharedRef<FTopologicalVertex>& NewVertex);
-
-	/**
-	 * @return the containing boundary
-	 */
-	const FTopologicalLoop* GetLoop() const
-	{
-		return Loop;
-	}
-
-	/**
-	 * @return the containing boundary
-	 */
-	FTopologicalLoop* GetLoop()
-	{
-		return Loop;
-	}
-
-	/**
-	 * @return the carrier topological face
-	 */
-	FTopologicalFace* GetFace() const;
-
-	// ======   Vertex Functions (Get, Set, ...)   ======
-
-	const TSharedRef<FTopologicalVertex> GetStartVertex(EOrientation Forward) const
-	{
-		return (Forward == EOrientation::Front ? StartVertex.ToSharedRef() : EndVertex.ToSharedRef());
-	}
-
-	const TSharedRef<FTopologicalVertex> GetEndVertex(EOrientation Forward) const
-	{
-		return (Forward == EOrientation::Front ? EndVertex.ToSharedRef() : StartVertex.ToSharedRef());
-	}
-
-	const TSharedRef<FTopologicalVertex> GetStartVertex(bool Forward) const
-	{
-		return (Forward ? StartVertex.ToSharedRef() : EndVertex.ToSharedRef());
-	}
-
-	const TSharedRef<FTopologicalVertex> GetEndVertex(bool Forward) const
-	{
-		return (Forward ? EndVertex.ToSharedRef() : StartVertex.ToSharedRef());
-	}
-
-	const TSharedRef<FTopologicalVertex> GetStartVertex() const
 	{
 		return StartVertex.ToSharedRef();
 	}
@@ -608,406 +336,15 @@
 	}
 
 	TSharedRef<FTopologicalVertex> GetStartVertex()
->>>>>>> d731a049
 	{
 		return StartVertex.ToSharedRef();
 	}
 
-<<<<<<< HEAD
-	const TSharedRef< FTopologicalVertex> GetEndVertex() const
-=======
 	TSharedRef<FTopologicalVertex> GetEndVertex()
->>>>>>> d731a049
 	{
 		return EndVertex.ToSharedRef();
 	}
 
-<<<<<<< HEAD
-	TSharedRef<FTopologicalVertex> GetStartVertex()
-	{
-		return StartVertex.ToSharedRef();
-	}
-
-	TSharedRef<FTopologicalVertex> GetEndVertex()
-	{
-		return EndVertex.ToSharedRef();
-	}
-
-	TSharedPtr<FTopologicalVertex> GetOtherVertex(const TSharedRef<FTopologicalVertex>& Vertex)
-	{
-		return (Vertex->GetLink() == StartVertex->GetLink() ? EndVertex : (Vertex->GetLink() == EndVertex->GetLink() ? StartVertex : TSharedPtr<FTopologicalVertex>()));
-	}
-
-	FTopologicalVertex* GetOtherVertex(FTopologicalVertex& Vertex)
-	{
-		return (Vertex.GetLink() == StartVertex->GetLink() ? EndVertex.Get() : (Vertex.GetLink() == EndVertex->GetLink() ? StartVertex.Get() : nullptr));
-	}
-
-	const FTopologicalVertex* GetOtherVertex(const FTopologicalVertex& Vertex) const
-	{
-		return (Vertex.GetLink() == StartVertex->GetLink() ? EndVertex.Get() : (Vertex.GetLink() == EndVertex->GetLink() ? StartVertex.Get() : nullptr));
-	}
-
-	const TSharedPtr<FTopologicalVertex> GetOtherVertex(const TSharedRef<FTopologicalVertex>& Vertex) const
-	{
-		return (Vertex->GetLink() == StartVertex->GetLink() ? EndVertex : (Vertex->GetLink() == EndVertex->GetLink() ? StartVertex : TSharedPtr<FTopologicalVertex>()));
-	}
-
-	void SetStartVertex(const double NewCoordinate);
-	void SetEndVertex(const double NewCoordinate);
-
-	void SetStartVertex(const double NewCoordinate, const FPoint& NewPoint3D);
-	void SetEndVertex(const double NewCoordinate, const FPoint& NewPoint3D);
-
-	// ======   Boundary Function   ======
-
-	const FLinearBoundary& GetBoundary() const
-	{
-		return Boundary;
-	}
-
-	double GetStartCurvilinearCoordinates() const
-	{
-		return Boundary.GetMin();
-	}
-
-	double GetEndCurvilinearCoordinates() const
-	{
-		return Boundary.GetMax();
-	}
-
-	/**
-	 * @return the 3d coordinate of the start vertex (the barycenter of the twin vertices)
-	 */
-	FPoint GetStartBarycenter()
-	{
-		return StartVertex->GetBarycenter();
-	}
-
-	/**
-	 * @return the 3d coordinate of the end vertex (the barycenter of the twin vertices)
-	 */
-	FPoint GetEndBarycenter()
-	{
-		return EndVertex->GetBarycenter();
-	}
-
-	/**
-	 * @return the 3d coordinate of the start vertex (prefer GetStartBarycenter)
-	 */
-	FPoint GetStartCoordinate()
-	{
-		return StartVertex->GetCoordinates();
-	}
-
-	/**
-	 * @return the 3d coordinate of the end vertex (prefer GetEndBarycenter)
-	 */
-	FPoint GetEndCoordinate()
-	{
-		return EndVertex->GetCoordinates();
-	}
-
-
-
-	void GetTangentsAtExtremities(FPoint& StartTangent, FPoint& EndTangent, bool bForward) const;
-
-	// ======   Meshing Function   ======
-
-	const TSharedRef<FEdgeMesh> GetMesh() const
-	{
-		if (GetLinkActiveEntity() != AsShared())
-		{
-			return GetLinkActiveEdge()->GetMesh();
-		}
-		ensureCADKernel(Mesh.IsValid());
-		return Mesh.ToSharedRef();
-	}
-
-	TSharedRef<FEdgeMesh> GetOrCreateMesh(FModelMesh& MeshModel);
-
-	/**
-	 * Generate a sampling of the curve.
-	 * This sampling is used by apply meshing criteria function to defined the optimal mesh of the edge.
-	 * This sampling is saved in CrossingPointUs TArray.
-	 */
-	void ComputeCrossingPointCoordinates();
-
-	int32 EvaluateCuttingPointNum();
-
-	void InitDeltaUs()
-	{
-		int32 Size = CrossingPointUs.Num();
-		ensureCADKernel(Size >= 2);
-		CrossingPointUs.SetNum(Size);
-		CrossingPointDeltaUMins.Init(SMALL_NUMBER, Size - 1);
-		CrossingPointDeltaUMaxs.Init(2.0 * (GetEndCurvilinearCoordinates() - GetStartCurvilinearCoordinates()), Size - 1);
-	}
-
-	void ChooseFinalDeltaUs();
-
-	const TArray<double>& GetCrossingPointUs() const
-	{
-		return CrossingPointUs;
-	}
-
-	TArray<double>& GetCrossingPointUs()
-	{
-		return CrossingPointUs;
-	}
-
-	TArray<double>& GetDeltaUMins()
-	{
-		return CrossingPointDeltaUMins;
-	}
-
-	TArray<double>& GetDeltaUMaxs()
-	{
-		return CrossingPointDeltaUMaxs;
-	}
-
-	const TArray<double>& GetDeltaUMaxs() const
-	{
-		return CrossingPointDeltaUMaxs;
-	}
-
-	TArray<FCuttingPoint>& GetCuttingPoints()
-	{
-		return CuttingPointUs;
-	};
-
-	const TArray<FCuttingPoint>& GetCuttingPoints() const
-	{
-		return CuttingPointUs;
-	}
-
-	// For thin zone purpose
-
-	const TArray<FImposedCuttingPoint>& GetImposedCuttingPoints()
-	{
-		return ImposedCuttingPointUs;
-	}
-
-	void AddThinZone(const FLinearBoundary& InThinZoneBounds)
-	{
-		ThinZoneBounds.Add(InThinZoneBounds);
-	}
-
-	const TArray<FLinearBoundary>& GetThinZoneBounds() const
-	{
-		return ThinZoneBounds;
-	}
-
-	void AddImposedCuttingPointU(const double ImposedCuttingPointU, int32 OppositeNodeIndex);
-
-
-	// ======   Curve Functions   ======
-
-	TSharedRef<FRestrictionCurve> GetCurve() const
-	{
-		return Curve.ToSharedRef();
-	}
-
-	TSharedRef<FRestrictionCurve> GetCurve()
-	{
-		return Curve.ToSharedRef();
-	}
-
-	double Length() const;
-
-	/**
-	 * Samples the curve with segments of a desired length
-	 */
-	void Sample(const double DesiredSegmentLength, TArray<double>& OutCoordinates) const;
-
-	/**
-	 * Exact evaluation of point on the 3D curve
-	 * According to derivativeOrder Gradient of the point (DerivativeOrder = 1) and Laplacian (DerivativeOrder = 1) can also be return
-	 */
-	void EvaluatePoint(double InCoordinate, int32 Derivative, FCurvePoint& Point) const
-	{
-		Curve->EvaluatePoint(InCoordinate, Point, Derivative);
-	}
-
-	/**
-	 * Exact evaluation of points on the 3D curve
-	 * According to derivativeOrder Gradient of the point (DerivativeOrder = 1) and Laplacian (DerivativeOrder = 1) can also be return
-	 */
-	void EvaluatePoints(const TArray<double>& InCoordinates, int32 DerivativeOrder, TArray<FCurvePoint>& OutPoints) const
-	{
-		Curve->EvaluatePoints(InCoordinates, OutPoints, DerivativeOrder);
-	}
-
-	/**
-	 * Approximation of 3D points compute with carrier surface 3D polyline
-	 */
-	void ApproximatePoints(const TArray<double>& InCoordinates, TArray<FPoint>& OutPoints) const
-	{
-		Curve->Approximate3DPoints(InCoordinates, OutPoints);
-	}
-
-	/**
-	 * Approximation of 2D point defined by its coordinate compute with carrier surface 2D polyline
-	 */
-	FPoint Approximate2DPoint(const double InCoordinate) const
-	{
-		return Curve->Approximate2DPoint(InCoordinate);
-	}
-
-	/**
-	 * Approximation of 2D points defined by its coordinates compute with carrier surface 2D polyline
-	 */
-	void Approximate2DPoints(const TArray<double>& InCoordinates, TArray<FPoint2D>& OutPoints) const
-	{
-		Curve->Approximate2DPoints(InCoordinates, OutPoints);
-	}
-
-	/**
-	 * Approximation of surfacic polyline (points 2d, 3d, normals, tangents) defined by its coordinates compute with carrier surface polyline
-	 */
-	void ApproximatePolyline(FSurfacicPolyline& Polyline) const
-	{
-		Curve->ApproximatePolyline(Polyline);
-	}
-
-	FPoint GetTangentAt(const double InCoordinate) const
-	{
-		return Curve->GetTangentAt(InCoordinate);
-	}
-
-	FPoint2D GetTangent2DAt(const double InCoordinate) const
-	{
-		return Curve->GetTangent2DAt(InCoordinate);
-	}
-
-	/**
-	 * Return the tangent at the input vertex
-	 */
-	FPoint GetTangentAt(const FTopologicalVertex& InVertex);
-	FPoint2D GetTangent2DAt(const FTopologicalVertex& InVertex);
-
-	/**
-	 * Project Point (2D or 3D) on the polyline (2D or 3D) and return the coordinate of the projected point
-	 */
-	template<class PointType>
-	double ProjectPoint(const PointType& InPointToProject, PointType& OutProjectedPoint) const
-	{
-		return Curve->GetCoordinateOfProjectedPoint(Boundary, InPointToProject, OutProjectedPoint);
-	}
-
-	/**
-	 * Project a set of points on the 3D polyline and return the coordinate of the projected point
-	 */
-	void ProjectPoints(const TArray<FPoint>& InPointsToProject, TArray<double>& OutProjectedPointCoords, TArray<FPoint>& OutProjectedPoints) const
-	{
-		Curve->ProjectPoints(Boundary, InPointsToProject, OutProjectedPointCoords, OutProjectedPoints);
-	}
-
-	/**
-	 * Project a set of points of a twin edge on the 3D polyline and return the coordinate of the projected point
-	 */
-	void ProjectTwinEdgePoints(const TArray<FPoint>& InPointsToProject, bool bSameOrientation, TArray<double>& OutProjectedPointCoords) const
-	{
-		Curve->ProjectTwinCurvePoints(InPointsToProject, bSameOrientation, OutProjectedPointCoords);
-	}
-
-	/**
-	 * Compute 2D points of the edge coincident the points of the twin edge defined by their coordinates
-	 */
-	void ProjectTwinEdgePointsOn2DCurve(const TSharedRef<FTopologicalEdge>& InTwinEdge, const TArray<double>& InTwinEdgePointCoords, TArray<FPoint2D>& OutPoints2D);
-
-	void ComputeIntersectionsWithIsos(const TArray<double>& InIsoCoordinates, const EIso InTypeIso, const FSurfacicTolerance& ToleranceIso, TArray<double>& OutIntersection) const
-	{
-		Curve->ComputeIntersectionsWithIsos(Boundary, InIsoCoordinates, InTypeIso, ToleranceIso, OutIntersection);
-	}
-
-	/**
-	 * Get the discretization points of the edge and add them to the outpoints TArray
-	 */
-	template<class PointType>
-	void GetDiscretization2DPoints(EOrientation Orientation, TArray<PointType>& OutPoints) const
-	{
-		Curve->GetDiscretizationPoints(Boundary, Orientation, OutPoints);
-	}
-
-	double TransformLocalCoordinateToActiveEdgeCoordinate(const double LocalCoordinate);
-	double TransformActiveEdgeCoordinateToLocalCoordinate(const double ActiveEdgeCoordinate);
-
-	void TransformActiveEdgeCoordinatesToLocalCoordinates(const TArray<double>& InActiveEdgeCoordinate, TArray<double>& OutLocalCoordinate);
-	void TransformLocalCoordinatesToActiveEdgeCoordinates(const TArray<double>& InLocalCoordinate, TArray<double>& OutActiveEdgeCoordinate);
-
-	/**
-	 * Compute the edge 2D properties i.e. the mean and standard deviation of the slop of the edge in the parametric space of the carrier surface
-	 */
-	void ComputeEdge2DProperties(FEdge2DProperties& SlopCharacteristics);
-
-	void GetExtremities(FSurfacicCurveExtremities& Extremities) const
-	{
-		Curve->GetExtremities(Boundary, Extremities);
-	}
-
-
-	// ======   Geometrical Functions   ======
-
-	/**
-	 * Split the edge at input coordinate. The initial edge will be used for the first edge, the second edge will be return.
-	 * @param SplittingCoordinate
-	 * @param NewVertexCoordinate
-	 * @param bKeepStartVertexConnectivity: if true the new edge is connected to endVertex, otherwise the new edge is connected to start vertex
-	 * @param OutNewEdge, the second edge
-	 */
-	TSharedPtr<FTopologicalVertex> SplitAt(double SplittingCoordinate, const FPoint& NewVertexCoordinate, bool bKeepStartVertexConnectivity, TSharedPtr<FTopologicalEdge>& OutNewEdge);
-
-	/**
-	 * Extend the Edge to the NewVertex.
-	 * NewVertex become the new extremity of the edge. The old vertex is unconnected of the edge.
-	 */
-	bool ExtendTo(bool bStartExtremity, const FPoint2D& NewExtremityCoordinate, TSharedRef<FTopologicalVertex>& NewVertex);
-
-	bool IsSharpEdge();
-
-
-	// ======   State Functions   ======
-
-	/**
-	 * Important note: A Degenerated Edge is used to close 2D boundary in case of degenerated surface to ensureCADKernel a closed boundary
-	 * Specific process is done for the mesh of this kind of surface
-	 */
-	virtual bool IsDegenerated() const override
-	{
-		return FHaveStates::IsDegenerated();
-	}
-
-	bool IsThinPeak() const
-	{
-		return ((States & EHaveStates::ThinPeak) == EHaveStates::ThinPeak);
-	}
-
-	virtual void SetThinPeak() const
-	{
-		States |= EHaveStates::ThinPeak;
-	}
-
-	virtual void ResetThinPeak() const
-	{
-		States &= ~EHaveStates::ThinPeak;
-	}
-
-	bool IsVirtuallyMeshed() const
-	{
-		return ((States & EHaveStates::IsVirtuallyMeshed) == EHaveStates::IsVirtuallyMeshed);
-	}
-
-	virtual void SetAsVirtuallyMeshed() const
-	{
-		States |= EHaveStates::IsVirtuallyMeshed;
-	}
-
-	virtual void ResetVirtuallyMeshed() const
-	{
-		States &= ~EHaveStates::IsVirtuallyMeshed;
-	}
-=======
 	TSharedPtr<FTopologicalVertex> GetOtherVertex(const TSharedRef<FTopologicalVertex>& Vertex)
 	{
 		return (Vertex->GetLink() == StartVertex->GetLink() ? EndVertex : (Vertex->GetLink() == EndVertex->GetLink() ? StartVertex : TSharedPtr<FTopologicalVertex>()));
@@ -1484,7 +821,6 @@
 	}
 
 };
->>>>>>> d731a049
 
 /**
  * Cutting point used for thin zone purpose
@@ -1492,22 +828,6 @@
 struct CADKERNEL_API FImposedCuttingPoint
 {
 	/**
-<<<<<<< HEAD
-	 * @return true if the edge is adjacent to only one surface (its carrier surface)
-	 */
-	bool IsBorder()
-	{
-		return GetTwinEntityCount() == 1;
-	}
-
-	/**
-	 * @return true if the edge is adjacent to only two surfaces
-	 */
-	bool IsSurfacic()
-	{
-		return GetTwinEntityCount() == 2;
-	}
-=======
 	 * coordinate of the edge's mesh nodes
 	 */
 	double Coordinate = 0;
@@ -1523,7 +843,6 @@
 	{
 	};
 };
->>>>>>> d731a049
 
 /**
  * Cutting point used for meshing purpose
@@ -1531,122 +850,13 @@
 struct CADKERNEL_API FCuttingPoint
 {
 	/**
-<<<<<<< HEAD
-	 * Merge successive edges of a face in a single edge.
-	 * Edges must not be topological linked to other faces i.e. edges must be border edges
-	 * The merged edges are deleted
-	 * @return TSharedPtr<FTopologicalEdge>() if failed
-	 */
-	static TSharedPtr<FTopologicalEdge> CreateEdgeByMergingEdges(TArray<FOrientedEdge>& Edges, const TSharedRef<FTopologicalVertex> StartVertex, const TSharedRef<FTopologicalVertex> EndVertex);
-};
-
-struct CADKERNEL_API FEdge2DProperties
-{
-	double StandardDeviation = 0;
-	double MediumSlop = 0;
-	double Length3D = 0;
-	EIso IsoType = EIso::UndefinedIso;
-	bool bIsMesh = false;
-	double MeshedLength = 0;
-
-	void Add(double InSlop, double InLength)
-	{
-		double Temp = InSlop * InLength;
-		MediumSlop += Temp;
-		Temp *= InSlop;
-		StandardDeviation += Temp;
-		Length3D += InLength;
-	}
-
-	// Finalize has been done on each Property
-	void Add2(FEdge2DProperties& Property)
-	{
-		StandardDeviation = (FMath::Square(StandardDeviation) + FMath::Square(MediumSlop)) * Length3D + (FMath::Square(Property.StandardDeviation) + FMath::Square(Property.MediumSlop)) * Property.Length3D;
-		MediumSlop = MediumSlop * Length3D + Property.MediumSlop * Property.Length3D;
-		Length3D += Property.Length3D;
-
-		MediumSlop /= Length3D;
-		StandardDeviation /= Length3D;
-		StandardDeviation -= FMath::Square(MediumSlop);
-		StandardDeviation = sqrt(StandardDeviation);
-	}
-
-	// Finalize has not been done on each Property
-	void Add(FEdge2DProperties& Property)
-	{
-		StandardDeviation += Property.StandardDeviation;
-		MediumSlop += Property.MediumSlop;
-		Length3D += Property.Length3D;
-	}
-
-	void Finalize()
-	{
-		MediumSlop /= Length3D;
-		StandardDeviation /= Length3D;
-		StandardDeviation -= FMath::Square(MediumSlop);
-		if (StandardDeviation < 0)
-		{
-			StandardDeviation = 0;
-		}
-		else
-		{
-			StandardDeviation = sqrt(StandardDeviation);
-		}
-		IsoType = EIso::UndefinedIso;
-
-		if (MediumSlop < 0.2)
-		{
-			if (StandardDeviation < 0.1)
-			{
-				IsoType = EIso::IsoU;
-			}
-		}
-		else if (MediumSlop > 1.8)
-		{
-			if (StandardDeviation < 0.1)
-			{
-				IsoType = EIso::IsoV;
-			}
-		}
-	}
-
-};
-
-/**
- * Cutting point used for thin zone purpose
- */
-struct CADKERNEL_API FImposedCuttingPoint
-{
-	/**
 	 * coordinate of the edge's mesh nodes
 	 */
-	double Coordinate;
-	int32 OppositNodeIndex = -1;
-
-	FImposedCuttingPoint()
-	{
-	}
-
-	FImposedCuttingPoint(double InCoordinate, int32 NodeIndex1)
-		: Coordinate(InCoordinate)
-		, OppositNodeIndex(NodeIndex1)
-	{
-	};
-};
-
-/**
- * Cutting point used for meshing purpose
- */
-struct CADKERNEL_API FCuttingPoint
-{
-	/**
-	 * coordinate of the edge's mesh nodes
-	 */
-	double Coordinate;
-	ECoordinateType Type;
+	double Coordinate = 0;
+	ECoordinateType Type = ECoordinateType::OtherCoordinate;
 	int32 OppositNodeIndex = -1;
 	int32 OppositNodeIndex2 = -1;
-	double IsoDeltaU;
+	double IsoDeltaU = 0;
 
 	FCuttingPoint()
 	{
@@ -1685,79 +895,19 @@
 	TArray<FCuttingPoint> Coordinates[2];
 
 	constexpr TArray<FCuttingPoint>& operator[](EIso Iso)
-=======
-	 * coordinate of the edge's mesh nodes
-	 */
-	double Coordinate = 0;
-	ECoordinateType Type = ECoordinateType::OtherCoordinate;
-	int32 OppositNodeIndex = -1;
-	int32 OppositNodeIndex2 = -1;
-	double IsoDeltaU = 0;
-
-	FCuttingPoint()
-	{
-	}
-
-	FCuttingPoint(double InCoordinate, ECoordinateType InType)
-		: Coordinate(InCoordinate)
-		, Type(InType)
-		, OppositNodeIndex(-1)
-		, OppositNodeIndex2(-1)
-		, IsoDeltaU(HUGE_VAL)
-	{
-	}
-
-	FCuttingPoint(double InCoordinate, ECoordinateType InType, int32 NodeIndex1, int32 NodeIndex2)
-		: Coordinate(InCoordinate)
-		, Type(InType)
-		, OppositNodeIndex(NodeIndex1)
-		, OppositNodeIndex2(NodeIndex2)
-		, IsoDeltaU(HUGE_VAL)
-	{
-	}
-
-	FCuttingPoint(double InCoordinate, ECoordinateType InType, int32 InOppositeNodeId, double DeltaU)
-		: Coordinate(InCoordinate)
-		, Type(InType)
-		, OppositNodeIndex(InOppositeNodeId)
-		, OppositNodeIndex2(-1)
-		, IsoDeltaU(DeltaU)
-	{
-	}
-};
-
-struct CADKERNEL_API FCuttingGrid
-{
-	TArray<FCuttingPoint> Coordinates[2];
-
-	constexpr TArray<FCuttingPoint>& operator[](EIso Iso)
 	{
 		ensureCADKernel(Iso == 0 || Iso == 1);
 		return Coordinates[Iso];
 	}
 
 	constexpr const TArray<FCuttingPoint>& operator[](EIso Iso) const
->>>>>>> d731a049
 	{
 		ensureCADKernel(Iso == 0 || Iso == 1);
 		return Coordinates[Iso];
 	}
-<<<<<<< HEAD
-=======
 };
->>>>>>> d731a049
-
-	constexpr const TArray<FCuttingPoint>& operator[](EIso Iso) const
-	{
-		ensureCADKernel(Iso == 0 || Iso == 1);
-		return Coordinates[Iso];
-	}
-};
-
-<<<<<<< HEAD
-
-=======
->>>>>>> d731a049
+
+
 template<typename FCuttingPointType>
 void GetCuttingPointCoordinates(const TArray<FCuttingPointType>& CuttingPoints, TArray<double>& CuttingPointCoordinates)
 {
