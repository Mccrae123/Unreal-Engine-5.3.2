--- conflicted
+++ resolved
@@ -15,27 +15,6 @@
 {
 
 typedef TTopologicalLink<FTopologicalEdge> FEdgeLink;
-<<<<<<< HEAD
-
-class FOrientedEdge;
-
-enum ECoordinateType : uint8
-{
-	VertexCoordinate,
-	ImposedCoordinate, // imposted cutting point by thin zone meshing process
-	IsoUCoordinate,
-	IsoVCoordinate,
-	IsoUVCoordinate,
-	OtherCoordinate
-};
-
-template<typename FCuttingPointType>
-void GetCuttingPointCoordinates(const TArray<FCuttingPointType>& CuttingPoints, TArray<double>& CuttingPointCoordinates);
-
-struct FEdge2DProperties;
-struct FCuttingPoint;
-struct FImposedCuttingPoint;
-=======
 
 class FOrientedEdge;
 class FThinZone2D;
@@ -72,140 +51,10 @@
 
 struct FEdge2DProperties;
 struct FCuttingPoint;
->>>>>>> 4af6daef
 
 class FModelMesh;
 class FEdgeMesh;
 class FSurface;
-<<<<<<< HEAD
-class FTopologicalLoop;
-class FTopologicalVertex;
-
-class CADKERNEL_API FTopologicalEdge : public TLinkable<FTopologicalEdge, FEdgeLink>
-{
-	friend class FEntity;
-	friend class FTopologicalLoop;
-	friend class FTopologicalFace;
-
-protected:
-
-	TSharedPtr<FTopologicalVertex> StartVertex;
-	TSharedPtr<FTopologicalVertex> EndVertex;
-
-	/**
-	 * The edge is oriented in the curve orientation i.e. StartCoordinate < EndCoordinate
-	 */
-	FLinearBoundary Boundary;
-
-	TSharedPtr<FRestrictionCurve> Curve;
-	mutable double Length3D = -1.;
-
-	FTopologicalLoop* Loop = nullptr;
-
-	TSharedPtr<FEdgeMesh> Mesh;
-
-	/**
-	 * Final U coordinates of the edge's mesh nodes
-	 */
-	TArray<FCuttingPoint> CuttingPointUs;
-
-	/**
-	 * U coordinates of the edge's mesh nodes for thin zone purpose
-	 */
-	TArray<FImposedCuttingPoint> ImposedCuttingPointUs;
-	TArray<FLinearBoundary> ThinZoneBounds;
-
-	/**
-	 * Temporary discretization of the edge used to compute the mesh of the edge
-	 */
-	TArray<double> CrossingPointUs;
-
-	/**
-	 * Min delta U at the crossing points to respect meshing criteria
-	 */
-	TArray<double> CrossingPointDeltaUMins;
-
-	/**
-	 * Max delta U at the crossing points to respect meshing criteria
-	 */
-	TArray<double> CrossingPointDeltaUMaxs;
-
-private:
-
-	/**
-	 * MANDATORY
-	 * Constructors of FEdge cannot be used directly, use FEdge::Make to create an FEdge object.
-	 */
-	FTopologicalEdge(const TSharedRef<FRestrictionCurve>& InCurve, const TSharedRef<FTopologicalVertex>& InVertex1, const TSharedRef<FTopologicalVertex>& InVertex2, const FLinearBoundary& InBoundary);
-	FTopologicalEdge(const TSharedRef<FRestrictionCurve>& InCurve, const TSharedRef<FTopologicalVertex>& InVertex1, const TSharedRef<FTopologicalVertex>& InVertex2);
-	FTopologicalEdge(const TSharedRef<FRestrictionCurve>& InCurve, const FLinearBoundary& InBoundary);
-	FTopologicalEdge(const TSharedRef<FSurface>& InSurface, const FPoint2D& InCoordinateVertex1, const TSharedRef<FTopologicalVertex>& InVertex1, const FPoint2D& InCoordinateVertex2, const TSharedRef<FTopologicalVertex>& InVertex2);
-
-	FTopologicalEdge() = default;
-
-	void SetLoop(FTopologicalLoop& NewBoundary)
-	{
-		Loop = &NewBoundary;
-	}
-
-	void RemoveLoop()
-	{
-		Loop = nullptr;
-	}
-
-	/**
-	 * Used by FEdge::Make
-	 * Sort vertex coordinate to ensure that start coordinate < end coordinate
-	 * Swap vertices if needed i.e. to ensure that 3D point at start (and end) coordinate is near to start (and end) vertex 3d coordinates
-	 * @return false if one vertex is too far to the associated curve 3d point
-	 */
-	bool CheckVertices();
-
-public:
-
-	static TSharedPtr<FTopologicalEdge> Make(const TSharedRef<FRestrictionCurve>& InCurve, const TSharedRef<FTopologicalVertex>& InVertex1, const TSharedRef<FTopologicalVertex>& InVertex2, const FLinearBoundary& InBoundary);
-	static TSharedPtr<FTopologicalEdge> Make(const TSharedRef<FRestrictionCurve>& InCurve, const TSharedRef<FTopologicalVertex>& InVertex1, const TSharedRef<FTopologicalVertex>& InVertex2);
-	static TSharedPtr<FTopologicalEdge> Make(const TSharedRef<FRestrictionCurve>& InCurve, const FLinearBoundary& InBoundary);
-	static TSharedPtr<FTopologicalEdge> Make(const TSharedRef<FRestrictionCurve>& InCurve);
-
-	/**
-	 * Build an edge to connect two vertices carried by a 2d segment
-	 */
-	static TSharedPtr<FTopologicalEdge> Make(const TSharedRef<FSurface>& InSurface, const FPoint2D& InCoordinateVertex1, const TSharedRef<FTopologicalVertex>& InVertex1, const FPoint2D& InCoordinateVertex2, const TSharedRef<FTopologicalVertex>& InVertex2);
-
-	/**
-	 * To check the build edge before returning it or return TSharedPtr<FTopologicalEdge>() if the edge is not valid
-	 */
-	static TSharedPtr<FTopologicalEdge> ReturnIfValid(TSharedRef<FTopologicalEdge>& InEdge, bool bCheckVertices);
-
-	virtual ~FTopologicalEdge() override
-	{
-		FTopologicalEdge::Empty();
-	}
-
-	virtual void Empty() override;
-
-	virtual void Serialize(FCADKernelArchive& Ar) override
-	{
-		TLinkable<FTopologicalEdge, FEdgeLink>::Serialize(Ar);
-		SerializeIdent(Ar, StartVertex);
-		SerializeIdent(Ar, EndVertex);
-		SerializeIdent(Ar, Curve);
-		Ar << Boundary;
-		SerializeIdent(Ar, &Loop);
-		Ar << Length3D;
-	}
-
-	virtual void SpawnIdent(FDatabase& Database) override;
-
-	virtual void ResetMarkersRecursively() override
-	{
-		ResetMarkers();
-		TLinkable<FTopologicalEdge, FEdgeLink>::ResetMarkers();
-		StartVertex->ResetMarkersRecursively();
-		EndVertex->ResetMarkersRecursively();
-
-=======
 class FThinZone;
 class FTopologicalLoop;
 class FTopologicalVertex;
@@ -342,7 +191,6 @@
 		StartVertex->ResetMarkersRecursively();
 		EndVertex->ResetMarkersRecursively();
 
->>>>>>> 4af6daef
 		Curve->ResetMarkersRecursively();;
 	}
 
@@ -357,8 +205,7 @@
 
 	double GetTolerance2DAt(double Coordinate) const
 	{
-<<<<<<< HEAD
-		return GetCurve()->GetToleranceAt(Coordinate);
+		return FMath::Min(Max2DTolerance, GetCurve()->GetToleranceAt(Coordinate));
 	}
 
 	virtual EEntity GetEntityType() const override
@@ -401,6 +248,22 @@
 	 */
 	void Link(FTopologicalEdge& OtherEdge);
 
+	/**
+	 * Remove the edge and the extremity vertices of the linked entity
+	 * vs UnlinkTwinEntities delete only the edge link
+	 */
+	void Disjoin();
+
+	/**
+	 * Remove the edge and the extremity vertices of the linked entity
+	 * vs UnlinkTwinEntities delete only the edge link
+	 */
+	void Unlink()
+	{
+		Disjoin();
+	}
+
+
 	TSharedRef<const FTopologicalEdge> GetLinkActiveEdge() const
 	{
 		return StaticCastSharedRef<const FTopologicalEdge>(GetLinkActiveEntity());
@@ -425,6 +288,16 @@
 
 		FTopologicalEdge* FirstTwinEdge = (TopologicalLink->GetTwinEntities()[0] == this) ? TopologicalLink->GetTwinEntities()[1] : TopologicalLink->GetTwinEntities()[0];
 		return FirstTwinEdge;
+	}
+
+	FTopologicalEdge* GetTwinEdge() const
+	{
+		const TArray<FTopologicalEdge*>& TwinEdges = GetTwinEntities();
+		if (TwinEdges.Num() > 1)
+		{
+			return TwinEdges[0] == this ? TwinEdges[1] : TwinEdges[0];
+		}
+		return nullptr;
 	}
 
 	/**
@@ -579,255 +452,6 @@
 		return StartVertex->GetBarycenter();
 	}
 
-=======
-		return FMath::Min(Max2DTolerance, GetCurve()->GetToleranceAt(Coordinate));
-	}
-
-	virtual EEntity GetEntityType() const override
-	{
-		return EEntity::TopologicalEdge;
-	}
-
-	// ======   Topological Function   ======
-
-	void LinkVertex();
-
-	/**
-	 * Checks if the carrier curve is degenerated i.e. the 2d length of the curve is nearly zero
-	 * If the 3d length is nearly zero, the edge is flag as degenerated
-	 */
-	bool CheckIfDegenerated() const;
-
-	/**
-	 * It can be linked to the edge if :
-	 *  - they are connected at their extremities,
-	 *  - they have the same length (5% or +/- EdgeLengthTolerance)
-	 *  - they are ~tangent at their extremities i.e @see IsTangentAtExtremitiesWith
-	 */
-	bool IsLinkableTo(const FTopologicalEdge& Edge, double EdgeLengthTolerance) const;
-
-	/**
-	 * Link two edges.
-	 * Two edges can be linked if :
-	 *  - they are connected at their extremities (SquareJoiningTolerance),
-	 *  - they are linkable (@see IsLinkableTo)
-	 * 
-	 * This step must be done when the loop is finalize because in some case edges can be delete, split, extend... to avoid problems
-	 */
-	void LinkIfCoincident(FTopologicalEdge& OtherEdge, double EdgeLengthTolerance, double SquareJoiningTolerance);
-
-	/**
-	 * Link with the other edge.
-	 * No check is performed except check if degenerated ot deleted.
-	 * If checks are needed, use LinkIfCoincident
-	 */
-	void Link(FTopologicalEdge& OtherEdge);
-
-	/**
-	 * Remove the edge and the extremity vertices of the linked entity
-	 * vs UnlinkTwinEntities delete only the edge link
-	 */
-	void Disjoin();
-
-	/**
-	 * Remove the edge and the extremity vertices of the linked entity
-	 * vs UnlinkTwinEntities delete only the edge link
-	 */
-	void Unlink()
-	{
-		Disjoin();
-	}
-
-
-	TSharedRef<const FTopologicalEdge> GetLinkActiveEdge() const
-	{
-		return StaticCastSharedRef<const FTopologicalEdge>(GetLinkActiveEntity());
-	}
-
-	TSharedRef<FTopologicalEdge> GetLinkActiveEdge()
-	{
-		return StaticCastSharedRef<FTopologicalEdge>(GetLinkActiveEntity());
-	}
-
-	FTopologicalEdge* GetFirstTwinEdge() const
-	{
-		if (!TopologicalLink)
-		{
-			return nullptr;
-		}
-
-		if (TopologicalLink->GetTwinEntities().Num() < 2)
-		{
-			return nullptr;
-		}
-
-		FTopologicalEdge* FirstTwinEdge = (TopologicalLink->GetTwinEntities()[0] == this) ? TopologicalLink->GetTwinEntities()[1] : TopologicalLink->GetTwinEntities()[0];
-		return FirstTwinEdge;
-	}
-
-	FTopologicalEdge* GetTwinEdge() const
-	{
-		const TArray<FTopologicalEdge*>& TwinEdges = GetTwinEntities();
-		if (TwinEdges.Num() > 1)
-		{
-			return TwinEdges[0] == this ? TwinEdges[1] : TwinEdges[0];
-		}
-		return nullptr;
-	}
-
-	/**
-	 * @return true if the twin edge is in the same direction as this
-	 */
-	bool IsSameDirection(const FTopologicalEdge& Edge) const;
-
-	/**
-	 * @return true if it is ~tangent with the edge at their extremities i.e Cos(tangents) > cos(30 deg)
-	 */
-	bool IsTangentAtExtremitiesWith(const FTopologicalEdge & Edge) const;
-
-	/**
-	 * @return true if the edge is self connected at its extremities
-	 */
-	bool IsClosed() const
-	{
-		return StartVertex->GetLinkActiveEntity() == EndVertex->GetLinkActiveEntity();
-	}
-
-	/**
-	 * This function is used to :
-	 *   - sew exactly two edges of the same loop
-	 *   - prepare to disconnect two edges connected by the same vertex
-	 *
-	 * OldVertex = bStartVertex ? StartVertex : EndVertex
-	 * OldVertex can be an extremity of other edges
-	 * OldVertex can be link to other vertices (TopologicalLink can be valid or not)
-	 *
-	 * NewVertex can be an extremity of other edges
-	 * NewVertex can be linked to other vertices (TopologicalLink can be valid or not)
-	 * NewVertex can be not linked to OldVertex
-	 *
-	 * After the process:
-	 * OldVertex is no more connected to this edge but stay connected to its other linked edges
-	 * If OldVertex is isolated (not connected to any edge), OldVertex is deleted
-	 * otherwise OldVertex is linked to NewVertex
-	 */
-	void ReplaceEdgeVertex(bool bIsStartVertex, TSharedRef<FTopologicalVertex>& NewVertex);
-
-	/**
-	 * @return the containing boundary
-	 */
-	const FTopologicalLoop* GetLoop() const
-	{
-		return Loop;
-	}
-
-	/**
-	 * @return the containing boundary
-	 */
-	FTopologicalLoop* GetLoop()
-	{
-		return Loop;
-	}
-
-	/**
-	 * @return the carrier topological face
-	 */
-	FTopologicalFace* GetFace() const;
-
-	// ======   Vertex Functions (Get, Set, ...)   ======
-
-	const TSharedRef<FTopologicalVertex> GetStartVertex(EOrientation Forward) const
-	{
-		return (Forward == EOrientation::Front ? StartVertex.ToSharedRef() : EndVertex.ToSharedRef());
-	}
-
-	const TSharedRef<FTopologicalVertex> GetEndVertex(EOrientation Forward) const
-	{
-		return (Forward == EOrientation::Front ? EndVertex.ToSharedRef() : StartVertex.ToSharedRef());
-	}
-
-	const TSharedRef<FTopologicalVertex> GetStartVertex(bool Forward) const
-	{
-		return (Forward ? StartVertex.ToSharedRef() : EndVertex.ToSharedRef());
-	}
-
-	const TSharedRef<FTopologicalVertex> GetEndVertex(bool Forward) const
-	{
-		return (Forward ? EndVertex.ToSharedRef() : StartVertex.ToSharedRef());
-	}
-
-	const TSharedRef<FTopologicalVertex> GetStartVertex() const
-	{
-		return StartVertex.ToSharedRef();
-	}
-
-	const TSharedRef< FTopologicalVertex> GetEndVertex() const
-	{
-		return EndVertex.ToSharedRef();
-	}
-
-	TSharedRef<FTopologicalVertex> GetStartVertex()
-	{
-		return StartVertex.ToSharedRef();
-	}
-
-	TSharedRef<FTopologicalVertex> GetEndVertex()
-	{
-		return EndVertex.ToSharedRef();
-	}
-
-	TSharedPtr<FTopologicalVertex> GetOtherVertex(const TSharedRef<FTopologicalVertex>& Vertex)
-	{
-		return (Vertex->GetLink() == StartVertex->GetLink() ? EndVertex : (Vertex->GetLink() == EndVertex->GetLink() ? StartVertex : TSharedPtr<FTopologicalVertex>()));
-	}
-
-	FTopologicalVertex* GetOtherVertex(FTopologicalVertex& Vertex)
-	{
-		return (Vertex.GetLink() == StartVertex->GetLink() ? EndVertex.Get() : (Vertex.GetLink() == EndVertex->GetLink() ? StartVertex.Get() : nullptr));
-	}
-
-	const FTopologicalVertex* GetOtherVertex(const FTopologicalVertex& Vertex) const
-	{
-		return (Vertex.GetLink() == StartVertex->GetLink() ? EndVertex.Get() : (Vertex.GetLink() == EndVertex->GetLink() ? StartVertex.Get() : nullptr));
-	}
-
-	const TSharedPtr<FTopologicalVertex> GetOtherVertex(const TSharedRef<FTopologicalVertex>& Vertex) const
-	{
-		return (Vertex->GetLink() == StartVertex->GetLink() ? EndVertex : (Vertex->GetLink() == EndVertex->GetLink() ? StartVertex : TSharedPtr<FTopologicalVertex>()));
-	}
-
-	void SetStartVertex(const double NewCoordinate);
-	void SetEndVertex(const double NewCoordinate);
-
-	void SetStartVertex(const double NewCoordinate, const FPoint& NewPoint3D);
-	void SetEndVertex(const double NewCoordinate, const FPoint& NewPoint3D);
-
-	// ======   Boundary Function   ======
-
-	const FLinearBoundary& GetBoundary() const
-	{
-		return Boundary;
-	}
-
-	double GetStartCurvilinearCoordinates() const
-	{
-		return Boundary.GetMin();
-	}
-
-	double GetEndCurvilinearCoordinates() const
-	{
-		return Boundary.GetMax();
-	}
-
-	/**
-	 * @return the 3d coordinate of the start vertex (the barycenter of the twin vertices)
-	 */
-	FPoint GetStartBarycenter()
-	{
-		return StartVertex->GetBarycenter();
-	}
-
->>>>>>> 4af6daef
 	/**
 	 * @return the 3d coordinate of the end vertex (the barycenter of the twin vertices)
 	 */
@@ -851,273 +475,6 @@
 	{
 		return EndVertex->GetCoordinates();
 	}
-<<<<<<< HEAD
-
-	void GetTangentsAtExtremities(FPoint& StartTangent, FPoint& EndTangent, bool bForward) const;
-	void GetTangentsAtExtremities(FPoint& StartTangent, FPoint& EndTangent, EOrientation Orientation) const
-	{
-		GetTangentsAtExtremities(StartTangent, EndTangent, Orientation == EOrientation::Front);
-	}
-
-	// ======   Meshing Function   ======
-
-	const TSharedRef<FEdgeMesh> GetMesh() const
-	{
-		if (GetLinkActiveEntity() != AsShared())
-		{
-			return GetLinkActiveEdge()->GetMesh();
-		}
-		ensureCADKernel(Mesh.IsValid());
-		return Mesh.ToSharedRef();
-	}
-
-	TSharedRef<FEdgeMesh> GetOrCreateMesh(FModelMesh& MeshModel);
-
-	/**
-	 * Generate a sampling of the curve.
-	 * This sampling is used by apply meshing criteria function to defined the optimal mesh of the edge.
-	 * This sampling is saved in CrossingPointUs TArray.
-	 */
-	void ComputeCrossingPointCoordinates();
-
-	int32 EvaluateCuttingPointNum();
-
-	void InitDeltaUs()
-	{
-		int32 Size = CrossingPointUs.Num();
-		ensureCADKernel(Size >= 2);
-		CrossingPointUs.SetNum(Size);
-		CrossingPointDeltaUMins.Init(DOUBLE_SMALL_NUMBER, Size - 1);
-		CrossingPointDeltaUMaxs.Init(2.0 * (GetEndCurvilinearCoordinates() - GetStartCurvilinearCoordinates()), Size - 1);
-	}
-
-	const TArray<double>& GetCrossingPointUs() const
-	{
-		return CrossingPointUs;
-	}
-
-	TArray<double>& GetCrossingPointUs()
-	{
-		return CrossingPointUs;
-	}
-
-	TArray<double>& GetDeltaUMins()
-	{
-		return CrossingPointDeltaUMins;
-	}
-
-	TArray<double>& GetDeltaUMaxs()
-	{
-		return CrossingPointDeltaUMaxs;
-	}
-
-	const TArray<double>& GetDeltaUMaxs() const
-	{
-		return CrossingPointDeltaUMaxs;
-	}
-
-	TArray<FCuttingPoint>& GetCuttingPoints()
-	{
-		return CuttingPointUs;
-	};
-
-	const TArray<FCuttingPoint>& GetCuttingPoints() const
-	{
-		return CuttingPointUs;
-	}
-
-	// For thin zone purpose
-
-	const TArray<FImposedCuttingPoint>& GetImposedCuttingPoints()
-	{
-		return ImposedCuttingPointUs;
-	}
-
-	void AddThinZone(const FLinearBoundary& InThinZoneBounds)
-	{
-		ThinZoneBounds.Add(InThinZoneBounds);
-	}
-
-	const TArray<FLinearBoundary>& GetThinZoneBounds() const
-	{
-		return ThinZoneBounds;
-	}
-
-	void AddImposedCuttingPointU(const double ImposedCuttingPointU, int32 OppositeNodeIndex);
-
-
-	// ======   Curve Functions   ======
-
-	TSharedRef<FRestrictionCurve> GetCurve() const
-	{
-		return Curve.ToSharedRef();
-	}
-
-	TSharedRef<FRestrictionCurve> GetCurve()
-	{
-		return Curve.ToSharedRef();
-	}
-
-	double Length() const;
-
-	/**
-	 * Samples the curve with segments of a desired length
-	 */
-	void Sample(const double DesiredSegmentLength, TArray<double>& OutCoordinates) const;
-
-	/**
-	 * Exact evaluation of point on the 3D curve
-	 * According to derivativeOrder Gradient of the point (DerivativeOrder = 1) and Laplacian (DerivativeOrder = 1) can also be return
-	 */
-	void EvaluatePoint(double InCoordinate, int32 Derivative, FCurvePoint& Point) const
-	{
-		Curve->EvaluatePoint(InCoordinate, Point, Derivative);
-	}
-
-	/**
-	 * Exact evaluation of points on the 3D curve
-	 * According to derivativeOrder Gradient of the point (DerivativeOrder = 1) and Laplacian (DerivativeOrder = 1) can also be return
-	 */
-	void EvaluatePoints(const TArray<double>& InCoordinates, int32 DerivativeOrder, TArray<FCurvePoint>& OutPoints) const
-	{
-		Curve->EvaluatePoints(InCoordinates, OutPoints, DerivativeOrder);
-	}
-
-	/**
-	 * Approximation of 3D points compute with carrier surface 3D polyline
-	 */
-	void ApproximatePoints(const TArray<double>& InCoordinates, TArray<FPoint>& OutPoints) const
-	{
-		Curve->Approximate3DPoints(InCoordinates, OutPoints);
-	}
-
-	/**
-	 * Approximation of 2D point defined by its coordinate compute with carrier surface 2D polyline
-	 */
-	FPoint Approximate2DPoint(const double InCoordinate) const
-	{
-		return Curve->Approximate2DPoint(InCoordinate);
-	}
-
-	/**
-	 * Approximation of 2D points defined by its coordinates compute with carrier surface 2D polyline
-	 */
-	void Approximate2DPoints(const TArray<double>& InCoordinates, TArray<FPoint2D>& OutPoints) const
-	{
-		Curve->Approximate2DPoints(InCoordinates, OutPoints);
-	}
-
-	/**
-	 * Approximation of surfacic polyline (points 2d, 3d, normals, tangents) defined by its coordinates compute with carrier surface polyline
-	 */
-	void ApproximatePolyline(FSurfacicPolyline& Polyline) const
-	{
-		Curve->ApproximatePolyline(Polyline);
-	}
-
-	FPoint GetTangentAt(const double InCoordinate) const
-	{
-		return Curve->GetTangentAt(InCoordinate);
-	}
-
-	FPoint2D GetTangent2DAt(const double InCoordinate) const
-	{
-		return Curve->GetTangent2DAt(InCoordinate);
-	}
-
-	/**
-	 * Return the tangent at the input vertex
-	 */
-	FPoint GetTangentAt(const FTopologicalVertex& InVertex);
-	FPoint2D GetTangent2DAt(const FTopologicalVertex& InVertex);
-
-	/**
-	 * Project Point (2D or 3D) on the polyline (2D or 3D) and return the coordinate of the projected point
-	 */
-	template<class PointType>
-	double ProjectPoint(const PointType& InPointToProject, PointType& OutProjectedPoint) const
-	{
-		return Curve->GetCoordinateOfProjectedPoint(Boundary, InPointToProject, OutProjectedPoint);
-	}
-
-	/**
-	 * Project a set of points on the 3D polyline and return the coordinate of the projected point
-	 */
-	void ProjectPoints(const TArray<FPoint>& InPointsToProject, TArray<double>& OutProjectedPointCoords, TArray<FPoint>& OutProjectedPoints) const
-	{
-		Curve->ProjectPoints(Boundary, InPointsToProject, OutProjectedPointCoords, OutProjectedPoints);
-	}
-
-	/**
-	 * Project a set of points of a twin edge on the 3D polyline and return the coordinate of the projected point
-	 */
-	void ProjectTwinEdgePoints(const TArray<FPoint>& InPointsToProject, bool bSameOrientation, TArray<double>& OutProjectedPointCoords) const
-	{
-		Curve->ProjectTwinCurvePoints(InPointsToProject, bSameOrientation, OutProjectedPointCoords);
-	}
-
-	/**
-	 * Compute 2D points of the edge coincident the points of the twin edge defined by their coordinates
-	 */
-	void ProjectTwinEdgePointsOn2DCurve(const TSharedRef<FTopologicalEdge>& InTwinEdge, const TArray<double>& InTwinEdgePointCoords, TArray<FPoint2D>& OutPoints2D);
-
-	void ComputeIntersectionsWithIsos(const TArray<double>& InIsoCoordinates, const EIso InTypeIso, const FSurfacicTolerance& ToleranceIso, TArray<double>& OutIntersection) const
-	{
-		Curve->ComputeIntersectionsWithIsos(Boundary, InIsoCoordinates, InTypeIso, ToleranceIso, OutIntersection);
-	}
-
-	/**
-	 * Get the discretization points of the edge and add them to the outpoints TArray
-	 */
-	template<class PointType>
-	void GetDiscretization2DPoints(EOrientation Orientation, TArray<PointType>& OutPoints) const
-	{
-		Curve->GetDiscretizationPoints(Boundary, Orientation, OutPoints);
-	}
-
-	double TransformLocalCoordinateToActiveEdgeCoordinate(const double LocalCoordinate);
-	double TransformActiveEdgeCoordinateToLocalCoordinate(const double ActiveEdgeCoordinate);
-
-	void TransformActiveEdgeCoordinatesToLocalCoordinates(const TArray<double>& InActiveEdgeCoordinate, TArray<double>& OutLocalCoordinate);
-	void TransformLocalCoordinatesToActiveEdgeCoordinates(const TArray<double>& InLocalCoordinate, TArray<double>& OutActiveEdgeCoordinate);
-
-	/**
-	 * Compute the edge 2D properties i.e. the mean and standard deviation of the slop of the edge in the parametric space of the carrier surface
-	 */
-	void ComputeEdge2DProperties(FEdge2DProperties& SlopeCharacteristics);
-
-	void GetExtremities(FSurfacicCurveExtremities& Extremities) const
-	{
-		Curve->GetExtremities(Boundary, Extremities);
-	}
-
-	void Offset2D(const FPoint2D& OffsetDirection);
-
-	// ======   Geometrical Functions   ======
-
-	/**
-	 * Split the edge at input coordinate. The initial edge will be used for the first edge, the second edge will be return.
-	 * @param SplittingCoordinate
-	 * @param NewVertexCoordinate
-	 * @param bKeepStartVertexConnectivity: if true the new edge is connected to endVertex, otherwise the new edge is connected to start vertex
-	 * @param OutNewEdge, the second edge
-	 */
-	TSharedPtr<FTopologicalVertex> SplitAt(double SplittingCoordinate, const FPoint& NewVertexCoordinate, bool bKeepStartVertexConnectivity, TSharedPtr<FTopologicalEdge>& OutNewEdge);
-
-	/**
-	 * Extend the Edge to the NewVertex.
-	 * NewVertex become the new extremity of the edge. The old vertex is unconnected of the edge.
-	 */
-	bool ExtendTo(bool bStartExtremity, const FPoint2D& NewExtremityCoordinate, TSharedRef<FTopologicalVertex>& NewVertex);
-
-	bool IsSharpEdge() const;
-
-	/** @return true if they have the same length +/- 5 % or +/- EdgeLengthTolerance */
-	bool HasSameLengthAs(const FTopologicalEdge& Edge, double EdgeLengthTolerance) const;
-
-	// ======   State Functions   ======
-
-=======
 
 	void GetTangentsAtExtremities(FPoint& StartTangent, FPoint& EndTangent, bool bForward) const;
 	void GetTangentsAtExtremities(FPoint& StartTangent, FPoint& EndTangent, EOrientation Orientation) const
@@ -1448,7 +805,6 @@
 
 	// ======   State Functions   ======
 
->>>>>>> 4af6daef
 	/**
 	 * Important note: A Degenerated Edge is used to close 2D boundary in case of degenerated surface to ensureCADKernel a closed boundary
 	 * Specific process is done for the mesh of this kind of surface
@@ -1458,8 +814,6 @@
 		return FHaveStates::IsDegenerated();
 	}
 
-<<<<<<< HEAD
-=======
 	/**
 	 * An edge is a thin peak means that this edge is a small edge at the extremity of a peak thin zone
 	 * So this edge must not be meshed (except at its extremities)
@@ -1473,26 +827,17 @@
 	 *                         ThinSide 1
 	 *
 	 */
->>>>>>> 4af6daef
 	bool IsThinPeak() const
 	{
 		return ((States & EHaveStates::ThinPeak) == EHaveStates::ThinPeak);
 	}
 
-<<<<<<< HEAD
-	virtual void SetThinPeak() const
-=======
 	virtual void SetThinPeakMarker() const
->>>>>>> 4af6daef
 	{
 		States |= EHaveStates::ThinPeak;
 	}
 
-<<<<<<< HEAD
-	virtual void ResetThinPeak() const
-=======
 	virtual void ResetThinPeakMarker() const
->>>>>>> 4af6daef
 	{
 		States &= ~EHaveStates::ThinPeak;
 	}
@@ -1502,20 +847,12 @@
 		return ((States & EHaveStates::IsVirtuallyMeshed) == EHaveStates::IsVirtuallyMeshed);
 	}
 
-<<<<<<< HEAD
-	virtual void SetAsVirtuallyMeshed() const
-=======
 	virtual void SetVirtuallyMeshedMarker() const
->>>>>>> 4af6daef
 	{
 		States |= EHaveStates::IsVirtuallyMeshed;
 	}
 
-<<<<<<< HEAD
-	virtual void ResetVirtuallyMeshed() const
-=======
 	virtual void ResetVirtuallyMeshedMarker() const
->>>>>>> 4af6daef
 	{
 		States &= ~EHaveStates::IsVirtuallyMeshed;
 	}
@@ -1546,11 +883,7 @@
 	 * The merged edges are deleted
 	 * @return TSharedPtr<FTopologicalEdge>() if failed
 	 */
-<<<<<<< HEAD
-	static TSharedPtr<FTopologicalEdge> CreateEdgeByMergingEdges(TArray<FOrientedEdge>& Edges, const TSharedRef<FTopologicalVertex> StartVertex, const TSharedRef<FTopologicalVertex> EndVertex);
-=======
 	static TSharedPtr<FTopologicalEdge> CreateEdgeByMergingEdges(const double SmallEdgeTolerance, TArray<FOrientedEdge>& Edges, const TSharedRef<FTopologicalVertex>& StartVertex, const TSharedRef<FTopologicalVertex>& EndVertex);
->>>>>>> 4af6daef
 };
 
 struct CADKERNEL_API FEdge2DProperties
@@ -1624,29 +957,6 @@
 	}
 
 };
-<<<<<<< HEAD
-
-/**
- * Cutting point used for thin zone purpose
- */
-struct CADKERNEL_API FImposedCuttingPoint
-{
-	/**
-	 * coordinate of the edge's mesh nodes
-	 */
-	double Coordinate = 0;
-	int32 OppositNodeIndex = -1;
-
-	FImposedCuttingPoint()
-	{
-	}
-
-	FImposedCuttingPoint(double InCoordinate, int32 NodeIndex1)
-		: Coordinate(InCoordinate)
-		, OppositNodeIndex(NodeIndex1)
-	{
-	};
-};
 
 /**
  * Cutting point used for meshing purpose
@@ -1656,39 +966,39 @@
 	/**
 	 * coordinate of the edge's mesh nodes
 	 */
-	double Coordinate = 0;
-	ECoordinateType Type = ECoordinateType::OtherCoordinate;
-	int32 OppositNodeIndex = -1;
-	int32 OppositNodeIndex2 = -1;
+	double Coordinate;
+	ECoordinateType Type;
+	FPairOfIndex OppositNodeIndices;
 	double IsoDeltaU = 0;
 
 	FCuttingPoint()
+		: Coordinate(0)
+		, Type(ECoordinateType::OtherCoordinate)
+		, OppositNodeIndices(FPairOfIndex::Undefined)
+		, IsoDeltaU(HUGE_VAL)
 	{
 	}
 
 	FCuttingPoint(double InCoordinate, ECoordinateType InType)
 		: Coordinate(InCoordinate)
 		, Type(InType)
-		, OppositNodeIndex(-1)
-		, OppositNodeIndex2(-1)
+		, OppositNodeIndices(FPairOfIndex::Undefined)
 		, IsoDeltaU(HUGE_VAL)
 	{
 	}
 
-	FCuttingPoint(double InCoordinate, ECoordinateType InType, int32 NodeIndex1, int32 NodeIndex2)
+	FCuttingPoint(double InCoordinate, ECoordinateType InType, FPairOfIndex InOppositNodeIndices, double DeltaU)
 		: Coordinate(InCoordinate)
 		, Type(InType)
-		, OppositNodeIndex(NodeIndex1)
-		, OppositNodeIndex2(NodeIndex2)
-		, IsoDeltaU(HUGE_VAL)
+		, OppositNodeIndices(InOppositNodeIndices)
+		, IsoDeltaU(DeltaU)
 	{
 	}
 
 	FCuttingPoint(double InCoordinate, ECoordinateType InType, int32 InOppositeNodeId, double DeltaU)
 		: Coordinate(InCoordinate)
 		, Type(InType)
-		, OppositNodeIndex(InOppositeNodeId)
-		, OppositNodeIndex2(-1)
+		, OppositNodeIndices(InOppositeNodeId)
 		, IsoDeltaU(DeltaU)
 	{
 	}
@@ -1718,82 +1028,9 @@
 	CuttingPointCoordinates.Empty(CuttingPoints.Num());
 	for (const FCuttingPointType& CuttingPoint : CuttingPoints)
 	{
-=======
-
-/**
- * Cutting point used for meshing purpose
- */
-struct CADKERNEL_API FCuttingPoint
-{
-	/**
-	 * coordinate of the edge's mesh nodes
-	 */
-	double Coordinate;
-	ECoordinateType Type;
-	FPairOfIndex OppositNodeIndices;
-	double IsoDeltaU = 0;
-
-	FCuttingPoint()
-		: Coordinate(0)
-		, Type(ECoordinateType::OtherCoordinate)
-		, OppositNodeIndices(FPairOfIndex::Undefined)
-		, IsoDeltaU(HUGE_VAL)
-	{
-	}
-
-	FCuttingPoint(double InCoordinate, ECoordinateType InType)
-		: Coordinate(InCoordinate)
-		, Type(InType)
-		, OppositNodeIndices(FPairOfIndex::Undefined)
-		, IsoDeltaU(HUGE_VAL)
-	{
-	}
-
-	FCuttingPoint(double InCoordinate, ECoordinateType InType, FPairOfIndex InOppositNodeIndices, double DeltaU)
-		: Coordinate(InCoordinate)
-		, Type(InType)
-		, OppositNodeIndices(InOppositNodeIndices)
-		, IsoDeltaU(DeltaU)
-	{
-	}
-
-	FCuttingPoint(double InCoordinate, ECoordinateType InType, int32 InOppositeNodeId, double DeltaU)
-		: Coordinate(InCoordinate)
-		, Type(InType)
-		, OppositNodeIndices(InOppositeNodeId)
-		, IsoDeltaU(DeltaU)
-	{
+		CuttingPointCoordinates.Add(CuttingPoint.Coordinate);
 	}
 };
 
-struct CADKERNEL_API FCuttingGrid
-{
-	TArray<FCuttingPoint> Coordinates[2];
-
-	constexpr TArray<FCuttingPoint>& operator[](EIso Iso)
-	{
-		ensureCADKernel(Iso == 0 || Iso == 1);
-		return Coordinates[Iso];
-	}
-
-	constexpr const TArray<FCuttingPoint>& operator[](EIso Iso) const
-	{
-		ensureCADKernel(Iso == 0 || Iso == 1);
-		return Coordinates[Iso];
-	}
-};
-
-
-template<typename FCuttingPointType>
-void GetCuttingPointCoordinates(const TArray<FCuttingPointType>& CuttingPoints, TArray<double>& CuttingPointCoordinates)
-{
-	CuttingPointCoordinates.Empty(CuttingPoints.Num());
-	for (const FCuttingPointType& CuttingPoint : CuttingPoints)
-	{
->>>>>>> 4af6daef
-		CuttingPointCoordinates.Add(CuttingPoint.Coordinate);
-	}
-};
-
 
 } // namespace UE::CADKernel