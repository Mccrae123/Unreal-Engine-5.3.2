--- conflicted
+++ resolved
@@ -203,7 +203,6 @@
 	 *  - they are ~tangent at their extremities i.e @see IsTangentAtExtremitiesWith
 	 */
 	bool IsLinkableTo(const FTopologicalEdge& Edge, double EdgeLengthTolerance) const;
-<<<<<<< HEAD
 
 	/**
 	 * Link two edges.
@@ -220,24 +219,6 @@
 	 * No check is performed except check if degenerated ot deleted.
 	 * If checks are needed, use LinkIfCoincident
 	 */
-=======
-
-	/**
-	 * Link two edges.
-	 * Two edges can be linked if :
-	 *  - they are connected at their extremities (SquareJoiningTolerance),
-	 *  - they are linkable (@see IsLinkableTo)
-	 * 
-	 * This step must be done when the loop is finalize because in some case edges can be delete, split, extend... to avoid problems
-	 */
-	void LinkIfCoincident(FTopologicalEdge& OtherEdge, double EdgeLengthTolerance, double SquareJoiningTolerance);
-
-	/**
-	 * Link with the other edge.
-	 * No check is performed except check if degenerated ot deleted.
-	 * If checks are needed, use LinkIfCoincident
-	 */
->>>>>>> 74d0b334
 	void Link(FTopologicalEdge& OtherEdge);
 
 	TSharedRef<const FTopologicalEdge> GetLinkActiveEdge() const
