// Copyright Epic Games, Inc. All Rights Reserved.
#pragma once

#include "CoreTypes.h"
#include "Misc/EnumClassFlags.h"

#ifdef WITH_COREUOBJECT
	#include "UObject/ObjectMacros.h"
#else
	#define UENUM(...)
#endif // WITH_COREUOBJECT

/** Element type is used to identify its class like Mesh, Actor, Light, etc. */
enum class EDatasmithElementType : uint64
{
<<<<<<< HEAD
	None                           = 0,
	StaticMesh                     = 1 <<  0,
	Actor                          = 1 <<  1,
	StaticMeshActor                = 1 <<  2,
	Light                          = 1 <<  3,
	PointLight                     = 1 <<  4,
	SpotLight                      = 1 <<  5,
	DirectionalLight               = 1 <<  6,
	AreaLight                      = 1 <<  7,
	LightmassPortal                = 1 <<  8,
	EnvironmentLight               = 1 <<  9,
	Camera                         = 1 << 10,
	Shader                         = 1 << 11,
	BaseMaterial                   = 1 << 12,
	MasterMaterial                 = 1 << 13,
	KeyValueProperty               = 1 << 14,
	Texture                        = 1 << 15,
	MaterialId                     = 1 << 16,
	PostProcess                    = 1 << 17,
	Scene                          = 1 << 18,
	MetaData                       = 1 << 19,
	CustomActor                    = 1 << 20,
	Material                       = 1 << 21,
	Landscape                      = 1 << 22,
	UEPbrMaterial                  = 1 << 23,
	PostProcessVolume              = 1 << 24,
	LevelSequence                  = 1 << 25,
	Animation                      = 1 << 26,
	HierarchicalInstanceStaticMesh = 1 << 27,
	Variant                        = 1 << 28,
	Decal                          = 1 << 29,
	DecalMaterial                  = 1 << 30,
=======
	None                           = 0ull,
	StaticMesh                     = 1ull <<  0,
	Actor                          = 1ull <<  1,
	StaticMeshActor                = 1ull <<  2,
	Light                          = 1ull <<  3,
	PointLight                     = 1ull <<  4,
	SpotLight                      = 1ull <<  5,
	DirectionalLight               = 1ull <<  6,
	AreaLight                      = 1ull <<  7,
	LightmassPortal                = 1ull <<  8,
	EnvironmentLight               = 1ull <<  9,
	Camera                         = 1ull << 10,
	Shader                         = 1ull << 11,
	BaseMaterial                   = 1ull << 12,
	MasterMaterial                 = 1ull << 13,
	KeyValueProperty               = 1ull << 14,
	Texture                        = 1ull << 15,
	MaterialId                     = 1ull << 16,
	PostProcess                    = 1ull << 17,
	Scene                          = 1ull << 18,
	MetaData                       = 1ull << 19,
	CustomActor                    = 1ull << 20,
	Material                       = 1ull << 21,
	Landscape                      = 1ull << 22,
	UEPbrMaterial                  = 1ull << 23,
	PostProcessVolume              = 1ull << 24,
	LevelSequence                  = 1ull << 25,
	Animation                      = 1ull << 26,
	HierarchicalInstanceStaticMesh = 1ull << 27,
	Variant                        = 1ull << 28,
	Decal                          = 1ull << 29,
	DecalMaterial                  = 1ull << 30,
	MaterialExpression             = 1ull << 31,
	MaterialExpressionInput        = 1ull << 32,
	MaterialExpressionOutput       = 1ull << 33,
>>>>>>> 3aae9151
};

ENUM_CLASS_FLAGS( EDatasmithElementType ); // Define bitwise operators for EDatasmithElementType

/** Subtype of the Animation EDatasmithElementType, containing base, transform, visibility animations and etc. */
enum class EDatasmithElementAnimationSubType : uint64
{
	BaseAnimation = 0,
	TransformAnimation = 1 << 0,
	VisibilityAnimation = 1 << 1,
	SubsequenceAnimation = 1 << 2,
};

ENUM_CLASS_FLAGS( EDatasmithElementAnimationSubType ); // Define bitwise operators for EDatasmithElementAnimationSubtype

/** Subtype of the Variant EDatasmithElementType, containing property value, variant, variant set, etc. */
enum class EDatasmithElementVariantSubType : uint64
{
	None = 0,
	LevelVariantSets = 1 << 0,
	VariantSet = 1 << 1,
	Variant = 1 << 2,
	ActorBinding = 1 << 3,
	PropertyCapture = 1 << 4,
	ObjectPropertyCapture = 1 << 5,
};

ENUM_CLASS_FLAGS( EDatasmithElementVariantSubType ); // Define bitwise operators for EDatasmithElementVariantSubType

/** Subtype of the MaterialExpression EDatasmithElementType, containing property value, variant, variant set, etc. */
enum class EDatasmithMaterialExpressionType : uint8
{
	ConstantBool,
	ConstantColor,
	ConstantScalar,
	FlattenNormal,
	FunctionCall,
	Generic,
	Texture,
	TextureCoordinate,
	Custom,

	None = 255
};


/**
 * Describes a set of channels from a transform animation. Used to enable/disable those channels on import/export.
 * The values defined in EDatasmithTransformChannels should mirror the analogues in EMovieSceneTransformChannel
 */
enum class EDatasmithTransformChannels : uint16
{
	None			= 0x000,

	TranslationX 	= 0x001,
	TranslationY 	= 0x002,
	TranslationZ 	= 0x004,
	Translation 	= TranslationX | TranslationY | TranslationZ,

	RotationX 		= 0x008,
	RotationY 		= 0x010,
	RotationZ 		= 0x020,
	Rotation 		= RotationX | RotationY | RotationZ,

	ScaleX 			= 0x040,
	ScaleY 			= 0x080,
	ScaleZ 			= 0x100,
	Scale 			= ScaleX | ScaleY | ScaleZ,

	All				= Translation | Rotation | Scale,
};

ENUM_CLASS_FLAGS( EDatasmithTransformChannels ); // Define bitwise operators for EDatasmithTransformChannels

/** Different supported light shapes */
UENUM(BlueprintType)
enum class EDatasmithLightShape : uint8
{
	Rectangle,
	Disc,
	Sphere,
	Cylinder,
	None
};

static const TCHAR* DatasmithAreaLightShapeStrings[] = { TEXT("Rectangle"), TEXT("Disc"), TEXT("Sphere"), TEXT("Cylinder"), TEXT("None") };

enum class EDatasmithAreaLightType
{
	Point,
	Spot,
	IES_DEPRECATED,
	Rect
};

static const TCHAR* DatasmithAreaLightTypeStrings[] = { TEXT("Point"), TEXT("Spot"), TEXT("IES"), TEXT("Rect") };

/** Light intensity units */
enum class EDatasmithLightUnits
{
	Unitless,
	Candelas,
	Lumens,
};

/** Different usage for textures.  Note: Preserve enum order. */
UENUM()
enum class EDatasmithTextureMode : uint8
{
	Diffuse,
	Specular,
	Normal,
	NormalGreenInv,
	Displace,
	Other,
	Bump,
	Ies
};

/** Texture filtering for textures. */
UENUM()
enum class EDatasmithTextureFilter : uint8
{
	Nearest,
	Bilinear,
	Trilinear,
	/** Use setting from the Texture Group. */
	Default
};

/** Texture address mode for textures.  Note: Preserve enum order. */
UENUM()
enum class EDatasmithTextureAddress : uint8
{
	Wrap,
	Clamp,
	Mirror
};

/** Texture format for raw data importing. */
UENUM()
enum class EDatasmithTextureFormat : uint8
{
	PNG,
	JPEG
};

/**
 * Texture color space.
 * Default: Leave at whatever is default for the texture mode
 * sRGB: Enable the sRGB boolean regardless of texture mode
 * Linear: Disable the sRGB boolean regardless of texture mode
 */
UENUM()
enum class EDatasmithColorSpace : uint8
{
	Default,
	sRGB,
	Linear,
};

/**
 * Regular: lambertians, glossy materials and almost every type of material but glass, metal or highly reflective.
 * Glass: glass material, it should have appropriate index of refraction and transparency
 * Metal: to be considered a metal material it should have a proper reflective ior
 * MixedMetal: highly reflective non-metallic materials
 */
enum class EDatasmithMaterialMode
{
	Regular,
	Glass,
	Metal,
	MixedMetal
};

enum class EDatasmithMasterMaterialType : uint8
{
	/** Let Datasmith figure which master material to use */
	Auto,
	Opaque,
	Transparent,
	ClearCoat,
	/** Instantiate a master material from a specified one */
	Custom,
	/** Material has a transparent cutout map */
	CutOut,
	/** Dummy element to count the number of types */
	Count
};

enum class EDatasmithMasterMaterialQuality : uint8
{
	High,
	Low,
	/** Dummy element to count the number of qualities */
	Count
};

/**
 * Different methods for mixing textures:
 * Just one texture
 * Mix blended by weight
 * Fresnel using a fresnel weight expression
 * Ior using a fresnel weight expression where its curve is defined by the ior value
 * ColorCorrectGamma color correct over the texture
 * ColorCorrectContrast color correct over the texture
 * Multiply simple multiplication of textures
 * Composite blending used common image editor modes
 */
enum class EDatasmithCompMode
{
	Regular,
	Mix,
	Fresnel,
	Ior,
	ColorCorrectGamma,
	ColorCorrectContrast,
	Multiply,
	Composite
};

/** classic blend modes used in image editors */
enum class EDatasmithCompositeCompMode
{
	Alpha,
	Average,
	Add,
	Sub,
	Mult,
	Burn,
	Dodge,
	Darken,
	Difference,
	Exclusion,
	HardLight,
	Lighten,
	Screen,
	LinearBurn,
	LinearDodge,
	LinearLight,
	Overlay,
	PinLight,
	SoftLight,
	Hue,
	Saturation,
	Color,
	Value
};

/** material blend modes */
enum class EDatasmithBlendMode
{
	Alpha,
	ClearCoat,
	Screen,
	Softlight
};

/** material shader data Types */
// see ECustomMaterialOutputType
enum class EDatasmithShaderDataType
{
	Float1 = 1,
	Float2 = 2,
	Float3 = 3,
	Float4 = 4,
	MaterialAttribute = 5,
};

/** Key-value property */
UENUM(BlueprintType)
enum class EDatasmithKeyValuePropertyType : uint8
{
	String,
	Color,
	Float,
	Bool,
	Texture,
	Vector,
	Integer
};

/**
 * Analog to UE material domain, besides UE has some other modes currently we only support Surface and LightFunction.
 * since GUI, postproduction materials and so are out of the scope of Datasmith
 */
enum class EDatasmithShaderUsage
{
	Surface,
	LightFunction
};

<<<<<<< HEAD
static const TCHAR* DatasmithShadingModelStrings[] = { TEXT("DefaultLit"), TEXT("ThinTranslucent") };

enum class EDatasmithShadingModel
{
	DefaultLit,
	ThinTranslucent,
=======
static const TCHAR* DatasmithShadingModelStrings[] = { TEXT("DefaultLit"), TEXT("ThinTranslucent"), TEXT("Subsurface"), TEXT("ClearCoat") };

enum class EDatasmithShadingModel : uint8
{
	DefaultLit,
	ThinTranslucent,
	Subsurface,
	ClearCoat
>>>>>>> 3aae9151
};

UENUM()
enum class EDatasmithActorRemovalRule : uint8
{
	/** Remove also the actors children */
	RemoveChildren,

	/** Keeps current relative transform as the relative transform to the new parent. */
	KeepChildrenAndKeepRelativeTransform,

	/** Automatically calculates the relative transform such that the attached component maintains the same world transform. */
	//KeepChildrenAndKeepWorldTransform,
};

UENUM()
enum class EDatasmithActorAttachmentRule : uint8
{
	/** Keeps current relative transform as the relative transform to the new parent. */
	KeepRelativeTransform,

	/** The attached actor or component will maintain the same world transform. */
	KeepWorldTransform,
};

/** Supported transform types for animations */
enum class EDatasmithTransformType : uint8
{
	Translation,
	Rotation,
	Scale,
	Count
};

/**
 * Describes how an animated node should behave after its animation has completed
 * Mirrors EMovieSceneCompletionMode
 */
UENUM()
enum class EDatasmithCompletionMode : uint8
{
	KeepState,
	RestoreState,
	ProjectDefault,
};

/**
 * Describes a category of an UPropertyValue asset, indicating types of
 * properties that require special handling for any reason.
 * Mirrors EPropertyValueCategory
 */
UENUM()
enum class EDatasmithPropertyCategory : uint8
{
	Undefined = 0,
	Generic = 1,
	RelativeLocation = 2,
	RelativeRotation = 4,
	RelativeScale3D = 8,
	Visibility = 16,
	Material = 32,
	Color = 64,
	Option = 128
};
ENUM_CLASS_FLAGS(EDatasmithPropertyCategory)

static const TCHAR* KeyValuePropertyTypeStrings[] = { TEXT("String"), TEXT("Color"), TEXT("Float"), TEXT("Bool"), TEXT("Texture"), TEXT("Vector"), TEXT("Integer") };

// HOST NAME
#define DATASMITH_HOSTNAME						TEXT("Host")

// DATASMITH EXPORTER VERSION
#define DATASMITH_EXPORTERVERSION				TEXT("Version")
#define DATASMITH_EXPORTERSDKVERSION			TEXT("SDKVersion")

// APPLICATION INFO
#define DATASMITH_APPLICATION					TEXT("Application")
#define DATASMITH_VENDOR						TEXT("Vendor")
#define DATASMITH_PRODUCTNAME					TEXT("ProductName")
#define DATASMITH_PRODUCTVERSION				TEXT("ProductVersion")

// USER INFO
#define DATASMITH_USER							TEXT("User")
#define DATASMITH_USERID						TEXT("ID")
#define DATASMITH_USEROS						TEXT("OS")

// EXPORT INFO
#define DATASMITH_EXPORT						TEXT("Export")
#define DATASMITH_EXPORTDURATION				TEXT("Duration")
#define DATASMITH_RESOURCEPATH					TEXT("ResourcePath")

//ELEMENTS
#define DATASMITH_HASH							TEXT("Hash")
#define DATASMITH_ENABLED						TEXT("Enabled")

//STATIC MESHES
#define DATASMITH_STATICMESHNAME				TEXT("StaticMesh")
#define DATASMITH_LIGHTMAPCOORDINATEINDEX		TEXT("LightmapCoordinateIndex")
#define DATASMITH_LIGHTMAPUVSOURCE				TEXT("LightmapUV")
#define DATASMITH_MATERIAL						TEXT("Material")

#define DATASMITH_ACTORNAME						TEXT("Actor")

//ACTOR MESHES
#define DATASMITH_ACTORMESHNAME					TEXT("ActorMesh")

//ACTOR HIERARCHICAL INSTANCED STATIC MESH
#define DATASMITH_ACTORHIERARCHICALINSTANCEDMESHNAME		TEXT("ActorHierarchicalInstancedStaticMesh")

//LEVEL SEQUENCES
#define DATASMITH_LEVELSEQUENCENAME				TEXT("LevelSequence")

// VARIANTS
#define DATASMITH_LEVELVARIANTSETSNAME			TEXT("LevelVariantSets")
#define DATASMITH_VARIANTSETNAME				TEXT("VariantSet")
#define DATASMITH_VARIANTNAME					TEXT("Variant")
#define DATASMITH_ACTORBINDINGNAME				TEXT("ActorBinding")
#define DATASMITH_PROPERTYCAPTURENAME			TEXT("PropertyCapture")
#define DATASMITH_OBJECTPROPERTYCAPTURENAME		TEXT("ObjectPropertyCapture")

//LIGHTS
#define DATASMITH_LIGHTNAME						TEXT("Light")
#define DATASMITH_POINTLIGHTNAME				TEXT("PointLight")
#define DATASMITH_SPOTLIGHTNAME					TEXT("SpotLight")
#define DATASMITH_AREALIGHTNAME					TEXT("AreaLight")
#define DATASMITH_PORTALLIGHTNAME				TEXT("SkyPortalLight")
#define DATASMITH_DIRECTLIGHTNAME				TEXT("DirectionalLight")
#define DATASMITH_PHYSICALSKYNAME				TEXT("PhysicalSky")

#define DATASMITH_LIGHTCOLORNAME				TEXT("Color")
#define DATASMITH_LIGHTUSETEMPNAME				TEXT("usetemp")
#define DATASMITH_LIGHTTEMPNAME					TEXT("temperature")
#define DATASMITH_LIGHTIESNAME					TEXT("IES")
#define DATASMITH_LIGHTIESTEXTURENAME			TEXT("IESTexture")
#define DATASMITH_LIGHTIESBRIGHTNAME			TEXT("IESbrightness")
#define DATASMITH_LIGHTIESROTATION				TEXT("IESrotation")
#define DATASMITH_LIGHTINTENSITYNAME			TEXT("Intensity")
#define DATASMITH_LIGHTINTENSITYUNITSNAME		TEXT("IntensityUnits")
#define DATASMITH_LIGHTSOURCESIZENAME			TEXT("SourceSize")
#define DATASMITH_LIGHTSOURCELENGTHNAME			TEXT("SourceLength")
#define DATASMITH_LIGHTATTENUATIONRADIUSNAME	TEXT("AttenuationRadius")
#define DATASMITH_LIGHTINNERRADIUSNAME			TEXT("InnerConeAngle")
#define DATASMITH_LIGHTOUTERRADIUSNAME			TEXT("OuterConeAngle")
#define DATASMITH_LIGHTMATERIAL					TEXT("Material")

#define DATASMITH_AREALIGHTSHAPE				TEXT("Shape")
#define DATASMITH_AREALIGHTDISTRIBUTION			TEXT("Distribution") // Deprecated
#define DATASMITH_AREALIGHTTYPE					TEXT("LightType")

//POSTPRODUCTION
#define DATASMITH_POSTPRODUCTIONNAME			TEXT("Post")
#define DATASMITH_POSTPRODUCTIONTEMP			TEXT("Temperature")
#define DATASMITH_POSTPRODUCTIONCOLOR			TEXT("Color")
#define DATASMITH_POSTPRODUCTIONDISTANCE		TEXT("Distance")
#define DATASMITH_POSTPRODUCTIONVIGNETTE		TEXT("Vignette")
#define DATASMITH_POSTPRODUCTIONSATURATION		TEXT("Saturation")
#define DATASMITH_POSTPRODUCTIONCAMERAISO		TEXT("CameraISO")
#define DATASMITH_POSTPRODUCTIONSHUTTERSPEED	TEXT("ShutterSpeed")

//CAMERAS
#define DATASMITH_CAMERANAME					TEXT("Camera")
#define DATASMITH_SENSORWIDTH					TEXT("SensorWidth")
#define DATASMITH_SENSORASPECT					TEXT("SensorAspectRatio")
#define DATASMITH_DEPTHOFFIELD					TEXT("DepthOfField")
#define DATASMITH_FOCUSDISTANCE					TEXT("FocusDistance")
#define DATASMITH_FSTOP							TEXT("FStop")
#define DATASMITH_FOCALLENGTH					TEXT("FocalLength")
#define DATASMITH_LOOKAT						TEXT("LookAt")
#define DATASMITH_LOOKATROLL					TEXT("LookAtRollAllowed")

//CUSTOM ACTOR
#define DATASMITH_CUSTOMACTORNAME				TEXT("CustomActor")
#define DATASMITH_CUSTOMACTORPATHNAME			TEXT("PathName")

//DECAL ACTOR
#define DATASMITH_DECALACTORNAME				TEXT("DecalActor")

// LANDSCAPE
#define DATASMITH_LANDSCAPENAME					TEXT("Landscape")
#define DATASMITH_HEIGHTMAPNAME					TEXT("Heightmap")
#define DATASMITH_PATHNAME						TEXT("PathName")

// POST PROCESS VOLUME
#define DATASMITH_POSTPROCESSVOLUME				TEXT("PostProcessVolume")
#define DATASMITH_POSTPROCESSVOLUME_UNBOUND		TEXT("Unbound")

// METADATA
#define DATASMITH_METADATANAME					TEXT("MetaData")
#define DATASMITH_REFERENCENAME					TEXT("reference")

//KEY-VALUE
#define DATASMITH_KEYVALUEPROPERTYNAME			TEXT("KeyValueProperty")

//TEXTURES
#define DATASMITH_TEXTUREMODE					TEXT("TextureMode")
#define DATASMITH_TEXTURERESIZE					TEXT("AllowResize")

//MATERIALS
#define DATASMITH_SHADERNAME					TEXT("Shader")
#define DATASMITH_MATERIALNAME					TEXT("Material")
#define DATASMITH_PARENTMATERIALLABEL			TEXT("ParentLabel")
#define DATASMITH_UEPBRMATERIALNAME				TEXT("UEPbrMaterial")

#define DATASMITH_MASTERMATERIALNAME			TEXT("MasterMaterial")
#define DATASMITH_MASTERMATERIALTYPE			TEXT("Type")
#define DATASMITH_MASTERMATERIALQUALITY			TEXT("Quality")
#define DATASMITH_MASTERMATERIALPATHNAME		TEXT("PathName")

#define DATASMITH_TEXTURENAME					TEXT("Texture")
#define DATASMITH_TEXTURECOMPNAME				TEXT("Texturecomp")
#define DATASMITH_COLORNAME						TEXT("Color")
#define DATASMITH_MASKNAME						TEXT("Mask")
#define DATASMITH_MASKCOLOR						TEXT("MaskColor")
#define DATASMITH_MASKCOMPNAME					TEXT("Maskcomp")
#define DATASMITH_VALUE1NAME					TEXT("Value1")
#define DATASMITH_VALUE2NAME					TEXT("Value2")
#define DATASMITH_ENVIRONMENTNAME				TEXT("Environment")

#define DATASMITH_DIFFUSETEXNAME				TEXT("Diffuse")
#define DATASMITH_DIFFUSECOLNAME				TEXT("Diffusecolor")
#define DATASMITH_DIFFUSECOMPNAME				TEXT("Diffusecomp")

#define DATASMITH_REFLETEXNAME					TEXT("Reflectance")
#define DATASMITH_REFLECOLNAME					TEXT("Reflectancecolor")
#define DATASMITH_REFLECOMPNAME					TEXT("Reflectancecomp")

#define DATASMITH_ROUGHNESSTEXNAME				TEXT("Roughness")
#define DATASMITH_ROUGHNESSVALUENAME			TEXT("Roughnessval")
#define DATASMITH_ROUGHNESSCOMPNAME				TEXT("Roughnesscomp")

#define DATASMITH_CLIPTEXNAME					TEXT("Clip")
#define DATASMITH_CLIPCOMPNAME					TEXT("Clipcomp")

#define DATASMITH_TRANSPTEXNAME					TEXT("RefractionTransparency")
#define DATASMITH_TRANSPCOLNAME					TEXT("RefractionTransparencycolor")
#define DATASMITH_TRANSPCOMPNAME				TEXT("RefractionTransparencycomp")

#define DATASMITH_NORMALTEXNAME					TEXT("Normal")
#define DATASMITH_NORMALCOMPNAME				TEXT("Normalcomp")
#define DATASMITH_BUMPTEXNAME					TEXT("Bump")
#define DATASMITH_BUMPCOMPNAME					TEXT("Bumpcomp")

#define DATASMITH_USEMATERIALATTRIBUTESNAME		TEXT("UseMaterialAttributes")
#define DATASMITH_FUNCTIONLYVALUENAME			TEXT("FunctionOnly")
#define DATASMITH_TWOSIDEDVALUENAME				TEXT("TwoSided")
#define DATASMITH_BUMPVALUENAME					TEXT("Bumpval")
#define DATASMITH_IORVALUENAME					TEXT("IOR")
#define DATASMITH_IORKVALUENAME					TEXT("IORk")
#define DATASMITH_REFRAIORVALUENAME				TEXT("IORRefraction")

#define DATASMITH_DISPLACETEXNAME				TEXT("Displace")
#define DATASMITH_DISPLACEVALNAME				TEXT("Displaceval")
#define DATASMITH_DISPLACECOMPNAME				TEXT("Displacecomp")
#define DATASMITH_DISPLACESUBNAME				TEXT("DisplaceSubdivisionval")

#define DATASMITH_METALTEXNAME					TEXT("Metal")
#define DATASMITH_METALVALUENAME				TEXT("Metalval")
#define DATASMITH_METALCOMPNAME					TEXT("Metalcomp")

#define DATASMITH_EMITTEXNAME					TEXT("Emittance")
#define DATASMITH_EMITCOLNAME					TEXT("Emittancecolor")
#define DATASMITH_EMITCOMPNAME					TEXT("Emittancecomp")
#define DATASMITH_EMITTEMPNAME					TEXT("Emittancetemp")
#define DATASMITH_EMITVALUENAME					TEXT("Emittanceval")
#define DATASMITH_EMITONLYVALUENAME				TEXT("EmitOnly")
#define DATASMITH_DYNAMICEMISSIVE				TEXT("DynamicEmissive")
#define DATASMITH_SHADERUSAGE					TEXT("ShaderUsage")

#define DATASMITH_WEIGHTTEXNAME					TEXT("Weight")
#define DATASMITH_WEIGHTCOLNAME					TEXT("Weightcolor")
#define DATASMITH_WEIGHTCOMPNAME				TEXT("Weightcomp")
#define DATASMITH_WEIGHTVALUENAME				TEXT("Weightval")

#define DATASMITH_STACKLAYER					TEXT("Stacked")
#define DATASMITH_BLENDMODE						TEXT("Blendmode")
#define DATASMITH_OPACITYMASKCLIPVALUE			TEXT("OpacityMaskClipValue")
#define DATASMITH_SHADINGMODEL					TEXT("ShadingModel")

#define DATASMITH_ENVILLUMINATIONMAP			TEXT("Illuminate")

#define DATASMITH_DECALMATERIALNAME				TEXT("DecalMaterial")

//LODS
#define DATASMITH_LODSCREENSIZE					TEXT("LodScreenSize")<|MERGE_RESOLUTION|>--- conflicted
+++ resolved
@@ -13,40 +13,6 @@
 /** Element type is used to identify its class like Mesh, Actor, Light, etc. */
 enum class EDatasmithElementType : uint64
 {
-<<<<<<< HEAD
-	None                           = 0,
-	StaticMesh                     = 1 <<  0,
-	Actor                          = 1 <<  1,
-	StaticMeshActor                = 1 <<  2,
-	Light                          = 1 <<  3,
-	PointLight                     = 1 <<  4,
-	SpotLight                      = 1 <<  5,
-	DirectionalLight               = 1 <<  6,
-	AreaLight                      = 1 <<  7,
-	LightmassPortal                = 1 <<  8,
-	EnvironmentLight               = 1 <<  9,
-	Camera                         = 1 << 10,
-	Shader                         = 1 << 11,
-	BaseMaterial                   = 1 << 12,
-	MasterMaterial                 = 1 << 13,
-	KeyValueProperty               = 1 << 14,
-	Texture                        = 1 << 15,
-	MaterialId                     = 1 << 16,
-	PostProcess                    = 1 << 17,
-	Scene                          = 1 << 18,
-	MetaData                       = 1 << 19,
-	CustomActor                    = 1 << 20,
-	Material                       = 1 << 21,
-	Landscape                      = 1 << 22,
-	UEPbrMaterial                  = 1 << 23,
-	PostProcessVolume              = 1 << 24,
-	LevelSequence                  = 1 << 25,
-	Animation                      = 1 << 26,
-	HierarchicalInstanceStaticMesh = 1 << 27,
-	Variant                        = 1 << 28,
-	Decal                          = 1 << 29,
-	DecalMaterial                  = 1 << 30,
-=======
 	None                           = 0ull,
 	StaticMesh                     = 1ull <<  0,
 	Actor                          = 1ull <<  1,
@@ -82,7 +48,6 @@
 	MaterialExpression             = 1ull << 31,
 	MaterialExpressionInput        = 1ull << 32,
 	MaterialExpressionOutput       = 1ull << 33,
->>>>>>> 3aae9151
 };
 
 ENUM_CLASS_FLAGS( EDatasmithElementType ); // Define bitwise operators for EDatasmithElementType
@@ -375,14 +340,6 @@
 	LightFunction
 };
 
-<<<<<<< HEAD
-static const TCHAR* DatasmithShadingModelStrings[] = { TEXT("DefaultLit"), TEXT("ThinTranslucent") };
-
-enum class EDatasmithShadingModel
-{
-	DefaultLit,
-	ThinTranslucent,
-=======
 static const TCHAR* DatasmithShadingModelStrings[] = { TEXT("DefaultLit"), TEXT("ThinTranslucent"), TEXT("Subsurface"), TEXT("ClearCoat") };
 
 enum class EDatasmithShadingModel : uint8
@@ -391,7 +348,6 @@
 	ThinTranslucent,
 	Subsurface,
 	ClearCoat
->>>>>>> 3aae9151
 };
 
 UENUM()
