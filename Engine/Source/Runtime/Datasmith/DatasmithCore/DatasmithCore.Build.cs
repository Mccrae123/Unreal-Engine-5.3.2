// Copyright Epic Games, Inc. All Rights Reserved.
using System.IO;

namespace UnrealBuildTool.Rules
{
	public class DatasmithCore : ModuleRules
	{
		public DatasmithCore(ReadOnlyTargetRules Target)
			: base(Target)
		{
			PublicDependencyModuleNames.AddRange(
				new string[]
				{
					"Cbor",
					"Core",
					"CoreUObject",
					"DirectLink",
					"MeshDescription",
<<<<<<< HEAD
					"Messaging",
					"MessagingCommon",
=======
>>>>>>> 3aae9151
					"RawMesh",
					"StaticMeshDescription",
				}
			);

			PrivateDependencyModuleNames.AddRange(
				new string[]
				{
					"Json",
					"XmlParser",
				}
			);
		}
	}
}<|MERGE_RESOLUTION|>--- conflicted
+++ resolved
@@ -11,16 +11,10 @@
 			PublicDependencyModuleNames.AddRange(
 				new string[]
 				{
-					"Cbor",
 					"Core",
 					"CoreUObject",
 					"DirectLink",
 					"MeshDescription",
-<<<<<<< HEAD
-					"Messaging",
-					"MessagingCommon",
-=======
->>>>>>> 3aae9151
 					"RawMesh",
 					"StaticMeshDescription",
 				}
