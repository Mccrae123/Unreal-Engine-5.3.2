--- conflicted
+++ resolved
@@ -189,11 +189,7 @@
 			continue;
 		}
 
-<<<<<<< HEAD
-		if ( ChildNode->GetTag().Compare( DATASMITH_VARIANTSETNAME, ESearchCase::IgnoreCase ) == 0 )
-=======
 		if ( ChildNode->GetTag() == DATASMITH_VARIANTSETNAME )
->>>>>>> 3aae9151
 		{
 			FString ElementName = ChildNode->GetAttribute( TEXT( "name" ) );
 			TSharedRef< IDatasmithVariantSetElement > VarSetElement = FDatasmithSceneFactory::CreateVariantSet( *ElementName );
@@ -218,11 +214,7 @@
 			continue;
 		}
 
-<<<<<<< HEAD
-		if ( ChildNode->GetTag().Compare( DATASMITH_VARIANTNAME, ESearchCase::IgnoreCase ) == 0 )
-=======
 		if ( ChildNode->GetTag() == DATASMITH_VARIANTNAME )
->>>>>>> 3aae9151
 		{
 			FString ElementName = ChildNode->GetAttribute( TEXT( "name" ) );
 			TSharedRef< IDatasmithVariantElement > VarElement = FDatasmithSceneFactory::CreateVariant( *ElementName );
@@ -247,11 +239,7 @@
 			continue;
 		}
 
-<<<<<<< HEAD
-		if ( ChildNode->GetTag().Compare( DATASMITH_ACTORBINDINGNAME, ESearchCase::IgnoreCase ) == 0 )
-=======
 		if ( ChildNode->GetTag() == DATASMITH_ACTORBINDINGNAME )
->>>>>>> 3aae9151
 		{
 			TSharedRef< IDatasmithActorBindingElement > BindingElement = FDatasmithSceneFactory::CreateActorBinding();
 
@@ -286,22 +274,14 @@
 			continue;
 		}
 
-<<<<<<< HEAD
-		if ( ChildNode->GetTag().Compare( DATASMITH_PROPERTYCAPTURENAME, ESearchCase::IgnoreCase ) == 0 )
-=======
 		if ( ChildNode->GetTag() == DATASMITH_PROPERTYCAPTURENAME )
->>>>>>> 3aae9151
 		{
 			TSharedRef< IDatasmithPropertyCaptureElement > PropertyElement = FDatasmithSceneFactory::CreatePropertyCapture();
 
 			ParsePropertyCapture( ChildNode, PropertyElement );
 			OutElement->AddPropertyCapture( PropertyElement );
 		}
-<<<<<<< HEAD
-		else if ( ChildNode->GetTag().Compare( DATASMITH_OBJECTPROPERTYCAPTURENAME, ESearchCase::IgnoreCase ) == 0 )
-=======
 		else if ( ChildNode->GetTag() == DATASMITH_OBJECTPROPERTYCAPTURENAME )
->>>>>>> 3aae9151
 		{
 			TSharedRef< IDatasmithObjectPropertyCaptureElement > ObjectPropertyElement = FDatasmithSceneFactory::CreateObjectPropertyCapture();
 
@@ -319,11 +299,7 @@
 	}
 
 	FString PropertyPath = InNode->GetAttribute( TEXT( "path" ) );
-<<<<<<< HEAD
-	EDatasmithPropertyCategory Category = static_cast< EDatasmithPropertyCategory >( FCString::Atoi( *InNode->GetAttribute( TEXT( "category" ) ) ) );
-=======
 	EDatasmithPropertyCategory Category = static_cast< EDatasmithPropertyCategory >( ValueFromString<int32>( InNode->GetAttribute( TEXT( "category" ) ) ) );
->>>>>>> 3aae9151
 	FString RecordedDataHex = InNode->GetAttribute( TEXT( "data" ) );
 
 	for ( TCHAR Char : RecordedDataHex )
@@ -367,11 +343,7 @@
 	}
 
 	FString PropertyPath = InNode->GetAttribute( TEXT( "path" ) );
-<<<<<<< HEAD
-	EDatasmithPropertyCategory Category = static_cast< EDatasmithPropertyCategory >( FCString::Atoi( *InNode->GetAttribute( TEXT( "category" ) ) ) );
-=======
 	EDatasmithPropertyCategory Category = static_cast< EDatasmithPropertyCategory >( ValueFromString<int32>( InNode->GetAttribute( TEXT( "category" ) ) ) );
->>>>>>> 3aae9151
 	FString ObjectName = InNode->GetAttribute( TEXT( "object" ) );
 
 	OutElement->SetPropertyPath( PropertyPath );
@@ -716,22 +688,14 @@
 		ParseCamera(InNode, CameraElement);
 		InOutElement = CameraElement;
 	}
-<<<<<<< HEAD
-	else if (InNode->GetTag().Compare(DATASMITH_DECALACTORNAME, ESearchCase::IgnoreCase) == 0)
-=======
 	else if (InNode->GetTag() == DATASMITH_DECALACTORNAME)
->>>>>>> 3aae9151
 	{
 		TSharedPtr< IDatasmithDecalActorElement > DecalActorElement = FDatasmithSceneFactory::CreateDecalActor(*InNode->GetAttribute(TEXT("name")));
 		TSharedPtr< IDatasmithCustomActorElement > CustomActorElement = StaticCastSharedPtr< IDatasmithCustomActorElement >( DecalActorElement );
 		ParseCustomActor(InNode, CustomActorElement);
 		InOutElement = DecalActorElement;
 	}
-<<<<<<< HEAD
-	else if (InNode->GetTag().Compare(DATASMITH_CUSTOMACTORNAME, ESearchCase::IgnoreCase) == 0)
-=======
 	else if (InNode->GetTag() == DATASMITH_CUSTOMACTORNAME)
->>>>>>> 3aae9151
 	{
 		TSharedPtr< IDatasmithCustomActorElement > CustomActorElement = FDatasmithSceneFactory::CreateCustomActor(*InNode->GetAttribute(TEXT("name")));
 		ParseCustomActor(InNode, CustomActorElement);
@@ -1256,11 +1220,7 @@
 			OutScene->AddLevelSequence(Element);
 		}
 		//READ LEVEL VARIANT SETS
-<<<<<<< HEAD
-		else if (Nodes[i]->GetTag().Compare(DATASMITH_LEVELVARIANTSETSNAME, ESearchCase::IgnoreCase) == 0)
-=======
 		else if (Nodes[i]->GetTag() == DATASMITH_LEVELVARIANTSETSNAME)
->>>>>>> 3aae9151
 		{
 			FString ElementName = Nodes[i]->GetAttribute(TEXT("name"));
 			TSharedRef< IDatasmithLevelVariantSetsElement > Element = FDatasmithSceneFactory::CreateLevelVariantSets(*ElementName);
@@ -1362,11 +1322,7 @@
 			Objects.Add( MasterMaterial->GetName(), MasterMaterial );
 		}
 		//READ DECAL MATERIALS
-<<<<<<< HEAD
-		else if (Nodes[i]->GetTag().Compare(DATASMITH_DECALMATERIALNAME, ESearchCase::IgnoreCase) == 0)
-=======
 		else if (Nodes[i]->GetTag() == DATASMITH_DECALMATERIALNAME)
->>>>>>> 3aae9151
 		{
 			TSharedPtr< IDatasmithDecalMaterialElement > DecalMaterial = FDatasmithSceneFactory::CreateDecalMaterial(*Nodes[i]->GetAttribute(TEXT("name")));
 
@@ -1702,20 +1658,12 @@
 
 	for ( const FXmlNode* PropNode : InNode->GetChildrenNodes() )
 	{
-<<<<<<< HEAD
-		if (PropNode->GetTag().Compare(DATASMITH_DIFFUSETEXNAME, ESearchCase::IgnoreCase) == 0)
-=======
 		if (PropNode->GetTag() == DATASMITH_DIFFUSETEXNAME)
->>>>>>> 3aae9151
 		{
 			FString PathName = PropNode->GetAttribute( TEXT("PathName") );
 			OutElement->SetDiffuseTexturePathName( *PathName );
 		}
-<<<<<<< HEAD
-		else if (PropNode->GetTag().Compare(DATASMITH_NORMALTEXNAME, ESearchCase::IgnoreCase) == 0)
-=======
 		else if (PropNode->GetTag() == DATASMITH_NORMALTEXNAME)
->>>>>>> 3aae9151
 		{
 			FString PathName = PropNode->GetAttribute( TEXT("PathName") );
 			OutElement->SetNormalTexturePathName( *PathName );
@@ -2143,11 +2091,7 @@
 	for ( const FXmlNode* PropNode : InNode->GetChildrenNodes() )
 	{
 		bool bAddProperty = false;
-<<<<<<< HEAD
-		FString PropertyName = PropNode->GetAttribute( TEXT("name") );
-=======
 		const FString& PropertyName = PropNode->GetAttribute( TEXT("name") );
->>>>>>> 3aae9151
 		TSharedPtr< IDatasmithKeyValueProperty > KeyValueProperty = OutElement.GetPropertyByName( *PropertyName );
 		if (!KeyValueProperty.IsValid())
 		{
