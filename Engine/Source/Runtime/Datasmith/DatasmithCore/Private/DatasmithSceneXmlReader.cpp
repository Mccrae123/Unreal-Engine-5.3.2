--- conflicted
+++ resolved
@@ -1201,8 +1201,6 @@
 			OutScene->SetUserID(*Nodes[i]->GetAttribute(DATASMITH_USERID));
 			OutScene->SetUserOS(*Nodes[i]->GetAttribute(DATASMITH_USEROS));
 		}
-<<<<<<< HEAD
-=======
 		else if (Nodes[i]->GetTag() == DATASMITH_GEOLOCATION)
 		{
 			FString LatitudeStr = Nodes[i]->GetAttribute(DATASMITH_GEOLOCATION_LATITUDE);
@@ -1223,7 +1221,6 @@
 				OutScene->SetGeolocationElevation(ValueFromString<double>(ElevationStr));
 			}
 		}
->>>>>>> 4af6daef
 		// STATIC MESHES
 		else if (Nodes[i]->GetTag() == DATASMITH_STATICMESHNAME)
 		{
