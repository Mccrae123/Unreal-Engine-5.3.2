--- conflicted
+++ resolved
@@ -125,14 +125,11 @@
 		LabelAndLayer += TEXT(" visible=\"0\"");
 	}
 
-<<<<<<< HEAD
-=======
 	if (ActorElement->IsAComponent())
 	{
 		LabelAndLayer += TEXT(" component=\"true\"");
 	}
 
->>>>>>> 6bbb88c8
 	return LabelAndLayer;
 }
 
@@ -1436,10 +1433,7 @@
 	}
 	WriteValue( Archive, Indent + 1, DATASMITH_BLENDMODE, MaterialElement->GetBlendMode() );
 	WriteValue( Archive, Indent + 1, DATASMITH_OPACITYMASKCLIPVALUE, MaterialElement->GetOpacityMaskClipValue() );
-<<<<<<< HEAD
-=======
 	WriteValue( Archive, Indent + 1, DATASMITH_TRANSLUCENCYLIGHTINGMODE, MaterialElement->GetTranslucencyLightingMode() );
->>>>>>> 6bbb88c8
 
 	if ( MaterialElement->GetShadingModel() != EDatasmithShadingModel::DefaultLit && (int32)MaterialElement->GetShadingModel() < UE_ARRAY_COUNT( DatasmithShadingModelStrings ) )
 	{
