--- conflicted
+++ resolved
@@ -474,11 +474,7 @@
 	{
 		TSharedPtr<IDatasmithBasePropertyCaptureElement> BasePropertyElement = ActorBindingElement->GetPropertyCapture( PropertyIndex );
 
-<<<<<<< HEAD
-		if ( BasePropertyElement->IsSubType( ( uint64 ) EDatasmithElementVariantSubType::PropertyCapture ) )
-=======
 		if ( BasePropertyElement->IsSubType( EDatasmithElementVariantSubType::PropertyCapture ) )
->>>>>>> 3aae9151
 		{
 			TSharedPtr<IDatasmithPropertyCaptureElement> PropertyElement = StaticCastSharedPtr< IDatasmithPropertyCaptureElement >( BasePropertyElement );
 			if ( PropertyElement.IsValid() )
@@ -486,11 +482,7 @@
 				WritePropertyCaptureElement( PropertyElement.ToSharedRef(), Archive, Indent + 1 );
 			}
 		}
-<<<<<<< HEAD
-		else if ( BasePropertyElement->IsSubType( ( uint64 ) EDatasmithElementVariantSubType::ObjectPropertyCapture ) )
-=======
 		else if ( BasePropertyElement->IsSubType( EDatasmithElementVariantSubType::ObjectPropertyCapture ) )
->>>>>>> 3aae9151
 		{
 			TSharedPtr<IDatasmithObjectPropertyCaptureElement> ObjectPropertyElement = StaticCastSharedPtr< IDatasmithObjectPropertyCaptureElement >( BasePropertyElement );
 			if ( ObjectPropertyElement.IsValid() )
