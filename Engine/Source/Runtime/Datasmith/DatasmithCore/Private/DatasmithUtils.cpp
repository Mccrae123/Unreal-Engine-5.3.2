--- conflicted
+++ resolved
@@ -10,11 +10,8 @@
 #include "DatasmithVariantElements.h"
 #include "IDatasmithSceneElements.h"
 
-<<<<<<< HEAD
-=======
 #include "Algo/MinElement.h"
 #include "Algo/MaxElement.h"
->>>>>>> d731a049
 #include "Algo/Sort.h"
 #include "HAL/FileManager.h"
 #include "HAL/PlatformFileManager.h"
@@ -233,7 +230,7 @@
 
 	for ( int32 i = 0; i < Mesh.GetVerticesCount(); ++i )
 	{
-		RawMesh.VertexPositions.Add( (FVector3f)Mesh.GetVertex( i ) );
+		RawMesh.VertexPositions.Add( Mesh.GetVertex( i ) );
 	}
 
 	RawMesh.FaceMaterialIndices.Reserve( Mesh.GetFacesCount() );
@@ -259,7 +256,7 @@
 
 		for ( int32 j = 0; j < 3; ++j )
 		{
-			RawMesh.WedgeTangentZ.Add( (FVector3f)Mesh.GetNormal( FaceIndex * 3 + j ) );
+			RawMesh.WedgeTangentZ.Add( Mesh.GetNormal( FaceIndex * 3 + j ) );
 		}
 	}
 
@@ -300,25 +297,9 @@
 
 bool FDatasmithMeshUtils::ToMeshDescription(FDatasmithMesh& DsMesh, FMeshDescription& MeshDescription, EUvGenerationPolicy UvGen)
 {
-<<<<<<< HEAD
-	MeshDescription.Empty();
-
-	FStaticMeshAttributes Attributes(MeshDescription);
-	TVertexAttributesRef<FVector3f> VertexPositions = Attributes.GetVertexPositions();
-	TVertexInstanceAttributesRef<FVector3f> VertexInstanceNormals = Attributes.GetVertexInstanceNormals();
-	TVertexInstanceAttributesRef<FVector2f> VertexInstanceUVs = Attributes.GetVertexInstanceUVs();
-	TPolygonGroupAttributesRef<FName> PolygonGroupImportedMaterialSlotNames = Attributes.GetPolygonGroupMaterialSlotNames();
-
-	// Prepared for static mesh usage ?
-	if (!ensure(VertexPositions.IsValid())
-	 || !ensure(VertexInstanceNormals.IsValid())
-	 || !ensure(VertexInstanceUVs.IsValid())
-	 || !ensure(PolygonGroupImportedMaterialSlotNames.IsValid()) )
-=======
 	FRawMesh RawMesh;
 	bool bGenerateDefaultUvs = DsMesh.GetUVChannelsCount() == 0 && UvGen != EUvGenerationPolicy::Ignore;
 	if (bGenerateDefaultUvs)
->>>>>>> d731a049
 	{
 		DsMesh.AddUVChannel();
 		DsMesh.SetUVCount(0, 1); // we need one valid uv value so that default UVIndex (which is 0) points to a valid location
@@ -326,12 +307,7 @@
 
 	if (!ToRawMesh(DsMesh, RawMesh))
 	{
-<<<<<<< HEAD
-		FVertexID AddedVertexId = MeshDescription.CreateVertex();
-		VertexPositions[AddedVertexId] = (FVector3f)DsMesh.GetVertex(VertexIndex);
-=======
 		return false;
->>>>>>> d731a049
 	}
 
 	// ToRawMesh() produces meshes whose material indices are in fact Ids, eg. can be any random int, instead of the compact set {0, 1, 2, ...}.
@@ -359,47 +335,20 @@
 		TMap<int32, int32> IDsToIndices;
 		for (int32 MaterialId : MaterialIds)
 		{
-<<<<<<< HEAD
-			CornerVertexIDs[CornerIndex] = FVertexID(VertexIndex[CornerIndex]);
-			CornerPositions[CornerIndex] = (FVector)VertexPositions[CornerVertexIDs[CornerIndex]];
-		}
-=======
 			int32 MaterialIndex = MaterialMap.Num();
 			IDsToIndices.Add(MaterialId, MaterialIndex);
->>>>>>> d731a049
 
 			MaterialMap.Add(MaterialIndex, *FString::FromInt(MaterialId));
 		}
 		for (auto& OldId : RawMesh.FaceMaterialIndices)
 		{
-<<<<<<< HEAD
-			int32 UV[3];
-			DsMesh.GetFaceUV(PolygonIndex, UVChannelIndex, UV[0], UV[1], UV[2]);
-			for (int32 CornerIndex = 0; CornerIndex < CornerCount; ++CornerIndex)
-			{
-				check(UV[CornerIndex] < DsMesh.GetUVCount(UVChannelIndex))
-				FVector2D UVVector = DsMesh.GetUV(UVChannelIndex, UV[CornerIndex]);
-				if (!UVVector.ContainsNaN())
-				{
-					VertexInstanceUVs.Set(CornerVertexInstanceIDs[CornerIndex], UVChannelIndex, FVector2f(UVVector));
-				}
-			}
-=======
 			OldId = IDsToIndices[OldId];
->>>>>>> d731a049
-		}
-	}
-
-<<<<<<< HEAD
-		for (int32 CornerIndex = 0; CornerIndex < CornerCount; CornerIndex++)
-		{
-			VertexInstanceNormals[CornerVertexInstanceIDs[CornerIndex]] = (FVector3f)DsMesh.GetNormal(3 * PolygonIndex + CornerIndex);
-		}
-=======
+		}
+	}
+
 	FStaticMeshAttributes Attributes(MeshDescription);
 	Attributes.Register();
 	FStaticMeshOperations::ConvertFromRawMesh(RawMesh, MeshDescription, MaterialMap);
->>>>>>> d731a049
 
 	if (bGenerateDefaultUvs)
 	{
