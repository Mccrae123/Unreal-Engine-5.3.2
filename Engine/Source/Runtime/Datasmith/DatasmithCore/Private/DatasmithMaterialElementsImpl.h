// Copyright Epic Games, Inc. All Rights Reserved.
#pragma once

#include "DatasmithMaterialElements.h"
#include "DatasmithSceneElementsImpl.h"

#include "Algo/Find.h"
#include "Containers/Array.h"

template<typename>
class FDatasmithMaterialExpressionImpl;

<<<<<<< HEAD
/**
 * Class created for direct link serialization of PbrMaterial in 4.26 post-feature-freeze.
 * It's a temporary class to avoid changing the IDatasmithExpressionInput and it should be removed at a later date before 4.27 is released.
 */
class FDatasmithExpressionInputElement : public IDatasmithExpressionInput, public IDatasmithElement {};

/**
 * Class created for direct link serialization of PbrMaterial in 4.26 post-feature-freeze.
 * It's a temporary class to avoid changing the IDatasmithExpressionOutput and it should be removed at a later date before 4.27 is released.
 */
class FDatasmithExpressionOutputElement : public IDatasmithExpressionOutput, public IDatasmithElement {};

/**
 * Class created for direct link serialization of PbrMaterial in 4.26 post-feature-freeze.
 * It's a temporary class to avoid changing the IDatasmithMaterialExpression and it should be removed at a later date before 4.27 is released.
 */
template< typename InterfaceType >
class FDatasmithMaterialExpressionElement : public InterfaceType, public IDatasmithElement {};


class FDatasmithExpressionInputImpl : public FDatasmithElementImpl < FDatasmithExpressionInputElement >
=======

class FDatasmithExpressionInputImpl : public FDatasmithElementImpl < IDatasmithExpressionInput >
>>>>>>> 56c511cf
{
public:
	explicit FDatasmithExpressionInputImpl( const TCHAR* InInputName );
	virtual ~FDatasmithExpressionInputImpl() = default;

<<<<<<< HEAD
	virtual const TCHAR* GetInputName() const override { return GetName(); }

	virtual IDatasmithMaterialExpression* GetExpression() override;
	virtual const IDatasmithMaterialExpression* GetExpression() const override;
=======
	virtual IDatasmithMaterialExpression* GetExpression() override { return Expression.Edit().Get(); }
	virtual const IDatasmithMaterialExpression* GetExpression() const { return Expression.View().Get(); }
>>>>>>> 56c511cf
	virtual void SetExpression( IDatasmithMaterialExpression* InExpression ) override;

	virtual int32 GetOutputIndex() const override { return OutputIndex; }
	virtual void SetOutputIndex( int32 InOutputIndex ) override { OutputIndex = InOutputIndex; }

protected:
<<<<<<< HEAD
	TDatasmithReferenceProxy<IDatasmithElement> Expression;
	TReflected<EDatasmithMaterialExpressionType, int32> ExpressionType;
	TReflected<int32> OutputIndex;
};

/**
 * Helper class created for direct link serialization of PbrMaterial in 4.26 post-feature-freeze.
 * This is a temporary class that should be removed at a later date before 4.27 is released.
 */
class FDatasmithUEPbrInternalHelper
{
public:
	/**
	 * Those values are cast as EDatasmithElementType and are stored as the Element type.
	 * Even if they are outside the declared enum values they are still inside the underlying type range, as so the C++ standard tells us the value won't be changed.
	 */
	constexpr static uint64 MaterialExpressionType = 1ull << 31;
	constexpr static uint64 MaterialExpressionInputType = 1ull << 32;
	constexpr static uint64 MaterialExpressionOutputType = 1ull << 33;

	static TSharedPtr<IDatasmithElement> ConvertMaterialExpressionToElementSharedPtr( IDatasmithMaterialExpression* InExpression );
	static IDatasmithMaterialExpression* ConvertElementToMaterialExpression( IDatasmithElement* InElement, EDatasmithMaterialExpressionType ExpressionType );
	static TSharedPtr< IDatasmithMaterialExpression > CreateMaterialExpression( EDatasmithMaterialExpressionType MaterialExpression );
};

class FDatasmithExpressionOutputImpl : public FDatasmithElementImpl < FDatasmithExpressionOutputElement >
{
public:
	explicit FDatasmithExpressionOutputImpl( const TCHAR* InOutputName )
		: FDatasmithElementImpl< FDatasmithExpressionOutputElement >( InOutputName, static_cast< const EDatasmithElementType >(FDatasmithUEPbrInternalHelper::MaterialExpressionOutputType ) )
	{}

	virtual const TCHAR* GetOutputName() const override { return GetName(); }
	virtual void SetOutputName( const TCHAR* InOutputName ) override { SetName( InOutputName ); }
};

template< typename InterfaceType >
class FDatasmithMaterialExpressionImpl : public FDatasmithElementImpl < FDatasmithMaterialExpressionElement<InterfaceType> >, public TSharedFromThis< FDatasmithMaterialExpressionImpl< InterfaceType > >
=======
	TDatasmithReferenceProxy<IDatasmithMaterialExpression> Expression;
	TReflected<int32> OutputIndex;
};

class FDatasmithExpressionOutputImpl : public FDatasmithElementImpl < IDatasmithExpressionOutput >
{
public:
	explicit FDatasmithExpressionOutputImpl( const TCHAR* InOutputName )
		: FDatasmithElementImpl< IDatasmithExpressionOutput >( InOutputName, EDatasmithElementType::MaterialExpressionOutput )
	{}
};

template< typename InterfaceType >
class FDatasmithMaterialExpressionImpl : public FDatasmithElementImpl < InterfaceType >, public TSharedFromThis< FDatasmithMaterialExpressionImpl< InterfaceType > >
>>>>>>> 56c511cf
{
public:
	FDatasmithMaterialExpressionImpl( EDatasmithMaterialExpressionType InSubType );

	virtual ~FDatasmithMaterialExpressionImpl() = default;

<<<<<<< HEAD
	virtual EDatasmithMaterialExpressionType GetType() const override { return static_cast<EDatasmithMaterialExpressionType>( this->Subtype.Get( this->Store ) ); }
=======
	virtual EDatasmithMaterialExpressionType GetExpressionType() const override { return static_cast<EDatasmithMaterialExpressionType>( this->Subtype.Get( this->Store ) ); }
>>>>>>> 56c511cf

	virtual void ConnectExpression( IDatasmithExpressionInput& ExpressionInput ) override
	{
		ConnectExpression( ExpressionInput, GetDefaultOutputIndex() );
	}

	inline virtual void ConnectExpression( IDatasmithExpressionInput& ExpressionInput, int32 OutputIndex ) override;

	virtual int32 GetInputCount() const override { return 0; }
	virtual IDatasmithExpressionInput* GetInput( int32 Index ) override { return nullptr; }
	virtual const IDatasmithExpressionInput* GetInput( int32 Index ) const override { return nullptr; }

	virtual int32 GetDefaultOutputIndex() const override { return DefaultOutputIndex; }
	virtual void SetDefaultOutputIndex( int32 InDefaultOutputIndex ) override { DefaultOutputIndex = InDefaultOutputIndex; }

protected:
	TDatasmithReferenceArrayProxy<FDatasmithExpressionOutputImpl> Outputs;

	TReflected<int32> DefaultOutputIndex;
};

template< typename InterfaceType >
class FDatasmithExpressionParameterImpl : public FDatasmithMaterialExpressionImpl< InterfaceType >
{
public:

	FDatasmithExpressionParameterImpl( EDatasmithMaterialExpressionType InSubType )
		: FDatasmithMaterialExpressionImpl< InterfaceType >( InSubType )
	{
		this->Store.RegisterParameter( GroupName, "GroupName" );
	}

	virtual const TCHAR* GetGroupName() const override { return *GroupName.Get( this->Store ); }
	virtual void SetGroupName( const TCHAR* InGroupName ) override { GroupName = InGroupName; }

protected:
	TReflected<FString> GroupName;
};

class FDatasmithMaterialExpressionBoolImpl : public FDatasmithExpressionParameterImpl< IDatasmithMaterialExpressionBool >
{
public:
	FDatasmithMaterialExpressionBoolImpl();

	virtual bool& GetBool() override { return bValue.Edit( Store ); }
	virtual const bool& GetBool() const override { return bValue.Get( Store ); }

protected:
	TReflected<bool> bValue;
};

class FDatasmithMaterialExpressionColorImpl : public FDatasmithExpressionParameterImpl< IDatasmithMaterialExpressionColor >
{
public:
	FDatasmithMaterialExpressionColorImpl();

	virtual FLinearColor& GetColor() override { return LinearColor.Edit( Store ); }
	virtual const FLinearColor& GetColor() const override { return LinearColor.Get( Store ); }

protected:
	TReflected<FLinearColor> LinearColor;
};

class FDatasmithMaterialExpressionScalarImpl : public FDatasmithExpressionParameterImpl< IDatasmithMaterialExpressionScalar >
{
public:
	FDatasmithMaterialExpressionScalarImpl();

	virtual float& GetScalar() override { return Scalar.Edit( Store ); }
	virtual const float& GetScalar() const override { return Scalar.Get( Store ); }

protected:
	TReflected<float> Scalar;
};

class FDatasmithMaterialExpressionTextureImpl : public FDatasmithExpressionParameterImpl< IDatasmithMaterialExpressionTexture >
{
public:
	FDatasmithMaterialExpressionTextureImpl();

	virtual const TCHAR* GetTexturePathName() const override { return *TexturePathName.Get( Store ); }
	virtual void SetTexturePathName( const TCHAR* InTexturePathName ) { TexturePathName = InTexturePathName; }

	/**
	 * Inputs
	 */
	virtual IDatasmithExpressionInput& GetInputCoordinate() override { return *TextureCoordinate.Edit(); }
	virtual const IDatasmithExpressionInput& GetInputCoordinate() const override { return *TextureCoordinate.View(); }

	virtual int32 GetInputCount() const override { return 1; }
	virtual IDatasmithExpressionInput* GetInput( int32 Index ) override { return TextureCoordinate.Edit().Get(); }
	virtual const IDatasmithExpressionInput* GetInput( int32 Index ) const override { return TextureCoordinate.View().Get(); }

protected:
	TReflected< FString > TexturePathName;

	TDatasmithReferenceProxy< FDatasmithExpressionInputImpl > TextureCoordinate;

	/**
	 * Outputs:
	 * - RGB
	 * - R
	 * - G
	 * - B
	 * - A
	 */
};

class FDatasmithMaterialExpressionTextureCoordinateImpl : public FDatasmithMaterialExpressionImpl< IDatasmithMaterialExpressionTextureCoordinate >
{
public:
	FDatasmithMaterialExpressionTextureCoordinateImpl();

	virtual int32 GetCoordinateIndex() const override { return CoordinateIndex; }
	virtual void SetCoordinateIndex( int32 InCoordinateIndex ) override { CoordinateIndex = InCoordinateIndex; }

	virtual float GetUTiling() const override { return UTiling; }
	virtual void SetUTiling( float InUTiling ) override { UTiling = InUTiling; }

	virtual float GetVTiling() const override { return VTiling;}
	virtual void SetVTiling( float InVTiling ) override { VTiling = InVTiling; }

protected:
	TReflected< int32 > CoordinateIndex;
	TReflected< float > UTiling;
	TReflected< float > VTiling;
};

class FDatasmithMaterialExpressionFlattenNormalImpl : public FDatasmithMaterialExpressionImpl< IDatasmithMaterialExpressionFlattenNormal >
{
public:
	FDatasmithMaterialExpressionFlattenNormalImpl();

<<<<<<< HEAD
	virtual IDatasmithExpressionInput& GetNormal() override { return *Normal.Inner.Get(); }
	virtual const IDatasmithExpressionInput& GetNormal() const override { return *Normal.Inner.Get(); }

	virtual IDatasmithExpressionInput& GetFlatness() override { return *Flatness.Inner.Get(); }
	virtual const IDatasmithExpressionInput& GetFlatness() const override { return *Flatness.Inner.Get(); }

	virtual int32 GetInputCount() const override { return 2; }
	virtual IDatasmithExpressionInput* GetInput( int32 Index ) override { return Index == 0 ? Normal.Inner.Get() : Flatness.Inner.Get(); }
	virtual const IDatasmithExpressionInput* GetInput( int32 Index ) const override { return Index == 0 ? Normal.Inner.Get() : Flatness.Inner.Get(); }
=======
	virtual IDatasmithExpressionInput& GetNormal() override { return *Normal.Edit(); }
	virtual const IDatasmithExpressionInput& GetNormal() const override { return *Normal.View(); }

	virtual IDatasmithExpressionInput& GetFlatness() override { return *Flatness.Edit(); }
	virtual const IDatasmithExpressionInput& GetFlatness() const override { return *Flatness.View(); }

	virtual int32 GetInputCount() const override { return 2; }
	virtual IDatasmithExpressionInput* GetInput( int32 Index ) override { return Index == 0 ? Normal.Edit().Get() : Flatness.Edit().Get(); }
	virtual const IDatasmithExpressionInput* GetInput( int32 Index ) const override { return Index == 0 ? Normal.View().Get() : Flatness.View().Get(); }
>>>>>>> 56c511cf

protected:
	TDatasmithReferenceProxy< FDatasmithExpressionInputImpl > Normal;
	TDatasmithReferenceProxy< FDatasmithExpressionInputImpl > Flatness;
};

class FDatasmithMaterialExpressionGenericImpl : public FDatasmithMaterialExpressionImpl< IDatasmithMaterialExpressionGeneric >
{
public:
	static TSharedPtr< IDatasmithKeyValueProperty > NullPropertyPtr;

	FDatasmithMaterialExpressionGenericImpl()
		: FDatasmithMaterialExpressionImpl< IDatasmithMaterialExpressionGeneric >( EDatasmithMaterialExpressionType::Generic )
	{
		RegisterReferenceProxy( Inputs, "Inputs" );
		RegisterReferenceProxy( Properties, "Properties" );
		Store.RegisterParameter( ExpressionName, "ExpressionName" );
	}


	virtual void SetExpressionName( const TCHAR* InExpressionName ) override { ExpressionName = InExpressionName; }
	virtual const TCHAR* GetExpressionName() const override { return *ExpressionName.Get( Store ); }

	int32 GetPropertiesCount() const override { return Properties.Num(); }

	const TSharedPtr< IDatasmithKeyValueProperty >& GetProperty( int32 InIndex ) const override;
	TSharedPtr< IDatasmithKeyValueProperty >& GetProperty( int32 InIndex ) override;

	const TSharedPtr< IDatasmithKeyValueProperty >& GetPropertyByName( const TCHAR* InName ) const override;
	TSharedPtr< IDatasmithKeyValueProperty >& GetPropertyByName( const TCHAR* InName ) override;

	void AddProperty( const TSharedPtr< IDatasmithKeyValueProperty >& InProperty ) override;

	virtual int32 GetInputCount() const override { return Inputs.Num(); }
	virtual IDatasmithExpressionInput* GetInput( int32 Index ) override
	{
		while ( !Inputs.IsValidIndex( Index ) )
		{
			Inputs.Add( MakeShared< FDatasmithExpressionInputImpl >( *FString::FromInt( Inputs.Num() ) ) );
		}

		return Inputs[Index].Get();
	}

	virtual const IDatasmithExpressionInput* GetInput( int32 Index ) const override { return Inputs.IsValidIndex( Index ) ? Inputs[Index].Get() : nullptr; }

protected:
	TDatasmithReferenceArrayProxy< FDatasmithExpressionInputImpl > Inputs;
	TReflected<FString> ExpressionName;

	TDatasmithReferenceArrayProxy< IDatasmithKeyValueProperty > Properties;
};

class FDatasmithMaterialExpressionFunctionCallImpl : public FDatasmithMaterialExpressionImpl< IDatasmithMaterialExpressionFunctionCall >
{
public:
	FDatasmithMaterialExpressionFunctionCallImpl()
		: FDatasmithMaterialExpressionImpl< IDatasmithMaterialExpressionFunctionCall >( EDatasmithMaterialExpressionType::FunctionCall )
	{
		RegisterReferenceProxy( Inputs, "Inputs" );
		Store.RegisterParameter( FunctionPathName, "FunctionPathName" );
	}

	virtual void SetFunctionPathName( const TCHAR* InFunctionPathName ) override { FunctionPathName = InFunctionPathName; }
	virtual const TCHAR* GetFunctionPathName() const override { return *FunctionPathName.Get( Store ); }

	virtual int32 GetInputCount() const override { return Inputs.Num(); }
	virtual IDatasmithExpressionInput* GetInput( int32 Index ) override
	{
		while (!Inputs.IsValidIndex( Index ))
		{
			Inputs.Add( MakeShared< FDatasmithExpressionInputImpl >( *FString::FromInt( Inputs.Num() ) ) );
		}

		return Inputs[Index].Get();
	}

	virtual const IDatasmithExpressionInput* GetInput( int32 Index ) const override { return Inputs.IsValidIndex( Index ) ? Inputs[Index].Get() : nullptr; }

protected:
	TDatasmithReferenceArrayProxy< FDatasmithExpressionInputImpl > Inputs;
	TReflected<FString> FunctionPathName;
<<<<<<< HEAD
=======
};

class FDatasmithMaterialExpressionCustomImpl : public FDatasmithMaterialExpressionImpl< IDatasmithMaterialExpressionCustom >
{
public:
	FDatasmithMaterialExpressionCustomImpl();

	virtual int32 GetInputCount() const override { return Inputs.Num(); }
	virtual IDatasmithExpressionInput* GetInput( int32 Index ) override;
	virtual const IDatasmithExpressionInput* GetInput( int32 Index ) const override { return Inputs.IsValidIndex( Index ) ? Inputs[Index].Get() : nullptr; }

	virtual void SetCode(const TCHAR* InCode) override { Code = InCode; }
	virtual const TCHAR* GetCode() const override { return *Code.Get(this->Store); }

	virtual void SetDescription(const TCHAR* InDescription) override { Description = InDescription; }
	virtual const TCHAR* GetDescription() const override { return *Description.Get(this->Store); }

	virtual void SetOutputType(EDatasmithShaderDataType InOutputType) override { OutputType = InOutputType; }
	virtual EDatasmithShaderDataType GetOutputType() const override { return OutputType; }

	virtual int32 GetIncludeFilePathCount() const override { return IncludeFilePaths.Get(Store).Num(); }
	virtual void AddIncludeFilePath(const TCHAR* Path) override { IncludeFilePaths.Edit(Store).Add(Path); }
	virtual const TCHAR* GetIncludeFilePath(int32 Index) const override { return IncludeFilePaths.Get(Store).IsValidIndex(Index) ? *IncludeFilePaths.Get(Store)[Index] : TEXT(""); }

	virtual int32 GetAdditionalDefineCount() const override { return Defines.Get(Store).Num(); }
	virtual void AddAdditionalDefine(const TCHAR* Define) override { Defines.Edit(Store).Add(Define); }
	virtual const TCHAR* GetAdditionalDefine(int32 Index) const override { return Defines.Get(Store).IsValidIndex(Index) ? *Defines.Get(Store)[Index] : TEXT(""); }

	virtual int32 GetArgumentNameCount() const override { return ArgNames.Get(Store).Num(); }
	virtual void SetArgumentName(int32 ArgIndex, const TCHAR* ArgName) override;
	virtual const TCHAR* GetArgumentName(int32 Index) const override { return ArgNames.Get(Store).IsValidIndex(Index) ? *ArgNames.Get(Store)[Index] : TEXT("");}

protected:
	TReflected<FString> Code;
	TReflected<FString> Description;
	TReflected<EDatasmithShaderDataType, uint32> OutputType = EDatasmithShaderDataType::Float1;
	TReflected<TArray<FString>> IncludeFilePaths;
	TReflected<TArray<FString>> Defines;
	TReflected<TArray<FString>> ArgNames;
	TDatasmithReferenceArrayProxy< FDatasmithExpressionInputImpl > Inputs;
>>>>>>> 56c511cf
};

class DATASMITHCORE_API FDatasmithUEPbrMaterialElementImpl : public FDatasmithBaseMaterialElementImpl< IDatasmithUEPbrMaterialElement >
{
public:
	explicit FDatasmithUEPbrMaterialElementImpl( const TCHAR* InName );
	virtual ~FDatasmithUEPbrMaterialElementImpl() = default;

<<<<<<< HEAD
	virtual IDatasmithExpressionInput& GetBaseColor() override { return *BaseColor.Inner.Get(); }
	virtual IDatasmithExpressionInput& GetMetallic() override { return *Metallic.Inner.Get(); }
	virtual IDatasmithExpressionInput& GetSpecular() override { return *Specular.Inner.Get(); }
	virtual IDatasmithExpressionInput& GetRoughness() override { return *Roughness.Inner.Get(); }
	virtual IDatasmithExpressionInput& GetEmissiveColor() override { return *EmissiveColor.Inner.Get(); }
	virtual IDatasmithExpressionInput& GetOpacity() override { return *Opacity.Inner.Get(); }
	virtual IDatasmithExpressionInput& GetNormal() override { return *Normal.Inner.Get(); }
	virtual IDatasmithExpressionInput& GetWorldDisplacement() override { return *WorldDisplacement.Inner.Get(); }
	virtual IDatasmithExpressionInput& GetRefraction() override { return *Refraction.Inner.Get(); }
	virtual IDatasmithExpressionInput& GetAmbientOcclusion() override { return *AmbientOcclusion.Inner.Get(); }
	virtual IDatasmithExpressionInput& GetMaterialAttributes() override { return *MaterialAttributes.Inner.Get(); }
=======
	virtual IDatasmithExpressionInput& GetBaseColor() override { return *BaseColor.Edit(); }
	virtual IDatasmithExpressionInput& GetMetallic() override { return *Metallic.Edit(); }
	virtual IDatasmithExpressionInput& GetSpecular() override { return *Specular.Edit(); }
	virtual IDatasmithExpressionInput& GetRoughness() override { return *Roughness.Edit(); }
	virtual IDatasmithExpressionInput& GetEmissiveColor() override { return *EmissiveColor.Edit(); }
	virtual IDatasmithExpressionInput& GetOpacity() override { return *Opacity.Edit(); }
	virtual IDatasmithExpressionInput& GetNormal() override { return *Normal.Edit(); }
	virtual IDatasmithExpressionInput& GetWorldDisplacement() override { return *WorldDisplacement.Edit(); }
	virtual IDatasmithExpressionInput& GetRefraction() override { return *Refraction.Edit(); }
	virtual IDatasmithExpressionInput& GetAmbientOcclusion() override { return *AmbientOcclusion.Edit(); }
	virtual IDatasmithExpressionInput& GetMaterialAttributes() override { return *MaterialAttributes.Edit(); }
>>>>>>> 56c511cf

	virtual int GetBlendMode() const override {return BlendMode; }
	virtual void SetBlendMode( int InBlendMode ) override { BlendMode = InBlendMode; }

	virtual bool GetTwoSided() const override {return bTwoSided; }
	virtual void SetTwoSided( bool bInTwoSided ) override { bTwoSided = bInTwoSided; }

	virtual bool GetUseMaterialAttributes() const override{ return bUseMaterialAttributes; }
	virtual void SetUseMaterialAttributes( bool bInUseMaterialAttributes ) override { bUseMaterialAttributes = bInUseMaterialAttributes; }

	virtual bool GetMaterialFunctionOnly() const override { return bMaterialFunctionOnly; };
	virtual void SetMaterialFunctionOnly(bool bInMaterialFunctionOnly) override { bMaterialFunctionOnly = bInMaterialFunctionOnly; };

	virtual float GetOpacityMaskClipValue() const override { return OpacityMaskClipValue; }
	virtual void SetOpacityMaskClipValue(float InClipValue) override { OpacityMaskClipValue = InClipValue; }

<<<<<<< HEAD
	virtual int32 GetExpressionsCount() const override { return Expressions.Inner.Num(); }
=======
	virtual int32 GetExpressionsCount() const override { return Expressions.View().Num(); }
>>>>>>> 56c511cf
	virtual IDatasmithMaterialExpression* GetExpression( int32 Index ) override;
	virtual int32 GetExpressionIndex( const IDatasmithMaterialExpression* Expression ) const override;

	virtual IDatasmithMaterialExpression* AddMaterialExpression( const EDatasmithMaterialExpressionType ExpressionType ) override;

	virtual void SetParentLabel( const TCHAR* InParentLabel ) override { ParentLabel = InParentLabel; }
	virtual const TCHAR* GetParentLabel() const override;

	virtual void SetShadingModel( const EDatasmithShadingModel InShadingModel ) override { ShadingModel.Edit( Store ) = InShadingModel; }
	virtual EDatasmithShadingModel GetShadingModel() const override { return ShadingModel.Get( Store ); }

protected:
	TDatasmithReferenceProxy< FDatasmithExpressionInputImpl > BaseColor;
	TDatasmithReferenceProxy< FDatasmithExpressionInputImpl > Metallic;
	TDatasmithReferenceProxy< FDatasmithExpressionInputImpl > Specular;
	TDatasmithReferenceProxy< FDatasmithExpressionInputImpl > Roughness;
	TDatasmithReferenceProxy< FDatasmithExpressionInputImpl > EmissiveColor;
	TDatasmithReferenceProxy< FDatasmithExpressionInputImpl > Opacity;
	TDatasmithReferenceProxy< FDatasmithExpressionInputImpl > Normal;
	TDatasmithReferenceProxy< FDatasmithExpressionInputImpl > WorldDisplacement;
	TDatasmithReferenceProxy< FDatasmithExpressionInputImpl > Refraction;
	TDatasmithReferenceProxy< FDatasmithExpressionInputImpl > AmbientOcclusion;
	TDatasmithReferenceProxy< FDatasmithExpressionInputImpl > MaterialAttributes;

<<<<<<< HEAD
	TDatasmithReferenceArrayProxy< IDatasmithElement > Expressions;
	TReflected<TArray<EDatasmithMaterialExpressionType>, TArray<int32>> ExpressionTypes;
=======
	TDatasmithReferenceArrayProxy< IDatasmithMaterialExpression > Expressions;
>>>>>>> 56c511cf

	TReflected<int32> BlendMode;
	TReflected<bool> bTwoSided;
	TReflected<bool> bUseMaterialAttributes;
	TReflected<bool> bMaterialFunctionOnly;
<<<<<<< HEAD

=======
>>>>>>> 56c511cf
	TReflected<float> OpacityMaskClipValue;

	TReflected<FString> ParentLabel;
	TReflected<EDatasmithShadingModel, uint8> ShadingModel;
};

template< typename InterfaceType >
FDatasmithMaterialExpressionImpl< InterfaceType >::FDatasmithMaterialExpressionImpl( EDatasmithMaterialExpressionType InSubType )
<<<<<<< HEAD
	: FDatasmithElementImpl< FDatasmithMaterialExpressionElement< InterfaceType > >( nullptr, static_cast< const EDatasmithElementType >(FDatasmithUEPbrInternalHelper::MaterialExpressionType ), (uint64)InSubType )
=======
	: FDatasmithElementImpl< InterfaceType >( nullptr, EDatasmithElementType::MaterialExpression, (uint64)InSubType )
>>>>>>> 56c511cf
	, DefaultOutputIndex( 0 )
{
	this->RegisterReferenceProxy( Outputs, "Outputs" );
	this->Store.RegisterParameter( DefaultOutputIndex, "DefaultOutputIndex" );
}

template< typename InterfaceType >
void FDatasmithMaterialExpressionImpl< InterfaceType >::ConnectExpression( IDatasmithExpressionInput& ExpressionInput, int32 InOutputIndex )
{
	while ( !Outputs.IsValidIndex( InOutputIndex ) && InOutputIndex >= 0 )
	{
		Outputs.Add( MakeShared<FDatasmithExpressionOutputImpl>( TEXT( "Ouput" ) ) );
	}

	int32 OutputIndex = Outputs.IsValidIndex( InOutputIndex ) ? InOutputIndex : INDEX_NONE;

	if ( OutputIndex != INDEX_NONE )
	{
		ExpressionInput.SetExpression( this );
		ExpressionInput.SetOutputIndex( OutputIndex );
	}
}<|MERGE_RESOLUTION|>--- conflicted
+++ resolved
@@ -10,92 +10,21 @@
 template<typename>
 class FDatasmithMaterialExpressionImpl;
 
-<<<<<<< HEAD
-/**
- * Class created for direct link serialization of PbrMaterial in 4.26 post-feature-freeze.
- * It's a temporary class to avoid changing the IDatasmithExpressionInput and it should be removed at a later date before 4.27 is released.
- */
-class FDatasmithExpressionInputElement : public IDatasmithExpressionInput, public IDatasmithElement {};
-
-/**
- * Class created for direct link serialization of PbrMaterial in 4.26 post-feature-freeze.
- * It's a temporary class to avoid changing the IDatasmithExpressionOutput and it should be removed at a later date before 4.27 is released.
- */
-class FDatasmithExpressionOutputElement : public IDatasmithExpressionOutput, public IDatasmithElement {};
-
-/**
- * Class created for direct link serialization of PbrMaterial in 4.26 post-feature-freeze.
- * It's a temporary class to avoid changing the IDatasmithMaterialExpression and it should be removed at a later date before 4.27 is released.
- */
-template< typename InterfaceType >
-class FDatasmithMaterialExpressionElement : public InterfaceType, public IDatasmithElement {};
-
-
-class FDatasmithExpressionInputImpl : public FDatasmithElementImpl < FDatasmithExpressionInputElement >
-=======
 
 class FDatasmithExpressionInputImpl : public FDatasmithElementImpl < IDatasmithExpressionInput >
->>>>>>> 56c511cf
 {
 public:
 	explicit FDatasmithExpressionInputImpl( const TCHAR* InInputName );
 	virtual ~FDatasmithExpressionInputImpl() = default;
 
-<<<<<<< HEAD
-	virtual const TCHAR* GetInputName() const override { return GetName(); }
-
-	virtual IDatasmithMaterialExpression* GetExpression() override;
-	virtual const IDatasmithMaterialExpression* GetExpression() const override;
-=======
 	virtual IDatasmithMaterialExpression* GetExpression() override { return Expression.Edit().Get(); }
 	virtual const IDatasmithMaterialExpression* GetExpression() const { return Expression.View().Get(); }
->>>>>>> 56c511cf
 	virtual void SetExpression( IDatasmithMaterialExpression* InExpression ) override;
 
 	virtual int32 GetOutputIndex() const override { return OutputIndex; }
 	virtual void SetOutputIndex( int32 InOutputIndex ) override { OutputIndex = InOutputIndex; }
 
 protected:
-<<<<<<< HEAD
-	TDatasmithReferenceProxy<IDatasmithElement> Expression;
-	TReflected<EDatasmithMaterialExpressionType, int32> ExpressionType;
-	TReflected<int32> OutputIndex;
-};
-
-/**
- * Helper class created for direct link serialization of PbrMaterial in 4.26 post-feature-freeze.
- * This is a temporary class that should be removed at a later date before 4.27 is released.
- */
-class FDatasmithUEPbrInternalHelper
-{
-public:
-	/**
-	 * Those values are cast as EDatasmithElementType and are stored as the Element type.
-	 * Even if they are outside the declared enum values they are still inside the underlying type range, as so the C++ standard tells us the value won't be changed.
-	 */
-	constexpr static uint64 MaterialExpressionType = 1ull << 31;
-	constexpr static uint64 MaterialExpressionInputType = 1ull << 32;
-	constexpr static uint64 MaterialExpressionOutputType = 1ull << 33;
-
-	static TSharedPtr<IDatasmithElement> ConvertMaterialExpressionToElementSharedPtr( IDatasmithMaterialExpression* InExpression );
-	static IDatasmithMaterialExpression* ConvertElementToMaterialExpression( IDatasmithElement* InElement, EDatasmithMaterialExpressionType ExpressionType );
-	static TSharedPtr< IDatasmithMaterialExpression > CreateMaterialExpression( EDatasmithMaterialExpressionType MaterialExpression );
-};
-
-class FDatasmithExpressionOutputImpl : public FDatasmithElementImpl < FDatasmithExpressionOutputElement >
-{
-public:
-	explicit FDatasmithExpressionOutputImpl( const TCHAR* InOutputName )
-		: FDatasmithElementImpl< FDatasmithExpressionOutputElement >( InOutputName, static_cast< const EDatasmithElementType >(FDatasmithUEPbrInternalHelper::MaterialExpressionOutputType ) )
-	{}
-
-	virtual const TCHAR* GetOutputName() const override { return GetName(); }
-	virtual void SetOutputName( const TCHAR* InOutputName ) override { SetName( InOutputName ); }
-};
-
-template< typename InterfaceType >
-class FDatasmithMaterialExpressionImpl : public FDatasmithElementImpl < FDatasmithMaterialExpressionElement<InterfaceType> >, public TSharedFromThis< FDatasmithMaterialExpressionImpl< InterfaceType > >
-=======
 	TDatasmithReferenceProxy<IDatasmithMaterialExpression> Expression;
 	TReflected<int32> OutputIndex;
 };
@@ -110,18 +39,13 @@
 
 template< typename InterfaceType >
 class FDatasmithMaterialExpressionImpl : public FDatasmithElementImpl < InterfaceType >, public TSharedFromThis< FDatasmithMaterialExpressionImpl< InterfaceType > >
->>>>>>> 56c511cf
 {
 public:
 	FDatasmithMaterialExpressionImpl( EDatasmithMaterialExpressionType InSubType );
 
 	virtual ~FDatasmithMaterialExpressionImpl() = default;
 
-<<<<<<< HEAD
-	virtual EDatasmithMaterialExpressionType GetType() const override { return static_cast<EDatasmithMaterialExpressionType>( this->Subtype.Get( this->Store ) ); }
-=======
 	virtual EDatasmithMaterialExpressionType GetExpressionType() const override { return static_cast<EDatasmithMaterialExpressionType>( this->Subtype.Get( this->Store ) ); }
->>>>>>> 56c511cf
 
 	virtual void ConnectExpression( IDatasmithExpressionInput& ExpressionInput ) override
 	{
@@ -255,17 +179,6 @@
 public:
 	FDatasmithMaterialExpressionFlattenNormalImpl();
 
-<<<<<<< HEAD
-	virtual IDatasmithExpressionInput& GetNormal() override { return *Normal.Inner.Get(); }
-	virtual const IDatasmithExpressionInput& GetNormal() const override { return *Normal.Inner.Get(); }
-
-	virtual IDatasmithExpressionInput& GetFlatness() override { return *Flatness.Inner.Get(); }
-	virtual const IDatasmithExpressionInput& GetFlatness() const override { return *Flatness.Inner.Get(); }
-
-	virtual int32 GetInputCount() const override { return 2; }
-	virtual IDatasmithExpressionInput* GetInput( int32 Index ) override { return Index == 0 ? Normal.Inner.Get() : Flatness.Inner.Get(); }
-	virtual const IDatasmithExpressionInput* GetInput( int32 Index ) const override { return Index == 0 ? Normal.Inner.Get() : Flatness.Inner.Get(); }
-=======
 	virtual IDatasmithExpressionInput& GetNormal() override { return *Normal.Edit(); }
 	virtual const IDatasmithExpressionInput& GetNormal() const override { return *Normal.View(); }
 
@@ -275,7 +188,6 @@
 	virtual int32 GetInputCount() const override { return 2; }
 	virtual IDatasmithExpressionInput* GetInput( int32 Index ) override { return Index == 0 ? Normal.Edit().Get() : Flatness.Edit().Get(); }
 	virtual const IDatasmithExpressionInput* GetInput( int32 Index ) const override { return Index == 0 ? Normal.View().Get() : Flatness.View().Get(); }
->>>>>>> 56c511cf
 
 protected:
 	TDatasmithReferenceProxy< FDatasmithExpressionInputImpl > Normal;
@@ -358,8 +270,6 @@
 protected:
 	TDatasmithReferenceArrayProxy< FDatasmithExpressionInputImpl > Inputs;
 	TReflected<FString> FunctionPathName;
-<<<<<<< HEAD
-=======
 };
 
 class FDatasmithMaterialExpressionCustomImpl : public FDatasmithMaterialExpressionImpl< IDatasmithMaterialExpressionCustom >
@@ -400,7 +310,6 @@
 	TReflected<TArray<FString>> Defines;
 	TReflected<TArray<FString>> ArgNames;
 	TDatasmithReferenceArrayProxy< FDatasmithExpressionInputImpl > Inputs;
->>>>>>> 56c511cf
 };
 
 class DATASMITHCORE_API FDatasmithUEPbrMaterialElementImpl : public FDatasmithBaseMaterialElementImpl< IDatasmithUEPbrMaterialElement >
@@ -409,19 +318,6 @@
 	explicit FDatasmithUEPbrMaterialElementImpl( const TCHAR* InName );
 	virtual ~FDatasmithUEPbrMaterialElementImpl() = default;
 
-<<<<<<< HEAD
-	virtual IDatasmithExpressionInput& GetBaseColor() override { return *BaseColor.Inner.Get(); }
-	virtual IDatasmithExpressionInput& GetMetallic() override { return *Metallic.Inner.Get(); }
-	virtual IDatasmithExpressionInput& GetSpecular() override { return *Specular.Inner.Get(); }
-	virtual IDatasmithExpressionInput& GetRoughness() override { return *Roughness.Inner.Get(); }
-	virtual IDatasmithExpressionInput& GetEmissiveColor() override { return *EmissiveColor.Inner.Get(); }
-	virtual IDatasmithExpressionInput& GetOpacity() override { return *Opacity.Inner.Get(); }
-	virtual IDatasmithExpressionInput& GetNormal() override { return *Normal.Inner.Get(); }
-	virtual IDatasmithExpressionInput& GetWorldDisplacement() override { return *WorldDisplacement.Inner.Get(); }
-	virtual IDatasmithExpressionInput& GetRefraction() override { return *Refraction.Inner.Get(); }
-	virtual IDatasmithExpressionInput& GetAmbientOcclusion() override { return *AmbientOcclusion.Inner.Get(); }
-	virtual IDatasmithExpressionInput& GetMaterialAttributes() override { return *MaterialAttributes.Inner.Get(); }
-=======
 	virtual IDatasmithExpressionInput& GetBaseColor() override { return *BaseColor.Edit(); }
 	virtual IDatasmithExpressionInput& GetMetallic() override { return *Metallic.Edit(); }
 	virtual IDatasmithExpressionInput& GetSpecular() override { return *Specular.Edit(); }
@@ -433,7 +329,6 @@
 	virtual IDatasmithExpressionInput& GetRefraction() override { return *Refraction.Edit(); }
 	virtual IDatasmithExpressionInput& GetAmbientOcclusion() override { return *AmbientOcclusion.Edit(); }
 	virtual IDatasmithExpressionInput& GetMaterialAttributes() override { return *MaterialAttributes.Edit(); }
->>>>>>> 56c511cf
 
 	virtual int GetBlendMode() const override {return BlendMode; }
 	virtual void SetBlendMode( int InBlendMode ) override { BlendMode = InBlendMode; }
@@ -450,11 +345,7 @@
 	virtual float GetOpacityMaskClipValue() const override { return OpacityMaskClipValue; }
 	virtual void SetOpacityMaskClipValue(float InClipValue) override { OpacityMaskClipValue = InClipValue; }
 
-<<<<<<< HEAD
-	virtual int32 GetExpressionsCount() const override { return Expressions.Inner.Num(); }
-=======
 	virtual int32 GetExpressionsCount() const override { return Expressions.View().Num(); }
->>>>>>> 56c511cf
 	virtual IDatasmithMaterialExpression* GetExpression( int32 Index ) override;
 	virtual int32 GetExpressionIndex( const IDatasmithMaterialExpression* Expression ) const override;
 
@@ -479,21 +370,12 @@
 	TDatasmithReferenceProxy< FDatasmithExpressionInputImpl > AmbientOcclusion;
 	TDatasmithReferenceProxy< FDatasmithExpressionInputImpl > MaterialAttributes;
 
-<<<<<<< HEAD
-	TDatasmithReferenceArrayProxy< IDatasmithElement > Expressions;
-	TReflected<TArray<EDatasmithMaterialExpressionType>, TArray<int32>> ExpressionTypes;
-=======
 	TDatasmithReferenceArrayProxy< IDatasmithMaterialExpression > Expressions;
->>>>>>> 56c511cf
 
 	TReflected<int32> BlendMode;
 	TReflected<bool> bTwoSided;
 	TReflected<bool> bUseMaterialAttributes;
 	TReflected<bool> bMaterialFunctionOnly;
-<<<<<<< HEAD
-
-=======
->>>>>>> 56c511cf
 	TReflected<float> OpacityMaskClipValue;
 
 	TReflected<FString> ParentLabel;
@@ -502,11 +384,7 @@
 
 template< typename InterfaceType >
 FDatasmithMaterialExpressionImpl< InterfaceType >::FDatasmithMaterialExpressionImpl( EDatasmithMaterialExpressionType InSubType )
-<<<<<<< HEAD
-	: FDatasmithElementImpl< FDatasmithMaterialExpressionElement< InterfaceType > >( nullptr, static_cast< const EDatasmithElementType >(FDatasmithUEPbrInternalHelper::MaterialExpressionType ), (uint64)InSubType )
-=======
 	: FDatasmithElementImpl< InterfaceType >( nullptr, EDatasmithElementType::MaterialExpression, (uint64)InSubType )
->>>>>>> 56c511cf
 	, DefaultOutputIndex( 0 )
 {
 	this->RegisterReferenceProxy( Outputs, "Outputs" );
