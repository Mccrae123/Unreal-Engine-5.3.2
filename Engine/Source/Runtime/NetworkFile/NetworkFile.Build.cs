// Copyright Epic Games, Inc. All Rights Reserved.

using UnrealBuildTool;

public class NetworkFile : ModuleRules
{
	public NetworkFile(ReadOnlyTargetRules Target) : base(Target)
	{
		PrivateIncludePathModuleNames.Add("DerivedDataCache");

		PrivateDependencyModuleNames.AddRange(
			new string[] {
				"Core",
				"CoreUObject",
<<<<<<< HEAD
				"Networking",
=======
>>>>>>> 4af6daef
				"Sockets",
				"CookOnTheFly"
			});

		PublicDefinitions.Add("ENABLE_HTTP_FOR_NETWORK_FILE=0");
	}
}<|MERGE_RESOLUTION|>--- conflicted
+++ resolved
@@ -12,10 +12,6 @@
 			new string[] {
 				"Core",
 				"CoreUObject",
-<<<<<<< HEAD
-				"Networking",
-=======
->>>>>>> 4af6daef
 				"Sockets",
 				"CookOnTheFly"
 			});
