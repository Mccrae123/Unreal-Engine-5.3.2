// Copyright Epic Games, Inc. All Rights Reserved.

#include "NetworkPlatformFile.h"
#include "Misc/CommandLine.h"
#include "Misc/Paths.h"
#include "Misc/ScopedEvent.h"
#include "HAL/ThreadSafeCounter.h"
#include "Misc/ScopeLock.h"
#include "Stats/StatsMisc.h"
#include "Stats/Stats.h"
#include "Async/AsyncWork.h"
#include "Misc/ConfigCacheIni.h"
#include "Misc/LocalTimestampDirectoryVisitor.h"
#include "Misc/App.h"
#include "Modules/ModuleManager.h"
#include "DerivedDataCacheInterface.h"
#include "Misc/PackageName.h"
#include "Misc/PathViews.h"
#include "SocketSubsystem.h"

#if ENABLE_HTTP_FOR_NETWORK_FILE
#include "HTTPTransport.h"
#endif
#include "TCPTransport.h"

#include "HAL/IPlatformFileModule.h"
#include "Templates/UniquePtr.h"

#include "UObject/Object.h"

DEFINE_LOG_CATEGORY(LogNetworkPlatformFile);

FString FNetworkPlatformFile::MP4Extension = TEXT(".mp4");
FString FNetworkPlatformFile::BulkFileExtension = TEXT(".ubulk");
FString FNetworkPlatformFile::ExpFileExtension = TEXT(".uexp");
FString FNetworkPlatformFile::FontFileExtension = TEXT(".ufont");

FNetworkPlatformFile::FNetworkPlatformFile()
	: bHasLoadedDDCDirectories(false)
	, InnerPlatformFile(NULL)
	, bIsUsable(false)
	, FileServerPort(0)
	, ConnectionFlags(EConnectionFlags::None)
	, HeartbeatFrequency(5.0f)
	, FinishedAsyncNetworkReadUnsolicitedFiles(NULL)
	, FinishedAsyncWriteUnsolicitedFiles(NULL)
	, Transport(NULL)
{
	TotalWriteTime = 0.0; // total non async time spent writing to disk
	TotalNetworkSyncTime = 0.0; // total non async time spent syncing to network
	TotalTimeSpentInUnsolicitedPackages = 0.0; // total time async processing unsolicited packages
	TotalWaitForAsyncUnsolicitedPackages = 0.0; // total time spent waiting for unsolicited packages
	TotalFilesSynced = 0; // total number files synced from network
	TotalFilesFoundLocally = 0;
	TotalUnsolicitedPackages = 0; // total number unsolicited files synced  
	UnsolicitedPackagesHits = 0; // total number of hits from waiting on unsolicited packages
	UnsolicitedPackageWaits = 0; // total number of waits on unsolicited packages
}

bool FNetworkPlatformFile::ShouldBeUsed(IPlatformFile* Inner, const TCHAR* CmdLine) const
{
	FString HostIp;
	return FParse::Value(CmdLine, TEXT("-FileHostIP="), HostIp);
}

ITransport *CreateTransportForHostAddress(const FString &HostIp )
{
	if ( HostIp.StartsWith(TEXT("tcp://")))
	{
		return new FTCPTransport();
	}

	if ( HostIp.StartsWith(TEXT("http://")))
	{
#if ENABLE_HTTP_FOR_NETWORK_FILE
		return new FHTTPTransport();
#endif
	}

	// no transport specified assuming tcp
	return new FTCPTransport();
}

bool FNetworkPlatformFile::Initialize(IPlatformFile* Inner, const TCHAR* CmdLine)
{
	bool bResult = false;
	FString HostIpString;	
	if (FParse::Value(CmdLine, TEXT("-FileHostIP="), HostIpString))
	{
		TArray<FString> HostIpList;
		if (HostIpString.ParseIntoArray(HostIpList, TEXT("+"), true) > 0)
		{
			for (int32 HostIpIndex = 0; !bResult && HostIpIndex < HostIpList.Num(); ++HostIpIndex)
			{
				// Try to initialize with each of the IP addresses found in the command line until we 
				// get a working one.

				// find the correct transport for this ip address 
				Transport = CreateTransportForHostAddress( HostIpList[HostIpIndex] );

				UE_LOG(LogNetworkPlatformFile, Warning, TEXT("Created transport for %s."), *HostIpList[HostIpIndex]);

				if ( Transport )
				{
					bResult = Transport->Initialize( *HostIpList[HostIpIndex] ) && InitializeInternal(Inner, *HostIpList[HostIpIndex]);		
					if (bResult)
						break;

					UE_LOG(LogNetworkPlatformFile, Warning, TEXT("Failed to initialize %s."), *HostIpList[HostIpIndex]);

					// try a different host might be a different protocol
					delete Transport;
				}
				Transport = NULL;
			}
		}
	}

	return bResult;
}

bool FNetworkPlatformFile::InitializeInternal(IPlatformFile* Inner, const TCHAR* HostIP)
{
	// This platform file requires an inner.
	check(Inner != NULL);
	InnerPlatformFile = Inner;
	if (HostIP == NULL)
	{
		UE_LOG(LogNetworkPlatformFile, Error, TEXT("No Host IP specified in the commandline."));
		bIsUsable = false;
		return false;
	}

	// Save and Intermediate directories are always local
	LocalDirectories.Add(FPaths::EngineDir() / TEXT("Binaries"));
	LocalDirectories.Add(FPaths::EngineIntermediateDir());
	LocalDirectories.Add(FPaths::ProjectDir() / TEXT("Binaries"));
	LocalDirectories.Add(FPaths::ProjectIntermediateDir());
	LocalDirectories.Add(FPaths::ProjectSavedDir() / TEXT("Backup"));
	LocalDirectories.Add(FPaths::ProjectSavedDir() / TEXT("Config"));
	LocalDirectories.Add(FPaths::ProjectSavedDir() / TEXT("Logs"));
	LocalDirectories.Add(FPaths::ProjectSavedDir() / TEXT("Sandboxes"));

	if (InnerPlatformFile->GetLowerLevel())
	{
		InnerPlatformFile->GetLowerLevel()->AddLocalDirectories(LocalDirectories);
	}
	else
	{
		InnerPlatformFile->AddLocalDirectories(LocalDirectories);
	}
	

	FNetworkFileArchive Payload(NFS_Messages::Heartbeat); 
	FArrayReader Out;
	if (!SendPayloadAndReceiveResponse(Payload,Out))
		bIsUsable = true; 


	// lets see we can test whether the server is up. 
	if (Out.Num())
	{
		FCommandLine::AddToSubprocessCommandline( *FString::Printf( TEXT("-FileHostIP=%s"), HostIP ) );
		bIsUsable = true; 
	}
	return bIsUsable;
}

bool FNetworkPlatformFile::SendPayloadAndReceiveResponse(TArray<uint8>& In, TArray<uint8>& Out)
{
	{
		FScopeLock ScopeLock(&SynchronizationObject);
		if ( FinishedAsyncNetworkReadUnsolicitedFiles )
		{
			delete FinishedAsyncNetworkReadUnsolicitedFiles;
			FinishedAsyncNetworkReadUnsolicitedFiles = NULL;
		}
	}
	
	return Transport->SendPayloadAndReceiveResponse( In, Out );
}

bool FNetworkPlatformFile::ReceiveResponse(TArray<uint8> &Out )
{
	return Transport->ReceiveResponse( Out );
}


void FNetworkPlatformFile::InitializeAfterSetActive()
{
	double NetworkFileStartupTime = 0.0;
	{
		SCOPE_SECONDS_COUNTER(NetworkFileStartupTime);

		// send the filenames and timestamps to the server
		FNetworkFileArchive Payload(NFS_Messages::GetFileList);
		FillGetFileList(Payload);

		// send the directories over, and wait for a response
		FArrayReader Response;
		if (!SendPayloadAndReceiveResponse(Payload, Response))
		{
			delete Transport; 
			return; 
		}
		else
		{
			// receive the cooked version information
			FPackageFileVersion ServerPackageVersion;
			int32 ServerPackageLicenseeVersion = 0;
			ProcessServerInitialResponse(Response, ServerPackageVersion, ServerPackageLicenseeVersion);
			ProcessServerCachedFilesResponse(Response, ServerPackageVersion, ServerPackageLicenseeVersion);

			// make sure we can sync a file
			FString TestSyncFile = FPaths::Combine(*(FPaths::EngineDir()), TEXT("Config/BaseEngine.ini"));

			InnerPlatformFile->SetReadOnly(*TestSyncFile, false);
			InnerPlatformFile->DeleteFile(*TestSyncFile);
			if (InnerPlatformFile->FileExists(*TestSyncFile))
			{
				UE_LOG(LogNetworkPlatformFile, Error, TEXT("Could not delete file sync test file %s."), *TestSyncFile);
			}

			EnsureFileIsLocal(TestSyncFile);

			if (!InnerPlatformFile->FileExists(*TestSyncFile) || InnerPlatformFile->FileSize(*TestSyncFile) < 1)
			{
				UE_LOG(LogNetworkPlatformFile, Fatal, TEXT("Could not sync test file %s."), *TestSyncFile);
			}
		}
	}

	FPlatformMisc::LowLevelOutputDebugStringf(TEXT("Network file startup time: %5.3f seconds\n"), NetworkFileStartupTime);

}

void FNetworkPlatformFile::ProcessServerCachedFilesResponse(FArrayReader& Response, const FPackageFileVersion& ServerPackageVersion, const int32 ServerPackageLicenseeVersion)
{
	/* The server root content directories */
	TArray<FString> ServerRootContentDirectories;
	Response << ServerRootContentDirectories;

	// receive a list of the cache files and their timestamps
	TMap<FString, FDateTime> ServerCachedFiles;
	{
		TMap<FString, FDateTime> ServerCachedFileResponse;
		Response << ServerCachedFileResponse;

		ServerCachedFiles.Reserve(ServerCachedFileResponse.Num());
		for (const auto& ServerFileTimePair : ServerCachedFileResponse)
		{
			FString Filename = ServerFileTimePair.Key;
			ConvertServerFilenameToClientFilename(Filename);
			Filename.ToLowerInline();
			ServerCachedFiles.Emplace(MoveTemp(Filename), ServerFileTimePair.Value);
		}
	}

	UE_LOG(LogNetworkPlatformFile, Display, TEXT("Received '%d' cached file(s) from server"), ServerCachedFiles.Num());

	bool bDeleteAllFiles = true;
	// Check the stored cooked version
	FString CookedVersionFile = FPaths::GeneratedConfigDir() / TEXT("CookedVersion.txt");

	if (InnerPlatformFile->FileExists(*CookedVersionFile) == true)
	{
		TUniquePtr<IFileHandle> FileHandle(InnerPlatformFile->OpenRead(*CookedVersionFile));
		if (FileHandle.IsValid())
		{
			FPackageFileVersion StoredPackageCookedVersion;
			int32 StoredPackageCookedLicenseeVersion;
			if (FileHandle->Read((uint8*)&StoredPackageCookedVersion, sizeof(FPackageFileVersion)) == true)
			{
				if (FileHandle->Read((uint8*)&StoredPackageCookedLicenseeVersion, sizeof(int32)) == true)
				{
					if ((ServerPackageVersion == StoredPackageCookedVersion) &&
						(ServerPackageLicenseeVersion == StoredPackageCookedLicenseeVersion))
					{
						bDeleteAllFiles = false;
					}
					else
					{
						UE_LOG(LogNetworkPlatformFile, Display,
							TEXT("Engine version mismatch: Server %d.%d, Stored %d.%d\n"),
							ServerPackageVersion.ToValue(), ServerPackageLicenseeVersion,
							StoredPackageCookedVersion.ToValue(), StoredPackageCookedLicenseeVersion);
					}
				}
			}
		}
	}
	else
	{
		UE_LOG(LogNetworkPlatformFile, Display, TEXT("Cooked version file missing: %s\n"), *CookedVersionFile);
	}

	TMap<FString, FDateTime> ClientLocalFiles;
	{
		TArray<FString> DirectoriesToSkip;
		TArray<FString> DirectoriesToNotRecurse;
		FLocalTimestampDirectoryVisitor Visitor(*InnerPlatformFile, DirectoriesToSkip, DirectoriesToNotRecurse, false, /* bMakeLowerCased */ true);

		for (TArray<FString>::TConstIterator RootPathIt(ServerRootContentDirectories); RootPathIt; ++RootPathIt)
		{
			const FString& ContentFolder = *RootPathIt;
			InnerPlatformFile->IterateDirectory(*ContentFolder, Visitor);
		}

		ClientLocalFiles = MoveTemp(Visitor.FileTimes);
	}

	UE_LOG(LogNetworkPlatformFile, Display, TEXT("Found '%d' locally cached file(s)"), ClientLocalFiles.Num());

	if (FParse::Param(FCommandLine::Get(), TEXT("DeleteLocalCache")))
	{
		bDeleteAllFiles = true;
	}

	if (bDeleteAllFiles)
	{
		UE_LOG(LogNetworkPlatformFile, Display, TEXT("Deleting all '%d' cached file(s) due to missing cooked version file..."), ClientLocalFiles.Num());

		// Make sure the config file exists...
		InnerPlatformFile->CreateDirectoryTree(*(FPaths::GeneratedConfigDir()));
		// Update the cooked version file
		TUniquePtr<IFileHandle> FileHandle(InnerPlatformFile->OpenWrite(*CookedVersionFile));
		if (FileHandle.IsValid())
		{
			FileHandle->Write((const uint8*)&ServerPackageVersion, sizeof(FPackageFileVersion));
			FileHandle->Write((const uint8*)&ServerPackageLicenseeVersion, sizeof(int32));
		}
		else
		{
			UE_LOG(LogNetworkPlatformFile, Warning, TEXT("Failed to write cooked version file '%s'"), *CookedVersionFile);
		}
	}

	int32 NumDeleted = 0;
	for (const auto& ClientFileTimePair : ClientLocalFiles)
	{
		const FString& Filename = ClientFileTimePair.Key;
		bool bDeleteFile = bDeleteAllFiles;

		if (bDeleteFile)
		{
			UE_LOG(LogNetworkPlatformFile, Display, TEXT("Deleting cached file '%s'"), *Filename);
		}
		else
		{
			if (const FDateTime* ServerTime = ServerCachedFiles.Find(Filename))
			{
				FDateTime ClientTime = ClientFileTimePair.Value;
				FTimespan TimeDiff = *ServerTime - ClientTime;
				double TimeDiffInSeconds = TimeDiff.GetTotalSeconds();
				bDeleteFile = (TimeDiffInSeconds > 1.0) || (TimeDiffInSeconds < -1.0);

				if (bDeleteFile)
				{
					UE_LOG(LogNetworkPlatformFile, Display, TEXT("Deleting outdated cached file '%s' with time difference '%.3f's"), *Filename, TimeDiffInSeconds);
				}
				else
				{
					UE_LOG(LogNetworkPlatformFile, Display, TEXT("Keeping cached file '%s' with time difference '%.3f's"), *Filename, TimeDiffInSeconds);
				}
			}
			else
			{
				UE_LOG(LogNetworkPlatformFile, Display, TEXT("Deleting cached file '%s' missing on server"), *Filename);
				bDeleteFile = true;
			}
		}

		if (bDeleteFile)
		{
			// ignore pak files they won't be mounted anyway 
			if (FCString::Stricmp(*FPaths::GetExtension(Filename), TEXT("pak")) != 0)
			{
				InnerPlatformFile->DeleteFile(*Filename);
				++NumDeleted;
			}
		}
	}

	UE_LOG(LogNetworkPlatformFile, Display, TEXT("Deleted '%d' of '%d' cached file(s)"), NumDeleted, ClientLocalFiles.Num());
}

FNetworkPlatformFile::~FNetworkPlatformFile()
{
	if (!IsEngineExitRequested()) // the socket subsystem is probably already gone, so it will crash if we clean up
	{
		FScopeLock ScopeLock(&SynchronizationObject);
		if ( FinishedAsyncNetworkReadUnsolicitedFiles )
		{
			delete FinishedAsyncNetworkReadUnsolicitedFiles; // wait here for any async unsolicited files to finish reading being read from the network 
			FinishedAsyncNetworkReadUnsolicitedFiles = NULL;
		}
		if ( FinishedAsyncWriteUnsolicitedFiles )
		{
			delete FinishedAsyncWriteUnsolicitedFiles; // wait here for any async unsolicited files to finish writing 
			FinishedAsyncWriteUnsolicitedFiles = NULL;
		}
		
		delete Transport; // close our sockets.
	}
}

bool FNetworkPlatformFile::DeleteFile(const TCHAR* Filename)
{
//	FScopeLock ScopeLock(&SynchronizationObject);

	// make and send payload (this is how we would do for sending all commands over the network)
//	FNetworkFileArchive Payload(NFS_Messages::DeleteFile);
//	Payload << Filename;
//	return FNFSMessageHeader::WrapAndSendPayload(Payload, FileSocket);

	// perform a local operation
	return InnerPlatformFile->DeleteFile(Filename);
}

bool FNetworkPlatformFile::MoveFile(const TCHAR* To, const TCHAR* From)
{
//	FScopeLock ScopeLock(&SynchronizationObject);

	// make and send payload (this is how we would do for sending all commands over the network)
//	FNetworkFileArchive Payload(NFS_Messages::MoveFile);
//	Payload << To << From;
//	return FNFSMessageHeader::WrapAndSendPayload(Payload, FileSocket);

	FString RelativeFrom = From;
	MakeStandardNetworkFilename(RelativeFrom);

	// don't copy files in local directories
	if (!IsInLocalDirectory(RelativeFrom))
	{
		// make sure the source file exists here
		EnsureFileIsLocal(RelativeFrom);
	}

	// perform a local operation
	return InnerPlatformFile->MoveFile(To, From);
}

bool FNetworkPlatformFile::SetReadOnly(const TCHAR* Filename, bool bNewReadOnlyValue)
{
//	FScopeLock ScopeLock(&SynchronizationObject);

	// perform a local operation
	return InnerPlatformFile->SetReadOnly(Filename, bNewReadOnlyValue);
}

void FNetworkPlatformFile::SetTimeStamp(const TCHAR* Filename, FDateTime DateTime)
{
	// perform a local operation
	InnerPlatformFile->SetTimeStamp(Filename, DateTime);
}

IFileHandle* FNetworkPlatformFile::OpenRead(const TCHAR* Filename, bool bAllowWrite)
{
//	FScopeLock ScopeLock(&SynchronizationObject);

	FString RelativeFilename = Filename;
	MakeStandardNetworkFilename(RelativeFilename);
	// don't copy files in local directories
	if (!IsInLocalDirectory(RelativeFilename))
	{
		EnsureFileIsLocal(RelativeFilename);
	}

	double StartTime;
	float ThisTime;

	StartTime = FPlatformTime::Seconds();
	IFileHandle* Result = InnerPlatformFile->OpenRead(Filename, bAllowWrite);

	ThisTime = 1000.0f * float(FPlatformTime::Seconds() - StartTime);
	//UE_LOG(LogNetworkPlatformFile, Display, TEXT("Open local file %6.2fms"), ThisTime);
	return Result;
}

IFileHandle* FNetworkPlatformFile::OpenWrite(const TCHAR* Filename, bool bAppend, bool bAllowRead)
{
//	FScopeLock ScopeLock(&SynchronizationObject);

	// just let the physical file interface write the file (we don't write over the network)
	return InnerPlatformFile->OpenWrite(Filename, bAppend, bAllowRead);
}

bool FNetworkPlatformFile::CreateDirectoryTree(const TCHAR* Directory)
{
	//	FScopeLock ScopeLock(&SynchronizationObject);

	// perform a local operation
	return InnerPlatformFile->CreateDirectoryTree(Directory);
}

bool FNetworkPlatformFile::CreateDirectory(const TCHAR* Directory)
{
//	FScopeLock ScopeLock(&SynchronizationObject);

	// perform a local operation
	return InnerPlatformFile->CreateDirectory(Directory);
}

bool FNetworkPlatformFile::DeleteDirectory(const TCHAR* Directory)
{
//	FScopeLock ScopeLock(&SynchronizationObject);

	// perform a local operation
	return InnerPlatformFile->DeleteDirectory(Directory);
}

FFileStatData FNetworkPlatformFile::GetStatData(const TCHAR* FilenameOrDirectory)
{
//	FScopeLock ScopeLock(&SynchronizationObject);

	// perform a local operation
	return InnerPlatformFile->GetStatData(FilenameOrDirectory);
}

bool FNetworkPlatformFile::IterateDirectory(const TCHAR* InDirectory, IPlatformFile::FDirectoryVisitor& Visitor)
{
//	FScopeLock ScopeLock(&SynchronizationObject);

	// for .dll, etc searches that don't specify a path, we need to strip off the path
	// before we send it to the visitor
	bool bHadNoPath = InDirectory[0] == 0;

	// local files go right to the source
	FString RelativeDirectory = InDirectory;
	MakeStandardNetworkFilename(RelativeDirectory);
	if (IsInLocalDirectory(RelativeDirectory))
	{
		return InnerPlatformFile->IterateDirectory(InDirectory, Visitor);
	}

	// we loop until this is false
	bool RetVal = true;

	FServerTOC::FDirectory* ServerDirectory = ServerFiles.FindDirectory(RelativeDirectory);
	if (ServerDirectory != NULL)
	{
		// loop over the server files and look if they are in this exact directory
		for (FServerTOC::FDirectory::TIterator It(*ServerDirectory); It && RetVal == true; ++It)
		{
			if (FPaths::GetPath(It.Key()) == RelativeDirectory)
			{
				// timestamps of 0 mean directories
				bool bIsDirectory = It.Value() == 0;
			
				// visit (stripping off the path if needed)
				RetVal = Visitor.Visit(bHadNoPath ? *FPaths::GetCleanFilename(It.Key()) : *It.Key(), bIsDirectory);
			}
		}
	}

	return RetVal;
}

bool FNetworkPlatformFile::IterateDirectoryRecursively(const TCHAR* InDirectory, IPlatformFile::FDirectoryVisitor& Visitor)
{
//	FScopeLock ScopeLock(&SynchronizationObject);

	// local files go right to the source
	FString RelativeDirectory = InDirectory;
	MakeStandardNetworkFilename(RelativeDirectory);

	if (IsInLocalDirectory(RelativeDirectory))
	{
		return InnerPlatformFile->IterateDirectoryRecursively(InDirectory, Visitor);
	}

	// we loop until this is false
	bool RetVal = true;

	for (TMap<FString, FServerTOC::FDirectory*>::TIterator DirIt(ServerFiles.Directories); DirIt && RetVal == true; ++DirIt)
	{
		if (DirIt.Key().StartsWith(RelativeDirectory))
		{
			FServerTOC::FDirectory& ServerDirectory = *DirIt.Value();
		
			// loop over the server files and look if they are in this exact directory
			for (FServerTOC::FDirectory::TIterator It(ServerDirectory); It && RetVal == true; ++It)
			{
				// timestamps of 0 mean directories
				bool bIsDirectory = It.Value() == 0;

				// visit!
				RetVal = Visitor.Visit(*It.Key(), bIsDirectory);
			}
		}
	}

	return RetVal;
}

bool FNetworkPlatformFile::IterateDirectoryStat(const TCHAR* InDirectory, IPlatformFile::FDirectoryStatVisitor& Visitor)
{
//	FScopeLock ScopeLock(&SynchronizationObject);

	// for .dll, etc searches that don't specify a path, we need to strip off the path
	// before we send it to the visitor
	bool bHadNoPath = InDirectory[0] == 0;

	// local files go right to the source
	FString RelativeDirectory = InDirectory;
	MakeStandardNetworkFilename(RelativeDirectory);
	if (IsInLocalDirectory(RelativeDirectory))
	{
		return InnerPlatformFile->IterateDirectoryStat(InDirectory, Visitor);
	}

	// we loop until this is false
	bool RetVal = true;

	FServerTOC::FDirectory* ServerDirectory = ServerFiles.FindDirectory(RelativeDirectory);
	if (ServerDirectory != NULL)
	{
		// loop over the server files and look if they are in this exact directory
		for (FServerTOC::FDirectory::TIterator It(*ServerDirectory); It && RetVal == true; ++It)
		{
			if (FPaths::GetPath(It.Key()) == RelativeDirectory)
			{
				// timestamps of 0 mean directories
				bool bIsDirectory = It.Value() == 0;
			
				// todo: this data is just wrong for most things, but can we afford to get the files from the server to get the correct info? Could the server provide this instead?
				const FFileStatData StatData(
					FDateTime::MinValue(), 
					FDateTime::MinValue(), 
					(bIsDirectory) ? FDateTime::MinValue() : It.Value(),
					-1,		// FileSize
					bIsDirectory, 
					true	// IsReadOnly
					);

				// visit (stripping off the path if needed)
				RetVal = Visitor.Visit(bHadNoPath ? *FPaths::GetCleanFilename(It.Key()) : *It.Key(), StatData);
			}
		}
	}

	return RetVal;
}

bool FNetworkPlatformFile::IterateDirectoryStatRecursively(const TCHAR* InDirectory, IPlatformFile::FDirectoryStatVisitor& Visitor)
{
//	FScopeLock ScopeLock(&SynchronizationObject);

	// local files go right to the source
	FString RelativeDirectory = InDirectory;
	MakeStandardNetworkFilename(RelativeDirectory);

	if (IsInLocalDirectory(RelativeDirectory))
	{
		return InnerPlatformFile->IterateDirectoryStatRecursively(InDirectory, Visitor);
	}

	// we loop until this is false
	bool RetVal = true;

	for (TMap<FString, FServerTOC::FDirectory*>::TIterator DirIt(ServerFiles.Directories); DirIt && RetVal == true; ++DirIt)
	{
		if (DirIt.Key().StartsWith(RelativeDirectory))
		{
			FServerTOC::FDirectory& ServerDirectory = *DirIt.Value();
		
			// loop over the server files and look if they are in this exact directory
			for (FServerTOC::FDirectory::TIterator It(ServerDirectory); It && RetVal == true; ++It)
			{
				// timestamps of 0 mean directories
				bool bIsDirectory = It.Value() == 0;

				// todo: this data is just wrong for most things, but can we afford to get the files from the server to get the correct info? Could the server provide this instead?
				const FFileStatData StatData(
					FDateTime::MinValue(), 
					FDateTime::MinValue(), 
					(bIsDirectory) ? FDateTime::MinValue() : It.Value(),
					0,		// FileSize
					bIsDirectory, 
					true	// IsReadOnly
					);

				// visit!
				RetVal = Visitor.Visit(*It.Key(), StatData);
			}
		}
	}

	return RetVal;
}

bool FNetworkPlatformFile::DeleteDirectoryRecursively(const TCHAR* Directory)
{
//	FScopeLock ScopeLock(&SynchronizationObject);

	// perform a local operation
	return InnerPlatformFile->DeleteDirectory(Directory);
}

bool FNetworkPlatformFile::CopyFile(const TCHAR* To, const TCHAR* From, EPlatformFileRead ReadFlags, EPlatformFileWrite WriteFlags)
{
//	FScopeLock ScopeLock(&SynchronizationObject);

	FString RelativeFrom = From;
	MakeStandardNetworkFilename(RelativeFrom);

	// don't copy files in local directories
	if (!IsInLocalDirectory(RelativeFrom))
	{
		// make sure the source file exists here
		EnsureFileIsLocal(RelativeFrom);
	}

	// perform a local operation
	return InnerPlatformFile->CopyFile(To, From, ReadFlags, WriteFlags);
}

FString FNetworkPlatformFile::ConvertToAbsolutePathForExternalAppForRead( const TCHAR* Filename )
{
	FString RelativeFrom = Filename;
	MakeStandardNetworkFilename(RelativeFrom);
	
	if (!IsInLocalDirectory(RelativeFrom))
	{
		EnsureFileIsLocal(RelativeFrom);
	}
	return InnerPlatformFile->ConvertToAbsolutePathForExternalAppForRead(Filename);
}

FString FNetworkPlatformFile::ConvertToAbsolutePathForExternalAppForWrite( const TCHAR* Filename )
{
	FString RelativeFrom = Filename;
	MakeStandardNetworkFilename(RelativeFrom);

	if (!IsInLocalDirectory(RelativeFrom))
	{
		EnsureFileIsLocal(RelativeFrom);
	}
	return InnerPlatformFile->ConvertToAbsolutePathForExternalAppForWrite(Filename);
}

bool FNetworkPlatformFile::DirectoryExists(const TCHAR* Directory)
{
	if (InnerPlatformFile->DirectoryExists(Directory))
	{
		return true;
	}
	// If there are any syncable files in this directory, consider it existing
	FString RelativeDirectory = Directory;
	MakeStandardNetworkFilename(RelativeDirectory);		

	FServerTOC::FDirectory* ServerDirectory = ServerFiles.FindDirectory(RelativeDirectory);
	return ServerDirectory != NULL;
}

void FNetworkPlatformFile::GetFileInfo(const TCHAR* Filename, FFileInfo& Info)
{
	FString RelativeFilename = Filename;
	MakeStandardNetworkFilename(RelativeFilename);

	// don't copy files in local directories
	if (!IsInLocalDirectory(RelativeFilename))
	{
		EnsureFileIsLocal(RelativeFilename);
	}

	const FFileStatData StatData = InnerPlatformFile->GetStatData(Filename);
	Info.FileExists = StatData.bIsValid && !StatData.bIsDirectory;
	Info.ReadOnly = StatData.bIsReadOnly;
	Info.Size = StatData.FileSize;
	Info.TimeStamp = StatData.ModificationTime;
	Info.AccessTimeStamp = StatData.AccessTime;
}

void FNetworkPlatformFile::ConvertServerFilenameToClientFilename(FString& FilenameToConvert)
{
	FNetworkPlatformFile::ConvertServerFilenameToClientFilename(FilenameToConvert, ServerEngineDir, ServerProjectDir, ServerEnginePlatformExtensionsDir, ServerProjectPlatformExtensionsDir);
}

void FNetworkPlatformFile::FillGetFileList(FNetworkFileArchive& Payload)
{
	TArray<FString> TargetPlatformNames;
	FPlatformMisc::GetValidTargetPlatforms(TargetPlatformNames);
	FString GameName = FApp::GetProjectName();
	if (FPaths::IsProjectFilePathSet())
	{
		GameName = FPaths::GetProjectFilePath();
	}

	FString EngineRelPath = FPaths::EngineDir();
	FString EngineRelPluginPath = FPaths::EnginePluginsDir();
	FString GameRelPath = FPaths::ProjectDir();
	FString GameRelPluginPath = FPaths::ProjectPluginsDir();
	FString EnginePlatformExtensionsDir = FPaths::EnginePlatformExtensionsDir();
	FString ProjectPlatformExtensionsDir = FPaths::ProjectPlatformExtensionsDir();

	TArray<FString> Directories;
	Directories.Add(EngineRelPath);
	Directories.Add(GameRelPath);

	Payload << TargetPlatformNames;
	Payload << GameName;
	Payload << EngineRelPath;
	Payload << GameRelPath;
	Payload << EnginePlatformExtensionsDir;
	Payload << ProjectPlatformExtensionsDir;
	Payload << EngineRelPluginPath;
	Payload << GameRelPluginPath;
	Payload << Directories;
	Payload << ConnectionFlags;

	FString VersionInfo = GetVersionInfo();
	Payload << VersionInfo;

	bool bBindAllDummy;
	TSharedRef<FInternetAddr> HostAddr = ISocketSubsystem::Get(PLATFORM_SOCKETSUBSYSTEM)->GetLocalHostAddr(*GLog, bBindAllDummy);
	FString HostAddress = HostAddr->ToString(false);
	Payload << HostAddress;

	TMap<FString,FString> CustomPlatformData;
	FPlatformMisc::GetNetworkFileCustomData(CustomPlatformData);
	Payload << CustomPlatformData;
}

void FNetworkPlatformFile::ProcessServerInitialResponse(FArrayReader& InResponse, FPackageFileVersion& OutServerPackageVersion, int32& OutServerPackageLicenseeVersion)
{
	// Receive the cooked version information.
	InResponse << OutServerPackageVersion;
	InResponse << OutServerPackageLicenseeVersion;

	// receive the server engine and game dir
	InResponse << ServerEngineDir;
	InResponse << ServerProjectDir;
	InResponse << ServerEnginePlatformExtensionsDir;
	InResponse << ServerProjectPlatformExtensionsDir;

	UE_LOG(LogNetworkPlatformFile, Display, TEXT("    Server EngineDir      = %s"), *ServerEngineDir);
	UE_LOG(LogNetworkPlatformFile, Display, TEXT("     Local EngineDir      = %s"), *FPaths::EngineDir());
	UE_LOG(LogNetworkPlatformFile, Display, TEXT("    Server ProjectDir     = %s"), *ServerProjectDir);
	UE_LOG(LogNetworkPlatformFile, Display, TEXT("     Local ProjectDir     = %s"), *FPaths::ProjectDir());
	UE_LOG(LogNetworkPlatformFile, Display, TEXT("    Server EnginePlatformExtDir = %s"), *ServerEnginePlatformExtensionsDir);
	UE_LOG(LogNetworkPlatformFile, Display, TEXT("     Local EnginePlatformExtDir = %s"), *FPaths::EnginePlatformExtensionsDir());
	UE_LOG(LogNetworkPlatformFile, Display, TEXT("    Server ProjectPlatformExtDir = %s"), *ServerProjectPlatformExtensionsDir);
	UE_LOG(LogNetworkPlatformFile, Display, TEXT("     Local ProjectPlatformExtDir = %s"), *FPaths::ProjectPlatformExtensionsDir());

	// Receive a list of files and their timestamps.
	TMap<FString, FDateTime> ServerFileMap;
	InResponse << ServerFileMap;
	for (TMap<FString, FDateTime>::TIterator It(ServerFileMap); It; ++It)
	{
		FString ServerFile = It.Key();
		ConvertServerFilenameToClientFilename(ServerFile);
		ServerFiles.AddFileOrDirectory(ServerFile, It.Value());
	}
}


FString FNetworkPlatformFile::GetVersionInfo() const
{
	return FString("");
}

bool FNetworkPlatformFile::SendReadMessage(uint8* Destination, int64 BytesToRead)
{
//	FScopeLock ScopeLock(&SynchronizationObject);

	return true;
}

bool FNetworkPlatformFile::SendWriteMessage(const uint8* Source, int64 BytesToWrite)
{
//	FScopeLock ScopeLock(&SynchronizationObject);

	return true;
}

bool FNetworkPlatformFile::SendMessageToServer(const TCHAR* Message, IPlatformFile::IFileServerMessageHandler* Handler)
{
	// handle the recompile shaders message
	// @todo: Maybe we should just send the string message to the server, but then we'd have to 
	// handle the return from the server in a generic way
	if (FCString::Stricmp(Message, TEXT("RecompileShaders")) == 0)
	{
		FNetworkFileArchive Payload(NFS_Messages::RecompileShaders);

		// let the handler fill out the object
		Handler->FillPayload(Payload);

		FArrayReader Response;
		{
			FScopeLock ScopeLock(&SynchronizationObject);
			if (!SendPayloadAndReceiveResponse(Payload, Response))
			{
				return false;
			}
		}

		// locally delete any files that were modified on the server, so that any read will recache the file
		// this has to be done in this class, not in the Handler (which can't access these members)
		TArray<FString> ModifiedFiles;
		Response << ModifiedFiles;

		if( InnerPlatformFile != NULL )
		{
			for (int32 Index = 0; Index < ModifiedFiles.Num(); Index++)
			{
				InnerPlatformFile->DeleteFile(*ModifiedFiles[Index]);
				CachedLocalFiles.Remove(ModifiedFiles[Index]);
				ServerFiles.AddFileOrDirectory(ModifiedFiles[Index], FDateTime::UtcNow());
			}
		}


		// let the handler process the response directly
		Handler->ProcessResponse(Response);
	}

	return true;
}


static FThreadSafeCounter OutstandingAsyncWrites;

class FAsyncNetworkWriteWorker : public FNonAbandonableTask
{
public:
	/** Filename To write to**/
	FString							Filename;
	/** An archive to read the file contents from */
	FArrayReader* FileArchive;
	/** timestamp for the file **/
	FDateTime ServerTimeStamp;
	IPlatformFile& InnerPlatformFile;
	FScopedEvent* Event;

	/** Constructor
	*/
	FAsyncNetworkWriteWorker(const TCHAR* InFilename, FArrayReader* InArchive, FDateTime InServerTimeStamp, IPlatformFile* InInnerPlatformFile, FScopedEvent* InEvent)
		: Filename(InFilename)
		, FileArchive(InArchive)
		, ServerTimeStamp(InServerTimeStamp)
		, InnerPlatformFile(*InInnerPlatformFile)
		, Event(InEvent)
	{
	}
		
	/** Write the file  */
	void DoWork()
	{
		// Read FileSize first so that the correct amount of data is read from the archive
		// before exiting this worker.
<<<<<<< HEAD
		uint64 FileSize;
=======
		uint64 FileSize = 0;
>>>>>>> 6bbb88c8
		*FileArchive << FileSize;

		bool bCopiedExternally = (FileSize == MAX_uint64); // -1 filesize means that we already copied it via TargetPlatform

		if (!bCopiedExternally && InnerPlatformFile.FileExists(*Filename) ) 
		{
			InnerPlatformFile.SetReadOnly(*Filename, false);
			InnerPlatformFile.DeleteFile(*Filename);
		}

		if (ServerTimeStamp != FDateTime::MinValue())  // if the file didn't actually exist on the server, don't create a zero byte file
		{
			if (!bCopiedExternally)
			{
				FString TempFilename = Filename + TEXT(".tmp");
				InnerPlatformFile.CreateDirectoryTree(*FPaths::GetPath(Filename));
				{
					TUniquePtr<IFileHandle> FileHandle;
					FileHandle.Reset(InnerPlatformFile.OpenWrite(*TempFilename));

					if (!FileHandle)
					{
						UE_LOG(LogNetworkPlatformFile, Fatal, TEXT("Could not open file for writing '%s'."), *TempFilename);
					}

					// now write the file from bytes pulled from the archive
					// read/write a chunk at a time
					uint64 RemainingData = FileSize;
					if (!FileHandle->Write(FileArchive->GetData() + FileArchive->Tell(), FileSize))
					{
						UE_LOG(LogNetworkPlatformFile, Fatal, TEXT("Could not write '%s'."), *TempFilename);
					}
					FileArchive->Seek(FileArchive->Tell() + FileSize);

					// delete async write archives
					if (Event)
					{
						delete FileArchive;
					}

					if (InnerPlatformFile.FileSize(*TempFilename) != FileSize)
					{
						UE_LOG(LogNetworkPlatformFile, Fatal, TEXT("Did not write '%s'."), *TempFilename);
					}
				}

				// rename from temp filename to real filename
				InnerPlatformFile.MoveFile(*Filename, *TempFilename);

				// now set the server's timestamp on the local file (so we can make valid comparisons)
				InnerPlatformFile.SetTimeStamp(*Filename, ServerTimeStamp);

			    FDateTime CheckTime = InnerPlatformFile.GetTimeStamp(*Filename);
			    if (CheckTime < ServerTimeStamp)
			    {
				    UE_LOG(LogNetworkPlatformFile, Fatal, TEXT("Could Not Set Timestamp '%s'  %s < %s."), *Filename, *CheckTime.ToString(), *ServerTimeStamp.ToString());
			    }
			}

		}
		if (Event)
		{
			if (OutstandingAsyncWrites.Decrement() == 0)
			{
				Event->Trigger(); // last file, fire trigger
			}
		}
	}

	FORCEINLINE TStatId GetStatId() const
	{
		return TStatId();
		//RETURN_QUICK_DECLARE_CYCLE_STAT(FAsyncNetworkWriteWorker, STATGROUP_ThreadPoolAsyncTasks);
	}
};

/**
 * Write a file async or sync, with the data coming from a FArrayReader
 */
void SyncWriteFile(FArrayReader* Archive, const FString& Filename, FDateTime ServerTimeStamp, IPlatformFile& InnerPlatformFile)
{
	FScopedEvent* NullEvent = NULL;
	(new FAutoDeleteAsyncTask<FAsyncNetworkWriteWorker>(*Filename, Archive, ServerTimeStamp, &InnerPlatformFile, NullEvent))->StartSynchronousTask();
}

void AsyncWriteFile(FArrayReader* Archive, const FString& Filename, FDateTime ServerTimeStamp, IPlatformFile& InnerPlatformFile, FScopedEvent* Event = NULL)
{
	(new FAutoDeleteAsyncTask<FAsyncNetworkWriteWorker>(*Filename, Archive, ServerTimeStamp, &InnerPlatformFile, Event))->StartBackgroundTask();
}

void AsyncReadUnsolicitedFiles(int32 InNumUnsolictedFiles, FNetworkPlatformFile& InNetworkFile, IPlatformFile& InInnerPlatformFile, FString& InServerEngineDir, FString& InServerProjectDir, FString& InServerEnginePlatformExtensionsDir, FString& InServerProjectPlatformExtensionsDir, FScopedEvent *InNetworkDoneEvent, FScopedEvent *InWritingDoneEvent)
{
	class FAsyncReadUnsolicitedFile : public FNonAbandonableTask
	{
	public:
		int32 NumUnsolictedFiles;
		FNetworkPlatformFile& NetworkFile;
		IPlatformFile& InnerPlatformFile;
		FString ServerEngineDir;
		FString ServerProjectDir;
		FString ServerEnginePlatformExtensionsDir;
		FString ServerProjectPlatformExtensionsDir;
		FScopedEvent* NetworkDoneEvent; // finished using the network
		FScopedEvent* WritingDoneEvent; // finished writing the files to disk

		FAsyncReadUnsolicitedFile(int32 In_NumUnsolictedFiles, FNetworkPlatformFile* In_NetworkFile, IPlatformFile* In_InnerPlatformFile, FString& In_ServerEngineDir, FString& In_ServerProjectDir, FString In_ServerEnginePlatformExtensionsDir, FString In_ServerProjectPlatformExtensionsDir, FScopedEvent *In_NetworkDoneEvent, FScopedEvent *In_WritingDoneEvent)
			: NumUnsolictedFiles(In_NumUnsolictedFiles)
			, NetworkFile(*In_NetworkFile)
			, InnerPlatformFile(*In_InnerPlatformFile)
			, ServerEngineDir(In_ServerEngineDir)
			, ServerProjectDir(In_ServerProjectDir)
			, ServerEnginePlatformExtensionsDir(In_ServerEnginePlatformExtensionsDir)
			, ServerProjectPlatformExtensionsDir(In_ServerProjectPlatformExtensionsDir)
			, NetworkDoneEvent(In_NetworkDoneEvent)
			, WritingDoneEvent(In_WritingDoneEvent)
		{
		}
		
		/** Write the file  */
		void DoWork()
		{
			OutstandingAsyncWrites.Add( NumUnsolictedFiles );
			for (int32 Index = 0; Index < NumUnsolictedFiles; Index++)
			{
				FArrayReader* UnsolictedResponse = new FArrayReader;
				if (!NetworkFile.ReceiveResponse(*UnsolictedResponse))
				{
					UE_LOG(LogNetworkPlatformFile, Fatal, TEXT("Receive failure!"));
					return;
				}
				FString UnsolictedReplyFile;
				*UnsolictedResponse << UnsolictedReplyFile;

				if (!UnsolictedReplyFile.IsEmpty())
				{
					FNetworkPlatformFile::ConvertServerFilenameToClientFilename(UnsolictedReplyFile, ServerEngineDir, ServerProjectDir, ServerEnginePlatformExtensionsDir, ServerProjectPlatformExtensionsDir);
					// get the server file timestamp
					FDateTime UnsolictedServerTimeStamp;
					*UnsolictedResponse << UnsolictedServerTimeStamp;

					// write the file by pulling out of the FArrayReader
					AsyncWriteFile(UnsolictedResponse, UnsolictedReplyFile, UnsolictedServerTimeStamp, InnerPlatformFile, WritingDoneEvent);
				}
			}
			NetworkDoneEvent->Trigger();
		}

		FORCEINLINE TStatId GetStatId() const
		{
			RETURN_QUICK_DECLARE_CYCLE_STAT(FAsyncReadUnsolicitedFile, STATGROUP_ThreadPoolAsyncTasks);
		}
	};

	(new FAutoDeleteAsyncTask<FAsyncReadUnsolicitedFile>(InNumUnsolictedFiles, &InNetworkFile, &InInnerPlatformFile, InServerEngineDir, InServerProjectDir, InServerEnginePlatformExtensionsDir, InServerProjectPlatformExtensionsDir, InNetworkDoneEvent, InWritingDoneEvent))->StartSynchronousTask();
}

bool FNetworkPlatformFile::IsMediaExtension(const TCHAR* Ext)
{
	if (*Ext != TEXT('.'))
	{
		return MP4Extension.EndsWith(Ext);
	}
	else
	{
		return MP4Extension == Ext;
	}
}

bool FNetworkPlatformFile::IsAdditionalCookedFileExtension(const TCHAR* Ext)
{
	if (*Ext != TEXT('.'))
	{
		return BulkFileExtension.EndsWith(Ext) || FontFileExtension.EndsWith(Ext) || ExpFileExtension.EndsWith(Ext);
	}
	else
	{
		return BulkFileExtension == Ext || FontFileExtension == Ext || ExpFileExtension == Ext;
	}
}

/**
 * Given a filename, make sure the file exists on the local filesystem
 */

void FNetworkPlatformFile::EnsureFileIsLocal(const FString& Filename)
{
	double StartTime;
	float ThisTime;
	StartTime = FPlatformTime::Seconds();

	UE_LOG(LogNetworkPlatformFile, Verbose, TEXT("Searching for %s locally "), *Filename);

	{
		FScopeLock ScopeLock(&SynchronizationObject);
		// have we already cached this file? 
		if (CachedLocalFiles.Find(Filename) != NULL)
		{
			return;
		}

		bool bIncrementedPackageWaits = false;
		if (FinishedAsyncNetworkReadUnsolicitedFiles)
		{
			if (FinishedAsyncNetworkReadUnsolicitedFiles->Get() == 0)
			{
				++UnsolicitedPackageWaits;
				bIncrementedPackageWaits = true;
			}
			delete FinishedAsyncNetworkReadUnsolicitedFiles; // wait here for any async unsolicited files to finish reading being read from the network 
			FinishedAsyncNetworkReadUnsolicitedFiles = NULL;
		}
		if (FinishedAsyncWriteUnsolicitedFiles)
		{
			if (bIncrementedPackageWaits == false && FinishedAsyncWriteUnsolicitedFiles->Get() == 0) //-V522
			{
				++UnsolicitedPackageWaits;
			}
			delete FinishedAsyncWriteUnsolicitedFiles; // wait here for any async unsolicited files to finish writing to disk
			FinishedAsyncWriteUnsolicitedFiles = NULL;
		}
	}

	FScopeLock ScopeLock(&SynchronizationObject);
	ThisTime = 1000.0f * float(FPlatformTime::Seconds() - StartTime);
	TotalWaitForAsyncUnsolicitedPackages += ThisTime;
	//UE_LOG(LogNetworkPlatformFile, Display, TEXT("Lock and wait for old async writes %6.2fms"), ThisTime);

	if (CachedLocalFiles.Find(Filename) != NULL)
	{
		++UnsolicitedPackagesHits;
		return;
	}

	UE_LOG(LogNetworkPlatformFile, Verbose, TEXT("Attempting to get %s from server"), *Filename);

	// even if an error occurs later, we still want to remember not to try again
	CachedLocalFiles.Add(Filename);
	StartTime = FPlatformTime::Seconds();

	// no need to read it if it already exists 
	// @todo: Handshake with server to delete files that are out of date
	if (InnerPlatformFile->FileExists(*Filename))
	{
		++TotalFilesFoundLocally;
		UE_LOG(LogNetworkPlatformFile, Verbose, TEXT("File %s exists locally but wasn't in cache"), *Filename);
		return;
	}

	++TotalFilesSynced;

	

	ThisTime = 1000.0f * float(FPlatformTime::Seconds() - StartTime);
	//UE_LOG(LogNetworkPlatformFile, Display, TEXT("Check for local file %6.2fms - %s"), ThisTime, *Filename);

	// this is a bit of a waste if we aren't doing cook on the fly, but we assume missing asset files are relatively rare
	FString Extension = FPaths::GetExtension(Filename, true);
	bool bIsCookable = GConfig && GConfig->IsReadyForUse() && (FPackageName::IsPackageExtension(*Extension) || IsMediaExtension(*Extension) || IsAdditionalCookedFileExtension(*Extension));

	// we only copy files that actually exist on the server, can greatly reduce network traffic for, say,
	// the INT file each package tries to load
	if (!bIsCookable && (ServerFiles.FindFile(Filename) == NULL))
	{
		// Uncomment this to have the server file list dumped
		// the first time a file requested is not found.

		UE_LOG(LogNetworkPlatformFile, Verbose, TEXT("Didn't find %s in server files list"), *Filename);

#if 0
		static bool sb_DumpedServer = false;
		if (sb_DumpedServer == false)
		{
			FPlatformMisc::LowLevelOutputDebugStringf(TEXT("Dumping server files... %s not found\n"), *Filename);
			for (TMap<FString, FServerTOC::FDirectory*>::TIterator ServerDumpIt(ServerFiles.Directories); ServerDumpIt; ++ServerDumpIt)
			{
				FServerTOC::FDirectory& Directory = *ServerDumpIt.Value();
				for (FServerTOC::FDirectory::TIterator DirDumpIt(Directory); DirDumpIt; ++DirDumpIt)
				{
					FPlatformMisc::LowLevelOutputDebugStringf(TEXT("%10s - %s\n"), *(DirDumpIt.Value().ToString()), *(DirDumpIt.Key()));
				}
			}
			sb_DumpedServer = true;
		}
#endif
		return;
	}

	if (bIsCookable && (FPackageName::GetAssetPackageExtension() == Extension))
	{
		// This is meant to handle the fact that FindPackageFileWithoutExtension will attempt to load a *.umap file first as a *.uasset file
		// Instead of needlessly asking the COTF server to load and cook the map again, this will just see the *.umap in the local cache, and
		// handle the request for the *.uasset version of the file as being not present.
		FString AlternatePackageName = FPaths::ChangeExtension(Filename, FPackageName::GetMapPackageExtension());
		if (InnerPlatformFile->FileExists(*AlternatePackageName))
		{
			return;
		}
	}

	// send the filename over (cast away const here because we know this << will not modify the string)
	FNetworkFileArchive Payload(NFS_Messages::SyncFile);
	Payload << (FString&)Filename;

	UE_LOG(LogNetworkPlatformFile, Log, TEXT("Requesting file %s"), *Filename);

	StartTime = FPlatformTime::Seconds();

	// allocate array reader on the heap, because the SyncWriteFile function will delete it
	FArrayReader Response;
	if (!SendPayloadAndReceiveResponse(Payload, Response))
	{
		UE_LOG(LogNetworkPlatformFile, Fatal, TEXT("Receive failure!"));
		return;
	}
	ThisTime = 1000.0f * float(FPlatformTime::Seconds() - StartTime);
	TotalNetworkSyncTime += ThisTime;
	//UE_LOG(LogNetworkPlatformFile, Display, TEXT("Send and receive %6.2fms"), ThisTime);

	StartTime = FPlatformTime::Seconds();

	FString ReplyFile;
	Response << ReplyFile;
	ConvertServerFilenameToClientFilename(ReplyFile);
	check((ReplyFile == Filename) || (FPackageName::IsPackageFilename(Filename) && (FPathViews::GetBaseFilename(Filename) == FPathViews::GetBaseFilename(ReplyFile))) );

	// get the server file timestamp
	FDateTime ServerTimeStamp;
	Response << ServerTimeStamp;

	if (ServerTimeStamp != FDateTime::MinValue())  // if the file didn't actually exist on the server, don't create a zero byte file
	{
		UE_LOG(LogNetworkPlatformFile, Verbose, TEXT("Succeeded in getting %s from server"), *Filename);
	}
	else
	{
		UE_LOG(LogNetworkPlatformFile, Verbose, TEXT("File not found %s from server"), *Filename);
	}

	// write the file in chunks, synchronously
	SyncWriteFile(&Response, ReplyFile, ServerTimeStamp, *InnerPlatformFile);

	int32 NumUnsolictedFiles;
	Response << NumUnsolictedFiles;

	if (NumUnsolictedFiles)
	{
		check( FinishedAsyncNetworkReadUnsolicitedFiles == NULL );
		check( FinishedAsyncWriteUnsolicitedFiles == NULL );
		TotalUnsolicitedPackages += NumUnsolictedFiles;

		// There are problems with some platforms where writing files can be slow.  In this situation,
		// the async writing of files can become a bottleneck and 70+ async writes can be spawned as
		// runnables and at any given moment an indeterminate number of them could be trying to write
		// at the same time.  Because this is undesirable, the async writing of unsolicited files is disable
		// for the time being until it can be changed to be more efficient at writing and can be
		// throttled for simultaneous write attempts.
		constexpr bool bWriteUnsolicitedAsync = false;

		if (bWriteUnsolicitedAsync)
		{
			FinishedAsyncNetworkReadUnsolicitedFiles = new FScopedEvent;
			FinishedAsyncWriteUnsolicitedFiles = new FScopedEvent;
			AsyncReadUnsolicitedFiles(NumUnsolictedFiles, *this, *InnerPlatformFile, ServerEngineDir, ServerProjectDir, ServerEnginePlatformExtensionsDir, ServerProjectPlatformExtensionsDir, FinishedAsyncNetworkReadUnsolicitedFiles, FinishedAsyncWriteUnsolicitedFiles);
		}
		else
		{
			for (int32 Index = 0; Index < NumUnsolictedFiles; Index++)
			{
				FArrayReader UnsolictedResponse;
				if (!ReceiveResponse(UnsolictedResponse))
				{
					UE_LOG(LogNetworkPlatformFile, Fatal, TEXT("Receive failure!"));
					return;
				}
				FString UnsolictedReplyFile;
				UnsolictedResponse << UnsolictedReplyFile;

				if (!UnsolictedReplyFile.IsEmpty())
				{
					ConvertServerFilenameToClientFilename(UnsolictedReplyFile);
					// get the server file timestamp
					FDateTime UnsolictedServerTimeStamp;
					UnsolictedResponse << UnsolictedServerTimeStamp;

					// write the file by pulling out of the FArrayReader
					SyncWriteFile(&UnsolictedResponse, UnsolictedReplyFile, UnsolictedServerTimeStamp, *InnerPlatformFile);
				}
			}
		}
	}
	
	ThisTime = 1000.0f * float(FPlatformTime::Seconds() - StartTime);
	TotalWriteTime += ThisTime;
	//UE_LOG(LogNetworkPlatformFile, Display, TEXT("Write file to local %6.2fms"), ThisTime);
}

static FString NetworkPlatformFileEndChop(TEXT("/"));
void FNetworkPlatformFile::MakeStandardNetworkFilename(FString& Filename)
{
	FPaths::MakeStandardFilename(Filename);
	Filename.RemoveFromEnd(NetworkPlatformFileEndChop, ESearchCase::CaseSensitive);
}

bool FNetworkPlatformFile::IsInLocalDirectoryUnGuarded(const FString& Filename)
{
	// cache the directory of the input file
	FString Directory = FPaths::GetPath(Filename);

	// look if the file is in a local directory
	for (int32 DirIndex = 0; DirIndex < LocalDirectories.Num(); DirIndex++)
	{
		if (Directory.StartsWith(LocalDirectories[DirIndex]))
		{
			return true;
		}
	}

	// if not local, talk to the server
	return false;
}

bool FNetworkPlatformFile::IsInLocalDirectory(const FString& Filename)
{
	if (!bHasLoadedDDCDirectories)
	{
		// need to be careful here to avoid initializing the DDC from the wrong thread or using LocalDirectories while it is being initialized
		FScopeLock ScopeLock(&LocalDirectoriesCriticalSection);

		if (IsInGameThread() && GConfig && GConfig->IsReadyForUse())
		{
			// one time DDC directory initialization
			// add any DDC directories to our list of local directories (local = inner platform file, it may
			// actually live on a server, but it will use the platform's file system)
			if (GetDerivedDataCache())
			{
				TArray<FString> DdcDirectories;

				GetDerivedDataCacheRef().GetDirectories(DdcDirectories);

				LocalDirectories.Append(DdcDirectories);
			}

			FPlatformMisc::MemoryBarrier();
			bHasLoadedDDCDirectories = true;
		}

		return IsInLocalDirectoryUnGuarded(Filename);
	}

	// once the DDC is initialized, we don't need to lock a critical section anymore
	return IsInLocalDirectoryUnGuarded(Filename);
}

void FNetworkPlatformFile::PerformHeartbeat()
{
	// send the filename over (cast away const here because we know this << will not modify the string)
	FNetworkFileArchive Payload(NFS_Messages::Heartbeat);

	

	// send the filename over
	FArrayReader Response;
	{
		FScopeLock ScopeLock(&SynchronizationObject);
		if (!SendPayloadAndReceiveResponse(Payload, Response))
		{
			return;
		}
	}

	// get any files that have been modified on the server - 
	TArray<FString> UpdatedFiles;
	Response << UpdatedFiles;

	// delete any outdated files from the client
	// @todo: This may need a critical section around all calls to LowLevel in the other functions
	// because we don't want to delete files while other threads are using them!

	TArray<FString> PackageNames;
	for (int32 FileIndex = 0; FileIndex < UpdatedFiles.Num(); FileIndex++)
	{
		// clean up the linkers for this package
		FString LocalFileName = UpdatedFiles[FileIndex];
		ConvertServerFilenameToClientFilename( LocalFileName );

		UE_LOG(LogNetworkPlatformFile, Log, TEXT("Server updated file '%s', deleting local copy %s"), *UpdatedFiles[FileIndex], *LocalFileName);

		FString PackageName;
		if (FPackageName::TryConvertFilenameToLongPackageName(LocalFileName, PackageName))
		{
			PackageNames.Add(PackageName);
		}
		else
		{
			UE_LOG(LogNetworkPlatformFile, Log, TEXT("Unable to convert filename to package name %s"), *LocalFileName);
		}

		OnFileUpdated(LocalFileName);
	}

	if ( PackageNames.Num() > 0 )
	{
		FCoreUObjectDelegates::NetworkFileRequestPackageReload.ExecuteIfBound(PackageNames);
	}
}

void FNetworkPlatformFile::OnFileUpdated(const FString& LocalFileName)
{
	if (InnerPlatformFile->FileExists(*LocalFileName) && InnerPlatformFile->DeleteFile(*LocalFileName) == false)
	{
		UE_LOG(LogNetworkPlatformFile, Error, TEXT("Failed to delete %s, someone is probably accessing without FNetworkPlatformFile, or we need better thread protection"), *LocalFileName);
	}
	CachedLocalFiles.Remove(LocalFileName);
	ServerFiles.AddFileOrDirectory(LocalFileName, FDateTime::UtcNow());
}

void FNetworkPlatformFile::ConvertServerFilenameToClientFilename(FString& FilenameToConvert, const FString& InServerEngineDir, const FString& InServerProjectDir, const FString& InServerEnginePlatformExtensionsDir, const FString& InServerProjectPlatformExtensionsDir)
{
	if (FilenameToConvert.StartsWith(InServerEngineDir))
	{
		FilenameToConvert = FilenameToConvert.Replace(*InServerEngineDir, *(FPaths::EngineDir()));
	}
	else if (FilenameToConvert.StartsWith(InServerProjectDir))
	{
		FilenameToConvert = FilenameToConvert.Replace(*InServerProjectDir, *(FPaths::ProjectDir()));
	}
	else if (FilenameToConvert.StartsWith(InServerEnginePlatformExtensionsDir))
	{
		FilenameToConvert = FilenameToConvert.Replace(*InServerEnginePlatformExtensionsDir, *(FPaths::EnginePlatformExtensionsDir()));
	}
	else if (FilenameToConvert.StartsWith(InServerProjectPlatformExtensionsDir))
	{
		FilenameToConvert = FilenameToConvert.Replace(*InServerProjectPlatformExtensionsDir, *(FPaths::ProjectPlatformExtensionsDir()));
	}
}

void FNetworkPlatformFile::Tick() 
{
	// try send a heart beat every 5 seconds as long as we are not async loading
	static double StartTime = FPlatformTime::Seconds();

	bool bShouldPerformHeartbeat = true;
	if ((FPlatformTime::Seconds() - StartTime) > HeartbeatFrequency && HeartbeatFrequency >= 0 )
	{


		if (IsAsyncLoading() && bShouldPerformHeartbeat)
		{
			bShouldPerformHeartbeat = false;
		}

		{
			FScopeLock S(&SynchronizationObject);
			if (FinishedAsyncNetworkReadUnsolicitedFiles && bShouldPerformHeartbeat)
			{
				if ( FinishedAsyncNetworkReadUnsolicitedFiles->IsReady() )
				{
					delete FinishedAsyncNetworkReadUnsolicitedFiles;
					FinishedAsyncNetworkReadUnsolicitedFiles = nullptr;
				}
				else
				{
					bShouldPerformHeartbeat = false;
				}
			}
		}

		if ( bShouldPerformHeartbeat )
		{
			StartTime = FPlatformTime::Seconds();

			//DeleteLoaders();
			PerformHeartbeat();
		}
	}
}

bool FNetworkPlatformFile::Exec(class UWorld* InWorld, const TCHAR* Cmd, FOutputDevice& Ar )
{
	if (FParse::Command(&Cmd, TEXT("networkfile")))
	{
		if ( FParse::Command(&Cmd, TEXT("stats")))
		{

			Ar.Logf(TEXT("Network platform file %s stats\n"
				"TotalWriteTime \t%fms \n"
				"TotalNetworkSyncTime \t%fms \n"
				"TotalTimeSpentInUnsolicitedPackages \t%fms \n"
				"TotalWaitForAsyncUnsolicitedPackages \t%fms \n"
				"TotalFilesSynced \t%d \n"
				"TotalFilesFoundLocally \t%d\n"
				"TotalUnsolicitedPackages \t%d \n"
				"UnsolicitedPackagesHits \t%d \n"
				"UnsolicitedPackageWaits \t%d \n"),
				GetTypeName(),
				TotalWriteTime,
				TotalNetworkSyncTime,
				TotalTimeSpentInUnsolicitedPackages,
				TotalWaitForAsyncUnsolicitedPackages,
				TotalFilesSynced,
				TotalFilesFoundLocally,
				TotalUnsolicitedPackages, 
				UnsolicitedPackagesHits,
				UnsolicitedPackageWaits);

			// there could be multiple network platform files so let them all report their stats
			return false;
		}
	}
	return false;
}

/**
 * Module for the network file
 */
class FNetworkFileModule : public IPlatformFileModule
{
public:
	virtual IPlatformFile* GetPlatformFile() override
	{
		static TUniquePtr<IPlatformFile> AutoDestroySingleton = MakeUnique<FNetworkPlatformFile>();
		return AutoDestroySingleton.Get();
	}
};
IMPLEMENT_MODULE(FNetworkFileModule, NetworkFile);<|MERGE_RESOLUTION|>--- conflicted
+++ resolved
@@ -949,11 +949,7 @@
 	{
 		// Read FileSize first so that the correct amount of data is read from the archive
 		// before exiting this worker.
-<<<<<<< HEAD
-		uint64 FileSize;
-=======
 		uint64 FileSize = 0;
->>>>>>> 6bbb88c8
 		*FileArchive << FileSize;
 
 		bool bCopiedExternally = (FileSize == MAX_uint64); // -1 filesize means that we already copied it via TargetPlatform
