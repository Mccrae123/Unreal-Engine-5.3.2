// Copyright Epic Games, Inc. All Rights Reserved.

#include "NetworkPlatformFile.h"
#include "Misc/CommandLine.h"
#include "Misc/Paths.h"
#include "Misc/ScopedEvent.h"
#include "HAL/ThreadSafeCounter.h"
#include "Misc/ScopeLock.h"
#include "Stats/StatsMisc.h"
#include "Stats/Stats.h"
#include "Async/AsyncWork.h"
#include "Misc/ConfigCacheIni.h"
#include "Misc/LocalTimestampDirectoryVisitor.h"
#include "Misc/App.h"
#include "Modules/ModuleManager.h"
#include "DerivedDataCacheInterface.h"
#include "Misc/PackageName.h"
#include "SocketSubsystem.h"

#if ENABLE_HTTP_FOR_NETWORK_FILE
#include "HTTPTransport.h"
#endif
#include "TCPTransport.h"

#include "HAL/IPlatformFileModule.h"
#include "Templates/UniquePtr.h"

#include "UObject/Object.h"

DEFINE_LOG_CATEGORY(LogNetworkPlatformFile);

FString FNetworkPlatformFile::MP4Extension = TEXT(".mp4");
FString FNetworkPlatformFile::BulkFileExtension = TEXT(".ubulk");
FString FNetworkPlatformFile::ExpFileExtension = TEXT(".uexp");
FString FNetworkPlatformFile::FontFileExtension = TEXT(".ufont");

FNetworkPlatformFile::FNetworkPlatformFile()
	: bHasLoadedDDCDirectories(false)
	, InnerPlatformFile(NULL)
	, bIsUsable(false)
	, FileServerPort(0)
	, ConnectionFlags(EConnectionFlags::None)
	, HeartbeatFrequency(5.0f)
	, FinishedAsyncNetworkReadUnsolicitedFiles(NULL)
	, FinishedAsyncWriteUnsolicitedFiles(NULL)
	, Transport(NULL)
{


	
	TotalWriteTime = 0.0; // total non async time spent writing to disk
	TotalNetworkSyncTime = 0.0; // total non async time spent syncing to network
	TotalTimeSpentInUnsolicitedPackages = 0.0; // total time async processing unsolicited packages
	TotalWaitForAsyncUnsolicitedPackages = 0.0; // total time spent waiting for unsolicited packages
	TotalFilesSynced = 0; // total number files synced from network
	TotalFilesFoundLocally = 0;
	TotalUnsolicitedPackages = 0; // total number unsolicited files synced  
	UnsolicitedPackagesHits = 0; // total number of hits from waiting on unsolicited packages
	UnsolicitedPackageWaits = 0; // total number of waits on unsolicited packages
	

}

bool FNetworkPlatformFile::ShouldBeUsed(IPlatformFile* Inner, const TCHAR* CmdLine) const
{
	FString HostIp;
	return FParse::Value(CmdLine, TEXT("-FileHostIP="), HostIp);
}

ITransport *CreateTransportForHostAddress(const FString &HostIp )
{
	if ( HostIp.StartsWith(TEXT("tcp://")))
	{
		return new FTCPTransport();
	}

	if ( HostIp.StartsWith(TEXT("http://")))
	{
#if ENABLE_HTTP_FOR_NETWORK_FILE
		return new FHTTPTransport();
#endif
	}

	// no transport specified assuming tcp
	return new FTCPTransport();
}

bool FNetworkPlatformFile::Initialize(IPlatformFile* Inner, const TCHAR* CmdLine)
{
	bool bResult = false;
	FString HostIpString;	
	if (FParse::Value(CmdLine, TEXT("-FileHostIP="), HostIpString))
	{
		TArray<FString> HostIpList;
		if (HostIpString.ParseIntoArray(HostIpList, TEXT("+"), true) > 0)
		{
			for (int32 HostIpIndex = 0; !bResult && HostIpIndex < HostIpList.Num(); ++HostIpIndex)
			{
				// Try to initialize with each of the IP addresses found in the command line until we 
				// get a working one.

				// find the correct transport for this ip address 
				Transport = CreateTransportForHostAddress( HostIpList[HostIpIndex] );

				UE_LOG(LogNetworkPlatformFile, Warning, TEXT("Created transport for %s."), *HostIpList[HostIpIndex]);

				if ( Transport )
				{
					bResult = Transport->Initialize( *HostIpList[HostIpIndex] ) && InitializeInternal(Inner, *HostIpList[HostIpIndex]);		
					if (bResult)
						break;

					UE_LOG(LogNetworkPlatformFile, Warning, TEXT("Failed to initialize %s."), *HostIpList[HostIpIndex]);

					// try a different host might be a different protocol
					delete Transport;
				}
				Transport = NULL;
			}
		}
	}

	return bResult;
}

bool FNetworkPlatformFile::InitializeInternal(IPlatformFile* Inner, const TCHAR* HostIP)
{
	// This platform file requires an inner.
	check(Inner != NULL);
	InnerPlatformFile = Inner;
	if (HostIP == NULL)
	{
		UE_LOG(LogNetworkPlatformFile, Error, TEXT("No Host IP specified in the commandline."));
		bIsUsable = false;
		return false;
	}

	// Save and Intermediate directories are always local
	LocalDirectories.Add(FPaths::EngineDir() / TEXT("Binaries"));
	LocalDirectories.Add(FPaths::EngineIntermediateDir());
	LocalDirectories.Add(FPaths::ProjectDir() / TEXT("Binaries"));
	LocalDirectories.Add(FPaths::ProjectIntermediateDir());
	LocalDirectories.Add(FPaths::ProjectSavedDir() / TEXT("Backup"));
	LocalDirectories.Add(FPaths::ProjectSavedDir() / TEXT("Config"));
	LocalDirectories.Add(FPaths::ProjectSavedDir() / TEXT("Logs"));
	LocalDirectories.Add(FPaths::ProjectSavedDir() / TEXT("Sandboxes"));

	if (InnerPlatformFile->GetLowerLevel())
	{
		InnerPlatformFile->GetLowerLevel()->AddLocalDirectories(LocalDirectories);
	}
	else
	{
		InnerPlatformFile->AddLocalDirectories(LocalDirectories);
	}
	

	FNetworkFileArchive Payload(NFS_Messages::Heartbeat); 
	FArrayReader Out;
	if (!SendPayloadAndReceiveResponse(Payload,Out))
		bIsUsable = true; 


	// lets see we can test whether the server is up. 
	if (Out.Num())
	{
		FCommandLine::AddToSubprocessCommandline( *FString::Printf( TEXT("-FileHostIP=%s"), HostIP ) );
		bIsUsable = true; 
	}
	return bIsUsable;
}

bool FNetworkPlatformFile::SendPayloadAndReceiveResponse(TArray<uint8>& In, TArray<uint8>& Out)
{
	{
		FScopeLock ScopeLock(&SynchronizationObject);
		if ( FinishedAsyncNetworkReadUnsolicitedFiles )
		{
			delete FinishedAsyncNetworkReadUnsolicitedFiles;
			FinishedAsyncNetworkReadUnsolicitedFiles = NULL;
		}
	}
	
	return Transport->SendPayloadAndReceiveResponse( In, Out );
}

bool FNetworkPlatformFile::ReceiveResponse(TArray<uint8> &Out )
{
	return Transport->ReceiveResponse( Out );
}


void FNetworkPlatformFile::InitializeAfterSetActive()
{
	double NetworkFileStartupTime = 0.0;
	{
		SCOPE_SECONDS_COUNTER(NetworkFileStartupTime);

		// send the filenames and timestamps to the server
		FNetworkFileArchive Payload(NFS_Messages::GetFileList);
		FillGetFileList(Payload);

		// send the directories over, and wait for a response
		FArrayReader Response;
		if (!SendPayloadAndReceiveResponse(Payload, Response))
		{
			delete Transport; 
			return; 
		}
		else
		{
			// receive the cooked version information
			int32 ServerPackageVersion = 0;
			int32 ServerPackageLicenseeVersion = 0;
			ProcessServerInitialResponse(Response, ServerPackageVersion, ServerPackageLicenseeVersion);
			ProcessServerCachedFilesResponse(Response, ServerPackageVersion, ServerPackageLicenseeVersion);

			// make sure we can sync a file
			FString TestSyncFile = FPaths::Combine(*(FPaths::EngineDir()), TEXT("Config/BaseEngine.ini"));

			InnerPlatformFile->SetReadOnly(*TestSyncFile, false);
			InnerPlatformFile->DeleteFile(*TestSyncFile);
			if (InnerPlatformFile->FileExists(*TestSyncFile))
			{
				UE_LOG(LogNetworkPlatformFile, Error, TEXT("Could not delete file sync test file %s."), *TestSyncFile);
			}

			EnsureFileIsLocal(TestSyncFile);

			if (!InnerPlatformFile->FileExists(*TestSyncFile) || InnerPlatformFile->FileSize(*TestSyncFile) < 1)
			{
				UE_LOG(LogNetworkPlatformFile, Fatal, TEXT("Could not sync test file %s."), *TestSyncFile);
			}
		}
	}

	FPlatformMisc::LowLevelOutputDebugStringf(TEXT("Network file startup time: %5.3f seconds\n"), NetworkFileStartupTime);

}

void FNetworkPlatformFile::ProcessServerCachedFilesResponse(FArrayReader& Response, const int32 ServerPackageVersion, const int32 ServerPackageLicenseeVersion)
{
	/* The server root content directories */
	TArray<FString> ServerRootContentDirectories;
	Response << ServerRootContentDirectories;

	// receive a list of the cache files and their timestamps
	TMap<FString, FDateTime> ServerCachedFiles;
	Response << ServerCachedFiles;

	bool bDeleteAllFiles = true;
	// Check the stored cooked version
	FString CookedVersionFile = FPaths::GeneratedConfigDir() / TEXT("CookedVersion.txt");

	if (InnerPlatformFile->FileExists(*CookedVersionFile) == true)
	{
		IFileHandle* FileHandle = InnerPlatformFile->OpenRead(*CookedVersionFile);
		if (FileHandle != NULL)
		{
			int32 StoredPackageCookedVersion;
			int32 StoredPackageCookedLicenseeVersion;
			if (FileHandle->Read((uint8*)&StoredPackageCookedVersion, sizeof(int32)) == true)
			{
				if (FileHandle->Read((uint8*)&StoredPackageCookedLicenseeVersion, sizeof(int32)) == true)
				{
					if ((ServerPackageVersion == StoredPackageCookedVersion) &&
						(ServerPackageLicenseeVersion == StoredPackageCookedLicenseeVersion))
					{
						bDeleteAllFiles = false;
					}
					else
					{
						UE_LOG(LogNetworkPlatformFile, Display,
							TEXT("Engine version mismatch: Server %d.%d, Stored %d.%d\n"),
							ServerPackageVersion, ServerPackageLicenseeVersion,
							StoredPackageCookedVersion, StoredPackageCookedLicenseeVersion);
					}
				}
			}

			delete FileHandle;
		}
	}
	else
	{
		UE_LOG(LogNetworkPlatformFile, Display, TEXT("Cooked version file missing: %s\n"), *CookedVersionFile);
	}

	if (bDeleteAllFiles == true)
	{
		// Make sure the config file exists...
		InnerPlatformFile->CreateDirectoryTree(*(FPaths::GeneratedConfigDir()));
		// Update the cooked version file
		IFileHandle* FileHandle = InnerPlatformFile->OpenWrite(*CookedVersionFile);
		if (FileHandle != NULL)
		{
			FileHandle->Write((const uint8*)&ServerPackageVersion, sizeof(int32));
			FileHandle->Write((const uint8*)&ServerPackageLicenseeVersion, sizeof(int32));
			delete FileHandle;
		}
	}

	// list of directories to skip
	TArray<FString> DirectoriesToSkip;
	TArray<FString> DirectoriesToNotRecurse;
	// use the timestamp grabbing visitor to get all the content times
	FLocalTimestampDirectoryVisitor Visitor(*InnerPlatformFile, DirectoriesToSkip, DirectoriesToNotRecurse, false);

	/*TArray<FString> RootContentPaths;
	FPackageName::QueryRootContentPaths(RootContentPaths); */
	for (TArray<FString>::TConstIterator RootPathIt(ServerRootContentDirectories); RootPathIt; ++RootPathIt)
	{
		/*const FString& RootPath = *RootPathIt;
		const FString& ContentFolder = FPackageName::LongPackageNameToFilename(RootPath);*/
		const FString& ContentFolder = *RootPathIt;
		InnerPlatformFile->IterateDirectory(*ContentFolder, Visitor);
	}

	// delete out of date files using the server cached files
	for (TMap<FString, FDateTime>::TIterator It(ServerCachedFiles); It; ++It)
	{
		bool bDeleteFile = bDeleteAllFiles;
		FString ServerFile = It.Key();

		// Convert the filename to the client version
		ConvertServerFilenameToClientFilename(ServerFile);

		// Set it in the visitor file times list
		// If there is any pathing difference (relative path, or whatever) between the server's filelist and the results
		// of platform directory iteration then this will Add a new entry rather than override the existing one.  This causes local file deletes
		// and longer loads as we will never see the benefits of local device caching.
		Visitor.FileTimes.Add(ServerFile, FDateTime::MinValue());

		if (bDeleteFile == false)
		{
			// Check the time stamps...
			// get local time
			FDateTime LocalTime = InnerPlatformFile->GetTimeStamp(*ServerFile);
			// If local time == MinValue than the file does not exist in the cache.
			if (LocalTime != FDateTime::MinValue())
			{
				FDateTime ServerTime = It.Value();
				// delete if out of date
				// We will use 1.0 second as the tolerance to cover any platform differences in resolution
				FTimespan TimeDiff = LocalTime - ServerTime;
				double TimeDiffInSeconds = TimeDiff.GetTotalSeconds();
				bDeleteFile = (TimeDiffInSeconds > 1.0) || (TimeDiffInSeconds < -1.0);
				if (bDeleteFile == true)
				{
					if (InnerPlatformFile->FileExists(*ServerFile) == true)
					{
						UE_LOG(LogNetworkPlatformFile, Display, TEXT("Deleting cached file: TimeDiff %5.3f, %s"), TimeDiffInSeconds, *It.Key());
					}
					else
					{
						// It's a directory
						bDeleteFile = false;
					}
				}
				else
				{
					UE_LOG(LogNetworkPlatformFile, Display, TEXT("Keeping cached file: %s, TimeDiff worked out ok"), *ServerFile);
				}
			}
		}
		if (bDeleteFile == true)
		{
			UE_LOG(LogNetworkPlatformFile, Display, TEXT("Deleting cached file: %s"), *ServerFile);
			InnerPlatformFile->DeleteFile(*ServerFile);
		}
	}

	// Any content files we have locally that were not cached, delete them
	for (TMap<FString, FDateTime>::TIterator It(Visitor.FileTimes); It; ++It)
	{
		if ( FCString::Stricmp( *FPaths::GetExtension( It.Key() ), TEXT("pak")) == 0 )
		{
			// ignore pak files they won't be mounted anyway 
			continue;
		}
		if (It.Value() != FDateTime::MinValue())
		{
			// This was *not* found in the server file list... delete it
			UE_LOG(LogNetworkPlatformFile, Display, TEXT("Deleting cached file: %s"), *It.Key());
			InnerPlatformFile->DeleteFile(*It.Key());
		}
	}
}

FNetworkPlatformFile::~FNetworkPlatformFile()
{
	if (!IsEngineExitRequested()) // the socket subsystem is probably already gone, so it will crash if we clean up
	{
		FScopeLock ScopeLock(&SynchronizationObject);
		if ( FinishedAsyncNetworkReadUnsolicitedFiles )
		{
			delete FinishedAsyncNetworkReadUnsolicitedFiles; // wait here for any async unsolicited files to finish reading being read from the network 
			FinishedAsyncNetworkReadUnsolicitedFiles = NULL;
		}
		if ( FinishedAsyncWriteUnsolicitedFiles )
		{
			delete FinishedAsyncWriteUnsolicitedFiles; // wait here for any async unsolicited files to finish writing 
			FinishedAsyncWriteUnsolicitedFiles = NULL;
		}
		
		delete Transport; // close our sockets.
	}
}

bool FNetworkPlatformFile::DeleteFile(const TCHAR* Filename)
{
//	FScopeLock ScopeLock(&SynchronizationObject);

	// make and send payload (this is how we would do for sending all commands over the network)
//	FNetworkFileArchive Payload(NFS_Messages::DeleteFile);
//	Payload << Filename;
//	return FNFSMessageHeader::WrapAndSendPayload(Payload, FileSocket);

	// perform a local operation
	return InnerPlatformFile->DeleteFile(Filename);
}

bool FNetworkPlatformFile::MoveFile(const TCHAR* To, const TCHAR* From)
{
//	FScopeLock ScopeLock(&SynchronizationObject);

	// make and send payload (this is how we would do for sending all commands over the network)
//	FNetworkFileArchive Payload(NFS_Messages::MoveFile);
//	Payload << To << From;
//	return FNFSMessageHeader::WrapAndSendPayload(Payload, FileSocket);

	FString RelativeFrom = From;
	MakeStandardNetworkFilename(RelativeFrom);

	// don't copy files in local directories
	if (!IsInLocalDirectory(RelativeFrom))
	{
		// make sure the source file exists here
		EnsureFileIsLocal(RelativeFrom);
	}

	// perform a local operation
	return InnerPlatformFile->MoveFile(To, From);
}

bool FNetworkPlatformFile::SetReadOnly(const TCHAR* Filename, bool bNewReadOnlyValue)
{
//	FScopeLock ScopeLock(&SynchronizationObject);

	// perform a local operation
	return InnerPlatformFile->SetReadOnly(Filename, bNewReadOnlyValue);
}

void FNetworkPlatformFile::SetTimeStamp(const TCHAR* Filename, FDateTime DateTime)
{
	// perform a local operation
	InnerPlatformFile->SetTimeStamp(Filename, DateTime);
}

IFileHandle* FNetworkPlatformFile::OpenRead(const TCHAR* Filename, bool bAllowWrite)
{
//	FScopeLock ScopeLock(&SynchronizationObject);

	FString RelativeFilename = Filename;
	MakeStandardNetworkFilename(RelativeFilename);
	// don't copy files in local directories
	if (!IsInLocalDirectory(RelativeFilename))
	{
		EnsureFileIsLocal(RelativeFilename);
	}

	double StartTime;
	float ThisTime;

	StartTime = FPlatformTime::Seconds();
	IFileHandle* Result = InnerPlatformFile->OpenRead(Filename, bAllowWrite);

	ThisTime = 1000.0f * float(FPlatformTime::Seconds() - StartTime);
	//UE_LOG(LogNetworkPlatformFile, Display, TEXT("Open local file %6.2fms"), ThisTime);
	return Result;
}

IFileHandle* FNetworkPlatformFile::OpenWrite(const TCHAR* Filename, bool bAppend, bool bAllowRead)
{
//	FScopeLock ScopeLock(&SynchronizationObject);

	// just let the physical file interface write the file (we don't write over the network)
	return InnerPlatformFile->OpenWrite(Filename, bAppend, bAllowRead);
}

bool FNetworkPlatformFile::CreateDirectoryTree(const TCHAR* Directory)
{
	//	FScopeLock ScopeLock(&SynchronizationObject);

	// perform a local operation
	return InnerPlatformFile->CreateDirectoryTree(Directory);
}

bool FNetworkPlatformFile::CreateDirectory(const TCHAR* Directory)
{
//	FScopeLock ScopeLock(&SynchronizationObject);

	// perform a local operation
	return InnerPlatformFile->CreateDirectory(Directory);
}

bool FNetworkPlatformFile::DeleteDirectory(const TCHAR* Directory)
{
//	FScopeLock ScopeLock(&SynchronizationObject);

	// perform a local operation
	return InnerPlatformFile->DeleteDirectory(Directory);
}

FFileStatData FNetworkPlatformFile::GetStatData(const TCHAR* FilenameOrDirectory)
{
//	FScopeLock ScopeLock(&SynchronizationObject);

	// perform a local operation
	return InnerPlatformFile->GetStatData(FilenameOrDirectory);
}

bool FNetworkPlatformFile::IterateDirectory(const TCHAR* InDirectory, IPlatformFile::FDirectoryVisitor& Visitor)
{
//	FScopeLock ScopeLock(&SynchronizationObject);

	// for .dll, etc searches that don't specify a path, we need to strip off the path
	// before we send it to the visitor
	bool bHadNoPath = InDirectory[0] == 0;

	// local files go right to the source
	FString RelativeDirectory = InDirectory;
	MakeStandardNetworkFilename(RelativeDirectory);
	if (IsInLocalDirectory(RelativeDirectory))
	{
		return InnerPlatformFile->IterateDirectory(InDirectory, Visitor);
	}

	// we loop until this is false
	bool RetVal = true;

	FServerTOC::FDirectory* ServerDirectory = ServerFiles.FindDirectory(RelativeDirectory);
	if (ServerDirectory != NULL)
	{
		// loop over the server files and look if they are in this exact directory
		for (FServerTOC::FDirectory::TIterator It(*ServerDirectory); It && RetVal == true; ++It)
		{
			if (FPaths::GetPath(It.Key()) == RelativeDirectory)
			{
				// timestamps of 0 mean directories
				bool bIsDirectory = It.Value() == 0;
			
				// visit (stripping off the path if needed)
				RetVal = Visitor.Visit(bHadNoPath ? *FPaths::GetCleanFilename(It.Key()) : *It.Key(), bIsDirectory);
			}
		}
	}

	return RetVal;
}

bool FNetworkPlatformFile::IterateDirectoryRecursively(const TCHAR* InDirectory, IPlatformFile::FDirectoryVisitor& Visitor)
{
//	FScopeLock ScopeLock(&SynchronizationObject);

	// local files go right to the source
	FString RelativeDirectory = InDirectory;
	MakeStandardNetworkFilename(RelativeDirectory);

	if (IsInLocalDirectory(RelativeDirectory))
	{
		return InnerPlatformFile->IterateDirectoryRecursively(InDirectory, Visitor);
	}

	// we loop until this is false
	bool RetVal = true;

	for (TMap<FString, FServerTOC::FDirectory*>::TIterator DirIt(ServerFiles.Directories); DirIt && RetVal == true; ++DirIt)
	{
		if (DirIt.Key().StartsWith(RelativeDirectory))
		{
			FServerTOC::FDirectory& ServerDirectory = *DirIt.Value();
		
			// loop over the server files and look if they are in this exact directory
			for (FServerTOC::FDirectory::TIterator It(ServerDirectory); It && RetVal == true; ++It)
			{
				// timestamps of 0 mean directories
				bool bIsDirectory = It.Value() == 0;

				// visit!
				RetVal = Visitor.Visit(*It.Key(), bIsDirectory);
			}
		}
	}

	return RetVal;
}

bool FNetworkPlatformFile::IterateDirectoryStat(const TCHAR* InDirectory, IPlatformFile::FDirectoryStatVisitor& Visitor)
{
//	FScopeLock ScopeLock(&SynchronizationObject);

	// for .dll, etc searches that don't specify a path, we need to strip off the path
	// before we send it to the visitor
	bool bHadNoPath = InDirectory[0] == 0;

	// local files go right to the source
	FString RelativeDirectory = InDirectory;
	MakeStandardNetworkFilename(RelativeDirectory);
	if (IsInLocalDirectory(RelativeDirectory))
	{
		return InnerPlatformFile->IterateDirectoryStat(InDirectory, Visitor);
	}

	// we loop until this is false
	bool RetVal = true;

	FServerTOC::FDirectory* ServerDirectory = ServerFiles.FindDirectory(RelativeDirectory);
	if (ServerDirectory != NULL)
	{
		// loop over the server files and look if they are in this exact directory
		for (FServerTOC::FDirectory::TIterator It(*ServerDirectory); It && RetVal == true; ++It)
		{
			if (FPaths::GetPath(It.Key()) == RelativeDirectory)
			{
				// timestamps of 0 mean directories
				bool bIsDirectory = It.Value() == 0;
			
				// todo: this data is just wrong for most things, but can we afford to get the files from the server to get the correct info? Could the server provide this instead?
				const FFileStatData StatData(
					FDateTime::MinValue(), 
					FDateTime::MinValue(), 
					(bIsDirectory) ? FDateTime::MinValue() : It.Value(),
					-1,		// FileSize
					bIsDirectory, 
					true	// IsReadOnly
					);

				// visit (stripping off the path if needed)
				RetVal = Visitor.Visit(bHadNoPath ? *FPaths::GetCleanFilename(It.Key()) : *It.Key(), StatData);
			}
		}
	}

	return RetVal;
}

bool FNetworkPlatformFile::IterateDirectoryStatRecursively(const TCHAR* InDirectory, IPlatformFile::FDirectoryStatVisitor& Visitor)
{
//	FScopeLock ScopeLock(&SynchronizationObject);

	// local files go right to the source
	FString RelativeDirectory = InDirectory;
	MakeStandardNetworkFilename(RelativeDirectory);

	if (IsInLocalDirectory(RelativeDirectory))
	{
		return InnerPlatformFile->IterateDirectoryStatRecursively(InDirectory, Visitor);
	}

	// we loop until this is false
	bool RetVal = true;

	for (TMap<FString, FServerTOC::FDirectory*>::TIterator DirIt(ServerFiles.Directories); DirIt && RetVal == true; ++DirIt)
	{
		if (DirIt.Key().StartsWith(RelativeDirectory))
		{
			FServerTOC::FDirectory& ServerDirectory = *DirIt.Value();
		
			// loop over the server files and look if they are in this exact directory
			for (FServerTOC::FDirectory::TIterator It(ServerDirectory); It && RetVal == true; ++It)
			{
				// timestamps of 0 mean directories
				bool bIsDirectory = It.Value() == 0;

				// todo: this data is just wrong for most things, but can we afford to get the files from the server to get the correct info? Could the server provide this instead?
				const FFileStatData StatData(
					FDateTime::MinValue(), 
					FDateTime::MinValue(), 
					(bIsDirectory) ? FDateTime::MinValue() : It.Value(),
					0,		// FileSize
					bIsDirectory, 
					true	// IsReadOnly
					);

				// visit!
				RetVal = Visitor.Visit(*It.Key(), StatData);
			}
		}
	}

	return RetVal;
}

bool FNetworkPlatformFile::DeleteDirectoryRecursively(const TCHAR* Directory)
{
//	FScopeLock ScopeLock(&SynchronizationObject);

	// perform a local operation
	return InnerPlatformFile->DeleteDirectory(Directory);
}

bool FNetworkPlatformFile::CopyFile(const TCHAR* To, const TCHAR* From, EPlatformFileRead ReadFlags, EPlatformFileWrite WriteFlags)
{
//	FScopeLock ScopeLock(&SynchronizationObject);

	FString RelativeFrom = From;
	MakeStandardNetworkFilename(RelativeFrom);

	// don't copy files in local directories
	if (!IsInLocalDirectory(RelativeFrom))
	{
		// make sure the source file exists here
		EnsureFileIsLocal(RelativeFrom);
	}

	// perform a local operation
	return InnerPlatformFile->CopyFile(To, From, ReadFlags, WriteFlags);
}

FString FNetworkPlatformFile::ConvertToAbsolutePathForExternalAppForRead( const TCHAR* Filename )
{
	FString RelativeFrom = Filename;
	MakeStandardNetworkFilename(RelativeFrom);
	
	if (!IsInLocalDirectory(RelativeFrom))
	{
		EnsureFileIsLocal(RelativeFrom);
	}
	return InnerPlatformFile->ConvertToAbsolutePathForExternalAppForRead(Filename);
}

FString FNetworkPlatformFile::ConvertToAbsolutePathForExternalAppForWrite( const TCHAR* Filename )
{
	FString RelativeFrom = Filename;
	MakeStandardNetworkFilename(RelativeFrom);

	if (!IsInLocalDirectory(RelativeFrom))
	{
		EnsureFileIsLocal(RelativeFrom);
	}
	return InnerPlatformFile->ConvertToAbsolutePathForExternalAppForWrite(Filename);
}

bool FNetworkPlatformFile::DirectoryExists(const TCHAR* Directory)
{
	if (InnerPlatformFile->DirectoryExists(Directory))
	{
		return true;
	}
	// If there are any syncable files in this directory, consider it existing
	FString RelativeDirectory = Directory;
	MakeStandardNetworkFilename(RelativeDirectory);		

	FServerTOC::FDirectory* ServerDirectory = ServerFiles.FindDirectory(RelativeDirectory);
	return ServerDirectory != NULL;
}

void FNetworkPlatformFile::GetFileInfo(const TCHAR* Filename, FFileInfo& Info)
{
	FString RelativeFilename = Filename;
	MakeStandardNetworkFilename(RelativeFilename);

	// don't copy files in local directories
	if (!IsInLocalDirectory(RelativeFilename))
	{
		EnsureFileIsLocal(RelativeFilename);
	}

	const FFileStatData StatData = InnerPlatformFile->GetStatData(Filename);
	Info.FileExists = StatData.bIsValid && !StatData.bIsDirectory;
	Info.ReadOnly = StatData.bIsReadOnly;
	Info.Size = StatData.FileSize;
	Info.TimeStamp = StatData.ModificationTime;
	Info.AccessTimeStamp = StatData.AccessTime;
}

void FNetworkPlatformFile::ConvertServerFilenameToClientFilename(FString& FilenameToConvert)
{
	FNetworkPlatformFile::ConvertServerFilenameToClientFilename(FilenameToConvert, ServerEngineDir, ServerProjectDir, ServerEnginePlatformExtensionsDir, ServerProjectPlatformExtensionsDir);
}

void FNetworkPlatformFile::FillGetFileList(FNetworkFileArchive& Payload)
{
	TArray<FString> TargetPlatformNames;
	FPlatformMisc::GetValidTargetPlatforms(TargetPlatformNames);
	FString GameName = FApp::GetProjectName();
	if (FPaths::IsProjectFilePathSet())
	{
		GameName = FPaths::GetProjectFilePath();
	}

	FString EngineRelPath = FPaths::EngineDir();
	FString EngineRelPluginPath = FPaths::EnginePluginsDir();
	FString GameRelPath = FPaths::ProjectDir();
	FString GameRelPluginPath = FPaths::ProjectPluginsDir();
	FString EnginePlatformExtensionsDir = FPaths::EnginePlatformExtensionsDir();
	FString ProjectPlatformExtensionsDir = FPaths::ProjectPlatformExtensionsDir();

	TArray<FString> Directories;
	Directories.Add(EngineRelPath);
	Directories.Add(EngineRelPluginPath);
	Directories.Add(GameRelPath);
	Directories.Add(GameRelPluginPath);
	Directories.Add(EnginePlatformExtensionsDir);
	Directories.Add(ProjectPlatformExtensionsDir);

	Payload << TargetPlatformNames;
	Payload << GameName;
	Payload << EngineRelPath;
	Payload << GameRelPath;
	Payload << EnginePlatformExtensionsDir;
	Payload << ProjectPlatformExtensionsDir;
	Payload << Directories;
	Payload << ConnectionFlags;

	FString VersionInfo = GetVersionInfo();
	Payload << VersionInfo;

	bool bBindAllDummy;
	TSharedRef<FInternetAddr> HostAddr = ISocketSubsystem::Get(PLATFORM_SOCKETSUBSYSTEM)->GetLocalHostAddr(*GLog, bBindAllDummy);
	FString HostAddress = HostAddr->ToString(false);
	Payload << HostAddress;

	TMap<FString,FString> CustomPlatformData;
	FPlatformMisc::GetNetworkFileCustomData(CustomPlatformData);
	Payload << CustomPlatformData;
}

void FNetworkPlatformFile::ProcessServerInitialResponse(FArrayReader& InResponse, int32& OutServerPackageVersion, int32& OutServerPackageLicenseeVersion)
{
	// Receive the cooked version information.
	InResponse << OutServerPackageVersion;
	InResponse << OutServerPackageLicenseeVersion;

	// receive the server engine and game dir
	InResponse << ServerEngineDir;
	InResponse << ServerProjectDir;
	InResponse << ServerEnginePlatformExtensionsDir;
	InResponse << ServerProjectPlatformExtensionsDir;

	UE_LOG(LogNetworkPlatformFile, Display, TEXT("    Server EngineDir      = %s"), *ServerEngineDir);
	UE_LOG(LogNetworkPlatformFile, Display, TEXT("     Local EngineDir      = %s"), *FPaths::EngineDir());
	UE_LOG(LogNetworkPlatformFile, Display, TEXT("    Server ProjectDir     = %s"), *ServerProjectDir);
	UE_LOG(LogNetworkPlatformFile, Display, TEXT("     Local ProjectDir     = %s"), *FPaths::ProjectDir());
	UE_LOG(LogNetworkPlatformFile, Display, TEXT("    Server EnginePlatformExtDir = %s"), *ServerEnginePlatformExtensionsDir);
	UE_LOG(LogNetworkPlatformFile, Display, TEXT("     Local EnginePlatformExtDir = %s"), *FPaths::EnginePlatformExtensionsDir());
	UE_LOG(LogNetworkPlatformFile, Display, TEXT("    Server ProjectPlatformExtDir = %s"), *ServerProjectPlatformExtensionsDir);
	UE_LOG(LogNetworkPlatformFile, Display, TEXT("     Local ProjectPlatformExtDir = %s"), *FPaths::ProjectPlatformExtensionsDir());

	// Receive a list of files and their timestamps.
	TMap<FString, FDateTime> ServerFileMap;
	InResponse << ServerFileMap;
	for (TMap<FString, FDateTime>::TIterator It(ServerFileMap); It; ++It)
	{
		FString ServerFile = It.Key();
		ConvertServerFilenameToClientFilename(ServerFile);
		ServerFiles.AddFileOrDirectory(ServerFile, It.Value());
	}
}


FString FNetworkPlatformFile::GetVersionInfo() const
{
	return FString("");
}

bool FNetworkPlatformFile::SendReadMessage(uint8* Destination, int64 BytesToRead)
{
//	FScopeLock ScopeLock(&SynchronizationObject);

	return true;
}

bool FNetworkPlatformFile::SendWriteMessage(const uint8* Source, int64 BytesToWrite)
{
//	FScopeLock ScopeLock(&SynchronizationObject);

	return true;
}

bool FNetworkPlatformFile::SendMessageToServer(const TCHAR* Message, IPlatformFile::IFileServerMessageHandler* Handler)
{
	// handle the recompile shaders message
	// @todo: Maybe we should just send the string message to the server, but then we'd have to 
	// handle the return from the server in a generic way
	if (FCString::Stricmp(Message, TEXT("RecompileShaders")) == 0)
	{
		FNetworkFileArchive Payload(NFS_Messages::RecompileShaders);

		// let the handler fill out the object
		Handler->FillPayload(Payload);

		FArrayReader Response;
		{
			FScopeLock ScopeLock(&SynchronizationObject);
			if (!SendPayloadAndReceiveResponse(Payload, Response))
			{
				return false;
			}
		}

		// locally delete any files that were modified on the server, so that any read will recache the file
		// this has to be done in this class, not in the Handler (which can't access these members)
		TArray<FString> ModifiedFiles;
		Response << ModifiedFiles;

		if( InnerPlatformFile != NULL )
		{
			for (int32 Index = 0; Index < ModifiedFiles.Num(); Index++)
			{
				InnerPlatformFile->DeleteFile(*ModifiedFiles[Index]);
				CachedLocalFiles.Remove(ModifiedFiles[Index]);
				ServerFiles.AddFileOrDirectory(ModifiedFiles[Index], FDateTime::UtcNow());
			}
		}


		// let the handler process the response directly
		Handler->ProcessResponse(Response);
	}

	return true;
}


static FThreadSafeCounter OutstandingAsyncWrites;

class FAsyncNetworkWriteWorker : public FNonAbandonableTask
{
public:
	/** Filename To write to**/
	FString							Filename;
	/** An archive to read the file contents from */
	FArrayReader* FileArchive;
	/** timestamp for the file **/
	FDateTime ServerTimeStamp;
	IPlatformFile& InnerPlatformFile;
	FScopedEvent* Event;

	/** Constructor
	*/
	FAsyncNetworkWriteWorker(const TCHAR* InFilename, FArrayReader* InArchive, FDateTime InServerTimeStamp, IPlatformFile* InInnerPlatformFile, FScopedEvent* InEvent)
		: Filename(InFilename)
		, FileArchive(InArchive)
		, ServerTimeStamp(InServerTimeStamp)
		, InnerPlatformFile(*InInnerPlatformFile)
		, Event(InEvent)
	{
	}
		
	/** Write the file  */
	void DoWork()
	{
		if (InnerPlatformFile.FileExists(*Filename))
		{
			InnerPlatformFile.SetReadOnly(*Filename, false);
			InnerPlatformFile.DeleteFile(*Filename);
		}
		// Read FileSize first so that the correct amount of data is read from the archive
		// before exiting this worker.
		uint64 FileSize;
		*FileArchive << FileSize;
		if (ServerTimeStamp != FDateTime::MinValue())  // if the file didn't actually exist on the server, don't create a zero byte file
		{
			// -1 filesize means that we already copied it via TargetPlatform
			if (FileSize != MAX_uint64)
			{
				FString TempFilename = Filename + TEXT(".tmp");
				InnerPlatformFile.CreateDirectoryTree(*FPaths::GetPath(Filename));
				{
					TUniquePtr<IFileHandle> FileHandle;
					FileHandle.Reset(InnerPlatformFile.OpenWrite(*TempFilename));

<<<<<<< HEAD
					if (!FileHandle)
					{
						UE_LOG(LogNetworkPlatformFile, Fatal, TEXT("Could not open file for writing '%s'."), *TempFilename);
					}

					// now write the file from bytes pulled from the archive
					// read/write a chunk at a time
					uint64 RemainingData = FileSize;
					while (RemainingData)
					{
						// read next chunk from archive
						uint32 LocalSize = FPlatformMath::Min<uint32>(UE_ARRAY_COUNT(Buffer), RemainingData);
						FileArchive->Serialize(Buffer, LocalSize);
						// write it out
						if (!FileHandle->Write(Buffer, LocalSize))
						{
							UE_LOG(LogNetworkPlatformFile, Fatal, TEXT("Could not write '%s'."), *TempFilename);
						}

						// decrement how much is left
						RemainingData -= LocalSize;
					}
=======
				// now write the file from bytes pulled from the archive
				// read/write a chunk at a time
				uint64 RemainingData = FileSize;
				if (!FileHandle->Write(FileArchive->GetData() + FileArchive->Tell(), FileSize))
				{
					UE_LOG(LogNetworkPlatformFile, Fatal, TEXT("Could not write '%s'."), *TempFilename);
				}
				FileArchive->Seek(FileArchive->Tell() + FileSize);
>>>>>>> f638faf1

					// delete async write archives
					if (Event)
					{
						delete FileArchive;
					}

					if (InnerPlatformFile.FileSize(*TempFilename) != FileSize)
					{
						UE_LOG(LogNetworkPlatformFile, Fatal, TEXT("Did not write '%s'."), *TempFilename);
					}
				}

				// rename from temp filename to real filename
				InnerPlatformFile.MoveFile(*Filename, *TempFilename);

				// now set the server's timestamp on the local file (so we can make valid comparisons)
				InnerPlatformFile.SetTimeStamp(*Filename, ServerTimeStamp);

			    FDateTime CheckTime = InnerPlatformFile.GetTimeStamp(*Filename);
			    if (CheckTime < ServerTimeStamp)
			    {
				    UE_LOG(LogNetworkPlatformFile, Fatal, TEXT("Could Not Set Timestamp '%s'  %s < %s."), *Filename, *CheckTime.ToString(), *ServerTimeStamp.ToString());
			    }
			}

		}
		if (Event)
		{
			if (OutstandingAsyncWrites.Decrement() == 0)
			{
				Event->Trigger(); // last file, fire trigger
			}
		}
	}

	FORCEINLINE TStatId GetStatId() const
	{
		return TStatId();
		//RETURN_QUICK_DECLARE_CYCLE_STAT(FAsyncNetworkWriteWorker, STATGROUP_ThreadPoolAsyncTasks);
	}
};

/**
 * Write a file async or sync, with the data coming from a FArrayReader
 */
void SyncWriteFile(FArrayReader* Archive, const FString& Filename, FDateTime ServerTimeStamp, IPlatformFile& InnerPlatformFile)
{
	FScopedEvent* NullEvent = NULL;
	(new FAutoDeleteAsyncTask<FAsyncNetworkWriteWorker>(*Filename, Archive, ServerTimeStamp, &InnerPlatformFile, NullEvent))->StartSynchronousTask();
}

void AsyncWriteFile(FArrayReader* Archive, const FString& Filename, FDateTime ServerTimeStamp, IPlatformFile& InnerPlatformFile, FScopedEvent* Event = NULL)
{
	(new FAutoDeleteAsyncTask<FAsyncNetworkWriteWorker>(*Filename, Archive, ServerTimeStamp, &InnerPlatformFile, Event))->StartBackgroundTask();
}

void AsyncReadUnsolicitedFiles(int32 InNumUnsolictedFiles, FNetworkPlatformFile& InNetworkFile, IPlatformFile& InInnerPlatformFile, FString& InServerEngineDir, FString& InServerProjectDir, FString& InServerEnginePlatformExtensionsDir, FString& InServerProjectPlatformExtensionsDir, FScopedEvent *InNetworkDoneEvent, FScopedEvent *InWritingDoneEvent)
{
	class FAsyncReadUnsolicitedFile : public FNonAbandonableTask
	{
	public:
		int32 NumUnsolictedFiles;
		FNetworkPlatformFile& NetworkFile;
		IPlatformFile& InnerPlatformFile;
		FString ServerEngineDir;
		FString ServerProjectDir;
		FString ServerEnginePlatformExtensionsDir;
		FString ServerProjectPlatformExtensionsDir;
		FScopedEvent* NetworkDoneEvent; // finished using the network
		FScopedEvent* WritingDoneEvent; // finished writing the files to disk

		FAsyncReadUnsolicitedFile(int32 In_NumUnsolictedFiles, FNetworkPlatformFile* In_NetworkFile, IPlatformFile* In_InnerPlatformFile, FString& In_ServerEngineDir, FString& In_ServerProjectDir, FString In_ServerEnginePlatformExtensionsDir, FString In_ServerProjectPlatformExtensionsDir, FScopedEvent *In_NetworkDoneEvent, FScopedEvent *In_WritingDoneEvent)
			: NumUnsolictedFiles(In_NumUnsolictedFiles)
			, NetworkFile(*In_NetworkFile)
			, InnerPlatformFile(*In_InnerPlatformFile)
			, ServerEngineDir(In_ServerEngineDir)
			, ServerProjectDir(In_ServerProjectDir)
			, ServerEnginePlatformExtensionsDir(In_ServerEnginePlatformExtensionsDir)
			, ServerProjectPlatformExtensionsDir(In_ServerProjectPlatformExtensionsDir)
			, NetworkDoneEvent(In_NetworkDoneEvent)
			, WritingDoneEvent(In_WritingDoneEvent)
		{
		}
		
		/** Write the file  */
		void DoWork()
		{
			OutstandingAsyncWrites.Add( NumUnsolictedFiles );
			for (int32 Index = 0; Index < NumUnsolictedFiles; Index++)
			{
				FArrayReader* UnsolictedResponse = new FArrayReader;
				if (!NetworkFile.ReceiveResponse(*UnsolictedResponse))
				{
					UE_LOG(LogNetworkPlatformFile, Fatal, TEXT("Receive failure!"));
					return;
				}
				FString UnsolictedReplyFile;
				*UnsolictedResponse << UnsolictedReplyFile;

				if (!UnsolictedReplyFile.IsEmpty())
				{
					FNetworkPlatformFile::ConvertServerFilenameToClientFilename(UnsolictedReplyFile, ServerEngineDir, ServerProjectDir, ServerEnginePlatformExtensionsDir, ServerProjectPlatformExtensionsDir);
					// get the server file timestamp
					FDateTime UnsolictedServerTimeStamp;
					*UnsolictedResponse << UnsolictedServerTimeStamp;

					// write the file by pulling out of the FArrayReader
					AsyncWriteFile(UnsolictedResponse, UnsolictedReplyFile, UnsolictedServerTimeStamp, InnerPlatformFile, WritingDoneEvent);
				}
			}
			NetworkDoneEvent->Trigger();
		}

		FORCEINLINE TStatId GetStatId() const
		{
			RETURN_QUICK_DECLARE_CYCLE_STAT(FAsyncReadUnsolicitedFile, STATGROUP_ThreadPoolAsyncTasks);
		}
	};

	(new FAutoDeleteAsyncTask<FAsyncReadUnsolicitedFile>(InNumUnsolictedFiles, &InNetworkFile, &InInnerPlatformFile, InServerEngineDir, InServerProjectDir, InServerEnginePlatformExtensionsDir, InServerProjectPlatformExtensionsDir, InNetworkDoneEvent, InWritingDoneEvent))->StartSynchronousTask();
}

bool FNetworkPlatformFile::IsMediaExtension(const TCHAR* Ext)
{
	if (*Ext != TEXT('.'))
	{
		return MP4Extension.EndsWith(Ext);
	}
	else
	{
		return MP4Extension == Ext;
	}
}

bool FNetworkPlatformFile::IsAdditionalCookedFileExtension(const TCHAR* Ext)
{
	if (*Ext != TEXT('.'))
	{
		return BulkFileExtension.EndsWith(Ext) || FontFileExtension.EndsWith(Ext) || ExpFileExtension.EndsWith(Ext);
	}
	else
	{
		return BulkFileExtension == Ext || FontFileExtension == Ext || ExpFileExtension == Ext;
	}
}

/**
 * Given a filename, make sure the file exists on the local filesystem
 */

void FNetworkPlatformFile::EnsureFileIsLocal(const FString& Filename)
{
	double StartTime;
	float ThisTime;
	StartTime = FPlatformTime::Seconds();

	UE_LOG(LogNetworkPlatformFile, Verbose, TEXT("Searching for %s locally "), *Filename);

	{
		FScopeLock ScopeLock(&SynchronizationObject);
		// have we already cached this file? 
		if (CachedLocalFiles.Find(Filename) != NULL)
		{
			return;
		}

		bool bIncrementedPackageWaits = false;
		if (FinishedAsyncNetworkReadUnsolicitedFiles)
		{
			if (FinishedAsyncNetworkReadUnsolicitedFiles->Get() == 0)
			{
				++UnsolicitedPackageWaits;
				bIncrementedPackageWaits = true;
			}
			delete FinishedAsyncNetworkReadUnsolicitedFiles; // wait here for any async unsolicited files to finish reading being read from the network 
			FinishedAsyncNetworkReadUnsolicitedFiles = NULL;
		}
		if (FinishedAsyncWriteUnsolicitedFiles)
		{
			if (bIncrementedPackageWaits == false && FinishedAsyncWriteUnsolicitedFiles->Get() == 0) //-V522
			{
				++UnsolicitedPackageWaits;
			}
			delete FinishedAsyncWriteUnsolicitedFiles; // wait here for any async unsolicited files to finish writing to disk
			FinishedAsyncWriteUnsolicitedFiles = NULL;
		}
	}

	FScopeLock ScopeLock(&SynchronizationObject);
	ThisTime = 1000.0f * float(FPlatformTime::Seconds() - StartTime);
	TotalWaitForAsyncUnsolicitedPackages += ThisTime;
	//UE_LOG(LogNetworkPlatformFile, Display, TEXT("Lock and wait for old async writes %6.2fms"), ThisTime);

	if (CachedLocalFiles.Find(Filename) != NULL)
	{
		++UnsolicitedPackagesHits;
		return;
	}

	UE_LOG(LogNetworkPlatformFile, Verbose, TEXT("Attempting to get %s from server"), *Filename);

	// even if an error occurs later, we still want to remember not to try again
	CachedLocalFiles.Add(Filename);
	StartTime = FPlatformTime::Seconds();

	// no need to read it if it already exists 
	// @todo: Handshake with server to delete files that are out of date
	if (InnerPlatformFile->FileExists(*Filename))
	{
		++TotalFilesFoundLocally;
		UE_LOG(LogNetworkPlatformFile, Verbose, TEXT("File %s exists locally but wasn't in cache"), *Filename);
		return;
	}

	++TotalFilesSynced;

	

	ThisTime = 1000.0f * float(FPlatformTime::Seconds() - StartTime);
	//UE_LOG(LogNetworkPlatformFile, Display, TEXT("Check for local file %6.2fms - %s"), ThisTime, *Filename);

	// this is a bit of a waste if we aren't doing cook on the fly, but we assume missing asset files are relatively rare
	FString Extension = FPaths::GetExtension(Filename, true);
	bool bIsCookable = GConfig && GConfig->IsReadyForUse() && (FPackageName::IsPackageExtension(*Extension) || IsMediaExtension(*Extension) || IsAdditionalCookedFileExtension(*Extension));

	// we only copy files that actually exist on the server, can greatly reduce network traffic for, say,
	// the INT file each package tries to load
	if (!bIsCookable && (ServerFiles.FindFile(Filename) == NULL))
	{
		// Uncomment this to have the server file list dumped
		// the first time a file requested is not found.

		UE_LOG(LogNetworkPlatformFile, Verbose, TEXT("Didn't find %s in server files list"), *Filename);

#if 0
		static bool sb_DumpedServer = false;
		if (sb_DumpedServer == false)
		{
			FPlatformMisc::LowLevelOutputDebugStringf(TEXT("Dumping server files... %s not found\n"), *Filename);
			for (TMap<FString, FServerTOC::FDirectory*>::TIterator ServerDumpIt(ServerFiles.Directories); ServerDumpIt; ++ServerDumpIt)
			{
				FServerTOC::FDirectory& Directory = *ServerDumpIt.Value();
				for (FServerTOC::FDirectory::TIterator DirDumpIt(Directory); DirDumpIt; ++DirDumpIt)
				{
					FPlatformMisc::LowLevelOutputDebugStringf(TEXT("%10s - %s\n"), *(DirDumpIt.Value().ToString()), *(DirDumpIt.Key()));
				}
			}
			sb_DumpedServer = true;
		}
#endif
		return;
	}

	if (bIsCookable && (FPackageName::GetAssetPackageExtension() == Extension))
	{
		// This is meant to handle the fact that FindPackageFileWithoutExtension will attempt to load a *.umap file first as a *.uasset file
		// Instead of needlessly asking the COTF server to load and cook the map again, this will just see the *.umap in the local cache, and
		// handle the request for the *.uasset version of the file as being not present.
		FString AlternatePackageName = FPaths::ChangeExtension(Filename, FPackageName::GetMapPackageExtension());
		if (InnerPlatformFile->FileExists(*AlternatePackageName))
		{
			return;
		}
	}

	// send the filename over (cast away const here because we know this << will not modify the string)
	FNetworkFileArchive Payload(NFS_Messages::SyncFile);
	Payload << (FString&)Filename;

	UE_LOG(LogNetworkPlatformFile, Log, TEXT("Requesting file %s"), *Filename);

	StartTime = FPlatformTime::Seconds();

	// allocate array reader on the heap, because the SyncWriteFile function will delete it
	FArrayReader Response;
	if (!SendPayloadAndReceiveResponse(Payload, Response))
	{
		UE_LOG(LogNetworkPlatformFile, Fatal, TEXT("Receive failure!"));
		return;
	}
	ThisTime = 1000.0f * float(FPlatformTime::Seconds() - StartTime);
	TotalNetworkSyncTime += ThisTime;
	//UE_LOG(LogNetworkPlatformFile, Display, TEXT("Send and receive %6.2fms"), ThisTime);

	StartTime = FPlatformTime::Seconds();

	FString ReplyFile;
	Response << ReplyFile;
	ConvertServerFilenameToClientFilename(ReplyFile);
	check(ReplyFile == Filename);

	// get the server file timestamp
	FDateTime ServerTimeStamp;
	Response << ServerTimeStamp;

	if (ServerTimeStamp != FDateTime::MinValue())  // if the file didn't actually exist on the server, don't create a zero byte file
	{
		UE_LOG(LogNetworkPlatformFile, Verbose, TEXT("Succeeded in getting %s from server"), *Filename);
	}
	else
	{
		UE_LOG(LogNetworkPlatformFile, Verbose, TEXT("File not found %s from server"), *Filename);
	}

	// write the file in chunks, synchronously
	SyncWriteFile(&Response, ReplyFile, ServerTimeStamp, *InnerPlatformFile);

	int32 NumUnsolictedFiles;
	Response << NumUnsolictedFiles;

	if (NumUnsolictedFiles)
	{
		check( FinishedAsyncNetworkReadUnsolicitedFiles == NULL );
		check( FinishedAsyncWriteUnsolicitedFiles == NULL );
		TotalUnsolicitedPackages += NumUnsolictedFiles;

		// There are problems with some platforms where writing files can be slow.  In this situation,
		// the async writing of files can become a bottleneck and 70+ async writes can be spawned as
		// runnables and at any given moment an indeterminate number of them could be trying to write
		// at the same time.  Because this is undesirable, the async writing of unsolicited files is disable
		// for the time being until it can be changed to be more efficient at writing and can be
		// throttled for simultaneous write attempts.
		constexpr bool bWriteUnsolicitedAsync = false;

		if (bWriteUnsolicitedAsync)
		{
			FinishedAsyncNetworkReadUnsolicitedFiles = new FScopedEvent;
			FinishedAsyncWriteUnsolicitedFiles = new FScopedEvent;
			AsyncReadUnsolicitedFiles(NumUnsolictedFiles, *this, *InnerPlatformFile, ServerEngineDir, ServerProjectDir, ServerEnginePlatformExtensionsDir, ServerProjectPlatformExtensionsDir, FinishedAsyncNetworkReadUnsolicitedFiles, FinishedAsyncWriteUnsolicitedFiles);
		}
		else
		{
			for (int32 Index = 0; Index < NumUnsolictedFiles; Index++)
			{
				FArrayReader UnsolictedResponse;
				if (!ReceiveResponse(UnsolictedResponse))
				{
					UE_LOG(LogNetworkPlatformFile, Fatal, TEXT("Receive failure!"));
					return;
				}
				FString UnsolictedReplyFile;
				UnsolictedResponse << UnsolictedReplyFile;

				if (!UnsolictedReplyFile.IsEmpty())
				{
					ConvertServerFilenameToClientFilename(UnsolictedReplyFile);
					// get the server file timestamp
					FDateTime UnsolictedServerTimeStamp;
					UnsolictedResponse << UnsolictedServerTimeStamp;

					// write the file by pulling out of the FArrayReader
					SyncWriteFile(&UnsolictedResponse, UnsolictedReplyFile, UnsolictedServerTimeStamp, *InnerPlatformFile);
				}
			}
		}
	}
	
	ThisTime = 1000.0f * float(FPlatformTime::Seconds() - StartTime);
	TotalWriteTime += ThisTime;
	//UE_LOG(LogNetworkPlatformFile, Display, TEXT("Write file to local %6.2fms"), ThisTime);
}

static FString NetworkPlatformFileEndChop(TEXT("/"));
void FNetworkPlatformFile::MakeStandardNetworkFilename(FString& Filename)
{
	FPaths::MakeStandardFilename(Filename);
	Filename.RemoveFromEnd(NetworkPlatformFileEndChop, ESearchCase::CaseSensitive);
}

bool FNetworkPlatformFile::IsInLocalDirectoryUnGuarded(const FString& Filename)
{
	// cache the directory of the input file
	FString Directory = FPaths::GetPath(Filename);

	// look if the file is in a local directory
	for (int32 DirIndex = 0; DirIndex < LocalDirectories.Num(); DirIndex++)
	{
		if (Directory.StartsWith(LocalDirectories[DirIndex]))
		{
			return true;
		}
	}

	// if not local, talk to the server
	return false;
}

bool FNetworkPlatformFile::IsInLocalDirectory(const FString& Filename)
{
	if (!bHasLoadedDDCDirectories)
	{
		// need to be careful here to avoid initializing the DDC from the wrong thread or using LocalDirectories while it is being initialized
		FScopeLock ScopeLock(&LocalDirectoriesCriticalSection);

		if (IsInGameThread() && GConfig && GConfig->IsReadyForUse())
		{
			// one time DDC directory initialization
			// add any DDC directories to our list of local directories (local = inner platform file, it may
			// actually live on a server, but it will use the platform's file system)
			if (GetDerivedDataCache())
			{
				TArray<FString> DdcDirectories;

				GetDerivedDataCacheRef().GetDirectories(DdcDirectories);

				LocalDirectories.Append(DdcDirectories);
			}

			FPlatformMisc::MemoryBarrier();
			bHasLoadedDDCDirectories = true;
		}

		return IsInLocalDirectoryUnGuarded(Filename);
	}

	// once the DDC is initialized, we don't need to lock a critical section anymore
	return IsInLocalDirectoryUnGuarded(Filename);
}

void FNetworkPlatformFile::PerformHeartbeat()
{
	// send the filename over (cast away const here because we know this << will not modify the string)
	FNetworkFileArchive Payload(NFS_Messages::Heartbeat);

	

	// send the filename over
	FArrayReader Response;
	{
		FScopeLock ScopeLock(&SynchronizationObject);
		if (!SendPayloadAndReceiveResponse(Payload, Response))
		{
			return;
		}
	}

	// get any files that have been modified on the server - 
	TArray<FString> UpdatedFiles;
	Response << UpdatedFiles;

	// delete any outdated files from the client
	// @todo: This may need a critical section around all calls to LowLevel in the other functions
	// because we don't want to delete files while other threads are using them!

	TArray<FString> PackageNames;
	for (int32 FileIndex = 0; FileIndex < UpdatedFiles.Num(); FileIndex++)
	{
		// clean up the linkers for this package
		FString LocalFileName = UpdatedFiles[FileIndex];
		ConvertServerFilenameToClientFilename( LocalFileName );

		UE_LOG(LogNetworkPlatformFile, Log, TEXT("Server updated file '%s', deleting local copy %s"), *UpdatedFiles[FileIndex], *LocalFileName);

		FString PackageName;
		if (FPackageName::TryConvertFilenameToLongPackageName(LocalFileName, PackageName))
		{
			PackageNames.Add(PackageName);
		}
		else
		{
			UE_LOG(LogNetworkPlatformFile, Log, TEXT("Unable to convert filename to package name %s"), *LocalFileName);
		}

		OnFileUpdated(LocalFileName);
	}

	if ( PackageNames.Num() > 0 )
	{
		FCoreUObjectDelegates::NetworkFileRequestPackageReload.ExecuteIfBound(PackageNames);
	}
}

void FNetworkPlatformFile::OnFileUpdated(const FString& LocalFileName)
{
	if (InnerPlatformFile->FileExists(*LocalFileName) && InnerPlatformFile->DeleteFile(*LocalFileName) == false)
	{
		UE_LOG(LogNetworkPlatformFile, Error, TEXT("Failed to delete %s, someone is probably accessing without FNetworkPlatformFile, or we need better thread protection"), *LocalFileName);
	}
	CachedLocalFiles.Remove(LocalFileName);
	ServerFiles.AddFileOrDirectory(LocalFileName, FDateTime::UtcNow());
}

void FNetworkPlatformFile::ConvertServerFilenameToClientFilename(FString& FilenameToConvert, const FString& InServerEngineDir, const FString& InServerProjectDir, const FString& InServerEnginePlatformExtensionsDir, const FString& InServerProjectPlatformExtensionsDir)
{
	if (FilenameToConvert.StartsWith(InServerEngineDir))
	{
		FilenameToConvert = FilenameToConvert.Replace(*InServerEngineDir, *(FPaths::EngineDir()));
	}
	else if (FilenameToConvert.StartsWith(InServerProjectDir))
	{
		FilenameToConvert = FilenameToConvert.Replace(*InServerProjectDir, *(FPaths::ProjectDir()));
	}
	else if (FilenameToConvert.StartsWith(InServerEnginePlatformExtensionsDir))
	{
		FilenameToConvert = FilenameToConvert.Replace(*InServerEnginePlatformExtensionsDir, *(FPaths::EnginePlatformExtensionsDir()));
	}
	else if (FilenameToConvert.StartsWith(InServerProjectPlatformExtensionsDir))
	{
		FilenameToConvert = FilenameToConvert.Replace(*InServerProjectPlatformExtensionsDir, *(FPaths::ProjectPlatformExtensionsDir()));
	}
}

void FNetworkPlatformFile::Tick() 
{
	// try send a heart beat every 5 seconds as long as we are not async loading
	static double StartTime = FPlatformTime::Seconds();

	bool bShouldPerformHeartbeat = true;
	if ((FPlatformTime::Seconds() - StartTime) > HeartbeatFrequency && HeartbeatFrequency >= 0 )
	{


		if (IsAsyncLoading() && bShouldPerformHeartbeat)
		{
			bShouldPerformHeartbeat = false;
		}

		{
			FScopeLock S(&SynchronizationObject);
			if (FinishedAsyncNetworkReadUnsolicitedFiles && bShouldPerformHeartbeat)
			{
				if ( FinishedAsyncNetworkReadUnsolicitedFiles->IsReady() )
				{
					delete FinishedAsyncNetworkReadUnsolicitedFiles;
					FinishedAsyncNetworkReadUnsolicitedFiles = nullptr;
				}
				else
				{
					bShouldPerformHeartbeat = false;
				}
			}
		}

		if ( bShouldPerformHeartbeat )
		{
			StartTime = FPlatformTime::Seconds();

			//DeleteLoaders();
			PerformHeartbeat();
		}
	}
}

bool FNetworkPlatformFile::Exec(class UWorld* InWorld, const TCHAR* Cmd, FOutputDevice& Ar )
{
	if (FParse::Command(&Cmd, TEXT("networkfile")))
	{
		if ( FParse::Command(&Cmd, TEXT("stats")))
		{

			Ar.Logf(TEXT("Network platform file %s stats\n"
				"TotalWriteTime \t%fms \n"
				"TotalNetworkSyncTime \t%fms \n"
				"TotalTimeSpentInUnsolicitedPackages \t%fms \n"
				"TotalWaitForAsyncUnsolicitedPackages \t%fms \n"
				"TotalFilesSynced \t%d \n"
				"TotalFilesFoundLocally \t%d\n"
				"TotalUnsolicitedPackages \t%d \n"
				"UnsolicitedPackagesHits \t%d \n"
				"UnsolicitedPackageWaits \t%d \n"),
				GetTypeName(),
				TotalWriteTime,
				TotalNetworkSyncTime,
				TotalTimeSpentInUnsolicitedPackages,
				TotalWaitForAsyncUnsolicitedPackages,
				TotalFilesSynced,
				TotalFilesFoundLocally,
				TotalUnsolicitedPackages, 
				UnsolicitedPackagesHits,
				UnsolicitedPackageWaits);

			// there could be multiple network platform files so let them all report their stats
			return false;
		}
	}
	return false;
}

/**
 * Module for the network file
 */
class FNetworkFileModule : public IPlatformFileModule
{
public:
	virtual IPlatformFile* GetPlatformFile() override
	{
		static TUniquePtr<IPlatformFile> AutoDestroySingleton = MakeUnique<FNetworkPlatformFile>();
		return AutoDestroySingleton.Get();
	}
};
IMPLEMENT_MODULE(FNetworkFileModule, NetworkFile);<|MERGE_RESOLUTION|>--- conflicted
+++ resolved
@@ -15,6 +15,7 @@
 #include "Modules/ModuleManager.h"
 #include "DerivedDataCacheInterface.h"
 #include "Misc/PackageName.h"
+#include "Misc/PathViews.h"
 #include "SocketSubsystem.h"
 
 #if ENABLE_HTTP_FOR_NETWORK_FILE
@@ -799,11 +800,7 @@
 
 	TArray<FString> Directories;
 	Directories.Add(EngineRelPath);
-	Directories.Add(EngineRelPluginPath);
 	Directories.Add(GameRelPath);
-	Directories.Add(GameRelPluginPath);
-	Directories.Add(EnginePlatformExtensionsDir);
-	Directories.Add(ProjectPlatformExtensionsDir);
 
 	Payload << TargetPlatformNames;
 	Payload << GameName;
@@ -811,6 +808,8 @@
 	Payload << GameRelPath;
 	Payload << EnginePlatformExtensionsDir;
 	Payload << ProjectPlatformExtensionsDir;
+	Payload << EngineRelPluginPath;
+	Payload << GameRelPluginPath;
 	Payload << Directories;
 	Payload << ConnectionFlags;
 
@@ -972,7 +971,6 @@
 					TUniquePtr<IFileHandle> FileHandle;
 					FileHandle.Reset(InnerPlatformFile.OpenWrite(*TempFilename));
 
-<<<<<<< HEAD
 					if (!FileHandle)
 					{
 						UE_LOG(LogNetworkPlatformFile, Fatal, TEXT("Could not open file for writing '%s'."), *TempFilename);
@@ -981,30 +979,11 @@
 					// now write the file from bytes pulled from the archive
 					// read/write a chunk at a time
 					uint64 RemainingData = FileSize;
-					while (RemainingData)
+					if (!FileHandle->Write(FileArchive->GetData() + FileArchive->Tell(), FileSize))
 					{
-						// read next chunk from archive
-						uint32 LocalSize = FPlatformMath::Min<uint32>(UE_ARRAY_COUNT(Buffer), RemainingData);
-						FileArchive->Serialize(Buffer, LocalSize);
-						// write it out
-						if (!FileHandle->Write(Buffer, LocalSize))
-						{
-							UE_LOG(LogNetworkPlatformFile, Fatal, TEXT("Could not write '%s'."), *TempFilename);
-						}
-
-						// decrement how much is left
-						RemainingData -= LocalSize;
+						UE_LOG(LogNetworkPlatformFile, Fatal, TEXT("Could not write '%s'."), *TempFilename);
 					}
-=======
-				// now write the file from bytes pulled from the archive
-				// read/write a chunk at a time
-				uint64 RemainingData = FileSize;
-				if (!FileHandle->Write(FileArchive->GetData() + FileArchive->Tell(), FileSize))
-				{
-					UE_LOG(LogNetworkPlatformFile, Fatal, TEXT("Could not write '%s'."), *TempFilename);
-				}
-				FileArchive->Seek(FileArchive->Tell() + FileSize);
->>>>>>> f638faf1
+					FileArchive->Seek(FileArchive->Tell() + FileSize);
 
 					// delete async write archives
 					if (Event)
@@ -1295,7 +1274,7 @@
 	FString ReplyFile;
 	Response << ReplyFile;
 	ConvertServerFilenameToClientFilename(ReplyFile);
-	check(ReplyFile == Filename);
+	check((ReplyFile == Filename) || (FPackageName::IsPackageFilename(Filename) && (FPathViews::GetBaseFilename(Filename) == FPathViews::GetBaseFilename(ReplyFile))) );
 
 	// get the server file timestamp
 	FDateTime ServerTimeStamp;
