--- conflicted
+++ resolved
@@ -78,12 +78,9 @@
 	 */
 	virtual int32 GetAddressInfoHintFlag(EAddressInfoFlags InFlags) const;
 
-<<<<<<< HEAD
-=======
 	// allow BSD sockets to use this when creating new sockets from accept() etc
 	friend class FSocketBSDIPv6;
 
->>>>>>> deb91151
 	// Used to prevent multiple threads accessing the shared data.
 	FCriticalSection HostByNameSynch;
 
