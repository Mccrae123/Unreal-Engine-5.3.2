// Copyright Epic Games, Inc. All Rights Reserved.

#pragma once

#include "Containers/Array.h"
#include "Containers/Map.h"
#include "Containers/Set.h"
#include "Containers/UnrealString.h"
#include "CoreMinimal.h"
#include "HAL/Platform.h"
#include "HAL/PlatformAtomics.h"
#include "Misc/AssertionMacros.h"
#include "SocketTypes.h"
#include "Templates/SharedPointer.h"
#include "UObject/NameTypes.h"
#include "UObject/UnrealNames.h"

/**
 * Represents an internet address. All data is in network byte order
 */
class FInternetAddr
{
protected:
	/** Hidden on purpose */
	FInternetAddr()
	{
	}

public:

	virtual ~FInternetAddr() 
	{
	}

	/**
	 * Compares FInternetAddrs together, comparing the logical net addresses (endpoints)
	 * of the data stored, rather than doing a memory comparison like the equality operator does.
	 * If it is not explicitly implemented, this falls back to just doing the same behavior of the
	 * comparison operator.
	 *
	 * @Param InAddr The address to compare with.
	 *
	 * @return true if the endpoint stored in this FInternetAddr is the same as the input.
	 */
	virtual bool CompareEndpoints(const FInternetAddr& InAddr) const
	{
		return *this == InAddr;
	}

	/**
	 * Sets the ip address from a host byte order uint32
	 *
	 * @param InAddr the new address to use (must convert to network byte order)
	 */
	virtual void SetIp(uint32 InAddr) = 0;
	
	/**
	 * Sets the ip address from a string ("A.B.C.D")
	 *
	 * @param InAddr the string containing the new ip address to use
	 */
	virtual void SetIp(const TCHAR* InAddr, bool& bIsValid) = 0;

	/**
	 * Copies the network byte order ip address to a host byte order dword
	 *
	 * @param OutAddr the out param receiving the ip address
	 */
	virtual void GetIp(uint32& OutAddr) const = 0;

	/**
	 * Sets the port number from a host byte order int
	 *
	 * @param InPort the new port to use (must convert to network byte order)
	 */
	virtual void SetPort(int32 InPort) = 0;

	/** Report whether the port is in a valid range for SetPort. */
	virtual bool IsPortValid(int32 InPort) const { return true; }

	/**
	 * Copies the port number from this address and places it into a host byte order int
	 *
	 * @param OutPort the host byte order int that receives the port
	 */
	virtual void GetPort(int32& OutPort) const
	{
		OutPort = GetPort();
	}

	/**
	 * Returns the port number from this address in host byte order
	 */
	virtual int32 GetPort() const = 0;

	/** 
	 * Set Platform specific port data
	 */
	virtual void SetPlatformPort(int32 InPort)
	{
		SetPort(InPort);
	}

	/** 
	 * Get platform specific port data.
	 */
	virtual int32 GetPlatformPort() const
	{
		return GetPort();
	}

	/**
	 * Sets the ip address from a raw network byte order array.
	 *
	 * @param RawAddr the new address to use (must be converted to network byte order)
	 */
	virtual void SetRawIp(const TArray<uint8>& RawAddr) = 0;

	/**
	 * Gets the ip address in a raw array stored in network byte order.
	 *
	 * @return The raw address stored in an array
	 */
	virtual TArray<uint8> GetRawIp() const = 0;

	/** Sets the address to be any address */
	virtual void SetAnyAddress() = 0;

	/** Sets the address to broadcast */
	virtual void SetBroadcastAddress() = 0;

	/** Sets the address to loopback */
	virtual void SetLoopbackAddress() = 0;

	/**
	 * Converts this internet ip address to string form
	 *
	 * @param bAppendPort whether to append the port information or not
	 */
	virtual FString ToString(bool bAppendPort) const = 0;

	/**
	 * Compares two internet ip addresses for equality
	 *
	 * @param Other the address to compare against
	 */
	virtual bool operator==(const FInternetAddr& Other) const
	{
		TArray<uint8> ThisIP = GetRawIp();
		TArray<uint8> OtherIP = Other.GetRawIp();
		return ThisIP == OtherIP && GetPort() == Other.GetPort();
	}

	/**
	 * Hash function for use with TMap's - exposed through FInternetAddrMapRef
	 *
	 * @return	The value to use for the hash
	 */
	virtual uint32 GetTypeHash() const = 0;

	/**
	 * Is this a well formed internet address
	 *
	 * @return true if a valid IP, false otherwise
	 */
	virtual bool IsValid() const = 0;
	
	/**
	 * Creates a new structure with the same data as this structure
	 *
	 * @return The new structure
	 */
	virtual TSharedRef<FInternetAddr> Clone() const = 0;

	/**
	 * Returns the protocol type name of the address data currently stored in this struct
	 *
	 * @return The type of the address. 
	 *         If it's not known or overridden in a derived class, the return is None.
	 */
	virtual FName GetProtocolType() const
	{
		return NAME_None;
	}

<<<<<<< HEAD
	virtual void DumpAddrData() const;
=======
	SOCKETS_API virtual void DumpAddrData() const;
>>>>>>> 4af6daef

	friend inline uint32 GetTypeHash(const FInternetAddr& InAddr)
	{
		return InAddr.GetTypeHash();
	}
};


/**
 * KeyFuncs for mapping/hashing FInternetAddr shared references
 *
 * NOTE: Implements TSharedRef over TSharedPtr, as this is required for performance critical code
 */
template<typename ValueType>
struct FInternetAddrKeyMapFuncs : public BaseKeyFuncs<ValueType, TSharedRef<FInternetAddr>, false>
{
	static FORCEINLINE const TSharedRef<FInternetAddr>& GetSetKey(const TPair<TSharedRef<FInternetAddr>, ValueType>& Element)
	{
		return Element.Key;
	}

	static FORCEINLINE bool Matches(const TSharedRef<FInternetAddr>& A, const TSharedRef<FInternetAddr>& B)
	{
		return *A == *B;
	}

	static FORCEINLINE uint32 GetKeyHash(const TSharedRef<FInternetAddr>& Key)
	{
		return Key->GetTypeHash();
	}
};

template<typename ValueType>
struct FInternetAddrConstKeyMapFuncs : public BaseKeyFuncs<ValueType, TSharedRef<const FInternetAddr>, false>
{
	static FORCEINLINE const TSharedRef<const FInternetAddr>& GetSetKey(const TPair<TSharedRef<const FInternetAddr>, ValueType>& Element)
	{
		return Element.Key;
	}

	static FORCEINLINE bool Matches(const TSharedRef<const FInternetAddr>& A, const TSharedRef<const FInternetAddr>& B)
	{
		return *A == *B;
	}

	static FORCEINLINE uint32 GetKeyHash(const TSharedRef<const FInternetAddr>& Key)
	{
		return Key->GetTypeHash();
	}
};<|MERGE_RESOLUTION|>--- conflicted
+++ resolved
@@ -183,11 +183,7 @@
 		return NAME_None;
 	}
 
-<<<<<<< HEAD
-	virtual void DumpAddrData() const;
-=======
 	SOCKETS_API virtual void DumpAddrData() const;
->>>>>>> 4af6daef
 
 	friend inline uint32 GetTypeHash(const FInternetAddr& InAddr)
 	{
