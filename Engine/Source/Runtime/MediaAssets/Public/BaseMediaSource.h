--- conflicted
+++ resolved
@@ -38,15 +38,11 @@
 public:
 
 	//~ UObject interface
-<<<<<<< HEAD
-	virtual void PreSave(const class ITargetPlatform* TargetPlatform);
-=======
 	PRAGMA_DISABLE_DEPRECATION_WARNINGS // Suppress compiler warning on override of deprecated function
 	UE_DEPRECATED(5.0, "Use version that takes FObjectPreSaveContext instead.")
 	virtual void PreSave(const class ITargetPlatform* TargetPlatform);
 	PRAGMA_ENABLE_DEPRECATION_WARNINGS
 	virtual void PreSave(FObjectPreSaveContext ObjectSaveContext);
->>>>>>> 6bbb88c8
 	virtual void GetAssetRegistryTags(TArray<FAssetRegistryTag>& OutTags) const override;
 	virtual void Serialize(FArchive& Ar) override;
 
