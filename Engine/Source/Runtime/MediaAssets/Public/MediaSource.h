// Copyright 1998-2016 Epic Games, Inc. All Rights Reserved.

#pragma once

#include "IMediaOptions.h"
#include "MediaSource.generated.h"


/**
 * Abstract base class for media sources.
 *
 * Media sources describe the location and/or settings of media objects that can
 * be played in a media player, such as a video file on disk, a video stream on
 * the internet, or a web cam attached to or built into the target device.
 */
UCLASS(Abstract, BlueprintType, hidecategories=(Object))
class MEDIAASSETS_API UMediaSource
	: public UObject
	, public IMediaOptions
{
	GENERATED_BODY()

public:

<<<<<<< HEAD
	/** Name of the default native media player for all platforms (Empty = find one automatically). */
	UPROPERTY(BlueprintReadWrite, EditAnywhere, Category=Playback)
	FString DefaultPlayer;

=======
>>>>>>> 92a3597a
#if WITH_EDITORONLY_DATA

	/** Override native media player plug-ins per platform (Empty = find one automatically). */
	UPROPERTY(EditAnywhere, Category=Overrides, Meta=(DisplayName="Platform Players"))
	TMap<FString, FName> PlatformPlayerNames;

#endif

public:

	/** Get the media source's URL string (must override in child classes). */
	virtual FString GetUrl() const PURE_VIRTUAL(UMediaSource::GetUrl, return FString(););

	/** Validate the media source settings (must override in child classes). */
	virtual bool Validate() const PURE_VIRTUAL(UMediaSource::Validate, return false;);

public:

	//~ UObject interface

	virtual void GetAssetRegistryTags(TArray<FAssetRegistryTag>& OutTags) const override;
	virtual void Serialize(FArchive& Ar) override;

#if WITH_EDITOR
	virtual void GetAssetRegistryTagMetadata(TMap<FName, FAssetRegistryTagMetadata>& OutMetadata) const override;
#endif

public:

	//~ IMediaOptions interface

	virtual FName GetDesiredPlayerName() const override;
	virtual bool GetMediaOption(const FName& Key, bool DefaultValue) const override;
	virtual double GetMediaOption(const FName& Key, double DefaultValue) const override;
	virtual int64 GetMediaOption(const FName& Key, int64 DefaultValue) const override;
	virtual FString GetMediaOption(const FName& Key, const FString& DefaultValue) const override;
	virtual FText GetMediaOption(const FName& Key, const FText& DefaultValue) const override;
	virtual bool HasMediaOption(const FName& Key) const override;

private:

	/** Name of the desired native media player (Empty = find one automatically). */
	UPROPERTY()
	FName PlayerName;
};<|MERGE_RESOLUTION|>--- conflicted
+++ resolved
@@ -22,13 +22,6 @@
 
 public:
 
-<<<<<<< HEAD
-	/** Name of the default native media player for all platforms (Empty = find one automatically). */
-	UPROPERTY(BlueprintReadWrite, EditAnywhere, Category=Playback)
-	FString DefaultPlayer;
-
-=======
->>>>>>> 92a3597a
 #if WITH_EDITORONLY_DATA
 
 	/** Override native media player plug-ins per platform (Empty = find one automatically). */
