// Copyright Epic Games, Inc. All Rights Reserved.

#pragma once

#include "Containers/Map.h"
#include "Containers/UnrealString.h"
#include "CoreTypes.h"
#include "Delegates/Delegate.h"
#include "IMediaOptions.h"
#include "IMediaOptions.h"
#include "Internationalization/Text.h"
#include "Misc/AssertionMacros.h"
#include "Misc/Variant.h"
#include "Templates/SharedPointer.h"
#include "UObject/NameTypes.h"
#include "UObject/Object.h"
#include "UObject/ObjectMacros.h"
#include "UObject/ScriptMacros.h"
#include "UObject/UObjectGlobals.h"

#include "MediaSource.generated.h"

class FVariant;
class IMediaSourceRendererInterface;
class UMediaSource;
class UTexture;
struct FFrame;

/** Delegate for creating a media source from a string. */
DECLARE_DELEGATE_RetVal_TwoParams(UMediaSource*, FMediaSourceSpawnDelegate, const FString&, UObject*);

/** Cache settings to pass to the player. */
USTRUCT(BlueprintType)
struct FMediaSourceCacheSettings
{
	GENERATED_USTRUCT_BODY()

	/**
	 * Override the default cache settings.
	 * Currently only the ImgMedia player supports these settings.
	 */
	UPROPERTY(EditAnywhere, Category = "Media Cache")
	bool bOverride = false;

	/**
	 * The cache will fill up with frames that are up to this time from the current time.
	 * E.g. if this is 0.2, and we are at time index 5 seconds,
	 * then we will fill the cache with frames between 5 seconds and 5.2 seconds.
	 */
	UPROPERTY(EditAnywhere, Category = "Media Cache")
	float TimeToLookAhead = 0.2f;
<<<<<<< HEAD
=======


	inline bool operator==(const FMediaSourceCacheSettings& Other) const
	{
		return (Other.bOverride == bOverride) && FMath::IsNearlyEqual(Other.TimeToLookAhead, TimeToLookAhead);
	}

	inline bool operator!=(const FMediaSourceCacheSettings& Other) const
	{
		return !(*this == Other);
	}
>>>>>>> 4af6daef
};

/**
 * Abstract base class for media sources.
 *
 * Media sources describe the location and/or settings of media objects that can
 * be played in a media player, such as a video file on disk, a video stream on
 * the internet, or a web cam attached to or built into the target device. The
 * location is encoded as a media URL string, whose URI scheme and optional file
 * extension will be used to locate a suitable media player.
 */
UCLASS(Abstract, editinlinenew, BlueprintType, hidecategories=(Object), MinimalAPI)
class UMediaSource
	: public UObject
	, public IMediaOptions
{
	GENERATED_BODY()

public:

	/**
	 * Get the media source's URL string (must be implemented in child classes).
	 *
	 * @return The media URL.
	 * @see GetProxies
	 */
	UFUNCTION(BlueprintCallable, Category="Media|MediaSource")
	MEDIAASSETS_API virtual FString GetUrl() const PURE_VIRTUAL(UMediaSource::GetUrl, return FString(););

	/**
	 * Validate the media source settings (must be implemented in child classes).
	 *
	 * @return true if validation passed, false otherwise.
	 */
	UFUNCTION(BlueprintCallable, Category="Media|MediaSource")
	MEDIAASSETS_API virtual bool Validate() const PURE_VIRTUAL(UMediaSource::Validate, return false;);

	/**
	 * Call this to set cache settings to pass to the player.
	 */
	MEDIAASSETS_API void SetCacheSettings(const FMediaSourceCacheSettings& Settings);

	/**
	 * Get the media source cache settings, if present.
	 * 
	 * @param OutSettings Cache settings
	 * @return true if the cache settings are present, false otherwise.
	 */
	MEDIAASSETS_API bool GetCacheSettings(FMediaSourceCacheSettings& OutSettings) const;

#if WITH_EDITOR

	/**
	 * Starts the process to generate a thumbnail.
	 */
	MEDIAASSETS_API void GenerateThumbnail();

	/**
	 * Gets our thumbnail texture, if any.
	 */
	UTexture* GetThumbnail() const { return ThumbnailImage; }

	/**
	 * Sets what the thumbnail texture should be.
	 */
	void SetThumbnail(UTexture* InTexture) { ThumbnailImage = InTexture; }

#endif // WITH_EDITOR

	/**
	 * Call this to register a callback when someone calls SpawnMediaSourceForString.
	 * This lets you spawn a media source if the file extension matches what you want.
	 * 
	 * @param Extension		File extension to match. This is case insensitive.
	 * @param InDelegate	This will get called if the Url passed into GetMediaSourceForUrl
	 *						matches Extension.
	 */
	static MEDIAASSETS_API void RegisterSpawnFromFileExtension(const FString& Extension, FMediaSourceSpawnDelegate InDelegate);
	
	/**
	 * Call this to unregister a callback set with RegisterSpawnFromFileExtension.
	 *
	 * @param Extension		File extension that the callack was registered with.
	 */
	static MEDIAASSETS_API void UnregisterSpawnFromFileExtension(const FString& Extension);

	/**
	 * Call this to try and create a media source appropriate for the media.
	 *
	 * @param MediaPath		Can be a file location or a Url.
	 * @param Outer			Outer to use for this object.
	 * @return				Media source or nullptr if none are appropriate.
	 */
	static MEDIAASSETS_API UMediaSource* SpawnMediaSourceForString(const FString& MediaPath, UObject* Outer);

	/**
	 * Call this to set cache settings to pass to the player.
	 */
	void SetCacheSettings(const FMediaSourceCacheSettings& Settings);


#if WITH_EDITOR

	/**
	 * Starts the process to generate a thumbnail.
	 */
	void GenerateThumbnail();

	/**
	 * Gets our thumbnail texture, if any.
	 */
	UTexture* GetThumbnail() const { return ThumbnailImage; }

	/**
	 * Sets what the thumbnail texture should be.
	 */
	void SetThumbnail(UTexture* InTexture) { ThumbnailImage = InTexture; }

#endif // WITH_EDITOR

	/**
	 * Call this to register a callback when someone calls SpawnMediaSourceForString.
	 * This lets you spawn a media source if the file extension matches what you want.
	 * 
	 * @param Extension		File extension to match. This is case insensitive.
	 * @param InDelegate	This will get called if the Url passed into GetMediaSourceForUrl
	 *						matches Extension.
	 */
	static void RegisterSpawnFromFileExtension(const FString& Extension, FMediaSourceSpawnDelegate InDelegate);
	
	/**
	 * Call this to unregister a callback set with RegisterSpawnFromFileExtension.
	 *
	 * @param Extension		File extension that the callack was registered with.
	 */
	static void UnregisterSpawnFromFileExtension(const FString& Extension);

	/**
	 * Call this to try and create a media source appropriate for the media.
	 *
	 * @param MediaPath		Can be a file location or a Url.
	 * @param Outer			Outer to use for this object.
	 * @return				Media source or nullptr if none are appropriate.
	 */
	static UMediaSource* SpawnMediaSourceForString(const FString& MediaPath, UObject* Outer);

public:
	//~ UObject interface
<<<<<<< HEAD
	virtual void BeginDestroy() override;
=======
	MEDIAASSETS_API virtual void BeginDestroy() override;
>>>>>>> 4af6daef

	//~ IMediaOptions interface

	MEDIAASSETS_API virtual FName GetDesiredPlayerName() const override;
	MEDIAASSETS_API virtual bool GetMediaOption(const FName& Key, bool DefaultValue) const override;
	MEDIAASSETS_API virtual double GetMediaOption(const FName& Key, double DefaultValue) const override;
	MEDIAASSETS_API virtual int64 GetMediaOption(const FName& Key, int64 DefaultValue) const override;
	MEDIAASSETS_API virtual FString GetMediaOption(const FName& Key, const FString& DefaultValue) const override;
	MEDIAASSETS_API virtual FText GetMediaOption(const FName& Key, const FText& DefaultValue) const override;
	MEDIAASSETS_API virtual TSharedPtr<FDataContainer, ESPMode::ThreadSafe> GetMediaOption(const FName& Key, const TSharedPtr<FDataContainer, ESPMode::ThreadSafe>& DefaultValue) const override;
	MEDIAASSETS_API virtual bool HasMediaOption(const FName& Key) const override;

	/** Set a boolean parameter to pass to the player. */
	UFUNCTION(BlueprintCallable, meta=(DisplayName = "SetMediaOption (boolean)"), Category = "Media|MediaSource")
	MEDIAASSETS_API void SetMediaOptionBool(const FName& Key, bool Value);
	/** Set a float parameter to pass to the player. */
	UFUNCTION(BlueprintCallable, meta = (DisplayName = "SetMediaOption (float)"), Category = "Media|MediaSource")
	MEDIAASSETS_API void SetMediaOptionFloat(const FName& Key, float Value);
	/** Set a double parameter to pass to the player. */
	MEDIAASSETS_API void SetMediaOptionDouble(const FName& Key, double Value);
	/** Set an integer64 parameter to pass to the player. */
	UFUNCTION(BlueprintCallable, meta = (DisplayName = "SetMediaOption (integer64)"), Category = "Media|MediaSource")
	MEDIAASSETS_API void SetMediaOptionInt64(const FName& Key, int64 Value);
	/** Set a string parameter to pass to the player. */
	UFUNCTION(BlueprintCallable, meta = (DisplayName = "SetMediaOption (string)"), Category = "Media|MediaSource")
	MEDIAASSETS_API void SetMediaOptionString(const FName& Key, const FString& Value);

private:
	/** Holds our media options. */
	TMap<FName, FVariant> MediaOptionsMap;

	/**
	 * Get the media option specified by the Key as a Variant.
	 * Returns nullptr if the Key does not exist.
	 */
	MEDIAASSETS_API const FVariant* GetMediaOptionDefault(const FName& Key) const;

	/**
	 * Sets the media option specified by Key to the supplied Variant.
	 */
<<<<<<< HEAD
	void SetMediaOption(const FName& Key, FVariant& Value);
=======
	MEDIAASSETS_API void SetMediaOption(const FName& Key, FVariant& Value);
>>>>>>> 4af6daef

	/**
	 * Get a mapping of file extensions to spawn delegates.
	 */
<<<<<<< HEAD
	static TMap<FString, FMediaSourceSpawnDelegate>& GetSpawnFromFileExtensionDelegates();
=======
	static MEDIAASSETS_API TMap<FString, FMediaSourceSpawnDelegate>& GetSpawnFromFileExtensionDelegates();
>>>>>>> 4af6daef

#if WITH_EDITORONLY_DATA

	/** The thumbnail image.*/
	UPROPERTY(Transient)
	TObjectPtr<UTexture> ThumbnailImage = nullptr;

	/** Renders thumnbnails for us. */
	UPROPERTY(Transient)
	TObjectPtr<UObject> MediaSourceRenderer = nullptr;

#endif
};<|MERGE_RESOLUTION|>--- conflicted
+++ resolved
@@ -49,8 +49,6 @@
 	 */
 	UPROPERTY(EditAnywhere, Category = "Media Cache")
 	float TimeToLookAhead = 0.2f;
-<<<<<<< HEAD
-=======
 
 
 	inline bool operator==(const FMediaSourceCacheSettings& Other) const
@@ -62,7 +60,6 @@
 	{
 		return !(*this == Other);
 	}
->>>>>>> 4af6daef
 };
 
 /**
@@ -158,64 +155,9 @@
 	 */
 	static MEDIAASSETS_API UMediaSource* SpawnMediaSourceForString(const FString& MediaPath, UObject* Outer);
 
-	/**
-	 * Call this to set cache settings to pass to the player.
-	 */
-	void SetCacheSettings(const FMediaSourceCacheSettings& Settings);
-
-
-#if WITH_EDITOR
-
-	/**
-	 * Starts the process to generate a thumbnail.
-	 */
-	void GenerateThumbnail();
-
-	/**
-	 * Gets our thumbnail texture, if any.
-	 */
-	UTexture* GetThumbnail() const { return ThumbnailImage; }
-
-	/**
-	 * Sets what the thumbnail texture should be.
-	 */
-	void SetThumbnail(UTexture* InTexture) { ThumbnailImage = InTexture; }
-
-#endif // WITH_EDITOR
-
-	/**
-	 * Call this to register a callback when someone calls SpawnMediaSourceForString.
-	 * This lets you spawn a media source if the file extension matches what you want.
-	 * 
-	 * @param Extension		File extension to match. This is case insensitive.
-	 * @param InDelegate	This will get called if the Url passed into GetMediaSourceForUrl
-	 *						matches Extension.
-	 */
-	static void RegisterSpawnFromFileExtension(const FString& Extension, FMediaSourceSpawnDelegate InDelegate);
-	
-	/**
-	 * Call this to unregister a callback set with RegisterSpawnFromFileExtension.
-	 *
-	 * @param Extension		File extension that the callack was registered with.
-	 */
-	static void UnregisterSpawnFromFileExtension(const FString& Extension);
-
-	/**
-	 * Call this to try and create a media source appropriate for the media.
-	 *
-	 * @param MediaPath		Can be a file location or a Url.
-	 * @param Outer			Outer to use for this object.
-	 * @return				Media source or nullptr if none are appropriate.
-	 */
-	static UMediaSource* SpawnMediaSourceForString(const FString& MediaPath, UObject* Outer);
-
 public:
 	//~ UObject interface
-<<<<<<< HEAD
-	virtual void BeginDestroy() override;
-=======
 	MEDIAASSETS_API virtual void BeginDestroy() override;
->>>>>>> 4af6daef
 
 	//~ IMediaOptions interface
 
@@ -256,20 +198,12 @@
 	/**
 	 * Sets the media option specified by Key to the supplied Variant.
 	 */
-<<<<<<< HEAD
-	void SetMediaOption(const FName& Key, FVariant& Value);
-=======
 	MEDIAASSETS_API void SetMediaOption(const FName& Key, FVariant& Value);
->>>>>>> 4af6daef
 
 	/**
 	 * Get a mapping of file extensions to spawn delegates.
 	 */
-<<<<<<< HEAD
-	static TMap<FString, FMediaSourceSpawnDelegate>& GetSpawnFromFileExtensionDelegates();
-=======
 	static MEDIAASSETS_API TMap<FString, FMediaSourceSpawnDelegate>& GetSpawnFromFileExtensionDelegates();
->>>>>>> 4af6daef
 
 #if WITH_EDITORONLY_DATA
 
