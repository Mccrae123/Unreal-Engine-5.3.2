--- conflicted
+++ resolved
@@ -63,15 +63,6 @@
 
 	//~ IMediaOptions interface
 
-<<<<<<< HEAD
-	virtual FName GetDesiredPlayerName() const override;
-	virtual bool GetMediaOption(const FName& Key, bool DefaultValue) const override;
-	virtual double GetMediaOption(const FName& Key, double DefaultValue) const override;
-	virtual int64 GetMediaOption(const FName& Key, int64 DefaultValue) const override;
-	virtual FString GetMediaOption(const FName& Key, const FString& DefaultValue) const override;
-	virtual FText GetMediaOption(const FName& Key, const FText& DefaultValue) const override;
-	virtual bool HasMediaOption(const FName& Key) const override;
-=======
 	MEDIAASSETS_API virtual FName GetDesiredPlayerName() const override;
 	MEDIAASSETS_API virtual bool GetMediaOption(const FName& Key, bool DefaultValue) const override;
 	MEDIAASSETS_API virtual double GetMediaOption(const FName& Key, double DefaultValue) const override;
@@ -79,7 +70,6 @@
 	MEDIAASSETS_API virtual FString GetMediaOption(const FName& Key, const FString& DefaultValue) const override;
 	MEDIAASSETS_API virtual FText GetMediaOption(const FName& Key, const FText& DefaultValue) const override;
 	MEDIAASSETS_API virtual bool HasMediaOption(const FName& Key) const override;
->>>>>>> 4af6daef
 
 private:
 
