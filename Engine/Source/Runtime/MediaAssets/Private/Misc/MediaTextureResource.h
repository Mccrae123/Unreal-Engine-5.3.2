--- conflicted
+++ resolved
@@ -28,19 +28,6 @@
 enum class EMediaTextureSinkFormat;
 enum class EMediaTextureSinkMode;
 
-<<<<<<< HEAD
-#if PLATFORM_WINDOWS || (defined(PLATFORM_PS4) && PLATFORM_PS4) || (defined(PLATFORM_PS5) && PLATFORM_PS5)
-#define USE_LIMITED_FENCEWAIT	1
-#else
-#define USE_LIMITED_FENCEWAIT	0
-#endif
-
-#if USE_LIMITED_FENCEWAIT
-static const double MaxWaitForFence = 2.0;	// HACK: wait a max of 2s for a GPU fence, then assume we will never see it signal & pretent it did signal
-#endif
-
-=======
->>>>>>> 6bbb88c8
 /**
  * Texture resource type for media textures.
  */
@@ -242,128 +229,6 @@
 	TSharedPtr<IMediaTextureSample, ESPMode::ThreadSafe> CurrentSample;
 
 	/** prior samples not yet ready for retirement as GPU may still actively use them */
-<<<<<<< HEAD
-	template<typename ObjectRefType> struct TGPUsyncedDataDeleter
-	{
-		~TGPUsyncedDataDeleter()
-		{
-			Flush();
-		}
-
-		void Retire(const ObjectRefType& Object)
-		{
-			FRHICommandListImmediate& CommandList = FRHICommandListExecutor::GetImmediateCommandList();
-
-			// Prep "retirement package"
-			FRetiringObjectInfo Info;
-			Info.Object = Object;
-			Info.GPUFence = CommandList.CreateGPUFence(TEXT("MediaTextureResourceReuseFence"));
-			Info.RetireTime = FPlatformTime::Seconds();
-
-			// Insert fence. We assume that GPU-workload-wise this marks the spot usage of the sample is done
-			CommandList.WriteGPUFence(Info.GPUFence);
-
-			// Recall for later checking...
-			FScopeLock Lock(&CS);
-			Objects.Push(Info);
-		}
-
-		bool Update()
-		{
-			FScopeLock Lock(&CS);
-
-			// Check for any retired samples that are not done being touched by the GPU...
-			int32 Idx = 0;
-			for (; Idx < Objects.Num(); ++Idx)
-			{
-#if USE_LIMITED_FENCEWAIT
-				double Now = FPlatformTime::Seconds();
-#endif
-
-				// Either no fence present or the fence has been signaled?
-				if (Objects[Idx].GPUFence.IsValid() && !Objects[Idx].GPUFence->Poll())
-				{
-					// No. This one is still busy, we can stop...
-
-#if USE_LIMITED_FENCEWAIT
-					// HACK: But how long has this been going on? Might we have a fence that never will signal?
-					if ((Now - Objects[Idx].RetireTime) < MaxWaitForFence)
-#else
-					if (1)
-#endif
-					{
-						break;
-					}
-				}
-			}
-			// Remove (hence return to the pool / free up fence) all the finished ones...
-			if (Idx != 0)
-			{
-				Objects.RemoveAt(0, Idx);
-			}
-			return Objects.Num() != 0;
-		}
-
-		void Flush()
-		{
-			// See if all samples are ready to be retired now...
-			if (!Update())
-			{
-				// They are. No need for any async task...
-				return;
-			}
-
-			// Some samples still need the GPU to get done. Use async task to get this done...
-			TFunction<void()> FlushTask = [LastObjects{ MoveTemp(Objects) }]()
-			{
-				while (1)
-				{
-#if USE_LIMITED_FENCEWAIT
-					double Now = FPlatformTime::Seconds();
-#endif
-					int32 Idx = 0;
-					for (; Idx < LastObjects.Num(); ++Idx)
-					{
-						// Still not signaled?
-						if (LastObjects[Idx].GPUFence.IsValid() && !LastObjects[Idx].GPUFence->Poll())
-						{
-#if USE_LIMITED_FENCEWAIT
-							// HACK: But how long has this been going on? Might we have a fence that never will signal?
-							if ((Now - LastObjects[Idx].RetireTime) < MaxWaitForFence)
-#else
-							if (1)
-#endif
-							{
-								break;
-							}
-						}
-					}
-					if (Idx == LastObjects.Num())
-					{
-						break;
-					}
-
-					FPlatformProcess::Sleep(5.0f / 1000.0f);
-				}
-			};
-			Async(EAsyncExecution::ThreadPool, MoveTemp(FlushTask));
-		}
-
-		struct FRetiringObjectInfo
-		{
-			ObjectRefType Object;
-			FGPUFenceRHIRef GPUFence;
-			double RetireTime;
-		};
-
-		TArray<FRetiringObjectInfo> Objects;
-		FCriticalSection CS;
-	};
-
-	typedef TGPUsyncedDataDeleter<TSharedPtr<IMediaTextureSample, ESPMode::ThreadSafe>> FPriorSamples;
-
-=======
->>>>>>> 6bbb88c8
 	TSharedRef<FPriorSamples, ESPMode::ThreadSafe> PriorSamples;
 
 	/** cached params etc. for use with mip generator */
