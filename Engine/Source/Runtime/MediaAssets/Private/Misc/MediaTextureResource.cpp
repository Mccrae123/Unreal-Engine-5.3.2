--- conflicted
+++ resolved
@@ -84,10 +84,7 @@
 		switch (Sample->GetFormat())
 		{
 		case EMediaTextureSampleFormat::CharBGR10A2:
-<<<<<<< HEAD
-=======
 		case EMediaTextureSampleFormat::YUVv210:
->>>>>>> 5edfa17c
 			return PF_A2B10G10R10;
 
 		default:
@@ -673,13 +670,6 @@
 			}
 			break;
 
-<<<<<<< HEAD
-		// draw full size quad into render target
-		FVertexBufferRHIRef VertexBuffer = CreateTempMediaVertexBuffer();
-		CommandList.SetStreamSource(0, VertexBuffer, 0);
-		// set viewport to RT size
-		CommandList.SetViewport(0, 0, 0.0f, OutputDim.X, OutputDim.Y, 1.0f);
-=======
 			case EMediaTextureSampleFormat::CharBGRA:
 			case EMediaTextureSampleFormat::FloatRGB:
 			case EMediaTextureSampleFormat::FloatRGBA:
@@ -690,7 +680,6 @@
 				ConvertShader->SetParameters(CommandList, InputTexture, OutputDim, false);
 			}
 			break;
->>>>>>> 5edfa17c
 
 			default:
 				return; // unsupported format
