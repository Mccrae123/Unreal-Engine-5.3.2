// Copyright 1998-2018 Epic Games, Inc. All Rights Reserved.

#include "Misc/MediaTextureResource.h"
#include "MediaAssetsPrivate.h"

#include "DeviceProfiles/DeviceProfile.h"
#include "DeviceProfiles/DeviceProfileManager.h"
#include "ExternalTexture.h"
#include "IMediaPlayer.h"
#include "IMediaSamples.h"
#include "IMediaTextureSample.h"
#include "MediaPlayerFacade.h"
#include "MediaSampleSource.h"
#include "MediaShaders.h"
#include "PipelineStateCache.h"
#include "SceneUtils.h"
#include "Shader.h"
#include "StaticBoundShaderState.h"
#include "RenderUtils.h"
#include "RHIStaticStates.h"
#include "ExternalTexture.h"

#include "MediaTexture.h"


#define MEDIATEXTURERESOURCE_TRACE_RENDER 0


/** Time spent in media player facade closing media. */
DECLARE_CYCLE_STAT(TEXT("MediaAssets MediaTextureResource Render"), STAT_MediaAssets_MediaTextureResourceRender, STATGROUP_Media);



/* Local helpers
 *****************************************************************************/

namespace MediaTextureResource
{
	/**
	 * Get the pixel format for a given sample.
	 *
	 * @param Sample The sample.
	 * @return The sample's pixel format.
	 */
	EPixelFormat GetPixelFormat(const TSharedPtr<IMediaTextureSample, ESPMode::ThreadSafe>& Sample)
	{
		switch (Sample->GetFormat())
		{
		case EMediaTextureSampleFormat::CharAYUV:
		case EMediaTextureSampleFormat::CharBGRA:
		case EMediaTextureSampleFormat::CharBMP:
		case EMediaTextureSampleFormat::CharUYVY:
		case EMediaTextureSampleFormat::CharYUY2:
		case EMediaTextureSampleFormat::CharYVYU:
			return PF_B8G8R8A8;

		case EMediaTextureSampleFormat::CharNV12:
		case EMediaTextureSampleFormat::CharNV21:
			return PF_G8;

		case EMediaTextureSampleFormat::FloatRGB:
			return PF_FloatRGB;

		case EMediaTextureSampleFormat::FloatRGBA:
			return PF_FloatRGBA;

		case EMediaTextureSampleFormat::CharBGR10A2:
			return PF_A2B10G10R10;

		default:
			return PF_Unknown;
		}
	}


	EPixelFormat GetConvertedPixelFormat(const TSharedPtr<IMediaTextureSample, ESPMode::ThreadSafe>& Sample)
	{
		switch (Sample->GetFormat())
		{
		case EMediaTextureSampleFormat::CharBGR10A2:
			return PF_A2B10G10R10;

		default:
			return PF_B8G8R8A8;
		}
	}


	/**
	 * Check whether the given sample requires a conversion shader.
	 *
	 * @param Sample The sample to check.
	 * @param SrgbOutput Whether the output is expected in sRGB color space.
	 * @return true if conversion is required, false otherwise.
	 * @see RequiresOutputResource
	 */
	bool RequiresConversion(const TSharedPtr<IMediaTextureSample, ESPMode::ThreadSafe>& Sample, bool SrgbOutput)
	{
		// If the output color space is expected to be sRGB, but the
		// sample is not, a color space conversion on the GPU is required.

		if (Sample->IsOutputSrgb() != SrgbOutput)
		{
			return true;
		}

		// If the output dimensions are not the same as the sample's
		// dimensions, a resizing conversion on the GPU is required.

		if (Sample->GetDim() != Sample->GetOutputDim())
		{
			return true;
		}

		// Only the following pixel formats are supported natively.
		// All other formats require a conversion on the GPU.

		const EMediaTextureSampleFormat Format = Sample->GetFormat();

		return ((Format != EMediaTextureSampleFormat::CharBGRA) &&
				(Format != EMediaTextureSampleFormat::FloatRGB) &&
				(Format != EMediaTextureSampleFormat::FloatRGBA));
	}


	/**
	 * Check whether the given sample requires an sRGB texture.
	 *
	 * @param Sample The sample to check.
	 * @return true if an sRGB texture is required, false otherwise.
	 */
	bool RequiresSrgbTexture(const TSharedPtr<IMediaTextureSample, ESPMode::ThreadSafe>& Sample)
	{
		if (!Sample->IsOutputSrgb())
		{
			return false;
		}

		const EMediaTextureSampleFormat Format = Sample->GetFormat();

		return ((Format == EMediaTextureSampleFormat::CharBGRA) ||
				(Format == EMediaTextureSampleFormat::CharBMP) ||
				(Format == EMediaTextureSampleFormat::FloatRGB) ||
				(Format == EMediaTextureSampleFormat::FloatRGBA));
	}
}


/* FMediaTextureResource structors
 *****************************************************************************/

FMediaTextureResource::FMediaTextureResource(UMediaTexture& InOwner, FIntPoint& InOwnerDim, SIZE_T& InOwnerSize, FLinearColor InClearColor, FGuid InTextureGuid)
	: Cleared(false)
	, CurrentClearColor(InClearColor)
	, InitialTextureGuid(InTextureGuid)
	, Owner(InOwner)
	, OwnerDim(InOwnerDim)
	, OwnerSize(InOwnerSize)
{ }


/* FMediaTextureResource interface
 *****************************************************************************/

void FMediaTextureResource::Render(const FRenderParams& Params)
{
	check(IsInRenderingThread());

	SCOPE_CYCLE_COUNTER(STAT_MediaAssets_MediaTextureResourceRender);

	FLinearColor Rotation(1, 0, 0, 1);
	FLinearColor Offset(0, 0, 0, 0);

	TSharedPtr<FMediaTextureSampleSource, ESPMode::ThreadSafe> SampleSource = Params.SampleSource.Pin();

	if (SampleSource.IsValid())
	{
		// get the most current sample to be rendered
		TSharedPtr<IMediaTextureSample, ESPMode::ThreadSafe> Sample;
		bool UseSample = false;
		
		while (SampleSource->Peek(Sample) && Sample.IsValid())
		{
			const FTimespan StartTime = Sample->GetTime();
			const FTimespan EndTime = StartTime + Sample->GetDuration();

			if ((Params.Rate >= 0.0f) && (Params.Time < StartTime))
			{
				break; // future sample (forward play)
			}

			if ((Params.Rate <= 0.0f) && (Params.Time >= EndTime))
			{
				break; // future sample (reverse play)
			}

			UseSample = SampleSource->Dequeue(Sample);

#if MEDIATEXTURERESOURCE_TRACE_RENDER
			if (!UseSample && Sample.IsValid())
			{
				UE_LOG(LogMediaAssets, VeryVerbose, TEXT("TextureResource %p: Sample with time %s got flushed at time %s"),
					this,
					*Sample->GetTime().ToString(TEXT("%h:%m:%s.%t")),
					*Params.Time.ToString(TEXT("%h:%m:%s.%t"))
				);
			}
#endif
		}

		if (UseSample)
		{
			// render the sample
			if (Sample->GetOutputDim().GetMin() <= 0)
			{
#if MEDIATEXTURERESOURCE_TRACE_RENDER
				UE_LOG(LogMediaAssets, VeryVerbose, TEXT("TextureResource %p: Corrupt sample with time %s at time %s"),
					this,
					*Sample->GetTime().ToString(TEXT("%h:%m:%s.%t")),
					*Params.Time.ToString(TEXT("%h:%m:%s.%t"))
				);
#endif

				ClearTexture(FLinearColor::Red, Params.SrgbOutput); // mark corrupt sample
			}
			else if (MediaTextureResource::RequiresConversion(Sample, Params.SrgbOutput))
			{
#if MEDIATEXTURERESOURCE_TRACE_RENDER
				UE_LOG(LogMediaAssets, VeryVerbose, TEXT("TextureResource %p: Converting sample with time %s at time %s"),
					this,
					*Sample->GetTime().ToString(TEXT("%h:%m:%s.%t")),
					*Params.Time.ToString(TEXT("%h:%m:%s.%t"))
				);
#endif

				ConvertSample(Sample, Params.ClearColor, Params.SrgbOutput);
			}
			else
			{
#if MEDIATEXTURERESOURCE_TRACE_RENDER
				UE_LOG(LogMediaAssets, VeryVerbose, TEXT("TextureResource %p: Copying sample with time %s at time %s"),
					this,
					*Sample->GetTime().ToString(TEXT("%h:%m:%s.%t")),
					*Params.Time.ToString(TEXT("%h:%m:%s.%t"))
				);
#endif

				CopySample(Sample, Params.ClearColor, Params.SrgbOutput);
			}

			Rotation = Sample->GetScaleRotation();
			Offset = Sample->GetOffset();
		}
#if MEDIATEXTURERESOURCE_TRACE_RENDER
		else if (Sample.IsValid())
		{
			UE_LOG(LogMediaAssets, VeryVerbose, TEXT("TextureResource %p: Sample with time %s cannot be used at time %s"),
				this,
				*Sample->GetTime().ToString(TEXT("%h:%m:%s.%t")),
				*Params.Time.ToString(TEXT("%h:%m:%s.%t"))
			);
		}
		else
		{
			UE_LOG(LogMediaAssets, VeryVerbose, TEXT("TextureResource %p: No valid sample available at time %s"),
				this,
				*Params.Time.ToString(TEXT("%h:%m:%s.%t"))
			);
		}
#endif
	}
	else if (Params.CanClear)
	{
		if (!Cleared || (Params.ClearColor != CurrentClearColor))
		{
#if MEDIATEXTURERESOURCE_TRACE_RENDER
			UE_LOG(LogMediaAssets, VeryVerbose, TEXT("TextureResource %p: Clearing texture at time %s"),
				this,
				*Params.Time.ToString(TEXT("%h:%m:%s.%t"))
			);
#endif

			ClearTexture(Params.ClearColor, Params.SrgbOutput);
		}
	}

	// update external texture registration
	if (!GSupportsImageExternal)
	{
		if (Params.CurrentGuid.IsValid())
		{
			FTextureRHIRef VideoTexture = (FTextureRHIRef)Owner.TextureReference.TextureReferenceRHI;
			FExternalTextureRegistry::Get().RegisterExternalTexture(Params.CurrentGuid, VideoTexture, SamplerStateRHI, Rotation, Offset);
		}

		if (Params.PreviousGuid.IsValid() && (Params.PreviousGuid != Params.CurrentGuid))
		{
			FExternalTextureRegistry::Get().UnregisterExternalTexture(Params.PreviousGuid);
		}
	}
}


/* FRenderTarget interface
 *****************************************************************************/

FIntPoint FMediaTextureResource::GetSizeXY() const
{
	return FIntPoint(Owner.GetWidth(), Owner.GetHeight());
}


/* FTextureResource interface
 *****************************************************************************/

FString FMediaTextureResource::GetFriendlyName() const
{
	return Owner.GetPathName();
}


uint32 FMediaTextureResource::GetSizeX() const
{
	return Owner.GetWidth();
}


uint32 FMediaTextureResource::GetSizeY() const
{
	return Owner.GetHeight();
}


void FMediaTextureResource::InitDynamicRHI()
{
	// create the sampler state
	FSamplerStateInitializerRHI SamplerStateInitializer(
		(ESamplerFilter)UDeviceProfileManager::Get().GetActiveProfile()->GetTextureLODSettings()->GetSamplerFilter(&Owner),
		(Owner.AddressX == TA_Wrap) ? AM_Wrap : ((Owner.AddressX == TA_Clamp) ? AM_Clamp : AM_Mirror),
		(Owner.AddressY == TA_Wrap) ? AM_Wrap : ((Owner.AddressY == TA_Clamp) ? AM_Clamp : AM_Mirror),
		AM_Wrap
	);

	SamplerStateRHI = RHICreateSamplerState(SamplerStateInitializer);

	// Note: set up default texture, or we can get sampler bind errors on render
	// we can't leave here without having a valid bindable resource for some RHIs.

	ClearTexture(CurrentClearColor, Owner.SRGB);

	// Make sure init has done it's job - we can't leave here without valid bindable resources for some RHI's
	check(TextureRHI.IsValid());
	check(RenderTargetTextureRHI.IsValid());
	check(OutputTarget.IsValid());

	if (!GSupportsImageExternal)
	{
		FTextureRHIRef VideoTexture = (FTextureRHIRef)Owner.TextureReference.TextureReferenceRHI;
		FExternalTextureRegistry::Get().RegisterExternalTexture(InitialTextureGuid, VideoTexture, SamplerStateRHI);
	}
}


void FMediaTextureResource::ReleaseDynamicRHI()
{
	Cleared = false;

	InputTarget.SafeRelease();
	OutputTarget.SafeRelease();
	RenderTargetTextureRHI.SafeRelease();
	TextureRHI.SafeRelease();

	UpdateTextureReference(nullptr);
}


/* FMediaTextureResource implementation
 *****************************************************************************/

void FMediaTextureResource::ClearTexture(const FLinearColor& ClearColor, bool SrgbOutput)
{
	// create output render target if we don't have one yet
	const uint32 OutputCreateFlags = TexCreate_Dynamic | (SrgbOutput ? TexCreate_SRGB : 0);
	const EPixelFormat OutputPixelFormat = PF_B8G8R8A8;

	if ((ClearColor != CurrentClearColor) || !OutputTarget.IsValid() || (OutputTarget->GetFormat() != OutputPixelFormat) || ((OutputTarget->GetFlags() & OutputCreateFlags) != OutputCreateFlags))
	{
		FRHIResourceCreateInfo CreateInfo = {
			FClearValueBinding(ClearColor)
		};

		TRefCountPtr<FRHITexture2D> DummyTexture2DRHI;

		RHICreateTargetableShaderResource2D(
			2,
			2,
			OutputPixelFormat,
			1,
			OutputCreateFlags,
			TexCreate_RenderTargetable,
			false,
			CreateInfo,
			OutputTarget,
			DummyTexture2DRHI
		);

		CurrentClearColor = ClearColor;
		UpdateResourceSize();
	}

	if (RenderTargetTextureRHI != OutputTarget)
	{
		UpdateTextureReference(OutputTarget);
	}

	// draw the clear color
	FRHICommandListImmediate& CommandList = FRHICommandListExecutor::GetImmediateCommandList();
	{
		FRHIRenderPassInfo RPInfo(RenderTargetTextureRHI, ERenderTargetActions::Clear_Store);
		CommandList.BeginRenderPass(RPInfo, TEXT("ClearTexture"));
		CommandList.EndRenderPass();
		CommandList.SetViewport(0, 0, 0.0f, RenderTargetTextureRHI->GetSizeX(), RenderTargetTextureRHI->GetSizeY(), 1.0f);
		CommandList.TransitionResource(EResourceTransitionAccess::EReadable, RenderTargetTextureRHI);
	}

	Cleared = true;
}


void FMediaTextureResource::ConvertSample(const TSharedPtr<IMediaTextureSample, ESPMode::ThreadSafe>& Sample, const FLinearColor& ClearColor, bool SrgbOutput)
{
	const EPixelFormat InputPixelFormat = MediaTextureResource::GetPixelFormat(Sample);

	// get input texture
	FRHITexture2D* InputTexture = nullptr;
	{
		// If the sample already provides a texture resource, we simply use that
		// as the input texture. If the sample only provides raw data, then we
		// create our own input render target and copy the data into it.

		FRHITexture* SampleTexture = Sample->GetTexture();
		FRHITexture2D* SampleTexture2D = (SampleTexture != nullptr) ? SampleTexture->GetTexture2D() : nullptr;

		if (SampleTexture2D != nullptr)
		{
			InputTexture = SampleTexture2D;

			InputTarget.SafeRelease();
			UpdateResourceSize();
		}
		else
		{
			const bool SrgbTexture = MediaTextureResource::RequiresSrgbTexture(Sample);
			const uint32 InputCreateFlags = TexCreate_Dynamic | (SrgbTexture ? TexCreate_SRGB : 0);
			const FIntPoint SampleDim = Sample->GetDim();

			// create a new input render target if necessary
			if (!InputTarget.IsValid() || (InputTarget->GetSizeXY() != SampleDim) || (InputTarget->GetFormat() != InputPixelFormat) || ((InputTarget->GetFlags() & InputCreateFlags) != InputCreateFlags))
			{
				TRefCountPtr<FRHITexture2D> DummyTexture2DRHI;
				FRHIResourceCreateInfo CreateInfo;

				RHICreateTargetableShaderResource2D(
					SampleDim.X,
					SampleDim.Y,
					InputPixelFormat,
					1,
					InputCreateFlags,
					TexCreate_RenderTargetable,
					false,
					CreateInfo,
					InputTarget,
					DummyTexture2DRHI
				);

				UpdateResourceSize();
			}

			// copy sample data to input render target
			FUpdateTextureRegion2D Region(0, 0, 0, 0, SampleDim.X, SampleDim.Y);
			RHIUpdateTexture2D(InputTarget, 0, Region, Sample->GetStride(), (uint8*)Sample->GetBuffer());

			InputTexture = InputTarget;
		}
	}

	// create output render target if necessary
	const uint32 OutputCreateFlags = TexCreate_Dynamic | (SrgbOutput ? TexCreate_SRGB : 0);
	const FIntPoint OutputDim = Sample->GetOutputDim();
	const EPixelFormat OutputPixelFormat = MediaTextureResource::GetConvertedPixelFormat(Sample);

	if ((ClearColor != CurrentClearColor) || !OutputTarget.IsValid() || (OutputTarget->GetSizeXY() != OutputDim) || (OutputTarget->GetFormat() != OutputPixelFormat) || ((OutputTarget->GetFlags() & OutputCreateFlags) != OutputCreateFlags))
	{
		TRefCountPtr<FRHITexture2D> DummyTexture2DRHI;
		
		FRHIResourceCreateInfo CreateInfo = {
			FClearValueBinding(ClearColor)
		};

		RHICreateTargetableShaderResource2D(
			OutputDim.X,
			OutputDim.Y,
			OutputPixelFormat,
			1,
			OutputCreateFlags,
			TexCreate_RenderTargetable,
			false,
			CreateInfo,
			OutputTarget,
			DummyTexture2DRHI
		);

		CurrentClearColor = ClearColor;
		UpdateResourceSize();
	}

	if (RenderTargetTextureRHI != OutputTarget)
	{
		UpdateTextureReference(OutputTarget);
	}

	// perform the conversion
	FRHICommandListImmediate& CommandList = FRHICommandListExecutor::GetImmediateCommandList();
	{
		SCOPED_DRAW_EVENT(CommandList, MediaTextureConvertResource);

		FGraphicsPipelineStateInitializer GraphicsPSOInit;
		FRHITexture* RenderTarget = RenderTargetTextureRHI.GetReference();

		FRHIRenderPassInfo RPInfo(RenderTarget, ERenderTargetActions::Load_Store);
		CommandList.BeginRenderPass(RPInfo, TEXT("ConvertMedia"));
		{
			CommandList.ApplyCachedRenderTargets(GraphicsPSOInit);
			CommandList.SetViewport(0, 0, 0.0f, OutputDim.X, OutputDim.Y, 1.0f);

			GraphicsPSOInit.DepthStencilState = TStaticDepthStencilState<false, CF_Always>::GetRHI();
			GraphicsPSOInit.RasterizerState = TStaticRasterizerState<>::GetRHI();
			GraphicsPSOInit.BlendState = TStaticBlendStateWriteMask<CW_RGBA, CW_NONE, CW_NONE, CW_NONE, CW_NONE, CW_NONE, CW_NONE, CW_NONE>::GetRHI();
			GraphicsPSOInit.PrimitiveType = PT_TriangleStrip;

			// configure media shaders
			auto ShaderMap = GetGlobalShaderMap(GMaxRHIFeatureLevel);
			TShaderMapRef<FMediaShadersVS> VertexShader(ShaderMap);

			GraphicsPSOInit.BoundShaderState.VertexDeclarationRHI = GMediaVertexDeclaration.VertexDeclarationRHI;
			GraphicsPSOInit.BoundShaderState.VertexShaderRHI = GETSAFERHISHADER_VERTEX(*VertexShader);

			switch (Sample->GetFormat())
			{
			case EMediaTextureSampleFormat::CharAYUV:
			{
				TShaderMapRef<FAYUVConvertPS> ConvertShader(ShaderMap);
				GraphicsPSOInit.BoundShaderState.PixelShaderRHI = GETSAFERHISHADER_PIXEL(*ConvertShader);
				SetGraphicsPipelineState(CommandList, GraphicsPSOInit);
				ConvertShader->SetParameters(CommandList, InputTexture, MediaShaders::YuvToSrgbDefault, Sample->IsOutputSrgb());
			}
			break;

			case EMediaTextureSampleFormat::CharBMP:
			{
				TShaderMapRef<FBMPConvertPS> ConvertShader(ShaderMap);
				GraphicsPSOInit.BoundShaderState.PixelShaderRHI = GETSAFERHISHADER_PIXEL(*ConvertShader);
				SetGraphicsPipelineState(CommandList, GraphicsPSOInit);
				ConvertShader->SetParameters(CommandList, InputTexture, OutputDim, Sample->IsOutputSrgb() && !SrgbOutput);
			}
			break;

			case EMediaTextureSampleFormat::CharNV12:
			{
				TShaderMapRef<FNV12ConvertPS> ConvertShader(ShaderMap);
				GraphicsPSOInit.BoundShaderState.PixelShaderRHI = GETSAFERHISHADER_PIXEL(*ConvertShader);
				SetGraphicsPipelineState(CommandList, GraphicsPSOInit);
				ConvertShader->SetParameters(CommandList, InputTexture, OutputDim, MediaShaders::YuvToSrgbDefault, Sample->IsOutputSrgb());
			}
			break;

			case EMediaTextureSampleFormat::CharNV21:
			{
				TShaderMapRef<FNV21ConvertPS> ConvertShader(ShaderMap);
				GraphicsPSOInit.BoundShaderState.PixelShaderRHI = GETSAFERHISHADER_PIXEL(*ConvertShader);
				SetGraphicsPipelineState(CommandList, GraphicsPSOInit);
				ConvertShader->SetParameters(CommandList, InputTexture, OutputDim, MediaShaders::YuvToSrgbDefault, Sample->IsOutputSrgb());
			}
			break;

			case EMediaTextureSampleFormat::CharUYVY:
			{
				TShaderMapRef<FUYVYConvertPS> ConvertShader(ShaderMap);
				GraphicsPSOInit.BoundShaderState.PixelShaderRHI = GETSAFERHISHADER_PIXEL(*ConvertShader);
				SetGraphicsPipelineState(CommandList, GraphicsPSOInit);
				ConvertShader->SetParameters(CommandList, InputTexture, MediaShaders::YuvToSrgbDefault, Sample->IsOutputSrgb());
			}
			break;

			case EMediaTextureSampleFormat::CharYUY2:
			{
				TShaderMapRef<FYUY2ConvertPS> ConvertShader(ShaderMap);
				GraphicsPSOInit.BoundShaderState.PixelShaderRHI = GETSAFERHISHADER_PIXEL(*ConvertShader);
				SetGraphicsPipelineState(CommandList, GraphicsPSOInit);
				ConvertShader->SetParameters(CommandList, InputTexture, OutputDim, MediaShaders::YuvToSrgbDefault, Sample->IsOutputSrgb());
			}
			break;

			case EMediaTextureSampleFormat::CharYVYU:
			{
				TShaderMapRef<FYVYUConvertPS> ConvertShader(ShaderMap);
				GraphicsPSOInit.BoundShaderState.PixelShaderRHI = GETSAFERHISHADER_PIXEL(*ConvertShader);
				SetGraphicsPipelineState(CommandList, GraphicsPSOInit);
				ConvertShader->SetParameters(CommandList, InputTexture, MediaShaders::YuvToSrgbDefault, Sample->IsOutputSrgb());
			}
			break;

			case EMediaTextureSampleFormat::CharBGR10A2:
			{
				TShaderMapRef<FRGBConvertPS> ConvertShader(ShaderMap);
				GraphicsPSOInit.BoundShaderState.PixelShaderRHI = GETSAFERHISHADER_PIXEL(*ConvertShader);
				SetGraphicsPipelineState(CommandList, GraphicsPSOInit);
				ConvertShader->SetParameters(CommandList, InputTexture, OutputDim, Sample->IsOutputSrgb());
			}
			break;

			case EMediaTextureSampleFormat::CharBGRA:
			case EMediaTextureSampleFormat::FloatRGB:
			case EMediaTextureSampleFormat::FloatRGBA:
			{
				TShaderMapRef<FRGBConvertPS> ConvertShader(ShaderMap);
				GraphicsPSOInit.BoundShaderState.PixelShaderRHI = GETSAFERHISHADER_PIXEL(*ConvertShader);
				SetGraphicsPipelineState(CommandList, GraphicsPSOInit);
				ConvertShader->SetParameters(CommandList, InputTexture, OutputDim, false);
			}
			break;

			default:
				return; // unsupported format
			}

<<<<<<< HEAD
			// draw full size quad into render target
			CommandList.SetStreamSource(0, CreateTempMediaVertexBuffer(), 0);
			// set viewport to RT size
			CommandList.SetViewport(0, 0, 0.0f, OutputDim.X, OutputDim.Y, 1.0f);
=======
		// draw full size quad into render target
		FVertexBufferRHIRef VertexBuffer = CreateTempMediaVertexBuffer();
		CommandList.SetStreamSource(0, VertexBuffer, 0);
		// set viewport to RT size
		CommandList.SetViewport(0, 0, 0.0f, OutputDim.X, OutputDim.Y, 1.0f);
>>>>>>> 00732c09

			CommandList.DrawPrimitive(0, 2, 1);
		}
		CommandList.EndRenderPass();
		CommandList.TransitionResource(EResourceTransitionAccess::EReadable, RenderTargetTextureRHI);
	}

	Cleared = false;
}


void FMediaTextureResource::CopySample(const TSharedPtr<IMediaTextureSample, ESPMode::ThreadSafe>& Sample, const FLinearColor& ClearColor, bool SrgbOutput)
{
	FRHITexture* SampleTexture = Sample->GetTexture();
	FRHITexture2D* SampleTexture2D = (SampleTexture != nullptr) ? SampleTexture->GetTexture2D() : nullptr;

	// If the sample already provides a texture resource, we simply use that
	// as the output render target. If the sample only provides raw data, then
	// we create our own output render target and copy the data into it.

	if (SampleTexture2D != nullptr)
	{
		// use sample's texture as the new render target.
		if (TextureRHI != SampleTexture2D)
		{
			UpdateTextureReference(SampleTexture2D);

			OutputTarget.SafeRelease();
			UpdateResourceSize();
		}
	}
	else
	{
		// create a new output render target if necessary
		const uint32 OutputCreateFlags = TexCreate_Dynamic | (SrgbOutput ? TexCreate_SRGB : 0);
		const EPixelFormat SampleFormat = MediaTextureResource::GetPixelFormat(Sample);
		const FIntPoint SampleDim = Sample->GetDim();

		if ((ClearColor != CurrentClearColor) || !OutputTarget.IsValid() || (OutputTarget->GetSizeXY() != SampleDim) || (OutputTarget->GetFormat() != SampleFormat) || ((OutputTarget->GetFlags() & OutputCreateFlags) != OutputCreateFlags))
		{
			TRefCountPtr<FRHITexture2D> DummyTexture2DRHI;

			FRHIResourceCreateInfo CreateInfo = {
				FClearValueBinding(ClearColor)
			};

			RHICreateTargetableShaderResource2D(
				SampleDim.X,
				SampleDim.Y,
				SampleFormat,
				1,
				OutputCreateFlags,
				TexCreate_RenderTargetable,
				false,
				CreateInfo,
				OutputTarget,
				DummyTexture2DRHI
			);

			CurrentClearColor = ClearColor;
			UpdateResourceSize();
		}

		if (RenderTargetTextureRHI != OutputTarget)
		{
			UpdateTextureReference(OutputTarget);
		}

		// copy sample data to output render target
		FUpdateTextureRegion2D Region(0, 0, 0, 0, SampleDim.X, SampleDim.Y);
		RHIUpdateTexture2D(RenderTargetTextureRHI.GetReference(), 0, Region, Sample->GetStride(), (uint8*)Sample->GetBuffer());
	}

	Cleared = false;
}


void FMediaTextureResource::UpdateResourceSize()
{
	SIZE_T ResourceSize = 0;

	if (InputTarget.IsValid())
	{
		ResourceSize += CalcTextureSize(InputTarget->GetSizeX(), InputTarget->GetSizeY(), InputTarget->GetFormat(), 1);
	}

	if (OutputTarget.IsValid())
	{
		ResourceSize += CalcTextureSize(OutputTarget->GetSizeX(), OutputTarget->GetSizeY(), OutputTarget->GetFormat(), 1);
	}

	OwnerSize = ResourceSize;
}


void FMediaTextureResource::UpdateTextureReference(FRHITexture2D* NewTexture)
{
	TextureRHI = NewTexture;
	RenderTargetTextureRHI = NewTexture;

	RHIUpdateTextureReference(Owner.TextureReference.TextureReferenceRHI, NewTexture);

	if (RenderTargetTextureRHI != nullptr)
	{
		OwnerDim = FIntPoint(RenderTargetTextureRHI->GetSizeX(), RenderTargetTextureRHI->GetSizeY());
	}
	else
	{
		OwnerDim = FIntPoint::ZeroValue;
	}
}<|MERGE_RESOLUTION|>--- conflicted
+++ resolved
@@ -634,18 +634,11 @@
 				return; // unsupported format
 			}
 
-<<<<<<< HEAD
 			// draw full size quad into render target
-			CommandList.SetStreamSource(0, CreateTempMediaVertexBuffer(), 0);
+			FVertexBufferRHIRef VertexBuffer = CreateTempMediaVertexBuffer();
+			CommandList.SetStreamSource(0, VertexBuffer, 0);
 			// set viewport to RT size
 			CommandList.SetViewport(0, 0, 0.0f, OutputDim.X, OutputDim.Y, 1.0f);
-=======
-		// draw full size quad into render target
-		FVertexBufferRHIRef VertexBuffer = CreateTempMediaVertexBuffer();
-		CommandList.SetStreamSource(0, VertexBuffer, 0);
-		// set viewport to RT size
-		CommandList.SetViewport(0, 0, 0.0f, OutputDim.X, OutputDim.Y, 1.0f);
->>>>>>> 00732c09
 
 			CommandList.DrawPrimitive(0, 2, 1);
 		}
