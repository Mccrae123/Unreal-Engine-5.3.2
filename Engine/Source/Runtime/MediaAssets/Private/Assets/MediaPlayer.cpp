// Copyright 1998-2018 Epic Games, Inc. All Rights Reserved.

#include "MediaPlayer.h"
#include "MediaAssetsPrivate.h"

#include "IMediaClock.h"
#include "IMediaControls.h"
#include "IMediaModule.h"
#include "IMediaPlayer.h"
#include "IMediaPlayerFactory.h"
#include "IMediaTicker.h"
#include "IMediaTracks.h"
#include "MediaPlayerFacade.h"
#include "Misc/App.h"
#include "Misc/Paths.h"
#include "Misc/ScopeLock.h"
#include "Modules/ModuleManager.h"
#include "UObject/Package.h"
#include "UObject/UObjectGlobals.h"

#include "MediaPlaylist.h"
#include "MediaSource.h"
#include "StreamMediaSource.h"


/* UMediaPlayer structors
 *****************************************************************************/

UMediaPlayer::UMediaPlayer(const FObjectInitializer& ObjectInitializer)
	: Super(ObjectInitializer)
	, CacheAhead(FTimespan::FromMilliseconds(100))
	, CacheBehind(FTimespan::FromMilliseconds(3000))
	, CacheBehindGame(FTimespan::FromMilliseconds(100))
	, PlayOnOpen(true)
	, Shuffle(false)
	, Loop(false)
	, PlaylistIndex(INDEX_NONE)
	, TimeDelay(FTimespan::Zero())
	, HorizontalFieldOfView(90.0f)
	, VerticalFieldOfView(60.0f)
	, ViewRotation(FRotator::ZeroRotator)
	, PlayerGuid(FGuid::NewGuid())
	, PlayOnNext(false)
#if WITH_EDITORONLY_DATA
	, AffectedByPIEHandling(true)
	, WasPlayingInPIE(false)
#endif
{
	if (!HasAnyFlags(RF_ClassDefaultObject))
	{
		PlayerFacade = MakeShared<FMediaPlayerFacade, ESPMode::ThreadSafe>();
		PlayerFacade->OnMediaEvent().AddUObject(this, &UMediaPlayer::HandlePlayerMediaEvent);
		Playlist = NewObject<UMediaPlaylist>(GetTransientPackage(), NAME_None, RF_Transactional | RF_Transient);
	}
}


/* UMediaPlayer interface
 *****************************************************************************/

bool UMediaPlayer::CanPause() const
{
	return PlayerFacade->CanPause();
}


bool UMediaPlayer::CanPlaySource(UMediaSource* MediaSource)
{
	if ((MediaSource == nullptr) || !MediaSource->Validate())
	{
		return false;
	}

	UE_LOG(LogMediaAssets, Verbose, TEXT("%s.CanPlaySource"), *GetFName().ToString(), *MediaSource->GetFName().ToString());

	return PlayerFacade->CanPlayUrl(MediaSource->GetUrl(), MediaSource);
}


bool UMediaPlayer::CanPlayUrl(const FString& Url)
{
	UE_LOG(LogMediaAssets, Verbose, TEXT("%s.CanPlayUrl"), *GetFName().ToString(), *Url);

	if (Url.IsEmpty())
	{
		return false;
	}

	return PlayerFacade->CanPlayUrl(Url, GetDefault<UMediaSource>());
}


void UMediaPlayer::Close()
{
	UE_LOG(LogMediaAssets, VeryVerbose, TEXT("%s.Close"), *GetFName().ToString());

	PlayerFacade->Close();

	if (!HasAnyFlags(RF_ClassDefaultObject) && !GExitPurge)
	{
		Playlist = NewObject<UMediaPlaylist>(GetTransientPackage(), NAME_None, RF_Transactional | RF_Transient);
	}
	PlaylistIndex = INDEX_NONE;
	PlayOnNext = false;
}


int32 UMediaPlayer::GetAudioTrackChannels(int32 TrackIndex, int32 FormatIndex) const
{
	return PlayerFacade->GetAudioTrackChannels(TrackIndex, FormatIndex);
}


int32 UMediaPlayer::GetAudioTrackSampleRate(int32 TrackIndex, int32 FormatIndex) const
{
	return PlayerFacade->GetAudioTrackSampleRate(TrackIndex, FormatIndex);
}


FString UMediaPlayer::GetAudioTrackType(int32 TrackIndex, int32 FormatIndex) const
{
	return PlayerFacade->GetAudioTrackType(TrackIndex, FormatIndex);
}


FName UMediaPlayer::GetDesiredPlayerName() const
{
	return PlayerFacade->DesiredPlayerName;
}


FTimespan UMediaPlayer::GetDuration() const
{
	return PlayerFacade->GetDuration();
}


float UMediaPlayer::GetHorizontalFieldOfView() const
{
	float OutHorizontal = 0.0f;
	float OutVertical = 0.0f;

	if (!PlayerFacade->GetViewField(OutHorizontal, OutVertical))
	{
		return 0.0f;
	}

	return OutHorizontal;
}


FText UMediaPlayer::GetMediaName() const
{
	return PlayerFacade->GetMediaName();
}


int32 UMediaPlayer::GetNumTracks(EMediaPlayerTrack TrackType) const
{
	return PlayerFacade->GetNumTracks((EMediaTrackType)TrackType);
}


int32 UMediaPlayer::GetNumTrackFormats(EMediaPlayerTrack TrackType, int32 TrackIndex) const
{
	return PlayerFacade->GetNumTrackFormats((EMediaTrackType)TrackType, TrackIndex);
}


TSharedRef<FMediaPlayerFacade, ESPMode::ThreadSafe> UMediaPlayer::GetPlayerFacade() const
{
	return PlayerFacade.ToSharedRef();
}


FName UMediaPlayer::GetPlayerName() const
{
	return PlayerFacade->GetPlayerName();
}


float UMediaPlayer::GetRate() const
{
	return PlayerFacade->GetRate();
}


int32 UMediaPlayer::GetSelectedTrack(EMediaPlayerTrack TrackType) const
{
	return PlayerFacade->GetSelectedTrack((EMediaTrackType)TrackType);
}


void UMediaPlayer::GetSupportedRates(TArray<FFloatRange>& OutRates, bool Unthinned) const
{
	const TRangeSet<float> Rates = PlayerFacade->GetSupportedRates(Unthinned);
	Rates.GetRanges((TArray<TRange<float>>&)OutRates);
}


FTimespan UMediaPlayer::GetTime() const
{
	return PlayerFacade->GetTime();
}


FText UMediaPlayer::GetTrackDisplayName(EMediaPlayerTrack TrackType, int32 TrackIndex) const
{
	return PlayerFacade->GetTrackDisplayName((EMediaTrackType)TrackType, TrackIndex);
}


int32 UMediaPlayer::GetTrackFormat(EMediaPlayerTrack TrackType, int32 TrackIndex) const
{
	return PlayerFacade->GetTrackFormat((EMediaTrackType)TrackType, TrackIndex);
}


FString UMediaPlayer::GetTrackLanguage(EMediaPlayerTrack TrackType, int32 TrackIndex) const
{
	return PlayerFacade->GetTrackLanguage((EMediaTrackType)TrackType, TrackIndex);
}


const FString& UMediaPlayer::GetUrl() const
{
	return PlayerFacade->GetUrl();
}


float UMediaPlayer::GetVerticalFieldOfView() const
{
	float OutHorizontal = 0.0f;
	float OutVertical = 0.0f;

	if (!PlayerFacade->GetViewField(OutHorizontal, OutVertical))
	{
		return 0.0f;
	}

	return OutVertical;
}


float UMediaPlayer::GetVideoTrackAspectRatio(int32 TrackIndex, int32 FormatIndex) const
{
	return PlayerFacade->GetVideoTrackAspectRatio(TrackIndex, FormatIndex);
}


FIntPoint UMediaPlayer::GetVideoTrackDimensions(int32 TrackIndex, int32 FormatIndex) const
{
	return PlayerFacade->GetVideoTrackDimensions(TrackIndex, FormatIndex);
}


float UMediaPlayer::GetVideoTrackFrameRate(int32 TrackIndex, int32 FormatIndex) const
{
	return PlayerFacade->GetVideoTrackFrameRate(TrackIndex, FormatIndex);
}


FFloatRange UMediaPlayer::GetVideoTrackFrameRates(int32 TrackIndex, int32 FormatIndex) const
{
	return PlayerFacade->GetVideoTrackFrameRates(TrackIndex, FormatIndex);
}


FString UMediaPlayer::GetVideoTrackType(int32 TrackIndex, int32 FormatIndex) const
{
	return PlayerFacade->GetVideoTrackType(TrackIndex, FormatIndex);
}


FRotator UMediaPlayer::GetViewRotation() const
{
	FQuat OutOrientation;

	if (!PlayerFacade->GetViewOrientation(OutOrientation))
	{
		return FRotator::ZeroRotator;
	}

	return OutOrientation.Rotator();
}


FTimespan UMediaPlayer::GetTimeDelay() const
{
	return PlayerFacade->TimeDelay;
}


bool UMediaPlayer::HasError() const
{
	return PlayerFacade->HasError();
}


bool UMediaPlayer::IsBuffering() const
{
	return PlayerFacade->IsBuffering();
}


bool UMediaPlayer::IsConnecting() const
{
	return PlayerFacade->IsConnecting();
}


bool UMediaPlayer::IsLooping() const
{
	return PlayerFacade->IsLooping();
}


bool UMediaPlayer::IsPaused() const
{
	return PlayerFacade->IsPaused();
}


bool UMediaPlayer::IsPlaying() const
{
	return PlayerFacade->IsPlaying();
}


bool UMediaPlayer::IsPreparing() const
{
	return PlayerFacade->IsPreparing();
}


bool UMediaPlayer::IsReady() const
{
	UE_LOG(LogMediaAssets, VeryVerbose, TEXT("%s.IsReady"), *GetFName().ToString());
	return PlayerFacade->IsReady();
}


bool UMediaPlayer::Next()
{
	UE_LOG(LogMediaAssets, Verbose, TEXT("%s.Next"), *GetFName().ToString());

	check(Playlist != nullptr);
	int32 RemainingAttempts = Playlist->Num();

	if (RemainingAttempts == 0)
	{
		return false;
	}

	PlayOnNext |= PlayerFacade->IsPlaying();

	while (RemainingAttempts-- > 0)
	{
		UMediaSource* NextSource = Shuffle
			? Playlist->GetRandom(PlaylistIndex)
			: Playlist->GetNext(PlaylistIndex);

		if ((NextSource != nullptr) && NextSource->Validate() && PlayerFacade->Open(NextSource->GetUrl(), NextSource))
		{
			return true;
		}
	}

	return false;
}


bool UMediaPlayer::OpenFile(const FString& FilePath)
{
	Close();

	UE_LOG(LogMediaAssets, Verbose, TEXT("%s.OpenFile %s"), *GetFName().ToString(), *FilePath);

	check(Playlist != nullptr);

	if (!Playlist->AddFile(FilePath))
	{
		return false;
	}

	return Next();
}


bool UMediaPlayer::OpenPlaylistIndex(UMediaPlaylist* InPlaylist, int32 Index)
{
	Close();

	if (InPlaylist == nullptr)
	{
		UE_LOG(LogMediaAssets, Warning, TEXT("%s.OpenPlaylistIndex called with null MediaPlaylist"), *GetFName().ToString());
		return false;
	}

	UE_LOG(LogMediaAssets, Verbose, TEXT("%s.OpenSource %s %i"), *GetFName().ToString(), *InPlaylist->GetFName().ToString(), Index);

	Playlist = InPlaylist;

	if (Index == INDEX_NONE)
	{
		return true;
	}

	UMediaSource* MediaSource = Playlist->Get(Index);

	if (MediaSource == nullptr)
	{
		UE_LOG(LogMediaAssets, Warning, TEXT("%s.OpenPlaylistIndex called with invalid PlaylistIndex %i"), *GetFName().ToString(), Index);
		return false;
	}

	PlaylistIndex = Index;

	if (!MediaSource->Validate())
	{
		UE_LOG(LogMediaAssets, Error, TEXT("Failed to validate media source %s (%s)"), *MediaSource->GetName(), *MediaSource->GetUrl());
		return false;
	}

	return PlayerFacade->Open(MediaSource->GetUrl(), MediaSource);
}


bool UMediaPlayer::OpenSource(UMediaSource* MediaSource)
{
	Close();

	if (MediaSource == nullptr)
	{
		UE_LOG(LogMediaAssets, Warning, TEXT("%s.OpenSource called with null MediaSource"), *GetFName().ToString());
		return false;
	}

	UE_LOG(LogMediaAssets, Verbose, TEXT("%s.OpenSource %s"), *GetFName().ToString(), *MediaSource->GetFName().ToString());

	if (!MediaSource->Validate())
	{
		UE_LOG(LogMediaAssets, Error, TEXT("Failed to validate media source %s (%s)"), *MediaSource->GetName(), *MediaSource->GetUrl());
		return false;
	}

	check(Playlist != nullptr);
	Playlist->Add(MediaSource);

	return Next();
}


bool UMediaPlayer::OpenUrl(const FString& Url)
{
	Close();

	UE_LOG(LogMediaAssets, Verbose, TEXT("%s.OpenUrl %s"), *GetFName().ToString(), *Url);

	check(Playlist != nullptr);

	if (!Playlist->AddUrl(Url))
	{
		return false;
	}

	return Next();
}


bool UMediaPlayer::Pause()
{
	UE_LOG(LogMediaAssets, Verbose, TEXT("%s.Pause"), *GetFName().ToString());
	return PlayerFacade->SetRate(0.0f);
}


bool UMediaPlayer::Play()
{
	UE_LOG(LogMediaAssets, Verbose, TEXT("%s.Play"), *GetFName().ToString());
	return PlayerFacade->SetRate(1.0f);
}


bool UMediaPlayer::Previous()
{
	UE_LOG(LogMediaAssets, Verbose, TEXT("%s.Previous"), *GetFName().ToString());

	check(Playlist != nullptr);
	int32 RemainingAttempts = Playlist->Num();

	if (RemainingAttempts == 0)
	{
		return false;
	}

	PlayOnNext |= PlayerFacade->IsPlaying();

	while (--RemainingAttempts >= 0)
	{
		UMediaSource* PrevSource = Shuffle
			? Playlist->GetRandom(PlaylistIndex)
			: Playlist->GetPrevious(PlaylistIndex);

		if ((PrevSource != nullptr) && PrevSource->Validate() && PlayerFacade->Open(PrevSource->GetUrl(), PrevSource))
		{
			return true;
		}
	}

	return false;
}


bool UMediaPlayer::Reopen()
{
	UE_LOG(LogMediaAssets, Verbose, TEXT("%s.Reopen"), *GetFName().ToString());
	return OpenPlaylistIndex(Playlist, PlaylistIndex);
}


bool UMediaPlayer::Rewind()
{
	UE_LOG(LogMediaAssets, Verbose, TEXT("%s.Rewind"), *GetFName().ToString());
	return Seek(FTimespan::Zero());
}


bool UMediaPlayer::Seek(const FTimespan& Time)
{
	UE_LOG(LogMediaAssets, VeryVerbose, TEXT("%s.Seek %s"), *GetFName().ToString(), *Time.ToString(TEXT("%h:%m:%s.%t")));
	return PlayerFacade->Seek(Time);
}


bool UMediaPlayer::SelectTrack(EMediaPlayerTrack TrackType, int32 TrackIndex)
{
	UE_LOG(LogMediaAssets, Verbose, TEXT("%s.SelectTrack %s %i"), *GetFName().ToString(), *UEnum::GetValueAsString(TEXT("MediaAssets.EMediaPlayerTrack"), TrackType), TrackIndex);
	return PlayerFacade->SelectTrack((EMediaTrackType)TrackType, TrackIndex);
}


void UMediaPlayer::SetBlockOnTime(const FTimespan& Time)
{
	UE_LOG(LogMediaAssets, VeryVerbose, TEXT("%s.SetBlockOnTime %s"), *GetFName().ToString(), *Time.ToString(TEXT("%h:%m:%s.%t")));
	return PlayerFacade->SetBlockOnTime(Time);
}


void UMediaPlayer::SetDesiredPlayerName(FName PlayerName)
{
	UE_LOG(LogMediaAssets, Verbose, TEXT("%s.SetDesiredPlayerName %s"), *GetFName().ToString(), *PlayerName.ToString());
	PlayerFacade->DesiredPlayerName = PlayerName;
}


bool UMediaPlayer::SetLooping(bool Looping)
{
	UE_LOG(LogMediaAssets, Verbose, TEXT("%s.SetLooping %s"), *GetFName().ToString(), *(Looping ? GTrue : GFalse).ToString());

	Loop = Looping;

	return PlayerFacade->SetLooping(Looping);
}


bool UMediaPlayer::SetRate(float Rate)
{
	UE_LOG(LogMediaAssets, Verbose, TEXT("%s.SetRate %f"), *GetFName().ToString(), Rate);
	return PlayerFacade->SetRate(Rate);
}


bool UMediaPlayer::SetNativeVolume(float Volume)
{
	return PlayerFacade->SetNativeVolume(Volume);
}


bool UMediaPlayer::SetTrackFormat(EMediaPlayerTrack TrackType, int32 TrackIndex, int32 FormatIndex)
{
	UE_LOG(LogMediaAssets, Verbose, TEXT("%s.SetTrackFormat %s %i %i"), *GetFName().ToString(), *UEnum::GetValueAsString(TEXT("MediaAssets.EMediaPlayerTrack"), TrackType), TrackIndex, FormatIndex);
	return PlayerFacade->SetTrackFormat((EMediaTrackType)TrackType, TrackIndex, FormatIndex);
}


bool UMediaPlayer::SetVideoTrackFrameRate(int32 TrackIndex, int32 FormatIndex, float FrameRate)
{
	UE_LOG(LogMediaAssets, Verbose, TEXT("%s.SetVideoTrackFrameRate %i %i %f"), *GetFName().ToString(), TrackIndex, FormatIndex, FrameRate);
	return PlayerFacade->SetVideoTrackFrameRate(TrackIndex, FormatIndex, FrameRate);
}

bool UMediaPlayer::SetViewField(float Horizontal, float Vertical, bool Absolute)
{
	UE_LOG(LogMediaAssets, Verbose, TEXT("%s.SetViewField %f %f %s"), *GetFName().ToString(), Horizontal, Vertical, *(Absolute ? GTrue : GFalse).ToString());
	return PlayerFacade->SetViewField(Horizontal, Vertical, Absolute);
}


bool UMediaPlayer::SetViewRotation(const FRotator& Rotation, bool Absolute)
{
	UE_LOG(LogMediaAssets, Verbose, TEXT("%s.SetViewRotation %s %s"), *GetFName().ToString(), *Rotation.ToString(), *(Absolute ? GTrue : GFalse).ToString());
	return PlayerFacade->SetViewOrientation(FQuat(Rotation), Absolute);
}


void UMediaPlayer::SetTimeDelay(FTimespan InTimeDelay)
{
	UE_LOG(LogMediaAssets, Verbose, TEXT("%s.SetTimeDelay %s"), *GetFName().ToString(), *InTimeDelay.ToString());
	PlayerFacade->TimeDelay = InTimeDelay;
}


bool UMediaPlayer::SupportsRate(float Rate, bool Unthinned) const
{
	return PlayerFacade->SupportsRate(Rate, Unthinned);
}


bool UMediaPlayer::SupportsScrubbing() const
{
	return PlayerFacade->CanScrub();
}


bool UMediaPlayer::SupportsSeeking() const
{
	return PlayerFacade->CanSeek();
}


#if WITH_EDITOR

void UMediaPlayer::PausePIE()
{
	UE_LOG(LogMediaAssets, Verbose, TEXT("%s.PausePIE"), *GetFName().ToString());

	WasPlayingInPIE = IsPlaying();

	if (WasPlayingInPIE)
	{
		Pause();
	}
}


void UMediaPlayer::ResumePIE()
{
	UE_LOG(LogMediaAssets, Verbose, TEXT("%s.ResumePIE"), *GetFName().ToString());

	if (WasPlayingInPIE)
	{
		Play();
	}
}

#endif


/* UObject overrides
 *****************************************************************************/

void UMediaPlayer::BeginDestroy()
{
	if (!HasAnyFlags(RF_ClassDefaultObject))
	{
		IMediaModule* MediaModule = FModuleManager::LoadModulePtr<IMediaModule>("Media");

		if (MediaModule != nullptr)
		{
			MediaModule->GetClock().RemoveSink(PlayerFacade.ToSharedRef());
			MediaModule->GetTicker().RemoveTickable(PlayerFacade.ToSharedRef());
		}

		PlayerFacade->Close();
	}

	Super::BeginDestroy();
}


FString UMediaPlayer::GetDesc()
{
	return TEXT("UMediaPlayer");
}


void UMediaPlayer::PostDuplicate(bool bDuplicateForPIE)
{
	Super::PostDuplicate(bDuplicateForPIE);

	if (!HasAnyFlags(RF_ClassDefaultObject))
	{
		PlayerGuid = FGuid::NewGuid();
		PlayerFacade->SetGuid(PlayerGuid);
	}
}


void UMediaPlayer::PostInitProperties()
{
	Super::PostInitProperties();

<<<<<<< HEAD
	PlayerFacade->SetGuid(PlayerGuid);

	if (HasAnyFlags(RF_ClassDefaultObject))
	{
		return; // don't register CDO
	}

	IMediaModule* MediaModule = FModuleManager::LoadModulePtr<IMediaModule>("Media");

	if (MediaModule != nullptr)
=======
	if (!HasAnyFlags(RF_ClassDefaultObject))
>>>>>>> a23640a2
	{
		// Set the player GUID - required for UMediaPlayers dynamically allocated at runtime
		PlayerFacade->SetGuid(PlayerGuid);

		IMediaModule* MediaModule = nullptr;
		if (IsInGameThread())
		{
			// LoadModulePtr can't be used on a non-game thread (like the AsyncLoadingThread)
			MediaModule = FModuleManager::LoadModulePtr<IMediaModule>("Media");
		}
		else
		{
			// By the time we get here we should've already called LoadModulePtr above on the game thread (when constructing CDO)
			MediaModule = FModuleManager::GetModulePtr<IMediaModule>("Media");
		}
		if (MediaModule != nullptr)
		{
			MediaModule->GetClock().AddSink(PlayerFacade.ToSharedRef());
			MediaModule->GetTicker().AddTickable(PlayerFacade.ToSharedRef());
		}
	}
}


void UMediaPlayer::PostLoad()
{
	Super::PostLoad();

<<<<<<< HEAD
	PlayerFacade->SetGuid(PlayerGuid);
=======
	if (!HasAnyFlags(RF_ClassDefaultObject))
	{
		PlayerFacade->SetGuid(PlayerGuid);
	}
>>>>>>> a23640a2
}


#if WITH_EDITOR

void UMediaPlayer::PostEditChangeProperty(FPropertyChangedEvent& PropertyChangedEvent)
{
	const FName PropertyName = (PropertyChangedEvent.Property != nullptr)
		? PropertyChangedEvent.Property->GetFName()
		: NAME_None;

	if (PropertyName == GET_MEMBER_NAME_CHECKED(UMediaPlayer, Loop))
	{
		SetLooping(Loop);
	}
	else if (PropertyName == GET_MEMBER_NAME_CHECKED(UMediaPlayer, TimeDelay))
	{
		SetTimeDelay(TimeDelay);
	}

	Super::PostEditChangeProperty(PropertyChangedEvent);
}

#endif


/* UMediaPlayer callbacks
 *****************************************************************************/

void UMediaPlayer::HandlePlayerMediaEvent(EMediaEvent Event)
{
	MediaEvent.Broadcast(Event);

	switch(Event)
	{
	case EMediaEvent::MediaClosed:
		OnMediaClosed.Broadcast();
		break;

	case EMediaEvent::MediaOpened:
		PlayerFacade->SetCacheWindow(CacheAhead, FApp::IsGame() ? CacheBehindGame : CacheBehind);
		PlayerFacade->SetLooping(Loop && (Playlist->Num() == 1));
		PlayerFacade->SetViewField(HorizontalFieldOfView, VerticalFieldOfView, true);
		PlayerFacade->SetViewOrientation(FQuat(ViewRotation), true);
		PlayerFacade->TimeDelay = TimeDelay;

		OnMediaOpened.Broadcast(PlayerFacade->GetUrl());

		if (PlayOnOpen || PlayOnNext)
		{
			PlayOnNext = false;
			Play();
		}
		break;

	case EMediaEvent::MediaOpenFailed:
		OnMediaOpenFailed.Broadcast(PlayerFacade->GetUrl());

		if ((Loop && (Playlist->Num() != 1)) || (PlaylistIndex + 1 < Playlist->Num()))
		{
			Next();
		}
		break;

	case EMediaEvent::PlaybackEndReached:
		OnEndReached.Broadcast();

		check(Playlist != nullptr);

		if ((Loop && (Playlist->Num() != 1)) || (PlaylistIndex + 1 < Playlist->Num()))
		{
			PlayOnNext = true;
			Next();
		}
		break;

	case EMediaEvent::PlaybackResumed:
		OnPlaybackResumed.Broadcast();
		break;

	case EMediaEvent::PlaybackSuspended:
		OnPlaybackSuspended.Broadcast();
		break;

	case EMediaEvent::SeekCompleted:
		OnSeekCompleted.Broadcast();
		break;

	case EMediaEvent::TracksChanged:
		OnTracksChanged.Broadcast();
		break;
	}
}<|MERGE_RESOLUTION|>--- conflicted
+++ resolved
@@ -701,20 +701,7 @@
 {
 	Super::PostInitProperties();
 
-<<<<<<< HEAD
-	PlayerFacade->SetGuid(PlayerGuid);
-
-	if (HasAnyFlags(RF_ClassDefaultObject))
-	{
-		return; // don't register CDO
-	}
-
-	IMediaModule* MediaModule = FModuleManager::LoadModulePtr<IMediaModule>("Media");
-
-	if (MediaModule != nullptr)
-=======
 	if (!HasAnyFlags(RF_ClassDefaultObject))
->>>>>>> a23640a2
 	{
 		// Set the player GUID - required for UMediaPlayers dynamically allocated at runtime
 		PlayerFacade->SetGuid(PlayerGuid);
@@ -743,14 +730,10 @@
 {
 	Super::PostLoad();
 
-<<<<<<< HEAD
-	PlayerFacade->SetGuid(PlayerGuid);
-=======
 	if (!HasAnyFlags(RF_ClassDefaultObject))
 	{
 		PlayerFacade->SetGuid(PlayerGuid);
 	}
->>>>>>> a23640a2
 }
 
 
