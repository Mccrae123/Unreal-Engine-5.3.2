--- conflicted
+++ resolved
@@ -51,13 +51,10 @@
 	TWeakObjectPtr<UMediaSoundComponent> Owner;
 };
 
-<<<<<<< HEAD
-=======
 
 static const int32 MaxAudioInputSamples = 8;	// accept at most these many samples into our input queue
 
 
->>>>>>> 6bbb88c8
 /* UMediaSoundComponent structors
  *****************************************************************************/
 
@@ -285,10 +282,7 @@
 /* UObject interface
  *****************************************************************************/
 
-<<<<<<< HEAD
-=======
-
->>>>>>> 6bbb88c8
+
 void UMediaSoundComponent::PostLoad()
 {
 	Super::PostLoad();
