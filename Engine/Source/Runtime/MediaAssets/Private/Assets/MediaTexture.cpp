// Copyright Epic Games, Inc. All Rights Reserved.

#include "MediaTexture.h"
#include "MediaAssetsPrivate.h"

#include "ExternalTexture.h"
#include "IMediaClock.h"
#include "IMediaClockSink.h"
#include "IMediaModule.h"
#include "MediaPlayerFacade.h"
#include "Modules/ModuleManager.h"
#include "RenderUtils.h"
#include "RenderingThread.h"
#include "UObject/WeakObjectPtrTemplates.h"

#include "MediaPlayer.h"
#include "IMediaPlayer.h"
#include "Misc/MediaTextureResource.h"
#include "IMediaTextureSample.h"


/* Local helpers
 *****************************************************************************/

/**
 * Media clock sink for media textures.
 */
class FMediaTextureClockSink
	: public IMediaClockSink
{
public:

	FMediaTextureClockSink(UMediaTexture& InOwner)
		: Owner(&InOwner)
	{ }

	virtual ~FMediaTextureClockSink() { }

public:

	virtual void TickRender(FTimespan DeltaTime, FTimespan Timecode) override
	{
		FScopeLock Lock(&CriticalSection);

		if (UMediaTexture* OwnerPtr = Owner.Get())
		{
			OwnerPtr->TickResource(Timecode);
		}
	}

	/**
	 * Call this when the owner is destroyed.
	 */
	void OwnerDestroyed()
	{
		FScopeLock Lock(&CriticalSection);
		Owner.Reset();
	}

private:

	TWeakObjectPtr<UMediaTexture> Owner;

	/** Used to prevent owner destruction happening during tick. */
	FCriticalSection CriticalSection;
};


/* UMediaTexture structors
 *****************************************************************************/

UMediaTexture::UMediaTexture(const FObjectInitializer& ObjectInitializer)
	: Super(ObjectInitializer)
	, AddressX(TA_Clamp)
	, AddressY(TA_Clamp)
	, AutoClear(false)
	, ClearColor(FLinearColor::Black)
	, EnableGenMips(false)
	, NumMips(1)
	, NewStyleOutput(false)
	, OutputFormat(MTOF_Default)
	, CurrentAspectRatio(0.0f)
	, CurrentOrientation(MTORI_Original)
	, DefaultGuid(FGuid::NewGuid())
	, Dimensions(FIntPoint::ZeroValue)
	, bIsCleared(false)
	, Size(0)
	, CachedNextSampleTime(FTimespan::MinValue())
	, TextureNumMips(1)
{
	NeverStream = true;
	SRGB = true;
}


/* UMediaTexture interface
 *****************************************************************************/

float UMediaTexture::GetAspectRatio() const
{
	if (Dimensions.Y == 0)
	{
		return 0.0f;
	}

	return (float)(Dimensions.X) / Dimensions.Y;
}


int32 UMediaTexture::GetHeight() const
{
	return Dimensions.Y;
}


UMediaPlayer* UMediaTexture::GetMediaPlayer() const
{
	return CurrentPlayer.Get();
}


int32 UMediaTexture::GetWidth() const
{
	return Dimensions.X;
}

int32 UMediaTexture::GetTextureNumMips() const
{
	return TextureNumMips;
}

void UMediaTexture::SetMediaPlayer(UMediaPlayer* NewMediaPlayer)
{
	CurrentPlayer = NewMediaPlayer;
	UpdatePlayerAndQueue();
}


void UMediaTexture::CacheNextAvailableSampleTime(FTimespan InNextSampleTime)
{
	CachedNextSampleTime = InNextSampleTime;
}

#if WITH_EDITOR

void UMediaTexture::SetDefaultMediaPlayer(UMediaPlayer* NewMediaPlayer)
{
	MediaPlayer = NewMediaPlayer;
	CurrentPlayer = MediaPlayer;
}

#endif


/* UTexture interface
 *****************************************************************************/

FTextureResource* UMediaTexture::CreateResource()
{
	if (!ClockSink.IsValid())
	{
		IMediaModule* MediaModule = FModuleManager::LoadModulePtr<IMediaModule>("Media");

		if (MediaModule != nullptr)
		{
			ClockSink = MakeShared<FMediaTextureClockSink, ESPMode::ThreadSafe>(*this);
			MediaModule->GetClock().AddSink(ClockSink.ToSharedRef());
		}
	}

<<<<<<< HEAD
	Filter = (EnableGenMips && (TextureNumMips > 1)) ? TF_Trilinear : TF_Bilinear;
=======
	Filter = (TextureNumMips > 1) ? TF_Trilinear : TF_Bilinear;
>>>>>>> 6bbb88c8

	return new FMediaTextureResource(*this, Dimensions, Size, ClearColor, CurrentGuid.IsValid() ? CurrentGuid : DefaultGuid, EnableGenMips, NumMips);
}


EMaterialValueType UMediaTexture::GetMaterialType() const
{
	if (NewStyleOutput)
	{
		return MCT_Texture2D;
	}
	return EnableGenMips ? MCT_Texture2D : MCT_TextureExternal;
}


float UMediaTexture::GetSurfaceWidth() const
{
	return Dimensions.X;
}


float UMediaTexture::GetSurfaceHeight() const
{
	return Dimensions.Y;
}


FGuid UMediaTexture::GetExternalTextureGuid() const
{
	if (EnableGenMips)
	{
		return FGuid();
	}
	FScopeLock Lock(&CriticalSection);
	return CurrentRenderedGuid;
}

void UMediaTexture::SetRenderedExternalTextureGuid(const FGuid& InNewGuid)
{
	check(IsInRenderingThread());

	FScopeLock Lock(&CriticalSection);
	CurrentRenderedGuid = InNewGuid;
}

/* UObject interface
 *****************************************************************************/

void UMediaTexture::BeginDestroy()
{
	if (ClockSink.IsValid())
	{
		// Tell sink we are done.
		ClockSink->OwnerDestroyed(); 

		IMediaModule* MediaModule = FModuleManager::LoadModulePtr<IMediaModule>("Media");

		if (MediaModule != nullptr)
		{
			MediaModule->GetClock().RemoveSink(ClockSink.ToSharedRef());
		}

		ClockSink.Reset();
	}

	//Unregister the last rendered Guid
	const FGuid LastRendered = GetExternalTextureGuid();
	if (LastRendered.IsValid())
	{
		ENQUEUE_RENDER_COMMAND(MediaTextureUnregisterGuid)(
			[LastRendered](FRHICommandList& RHICmdList)
			{
				FExternalTextureRegistry::Get().UnregisterExternalTexture(LastRendered);
			});
	}

	Super::BeginDestroy();
}


FString UMediaTexture::GetDesc()
{
	return FString::Printf(TEXT("%ix%i [%s]"), Dimensions.X,  Dimensions.Y, GPixelFormats[PF_B8G8R8A8].Name);
}


void UMediaTexture::GetResourceSizeEx(FResourceSizeEx& CumulativeResourceSize)
{
	Super::GetResourceSizeEx(CumulativeResourceSize);

	CumulativeResourceSize.AddUnknownMemoryBytes(Size);
}


void UMediaTexture::PostLoad()
{
	Super::PostLoad();

	CurrentPlayer = MediaPlayer;
}

bool UMediaTexture::IsPostLoadThreadSafe() const
{
	return false;
}

#if WITH_EDITOR

void UMediaTexture::PostEditChangeProperty(FPropertyChangedEvent& PropertyChangedEvent)
{
	static const FName AddressXName = GET_MEMBER_NAME_CHECKED(UMediaTexture, AddressX);
	static const FName AddressYName = GET_MEMBER_NAME_CHECKED(UMediaTexture, AddressY);
	static const FName AutoClearName = GET_MEMBER_NAME_CHECKED(UMediaTexture, AutoClear);
	static const FName ClearColorName = GET_MEMBER_NAME_CHECKED(UMediaTexture, ClearColor);
	static const FName MediaPlayerName = GET_MEMBER_NAME_CHECKED(UMediaTexture, MediaPlayer);

	FProperty* PropertyThatChanged = PropertyChangedEvent.Property;
	
	if (PropertyThatChanged == nullptr)
	{
		Super::PostEditChangeProperty(PropertyChangedEvent);

		return;
	}

	const FName PropertyName = PropertyThatChanged->GetFName();

	if (PropertyName == MediaPlayerName)
	{
		CurrentPlayer = MediaPlayer;
	}

	// don't update resource for these properties
	if ((PropertyName == AutoClearName) ||
		(PropertyName == ClearColorName) ||
		(PropertyName == MediaPlayerName))
	{
		UObject::PostEditChangeProperty(PropertyChangedEvent);

		return;
	}

	Super::PostEditChangeProperty(PropertyChangedEvent);

	// notify materials for these properties
	if ((PropertyName == AddressXName) ||
		(PropertyName == AddressYName))
	{
		NotifyMaterials();
	}
}

#endif // WITH_EDITOR


/* UMediaTexture implementation
 *****************************************************************************/

void UMediaTexture::TickResource(FTimespan Timecode)
{
	if (GetResource() == nullptr)
	{
		return;
	}

	const FGuid PreviousGuid = CurrentGuid;

	// media player bookkeeping
	UpdatePlayerAndQueue();

	if (!CurrentPlayer.IsValid())
	{
<<<<<<< HEAD
		if ((LastClearColor == ClearColor) && (LastSrgb == SRGB))
=======
		if ((LastClearColor == ClearColor) && (LastSrgb == SRGB) && (bIsCleared))
>>>>>>> 6bbb88c8
		{
			return; // nothing to render
		}
	}

	LastClearColor = ClearColor;
	LastSrgb = SRGB;

	// set up render parameters
	FMediaTextureResource::FRenderParams RenderParams;

	bool bIsSampleValid = false;
	if (UMediaPlayer* CurrentPlayerPtr = CurrentPlayer.Get())
	{
		const bool PlayerActive = CurrentPlayerPtr->IsPaused() || CurrentPlayerPtr->IsPlaying() || CurrentPlayerPtr->IsPreparing();

		if (PlayerActive)
		{
			check(CurrentPlayerPtr->GetPlayerFacade()->GetPlayer());

			if (CurrentPlayerPtr->GetPlayerFacade()->GetPlayer()->GetPlayerFeatureFlag(IMediaPlayer::EFeatureFlag::UsePlaybackTimingV2))
			{
				/*
					We are using the old-style "sample queue to sink" architecture to actually just pass along only ONE sample at a time from the logic
					inside the player facade to the sinks. The selection as to what to render this frame is expected to be done earlier
					this frame on the gamethread, hence only a single output frame is selected and passed along...
				*/
				TSharedPtr<IMediaTextureSample, ESPMode::ThreadSafe> Sample;
				while (SampleQueue->Dequeue(Sample))
					;

				if (!Sample.IsValid())
				{
					// Player is active (do not clear), but we have no new data
					// -> we do not need to trigger anything on the renderthread
					return;
				}

				UpdateSampleInfo(Sample);

				RenderParams.TextureSample = Sample;

				RenderParams.Rate = CurrentPlayerPtr->GetRate();
				RenderParams.Time = Sample->GetTime();

				// Track the sample's sRGB status and make sure the (high level) texture flags reflect it
				// (this is really only good for Rec.703 type setups and will need enhancements!)
				SRGB = Sample->IsOutputSrgb();
				LastSrgb = SRGB;

				TextureNumMips = (Sample->GetNumMips() > 1) ? Sample->GetNumMips() : NumMips;
<<<<<<< HEAD
=======
				bIsSampleValid = true;
>>>>>>> 6bbb88c8
			}
			else
			{
				//
				// Old style: pass queue along and dequeue only at render time
				//
				TSharedPtr<IMediaTextureSample, ESPMode::ThreadSafe> Sample;
				if (SampleQueue->Peek(Sample))
				{
					UpdateSampleInfo(Sample);

					// See above: track sRGB state (for V1 we don't look at all samples - but this should be fine as this should not change on a per sample basis usually)
					SRGB = Sample->IsOutputSrgb();
					LastSrgb = SRGB;

					TextureNumMips = (Sample->GetNumMips() > 1) ? Sample->GetNumMips() : NumMips;
<<<<<<< HEAD
=======
					bIsSampleValid = true;
>>>>>>> 6bbb88c8
				}

				RenderParams.SampleSource = SampleQueue;

				RenderParams.Rate = CurrentPlayerPtr->GetRate();
				RenderParams.Time = CurrentPlayerPtr->GetTime();
			}
		}
		else 
		{
			CurrentAspectRatio = 0.0f;
			CurrentOrientation = MTORI_Original;

			if (!AutoClear)
			{
				return; // retain last frame
			}
		}
	}
	else if (!AutoClear && (CurrentGuid == PreviousGuid))
	{
		return; // retain last frame
	}

	// update filter state, responding to mips setting
<<<<<<< HEAD
	Filter = (EnableGenMips && (TextureNumMips > 1)) ? TF_Trilinear : TF_Bilinear;
=======
	Filter = (TextureNumMips > 1) ? TF_Trilinear : TF_Bilinear;
>>>>>>> 6bbb88c8

	// setup render parameters
	RenderParams.CanClear = AutoClear;
	RenderParams.ClearColor = ClearColor;
	RenderParams.PreviousGuid = PreviousGuid;
	RenderParams.CurrentGuid = CurrentGuid;
	RenderParams.NumMips = NumMips;
	
	// redraw texture resource on render thread
	FMediaTextureResource* ResourceParam = (FMediaTextureResource*)GetResource();
	ENQUEUE_RENDER_COMMAND(MediaTextureResourceRender)(
		[ResourceParam, RenderParams](FRHICommandListImmediate& RHICmdList)
		{
			ResourceParam->Render(RenderParams);
		});

	
	// The texture is cleared if we have auto clear enabled, and we do not have a valid sample.
	bIsCleared = ((AutoClear) && (bIsSampleValid == false));
}

void UMediaTexture::UpdateSampleInfo(const TSharedPtr<IMediaTextureSample, ESPMode::ThreadSafe> & Sample)
{
	CurrentAspectRatio = (float)Sample->GetAspectRatio();
	switch (Sample->GetOrientation())
	{
		case EMediaOrientation::Original: CurrentOrientation = MTORI_Original; break;
		case EMediaOrientation::CW90: CurrentOrientation = MTORI_CW90; break;
		case EMediaOrientation::CW180: CurrentOrientation = MTORI_CW180; break;
		case EMediaOrientation::CW270: CurrentOrientation = MTORI_CW270; break;
		default: CurrentOrientation = MTORI_Original;
	}
}

void UMediaTexture::UpdatePlayerAndQueue()
{
	if (UMediaPlayer* CurrentPlayerPtr = CurrentPlayer.Get())
	{
		const FGuid PlayerGuid = CurrentPlayerPtr->GetGuid();

		// Player changed?
		if (CurrentGuid != PlayerGuid)
		{
<<<<<<< HEAD
			if (FMediaTextureResource* MediaResource = static_cast<FMediaTextureResource*>(Resource))
=======
			if (FMediaTextureResource* MediaResource = static_cast<FMediaTextureResource*>(GetResource()))
>>>>>>> 6bbb88c8
			{
				MediaResource->FlushPendingData();
			}

			SampleQueue = MakeShared<FMediaTextureSampleQueue, ESPMode::ThreadSafe>();
			CurrentPlayerPtr->GetPlayerFacade()->AddVideoSampleSink(SampleQueue.ToSharedRef());
			CurrentGuid = PlayerGuid;
		}
	}
	else
	{
		// No player. Did we already reset to default?
		if (CurrentGuid != DefaultGuid)
		{
			// No, do so now...
			SampleQueue.Reset();
			CurrentGuid = DefaultGuid;

<<<<<<< HEAD
			if (FMediaTextureResource* MediaResource = static_cast<FMediaTextureResource*>(Resource))
=======
			if (FMediaTextureResource* MediaResource = static_cast<FMediaTextureResource*>(GetResource()))
>>>>>>> 6bbb88c8
			{
				MediaResource->FlushPendingData();
			}

		}
	}
}

FTimespan UMediaTexture::GetNextSampleTime() const
{
	return CachedNextSampleTime;
}

int32 UMediaTexture::GetAvailableSampleCount() const
{
	return SampleQueue->Num();
}

float UMediaTexture::GetCurrentAspectRatio() const
{
	return CurrentAspectRatio;
}

MediaTextureOrientation UMediaTexture::GetCurrentOrientation() const
{
	return CurrentOrientation;
}<|MERGE_RESOLUTION|>--- conflicted
+++ resolved
@@ -168,11 +168,7 @@
 		}
 	}
 
-<<<<<<< HEAD
-	Filter = (EnableGenMips && (TextureNumMips > 1)) ? TF_Trilinear : TF_Bilinear;
-=======
 	Filter = (TextureNumMips > 1) ? TF_Trilinear : TF_Bilinear;
->>>>>>> 6bbb88c8
 
 	return new FMediaTextureResource(*this, Dimensions, Size, ClearColor, CurrentGuid.IsValid() ? CurrentGuid : DefaultGuid, EnableGenMips, NumMips);
 }
@@ -345,11 +341,7 @@
 
 	if (!CurrentPlayer.IsValid())
 	{
-<<<<<<< HEAD
-		if ((LastClearColor == ClearColor) && (LastSrgb == SRGB))
-=======
 		if ((LastClearColor == ClearColor) && (LastSrgb == SRGB) && (bIsCleared))
->>>>>>> 6bbb88c8
 		{
 			return; // nothing to render
 		}
@@ -401,10 +393,7 @@
 				LastSrgb = SRGB;
 
 				TextureNumMips = (Sample->GetNumMips() > 1) ? Sample->GetNumMips() : NumMips;
-<<<<<<< HEAD
-=======
 				bIsSampleValid = true;
->>>>>>> 6bbb88c8
 			}
 			else
 			{
@@ -421,10 +410,7 @@
 					LastSrgb = SRGB;
 
 					TextureNumMips = (Sample->GetNumMips() > 1) ? Sample->GetNumMips() : NumMips;
-<<<<<<< HEAD
-=======
 					bIsSampleValid = true;
->>>>>>> 6bbb88c8
 				}
 
 				RenderParams.SampleSource = SampleQueue;
@@ -450,11 +436,7 @@
 	}
 
 	// update filter state, responding to mips setting
-<<<<<<< HEAD
-	Filter = (EnableGenMips && (TextureNumMips > 1)) ? TF_Trilinear : TF_Bilinear;
-=======
 	Filter = (TextureNumMips > 1) ? TF_Trilinear : TF_Bilinear;
->>>>>>> 6bbb88c8
 
 	// setup render parameters
 	RenderParams.CanClear = AutoClear;
@@ -498,11 +480,7 @@
 		// Player changed?
 		if (CurrentGuid != PlayerGuid)
 		{
-<<<<<<< HEAD
-			if (FMediaTextureResource* MediaResource = static_cast<FMediaTextureResource*>(Resource))
-=======
 			if (FMediaTextureResource* MediaResource = static_cast<FMediaTextureResource*>(GetResource()))
->>>>>>> 6bbb88c8
 			{
 				MediaResource->FlushPendingData();
 			}
@@ -521,11 +499,7 @@
 			SampleQueue.Reset();
 			CurrentGuid = DefaultGuid;
 
-<<<<<<< HEAD
-			if (FMediaTextureResource* MediaResource = static_cast<FMediaTextureResource*>(Resource))
-=======
 			if (FMediaTextureResource* MediaResource = static_cast<FMediaTextureResource*>(GetResource()))
->>>>>>> 6bbb88c8
 			{
 				MediaResource->FlushPendingData();
 			}
