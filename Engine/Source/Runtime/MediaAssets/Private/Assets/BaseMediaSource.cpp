// Copyright Epic Games, Inc. All Rights Reserved.

#include "BaseMediaSource.h"
#include "UObject/SequencerObjectVersion.h"
#include "UObject/MediaFrameWorkObjectVersion.h"
#include "IMediaModule.h"
#include "IMediaPlayerFactory.h"
#include "Modules/ModuleManager.h"

#if WITH_EDITOR
	#include "Interfaces/ITargetPlatform.h"
#endif


/* UObject interface
 *****************************************************************************/

void UBaseMediaSource::GetAssetRegistryTags(TArray<FAssetRegistryTag>& OutTags) const
{
	FString Url = GetUrl();

	if (!Url.IsEmpty())
	{
		OutTags.Add(FAssetRegistryTag("Url", Url, FAssetRegistryTag::TT_Alphabetical));
	}
}


#if WITH_EDITOR
void UBaseMediaSource::GetAssetRegistryTagMetadata(TMap<FName, FAssetRegistryTagMetadata>& OutMetadata) const
{
}
#endif

void UBaseMediaSource::PreSave(const class ITargetPlatform* TargetPlatform)
{
#if WITH_EDITORONLY_DATA
	if (TargetPlatform)
	{
		// Make sure we setup the player name according to the currently selected platform on saves
		const FName* PlatformPlayerName = PlatformPlayerNames.Find(TargetPlatform->IniPlatformName());
		PlayerName = (PlatformPlayerName != nullptr) ? *PlatformPlayerName : NAME_None;
	}
#endif
}

void UBaseMediaSource::Serialize(FArchive& Ar)
{
	Super::Serialize(Ar);

	Ar.UsingCustomVersion(FSequencerObjectVersion::GUID);
	Ar.UsingCustomVersion(FMediaFrameworkObjectVersion::GUID);

	auto MediaCustomVersion = Ar.CustomVer(FMediaFrameworkObjectVersion::GUID);
	auto SeqCustomVersion = Ar.CustomVer(FSequencerObjectVersion::GUID);

	if (Ar.IsLoading() && (SeqCustomVersion < FSequencerObjectVersion::RenameMediaSourcePlatformPlayers))
	{
#if WITH_EDITORONLY_DATA
		if (!Ar.IsFilterEditorOnly())
		{
			TMap<FGuid, FGuid> DummyPlatformPlayers;
			Ar << DummyPlatformPlayers;
		}
#endif

		FString DummyDefaultPlayer;
		Ar << DummyDefaultPlayer;
	}
	else
	{
#if WITH_EDITORONLY_DATA
		if (Ar.IsFilterEditorOnly())
		{
			// No editor data is around
			Ar << PlayerName;
		}
		else
		{
			// Full editor data is present
			IMediaModule* MediaModule = static_cast<IMediaModule*>(FModuleManager::Get().GetModule(TEXT("Media")));

			if (Ar.IsLoading() && MediaCustomVersion < FMediaFrameworkObjectVersion::SerializeGUIDsInMediaSourceInsteadOfPlainNames)
			{
				TMap<FString, FName> OldPlatformPlayerNames;

				// Load old plain text map of platforms to players...
				Ar << OldPlatformPlayerNames;

				// Do filter platforms that we cannot translate so they do not pop up visibly
				// (we will loose them on save anyways as we cannot generate a GUID)
				PlatformPlayerNames.Empty();
				BlindPlatformGuidPlayerNames.Empty();
				if (MediaModule)
				{
					for (auto Entry : OldPlatformPlayerNames)
					{
						FGuid PlatformGuid = MediaModule->GetPlatformGuid(FName(Entry.Key));
						if (PlatformGuid.IsValid())
						{
							PlatformPlayerNames.Add(Entry);
						}
					}
				}
			}
			else
			{
				// Load GUID based new format map and translate things back into plain text as appropriate...
				// (or the reverse on saves)
				TMap<FGuid, FGuid> PlatformGuidPlayers;

				if (Ar.IsSaving())
				{
					if (MediaModule)
					{
						for (auto Entry : PlatformPlayerNames)
						{
							FGuid PlatformGuid = MediaModule->GetPlatformGuid(FName(Entry.Key));
							// Check if we got something (just to be sure, we really expect this to work)
							if (PlatformGuid.IsValid())
							{
								IMediaPlayerFactory* Factory = MediaModule->GetPlayerFactory(Entry.Value);
								if (Factory)
								{
									PlatformGuidPlayers.Add(TTuple<FGuid, FGuid>(PlatformGuid, Factory->GetPlayerPluginGUID()));
								}
							}
						}
					}

					// Move over any blind data we encountered when loading earlier - but avoid overriding any data existing in the object otherwise
					for (auto BlindEntry : BlindPlatformGuidPlayerNames)
					{
						PlatformGuidPlayers.FindOrAdd(BlindEntry.Key, BlindEntry.Value);
					}

					Ar << PlatformGuidPlayers;
				}
<<<<<<< HEAD
				else
=======
				else if(Ar.IsLoading())
>>>>>>> 3aae9151
				{
					Ar << PlatformGuidPlayers;

					PlatformPlayerNames.Empty();
					BlindPlatformGuidPlayerNames.Empty();
					for (auto Entry : PlatformGuidPlayers)
					{
						FName PlatformName = MediaModule ? MediaModule->GetPlatformName(Entry.Key) : FName();
						IMediaPlayerFactory* Factory = MediaModule ? MediaModule->GetPlayerFactory(Entry.Value) : nullptr;
						// Could we resolve the GUID or is this an unknown platform?
						if (PlatformName.IsValid() && Factory)
						{
							PlatformPlayerNames.Add(TTuple<FString, FName>(PlatformName.ToString(), Factory->GetPlayerName()));
						}
						else
						{
							BlindPlatformGuidPlayerNames.Add(Entry);
						}
					}
				}
			}
		}
#else
		Ar << PlayerName;
#endif
	}
}


/* IMediaOptions interface
 *****************************************************************************/

FName UBaseMediaSource::GetDesiredPlayerName() const
{
#if WITH_EDITORONLY_DATA
	const FString RunningPlatformName(FPlatformProperties::IniPlatformName());
	const FName* PlatformPlayerName = PlatformPlayerNames.Find(RunningPlatformName);

	if (PlatformPlayerName == nullptr)
	{
		return Super::GetDesiredPlayerName();
	}

	return *PlatformPlayerName;
#else
	return PlayerName;
#endif
}<|MERGE_RESOLUTION|>--- conflicted
+++ resolved
@@ -136,11 +136,7 @@
 
 					Ar << PlatformGuidPlayers;
 				}
-<<<<<<< HEAD
-				else
-=======
 				else if(Ar.IsLoading())
->>>>>>> 3aae9151
 				{
 					Ar << PlatformGuidPlayers;
 
