// Copyright Epic Games, Inc. All Rights Reserved.

#include "BaseMediaSource.h"

#include "UObject/ObjectSaveContext.h"
#include "UObject/SequencerObjectVersion.h"
#include "UObject/MediaFrameWorkObjectVersion.h"
#include "IMediaModule.h"
#include "IMediaPlayerFactory.h"
#include "Modules/ModuleManager.h"

#if WITH_EDITOR
	#include "Interfaces/ITargetPlatform.h"
#endif


/* UObject interface
 *****************************************************************************/

void UBaseMediaSource::GetAssetRegistryTags(TArray<FAssetRegistryTag>& OutTags) const
{
	FString Url = GetUrl();

	if (!Url.IsEmpty())
	{
		OutTags.Add(FAssetRegistryTag("Url", Url, FAssetRegistryTag::TT_Alphabetical));
	}
	Super::GetAssetRegistryTags(OutTags);
}

void UBaseMediaSource::PreSave(const class ITargetPlatform* TargetPlatform)
{
	PRAGMA_DISABLE_DEPRECATION_WARNINGS;
	Super::PreSave(TargetPlatform);
	PRAGMA_ENABLE_DEPRECATION_WARNINGS;
}

<<<<<<< HEAD
void UBaseMediaSource::PreSave(const class ITargetPlatform* TargetPlatform)
{
#if WITH_EDITORONLY_DATA
=======
void UBaseMediaSource::PreSave(FObjectPreSaveContext ObjectSaveContext)
{
#if WITH_EDITORONLY_DATA
	const ITargetPlatform* TargetPlatform = ObjectSaveContext.GetTargetPlatform();
>>>>>>> 6bbb88c8
	if (TargetPlatform)
	{
		// Make sure we setup the player name according to the currently selected platform on saves
		const FName* PlatformPlayerName = PlatformPlayerNames.Find(TargetPlatform->IniPlatformName());
		PlayerName = (PlatformPlayerName != nullptr) ? *PlatformPlayerName : NAME_None;
	}
#endif
<<<<<<< HEAD
=======
	Super::PreSave(ObjectSaveContext);
>>>>>>> 6bbb88c8
}

void UBaseMediaSource::Serialize(FArchive& Ar)
{
	Super::Serialize(Ar);

	Ar.UsingCustomVersion(FSequencerObjectVersion::GUID);
	Ar.UsingCustomVersion(FMediaFrameworkObjectVersion::GUID);

	auto MediaCustomVersion = Ar.CustomVer(FMediaFrameworkObjectVersion::GUID);
	auto SeqCustomVersion = Ar.CustomVer(FSequencerObjectVersion::GUID);

	if (Ar.IsLoading() && (SeqCustomVersion < FSequencerObjectVersion::RenameMediaSourcePlatformPlayers))
	{
#if WITH_EDITORONLY_DATA
		if (!Ar.IsFilterEditorOnly())
		{
			TMap<FGuid, FGuid> DummyPlatformPlayers;
			Ar << DummyPlatformPlayers;
		}
#endif

		FString DummyDefaultPlayer;
		Ar << DummyDefaultPlayer;
	}
	else
	{
#if WITH_EDITORONLY_DATA
		if (Ar.IsFilterEditorOnly())
		{
			// No editor data is around
			Ar << PlayerName;
		}
		else
		{
			// Full editor data is present
			IMediaModule* MediaModule = static_cast<IMediaModule*>(FModuleManager::Get().GetModule(TEXT("Media")));

			if (Ar.IsLoading() && MediaCustomVersion < FMediaFrameworkObjectVersion::SerializeGUIDsInMediaSourceInsteadOfPlainNames)
			{
				TMap<FString, FName> OldPlatformPlayerNames;

				// Load old plain text map of platforms to players...
				Ar << OldPlatformPlayerNames;

				// Do filter platforms that we cannot translate so they do not pop up visibly
				// (we will loose them on save anyways as we cannot generate a GUID)
				PlatformPlayerNames.Empty();
				BlindPlatformGuidPlayerNames.Empty();
				if (MediaModule)
				{
					for (auto Entry : OldPlatformPlayerNames)
					{
						FGuid PlatformGuid = MediaModule->GetPlatformGuid(FName(Entry.Key));
						if (PlatformGuid.IsValid())
						{
							PlatformPlayerNames.Add(Entry);
						}
					}
				}
			}
			else
			{
				// Load GUID based new format map and translate things back into plain text as appropriate...
				// (or the reverse on saves)
				TMap<FGuid, FGuid> PlatformGuidPlayers;

				if (Ar.IsSaving())
				{
					if (MediaModule)
					{
						for (auto Entry : PlatformPlayerNames)
						{
							FGuid PlatformGuid = MediaModule->GetPlatformGuid(FName(Entry.Key));
							// Check if we got something (just to be sure, we really expect this to work)
							if (PlatformGuid.IsValid())
							{
								IMediaPlayerFactory* Factory = MediaModule->GetPlayerFactory(Entry.Value);
								if (Factory)
								{
									PlatformGuidPlayers.Add(TTuple<FGuid, FGuid>(PlatformGuid, Factory->GetPlayerPluginGUID()));
								}
							}
						}
					}

					// Move over any blind data we encountered when loading earlier - but avoid overriding any data existing in the object otherwise
					for (auto BlindEntry : BlindPlatformGuidPlayerNames)
					{
						PlatformGuidPlayers.FindOrAdd(BlindEntry.Key, BlindEntry.Value);
					}

					Ar << PlatformGuidPlayers;
				}
				else if(Ar.IsLoading())
				{
					Ar << PlatformGuidPlayers;

					PlatformPlayerNames.Empty();
					BlindPlatformGuidPlayerNames.Empty();
					for (auto Entry : PlatformGuidPlayers)
					{
						FName PlatformName = MediaModule ? MediaModule->GetPlatformName(Entry.Key) : FName();
						IMediaPlayerFactory* Factory = MediaModule ? MediaModule->GetPlayerFactory(Entry.Value) : nullptr;
						// Could we resolve the GUID or is this an unknown platform?
						if (PlatformName.IsValid() && Factory)
						{
							PlatformPlayerNames.Add(TTuple<FString, FName>(PlatformName.ToString(), Factory->GetPlayerName()));
						}
						else
						{
							BlindPlatformGuidPlayerNames.Add(Entry);
						}
					}
				}
			}
		}
#else
		Ar << PlayerName;
#endif
	}
}


/* IMediaOptions interface
 *****************************************************************************/

FName UBaseMediaSource::GetDesiredPlayerName() const
{
#if WITH_EDITORONLY_DATA
	const FString RunningPlatformName(FPlatformProperties::IniPlatformName());
	const FName* PlatformPlayerName = PlatformPlayerNames.Find(RunningPlatformName);

	if (PlatformPlayerName == nullptr)
	{
		return Super::GetDesiredPlayerName();
	}

	return *PlatformPlayerName;
#else
	return PlayerName;
#endif
}<|MERGE_RESOLUTION|>--- conflicted
+++ resolved
@@ -35,16 +35,10 @@
 	PRAGMA_ENABLE_DEPRECATION_WARNINGS;
 }
 
-<<<<<<< HEAD
-void UBaseMediaSource::PreSave(const class ITargetPlatform* TargetPlatform)
-{
-#if WITH_EDITORONLY_DATA
-=======
 void UBaseMediaSource::PreSave(FObjectPreSaveContext ObjectSaveContext)
 {
 #if WITH_EDITORONLY_DATA
 	const ITargetPlatform* TargetPlatform = ObjectSaveContext.GetTargetPlatform();
->>>>>>> 6bbb88c8
 	if (TargetPlatform)
 	{
 		// Make sure we setup the player name according to the currently selected platform on saves
@@ -52,10 +46,7 @@
 		PlayerName = (PlatformPlayerName != nullptr) ? *PlatformPlayerName : NAME_None;
 	}
 #endif
-<<<<<<< HEAD
-=======
 	Super::PreSave(ObjectSaveContext);
->>>>>>> 6bbb88c8
 }
 
 void UBaseMediaSource::Serialize(FArchive& Ar)
