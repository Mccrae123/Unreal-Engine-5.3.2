// Copyright Epic Games, Inc. All Rights Reserved.

#pragma once

#include "CoreMinimal.h"
#include "UObject/ObjectMacros.h"
#include "UObject/Object.h"
#include "SceneTypes.h"
#include "RHIDefinitions.h"
#include "ShaderPlatformQualitySettings.generated.h"

/**
* 
*/
UENUM()
enum class EMobileShadowQuality : uint8
{
	// Lowest quality, no filtering.
	NoFiltering,
	// Medium quality, 1x1 PCF filtering.
	PCF_1x1 UMETA(DisplayName = "1x1 PCF"),
	// Medium/High quality, 3x3 PCF filtering.
	PCF_3x3 UMETA(DisplayName = "3x3 PCF"),
	// Highest quality, 5x5 PCF filtering.
	PCF_5x5 UMETA(DisplayName = "5x5 PCF")
};

// FMaterialQualityOverrides represents the full set of possible material overrides per quality level.
USTRUCT()
struct FMaterialQualityOverrides
{
public:
	GENERATED_USTRUCT_BODY()
	
	FMaterialQualityOverrides() 
		: bDiscardQualityDuringCook(false)
		, bEnableOverride(false)
		, bForceFullyRough(false)
		, bForceNonMetal(false)
		, bForceDisableLMDirectionality(false)
		, bForceLQReflections(false)
		, bForceDisablePreintegratedGF(false)
		, bDisableMaterialNormalCalculation(false)
<<<<<<< HEAD
		, MobileShadowQuality(EMobileShadowQuality::PCF_2x2)
=======
		, MobileShadowQuality(EMobileShadowQuality::PCF_3x3)
>>>>>>> 6bbb88c8
	{
	}

	UPROPERTY(EditAnywhere, Config, Meta = (DisplayName = "Discard Quality During Cook"), Category = "Quality")
	bool bDiscardQualityDuringCook;

	UPROPERTY(EditAnywhere, Config, Meta = (DisplayName = "Enable Quality Override"), Category = "Quality")
	bool bEnableOverride;

	UPROPERTY(EditAnywhere, Config, Meta = (DisplayName = "Force Fully Rough"), Category = "Quality")
	bool bForceFullyRough;

	UPROPERTY(EditAnywhere, Config, Meta = (DisplayName = "Force Non-metal"), Category = "Quality")
	bool bForceNonMetal;

	UPROPERTY(EditAnywhere, Config, Meta = (DisplayName = "Disable Lightmap directionality"), Category = "Quality")
	bool bForceDisableLMDirectionality;

	UPROPERTY(EditAnywhere, Config, Meta = (DisplayName = "Force low quality reflections"), Category = "Quality")
	bool bForceLQReflections;

	UPROPERTY(EditAnywhere, Config, Meta = (DisplayName = "Force not use preintegrated GF for simple IBL"), Category = "Quality")
	bool bForceDisablePreintegratedGF;

	UPROPERTY(EditAnywhere, Config, Meta = (DisplayName = "Disable material normal calculation"), Category = "Quality")
	bool bDisableMaterialNormalCalculation;

	UPROPERTY(EditAnywhere, Config, Meta = (DisplayName = "Mobile shadow mapping quality"), Category = "Quality")
	EMobileShadowQuality MobileShadowQuality;

	MATERIALSHADERQUALITYSETTINGS_API bool CanOverride(EShaderPlatform ShaderPlatform) const;
	MATERIALSHADERQUALITYSETTINGS_API bool HasAnyOverridesSet() const;
};


UCLASS(config = Engine, defaultconfig, perObjectConfig)
class MATERIALSHADERQUALITYSETTINGS_API UShaderPlatformQualitySettings : public UObject
{
public:
	GENERATED_UCLASS_BODY()

	UPROPERTY(EditAnywhere, Config, Category="Quality")
	FMaterialQualityOverrides QualityOverrides[EMaterialQualityLevel::Num];

	FMaterialQualityOverrides& GetQualityOverrides(EMaterialQualityLevel::Type QualityLevel)
	{
		check(QualityLevel<EMaterialQualityLevel::Num);
		return QualityOverrides[(int32)QualityLevel];
	}

	const FMaterialQualityOverrides& GetQualityOverrides(EMaterialQualityLevel::Type QualityLevel) const;
	void BuildHash(EMaterialQualityLevel::Type QualityLevel, class FSHAHash& OutHash) const;
	void AppendToHashState(EMaterialQualityLevel::Type QualityLevel, class FSHA1& HashState) const;
	
	virtual const TCHAR* GetConfigOverridePlatform() const override
	{
		return ConfigPlatformName.IsEmpty() ? nullptr : *ConfigPlatformName;
	}

	FString ConfigPlatformName;
};<|MERGE_RESOLUTION|>--- conflicted
+++ resolved
@@ -41,11 +41,7 @@
 		, bForceLQReflections(false)
 		, bForceDisablePreintegratedGF(false)
 		, bDisableMaterialNormalCalculation(false)
-<<<<<<< HEAD
-		, MobileShadowQuality(EMobileShadowQuality::PCF_2x2)
-=======
 		, MobileShadowQuality(EMobileShadowQuality::PCF_3x3)
->>>>>>> 6bbb88c8
 	{
 	}
 
