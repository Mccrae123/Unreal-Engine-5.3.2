// Copyright Epic Games, Inc. All Rights Reserved.

#pragma once

#include "CoreMinimal.h"
#include "PluginDescriptor.h"
#include "Containers/VersePathFwd.h"

struct FProjectDescriptor;
class FJsonObject;
struct FPluginReferenceDescriptor;

/**
 * Enum for where a plugin is loaded from
 */
enum class EPluginLoadedFrom
{
	/** Plugin is built-in to the engine */
	Engine,

	/** Project-specific plugin, stored within a game project directory */
	Project
};

/**
 * Enum for the type of a plugin
 */
enum class EPluginType
{
	/** Plugin is built-in to the engine */
	Engine,

	/** Standard enterprise plugin */
	Enterprise,

	/** Project-specific plugin, stored within a game project directory */
	Project,

	/** Plugin found in an external directory (found in an AdditionalPluginDirectory listed in the project file, or referenced on the command line) */
	External,

	/** Project-specific mod plugin */
	Mod,
};


/**
 * Simple data structure that is filled when querying information about plug-ins.
 */
struct FPluginStatus
{
	/** The name of this plug-in. */
	FString Name;

	/** Path to plug-in directory on disk. */
	FString PluginDirectory;

	/** True if plug-in is currently enabled. */
	bool bIsEnabled;

	/** Where the plugin was loaded from */
	EPluginLoadedFrom LoadedFrom;

	/** The plugin descriptor */
	FPluginDescriptor Descriptor;
};


/**
 * Information about an enabled plugin.
 */
class IPlugin
{
public:
	/* Virtual destructor */
	virtual ~IPlugin(){}

	/**
	 * Gets the plugin name.
	 *
	 * @return Name of the plugin.
	 */
	virtual const FString& GetName() const = 0;

	/**
	 * Return plugin friendly name if available or the same name as GetName() otherwise.
	 */
	virtual const FString& GetFriendlyName() const = 0;

	/**
	 * Get a filesystem path to the plugin's descriptor
	 *
	 * @return Filesystem path to the plugin's descriptor.
	 */
	virtual const FString& GetDescriptorFileName() const = 0;

	/**
	 * Get a filesystem path to the plugin's directory.
	 *
	 * @return Filesystem path to the plugin's base directory.
	 */
	virtual FString GetBaseDir() const = 0;

	/**
	 * Get a filesystem path to the plugin's directory.
	 *
	 * @return Filesystem path to the plugin's base directory.
	 */
	virtual TArray<FString> GetExtensionBaseDirs() const = 0;

	/**
	 * Get a filesystem path to the plugin's content directory.
	 *
	 * @return Filesystem path to the plugin's content directory.
	 */
	virtual FString GetContentDir() const = 0;

	/**
	 * Get the virtual root path for assets.
	 *
	 * @return The mounted root path for assets in this plugin's content folder; typically /PluginName/.
	 */
	virtual FString GetMountedAssetPath() const = 0;

	/**
	 * Gets the type of a plugin
	 *
	 * @return The plugin type
	 */
	virtual EPluginType GetType() const = 0;

	/**
	 * Determines if the plugin is enabled.
	 *
	 * @return True if the plugin is currently enabled.
	 */
	virtual bool IsEnabled() const = 0;

	/**
	 * Determines if the plugin is enabled by default.
	 *
	 * @return True if the plugin is currently enabled by default.
	 */
	virtual bool IsEnabledByDefault(bool bAllowEnginePluginsEnabledByDefault) const = 0;

	/**
	 * Determines if the plugin is should be displayed in-editor for the user to enable/disable freely.
	 *
	 * @return True if the plugin should be hidden.
	 */
	virtual bool IsHidden() const = 0;

	/**
	 * Determines if the plugin can contain content.
	 *
	 * @return True if the plugin can contain content.
	 */
	virtual bool CanContainContent() const = 0;

	/**
	 * Determines if the plugin can contain Verse code.
	 *
	 * @return True if the plugin can contain Verse code.
	 */
	virtual bool CanContainVerse() const = 0;

	/**
	 * Gets the Verse path to the root of the plugin's content directory
	 *
	 * @return Verse path to the root of the plugin's content directory
	 */
	virtual const FString& GetVersePath() const = 0;

	/**
	 * Returns the plugin's location
	 *
	 * @return Where the plugin was loaded from
	 */
	virtual EPluginLoadedFrom GetLoadedFrom() const = 0;

	/**
	 * Gets the plugin's descriptor
	 *
	 * @return Reference to the plugin's descriptor
	 */
	virtual const FPluginDescriptor& GetDescriptor() const = 0;

	/**
	 * Updates the plugin's descriptor
	 *
	 * @param NewDescriptor The new plugin descriptor
	 * @param OutFailReason The error message if the plugin's descriptor could not be updated
	 * @return True if the descriptor was updated, false otherwise. 
	 */ 
	virtual bool UpdateDescriptor(const FPluginDescriptor& NewDescriptor, FText& OutFailReason) = 0;

#if WITH_EDITOR
	/**
	 * Gets the cached plugin descriptor json
	 *
	 * @return Reference to the cached plugin descriptor json
	 */
	virtual const TSharedPtr<FJsonObject>& GetDescriptorJson() = 0;
#endif // WITH_EDITOR
};

/**
 * PluginManager manages available code and content extensions (both loaded and not loaded).
 */
class IPluginManager
{
public:
	virtual ~IPluginManager() { }

	/** 
	 * Updates the list of plugins.
	 */
	virtual void RefreshPluginsList() = 0;

	/**
	 * Adds a single plugin to the list of plugins. Faster than refreshing all plugins with RefreshPluginsList() when you only want to add one. Does nothing if already in the list.
	 * 
	 * @return True if the plugin was added or already in the list. False if it failed to load.
	 */
	virtual bool AddToPluginsList(const FString& PluginFilename, FText* OutFailReason = nullptr) = 0;

	/**
	 * Remove a single plugin from the list of plugins.
	 *
	 * @return True if the plugin was not in the list. False if it can't be removed (see OutFailReason).
	 */
	virtual bool RemoveFromPluginsList(const FString& PluginFilename, FText* OutFailReason = nullptr) = 0;

	/**
	 * Loads all plug-ins
	 *
	 * @param	LoadingPhase	Which loading phase we're loading plug-in modules from.  Only modules that are configured to be
	 *							loaded at the specified loading phase will be loaded during this call.
	 */
	virtual bool LoadModulesForEnabledPlugins( const ELoadingPhase::Type LoadingPhase ) = 0;

	/** Returns the highest loading phase that has so far completed */
	virtual ELoadingPhase::Type GetLastCompletedLoadingPhase() const = 0;

	/**
	 * Callback for when modules for when LoadModulesForEnabledPlugins() completes loading for a specific phase.
	 */
	DECLARE_EVENT_TwoParams(IPluginManager, FLoadingModulesForPhaseEvent, ELoadingPhase::Type /*LoadingPhase*/, bool /*bSuccess*/);
	virtual FLoadingModulesForPhaseEvent& OnLoadingPhaseComplete() = 0;

	/**
	 * Get the localization paths for all enabled plugins.
	 *
	 * @param	OutLocResPaths	Array to populate with the localization paths for all enabled plugins.
	 */
	virtual void GetLocalizationPathsForEnabledPlugins( TArray<FString>& OutLocResPaths ) = 0;

	/** Delegate type for mounting content paths.  Used internally by FPackageName code. */
	DECLARE_DELEGATE_TwoParams( FRegisterMountPointDelegate, const FString& /* Root content path */, const FString& /* Directory name */ );

	/**
	 * Sets the delegate to call to register a new content mount point.  This is used internally by the plug-in manager system
	 * and should not be called by you.  This is registered at application startup by FPackageName code in CoreUObject.
	 *
	 * @param	Delegate	The delegate to that will be called when plug-in manager needs to register a mount point
	 */
	virtual void SetRegisterMountPointDelegate( const FRegisterMountPointDelegate& Delegate ) = 0;

	/**
	 * Sets the delegate to call to unregister a new content mount point.  This is used internally by the plug-in manager system
	 * and should not be called by you.  This is registered at application startup by FPackageName code in CoreUObject.
	 *
	 * @param	Delegate	The delegate to that will be called when plug-in manager needs to unregister a mount point
	 */
	virtual void SetUnRegisterMountPointDelegate( const FRegisterMountPointDelegate& Delegate ) = 0;

	/** Delegate type for updating the package localization cache.  Used internally by FPackageLocalizationManager code. */
	DECLARE_DELEGATE( FUpdatePackageLocalizationCacheDelegate );

	/**
	 * Sets the delegate to call to update the package localization cache.  This is used internally by the plug-in manager system
	 * and should not be called by you.  This is registered at application startup by FPackageLocalizationManager code in CoreUObject.
	 *
	 * @param	Delegate	The delegate to that will be called when plug-in manager needs to update the package localization cache
	 */
	virtual void SetUpdatePackageLocalizationCacheDelegate( const FUpdatePackageLocalizationCacheDelegate& Delegate ) = 0;

	/**
	 * Checks if all the required plug-ins are available. If not, will present an error dialog the first time a plug-in is loaded or this function is called.
	 *
	 * @returns true if all the required plug-ins are available.
	 */
	virtual bool AreRequiredPluginsAvailable() = 0;

#if !IS_MONOLITHIC
	/** 
	 * Checks whether modules for the enabled plug-ins are up to date.
	 *
	 * @param OutIncompatibleModules Array to receive a list of incompatible module names.
	 * @param OutIncompatibleEngineModules Array to receive a list of incompatible engine module names.
	 * @returns true if the enabled plug-in modules are up to date.
	 */
	virtual bool CheckModuleCompatibility( TArray<FString>& OutIncompatibleModules, TArray<FString>& OutIncompatibleEngineModules ) = 0;
#endif

	/**
	 * Finds information for a plugin.
	 *
	 * @return	 Pointer to the plugin's information, or nullptr.
	 */
	virtual TSharedPtr<IPlugin> FindPlugin(const FStringView Name) = 0;
	virtual TSharedPtr<IPlugin> FindPlugin(const ANSICHAR* Name) = 0;

	virtual TSharedPtr<IPlugin> FindPluginFromPath(const FString& PluginPath) = 0;
	virtual TSharedPtr<IPlugin> FindPluginFromDescriptor(const FPluginReferenceDescriptor& PluginDesc) = 0;

	/** 
	 * Finds all plugin descriptors underneath a given directory (recursively)
	 * @param Directory Search folder
	 * @param OutPluginFilePaths Receives found plugin descriptor file paths
	 */
	virtual void FindPluginsUnderDirectory(const FString& Directory, TArray<FString>& OutPluginFilePaths) = 0;

	virtual PROJECTS_API TSharedPtr<IPlugin> FindPluginFromPath(const FString& PluginPath) = 0;

	/**
	 * Gets an array of all the enabled plugins.
	 *
	 * @return	Array of the enabled plugins.
	 */
	virtual TArray<TSharedRef<IPlugin>> GetEnabledPlugins() = 0;

	/**
	 * Gets an array of all enabled plugins that can have content.
	 *
	 * @return	Array of plugins with IsEnabled() and CanContainContent() both true.
	 */
	virtual TArray<TSharedRef<IPlugin>> GetEnabledPluginsWithContent() const = 0;

	/**
	 * Gets an array of all enabled plugins that can have Verse code.
	 *
	 * @return	Array of plugins with IsEnabled() and CanContainVerse() both true.
	 */
	virtual TArray<TSharedRef<IPlugin>> GetEnabledPluginsWithVerse() const = 0;

	/**
	 * Gets an array of all enabled plugins that can have content or Verse code.
	 */
	virtual TArray<TSharedRef<IPlugin>> GetEnabledPluginsWithContentOrVerse() const = 0;

	/**
	 * Gets an array of all the discovered plugins.
	 *
	 * @return	Array of the discovered plugins.
	 */
	virtual TArray<TSharedRef<IPlugin>> GetDiscoveredPlugins() = 0;

#if WITH_EDITOR
	/**
	 * Returns the set of built-in plugin names
	 */
<<<<<<< HEAD
	PROJECTS_API virtual const TSet<FString>& GetBuiltInPluginNames() const = 0;
=======
	virtual const TSet<FString>& GetBuiltInPluginNames() const = 0;
>>>>>>> 4af6daef

	/**
	 * Returns the plugin that owns the specified module, if any
	 */
<<<<<<< HEAD
	PROJECTS_API virtual TSharedPtr<IPlugin> GetModuleOwnerPlugin(FName ModuleName) const = 0;
=======
	virtual TSharedPtr<IPlugin> GetModuleOwnerPlugin(FName ModuleName) const = 0;
>>>>>>> 4af6daef
#endif //WITH_EDITOR

	/**
	 * Stores the specified path, utilizing it in future search passes when 
	 * searching for available plugins. Optionally refreshes the manager after 
	 * the new path has been added.
	 * 
	 * @param  ExtraDiscoveryPath	The path you want searched for additional plugins.
	 * @param  bRefresh				Signals the function to refresh the plugin database after the new path has been added
	 * @return Whether the plugin search path was modified
	 */
	virtual bool AddPluginSearchPath(const FString& ExtraDiscoveryPath, bool bRefresh = true) = 0;

	/**
	 * Returns the list of extra directories that are recursively searched for plugins (aside from the engine and project plugin directories).
	 */
	virtual const TSet<FString>& GetAdditionalPluginSearchPaths() const = 0;

	/**
	 * Gets an array of plugins that loaded their own content pak file
	 */
	virtual TArray<TSharedRef<IPlugin>> GetPluginsWithPakFile() const = 0;

	/**
	 * Event signature for being notified that a new plugin has been mounted
	 */
	DECLARE_EVENT_OneParam(IPluginManager, FNewPluginMountedEvent, IPlugin&);

	/**
	 * Event signature for being notified that a new plugin has been created
	 */
	virtual FNewPluginMountedEvent& OnNewPluginCreated() = 0;

	/**
	 * Event for being notified that a new plugin has been mounted
	 */
	virtual FNewPluginMountedEvent& OnNewPluginMounted() = 0;

	/**
	 * Event for being notified that a plugin has been edited
	 */
	virtual FNewPluginMountedEvent& OnPluginEdited() = 0;

	/**
	* Event for being notified that a plugin has been unmounted
	*/
	virtual FNewPluginMountedEvent& OnPluginUnmounted() = 0;

	/**
	 * Marks a newly created plugin as enabled, mounts its content and tries to load its modules
	 */
	virtual void MountNewlyCreatedPlugin(const FString& PluginName) = 0;

	/**
	 * Marks an explicitly loaded plugin as enabled, mounts its content and tries to load its modules.
	 * These plugins are not loaded implicitly, but instead wait for this function to be called.
	 */
	virtual bool MountExplicitlyLoadedPlugin(const FString& PluginName) = 0;
	virtual bool MountExplicitlyLoadedPlugin_FromFileName(const FString& PluginFileName) = 0;
	virtual bool MountExplicitlyLoadedPlugin_FromDescriptor(const FPluginReferenceDescriptor& PluginDescriptor) = 0;

	/**
	 * Marks an explicitly loaded plugin as disabled, unmounts its content (does not work on plugins with compiled modules).
	 */
	virtual bool UnmountExplicitlyLoadedPlugin(const FString& PluginName, FText* OutReason) = 0;

	/**
	 * Tries to get a list of plugin dependencies for a given plugin. Returns false if the plugin provided was not found
	 */
	virtual bool GetPluginDependencies(const FString& PluginName, TArray<FPluginReferenceDescriptor>& PluginDependencies) = 0;
	virtual bool GetPluginDependencies_FromFileName(const FString& PluginFileName, TArray<FPluginReferenceDescriptor>& PluginDependencies) = 0;
	virtual bool GetPluginDependencies_FromDescriptor(const FPluginReferenceDescriptor& PluginDescriptor, TArray<FPluginReferenceDescriptor>& PluginDependencies) = 0;

	/**
	* Does a reverse lookup to try to figure out what the UObject package name is for a plugin
	*/
	virtual FName PackageNameFromModuleName(FName ModuleName) = 0;

#if UE_USE_VERSE_PATHS
	/**
	* Does a reverse lookup to try to figure out what the package name is from a VersePath
	*/
	virtual bool TrySplitVersePath(const UE::Core::FVersePath& VersePath, FName& OutPackageName, FString& OutLeafPath) = 0;
#endif // #if UE_USE_VERSE_PATHS

	/**
	 * Determines if a content-only project requires a temporary target due to having a plugin enabled
	 *
	 * @param ProjectDescriptor The project being built
	 * @param Platform The platform the target is being built for
	 * @param Configuration The configuration being built
	 * @param TargetType The type of target being built
	 * @param OutReason If a temporary target is required, receives a message indicating why
	 * @return True if the project requires a temp target to be generated
	 */
	virtual bool RequiresTempTargetForCodePlugin(const FProjectDescriptor* ProjectDescriptor, const FString& Platform, EBuildConfiguration Configuration, EBuildTargetType TargetType, FText& OutReason) = 0;

	/**
	 * Scans a set of given plugins and adds them to the passed in ConfigSystem so that the runtime can 
	 * load faster without needing to scan all plugins looking for config/paks
	 *
	 * @param ConfigSystem The config system to insert settings into
	 * @param EngineIniName The name of the engine ini file in ConfigSystem
	 * @param PlatformName The name of the platform this config is made for
	 * @param StagedPluginsFile A path to a file that contains all plugins that have been staged, and should be evaluated
	 */
	virtual bool IntegratePluginsIntoConfig(FConfigCacheIni& ConfigSystem, const TCHAR* EngineIniName, const TCHAR* PlatformName, const TCHAR* StagedPluginsFile) = 0;

	/**
	* Set root directories for where to find binaries for plugins.
	*/
	virtual void SetBinariesRootDirectories(const FString& EngineBinariesRootDir, const FString& ProjectBinariesRootDir) = 0;

	/**
	* If preload binaries is set all plugin binaries will be loaded in an early Loading phase.
	* This is a temporary solution to work around issues with pak/iostore for modular builds
	*/ 
	virtual void SetPreloadBinaries() = 0;
	virtual bool GetPreloadBinaries() = 0;

public:

	/**
	 * Static: Access singleton instance.
	 *
	 * @return	Reference to the singleton object.
	 */
	static PROJECTS_API IPluginManager& Get();
};<|MERGE_RESOLUTION|>--- conflicted
+++ resolved
@@ -321,8 +321,6 @@
 	 */
 	virtual void FindPluginsUnderDirectory(const FString& Directory, TArray<FString>& OutPluginFilePaths) = 0;
 
-	virtual PROJECTS_API TSharedPtr<IPlugin> FindPluginFromPath(const FString& PluginPath) = 0;
-
 	/**
 	 * Gets an array of all the enabled plugins.
 	 *
@@ -360,20 +358,12 @@
 	/**
 	 * Returns the set of built-in plugin names
 	 */
-<<<<<<< HEAD
-	PROJECTS_API virtual const TSet<FString>& GetBuiltInPluginNames() const = 0;
-=======
 	virtual const TSet<FString>& GetBuiltInPluginNames() const = 0;
->>>>>>> 4af6daef
 
 	/**
 	 * Returns the plugin that owns the specified module, if any
 	 */
-<<<<<<< HEAD
-	PROJECTS_API virtual TSharedPtr<IPlugin> GetModuleOwnerPlugin(FName ModuleName) const = 0;
-=======
 	virtual TSharedPtr<IPlugin> GetModuleOwnerPlugin(FName ModuleName) const = 0;
->>>>>>> 4af6daef
 #endif //WITH_EDITOR
 
 	/**
