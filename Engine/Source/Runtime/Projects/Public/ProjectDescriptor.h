// Copyright Epic Games, Inc. All Rights Reserved.

#pragma once

#include "Containers/Array.h"
#include "Containers/Set.h"
#include "Containers/UnrealString.h"
#include "CoreMinimal.h"
#include "CustomBuildSteps.h"
#include "HAL/Platform.h"
#include "ModuleDescriptor.h"
#include "PluginReferenceDescriptor.h"
#include "Serialization/JsonWriter.h"
#include "UObject/NameTypes.h"

class FJsonObject;
class FText;

/**
 * Version numbers for project descriptors.
 */ 
namespace EProjectDescriptorVersion
{
	enum Type
	{
		Invalid = 0,
		Initial = 1,
		NameHash = 2,
		ProjectPluginUnification = 3,
		// !!!!!!!!!! IMPORTANT: Remember to also update LatestPluginDescriptorFileVersion in Plugins.cs (and Plugin system documentation) when this changes!!!!!!!!!!!
		// -----<new versions can be added before this line>-------------------------------------------------
		// - this needs to be the last line (see note below)
		LatestPlusOne,
		Latest = LatestPlusOne - 1
	};
}

/**
 * Descriptor for projects. Contains all the information contained within a .uproject file.
 */
struct FProjectDescriptor
{
	/** Descriptor version number. */
	EProjectDescriptorVersion::Type FileVersion;

	/** 
	 * The engine to open this project with. Set this value using IDesktopPlatform::SetEngineIdentifierForProject to ensure that
	 * the most portable value for this field is used.
	 *
	 * This field allows us to open the right version of the engine when you double-click on a .uproject file, and to detect when you 
	 * open a project with a different version of the editor and need the upgrade/downgrade UI flow. The normal engine 
	 * version doesn't work for those purposes, because you can have multiple 4.x branches in various states on one machine.
	 *
	 * For Launcher users, this field gets set to something stable like "4.7" or "4.8", so you can swap projects and game binaries 
	 * between users, and it'll automatically work on any platform or machine regardless of where the engine is installed. You 
	 * can only have one binary release of each major engine version installed at once.
	 * 
	 * For Perforce or Git users that branch the engine along with their games, this field is left blank. You can sync the repository 
	 * down on any platform and machine, and it can figure out which engine a project should use by looking up the directory 
	 * hierarchy until it finds one.
	 * 
	 * For other cases, where you have a source build of the engine but are working with a foreign project, we use a random identifier 
	 * for each local engine installation and use the registry to map it back to the engine directory. All bets are off as to which
	 * engine you should use to open it on a different machine, and using a random GUID ensures that every new machine triggers the
	 * engine selection UI when you open or attempt to generate project files for it.
	 * 
	 * For users which mount the engine through a Git submodule (where the engine is in a subdirectory of the project), this field 
	 * can be manually edited to be a relative path.
	 *
	 * @see IDesktopPlatform::GetEngineIdentifierForProject
	 * @see IDesktopPlatform::SetEngineIdentifierForProject
	 * @see IDesktopPlatform::GetEngineRootDirFromIdentifier
	 * @see IDesktopPlatform::GetEngineIdentifierFromRootDir
	 */
	FString EngineAssociation;

	/** Category to show under the project browser */
	FString Category;

	/** Description to show in the project browser */
	FString Description;

	/** List of all modules associated with this project */
	TArray<FModuleDescriptor> Modules;

	/** List of plugins for this project (may be enabled/disabled) */
	TArray<FPluginReferenceDescriptor> Plugins;

	/** Array of platforms that this project is targeting */
	TArray<FName> TargetPlatforms;

	/** A hash that is used to determine if the project was forked from a sample */
	uint32 EpicSampleNameHash;

	/** Custom steps to execute before building targets in this project */
	FCustomBuildSteps PreBuildSteps;

	/** Custom steps to execute after building targets in this project */
	FCustomBuildSteps PostBuildSteps;

	/** Indicates if this project is an Enterprise project */
	bool bIsEnterpriseProject;

	/** Indicates that enabled by default engine plugins should not be enabled unless explicitly enabled by the project or target files. */
	bool bDisableEnginePluginsByDefault;

	/** Constructor. */
	PROJECTS_API FProjectDescriptor();

	/** Signs the project given for the given filename */
	PROJECTS_API void Sign(const FString& FilePath);

	/** Checks whether the descriptor is signed */
	PROJECTS_API bool IsSigned(const FString& FilePath) const;

	/** Finds the index of a plugin in the references array */
	PROJECTS_API int32 FindPluginReferenceIndex(const FString& PluginName) const;

	/** Updates the supported target platforms list */
	PROJECTS_API void UpdateSupportedTargetPlatforms(const FName& InPlatformName, bool bIsSupported);

	/** Loads the descriptor from the given file. */
	PROJECTS_API bool Load(const FString& FileName, FText& OutFailReason);

	/** Reads the descriptor from the given JSON object */
	PROJECTS_API bool Read(const FJsonObject& Object, const FString& PathToProject, FText& OutFailReason);

	/** Saves the descriptor to the given file. */
	PROJECTS_API bool Save(const FString& FileName, FText& OutFailReason);

	/** Writes the descriptor to the given JSON object */
	PROJECTS_API void Write(TJsonWriter<>& Writer, const FString& PathToProject) const;

	/** Returns the extension used for project descriptors (uproject) */
	static PROJECTS_API FString GetExtension();

	/** @return - Access to the additional plugin directories */
	const TArray<FString>& GetAdditionalPluginDirectories() const
	{
		return AdditionalPluginDirectories;
	}

	/**
	 * Adds a directory to the additional plugin directories list. 
	 *
	 * @param Dir - the new directory to add (must be a full path)
	 * @return whether the plugin directory list was changed
	 */
	PROJECTS_API bool AddPluginDirectory(const FString& Dir);
	/**
	 * Removes the directory from the list to scan
	 *
	 * @param Dir the directory to remove (must be a full path)
	 * @return whether the plugin directory list was changed
	 */
	PROJECTS_API bool RemovePluginDirectory(const FString& Dir);

	/** @return - Access to the additional root directories */
	const TArray<FString>& GetAdditionalRootDirectories() const
	{
		return AdditionalRootDirectories;
	}

	/**
	 * Adds a directory to the additional root directories list. 
	 *
	 * @param Dir - the new directory to add (must be a full path)
	 * @return whether the root directory list was changed
	 */
	PROJECTS_API bool AddRootDirectory(const FString& Dir);
	/**
	 * Removes the directory from the list to scan
	 *
	 * @param Dir the directory to remove (must be a full path)
	 * @return whether the root directory list was changed
	 */
	PROJECTS_API bool RemoveRootDirectory(const FString& Dir);

#if WITH_EDITOR
	/** Returns whether the project has a module of the given name */
<<<<<<< HEAD
	bool HasModule(FName ModuleName) const;
=======
	PROJECTS_API bool HasModule(FName ModuleName) const;
>>>>>>> 4af6daef
#endif //if WITH_EDITOR

private:
	/** @return the path relative to this project if possible */
	PROJECTS_API const FString MakePathRelativeToProject(const FString& Dir, const FString& PathToProject) const;

	/**
	 * List of additional directories to scan for plugins.
	 * Paths are in memory as absolute paths. Conversion to/from path relative happens during Save/Load
	 */
	TArray<FString> AdditionalPluginDirectories;

	/**
	 * List of additional root directories to scan for modules.
	 * Paths are in memory as absolute paths. Conversion to/from path relative happens during Save/Load
	 */
	TArray<FString> AdditionalRootDirectories;

#if WITH_EDITOR
	/** Set of project module names */
	mutable TSet<FName> ModuleNamesCache;
#endif //if WITH_EDITOR
};<|MERGE_RESOLUTION|>--- conflicted
+++ resolved
@@ -178,11 +178,7 @@
 
 #if WITH_EDITOR
 	/** Returns whether the project has a module of the given name */
-<<<<<<< HEAD
-	bool HasModule(FName ModuleName) const;
-=======
 	PROJECTS_API bool HasModule(FName ModuleName) const;
->>>>>>> 4af6daef
 #endif //if WITH_EDITOR
 
 private:
