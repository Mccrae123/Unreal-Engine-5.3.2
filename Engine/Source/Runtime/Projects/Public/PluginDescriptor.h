--- conflicted
+++ resolved
@@ -125,11 +125,6 @@
 
 #if WITH_EDITOR
 	/** Cached json for custom data */
-<<<<<<< HEAD
-	TSharedPtr<FJsonObject> CachedJson;
-#endif
-
-=======
 	mutable TSharedPtr<FJsonObject> CachedJson;
 
 	/** Additional fields to write */
@@ -139,7 +134,6 @@
 	/** Return the .uplugin extension (with dot) */
 	static const FString& GetFileExtension();
 
->>>>>>> 6bbb88c8
 	/** Constructor. */
 	FPluginDescriptor();
 
@@ -180,15 +174,12 @@
 	 * Updates the content of the specified plugin file with values in this descriptor
 	 * (hence preserving json fields that the plugin descriptor doesn't know about)
 	 */
-<<<<<<< HEAD
-=======
 	bool UpdatePluginFile(const FString& FileName, FText* OutFailReason = nullptr) const;
 
 	/**
 	 * Updates the content of the specified plugin file with values in this descriptor
 	 * (hence preserving json fields that the plugin descriptor doesn't know about)
 	 */
->>>>>>> 6bbb88c8
 	bool UpdatePluginFile(const FString& FileName, FText& OutFailReason) const;
 
 	/** Determines whether the plugin supports the given platform */
