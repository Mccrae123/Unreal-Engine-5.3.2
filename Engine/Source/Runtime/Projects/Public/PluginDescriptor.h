--- conflicted
+++ resolved
@@ -167,30 +167,6 @@
 	PROJECTS_API bool Load(const FString& FileName, FText* OutFailReason = nullptr);
 
 	/** Loads the descriptor from the given file. */
-<<<<<<< HEAD
-	bool Load(const FString& FileName, FText* OutFailReason = nullptr);
-
-	/** Loads the descriptor from the given file. */
-	bool Load(const FString& FileName, FText& OutFailReason);
-
-	/** Reads the descriptor from the given string */
-	bool Read(const FString& Text, FText* OutFailReason = nullptr);
-
-	/** Reads the descriptor from the given string */
-	bool Read(const FString& Text, FText& OutFailReason);
-
-	/** Reads the descriptor from the given JSON object */
-	bool Read(const FJsonObject& Object, FText* OutFailReason = nullptr);
-
-	/** Reads the descriptor from the given JSON object */
-	bool Read(const FJsonObject& Object, FText& OutFailReason);
-
-	/** Saves the descriptor from the given file. */
-	bool Save(const FString& FileName, FText* OutFailReason = nullptr) const;
-
-	/** Saves the descriptor from the given file. */
-	bool Save(const FString& FileName, FText& OutFailReason) const;
-=======
 	PROJECTS_API bool Load(const FString& FileName, FText& OutFailReason);
 
 	/** Reads the descriptor from the given string */
@@ -210,7 +186,6 @@
 
 	/** Saves the descriptor from the given file. */
 	PROJECTS_API bool Save(const FString& FileName, FText& OutFailReason) const;
->>>>>>> 4af6daef
 
 	/** Writes a descriptor to JSON */
 	PROJECTS_API void Write(FString& Text) const;
@@ -231,17 +206,7 @@
 	 * Updates the content of the specified plugin file with values in this descriptor
 	 * (hence preserving json fields that the plugin descriptor doesn't know about)
 	 */
-<<<<<<< HEAD
-	bool UpdatePluginFile(const FString& FileName, FText* OutFailReason = nullptr) const;
-
-	/**
-	 * Updates the content of the specified plugin file with values in this descriptor
-	 * (hence preserving json fields that the plugin descriptor doesn't know about)
-	 */
-	bool UpdatePluginFile(const FString& FileName, FText& OutFailReason) const;
-=======
 	PROJECTS_API bool UpdatePluginFile(const FString& FileName, FText& OutFailReason) const;
->>>>>>> 4af6daef
 
 	/** Determines whether the plugin supports the given platform */
 	PROJECTS_API bool SupportsTargetPlatform(const FString& Platform) const;
