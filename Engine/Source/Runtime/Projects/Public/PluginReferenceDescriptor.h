// Copyright Epic Games, Inc. All Rights Reserved.

#pragma once

#include "Containers/Array.h"
#include "Containers/Map.h"
#include "Containers/UnrealString.h"
#include "CoreMinimal.h"
#include "CoreTypes.h"
#include "CustomBuildSteps.h"
#include "HAL/PlatformCrt.h"
#include "HAL/PlatformMisc.h"
#include "LocalizationDescriptor.h"
#include "Misc/Optional.h"
#include "ModuleDescriptor.h"
#include "Serialization/JsonWriter.h"
#include "Templates/SharedPointer.h"

class FJsonObject;
class FJsonValue;
class FText;

/**
 * Descriptor for a plugin reference. Contains the information required to enable or disable a plugin for a given platform.
 */
struct PROJECTS_API FPluginReferenceDescriptor
{
	/** Name of the plugin */
	FString Name;

	/** Whether it should be enabled by default */
	bool bEnabled;

	/** Whether this plugin is optional, and the game should silently ignore it not being present */
	bool bOptional;
	
	/** Description of the plugin for users that do not have it installed. */
	FString Description;

	/** URL for this plugin on the marketplace, if the user doesn't have it installed. */
	FString MarketplaceURL;

	/** If enabled, list of platforms for which the plugin should be enabled (or all platforms if blank). */
	TArray<FString> PlatformAllowList;

	/** If enabled, list of platforms for which the plugin should be disabled. */
	TArray<FString> PlatformDenyList;
 
	/** If enabled, list of target configurations for which the plugin should be enabled (or all target configurations if blank). */
	TArray<EBuildConfiguration> TargetConfigurationAllowList;

	/** If enabled, list of target configurations for which the plugin should be disabled. */
	TArray<EBuildConfiguration> TargetConfigurationDenyList;

	/** If enabled, list of targets for which the plugin should be enabled (or all targets if blank). */
	TArray<EBuildTargetType> TargetAllowList;

	/** If enabled, list of targets for which the plugin should be disabled. */
	TArray<EBuildTargetType> TargetDenyList;

	/** The list of supported target platforms for this plugin. This field is copied from the plugin descriptor, and supplements the user's allowed/denied platforms. */
	TArray<FString> SupportedTargetPlatforms;

	/** When true, empty SupportedTargetPlatforms and PlatformAllowList are interpreted as 'no platforms' with the expectation that explicit platforms will be added in plugin platform extensions */
	bool bHasExplicitPlatforms;

	/** When set, specifies a specific version of the plugin that this references. */
	TOptional<int32> RequestedVersion;

#if WITH_EDITOR
	/** Cached json for custom data */
	mutable TSharedPtr<FJsonObject> CachedJson;

	/** Additional fields to write */
	TMap<FString, TSharedPtr<FJsonValue>> AdditionalFieldsToWrite;
#endif //if WITH_EDITOR

	/** Constructor */
	FPluginReferenceDescriptor(const FString& InName = TEXT(""), bool bInEnabled = false);

	/** Determines whether the plugin is enabled for the given platform */
	bool IsEnabledForPlatform(const FString& Platform) const;

	/** Determines whether the plugin is enabled for the given target configuration */
	bool IsEnabledForTargetConfiguration(EBuildConfiguration Configuration) const;

	/** Determines whether the plugin is enabled for the given target */
	bool IsEnabledForTarget(EBuildTargetType TargetType) const;

	/** Determines if the referenced plugin is supported for the given platform */
	bool IsSupportedTargetPlatform(const FString& Platform) const;

	/** Reads the descriptor from the given JSON object */
<<<<<<< HEAD
	bool Read(const FJsonObject& Object, FText* OutFailReason = nullptr);

	/** Reads the descriptor from the given JSON object */
	bool Read(const FJsonObject& Object, FText& OutFailReason);
=======
	bool Read(const TSharedRef<FJsonObject>& Object, FText* OutFailReason = nullptr);

	UE_DEPRECATED(5.1, "Use Read(const TSharedRef<FJsonObject>&) instead.")
	bool Read(const FJsonObject& Object, FText* OutFailReason = nullptr, TSharedPtr<FJsonObject> ObjectPtr = nullptr);

	UE_DEPRECATED(5.1, "Use Read(const TSharedRef<FJsonObject>&) instead.")
	bool Read(const FJsonObject& Object, FText& OutFailReason, TSharedPtr<FJsonObject> ObjectPtr = nullptr);

	/** Reads an array of modules from the given JSON object */
	static bool ReadArray(const FJsonObject& Object, const TCHAR* Name, TArray<FPluginReferenceDescriptor>& OutModules, FText* OutFailReason = nullptr);
>>>>>>> d731a049

	/** Reads an array of modules from the given JSON object */
	static bool ReadArray(const FJsonObject& Object, const TCHAR* Name, TArray<FPluginReferenceDescriptor>& OutModules, FText* OutFailReason = nullptr);

	/** Reads an array of modules from the given JSON object */
	static bool ReadArray(const FJsonObject& Object, const TCHAR* Name, TArray<FPluginReferenceDescriptor>& OutModules, FText& OutFailReason);

	/** Writes a descriptor to JSON */
	void Write(TJsonWriter<>& Writer) const;
	
	/** Updates the given json object with values in this descriptor */
	void UpdateJson(FJsonObject& JsonObject) const;

	/** Writes an array of plugin references to JSON */
	static void WriteArray(TJsonWriter<>& Writer, const TCHAR* ArrayName, const TArray<FPluginReferenceDescriptor>& Plugins);

	/** Updates an array of plugin references in the specified JSON field (indexed by plugin name) */
	static void UpdateArray(FJsonObject& JsonObject, const TCHAR* ArrayName, const TArray<FPluginReferenceDescriptor>& Plugins);

#if WITH_EDITOR
	/** Gets the string value for a given key by first looking into AdditionalFieldsToWrite and then CachedJson */
	bool GetAdditionalStringField(const FString& Key, FString& OutValue) const;
#endif //if WITH_EDITOR
};<|MERGE_RESOLUTION|>--- conflicted
+++ resolved
@@ -91,12 +91,6 @@
 	bool IsSupportedTargetPlatform(const FString& Platform) const;
 
 	/** Reads the descriptor from the given JSON object */
-<<<<<<< HEAD
-	bool Read(const FJsonObject& Object, FText* OutFailReason = nullptr);
-
-	/** Reads the descriptor from the given JSON object */
-	bool Read(const FJsonObject& Object, FText& OutFailReason);
-=======
 	bool Read(const TSharedRef<FJsonObject>& Object, FText* OutFailReason = nullptr);
 
 	UE_DEPRECATED(5.1, "Use Read(const TSharedRef<FJsonObject>&) instead.")
@@ -104,10 +98,6 @@
 
 	UE_DEPRECATED(5.1, "Use Read(const TSharedRef<FJsonObject>&) instead.")
 	bool Read(const FJsonObject& Object, FText& OutFailReason, TSharedPtr<FJsonObject> ObjectPtr = nullptr);
-
-	/** Reads an array of modules from the given JSON object */
-	static bool ReadArray(const FJsonObject& Object, const TCHAR* Name, TArray<FPluginReferenceDescriptor>& OutModules, FText* OutFailReason = nullptr);
->>>>>>> d731a049
 
 	/** Reads an array of modules from the given JSON object */
 	static bool ReadArray(const FJsonObject& Object, const TCHAR* Name, TArray<FPluginReferenceDescriptor>& OutModules, FText* OutFailReason = nullptr);
