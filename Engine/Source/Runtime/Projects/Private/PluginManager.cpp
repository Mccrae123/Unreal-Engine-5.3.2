// Copyright 1998-2015 Epic Games, Inc. All Rights Reserved.

#include "ProjectsPrivatePCH.h"

DEFINE_LOG_CATEGORY_STATIC( LogPluginManager, Log, All );

#define LOCTEXT_NAMESPACE "PluginManager"


namespace PluginSystemDefs
{
	/** File extension of plugin descriptor files.
	    NOTE: This constant exists in UnrealBuildTool code as well. */
	static const TCHAR PluginDescriptorFileExtension[] = TEXT( ".uplugin" );

<<<<<<< HEAD
=======
	/**
	 * Parsing the command line and loads any foreign plugins that were
	 * specified using the -PLUGIN= command.
	 *
	 * @param  CommandLine    The commandline used to launch the editor.
	 * @param  SearchPathsOut 
	 * @return The number of plugins that were specified using the -PLUGIN param.
	 */
	static int32 GetAdditionalPluginPaths(TSet<FString>& PluginPathsOut)
	{
		const TCHAR* SwitchStr = TEXT("PLUGIN=");
		const int32  SwitchLen = FCString::Strlen(SwitchStr);

		int32 PluginCount = 0;

		const TCHAR* SearchStr = FCommandLine::Get();
		do
		{
			FString PluginPath;

			SearchStr = FCString::Strfind(SearchStr, SwitchStr);
			if (FParse::Value(SearchStr, SwitchStr, PluginPath))
			{
				FString PluginDir = FPaths::GetPath(PluginPath);
				PluginPathsOut.Add(PluginDir);

				++PluginCount;
				SearchStr += SwitchLen + PluginPath.Len();
			}
			else
			{
				break;
			}
		} while (SearchStr != nullptr);

#if IS_PROGRAM
		// For programs that have the project dir set, look for plugins under the project directory
		const FProjectDescriptor *Project = IProjectManager::Get().GetCurrentProject();
		if (Project != nullptr)
		{
			PluginPathsOut.Add(FPaths::GetPath(FPaths::GetProjectFilePath()) / TEXT("Plugins"));
		}
#endif
		return PluginCount;
	}
>>>>>>> c7f4204d
}

FPlugin::FPlugin(const FString& InFileName, const FPluginDescriptor& InDescriptor, EPluginLoadedFrom InLoadedFrom)
	: Name(FPaths::GetBaseFilename(InFileName))
	, FileName(InFileName)
	, Descriptor(InDescriptor)
	, LoadedFrom(InLoadedFrom)
	, bEnabled(false)
{
}

FPlugin::~FPlugin()
{
}

FString FPlugin::GetName() const
{
	return Name;
}

FString FPlugin::GetDescriptorFileName() const
{
	return FileName;
}

FString FPlugin::GetBaseDir() const
{
	return FPaths::GetPath(FileName);
}

FString FPlugin::GetContentDir() const
{
	return FPaths::GetPath(FileName) / TEXT("Content");
}

FString FPlugin::GetMountedAssetPath() const
{
	return FString::Printf(TEXT("/%s/"), *Name);
}

bool FPlugin::IsEnabled() const
{
	return bEnabled;
}

bool FPlugin::CanContainContent() const
{
	return Descriptor.bCanContainContent;
}

EPluginLoadedFrom FPlugin::GetLoadedFrom() const
{
	return LoadedFrom;
}

const FPluginDescriptor& FPlugin::GetDescriptor() const
{
	return Descriptor;
}

bool FPlugin::UpdateDescriptor(const FPluginDescriptor& NewDescriptor, FText& OutFailReason)
{
	if(!NewDescriptor.Save(FileName, OutFailReason))
	{
		return false;
	}

	Descriptor = NewDescriptor;
	return true;
}




FPluginManager::FPluginManager()
	: bHaveConfiguredEnabledPlugins(false)
	, bHaveAllRequiredPlugins(false)
{
	DiscoverAllPlugins();
}



FPluginManager::~FPluginManager()
{
	// NOTE: All plugins and modules should be cleaned up or abandoned by this point

	// @todo plugin: Really, we should "reboot" module manager's unloading code so that it remembers at which startup phase
	//  modules were loaded in, so that we can shut groups of modules down (in reverse-load order) at the various counterpart
	//  shutdown phases.  This will fix issues where modules that are loaded after game modules are shutdown AFTER many engine
	//  systems are already killed (like GConfig.)  Currently the only workaround is to listen to global exit events, or to
	//  explicitly unload your module somewhere.  We should be able to handle most cases automatically though!
}

void FPluginManager::RefreshPluginsList()
{
	// Read a new list of all plugins
	TArray<TSharedRef<FPlugin>> NewPlugins;
	ReadAllPlugins(NewPlugins);

	// Build a list of filenames for plugins which are enabled, and remove the rest
	TArray<FString> EnabledPluginFileNames;
	for(int32 Idx = 0; Idx < AllPlugins.Num(); Idx++)
	{
		const TSharedRef<FPlugin>& Plugin = AllPlugins[Idx];
		if(Plugin->bEnabled)
		{
			EnabledPluginFileNames.Add(Plugin->FileName);
		}
		else
		{
			AllPlugins.RemoveAt(Idx--);
		}
	}

	// Add all the plugins which aren't already enabled
	for(TSharedRef<FPlugin>& NewPlugin: NewPlugins)
	{
		if(!EnabledPluginFileNames.Contains(NewPlugin->FileName))
		{
			AllPlugins.Add(NewPlugin);
		}
	}
}

void FPluginManager::DiscoverAllPlugins()
{
	ensure( AllPlugins.Num() == 0 );		// Should not have already been initialized!
	ReadAllPlugins(AllPlugins);

	// Add the plugin binaries directory
	for(const TSharedRef<FPlugin>& Plugin: AllPlugins)
	{
		const FString PluginBinariesPath = FPaths::Combine(*FPaths::GetPath(Plugin->FileName), TEXT("Binaries"), FPlatformProcess::GetBinariesSubdirectory());
		FModuleManager::Get().AddBinariesDirectory(*PluginBinariesPath, Plugin->LoadedFrom == EPluginLoadedFrom::GameProject);
	}
}

void FPluginManager::ReadAllPlugins(TArray<TSharedRef<FPlugin>>& Plugins)
{
#if (WITH_ENGINE && !IS_PROGRAM) || WITH_PLUGIN_SUPPORT
	// Find "built-in" plugins.  That is, plugins situated right within the Engine directory.
	ReadPluginsInDirectory(FPaths::EnginePluginsDir(), EPluginLoadedFrom::Engine, Plugins);

	// Find plugins in the game project directory (<MyGameProject>/Plugins)
	if( FApp::HasGameName() )
	{
		ReadPluginsInDirectory(FPaths::GamePluginsDir(), EPluginLoadedFrom::GameProject, Plugins);
	}
#endif
}

void FPluginManager::ReadPluginsInDirectory(const FString& PluginsDirectory, const EPluginLoadedFrom LoadedFrom, TArray<TSharedRef<FPlugin>>& Plugins)
{
	// Make sure the directory even exists
	if(FPlatformFileManager::Get().GetPlatformFile().DirectoryExists(*PluginsDirectory))
	{
		TArray<FString> FileNames;
		FindPluginsInDirectory(PluginsDirectory, FileNames);

		for(const FString& FileName: FileNames)
		{
			FPluginDescriptor Descriptor;
			FText FailureReason;
			if(Descriptor.Load(FileName, FailureReason))
			{
				Plugins.Add(MakeShareable(new FPlugin(FileName, Descriptor, LoadedFrom)));
			}
			else
			{
				// NOTE: Even though loading of this plugin failed, we'll keep processing other plugins
				FString FullPath = FPaths::ConvertRelativePathToFull(FileName);
				FText FailureMessage = FText::Format(LOCTEXT("FailureFormat", "{0} ({1})"), FailureReason, FText::FromString(FullPath));
				FText DialogTitle = LOCTEXT("PluginFailureTitle", "Failed to load Plugin");
				UE_LOG(LogPluginManager, Error, TEXT("%s"), *FailureMessage.ToString());
				FMessageDialog::Open(EAppMsgType::Ok, FailureMessage, &DialogTitle);
			}
		}
	}
}

void FPluginManager::FindPluginsInDirectory(const FString& PluginsDirectory, TArray<FString>& FileNames)
{
	// Class to enumerate the contents of a directory, and find all sub-directories and plugin descriptors within it
	struct FPluginDirectoryVisitor : public IPlatformFile::FDirectoryVisitor
	{
		TArray<FString> SubDirectories;
		TArray<FString> PluginDescriptors;

		virtual bool Visit(const TCHAR* FilenameOrDirectory, bool bIsDirectory) override
		{
			FString FilenameOrDirectoryStr = FilenameOrDirectory;
			if(bIsDirectory)
			{
				SubDirectories.Add(FilenameOrDirectoryStr);
			}
			else if(FilenameOrDirectoryStr.EndsWith(TEXT(".uplugin")))
			{
				PluginDescriptors.Add(FilenameOrDirectoryStr);
			}
			return true;
		}
	};

	// Enumerate the contents of the current directory
	FPluginDirectoryVisitor Visitor;
	FPlatformFileManager::Get().GetPlatformFile().IterateDirectory(*PluginsDirectory, Visitor);

	// If there's no plugins in this directory, recurse through all the child directories
	if(Visitor.PluginDescriptors.Num() == 0)
	{
		for(const FString& SubDirectory: Visitor.SubDirectories)
		{
			FindPluginsInDirectory(SubDirectory, FileNames);
		}
	}
	else
	{
		for(const FString& PluginDescriptor: Visitor.PluginDescriptors)
		{
			FileNames.Add(PluginDescriptor);
		}
	}
}

// Helper class to find all pak files.
class FPakFileSearchVisitor : public IPlatformFile::FDirectoryVisitor
{
	TArray<FString>& FoundFiles;
public:
	FPakFileSearchVisitor(TArray<FString>& InFoundFiles)
		: FoundFiles(InFoundFiles)
	{}
	virtual bool Visit(const TCHAR* FilenameOrDirectory, bool bIsDirectory)
	{
		if (bIsDirectory == false)
		{
			FString Filename(FilenameOrDirectory);
			if (Filename.MatchesWildcard(TEXT("*.pak")))
			{
				FoundFiles.Add(Filename);
			}
		}
		return true;
	}
};

bool FPluginManager::IsPluginSupportedByCurrentTarget(TSharedRef<FPlugin> Plugin) const
{
	bool bSupported = false;
	if (Plugin->GetDescriptor().Modules.Num())
	{
		for (const FModuleDescriptor& Module : Plugin->GetDescriptor().Modules)
		{
			// Programs support only program type plugins
			// Non-program targets don't support from plugins
#if IS_PROGRAM
			if (Module.Type == EHostType::Program)
			{
				bSupported = true;
			}
#else
			if (Module.Type != EHostType::Program)
			{
				bSupported = true;
			}
#endif
		}
	}
	else
	{
		bSupported = true;
	}
	return bSupported;
}

bool FPluginManager::ConfigureEnabledPlugins()
{
	if(!bHaveConfiguredEnabledPlugins)
	{
		// Don't need to run this again
		bHaveConfiguredEnabledPlugins = true;

		// If a current project is set, check that we know about any plugin that's explicitly enabled
		const FProjectDescriptor *Project = IProjectManager::Get().GetCurrentProject();
		const bool bHasProjectFile = Project != nullptr;

		// Get all the enabled plugin names
		TArray< FString > EnabledPluginNames;
#if IS_PROGRAM
		// Programs with a project file specified take the list of enabled plugins from the project file
		if (bHasProjectFile)
		{
			FProjectManager::Get().GetEnabledPlugins(EnabledPluginNames);
		}
		else
		{
			GConfig->GetArray(TEXT("Plugins"), TEXT("ProgramEnabledPlugins"), EnabledPluginNames, GEngineIni);
		}
#else
		FProjectManager::Get().GetEnabledPlugins(EnabledPluginNames);
#endif

		// Build a set from the array
		TSet< FString > AllEnabledPlugins;
		AllEnabledPlugins.Append(MoveTemp(EnabledPluginNames));

		// Enable all the plugins by name
		for (const TSharedRef< FPlugin > Plugin : AllPlugins)
		{
			if (AllEnabledPlugins.Contains(Plugin->Name))
			{
				Plugin->bEnabled = (!IS_PROGRAM || !bHasProjectFile) || IsPluginSupportedByCurrentTarget(Plugin);
				if (!Plugin->bEnabled)
				{
					AllEnabledPlugins.Remove(Plugin->Name);
				}
			}
		}

		if (bHasProjectFile)
		{
			// Take a copy of the Project's plugins as we may remove some
			TArray<FPluginReferenceDescriptor> PluginsCopy = Project->Plugins;
			for(const FPluginReferenceDescriptor& Plugin: PluginsCopy)
			{
				if ((Plugin.bEnabled && !FindPluginInstance(Plugin.Name).IsValid()) &&
					 (!IS_PROGRAM || AllEnabledPlugins.Contains(Plugin.Name))) // skip if this is a program and the plugin is not enabled
				{
					FText Caption(LOCTEXT("PluginMissingCaption", "Plugin missing"));
					if(Plugin.MarketplaceURL.Len() > 0)
					{
						if(FMessageDialog::Open(EAppMsgType::YesNo, FText::Format(LOCTEXT("PluginMissingError", "This project requires the {0} plugin.\n\nWould you like to download it from the the Marketplace?"), FText::FromString(Plugin.Name)), &Caption) == EAppReturnType::Yes)
						{
							FString Error;
							FPlatformProcess::LaunchURL(*Plugin.MarketplaceURL, nullptr, &Error);
							if(Error.Len() > 0) FMessageDialog::Open(EAppMsgType::Ok, FText::FromString(Error));
							return false;
						}
					}
					else
					{
						FString Description = (Plugin.Description.Len() > 0) ? FString::Printf(TEXT("\n\n%s"), *Plugin.Description) : FString();
						FMessageDialog::Open(EAppMsgType::Ok, FText::Format(LOCTEXT("PluginMissingError", "This project requires the {0} plugin. {1}"), FText::FromString(Plugin.Name), FText::FromString(Description)), &Caption);
						
						if (FMessageDialog::Open(EAppMsgType::YesNo, FText::Format(LOCTEXT("PluginMissingDisable", "Would you like to disable {0}? You will no longer be able to open any assets created using it."), FText::FromString(Plugin.Name)), &Caption) == EAppReturnType::No)
						{
							return false;
						}

						FText FailReason;
						if (!IProjectManager::Get().SetPluginEnabled(*Plugin.Name, false, FailReason))
						{
							FMessageDialog::Open(EAppMsgType::Ok, FailReason);
						}
					}
				}
#if !IS_MONOLITHIC
				// Only check this when in a non-monolithic build where modules could be in separate binaries
				else if (Plugin.bEnabled && Project->Modules.Num() == 0)
				{
					// Content only project - check whether any plugins are incompatible and offer to disable instead of trying to build them later
					TSharedPtr<FPlugin> PluginInstance = FindPluginInstance(Plugin.Name);
					TArray<FString> IncompatibleFiles;
					if (!FModuleDescriptor::CheckModuleCompatibility(PluginInstance->Descriptor.Modules, PluginInstance->LoadedFrom == EPluginLoadedFrom::GameProject, IncompatibleFiles))
					{
						// Ask whether to disable plugin if incompatible
						FText Caption(LOCTEXT("IncompatiblePluginCaption", "Plugin missing or incompatible"));
						if (FMessageDialog::Open(EAppMsgType::YesNo, FText::Format(LOCTEXT("IncompatiblePluginText", "Missing or incompatible modules in {0} plugin - would you like to disable it? You will no longer be able to open any assets created using it."), FText::FromString(Plugin.Name)), &Caption) == EAppReturnType::No)
						{
							return false;
						}

						FText FailReason;
						if (!IProjectManager::Get().SetPluginEnabled(*Plugin.Name, false, FailReason))
						{
							FMessageDialog::Open(EAppMsgType::Ok, FailReason);
						}
					}
				}
#endif //!IS_MONOLITHIC
			}
		}

		// If we made it here, we have all the required plugins
		bHaveAllRequiredPlugins = true;

		for(const TSharedRef<FPlugin>& Plugin: AllPlugins)
		{
			if (Plugin->bEnabled)
			{
				// Build the list of content folders
				if (Plugin->Descriptor.bCanContainContent)
				{
					if (auto EngineConfigFile = GConfig->Find(GEngineIni, false))
					{
						if (auto CoreSystemSection = EngineConfigFile->Find(TEXT("Core.System")))
						{
							CoreSystemSection->AddUnique("Paths", Plugin->GetContentDir());
						}
					}
				}

				// Load Default<PluginName>.ini config file if it exists
				FString PluginConfigDir = FPaths::GetPath(Plugin->FileName) / TEXT("Config/");
				FConfigFile PluginConfig;
				FConfigCacheIni::LoadExternalIniFile(PluginConfig, *Plugin->Name, *FPaths::EngineConfigDir(), *PluginConfigDir, true);
				if (PluginConfig.Num() > 0)
				{
					FString PlaformName = FPlatformProperties::PlatformName();
					FString PluginConfigFilename = FString::Printf(TEXT("%s%s/%s.ini"), *FPaths::GeneratedConfigDir(), *PlaformName, *Plugin->Name);
					FConfigFile& NewConfigFile = GConfig->Add(PluginConfigFilename, FConfigFile());
					NewConfigFile.AddMissingProperties(PluginConfig);
					NewConfigFile.Write(PluginConfigFilename);
				}
			}
		}
		
		// Mount all the plugin content folders and pak files
		TArray<FString>	FoundPaks;
		FPakFileSearchVisitor PakVisitor(FoundPaks);
		IPlatformFile& PlatformFile = FPlatformFileManager::Get().GetPlatformFile();
		for(TSharedRef<IPlugin> Plugin: GetEnabledPlugins())
		{
			if(Plugin->CanContainContent() && ensure(RegisterMountPointDelegate.IsBound()))
			{
				FString ContentDir = Plugin->GetContentDir();
				RegisterMountPointDelegate.Execute(Plugin->GetMountedAssetPath(), ContentDir);

				// Pak files are loaded from <PluginName>/Content/Paks/<PlatformName>
				if (FPlatformProperties::RequiresCookedData())
				{
					FoundPaks.Reset();
					PlatformFile.IterateDirectoryRecursively(*(ContentDir / TEXT("Paks") / FPlatformProperties::PlatformName()), PakVisitor);
					for (const auto& PakPath : FoundPaks)
					{
						if (FCoreDelegates::OnMountPak.IsBound())
						{
							FCoreDelegates::OnMountPak.Execute(PakPath, 0);
						}
					}
				}
			}
		}
	}
	return bHaveAllRequiredPlugins;
}

TSharedPtr<FPlugin> FPluginManager::FindPluginInstance(const FString& Name)
{
	TSharedPtr<FPlugin> Result;
	for(const TSharedRef<FPlugin>& Instance : AllPlugins)
	{
		if(Instance->Name == Name)
		{
			Result = Instance;
			break;
		}
	}
	return Result;
}

bool FPluginManager::LoadModulesForEnabledPlugins( const ELoadingPhase::Type LoadingPhase )
{
	// Figure out which plugins are enabled
	if(!ConfigureEnabledPlugins())
	{
		return false;
	}

	FScopedSlowTask SlowTask(AllPlugins.Num());

	// Load plugins!
	for( const TSharedRef< FPlugin > Plugin : AllPlugins )
	{
		SlowTask.EnterProgressFrame(1);

		if ( Plugin->bEnabled )
		{
			TMap<FName, EModuleLoadResult> ModuleLoadFailures;
			FModuleDescriptor::LoadModulesForPhase(LoadingPhase, Plugin->Descriptor.Modules, ModuleLoadFailures);

			FText FailureMessage;
			for( auto FailureIt( ModuleLoadFailures.CreateConstIterator() ); FailureIt; ++FailureIt )
			{
				const auto ModuleNameThatFailedToLoad = FailureIt.Key();
				const auto FailureReason = FailureIt.Value();

				if( FailureReason != EModuleLoadResult::Success )
				{
					const FText PluginNameText = FText::FromString(Plugin->Name);
					const FText TextModuleName = FText::FromName(FailureIt.Key());

					if ( FailureReason == EModuleLoadResult::FileNotFound )
					{
						FailureMessage = FText::Format( LOCTEXT("PluginModuleNotFound", "Plugin '{0}' failed to load because module '{1}' could not be found.  Please ensure the plugin is properly installed, otherwise consider disabling the plugin for this project."), PluginNameText, TextModuleName );
					}
					else if ( FailureReason == EModuleLoadResult::FileIncompatible )
					{
						FailureMessage = FText::Format( LOCTEXT("PluginModuleIncompatible", "Plugin '{0}' failed to load because module '{1}' does not appear to be compatible with the current version of the engine.  The plugin may need to be recompiled."), PluginNameText, TextModuleName );
					}
					else if ( FailureReason == EModuleLoadResult::CouldNotBeLoadedByOS )
					{
						FailureMessage = FText::Format( LOCTEXT("PluginModuleCouldntBeLoaded", "Plugin '{0}' failed to load because module '{1}' could not be loaded.  There may be an operating system error or the module may not be properly set up."), PluginNameText, TextModuleName );
					}
					else if ( FailureReason == EModuleLoadResult::FailedToInitialize )
					{
						FailureMessage = FText::Format( LOCTEXT("PluginModuleFailedToInitialize", "Plugin '{0}' failed to load because module '{1}' could be initialized successfully after it was loaded."), PluginNameText, TextModuleName );
					}
					else 
					{
						ensure(0);	// If this goes off, the error handling code should be updated for the new enum values!
						FailureMessage = FText::Format( LOCTEXT("PluginGenericLoadFailure", "Plugin '{0}' failed to load because module '{1}' could not be loaded for an unspecified reason.  This plugin's functionality will not be available.  Please report this error."), PluginNameText, TextModuleName );
					}

					// Don't need to display more than one module load error per plugin that failed to load
					break;
				}
			}

			if( !FailureMessage.IsEmpty() )
			{
				FMessageDialog::Open(EAppMsgType::Ok, FailureMessage);
				return false;
			}
		}
	}
	return true;
}

void FPluginManager::SetRegisterMountPointDelegate( const FRegisterMountPointDelegate& Delegate )
{
	RegisterMountPointDelegate = Delegate;
}

bool FPluginManager::AreRequiredPluginsAvailable()
{
	return ConfigureEnabledPlugins();
}

bool FPluginManager::CheckModuleCompatibility(TArray<FString>& OutIncompatibleModules)
{
	if(!ConfigureEnabledPlugins())
	{
		return false;
	}

	bool bResult = true;
	for (TArray< TSharedRef< FPlugin > >::TConstIterator Iter(AllPlugins); Iter; ++Iter)
	{
		const TSharedRef< FPlugin > &Plugin = *Iter;
		if (Plugin->bEnabled && !FModuleDescriptor::CheckModuleCompatibility(Plugin->Descriptor.Modules, Plugin->LoadedFrom == EPluginLoadedFrom::GameProject, OutIncompatibleModules))
		{
			bResult = false;
		}
	}
	return bResult;
}

IPluginManager& IPluginManager::Get()
{
	// Single instance of manager, allocated on demand and destroyed on program exit.
	static FPluginManager* PluginManager = NULL;
	if( PluginManager == NULL )
	{
		PluginManager = new FPluginManager();
	}
	return *PluginManager;
}

TSharedPtr<IPlugin> FPluginManager::FindPlugin(const FString& Name)
{
	TSharedPtr<IPlugin> Plugin;
	for(TSharedRef<FPlugin>& PossiblePlugin : AllPlugins)
	{
		if(PossiblePlugin->Name == Name)
		{
			Plugin = PossiblePlugin;
			break;
		}
	}
	return Plugin;
}

TArray<TSharedRef<IPlugin>> FPluginManager::GetEnabledPlugins()
{
	TArray<TSharedRef<IPlugin>> Plugins;
	for(TSharedRef<FPlugin>& PossiblePlugin : AllPlugins)
	{
		if(PossiblePlugin->bEnabled)
		{
			Plugins.Add(PossiblePlugin);
		}
	}
	return Plugins;
}

TArray<TSharedRef<IPlugin>> FPluginManager::GetDiscoveredPlugins()
{
	TArray<TSharedRef<IPlugin>> Plugins;
	for(TSharedRef<FPlugin>& Plugin : AllPlugins)
	{
		Plugins.Add(Plugin);
	}
	return Plugins;
}

TArray< FPluginStatus > FPluginManager::QueryStatusForAllPlugins() const
{
	TArray< FPluginStatus > PluginStatuses;

	for( auto PluginIt( AllPlugins.CreateConstIterator() ); PluginIt; ++PluginIt )
	{
		const TSharedRef< FPlugin >& Plugin = *PluginIt;
		
		FPluginStatus PluginStatus;
		PluginStatus.Name = Plugin->Name;
		PluginStatus.PluginDirectory = FPaths::GetPath(Plugin->FileName);
		PluginStatus.bIsEnabled = Plugin->bEnabled;
		PluginStatus.Descriptor = Plugin->Descriptor;
		PluginStatus.LoadedFrom = Plugin->LoadedFrom;

		PluginStatuses.Add( PluginStatus );
	}

	return PluginStatuses;
}

#undef LOCTEXT_NAMESPACE<|MERGE_RESOLUTION|>--- conflicted
+++ resolved
@@ -1,4 +1,4 @@
-// Copyright 1998-2015 Epic Games, Inc. All Rights Reserved.
+// Copyright 1998-2016 Epic Games, Inc. All Rights Reserved.
 
 #include "ProjectsPrivatePCH.h"
 
@@ -13,8 +13,6 @@
 	    NOTE: This constant exists in UnrealBuildTool code as well. */
 	static const TCHAR PluginDescriptorFileExtension[] = TEXT( ".uplugin" );
 
-<<<<<<< HEAD
-=======
 	/**
 	 * Parsing the command line and loads any foreign plugins that were
 	 * specified using the -PLUGIN= command.
@@ -60,7 +58,6 @@
 #endif
 		return PluginCount;
 	}
->>>>>>> c7f4204d
 }
 
 FPlugin::FPlugin(const FString& InFileName, const FPluginDescriptor& InDescriptor, EPluginLoadedFrom InLoadedFrom)
@@ -132,17 +129,12 @@
 	return true;
 }
 
-
-
-
 FPluginManager::FPluginManager()
 	: bHaveConfiguredEnabledPlugins(false)
 	, bHaveAllRequiredPlugins(false)
 {
 	DiscoverAllPlugins();
 }
-
-
 
 FPluginManager::~FPluginManager()
 {
@@ -159,7 +151,7 @@
 {
 	// Read a new list of all plugins
 	TArray<TSharedRef<FPlugin>> NewPlugins;
-	ReadAllPlugins(NewPlugins);
+	ReadAllPlugins(NewPlugins, PluginDiscoveryPaths);
 
 	// Build a list of filenames for plugins which are enabled, and remove the rest
 	TArray<FString> EnabledPluginFileNames;
@@ -189,17 +181,12 @@
 void FPluginManager::DiscoverAllPlugins()
 {
 	ensure( AllPlugins.Num() == 0 );		// Should not have already been initialized!
-	ReadAllPlugins(AllPlugins);
-
-	// Add the plugin binaries directory
-	for(const TSharedRef<FPlugin>& Plugin: AllPlugins)
-	{
-		const FString PluginBinariesPath = FPaths::Combine(*FPaths::GetPath(Plugin->FileName), TEXT("Binaries"), FPlatformProcess::GetBinariesSubdirectory());
-		FModuleManager::Get().AddBinariesDirectory(*PluginBinariesPath, Plugin->LoadedFrom == EPluginLoadedFrom::GameProject);
-	}
-}
-
-void FPluginManager::ReadAllPlugins(TArray<TSharedRef<FPlugin>>& Plugins)
+
+	PluginSystemDefs::GetAdditionalPluginPaths(PluginDiscoveryPaths);
+	ReadAllPlugins(AllPlugins, PluginDiscoveryPaths);
+}
+
+void FPluginManager::ReadAllPlugins(TArray<TSharedRef<FPlugin>>& Plugins, const TSet<FString>& ExtraSearchPaths)
 {
 #if (WITH_ENGINE && !IS_PROGRAM) || WITH_PLUGIN_SUPPORT
 	// Find "built-in" plugins.  That is, plugins situated right within the Engine directory.
@@ -209,6 +196,11 @@
 	if( FApp::HasGameName() )
 	{
 		ReadPluginsInDirectory(FPaths::GamePluginsDir(), EPluginLoadedFrom::GameProject, Plugins);
+	}
+
+	for (const FString& ExtraSearchPath : ExtraSearchPaths)
+	{
+		ReadPluginsInDirectory(ExtraSearchPath, EPluginLoadedFrom::GameProject, Plugins);
 	}
 #endif
 }
@@ -404,7 +396,7 @@
 					else
 					{
 						FString Description = (Plugin.Description.Len() > 0) ? FString::Printf(TEXT("\n\n%s"), *Plugin.Description) : FString();
-						FMessageDialog::Open(EAppMsgType::Ok, FText::Format(LOCTEXT("PluginMissingError", "This project requires the {0} plugin. {1}"), FText::FromString(Plugin.Name), FText::FromString(Description)), &Caption);
+						FMessageDialog::Open(EAppMsgType::Ok, FText::Format(LOCTEXT("PluginRequiredError", "This project requires the {0} plugin. {1}"), FText::FromString(Plugin.Name), FText::FromString(Description)), &Caption);
 						
 						if (FMessageDialog::Open(EAppMsgType::YesNo, FText::Format(LOCTEXT("PluginMissingDisable", "Would you like to disable {0}? You will no longer be able to open any assets created using it."), FText::FromString(Plugin.Name)), &Caption) == EAppReturnType::No)
 						{
@@ -418,41 +410,45 @@
 						}
 					}
 				}
+			}
+		}
+
+		// If we made it here, we have all the required plugins
+		bHaveAllRequiredPlugins = true;
+
+		for(const TSharedRef<FPlugin>& Plugin: AllPlugins)
+		{
+			if (Plugin->bEnabled)
+			{
+				// Add the plugin binaries directory
+				const FString PluginBinariesPath = FPaths::Combine(*FPaths::GetPath(Plugin->FileName), TEXT("Binaries"), FPlatformProcess::GetBinariesSubdirectory());
+				FModuleManager::Get().AddBinariesDirectory(*PluginBinariesPath, Plugin->LoadedFrom == EPluginLoadedFrom::GameProject);
+
 #if !IS_MONOLITHIC
 				// Only check this when in a non-monolithic build where modules could be in separate binaries
-				else if (Plugin.bEnabled && Project->Modules.Num() == 0)
+				if (Project != NULL && Project->Modules.Num() == 0)
 				{
 					// Content only project - check whether any plugins are incompatible and offer to disable instead of trying to build them later
-					TSharedPtr<FPlugin> PluginInstance = FindPluginInstance(Plugin.Name);
 					TArray<FString> IncompatibleFiles;
-					if (!FModuleDescriptor::CheckModuleCompatibility(PluginInstance->Descriptor.Modules, PluginInstance->LoadedFrom == EPluginLoadedFrom::GameProject, IncompatibleFiles))
+					if (!FModuleDescriptor::CheckModuleCompatibility(Plugin->Descriptor.Modules, Plugin->LoadedFrom == EPluginLoadedFrom::GameProject, IncompatibleFiles))
 					{
 						// Ask whether to disable plugin if incompatible
 						FText Caption(LOCTEXT("IncompatiblePluginCaption", "Plugin missing or incompatible"));
-						if (FMessageDialog::Open(EAppMsgType::YesNo, FText::Format(LOCTEXT("IncompatiblePluginText", "Missing or incompatible modules in {0} plugin - would you like to disable it? You will no longer be able to open any assets created using it."), FText::FromString(Plugin.Name)), &Caption) == EAppReturnType::No)
+						if (FMessageDialog::Open(EAppMsgType::YesNo, FText::Format(LOCTEXT("IncompatiblePluginText", "Missing or incompatible modules in {0} plugin - would you like to disable it? You will no longer be able to open any assets created using it."), FText::FromString(Plugin->Name)), &Caption) == EAppReturnType::No)
 						{
 							return false;
 						}
 
 						FText FailReason;
-						if (!IProjectManager::Get().SetPluginEnabled(*Plugin.Name, false, FailReason))
+						if (!IProjectManager::Get().SetPluginEnabled(*Plugin->Name, false, FailReason))
 						{
 							FMessageDialog::Open(EAppMsgType::Ok, FailReason);
 						}
 					}
 				}
 #endif //!IS_MONOLITHIC
-			}
-		}
-
-		// If we made it here, we have all the required plugins
-		bHaveAllRequiredPlugins = true;
-
-		for(const TSharedRef<FPlugin>& Plugin: AllPlugins)
-		{
-			if (Plugin->bEnabled)
-			{
-				// Build the list of content folders
+
+			// Build the list of content folders
 				if (Plugin->Descriptor.bCanContainContent)
 				{
 					if (auto EngineConfigFile = GConfig->Find(GEngineIni, false))
@@ -485,7 +481,7 @@
 		IPlatformFile& PlatformFile = FPlatformFileManager::Get().GetPlatformFile();
 		for(TSharedRef<IPlugin> Plugin: GetEnabledPlugins())
 		{
-			if(Plugin->CanContainContent() && ensure(RegisterMountPointDelegate.IsBound()))
+			if (Plugin->CanContainContent() && ensure(RegisterMountPointDelegate.IsBound()))
 			{
 				FString ContentDir = Plugin->GetContentDir();
 				RegisterMountPointDelegate.Execute(Plugin->GetMountedAssetPath(), ContentDir);
@@ -689,4 +685,13 @@
 	return PluginStatuses;
 }
 
+void FPluginManager::AddPluginSearchPath(const FString& ExtraDiscoveryPath, bool bRefresh)
+{
+	PluginDiscoveryPaths.Add(ExtraDiscoveryPath);
+	if (bRefresh)
+	{
+		RefreshPluginsList();
+	}
+}
+
 #undef LOCTEXT_NAMESPACE