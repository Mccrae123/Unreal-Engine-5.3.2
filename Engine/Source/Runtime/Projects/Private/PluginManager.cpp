// Copyright 1998-2015 Epic Games, Inc. All Rights Reserved.

#include "ProjectsPrivatePCH.h"

DEFINE_LOG_CATEGORY_STATIC( LogPluginManager, Log, All );

#define LOCTEXT_NAMESPACE "PluginManager"


namespace PluginSystemDefs
{
	/** File extension of plugin descriptor files.
	    NOTE: This constant exists in UnrealBuildTool code as well. */
	static const TCHAR PluginDescriptorFileExtension[] = TEXT( ".uplugin" );

}

FPlugin::FPlugin(const FString& InFileName, const FPluginDescriptor& InDescriptor, EPluginLoadedFrom InLoadedFrom)
	: Name(FPaths::GetBaseFilename(InFileName))
	, FileName(InFileName)
	, Descriptor(InDescriptor)
	, LoadedFrom(InLoadedFrom)
	, bEnabled(false)
{
}

FPlugin::~FPlugin()
{
}
<<<<<<< HEAD

FString FPlugin::GetName() const
{
	return Name;
}

FString FPlugin::GetDescriptorFileName() const
{
	return FileName;
}

FString FPlugin::GetBaseDir() const
{
	return FPaths::GetPath(FileName);
}

=======

FString FPlugin::GetName() const
{
	return Name;
}

FString FPlugin::GetDescriptorFileName() const
{
	return FileName;
}

FString FPlugin::GetBaseDir() const
{
	return FPaths::GetPath(FileName);
}

>>>>>>> a8a797ea
FString FPlugin::GetContentDir() const
{
	return FPaths::GetPath(FileName) / TEXT("Content");
}

FString FPlugin::GetMountedAssetPath() const
{
	return FString::Printf(TEXT("/%s/"), *Name);
}

bool FPlugin::IsEnabled() const
{
	return bEnabled;
}

bool FPlugin::CanContainContent() const
{
	return Descriptor.bCanContainContent;
}

EPluginLoadedFrom FPlugin::GetLoadedFrom() const
{
	return LoadedFrom;
}

const FPluginDescriptor& FPlugin::GetDescriptor() const
{
	return Descriptor;
}

bool FPlugin::UpdateDescriptor(const FPluginDescriptor& NewDescriptor, FText& OutFailReason)
{
	if(!NewDescriptor.Save(FileName, OutFailReason))
	{
		return false;
	}

	Descriptor = NewDescriptor;
	return true;
}




FPluginManager::FPluginManager()
	: bHaveConfiguredEnabledPlugins(false)
	, bHaveAllRequiredPlugins(false)
{
	DiscoverAllPlugins();
}



FPluginManager::~FPluginManager()
{
	// NOTE: All plugins and modules should be cleaned up or abandoned by this point

	// @todo plugin: Really, we should "reboot" module manager's unloading code so that it remembers at which startup phase
	//  modules were loaded in, so that we can shut groups of modules down (in reverse-load order) at the various counterpart
	//  shutdown phases.  This will fix issues where modules that are loaded after game modules are shutdown AFTER many engine
	//  systems are already killed (like GConfig.)  Currently the only workaround is to listen to global exit events, or to
	//  explicitly unload your module somewhere.  We should be able to handle most cases automatically though!
}

void FPluginManager::RefreshPluginsList()
{
	// Read a new list of all plugins
	TArray<TSharedRef<FPlugin>> NewPlugins;
	ReadAllPlugins(NewPlugins);

	// Build a list of filenames for plugins which are enabled, and remove the rest
	TArray<FString> EnabledPluginFileNames;
	for(int32 Idx = 0; Idx < AllPlugins.Num(); Idx++)
	{
		const TSharedRef<FPlugin>& Plugin = AllPlugins[Idx];
		if(Plugin->bEnabled)
		{
			EnabledPluginFileNames.Add(Plugin->FileName);
		}
		else
		{
			AllPlugins.RemoveAt(Idx--);
		}
	}

	// Add all the plugins which aren't already enabled
	for(TSharedRef<FPlugin>& NewPlugin: NewPlugins)
	{
		if(!EnabledPluginFileNames.Contains(NewPlugin->FileName))
		{
			AllPlugins.Add(NewPlugin);
		}
	}
}

void FPluginManager::DiscoverAllPlugins()
{
	ensure( AllPlugins.Num() == 0 );		// Should not have already been initialized!
	ReadAllPlugins(AllPlugins);

	// Add the plugin binaries directory
	for(const TSharedRef<FPlugin>& Plugin: AllPlugins)
	{
		const FString PluginBinariesPath = FPaths::Combine(*FPaths::GetPath(Plugin->FileName), TEXT("Binaries"), FPlatformProcess::GetBinariesSubdirectory());
		FModuleManager::Get().AddBinariesDirectory(*PluginBinariesPath, Plugin->LoadedFrom == EPluginLoadedFrom::GameProject);
	}
}

void FPluginManager::ReadAllPlugins(TArray<TSharedRef<FPlugin>>& Plugins)
{
#if (WITH_ENGINE && !IS_PROGRAM) || WITH_PLUGIN_SUPPORT
	// Find "built-in" plugins.  That is, plugins situated right within the Engine directory.
	ReadPluginsInDirectory(FPaths::EnginePluginsDir(), EPluginLoadedFrom::Engine, Plugins);

	// Find plugins in the game project directory (<MyGameProject>/Plugins)
	if( FApp::HasGameName() )
	{
		ReadPluginsInDirectory(FPaths::GamePluginsDir(), EPluginLoadedFrom::GameProject, Plugins);
	}
#endif
}

void FPluginManager::ReadPluginsInDirectory(const FString& PluginsDirectory, const EPluginLoadedFrom LoadedFrom, TArray<TSharedRef<FPlugin>>& Plugins)
{
	// Make sure the directory even exists
	if(FPlatformFileManager::Get().GetPlatformFile().DirectoryExists(*PluginsDirectory))
	{
		TArray<FString> FileNames;
		FindPluginsInDirectory(PluginsDirectory, FileNames);

		for(const FString& FileName: FileNames)
		{
			FPluginDescriptor Descriptor;
			FText FailureReason;
			if(Descriptor.Load(FileName, FailureReason))
			{
				Plugins.Add(MakeShareable(new FPlugin(FileName, Descriptor, LoadedFrom)));
			}
			else
			{
				// NOTE: Even though loading of this plugin failed, we'll keep processing other plugins
<<<<<<< HEAD
				UE_LOG(LogPluginManager, Error, TEXT("%s (%s)"), *FailureReason.ToString(), *FileName);
=======
				FString FullPath = FPaths::ConvertRelativePathToFull(FileName);
				FText FailureMessage = FText::Format(LOCTEXT("FailureFormat", "{0} ({1})"), FailureReason, FText::FromString(FullPath));
				FText DialogTitle = LOCTEXT("PluginFailureTitle", "Failed to load Plugin");
				UE_LOG(LogPluginManager, Error, TEXT("%s"), *FailureMessage.ToString());
				FMessageDialog::Open(EAppMsgType::Ok, FailureMessage, &DialogTitle);
>>>>>>> a8a797ea
			}
		}
	}
}

void FPluginManager::FindPluginsInDirectory(const FString& PluginsDirectory, TArray<FString>& FileNames)
{
	// Class to enumerate the contents of a directory, and find all sub-directories and plugin descriptors within it
	struct FPluginDirectoryVisitor : public IPlatformFile::FDirectoryVisitor
	{
		TArray<FString> SubDirectories;
		TArray<FString> PluginDescriptors;

		virtual bool Visit(const TCHAR* FilenameOrDirectory, bool bIsDirectory) override
		{
			FString FilenameOrDirectoryStr = FilenameOrDirectory;
			if(bIsDirectory)
			{
				SubDirectories.Add(FilenameOrDirectoryStr);
			}
			else if(FilenameOrDirectoryStr.EndsWith(TEXT(".uplugin")))
			{
				PluginDescriptors.Add(FilenameOrDirectoryStr);
			}
			return true;
		}
	};

	// Enumerate the contents of the current directory
	FPluginDirectoryVisitor Visitor;
	FPlatformFileManager::Get().GetPlatformFile().IterateDirectory(*PluginsDirectory, Visitor);

	// If there's no plugins in this directory, recurse through all the child directories
	if(Visitor.PluginDescriptors.Num() == 0)
	{
		for(const FString& SubDirectory: Visitor.SubDirectories)
		{
			FindPluginsInDirectory(SubDirectory, FileNames);
		}
	}
	else
	{
		for(const FString& PluginDescriptor: Visitor.PluginDescriptors)
		{
			FileNames.Add(PluginDescriptor);
		}
	}
}

// Helper class to find all pak files.
class FPakFileSearchVisitor : public IPlatformFile::FDirectoryVisitor
{
	TArray<FString>& FoundFiles;
public:
	FPakFileSearchVisitor(TArray<FString>& InFoundFiles)
		: FoundFiles(InFoundFiles)
	{}
	virtual bool Visit(const TCHAR* FilenameOrDirectory, bool bIsDirectory)
	{
		if (bIsDirectory == false)
		{
			FString Filename(FilenameOrDirectory);
			if (Filename.MatchesWildcard(TEXT("*.pak")))
			{
				FoundFiles.Add(Filename);
			}
		}
		return true;
	}
};

bool FPluginManager::ConfigureEnabledPlugins()
{
	if(!bHaveConfiguredEnabledPlugins)
	{
		// Don't need to run this again
		bHaveConfiguredEnabledPlugins = true;

		// If a current project is set, check that we know about any plugin that's explicitly enabled
		const FProjectDescriptor *Project = IProjectManager::Get().GetCurrentProject();
		if(Project != nullptr)
		{
			// Take a copy of the Project's plugins as we may remove some
			TArray<FPluginReferenceDescriptor> PluginsCopy = Project->Plugins;
			for(const FPluginReferenceDescriptor& Plugin: PluginsCopy)
			{
				if(Plugin.bEnabled && !FindPluginInstance(Plugin.Name).IsValid())
				{
					FText Caption(LOCTEXT("PluginMissingCaption", "Plugin missing"));
					if(Plugin.MarketplaceURL.Len() > 0)
					{
						if(FMessageDialog::Open(EAppMsgType::YesNo, FText::Format(LOCTEXT("PluginMissingError", "This project requires the {0} plugin.\n\nWould you like to download it from the the Marketplace?"), FText::FromString(Plugin.Name)), &Caption) == EAppReturnType::Yes)
						{
							FString Error;
							FPlatformProcess::LaunchURL(*Plugin.MarketplaceURL, nullptr, &Error);
							if(Error.Len() > 0) FMessageDialog::Open(EAppMsgType::Ok, FText::FromString(Error));
							return false;
						}
					}
					else
					{
<<<<<<< HEAD
						FString Description = (Plugin.Description.Len() > 0)? FString::Printf(TEXT("\n\n%s"), *Plugin.Description) : FString();
						FMessageDialog::Open(EAppMsgType::Ok, FText::Format(LOCTEXT("PluginMissingError", "This project requires the {0} plugin. {1}"), FText::FromString(Plugin.Name), FText::FromString(Description)), &Caption);
					}

					if(FMessageDialog::Open(EAppMsgType::YesNo, FText::Format(LOCTEXT("PluginMissingDisable", "Would you like to disable {0}? You will no longer be able to open any assets created using it."), FText::FromString(Plugin.Name)), &Caption) == EAppReturnType::No)
					{
						return false;
					}

					FText FailReason;
					if(!IProjectManager::Get().SetPluginEnabled(*Plugin.Name, false, FailReason))
					{
						FMessageDialog::Open(EAppMsgType::Ok, FailReason);
=======
						FString Description = (Plugin.Description.Len() > 0) ? FString::Printf(TEXT("\n\n%s"), *Plugin.Description) : FString();
						FMessageDialog::Open(EAppMsgType::Ok, FText::Format(LOCTEXT("PluginMissingError", "This project requires the {0} plugin. {1}"), FText::FromString(Plugin.Name), FText::FromString(Description)), &Caption);
						
						if (FMessageDialog::Open(EAppMsgType::YesNo, FText::Format(LOCTEXT("PluginMissingDisable", "Would you like to disable {0}? You will no longer be able to open any assets created using it."), FText::FromString(Plugin.Name)), &Caption) == EAppReturnType::No)
						{
							return false;
						}

						FText FailReason;
						if (!IProjectManager::Get().SetPluginEnabled(*Plugin.Name, false, FailReason))
						{
							FMessageDialog::Open(EAppMsgType::Ok, FailReason);
						}
					}
				}
#if !IS_MONOLITHIC
				// Only check this when in a non-monolithic build where modules could be in separate binaries
				else if (Plugin.bEnabled && Project->Modules.Num() == 0)
				{
					// Content only project - check whether any plugins are incompatible and offer to disable instead of trying to build them later
					TSharedPtr<FPlugin> PluginInstance = FindPluginInstance(Plugin.Name);
					TArray<FString> IncompatibleFiles;
					if (!FModuleDescriptor::CheckModuleCompatibility(PluginInstance->Descriptor.Modules, PluginInstance->LoadedFrom == EPluginLoadedFrom::GameProject, IncompatibleFiles))
					{
						// Ask whether to disable plugin if incompatible
						FText Caption(LOCTEXT("IncompatiblePluginCaption", "Plugin missing or incompatible"));
						if (FMessageDialog::Open(EAppMsgType::YesNo, FText::Format(LOCTEXT("IncompatiblePluginText", "Missing or incompatible modules in {0} plugin - would you like to disable it? You will no longer be able to open any assets created using it."), FText::FromString(Plugin.Name)), &Caption) == EAppReturnType::No)
						{
							return false;
						}

						FText FailReason;
						if (!IProjectManager::Get().SetPluginEnabled(*Plugin.Name, false, FailReason))
						{
							FMessageDialog::Open(EAppMsgType::Ok, FailReason);
						}
>>>>>>> a8a797ea
					}
				}
#endif //!IS_MONOLITHIC
			}
		}

		// If we made it here, we have all the required plugins
		bHaveAllRequiredPlugins = true;

		// Get all the enabled plugin names
		TArray< FString > EnabledPluginNames;
		#if IS_PROGRAM
			GConfig->GetArray(TEXT("Plugins"), TEXT("ProgramEnabledPlugins"), EnabledPluginNames, GEngineIni);
		#else
			FProjectManager::Get().GetEnabledPlugins(EnabledPluginNames);
		#endif

		// Build a set from the array
		TSet< FString > AllEnabledPlugins;
		AllEnabledPlugins.Append( MoveTemp(EnabledPluginNames) );

		// Enable all the plugins by name
		for( const TSharedRef< FPlugin > Plugin : AllPlugins )
		{
			if ( AllEnabledPlugins.Contains(Plugin->Name) )
			{
				Plugin->bEnabled = true;
			}
		}

		for(const TSharedRef<FPlugin>& Plugin: AllPlugins)
		{
			if (Plugin->bEnabled)
			{
				// Build the list of content folders
				if (Plugin->Descriptor.bCanContainContent)
				{
					if (auto EngineConfigFile = GConfig->Find(GEngineIni, false))
					{
						if (auto CoreSystemSection = EngineConfigFile->Find(TEXT("Core.System")))
						{
							CoreSystemSection->AddUnique("Paths", Plugin->GetContentDir());
						}
					}
				}

				// Load Default<PluginName>.ini config file if it exists
				FString PluginConfigDir = FPaths::GetPath(Plugin->FileName) / TEXT("Config/");
				FConfigFile PluginConfig;
				FConfigCacheIni::LoadExternalIniFile(PluginConfig, *Plugin->Name, *FPaths::EngineConfigDir(), *PluginConfigDir, true);
				if (PluginConfig.Num() > 0)
				{
					FString PlaformName = FPlatformProperties::PlatformName();
					FString PluginConfigFilename = FString::Printf(TEXT("%s%s/%s.ini"), *FPaths::GeneratedConfigDir(), *PlaformName, *Plugin->Name);
					FConfigFile& NewConfigFile = GConfig->Add(PluginConfigFilename, FConfigFile());
					NewConfigFile.AddMissingProperties(PluginConfig);
					NewConfigFile.Write(PluginConfigFilename);
				}
			}
		}
		
		// Mount all the plugin content folders and pak files
		TArray<FString>	FoundPaks;
		FPakFileSearchVisitor PakVisitor(FoundPaks);
		IPlatformFile& PlatformFile = FPlatformFileManager::Get().GetPlatformFile();
		for(TSharedRef<IPlugin> Plugin: GetEnabledPlugins())
		{
			if(Plugin->CanContainContent() && ensure(RegisterMountPointDelegate.IsBound()))
			{
				FString ContentDir = Plugin->GetContentDir();
				RegisterMountPointDelegate.Execute(Plugin->GetMountedAssetPath(), ContentDir);

				// Pak files are loaded from <PluginName>/Content/Paks/<PlatformName>
				if (FPlatformProperties::RequiresCookedData())
				{
					FoundPaks.Reset();
					PlatformFile.IterateDirectoryRecursively(*(ContentDir / TEXT("Paks") / FPlatformProperties::PlatformName()), PakVisitor);
					for (const auto& PakPath : FoundPaks)
					{
						if (FCoreDelegates::OnMountPak.IsBound())
						{
							FCoreDelegates::OnMountPak.Execute(PakPath, 0);
						}
					}
				}
			}
		}
	}
	return bHaveAllRequiredPlugins;
}

TSharedPtr<FPlugin> FPluginManager::FindPluginInstance(const FString& Name)
{
	TSharedPtr<FPlugin> Result;
	for(const TSharedRef<FPlugin>& Instance : AllPlugins)
	{
		if(Instance->Name == Name)
		{
			Result = Instance;
			break;
		}
	}
	return Result;
}

bool FPluginManager::LoadModulesForEnabledPlugins( const ELoadingPhase::Type LoadingPhase )
{
	// Figure out which plugins are enabled
	if(!ConfigureEnabledPlugins())
	{
		return false;
	}

	FScopedSlowTask SlowTask(AllPlugins.Num());

	// Load plugins!
	for( const TSharedRef< FPlugin > Plugin : AllPlugins )
	{
		SlowTask.EnterProgressFrame(1);

		if ( Plugin->bEnabled )
		{
			TMap<FName, EModuleLoadResult> ModuleLoadFailures;
			FModuleDescriptor::LoadModulesForPhase(LoadingPhase, Plugin->Descriptor.Modules, ModuleLoadFailures);

			FText FailureMessage;
			for( auto FailureIt( ModuleLoadFailures.CreateConstIterator() ); FailureIt; ++FailureIt )
			{
				const auto ModuleNameThatFailedToLoad = FailureIt.Key();
				const auto FailureReason = FailureIt.Value();

				if( FailureReason != EModuleLoadResult::Success )
				{
					const FText PluginNameText = FText::FromString(Plugin->Name);
					const FText TextModuleName = FText::FromName(FailureIt.Key());

					if ( FailureReason == EModuleLoadResult::FileNotFound )
					{
						FailureMessage = FText::Format( LOCTEXT("PluginModuleNotFound", "Plugin '{0}' failed to load because module '{1}' could not be found.  Please ensure the plugin is properly installed, otherwise consider disabling the plugin for this project."), PluginNameText, TextModuleName );
					}
					else if ( FailureReason == EModuleLoadResult::FileIncompatible )
					{
						FailureMessage = FText::Format( LOCTEXT("PluginModuleIncompatible", "Plugin '{0}' failed to load because module '{1}' does not appear to be compatible with the current version of the engine.  The plugin may need to be recompiled."), PluginNameText, TextModuleName );
					}
					else if ( FailureReason == EModuleLoadResult::CouldNotBeLoadedByOS )
					{
						FailureMessage = FText::Format( LOCTEXT("PluginModuleCouldntBeLoaded", "Plugin '{0}' failed to load because module '{1}' could not be loaded.  There may be an operating system error or the module may not be properly set up."), PluginNameText, TextModuleName );
					}
					else if ( FailureReason == EModuleLoadResult::FailedToInitialize )
					{
						FailureMessage = FText::Format( LOCTEXT("PluginModuleFailedToInitialize", "Plugin '{0}' failed to load because module '{1}' could be initialized successfully after it was loaded."), PluginNameText, TextModuleName );
					}
					else 
					{
						ensure(0);	// If this goes off, the error handling code should be updated for the new enum values!
						FailureMessage = FText::Format( LOCTEXT("PluginGenericLoadFailure", "Plugin '{0}' failed to load because module '{1}' could not be loaded for an unspecified reason.  This plugin's functionality will not be available.  Please report this error."), PluginNameText, TextModuleName );
					}

					// Don't need to display more than one module load error per plugin that failed to load
					break;
				}
			}

			if( !FailureMessage.IsEmpty() )
			{
				FMessageDialog::Open(EAppMsgType::Ok, FailureMessage);
				return false;
			}
		}
	}
	return true;
}

void FPluginManager::SetRegisterMountPointDelegate( const FRegisterMountPointDelegate& Delegate )
{
	RegisterMountPointDelegate = Delegate;
}

bool FPluginManager::AreRequiredPluginsAvailable()
{
	return ConfigureEnabledPlugins();
}

bool FPluginManager::CheckModuleCompatibility(TArray<FString>& OutIncompatibleModules)
{
	if(!ConfigureEnabledPlugins())
	{
		return false;
	}

	bool bResult = true;
	for (TArray< TSharedRef< FPlugin > >::TConstIterator Iter(AllPlugins); Iter; ++Iter)
	{
		const TSharedRef< FPlugin > &Plugin = *Iter;
<<<<<<< HEAD
		if (Plugin->bEnabled && !FModuleDescriptor::CheckModuleCompatbility(Plugin->Descriptor.Modules, Plugin->LoadedFrom == EPluginLoadedFrom::GameProject, OutIncompatibleModules))
=======
		if (Plugin->bEnabled && !FModuleDescriptor::CheckModuleCompatibility(Plugin->Descriptor.Modules, Plugin->LoadedFrom == EPluginLoadedFrom::GameProject, OutIncompatibleModules))
>>>>>>> a8a797ea
		{
			bResult = false;
		}
	}
	return bResult;
}

IPluginManager& IPluginManager::Get()
{
	// Single instance of manager, allocated on demand and destroyed on program exit.
	static FPluginManager* PluginManager = NULL;
	if( PluginManager == NULL )
	{
		PluginManager = new FPluginManager();
	}
	return *PluginManager;
}

TSharedPtr<IPlugin> FPluginManager::FindPlugin(const FString& Name)
{
	TSharedPtr<IPlugin> Plugin;
	for(TSharedRef<FPlugin>& PossiblePlugin : AllPlugins)
	{
		if(PossiblePlugin->Name == Name)
		{
			Plugin = PossiblePlugin;
			break;
		}
	}
	return Plugin;
}

TArray<TSharedRef<IPlugin>> FPluginManager::GetEnabledPlugins()
{
	TArray<TSharedRef<IPlugin>> Plugins;
	for(TSharedRef<FPlugin>& PossiblePlugin : AllPlugins)
	{
		if(PossiblePlugin->bEnabled)
		{
			Plugins.Add(PossiblePlugin);
		}
	}
	return Plugins;
}

TArray<TSharedRef<IPlugin>> FPluginManager::GetDiscoveredPlugins()
{
	TArray<TSharedRef<IPlugin>> Plugins;
	for(TSharedRef<FPlugin>& Plugin : AllPlugins)
	{
		Plugins.Add(Plugin);
	}
	return Plugins;
}

TArray< FPluginStatus > FPluginManager::QueryStatusForAllPlugins() const
{
	TArray< FPluginStatus > PluginStatuses;

	for( auto PluginIt( AllPlugins.CreateConstIterator() ); PluginIt; ++PluginIt )
	{
		const TSharedRef< FPlugin >& Plugin = *PluginIt;
		
		FPluginStatus PluginStatus;
		PluginStatus.Name = Plugin->Name;
		PluginStatus.PluginDirectory = FPaths::GetPath(Plugin->FileName);
		PluginStatus.bIsEnabled = Plugin->bEnabled;
		PluginStatus.Descriptor = Plugin->Descriptor;
		PluginStatus.LoadedFrom = Plugin->LoadedFrom;

		PluginStatuses.Add( PluginStatus );
	}

	return PluginStatuses;
}

#undef LOCTEXT_NAMESPACE<|MERGE_RESOLUTION|>--- conflicted
+++ resolved
@@ -27,7 +27,6 @@
 FPlugin::~FPlugin()
 {
 }
-<<<<<<< HEAD
 
 FString FPlugin::GetName() const
 {
@@ -44,24 +43,6 @@
 	return FPaths::GetPath(FileName);
 }
 
-=======
-
-FString FPlugin::GetName() const
-{
-	return Name;
-}
-
-FString FPlugin::GetDescriptorFileName() const
-{
-	return FileName;
-}
-
-FString FPlugin::GetBaseDir() const
-{
-	return FPaths::GetPath(FileName);
-}
-
->>>>>>> a8a797ea
 FString FPlugin::GetContentDir() const
 {
 	return FPaths::GetPath(FileName) / TEXT("Content");
@@ -203,15 +184,11 @@
 			else
 			{
 				// NOTE: Even though loading of this plugin failed, we'll keep processing other plugins
-<<<<<<< HEAD
-				UE_LOG(LogPluginManager, Error, TEXT("%s (%s)"), *FailureReason.ToString(), *FileName);
-=======
 				FString FullPath = FPaths::ConvertRelativePathToFull(FileName);
 				FText FailureMessage = FText::Format(LOCTEXT("FailureFormat", "{0} ({1})"), FailureReason, FText::FromString(FullPath));
 				FText DialogTitle = LOCTEXT("PluginFailureTitle", "Failed to load Plugin");
 				UE_LOG(LogPluginManager, Error, TEXT("%s"), *FailureMessage.ToString());
 				FMessageDialog::Open(EAppMsgType::Ok, FailureMessage, &DialogTitle);
->>>>>>> a8a797ea
 			}
 		}
 	}
@@ -313,21 +290,6 @@
 					}
 					else
 					{
-<<<<<<< HEAD
-						FString Description = (Plugin.Description.Len() > 0)? FString::Printf(TEXT("\n\n%s"), *Plugin.Description) : FString();
-						FMessageDialog::Open(EAppMsgType::Ok, FText::Format(LOCTEXT("PluginMissingError", "This project requires the {0} plugin. {1}"), FText::FromString(Plugin.Name), FText::FromString(Description)), &Caption);
-					}
-
-					if(FMessageDialog::Open(EAppMsgType::YesNo, FText::Format(LOCTEXT("PluginMissingDisable", "Would you like to disable {0}? You will no longer be able to open any assets created using it."), FText::FromString(Plugin.Name)), &Caption) == EAppReturnType::No)
-					{
-						return false;
-					}
-
-					FText FailReason;
-					if(!IProjectManager::Get().SetPluginEnabled(*Plugin.Name, false, FailReason))
-					{
-						FMessageDialog::Open(EAppMsgType::Ok, FailReason);
-=======
 						FString Description = (Plugin.Description.Len() > 0) ? FString::Printf(TEXT("\n\n%s"), *Plugin.Description) : FString();
 						FMessageDialog::Open(EAppMsgType::Ok, FText::Format(LOCTEXT("PluginMissingError", "This project requires the {0} plugin. {1}"), FText::FromString(Plugin.Name), FText::FromString(Description)), &Caption);
 						
@@ -364,7 +326,6 @@
 						{
 							FMessageDialog::Open(EAppMsgType::Ok, FailReason);
 						}
->>>>>>> a8a797ea
 					}
 				}
 #endif //!IS_MONOLITHIC
@@ -559,11 +520,7 @@
 	for (TArray< TSharedRef< FPlugin > >::TConstIterator Iter(AllPlugins); Iter; ++Iter)
 	{
 		const TSharedRef< FPlugin > &Plugin = *Iter;
-<<<<<<< HEAD
-		if (Plugin->bEnabled && !FModuleDescriptor::CheckModuleCompatbility(Plugin->Descriptor.Modules, Plugin->LoadedFrom == EPluginLoadedFrom::GameProject, OutIncompatibleModules))
-=======
 		if (Plugin->bEnabled && !FModuleDescriptor::CheckModuleCompatibility(Plugin->Descriptor.Modules, Plugin->LoadedFrom == EPluginLoadedFrom::GameProject, OutIncompatibleModules))
->>>>>>> a8a797ea
 		{
 			bResult = false;
 		}
