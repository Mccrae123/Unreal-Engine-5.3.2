// Copyright Epic Games, Inc. All Rights Reserved.

#include "PluginManager.h"
#include "GenericPlatform/GenericPlatformFile.h"
#include "HAL/PlatformFileManager.h"
#include "HAL/FileManager.h"
#include "Misc/DataDrivenPlatformInfoRegistry.h"
#include "Misc/MessageDialog.h"
#include "Misc/CommandLine.h"
#include "Misc/Paths.h"
#include "Misc/ConfigCacheIni.h"
#include "Misc/ScopedSlowTask.h"
#include "Misc/CoreDelegates.h"
#include "Misc/App.h"
#include "Misc/EngineVersion.h"
#include "Misc/FileHelper.h"
#include "Misc/FeedbackContext.h"
#include "ProjectDescriptor.h"
#include "Interfaces/IProjectManager.h"
#include "Modules/ModuleManager.h"
#include "ProjectManager.h"
#include "PluginManifest.h"
#include "HAL/PlatformTime.h"
#include "Async/ParallelFor.h"
#if READ_TARGET_ENABLED_PLUGINS_FROM_RECEIPT
#include "TargetReceipt.h"
#endif

DEFINE_LOG_CATEGORY_STATIC( LogPluginManager, Log, All );

#define LOCTEXT_NAMESPACE "PluginManager"


namespace PluginSystemDefs
{
	/** File extension of plugin descriptor files.
	    NOTE: This constant exists in UnrealBuildTool code as well. */
	static const TCHAR PluginDescriptorFileExtension[] = TEXT( ".uplugin" );

	/**
	 * Parsing the command line and loads any foreign plugins that were
	 * specified using the -PLUGIN= command.
	 *
	 * @param  CommandLine    The commandline used to launch the editor.
	 * @param  SearchPathsOut 
	 * @return The number of plugins that were specified using the -PLUGIN param.
	 */
	static int32 GetAdditionalPluginPaths(TSet<FString>& PluginPathsOut)
	{
		const TCHAR* SwitchStr = TEXT("PLUGIN=");
		const int32  SwitchLen = FCString::Strlen(SwitchStr);

		int32 PluginCount = 0;

		const TCHAR* SearchStr = FCommandLine::Get();
		do
		{
			FString PluginPath;

			SearchStr = FCString::Strifind(SearchStr, SwitchStr);
			if (FParse::Value(SearchStr, SwitchStr, PluginPath))
			{
				FString PluginDir = FPaths::GetPath(PluginPath);
				PluginPathsOut.Add(PluginDir);

				++PluginCount;
				SearchStr += SwitchLen + PluginPath.Len();
			}
			else
			{
				break;
			}
		} while (SearchStr != nullptr);

		return PluginCount;
	}


	bool IsCachingIniFilesForProcessing()
	{
#if WITH_EDITOR
		return false;
#endif
		return true;
	}
}

FPlugin::FPlugin(const FString& InFileName, const FPluginDescriptor& InDescriptor, EPluginType InType)
	: Name(FPaths::GetBaseFilename(InFileName))
	, FileName(InFileName)
	, Descriptor(InDescriptor)
	, Type(InType)
	, bEnabled(false)
{

}

FPlugin::~FPlugin()
{
}

FString FPlugin::GetBaseDir() const
{
	return FPaths::GetPath(FileName);
}

FString FPlugin::GetContentDir() const
{
	return FPaths::GetPath(FileName) / TEXT("Content");
}

FString FPlugin::GetMountedAssetPath() const
{
	FString Path;
	Path.Reserve(Name.Len() + 2);
	Path.AppendChar('/');
	Path.Append(Name);
	Path.AppendChar('/');
	return Path;
}

bool FPlugin::IsEnabledByDefault(const bool bAllowEnginePluginsEnabledByDefault) const
{
	if (Descriptor.EnabledByDefault == EPluginEnabledByDefault::Enabled)
	{
		return (GetLoadedFrom() == EPluginLoadedFrom::Project ? true : bAllowEnginePluginsEnabledByDefault);
	}
	else if (Descriptor.EnabledByDefault == EPluginEnabledByDefault::Disabled)
	{
		return false;
	}
	else
	{
		return GetLoadedFrom() == EPluginLoadedFrom::Project;
	}
}

EPluginLoadedFrom FPlugin::GetLoadedFrom() const
{
	if(Type == EPluginType::Engine || Type == EPluginType::Enterprise)
	{
		return EPluginLoadedFrom::Engine;
	}
	else
	{
		return EPluginLoadedFrom::Project;
	}
}

const FPluginDescriptor& FPlugin::GetDescriptor() const
{
	return Descriptor;
}

bool FPlugin::UpdateDescriptor(const FPluginDescriptor& NewDescriptor, FText& OutFailReason)
{
	if(!NewDescriptor.UpdatePluginFile(FileName, OutFailReason))
	{
		return false;
	}

	Descriptor = NewDescriptor;

	IPluginManager& PluginManager = IPluginManager::Get();
	if (PluginManager.OnPluginEdited().IsBound())
	{
		PluginManager.OnPluginEdited().Broadcast(*this);
	}

	return true;
}

#if WITH_EDITOR
const TSharedPtr<FJsonObject>& FPlugin::GetDescriptorJson()
{
	return Descriptor.CachedJson;
}
#endif // WITH_EDITOR

<<<<<<< HEAD
=======
const FString& EnumToString(const EPluginType& InPluginType)
{
	// Const enum strings, special case no error.
	static const FString Engine(TEXT("Engine"));
	static const FString Enterprise(TEXT("Enterprise"));
	static const FString Project(TEXT("Project"));
	static const FString External(TEXT("External"));
	static const FString Mod(TEXT("Mod"));
	static const FString ErrorString(TEXT("Unknown plugin type, has EPluginType been changed?"));

	switch (InPluginType)
	{
	case EPluginType::Engine: return Engine;
	case EPluginType::Enterprise: return Enterprise;
	case EPluginType::Project: return Project;
	case EPluginType::External: return External;
	case EPluginType::Mod: return Mod;
	default:
		check(!"Unknown plugin type, has EPluginType been changed?");
		return ErrorString;
	}
}

>>>>>>> 6bbb88c8
FPluginManager::FPluginManager()
{
	SCOPED_BOOT_TIMING("DiscoverAllPlugins");
	DiscoverAllPlugins();
}

FPluginManager::~FPluginManager()
{
	// NOTE: All plugins and modules should be cleaned up or abandoned by this point

	// @todo plugin: Really, we should "reboot" module manager's unloading code so that it remembers at which startup phase
	//  modules were loaded in, so that we can shut groups of modules down (in reverse-load order) at the various counterpart
	//  shutdown phases.  This will fix issues where modules that are loaded after game modules are shutdown AFTER many engine
	//  systems are already killed (like GConfig.)  Currently the only workaround is to listen to global exit events, or to
	//  explicitly unload your module somewhere.  We should be able to handle most cases automatically though!
}

void FPluginManager::RefreshPluginsList()
{
	// Read a new list of all plugins
	TMap<FString, TSharedRef<FPlugin>> NewPlugins;
	ReadAllPlugins(NewPlugins, PluginDiscoveryPaths);

	// Build a list of filenames for plugins which are enabled, and remove the rest
	TSet<FString> EnabledPluginFileNames;
	for(TMap<FString, TSharedRef<FPlugin>>::TIterator Iter(AllPlugins); Iter; ++Iter)
	{
		const TSharedRef<FPlugin>& Plugin = Iter.Value();
		if(Plugin->bEnabled)
		{
			EnabledPluginFileNames.Add(Plugin->FileName);
		}
		else
		{
			Iter.RemoveCurrent();
		}
	}

	// Add all the plugins which aren't already enabled
	for(const TPair<FString, TSharedRef<FPlugin>>& NewPluginPair: NewPlugins)
	{
		const TSharedRef<FPlugin>& NewPlugin = NewPluginPair.Value;
		if(!EnabledPluginFileNames.Contains(NewPlugin->FileName))
		{
<<<<<<< HEAD
			uint32 PluginNameHash = GetTypeHash(NewPlugin->GetName());
=======
			const uint32 PluginNameHash = GetTypeHash(NewPlugin->GetName());
>>>>>>> 6bbb88c8
			AllPlugins.AddByHash(PluginNameHash, NewPlugin->GetName(), NewPlugin);
			PluginsToConfigure.AddByHash(PluginNameHash, NewPlugin->GetName());
		}
	}
}

bool FPluginManager::AddToPluginsList(const FString& PluginFilename, FText* OutFailReason /*= nullptr*/)
{
#if (WITH_ENGINE && !IS_PROGRAM) || WITH_PLUGIN_SUPPORT
	// No need to readd if it already exists
	FString PluginName = FPaths::GetBaseFilename(PluginFilename);
	if (AllPlugins.Contains(PluginName))
	{
		return true;
	}

	// Read the plugin and load it
	FPluginDescriptor Descriptor;
	FText FailReason;
	if (Descriptor.Load(PluginFilename, FailReason))
	{
		// Determine the plugin type
		EPluginType PluginType = EPluginType::External;
		if (PluginFilename.StartsWith(FPaths::EngineDir()))
		{
			PluginType = EPluginType::Engine;
		}
		else if (PluginFilename.StartsWith(FPaths::EnterpriseDir()))
		{
			PluginType = EPluginType::Enterprise;
		}
		else if (PluginFilename.StartsWith(FPaths::ProjectModsDir()))
		{
			PluginType = EPluginType::Mod;
		}
		else if (PluginFilename.StartsWith(FPaths::GetPath(FPaths::GetProjectFilePath())))
		{
			PluginType = EPluginType::Project;
		}

		// Create the plugin
		TMap<FString, TSharedRef<FPlugin>> NewPlugins;
		TArray<TSharedRef<FPlugin>> ChildPlugins;
		CreatePluginObject(PluginFilename, Descriptor, PluginType, NewPlugins, ChildPlugins);
		ensureMsgf(ChildPlugins.Num() == 0, TEXT("AddToPluginsList does not allow plugins with bIsPluginExtension set to true. Plugin: %s"), *PluginFilename);
		ensure(NewPlugins.Num() == 1);
		
		// Add the loaded plugin
		TSharedRef<FPlugin>* NewPlugin = NewPlugins.Find(PluginName);
		if (ensure(NewPlugin))
		{
			AllPlugins.Add(PluginName, *NewPlugin);
		}

		return true;
	}
	else
	{
		FailReason = FText::Format(LOCTEXT("AddToPluginsListFailed", "Failed to load plugin '{0}'\n{1}"), FText::FromString(PluginFilename), FailReason);
		UE_LOG(LogPluginManager, Error, TEXT("%s"), *FailReason.ToString());
		if (OutFailReason)
		{
			*OutFailReason = MoveTemp(FailReason);
		}
	}
#endif

	return false;
}

void FPluginManager::DiscoverAllPlugins()
{
	ensure( AllPlugins.Num() == 0 );		// Should not have already been initialized!

	PluginSystemDefs::GetAdditionalPluginPaths(PluginDiscoveryPaths);
	ReadAllPlugins(AllPlugins, PluginDiscoveryPaths);

	PluginsToConfigure.Reserve(AllPlugins.Num());
	for (const TPair<FString, TSharedRef<FPlugin>>& PluginPair : AllPlugins)
	{
		PluginsToConfigure.Add(PluginPair.Key);
	}
}

void FPluginManager::ReadAllPlugins(TMap<FString, TSharedRef<FPlugin>>& Plugins, const TSet<FString>& ExtraSearchPaths)
{
#if (WITH_ENGINE && !IS_PROGRAM) || WITH_PLUGIN_SUPPORT
	const FProjectDescriptor* Project = IProjectManager::Get().GetCurrentProject();

	// Find any plugin manifest files. These give us the plugin list (and their descriptors) without needing to scour the directory tree.
	TArray<FString> ManifestFileNames;
#if !WITH_EDITOR
	if (Project != nullptr)
	{
		FindPluginManifestsInDirectory(*FPaths::ProjectPluginsDir(), ManifestFileNames);
	}
#endif // !WITH_EDITOR

	// track child plugins that don't want to go into main plugin set
	TArray<TSharedRef<FPlugin>> ChildPlugins;

	// If we didn't find any manifests, do a recursive search for plugins
	if (ManifestFileNames.Num() == 0)
	{
		UE_LOG(LogPluginManager, Verbose, TEXT("No *.upluginmanifest files found, looking for *.uplugin files instead."))
		
		// Find "built-in" plugins.  That is, plugins situated right within the Engine directory.
		TArray<FString> EnginePluginDirs = FPaths::GetExtensionDirs(FPaths::EngineDir(), TEXT("Plugins"));
		for (const FString& EnginePluginDir : EnginePluginDirs)
		{
			ReadPluginsInDirectory(EnginePluginDir, EPluginType::Engine, Plugins, ChildPlugins);
		}

		// Find plugins in the game project directory (<MyGameProject>/Plugins). If there are any engine plugins matching the name of a game plugin,
		// assume that the game plugin version is preferred.
		if (Project != nullptr)
		{
			TArray<FString> ProjectPluginDirs = FPaths::GetExtensionDirs(FPaths::GetPath(FPaths::GetProjectFilePath()), TEXT("Plugins"));
			for (const FString& ProjectPluginDir : ProjectPluginDirs)
			{
				ReadPluginsInDirectory(ProjectPluginDir, EPluginType::Project, Plugins, ChildPlugins);
			}
		}
	}
	else
	{
		// Add plugins from each of the manifests
		for (const FString& ManifestFileName : ManifestFileNames)
		{
			UE_LOG(LogPluginManager, Verbose, TEXT("Reading plugin manifest: %s"), *ManifestFileName);
			FPluginManifest Manifest;

			// Try to load the manifest. We only expect manifests in a cooked game, so failing to load them is a hard error.
			FText FailReason;
			if (!Manifest.Load(ManifestFileName, FailReason))
			{
				UE_LOG(LogPluginManager, Fatal, TEXT("%s"), *FailReason.ToString());
			}

			// Get all the standard plugin directories
			const FString EngineDir = FPaths::EngineDir();
			const FString PlatformExtensionEngineDir = FPaths::EnginePlatformExtensionsDir();
			const FString EnterpriseDir = FPaths::EnterpriseDir();
			const FString ProjectModsDir = FPaths::ProjectModsDir();

			// Create all the plugins inside it
			for (const FPluginManifestEntry& Entry : Manifest.Contents)
			{
				EPluginType Type;
				if (Entry.File.StartsWith(EngineDir) || Entry.File.StartsWith(PlatformExtensionEngineDir))
				{
					Type = EPluginType::Engine;
				}
				else if (Entry.File.StartsWith(EnterpriseDir))
				{
					Type = EPluginType::Enterprise;
				}
				else if (Entry.File.StartsWith(ProjectModsDir))
				{
					Type = EPluginType::Mod;
				}
				else
				{
					Type = EPluginType::Project;
				}
				CreatePluginObject(Entry.File, Entry.Descriptor, Type, Plugins, ChildPlugins);
			}
		}
	}

	if (Project != nullptr)
	{
		// Always add the mods from the loose directory without using manifests, because they're not packaged together.
		ReadPluginsInDirectory(FPaths::ProjectModsDir(), EPluginType::Mod, Plugins, ChildPlugins);

		// If they have a list of additional directories to check, add those plugins too
		for (const FString& Dir : Project->GetAdditionalPluginDirectories())
		{
			ReadPluginsInDirectory(Dir, EPluginType::External, Plugins, ChildPlugins);
		}

		// Add plugins from FPaths::EnterprisePluginsDir if it exists
		if (FPaths::DirectoryExists(FPaths::EnterprisePluginsDir()))
		{
			ReadPluginsInDirectory(FPaths::EnterprisePluginsDir(), EPluginType::Enterprise, Plugins, ChildPlugins);
		}
	}

	for (const FString& ExtraSearchPath : ExtraSearchPaths)
	{
		ReadPluginsInDirectory(ExtraSearchPath, EPluginType::External, Plugins, ChildPlugins);
	}

	// now that we have all the plugins, merge child plugins
	for (TSharedRef<FPlugin> Child : ChildPlugins)
	{
		// find the parent
		TArray<FString> Tokens;
		FPaths::GetCleanFilename(Child->GetDescriptorFileName()).ParseIntoArray(Tokens, TEXT("_"), true);
		TSharedRef<FPlugin>* ParentPtr = nullptr;
		if (Tokens.Num() == 2)
		{
			FString ParentPluginName = Tokens[0];
			ParentPtr = Plugins.Find(ParentPluginName);
		}
		if (ParentPtr != nullptr)
		{
			TSharedRef<FPlugin>& Parent = *ParentPtr;
			for (const FModuleDescriptor& ChildModule : Child->GetDescriptor().Modules)
			{
				// look for a matching parent
				for (FModuleDescriptor& ParentModule : Parent->Descriptor.Modules)
				{
					if (ParentModule.Name == ChildModule.Name && ParentModule.Type == ChildModule.Type)
					{
						// we only need to add the platform to an allow list if the parent had an allow list (otherwise, we could mistakenly remove all other platforms)
						if (ParentModule.bHasExplicitPlatforms || ParentModule.PlatformAllowList.Num() > 0)
						{
							ParentModule.PlatformAllowList.Append(ChildModule.PlatformAllowList);
						}

						// if we want to deny a platform, add it even if the parent didn't have a deny list. this won't cause problems with other platforms
						ParentModule.PlatformDenyList.Append(ChildModule.PlatformDenyList);
					}
				}
			}

			if (Parent->GetDescriptor().bHasExplicitPlatforms || Parent->GetDescriptor().SupportedTargetPlatforms.Num() != 0)
			{
				for (const FString& SupportedTargetPlatform : Child->GetDescriptor().SupportedTargetPlatforms)
				{
					Parent->Descriptor.SupportedTargetPlatforms.AddUnique(SupportedTargetPlatform);
				}
			}
		}
		else
		{
			UE_LOG(LogPluginManager, Error, TEXT("Child plugin %s was not named properly. It should be in the form <ParentPlugin>_<Platform>.uplugin."), *Child->GetDescriptorFileName());
		}
	}

#endif
}

void FPluginManager::ReadPluginsInDirectory(const FString& PluginsDirectory, const EPluginType Type, TMap<FString, TSharedRef<FPlugin>>& Plugins, TArray<TSharedRef<FPlugin>>& ChildPlugins)
{
	// Make sure the directory even exists
	if(FPlatformFileManager::Get().GetPlatformFile().DirectoryExists(*PluginsDirectory))
	{
		TArray<FString> FileNames;
		FindPluginsInDirectory(PluginsDirectory, FileNames);

		struct FLoadContext
		{
			FPluginDescriptor Descriptor;
			FText FailureReason;
			bool bResult = false;
		};

		TArray<FLoadContext> Contexts;
		Contexts.SetNum(FileNames.Num());

		ParallelFor(
			FileNames.Num(),
			[&Contexts, &FileNames](int32 Index)
			{
				FLoadContext& Context = Contexts[Index];
				Context.bResult = Context.Descriptor.Load(FileNames[Index], Context.FailureReason);
			},
			EParallelForFlags::Unbalanced
		);

		for (int32 Index = 0, Num = FileNames.Num(); Index < Num; ++Index)
		{
			const FString& FileName = FileNames[Index];
			FLoadContext& Context = Contexts[Index];
			
			if (Context.bResult)
			{
				CreatePluginObject(FileName, Context.Descriptor, Type, Plugins, ChildPlugins);
			}
			else
			{
				// NOTE: Even though loading of this plugin failed, we'll keep processing other plugins
				FString FullPath = FPaths::ConvertRelativePathToFull(FileName);
				FText FailureMessage = FText::Format(LOCTEXT("FailureFormat", "{0} ({1})"), Context.FailureReason, FText::FromString(FullPath));
				FText DialogTitle = LOCTEXT("PluginFailureTitle", "Failed to load Plugin");
				UE_LOG(LogPluginManager, Error, TEXT("%s"), *FailureMessage.ToString());
				FMessageDialog::Open(EAppMsgType::Ok, FailureMessage, &DialogTitle);
			}
		}
	}
}

void FPluginManager::FindPluginsInDirectory(const FString& PluginsDirectory, TArray<FString>& FileNames)
{
	FPlatformFileManager::Get().GetPlatformFile().FindFilesRecursively(FileNames, *PluginsDirectory, TEXT(".uplugin"));
}

void FPluginManager::FindPluginManifestsInDirectory(const FString& PluginManifestDirectory, TArray<FString>& FileNames)
{
	class FManifestVisitor : public IPlatformFile::FDirectoryVisitor
	{
	public:
		TArray<FString>& ManifestFileNames;

		FManifestVisitor(TArray<FString>& InManifestFileNames) : ManifestFileNames(InManifestFileNames)
		{
		}

		virtual bool Visit(const TCHAR* FileNameOrDirectory, bool bIsDirectory)
		{
			if (!bIsDirectory)
			{
				FStringView FileName(FileNameOrDirectory);
				if (FileName.EndsWith(TEXT(".upluginmanifest")))
				{
					ManifestFileNames.Emplace(FileName);
				}
			}
			return true;
		}
	};

	FManifestVisitor Visitor(FileNames);
	IFileManager::Get().IterateDirectory(*PluginManifestDirectory, Visitor);
}

void FPluginManager::CreatePluginObject(const FString& FileName, const FPluginDescriptor& Descriptor, const EPluginType Type, TMap<FString, TSharedRef<FPlugin>>& Plugins, TArray<TSharedRef<FPlugin>>& ChildPlugins)
{
	TSharedRef<FPlugin> Plugin = MakeShareable(new FPlugin(FileName, Descriptor, Type));

	// children plugins are gathered and used later
	if (Plugin->GetDescriptor().bIsPluginExtension)
	{
		ChildPlugins.Add(Plugin);
		return;
	}

	FString FullPath = FPaths::ConvertRelativePathToFull(FileName);
	UE_LOG(LogPluginManager, Verbose, TEXT("Read plugin descriptor for %s, from %s"), *Plugin->GetName(), *FullPath);

	const TSharedRef<FPlugin>* ExistingPlugin = Plugins.Find(Plugin->GetName());
	if (ExistingPlugin == nullptr)
	{
		Plugins.Add(Plugin->GetName(), Plugin);
	}
	else if ((*ExistingPlugin)->Type == EPluginType::Engine && Type == EPluginType::Project)
	{
		Plugins[Plugin->GetName()] = Plugin;
		UE_LOG(LogPluginManager, Verbose, TEXT("Replacing engine version of '%s' plugin with game version"), *Plugin->GetName());
	}
	else if (((*ExistingPlugin)->Type != EPluginType::Project || Type != EPluginType::Engine) && (*ExistingPlugin)->FileName != Plugin->FileName)
	{
		UE_LOG(LogPluginManager, Warning, TEXT("Plugin '%s' exists at '%s' and '%s' - second location will be ignored"), *Plugin->GetName(), *(*ExistingPlugin)->FileName, *Plugin->FileName);
	}
}

// Helper class to find all pak files.
class FPakFileSearchVisitor : public IPlatformFile::FDirectoryVisitor
{
	TArray<FString>& FoundFiles;
public:
	FPakFileSearchVisitor(TArray<FString>& InFoundFiles)
		: FoundFiles(InFoundFiles)
	{}
	virtual bool Visit(const TCHAR* FilenameOrDirectory, bool bIsDirectory)
	{
		if (bIsDirectory == false)
		{
			FString Filename(FilenameOrDirectory);
			if (Filename.MatchesWildcard(TEXT("*.pak")) && !FoundFiles.Contains(Filename))
			{
				FoundFiles.Add(Filename);
			}
		}
		return true;
	}
};

bool FPluginManager::IntegratePluginsIntoConfig(FConfigCacheIni& ConfigSystem, const TCHAR* EngineIniName, const TCHAR* PlatformName, const TCHAR* StagedPluginsFile)
{
	TArray<FString> PluginList;
	if (!FFileHelper::LoadFileToStringArray(PluginList, StagedPluginsFile))
	{
		return false;
	}

	// track which plugins were staged and are in the binary config - so at runtime, we will still look at other 
	TArray<FString> IntegratedPlugins;

	// loop over each one
	for (FString PluginFile : PluginList)
	{
		FPaths::MakeStandardFilename(PluginFile);

		FPluginDescriptor Descriptor;
		FText FailureReason;
		if (Descriptor.Load(PluginFile, FailureReason))
		{
			// @todo: The type isn't quite right here
			FPlugin Plugin(PluginFile, Descriptor, FPaths::IsUnderDirectory(PluginFile, FPaths::EngineDir()) ? EPluginType::Engine : EPluginType::Project);

			// we perform Mod plugin processing at runtime
			if (Plugin.GetType() == EPluginType::Mod)
			{
				continue;
			}

			// mark that we have processed this plugin, so runtime will not scan it again
			IntegratedPlugins.Add(Plugin.Name);

			FString PluginConfigDir = FPaths::GetPath(Plugin.FileName) / TEXT("Config/");

			// override config cache entries with plugin configs (Engine.ini, Game.ini, etc in <PluginDir>\Config\)
			TArray<FString> PluginConfigs;
			IFileManager::Get().FindFiles(PluginConfigs, *PluginConfigDir, TEXT("ini"));
			for (const FString& ConfigFile : PluginConfigs)
			{
<<<<<<< HEAD
				// Use GetDestIniFilename to find the proper config file to combine into, since it manages command line overrides and path sanitization
				FString PluginConfigFilename = FConfigCacheIni::GetDestIniFilename(*FPaths::GetBaseFilename(ConfigFile), PlatformName, *FPaths::GeneratedConfigDir());
				FConfigFile* FoundConfig = ConfigSystem.Find(PluginConfigFilename, false);
=======
				FString BaseConfigFile = *FPaths::GetBaseFilename(ConfigFile);

				// Use GetConfigFilename to find the proper config file to combine into, since it manages command line overrides and path sanitization
				FString PluginConfigFilename = ConfigSystem.GetConfigFilename(*BaseConfigFile);
				FConfigFile* FoundConfig = ConfigSystem.FindConfigFile(PluginConfigFilename);
>>>>>>> 6bbb88c8
				if (FoundConfig != nullptr)
				{
					UE_LOG(LogPluginManager, Log, TEXT("Found config from plugin[%s] %s"), *Plugin.GetName(), *PluginConfigFilename);

<<<<<<< HEAD
					FoundConfig->AddDynamicLayerToHeirarchy(FPaths::Combine(PluginConfigDir, ConfigFile));
=======
					FoundConfig->AddDynamicLayerToHierarchy(FPaths::Combine(PluginConfigDir, ConfigFile));
>>>>>>> 6bbb88c8
				}
			}

			if (Descriptor.bCanContainContent)
			{
				// we need to look up the section each time because other loops could add entries
<<<<<<< HEAD
				FConfigFile* EngineConfigFile = ConfigSystem.Find(EngineIniName, false);
=======
				FConfigFile* EngineConfigFile = ConfigSystem.FindConfigFile(EngineIniName);
>>>>>>> 6bbb88c8
				FConfigSection* CoreSystemSection = EngineConfigFile->FindOrAddSection(TEXT("Core.System"));
				CoreSystemSection->AddUnique("Paths", Plugin.GetContentDir());
			}
		}
	}

	// record in the config that the plugin inis have been inserted (so we can know at runtime if we have to load plugins or not)
<<<<<<< HEAD
	FConfigFile* EngineConfigFile = ConfigSystem.Find(EngineIniName, false);
=======
	FConfigFile* EngineConfigFile = ConfigSystem.FindConfigFile(EngineIniName);
>>>>>>> 6bbb88c8
	EngineConfigFile->SetArray(TEXT("BinaryConfig"), TEXT("BinaryConfigPlugins"), IntegratedPlugins);

	return true;
}

bool FPluginManager::ConfigureEnabledPlugins()
{
#if (WITH_ENGINE && !IS_PROGRAM) || WITH_PLUGIN_SUPPORT
	if(PluginsToConfigure.Num() > 0)
	{
		SCOPED_BOOT_TIMING("FPluginManager::ConfigureEnabledPlugins");

		bHaveAllRequiredPlugins = false;

		// Set of all the plugins which have been enabled
		TMap<FString, FPlugin*> EnabledPlugins;

		// Keep a set of all the plugin names that have been configured. We read configuration data from different places, but only configure a plugin from the first place that it's referenced.
		TSet<FString> ConfiguredPluginNames;

		// Check which plugins have been enabled or excluded via the command line
		{
			SCOPED_BOOT_TIMING("ParseCmdLineForPlugins");

			auto ParsePluginsList = [](const TCHAR* InListKey) -> TArray<FString>
			{
				TArray<FString> PluginsList;
				FString PluginsListStr;
				FParse::Value(FCommandLine::Get(), InListKey, PluginsListStr, false);
				PluginsListStr.ParseIntoArray(PluginsList, TEXT(","));
				return PluginsList;
			};

			// Which extra plugins should be enabled?
			bAllPluginsEnabledViaCommandLine = FParse::Param(FCommandLine::Get(), TEXT("EnableAllPlugins"));
			TArray<FString> ExtraPluginsToEnable;
			if (bAllPluginsEnabledViaCommandLine)
			{
				ExtraPluginsToEnable = PluginsToConfigure.Array();
			}
			else
			{
				ExtraPluginsToEnable = ParsePluginsList(TEXT("EnablePlugins="));
			}
			if (ExtraPluginsToEnable.Num() > 0)
			{
				const TArray<FString> ExceptPlugins = ParsePluginsList(TEXT("ExceptPlugins="));
				for (const FString& EnablePluginName : ExtraPluginsToEnable)
				{
					if (!ConfiguredPluginNames.Contains(EnablePluginName) && !ExceptPlugins.Contains(EnablePluginName))
					{
						if (!ConfigureEnabledPluginForCurrentTarget(FPluginReferenceDescriptor(EnablePluginName, true), EnabledPlugins))
						{
							if (bAllPluginsEnabledViaCommandLine)
							{
								// Plugins may legitimately fail to enable when running with -EnableAllPlugins, but this shouldn't be considered a fatal error
								continue;
							}
							return false;
						}
						ConfiguredPluginNames.Add(EnablePluginName);
					}
				}
			}

			// Which extra plugins should be disabled?
			TArray<FString> ExtraPluginsToDisable;
			ExtraPluginsToDisable = ParsePluginsList(TEXT("DisablePlugins="));
			for (const FString& DisablePluginName : ExtraPluginsToDisable)
			{
				if (!ConfiguredPluginNames.Contains(DisablePluginName))
				{
					if (!ConfigureEnabledPluginForCurrentTarget(FPluginReferenceDescriptor(DisablePluginName, false), EnabledPlugins))
					{
						return false;
					}
					ConfiguredPluginNames.Add(DisablePluginName);
				}
			}
		}

		if (!FParse::Param(FCommandLine::Get(), TEXT("NoEnginePlugins")))
		{
			SCOPED_BOOT_TIMING("EnginePlugins");

#if READ_TARGET_ENABLED_PLUGINS_FROM_RECEIPT
			// Configure the plugins that were enabled or disabled from the target file using the target receipt file
			FString DefaultEditorTarget;
			GConfig->GetString(TEXT("/Script/BuildSettings.BuildSettings"), TEXT("DefaultEditorTarget"), DefaultEditorTarget, GEngineIni);

			auto ConfigurePluginsFromFirstMatchingTargetFile = [this, &ConfiguredPluginNames, &EnabledPlugins, &DefaultEditorTarget](const TCHAR* BaseDir, bool& bOutError) -> bool
			{
				TArray<FString> AllTargetFilesWithoutPath;
				const FString ReceiptWildcard = FTargetReceipt::GetDefaultPath(BaseDir, TEXT("*"), FPlatformProcess::GetBinariesSubdirectory(), FApp::GetBuildConfiguration(), nullptr);
				const FString ReceiptPath = FPaths::GetPath(ReceiptWildcard);
				IFileManager::Get().FindFiles(AllTargetFilesWithoutPath, *ReceiptWildcard, true, false);
				for (const FString& TargetFileWithoutPath : AllTargetFilesWithoutPath)
				{
					const FString TargetFile = FPaths::Combine(ReceiptPath, TargetFileWithoutPath);
					FTargetReceipt Receipt;
					if (Receipt.Read(TargetFile))
					{
						if (Receipt.TargetType == FApp::GetBuildTargetType() && Receipt.Configuration == FApp::GetBuildConfiguration())
						{
							bool bIsDefaultTarget = Receipt.TargetType != EBuildTargetType::Editor || (DefaultEditorTarget.Len() == 0) || (DefaultEditorTarget == Receipt.TargetName);

							if (bIsDefaultTarget)
							{
								for (const TPair<FString, bool>& Pair : Receipt.PluginNameToEnabledState)
								{
									const FString& PluginName = Pair.Key;
									const bool bEnabled = Pair.Value;
									if (!ConfiguredPluginNames.Contains(PluginName))
									{
										if (!ConfigureEnabledPluginForCurrentTarget(FPluginReferenceDescriptor(PluginName, bEnabled), EnabledPlugins))
										{
											bOutError = true;
											break;
										}
										ConfiguredPluginNames.Add(PluginName);
									}
								}

								return true;
							}
						}
					}
				}

				return false;
			};

			{
<<<<<<< HEAD
=======
				SCOPED_BOOT_TIMING("ConfigureTargetEnabledPluginsFromReceipt");
>>>>>>> 6bbb88c8
				bool bErrorConfiguring = false;
				if (!ConfigurePluginsFromFirstMatchingTargetFile(FPlatformMisc::ProjectDir(), bErrorConfiguring))
				{
					ConfigurePluginsFromFirstMatchingTargetFile(FPlatformMisc::EngineDir(), bErrorConfiguring);
				}
				if (bErrorConfiguring)
				{
					return false;
				}
			}
#else
			{
				// Configure the plugins that were enabled from the target file using defines
				SCOPED_BOOT_TIMING("ConfigureTargetEnabledPlugins");

				TArray<FString> TargetEnabledPlugins = { UBT_TARGET_ENABLED_PLUGINS };
				for (const FString& TargetEnabledPlugin : TargetEnabledPlugins)
				{
					if (!ConfiguredPluginNames.Contains(TargetEnabledPlugin))
					{
						if (!ConfigureEnabledPluginForCurrentTarget(FPluginReferenceDescriptor(TargetEnabledPlugin, true), EnabledPlugins))
						{
							return false;
						}
						ConfiguredPluginNames.Add(TargetEnabledPlugin);
					}
				}
			}
			{
				// Configure the plugins that were disabled from the target file using defines
				SCOPED_BOOT_TIMING("ConfigureTargetDisabledPlugins");

				TArray<FString> TargetDisabledPlugins = { UBT_TARGET_DISABLED_PLUGINS };
				for (const FString& TargetDisabledPlugin : TargetDisabledPlugins)
				{
					if (!ConfiguredPluginNames.Contains(TargetDisabledPlugin))
					{
						if (!ConfigureEnabledPluginForCurrentTarget(FPluginReferenceDescriptor(TargetDisabledPlugin, false), EnabledPlugins))
						{
							return false;
						}
						ConfiguredPluginNames.Add(TargetDisabledPlugin);
					}
				}
			}
#endif // READ_TARGET_ENABLED_PLUGINS_FROM_RECEIPT

			bool bAllowEnginePluginsEnabledByDefault = true;
			// Find all the plugin references in the project file
			const FProjectDescriptor* ProjectDescriptor = IProjectManager::Get().GetCurrentProject();
			{
<<<<<<< HEAD
				SCOPED_BOOT_TIMING("ConfigureEnabledPluginForCurrentTarget");
				if (ProjectDescriptor != nullptr)
				{

=======
				SCOPED_BOOT_TIMING("AddPluginReferences");

				if (ProjectDescriptor != nullptr)
				{
>>>>>>> 6bbb88c8
					bAllowEnginePluginsEnabledByDefault = !ProjectDescriptor->bDisableEnginePluginsByDefault;

					// Copy the plugin references, since we may modify the project if any plugins are missing
					TArray<FPluginReferenceDescriptor> PluginReferences(ProjectDescriptor->Plugins);
					for (const FPluginReferenceDescriptor& PluginReference : PluginReferences)
					{
						if (!ConfiguredPluginNames.Contains(PluginReference.Name))
						{
							if (!ConfigureEnabledPluginForCurrentTarget(PluginReference, EnabledPlugins))
							{
								return false;
							}
							ConfiguredPluginNames.Add(PluginReference.Name);
						}
					}
				}
			}

<<<<<<< HEAD
			// Add the plugins which are enabled by default
			for(const FString& PluginName : PluginsToConfigure)
			{
				const TSharedRef<FPlugin>& Plugin = AllPlugins.FindChecked(PluginName);
				if (Plugin->IsEnabledByDefault(bAllowEnginePluginsEnabledByDefault) && !ConfiguredPluginNames.Contains(PluginName))
				{
					if (!ConfigureEnabledPluginForCurrentTarget(FPluginReferenceDescriptor(PluginName, true), EnabledPlugins))
=======
			{
				// Add the plugins which are enabled by default
				SCOPED_BOOT_TIMING("AddPluginsEnabledByDefault");

				for (const FString& PluginName : PluginsToConfigure)
				{
					const TSharedRef<FPlugin>& Plugin = AllPlugins.FindChecked(PluginName);
					if (Plugin->IsEnabledByDefault(bAllowEnginePluginsEnabledByDefault) && !ConfiguredPluginNames.Contains(PluginName))
>>>>>>> 6bbb88c8
					{
						if (!ConfigureEnabledPluginForCurrentTarget(FPluginReferenceDescriptor(PluginName, true), EnabledPlugins))
						{
							return false;
						}
						ConfiguredPluginNames.Add(PluginName);
					}
<<<<<<< HEAD
					ConfiguredPluginNames.Add(PluginName);
=======
>>>>>>> 6bbb88c8
				}
			}
		}

#if IS_PROGRAM
		{
<<<<<<< HEAD
			if (!ConfiguredPluginNames.Contains(PluginName))
=======
			// Programs can also define the list of enabled plugins in ini
			SCOPED_BOOT_TIMING("AddProgramEnabledPlugins");

			TArray<FString> ProgramPluginNames;
			GConfig->GetArray(TEXT("Plugins"), TEXT("ProgramEnabledPlugins"), ProgramPluginNames, GEngineIni);

			for (const FString& PluginName : ProgramPluginNames)
>>>>>>> 6bbb88c8
			{
				if (!ConfiguredPluginNames.Contains(PluginName))
				{
					if (!ConfigureEnabledPluginForCurrentTarget(FPluginReferenceDescriptor(PluginName, true), EnabledPlugins))
					{
						return false;
					}
					ConfiguredPluginNames.Add(PluginName);
				}
			}
		}
#endif

		{
			// Mark all the plugins as enabled
			SCOPED_BOOT_TIMING("MarkEnabledPlugins");

			for (TPair<FString, FPlugin*>& Pair : EnabledPlugins)
			{
				FPlugin& Plugin = *Pair.Value;

#if !IS_MONOLITHIC
				// Mount the binaries directory, and check the modules are valid
				if (Plugin.Descriptor.Modules.Num() > 0)
				{
					// Mount the binaries directory
					const FString PluginBinariesPath = FPaths::Combine(*FPaths::GetPath(Plugin.FileName), TEXT("Binaries"), FPlatformProcess::GetBinariesSubdirectory());
					FModuleManager::Get().AddBinariesDirectory(*PluginBinariesPath, Plugin.GetLoadedFrom() == EPluginLoadedFrom::Project);
				}

				// Check the declared engine version. This is a soft requirement, so allow the user to skip over it.
				if (!IsPluginCompatible(Plugin) && !PromptToLoadIncompatiblePlugin(Plugin))
				{
					UE_LOG(LogPluginManager, Display, TEXT("Skipping load of '%s'."), *Plugin.Name);
					continue;
				}
#endif
				Plugin.bEnabled = true;
			}
		}

		// If we made it here, we have all the required plugins
		bHaveAllRequiredPlugins = true;

		// check if the config already contais the plugin inis - if so, we don't need to scan anything, just use the ini to find paks to mount
		TArray<FString> BinaryConfigPlugins;
		if (GConfig->GetArray(TEXT("BinaryConfig"), TEXT("BinaryConfigPlugins"), BinaryConfigPlugins, GEngineIni) && BinaryConfigPlugins.Num() > 0)
		{
			SCOPED_BOOT_TIMING("QuickMountingPaks");

			TArray<FString> PluginPaks;
			GConfig->GetArray(TEXT("Core.System"), TEXT("PluginPaks"), PluginPaks, GEngineIni);
			if (FCoreDelegates::MountPak.IsBound())
			{
				for (FString& PakPathEntry : PluginPaks)
				{
					int32 PipeLocation;
					if (PakPathEntry.FindChar(TEXT('|'), PipeLocation))
					{
						// split the string in twain
						FString PluginName = PakPathEntry.Left(PipeLocation);
						FString PakPath = PakPathEntry.Mid(PipeLocation + 1);

						// look for the existing plugin
						FPlugin* FoundPlugin = EnabledPlugins.FindRef(PluginName);
						if (FoundPlugin != nullptr)
						{
							PluginsWithPakFile.AddUnique(TSharedRef<IPlugin>(FoundPlugin));
							// and finally mount the plugin's pak
							FCoreDelegates::MountPak.Execute(PakPath, 0);
						}
						
					}
				}
			}
			else
			{
				UE_LOG(LogPluginManager, Warning, TEXT("Plugin Pak files could not be mounted because MountPak is not bound"));
			}
		}


		// even if we had plugins in the Config already, we need to process Mod plugins
		{
			SCOPED_BOOT_TIMING("ParallelPluginEnabling");

			// generate optimal list of plugins to process
			TArray<TSharedRef<FPlugin>> PluginsArray;
			for (const FString& PluginName : PluginsToConfigure)
			{
				TSharedRef<FPlugin> Plugin = AllPlugins.FindChecked(PluginName);
				// check all plugins that were not in a BinaryConfig
				if (!BinaryConfigPlugins.Contains(PluginName))
				{
					// only process enabled plugins
					if (Plugin->bEnabled && !Plugin->Descriptor.bExplicitlyLoaded)
					{
						PluginsArray.Add(Plugin);
					}
				}
			}

<<<<<<< HEAD
			FCriticalSection ConfigCS;
			FCriticalSection PluginPakCS;
			// Mount all the enabled plugins
			ParallelFor(PluginsArray.Num(), [&PluginsArray, &ConfigCS, &PluginPakCS, this](int32 Index)
			{
				FString PlatformName = FPlatformProperties::PlatformName();
				FPlugin& Plugin = *PluginsArray[Index];
				UE_LOG(LogPluginManager, Log, TEXT("Mounting plugin %s"), *Plugin.GetName());
=======
			TSet<FString> AllIniFiles;

			if (PluginSystemDefs::IsCachingIniFilesForProcessing())
			{
				SCOPED_BOOT_TIMING("ParallelPluginEnabling::FindIniFiles");
				TArray<FString> AllIniFilesList;
				
				// Using ProjectDir and EngineDir are really broad, but they also cover all plugin config directories individually
				// and should cover all of the extension directories as well.
				IFileManager::Get().FindFilesRecursive(AllIniFilesList, *FPaths::EngineDir(), TEXT("*.ini"), /*Files=*/true, /*Directories=*/false, /*bClearFileNames=*/false);
				IFileManager::Get().FindFilesRecursive(AllIniFilesList, *FPaths::ProjectDir(), TEXT("*.ini"), /*Files=*/true, /*Directories=*/false, /*bClearFileNames=*/false);
				IFileManager::Get().FindFilesRecursive(AllIniFilesList, *FPaths::ProjectSavedDir(), TEXT("*.ini"), /*Files=*/true, /*Directories=*/false, /*bClearFileNames=*/false);

				AllIniFiles.Append(AllIniFilesList);
			}

			
			FCriticalSection ConfigCS;
			FCriticalSection PluginPakCS;
			
			// Mount all the enabled plugins
			ParallelFor(PluginsArray.Num(), [&PluginsArray, &ConfigCS, &PluginPakCS, &AllIniFiles, this](int32 Index)
			{
				FString PlatformName = FPlatformProperties::PlatformName();
				FPlugin& Plugin = *PluginsArray[Index];
				UE_LOG(LogPluginManager, Log, TEXT("Mounting %s plugin %s"), *EnumToString(Plugin.Type), *Plugin.GetName());
				UE_LOG(LogPluginManager, Verbose, TEXT("Plugin path: %s"), *Plugin.FileName);
>>>>>>> 6bbb88c8

				// Load <PluginName>.ini config file if it exists
				FString PluginConfigDir = FPaths::GetPath(Plugin.FileName) / TEXT("Config/");
				FString EngineConfigDir = FPaths::EngineConfigDir();
				FString SourceConfigDir = FPaths::SourceConfigDir();

				// Load Engine plugins out of BasePluginName.ini and the engine directory, game plugins out of DefaultPluginName.ini
				if (Plugin.GetLoadedFrom() == EPluginLoadedFrom::Engine)
				{
					EngineConfigDir = PluginConfigDir;
				}
				else
				{
					SourceConfigDir = PluginConfigDir;
				}

<<<<<<< HEAD
				FString PluginConfigFilename = FString::Printf(TEXT("%s%s/%s.ini"), *FPaths::GeneratedConfigDir(), *PlatformName, *Plugin.Name);
				FPaths::MakeStandardFilename(PluginConfigFilename); // This needs to match what we do in ConfigCacheIni.cpp's GetDestIniFilename method. Otherwise, the hash results will differ and the plugin's version will be overwritten later.
				{
=======
				// Build the config system key for PluginName.ini
				FString PluginConfigFilename = GConfig->GetConfigFilename(*Plugin.Name);
				{
					
>>>>>>> 6bbb88c8
					FScopeLock Locker(&ConfigCS);

					FConfigFile& PluginConfig = GConfig->Add(PluginConfigFilename, FConfigFile());

<<<<<<< HEAD
=======
					// We probably *don't* need to set and unset this every time,
					// but this feels safer in case INI files are added for a plugin and then we try to load it later.
					// Dynamically added / generated INI files should be irrelevant for the LoadExternalIniFile call.
					if (PluginSystemDefs::IsCachingIniFilesForProcessing())
					{
						FConfigCacheIni::SetIniCacheSet(&AllIniFiles);
					}	

>>>>>>> 6bbb88c8
					// This will write out an ini to PluginConfigFilename
					if (!FConfigCacheIni::LoadExternalIniFile(PluginConfig, *Plugin.Name, *EngineConfigDir, *SourceConfigDir, true, nullptr, false, true))
					{
						// Nothing to add, remove from map
						GConfig->Remove(PluginConfigFilename);
					}
<<<<<<< HEAD
=======

					if (PluginSystemDefs::IsCachingIniFilesForProcessing())
					{
						FConfigCacheIni::SetIniCacheSet(nullptr);
					}	
>>>>>>> 6bbb88c8
				}

				// override config cache entries with plugin configs (Engine.ini, Game.ini, etc in <PluginDir>\Config\)
				TArray<FString> PluginConfigs;
				IFileManager::Get().FindFiles(PluginConfigs, *PluginConfigDir, TEXT("ini"));
				for (const FString& ConfigFile : PluginConfigs)
				{
					FString BaseConfigFile = *FPaths::GetBaseFilename(ConfigFile);					

					if (BaseConfigFile == Plugin.Name)
					{
						// We just handles this, skip it
						continue;
					}

					// Build the config system key for the overridden config
					PluginConfigFilename = GConfig->GetConfigFilename(*BaseConfigFile);
					{
<<<<<<< HEAD
						// Use GetDestIniFilename to find the proper config file to combine into, since it manages command line overrides and path sanitization
						PluginConfigFilename = FConfigCacheIni::GetDestIniFilename(*FPaths::GetBaseFilename(ConfigFile), *PlatformName, *FPaths::GeneratedConfigDir());
=======
						FScopeLock Locker(&ConfigCS);
						FConfigFile* FoundConfig = GConfig->FindConfigFile(PluginConfigFilename);

						if (FoundConfig != nullptr)
>>>>>>> 6bbb88c8
						{
							FScopeLock Locker(&ConfigCS);
							FConfigFile* FoundConfig = GConfig->Find(PluginConfigFilename, false);
							if (FoundConfig != nullptr)
							{
								UE_LOG(LogPluginManager, Log, TEXT("Found config from plugin[%s] %s"), *Plugin.GetName(), *PluginConfigFilename);

<<<<<<< HEAD
								FoundConfig->AddDynamicLayerToHeirarchy(FPaths::Combine(PluginConfigDir, ConfigFile));

#if ALLOW_INI_OVERRIDE_FROM_COMMANDLINE
								// Don't allow plugins to stomp command line overrides, so re-apply them
								FConfigFile::OverrideFromCommandline(FoundConfig, PluginConfigFilename);
=======
							FoundConfig->AddDynamicLayerToHierarchy(FPaths::Combine(PluginConfigDir, ConfigFile));

#if ALLOW_INI_OVERRIDE_FROM_COMMANDLINE
							// Don't allow plugins to stomp command line overrides, so re-apply them
							FConfigFile::OverrideFromCommandline(FoundConfig, PluginConfigFilename);
>>>>>>> 6bbb88c8
#endif // ALLOW_INI_OVERRIDE_FROM_COMMANDLINE
							}
						}
					}
				}

				// Build the list of content folders
				if (Plugin.Descriptor.bCanContainContent)
				{
					{
						FScopeLock Locker(&ConfigCS);

						// we need to look up the section each time because other loops could add entries
<<<<<<< HEAD
						if (FConfigFile* EngineConfigFile = GConfig->Find(GEngineIni, false))
=======
						if (FConfigFile* EngineConfigFile = GConfig->FindConfigFile(GEngineIni))
>>>>>>> 6bbb88c8
						{
							if (FConfigSection* CoreSystemSection = EngineConfigFile->Find(TEXT("Core.System")))
							{
								CoreSystemSection->AddUnique("Paths", Plugin.GetContentDir());
							}
						}
					}

					TArray<FString>	FoundPaks;
					FPakFileSearchVisitor PakVisitor(FoundPaks);
					IPlatformFile& PlatformFile = FPlatformFileManager::Get().GetPlatformFile();

					// Pak files are loaded from <PluginName>/Content/Paks/<PlatformName>
					if (FPlatformProperties::RequiresCookedData())
					{
						PlatformFile.IterateDirectoryRecursively(*(Plugin.GetContentDir() / TEXT("Paks") / FPlatformProperties::PlatformName()), PakVisitor);

						for (const FString& PakPath : FoundPaks)
						{
							FScopeLock Locker(&PluginPakCS);
							if (FCoreDelegates::MountPak.IsBound())
							{
								FCoreDelegates::MountPak.Execute(PakPath, 0);
								PluginsWithPakFile.AddUnique(PluginsArray[Index]);
							}
							else
							{
								UE_LOG(LogPluginManager, Warning, TEXT("PAK file (%s) could not be mounted because MountPak is not bound"), *PakPath)
							}
						}
					}
				}
			}, true); // @todo disable parallelism for now as it's causing hard to track problems
		}

<<<<<<< HEAD
		for (TSharedRef<IPlugin> Plugin: GetEnabledPluginsWithContent())
=======
		for (TSharedRef<IPlugin> Plugin: GetEnabledPluginsWithContentOrVerse())
>>>>>>> 6bbb88c8
		{
			if (Plugin->GetDescriptor().bExplicitlyLoaded)
			{
				continue;
			}

			if (NewPluginMountedEvent.IsBound())
			{
				NewPluginMountedEvent.Broadcast(*Plugin);
			}

			if (ensure(RegisterMountPointDelegate.IsBound()))
			{
				FString ContentDir = Plugin->GetContentDir();
				RegisterMountPointDelegate.Execute(Plugin->GetMountedAssetPath(), ContentDir);
			}
		}

		PluginsToConfigure.Empty();
	}
	else 
	{
		bHaveAllRequiredPlugins = true;
	}
	return bHaveAllRequiredPlugins;
#else
	return true;
#endif
}

bool FPluginManager::RequiresTempTargetForCodePlugin(const FProjectDescriptor* ProjectDescriptor, const FString& Platform, EBuildConfiguration Configuration, EBuildTargetType TargetType, FText& OutReason)
{
	const FPluginReferenceDescriptor* MissingPlugin;

	TSet<FString> ProjectCodePlugins;
	if (!GetCodePluginsForProject(ProjectDescriptor, Platform, Configuration, TargetType, AllPlugins, ProjectCodePlugins, MissingPlugin))
	{
		OutReason = FText::Format(LOCTEXT("TempTarget_MissingPluginForTarget", "{0} plugin is referenced by target but not found"), FText::FromString(MissingPlugin->Name));
		return true;
	}

	TSet<FString> DefaultCodePlugins;
	if (!GetCodePluginsForProject(nullptr, Platform, Configuration, TargetType, AllPlugins, DefaultCodePlugins, MissingPlugin))
	{
		OutReason = FText::Format(LOCTEXT("TempTarget_MissingPluginForDefaultTarget", "{0} plugin is referenced by the default target but not found"), FText::FromString(MissingPlugin->Name));
		return true;
	}

	for (const FString& ProjectCodePlugin : ProjectCodePlugins)
	{
		if (!DefaultCodePlugins.Contains(ProjectCodePlugin))
		{
			OutReason = FText::Format(LOCTEXT("TempTarget_PluginEnabled", "{0} plugin is enabled"), FText::FromString(ProjectCodePlugin));
			return true;
		}
	}

	for (const FString& DefaultCodePlugin : DefaultCodePlugins)
	{
		if (!ProjectCodePlugins.Contains(DefaultCodePlugin))
		{
			OutReason = FText::Format(LOCTEXT("TempTarget_PluginDisabled", "{0} plugin is disabled"), FText::FromString(DefaultCodePlugin));
			return true;
		}
	}

	return false;
}

bool FPluginManager::GetCodePluginsForProject(const FProjectDescriptor* ProjectDescriptor, const FString& Platform, EBuildConfiguration Configuration, EBuildTargetType TargetType, const TMap<FString, TSharedRef<FPlugin>>& AllPlugins, TSet<FString>& CodePluginNames, const FPluginReferenceDescriptor*& OutMissingPlugin)
{
	// Can only check the current project at the moment, since we won't have enumerated them otherwise
	check(ProjectDescriptor == nullptr || ProjectDescriptor == IProjectManager::Get().GetCurrentProject());

	// Always false for content-only projects
	const bool bLoadPluginsForTargetPlatforms = (TargetType == EBuildTargetType::Editor);

	// Map of all enabled plugins
	TMap<FString, FPlugin*> EnabledPlugins;

	// Keep a set of all the plugin names that have been configured. We read configuration data from different places, but only configure a plugin from the first place that it's referenced.
	TSet<FString> ConfiguredPluginNames;

	// Find all the plugin references in the project file
	bool bAllowEnginePluginsEnabledByDefault = true;
	if (ProjectDescriptor != nullptr)
	{
		bAllowEnginePluginsEnabledByDefault = !ProjectDescriptor->bDisableEnginePluginsByDefault;

		// Copy the plugin references, since we may modify the project if any plugins are missing
		TArray<FPluginReferenceDescriptor> PluginReferences(ProjectDescriptor->Plugins);
		for (const FPluginReferenceDescriptor& PluginReference : PluginReferences)
		{
			if(!ConfiguredPluginNames.Contains(PluginReference.Name))
			{
				if (!ConfigureEnabledPluginForTarget(PluginReference, ProjectDescriptor, FString(), Platform, Configuration, TargetType, bLoadPluginsForTargetPlatforms, AllPlugins, EnabledPlugins, OutMissingPlugin))
				{
					return false;
				}
				ConfiguredPluginNames.Add(PluginReference.Name);
			}
		}
	}

	// Add the plugins which are enabled by default
	for (const TPair<FString, TSharedRef<FPlugin>>& PluginPair : AllPlugins)
	{
		if (PluginPair.Value->IsEnabledByDefault(bAllowEnginePluginsEnabledByDefault) && !ConfiguredPluginNames.Contains(PluginPair.Key))
		{
			if (!ConfigureEnabledPluginForTarget(FPluginReferenceDescriptor(PluginPair.Key, true), ProjectDescriptor, FString(), Platform, Configuration, TargetType, bLoadPluginsForTargetPlatforms, AllPlugins, EnabledPlugins, OutMissingPlugin))
			{
				return false;
			}
			ConfiguredPluginNames.Add(PluginPair.Key);
		}
	}

	// Figure out which plugins have code 
	bool bBuildDeveloperTools = (TargetType == EBuildTargetType::Editor || TargetType == EBuildTargetType::Program || (Configuration != EBuildConfiguration::Test && Configuration != EBuildConfiguration::Shipping));
	bool bRequiresCookedData = (TargetType != EBuildTargetType::Editor);
	for (const TPair<FString, FPlugin*>& Pair : EnabledPlugins)
	{
		for (const FModuleDescriptor& Module : Pair.Value->GetDescriptor().Modules)
		{
			if (Module.IsCompiledInConfiguration(Platform, Configuration, FString(), TargetType, bBuildDeveloperTools, bRequiresCookedData))
			{
				CodePluginNames.Add(Pair.Key);
				break;
			}
		}
	}

	return true;
}

bool FPluginManager::ConfigureEnabledPluginForCurrentTarget(const FPluginReferenceDescriptor& FirstReference, TMap<FString, FPlugin*>& EnabledPlugins)
{
	SCOPED_BOOT_TIMING("ConfigureEnabledPluginForCurrentTarget");

	const FPluginReferenceDescriptor* MissingPlugin;
	if (!ConfigureEnabledPluginForTarget(FirstReference, IProjectManager::Get().GetCurrentProject(), UE_APP_NAME, FPlatformMisc::GetUBTPlatform(), FApp::GetBuildConfiguration(), FApp::GetBuildTargetType(), (bool)LOAD_PLUGINS_FOR_TARGET_PLATFORMS, AllPlugins, EnabledPlugins, MissingPlugin))
	{
		// If we're in unattended mode, don't open any windows and fatal out
		if (FApp::IsUnattended())
		{
			UE_LOG(LogPluginManager, Fatal, TEXT("This project requires the '%s' plugin. Install it and try again, or remove it from the project's required plugin list."), *MissingPlugin->Name);
			return false;
		}

#if !IS_MONOLITHIC
		// Try to download it from the marketplace
		if (MissingPlugin->MarketplaceURL.Len() > 0 && PromptToDownloadPlugin(MissingPlugin->Name, MissingPlugin->MarketplaceURL))
		{
			UE_LOG(LogPluginManager, Display, TEXT("Downloading '%s' plugin from marketplace (%s)."), *MissingPlugin->Name, *MissingPlugin->MarketplaceURL);
			return false;
		}

		// Prompt to disable it in the project file, if possible
		if (PromptToDisableMissingPlugin(FirstReference.Name, MissingPlugin->Name))
		{
			UE_LOG(LogPluginManager, Display, TEXT("Disabled plugin '%s', continuing."), *FirstReference.Name);
			return true;
		}
#endif

		// Unable to continue
		UE_LOG(LogPluginManager, Error, TEXT("Unable to load plugin '%s'. Aborting."), *MissingPlugin->Name);
		return false;
	}
	return true;
}

bool FPluginManager::ConfigureEnabledPluginForTarget(const FPluginReferenceDescriptor& FirstReference, const FProjectDescriptor* ProjectDescriptor, const FString& TargetName, const FString& Platform, EBuildConfiguration Configuration, EBuildTargetType TargetType, bool bLoadPluginsForTargetPlatforms, const TMap<FString, TSharedRef<FPlugin>>& AllPlugins, TMap<FString, FPlugin*>& EnabledPlugins, const FPluginReferenceDescriptor*& OutMissingPlugin)
{
	if (!EnabledPlugins.Contains(FirstReference.Name))
	{
		// Set of plugin names we've added to the queue for processing
		TSet<FString> NewPluginNames;
		NewPluginNames.Add(FirstReference.Name);

		// Queue of plugin references to consider
		TArray<const FPluginReferenceDescriptor*> NewPluginReferences;
		NewPluginReferences.Add(&FirstReference);

		// Loop through the queue of plugin references that need to be enabled, queuing more items as we go
		TArray<TSharedRef<FPlugin>> NewPlugins;
		for (int32 Idx = 0; Idx < NewPluginReferences.Num(); Idx++)
		{
			const FPluginReferenceDescriptor& Reference = *NewPluginReferences[Idx];

			// Check if the plugin is required for this platform
			if(!Reference.IsEnabledForPlatform(Platform) || !Reference.IsEnabledForTargetConfiguration(Configuration) || !Reference.IsEnabledForTarget(TargetType))
			{
				UE_LOG(LogPluginManager, Verbose, TEXT("Ignoring plugin '%s' for platform/configuration"), *Reference.Name);
				continue;
			}

			// Check if the plugin is required for this platform
			if(!bLoadPluginsForTargetPlatforms && !Reference.IsSupportedTargetPlatform(Platform))
			{
				UE_LOG(LogPluginManager, Verbose, TEXT("Ignoring plugin '%s' due to unsupported platform"), *Reference.Name);
				continue;
			}

			// Find the plugin being enabled
			const TSharedRef<FPlugin>* PluginPtr = AllPlugins.Find(Reference.Name);
			if (PluginPtr == nullptr)
			{
				// Ignore any optional plugins
				if (Reference.bOptional)
				{
					UE_LOG(LogPluginManager, Verbose, TEXT("Ignored optional reference to '%s' plugin; plugin was not found."), *Reference.Name);
					continue;
				}

				// Add it to the missing list
				OutMissingPlugin = &Reference;
				return false;
			}

			// Check the plugin is not disabled by the platform
			FPlugin& Plugin = PluginPtr->Get();

			// Allow the platform to disable it
			if (FPlatformMisc::ShouldDisablePluginAtRuntime(Plugin.Name))
			{
				UE_LOG(LogPluginManager, Verbose, TEXT("Plugin '%s' was disabled by platform."), *Reference.Name);
				continue;
			}

			// Check the plugin supports this platform
			if(!bLoadPluginsForTargetPlatforms && !Plugin.Descriptor.SupportsTargetPlatform(Platform))
			{
				UE_LOG(LogPluginManager, Verbose, TEXT("Ignoring plugin '%s' due to unsupported platform in plugin descriptor"), *Reference.Name);
				continue;
			}

			// Check that this plugin supports the current program
			if (TargetType == EBuildTargetType::Program && !Plugin.Descriptor.SupportedPrograms.Contains(TargetName))
			{
				UE_LOG(LogPluginManager, Verbose, TEXT("Ignoring plugin '%s' due to absence from the supported programs list"), *Reference.Name);
				continue;
			}

			// Skip loading Enterprise plugins when project is not an Enterprise project
			if (Plugin.Type == EPluginType::Enterprise && ProjectDescriptor != nullptr && !ProjectDescriptor->bIsEnterpriseProject)
			{
				UE_LOG(LogPluginManager, Verbose, TEXT("Ignoring plugin '%s' due to not being an Enterpise project"), *Reference.Name);
				continue;
			}

#if IS_MONOLITHIC
			// In monolithic builds, if the plugin is optional, and any modules are not compiled in this build, do not load it. This makes content compiled with plugins enabled compatible with builds where they are disabled.
			if (Reference.bOptional)
			{
				bool bAllModulesAvailable = true;
				for (const FModuleDescriptor& ModuleDescriptor : Plugin.Descriptor.Modules)
				{
					if (ModuleDescriptor.IsLoadedInCurrentConfiguration() && !FModuleManager::Get().ModuleExists(*ModuleDescriptor.Name.ToString()))
					{
						bAllModulesAvailable = false;
						break;
					}
				}

				if (!bAllModulesAvailable)
				{
					UE_LOG(LogPluginManager, Verbose, TEXT("Ignored optional reference to '%s' plugin; plugin's modules were not found."), *Reference.Name);
					continue;
				}
			}
#endif // IS_MONOLITHIC

			// Add references to all its dependencies
			for (const FPluginReferenceDescriptor& NextReference : Plugin.Descriptor.Plugins)
			{
				if (!EnabledPlugins.Contains(NextReference.Name) && !NewPluginNames.Contains(NextReference.Name))
				{
					NewPluginNames.Add(NextReference.Name);
					NewPluginReferences.Add(&NextReference);
				}
			}

			// Add the plugin
			EnabledPlugins.Add(Plugin.GetName(), &Plugin);
		}
	}
	return true;
}

bool FPluginManager::PromptToDownloadPlugin(const FString& PluginName, const FString& MarketplaceURL)
{
	FText Caption = FText::Format(LOCTEXT("DownloadPluginCaption", "Missing {0} Plugin"), FText::FromString(PluginName));
	FText Message = FText::Format(LOCTEXT("DownloadPluginMessage", "This project requires the {0} plugin.\n\nWould you like to download it from the Unreal Engine Marketplace?"), FText::FromString(PluginName));
	if(FMessageDialog::Open(EAppMsgType::YesNo, Message, &Caption) == EAppReturnType::Yes)
	{
		FString Error;
		FPlatformProcess::LaunchURL(*MarketplaceURL, nullptr, &Error);
		if (Error.Len() == 0)
		{
			return true;
		}
		FMessageDialog::Open(EAppMsgType::Ok, FText::FromString(Error));
	}
	return false;
}

bool FPluginManager::PromptToDisableMissingPlugin(const FString& PluginName, const FString& MissingPluginName)
{
	FText Message;
	if (PluginName == MissingPluginName)
	{
		Message = FText::Format(LOCTEXT("DisablePluginMessage_NotFound", "This project requires the '{0}' plugin, which could not be found. Would you like to disable it and continue?\n\nIf you do, you will no longer be able to open any assets created with it. If not, the application will close."), FText::FromString(PluginName));
	}
	else
	{
		Message = FText::Format(LOCTEXT("DisablePluginMessage_MissingDependency", "This project requires the '{0}' plugin, which has a missing dependency on the '{1}' plugin.\n\nWould you like to disable it?\n\nIf you do, you will no longer be able to open any assets created with it. If not, the application will close."), FText::FromString(PluginName), FText::FromString(MissingPluginName));
	}

	FText Caption(LOCTEXT("DisablePluginCaption", "Missing Plugin"));
	return PromptToDisablePlugin(Caption, Message, PluginName);
}

bool FPluginManager::PromptToDisableIncompatiblePlugin(const FString& PluginName, const FString& IncompatiblePluginName)
{
	FText Message;
	if (PluginName == IncompatiblePluginName)
	{
		Message = FText::Format(LOCTEXT("DisablePluginMessage_MissingOrIncompatibleEngineVersion", "Binaries for the '{0}' plugin are missing or incompatible with the current engine version.\n\nWould you like to disable it? You will no longer be able to open assets that were created with it."), FText::FromString(PluginName));
	}
	else
	{
		Message = FText::Format(LOCTEXT("DisablePluginMessage_MissingOrIncompatibleDependency", "Binaries for the '{0}' plugin (a dependency of '{1}') are missing or incompatible with the current engine version.\n\nWould you like to disable it? You will no longer be able to open assets that were created with it."), FText::FromString(IncompatiblePluginName), FText::FromString(PluginName));
	}

	FText Caption(LOCTEXT("DisablePluginCaption", "Missing Plugin"));
	return PromptToDisablePlugin(Caption, Message, PluginName);
}

bool FPluginManager::PromptToDisablePlugin(const FText& Caption, const FText& Message, const FString& PluginName)
{
	// Check we have a project file. If this is a missing engine/program plugin referenced by something, we can't disable it through this method.
	if (IProjectManager::Get().GetCurrentProject() != nullptr)
	{
		if (FMessageDialog::Open(EAppMsgType::YesNo, Message, &Caption) == EAppReturnType::Yes)
		{
			FText FailReason;
			if (IProjectManager::Get().SetPluginEnabled(*PluginName, false, FailReason))
			{
				return true;
			}
			FMessageDialog::Open(EAppMsgType::Ok, FailReason);
		}
	}
	return false;
}

bool FPluginManager::IsPluginCompatible(const FPlugin& Plugin)
{
	if (Plugin.Descriptor.EngineVersion.Len() > 0)
	{
		FEngineVersion Version;
		if (!FEngineVersion::Parse(Plugin.Descriptor.EngineVersion, Version))
		{
			UE_LOG(LogPluginManager, Warning, TEXT("Engine version string in %s could not be parsed (\"%s\")"), *Plugin.FileName, *Plugin.Descriptor.EngineVersion);
			return true;
		}

		EVersionComparison Comparison = FEngineVersion::GetNewest(FEngineVersion::CompatibleWith(), Version, nullptr);
		if (Comparison != EVersionComparison::Neither)
		{
			UE_LOG(LogPluginManager, Warning, TEXT("Plugin '%s' is not compatible with the current engine version (%s)"), *Plugin.Name, *Plugin.Descriptor.EngineVersion);
			return false;
		}
	}
	return true;
}

bool FPluginManager::PromptToLoadIncompatiblePlugin(const FPlugin& Plugin)
{
	// Format the message dependning on whether the plugin is referenced directly, or as a dependency
	FText Message = FText::Format(LOCTEXT("LoadIncompatiblePlugin", "The '{0}' plugin was designed for build {1}. Attempt to load it anyway?"), FText::FromString(Plugin.Name), FText::FromString(Plugin.Descriptor.EngineVersion));
	FText Caption = FText::Format(LOCTEXT("IncompatiblePluginCaption", "'{0}' is Incompatible"), FText::FromString(Plugin.Name));
	return FMessageDialog::Open(EAppMsgType::YesNo, Message, &Caption) == EAppReturnType::Yes;
}

TSharedPtr<FPlugin> FPluginManager::FindPluginInstance(const FString& Name)
{
	const TSharedRef<FPlugin>* Instance = AllPlugins.Find(Name);
	if (Instance == nullptr)
	{
		return TSharedPtr<FPlugin>();
	}
	else
	{
		return TSharedPtr<FPlugin>(*Instance);
	}
}


bool FPluginManager::TryLoadModulesForPlugin( const FPlugin& Plugin, const ELoadingPhase::Type LoadingPhase ) const
{
	TMap<FName, EModuleLoadResult> ModuleLoadFailures;
	FModuleDescriptor::LoadModulesForPhase(LoadingPhase, Plugin.Descriptor.Modules, ModuleLoadFailures);

	FText FailureMessage;
	for( auto FailureIt( ModuleLoadFailures.CreateConstIterator() ); FailureIt; ++FailureIt )
	{
		const FName ModuleNameThatFailedToLoad = FailureIt.Key();
		const EModuleLoadResult FailureReason = FailureIt.Value();

		if( FailureReason != EModuleLoadResult::Success )
		{
			const FText PluginNameText = FText::FromString(Plugin.Name);
			const FText TextModuleName = FText::FromName(FailureIt.Key());

			if ( FailureReason == EModuleLoadResult::FileNotFound )
			{
				FailureMessage = FText::Format( LOCTEXT("PluginModuleNotFound", "Plugin '{0}' failed to load because module '{1}' could not be found.  Please ensure the plugin is properly installed, otherwise consider disabling the plugin for this project."), PluginNameText, TextModuleName );
			}
			else if ( FailureReason == EModuleLoadResult::FileIncompatible )
			{
				FailureMessage = FText::Format( LOCTEXT("PluginModuleIncompatible", "Plugin '{0}' failed to load because module '{1}' does not appear to be compatible with the current version of the engine.  The plugin may need to be recompiled."), PluginNameText, TextModuleName );
			}
			else if ( FailureReason == EModuleLoadResult::CouldNotBeLoadedByOS )
			{
				FailureMessage = FText::Format( LOCTEXT("PluginModuleCouldntBeLoaded", "Plugin '{0}' failed to load because module '{1}' could not be loaded.  There may be an operating system error or the module may not be properly set up."), PluginNameText, TextModuleName );
			}
			else if ( FailureReason == EModuleLoadResult::FailedToInitialize )
			{
				FailureMessage = FText::Format( LOCTEXT("PluginModuleFailedToInitialize", "Plugin '{0}' failed to load because module '{1}' could not be initialized successfully after it was loaded."), PluginNameText, TextModuleName );
			}
			else 
			{
				ensure(0);	// If this goes off, the error handling code should be updated for the new enum values!
				FailureMessage = FText::Format( LOCTEXT("PluginGenericLoadFailure", "Plugin '{0}' failed to load because module '{1}' could not be loaded for an unspecified reason.  This plugin's functionality will not be available.  Please report this error."), PluginNameText, TextModuleName );
			}

			// Don't need to display more than one module load error per plugin that failed to load
			break;
		}
	}

	if( !FailureMessage.IsEmpty() )
	{
		if (bAllPluginsEnabledViaCommandLine)
		{
			UE_LOG(LogPluginManager, Error, TEXT("%s"), *FailureMessage.ToString());
		}
		else
		{
			FMessageDialog::Open(EAppMsgType::Ok, FailureMessage);
			return false;
		}
	}

	return true;
}

bool FPluginManager::LoadModulesForEnabledPlugins( const ELoadingPhase::Type LoadingPhase )
{
	// Figure out which plugins are enabled
	bool bSuccess = true;
	if (!ConfigureEnabledPlugins())
	{
		bSuccess = false;
	}
	else
	{
		FScopedSlowTask SlowTask(AllPlugins.Num());

		// Load plugins!
		for (const TPair<FString, TSharedRef< FPlugin >>& PluginPair : AllPlugins)
		{
			const TSharedRef<FPlugin>& Plugin = PluginPair.Value;

			SlowTask.EnterProgressFrame(1);

			if (Plugin->bEnabled && !Plugin->Descriptor.bExplicitlyLoaded)
			{
				if (!TryLoadModulesForPlugin(Plugin.Get(), LoadingPhase))
				{
					bSuccess = false;
					break;
				}
			}
		}
	}
	// Some phases such as ELoadingPhase::PreEarlyLoadingScreen are potentially called multiple times,
	// but we do not return to an earlier phase after calling LoadModulesForEnabledPlugins on a later phase
	UE_CLOG(LastCompletedLoadingPhase != ELoadingPhase::None && LastCompletedLoadingPhase > LoadingPhase,
		LogPluginManager, Error, TEXT("LoadModulesForEnabledPlugins called on phase %d after already being called on later phase %d."),
		static_cast<int32>(LoadingPhase), static_cast<int32>(LastCompletedLoadingPhase));

	// We send the broadcast event each time, even if this function is called multiple times with the same phase
	LastCompletedLoadingPhase = LoadingPhase;
	LoadingPhaseCompleteEvent.Broadcast(LoadingPhase, bSuccess);
	return bSuccess;
}

IPluginManager::FLoadingModulesForPhaseEvent& FPluginManager::OnLoadingPhaseComplete()
{
	return LoadingPhaseCompleteEvent;
}

ELoadingPhase::Type FPluginManager::GetLastCompletedLoadingPhase() const
{
	return LastCompletedLoadingPhase;
}

void FPluginManager::GetLocalizationPathsForEnabledPlugins( TArray<FString>& OutLocResPaths )
{
	// Figure out which plugins are enabled
	if (!ConfigureEnabledPlugins())
	{
		return;
	}

	// Gather the paths from all plugins that have localization targets that are loaded based on the current runtime environment
	for (const TPair<FString, TSharedRef<FPlugin>>& PluginPair : AllPlugins)
	{
		const TSharedRef<FPlugin>& Plugin = PluginPair.Value;
		if (!Plugin->bEnabled || Plugin->GetDescriptor().LocalizationTargets.Num() == 0)
		{
			continue;
		}
		
		const FString PluginLocDir = Plugin->GetContentDir() / TEXT("Localization");
		for (const FLocalizationTargetDescriptor& LocTargetDesc : Plugin->GetDescriptor().LocalizationTargets)
		{
			if (LocTargetDesc.ShouldLoadLocalizationTarget())
			{
				OutLocResPaths.Add(PluginLocDir / LocTargetDesc.Name);
			}
		}
	}
}

void FPluginManager::SetRegisterMountPointDelegate( const FRegisterMountPointDelegate& Delegate )
{
	RegisterMountPointDelegate = Delegate;
}

void FPluginManager::SetUnRegisterMountPointDelegate( const FRegisterMountPointDelegate& Delegate )
{
	UnRegisterMountPointDelegate = Delegate;
}

void FPluginManager::SetUpdatePackageLocalizationCacheDelegate( const FUpdatePackageLocalizationCacheDelegate& Delegate )
{
	UpdatePackageLocalizationCacheDelegate = Delegate;
}

bool FPluginManager::AreRequiredPluginsAvailable()
{
	return ConfigureEnabledPlugins();
}

#if !IS_MONOLITHIC
bool FPluginManager::CheckModuleCompatibility(TArray<FString>& OutIncompatibleModules, TArray<FString>& OutIncompatibleEngineModules)
{
	if(!ConfigureEnabledPlugins())
	{
		return false;
	}

	bool bResult = true;
	for(const TPair<FString, TSharedRef<FPlugin>>& PluginPair : AllPlugins)
	{
		const TSharedRef< FPlugin > &Plugin = PluginPair.Value;

		TArray<FString> IncompatibleModules;
		if (Plugin->bEnabled && !FModuleDescriptor::CheckModuleCompatibility(Plugin->Descriptor.Modules, IncompatibleModules))
		{
			OutIncompatibleModules.Append(IncompatibleModules);
			if (Plugin->GetLoadedFrom() == EPluginLoadedFrom::Engine)
			{
				OutIncompatibleEngineModules.Append(IncompatibleModules);
			}
			bResult = false;
		}
	}
	return bResult;
}
#endif

IPluginManager& IPluginManager::Get()
{
	// Single instance of manager, allocated on demand and destroyed on program exit.
	static FPluginManager PluginManager;
	return PluginManager;
}

TSharedPtr<IPlugin> FPluginManager::FindPlugin(const FStringView Name)
{
	const uint32 NameHash = GetTypeHash(Name);
	const TSharedRef<FPlugin>* Instance = AllPlugins.FindByHash(NameHash, Name);
	if (Instance == nullptr)
	{
		return TSharedPtr<IPlugin>();
	}
	else
	{
		return TSharedPtr<IPlugin>(*Instance);
	}
}

TSharedPtr<IPlugin> FPluginManager::FindPluginFromPath(const FString& PluginPath)
{
	FString PluginName = PluginPath;
	FPaths::NormalizeFilename(PluginName);

	if (PluginName.StartsWith(TEXT("/"), ESearchCase::CaseSensitive))
	{
		PluginName.RightChopInline(1);
	}

	int32 FoundIndex = INDEX_NONE;
	if (PluginName.FindChar(TEXT('/'), FoundIndex))
	{
		PluginName.LeftInline(FoundIndex);
	}

	return FindPlugin(PluginName);
}

TArray<TSharedRef<IPlugin>> FPluginManager::GetEnabledPlugins()
{
	TArray<TSharedRef<IPlugin>> Plugins;
	Plugins.Reserve(AllPlugins.Num());
	for(TPair<FString, TSharedRef<FPlugin>>& PluginPair : AllPlugins)
	{
		TSharedRef<FPlugin>& PossiblePlugin = PluginPair.Value;
		if(PossiblePlugin->bEnabled)
		{
			Plugins.Add(PossiblePlugin);
		}
	}
	return Plugins;
}

TArray<TSharedRef<IPlugin>> FPluginManager::GetEnabledPluginsWithContent() const
{
	TArray<TSharedRef<IPlugin>> Plugins;
	Plugins.Reserve(AllPlugins.Num());
	for (const TPair<FString, TSharedRef<FPlugin>>& PluginPair : AllPlugins)
	{
		const TSharedRef<FPlugin>& PluginRef = PluginPair.Value;
		const FPlugin& Plugin = *PluginRef;
		if (Plugin.IsEnabled() && Plugin.CanContainContent())
		{
			Plugins.Add(PluginRef);
		}
	}
	return Plugins;
}

TArray<TSharedRef<IPlugin>> FPluginManager::GetEnabledPluginsWithVerse() const
{
	TArray<TSharedRef<IPlugin>> Plugins;
	Plugins.Reserve(AllPlugins.Num());
	for (const TPair<FString, TSharedRef<FPlugin>>& PluginPair : AllPlugins)
	{
		const TSharedRef<FPlugin>& PluginRef = PluginPair.Value;
		const FPlugin& Plugin = *PluginRef;
		if (Plugin.IsEnabled() && Plugin.CanContainVerse())
		{
			Plugins.Add(PluginRef);
		}
	}
	return Plugins;
}

TArray<TSharedRef<IPlugin>> FPluginManager::GetEnabledPluginsWithContentOrVerse() const
{
	TArray<TSharedRef<IPlugin>> Plugins;
	Plugins.Reserve(AllPlugins.Num());
	for (const TPair<FString, TSharedRef<FPlugin>>& PluginPair : AllPlugins)
	{
		const TSharedRef<FPlugin>& PluginRef = PluginPair.Value;
		const FPlugin& Plugin = *PluginRef;
		if (Plugin.IsEnabled() && (Plugin.CanContainContent() || Plugin.CanContainVerse()))
		{
			Plugins.Add(PluginRef);
		}
	}
	return Plugins;
}

TArray<TSharedRef<IPlugin>> FPluginManager::GetDiscoveredPlugins()
{
	TArray<TSharedRef<IPlugin>> Plugins;
	Plugins.Reserve(AllPlugins.Num());
	for (TPair<FString, TSharedRef<FPlugin>>& PluginPair : AllPlugins)
	{
		Plugins.Add(PluginPair.Value);
	}
	return Plugins;
}

bool FPluginManager::AddPluginSearchPath(const FString& ExtraDiscoveryPath, bool bRefresh)
{
	bool bAlreadyExists = false;
	PluginDiscoveryPaths.Add(FPaths::ConvertRelativePathToFull(ExtraDiscoveryPath), &bAlreadyExists);
	if (bRefresh)
	{
		RefreshPluginsList();
	}
	return !bAlreadyExists;
}

const TSet<FString>& FPluginManager::GetAdditionalPluginSearchPaths() const
{
	return PluginDiscoveryPaths;
}

TArray<TSharedRef<IPlugin>> FPluginManager::GetPluginsWithPakFile() const
{
	return PluginsWithPakFile;
}

IPluginManager::FNewPluginMountedEvent& FPluginManager::OnNewPluginCreated()
{
	return NewPluginCreatedEvent;
}

IPluginManager::FNewPluginMountedEvent& FPluginManager::OnNewPluginMounted()
{
	return NewPluginMountedEvent;
}

IPluginManager::FNewPluginMountedEvent& FPluginManager::OnPluginEdited()
{
	return PluginEditedEvent;
}

void FPluginManager::MountNewlyCreatedPlugin(const FString& PluginName)
{
	TSharedPtr<FPlugin> Plugin = FindPluginInstance(PluginName);
	if (Plugin.IsValid())
	{
		MountPluginFromExternalSource(Plugin.ToSharedRef());

		// Notify any listeners that a new plugin has been mounted
		if (NewPluginCreatedEvent.IsBound())
		{
			NewPluginCreatedEvent.Broadcast(*Plugin);
		}
	}
}

void FPluginManager::MountExplicitlyLoadedPlugin(const FString& PluginName)
{
	TSharedPtr<FPlugin> Plugin = FindPluginInstance(PluginName);
	if (Plugin.IsValid() && Plugin->Descriptor.bExplicitlyLoaded)
	{
		MountPluginFromExternalSource(Plugin.ToSharedRef());
	}
}

void FPluginManager::MountPluginFromExternalSource(const TSharedRef<FPlugin>& Plugin)
{
	if (GWarn)
	{
		GWarn->BeginSlowTask(FText::Format(LOCTEXT("MountingPluginFiles", "Mounting plugin {0}..."), FText::FromString(Plugin->GetFriendlyName())), /*ShowProgressDialog*/ true, /*bShowCancelButton*/ false);
	}

	// Mark the plugin as enabled
	Plugin->bEnabled = true;

	// Mount the plugin content directory
	if ((Plugin->CanContainContent() || Plugin->CanContainVerse()) && ensure(RegisterMountPointDelegate.IsBound()))
	{
		if (NewPluginMountedEvent.IsBound())
		{
			NewPluginMountedEvent.Broadcast(*Plugin);
		}

		FString ContentDir = Plugin->GetContentDir();
		RegisterMountPointDelegate.Execute(Plugin->GetMountedAssetPath(), ContentDir);

		// Register this plugin's path with the list of content directories that the editor will search
		if (Plugin->CanContainContent())
		{
			if (FConfigFile* EngineConfigFile = GConfig->Find(GEngineIni))
			{
				if (FConfigSection* CoreSystemSection = EngineConfigFile->Find(TEXT("Core.System")))
				{
					CoreSystemSection->AddUnique("Paths", MoveTemp(ContentDir));
				}
			}

			// Update the localization cache for the newly added content directory
			UpdatePackageLocalizationCacheDelegate.ExecuteIfBound();
		}
	}

	// If it's a code module, also load the modules for it
	if (Plugin->Descriptor.Modules.Num() > 0)
	{
		// Add the plugin binaries directory
		const FString PluginBinariesPath = FPaths::Combine(*FPaths::GetPath(Plugin->FileName), TEXT("Binaries"), FPlatformProcess::GetBinariesSubdirectory());
		FModuleManager::Get().AddBinariesDirectory(*PluginBinariesPath, Plugin->GetLoadedFrom() == EPluginLoadedFrom::Project);

		// Load all the plugin modules
		for (ELoadingPhase::Type LoadingPhase = (ELoadingPhase::Type)0; LoadingPhase < ELoadingPhase::Max; LoadingPhase = (ELoadingPhase::Type)(LoadingPhase + 1))
		{
			if (LoadingPhase != ELoadingPhase::None)
			{
				TryLoadModulesForPlugin(Plugin.Get(), LoadingPhase);
			}
		}
	}

	if (GWarn)
	{
		GWarn->EndSlowTask();
	}
}

bool FPluginManager::UnmountExplicitlyLoadedPlugin(const FString& PluginName, FText* OutReason)
{
	TSharedPtr<FPlugin> Plugin = FindPluginInstance(PluginName);
	return UnmountPluginFromExternalSource(Plugin, OutReason);
}

bool FPluginManager::UnmountPluginFromExternalSource(const TSharedPtr<FPlugin>& Plugin, FText* OutReason)
{
	if (!Plugin.IsValid() || Plugin->bEnabled == false)
	{
		// Does not exist or is not loaded
		return true;
	}

	if (!Plugin->Descriptor.bExplicitlyLoaded)
	{
		if (OutReason)
		{
			*OutReason = LOCTEXT("UnloadPluginNotExplicitlyLoaded", "Plugin was not explicitly loaded");
		}
		return false;
	}

	if (Plugin->Descriptor.Modules.Num() > 0)
	{
		if (OutReason)
		{
			*OutReason = LOCTEXT("UnloadPluginContainedModules", "Plugin contains modules and may be unsafe to unload");
		}
		return false;
	}

<<<<<<< HEAD
	if (Plugin->CanContainContent() && ensure(UnRegisterMountPointDelegate.IsBound()))
=======
	if ((Plugin->CanContainContent() || Plugin->CanContainVerse()) && ensure(UnRegisterMountPointDelegate.IsBound()))
>>>>>>> 6bbb88c8
	{
		UnRegisterMountPointDelegate.Execute(Plugin->GetMountedAssetPath(), Plugin->GetContentDir());
	}

	Plugin->bEnabled = false;

	return true;
}

FName FPluginManager::PackageNameFromModuleName(FName ModuleName)
{
	FName Result = ModuleName;
	for (TMap<FString, TSharedRef<FPlugin>>::TIterator Iter(AllPlugins); Iter; ++Iter)
	{
		const TSharedRef<FPlugin>& Plugin = Iter.Value();
		const TArray<FModuleDescriptor>& Modules = Plugin->Descriptor.Modules;
		for (int Idx = 0; Idx < Modules.Num(); Idx++)
		{
			const FModuleDescriptor& Descriptor = Modules[Idx];
			if (Descriptor.Name == ModuleName)
			{
				UE_LOG(LogPluginManager, Log, TEXT("Module %s belongs to Plugin %s and we assume that is the name of the package with the UObjects is /Script/%s"), *ModuleName.ToString(), *Plugin->Name, *Plugin->Name);
				return FName(*Plugin->Name);
			}
		}
	}
	return Result;
}


#undef LOCTEXT_NAMESPACE<|MERGE_RESOLUTION|>--- conflicted
+++ resolved
@@ -177,8 +177,6 @@
 }
 #endif // WITH_EDITOR
 
-<<<<<<< HEAD
-=======
 const FString& EnumToString(const EPluginType& InPluginType)
 {
 	// Const enum strings, special case no error.
@@ -202,7 +200,6 @@
 	}
 }
 
->>>>>>> 6bbb88c8
 FPluginManager::FPluginManager()
 {
 	SCOPED_BOOT_TIMING("DiscoverAllPlugins");
@@ -247,11 +244,7 @@
 		const TSharedRef<FPlugin>& NewPlugin = NewPluginPair.Value;
 		if(!EnabledPluginFileNames.Contains(NewPlugin->FileName))
 		{
-<<<<<<< HEAD
-			uint32 PluginNameHash = GetTypeHash(NewPlugin->GetName());
-=======
 			const uint32 PluginNameHash = GetTypeHash(NewPlugin->GetName());
->>>>>>> 6bbb88c8
 			AllPlugins.AddByHash(PluginNameHash, NewPlugin->GetName(), NewPlugin);
 			PluginsToConfigure.AddByHash(PluginNameHash, NewPlugin->GetName());
 		}
@@ -671,37 +664,23 @@
 			IFileManager::Get().FindFiles(PluginConfigs, *PluginConfigDir, TEXT("ini"));
 			for (const FString& ConfigFile : PluginConfigs)
 			{
-<<<<<<< HEAD
-				// Use GetDestIniFilename to find the proper config file to combine into, since it manages command line overrides and path sanitization
-				FString PluginConfigFilename = FConfigCacheIni::GetDestIniFilename(*FPaths::GetBaseFilename(ConfigFile), PlatformName, *FPaths::GeneratedConfigDir());
-				FConfigFile* FoundConfig = ConfigSystem.Find(PluginConfigFilename, false);
-=======
 				FString BaseConfigFile = *FPaths::GetBaseFilename(ConfigFile);
 
 				// Use GetConfigFilename to find the proper config file to combine into, since it manages command line overrides and path sanitization
 				FString PluginConfigFilename = ConfigSystem.GetConfigFilename(*BaseConfigFile);
 				FConfigFile* FoundConfig = ConfigSystem.FindConfigFile(PluginConfigFilename);
->>>>>>> 6bbb88c8
 				if (FoundConfig != nullptr)
 				{
 					UE_LOG(LogPluginManager, Log, TEXT("Found config from plugin[%s] %s"), *Plugin.GetName(), *PluginConfigFilename);
 
-<<<<<<< HEAD
-					FoundConfig->AddDynamicLayerToHeirarchy(FPaths::Combine(PluginConfigDir, ConfigFile));
-=======
 					FoundConfig->AddDynamicLayerToHierarchy(FPaths::Combine(PluginConfigDir, ConfigFile));
->>>>>>> 6bbb88c8
 				}
 			}
 
 			if (Descriptor.bCanContainContent)
 			{
 				// we need to look up the section each time because other loops could add entries
-<<<<<<< HEAD
-				FConfigFile* EngineConfigFile = ConfigSystem.Find(EngineIniName, false);
-=======
 				FConfigFile* EngineConfigFile = ConfigSystem.FindConfigFile(EngineIniName);
->>>>>>> 6bbb88c8
 				FConfigSection* CoreSystemSection = EngineConfigFile->FindOrAddSection(TEXT("Core.System"));
 				CoreSystemSection->AddUnique("Paths", Plugin.GetContentDir());
 			}
@@ -709,11 +688,7 @@
 	}
 
 	// record in the config that the plugin inis have been inserted (so we can know at runtime if we have to load plugins or not)
-<<<<<<< HEAD
-	FConfigFile* EngineConfigFile = ConfigSystem.Find(EngineIniName, false);
-=======
 	FConfigFile* EngineConfigFile = ConfigSystem.FindConfigFile(EngineIniName);
->>>>>>> 6bbb88c8
 	EngineConfigFile->SetArray(TEXT("BinaryConfig"), TEXT("BinaryConfigPlugins"), IntegratedPlugins);
 
 	return true;
@@ -847,10 +822,7 @@
 			};
 
 			{
-<<<<<<< HEAD
-=======
 				SCOPED_BOOT_TIMING("ConfigureTargetEnabledPluginsFromReceipt");
->>>>>>> 6bbb88c8
 				bool bErrorConfiguring = false;
 				if (!ConfigurePluginsFromFirstMatchingTargetFile(FPlatformMisc::ProjectDir(), bErrorConfiguring))
 				{
@@ -902,17 +874,10 @@
 			// Find all the plugin references in the project file
 			const FProjectDescriptor* ProjectDescriptor = IProjectManager::Get().GetCurrentProject();
 			{
-<<<<<<< HEAD
-				SCOPED_BOOT_TIMING("ConfigureEnabledPluginForCurrentTarget");
+				SCOPED_BOOT_TIMING("AddPluginReferences");
+
 				if (ProjectDescriptor != nullptr)
 				{
-
-=======
-				SCOPED_BOOT_TIMING("AddPluginReferences");
-
-				if (ProjectDescriptor != nullptr)
-				{
->>>>>>> 6bbb88c8
 					bAllowEnginePluginsEnabledByDefault = !ProjectDescriptor->bDisableEnginePluginsByDefault;
 
 					// Copy the plugin references, since we may modify the project if any plugins are missing
@@ -931,15 +896,6 @@
 				}
 			}
 
-<<<<<<< HEAD
-			// Add the plugins which are enabled by default
-			for(const FString& PluginName : PluginsToConfigure)
-			{
-				const TSharedRef<FPlugin>& Plugin = AllPlugins.FindChecked(PluginName);
-				if (Plugin->IsEnabledByDefault(bAllowEnginePluginsEnabledByDefault) && !ConfiguredPluginNames.Contains(PluginName))
-				{
-					if (!ConfigureEnabledPluginForCurrentTarget(FPluginReferenceDescriptor(PluginName, true), EnabledPlugins))
-=======
 			{
 				// Add the plugins which are enabled by default
 				SCOPED_BOOT_TIMING("AddPluginsEnabledByDefault");
@@ -948,7 +904,6 @@
 				{
 					const TSharedRef<FPlugin>& Plugin = AllPlugins.FindChecked(PluginName);
 					if (Plugin->IsEnabledByDefault(bAllowEnginePluginsEnabledByDefault) && !ConfiguredPluginNames.Contains(PluginName))
->>>>>>> 6bbb88c8
 					{
 						if (!ConfigureEnabledPluginForCurrentTarget(FPluginReferenceDescriptor(PluginName, true), EnabledPlugins))
 						{
@@ -956,19 +911,12 @@
 						}
 						ConfiguredPluginNames.Add(PluginName);
 					}
-<<<<<<< HEAD
-					ConfiguredPluginNames.Add(PluginName);
-=======
->>>>>>> 6bbb88c8
 				}
 			}
 		}
 
 #if IS_PROGRAM
 		{
-<<<<<<< HEAD
-			if (!ConfiguredPluginNames.Contains(PluginName))
-=======
 			// Programs can also define the list of enabled plugins in ini
 			SCOPED_BOOT_TIMING("AddProgramEnabledPlugins");
 
@@ -976,7 +924,6 @@
 			GConfig->GetArray(TEXT("Plugins"), TEXT("ProgramEnabledPlugins"), ProgramPluginNames, GEngineIni);
 
 			for (const FString& PluginName : ProgramPluginNames)
->>>>>>> 6bbb88c8
 			{
 				if (!ConfiguredPluginNames.Contains(PluginName))
 				{
@@ -1079,16 +1026,6 @@
 				}
 			}
 
-<<<<<<< HEAD
-			FCriticalSection ConfigCS;
-			FCriticalSection PluginPakCS;
-			// Mount all the enabled plugins
-			ParallelFor(PluginsArray.Num(), [&PluginsArray, &ConfigCS, &PluginPakCS, this](int32 Index)
-			{
-				FString PlatformName = FPlatformProperties::PlatformName();
-				FPlugin& Plugin = *PluginsArray[Index];
-				UE_LOG(LogPluginManager, Log, TEXT("Mounting plugin %s"), *Plugin.GetName());
-=======
 			TSet<FString> AllIniFiles;
 
 			if (PluginSystemDefs::IsCachingIniFilesForProcessing())
@@ -1116,7 +1053,6 @@
 				FPlugin& Plugin = *PluginsArray[Index];
 				UE_LOG(LogPluginManager, Log, TEXT("Mounting %s plugin %s"), *EnumToString(Plugin.Type), *Plugin.GetName());
 				UE_LOG(LogPluginManager, Verbose, TEXT("Plugin path: %s"), *Plugin.FileName);
->>>>>>> 6bbb88c8
 
 				// Load <PluginName>.ini config file if it exists
 				FString PluginConfigDir = FPaths::GetPath(Plugin.FileName) / TEXT("Config/");
@@ -1133,22 +1069,14 @@
 					SourceConfigDir = PluginConfigDir;
 				}
 
-<<<<<<< HEAD
-				FString PluginConfigFilename = FString::Printf(TEXT("%s%s/%s.ini"), *FPaths::GeneratedConfigDir(), *PlatformName, *Plugin.Name);
-				FPaths::MakeStandardFilename(PluginConfigFilename); // This needs to match what we do in ConfigCacheIni.cpp's GetDestIniFilename method. Otherwise, the hash results will differ and the plugin's version will be overwritten later.
-				{
-=======
 				// Build the config system key for PluginName.ini
 				FString PluginConfigFilename = GConfig->GetConfigFilename(*Plugin.Name);
 				{
 					
->>>>>>> 6bbb88c8
 					FScopeLock Locker(&ConfigCS);
 
 					FConfigFile& PluginConfig = GConfig->Add(PluginConfigFilename, FConfigFile());
 
-<<<<<<< HEAD
-=======
 					// We probably *don't* need to set and unset this every time,
 					// but this feels safer in case INI files are added for a plugin and then we try to load it later.
 					// Dynamically added / generated INI files should be irrelevant for the LoadExternalIniFile call.
@@ -1157,21 +1085,17 @@
 						FConfigCacheIni::SetIniCacheSet(&AllIniFiles);
 					}	
 
->>>>>>> 6bbb88c8
 					// This will write out an ini to PluginConfigFilename
 					if (!FConfigCacheIni::LoadExternalIniFile(PluginConfig, *Plugin.Name, *EngineConfigDir, *SourceConfigDir, true, nullptr, false, true))
 					{
 						// Nothing to add, remove from map
 						GConfig->Remove(PluginConfigFilename);
 					}
-<<<<<<< HEAD
-=======
 
 					if (PluginSystemDefs::IsCachingIniFilesForProcessing())
 					{
 						FConfigCacheIni::SetIniCacheSet(nullptr);
 					}	
->>>>>>> 6bbb88c8
 				}
 
 				// override config cache entries with plugin configs (Engine.ini, Game.ini, etc in <PluginDir>\Config\)
@@ -1190,37 +1114,19 @@
 					// Build the config system key for the overridden config
 					PluginConfigFilename = GConfig->GetConfigFilename(*BaseConfigFile);
 					{
-<<<<<<< HEAD
-						// Use GetDestIniFilename to find the proper config file to combine into, since it manages command line overrides and path sanitization
-						PluginConfigFilename = FConfigCacheIni::GetDestIniFilename(*FPaths::GetBaseFilename(ConfigFile), *PlatformName, *FPaths::GeneratedConfigDir());
-=======
 						FScopeLock Locker(&ConfigCS);
 						FConfigFile* FoundConfig = GConfig->FindConfigFile(PluginConfigFilename);
 
 						if (FoundConfig != nullptr)
->>>>>>> 6bbb88c8
 						{
-							FScopeLock Locker(&ConfigCS);
-							FConfigFile* FoundConfig = GConfig->Find(PluginConfigFilename, false);
-							if (FoundConfig != nullptr)
-							{
-								UE_LOG(LogPluginManager, Log, TEXT("Found config from plugin[%s] %s"), *Plugin.GetName(), *PluginConfigFilename);
-
-<<<<<<< HEAD
-								FoundConfig->AddDynamicLayerToHeirarchy(FPaths::Combine(PluginConfigDir, ConfigFile));
-
-#if ALLOW_INI_OVERRIDE_FROM_COMMANDLINE
-								// Don't allow plugins to stomp command line overrides, so re-apply them
-								FConfigFile::OverrideFromCommandline(FoundConfig, PluginConfigFilename);
-=======
+							UE_LOG(LogPluginManager, Log, TEXT("Found config from plugin[%s] %s"), *Plugin.GetName(), *PluginConfigFilename);
+
 							FoundConfig->AddDynamicLayerToHierarchy(FPaths::Combine(PluginConfigDir, ConfigFile));
 
 #if ALLOW_INI_OVERRIDE_FROM_COMMANDLINE
 							// Don't allow plugins to stomp command line overrides, so re-apply them
 							FConfigFile::OverrideFromCommandline(FoundConfig, PluginConfigFilename);
->>>>>>> 6bbb88c8
 #endif // ALLOW_INI_OVERRIDE_FROM_COMMANDLINE
-							}
 						}
 					}
 				}
@@ -1232,11 +1138,7 @@
 						FScopeLock Locker(&ConfigCS);
 
 						// we need to look up the section each time because other loops could add entries
-<<<<<<< HEAD
-						if (FConfigFile* EngineConfigFile = GConfig->Find(GEngineIni, false))
-=======
 						if (FConfigFile* EngineConfigFile = GConfig->FindConfigFile(GEngineIni))
->>>>>>> 6bbb88c8
 						{
 							if (FConfigSection* CoreSystemSection = EngineConfigFile->Find(TEXT("Core.System")))
 							{
@@ -1272,11 +1174,7 @@
 			}, true); // @todo disable parallelism for now as it's causing hard to track problems
 		}
 
-<<<<<<< HEAD
-		for (TSharedRef<IPlugin> Plugin: GetEnabledPluginsWithContent())
-=======
 		for (TSharedRef<IPlugin> Plugin: GetEnabledPluginsWithContentOrVerse())
->>>>>>> 6bbb88c8
 		{
 			if (Plugin->GetDescriptor().bExplicitlyLoaded)
 			{
@@ -2129,11 +2027,7 @@
 		return false;
 	}
 
-<<<<<<< HEAD
-	if (Plugin->CanContainContent() && ensure(UnRegisterMountPointDelegate.IsBound()))
-=======
 	if ((Plugin->CanContainContent() || Plugin->CanContainVerse()) && ensure(UnRegisterMountPointDelegate.IsBound()))
->>>>>>> 6bbb88c8
 	{
 		UnRegisterMountPointDelegate.Execute(Plugin->GetMountedAssetPath(), Plugin->GetContentDir());
 	}
