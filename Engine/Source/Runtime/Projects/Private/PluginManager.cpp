--- conflicted
+++ resolved
@@ -885,16 +885,11 @@
 	TSet<FString> ConfiguredPluginNames;
 
 	// Find all the plugin references in the project file
-<<<<<<< HEAD
-	if (ProjectDescriptor != nullptr)
-	{
-=======
 	bool bAllowEnginePluginsEnabledByDefault = true;
 	if (ProjectDescriptor != nullptr)
 	{
 		bAllowEnginePluginsEnabledByDefault = !ProjectDescriptor->bDisableEnginePluginsByDefault;
 
->>>>>>> 90fae962
 		// Copy the plugin references, since we may modify the project if any plugins are missing
 		TArray<FPluginReferenceDescriptor> PluginReferences(ProjectDescriptor->Plugins);
 		for (const FPluginReferenceDescriptor& PluginReference : PluginReferences)
@@ -913,11 +908,7 @@
 	// Add the plugins which are enabled by default
 	for (const TPair<FString, TSharedRef<FPlugin>>& PluginPair : AllPlugins)
 	{
-<<<<<<< HEAD
-		if(PluginPair.Value->IsEnabledByDefault() && !ConfiguredPluginNames.Contains(PluginPair.Key))
-=======
 		if (PluginPair.Value->IsEnabledByDefault(bAllowEnginePluginsEnabledByDefault) && !ConfiguredPluginNames.Contains(PluginPair.Key))
->>>>>>> 90fae962
 		{
 			if (!ConfigureEnabledPluginForTarget(FPluginReferenceDescriptor(PluginPair.Key, true), ProjectDescriptor, FString(), Platform, Configuration, TargetType, bLoadPluginsForTargetPlatforms, AllPlugins, EnabledPlugins, OutMissingPlugin))
 			{
@@ -946,7 +937,6 @@
 }
 
 bool FPluginManager::ConfigureEnabledPluginForCurrentTarget(const FPluginReferenceDescriptor& FirstReference, TMap<FString, FPlugin*>& EnabledPlugins)
-<<<<<<< HEAD
 {
 	const FPluginReferenceDescriptor* MissingPlugin;
 	if (!ConfigureEnabledPluginForTarget(FirstReference, IProjectManager::Get().GetCurrentProject(), UE_APP_NAME, FPlatformMisc::GetUBTPlatform(), FApp::GetBuildConfiguration(), FApp::GetBuildTargetType(), (bool)LOAD_PLUGINS_FOR_TARGET_PLATFORMS, AllPlugins, EnabledPlugins, MissingPlugin))
@@ -983,44 +973,6 @@
 
 bool FPluginManager::ConfigureEnabledPluginForTarget(const FPluginReferenceDescriptor& FirstReference, const FProjectDescriptor* ProjectDescriptor, const FString& TargetName, const FString& Platform, EBuildConfiguration Configuration, EBuildTargetType TargetType, bool bLoadPluginsForTargetPlatforms, const TMap<FString, TSharedRef<FPlugin>>& AllPlugins, TMap<FString, FPlugin*>& EnabledPlugins, const FPluginReferenceDescriptor*& OutMissingPlugin)
 {
-=======
-{
-	const FPluginReferenceDescriptor* MissingPlugin;
-	if (!ConfigureEnabledPluginForTarget(FirstReference, IProjectManager::Get().GetCurrentProject(), UE_APP_NAME, FPlatformMisc::GetUBTPlatform(), FApp::GetBuildConfiguration(), FApp::GetBuildTargetType(), (bool)LOAD_PLUGINS_FOR_TARGET_PLATFORMS, AllPlugins, EnabledPlugins, MissingPlugin))
-	{
-		// If we're in unattended mode, don't open any windows and fatal out
-		if (FApp::IsUnattended())
-		{
-			UE_LOG(LogPluginManager, Fatal, TEXT("This project requires the '%s' plugin. Install it and try again, or remove it from the project's required plugin list."), *MissingPlugin->Name);
-			return false;
-		}
-
-#if !IS_MONOLITHIC
-		// Try to download it from the marketplace
-		if (MissingPlugin->MarketplaceURL.Len() > 0 && PromptToDownloadPlugin(MissingPlugin->Name, MissingPlugin->MarketplaceURL))
-		{
-			UE_LOG(LogPluginManager, Display, TEXT("Downloading '%s' plugin from marketplace (%s)."), *MissingPlugin->Name, *MissingPlugin->MarketplaceURL);
-			return false;
-		}
-
-		// Prompt to disable it in the project file, if possible
-		if (PromptToDisableMissingPlugin(FirstReference.Name, MissingPlugin->Name))
-		{
-			UE_LOG(LogPluginManager, Display, TEXT("Disabled plugin '%s', continuing."), *FirstReference.Name);
-			return true;
-		}
-#endif
-
-		// Unable to continue
-		UE_LOG(LogPluginManager, Error, TEXT("Unable to load plugin '%s'. Aborting."), *MissingPlugin->Name);
-		return false;
-	}
-	return true;
-}
-
-bool FPluginManager::ConfigureEnabledPluginForTarget(const FPluginReferenceDescriptor& FirstReference, const FProjectDescriptor* ProjectDescriptor, const FString& TargetName, const FString& Platform, EBuildConfiguration Configuration, EBuildTargetType TargetType, bool bLoadPluginsForTargetPlatforms, const TMap<FString, TSharedRef<FPlugin>>& AllPlugins, TMap<FString, FPlugin*>& EnabledPlugins, const FPluginReferenceDescriptor*& OutMissingPlugin)
-{
->>>>>>> 90fae962
 	if (!EnabledPlugins.Contains(FirstReference.Name))
 	{
 		// Set of plugin names we've added to the queue for processing
