// Copyright Epic Games, Inc. All Rights Reserved.

#include "PluginDescriptor.h"
#include "Misc/FileHelper.h"
#include "HAL/FileManager.h"
#include "Serialization/JsonReader.h"
#include "Serialization/JsonSerializer.h"
#include "ProjectDescriptor.h"

#define LOCTEXT_NAMESPACE "PluginDescriptor"

namespace PluginDescriptor
{
<<<<<<< HEAD
	bool ReadFile(const FString& FileName, FString& Text, FText& OutFailReason)
	{
		if (!FFileHelper::LoadFileToString(Text, *FileName))
		{
			OutFailReason = FText::Format(LOCTEXT("FailedToLoadDescriptorFile", "Failed to open descriptor file '{0}'"), FText::FromString(FileName));
=======
	bool ReadFile(const FString& FileName, FString& Text, FText* OutFailReason = nullptr)
	{
		if (!FFileHelper::LoadFileToString(Text, *FileName))
		{
			if (OutFailReason)
			{
				*OutFailReason = FText::Format(LOCTEXT("FailedToLoadDescriptorFile", "Failed to open descriptor file '{0}'"), FText::FromString(FileName));
			}
>>>>>>> 6bbb88c8
			return false;
		}
		return true;
	}

<<<<<<< HEAD
	bool WriteFile(const FString& FileName, const FString& Text, FText& OutFailReason)
	{
		if (!FFileHelper::SaveStringToFile(Text, *FileName))
		{
			OutFailReason = FText::Format(LOCTEXT("FailedToWriteDescriptorFile", "Failed to write plugin descriptor file '{0}'. Perhaps the file is Read-Only?"), FText::FromString(FileName));
=======
	bool WriteFile(const FString& FileName, const FString& Text, FText* OutFailReason = nullptr)
	{
		if (!FFileHelper::SaveStringToFile(Text, *FileName))
		{
			if (OutFailReason)
			{
				*OutFailReason = FText::Format(LOCTEXT("FailedToWriteDescriptorFile", "Failed to write plugin descriptor file '{0}'. Perhaps the file is Read-Only?"), FText::FromString(FileName));
			}
>>>>>>> 6bbb88c8
			return false;
		}
		return true;
	}

<<<<<<< HEAD
	TSharedPtr<FJsonObject> DeserializeJson(const FString& Text, FText& OutFailReason)
=======
	TSharedPtr<FJsonObject> DeserializeJson(const FString& Text, FText* OutFailReason = nullptr)
>>>>>>> 6bbb88c8
	{
		TSharedPtr<FJsonObject> JsonObject;
		TSharedRef<TJsonReader<>> Reader = TJsonReaderFactory<>::Create(Text);
		if (!FJsonSerializer::Deserialize(Reader, JsonObject) || !JsonObject.IsValid())
		{
<<<<<<< HEAD
			OutFailReason = FText::Format(LOCTEXT("FailedToReadDescriptorFile", "Failed to read file. {0}"), FText::FromString(Reader->GetErrorMessage()));
=======
			if (OutFailReason)
			{
				*OutFailReason = FText::Format(LOCTEXT("FailedToReadDescriptorFile", "Failed to read file. {0}"), FText::FromString(Reader->GetErrorMessage()));
			}
>>>>>>> 6bbb88c8
			return TSharedPtr<FJsonObject>();
		}
		return JsonObject;
	}
}

/**
 * Version numbers for plugin descriptors. These version numbers are not generally needed; serialization from JSON attempts to be tolerant of missing/added fields.
 */ 
enum class EPluginDescriptorVersion : uint8
{
	Invalid = 0,
	Initial = 1,
	NameHash = 2,
	ProjectPluginUnification = 3,
	// !!!!!!!!!! IMPORTANT: Remember to also update LatestPluginDescriptorFileVersion in Plugins.cs (and Plugin system documentation) when this changes!!!!!!!!!!!
	// -----<new versions can be added before this line>-------------------------------------------------
	// - this needs to be the last line (see note below)
	LatestPlusOne,
	Latest = LatestPlusOne - 1
};

const FString& FPluginDescriptor::GetFileExtension()
{
	static const FString Extension(TEXT(".uplugin"));
	return Extension;
}

FPluginDescriptor::FPluginDescriptor()
	: Version(0)
	, EnabledByDefault(EPluginEnabledByDefault::Unspecified)
	, bCanContainContent(false)
	, bCanContainVerse(false)
	, bIsBetaVersion(false)
	, bIsExperimentalVersion(false)
	, bInstalled(false)
	, bRequiresBuildPlatform(false)
	, bIsHidden(false)
	, bExplicitlyLoaded(false)
	, bHasExplicitPlatforms(false)
	, bIsPluginExtension(false)
{
}


bool FPluginDescriptor::Load(const FString& FileName, FText* OutFailReason /*= nullptr*/)
{
#if WITH_EDITOR
	CachedJson.Reset();
<<<<<<< HEAD
=======
	AdditionalFieldsToWrite.Reset();
>>>>>>> 6bbb88c8
#endif // WITH_EDITOR

	FString Text;
	if (PluginDescriptor::ReadFile(FileName, Text, OutFailReason))
	{
		return Read(Text, OutFailReason);
	}
	return false;
}

bool FPluginDescriptor::Load(const FString& FileName, FText& OutFailReason)
{
	return Load(FileName, &OutFailReason);
}

bool FPluginDescriptor::Read(const FString& Text, FText* OutFailReason /*= nullptr*/)
{
#if WITH_EDITOR
	CachedJson.Reset();
<<<<<<< HEAD
=======
	AdditionalFieldsToWrite.Reset();
>>>>>>> 6bbb88c8
#endif // WITH_EDITOR

	// Deserialize a JSON object from the string
	TSharedPtr<FJsonObject> JsonObject = PluginDescriptor::DeserializeJson(Text, OutFailReason);
	if (JsonObject.IsValid())
	{
		// Parse it as a plug-in descriptor
		if (Read(*JsonObject.Get(), OutFailReason))
		{
#if WITH_EDITOR
			CachedJson = JsonObject;
<<<<<<< HEAD
=======
			AdditionalFieldsToWrite.Reset();
>>>>>>> 6bbb88c8
#endif // WITH_EDITOR
			return true;
		}
	}
	return false;
}

bool FPluginDescriptor::Read(const FString& Text, FText& OutFailReason)
{
	return Read(Text, &OutFailReason);
}

bool FPluginDescriptor::Read(const FJsonObject& Object, FText* OutFailReason /*= nullptr*/)
{
	// Read the file version
	int32 FileVersionInt32;
	if(!Object.TryGetNumberField(TEXT("FileVersion"), FileVersionInt32))
	{
		if(!Object.TryGetNumberField(TEXT("PluginFileVersion"), FileVersionInt32))
		{
			if (OutFailReason)
			{
				*OutFailReason = LOCTEXT("InvalidProjectFileVersion", "File does not have a valid 'FileVersion' number.");
			}
			return false;
		}
	}

	// Check that it's within range
	EPluginDescriptorVersion PluginFileVersion = (EPluginDescriptorVersion)FileVersionInt32;
	if ((PluginFileVersion <= EPluginDescriptorVersion::Invalid) || (PluginFileVersion > EPluginDescriptorVersion::Latest))
	{
		if (OutFailReason)
		{
			const FText ReadVersionText = FText::FromString(FString::Printf(TEXT("%d"), (int32)PluginFileVersion));
			const FText LatestVersionText = FText::FromString(FString::Printf(TEXT("%d"), (int32)EPluginDescriptorVersion::Latest));
			*OutFailReason = FText::Format(LOCTEXT("ProjectFileVersionTooLarge", "File appears to be in a newer version ({0}) of the file format that we can load (max version: {1})."), ReadVersionText, LatestVersionText);
		}
		return false;
	}

	// Read the other fields
	Object.TryGetNumberField(TEXT("Version"), Version);
	Object.TryGetStringField(TEXT("VersionName"), VersionName);
	Object.TryGetStringField(TEXT("FriendlyName"), FriendlyName);
	Object.TryGetStringField(TEXT("Description"), Description);

	if (!Object.TryGetStringField(TEXT("Category"), Category))
	{
		// Category used to be called CategoryPath in .uplugin files
		Object.TryGetStringField(TEXT("CategoryPath"), Category);
	}
        
	// Due to a difference in command line parsing between Windows and Mac, we shipped a few Mac samples containing
	// a category name with escaped quotes. Remove them here to make sure we can list them in the right category.
	if (Category.Len() >= 2 && Category.StartsWith(TEXT("\""), ESearchCase::CaseSensitive) && Category.EndsWith(TEXT("\""), ESearchCase::CaseSensitive))
	{
		Category.MidInline(1, Category.Len() - 2, false);
	}

	Object.TryGetStringField(TEXT("CreatedBy"), CreatedBy);
	Object.TryGetStringField(TEXT("CreatedByURL"), CreatedByURL);
	Object.TryGetStringField(TEXT("DocsURL"), DocsURL);
	Object.TryGetStringField(TEXT("MarketplaceURL"), MarketplaceURL);
	Object.TryGetStringField(TEXT("SupportURL"), SupportURL);
	Object.TryGetStringField(TEXT("EngineVersion"), EngineVersion);
	Object.TryGetStringField(TEXT("EditorCustomVirtualPath"), EditorCustomVirtualPath);
	Object.TryGetStringArrayField(TEXT("SupportedTargetPlatforms"), SupportedTargetPlatforms);
	Object.TryGetStringArrayField(TEXT("SupportedPrograms"), SupportedPrograms);
	Object.TryGetBoolField(TEXT("bIsPluginExtension"), bIsPluginExtension);

	if (!FModuleDescriptor::ReadArray(Object, TEXT("Modules"), Modules, OutFailReason))
	{
		return false;
	}

	if (!FLocalizationTargetDescriptor::ReadArray(Object, TEXT("LocalizationTargets"), LocalizationTargets, OutFailReason))
	{
		return false;
	}

	bool bEnabledByDefault;
	if(Object.TryGetBoolField(TEXT("EnabledByDefault"), bEnabledByDefault))
	{
		EnabledByDefault = bEnabledByDefault? EPluginEnabledByDefault::Enabled : EPluginEnabledByDefault::Disabled;
	}

	Object.TryGetBoolField(TEXT("CanContainContent"), bCanContainContent);
	Object.TryGetBoolField(TEXT("CanContainVerse"), bCanContainVerse);
	Object.TryGetBoolField(TEXT("IsBetaVersion"), bIsBetaVersion);
	Object.TryGetBoolField(TEXT("IsExperimentalVersion"), bIsExperimentalVersion);
	Object.TryGetBoolField(TEXT("Installed"), bInstalled);
	Object.TryGetBoolField(TEXT("RequiresBuildPlatform"), bRequiresBuildPlatform);
	Object.TryGetBoolField(TEXT("Hidden"), bIsHidden);
	Object.TryGetBoolField(TEXT("ExplicitlyLoaded"), bExplicitlyLoaded);
	Object.TryGetBoolField(TEXT("HasExplicitPlatforms"), bHasExplicitPlatforms);

	bool bCanBeUsedWithUnrealHeaderTool;
	if(Object.TryGetBoolField("CanBeUsedWithUnrealHeaderTool", bCanBeUsedWithUnrealHeaderTool) && bCanBeUsedWithUnrealHeaderTool)
	{
		SupportedPrograms.Add(TEXT("UnrealHeaderTool"));
	}

	PreBuildSteps.Read(Object, TEXT("PreBuildSteps"));
	PostBuildSteps.Read(Object, TEXT("PostBuildSteps"));

	if (!FPluginReferenceDescriptor::ReadArray(Object, TEXT("Plugins"), Plugins, OutFailReason))
	{
		return false;
	}

	return true;
}

bool FPluginDescriptor::Read(const FJsonObject& Object, FText& OutFailReason)
{
	return Read(Object, &OutFailReason);
}

bool FPluginDescriptor::Save(const FString& FileName, FText* OutFailReason /*= nullptr*/) const
{
	// Write the descriptor to text
	FString Text;
	Write(Text);

	// Save it to a file
	return PluginDescriptor::WriteFile(FileName, Text, OutFailReason);
<<<<<<< HEAD
=======
}

bool FPluginDescriptor::Save(const FString& FileName, FText& OutFailReason) const
{
	return Save(FileName, &OutFailReason);
>>>>>>> 6bbb88c8
}

void FPluginDescriptor::Write(FString& Text) const
{
	// Write the contents of the descriptor to a string. Make sure the writer is destroyed so that the contents are flushed to the string.
	TSharedRef< TJsonWriter<> > WriterRef = TJsonWriterFactory<>::Create(&Text);
	TJsonWriter<>& Writer = WriterRef.Get();
	Write(Writer);
	Writer.Close();
}

void FPluginDescriptor::Write(TJsonWriter<>& Writer) const
{
<<<<<<< HEAD
	TSharedRef<FJsonObject> PluginJsonObject = MakeShared<FJsonObject>();
	UpdateJson(*PluginJsonObject);

	FJsonSerializer::Serialize(PluginJsonObject, Writer);
=======
	TSharedPtr<FJsonObject> PluginJsonObject = MakeShared<FJsonObject>();

#if WITH_EDITOR
	if (CachedJson.IsValid())
	{
		FJsonObject::Duplicate(/*Source=*/ CachedJson, /*Dest=*/ PluginJsonObject);
	}
#endif

	UpdateJson(*PluginJsonObject);

	FJsonSerializer::Serialize(PluginJsonObject.ToSharedRef(), Writer);
>>>>>>> 6bbb88c8
}

void FPluginDescriptor::UpdateJson(FJsonObject& JsonObject) const
{
	JsonObject.SetNumberField(TEXT("FileVersion"), EProjectDescriptorVersion::Latest);
	JsonObject.SetNumberField(TEXT("Version"), Version);
	JsonObject.SetStringField(TEXT("VersionName"), VersionName);
	JsonObject.SetStringField(TEXT("FriendlyName"), FriendlyName);
	JsonObject.SetStringField(TEXT("Description"), Description);
	JsonObject.SetStringField(TEXT("Category"), Category);
	JsonObject.SetStringField(TEXT("CreatedBy"), CreatedBy);
	JsonObject.SetStringField(TEXT("CreatedByURL"), CreatedByURL);
	JsonObject.SetStringField(TEXT("DocsURL"), DocsURL);
	JsonObject.SetStringField(TEXT("MarketplaceURL"), MarketplaceURL);
	JsonObject.SetStringField(TEXT("SupportURL"), SupportURL);

	if (EngineVersion.Len() > 0)
	{
		JsonObject.SetStringField(TEXT("EngineVersion"), EngineVersion);
<<<<<<< HEAD
	}
	else
	{
		JsonObject.RemoveField(TEXT("EngineVersion"));
	}

	if (EditorCustomVirtualPath.Len() > 0)
	{
		JsonObject.SetStringField(TEXT("EditorCustomVirtualPath"), EditorCustomVirtualPath);
	}
	else
	{
		JsonObject.RemoveField(TEXT("EditorCustomVirtualPath"));
	}

	if (EnabledByDefault != EPluginEnabledByDefault::Unspecified)
	{
		JsonObject.SetBoolField(TEXT("EnabledByDefault"), (EnabledByDefault == EPluginEnabledByDefault::Enabled));
	}
	else
	{
		JsonObject.RemoveField(TEXT("EnabledByDefault"));
	}

	JsonObject.SetBoolField(TEXT("CanContainContent"), bCanContainContent);
	JsonObject.SetBoolField(TEXT("IsBetaVersion"), bIsBetaVersion);
	JsonObject.SetBoolField(TEXT("IsExperimentalVersion"), bIsExperimentalVersion);
	JsonObject.SetBoolField(TEXT("Installed"), bInstalled);

	if (SupportedTargetPlatforms.Num() > 0)
	{
		TArray<TSharedPtr<FJsonValue>> SupportedTargetPlatformValues;
		for (const FString& SupportedTargetPlatform : SupportedTargetPlatforms)
		{
			SupportedTargetPlatformValues.Add(MakeShareable(new FJsonValueString(SupportedTargetPlatform)));
		}
		JsonObject.SetArrayField(TEXT("SupportedTargetPlatforms"), SupportedTargetPlatformValues);
	}
	else
	{
		JsonObject.RemoveField(TEXT("SupportedTargetPlatforms"));
	}
=======
	}
	else
	{
		JsonObject.RemoveField(TEXT("EngineVersion"));
	}

	if (EditorCustomVirtualPath.Len() > 0)
	{
		JsonObject.SetStringField(TEXT("EditorCustomVirtualPath"), EditorCustomVirtualPath);
	}
	else
	{
		JsonObject.RemoveField(TEXT("EditorCustomVirtualPath"));
	}

	if (EnabledByDefault != EPluginEnabledByDefault::Unspecified)
	{
		JsonObject.SetBoolField(TEXT("EnabledByDefault"), (EnabledByDefault == EPluginEnabledByDefault::Enabled));
	}
	else
	{
		JsonObject.RemoveField(TEXT("EnabledByDefault"));
	}

	JsonObject.SetBoolField(TEXT("CanContainContent"), bCanContainContent);
	if (bCanContainVerse)
	{
		JsonObject.SetBoolField(TEXT("CanContainVerse"), bCanContainVerse);
	}
	JsonObject.SetBoolField(TEXT("IsBetaVersion"), bIsBetaVersion);
	JsonObject.SetBoolField(TEXT("IsExperimentalVersion"), bIsExperimentalVersion);
	JsonObject.SetBoolField(TEXT("Installed"), bInstalled);

	if (SupportedTargetPlatforms.Num() > 0)
	{
		TArray<TSharedPtr<FJsonValue>> SupportedTargetPlatformValues;
		for (const FString& SupportedTargetPlatform : SupportedTargetPlatforms)
		{
			SupportedTargetPlatformValues.Add(MakeShareable(new FJsonValueString(SupportedTargetPlatform)));
		}
		JsonObject.SetArrayField(TEXT("SupportedTargetPlatforms"), SupportedTargetPlatformValues);
	}
	else
	{
		JsonObject.RemoveField(TEXT("SupportedTargetPlatforms"));
	}
>>>>>>> 6bbb88c8

	if (SupportedPrograms.Num() > 0)
	{
		TArray<TSharedPtr<FJsonValue>> SupportedProgramValues;
		for (const FString& SupportedProgram : SupportedPrograms)
		{
			SupportedProgramValues.Add(MakeShareable(new FJsonValueString(SupportedProgram)));
		}
		JsonObject.SetArrayField(TEXT("SupportedPrograms"), SupportedProgramValues);
	}
	else
	{
		JsonObject.RemoveField(TEXT("SupportedPrograms"));
	}

	if (bIsPluginExtension)
	{
		JsonObject.SetBoolField(TEXT("bIsPluginExtension"), bIsPluginExtension);
	}
	else
	{
		JsonObject.RemoveField(TEXT("bIsPluginExtension"));
	}

	FModuleDescriptor::UpdateArray(JsonObject, TEXT("Modules"), Modules);

	FLocalizationTargetDescriptor::UpdateArray(JsonObject, TEXT("LocalizationTargets"), LocalizationTargets);

	if (bRequiresBuildPlatform)
	{
		JsonObject.SetBoolField(TEXT("RequiresBuildPlatform"), bRequiresBuildPlatform);
	}
	else
	{
		JsonObject.RemoveField(TEXT("RequiresBuildPlatform"));
	}

	if (bIsHidden)
	{
		JsonObject.SetBoolField(TEXT("Hidden"), bIsHidden);
	}
	else
	{
		JsonObject.RemoveField(TEXT("Hidden"));
	}

	if (bExplicitlyLoaded)
	{
		JsonObject.SetBoolField(TEXT("ExplicitlyLoaded"), bExplicitlyLoaded);
<<<<<<< HEAD
	}
	else
	{
		JsonObject.RemoveField(TEXT("ExplicitlyLoaded"));
=======
	}
	else
	{
		JsonObject.RemoveField(TEXT("ExplicitlyLoaded"));
	}

	if (bHasExplicitPlatforms)
	{
		JsonObject.SetBoolField(TEXT("HasExplicitPlatforms"), bHasExplicitPlatforms);
>>>>>>> 6bbb88c8
	}
	else
	{
		JsonObject.RemoveField("HasExplicitPlatforms");
	}

	PreBuildSteps.UpdateJson(JsonObject, TEXT("PreBuildSteps"));
	PostBuildSteps.UpdateJson(JsonObject, TEXT("PostBuildSteps"));

	FPluginReferenceDescriptor::UpdateArray(JsonObject, TEXT("Plugins"), Plugins);

#if WITH_EDITOR
	for (const auto& KVP : AdditionalFieldsToWrite)
	{
		JsonObject.SetField(KVP.Key, FJsonValue::Duplicate(KVP.Value));
	}
#endif
}

bool FPluginDescriptor::UpdatePluginFile(const FString& FileName, FText* OutFailReason /*= nullptr*/) const
{
	if (IFileManager::Get().FileExists(*FileName))
	{
		// Plugin file exists so we need to read it and update it.

		FString JsonText;
		if (!PluginDescriptor::ReadFile(FileName, JsonText, OutFailReason))
		{
			return false;
		}

<<<<<<< HEAD
	PreBuildSteps.UpdateJson(JsonObject, TEXT("PreBuildSteps"));
	PostBuildSteps.UpdateJson(JsonObject, TEXT("PostBuildSteps"));

	FPluginReferenceDescriptor::UpdateArray(JsonObject, TEXT("Plugins"), Plugins);
}

bool FPluginDescriptor::UpdatePluginFile(const FString& FileName, FText& OutFailReason) const
{
	if (IFileManager::Get().FileExists(*FileName))
	{
		// Plugin file exists so we need to read it and update it.

		FString JsonText;
		if (!PluginDescriptor::ReadFile(FileName, JsonText, OutFailReason))
		{
			return false;
		}

		TSharedPtr<FJsonObject> JsonObject = PluginDescriptor::DeserializeJson(JsonText, OutFailReason);
		if (!JsonObject.IsValid())
		{
			return false;
		}

		UpdateJson(*JsonObject.Get());

		{
			TSharedRef<TJsonWriter<>> JsonWriter = TJsonWriterFactory<>::Create(&JsonText);
			if (!ensure(FJsonSerializer::Serialize(JsonObject.ToSharedRef(), JsonWriter)))
			{
				OutFailReason = LOCTEXT("FailedToWriteDescriptor", "Failed to write plugin descriptor content");
				return false;
			}
		}

		return PluginDescriptor::WriteFile(FileName, JsonText, OutFailReason);
	}
	else
	{
		// Plugin file doesn't exist so just write it.
		return Save(FileName, OutFailReason);
	}
=======
		TSharedPtr<FJsonObject> JsonObject = PluginDescriptor::DeserializeJson(JsonText, OutFailReason);
		if (!JsonObject.IsValid())
		{
			return false;
		}

		UpdateJson(*JsonObject.Get());

		{
			TSharedRef<TJsonWriter<>> JsonWriter = TJsonWriterFactory<>::Create(&JsonText);
			if (!ensure(FJsonSerializer::Serialize(JsonObject.ToSharedRef(), JsonWriter)))
			{
				if (OutFailReason)
				{
					*OutFailReason = LOCTEXT("FailedToWriteDescriptor", "Failed to write plugin descriptor content");
				}
				return false;
			}
		}

#if WITH_EDITOR
		CachedJson = JsonObject;
#endif
		return PluginDescriptor::WriteFile(FileName, JsonText, OutFailReason);
	}
	else
	{
		// Plugin file doesn't exist so just write it.
		return Save(FileName, OutFailReason);
	}
}

bool FPluginDescriptor::UpdatePluginFile(const FString& FileName, FText& OutFailReason) const
{
	return UpdatePluginFile(FileName, &OutFailReason);
>>>>>>> 6bbb88c8
}

bool FPluginDescriptor::SupportsTargetPlatform(const FString& Platform) const
{
	if (bHasExplicitPlatforms)
	{
		return SupportedTargetPlatforms.Contains(Platform);
	}
	else
	{
		return SupportedTargetPlatforms.Num() == 0 || SupportedTargetPlatforms.Contains(Platform);
	}
}

#undef LOCTEXT_NAMESPACE<|MERGE_RESOLUTION|>--- conflicted
+++ resolved
@@ -11,13 +11,6 @@
 
 namespace PluginDescriptor
 {
-<<<<<<< HEAD
-	bool ReadFile(const FString& FileName, FString& Text, FText& OutFailReason)
-	{
-		if (!FFileHelper::LoadFileToString(Text, *FileName))
-		{
-			OutFailReason = FText::Format(LOCTEXT("FailedToLoadDescriptorFile", "Failed to open descriptor file '{0}'"), FText::FromString(FileName));
-=======
 	bool ReadFile(const FString& FileName, FString& Text, FText* OutFailReason = nullptr)
 	{
 		if (!FFileHelper::LoadFileToString(Text, *FileName))
@@ -26,19 +19,11 @@
 			{
 				*OutFailReason = FText::Format(LOCTEXT("FailedToLoadDescriptorFile", "Failed to open descriptor file '{0}'"), FText::FromString(FileName));
 			}
->>>>>>> 6bbb88c8
 			return false;
 		}
 		return true;
 	}
 
-<<<<<<< HEAD
-	bool WriteFile(const FString& FileName, const FString& Text, FText& OutFailReason)
-	{
-		if (!FFileHelper::SaveStringToFile(Text, *FileName))
-		{
-			OutFailReason = FText::Format(LOCTEXT("FailedToWriteDescriptorFile", "Failed to write plugin descriptor file '{0}'. Perhaps the file is Read-Only?"), FText::FromString(FileName));
-=======
 	bool WriteFile(const FString& FileName, const FString& Text, FText* OutFailReason = nullptr)
 	{
 		if (!FFileHelper::SaveStringToFile(Text, *FileName))
@@ -47,30 +32,21 @@
 			{
 				*OutFailReason = FText::Format(LOCTEXT("FailedToWriteDescriptorFile", "Failed to write plugin descriptor file '{0}'. Perhaps the file is Read-Only?"), FText::FromString(FileName));
 			}
->>>>>>> 6bbb88c8
 			return false;
 		}
 		return true;
 	}
 
-<<<<<<< HEAD
-	TSharedPtr<FJsonObject> DeserializeJson(const FString& Text, FText& OutFailReason)
-=======
 	TSharedPtr<FJsonObject> DeserializeJson(const FString& Text, FText* OutFailReason = nullptr)
->>>>>>> 6bbb88c8
 	{
 		TSharedPtr<FJsonObject> JsonObject;
 		TSharedRef<TJsonReader<>> Reader = TJsonReaderFactory<>::Create(Text);
 		if (!FJsonSerializer::Deserialize(Reader, JsonObject) || !JsonObject.IsValid())
 		{
-<<<<<<< HEAD
-			OutFailReason = FText::Format(LOCTEXT("FailedToReadDescriptorFile", "Failed to read file. {0}"), FText::FromString(Reader->GetErrorMessage()));
-=======
 			if (OutFailReason)
 			{
 				*OutFailReason = FText::Format(LOCTEXT("FailedToReadDescriptorFile", "Failed to read file. {0}"), FText::FromString(Reader->GetErrorMessage()));
 			}
->>>>>>> 6bbb88c8
 			return TSharedPtr<FJsonObject>();
 		}
 		return JsonObject;
@@ -120,10 +96,7 @@
 {
 #if WITH_EDITOR
 	CachedJson.Reset();
-<<<<<<< HEAD
-=======
 	AdditionalFieldsToWrite.Reset();
->>>>>>> 6bbb88c8
 #endif // WITH_EDITOR
 
 	FString Text;
@@ -143,10 +116,7 @@
 {
 #if WITH_EDITOR
 	CachedJson.Reset();
-<<<<<<< HEAD
-=======
 	AdditionalFieldsToWrite.Reset();
->>>>>>> 6bbb88c8
 #endif // WITH_EDITOR
 
 	// Deserialize a JSON object from the string
@@ -158,10 +128,7 @@
 		{
 #if WITH_EDITOR
 			CachedJson = JsonObject;
-<<<<<<< HEAD
-=======
 			AdditionalFieldsToWrite.Reset();
->>>>>>> 6bbb88c8
 #endif // WITH_EDITOR
 			return true;
 		}
@@ -289,14 +256,11 @@
 
 	// Save it to a file
 	return PluginDescriptor::WriteFile(FileName, Text, OutFailReason);
-<<<<<<< HEAD
-=======
 }
 
 bool FPluginDescriptor::Save(const FString& FileName, FText& OutFailReason) const
 {
 	return Save(FileName, &OutFailReason);
->>>>>>> 6bbb88c8
 }
 
 void FPluginDescriptor::Write(FString& Text) const
@@ -310,25 +274,18 @@
 
 void FPluginDescriptor::Write(TJsonWriter<>& Writer) const
 {
-<<<<<<< HEAD
-	TSharedRef<FJsonObject> PluginJsonObject = MakeShared<FJsonObject>();
+	TSharedPtr<FJsonObject> PluginJsonObject = MakeShared<FJsonObject>();
+
+#if WITH_EDITOR
+	if (CachedJson.IsValid())
+	{
+		FJsonObject::Duplicate(/*Source=*/ CachedJson, /*Dest=*/ PluginJsonObject);
+	}
+#endif
+
 	UpdateJson(*PluginJsonObject);
 
-	FJsonSerializer::Serialize(PluginJsonObject, Writer);
-=======
-	TSharedPtr<FJsonObject> PluginJsonObject = MakeShared<FJsonObject>();
-
-#if WITH_EDITOR
-	if (CachedJson.IsValid())
-	{
-		FJsonObject::Duplicate(/*Source=*/ CachedJson, /*Dest=*/ PluginJsonObject);
-	}
-#endif
-
-	UpdateJson(*PluginJsonObject);
-
 	FJsonSerializer::Serialize(PluginJsonObject.ToSharedRef(), Writer);
->>>>>>> 6bbb88c8
 }
 
 void FPluginDescriptor::UpdateJson(FJsonObject& JsonObject) const
@@ -348,7 +305,6 @@
 	if (EngineVersion.Len() > 0)
 	{
 		JsonObject.SetStringField(TEXT("EngineVersion"), EngineVersion);
-<<<<<<< HEAD
 	}
 	else
 	{
@@ -374,6 +330,10 @@
 	}
 
 	JsonObject.SetBoolField(TEXT("CanContainContent"), bCanContainContent);
+	if (bCanContainVerse)
+	{
+		JsonObject.SetBoolField(TEXT("CanContainVerse"), bCanContainVerse);
+	}
 	JsonObject.SetBoolField(TEXT("IsBetaVersion"), bIsBetaVersion);
 	JsonObject.SetBoolField(TEXT("IsExperimentalVersion"), bIsExperimentalVersion);
 	JsonObject.SetBoolField(TEXT("Installed"), bInstalled);
@@ -391,54 +351,6 @@
 	{
 		JsonObject.RemoveField(TEXT("SupportedTargetPlatforms"));
 	}
-=======
-	}
-	else
-	{
-		JsonObject.RemoveField(TEXT("EngineVersion"));
-	}
-
-	if (EditorCustomVirtualPath.Len() > 0)
-	{
-		JsonObject.SetStringField(TEXT("EditorCustomVirtualPath"), EditorCustomVirtualPath);
-	}
-	else
-	{
-		JsonObject.RemoveField(TEXT("EditorCustomVirtualPath"));
-	}
-
-	if (EnabledByDefault != EPluginEnabledByDefault::Unspecified)
-	{
-		JsonObject.SetBoolField(TEXT("EnabledByDefault"), (EnabledByDefault == EPluginEnabledByDefault::Enabled));
-	}
-	else
-	{
-		JsonObject.RemoveField(TEXT("EnabledByDefault"));
-	}
-
-	JsonObject.SetBoolField(TEXT("CanContainContent"), bCanContainContent);
-	if (bCanContainVerse)
-	{
-		JsonObject.SetBoolField(TEXT("CanContainVerse"), bCanContainVerse);
-	}
-	JsonObject.SetBoolField(TEXT("IsBetaVersion"), bIsBetaVersion);
-	JsonObject.SetBoolField(TEXT("IsExperimentalVersion"), bIsExperimentalVersion);
-	JsonObject.SetBoolField(TEXT("Installed"), bInstalled);
-
-	if (SupportedTargetPlatforms.Num() > 0)
-	{
-		TArray<TSharedPtr<FJsonValue>> SupportedTargetPlatformValues;
-		for (const FString& SupportedTargetPlatform : SupportedTargetPlatforms)
-		{
-			SupportedTargetPlatformValues.Add(MakeShareable(new FJsonValueString(SupportedTargetPlatform)));
-		}
-		JsonObject.SetArrayField(TEXT("SupportedTargetPlatforms"), SupportedTargetPlatformValues);
-	}
-	else
-	{
-		JsonObject.RemoveField(TEXT("SupportedTargetPlatforms"));
-	}
->>>>>>> 6bbb88c8
 
 	if (SupportedPrograms.Num() > 0)
 	{
@@ -488,22 +400,15 @@
 	if (bExplicitlyLoaded)
 	{
 		JsonObject.SetBoolField(TEXT("ExplicitlyLoaded"), bExplicitlyLoaded);
-<<<<<<< HEAD
 	}
 	else
 	{
 		JsonObject.RemoveField(TEXT("ExplicitlyLoaded"));
-=======
-	}
-	else
-	{
-		JsonObject.RemoveField(TEXT("ExplicitlyLoaded"));
 	}
 
 	if (bHasExplicitPlatforms)
 	{
 		JsonObject.SetBoolField(TEXT("HasExplicitPlatforms"), bHasExplicitPlatforms);
->>>>>>> 6bbb88c8
 	}
 	else
 	{
@@ -535,50 +440,6 @@
 			return false;
 		}
 
-<<<<<<< HEAD
-	PreBuildSteps.UpdateJson(JsonObject, TEXT("PreBuildSteps"));
-	PostBuildSteps.UpdateJson(JsonObject, TEXT("PostBuildSteps"));
-
-	FPluginReferenceDescriptor::UpdateArray(JsonObject, TEXT("Plugins"), Plugins);
-}
-
-bool FPluginDescriptor::UpdatePluginFile(const FString& FileName, FText& OutFailReason) const
-{
-	if (IFileManager::Get().FileExists(*FileName))
-	{
-		// Plugin file exists so we need to read it and update it.
-
-		FString JsonText;
-		if (!PluginDescriptor::ReadFile(FileName, JsonText, OutFailReason))
-		{
-			return false;
-		}
-
-		TSharedPtr<FJsonObject> JsonObject = PluginDescriptor::DeserializeJson(JsonText, OutFailReason);
-		if (!JsonObject.IsValid())
-		{
-			return false;
-		}
-
-		UpdateJson(*JsonObject.Get());
-
-		{
-			TSharedRef<TJsonWriter<>> JsonWriter = TJsonWriterFactory<>::Create(&JsonText);
-			if (!ensure(FJsonSerializer::Serialize(JsonObject.ToSharedRef(), JsonWriter)))
-			{
-				OutFailReason = LOCTEXT("FailedToWriteDescriptor", "Failed to write plugin descriptor content");
-				return false;
-			}
-		}
-
-		return PluginDescriptor::WriteFile(FileName, JsonText, OutFailReason);
-	}
-	else
-	{
-		// Plugin file doesn't exist so just write it.
-		return Save(FileName, OutFailReason);
-	}
-=======
 		TSharedPtr<FJsonObject> JsonObject = PluginDescriptor::DeserializeJson(JsonText, OutFailReason);
 		if (!JsonObject.IsValid())
 		{
@@ -614,7 +475,6 @@
 bool FPluginDescriptor::UpdatePluginFile(const FString& FileName, FText& OutFailReason) const
 {
 	return UpdatePluginFile(FileName, &OutFailReason);
->>>>>>> 6bbb88c8
 }
 
 bool FPluginDescriptor::SupportsTargetPlatform(const FString& Platform) const
