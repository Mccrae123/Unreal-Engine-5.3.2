--- conflicted
+++ resolved
@@ -123,8 +123,6 @@
 	const TArray< TSharedPtr<FJsonValue> >* AdditionalPluginDirectoriesValue;
 	if (Object.TryGetArrayField(TEXT("AdditionalPluginDirectories"), AdditionalPluginDirectoriesValue))
 	{
-<<<<<<< HEAD
-=======
 #if WITH_EDITOR
 		for (int32 Idx = 0; Idx < AdditionalPluginDirectoriesValue->Num(); Idx++)
 		{
@@ -143,37 +141,12 @@
 			}
 		}
 #endif
->>>>>>> 9f6ccf49
 		// If this is a packaged build and there are additional directories, they need to be remapped to the packaged location
 		if (FPlatformProperties::RequiresCookedData() && AdditionalPluginDirectoriesValue->Num() > 0)
 		{
 			AdditionalPluginDirectories.Empty();
-<<<<<<< HEAD
-			FString RemappedDir = FPaths::GameDir() + TEXT("../RemappedPlugins/");
-			AddPluginDirectory(RemappedDir);
-		}
-		else
-		{
-			for (int32 Idx = 0; Idx < AdditionalPluginDirectoriesValue->Num(); Idx++)
-			{
-				FString AdditionalDir;
-				if ((*AdditionalPluginDirectoriesValue)[Idx]->TryGetString(AdditionalDir))
-				{
-					if (IsRootedPath(AdditionalDir))
-					{
-						AddPluginDirectory(AdditionalDir);
-					}
-					else
-					{
-						// This is path relative to the project, so convert to absolute
-						AddPluginDirectory(IFileManager::Get().ConvertToAbsolutePathForExternalAppForWrite(*(PathToProject / AdditionalDir)));
-					}
-				}
-			}
-=======
 			FString RemappedDir = FPaths::ProjectDir() + TEXT("../RemappedPlugins/");
 			AddPluginDirectory(RemappedDir);
->>>>>>> 9f6ccf49
 		}
 	}
 
