--- conflicted
+++ resolved
@@ -359,11 +359,7 @@
 	}
 
 	// If the current plugin reference is the default, just remove it from the list
-<<<<<<< HEAD
-	if (PluginRef.WhitelistPlatforms.Num() == 0 && PluginRef.BlacklistPlatforms.Num() == 0)
-=======
 	if (PluginRef.PlatformAllowList.Num() == 0 && PluginRef.PlatformDenyList.Num() == 0)
->>>>>>> 6bbb88c8
 	{
 		// We alway need to be explicit about installed plugins, because they'll be auto-enabled again if we're not.
 		if (!Plugin.IsValid() || !Plugin->GetDescriptor().bInstalled)
