--- conflicted
+++ resolved
@@ -233,11 +233,7 @@
 	 *
 	 * @return true if the project or plugin needs to be compiled
 	 */
-<<<<<<< HEAD
-	bool IsUpToDate( const FString &EngineIdentifier ) const;
-=======
 	bool AreModulesUpToDate( ) const;
->>>>>>> ed5a1010
 
 	/**
 	 * Updates all version info to match the currently running executable.
