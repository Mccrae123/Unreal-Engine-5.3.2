// Copyright 1998-2015 Epic Games, Inc. All Rights Reserved.

#pragma once

#include "PluginDescriptor.h"

/**
 * Instance of a plugin in memory
 */
class FPlugin : public IPlugin
{
public:
	/** The name of the plugin */
	FString Name;

	/** The filename that the plugin was loaded from */
	FString FileName;

	/** The plugin's settings */
	FPluginDescriptor Descriptor;

	/** Where does this plugin live? */
	EPluginLoadedFrom LoadedFrom;

	/** True if the plugin is marked as enabled */
	bool bEnabled;

	/**
	 * FPlugin constructor
	 */
	FPlugin(const FString &FileName, const FPluginDescriptor& InDescriptor, EPluginLoadedFrom InLoadedFrom);

	/**
	 * Destructor.
	 */
	virtual ~FPlugin();

	/* IPluginInfo interface */
	virtual FString GetName() const override;
	virtual FString GetDescriptorFileName() const override;
	virtual FString GetBaseDir() const override;
	virtual FString GetContentDir() const override;
	virtual FString GetMountedAssetPath() const override;
	virtual bool IsEnabled() const override;
	virtual bool CanContainContent() const override;
	virtual EPluginLoadedFrom GetLoadedFrom() const override;
	virtual const FPluginDescriptor& GetDescriptor() const override;
	virtual bool UpdateDescriptor(const FPluginDescriptor& NewDescriptor, FText& OutFailReason) override;
};

/**
 * FPluginManager manages available code and content extensions (both loaded and not loaded.)
 */
class FPluginManager : public IPluginManager
{
public:
	/** Constructor */
	FPluginManager();

	/** Destructor */
	~FPluginManager();

	/** IPluginManager interface */
<<<<<<< HEAD
	virtual void RefreshPluginsList();
=======
	virtual void RefreshPluginsList() override;
>>>>>>> a8a797ea
	virtual bool LoadModulesForEnabledPlugins( const ELoadingPhase::Type LoadingPhase ) override;
	virtual void SetRegisterMountPointDelegate( const FRegisterMountPointDelegate& Delegate ) override;
	virtual bool AreRequiredPluginsAvailable() override;
	virtual bool CheckModuleCompatibility( TArray<FString>& OutIncompatibleModules ) override;
	virtual TSharedPtr<IPlugin> FindPlugin(const FString& Name) override;
	virtual TArray<TSharedRef<IPlugin>> GetEnabledPlugins() override;
	virtual TArray<TSharedRef<IPlugin>> GetDiscoveredPlugins() override;
	virtual TArray< FPluginStatus > QueryStatusForAllPlugins() const override;

private:

	/** Searches for all plugins on disk and builds up the array of plugin objects.  Doesn't load any plugins. 
	    This is called when the plugin manager singleton is first accessed. */
	void DiscoverAllPlugins();

	/** Reads all the plugin descriptors */
	static void ReadAllPlugins(TArray<TSharedRef<FPlugin>>& Plugins);

	/** Reads all the plugin descriptors from disk */
	static void ReadPluginsInDirectory(const FString& PluginsDirectory, const EPluginLoadedFrom LoadedFrom, TArray<TSharedRef<FPlugin>>& Plugins);

	/** Finds all the plugin descriptors underneath a given directory */
	static void FindPluginsInDirectory(const FString& PluginsDirectory, TArray<FString>& FileNames);

	/** Sets the bPluginEnabled flag on all plugins found from DiscoverAllPlugins that are enabled in config */
	bool ConfigureEnabledPlugins();

	/** Gets the instance of a given plugin */
	TSharedPtr<FPlugin> FindPluginInstance(const FString& Name);

private:
	/** All of the plugins that we know about */
	TArray< TSharedRef< FPlugin > > AllPlugins;

	/** Delegate for mounting content paths.  Bound by FPackageName code in CoreUObject, so that we can access
	    content path mounting functionality from Core. */
	FRegisterMountPointDelegate RegisterMountPointDelegate;

	/** Set when all the appropriate plugins have been marked as enabled */
	bool bHaveConfiguredEnabledPlugins;

	/** Set if all the required plugins are available */
	bool bHaveAllRequiredPlugins;
};

<|MERGE_RESOLUTION|>--- conflicted
+++ resolved
@@ -61,11 +61,7 @@
 	~FPluginManager();
 
 	/** IPluginManager interface */
-<<<<<<< HEAD
-	virtual void RefreshPluginsList();
-=======
 	virtual void RefreshPluginsList() override;
->>>>>>> a8a797ea
 	virtual bool LoadModulesForEnabledPlugins( const ELoadingPhase::Type LoadingPhase ) override;
 	virtual void SetRegisterMountPointDelegate( const FRegisterMountPointDelegate& Delegate ) override;
 	virtual bool AreRequiredPluginsAvailable() override;
