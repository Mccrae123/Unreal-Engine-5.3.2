--- conflicted
+++ resolved
@@ -82,14 +82,11 @@
 		return Descriptor.bCanContainVerse;
 	}
 
-<<<<<<< HEAD
-=======
 	virtual const FString& GetVersePath() const override
 	{
 		return Descriptor.VersePath;
 	}
 
->>>>>>> d731a049
 	virtual EPluginType GetType() const override
 	{
 		return Type;
@@ -119,10 +116,7 @@
 	/** IPluginManager interface */
 	virtual void RefreshPluginsList() override;
 	virtual bool AddToPluginsList(const FString& PluginFilename, FText* OutFailReason = nullptr) override;
-<<<<<<< HEAD
-=======
 	virtual bool RemoveFromPluginsList(const FString& PluginFilename, FText* OutFailReason = nullptr) override;
->>>>>>> d731a049
 	virtual bool LoadModulesForEnabledPlugins( const ELoadingPhase::Type LoadingPhase ) override;
 	virtual FLoadingModulesForPhaseEvent& OnLoadingPhaseComplete() override;
 	virtual ELoadingPhase::Type GetLastCompletedLoadingPhase() const override;
@@ -149,15 +143,12 @@
 	virtual TArray<TSharedRef<IPlugin>> GetEnabledPluginsWithVerse() const override;
 	virtual TArray<TSharedRef<IPlugin>> GetEnabledPluginsWithContentOrVerse() const override;
 	virtual TArray<TSharedRef<IPlugin>> GetDiscoveredPlugins() override;
-<<<<<<< HEAD
-=======
 
 #if WITH_EDITOR
 	virtual const TSet<FString>& GetBuiltInPluginNames() const override;
 	virtual TSharedPtr<IPlugin> GetModuleOwnerPlugin(FName ModuleName) const override;
 #endif //WITH_EDITOR
 
->>>>>>> d731a049
 	virtual bool AddPluginSearchPath(const FString& ExtraDiscoveryPath, bool bRefresh = true) override;
 	const TSet<FString>& GetAdditionalPluginSearchPaths() const override;
 	virtual TArray<TSharedRef<IPlugin>> GetPluginsWithPakFile() const override;
