--- conflicted
+++ resolved
@@ -29,12 +29,9 @@
 	TRACE_PRIVATE_CHANNEL_DECLARE(static, ChannelName) \
 	TRACE_PRIVATE_CHANNEL_IMPL(ChannelName)
 
-<<<<<<< HEAD
-=======
 #define TRACE_PRIVATE_CHANNEL_MODULE_EXTERN(ModuleApi, ChannelName) \
 	TRACE_PRIVATE_CHANNEL_DECLARE(ModuleApi extern, ChannelName)
 
->>>>>>> 3ecbc206
 #define TRACE_PRIVATE_CHANNEL_DEFINE(ChannelName) \
 	TRACE_PRIVATE_CHANNEL_DECLARE(, ChannelName) \
 	TRACE_PRIVATE_CHANNEL_IMPL(ChannelName)
@@ -62,17 +59,14 @@
 		{ \
 			Important			= Trace::Private::FEventInfo::Flag_Important, \
 			NoSync				= Trace::Private::FEventInfo::Flag_NoSync, \
-<<<<<<< HEAD
-			PartialEventFlags	= (0, ##__VA_ARGS__), \
-		}; \
-=======
 			PartialEventFlags	= (0, ##__VA_ARGS__) & ~Important, \
 		}; \
 		enum : bool { bIsImportant = ((0, ##__VA_ARGS__) & Important) != 0, }; \
->>>>>>> 3ecbc206
+		static constexpr uint32 GetSize() { return decltype(EventProps_Private)::Size; } \
+		static uint32 GetUid() { static uint32 Uid = 0; return (Uid = Uid ? Uid : Initialize()); } \
 		static uint32 FORCENOINLINE Initialize() \
 		{ \
-			static const uint32 OnceOnly = [] () \
+			static const uint32 Uid_ThreadSafeInit = [] () \
 			{ \
 				using namespace Trace; \
 				static F##LoggerName##EventName##Fields Fields; \
@@ -86,7 +80,7 @@
 				}; \
 				return LoggerName##EventName##Event.Initialize(&Info); \
 			}(); \
-			return OnceOnly; \
+			return Uid_ThreadSafeInit; \
 		} \
 		Trace::TField<0 /*Index*/, 0 /*Offset*/,
 
@@ -105,34 +99,15 @@
 		enum { EventFlags = PartialEventFlags|(decltype(EventProps_Private)::MaybeHasAux ? Trace::Private::FEventInfo::Flag_MaybeHasAux : 0), }; \
 	};
 
-#define TRACE_PRIVATE_EVENT_IS_IMPORTANT(LoggerName, EventName) \
-	(F##LoggerName##EventName##Fields::EventFlags & F##LoggerName##EventName##Fields::Important)
-
-#define TRACE_PRIVATE_EVENT_SIZE(LoggerName, EventName) \
-	decltype(F##LoggerName##EventName##Fields::EventProps_Private)::Size
-
 #define TRACE_PRIVATE_LOG_PRELUDE(EnterFunc, LoggerName, EventName, ChannelsExpr, ...) \
 	if (TRACE_PRIVATE_CHANNELEXPR_IS_ENABLED(ChannelsExpr)) \
-		if (auto LogScope = Trace::Private::TLogScope<F##LoggerName##EventName##Fields>::EnterFunc( \
-			LoggerName##EventName##Event.GetUid() ? LoggerName##EventName##Event.GetUid() : F##LoggerName##EventName##Fields::Initialize(), \
-			TRACE_PRIVATE_EVENT_SIZE(LoggerName, EventName) + (0, ##__VA_ARGS__))) \
-				if (const auto& __restrict EventName = *(F##LoggerName##EventName##Fields*)LogScope.GetPointer()) \
+		if (auto LogScope = Trace::Private::TLogScope<F##LoggerName##EventName##Fields>::EnterFunc(__VA_ARGS__)) \
+			if (const auto& __restrict EventName = *(F##LoggerName##EventName##Fields*)LogScope.GetPointer())
 
 #define TRACE_PRIVATE_LOG_EPILOG() \
-					LogScope += LogScope
+				LogScope += LogScope
 
 #define TRACE_PRIVATE_LOG(LoggerName, EventName, ChannelsExpr, ...) \
-<<<<<<< HEAD
-	if (TRACE_PRIVATE_CHANNELEXPR_IS_ENABLED(ChannelsExpr)) \
-		if (uint32 Uid = LoggerName##EventName##Event.GetUid() ? LoggerName##EventName##Event.GetUid() : F##LoggerName##EventName##Fields::Initialize()) \
-			if (const auto& __restrict EventName = (F##LoggerName##EventName##Fields&)LoggerName##EventName##Event) \
-				if (auto LogScope = Trace::FEventDef::FLogScope( \
-					uint16(Uid), \
-					TRACE_PRIVATE_EVENT_SIZE(LoggerName, EventName), \
-					F##LoggerName##EventName##Fields::EventFlags, \
-					##__VA_ARGS__)) \
-						LogScope
-=======
 	TRACE_PRIVATE_LOG_PRELUDE(Enter, LoggerName, EventName, ChannelsExpr, ##__VA_ARGS__) \
 		TRACE_PRIVATE_LOG_EPILOG()
 
@@ -147,18 +122,14 @@
 	TRACE_PRIVATE_LOG_PRELUDE(ScopedStampedEnter, LoggerName, EventName, ChannelsExpr, ##__VA_ARGS__) \
 		PREPROCESSOR_JOIN(TheScope, __LINE__).SetActive(), \
 		TRACE_PRIVATE_LOG_EPILOG()
->>>>>>> 3ecbc206
 
 #else
 
 #define TRACE_PRIVATE_CHANNEL(ChannelName)
 
 #define TRACE_PRIVATE_CHANNEL_EXTERN(ChannelName, ...)
-<<<<<<< HEAD
-=======
 
 #define TRACE_PRIVATE_CHANNEL_MODULE_EXTERN(ModuleApi, ChannelName)
->>>>>>> 3ecbc206
 
 #define TRACE_PRIVATE_CHANNEL_DEFINE(ChannelName)
 
