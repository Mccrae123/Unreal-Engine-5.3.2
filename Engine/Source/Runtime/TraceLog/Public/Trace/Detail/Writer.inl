--- conflicted
+++ resolved
@@ -3,9 +3,6 @@
 #pragma once
 
 #if UE_TRACE_ENABLED
-
-#include "Atomic.h"
-#include "Protocol.h"
 
 namespace Trace {
 namespace Private {
@@ -16,10 +13,7 @@
 	uint32						Overflow;
 	uint16						Size;
 	uint16						ThreadId;
-<<<<<<< HEAD
-=======
 	uint64						PrevTimestamp;
->>>>>>> 3ecbc206
 	FWriteBuffer* __restrict	NextThread;
 	FWriteBuffer* __restrict	NextBuffer;
 	uint8* __restrict			Cursor;
