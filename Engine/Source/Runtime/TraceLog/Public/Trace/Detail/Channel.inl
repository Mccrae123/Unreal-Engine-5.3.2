// Copyright Epic Games, Inc. All Rights Reserved.

#pragma once

#include "Channel.h"

#if UE_TRACE_ENABLED

<<<<<<< HEAD
namespace Trace
{

extern TRACELOG_API FChannel& TraceLogChannel;
=======
namespace UE {
namespace Trace {
>>>>>>> 6bbb88c8

extern TRACELOG_API FChannel& TraceLogChannel;

////////////////////////////////////////////////////////////////////////////////
inline bool FChannel::IsEnabled() const
{
	return Enabled >= 0;
}

////////////////////////////////////////////////////////////////////////////////
inline FChannel::operator bool () const
{
	return IsEnabled();
}

////////////////////////////////////////////////////////////////////////////////
inline bool FChannel::operator | (const FChannel& Rhs) const
{
	return IsEnabled() && Rhs.IsEnabled();
}

} // namespace Trace
<<<<<<< HEAD
=======
} // namespace UE
>>>>>>> 6bbb88c8

#endif // UE_TRACE_ENABLED<|MERGE_RESOLUTION|>--- conflicted
+++ resolved
@@ -6,15 +6,8 @@
 
 #if UE_TRACE_ENABLED
 
-<<<<<<< HEAD
-namespace Trace
-{
-
-extern TRACELOG_API FChannel& TraceLogChannel;
-=======
 namespace UE {
 namespace Trace {
->>>>>>> 6bbb88c8
 
 extern TRACELOG_API FChannel& TraceLogChannel;
 
@@ -37,9 +30,6 @@
 }
 
 } // namespace Trace
-<<<<<<< HEAD
-=======
 } // namespace UE
->>>>>>> 6bbb88c8
 
 #endif // UE_TRACE_ENABLED