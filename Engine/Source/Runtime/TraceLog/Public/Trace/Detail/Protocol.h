--- conflicted
+++ resolved
@@ -6,11 +6,7 @@
 
 ////////////////////////////////////////////////////////////////////////////////
 #if UE_TRACE_ENABLED
-<<<<<<< HEAD
-#	define TRACE_PRIVATE_PROTOCOL_4
-=======
 #	define TRACE_PRIVATE_PROTOCOL_5
->>>>>>> 6bbb88c8
 #endif
 
 #if defined(_MSC_VER)
@@ -23,35 +19,8 @@
 #include "Protocols/Protocol2.h"
 #include "Protocols/Protocol3.h"
 #include "Protocols/Protocol4.h"
-<<<<<<< HEAD
-
-#if defined(_MSC_VER)
-	#pragma warning(pop)
-#endif
-
-////////////////////////////////////////////////////////////////////////////////
-namespace Trace
-{
-
-enum ETransport : uint8
-{
-	_Unused		= 0,
-	Raw			= 1,
-	Packet		= 2,
-	TidPacket	= 3,
-};
-
-enum ETransportTid : uint32
-{
-	Internal	= 0,
-	Bias		= 1,
-};
-
-} // namespace Trace
-=======
 #include "Protocols/Protocol5.h"
 
 #if defined(_MSC_VER)
 	#pragma warning(pop)
-#endif
->>>>>>> 6bbb88c8
+#endif