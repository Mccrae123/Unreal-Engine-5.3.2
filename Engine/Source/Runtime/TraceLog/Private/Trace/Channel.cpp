// Copyright Epic Games, Inc. All Rights Reserved.

#include "Trace/Detail/Channel.h"
#include "Math/UnrealMathUtility.h"
#include "Trace/Trace.h"
#include "Trace/Trace.inl"
#include "Trace/Detail/Atomic.h"
#include "Trace/Detail/Channel.h"

#include <ctype.h>

#if UE_TRACE_ENABLED

<<<<<<< HEAD
=======
namespace UE {
>>>>>>> 6bbb88c8
namespace Trace {

////////////////////////////////////////////////////////////////////////////////
struct FTraceChannel : public FChannel
{
	bool IsEnabled() const { return true; }
	explicit operator bool() const { return true; }
};

static FTraceChannel	TraceLogChannelDetail;
FChannel&				TraceLogChannel			= TraceLogChannelDetail;

///////////////////////////////////////////////////////////////////////////////
<<<<<<< HEAD
UE_TRACE_EVENT_BEGIN(Trace, ChannelAnnounce, Important)
	UE_TRACE_EVENT_FIELD(uint32, Id)
	UE_TRACE_EVENT_FIELD(bool, IsEnabled)
	UE_TRACE_EVENT_FIELD(bool, ReadOnly)
	UE_TRACE_EVENT_FIELD(Trace::AnsiString, Name)
UE_TRACE_EVENT_END()

UE_TRACE_EVENT_BEGIN(Trace, ChannelToggle, Important)
=======
UE_TRACE_EVENT_BEGIN(Trace, ChannelAnnounce, NoSync|Important)
	UE_TRACE_EVENT_FIELD(uint32, Id)
	UE_TRACE_EVENT_FIELD(bool, IsEnabled)
	UE_TRACE_EVENT_FIELD(bool, ReadOnly)
	UE_TRACE_EVENT_FIELD(AnsiString, Name)
UE_TRACE_EVENT_END()

UE_TRACE_EVENT_BEGIN(Trace, ChannelToggle, NoSync|Important)
>>>>>>> 6bbb88c8
	UE_TRACE_EVENT_FIELD(uint32, Id)
	UE_TRACE_EVENT_FIELD(bool, IsEnabled)
UE_TRACE_EVENT_END()

///////////////////////////////////////////////////////////////////////////////
static FChannel* volatile	GHeadChannel;			// = nullptr;
static FChannel* volatile	GNewChannelList;		// = nullptr;
static bool 				GInitialized;

////////////////////////////////////////////////////////////////////////////////
static uint32 GetChannelHash(const ANSICHAR* Input, int32 Length)
{
	// Make channel names tolerant to ending 's' (or 'S').
	// Example: "Log", "log", "logs", "LOGS" and "LogsChannel" will all match as being the same channel.
	if (Length > 0 && (Input[Length - 1] | 0x20) == 's')
	{
		--Length;
	}

	uint32 Result = 0x811c9dc5;
	for (; Length; ++Input, --Length)
	{
		Result ^= *Input | 0x20; // a cheap ASCII-only case insensitivity.
		Result *= 0x01000193;
	}
	return Result;
}

///////////////////////////////////////////////////////////////////////////////
static uint32 GetChannelNameLength(const ANSICHAR* ChannelName)
{
	// Strip "Channel" suffix if it exists
	size_t Len = uint32(strlen(ChannelName));
	if (Len > 7)
	{
		if (strcmp(ChannelName + Len - 7, "Channel") == 0)
		{
			Len -= 7;
		}
	}

	return Len;
}



///////////////////////////////////////////////////////////////////////////////
FChannel::Iter::~Iter()
{
	if (Inner[2] == nullptr)
	{
		return;
	}

	using namespace Private;
	for (auto* Node = (FChannel*)Inner[2];; PlatformYield())
	{
		Node->Next = AtomicLoadRelaxed(&GHeadChannel);
		if (AtomicCompareExchangeRelaxed(&GHeadChannel, (FChannel*)Inner[1], Node->Next))
		{
			break;
		}
	}
}

///////////////////////////////////////////////////////////////////////////////
const FChannel* FChannel::Iter::GetNext()
{
	auto* Ret = (const FChannel*)Inner[0];
	if (Ret != nullptr)
	{
		Inner[0] = Ret->Next;
		if (Inner[0] != nullptr)
		{
			Inner[2] = Inner[0];
		}
	}
	return Ret;
}



///////////////////////////////////////////////////////////////////////////////
FChannel::Iter FChannel::ReadNew()
{
	using namespace Private;
<<<<<<< HEAD

	FChannel* List = AtomicLoadRelaxed(&GNewChannelList);
	if (List == nullptr)
	{
		return {};
	}

	while (!AtomicCompareExchangeAcquire(&GNewChannelList, (FChannel*)nullptr, List))
	{
		PlatformYield();
		List = AtomicLoadRelaxed(&GNewChannelList);
	}

	return { { List, List, List } };
}

///////////////////////////////////////////////////////////////////////////////
void FChannel::Setup(const ANSICHAR* InChannelName, const InitArgs& InArgs)
{
	using namespace Private;

=======

	FChannel* List = AtomicLoadRelaxed(&GNewChannelList);
	if (List == nullptr)
	{
		return {};
	}

	while (!AtomicCompareExchangeAcquire(&GNewChannelList, (FChannel*)nullptr, List))
	{
		PlatformYield();
		List = AtomicLoadRelaxed(&GNewChannelList);
	}

	return { { List, List, List } };
}

///////////////////////////////////////////////////////////////////////////////
void FChannel::Setup(const ANSICHAR* InChannelName, const InitArgs& InArgs)
{
	using namespace Private;

>>>>>>> 6bbb88c8
	Name.Ptr = InChannelName;
	Name.Len = GetChannelNameLength(Name.Ptr);
	Name.Hash = GetChannelHash(Name.Ptr, Name.Len);
	Args = InArgs;

	// Append channel to the linked list of new channels.
	for (;; PlatformYield())
	{
		FChannel* HeadChannel = AtomicLoadRelaxed(&GNewChannelList);
		Next = HeadChannel;
		if (AtomicCompareExchangeRelease(&GNewChannelList, this, Next))
		{
			break;
		}
	}

	// If channel is initialized after the all channels are disabled (post static init) 
	// this channel needs to be disabled.
	if (GInitialized)
	{
		Enabled = -1;
	}
<<<<<<< HEAD
=======
}

///////////////////////////////////////////////////////////////////////////////
void FChannel::Announce() const
{
	UE_TRACE_LOG(Trace, ChannelAnnounce, TraceLogChannel, Name.Len * sizeof(ANSICHAR))
		<< ChannelAnnounce.Id(Name.Hash)
		<< ChannelAnnounce.IsEnabled(IsEnabled())
		<< ChannelAnnounce.ReadOnly(Args.bReadOnly)
		<< ChannelAnnounce.Name(Name.Ptr, Name.Len);
}

///////////////////////////////////////////////////////////////////////////////
void FChannel::Initialize()
{
	// All channels are initialized as enabled (zero), and act like so during
	// from process start until this method is called (i.e. when Trace is initalized).
	ToggleAll(false);
	GInitialized = true;
>>>>>>> 6bbb88c8
}

///////////////////////////////////////////////////////////////////////////////
void FChannel::Announce() const
{
<<<<<<< HEAD
	UE_TRACE_LOG(Trace, ChannelAnnounce, TraceLogChannel)
		<< ChannelAnnounce.Id(Name.Hash)
		<< ChannelAnnounce.IsEnabled(IsEnabled())
		<< ChannelAnnounce.ReadOnly(Args.bReadOnly)
		<< ChannelAnnounce.Name(Name.Ptr, Name.Len);
}

///////////////////////////////////////////////////////////////////////////////
void FChannel::Initialize()
{
	// All channels are initialized as enabled (zero), and act like so during
	// from process start until this method is called (i.e. when Trace is initalized).
	ToggleAll(false);
	GInitialized = true;
}

///////////////////////////////////////////////////////////////////////////////
void FChannel::ToggleAll(bool bEnabled)
{
	using namespace Private;

=======
	using namespace Private;

	FChannel* ChannelLists[] =
	{
		AtomicLoadAcquire(&GNewChannelList),
		AtomicLoadAcquire(&GHeadChannel),
	};
	for (FChannel* Channel : ChannelLists)
	{
		for (; Channel != nullptr; Channel = (FChannel*)(Channel->Next))
		{
			Channel->Toggle(bEnabled);
		}
	}
}

///////////////////////////////////////////////////////////////////////////////
FChannel* FChannel::FindChannel(const ANSICHAR* ChannelName)
{
	using namespace Private;

	const uint32 ChannelNameLen = GetChannelNameLength(ChannelName);
	const uint32 ChannelNameHash = GetChannelHash(ChannelName, ChannelNameLen);

>>>>>>> 6bbb88c8
	FChannel* ChannelLists[] =
	{
		AtomicLoadAcquire(&GNewChannelList),
		AtomicLoadAcquire(&GHeadChannel),
	};
	for (FChannel* Channel : ChannelLists)
	{
<<<<<<< HEAD
		for (; Channel != nullptr; Channel = (FChannel*)(Channel->Next))
		{
			Channel->Toggle(bEnabled);
		}
	}
}

///////////////////////////////////////////////////////////////////////////////
FChannel* FChannel::FindChannel(const ANSICHAR* ChannelName)
{
	using namespace Private;

	const uint32 ChannelNameLen = GetChannelNameLength(ChannelName);
	const uint32 ChannelNameHash = GetChannelHash(ChannelName, ChannelNameLen);

=======
		for (; Channel != nullptr; Channel = Channel->Next)
		{
			if (Channel->Name.Hash == ChannelNameHash)
			{
				return Channel;
			}
		}
	}

	return nullptr;
}

///////////////////////////////////////////////////////////////////////////////
void FChannel::EnumerateChannels(ChannelIterFunc Func, void* User) 
{
	using namespace Private;
>>>>>>> 6bbb88c8
	FChannel* ChannelLists[] =
	{
		AtomicLoadAcquire(&GNewChannelList),
		AtomicLoadAcquire(&GHeadChannel),
	};
	for (FChannel* Channel : ChannelLists)
	{
<<<<<<< HEAD
		for (; Channel != nullptr; Channel = (FChannel*)(Channel->Next))
		{
			if (Channel->Name.Hash == ChannelNameHash)
			{
				return Channel;
			}
		}
	}

	return nullptr;
=======
		for (; Channel != nullptr; Channel = Channel->Next)
		{
			Func(Channel->Name.Ptr, Channel->IsEnabled(), User);
		}
	}
>>>>>>> 6bbb88c8
}

///////////////////////////////////////////////////////////////////////////////
bool FChannel::Toggle(bool bEnabled)
{
	using namespace Private;
<<<<<<< HEAD
	int64 OldRefCnt = AtomicAddRelaxed(&Enabled, bEnabled ? 1 : -1);

	UE_TRACE_LOG(Trace, ChannelToggle, TraceLogChannel)
		<< ChannelToggle.Id(Name.Hash)
		<< ChannelToggle.IsEnabled(IsEnabled());

=======
	AtomicStoreRelaxed(&Enabled, bEnabled ? 1 : -1);

	UE_TRACE_LOG(Trace, ChannelToggle, TraceLogChannel)
		<< ChannelToggle.Id(Name.Hash)
		<< ChannelToggle.IsEnabled(IsEnabled());

>>>>>>> 6bbb88c8
	return IsEnabled();
}

///////////////////////////////////////////////////////////////////////////////
bool FChannel::Toggle(const ANSICHAR* ChannelName, bool bEnabled)
{
	if (FChannel* Channel = FChannel::FindChannel(ChannelName))
	{
		return Channel->Toggle(bEnabled);
	}
	return false;
}

} // namespace Trace
<<<<<<< HEAD
=======
} // namespace UE
>>>>>>> 6bbb88c8

#endif // UE_TRACE_ENABLED<|MERGE_RESOLUTION|>--- conflicted
+++ resolved
@@ -11,10 +11,7 @@
 
 #if UE_TRACE_ENABLED
 
-<<<<<<< HEAD
-=======
 namespace UE {
->>>>>>> 6bbb88c8
 namespace Trace {
 
 ////////////////////////////////////////////////////////////////////////////////
@@ -28,16 +25,6 @@
 FChannel&				TraceLogChannel			= TraceLogChannelDetail;
 
 ///////////////////////////////////////////////////////////////////////////////
-<<<<<<< HEAD
-UE_TRACE_EVENT_BEGIN(Trace, ChannelAnnounce, Important)
-	UE_TRACE_EVENT_FIELD(uint32, Id)
-	UE_TRACE_EVENT_FIELD(bool, IsEnabled)
-	UE_TRACE_EVENT_FIELD(bool, ReadOnly)
-	UE_TRACE_EVENT_FIELD(Trace::AnsiString, Name)
-UE_TRACE_EVENT_END()
-
-UE_TRACE_EVENT_BEGIN(Trace, ChannelToggle, Important)
-=======
 UE_TRACE_EVENT_BEGIN(Trace, ChannelAnnounce, NoSync|Important)
 	UE_TRACE_EVENT_FIELD(uint32, Id)
 	UE_TRACE_EVENT_FIELD(bool, IsEnabled)
@@ -46,7 +33,6 @@
 UE_TRACE_EVENT_END()
 
 UE_TRACE_EVENT_BEGIN(Trace, ChannelToggle, NoSync|Important)
->>>>>>> 6bbb88c8
 	UE_TRACE_EVENT_FIELD(uint32, Id)
 	UE_TRACE_EVENT_FIELD(bool, IsEnabled)
 UE_TRACE_EVENT_END()
@@ -133,7 +119,6 @@
 FChannel::Iter FChannel::ReadNew()
 {
 	using namespace Private;
-<<<<<<< HEAD
 
 	FChannel* List = AtomicLoadRelaxed(&GNewChannelList);
 	if (List == nullptr)
@@ -155,29 +140,6 @@
 {
 	using namespace Private;
 
-=======
-
-	FChannel* List = AtomicLoadRelaxed(&GNewChannelList);
-	if (List == nullptr)
-	{
-		return {};
-	}
-
-	while (!AtomicCompareExchangeAcquire(&GNewChannelList, (FChannel*)nullptr, List))
-	{
-		PlatformYield();
-		List = AtomicLoadRelaxed(&GNewChannelList);
-	}
-
-	return { { List, List, List } };
-}
-
-///////////////////////////////////////////////////////////////////////////////
-void FChannel::Setup(const ANSICHAR* InChannelName, const InitArgs& InArgs)
-{
-	using namespace Private;
-
->>>>>>> 6bbb88c8
 	Name.Ptr = InChannelName;
 	Name.Len = GetChannelNameLength(Name.Ptr);
 	Name.Hash = GetChannelHash(Name.Ptr, Name.Len);
@@ -200,8 +162,6 @@
 	{
 		Enabled = -1;
 	}
-<<<<<<< HEAD
-=======
 }
 
 ///////////////////////////////////////////////////////////////////////////////
@@ -221,35 +181,11 @@
 	// from process start until this method is called (i.e. when Trace is initalized).
 	ToggleAll(false);
 	GInitialized = true;
->>>>>>> 6bbb88c8
-}
-
-///////////////////////////////////////////////////////////////////////////////
-void FChannel::Announce() const
-{
-<<<<<<< HEAD
-	UE_TRACE_LOG(Trace, ChannelAnnounce, TraceLogChannel)
-		<< ChannelAnnounce.Id(Name.Hash)
-		<< ChannelAnnounce.IsEnabled(IsEnabled())
-		<< ChannelAnnounce.ReadOnly(Args.bReadOnly)
-		<< ChannelAnnounce.Name(Name.Ptr, Name.Len);
-}
-
-///////////////////////////////////////////////////////////////////////////////
-void FChannel::Initialize()
-{
-	// All channels are initialized as enabled (zero), and act like so during
-	// from process start until this method is called (i.e. when Trace is initalized).
-	ToggleAll(false);
-	GInitialized = true;
 }
 
 ///////////////////////////////////////////////////////////////////////////////
 void FChannel::ToggleAll(bool bEnabled)
 {
-	using namespace Private;
-
-=======
 	using namespace Private;
 
 	FChannel* ChannelLists[] =
@@ -274,7 +210,6 @@
 	const uint32 ChannelNameLen = GetChannelNameLength(ChannelName);
 	const uint32 ChannelNameHash = GetChannelHash(ChannelName, ChannelNameLen);
 
->>>>>>> 6bbb88c8
 	FChannel* ChannelLists[] =
 	{
 		AtomicLoadAcquire(&GNewChannelList),
@@ -282,23 +217,6 @@
 	};
 	for (FChannel* Channel : ChannelLists)
 	{
-<<<<<<< HEAD
-		for (; Channel != nullptr; Channel = (FChannel*)(Channel->Next))
-		{
-			Channel->Toggle(bEnabled);
-		}
-	}
-}
-
-///////////////////////////////////////////////////////////////////////////////
-FChannel* FChannel::FindChannel(const ANSICHAR* ChannelName)
-{
-	using namespace Private;
-
-	const uint32 ChannelNameLen = GetChannelNameLength(ChannelName);
-	const uint32 ChannelNameHash = GetChannelHash(ChannelName, ChannelNameLen);
-
-=======
 		for (; Channel != nullptr; Channel = Channel->Next)
 		{
 			if (Channel->Name.Hash == ChannelNameHash)
@@ -315,7 +233,6 @@
 void FChannel::EnumerateChannels(ChannelIterFunc Func, void* User) 
 {
 	using namespace Private;
->>>>>>> 6bbb88c8
 	FChannel* ChannelLists[] =
 	{
 		AtomicLoadAcquire(&GNewChannelList),
@@ -323,45 +240,23 @@
 	};
 	for (FChannel* Channel : ChannelLists)
 	{
-<<<<<<< HEAD
-		for (; Channel != nullptr; Channel = (FChannel*)(Channel->Next))
-		{
-			if (Channel->Name.Hash == ChannelNameHash)
-			{
-				return Channel;
-			}
-		}
-	}
-
-	return nullptr;
-=======
 		for (; Channel != nullptr; Channel = Channel->Next)
 		{
 			Func(Channel->Name.Ptr, Channel->IsEnabled(), User);
 		}
 	}
->>>>>>> 6bbb88c8
 }
 
 ///////////////////////////////////////////////////////////////////////////////
 bool FChannel::Toggle(bool bEnabled)
 {
 	using namespace Private;
-<<<<<<< HEAD
-	int64 OldRefCnt = AtomicAddRelaxed(&Enabled, bEnabled ? 1 : -1);
+	AtomicStoreRelaxed(&Enabled, bEnabled ? 1 : -1);
 
 	UE_TRACE_LOG(Trace, ChannelToggle, TraceLogChannel)
 		<< ChannelToggle.Id(Name.Hash)
 		<< ChannelToggle.IsEnabled(IsEnabled());
 
-=======
-	AtomicStoreRelaxed(&Enabled, bEnabled ? 1 : -1);
-
-	UE_TRACE_LOG(Trace, ChannelToggle, TraceLogChannel)
-		<< ChannelToggle.Id(Name.Hash)
-		<< ChannelToggle.IsEnabled(IsEnabled());
-
->>>>>>> 6bbb88c8
 	return IsEnabled();
 }
 
@@ -376,9 +271,6 @@
 }
 
 } // namespace Trace
-<<<<<<< HEAD
-=======
 } // namespace UE
->>>>>>> 6bbb88c8
 
 #endif // UE_TRACE_ENABLED