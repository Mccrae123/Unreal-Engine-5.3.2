--- conflicted
+++ resolved
@@ -12,10 +12,7 @@
 #include <sys/socket.h>
 #include <sys/stat.h>
 #include <unistd.h>
-<<<<<<< HEAD
-=======
 #include <errno.h>
->>>>>>> 90fae962
 
 namespace Trace {
 namespace Private {
