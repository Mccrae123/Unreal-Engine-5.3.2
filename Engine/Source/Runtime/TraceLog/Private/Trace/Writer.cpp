// Copyright Epic Games, Inc. All Rights Reserved.

#include "Trace/Config.h"

#if UE_TRACE_ENABLED

#include "Platform.h"
#include "Trace/Detail/Atomic.h"
#include "Trace/Detail/Channel.h"
#include "Trace/Detail/Protocol.h"
#include "Trace/Detail/Transport.h"
#include "Trace/Trace.inl"
#include "WriteBufferRedirect.h"

#include <limits.h>
#include <stdlib.h>

#if PLATFORM_WINDOWS
#	define TRACE_PRIVATE_STOMP 0 // 1=overflow, 2=underflow
#	if TRACE_PRIVATE_STOMP
#	include "Windows/AllowWindowsPlatformTypes.h"
#		include "Windows/WindowsHWrapper.h"
#	include "Windows/HideWindowsPlatformTypes.h"
#	endif
#else
#	define TRACE_PRIVATE_STOMP 0
#endif

#ifndef TRACE_PRIVATE_BUFFER_SEND
#	define TRACE_PRIVATE_BUFFER_SEND 0
#endif


namespace UE {
namespace Trace {
namespace Private {

////////////////////////////////////////////////////////////////////////////////
int32			Encode(const void*, int32, void*, int32);
void			Writer_SendData(uint32, uint8* __restrict, uint32);
void			Writer_InitializeTail(int32);
void			Writer_ShutdownTail();
void			Writer_TailOnConnect();
void			Writer_InitializeSharedBuffers();
void			Writer_ShutdownSharedBuffers();
void			Writer_UpdateSharedBuffers();
void			Writer_InitializeCache();
void			Writer_ShutdownCache();
void			Writer_CacheOnConnect();
void			Writer_CallbackOnConnect();
void			Writer_InitializePool();
void			Writer_ShutdownPool();
void			Writer_DrainBuffers();
void			Writer_DrainLocalBuffers();
void			Writer_EndThreadBuffer();
uint32			Writer_GetControlPort();
void			Writer_UpdateControl();
void			Writer_InitializeControl();
void			Writer_ShutdownControl();
<<<<<<< HEAD
bool			Writer_IsTracing();
=======
bool			Writer_IsTailing();
static bool		Writer_SessionPrologue();
void			Writer_FreeBlockListToPool(FWriteBuffer*, FWriteBuffer*);
>>>>>>> d731a049



////////////////////////////////////////////////////////////////////////////////
UE_TRACE_EVENT_BEGIN($Trace, NewTrace, Important|NoSync)
	UE_TRACE_EVENT_FIELD(uint64, StartCycle)
	UE_TRACE_EVENT_FIELD(uint64, CycleFrequency)
	UE_TRACE_EVENT_FIELD(uint16, Endian)
	UE_TRACE_EVENT_FIELD(uint8, PointerSize)
UE_TRACE_EVENT_END()



////////////////////////////////////////////////////////////////////////////////
static bool						GInitialized;		// = false;
FStatistics						GTraceStatistics;	// = {};
uint64							GStartCycle;		// = 0;
TRACELOG_API uint32 volatile	GLogSerial;			// = 0;
<<<<<<< HEAD
// Counter of calls to Writer_WorkerUpdate to enable regular flushing of output buffers 
static uint32					GUpdateCounter;		// = 0;
=======
// Counter of calls to Writer_WorkerUpdate to enable regular flushing of output buffers
static uint32					GUpdateCounter;		// = 0;

>>>>>>> d731a049


////////////////////////////////////////////////////////////////////////////////
// When a thread terminates we want to recover its trace buffer. To do this we
// use a thread_local object whose destructor gets called as the thread ends. On
// some C++ standard library implementations this is implemented using a thread-
// specific atexit() call and can involve taking a lock. As tracing can start
// very early or often be used during shared-object loads, there is a risk of
// a deadlock initialising the context object. The define below can be used to
// implement alternatives via a 'ThreadOnThreadExit()' symbol.
#if !defined(UE_TRACE_USE_TLS_CONTEXT_OBJECT)
#	define UE_TRACE_USE_TLS_CONTEXT_OBJECT 1
#endif

#if UE_TRACE_USE_TLS_CONTEXT_OBJECT

////////////////////////////////////////////////////////////////////////////////
struct FWriteTlsContext
{
				~FWriteTlsContext();
	uint32		GetThreadId();

private:
	uint32		ThreadId = 0;
};

////////////////////////////////////////////////////////////////////////////////
FWriteTlsContext::~FWriteTlsContext()
{
	if (GInitialized)
	{
		Writer_EndThreadBuffer();
	}
}

////////////////////////////////////////////////////////////////////////////////
uint32 FWriteTlsContext::GetThreadId()
{
	if (ThreadId)
	{
		return ThreadId;
	}

	static uint32 volatile Counter;
	ThreadId = AtomicAddRelaxed(&Counter, 1u) + ETransportTid::Bias;
	return ThreadId;
}

////////////////////////////////////////////////////////////////////////////////
thread_local FWriteTlsContext	GTlsContext;

////////////////////////////////////////////////////////////////////////////////
uint32 Writer_GetThreadId()
{
	return GTlsContext.GetThreadId();
}

#else // UE_TRACE_USE_TLS_CONTEXT_OBJECT

////////////////////////////////////////////////////////////////////////////////
void ThreadOnThreadExit(void (*)());

////////////////////////////////////////////////////////////////////////////////
uint32 Writer_GetThreadId()
{
	static thread_local uint32 ThreadId;
	if (ThreadId)
	{
		return ThreadId;
	}

	ThreadOnThreadExit([] () { Writer_EndThreadBuffer(); });

	static uint32 volatile Counter;
	ThreadId = AtomicAddRelaxed(&Counter, 1u) + ETransportTid::Bias;
	return ThreadId;
}

#endif // UE_TRACE_USE_TLS_CONTEXT_OBJECT



////////////////////////////////////////////////////////////////////////////////
void*			(*AllocHook)(SIZE_T, uint32);			// = nullptr
void			(*FreeHook)(void*, SIZE_T);				// = nullptr

////////////////////////////////////////////////////////////////////////////////
void Writer_MemorySetHooks(decltype(AllocHook) Alloc, decltype(FreeHook) Free)
{
	AllocHook = Alloc;
	FreeHook = Free;
}

////////////////////////////////////////////////////////////////////////////////
void* Writer_MemoryAllocate(SIZE_T Size, uint32 Alignment)
{
	void* Ret = nullptr;

#if TRACE_PRIVATE_STOMP
	static uint8* Base;
	if (Base == nullptr)
	{
		Base = (uint8*)VirtualAlloc(0, 1ull << 40, MEM_RESERVE, PAGE_READWRITE);
	}

	static SIZE_T PageSize = 4096;
	Base += PageSize;
	uint8* NextBase = Base + ((PageSize - 1 + Size) & ~(PageSize - 1));
	VirtualAlloc(Base, SIZE_T(NextBase - Base), MEM_COMMIT, PAGE_READWRITE);
#if TRACE_PRIVATE_STOMP == 1
	Ret = NextBase - Size;
#elif TRACE_PRIVATE_STOMP == 2
	Ret = Base;
#endif
	Base = NextBase;
#else // TRACE_PRIVATE_STOMP

	if (AllocHook != nullptr)
	{
		Ret = AllocHook(Size, Alignment);
	}
	else
	{
#if defined(_MSC_VER)
		Ret = _aligned_malloc(Size, Alignment);
#elif (defined(__ANDROID_API__) && __ANDROID_API__ < 28) || defined(__APPLE__)
		posix_memalign(&Ret, Alignment, Size);
#else
		Ret = aligned_alloc(Alignment, Size);
#endif
	}
#endif // TRACE_PRIVATE_STOMP

#if TRACE_PRIVATE_STATISTICS
	AtomicAddRelaxed(&GTraceStatistics.MemoryUsed, uint64(Size));
#endif

	return Ret;
}

////////////////////////////////////////////////////////////////////////////////
void Writer_MemoryFree(void* Address, uint32 Size)
{
#if TRACE_PRIVATE_STOMP
	if (Address == nullptr)
	{
		return;
	}

	*(uint8*)Address = 0xfe;

	MEMORY_BASIC_INFORMATION MemInfo;
	VirtualQuery(Address, &MemInfo, sizeof(MemInfo));

	DWORD Unused;
	VirtualProtect(MemInfo.BaseAddress, MemInfo.RegionSize, PAGE_READONLY, &Unused);
#else // TRACE_PRIVATE_STOMP
	if (FreeHook != nullptr)
	{
		FreeHook(Address, Size);
	}
	else
	{
#if defined(_MSC_VER)
		_aligned_free(Address);
#else
		free(Address);
#endif
	}
#endif // TRACE_PRIVATE_STOMP

#if TRACE_PRIVATE_STATISTICS
	AtomicAddRelaxed(&GTraceStatistics.MemoryUsed, uint64(-int64(Size)));
#endif
}



////////////////////////////////////////////////////////////////////////////////
static UPTRINT					GDataHandle;		// = 0
UPTRINT							GPendingDataHandle;	// = 0

////////////////////////////////////////////////////////////////////////////////
#if TRACE_PRIVATE_BUFFER_SEND
static const SIZE_T GSendBufferSize = 1 << 20; // 1Mb
uint8* GSendBuffer; // = nullptr;
uint8* GSendBufferCursor; // = nullptr;
static bool Writer_FlushSendBuffer()
{
	if( GSendBufferCursor > GSendBuffer )
	{
		if (!IoWrite(GDataHandle, GSendBuffer, GSendBufferCursor - GSendBuffer))
		{
			IoClose(GDataHandle);
			GDataHandle = 0;
			return false;
		}
		GSendBufferCursor = GSendBuffer;
	}
	return true;
}
#else
static bool Writer_FlushSendBuffer() { return true; }
#endif

////////////////////////////////////////////////////////////////////////////////
static void Writer_SendDataImpl(const void* Data, uint32 Size)
{
#if TRACE_PRIVATE_STATISTICS
	GTraceStatistics.BytesSent += Size;
#endif

#if TRACE_PRIVATE_BUFFER_SEND
	// If there's not enough space for this data, flush
	if (GSendBufferCursor + Size > GSendBuffer + GSendBufferSize)
	{
		if (!Writer_FlushSendBuffer())
		{
			return;
		}
	}

	// Should rarely happen but if we're asked to send large data send it directly
	if (Size > GSendBufferSize)
	{
		if (!IoWrite(GDataHandle, Data, Size))
		{
			IoClose(GDataHandle);
			GDataHandle = 0;
		}
	}
	// Otherwise append to the buffer
	else
	{
		memcpy(GSendBufferCursor, Data, Size);
		GSendBufferCursor += Size;
	}
#else
	if (!IoWrite(GDataHandle, Data, Size))
	{
		IoClose(GDataHandle);
		GDataHandle = 0;
	}
#endif
}

////////////////////////////////////////////////////////////////////////////////
void Writer_SendDataRaw(const void* Data, uint32 Size)
{
	if (!GDataHandle)
	{
		return;
	}

	Writer_SendDataImpl(Data, Size);
}

////////////////////////////////////////////////////////////////////////////////
void Writer_SendData(uint32 ThreadId, uint8* __restrict Data, uint32 Size)
{
	static_assert(ETransport::Active == ETransport::TidPacketSync, "Active should be set to what the compiled code uses. It is used to track places that assume transport packet format");
<<<<<<< HEAD

#if TRACE_PRIVATE_STATISTICS
	GTraceStatistics.BytesTraced += Size;
#endif
=======
>>>>>>> d731a049

	if (!GDataHandle)
	{
		return;
	}

	// Smaller buffers usually aren't redundant enough to benefit from being
	// compressed. They often end up being larger.
	if (Size <= 384)
	{
		Data -= sizeof(FTidPacket);
		Size += sizeof(FTidPacket);
		auto* Packet = (FTidPacket*)Data;
		Packet->ThreadId = uint16(ThreadId & FTidPacketBase::ThreadIdMask);
		Packet->PacketSize = uint16(Size);

		Writer_SendDataImpl(Data, Size);
		return;
	}

	// Buffer size is expressed as "A + B" where A is a maximum expected
	// input size (i.e. at least GPoolBlockSize) and B is LZ4 overhead as
	// per LZ4_COMPRESSBOUND.
	TTidPacketEncoded<8192 + 64> Packet;

	Packet.ThreadId = FTidPacketBase::EncodedMarker;
	Packet.ThreadId |= uint16(ThreadId & FTidPacketBase::ThreadIdMask);
	Packet.DecodedSize = uint16(Size);
	Packet.PacketSize = uint16(Encode(Data, Packet.DecodedSize, Packet.Data, sizeof(Packet.Data)));
	Packet.PacketSize += sizeof(FTidPacketEncoded);

	Writer_SendDataImpl(&Packet, Packet.PacketSize);
}

////////////////////////////////////////////////////////////////////////////////
static void Writer_DescribeEvents(FEventNode::FIter Iter)
{
	TWriteBufferRedirect<4096> TraceData;

	while (const FEventNode* Event = Iter.GetNext())
	{
		Event->Describe();

		// Flush just in case an NewEvent event will be larger than 512 bytes.
		if (TraceData.GetSize() >= (TraceData.GetCapacity() - 512))
		{
			Writer_SendData(ETransportTid::Events, TraceData.GetData(), TraceData.GetSize());
			TraceData.Reset();
		}
	}

	if (TraceData.GetSize())
	{
		Writer_SendData(ETransportTid::Events, TraceData.GetData(), TraceData.GetSize());
	}
}

////////////////////////////////////////////////////////////////////////////////
static void Writer_AnnounceChannels()
{
	FChannel::Iter Iter = FChannel::ReadNew();
	while (const FChannel* Channel = Iter.GetNext())
	{
		Channel->Announce();
	}
}

////////////////////////////////////////////////////////////////////////////////
static void Writer_DescribeAnnounce()
{
	if (!GDataHandle)
	{
		return;
	}

	Writer_AnnounceChannels();
	Writer_DescribeEvents(FEventNode::ReadNew());
}



////////////////////////////////////////////////////////////////////////////////
static int8			GSyncPacketCountdown;	// = 0
static const int8	GNumSyncPackets			= 3;
<<<<<<< HEAD

////////////////////////////////////////////////////////////////////////////////
static void Writer_SendSync()
{
	if (GSyncPacketCountdown <= 0)
	{
		return;
	}

	// It is possible that some events get collected and discarded by a previous
	// update that are newer than events sent it the following update where IO
	// is established. This will result in holes in serial numbering. A few sync
	// points are sent to aid analysis in determining what are holes and what is
	// just a requirement for more data. Holws will only occurr at the start.

	// Note that Sync is alias as Important/Internal as changing Bias would
	// break backwards compatibility.

	FTidPacketBase SyncPacket = { sizeof(SyncPacket), ETransportTid::Sync };
	Writer_SendDataImpl(&SyncPacket, sizeof(SyncPacket));

	--GSyncPacketCountdown;
=======
static OnConnectFunc*	GOnConnection = nullptr;

////////////////////////////////////////////////////////////////////////////////
static void Writer_SendSync()
{
	if (GSyncPacketCountdown <= 0)
	{
		return;
	}

	// It is possible that some events get collected and discarded by a previous
	// update that are newer than events sent it the following update where IO
	// is established. This will result in holes in serial numbering. A few sync
	// points are sent to aid analysis in determining what are holes and what is
	// just a requirement for more data. Holes will only occur at the start.

	// Note that Sync is alias as Important/Internal as changing Bias would
	// break backwards compatibility.

	FTidPacketBase SyncPacket = { sizeof(SyncPacket), ETransportTid::Sync };
	Writer_SendDataImpl(&SyncPacket, sizeof(SyncPacket));

	--GSyncPacketCountdown;
}

////////////////////////////////////////////////////////////////////////////////
static void Writer_Close()
{
	if (GDataHandle)
	{
		Writer_FlushSendBuffer();
		IoClose(GDataHandle);
	}

	GDataHandle = 0;
>>>>>>> d731a049
}

////////////////////////////////////////////////////////////////////////////////
static bool Writer_UpdateConnection()
{
	if (!GPendingDataHandle)
	{
		return false;
	}

	// Is this a close request? So that we capture some of the events around
	// the closure we will add some inertia before enacting the close.
	static const uint32 CloseInertia = 2;
	if (GPendingDataHandle >= (~0ull - CloseInertia))
	{
		--GPendingDataHandle;

		if (GPendingDataHandle == (~0ull - CloseInertia))
		{
<<<<<<< HEAD
			if (GDataHandle)
			{
				Writer_FlushSendBuffer();
				IoClose(GDataHandle);
			}

			GDataHandle = 0;
=======
			Writer_Close();
>>>>>>> d731a049
			GPendingDataHandle = 0;
		}

		return true;
	}

	// Reject the pending connection if we've already got a connection
	if (GDataHandle)
	{
		IoClose(GPendingDataHandle);
		GPendingDataHandle = 0;
		return false;
	}

	GDataHandle = GPendingDataHandle;
	GPendingDataHandle = 0;
	if (!Writer_SessionPrologue())
	{
		return false;
	}

	// Reset statistics.
	GTraceStatistics.BytesSent = 0;
	GTraceStatistics.BytesTraced = 0;

	// The first events we will send are ones that describe the trace's events
	FEventNode::OnConnect();
	Writer_DescribeEvents(FEventNode::ReadNew());

	// Send cached events (i.e. importants) 
	Writer_CacheOnConnect();

	// Issue on connection callback. This allows writing events that are
	// not cached but important for the cache
	Writer_CallbackOnConnect();

	// Finally write the events in the tail buffer
	Writer_TailOnConnect();

	// See Writer_SendSync() for details.
	GSyncPacketCountdown = GNumSyncPackets;

	return true;
}

////////////////////////////////////////////////////////////////////////////////
static bool Writer_SessionPrologue()
{
	if (!GDataHandle)
	{
		return false;
	}

#if TRACE_PRIVATE_BUFFER_SEND
	if (!GSendBuffer)
	{
		GSendBuffer = static_cast<uint8*>(Writer_MemoryAllocate(GSendBufferSize, 16));
	}
	GSendBufferCursor = GSendBuffer;
#endif

#if TRACE_PRIVATE_BUFFER_SEND
	if (!GSendBuffer)
	{
		GSendBuffer = static_cast<uint8*>(Writer_MemoryAllocate(GSendBufferSize, 16));
	}
	GSendBufferCursor = GSendBuffer;
#endif

	// Handshake.
	struct FHandshake
	{
		uint32 Magic			= '2' | ('C' << 8) | ('R' << 16) | ('T' << 24);
		uint16 MetadataSize		= uint16(4); //  = sizeof(MetadataField0 + ControlPort)
		uint16 MetadataField0	= uint16(sizeof(ControlPort) | (ControlPortFieldId << 8));
		uint16 ControlPort		= uint16(Writer_GetControlPort());
		enum
		{
			Size				= 10,
			ControlPortFieldId	= 0,
		};
	};
	FHandshake Handshake;
	bool bOk = IoWrite(GDataHandle, &Handshake, FHandshake::Size);

	// Stream header
	const struct {
		uint8 TransportVersion	= ETransport::TidPacketSync;
		uint8 ProtocolVersion	= EProtocol::Id;
	} TransportHeader;
	bOk &= IoWrite(GDataHandle, &TransportHeader, sizeof(TransportHeader));

	if (!bOk)
	{
		IoClose(GDataHandle);
		GDataHandle = 0;
		return false;
	}

	return true;
}

////////////////////////////////////////////////////////////////////////////////
void Writer_CallbackOnConnect()
{
	if (!GOnConnection)
	{
		return;
	}

	// Prior to letting callbacks trace events we need to flush any pending
	// trace data to that tail. We do not want that data to be sent over the
	// wire as that would cause data to be sent out-of-order.
	UPTRINT DataHandle = GDataHandle;
	GDataHandle = 0;
	Writer_DrainLocalBuffers();
	GDataHandle = DataHandle;

<<<<<<< HEAD
	// See Writer_SendSync() for details.
	GSyncPacketCountdown = GNumSyncPackets;

	return true;
=======
	// Issue callback. We assume any events emitted here are not marked as
	// important and emitted on this thread.
	GOnConnection();
>>>>>>> d731a049
}


////////////////////////////////////////////////////////////////////////////////
static UPTRINT			GWorkerThread;		// = 0;
static volatile bool	GWorkerThreadQuit;	// = false;
<<<<<<< HEAD
static volatile unsigned int	GUpdateInProgress;	// = 0;
=======
static uint32			GSleepTimeInMS = 17;
static volatile unsigned int	GUpdateInProgress = 1;	// Don't allow updates until initialized
>>>>>>> d731a049

////////////////////////////////////////////////////////////////////////////////
static void Writer_WorkerUpdateInternal()
{
	if (!AtomicCompareExchangeAcquire(&GUpdateInProgress, 1u, 0u))
	{
		return;
	}
	
	Writer_UpdateControl();
	Writer_UpdateConnection();
	Writer_DescribeAnnounce();
	Writer_UpdateSharedBuffers();
	Writer_DrainBuffers();
	Writer_SendSync();

#if TRACE_PRIVATE_BUFFER_SEND
<<<<<<< HEAD
	const uint32 FlushSendBufferCadenceMask = 8-1; // Flush every 8 calls 
=======
	const uint32 FlushSendBufferCadenceMask = 8-1; // Flush every 8 calls
>>>>>>> d731a049
	if( (++GUpdateCounter & FlushSendBufferCadenceMask) == 0)
	{
		Writer_FlushSendBuffer();
	}
#endif
<<<<<<< HEAD
=======
}

////////////////////////////////////////////////////////////////////////////////
static void Writer_WorkerUpdate()
{
	if (!AtomicCompareExchangeAcquire(&GUpdateInProgress, 1u, 0u))
	{
		return;
	}
	
	Writer_WorkerUpdateInternal();
>>>>>>> d731a049

	AtomicExchangeRelease(&GUpdateInProgress, 0u);
}

////////////////////////////////////////////////////////////////////////////////
static void Writer_WorkerThread()
{
	ThreadRegister(TEXT("Trace"), 0, INT_MAX);

	while (!GWorkerThreadQuit)
	{
		Writer_WorkerUpdate();

		ThreadSleep(GSleepTimeInMS);
	}
}

////////////////////////////////////////////////////////////////////////////////
void Writer_WorkerCreate()
{
	if (GWorkerThread)
	{
		return;
	}

	GWorkerThread = ThreadCreate("TraceWorker", Writer_WorkerThread);
}

////////////////////////////////////////////////////////////////////////////////
static void Writer_WorkerJoin()
{
	if (!GWorkerThread)
	{
		return;
	}

	GWorkerThreadQuit = true;
	ThreadJoin(GWorkerThread);
	ThreadDestroy(GWorkerThread);

	Writer_WorkerUpdate();

	GWorkerThread = 0;
}



////////////////////////////////////////////////////////////////////////////////
static void Writer_InternalInitializeImpl()
{
	if (GInitialized)
	{
		return;
	}

	GStartCycle = TimeGetTimestamp();

	Writer_InitializeSharedBuffers();
	Writer_InitializePool();
	Writer_InitializeControl();

	GInitialized = true;

	UE_TRACE_LOG($Trace, NewTrace, TraceLogChannel)
		<< NewTrace.StartCycle(GStartCycle)
		<< NewTrace.CycleFrequency(TimeGetFrequency())
		<< NewTrace.Endian(uint16(0x524d))
		<< NewTrace.PointerSize(uint8(sizeof(void*)));
}

////////////////////////////////////////////////////////////////////////////////
static void Writer_InternalShutdown()
{
	if (!GInitialized)
	{
		return;
	}

	Writer_WorkerJoin();

	if (GDataHandle)
	{
		Writer_FlushSendBuffer();
		IoClose(GDataHandle);
		GDataHandle = 0;
	}

	Writer_ShutdownControl();
	Writer_ShutdownPool();
	Writer_ShutdownSharedBuffers();
	Writer_ShutdownCache();
	Writer_ShutdownTail();

#if TRACE_PRIVATE_BUFFER_SEND
	if (GSendBuffer)
	{
		Writer_MemoryFree(GSendBuffer, GSendBufferSize);
		GSendBuffer = nullptr;
		GSendBufferCursor = nullptr;
	}
#endif

	GInitialized = false;
}

////////////////////////////////////////////////////////////////////////////////
void Writer_InternalInitialize()
{
	using namespace Private;

	if (!GInitialized)
	{
		static struct FInitializer
		{
			FInitializer()
			{
				Writer_InternalInitializeImpl();
			}
			~FInitializer()
			{
				/* We'll not shut anything down here so we can hopefully capture
				 * any subsequent events. However, we will shutdown the worker
				 * thread and leave it for something else to call update() (mem
				 * tracing at time of writing). Windows will have already done
				 * this implicitly in ExitProcess() anyway. */
				Writer_WorkerJoin();
			}
		} Initializer;
	}
}

////////////////////////////////////////////////////////////////////////////////
void Writer_Initialize(const FInitializeDesc& Desc)
{
	Writer_InitializeTail(Desc.TailSizeBytes);

	if (Desc.bUseImportantCache)
	{
		Writer_InitializeCache();
	}

	if (Desc.ThreadSleepTimeInMS != 0)
	{
		GSleepTimeInMS = Desc.ThreadSleepTimeInMS;
	}

	if (Desc.bUseWorkerThread)
	{
		Writer_WorkerCreate();
	}

	// Store callback on connection
	GOnConnection = Desc.OnConnectionFunc;

	// Allow the worker thread to start updating 
	GUpdateInProgress = 0;
}

////////////////////////////////////////////////////////////////////////////////
void Writer_Shutdown()
{
	Writer_InternalShutdown();
}

////////////////////////////////////////////////////////////////////////////////
void Writer_Update()
{
	if (!GWorkerThread)
	{
		Writer_WorkerUpdate();
	}

}

////////////////////////////////////////////////////////////////////////////////
bool Writer_SendTo(const ANSICHAR* Host, uint32 Port)
{
	if (GPendingDataHandle || GDataHandle)
	{
		return false;
	}

	Writer_InternalInitialize();

	Port = Port ? Port : 1981;
	UPTRINT DataHandle = TcpSocketConnect(Host, uint16(Port));
	if (!DataHandle)
	{
		return false;
	}

	GPendingDataHandle = DataHandle;
	return true;
}

////////////////////////////////////////////////////////////////////////////////
bool Writer_WriteTo(const ANSICHAR* Path)
{
	if (GPendingDataHandle || GDataHandle)
	{
		return false;
	}

	Writer_InternalInitialize();

	UPTRINT DataHandle = FileOpen(Path);
	if (!DataHandle)
	{
		return false;
	}

	GPendingDataHandle = DataHandle;
	return true;
}

////////////////////////////////////////////////////////////////////////////////
struct WorkerUpdateLock
{
	WorkerUpdateLock()
	{
		CyclesPerSecond = TimeGetFrequency();
		StartSeconds = GetTime();

		while (!AtomicCompareExchangeAcquire(&GUpdateInProgress, 1u, 0u))
		{
			ThreadSleep(0);

			if (TimedOut())
			{
				break;
			}
		}
	}

	~WorkerUpdateLock()
	{
		AtomicExchangeRelease(&GUpdateInProgress, 0u);
	}

	double GetTime()
	{
		return static_cast<double>(TimeGetTimestamp()) / static_cast<double>(CyclesPerSecond);
	}

	bool TimedOut()
	{
		const double WaitTime = GetTime() - StartSeconds;
		return WaitTime > MaxWaitSeconds;
	}

	uint64 CyclesPerSecond;
	double StartSeconds;
	inline const static double MaxWaitSeconds = 1.0;
};

////////////////////////////////////////////////////////////////////////////////
template <typename Type>
struct TStashGlobal
{
	TStashGlobal(Type& Global)
		: Variable(Global)
		, Stashed(Global)
	{
		Variable = {};
	}

	TStashGlobal(Type& Global, const Type& Value)
		: Variable(Global)
		, Stashed(Global)
	{
		Variable = Value;
	}

	~TStashGlobal()
	{
		Variable = Stashed;
	}

private:
	Type& Variable;
	Type Stashed;
};

////////////////////////////////////////////////////////////////////////////////
bool Writer_WriteSnapshotTo(const ANSICHAR* Path)
{
	if (!Writer_IsTailing())
	{
		return false;
	}

	WorkerUpdateLock UpdateLock;

	// We have a timeout just in case the worker thread goes off the rails
	//  We are called by diagnostic handlers like crash reporter, do not deadlock
	if (UpdateLock.TimedOut())
	{
		return false;
	}
	
	// Bring everything up to date with the active tracing connection.
	//  Any connection writes after we call the worker update
	//  will need to treat source data structures as read-only.
	//  Those structures can be stateful about what has or has not been
	//  written (cursor state, "new" event, etc) to the tracing connection.
	//  We are pre-empting the connection to write the snapshot.
	//
	// Doing a full pump of the data here is more robust than opening
	//  pathways through each data structure for immutable writes because
	//  the data structures are order-dependent and inter-referential.
	//  Not writing all state can very easily lead to bugs in either the
	//  snapshot or, even worse, the tracing connection. Parsers only
	//  have a limited tolerance to gaps/out-of-order event packets.
	Writer_WorkerUpdateInternal();

	{
		TStashGlobal DataHandle(GDataHandle);
		TStashGlobal PendingDataHandle(GPendingDataHandle);
		TStashGlobal SyncPacketCountdown(GSyncPacketCountdown, GNumSyncPackets);
		TStashGlobal TraceStatistics(GTraceStatistics);

		// Open the snapshot file and write the file header
		GDataHandle = FileOpen(Path);
		if (!GDataHandle || !Writer_SessionPrologue())
		{
			return false;
		}

		// The first events we will send are ones that describe the trace's events
		Writer_DescribeEvents(FEventNode::Read());

		// Send cached events (i.e. importants)
		Writer_CacheOnConnect();

		// Issue on connection callback. This allows writing events that are
		// not cached but important for the cache
		Writer_CallbackOnConnect();

		// Finally write the events in the tail buffer
		Writer_TailOnConnect();

		// Send sync packets to help parsers digest any out-of-order events
		GSyncPacketCountdown = GNumSyncPackets;
		while (GSyncPacketCountdown > 0)
		{
			Writer_SendSync();
		}

		Writer_Close();
	}

	return true;
}

////////////////////////////////////////////////////////////////////////////////
bool Writer_IsTracing()
{
	return GDataHandle != 0 || GPendingDataHandle != 0;
}

////////////////////////////////////////////////////////////////////////////////
bool Writer_Stop()
{
	if (GPendingDataHandle || !GDataHandle)
	{
		return false;
	}

	GPendingDataHandle = ~UPTRINT(0);
	return true;
}

} // namespace Private
} // namespace Trace
} // namespace UE

#endif // UE_TRACE_ENABLED<|MERGE_RESOLUTION|>--- conflicted
+++ resolved
@@ -57,13 +57,9 @@
 void			Writer_UpdateControl();
 void			Writer_InitializeControl();
 void			Writer_ShutdownControl();
-<<<<<<< HEAD
-bool			Writer_IsTracing();
-=======
 bool			Writer_IsTailing();
 static bool		Writer_SessionPrologue();
 void			Writer_FreeBlockListToPool(FWriteBuffer*, FWriteBuffer*);
->>>>>>> d731a049
 
 
 
@@ -82,14 +78,9 @@
 FStatistics						GTraceStatistics;	// = {};
 uint64							GStartCycle;		// = 0;
 TRACELOG_API uint32 volatile	GLogSerial;			// = 0;
-<<<<<<< HEAD
-// Counter of calls to Writer_WorkerUpdate to enable regular flushing of output buffers 
-static uint32					GUpdateCounter;		// = 0;
-=======
 // Counter of calls to Writer_WorkerUpdate to enable regular flushing of output buffers
 static uint32					GUpdateCounter;		// = 0;
 
->>>>>>> d731a049
 
 
 ////////////////////////////////////////////////////////////////////////////////
@@ -351,13 +342,6 @@
 void Writer_SendData(uint32 ThreadId, uint8* __restrict Data, uint32 Size)
 {
 	static_assert(ETransport::Active == ETransport::TidPacketSync, "Active should be set to what the compiled code uses. It is used to track places that assume transport packet format");
-<<<<<<< HEAD
-
-#if TRACE_PRIVATE_STATISTICS
-	GTraceStatistics.BytesTraced += Size;
-#endif
-=======
->>>>>>> d731a049
 
 	if (!GDataHandle)
 	{
@@ -442,30 +426,6 @@
 ////////////////////////////////////////////////////////////////////////////////
 static int8			GSyncPacketCountdown;	// = 0
 static const int8	GNumSyncPackets			= 3;
-<<<<<<< HEAD
-
-////////////////////////////////////////////////////////////////////////////////
-static void Writer_SendSync()
-{
-	if (GSyncPacketCountdown <= 0)
-	{
-		return;
-	}
-
-	// It is possible that some events get collected and discarded by a previous
-	// update that are newer than events sent it the following update where IO
-	// is established. This will result in holes in serial numbering. A few sync
-	// points are sent to aid analysis in determining what are holes and what is
-	// just a requirement for more data. Holws will only occurr at the start.
-
-	// Note that Sync is alias as Important/Internal as changing Bias would
-	// break backwards compatibility.
-
-	FTidPacketBase SyncPacket = { sizeof(SyncPacket), ETransportTid::Sync };
-	Writer_SendDataImpl(&SyncPacket, sizeof(SyncPacket));
-
-	--GSyncPacketCountdown;
-=======
 static OnConnectFunc*	GOnConnection = nullptr;
 
 ////////////////////////////////////////////////////////////////////////////////
@@ -501,7 +461,6 @@
 	}
 
 	GDataHandle = 0;
->>>>>>> d731a049
 }
 
 ////////////////////////////////////////////////////////////////////////////////
@@ -521,17 +480,7 @@
 
 		if (GPendingDataHandle == (~0ull - CloseInertia))
 		{
-<<<<<<< HEAD
-			if (GDataHandle)
-			{
-				Writer_FlushSendBuffer();
-				IoClose(GDataHandle);
-			}
-
-			GDataHandle = 0;
-=======
 			Writer_Close();
->>>>>>> d731a049
 			GPendingDataHandle = 0;
 		}
 
@@ -584,14 +533,6 @@
 	{
 		return false;
 	}
-
-#if TRACE_PRIVATE_BUFFER_SEND
-	if (!GSendBuffer)
-	{
-		GSendBuffer = static_cast<uint8*>(Writer_MemoryAllocate(GSendBufferSize, 16));
-	}
-	GSendBufferCursor = GSendBuffer;
-#endif
 
 #if TRACE_PRIVATE_BUFFER_SEND
 	if (!GSendBuffer)
@@ -650,37 +591,21 @@
 	Writer_DrainLocalBuffers();
 	GDataHandle = DataHandle;
 
-<<<<<<< HEAD
-	// See Writer_SendSync() for details.
-	GSyncPacketCountdown = GNumSyncPackets;
-
-	return true;
-=======
 	// Issue callback. We assume any events emitted here are not marked as
 	// important and emitted on this thread.
 	GOnConnection();
->>>>>>> d731a049
 }
 
 
 ////////////////////////////////////////////////////////////////////////////////
 static UPTRINT			GWorkerThread;		// = 0;
 static volatile bool	GWorkerThreadQuit;	// = false;
-<<<<<<< HEAD
-static volatile unsigned int	GUpdateInProgress;	// = 0;
-=======
 static uint32			GSleepTimeInMS = 17;
 static volatile unsigned int	GUpdateInProgress = 1;	// Don't allow updates until initialized
->>>>>>> d731a049
 
 ////////////////////////////////////////////////////////////////////////////////
 static void Writer_WorkerUpdateInternal()
 {
-	if (!AtomicCompareExchangeAcquire(&GUpdateInProgress, 1u, 0u))
-	{
-		return;
-	}
-	
 	Writer_UpdateControl();
 	Writer_UpdateConnection();
 	Writer_DescribeAnnounce();
@@ -689,18 +614,12 @@
 	Writer_SendSync();
 
 #if TRACE_PRIVATE_BUFFER_SEND
-<<<<<<< HEAD
-	const uint32 FlushSendBufferCadenceMask = 8-1; // Flush every 8 calls 
-=======
 	const uint32 FlushSendBufferCadenceMask = 8-1; // Flush every 8 calls
->>>>>>> d731a049
 	if( (++GUpdateCounter & FlushSendBufferCadenceMask) == 0)
 	{
 		Writer_FlushSendBuffer();
 	}
 #endif
-<<<<<<< HEAD
-=======
 }
 
 ////////////////////////////////////////////////////////////////////////////////
@@ -712,7 +631,6 @@
 	}
 	
 	Writer_WorkerUpdateInternal();
->>>>>>> d731a049
 
 	AtomicExchangeRelease(&GUpdateInProgress, 0u);
 }
@@ -884,7 +802,6 @@
 	{
 		Writer_WorkerUpdate();
 	}
-
 }
 
 ////////////////////////////////////////////////////////////////////////////////
