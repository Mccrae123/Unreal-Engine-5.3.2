--- conflicted
+++ resolved
@@ -7,11 +7,8 @@
 #include "Platform.h"
 #include "Trace/Detail/Atomic.h"
 #include "Trace/Detail/Channel.h"
-<<<<<<< HEAD
-=======
 #include "Trace/Detail/Protocol.h"
 #include "Trace/Detail/Transport.h"
->>>>>>> 6bbb88c8
 #include "Trace/Trace.inl"
 #include "WriteBufferRedirect.h"
 
@@ -28,27 +25,10 @@
 #else
 #	define TRACE_PRIVATE_STOMP 0
 #endif
-<<<<<<< HEAD
-
-namespace Trace {
-namespace Private {
-
-////////////////////////////////////////////////////////////////////////////////
-int32			Encode(const void*, int32, void*, int32);
-uint32			Writer_SendData(uint32, uint8* __restrict, uint32);
-void			Writer_InitializePool();
-void			Writer_ShutdownPool();
-void			Writer_DrainBuffers();
-void			Writer_EndThreadBuffer();
-void			Writer_UpdateControl();
-void			Writer_InitializeControl();
-void			Writer_ShutdownControl();
-=======
 
 #ifndef TRACE_PRIVATE_BUFFER_SEND
 #	define TRACE_PRIVATE_BUFFER_SEND 0
 #endif
->>>>>>> 6bbb88c8
 
 
 namespace UE {
@@ -56,11 +36,6 @@
 namespace Private {
 
 ////////////////////////////////////////////////////////////////////////////////
-<<<<<<< HEAD
-UE_TRACE_EVENT_BEGIN($Trace, NewTrace, NoSync)
-	UE_TRACE_EVENT_FIELD(uint32, Serial)
-	UE_TRACE_EVENT_FIELD(uint16, UserUidBias)
-=======
 int32			Encode(const void*, int32, void*, int32);
 void			Writer_SendData(uint32, uint8* __restrict, uint32);
 void			Writer_InitializeTail(int32);
@@ -87,27 +62,15 @@
 UE_TRACE_EVENT_BEGIN($Trace, NewTrace, Important|NoSync)
 	UE_TRACE_EVENT_FIELD(uint64, StartCycle)
 	UE_TRACE_EVENT_FIELD(uint64, CycleFrequency)
->>>>>>> 6bbb88c8
 	UE_TRACE_EVENT_FIELD(uint16, Endian)
 	UE_TRACE_EVENT_FIELD(uint8, PointerSize)
 UE_TRACE_EVENT_END()
 
-<<<<<<< HEAD
-UE_TRACE_EVENT_BEGIN($Trace, Timing, NoSync)
-	UE_TRACE_EVENT_FIELD(uint64, StartCycle)
-	UE_TRACE_EVENT_FIELD(uint64, CycleFrequency)
-UE_TRACE_EVENT_END()
-
-=======
->>>>>>> 6bbb88c8
 
 
 ////////////////////////////////////////////////////////////////////////////////
 static bool						GInitialized;		// = false;
-<<<<<<< HEAD
-=======
 FStatistics						GTraceStatistics;	// = {};
->>>>>>> 6bbb88c8
 uint64							GStartCycle;		// = 0;
 TRACELOG_API uint32 volatile	GLogSerial;			// = 0;
 // Counter of calls to Writer_WorkerUpdate to enable regular flushing of output buffers 
@@ -214,11 +177,6 @@
 	if (TraceData.GetSize())
 	{
 		uint32 ThreadId = Writer_GetThreadId();
-<<<<<<< HEAD
-		Writer_SendData(ThreadId, TraceData.GetData(), TraceData.GetSize());
-	}
-
-=======
 		Writer_TailAppend(ThreadId, TraceData.GetData(), TraceData.GetSize());
 	}
 
@@ -226,7 +184,6 @@
 	AtomicAddRelaxed(&GTraceStatistics.MemoryUsed, uint32(Size));
 #endif
 
->>>>>>> 6bbb88c8
 	return Ret;
 }
 
@@ -235,8 +192,6 @@
 {
 #if TRACE_PRIVATE_STOMP
 	if (Address == nullptr)
-<<<<<<< HEAD
-=======
 	{
 		return;
 	}
@@ -290,7 +245,6 @@
 static bool Writer_FlushSendBuffer()
 {
 	if( GSendBufferCursor > GSendBuffer )
->>>>>>> 6bbb88c8
 	{
 		if (!IoWrite(GDataHandle, GSendBuffer, GSendBufferCursor - GSendBuffer))
 		{
@@ -300,38 +254,6 @@
 		}
 		GSendBufferCursor = GSendBuffer;
 	}
-<<<<<<< HEAD
-
-	*(uint8*)Address = 0xfe;
-
-	MEMORY_BASIC_INFORMATION MemInfo;
-	VirtualQuery(Address, &MemInfo, sizeof(MemInfo));
-
-	DWORD Unused;
-	VirtualProtect(MemInfo.BaseAddress, MemInfo.RegionSize, PAGE_READONLY, &Unused);
-#else // TRACE_PRIVATE_STOMP
-	TWriteBufferRedirect<6 << 10> TraceData;
-
-	if (FreeHook != nullptr)
-	{
-		FreeHook(Address, Size);
-	}
-	else
-	{
-#if defined(_MSC_VER)
-		_aligned_free(Address);
-#else
-		free(Address);
-#endif
-	}
-
-	if (TraceData.GetSize())
-	{
-		uint32 ThreadId = Writer_GetThreadId();
-		Writer_SendData(ThreadId, TraceData.GetData(), TraceData.GetSize());
-	}
-#endif // TRACE_PRIVATE_STOMP
-=======
 	return true;
 }
 #else
@@ -377,32 +299,9 @@
 		GDataHandle = 0;
 	}
 #endif
->>>>>>> 6bbb88c8
-}
-
-////////////////////////////////////////////////////////////////////////////////
-<<<<<<< HEAD
-static UPTRINT					GDataHandle;		// = 0
-UPTRINT							GPendingDataHandle;	// = 0
-
-////////////////////////////////////////////////////////////////////////////////
-void Writer_SendDataRaw(const void* Data, uint32 Size)
-{
-	if (!IoWrite(GDataHandle, Data, Size))
-	{
-		IoClose(GDataHandle);
-		GDataHandle = 0;
-	}
-}
-
-////////////////////////////////////////////////////////////////////////////////
-uint32 Writer_SendData(uint32 ThreadId, uint8* __restrict Data, uint32 Size)
-{
-	if (!GDataHandle)
-	{
-		return 0;
-	}
-=======
+}
+
+////////////////////////////////////////////////////////////////////////////////
 void Writer_SendDataRaw(const void* Data, uint32 Size)
 {
 	if (!GDataHandle)
@@ -421,7 +320,6 @@
 #if TRACE_PRIVATE_STATISTICS
 	GTraceStatistics.BytesTraced += Size;
 #endif
->>>>>>> 6bbb88c8
 
 	if (!GDataHandle)
 	{
@@ -438,14 +336,8 @@
 		Packet->ThreadId = uint16(ThreadId & FTidPacketBase::ThreadIdMask);
 		Packet->PacketSize = uint16(Size);
 
-<<<<<<< HEAD
-		Writer_SendDataRaw(Data, Size);
-
-		return Size;
-=======
 		Writer_SendDataImpl(Data, Size);
 		return;
->>>>>>> 6bbb88c8
 	}
 
 	// Buffer size is expressed as "A + B" where A is a maximum expected
@@ -453,55 +345,12 @@
 	// per LZ4_COMPRESSBOUND.
 	TTidPacketEncoded<8192 + 64> Packet;
 
-<<<<<<< HEAD
-	struct FPacket
-		: public FPacketEncoded
-	{
-		// Buffer size is expressed as "A + B" where A is a maximum expected
-		// input size (i.e. at least GPoolBlockSize) and B is LZ4 overhead as
-		// per LZ4_COMPRESSBOUND.
-		uint8 Data[8129 + 64];
-	};
-
-	FPacket Packet;
-	Packet.ThreadId = 0x8000 | uint16(ThreadId & 0x7fff);
-=======
 	Packet.ThreadId = FTidPacketBase::EncodedMarker;
 	Packet.ThreadId |= uint16(ThreadId & FTidPacketBase::ThreadIdMask);
->>>>>>> 6bbb88c8
 	Packet.DecodedSize = uint16(Size);
 	Packet.PacketSize = Encode(Data, Packet.DecodedSize, Packet.Data, sizeof(Packet.Data));
 	Packet.PacketSize += sizeof(FTidPacketEncoded);
 
-<<<<<<< HEAD
-	Writer_SendDataRaw(&Packet, Packet.PacketSize);
-
-	return Packet.PacketSize;
-}
-
-////////////////////////////////////////////////////////////////////////////////
-uint32 Writer_SendData(uint8* __restrict Data, uint32 Size)
-{
-	return Writer_SendData(ETransportTid::Internal, Data, Size);
-}
-
-////////////////////////////////////////////////////////////////////////////////
-static void Writer_DescribeEvents()
-{
-	TWriteBufferRedirect<4096> TraceData;
-
-	FEventNode::FIter Iter = FEventNode::ReadNew();
-	while (const FEventNode* Event = Iter.GetNext())
-	{
-		Event->Describe();
-
-		// Flush just in case an NewEvent event will be larger than 512 bytes.
-		if (TraceData.GetSize() >= (TraceData.GetCapacity() - 512))
-		{
-			Writer_SendData(TraceData.GetData(), TraceData.GetSize());
-			TraceData.Reset();
-		}
-=======
 	Writer_SendDataImpl(&Packet, Packet.PacketSize);
 }
 
@@ -526,19 +375,9 @@
 	if (TraceData.GetSize())
 	{
 		Writer_SendData(ETransportTid::Events, TraceData.GetData(), TraceData.GetSize());
->>>>>>> 6bbb88c8
-	}
-}
-
-<<<<<<< HEAD
-	if (TraceData.GetSize())
-	{
-		Writer_SendData(TraceData.GetData(), TraceData.GetSize());
-	}
-}
-
-=======
->>>>>>> 6bbb88c8
+	}
+}
+
 ////////////////////////////////////////////////////////////////////////////////
 static void Writer_AnnounceChannels()
 {
@@ -557,30 +396,6 @@
 		return;
 	}
 
-<<<<<<< HEAD
-	Writer_DescribeEvents();
-	Writer_AnnounceChannels();
-}
-
-
-
-////////////////////////////////////////////////////////////////////////////////
-static void Writer_LogHeader()
-{
-	UE_TRACE_LOG($Trace, NewTrace, TraceLogChannel)
-		<< NewTrace.Serial(uint32(GLogSerial)) // should really atomic-load-relaxed here...
-		<< NewTrace.UserUidBias(EKnownEventUids::User)
-		<< NewTrace.Endian(0x524d)
-		<< NewTrace.PointerSize(sizeof(void*));
-}
-
-////////////////////////////////////////////////////////////////////////////////
-static void Writer_LogTimingHeader()
-{
-	UE_TRACE_LOG($Trace, Timing, TraceLogChannel)
-		<< Timing.StartCycle(GStartCycle)
-		<< Timing.CycleFrequency(TimeGetFrequency());
-=======
 	Writer_AnnounceChannels();
 	Writer_DescribeEvents();
 }
@@ -612,7 +427,6 @@
 	Writer_SendDataImpl(&SyncPacket, sizeof(SyncPacket));
 
 	--GSyncPacketCountdown;
->>>>>>> 6bbb88c8
 }
 
 ////////////////////////////////////////////////////////////////////////////////
@@ -622,9 +436,6 @@
 	{
 		return false;
 	}
-<<<<<<< HEAD
-
-=======
 
 	// Is this a close request? So that we capture some of the events around
 	// the closure we will add some inertia before enacting the close.
@@ -648,7 +459,6 @@
 		return true;
 	}
 
->>>>>>> 6bbb88c8
 	// Reject the pending connection if we've already got a connection
 	if (GDataHandle)
 	{
@@ -660,19 +470,6 @@
 	GDataHandle = GPendingDataHandle;
 	GPendingDataHandle = 0;
 
-<<<<<<< HEAD
-	// Handshake.
-	const uint32 Magic = 'TRCE';
-	bool bOk = IoWrite(GDataHandle, &Magic, sizeof(Magic));
-
-	// Stream header
-	const struct {
-		uint8 TransportVersion	= ETransport::TidPacket;
-		uint8 ProtocolVersion	= EProtocol::Id;
-	} TransportHeader;
-	bOk &= IoWrite(GDataHandle, &TransportHeader, sizeof(TransportHeader));
-
-=======
 #if TRACE_PRIVATE_BUFFER_SEND
 	if (!GSendBuffer)
 	{
@@ -704,7 +501,6 @@
 	} TransportHeader;
 	bOk &= IoWrite(GDataHandle, &TransportHeader, sizeof(TransportHeader));
 
->>>>>>> 6bbb88c8
 	if (!bOk)
 	{
 		IoClose(GDataHandle);
@@ -712,17 +508,6 @@
 		return false;
 	}
 
-<<<<<<< HEAD
-	// Send the header events
-	TWriteBufferRedirect<512> HeaderEvents;
-	Writer_LogHeader();
-	Writer_LogTimingHeader();
-	HeaderEvents.Close();
-
-	Writer_DescribeEvents();
-
-	Writer_SendData(HeaderEvents.GetData(), HeaderEvents.GetSize());
-=======
 	// Reset statistics.
 	GTraceStatistics.BytesSent = 0;
 	GTraceStatistics.BytesTraced = 0;
@@ -737,7 +522,6 @@
 
 	// See Writer_SendSync() for details.
 	GSyncPacketCountdown = GNumSyncPackets;
->>>>>>> 6bbb88c8
 
 	return true;
 }
@@ -747,20 +531,11 @@
 ////////////////////////////////////////////////////////////////////////////////
 static UPTRINT			GWorkerThread;		// = 0;
 static volatile bool	GWorkerThreadQuit;	// = false;
-<<<<<<< HEAD
-=======
 static volatile unsigned int	GUpdateInProgress;	// = 0;
->>>>>>> 6bbb88c8
 
 ////////////////////////////////////////////////////////////////////////////////
 static void Writer_WorkerUpdate()
 {
-<<<<<<< HEAD
-	Writer_UpdateControl();
-	Writer_UpdateConnection();
-	Writer_DescribeAnnounce();
-	Writer_DrainBuffers();
-=======
 	if (!AtomicCompareExchangeAcquire(&GUpdateInProgress, 1u, 0u))
 	{
 		return;
@@ -782,32 +557,12 @@
 #endif
 
 	AtomicExchangeRelease(&GUpdateInProgress, 0u);
->>>>>>> 6bbb88c8
 }
 
 ////////////////////////////////////////////////////////////////////////////////
 static void Writer_WorkerThread()
 {
-<<<<<<< HEAD
-	Trace::ThreadRegister(TEXT("Trace"), 0, INT_MAX);
-
-	// At this point we haven't ever collected any trace events. So we'll stall
-	// for just a little bit to give the user a chance to set up sending the trace
-	// somewhere. This way they get all events since boot, otherwise they'll be
-	// unceremoniously dropped.
-	int32 PrologueMs = 2000;
-	do
-	{
-		const uint32 SleepMs = 100;
-		ThreadSleep(SleepMs);
-		PrologueMs -= SleepMs;
-
-		if (Writer_UpdateConnection())
-		{
-			break;
-		}
-	}
-	while (PrologueMs > 0);
+	ThreadRegister(TEXT("Trace"), 0, INT_MAX);
 
 	while (!GWorkerThreadQuit)
 	{
@@ -819,25 +574,9 @@
 }
 
 ////////////////////////////////////////////////////////////////////////////////
-static void Writer_WorkerCreate()
+void Writer_WorkerCreate()
 {
 	if (GWorkerThread)
-=======
-	ThreadRegister(TEXT("Trace"), 0, INT_MAX);
-
-	while (!GWorkerThreadQuit)
-	{
-		Writer_WorkerUpdate();
-
-		const uint32 SleepMs = 17;
-		ThreadSleep(SleepMs);
-	}
-}
-
-////////////////////////////////////////////////////////////////////////////////
-void Writer_WorkerCreate()
-{
-	if (GWorkerThread)
 	{
 		return;
 	}
@@ -849,14 +588,10 @@
 static void Writer_WorkerJoin()
 {
 	if (!GWorkerThread)
->>>>>>> 6bbb88c8
-	{
-		return;
-	}
-
-<<<<<<< HEAD
-	GWorkerThread = ThreadCreate("TraceWorker", Writer_WorkerThread);
-=======
+	{
+		return;
+	}
+
 	GWorkerThreadQuit = true;
 	ThreadJoin(GWorkerThread);
 	ThreadDestroy(GWorkerThread);
@@ -864,7 +599,6 @@
 	Writer_WorkerUpdate();
 
 	GWorkerThread = 0;
->>>>>>> 6bbb88c8
 }
 
 
@@ -880,10 +614,6 @@
 	GInitialized = true;
 	GStartCycle = TimeGetTimestamp();
 
-<<<<<<< HEAD
-	Writer_InitializePool();
-	Writer_InitializeControl();
-=======
 	Writer_InitializeSharedBuffers();
 	Writer_InitializePool();
 	Writer_InitializeControl();
@@ -893,7 +623,6 @@
 		<< NewTrace.CycleFrequency(TimeGetFrequency())
 		<< NewTrace.Endian(0x524d)
 		<< NewTrace.PointerSize(sizeof(void*));
->>>>>>> 6bbb88c8
 }
 
 ////////////////////////////////////////////////////////////////////////////////
@@ -904,27 +633,6 @@
 		return;
 	}
 
-<<<<<<< HEAD
-	if (GWorkerThread)
-	{
-		GWorkerThreadQuit = true;
-		ThreadJoin(GWorkerThread);
-		ThreadDestroy(GWorkerThread);
-		GWorkerThread = 0;
-	}
-
-	Writer_WorkerUpdate();
-	Writer_DrainBuffers();
-
-	if (GDataHandle)
-	{
-		IoClose(GDataHandle);
-		GDataHandle = 0;
-	}
-
-	Writer_ShutdownControl();
-	Writer_ShutdownPool();
-=======
 	Writer_WorkerJoin();
 
 	if (GDataHandle)
@@ -947,7 +655,6 @@
 		GSendBufferCursor = nullptr;
 	}
 #endif
->>>>>>> 6bbb88c8
 
 	GInitialized = false;
 }
@@ -967,16 +674,12 @@
 			}
 			~FInitializer()
 			{
-<<<<<<< HEAD
-				Writer_InternalShutdown();
-=======
 				/* We'll not shut anything down here so we can hopefully capture
 				 * any subsequent events. However, we will shutdown the worker
 				 * thread and leave it for something else to call update() (mem
 				 * tracing at time of writing). Windows will have already done
 				 * this implicitly in ExitProcess() anyway. */
 				Writer_WorkerJoin();
->>>>>>> 6bbb88c8
 			}
 		} Initializer;
 	}
@@ -985,11 +688,8 @@
 ////////////////////////////////////////////////////////////////////////////////
 void Writer_Initialize(const FInitializeDesc& Desc)
 {
-<<<<<<< HEAD
-=======
 	Writer_InitializeTail(Desc.TailSizeBytes);
 
->>>>>>> 6bbb88c8
 	if (Desc.bUseWorkerThread)
 	{
 		Writer_WorkerCreate();
@@ -1009,41 +709,22 @@
 	{
 		Writer_WorkerUpdate();
 	}
-<<<<<<< HEAD
-}
-
-////////////////////////////////////////////////////////////////////////////////
-static bool const bEnsureDynamicInit = [] () -> bool
-{
-	// Trace will register the thread it is initialised on as the main thread. On
-	// the off chance that no events are trace during dynamic initialisation this
-	// lambda will get called to cover that scenario. Of course, this cunning plan
-	// may not work on some platforms or if TraceLog is loaded on another thread.
+
+}
+
+
+
+////////////////////////////////////////////////////////////////////////////////
+bool Writer_SendTo(const ANSICHAR* Host, uint32 Port)
+{
+	if (GPendingDataHandle || GDataHandle)
+	{
+		return false;
+	}
+
 	Writer_InternalInitialize();
-	return false;
-}();
-=======
-
-}
->>>>>>> 6bbb88c8
-
-
-
-////////////////////////////////////////////////////////////////////////////////
-bool Writer_SendTo(const ANSICHAR* Host, uint32 Port)
-{
-	if (GPendingDataHandle || GDataHandle)
-	{
-		return false;
-	}
-
-	Writer_InternalInitialize();
-
-<<<<<<< HEAD
-	Port = Port ? Port : 1980;
-=======
+
 	Port = Port ? Port : 1981;
->>>>>>> 6bbb88c8
 	UPTRINT DataHandle = TcpSocketConnect(Host, Port);
 	if (!DataHandle)
 	{
@@ -1076,10 +757,6 @@
 
 ////////////////////////////////////////////////////////////////////////////////
 bool Writer_IsTracing()
-<<<<<<< HEAD
-{
-	return (GDataHandle != 0);
-=======
 {
 	return GDataHandle != 0 || GPendingDataHandle != 0;
 }
@@ -1094,7 +771,6 @@
 
 	GPendingDataHandle = ~UPTRINT(0);
 	return true;
->>>>>>> 6bbb88c8
 }
 
 } // namespace Private
