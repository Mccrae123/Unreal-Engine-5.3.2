// Copyright Epic Games, Inc. All Rights Reserved.

#include "Trace/Config.h"

#if UE_TRACE_ENABLED

#include "Trace/Detail/Atomic.h"
#include "Trace/Detail/Protocol.h"
#include "Trace/Detail/Channel.h"
#include "Trace/Platform.h"
#include "Trace/Trace.h"

namespace Trace {
namespace Private {

////////////////////////////////////////////////////////////////////////////////
int32	Encode(const void*, int32, void*, int32);
void	Writer_UpdateControl();
void	Writer_InitializeControl();
void	Writer_ShutdownControl();



////////////////////////////////////////////////////////////////////////////////
#define TRACE_PRIVATE_PERF 0
#if TRACE_PRIVATE_PERF
UE_TRACE_EVENT_BEGIN($Trace, WorkerThread)
	UE_TRACE_EVENT_FIELD(uint32, Cycles)
	UE_TRACE_EVENT_FIELD(uint32, BytesReaped)
	UE_TRACE_EVENT_FIELD(uint32, BytesSent)
UE_TRACE_EVENT_END()

UE_TRACE_EVENT_BEGIN($Trace, Memory)
	UE_TRACE_EVENT_FIELD(uint32, AllocSize)
UE_TRACE_EVENT_END()
#endif // TRACE_PRIVATE_PERF

////////////////////////////////////////////////////////////////////////////////
static uint64 GStartCycle = 0;

////////////////////////////////////////////////////////////////////////////////
inline uint64 Writer_GetTimestamp()
{
	return TimeGetTimestamp() - GStartCycle;
}

////////////////////////////////////////////////////////////////////////////////
void Writer_InitializeTiming()
{
	GStartCycle = TimeGetTimestamp();

	UE_TRACE_EVENT_BEGIN($Trace, Timing, Important)
		UE_TRACE_EVENT_FIELD(uint64, StartCycle)
		UE_TRACE_EVENT_FIELD(uint64, CycleFrequency)
	UE_TRACE_EVENT_END()

	UE_TRACE_LOG($Trace, Timing, TraceLogChannel)
		<< Timing.StartCycle(GStartCycle)
		<< Timing.CycleFrequency(TimeGetFrequency());
}



////////////////////////////////////////////////////////////////////////////////
static bool						GInitialized;		// = false;
static FWriteBuffer				GNullWriteBuffer	= { 0, 0, nullptr, nullptr, (uint8*)&GNullWriteBuffer };
thread_local FWriteBuffer*		GTlsWriteBuffer		= &GNullWriteBuffer;
TRACELOG_API uint32 volatile	GLogSerial;			// = 0;



////////////////////////////////////////////////////////////////////////////////
struct FWriteTlsContext
{
				~FWriteTlsContext();
	uint32		GetThreadId();

private:
	uint32		ThreadId = 0;
};

////////////////////////////////////////////////////////////////////////////////
FWriteTlsContext::~FWriteTlsContext()
{
	if (GInitialized && GTlsWriteBuffer != &GNullWriteBuffer)
	{
		UPTRINT EtxOffset = UPTRINT((uint8*)GTlsWriteBuffer - GTlsWriteBuffer->Cursor);
		AtomicStoreRelaxed(&(GTlsWriteBuffer->EtxOffset), EtxOffset);
	}
}

////////////////////////////////////////////////////////////////////////////////
uint32 FWriteTlsContext::GetThreadId()
{
	if (ThreadId)
	{
		return ThreadId;
	}

	static uint32 volatile Counter;
	ThreadId = AtomicIncrementRelaxed(&Counter) + 1;
	return ThreadId;
}

////////////////////////////////////////////////////////////////////////////////
thread_local FWriteTlsContext	GTlsContext;



////////////////////////////////////////////////////////////////////////////////
#define T_ALIGN alignas(PLATFORM_CACHE_LINE_SIZE)
static const uint32						GPoolSize			= 384 << 20; // 384MB ought to be enough
static const uint32						GPoolBlockSize		= 4 << 10;
static const uint32						GPoolPageGrowth		= GPoolBlockSize << 5;
static const uint32						GPoolInitPageSize	= GPoolBlockSize << 5;
static uint8*							GPoolBase;			// = nullptr;
T_ALIGN static uint8* volatile			GPoolPageCursor;	// = nullptr;
T_ALIGN static FWriteBuffer* volatile	GPoolFreeList;		// = nullptr;
T_ALIGN static FWriteBuffer* volatile	GNewThreadList;		// = nullptr;
#undef T_ALIGN

////////////////////////////////////////////////////////////////////////////////
#if !IS_MONOLITHIC
TRACELOG_API FWriteBuffer* Writer_GetBuffer()
{
	// Thread locals and DLLs don't mix so for modular builds we are forced to
	// export this function to access thread-local variables.
	return GTlsWriteBuffer;
}
#endif

////////////////////////////////////////////////////////////////////////////////
static FWriteBuffer* Writer_NextBufferInternal(uint32 PageGrowth)
{
	// Fetch a new buffer
	FWriteBuffer* NextBuffer;
	while (true)
	{
		// First we'll try one from the free list
		FWriteBuffer* Owned = AtomicLoadRelaxed(&GPoolFreeList);
		if (Owned != nullptr)
		{
			if (!AtomicCompareExchangeRelaxed(&GPoolFreeList, Owned->NextBuffer, Owned))
			{
				Private::PlatformYield();
				continue;
			}
		}

		// If we didn't fetch the sentinal then we've taken a block we can use
		if (Owned != nullptr)
		{
			NextBuffer = (FWriteBuffer*)Owned;
			break;
		}

		// The free list is empty. Map some more memory.
		uint8* PageBase = (uint8*)AtomicLoadRelaxed(&GPoolPageCursor);
		if (!AtomicCompareExchangeAcquire(&GPoolPageCursor, PageBase + PageGrowth, PageBase))
		{
			// Someone else is mapping memory so we'll briefly yield and try the
			// free list again.
			Private::PlatformYield();
			continue;
		}

		// We claimed the pool cursor so it is now our job to map memory and add
		// it to the free list.
		MemoryMap(PageBase, PageGrowth);

		// The first block in the page we'll use for the next buffer. Note that the
		// buffer objects are at the _end_ of their blocks.
		PageBase += GPoolBlockSize - sizeof(FWriteBuffer);
		NextBuffer = (FWriteBuffer*)PageBase;
		uint8* FirstBlock = PageBase + GPoolBlockSize;

		// Link subsequent blocks together
		uint8* Block = FirstBlock;
		for (int i = 2, n = PageGrowth / GPoolBlockSize; i < n; ++i)
		{
			auto* Buffer = (FWriteBuffer*)Block;
			Buffer->NextBuffer = (FWriteBuffer*)(Block + GPoolBlockSize);
			Block += GPoolBlockSize;
		}

		// And insert the block list into the freelist. 'Block' is now the last block
		for (auto* ListNode = (FWriteBuffer*)Block;; Private::PlatformYield())
		{
			ListNode->NextBuffer = AtomicLoadRelaxed(&GPoolFreeList);
			if (AtomicCompareExchangeRelease(&GPoolFreeList, (FWriteBuffer*)FirstBlock, ListNode->NextBuffer))
			{
				break;
			}
		}

		break;
	}

	NextBuffer->Cursor = ((uint8*)NextBuffer - GPoolBlockSize + sizeof(FWriteBuffer));
	NextBuffer->Cursor += sizeof(uint32); // this is so we can preceed event data with a small header when sending.
	NextBuffer->Committed = NextBuffer->Cursor;
	NextBuffer->Reaped = NextBuffer->Cursor;
	NextBuffer->EtxOffset = UPTRINT(0) - sizeof(FWriteBuffer);
	NextBuffer->NextBuffer = nullptr;

<<<<<<< HEAD
////////////////////////////////////////////////////////////////////////////////
UE_TRACE_API uint8* Writer_NextBuffer(uint16 Size)
{
	if (Size >= GPoolBlockSize - sizeof(FWriteBuffer))
	{
		/* Someone is trying to write an event that is too large */
		return nullptr;
	}

	FWriteBuffer* Current = GWriteBuffer;
=======
>>>>>>> 90fae962

	FWriteBuffer* CurrentBuffer = GTlsWriteBuffer;
	if (CurrentBuffer == &GNullWriteBuffer)
	{
		NextBuffer->ThreadId = GTlsContext.GetThreadId();

		// Add this next buffer to the active list.
		for (;; Private::PlatformYield())
		{
			NextBuffer->NextThread = AtomicLoadRelaxed(&GNewThreadList);
			if (AtomicCompareExchangeRelease(&GNewThreadList, NextBuffer, NextBuffer->NextThread))
			{
				break;
			}
		}
	}
	else
	{
		CurrentBuffer->NextBuffer = NextBuffer;
		NextBuffer->ThreadId = CurrentBuffer->ThreadId;

		// Retire current buffer.
		UPTRINT EtxOffset = UPTRINT((uint8*)(CurrentBuffer) - CurrentBuffer->Cursor);
		AtomicStoreRelease(&(CurrentBuffer->EtxOffset), EtxOffset);
	}

	GTlsWriteBuffer = NextBuffer;
	return NextBuffer;
}

////////////////////////////////////////////////////////////////////////////////
TRACELOG_API FWriteBuffer* Writer_NextBuffer(int32 Size)
{
	if (Size >= GPoolBlockSize - sizeof(FWriteBuffer))
	{
		/* Someone is trying to write an event that is too large */
		return nullptr;
	}

	FWriteBuffer* CurrentBuffer = GTlsWriteBuffer;
	if (CurrentBuffer != &GNullWriteBuffer)
	{
		CurrentBuffer->Cursor -= Size;
	}

	FWriteBuffer* NextBuffer = Writer_NextBufferInternal(GPoolPageGrowth);

	NextBuffer->Cursor += Size;
	return NextBuffer;
}

////////////////////////////////////////////////////////////////////////////////
static void Writer_InitializeBuffers()
{
	GPoolBase = MemoryReserve(GPoolSize);
	AtomicStoreRelaxed(&GPoolPageCursor, GPoolBase);

	Writer_NextBufferInternal(GPoolInitPageSize);

	static_assert(GPoolPageGrowth >= 0x10000, "Page growth must be >= 64KB");
	static_assert(GPoolInitPageSize >= 0x10000, "Initial page size must be >= 64KB");
}

////////////////////////////////////////////////////////////////////////////////
static void Writer_ShutdownBuffers()
{
	MemoryFree(GPoolBase, GPoolSize);
}



////////////////////////////////////////////////////////////////////////////
template <typename Class>
class alignas(Class) TSafeStatic
{
public:
	Class* operator -> ()				{ return (Class*)Buffer; }
	Class const* operator -> () const	{ return (Class const*)Buffer; }

protected:
	alignas(Class) uint8 Buffer[sizeof(Class)];
};



////////////////////////////////////////////////////////////////////////////
class FHoldBufferImpl
{
public:
	void				Init();
	void				Shutdown();
	void				Write(const void* Data, uint32 Size);
	bool				IsFull() const	{ return bFull; }
	const uint8*		GetData() const { return Base; }
	uint32				GetSize() const { return Used; }

private:
	static const uint32	PageShift = 16;
	static const uint32	PageSize = 1 << PageShift;
	static const uint32	MaxPages = (4 * 1024 * 1024) >> PageShift;
	uint8*				Base;
	int32				Used;
	uint16				MappedPageCount;
	bool				bFull;
};

typedef TSafeStatic<FHoldBufferImpl> FHoldBuffer;

////////////////////////////////////////////////////////////////////////////////
void FHoldBufferImpl::Init()
{
	Base = MemoryReserve(FHoldBufferImpl::PageSize * FHoldBufferImpl::MaxPages);
	Used = 0;
	MappedPageCount = 0;
	bFull = false;
}

////////////////////////////////////////////////////////////////////////////////
void FHoldBufferImpl::Shutdown()
{
	if (Base == nullptr)
	{
		return;
	}

	MemoryFree(Base, FHoldBufferImpl::PageSize * FHoldBufferImpl::MaxPages);
	Base = nullptr;
	MappedPageCount = 0;
	Used = 0;
}

////////////////////////////////////////////////////////////////////////////////
void FHoldBufferImpl::Write(const void* Data, uint32 Size)
{
	int32 NextUsed = Used + Size;

	uint16 HotPageCount = uint16((NextUsed + (FHoldBufferImpl::PageSize - 1)) >> FHoldBufferImpl::PageShift);
	if (HotPageCount > MappedPageCount)
	{
		if (HotPageCount > FHoldBufferImpl::MaxPages)
		{
			bFull = true;
			return;
		}

		void* MapStart = Base + (UPTRINT(MappedPageCount) << FHoldBufferImpl::PageShift);
		uint32 MapSize = (HotPageCount - MappedPageCount) << FHoldBufferImpl::PageShift;
		MemoryMap(MapStart, MapSize);

		MappedPageCount = HotPageCount;
	}

	memcpy(Base + Used, Data, Size);

	Used = NextUsed;
}



////////////////////////////////////////////////////////////////////////////////
enum class EDataState : uint8
{
	Passive = 0,		// Data is being collected in-process
	Partial,			// Passive, but buffers are full so some events are lost
	Sending,			// Events are being sent to an IO handle
};
static FHoldBuffer				GHoldBuffer;		// will init to zero.
static UPTRINT					GDataHandle;		// = 0
static EDataState				GDataState;			// = EDataState::Passive
UPTRINT							GPendingDataHandle;	// = 0
static FWriteBuffer* __restrict GActiveThreadList;	// = nullptr;

////////////////////////////////////////////////////////////////////////////////
static uint32 Writer_SendData(uint32 ThreadId, uint8* __restrict Data, uint32 Size)
{
	auto SendInner = [] (uint8* __restrict SendData, uint32 SendSize)
	{
		if (GDataState == EDataState::Sending)
		{
			// Transmit data to the io handle
			if (GDataHandle)
			{
				if (!IoWrite(GDataHandle, SendData, SendSize))
				{
					IoClose(GDataHandle);
					GDataHandle = 0;
				}
			}
		}
		else
		{
			GHoldBuffer->Write(SendData, SendSize);

			// Did we overflow? Enter partial mode.
			bool bOverflown = GHoldBuffer->IsFull();
			if (bOverflown && GDataState != EDataState::Partial)
			{
				GDataState = EDataState::Partial;
			}
		}
	};

	struct FPacketBase
	{
		uint16 PacketSize;
		uint16 ThreadId;
	};

	// Smaller buffers usually aren't redundant enough to benefit from being
	// compressed. They often end up being larger.
	if (Size <= 384)
	{
		static_assert(sizeof(FPacketBase) == sizeof(uint32), "");
		Data -= sizeof(FPacketBase);
		Size += sizeof(FPacketBase);
		auto* Packet = (FPacketBase*)Data;
		Packet->ThreadId = uint16(ThreadId & 0x7fff);
		Packet->PacketSize = uint16(Size);

		SendInner(Data, Size);
		return Size;
	}

	struct FPacketEncoded
		: public FPacketBase
	{
		uint16	DecodedSize;
	};

	struct FPacket
		: public FPacketEncoded
	{
		uint8 Data[GPoolBlockSize + 64];
	};

	FPacket Packet;
	Packet.ThreadId = 0x8000 | uint16(ThreadId & 0x7fff);
	Packet.DecodedSize = uint16(Size);
	Packet.PacketSize = Encode(Data, Packet.DecodedSize, Packet.Data, sizeof(Packet.Data));
	Packet.PacketSize += sizeof(FPacketEncoded);

	SendInner((uint8*)&Packet, Packet.PacketSize);
	return Packet.PacketSize;
}

////////////////////////////////////////////////////////////////////////////////
static void Writer_ConsumeEvents()
{
	struct FRetireList
	{
		FWriteBuffer* __restrict Head = nullptr;
		FWriteBuffer* __restrict Tail = nullptr;

		void Insert(FWriteBuffer* __restrict Buffer)
		{
			Buffer->NextBuffer = Head;
			Head = Buffer;
			Tail = (Tail != nullptr) ? Tail : Head;
		}
	};

#if TRACE_PRIVATE_PERF
	uint64 StartTsc = TimeGetTimestamp();
	uint32 BytesReaped = 0;
	uint32 BytesSent = 0;
#endif

	// Claim ownership of any new thread buffer lists
	FWriteBuffer* __restrict NewThreadList;
	for (;; Private::PlatformYield())
	{
		NewThreadList = AtomicLoadRelaxed(&GNewThreadList);
		if (AtomicCompareExchangeAcquire(&GNewThreadList, (FWriteBuffer*)nullptr, NewThreadList))
		{
			break;
		}
	}

	FRetireList RetireList;

	FWriteBuffer* __restrict ActiveThreadList = GActiveThreadList;
	GActiveThreadList = nullptr;

	// Now we've two lists of known and new threads. Each of these lists in turn is
	// a list of that thread's buffers (where it is writing trace events to).
	for (FWriteBuffer* __restrict Buffer : { ActiveThreadList, NewThreadList })
	{
		// For each thread...
		for (FWriteBuffer* __restrict NextThread; Buffer != nullptr; Buffer = NextThread)
		{
			NextThread = Buffer->NextThread;
			uint32 ThreadId = Buffer->ThreadId;

			// For each of the thread's buffers...
			for (FWriteBuffer* __restrict NextBuffer; Buffer != nullptr; Buffer = NextBuffer)
			{
				uint8* Committed = AtomicLoadRelaxed(&Buffer->Committed);

				// Send as much as we can.
				if (uint32 SizeToReap = uint32(Committed - Buffer->Reaped))
				{
#if TRACE_PRIVATE_PERF
					BytesReaped += SizeToReap;
					BytesSent += /*...*/
#endif
					Writer_SendData(ThreadId, Buffer->Reaped, SizeToReap);
					Buffer->Reaped = Committed;
				}

				// Is this buffer still in use?
				int32 EtxOffset = int32(AtomicLoadAcquire(&Buffer->EtxOffset));
				if ((uint8*)Buffer - EtxOffset > Committed)
				{
					break;
				}

				// Retire the buffer
				NextBuffer = Buffer->NextBuffer;
				RetireList.Insert(Buffer);
			}

			if (Buffer != nullptr)
			{
				Buffer->NextThread = GActiveThreadList;
				GActiveThreadList = Buffer;
			}
		}
	}

#if TRACE_PRIVATE_PERF
	UE_TRACE_LOG($Trace, WorkerThread, TraceLogChannel)
		<< WorkerThread.Cycles(uint32(TimeGetTimestamp() - StartTsc))
		<< WorkerThread.BytesReaped(BytesReaped);
		<< WorkerThread.BytesSent(BytesSent);

	UE_TRACE_LOG($Trace, Memory, TraceLogChannel)
		<< Memory.AllocSize(uint32(GPoolPageCursor - GPoolBase));
#endif // TRACE_PRIVATE_PERF

	// Put the retirees we found back into the system again.
	if (RetireList.Head != nullptr)
	{
		for (FWriteBuffer* ListNode = RetireList.Tail;; Private::PlatformYield())
		{
			ListNode->NextBuffer = AtomicLoadRelaxed(&GPoolFreeList);
			if (AtomicCompareExchangeRelease(&GPoolFreeList, RetireList.Head, ListNode->NextBuffer))
			{
				break;
			}
		}
	}
}

////////////////////////////////////////////////////////////////////////////////
static void Writer_UpdateData()
{
	if (GPendingDataHandle)
	{
		// Reject the pending connection if we've already got a connection
		if (GDataHandle)
		{
			IoClose(GPendingDataHandle);
			GPendingDataHandle = 0;
			return;
		}

		GDataHandle = GPendingDataHandle;
		GPendingDataHandle = 0;

		// Handshake.
		const uint32 Magic = 'TRCE';
		bool bOk = IoWrite(GDataHandle, &Magic, sizeof(Magic));

		// Stream header
		const struct {
			uint8 TransportVersion	= ETransport::TidPacket;
			uint8 ProtocolVersion	= EProtocol::Id;
		} TransportHeader;
		bOk &= IoWrite(GDataHandle, &TransportHeader, sizeof(TransportHeader));

		// Passively collected data
		if (GHoldBuffer->GetSize())
		{
			bOk &= IoWrite(GDataHandle, GHoldBuffer->GetData(), GHoldBuffer->GetSize());
		}

		if (bOk)
		{
			GDataState = EDataState::Sending;
			GHoldBuffer->Shutdown();
		}
		else
		{
			IoClose(GDataHandle);
			GDataHandle = 0;
		}
	}

	Writer_ConsumeEvents();
}



////////////////////////////////////////////////////////////////////////////////
static UPTRINT			GWorkerThread		= 0;
static volatile bool	GWorkerThreadQuit	= false;

////////////////////////////////////////////////////////////////////////////////
static void Writer_WorkerThread()
{
	while (!GWorkerThreadQuit)
	{
		const uint32 SleepMs = 24;
		ThreadSleep(SleepMs);

		Writer_UpdateControl();
		Writer_UpdateData();
	}

	Writer_ConsumeEvents();
}



////////////////////////////////////////////////////////////////////////////////
static void Writer_LogHeader()
{
	UE_TRACE_EVENT_BEGIN($Trace, NewTrace, Important)
		UE_TRACE_EVENT_FIELD(uint16, Endian)
		UE_TRACE_EVENT_FIELD(uint8, Version)
		UE_TRACE_EVENT_FIELD(uint8, PointerSize)
	UE_TRACE_EVENT_END()

	UE_TRACE_LOG($Trace, NewTrace, TraceLogChannel)
		<< NewTrace.Version(2)
		<< NewTrace.Endian(0x524d)
		<< NewTrace.PointerSize(sizeof(void*));
}

////////////////////////////////////////////////////////////////////////////////
static void Writer_InternalInitialize()
{
	if (GInitialized)
	{
		return;
	}
	GInitialized = true;

	Writer_InitializeBuffers();
	Writer_LogHeader();

	GHoldBuffer->Init();

	GWorkerThread = ThreadCreate("TraceWorker", Writer_WorkerThread);

	Writer_InitializeControl();
	Writer_InitializeTiming();
}

////////////////////////////////////////////////////////////////////////////////
static void Writer_Shutdown()
{
	if (!GInitialized)
	{
		return;
	}

	GWorkerThreadQuit = true;
	ThreadJoin(GWorkerThread);
	ThreadDestroy(GWorkerThread);

	Writer_ShutdownControl();

	GHoldBuffer->Shutdown();
	Writer_ShutdownBuffers();

	GInitialized = false;
}

////////////////////////////////////////////////////////////////////////////////
void Writer_Initialize()
{
	using namespace Private;

	if (!GInitialized)
	{
		static struct FInitializer
		{
			FInitializer()
			{
				Writer_InternalInitialize();
			}
			~FInitializer()
			{
				Writer_Shutdown();
			}
		} Initializer;
	}
}



////////////////////////////////////////////////////////////////////////////////
bool Writer_SendTo(const ANSICHAR* Host, uint32 Port)
{
	if (GPendingDataHandle || GDataHandle)
	{
		return false;
	}

	Writer_Initialize();

	UPTRINT DataHandle = TcpSocketConnect(Host, Port);
	if (!DataHandle)
	{
		return false;
	}

	GPendingDataHandle = DataHandle;
	return true;
}

////////////////////////////////////////////////////////////////////////////////
bool Writer_WriteTo(const ANSICHAR* Path)
{
	if (GPendingDataHandle || GDataHandle)
	{
		return false;
	}

	Writer_Initialize();

	UPTRINT DataHandle = FileOpen(Path);
	if (!DataHandle)
	{
		return false;
	}

	GPendingDataHandle = DataHandle;
	return true;
}



////////////////////////////////////////////////////////////////////////////////
static uint32 volatile GEventUidCounter; // = 0;

////////////////////////////////////////////////////////////////////////////////
void Writer_EventCreate(
	FEventDef* Target,
	const FLiteralName& LoggerName,
	const FLiteralName& EventName,
	const FFieldDesc* FieldDescs,
	uint32 FieldCount,
	uint32 Flags)
{
	Writer_Initialize();

	// Assign a unique ID for this event
	uint32 Uid = AtomicIncrementRelaxed(&GEventUidCounter) + uint32(EKnownEventUids::User);
	if (Uid >= uint32(EKnownEventUids::Max))
	{
		Target->Uid = uint16(EKnownEventUids::Invalid);
		Target->bInitialized = true;
		return;
	}

	// Fill out the target event's properties
 	Target->Uid = uint16(Uid);
	Target->bInitialized = true;
	Target->bImportant = Flags & FEventDef::Flag_Important;

	// Calculate the number of fields and size of name data.
	uint16 NamesSize = LoggerName.Length + EventName.Length;
	for (uint32 i = 0; i < FieldCount; ++i)
	{
		NamesSize += FieldDescs[i].NameSize;
	}

	// Allocate the new event event in the log stream.
	uint16 EventUid = uint16(EKnownEventUids::NewEvent);
	uint16 EventSize = sizeof(FNewEventEvent);
	EventSize += sizeof(FNewEventEvent::Fields[0]) * FieldCount;
	EventSize += NamesSize;

	FLogInstance LogInstance = Writer_BeginLog(EventUid, EventSize, false);
	auto& Event = *(FNewEventEvent*)(LogInstance.Ptr);

	// Write event's main properties.
	Event.EventUid = uint16(Uid);
	Event.LoggerNameSize = LoggerName.Length;
	Event.EventNameSize = EventName.Length;
	Event.Flags = 0;

	if (Flags & FEventDef::Flag_Important)
	{
		Event.Flags |= uint8(EEventFlags::Important);
	}

	if (Flags & FEventDef::Flag_MaybeHasAux)
	{
		Event.Flags |= uint8(EEventFlags::MaybeHasAux);
	}

	if (Flags & FEventDef::Flag_NoSync)
	{
		Event.Flags |= uint8(EEventFlags::NoSync);
	}

	// Write details about event's fields
	Event.FieldCount = uint8(FieldCount);
	for (uint32 i = 0; i < FieldCount; ++i)
	{
		const FFieldDesc& FieldDesc = FieldDescs[i];
		auto& Out = Event.Fields[i];
		Out.Offset = FieldDesc.ValueOffset;
		Out.Size = FieldDesc.ValueSize;
		Out.TypeInfo = FieldDesc.TypeInfo;
		Out.NameSize = FieldDesc.NameSize;
	}

	// Write names
	uint8* Cursor = (uint8*)(Event.Fields + FieldCount);
	auto WriteName = [&Cursor] (const ANSICHAR* Data, uint32 Size)
	{
		memcpy(Cursor, Data, Size);
		Cursor += Size;
	};

	WriteName(LoggerName.Ptr, LoggerName.Length);
	WriteName(EventName.Ptr, EventName.Length);
	for (uint32 i = 0; i < FieldCount; ++i)
	{
		const FFieldDesc& Desc = FieldDescs[i];
		WriteName(Desc.Name, Desc.NameSize);
	}

	Writer_EndLog(LogInstance);
}

} // namespace Private
} // namespace Trace

#endif // UE_TRACE_ENABLED<|MERGE_RESOLUTION|>--- conflicted
+++ resolved
@@ -203,19 +203,6 @@
 	NextBuffer->EtxOffset = UPTRINT(0) - sizeof(FWriteBuffer);
 	NextBuffer->NextBuffer = nullptr;
 
-<<<<<<< HEAD
-////////////////////////////////////////////////////////////////////////////////
-UE_TRACE_API uint8* Writer_NextBuffer(uint16 Size)
-{
-	if (Size >= GPoolBlockSize - sizeof(FWriteBuffer))
-	{
-		/* Someone is trying to write an event that is too large */
-		return nullptr;
-	}
-
-	FWriteBuffer* Current = GWriteBuffer;
-=======
->>>>>>> 90fae962
 
 	FWriteBuffer* CurrentBuffer = GTlsWriteBuffer;
 	if (CurrentBuffer == &GNullWriteBuffer)
