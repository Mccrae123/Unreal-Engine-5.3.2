--- conflicted
+++ resolved
@@ -9,14 +9,11 @@
 
 #if PLATFORM_CPU_X86_FAMILY
 	#include <emmintrin.h>
-<<<<<<< HEAD
-=======
-	#define PLATFORM_YIELD()  _mm_pause()
+	#define PLATFORM_YIELD()	_mm_pause()
 #elif PLATFORM_CPU_ARM_FAMILY
-	#define PLATFORM_YIELD()  asm volatile ("yield")
+	#define PLATFORM_YIELD()	__builtin_arm_yield();
 #else
-	#error Unsupported platform!
->>>>>>> 3645105b
+	#error Unsupported architecture!
 #endif
 
 namespace Trace
@@ -50,17 +47,7 @@
 ////////////////////////////////////////////////////////////////////////////////
 inline void Writer_Yield()
 {
-<<<<<<< HEAD
-#if PLATFORM_CPU_X86_FAMILY
-	_mm_pause();
-#elif PLATFORM_CPU_ARM_FAMILY
-	__builtin_arm_yield();
-#else
-	#error Unsupported platform!
-#endif
-=======
 	PLATFORM_YIELD();
->>>>>>> 3645105b
 }
 
 
