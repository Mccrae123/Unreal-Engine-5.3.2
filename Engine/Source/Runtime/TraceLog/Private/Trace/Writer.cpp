--- conflicted
+++ resolved
@@ -7,34 +7,10 @@
 #include "Trace/Platform.h"
 #include "Trace/Detail/Atomic.h"
 #include "Trace/Trace.h"
-<<<<<<< HEAD
-#include "Misc/CString.h"
-
-#if PLATFORM_CPU_X86_FAMILY
-	#include <emmintrin.h>
-	#define PLATFORM_YIELD()  _mm_pause()
-#elif PLATFORM_CPU_ARM_FAMILY
-	#define PLATFORM_YIELD()  asm volatile ("yield")
-#else
-	#error Unsupported platform!
-#endif
-
-namespace Trace
-{
-=======
->>>>>>> 69078e53
 
 #include "Misc/CString.h"
 #include "Templates/UnrealTemplate.h"
 
-<<<<<<< HEAD
-////////////////////////////////////////////////////////////////////////////////
-inline void Writer_Yield()
-{
-	PLATFORM_YIELD();
-}
-
-=======
 #if PLATFORM_CPU_X86_FAMILY
 	#include <emmintrin.h>
 	#define PLATFORM_YIELD()	_mm_pause()
@@ -43,7 +19,6 @@
 #else
 	#error Unsupported architecture!
 #endif
->>>>>>> 69078e53
 
 namespace Trace {
 namespace Private {
