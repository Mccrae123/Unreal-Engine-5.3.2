--- conflicted
+++ resolved
@@ -77,12 +77,6 @@
 			InputDeviceId = DeviceIndex;
 		}
 
-<<<<<<< HEAD
-	OutInfo.DeviceName = FString(FUTF8ToTCHAR(DeviceInfo.name.c_str()));
-	OutInfo.DeviceId = FString(FUTF8ToTCHAR(DeviceInfo.deviceId.c_str()));
-	OutInfo.InputChannels = DeviceInfo.inputChannels;
-	OutInfo.PreferredSampleRate = DeviceInfo.preferredSampleRate;
-=======
 		RtAudio::DeviceInfo DeviceInfo = CaptureDevice.getDeviceInfo(InputDeviceId);
 		
 		OutInfo.DeviceName = FString(FUTF8ToTCHAR(DeviceInfo.name.c_str()));
@@ -108,7 +102,6 @@
 		UE_LOG(LogAudioCaptureCore, Error, TEXT("Failed to %s."), Action);
 		return false;
 	}
->>>>>>> 4af6daef
 
 	return true;
 #else // ^^^ WITH_RTAUDIO vvv !WITH_RTAUDIO
@@ -168,18 +161,11 @@
 			RtAudioStreamParams.nChannels = InParams.NumInputChannels;
 		}
 
-<<<<<<< HEAD
-	RtAudio::StreamParameters RtAudioStreamParams;
-	RtAudioStreamParams.deviceId = InputDeviceId;
-	RtAudioStreamParams.firstChannel = 0;
-	RtAudioStreamParams.nChannels = FMath::Min((int32)DeviceInfo.inputChannels, 8);
-=======
 		if (CaptureDevice.isStreamOpen())
 		{
 			CaptureDevice.stopStream();
 			CaptureDevice.closeStream();
 		}
->>>>>>> 4af6daef
 
 		uint32 NumFrames = NumFramesDesired;
 		NumChannels = RtAudioStreamParams.nChannels;
