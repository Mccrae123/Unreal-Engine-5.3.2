// Copyright 1998-2015 Epic Games, Inc. All Rights Reserved.

#pragma once

#include "ModuleManager.h"
#include "AbilitySystemGlobals.h"


/**
 * The public interface to this module
 */
class IGameplayAbilitiesModule : public IModuleInterface
{

public:

	/**
	 * Singleton-like access to this module's interface.  This is just for convenience!
	 * Beware of calling this during the shutdown phase, though.  Your module might have been unloaded already.
	 *
	 * @return Returns singleton instance, loading the module on demand if needed
	 */
	static inline IGameplayAbilitiesModule& Get()
	{
		return FModuleManager::LoadModuleChecked< IGameplayAbilitiesModule >("GameplayAbilities");
	}

	/**
	 * Checks to see if this module is loaded and ready.  It is only valid to call Get() if IsAvailable() returns true.
	 *
	 * @return True if the module is loaded and ready to use
	 */
	static inline bool IsAvailable()
	{
		return FModuleManager::Get().IsModuleLoaded( "GameplayAbilities" );
	}

	virtual UAbilitySystemGlobals* GetAbilitySystemGlobals() = 0;

<<<<<<< HEAD
=======
	virtual bool IsAbilitySystemGlobalsAvailable() = 0;

>>>>>>> a8a797ea
	virtual void GetActiveAbilitiesDebugDataForActor(AActor* Actor, FString& AbilityString, bool& bIsUsingAbilities)=0;
};
<|MERGE_RESOLUTION|>--- conflicted
+++ resolved
@@ -37,10 +37,7 @@
 
 	virtual UAbilitySystemGlobals* GetAbilitySystemGlobals() = 0;
 
-<<<<<<< HEAD
-=======
 	virtual bool IsAbilitySystemGlobalsAvailable() = 0;
 
->>>>>>> a8a797ea
 	virtual void GetActiveAbilitiesDebugDataForActor(AActor* Actor, FString& AbilityString, bool& bIsUsingAbilities)=0;
 };
