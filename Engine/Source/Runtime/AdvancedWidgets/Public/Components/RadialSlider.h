// Copyright Epic Games, Inc. All Rights Reserved.
#pragma once

#include "CoreMinimal.h"

#include "Components/Slider.h"
#include "Components/Widget.h"
#include "Curves/CurveFloat.h"
#include "Styling/SlateTypes.h"
#include "UObject/ObjectMacros.h"
#include "Widgets/SWidget.h"

#include "RadialSlider.generated.h"


// Forward Declarations
class SRadialSlider;


/**
 * A simple widget that shows a sliding bar with a handle that allows you to control the value between 0..1.
 *
 * * No Children
 */

UCLASS(MinimalAPI)
class URadialSlider : public UWidget
{
	GENERATED_UCLASS_BODY()

public:
	/** The slider value to display. */
	UPROPERTY(EditAnywhere, BlueprintReadWrite, Category = Appearance, BlueprintSetter = SetValue,  meta = (UIMin="0", UIMax="1"))
	float Value;

	/** A bindable delegate to allow logic to drive the value of the widget */
	UPROPERTY()
	FGetFloat ValueDelegate;
	
	/** Whether the slider should draw it's progress bar from a custom value on the slider */
	UPROPERTY(EditAnywhere, Category = Appearance)
	bool bUseCustomDefaultValue;

	/**  The value where the slider should draw it's progress bar from, independent of direction */
	UPROPERTY(EditAnywhere, Category = Appearance, meta = (EditCondition = "bUseCustomDefaultValue", UIMin = "0", UIMax = "1"))
	float CustomDefaultValue;

	/** A curve that defines how the slider should be sampled. Default is linear. */
	UPROPERTY(EditAnywhere, BlueprintReadOnly, Category = Appearance)
	FRuntimeFloatCurve SliderRange;

	/** Adds text tags to the radial slider at the value's position. */
	UPROPERTY(EditAnywhere, BlueprintReadOnly, Category = Appearance)
	TArray<float> ValueTags;

	/** The angle at which the Slider Handle will start. */
	UPROPERTY(EditAnywhere, BlueprintReadOnly, meta=(ClampMin = "0", ClampMax = "360"), Category = Appearance)
	float SliderHandleStartAngle;

	/** The angle at which the Slider Handle will end. */
	UPROPERTY(EditAnywhere, BlueprintReadOnly, meta=(ClampMin = "0", ClampMax = "360"), Category = Appearance)
	float SliderHandleEndAngle;

	/** Rotates radial slider by arbitrary offset to support full gamut of configurations. */
	UPROPERTY(EditAnywhere, BlueprintReadOnly, meta=(ClampMin = "0", ClampMax = "360"), Category = Appearance)
	float AngularOffset;

	/** Start and end of the hand as a ratio to the slider radius (so 0.0 to 1.0 is from the slider center to the handle). */
	UPROPERTY(EditAnywhere, BlueprintReadOnly, Category = Appearance)
	FVector2D HandStartEndRatio;

	/** The progress bar style */
	UPROPERTY(EditAnywhere, BlueprintReadWrite, Category="Style", meta=( DisplayName="Style" ))
	FSliderStyle WidgetStyle;

	/** The color to draw the slider bar in. */
	UPROPERTY(EditAnywhere, BlueprintReadOnly, Category=Appearance)
	FLinearColor SliderBarColor;

	/** The color to draw the completed progress of the slider bar in. */
	UPROPERTY(EditAnywhere, BlueprintReadOnly, Category = Appearance)
	FLinearColor SliderProgressColor;

	/** The color to draw the slider handle in. */
	UPROPERTY(EditAnywhere, BlueprintReadOnly, Category=Appearance)
	FLinearColor SliderHandleColor;

	/** The color to draw the center background in. */
	UPROPERTY(EditAnywhere, BlueprintReadOnly, Category=Appearance)
	FLinearColor CenterBackgroundColor;

	/** Whether the handle is interactive or fixed. */
	UPROPERTY(EditAnywhere, BlueprintReadOnly, Category=Appearance, AdvancedDisplay)
	bool Locked;

	/** Sets new value if mouse position is greater/less than half the step size. */
	UPROPERTY(EditAnywhere, BlueprintReadOnly, Category = Appearance, AdvancedDisplay)
	bool MouseUsesStep;

	/** Sets whether we have to lock input to change the slider value. */
	UPROPERTY(EditAnywhere, BlueprintReadOnly, Category = Appearance, AdvancedDisplay)
	bool RequiresControllerLock;

	/** The amount to adjust the value by, when using a controller or keyboard */
	UPROPERTY(EditAnywhere, BlueprintReadOnly, Category=Appearance, meta=(UIMin="0", UIMax="1"))
	float StepSize;

	/** Should the slider be focusable? */
	UPROPERTY(EditAnywhere, BlueprintReadOnly, Category="Interaction")
	bool IsFocusable;

	/** Whether the value is changed when dragging vertically as opposed to along the radial curve.  */
	UPROPERTY(EditAnywhere, BlueprintReadWrite, Category = "Behavior")
	bool UseVerticalDrag;

	/** Whether to show the slider handle (thumb).  */
	UPROPERTY(EditAnywhere, BlueprintReadWrite, Category = "Appearance")
	bool ShowSliderHandle;

	/** Whether to show the slider hand.  */
	UPROPERTY(EditAnywhere, BlueprintReadWrite, Category = "Appearance")
	bool ShowSliderHand;

	/** Invoked when the mouse is pressed and a capture begins. */
	UPROPERTY(BlueprintAssignable, Category="Widget Event")
	FOnMouseCaptureBeginEvent OnMouseCaptureBegin;

	/** Invoked when the mouse is released and a capture ends. */
	UPROPERTY(BlueprintAssignable, Category="Widget Event")
	FOnMouseCaptureEndEvent OnMouseCaptureEnd;

	/** Invoked when the controller capture begins. */
	UPROPERTY(BlueprintAssignable, Category = "Widget Event")
	FOnControllerCaptureBeginEvent OnControllerCaptureBegin;

	/** Invoked when the controller capture ends. */
	UPROPERTY(BlueprintAssignable, Category = "Widget Event")
	FOnControllerCaptureEndEvent OnControllerCaptureEnd;

	/** Called when the value is changed by slider or typing. */
	UPROPERTY(BlueprintAssignable, Category="Widget Event")
	FOnFloatValueChangedEvent OnValueChanged;

	/** Gets the current value of the slider. */
	UFUNCTION(BlueprintCallable, Category="Behavior")
	ADVANCEDWIDGETS_API float GetValue() const;

	/** Gets the current custom default value of the slider. */
	UFUNCTION(BlueprintCallable, Category = "Behavior")
	ADVANCEDWIDGETS_API float GetCustomDefaultValue() const;

	/** Get the current raw slider alpha from 0 to 1 */
	UFUNCTION(BlueprintCallable, Category = "Behavior")
	ADVANCEDWIDGETS_API float GetNormalizedSliderHandlePosition() const;

	/** Sets the current value of the slider. */
	UFUNCTION(BlueprintCallable, Category="Behavior")
	ADVANCEDWIDGETS_API void SetValue(float InValue);

	/** Sets the current custom default value of the slider. */
	UFUNCTION(BlueprintCallable, Category = "Behavior")
	ADVANCEDWIDGETS_API void SetCustomDefaultValue(float InValue);

	/** Sets the curve for the slider range*/
	UFUNCTION(BlueprintCallable, Category = "Behaviour")
	ADVANCEDWIDGETS_API void SetSliderRange(const FRuntimeFloatCurve& InSliderRange);

	/** Adds value tags to the slider. */
	UFUNCTION(BlueprintCallable, Category = "Behaviour")
	ADVANCEDWIDGETS_API void SetValueTags(const TArray<float>& InValueTags);

	/** Sets the minimum angle of the slider. */
	UFUNCTION(BlueprintCallable, Category = "Behavior")
	ADVANCEDWIDGETS_API void SetSliderHandleStartAngle(float InValue);

	/** Sets the maximum angle of the slider. */
	UFUNCTION(BlueprintCallable, Category = "Behavior")
	ADVANCEDWIDGETS_API void SetSliderHandleEndAngle(float InValue);

	/** Sets the Angular Offset for the slider. */
	UFUNCTION(BlueprintCallable, Category = "Behaviour")
	ADVANCEDWIDGETS_API void SetAngularOffset(float InValue);

	/** Sets the start and end of the hand as a ratio to the slider radius (so 0.0 to 1.0 is from the slider center to the handle). */
	UFUNCTION(BlueprintCallable, Category = "Appearance")
	ADVANCEDWIDGETS_API void SetHandStartEndRatio(FVector2D InValue);

	/** Sets the start and end of the hand as a ratio to the slider radius (so 0.0 to 1.0 is from the slider center to the handle). */
	UFUNCTION(BlueprintCallable, Category = "Appearance")
	void SetHandStartEndRatio(FVector2D InValue);

	/** Sets the handle to be interactive or fixed */
	UFUNCTION(BlueprintCallable, Category="Behavior")
	ADVANCEDWIDGETS_API void SetLocked(bool InValue);

	/** Sets the amount to adjust the value by, when using a controller or keyboard */
	UFUNCTION(BlueprintCallable, Category="Behavior")
	ADVANCEDWIDGETS_API void SetStepSize(float InValue);

	/** Sets the color of the slider bar */
	UFUNCTION(BlueprintCallable, Category="Appearance")
	ADVANCEDWIDGETS_API void SetSliderBarColor(FLinearColor InValue);

	/** Sets the progress color of the slider bar */
	UFUNCTION(BlueprintCallable, Category = "Appearance")
	ADVANCEDWIDGETS_API void SetSliderProgressColor(FLinearColor InValue);

	/** Sets the color of the handle bar */
	UFUNCTION(BlueprintCallable, Category="Appearance")
<<<<<<< HEAD
	void SetSliderHandleColor(FLinearColor InValue);

	/** Sets the color of the slider bar */
	UFUNCTION(BlueprintCallable, Category="Appearance")
	void SetCenterBackgroundColor(FLinearColor InValue);

	/** Set whether the value is changed when dragging vertically as opposed to along the radial curve.  */
	UFUNCTION(BlueprintCallable, Category = "Behavior")
	void SetUseVerticalDrag(bool InUseVerticalDrag);

	/** Whether to show the slider handle (thumb). */
	UFUNCTION(BlueprintCallable, Category = "Appearance")
	void SetShowSliderHandle(bool InShowSliderHandle);

	/** Whether to show the slider hand. */
	UFUNCTION(BlueprintCallable, Category = "Appearance")
	void SetShowSliderHand(bool InShowSliderHand);
=======
	ADVANCEDWIDGETS_API void SetSliderHandleColor(FLinearColor InValue);

	/** Sets the color of the slider bar */
	UFUNCTION(BlueprintCallable, Category="Appearance")
	ADVANCEDWIDGETS_API void SetCenterBackgroundColor(FLinearColor InValue);

	/** Set whether the value is changed when dragging vertically as opposed to along the radial curve.  */
	UFUNCTION(BlueprintCallable, Category = "Behavior")
	ADVANCEDWIDGETS_API void SetUseVerticalDrag(bool InUseVerticalDrag);

	/** Whether to show the slider handle (thumb). */
	UFUNCTION(BlueprintCallable, Category = "Appearance")
	ADVANCEDWIDGETS_API void SetShowSliderHandle(bool InShowSliderHandle);

	/** Whether to show the slider hand. */
	UFUNCTION(BlueprintCallable, Category = "Appearance")
	ADVANCEDWIDGETS_API void SetShowSliderHand(bool InShowSliderHand);
>>>>>>> 4af6daef
	
	// UWidget interface
	ADVANCEDWIDGETS_API virtual void SynchronizeProperties() override;
	// End of UWidget interface

	// UVisual interface
	ADVANCEDWIDGETS_API virtual void ReleaseSlateResources(bool bReleaseChildren) override;
	// End of UVisual interface

#if WITH_EDITOR
	ADVANCEDWIDGETS_API virtual const FText GetPaletteCategory() override;
#endif

protected:
	/** Native Slate Widget */
	TSharedPtr<SRadialSlider> MyRadialSlider;

	// UWidget interface
	ADVANCEDWIDGETS_API virtual TSharedRef<SWidget> RebuildWidget() override;
	// End of UWidget interface

	ADVANCEDWIDGETS_API void HandleOnValueChanged(float InValue);
	ADVANCEDWIDGETS_API void HandleOnMouseCaptureBegin();
	ADVANCEDWIDGETS_API void HandleOnMouseCaptureEnd();
	ADVANCEDWIDGETS_API void HandleOnControllerCaptureBegin();
	ADVANCEDWIDGETS_API void HandleOnControllerCaptureEnd();

#if WITH_ACCESSIBILITY
	ADVANCEDWIDGETS_API virtual TSharedPtr<SWidget> GetAccessibleWidget() const override;
#endif

	PROPERTY_BINDING_IMPLEMENTATION(float, Value);
};<|MERGE_RESOLUTION|>--- conflicted
+++ resolved
@@ -185,10 +185,6 @@
 	UFUNCTION(BlueprintCallable, Category = "Appearance")
 	ADVANCEDWIDGETS_API void SetHandStartEndRatio(FVector2D InValue);
 
-	/** Sets the start and end of the hand as a ratio to the slider radius (so 0.0 to 1.0 is from the slider center to the handle). */
-	UFUNCTION(BlueprintCallable, Category = "Appearance")
-	void SetHandStartEndRatio(FVector2D InValue);
-
 	/** Sets the handle to be interactive or fixed */
 	UFUNCTION(BlueprintCallable, Category="Behavior")
 	ADVANCEDWIDGETS_API void SetLocked(bool InValue);
@@ -207,25 +203,6 @@
 
 	/** Sets the color of the handle bar */
 	UFUNCTION(BlueprintCallable, Category="Appearance")
-<<<<<<< HEAD
-	void SetSliderHandleColor(FLinearColor InValue);
-
-	/** Sets the color of the slider bar */
-	UFUNCTION(BlueprintCallable, Category="Appearance")
-	void SetCenterBackgroundColor(FLinearColor InValue);
-
-	/** Set whether the value is changed when dragging vertically as opposed to along the radial curve.  */
-	UFUNCTION(BlueprintCallable, Category = "Behavior")
-	void SetUseVerticalDrag(bool InUseVerticalDrag);
-
-	/** Whether to show the slider handle (thumb). */
-	UFUNCTION(BlueprintCallable, Category = "Appearance")
-	void SetShowSliderHandle(bool InShowSliderHandle);
-
-	/** Whether to show the slider hand. */
-	UFUNCTION(BlueprintCallable, Category = "Appearance")
-	void SetShowSliderHand(bool InShowSliderHand);
-=======
 	ADVANCEDWIDGETS_API void SetSliderHandleColor(FLinearColor InValue);
 
 	/** Sets the color of the slider bar */
@@ -243,7 +220,6 @@
 	/** Whether to show the slider hand. */
 	UFUNCTION(BlueprintCallable, Category = "Appearance")
 	ADVANCEDWIDGETS_API void SetShowSliderHand(bool InShowSliderHand);
->>>>>>> 4af6daef
 	
 	// UWidget interface
 	ADVANCEDWIDGETS_API virtual void SynchronizeProperties() override;
