--- conflicted
+++ resolved
@@ -1,443 +1,14 @@
 // Copyright Epic Games, Inc. All Rights Reserved.
 #pragma once
 
-<<<<<<< HEAD
-#include "Brushes/SlateRoundedBoxBrush.h"
-#include "CoreMinimal.h"
-#include "Curves/CurveFloat.h"
-#include "Framework/SlateDelegates.h"
-#include "Input/Reply.h"
-#include "Misc/Attribute.h"
-#include "Styling/CoreStyle.h"
-#include "Styling/SlateBrush.h"
-#include "Styling/SlateColor.h"
-#include "Styling/SlateTypes.h"
-#include "Styling/SlateWidgetStyle.h"
-#include "Styling/SlateWidgetStyleAsset.h"
-#include "Styling/StyleColors.h"
-#include "Widgets/DeclarativeSyntaxSupport.h"
-#include "Widgets/SLeafWidget.h"
-
-class FPaintArgs;
-class FSlateWindowElementList;
-class UCurveFloat;
-=======
 #include "Widgets/SRadialSlider.h"
->>>>>>> d731a049
 
 UE_DEPRECATED(5.1, "Including Slate/SRadialSlider.h is deprecated. The location of SRadialSlider has changed. Please include Widgets/SRadialSlider.h instead.")
 inline void SRadialSliderHeaderDeprecatedWarning()
 {
-<<<<<<< HEAD
-public:
-
-	SLATE_BEGIN_ARGS(SRadialSlider)
-		: _MouseUsesStep(false)
-		, _RequiresControllerLock(true)
-		, _Locked(false)
-		, _SliderBarColor(FLinearColor::Gray)
-		, _SliderProgressColor(FLinearColor::White)
-		, _SliderHandleColor(FLinearColor::White)
-		, _CenterBackgroundColor(FLinearColor::Transparent)
-		, _CenterBackgroundBrush(FSlateRoundedBoxBrush(FStyleColors::Transparent, FVector2D(90.0f, 90.0f))) // todo: add to a custom radial slider style 
-		, _Style(&FCoreStyle::Get().GetWidgetStyle<FSliderStyle>("Slider"))
-		, _StepSize(0.01f)
-		, _Value(1.f)
-		, _bUseCustomDefaultValue(false)
-		, _CustomDefaultValue(0.0f)
-		, _SliderHandleStartAngle(60.0f)
-		, _SliderHandleEndAngle(300.0f)
-		, _AngularOffset(0.0f)
-		, _HandStartEndRatio(FVector2D(0.0f, 1.0f))
-		, _IsFocusable(true)
-		, _UseVerticalDrag(false)
-		, _ShowSliderHandle(true)
-		, _ShowSliderHand(false)
-		, _OnMouseCaptureBegin()
-		, _OnMouseCaptureEnd()
-		, _OnValueChanged()
-		{
-		}
-
-		/** Sets new value if mouse position is greater/less than half the step size. */
-	SLATE_ARGUMENT(bool, MouseUsesStep)
-
-		/** Sets whether we have to lock input to change the slider value. */
-		SLATE_ARGUMENT(bool, RequiresControllerLock)
-
-		/** Whether the handle is interactive or fixed. */
-		SLATE_ATTRIBUTE(bool, Locked)
-
-		/** The color to draw the slider bar in. */
-		SLATE_ATTRIBUTE(FSlateColor, SliderBarColor)
-
-		/** The color to draw completed progress of the slider bar in. */
-		SLATE_ATTRIBUTE(FSlateColor, SliderProgressColor)
-
-		/** The color to draw the slider handle in. */
-		SLATE_ATTRIBUTE(FSlateColor, SliderHandleColor)
-
-		/** The color to draw the center background in. */
-		SLATE_ATTRIBUTE(FSlateColor, CenterBackgroundColor)
-
-		/** The thickness used for the slider bar. For backwards compatibility, this will only be used instead of the bar thickness from Style if it has been manually set with SetThickness. */
-		SLATE_ATTRIBUTE(float, Thickness)
-
-		/** Center background image. */
-		SLATE_ARGUMENT(FSlateBrush, CenterBackgroundBrush)
-
-		/** The style used to draw the slider. */
-		SLATE_STYLE_ARGUMENT(FSliderStyle, Style )
-
-		/** The input mode while using the controller. */
-		SLATE_ATTRIBUTE(float, StepSize)
-
-		/** A value that drives where the slider handle appears. Value is normalized between 0 and 1. */
-		SLATE_ATTRIBUTE( float, Value )
-
-		/** Whether the slider should draw it's progress bar from a custom value on the slider */
-		SLATE_ATTRIBUTE(bool, bUseCustomDefaultValue)
-
-		/** The value where the slider should draw it's progress bar from, independent of direction */
-		SLATE_ATTRIBUTE(float, CustomDefaultValue)
-
-		/** A curve that defines how the slider should be sampled. Default is linear.*/
-		SLATE_ARGUMENT(FRuntimeFloatCurve, SliderRange)
-
-		/** The angle at which the Slider Handle will start. */
-		SLATE_ARGUMENT(float, SliderHandleStartAngle)
-
-		/** The angle at which the Slider Handle will end. */
-		SLATE_ARGUMENT(float, SliderHandleEndAngle)
-
-		/** Rotates radial slider by arbitrary offset to support full gamut of configurations */
-		SLATE_ARGUMENT(float, AngularOffset)
-
-		/** Start and end of the hand as a ratio to the slider radius (so 0.0 to 1.0 is from the slider center to the handle). */
-		SLATE_ARGUMENT(FVector2D, HandStartEndRatio)
-
-		/** Distributes value tags along the slider */
-		SLATE_ARGUMENT(TArray<float>, ValueTags)
-
-		/** Sometimes a slider should only be mouse-clickable and never keyboard focusable. */
-		SLATE_ARGUMENT(bool, IsFocusable)
-
-		/** Whether the value is changed when dragging vertically as opposed to along the radial curve.  */
-		SLATE_ARGUMENT(bool, UseVerticalDrag)
-
-		/** Whether to show the slider thumb. */
-		SLATE_ARGUMENT(bool, ShowSliderHandle)
-
-		/** Whether to show the slider hand. */
-		SLATE_ARGUMENT(bool, ShowSliderHand)
-
-		/** Invoked when the mouse is pressed and a capture begins. */
-		SLATE_EVENT(FSimpleDelegate, OnMouseCaptureBegin)
-
-		/** Invoked when the mouse is released and a capture ends. */
-		SLATE_EVENT(FSimpleDelegate, OnMouseCaptureEnd)
-
-		/** Invoked when the Controller is pressed and capture begins. */
-		SLATE_EVENT(FSimpleDelegate, OnControllerCaptureBegin)
-
-		/** Invoked when the controller capture is released.  */
-		SLATE_EVENT(FSimpleDelegate, OnControllerCaptureEnd)
-
-		/** Called when the value is changed by the slider. */
-		SLATE_EVENT( FOnFloatValueChanged, OnValueChanged )
-
-	SLATE_END_ARGS()
-
-	SRadialSlider();
-
-	/**
-	 * Construct the widget.
-	 * 
-	 * @param InDeclaration A declaration from which to construct the widget.
-	 */
-	void Construct( const SRadialSlider::FArguments& InDeclaration );
-
-	/** Get the SliderRange attribute */
-	FRuntimeFloatCurve GetSliderRange() const { return SliderRange; }
-
-	/** Get the minumum value in Slider Range */
-	float GetMinValue() const;
-
-	/** Get the maximum value in Slider Range */
-	float GetMaxValue() const;
-
-	/** Get the MinSliderHandleAngle attribute */
-	float GetSliderHandleStartAngle() const { return SliderHandleStartAngle; }
-
-	/** Get the MaxSliderHandleAngle attribute */
-	float GetSliderHandleEndAngle() const { return SliderHandleEndAngle; }
-
-	/** Get the AngularOffset attribute */
-	float GetAngularOffset() const { return AngularOffset; }
-
-	/** Get the ValueTags attribute */
-	TArray<float> GetValueTags() const { return ValueTags;	}
-
-	/** Get the Value attribute */
-	float GetValue() const;
-
-	/** Get the bUseCustomDefaultValue attribute */
-	bool GetUseCustomDefaultValue() const;
-
-	/** Get ths CustomDefaultValue attribute */
-	float GetCustomDefaultValue() const;
-
-	/** Get the Value attribute scaled from 0 to 1 */
-	float GetNormalizedValue(float RawValue) const;
-
-	/** Get the Slider's Handle position scaled from 0 to 1 */
-	float GetNormalizedSliderHandlePosition() const;
-
-	/** Set the Value attribute */
-	void SetValue(const TAttribute<float>& InValueAttribute);
-
-	/** Set the bUseCustomDefaultValue attribute */
-	void SetUseCustomDefaultValue(const TAttribute<bool>& InValueAttribute);
-
-	/** Set the CustomDefaultValue attribute */
-	void SetCustomDefaultValue(const TAttribute<float>& InValueAttribute);
-	
-	/** Set the SliderRange attribute */
-	void SetSliderRange(const FRuntimeFloatCurve& InSliderRange) { SliderRange = InSliderRange; }
-
-	/** Set the SliderHandleStartAngle and SliderHandleEndAngle attributes. If the new SliderHandleStartAngle is more than the new SliderHandleEndAngle, SliderHandleEndAngle will be changed to equal SliderHandleStartAngle. */
-	void SetSliderHandleStartAngleAndSliderHandleEndAngle(float InSliderHandleStartAngle, float InSliderHandleEndAngle);
-	
-	/** Set the AngularOffset attribute */
-	void SetAngularOffset(float InAngularOffset) { AngularOffset = InAngularOffset; }
-
-	/** Set the HandStartEndRatio. Clamped to 0.0 to 1.0, and if the start ratio is more than the end ratio, end ratio will be set to the start ratio.  */
-	void SetHandStartEndRatio(FVector2D InHandStartEndRatio);
-
-	/** Set the ValueTags attribute */
-	void SetValueTags(const TArray<float>& InValueTags) { ValueTags = InValueTags; }
-
-	/** Set the Locked attribute */
-	void SetLocked(const TAttribute<bool>& InLocked);
-	
-	/** Set the SliderBarColor attribute */
-	void SetSliderBarColor(FSlateColor InSliderBarColor);
-	
-	/** Set the SliderProgressColor attribute */
-	void SetSliderProgressColor(FSlateColor InSliderProgressColor);
-
-	/** Set the SliderHandleColor attribute */
-	void SetSliderHandleColor(FSlateColor InSliderHandleColor);
-
-	/** Set the SliderHandleColor attribute */
-	void SetCenterBackgroundColor(FSlateColor InCenterHandleColor);
-
-	/** Set the Thickness attribute. For backward compatibility, Thickness will be used for drawing instead of Style->BarThickness only if it has been set with this method,  */
-	void SetThickness(const float InThickness);
-
-	/** Get the StepSize attribute */
-	float GetStepSize() const;
-
-	/** Set the StepSize attribute */
-	void SetStepSize(const TAttribute<float>& InStepSize);
-
-	/** Set the MouseUsesStep attribute */
-	void SetMouseUsesStep(bool MouseUsesStep);
-
-	/** Set the RequiresControllerLock attribute */
-	void SetRequiresControllerLock(bool RequiresControllerLock);
-
-	/** Set the UseVerticalDrag attribute */
-	void SetUseVerticalDrag(bool UseVerticalDrag);
-
-	/** Set the ShowSliderHandle attribute */
-	void SetShowSliderHandle(bool ShowSliderHandle);
-
-	/** Set the ShowSliderHand attribute */
-	void SetShowSliderHand(bool ShowSliderHand);
-
-public:
-
-	// SWidget overrides
-
-	virtual int32 OnPaint( const FPaintArgs& Args, const FGeometry& AllottedGeometry, const FSlateRect& MyCullingRect, FSlateWindowElementList& OutDrawElements, int32 LayerId, const FWidgetStyle& InWidgetStyle, bool bParentEnabled ) const override;
-	virtual FVector2D ComputeDesiredSize(float) const override;
-	virtual FReply OnMouseButtonDown( const FGeometry& MyGeometry, const FPointerEvent& MouseEvent ) override;
-	virtual FReply OnMouseButtonUp( const FGeometry& MyGeometry, const FPointerEvent& MouseEvent ) override;
-	virtual FReply OnMouseMove( const FGeometry& MyGeometry, const FPointerEvent& MouseEvent ) override;
-	virtual FReply OnTouchStarted(const FGeometry& MyGeometry, const FPointerEvent& InTouchEvent) override;
-	virtual FReply OnTouchMoved(const FGeometry& MyGeometry, const FPointerEvent& InTouchEvent) override;
-	virtual FReply OnTouchEnded(const FGeometry& MyGeometry, const FPointerEvent& InTouchEvent) override;
-	virtual FReply OnKeyDown(const FGeometry& MyGeometry, const FKeyEvent& InKeyEvent) override;
-	virtual FReply OnKeyUp(const FGeometry& MyGeometry, const FKeyEvent& InKeyEvent) override;
-	virtual void OnFocusLost(const FFocusEvent& InFocusEvent) override;
-	virtual FNavigationReply OnNavigation(const FGeometry& MyGeometry, const FNavigationEvent& InNavigationEvent) override;
-
-	virtual bool SupportsKeyboardFocus() const override;
-	virtual bool IsInteractable() const override;
-#if WITH_ACCESSIBILITY
-	virtual TSharedRef<FSlateAccessibleWidget> CreateAccessibleWidget() override;
-#endif
-
-	/** @return Is the handle locked or not? Defaults to false */
-	bool IsLocked() const;
-
-protected:
-
-	/**
-	 * Commits the specified slider value.
-	 *
-	 * @param NewValue The value to commit.
-	 */
-	virtual void CommitValue(float NewValue);
-
-	/**
-	 * Calculates the new value based on the given absolute coordinates.
-	 *
-	 * @param MyGeometry The slider's geometry.
-	 * @param AbsolutePosition The absolute position of the slider.
-	 * @return The new value.
-	 */
-	float PositionToValue(const FGeometry& MyGeometry, const FVector2D& AbsolutePosition);
-	
-	const FSlateBrush* GetBarImage() const;
-	const FSlateBrush* GetThumbImage() const;
-
-protected:
-
-	// Holds the style passed to the widget upon construction.
-	const FSliderStyle* Style;
-
-	// Holds a flag indicating whether the slider is locked.
-	TAttribute<bool> LockedAttribute;
-
-	// Holds the color of the slider bar.
-	TAttribute<FSlateColor> SliderBarColor;
-
-	// Holds the color for the completed progress of the slider bar.
-	TAttribute<FSlateColor> SliderProgressColor;
-
-	// Holds the color of the slider handle.
-	TAttribute<FSlateColor> SliderHandleColor;
-
-	// Holds the color of the center background.
-	TAttribute<FSlateColor> CenterBackgroundColor;
-
-	// Center background image brush
-	FSlateBrush CenterBackgroundBrush;
-
-	// Thickness used for slider bar instead of Style->BarThickness (see SetThickness)
-	TAttribute<TOptional<float>> Thickness;
-
-	// Holds the slider's current value.
-	TAttribute<float> ValueAttribute;
-
-	// Whether the slider should draw it's progress bar from a custom value on the slider
-	TAttribute<bool> bUseCustomDefaultValue;
-
-	// The value where the slider should draw it's progress bar from, independent of direction
-	TAttribute<float> CustomDefaultValue;
-
-	// Holds the initial cursor in case a custom cursor has been specified, so we can restore it after dragging the slider
-	EMouseCursor::Type CachedCursor;
-
-	/** The location in screenspace the slider was pressed by a touch */
-	FVector2D PressedScreenSpaceTouchDownPosition = FVector2D(0, 0);
-
-	/** Holds the amount to adjust the value by when using a controller or keyboard */
-	TAttribute<float> StepSize;
-
-	/**  The angle at which the radial slider should begin */	
-	float SliderHandleStartAngle;
-
-	/**  The angle at which the radial slider should end */	
-	float SliderHandleEndAngle;
-
-	/**  The angle at which the radial slider should be offset by */	
-	float AngularOffset;
-
-	/** Start and end of the hand as a ratio to the slider radius (so 0.0 to 1.0 is from the slider center to the handle). */
-	FVector2D HandStartEndRatio;
-
-	/**  The values that should be drawn around the radial slider*/	
-	TArray<float> ValueTags;
-
-	/** A curve that defines how the slider should be sampled. Default is linear. */	
-	FRuntimeFloatCurve SliderRange;
-
-	// Holds a flag indicating whether a controller/keyboard is manipulating the slider's value. 
-	// When true, navigation away from the widget is prevented until a new value has been accepted or canceled. 
-	bool bControllerInputCaptured;
-
-	/** Sets new value if mouse position is greater/less than half the step size. */
-	bool bMouseUsesStep;
-
-	/** Sets whether we have to lock input to change the slider value. */
-	bool bRequiresControllerLock;
-
-	/** When true, this slider will be keyboard focusable. Defaults to false. */
-	bool bIsFocusable;
-
-	/** When true, value is changed when dragging vertically as opposed to along the radial curve.  */
-	bool bUseVerticalDrag;
-
-	/** Whether to show the slider handle (thumb). */
-	bool bShowSliderHandle;
-
-	/** Whether to show the slider hand. */
-	bool bShowSliderHand;
-
-private:
-
-	// Resets controller input state. Fires delegates.
-	void ResetControllerState();
-
-	// Helper function to convert Absolute Position to Angle
-	float GetAngleFromPosition(const FGeometry& MyGeometry, const FVector2D& AbsolutePosition);
-	
-	// Called on Mouse / Touch input to cache relevant properties
-	void OnInputStarted(const FGeometry& MyGeometry, const FVector2D& InputAbsolutePosition);
-
-	// Helper function for adding slider points to a slider points array
-	void AddSliderPointToArray(TArray<FVector2D>& SliderPoints, const bool bIsUnique, const FVector2D& SliderPoint) const;
-
-	// Holds a delegate that is executed when the mouse is pressed and a capture begins.
-	FSimpleDelegate OnMouseCaptureBegin;
-
-	// Holds a delegate that is executed when the mouse is let up and a capture ends.
-	FSimpleDelegate OnMouseCaptureEnd;
-
-	// Holds a delegate that is executed when capture begins for controller or keyboard.
-	FSimpleDelegate OnControllerCaptureBegin;
-
-	// Holds a delegate that is executed when capture ends for controller or keyboard.
-	FSimpleDelegate OnControllerCaptureEnd;
-
-	// Holds a delegate that is executed when the slider's value changed.
-	FOnFloatValueChanged OnValueChanged;
-
-	// Holds the current interaction's unclamped input angle.
-	float AbsoluteInputAngle;
-
-	// Stores the previous absolute position to support calculating rotational delta for relative input
-	FVector2D PreviousAbsolutePosition;
-
-	// Settings for behavior when IsUsingVerticalDrag is true
-	// For when UseVerticalDrag is true, whether we're fine tuning the value 
-	bool bIsUsingFineTune;
-
-	// The key to use when fine tuning vertical drag 
-	FKey FineTuneKey;
-
-	float VerticalDragMouseSpeedNormal = 0.2f;
-	float VerticalDragMouseSpeedFineTune = 0.05f;
-	float VerticalDragPixelDelta = 50.0f;
-};
-=======
 }
 
 inline void TriggerSRadialSliderHeaderDeprecatedWarning()
 {
 	SRadialSliderHeaderDeprecatedWarning();
-}
->>>>>>> d731a049
+}