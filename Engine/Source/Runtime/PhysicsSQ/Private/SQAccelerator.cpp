// Copyright Epic Games, Inc. All Rights Reserved.

#include "SQAccelerator.h"
#include "CollisionQueryFilterCallbackCore.h"

#if PHYSICS_INTERFACE_PHYSX
#include "SceneQueryPhysXImp.h"	//todo: use nice platform wrapper
#include "PhysXInterfaceWrapperCore.h"
#endif

#if WITH_CHAOS
#include "Experimental/SceneQueryChaosImp.h"
#endif

#include "ChaosInterfaceWrapperCore.h"
#include "Chaos/ISpatialAcceleration.h"
#include "Chaos/PBDCollisionConstraints.h"
#include "Chaos/GeometryQueries.h"
#include "Chaos/DebugDrawQueue.h"

#if CHAOS_DEBUG_DRAW
int32 ChaosSQDrawDebugVisitorQueries = 0;
FAutoConsoleVariableRef CVarChaosSQDrawDebugQueries(TEXT("p.Chaos.SQ.DrawDebugVisitorQueries"), ChaosSQDrawDebugVisitorQueries, TEXT("Draw bounds of objects visited by visitors in scene queries."));
#endif

void FSQAcceleratorUnion::Raycast(const FVector& Start, const FVector& Dir, const float DeltaMagnitude, FPhysicsHitCallback<FHitRaycast>& HitBuffer, EHitFlags OutputFlags, const FQueryFilterData& QueryFilterData, ICollisionQueryFilterCallbackBase& QueryCallback) const
{
	for (const ISQAccelerator* Accelerator : Accelerators)
	{
		Accelerator->Raycast(Start, Dir, DeltaMagnitude, HitBuffer, OutputFlags, QueryFilterData, QueryCallback);
	}
}

void FSQAcceleratorUnion::Sweep(const FPhysicsGeometry& QueryGeom, const FTransform& StartTM, const FVector& Dir, const float DeltaMagnitude, FPhysicsHitCallback<FHitSweep>& HitBuffer, EHitFlags OutputFlags, const FQueryFilterData& QueryFilterData, ICollisionQueryFilterCallbackBase& QueryCallback) const
{
	for (const ISQAccelerator* Accelerator : Accelerators)
	{
		Accelerator->Sweep(QueryGeom, StartTM, Dir, DeltaMagnitude, HitBuffer, OutputFlags, QueryFilterData, QueryCallback);
	}
}

void FSQAcceleratorUnion::Overlap(const FPhysicsGeometry& QueryGeom, const FTransform& GeomPose, FPhysicsHitCallback<FHitOverlap>& HitBuffer, const FQueryFilterData& QueryFilterData, ICollisionQueryFilterCallbackBase& QueryCallback) const
{
	for (const ISQAccelerator* Accelerator : Accelerators)
	{
		Accelerator->Overlap(QueryGeom, GeomPose, HitBuffer, QueryFilterData, QueryCallback);
	}
}

void FSQAcceleratorUnion::AddSQAccelerator(ISQAccelerator* InAccelerator)
{
	Accelerators.AddUnique(InAccelerator);
}

void FSQAcceleratorUnion::RemoveSQAccelerator(ISQAccelerator* AcceleratorToRemove)
{
	Accelerators.RemoveSingleSwap(AcceleratorToRemove);	//todo(ocohen): probably want to order these in some optimal way
}

FChaosSQAccelerator::FChaosSQAccelerator(const Chaos::ISpatialAcceleration<Chaos::TAccelerationStructureHandle<float, 3>, float, 3>& InSpatialAcceleration)
	: SpatialAcceleration(InSpatialAcceleration)
{}

struct FPreFilterInfo
{
	const Chaos::FImplicitObject* Geom;
	int32 ActorIdx;
};

void FillHitHelper(ChaosInterface::FLocationHit& Hit, const float Distance, const FVector& WorldPosition, const FVector& WorldNormal, int32 FaceIdx, bool bComputeMTD)
{
	Hit.Distance = Distance;
	Hit.WorldPosition = WorldPosition;
	Hit.WorldNormal = WorldNormal;
	Hit.Flags = Distance > 0.f || bComputeMTD ? EHitFlags::Distance | EHitFlags::Normal | EHitFlags::Position : EHitFlags::Distance | EHitFlags::FaceIndex;
	Hit.FaceIndex = FaceIdx;
}

void FillHitHelper(ChaosInterface::FOverlapHit& Hit, const float Distance, const FVector& WorldPosition, const FVector& WorldNormal, int32 FaceIdx, bool bComputeMTD)
{
}

template <typename QueryGeometryType, typename TPayload, typename THitType>
struct TSQVisitor : public Chaos::ISpatialVisitor<TPayload, float>
{
	TSQVisitor(const FVector& InStartPoint, const FVector& InDir, ChaosInterface::FSQHitBuffer<ChaosInterface::FRaycastHit>& InHitBuffer, EHitFlags InOutputFlags,
		const FQueryFilterData& InQueryFilterData, ICollisionQueryFilterCallbackBase& InQueryCallback, const FQueryDebugParams& InDebugParams)
		: StartPoint(InStartPoint)
		, Dir(InDir)
		, HalfExtents(0)
		, OutputFlags(InOutputFlags)
		, bAnyHit(false)
		, DebugParams(InDebugParams)
		, HitBuffer(InHitBuffer)
		, QueryFilterData(InQueryFilterData)
		, QueryCallback(InQueryCallback)
	{
#if WITH_PHYSX
		//#TODO - reimplement query flags alternative for Chaos
		bAnyHit = QueryFilterData.flags & PxQueryFlag::eANY_HIT;
#endif
	}

	TSQVisitor(const FTransform& InStartTM, const FVector& InDir, ChaosInterface::FSQHitBuffer<ChaosInterface::FSweepHit>& InHitBuffer, EHitFlags InOutputFlags,
		const FQueryFilterData& InQueryFilterData, ICollisionQueryFilterCallbackBase& InQueryCallback, const QueryGeometryType& InQueryGeom, const FQueryDebugParams& InDebugParams)
		: Dir(InDir)
		, HalfExtents(InQueryGeom.BoundingBox().Extents() * 0.5)
		, OutputFlags(InOutputFlags)
		, bAnyHit(false)
		, DebugParams(InDebugParams)
		, HitBuffer(InHitBuffer)
		, QueryFilterData(InQueryFilterData)
		, QueryGeom(&InQueryGeom)
		, QueryCallback(InQueryCallback)
		, StartTM(InStartTM)
	{
#if WITH_PHYSX
		//#TODO - reimplement query flags alternative for Chaos
		bAnyHit = QueryFilterData.flags & PxQueryFlag::eANY_HIT;
#endif
		//todo: check THitType is sweep
	}

	TSQVisitor(const FTransform& InWorldTM, ChaosInterface::FSQHitBuffer<ChaosInterface::FOverlapHit>& InHitBuffer,
		const FQueryFilterData& InQueryFilterData, ICollisionQueryFilterCallbackBase& InQueryCallback, const QueryGeometryType& InQueryGeom, const FQueryDebugParams& InDebugParams)
		: HalfExtents(InQueryGeom.BoundingBox().Extents() * 0.5)
		, bAnyHit(false)
		, DebugParams(InDebugParams)
		, HitBuffer(InHitBuffer)
		, QueryFilterData(InQueryFilterData)
		, QueryGeom(&InQueryGeom)
		, QueryCallback(InQueryCallback)
		, StartTM(InWorldTM)
	{
#if WITH_PHYSX
		//#TODO - reimplement query flags alternative for Chaos
		bAnyHit = QueryFilterData.flags & PxQueryFlag::eANY_HIT;
#endif
		//todo: check THitType is overlap
	}

	virtual bool Raycast(const Chaos::TSpatialVisitorData<TPayload>& Instance, Chaos::FQueryFastData& CurData) override
	{
		return Visit<ESQType::Raycast>(Instance, &CurData);
	}

	virtual bool Sweep(const Chaos::TSpatialVisitorData<TPayload>& Instance, Chaos::FQueryFastData& CurData) override
	{
		return Visit<ESQType::Sweep>(Instance, &CurData);
	}

	virtual bool Overlap(const Chaos::TSpatialVisitorData<TPayload>& Instance) override
	{
		return Visit<ESQType::Overlap>(Instance, nullptr);
	}

private:

	enum class ESQType
	{
		Raycast,
		Sweep,
		Overlap
	};

	template <ESQType SQ>
	bool Visit(const Chaos::TSpatialVisitorData<TPayload>& Instance, Chaos::FQueryFastData* CurData)
	{
#if CHAOS_DEBUG_DRAW && WITH_CHAOS
		if (DebugParams.IsDebugQuery() && ChaosSQDrawDebugVisitorQueries)
		{
			DebugDraw<SQ>(Instance, CurData->CurrentLength);
		}
#endif

		TPayload Payload = Instance.Payload;

		//todo: add a check to ensure hitbuffer matches SQ type
		using namespace Chaos;
		TGeometryParticle<float, 3>* GeometryParticle = Payload.GetExternalGeometryParticle_ExternalThread();
		const TShapesArray<float,3>& Shapes = GeometryParticle->ShapesArray();

		const bool bTestShapeBounds =  Shapes.Num() > 1;

		const TRigidTransform<float, 3> ActorTM(GeometryParticle->X(), GeometryParticle->R());

		for (const auto& Shape : Shapes)
		{
			const FImplicitObject* Geom = Shape->Geometry.Get();

			if (bTestShapeBounds)
			{
				TAABB<FReal, 3> InflatedWorldBounds;
				if (SQ == ESQType::Raycast)
				{
					InflatedWorldBounds = Shape->WorldSpaceInflatedShapeBounds;
				}
				else
				{
					InflatedWorldBounds = TAABB<FReal, 3>(Shape->WorldSpaceInflatedShapeBounds.Min() - HalfExtents, Shape->WorldSpaceInflatedShapeBounds.Max() + HalfExtents);

				}
				if (SQ != ESQType::Overlap)
				{
					//todo: use fast raycast
					float TmpTime;
					FVec3 TmpPos;
					if (!InflatedWorldBounds.RaycastFast( SQ == ESQType::Raycast ? StartPoint : StartTM.GetLocation(), CurData->Dir, CurData->InvDir, CurData->bParallel, CurData->CurrentLength, CurData->InvCurrentLength, TmpTime, TmpPos))
					{
						continue;
					}
				}
				else
				{
					if (!InflatedWorldBounds.Contains(StartTM.GetLocation()))
					{
						continue;
					}
				}
			}

			//TODO: use gt particles directly
			//#TODO alternative to px flags
#if WITH_PHYSX
			ECollisionQueryHitType HitType = QueryFilterData.flags & PxQueryFlag::ePREFILTER ? QueryCallback.PreFilter(P2UFilterData(QueryFilterData.data), *Shape, *GeometryParticle) : ECollisionQueryHitType::Block;
#else
			//#TODO Chaos flag alternative
			ensure(false);
			ECollisionQueryHitType HitType = ECollisionQueryHitType::Block;
#endif
			if (HitType != ECollisionQueryHitType::None)
			{

				THitType Hit;
				Hit.Actor = GeometryParticle;
				Hit.Shape = Shape.Get();

				bool bHit = false;

				TVector<float, 3> WorldPosition, WorldNormal;
				float Distance = 0;	//not needed but fixes compiler warning for overlap
				int32 FaceIdx = INDEX_NONE;	//not needed but fixes compiler warning for overlap
				const bool bComputeMTD = !!((uint16)(OutputFlags & EHitFlags::MTD));

				if (SQ == ESQType::Raycast)
				{
					TVector<float, 3> LocalNormal;
					TVector<float, 3> LocalPosition;

					const TVector<float, 3> DirLocal = ActorTM.InverseTransformVectorNoScale(Dir);
					const TVector<float, 3> StartLocal = ActorTM.InverseTransformPositionNoScale(StartPoint);
					bHit = Geom->Raycast(StartLocal, DirLocal, CurData->CurrentLength, /*Thickness=*/0.f, Distance, LocalPosition, LocalNormal, FaceIdx);
					if (bHit)
					{
						WorldPosition = ActorTM.TransformPositionNoScale(LocalPosition);
						WorldNormal = ActorTM.TransformVectorNoScale(LocalNormal);
					}
				}
				else if(SQ == ESQType::Sweep && CurData->CurrentLength > 0)
				{
					bHit = SweepQuery(*Geom, ActorTM, *QueryGeom, StartTM, CurData->Dir, CurData->CurrentLength, Distance, WorldPosition, WorldNormal, FaceIdx, 0.f, bComputeMTD);
				}
				else if (SQ == ESQType::Overlap || (SQ == ESQType::Sweep && CurData->CurrentLength == 0))
				{
					bHit = OverlapQuery(*Geom, ActorTM, *QueryGeom, StartTM, /*Thickness=*/0);
				}

				if(bHit)
				{
					FillHitHelper(Hit, Distance, WorldPosition, WorldNormal, FaceIdx, bComputeMTD);
#if WITH_PHYSX
					HitType = QueryFilterData.flags & PxQueryFlag::ePOSTFILTER ? QueryCallback.PostFilter(P2UFilterData(QueryFilterData.data), Hit) : HitType;
#else
					//#TODO Chaos flag alternative
					ensure(false);
#endif
					if (HitType != ECollisionQueryHitType::None)
					{

						//overlap never blocks
						const bool bBlocker = (HitType == ECollisionQueryHitType::Block || bAnyHit || HitBuffer.WantsSingleResult());
						HitBuffer.InsertHit(Hit, bBlocker);

						if (bBlocker && SQ != ESQType::Overlap)
						{
							CurData->SetLength(FMath::Max(0.f, Distance));	//Max is needed for MTD which returns negative distance
							if (CurData->CurrentLength == 0 && (SQ == ESQType::Raycast || HitBuffer.WantsSingleResult()))	//raycasts always fail with distance 0, sweeps only matter if we want multi overlaps
							{
								return false;	//initial overlap so nothing will be better than this
							}
						}

						if (bAnyHit)
						{
							return false;
						}
					}
				}
			}
		}

		return true;
	}

#if CHAOS_DEBUG_DRAW && !(UE_BUILD_TEST || UE_BUILD_SHIPPING)
	template <ESQType SQ>
	void DebugDraw(const Chaos::TSpatialVisitorData<TPayload>& Instance, const float CurLength)
	{
		if (SQ == ESQType::Raycast)
		{
			const FVector EndPoint = StartPoint + (Dir * CurLength);
			Chaos::FDebugDrawQueue::GetInstance().DrawDebugDirectionalArrow(StartPoint, EndPoint, 5.f, FColor::Green, false, -1.f, 0, 1.f);
		}

		if (Instance.bHasBounds)
		{
			Chaos::FDebugDrawQueue::GetInstance().DrawDebugBox(Instance.Bounds.Center(), Instance.Bounds.Extents(), FQuat::Identity, FColor::Red, false, -1.f, 0, 2.f);
		}
	}
#endif

	const FVector StartPoint;
	const FVector Dir;
	const FVector HalfExtents;
	EHitFlags OutputFlags;
	bool bAnyHit;
	const FQueryDebugParams DebugParams;
	ChaosInterface::FSQHitBuffer<THitType>& HitBuffer;
	const FQueryFilterData& QueryFilterData;
	const QueryGeometryType* QueryGeom;
	ICollisionQueryFilterCallbackBase& QueryCallback;
	const FTransform StartTM;
};

void FChaosSQAccelerator::Raycast(const FVector& Start, const FVector& Dir, const float DeltaMagnitude, ChaosInterface::FSQHitBuffer<ChaosInterface::FRaycastHit>& HitBuffer, EHitFlags OutputFlags, const FQueryFilterData& QueryFilterData, ICollisionQueryFilterCallbackBase& QueryCallback, const FQueryDebugParams& DebugParams) const
{
	using namespace Chaos;
	using namespace ChaosInterface;

	TSQVisitor<TSphere<float,3>, TAccelerationStructureHandle<float, 3>, FRaycastHit> RaycastVisitor(Start, Dir, HitBuffer, OutputFlags, QueryFilterData, QueryCallback, DebugParams);
	HitBuffer.IncFlushCount();
	SpatialAcceleration.Raycast(Start, Dir, DeltaMagnitude, RaycastVisitor);
	HitBuffer.DecFlushCount();
}

template <typename QueryGeomType>
void SweepHelper(const QueryGeomType& QueryGeom,const Chaos::ISpatialAcceleration<Chaos::TAccelerationStructureHandle<float,3>,float,3>& SpatialAcceleration,const FTransform& StartTM,const FVector& Dir,const float DeltaMagnitude,ChaosInterface::FSQHitBuffer<ChaosInterface::FSweepHit>& HitBuffer,EHitFlags OutputFlags,const FQueryFilterData& QueryFilterData,ICollisionQueryFilterCallbackBase& QueryCallback,const FQueryDebugParams& DebugParams)
{
	using namespace Chaos;
	using namespace ChaosInterface;

<<<<<<< HEAD
	const TAABB<float,3> Bounds = QueryGeom.BoundingBox().TransformedAABB(StartTM);
	const bool bSweepAsOverlap = DeltaMagnitude == 0;	//question: do we care about tiny sweeps?
	TSQVisitor<QueryGeomType,TAccelerationStructureHandle<float,3>,FSweepHit> SweepVisitor(StartTM,Dir,HitBuffer,OutputFlags,QueryFilterData,QueryCallback,QueryGeom,DebugParams);
=======
	const TAABB<float, 3> Bounds = QueryGeom.BoundingBox().TransformedAABB(StartTM);
	const FVector HalfExtents = Bounds.Extents() * 0.5f;
>>>>>>> fa8a8d0d

	HitBuffer.IncFlushCount();

	if(bSweepAsOverlap)
	{
		//fallback to overlap
		SpatialAcceleration.Overlap(Bounds,SweepVisitor);
	} else
	{
		const FVector HalfExtents = Bounds.Extents() * 0.5f;
		SpatialAcceleration.Sweep(Bounds.GetCenter(),Dir,DeltaMagnitude,HalfExtents,SweepVisitor);
	}

	HitBuffer.DecFlushCount();
}

void FChaosSQAccelerator::Sweep(const Chaos::FImplicitObject& QueryGeom, const FTransform& StartTM, const FVector& Dir, const float DeltaMagnitude, ChaosInterface::FSQHitBuffer<ChaosInterface::FSweepHit>& HitBuffer, EHitFlags OutputFlags, const FQueryFilterData& QueryFilterData, ICollisionQueryFilterCallbackBase& QueryCallback, const FQueryDebugParams& DebugParams) const
{
	return Chaos::CastHelper(QueryGeom, StartTM, [&](const auto& Downcast, const FTransform& StartFullTM) { return SweepHelper(Downcast, SpatialAcceleration, StartFullTM, Dir, DeltaMagnitude, HitBuffer, OutputFlags, QueryFilterData, QueryCallback, DebugParams); });
}

template <typename QueryGeomType>
void OverlapHelper(const QueryGeomType& QueryGeom, const Chaos::ISpatialAcceleration<Chaos::TAccelerationStructureHandle<float, 3>, float, 3>& SpatialAcceleration, const FTransform& GeomPose, ChaosInterface::FSQHitBuffer<ChaosInterface::FOverlapHit>& HitBuffer, const FQueryFilterData& QueryFilterData, ICollisionQueryFilterCallbackBase& QueryCallback, const FQueryDebugParams& DebugParams)
{
	using namespace Chaos;
	using namespace ChaosInterface;

	const TAABB<float, 3> Bounds = QueryGeom.BoundingBox().TransformedAABB(GeomPose);
	TSQVisitor<QueryGeomType, TAccelerationStructureHandle<float, 3>, FOverlapHit> OverlapVisitor(GeomPose, HitBuffer, QueryFilterData, QueryCallback, QueryGeom, DebugParams);
	HitBuffer.IncFlushCount();
	SpatialAcceleration.Overlap(Bounds, OverlapVisitor);
	HitBuffer.DecFlushCount();
}

void FChaosSQAccelerator::Overlap(const Chaos::FImplicitObject& QueryGeom, const FTransform& GeomPose, ChaosInterface::FSQHitBuffer<ChaosInterface::FOverlapHit>& HitBuffer, const FQueryFilterData& QueryFilterData, ICollisionQueryFilterCallbackBase& QueryCallback, const FQueryDebugParams& DebugParams) const
{
	return Chaos::CastHelper(QueryGeom, GeomPose, [&](const auto& Downcast, const FTransform& GeomFullPose) { return OverlapHelper(Downcast, SpatialAcceleration, GeomFullPose, HitBuffer, QueryFilterData, QueryCallback, DebugParams); });
}

#if WITH_PHYSX
FChaosSQAcceleratorAdapter::FChaosSQAcceleratorAdapter(const Chaos::ISpatialAcceleration<Chaos::TAccelerationStructureHandle<float, 3>, float, 3>& InSpatialAcceleration)
	: ChaosSQAccelerator(InSpatialAcceleration)
{
}

void FChaosSQAcceleratorAdapter::Raycast(const FVector& Start, const FVector& Dir, const float DeltaMagnitude, FPhysicsHitCallback<FHitRaycast>& HitBuffer, EHitFlags OutputFlags, const FQueryFilterData& QueryFilterData, ICollisionQueryFilterCallbackBase& QueryCallback) const
{
	check(false);
}

void FChaosSQAcceleratorAdapter::Sweep(const FPhysicsGeometry& QueryGeom, const FTransform& StartTM, const FVector& Dir, const float DeltaMagnitude, FPhysicsHitCallback<FHitSweep>& HitBuffer, EHitFlags OutputFlags, const FQueryFilterData& QueryFilterData, ICollisionQueryFilterCallbackBase& QueryCallback) const
{
	check(false);
}

void FChaosSQAcceleratorAdapter::Overlap(const FPhysicsGeometry& QueryGeom, const FTransform& GeomPose, FPhysicsHitCallback<FHitOverlap>& HitBuffer, const FQueryFilterData& QueryFilterData, ICollisionQueryFilterCallbackBase& QueryCallback) const
{
	check(false);
}
#endif


#if WITH_PHYSX && !WITH_CHAOS

FPhysXSQAccelerator::FPhysXSQAccelerator()
	: Scene(nullptr)
{

}

FPhysXSQAccelerator::FPhysXSQAccelerator(physx::PxScene* InScene)
	: Scene(InScene)
{

}

void FPhysXSQAccelerator::Raycast(const FVector& Start, const FVector& Dir, const float DeltaMagnitude, FPhysicsHitCallback<FHitRaycast>& HitBuffer, EHitFlags OutputFlags, const FQueryFilterData& QueryFilterData, ICollisionQueryFilterCallbackBase& QueryCallback) const
{
	check(Scene);

	FPhysicsRaycastInputAdapater Inputs(Start, Dir, OutputFlags);
	Scene->raycast(Inputs.Start, Inputs.Dir, DeltaMagnitude, HitBuffer, Inputs.OutputFlags, QueryFilterData, &QueryCallback);
}

void FPhysXSQAccelerator::Sweep(const FPhysicsGeometry& QueryGeom, const FTransform& StartTM, const FVector& Dir, const float DeltaMagnitude, FPhysicsHitCallback<FHitSweep>& HitBuffer, EHitFlags OutputFlags, const FQueryFilterData& QueryFilterData, ICollisionQueryFilterCallbackBase& QueryCallback) const
{
	check(Scene);

	FPhysicsSweepInputAdapater Inputs(StartTM, Dir, OutputFlags);
	Scene->sweep(QueryGeom, Inputs.StartTM, Inputs.Dir, DeltaMagnitude, HitBuffer, Inputs.OutputFlags, QueryFilterData, &QueryCallback);
}

void FPhysXSQAccelerator::Overlap(const FPhysicsGeometry& QueryGeom, const FTransform& GeomPose, FPhysicsHitCallback<FHitOverlap>& HitBuffer, const FQueryFilterData& QueryFilterData, ICollisionQueryFilterCallbackBase& QueryCallback) const
{
	check(Scene);

	FPhysicsOverlapInputAdapater Inputs(GeomPose);
	Scene->overlap(QueryGeom, Inputs.GeomPose, HitBuffer, QueryFilterData, &QueryCallback);
}

void FPhysXSQAccelerator::SetScene(physx::PxScene* InScene)
{
	Scene = InScene;
}
#endif<|MERGE_RESOLUTION|>--- conflicted
+++ resolved
@@ -13,6 +13,7 @@
 #endif
 
 #include "ChaosInterfaceWrapperCore.h"
+#include "Chaos/CastingUtilities.h"
 #include "Chaos/ISpatialAcceleration.h"
 #include "Chaos/PBDCollisionConstraints.h"
 #include "Chaos/GeometryQueries.h"
@@ -240,7 +241,7 @@
 				TVector<float, 3> WorldPosition, WorldNormal;
 				float Distance = 0;	//not needed but fixes compiler warning for overlap
 				int32 FaceIdx = INDEX_NONE;	//not needed but fixes compiler warning for overlap
-				const bool bComputeMTD = !!((uint16)(OutputFlags & EHitFlags::MTD));
+				const bool bComputeMTD = !!((uint16)(OutputFlags.HitFlags & EHitFlags::MTD));
 
 				if (SQ == ESQType::Raycast)
 				{
@@ -262,7 +263,19 @@
 				}
 				else if (SQ == ESQType::Overlap || (SQ == ESQType::Sweep && CurData->CurrentLength == 0))
 				{
-					bHit = OverlapQuery(*Geom, ActorTM, *QueryGeom, StartTM, /*Thickness=*/0);
+					if (bComputeMTD)
+					{
+						FMTDInfo MTDInfo;
+						bHit = OverlapQuery(*Geom, ActorTM, *QueryGeom, StartTM, /*Thickness=*/0, &MTDInfo);
+						if (bHit)
+						{
+							WorldNormal = MTDInfo.Normal * MTDInfo.Penetration;
+						}
+					}
+					else
+					{
+						bHit = OverlapQuery(*Geom, ActorTM, *QueryGeom, StartTM, /*Thickness=*/0);
+					}
 				}
 
 				if(bHit)
@@ -322,7 +335,7 @@
 	const FVector StartPoint;
 	const FVector Dir;
 	const FVector HalfExtents;
-	EHitFlags OutputFlags;
+	FHitFlags OutputFlags;
 	bool bAnyHit;
 	const FQueryDebugParams DebugParams;
 	ChaosInterface::FSQHitBuffer<THitType>& HitBuffer;
@@ -349,14 +362,9 @@
 	using namespace Chaos;
 	using namespace ChaosInterface;
 
-<<<<<<< HEAD
 	const TAABB<float,3> Bounds = QueryGeom.BoundingBox().TransformedAABB(StartTM);
 	const bool bSweepAsOverlap = DeltaMagnitude == 0;	//question: do we care about tiny sweeps?
 	TSQVisitor<QueryGeomType,TAccelerationStructureHandle<float,3>,FSweepHit> SweepVisitor(StartTM,Dir,HitBuffer,OutputFlags,QueryFilterData,QueryCallback,QueryGeom,DebugParams);
-=======
-	const TAABB<float, 3> Bounds = QueryGeom.BoundingBox().TransformedAABB(StartTM);
-	const FVector HalfExtents = Bounds.Extents() * 0.5f;
->>>>>>> fa8a8d0d
 
 	HitBuffer.IncFlushCount();
 
@@ -375,7 +383,7 @@
 
 void FChaosSQAccelerator::Sweep(const Chaos::FImplicitObject& QueryGeom, const FTransform& StartTM, const FVector& Dir, const float DeltaMagnitude, ChaosInterface::FSQHitBuffer<ChaosInterface::FSweepHit>& HitBuffer, EHitFlags OutputFlags, const FQueryFilterData& QueryFilterData, ICollisionQueryFilterCallbackBase& QueryCallback, const FQueryDebugParams& DebugParams) const
 {
-	return Chaos::CastHelper(QueryGeom, StartTM, [&](const auto& Downcast, const FTransform& StartFullTM) { return SweepHelper(Downcast, SpatialAcceleration, StartFullTM, Dir, DeltaMagnitude, HitBuffer, OutputFlags, QueryFilterData, QueryCallback, DebugParams); });
+	return Chaos::Utilities::CastHelper(QueryGeom, StartTM, [&](const auto& Downcast, const FTransform& StartFullTM) { return SweepHelper(Downcast, SpatialAcceleration, StartFullTM, Dir, DeltaMagnitude, HitBuffer, OutputFlags, QueryFilterData, QueryCallback, DebugParams); });
 }
 
 template <typename QueryGeomType>
@@ -393,7 +401,7 @@
 
 void FChaosSQAccelerator::Overlap(const Chaos::FImplicitObject& QueryGeom, const FTransform& GeomPose, ChaosInterface::FSQHitBuffer<ChaosInterface::FOverlapHit>& HitBuffer, const FQueryFilterData& QueryFilterData, ICollisionQueryFilterCallbackBase& QueryCallback, const FQueryDebugParams& DebugParams) const
 {
-	return Chaos::CastHelper(QueryGeom, GeomPose, [&](const auto& Downcast, const FTransform& GeomFullPose) { return OverlapHelper(Downcast, SpatialAcceleration, GeomFullPose, HitBuffer, QueryFilterData, QueryCallback, DebugParams); });
+	return Chaos::Utilities::CastHelper(QueryGeom, GeomPose, [&](const auto& Downcast, const FTransform& GeomFullPose) { return OverlapHelper(Downcast, SpatialAcceleration, GeomFullPose, HitBuffer, QueryFilterData, QueryCallback, DebugParams); });
 }
 
 #if WITH_PHYSX
