--- conflicted
+++ resolved
@@ -54,13 +54,10 @@
 	{
 		return false;
 	}
-<<<<<<< HEAD
-=======
 
 	/*
 	 * Warp the time range right before we evaluate
 	 * This gives clients an opportunity to apply time-warping effects without manipulating the actual user-facing playback position
 	 */
 	virtual void WarpEvaluationRange(FMovieSceneEvaluationRange& InOutRange) const {}
->>>>>>> 4af6daef
 };