--- conflicted
+++ resolved
@@ -28,11 +28,7 @@
  * Migrate the frame times of the movie scene from the source frame rate to the destination frame rate
  */
 
-<<<<<<< HEAD
-static void MigrateFrameTimes(FFrameRate SourceRate, FFrameRate DestinationRate, UMovieScene* MovieScene, bool bApplyRecursively = false);
-=======
 static MOVIESCENE_API void MigrateFrameTimes(FFrameRate SourceRate, FFrameRate DestinationRate, UMovieScene* MovieScene, bool bApplyRecursively = false);
->>>>>>> 4af6daef
 
 };
 
