// Copyright Epic Games, Inc. All Rights Reserved.

#pragma once

#include "Channels/MovieSceneChannelEditorData.h"
#include "Channels/MovieSceneCurveChannelCommon.h"
#include "Containers/Array.h"
#include "Containers/ArrayView.h"
#include "Containers/EnumAsByte.h"
#include "CoreTypes.h"
#include "Curves/KeyHandle.h"
#include "Curves/RealCurve.h"
#include "Curves/RichCurve.h"
#include "HAL/PlatformCrt.h"
#include "KeyParams.h"
#include "Math/Range.h"
#include "Misc/FrameNumber.h"
#include "Misc/FrameRate.h"
#include "Misc/FrameTime.h"
#include "Misc/Optional.h"
#include "MovieSceneChannel.h"
#include "MovieSceneChannelData.h"
#include "MovieSceneChannelTraits.h"
#include "Serialization/StructuredArchive.h"
#include "Templates/Tuple.h"
#include "Templates/UnrealTemplate.h"
#include "UObject/Class.h"
#include "UObject/ObjectMacros.h"

#include "MovieSceneFloatChannel.generated.h"

class FArchive;
struct FPropertyTag;
template<typename> struct TMovieSceneCurveChannelImpl;
template <typename T> struct TIsPODType;

namespace UE::MovieScene::Interpolation
{
	struct FCachedInterpolation;
}

USTRUCT()
struct FMovieSceneFloatValue
{
	GENERATED_BODY()

	FMovieSceneFloatValue()
		: Value(0.f), InterpMode(RCIM_Cubic), TangentMode(RCTM_Auto), PaddingByte(0)
	{}

	explicit FMovieSceneFloatValue(float InValue)
		: Value(InValue), InterpMode(RCIM_Cubic), TangentMode(RCTM_Auto), PaddingByte(0)
	{}

	bool Serialize(FArchive& Ar);
	bool operator==(const FMovieSceneFloatValue& Other) const;
	bool operator!=(const FMovieSceneFloatValue& Other) const;
	friend FArchive& operator<<(FArchive& Ar, FMovieSceneFloatValue& P)
	{
		P.Serialize(Ar);
		return Ar;
	}

	UPROPERTY(EditAnywhere, Category = "Key")
	float Value;

	UPROPERTY(EditAnywhere, Category = "Key")
	FMovieSceneTangentData Tangent;

	UPROPERTY(EditAnywhere, Category = "Key")
	TEnumAsByte<ERichCurveInterpMode> InterpMode;

	UPROPERTY(EditAnywhere, Category = "Key")
	TEnumAsByte<ERichCurveTangentMode> TangentMode;

	/**
	 * float value = 4 bytes
	 * tangent data = 4 floats + byte enum = 4*4 + 1 = 17 bytes, rounded up to 20 bytes on clang-win64
	 * interp and tangent modes = 2 byte enums = 2 bytes
	 * total = 26 bytes
	 */
	UPROPERTY()
	uint8 PaddingByte;

	// This is required because TMovieSceneCurveChannelImpl<ChannelType>::Serialize dumps us as a byte array so we need padding to be initialized to avoid indeterminism in the cooked build
	uint8 UnserializedPaddingBytes[1] = {0};
};
static_assert(
	sizeof(FMovieSceneFloatValue) ==
	sizeof(FMovieSceneFloatValue::Value) + sizeof(FMovieSceneFloatValue::Tangent) + sizeof(FMovieSceneFloatValue::InterpMode) + sizeof(FMovieSceneFloatValue::TangentMode) + sizeof(FMovieSceneFloatValue::PaddingByte) + sizeof(FMovieSceneFloatValue::UnserializedPaddingBytes),
	"Adjust padding size to avoid cooked build indeterminism with uninitialized padded data");

template<>
struct TIsPODType<FMovieSceneFloatValue>
{
	enum { Value = true };
};


template<>
struct TStructOpsTypeTraits<FMovieSceneFloatValue>
	: public TStructOpsTypeTraitsBase2<FMovieSceneFloatValue>
{
	enum
	{
		WithSerializer = true,
		WithCopy = false,
		WithIdenticalViaEquality = true,
	};
	static constexpr EPropertyObjectReferenceType WithSerializerObjectReferences = EPropertyObjectReferenceType::None;
};


USTRUCT()
struct FMovieSceneFloatChannel : public FMovieSceneChannel
{
	GENERATED_BODY()

	typedef float CurveValueType;
	typedef FMovieSceneFloatValue ChannelValueType;

	FMovieSceneFloatChannel() 
		: PreInfinityExtrap(RCCE_Constant)
		, PostInfinityExtrap(RCCE_Constant)
		, DefaultValue(0.f)
		, bHasDefaultValue(false)
#if WITH_EDITORONLY_DATA
		, bShowCurve(false)
#endif
	{}

	/**
	 * Access a mutable interface for this channel's data
	 *
	 * @return An object that is able to manipulate this channel's data
	 */
	FORCEINLINE TMovieSceneChannelData<FMovieSceneFloatValue> GetData()
	{
		return TMovieSceneChannelData<FMovieSceneFloatValue>(&Times, &Values, &KeyHandles);
	}

	/**
	 * Access a constant interface for this channel's data
	 *
	 * @return An object that is able to interrogate this channel's data
	 */
	FORCEINLINE TMovieSceneChannelData<const FMovieSceneFloatValue> GetData() const
	{
		return TMovieSceneChannelData<const FMovieSceneFloatValue>(&Times, &Values);
	}

	/**
	 * Const access to this channel's times
	 */
	FORCEINLINE TArrayView<const FFrameNumber> GetTimes() const
	{
		return Times;
	}

	/**
	 * Const access to this channel's values
	 */
	FORCEINLINE TArrayView<const FMovieSceneFloatValue> GetValues() const
	{
		return Values;
	}

	/**
	* Evaluate this channel with the frame resolution 
	*
	* @param InTime     The time to evaluate at
	* @param InTime     The Frame Rate the time to evaluate at
	* @param OutValue   A value to receive the result
	* @return true if the channel was evaluated successfully, false otherwise
	*/
<<<<<<< HEAD
	bool Evaluate(FFrameTime InTime, float& OutValue) const;
=======
	MOVIESCENE_API bool Evaluate(FFrameTime InTime, float& OutValue) const;
>>>>>>> 4af6daef

	/**
	 * Retrieve a cached interpolation from this channel for the specified time
	 */
<<<<<<< HEAD
	UE::MovieScene::Interpolation::FCachedInterpolation GetInterpolationForTime(FFrameTime InTime) const;
=======
	MOVIESCENE_API UE::MovieScene::Interpolation::FCachedInterpolation GetInterpolationForTime(FFrameTime InTime) const;
>>>>>>> 4af6daef

	/**
	 * Set the channel's times and values to the requested values
	 */
<<<<<<< HEAD
	void Set(TArray<FFrameNumber> InTimes, TArray<FMovieSceneFloatValue> InValues);
=======
	MOVIESCENE_API void Set(TArray<FFrameNumber> InTimes, TArray<FMovieSceneFloatValue> InValues);
>>>>>>> 4af6daef

	/**
	 * Set the channel's times and values to the requested values, but does not allocate key handles
	 */
<<<<<<< HEAD
	void SetKeysOnly(TArrayView<FFrameNumber> InTimes, TArrayView<FMovieSceneFloatValue> InValues);
=======
	MOVIESCENE_API void SetKeysOnly(TArrayView<FFrameNumber> InTimes, TArrayView<FMovieSceneFloatValue> InValues);
>>>>>>> 4af6daef
public:

	// ~ FMovieSceneChannel Interface
	MOVIESCENE_API virtual void GetKeys(const TRange<FFrameNumber>& WithinRange, TArray<FFrameNumber>* OutKeyTimes, TArray<FKeyHandle>* OutKeyHandles) override;
	MOVIESCENE_API virtual void GetKeyTimes(TArrayView<const FKeyHandle> InHandles, TArrayView<FFrameNumber> OutKeyTimes) override;
	MOVIESCENE_API virtual void SetKeyTimes(TArrayView<const FKeyHandle> InHandles, TArrayView<const FFrameNumber> InKeyTimes) override;
	MOVIESCENE_API virtual void DuplicateKeys(TArrayView<const FKeyHandle> InHandles, TArrayView<FKeyHandle> OutNewHandles) override;
	MOVIESCENE_API virtual void DeleteKeys(TArrayView<const FKeyHandle> InHandles) override;
	MOVIESCENE_API virtual void DeleteKeysFrom(FFrameNumber InTime, bool bDeleteKeysBefore) override;
	MOVIESCENE_API virtual void ChangeFrameResolution(FFrameRate SourceRate, FFrameRate DestinationRate) override;
	MOVIESCENE_API virtual TRange<FFrameNumber> ComputeEffectiveRange() const override;
	MOVIESCENE_API virtual int32 GetNumKeys() const override;
	MOVIESCENE_API virtual void Reset() override;
	MOVIESCENE_API virtual void Offset(FFrameNumber DeltaPosition) override;
	MOVIESCENE_API virtual void Optimize(const FKeyDataOptimizationParams& InParameters) override;
	MOVIESCENE_API virtual void ClearDefault() override;
	MOVIESCENE_API virtual void PostEditChange() override;

public:

	/**
	 * Check whether this channel has any data
	 */
	FORCEINLINE bool HasAnyData() const
	{
		return Times.Num() != 0 || bHasDefaultValue == true;
	}

	/**
	 * Set this channel's default value that should be used when no keys are present
	 *
	 * @param InDefaultValue The desired default value
	 */
	FORCEINLINE void SetDefault(float InDefaultValue)
	{
		bHasDefaultValue = true;
		DefaultValue = InDefaultValue;
	}

	/**
	 * Get this channel's default value that will be used when no keys are present
	 *
	 * @return (Optional) The channel's default value
	 */
	FORCEINLINE TOptional<float> GetDefault() const
	{
		return bHasDefaultValue ? TOptional<float>(DefaultValue) : TOptional<float>();
	}

	/**
	 * Remove this channel's default value causing the channel to have no effect where no keys are present
	 */
	FORCEINLINE void RemoveDefault()
	{
		bHasDefaultValue = false;
	}

public:

	MOVIESCENE_API bool Serialize(FArchive& Ar);
#if WITH_EDITORONLY_DATA
	MOVIESCENE_API void PostSerialize(const FArchive& Ar);
#endif
	friend FArchive& operator<<(FArchive& Ar, FMovieSceneFloatChannel& Me)
	{
		Me.Serialize(Ar);
		return Ar;
	}

	/** Serialize this float function from a mismatching property tag (FRichCurve) */
	MOVIESCENE_API bool SerializeFromMismatchedTag(const FPropertyTag& Tag, FStructuredArchive::FSlot Slot);

	MOVIESCENE_API int32 AddConstantKey(FFrameNumber InTime, float InValue);

	MOVIESCENE_API int32 AddLinearKey(FFrameNumber InTime, float InValue);

	MOVIESCENE_API int32 AddCubicKey(FFrameNumber InTime, float InValue, ERichCurveTangentMode TangentMode = RCTM_Auto, const FMovieSceneTangentData& Tangent = FMovieSceneTangentData());

	MOVIESCENE_API void AutoSetTangents(float Tension = 0.f);

	/** Get the channel's frame resolution */
	FFrameRate GetTickResolution() const { return TickResolution; }
	/** Set the channel's frame resolution */
	void SetTickResolution(FFrameRate InTickSolution) { TickResolution = InTickSolution; }

	/** Get the channel's frame resolution */
	FFrameRate GetTickResolution() const { return TickResolution; }
	/** Set the channel's frame resolution */
	void SetTickResolution(FFrameRate InTickSolution) { TickResolution = InTickSolution; }

	/**
	 * Populate the specified array with times and values that represent the smooth interpolation of this channel across the specified range
	 *
	 * @param StartTimeSeconds      The first time in seconds to include in the resulting array
	 * @param EndTimeSeconds        The last time in seconds to include in the resulting array
	 * @param TimeThreshold         A small time threshold in seconds below which we should stop adding new points
	 * @param ValueThreshold        A small value threshold below which we should stop adding new points where the linear interpolation would suffice
	 * @param TickResolution        The tick resolution with which to interpret this channel's times
	 * @param InOutPoints           An array to populate with the evaluated points
	 */
	MOVIESCENE_API void PopulateCurvePoints(double StartTimeSeconds, double EndTimeSeconds, double TimeThreshold, float ValueThreshold, FFrameRate TickResolution, TArray<TTuple<double, double>>& InOutPoints) const;	

	/**
	* Add keys with these times to channel. The number of elements in both arrays much match or nothing is added.
	* Also assume that the times are greater than last time in the channel and are increasing. If not bad things can happen.
	* @param InTimes Times to add
	* @param InValues Values to add
	*/
	MOVIESCENE_API void AddKeys(const TArray<FFrameNumber>& InTimes, const TArray<FMovieSceneFloatValue>& InValues);

#if WITH_EDITORONLY_DATA
	/* Get whether to show this curve in the UI */
	MOVIESCENE_API bool GetShowCurve() const;
	/* Set whether to show this curve in the UI */
	MOVIESCENE_API void SetShowCurve(bool bInShowCurve);
#endif

public:

	/** Pre-infinity extrapolation state */
	UPROPERTY()
	TEnumAsByte<ERichCurveExtrapolation> PreInfinityExtrap;

	/** Post-infinity extrapolation state */
	UPROPERTY()
	TEnumAsByte<ERichCurveExtrapolation> PostInfinityExtrap;

private:

	UPROPERTY(meta=(KeyTimes))
	TArray<FFrameNumber> Times;

	UPROPERTY(meta=(KeyValues))
	TArray<FMovieSceneFloatValue> Values;

	UPROPERTY()
	float DefaultValue;

	UPROPERTY()
	bool bHasDefaultValue;

	/** This needs to be a UPROPERTY so it gets saved into editor transactions but transient so it doesn't get saved into assets. */
	UPROPERTY(Transient)
	FMovieSceneKeyHandleMap KeyHandles;

	UPROPERTY()
	FFrameRate TickResolution;

#if WITH_EDITORONLY_DATA

	UPROPERTY()
	bool bShowCurve;

#endif

	friend struct TMovieSceneCurveChannelImpl<FMovieSceneFloatChannel>;
	using FMovieSceneFloatChannelImpl = TMovieSceneCurveChannelImpl<FMovieSceneFloatChannel>;
};

template<>
struct TStructOpsTypeTraits<FMovieSceneFloatChannel> : public TStructOpsTypeTraitsBase2<FMovieSceneFloatChannel>
{
	enum 
	{ 
		WithStructuredSerializeFromMismatchedTag = true, 
	    WithSerializer = true,
#if WITH_EDITORONLY_DATA
		WithPostSerialize = true,
#endif
	};
<<<<<<< HEAD
=======
	static constexpr EPropertyObjectReferenceType WithSerializerObjectReferences = EPropertyObjectReferenceType::None;
>>>>>>> 4af6daef
};

template<>
struct TMovieSceneChannelTraits<FMovieSceneFloatChannel> : TMovieSceneChannelTraitsBase<FMovieSceneFloatChannel>
{
#if WITH_EDITOR

	/** Float channels can have external values (ie, they can get their values from external objects for UI purposes) */
	typedef TMovieSceneExternalValue<float> ExtendedEditorDataType;

#endif
};

/**
 * Overload for getting the interpolation mode for a channel at a specified time, it could be the previous key's mode.See UE::MovieScene::GetInterpolationMode for default implementation.
 */
MOVIESCENE_API EMovieSceneKeyInterpolation GetInterpolationMode(FMovieSceneFloatChannel* InChannel, const FFrameNumber& InTime, EMovieSceneKeyInterpolation DefaultInterpolationMode);

/**
 * Overload for adding a new key to a float channel at a given time. See UE::MovieScene::AddKeyToChannel for default implementation.
 */
MOVIESCENE_API FKeyHandle AddKeyToChannel(FMovieSceneFloatChannel* Channel, FFrameNumber InFrameNumber, float InValue, EMovieSceneKeyInterpolation Interpolation);

/**
 * Overload for dilating float channel data. See UE::MovieScene::Dilate for default implementation.
 */
MOVIESCENE_API void Dilate(FMovieSceneFloatChannel* InChannel, FFrameNumber Origin, float DilationFactor);


/**
 * Overloads for common utility functions.
 */
MOVIESCENE_API bool ValueExistsAtTime(const FMovieSceneFloatChannel* InChannel, FFrameNumber InFrameNumber, float InValue);
MOVIESCENE_API bool ValueExistsAtTime(const FMovieSceneFloatChannel* InChannel, FFrameNumber InFrameNumber, const FMovieSceneFloatValue& InValue);
MOVIESCENE_API void AssignValue(FMovieSceneFloatChannel* InChannel, FKeyHandle InKeyHandle, float InValue);
<|MERGE_RESOLUTION|>--- conflicted
+++ resolved
@@ -173,38 +173,22 @@
 	* @param OutValue   A value to receive the result
 	* @return true if the channel was evaluated successfully, false otherwise
 	*/
-<<<<<<< HEAD
-	bool Evaluate(FFrameTime InTime, float& OutValue) const;
-=======
 	MOVIESCENE_API bool Evaluate(FFrameTime InTime, float& OutValue) const;
->>>>>>> 4af6daef
 
 	/**
 	 * Retrieve a cached interpolation from this channel for the specified time
 	 */
-<<<<<<< HEAD
-	UE::MovieScene::Interpolation::FCachedInterpolation GetInterpolationForTime(FFrameTime InTime) const;
-=======
 	MOVIESCENE_API UE::MovieScene::Interpolation::FCachedInterpolation GetInterpolationForTime(FFrameTime InTime) const;
->>>>>>> 4af6daef
 
 	/**
 	 * Set the channel's times and values to the requested values
 	 */
-<<<<<<< HEAD
-	void Set(TArray<FFrameNumber> InTimes, TArray<FMovieSceneFloatValue> InValues);
-=======
 	MOVIESCENE_API void Set(TArray<FFrameNumber> InTimes, TArray<FMovieSceneFloatValue> InValues);
->>>>>>> 4af6daef
 
 	/**
 	 * Set the channel's times and values to the requested values, but does not allocate key handles
 	 */
-<<<<<<< HEAD
-	void SetKeysOnly(TArrayView<FFrameNumber> InTimes, TArrayView<FMovieSceneFloatValue> InValues);
-=======
 	MOVIESCENE_API void SetKeysOnly(TArrayView<FFrameNumber> InTimes, TArrayView<FMovieSceneFloatValue> InValues);
->>>>>>> 4af6daef
 public:
 
 	// ~ FMovieSceneChannel Interface
@@ -290,11 +274,6 @@
 	/** Set the channel's frame resolution */
 	void SetTickResolution(FFrameRate InTickSolution) { TickResolution = InTickSolution; }
 
-	/** Get the channel's frame resolution */
-	FFrameRate GetTickResolution() const { return TickResolution; }
-	/** Set the channel's frame resolution */
-	void SetTickResolution(FFrameRate InTickSolution) { TickResolution = InTickSolution; }
-
 	/**
 	 * Populate the specified array with times and values that represent the smooth interpolation of this channel across the specified range
 	 *
@@ -375,10 +354,7 @@
 		WithPostSerialize = true,
 #endif
 	};
-<<<<<<< HEAD
-=======
 	static constexpr EPropertyObjectReferenceType WithSerializerObjectReferences = EPropertyObjectReferenceType::None;
->>>>>>> 4af6daef
 };
 
 template<>
