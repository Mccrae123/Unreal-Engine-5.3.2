--- conflicted
+++ resolved
@@ -91,11 +91,7 @@
 	 * @param OutValue   A value to receive the result
 	 * @return true if the channel was evaluated successfully, false otherwise
 	 */
-<<<<<<< HEAD
-	virtual bool Evaluate(FFrameTime InTime, bool& OutValue) const;
-=======
 	MOVIESCENE_API virtual bool Evaluate(FFrameTime InTime, bool& OutValue) const;
->>>>>>> 4af6daef
 
 	/**
 	 * Add keys with these times to channel. The number of elements in both arrays much match or nothing is added.
