// Copyright Epic Games, Inc. All Rights Reserved.

/**
* Sequencer Animation Track Support interface - this is required for animation track to work
*/

#pragma once
#include "Containers/Array.h"
#include "Containers/UnrealString.h"
#include "CoreMinimal.h"
#include "HAL/Platform.h"
#include "UObject/Interface.h"
#include "UObject/Object.h"
#include "UObject/ObjectMacros.h"
#include "UObject/UObjectGlobals.h"

#include "INodeAndChannelMappings.generated.h"

<<<<<<< HEAD
class UMovieSceneSection;
=======
class FName;
class UMovieSceneSection;
class UObject;
>>>>>>> d731a049

/** Enumeration specifying the control type */
enum class FFBXControlRigTypeProxyEnum : uint8
{
	Bool,
	Float,
	Vector2D,
	Position,
	Scale,
	Rotator,
	Transform,
	TransformNoScale,
	EulerTransform,
	Integer
};

class UMovieSceneTrack;
struct FMovieSceneBoolChannel;
struct FMovieSceneByteChannel;
struct FMovieSceneDoubleChannel;
struct FMovieSceneFloatChannel;
struct FMovieSceneIntegerChannel;

// For import data onto channels directly
struct FFBXNodeAndChannels
{
	UMovieSceneTrack* MovieSceneTrack;
	FFBXControlRigTypeProxyEnum ControlType;
	FString NodeName;
	TArray< FMovieSceneDoubleChannel*> DoubleChannels;
	TArray< FMovieSceneFloatChannel*> FloatChannels;
	//will really only have one ever.
	TArray< FMovieSceneBoolChannel*> BoolChannels;
	TArray< FMovieSceneIntegerChannel*> IntegerChannels;
	TArray< FMovieSceneByteChannel*> EnumChannels;

};


UINTERFACE(meta = (CannotImplementInterfaceInBlueprint))
class MOVIESCENE_API UNodeAndChannelMappings : public UInterface
{
	GENERATED_UINTERFACE_BODY()
};

class MOVIESCENE_API INodeAndChannelMappings
{
	GENERATED_IINTERFACE_BODY()

	/** Get The Node And Mappings for this Track. Note Callee is responsible for deleting 
	*  InSection The section from which to get the nodes and the channels from. If empty, up to implementor to decide which section to use, usually the Section To Key.
	*/
	virtual TArray<FFBXNodeAndChannels>*  GetNodeAndChannelMappings(UMovieSceneSection* InSection)  = 0;
	
	/** Get Selected Nodes */
	virtual void GetSelectedNodes(TArray<FName>& OutSelectedNodes) = 0;
};<|MERGE_RESOLUTION|>--- conflicted
+++ resolved
@@ -16,13 +16,9 @@
 
 #include "INodeAndChannelMappings.generated.h"
 
-<<<<<<< HEAD
-class UMovieSceneSection;
-=======
 class FName;
 class UMovieSceneSection;
 class UObject;
->>>>>>> d731a049
 
 /** Enumeration specifying the control type */
 enum class FFBXControlRigTypeProxyEnum : uint8
