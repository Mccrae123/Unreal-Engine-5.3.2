// Copyright Epic Games, Inc. All Rights Reserved.

#pragma once

#include "Compilation/MovieSceneSegmentCompiler.h"
#include "CoreMinimal.h"
#include "Evaluation/MovieSceneEvaluationField.h"
#include "Misc/CoreMiscDefines.h"
#include "Misc/EnumClassFlags.h"
#include "Misc/Guid.h"
#include "Misc/InlineValue.h"
#include "MovieSceneSection.h"
#include "MovieSceneSignedObject.h"
#include "MovieSceneTrackEvaluationField.h"
#include "UObject/ObjectMacros.h"
#include "MovieSceneTrack.generated.h"

struct FMovieSceneEvaluationTrack;
struct FMovieSceneTrackSegmentBlender;
struct FMovieSceneTrackRowSegmentBlender;
struct IMovieSceneTemplateGenerator;

template<typename> struct TMovieSceneEvaluationTree;
<<<<<<< HEAD
=======

/** Flags used to perform cook-time optimization of movie scene data */
enum class ECookOptimizationFlags
{
	/** Perform no cook optimization */
	None 			= 0,
	/** Remove this track since its of no consequence to runtime */
	RemoveTrack		= 1 << 0,
	/** Remove this track's object since its of no consequence to runtime */
	RemoveObject	= 1 << 1,
	/** Remove this section's object since its of no consequence to runtime */
	RemoveSection	= 1 << 2,
};
ENUM_CLASS_FLAGS(ECookOptimizationFlags)
>>>>>>> 6bbb88c8

/** Generic evaluation options for any track */
USTRUCT()
struct FMovieSceneTrackEvalOptions
{
	GENERATED_BODY()
	
	FMovieSceneTrackEvalOptions()
		: bCanEvaluateNearestSection(false)
		, bEvalNearestSection(false)
		, bEvaluateInPreroll(false)
		, bEvaluateInPostroll(false)
		, bEvaluateNearestSection_DEPRECATED(false)
	{}

	/** true when the value of bEvalNearestSection is to be considered for the track */
	UPROPERTY()
	uint32 bCanEvaluateNearestSection : 1;

	/** When evaluating empty space on a track, will evaluate the last position of the previous section (if possible), or the first position of the next section, in that order of preference. */
	UPROPERTY(EditAnywhere, Category="General", DisplayName="Evaluate Nearest Section", meta=(EditCondition=bCanEvaluateNearestSection))
	uint32 bEvalNearestSection : 1;

	/** Evaluate this track as part of its parent sub-section's pre-roll, if applicable */
	UPROPERTY(EditAnywhere, Category="General")
	uint32 bEvaluateInPreroll : 1;

	/** Evaluate this track as part of its parent sub-section's post-roll, if applicable */
	UPROPERTY(EditAnywhere, Category="General")
	uint32 bEvaluateInPostroll : 1;

	UPROPERTY()
	uint32 bEvaluateNearestSection_DEPRECATED : 1;
};


/** Generic display options for any track */
USTRUCT()
struct FMovieSceneTrackDisplayOptions
{
	GENERATED_BODY()

	FMovieSceneTrackDisplayOptions()
		: bShowVerticalFrames(false)
	{}

	/** Show bounds as vertical frames */
	UPROPERTY(EditAnywhere, Category = "General")
	uint32 bShowVerticalFrames : 1;
};

/** Returns what kind of section easing we support in the editor */
enum class EMovieSceneTrackEasingSupportFlags
{
	None = 0,
	AutomaticEaseIn = 1 << 0,
	AutomaticEaseOut = 1 << 1,
	ManualEaseIn = 1 << 2,
	ManualEaseOut = 1 << 3,
	AutomaticEasing = AutomaticEaseIn | AutomaticEaseOut,
	ManualEasing = ManualEaseIn | ManualEaseOut,
	All = AutomaticEasing | ManualEasing
};
ENUM_CLASS_FLAGS(EMovieSceneTrackEasingSupportFlags)

/** Parameters for the `SupportsEasing` method */
struct FMovieSceneSupportsEasingParams
{
	// Non-null if we are asking for a specific section.
	const UMovieSceneSection* ForSection;

	FMovieSceneSupportsEasingParams() : ForSection(nullptr) {}
	FMovieSceneSupportsEasingParams(const UMovieSceneSection* InSection) : ForSection(InSection) {}
};

/** Pre-compilation result */
struct FMovieSceneTrackPreCompileResult
{
	/**
	 * The default metadata that will be used for all entity provider sections found on the current track.
	 *
	 * A track can change this metadata by overriding PreCompile.
	 */
	FMovieSceneEvaluationFieldEntityMetaData DefaultMetaData;
};

#if WITH_EDITOR
/** Parameters for sections moving in the editor */
struct FMovieSceneSectionMovedParams
{
	EPropertyChangeType::Type MoveType;

	FMovieSceneSectionMovedParams(EPropertyChangeType::Type InMoveType) : MoveType(InMoveType) {}
};

/** Result of having moved sections in the editor */
enum class EMovieSceneSectionMovedResult
{
	/** Nothing significant has changed */
	None = 0,
	/** Sections have been added or removed, which requires a UI refresh */
	SectionsChanged = 1
};
ENUM_CLASS_FLAGS(EMovieSceneSectionMovedResult);
#endif

/**
 * Base class for a track in a Movie Scene
 */
UCLASS(abstract, DefaultToInstanced, MinimalAPI, BlueprintType)
class UMovieSceneTrack
	: public UMovieSceneSignedObject
{
	GENERATED_BODY()

public:

	MOVIESCENE_API UMovieSceneTrack(const FObjectInitializer& InInitializer);
	MOVIESCENE_API ~UMovieSceneTrack() {};

public:

	/** General evaluation options for a given track */
	UPROPERTY(EditAnywhere, Category = "General", meta = (ShowOnlyInnerProperties))
	FMovieSceneTrackEvalOptions EvalOptions;

#if WITH_EDITORONLY_DATA
	/** General display options for a given track */
	UPROPERTY(EditAnywhere, Category = "General", meta = (ShowOnlyInnerProperties))
	FMovieSceneTrackDisplayOptions DisplayOptions;
#endif

	/**
	 * Gets what kind of blending is supported by this section
	 */
	FMovieSceneBlendTypeField GetSupportedBlendTypes() const
	{
		return SupportedBlendTypes;
	}

	/** 
	 * Get compiler rules to use when compiling sections that overlap on the same row.
	 * These define how to deal with overlapping sections and empty space on a row
	 */
	MOVIESCENE_API virtual FMovieSceneTrackRowSegmentBlenderPtr GetRowSegmentBlender() const;

	/** 
	 * Get compiler rules to use when compiling sections that overlap on different rows.
	 * These define how to deal with overlapping sections and empty space at the track level
	 */
	MOVIESCENE_API virtual FMovieSceneTrackSegmentBlenderPtr GetTrackSegmentBlender() const;

	/**
	 * Update all auto-generated easing curves for all sections in this track
	 */
	MOVIESCENE_API virtual void UpdateEasing();

protected:

	//~ UObject interface
	MOVIESCENE_API virtual void PostInitProperties() override;
	MOVIESCENE_API virtual void PostLoad() override;
	MOVIESCENE_API virtual bool IsPostLoadThreadSafe() const override;

	/** Intentionally not a UPROPERTY so this isn't serialized */
	FMovieSceneBlendTypeField SupportedBlendTypes;

	/** Whether evaluation of this track has been disabled via mute/solo */
	UPROPERTY()
	bool bIsEvalDisabled;

	/** Which rows have been disabled via mute/solo */
	UPROPERTY()
	TArray<int32> RowsDisabled;

public:

	/**
	 * Run the pre-compilation step for this track.
	 * This method is called by the sequence compiler and is not meant to be called by 3rd party code.
	 */
	void PreCompile(FMovieSceneTrackPreCompileResult& OutPreCompileResult);

	/**
	 * Retrieve a fully up-to-date evaluation field for this track.
	 */
	MOVIESCENE_API const FMovieSceneTrackEvaluationField& GetEvaluationField();

	/**
	 * Retrieve a version number for the logic implemented in PopulateEvaluationTree.
	 *
	 * The evaluation field is cached with the data and is invalidated if the data signature changes, or
	 * if this version number changes. You should bump this version number if you start/stop overriding,
	 * or otherwise change the logic, of PopulateEvaluationTree.
	 */
	virtual int8 GetEvaluationFieldVersion() const { return 0; }

	MOVIESCENE_API FGuid FindObjectBindingGuid() const;

protected:

	enum class ETreePopulationMode : uint8
	{
		None,
		Blended,
		HighPass,
		HighPassPerRow,
	};

	ETreePopulationMode BuiltInTreePopulationMode;

private:

	/** Sub-classes can override this method to perforum custom evaluation tree population logic. */
	virtual bool PopulateEvaluationTree(TMovieSceneEvaluationTree<FMovieSceneTrackEvaluationData>& OutData) const
	{
		return false;
	}

	/** Sub-classes can override this method to perform custom pre-compilation logic. */
	virtual void PreCompileImpl(FMovieSceneTrackPreCompileResult& OutPreCompileResult)
	{
		PRAGMA_DISABLE_DEPRECATION_WARNINGS
		PreCompileImpl();
		PRAGMA_ENABLE_DEPRECATION_WARNINGS
	}

	UE_DEPRECATED(4.27, "Please override the PreCompileImpl method that takes a parameter")
	virtual void PreCompileImpl() {}

private:

	void UpdateEvaluationTree();
	void AddSectionRangesToTree(TArrayView<UMovieSceneSection* const> Sections, TMovieSceneEvaluationTree<FMovieSceneTrackEvaluationData>& OutData);
	void AddSectionPrePostRollRangesToTree(TArrayView<UMovieSceneSection* const> Sections, TMovieSceneEvaluationTree<FMovieSceneTrackEvaluationData>& OutData);

	/** The guid of the object signature that the EvaluationField member relates to */
	UPROPERTY()
	FGuid EvaluationFieldGuid;

#if WITH_EDITORONLY_DATA
	/** The version of the logic in PopulateEvaluationTree when the EvaluationField was cached */
	UPROPERTY()
	int8 EvaluationFieldVersion;
#endif

	/** An array of entries that define when specific sections should be evaluated on this track */
	UPROPERTY()
	FMovieSceneTrackEvaluationField EvaluationField;

public:

	/**
	 * @return The name that makes this track unique from other track of the same class.
	 */
	virtual FName GetTrackName() const { return NAME_None; }

	/**
	 * @return Whether or not this track has any data in it.
	 */
	virtual bool IsEmpty() const PURE_VIRTUAL(UMovieSceneTrack::IsEmpty, return true;);

	/**
	 * Removes animation data.
	 */
	virtual void RemoveAllAnimationData() { }

	/**
	* @return Whether or not this track supports multiple row indices.
	*/
	virtual bool SupportsMultipleRows() const
	{
		return SupportedBlendTypes.Num() != 0;
	}

	virtual EMovieSceneTrackEasingSupportFlags SupportsEasing(FMovieSceneSupportsEasingParams& Params) const
	{
		return SupportedBlendTypes.Num() > 0 ? EMovieSceneTrackEasingSupportFlags::All : EMovieSceneTrackEasingSupportFlags::None;
	}

	/** Set This Section as the one to key. If track doesn't support layered blends then don't implement
	* @param InSection		Section that we want to key
	*/
	 virtual void SetSectionToKey(UMovieSceneSection* InSection) {};

	/** Get the section we want to key. If track doesn't support layered blends it will return nulltpr.
	* @return The section to key if one exists
	*/
	 virtual UMovieSceneSection* GetSectionToKey() const { return nullptr; }

	/** Gets the greatest row index of all the sections owned by this track. */
	MOVIESCENE_API int32 GetMaxRowIndex() const;

	/**
	 * Updates the row indices of sections owned by this track so that all row indices which are used are consecutive with no gaps. 
	 * @return Whether or not fixes were made. 
	 */
	MOVIESCENE_API bool FixRowIndices();

	/**
	* @return Whether evaluation of this track should be disabled due to mute/solo settings
	*/
	MOVIESCENE_API bool IsEvalDisabled() const { return bIsEvalDisabled; }
	MOVIESCENE_API bool IsRowEvalDisabled(int32 RowIndex) const;

	/**
	* Called by Sequencer to set whether evaluation of this track should be disabled due to mute/solo settings
	*/
	MOVIESCENE_API void SetEvalDisabled(bool bEvalDisabled) { bIsEvalDisabled = bEvalDisabled; }
	MOVIESCENE_API void SetRowEvalDisabled(bool bEvalDisabled, int32 RowIndex);

public:

	/*
	 * Does this track support this section class type?

	 * @param ClassType The movie scene section class type
	 * @return Whether this track supports this section class type
	 */
	virtual bool SupportsType(TSubclassOf<UMovieSceneSection> SectionClass) const PURE_VIRTUAL(UMovieSceneTrack::SupportsType, return false;);

	/**
	 * Add a section to this track.
	 *
	 * @param Section The section to add.
	 */
	virtual void AddSection(UMovieSceneSection& Section) PURE_VIRTUAL(UMovieSceneSection::AddSection,);

	/**
	 * Generates a new section suitable for use with this track.
	 *
	 * @return a new section suitable for use with this track.
	 */
	virtual class UMovieSceneSection* CreateNewSection() PURE_VIRTUAL(UMovieSceneTrack::CreateNewSection, return nullptr;);
	
	/**
	 * Called when all the sections of the track need to be retrieved.
	 * 
	 * @return List of all the sections in the track.
	 */
	virtual const TArray<UMovieSceneSection*>& GetAllSections() const PURE_VIRTUAL(UMovieSceneTrack::GetAllSections, static TArray<UMovieSceneSection*> Empty; return Empty;);

	/**
	 * Checks to see if the section is in this track.
	 *
	 * @param Section The section to query for.
	 * @return True if the section is in this track.
	 */
	virtual bool HasSection(const UMovieSceneSection& Section) const PURE_VIRTUAL(UMovieSceneSection::HasSection, return false;);

	/**
	 * Removes a section from this track.
	 *
	 * @param Section The section to remove.
	 */
	virtual void RemoveSection(UMovieSceneSection& Section) PURE_VIRTUAL(UMovieSceneSection::RemoveSection, );

	/**
	 * Removes a section from this track at a particular index
	 *
	 * @param SectionIndex The section index to remove.
	 */
	virtual void RemoveSectionAt(int32 SectionIndex) PURE_VIRTUAL(UMovieSceneSection::RemoveSectionAt, );

#if WITH_EDITOR

	/**
	 * Called when this track's movie scene is being cooked to determine if/how this track should be cooked.
	 * @return ECookOptimizationFlags detailing how to optimize this track
	 */
	MOVIESCENE_API virtual ECookOptimizationFlags GetCookOptimizationFlags() const;

	/**
	 * Called when this track should be removed for cooking
	 */
	MOVIESCENE_API virtual void RemoveForCook();

	static bool RemoveMutedTracksOnCook();

#endif

#if WITH_EDITORONLY_DATA

	/**
	 * Get the track's display name.
	 *
	 * @return Display name text.
	 */
	virtual FText GetDisplayName() const PURE_VIRTUAL(UMovieSceneTrack::GetDisplayName, return FText::FromString(TEXT("Unnamed Track")););

	/**
	 * Get the track row's display name.
	 *
	 * @return Display name text.
	 */
	virtual FText GetTrackRowDisplayName(int32 RowIndex) const { return FText::FromString(TEXT("Unnamed Track")); }

	/**
	 * Get the track's display tooltip text to be shown on the track's name.
	 *
	 * @return Display tooltip text.
	 */
	virtual FText GetDisplayNameToolTipText() const { return FText::GetEmpty(); }

	/**
	 * Get this track's color tint.
	 *
	 * @return Color Tint.
	 */
	const FColor& GetColorTint() const
	{
		return TrackTint;
	}

	/**
	 * Set this track's color tint.
	 *
	 * @param InTrackTint The color to tint this track.
	 */
	void SetColorTint(const FColor& InTrackTint)
	{
		TrackTint = InTrackTint;
	}

	/**
	 * Get this folder's desired sorting order
	 */
	int32 GetSortingOrder() const
	{
		return SortingOrder;
	}

	/**
	 * Set this folder's desired sorting order.
	 *
	 * @param InSortingOrder The higher the value the further down the list the folder will be.
	 */
	void SetSortingOrder(const int32 InSortingOrder)
	{
		SortingOrder = InSortingOrder;
	}

	/**
	 * @return Whether or not this track supports the creation of default sections when the track is created.
	 */
	virtual bool SupportsDefaultSections() const
	{
		return bSupportsDefaultSections;
	}

protected:

	/** The object binding that this track resides within */
	UPROPERTY()
	FGuid ObjectBindingID;

	/** This track's tint color */
	UPROPERTY(EditAnywhere, Category=General, DisplayName=Color)
	FColor TrackTint;

	/** This folder's desired sorting order */
	UPROPERTY()
	int32 SortingOrder;

	/** Does this track support the creation of a default section when created? */
	UPROPERTY()
	bool bSupportsDefaultSections;

public:
#endif

#if WITH_EDITOR
	/**
	 * Called if the section is moved in Sequencer.
	 *
	 * @param Section The section that moved.
	 */
	virtual EMovieSceneSectionMovedResult OnSectionMoved(UMovieSceneSection& Section, const FMovieSceneSectionMovedParams& Params)
	{
		return EMovieSceneSectionMovedResult::None;
	}

	#endif
};<|MERGE_RESOLUTION|>--- conflicted
+++ resolved
@@ -21,8 +21,6 @@
 struct IMovieSceneTemplateGenerator;
 
 template<typename> struct TMovieSceneEvaluationTree;
-<<<<<<< HEAD
-=======
 
 /** Flags used to perform cook-time optimization of movie scene data */
 enum class ECookOptimizationFlags
@@ -37,7 +35,6 @@
 	RemoveSection	= 1 << 2,
 };
 ENUM_CLASS_FLAGS(ECookOptimizationFlags)
->>>>>>> 6bbb88c8
 
 /** Generic evaluation options for any track */
 USTRUCT()
