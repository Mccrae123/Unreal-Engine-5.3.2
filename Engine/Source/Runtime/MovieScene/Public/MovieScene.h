// Copyright Epic Games, Inc. All Rights Reserved.

#pragma once

#include "Containers/Array.h"
#include "Containers/ArrayView.h"
#include "Containers/Map.h"
#include "Containers/Set.h"
#include "Containers/UnrealString.h"
#include "CoreMinimal.h"
#include "CoreTypes.h"
#include "Delegates/Delegate.h"
#include "EventHandlers/MovieSceneDataEventContainer.h"
#include "HAL/PlatformCrt.h"
#include "Internationalization/Text.h"
#include "Math/Color.h"
#include "Math/Range.h"
#include "Misc/FrameNumber.h"
#include "Misc/FrameRate.h"
#include "Misc/Guid.h"
<<<<<<< HEAD
#include "Templates/SubclassOf.h"
#include "Templates/Casts.h"
#include "MovieSceneFwd.h"
#include "MovieSceneSpawnable.h"
=======
>>>>>>> d731a049
#include "MovieSceneBinding.h"
#include "MovieSceneFrameMigration.h"
#include "MovieSceneFwd.h"
#include "MovieSceneObjectBindingID.h"
#include "MovieScenePossessable.h"
#include "MovieSceneSequenceID.h"
#include "MovieSceneSignedObject.h"
#include "MovieSceneSpawnable.h"
#include "MovieSceneTimeController.h"
#include "MovieSceneTrack.h"
#include "Templates/Casts.h"
#include "Templates/SharedPointer.h"
#include "Templates/SubclassOf.h"
#include "Templates/UnrealTemplate.h"
#include "UObject/NameTypes.h"
#include "UObject/Object.h"
#include "UObject/ObjectMacros.h"
#include "UObject/ObjectPtr.h"
#include "UObject/SoftObjectPath.h"
#include "UObject/UObjectGlobals.h"
#include "UObject/UnrealNames.h"
#include "UObject/WeakObjectPtrTemplates.h"

#include "MovieScene.generated.h"

class FArchive;
class FObjectPreSaveContext;
class UClass;
class UMovieSceneFolder;
class UMovieSceneSection;
class UMovieSceneTrack;
namespace UE { namespace MovieScene { class ISequenceDataEventHandler; } }
struct FMovieSceneChannelMetaData;
<<<<<<< HEAD
struct FMovieSceneTimecodeSource;
=======
struct FMovieSceneTimeController;
struct FMovieSceneTimecodeSource;
template <typename FuncType> class TFunctionRef;
>>>>>>> d731a049

//delegates for use when some data in the MovieScene changes, WIP right now, hopefully will replace delegates on ISequencer
//and be used for moving towards a true MVC system
DECLARE_MULTICAST_DELEGATE_TwoParams(FMovieSceneOnChannelChanged, const FMovieSceneChannelMetaData* MetaData, UMovieSceneSection*)


/** @todo: remove this type when support for intrinsics on TMap values is added? */
USTRUCT()
struct FMovieSceneExpansionState
{
	GENERATED_BODY()

	FMovieSceneExpansionState(bool bInExpanded = true) : bExpanded(bInExpanded) {}

	UPROPERTY()
	bool bExpanded;
};

USTRUCT(BlueprintType)
struct FMovieSceneMarkedFrame
{
	GENERATED_BODY()

	FMovieSceneMarkedFrame()
		: Label(FString())
#if WITH_EDITORONLY_DATA
		, Color(0.f, 1.f, 1.f, 0.4f)
#endif
		, bIsDeterminismFence(false)
	{}

	FMovieSceneMarkedFrame(FFrameNumber InFrameNumber)
		: FrameNumber(InFrameNumber)
		, Label(FString())
#if WITH_EDITORONLY_DATA
		, Color(0.f, 1.f, 1.f, 0.4f)
#endif
		, bIsDeterminismFence(false)
	{}

	UPROPERTY(EditAnywhere, BlueprintReadWrite, Category = "Marked Frame")
	FFrameNumber FrameNumber;

	UPROPERTY(EditAnywhere, BlueprintReadWrite, Category = "Marked Frame")
	FString Label;

#if WITH_EDITORONLY_DATA
	UPROPERTY(EditAnywhere, Category = "Marked Frame")
	FLinearColor Color;
#endif

	UPROPERTY(EditAnywhere, BlueprintReadWrite, Category = "Marked Frame", DisplayName="Is Determinism Fence?", meta=(Tooltip="When checked, treat this mark as a fence for evaluation purposes. Fences cannot be crossed in a single evaluation, and force the evaluation to be split into 2 separate parts."))
	bool bIsDeterminismFence;
};

/**
 * Editor only data that needs to be saved between sessions for editing but has no runtime purpose
 */
USTRUCT()
struct FMovieSceneEditorData
{
	GENERATED_USTRUCT_BODY()

	FMovieSceneEditorData()
		: ViewStart(0.0), ViewEnd(0.0)
		, WorkStart(0.0), WorkEnd(0.0)
	{}

	TRange<double> GetViewRange() const
	{
		return TRange<double>(ViewStart, ViewEnd);
	}

	TRange<double> GetWorkingRange() const
	{
		return TRange<double>(WorkStart, WorkEnd);
	}

	/** Map of node path -> expansion state. */
	UPROPERTY()
	TMap<FString, FMovieSceneExpansionState> ExpansionStates;

	/** List of Pinned nodes. */
	UPROPERTY()
	TArray<FString> PinnedNodes;

	/** The last view-range start that the user was observing */
	UPROPERTY()
	double ViewStart;
	/** The last view-range end that the user was observing */
	UPROPERTY()
	double ViewEnd;

	/** User-defined working range start in which the entire sequence should reside. */
	UPROPERTY()
	double WorkStart;
	/** User-defined working range end in which the entire sequence should reside. */
	UPROPERTY()
	double WorkEnd;

	/** Deprecated */
	UPROPERTY()
	TSet<FFrameNumber> MarkedFrames_DEPRECATED;
	UPROPERTY()
	FFloatRange WorkingRange_DEPRECATED;
	UPROPERTY()
	FFloatRange ViewRange_DEPRECATED;
};


/**
 * Structure for labels that can be assigned to movie scene tracks.
 */
USTRUCT()
struct FMovieSceneTrackLabels
{
	GENERATED_BODY()

	UPROPERTY()
	TArray<FString> Strings;

	void FromString(const FString& LabelString)
	{
		LabelString.ParseIntoArray(Strings, TEXT(" "));
	}

	FString ToString() const
	{
		return FString::Join(Strings, TEXT(" "));
	}
};


/**
 * Structure that comprises a list of object binding IDs
 */
USTRUCT()
struct FMovieSceneObjectBindingIDs
{
	GENERATED_BODY()

	UPROPERTY()
	TArray<FMovieSceneObjectBindingID> IDs;
};

/**
 * Structure that represents a group of sections
 */
USTRUCT()
struct FMovieSceneSectionGroup
{
	GENERATED_BODY()
public:
	/* @return Whether the section is part of this group */
	MOVIESCENE_API bool Contains(const UMovieSceneSection& Section) const;
	
	/* Add the section to this group */
	MOVIESCENE_API void Add(UMovieSceneSection& Section);

	/* Remove the section from this group */
	MOVIESCENE_API void Remove(const UMovieSceneSection& Section);

	/* Add all members of a group to this group */
	MOVIESCENE_API void Append(const FMovieSceneSectionGroup& SectionGroup);

	/* Removes any sections which the pointers are stale or otherwise not valid */
	MOVIESCENE_API void Clean();

	int32 Num() const { return Sections.Num(); }

protected:
	UPROPERTY()
	TArray<TWeakObjectPtr<UMovieSceneSection> > Sections;

public:
	/**
	 * Comparison operators
	 * We only need these for being stored in a container, to check if it's the same object.
	 * Not intended for direct use.
	 */
	FORCEINLINE bool operator==(const FMovieSceneSectionGroup& Other) const
	{
		return &Sections == &Other.Sections;
	}
	FORCEINLINE bool operator!=(const FMovieSceneSectionGroup& Other) const
	{
		return &Sections != &Other.Sections;
	}

	/**
	 * DO NOT USE DIRECTLY
	 * STL-like iterators to enable range-based for loop support.
	 */
	FORCEINLINE TArray<TWeakObjectPtr<UMovieSceneSection> >::RangedForIteratorType      begin() { return Sections.begin(); }
	FORCEINLINE TArray<TWeakObjectPtr<UMovieSceneSection> >::RangedForConstIteratorType begin() const { return Sections.begin(); }
	FORCEINLINE TArray<TWeakObjectPtr<UMovieSceneSection> >::RangedForIteratorType      end() { return Sections.end(); }
	FORCEINLINE TArray<TWeakObjectPtr<UMovieSceneSection> >::RangedForConstIteratorType end() const { return Sections.end(); }
};

/**
 * Structure that represents a group of nodes
 */
UCLASS()
class MOVIESCENE_API UMovieSceneNodeGroup : public UObject
{
	GENERATED_BODY()

	virtual bool IsEditorOnly() const override { return true; }

#if WITH_EDITORONLY_DATA
public:
	const FName GetName() const { return Name; }
	void SetName(const FName& Name);

	void AddNode(const FString& Path);
	void RemoveNode(const FString& Path);
	TArrayView<FString> GetNodes() { return Nodes; }
	bool ContainsNode(const FString& Path) const;

	void UpdateNodePath(const FString& OldPath, const FString& NewPath);

	bool GetEnableFilter() const { return bEnableFilter; }
	void SetEnableFilter(bool bInEnableFilter);

	/** Event that is triggered whenever this node group has changed */
	DECLARE_EVENT(UMovieSceneNodeGroup, FOnNodeGroupChanged)
	FOnNodeGroupChanged& OnNodeGroupChanged() { return OnNodeGroupChangedEvent; }

private:
	UPROPERTY()
	FName Name;

	/** Nodes that are part of this node group, stored as node tree paths */
	UPROPERTY()
	TArray<FString> Nodes;

	/** Whether sequencer should filter to only show this nodes in this group */
	bool bEnableFilter;

	/** Event that is triggered whenever this node group has changed */
	FOnNodeGroupChanged OnNodeGroupChangedEvent;

	/**
	 * Comparison operators
	 * We only need these for being stored in a container, to check if it's the same object.
	 * Not intended for direct use.
	 */
	FORCEINLINE bool operator==(const UMovieSceneNodeGroup& Other) const
	{
		return &Nodes == &Other.Nodes;
	}
	FORCEINLINE bool operator!=(const UMovieSceneNodeGroup& Other) const
	{
		return &Nodes != &Other.Nodes;
	}
#endif
};

/**
 * Structure that represents a collection of NodeGroups
 */
UCLASS()
class MOVIESCENE_API UMovieSceneNodeGroupCollection : public UObject
{
	GENERATED_BODY()

	virtual bool IsEditorOnly() const override { return true; }

#if WITH_EDITORONLY_DATA
public:
	/** Called after this object has been deserialized */
	virtual void PostLoad() override;

	void AddNodeGroup(UMovieSceneNodeGroup* NodeGroup);
	void RemoveNodeGroup(UMovieSceneNodeGroup* NodeGroup);

	bool Contains(UMovieSceneNodeGroup* NodeGroup) const { return NodeGroups.Contains(NodeGroup); }
	const int32 Num() const { return NodeGroups.Num(); }
	bool HasAnyActiveFilter() const { return bAnyActiveFilter; }

	void UpdateNodePath(const FString& OldPath, const FString& NewPath);

	/** Event that is triggered whenever this collection of node groups, or an included node group, has changed */
	DECLARE_EVENT(UMovieSceneNodeGroupCollection, FOnNodeGroupCollectionChanged)
	FOnNodeGroupCollectionChanged& OnNodeGroupCollectionChanged() { return OnNodeGroupCollectionChangedEvent; }

private:
	UPROPERTY()
	TArray<TObjectPtr<UMovieSceneNodeGroup>> NodeGroups;

	bool bAnyActiveFilter;

	void OnNodeGroupChanged();

	/** Event that is triggered whenever this collection of node groups, or an included node group, has changed */
	FOnNodeGroupCollectionChanged OnNodeGroupCollectionChangedEvent;

public:

	/**
	 * DO NOT USE DIRECTLY
	 * STL-like iterators to enable range-based for loop support.
	 */
	FORCEINLINE auto begin()	{ return NodeGroups.begin(); }
	FORCEINLINE auto begin()	const { return NodeGroups.begin(); }
	FORCEINLINE auto end()	{ return NodeGroups.end(); }
	FORCEINLINE auto end()	const { return NodeGroups.end(); }
#endif
};

/**
 * Implements a movie scene asset.
 */
UCLASS(DefaultToInstanced)
class MOVIESCENE_API UMovieScene
	: public UMovieSceneSignedObject
{
	GENERATED_UCLASS_BODY()

public:

	/**~ UObject implementation */
	virtual void Serialize( FArchive& Ar ) override;
	virtual bool IsPostLoadThreadSafe() const override;
	virtual void PostInitProperties() override;
	virtual void PostLoad() override;
#if WITH_EDITORONLY_DATA
	static void DeclareConstructClasses(TArray<FTopLevelAssetPath>& OutConstructClasses, const UClass* SpecificSubclass);
#endif


#if WITH_EDITOR
	virtual void PostEditUndo() override;
#endif

public:

	UE::MovieScene::TDataEventContainer<UE::MovieScene::ISequenceDataEventHandler> EventHandlers;

	/**
	 * Add a spawnable to this movie scene's list of owned blueprints.
	 *
	 * These objects are stored as "inners" of the MovieScene.
	 *
	 * @param Name Name of the spawnable.
	 * @param ObjectTemplate The object template to use for the spawnable
	 * @return Guid of the newly-added spawnable.
	 */
	FGuid AddSpawnable(const FString& Name, UObject& ObjectTemplate);

	/*
	 * Adds an existing spawnable to this movie scene.
	 *
	 * @param InNewSpawnable The posssesable to add.
	 * @param InNewBinding The object binding to add.
	 */
	void AddSpawnable(const FMovieSceneSpawnable& InNewSpawnable, const FMovieSceneBinding& InNewBinding);

	/**
	 * Removes a spawnable from this movie scene.
	 *
	 * @param Guid The guid of a spawnable to find and remove.
	 * @return true if anything was removed.
	 */
	bool RemoveSpawnable(const FGuid& Guid);

	/**
	 * Attempt to find a spawnable using some custom predicate
	 *
	 * @param InPredicate A predicate to test each spawnable against
	 * @return Spawnable object that was found (or nullptr if not found).
	 */
	FMovieSceneSpawnable* FindSpawnable( const TFunctionRef<bool(FMovieSceneSpawnable&)>& InPredicate );

	/**
	 * Tries to locate a spawnable in this MovieScene for the specified spawnable GUID.
	 *
	 * @param Guid The spawnable guid to search for.
	 * @return Spawnable object that was found (or nullptr if not found).
	 */
	FMovieSceneSpawnable* FindSpawnable(const FGuid& Guid);

	/**
	 * Grabs a reference to a specific spawnable by index.
	 *
	 * @param Index of spawnable to return. Must be between 0 and GetSpawnableCount()
	 * @return Returns the specified spawnable by index.
	 */
	FMovieSceneSpawnable& GetSpawnable(int32 Index);

	/**
	 * Get the number of spawnable objects in this scene.
	 *
	 * @return Spawnable object count.
	 */
	int32 GetSpawnableCount() const;
	
public:

	/**
	 * Adds a possessable to this movie scene.
	 *
	 * @param Name Name of the possessable.
	 * @param Class The class of object that will be possessed.
	 * @return Guid of the newly-added possessable.
	 */
	FGuid AddPossessable(const FString& Name, UClass* Class);

	/*
	 * Adds an existing possessable to this movie scene.
	 *
	 * @param InNewPossessable The posssesable to add.
	 * @param InNewBinding The object binding to add.
	 */
	void AddPossessable(const FMovieScenePossessable& InNewPossessable, const FMovieSceneBinding& InNewBinding);

	/**
	 * Removes a possessable from this movie scene.
	 *
	 * @param PossessableGuid Guid of possessable to remove.
	 */
	bool RemovePossessable(const FGuid& PossessableGuid);
	
	/*
	* Replace an existing possessable with another 
	*/
	bool ReplacePossessable(const FGuid& OldGuid, const FMovieScenePossessable& InNewPosessable);

	/**
	 * Tries to locate a possessable in this MovieScene for the specified possessable GUID.
	 *
	 * @param Guid The possessable guid to search for.
	 * @return Possessable object that was found (or nullptr if not found).
	 */
	struct FMovieScenePossessable* FindPossessable(const FGuid& Guid);

	/**
	 * Attempt to find a possessable using some custom prdeicate
	 *
	 * @param InPredicate A predicate to test each possessable against
	 * @return Possessable object that was found (or nullptr if not found).
	 */
	FMovieScenePossessable* FindPossessable( const TFunctionRef<bool(FMovieScenePossessable&)>& InPredicate );

	/**
	 * Grabs a reference to a specific possessable by index.
	 *
	 * @param Index of possessable to return.
	 * @return Returns the specified possessable by index.
	 */
	FMovieScenePossessable& GetPossessable(const int32 Index);

	/**
	 * Get the number of possessable objects in this scene.
	 *
	 * @return Possessable object count.
	 */
	int32 GetPossessableCount() const;

public:

	/**
	 * Adds a track.
	 *
	 * Note: The type should not already exist.
	 *
	 * @param TrackClass The class of the track to create.
	 * @param ObjectGuid The runtime object guid that the type should bind to.
	 * @param Type The newly created type.
	 * @see  FindTrack, RemoveTrack
	 */
	UMovieSceneTrack* AddTrack(TSubclassOf<UMovieSceneTrack> TrackClass, const FGuid& ObjectGuid);

	/**
	* Adds a given track.
	*
	* @param InTrack The track to add.
	* @param ObjectGuid The runtime object guid that the type should bind to
	* @see  FindTrack, RemoveTrack
	* @return true if the track is successfully added, false otherwise.
	*/
	bool AddGivenTrack(UMovieSceneTrack* InTrack, const FGuid& ObjectGuid);

	/**
	 * Adds a track.
	 *
	 * Note: The type should not already exist.
	 *
	 * @param TrackClass The class of the track to create.
	 * @param ObjectGuid The runtime object guid that the type should bind to.
	 * @param Type The newly created type.
	 * @see FindTrack, RemoveTrack
	 */
	template<typename TrackClass>
	TrackClass* AddTrack(const FGuid& ObjectGuid)
	{
		return Cast<TrackClass>(AddTrack(TrackClass::StaticClass(), ObjectGuid));
	}

	/**
	 * Finds a track.
	 *
	 * @param TrackClass The class of the track to find.
	 * @param ObjectGuid The runtime object guid that the track is bound to.
	 * @param TrackName The name of the track to differentiate the one we are searching for from other tracks of the same class (optional).
	 * @return The found track or nullptr if one does not exist.
	 * @see AddTrack, RemoveTrack, FindTracks
	 */
	UMovieSceneTrack* FindTrack(TSubclassOf<UMovieSceneTrack> TrackClass, const FGuid& ObjectGuid, const FName& TrackName = NAME_None) const;
	
	/**
	 * Finds a track.
	 *
	 * @param TrackClass The class of the track to find.
	 * @param ObjectGuid The runtime object guid that the track is bound to.
	 * @param TrackName The name of the track to differentiate the one we are searching for from other tracks of the same class (optional).
	 * @return The found track or nullptr if one does not exist.
	 * @see AddTrack, RemoveTrack, FindTracks
	 */
	template<typename TrackClass>
	TrackClass* FindTrack(const FGuid& ObjectGuid, const FName& TrackName = NAME_None) const
	{
		return Cast<TrackClass>(FindTrack(TrackClass::StaticClass(), ObjectGuid, TrackName));
	}

	/**
	 * Find all tracks of a given class.
	 *
	 * @param TrackClass The class of the track to find.
	 * @param ObjectGuid The runtime object guid that the track is bound to.
	 * @param TrackName The name of the track to differentiate the one we are searching for from other tracks of the same class (optional).
	 * @return The found tracks or an empty array if none exist
	 * @see AddTrack, RemoveTrack, FindTrack
	 */
	TArray<UMovieSceneTrack*> FindTracks(TSubclassOf<UMovieSceneTrack> TrackClass, const FGuid& ObjectGuid, const FName& TrackName = NAME_None) const;

	/**
	 * Removes a track.
	 *
	 * @param Track The track to remove.
	 * @return true if anything was removed.
	 * @see AddTrack, FindTrack
	 */
	bool RemoveTrack(UMovieSceneTrack& Track);

	/**
	 * Find a track binding Guid from a UMovieSceneTrack
	 * 
	 * @param	InTrack		The track to find the binding for.
	 * @param	OutGuid		The binding's Guid if one was found.
	 * @return true if a binding was found for this track.
	 */
	bool FindTrackBinding(const UMovieSceneTrack& InTrack, FGuid& OutGuid) const;

#if WITH_EDITOR

	DECLARE_DELEGATE_RetVal_OneParam(bool, FIsTrackClassAllowedEvent, UClass*);

	static FIsTrackClassAllowedEvent IsTrackClassAllowedEvent;

	static bool IsTrackClassAllowed(UClass* InClass);

#endif

public:

	/**
	 * Adds a master track.
	 *
	 * Note: The type should not already exist.
	 *
	 * @param TrackClass The class of the track to create
	 * @param Type	The newly created type
	 * @see FindMasterTrack, GetMasterTracks, IsMasterTrack, RemoveMasterTrack
	 */
	UMovieSceneTrack* AddMasterTrack(TSubclassOf<UMovieSceneTrack> TrackClass);
	
	/**
	 * Adds a master track.
	 *
	 * Note: The type should not already exist.
	 *
	 * @param TrackClass The class of the track to create
	 * @param Type	The newly created type
	 * @see FindMasterTrack, GetMasterTracks, IsMasterTrack, RemoveMasterTrack
	 */
	template<typename TrackClass>
	TrackClass* AddMasterTrack()
	{
		return Cast<TrackClass>(AddMasterTrack(TrackClass::StaticClass()));
	}

	/**
	* Adds a given track as a master track
	*
	* @param InTrack The track to add.
	* @see  FindTrack, RemoveTrack
	* @return true if the track is successfully added, false otherwise.
	*/
	bool AddGivenMasterTrack(UMovieSceneTrack* InTrack);

	/**
	 * Finds a master track (one not bound to a runtime objects).
	 *
	 * @param TrackClass The class of the track to find.
	 * @return The found track or nullptr if one does not exist.
	 * @see AddMasterTrack, GetMasterTracks, IsMasterTrack, RemoveMasterTrack
	 */
	UMovieSceneTrack* FindMasterTrack(TSubclassOf<UMovieSceneTrack> TrackClass) const;

	/**
	 * Finds a master track (one not bound to a runtime objects).
	 *
	 * @param TrackClass The class of the track to find.
	 * @return The found track or nullptr if one does not exist.
	 * @see AddMasterTrack, GetMasterTracks, IsMasterTrack, RemoveMasterTrack
	 */
	template<typename TrackClass>
	TrackClass* FindMasterTrack() const
	{
		return Cast<TrackClass>(FindMasterTrack(TrackClass::StaticClass()));
	}

	/**
	 * Get all master tracks.
	 *
	 * @return Track collection.
	 * @see AddMasterTrack, FindMasterTrack, IsMasterTrack, RemoveMasterTrack
	 */
	const TArray<UMovieSceneTrack*>& GetMasterTracks() const
	{
		return MasterTracks;
	}

	/**
	 * Check whether the specified track is a master track in this scene.
	 *
	 * @return true if the track is a master track, false otherwise.
	 * @see AddMasterTrack, FindMasterTrack, GetMasterTracks, RemoveMasterTrack
	 */
	bool IsAMasterTrack(const UMovieSceneTrack& Track) const;

	/**
	 * Removes a master track.
	 *
	 * @param Track The track to remove.
	 * @return true if anything was removed.
	 * @see AddMasterTrack, FindMasterTrack, GetMasterTracks, IsMasterTrack
	 */
	bool RemoveMasterTrack(UMovieSceneTrack& Track);

	/**
	 * Move all the contents (tracks, child bindings) of the specified binding ID onto another
	 *
	 * @param SourceBindingId The identifier of the binding ID to move all tracks and children from
	 * @param DestinationBindingId The identifier of the binding ID to move the contents to
	 */
	void MoveBindingContents(const FGuid& SourceBindingId, const FGuid& DestinationBindingId);

	/**
	 * Tries to find an FMovieSceneBinding for the specified Guid.
	 * 
	 * @param ForGuid	The binding's Guid to look for.
	 * @return			Pointer to the binding, otherwise nullptr.
	 */
	FMovieSceneBinding* FindBinding(const FGuid& ForGuid)
	{
		return ObjectBindings.FindByPredicate([ForGuid](const FMovieSceneBinding& Binding) { return Binding.GetObjectGuid() == ForGuid; });
	}

public:

	// @todo sequencer: the following methods really shouldn't be here

	/**
	 * Adds a new camera cut track if it doesn't exist 
	 * A camera cut track allows for cutting between camera views
	 * There is only one per movie scene. 
	 *
	 * @param TrackClass  The camera cut track class type
	 * @return The created camera cut track
	 */
	UMovieSceneTrack* AddCameraCutTrack( TSubclassOf<UMovieSceneTrack> TrackClass );
	
	/** @return The camera cut track if it exists. */
	UMovieSceneTrack* GetCameraCutTrack() const;

	/** Removes the camera cut track if it exists. */
	void RemoveCameraCutTrack();

	void SetCameraCutTrack(UMovieSceneTrack* Track);

public:

	/**
	 * Returns all sections and their associated binding data.
	 *
	 * @return A list of sections with object bindings and names.
	 */
	TArray<UMovieSceneSection*> GetAllSections() const;

	/**
	 * @return All object bindings.
	 */
	const TArray<FMovieSceneBinding>& GetBindings() const
	{
		return ObjectBindings;
	}

	/** Get the current selection range. */
	TRange<FFrameNumber> GetSelectionRange() const
	{
		return SelectionRange.Value;
	}

	/**
	 * Get the display name of the object with the specified identifier.
	 *
	 * @param ObjectId The object identifier.
	 * @return The object's display name.
	 */
	FText GetObjectDisplayName(const FGuid& ObjectId);

	/** Get the playback time range of this movie scene, relative to its 0-time offset. */
	TRange<FFrameNumber> GetPlaybackRange() const
	{
		return PlaybackRange.Value;
	}

	/**
	 * Retrieve the tick resolution at which all frame numbers within this movie scene are defined
	 */
	FFrameRate GetTickResolution() const
	{
		return TickResolution;
	}

	/**
	 * Directly set the tick resolution for this movie scene without applying any conversion whatsoever, or modifying the data
	 */
	void SetTickResolutionDirectly(FFrameRate InTickResolution)
	{
		TickResolution = InTickResolution;
	}

	/**
	 * Retrieve the display frame rate for this data, in which frame numbers should be displayed on UI, and interacted with in movie scene players
	 */
	FFrameRate GetDisplayRate() const
	{
		return DisplayRate;
	}

	/**
	 * Set the play rate for this movie scene
	 */
	void SetDisplayRate(FFrameRate InDisplayRate)
	{
		DisplayRate = InDisplayRate;
	}

	/**
	 * Retrieve a value signifying how to evaluate this movie scene data
	 */
	EMovieSceneEvaluationType GetEvaluationType() const
	{
		return EvaluationType;
	}

	/**
	 * Assign a value signifying how to evaluate this movie scene data
	 */
	void SetEvaluationType(EMovieSceneEvaluationType InNewEvaluationType)
	{
		EvaluationType = InNewEvaluationType;

		if (EvaluationType == EMovieSceneEvaluationType::FrameLocked && ClockSource == EUpdateClockSource::Tick)
		{
			ClockSource = EUpdateClockSource::Platform;
		}
	}

	/**
	 * retrieve the clock source to be used for this moviescene
	 */
	EUpdateClockSource GetClockSource() const
	{
		return ClockSource;
	}

	/**
	 * Retrieve a time controller from this sequence instance, if the clock source is set to custom
	 */
	TSharedPtr<FMovieSceneTimeController> MakeCustomTimeController(UObject* PlaybackContext);

	/**
	 * Assign the clock source to be used for this moviescene
	 */
	void SetClockSource(EUpdateClockSource InNewClockSource)
	{
		ClockSource = InNewClockSource;
		if (ClockSource != EUpdateClockSource::Custom)
		{
			CustomClockSourcePath.Reset();
		}
	}

	/**
	 * Assign the clock source to be used for this moviescene
	 */
	void SetClockSource(UObject* InNewClockSource)
	{
		ClockSource = EUpdateClockSource::Custom;
		CustomClockSourcePath = InNewClockSource;
	}

	/**
	 * Get the earliest timecode source out of all of the movie scene sections contained within this movie scene.
	 */
	FMovieSceneTimecodeSource GetEarliestTimecodeSource() const;

	/*
	* Replace an existing binding with another 
	*/
	void ReplaceBinding(const FGuid& OldGuid, const FGuid& NewGuid, const FString& Name);

	/*
	* Replace an existing binding with another. Assumes ownership of any
	* tracks listed in the binding. Does nothing if no binding can be found.
	* @param BindingToReplaceGuid	Binding Guid that should be replaced
	* @param NewBinding				Binding Data that should replace the original one specified by BindingToReplaceGuid.
	*/
	void ReplaceBinding(const FGuid& BindingToReplaceGuid, const FMovieSceneBinding& NewBinding);

#if WITH_EDITORONLY_DATA
	/**
	 */
	TMap<FString, FMovieSceneTrackLabels>& GetObjectsToLabels()
	{
		return ObjectsToLabels;
	}

	/** Set the selection range. */
	void SetSelectionRange(TRange<FFrameNumber> Range)
	{
		SelectionRange.Value = Range;
	}

	/**
	 * Get the display name of the object with the specified identifier.
	 *
	 * @param ObjectId The object identifier.
	 * @return The object's display name.
	 */
	void SetObjectDisplayName(const FGuid& ObjectId, const FText& DisplayName);

	/**
	 * Gets the root folders for this movie scene.
	 */
	TArrayView<UMovieSceneFolder* const> GetRootFolders();

	/**
	 * Gets a copy of the root folders for this movie scene.
	 */
	void GetRootFolders(TArray<UMovieSceneFolder*>& InRootFolders);

	/**
	 * Gets the number of root folders in this movie scene.
	 */
	int32 GetNumRootFolders() const;

	/**
	 * Gets the i-th root folder for this movie scene.
	 */
	UMovieSceneFolder* GetRootFolder(int32 FolderIndex) const;

	/**
	 * Adds a root folder for this movie scene.
	 */
	void AddRootFolder(UMovieSceneFolder* Folder);

	/**
	 * Removes a root folder for this movie scene (does not delete tracks or objects contained within)
	 */
	int32 RemoveRootFolder(UMovieSceneFolder* Folder);

	/**
	 * Removes a root folder for this movie scene (does not delete tracks or objects contained within)
	 */
	bool RemoveRootFolder(int32 FolderIndex);

	/**
	 * Removes all root folders from this movie scene (does not delete tracks or objects contained within)
	 */
	void EmptyRootFolders();

	/**
	 * Gets the nodes marked as solo in the editor, as node tree paths
	 */
	TArray<FString>& GetSoloNodes() { return SoloNodes; }

	/**
	 * Gets the nodes marked as muted in the editor, as node tree paths
	 */
	TArray<FString>& GetMuteNodes() { return MuteNodes; }
	
	//WIP Set of Delegates
	/** Gets a multicast delegate which is executed whenever a channel is changed, currently only set by Python/BP actions.
	*
	*/
	FMovieSceneOnChannelChanged& OnChannelChanged() { return OnChannelChangedDelegate; }
#endif

	/**
	 * Set the start and end playback positions (playback range) for this movie scene
	 *
	 * @param Start The offset from 0-time to start playback of this movie scene
	 * @param Duration The number of frames the movie scene should play for
	 * @param bAlwaysMarkDirty Whether to always mark the playback range dirty when changing it. 
	 *        In the case where the playback range is dynamic and based on section bounds, the playback range doesn't need to be dirtied when set
	 */
	void SetPlaybackRange(FFrameNumber Start, int32 Duration, bool bAlwaysMarkDirty = true);

	/**
	 * Set the playback range for this movie scene
	 *
	 * @param Range The new playback range. Must not have any open bounds (ie must be a finite range)
	 * @param bAlwaysMarkDirty Whether to always mark the playback range dirty when changing it. 
	 *        In the case where the playback range is dynamic and based on section bounds, the playback range doesn't need to be dirtied when set
	 */
	void SetPlaybackRange(const TRange<FFrameNumber>& NewRange, bool bAlwaysMarkDirty = true);

	/**
	 * Set the start and end working range (outer) for this movie scene
	 *
	 * @param Start The offset from 0-time to view this movie scene.
	 * @param End The offset from 0-time to view this movie scene
	 */
	void SetWorkingRange(float Start, float End);

	/**
	 * Set the start and end view range (inner) for this movie scene
	 *
	 * @param Start The offset from 0-time to view this movie scene
	 * @param End The offset from 0-time to view this movie scene
	 */
	void SetViewRange(float Start, float End);

#if WITH_EDITORONLY_DATA

public:

	/*
	* @return Returns whether this movie scene is read only
	*/
	bool IsReadOnly() const { return bReadOnly; }

	/**
	* Set whether this movie scene is read only.
	*/
	void SetReadOnly(bool bInReadOnly) { bReadOnly = bInReadOnly; }

	/**
	* Return whether the playback range is locked.
	*/
	bool IsPlaybackRangeLocked() const;

	/**
	* Set whether the playback range is locked.
	*/
	void SetPlaybackRangeLocked(bool bLocked);

	/**
	 * @return The editor only data for use with this movie scene
	 */
	FMovieSceneEditorData& GetEditorData()
	{
		return EditorData;
	}
	const FMovieSceneEditorData& GetEditorData() const
	{
		return EditorData;
	}

	void SetEditorData(FMovieSceneEditorData& InEditorData)
	{
		EditorData = InEditorData;
	}

	/*
	 * @return Whether the section is in a group
	 */
	bool IsSectionInGroup(const UMovieSceneSection& InSection) const;

	/*
	 * Create a group containing InSections, merging any existing groups the sections are in
	 */
	void GroupSections(const TArray<UMovieSceneSection*> InSections);

	/*
	 * Remove InSection from any group it currently is in
	 */
	void UngroupSection(const UMovieSceneSection& InSection);

	/*
	 * @return The group containing the InSection, or a nullptr if InSection is not grouped.
	 */
	const FMovieSceneSectionGroup* GetSectionGroup(const UMovieSceneSection& InSection) const;

	/*
	 * Cleans stale UMovieSceneSection pointers, and removes any section groups which are no longer valid, e.g. contain less that two valid sections
	 */
	void CleanSectionGroups();

	UMovieSceneNodeGroupCollection& GetNodeGroups() { return *NodeGroupCollection; }

#endif	// WITH_EDITORONLY_DATA

public:

	/*
	 * @return Return the user marked frames
	 */
	const TArray<FMovieSceneMarkedFrame>& GetMarkedFrames() const { return MarkedFrames; }

	/*
	 * Sets the frame number for the given marked frame index. Does not maintain sort. Call SortMarkedFrames
	 *
	 * @InMarkIndex The given user marked frame index to edit
	 * @InFrameNumber The frame number to set
	 */
	void SetMarkedFrame(int32 InMarkIndex, FFrameNumber InFrameNumber);

	/*
	 * Add a given user marked frame.
	 * A unique label will be generated if the marked frame label is empty
	 *
	 * @InMarkedFrame The given user marked frame to add
	 * @return The index to the newly added marked frame
	 */
	int32 AddMarkedFrame(const FMovieSceneMarkedFrame& InMarkedFrame);

	/*
	 * Delete the user marked frame by index.
	 *
	 * @DeleteIndex The index to the user marked frame to delete
	 */
	void DeleteMarkedFrame(int32 DeleteIndex);

	/*
	 * Delete all user marked frames
	 */
	void DeleteMarkedFrames();

	/*
	 * Sort the marked frames in chronological order
	 */
	void SortMarkedFrames();

	/*
	 * Find the user marked frame by label
	 *
	 * @InLabel The label to the user marked frame to find
	 */
	int32 FindMarkedFrameByLabel(const FString& InLabel) const;

	/*
	 * Find the user marked frame by frame number
	 *
	 * @InFrameNumber The frame number of the user marked frame to find
	 */
	int32 FindMarkedFrameByFrameNumber(FFrameNumber InFrameNumber) const;

	/*
	 * Find the next/previous user marked frame from the given frame number
	 *
	 * @InFrameNumber The frame number to find the next/previous user marked frame from
	 * @bForward Find forward from the given frame number.
	 */
	int32 FindNextMarkedFrame(FFrameNumber InFrameNumber, bool bForward);

#if WITH_EDITORONLY_DATA
	/*
	 * Set whether this scene's marked frames should be shown globally
	 */
	void SetGloballyShowMarkedFrames(bool bShowMarkedFrames) { bGloballyShowMarkedFrames = bShowMarkedFrames; }

	/*
	 * Toggle whether this scene's marked frames should be shown globally
	 */
	void ToggleGloballyShowMarkedFrames() { bGloballyShowMarkedFrames = !bGloballyShowMarkedFrames; }

	/*
	 * Returns whether this scene's marked frames should be shown globally
	 */
	bool GetGloballyShowMarkedFrames() const { return bGloballyShowMarkedFrames; }
#endif

	/*
	 * Retrieve all the tagged binding groups for this movie scene
	 */
	const TMap<FName, FMovieSceneObjectBindingIDs>& AllTaggedBindings() const
	{
		return BindingGroups;
	}

	/*
	 * Add a new binding group for the specified name
	 */
	void AddNewBindingTag(const FName& NewTag);

	/*
	 * Tag the specified binding ID with the specified name
	 */
	void TagBinding(const FName& NewTag, const UE::MovieScene::FFixedObjectBindingID& BindingToTag);

	/*
	 * Remove a tag from the specified object binding
	 */
	void UntagBinding(const FName& Tag, const UE::MovieScene::FFixedObjectBindingID& Binding);

	/*
	 * Remove the specified tag from any binding and forget about it completely
	 */
	void RemoveTag(const FName& TagToRemove);

protected:

	/**
	 * Removes animation data bound to a GUID.
	 *
	 * @param Guid The guid bound to animation data to remove
	 */
	void RemoveBinding(const FGuid& Guid);

protected:

	PRAGMA_DISABLE_DEPRECATION_WARNINGS // Suppress compiler warning on override of deprecated function
	UE_DEPRECATED(5.0, "Use version that takes FObjectPreSaveContext instead.")
	virtual void PreSave(const class ITargetPlatform* TargetPlatform) override;
	PRAGMA_ENABLE_DEPRECATION_WARNINGS
	/** Called before this object is being deserialized. */
	virtual void PreSave(FObjectPreSaveContext ObjectSaveContext) override;

	/** Perform legacy upgrade of time ranges */
	void UpgradeTimeRanges();

private:

#if WITH_EDITOR
	void OptimizeForCook();
	void RemoveNullTracks();
#endif

private:

	/**
	 * Data-only blueprints for all of the objects that we we're able to spawn.
	 * These describe objects and actors that we may instantiate at runtime,
	 * or create proxy objects for previewing in the editor.
	 */
	UPROPERTY()
	TArray<FMovieSceneSpawnable> Spawnables;

	/** Typed slots for already-spawned objects that we are able to control with this MovieScene */
	UPROPERTY()
	TArray<FMovieScenePossessable> Possessables;

	/** Tracks bound to possessed or spawned objects */
	UPROPERTY()
	TArray<FMovieSceneBinding> ObjectBindings;

	/** Map of persistent tagged bindings for this sequence */
	UPROPERTY()
	TMap<FName, FMovieSceneObjectBindingIDs> BindingGroups;

	/** Master tracks which are not bound to spawned or possessed objects */
	UPROPERTY(Instanced)
	TArray<TObjectPtr<UMovieSceneTrack>> MasterTracks;

	/** The camera cut track is a specialized track for switching between cameras on a cinematic */
	UPROPERTY(Instanced)
	TObjectPtr<UMovieSceneTrack> CameraCutTrack;

	/** User-defined selection range. */
	UPROPERTY()
	FMovieSceneFrameRange SelectionRange;

	/** User-defined playback range for this movie scene. Must be a finite range. Relative to this movie-scene's 0-time origin. */
	UPROPERTY()
	FMovieSceneFrameRange PlaybackRange;

	/** The resolution at which all frame numbers within this movie-scene data are stored */
	UPROPERTY()
	FFrameRate TickResolution;

	/** The rate at which we should interact with this moviescene data on UI, and to movie scene players. Also defines the frame locked frame rate. */
	UPROPERTY()
	FFrameRate DisplayRate;

	/** The type of evaluation to use when playing back this sequence */
	UPROPERTY()
	EMovieSceneEvaluationType EvaluationType;

	UPROPERTY()
	EUpdateClockSource ClockSource;

	UPROPERTY()
	FSoftObjectPath CustomClockSourcePath;

	/** The set of user-marked frames */
	UPROPERTY()
	TArray<FMovieSceneMarkedFrame> MarkedFrames;

#if WITH_EDITORONLY_DATA

	/** Indicates whether this movie scene is read only */
	UPROPERTY()
	bool bReadOnly;

	/** User-defined playback range is locked. */
	UPROPERTY()
	bool bPlaybackRangeLocked;

	/** Maps object GUIDs to user defined display names. */
	UPROPERTY()
	TMap<FString, FText> ObjectsToDisplayNames;

	/** Maps object GUIDs to user defined labels. */
	UPROPERTY()
	TMap<FString, FMovieSceneTrackLabels> ObjectsToLabels;

	/** Editor only data that needs to be saved between sessions for editing but has no runtime purpose */
	UPROPERTY()
	FMovieSceneEditorData EditorData;

	/** The root folders for this movie scene. */
	UPROPERTY()
	TArray<TObjectPtr<UMovieSceneFolder>> RootFolders;

	/** Nodes currently marked Solo, stored as node tree paths */
	UPROPERTY()
	TArray<FString> SoloNodes;
	
	/** Nodes currently marked Mute, stored as node tree paths */
	UPROPERTY()
	TArray<FString> MuteNodes;

	/** Groups of sections which should maintain the same relative offset */
	UPROPERTY()
	TArray<FMovieSceneSectionGroup> SectionGroups;

	/** Collection of user-defined groups */
	UPROPERTY()
	TObjectPtr<UMovieSceneNodeGroupCollection> NodeGroupCollection;

	/** Whether this scene's marked frames should be shown globally */
	bool bGloballyShowMarkedFrames;

private:

	UPROPERTY()
	float InTime_DEPRECATED;

	UPROPERTY()
	float OutTime_DEPRECATED;

	UPROPERTY()
	float StartTime_DEPRECATED;

	UPROPERTY()
	float EndTime_DEPRECATED;

	UPROPERTY()
	bool bForceFixedFrameIntervalPlayback_DEPRECATED;

	UPROPERTY()
	float FixedFrameInterval_DEPRECATED;

	//delegates
	private:
	FMovieSceneOnChannelChanged OnChannelChangedDelegate;
#endif

		
};<|MERGE_RESOLUTION|>--- conflicted
+++ resolved
@@ -18,13 +18,6 @@
 #include "Misc/FrameNumber.h"
 #include "Misc/FrameRate.h"
 #include "Misc/Guid.h"
-<<<<<<< HEAD
-#include "Templates/SubclassOf.h"
-#include "Templates/Casts.h"
-#include "MovieSceneFwd.h"
-#include "MovieSceneSpawnable.h"
-=======
->>>>>>> d731a049
 #include "MovieSceneBinding.h"
 #include "MovieSceneFrameMigration.h"
 #include "MovieSceneFwd.h"
@@ -58,13 +51,9 @@
 class UMovieSceneTrack;
 namespace UE { namespace MovieScene { class ISequenceDataEventHandler; } }
 struct FMovieSceneChannelMetaData;
-<<<<<<< HEAD
-struct FMovieSceneTimecodeSource;
-=======
 struct FMovieSceneTimeController;
 struct FMovieSceneTimecodeSource;
 template <typename FuncType> class TFunctionRef;
->>>>>>> d731a049
 
 //delegates for use when some data in the MovieScene changes, WIP right now, hopefully will replace delegates on ISequencer
 //and be used for moving towards a true MVC system
