--- conflicted
+++ resolved
@@ -24,10 +24,7 @@
 class UMovieSceneSection;
 class UMovieSceneTrack;
 struct FMovieSceneChannelMetaData;
-<<<<<<< HEAD
-=======
 struct FMovieSceneTimecodeSource;
->>>>>>> 6bbb88c8
 
 //delegates for use when some data in the MovieScene changes, WIP right now, hopefully will replace delegates on ISequencer
 //and be used for moving towards a true MVC system
@@ -1110,12 +1107,8 @@
 
 protected:
 
-<<<<<<< HEAD
-	/** Called before this object is being deserialized. */
-=======
 	PRAGMA_DISABLE_DEPRECATION_WARNINGS // Suppress compiler warning on override of deprecated function
 	UE_DEPRECATED(5.0, "Use version that takes FObjectPreSaveContext instead.")
->>>>>>> 6bbb88c8
 	virtual void PreSave(const class ITargetPlatform* TargetPlatform) override;
 	PRAGMA_ENABLE_DEPRECATION_WARNINGS
 	/** Called before this object is being deserialized. */
@@ -1127,10 +1120,7 @@
 private:
 
 #if WITH_EDITOR
-<<<<<<< HEAD
-=======
 	void OptimizeForCook();
->>>>>>> 6bbb88c8
 	void RemoveNullTracks();
 #endif
 
