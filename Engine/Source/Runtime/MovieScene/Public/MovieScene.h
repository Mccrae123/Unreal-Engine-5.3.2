// Copyright Epic Games, Inc. All Rights Reserved.

#pragma once

#include "Containers/Array.h"
#include "Containers/ArrayView.h"
#include "Containers/Map.h"
#include "Containers/Set.h"
#include "Containers/UnrealString.h"
#include "CoreMinimal.h"
#include "CoreTypes.h"
#include "Delegates/Delegate.h"
#include "EventHandlers/MovieSceneDataEventContainer.h"
#include "HAL/PlatformCrt.h"
#include "Internationalization/Text.h"
#include "Math/Color.h"
#include "Math/Range.h"
#include "Misc/FrameNumber.h"
#include "Misc/FrameRate.h"
#include "Misc/Guid.h"
#include "MovieSceneBinding.h"
#include "MovieSceneFrameMigration.h"
#include "MovieSceneFwd.h"
<<<<<<< HEAD
=======
#include "MovieSceneMarkedFrame.h"
>>>>>>> 4af6daef
#include "MovieSceneObjectBindingID.h"
#include "MovieScenePossessable.h"
#include "MovieSceneSequenceID.h"
#include "MovieSceneSignedObject.h"
#include "MovieSceneSpawnable.h"
#include "MovieSceneTimeController.h"
#include "MovieSceneTrack.h"
#include "Templates/Casts.h"
#include "Templates/SharedPointer.h"
#include "Templates/SubclassOf.h"
#include "Templates/UnrealTemplate.h"
#include "UObject/NameTypes.h"
#include "UObject/Object.h"
#include "UObject/ObjectMacros.h"
#include "UObject/ObjectPtr.h"
#include "UObject/SoftObjectPath.h"
#include "UObject/UObjectGlobals.h"
#include "UObject/UnrealNames.h"
#include "UObject/WeakObjectPtrTemplates.h"

#include "MovieScene.generated.h"

class FArchive;
class FObjectPreSaveContext;
class UClass;
<<<<<<< HEAD
=======
class UK2Node;
>>>>>>> 4af6daef
class UMovieSceneFolder;
class UMovieSceneSection;
class UMovieSceneTrack;
namespace UE { namespace MovieScene { class ISequenceDataEventHandler; } }
struct FMovieSceneChannelMetaData;
struct FMovieSceneTimeController;
struct FMovieSceneTimecodeSource;
template <typename FuncType> class TFunctionRef;

//delegates for use when some data in the MovieScene changes, WIP right now, hopefully will replace delegates on ISequencer
//and be used for moving towards a true MVC system
DECLARE_MULTICAST_DELEGATE_TwoParams(FMovieSceneOnChannelChanged, const FMovieSceneChannelMetaData* MetaData, UMovieSceneSection*)


/** @todo: remove this type when support for intrinsics on TMap values is added? */
USTRUCT()
struct FMovieSceneExpansionState
{
	GENERATED_BODY()

	FMovieSceneExpansionState(bool bInExpanded = true) : bExpanded(bInExpanded) {}

	UPROPERTY()
	bool bExpanded;
};

<<<<<<< HEAD
USTRUCT(BlueprintType)
struct FMovieSceneMarkedFrame
{
	GENERATED_BODY()

	FMovieSceneMarkedFrame()
		: Label(FString())
#if WITH_EDITORONLY_DATA
		, Comment(FString())
		, Color(0.f, 1.f, 1.f, 0.4f)
#endif
		, bIsDeterminismFence(false)
	{}

	FMovieSceneMarkedFrame(FFrameNumber InFrameNumber)
		: FrameNumber(InFrameNumber)
		, Label(FString())
#if WITH_EDITORONLY_DATA
		, Comment(FString())
		, Color(0.f, 1.f, 1.f, 0.4f)
#endif
		, bIsDeterminismFence(false)
	{}

	UPROPERTY(EditAnywhere, BlueprintReadWrite, Category = "Marked Frame")
	FFrameNumber FrameNumber;

	UPROPERTY(EditAnywhere, BlueprintReadWrite, Category = "Marked Frame")
	FString Label;

#if WITH_EDITORONLY_DATA
	UPROPERTY(EditAnywhere, Category = "Marked Frame")
	FString Comment;

	UPROPERTY(EditAnywhere, Category = "Marked Frame")
	FLinearColor Color;
#endif

	UPROPERTY(EditAnywhere, BlueprintReadWrite, Category = "Marked Frame", DisplayName="Is Determinism Fence?", meta=(Tooltip="When checked, treat this mark as a fence for evaluation purposes. Fences cannot be crossed in a single evaluation, and force the evaluation to be split into 2 separate parts."))
	bool bIsDeterminismFence;
};

=======
>>>>>>> 4af6daef
/**
 * Editor only data that needs to be saved between sessions for editing but has no runtime purpose
 */
USTRUCT()
struct FMovieSceneEditorData
{
	GENERATED_USTRUCT_BODY()

	FMovieSceneEditorData()
		: ViewStart(0.0), ViewEnd(0.0)
		, WorkStart(0.0), WorkEnd(0.0)
	{}

	TRange<double> GetViewRange() const
	{
		return TRange<double>(ViewStart, ViewEnd);
	}

	TRange<double> GetWorkingRange() const
	{
		return TRange<double>(WorkStart, WorkEnd);
	}

	/** Map of node path -> expansion state. */
	UPROPERTY()
	TMap<FString, FMovieSceneExpansionState> ExpansionStates;

	/** List of Pinned nodes. */
	UPROPERTY()
	TArray<FString> PinnedNodes;

	/** The last view-range start that the user was observing */
	UPROPERTY()
	double ViewStart;
	/** The last view-range end that the user was observing */
	UPROPERTY()
	double ViewEnd;

	/** User-defined working range start in which the entire sequence should reside. */
	UPROPERTY()
	double WorkStart;
	/** User-defined working range end in which the entire sequence should reside. */
	UPROPERTY()
	double WorkEnd;

	/** Deprecated */
	UPROPERTY()
	TSet<FFrameNumber> MarkedFrames_DEPRECATED;
	UPROPERTY()
	FFloatRange WorkingRange_DEPRECATED;
	UPROPERTY()
	FFloatRange ViewRange_DEPRECATED;
};


/**
 * Structure for labels that can be assigned to movie scene tracks.
 */
USTRUCT()
struct FMovieSceneTrackLabels
{
	GENERATED_BODY()

	UPROPERTY()
	TArray<FString> Strings;

	void FromString(const FString& LabelString)
	{
		LabelString.ParseIntoArray(Strings, TEXT(" "));
	}

	FString ToString() const
	{
		return FString::Join(Strings, TEXT(" "));
	}
};


/**
 * Structure that comprises a list of object binding IDs
 */
USTRUCT()
struct FMovieSceneObjectBindingIDs
{
	GENERATED_BODY()

	UPROPERTY()
	TArray<FMovieSceneObjectBindingID> IDs;
};

/**
 * Structure that represents a group of sections
 */
USTRUCT()
struct FMovieSceneSectionGroup
{
	GENERATED_BODY()
public:
	/* @return Whether the section is part of this group */
	MOVIESCENE_API bool Contains(const UMovieSceneSection& Section) const;
	
	/* Add the section to this group */
	MOVIESCENE_API void Add(UMovieSceneSection& Section);

	/* Remove the section from this group */
	MOVIESCENE_API void Remove(const UMovieSceneSection& Section);

	/* Add all members of a group to this group */
	MOVIESCENE_API void Append(const FMovieSceneSectionGroup& SectionGroup);

	/* Removes any sections which the pointers are stale or otherwise not valid */
	MOVIESCENE_API void Clean();

	int32 Num() const { return Sections.Num(); }

protected:
	UPROPERTY()
	TArray<TWeakObjectPtr<UMovieSceneSection> > Sections;

public:
	/**
	 * Comparison operators
	 * We only need these for being stored in a container, to check if it's the same object.
	 * Not intended for direct use.
	 */
	FORCEINLINE bool operator==(const FMovieSceneSectionGroup& Other) const
	{
		return &Sections == &Other.Sections;
	}
	FORCEINLINE bool operator!=(const FMovieSceneSectionGroup& Other) const
	{
		return &Sections != &Other.Sections;
	}

	/**
	 * DO NOT USE DIRECTLY
	 * STL-like iterators to enable range-based for loop support.
	 */
	FORCEINLINE TArray<TWeakObjectPtr<UMovieSceneSection> >::RangedForIteratorType      begin() { return Sections.begin(); }
	FORCEINLINE TArray<TWeakObjectPtr<UMovieSceneSection> >::RangedForConstIteratorType begin() const { return Sections.begin(); }
	FORCEINLINE TArray<TWeakObjectPtr<UMovieSceneSection> >::RangedForIteratorType      end() { return Sections.end(); }
	FORCEINLINE TArray<TWeakObjectPtr<UMovieSceneSection> >::RangedForConstIteratorType end() const { return Sections.end(); }
};

/**
 * Structure that represents a group of nodes
 */
UCLASS(MinimalAPI)
class UMovieSceneNodeGroup : public UObject
{
	GENERATED_BODY()

	virtual bool IsEditorOnly() const override { return true; }

#if WITH_EDITORONLY_DATA
public:
	const FName GetName() const { return Name; }
	MOVIESCENE_API void SetName(const FName& Name);

	MOVIESCENE_API void AddNode(const FString& Path);
	MOVIESCENE_API void RemoveNode(const FString& Path);
	TArrayView<FString> GetNodes() { return Nodes; }
	MOVIESCENE_API bool ContainsNode(const FString& Path) const;

	MOVIESCENE_API void UpdateNodePath(const FString& OldPath, const FString& NewPath);

	bool GetEnableFilter() const { return bEnableFilter; }
	MOVIESCENE_API void SetEnableFilter(bool bInEnableFilter);

	/** Event that is triggered whenever this node group has changed */
	DECLARE_EVENT(UMovieSceneNodeGroup, FOnNodeGroupChanged)
	FOnNodeGroupChanged& OnNodeGroupChanged() { return OnNodeGroupChangedEvent; }

private:
	UPROPERTY()
	FName Name;

	/** Nodes that are part of this node group, stored as node tree paths */
	UPROPERTY()
	TArray<FString> Nodes;

	/** Whether sequencer should filter to only show this nodes in this group */
	bool bEnableFilter;

	/** Event that is triggered whenever this node group has changed */
	FOnNodeGroupChanged OnNodeGroupChangedEvent;

	/**
	 * Comparison operators
	 * We only need these for being stored in a container, to check if it's the same object.
	 * Not intended for direct use.
	 */
	FORCEINLINE bool operator==(const UMovieSceneNodeGroup& Other) const
	{
		return &Nodes == &Other.Nodes;
	}
	FORCEINLINE bool operator!=(const UMovieSceneNodeGroup& Other) const
	{
		return &Nodes != &Other.Nodes;
	}
#endif
};

/**
 * Structure that represents a collection of NodeGroups
 */
UCLASS(MinimalAPI)
class UMovieSceneNodeGroupCollection : public UObject
{
	GENERATED_BODY()

	virtual bool IsEditorOnly() const override { return true; }

#if WITH_EDITORONLY_DATA
public:
	/** Called after this object has been deserialized */
	MOVIESCENE_API virtual void PostLoad() override;
	MOVIESCENE_API virtual void PostEditUndo() override;

	MOVIESCENE_API void AddNodeGroup(UMovieSceneNodeGroup* NodeGroup);
	MOVIESCENE_API void RemoveNodeGroup(UMovieSceneNodeGroup* NodeGroup);

	bool Contains(UMovieSceneNodeGroup* NodeGroup) const { return NodeGroups.Contains(NodeGroup); }
	const int32 Num() const { return NodeGroups.Num(); }
	bool HasAnyActiveFilter() const { return bAnyActiveFilter; }

	MOVIESCENE_API void UpdateNodePath(const FString& OldPath, const FString& NewPath);

	/** Event that is triggered whenever this collection of node groups, or an included node group, has changed */
	DECLARE_EVENT(UMovieSceneNodeGroupCollection, FOnNodeGroupCollectionChanged)
	FOnNodeGroupCollectionChanged& OnNodeGroupCollectionChanged() { return OnNodeGroupCollectionChangedEvent; }

private:

	MOVIESCENE_API void Refresh();

	UPROPERTY()
	TArray<TObjectPtr<UMovieSceneNodeGroup>> NodeGroups;

	bool bAnyActiveFilter;

	MOVIESCENE_API void OnNodeGroupChanged();

	/** Event that is triggered whenever this collection of node groups, or an included node group, has changed */
	FOnNodeGroupCollectionChanged OnNodeGroupCollectionChangedEvent;

public:

	/**
	 * DO NOT USE DIRECTLY
	 * STL-like iterators to enable range-based for loop support.
	 */
	FORCEINLINE auto begin()	{ return NodeGroups.begin(); }
	FORCEINLINE auto begin()	const { return NodeGroups.begin(); }
	FORCEINLINE auto end()	{ return NodeGroups.end(); }
	FORCEINLINE auto end()	const { return NodeGroups.end(); }
#endif
};

/**
 * Implements a movie scene asset.
 */
UCLASS(DefaultToInstanced, MinimalAPI)
class UMovieScene
	: public UMovieSceneSignedObject
{
	GENERATED_UCLASS_BODY()

public:

	/**~ UObject implementation */
<<<<<<< HEAD
	virtual void Serialize( FArchive& Ar ) override;
	virtual bool IsPostLoadThreadSafe() const override;
	virtual void PostInitProperties() override;
	virtual void PostLoad() override;
#if WITH_EDITORONLY_DATA
	static void DeclareConstructClasses(TArray<FTopLevelAssetPath>& OutConstructClasses, const UClass* SpecificSubclass);
=======
	MOVIESCENE_API virtual void Serialize( FArchive& Ar ) override;
	MOVIESCENE_API virtual bool IsPostLoadThreadSafe() const override;
	MOVIESCENE_API virtual void PostInitProperties() override;
	MOVIESCENE_API virtual void PostLoad() override;
#if WITH_EDITORONLY_DATA
	static MOVIESCENE_API void DeclareConstructClasses(TArray<FTopLevelAssetPath>& OutConstructClasses, const UClass* SpecificSubclass);
>>>>>>> 4af6daef
#endif


#if WITH_EDITOR
<<<<<<< HEAD
	virtual void PostEditUndo() override;
=======
	MOVIESCENE_API virtual void PostEditUndo() override;
>>>>>>> 4af6daef
#endif

public:

	UE::MovieScene::TDataEventContainer<UE::MovieScene::ISequenceDataEventHandler> EventHandlers;

	/**
	 * Add a spawnable to this movie scene's list of owned blueprints.
	 *
	 * These objects are stored as "inners" of the MovieScene.
	 *
	 * @param Name Name of the spawnable.
	 * @param ObjectTemplate The object template to use for the spawnable
	 * @return Guid of the newly-added spawnable.
	 */
	MOVIESCENE_API FGuid AddSpawnable(const FString& Name, UObject& ObjectTemplate);

	/*
	 * Adds an existing spawnable to this movie scene.
	 *
	 * @param InNewSpawnable The posssesable to add.
	 * @param InNewBinding The object binding to add.
	 */
	MOVIESCENE_API void AddSpawnable(const FMovieSceneSpawnable& InNewSpawnable, const FMovieSceneBinding& InNewBinding);

	/**
	 * Removes a spawnable from this movie scene.
	 *
	 * @param Guid The guid of a spawnable to find and remove.
	 * @return true if anything was removed.
	 */
	MOVIESCENE_API bool RemoveSpawnable(const FGuid& Guid);

	/**
	 * Attempt to find a spawnable using some custom predicate
	 *
	 * @param InPredicate A predicate to test each spawnable against
	 * @return Spawnable object that was found (or nullptr if not found).
	 */
	MOVIESCENE_API FMovieSceneSpawnable* FindSpawnable( const TFunctionRef<bool(FMovieSceneSpawnable&)>& InPredicate );

	/**
	 * Tries to locate a spawnable in this MovieScene for the specified spawnable GUID.
	 *
	 * @param Guid The spawnable guid to search for.
	 * @return Spawnable object that was found (or nullptr if not found).
	 */
	MOVIESCENE_API FMovieSceneSpawnable* FindSpawnable(const FGuid& Guid);

	/**
	 * Grabs a reference to a specific spawnable by index.
	 *
	 * @param Index of spawnable to return. Must be between 0 and GetSpawnableCount()
	 * @return Returns the specified spawnable by index.
	 */
	MOVIESCENE_API FMovieSceneSpawnable& GetSpawnable(int32 Index);

	/**
	 * Get the number of spawnable objects in this scene.
	 *
	 * @return Spawnable object count.
	 */
	MOVIESCENE_API int32 GetSpawnableCount() const;
	
public:

	/**
	 * Adds a possessable to this movie scene.
	 *
	 * @param Name Name of the possessable.
	 * @param Class The class of object that will be possessed.
	 * @return Guid of the newly-added possessable.
	 */
	MOVIESCENE_API FGuid AddPossessable(const FString& Name, UClass* Class);

	/*
	 * Adds an existing possessable to this movie scene.
	 *
	 * @param InNewPossessable The posssesable to add.
	 * @param InNewBinding The object binding to add.
	 */
	MOVIESCENE_API void AddPossessable(const FMovieScenePossessable& InNewPossessable, const FMovieSceneBinding& InNewBinding);

	/**
	 * Removes a possessable from this movie scene.
	 *
	 * @param PossessableGuid Guid of possessable to remove.
	 */
	MOVIESCENE_API bool RemovePossessable(const FGuid& PossessableGuid);
	
	/*
	* Replace an existing possessable with another 
	*/
	MOVIESCENE_API bool ReplacePossessable(const FGuid& OldGuid, const FMovieScenePossessable& InNewPosessable);

	/**
	 * Tries to locate a possessable in this MovieScene for the specified possessable GUID.
	 *
	 * @param Guid The possessable guid to search for.
	 * @return Possessable object that was found (or nullptr if not found).
	 */
	MOVIESCENE_API struct FMovieScenePossessable* FindPossessable(const FGuid& Guid);

	/**
	 * Attempt to find a possessable using some custom prdeicate
	 *
	 * @param InPredicate A predicate to test each possessable against
	 * @return Possessable object that was found (or nullptr if not found).
	 */
	MOVIESCENE_API FMovieScenePossessable* FindPossessable( const TFunctionRef<bool(FMovieScenePossessable&)>& InPredicate );

	/**
	 * Grabs a reference to a specific possessable by index.
	 *
	 * @param Index of possessable to return.
	 * @return Returns the specified possessable by index.
	 */
	MOVIESCENE_API FMovieScenePossessable& GetPossessable(const int32 Index);

	/**
	 * Get the number of possessable objects in this scene.
	 *
	 * @return Possessable object count.
	 */
	MOVIESCENE_API int32 GetPossessableCount() const;

public:

	/**
	 * Adds a track.
	 *
	 * Note: The type should not already exist.
	 *
	 * @param TrackClass The class of the track to create.
	 * @param ObjectGuid The runtime object guid that the type should bind to.
	 * @param Type The newly created type.
	 * @see  FindTrack, RemoveTrack
	 */
	MOVIESCENE_API UMovieSceneTrack* AddTrack(TSubclassOf<UMovieSceneTrack> TrackClass, const FGuid& ObjectGuid);

	/**
	* Adds a given track.
	*
	* @param InTrack The track to add.
	* @param ObjectGuid The runtime object guid that the type should bind to
	* @see  FindTrack, RemoveTrack
	* @return true if the track is successfully added, false otherwise.
	*/
	MOVIESCENE_API bool AddGivenTrack(UMovieSceneTrack* InTrack, const FGuid& ObjectGuid);

	/**
	 * Adds a track.
	 *
	 * Note: The type should not already exist.
	 *
	 * @param TrackClass The class of the track to create.
	 * @param ObjectGuid The runtime object guid that the type should bind to.
	 * @param Type The newly created type.
	 * @see FindTrack, RemoveTrack
	 */
	template<typename TrackClass>
	TrackClass* AddTrack(const FGuid& ObjectGuid)
	{
		return Cast<TrackClass>(AddTrack(TrackClass::StaticClass(), ObjectGuid));
	}

	/**
	 * Finds a track.
	 *
	 * @param TrackClass The class of the track to find.
	 * @param ObjectGuid The runtime object guid that the track is bound to.
	 * @param TrackName The name of the track to differentiate the one we are searching for from other tracks of the same class (optional).
	 * @return The found track or nullptr if one does not exist.
	 * @see AddTrack, RemoveTrack, FindTracks
	 */
	MOVIESCENE_API UMovieSceneTrack* FindTrack(TSubclassOf<UMovieSceneTrack> TrackClass, const FGuid& ObjectGuid, const FName& TrackName = NAME_None) const;
	
	/**
	 * Finds a track.
	 *
	 * @param TrackClass The class of the track to find.
	 * @param ObjectGuid The runtime object guid that the track is bound to.
	 * @param TrackName The name of the track to differentiate the one we are searching for from other tracks of the same class (optional).
	 * @return The found track or nullptr if one does not exist.
	 * @see AddTrack, RemoveTrack, FindTracks
	 */
	template<typename TrackClass>
	TrackClass* FindTrack(const FGuid& ObjectGuid, const FName& TrackName = NAME_None) const
	{
		return Cast<TrackClass>(FindTrack(TrackClass::StaticClass(), ObjectGuid, TrackName));
	}

	/**
	 * Find all tracks of a given class.
	 *
	 * @param TrackClass The class of the track to find.
	 * @param ObjectGuid The runtime object guid that the track is bound to.
	 * @param TrackName The name of the track to differentiate the one we are searching for from other tracks of the same class (optional).
	 * @return The found tracks or an empty array if none exist
	 * @see AddTrack, RemoveTrack, FindTrack
	 */
	MOVIESCENE_API TArray<UMovieSceneTrack*> FindTracks(TSubclassOf<UMovieSceneTrack> TrackClass, const FGuid& ObjectGuid, const FName& TrackName = NAME_None) const;

	/**
	 * Removes a track.
	 *
	 * @param Track The track to remove.
	 * @return true if anything was removed.
	 * @see AddTrack, FindTrack
	 */
	MOVIESCENE_API bool RemoveTrack(UMovieSceneTrack& Track);

	/**
	 * Find a track binding Guid from a UMovieSceneTrack
	 * 
	 * @param	InTrack		The track to find the binding for.
	 * @param	OutGuid		The binding's Guid if one was found.
	 * @return true if a binding was found for this track.
	 */
	MOVIESCENE_API bool FindTrackBinding(const UMovieSceneTrack& InTrack, FGuid& OutGuid) const;

#if WITH_EDITOR

	DECLARE_DELEGATE_RetVal_OneParam(bool, FIsTrackClassAllowedEvent, UClass*);

	static MOVIESCENE_API FIsTrackClassAllowedEvent IsTrackClassAllowedEvent;

	static MOVIESCENE_API bool IsTrackClassAllowed(UClass* InClass);

	void OnDynamicBindingUserDefinedPinRenamed(UK2Node* InNode, FName OldPinName, FName NewPinName)
	{
		FixupDynamicBindingPayloadParameterNameEvent.Broadcast(this, InNode, OldPinName, NewPinName);
	}

	DECLARE_MULTICAST_DELEGATE_FourParams(FFixupDynamicBindingPayloadParameterNameEvent, UMovieScene*, UK2Node*, FName, FName);

	static MOVIESCENE_API FFixupDynamicBindingPayloadParameterNameEvent FixupDynamicBindingPayloadParameterNameEvent;

#endif

#if WITH_EDITOR

	DECLARE_DELEGATE_RetVal_OneParam(bool, FIsTrackClassAllowedEvent, UClass*);

	static FIsTrackClassAllowedEvent IsTrackClassAllowedEvent;

	static bool IsTrackClassAllowed(UClass* InClass);

#endif

public:

	/**
	 * Adds a track.
	 *
	 * Note: The type should not already exist.
	 *
	 * @param TrackClass The class of the track to create
	 * @param Type	The newly created type
	 * @see FindTrack, GetTracks, IsTrack, RemoveTrack
	 */
<<<<<<< HEAD
	UMovieSceneTrack* AddTrack(TSubclassOf<UMovieSceneTrack> TrackClass);
=======
	MOVIESCENE_API UMovieSceneTrack* AddTrack(TSubclassOf<UMovieSceneTrack> TrackClass);
>>>>>>> 4af6daef
	
	UE_DEPRECATED(5.2, "AddMasterTrack is deprecated. Please use AddTrack instead")
	UMovieSceneTrack* AddMasterTrack(TSubclassOf<UMovieSceneTrack> TrackClass) { return AddTrack(TrackClass); }

	/**
	 * Adds a track.
	 *
	 * Note: The type should not already exist.
	 *
	 * @param TrackClass The class of the track to create
	 * @param Type	The newly created type
	 * @see FindTrack, GetTracks, IsTrack, RemoveTrack
	 */
	template<typename TrackClass>
	TrackClass* AddTrack()
	{
		return Cast<TrackClass>(AddTrack(TrackClass::StaticClass()));
	}

	template<typename TrackClass>
	UE_DEPRECATED(5.2, "AddMasterTrack is deprecated. Please use AddTrack instead")
	TrackClass* AddMasterTrack() { return AddTrack<TrackClass>(); }

	/**
	* Adds a given track as a track
	*
	* @param InTrack The track to add.
	* @see  FindTrack, RemoveTrack
	* @return true if the track is successfully added, false otherwise.
	*/
<<<<<<< HEAD
	bool AddGivenTrack(UMovieSceneTrack* InTrack);
=======
	MOVIESCENE_API bool AddGivenTrack(UMovieSceneTrack* InTrack);
>>>>>>> 4af6daef

	UE_DEPRECATED(5.2, "AddGivenMasterTrack is deprecated. Please use AddGivenTrack instead")
	bool AddGivenMasterTrack(UMovieSceneTrack* InTrack) { return AddGivenTrack(InTrack); }

	/**
	 * Finds a track (one not bound to a runtime objects).
	 *
	 * @param TrackClass The class of the track to find.
	 * @return The found track or nullptr if one does not exist.
	 * @see AddTrack, GetTracks, IsTrack, RemoveTrack
	 */
<<<<<<< HEAD
	UMovieSceneTrack* FindTrack(TSubclassOf<UMovieSceneTrack> TrackClass) const;
=======
	MOVIESCENE_API UMovieSceneTrack* FindTrack(TSubclassOf<UMovieSceneTrack> TrackClass) const;
>>>>>>> 4af6daef

	UE_DEPRECATED(5.2, "FindMasterTrack is deprecated. Please use FindTrack instead")
	UMovieSceneTrack* FindMasterTrack(TSubclassOf<UMovieSceneTrack> TrackClass) const { return FindTrack(TrackClass); }

	/**
	 * Finds a track (one not bound to a runtime objects).
	 *
	 * @param TrackClass The class of the track to find.
	 * @return The found track or nullptr if one does not exist.
	 * @see AddTrack, GetTracks, IsTrack, RemoveTrack
	 */
	template<typename TrackClass>
	TrackClass* FindTrack() const
	{
		return Cast<TrackClass>(FindTrack(TrackClass::StaticClass()));
	}

	template<typename TrackClass>
	UE_DEPRECATED(5.2, "FindMasterTrack is deprecated. Please use FindTrack instead")
	TrackClass* FindMasterTrack() const { return FindTrack<TrackClass>(); }

	/**
	 * Get all tracks.
	 *
	 * @return Track collection.
	 * @see AddTrack, FindTrack, IsTrack, RemoveTrack
	 */
	const TArray<UMovieSceneTrack*>& GetTracks() const
	{
		return Tracks;
	}

	UE_DEPRECATED(5.2, "GetMasterTracks is deprecated. Please use GetTracks instead")
	const TArray<UMovieSceneTrack*>& GetMasterTracks() const { return GetTracks(); }

	/**
	 * Check whether the specified track is a track in this movie scene.
	 *
	 * @return true if the track is a track, false otherwise.
	 * @see AddTrack, FindTrack, GetTracks, RemoveTrack
	 */
<<<<<<< HEAD
	bool ContainsTrack(const UMovieSceneTrack& Track) const;
=======
	MOVIESCENE_API bool ContainsTrack(const UMovieSceneTrack& Track) const;
>>>>>>> 4af6daef

	UE_DEPRECATED(5.2, "IsAMasterTrack is deprecated. Please use ContainsTrack instead")
	bool IsAMasterTrack(const UMovieSceneTrack& Track) const { return ContainsTrack(Track); }

	UE_DEPRECATED(5.2, "RemoveMasterTrack is deprecated. Please use RemoveTrack instead")
	bool RemoveMasterTrack(UMovieSceneTrack& Track) { return RemoveTrack(Track); }

	/**
	 * Move all the contents (tracks, child bindings) of the specified binding ID onto another
	 *
	 * @param SourceBindingId The identifier of the binding ID to move all tracks and children from
	 * @param DestinationBindingId The identifier of the binding ID to move the contents to
	 */
	MOVIESCENE_API void MoveBindingContents(const FGuid& SourceBindingId, const FGuid& DestinationBindingId);

	/**
	 * Tries to find an FMovieSceneBinding for the specified Guid.
	 * 
	 * @param ForGuid	The binding's Guid to look for.
	 * @return			Pointer to the binding, otherwise nullptr.
	 */
	FMovieSceneBinding* FindBinding(const FGuid& ForGuid)
	{
		return ObjectBindings.FindByPredicate([ForGuid](const FMovieSceneBinding& Binding) { return Binding.GetObjectGuid() == ForGuid; });
	}

public:

	// @todo sequencer: the following methods really shouldn't be here

	/**
	 * Adds a new camera cut track if it doesn't exist 
	 * A camera cut track allows for cutting between camera views
	 * There is only one per movie scene. 
	 *
	 * @param TrackClass  The camera cut track class type
	 * @return The created camera cut track
	 */
	MOVIESCENE_API UMovieSceneTrack* AddCameraCutTrack( TSubclassOf<UMovieSceneTrack> TrackClass );
	
	/** @return The camera cut track if it exists. */
	MOVIESCENE_API UMovieSceneTrack* GetCameraCutTrack() const;

	/** Removes the camera cut track if it exists. */
	MOVIESCENE_API void RemoveCameraCutTrack();

	MOVIESCENE_API void SetCameraCutTrack(UMovieSceneTrack* Track);

public:

	/**
	 * Returns all sections and their associated binding data.
	 *
	 * @return A list of sections with object bindings and names.
	 */
	MOVIESCENE_API TArray<UMovieSceneSection*> GetAllSections() const;

	/**
	 * @return All object bindings.
	 */
	const TArray<FMovieSceneBinding>& GetBindings() const
	{
		return ObjectBindings;
	}

	/** Get the current selection range. */
	TRange<FFrameNumber> GetSelectionRange() const
	{
		return SelectionRange.Value;
	}

	/**
	 * Get the display name of the object with the specified identifier.
	 *
	 * @param ObjectId The object identifier.
	 * @return The object's display name.
	 */
	MOVIESCENE_API FText GetObjectDisplayName(const FGuid& ObjectId);

	/** Get the playback time range of this movie scene, relative to its 0-time offset. */
	TRange<FFrameNumber> GetPlaybackRange() const
	{
		return PlaybackRange.Value;
	}

	/**
	 * Retrieve the tick resolution at which all frame numbers within this movie scene are defined
	 */
	FFrameRate GetTickResolution() const
	{
		return TickResolution;
	}

	/**
	 * Directly set the tick resolution for this movie scene without applying any conversion whatsoever, or modifying the data
	 */
	void SetTickResolutionDirectly(FFrameRate InTickResolution)
	{
		TickResolution = InTickResolution;
	}

	/**
	 * Retrieve the display frame rate for this data, in which frame numbers should be displayed on UI, and interacted with in movie scene players
	 */
	FFrameRate GetDisplayRate() const
	{
		return DisplayRate;
	}

	/**
	 * Set the play rate for this movie scene
	 */
	void SetDisplayRate(FFrameRate InDisplayRate)
	{
		DisplayRate = InDisplayRate;
	}

	/**
	 * Retrieve a value signifying how to evaluate this movie scene data
	 */
	EMovieSceneEvaluationType GetEvaluationType() const
	{
		return EvaluationType;
	}

	/**
	 * Assign a value signifying how to evaluate this movie scene data
	 */
	void SetEvaluationType(EMovieSceneEvaluationType InNewEvaluationType)
	{
		EvaluationType = InNewEvaluationType;

		if (EvaluationType == EMovieSceneEvaluationType::FrameLocked && ClockSource == EUpdateClockSource::Tick)
		{
			ClockSource = EUpdateClockSource::Platform;
		}
	}

	/**
	 * retrieve the clock source to be used for this moviescene
	 */
	EUpdateClockSource GetClockSource() const
	{
		return ClockSource;
	}

	/**
	 * Retrieve a time controller from this sequence instance, if the clock source is set to custom
	 */
	MOVIESCENE_API TSharedPtr<FMovieSceneTimeController> MakeCustomTimeController(UObject* PlaybackContext);

	/**
	 * Assign the clock source to be used for this moviescene
	 */
	void SetClockSource(EUpdateClockSource InNewClockSource)
	{
		ClockSource = InNewClockSource;
		if (ClockSource != EUpdateClockSource::Custom)
		{
			CustomClockSourcePath.Reset();
		}
	}

	/**
	 * Assign the clock source to be used for this moviescene
	 */
	void SetClockSource(UObject* InNewClockSource)
	{
		ClockSource = EUpdateClockSource::Custom;
		CustomClockSourcePath = InNewClockSource;
	}

	/**
	 * Get the earliest timecode source out of all of the movie scene sections contained within this movie scene.
	 */
<<<<<<< HEAD
	FMovieSceneTimecodeSource GetEarliestTimecodeSource() const;
=======
	MOVIESCENE_API FMovieSceneTimecodeSource GetEarliestTimecodeSource() const;
>>>>>>> 4af6daef

	/*
	* Replace an existing binding with another 
	*/
	MOVIESCENE_API void ReplaceBinding(const FGuid& OldGuid, const FGuid& NewGuid, const FString& Name);

	/*
	* Replace an existing binding with another. Assumes ownership of any
	* tracks listed in the binding. Does nothing if no binding can be found.
	* @param BindingToReplaceGuid	Binding Guid that should be replaced
	* @param NewBinding				Binding Data that should replace the original one specified by BindingToReplaceGuid.
	*/
	MOVIESCENE_API void ReplaceBinding(const FGuid& BindingToReplaceGuid, const FMovieSceneBinding& NewBinding);

#if WITH_EDITORONLY_DATA
	/**
	 */
	TMap<FString, FMovieSceneTrackLabels>& GetObjectsToLabels()
	{
		return ObjectsToLabels;
	}

	/** Set the selection range. */
	void SetSelectionRange(TRange<FFrameNumber> Range)
	{
		SelectionRange.Value = Range;
	}

	/**
	 * Get the display name of the object with the specified identifier.
	 *
	 * @param ObjectId The object identifier.
	 * @return The object's display name.
	 */
	MOVIESCENE_API void SetObjectDisplayName(const FGuid& ObjectId, const FText& DisplayName);

	/**
	 * Gets the root folders for this movie scene.
	 */
<<<<<<< HEAD
	TArrayView<UMovieSceneFolder* const> GetRootFolders();
=======
	MOVIESCENE_API TArrayView<UMovieSceneFolder* const> GetRootFolders();
>>>>>>> 4af6daef

	/**
	 * Gets a copy of the root folders for this movie scene.
	 */
<<<<<<< HEAD
	void GetRootFolders(TArray<UMovieSceneFolder*>& InRootFolders);
=======
	MOVIESCENE_API void GetRootFolders(TArray<UMovieSceneFolder*>& InRootFolders);
>>>>>>> 4af6daef

	/**
	 * Gets the number of root folders in this movie scene.
	 */
<<<<<<< HEAD
	int32 GetNumRootFolders() const;
=======
	MOVIESCENE_API int32 GetNumRootFolders() const;
>>>>>>> 4af6daef

	/**
	 * Gets the i-th root folder for this movie scene.
	 */
<<<<<<< HEAD
	UMovieSceneFolder* GetRootFolder(int32 FolderIndex) const;
=======
	MOVIESCENE_API UMovieSceneFolder* GetRootFolder(int32 FolderIndex) const;
>>>>>>> 4af6daef

	/**
	 * Adds a root folder for this movie scene.
	 */
<<<<<<< HEAD
	void AddRootFolder(UMovieSceneFolder* Folder);
=======
	MOVIESCENE_API void AddRootFolder(UMovieSceneFolder* Folder);
>>>>>>> 4af6daef

	/**
	 * Removes a root folder for this movie scene (does not delete tracks or objects contained within)
	 */
<<<<<<< HEAD
	int32 RemoveRootFolder(UMovieSceneFolder* Folder);
=======
	MOVIESCENE_API int32 RemoveRootFolder(UMovieSceneFolder* Folder);
>>>>>>> 4af6daef

	/**
	 * Removes a root folder for this movie scene (does not delete tracks or objects contained within)
	 */
<<<<<<< HEAD
	bool RemoveRootFolder(int32 FolderIndex);
=======
	MOVIESCENE_API bool RemoveRootFolder(int32 FolderIndex);
>>>>>>> 4af6daef

	/**
	 * Removes all root folders from this movie scene (does not delete tracks or objects contained within)
	 */
<<<<<<< HEAD
	void EmptyRootFolders();
=======
	MOVIESCENE_API void EmptyRootFolders();
>>>>>>> 4af6daef

	/**
	 * Gets the nodes marked as solo in the editor, as node tree paths
	 */
	TArray<FString>& GetSoloNodes() { return SoloNodes; }

	/**
	 * Gets the nodes marked as muted in the editor, as node tree paths
	 */
	TArray<FString>& GetMuteNodes() { return MuteNodes; }
	
	//WIP Set of Delegates
	/** Gets a multicast delegate which is executed whenever a channel is changed, currently only set by Python/BP actions.
	*
	*/
	FMovieSceneOnChannelChanged& OnChannelChanged() { return OnChannelChangedDelegate; }
#endif

	/**
	 * Set the start and end playback positions (playback range) for this movie scene
	 *
	 * @param Start The offset from 0-time to start playback of this movie scene
	 * @param Duration The number of frames the movie scene should play for
	 * @param bAlwaysMarkDirty Whether to always mark the playback range dirty when changing it. 
	 *        In the case where the playback range is dynamic and based on section bounds, the playback range doesn't need to be dirtied when set
	 */
	MOVIESCENE_API void SetPlaybackRange(FFrameNumber Start, int32 Duration, bool bAlwaysMarkDirty = true);

	/**
	 * Set the playback range for this movie scene
	 *
	 * @param Range The new playback range. Must not have any open bounds (ie must be a finite range)
	 * @param bAlwaysMarkDirty Whether to always mark the playback range dirty when changing it. 
	 *        In the case where the playback range is dynamic and based on section bounds, the playback range doesn't need to be dirtied when set
	 */
	MOVIESCENE_API void SetPlaybackRange(const TRange<FFrameNumber>& NewRange, bool bAlwaysMarkDirty = true);

	/**
	 * Set the start and end working range (outer) for this movie scene
	 *
	 * @param Start The offset from 0-time to view this movie scene.
	 * @param End The offset from 0-time to view this movie scene
	 */
	MOVIESCENE_API void SetWorkingRange(float Start, float End);

	/**
	 * Set the start and end view range (inner) for this movie scene
	 *
	 * @param Start The offset from 0-time to view this movie scene
	 * @param End The offset from 0-time to view this movie scene
	 */
	MOVIESCENE_API void SetViewRange(float Start, float End);

#if WITH_EDITORONLY_DATA

public:

	/*
	* @return Returns whether this movie scene is read only
	*/
	bool IsReadOnly() const { return bReadOnly; }

	/**
	* Set whether this movie scene is read only.
	*/
	void SetReadOnly(bool bInReadOnly) { bReadOnly = bInReadOnly; }

	/**
	* Return whether the playback range is locked.
	*/
	MOVIESCENE_API bool IsPlaybackRangeLocked() const;

	/**
	* Set whether the playback range is locked.
	*/
	MOVIESCENE_API void SetPlaybackRangeLocked(bool bLocked);

	/**
	 * Return whether marked frames are locked.
	 */
	MOVIESCENE_API bool AreMarkedFramesLocked() const;

	/**
	 * Set whether marked frames are locked.
	 */
	MOVIESCENE_API void SetMarkedFramesLocked(bool bLocked);

	/**
	 * @return The editor only data for use with this movie scene
	 */
	FMovieSceneEditorData& GetEditorData()
	{
		return EditorData;
	}
	const FMovieSceneEditorData& GetEditorData() const
	{
		return EditorData;
	}

	void SetEditorData(FMovieSceneEditorData& InEditorData)
	{
		EditorData = InEditorData;
	}

	/*
	 * @return Whether the section is in a group
	 */
	MOVIESCENE_API bool IsSectionInGroup(const UMovieSceneSection& InSection) const;

	/*
	 * Create a group containing InSections, merging any existing groups the sections are in
	 */
	MOVIESCENE_API void GroupSections(const TArray<UMovieSceneSection*> InSections);

	/*
	 * Remove InSection from any group it currently is in
	 */
	MOVIESCENE_API void UngroupSection(const UMovieSceneSection& InSection);

	/*
	 * @return The group containing the InSection, or a nullptr if InSection is not grouped.
	 */
	MOVIESCENE_API const FMovieSceneSectionGroup* GetSectionGroup(const UMovieSceneSection& InSection) const;

	/*
	 * Cleans stale UMovieSceneSection pointers, and removes any section groups which are no longer valid, e.g. contain less that two valid sections
	 */
	MOVIESCENE_API void CleanSectionGroups();

	UMovieSceneNodeGroupCollection& GetNodeGroups() { return *NodeGroupCollection; }

#endif	// WITH_EDITORONLY_DATA

public:

	/*
	 * @return Return the user marked frames
	 */
	const TArray<FMovieSceneMarkedFrame>& GetMarkedFrames() const { return MarkedFrames; }

	/*
	 * Sets the frame number for the given marked frame index. Does not maintain sort. Call SortMarkedFrames
	 *
	 * @InMarkIndex The given user marked frame index to edit
	 * @InFrameNumber The frame number to set
	 */
	MOVIESCENE_API void SetMarkedFrame(int32 InMarkIndex, FFrameNumber InFrameNumber);

	/*
	 * Add a given user marked frame.
	 * A unique label will be generated if the marked frame label is empty
	 *
	 * @InMarkedFrame The given user marked frame to add
	 * @return The index to the newly added marked frame
	 */
	MOVIESCENE_API int32 AddMarkedFrame(const FMovieSceneMarkedFrame& InMarkedFrame);

	/*
	 * Delete the user marked frame by index.
	 *
	 * @DeleteIndex The index to the user marked frame to delete
	 */
	MOVIESCENE_API void DeleteMarkedFrame(int32 DeleteIndex);

	/*
	 * Delete all user marked frames
	 */
	MOVIESCENE_API void DeleteMarkedFrames();

	/*
	 * Sort the marked frames in chronological order
	 */
	MOVIESCENE_API void SortMarkedFrames();

	/*
	 * Find the user marked frame by label
	 *
	 * @InLabel The label to the user marked frame to find
	 */
	MOVIESCENE_API int32 FindMarkedFrameByLabel(const FString& InLabel) const;

	/*
	 * Find the user marked frame by frame number
	 *
	 * @InFrameNumber The frame number of the user marked frame to find
	 */
	MOVIESCENE_API int32 FindMarkedFrameByFrameNumber(FFrameNumber InFrameNumber) const;

	/*
	 * Find the next/previous user marked frame from the given frame number
	 *
	 * @InFrameNumber The frame number to find the next/previous user marked frame from
	 * @bForward Find forward from the given frame number.
	 */
	MOVIESCENE_API int32 FindNextMarkedFrame(FFrameNumber InFrameNumber, bool bForward);

#if WITH_EDITORONLY_DATA
	/*
	 * Set whether this scene's marked frames should be shown globally
	 */
	void SetGloballyShowMarkedFrames(bool bShowMarkedFrames) { bGloballyShowMarkedFrames = bShowMarkedFrames; }

	/*
	 * Toggle whether this scene's marked frames should be shown globally
	 */
	void ToggleGloballyShowMarkedFrames() { bGloballyShowMarkedFrames = !bGloballyShowMarkedFrames; }

	/*
	 * Returns whether this scene's marked frames should be shown globally
	 */
	bool GetGloballyShowMarkedFrames() const { return bGloballyShowMarkedFrames; }
#endif

	/*
	 * Retrieve all the tagged binding groups for this movie scene
	 */
	const TMap<FName, FMovieSceneObjectBindingIDs>& AllTaggedBindings() const
	{
		return BindingGroups;
	}

	/*
	 * Add a new binding group for the specified name
	 */
	MOVIESCENE_API void AddNewBindingTag(const FName& NewTag);

	/*
	 * Tag the specified binding ID with the specified name
	 */
	MOVIESCENE_API void TagBinding(const FName& NewTag, const UE::MovieScene::FFixedObjectBindingID& BindingToTag);

	/*
	 * Remove a tag from the specified object binding
	 */
	MOVIESCENE_API void UntagBinding(const FName& Tag, const UE::MovieScene::FFixedObjectBindingID& Binding);

	/*
	 * Remove the specified tag from any binding and forget about it completely
	 */
	MOVIESCENE_API void RemoveTag(const FName& TagToRemove);

protected:

	/**
	 * Removes animation data bound to a GUID.
	 *
	 * @param Guid The guid bound to animation data to remove
	 */
	MOVIESCENE_API void RemoveBinding(const FGuid& Guid);

protected:

	/** Called before this object is being deserialized. */
	MOVIESCENE_API virtual void PreSave(FObjectPreSaveContext ObjectSaveContext) override;

	/** Perform legacy upgrade of time ranges */
	MOVIESCENE_API void UpgradeTimeRanges();

private:

#if WITH_EDITOR
<<<<<<< HEAD
	void OptimizeForCook();
	void RemoveNullTracks();
=======
	MOVIESCENE_API void OptimizeForCook();
	MOVIESCENE_API void RemoveNullTracks();
>>>>>>> 4af6daef
#endif

private:

	/**
	 * Data-only blueprints for all of the objects that we we're able to spawn.
	 * These describe objects and actors that we may instantiate at runtime,
	 * or create proxy objects for previewing in the editor.
	 */
	UPROPERTY()
	TArray<FMovieSceneSpawnable> Spawnables;

	/** Typed slots for already-spawned objects that we are able to control with this MovieScene */
	UPROPERTY()
	TArray<FMovieScenePossessable> Possessables;

	/** Tracks bound to possessed or spawned objects */
	UPROPERTY()
	TArray<FMovieSceneBinding> ObjectBindings;

	/** Map of persistent tagged bindings for this sequence */
	UPROPERTY()
	TMap<FName, FMovieSceneObjectBindingIDs> BindingGroups;

	/** Tracks which are not bound to spawned or possessed objects */
	UPROPERTY(Instanced)
	TArray<TObjectPtr<UMovieSceneTrack>> Tracks;

	/** The camera cut track is a specialized track for switching between cameras on a cinematic */
	UPROPERTY(Instanced)
	TObjectPtr<UMovieSceneTrack> CameraCutTrack;

	/** User-defined selection range. */
	UPROPERTY()
	FMovieSceneFrameRange SelectionRange;

	/** User-defined playback range for this movie scene. Must be a finite range. Relative to this movie-scene's 0-time origin. */
	UPROPERTY()
	FMovieSceneFrameRange PlaybackRange;

	/** The resolution at which all frame numbers within this movie-scene data are stored */
	UPROPERTY()
	FFrameRate TickResolution;

	/** The rate at which we should interact with this moviescene data on UI, and to movie scene players. Also defines the frame locked frame rate. */
	UPROPERTY()
	FFrameRate DisplayRate;

	/** The type of evaluation to use when playing back this sequence */
	UPROPERTY()
	EMovieSceneEvaluationType EvaluationType;

	UPROPERTY()
	EUpdateClockSource ClockSource;

	UPROPERTY()
	FSoftObjectPath CustomClockSourcePath;

	/** The set of user-marked frames */
	UPROPERTY()
	TArray<FMovieSceneMarkedFrame> MarkedFrames;

#if WITH_EDITORONLY_DATA

	/** Indicates whether this movie scene is read only */
	UPROPERTY()
	bool bReadOnly;

	/** User-defined playback range is locked. */
	UPROPERTY()
	bool bPlaybackRangeLocked;

	/** User-defined marked frames are locked. */
	UPROPERTY()
	bool bMarkedFramesLocked;

	/** Maps object GUIDs to user defined display names. */
	UPROPERTY()
	TMap<FString, FText> ObjectsToDisplayNames;

	/** Maps object GUIDs to user defined labels. */
	UPROPERTY()
	TMap<FString, FMovieSceneTrackLabels> ObjectsToLabels;

	/** Editor only data that needs to be saved between sessions for editing but has no runtime purpose */
	UPROPERTY()
	FMovieSceneEditorData EditorData;

	/** The root folders for this movie scene. */
	UPROPERTY()
	TArray<TObjectPtr<UMovieSceneFolder>> RootFolders;

	/** Nodes currently marked Solo, stored as node tree paths */
	UPROPERTY()
	TArray<FString> SoloNodes;
	
	/** Nodes currently marked Mute, stored as node tree paths */
	UPROPERTY()
	TArray<FString> MuteNodes;

	/** Groups of sections which should maintain the same relative offset */
	UPROPERTY()
	TArray<FMovieSceneSectionGroup> SectionGroups;

	/** Collection of user-defined groups */
	UPROPERTY()
	TObjectPtr<UMovieSceneNodeGroupCollection> NodeGroupCollection;

	/** Whether this scene's marked frames should be shown globally */
	UPROPERTY()
	bool bGloballyShowMarkedFrames;

private:

	UPROPERTY()
	float InTime_DEPRECATED;

	UPROPERTY()
	float OutTime_DEPRECATED;

	UPROPERTY()
	float StartTime_DEPRECATED;

	UPROPERTY()
	float EndTime_DEPRECATED;

	UPROPERTY()
	bool bForceFixedFrameIntervalPlayback_DEPRECATED;

	UPROPERTY()
	float FixedFrameInterval_DEPRECATED;

	UPROPERTY()
	TArray<TObjectPtr<UMovieSceneTrack>> MasterTracks_DEPRECATED;

	//delegates
	private:
	FMovieSceneOnChannelChanged OnChannelChangedDelegate;
#endif
};<|MERGE_RESOLUTION|>--- conflicted
+++ resolved
@@ -21,10 +21,7 @@
 #include "MovieSceneBinding.h"
 #include "MovieSceneFrameMigration.h"
 #include "MovieSceneFwd.h"
-<<<<<<< HEAD
-=======
 #include "MovieSceneMarkedFrame.h"
->>>>>>> 4af6daef
 #include "MovieSceneObjectBindingID.h"
 #include "MovieScenePossessable.h"
 #include "MovieSceneSequenceID.h"
@@ -50,10 +47,7 @@
 class FArchive;
 class FObjectPreSaveContext;
 class UClass;
-<<<<<<< HEAD
-=======
 class UK2Node;
->>>>>>> 4af6daef
 class UMovieSceneFolder;
 class UMovieSceneSection;
 class UMovieSceneTrack;
@@ -80,51 +74,6 @@
 	bool bExpanded;
 };
 
-<<<<<<< HEAD
-USTRUCT(BlueprintType)
-struct FMovieSceneMarkedFrame
-{
-	GENERATED_BODY()
-
-	FMovieSceneMarkedFrame()
-		: Label(FString())
-#if WITH_EDITORONLY_DATA
-		, Comment(FString())
-		, Color(0.f, 1.f, 1.f, 0.4f)
-#endif
-		, bIsDeterminismFence(false)
-	{}
-
-	FMovieSceneMarkedFrame(FFrameNumber InFrameNumber)
-		: FrameNumber(InFrameNumber)
-		, Label(FString())
-#if WITH_EDITORONLY_DATA
-		, Comment(FString())
-		, Color(0.f, 1.f, 1.f, 0.4f)
-#endif
-		, bIsDeterminismFence(false)
-	{}
-
-	UPROPERTY(EditAnywhere, BlueprintReadWrite, Category = "Marked Frame")
-	FFrameNumber FrameNumber;
-
-	UPROPERTY(EditAnywhere, BlueprintReadWrite, Category = "Marked Frame")
-	FString Label;
-
-#if WITH_EDITORONLY_DATA
-	UPROPERTY(EditAnywhere, Category = "Marked Frame")
-	FString Comment;
-
-	UPROPERTY(EditAnywhere, Category = "Marked Frame")
-	FLinearColor Color;
-#endif
-
-	UPROPERTY(EditAnywhere, BlueprintReadWrite, Category = "Marked Frame", DisplayName="Is Determinism Fence?", meta=(Tooltip="When checked, treat this mark as a fence for evaluation purposes. Fences cannot be crossed in a single evaluation, and force the evaluation to be split into 2 separate parts."))
-	bool bIsDeterminismFence;
-};
-
-=======
->>>>>>> 4af6daef
 /**
  * Editor only data that needs to be saved between sessions for editing but has no runtime purpose
  */
@@ -396,30 +345,17 @@
 public:
 
 	/**~ UObject implementation */
-<<<<<<< HEAD
-	virtual void Serialize( FArchive& Ar ) override;
-	virtual bool IsPostLoadThreadSafe() const override;
-	virtual void PostInitProperties() override;
-	virtual void PostLoad() override;
-#if WITH_EDITORONLY_DATA
-	static void DeclareConstructClasses(TArray<FTopLevelAssetPath>& OutConstructClasses, const UClass* SpecificSubclass);
-=======
 	MOVIESCENE_API virtual void Serialize( FArchive& Ar ) override;
 	MOVIESCENE_API virtual bool IsPostLoadThreadSafe() const override;
 	MOVIESCENE_API virtual void PostInitProperties() override;
 	MOVIESCENE_API virtual void PostLoad() override;
 #if WITH_EDITORONLY_DATA
 	static MOVIESCENE_API void DeclareConstructClasses(TArray<FTopLevelAssetPath>& OutConstructClasses, const UClass* SpecificSubclass);
->>>>>>> 4af6daef
 #endif
 
 
 #if WITH_EDITOR
-<<<<<<< HEAD
-	virtual void PostEditUndo() override;
-=======
 	MOVIESCENE_API virtual void PostEditUndo() override;
->>>>>>> 4af6daef
 #endif
 
 public:
@@ -660,16 +596,6 @@
 
 #endif
 
-#if WITH_EDITOR
-
-	DECLARE_DELEGATE_RetVal_OneParam(bool, FIsTrackClassAllowedEvent, UClass*);
-
-	static FIsTrackClassAllowedEvent IsTrackClassAllowedEvent;
-
-	static bool IsTrackClassAllowed(UClass* InClass);
-
-#endif
-
 public:
 
 	/**
@@ -681,11 +607,7 @@
 	 * @param Type	The newly created type
 	 * @see FindTrack, GetTracks, IsTrack, RemoveTrack
 	 */
-<<<<<<< HEAD
-	UMovieSceneTrack* AddTrack(TSubclassOf<UMovieSceneTrack> TrackClass);
-=======
 	MOVIESCENE_API UMovieSceneTrack* AddTrack(TSubclassOf<UMovieSceneTrack> TrackClass);
->>>>>>> 4af6daef
 	
 	UE_DEPRECATED(5.2, "AddMasterTrack is deprecated. Please use AddTrack instead")
 	UMovieSceneTrack* AddMasterTrack(TSubclassOf<UMovieSceneTrack> TrackClass) { return AddTrack(TrackClass); }
@@ -716,11 +638,7 @@
 	* @see  FindTrack, RemoveTrack
 	* @return true if the track is successfully added, false otherwise.
 	*/
-<<<<<<< HEAD
-	bool AddGivenTrack(UMovieSceneTrack* InTrack);
-=======
 	MOVIESCENE_API bool AddGivenTrack(UMovieSceneTrack* InTrack);
->>>>>>> 4af6daef
 
 	UE_DEPRECATED(5.2, "AddGivenMasterTrack is deprecated. Please use AddGivenTrack instead")
 	bool AddGivenMasterTrack(UMovieSceneTrack* InTrack) { return AddGivenTrack(InTrack); }
@@ -732,11 +650,7 @@
 	 * @return The found track or nullptr if one does not exist.
 	 * @see AddTrack, GetTracks, IsTrack, RemoveTrack
 	 */
-<<<<<<< HEAD
-	UMovieSceneTrack* FindTrack(TSubclassOf<UMovieSceneTrack> TrackClass) const;
-=======
 	MOVIESCENE_API UMovieSceneTrack* FindTrack(TSubclassOf<UMovieSceneTrack> TrackClass) const;
->>>>>>> 4af6daef
 
 	UE_DEPRECATED(5.2, "FindMasterTrack is deprecated. Please use FindTrack instead")
 	UMovieSceneTrack* FindMasterTrack(TSubclassOf<UMovieSceneTrack> TrackClass) const { return FindTrack(TrackClass); }
@@ -778,11 +692,7 @@
 	 * @return true if the track is a track, false otherwise.
 	 * @see AddTrack, FindTrack, GetTracks, RemoveTrack
 	 */
-<<<<<<< HEAD
-	bool ContainsTrack(const UMovieSceneTrack& Track) const;
-=======
 	MOVIESCENE_API bool ContainsTrack(const UMovieSceneTrack& Track) const;
->>>>>>> 4af6daef
 
 	UE_DEPRECATED(5.2, "IsAMasterTrack is deprecated. Please use ContainsTrack instead")
 	bool IsAMasterTrack(const UMovieSceneTrack& Track) const { return ContainsTrack(Track); }
@@ -958,11 +868,7 @@
 	/**
 	 * Get the earliest timecode source out of all of the movie scene sections contained within this movie scene.
 	 */
-<<<<<<< HEAD
-	FMovieSceneTimecodeSource GetEarliestTimecodeSource() const;
-=======
 	MOVIESCENE_API FMovieSceneTimecodeSource GetEarliestTimecodeSource() const;
->>>>>>> 4af6daef
 
 	/*
 	* Replace an existing binding with another 
@@ -1002,74 +908,42 @@
 	/**
 	 * Gets the root folders for this movie scene.
 	 */
-<<<<<<< HEAD
-	TArrayView<UMovieSceneFolder* const> GetRootFolders();
-=======
 	MOVIESCENE_API TArrayView<UMovieSceneFolder* const> GetRootFolders();
->>>>>>> 4af6daef
 
 	/**
 	 * Gets a copy of the root folders for this movie scene.
 	 */
-<<<<<<< HEAD
-	void GetRootFolders(TArray<UMovieSceneFolder*>& InRootFolders);
-=======
 	MOVIESCENE_API void GetRootFolders(TArray<UMovieSceneFolder*>& InRootFolders);
->>>>>>> 4af6daef
 
 	/**
 	 * Gets the number of root folders in this movie scene.
 	 */
-<<<<<<< HEAD
-	int32 GetNumRootFolders() const;
-=======
 	MOVIESCENE_API int32 GetNumRootFolders() const;
->>>>>>> 4af6daef
 
 	/**
 	 * Gets the i-th root folder for this movie scene.
 	 */
-<<<<<<< HEAD
-	UMovieSceneFolder* GetRootFolder(int32 FolderIndex) const;
-=======
 	MOVIESCENE_API UMovieSceneFolder* GetRootFolder(int32 FolderIndex) const;
->>>>>>> 4af6daef
 
 	/**
 	 * Adds a root folder for this movie scene.
 	 */
-<<<<<<< HEAD
-	void AddRootFolder(UMovieSceneFolder* Folder);
-=======
 	MOVIESCENE_API void AddRootFolder(UMovieSceneFolder* Folder);
->>>>>>> 4af6daef
 
 	/**
 	 * Removes a root folder for this movie scene (does not delete tracks or objects contained within)
 	 */
-<<<<<<< HEAD
-	int32 RemoveRootFolder(UMovieSceneFolder* Folder);
-=======
 	MOVIESCENE_API int32 RemoveRootFolder(UMovieSceneFolder* Folder);
->>>>>>> 4af6daef
 
 	/**
 	 * Removes a root folder for this movie scene (does not delete tracks or objects contained within)
 	 */
-<<<<<<< HEAD
-	bool RemoveRootFolder(int32 FolderIndex);
-=======
 	MOVIESCENE_API bool RemoveRootFolder(int32 FolderIndex);
->>>>>>> 4af6daef
 
 	/**
 	 * Removes all root folders from this movie scene (does not delete tracks or objects contained within)
 	 */
-<<<<<<< HEAD
-	void EmptyRootFolders();
-=======
 	MOVIESCENE_API void EmptyRootFolders();
->>>>>>> 4af6daef
 
 	/**
 	 * Gets the nodes marked as solo in the editor, as node tree paths
@@ -1331,13 +1205,8 @@
 private:
 
 #if WITH_EDITOR
-<<<<<<< HEAD
-	void OptimizeForCook();
-	void RemoveNullTracks();
-=======
 	MOVIESCENE_API void OptimizeForCook();
 	MOVIESCENE_API void RemoveNullTracks();
->>>>>>> 4af6daef
 #endif
 
 private:
