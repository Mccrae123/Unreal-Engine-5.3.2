// Copyright Epic Games, Inc. All Rights Reserved.

#pragma once

#include "CoreMinimal.h"
#include "UObject/ObjectMacros.h"
#include "Misc/Guid.h"
#include "MovieSceneSignedObject.h"
#include "MovieSceneTrack.h"
#include "MovieSceneSequenceID.h"
#include "MovieSceneSequence.generated.h"

class ITargetPlatform;
class UMovieScene;
class UMovieSceneCompiledData;
class UMovieSceneEntitySystemLinker;

struct FMovieScenePossessable;
struct FMovieSceneObjectCache;
struct FMovieSceneTimecodeSource;

enum class ETrackSupport
{
	/** This track is not supported */
	NotSupported,
	/** This track is supported */
	Supported,
	/** Default behavior determined by the track */
	Default
};


enum class ETrackSupport
{
	/** This track is not supported */
	NotSupported,
	/** This track is supported */
	Supported,
	/** Default behavior determined by the track */
	Default
};


/**
 * Abstract base class for movie scene animations (C++ version).
 */
UCLASS(abstract, MinimalAPI, Config = Engine, BlueprintType)
class UMovieSceneSequence
	: public UMovieSceneSignedObject
{
public:

	GENERATED_BODY()

	MOVIESCENE_API UMovieSceneSequence(const FObjectInitializer& Init);

public:

	/**
	 * Called when Sequencer has created an object binding for a possessable object
	 * 
	 * @param ObjectId The guid used to map to the possessable object.  Note the guid can be bound to multiple objects at once
	 * @param PossessedObject The runtime object which was possessed.
	 * @param Context Optional context required to bind the specified object (for instance, a parent spawnable object)
	 * @see UnbindPossessableObjects
	 */
	virtual void BindPossessableObject(const FGuid& ObjectId, UObject& PossessedObject, UObject* Context) PURE_VIRTUAL(UMovieSceneSequence::BindPossessableObject,);
	
	/**
	 * Check whether the given object can be possessed by this animation.
	 *
	 * @param Object The object to check.
	 * @param InPlaybackContext The current playback context
	 * @return true if the object can be possessed, false otherwise.
	 */
	virtual bool CanPossessObject(UObject& Object, UObject* InPlaybackContext) const PURE_VIRTUAL(UMovieSceneSequence::CanPossessObject, return false;);

	/**
	 * Locate all the objects that correspond to the specified object ID, using the specified context
	 *
	 * @param ObjectId				The unique identifier of the object.
	 * @param Context				Optional context to use to find the required object (for instance, a parent spawnable object)
	 * @param OutObjects			Destination array to add found objects to
	 */
	virtual void LocateBoundObjects(const FGuid& ObjectId, UObject* Context, TArray<UObject*, TInlineAllocator<1>>& OutObjects) const PURE_VIRTUAL(UMovieSceneSequence::LocateBoundObjects, );

	/**
	 * Locate all the objects that correspond to the specified object ID, using the specified context
	 *
	 * @param ObjectId				The unique identifier of the object.
	 * @param Context				Optional context to use to find the required object (for instance, a parent spawnable object)
	 * @return An array of all bound objects
	 */
	TArray<UObject*, TInlineAllocator<1>> LocateBoundObjects(const FGuid& ObjectId, UObject* Context) const
	{
		TArray<UObject*, TInlineAllocator<1>> OutObjects;
		LocateBoundObjects(ObjectId, Context, OutObjects);
		return OutObjects;
	}

	/**
	 * Attempt to find the guid relating to the specified object
	 *
	 * @param ObjectId				The unique identifier of the object.
	 * @param Context				Optional context to use to find the required object (for instance, a parent spawnable object or its world)
	 * @return The object's guid, or zero guid if the object is not a valid possessable in the current context
	 */
	MOVIESCENE_API FGuid FindPossessableObjectId(UObject& Object, UObject* Context) const;

	/**
	 * Optional method for efficient lookup of an object binding from an actual object in the world
	 *
	 * @param ObjectId				The unique identifier of the object.
	 * @param Context				Optional context to use to find the required object (for instance, a parent spawnable object or its world)
	 * @return The object's guid, or zero guid if the object is not a valid possessable in the current context
	 */
	virtual FGuid FindBindingFromObject(UObject* InObject, UObject* Context) const { return FGuid(); }

	/**
	 * Called to validate the specified object cache by removing anything that should be deemed out of date
	 * 
	 * @param InObjectCache 		The object cache container that contains all the objects currently animated by this sequence
	 * @param OutInvalidIDs 		(Out) Array to populate with any object bindings that should be invalidated
	 */
	virtual void GatherExpiredObjects(const FMovieSceneObjectCache& InObjectCache, TArray<FGuid>& OutInvalidIDs) const {}

	/**
	 * Get the movie scene that controls this animation.
	 *
	 * The returned movie scene represents the root movie scene.
	 * It may contain additional child movie scenes.
	 *
	 * @return The movie scene.
	 */
	virtual UMovieScene* GetMovieScene() const PURE_VIRTUAL(UMovieSceneSequence::GetMovieScene(), return nullptr;);

	/**
	 * Get the logical parent object for the supplied object (not necessarily its outer).
	 *
	 * @param Object The object whose parent to get.
	 * @return The parent object, or nullptr if the object has no logical parent.
	 */
	virtual UObject* GetParentObject(UObject* Object) const PURE_VIRTUAL(UMovieSceneSequence::GetParentObject(), return nullptr;);

	/**
	 * Whether objects can be spawned at run-time.
	 *
	 * @return true if objects can be spawned by sequencer, false if only existing objects can be possessed.
	 */
	virtual bool AllowsSpawnableObjects() const { return false; }

	/**
	 * Unbinds all possessable objects from the provided GUID.
	 *
	 * @param ObjectId The guid bound to possessable objects that should be removed.
	 * @see BindPossessableObject
	 */
	virtual void UnbindPossessableObjects(const FGuid& ObjectId) PURE_VIRTUAL(UMovieSceneSequence::UnbindPossessableObjects, );

	/**
	 * Unbinds specific objects from the provided GUID
	 *
	 * @param ObjectId The guid bound to possessable objects that should be removed.
	 * @param InObjects The objects to unbind.
	 * @param Context Optional context required to bind the specified object (for instance, a parent spawnable object)
	 */
	virtual void UnbindObjects(const FGuid& ObjectId, const TArray<UObject*>& InObjects, UObject* Context) PURE_VIRTUAL(UMovieSceneSequence::UnbindObjects, );

	/**
	 * Unbinds specific objects from the provided GUID that do not resolve
	 *
	 * @param ObjectId The guid bound to possessable objects that should be removed.
	 * @param Context Optional context required to bind the specified object (for instance, a parent spawnable object)
	 */
	virtual void UnbindInvalidObjects(const FGuid& ObjectId, UObject* Context) PURE_VIRTUAL(UMovieSceneSequence::UnbindInvalidObjects, );

	/**
	 * Create a spawnable object template from the specified source object
	 *
	 * @param InSourceObject The source object to copy
	 * @param ObjectName The name of the object
	 * @return A new object template of the specified name
	 */
	virtual UObject* MakeSpawnableTemplateFromInstance(UObject& InSourceObject, FName ObjectName) { return nullptr; }

	/**
	 * Specifies whether this sequence allows rebinding of the specified possessable
	 *
	 * @param InPossessable The possessable to check
	 * @return true if rebinding this possessable is valid at runtime, false otherwise
	 */
	virtual bool CanRebindPossessable(const FMovieScenePossessable& InPossessable) const { return false; }

	/**
	 * Specifies whether this sequence can animate the object in question (either as a spawnable or possessable)
	 *
	 * @param	InObject	The object to check
	 * @return true if this object can be animated.
	 */
	virtual bool CanAnimateObject(UObject& InObject) const { return true; }

	/**
	 * Called to add a new possessable for the specified object
	 */
	virtual FGuid CreatePossessable(UObject* ObjectToPossess) { return FGuid(); }

	/**
	 * Called to add a new spawnable for the specified object
	 */
	virtual FGuid CreateSpawnable(UObject* ObjectToSpawn) { return FGuid(); }

	/**
	 * Called to retrieve or construct a director instance to be used for the specified player
	 */
	virtual UObject* CreateDirectorInstance(IMovieScenePlayer& Player, FMovieSceneSequenceID SequenceID) { return nullptr; }

	MOVIESCENE_API virtual EMovieSceneServerClientMask OverrideNetworkMask(EMovieSceneServerClientMask InDefaultMask) const;

	/**
	 * Find the first object binding ID associated with the specified tag name (set up through RMB->Expose on Object bindings from within sequencer)
	 */
	UFUNCTION(BlueprintCallable, Category = "Sequencer|Sequence")
	MOVIESCENE_API FMovieSceneObjectBindingID FindBindingByTag(FName InBindingName) const;

	/**
	 * Find all object binding IDs associated with the specified tag name (set up through RMB->Expose on Object bindings from within sequencer)
	 */
	UFUNCTION(BlueprintCallable, Category = "Sequencer|Sequence")
	MOVIESCENE_API const TArray<FMovieSceneObjectBindingID>& FindBindingsByTag(FName InBindingName) const;

	/**
	 * Get the earliest timecode source out of all of the movie scene sections contained within this sequence's movie scene.
	 */
	UFUNCTION(BlueprintCallable, Category = "Sequencer|Sequence")
	MOVIESCENE_API FMovieSceneTimecodeSource GetEarliestTimecodeSource() const;

public:

	MOVIESCENE_API virtual void PostLoad() override;
	PRAGMA_DISABLE_DEPRECATION_WARNINGS // Suppress compiler warning on override of deprecated function
	UE_DEPRECATED(5.0, "Use version that takes FObjectPreSaveContext instead.")
	MOVIESCENE_API virtual void PreSave(const ITargetPlatform* TargetPlatform) override;
<<<<<<< HEAD
=======
	PRAGMA_ENABLE_DEPRECATION_WARNINGS
	MOVIESCENE_API virtual void PreSave(FObjectPreSaveContext ObjectSaveContext) override;
>>>>>>> 6bbb88c8
	MOVIESCENE_API virtual void BeginDestroy() override;
	MOVIESCENE_API virtual void PostDuplicate(bool bDuplicateForPIE) override;

	MOVIESCENE_API virtual void Serialize(FArchive& Ar) override;

public:

	/**
	 * true if the result of GetParentObject is significant in object resolution for LocateBoundObjects.
	 */
	bool AreParentContextsSignificant() const
	{
		return bParentContextsAreSignificant;
	}

	/**
	 * Check whether this sequence is playable directly outside of a master sub sequence or not
	 *
	 * @return True if this sequences cooked data will include all the necessary information to be played back on its own, false if this data is not present in cooked builds
	 */
	bool IsPlayableDirectly() const
	{
		return bPlayableDirectly;
	}

	/**
	 * Assign whether this sequence is playable directly outside of a master sub sequence or not
	 *
	 * @param bInPlayableDirectly   When true, this sequence's cooked data will include all the necessary information to be played back on its own. When false this data will be culled resulting in less memory usage.
	 */
	void SetPlayableDirectly(bool bInPlayableDirectly)
	{
		Modify();
		bPlayableDirectly = bInPlayableDirectly;
	}
	
	/**
	 * Access the flags that define this sequence's characteristics and behavior
	 */
	EMovieSceneSequenceFlags GetFlags() const
	{
		return SequenceFlags;
	}

	void SetSequenceFlags(EMovieSceneSequenceFlags InFlags)
	{
		SequenceFlags = InFlags;
	}

	UMovieSceneCompiledData* GetCompiledData() const;
	UMovieSceneCompiledData* GetOrCreateCompiledData();

private:

<<<<<<< HEAD
	/** Serialized compiled data - should only be used through UMovieSceneCompiledDataManager */
	UPROPERTY(Instanced)
	UMovieSceneCompiledData* CompiledData;
=======
#if WITH_EDITOR
	bool OptimizeForCook();
#endif

	/** Serialized compiled data - should only be used through UMovieSceneCompiledDataManager */
	UPROPERTY(Instanced)
	TObjectPtr<UMovieSceneCompiledData> CompiledData;
>>>>>>> 6bbb88c8

public:

	/* The default completion mode for this movie scene when a section's completion mode is set to project default */
	UPROPERTY(config)
	EMovieSceneCompletionMode DefaultCompletionMode;

protected:

	/**
	 * true if the result of GetParentObject is significant in object resolution for LocateBoundObjects.
	 * When true, if GetParentObject returns nullptr, the PlaybackContext will be used for LocateBoundObjects, other wise the object's parent will be used
	 * When false, the PlaybackContext will always be used for LocateBoundObjects
	 */
	UPROPERTY()
	bool bParentContextsAreSignificant;

	/**
	 * When true, this sequence should be compiled as if it is playable directly (outside of a master sequence). When false, various compiled data will be omitted, preventing direct playback at runtime (although will still play as a sub sequence)
	 */
	UPROPERTY()
	bool bPlayableDirectly;

	/** Flags used to define this sequence's behavior and characteristics */
	UPROPERTY()
	EMovieSceneSequenceFlags SequenceFlags;

public:

#if WITH_EDITOR

	/**
	 * Get the display name for this movie sequence
	 */
	virtual FText GetDisplayName() const { return FText::FromName(GetFName()); }
	
	/*
	 * Sequences can determine whether they support a particular track type
	 */
	virtual ETrackSupport IsTrackSupported(TSubclassOf<class UMovieSceneTrack> InTrackClass) const { return ETrackSupport::Default; }
#endif
};<|MERGE_RESOLUTION|>--- conflicted
+++ resolved
@@ -30,17 +30,6 @@
 };
 
 
-enum class ETrackSupport
-{
-	/** This track is not supported */
-	NotSupported,
-	/** This track is supported */
-	Supported,
-	/** Default behavior determined by the track */
-	Default
-};
-
-
 /**
  * Abstract base class for movie scene animations (C++ version).
  */
@@ -240,11 +229,8 @@
 	PRAGMA_DISABLE_DEPRECATION_WARNINGS // Suppress compiler warning on override of deprecated function
 	UE_DEPRECATED(5.0, "Use version that takes FObjectPreSaveContext instead.")
 	MOVIESCENE_API virtual void PreSave(const ITargetPlatform* TargetPlatform) override;
-<<<<<<< HEAD
-=======
 	PRAGMA_ENABLE_DEPRECATION_WARNINGS
 	MOVIESCENE_API virtual void PreSave(FObjectPreSaveContext ObjectSaveContext) override;
->>>>>>> 6bbb88c8
 	MOVIESCENE_API virtual void BeginDestroy() override;
 	MOVIESCENE_API virtual void PostDuplicate(bool bDuplicateForPIE) override;
 
@@ -299,11 +285,6 @@
 
 private:
 
-<<<<<<< HEAD
-	/** Serialized compiled data - should only be used through UMovieSceneCompiledDataManager */
-	UPROPERTY(Instanced)
-	UMovieSceneCompiledData* CompiledData;
-=======
 #if WITH_EDITOR
 	bool OptimizeForCook();
 #endif
@@ -311,7 +292,6 @@
 	/** Serialized compiled data - should only be used through UMovieSceneCompiledDataManager */
 	UPROPERTY(Instanced)
 	TObjectPtr<UMovieSceneCompiledData> CompiledData;
->>>>>>> 6bbb88c8
 
 public:
 
