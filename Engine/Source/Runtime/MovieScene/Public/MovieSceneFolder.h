// Copyright Epic Games, Inc. All Rights Reserved.

#pragma once


#include "Containers/Array.h"
#include "Containers/ArrayView.h"
#include "Containers/UnrealString.h"
#include "CoreMinimal.h"
#include "CoreTypes.h"
#include "EventHandlers/IFolderEventHandler.h"
#include "EventHandlers/MovieSceneDataEventContainer.h"
#include "Math/Color.h"
#include "Misc/Guid.h"
#include "Templates/SharedPointer.h"
#include "UObject/NameTypes.h"
#include "UObject/Object.h"
#include "UObject/ObjectMacros.h"
#include "UObject/ObjectPtr.h"
#include "UObject/UObjectGlobals.h"

#include "MovieSceneFolder.generated.h"

class FArchive;
class ITransactionObjectAnnotation;
class UMovieSceneTrack;
namespace UE { namespace MovieScene { class IFolderEventHandler; } }

/** Represents a folder used for organizing objects in tracks in a movie scene. */
UCLASS(DefaultToInstanced, MinimalAPI)
class UMovieSceneFolder : public UObject
{
	GENERATED_UCLASS_BODY()

	/** Gets the name of this folder. */
	MOVIESCENE_API FName GetFolderName() const;

	/** Sets the name of this folder. Automatically calls Modify() on the folder object. */
	MOVIESCENE_API void SetFolderName( FName InFolderName );

	/** Gets the folders contained by this folder. */
<<<<<<< HEAD
	TArrayView<UMovieSceneFolder* const> GetChildFolders() const;

	/** Adds a child folder to this folder. Removes the folder from any other folders (including root folders). Automatically calls Modify() on the folder object. */
	void AddChildFolder( UMovieSceneFolder* InChildFolder );
=======
	MOVIESCENE_API TArrayView<UMovieSceneFolder* const> GetChildFolders() const;

	/** Adds a child folder to this folder. Removes the folder from any other folders (including root folders). Automatically calls Modify() on the folder object. */
	MOVIESCENE_API void AddChildFolder( UMovieSceneFolder* InChildFolder );
>>>>>>> 4af6daef

	/** Removes a child folder from this folder. Automatically calls Modify() on the folder object. */
	MOVIESCENE_API void RemoveChildFolder( UMovieSceneFolder* InChildFolder );

	/** Gets the tracks contained by this folder. */
	MOVIESCENE_API const TArray<UMovieSceneTrack*>& GetChildTracks() const;

<<<<<<< HEAD
	/** Gets the tracks contained by this folder. */
	const TArray<UMovieSceneTrack*>& GetChildTracks() const;

=======
>>>>>>> 4af6daef
	UE_DEPRECATED(5.2, "GetChildMasterTracks is deprecated. Please use GetChildTracks instead")
	const TArray<UMovieSceneTrack*>& GetChildMasterTracks() const { return GetChildTracks(); }

	/** Adds a track to this folder. Automatically calls Modify() on the folder object. */
<<<<<<< HEAD
	void AddChildTrack( UMovieSceneTrack* InTrack );
=======
	MOVIESCENE_API void AddChildTrack( UMovieSceneTrack* InTrack );
>>>>>>> 4af6daef

	UE_DEPRECATED(5.2, "AddChildMasterTrack is deprecated. Please use AddChildTrack instead")
	void AddChildMasterTrack(UMovieSceneTrack* InMasterTrack) { AddChildTrack(InMasterTrack); }

	/** Removes a track from this folder. Automatically calls Modify() on the folder object. */
<<<<<<< HEAD
	void RemoveChildTrack( UMovieSceneTrack* InTrack );
=======
	MOVIESCENE_API void RemoveChildTrack( UMovieSceneTrack* InTrack );
>>>>>>> 4af6daef

	UE_DEPRECATED(5.2, "RemoveChildMasterTrack is deprecated. Please use RemoveChildTrack instead")
	void RemoveChildMasterTrack(UMovieSceneTrack* InMasterTrack) { return RemoveChildTrack(InMasterTrack); }

	/** Clear all child tracks from this folder. */
<<<<<<< HEAD
	void ClearChildTracks();
=======
	MOVIESCENE_API void ClearChildTracks();
>>>>>>> 4af6daef

	UE_DEPRECATED(5.2, "ClearChildMasterTracks is deprecated. Please use ClearChildTracks instead")
	void ClearChildMasterTracks() { ClearChildTracks(); }

	/** Gets the guids for the object bindings contained by this folder. */
	MOVIESCENE_API const TArray<FGuid>& GetChildObjectBindings() const;

	/** Adds a guid for an object binding to this folder. Automatically calls Modify() on the folder object. */
	MOVIESCENE_API void AddChildObjectBinding(const FGuid& InObjectBinding );

	/** Removes a guid for an object binding from this folder. Automatically calls Modify() on the folder object. */
	MOVIESCENE_API void RemoveChildObjectBinding( const FGuid& InObjectBinding );

	/** Clear all child object bindings from this folder. */
	MOVIESCENE_API void ClearChildObjectBindings();

	/** Called after this object has been deserialized */
	MOVIESCENE_API virtual void PostLoad() override;

	/** Searches for a guid in this folder and its child folders, if found returns the folder containing the guid. */
	MOVIESCENE_API UMovieSceneFolder* FindFolderContaining(const FGuid& InObjectBinding);

	/** Searches for a track in this folder and its child folders, if found returns the folder containing the track. */
	MOVIESCENE_API UMovieSceneFolder* FindFolderContaining(const UMovieSceneTrack* InTrack);

	/** Searches for a track in this folder and its child folders, if found returns the folder containing the track. */
	UMovieSceneFolder* FindFolderContaining(const UMovieSceneTrack* InTrack);

	/** Get the folder path for this folder, stopping at the given root folders */
<<<<<<< HEAD
	static void CalculateFolderPath(UMovieSceneFolder* InFolder, TArrayView<UMovieSceneFolder* const> RootFolders, TArray<FName>& FolderPath);
	
	/** For the given set of folders, return the folder that has the matching folder path */
	static UMovieSceneFolder* GetFolderWithPath(const TArray<FName>& InFolderPath, const TArray<UMovieSceneFolder*>& InFolders, TArrayView<UMovieSceneFolder* const> RootFolders);
=======
	static MOVIESCENE_API void CalculateFolderPath(UMovieSceneFolder* InFolder, TArrayView<UMovieSceneFolder* const> RootFolders, TArray<FName>& FolderPath);
	
	/** For the given set of folders, return the folder that has the matching folder path */
	static MOVIESCENE_API UMovieSceneFolder* GetFolderWithPath(const TArray<FName>& InFolderPath, const TArray<UMovieSceneFolder*>& InFolders, TArrayView<UMovieSceneFolder* const> RootFolders);

	MOVIESCENE_API virtual void Serialize( FArchive& Archive );
>>>>>>> 4af6daef

	MOVIESCENE_API FName MakeUniqueChildFolderName(FName InName) const;

	static MOVIESCENE_API FName MakeUniqueChildFolderName(FName InName, TArrayView<UMovieSceneFolder* const> InFolders);

	FName MakeUniqueChildFolderName(FName InName) const;

	static FName MakeUniqueChildFolderName(FName InName, TArrayView<UMovieSceneFolder* const> InFolders);

#if WITH_EDITORONLY_DATA
	/**
	 * Get this folder's color.
	 *
	 * @return The folder color.
	 */
	const FColor& GetFolderColor() const
	{
		return FolderColor;
	}

	/**
	 * Set this folder's color. Does not call Modify() on the folder object for legacy reasons.
	 *
	 * @param InFolderColor The folder color to set.
	 */
	void SetFolderColor(const FColor& InFolderColor)
	{
		FolderColor = InFolderColor;
	}

	/**
	 * Get this folder's desired sorting order 
	 */
	int32 GetSortingOrder() const
	{
		return SortingOrder;
	}

	/**
	 * Set this folder's desired sorting order. Does not call Modify() internally for legacy reasons.
	 *
	 * @param InSortingOrder The higher the value the further down the list the folder will be.
	 */
	void SetSortingOrder(const int32 InSortingOrder)
	{
		SortingOrder = InSortingOrder;
	}
#endif

#if WITH_EDITOR
<<<<<<< HEAD
	virtual void PostEditUndo() override;
	virtual void PostEditUndo(TSharedPtr<ITransactionObjectAnnotation> TransactionAnnotation) override;
=======
	MOVIESCENE_API virtual void PostEditUndo() override;
	MOVIESCENE_API virtual void PostEditUndo(TSharedPtr<ITransactionObjectAnnotation> TransactionAnnotation) override;
>>>>>>> 4af6daef
#endif

	/** Event handlers for handling changes to this object */
	UE::MovieScene::TDataEventContainer<UE::MovieScene::IFolderEventHandler> EventHandlers;

private:
	/** The name of this folder. */
	UPROPERTY()
	FName FolderName;

	/** The folders contained by this folder. */
	UPROPERTY()
	TArray<TObjectPtr<UMovieSceneFolder>> ChildFolders;

	/** The tracks contained by this folder. */
	UPROPERTY()
	TArray<TObjectPtr<UMovieSceneTrack>> ChildTracks;

	/** The guid strings used to serialize the guids for the object bindings contained by this folder. */
	UPROPERTY()
	TArray<FString> ChildObjectBindingStrings;

#if WITH_EDITORONLY_DATA
	/** This folder's color */
	UPROPERTY(EditAnywhere, Category=General, DisplayName=Color)
	FColor FolderColor;

	/** This folder's desired sorting order */
	UPROPERTY()
	int32 SortingOrder;
#endif

	/** The guids for the object bindings contained by this folder. */
	TArray<FGuid> ChildObjectBindings;

#if WITH_EDITORONLY_DATA
	UPROPERTY()
	TArray<TObjectPtr<UMovieSceneTrack>> ChildMasterTracks_DEPRECATED;
#endif
};

MOVIESCENE_API void GetMovieSceneFoldersRecursive(TArrayView<UMovieSceneFolder* const> InFoldersToRecurse, TArray<UMovieSceneFolder*>& OutFolders);

<|MERGE_RESOLUTION|>--- conflicted
+++ resolved
@@ -39,17 +39,10 @@
 	MOVIESCENE_API void SetFolderName( FName InFolderName );
 
 	/** Gets the folders contained by this folder. */
-<<<<<<< HEAD
-	TArrayView<UMovieSceneFolder* const> GetChildFolders() const;
-
-	/** Adds a child folder to this folder. Removes the folder from any other folders (including root folders). Automatically calls Modify() on the folder object. */
-	void AddChildFolder( UMovieSceneFolder* InChildFolder );
-=======
 	MOVIESCENE_API TArrayView<UMovieSceneFolder* const> GetChildFolders() const;
 
 	/** Adds a child folder to this folder. Removes the folder from any other folders (including root folders). Automatically calls Modify() on the folder object. */
 	MOVIESCENE_API void AddChildFolder( UMovieSceneFolder* InChildFolder );
->>>>>>> 4af6daef
 
 	/** Removes a child folder from this folder. Automatically calls Modify() on the folder object. */
 	MOVIESCENE_API void RemoveChildFolder( UMovieSceneFolder* InChildFolder );
@@ -57,41 +50,23 @@
 	/** Gets the tracks contained by this folder. */
 	MOVIESCENE_API const TArray<UMovieSceneTrack*>& GetChildTracks() const;
 
-<<<<<<< HEAD
-	/** Gets the tracks contained by this folder. */
-	const TArray<UMovieSceneTrack*>& GetChildTracks() const;
-
-=======
->>>>>>> 4af6daef
 	UE_DEPRECATED(5.2, "GetChildMasterTracks is deprecated. Please use GetChildTracks instead")
 	const TArray<UMovieSceneTrack*>& GetChildMasterTracks() const { return GetChildTracks(); }
 
 	/** Adds a track to this folder. Automatically calls Modify() on the folder object. */
-<<<<<<< HEAD
-	void AddChildTrack( UMovieSceneTrack* InTrack );
-=======
 	MOVIESCENE_API void AddChildTrack( UMovieSceneTrack* InTrack );
->>>>>>> 4af6daef
 
 	UE_DEPRECATED(5.2, "AddChildMasterTrack is deprecated. Please use AddChildTrack instead")
 	void AddChildMasterTrack(UMovieSceneTrack* InMasterTrack) { AddChildTrack(InMasterTrack); }
 
 	/** Removes a track from this folder. Automatically calls Modify() on the folder object. */
-<<<<<<< HEAD
-	void RemoveChildTrack( UMovieSceneTrack* InTrack );
-=======
 	MOVIESCENE_API void RemoveChildTrack( UMovieSceneTrack* InTrack );
->>>>>>> 4af6daef
 
 	UE_DEPRECATED(5.2, "RemoveChildMasterTrack is deprecated. Please use RemoveChildTrack instead")
 	void RemoveChildMasterTrack(UMovieSceneTrack* InMasterTrack) { return RemoveChildTrack(InMasterTrack); }
 
 	/** Clear all child tracks from this folder. */
-<<<<<<< HEAD
-	void ClearChildTracks();
-=======
 	MOVIESCENE_API void ClearChildTracks();
->>>>>>> 4af6daef
 
 	UE_DEPRECATED(5.2, "ClearChildMasterTracks is deprecated. Please use ClearChildTracks instead")
 	void ClearChildMasterTracks() { ClearChildTracks(); }
@@ -117,31 +92,17 @@
 	/** Searches for a track in this folder and its child folders, if found returns the folder containing the track. */
 	MOVIESCENE_API UMovieSceneFolder* FindFolderContaining(const UMovieSceneTrack* InTrack);
 
-	/** Searches for a track in this folder and its child folders, if found returns the folder containing the track. */
-	UMovieSceneFolder* FindFolderContaining(const UMovieSceneTrack* InTrack);
-
 	/** Get the folder path for this folder, stopping at the given root folders */
-<<<<<<< HEAD
-	static void CalculateFolderPath(UMovieSceneFolder* InFolder, TArrayView<UMovieSceneFolder* const> RootFolders, TArray<FName>& FolderPath);
-	
-	/** For the given set of folders, return the folder that has the matching folder path */
-	static UMovieSceneFolder* GetFolderWithPath(const TArray<FName>& InFolderPath, const TArray<UMovieSceneFolder*>& InFolders, TArrayView<UMovieSceneFolder* const> RootFolders);
-=======
 	static MOVIESCENE_API void CalculateFolderPath(UMovieSceneFolder* InFolder, TArrayView<UMovieSceneFolder* const> RootFolders, TArray<FName>& FolderPath);
 	
 	/** For the given set of folders, return the folder that has the matching folder path */
 	static MOVIESCENE_API UMovieSceneFolder* GetFolderWithPath(const TArray<FName>& InFolderPath, const TArray<UMovieSceneFolder*>& InFolders, TArrayView<UMovieSceneFolder* const> RootFolders);
 
 	MOVIESCENE_API virtual void Serialize( FArchive& Archive );
->>>>>>> 4af6daef
 
 	MOVIESCENE_API FName MakeUniqueChildFolderName(FName InName) const;
 
 	static MOVIESCENE_API FName MakeUniqueChildFolderName(FName InName, TArrayView<UMovieSceneFolder* const> InFolders);
-
-	FName MakeUniqueChildFolderName(FName InName) const;
-
-	static FName MakeUniqueChildFolderName(FName InName, TArrayView<UMovieSceneFolder* const> InFolders);
 
 #if WITH_EDITORONLY_DATA
 	/**
@@ -184,13 +145,8 @@
 #endif
 
 #if WITH_EDITOR
-<<<<<<< HEAD
-	virtual void PostEditUndo() override;
-	virtual void PostEditUndo(TSharedPtr<ITransactionObjectAnnotation> TransactionAnnotation) override;
-=======
 	MOVIESCENE_API virtual void PostEditUndo() override;
 	MOVIESCENE_API virtual void PostEditUndo(TSharedPtr<ITransactionObjectAnnotation> TransactionAnnotation) override;
->>>>>>> 4af6daef
 #endif
 
 	/** Event handlers for handling changes to this object */
