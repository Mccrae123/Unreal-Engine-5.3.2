--- conflicted
+++ resolved
@@ -36,14 +36,6 @@
 
 	/** Sequence that contains the object binding that spawned the object */
 	TWeakObjectPtr<UMovieSceneSequence> OriginatingSequence;
-<<<<<<< HEAD
-
-	/** The sequence ID that spawned this object */
-	FMovieSceneSequenceID SequenceID;
-};
-
-=======
->>>>>>> 6bbb88c8
 
 	/** The sequence ID that spawned this object */
 	FMovieSceneSequenceID SequenceID;
