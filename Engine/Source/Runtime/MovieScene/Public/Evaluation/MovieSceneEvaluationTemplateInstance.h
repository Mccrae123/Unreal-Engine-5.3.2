// Copyright 1998-2017 Epic Games, Inc. All Rights Reserved.

#pragma once

#include "CoreMinimal.h"
#include "MovieSceneSequenceID.h"
#include "Evaluation/MovieSceneSequenceTransform.h"
#include "Evaluation/MovieSceneEvaluationState.h"
#include "Evaluation/MovieScenePlayback.h"
#include "Evaluation/MovieSceneSequenceTemplateStore.h"
#include "Evaluation/MovieSceneEvaluationTemplate.h"
#include "Evaluation/MovieSceneExecutionTokens.h"

class UMovieSceneSequence;
struct FDelayedPreAnimatedStateRestore;

/**
 * An instance of an evaluation template. Fast to initialize and evaluate.
 */
struct FMovieSceneEvaluationTemplateInstance
{
	FMovieSceneEvaluationTemplateInstance() : Template(nullptr), HierarchicalBias(0), SequenceID(MovieSceneSequenceID::Invalid) {}

	/**
	 * Constructor for root instances
	 *
	 * @param InSequence			The source master sequence we're playing back at the root level
	 * @param InTemplate			The template to use when playing back the specified sequence. A pointer to which will be held within this instance.
	 */
	FMovieSceneEvaluationTemplateInstance(UMovieSceneSequence& InSequence, const FMovieSceneEvaluationTemplate& InTemplate);

	/**
	 * Constructor for sub sequence instances. SubData must point to a valid sequence
	 *
	 * @param SubData				Information about the sub sequence we're instantiating
	 * @param InTemplate			The template to use when playing back the sub sequence. A pointer to which will be held within this instance.
	 * @param InSequenceID			The unique identifier within the master sequence
	 */
	FMovieSceneEvaluationTemplateInstance(const FMovieSceneSubSequenceData& SubData, const FMovieSceneEvaluationTemplate& InTemplate, FMovieSceneSequenceIDRef InSequenceID);

	FMovieSceneEvaluationTemplateInstance(const FMovieSceneEvaluationTemplateInstance&) = delete;
	FMovieSceneEvaluationTemplateInstance& operator=(const FMovieSceneEvaluationTemplateInstance&) = delete;

	FMovieSceneEvaluationTemplateInstance(FMovieSceneEvaluationTemplateInstance&&) = default;
	FMovieSceneEvaluationTemplateInstance& operator=(FMovieSceneEvaluationTemplateInstance&&) = default;

public:

	/** The sequence that the sub section references */
	TWeakObjectPtr<UMovieSceneSequence> Sequence;

	/** Transform that transforms a given time from the sequences outer space, to its authored space. */
	FMovieSceneSequenceTransform RootToSequenceTransform;

	/** Pointer to the evaluation template we're evaluating */
	const FMovieSceneEvaluationTemplate* Template;

	/** Pre and Post roll ranges in the inner-sequence's time space */
	TRange<float> PreRollRange, PostRollRange;

	/** The hierarchical bias for this template instance */
	int32 HierarchicalBias;

	/** ID of the sequence within the master sequence */
	FMovieSceneSequenceID SequenceID;

	/** Legacy sequence instance required for old track instances */
	TSharedPtr<FMovieSceneSequenceInstance> LegacySequenceInstance;
};

/**
 * Root evaluation template instance used to play back any sequence
 */
struct FMovieSceneRootEvaluationTemplateInstance
{
public:
	MOVIESCENE_API FMovieSceneRootEvaluationTemplateInstance();
	MOVIESCENE_API ~FMovieSceneRootEvaluationTemplateInstance();

	FMovieSceneRootEvaluationTemplateInstance(const FMovieSceneRootEvaluationTemplateInstance&) = delete;
	FMovieSceneRootEvaluationTemplateInstance& operator=(const FMovieSceneRootEvaluationTemplateInstance&) = delete;

	FMovieSceneRootEvaluationTemplateInstance(FMovieSceneRootEvaluationTemplateInstance&&) = delete;
	FMovieSceneRootEvaluationTemplateInstance& operator=(FMovieSceneRootEvaluationTemplateInstance&&) = delete;

	/**
	 * Check if this instance has been initialized correctly
	 */
	bool IsValid() const
	{
		return RootSequence.Get() && RootInstance.Template;
	}

	/**
	 * Initialize this template instance with the specified sequence
	 *
	 * @param RootSequence				The sequence play back
	 * @param Player					The player responsible for playback
	 */
	MOVIESCENE_API void Initialize(UMovieSceneSequence& RootSequence, IMovieScenePlayer& Player);

	/**
	 * Initialize this template instance with the specified sequence
	 *
	 * @param RootSequence				The sequence play back
	 * @param Player					The player responsible for playback
	 * @param TemplateStore				Template store responsible for supplying templates for a given sequence
	 */
	MOVIESCENE_API void Initialize(UMovieSceneSequence& RootSequence, IMovieScenePlayer& Player, TSharedRef<FMovieSceneSequenceTemplateStore> TemplateStore);

	/**
	 * Evaluate this sequence
	 *
	 * @param Context				Evaluation context containing the time (or range) to evaluate
	 * @param Player				The player responsible for playback
	 * @param OverrideRootID		The ID of the sequence from which to evaluate.
	 */
	MOVIESCENE_API void Evaluate(FMovieSceneContext Context, IMovieScenePlayer& Player, FMovieSceneSequenceID OverrideRootID = MovieSceneSequenceID::Root);

	/**
	 * Indicate that we're not going to evaluate this instance again, and that we should tear down any current state
	 *
	 * @param Player				The player responsible for playback
	 */
	MOVIESCENE_API void Finish(IMovieScenePlayer& Player);

public:

	class FOnUpdated : public TBaseMulticastDelegate<void>
	{
		friend FMovieSceneRootEvaluationTemplateInstance;
	};

	/**
	 * Event that is triggered when this sequence has been updated
	 */
	FOnUpdated& OnUpdated() { return OnUpdatedEvent; }

public:

	/**
	 * Retrieve a specific template instance given a sequence ID
	 *
	 * @param SequenceID			The sequence ID to find a template for
	 * @return Pointer to a template instance, or nullptr if the ID was not found
	 */
	FORCEINLINE const FMovieSceneEvaluationTemplateInstance* GetInstance(FMovieSceneSequenceIDRef SequenceID) const
	{
		return SequenceID == MovieSceneSequenceID::Root ? &RootInstance : SubInstances.Find(SequenceID);
	}

	/**
	 * Access the underlying map of sub template instances
	 */
	const TMap<FMovieSceneSequenceID, FMovieSceneEvaluationTemplateInstance>& GetSubInstances() const
	{
		return SubInstances;
	}

	/**
	 * Attempt to locate the underlying sequence given a sequence ID
	 *
	 * @param SequenceID 			ID of the sequence to locate
	 * @return The sequence, or nullptr if the ID was not found
	 */
	UMovieSceneSequence* GetSequence(FMovieSceneSequenceIDRef SequenceID) const
	{
		if (const FMovieSceneEvaluationTemplateInstance* Instance = GetInstance(SequenceID))
		{
			return Instance->Sequence.Get();
		}
		return nullptr;
	}


	/**
	 * Access the master sequence's hierarchy data
	 */
	const FMovieSceneSequenceHierarchy& GetHierarchy() const
	{
		return RootInstance.Template->Hierarchy;
	}

	/**
 	 * Cache of everything that is evaluated this frame 
	 */
	const FMovieSceneEvaluationMetaData& GetThisFrameMetaData() const
	{
		return ThisFrameMetaData;
	}

	/**
	 * Check whether this instance is dirty (one of its referenced templates has changed)
	 */
	bool IsDirty() const
	{
		return bIsDirty;
	}

	/**
	 * Copy any actuators from this template instance into the specified accumulator
	 *
	 * @param Accumulator 			The accumulator to copy actuators into
	 */
<<<<<<< HEAD
	void GatherEntities(const FMovieSceneEvaluationGroup& Group, IMovieScenePlayer& Player);
=======
	MOVIESCENE_API void CopyActuators(FMovieSceneBlendingAccumulator& Accumulator) const;

private:
>>>>>>> f30f9b45

	/**
	 * Process entities that are newly evaluated, and those that are no longer being evaluated
	 */
	void CallSetupTearDown(IMovieScenePlayer& Player, FDelayedPreAnimatedStateRestore* DelayedRestore = nullptr);

	/**
	 * Evaluate a particular group of a segment
	 */
<<<<<<< HEAD
	void EvaluateGroup(const FMovieSceneEvaluationGroup& Group, const FMovieSceneContext& Context, IMovieScenePlayer& Player, FMovieSceneExecutionTokens& ExecutionTokens) const;
=======
	void EvaluateGroup(const FMovieSceneEvaluationGroup& Group, const FMovieSceneContext& Context, IMovieScenePlayer& Player);
>>>>>>> f30f9b45

	/**
	 * Remap the specified sequence ID based on the currently evaluating sequence path, to the Root
	 *
	 * @param SequenceID			The sequence ID to find a template for
	 * @return Pointer to a template instance, or nullptr if the ID was not found
	 */
<<<<<<< HEAD
	FORCEINLINE FMovieSceneSequenceID GetSequenceIdForRoot(FMovieSceneSequenceID SequenceID) const
=======
	FORCEINLINE_DEBUGGABLE FMovieSceneSequenceID GetSequenceIdForRoot(FMovieSceneSequenceID SequenceID) const
>>>>>>> f30f9b45
	{
		if (!ReverseOverrideRootPath.Num())
		{
			return SequenceID;
		}

		for (FMovieSceneSequenceID Parent : ReverseOverrideRootPath)
		{
			SequenceID = SequenceID.AccumulateParentID(Parent);
		}
		return SequenceID;
	}

	/**
	 * Retrieve a specific template instance given a sequence ID. Assumes it exists.
	 *
	 * @param SequenceID			The sequence ID to find a template for
	 * @return The template instance
	 */
	FORCEINLINE_DEBUGGABLE const FMovieSceneEvaluationTemplateInstance& GetInstanceChecked(FMovieSceneSequenceIDRef SequenceID) const
	{
		return SequenceID == MovieSceneSequenceID::Root ? RootInstance : SubInstances.FindChecked(SequenceID);
	}

	/**
	 * Attempt to retrieve a specific template instance given a sequence ID
	 *
	 * @param SequenceID			The sequence ID to find a template for
	 * @return Pointer to a template instance, or nullptr if the ID was not found
	 */
	FORCEINLINE_DEBUGGABLE const FMovieSceneEvaluationTemplateInstance* FindInstance(FMovieSceneSequenceIDRef SequenceID) const
	{
		return SequenceID == MovieSceneSequenceID::Root ? &RootInstance : SubInstances.Find(SequenceID);
	}

private:

	/** Called whenever any of the sequences contained within this instance is changed */
	void OnSequenceChanged();

	/** Reset this template instance */
	void Reset();

private:

	TWeakObjectPtr<UMovieSceneSequence> RootSequence;

	FMovieSceneEvaluationTemplateInstance RootInstance;

	/** Cache of everything that was evaluated last frame */
	FMovieSceneEvaluationMetaData LastFrameMetaData;
	/** Cache of everything that is evaluated this frame */
	FMovieSceneEvaluationMetaData ThisFrameMetaData;

	/** Map of all sub instances, arranged by sequence ID */
	TMap<FMovieSceneSequenceID, FMovieSceneEvaluationTemplateInstance> SubInstances;

	/** Template store responsible for supplying templates for a given sequence */
	TSharedPtr<FMovieSceneSequenceTemplateStore> TemplateStore;

	/** A reverse path of deterministic sequence IDs required to accumulate from local -> root */
	TArray<FMovieSceneSequenceID, TInlineAllocator<8>> ReverseOverrideRootPath;

<<<<<<< HEAD
=======
	/** Execution tokens that are used to apply animated state */
	FMovieSceneExecutionTokens ExecutionTokens;

>>>>>>> f30f9b45
	/** True when any of our templates are out of date, and need reinitializing */
	bool bIsDirty;

	/** Event that is triggered on update */
	FOnUpdated OnUpdatedEvent;
};<|MERGE_RESOLUTION|>--- conflicted
+++ resolved
@@ -202,13 +202,9 @@
 	 *
 	 * @param Accumulator 			The accumulator to copy actuators into
 	 */
-<<<<<<< HEAD
-	void GatherEntities(const FMovieSceneEvaluationGroup& Group, IMovieScenePlayer& Player);
-=======
 	MOVIESCENE_API void CopyActuators(FMovieSceneBlendingAccumulator& Accumulator) const;
 
 private:
->>>>>>> f30f9b45
 
 	/**
 	 * Process entities that are newly evaluated, and those that are no longer being evaluated
@@ -218,11 +214,7 @@
 	/**
 	 * Evaluate a particular group of a segment
 	 */
-<<<<<<< HEAD
-	void EvaluateGroup(const FMovieSceneEvaluationGroup& Group, const FMovieSceneContext& Context, IMovieScenePlayer& Player, FMovieSceneExecutionTokens& ExecutionTokens) const;
-=======
 	void EvaluateGroup(const FMovieSceneEvaluationGroup& Group, const FMovieSceneContext& Context, IMovieScenePlayer& Player);
->>>>>>> f30f9b45
 
 	/**
 	 * Remap the specified sequence ID based on the currently evaluating sequence path, to the Root
@@ -230,11 +222,7 @@
 	 * @param SequenceID			The sequence ID to find a template for
 	 * @return Pointer to a template instance, or nullptr if the ID was not found
 	 */
-<<<<<<< HEAD
-	FORCEINLINE FMovieSceneSequenceID GetSequenceIdForRoot(FMovieSceneSequenceID SequenceID) const
-=======
 	FORCEINLINE_DEBUGGABLE FMovieSceneSequenceID GetSequenceIdForRoot(FMovieSceneSequenceID SequenceID) const
->>>>>>> f30f9b45
 	{
 		if (!ReverseOverrideRootPath.Num())
 		{
@@ -298,12 +286,9 @@
 	/** A reverse path of deterministic sequence IDs required to accumulate from local -> root */
 	TArray<FMovieSceneSequenceID, TInlineAllocator<8>> ReverseOverrideRootPath;
 
-<<<<<<< HEAD
-=======
 	/** Execution tokens that are used to apply animated state */
 	FMovieSceneExecutionTokens ExecutionTokens;
 
->>>>>>> f30f9b45
 	/** True when any of our templates are out of date, and need reinitializing */
 	bool bIsDirty;
 
