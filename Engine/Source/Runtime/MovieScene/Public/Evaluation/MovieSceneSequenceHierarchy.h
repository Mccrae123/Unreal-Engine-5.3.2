--- conflicted
+++ resolved
@@ -146,13 +146,10 @@
 	UPROPERTY()
 	int16 HierarchicalBias;
 
-<<<<<<< HEAD
-=======
 	/** Flags accumulated from parent->child for each sub-section that led to the inclusion of this sub-sequence */
 	UPROPERTY()
 	EMovieSceneSubSectionFlags AccumulatedFlags;
 
->>>>>>> 4af6daef
 	/** Instance data that should be used for any tracks contained immediately within this sub sequence */
 	UPROPERTY()
 	FMovieSceneSequenceInstanceDataPtr InstanceData;
