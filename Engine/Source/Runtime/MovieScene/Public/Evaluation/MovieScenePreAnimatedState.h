// Copyright Epic Games, Inc. All Rights Reserved.

#pragma once

#include "CoreTypes.h"
#include "Misc/TVariant.h"
#include "Evaluation/MovieSceneAnimTypeID.h"
#include "Evaluation/MovieSceneEvaluationKey.h"
#include "Evaluation/MovieSceneCompletionMode.h"
#include "Evaluation/IMovieSceneEvaluationHook.h"
#include "EntitySystem/TrackInstance/MovieSceneTrackInstance.h"
#include "EntitySystem/MovieSceneSequenceInstanceHandle.h"
#include "EntitySystem/MovieScenePropertySystemTypes.h"


class UObject;
class IMovieScenePlayer;
class FMovieScenePreAnimatedState;
class UMovieSceneEntitySystemLinker;
<<<<<<< HEAD

struct IMovieScenePreAnimatedTokenProducer;
struct IMovieScenePreAnimatedGlobalTokenProducer;

namespace UE
{
namespace MovieScene
{

struct FPreAnimatedStateEntry;
struct FPreAnimatedStateExtension;
struct FPreAnimatedTemplateCaptureSources;
struct FAnimTypePreAnimatedStateObjectStorage;
struct FAnimTypePreAnimatedStateMasterStorage;
struct FPreAnimatedTrackInstanceCaptureSources;
struct FPreAnimatedEvaluationHookCaptureSources;

}
}

/** Enumeration that defines at what level to capture animating state for */
enum class ECapturePreAnimatedState : uint8
{
	/** Don't capture anything */
	None,
	/** Capture anything that animates, but only store such state globally across the sequence */
	Global,
	/** Capture anything for the current entity (track or section), such that it will be restored when that entity stops evaluating */
	Entity,
};


/**
 * Scoped structure that can be used to wrap a call to SavePreAnimatedState to associate the capture with a specific capture source.
 */
struct FScopedPreAnimatedCaptureSource
{
	/**
	 * Construct this capture source from a template (FMovieSceneEvalTemplate) evaluation key, and whether this should restore state when the template is finished
	 */
	MOVIESCENE_API explicit FScopedPreAnimatedCaptureSource(FMovieScenePreAnimatedState* InPreAnimatedState, const FMovieSceneEvaluationKey& InEvalKey, bool bInWantsRestoreState);

	/**
	 * Construct this capture source from an evaluation hook (UMovieSceneEvaluationHookSection), its SequenceID, and whether this should restore state when the template is finished
	 */
	MOVIESCENE_API explicit FScopedPreAnimatedCaptureSource(FMovieScenePreAnimatedState* InPreAnimatedState, const UObject* InEvalHook, FMovieSceneSequenceID SequenceID, bool bInWantsRestoreState);

	/**
	 * Construct this capture source from a track instance (UMovieSceneTrackInstance) and whether this should restore state when the template is finished
	 */
	MOVIESCENE_API explicit FScopedPreAnimatedCaptureSource(FMovieScenePreAnimatedState* InPreAnimatedState, UMovieSceneTrackInstance* InTrackInstance, bool bInWantsRestoreState);

	FScopedPreAnimatedCaptureSource(const FScopedPreAnimatedCaptureSource&) = delete;
	void operator=(const FScopedPreAnimatedCaptureSource&) = delete;

	FScopedPreAnimatedCaptureSource(FScopedPreAnimatedCaptureSource&&) = delete;
	void operator=(FScopedPreAnimatedCaptureSource&&) = delete;

	MOVIESCENE_API ~FScopedPreAnimatedCaptureSource();

private:
	friend class FMovieScenePreAnimatedState;
	struct FEvalHookType
	{
		const UObject* EvalHook;
		FMovieSceneSequenceID SequenceID;
	};
	using CaptureSourceType = TVariant<FMovieSceneEvaluationKey, FEvalHookType, UMovieSceneTrackInstance*>;

	CaptureSourceType Variant;
	FMovieScenePreAnimatedState* PreAnimatedState;
	FScopedPreAnimatedCaptureSource* PrevCaptureSource;
	bool bWantsRestoreState;
};


/**
 * Class that caches pre-animated state for objects that were manipulated by sequencer
 */
class FMovieScenePreAnimatedState
{
public:

	FMovieScenePreAnimatedState() = default;

	FMovieScenePreAnimatedState(const FMovieScenePreAnimatedState&) = delete;
	FMovieScenePreAnimatedState& operator=(const FMovieScenePreAnimatedState&) = delete;

	MOVIESCENE_API ~FMovieScenePreAnimatedState();

	MOVIESCENE_API void Initialize(UMovieSceneEntitySystemLinker* Linker, UE::MovieScene::FInstanceHandle InstanceHandle);

	/**
	 * Called when global capture has been enabled for this player
	 */
	void OnEnableGlobalCapture(TSharedPtr<UE::MovieScene::FPreAnimatedStateExtension> InExtension);

	/**
	 * Called when global capture has been disabled for this player
	 */
	void OnDisableGlobalCapture();

public:

	/**
	 * Save the current state of an object as defined by the specified token producer, identified by a specific anim type ID
	 * This will use the currently evaluating track template, evaluation hook or track instance (and its 'When Finished' property) as the capture source
	 */
	MOVIESCENE_API void SavePreAnimatedState(UObject& InObject, FMovieSceneAnimTypeID InTokenType, const IMovieScenePreAnimatedTokenProducer& Producer);

	/**
	 * Save the current state of the environment as defined by the specified token producer, identified by a specific anim type ID
	 * This will use the currently evaluating track template, evaluation hook or track instance (and its 'When Finished' property) as the capture source
	 */
	MOVIESCENE_API void SavePreAnimatedState(FMovieSceneAnimTypeID InTokenType, const IMovieScenePreAnimatedGlobalTokenProducer& Producer);

public:

	MOVIESCENE_API void OnFinishedEvaluating(const FMovieSceneEvaluationKey& Key);

	MOVIESCENE_API void OnFinishedEvaluating(const UObject* EvaluationHook, FMovieSceneSequenceID SequenceID);

=======

struct IMovieScenePreAnimatedTokenProducer;
struct IMovieScenePreAnimatedGlobalTokenProducer;

namespace UE
{
namespace MovieScene
{

struct FPreAnimatedStateEntry;
struct FPreAnimatedStateExtension;
struct FPreAnimatedTemplateCaptureSources;
struct FAnimTypePreAnimatedStateObjectStorage;
struct FAnimTypePreAnimatedStateMasterStorage;
struct FPreAnimatedTrackInstanceCaptureSources;
struct FPreAnimatedEvaluationHookCaptureSources;

}
}

/**
 * Class that caches pre-animated state for objects that were manipulated by sequencer
 */
class FMovieScenePreAnimatedState
{
public:

	FMovieScenePreAnimatedState() = default;

	FMovieScenePreAnimatedState(const FMovieScenePreAnimatedState&) = delete;
	FMovieScenePreAnimatedState& operator=(const FMovieScenePreAnimatedState&) = delete;

	MOVIESCENE_API ~FMovieScenePreAnimatedState();

	MOVIESCENE_API void Initialize(UMovieSceneEntitySystemLinker* Linker, UE::MovieScene::FInstanceHandle InstanceHandle);

	/**
	 * Check whether this sequence instance is capturing any and all changes of state so they can be restored later
	 */
	MOVIESCENE_API bool IsCapturingGlobalPreAnimatedState() const;

	/**
	 * Check whether this sequence instance is capturing any and all changes of state so they can be restored later
	 */
	MOVIESCENE_API void EnableGlobalPreAnimatedStateCapture();

	/**
	 * Retrieve the linker this container is bound to
	 */
	MOVIESCENE_API UMovieSceneEntitySystemLinker* GetLinker() const;

public:

	/**
	 * Save the current state of an object as defined by the specified token producer, identified by a specific anim type ID
	 * This will use the currently evaluating track template, evaluation hook or track instance (and its 'When Finished' property) as the capture source
	 */
	MOVIESCENE_API void SavePreAnimatedState(UObject& InObject, FMovieSceneAnimTypeID InTokenType, const IMovieScenePreAnimatedTokenProducer& Producer);

	/**
	 * Save the current state of the environment as defined by the specified token producer, identified by a specific anim type ID
	 * This will use the currently evaluating track template, evaluation hook or track instance (and its 'When Finished' property) as the capture source
	 */
	MOVIESCENE_API void SavePreAnimatedState(FMovieSceneAnimTypeID InTokenType, const IMovieScenePreAnimatedGlobalTokenProducer& Producer);

public:

	MOVIESCENE_API void OnFinishedEvaluating(const FMovieSceneEvaluationKey& Key);

	MOVIESCENE_API void OnFinishedEvaluating(const UObject* EvaluationHook, FMovieSceneSequenceID SequenceID);

>>>>>>> 6bbb88c8
public:

	MOVIESCENE_API void RestorePreAnimatedState();

	MOVIESCENE_API void RestorePreAnimatedState(UObject& Object);

	MOVIESCENE_API void RestorePreAnimatedState(UClass* GeneratedClass);

	MOVIESCENE_API void RestorePreAnimatedState(UObject& Object, TFunctionRef<bool(FMovieSceneAnimTypeID)> InFilter);

	/**
	 * Discard any tokens that relate to entity animation (ie sections or tracks) without restoring the values.
	 * Any global pre-animated state tokens (that reset the animation when saving a map, for instance) will remain.
	 */
	MOVIESCENE_API void DiscardEntityTokens();

	/**
	 * Discard any tokens that relate to the requested object (ie sections or tracks) without restoring the values.
	 * Any global pre-animated state tokens for this object will be removed.
	 */
	MOVIESCENE_API void DiscardAndRemoveEntityTokensForObject(UObject& Object);

	/**
	 * Called when objects have been replaced so that pre animated state can swap out to the new objects
	 */
	MOVIESCENE_API void OnObjectsReplaced(const TMap<UObject*, UObject*>& ReplacementMap);

public:

	/**
	 * Search the global pre-animated state extension for any captured state that originated from this sequence
	 * WARNING: This is a linear search across all state, and so is potentially very slow
	 */
	MOVIESCENE_API bool ContainsAnyStateForSequence() const;

private:

	void ConditionalInitializeEntityStorage(bool bOverrideWantsRestoreState);

	void InitializeStorage(TSharedPtr<UE::MovieScene::FPreAnimatedStateExtension> Extension);

	void AddSourceMetaData(const UE::MovieScene::FPreAnimatedStateEntry& Entry);

private:

<<<<<<< HEAD
	friend FScopedPreAnimatedCaptureSource;

	/** Weak pointer to the linker that we're associated with */
	TWeakObjectPtr<UMovieSceneEntitySystemLinker> WeakLinker;

	/**
	 * Weak pointer to a pre-animated state extension in the linker.
	 * This is kept alive either by FSequenceInstance::GlobalPreAnimatedState if global state capture is active,
	 * or by EntityExtensionRef if there are entries that have captured state that need restoring when done
	 */
	TWeakPtr<UE::MovieScene::FPreAnimatedStateExtension> WeakExtension;
	/** Strong pointer to the extension that keeps it alive while state needs restoring on completion */
	TSharedPtr<UE::MovieScene::FPreAnimatedStateExtension> EntityExtensionRef;
=======
	friend struct FScopedPreAnimatedCaptureSource;

	/** Weak pointer to the linker that we're associated with */
	TWeakObjectPtr<UMovieSceneEntitySystemLinker> WeakLinker;
>>>>>>> 6bbb88c8

	/** Pointers to the storage for state bound to objects, organized by FMovieSceneAnimTypeID */
	TWeakPtr<UE::MovieScene::FAnimTypePreAnimatedStateObjectStorage> WeakObjectStorage;
	/** Pointers to the storage for state created from master tracks, or otherwise not bound to objects */
	TWeakPtr<UE::MovieScene::FAnimTypePreAnimatedStateMasterStorage> WeakMasterStorage;

	/** Meta-data ledger for any pre-animated state that originates from track templates */
	TSharedPtr<UE::MovieScene::FPreAnimatedTemplateCaptureSources> TemplateMetaData;
	/** Meta-data ledger for any pre-animated state that originates from evaluation hooks */
	TSharedPtr<UE::MovieScene::FPreAnimatedEvaluationHookCaptureSources> EvaluationHookMetaData;

	/** The instance handle for the root sequence instance */
	UE::MovieScene::FInstanceHandle InstanceHandle;

<<<<<<< HEAD
	/** Current capture source, if any */
	FScopedPreAnimatedCaptureSource* CaptureSource = nullptr;
=======
	bool bCapturingGlobalPreAnimatedState;
>>>>>>> 6bbb88c8
};<|MERGE_RESOLUTION|>--- conflicted
+++ resolved
@@ -17,130 +17,6 @@
 class IMovieScenePlayer;
 class FMovieScenePreAnimatedState;
 class UMovieSceneEntitySystemLinker;
-<<<<<<< HEAD
-
-struct IMovieScenePreAnimatedTokenProducer;
-struct IMovieScenePreAnimatedGlobalTokenProducer;
-
-namespace UE
-{
-namespace MovieScene
-{
-
-struct FPreAnimatedStateEntry;
-struct FPreAnimatedStateExtension;
-struct FPreAnimatedTemplateCaptureSources;
-struct FAnimTypePreAnimatedStateObjectStorage;
-struct FAnimTypePreAnimatedStateMasterStorage;
-struct FPreAnimatedTrackInstanceCaptureSources;
-struct FPreAnimatedEvaluationHookCaptureSources;
-
-}
-}
-
-/** Enumeration that defines at what level to capture animating state for */
-enum class ECapturePreAnimatedState : uint8
-{
-	/** Don't capture anything */
-	None,
-	/** Capture anything that animates, but only store such state globally across the sequence */
-	Global,
-	/** Capture anything for the current entity (track or section), such that it will be restored when that entity stops evaluating */
-	Entity,
-};
-
-
-/**
- * Scoped structure that can be used to wrap a call to SavePreAnimatedState to associate the capture with a specific capture source.
- */
-struct FScopedPreAnimatedCaptureSource
-{
-	/**
-	 * Construct this capture source from a template (FMovieSceneEvalTemplate) evaluation key, and whether this should restore state when the template is finished
-	 */
-	MOVIESCENE_API explicit FScopedPreAnimatedCaptureSource(FMovieScenePreAnimatedState* InPreAnimatedState, const FMovieSceneEvaluationKey& InEvalKey, bool bInWantsRestoreState);
-
-	/**
-	 * Construct this capture source from an evaluation hook (UMovieSceneEvaluationHookSection), its SequenceID, and whether this should restore state when the template is finished
-	 */
-	MOVIESCENE_API explicit FScopedPreAnimatedCaptureSource(FMovieScenePreAnimatedState* InPreAnimatedState, const UObject* InEvalHook, FMovieSceneSequenceID SequenceID, bool bInWantsRestoreState);
-
-	/**
-	 * Construct this capture source from a track instance (UMovieSceneTrackInstance) and whether this should restore state when the template is finished
-	 */
-	MOVIESCENE_API explicit FScopedPreAnimatedCaptureSource(FMovieScenePreAnimatedState* InPreAnimatedState, UMovieSceneTrackInstance* InTrackInstance, bool bInWantsRestoreState);
-
-	FScopedPreAnimatedCaptureSource(const FScopedPreAnimatedCaptureSource&) = delete;
-	void operator=(const FScopedPreAnimatedCaptureSource&) = delete;
-
-	FScopedPreAnimatedCaptureSource(FScopedPreAnimatedCaptureSource&&) = delete;
-	void operator=(FScopedPreAnimatedCaptureSource&&) = delete;
-
-	MOVIESCENE_API ~FScopedPreAnimatedCaptureSource();
-
-private:
-	friend class FMovieScenePreAnimatedState;
-	struct FEvalHookType
-	{
-		const UObject* EvalHook;
-		FMovieSceneSequenceID SequenceID;
-	};
-	using CaptureSourceType = TVariant<FMovieSceneEvaluationKey, FEvalHookType, UMovieSceneTrackInstance*>;
-
-	CaptureSourceType Variant;
-	FMovieScenePreAnimatedState* PreAnimatedState;
-	FScopedPreAnimatedCaptureSource* PrevCaptureSource;
-	bool bWantsRestoreState;
-};
-
-
-/**
- * Class that caches pre-animated state for objects that were manipulated by sequencer
- */
-class FMovieScenePreAnimatedState
-{
-public:
-
-	FMovieScenePreAnimatedState() = default;
-
-	FMovieScenePreAnimatedState(const FMovieScenePreAnimatedState&) = delete;
-	FMovieScenePreAnimatedState& operator=(const FMovieScenePreAnimatedState&) = delete;
-
-	MOVIESCENE_API ~FMovieScenePreAnimatedState();
-
-	MOVIESCENE_API void Initialize(UMovieSceneEntitySystemLinker* Linker, UE::MovieScene::FInstanceHandle InstanceHandle);
-
-	/**
-	 * Called when global capture has been enabled for this player
-	 */
-	void OnEnableGlobalCapture(TSharedPtr<UE::MovieScene::FPreAnimatedStateExtension> InExtension);
-
-	/**
-	 * Called when global capture has been disabled for this player
-	 */
-	void OnDisableGlobalCapture();
-
-public:
-
-	/**
-	 * Save the current state of an object as defined by the specified token producer, identified by a specific anim type ID
-	 * This will use the currently evaluating track template, evaluation hook or track instance (and its 'When Finished' property) as the capture source
-	 */
-	MOVIESCENE_API void SavePreAnimatedState(UObject& InObject, FMovieSceneAnimTypeID InTokenType, const IMovieScenePreAnimatedTokenProducer& Producer);
-
-	/**
-	 * Save the current state of the environment as defined by the specified token producer, identified by a specific anim type ID
-	 * This will use the currently evaluating track template, evaluation hook or track instance (and its 'When Finished' property) as the capture source
-	 */
-	MOVIESCENE_API void SavePreAnimatedState(FMovieSceneAnimTypeID InTokenType, const IMovieScenePreAnimatedGlobalTokenProducer& Producer);
-
-public:
-
-	MOVIESCENE_API void OnFinishedEvaluating(const FMovieSceneEvaluationKey& Key);
-
-	MOVIESCENE_API void OnFinishedEvaluating(const UObject* EvaluationHook, FMovieSceneSequenceID SequenceID);
-
-=======
 
 struct IMovieScenePreAnimatedTokenProducer;
 struct IMovieScenePreAnimatedGlobalTokenProducer;
@@ -212,7 +88,6 @@
 
 	MOVIESCENE_API void OnFinishedEvaluating(const UObject* EvaluationHook, FMovieSceneSequenceID SequenceID);
 
->>>>>>> 6bbb88c8
 public:
 
 	MOVIESCENE_API void RestorePreAnimatedState();
@@ -258,26 +133,10 @@
 
 private:
 
-<<<<<<< HEAD
-	friend FScopedPreAnimatedCaptureSource;
-
-	/** Weak pointer to the linker that we're associated with */
-	TWeakObjectPtr<UMovieSceneEntitySystemLinker> WeakLinker;
-
-	/**
-	 * Weak pointer to a pre-animated state extension in the linker.
-	 * This is kept alive either by FSequenceInstance::GlobalPreAnimatedState if global state capture is active,
-	 * or by EntityExtensionRef if there are entries that have captured state that need restoring when done
-	 */
-	TWeakPtr<UE::MovieScene::FPreAnimatedStateExtension> WeakExtension;
-	/** Strong pointer to the extension that keeps it alive while state needs restoring on completion */
-	TSharedPtr<UE::MovieScene::FPreAnimatedStateExtension> EntityExtensionRef;
-=======
 	friend struct FScopedPreAnimatedCaptureSource;
 
 	/** Weak pointer to the linker that we're associated with */
 	TWeakObjectPtr<UMovieSceneEntitySystemLinker> WeakLinker;
->>>>>>> 6bbb88c8
 
 	/** Pointers to the storage for state bound to objects, organized by FMovieSceneAnimTypeID */
 	TWeakPtr<UE::MovieScene::FAnimTypePreAnimatedStateObjectStorage> WeakObjectStorage;
@@ -292,10 +151,5 @@
 	/** The instance handle for the root sequence instance */
 	UE::MovieScene::FInstanceHandle InstanceHandle;
 
-<<<<<<< HEAD
-	/** Current capture source, if any */
-	FScopedPreAnimatedCaptureSource* CaptureSource = nullptr;
-=======
 	bool bCapturingGlobalPreAnimatedState;
->>>>>>> 6bbb88c8
 };