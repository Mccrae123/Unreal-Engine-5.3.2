--- conflicted
+++ resolved
@@ -66,14 +66,6 @@
 
 	/**
 	 * Check whether this sequence instance is capturing any and all changes of state so they can be restored later
-<<<<<<< HEAD
-	 */
-	MOVIESCENE_API bool IsCapturingGlobalPreAnimatedState() const;
-
-	/**
-	 * Check whether this sequence instance is capturing any and all changes of state so they can be restored later
-=======
->>>>>>> d731a049
 	 */
 	MOVIESCENE_API void EnableGlobalPreAnimatedStateCapture();
 
@@ -150,14 +142,6 @@
 	/** Weak pointer to the linker that we're associated with */
 	TWeakObjectPtr<UMovieSceneEntitySystemLinker> WeakLinker;
 
-<<<<<<< HEAD
-	/** Pointers to the storage for state bound to objects, organized by FMovieSceneAnimTypeID */
-	TWeakPtr<UE::MovieScene::FAnimTypePreAnimatedStateObjectStorage> WeakObjectStorage;
-	/** Pointers to the storage for state created from master tracks, or otherwise not bound to objects */
-	TWeakPtr<UE::MovieScene::FAnimTypePreAnimatedStateMasterStorage> WeakMasterStorage;
-
-=======
->>>>>>> d731a049
 	/** Meta-data ledger for any pre-animated state that originates from track templates */
 	TSharedPtr<UE::MovieScene::FPreAnimatedTemplateCaptureSources> TemplateMetaData;
 	/** Meta-data ledger for any pre-animated state that originates from evaluation hooks */
