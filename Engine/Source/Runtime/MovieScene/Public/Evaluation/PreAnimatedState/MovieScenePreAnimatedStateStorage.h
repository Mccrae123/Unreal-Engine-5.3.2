// Copyright Epic Games, Inc. All Rights Reserved.

#pragma once

#include "Containers/Map.h"
#include "Containers/SortedMap.h"
#include "Containers/SparseArray.h"
#include "CoreTypes.h"
#include "EntitySystem/BuiltInComponentTypes.h"
#include "EntitySystem/EntityAllocationIterator.h"
#include "EntitySystem/MovieSceneComponentPtr.h"
#include "EntitySystem/MovieSceneComponentTypeInfo.h"
#include "EntitySystem/MovieSceneEntityIDs.h"
#include "EntitySystem/MovieSceneEntityRange.h"
#include "EntitySystem/MovieSceneEntitySystemLinker.h"
#include "EntitySystem/MovieSceneEntitySystemTask.h"
#include "EntitySystem/MovieSceneEntitySystemTypes.h"
#include "Evaluation/PreAnimatedState/IMovieScenePreAnimatedStorage.h"
#include "Evaluation/PreAnimatedState/MovieScenePreAnimatedEntityCaptureSource.h"
#include "Evaluation/PreAnimatedState/MovieScenePreAnimatedStateExtension.h"
#include "Evaluation/PreAnimatedState/MovieScenePreAnimatedStateTypes.h"
#include "Evaluation/PreAnimatedState/MovieScenePreAnimatedStorageID.h"
#include "Evaluation/PreAnimatedState/MovieSceneRestoreStateParams.h"
#include "Misc/AssertionMacros.h"
#include "Templates/Casts.h"
#include "Templates/SharedPointer.h"
#include "Templates/UnrealTemplate.h"
#include "Templates/UnrealTypeTraits.h"
#include "UObject/ObjectKey.h"

class FReferenceCollector;
class UObject;

namespace UE
{
namespace MovieScene
{

struct FPreAnimatedObjectGroupManager;
struct FRestoreStateParams;
struct FRootInstanceHandle;

/**
 * Default task that is provided to BeginTrackingEntitiesTask or CachePreAnimatedValuesTask to constrain
 * the task using an additional filter, or to provide custom short-circuit behavior that allows the client
 * to skip saving pre-animated state for some entities.
 */
template<typename... InputTypes>
struct TSavePreAnimatedStateParams
{
	FEntityComponentFilter AdditionalFilter;

	static constexpr bool ShouldSavePreAnimatedState(typename TCallTraits<InputTypes>::ParamType... Inputs)
	{
		return true;
	}
};

struct FDefaultPreAnimatedStateTraits
{
	void Initialize(FPreAnimatedStorageID InStorageID, FPreAnimatedStateExtension* InParentExtension)
	{}

	/* Defined as a template rather than a variadic function to prevent error C4840 */
	template<typename... T>
	FPreAnimatedStorageGroupHandle MakeGroup(T&&... Unused)
	{
		return FPreAnimatedStorageGroupHandle();
	}

	template<typename KeyType>
	void ReplaceObject(KeyType& InOutKey, const FObjectKey& NewObject)
	{}
};

/**
 * Group state class that groups pre-animated storage together by bound object
 */
struct MOVIESCENE_API FBoundObjectPreAnimatedStateTraits
{
	void Initialize(FPreAnimatedStorageID InStorageID, FPreAnimatedStateExtension* InParentExtension);

	/* Defined as a template rather than a variadic function to prevent error C4840 */
	template<typename... T>
	FPreAnimatedStorageGroupHandle MakeGroup(UObject* BoundObject, T&&... Unused)
	{
		return MakeGroupImpl(BoundObject);
	}
	FPreAnimatedStorageGroupHandle MakeGroupImpl(UObject* BoundObject);

	template<typename ...T>
	void ReplaceObject(TTuple<FObjectKey, T...>& InOutKey, const FObjectKey& NewObject)
	{
		InOutKey.template Get<0>() = NewObject;
	}
	template<typename KeyType>
	void ReplaceObject(KeyType& InOutKey, const FObjectKey& NewObject)
	{
		InOutKey.Object = NewObject;
	}
	template<typename ObjectType>
	void ReplaceObject(TObjectKey<ObjectType>& InOutKey, const FObjectKey& NewObject)
	{
		if (ObjectType* CastResult = Cast<ObjectType>(NewObject.ResolveObjectPtr()))
		{
			InOutKey = CastResult;
		}
	}
	void ReplaceObject(FObjectKey& InOutKey, const FObjectKey& NewObject)
	{
		InOutKey = NewObject;
	}
	TSharedPtr<FPreAnimatedObjectGroupManager> ObjectGroupManager;
};


/**
 * Storage container for a specific type of pre-animated state as defined by the specified traits.
 *
 * Reference collection for KeyType and StorageType is automatically provided by way of an optional AddReferencedObjectForComponent
 * override
 *
 * Traits must include a type definition or using alias for its KeyType and StorageType, defining the type of key to use
 * for associating the pre-animated value and the storage value type respectively.
 * 
 * Additionally, traits must define a RestorePreAnimatedValue function that will be used by the storage
 * container to restore data back to its previous value.

 * An example trait that maps an object and a name identifier to a string would look like this:
 * struct FExampleTraits
 * {
 *   using KeyType = TTuple<FObjectKey, FName>;
 *   using StorageType = FString;
 *
 *   static void RestorePreAnimatedValue(const KeyType& InKey, const FString& PreviousString, const FRestoreStateParams& Params)
 *   {
 *     if (UMyObjectType* Object = Cast<UMyObjectType>(InKey.Get<0>().ResolveObjectPtr()))
 *     {
 *       Object->SetStringValue(InKey.Get<1>(), PreviousString);
 *     }
 *   }
 * }
 *
 * Furthermore, if the CachePreAnimatedValuesTask is used, traits must implement a CachePreAnimatedValue function that receives
 * the contributor component types, and returns the cached value:
 *
 *   static FString CachePreAnimatedValue(UObject* InObject, const FName& StringName)
 *   {
 *     UMyObjectType* Object = CastChecked<UMyObjectType>(InObject);
 *     return Object->GetStringValue(StringName);
 *   }
 *
 * Traits may be stateful if desired. Stateful traits must be provided to the constructor in order to be valid.
 */
template<typename StorageTraits>
struct TPreAnimatedStateStorage : IPreAnimatedStorage
{
	/** The key type to use as a key in the map that associates pre-animated state values to owners (ie, an object and property name)*/
	using KeyType     = typename StorageTraits::KeyType;
	/** The value type this storage should store (ie, the actual property type) */
	using StorageType = typename StorageTraits::StorageType;

	/** Interface used for restoring pre-animated state that allows an external system to control whether state should be restored or not */
	struct IRestoreMask
	{
		virtual ~IRestoreMask(){}

		virtual bool CanRestore(const KeyType& InKey) const = 0;
	};

	TPreAnimatedStateStorage()
	{}

	TPreAnimatedStateStorage(StorageTraits&& InTraits)
		: Traits(MoveTemp(InTraits))
	{}

	/** Pre-Animated storage is not copyable */
	TPreAnimatedStateStorage(const TPreAnimatedStateStorage&) = delete;
	TPreAnimatedStateStorage& operator=(const TPreAnimatedStateStorage&) = delete;

public:

	/** Called when this storage is created inside the pre-animated state extension on a UMovieSceneEntitySystemLinker */
	void Initialize(FPreAnimatedStorageID InStorageID, FPreAnimatedStateExtension* InParentExtension) override
	{
		ParentExtension = InParentExtension;
		StorageID = InStorageID;

		this->Traits.Initialize(InStorageID, InParentExtension);
	}

	/** Retrieve the ID that uniquely identifies this storage container */
	FPreAnimatedStorageID GetStorageType() const override
	{
		return StorageID;
	}

<<<<<<< HEAD
	template<typename OnCacheValue /* StorageType(const KeyType&) */>
	void SavePreAnimatedState(FPreAnimatedStorageGroupHandle GroupHandle, const KeyType& InKey, OnCacheValue&& CacheCallback)
	{
		// Find the storage index for the specific key we're animating
		FPreAnimatedStorageIndex StorageIndex = GetOrCreateStorageIndex(InKey);

		FPreAnimatedStateEntry Entry{ GroupHandle, FPreAnimatedStateCachedValueHandle{ StorageID, StorageIndex } };

		// Begin tracking the entry from its capture source
		ParentExtension->AddSourceMetaData(Entry);

		EPreAnimatedStorageRequirement Requirement = ParentExtension->HasActiveCaptureSource()
			? EPreAnimatedStorageRequirement::Transient
			: EPreAnimatedStorageRequirement::Persistent;

		if (!IsStorageRequirementSatisfied(Entry.ValueHandle.StorageIndex, Requirement))
		{
			AssignPreAnimatedValue(StorageIndex, Requirement, CacheCallback(InKey));
		}
	}

=======
	/**
	 * Restore a specified index within this storage container.
	 * Usually called when all the things contributing to this storage index have finished evaluating.
	 *
	 * @param StorageIndex      The unique index for the stored state - either an index within PreAnimatedStorage or TransientPreAnimatedStorage.
	 * @param SourceRequirement The source requirement that is requesting to restore state:
	 *                              Persistent - indicates that the storage should be completely restored as a result of a sequence finishing or explicitly restoring state
	 *                              Transient - indicates that all 'Restore State' tracks have finished evaluating for this index, but persistent state may still be cached
	 * @param TargetRequirement The target requirement for storage - None implies that no state needs to remain cached for this index, Persistent implies that keep state entities have finished, but the state still needs to be cached.
	 * @param Params            Additional restore parameters defining the instigator context
	 *
	 * @return The resulting storage requirement for the supplied index
	 */
>>>>>>> d731a049
	EPreAnimatedStorageRequirement RestorePreAnimatedStateStorage(FPreAnimatedStorageIndex StorageIndex, EPreAnimatedStorageRequirement SourceRequirement, EPreAnimatedStorageRequirement TargetRequirement, const FRestoreStateParams& Params) override
	{
		if (RestoreMask)
		{
			if (!RestoreMask->CanRestore(PreAnimatedStorage[StorageIndex].Key))
			{
				return EPreAnimatedStorageRequirement::NoChange;
			}
		}

		if (SourceRequirement == EPreAnimatedStorageRequirement::Persistent)
		{
			// Restoring global state
			if (TargetRequirement == EPreAnimatedStorageRequirement::None)
			{
				FCachedData CachedData = MoveTemp(PreAnimatedStorage[StorageIndex]);

				KeyToStorageIndex.Remove(CachedData.Key);
				PreAnimatedStorage.RemoveAt(StorageIndex, 1);
				TransientPreAnimatedStorage.Remove(StorageIndex);

				if (CachedData.bInitialized)
				{
					Traits.RestorePreAnimatedValue(CachedData.Key, CachedData.Value, Params);
				}
				return EPreAnimatedStorageRequirement::None;
			}
			else
			{
				ensure(TargetRequirement == EPreAnimatedStorageRequirement::NoChange);

				FCachedData& CachedData = PreAnimatedStorage[StorageIndex];
				if (CachedData.bInitialized)
				{
					Traits.RestorePreAnimatedValue(CachedData.Key, CachedData.Value, Params);
				}

				return EPreAnimatedStorageRequirement::NoChange;
			}
		}

		ensure(SourceRequirement == EPreAnimatedStorageRequirement::Transient);

		// Always restore from the transient storage if available
		if (StorageType* CachedData = TransientPreAnimatedStorage.Find(StorageIndex))
		{
			Traits.RestorePreAnimatedValue(PreAnimatedStorage[StorageIndex].Key, *CachedData, Params);

			TransientPreAnimatedStorage.Remove(StorageIndex);

			return EPreAnimatedStorageRequirement::Persistent;
		}

		if (TargetRequirement == EPreAnimatedStorageRequirement::None)
		{
			FCachedData& ActualValue = PreAnimatedStorage[StorageIndex];
			if (ActualValue.bPersistent)
			{
				if (ActualValue.bInitialized)
				{
					Traits.RestorePreAnimatedValue(ActualValue.Key, ActualValue.Value, Params);
				}
				return EPreAnimatedStorageRequirement::Persistent;
			}

			FCachedData Tmp = MoveTemp(PreAnimatedStorage[StorageIndex]);

			KeyToStorageIndex.Remove(Tmp.Key);
			PreAnimatedStorage.RemoveAt(StorageIndex, 1);
			TransientPreAnimatedStorage.Remove(StorageIndex);

			if (Tmp.bInitialized)
			{
				Traits.RestorePreAnimatedValue(Tmp.Key, Tmp.Value, Params);
			}

			return EPreAnimatedStorageRequirement::None;
		}

		if (TargetRequirement == EPreAnimatedStorageRequirement::Persistent)
		{
			// Restore the value but keep the value cached
			FCachedData& PersistentData = PreAnimatedStorage[StorageIndex];

			if (PersistentData.bInitialized)
			{
				PersistentData.bPersistent = true;
				Traits.RestorePreAnimatedValue(PersistentData.Key, PersistentData.Value, Params);
			}
		}

		return EPreAnimatedStorageRequirement::Persistent;
	}

	/**
	 * Discard a specified index within this storage container.
	 *
	 * @param StorageIndex      The unique index for the stored state - either an index within PreAnimatedStorage or TransientPreAnimatedStorage.
	 * @param SourceRequirement The storage requirement to discard - Persistent will discard all cached state for the object, Transient may leave persistent storage around, if possible.
	 * 
	 * @return The resulting storage requirement for the supplied index
	 */
	EPreAnimatedStorageRequirement DiscardPreAnimatedStateStorage(FPreAnimatedStorageIndex StorageIndex, EPreAnimatedStorageRequirement SourceRequirement) override
	{
		if (RestoreMask)
		{
			if (!RestoreMask->CanRestore(PreAnimatedStorage[StorageIndex].Key))
			{
				return EPreAnimatedStorageRequirement::NoChange;
			}
		}

		if (SourceRequirement == EPreAnimatedStorageRequirement::Persistent)
		{
			KeyType Key = PreAnimatedStorage[StorageIndex].Key;

			KeyToStorageIndex.Remove(Key);
			PreAnimatedStorage.RemoveAt(StorageIndex, 1);
			TransientPreAnimatedStorage.Remove(StorageIndex);

			return EPreAnimatedStorageRequirement::None;
		}
		else
		{
			ensure(SourceRequirement == EPreAnimatedStorageRequirement::Transient);
			const int32 NumTransients = TransientPreAnimatedStorage.Remove(StorageIndex);
			if (NumTransients == 0)
			{
				PreAnimatedStorage[StorageIndex].bPersistent = true;
			}
			return EPreAnimatedStorageRequirement::Persistent;
		}
	}

	/**
	 * Called prior to restoring pre-animated state to control whether this storage should restore state or not
	 */
	void SetRestoreMask(const IRestoreMask* InRestoreMask)
	{
		RestoreMask = InRestoreMask;
	}

	/**
	 * Called by the owning extension to add reference collection tracking for pre-animated state
	 */
	void AddReferencedObjects(FReferenceCollector& ReferenceCollector) override
	{
		if constexpr (THasAddReferencedObjectForComponent<KeyType>::Value)
		{
			for (auto It = KeyToStorageIndex.CreateIterator(); It; ++It)
			{
				AddReferencedObjectForComponent(&ReferenceCollector, &It.Key());
			}
		}
		
		if constexpr (THasAddReferencedObjectForComponent<KeyType>::Value || THasAddReferencedObjectForComponent<StorageType>::Value)
		{
			for (FCachedData& CachedData : PreAnimatedStorage)
			{
				AddReferencedObjectForComponent(&ReferenceCollector, &CachedData.Key);
				AddReferencedObjectForComponent(&ReferenceCollector, &CachedData.Value);
			}
		}
		if constexpr (THasAddReferencedObjectForComponent<StorageType>::Value)
		{
			for (auto It = TransientPreAnimatedStorage.CreateIterator(); It; ++It)
			{
				AddReferencedObjectForComponent(&ReferenceCollector, &It.Value());
			}
		}
	}

	/**
	 * Save pre-aniamted state for the specified group and key using a callback.
	 * Callback will only be invoked if state has not already been saved.
	 */
	template<typename OnCacheValue /* StorageType(const KeyType&) */>
	void SavePreAnimatedState(FPreAnimatedStorageGroupHandle GroupHandle, const KeyType& InKey, OnCacheValue&& CacheCallback)
	{
		// Find the storage index for the specific key we're animating
		FPreAnimatedStorageIndex StorageIndex = GetOrCreateStorageIndex(InKey);

		FPreAnimatedStateEntry Entry{ GroupHandle, FPreAnimatedStateCachedValueHandle{ StorageID, StorageIndex } };

		// Begin tracking the entry from its capture source
		ParentExtension->AddSourceMetaData(Entry);

		EPreAnimatedStorageRequirement Requirement = ParentExtension->HasActiveCaptureSource()
			? EPreAnimatedStorageRequirement::Transient
			: EPreAnimatedStorageRequirement::Persistent;

		if (!IsStorageRequirementSatisfied(Entry.ValueHandle.StorageIndex, Requirement))
		{
			AssignPreAnimatedValue(StorageIndex, Requirement, CacheCallback(InKey));
		}
	}

	/**
	 * Attempt to find a storage index for the specified key, creating a new one if it doesn't exist
	 */
	FPreAnimatedStorageIndex GetOrCreateStorageIndex(const KeyType& InKey)
	{
		FPreAnimatedStorageIndex Index = KeyToStorageIndex.FindRef(InKey);
		if (!Index)
		{
			Index = PreAnimatedStorage.Add(FCachedData{InKey});
			KeyToStorageIndex.Add(InKey, Index);
		}

		return Index;
	}

	/**
	 * Attempt to find a storage index for the specified key
	 */
	FPreAnimatedStorageIndex FindStorageIndex(const KeyType& InKey) const
	{
		return KeyToStorageIndex.FindRef(InKey);
	}

	/**
	 * Assign the value for a specific storage index. It is an error to re-assign an already cached value.
	 *
	 * @param StorageIndex       The storage index to assign a value for
	 * @param StorageRequirement Whether to assign the value to this index's persistent, or transient value. Transient should be used when this value is directly associated with a track evaluating.
	 * @param InNewValue         The value to assign
	 */
	void AssignPreAnimatedValue(FPreAnimatedStorageIndex StorageIndex, EPreAnimatedStorageRequirement StorageRequirement, StorageType&& InNewValue)
	{
		check(StorageIndex);

		FCachedData& CachedData = PreAnimatedStorage[StorageIndex.Value];

		if (StorageRequirement == EPreAnimatedStorageRequirement::Persistent)
		{
			ensure(!CachedData.bInitialized);
			CachedData.Value = MoveTemp(InNewValue);
			CachedData.bPersistent = true;
			CachedData.bInitialized = true;
		}
		else if (StorageRequirement == EPreAnimatedStorageRequirement::Transient)
		{
			ensure(!CachedData.bInitialized || !TransientPreAnimatedStorage.Contains(StorageIndex));

			// Assign the transient value
			if (!CachedData.bInitialized)
			{
				CachedData.Value = MoveTemp(InNewValue);
				CachedData.bInitialized = true;
			}
			else
			{
				TransientPreAnimatedStorage.Add(StorageIndex, MoveTemp(InNewValue));
			}
		}
	}

	/**
	 * Check whether the storage for a given index and requirement has already been initialized
	 */
	bool IsStorageRequirementSatisfied(FPreAnimatedStorageIndex StorageIndex, EPreAnimatedStorageRequirement StorageRequirement) const
	{
		check(StorageIndex);

		const FCachedData& CachedData = PreAnimatedStorage[StorageIndex.Value];

		if (StorageRequirement == EPreAnimatedStorageRequirement::Persistent)
		{
			return CachedData.bInitialized;
		}
		else if (StorageRequirement == EPreAnimatedStorageRequirement::Transient)
		{
			return (CachedData.bInitialized && CachedData.bPersistent == false)
				|| TransientPreAnimatedStorage.Contains(StorageIndex);
		}

		return true;
	}

	/**
	 * Cause a previously cached value to always outlive any actively animating sources.
	 * This is called when a Restore State track overlaps a Keep State track. The Restore State track will initially
	 * save state using the Transient requirement, but the Keep State track may need to keep this cached state alive
	 * if it is capturing _global_ state. As such, we take the previously cached state and make it persistent.
	 */
	void ForciblyPersistStorage(FPreAnimatedStorageIndex StorageIndex)
	{
		check(StorageIndex);
		PreAnimatedStorage[StorageIndex.Value].bPersistent = true;
	}

	/**
	 * Check whether a piece of cached storage has been initialized yet. This will be false where multiple entities contribute to an object's state
	 * but a different entity actually assigns the value (eg multiple blended entiies). Saving state for these requires 2 passes: firstly we gather
	 * all the entities that contribute to the state (which may not be able to even know _how_ to cache the state), then we capture the actual value.
	 */
	bool IsStorageInitialized(FPreAnimatedStorageIndex StorageIndex) const
	{
		return StorageIndex && (PreAnimatedStorage[StorageIndex.Value].bInitialized || TransientPreAnimatedStorage.Contains(StorageIndex));
	}

	/**
	 * Check whether we have ever animated the specified storage index.
	 */
	bool HasEverAnimated(FPreAnimatedStorageIndex StorageIndex) const
	{
		return StorageIndex && PreAnimatedStorage[StorageIndex.Value].bInitialized;
	}

	/**
	 * Get the key associated with a particular storage index
	 */
	const KeyType& GetKey(FPreAnimatedStorageIndex StorageIndex) const
	{
		return PreAnimatedStorage[StorageIndex].Key;
	}

	/**
	 * Replace the key associated with a particular storage index
	 */
	void ReplaceKey(FPreAnimatedStorageIndex StorageIndex, const KeyType& NewKey)
	{
		KeyType OldKey = PreAnimatedStorage[StorageIndex].Key;
		PreAnimatedStorage[StorageIndex].Key = NewKey;

		KeyToStorageIndex.Remove(OldKey);
		KeyToStorageIndex.Add(NewKey, StorageIndex);
	}

	/**
	 * Look at any entity with the specified component types, and set up new associations with storage indices for those entities
	 * WARNING: Does not cache actual pre-animated values
	 */
	template<typename... ContributorTypes>
	void BeginTrackingEntities(UMovieSceneEntitySystemLinker* Linker, TComponentTypeID<ContributorTypes>... InComponentTypes)
	{
		BeginTrackingEntitiesTask(Linker, TSavePreAnimatedStateParams<ContributorTypes...>(), InComponentTypes...);
	}

	/**
	 * Look at any entity with the specified component types, and set up new associations with storage indices for those entities
	 * WARNING: Does not cache actual pre-animated values
	 */
	template<typename TaskType, typename... ContributorTypes>
	void BeginTrackingEntitiesTask(UMovieSceneEntitySystemLinker* Linker, const TaskType& InParams, TComponentTypeID<ContributorTypes>... InComponentTypes)
	{
		auto VisitAllocation = [this, InParams](FEntityAllocationIteratorItem Item, TRead<FMovieSceneEntityID> EntityIDs, TRead<FRootInstanceHandle> RootInstanceHandles, TRead<ContributorTypes>... Inputs)
		{
			FPreAnimatedTrackerParams Params(Item);

			const int32 Num = Params.Num;
			const bool  bWantsRestore = Params.bWantsRestoreState;

			if (!this->ParentExtension->IsCapturingGlobalState() && !bWantsRestore)
			{
				return;
			}

			FPreAnimatedEntityCaptureSource* EntityMetaData = this->ParentExtension->GetOrCreateEntityMetaData();
			for (int32 Index = 0; Index < Num; ++Index)
			{
				if (!InParams.ShouldSavePreAnimatedState(Inputs[Index]...))
				{
					continue;
				}

				KeyType Key{ Inputs[Index]... };

				FPreAnimatedStorageGroupHandle GroupHandle  = this->Traits.MakeGroup(Inputs[Index]...);
				FPreAnimatedStorageIndex       StorageIndex = this->GetOrCreateStorageIndex(Key);

				FPreAnimatedStateEntry Entry{ GroupHandle, FPreAnimatedStateCachedValueHandle{ this->StorageID, StorageIndex } };
				EntityMetaData->BeginTrackingEntity(Entry, EntityIDs[Index], RootInstanceHandles[Index], bWantsRestore);
			}
		};

		FBuiltInComponentTypes* BuiltInComponents = FBuiltInComponentTypes::Get();

		FEntityTaskBuilder()
		.ReadEntityIDs()
		.Read(BuiltInComponents->RootInstanceHandle)
		.ReadAllOf(InComponentTypes...)
		.CombineFilter(InParams.AdditionalFilter)
		.FilterAll({ BuiltInComponents->Tags.NeedsLink })
		.Iterate_PerAllocation(&Linker->EntityManager, VisitAllocation);
	}

	/**
	 * Cache pre-animated values for entities with the specified component types
	 */
	template<typename... CacheValueInputs>
	void CachePreAnimatedValues(UMovieSceneEntitySystemLinker* Linker, TComponentTypeID<CacheValueInputs>... InComponentTypes)
	{
		CachePreAnimatedValuesTask(Linker, TSavePreAnimatedStateParams<CacheValueInputs...>(), InComponentTypes...);
	}

	/**
	 * Cache pre-animated values for entities with the specified component types
	 */
	template<typename TaskType, typename... CacheValueInputs>
	void CachePreAnimatedValuesTask(UMovieSceneEntitySystemLinker* Linker, const TaskType& InParams, TComponentTypeID<CacheValueInputs>... InComponentTypes)
	{
		FBuiltInComponentTypes* BuiltInComponents = FBuiltInComponentTypes::Get();

		auto VisitAllocation = [this, &InParams](FEntityAllocationIteratorItem Item, TRead<CacheValueInputs>... Values)
		{
			const int32 Num = Item.GetAllocation()->Num();
			for (int32 Index = 0; Index < Num; ++Index)
			{
				if (!InParams.ShouldSavePreAnimatedState(Values[Index]...))
				{
					continue;
				}

				KeyType Key{ Values[Index]... };

				FPreAnimatedStorageGroupHandle GroupHandle  = this->Traits.MakeGroup(Values[Index]...);
				FPreAnimatedStorageIndex       StorageIndex = this->GetOrCreateStorageIndex(Key);

				FPreAnimatedStateEntry Entry{ GroupHandle, FPreAnimatedStateCachedValueHandle{ this->StorageID, StorageIndex } };

				this->ParentExtension->EnsureMetaData(Entry);

				EPreAnimatedStorageRequirement StorageRequirement = this->ParentExtension->GetStorageRequirement(Entry);
				if (!this->IsStorageRequirementSatisfied(StorageIndex, StorageRequirement))
				{
					this->AssignPreAnimatedValue(StorageIndex, StorageRequirement, this->Traits.CachePreAnimatedValue(Values[Index]...));
				}
			}
		};

		FEntityTaskBuilder()
		.ReadAllOf(InComponentTypes...)
		.CombineFilter(InParams.AdditionalFilter)
		.FilterAll({ BuiltInComponents->Tags.NeedsLink })
		.Iterate_PerAllocation(&Linker->EntityManager, VisitAllocation);
	}


	/**
	 * Look at any entity with the specified component types, and set up new associations with storage indices for those entities, whilst also caching pre-animated values at the same time.
	 */
	template<typename... ContributorTypes>
	void BeginTrackingAndCachePreAnimatedValues(UMovieSceneEntitySystemLinker* Linker, TComponentTypeID<ContributorTypes>... InComponentTypes)
	{
		BeginTrackingAndCachePreAnimatedValues(Linker, TSavePreAnimatedStateParams<ContributorTypes...>(), InComponentTypes...);
	}

	/**
	 * Look at any entity with the specified component types, and set up new associations with storage indices for those entities, whilst also caching pre-animated values at the same time.
	 */
	template<typename TaskType, typename... ContributorTypes>
	void BeginTrackingAndCachePreAnimatedValuesTask(UMovieSceneEntitySystemLinker* Linker, const TaskType& InParams, TComponentTypeID<ContributorTypes>... InComponentTypes)
	{
		auto VisitAllocation = [this, InParams](FEntityAllocationIteratorItem Item, TRead<FMovieSceneEntityID> EntityIDs, TRead<FRootInstanceHandle> RootInstanceHandles, TRead<ContributorTypes>... Inputs)
		{
			FPreAnimatedTrackerParams Params(Item);

			const int32 Num = Params.Num;
			const bool  bWantsRestore = Params.bWantsRestoreState;

			if (!this->ParentExtension->IsCapturingGlobalState() && !bWantsRestore)
			{
				return;
			}

			FPreAnimatedEntityCaptureSource* EntityMetaData = this->ParentExtension->GetOrCreateEntityMetaData();
			for (int32 Index = 0; Index < Num; ++Index)
			{
				if (!InParams.ShouldSavePreAnimatedState(Inputs[Index]...))
				{
					continue;
				}

				KeyType Key{ Inputs[Index]... };

				FPreAnimatedStorageGroupHandle GroupHandle  = this->Traits.MakeGroup(Inputs[Index]...);
				FPreAnimatedStorageIndex       StorageIndex = this->GetOrCreateStorageIndex(Key);

				FPreAnimatedStateEntry Entry{ GroupHandle, FPreAnimatedStateCachedValueHandle{ this->StorageID, StorageIndex } };
				EntityMetaData->BeginTrackingEntity(Entry, EntityIDs[Index], RootInstanceHandles[Index], bWantsRestore);

				EPreAnimatedStorageRequirement StorageRequirement = this->ParentExtension->GetStorageRequirement(Entry);
				if (!this->IsStorageRequirementSatisfied(StorageIndex, StorageRequirement))
				{
					this->AssignPreAnimatedValue(StorageIndex, StorageRequirement, this->Traits.CachePreAnimatedValue(Inputs[Index]...));
				}

			}
		};

		FBuiltInComponentTypes* BuiltInComponents = FBuiltInComponentTypes::Get();

		FEntityTaskBuilder()
		.ReadEntityIDs()
		.Read(BuiltInComponents->RootInstanceHandle)
		.ReadAllOf(InComponentTypes...)
		.CombineFilter(InParams.AdditionalFilter)
		.FilterAll({ BuiltInComponents->Tags.NeedsLink })
		.Iterate_PerAllocation(&Linker->EntityManager, VisitAllocation);
	}

	void OnObjectReplaced(FPreAnimatedStorageIndex StorageIndex, const FObjectKey& OldObject, const FObjectKey& NewObject) override
	{
		KeyType ExistingKey = this->GetKey(StorageIndex);
		this->Traits.ReplaceObject(ExistingKey, NewObject);
		this->ReplaceKey(StorageIndex, ExistingKey);
	}

protected:

	struct FCachedData
	{
		FCachedData()
			: bInitialized(false)
			, bPersistent(false)
		{}

		FCachedData(const KeyType& InKey)
			: Key(InKey)
			, bInitialized(false)
			, bPersistent(false)
		{}

		FCachedData(const KeyType& InKey, StorageType&& InValue)
			: Key(InKey)
			, Value(MoveTemp(InValue))
			, bInitialized(true)
			, bPersistent(false)
		{}

		KeyType Key;
		StorageType Value;
		bool bInitialized : 1;
		bool bPersistent : 1;
	};

	/** Map that associates a storage index with a key. This indirection allows common code to deal with indices without knowing concrete templated types. */
	TMap<KeyType, FPreAnimatedStorageIndex> KeyToStorageIndex;

	/** Sparse array of cached data that represents persistent, or both persistent _and_ transient storage (but never exclusively transient storage).
	 * FPreAnimatedStorageIndex defines an index into this array (or into the rarely used TransientPreAnimatedStorage map) */
	TSparseArray<FCachedData> PreAnimatedStorage;

	/**
	 * Storage that holds values that need to be kept transiently (for evaluation).
	 * This map is only used if a Keep State section previously captured a value (because it is evaluating in a 'Capture Global State' context)
	 * and we end up animating the _same_ value using a Restore State section. The Restore State section has to re-capture its starting value
	 * whilst also keeping the previously captured value alive to ensure that the section can restore to its starting value in addition to the
	 * sequence itself restoring to the global starting value
	 */
	TSortedMap<FPreAnimatedStorageIndex, StorageType> TransientPreAnimatedStorage;

	/** Pointer to our parent extension */
	FPreAnimatedStateExtension* ParentExtension = nullptr;

	/** Temporary restoration mask */
	const IRestoreMask* RestoreMask = nullptr;

	/** Our storage ID */
	FPreAnimatedStorageID StorageID;

	/** Traits instance - normally not required but some traits require state */
	StorageTraits Traits;
};


} // namespace MovieScene
} // namespace UE

<|MERGE_RESOLUTION|>--- conflicted
+++ resolved
@@ -196,29 +196,6 @@
 		return StorageID;
 	}
 
-<<<<<<< HEAD
-	template<typename OnCacheValue /* StorageType(const KeyType&) */>
-	void SavePreAnimatedState(FPreAnimatedStorageGroupHandle GroupHandle, const KeyType& InKey, OnCacheValue&& CacheCallback)
-	{
-		// Find the storage index for the specific key we're animating
-		FPreAnimatedStorageIndex StorageIndex = GetOrCreateStorageIndex(InKey);
-
-		FPreAnimatedStateEntry Entry{ GroupHandle, FPreAnimatedStateCachedValueHandle{ StorageID, StorageIndex } };
-
-		// Begin tracking the entry from its capture source
-		ParentExtension->AddSourceMetaData(Entry);
-
-		EPreAnimatedStorageRequirement Requirement = ParentExtension->HasActiveCaptureSource()
-			? EPreAnimatedStorageRequirement::Transient
-			: EPreAnimatedStorageRequirement::Persistent;
-
-		if (!IsStorageRequirementSatisfied(Entry.ValueHandle.StorageIndex, Requirement))
-		{
-			AssignPreAnimatedValue(StorageIndex, Requirement, CacheCallback(InKey));
-		}
-	}
-
-=======
 	/**
 	 * Restore a specified index within this storage container.
 	 * Usually called when all the things contributing to this storage index have finished evaluating.
@@ -232,7 +209,6 @@
 	 *
 	 * @return The resulting storage requirement for the supplied index
 	 */
->>>>>>> d731a049
 	EPreAnimatedStorageRequirement RestorePreAnimatedStateStorage(FPreAnimatedStorageIndex StorageIndex, EPreAnimatedStorageRequirement SourceRequirement, EPreAnimatedStorageRequirement TargetRequirement, const FRestoreStateParams& Params) override
 	{
 		if (RestoreMask)
