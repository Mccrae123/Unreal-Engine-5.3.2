--- conflicted
+++ resolved
@@ -40,8 +40,6 @@
 struct FRestoreStateParams;
 struct FRootInstanceHandle;
 
-<<<<<<< HEAD
-=======
 /** Enum that defines how to cache pre-animated values based on their capture source */
 enum class EPreAnimatedCaptureSourceTracking
 {
@@ -51,7 +49,6 @@
 	AlwaysCache,
 };
 
->>>>>>> 4af6daef
 /**
  * Default task that is provided to BeginTrackingEntitiesTask or CachePreAnimatedValuesTask to constrain
  * the task using an additional filter, or to provide custom short-circuit behavior that allows the client
@@ -61,17 +58,11 @@
 struct TPreAnimatedStateTaskParams
 {
 	FEntityComponentFilter AdditionalFilter;
-<<<<<<< HEAD
+	EPreAnimatedCaptureSourceTracking TrackingMode;
 
 	TPreAnimatedStateTaskParams()
 	{
-=======
-	EPreAnimatedCaptureSourceTracking TrackingMode;
-
-	TPreAnimatedStateTaskParams()
-	{
 		TrackingMode = EPreAnimatedCaptureSourceTracking::CacheIfTracked;
->>>>>>> 4af6daef
 		AdditionalFilter.All({ FBuiltInComponentTypes::Get()->Tags.NeedsLink });
 	}
 
@@ -104,11 +95,7 @@
  * (optional, if SupportsReplaceObject is true)
  *   void ReplaceObject(KeyType&, const FObjectKey&);
  */
-<<<<<<< HEAD
-struct MOVIESCENE_API FPreAnimatedStateTraits
-=======
 struct FPreAnimatedStateTraits
->>>>>>> 4af6daef
 {
 	enum
 	{
@@ -471,8 +458,6 @@
 	}
 
 	/**
-<<<<<<< HEAD
-=======
 	 * Creates a new pre-animated state entry from a list of arguments suitable for building the storage key.
 	 *
 	 * Note that the arguments are also used for getting the group handle, if the storage traits required grouping.
@@ -494,7 +479,6 @@
 	}
 
 	/**
->>>>>>> 4af6daef
 	 * Cause a previously cached value to always outlive any actively animating sources.
 	 * This is called when a Restore State track overlaps a Keep State track. The Restore State track will initially
 	 * save state using the Transient requirement, but the Keep State track may need to keep this cached state alive
@@ -583,40 +567,20 @@
 					continue;
 				}
 
-<<<<<<< HEAD
-				KeyType Key{ Inputs[Index]... };
-
-				FPreAnimatedStorageGroupHandle GroupHandle;
-				if constexpr(StorageTraits::SupportsGrouping)
-				{
-					GroupHandle = this->Traits.MakeGroup(Inputs[Index]...);
-				}
-
-				FPreAnimatedStorageIndex StorageIndex = this->GetOrCreateStorageIndex(Key);
-
-				FPreAnimatedStateEntry Entry{ GroupHandle, FPreAnimatedStateCachedValueHandle{ this->StorageID, StorageIndex } };
-=======
 				FPreAnimatedStateEntry Entry = MakeEntry(Inputs[Index]...);
->>>>>>> 4af6daef
 				EntityMetaData->BeginTrackingEntity(Entry, EntityIDs[Index], RootInstanceHandles[Index], bWantsRestore);
 			}
 		};
 
 		FBuiltInComponentTypes* BuiltInComponents = FBuiltInComponentTypes::Get();
 
-<<<<<<< HEAD
-=======
 		FComponentMask ExcludeMask({ BuiltInComponents->Tags.NeedsUnlink, BuiltInComponents->Tags.Finished, BuiltInComponents->Tags.Ignored });
 
->>>>>>> 4af6daef
 		FEntityTaskBuilder()
 		.ReadEntityIDs()
 		.Read(BuiltInComponents->RootInstanceHandle)
 		.ReadAllOf(InComponentTypes...)
-<<<<<<< HEAD
-=======
 		.FilterNone(ExcludeMask)
->>>>>>> 4af6daef
 		.CombineFilter(InParams.AdditionalFilter)
 		.Iterate_PerAllocation(&Linker->EntityManager, VisitAllocation);
 	}
@@ -641,21 +605,7 @@
 			return;
 		}
 
-<<<<<<< HEAD
-		KeyType Key{ InComponents... };
-
-		FPreAnimatedStorageGroupHandle GroupHandle;
-		if constexpr(StorageTraits::SupportsGrouping)
-		{
-			GroupHandle = this->Traits.MakeGroup(InComponents...);
-		}
-
-		FPreAnimatedStorageIndex StorageIndex = this->GetOrCreateStorageIndex(Key);
-
-		FPreAnimatedStateEntry Entry{ GroupHandle, FPreAnimatedStateCachedValueHandle{ this->StorageID, StorageIndex } };
-=======
 		FPreAnimatedStateEntry Entry = MakeEntry(InComponents...);
->>>>>>> 4af6daef
 		FPreAnimatedEntityCaptureSource* EntityMetaData = this->ParentExtension->GetOrCreateEntityMetaData();
 		EntityMetaData->BeginTrackingEntity(Entry, EntityID, RootInstanceHandle, bWantsRestoreState);
 	}
@@ -675,11 +625,6 @@
 	template<typename TaskType, typename... ContributorTypes>
 	void CachePreAnimatedValuesTask(UMovieSceneEntitySystemLinker* Linker, const TaskType& InParams, TComponentTypeID<ContributorTypes>... InComponentTypes)
 	{
-<<<<<<< HEAD
-		FBuiltInComponentTypes* BuiltInComponents = FBuiltInComponentTypes::Get();
-
-=======
->>>>>>> 4af6daef
 		auto VisitAllocation = [this, &InParams](FEntityAllocationIteratorItem Item, TRead<ContributorTypes>... Values)
 		{
 			const int32 Num = Item.GetAllocation()->Num();
@@ -690,34 +635,6 @@
 					continue;
 				}
 
-<<<<<<< HEAD
-				KeyType Key{ Values[Index]... };
-
-				FPreAnimatedStorageGroupHandle GroupHandle;
-				if constexpr(StorageTraits::SupportsGrouping)
-				{
-					GroupHandle = this->Traits.MakeGroup(Values[Index]...);
-				}
-		
-				FPreAnimatedStorageIndex StorageIndex = this->GetOrCreateStorageIndex(Key);
-
-				FPreAnimatedStateEntry Entry{ GroupHandle, FPreAnimatedStateCachedValueHandle{ this->StorageID, StorageIndex } };
-
-				if (this->ParentExtension->IsCapturingGlobalState())
-				{
-					this->ParentExtension->EnsureMetaData(Entry);
-				}
-				else if (!this->ParentExtension->MetaDataExists(Entry))
-				{
-					continue;
-				}
-
-				EPreAnimatedStorageRequirement StorageRequirement = this->ParentExtension->GetStorageRequirement(Entry);
-				if (!this->IsStorageRequirementSatisfied(StorageIndex, StorageRequirement))
-				{
-					StorageType NewValue = this->Traits.CachePreAnimatedValue(Values[Index]...);
-					this->AssignPreAnimatedValue(StorageIndex, StorageRequirement, MoveTemp(NewValue));
-=======
 				FPreAnimatedStateEntry Entry = MakeEntry(Values[Index]...);
 				if (TrackCaptureSource(Entry, InParams.TrackingMode))
 				{
@@ -727,7 +644,6 @@
 						StorageType NewValue = this->Traits.CachePreAnimatedValue(Values[Index]...);
 						this->AssignPreAnimatedValue(Entry.ValueHandle.StorageIndex, StorageRequirement, MoveTemp(NewValue));
 					}
->>>>>>> 4af6daef
 				}
 			}
 		};
@@ -739,50 +655,12 @@
 	}
 
 	/**
-<<<<<<< HEAD
-	 * Save pre-animated state for the specified values
-=======
 	 * Save pre-animated state for the specified values, using CacheIfTracked tracking
->>>>>>> 4af6daef
 	 * Requires that the traits class implements CachePreAnimatedValue(ContributorTypes...)
 	 */
 	template<typename... ContributorTypes>
 	void CachePreAnimatedValue(ContributorTypes... Values)
 	{
-<<<<<<< HEAD
-		KeyType Key{ Values... };
-
-		FPreAnimatedStorageGroupHandle GroupHandle;
-		if constexpr(StorageTraits::SupportsGrouping)
-		{
-			GroupHandle = this->Traits.MakeGroup(Values...);
-		}
-
-		FPreAnimatedStorageIndex StorageIndex = this->GetOrCreateStorageIndex(Key);
-
-		FPreAnimatedStateEntry Entry{ GroupHandle, FPreAnimatedStateCachedValueHandle{ this->StorageID, StorageIndex } };
-
-		if (this->ParentExtension->IsCapturingGlobalState())
-		{
-			this->ParentExtension->EnsureMetaData(Entry);
-		}
-		else if (!this->ParentExtension->MetaDataExists(Entry))
-		{
-			return;
-		}
-
-		// Begin tracking the entry from its capture source
-		ParentExtension->AddSourceMetaData(Entry);
-
-		EPreAnimatedStorageRequirement Requirement = ParentExtension->HasActiveCaptureSource()
-			? EPreAnimatedStorageRequirement::Transient
-			: EPreAnimatedStorageRequirement::Persistent;
-
-		if (!IsStorageRequirementSatisfied(Entry.ValueHandle.StorageIndex, Requirement))
-		{
-			StorageType NewValue = this->Traits.CachePreAnimatedValue(Values...);
-			this->AssignPreAnimatedValue(StorageIndex, Requirement, MoveTemp(NewValue));
-=======
 		CacheTrackedPreAnimatedValue(EPreAnimatedCaptureSourceTracking::CacheIfTracked, Values...);
 	}
 
@@ -805,7 +683,6 @@
 				StorageType NewValue = this->Traits.CachePreAnimatedValue(Values...);
 				this->AssignPreAnimatedValue(Entry.ValueHandle.StorageIndex, Requirement, MoveTemp(NewValue));
 			}
->>>>>>> 4af6daef
 		}
 	}
 
@@ -814,17 +691,10 @@
 	 * Callback will only be invoked if state has not already been saved.
 	 */
 	template<typename OnCacheValue /* StorageType(const KeyType&) */>
-<<<<<<< HEAD
-	void CachePreAnimatedValue(const KeyType& InKey, OnCacheValue&& CacheCallback)
-	{
-		static_assert(StorageTraits::SupportsGrouping == false, "Grouped pre-animated state requires passing a group handle");
-		CachePreAnimatedValue(FPreAnimatedStorageGroupHandle(), InKey, Forward<OnCacheValue>(CacheCallback));
-=======
 	void CachePreAnimatedValue(const KeyType& InKey, OnCacheValue&& CacheCallback, EPreAnimatedCaptureSourceTracking TrackingMode = EPreAnimatedCaptureSourceTracking::CacheIfTracked)
 	{
 		static_assert(StorageTraits::SupportsGrouping == false, "Grouped pre-animated state requires passing a group handle");
 		CachePreAnimatedValue(FPreAnimatedStorageGroupHandle(), InKey, Forward<OnCacheValue>(CacheCallback), TrackingMode);
->>>>>>> 4af6daef
 	}
 
 	/**
@@ -832,39 +702,18 @@
 	 * Callback will only be invoked if state has not already been saved.
 	 */
 	template<typename OnCacheValue /* StorageType(const KeyType&) */>
-<<<<<<< HEAD
-	void CachePreAnimatedValue(FPreAnimatedStorageGroupHandle GroupHandle, const KeyType& InKey, OnCacheValue&& CacheCallback)
-=======
 	void CachePreAnimatedValue(FPreAnimatedStorageGroupHandle GroupHandle, const KeyType& InKey, OnCacheValue&& CacheCallback, EPreAnimatedCaptureSourceTracking TrackingMode = EPreAnimatedCaptureSourceTracking::CacheIfTracked)
->>>>>>> 4af6daef
 	{
 		ensureMsgf(GroupHandle.IsValid() || !StorageTraits::SupportsGrouping, TEXT("The group handle must be valid for pre-animated state that supports grouping, and invalid if not"));
 
 		// Find the storage index for the specific key we're animating
 		FPreAnimatedStorageIndex StorageIndex = GetOrCreateStorageIndex(InKey);
-<<<<<<< HEAD
-
-		FPreAnimatedStateEntry Entry{ GroupHandle, FPreAnimatedStateCachedValueHandle{ this->StorageID, StorageIndex } };
-
-		if (this->ParentExtension->IsCapturingGlobalState())
-		{
-			this->ParentExtension->EnsureMetaData(Entry);
-		}
-		else if (!this->ParentExtension->MetaDataExists(Entry))
-=======
 		FPreAnimatedStateEntry Entry{ GroupHandle, FPreAnimatedStateCachedValueHandle{ this->StorageID, StorageIndex } };
 		if (!TrackCaptureSource(Entry, TrackingMode))
->>>>>>> 4af6daef
 		{
 			return;
 		}
 
-<<<<<<< HEAD
-		// Begin tracking the entry from its capture source
-		ParentExtension->AddSourceMetaData(Entry);
-
-=======
->>>>>>> 4af6daef
 		EPreAnimatedStorageRequirement Requirement = ParentExtension->HasActiveCaptureSource()
 			? EPreAnimatedStorageRequirement::Transient
 			: EPreAnimatedStorageRequirement::Persistent;
@@ -911,26 +760,6 @@
 					continue;
 				}
 
-<<<<<<< HEAD
-				KeyType Key{ Inputs[Index]... };
-
-				FPreAnimatedStorageGroupHandle GroupHandle;
-				if constexpr(StorageTraits::SupportsGrouping)
-				{
-					GroupHandle = this->Traits.MakeGroup(Inputs[Index]...);
-				}
-
-				FPreAnimatedStorageIndex StorageIndex = this->GetOrCreateStorageIndex(Key);
-
-				FPreAnimatedStateEntry Entry{ GroupHandle, FPreAnimatedStateCachedValueHandle{ this->StorageID, StorageIndex } };
-				EntityMetaData->BeginTrackingEntity(Entry, EntityIDs[Index], RootInstanceHandles[Index], bWantsRestore);
-
-				EPreAnimatedStorageRequirement StorageRequirement = this->ParentExtension->GetStorageRequirement(Entry);
-				if (!this->IsStorageRequirementSatisfied(StorageIndex, StorageRequirement))
-				{
-					StorageType NewValue = this->Traits.CachePreAnimatedValue(Inputs[Index]...);
-					this->AssignPreAnimatedValue(StorageIndex, StorageRequirement, MoveTemp(NewValue));
-=======
 				FPreAnimatedStateEntry Entry = MakeEntry(Inputs[Index]...);
 
 				EntityMetaData->BeginTrackingEntity(Entry, EntityIDs[Index], RootInstanceHandles[Index], bWantsRestore);
@@ -940,7 +769,6 @@
 				{
 					StorageType NewValue = this->Traits.CachePreAnimatedValue(Inputs[Index]...);
 					this->AssignPreAnimatedValue(Entry.ValueHandle.StorageIndex, StorageRequirement, MoveTemp(NewValue));
->>>>>>> 4af6daef
 				}
 
 			}
