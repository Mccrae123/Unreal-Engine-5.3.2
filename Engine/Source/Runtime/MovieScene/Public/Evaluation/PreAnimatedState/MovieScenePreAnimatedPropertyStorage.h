--- conflicted
+++ resolved
@@ -160,11 +160,7 @@
 			return;
 		}
 
-<<<<<<< HEAD
-		FPreAnimatedEntityCaptureSource* EntityMetaData = ParentExtension->GetOrCreateEntityMetaData();
-=======
 		FPreAnimatedEntityCaptureSource* EntityMetaData = this->ParentExtension->GetOrCreateEntityMetaData();
->>>>>>> d731a049
 		for (int32 Index = 0; Index < Num; ++Index)
 		{
 			UObject* BoundObject  = BoundObjects[Index];
@@ -172,13 +168,8 @@
 
 			TTuple<FObjectKey, FName> Key{ BoundObject, PropertyPath };
 
-<<<<<<< HEAD
-			FPreAnimatedStorageGroupHandle GroupHandle  = this->ObjectGroupManager->MakeGroupForKey(BoundObject);
-			FPreAnimatedStorageIndex       StorageIndex = this->Storage.GetOrCreateStorageIndex(Key);
-=======
 			FPreAnimatedStorageGroupHandle GroupHandle  = this->Traits.MakeGroup(BoundObject);
 			FPreAnimatedStorageIndex       StorageIndex = this->GetOrCreateStorageIndex(Key);
->>>>>>> d731a049
 
 			FPreAnimatedStateEntry Entry{ GroupHandle, FPreAnimatedStateCachedValueHandle{ this->StorageID, StorageIndex } };
 			EntityMetaData->BeginTrackingEntity(Entry, EntityIDs[Index], InstanceHandles[Index], bWantsRestore);
@@ -205,13 +196,8 @@
 
 			TTuple<FObjectKey, FName> Key{ BoundObject, PropertyPath };
 
-<<<<<<< HEAD
-			FPreAnimatedStorageGroupHandle GroupHandle  = this->ObjectGroupManager->MakeGroupForKey(Key.BoundObject);
-			FPreAnimatedStorageIndex       StorageIndex = this->Storage.GetOrCreateStorageIndex(Key);
-=======
 			FPreAnimatedStorageGroupHandle GroupHandle  = this->Traits.MakeGroup(BoundObject);
 			FPreAnimatedStorageIndex       StorageIndex = this->GetOrCreateStorageIndex(Key);
->>>>>>> d731a049
 
 			FPreAnimatedStateEntry Entry{ GroupHandle, FPreAnimatedStateCachedValueHandle{ this->StorageID, StorageIndex } };
 
