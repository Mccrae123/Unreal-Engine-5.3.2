--- conflicted
+++ resolved
@@ -167,23 +167,12 @@
 		for (int32 Index = 0; Index < Num; ++Index)
 		{
 			UObject* BoundObject  = BoundObjects[Index];
-<<<<<<< HEAD
-			FName    PropertyPath = PropertyBindings[Index].PropertyPath;
-
-			TTuple<FObjectKey, FName> Key{ BoundObject, PropertyPath };
-
-			FPreAnimatedStorageGroupHandle GroupHandle  = this->Traits.MakeGroup(BoundObject);
-			FPreAnimatedStorageIndex       StorageIndex = this->GetOrCreateStorageIndex(Key);
-
-			FPreAnimatedStateEntry Entry{ GroupHandle, FPreAnimatedStateCachedValueHandle{ this->StorageID, StorageIndex } };
-=======
 			if (!BoundObject)
 			{
 				continue;
 			}
 
 			FPreAnimatedStateEntry Entry = this->MakeEntry(BoundObject, PropertyBindings[Index].PropertyPath);
->>>>>>> 4af6daef
 			EntityMetaData->BeginTrackingEntity(Entry, EntityIDs[Index], InstanceHandles[Index], bWantsRestore);
 		}
 	}
@@ -204,22 +193,6 @@
 		for (int32 Index = 0; Index < Num; ++Index)
 		{
 			UObject* BoundObject  = BoundObjects[Index];
-<<<<<<< HEAD
-			FName    PropertyPath = PropertyBindings[Index].PropertyPath;
-
-			TTuple<FObjectKey, FName> Key{ BoundObject, PropertyPath };
-
-			FPreAnimatedStorageGroupHandle GroupHandle  = this->Traits.MakeGroup(BoundObject);
-			FPreAnimatedStorageIndex       StorageIndex = this->GetOrCreateStorageIndex(Key);
-
-			FPreAnimatedStateEntry Entry{ GroupHandle, FPreAnimatedStateCachedValueHandle{ this->StorageID, StorageIndex } };
-
-			if (this->ParentExtension->IsCapturingGlobalState())
-			{
-				this->ParentExtension->EnsureMetaData(Entry);
-			}
-			else if (!this->ParentExtension->MetaDataExists(Entry))
-=======
 			if (!BoundObject)
 			{
 				continue;
@@ -228,17 +201,12 @@
 			FPreAnimatedStateEntry Entry = this->MakeEntry(BoundObject, PropertyBindings[Index].PropertyPath);
 
 			if (!this->TrackCaptureSource(Entry, EPreAnimatedCaptureSourceTracking::CacheIfTracked))
->>>>>>> 4af6daef
 			{
 				continue;
 			}
 
 			EPreAnimatedStorageRequirement StorageRequirement = this->ParentExtension->GetStorageRequirement(Entry);
-<<<<<<< HEAD
-			if (!this->IsStorageRequirementSatisfied(StorageIndex, StorageRequirement))
-=======
 			if (!this->IsStorageRequirementSatisfied(Entry.ValueHandle.StorageIndex, StorageRequirement))
->>>>>>> 4af6daef
 			{
 				StorageType NewValue(MetaData.template Get<MetaDataIndices>()[Index]...);
 
@@ -262,20 +230,12 @@
 					PropertyTraits::GetObjectPropertyValue(BoundObjects[Index], MetaData.template Get<MetaDataIndices>()[Index]..., Bindings.Get(), NewValue.Data);
 				}
 
-<<<<<<< HEAD
-				this->AssignPreAnimatedValue(StorageIndex, StorageRequirement, MoveTemp(NewValue));
-=======
 				this->AssignPreAnimatedValue(Entry.ValueHandle.StorageIndex, StorageRequirement, MoveTemp(NewValue));
->>>>>>> 4af6daef
 			}
 
 			if (Params.bForcePersist)
 			{
-<<<<<<< HEAD
-				this->ForciblyPersistStorage(StorageIndex);
-=======
 				this->ForciblyPersistStorage(Entry.ValueHandle.StorageIndex);
->>>>>>> 4af6daef
 			}
 		}
 	}
