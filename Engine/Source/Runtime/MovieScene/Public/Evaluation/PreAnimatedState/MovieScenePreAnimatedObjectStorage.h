--- conflicted
+++ resolved
@@ -46,23 +46,6 @@
 
 	void BeginTrackingEntities(const FPreAnimatedTrackerParams& Params, TRead<FMovieSceneEntityID> EntityIDs, TRead<FRootInstanceHandle> InstanceHandles, TRead<UObject*> BoundObjects) override
 	{
-<<<<<<< HEAD
-		TPreAnimatedStateStorage<ObjectTraits>::Initialize(InStorageID, InParentExtension);
-
-		ObjectGroupManager = InParentExtension->GetOrCreateGroupManager<FPreAnimatedObjectGroupManager>();
-	}
-
-	void OnObjectReplaced(FPreAnimatedStorageIndex StorageIndex, const FObjectKey& OldObject, const FObjectKey& NewObject) override
-	{
-		KeyType ExistingKey = this->GetKey(StorageIndex);
-		ExistingKey = NewObject;
-		this->ReplaceKey(StorageIndex, ExistingKey);
-	}
-
-	void BeginTrackingEntities(const FPreAnimatedTrackerParams& Params, TRead<FMovieSceneEntityID> EntityIDs, TRead<FInstanceHandle> InstanceHandles, TRead<UObject*> BoundObjects) override
-	{
-=======
->>>>>>> d731a049
 		const int32 Num = Params.Num;
 		const bool  bWantsRestore = Params.bWantsRestoreState;
 
@@ -77,11 +60,7 @@
 			UObject* BoundObject = BoundObjects[Index];
 			FObjectKey Key{ BoundObject };
 
-<<<<<<< HEAD
-			FPreAnimatedStorageGroupHandle GroupHandle  = this->ObjectGroupManager->MakeGroupForKey(Key);
-=======
 			FPreAnimatedStorageGroupHandle GroupHandle  = this->Traits.MakeGroup(BoundObject);
->>>>>>> d731a049
 			FPreAnimatedStorageIndex       StorageIndex = this->GetOrCreateStorageIndex(Key);
 
 			FPreAnimatedStateEntry Entry{ GroupHandle, FPreAnimatedStateCachedValueHandle{ this->StorageID, StorageIndex } };
@@ -102,11 +81,7 @@
 		FObjectKey Key{ BoundObject };
 
 		FPreAnimatedStorageIndex       StorageIndex = this->GetOrCreateStorageIndex(Key);
-<<<<<<< HEAD
-		FPreAnimatedStorageGroupHandle GroupHandle  = this->ObjectGroupManager->MakeGroupForKey(Key);
-=======
 		FPreAnimatedStorageGroupHandle GroupHandle  = this->Traits.MakeGroup(BoundObject);
->>>>>>> d731a049
 		FPreAnimatedStateEntry         Entry        = FPreAnimatedStateEntry{ GroupHandle, FPreAnimatedStateCachedValueHandle{ this->StorageID, StorageIndex } };
 
 		if (this->ParentExtension->IsCapturingGlobalState())
