// Copyright 1998-2018 Epic Games, Inc. All Rights Reserved.

#pragma once

#include "CoreMinimal.h"
#include "UObject/ObjectMacros.h"
#include "UObject/ScriptMacros.h"
#include "UObject/WeakObjectPtr.h"
#include "Misc/Guid.h"
#include "UObject/Class.h"
#include "MovieSceneTrack.h"
#include "MovieSceneFrameMigration.h"
#include "Evaluation/MovieSceneTrackIdentifier.h"
#include "Evaluation/MovieSceneEvaluationField.h"
#include "Containers/ArrayView.h"
#include "Evaluation/MovieSceneEvaluationTrack.h"
#include "Evaluation/MovieSceneEvaluationTree.h"
#include "Evaluation/MovieSceneSequenceHierarchy.h"
#include "MovieSceneEvaluationTemplate.generated.h"

class UMovieSceneSequence;
class UMovieSceneSubSection;



USTRUCT()
struct FMovieSceneTemplateGenerationLedger
{
	GENERATED_BODY()

public:

	/**
	 * Lookup a track identifier by its originating signature
	 */
	MOVIESCENE_API FMovieSceneTrackIdentifier FindTrack(const FGuid& InSignature) const;

	/**
	 * Add a new track for the specified signature. Signature must not have already been used
	 */
	MOVIESCENE_API void AddTrack(const FGuid& InSignature, FMovieSceneTrackIdentifier Identifier);

	/**
	 * Check whether we already have a sub section for the specified signature
	 */
	bool ContainsSubSection(const FGuid& InSignature)
	{
		return SubSectionRanges.Contains(InSignature);
	}

public:

	UPROPERTY()
	FMovieSceneTrackIdentifier LastTrackIdentifier;

	/** Map of track signature to array of track identifiers that it created */
	UPROPERTY()
	TMap<FGuid, FMovieSceneTrackIdentifier> TrackSignatureToTrackIdentifier;

	/** Map of sub section ranges that exist in a template */
	UPROPERTY()
	TMap<FGuid, FMovieSceneFrameRange> SubSectionRanges;
};
template<> struct TStructOpsTypeTraits<FMovieSceneTemplateGenerationLedger> : public TStructOpsTypeTraitsBase2<FMovieSceneTemplateGenerationLedger> { enum { WithCopy = true }; };

/** Custom serialized track field data that allows efficient lookup of each track contained within this template for a given time */
USTRUCT()
struct FMovieSceneTrackFieldData
{
	GENERATED_BODY()

	bool Serialize(FArchive& Ar)
	{
		Ar << Field;
		return true;
	}

	TMovieSceneEvaluationTree<FMovieSceneTrackIdentifier> Field;
};
template<> struct TStructOpsTypeTraits<FMovieSceneTrackFieldData> : public TStructOpsTypeTraitsBase2<FMovieSceneTrackFieldData> { enum { WithSerializer = true }; };

/** Data that represents a single sub-section */
USTRUCT()
struct FMovieSceneSubSectionData
{
	GENERATED_BODY()

	FMovieSceneSubSectionData() : Flags(ESectionEvaluationFlags::None) {}

	FMovieSceneSubSectionData(UMovieSceneSubSection& InSubSection, const FGuid& InObjectBindingId, ESectionEvaluationFlags InFlags);

	friend FArchive& operator<<(FArchive& Ar, FMovieSceneSubSectionData& In)
	{
		return Ar << In.Section << In.ObjectBindingId << In.Flags;
	}

	/** The sub section itself */
	UPROPERTY()
	TWeakObjectPtr<UMovieSceneSubSection> Section;

	/** The object binding that the sub section belongs to (usually zero) */
	UPROPERTY()
	FGuid ObjectBindingId;

	/** Evaluation flags for the section */
	UPROPERTY()
	ESectionEvaluationFlags Flags;
};

/** Custom serialized track field data that allows efficient lookup of each sub section contained within this template for a given time */
USTRUCT()
struct FMovieSceneSubSectionFieldData
{
	GENERATED_BODY()

	bool Serialize(FArchive& Ar)
	{
		Ar << Field;
		return true;
	}

	TMovieSceneEvaluationTree<FMovieSceneSubSectionData> Field;
};
template<> struct TStructOpsTypeTraits<FMovieSceneSubSectionFieldData> : public TStructOpsTypeTraitsBase2<FMovieSceneSubSectionFieldData> { enum { WithSerializer = true }; };


/**
 * Sereal number used to identify evaluation template state that can only ever increase over its lifetime.
 * Only to be stored internally on FMovieSceneEvaluationTemplate.
 */
USTRUCT()
struct FMovieSceneEvaluationTemplateSerialNumber
{
	GENERATED_BODY()

	FMovieSceneEvaluationTemplateSerialNumber()
		: Value(0)
	{}

	/**
	 * Access this serial number's value
	 */
	uint32 GetValue() const
	{
		return Value;
	}

	/**
	* Increment this serial number
	*/
	void Increment()
	{
<<<<<<< HEAD
=======
		++Value;
>>>>>>> a23640a2
	}

private:
	
	friend struct FMovieSceneEvaluationTemplate;

	/**
	 * Copy/move semantics only ever initialize to zero, or passthrough, to ensure that FMovieSceneEvaluationTemplate::TemplateSerialNumber cannot ever move backwards.
	 */
	FMovieSceneEvaluationTemplateSerialNumber(const FMovieSceneEvaluationTemplateSerialNumber&) : Value(0) {}
	FMovieSceneEvaluationTemplateSerialNumber(FMovieSceneEvaluationTemplateSerialNumber&&)      : Value(0) {}

	FMovieSceneEvaluationTemplateSerialNumber& operator=(const FMovieSceneEvaluationTemplateSerialNumber&) { return *this; }
	FMovieSceneEvaluationTemplateSerialNumber& operator=(FMovieSceneEvaluationTemplateSerialNumber&&)      { return *this; }

	/** The internal value of the serial number */
	UPROPERTY()
	uint32 Value;
};
template<> struct TStructOpsTypeTraits<FMovieSceneEvaluationTemplateSerialNumber> : public TStructOpsTypeTraitsBase2<FMovieSceneEvaluationTemplateSerialNumber> { enum { WithCopy = false }; };

/**
 * Template that is used for efficient runtime evaluation of a movie scene sequence. Potentially serialized into the asset.
 */
USTRUCT()
struct FMovieSceneEvaluationTemplate
{
	GENERATED_BODY()

public:

	/**
	 * Attempt to locate a track with the specified identifier
	 */
	FMovieSceneEvaluationTrack* FindTrack(FMovieSceneTrackIdentifier Identifier)
	{
		// Fast, most common path
		if (FMovieSceneEvaluationTrack* Track = Tracks.Find(Identifier))
		{
			return Track;
		}

		return StaleTracks.Find(Identifier);
	}

	/**
	 * Attempt to locate a track with the specified identifier
	 */
	const FMovieSceneEvaluationTrack* FindTrack(FMovieSceneTrackIdentifier Identifier) const
	{
		// Fast, most common path
		if (const FMovieSceneEvaluationTrack* Track = Tracks.Find(Identifier))
		{
			return Track;
		}

		return StaleTracks.Find(Identifier);
	}

	/**
	 * Find a track within this template that relates to the specified signature
	 */
	FMovieSceneEvaluationTrack* FindTrack(const FGuid& InSignature)
	{
		return FindTrack(TemplateLedger.FindTrack(InSignature));
	}

	/**
	 * Find a track within this template that relates to the specified signature
	 */
	const FMovieSceneEvaluationTrack* FindTrack(const FGuid& InSignature) const
	{
		return FindTrack(TemplateLedger.FindTrack(InSignature));
	}

	/**
	 * Test whether the specified track identifier relates to a stale track
	 */
	bool IsTrackStale(FMovieSceneTrackIdentifier Identifier) const
	{
		return StaleTracks.Contains(Identifier);
	}

	/**
	 * Add a new sub section
	 */
	MOVIESCENE_API void AddSubSectionRange(UMovieSceneSubSection& InSubSection, const FGuid& InObjectBindingId, const TRange<FFrameNumber>& InRange, ESectionEvaluationFlags InFlags);

	/**
	 * Add a new track for the specified identifier
	 */
	MOVIESCENE_API FMovieSceneTrackIdentifier AddTrack(const FGuid& InSignature, FMovieSceneEvaluationTrack&& InTrack);

	/**
	 * Define the structural lookup for the specified track identifier, optionally invalidating any overlapping areas in the evaluation field
	 *
	 * @param TrackIdentifier 				The identifier for the track
	 * @param bInvalidateEvaluationField 	Whether to invalidate any overlapping sections of the cached evaluation field
	 */
	MOVIESCENE_API void DefineTrackStructure(FMovieSceneTrackIdentifier TrackIdentifier, bool bInvalidateEvaluationField);

	/**
	 * Remove any tracks that correspond to the specified signature
	 */
	MOVIESCENE_API void RemoveTrack(const FGuid& InSignature);

	/**
	 * Iterate this template's tracks.
	 */
	MOVIESCENE_API const TMap<FMovieSceneTrackIdentifier, FMovieSceneEvaluationTrack>& GetTracks() const;

	/**
	 * Iterate this template's tracks (non-const).
	 * NOTE that this is intended for use during the compilation phase in-editor. 
	 * Beware of using this to modify tracks afterwards as it will almost certainly break evaluation.
	 */
	MOVIESCENE_API TMap<FMovieSceneTrackIdentifier, FMovieSceneEvaluationTrack>& GetTracks();

	/**
	 * Called after this template has been serialized in some way
	 */
	MOVIESCENE_API void PostSerialize(const FArchive& Ar);

	/**
	 * Purge any stale tracks we may have
	 */
	void PurgeStaleTracks()
	{
		StaleTracks.Reset();
	}

public:

	/**
	 * Get this template's generation ledger
	 */
	const FMovieSceneTemplateGenerationLedger& GetLedger() const
	{
		return TemplateLedger;
	}

	/**
	 * Remove any data within this template that does not reside in the specified set of signatures
	 */
	void RemoveStaleData(const TSet<FGuid>& ActiveSignatures);

	/**
	 * Reset this template's field data and sub section cache (keeps tracks alive)
	 */
	void ResetFieldData();

	/**
	 * Access this template's track field
	 */
	const TMovieSceneEvaluationTree<FMovieSceneTrackIdentifier>& GetTrackField() const;

	/**
	 * Access this template's sub section field
	 */
	const TMovieSceneEvaluationTree<FMovieSceneSubSectionData>& GetSubSectionField() const;

private:

	/** Map of evaluation tracks from identifier to track */
	UPROPERTY()
	TMap<FMovieSceneTrackIdentifier, FMovieSceneEvaluationTrack> Tracks;

	/** Transient map of stale tracks. */
	TMap<FMovieSceneTrackIdentifier, FMovieSceneEvaluationTrack> StaleTracks;

public:

	/** Evaluation field for efficient runtime evaluation */
	UPROPERTY()
	FMovieSceneEvaluationField EvaluationField;

	/** Map of all sequences found in this template (recursively) */
	UPROPERTY()
	FMovieSceneSequenceHierarchy Hierarchy;

	UPROPERTY()
	FGuid SequenceSignature;

	/** Serial number that is incremented every time this template is re-generated through FMovieSceneEvaluationTemplateGenerator */
	UPROPERTY()
	FMovieSceneEvaluationTemplateSerialNumber TemplateSerialNumber;

private:

	UPROPERTY()
	FMovieSceneTemplateGenerationLedger TemplateLedger;

	UPROPERTY()
	FMovieSceneTrackFieldData TrackFieldData;

	UPROPERTY()
	FMovieSceneSubSectionFieldData SubSectionFieldData;

};
template<> struct TStructOpsTypeTraits<FMovieSceneEvaluationTemplate> : public TStructOpsTypeTraitsBase2<FMovieSceneEvaluationTemplate> { enum { WithPostSerialize = true }; };<|MERGE_RESOLUTION|>--- conflicted
+++ resolved
@@ -150,10 +150,7 @@
 	*/
 	void Increment()
 	{
-<<<<<<< HEAD
-=======
 		++Value;
->>>>>>> a23640a2
 	}
 
 private:
