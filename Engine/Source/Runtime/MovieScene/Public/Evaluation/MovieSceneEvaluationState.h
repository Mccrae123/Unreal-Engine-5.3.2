--- conflicted
+++ resolved
@@ -182,11 +182,8 @@
 
 	/** Serial number for this cache */
 	uint32 SerialNumber = 0;
-<<<<<<< HEAD
-=======
 
 	bool bReentrantUpdate = false;
->>>>>>> 6bbb88c8
 };
 
 /**
