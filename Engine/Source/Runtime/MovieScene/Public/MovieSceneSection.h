--- conflicted
+++ resolved
@@ -17,10 +17,6 @@
 #include "Generators/MovieSceneEasingFunction.h"
 #include "Evaluation/MovieSceneSequenceHierarchy.h"
 #include "MovieSceneFrameMigration.h"
-<<<<<<< HEAD
-#include "Misc/QualifiedFrameTime.h"
-=======
->>>>>>> 6bbb88c8
 #include "Evaluation/MovieSceneEvaluationCustomVersion.h"
 #include "EntitySystem/MovieSceneEntityBuilder.h"
 #include "MovieSceneSection.generated.h"
@@ -36,11 +32,8 @@
 struct FFrameRate;
 
 class UMovieSceneEntitySystemLinker;
-<<<<<<< HEAD
-=======
 class IMovieScenePlayer;
 enum class ECookOptimizationFlags;
->>>>>>> 6bbb88c8
 
 namespace UE
 {
@@ -48,7 +41,7 @@
 {
 	struct FEntityImportParams;
 	struct FImportedEntity;
-<<<<<<< HEAD
+	struct FFixedObjectBindingID;
 }
 }
 
@@ -59,19 +52,6 @@
 	/** Once constructed, the channel proxy will not change even on serialization. The channel proxy has a static layout and the memory for each channel is always valid. */
 	Static,
 
-=======
-	struct FFixedObjectBindingID;
-}
-}
-
-
-/** Enumeration defining how a section's channel proxy behaves. */
-enum class EMovieSceneChannelProxyType : uint8
-{
-	/** Once constructed, the channel proxy will not change even on serialization. The channel proxy has a static layout and the memory for each channel is always valid. */
-	Static,
-
->>>>>>> 6bbb88c8
 	/** The channel proxy layout can be affected by serialization or duplication and must be updated on such changes. */
 	Dynamic
 };
@@ -627,8 +607,6 @@
 	MOVIESCENE_API virtual void PostEditChangeProperty(FPropertyChangedEvent& PropertyChangedEvent) override;
 #endif
 
-<<<<<<< HEAD
-=======
 #if WITH_EDITOR
 
 	/**
@@ -644,7 +622,6 @@
 
 #endif
 
->>>>>>> 6bbb88c8
 public:
 
 	MOVIESCENE_API void BuildDefaultComponents(UMovieSceneEntitySystemLinker* EntityLinker, const UE::MovieScene::FEntityImportParams& Params, UE::MovieScene::FImportedEntity* OutLedgerEntry);
