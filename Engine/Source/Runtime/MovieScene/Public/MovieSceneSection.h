--- conflicted
+++ resolved
@@ -251,11 +251,7 @@
 {
 	GENERATED_UCLASS_BODY()
 
-<<<<<<< HEAD
-	MOVIESCENE_API ~UMovieSceneSection() {};
-=======
 	~UMovieSceneSection() {};
->>>>>>> 4af6daef
 
 public:
 
@@ -614,12 +610,6 @@
 	 *
 	 */
 	virtual void OnBindingIDsUpdated(const TMap<UE::MovieScene::FFixedObjectBindingID, UE::MovieScene::FFixedObjectBindingID>& OldFixedToNewFixedMap, FMovieSceneSequenceID LocalSequenceID, const FMovieSceneSequenceHierarchy* Hierarchy, IMovieScenePlayer& Player) {}
-<<<<<<< HEAD
-
-	UE_DEPRECATED(5.0, "OnBindingsUpdated has been deprecated. Use OnBindingIDsUpdated instead")
-	virtual void OnBindingsUpdated(const TMap<FGuid, FGuid>& OldGuidToNewGuidMap) { }
-=======
->>>>>>> 4af6daef
 
 	/** Get the referenced bindings for this section */
 	virtual void GetReferencedBindings(TArray<FGuid>& OutBindings) {}
@@ -665,15 +655,6 @@
 	*  For Most Sections it's just the Ease Value, but for some Sections also have an extra Weight Curve
 	*/
 	virtual float GetTotalWeightValue(FFrameTime InTime) const { return EvaluateEasing(InTime); }
-
-
-	/**
-	*  Get the implicit owner of this section, usually this will be the section's outer possessable or spawnable,
-	*  but some sections, like Control Rig, this will be the Control Rig object instead.
-	*
-	**/
-	MOVIESCENE_API virtual UObject* GetImplicitObjectOwner();
-
 
 
 	/**
