// Copyright Epic Games, Inc. All Rights Reserved.

#pragma once

#include "CoreMinimal.h"
#include "UObject/ObjectMacros.h"
#include "Engine/EngineTypes.h"
#include "GameFramework/Actor.h"
#include "Curves/KeyHandle.h"
#include "MovieSceneSequenceID.h"
#include "MovieSceneSection.h"
#include "Evaluation/MovieSceneEvaluationOperand.h"
#include "Evaluation/MovieSceneSectionParameters.h"
#include "Evaluation/MovieSceneSequenceHierarchy.h"
#include "Evaluation/MovieSceneSequenceTransform.h"
#include "MovieSceneSubSection.generated.h"

class UMovieSceneSequence;
struct FMovieSceneEvaluationTemplate;
struct FMovieSceneTrackCompilerArgs;

DECLARE_DELEGATE_OneParam(FOnSequenceChanged, UMovieSceneSequence* /*Sequence*/);

struct FSubSequenceInstanceDataParams
{
	/** The ID of the sequence instance that is being generated */
	FMovieSceneSequenceID InstanceSequenceID;

	/** The object binding ID in which the section to be generated resides */
	FMovieSceneEvaluationOperand Operand;
};

/**
 * Implements a section in sub-sequence tracks.
 */
UCLASS(BlueprintType)
class MOVIESCENE_API UMovieSceneSubSection
	: public UMovieSceneSection
{
	GENERATED_BODY()

public:

	/** Default constructor. */
	UMovieSceneSubSection();

	/**
	 * Get the sequence that is assigned to this section.
	 *
	 * @return The sequence.
	 * @see SetSequence
	 */
	UFUNCTION(BlueprintPure, Category = "Movie Scene Section")
	UMovieSceneSequence* GetSequence() const;

	/**
	 * Get the path name to this sub section from the outer moviescene
	 */
	FString GetPathNameInMovieScene() const;

	/**
	 * Get this sub section's sequence ID
	 */
	FMovieSceneSequenceID GetSequenceID() const;

	/** Generate subsequence data */
	virtual FMovieSceneSubSequenceData GenerateSubSequenceData(const FSubSequenceInstanceDataParams& Params) const;

public:

	/**
	 * Gets the transform that converts time from this section's time-base to its inner sequence's
	 */
	FMovieSceneSequenceTransform OuterToInnerTransform() const;

	/**
	 * Gets the playrange of the inner sequence, in the inner sequence's time space, trimmed with any start/end offsets,
	 * and validated to make sure we get at least a 1-frame long playback range (e.g. in the case where excessive
	 * trimming results in an invalid range).
	 */
	bool GetValidatedInnerPlaybackRange(TRange<FFrameNumber>& OutInnerPlaybackRange) const;

	/**
	 * Helper function used by the above method, but accessible for other uses like track editors.
	 */
	static TRange<FFrameNumber> GetValidatedInnerPlaybackRange(const FMovieSceneSectionParameters& SubSectionParameters, const UMovieScene& InnerMovieScene);

	/**
	 * Sets the sequence played by this section.
	 *
	 * @param Sequence The sequence to play.
	 * @see GetSequence
	 */
	UFUNCTION(BlueprintCallable, Category = "Movie Scene Section")
	void SetSequence(UMovieSceneSequence* Sequence);

	/** Prime this section as the one and only recording section */
	void SetAsRecording(bool bRecord);

	/** Get the section we are recording to */
	static UMovieSceneSubSection* GetRecordingSection();

	/** Get the actor we are targeting for recording */
	static AActor* GetActorToRecord();

	/** Check if we are primed for recording */
	static bool IsSetAsRecording();

	virtual void PostLoad() override;

#if WITH_EDITOR
<<<<<<< HEAD
	virtual void PreEditChange(UProperty* PropertyAboutToChange) override;
=======
	virtual void PreEditChange(FProperty* PropertyAboutToChange) override;
>>>>>>> 90fae962
	virtual void PostEditChangeProperty(FPropertyChangedEvent& PropertyChangedEvent) override;

	/** Delegate to fire when our sequence is changed in the property editor */
	FOnSequenceChanged& OnSequenceChanged() { return OnSequenceChangedDelegate; }
#endif

	/** Get the name of the sequence we are going to try to record to */
	const FString& GetTargetSequenceName() const
	{
		return TargetSequenceName;
	}

	/** Set the name of the sequence we are going to try to record to */
	void SetTargetSequenceName(const FString& Name)
	{
		TargetSequenceName = Name;
	}

	/** Get the path of the sequence we are going to try to record to */
	const FString& GetTargetPathToRecordTo() const
	{
		return TargetPathToRecordTo.Path;
	}

	/** Set the path of the sequence we are going to try to record to */
	void SetTargetPathToRecordTo(const FString& Path)
	{
		TargetPathToRecordTo.Path = Path;
	}

	/** Set the target actor to record */
	void SetActorToRecord(AActor* InActorToRecord)
	{
		ActorToRecord = InActorToRecord;
	}

	FFrameNumber MapTimeToSectionFrame(FFrameTime InPosition) const;

public:

	//~ UMovieSceneSection interface
	virtual TOptional<TRange<FFrameNumber> > GetAutoSizeRange() const override;
	virtual UMovieSceneSection* SplitSection( FQualifiedFrameTime SplitTime, bool bDeleteKeys ) override;
	virtual void TrimSection( FQualifiedFrameTime TrimTime, bool bTrimLeft, bool bDeleteKeys) override;
	virtual TOptional<FFrameTime> GetOffsetTime() const override { return TOptional<FFrameTime>(FFrameTime(Parameters.StartFrameOffset)); }

public:

	UPROPERTY(BlueprintReadWrite, EditAnywhere, Category="General", meta=(ShowOnlyInnerProperties))
	FMovieSceneSectionParameters Parameters;

private:

	UPROPERTY()
	float StartOffset_DEPRECATED;

	UPROPERTY()
	float TimeScale_DEPRECATED;

	UPROPERTY()
	float PrerollTime_DEPRECATED;

protected:

	/**
	 * Movie scene being played by this section.
	 *
	 * @todo Sequencer: Should this be lazy loaded?
	 */
	UPROPERTY(EditAnywhere, Category="Sequence")
	UMovieSceneSequence* SubSequence;

	/** Target actor to record */
	UPROPERTY(EditAnywhere, Category="Sequence Recording")
	TLazyObjectPtr<AActor> ActorToRecord;

	/** Target name of sequence to try to record to (will record automatically to another if this already exists) */
	UPROPERTY(EditAnywhere, Category="Sequence Recording")
	FString TargetSequenceName;

	/** Target path of sequence to record to */
	UPROPERTY(EditAnywhere, Category="Sequence Recording", meta=(ContentDir))
	FDirectoryPath TargetPathToRecordTo;

	/** Keep track of our constructed recordings */
	static TWeakObjectPtr<UMovieSceneSubSection> TheRecordingSection;

#if WITH_EDITOR
	/** Delegate to fire when our sequence is changed in the property editor */
	FOnSequenceChanged OnSequenceChangedDelegate;

	/* Previous sub sequence, restored if changed sub sequence is invalid*/
	UMovieSceneSequence* PreviousSubSequence;
#endif
};<|MERGE_RESOLUTION|>--- conflicted
+++ resolved
@@ -109,11 +109,7 @@
 	virtual void PostLoad() override;
 
 #if WITH_EDITOR
-<<<<<<< HEAD
-	virtual void PreEditChange(UProperty* PropertyAboutToChange) override;
-=======
 	virtual void PreEditChange(FProperty* PropertyAboutToChange) override;
->>>>>>> 90fae962
 	virtual void PostEditChangeProperty(FPropertyChangedEvent& PropertyChangedEvent) override;
 
 	/** Delegate to fire when our sequence is changed in the property editor */
