// Copyright Epic Games, Inc. All Rights Reserved.

#pragma once

#include "CoreMinimal.h"
#include "UObject/ObjectMacros.h"
#include "Engine/EngineTypes.h"
#include "GameFramework/Actor.h"
#include "Curves/KeyHandle.h"
#include "MovieSceneSequenceID.h"
#include "MovieSceneSection.h"
#include "Evaluation/MovieSceneEvaluationOperand.h"
#include "Evaluation/MovieSceneSectionParameters.h"
#include "Evaluation/MovieSceneSequenceHierarchy.h"
#include "Evaluation/MovieSceneSequenceTransform.h"
#include "MovieSceneSubSection.generated.h"

class UMovieSceneSequence;
struct FMovieSceneEvaluationTemplate;
struct FMovieSceneTrackCompilerArgs;

DECLARE_DELEGATE_OneParam(FOnSequenceChanged, UMovieSceneSequence* /*Sequence*/);

struct FSubSequenceInstanceDataParams
{
	/** The ID of the sequence instance that is being generated */
	FMovieSceneSequenceID InstanceSequenceID;

	/** The object binding ID in which the section to be generated resides */
	FMovieSceneEvaluationOperand Operand;
};

/**
 * Implements a section in sub-sequence tracks.
 */
UCLASS(BlueprintType, config = EditorPerProjectUserSettings)
class MOVIESCENE_API UMovieSceneSubSection
	: public UMovieSceneSection
{
	GENERATED_BODY()

public:

	/** Object constructor. */
	UMovieSceneSubSection(const FObjectInitializer& ObjInitializer);

	/**
	 * Get the sequence that is assigned to this section.
	 *
	 * @return The sequence.
	 * @see SetSequence
	 */
	UFUNCTION(BlueprintPure, Category = "Sequencer|Section")
	UMovieSceneSequence* GetSequence() const;

	/**
	 * Get the path name to this sub section from the outer moviescene
	 */
	FString GetPathNameInMovieScene() const;

	/**
	 * Get this sub section's sequence ID
	 */
	FMovieSceneSequenceID GetSequenceID() const;

	/** Generate subsequence data */
	virtual FMovieSceneSubSequenceData GenerateSubSequenceData(const FSubSequenceInstanceDataParams& Params) const;

public:

	/**
	 * Gets the transform that converts time from this section's time-base to its inner sequence's
	 */
	FMovieSceneSequenceTransform OuterToInnerTransform() const;

	/**
	 * Gets the playrange of the inner sequence, in the inner sequence's time space, trimmed with any start/end offsets,
	 * and validated to make sure we get at least a 1-frame long playback range (e.g. in the case where excessive
	 * trimming results in an invalid range).
	 */
	bool GetValidatedInnerPlaybackRange(TRange<FFrameNumber>& OutInnerPlaybackRange) const;

	/**
	 * Helper function used by the above method, but accessible for other uses like track editors.
	 */
	static TRange<FFrameNumber> GetValidatedInnerPlaybackRange(const FMovieSceneSectionParameters& SubSectionParameters, const UMovieScene& InnerMovieScene);

	/**
	 * Sets the sequence played by this section.
	 *
	 * @param Sequence The sequence to play.
	 * @see GetSequence
	 */
	UFUNCTION(BlueprintCallable, Category = "Sequencer|Section")
	void SetSequence(UMovieSceneSequence* Sequence);

	virtual void PostLoad() override;

#if WITH_EDITOR
	virtual void PreEditChange(FProperty* PropertyAboutToChange) override;
	virtual void PostEditChangeProperty(FPropertyChangedEvent& PropertyChangedEvent) override;

	/** Delegate to fire when our sequence is changed in the property editor */
	FOnSequenceChanged& OnSequenceChanged() { return OnSequenceChangedDelegate; }
#endif

	FFrameNumber MapTimeToSectionFrame(FFrameTime InPosition) const;

	EMovieSceneServerClientMask GetNetworkMask() const
	{
		return (EMovieSceneServerClientMask)NetworkMask;
	}

	void SetNetworkMask(EMovieSceneServerClientMask InNetworkMask)
	{
		NetworkMask = (uint8)InNetworkMask;
	}

<<<<<<< HEAD
	FFrameNumber MapTimeToSectionFrame(FFrameTime InPosition) const;

	EMovieSceneServerClientMask GetNetworkMask() const
	{
		return (EMovieSceneServerClientMask)NetworkMask;
	}

	void SetNetworkMask(EMovieSceneServerClientMask InNetworkMask)
	{
		NetworkMask = (uint8)InNetworkMask;
	}

=======
>>>>>>> 6bbb88c8
public:

	//~ UMovieSceneSection interface
	virtual TOptional<TRange<FFrameNumber> > GetAutoSizeRange() const override;
	virtual UMovieSceneSection* SplitSection( FQualifiedFrameTime SplitTime, bool bDeleteKeys ) override;
	virtual void TrimSection( FQualifiedFrameTime TrimTime, bool bTrimLeft, bool bDeleteKeys) override;
	virtual TOptional<FFrameTime> GetOffsetTime() const override { return TOptional<FFrameTime>(FFrameTime(Parameters.StartFrameOffset)); }
	virtual void GetSnapTimes(TArray<FFrameNumber>& OutSnapTimes, bool bGetSectionBorders) const override;
<<<<<<< HEAD
=======
	virtual void MigrateFrameTimes(FFrameRate SourceRate, FFrameRate DestinationRate) override;
>>>>>>> 6bbb88c8

protected:

	void BuildDefaultSubSectionComponents(UMovieSceneEntitySystemLinker* EntityLinker, const UE::MovieScene::FEntityImportParams& Params, UE::MovieScene::FImportedEntity* OutImportedEntity) const;

public:

	UPROPERTY(config, BlueprintReadWrite, EditAnywhere, Category="General", meta=(ShowOnlyInnerProperties))
	FMovieSceneSectionParameters Parameters;

private:

	UPROPERTY()
	float StartOffset_DEPRECATED;

	UPROPERTY()
	float TimeScale_DEPRECATED;

	UPROPERTY()
	float PrerollTime_DEPRECATED;

	UPROPERTY(EditAnywhere, Category="Networking", meta=(Bitmask, BitmaskEnum=EMovieSceneServerClientMask))
	uint8 NetworkMask;

protected:

	/** Movie scene being played by this section */
	UPROPERTY(EditAnywhere, Category="Sequence")
	TObjectPtr<UMovieSceneSequence> SubSequence;

#if WITH_EDITOR
	/** Delegate to fire when our sequence is changed in the property editor */
	FOnSequenceChanged OnSequenceChangedDelegate;

	/* Previous sub sequence, restored if changed sub sequence is invalid*/
	UMovieSceneSequence* PreviousSubSequence;
#endif
};<|MERGE_RESOLUTION|>--- conflicted
+++ resolved
@@ -116,21 +116,6 @@
 		NetworkMask = (uint8)InNetworkMask;
 	}
 
-<<<<<<< HEAD
-	FFrameNumber MapTimeToSectionFrame(FFrameTime InPosition) const;
-
-	EMovieSceneServerClientMask GetNetworkMask() const
-	{
-		return (EMovieSceneServerClientMask)NetworkMask;
-	}
-
-	void SetNetworkMask(EMovieSceneServerClientMask InNetworkMask)
-	{
-		NetworkMask = (uint8)InNetworkMask;
-	}
-
-=======
->>>>>>> 6bbb88c8
 public:
 
 	//~ UMovieSceneSection interface
@@ -139,10 +124,7 @@
 	virtual void TrimSection( FQualifiedFrameTime TrimTime, bool bTrimLeft, bool bDeleteKeys) override;
 	virtual TOptional<FFrameTime> GetOffsetTime() const override { return TOptional<FFrameTime>(FFrameTime(Parameters.StartFrameOffset)); }
 	virtual void GetSnapTimes(TArray<FFrameNumber>& OutSnapTimes, bool bGetSectionBorders) const override;
-<<<<<<< HEAD
-=======
 	virtual void MigrateFrameTimes(FFrameRate SourceRate, FFrameRate DestinationRate) override;
->>>>>>> 6bbb88c8
 
 protected:
 
