// Copyright Epic Games, Inc. All Rights Reserved.

#pragma once

#include "CoreTypes.h"
#include "Stats/Stats2.h"
#include "Misc/FrameRate.h"
#include "Misc/EnumClassFlags.h"
#include "MovieSceneSequenceID.h"
#include "HAL/PreprocessorHelpers.h"

UENUM()
namespace EMovieScenePlayerStatus
{
	enum Type
	{
		Stopped,
		Playing,
		Scrubbing,
		Jumping,
		Stepping,
		Paused,
		MAX
	};
}

UENUM(BlueprintType)
enum class EMovieSceneEvaluationType : uint8
{
	/** Play the sequence frame-locked to its playback rate (snapped to the tick resolution - no sub-frames) */
	FrameLocked,

	/** Play the sequence in real-time, with sub-frame interpolation if necessary */
	WithSubFrames,
};

/**
 * Enum used to define how to update to a particular time
 */
UENUM(BlueprintType)
enum class EUpdateClockSource : uint8
{
	/** Use the default world tick delta for timing. Honors world and actor pause state, but is susceptible to accumulation errors */
	Tick,

	/** Use the platform clock for timing. Does not honor world or actor pause state. */
	Platform,

	/** Use the audio clock for timing. Does not honor world or actor pause state. */
	Audio,

	/** Time relative to the timecode provider for timing. Does not honor world or actor pause state. */
	RelativeTimecode,

	/** Use current timecode provider for timing. Does not honor world or actor pause state. */
	Timecode,

	/** Debugging Tool: Hold on each whole frame for a Sequencer.SecondsPerFrame many wall-clock seconds before advancing to the next one. Does not honor world or actor pause state or time dilation and audio will be out of sync. */
	PlayEveryFrame,

	/** Custom clock source created and defined externally. */
	Custom,
};


/**
 * Bitfield flags that define special behavior for any UMovieSceneSequence.
 */
UENUM()
enum class EMovieSceneSequenceFlags : uint8
{
	/** Symbolic entry for no flags */
	None = 0 UMETA(Hidden),

	/**
	 * Flag signifying that this sequence can change dynamically at runtime or during the game so the template must be checked for validity and recompiled as necessary before each evaluation.
	 * The absence of this flag will result in the same compiled data being used for the duration of the program, as well as being pre-built during cook. As such, any dynamic changes to the 
	 * sequence will not be reflected in the evaluation itself. This flag *must* be set if *any* procedural changes will be made to the source sequence data in-game.
	 */
	Volatile = 1 << 0,

	/**
	 * Indicates that a sequence must fully evaluate and apply its state every time it is updated, blocking until complete. Should be used sparingly as it will severely affect performance.
	 */
	BlockingEvaluation = 1 << 1,

	/** Symbolic entry for all flags that should be inherited by parent sequences when present on a sub sequence */
	InheritedFlags = Volatile UMETA(Hidden),
};
ENUM_CLASS_FLAGS(EMovieSceneSequenceFlags);


/**
 * 
 */
UENUM(meta=(Bitflags, UseEnumValuesAsMaskValuesInEditor = "true"))
enum class EMovieSceneServerClientMask : uint8
{
	None           = 0 UMETA(Hidden),
	Server         = 1 << 0,
	Client         = 1 << 1,

	All            = Server | Client UMETA(Hidden)
};
ENUM_CLASS_FLAGS(EMovieSceneServerClientMask)

MOVIESCENE_API DECLARE_LOG_CATEGORY_EXTERN(LogMovieScene, Log, All);
MOVIESCENE_API DECLARE_LOG_CATEGORY_EXTERN(LogMovieSceneECS, Log, All);
DECLARE_STATS_GROUP(TEXT("Movie Scene Evaluation"), STATGROUP_MovieSceneEval, STATCAT_Advanced);

MOVIESCENE_API FFrameRate GetLegacyConversionFrameRate();
MOVIESCENE_API void EmitLegacyOutOfBoundsError(UObject* ErrorContext, FFrameRate InFrameRate, double InTime);
MOVIESCENE_API FFrameNumber UpgradeLegacyMovieSceneTime(UObject* ErrorContext, FFrameRate InFrameRate, double InTime);

#ifndef MOVIESCENE_DETAILED_STATS
	#define MOVIESCENE_DETAILED_STATS 0
#endif

#if MOVIESCENE_DETAILED_STATS
	#define MOVIESCENE_DETAILED_SCOPE_CYCLE_COUNTER SCOPE_CYCLE_COUNTER
#else
	#define MOVIESCENE_DETAILED_SCOPE_CYCLE_COUNTER(...)
#endif


<<<<<<< HEAD
#if PLATFORM_WINDOWS || PLATFORM_XBOXONE
=======
#if defined(_MSC_VER)
>>>>>>> 6bbb88c8
	#define UE_MOVIESCENE_TODO_IMPL(x) __pragma (x)
#else
	#define UE_MOVIESCENE_TODO_IMPL(x) _Pragma (#x)
#endif

#ifdef UE_MOVIESCENE_TODOS
	#define UE_MOVIESCENE_TODO(MSG) UE_MOVIESCENE_TODO_IMPL(message("" __FILE__ "(" PREPROCESSOR_TO_STRING(__LINE__) "): warning TODO: " # MSG))
#else
	#define UE_MOVIESCENE_TODO(MSG)
#endif<|MERGE_RESOLUTION|>--- conflicted
+++ resolved
@@ -123,11 +123,7 @@
 #endif
 
 
-<<<<<<< HEAD
-#if PLATFORM_WINDOWS || PLATFORM_XBOXONE
-=======
 #if defined(_MSC_VER)
->>>>>>> 6bbb88c8
 	#define UE_MOVIESCENE_TODO_IMPL(x) __pragma (x)
 #else
 	#define UE_MOVIESCENE_TODO_IMPL(x) _Pragma (#x)
