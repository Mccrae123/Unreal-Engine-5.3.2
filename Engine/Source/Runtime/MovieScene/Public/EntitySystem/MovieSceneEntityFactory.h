// Copyright Epic Games, Inc. All Rights Reserved.

#pragma once

#include "Containers/Array.h"
#include "Containers/ArrayView.h"
#include "Containers/BitArray.h"
#include "Containers/Map.h"
#include "Containers/SortedMap.h"
#include "CoreTypes.h"
#include "EntitySystem/MovieSceneEntityFactoryTypes.h"
#include "EntitySystem/MovieSceneEntityIDs.h"
#include "EntitySystem/MovieSceneEntitySystemDirectedGraph.h"
#include "EntitySystem/MovieSceneEntitySystemTypes.h"
<<<<<<< HEAD
=======
#include "EntitySystem/MovieSceneMutualComponentInclusivity.h"
>>>>>>> 4af6daef
#include "Misc/AssertionMacros.h"
#include "Misc/InlineValue.h"

#include <initializer_list>


namespace UE
{
namespace MovieScene
{
struct FEntityAllocation;
struct FEntityRange;

struct IMutualComponentInitializer;

struct FEntityRange;
struct FEntityAllocation;
struct FMutualComponentInitializers;

struct UE_DEPRECATED(5.2, "Please use DefineComplexInclusiveComponents()") FComplexInclusivity
{
	FComplexInclusivityFilter Filter;
	FComponentMask ComponentsToInclude;
};

/**
 * A class that contains all the component factory relationships.
 *
 * A source component (imported from an entity provider) can trigger the creation of other components on
 * the same entity or on children entities of its entity.
 */
struct FEntityFactories
{
	/**
	 * Defines a component as something that should always be created on every child entity.
	 */
	void DefineChildComponent(FComponentTypeID InChildComponent)
	{
		ParentToChildComponentTypes.AddUnique(FComponentTypeID::Invalid(), InChildComponent);
	}

	/**
	 * Specifies that if a component is present on a parent entity, the given child component should
	 * be created on any child entity.
	 */
	void DefineChildComponent(FComponentTypeID InParentComponent, FComponentTypeID InChildComponent)
	{
		ParentToChildComponentTypes.AddUnique(InParentComponent, InChildComponent);
	}

	/**
	 * Makes the given component automatically copied from a parent entity to all its children entities.
	 * @note: include "EntitySystem/MovieSceneEntityFactoryTemplates.h" for definition
	 */
	template<typename ComponentType>
	void DuplicateChildComponent(TComponentTypeID<ComponentType> InComponent);

	/**
	 * Specifies that if a component is present on a parent entity, the given child component should
	 * be created on any child entity, and initialized with the given initializer.
	 * @note: include "EntitySystem/MovieSceneEntityFactoryTemplates.h" for definition
	 */
	template<typename ParentComponent, typename ChildComponent, typename InitializerCallback>
	void DefineChildComponent(TComponentTypeID<ParentComponent> InParentType, TComponentTypeID<ChildComponent> InChildType, InitializerCallback&& InInitializer);

	/**
	 * Adds the definition for a child component. The helper methods above are easier and preferrable.
	 */
	MOVIESCENE_API void DefineChildComponent(TInlineValue<FChildEntityInitializer>&& InInitializer);

	/**
	 * Indicates that if the first component exists on an entity, the second component should be created on
	 * that entity too.
	 *
	 * @note: the inverse is not implied (ie B can still exist without A)
	 */
	void DefineMutuallyInclusiveComponent(FComponentTypeID InComponentA, FComponentTypeID InComponentB)
	{
		DefineMutuallyInclusiveComponents(InComponentA, { InComponentB });
	}

	/**
<<<<<<< HEAD
	 * Specifies that if an entity matches the given filter, the specified components should be created on it.
	 * @note: include "EntitySystem/MovieSceneEntityFactoryTemplates.h" for definition
=======
	 * Indicates that if the first component exists on an entity, the specified components should be created on
	 * that entity too.
	 *
	 * @note: the inverse is not implied (ie B can still exist without A)
	 */
	MOVIESCENE_API void DefineMutuallyInclusiveComponents(FComponentTypeID InComponentA, std::initializer_list<FComponentTypeID> InMutualComponents);

	/**
	 * Specifies a mutual inclusivity relationship along with a custom initializer for initializing the mutual component(s)
>>>>>>> 4af6daef
	 */
	MOVIESCENE_API void DefineMutuallyInclusiveComponents(FComponentTypeID InComponentA, std::initializer_list<FComponentTypeID> InMutualComponents, FMutuallyInclusiveComponentParams&& Params);

	/**
	 * Specifies that if an entity matches the given filter, the specified component should be created on it.
	 */
	MOVIESCENE_API void DefineComplexInclusiveComponents(const FComplexInclusivityFilter& InFilter, FComponentTypeID InComponent);

	/**
	 * Specifies that if an entity matches the given filter, the specified components should be created on it.
	 */
	MOVIESCENE_API void DefineComplexInclusiveComponents(const FComplexInclusivityFilter& InFilter, std::initializer_list<FComponentTypeID> InComponents, FMutuallyInclusiveComponentParams&& Params);

	/**
	 * Given a set of components on a parent entity, compute what components should exist on a child entity.
	 *
	 * This resolves all the parent-to-child relationships.
	 */
	MOVIESCENE_API int32 ComputeChildComponents(const FComponentMask& ParentComponentMask, FComponentMask& ChildComponentMask);

	/**
	 * Given a set of components on an entity, computes what other components should also exist on this entity.
	 *
	 * This resolves all the mutual and complex inclusivity relationships.
	 */
	MOVIESCENE_API int32 ComputeMutuallyInclusiveComponents(EMutuallyInclusiveComponentType MutualTypes, FComponentMask& ComponentMask, FMutualComponentInitializers& OutInitializers);

	MOVIESCENE_API void RunInitializers(const FComponentMask& ParentType, const FComponentMask& ChildType, const FEntityAllocation* ParentAllocation, TArrayView<const int32> ParentAllocationOffsets, const FEntityRange& InChildEntityRange);

<<<<<<< HEAD
	TArray<TInlineValue<FChildEntityInitializer>> ChildInitializers;

	TMultiMap<FComponentTypeID, FComponentTypeID> ParentToChildComponentTypes;
	FMovieSceneEntitySystemDirectedGraph MutualInclusivityGraph;
	TArray<FComplexInclusivity> ComplexInclusivity;
=======
public:
>>>>>>> 4af6daef

	PRAGMA_DISABLE_DEPRECATION_WARNINGS
		using FDeprecatedComplexInclusivity = FComplexInclusivity;
	PRAGMA_ENABLE_DEPRECATION_WARNINGS
	/**
	 * Specifies that if an entity matches the given filter, the specified components should be created on it.
	 */
	template<typename... ComponentTypes>
	UE_DEPRECATED(5.2, "Please use DefineComplexInclusiveComponents(const FComplexInclusivityFilter&, initializer_list<FComponentTypeID>)")
	void DefineComplexInclusiveComponents(const FComplexInclusivityFilter& InFilter, FComponentTypeID InComponent, ComponentTypes... InComponents)
	{
		DefineComplexInclusiveComponents(InFilter, std::initializer_list<FComponentTypeID>({ InComponent, InComponents... }), FMutuallyInclusiveComponentParams());
	}

	/**
	 * Defines a new complex inclusivity relationship. The helper methods above are easier and preferrable.
	 */
	UE_DEPRECATED(5.2, "Please use DefineComplexInclusiveComponents(const FComplexInclusivityFilter&, FComponentTypeID)")
	MOVIESCENE_API void DefineComplexInclusiveComponents(const FDeprecatedComplexInclusivity& InInclusivity);

private:

	TArray<TInlineValue<FChildEntityInitializer>> ChildInitializers;
	TMultiMap<FComponentTypeID, FComponentTypeID> ParentToChildComponentTypes;
	UE::MovieScene::FMutualInclusivityGraph MutualInclusivityGraph;
};


}	// using namespace MovieScene
}	// using namespace UE<|MERGE_RESOLUTION|>--- conflicted
+++ resolved
@@ -12,10 +12,7 @@
 #include "EntitySystem/MovieSceneEntityIDs.h"
 #include "EntitySystem/MovieSceneEntitySystemDirectedGraph.h"
 #include "EntitySystem/MovieSceneEntitySystemTypes.h"
-<<<<<<< HEAD
-=======
 #include "EntitySystem/MovieSceneMutualComponentInclusivity.h"
->>>>>>> 4af6daef
 #include "Misc/AssertionMacros.h"
 #include "Misc/InlineValue.h"
 
@@ -26,8 +23,6 @@
 {
 namespace MovieScene
 {
-struct FEntityAllocation;
-struct FEntityRange;
 
 struct IMutualComponentInitializer;
 
@@ -98,10 +93,6 @@
 	}
 
 	/**
-<<<<<<< HEAD
-	 * Specifies that if an entity matches the given filter, the specified components should be created on it.
-	 * @note: include "EntitySystem/MovieSceneEntityFactoryTemplates.h" for definition
-=======
 	 * Indicates that if the first component exists on an entity, the specified components should be created on
 	 * that entity too.
 	 *
@@ -111,7 +102,6 @@
 
 	/**
 	 * Specifies a mutual inclusivity relationship along with a custom initializer for initializing the mutual component(s)
->>>>>>> 4af6daef
 	 */
 	MOVIESCENE_API void DefineMutuallyInclusiveComponents(FComponentTypeID InComponentA, std::initializer_list<FComponentTypeID> InMutualComponents, FMutuallyInclusiveComponentParams&& Params);
 
@@ -141,15 +131,7 @@
 
 	MOVIESCENE_API void RunInitializers(const FComponentMask& ParentType, const FComponentMask& ChildType, const FEntityAllocation* ParentAllocation, TArrayView<const int32> ParentAllocationOffsets, const FEntityRange& InChildEntityRange);
 
-<<<<<<< HEAD
-	TArray<TInlineValue<FChildEntityInitializer>> ChildInitializers;
-
-	TMultiMap<FComponentTypeID, FComponentTypeID> ParentToChildComponentTypes;
-	FMovieSceneEntitySystemDirectedGraph MutualInclusivityGraph;
-	TArray<FComplexInclusivity> ComplexInclusivity;
-=======
 public:
->>>>>>> 4af6daef
 
 	PRAGMA_DISABLE_DEPRECATION_WARNINGS
 		using FDeprecatedComplexInclusivity = FComplexInclusivity;
