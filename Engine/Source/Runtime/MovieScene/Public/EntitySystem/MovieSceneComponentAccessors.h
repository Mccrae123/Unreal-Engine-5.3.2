// Copyright Epic Games, Inc. All Rights Reserved.

#pragma once

#include "Async/TaskGraphInterfaces.h"
#include "Containers/Array.h"
#include "Containers/UnrealString.h"
#include "EntitySystem/EntityAllocationIterator.h"
#include "EntitySystem/MovieSceneComponentPtr.h"
#include "EntitySystem/MovieSceneEntityManager.h"
#include "EntitySystem/MovieSceneEntitySystemTypes.h"
#include "EntitySystem/MovieSceneSystemTaskDependencies.h"
<<<<<<< HEAD
=======
#include "EntitySystem/RelativePtr.h"
>>>>>>> 4af6daef
#include "HAL/Platform.h"
#include "Misc/AssertionMacros.h"
#include "MovieSceneEntityIDs.h"
#include "Templates/Tuple.h"
<<<<<<< HEAD
=======

>>>>>>> 4af6daef

#include <initializer_list>

namespace UE
{
namespace MovieScene
{
class FEntityManager;

class FEntityManager;
using FPreLockedDataPtr = TRelativePtr<void, uint32>;

struct FComponentAccess
{
	FComponentTypeID ComponentType;

	FORCEINLINE void PreLockComponentData(const FEntityAllocation* Allocation, FPreLockedDataPtr* PrelockedComponentData) const
	{
		// Always relative to the component data which is a separate allocation
		const FComponentHeader& Header = Allocation->GetComponentHeaderChecked(ComponentType);
		PrelockedComponentData->Reset(Allocation->GetComponentDataAddress(), Header.Components);
	}
};
struct FReadAccess : FComponentAccess
{
	FReadAccess(FComponentTypeID InComponentType) : FComponentAccess{ InComponentType } {}
};
struct FWriteAccess : FComponentAccess
{
	FWriteAccess(FComponentTypeID InComponentType) : FComponentAccess{ InComponentType } {}
};


struct FOptionalComponentAccess
{
	FComponentTypeID ComponentType;

	FORCEINLINE void PreLockComponentData(const FEntityAllocation* Allocation, FPreLockedDataPtr* PrelockedComponentData) const
	{
		const FComponentHeader* Header = Allocation->FindComponentHeader(ComponentType);
		if (Header)
		{
			// Always relative to the component data which is a separate allocation
			PrelockedComponentData->Reset(Allocation->GetComponentDataAddress(), Header->Components);
		}
	}
};
struct FOptionalReadAccess : FOptionalComponentAccess
{
	FOptionalReadAccess(FComponentTypeID InComponentType) : FOptionalComponentAccess{ InComponentType } {}
};
struct FOptionalWriteAccess : FOptionalComponentAccess
{
	FOptionalWriteAccess(FComponentTypeID InComponentType) : FOptionalComponentAccess{ InComponentType } {}
};


struct FEntityIDAccess
{
	using AccessType = const FMovieSceneEntityID;
	static constexpr int32 PreLockedDataNum = 1;


	FORCEINLINE void PreLockComponentData(const FEntityAllocation* Allocation, FPreLockedDataPtr* PrelockedComponentData) const
	{
		// Must be relative to the base allocation ptr
		PrelockedComponentData->Reset(Allocation, Allocation->GetRawEntityIDs());
	}
	FORCEINLINE TRead<FMovieSceneEntityID> ResolvePreLockedComponentData(const FEntityAllocation* Allocation, const FPreLockedDataPtr* Ptr, FEntityAllocationWriteContext WriteContext) const
	{
		// Resolve using the same base ptr as PreLockComponentData
		return TRead<FMovieSceneEntityID>(Ptr->Resolve<FMovieSceneEntityID>(Allocation));
	}

	FORCEINLINE TRead<FMovieSceneEntityID> LockComponentData(const FEntityAllocation* Allocation, FEntityAllocationWriteContext WriteContext) const
	{
		return TRead<FMovieSceneEntityID>(Allocation->GetRawEntityIDs());
	}
};



template<typename T>
struct TReadAccess : FReadAccess
{
	using AccessType = const T;
	static constexpr int32 PreLockedDataNum = 1;

	TReadAccess(FComponentTypeID InComponentTypeID)
		: FReadAccess{ InComponentTypeID }
	{}

	FORCEINLINE TRead<T> ResolvePreLockedComponentData(const FEntityAllocation* Allocation, const FPreLockedDataPtr* Ptr, FEntityAllocationWriteContext WriteContext) const
	{
		// Resolve using the same base ptr as PreLockComponentData
		return TRead<T>(Ptr->Resolve<const T>(Allocation->GetComponentDataAddress()));
	}
	FORCEINLINE TComponentLock<TRead<T>> LockComponentData(const FEntityAllocation* Allocation, FEntityAllocationWriteContext WriteContext) const
	{
		return Allocation->ReadComponents(ComponentType.ReinterpretCast<T>());
	}
};


struct FErasedReadAccess : FReadAccess
{
	static constexpr int32 PreLockedDataNum = 1;

	FErasedReadAccess(FComponentTypeID InComponentTypeID)
		: FReadAccess{ InComponentTypeID }
	{}

	FORCEINLINE void PreLockComponentData(const FEntityAllocation* Allocation, FPreLockedDataPtr* PrelockedComponentData) const
	{
		// Erased reads always pass the header since they need the size information
		const FComponentHeader& Header = Allocation->GetComponentHeaderChecked(ComponentType);
		PrelockedComponentData->Reset(Allocation, &Header);
	}
	FORCEINLINE FReadErased ResolvePreLockedComponentData(const FEntityAllocation* Allocation, const FPreLockedDataPtr* Ptr, FEntityAllocationWriteContext WriteContext) const
	{
		// Resolve using the same base ptr as PreLockComponentData
		return FReadErased(Ptr->Resolve<const FComponentHeader>(Allocation));
	}
	FORCEINLINE FComponentReader LockComponentData(const FEntityAllocation* Allocation, FEntityAllocationWriteContext WriteContext) const
	{
		return Allocation->ReadComponentsErased(ComponentType);
	}
};
struct FErasedOptionalReadAccess : FReadAccess
{
	static constexpr int32 PreLockedDataNum = 1;

	FErasedOptionalReadAccess(FComponentTypeID InComponentTypeID)
		: FReadAccess{ InComponentTypeID }
	{}

	FORCEINLINE void PreLockComponentData(const FEntityAllocation* Allocation, FPreLockedDataPtr* PrelockedComponentData) const
	{
		const FComponentHeader* Header = Allocation->FindComponentHeader(ComponentType);
		if (Header)
		{
			// Erased reads always pass the header since they need the size information
			PrelockedComponentData->Reset(Allocation, Header);
		}
	}
	FORCEINLINE FReadErasedOptional ResolvePreLockedComponentData(const FEntityAllocation* Allocation, const FPreLockedDataPtr* Ptr, FEntityAllocationWriteContext WriteContext) const
	{
		// Resolve using the same base ptr as PreLockComponentData
		return FReadErasedOptional(Ptr->Resolve<const FComponentHeader>(Allocation));
	}
	FORCEINLINE FOptionalComponentReader LockComponentData(const FEntityAllocation* Allocation, FEntityAllocationWriteContext WriteContext) const
	{
		return Allocation->TryReadComponentsErased(ComponentType);
	}
};

struct FErasedWriteAccess : FWriteAccess
{
	static constexpr int32 PreLockedDataNum = 1;

	FErasedWriteAccess(FComponentTypeID InComponentTypeID)
		: FWriteAccess{ InComponentTypeID }
	{}

	FORCEINLINE void PreLockComponentData(const FEntityAllocation* Allocation, FPreLockedDataPtr* PrelockedComponentData) const
	{
		const FComponentHeader& Header = Allocation->GetComponentHeaderChecked(ComponentType);
		// Erased writes always pass the header since they need the size information
		PrelockedComponentData->Reset(Allocation, &Header);
	}
	FORCEINLINE FWriteErased ResolvePreLockedComponentData(const FEntityAllocation* Allocation, const FPreLockedDataPtr* Ptr, FEntityAllocationWriteContext WriteContext) const
	{
		// Resolve using the same base ptr as PreLockComponentData
		return FWriteErased(Ptr->Resolve<FComponentHeader>(Allocation));
	}
	FORCEINLINE FComponentWriter LockComponentData(const FEntityAllocation* Allocation, FEntityAllocationWriteContext WriteContext) const
	{
		return Allocation->WriteComponentsErased(ComponentType, WriteContext);
	}
};




template<typename T>
struct TWriteAccess : FWriteAccess
{
	using AccessType = T;
	static constexpr int32 PreLockedDataNum = 1;

	TWriteAccess(FComponentTypeID InComponentTypeID)
		: FWriteAccess{ InComponentTypeID }
	{}

	FORCEINLINE TWrite<T> ResolvePreLockedComponentData(const FEntityAllocation* Allocation, const FPreLockedDataPtr* Ptr, FEntityAllocationWriteContext WriteContext) const
	{
		// Resolve using the same base ptr as PreLockComponentData
		return TWrite<T>(Ptr->Resolve<T>(Allocation->GetComponentDataAddress()));
	}
	FORCEINLINE TComponentLock<TWrite<T>> LockComponentData(const FEntityAllocation* Allocation, FEntityAllocationWriteContext WriteContext) const
	{
		return Allocation->WriteComponents(ComponentType.ReinterpretCast<T>(), WriteContext);
	}
};




template<typename T>
struct TOptionalReadAccess : FOptionalReadAccess
{
	using AccessType = const T;
	static constexpr int32 PreLockedDataNum = 1;

	TOptionalReadAccess(FComponentTypeID InComponentTypeID)
		: FOptionalReadAccess{InComponentTypeID}
	{}

	FORCEINLINE TReadOptional<T> ResolvePreLockedComponentData(const FEntityAllocation* Allocation, const FPreLockedDataPtr* Ptr, FEntityAllocationWriteContext WriteContext) const
	{
		// Resolve using the same base ptr as PreLockComponentData
		return TReadOptional<T>(Ptr->Resolve<T>(Allocation->GetComponentDataAddress()));
	}
	FORCEINLINE TComponentLock<TReadOptional<T>> LockComponentData(const FEntityAllocation* Allocation, FEntityAllocationWriteContext WriteContext) const
	{
		return Allocation->TryReadComponents(ComponentType.ReinterpretCast<T>());
	}
};




template<typename T>
struct TOptionalWriteAccess : FOptionalWriteAccess
{
	using AccessType = T;
	static constexpr int32 PreLockedDataNum = 1;

	TOptionalWriteAccess(FComponentTypeID InComponentTypeID)
		: FOptionalWriteAccess{ InComponentTypeID }
	{}

	FORCEINLINE TWriteOptional<T> ResolvePreLockedComponentData(const FEntityAllocation* Allocation, const FPreLockedDataPtr* Ptr, FEntityAllocationWriteContext WriteContext) const
	{
		// Resolve using the same base ptr as PreLockComponentData
		return TWriteOptional<T>(Ptr->Resolve<T>(Allocation->GetComponentDataAddress()));
	}
	FORCEINLINE TComponentLock<TWriteOptional<T>> LockComponentData(const FEntityAllocation* Allocation, FEntityAllocationWriteContext WriteContext) const
	{
		return Allocation->TryWriteComponents(ComponentType.ReinterpretCast<T>(), WriteContext);
	}
};


template<typename...>
struct TUnpackMultiComponentData;

template<typename ...T, int ...Indices>
struct TUnpackMultiComponentData<TIntegerSequence<int, Indices...>, T...>
{
	static TMultiComponentData<TReadOptional<T>...> ResolvePreLockedComponentData(const FEntityAllocation* Allocation, const FOptionalReadAccess* ComponentTypes, const FPreLockedDataPtr* PrelockedComponentData, FEntityAllocationWriteContext WriteContext)
	{
		return TMultiComponentData<TReadOptional<T>...>(
			TOptionalReadAccess<T>(ComponentTypes[Indices].ComponentType).ResolvePreLockedComponentData(Allocation, &PrelockedComponentData[Indices], WriteContext)...
			);
	}
	static TMultiComponentLock<TReadOptional<T>...> LockComponentData(const FEntityAllocation* Allocation, const FOptionalReadAccess* ComponentTypes, FEntityAllocationWriteContext WriteContext)
	{
		return TMultiComponentLock<TReadOptional<T>...>(
			TOptionalReadAccess<T>(ComponentTypes[Indices].ComponentType).LockComponentData(Allocation, WriteContext)...
			);
	}
};

template<typename... T>
struct TReadOneOfAccessor
{
	using AccessType = TMultiComponentLock<TReadOptional<T>...>;
	static constexpr int32 PreLockedDataNum = sizeof...(T);

	TReadOneOfAccessor(TComponentTypeID<T>... InComponentTypeIDs)
		: ComponentTypes{ InComponentTypeIDs... }
	{}

	void PreLockComponentData(const FEntityAllocation* Allocation, FPreLockedDataPtr* PrelockedComponentData) const
	{
		for (int32 Index = 0; Index < sizeof...(T); ++Index)
		{
			ComponentTypes[Index].PreLockComponentData(Allocation, &PrelockedComponentData[Index]);
		}
	}

	TMultiComponentData<TReadOptional<T>...> ResolvePreLockedComponentData(const FEntityAllocation* Allocation, const FPreLockedDataPtr* PrelockedComponentData, FEntityAllocationWriteContext WriteContext) const
	{
		return TUnpackMultiComponentData<TMakeIntegerSequence<int, sizeof...(T)>, T...>
			::ResolvePreLockedComponentData(Allocation, ComponentTypes, PrelockedComponentData, WriteContext);
	}

	TMultiComponentLock<TReadOptional<T>...> LockComponentData(const FEntityAllocation* Allocation, FEntityAllocationWriteContext WriteContext) const
	{
		return TUnpackMultiComponentData<TMakeIntegerSequence<int, sizeof...(T)>, T...>
			::LockComponentData(Allocation, ComponentTypes, WriteContext);
	}

	FOptionalReadAccess ComponentTypes[sizeof...(T)];
};




template<typename... T>
struct TReadOneOrMoreOfAccessor
{
	using AccessType = TMultiComponentLock<TReadOptional<T>...>;
	static constexpr int32 PreLockedDataNum = sizeof...(T);

	TReadOneOrMoreOfAccessor(TComponentTypeID<T>... InComponentTypeIDs)
		: ComponentTypes{ InComponentTypeIDs... }
	{}

	void PreLockComponentData(const FEntityAllocation* Allocation, FPreLockedDataPtr* PrelockedComponentData) const
	{
		for (int32 Index = 0; Index < sizeof...(T); ++Index)
		{
			ComponentTypes[Index].PreLockComponentData(Allocation, &PrelockedComponentData[Index]);
		}
	}

	TMultiComponentData<TReadOptional<T>...> ResolvePreLockedComponentData(const FEntityAllocation* Allocation, const FPreLockedDataPtr* PrelockedComponentData, FEntityAllocationWriteContext WriteContext) const
	{
		return TUnpackMultiComponentData<TMakeIntegerSequence<int, sizeof...(T)>, T...>
			::ResolvePreLockedComponentData(Allocation, ComponentTypes, PrelockedComponentData, WriteContext);
	}

	TMultiComponentLock<TReadOptional<T>...> LockComponentData(const FEntityAllocation* Allocation, FEntityAllocationWriteContext WriteContext) const
	{
		return TUnpackMultiComponentData<TMakeIntegerSequence<int, sizeof...(T)>, T...>
			::LockComponentData(Allocation, ComponentTypes, WriteContext);
	}

	FOptionalReadAccess ComponentTypes[sizeof...(T)];
};


inline void AddAccessorToFilter(const FEntityIDAccess*, FEntityComponentFilter* OutFilter)
{
}
inline void AddAccessorToFilter(const FComponentAccess* In, FEntityComponentFilter* OutFilter)
{
	check(In->ComponentType);
	OutFilter->All({ In->ComponentType });
}
inline void AddAccessorToFilter(const FOptionalComponentAccess* In, FEntityComponentFilter* OutFilter)
{
}
template<typename... T>
void AddAccessorToFilter(const TReadOneOfAccessor<T...>* In, FEntityComponentFilter* OutFilter)
{
	FComponentMask Mask;
	for (int32 Index = 0; Index < sizeof...(T); ++Index)
	{
		FComponentTypeID Component = In->ComponentTypes[Index].ComponentType;
		if (Component)
		{
			Mask.Set(Component);
		}
	}

	check(Mask.NumComponents() != 0);
	OutFilter->Complex(Mask, EComplexFilterMode::OneOf);
}
template<typename... T>
void AddAccessorToFilter(const TReadOneOrMoreOfAccessor<T...>* In, FEntityComponentFilter* OutFilter)
{
	FComponentMask Mask;
	for (int32 Index = 0; Index < sizeof...(T); ++Index)
	{
		FComponentTypeID Component = In->ComponentTypes[Index].ComponentType;
		if (Component)
		{
			Mask.Set(Component);
		}
	}

	check(Mask.NumComponents() != 0);
	OutFilter->Complex(Mask, EComplexFilterMode::OneOrMoreOf);
}


inline void PopulatePrerequisites(const FEntityIDAccess*, const FSystemTaskPrerequisites& InPrerequisites, FGraphEventArray* OutGatheredPrereqs)
{
}
inline void PopulatePrerequisites(const FComponentAccess* In, const FSystemTaskPrerequisites& InPrerequisites, FGraphEventArray* OutGatheredPrereqs)
{
	check(In->ComponentType);
	InPrerequisites.FilterByComponent(*OutGatheredPrereqs, In->ComponentType);
}
inline void PopulatePrerequisites(const FOptionalComponentAccess* In, const FSystemTaskPrerequisites& InPrerequisites, FGraphEventArray* OutGatheredPrereqs)
{
	if (In->ComponentType)
	{
		check(In->ComponentType);
		InPrerequisites.FilterByComponent(*OutGatheredPrereqs, In->ComponentType);
	}
}
template<typename... T>
void PopulatePrerequisites(const TReadOneOfAccessor<T...>* In, const FSystemTaskPrerequisites& InPrerequisites, FGraphEventArray* OutGatheredPrereqs)
{
	for (int32 Index = 0; Index < sizeof...(T); ++Index)
	{
		PopulatePrerequisites(&In->ComponentTypes[Index], InPrerequisites, OutGatheredPrereqs);
	}
}
template<typename... T>
void PopulatePrerequisites(const TReadOneOrMoreOfAccessor<T...>* In, const FSystemTaskPrerequisites& InPrerequisites, FGraphEventArray* OutGatheredPrereqs)
{
	for (int32 Index = 0; Index < sizeof...(T); ++Index)
	{
		PopulatePrerequisites(&In->ComponentTypes[Index], InPrerequisites, OutGatheredPrereqs);
	}
}



inline void PopulateSubsequents(const FWriteAccess* In, const FGraphEventRef& InEvent, FSystemSubsequentTasks& OutSubsequents)
{
	check(In->ComponentType);
	OutSubsequents.AddComponentTask(In->ComponentType, InEvent);
}
inline void PopulateSubsequents(const FOptionalWriteAccess* In, const FGraphEventRef& InEvent, FSystemSubsequentTasks& OutSubsequents)
{
	if (In->ComponentType)
	{
		OutSubsequents.AddComponentTask(In->ComponentType, InEvent);
	}
}
inline void PopulateSubsequents(const void* In, const FGraphEventRef& InEvent, FSystemSubsequentTasks& OutSubsequents)
{
}



inline void PopulateReadWriteDependencies(const FEntityIDAccess*, FComponentMask& OutReadDependencies, FComponentMask& OutWriteDependencies)
{
}
inline void PopulateReadWriteDependencies(const FReadAccess* In, FComponentMask& OutReadDependencies, FComponentMask& OutWriteDependencies)
{
	checkSlow(In->ComponentType);
	OutReadDependencies.Set(In->ComponentType);
}
inline void PopulateReadWriteDependencies(const FOptionalReadAccess* In, FComponentMask& OutReadDependencies, FComponentMask& OutWriteDependencies)
{
	if (In->ComponentType)
	{
		OutReadDependencies.Set(In->ComponentType);
	}
}
inline void PopulateReadWriteDependencies(const FWriteAccess* In, FComponentMask& OutReadDependencies, FComponentMask& OutWriteDependencies)
{
	checkSlow(In->ComponentType);
	OutReadDependencies.Set(In->ComponentType);
	OutWriteDependencies.Set(In->ComponentType);
}
inline void PopulateReadWriteDependencies(const FOptionalWriteAccess* In, FComponentMask& OutReadDependencies, FComponentMask& OutWriteDependencies)
{
	if (In->ComponentType)
	{
		OutReadDependencies.Set(In->ComponentType);
		OutWriteDependencies.Set(In->ComponentType);
	}
}
template<typename... T>
void PopulateReadWriteDependencies(const TReadOneOfAccessor<T...>* In, FComponentMask& OutReadDependencies, FComponentMask& OutWriteDependencies)
{
	for (int32 Index = 0; Index < sizeof...(T); ++Index)
	{
		PopulateReadWriteDependencies(&In->ComponentTypes[Index], OutReadDependencies, OutWriteDependencies);
	}
}
template<typename... T>
void PopulateReadWriteDependencies(const TReadOneOrMoreOfAccessor<T...>* In, FComponentMask& OutReadDependencies, FComponentMask& OutWriteDependencies)
{
	for (int32 Index = 0; Index < sizeof...(T); ++Index)
	{
		PopulateReadWriteDependencies(&In->ComponentTypes[Index], OutReadDependencies, OutWriteDependencies);
	}
}



inline bool HasBeenWrittenToSince(const FEntityIDAccess* In, FEntityAllocation* Allocation, uint64 InSystemSerial)
{
	return Allocation->HasStructureChangedSince(InSystemSerial);
}
inline bool HasBeenWrittenToSince(const FComponentAccess* In, FEntityAllocation* Allocation, uint64 InSystemSerial)
{
	return Allocation->GetComponentHeaderChecked(In->ComponentType).HasBeenWrittenToSince(InSystemSerial);
}
inline bool HasBeenWrittenToSince(const FOptionalComponentAccess* In, FEntityAllocation* Allocation, uint64 InSystemSerial)
{
	if (FComponentHeader* Header = Allocation->FindComponentHeader(In->ComponentType))
	{
		return Header->HasBeenWrittenToSince(InSystemSerial);
	}
	return false;
}
template<typename... T>
bool HasBeenWrittenToSince(const TReadOneOfAccessor<T...>* In, FEntityAllocation* Allocation, uint64 InSystemSerial)
{
	bool bAnyWrittenTo = false;
	for (int32 Index = 0; Index < sizeof...(T); ++Index)
	{
		bAnyWrittenTo |= HasBeenWrittenToSince(&In->ComponentTypes[Index], Allocation, InSystemSerial);
	}
	return bAnyWrittenTo;
}
template<typename... T>
bool HasBeenWrittenToSince(const TReadOneOrMoreOfAccessor<T...>* In, FEntityAllocation* Allocation, uint64 InSystemSerial)
{
	bool bAnyWrittenTo = false;
	for (int32 Index = 0; Index < sizeof...(T); ++Index)
	{
		bAnyWrittenTo |= HasBeenWrittenToSince(&In->ComponentTypes[Index], Allocation, InSystemSerial);
	}
	return bAnyWrittenTo;
}



inline bool IsAccessorValid(const FEntityIDAccess*)
{
	return true;
}
inline bool IsAccessorValid(const FComponentAccess* In)
{
	return In->ComponentType != FComponentTypeID::Invalid();
}
inline bool IsAccessorValid(const FOptionalComponentAccess* In)
{
	return true;
}
template<typename... T>
inline bool IsAccessorValid(const TReadOneOfAccessor<T...>* In)
{
	bool bValid = false;
	for (int32 Index = 0; Index < sizeof...(T); ++Index)
	{
		bValid |= IsAccessorValid(&In->ComponentTypes[Index]);
	}
	return bValid;
}
template<typename... T>
inline bool IsAccessorValid(const TReadOneOrMoreOfAccessor<T...>* In)
{
	bool bValid = false;
	for (int32 Index = 0; Index < sizeof...(T); ++Index)
	{
		bValid |= IsAccessorValid(&In->ComponentTypes[Index]);
	}
	return bValid;
}



inline bool HasAccessorWork(const FEntityManager*, const FEntityIDAccess*)
{
	return true;
}
inline bool HasAccessorWork(const FEntityManager* EntityManager, const FComponentAccess* In)
{
	return EntityManager->ContainsComponent(In->ComponentType);
}
inline bool HasAccessorWork(const FEntityManager* EntityManager, const FOptionalComponentAccess* In)
{
	return true;
}
template<typename... T>
inline bool HasAccessorWork(const FEntityManager* EntityManager, const TReadOneOfAccessor<T...>* In)
{
	bool bAnyWork = false;
<<<<<<< HEAD
	VisitTupleElements([&bAnyWork, EntityManager](FOptionalReadAccess It){ bAnyWork |= HasAccessorWork(EntityManager , &It); }, In->ComponentTypes);
=======
	for (int32 Index = 0; Index < sizeof...(T); ++Index)
	{
		bAnyWork |= HasAccessorWork(EntityManager, &In->ComponentTypes[Index]);
	}
>>>>>>> 4af6daef
	return bAnyWork;
}
template<typename... T>
inline bool HasAccessorWork(const FEntityManager* EntityManager, const TReadOneOrMoreOfAccessor<T...>* In)
{
	bool bAnyWork = false;
<<<<<<< HEAD
	VisitTupleElements([&bAnyWork, EntityManager](FOptionalReadAccess It) { bAnyWork |= HasAccessorWork(EntityManager , &It); }, In->ComponentTypes);
=======
	for (int32 Index = 0; Index < sizeof...(T); ++Index)
	{
		bAnyWork |= HasAccessorWork(EntityManager, &In->ComponentTypes[Index]);
	}
>>>>>>> 4af6daef
	return bAnyWork;
}

#if UE_MOVIESCENE_ENTITY_DEBUG

	MOVIESCENE_API void AccessorToString(const FReadAccess* In, FEntityManager* EntityManager, FString& OutString);
	MOVIESCENE_API void AccessorToString(const FWriteAccess* In, FEntityManager* EntityManager, FString& OutString);
	MOVIESCENE_API void AccessorToString(const FOptionalReadAccess* In, FEntityManager* EntityManager, FString& OutString);
	MOVIESCENE_API void AccessorToString(const FOptionalWriteAccess* In, FEntityManager* EntityManager, FString& OutString);
	MOVIESCENE_API void AccessorToString(const FEntityIDAccess*, FEntityManager* EntityManager, FString& OutString);
	MOVIESCENE_API void OneOfAccessorToString(const FOptionalReadAccess* In, FEntityManager* EntityManager, FString& OutString);

	template<typename... T>
	void AccessorToString(const TReadOneOfAccessor<T...>* In, FEntityManager* EntityManager, FString& OutString)
	{
		TArray<FString> Strings;

		for (int32 Index = 0; Index < sizeof...(T); ++Index)
		{
			OneOfAccessorToString(&In->ComponentTypes[Index], EntityManager, Strings.Emplace_GetRef());
		}

		OutString += FString::Printf(TEXT("\n\tRead One Of: [ %s ]"), *FString::Join(Strings, TEXT(",")));
	}

	template<typename... T>
	void AccessorToString(const TReadOneOrMoreOfAccessor<T...>* In, FEntityManager* EntityManager, FString& OutString)
	{
		TArray<FString> Strings;

		for (int32 Index = 0; Index < sizeof...(T); ++Index)
		{
			OneOfAccessorToString(&In->ComponentTypes[Index], EntityManager, Strings.Emplace_GetRef());
		}

		OutString += FString::Printf(TEXT("\n\tRead One Or More Of: [ %s ]"), *FString::Join(Strings, TEXT(",")));
	}

#endif // UE_MOVIESCENE_ENTITY_DEBUG


} // namespace MovieScene
} // namespace UE<|MERGE_RESOLUTION|>--- conflicted
+++ resolved
@@ -10,18 +10,12 @@
 #include "EntitySystem/MovieSceneEntityManager.h"
 #include "EntitySystem/MovieSceneEntitySystemTypes.h"
 #include "EntitySystem/MovieSceneSystemTaskDependencies.h"
-<<<<<<< HEAD
-=======
 #include "EntitySystem/RelativePtr.h"
->>>>>>> 4af6daef
 #include "HAL/Platform.h"
 #include "Misc/AssertionMacros.h"
 #include "MovieSceneEntityIDs.h"
 #include "Templates/Tuple.h"
-<<<<<<< HEAD
-=======
-
->>>>>>> 4af6daef
+
 
 #include <initializer_list>
 
@@ -29,7 +23,6 @@
 {
 namespace MovieScene
 {
-class FEntityManager;
 
 class FEntityManager;
 using FPreLockedDataPtr = TRelativePtr<void, uint32>;
@@ -602,28 +595,20 @@
 inline bool HasAccessorWork(const FEntityManager* EntityManager, const TReadOneOfAccessor<T...>* In)
 {
 	bool bAnyWork = false;
-<<<<<<< HEAD
-	VisitTupleElements([&bAnyWork, EntityManager](FOptionalReadAccess It){ bAnyWork |= HasAccessorWork(EntityManager , &It); }, In->ComponentTypes);
-=======
 	for (int32 Index = 0; Index < sizeof...(T); ++Index)
 	{
 		bAnyWork |= HasAccessorWork(EntityManager, &In->ComponentTypes[Index]);
 	}
->>>>>>> 4af6daef
 	return bAnyWork;
 }
 template<typename... T>
 inline bool HasAccessorWork(const FEntityManager* EntityManager, const TReadOneOrMoreOfAccessor<T...>* In)
 {
 	bool bAnyWork = false;
-<<<<<<< HEAD
-	VisitTupleElements([&bAnyWork, EntityManager](FOptionalReadAccess It) { bAnyWork |= HasAccessorWork(EntityManager , &It); }, In->ComponentTypes);
-=======
 	for (int32 Index = 0; Index < sizeof...(T); ++Index)
 	{
 		bAnyWork |= HasAccessorWork(EntityManager, &In->ComponentTypes[Index]);
 	}
->>>>>>> 4af6daef
 	return bAnyWork;
 }
 
