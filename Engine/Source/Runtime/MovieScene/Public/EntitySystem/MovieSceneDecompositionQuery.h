--- conflicted
+++ resolved
@@ -188,13 +188,8 @@
 } // namespace UE
 
 
-<<<<<<< HEAD
-UINTERFACE()
-class MOVIESCENE_API UMovieSceneValueDecomposer : public UInterface
-=======
 UINTERFACE(MinimalAPI)
 class UMovieSceneValueDecomposer : public UInterface
->>>>>>> 4af6daef
 {
 public:
 	GENERATED_BODY()
