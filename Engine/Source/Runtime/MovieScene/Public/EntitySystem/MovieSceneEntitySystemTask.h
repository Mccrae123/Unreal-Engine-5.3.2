--- conflicted
+++ resolved
@@ -3,10 +3,7 @@
 #pragma once
 
 #include "Async/TaskGraphInterfaces.h"
-<<<<<<< HEAD
-=======
 #include "Misc/GeneratedTypeName.h"
->>>>>>> 4af6daef
 #include "MovieSceneEntityIDs.h"
 #include "EntitySystem/MovieSceneEntityManager.h"
 #include "EntitySystem/EntityAllocationIterator.h"
@@ -55,12 +52,6 @@
 
 struct FCommonEntityTaskParams
 {
-<<<<<<< HEAD
-	/** A stat ID for the task */
-	TStatId StatId;
-
-	/** The thread that this task wants to run on */
-=======
 	FCommonEntityTaskParams()
 		: TaskParams(nullptr)
 	{}
@@ -69,7 +60,6 @@
 	FTaskParams TaskParams;
 
 	/** (deprecated) The thread that this task wants to run on */
->>>>>>> 4af6daef
 	ENamedThreads::Type DesiredThread = ENamedThreads::AnyHiPriThreadHiPriTask;
 
 	/** Useful for debugging to break the debugger when this task is run */
@@ -285,10 +275,7 @@
 	TEntityTaskComponents< T... >& SetDesiredThread(ENamedThreads::Type InDesiredThread)
 	{
 		this->CommonParams.DesiredThread = InDesiredThread;
-<<<<<<< HEAD
-=======
 		this->CommonParams.TaskParams.bForceGameThread = (InDesiredThread == ENamedThreads::GameThread || InDesiredThread == ENamedThreads::GameThread_Local);
->>>>>>> 4af6daef
 		return *this;
 	}
 
@@ -297,9 +284,6 @@
 	 */
 	TEntityTaskComponents< T... >& SetStat(TStatId InStatId)
 	{
-<<<<<<< HEAD
-		this->CommonParams.StatId = InStatId;
-=======
 		this->CommonParams.TaskParams.StatId = InStatId;
 		return *this;
 	}
@@ -310,7 +294,6 @@
 	TEntityTaskComponents< T... >& SetParams(const FTaskParams& InOtherParams)
 	{
 		this->CommonParams.TaskParams = InOtherParams;
->>>>>>> 4af6daef
 		return *this;
 	}
 
@@ -722,8 +705,6 @@
 	TEntityTaskComponents<T..., FErasedReadAccess> ReadErased(FComponentTypeID ComponentType) const
 	{
 		return TEntityTaskComponents<T..., FErasedReadAccess >(CommonParams, Accessors.template Get<Indices>()..., FErasedReadAccess(ComponentType));
-<<<<<<< HEAD
-=======
 	}
 
 	/**
@@ -735,7 +716,6 @@
 	TEntityTaskComponents<T..., FErasedOptionalReadAccess> ReadErasedOptional(FComponentTypeID ComponentType) const
 	{
 		return TEntityTaskComponents<T..., FErasedOptionalReadAccess >(CommonParams, Accessors.template Get<Indices>()..., FErasedOptionalReadAccess(ComponentType));
->>>>>>> 4af6daef
 	}
 
 	/**
@@ -855,18 +835,7 @@
 		(void)Temp;
 	}
 
-<<<<<<< HEAD
-	/**
-	 * Perform a direct iteration of the specified allocation using this task, inline on the current thread
-	 * @note: This is highly unsafe as it circumvents all the thread-safety mechanisms that protect component data
-	 *
-	 * @param Allocation  The allocation to iterate
-	 * @return An iterator that defines the full range of entities in the allocation
-	 */
-	TEntityRange<typename T::AccessType...> IterateAllocation(const FEntityAllocation* Allocation, FEntityAllocationWriteContext WriteContext) const
-=======
 	void PreLockComponentHeaders(const FEntityAllocation* Allocation, TArray<FPreLockedDataPtr>& OutComponentHeaders) const
->>>>>>> 4af6daef
 	{
 		constexpr TPrelockedDataOffsets<T...> PrelockedDataOffsets;
 		int32 StartIndex = OutComponentHeaders.Num();
@@ -874,18 +843,7 @@
 		( Accessors.template Get<Indices>().PreLockComponentData(Allocation, &OutComponentHeaders[StartIndex + PrelockedDataOffsets.StartOffset[Indices]]), ... );
 	}
 
-<<<<<<< HEAD
-	/**
-	 * Perform a direct iteration of the specified entity range using this task, inline on the current thread
-	 * @note: This is highly unsafe as it circumvents all the thread-safety mechanisms that protect component data
-	 *
-	 * @param Allocation  The allocation to iterate
-	 * @return An iterator that defines the full range of entities in the allocation
-	 */
-	TEntityRange<typename T::AccessType...> IterateRange(const FEntityRange& EntityRange, FEntityAllocationWriteContext WriteContext) const
-=======
 	void PopulateReadWriteDependencies(FComponentMask& OutReadDependencies, FComponentMask& OutWriteDependencies) const
->>>>>>> 4af6daef
 	{
 		int Temp[] = { (UE::MovieScene::PopulateReadWriteDependencies(&Accessors.template Get<Indices>(), OutReadDependencies, OutWriteDependencies), 0)..., 0 };
 		(void)Temp;
@@ -1160,10 +1118,7 @@
 	TFilteredEntityTask< T... >& SetDesiredThread(ENamedThreads::Type InDesiredThread)
 	{
 		Components.CommonParams.DesiredThread = InDesiredThread;
-<<<<<<< HEAD
-=======
 		Components.CommonParams.TaskParams.bForceGameThread = (InDesiredThread == ENamedThreads::GameThread || InDesiredThread == ENamedThreads::GameThread_Local);
->>>>>>> 4af6daef
 		return *this;
 	}
 
@@ -1172,9 +1127,6 @@
 	 */
 	TFilteredEntityTask< T... >& SetStat(TStatId InStatId)
 	{
-<<<<<<< HEAD
-		Components.CommonParams.StatId = InStatId;
-=======
 		Components.CommonParams.TaskParams.StatId = InStatId;
 		return *this;
 	}
@@ -1185,7 +1137,6 @@
 	TFilteredEntityTask< T... >& SetParams(const FTaskParams& InOtherParams)
 	{
 		Components.CommonParams.TaskParams = InOtherParams;
->>>>>>> 4af6daef
 		return *this;
 	}
 
@@ -1202,11 +1153,7 @@
 	 */
 	TStatId GetStatId() const
 	{
-<<<<<<< HEAD
-		return Components.CommonParams.StatId;
-=======
 		return Components.CommonParams.TaskParams.StatId;
->>>>>>> 4af6daef
 	}
 
 	/**
@@ -1233,8 +1180,6 @@
 		return Components;
 	}
 
-<<<<<<< HEAD
-=======
 	TFilteredEntityTask<T...>& AddDynamicReadDependency(std::initializer_list<FComponentTypeID> InReadDependencies)
 	{
 		DynamicReadMask.SetAll(InReadDependencies);
@@ -1275,7 +1220,6 @@
 		return *this;
 	}
 
->>>>>>> 4af6daef
 	/**
 	 * Dispatch a task for every entity that matches the filters and component types. Must be explicitly instantiated with the task type to dispatch. Construction arguments are deduced.
 	 * Tasks must implement a ForEachEntity function that matches this task's component accessor types.
@@ -1538,9 +1482,6 @@
 			return FTaskID::None();
 		}
 
-<<<<<<< HEAD
-	FEntityComponentFilter Filter;
-=======
 		if (!Components.HasAnyWork(EntityManager))
 		{
 			return FTaskID::None();
@@ -1576,7 +1517,6 @@
 	FEntityComponentFilter Filter;
 	FComponentMask DynamicReadMask;
 	FComponentMask DynamicWriteMask;
->>>>>>> 4af6daef
 };
 
 template<typename TaskImpl, typename... ComponentTypes>
@@ -1682,8 +1622,6 @@
 private:
 
 	TaskImpl TaskImplInstance;
-<<<<<<< HEAD
-=======
 };
 
 template<typename TaskImpl, typename... ComponentTypes>
@@ -1734,7 +1672,6 @@
 
 	TaskImpl TaskImplInstance;
 	TEntityTaskComponents<ComponentTypes...> Components;
->>>>>>> 4af6daef
 };
 
 template<typename TaskImpl, typename... ComponentTypes>
@@ -1855,11 +1792,7 @@
 
 	TStatId GetStatId() const
 	{
-<<<<<<< HEAD
-		return CommonParams.StatId;
-=======
 		return CommonParams.TaskParams.StatId;
->>>>>>> 4af6daef
 	}
 
 	ENamedThreads::Type GetDesiredThread() const
@@ -1895,10 +1828,6 @@
 
 	FCommonEntityTaskParams CommonParams;
 };
-<<<<<<< HEAD
-
-template<typename...> struct TEntityTaskCaller_AutoExpansion;
-=======
 
 template<typename...> struct TEntityTaskCaller_AutoExpansion;
 
@@ -1922,7 +1851,6 @@
 		++Index;
 	}
 };
->>>>>>> 4af6daef
 
 template<int... Indices>
 struct TEntityTaskCaller_AutoExpansion<TIntegerSequence<int, Indices...>>
@@ -1990,11 +1918,7 @@
 	template<typename TaskImpl, typename... AccessorTypes>
 	FORCEINLINE static void ForEachAllocationImpl(TaskImpl& TaskImplInstance, FEntityAllocationIteratorItem Item, TArrayView<const FPreLockedDataPtr> PreLockedData, FEntityAllocationWriteContext WriteContext, const TEntityTaskComponents<AccessorTypes...>& Components)
 	{
-<<<<<<< HEAD
-		static_assert(!std::is_same_v<TaskImpl, TaskImpl>, "non-expanded entity iteration is not supported");
-=======
 		TaskImplInstance.ForEachAllocation(Item, Components, PreLockedData);
->>>>>>> 4af6daef
 	}
 
 	template<typename TaskImpl, typename... AccessorTypes>
