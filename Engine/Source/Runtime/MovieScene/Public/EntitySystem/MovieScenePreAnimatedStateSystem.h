--- conflicted
+++ resolved
@@ -13,15 +13,12 @@
 
 #include "MovieScenePreAnimatedStateSystem.generated.h"
 
-<<<<<<< HEAD
-=======
 class UMovieSceneEntitySystemLinker;
 class UObject;
 namespace UE { namespace MovieScene { struct FPreAnimatedStateExtension; } }
 namespace UE { namespace MovieScene { struct FSystemSubsequentTasks; } }
 namespace UE { namespace MovieScene { struct FSystemTaskPrerequisites; } }
 
->>>>>>> d731a049
 
 UINTERFACE()
 class UMovieScenePreAnimatedStateSystemInterface : public UInterface
