// Copyright Epic Games, Inc. All Rights Reserved.

#pragma once

#include "Async/TaskGraphInterfaces.h"
#include "Templates/SubclassOf.h"
#include "EntitySystem/MovieSceneEntityManager.h"
#include "EntitySystem/MovieSceneSequenceInstanceHandle.h"
#include "Misc/EnumClassFlags.h"

#include "MovieSceneEntitySystem.generated.h"

class UMovieSceneEntitySystemLinker;

namespace UE
{
namespace MovieScene
{

	struct FSystemTaskPrerequisites;
	struct FSystemSubsequentTasks;

	enum class EEntitySystemContext : uint8 
	{
		None = 0,

		/** This system is relevant to runtime */
		Runtime = 1 << 0,

		/** This system is relevant to interrogation */
		Interrogation = 1 << 1,
	};
	ENUM_CLASS_FLAGS(EEntitySystemContext)

} // namespace MovieScene
} // namespace UE


UCLASS()
class MOVIESCENE_API UMovieSceneEntitySystem : public UObject
{
public:
	GENERATED_BODY()


	template<typename T>
	using TComponentTypeID = UE::MovieScene::TComponentTypeID<T>;
	using FComponentTypeID = UE::MovieScene::FComponentTypeID;
	using FComponentMask   = UE::MovieScene::FComponentMask;

	using FSystemTaskPrerequisites = UE::MovieScene::FSystemTaskPrerequisites;
	using FSystemSubsequentTasks   = UE::MovieScene::FSystemSubsequentTasks;

	UMovieSceneEntitySystem(const FObjectInitializer& ObjInit);
	~UMovieSceneEntitySystem();

	/**
	 * Creates a relationship between the two system types that ensures any systems of type UpstreamSystemType always execute before DownstreamSystemType if they are both present
	 *
	 * @param UpstreamSystemType     The UClass of the system that should always be a prerequisite of DownstreamSystemType (ie, runs first)
	 * @param DownstreamSystemType   The UClass of the system that should always run after UpstreamSystemType
	 */
	static void DefineImplicitPrerequisite(TSubclassOf<UMovieSceneEntitySystem> UpstreamSystemType, TSubclassOf<UMovieSceneEntitySystem> DownstreamSystemType);

	/**
	 * Informs the dependency graph that the specified class type produces components of the specified type.
	 * Any systems set up as consumers of this component type will always be run after
	 *
	 * @param ClassType         The UClass of the system that produces the component type
	 * @param ComponentType     The type of the component produced by the system
	 */
	static void DefineComponentProducer(TSubclassOf<UMovieSceneEntitySystem> ClassType, FComponentTypeID ComponentType);

	/**
	 * Informs the dependency graph that the specified class type consumes components of the specified type, and as such should always execute after any producers of that component type.
	 *
	 * @param ClassType         The UClass of the system that consumes the component type
	 * @param ComponentType     The type of the component consumed by the system
	 */
	static void DefineComponentConsumer(TSubclassOf<UMovieSceneEntitySystem> ClassType, FComponentTypeID ComponentType);

	/**
	 * Ensure that any systems relevant to the specified linker's entity manager are linked
	 */
	static void LinkRelevantSystems(UMovieSceneEntitySystemLinker* InLinker);

public:

	UE::MovieScene::EEntitySystemContext GetExclusionContext() const
	{
		return SystemExclusionContext;
	}

	UE::MovieScene::ESystemPhase GetPhase() const
	{
		return Phase;
	}

	UMovieSceneEntitySystemLinker* GetLinker() const
	{
		return Linker;
	}

	uint16 GetGraphID() const
	{
		return GraphID;
	}
	void SetGraphID(uint16 InGraphID)
	{
		GraphID = InGraphID;
	}

	uint16 GetGlobalDependencyGraphID() const
	{
		return GlobalDependencyGraphID;
	}

	void Unlink();

	void Abandon();

	void Link(UMovieSceneEntitySystemLinker* InLinker);

	void Run(FSystemTaskPrerequisites& InPrerequisites, FSystemSubsequentTasks& Subsequents);

	bool IsRelevant(UMovieSceneEntitySystemLinker* InLinker) const;

	void ConditionalLinkSystem(UMovieSceneEntitySystemLinker* InLinker) const;

	void TagGarbage();

	void CleanTaggedGarbage();

	/**
	 * Enable this system if it is not already.
	 */
	void Enable();

	/**
	 * Disable this system if it is not already.
	 * Disabled systems will remain in the system graph, and will stay alive as long as they are relevant, but will not be Run.
	 */
	void Disable();

protected:

	virtual bool IsReadyForFinishDestroy() override;
	virtual void FinishDestroy() override;

private:

	virtual void OnLink() {}

	virtual void OnRun(FSystemTaskPrerequisites& InPrerequisites, FSystemSubsequentTasks& Subsequents) { }

	virtual void OnUnlink() {}

	virtual bool IsRelevantImpl(UMovieSceneEntitySystemLinker* InLinker) const;

	virtual void ConditionalLinkSystemImpl(UMovieSceneEntitySystemLinker* InLinker) const;

	virtual void OnTagGarbage() {}

	virtual void OnCleanTaggedGarbage() {}

protected:

	UPROPERTY()
	UMovieSceneEntitySystemLinker* Linker;

protected:

	/** Defines a single component that makes this system automatically linked when it exists in an entity manager. Override IsRelevantImpl for more complex relevancy definitions. */
	FComponentTypeID RelevantComponent;

	UE::MovieScene::ESystemPhase Phase;

	uint16 GraphID;
	uint16 GlobalDependencyGraphID;

	UE::MovieScene::EEntitySystemContext SystemExclusionContext;

<<<<<<< HEAD
#if STATS
=======
	/** When false, this system will not call its OnRun function, but will still be kept alive as long as IsRelevant is true */
	bool bSystemIsEnabled;

#if STATS || ENABLE_STATNAMEDEVENTS
>>>>>>> 3aae9151
	TStatId StatID;
#endif
};
<|MERGE_RESOLUTION|>--- conflicted
+++ resolved
@@ -180,14 +180,10 @@
 
 	UE::MovieScene::EEntitySystemContext SystemExclusionContext;
 
-<<<<<<< HEAD
-#if STATS
-=======
 	/** When false, this system will not call its OnRun function, but will still be kept alive as long as IsRelevant is true */
 	bool bSystemIsEnabled;
 
 #if STATS || ENABLE_STATNAMEDEVENTS
->>>>>>> 3aae9151
 	TStatId StatID;
 #endif
 };
