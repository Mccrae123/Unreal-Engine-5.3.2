--- conflicted
+++ resolved
@@ -31,10 +31,7 @@
 
 	struct FSystemSubsequentTasks;
 	struct FSystemTaskPrerequisites;
-<<<<<<< HEAD
-=======
 	class IEntitySystemScheduler;
->>>>>>> 4af6daef
 
 	enum class EEntitySystemCategory : uint32
 	{
@@ -142,36 +139,6 @@
 	 */
 	static MOVIESCENE_API void DebugPrintGlobalDependencyGraph(bool bUpdateCache = true);
 
-	/**
-	 * Link all systems in a given category
-	 */
-	static void LinkCategorySystems(UMovieSceneEntitySystemLinker* InLinker, UE::MovieScene::EEntitySystemCategory InCategory);
-
-	/**
-	 * Link all systems that pass the given linker's filter
-	 */
-	static void LinkAllSystems(UMovieSceneEntitySystemLinker* InLinker);
-
-	/**
-	 * Create a new system category
-	 */
-	static UE::MovieScene::EEntitySystemCategory RegisterCustomSystemCategory();
-
-	/**
-	 * Sort the given systems by their flow order, suitable for execution
-	 */
-	static void SortByFlowOrder(TArray<uint16>& InOutGlobalNodeIDs);
-
-	/**
-	 * Get the global IDs of all subsequent systems of the given system
-	 */
-	static void GetSubsequentSystems(uint16 FromGlobalNodeID, TArray<uint16>& OutSubsequentGlobalNodeIDs);
-
-	/**
-	 * Prints a graphviz markup for the global system dependency graph
-	 */
-	static void DebugPrintGlobalDependencyGraph(bool bUpdateCache = true);
-
 public:
 
 	/** Returns system categories */
@@ -210,21 +177,6 @@
 	}
 
 	/** Called when the system is removed from the linker */
-<<<<<<< HEAD
-	void Unlink();
-
-	/** Called when the linker is being destroyed */
-	void Abandon();
-
-	/** Called when the system is added to a linker */
-	void Link(UMovieSceneEntitySystemLinker* InLinker);
-
-	/** Called when the system should run its logic */
-	void Run(FSystemTaskPrerequisites& InPrerequisites, FSystemSubsequentTasks& Subsequents);
-
-	/** Called to know if the system is still relevant and should be kept around */
-	bool IsRelevant(UMovieSceneEntitySystemLinker* InLinker) const;
-=======
 	MOVIESCENE_API void Unlink();
 
 	/** Called when the linker is being destroyed */
@@ -241,7 +193,6 @@
 
 	/** Called to know if the system is still relevant and should be kept around */
 	MOVIESCENE_API bool IsRelevant(UMovieSceneEntitySystemLinker* InLinker) const;
->>>>>>> 4af6daef
 
 	MOVIESCENE_API void ConditionalLinkSystem(UMovieSceneEntitySystemLinker* InLinker) const;
 
