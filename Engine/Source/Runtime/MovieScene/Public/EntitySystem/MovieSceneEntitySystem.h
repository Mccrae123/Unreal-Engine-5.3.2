// Copyright Epic Games, Inc. All Rights Reserved.

#pragma once

#include "Async/TaskGraphInterfaces.h"
#include "EntitySystem/MovieSceneEntityIDs.h"
#include "EntitySystem/MovieSceneEntityManager.h"
#include "EntitySystem/MovieSceneEntitySystemTypes.h"
#include "EntitySystem/MovieSceneSequenceInstanceHandle.h"
#include "HAL/Platform.h"
#include "Misc/EnumClassFlags.h"
#include "Stats/Stats2.h"
#include "Templates/SubclassOf.h"
#include "UObject/Object.h"
#include "UObject/ObjectMacros.h"
#include "UObject/ObjectPtr.h"
#include "UObject/UObjectGlobals.h"

#if UE_ENABLE_INCLUDE_ORDER_DEPRECATED_IN_5_1
	#include "EntitySystem/MovieSceneEntitySystemLinker.h"
#endif

#include "MovieSceneEntitySystem.generated.h"

class UMovieSceneEntitySystemLinker;

namespace UE
{
namespace MovieScene
{

	struct FSystemSubsequentTasks;
	struct FSystemTaskPrerequisites;

	enum class EEntitySystemCategory : uint32
	{
		// No category
		None = 0,
		// Systems lacking any particular category
		Unspecified = 1u << 0,
		// Core systems, such as the time evaluation system
		Core = 1u << 1,
		// Systems that evaluate channel values
		ChannelEvaluators = 1u << 2,
		// Systems the blend values together
		BlenderSystems = 1u << 3,
		// Systems that set properties on objects
		PropertySystems = 1u << 4,
		// Start of custom categories
		Custom = 1u << 5,

		// Last entry, used as error condition
		Last = 1u << 31,
		// All categories
		All = ~0u
	};
	ENUM_CLASS_FLAGS(EEntitySystemCategory)

} // namespace MovieScene
} // namespace UE


UCLASS()
class MOVIESCENE_API UMovieSceneEntitySystem : public UObject
{
public:
	GENERATED_BODY()


	template<typename T>
	using TComponentTypeID = UE::MovieScene::TComponentTypeID<T>;
	using FComponentTypeID = UE::MovieScene::FComponentTypeID;
	using FComponentMask   = UE::MovieScene::FComponentMask;

	using FSystemTaskPrerequisites = UE::MovieScene::FSystemTaskPrerequisites;
	using FSystemSubsequentTasks   = UE::MovieScene::FSystemSubsequentTasks;

	UMovieSceneEntitySystem(const FObjectInitializer& ObjInit);
	~UMovieSceneEntitySystem();

	/**
	 * Creates a relationship between the two system types that ensures any systems of type UpstreamSystemType always execute before DownstreamSystemType if they are both present
	 *
	 * @param UpstreamSystemType     The UClass of the system that should always be a prerequisite of DownstreamSystemType (ie, runs first)
	 * @param DownstreamSystemType   The UClass of the system that should always run after UpstreamSystemType
	 */
	static void DefineImplicitPrerequisite(TSubclassOf<UMovieSceneEntitySystem> UpstreamSystemType, TSubclassOf<UMovieSceneEntitySystem> DownstreamSystemType);

	/**
	 * Informs the dependency graph that the specified class type produces components of the specified type.
	 * Any systems set up as consumers of this component type will always be run after
	 *
	 * @param ClassType         The UClass of the system that produces the component type
	 * @param ComponentType     The type of the component produced by the system
	 */
	static void DefineComponentProducer(TSubclassOf<UMovieSceneEntitySystem> ClassType, FComponentTypeID ComponentType);

	/**
	 * Informs the dependency graph that the specified class type consumes components of the specified type, and as such should always execute after any producers of that component type.
	 *
	 * @param ClassType         The UClass of the system that consumes the component type
	 * @param ComponentType     The type of the component consumed by the system
	 */
	static void DefineComponentConsumer(TSubclassOf<UMovieSceneEntitySystem> ClassType, FComponentTypeID ComponentType);

	/**
	 * Ensure that any systems relevant to the specified linker's entity manager are linked
	 */
	static void LinkRelevantSystems(UMovieSceneEntitySystemLinker* InLinker);

	/**
	 * Link all systems in a given category
	 */
	static void LinkCategorySystems(UMovieSceneEntitySystemLinker* InLinker, UE::MovieScene::EEntitySystemCategory InCategory);

	/**
	 * Link all systems that pass the given linker's filter
	 */
	static void LinkAllSystems(UMovieSceneEntitySystemLinker* InLinker);

	/**
	 * Create a new system category
	 */
	static UE::MovieScene::EEntitySystemCategory RegisterCustomSystemCategory();

public:

<<<<<<< HEAD
	/** Returns linker contexts for which this system should not exist */
	UE::MovieScene::EEntitySystemContext GetExclusionContext() const
=======
	/** Returns system categories */
	UE::MovieScene::EEntitySystemCategory GetCategories() const
>>>>>>> d731a049
	{
		return SystemCategories;
	}

	/** Returns the phase(s) during which this system should be run */
	UE::MovieScene::ESystemPhase GetPhase() const
	{
		return Phase;
	}

	/** Returns the linker that owns this system */
	UMovieSceneEntitySystemLinker* GetLinker() const
	{
		return Linker;
	}

	/** Returns the ID of this system in the system graphs */
	uint16 GetGraphID() const
	{
		return GraphID;
	}
	/** Sets the ID of this system in the system graphs */
	void SetGraphID(uint16 InGraphID)
	{
		GraphID = InGraphID;
	}

	/** Gets the ID of this system's type in the global dependency graph */
	uint16 GetGlobalDependencyGraphID() const
	{
		return GlobalDependencyGraphID;
	}

	/** Called when the system is removed from the linker */
	void Unlink();

	/** Called when the linker is being destroyed */
	void Abandon();

	/** Called when the system is added to a linker */
	void Link(UMovieSceneEntitySystemLinker* InLinker);

	/** Called when the system should run its logic */
	void Run(FSystemTaskPrerequisites& InPrerequisites, FSystemSubsequentTasks& Subsequents);

	/** Called to know if the system is still relevant and should be kept around */
	bool IsRelevant(UMovieSceneEntitySystemLinker* InLinker) const;

	void ConditionalLinkSystem(UMovieSceneEntitySystemLinker* InLinker) const;

	void TagGarbage();

	void CleanTaggedGarbage();

	/**
	 * Enable this system if it is not already.
	 */
	void Enable();

	/**
	 * Disable this system if it is not already.
	 * Disabled systems will remain in the system graph, and will stay alive as long as they are relevant, but will not be Run.
	 */
	void Disable();

protected:

	virtual bool IsReadyForFinishDestroy() override;
	virtual void FinishDestroy() override;

private:

	virtual void OnLink() {}

	virtual void OnRun(FSystemTaskPrerequisites& InPrerequisites, FSystemSubsequentTasks& Subsequents) { }

	virtual void OnUnlink() {}

	virtual bool IsRelevantImpl(UMovieSceneEntitySystemLinker* InLinker) const;

	virtual void ConditionalLinkSystemImpl(UMovieSceneEntitySystemLinker* InLinker) const;

	virtual void OnTagGarbage() {}

	virtual void OnCleanTaggedGarbage() {}

protected:

	UPROPERTY()
	TObjectPtr<UMovieSceneEntitySystemLinker> Linker;

protected:

	/** Defines a single component that makes this system automatically linked when it exists in an entity manager. Override IsRelevantImpl for more complex relevancy definitions. */
	FComponentTypeID RelevantComponent;

	UE::MovieScene::ESystemPhase Phase;

	uint16 GraphID;
	uint16 GlobalDependencyGraphID;

	UE::MovieScene::EEntitySystemCategory SystemCategories;

	/** When false, this system will not call its OnRun function, but will still be kept alive as long as IsRelevant is true */
	bool bSystemIsEnabled;

#if STATS || ENABLE_STATNAMEDEVENTS
	TStatId StatID;
#endif
};
<|MERGE_RESOLUTION|>--- conflicted
+++ resolved
@@ -125,13 +125,8 @@
 
 public:
 
-<<<<<<< HEAD
-	/** Returns linker contexts for which this system should not exist */
-	UE::MovieScene::EEntitySystemContext GetExclusionContext() const
-=======
 	/** Returns system categories */
 	UE::MovieScene::EEntitySystemCategory GetCategories() const
->>>>>>> d731a049
 	{
 		return SystemCategories;
 	}
