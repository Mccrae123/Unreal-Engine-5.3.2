--- conflicted
+++ resolved
@@ -34,19 +34,6 @@
 	{
 		return false;
 	}
-<<<<<<< HEAD
-	FORCEINLINE static bool IsGarbage(UObject* InObject)
-	{
-		return FBuiltInComponentTypes::IsBoundObjectGarbage(InObject);
-	}
-	FORCEINLINE static constexpr void AddReferencedObjects(FReferenceCollector& ReferenceCollector, ...)
-	{}
-	template<typename T>
-	FORCEINLINE static typename TEnableIf<TPointerIsConvertibleFromTo<T, volatile const UObject>::Value>::Type
-		AddReferencedObjects(FReferenceCollector& ReferenceCollector, T*& InObjectPtr)
-	{
-		ReferenceCollector.AddReferencedObject(InObjectPtr);
-=======
 	template<typename T>
 	FORCEINLINE static std::enable_if_t<TPointerIsConvertibleFromTo<T, const UObject>::Value, bool> IsGarbage(T* InObject)
 	{
@@ -71,7 +58,6 @@
 		{
 			AddReferencedObjectForComponent(&ReferenceCollector, In);
 		}
->>>>>>> 4af6daef
 	}
 };
 
@@ -81,11 +67,6 @@
 template<typename... T, int... Indices>
 struct TGarbageTraitsImpl<TIntegerSequence<int, Indices...>, T...>
 {
-<<<<<<< HEAD
-	static constexpr bool bCanBeGarbage = (TPointerIsConvertibleFromTo<typename TDecay<typename TRemovePointer<T>::Type>::Type, UObject>::Value || ...);
-
-=======
->>>>>>> 4af6daef
 	static bool IsGarbage(TOverlappingEntityInput<T...>& InParam)
 	{
 		return (FGarbageTraits::IsGarbage(InParam.Key.template Get<Indices>()) || ...);
@@ -93,11 +74,7 @@
 
 	static void AddReferencedObjects(FReferenceCollector& ReferenceCollector, TOverlappingEntityInput<T...>& InParam)
 	{
-<<<<<<< HEAD
-		(FGarbageTraits::AddReferencedObjects(ReferenceCollector, InParam.Key.template Get<Indices>()), ...);
-=======
 		(FGarbageTraits::AddReferencedObjects(ReferenceCollector, &InParam.Key.template Get<Indices>()), ...);
->>>>>>> 4af6daef
 	}
 
 	template<typename CallbackType>
@@ -145,10 +122,6 @@
  * Templated utility class that assists in tracking the state of many -> one data relationships in an FEntityManager.
  * InputKeyTypes defines the component type(s) which defines the key that determines whether an entity animates the same output.
  * OutputType defines the user-specfied data to be associated with the multiple inputs (ie, its output)
-<<<<<<< HEAD
- * NOTE: Where any of InputKeyTypes is a UObject*, AddReferencedObjects and CleanupGarbage must be called
-=======
->>>>>>> 4af6daef
  */
 template<typename OutputType, typename... InputKeyTypes>
 struct TOverlappingEntityTrackerImpl
@@ -161,8 +134,6 @@
 		return bIsInitialized;
 	}
 
-<<<<<<< HEAD
-=======
 	/**
 	 * Update this tracker by iterating any entity that contains InKeyComponent, and matches the additional optional filter
 	 * Only entities tagged as NeedsLink or NeedsUnlink are iterated, invalidating their outputs
@@ -172,17 +143,12 @@
 		UpdateFromComponents(Linker, InFilter, InKeyComponents...);
 	}
 
->>>>>>> 4af6daef
 	/**
 	 * Update this tracker by iterating any entity that contains InKeyComponent, and matches the additional optional filter
 	 * Only entities tagged as NeedsLink or NeedsUnlink are iterated, invalidating their outputs
 	 */
-<<<<<<< HEAD
-	void Update(UMovieSceneEntitySystemLinker* Linker, TComponentTypeID<InputKeyTypes>... InKeyComponents, const FEntityComponentFilter& InFilter)
-=======
 	template<typename ...ComponentTypes>
 	void UpdateFromComponents(UMovieSceneEntitySystemLinker* Linker, const FEntityComponentFilter& InFilter, TComponentTypeID<ComponentTypes>... InKeyComponents)
->>>>>>> 4af6daef
 	{
 		check(bIsInitialized);
 
@@ -199,23 +165,15 @@
 		.ReadAllOf(InKeyComponents...)
 		.CombineFilter(InFilter)
 		.FilterAll({ BuiltInComponents->Tags.NeedsLink })
-<<<<<<< HEAD
-		.Iterate_PerAllocation(&Linker->EntityManager, [this](const FEntityAllocation* Allocation, TRead<InputKeyTypes>... ReadKeys){ this->VisitLinkedAllocation(Allocation, ReadKeys...); });
-=======
 		.Iterate_PerAllocation(&Linker->EntityManager, [this](const FEntityAllocation* Allocation, TRead<ComponentTypes>... ReadKeys){ this->VisitLinkedAllocation(Allocation, ReadKeys...); });
->>>>>>> 4af6daef
 	}
 
 	/**
 	 * Update this tracker by iterating any entity that contains InKeyComponent, and matches the additional optional filter
 	 * Only entities tagged as NeedsUnlink are iterated, invalidating their outputs
 	 */
-<<<<<<< HEAD
-	void UpdateUnlinkedOnly(UMovieSceneEntitySystemLinker* Linker, TComponentTypeID<InputKeyTypes>... InKeyComponent, const FEntityComponentFilter& InFilter)
-=======
 	template<typename ...ComponentTypes>
 	void UpdateUnlinkedOnly(UMovieSceneEntitySystemLinker* Linker, TComponentTypeID<ComponentTypes>... InKeyComponent, const FEntityComponentFilter& InFilter)
->>>>>>> 4af6daef
 	{
 		check(bIsInitialized);
 
@@ -231,18 +189,6 @@
 	/**
 	 * Update this tracker by (re)linking the specified allocation
 	 */
-<<<<<<< HEAD
-	void VisitActiveAllocation(const FEntityAllocation* Allocation, TComponentPtr<const InputKeyTypes>... ReadKeys)
-	{
-		VisitActiveAllocationImpl(Allocation, ReadKeys...);
-	}
-	/**
-	 * Update this tracker by (re)linking the specified allocation
-	 */
-	void VisitLinkedAllocation(const FEntityAllocation* Allocation, TComponentPtr<const InputKeyTypes>... ReadKeys)
-	{
-		VisitActiveAllocationImpl(Allocation, ReadKeys...);
-=======
 	template<typename ...ComponentTypes>
 	void VisitActiveAllocation(const FEntityAllocation* Allocation, TComponentPtr<const ComponentTypes>... ReadKeys)
 	{
@@ -255,7 +201,6 @@
 	void VisitLinkedAllocation(const FEntityAllocation* Allocation, TComponentPtr<const ComponentTypes>... ReadKeys)
 	{
 		VisitActiveAllocationImpl(Allocation, ReadKeys...);
->>>>>>> 4af6daef
 	}
 
 	/**
@@ -432,12 +377,8 @@
 
 protected:
 
-<<<<<<< HEAD
-	void VisitActiveAllocationImpl(const FEntityAllocation* Allocation, TComponentPtr<const InputKeyTypes>... Keys)
-=======
 	template<typename ...ComponentTypes>
 	void VisitActiveAllocationImpl(const FEntityAllocation* Allocation, TComponentPtr<const ComponentTypes>... Keys)
->>>>>>> 4af6daef
 	{
 		check(bIsInitialized);
 
@@ -480,7 +421,6 @@
 	{
 		const uint16 PreviousOutputIndex = FindOutputByEntity(EntityID);
 		const uint16 DesiredOutputIndex  = CreateOutputByKey(InKey);
-<<<<<<< HEAD
 
 		if (PreviousOutputIndex == DesiredOutputIndex)
 		{
@@ -505,32 +445,6 @@
 			EntityToOutput.Remove(EntityID);
 		}
 
-=======
-
-		if (PreviousOutputIndex == DesiredOutputIndex)
-		{
-			if (bAlwaysInvalidate)
-			{
-				// Previous output is now invalidated since we're removing this entity
-				InvalidatedOutputs.PadToNum(DesiredOutputIndex + 1, false);
-				InvalidatedOutputs[DesiredOutputIndex] = true;
-			}
-
-			return DesiredOutputIndex;
-		}
-
-		if (PreviousOutputIndex != NO_OUTPUT)
-		{
-			// Previous output is now invalidated since we're removing this entity
-			InvalidatedOutputs.PadToNum(PreviousOutputIndex + 1, false);
-			InvalidatedOutputs[PreviousOutputIndex] = true;
-
-			// Remove the entitiy's contribution from the previous output
-			OutputToEntity.Remove(PreviousOutputIndex, EntityID);
-			EntityToOutput.Remove(EntityID);
-		}
-
->>>>>>> 4af6daef
 		// Invalidate the new output
 		InvalidatedOutputs.PadToNum(DesiredOutputIndex + 1, false);
 		InvalidatedOutputs[DesiredOutputIndex] = true;
@@ -622,7 +536,6 @@
 		this->bIsInitialized = true;
 	}
 };
-<<<<<<< HEAD
 
 template<typename OutputType, typename... InputTypes>
 struct TOverlappingEntityTracker_WithGarbage : TOverlappingEntityTrackerImpl<OutputType, InputTypes...>
@@ -639,33 +552,11 @@
 		if (Linker)
 		{
 			Linker->Events.TagGarbage.RemoveAll(this);
-			Linker->Events.AddReferencedObjects.RemoveAll(this);
-		}
-	}
-
-=======
-
-template<typename OutputType, typename... InputTypes>
-struct TOverlappingEntityTracker_WithGarbage : TOverlappingEntityTrackerImpl<OutputType, InputTypes...>
-{
-	using ThisType = TOverlappingEntityTracker_WithGarbage<OutputType, InputTypes...>;
-	using Super = TOverlappingEntityTrackerImpl<OutputType, InputTypes...>;
-	using typename Super::FOutput;
-	using typename Super::KeyType;
-
-	~TOverlappingEntityTracker_WithGarbage()
-	{
-		UMovieSceneEntitySystem* OwningSystem = WeakOwningSystem.GetEvenIfUnreachable();
-		UMovieSceneEntitySystemLinker* Linker = OwningSystem ? OwningSystem->GetLinker() : nullptr;
-		if (Linker)
-		{
-			Linker->Events.TagGarbage.RemoveAll(this);
 			Linker->Events.CleanTaggedGarbage.RemoveAll(this);
 			Linker->Events.AddReferencedObjects.RemoveAll(this);
 		}
 	}
 
->>>>>>> 4af6daef
 	void Initialize(UMovieSceneEntitySystem* OwningSystem)
 	{
 		if (this->bIsInitialized)
@@ -676,20 +567,12 @@
 		this->bIsInitialized = true;
 		WeakOwningSystem = OwningSystem;
 
-<<<<<<< HEAD
-		OwningSystem->GetLinker()->Events.TagGarbage.AddRaw(this, &ThisType::CleanupGarbage);
-		OwningSystem->GetLinker()->Events.AddReferencedObjects.AddRaw(this, &ThisType::AddReferencedObjects);
-	}
-
-	void CleanupGarbage(UMovieSceneEntitySystemLinker* Linker)
-=======
 		OwningSystem->GetLinker()->Events.TagGarbage.AddRaw(this, &ThisType::TagGarbage);
 		OwningSystem->GetLinker()->Events.CleanTaggedGarbage.AddRaw(this, &ThisType::CleanTaggedGarbage);
 		OwningSystem->GetLinker()->Events.AddReferencedObjects.AddRaw(this, &ThisType::AddReferencedObjects);
 	}
 
 	void TagGarbage(UMovieSceneEntitySystemLinker* Linker)
->>>>>>> 4af6daef
 	{
 		for (int32 Index = this->Outputs.GetMaxIndex()-1; Index >= 0; --Index)
 		{
@@ -723,8 +606,6 @@
 		}
 	}
 
-<<<<<<< HEAD
-=======
 	void CleanTaggedGarbage(UMovieSceneEntitySystemLinker* Linker)
 	{
 		FComponentTypeID NeedsUnlink = FBuiltInComponentTypes::Get()->Tags.NeedsUnlink;
@@ -746,7 +627,6 @@
 		}
 	}
 
->>>>>>> 4af6daef
 	void AddReferencedObjects(UMovieSceneEntitySystemLinker* Linker, FReferenceCollector& ReferenceCollector)
 	{
 		constexpr bool bKeyCanBeGarbage = (THasAddReferencedObjectForComponent<InputTypes>::Value || ...);
