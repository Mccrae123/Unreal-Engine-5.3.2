--- conflicted
+++ resolved
@@ -47,10 +47,7 @@
 struct FComponentRegistry;
 struct FEntityAllocationIteratorProxy;
 struct FFreeEntityOperation;
-<<<<<<< HEAD
-=======
 struct FMutualEntityInitializer;
->>>>>>> 4af6daef
 struct IComponentTypeHandler;
 struct IMovieSceneEntityMutation;
 template <typename T> struct TReadOptional;
@@ -227,23 +224,7 @@
 
 
 	/**
-<<<<<<< HEAD
-	 * Compute and return this entity manager's threading model. Does not change the current cached threading model.
-	 */
-	EEntityThreadingModel ComputeThreadingModel() const;
-
-
-	/**
 	 * Compute and store the current threading model.
-	 */
-	void UpdateThreadingModel();
-
-
-	/**
-	 * Get this entitiy manager's current threading model based on the last time UpdateThreadingModel was called.
-=======
-	 * Compute and store the current threading model.
->>>>>>> 4af6daef
 	 */
 	MOVIESCENE_API void UpdateThreadingModel();
 
@@ -272,26 +253,11 @@
 		if (Entry.Data.Allocation != nullptr)
 		{
 			const FComponentHeader& Header = Entry.Data.Allocation->GetComponentHeaderChecked(ComponentTypeID);
-<<<<<<< HEAD
-			if (Entry.Data.Allocation->GetCurrentLockMode() != EComponentHeaderLockMode::LockFree)
-			{
-				Header.ReadWriteLock.WriteLock();
-			}
+
+			FScopedHeaderWriteLock WriteLock(&Header, Entry.Data.Allocation->GetCurrentLockMode(), FEntityAllocationWriteContext::NewAllocation());
 
 			T* Component = reinterpret_cast<T*>(Header.GetValuePtr(Entry.Data.ComponentOffset));
 			*Component = Forward<ValueType>(InValue);
-
-			if (Entry.Data.Allocation->GetCurrentLockMode() != EComponentHeaderLockMode::LockFree)
-			{
-				Header.ReadWriteLock.WriteUnlock();
-			}
-=======
-
-			FScopedHeaderWriteLock WriteLock(&Header, Entry.Data.Allocation->GetCurrentLockMode(), FEntityAllocationWriteContext::NewAllocation());
-
-			T* Component = reinterpret_cast<T*>(Header.GetValuePtr(Entry.Data.ComponentOffset));
-			*Component = Forward<ValueType>(InValue);
->>>>>>> 4af6daef
 		}
 	}
 
@@ -371,11 +337,7 @@
 	 * @param InEntity  The ID of the entity
 	 * @return The type mask for this entity, or an empty mask if it has no components
 	 */
-<<<<<<< HEAD
-	const FComponentMask& GetEntityType(FMovieSceneEntityID InEntity) const;
-=======
 	MOVIESCENE_API const FComponentMask& GetEntityType(FMovieSceneEntityID InEntity) const;
->>>>>>> 4af6daef
 
 
 	/**
@@ -439,11 +401,7 @@
 	/**
 	 * Runs all initializers for the specified parent/child allocation
 	 */
-<<<<<<< HEAD
-	void InitializeChildAllocation(const FComponentMask& ParentType, const FComponentMask& ChildType, const FEntityAllocation* ParentAllocation, TArrayView<const int32> ParentAllocationOffsets, const FEntityRange& InChildEntityRange);
-=======
 	MOVIESCENE_API void InitializeChildAllocation(const FComponentMask& ParentType, const FComponentMask& ChildType, const FEntityAllocation* ParentAllocation, TArrayView<const int32> ParentAllocationOffsets, const FEntityRange& InChildEntityRange);
->>>>>>> 4af6daef
 
 	/**
 	 * Destroy a previously registered instanced child initializer using its index
@@ -634,16 +592,6 @@
 
 
 	/**
-	 * Efficiently mutate all entities that match a filter. Mutations can add or remove components from batches of entity data.
-	 *
-	 * @param Filter      The filter to match entity allocations against. Only entities that match the filter will be mutated
-	 * @param Mutation    Implementation that defines how to mutate the entities that match the filter
-	 * @return The number of entities that were mutated, or 0 if none were matched
-	 */
-	int32 MutateConditional(const FEntityComponentFilter& Filter, const IMovieSceneConditionalEntityMutation& Mutation);
-
-
-	/**
 	 * Touch the specified entity, cause the allocation and component serial numbers to be incremented. Will invalidate any transient caches maintained for serial such numbers.
 	 * @note Allocation and component serial numbers relate to the entire allocation of entities that this entity resides within. As such, it will invalidate downstream caches
 	 * for any cache that relates to the entire allocation
@@ -786,11 +734,7 @@
 	bool ContainsAnyComponent(const FComponentMask& ComponentTypeIDs) const
 	{
 		const FComponentMask& Mask = GetAccumulatedMask();
-<<<<<<< HEAD
-		return FComponentMask::BitwiseAND(Mask, ComponentTypeIDs, EBitwiseOperatorFlags::MinSize).NumComponents() != 0;
-=======
 		return FComponentMask::BitwiseAND(Mask, ComponentTypeIDs, EBitwiseOperatorFlags::MinSize).First() != FComponentTypeID::Invalid();
->>>>>>> 4af6daef
 	}
 
 	/**
@@ -948,34 +892,19 @@
 		Uninitialized,
 		DefaultConstructed
 	};
-<<<<<<< HEAD
-	void OnStructureChanged();
-=======
 	MOVIESCENE_API void OnStructureChanged();
->>>>>>> 4af6daef
 
 	MOVIESCENE_API FEntityAllocation* CreateEntityAllocation(const FComponentMask& EntityComponentMask, uint16 InitialCapacity, uint16 MaxCapacity, FEntityAllocation* MigrateComponentDataFrom = nullptr);
 	MOVIESCENE_API int32 CreateEntityAllocationEntry(const FComponentMask& EntityComponentMask, uint16 InitialCapacity, uint16 MaxCapacity);
 
-<<<<<<< HEAD
-	int32 GetOrCreateAllocationWithSlack(const FComponentMask& EntityComponentMask, int32* InOutDesiredSlack = nullptr);
-	int32 CreateAllocationWithSlack(const FComponentMask& EntityComponentMask, int32* InOutDesiredSlack = nullptr);
-	int32 MigrateEntity(int32 DestIndex, int32 SourceIndex, int32 SourceEntryIndexWithinAllocation);
-=======
 	MOVIESCENE_API int32 GetOrCreateAllocationWithSlack(const FComponentMask& EntityComponentMask, int32* InOutDesiredSlack = nullptr);
 	MOVIESCENE_API int32 CreateAllocationWithSlack(const FComponentMask& EntityComponentMask, int32* InOutDesiredSlack = nullptr);
 	MOVIESCENE_API int32 MigrateEntity(int32 DestIndex, int32 SourceIndex, int32 SourceEntryIndexWithinAllocation);
->>>>>>> 4af6daef
 
 	MOVIESCENE_API void CopyComponents(int32 DestAllocationIndex, int32 DestEntityIndex, int32 SourceAllocationIndex, int32 SourceEntityIndex, const FComponentMask* OptionalMask = nullptr);
 
-<<<<<<< HEAD
-	int32 AddEntityToAllocation(int32 AllocationIndex, FMovieSceneEntityID ID, EMemoryType MemoryType = EMemoryType::DefaultConstructed);
-	void RemoveEntityFromAllocation(int32 AllocationIndex, int32 SourceEntryIndexWithinAllocation);
-=======
 	MOVIESCENE_API int32 AddEntityToAllocation(int32 AllocationIndex, FMovieSceneEntityID ID, EMemoryType MemoryType = EMemoryType::DefaultConstructed);
 	MOVIESCENE_API void RemoveEntityFromAllocation(int32 AllocationIndex, int32 SourceEntryIndexWithinAllocation);
->>>>>>> 4af6daef
 
 	MOVIESCENE_API FEntityAllocation* MigrateAllocation(int32 AllocationIndex, const FComponentMask& NewComponentMask);
 
