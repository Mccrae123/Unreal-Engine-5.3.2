// Copyright Epic Games, Inc. All Rights Reserved.

#pragma once

#include "MovieSceneEntityIDs.h"
#include "MovieSceneSequenceID.h"
#include "Evaluation/MovieScenePlayback.h"
#include "EntitySystem/MovieSceneEntityManager.h"
#include "EntitySystem/MovieSceneInstanceRegistry.h"
#include "Tickable.h"
#include "UObject/ObjectKey.h"
#include "Async/TaskGraphInterfaces.h"
#include "EntitySystem/MovieSceneEntitySystemTypes.h"
#include "EntitySystem/MovieSceneEntitySystemGraphs.h"
#include "EntitySystem/MovieSceneSequenceInstance.h"
#include "EntitySystem/MovieSceneEntitySystemLinkerExtension.h"
#include "Evaluation/PreAnimatedState/MovieScenePreAnimatedStateExtension.h"

#include "MovieSceneEntitySystemLinker.generated.h"

class FMovieSceneEntitySystemRunner;
class UMovieSceneEntitySystem;
class UMovieSceneCompiledDataManager;

namespace UE
{
namespace MovieScene
{

	struct FComponentRegistry;
	enum class ERunnerFlushState;
	enum class EEntitySystemCategory : uint32;

	enum class EAutoLinkRelevantSystems : uint8
	{
		Enabled,
		Disable,
	};

	/** Enum that describes what a sequencer ECS linker is meant for (only used for debugging reasons) */
	enum class EEntitySystemLinkerRole : uint32
	{
		/** The linker's role is unknown */
		Unknown = 0,
		/** The linker is handling level sequences */
		LevelSequences = 1,
		/** The linker is handling camera animations */
		CameraAnimations,
		/** The linker is handling UMG animations */
		UMG,
		/** The linker is handling a standalone sequence, such as those with a blocking evaluation flag */
		Standalone,
		/** This linker is running interrogations */
		Interrogation,
		/** This value and any greater values are for other custom roles */
		Custom
	};

	/** Register a new custom linker role */
	MOVIESCENE_API EEntitySystemLinkerRole RegisterCustomEntitySystemLinkerRole();

	/** Utility class for filtering systems */
<<<<<<< HEAD
	struct MOVIESCENE_API FSystemFilter
	{
		/** Constructs a default filter that allows all systems */
		FSystemFilter();
=======
	struct FSystemFilter
	{
		/** Constructs a default filter that allows all systems */
		MOVIESCENE_API FSystemFilter();
>>>>>>> 4af6daef

		/** Checks whether the given system class passes all filters */
		template<typename SystemClass>
		bool CheckSystem() const
		{
			return CheckSystem(SystemClass::StaticClass());
		}

		/** Checks whether the given system class passes all filters */
<<<<<<< HEAD
		bool CheckSystem(TSubclassOf<UMovieSceneEntitySystem> InClass) const;
		/** Checks whether the given system passes all filters */
		bool CheckSystem(const UMovieSceneEntitySystem* InSystem) const;

		/** Sets system categories that are allowed */
		void SetAllowedCategories(EEntitySystemCategory InCategory);
		/** Add system categories to be allowed */
		void AllowCategory(EEntitySystemCategory InCategory);
		/** Sets system categories that are disallowed */
		void SetDisallowedCategories(EEntitySystemCategory InCategory);
		/** Add system categories to be disallowed */
		void DisallowCategory(EEntitySystemCategory InCategory);

		/** Specifically allow the given system type */
		void AllowSystem(TSubclassOf<UMovieSceneEntitySystem> InClass);
		/** Specifically disallow the given system type */
		void DisallowSystem(TSubclassOf<UMovieSceneEntitySystem> InClass);
=======
		MOVIESCENE_API bool CheckSystem(TSubclassOf<UMovieSceneEntitySystem> InClass) const;
		/** Checks whether the given system passes all filters */
		MOVIESCENE_API bool CheckSystem(const UMovieSceneEntitySystem* InSystem) const;

		/** Sets system categories that are allowed */
		MOVIESCENE_API void SetAllowedCategories(EEntitySystemCategory InCategory);
		/** Add system categories to be allowed */
		MOVIESCENE_API void AllowCategory(EEntitySystemCategory InCategory);
		/** Sets system categories that are disallowed */
		MOVIESCENE_API void SetDisallowedCategories(EEntitySystemCategory InCategory);
		/** Add system categories to be disallowed */
		MOVIESCENE_API void DisallowCategory(EEntitySystemCategory InCategory);

		/** Specifically allow the given system type */
		MOVIESCENE_API void AllowSystem(TSubclassOf<UMovieSceneEntitySystem> InClass);
		/** Specifically disallow the given system type */
		MOVIESCENE_API void DisallowSystem(TSubclassOf<UMovieSceneEntitySystem> InClass);
>>>>>>> 4af6daef

	private:
		UE::MovieScene::EEntitySystemCategory CategoriesAllowed;
		UE::MovieScene::EEntitySystemCategory CategoriesDisallowed;
		TBitArray<> SystemsAllowed;
		TBitArray<> SystemsDisallowed;
	};

}
}

DECLARE_MULTICAST_DELEGATE_OneParam(FMovieSceneEntitySystemLinkerEvent, UMovieSceneEntitySystemLinker*);
DECLARE_MULTICAST_DELEGATE_TwoParams(FMovieSceneEntitySystemLinkerAROEvent, UMovieSceneEntitySystemLinker*, FReferenceCollector&);
DECLARE_MULTICAST_DELEGATE_TwoParams(FMovieSceneEntitySystemLinkerWorldEvent, UMovieSceneEntitySystemLinker*, UWorld*);
DECLARE_MULTICAST_DELEGATE_OneParam(FMovieSceneEntitySystemLinkerPostSpawnEvent, UMovieSceneEntitySystemLinker*);

UCLASS(MinimalAPI)
class UMovieSceneEntitySystemLinker
	: public UObject
{
public:

	template<typename T>
	using TComponentTypeID    = UE::MovieScene::TComponentTypeID<T>;
	using FEntityManager      = UE::MovieScene::FEntityManager;
	using FComponentTypeID    = UE::MovieScene::FComponentTypeID;
	using FInstanceHandle     = UE::MovieScene::FInstanceHandle;
	using FMovieSceneEntityID = UE::MovieScene::FMovieSceneEntityID;
	using FInstanceRegistry   = UE::MovieScene::FInstanceRegistry;
	using FComponentRegistry  = UE::MovieScene::FComponentRegistry;

	FEntityManager EntityManager;

	UPROPERTY()
	FMovieSceneEntitySystemGraph SystemGraph;

public:

	GENERATED_BODY()

	UE::MovieScene::FPreAnimatedStateExtension PreAnimatedState;
<<<<<<< HEAD

	/** Constructs a new linker */
	UMovieSceneEntitySystemLinker(const FObjectInitializer& ObjInit);

	/** Gets the global component registry */
	static FComponentRegistry* GetComponents();

	/** Finds or creates a named linker */
	static UMovieSceneEntitySystemLinker* FindOrCreateLinker(UObject* PreferredOuter, UE::MovieScene::EEntitySystemLinkerRole LinkerRole, const TCHAR* Name = TEXT("DefaultMovieSceneEntitySystemLinker"));
	/** Creates a new linker */
	static UMovieSceneEntitySystemLinker* CreateLinker(UObject* PreferredOuter, UE::MovieScene::EEntitySystemLinkerRole LinkerRole);

=======

	/** Constructs a new linker */
	MOVIESCENE_API UMovieSceneEntitySystemLinker(const FObjectInitializer& ObjInit);

	/** Gets the global component registry */
	static MOVIESCENE_API FComponentRegistry* GetComponents();

	/** Finds or creates a named linker */
	static MOVIESCENE_API UMovieSceneEntitySystemLinker* FindOrCreateLinker(UObject* PreferredOuter, UE::MovieScene::EEntitySystemLinkerRole LinkerRole, const TCHAR* Name = TEXT("DefaultMovieSceneEntitySystemLinker"));
	/** Creates a new linker */
	static MOVIESCENE_API UMovieSceneEntitySystemLinker* CreateLinker(UObject* PreferredOuter, UE::MovieScene::EEntitySystemLinkerRole LinkerRole);

>>>>>>> 4af6daef
	/** Gets this linker's instance registry */
	FInstanceRegistry* GetInstanceRegistry()
	{
		check(InstanceRegistry.IsValid());
		return InstanceRegistry.Get();
	}

	/** Gets this linker's instance registry */
	const FInstanceRegistry* GetInstanceRegistry() const
	{
		check(InstanceRegistry.IsValid());
		return InstanceRegistry.Get();
	}

	template<typename SystemType>
	SystemType* LinkSystem()
	{
		return CastChecked<SystemType>(LinkSystem(SystemType::StaticClass()));
	}

	/** Links a given type of system. Returns null if the system type isn't allowed on this linker */
	template<typename SystemType>
	SystemType* LinkSystemIfAllowed()
	{
		return Cast<SystemType>(LinkSystemIfAllowed(SystemType::StaticClass()));
	}

	template<typename SystemType>
	SystemType* FindSystem() const
	{
		return CastChecked<SystemType>(FindSystem(SystemType::StaticClass()), ECastCheckedType::NullAllowed);
	}

<<<<<<< HEAD
	UMovieSceneEntitySystem* LinkSystem(TSubclassOf<UMovieSceneEntitySystem> InClassType);
	UMovieSceneEntitySystem* LinkSystemIfAllowed(TSubclassOf<UMovieSceneEntitySystem> InClassType);

	UMovieSceneEntitySystem* FindSystem(TSubclassOf<UMovieSceneEntitySystem> Class) const;
=======
	MOVIESCENE_API UMovieSceneEntitySystem* LinkSystem(TSubclassOf<UMovieSceneEntitySystem> InClassType);
	MOVIESCENE_API UMovieSceneEntitySystem* LinkSystemIfAllowed(TSubclassOf<UMovieSceneEntitySystem> InClassType);

	MOVIESCENE_API UMovieSceneEntitySystem* FindSystem(TSubclassOf<UMovieSceneEntitySystem> Class) const;
>>>>>>> 4af6daef

	static MOVIESCENE_API void AddReferencedObjects(UObject* InThis, FReferenceCollector& Collector);

	/**
	 * Gets this linker's system filter.
	 */
	UE::MovieScene::FSystemFilter& GetSystemFilter()
	{
		return SystemFilter;
	}

	/**
	 * Gets the role of this linker
	 */
	UE::MovieScene::EEntitySystemLinkerRole GetLinkerRole() const
	{
		return Role;
	}

	/**
	 * Gets the role of this linker
	 */
	void SetLinkerRole(UE::MovieScene::EEntitySystemLinkerRole InRole)
	{
		Role = InRole;
	}

	/**
	 * Completely reset this linker back to its default state, abandoning all systems and destroying all entities
	 */
	MOVIESCENE_API void Reset();

public:

	/**
	 * Register a new extension type for use with any instance of a UMovieSceneEntitySystemLinker
	 */
	template<typename ExtensionType>
	static UE::MovieScene::TEntitySystemLinkerExtensionID<ExtensionType> RegisterExtension()
	{
		return UE::MovieScene::TEntitySystemLinkerExtensionID<ExtensionType>(RegisterExtension().ID);
	}

	/**
	 * Add an extension to this linker.
	 *
	 * @param InID        The unique identifier for the type of extension (retrieved from RegisterExtension)
	 * @param InExtension Pointer to the extension to register - must be kept alive externally - only a raw ptr is kept in this class
	 */
	template<typename ExtensionType>
	void AddExtension(UE::MovieScene::TEntitySystemLinkerExtensionID<ExtensionType> InID, ExtensionType* InExtension)
	{
		const int32 Index = InID.ID;
		if (!ExtensionsByID.IsValidIndex(Index))
		{
			ExtensionsByID.Insert(Index, InExtension);
		}
		else
		{
			check(ExtensionsByID[Index] == InExtension);
		}
	}

	/**
	 * Add an extension to this linker.
	 *
	 * @param InID        The unique identifier for the type of extension (retrieved from RegisterExtension)
	 * @param InExtension Pointer to the extension to register - must be kept alive externally - only a raw ptr is kept in this class
	 */
	template<typename ExtensionType>
	void AddExtension(ExtensionType* InExtension)
	{
		AddExtension(ExtensionType::GetExtensionID(), InExtension);
	}

	/**
	 * Attempt to find an extension to this linker by its ID
	 *
	 * @param InID        The unique identifier for the type of extension (retrieved from RegisterExtension)
	 * @return A pointer to the extension, or nullptr if it is not active.
	 */
	template<typename ExtensionType>
	ExtensionType* FindExtension(UE::MovieScene::TEntitySystemLinkerExtensionID<ExtensionType> InID) const
	{
		const int32 Index = InID.ID;
		if (ExtensionsByID.IsValidIndex(Index))
		{
			return static_cast<ExtensionType*>(ExtensionsByID[Index]);
		}

		return nullptr;
	}


	/**
	 * Attempt to find an extension to this linker by its ID
	 *
	 * @param InID        The unique identifier for the type of extension (retrieved from RegisterExtension)
	 * @return A pointer to the extension, or nullptr if it is not active.
	 */
	template<typename ExtensionType>
	ExtensionType* FindExtension() const
	{
		const int32 Index = ExtensionType::GetExtensionID().ID;
		if (ExtensionsByID.IsValidIndex(Index))
		{
			return static_cast<ExtensionType*>(ExtensionsByID[Index]);
		}

		return nullptr;
	}


	/**
	 * Remove an extension, if it exists
	 *
	 * @param InID        The unique identifier for the type of extension (retrieved from RegisterExtension)
	 */
	void RemoveExtension(UE::MovieScene::FEntitySystemLinkerExtensionID ExtensionID)
	{
		const int32 Index = ExtensionID.ID;
		if (ExtensionsByID.IsValidIndex(Index))
		{
			ExtensionsByID.RemoveAt(Index);
		}
	}

public:

	// Internal API
	
	MOVIESCENE_API void SystemLinked(UMovieSceneEntitySystem* InSystem);
	MOVIESCENE_API void SystemUnlinked(UMovieSceneEntitySystem* InSystem);

	MOVIESCENE_API bool HasLinkedSystem(const uint16 GlobalDependencyGraphID);

<<<<<<< HEAD
	void LinkRelevantSystems();
	void UnlinkIrrelevantSystems();
	void AutoLinkRelevantSystems();
	void AutoUnlinkIrrelevantSystems();

	bool HasStructureChangedSinceLastRun() const;
=======
	MOVIESCENE_API void LinkRelevantSystems();
	MOVIESCENE_API void UnlinkIrrelevantSystems();
	MOVIESCENE_API void AutoLinkRelevantSystems();
	MOVIESCENE_API void AutoUnlinkIrrelevantSystems();
>>>>>>> 4af6daef

	MOVIESCENE_API bool HasStructureChangedSinceLastRun() const;

<<<<<<< HEAD
	bool StartEvaluation(FMovieSceneEntitySystemRunner& InRunner);
	FMovieSceneEntitySystemRunner* GetActiveRunner() const;
	void PostInstantation(FMovieSceneEntitySystemRunner& InRunner);
	void EndEvaluation(FMovieSceneEntitySystemRunner& InRunner);
=======
	MOVIESCENE_API void InvalidateObjectBinding(const FGuid& ObjectBindingID, FInstanceHandle InstanceHandle);
	MOVIESCENE_API void CleanupInvalidBoundObjects();

	MOVIESCENE_API bool StartEvaluation(FMovieSceneEntitySystemRunner& InRunner);
	MOVIESCENE_API FMovieSceneEntitySystemRunner* GetActiveRunner() const;
	MOVIESCENE_API void PostInstantation(FMovieSceneEntitySystemRunner& InRunner);
	MOVIESCENE_API void EndEvaluation(FMovieSceneEntitySystemRunner& InRunner);

	MOVIESCENE_API void ResetActiveRunners();
>>>>>>> 4af6daef

	void ResetActiveRunners();

private:

<<<<<<< HEAD
	UMovieSceneEntitySystem* LinkSystemImpl(TSubclassOf<UMovieSceneEntitySystem> InClassType);

	void HandlePreGarbageCollection();
	void HandlePostGarbageCollection();
=======
	MOVIESCENE_API UMovieSceneEntitySystem* LinkSystemImpl(TSubclassOf<UMovieSceneEntitySystem> InClassType);
>>>>>>> 4af6daef

	MOVIESCENE_API void HandlePreGarbageCollection();
	MOVIESCENE_API void HandlePostGarbageCollection();

<<<<<<< HEAD
	void OnWorldCleanup(UWorld* InWorld, bool bSessionEnded, bool bCleanupResources);
	void OnObjectsReplaced(const TMap<UObject*, UObject*>& ReplacementMap);
=======
	MOVIESCENE_API void TagInvalidBoundObjects();
	MOVIESCENE_API void CleanGarbage();
>>>>>>> 4af6daef

	MOVIESCENE_API void OnWorldCleanup(UWorld* InWorld, bool bSessionEnded, bool bCleanupResources);
	MOVIESCENE_API void OnObjectsReplaced(const TMap<UObject*, UObject*>& ReplacementMap);

	MOVIESCENE_API virtual void BeginDestroy() override;

	static MOVIESCENE_API UE::MovieScene::FEntitySystemLinkerExtensionID RegisterExtension();

private:

	TUniquePtr<FInstanceRegistry> InstanceRegistry;

	TSparseArray<UMovieSceneEntitySystem*> EntitySystemsByGlobalGraphID;
<<<<<<< HEAD
	TMap<UClass*, UMovieSceneEntitySystem*> EntitySystemsRecyclingPool;
=======
	TMap<TObjectPtr<UClass>, TObjectPtr<UMovieSceneEntitySystem>> EntitySystemsRecyclingPool;
>>>>>>> 4af6daef

	TArray<FMovieSceneEntitySystemRunner*> ActiveRunners;
	TBitArray<> ActiveRunnerReentrancyFlags;

	TSparseArray<void*> ExtensionsByID;

	friend struct FMovieSceneEntitySystemEvaluationReentrancyWindow;

public:

	struct
	{
		FMovieSceneEntitySystemLinkerPostSpawnEvent PostSpawnEvent;
		FMovieSceneEntitySystemLinkerEvent          TagGarbage;
		FMovieSceneEntitySystemLinkerEvent          CleanTaggedGarbage;
		FMovieSceneEntitySystemLinkerAROEvent       AddReferencedObjects;
		FMovieSceneEntitySystemLinkerEvent          AbandonLinker;
<<<<<<< HEAD
=======

		UE_DEPRECATED(5.3, "Please use FWorldDelegates::OnWorldCleanup directly")
>>>>>>> 4af6daef
		FMovieSceneEntitySystemLinkerWorldEvent     CleanUpWorld;
	} Events;

private:

	uint64 LastSystemLinkVersion;
	uint64 LastSystemUnlinkVersion;
	uint64 LastInstantiationVersion;

	TWeakPtr<bool> GlobalStateCaptureToken;

protected:

	UE::MovieScene::EEntitySystemLinkerRole Role;
	UE::MovieScene::EAutoLinkRelevantSystems AutoLinkMode;
	UE::MovieScene::FSystemFilter SystemFilter;
};<|MERGE_RESOLUTION|>--- conflicted
+++ resolved
@@ -60,17 +60,10 @@
 	MOVIESCENE_API EEntitySystemLinkerRole RegisterCustomEntitySystemLinkerRole();
 
 	/** Utility class for filtering systems */
-<<<<<<< HEAD
-	struct MOVIESCENE_API FSystemFilter
-	{
-		/** Constructs a default filter that allows all systems */
-		FSystemFilter();
-=======
 	struct FSystemFilter
 	{
 		/** Constructs a default filter that allows all systems */
 		MOVIESCENE_API FSystemFilter();
->>>>>>> 4af6daef
 
 		/** Checks whether the given system class passes all filters */
 		template<typename SystemClass>
@@ -80,25 +73,6 @@
 		}
 
 		/** Checks whether the given system class passes all filters */
-<<<<<<< HEAD
-		bool CheckSystem(TSubclassOf<UMovieSceneEntitySystem> InClass) const;
-		/** Checks whether the given system passes all filters */
-		bool CheckSystem(const UMovieSceneEntitySystem* InSystem) const;
-
-		/** Sets system categories that are allowed */
-		void SetAllowedCategories(EEntitySystemCategory InCategory);
-		/** Add system categories to be allowed */
-		void AllowCategory(EEntitySystemCategory InCategory);
-		/** Sets system categories that are disallowed */
-		void SetDisallowedCategories(EEntitySystemCategory InCategory);
-		/** Add system categories to be disallowed */
-		void DisallowCategory(EEntitySystemCategory InCategory);
-
-		/** Specifically allow the given system type */
-		void AllowSystem(TSubclassOf<UMovieSceneEntitySystem> InClass);
-		/** Specifically disallow the given system type */
-		void DisallowSystem(TSubclassOf<UMovieSceneEntitySystem> InClass);
-=======
 		MOVIESCENE_API bool CheckSystem(TSubclassOf<UMovieSceneEntitySystem> InClass) const;
 		/** Checks whether the given system passes all filters */
 		MOVIESCENE_API bool CheckSystem(const UMovieSceneEntitySystem* InSystem) const;
@@ -116,7 +90,6 @@
 		MOVIESCENE_API void AllowSystem(TSubclassOf<UMovieSceneEntitySystem> InClass);
 		/** Specifically disallow the given system type */
 		MOVIESCENE_API void DisallowSystem(TSubclassOf<UMovieSceneEntitySystem> InClass);
->>>>>>> 4af6daef
 
 	private:
 		UE::MovieScene::EEntitySystemCategory CategoriesAllowed;
@@ -158,20 +131,6 @@
 	GENERATED_BODY()
 
 	UE::MovieScene::FPreAnimatedStateExtension PreAnimatedState;
-<<<<<<< HEAD
-
-	/** Constructs a new linker */
-	UMovieSceneEntitySystemLinker(const FObjectInitializer& ObjInit);
-
-	/** Gets the global component registry */
-	static FComponentRegistry* GetComponents();
-
-	/** Finds or creates a named linker */
-	static UMovieSceneEntitySystemLinker* FindOrCreateLinker(UObject* PreferredOuter, UE::MovieScene::EEntitySystemLinkerRole LinkerRole, const TCHAR* Name = TEXT("DefaultMovieSceneEntitySystemLinker"));
-	/** Creates a new linker */
-	static UMovieSceneEntitySystemLinker* CreateLinker(UObject* PreferredOuter, UE::MovieScene::EEntitySystemLinkerRole LinkerRole);
-
-=======
 
 	/** Constructs a new linker */
 	MOVIESCENE_API UMovieSceneEntitySystemLinker(const FObjectInitializer& ObjInit);
@@ -184,7 +143,6 @@
 	/** Creates a new linker */
 	static MOVIESCENE_API UMovieSceneEntitySystemLinker* CreateLinker(UObject* PreferredOuter, UE::MovieScene::EEntitySystemLinkerRole LinkerRole);
 
->>>>>>> 4af6daef
 	/** Gets this linker's instance registry */
 	FInstanceRegistry* GetInstanceRegistry()
 	{
@@ -218,17 +176,10 @@
 		return CastChecked<SystemType>(FindSystem(SystemType::StaticClass()), ECastCheckedType::NullAllowed);
 	}
 
-<<<<<<< HEAD
-	UMovieSceneEntitySystem* LinkSystem(TSubclassOf<UMovieSceneEntitySystem> InClassType);
-	UMovieSceneEntitySystem* LinkSystemIfAllowed(TSubclassOf<UMovieSceneEntitySystem> InClassType);
-
-	UMovieSceneEntitySystem* FindSystem(TSubclassOf<UMovieSceneEntitySystem> Class) const;
-=======
 	MOVIESCENE_API UMovieSceneEntitySystem* LinkSystem(TSubclassOf<UMovieSceneEntitySystem> InClassType);
 	MOVIESCENE_API UMovieSceneEntitySystem* LinkSystemIfAllowed(TSubclassOf<UMovieSceneEntitySystem> InClassType);
 
 	MOVIESCENE_API UMovieSceneEntitySystem* FindSystem(TSubclassOf<UMovieSceneEntitySystem> Class) const;
->>>>>>> 4af6daef
 
 	static MOVIESCENE_API void AddReferencedObjects(UObject* InThis, FReferenceCollector& Collector);
 
@@ -365,28 +316,13 @@
 
 	MOVIESCENE_API bool HasLinkedSystem(const uint16 GlobalDependencyGraphID);
 
-<<<<<<< HEAD
-	void LinkRelevantSystems();
-	void UnlinkIrrelevantSystems();
-	void AutoLinkRelevantSystems();
-	void AutoUnlinkIrrelevantSystems();
-
-	bool HasStructureChangedSinceLastRun() const;
-=======
 	MOVIESCENE_API void LinkRelevantSystems();
 	MOVIESCENE_API void UnlinkIrrelevantSystems();
 	MOVIESCENE_API void AutoLinkRelevantSystems();
 	MOVIESCENE_API void AutoUnlinkIrrelevantSystems();
->>>>>>> 4af6daef
 
 	MOVIESCENE_API bool HasStructureChangedSinceLastRun() const;
 
-<<<<<<< HEAD
-	bool StartEvaluation(FMovieSceneEntitySystemRunner& InRunner);
-	FMovieSceneEntitySystemRunner* GetActiveRunner() const;
-	void PostInstantation(FMovieSceneEntitySystemRunner& InRunner);
-	void EndEvaluation(FMovieSceneEntitySystemRunner& InRunner);
-=======
 	MOVIESCENE_API void InvalidateObjectBinding(const FGuid& ObjectBindingID, FInstanceHandle InstanceHandle);
 	MOVIESCENE_API void CleanupInvalidBoundObjects();
 
@@ -396,31 +332,16 @@
 	MOVIESCENE_API void EndEvaluation(FMovieSceneEntitySystemRunner& InRunner);
 
 	MOVIESCENE_API void ResetActiveRunners();
->>>>>>> 4af6daef
-
-	void ResetActiveRunners();
 
 private:
 
-<<<<<<< HEAD
-	UMovieSceneEntitySystem* LinkSystemImpl(TSubclassOf<UMovieSceneEntitySystem> InClassType);
-
-	void HandlePreGarbageCollection();
-	void HandlePostGarbageCollection();
-=======
 	MOVIESCENE_API UMovieSceneEntitySystem* LinkSystemImpl(TSubclassOf<UMovieSceneEntitySystem> InClassType);
->>>>>>> 4af6daef
 
 	MOVIESCENE_API void HandlePreGarbageCollection();
 	MOVIESCENE_API void HandlePostGarbageCollection();
 
-<<<<<<< HEAD
-	void OnWorldCleanup(UWorld* InWorld, bool bSessionEnded, bool bCleanupResources);
-	void OnObjectsReplaced(const TMap<UObject*, UObject*>& ReplacementMap);
-=======
 	MOVIESCENE_API void TagInvalidBoundObjects();
 	MOVIESCENE_API void CleanGarbage();
->>>>>>> 4af6daef
 
 	MOVIESCENE_API void OnWorldCleanup(UWorld* InWorld, bool bSessionEnded, bool bCleanupResources);
 	MOVIESCENE_API void OnObjectsReplaced(const TMap<UObject*, UObject*>& ReplacementMap);
@@ -434,11 +355,7 @@
 	TUniquePtr<FInstanceRegistry> InstanceRegistry;
 
 	TSparseArray<UMovieSceneEntitySystem*> EntitySystemsByGlobalGraphID;
-<<<<<<< HEAD
-	TMap<UClass*, UMovieSceneEntitySystem*> EntitySystemsRecyclingPool;
-=======
 	TMap<TObjectPtr<UClass>, TObjectPtr<UMovieSceneEntitySystem>> EntitySystemsRecyclingPool;
->>>>>>> 4af6daef
 
 	TArray<FMovieSceneEntitySystemRunner*> ActiveRunners;
 	TBitArray<> ActiveRunnerReentrancyFlags;
@@ -456,11 +373,8 @@
 		FMovieSceneEntitySystemLinkerEvent          CleanTaggedGarbage;
 		FMovieSceneEntitySystemLinkerAROEvent       AddReferencedObjects;
 		FMovieSceneEntitySystemLinkerEvent          AbandonLinker;
-<<<<<<< HEAD
-=======
 
 		UE_DEPRECATED(5.3, "Please use FWorldDelegates::OnWorldCleanup directly")
->>>>>>> 4af6daef
 		FMovieSceneEntitySystemLinkerWorldEvent     CleanUpWorld;
 	} Events;
 
