--- conflicted
+++ resolved
@@ -106,11 +106,8 @@
 		PossessedObjectClass = InClass;
 	}
 
-<<<<<<< HEAD
-=======
 #endif
 
->>>>>>> 6bbb88c8
 	/**
 	 * Get the guid of this possessable's parent, if applicable
 	 *
