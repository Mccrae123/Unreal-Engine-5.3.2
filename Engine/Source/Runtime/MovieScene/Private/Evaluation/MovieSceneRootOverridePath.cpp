// Copyright Epic Games, Inc. All Rights Reserved.

#include "Evaluation/MovieSceneRootOverridePath.h"
#include "Evaluation/MovieSceneSequenceHierarchy.h"
#include "Evaluation/MovieSceneEvaluationTemplateInstance.h"
#include "IMovieScenePlayer.h"

#include "Algo/Find.h"

namespace UE
{
namespace MovieScene
{

FSubSequencePath::FSubSequencePath()
{}

FSubSequencePath::FSubSequencePath(FMovieSceneSequenceID LeafID, IMovieScenePlayer& Player)
<<<<<<< HEAD
{
	Reset(LeafID, Player.GetEvaluationTemplate().GetHierarchy());
}

FSubSequencePath::FSubSequencePath(FMovieSceneSequenceID LeafID, const FMovieSceneSequenceHierarchy* RootHierarchy)
{
	Reset(LeafID, RootHierarchy);
}

FMovieSceneSequenceID FSubSequencePath::FindCommonParent(const FSubSequencePath& A, const FSubSequencePath& B)
{
	if (A.PathToRoot.Num() == 0 || B.PathToRoot.Num() == 0)
	{
		return MovieSceneSequenceID::Root;
	}

	FMovieSceneSequenceID CommonParent = MovieSceneSequenceID::Root;

	int32 IndexA = A.PathToRoot.Num()-1;
	int32 IndexB = B.PathToRoot.Num()-1;

	// Keep walking into the path until we find a disprity in sequences
	for (; IndexA >= 0 && IndexB >= 0; --IndexA, --IndexB)
	{
		FMovieSceneSequenceID CurrentSequenceID = A.PathToRoot[IndexA].Accumulated;
		if (B.PathToRoot[IndexB].Accumulated == CurrentSequenceID)
		{
			CommonParent = CurrentSequenceID;
		}
		else
		{
			break;
		}
	}

	return CommonParent;
}

void FSubSequencePath::Reset()
{
	PathToRoot.Reset();
}

void FSubSequencePath::Reset(FMovieSceneSequenceID LeafID, const FMovieSceneSequenceHierarchy* RootHierarchy)
{
	check(LeafID != MovieSceneSequenceID::Invalid);

	PathToRoot.Reset();

	FMovieSceneSequenceID CurrentSequenceID = LeafID;

=======
{
	Reset(LeafID, Player.GetEvaluationTemplate().GetHierarchy());
}

FSubSequencePath::FSubSequencePath(FMovieSceneSequenceID LeafID, const FMovieSceneSequenceHierarchy* RootHierarchy)
{
	Reset(LeafID, RootHierarchy);
}

FMovieSceneSequenceID FSubSequencePath::FindCommonParent(const FSubSequencePath& A, const FSubSequencePath& B)
{
	if (A.PathToRoot.Num() == 0 || B.PathToRoot.Num() == 0)
	{
		return MovieSceneSequenceID::Root;
	}

	FMovieSceneSequenceID CommonParent = MovieSceneSequenceID::Root;

	int32 IndexA = A.PathToRoot.Num()-1;
	int32 IndexB = B.PathToRoot.Num()-1;

	// Keep walking into the path until we find a disprity in sequences
	for (; IndexA >= 0 && IndexB >= 0; --IndexA, --IndexB)
	{
		FMovieSceneSequenceID CurrentSequenceID = A.PathToRoot[IndexA].Accumulated;
		if (B.PathToRoot[IndexB].Accumulated == CurrentSequenceID)
		{
			CommonParent = CurrentSequenceID;
		}
		else
		{
			break;
		}
	}

	return CommonParent;
}

void FSubSequencePath::Reset()
{
	PathToRoot.Reset();
}

void FSubSequencePath::Reset(FMovieSceneSequenceID LeafID, const FMovieSceneSequenceHierarchy* RootHierarchy)
{
	check(LeafID != MovieSceneSequenceID::Invalid);

	PathToRoot.Reset();

	FMovieSceneSequenceID CurrentSequenceID = LeafID;

>>>>>>> 6bbb88c8
	check(LeafID == MovieSceneSequenceID::Root || RootHierarchy != nullptr);

	while (CurrentSequenceID != MovieSceneSequenceID::Root)
	{
		const FMovieSceneSequenceHierarchyNode* CurrentNode  = RootHierarchy->FindNode(CurrentSequenceID);
		const FMovieSceneSubSequenceData*       OuterSubData = RootHierarchy->FindSubData(CurrentSequenceID);
		if (!ensureAlwaysMsgf(CurrentNode && OuterSubData, TEXT("Malformed sequence hierarchy")))
		{
			return;
		}

		PathToRoot.Add(FSequenceIDPair{ OuterSubData->DeterministicSequenceID, CurrentSequenceID });
		CurrentSequenceID = CurrentNode->ParentID;
	}
}

bool FSubSequencePath::Contains(FMovieSceneSequenceID SequenceID) const
{
	return SequenceID == MovieSceneSequenceID::Root || Algo::FindBy(PathToRoot, SequenceID, &FSequenceIDPair::Accumulated) != nullptr;
}

int32 FSubSequencePath::NumGenerationsFromLeaf(FMovieSceneSequenceID SequenceID) const
{
	int32 Count = 0;

	// Count sequence IDs until we find the sequence ID
	// We must return 0 where SequenceID == Leaf, 1 for Immediate parents, 2 for grandparents etc
	for ( ; Count < PathToRoot.Num(); ++Count)
	{
		if (PathToRoot[Count].Accumulated == SequenceID)
		{
			return Count;
		}
	}

	ensureAlwaysMsgf(SequenceID == MovieSceneSequenceID::Root, TEXT("Specified SequenceID does not exist in this path"));
	return Count;
}

int32 FSubSequencePath::NumGenerationsFromRoot(FMovieSceneSequenceID SequenceID) const
{
	const int32 Num = PathToRoot.Num();
	int32 Count = 0;

	// Count sequence IDs from the root (ie, the tail of the path) until we find the sequence ID
	// We must return 0 where SequenceID == Root, 1 for children, 2 for grandchildren etc
	for ( ; Count < Num; ++Count)
	{
		const int32 Index = Num - Count - 1;
		if (PathToRoot[Index].Accumulated == SequenceID)
		{
			return Count;
		}
	}

	FMovieSceneSequenceID LeafID = PathToRoot.Num() != 0 ? PathToRoot.Last().Accumulated : MovieSceneSequenceID::Root;
	ensureAlwaysMsgf(LeafID == SequenceID, TEXT("Specified SequenceID does not exist in this path"));
	return Count;
}

FMovieSceneSequenceID FSubSequencePath::MakeLocalSequenceID(FMovieSceneSequenceID ParentSequenceID) const
{
	FMovieSceneSequenceID AccumulatedID = MovieSceneSequenceID::Root;
	for (FSequenceIDPair Pair : PathToRoot)
	{
		if (Pair.Accumulated == ParentSequenceID)
		{
			break;
		}

		AccumulatedID = AccumulatedID.AccumulateParentID(Pair.Unaccumulated);
	}

	return AccumulatedID;
}

FMovieSceneSequenceID FSubSequencePath::MakeLocalSequenceID(FMovieSceneSequenceID ParentSequenceID, FMovieSceneSequenceID TargetSequenceID) const
{
	FMovieSceneSequenceID AccumulatedID = MovieSceneSequenceID::Root;

	int32 Index = 0;

	// Skip over any that are not the target sequence ID
	for ( ; Index < PathToRoot.Num() && TargetSequenceID != PathToRoot[Index].Accumulated; ++Index)
	{}

	for ( ; Index < PathToRoot.Num(); ++Index)
	{
		FSequenceIDPair Pair = PathToRoot[Index];

		AccumulatedID = AccumulatedID.AccumulateParentID(Pair.Unaccumulated);

		if (Pair.Accumulated == ParentSequenceID)
		{
			break;
		}
	}

	return AccumulatedID;
}

void FSubSequencePath::PushGeneration(FMovieSceneSequenceID AccumulatedSequenceID, FMovieSceneSequenceID UnaccumulatedSequenceID)
{
	PathToRoot.Insert(FSequenceIDPair{ UnaccumulatedSequenceID, AccumulatedSequenceID }, 0);
}

void FSubSequencePath::PopTo(FMovieSceneSequenceID ParentSequenceID)
{
	const int32 NumToRemove = NumGenerationsFromLeaf(ParentSequenceID);
	PopGenerations(NumToRemove);
}

void FSubSequencePath::PopGenerations(int32 NumGenerations)
{
	if (NumGenerations != 0)
	{
<<<<<<< HEAD
		check(NumGenerations <= PathToRoot.Num());
=======
		if(!ensureMsgf(NumGenerations <= PathToRoot.Num(), TEXT("FSubSequencePath::PopGenerations NumGenerations [%d] PathToRoot.Num [%d]. This can be caused by copy/pasting between sequences"), NumGenerations, PathToRoot.Num()))
		{
			NumGenerations = PathToRoot.Num();
		}
>>>>>>> 6bbb88c8

		// Remove children from the head of the array
		PathToRoot.RemoveAt(0, NumGenerations, false);
	}
}


} // namespace MovieScene
} // namespace UE<|MERGE_RESOLUTION|>--- conflicted
+++ resolved
@@ -16,7 +16,6 @@
 {}
 
 FSubSequencePath::FSubSequencePath(FMovieSceneSequenceID LeafID, IMovieScenePlayer& Player)
-<<<<<<< HEAD
 {
 	Reset(LeafID, Player.GetEvaluationTemplate().GetHierarchy());
 }
@@ -68,59 +67,6 @@
 
 	FMovieSceneSequenceID CurrentSequenceID = LeafID;
 
-=======
-{
-	Reset(LeafID, Player.GetEvaluationTemplate().GetHierarchy());
-}
-
-FSubSequencePath::FSubSequencePath(FMovieSceneSequenceID LeafID, const FMovieSceneSequenceHierarchy* RootHierarchy)
-{
-	Reset(LeafID, RootHierarchy);
-}
-
-FMovieSceneSequenceID FSubSequencePath::FindCommonParent(const FSubSequencePath& A, const FSubSequencePath& B)
-{
-	if (A.PathToRoot.Num() == 0 || B.PathToRoot.Num() == 0)
-	{
-		return MovieSceneSequenceID::Root;
-	}
-
-	FMovieSceneSequenceID CommonParent = MovieSceneSequenceID::Root;
-
-	int32 IndexA = A.PathToRoot.Num()-1;
-	int32 IndexB = B.PathToRoot.Num()-1;
-
-	// Keep walking into the path until we find a disprity in sequences
-	for (; IndexA >= 0 && IndexB >= 0; --IndexA, --IndexB)
-	{
-		FMovieSceneSequenceID CurrentSequenceID = A.PathToRoot[IndexA].Accumulated;
-		if (B.PathToRoot[IndexB].Accumulated == CurrentSequenceID)
-		{
-			CommonParent = CurrentSequenceID;
-		}
-		else
-		{
-			break;
-		}
-	}
-
-	return CommonParent;
-}
-
-void FSubSequencePath::Reset()
-{
-	PathToRoot.Reset();
-}
-
-void FSubSequencePath::Reset(FMovieSceneSequenceID LeafID, const FMovieSceneSequenceHierarchy* RootHierarchy)
-{
-	check(LeafID != MovieSceneSequenceID::Invalid);
-
-	PathToRoot.Reset();
-
-	FMovieSceneSequenceID CurrentSequenceID = LeafID;
-
->>>>>>> 6bbb88c8
 	check(LeafID == MovieSceneSequenceID::Root || RootHierarchy != nullptr);
 
 	while (CurrentSequenceID != MovieSceneSequenceID::Root)
@@ -237,14 +183,10 @@
 {
 	if (NumGenerations != 0)
 	{
-<<<<<<< HEAD
-		check(NumGenerations <= PathToRoot.Num());
-=======
 		if(!ensureMsgf(NumGenerations <= PathToRoot.Num(), TEXT("FSubSequencePath::PopGenerations NumGenerations [%d] PathToRoot.Num [%d]. This can be caused by copy/pasting between sequences"), NumGenerations, PathToRoot.Num()))
 		{
 			NumGenerations = PathToRoot.Num();
 		}
->>>>>>> 6bbb88c8
 
 		// Remove children from the head of the array
 		PathToRoot.RemoveAt(0, NumGenerations, false);
