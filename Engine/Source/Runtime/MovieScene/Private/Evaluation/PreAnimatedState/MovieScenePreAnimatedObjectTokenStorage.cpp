--- conflicted
+++ resolved
@@ -16,11 +16,7 @@
 	FPreAnimatedObjectTokenTraits::KeyType Key{ Object, AnimTypeID };
 
 	// Begin by finding or creating a pre-animated state group for this bound object
-<<<<<<< HEAD
-	FPreAnimatedStorageGroupHandle Group = ObjectGroupManager->MakeGroupForKey(Object);
-=======
 	FPreAnimatedStorageGroupHandle Group = this->Traits.MakeGroup(Object);
->>>>>>> d731a049
 
 	// Find the storage index for the specific anim-type and object we're animating
 	FPreAnimatedStorageIndex StorageIndex = GetOrCreateStorageIndex(Key);
