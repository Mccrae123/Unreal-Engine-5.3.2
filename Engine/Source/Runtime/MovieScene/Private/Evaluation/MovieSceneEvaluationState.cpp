// Copyright Epic Games, Inc. All Rights Reserved.

#include "Evaluation/MovieSceneEvaluationState.h"
#include "MovieSceneSequence.h"
#include "MovieScene.h"
#include "IMovieScenePlayer.h"
#include "IMovieScenePlaybackClient.h"
#include "MovieSceneObjectBindingID.h"

DECLARE_CYCLE_STAT(TEXT("Find Bound Objects"), MovieSceneEval_FindBoundObjects, STATGROUP_MovieSceneEval);
DECLARE_CYCLE_STAT(TEXT("Iterate Bound Objects"), MovieSceneEval_IterateBoundObjects, STATGROUP_MovieSceneEval);

FMovieSceneSharedDataId FMovieSceneSharedDataId::Allocate()
{
	static uint32 Counter = 0;

	FMovieSceneSharedDataId Value;
	Value.UniqueId = ++Counter;
	check(Counter != -1);
	return Value;
}

TArrayView<TWeakObjectPtr<>> FMovieSceneObjectCache::FindBoundObjects(const FGuid& InBindingID, IMovieScenePlayer& Player)
{
	MOVIESCENE_DETAILED_SCOPE_CYCLE_COUNTER(MovieSceneEval_FindBoundObjects)
	
	// Fast route - where everything's cached
	FBoundObjects* Bindings = BoundObjects.Find(InBindingID);
	if (Bindings && Bindings->bUpToDate)
	{
		return TArrayView<TWeakObjectPtr<>>(
			Bindings->Objects.GetData(),
			Bindings->Objects.Num()
			);
	}

	// Attempt to update the bindings
	UpdateBindings(InBindingID, Player);

	Bindings = BoundObjects.Find(InBindingID);
	if (Bindings)
	{
		return TArrayView<TWeakObjectPtr<>>(Bindings->Objects.GetData(), Bindings->Objects.Num());
	}

	// Just return nothing
	return TArrayView<TWeakObjectPtr<>>();
}

TArrayView<const TWeakObjectPtr<>> FMovieSceneObjectCache::IterateBoundObjects(const FGuid& InBindingID) const
{
	MOVIESCENE_DETAILED_SCOPE_CYCLE_COUNTER(MovieSceneEval_IterateBoundObjects)

	const FBoundObjects* Bindings = BoundObjects.Find(InBindingID);
	if (Bindings && Bindings->bUpToDate)
	{
		return TArrayView<const TWeakObjectPtr<>>(
			Bindings->Objects.GetData(),
			Bindings->Objects.Num()
			);
	}

	// Just return nothing
	return TArrayView<TWeakObjectPtr<>>();
}

FGuid FMovieSceneObjectCache::FindObjectId(UObject& InObject, IMovieScenePlayer& Player)
{
	UMovieSceneSequence* Sequence = WeakSequence.Get();
	UMovieScene* MovieScene = Sequence ? Sequence->GetMovieScene() : nullptr;
	if (!MovieScene)
	{
		return FGuid();
	}

	if (!bReentrantUpdate)
	{
		// @todo: Currently we delete the entire object cache when attempting to find an object's ID to ensure that we do a 
		// complete lookup from scratch. This is required for UMG as it interchanges content slots without notifying sequencer.
		Clear(Player);
	}

	return FindCachedObjectId(InObject, Player);
}

FGuid FMovieSceneObjectCache::FindCachedObjectId(UObject& InObject, IMovieScenePlayer& Player)
{
	UMovieSceneSequence* Sequence = WeakSequence.Get();
	UMovieScene* MovieScene = Sequence ? Sequence->GetMovieScene() : nullptr;
	if (!MovieScene)
	{
		return FGuid();
	}

	TWeakObjectPtr<> ObjectToFind(&InObject);

	// Search all possessables
	for (int32 Index = 0; Index < MovieScene->GetPossessableCount(); ++Index)
	{
		FGuid ThisGuid = MovieScene->GetPossessable(Index).GetGuid();
		if (FindBoundObjects(ThisGuid, Player).Contains(ObjectToFind))
		{
			return ThisGuid;
		}
	}

	// Search all spawnables
	for (int32 Index = 0; Index < MovieScene->GetSpawnableCount(); ++Index)
	{
		FGuid ThisGuid = MovieScene->GetSpawnable(Index).GetGuid();
		if (FindBoundObjects(ThisGuid, Player).Contains(ObjectToFind))
		{
			return ThisGuid;
		}
	}

	return FGuid();
}

void FMovieSceneObjectCache::FilterObjectBindings(UObject* PredicateObject, IMovieScenePlayer& Player, TArray<FMovieSceneObjectBindingID>* OutBindings)
{
	check(OutBindings);

	TArray<FGuid, TInlineAllocator<8>> OutOfDateBindings;
	for (const TTuple<FGuid, FBoundObjects>& Pair : BoundObjects)
	{
		if (Pair.Value.bUpToDate)
		{
			for (TWeakObjectPtr<> WeakObject : Pair.Value.Objects)
			{
				UObject* Object = WeakObject.Get();
				if (Object && Object == PredicateObject)
				{
					OutBindings->Add(UE::MovieScene::FFixedObjectBindingID(Pair.Key, SequenceID));
					break;
				}
			}
		}
		else
		{
			OutOfDateBindings.Add(Pair.Key);
		}
	}

	for (const FGuid& DirtyBinding : OutOfDateBindings)
	{
		UpdateBindings(DirtyBinding, Player);

		const FBoundObjects& Bindings = BoundObjects.FindChecked(DirtyBinding);
		for (TWeakObjectPtr<> WeakObject : Bindings.Objects)
		{
			UObject* Object = WeakObject.Get();
			if (Object && Object == PredicateObject)
			{
				OutBindings->Add(UE::MovieScene::FFixedObjectBindingID(DirtyBinding, SequenceID));
				break;
			}
		}
	}
}

void FMovieSceneObjectCache::InvalidateExpiredObjects()
{
	for (auto& Pair : BoundObjects)
	{
		if (!Pair.Value.bUpToDate)
		{
			continue;
		}

		for (TWeakObjectPtr<>& Ptr : Pair.Value.Objects)
		{
			if (!Ptr.Get())
			{
				InvalidateInternal(Pair.Key);
				break;
			}
		}
	}

	if (UMovieSceneSequence* Sequence = WeakSequence.Get())
	{
		TArray<FGuid> InvalidObjectIDs;
		Sequence->GatherExpiredObjects(*this, InvalidObjectIDs);

		for (const FGuid& ObjectID : InvalidObjectIDs)
		{
			InvalidateInternal(ObjectID);
<<<<<<< HEAD
		}
	}

	UpdateSerialNumber();
}

void FMovieSceneObjectCache::InvalidateIfValid(const FGuid& InGuid)
{
	const bool bInvalidated = InvalidateIfValidInternal(InGuid);
	if (bInvalidated)
	{
		UpdateSerialNumber();
	}
}

bool FMovieSceneObjectCache::InvalidateIfValidInternal(const FGuid& InGuid)
{
	// Don't manipulate the actual map structure, since this can be called from inside an iterator
	FBoundObjects* Cache = BoundObjects.Find(InGuid);

	if (Cache && Cache->bUpToDate == true)
	{
		Cache->bUpToDate = false;

		auto* Children = ChildBindings.Find(InGuid);
		if (Children)
		{
			for (const FGuid& Child : *Children)
			{
				InvalidateIfValidInternal(Child);
			}
=======
>>>>>>> 6bbb88c8
		}

		OnBindingInvalidated.Broadcast(InGuid);

		return true;
	}

<<<<<<< HEAD
=======
	UpdateSerialNumber();
}

void FMovieSceneObjectCache::InvalidateIfValid(const FGuid& InGuid)
{
	const bool bInvalidated = InvalidateIfValidInternal(InGuid);
	if (bInvalidated)
	{
		UpdateSerialNumber();
	}
}

bool FMovieSceneObjectCache::InvalidateIfValidInternal(const FGuid& InGuid)
{
	// Don't manipulate the actual map structure, since this can be called from inside an iterator
	FBoundObjects* Cache = BoundObjects.Find(InGuid);

	if (Cache && Cache->bUpToDate == true)
	{
		Cache->bUpToDate = false;

		auto* Children = ChildBindings.Find(InGuid);
		if (Children)
		{
			for (const FGuid& Child : *Children)
			{
				InvalidateIfValidInternal(Child);
			}
		}

		OnBindingInvalidated.Broadcast(InGuid);

		return true;
	}

>>>>>>> 6bbb88c8
	return false;
}

void FMovieSceneObjectCache::Invalidate(const FGuid& InGuid)
{
	InvalidateInternal(InGuid);
	UpdateSerialNumber();
}

bool FMovieSceneObjectCache::InvalidateInternal(const FGuid& InGuid)
{
	// Don't manipulate the actual map structure, since this can be called from inside an iterator
	FBoundObjects* Cache = BoundObjects.Find(InGuid);
	if (Cache)
	{
		Cache->bUpToDate = false;

		auto* Children = ChildBindings.Find(InGuid);
		if (Children)
		{
			for (const FGuid& Child : *Children)
			{
				InvalidateInternal(Child);
			}
		}
	}

	OnBindingInvalidated.Broadcast(InGuid);

	return true;
}

void FMovieSceneObjectCache::Clear(IMovieScenePlayer& Player)
{
	BoundObjects.Reset();
	ChildBindings.Reset();

	UpdateSerialNumber();

	Player.NotifyBindingsChanged();
	OnBindingInvalidated.Broadcast(FGuid());
}


void FMovieSceneObjectCache::SetSequence(UMovieSceneSequence& InSequence, FMovieSceneSequenceIDRef InSequenceID, IMovieScenePlayer& Player)
{
	if (WeakSequence != &InSequence)
	{
		Clear(Player);
	}

	WeakSequence = &InSequence;
	SequenceID = InSequenceID;
}

void FMovieSceneObjectCache::UpdateBindings(const FGuid& InGuid, IMovieScenePlayer& Player)
{
	TGuardValue<bool> ReentrancyGuard(bReentrantUpdate, true);

	// Invalidate existing bindings, we're going to rebuild them.
	FBoundObjects* Bindings = &BoundObjects.FindOrAdd(InGuid);
	Bindings->Objects.Reset();

	// Update our serial now so it's done before any early returns.
	UpdateSerialNumber();

	if (auto* Children = ChildBindings.Find(InGuid))
	{
		for (const FGuid& Child : *Children)
		{
			InvalidateIfValidInternal(Child);
		}
	}

	// Find the sequence for this cache.
	UMovieSceneSequence* Sequence = WeakSequence.Get();
	if (!Sequence)
	{
		return;
	}

	// If we have overrides for this binding, ask the player to find it for us (most probably in a different cache
	// for a different sequence).
	// TODO-lchabant: we could technically end up in a circular override that creates an infinite loop...
	const FMovieSceneEvaluationOperand Operand(SequenceID, InGuid);
	if (const FMovieSceneEvaluationOperand* OverrideOperand = Player.BindingOverrides.Find(Operand))
	{
		const TArrayView<TWeakObjectPtr<>> OverrideBoundObjects = Player.FindBoundObjects(*OverrideOperand);
		Bindings->Objects.Append(OverrideBoundObjects.GetData(), OverrideBoundObjects.Num());
	}
	else
	{
		const bool bUseParentsAsContext = Sequence->AreParentContextsSignificant();

		UObject* Context = Player.GetPlaybackContext();

		const FMovieScenePossessable* Possessable = Sequence->GetMovieScene()->FindPossessable(InGuid);
		if (Possessable)
		{
			UObject* ResolutionContext = Context;

			// Because these are ordered parent-first, the parent must have already been bound, if it exists
			if (Possessable->GetParent().IsValid())
			{
				TArrayView<TWeakObjectPtr<>> ParentBoundObjects = FindBoundObjects(Possessable->GetParent(), Player);

				ChildBindings.FindOrAdd(Possessable->GetParent()).AddUnique(InGuid);

				// Refresh bindings in case of map changes
				Bindings = BoundObjects.Find(InGuid);
				for (TWeakObjectPtr<> Parent : ParentBoundObjects)
				{
					if (bUseParentsAsContext)
					{
						ResolutionContext = Parent.Get();
						if (!ResolutionContext)
						{
							continue;
						}
					}

					TArray<UObject*, TInlineAllocator<1>> FoundObjects;
					
					if (Possessable->GetSpawnableObjectBindingID().IsValid())
					{
						for (TWeakObjectPtr<> BoundObject : Possessable->GetSpawnableObjectBindingID().ResolveBoundObjects(SequenceID, Player))
						{
							if (BoundObject.IsValid())
							{
								FoundObjects.Add(BoundObject.Get());
							}
						}
					}
					else
					{
						Player.ResolveBoundObjects(InGuid, SequenceID, *Sequence, ResolutionContext, FoundObjects);
					}
					
					Bindings = BoundObjects.Find(InGuid);
					for (UObject* Object : FoundObjects)
					{
						Bindings->Objects.Add(Object);
					}
				}
			}
			else
			{
				TArray<UObject*, TInlineAllocator<1>> FoundObjects;

				if (Possessable->GetSpawnableObjectBindingID().IsValid())
				{
					for (TWeakObjectPtr<> BoundObject : Possessable->GetSpawnableObjectBindingID().ResolveBoundObjects(SequenceID, Player))
					{
						if (BoundObject.IsValid())
						{
							FoundObjects.Add(BoundObject.Get());
						}
					}				
				}
				else
				{
					Player.ResolveBoundObjects(InGuid, SequenceID, *Sequence, ResolutionContext, FoundObjects);
				}
				
				Bindings = BoundObjects.Find(InGuid);
				for (UObject* Object : FoundObjects)
				{
					Bindings->Objects.Add(Object);
				}
			}
		}
		else
		{
			// Probably a spawnable then (or an phantom)
			bool bUseDefault = true;

			// Allow external overrides for spawnables
			const IMovieScenePlaybackClient* PlaybackClient = Player.GetPlaybackClient();
			if (PlaybackClient)
			{
				TArray<UObject*, TInlineAllocator<1>> FoundObjects;
				bUseDefault = PlaybackClient->RetrieveBindingOverrides(InGuid, SequenceID, FoundObjects);
				for (UObject* Object : FoundObjects)
				{
					Bindings->Objects.Add(Object);
				}
			}

			// If we have no overrides, or they want to allow the default spawnable, do that now
			if (bUseDefault)
			{
				UObject* SpawnedObject = Player.GetSpawnRegister().FindSpawnedObject(InGuid, SequenceID).Get();
				if (SpawnedObject)
				{
					Bindings->Objects.Add(SpawnedObject);
				}
			}
		}
	}

	if (Bindings->Objects.Num())
	{
		Bindings->bUpToDate = true;
		Player.NotifyBindingUpdate(InGuid, SequenceID, Bindings->Objects);

		if (auto* Children = ChildBindings.Find(InGuid))
		{
			for (const FGuid& Child : *Children)
			{
				InvalidateIfValidInternal(Child);
			}
		}
		ChildBindings.Remove(InGuid);
	}
}

void FMovieSceneObjectCache::UpdateSerialNumber()
{
	// Ok to overflow.
	++SerialNumber;
}

void FMovieSceneEvaluationState::InvalidateExpiredObjects()
{
	for (auto& Pair : ObjectCaches)
	{
		Pair.Value.ObjectCache.InvalidateExpiredObjects();
	}
}

void FMovieSceneEvaluationState::Invalidate(const FGuid& InGuid, FMovieSceneSequenceIDRef SequenceID)
{
	FVersionedObjectCache* Cache = ObjectCaches.Find(SequenceID);
	if (Cache)
	{
		Cache->ObjectCache.Invalidate(InGuid);
	}
}

void FMovieSceneEvaluationState::ClearObjectCaches(IMovieScenePlayer& Player)
{
	for (auto& Pair : ObjectCaches)
	{
		Pair.Value.ObjectCache.Clear(Player);
	}
}

void FMovieSceneEvaluationState::AssignSequence(FMovieSceneSequenceIDRef InSequenceID, UMovieSceneSequence& InSequence, IMovieScenePlayer& Player)
{
	GetObjectCache(InSequenceID).SetSequence(InSequence, InSequenceID, Player);
}

UMovieSceneSequence* FMovieSceneEvaluationState::FindSequence(FMovieSceneSequenceIDRef InSequenceID) const
{
	const FVersionedObjectCache* Cache = ObjectCaches.Find(InSequenceID);
	return Cache ? Cache->ObjectCache.GetSequence() : nullptr;
}

FMovieSceneSequenceID FMovieSceneEvaluationState::FindSequenceId(UMovieSceneSequence* InSequence) const
{
	for (auto& Pair : ObjectCaches)
	{
		if (Pair.Value.ObjectCache.GetSequence() == InSequence)
		{
			return Pair.Key;
		}
	}

	return FMovieSceneSequenceID();
}

FGuid FMovieSceneEvaluationState::FindObjectId(UObject& Object, FMovieSceneSequenceIDRef InSequenceID, IMovieScenePlayer& Player)
{
	FVersionedObjectCache* Cache = ObjectCaches.Find(InSequenceID);
	return Cache ? Cache->ObjectCache.FindObjectId(Object, Player) : FGuid();
}

FGuid FMovieSceneEvaluationState::FindCachedObjectId(UObject& Object, FMovieSceneSequenceIDRef InSequenceID, IMovieScenePlayer& Player)
{
	FVersionedObjectCache* Cache = ObjectCaches.Find(InSequenceID);
	return Cache ? Cache->ObjectCache.FindCachedObjectId(Object, Player) : FGuid();
}

void FMovieSceneEvaluationState::FilterObjectBindings(UObject* PredicateObject, IMovieScenePlayer& Player, TArray<FMovieSceneObjectBindingID>* OutBindings)
{
	check(OutBindings);

	for (TTuple<FMovieSceneSequenceID, FVersionedObjectCache>& Cache : ObjectCaches)
	{
		Cache.Value.ObjectCache.FilterObjectBindings(PredicateObject, Player, OutBindings);
	}
}

uint32 FMovieSceneEvaluationState::GetSerialNumber()
{
	bool bUpdateSerial = false;
	for (TTuple<FMovieSceneSequenceID, FVersionedObjectCache>& Cache : ObjectCaches)
	{
		const uint32 CurrentCacheSerial = Cache.Value.ObjectCache.GetSerialNumber();
		bUpdateSerial = bUpdateSerial || (CurrentCacheSerial != Cache.Value.LastKnownSerial);
		Cache.Value.LastKnownSerial = CurrentCacheSerial;
	}
	if (bUpdateSerial)
	{
		// Ok to overflow.
		++SerialNumber;
	}
	return SerialNumber;
}
<|MERGE_RESOLUTION|>--- conflicted
+++ resolved
@@ -186,7 +186,6 @@
 		for (const FGuid& ObjectID : InvalidObjectIDs)
 		{
 			InvalidateInternal(ObjectID);
-<<<<<<< HEAD
 		}
 	}
 
@@ -218,8 +217,6 @@
 			{
 				InvalidateIfValidInternal(Child);
 			}
-=======
->>>>>>> 6bbb88c8
 		}
 
 		OnBindingInvalidated.Broadcast(InGuid);
@@ -227,44 +224,6 @@
 		return true;
 	}
 
-<<<<<<< HEAD
-=======
-	UpdateSerialNumber();
-}
-
-void FMovieSceneObjectCache::InvalidateIfValid(const FGuid& InGuid)
-{
-	const bool bInvalidated = InvalidateIfValidInternal(InGuid);
-	if (bInvalidated)
-	{
-		UpdateSerialNumber();
-	}
-}
-
-bool FMovieSceneObjectCache::InvalidateIfValidInternal(const FGuid& InGuid)
-{
-	// Don't manipulate the actual map structure, since this can be called from inside an iterator
-	FBoundObjects* Cache = BoundObjects.Find(InGuid);
-
-	if (Cache && Cache->bUpToDate == true)
-	{
-		Cache->bUpToDate = false;
-
-		auto* Children = ChildBindings.Find(InGuid);
-		if (Children)
-		{
-			for (const FGuid& Child : *Children)
-			{
-				InvalidateIfValidInternal(Child);
-			}
-		}
-
-		OnBindingInvalidated.Broadcast(InGuid);
-
-		return true;
-	}
-
->>>>>>> 6bbb88c8
 	return false;
 }
 
