--- conflicted
+++ resolved
@@ -13,9 +13,6 @@
 #include "MovieSceneObjectBindingID.h"
 #include "MovieSceneSequence.h"
 
-#include "Algo/Sort.h"
-#include "Algo/Unique.h"
-
 DECLARE_CYCLE_STAT(TEXT("Find Bound Objects"), MovieSceneEval_FindBoundObjects, STATGROUP_MovieSceneEval);
 DECLARE_CYCLE_STAT(TEXT("Iterate Bound Objects"), MovieSceneEval_IterateBoundObjects, STATGROUP_MovieSceneEval);
 
@@ -368,9 +365,6 @@
 					}
 					else
 					{
-<<<<<<< HEAD
-						Player.ResolveBoundObjects(InGuid, SequenceID, *Sequence, ResolutionContext, FoundObjects);
-=======
 						FMovieSceneDynamicBindingResolveResult ResolveResult = FMovieSceneDynamicBindingInvoker::ResolveDynamicBinding(Player, Sequence, SequenceID, InGuid, Possessable->DynamicBinding);
 						if (ResolveResult.Object)
 						{
@@ -381,7 +375,6 @@
 						{
 							Player.ResolveBoundObjects(InGuid, SequenceID, *Sequence, ResolutionContext, FoundObjects);
 						}
->>>>>>> 4af6daef
 					}
 					
 					Bindings = BoundObjects.Find(InGuid);
@@ -407,9 +400,6 @@
 				}
 				else
 				{
-<<<<<<< HEAD
-					Player.ResolveBoundObjects(InGuid, SequenceID, *Sequence, ResolutionContext, FoundObjects);
-=======
 					FMovieSceneDynamicBindingResolveResult ResolveResult = FMovieSceneDynamicBindingInvoker::ResolveDynamicBinding(Player, Sequence, SequenceID, InGuid, Possessable->DynamicBinding);
 					if (ResolveResult.Object)
 					{
@@ -420,7 +410,6 @@
 					{
 						Player.ResolveBoundObjects(InGuid, SequenceID, *Sequence, ResolutionContext, FoundObjects);
 					}
->>>>>>> 4af6daef
 				}
 				
 				Bindings = BoundObjects.Find(InGuid);
