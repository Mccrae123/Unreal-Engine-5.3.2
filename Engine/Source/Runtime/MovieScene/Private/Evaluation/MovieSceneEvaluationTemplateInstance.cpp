--- conflicted
+++ resolved
@@ -149,25 +149,6 @@
 			RootInstanceHandle = EntitySystemLinker->GetInstanceRegistry()->AllocateRootInstance(&Player);
 		}
 
-<<<<<<< HEAD
-		EntitySystemLinker = ConstructEntityLinker(Player);
-		RootInstanceHandle = EntitySystemLinker->GetInstanceRegistry()->AllocateRootInstance(&Player);
-=======
-		TSharedPtr<FMovieSceneEntitySystemRunner> Runner = WeakRunner.Pin();
-		if (ensure(Runner) && EntitySystemLinker)
-		{
-			if (Runner->IsAttachedToLinker() && Runner->GetLinker() != EntitySystemLinker)
-			{
-				Runner->DetachFromLinker();
-			}
-
-			if (!Runner->IsAttachedToLinker())
-			{
-				Runner->AttachToLinker(EntitySystemLinker);
-			}
-		}
->>>>>>> 4af6daef
-
 		TSharedPtr<FMovieSceneEntitySystemRunner> Runner = WeakRunner.Pin();
 		if (ensure(Runner) && EntitySystemLinker)
 		{
