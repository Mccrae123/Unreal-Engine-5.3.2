--- conflicted
+++ resolved
@@ -441,26 +441,6 @@
 	{
 		UObject* OldObject = Iter->Key;
 		UObject* NewObject = Iter->Value;
-<<<<<<< HEAD
-
-		FObjectKey OldKey = FObjectKey(OldObject);
-		if (OldObject && NewObject && ObjectTokens.Contains(OldKey))
-		{
-			FObjectKey NewKey = FObjectKey(NewObject);
-
-			ObjectTokens.Add(NewKey, MoveTemp(ObjectTokens[OldKey]));
-			ObjectTokens[NewKey].SetPayload(NewObject);
-
-			ObjectTokens.Remove(OldKey);
-
-			for (auto& Pair : EntityToAnimatedObjects)
-			{
-				if (Pair.Value.Contains(OldKey))
-				{
-					Pair.Value.AddUnique(NewKey);
-					Pair.Value.Remove(OldKey);
-				}
-=======
 		if (!OldObject || !NewObject)
 		{
 			continue;
@@ -489,7 +469,6 @@
 			{
 				Pair.Value.AddUnique(NewKey);
 				Pair.Value.Remove(OldKey);
->>>>>>> 90fae962
 			}
 		}
 	}
