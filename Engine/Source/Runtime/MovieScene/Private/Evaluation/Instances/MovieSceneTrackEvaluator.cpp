--- conflicted
+++ resolved
@@ -378,11 +378,7 @@
 			// If the track has been destroyed since it was last evaluated, we can still restore state for anything it made
 			// In particular this is needed for movie renders, where it will enable/disable shots between cuts in order
 			// to render handle frames
-<<<<<<< HEAD
-			Player.PreAnimatedState.RestorePreAnimatedState(Player, Key);
-=======
 			Player.PreAnimatedState.OnFinishedEvaluating(Key);
->>>>>>> 3aae9151
 		}
 	}
 
