--- conflicted
+++ resolved
@@ -29,8 +29,6 @@
 
 TArray<UMovieSceneSection*> MovieSceneHelpers::GetTraversedSections( const TArray<UMovieSceneSection*>& Sections, float CurrentTime, float PreviousTime )
 {
-<<<<<<< HEAD
-=======
 	TArray<UMovieSceneSection*> TraversedSections = GetAllTraversedSections(Sections, CurrentTime, PreviousTime);
 
 	// Remove any overlaps that are underneath another
@@ -63,27 +61,18 @@
 
 UMovieSceneSection* MovieSceneHelpers::FindSectionAtTime( const TArray<UMovieSceneSection*>& Sections, float Time )
 {
->>>>>>> 73f66985
 	for( int32 SectionIndex = 0; SectionIndex < Sections.Num(); ++SectionIndex )
 	{
 		UMovieSceneSection* Section = Sections[SectionIndex];
 
-<<<<<<< HEAD
-		//@todo Sequencer - There can be multiple sections overlapping in time. Returning instantly does not account for that.
-=======
 		//@todo sequencer: There can be multiple sections overlapping in time. Returning instantly does not account for that.
->>>>>>> 73f66985
 		if( Section->IsTimeWithinSection( Time ) && Section->IsActive() )
 		{
 			return Section;
 		}
 	}
 
-<<<<<<< HEAD
-	return NULL;
-=======
 	return nullptr;
->>>>>>> 73f66985
 }
 
 
@@ -102,11 +91,7 @@
 
 		if (Section->IsActive())
 		{
-<<<<<<< HEAD
-			//@todo Sequencer - There can be multiple sections overlapping in time. Returning instantly does not account for that.
-=======
 			//@todo sequencer: There can be multiple sections overlapping in time. Returning instantly does not account for that.
->>>>>>> 73f66985
 			if( Section->IsTimeWithinSection( Time ) )
 			{
 				return Section;
@@ -158,19 +143,6 @@
 	return SceneComponent;
 }
 
-<<<<<<< HEAD
-void MovieSceneHelpers::SetRuntimeObjectMobility(UObject* Object, EComponentMobility::Type ComponentMobility)
-{
-	USceneComponent* SceneComponent = SceneComponentFromRuntimeObject(Object);
-	if (SceneComponent)
-	{
-		if (SceneComponent->Mobility != ComponentMobility)
-		{
-			SceneComponent->Modify();
-
-			SceneComponent->SetMobility(ComponentMobility);
-		}
-=======
 void MovieSceneHelpers::SetKeyInterpolation(FRichCurve& InCurve, FKeyHandle InKeyHandle, EMovieSceneKeyInterpolation InKeyInterpolation)
 {
 	switch (InKeyInterpolation)
@@ -204,7 +176,6 @@
 			InCurve.SetKeyInterpMode(InKeyHandle, RCIM_Cubic);
 			InCurve.SetKeyTangentMode(InKeyHandle, RCTM_Auto);
 			break;
->>>>>>> 73f66985
 	}
 }
 
@@ -286,7 +257,6 @@
 		PropAndFunction.Function = Object->FindFunction(FunctionName);
 		PropAndFunction.PropertyAddress = FindProperty( Object, PropertyPath );
 		RuntimeObjectToFunctionMap.Add(Object, PropAndFunction);
-<<<<<<< HEAD
 	}
 }
 
@@ -304,25 +274,6 @@
 		FPropertyAddress PropertyAddress = FindProperty( Object, PropertyPath );
 		Prop = PropertyAddress.Property;
 	}
-=======
-	}
-}
-
-UProperty* FTrackInstancePropertyBindings::GetProperty(const UObject* Object) const
-{
-	UProperty* Prop = nullptr;
-
-	FPropertyAndFunction PropAndFunction = RuntimeObjectToFunctionMap.FindRef(Object);
-	if( PropAndFunction.PropertyAddress.Property ) 
-	{
-		Prop = PropAndFunction.PropertyAddress.Property;
-	}
-	else
-	{
-		FPropertyAddress PropertyAddress = FindProperty( Object, PropertyPath );
-		Prop = PropertyAddress.Property;
-	}
->>>>>>> 73f66985
 
 	return Prop;
 }