// Copyright Epic Games, Inc. All Rights Reserved.

#include "MovieSceneSection.h"
#include "MovieSceneTrack.h"
#include "MovieSceneSequence.h"
#include "MovieSceneCommonHelpers.h"
#include "MovieSceneTimeHelpers.h"
#include "Evaluation/MovieSceneEvalTemplate.h"
#include "EntitySystem/MovieSceneEntityManager.h"
#include "Generators/MovieSceneEasingCurves.h"
#include "Channels/MovieSceneChannelProxy.h"
#include "EntitySystem/IMovieSceneEntityProvider.h"
#include "EntitySystem/BuiltInComponentTypes.h"
#include "EntitySystem/MovieSceneEntitySystemTask.h"
#include "EntitySystem/MovieSceneEntitySystemLinker.h"
#include "Containers/ArrayView.h"
#include "Channels/MovieSceneChannel.h"
#include "UObject/SequencerObjectVersion.h"
#include "Misc/FeedbackContext.h"

UMovieSceneSection::UMovieSceneSection(const FObjectInitializer& ObjectInitializer)
	: Super( ObjectInitializer )
	, PreRollFrames(0)
	, PostRollFrames(0)
	, RowIndex(0)
	, OverlapPriority(0)
	, bIsActive(true)
	, bIsLocked(false)
	, StartTime_DEPRECATED(0.f)
	, EndTime_DEPRECATED(0.f)
	, PreRollTime_DEPRECATED(0.f)
	, PostRollTime_DEPRECATED(0.f)
	, bIsInfinite_DEPRECATED(0)
	, bSupportsInfiniteRange(false)
{
	SectionRange.Value = TRange<FFrameNumber>(0);

	UMovieSceneBuiltInEasingFunction* DefaultEaseIn = ObjectInitializer.CreateDefaultSubobject<UMovieSceneBuiltInEasingFunction>(this, "EaseInFunction");
	DefaultEaseIn->SetFlags(RF_Public); //@todo Need to be marked public. GLEO occurs when transform sections are added to actor sequence blueprints. Are these not being duplicated properly?
	DefaultEaseIn->Type = EMovieSceneBuiltInEasing::CubicInOut;
	Easing.EaseIn = DefaultEaseIn;

	UMovieSceneBuiltInEasingFunction* DefaultEaseOut = ObjectInitializer.CreateDefaultSubobject<UMovieSceneBuiltInEasingFunction>(this, "EaseOutFunction");
	DefaultEaseOut->SetFlags(RF_Public); //@todo Need to be marked public. GLEO occurs when transform sections are added to actor sequence blueprints. Are these not being duplicated properly?
	DefaultEaseOut->Type = EMovieSceneBuiltInEasing::CubicInOut;
	Easing.EaseOut = DefaultEaseOut;

	ChannelProxyType = EMovieSceneChannelProxyType::Static;
}


void UMovieSceneSection::PostInitProperties()
{
	SetFlags(RF_Transactional);

	// Propagate sub object flags from our outer (track) to ourselves. This is required for sections that are stored on blueprints (archetypes) so that they can be referenced in worlds.
	if (GetOuter()->HasAnyFlags(RF_ClassDefaultObject|RF_ArchetypeObject))
	{
		SetFlags(GetOuter()->GetMaskedFlags(RF_PropagateToSubObjects));
	}
	
	Super::PostInitProperties();
}

bool UMovieSceneSection::IsPostLoadThreadSafe() const
{
	return true;
}

void UMovieSceneSection::PostEditImport()
{
	if (ChannelProxyType == EMovieSceneChannelProxyType::Dynamic)
	{
		ChannelProxy = nullptr;
	}
	Super::PostEditImport();
}

void UMovieSceneSection::Serialize(FArchive& Ar)
{
	using namespace UE::MovieScene;

	if (Ar.IsLoading() && ChannelProxyType == EMovieSceneChannelProxyType::Dynamic)
	{
		ChannelProxy = nullptr;
	}

	Super::Serialize(Ar);

	Ar.UsingCustomVersion(FSequencerObjectVersion::GUID);

	if (Ar.CustomVer(FSequencerObjectVersion::GUID) < FSequencerObjectVersion::FloatToIntConversion)
	{
		const FFrameRate LegacyFrameRate = GetLegacyConversionFrameRate();

		if (bIsInfinite_DEPRECATED && bSupportsInfiniteRange)
		{
			SectionRange = TRange<FFrameNumber>::All();
		}
		else
		{
			FFrameNumber StartFrame = UpgradeLegacyMovieSceneTime(this, LegacyFrameRate, StartTime_DEPRECATED);
			FFrameNumber LastFrame  = UpgradeLegacyMovieSceneTime(this, LegacyFrameRate, EndTime_DEPRECATED);

			// Exclusive upper bound so we want the upper bound to be exclusively the next frame after LastFrame
			SectionRange = TRange<FFrameNumber>(StartFrame, LastFrame + 1);
		}

		// All these times are offsets from the start/end time so it's highly unlikely that they'll be out-of bounds
		PreRollFrames                = LegacyFrameRate.AsFrameNumber(PreRollTime_DEPRECATED).Value;
		PostRollFrames               = LegacyFrameRate.AsFrameNumber(PostRollTime_DEPRECATED).Value;
#if WITH_EDITORONLY_DATA
		Easing.AutoEaseInDuration    = (Easing.AutoEaseInTime_DEPRECATED * LegacyFrameRate).RoundToFrame().Value;
		Easing.AutoEaseOutDuration   = (Easing.AutoEaseOutTime_DEPRECATED * LegacyFrameRate).RoundToFrame().Value;
		Easing.ManualEaseInDuration  = (Easing.ManualEaseInTime_DEPRECATED * LegacyFrameRate).RoundToFrame().Value;
		Easing.ManualEaseOutDuration = (Easing.ManualEaseOutTime_DEPRECATED * LegacyFrameRate).RoundToFrame().Value;
#endif
	}
}

void UMovieSceneSection::PostDuplicate(bool bDuplicateForPIE)
{
	if (ChannelProxyType == EMovieSceneChannelProxyType::Dynamic)
	{
		ChannelProxy = nullptr;
	}

	Super::PostDuplicate(bDuplicateForPIE);
}

void UMovieSceneSection::PostRename(UObject* OldOuter, const FName OldName)
{
	if (ChannelProxyType == EMovieSceneChannelProxyType::Dynamic)
	{
		ChannelProxy = nullptr;
	}

	Super::PostRename(OldOuter, OldName);
}

void UMovieSceneSection::SetStartFrame(TRangeBound<FFrameNumber> NewStartFrame)
{
	if (TryModify())
	{
		bool bIsValidStartFrame = ensureMsgf(SectionRange.Value.GetUpperBound().IsOpen() || NewStartFrame.IsOpen() || SectionRange.Value.GetUpperBound().GetValue() >= NewStartFrame.GetValue(),
			TEXT("Invalid start frame specified; will be clamped to current end frame."));

		if (bIsValidStartFrame)
		{
			SectionRange.Value.SetLowerBound(NewStartFrame);
		}
		else
		{
			SectionRange.Value.SetLowerBound(TRangeBound<FFrameNumber>::FlipInclusion(SectionRange.Value.GetUpperBound()));
		}
	}
}

void UMovieSceneSection::SetEndFrame(TRangeBound<FFrameNumber> NewEndFrame)
{
	if (TryModify())
	{
		bool bIsValidEndFrame = ensureMsgf(SectionRange.Value.GetLowerBound().IsOpen() || NewEndFrame.IsOpen() || SectionRange.Value.GetLowerBound().GetValue() <= NewEndFrame.GetValue(),
			TEXT("Invalid end frame specified; will be clamped to current start frame."));

		if (bIsValidEndFrame)
		{
			SectionRange.Value.SetUpperBound(NewEndFrame);
		}
		else
		{
			SectionRange.Value.SetUpperBound(TRangeBound<FFrameNumber>::FlipInclusion(SectionRange.Value.GetLowerBound()));
		}
	}
}

FMovieSceneChannelProxy& UMovieSceneSection::GetChannelProxy() const
{
	if (!ChannelProxy.IsValid())
	{
		ChannelProxyType = const_cast<UMovieSceneSection*>(this)->CacheChannelProxy();
	}

	FMovieSceneChannelProxy* Proxy = ChannelProxy.Get();
	check(Proxy);
	return *Proxy;
}

EMovieSceneChannelProxyType UMovieSceneSection::CacheChannelProxy()
{
	ChannelProxy = MakeShared<FMovieSceneChannelProxy>();
	return EMovieSceneChannelProxyType::Static;
}

TSharedPtr<FStructOnScope> UMovieSceneSection::GetKeyStruct(TArrayView<const FKeyHandle> KeyHandles)
{
	return nullptr;
}

void UMovieSceneSection::MoveSection(FFrameNumber DeltaFrame)
{
	if (TryModify())
	{
		TRange<FFrameNumber> NewRange = SectionRange.Value;
		if (SectionRange.Value.GetLowerBound().IsClosed())
		{
			SectionRange.Value.SetLowerBoundValue(SectionRange.Value.GetLowerBoundValue() + DeltaFrame);
		}
		if (SectionRange.Value.GetUpperBound().IsClosed())
		{
			SectionRange.Value.SetUpperBoundValue(SectionRange.Value.GetUpperBoundValue() + DeltaFrame);
		}

		for (const FMovieSceneChannelEntry& Entry : GetChannelProxy().GetAllEntries())
		{
			for (FMovieSceneChannel* Channel : Entry.GetChannels())
			{
				Channel->Offset(DeltaFrame);
			}
		}
	}
}

TRange<FFrameNumber> UMovieSceneSection::ComputeEffectiveRange() const
{
	if (!SectionRange.Value.GetLowerBound().IsOpen() && !SectionRange.Value.GetUpperBound().IsOpen())
	{
		return GetRange();
	}

	TRange<FFrameNumber> EffectiveRange = TRange<FFrameNumber>::Empty();

	for (const FMovieSceneChannelEntry& Entry : GetChannelProxy().GetAllEntries())
	{
		for (const FMovieSceneChannel* Channel : Entry.GetChannels())
		{
			EffectiveRange = TRange<FFrameNumber>::Hull(EffectiveRange, Channel->ComputeEffectiveRange());
		}
	}

	return TRange<FFrameNumber>::Intersection(EffectiveRange, SectionRange.Value);
}


TOptional<TRange<FFrameNumber> > UMovieSceneSection::GetAutoSizeRange() const
{
	TRange<FFrameNumber> EffectiveRange = TRange<FFrameNumber>::Empty();
	
	for (const FMovieSceneChannelEntry& Entry : GetChannelProxy().GetAllEntries())
	{
		for (const FMovieSceneChannel* Channel : Entry.GetChannels())
		{
			EffectiveRange = TRange<FFrameNumber>::Hull(EffectiveRange, Channel->ComputeEffectiveRange());
		}
	}

	if (!EffectiveRange.IsEmpty())
	{
		return EffectiveRange;
	}

	return TOptional<TRange<FFrameNumber> >();
}

FMovieSceneBlendTypeField UMovieSceneSection::GetSupportedBlendTypes() const
{
	UMovieSceneTrack* Track = GetTypedOuter<UMovieSceneTrack>();
	return Track ? Track->GetSupportedBlendTypes() : FMovieSceneBlendTypeField::None();
}

void UMovieSceneSection::BuildDefaultComponents(UMovieSceneEntitySystemLinker* EntityLinker, const UE::MovieScene::FEntityImportParams& Params, UE::MovieScene::FImportedEntity* OutImportedEntity)
{
	using namespace UE::MovieScene;

	FBuiltInComponentTypes* Components = FBuiltInComponentTypes::Get();

	FComponentTypeID BlendTag;
	if (BlendType.IsValid())
	{
		if (BlendType.Get() == EMovieSceneBlendType::Absolute)
		{
			BlendTag = Components->Tags.AbsoluteBlend;
		}
		else if (BlendType.Get() == EMovieSceneBlendType::Relative)
		{
			BlendTag = Components->Tags.RelativeBlend;
		}
		else if (BlendType.Get() == EMovieSceneBlendType::Additive)
		{
			BlendTag = Components->Tags.AdditiveBlend;
		}
		else if (BlendType.Get() == EMovieSceneBlendType::AdditiveFromBase)
		{
			BlendTag = Components->Tags.AdditiveFromBaseBlend;
		}
	}

	const bool bHasEasing = (Easing.GetEaseInDuration() > 0 || Easing.GetEaseOutDuration() > 0);

	const bool bShouldRestoreState = (EvalOptions.CompletionMode == EMovieSceneCompletionMode::RestoreState) ||
		( EvalOptions.CompletionMode == EMovieSceneCompletionMode::ProjectDefault && Params.Sequence.DefaultCompletionMode == EMovieSceneCompletionMode::RestoreState);

	TComponentTypeID<FEasingComponentData> EasingComponentID = Components->Easing;
	FComponentTypeID RestoreStateTag = Components->Tags.RestoreState;

	const bool bHasForcedTime      = Params.EntityMetaData && Params.EntityMetaData->ForcedTime != TNumericLimits<int32>::Lowest();
	const bool bHasSectionPreRoll  = Params.EntityMetaData && EnumHasAnyFlags(Params.EntityMetaData->Flags, ESectionEvaluationFlags::PreRoll | ESectionEvaluationFlags::PostRoll);
	const bool bHasSequencePreRoll = Params.Sequence.bPreRoll || Params.Sequence.bPostRoll;

	OutImportedEntity->AddBuilder(
		FEntityBuilder()
<<<<<<< HEAD
		.AddConditional(Components->Easing,                     FEasingComponentData{ this }, bHasEasing)
=======
		.AddConditional(Components->Easing,                     FEasingComponentData{ decltype(FEasingComponentData::Section)(this) }, bHasEasing)
>>>>>>> 6bbb88c8
		.AddConditional(Components->HierarchicalEasingChannel, uint16(-1), Params.Sequence.bHasHierarchicalEasing)
		.AddConditional(Components->HierarchicalBias,           Params.Sequence.HierarchicalBias, Params.Sequence.HierarchicalBias != 0)
		.AddConditional(Components->Interrogation.InputKey,     Params.InterrogationKey, Params.InterrogationKey.IsValid())
		.AddConditional(Components->EvalTime,                   Params.EntityMetaData ? Params.EntityMetaData->ForcedTime : 0, bHasForcedTime)
		.AddTagConditional(Components->Tags.RestoreState,       bShouldRestoreState)
		.AddTagConditional(Components->Tags.FixedTime,          bHasForcedTime)
		.AddTagConditional(Components->Tags.SectionPreRoll,     bHasSectionPreRoll)
<<<<<<< HEAD
		.AddTagConditional(Components->Tags.PreRoll,            bHasSequencePreRoll)
=======
		.AddTagConditional(Components->Tags.PreRoll,            bHasSequencePreRoll || bHasSectionPreRoll)
>>>>>>> 6bbb88c8
		.AddTagConditional(BlendTag,                            BlendTag != FComponentTypeID::Invalid())
	);

	if (BlendTag == Components->Tags.AdditiveFromBaseBlend)
	{
		const UMovieScene* MovieScene = GetTypedOuter<UMovieScene>();
		const TRange<FFrameNumber> PlaybackRange = MovieScene->GetPlaybackRange();
		const TRange<FFrameNumber> TrueRange = GetTrueRange();
		const FFrameNumber BaseValueEvalTime = TrueRange.HasLowerBound() ? 
			TrueRange.GetLowerBoundValue() : 
			(PlaybackRange.HasLowerBound() ? PlaybackRange.GetLowerBoundValue() : FFrameNumber(0));
		OutImportedEntity->AddBuilder(
			FEntityBuilder().Add(Components->BaseValueEvalTime, BaseValueEvalTime)
		);
	}
}

bool UMovieSceneSection::TryModify(bool bAlwaysMarkDirty)
{
	if (IsReadOnly())
	{
		return false;
	}

	Modify(bAlwaysMarkDirty);

	return true;
}

bool UMovieSceneSection::IsReadOnly() const
{
	if (IsLocked())
	{
		return true;
	}

#if WITH_EDITORONLY_DATA
	if (UMovieScene* OuterScene = GetTypedOuter<UMovieScene>())
	{
		if (OuterScene->IsReadOnly())
		{
			return true;
		}
	}
#endif

	return false;
}

void UMovieSceneSection::GetOverlappingSections(TArray<UMovieSceneSection*>& OutSections, bool bSameRow, bool bIncludeThis)
{
	UMovieSceneTrack* Track = GetTypedOuter<UMovieSceneTrack>();
	if (!Track)
	{
		return;
	}

	TRange<FFrameNumber> ThisRange = GetRange();
	for (UMovieSceneSection* Section : Track->GetAllSections())
	{
		if (!Section || (!bIncludeThis && Section == this))
		{
			continue;
		}

		if (bSameRow && Section->GetRowIndex() != GetRowIndex())
		{
			continue;
		}

		if (Section->GetRange().Overlaps(ThisRange))
		{
			OutSections.Add(Section);
		}
	}
}


const UMovieSceneSection* UMovieSceneSection::OverlapsWithSections(const TArray<UMovieSceneSection*>& Sections, int32 TrackDelta, int32 TimeDelta) const
{
	// Check overlaps with exclusive ranges so that sections can butt up against each other
	int32 NewTrackIndex = RowIndex + TrackDelta;

	// @todo: sequencer-timecode: is this correct? it seems like we should just use the section's ranges directly rather than fiddling with the bounds
	// TRange<FFrameNumber> NewSectionRange;
	// if (SectionRange.GetLowerBound().IsClosed())
	// {
	// 	NewSectionRange = TRange<FFrameNumber>(
	// 		TRangeBound<FFrameNumber>::Exclusive(SectionRange.GetLowerBoundValue() + TimeDelta),
	// 		NewSectionRange.GetUpperBound()
	// 		);
	// }

	// if (SectionRange.GetUpperBound().IsClosed())
	// {
	// 	NewSectionRange = TRange<FFrameNumber>(
	// 		NewSectionRange.GetLowerBound(),
	// 		TRangeBound<FFrameNumber>::Exclusive(SectionRange.GetUpperBoundValue() + TimeDelta)
	// 		);
	// }

	TRange<FFrameNumber> ThisRange = SectionRange.Value;

	for (const auto Section : Sections)
	{
		check(Section);
		if ((this != Section) && (Section->GetRowIndex() == NewTrackIndex))
		{
			//TRange<float> ExclusiveSectionRange = TRange<float>(TRange<float>::BoundsType::Exclusive(Section->GetRange().GetLowerBoundValue()), TRange<float>::BoundsType::Exclusive(Section->GetRange().GetUpperBoundValue()));
			if (ThisRange.Overlaps(Section->GetRange()))
			{
				return Section;
			}
		}
	}

	return nullptr;
}


void UMovieSceneSection::InitialPlacement(const TArray<UMovieSceneSection*>& Sections, FFrameNumber InStartTime, int32 Duration, bool bAllowMultipleRows)
{
	check(Duration >= 0);

	// Inclusive lower, exclusive upper bounds
	SectionRange = TRange<FFrameNumber>(InStartTime, InStartTime + Duration);
	RowIndex = 0;

	for (UMovieSceneSection* OtherSection : Sections)
	{
		OverlapPriority = FMath::Max(OtherSection->GetOverlapPriority()+1, OverlapPriority);
	}

	if (bAllowMultipleRows)
	{
		while (OverlapsWithSections(Sections) != nullptr)
		{
			++RowIndex;
		}
	}
	else
	{
		for (;;)
		{
			const UMovieSceneSection* OverlappedSection = OverlapsWithSections(Sections);
			if (OverlappedSection == nullptr)
			{
				break;
			}

			TRange<FFrameNumber> OtherRange = OverlappedSection->GetRange();
			if (OtherRange.GetUpperBound().IsClosed())
			{
				MoveSection(OtherRange.GetUpperBoundValue() - InStartTime);
			}
			else
			{
				++OverlapPriority;
				break;
			}
		}
	}

	UMovieSceneTrack* Track = GetTypedOuter<UMovieSceneTrack>();
	if (Track)
	{
		Track->UpdateEasing();
	}
}

void UMovieSceneSection::InitialPlacementOnRow(const TArray<UMovieSceneSection*>& Sections, FFrameNumber InStartTime, int32 Duration, int32 InRowIndex)
{
	check(Duration >= 0);

	// Inclusive lower, exclusive upper bounds
	SectionRange = TRange<FFrameNumber>(InStartTime, InStartTime + Duration);
	RowIndex = InRowIndex;

	// If no given row index, put it on the next available row
	if (RowIndex == INDEX_NONE)
	{
		RowIndex = 0;
		while (OverlapsWithSections(Sections) != nullptr)
		{
			++RowIndex;
		}
	}

	for (UMovieSceneSection* OtherSection : Sections)
	{
		OverlapPriority = FMath::Max(OtherSection->GetOverlapPriority()+1, OverlapPriority);
	}

	// If this overlaps with any sections, move out all the sections that are beyond this row
	if (OverlapsWithSections(Sections))
	{
		for (UMovieSceneSection* OtherSection : Sections)
		{
			if (OtherSection != nullptr && OtherSection != this && OtherSection->GetRowIndex() >= RowIndex)
			{
				OtherSection->SetRowIndex(OtherSection->GetRowIndex()+1);
			}
		}
	}

	UMovieSceneTrack* Track = GetTypedOuter<UMovieSceneTrack>();
	if (Track)
	{
		Track->UpdateEasing();
	}
}

UMovieSceneSection* UMovieSceneSection::SplitSection(FQualifiedFrameTime SplitTime, bool bDeleteKeys)
{
	if (!SectionRange.Value.Contains(SplitTime.Time.GetFrame()))
	{
		return nullptr;
	}

	SetFlags(RF_Transactional);

	if (TryModify())
	{
		// Duplicate the current section to be the section on the right side of the trim point
		UMovieSceneTrack* Track = CastChecked<UMovieSceneTrack>(GetOuter());
		Track->Modify();

		UMovieSceneSection* NewSection = DuplicateObject<UMovieSceneSection>(this, Track);
		check(NewSection);

		Track->AddSection(*NewSection);

		TrimSection(SplitTime, false, bDeleteKeys);
		Easing.AutoEaseOutDuration = 0;
		Easing.bManualEaseOut = false;
		Easing.ManualEaseOutDuration = 0;

		NewSection->TrimSection(SplitTime, true, bDeleteKeys);
		NewSection->Easing.AutoEaseInDuration = 0;
		NewSection->Easing.bManualEaseIn = false;
		NewSection->Easing.ManualEaseInDuration = 0;

		return NewSection;
	}

	return nullptr;
}

UObject* UMovieSceneSection::GetImplicitObjectOwner()
{
	if (UMovieSceneTrack* Track = GetTypedOuter<UMovieSceneTrack>())
	{
		if (UMovieScene* MovieScene = Track->GetTypedOuter<UMovieScene>())
		{
			FGuid Guid;
			if (MovieScene->FindTrackBinding(*Track, Guid))
			{
				if (FMovieSceneSpawnable* MovieSceneSpanwable = MovieScene->FindSpawnable(Guid))
				{
					return MovieSceneSpanwable->GetObjectTemplate();
				}
				else if (FMovieScenePossessable* MovieScenePossessable = MovieScene->FindPossessable(Guid))
				{
#if WITH_EDITORONLY_DATA
					if (MovieScenePossessable->GetPossessedObjectClass() && MovieScenePossessable->GetPossessedObjectClass()->GetDefaultObject())
					{
						return MovieScenePossessable->GetPossessedObjectClass()->GetDefaultObject();
					}
#endif
				}
			}
		}
	}
	return nullptr;
}


void UMovieSceneSection::TrimSection(FQualifiedFrameTime TrimTime, bool bTrimLeft, bool bDeleteKeys)
{
	if (SectionRange.Value.Contains(TrimTime.Time.GetFrame()))
	{
		SetFlags(RF_Transactional);
		if (TryModify())
		{
			if (bTrimLeft)
			{
				SectionRange.Value.SetLowerBound(TRangeBound<FFrameNumber>::Inclusive(TrimTime.Time.GetFrame()));
			}
			else
			{
				SectionRange.Value.SetUpperBound(TRangeBound<FFrameNumber>::Exclusive(TrimTime.Time.GetFrame()));
			}

			if (bDeleteKeys)
			{
				for (const FMovieSceneChannelEntry& Entry : GetChannelProxy().GetAllEntries())
				{
					for (FMovieSceneChannel* Channel : Entry.GetChannels())
					{
						Channel->DeleteKeysFrom(TrimTime.Time.GetFrame(), bTrimLeft);
					}
				}
			}
		}
	}
}


float UMovieSceneSection::EvaluateEasing(FFrameTime InTime) const
{
	float EaseInValue = 1.f;
	float EaseOutValue = 1.f;

	if (HasStartFrame() && Easing.GetEaseInDuration() > 0 && Easing.EaseIn.GetObject())
	{
		const int32  EaseFrame    = (InTime.FrameNumber - GetInclusiveStartFrame()).Value;
		const double EaseInInterp = (double(EaseFrame) + InTime.GetSubFrame()) / Easing.GetEaseInDuration();

		if (EaseInInterp <= 0.0)
		{
			EaseInValue = 0.0;
		}
		else if (EaseInInterp >= 1.0)
		{
			EaseInValue = 1.0;
		}
		else
		{
			EaseInValue = IMovieSceneEasingFunction::EvaluateWith(Easing.EaseIn, EaseInInterp);
		}
	}


	if (HasEndFrame() && Easing.GetEaseOutDuration() > 0 && Easing.EaseOut.GetObject())
	{
		const int32  EaseFrame     = (InTime.FrameNumber - GetExclusiveEndFrame() + Easing.GetEaseOutDuration()).Value;
		const double EaseOutInterp = (double(EaseFrame) + InTime.GetSubFrame()) / Easing.GetEaseOutDuration();

		if (EaseOutInterp <= 0.0)
		{
			EaseOutValue = 1.0;
		}
		else if (EaseOutInterp >= 1.0)
		{
			EaseOutValue = 0.0;
		}
		else
		{
			EaseOutValue = 1.f - IMovieSceneEasingFunction::EvaluateWith(Easing.EaseOut, EaseOutInterp);
		}
	}

	return EaseInValue * EaseOutValue;
}


void UMovieSceneSection::EvaluateEasing(FFrameTime InTime, TOptional<float>& OutEaseInValue, TOptional<float>& OutEaseOutValue, float* OutEaseInInterp, float* OutEaseOutInterp) const
{
	if (HasStartFrame() && Easing.EaseIn.GetObject() && GetEaseInRange().Contains(InTime.FrameNumber))
	{
		const int32  EaseFrame    = (InTime.FrameNumber - GetInclusiveStartFrame()).Value;
		const double EaseInInterp = (double(EaseFrame) + InTime.GetSubFrame()) / Easing.GetEaseInDuration();

		OutEaseInValue = IMovieSceneEasingFunction::EvaluateWith(Easing.EaseIn, EaseInInterp);

		if (OutEaseInInterp)
		{
			*OutEaseInInterp = EaseInInterp;
		}
	}

	if (HasEndFrame() && Easing.EaseOut.GetObject() && GetEaseOutRange().Contains(InTime.FrameNumber))
	{
		const int32  EaseFrame     = (InTime.FrameNumber - GetExclusiveEndFrame() + Easing.GetEaseOutDuration()).Value;
		const double EaseOutInterp = (double(EaseFrame) + InTime.GetSubFrame()) / Easing.GetEaseOutDuration();

		OutEaseOutValue = 1.f - IMovieSceneEasingFunction::EvaluateWith(Easing.EaseOut, EaseOutInterp);

		if (OutEaseOutInterp)
		{
			*OutEaseOutInterp = EaseOutInterp;
		}
	}
}


TRange<FFrameNumber> UMovieSceneSection::GetEaseInRange() const
{
	if (HasStartFrame() && Easing.GetEaseInDuration() > 0)
	{
		TRangeBound<FFrameNumber> LowerBound = TRangeBound<FFrameNumber>::Inclusive(GetInclusiveStartFrame());
		TRangeBound<FFrameNumber> UpperBound = TRangeBound<FFrameNumber>::Exclusive(GetInclusiveStartFrame() + Easing.GetEaseInDuration());

		UpperBound = TRangeBound<FFrameNumber>::MinUpper(UpperBound, SectionRange.Value.GetUpperBound());
		return TRange<FFrameNumber>(LowerBound, UpperBound);
	}

	return TRange<FFrameNumber>::Empty();
}


TRange<FFrameNumber> UMovieSceneSection::GetEaseOutRange() const
{
	if (HasEndFrame() && Easing.GetEaseOutDuration() > 0)
	{
		TRangeBound<FFrameNumber> UpperBound = TRangeBound<FFrameNumber>::Exclusive(GetExclusiveEndFrame());
		TRangeBound<FFrameNumber> LowerBound = TRangeBound<FFrameNumber>::Inclusive(GetExclusiveEndFrame() - Easing.GetEaseOutDuration());

		LowerBound = TRangeBound<FFrameNumber>::MaxLower(LowerBound, SectionRange.Value.GetLowerBound());
		return TRange<FFrameNumber>(LowerBound, UpperBound);
	}

	return TRange<FFrameNumber>::Empty();
}


bool UMovieSceneSection::ShouldUpgradeEntityData(FArchive& Ar, FMovieSceneEvaluationCustomVersion::Type UpgradeVersion) const
{
	return Ar.IsLoading() && !Ar.HasAnyPortFlags(PPF_Duplicate | PPF_DuplicateForPIE) && GetLinkerCustomVersion(FMovieSceneEvaluationCustomVersion::GUID) < UpgradeVersion;
}

#if WITH_EDITOR

void UMovieSceneSection::PostEditChangeProperty(FPropertyChangedEvent& PropertyChangedEvent)
{
	static const FName NAME_SectionRange = GET_MEMBER_NAME_CHECKED(UMovieSceneSection, SectionRange);

	Super::PostEditChangeProperty(PropertyChangedEvent);

	if (PropertyChangedEvent.Property != nullptr && PropertyChangedEvent.Property->GetFName() == NAME_SectionRange)
	{
		if (UMovieSceneTrack* Track = GetTypedOuter<UMovieSceneTrack>())
		{
			Track->UpdateEasing();
		}
	}
}

ECookOptimizationFlags UMovieSceneSection::GetCookOptimizationFlags() const
{
	UMovieSceneTrack* Track = GetTypedOuter<UMovieSceneTrack>();

	if (UMovieSceneTrack::RemoveMutedTracksOnCook() && Track && Track->IsRowEvalDisabled(GetRowIndex()))
	{
		return ECookOptimizationFlags::RemoveSection;
	}
	return ECookOptimizationFlags::None; 
}

void UMovieSceneSection::RemoveForCook()
{
	Modify();

	for (const FMovieSceneChannelEntry& Entry : GetChannelProxy().GetAllEntries())
	{
		for (FMovieSceneChannel* Channel : Entry.GetChannels())
		{
			if (Channel)
			{
				Channel->Reset();
			}
		}
	}
}

#endif<|MERGE_RESOLUTION|>--- conflicted
+++ resolved
@@ -309,11 +309,7 @@
 
 	OutImportedEntity->AddBuilder(
 		FEntityBuilder()
-<<<<<<< HEAD
-		.AddConditional(Components->Easing,                     FEasingComponentData{ this }, bHasEasing)
-=======
 		.AddConditional(Components->Easing,                     FEasingComponentData{ decltype(FEasingComponentData::Section)(this) }, bHasEasing)
->>>>>>> 6bbb88c8
 		.AddConditional(Components->HierarchicalEasingChannel, uint16(-1), Params.Sequence.bHasHierarchicalEasing)
 		.AddConditional(Components->HierarchicalBias,           Params.Sequence.HierarchicalBias, Params.Sequence.HierarchicalBias != 0)
 		.AddConditional(Components->Interrogation.InputKey,     Params.InterrogationKey, Params.InterrogationKey.IsValid())
@@ -321,11 +317,7 @@
 		.AddTagConditional(Components->Tags.RestoreState,       bShouldRestoreState)
 		.AddTagConditional(Components->Tags.FixedTime,          bHasForcedTime)
 		.AddTagConditional(Components->Tags.SectionPreRoll,     bHasSectionPreRoll)
-<<<<<<< HEAD
-		.AddTagConditional(Components->Tags.PreRoll,            bHasSequencePreRoll)
-=======
 		.AddTagConditional(Components->Tags.PreRoll,            bHasSequencePreRoll || bHasSectionPreRoll)
->>>>>>> 6bbb88c8
 		.AddTagConditional(BlendTag,                            BlendTag != FComponentTypeID::Invalid())
 	);
 
