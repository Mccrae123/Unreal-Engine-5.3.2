// Copyright Epic Games, Inc. All Rights Reserved.

#include "Channels/MovieSceneFloatChannel.h"
#include "Channels/MovieSceneChannelProxy.h"
#include "Channels/MovieSceneCurveChannelImpl.h"
#include "MovieSceneFrameMigration.h"
#include "MovieSceneFwd.h"
#include "UObject/FortniteMainBranchObjectVersion.h"
#include "UObject/SequencerObjectVersion.h"
<<<<<<< HEAD
#include "HAL/ConsoleManager.h"

int32 GSequencerLinearCubicInterpolation = 1;
static FAutoConsoleVariableRef CVarSequencerLinearCubicInterpolation(
	TEXT("Sequencer.LinearCubicInterpolation"),
	GSequencerLinearCubicInterpolation,
	TEXT("If 1 Linear Keys Act As Cubic Interpolation with Linear Tangents, if 0 Linear Key Forces Linear Interpolation to Next Key."),
	ECVF_Default);

static TAutoConsoleVariable<int32> CVarSequencerAutoTangentInterpolation(
	TEXT("Sequencer.AutoTangentNew"),
	1,
	TEXT("If 1 Auto Tangent will use new algorithm to gradually flatten maximum/minimum keys, if 0 Auto Tangent will average all keys (pre 4.23 behavior)."),
	ECVF_Default);

bool FMovieSceneTangentData::Serialize(FArchive& Ar)
{
	Ar.UsingCustomVersion(FSequencerObjectVersion::GUID);
	if (Ar.CustomVer(FSequencerObjectVersion::GUID) < FSequencerObjectVersion::SerializeFloatChannel)
	{
		return false;
	}

	if (Ar.CustomVer(FSequencerObjectVersion::GUID) < FSequencerObjectVersion::SerializeFloatChannelCompletely)
	{
		Ar << ArriveTangent;
		Ar << LeaveTangent;
		Ar << TangentWeightMode;
		Ar << ArriveTangentWeight;
		Ar << LeaveTangentWeight;
	}
	else
	{
		Ar << ArriveTangent;
		Ar << LeaveTangent;
		Ar << ArriveTangentWeight;
		Ar << LeaveTangentWeight;
		Ar << TangentWeightMode;
	}
=======
>>>>>>> 6bbb88c8

static_assert(
		sizeof(FMovieSceneFloatValue) == 28,
		"The size of the float channel value has changed. You need to update the padding byte at the end of the structure. "
		"You also need to update the layout in FMovieSceneDoubleValue so that they match!");

bool FMovieSceneFloatValue::Serialize(FArchive& Ar)
{
	return TMovieSceneCurveChannelImpl<FMovieSceneFloatChannel>::SerializeChannelValue(*this, Ar);
}

bool FMovieSceneFloatValue::operator==(const FMovieSceneFloatValue& FloatValue) const
{
	return (Value == FloatValue.Value) && (InterpMode == FloatValue.InterpMode) && (TangentMode == FloatValue.TangentMode) && (Tangent == FloatValue.Tangent);
}

bool FMovieSceneFloatValue::operator!=(const FMovieSceneFloatValue& Other) const
{
	return !(*this == Other);
}

int32 FMovieSceneFloatChannel::AddConstantKey(FFrameNumber InTime, float InValue)
{
	return FMovieSceneFloatChannelImpl::AddConstantKey(this, InTime, InValue);
}

int32 FMovieSceneFloatChannel::AddLinearKey(FFrameNumber InTime, float InValue)
{
	return FMovieSceneFloatChannelImpl::AddLinearKey(this, InTime, InValue);
}

int32 FMovieSceneFloatChannel::AddCubicKey(FFrameNumber InTime, float InValue, ERichCurveTangentMode TangentMode, const FMovieSceneTangentData& Tangent)
{
	return FMovieSceneFloatChannelImpl::AddCubicKey(this, InTime, InValue, TangentMode, Tangent);
}

<<<<<<< HEAD

static float EvalForTwoKeys(const FMovieSceneFloatValue& Key1, FFrameNumber Key1Time,
							const FMovieSceneFloatValue& Key2, FFrameNumber Key2Time,
							FFrameNumber InTime,
							FFrameRate DisplayRate)
{
	double DecimalRate = DisplayRate.AsDecimal();

	float Diff = (float)(Key2Time - Key1Time).Value;
	Diff /= DecimalRate;
	const int CheckBothLinear = GSequencerLinearCubicInterpolation;

	if (Diff > 0 && Key1.InterpMode != RCIM_Constant)
	{
		const float Alpha = ((float)(InTime - Key1Time).Value / DecimalRate) / Diff;
		const float P0 = Key1.Value;
		const float P3 = Key2.Value;

		if (Key1.InterpMode == RCIM_Linear && (!CheckBothLinear || Key2.InterpMode != RCIM_Cubic))
		{
			return FMath::Lerp(P0, P3, Alpha);
		}
		else
		{
			float LeaveTangent = Key1.Tangent.LeaveTangent * DecimalRate;
			float ArriveTangent = Key2.Tangent.ArriveTangent * DecimalRate;

			const float OneThird = 1.0f / 3.0f;
			const float P1 = P0 + (LeaveTangent * Diff*OneThird);
			const float P2 = P3 - (ArriveTangent * Diff*OneThird);

			return BezierInterp(P0, P1, P2, P3, Alpha);
		}
	}
	else
	{
		return Key1.Value;
	}
}

struct FCycleParams
{
	FFrameTime Time;
	int32 CycleCount;
	float ValueOffset;

	FCycleParams(FFrameTime InTime)
		: Time(InTime)
		, CycleCount(0)
		, ValueOffset(0.f)
	{}

	FORCEINLINE void ComputePreValueOffset(float FirstValue, float LastValue)
	{
		ValueOffset = (FirstValue-LastValue) * CycleCount;
	}
	FORCEINLINE void ComputePostValueOffset(float FirstValue, float LastValue)
	{
		ValueOffset = (LastValue-FirstValue) * CycleCount;
	}
	FORCEINLINE void Oscillate(int32 MinFrame, int32 MaxFrame)
	{
		if (CycleCount % 2 == 1)
		{
			Time = MinFrame + (FFrameTime(MaxFrame) - Time);
		}
	}
};

FCycleParams CycleTime(FFrameNumber MinFrame, FFrameNumber MaxFrame, FFrameTime InTime)
{
	FCycleParams Params(InTime);
	
	const int32 Duration = MaxFrame.Value - MinFrame.Value;
	if (Duration == 0)
	{
		Params.Time = MaxFrame;
		Params.CycleCount = 0;
	}
	else if (InTime < MinFrame)
	{
		const int32 CycleCount = ((MaxFrame - InTime) / Duration).FloorToFrame().Value;

		Params.Time = InTime + FFrameTime(Duration)*CycleCount;
		Params.CycleCount = CycleCount;
	}
	else if (InTime > MaxFrame)
	{
		const int32 CycleCount = ((InTime - MinFrame) / Duration).FloorToFrame().Value;

		Params.Time = InTime - FFrameTime(Duration)*CycleCount;
		Params.CycleCount = CycleCount;
	}

	return Params;
}

bool FMovieSceneFloatChannel::EvaluateExtrapolation(FFrameTime InTime, float& OutValue) const
{
	// If the time is outside of the curve, deal with extrapolation
	if (InTime < Times[0])
	{
		if (PreInfinityExtrap == RCCE_None)
		{
			return false;
		}

		if (PreInfinityExtrap == RCCE_Constant)
		{
			OutValue = Values[0].Value;
			return true;
		}

		if (PreInfinityExtrap == RCCE_Linear)
		{
			const FMovieSceneFloatValue FirstValue = Values[0];

			if (FirstValue.InterpMode == RCIM_Constant)
			{
				OutValue = FirstValue.Value;
			}
			else if(FirstValue.InterpMode == RCIM_Cubic)
			{
				FFrameTime Delta = FFrameTime(Times[0]) - InTime;
				OutValue = FirstValue.Value - Delta.AsDecimal() * FirstValue.Tangent.ArriveTangent;
			}
			else if(FirstValue.InterpMode == RCIM_Linear)
			{
				const int32 InterpStartFrame = Times[1].Value;
				const int32 DeltaFrame       = InterpStartFrame - Times[0].Value;
				if (DeltaFrame == 0)
				{
					OutValue = FirstValue.Value;
				}
				else
				{
					OutValue = FMath::Lerp(Values[1].Value, FirstValue.Value, (InterpStartFrame - InTime.AsDecimal())/DeltaFrame);
				}
			}
			return true;
		}
	}
	else if (InTime > Times.Last())
	{
		if (PostInfinityExtrap == RCCE_None)
		{
			return false;
		}

		if (PostInfinityExtrap == RCCE_Constant)
		{
			OutValue = Values.Last().Value;
			return true;
		}

		if (PostInfinityExtrap == RCCE_Linear)
		{
			const FMovieSceneFloatValue LastValue = Values.Last();

			if (LastValue.InterpMode == RCIM_Constant)
			{
				OutValue = LastValue.Value;
			}
			else if(LastValue.InterpMode == RCIM_Cubic)
			{
				FFrameTime Delta = InTime - Times.Last();
				OutValue = LastValue.Value + Delta.AsDecimal() * LastValue.Tangent.LeaveTangent;
			}
			else if(LastValue.InterpMode == RCIM_Linear)
			{
				const int32 NumKeys          = Times.Num();
				const int32 InterpStartFrame = Times[NumKeys-2].Value;
				const int32 DeltaFrame       = Times.Last().Value-InterpStartFrame;

				if (DeltaFrame == 0)
				{
					OutValue = LastValue.Value;
				}
				else
				{
					OutValue = FMath::Lerp(Values[NumKeys-2].Value, LastValue.Value, (InTime.AsDecimal() - InterpStartFrame)/DeltaFrame);
				}
			}
			return true;
		}
	}

	return false;
}


/* Solve Cubic Euqation using Cardano's forumla
* Adopted from Graphic Gems 1
* https://github.com/erich666/GraphicsGems/blob/master/gems/Roots3And4.c
*  Solve cubic of form
*
* @param Coeff Coefficient parameters of form  Coeff[0] + Coeff[1]*x + Coeff[2]*x^2 + Coeff[3]*x^3 + Coeff[4]*x^4 = 0
* @param Solution Up to 3 real solutions. We don't include imaginary solutions, would need a complex number objecct
* @return Returns the number of real solutions returned in the Solution array.
*/
static int SolveCubic(double Coeff[4], double Solution[3])
=======
bool FMovieSceneFloatChannel::Evaluate(FFrameTime InTime,  float& OutValue) const
>>>>>>> 6bbb88c8
{
	return FMovieSceneFloatChannelImpl::Evaluate(this, InTime, OutValue);
}

void FMovieSceneFloatChannel::Set(TArray<FFrameNumber> InTimes, TArray<FMovieSceneFloatValue> InValues)
{
<<<<<<< HEAD
	double A = B1 - A1;
	double B = C1 - B1;
	double C = D1 - C1;
	double D = B - A;
	*A2 = C- B - D;
	*B2 = 3.0 * D;
	*C2 = 3.0 * A;
	*D2 = A1;
}

bool FMovieSceneFloatChannel::Evaluate(FFrameTime InTime,  float& OutValue) const
{
	const int32 NumKeys = Times.Num();

	// No keys means default value, or nothing
	if (NumKeys == 0)
	{
		if (bHasDefaultValue)
		{
			OutValue = DefaultValue;
			return true;
		}
		return false;
	}

	// For single keys, we can only ever return that value
	if (NumKeys == 1)
	{
		OutValue = Values[0].Value;
		return true;
	}

	// Evaluate with extrapolation if we're outside the bounds of the curve
	if (EvaluateExtrapolation(InTime, OutValue))
	{
		return true;
	}

	const FFrameNumber MinFrame = Times[0];
	const FFrameNumber MaxFrame = Times.Last();

	// Compute the cycled time
	FCycleParams Params = CycleTime(MinFrame, MaxFrame, InTime);

	// Deal with offset cycles and oscillation
	if (InTime < FFrameTime(MinFrame))
	{
		switch (PreInfinityExtrap)
		{
		case RCCE_CycleWithOffset: Params.ComputePreValueOffset(Values[0].Value, Values[NumKeys-1].Value); break;
		case RCCE_Oscillate:       Params.Oscillate(MinFrame.Value, MaxFrame.Value);                       break;
		}
	}
	else if (InTime > FFrameTime(MaxFrame))
	{
		switch (PostInfinityExtrap)
		{
		case RCCE_CycleWithOffset: Params.ComputePostValueOffset(Values[0].Value, Values[NumKeys-1].Value); break;
		case RCCE_Oscillate:       Params.Oscillate(MinFrame.Value, MaxFrame.Value);                        break;
		}
	}

	if (!ensureMsgf(Params.Time.FrameNumber >= MinFrame && Params.Time.FrameNumber <= MaxFrame, TEXT("Invalid time computed for float channel evaluation")))
	{
		return false;
	}

	// Evaluate the curve data
	float Interp = 0.f;
	int32 Index1 = INDEX_NONE, Index2 = INDEX_NONE;
	UE::MovieScene::EvaluateTime(Times, Params.Time, Index1, Index2, Interp);
	const int CheckBothLinear = GSequencerLinearCubicInterpolation;

	if (Index1 == INDEX_NONE)
	{
		OutValue = Params.ValueOffset + Values[Index2].Value;
	}
	else if (Index2 == INDEX_NONE)
	{
		OutValue = Params.ValueOffset + Values[Index1].Value;
	}
	else
	{
		FMovieSceneFloatValue Key1 = Values[Index1];
		FMovieSceneFloatValue Key2 = Values[Index2];
		TEnumAsByte<ERichCurveInterpMode> InterpMode = Key1.InterpMode;
	    if(InterpMode == RCIM_Linear && (CheckBothLinear  && Key2.InterpMode == RCIM_Cubic))
		{
			InterpMode = RCIM_Cubic;
		}
		
		switch (InterpMode)
		{
		case RCIM_Cubic:
		{
			const float OneThird = 1.0f / 3.0f;
			if ((Key1.Tangent.TangentWeightMode == RCTWM_WeightedNone || Key1.Tangent.TangentWeightMode == RCTWM_WeightedArrive)
				&& (Key2.Tangent.TangentWeightMode == RCTWM_WeightedNone || Key2.Tangent.TangentWeightMode == RCTWM_WeightedLeave))
			{
				const int32 Diff = Times[Index2].Value - Times[Index1].Value;
				const float P0 = Key1.Value;
				const float P1 = P0 + (Key1.Tangent.LeaveTangent * Diff * OneThird);
				const float P3 = Key2.Value;
				const float P2 = P3 - (Key2.Tangent.ArriveTangent * Diff * OneThird);

				OutValue = Params.ValueOffset + BezierInterp(P0, P1, P2, P3, Interp);
				break;
			}
			else //its weighted
			{
				const float TimeInterval = TickResolution.AsInterval();
				const float ToSeconds = 1.0f / TimeInterval;

				const double Time1 = TickResolution.AsSeconds(Times[Index1].Value);
				const double Time2 = TickResolution.AsSeconds(Times[Index2].Value);
				const float X = Time2 - Time1;
				float CosAngle, SinAngle;
				float Angle = FMath::Atan(Key1.Tangent.LeaveTangent * ToSeconds);
				FMath::SinCos(&SinAngle, &CosAngle, Angle);
				float LeaveWeight;
				if (Key1.Tangent.TangentWeightMode == RCTWM_WeightedNone || Key1.Tangent.TangentWeightMode == RCTWM_WeightedArrive)
				{
					const float LeaveTangentNormalized = Key1.Tangent.LeaveTangent / (TimeInterval);
					const float Y = LeaveTangentNormalized * X;
					LeaveWeight = FMath::Sqrt(X*X + Y * Y) * OneThird;
				}
				else
				{
					LeaveWeight = Key1.Tangent.LeaveTangentWeight;
				}
				const float Key1TanX = CosAngle * LeaveWeight + Time1;
				const float Key1TanY = SinAngle * LeaveWeight + Key1.Value;

				Angle = FMath::Atan(Key2.Tangent.ArriveTangent * ToSeconds);
				FMath::SinCos(&SinAngle, &CosAngle, Angle);
				float ArriveWeight;
				if (Key2.Tangent.TangentWeightMode == RCTWM_WeightedNone || Key2.Tangent.TangentWeightMode == RCTWM_WeightedLeave)
				{
					const float ArriveTangentNormalized = Key2.Tangent.ArriveTangent / (TimeInterval);
					const float Y = ArriveTangentNormalized * X;
					ArriveWeight = FMath::Sqrt(X*X + Y * Y) * OneThird;
				}
				else
				{
					ArriveWeight =  Key2.Tangent.ArriveTangentWeight;
				}
				const float Key2TanX = -CosAngle * ArriveWeight + Time2;
				const float Key2TanY = -SinAngle * ArriveWeight + Key2.Value;

				//Normalize the Time Range
				const float RangeX = Time2 - Time1;

				const float Dx1 = Key1TanX - Time1;
				const float Dx2 = Key2TanX - Time1;

				// Normalize values
				const float NormalizedX1 = Dx1 / RangeX;
				const float NormalizedX2 = Dx2 / RangeX;
				
				double Coeff[4];
				double Results[3];

				//Convert Bezier to Power basis, also float to double for precision for root finding.
				BezierToPower(
					0.0, NormalizedX1, NormalizedX2, 1.0,
					&(Coeff[3]), &(Coeff[2]), &(Coeff[1]), &(Coeff[0])
				);

				Coeff[0] = Coeff[0] - Interp;
				
				int NumResults = SolveCubic(Coeff, Results);
				float NewInterp = Interp;
				if (NumResults == 1)
				{
					NewInterp = Results[0];
				}
				else
				{
					NewInterp = TNumericLimits<float>::Lowest(); //just need to be out of range
					for (double Result : Results)
					{
						if ((Result >= 0.0f) && (Result <= 1.0f))
						{
							if (NewInterp < 0.0f || Result > NewInterp)
							{
								NewInterp = Result;
							}
						}
					}

					if (NewInterp == TNumericLimits<float>::Lowest())
					{
						NewInterp = 0.f;
					}

				}
				//now use NewInterp and adjusted tangents plugged into the Y (Value) part of the graph.
				const float P0 = Key1.Value;
				const float P1 = Key1TanY;
				const float P3 = Key2.Value;
				const float P2 = Key2TanY;

				OutValue = Params.ValueOffset + BezierInterp(P0, P1, P2, P3,  NewInterp);
			}
			break;
		}

		case RCIM_Linear:
			OutValue = Params.ValueOffset + FMath::Lerp(Key1.Value, Key2.Value, Interp);
			break;

		default:
			OutValue = Params.ValueOffset + Key1.Value;
			break;
		}
	}

	return true;
=======
	FMovieSceneFloatChannelImpl::Set(this, InTimes, InValues);
>>>>>>> 6bbb88c8
}

void FMovieSceneFloatChannel::AutoSetTangents(float Tension)
{
	FMovieSceneFloatChannelImpl::AutoSetTangents(this, Tension);
}

void FMovieSceneFloatChannel::PopulateCurvePoints(double StartTimeSeconds, double EndTimeSeconds, double TimeThreshold, float ValueThreshold, FFrameRate InTickResolution, TArray<TTuple<double, double>>& InOutPoints) const
{
<<<<<<< HEAD
	const FFrameNumber StartFrame = (StartTimeSeconds * InTickResolution).FloorToFrame();
	const FFrameNumber EndFrame   = (EndTimeSeconds   * InTickResolution).CeilToFrame();

	const int32 StartingIndex = Algo::UpperBound(Times, StartFrame);
	const int32 EndingIndex   = Algo::LowerBound(Times, EndFrame);

	// Add the lower bound of the visible space
	float EvaluatedValue = 0.f;
	if (Evaluate(StartFrame, EvaluatedValue))
	{
		InOutPoints.Add(MakeTuple(StartFrame / InTickResolution, double(EvaluatedValue)));
	}

	// Add all keys in-between
	for (int32 KeyIndex = StartingIndex; KeyIndex < EndingIndex; ++KeyIndex)
	{
		InOutPoints.Add(MakeTuple(Times[KeyIndex] / InTickResolution, double(Values[KeyIndex].Value)));
	}

	// Add the upper bound of the visible space
	if (Evaluate(EndFrame, EvaluatedValue))
	{
		InOutPoints.Add(MakeTuple(EndFrame / InTickResolution, double(EvaluatedValue)));
	}

	int32 OldSize = InOutPoints.Num();
	do
	{
		OldSize = InOutPoints.Num();
		RefineCurvePoints(InTickResolution, TimeThreshold, ValueThreshold, InOutPoints);
	}
	while(OldSize != InOutPoints.Num());
}

void FMovieSceneFloatChannel::RefineCurvePoints(FFrameRate InTickResolution, double TimeThreshold, float ValueThreshold, TArray<TTuple<double, double>>& InOutPoints) const
{
	const float InterpTimes[] = { 0.25f, 0.5f, 0.6f };

	for (int32 Index = 0; Index < InOutPoints.Num() - 1; ++Index)
	{
		TTuple<double, double> Lower = InOutPoints[Index];
		TTuple<double, double> Upper = InOutPoints[Index + 1];

		if ((Upper.Get<0>() - Lower.Get<0>()) >= TimeThreshold)
		{
			bool bSegmentIsLinear = true;

			TTuple<double, double> Evaluated[UE_ARRAY_COUNT(InterpTimes)] = { TTuple<double, double>(0, 0) };

			for (int32 InterpIndex = 0; InterpIndex < UE_ARRAY_COUNT(InterpTimes); ++InterpIndex)
			{
				double& EvalTime  = Evaluated[InterpIndex].Get<0>();

				EvalTime = FMath::Lerp(Lower.Get<0>(), Upper.Get<0>(), InterpTimes[InterpIndex]);

				float Value = 0.f;
				Evaluate(EvalTime * InTickResolution, Value);

				const float LinearValue = FMath::Lerp(Lower.Get<1>(), Upper.Get<1>(), InterpTimes[InterpIndex]);
				if (bSegmentIsLinear)
				{
					bSegmentIsLinear = FMath::IsNearlyEqual(Value, LinearValue, ValueThreshold);
				}

				Evaluated[InterpIndex].Get<1>() = Value;
			}

			if (!bSegmentIsLinear)
			{
				// Add the point
				InOutPoints.Insert(Evaluated, UE_ARRAY_COUNT(Evaluated), Index+1);
				--Index;
			}
		}
	}
=======
	FMovieSceneFloatChannelImpl::PopulateCurvePoints(this, StartTimeSeconds, EndTimeSeconds, TimeThreshold, ValueThreshold, InTickResolution, InOutPoints);
>>>>>>> 6bbb88c8
}

void FMovieSceneFloatChannel::GetKeys(const TRange<FFrameNumber>& WithinRange, TArray<FFrameNumber>* OutKeyTimes, TArray<FKeyHandle>* OutKeyHandles)
{
	GetData().GetKeys(WithinRange, OutKeyTimes, OutKeyHandles);
}

void FMovieSceneFloatChannel::GetKeyTimes(TArrayView<const FKeyHandle> InHandles, TArrayView<FFrameNumber> OutKeyTimes)
{
	GetData().GetKeyTimes(InHandles, OutKeyTimes);
}

void FMovieSceneFloatChannel::SetKeyTimes(TArrayView<const FKeyHandle> InHandles, TArrayView<const FFrameNumber> InKeyTimes)
{
	GetData().SetKeyTimes(InHandles, InKeyTimes);
	AutoSetTangents();
}

void FMovieSceneFloatChannel::DuplicateKeys(TArrayView<const FKeyHandle> InHandles, TArrayView<FKeyHandle> OutNewHandles)
{
	GetData().DuplicateKeys(InHandles, OutNewHandles);
}

void FMovieSceneFloatChannel::DeleteKeys(TArrayView<const FKeyHandle> InHandles)
{
	GetData().DeleteKeys(InHandles);
	AutoSetTangents();
}

void FMovieSceneFloatChannel::DeleteKeysFrom(FFrameNumber InTime, bool bDeleteKeysBefore)
{
<<<<<<< HEAD
	// Insert a key at the current time to maintain evaluation
	if (GetData().GetTimes().Num() > 0)
	{
		int32 KeyHandleIndex = GetData().FindKey(InTime);
		if (KeyHandleIndex == INDEX_NONE)
		{
			float Value = 0.f;
			if (Evaluate(InTime, Value))
			{
				AddCubicKey(InTime, Value);
			}
		}
	}

	GetData().DeleteKeysFrom(InTime, bDeleteKeysBefore);
=======
	FMovieSceneFloatChannelImpl::DeleteKeysFrom(this, InTime, bDeleteKeysBefore);
>>>>>>> 6bbb88c8
	AutoSetTangents();
}

void FMovieSceneFloatChannel::ChangeFrameResolution(FFrameRate SourceRate, FFrameRate DestinationRate)
{
	FMovieSceneFloatChannelImpl::ChangeFrameResolution(this, SourceRate, DestinationRate);
}

TRange<FFrameNumber> FMovieSceneFloatChannel::ComputeEffectiveRange() const
{
	return GetData().GetTotalRange();
}

int32 FMovieSceneFloatChannel::GetNumKeys() const
{
	return Times.Num();
}

void FMovieSceneFloatChannel::Reset()
{
	Times.Reset();
	Values.Reset();
	KeyHandles.Reset();
	bHasDefaultValue = false;
}

void FMovieSceneFloatChannel::PostEditChange()
{
	AutoSetTangents();
}

void FMovieSceneFloatChannel::Offset(FFrameNumber DeltaPosition)
{
	GetData().Offset(DeltaPosition);
	AutoSetTangents();
}

void FMovieSceneFloatChannel::Optimize(const FKeyDataOptimizationParams& Params)
{
	FMovieSceneFloatChannelImpl::Optimize(this, Params);
}

void FMovieSceneFloatChannel::ClearDefault()
{
	bHasDefaultValue = false;
}

FKeyHandle AddKeyToChannel(FMovieSceneFloatChannel* Channel, FFrameNumber InFrameNumber, float InValue, EMovieSceneKeyInterpolation Interpolation)
{
<<<<<<< HEAD
	TMovieSceneChannelData<FMovieSceneFloatValue> ChannelData = Channel->GetData();
	int32 ExistingIndex = ChannelData.FindKey(InFrameNumber);
	if (ExistingIndex != INDEX_NONE)
	{
		FMovieSceneFloatValue& Value = ChannelData.GetValues()[ExistingIndex]; //-V758
		Value.Value = InValue;
		Channel->AutoSetTangents();
	}
	else switch (Interpolation)
	{
		case EMovieSceneKeyInterpolation::Auto:     ExistingIndex = Channel->AddCubicKey(InFrameNumber, InValue, RCTM_Auto);  break;
		case EMovieSceneKeyInterpolation::User:     ExistingIndex = Channel->AddCubicKey(InFrameNumber, InValue, RCTM_User);  break;
		case EMovieSceneKeyInterpolation::Break:    ExistingIndex = Channel->AddCubicKey(InFrameNumber, InValue, RCTM_Break); break;
		case EMovieSceneKeyInterpolation::Linear:   ExistingIndex = Channel->AddLinearKey(InFrameNumber, InValue);            break;
		case EMovieSceneKeyInterpolation::Constant: ExistingIndex = Channel->AddConstantKey(InFrameNumber, InValue);          break;
	}

	return Channel->GetData().GetHandle(ExistingIndex);
=======
	return TMovieSceneCurveChannelImpl<FMovieSceneFloatChannel>::AddKeyToChannel(Channel, InFrameNumber, InValue, Interpolation);
>>>>>>> 6bbb88c8
}

void Dilate(FMovieSceneFloatChannel* InChannel, FFrameNumber Origin, float DilationFactor)
{
	return TMovieSceneCurveChannelImpl<FMovieSceneFloatChannel>::Dilate(InChannel, Origin, DilationFactor);
}

bool ValueExistsAtTime(const FMovieSceneFloatChannel* InChannel, FFrameNumber InFrameNumber, float InValue)
{
	return TMovieSceneCurveChannelImpl<FMovieSceneFloatChannel>::ValueExistsAtTime(InChannel, InFrameNumber, InValue);
}

bool ValueExistsAtTime(const FMovieSceneFloatChannel* InChannel, FFrameNumber InFrameNumber, const FMovieSceneFloatValue& InValue)
{
	return TMovieSceneCurveChannelImpl<FMovieSceneFloatChannel>::ValueExistsAtTime(InChannel, InFrameNumber, InValue);
}

void AssignValue(FMovieSceneFloatChannel* InChannel, FKeyHandle InKeyHandle, float InValue)
{
	return TMovieSceneCurveChannelImpl<FMovieSceneFloatChannel>::AssignValue(InChannel, InKeyHandle, InValue);
}

void FMovieSceneFloatChannel::AddKeys(const TArray<FFrameNumber>& InTimes, const TArray<FMovieSceneFloatValue>& InValues)
{
	check(InTimes.Num() == InValues.Num());
	int32 Index = Times.Num();
	Times.Append(InTimes);
	Values.Append(InValues);
	for (; Index < Times.Num(); ++Index)
	{
		KeyHandles.AllocateHandle(Index);
	}
	AutoSetTangents();
}

#if WITH_EDITORONLY_DATA

bool FMovieSceneFloatChannel::GetShowCurve() const
{
	return bShowCurve;
}

void FMovieSceneFloatChannel::SetShowCurve(bool bInShowCurve)
{
	bShowCurve = bInShowCurve;
}

<<<<<<< HEAD
	Ar << DefaultValue;
	Ar << bHasDefaultValue;
	Ar << TickResolution.Numerator;
	Ar << TickResolution.Denominator;
	if (Ar.IsTransacting())
	{
		Ar << KeyHandles;
	}
	return true;
=======
#endif

bool FMovieSceneFloatChannel::Serialize(FArchive& Ar)
{
	return FMovieSceneFloatChannelImpl::Serialize(this, Ar);
>>>>>>> 6bbb88c8
}

#if WITH_EDITORONLY_DATA
void FMovieSceneFloatChannel::PostSerialize(const FArchive& Ar)
{
	if (Ar.CustomVer(FSequencerObjectVersion::GUID) < FSequencerObjectVersion::ModifyLinearKeysForOldInterp)
	{
		bool bNeedAutoSetAlso = false;
		//we need to possibly modify cuvic tangents if we get a set of linear..cubic tangents so it works like it used to
		if (Values.Num() >= 2)
		{
			for (int32 Index = 1; Index < Values.Num(); ++Index)
			{
				FMovieSceneFloatValue  PrevKey = Values[Index - 1];
				FMovieSceneFloatValue& ThisKey = Values[Index];

				if (ThisKey.InterpMode == RCIM_Cubic && PrevKey.InterpMode == RCIM_Linear)
				{
					ThisKey.Tangent.TangentWeightMode = RCTWM_WeightedNone;
					ThisKey.TangentMode = RCTM_Break;
					//leave next tangent will be set up if auto or user, just need to modify prev.
					const float PrevTimeDiff = FMath::Max<double>(KINDA_SMALL_NUMBER, Times[Index].Value - Times[Index - 1].Value);
					float NewTangent = (ThisKey.Value - PrevKey.Value) / PrevTimeDiff;
					ThisKey.Tangent.ArriveTangent = NewTangent;
					bNeedAutoSetAlso = true;
				}
			}
		}
		if (bNeedAutoSetAlso)
		{
			AutoSetTangents();
		}
	}
}
#endif

bool FMovieSceneFloatChannel::SerializeFromMismatchedTag(const FPropertyTag& Tag, FStructuredArchive::FSlot Slot)
{
	return FMovieSceneFloatChannelImpl::SerializeFromRichCurve(this, Tag, Slot);
}
<|MERGE_RESOLUTION|>--- conflicted
+++ resolved
@@ -7,48 +7,6 @@
 #include "MovieSceneFwd.h"
 #include "UObject/FortniteMainBranchObjectVersion.h"
 #include "UObject/SequencerObjectVersion.h"
-<<<<<<< HEAD
-#include "HAL/ConsoleManager.h"
-
-int32 GSequencerLinearCubicInterpolation = 1;
-static FAutoConsoleVariableRef CVarSequencerLinearCubicInterpolation(
-	TEXT("Sequencer.LinearCubicInterpolation"),
-	GSequencerLinearCubicInterpolation,
-	TEXT("If 1 Linear Keys Act As Cubic Interpolation with Linear Tangents, if 0 Linear Key Forces Linear Interpolation to Next Key."),
-	ECVF_Default);
-
-static TAutoConsoleVariable<int32> CVarSequencerAutoTangentInterpolation(
-	TEXT("Sequencer.AutoTangentNew"),
-	1,
-	TEXT("If 1 Auto Tangent will use new algorithm to gradually flatten maximum/minimum keys, if 0 Auto Tangent will average all keys (pre 4.23 behavior)."),
-	ECVF_Default);
-
-bool FMovieSceneTangentData::Serialize(FArchive& Ar)
-{
-	Ar.UsingCustomVersion(FSequencerObjectVersion::GUID);
-	if (Ar.CustomVer(FSequencerObjectVersion::GUID) < FSequencerObjectVersion::SerializeFloatChannel)
-	{
-		return false;
-	}
-
-	if (Ar.CustomVer(FSequencerObjectVersion::GUID) < FSequencerObjectVersion::SerializeFloatChannelCompletely)
-	{
-		Ar << ArriveTangent;
-		Ar << LeaveTangent;
-		Ar << TangentWeightMode;
-		Ar << ArriveTangentWeight;
-		Ar << LeaveTangentWeight;
-	}
-	else
-	{
-		Ar << ArriveTangent;
-		Ar << LeaveTangent;
-		Ar << ArriveTangentWeight;
-		Ar << LeaveTangentWeight;
-		Ar << TangentWeightMode;
-	}
-=======
->>>>>>> 6bbb88c8
 
 static_assert(
 		sizeof(FMovieSceneFloatValue) == 28,
@@ -85,439 +43,14 @@
 	return FMovieSceneFloatChannelImpl::AddCubicKey(this, InTime, InValue, TangentMode, Tangent);
 }
 
-<<<<<<< HEAD
-
-static float EvalForTwoKeys(const FMovieSceneFloatValue& Key1, FFrameNumber Key1Time,
-							const FMovieSceneFloatValue& Key2, FFrameNumber Key2Time,
-							FFrameNumber InTime,
-							FFrameRate DisplayRate)
-{
-	double DecimalRate = DisplayRate.AsDecimal();
-
-	float Diff = (float)(Key2Time - Key1Time).Value;
-	Diff /= DecimalRate;
-	const int CheckBothLinear = GSequencerLinearCubicInterpolation;
-
-	if (Diff > 0 && Key1.InterpMode != RCIM_Constant)
-	{
-		const float Alpha = ((float)(InTime - Key1Time).Value / DecimalRate) / Diff;
-		const float P0 = Key1.Value;
-		const float P3 = Key2.Value;
-
-		if (Key1.InterpMode == RCIM_Linear && (!CheckBothLinear || Key2.InterpMode != RCIM_Cubic))
-		{
-			return FMath::Lerp(P0, P3, Alpha);
-		}
-		else
-		{
-			float LeaveTangent = Key1.Tangent.LeaveTangent * DecimalRate;
-			float ArriveTangent = Key2.Tangent.ArriveTangent * DecimalRate;
-
-			const float OneThird = 1.0f / 3.0f;
-			const float P1 = P0 + (LeaveTangent * Diff*OneThird);
-			const float P2 = P3 - (ArriveTangent * Diff*OneThird);
-
-			return BezierInterp(P0, P1, P2, P3, Alpha);
-		}
-	}
-	else
-	{
-		return Key1.Value;
-	}
-}
-
-struct FCycleParams
-{
-	FFrameTime Time;
-	int32 CycleCount;
-	float ValueOffset;
-
-	FCycleParams(FFrameTime InTime)
-		: Time(InTime)
-		, CycleCount(0)
-		, ValueOffset(0.f)
-	{}
-
-	FORCEINLINE void ComputePreValueOffset(float FirstValue, float LastValue)
-	{
-		ValueOffset = (FirstValue-LastValue) * CycleCount;
-	}
-	FORCEINLINE void ComputePostValueOffset(float FirstValue, float LastValue)
-	{
-		ValueOffset = (LastValue-FirstValue) * CycleCount;
-	}
-	FORCEINLINE void Oscillate(int32 MinFrame, int32 MaxFrame)
-	{
-		if (CycleCount % 2 == 1)
-		{
-			Time = MinFrame + (FFrameTime(MaxFrame) - Time);
-		}
-	}
-};
-
-FCycleParams CycleTime(FFrameNumber MinFrame, FFrameNumber MaxFrame, FFrameTime InTime)
-{
-	FCycleParams Params(InTime);
-	
-	const int32 Duration = MaxFrame.Value - MinFrame.Value;
-	if (Duration == 0)
-	{
-		Params.Time = MaxFrame;
-		Params.CycleCount = 0;
-	}
-	else if (InTime < MinFrame)
-	{
-		const int32 CycleCount = ((MaxFrame - InTime) / Duration).FloorToFrame().Value;
-
-		Params.Time = InTime + FFrameTime(Duration)*CycleCount;
-		Params.CycleCount = CycleCount;
-	}
-	else if (InTime > MaxFrame)
-	{
-		const int32 CycleCount = ((InTime - MinFrame) / Duration).FloorToFrame().Value;
-
-		Params.Time = InTime - FFrameTime(Duration)*CycleCount;
-		Params.CycleCount = CycleCount;
-	}
-
-	return Params;
-}
-
-bool FMovieSceneFloatChannel::EvaluateExtrapolation(FFrameTime InTime, float& OutValue) const
-{
-	// If the time is outside of the curve, deal with extrapolation
-	if (InTime < Times[0])
-	{
-		if (PreInfinityExtrap == RCCE_None)
-		{
-			return false;
-		}
-
-		if (PreInfinityExtrap == RCCE_Constant)
-		{
-			OutValue = Values[0].Value;
-			return true;
-		}
-
-		if (PreInfinityExtrap == RCCE_Linear)
-		{
-			const FMovieSceneFloatValue FirstValue = Values[0];
-
-			if (FirstValue.InterpMode == RCIM_Constant)
-			{
-				OutValue = FirstValue.Value;
-			}
-			else if(FirstValue.InterpMode == RCIM_Cubic)
-			{
-				FFrameTime Delta = FFrameTime(Times[0]) - InTime;
-				OutValue = FirstValue.Value - Delta.AsDecimal() * FirstValue.Tangent.ArriveTangent;
-			}
-			else if(FirstValue.InterpMode == RCIM_Linear)
-			{
-				const int32 InterpStartFrame = Times[1].Value;
-				const int32 DeltaFrame       = InterpStartFrame - Times[0].Value;
-				if (DeltaFrame == 0)
-				{
-					OutValue = FirstValue.Value;
-				}
-				else
-				{
-					OutValue = FMath::Lerp(Values[1].Value, FirstValue.Value, (InterpStartFrame - InTime.AsDecimal())/DeltaFrame);
-				}
-			}
-			return true;
-		}
-	}
-	else if (InTime > Times.Last())
-	{
-		if (PostInfinityExtrap == RCCE_None)
-		{
-			return false;
-		}
-
-		if (PostInfinityExtrap == RCCE_Constant)
-		{
-			OutValue = Values.Last().Value;
-			return true;
-		}
-
-		if (PostInfinityExtrap == RCCE_Linear)
-		{
-			const FMovieSceneFloatValue LastValue = Values.Last();
-
-			if (LastValue.InterpMode == RCIM_Constant)
-			{
-				OutValue = LastValue.Value;
-			}
-			else if(LastValue.InterpMode == RCIM_Cubic)
-			{
-				FFrameTime Delta = InTime - Times.Last();
-				OutValue = LastValue.Value + Delta.AsDecimal() * LastValue.Tangent.LeaveTangent;
-			}
-			else if(LastValue.InterpMode == RCIM_Linear)
-			{
-				const int32 NumKeys          = Times.Num();
-				const int32 InterpStartFrame = Times[NumKeys-2].Value;
-				const int32 DeltaFrame       = Times.Last().Value-InterpStartFrame;
-
-				if (DeltaFrame == 0)
-				{
-					OutValue = LastValue.Value;
-				}
-				else
-				{
-					OutValue = FMath::Lerp(Values[NumKeys-2].Value, LastValue.Value, (InTime.AsDecimal() - InterpStartFrame)/DeltaFrame);
-				}
-			}
-			return true;
-		}
-	}
-
-	return false;
-}
-
-
-/* Solve Cubic Euqation using Cardano's forumla
-* Adopted from Graphic Gems 1
-* https://github.com/erich666/GraphicsGems/blob/master/gems/Roots3And4.c
-*  Solve cubic of form
-*
-* @param Coeff Coefficient parameters of form  Coeff[0] + Coeff[1]*x + Coeff[2]*x^2 + Coeff[3]*x^3 + Coeff[4]*x^4 = 0
-* @param Solution Up to 3 real solutions. We don't include imaginary solutions, would need a complex number objecct
-* @return Returns the number of real solutions returned in the Solution array.
-*/
-static int SolveCubic(double Coeff[4], double Solution[3])
-=======
 bool FMovieSceneFloatChannel::Evaluate(FFrameTime InTime,  float& OutValue) const
->>>>>>> 6bbb88c8
 {
 	return FMovieSceneFloatChannelImpl::Evaluate(this, InTime, OutValue);
 }
 
 void FMovieSceneFloatChannel::Set(TArray<FFrameNumber> InTimes, TArray<FMovieSceneFloatValue> InValues)
 {
-<<<<<<< HEAD
-	double A = B1 - A1;
-	double B = C1 - B1;
-	double C = D1 - C1;
-	double D = B - A;
-	*A2 = C- B - D;
-	*B2 = 3.0 * D;
-	*C2 = 3.0 * A;
-	*D2 = A1;
-}
-
-bool FMovieSceneFloatChannel::Evaluate(FFrameTime InTime,  float& OutValue) const
-{
-	const int32 NumKeys = Times.Num();
-
-	// No keys means default value, or nothing
-	if (NumKeys == 0)
-	{
-		if (bHasDefaultValue)
-		{
-			OutValue = DefaultValue;
-			return true;
-		}
-		return false;
-	}
-
-	// For single keys, we can only ever return that value
-	if (NumKeys == 1)
-	{
-		OutValue = Values[0].Value;
-		return true;
-	}
-
-	// Evaluate with extrapolation if we're outside the bounds of the curve
-	if (EvaluateExtrapolation(InTime, OutValue))
-	{
-		return true;
-	}
-
-	const FFrameNumber MinFrame = Times[0];
-	const FFrameNumber MaxFrame = Times.Last();
-
-	// Compute the cycled time
-	FCycleParams Params = CycleTime(MinFrame, MaxFrame, InTime);
-
-	// Deal with offset cycles and oscillation
-	if (InTime < FFrameTime(MinFrame))
-	{
-		switch (PreInfinityExtrap)
-		{
-		case RCCE_CycleWithOffset: Params.ComputePreValueOffset(Values[0].Value, Values[NumKeys-1].Value); break;
-		case RCCE_Oscillate:       Params.Oscillate(MinFrame.Value, MaxFrame.Value);                       break;
-		}
-	}
-	else if (InTime > FFrameTime(MaxFrame))
-	{
-		switch (PostInfinityExtrap)
-		{
-		case RCCE_CycleWithOffset: Params.ComputePostValueOffset(Values[0].Value, Values[NumKeys-1].Value); break;
-		case RCCE_Oscillate:       Params.Oscillate(MinFrame.Value, MaxFrame.Value);                        break;
-		}
-	}
-
-	if (!ensureMsgf(Params.Time.FrameNumber >= MinFrame && Params.Time.FrameNumber <= MaxFrame, TEXT("Invalid time computed for float channel evaluation")))
-	{
-		return false;
-	}
-
-	// Evaluate the curve data
-	float Interp = 0.f;
-	int32 Index1 = INDEX_NONE, Index2 = INDEX_NONE;
-	UE::MovieScene::EvaluateTime(Times, Params.Time, Index1, Index2, Interp);
-	const int CheckBothLinear = GSequencerLinearCubicInterpolation;
-
-	if (Index1 == INDEX_NONE)
-	{
-		OutValue = Params.ValueOffset + Values[Index2].Value;
-	}
-	else if (Index2 == INDEX_NONE)
-	{
-		OutValue = Params.ValueOffset + Values[Index1].Value;
-	}
-	else
-	{
-		FMovieSceneFloatValue Key1 = Values[Index1];
-		FMovieSceneFloatValue Key2 = Values[Index2];
-		TEnumAsByte<ERichCurveInterpMode> InterpMode = Key1.InterpMode;
-	    if(InterpMode == RCIM_Linear && (CheckBothLinear  && Key2.InterpMode == RCIM_Cubic))
-		{
-			InterpMode = RCIM_Cubic;
-		}
-		
-		switch (InterpMode)
-		{
-		case RCIM_Cubic:
-		{
-			const float OneThird = 1.0f / 3.0f;
-			if ((Key1.Tangent.TangentWeightMode == RCTWM_WeightedNone || Key1.Tangent.TangentWeightMode == RCTWM_WeightedArrive)
-				&& (Key2.Tangent.TangentWeightMode == RCTWM_WeightedNone || Key2.Tangent.TangentWeightMode == RCTWM_WeightedLeave))
-			{
-				const int32 Diff = Times[Index2].Value - Times[Index1].Value;
-				const float P0 = Key1.Value;
-				const float P1 = P0 + (Key1.Tangent.LeaveTangent * Diff * OneThird);
-				const float P3 = Key2.Value;
-				const float P2 = P3 - (Key2.Tangent.ArriveTangent * Diff * OneThird);
-
-				OutValue = Params.ValueOffset + BezierInterp(P0, P1, P2, P3, Interp);
-				break;
-			}
-			else //its weighted
-			{
-				const float TimeInterval = TickResolution.AsInterval();
-				const float ToSeconds = 1.0f / TimeInterval;
-
-				const double Time1 = TickResolution.AsSeconds(Times[Index1].Value);
-				const double Time2 = TickResolution.AsSeconds(Times[Index2].Value);
-				const float X = Time2 - Time1;
-				float CosAngle, SinAngle;
-				float Angle = FMath::Atan(Key1.Tangent.LeaveTangent * ToSeconds);
-				FMath::SinCos(&SinAngle, &CosAngle, Angle);
-				float LeaveWeight;
-				if (Key1.Tangent.TangentWeightMode == RCTWM_WeightedNone || Key1.Tangent.TangentWeightMode == RCTWM_WeightedArrive)
-				{
-					const float LeaveTangentNormalized = Key1.Tangent.LeaveTangent / (TimeInterval);
-					const float Y = LeaveTangentNormalized * X;
-					LeaveWeight = FMath::Sqrt(X*X + Y * Y) * OneThird;
-				}
-				else
-				{
-					LeaveWeight = Key1.Tangent.LeaveTangentWeight;
-				}
-				const float Key1TanX = CosAngle * LeaveWeight + Time1;
-				const float Key1TanY = SinAngle * LeaveWeight + Key1.Value;
-
-				Angle = FMath::Atan(Key2.Tangent.ArriveTangent * ToSeconds);
-				FMath::SinCos(&SinAngle, &CosAngle, Angle);
-				float ArriveWeight;
-				if (Key2.Tangent.TangentWeightMode == RCTWM_WeightedNone || Key2.Tangent.TangentWeightMode == RCTWM_WeightedLeave)
-				{
-					const float ArriveTangentNormalized = Key2.Tangent.ArriveTangent / (TimeInterval);
-					const float Y = ArriveTangentNormalized * X;
-					ArriveWeight = FMath::Sqrt(X*X + Y * Y) * OneThird;
-				}
-				else
-				{
-					ArriveWeight =  Key2.Tangent.ArriveTangentWeight;
-				}
-				const float Key2TanX = -CosAngle * ArriveWeight + Time2;
-				const float Key2TanY = -SinAngle * ArriveWeight + Key2.Value;
-
-				//Normalize the Time Range
-				const float RangeX = Time2 - Time1;
-
-				const float Dx1 = Key1TanX - Time1;
-				const float Dx2 = Key2TanX - Time1;
-
-				// Normalize values
-				const float NormalizedX1 = Dx1 / RangeX;
-				const float NormalizedX2 = Dx2 / RangeX;
-				
-				double Coeff[4];
-				double Results[3];
-
-				//Convert Bezier to Power basis, also float to double for precision for root finding.
-				BezierToPower(
-					0.0, NormalizedX1, NormalizedX2, 1.0,
-					&(Coeff[3]), &(Coeff[2]), &(Coeff[1]), &(Coeff[0])
-				);
-
-				Coeff[0] = Coeff[0] - Interp;
-				
-				int NumResults = SolveCubic(Coeff, Results);
-				float NewInterp = Interp;
-				if (NumResults == 1)
-				{
-					NewInterp = Results[0];
-				}
-				else
-				{
-					NewInterp = TNumericLimits<float>::Lowest(); //just need to be out of range
-					for (double Result : Results)
-					{
-						if ((Result >= 0.0f) && (Result <= 1.0f))
-						{
-							if (NewInterp < 0.0f || Result > NewInterp)
-							{
-								NewInterp = Result;
-							}
-						}
-					}
-
-					if (NewInterp == TNumericLimits<float>::Lowest())
-					{
-						NewInterp = 0.f;
-					}
-
-				}
-				//now use NewInterp and adjusted tangents plugged into the Y (Value) part of the graph.
-				const float P0 = Key1.Value;
-				const float P1 = Key1TanY;
-				const float P3 = Key2.Value;
-				const float P2 = Key2TanY;
-
-				OutValue = Params.ValueOffset + BezierInterp(P0, P1, P2, P3,  NewInterp);
-			}
-			break;
-		}
-
-		case RCIM_Linear:
-			OutValue = Params.ValueOffset + FMath::Lerp(Key1.Value, Key2.Value, Interp);
-			break;
-
-		default:
-			OutValue = Params.ValueOffset + Key1.Value;
-			break;
-		}
-	}
-
-	return true;
-=======
 	FMovieSceneFloatChannelImpl::Set(this, InTimes, InValues);
->>>>>>> 6bbb88c8
 }
 
 void FMovieSceneFloatChannel::AutoSetTangents(float Tension)
@@ -527,85 +60,7 @@
 
 void FMovieSceneFloatChannel::PopulateCurvePoints(double StartTimeSeconds, double EndTimeSeconds, double TimeThreshold, float ValueThreshold, FFrameRate InTickResolution, TArray<TTuple<double, double>>& InOutPoints) const
 {
-<<<<<<< HEAD
-	const FFrameNumber StartFrame = (StartTimeSeconds * InTickResolution).FloorToFrame();
-	const FFrameNumber EndFrame   = (EndTimeSeconds   * InTickResolution).CeilToFrame();
-
-	const int32 StartingIndex = Algo::UpperBound(Times, StartFrame);
-	const int32 EndingIndex   = Algo::LowerBound(Times, EndFrame);
-
-	// Add the lower bound of the visible space
-	float EvaluatedValue = 0.f;
-	if (Evaluate(StartFrame, EvaluatedValue))
-	{
-		InOutPoints.Add(MakeTuple(StartFrame / InTickResolution, double(EvaluatedValue)));
-	}
-
-	// Add all keys in-between
-	for (int32 KeyIndex = StartingIndex; KeyIndex < EndingIndex; ++KeyIndex)
-	{
-		InOutPoints.Add(MakeTuple(Times[KeyIndex] / InTickResolution, double(Values[KeyIndex].Value)));
-	}
-
-	// Add the upper bound of the visible space
-	if (Evaluate(EndFrame, EvaluatedValue))
-	{
-		InOutPoints.Add(MakeTuple(EndFrame / InTickResolution, double(EvaluatedValue)));
-	}
-
-	int32 OldSize = InOutPoints.Num();
-	do
-	{
-		OldSize = InOutPoints.Num();
-		RefineCurvePoints(InTickResolution, TimeThreshold, ValueThreshold, InOutPoints);
-	}
-	while(OldSize != InOutPoints.Num());
-}
-
-void FMovieSceneFloatChannel::RefineCurvePoints(FFrameRate InTickResolution, double TimeThreshold, float ValueThreshold, TArray<TTuple<double, double>>& InOutPoints) const
-{
-	const float InterpTimes[] = { 0.25f, 0.5f, 0.6f };
-
-	for (int32 Index = 0; Index < InOutPoints.Num() - 1; ++Index)
-	{
-		TTuple<double, double> Lower = InOutPoints[Index];
-		TTuple<double, double> Upper = InOutPoints[Index + 1];
-
-		if ((Upper.Get<0>() - Lower.Get<0>()) >= TimeThreshold)
-		{
-			bool bSegmentIsLinear = true;
-
-			TTuple<double, double> Evaluated[UE_ARRAY_COUNT(InterpTimes)] = { TTuple<double, double>(0, 0) };
-
-			for (int32 InterpIndex = 0; InterpIndex < UE_ARRAY_COUNT(InterpTimes); ++InterpIndex)
-			{
-				double& EvalTime  = Evaluated[InterpIndex].Get<0>();
-
-				EvalTime = FMath::Lerp(Lower.Get<0>(), Upper.Get<0>(), InterpTimes[InterpIndex]);
-
-				float Value = 0.f;
-				Evaluate(EvalTime * InTickResolution, Value);
-
-				const float LinearValue = FMath::Lerp(Lower.Get<1>(), Upper.Get<1>(), InterpTimes[InterpIndex]);
-				if (bSegmentIsLinear)
-				{
-					bSegmentIsLinear = FMath::IsNearlyEqual(Value, LinearValue, ValueThreshold);
-				}
-
-				Evaluated[InterpIndex].Get<1>() = Value;
-			}
-
-			if (!bSegmentIsLinear)
-			{
-				// Add the point
-				InOutPoints.Insert(Evaluated, UE_ARRAY_COUNT(Evaluated), Index+1);
-				--Index;
-			}
-		}
-	}
-=======
 	FMovieSceneFloatChannelImpl::PopulateCurvePoints(this, StartTimeSeconds, EndTimeSeconds, TimeThreshold, ValueThreshold, InTickResolution, InOutPoints);
->>>>>>> 6bbb88c8
 }
 
 void FMovieSceneFloatChannel::GetKeys(const TRange<FFrameNumber>& WithinRange, TArray<FFrameNumber>* OutKeyTimes, TArray<FKeyHandle>* OutKeyHandles)
@@ -637,25 +92,7 @@
 
 void FMovieSceneFloatChannel::DeleteKeysFrom(FFrameNumber InTime, bool bDeleteKeysBefore)
 {
-<<<<<<< HEAD
-	// Insert a key at the current time to maintain evaluation
-	if (GetData().GetTimes().Num() > 0)
-	{
-		int32 KeyHandleIndex = GetData().FindKey(InTime);
-		if (KeyHandleIndex == INDEX_NONE)
-		{
-			float Value = 0.f;
-			if (Evaluate(InTime, Value))
-			{
-				AddCubicKey(InTime, Value);
-			}
-		}
-	}
-
-	GetData().DeleteKeysFrom(InTime, bDeleteKeysBefore);
-=======
 	FMovieSceneFloatChannelImpl::DeleteKeysFrom(this, InTime, bDeleteKeysBefore);
->>>>>>> 6bbb88c8
 	AutoSetTangents();
 }
 
@@ -705,28 +142,7 @@
 
 FKeyHandle AddKeyToChannel(FMovieSceneFloatChannel* Channel, FFrameNumber InFrameNumber, float InValue, EMovieSceneKeyInterpolation Interpolation)
 {
-<<<<<<< HEAD
-	TMovieSceneChannelData<FMovieSceneFloatValue> ChannelData = Channel->GetData();
-	int32 ExistingIndex = ChannelData.FindKey(InFrameNumber);
-	if (ExistingIndex != INDEX_NONE)
-	{
-		FMovieSceneFloatValue& Value = ChannelData.GetValues()[ExistingIndex]; //-V758
-		Value.Value = InValue;
-		Channel->AutoSetTangents();
-	}
-	else switch (Interpolation)
-	{
-		case EMovieSceneKeyInterpolation::Auto:     ExistingIndex = Channel->AddCubicKey(InFrameNumber, InValue, RCTM_Auto);  break;
-		case EMovieSceneKeyInterpolation::User:     ExistingIndex = Channel->AddCubicKey(InFrameNumber, InValue, RCTM_User);  break;
-		case EMovieSceneKeyInterpolation::Break:    ExistingIndex = Channel->AddCubicKey(InFrameNumber, InValue, RCTM_Break); break;
-		case EMovieSceneKeyInterpolation::Linear:   ExistingIndex = Channel->AddLinearKey(InFrameNumber, InValue);            break;
-		case EMovieSceneKeyInterpolation::Constant: ExistingIndex = Channel->AddConstantKey(InFrameNumber, InValue);          break;
-	}
-
-	return Channel->GetData().GetHandle(ExistingIndex);
-=======
 	return TMovieSceneCurveChannelImpl<FMovieSceneFloatChannel>::AddKeyToChannel(Channel, InFrameNumber, InValue, Interpolation);
->>>>>>> 6bbb88c8
 }
 
 void Dilate(FMovieSceneFloatChannel* InChannel, FFrameNumber Origin, float DilationFactor)
@@ -774,23 +190,11 @@
 	bShowCurve = bInShowCurve;
 }
 
-<<<<<<< HEAD
-	Ar << DefaultValue;
-	Ar << bHasDefaultValue;
-	Ar << TickResolution.Numerator;
-	Ar << TickResolution.Denominator;
-	if (Ar.IsTransacting())
-	{
-		Ar << KeyHandles;
-	}
-	return true;
-=======
 #endif
 
 bool FMovieSceneFloatChannel::Serialize(FArchive& Ar)
 {
 	return FMovieSceneFloatChannelImpl::Serialize(this, Ar);
->>>>>>> 6bbb88c8
 }
 
 #if WITH_EDITORONLY_DATA
