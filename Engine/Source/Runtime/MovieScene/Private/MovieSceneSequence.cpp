// Copyright Epic Games, Inc. All Rights Reserved.

#include "MovieSceneSequence.h"

#include "Evaluation/MovieSceneEvaluationCustomVersion.h"
#include "MovieScene.h"
#include "UObject/EditorObjectVersion.h"
#include "UObject/ReleaseObjectVersion.h"
#include "UObject/ObjectSaveContext.h"
#include "Tracks/MovieSceneSubTrack.h"
#include "Sections/MovieSceneSubSection.h"
#include "Logging/MessageLog.h"
#include "Misc/UObjectToken.h"
#include "Interfaces/ITargetPlatform.h"
#include "EntitySystem/MovieSceneEntityIDs.h"
#include "EntitySystem/MovieSceneEntityManager.h"
#include "EntitySystem/IMovieSceneEntityProvider.h"
#include "Compilation/MovieSceneCompiledDataManager.h"

#include UE_INLINE_GENERATED_CPP_BY_NAME(MovieSceneSequence)


UMovieSceneSequence::UMovieSceneSequence(const FObjectInitializer& Init)
	: Super(Init)
{
	bParentContextsAreSignificant = false;
	bPlayableDirectly = true;
	SequenceFlags = EMovieSceneSequenceFlags::None;
	CompiledData = nullptr;

	// Ensure that the precompiled data is set up when constructing the CDO. This guarantees that we do not try and create it for the first time when collecting garbage
	if (HasAnyFlags(RF_ClassDefaultObject))
	{
		UMovieSceneCompiledDataManager::GetPrecompiledData();

#if WITH_EDITOR
		UMovieSceneCompiledDataManager::GetPrecompiledData(EMovieSceneServerClientMask::Client);
		UMovieSceneCompiledDataManager::GetPrecompiledData(EMovieSceneServerClientMask::Server);
#endif
	}
}

void UMovieSceneSequence::PostLoad()
{
	UMovieSceneCompiledDataManager* PrecompiledData = UMovieSceneCompiledDataManager::GetPrecompiledData();

#if WITH_EDITORONLY_DATA
	// Wipe compiled data on editor load to ensure we don't try and iteratively compile previously saved content. In a cooked game, this will contain our up-to-date compiled template.
	PrecompiledData->Reset(this);
#endif

	if (!HasAnyFlags(RF_ClassDefaultObject))
	{
		PrecompiledData->LoadCompiledData(this);

#if !WITH_EDITOR
		// Don't need this any more - allow it to be GC'd so it doesn't take up memory
		CompiledData = nullptr;
#else
		// Wipe out in -game as well
		if (!GIsEditor)
		{
			CompiledData = nullptr;
		}
#endif
	}

#if DO_CHECK
	if (FPlatformProperties::RequiresCookedData() && !EnumHasAnyFlags(SequenceFlags, EMovieSceneSequenceFlags::Volatile) && !HasAnyFlags(RF_ClassDefaultObject|RF_ArchetypeObject))
	{
		ensureAlwaysMsgf(PrecompiledData->FindDataID(this).IsValid(), TEXT("No precompiled movie scene data is present for sequence '%s'. This should have been generated and saved during cook."), *GetName());
	}
#endif

	Super::PostLoad();
}

void UMovieSceneSequence::BeginDestroy()
{
	Super::BeginDestroy();

	if (!GExitPurge && !HasAnyFlags(RF_ClassDefaultObject))
	{
		UMovieSceneCompiledDataManager::GetPrecompiledData()->Reset(this);
	}
}

void UMovieSceneSequence::PostDuplicate(bool bDuplicateForPIE)
{
	if (bDuplicateForPIE)
	{
		UMovieSceneCompiledDataManager::GetPrecompiledData()->Compile(this);
	}

	Super::PostDuplicate(bDuplicateForPIE);
}

EMovieSceneServerClientMask UMovieSceneSequence::OverrideNetworkMask(EMovieSceneServerClientMask InDefaultMask) const
{
	return InDefaultMask;
}

void UMovieSceneSequence::PreSave(const ITargetPlatform* TargetPlatform)
{
	PRAGMA_DISABLE_DEPRECATION_WARNINGS;
	Super::PreSave(TargetPlatform);
	PRAGMA_ENABLE_DEPRECATION_WARNINGS;
}

void UMovieSceneSequence::PreSave(FObjectPreSaveContext ObjectSaveContext)
{
#if WITH_EDITOR
	if (!HasAnyFlags(RF_ClassDefaultObject|RF_ArchetypeObject))
	{
		const ITargetPlatform* TargetPlatform = ObjectSaveContext.GetTargetPlatform();
		if (TargetPlatform && TargetPlatform->RequiresCookedData())
		{
			EMovieSceneServerClientMask NetworkMask = EMovieSceneServerClientMask::All;
			if (TargetPlatform->IsClientOnly())
			{
				NetworkMask = EMovieSceneServerClientMask::Client;
			}
			else if (!TargetPlatform->AllowAudioVisualData())
			{
				NetworkMask = EMovieSceneServerClientMask::Server;
			}
			NetworkMask = OverrideNetworkMask(NetworkMask);

			if (ObjectSaveContext.IsCooking())
			{
				OptimizeForCook();
			}
	
			UMovieSceneCompiledDataManager::GetPrecompiledData(NetworkMask)->CopyCompiledData(this);
		}
		else if (CompiledData)
		{
			// Don't save template data unless we're cooking
			CompiledData->Reset();
		}
	}
#endif
	Super::PreSave(ObjectSaveContext);
}

void UMovieSceneSequence::Serialize(FArchive& Ar)
{
	Ar.UsingCustomVersion(FMovieSceneEvaluationCustomVersion::GUID);
	Ar.UsingCustomVersion(FEditorObjectVersion::GUID);
	Ar.UsingCustomVersion(FReleaseObjectVersion::GUID);

	Super::Serialize(Ar);
}

#if WITH_EDITOR

bool UMovieSceneSequence::OptimizeForCook()
{
	UMovieScene* MovieScene = GetMovieScene();
	if (!MovieScene)
	{
		return false;
	}

	bool bModified = false;

	for (int32 MasterTrackIndex = 0; MasterTrackIndex < MovieScene->GetMasterTracks().Num(); )
	{
		UMovieSceneTrack* MasterTrack = MovieScene->GetMasterTracks()[MasterTrackIndex];
		if (MasterTrack && MasterTrack->GetCookOptimizationFlags() == ECookOptimizationFlags::RemoveTrack)
		{				
			MasterTrack->RemoveForCook();
			MovieScene->RemoveMasterTrack(*MasterTrack);
			UE_LOG(LogMovieScene, Display, TEXT("Removing muted track: %s from: %s"), *MasterTrack->GetDisplayName().ToString(), *GetPathName());
			bModified = true;
			continue;
		}
		++MasterTrackIndex;
	}

	// Go through the tracks again and look at sections
	for (int32 MasterTrackIndex = 0; MasterTrackIndex < MovieScene->GetMasterTracks().Num(); ++MasterTrackIndex)
	{
		UMovieSceneTrack* MasterTrack =  MovieScene->GetMasterTracks()[MasterTrackIndex];
		if (MasterTrack)
		{
			for (int32 MasterSectionIndex = 0; MasterSectionIndex < MasterTrack->GetAllSections().Num(); )
			{
				UMovieSceneSection* MasterSection = MasterTrack->GetAllSections()[MasterSectionIndex];
				if (MasterSection && MasterSection->GetCookOptimizationFlags() == ECookOptimizationFlags::RemoveSection)
				{
					MasterSection->RemoveForCook();
					MasterTrack->RemoveSection(*MasterSection);
					UE_LOG(LogMovieScene, Display, TEXT("Removing muted section: %s from: %s"), *MasterSection->GetPathName(), *MasterTrack->GetDisplayName().ToString());
					bModified = true;
					continue;
				}
				++MasterSectionIndex;
			}
		}
	}

	for (int32 ObjectBindingIndex = 0; ObjectBindingIndex < MovieScene->GetBindings().Num(); )
	{
		bool bRemoveObject = false;

		// First, look to remove the object
		for (int32 TrackIndex = 0; TrackIndex < MovieScene->GetBindings()[ObjectBindingIndex].GetTracks().Num(); ++TrackIndex)
		{
			UMovieSceneTrack* Track = MovieScene->GetBindings()[ObjectBindingIndex].GetTracks()[TrackIndex];
			if (Track && Track->GetCookOptimizationFlags() == ECookOptimizationFlags::RemoveObject)
			{
				bRemoveObject = true;
				break;
			}
		}

		// Look to remove tracks
		for (int32 TrackIndex = 0; TrackIndex < MovieScene->GetBindings()[ObjectBindingIndex].GetTracks().Num(); )
		{
			UMovieSceneTrack* Track = MovieScene->GetBindings()[ObjectBindingIndex].GetTracks()[TrackIndex];
			if (Track && (Track->GetCookOptimizationFlags() == ECookOptimizationFlags::RemoveTrack || bRemoveObject))
			{
				Track->RemoveForCook();
				MovieScene->RemoveTrack(*Track);
				UE_LOG(LogMovieScene, Display, TEXT("Removing muted track: %s from: %s"), *Track->GetDisplayName().ToString(), *GetPathName());
				bModified = true;
				continue;
			}
			++TrackIndex;
		}

		// Go through the tracks again and look at sections
		for (int32 TrackIndex = 0; TrackIndex < MovieScene->GetBindings()[ObjectBindingIndex].GetTracks().Num(); ++TrackIndex)
		{
			UMovieSceneTrack* Track = MovieScene->GetBindings()[ObjectBindingIndex].GetTracks()[TrackIndex];
			if (Track)
			{
				for (int32 SectionIndex = 0; SectionIndex < Track->GetAllSections().Num(); )
				{
					UMovieSceneSection* Section = Track->GetAllSections()[SectionIndex];
					if (Section && (Section->GetCookOptimizationFlags() == ECookOptimizationFlags::RemoveSection || bRemoveObject))
					{
						Section->RemoveForCook();
						Track->RemoveSection(*Section);
						UE_LOG(LogMovieScene, Display, TEXT("Removing muted section: %s from: %s"), *Section->GetPathName(), *Track->GetDisplayName().ToString());
						bModified = true;
						continue;
					}
					++SectionIndex;
				}
			}
		}
		
		if (bRemoveObject)
		{
			UE_LOG(LogMovieScene, Display, TEXT("Removing muted object: %s from: %s"), *MovieScene->GetBindings()[ObjectBindingIndex].GetName(), *GetPathName());
			FGuid GuidToRemove = MovieScene->GetBindings()[ObjectBindingIndex].GetObjectGuid();
			bModified |= MovieScene->RemoveSpawnable(GuidToRemove);
			bModified |= MovieScene->RemovePossessable(GuidToRemove);
		}
		else
		{
			++ObjectBindingIndex;
		}
	}

	if (bModified)
	{
		Modify();
		MovieScene->Modify();
	}

	return bModified;
}

#endif

UMovieSceneCompiledData* UMovieSceneSequence::GetCompiledData() const
{
	return CompiledData;
}

UMovieSceneCompiledData* UMovieSceneSequence::GetOrCreateCompiledData()
{
	if (!CompiledData)
	{
		CompiledData = FindObject<UMovieSceneCompiledData>(this, TEXT("CompiledData"));
		if (CompiledData)
		{
			CompiledData->Reset();
		}
		else
		{
			CompiledData = NewObject<UMovieSceneCompiledData>(this, "CompiledData");
		}
	}
	return CompiledData;
}

FGuid UMovieSceneSequence::FindPossessableObjectId(UObject& Object, UObject* Context) const
{
	UMovieScene* MovieScene = GetMovieScene();
	if (!MovieScene)
	{
		return FGuid();
	}

	// Search all possessables
	for (int32 Index = 0; Index < MovieScene->GetPossessableCount(); ++Index)
	{
		FGuid ThisGuid = MovieScene->GetPossessable(Index).GetGuid();
		if (LocateBoundObjects(ThisGuid, Context).Contains(&Object))
		{
			return ThisGuid;
		}
	}
	return FGuid();
}

FMovieSceneObjectBindingID UMovieSceneSequence::FindBindingByTag(FName InBindingName) const
{
	for (FMovieSceneObjectBindingID ID : FindBindingsByTag(InBindingName))
	{
		return ID;
	}

	FMessageLog("PIE")
		.Warning(NSLOCTEXT("UMovieSceneSequence", "FindNamedBinding_Warning", "Attempted to find a named binding that did not exist"))
		->AddToken(FUObjectToken::Create(this));

	return FMovieSceneObjectBindingID();
}

const TArray<FMovieSceneObjectBindingID>& UMovieSceneSequence::FindBindingsByTag(FName InBindingName) const
{
	const FMovieSceneObjectBindingIDs* BindingIDs = GetMovieScene()->AllTaggedBindings().Find(InBindingName);
	if (BindingIDs)
	{
		return BindingIDs->IDs;
	}

	static TArray<FMovieSceneObjectBindingID> EmptyBindings;
	return EmptyBindings;
}

FMovieSceneTimecodeSource UMovieSceneSequence::GetEarliestTimecodeSource() const
{
	const UMovieScene* MovieScene = GetMovieScene();
	if (!MovieScene)
	{
		return FMovieSceneTimecodeSource();
	}

	return MovieScene->GetEarliestTimecodeSource();
<<<<<<< HEAD
}
=======
}
>>>>>>> d731a049
<|MERGE_RESOLUTION|>--- conflicted
+++ resolved
@@ -353,8 +353,4 @@
 	}
 
 	return MovieScene->GetEarliestTimecodeSource();
-<<<<<<< HEAD
-}
-=======
-}
->>>>>>> d731a049
+}
