--- conflicted
+++ resolved
@@ -143,13 +143,9 @@
 bool FMovieScenePreAnimatedStateGlobalTest::RunTest(const FString& Parameters)
 {
 	using namespace Impl;
-<<<<<<< HEAD
-	FTestMovieScenePlayer TestPlayer;
-=======
 	using namespace UE::MovieScene;
 
 	UMovieSceneEntitySystemLinker* Linker = GetTestLinker();
->>>>>>> 3aae9151
 
 	ResetValues();
 
@@ -184,11 +180,7 @@
 bool FMovieScenePreAnimatedStateEntityTest::RunTest(const FString& Parameters)
 {
 	using namespace Impl;
-<<<<<<< HEAD
-	FTestMovieScenePlayer TestPlayer;
-=======
-	using namespace UE::MovieScene;
->>>>>>> 3aae9151
+	using namespace UE::MovieScene;
 
 	ResetValues();
 
@@ -227,12 +219,8 @@
 bool FMovieScenePreAnimatedStateOverlappingEntitiesTest::RunTest(const FString& Parameters)
 {
 	using namespace Impl;
-<<<<<<< HEAD
-	FTestMovieScenePlayer TestPlayer;
-=======
-	using namespace UE::MovieScene;
-
->>>>>>> 3aae9151
+	using namespace UE::MovieScene;
+
 
 	ResetValues();
 
@@ -306,12 +294,8 @@
 bool FMovieScenePreAnimatedStateKeepThenRestoreEntityTest::RunTest(const FString& Parameters)
 {
 	using namespace Impl;
-<<<<<<< HEAD
-	FTestMovieScenePlayer TestPlayer;
-=======
-	using namespace UE::MovieScene;
-
->>>>>>> 3aae9151
+	using namespace UE::MovieScene;
+
 
 	ResetValues();
 
