--- conflicted
+++ resolved
@@ -66,11 +66,7 @@
 		else if (Section->GetRange().IsEmpty())
 		{
 #if WITH_EDITOR
-<<<<<<< HEAD
-			UE_LOG(LogMovieScene, Warning, TEXT("Removing section %s:%s with empty range"), *GetPathName(), *GetDisplayName().ToString());
-=======
 			//UE_LOG(LogMovieScene, Warning, TEXT("Removing section %s:%s with empty range"), *GetPathName(), *GetDisplayName().ToString());
->>>>>>> 24776ab6
 #endif
 			RemoveSectionAt(SectionIndex);
 		}
