// Copyright Epic Games, Inc. All Rights Reserved.

#include "MovieSceneSequencePlayer.h"
#include "MovieScene.h"
#include "MovieSceneFwd.h"
#include "MovieSceneTimeHelpers.h"
#include "MovieSceneSequence.h"
#include "MovieSceneSequenceTickManager.h"
#include "Engine/Engine.h"
#include "GameFramework/WorldSettings.h"
#include "Misc/RuntimeErrors.h"
#include "Net/UnrealNetwork.h"
#include "Engine/NetDriver.h"
#include "Engine/NetConnection.h"
#include "EntitySystem/MovieSceneEntitySystemLinker.h"
#include "EntitySystem/MovieSceneEntitySystemRunner.h"
#include "GameFramework/PlayerController.h"
#include "GameFramework/PlayerState.h"
#include "Algo/BinarySearch.h"

DEFINE_LOG_CATEGORY_STATIC(LogMovieSceneRepl, Log, All);

DECLARE_STATS_GROUP(TEXT("MovieSceneRepl"), STATGROUP_MovieSceneRepl, STATCAT_Advanced);
DECLARE_DWORD_COUNTER_STAT(TEXT("NumServerSamples"),MovieSceneRepl_NumServerSamples,STATGROUP_MovieSceneRepl);
DECLARE_FLOAT_COUNTER_STAT(TEXT("SmoothedServerTime"),MovieSceneRepl_SmoothedServerTime,STATGROUP_MovieSceneRepl);

float GSequencerNetSyncThresholdMS = 200;
static FAutoConsoleVariableRef CVarSequencerNetSyncThresholdMS(
	TEXT("Sequencer.NetSyncThreshold"),
	GSequencerNetSyncThresholdMS,
	TEXT("(Default: 200ms. Defines the threshold at which clients and servers must be forcibly re-synced during playback.")
	);

int32 GSequencerMaxSmoothedNetSyncSampleAge = 5000;
static FAutoConsoleVariableRef CVarSequencerMaxSmoothedNetSyncSampleAge(
	TEXT("Sequencer.SmoothedMaxNetSyncSampleAge"),
	GSequencerMaxSmoothedNetSyncSampleAge,
	TEXT("(Default: 5000. Defines the range of samples (in milliseconds) required to perform smoothed net sync. Use 0 to disable smoothing.")
	);

int32 GSequencerMaxSmoothedNetSyncSampleCount = 50;
static FAutoConsoleVariableRef CVarSequencerMaxSmoothedNetSyncSampleCount(
	TEXT("Sequencer.SmoothedMaxNetSyncSampleCount"),
	GSequencerMaxSmoothedNetSyncSampleCount,
	TEXT("(Default: 50. The maximum number of samples to keep in memory.")
	);

float GSequencerSmoothedNetSyncDeviationThreshold = 200;
static FAutoConsoleVariableRef CVarSequencerSmoothedNetSyncDeviationThreshold(
	TEXT("Sequencer.SmoothedNetSyncDeviationThreshold"),
	GSequencerSmoothedNetSyncDeviationThreshold,
	TEXT("(Default: 200ms. Defines the acceptable deviation for smoothed net sync samples. Samples outside this deviation will be discarded.")
	);

bool FMovieSceneSequenceLoopCount::SerializeFromMismatchedTag( const FPropertyTag& Tag, FStructuredArchive::FSlot Slot )
{
	if (Tag.Type == NAME_IntProperty)
	{
		Slot << Value;
		return true;
	}

	return false;
}

bool FMovieSceneSequencePlaybackSettings::SerializeFromMismatchedTag( const FPropertyTag& Tag, FStructuredArchive::FSlot Slot )
{
	if (Tag.Type == NAME_StructProperty && Tag.StructName == "LevelSequencePlaybackSettings")
	{
		StaticStruct()->SerializeItem(Slot, this, nullptr);
		return true;
	}

	return false;
}

FFrameTime FMovieSceneSequencePlaybackParams::GetPlaybackPosition(UMovieSceneSequencePlayer* Player) const
{
	FFrameTime PlaybackPosition = Player->GetCurrentTime().Time;

	if (PositionType == EMovieScenePositionType::Frame)
	{
		PlaybackPosition = Frame;
	}
	else if (PositionType == EMovieScenePositionType::Time)
	{
		PlaybackPosition = Time * Player->GetFrameRate();
	}
	else if (PositionType == EMovieScenePositionType::MarkedFrame)
	{
		UMovieScene* MovieScene = Player->GetSequence() ? Player->GetSequence()->GetMovieScene() : nullptr;

		if (MovieScene)
		{
			int32 MarkedIndex = MovieScene->FindMarkedFrameByLabel(MarkedFrame);

			if (MarkedIndex != INDEX_NONE)
			{
				PlaybackPosition = ConvertFrameTime(MovieScene->GetMarkedFrames()[MarkedIndex].FrameNumber, MovieScene->GetTickResolution(), MovieScene->GetDisplayRate());
			}
		}
	}

	return PlaybackPosition;
}

UMovieSceneSequencePlayer::UMovieSceneSequencePlayer(const FObjectInitializer& Init)
	: Super(Init)
	, Status(EMovieScenePlayerStatus::Stopped)
	, bReversePlayback(false)
	, bPendingOnStartedPlaying(false)
	, bIsEvaluating(false)
<<<<<<< HEAD
	, bIsMainLevelUpdate(false)
=======
	, bIsAsyncUpdate(false)
>>>>>>> 6bbb88c8
	, bSkipNextUpdate(false)
	, Sequence(nullptr)
	, StartTime(0)
	, DurationFrames(0)
	, DurationSubFrames(0.f)
	, CurrentNumLoops(0)
{
	PlayPosition.Reset(FFrameTime(0));

	NetSyncProps.LastKnownPosition = FFrameTime(0);
	NetSyncProps.LastKnownStatus   = Status;
}

UMovieSceneSequencePlayer::~UMovieSceneSequencePlayer()
{
	if (GEngine && OldMaxTickRate.IsSet())
	{
		GEngine->SetMaxFPS(OldMaxTickRate.GetValue());
	}
}

void UMovieSceneSequencePlayer::UpdateNetworkSyncProperties()
{
	if (HasAuthority())
	{
		NetSyncProps.LastKnownPosition = PlayPosition.GetCurrentPosition();
		NetSyncProps.LastKnownStatus   = Status;
		NetSyncProps.LastKnownNumLoops = CurrentNumLoops;
	}
}

void UMovieSceneSequencePlayer::GetLifetimeReplicatedProps(TArray<FLifetimeProperty>& OutLifetimeProps) const
{
	Super::GetLifetimeReplicatedProps(OutLifetimeProps);

	DOREPLIFETIME(UMovieSceneSequencePlayer, NetSyncProps);
	DOREPLIFETIME(UMovieSceneSequencePlayer, bReversePlayback);
	DOREPLIFETIME(UMovieSceneSequencePlayer, StartTime);
	DOREPLIFETIME(UMovieSceneSequencePlayer, DurationFrames);
	DOREPLIFETIME(UMovieSceneSequencePlayer, DurationSubFrames);
	DOREPLIFETIME(UMovieSceneSequencePlayer, PlaybackSettings);
}

EMovieScenePlayerStatus::Type UMovieSceneSequencePlayer::GetPlaybackStatus() const
{
	return Status;
}

FMovieSceneSpawnRegister& UMovieSceneSequencePlayer::GetSpawnRegister()
{
	return SpawnRegister.IsValid() ? *SpawnRegister : IMovieScenePlayer::GetSpawnRegister();
}

void UMovieSceneSequencePlayer::ResolveBoundObjects(const FGuid& InBindingId, FMovieSceneSequenceID SequenceID, UMovieSceneSequence& InSequence, UObject* ResolutionContext, TArray<UObject*, TInlineAllocator<1>>& OutObjects) const
{
	bool bAllowDefault = PlaybackClient ? PlaybackClient->RetrieveBindingOverrides(InBindingId, SequenceID, OutObjects) : true;

	if (bAllowDefault)
	{
		InSequence.LocateBoundObjects(InBindingId, ResolutionContext, OutObjects);
	}
}

void UMovieSceneSequencePlayer::Play()
{
	if (NeedsQueueLatentAction())
	{
		QueueLatentAction(FMovieSceneSequenceLatentActionDelegate::CreateUObject(this, &UMovieSceneSequencePlayer::Play));
		return;
	}

	bReversePlayback = false;
	PlayInternal();
}

void UMovieSceneSequencePlayer::PlayReverse()
{
	if (NeedsQueueLatentAction())
	{
		QueueLatentAction(FMovieSceneSequenceLatentActionDelegate::CreateUObject(this, &UMovieSceneSequencePlayer::PlayReverse));
		return;
	}

	bReversePlayback = true;
	PlayInternal();
}

void UMovieSceneSequencePlayer::ChangePlaybackDirection()
{
	if (NeedsQueueLatentAction())
	{
		QueueLatentAction(FMovieSceneSequenceLatentActionDelegate::CreateUObject(this, &UMovieSceneSequencePlayer::ChangePlaybackDirection));
		return;
	}

	bReversePlayback = !bReversePlayback;
	PlayInternal();
}

void UMovieSceneSequencePlayer::PlayLooping(int32 NumLoops)
{
	if (NeedsQueueLatentAction())
	{
		QueueLatentAction(FMovieSceneSequenceLatentActionDelegate::CreateUObject(this, &UMovieSceneSequencePlayer::PlayLooping, NumLoops));
		return;
	}

	PlaybackSettings.LoopCount.Value = NumLoops;
	PlayInternal();
}

void UMovieSceneSequencePlayer::PlayInternal()
{
	if (NeedsQueueLatentAction())
	{
		QueueLatentAction(FMovieSceneSequenceLatentActionDelegate::CreateUObject(this, &UMovieSceneSequencePlayer::PlayInternal));
		return;
	}

	if (!IsPlaying() && Sequence && CanPlay())
	{
		// Set playback status to playing before any calls to update the position
		Status = EMovieScenePlayerStatus::Playing;

		float PlayRate = bReversePlayback ? -PlaybackSettings.PlayRate : PlaybackSettings.PlayRate;

		// If at the end and playing forwards, rewind to beginning
		if (GetCurrentTime().Time == GetLastValidTime())
		{
			if (PlayRate > 0.f)
			{
				SetPlaybackPosition(FMovieSceneSequencePlaybackParams(FFrameTime(StartTime), EUpdatePositionMethod::Jump));
			}
		}
		else if (GetCurrentTime().Time == FFrameTime(StartTime))
		{
			if (PlayRate < 0.f)
			{
				SetPlaybackPosition(FMovieSceneSequencePlaybackParams(GetLastValidTime(), EUpdatePositionMethod::Jump));
			}
		}

		// Start playing
		// @todo Sequencer playback: Should we recreate the instance every time?
		// We must not recreate the instance since it holds stateful information (such as which objects it has spawned). Recreating the instance would break any 
		// @todo: Is this still the case now that eval state is stored (correctly) in the player?
		if (!RootTemplateInstance.IsValid())
		{
			RootTemplateInstance.Initialize(*Sequence, *this, nullptr);
		}

		// Update now
		if (PlaybackSettings.bRestoreState)
		{
			RootTemplateInstance.EnableGlobalPreAnimatedStateCapture();
		}

		bPendingOnStartedPlaying = true;
		Status = EMovieScenePlayerStatus::Playing;
		TimeController->StartPlaying(GetCurrentTime());
		
		UMovieSceneSequence* MovieSceneSequence = RootTemplateInstance.GetSequence(MovieSceneSequenceID::Root);
		UMovieScene*         MovieScene         = MovieSceneSequence ? MovieSceneSequence->GetMovieScene() : nullptr;

		if (PlayPosition.GetEvaluationType() == EMovieSceneEvaluationType::FrameLocked)
		{
			if (!OldMaxTickRate.IsSet())
			{
				OldMaxTickRate = GEngine->GetMaxFPS();
			}

			GEngine->SetMaxFPS(1.f / PlayPosition.GetInputRate().AsInterval());
		}

		if (!PlayPosition.GetLastPlayEvalPostition().IsSet() || PlayPosition.GetLastPlayEvalPostition() != PlayPosition.GetCurrentPosition())
		{
			UpdateMovieSceneInstance(PlayPosition.PlayTo(PlayPosition.GetCurrentPosition()), EMovieScenePlayerStatus::Playing);
		}

		RunLatentActions();

		UpdateNetworkSyncProperties();

		if (MovieSceneSequence)
		{
			UE_LOG(LogMovieScene, Verbose, TEXT("PlayInternal - MovieSceneSequence: %s"), *MovieSceneSequence->GetName());
		}

		if (bReversePlayback)
		{
			if (OnPlayReverse.IsBound())
			{
				OnPlayReverse.Broadcast();
			}
		}
		else
		{
			if (OnPlay.IsBound())
			{
				OnPlay.Broadcast();
			}
		}
	}
}

void UMovieSceneSequencePlayer::Pause()
{
	if (NeedsQueueLatentAction())
	{
		QueueLatentAction(FMovieSceneSequenceLatentActionDelegate::CreateUObject(this, &UMovieSceneSequencePlayer::Pause));
		return;
	}

	if (IsPlaying())
	{
		Status = EMovieScenePlayerStatus::Paused;
		TimeController->StopPlaying(GetCurrentTime());

		PauseOnFrame.Reset();
		LastTickGameTimeSeconds.Reset();

		// Evaluate the sequence at its current time, with a status of 'stopped' to ensure that animated state pauses correctly. (ie. audio sounds should stop/pause)
		{
			FMovieSceneEvaluationRange CurrentTimeRange = PlayPosition.GetCurrentPositionAsRange();
			const FMovieSceneContext Context(CurrentTimeRange, EMovieScenePlayerStatus::Stopped);
			RootTemplateInstance.Evaluate(Context, *this);
		}

		RunLatentActions();

		UpdateNetworkSyncProperties();

		UMovieSceneSequence* MovieSceneSequence = RootTemplateInstance.GetSequence(MovieSceneSequenceID::Root);
		if (MovieSceneSequence)
		{
			UE_LOG(LogMovieScene, Verbose, TEXT("Pause - MovieSceneSequence: %s"), *MovieSceneSequence->GetName());
		}

		if (OnPause.IsBound())
		{
			OnPause.Broadcast();
		}
	}
}

void UMovieSceneSequencePlayer::Scrub()
{
	// @todo Sequencer playback: Should we recreate the instance every time?
	// We must not recreate the instance since it holds stateful information (such as which objects it has spawned). Recreating the instance would break any 
	// @todo: Is this still the case now that eval state is stored (correctly) in the player?
	if (ensureAsRuntimeWarning(Sequence != nullptr))
	{
		if (!RootTemplateInstance.IsValid())
		{
			RootTemplateInstance.Initialize(*Sequence, *this, nullptr);
		}
	}

	Status = EMovieScenePlayerStatus::Scrubbing;
	TimeController->StopPlaying(GetCurrentTime());

	UpdateNetworkSyncProperties();
}

void UMovieSceneSequencePlayer::Stop()
{
	StopInternal(bReversePlayback ? GetLastValidTime() : FFrameTime(StartTime));
}

void UMovieSceneSequencePlayer::StopAtCurrentTime()
{
	StopInternal(PlayPosition.GetCurrentPosition());
}

void UMovieSceneSequencePlayer::StopInternal(FFrameTime TimeToResetTo)
{
	if (NeedsQueueLatentAction())
	{
		QueueLatentAction(FMovieSceneSequenceLatentActionDelegate::CreateUObject(this, &UMovieSceneSequencePlayer::StopInternal, TimeToResetTo));
		return;
	}

	if (IsPlaying() || IsPaused())
	{
		Status = EMovieScenePlayerStatus::Stopped;

		// Put the cursor at the specified position
		PlayPosition.Reset(TimeToResetTo);
		if (TimeController.IsValid())
		{
			TimeController->StopPlaying(GetCurrentTime());
		}

		CurrentNumLoops = 0;
		PauseOnFrame.Reset();
		LastTickGameTimeSeconds.Reset();

		// Reset loop count on stop so that it doesn't persist to the next call to play
		PlaybackSettings.LoopCount.Value = 0;

		if (PlaybackSettings.bRestoreState)
		{
			RestorePreAnimatedState();
		}

		if (RootTemplateInstance.IsValid())
		{
			RootTemplateInstance.Finish(*this);
		}

		if (OldMaxTickRate.IsSet())
		{
			GEngine->SetMaxFPS(OldMaxTickRate.GetValue());
			OldMaxTickRate.Reset();
		}

		if (HasAuthority())
		{
			// Explicitly handle Stop() events through an RPC call
			RPC_OnStopEvent(TimeToResetTo);
		}
		UpdateNetworkSyncProperties();

		OnStopped();

		if (RootTemplateInstance.IsValid())
		{
			UMovieSceneSequence* MovieSceneSequence = RootTemplateInstance.GetSequence(MovieSceneSequenceID::Root);
			if (MovieSceneSequence)
			{
				UE_LOG(LogMovieScene, Verbose, TEXT("Stop - MovieSceneSequence: %s"), *MovieSceneSequence->GetName());
			}
		}

		if (OnStop.IsBound())
		{
			OnStop.Broadcast();
		}

		RunLatentActions();
	}
	else if (RootTemplateInstance.IsValid() && RootTemplateInstance.HasEverUpdated())
	{
		if (PlaybackSettings.bRestoreState)
		{
			RestorePreAnimatedState();
		}
		RootTemplateInstance.Finish(*this);
<<<<<<< HEAD
=======
	}
}

void UMovieSceneSequencePlayer::FinishPlaybackInternal(FFrameTime TimeToFinishAt)
{
	if (PlaybackSettings.bPauseAtEnd)
	{
		Pause();
	}
	else
	{
		StopInternal(TimeToFinishAt);
	}

	TimeController->StopPlaying(GetCurrentTime());

	if (OnFinished.IsBound())
	{
		OnFinished.Broadcast();
>>>>>>> 6bbb88c8
	}
}

void UMovieSceneSequencePlayer::GoToEndAndStop()
{
	FFrameTime LastValidTime = GetLastValidTime();

	if (PlayPosition.GetCurrentPosition() == LastValidTime && Status == EMovieScenePlayerStatus::Stopped)
	{
		return;
	}

	Status = EMovieScenePlayerStatus::Playing;
	SetPlaybackPosition(FMovieSceneSequencePlaybackParams(LastValidTime, EUpdatePositionMethod::Jump));
	StopInternal(LastValidTime);
}

FQualifiedFrameTime UMovieSceneSequencePlayer::GetCurrentTime() const
{
	FFrameTime Time = PlayPosition.GetCurrentPosition();
	return FQualifiedFrameTime(Time, PlayPosition.GetInputRate());
}

FQualifiedFrameTime UMovieSceneSequencePlayer::GetDuration() const
{
	return FQualifiedFrameTime(FFrameTime(DurationFrames, DurationSubFrames), PlayPosition.GetInputRate());
}

int32 UMovieSceneSequencePlayer::GetFrameDuration() const
{
	return DurationFrames;
}

void UMovieSceneSequencePlayer::SetFrameRate(FFrameRate FrameRate)
{
	UMovieScene* MovieScene = Sequence ? Sequence->GetMovieScene() : nullptr;
	if (MovieScene)
	{
		if (MovieScene->GetEvaluationType() == EMovieSceneEvaluationType::FrameLocked && !FrameRate.IsMultipleOf(MovieScene->GetTickResolution()))
		{
			UE_LOG(LogMovieScene, Warning, TEXT("Attempting to play back a sequence with tick resolution of %f ticks per second frame locked to %f fps, which is not a multiple of the resolution."), MovieScene->GetTickResolution().AsDecimal(), FrameRate.AsDecimal());
		}
	}

	FFrameRate CurrentInputRate = PlayPosition.GetInputRate();

	StartTime      = ConvertFrameTime(StartTime,                    CurrentInputRate, FrameRate).FloorToFrame();
	DurationFrames = ConvertFrameTime(FFrameNumber(DurationFrames), CurrentInputRate, FrameRate).RoundToFrame().Value;

	PlayPosition.SetTimeBase(FrameRate, PlayPosition.GetOutputRate(), PlayPosition.GetEvaluationType());
}

void UMovieSceneSequencePlayer::SetFrameRange( int32 NewStartTime, int32 Duration, float SubFrames )
{
	Duration = FMath::Max(Duration, 0);

	StartTime      = NewStartTime;
	DurationFrames = Duration;
	DurationSubFrames = SubFrames;

	TOptional<FFrameTime> CurrentTime = PlayPosition.GetCurrentPosition();
	if (CurrentTime.IsSet())
	{
		FFrameTime LastValidTime = GetLastValidTime();

		if (CurrentTime.GetValue() < StartTime)
		{
			PlayPosition.Reset(StartTime);
		}
		else if (CurrentTime.GetValue() > LastValidTime)
		{
			PlayPosition.Reset(LastValidTime);
		}
	}

	if (TimeController.IsValid())
	{
		TimeController->Reset(GetCurrentTime());
	}

	UpdateNetworkSyncProperties();
}

void UMovieSceneSequencePlayer::SetTimeRange( float StartTimeSeconds, float DurationSeconds )
{
	const FFrameRate Rate = PlayPosition.GetInputRate();

	const FFrameNumber StartFrame = ( StartTimeSeconds * Rate ).FloorToFrame();
	const FFrameNumber Duration   = ( DurationSeconds  * Rate ).RoundToFrame();

	SetFrameRange(StartFrame.Value, Duration.Value);
}

void UMovieSceneSequencePlayer::PlayTo(FMovieSceneSequencePlaybackParams InPlaybackParams, FMovieSceneSequencePlayToParams PlayToParams)
{
	FPauseOnArgs Args;
	Args.Time = InPlaybackParams.GetPlaybackPosition(this);
	Args.bExclusive = PlayToParams.bExclusive;
	PauseOnFrame = Args;

	if (GetCurrentTime().Time < Args.Time)
	{
		Play();
	}
	else
	{
		PlayReverse();
	}
}

void UMovieSceneSequencePlayer::SetPlaybackPosition(FMovieSceneSequencePlaybackParams InPlaybackParams)
{
	if (NeedsQueueLatentAction())
	{
		QueueLatentAction(FMovieSceneSequenceLatentActionDelegate::CreateUObject(this, &UMovieSceneSequencePlayer::SetPlaybackPosition, InPlaybackParams));
		return;
	}

	FFrameTime NewPosition = InPlaybackParams.GetPlaybackPosition(this);

	UpdateTimeCursorPosition(NewPosition, InPlaybackParams.UpdateMethod, InPlaybackParams.bHasJumped);

	TimeController->Reset(GetCurrentTime());

	if (HasAuthority())
	{
		RPC_ExplicitServerUpdateEvent(InPlaybackParams.UpdateMethod, NewPosition);
	}
}

void UMovieSceneSequencePlayer::RestoreState()
{
	if (!PlaybackSettings.bRestoreState)
	{
		UE_LOG(LogMovieScene, Warning, TEXT("Attempting to restore pre-animated state for a player that was not set to capture pre-animated state. Please enable PlaybackSettings.bRestoreState"));
	}

	RestorePreAnimatedState();
}

bool UMovieSceneSequencePlayer::IsPlaying() const
{
	return Status == EMovieScenePlayerStatus::Playing;
}

bool UMovieSceneSequencePlayer::IsPaused() const
{
	return Status == EMovieScenePlayerStatus::Paused;
}

bool UMovieSceneSequencePlayer::IsReversed() const
{
	return bReversePlayback;
}

float UMovieSceneSequencePlayer::GetPlayRate() const
{
	return PlaybackSettings.PlayRate;
}

void UMovieSceneSequencePlayer::SetPlayRate(float PlayRate)
{
	PlaybackSettings.PlayRate = PlayRate;
}

FFrameTime UMovieSceneSequencePlayer::GetLastValidTime() const
{
	if (DurationFrames > 0)
<<<<<<< HEAD
	{
		if (DurationSubFrames > 0.f)
		{
			return FFrameTime(StartTime + DurationFrames, DurationSubFrames);
		}
		else
		{
			return FFrameTime(StartTime + DurationFrames - 1, 0.99999994f);
		}
	}
	else
	{
		return FFrameTime(StartTime);
	}
=======
	{
		if (DurationSubFrames > 0.f)
		{
			return FFrameTime(StartTime + DurationFrames, DurationSubFrames);
		}
		else
		{
			return FFrameTime(StartTime + DurationFrames - 1, 0.99999994f);
		}
	}
	else
	{
		return FFrameTime(StartTime);
	}
}

FFrameRate UMovieSceneSequencePlayer::GetDisplayRate() const
{
	return Sequence && Sequence->GetMovieScene() ? Sequence->GetMovieScene()->GetDisplayRate() : FFrameRate();
>>>>>>> 6bbb88c8
}

bool UMovieSceneSequencePlayer::ShouldStopOrLoop(FFrameTime NewPosition) const
{
	bool bShouldStopOrLoop = false;
	if (IsPlaying())
	{
		if (!bReversePlayback)
		{
			bShouldStopOrLoop = NewPosition >= FFrameTime(StartTime + GetFrameDuration(), DurationSubFrames);
		}
		else
		{
			bShouldStopOrLoop = NewPosition.FrameNumber < StartTime;
		}
	}
	return bShouldStopOrLoop;
}

TOptional<TRange<FFrameTime>> UMovieSceneSequencePlayer::GetPauseRange(const FFrameTime& NewPosition) const
{
	if (IsPlaying() && PauseOnFrame.IsSet())
	{
		TRange<FFrameTime> OutRange;

		// NewPosition and PauseOnFrame are stored in Display Rate, but we need to convert to tick resolution for the actual ranges.
		FFrameTime PauseTime = FFrameRate::TransformTime(PauseOnFrame->Time, PlayPosition.GetInputRate(), PlayPosition.GetOutputRate());
		FFrameTime CurrentTime = FFrameRate::TransformTime(PlayPosition.GetCurrentPosition(), PlayPosition.GetInputRate(), PlayPosition.GetOutputRate());
		FFrameTime NewTime = FFrameRate::TransformTime(NewPosition, PlayPosition.GetInputRate(), PlayPosition.GetOutputRate());

		// This logic is a little complicated due to inclusive/exclusive range times for pausing. Inclusive/Exclusive only have any meaning
		// with direction (as we need direction to decide which bound to make inclusive/exclusive).
		if (bReversePlayback)
		{
<<<<<<< HEAD
			bShouldPause = PauseOnFrame.GetValue() <= NewPosition;
		}
		else
		{
			bShouldPause = PauseOnFrame.GetValue() >= NewPosition;
=======

			// If we're going in reverse then the start frame is the exclusive one
			OutRange = TRange<FFrameTime>(PauseOnFrame->bExclusive
				? TRangeBound<FFrameTime>::Inclusive(PauseTime + FFrameTime(FFrameNumber(1)))
				: TRangeBound<FFrameTime>::Inclusive(PauseTime),
				TRangeBound<FFrameTime>::Inclusive(CurrentTime));
			
		}
		else
		{
			// If we're playing forward then the upper bound is (potentially) exclusive
			OutRange = TRange<FFrameTime>(TRangeBound<FFrameTime>::Inclusive(CurrentTime),
				PauseOnFrame->bExclusive
				? TRangeBound<FFrameTime>::Exclusive(PauseTime)
				: TRangeBound<FFrameTime>::Exclusive(PauseTime + FFrameTime(FFrameNumber(1))));

		}

		// If the new time is outside of bounds, then we should pause.
		if (!OutRange.Contains(NewTime))
		{
			return OutRange;
>>>>>>> 6bbb88c8
		}
	}

	return TOptional<TRange<FFrameTime>>();
}

UMovieSceneEntitySystemLinker* UMovieSceneSequencePlayer::ConstructEntitySystemLinker()
{
	if (ensure(TickManager) && !EnumHasAnyFlags(Sequence->GetFlags(), EMovieSceneSequenceFlags::BlockingEvaluation))
	{
		return TickManager->GetLinker();
	}

	return UMovieSceneEntitySystemLinker::CreateLinker(GetPlaybackContext());
}

void UMovieSceneSequencePlayer::InitializeForTick(UObject* Context)
{
	// Store a reference to the global tick manager to keep it alive while there are sequence players active.
	if (ensure(Context))
	{
		TickManager = UMovieSceneSequenceTickManager::Get(Context);
	}
}

UMovieSceneEntitySystemLinker* UMovieSceneSequencePlayer::ConstructEntitySystemLinker()
{
	if (ensure(TickManager) && !EnumHasAnyFlags(Sequence->GetFlags(), EMovieSceneSequenceFlags::BlockingEvaluation))
	{
		return TickManager->GetLinker();
	}

	return UMovieSceneEntitySystemLinker::CreateLinker(GetPlaybackContext());
}

void UMovieSceneSequencePlayer::InitializeForTick(UObject* Context)
{
	// Store a reference to the global tick manager to keep it alive while there are sequence players active.
	if (ensure(Context))
	{
		TickManager = UMovieSceneSequenceTickManager::Get(Context);
	}
}

void UMovieSceneSequencePlayer::Initialize(UMovieSceneSequence* InSequence, const FMovieSceneSequencePlaybackSettings& InSettings)
{
	check(InSequence);
	check(!bIsEvaluating);

	// If we have a valid sequence that may have been played back,
	// Explicitly stop and tear down the template instance before 
	// reinitializing it with the new sequence. Care should be taken
	// here that Stop is not called on the first Initialization as this
	// may be called during PostLoad.
	if (Sequence)
	{
		StopAtCurrentTime();
	}

	Sequence = InSequence;
	PlaybackSettings = InSettings;

	FFrameTime StartTimeWithOffset = StartTime;

	EUpdateClockSource ClockToUse = EUpdateClockSource::Tick;

	UMovieScene* MovieScene = Sequence->GetMovieScene();
	if (MovieScene)
	{
		EMovieSceneEvaluationType EvaluationType    = MovieScene->GetEvaluationType();
		FFrameRate                TickResolution    = MovieScene->GetTickResolution();
		FFrameRate                DisplayRate       = MovieScene->GetDisplayRate();

		UE_LOG(LogMovieScene, Verbose, TEXT("Initialize - MovieSceneSequence: %s, TickResolution: %f, DisplayRate: %d, CurrentTime: %d"), *InSequence->GetName(), TickResolution.Numerator, DisplayRate.Numerator);

		// We set the play position in terms of the display rate,
		// but want evaluation ranges in the moviescene's tick resolution
		PlayPosition.SetTimeBase(DisplayRate, TickResolution, EvaluationType);

		{
			// Set up the default frame range from the sequence's play range
			TRange<FFrameNumber> PlaybackRange   = MovieScene->GetPlaybackRange();

			const FFrameNumber SrcStartFrame = UE::MovieScene::DiscreteInclusiveLower(PlaybackRange);
			const FFrameNumber SrcEndFrame   = UE::MovieScene::DiscreteExclusiveUpper(PlaybackRange);

			const FFrameTime EndingTime = ConvertFrameTime(SrcEndFrame, TickResolution, DisplayRate);

			const FFrameNumber StartingFrame = ConvertFrameTime(SrcStartFrame, TickResolution, DisplayRate).FloorToFrame();
			const FFrameNumber EndingFrame   = EndingTime.FloorToFrame();

			SetFrameRange(StartingFrame.Value, (EndingFrame - StartingFrame).Value, EndingTime.GetSubFrame());
		}

		// Reset the play position based on the user-specified start offset, or a random time
		FFrameTime SpecifiedStartOffset = PlaybackSettings.StartTime * DisplayRate;

		// Setup the starting time
		FFrameTime StartingTimeOffset = PlaybackSettings.bRandomStartTime
			? FFrameTime(FMath::Rand() % GetFrameDuration())
			: FMath::Clamp<FFrameTime>(SpecifiedStartOffset, 0, GetFrameDuration()-1);
			
		StartTimeWithOffset = StartTime + StartingTimeOffset;

		ClockToUse = MovieScene->GetClockSource();

		if (ClockToUse == EUpdateClockSource::Custom)
		{
			TimeController = MovieScene->MakeCustomTimeController(GetPlaybackContext());
		}
	}

	if (!TimeController.IsValid())
	{
		switch (ClockToUse)
		{
		case EUpdateClockSource::Audio:    TimeController = MakeShared<FMovieSceneTimeController_AudioClock>();    break;
		case EUpdateClockSource::Platform: TimeController = MakeShared<FMovieSceneTimeController_PlatformClock>(); break;
		case EUpdateClockSource::RelativeTimecode: TimeController = MakeShared<FMovieSceneTimeController_RelativeTimecodeClock>(); break;
		case EUpdateClockSource::Timecode: TimeController = MakeShared<FMovieSceneTimeController_TimecodeClock>(); break;
		case EUpdateClockSource::PlayEveryFrame: TimeController = MakeShared<FMovieSceneTimeController_PlayEveryFrame>(); break;
		default:                           TimeController = MakeShared<FMovieSceneTimeController_Tick>();          break;
		}

		if (!ensureMsgf(TimeController.IsValid(), TEXT("No time controller specified for sequence playback. Falling back to Engine Tick clock source.")))
		{
			TimeController = MakeShared<FMovieSceneTimeController_Tick>();
		}
	}

	if (!TickManager)
	{
		InitializeForTick(GetPlaybackContext());
	}

	RootTemplateInstance.Initialize(*Sequence, *this, nullptr);

	LatentActionManager.ClearLatentActions();

	// Set up playback position (with offset) after Stop(), which will reset the starting time to StartTime
	PlayPosition.Reset(StartTimeWithOffset);
	TimeController->Reset(GetCurrentTime());
}

void UMovieSceneSequencePlayer::Update(const float DeltaSeconds)
{
	UWorld* World = GetPlaybackWorld();
	float CurrentWorldTime = 0.f;
	if (World)
	{
		CurrentWorldTime = World->GetTimeSeconds();
	}

	if (IsPlaying())
	{
		// Delta seconds has already been multiplied by GetEffectiveTimeDilation at this point, so don't pass that through to Tick
		float PlayRate = bReversePlayback ? -PlaybackSettings.PlayRate : PlaybackSettings.PlayRate;

		float DeltaTimeForFunction = DeltaSeconds;

		TimeController->Tick(DeltaTimeForFunction, PlayRate);

		if (World)
		{
			PlayRate *= World->GetWorldSettings()->GetEffectiveTimeDilation();
		}

		if (!bSkipNextUpdate)
		{
<<<<<<< HEAD
			check(!bIsMainLevelUpdate && !bIsEvaluating);
			bIsMainLevelUpdate = true;

			FFrameTime NewTime = TimeController->RequestCurrentTime(GetCurrentTime(), PlayRate);
			UpdateTimeCursorPosition(NewTime, EUpdatePositionMethod::Play);

			bIsMainLevelUpdate = false;
=======
			check(!bIsEvaluating);

			FFrameTime NewTime = TimeController->RequestCurrentTime(GetCurrentTime(), PlayRate, GetDisplayRate());
			UpdateTimeCursorPosition(NewTime, EUpdatePositionMethod::Play);
>>>>>>> 6bbb88c8
		}

		bSkipNextUpdate = false;

		// CAREFUL with stateful changes after this... in 95% of cases, the sequence evaluation was
		// only queued up, and hasn't run yet!
	}

	if (World)
	{
		LastTickGameTimeSeconds = CurrentWorldTime;
	}
}

void UMovieSceneSequencePlayer::UpdateAsync(const float DeltaSeconds)
{
<<<<<<< HEAD
=======
	check(!bIsAsyncUpdate);
	bIsAsyncUpdate = true;

	Update(DeltaSeconds);

	bIsAsyncUpdate = false;
}

void UMovieSceneSequencePlayer::UpdateTimeCursorPosition(FFrameTime NewPosition, EUpdatePositionMethod Method, bool bHasJumpedOverride)
{
>>>>>>> 6bbb88c8
	if (ensure(!bIsEvaluating))
	{
		UpdateTimeCursorPosition_Internal(NewPosition, Method, bHasJumpedOverride);
	}
}

EMovieScenePlayerStatus::Type UpdateMethodToStatus(EUpdatePositionMethod Method)
{
	switch(Method)
	{
	case EUpdatePositionMethod::Scrub: return EMovieScenePlayerStatus::Scrubbing;
	case EUpdatePositionMethod::Jump:  return EMovieScenePlayerStatus::Stopped;
	case EUpdatePositionMethod::Play:  return EMovieScenePlayerStatus::Playing;
	default:                           return EMovieScenePlayerStatus::Stopped;
	}
}

FMovieSceneEvaluationRange UpdatePlayPosition(FMovieScenePlaybackPosition& InOutPlayPosition, FFrameTime NewTime, EUpdatePositionMethod Method)
{
	if (Method == EUpdatePositionMethod::Play)
	{
		return InOutPlayPosition.PlayTo(NewTime);
	}

	return InOutPlayPosition.JumpTo(NewTime);
}

void UMovieSceneSequencePlayer::UpdateTimeCursorPosition_Internal(FFrameTime NewPosition, EUpdatePositionMethod Method, bool bHasJumpedOverride)
{
	EMovieScenePlayerStatus::Type StatusOverride = UpdateMethodToStatus(Method);

	const int32 Duration = DurationFrames;
	if (Duration == 0)
	{
		UE_LOG(LogMovieScene, Warning, TEXT("Attempting to play back a sequence with zero duration"));
		return;
	}
	
	if (bPendingOnStartedPlaying)
	{
		OnStartedPlaying();
		bPendingOnStartedPlaying = false;
	}

	// If we should pause during this evaluation, we'll handle that below.
	const TOptional<TRange<FFrameTime>> PauseRange = GetPauseRange(NewPosition);
	if (!PauseRange.IsSet() && Method == EUpdatePositionMethod::Play && ShouldStopOrLoop(NewPosition))
	{
		// The actual start time taking into account reverse playback
		FFrameNumber StartTimeWithReversed = bReversePlayback ? GetLastValidTime().FrameNumber : StartTime;

		// The actual end time taking into account reverse playback
		FFrameTime EndTimeWithReversed = bReversePlayback ? StartTime : GetLastValidTime().FrameNumber;

		FFrameTime PositionRelativeToStart = NewPosition.FrameNumber - StartTimeWithReversed;

		const int32 NumTimesLooped    = FMath::Abs(PositionRelativeToStart.FrameNumber.Value / Duration);
		const bool  bLoopIndefinitely = PlaybackSettings.LoopCount.Value < 0;

		// loop playback
		if (bLoopIndefinitely || CurrentNumLoops + NumTimesLooped <= PlaybackSettings.LoopCount.Value)
		{
			CurrentNumLoops += NumTimesLooped;

			// Finish evaluating any frames left in the current loop in case they have events attached
			FFrameTime CurrentPosition = PlayPosition.GetCurrentPosition();
			if ((bReversePlayback && CurrentPosition > EndTimeWithReversed) ||
				(!bReversePlayback && CurrentPosition < EndTimeWithReversed))
			{
				FMovieSceneEvaluationRange Range = PlayPosition.PlayTo(EndTimeWithReversed);
				UpdateMovieSceneInstance(Range, StatusOverride);
			}

			const FFrameTime Overplay = FFrameTime(PositionRelativeToStart.FrameNumber.Value % Duration, PositionRelativeToStart.GetSubFrame());
			FFrameTime NewFrameOffset;
			
			if (bReversePlayback)
			{
				NewFrameOffset = (Overplay > 0) ?  FFrameTime(Duration) + Overplay : Overplay;
			}
			else
			{
				NewFrameOffset = (Overplay < 0) ? FFrameTime(Duration) + Overplay : Overplay;
			}

			if (SpawnRegister.IsValid())
			{
				SpawnRegister->ForgetExternallyOwnedSpawnedObjects(State, *this);
			}

			// Reset the play position, and generate a new range that gets us to the new frame time
			if (bReversePlayback)
			{
				PlayPosition.Reset(Overplay > 0 ? GetLastValidTime() : StartTimeWithReversed);
			}
			else
			{
				PlayPosition.Reset(Overplay < 0 ? GetLastValidTime() : StartTimeWithReversed);
			}

			FMovieSceneEvaluationRange Range = PlayPosition.PlayTo(StartTimeWithReversed + NewFrameOffset);

			const bool bHasJumped = true;
			UpdateMovieSceneInstance(Range, StatusOverride, bHasJumped);

			// Use the exact time here rather than a frame locked time to ensure we don't skip the amount that was overplayed in the time controller
			FQualifiedFrameTime ExactCurrentTime(StartTimeWithReversed + NewFrameOffset, PlayPosition.GetInputRate());
			TimeController->Reset(ExactCurrentTime);

			OnLooped();
		}

		// We reached the end of playback
		else
		{
			// Clamp the position to the duration
			NewPosition = FMath::Clamp(NewPosition, FFrameTime(StartTime), GetLastValidTime());

			FMovieSceneEvaluationRange Range = UpdatePlayPosition(PlayPosition, NewPosition, Method);
			UpdateMovieSceneInstance(Range, StatusOverride);

			// If we are using replicated playback and are not an authoritative sequence player, we need to wait 
			// for the server to tell us to finish.
			const bool bHasAuthorityToFinish = (
					HasAuthority() || 
					PlaybackClient == nullptr ||
					!PlaybackClient->GetIsReplicatedPlayback());
			if (bHasAuthorityToFinish)
			{
				FinishPlaybackInternal(NewPosition);

				// Explicitly tell the clients to finish their playback. They won't have called FinishPlaybackInternal
				// because it's in the line right above, only for sequence players with some authority
				// (client only or server).
				RPC_OnFinishPlaybackEvent(NewPosition);
			}
			else
			{
				const FString SequenceName = GetSequenceName(true);
				UE_LOG(LogMovieScene, Verbose, 
						TEXT("Keeping sequence %s at frame %d, subframe %f while waiting for playback finish from server."),
						*SequenceName, NewPosition.FrameNumber.Value, NewPosition.GetSubFrame());
			}
		}

		UpdateNetworkSyncProperties();
	}
	else
	{
		// If the desired evaluation will take us past where we want to go we need to use a clipped range provided by the PauseRange, otherwise use the normal one.
		FMovieSceneEvaluationRange Range = PauseRange.IsSet() 
			? FMovieSceneEvaluationRange(PauseRange.GetValue(), PlayPosition.GetOutputRate(), bReversePlayback ? EPlayDirection::Backwards : EPlayDirection::Forwards)
			: UpdatePlayPosition(PlayPosition, NewPosition, Method);

		UMovieSceneSequence* MovieSceneSequence = RootTemplateInstance.GetSequence(MovieSceneSequenceID::Root);
		const bool bIsSequenceBlocking = EnumHasAnyFlags(MovieSceneSequence->GetFlags(), EMovieSceneSequenceFlags::BlockingEvaluation);
		
		// Just update the time and sequence... if we are in the main level update we want, if possible,
		// to only queue this sequence's update, so everything updates in parallel. If not possible, or if
		// not in the main level update, we run the evaluation synchronously.
		FMovieSceneUpdateArgs Args;
		Args.bIsAsync = (bIsAsyncUpdate && !bIsSequenceBlocking);
		Args.bHasJumped = bHasJumpedOverride;

		PostEvaluationCallbacks.Add(FOnEvaluationCallback::CreateUObject(this, &UMovieSceneSequencePlayer::UpdateNetworkSyncProperties));

		UpdateMovieSceneInstance(Range, StatusOverride, Args);

		// Now that the evaluation has taken place we call Pause (to trigger delegates, etc.), however if we're running the evaluation
		// as async we actually need to queue a latent action to do it so that it happens after the data is actually updated. We can't
		// use the QueueLatentAction inside of Pause() because bIsEvaluating is only set during actual evaluation so it won't be set yet.
		if (PauseRange.IsSet())
		{
			if (Args.bIsAsync)
			{
				QueueLatentAction(FMovieSceneSequenceLatentActionDelegate::CreateUObject(this, &UMovieSceneSequencePlayer::Pause));
			}
			else
			{
				Pause();
			}
		}

		UpdateNetworkSyncProperties();
	}
<<<<<<< HEAD
	else
	{
		// Just update the time and sequence... if we are in the main level update we want, if possible,
		// to only queue this sequence's update, so everything updates in parallel. If not possible, or if
		// not in the main level update, we run the evaluation synchronously.
		
		UMovieSceneSequence* MovieSceneSequence = RootTemplateInstance.GetSequence(MovieSceneSequenceID::Root);
		const bool bIsSequenceBlocking = EnumHasAnyFlags(MovieSceneSequence->GetFlags(), EMovieSceneSequenceFlags::BlockingEvaluation);
		FMovieSceneEvaluationRange Range = UpdatePlayPosition(PlayPosition, NewPosition, Method);
		FMovieSceneUpdateArgs Args;
		Args.bIsAsync = (bIsMainLevelUpdate && !bIsSequenceBlocking);

		PostEvaluationCallbacks.Add(FOnEvaluationCallback::CreateUObject(this, &UMovieSceneSequencePlayer::UpdateNetworkSyncProperties));

		UpdateMovieSceneInstance(Range, StatusOverride, Args);
	}
=======
>>>>>>> 6bbb88c8

	// WARNING: DO NOT CHANGE PLAYER STATE ANYMORE HERE!
	// The code path above (in the "else" statement) queues an asynchronous evaluation, so any further 
	// state change must be moved in the first first block, with a post-evaluation callback in the second 
	// block... see `UpdateNetworkSyncProperties` as an example.
}

void UMovieSceneSequencePlayer::UpdateMovieSceneInstance(FMovieSceneEvaluationRange InRange, EMovieScenePlayerStatus::Type PlayerStatus, bool bHasJumped)
{
	FMovieSceneUpdateArgs Args;
	Args.bHasJumped = bHasJumped;
	UpdateMovieSceneInstance(InRange, PlayerStatus, Args);
}

void UMovieSceneSequencePlayer::UpdateMovieSceneInstance(FMovieSceneEvaluationRange InRange, EMovieScenePlayerStatus::Type PlayerStatus, const FMovieSceneUpdateArgs& Args)
{
	UMovieSceneSequence* MovieSceneSequence = RootTemplateInstance.GetSequence(MovieSceneSequenceID::Root);
	if (!MovieSceneSequence)
	{
		return;
	}

#if !NO_LOGGING
<<<<<<< HEAD
	FQualifiedFrameTime CurrentTime = GetCurrentTime();
	UE_LOG(LogMovieScene, VeryVerbose, TEXT("Evaluating sequence %s at frame %d, subframe %f (%f fps)."), *MovieSceneSequence->GetName(), CurrentTime.Time.FrameNumber.Value, CurrentTime.Time.GetSubFrame(), CurrentTime.Rate.AsDecimal());
=======
	const FQualifiedFrameTime CurrentTime = GetCurrentTime();
	const FString SequenceName = GetSequenceName(true);
	UE_LOG(LogMovieScene, VeryVerbose, TEXT("Evaluating sequence %s at frame %d, subframe %f (%f fps)."), *SequenceName, CurrentTime.Time.FrameNumber.Value, CurrentTime.Time.GetSubFrame(), CurrentTime.Rate.AsDecimal());
>>>>>>> 6bbb88c8
#endif

	// Once we have updated we must no longer skip updates
	bSkipNextUpdate = false;

	// We shouldn't be asked to run an async update if we have a blocking sequence.
	check(!Args.bIsAsync || !EnumHasAnyFlags(MovieSceneSequence->GetFlags(), EMovieSceneSequenceFlags::BlockingEvaluation));
	// We shouldn't be asked to run an async update if we don't have a tick manager.
	check(!Args.bIsAsync || TickManager != nullptr);

	FMovieSceneContext Context(InRange, PlayerStatus);
	Context.SetHasJumped(Args.bHasJumped);

	if (!Args.bIsAsync)
	{
		// Evaluate the sequence synchronously.
		RootTemplateInstance.Evaluate(Context, *this);
	}
	else
	{
		// Queue an evaluation on the tick manager.
		FMovieSceneEntitySystemRunner& Runner = TickManager->GetRunner();
		Runner.QueueUpdate(Context, RootTemplateInstance.GetRootInstanceHandle());
	}
}
<<<<<<< HEAD
=======

bool UMovieSceneSequencePlayer::IsDisablingEventTriggers(FFrameTime& DisabledUntilTime) const
{
	if (DisableEventTriggersUntilTime.IsSet())
	{
		DisabledUntilTime = DisableEventTriggersUntilTime.GetValue();
		return true;
	}
	return false;
}
>>>>>>> 6bbb88c8

void UMovieSceneSequencePlayer::PreEvaluation(const FMovieSceneContext& Context)
{
	RunPreEvaluationCallbacks();

	bIsEvaluating = true;
}

void UMovieSceneSequencePlayer::PostEvaluation(const FMovieSceneContext& Context)
{
<<<<<<< HEAD
#if WITH_EDITOR
	FFrameTime CurrentTime  = ConvertFrameTime(Context.GetTime(),         Context.GetFrameRate(), PlayPosition.GetInputRate());
	FFrameTime PreviousTime = ConvertFrameTime(Context.GetPreviousTime(), Context.GetFrameRate(), PlayPosition.GetInputRate());
	OnMovieSceneSequencePlayerUpdate.Broadcast(*this, CurrentTime, PreviousTime);
#endif

	RunPostEvaluationCallbacks();

	bIsEvaluating = false;
}

void UMovieSceneSequencePlayer::RunPreEvaluationCallbacks()
{
	for (const FOnEvaluationCallback& Callback : PreEvaluationCallbacks)
	{
		Callback.ExecuteIfBound();
	}
	PreEvaluationCallbacks.Reset();
}

void UMovieSceneSequencePlayer::RunPostEvaluationCallbacks()
{
	for (const FOnEvaluationCallback& Callback : PostEvaluationCallbacks)
	{
		Callback.ExecuteIfBound();
=======
	FFrameTime CurrentTime  = ConvertFrameTime(Context.GetTime(),         Context.GetFrameRate(), PlayPosition.GetInputRate());
	FFrameTime PreviousTime = ConvertFrameTime(Context.GetPreviousTime(), Context.GetFrameRate(), PlayPosition.GetInputRate());
	OnMovieSceneSequencePlayerUpdate.Broadcast(*this, CurrentTime, PreviousTime);

	RunPostEvaluationCallbacks();

	bIsEvaluating = false;
}

void UMovieSceneSequencePlayer::RunPreEvaluationCallbacks()
{
	for (const FOnEvaluationCallback& Callback : PreEvaluationCallbacks)
	{
		Callback.ExecuteIfBound();
	}
	PreEvaluationCallbacks.Reset();
}

void UMovieSceneSequencePlayer::RunPostEvaluationCallbacks()
{
	for (const FOnEvaluationCallback& Callback : PostEvaluationCallbacks)
	{
		Callback.ExecuteIfBound();
	}
	PostEvaluationCallbacks.Reset();
}

FString UMovieSceneSequencePlayer::GetSequenceName(bool bAddClientInfo) const
{
	if (Sequence)
	{
		FString SequenceName = Sequence->GetName();
		if (bAddClientInfo)
		{
			AActor* Actor = GetTypedOuter<AActor>();
			if (Actor && Actor->GetWorld()->GetNetMode() == NM_Client)
			{
				SequenceName += FString::Printf(TEXT(" (client %d)"), GPlayInEditorID - 1);
			}
		}
		return SequenceName;
	}
	else
	{
		return LexToString(NAME_None);
>>>>>>> 6bbb88c8
	}
	PostEvaluationCallbacks.Reset();
}

void UMovieSceneSequencePlayer::SetPlaybackClient(TScriptInterface<IMovieScenePlaybackClient> InPlaybackClient)
{
	PlaybackClient = InPlaybackClient;
}

void UMovieSceneSequencePlayer::SetTimeController(TSharedPtr<FMovieSceneTimeController> InTimeController)
{
	TimeController = InTimeController;
	if (TimeController.IsValid())
	{
		TimeController->Reset(GetCurrentTime());
	}
}

TArray<UObject*> UMovieSceneSequencePlayer::GetBoundObjects(FMovieSceneObjectBindingID ObjectBinding)
{
	TArray<UObject*> Objects;

	for (TWeakObjectPtr<> WeakObject : ObjectBinding.ResolveBoundObjects(MovieSceneSequenceID::Root, *this))
	{
		if (UObject* Object = WeakObject.Get())
		{
			Objects.Add(Object);
		}
	}
	return Objects;
}

TArray<FMovieSceneObjectBindingID> UMovieSceneSequencePlayer::GetObjectBindings(UObject* InObject)
{
	TArray<FMovieSceneObjectBindingID> Bindings;
	State.FilterObjectBindings(InObject, *this, &Bindings);
	return Bindings;
}

UWorld* UMovieSceneSequencePlayer::GetPlaybackWorld() const
{
	UObject* PlaybackContext = GetPlaybackContext();
	return PlaybackContext ? PlaybackContext->GetWorld() : nullptr;
}

bool UMovieSceneSequencePlayer::HasAuthority() const
{
	AActor* Actor = GetTypedOuter<AActor>();
	return Actor && Actor->HasAuthority() && IsValidChecked(this) && !IsUnreachable();
}

FFrameTime UMovieSceneSequencePlayer::UpdateServerTimeSamples()
{
	// Attempt to estimate the server time based on our samples.
	// We need to reproject the samples to the current wall-clock time, based on when they were taken
	const double CurrentWallClock = FPlatformTime::Seconds();
	const double Lifetime         = CurrentWallClock - float(GSequencerMaxSmoothedNetSyncSampleAge) / 1000.f;
	const float PlaybackMultiplier = bReversePlayback ? -1.f : 1.f;

	// Cull any old samples that were taken more than GSequencerMaxSmoothedNetSyncSampleAge ms ago by
	// Finding the index of the first sample younger than this time
	const int32 FirstValidSample = Algo::LowerBoundBy(ServerTimeSamples, Lifetime, &FServerTimeSample::ReceievedTime);
	if (FirstValidSample >= ServerTimeSamples.Num())
	{
		// Never found a sample that is recent enough, all samples are too old
		ServerTimeSamples.Reset();
	}
	else if (FirstValidSample > 0)
	{
		// Remove from the front of the array up until the first valid sample
		ServerTimeSamples.RemoveAt(0, FirstValidSample);
	}

	// If we have too many samples, uniformly cull intermediate samples by compacting them into the MaxNumSamples range
	// Making sure to always keep the most recent sample
	const int32 MaxNumSamples = GSequencerMaxSmoothedNetSyncSampleCount;
	if (ServerTimeSamples.Num() > MaxNumSamples)
	{
		float Step = FMath::Max(ServerTimeSamples.Num() / float(MaxNumSamples), 1.f);

		for (int Index = 1; Index < MaxNumSamples-1; ++Index)
		{
			const int32 RemappedIndex = ServerTimeSamples.Num() - int(Step*Index) - 1;
			ServerTimeSamples[Index] = ServerTimeSamples[RemappedIndex];
		}
		ServerTimeSamples[MaxNumSamples-1] = ServerTimeSamples.Last();
		ServerTimeSamples.RemoveAt(MaxNumSamples, ServerTimeSamples.Num() - MaxNumSamples, true);
	}


	if (ServerTimeSamples.Num() < 10)
	{
		// Fallback to the current time if there are not enough samples
		return PlayPosition.GetCurrentPosition();
	}

	// Compute the Standard Deviation so we can understand the variance in the samples
	double MeanTime = 0;
	for (const FServerTimeSample& Sample : ServerTimeSamples)
	{
		const double ThisSample = Sample.ServerTime + (CurrentWallClock - Sample.ReceievedTime) * PlaybackMultiplier;
		MeanTime += ThisSample;
	}
	MeanTime = MeanTime / ServerTimeSamples.Num();

	
	double StandardDeviation = 0;
	for (const FServerTimeSample& Sample : ServerTimeSamples)
	{
		const double ThisSample = Sample.ServerTime + (CurrentWallClock - Sample.ReceievedTime) * PlaybackMultiplier;
		StandardDeviation += FMath::Square(ThisSample - MeanTime);
	}
	StandardDeviation = StandardDeviation / ServerTimeSamples.Num();
	StandardDeviation = FMath::Sqrt(StandardDeviation);

	const int32 OriginalNum = ServerTimeSamples.Num();

	// Possibly need to recompute the mean if we discard any samples
	double NewMeanTime = MeanTime;

	// If the deviation is greater than our threshold, we start culling samples that lie outside it
	const double DeviationThreshold = ((GSequencerSmoothedNetSyncDeviationThreshold * 0.001f) * PlayPosition.GetInputRate()).AsDecimal();
	if (StandardDeviation > DeviationThreshold)
	{
		// Discard anything outside the standard deviation in the hopes that future samples will converge
		for (int32 SampleIndex = ServerTimeSamples.Num()-1; SampleIndex >= 0; --SampleIndex)
		{
			const double ThisSample = ServerTimeSamples[SampleIndex].ServerTime + (CurrentWallClock - ServerTimeSamples[SampleIndex].ReceievedTime) * PlaybackMultiplier;
			if (FMath::Abs(ThisSample - MeanTime) > StandardDeviation)
			{
				ServerTimeSamples.RemoveAt(SampleIndex, 1, false);
			}
			else
			{
				NewMeanTime += ThisSample;
			}
		}
		NewMeanTime = NewMeanTime / ServerTimeSamples.Num();
	}

	// If we didn't cull too many samples, we have confidence in the data set
	if (ServerTimeSamples.Num() >= OriginalNum/2)
	{
		return NewMeanTime * PlayPosition.GetInputRate();
	}
	else
	{
		// Not enough confidence in the data
		return PlayPosition.GetCurrentPosition();
	}
}

void UMovieSceneSequencePlayer::RPC_ExplicitServerUpdateEvent_Implementation(EUpdatePositionMethod EventMethod, FFrameTime MarkerTime)
{
	// ~~~~~~~~~~~~~~~~~~~~~~~~~~~~~~~~~~~~~~~~~~~~~~~~~~~~~~~~~~~
	// Handle an explicit jump/play/scrub command from the server.

	if (HasAuthority() || !Sequence)
	{
		// Never run network sync operations on authoritative players
		return;
	}

	// Explicit RPC call - empty our smoothed server samples
	ServerTimeSamples.Reset();

#if !NO_LOGGING
	// Log the sync event if necessary
	if (UE_LOG_ACTIVE(LogMovieScene, Verbose))
	{
		const FFrameTime CurrentTime = PlayPosition.GetCurrentPosition();
		const FString SequenceName = GetSequenceName(true);
		UE_LOG(LogMovieScene, Verbose, TEXT("Explicit update event for sequence %s %s @ frame %d, subframe %f. Server has moved to frame %d, subframe %f with EUpdatePositionMethod::%s."),
			*SequenceName, *UEnum::GetValueAsString(TEXT("MovieScene.EMovieScenePlayerStatus"), Status.GetValue()), CurrentTime.FrameNumber.Value, CurrentTime.GetSubFrame(),
			NetSyncProps.LastKnownPosition.FrameNumber.Value, NetSyncProps.LastKnownPosition.GetSubFrame(), *UEnum::GetValueAsString(TEXT("MovieScene.EUpdatePositionMethod"), NetSyncProps.LastKnownStatus.GetValue()));
	}
#endif

	// Explicitly repeat the authoritative update event on this client.

	// Note: in the case of PlayToFrame this will not necessarily sweep the exact same range as the server did
	// because this client player is unlikely to be at exactly the same time that the server was at when it performed the operation.
	// This is irrelevant for jumps and scrubs as only the new time is meaningful.
	SetPlaybackPosition(FMovieSceneSequencePlaybackParams(MarkerTime, EventMethod));
}

void UMovieSceneSequencePlayer::RPC_OnStopEvent_Implementation(FFrameTime StoppedTime)
{
	// ~~~~~~~~~~~~~~~~~~~~~~~~~~~~~~~~~~~~~~~~~~~~~~~~
	// Handle an explicit Stop command from the server.

	if (HasAuthority() || !Sequence)
	{
		// Never run network sync operations on authoritative players or players that have not been initialized yet
		return;
	}

	// Explicit RPC call - empty our smoothed server samples
	ServerTimeSamples.Reset();

#if !NO_LOGGING
	if (UE_LOG_ACTIVE(LogMovieSceneRepl, Verbose))
	{
		const FFrameTime CurrentTime = PlayPosition.GetCurrentPosition();
		const FString SequenceName = GetSequenceName(true);
		UE_LOG(LogMovieSceneRepl, Verbose, TEXT("Explicit Stop() event for sequence %s %s @ frame %d, subframe %f. Server has stopped at frame %d, subframe %f."),
			*SequenceName, *UEnum::GetValueAsString(TEXT("MovieScene.EMovieScenePlayerStatus"), Status.GetValue()), CurrentTime.FrameNumber.Value, CurrentTime.GetSubFrame(),
			NetSyncProps.LastKnownPosition.FrameNumber.Value, NetSyncProps.LastKnownPosition.GetSubFrame());
	}
#endif

	EUpdatePositionMethod UpdatePositionMethod;
	switch (Status.GetValue())
	{
		case EMovieScenePlayerStatus::Playing:
			UpdatePositionMethod = EUpdatePositionMethod::Play;
			break;
		case EMovieScenePlayerStatus::Scrubbing:
			UpdatePositionMethod = EUpdatePositionMethod::Scrub;
			break;
		default:
			UpdatePositionMethod = EUpdatePositionMethod::Jump;
			break;
	}

	// Catch up with any loops we are missing compared to the server. This is generally just 0 or 1 loops.
	// When it's 1 loop, it's generally because we are very close to the end, and the server somehow stopped
	// near the beginning of the next loop, so we have just a little bit of catching up to do.
	const int32 LoopOffset = (NetSyncProps.LastKnownNumLoops - CurrentNumLoops);
	const FFrameTime LoopEndTime = (bReversePlayback ? StartTime : GetLastValidTime());
	for (int32 LoopIndex = 0; LoopIndex < LoopOffset; ++LoopIndex)
	{
		SetPlaybackPosition(FMovieSceneSequencePlaybackParams(LoopEndTime, UpdatePositionMethod));
	}

	// Now do the last bit of catch-up for the current loop.
	if (PlayPosition.GetCurrentPosition() < StoppedTime)
	{
		SetPlaybackPosition(FMovieSceneSequencePlaybackParams(StoppedTime, UpdatePositionMethod));
	}

	StopInternal(StoppedTime);
}

void UMovieSceneSequencePlayer::RPC_OnFinishPlaybackEvent_Implementation(FFrameTime StoppedTime)
{
	if (HasAuthority() || !Sequence)
	{
		// Never run network sync operations on authoritative players or players that have not been initialized yet
		return;
	}

	FinishPlaybackInternal(StoppedTime);
}

void UMovieSceneSequencePlayer::PostNetReceive()
{
	// ~~~~~~~~~~~~~~~~~~~~~~~~~~~~~~~~~~~~~~~~~~~~~~~~~~~~~~~~~~~~~~~~~~~~~~~~~~~~~~~~~~~
	// Handle a passive update of the replicated status and time properties of the player.

	Super::PostNetReceive();

	if (!ensure(!HasAuthority()) || !Sequence)
	{
		// Never run network sync operations on authoritative players or players that have not been initialized yet
		return;
	}

	float PingMs = 0.f;

	UWorld* PlayWorld = GetPlaybackWorld();
	if (PlayWorld)
	{
		UNetDriver* NetDriver = PlayWorld->GetNetDriver();
		if (NetDriver && NetDriver->ServerConnection && NetDriver->ServerConnection->PlayerController && NetDriver->ServerConnection->PlayerController->PlayerState)
		{
			PingMs = NetDriver->ServerConnection->PlayerController->PlayerState->ExactPing * (bReversePlayback ? -1.f : 1.f);
		}
	}

	const bool bHasStartedPlaying = NetSyncProps.LastKnownStatus == EMovieScenePlayerStatus::Playing && Status != EMovieScenePlayerStatus::Playing;
	const bool bHasChangedStatus  = NetSyncProps.LastKnownStatus   != Status;
	const bool bHasChangedTime    = NetSyncProps.LastKnownPosition != PlayPosition.GetCurrentPosition();

	const FFrameTime PingLag      = (PingMs/1000.f) * PlayPosition.GetInputRate();
	//const FFrameTime LagThreshold = 0.2f * PlayPosition.GetInputRate();
	//const FFrameTime LagDisparity = FMath::Abs(PlayPosition.GetCurrentPosition() - NetSyncProps.LastKnownPosition);
	const FFrameTime LagThreshold = (GSequencerNetSyncThresholdMS * 0.001f) * PlayPosition.GetInputRate();

	if (!bHasChangedStatus && !bHasChangedTime)
	{
		// Nothing to do
		return;
	}

#if !NO_LOGGING
	if (UE_LOG_ACTIVE(LogMovieSceneRepl, VeryVerbose))
	{
		const FFrameTime CurrentTime = PlayPosition.GetCurrentPosition();
		const FString SequenceName = GetSequenceName(true);
		UE_LOG(LogMovieSceneRepl, VeryVerbose, TEXT("Network sync for sequence %s %s @ frame %d, subframe %f. Server is %s @ frame %d, subframe %f."),
			*SequenceName, *UEnum::GetValueAsString(TEXT("MovieScene.EMovieScenePlayerStatus"), Status.GetValue()), CurrentTime.FrameNumber.Value, CurrentTime.GetSubFrame(),
			*UEnum::GetValueAsString(TEXT("MovieScene.EMovieScenePlayerStatus"), NetSyncProps.LastKnownStatus.GetValue()), NetSyncProps.LastKnownPosition.FrameNumber.Value, NetSyncProps.LastKnownPosition.GetSubFrame());
	}
#endif

	// Deal with changes of state from stopped <-> playing separately, as they require slightly different considerations
	if (bHasStartedPlaying)
	{
		// Note: when starting playback, we assume that the client and server were at the same time prior to the server initiating playback
		ServerTimeSamples.Reset();

		// Initiate playback from our current position
		PlayInternal();

		const FFrameTime LagDisparity = FMath::Abs(PlayPosition.GetCurrentPosition() - (NetSyncProps.LastKnownPosition + PingLag));
		if (LagDisparity > LagThreshold)
		{
			// Synchronize to the server time as best we can if there is a large disparity
			SetPlaybackPosition(FMovieSceneSequencePlaybackParams(NetSyncProps.LastKnownPosition + PingLag, EUpdatePositionMethod::Play));
		}
	}
	else
	{
		if (bHasChangedTime)
		{
			// Treat all net updates as the main level update - this ensures they get evaluated as part of the 
			// main tick manager
<<<<<<< HEAD
			bIsMainLevelUpdate = true;
=======
			bIsAsyncUpdate = true;
>>>>>>> 6bbb88c8

			// Make sure the client time matches the server according to the client's current status
			if (Status == EMovieScenePlayerStatus::Playing)
			{
				// When the server has looped back to the start but a client is near the end (and is thus about to loop), we don't want to forcibly synchronize the time unless
				// the *real* difference in time is above the threshold. We compute the real-time difference by adding SequenceDuration*LoopCountDifference to the server position:
				//		start	srv_time																																clt_time		end
				//		0		1		2		3		4		5		6		7		8		9		10		11		12		13		14		15		16		17		18		19		20
				//		|		|																																		|				|
				//
				//		Let NetSyncProps.LastKnownNumLoops = 1, CurrentNumLoops = 0, bReversePlayback = false
				//			=> LoopOffset = 1
				//			   OffsetServerTime = srv_time + FrameDuration*LoopOffset = 1 + 20*1 = 21
				//			   Difference = 21 - 18 = 3 frames
				const int32        LoopOffset       = (NetSyncProps.LastKnownNumLoops - CurrentNumLoops) * (bReversePlayback ? -1 : 1);
				const FFrameTime   OffsetServerTime = (NetSyncProps.LastKnownPosition + PingLag) + GetFrameDuration()*LoopOffset;

				if (LoopOffset != 0)
				{
					// If we crossed a loop boundary, reset the samples
					ServerTimeSamples.Reset();
				}

				const bool bUseSmoothing = GSequencerMaxSmoothedNetSyncSampleAge != 0;
				if (bUseSmoothing)
				{
					ServerTimeSamples.Add(FServerTimeSample{ OffsetServerTime / PlayPosition.GetInputRate(), FPlatformTime::Seconds() });
				}

				const FFrameTime SmoothedServerTime = bUseSmoothing ? UpdateServerTimeSamples() : OffsetServerTime;
				const FFrameTime Difference         = FMath::Abs(PlayPosition.GetCurrentPosition() - SmoothedServerTime);

				SET_DWORD_STAT(MovieSceneRepl_NumServerSamples, ServerTimeSamples.Num());
				SET_FLOAT_STAT(MovieSceneRepl_SmoothedServerTime, SmoothedServerTime.AsDecimal());

				if (bHasChangedStatus)
				{
					// If the status has changed forcibly play to the server position before setting the new status
					SetPlaybackPosition(FMovieSceneSequencePlaybackParams(NetSyncProps.LastKnownPosition + PingLag, EUpdatePositionMethod::Play));
				}
				else if (Difference > LagThreshold + PingLag)
				{
#if !NO_LOGGING
					if (UE_LOG_ACTIVE(LogMovieSceneRepl, Log))
					{
						const FFrameTime CurrentTime = PlayPosition.GetCurrentPosition();
						const FString SequenceName = GetSequenceName(true);
						UE_LOG(LogMovieSceneRepl, Log, TEXT("Correcting de-synced play position for sequence %s %s @ frame %d, subframe %f. Server is %s @ frame %d, subframe %f, (smoothed: frame %d, sf %f). Client ping is %.2fms."),
							*SequenceName, *UEnum::GetValueAsString(TEXT("MovieScene.EMovieScenePlayerStatus"), Status.GetValue()), CurrentTime.FrameNumber.Value, CurrentTime.GetSubFrame(),
							*UEnum::GetValueAsString(TEXT("MovieScene.EMovieScenePlayerStatus"), NetSyncProps.LastKnownStatus.GetValue()),
							NetSyncProps.LastKnownPosition.FrameNumber.Value, NetSyncProps.LastKnownPosition.GetSubFrame(),
							SmoothedServerTime.FrameNumber.Value, SmoothedServerTime.GetSubFrame(),
							PingMs);
					}
#endif
					// We're drastically out of sync with the server so we need to forcibly set the time.
					const FFrameTime LastPosition = FFrameRate::TransformTime(
							PlayPosition.GetCurrentPosition(), PlayPosition.GetInputRate(), PlayPosition.GetOutputRate());

					// Play to the time only if it is further on in the sequence (in our play direction).
					// Otherwise, jump backwards in time (in our play direction).
					const bool bPlayToFrame = bReversePlayback ? SmoothedServerTime < PlayPosition.GetCurrentPosition() : SmoothedServerTime > PlayPosition.GetCurrentPosition();
					if (bPlayToFrame)
					{
						FMovieSceneSequencePlaybackParams Params(SmoothedServerTime, EUpdatePositionMethod::Play);
						// Indicate that the sequence may have jumped a considerable distance.
						// This especially helps the audio track to stay in-sync after a correction
						Params.bHasJumped = true;
						SetPlaybackPosition(Params);
					}
					else
					{
						SetPlaybackPosition(FMovieSceneSequencePlaybackParams(SmoothedServerTime, EUpdatePositionMethod::Jump));
					}

					// When playing back we skip this sequence's ticked update to avoid queuing 2 updates this frame
					bSkipNextUpdate = true;
<<<<<<< HEAD
=======

					// Also skip all events up to the last known position, otherwise if we skipped back in time we
					// will re-trigger events again.
					DisableEventTriggersUntilTime = LastPosition;
>>>>>>> 6bbb88c8
				}
			}
			else if (Status == EMovieScenePlayerStatus::Stopped)
			{
				SetPlaybackPosition(FMovieSceneSequencePlaybackParams(NetSyncProps.LastKnownPosition, EUpdatePositionMethod::Jump));
			}
			else if (Status == EMovieScenePlayerStatus::Scrubbing)
			{
				SetPlaybackPosition(FMovieSceneSequencePlaybackParams(NetSyncProps.LastKnownPosition, EUpdatePositionMethod::Scrub));
			}

<<<<<<< HEAD
			bIsMainLevelUpdate = false;
=======
			bIsAsyncUpdate = false;
>>>>>>> 6bbb88c8
		}

		if (bHasChangedStatus)
		{
			ServerTimeSamples.Reset();

			switch (NetSyncProps.LastKnownStatus)
			{
			case EMovieScenePlayerStatus::Paused:    Pause(); break;
			case EMovieScenePlayerStatus::Playing:   Play();  break;
			case EMovieScenePlayerStatus::Scrubbing: Scrub(); break;
			}
		}
	}
}

void UMovieSceneSequencePlayer::BeginDestroy()
{
	RootTemplateInstance.BeginDestroy();

	TickManager = nullptr;

	Super::BeginDestroy();
}

int32 UMovieSceneSequencePlayer::GetFunctionCallspace(UFunction* Function, FFrame* Stack)
{
	if (HasAnyFlags(RF_ClassDefaultObject))
	{
		// Try to use the same logic as function libraries for static functions, will try to use the global context to check authority only/cosmetic
		return GEngine->GetGlobalFunctionCallspace(Function, this, Stack);
	}

	check(GetOuter());
	return GetOuter()->GetFunctionCallspace(Function, Stack);
}

bool UMovieSceneSequencePlayer::CallRemoteFunction(UFunction* Function, void* Parameters, FOutParmRec* OutParms, FFrame* Stack)
{
	check(!HasAnyFlags(RF_ClassDefaultObject));

	AActor*     Actor     = GetTypedOuter<AActor>();
	UNetDriver* NetDriver = Actor ? Actor->GetNetDriver() : nullptr;
	if (NetDriver)
	{
		NetDriver->ProcessRemoteFunction(Actor, Function, Parameters, OutParms, Stack, this);
		return true;
	}

	return false;
}

bool UMovieSceneSequencePlayer::NeedsQueueLatentAction() const
{
	return bIsEvaluating;
}

void UMovieSceneSequencePlayer::QueueLatentAction(FMovieSceneSequenceLatentActionDelegate Delegate)
{
	if (ensure(TickManager) && !EnumHasAnyFlags(Sequence->GetFlags(), EMovieSceneSequenceFlags::BlockingEvaluation))
	{
		// Queue latent actions on the global tick manager.
		TickManager->AddLatentAction(Delegate);
	}
	else
	{
		// Queue latent actions locally.
		LatentActionManager.AddLatentAction(Delegate);
	}
}

void UMovieSceneSequencePlayer::RunLatentActions()
{
	if (ensure(TickManager) && !EnumHasAnyFlags(Sequence->GetFlags(), EMovieSceneSequenceFlags::BlockingEvaluation))
	{
		TickManager->RunLatentActions();
	}
	else
	{
		LatentActionManager.RunLatentActions(RootTemplateInstance.GetEntitySystemRunner());
	}
}
<|MERGE_RESOLUTION|>--- conflicted
+++ resolved
@@ -110,11 +110,7 @@
 	, bReversePlayback(false)
 	, bPendingOnStartedPlaying(false)
 	, bIsEvaluating(false)
-<<<<<<< HEAD
-	, bIsMainLevelUpdate(false)
-=======
 	, bIsAsyncUpdate(false)
->>>>>>> 6bbb88c8
 	, bSkipNextUpdate(false)
 	, Sequence(nullptr)
 	, StartTime(0)
@@ -463,8 +459,6 @@
 			RestorePreAnimatedState();
 		}
 		RootTemplateInstance.Finish(*this);
-<<<<<<< HEAD
-=======
 	}
 }
 
@@ -484,7 +478,6 @@
 	if (OnFinished.IsBound())
 	{
 		OnFinished.Broadcast();
->>>>>>> 6bbb88c8
 	}
 }
 
@@ -653,7 +646,6 @@
 FFrameTime UMovieSceneSequencePlayer::GetLastValidTime() const
 {
 	if (DurationFrames > 0)
-<<<<<<< HEAD
 	{
 		if (DurationSubFrames > 0.f)
 		{
@@ -668,27 +660,11 @@
 	{
 		return FFrameTime(StartTime);
 	}
-=======
-	{
-		if (DurationSubFrames > 0.f)
-		{
-			return FFrameTime(StartTime + DurationFrames, DurationSubFrames);
-		}
-		else
-		{
-			return FFrameTime(StartTime + DurationFrames - 1, 0.99999994f);
-		}
-	}
-	else
-	{
-		return FFrameTime(StartTime);
-	}
 }
 
 FFrameRate UMovieSceneSequencePlayer::GetDisplayRate() const
 {
 	return Sequence && Sequence->GetMovieScene() ? Sequence->GetMovieScene()->GetDisplayRate() : FFrameRate();
->>>>>>> 6bbb88c8
 }
 
 bool UMovieSceneSequencePlayer::ShouldStopOrLoop(FFrameTime NewPosition) const
@@ -723,13 +699,6 @@
 		// with direction (as we need direction to decide which bound to make inclusive/exclusive).
 		if (bReversePlayback)
 		{
-<<<<<<< HEAD
-			bShouldPause = PauseOnFrame.GetValue() <= NewPosition;
-		}
-		else
-		{
-			bShouldPause = PauseOnFrame.GetValue() >= NewPosition;
-=======
 
 			// If we're going in reverse then the start frame is the exclusive one
 			OutRange = TRange<FFrameTime>(PauseOnFrame->bExclusive
@@ -752,30 +721,10 @@
 		if (!OutRange.Contains(NewTime))
 		{
 			return OutRange;
->>>>>>> 6bbb88c8
 		}
 	}
 
 	return TOptional<TRange<FFrameTime>>();
-}
-
-UMovieSceneEntitySystemLinker* UMovieSceneSequencePlayer::ConstructEntitySystemLinker()
-{
-	if (ensure(TickManager) && !EnumHasAnyFlags(Sequence->GetFlags(), EMovieSceneSequenceFlags::BlockingEvaluation))
-	{
-		return TickManager->GetLinker();
-	}
-
-	return UMovieSceneEntitySystemLinker::CreateLinker(GetPlaybackContext());
-}
-
-void UMovieSceneSequencePlayer::InitializeForTick(UObject* Context)
-{
-	// Store a reference to the global tick manager to keep it alive while there are sequence players active.
-	if (ensure(Context))
-	{
-		TickManager = UMovieSceneSequenceTickManager::Get(Context);
-	}
 }
 
 UMovieSceneEntitySystemLinker* UMovieSceneSequencePlayer::ConstructEntitySystemLinker()
@@ -922,20 +871,10 @@
 
 		if (!bSkipNextUpdate)
 		{
-<<<<<<< HEAD
-			check(!bIsMainLevelUpdate && !bIsEvaluating);
-			bIsMainLevelUpdate = true;
-
-			FFrameTime NewTime = TimeController->RequestCurrentTime(GetCurrentTime(), PlayRate);
-			UpdateTimeCursorPosition(NewTime, EUpdatePositionMethod::Play);
-
-			bIsMainLevelUpdate = false;
-=======
 			check(!bIsEvaluating);
 
 			FFrameTime NewTime = TimeController->RequestCurrentTime(GetCurrentTime(), PlayRate, GetDisplayRate());
 			UpdateTimeCursorPosition(NewTime, EUpdatePositionMethod::Play);
->>>>>>> 6bbb88c8
 		}
 
 		bSkipNextUpdate = false;
@@ -952,8 +891,6 @@
 
 void UMovieSceneSequencePlayer::UpdateAsync(const float DeltaSeconds)
 {
-<<<<<<< HEAD
-=======
 	check(!bIsAsyncUpdate);
 	bIsAsyncUpdate = true;
 
@@ -964,7 +901,6 @@
 
 void UMovieSceneSequencePlayer::UpdateTimeCursorPosition(FFrameTime NewPosition, EUpdatePositionMethod Method, bool bHasJumpedOverride)
 {
->>>>>>> 6bbb88c8
 	if (ensure(!bIsEvaluating))
 	{
 		UpdateTimeCursorPosition_Internal(NewPosition, Method, bHasJumpedOverride);
@@ -1147,28 +1083,7 @@
 				Pause();
 			}
 		}
-
-		UpdateNetworkSyncProperties();
-	}
-<<<<<<< HEAD
-	else
-	{
-		// Just update the time and sequence... if we are in the main level update we want, if possible,
-		// to only queue this sequence's update, so everything updates in parallel. If not possible, or if
-		// not in the main level update, we run the evaluation synchronously.
-		
-		UMovieSceneSequence* MovieSceneSequence = RootTemplateInstance.GetSequence(MovieSceneSequenceID::Root);
-		const bool bIsSequenceBlocking = EnumHasAnyFlags(MovieSceneSequence->GetFlags(), EMovieSceneSequenceFlags::BlockingEvaluation);
-		FMovieSceneEvaluationRange Range = UpdatePlayPosition(PlayPosition, NewPosition, Method);
-		FMovieSceneUpdateArgs Args;
-		Args.bIsAsync = (bIsMainLevelUpdate && !bIsSequenceBlocking);
-
-		PostEvaluationCallbacks.Add(FOnEvaluationCallback::CreateUObject(this, &UMovieSceneSequencePlayer::UpdateNetworkSyncProperties));
-
-		UpdateMovieSceneInstance(Range, StatusOverride, Args);
-	}
-=======
->>>>>>> 6bbb88c8
+	}
 
 	// WARNING: DO NOT CHANGE PLAYER STATE ANYMORE HERE!
 	// The code path above (in the "else" statement) queues an asynchronous evaluation, so any further 
@@ -1192,14 +1107,9 @@
 	}
 
 #if !NO_LOGGING
-<<<<<<< HEAD
-	FQualifiedFrameTime CurrentTime = GetCurrentTime();
-	UE_LOG(LogMovieScene, VeryVerbose, TEXT("Evaluating sequence %s at frame %d, subframe %f (%f fps)."), *MovieSceneSequence->GetName(), CurrentTime.Time.FrameNumber.Value, CurrentTime.Time.GetSubFrame(), CurrentTime.Rate.AsDecimal());
-=======
 	const FQualifiedFrameTime CurrentTime = GetCurrentTime();
 	const FString SequenceName = GetSequenceName(true);
 	UE_LOG(LogMovieScene, VeryVerbose, TEXT("Evaluating sequence %s at frame %d, subframe %f (%f fps)."), *SequenceName, CurrentTime.Time.FrameNumber.Value, CurrentTime.Time.GetSubFrame(), CurrentTime.Rate.AsDecimal());
->>>>>>> 6bbb88c8
 #endif
 
 	// Once we have updated we must no longer skip updates
@@ -1225,8 +1135,6 @@
 		Runner.QueueUpdate(Context, RootTemplateInstance.GetRootInstanceHandle());
 	}
 }
-<<<<<<< HEAD
-=======
 
 bool UMovieSceneSequencePlayer::IsDisablingEventTriggers(FFrameTime& DisabledUntilTime) const
 {
@@ -1237,7 +1145,6 @@
 	}
 	return false;
 }
->>>>>>> 6bbb88c8
 
 void UMovieSceneSequencePlayer::PreEvaluation(const FMovieSceneContext& Context)
 {
@@ -1248,36 +1155,9 @@
 
 void UMovieSceneSequencePlayer::PostEvaluation(const FMovieSceneContext& Context)
 {
-<<<<<<< HEAD
-#if WITH_EDITOR
 	FFrameTime CurrentTime  = ConvertFrameTime(Context.GetTime(),         Context.GetFrameRate(), PlayPosition.GetInputRate());
 	FFrameTime PreviousTime = ConvertFrameTime(Context.GetPreviousTime(), Context.GetFrameRate(), PlayPosition.GetInputRate());
 	OnMovieSceneSequencePlayerUpdate.Broadcast(*this, CurrentTime, PreviousTime);
-#endif
-
-	RunPostEvaluationCallbacks();
-
-	bIsEvaluating = false;
-}
-
-void UMovieSceneSequencePlayer::RunPreEvaluationCallbacks()
-{
-	for (const FOnEvaluationCallback& Callback : PreEvaluationCallbacks)
-	{
-		Callback.ExecuteIfBound();
-	}
-	PreEvaluationCallbacks.Reset();
-}
-
-void UMovieSceneSequencePlayer::RunPostEvaluationCallbacks()
-{
-	for (const FOnEvaluationCallback& Callback : PostEvaluationCallbacks)
-	{
-		Callback.ExecuteIfBound();
-=======
-	FFrameTime CurrentTime  = ConvertFrameTime(Context.GetTime(),         Context.GetFrameRate(), PlayPosition.GetInputRate());
-	FFrameTime PreviousTime = ConvertFrameTime(Context.GetPreviousTime(), Context.GetFrameRate(), PlayPosition.GetInputRate());
-	OnMovieSceneSequencePlayerUpdate.Broadcast(*this, CurrentTime, PreviousTime);
 
 	RunPostEvaluationCallbacks();
 
@@ -1320,9 +1200,7 @@
 	else
 	{
 		return LexToString(NAME_None);
->>>>>>> 6bbb88c8
-	}
-	PostEvaluationCallbacks.Reset();
+	}
 }
 
 void UMovieSceneSequencePlayer::SetPlaybackClient(TScriptInterface<IMovieScenePlaybackClient> InPlaybackClient)
@@ -1649,11 +1527,7 @@
 		{
 			// Treat all net updates as the main level update - this ensures they get evaluated as part of the 
 			// main tick manager
-<<<<<<< HEAD
-			bIsMainLevelUpdate = true;
-=======
 			bIsAsyncUpdate = true;
->>>>>>> 6bbb88c8
 
 			// Make sure the client time matches the server according to the client's current status
 			if (Status == EMovieScenePlayerStatus::Playing)
@@ -1731,13 +1605,10 @@
 
 					// When playing back we skip this sequence's ticked update to avoid queuing 2 updates this frame
 					bSkipNextUpdate = true;
-<<<<<<< HEAD
-=======
 
 					// Also skip all events up to the last known position, otherwise if we skipped back in time we
 					// will re-trigger events again.
 					DisableEventTriggersUntilTime = LastPosition;
->>>>>>> 6bbb88c8
 				}
 			}
 			else if (Status == EMovieScenePlayerStatus::Stopped)
@@ -1749,11 +1620,7 @@
 				SetPlaybackPosition(FMovieSceneSequencePlaybackParams(NetSyncProps.LastKnownPosition, EUpdatePositionMethod::Scrub));
 			}
 
-<<<<<<< HEAD
-			bIsMainLevelUpdate = false;
-=======
 			bIsAsyncUpdate = false;
->>>>>>> 6bbb88c8
 		}
 
 		if (bHasChangedStatus)
