--- conflicted
+++ resolved
@@ -566,9 +566,6 @@
 
 FFrameTime UMovieSceneSequencePlayer::GetLastValidTime() const
 {
-<<<<<<< HEAD
-	return DurationFrames > 0 ? FFrameTime(StartTime + DurationFrames - 1, 0.99999994f) : FFrameTime(StartTime);
-=======
 	if (DurationFrames > 0)
 	{
 		if (DurationSubFrames > 0.f)
@@ -584,7 +581,6 @@
 	{
 		return FFrameTime(StartTime);
 	}
->>>>>>> 24776ab6
 }
 
 bool UMovieSceneSequencePlayer::ShouldStopOrLoop(FFrameTime NewPosition) const
@@ -594,11 +590,7 @@
 	{
 		if (!bReversePlayback)
 		{
-<<<<<<< HEAD
-			bShouldStopOrLoop = NewPosition.FrameNumber >= StartTime + GetFrameDuration();
-=======
 			bShouldStopOrLoop = NewPosition >= FFrameTime(StartTime + GetFrameDuration(), DurationSubFrames);
->>>>>>> 24776ab6
 		}
 		else
 		{
