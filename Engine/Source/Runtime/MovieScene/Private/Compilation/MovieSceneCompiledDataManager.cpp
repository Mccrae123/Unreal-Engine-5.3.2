// Copyright Epic Games, Inc. All Rights Reserved.

#include "Compilation/MovieSceneCompiledDataManager.h"
#include "Compilation/IMovieSceneTemplateGenerator.h"
#include "Compilation/IMovieSceneTrackTemplateProducer.h"
#include "Compilation/IMovieSceneDeterminismSource.h"
#include "EntitySystem/IMovieSceneEntityProvider.h"
#include "Evaluation/MovieSceneEvaluationCustomVersion.h"
#include "Evaluation/MovieSceneRootOverridePath.h"
#include "MovieScene.h"
#include "MovieSceneSequence.h"
#include "Sections/MovieSceneSubSection.h"
#include "Tracks/MovieSceneSubTrack.h"
#include "IMovieSceneModule.h"
#include "MovieSceneTimeHelpers.h"

#include "Algo/Sort.h"
#include "Algo/Unique.h"

#include "Containers/SortedMap.h"

#include "UObject/UObjectGlobals.h"
#include "UObject/Package.h"
#include "UObject/PackageReload.h"

#include UE_INLINE_GENERATED_CPP_BY_NAME(MovieSceneCompiledDataManager)


FString GMovieSceneCompilerVersion = TEXT("7D4B98092FAC4A6B964ECF72D8279EF8");
FAutoConsoleVariableRef CVarMovieSceneCompilerVersion(
	TEXT("Sequencer.CompilerVersion"),
	GMovieSceneCompilerVersion,
	TEXT("Defines a global identifer for moviescene compiler logic.\n"),
	ECVF_Default
);


TAutoConsoleVariable<bool> CVarAddKeepStateDeterminismFences(
	TEXT("Sequencer.AddKeepStateDeterminismFences"),
	true,
	TEXT("Whether the Sequencer compiler should auto-add determinism fences for the last frame of KeepState sections. "
		 "This ensures that the last possible value of the section is consistently evaluated regardless of framerate, "
		 "at the cost of an extra evaluation on frames that cross over KeepState sections' end time.\n"),
	ECVF_Default);


IMovieSceneModule& GetMovieSceneModule()
{
	static TWeakPtr<IMovieSceneModule> WeakMovieSceneModule;

	TSharedPtr<IMovieSceneModule> Shared = WeakMovieSceneModule.Pin();
	if (!Shared.IsValid())
	{
		WeakMovieSceneModule = IMovieSceneModule::Get().GetWeakPtr();
		Shared = WeakMovieSceneModule.Pin();
	}
	check(Shared.IsValid());

	return *Shared;
}


struct FMovieSceneCompileDataManagerGenerator : public IMovieSceneTemplateGenerator
{
	FMovieSceneCompileDataManagerGenerator(UMovieSceneCompiledDataManager* InCompiledDataManager)
	{
		CompiledDataManager = InCompiledDataManager;
		Entry               = nullptr;
		Template            = nullptr;
	}

	void Reset(FMovieSceneCompiledDataEntry* InEntry)
	{
		check(InEntry);

		Entry    = InEntry;
		Template = CompiledDataManager->TrackTemplates.Find(Entry->DataID.Value);
	}

	virtual void AddOwnedTrack(FMovieSceneEvaluationTrack&& InTrackTemplate, const UMovieSceneTrack& SourceTrack) override
	{
		check(Entry);

		if (!Template)
		{
			Template = &CompiledDataManager->TrackTemplates.FindOrAdd(Entry->DataID.Value);
		}

		Template->AddTrack(SourceTrack.GetSignature(), MoveTemp(InTrackTemplate));
	}

private:

	UMovieSceneCompiledDataManager* CompiledDataManager;
	FMovieSceneCompiledDataEntry*   Entry;
	FMovieSceneEvaluationTemplate*  Template;
};


struct FCompileOnTheFlyData
{
	/** Primary sort - group */
	uint16 GroupEvaluationPriority;
	/** Secondary sort - Hierarchical bias */
	int16 HierarchicalBias;
	/** Tertiary sort - Eval priority */
	int16 EvaluationPriority;
	/** Quaternary sort - Child priority */
	int16 ChildPriority;
	/**  */
	FName EvaluationGroup;
	/** Whether the track requires initialization or not */
	bool bRequiresInit;
	bool bPriorityTearDown;

	FMovieSceneEvaluationFieldTrackPtr Track;
	FMovieSceneFieldEntry_ChildTemplate Child;
};


/** Gathered data for a given time or range */
struct FMovieSceneGatheredCompilerData
{
	/** Tree of tracks to evaluate */
	TMovieSceneEvaluationTree<FCompileOnTheFlyData> TrackTemplates;
	/** Tree of active sequences */
	TMovieSceneEvaluationTree<FMovieSceneSequenceID> Sequences;
	FMovieSceneEntityComponentField* EntityField = nullptr;

	FMovieSceneDeterminismData DeterminismData;

	EMovieSceneSequenceFlags InheritedFlags = EMovieSceneSequenceFlags::None;
	EMovieSceneSequenceCompilerMask AccumulatedMask = EMovieSceneSequenceCompilerMask::None;
};

/** Parameter structure used for gathering entities for a given time or range */
struct FGatherParameters
{
	FGatherParameters()
		: SequenceID(MovieSceneSequenceID::Root)
		, RootClampRange(TRange<FFrameNumber>::All())
		, LocalClampRange(RootClampRange)
		, Flags(ESectionEvaluationFlags::None)
		, HierarchicalBias(0)
		, bHasHierarchicalEasing(false)
	{}

	FGatherParameters CreateForSubData(const FMovieSceneSubSequenceData& SubData, FMovieSceneSequenceID InSubSequenceID) const
	{
		return CreateForSubData(SubData, InSubSequenceID, FMovieSceneWarpCounter());
	}

	FGatherParameters CreateForSubData(const FMovieSceneSubSequenceData& SubData, FMovieSceneSequenceID InSubSequenceID, FMovieSceneWarpCounter WarpCounter) const
	{
		FGatherParameters SubParams = *this;

		SubParams.RootToSequenceTransform   = SubData.RootToSequenceTransform;
		SubParams.HierarchicalBias          = SubData.HierarchicalBias;
		SubParams.bHasHierarchicalEasing    = SubData.bHasHierarchicalEasing;
		SubParams.SequenceID                = InSubSequenceID;
		SubParams.RootToSequenceWarpCounter = WarpCounter;

		SubParams.LocalClampRange           = SubData.RootToSequenceTransform.TransformRangeUnwarped(SubParams.RootClampRange);

		return SubParams;
	}

	void SetClampRange(TRange<FFrameNumber> InNewRootClampRange)
	{
		RootClampRange  = InNewRootClampRange;
		LocalClampRange = RootToSequenceTransform.TransformRangeUnwarped(InNewRootClampRange);
	}

	/** Clamp the specified range to the current clamp range (in root space) */
	TRange<FFrameNumber> ClampRoot(const TRange<FFrameNumber>& InRootRange) const
	{
		return TRange<FFrameNumber>::Intersection(RootClampRange, InRootRange);
	}

	/** The ID of the sequence being compiled */
	FMovieSceneSequenceID SequenceID;

	/** A range to clamp compilation to in the root's time-space */
	TRange<FFrameNumber> RootClampRange;
	/** A range to clamp compilation to in the current sequence's time-space */
	TRange<FFrameNumber> LocalClampRange;

	/** Evaluation flags for the current sequence */
	ESectionEvaluationFlags Flags;

	/** Transform from the root time-space to the current sequence's time-space */
	FMovieSceneSequenceTransform RootToSequenceTransform;

	/** Loop counts from the root to the current sequence */
	FMovieSceneWarpCounter RootToSequenceWarpCounter;

	/** Current accumulated hierarchical bias */
	int16 HierarchicalBias;

	/** Whether the current sequence is receiving hierarchical easing from some parent sequence */
	bool bHasHierarchicalEasing;

	EMovieSceneServerClientMask NetworkMask;
};

/** Parameter structure used for gathering entities for a given time or range */
struct FTrackGatherParameters : FGatherParameters
{
	FTrackGatherParameters(UMovieSceneCompiledDataManager* InCompiledDataManager)
		: TemplateGenerator(InCompiledDataManager)
	{}

	FTrackGatherParameters CreateForSubData(const FMovieSceneSubSequenceData& SubData, FMovieSceneSequenceID InSubSequenceID, FMovieSceneWarpCounter WarpCounter) const
	{
		FTrackGatherParameters SubParams = *this;
		static_cast<FGatherParameters&>(SubParams) = FGatherParameters::CreateForSubData(SubData, InSubSequenceID, WarpCounter);

		return SubParams;
	}


	/** Store from which to retrieve templates */
	mutable FMovieSceneCompileDataManagerGenerator TemplateGenerator;
};


bool SortPredicate(const FCompileOnTheFlyData& A, const FCompileOnTheFlyData& B)
{
	if (A.GroupEvaluationPriority != B.GroupEvaluationPriority)
	{
		return A.GroupEvaluationPriority > B.GroupEvaluationPriority;
	}
	else if (A.HierarchicalBias != B.HierarchicalBias)
	{
		return A.HierarchicalBias < B.HierarchicalBias;
	}
	else if (A.EvaluationPriority != B.EvaluationPriority)
	{
		return A.EvaluationPriority > B.EvaluationPriority;
	}
	else
	{
		return A.ChildPriority > B.ChildPriority;
	}
}

void AddPtrsToGroup(
	FMovieSceneEvaluationGroup* OutGroup,
	TArray<FMovieSceneFieldEntry_EvaluationTrack>& InitTrackLUT,
	TArray<FMovieSceneFieldEntry_ChildTemplate>&   InitSectionLUT,
	TArray<FMovieSceneFieldEntry_EvaluationTrack>& EvalTrackLUT,
	TArray<FMovieSceneFieldEntry_ChildTemplate>&   EvalSectionLUT
	)
{
	if (!InitTrackLUT.Num() && !EvalTrackLUT.Num())
	{
		return;
	}

	FMovieSceneEvaluationGroupLUTIndex Index;
	Index.NumInitPtrs = InitTrackLUT.Num();
	Index.NumEvalPtrs = EvalTrackLUT.Num();

	OutGroup->LUTIndices.Add(Index);
	OutGroup->TrackLUT.Append(InitTrackLUT);
	OutGroup->TrackLUT.Append(EvalTrackLUT);

	OutGroup->SectionLUT.Append(InitSectionLUT);
	OutGroup->SectionLUT.Append(EvalSectionLUT);

	InitTrackLUT.Reset();
	InitSectionLUT.Reset();
	EvalTrackLUT.Reset();
	EvalSectionLUT.Reset();
}

FMovieSceneCompiledDataEntry::FMovieSceneCompiledDataEntry()
	: AccumulatedFlags(EMovieSceneSequenceFlags::None)
	, AccumulatedMask(EMovieSceneSequenceCompilerMask::None)
{}

UMovieSceneSequence* FMovieSceneCompiledDataEntry::GetSequence() const
{
	return CastChecked<UMovieSceneSequence>(SequenceKey.ResolveObjectPtr(), ECastCheckedType::NullAllowed);
}

UMovieSceneCompiledData::UMovieSceneCompiledData()
{
	AccumulatedMask = EMovieSceneSequenceCompilerMask::None;
	AllocatedMask = EMovieSceneSequenceCompilerMask::None;
	AccumulatedFlags = EMovieSceneSequenceFlags::None;
}

void UMovieSceneCompiledData::Reset()
{
	EvaluationTemplate = FMovieSceneEvaluationTemplate();
	Hierarchy = FMovieSceneSequenceHierarchy();
	EntityComponentField = FMovieSceneEntityComponentField();
	TrackTemplateField = FMovieSceneEvaluationField();
	DeterminismFences.Reset();
	CompiledSignature.Invalidate();
	CompilerVersion.Invalidate();
	AccumulatedMask = EMovieSceneSequenceCompilerMask::None;
	AllocatedMask = EMovieSceneSequenceCompilerMask::None;
	AccumulatedFlags = EMovieSceneSequenceFlags::None;
}

UMovieSceneCompiledDataManager::UMovieSceneCompiledDataManager()
{
	const bool bParsed = FGuid::Parse(GMovieSceneCompilerVersion, CompilerVersion);
	ensureMsgf(bParsed, TEXT("Invalid compiler version specific - this will break any persistent compiled data"));

	IConsoleManager::Get().RegisterConsoleVariableSink_Handle(FConsoleCommandDelegate::CreateUObject(this, &UMovieSceneCompiledDataManager::ConsoleVariableSink));

	ReallocationVersion = 0;
	NetworkMask = EMovieSceneServerClientMask::All;

	auto OnPackageReloaded = [this](const EPackageReloadPhase InPackageReloadPhase, FPackageReloadedEvent* InPackageReloadedEvent)
	{
		if (InPackageReloadPhase != EPackageReloadPhase::OnPackageFixup)
		{
			return;
		}

		for (const TPair<UObject*, UObject*>& Pair : InPackageReloadedEvent->GetRepointedObjects())
		{
			UMovieSceneSequence* OldSequence = Cast<UMovieSceneSequence>(Pair.Key);
			UMovieSceneSequence* NewSequence = Cast<UMovieSceneSequence>(Pair.Value);
			if (OldSequence && NewSequence)
			{
				FMovieSceneCompiledDataID DataID = this->SequenceToDataIDs.FindRef(OldSequence);
				if (DataID.IsValid())
				{
					// Repoint the data ID for the old sequence to the new sequence
					{
						FMovieSceneCompiledDataEntry& Entry = CompiledDataEntries[DataID.Value];
						this->SequenceToDataIDs.Remove(Entry.SequenceKey);

						// Entry is a ref here, so care is taken to ensure we do not allocate CompiledDataEntries while the ref is around
						Entry = FMovieSceneCompiledDataEntry();
						Entry.SequenceKey = NewSequence;
						Entry.DataID = DataID;

						this->SequenceToDataIDs.Add(Entry.SequenceKey, DataID);
					}

					// Destroy all the old compiled data as it is no longer valid
					this->Hierarchies.Remove(DataID.Value);
					this->TrackTemplates.Remove(DataID.Value);
					this->TrackTemplateFields.Remove(DataID.Value);
					this->EntityComponentFields.Remove(DataID.Value);

					++this->ReallocationVersion;
				}
			}
		}
	};

	if (!HasAnyFlags(RF_ClassDefaultObject))
	{
		FCoreUObjectDelegates::OnPackageReloaded.AddWeakLambda(this, OnPackageReloaded);
	}
}

void UMovieSceneCompiledDataManager::DestroyAllData()
{
	// Eradicate all compiled data
	for (int32 Index = 0; Index < CompiledDataEntries.GetMaxIndex(); ++Index)
	{
		if (CompiledDataEntries.IsAllocated(Index))
		{
			FMovieSceneCompiledDataEntry& Entry = CompiledDataEntries[Index];
			Entry.CompiledSignature       = FGuid();
			Entry.AccumulatedFlags        = EMovieSceneSequenceFlags::None;
			Entry.AccumulatedMask         = EMovieSceneSequenceCompilerMask::None;
		}
	}

	Hierarchies.Empty();
	TrackTemplates.Empty();
	TrackTemplateFields.Empty();
	EntityComponentFields.Empty();
}

void UMovieSceneCompiledDataManager::ConsoleVariableSink()
{
	FGuid NewCompilerVersion;
	const bool bParsed = FGuid::Parse(GMovieSceneCompilerVersion, NewCompilerVersion);
	ensureMsgf(bParsed, TEXT("Invalid compiler version specific - this will break any persistent compiled data"));

	if (CompilerVersion != NewCompilerVersion)
	{
		DestroyAllData();
	}
}

void UMovieSceneCompiledDataManager::CopyCompiledData(UMovieSceneSequence* Sequence)
{
	UMovieSceneCompiledData* CompiledData = Sequence->GetOrCreateCompiledData();
	CompiledData->Reset();

	FMovieSceneCompiledDataID DataID = GetDataID(Sequence);
	Compile(DataID, Sequence);

	if (const FMovieSceneSequenceHierarchy* Hierarchy = FindHierarchy(DataID))
	{
		CompiledData->Hierarchy = *Hierarchy;
		CompiledData->AllocatedMask.bHierarchy = true;
	}
	if (const FMovieSceneEvaluationTemplate* TrackTemplate = FindTrackTemplate(DataID))
	{
		CompiledData->EvaluationTemplate = *TrackTemplate;
		CompiledData->AllocatedMask.bEvaluationTemplate = true;
	}
	if (const FMovieSceneEvaluationField* TrackTemplateField = FindTrackTemplateField(DataID))
	{
		if (Sequence->IsPlayableDirectly())
		{
			CompiledData->TrackTemplateField = *TrackTemplateField;
			CompiledData->AllocatedMask.bEvaluationTemplateField = true;
		}
	}
	if (const FMovieSceneEntityComponentField* EntityComponentField = FindEntityComponentField(DataID))
	{
		CompiledData->EntityComponentField = *EntityComponentField;
		CompiledData->AllocatedMask.bEntityComponentField = true;
	}

	const FMovieSceneCompiledDataEntry& DataEntry = CompiledDataEntries[DataID.Value];
	CompiledData->DeterminismFences = DataEntry.DeterminismFences;
	CompiledData->CompiledSignature = Sequence->GetSignature();
	CompiledData->CompilerVersion = CompilerVersion;
	CompiledData->AccumulatedMask = DataEntry.AccumulatedMask;
	CompiledData->AccumulatedFlags = DataEntry.AccumulatedFlags;
	CompiledData->CompiledFlags = DataEntry.CompiledFlags;
}

void UMovieSceneCompiledDataManager::LoadCompiledData(UMovieSceneSequence* Sequence)
{
	// This can be called during Async Loads
	FScopeLock AsyncLoadLock(&AsyncLoadCriticalSection);

	UMovieSceneCompiledData* CompiledData = Sequence->GetCompiledData();
	if (CompiledData)
	{
		FMovieSceneCompiledDataID DataID = GetDataID(Sequence);

		if (CompiledData->CompilerVersion != CompilerVersion)
		{
			CompiledDataEntries[DataID.Value].AccumulatedFlags |= EMovieSceneSequenceFlags::Volatile;
			return;
		}

		if (CompiledData->AllocatedMask.bHierarchy)
		{
			Hierarchies.Add(DataID.Value, MoveTemp(CompiledData->Hierarchy));
		}
		if (CompiledData->AllocatedMask.bEvaluationTemplate)
		{
			TrackTemplates.Add(DataID.Value, MoveTemp(CompiledData->EvaluationTemplate));
		}
		if (CompiledData->AllocatedMask.bEvaluationTemplateField)
		{
			TrackTemplateFields.Add(DataID.Value, MoveTemp(CompiledData->TrackTemplateField));
		}
		if (CompiledData->AllocatedMask.bEntityComponentField)
		{
			EntityComponentFields.Add(DataID.Value, MoveTemp(CompiledData->EntityComponentField));
		}

		FMovieSceneCompiledDataEntry* EntryPtr = GetEntryPtr(DataID);

		EntryPtr->DeterminismFences = MoveTemp(CompiledData->DeterminismFences);
		EntryPtr->CompiledSignature = CompiledData->CompiledSignature;
		EntryPtr->AccumulatedMask = CompiledData->AccumulatedMask.AsEnum();
		EntryPtr->AccumulatedFlags = CompiledData->AccumulatedFlags;
		EntryPtr->CompiledFlags = CompiledData->CompiledFlags;

		++ReallocationVersion;
	}
	else
	{
		Reset(Sequence);
	}
}

void UMovieSceneCompiledDataManager::SetEmulatedNetworkMask(EMovieSceneServerClientMask NewMask)
{
	DestroyAllData();
	NetworkMask = NewMask;
}

void UMovieSceneCompiledDataManager::Reset(UMovieSceneSequence* Sequence)
{
	// Care is taken here not to use GetDataID which _creates_ a new data ID if
	// one is not available. This ensures that calling Reset() does not create
	// new data for sequences that have not yet been encountered
	FMovieSceneCompiledDataID DataID = SequenceToDataIDs.FindRef(Sequence);
	if (DataID.IsValid())
	{
		DestroyData(DataID);
		SequenceToDataIDs.Remove(Sequence);
	}
}

FMovieSceneCompiledDataID UMovieSceneCompiledDataManager::FindDataID(UMovieSceneSequence* Sequence) const
{
	return SequenceToDataIDs.FindRef(Sequence);
}

FMovieSceneCompiledDataID UMovieSceneCompiledDataManager::GetDataID(UMovieSceneSequence* Sequence)
{
	check(Sequence);

	FMovieSceneCompiledDataID ExistingDataID = FindDataID(Sequence);
	if (ExistingDataID.IsValid())
	{
		return ExistingDataID;
	}

	const int32 Index = CompiledDataEntries.Add(FMovieSceneCompiledDataEntry());

	ExistingDataID = FMovieSceneCompiledDataID { Index };
	FMovieSceneCompiledDataEntry& NewEntry = CompiledDataEntries[Index];

	NewEntry.SequenceKey = Sequence;
	NewEntry.DataID = ExistingDataID;
	NewEntry.AccumulatedFlags = Sequence->GetFlags();

	SequenceToDataIDs.Add(Sequence, ExistingDataID);
	return ExistingDataID;
}

FMovieSceneCompiledDataID UMovieSceneCompiledDataManager::GetSubDataID(FMovieSceneCompiledDataID DataID, FMovieSceneSequenceID SubSequenceID)
{
	if (SubSequenceID == MovieSceneSequenceID::Root)
	{
		return DataID;
	}

	const FMovieSceneSequenceHierarchy* Hierarchy = FindHierarchy(DataID);
	if (Hierarchy)
	{
		const FMovieSceneSubSequenceData* SubData     = Hierarchy->FindSubData(SubSequenceID);
		UMovieSceneSequence*              SubSequence = SubData ? SubData->GetSequence() : nullptr;

		if (SubSequence)
		{
			return GetDataID(SubSequence);
		}
	}

	return FMovieSceneCompiledDataID();
}


#if WITH_EDITOR

UMovieSceneCompiledDataManager* UMovieSceneCompiledDataManager::GetPrecompiledData(EMovieSceneServerClientMask EmulatedMask)
{
	ensureMsgf(!GExitPurge, TEXT("Attempting to access precompiled data manager during shutdown - this is undefined behavior since the manager may have already been destroyed, or could be unconstrictible"));

	if (EmulatedMask == EMovieSceneServerClientMask::Client)
	{
		static UMovieSceneCompiledDataManager* GEmulatedClientDataManager = NewObject<UMovieSceneCompiledDataManager>(GetTransientPackage(), "EmulatedClientDataManager", RF_MarkAsRootSet);
		GEmulatedClientDataManager->NetworkMask = EMovieSceneServerClientMask::Client;
		return GEmulatedClientDataManager;
	}

	if (EmulatedMask == EMovieSceneServerClientMask::Server)
	{
		static UMovieSceneCompiledDataManager* GEmulatedServerDataManager = NewObject<UMovieSceneCompiledDataManager>(GetTransientPackage(), "EmulatedServerDataManager", RF_MarkAsRootSet);
		GEmulatedServerDataManager->NetworkMask = EMovieSceneServerClientMask::Server;
		return GEmulatedServerDataManager;
	}

	static UMovieSceneCompiledDataManager* GPrecompiledDataManager = NewObject<UMovieSceneCompiledDataManager>(GetTransientPackage(), "PrecompiledDataManager", RF_MarkAsRootSet);
	return GPrecompiledDataManager;
}

#else // WITH_EDITOR

UMovieSceneCompiledDataManager* UMovieSceneCompiledDataManager::GetPrecompiledData()
{
	ensureMsgf(!GExitPurge, TEXT("Attempting to access precompiled data manager during shutdown - this is undefined behavior since the manager may have already been destroyed, or could be unconstrictible"));

	static UMovieSceneCompiledDataManager* GPrecompiledDataManager = NewObject<UMovieSceneCompiledDataManager>(GetTransientPackage(), "PrecompiledDataManager", RF_MarkAsRootSet);
	return GPrecompiledDataManager;
}

#endif // WITH_EDITOR

void UMovieSceneCompiledDataManager::DestroyData(FMovieSceneCompiledDataID DataID)
{
	check(DataID.IsValid() && CompiledDataEntries.IsValidIndex(DataID.Value));

	Hierarchies.Remove(DataID.Value);
	TrackTemplates.Remove(DataID.Value);
	TrackTemplateFields.Remove(DataID.Value);
	EntityComponentFields.Remove(DataID.Value);

	CompiledDataEntries.RemoveAt(DataID.Value);
}

void UMovieSceneCompiledDataManager::DestroyTemplate(FMovieSceneCompiledDataID DataID)
{
	check(DataID.IsValid() && CompiledDataEntries.IsValidIndex(DataID.Value));

	// Remove the lookup entry for this sequence/network mask combination
	const FMovieSceneCompiledDataEntry& Entry = CompiledDataEntries[DataID.Value];
	SequenceToDataIDs.Remove(Entry.SequenceKey);

	DestroyData(DataID);
}

bool UMovieSceneCompiledDataManager::IsDirty(const FMovieSceneCompiledDataEntry& Entry) const
{
	if (!Entry.GetSequence())
	{
		return false;
	}

	if (Entry.CompiledSignature != Entry.GetSequence()->GetSignature())
	{
		return true;
	}

	if (const FMovieSceneSequenceHierarchy* Hierarchy = FindHierarchy(Entry.DataID))
	{
		for (const TTuple<FMovieSceneSequenceID, FMovieSceneSubSequenceData>& Pair : Hierarchy->AllSubSequenceData())
		{
			if (UMovieSceneSequence* SubSequence = Pair.Value.GetSequence())
			{
				FMovieSceneCompiledDataID SubDataID = FindDataID(SubSequence);
				if (!SubDataID.IsValid() || CompiledDataEntries[SubDataID.Value].CompiledSignature != SubSequence->GetSignature())
				{
					return true;
				}
			}
			else
			{
				return true;
			}
		}
	}

	return false;
}

bool UMovieSceneCompiledDataManager::IsDirty(FMovieSceneCompiledDataID CompiledDataID) const
{
	check(CompiledDataID.IsValid() && CompiledDataEntries.IsValidIndex(CompiledDataID.Value));
	return IsDirty(CompiledDataEntries[CompiledDataID.Value]);
}

bool UMovieSceneCompiledDataManager::IsDirty(UMovieSceneSequence* Sequence) const
{
	FMovieSceneCompiledDataID ExistingDataID = FindDataID(Sequence);
	if (ExistingDataID.IsValid())
	{
		check(CompiledDataEntries.IsValidIndex(ExistingDataID.Value));
		FMovieSceneCompiledDataEntry Entry = CompiledDataEntries[ExistingDataID.Value];
		return IsDirty(Entry);
	}

	return true;
}


void UMovieSceneCompiledDataManager::Compile(FMovieSceneCompiledDataID DataID)
{
	check(DataID.IsValid() && CompiledDataEntries.IsValidIndex(DataID.Value));
	UMovieSceneSequence* Sequence = CompiledDataEntries[DataID.Value].GetSequence();
	check(Sequence);
	Compile(DataID, Sequence);
}

FMovieSceneCompiledDataID UMovieSceneCompiledDataManager::Compile(UMovieSceneSequence* Sequence)
{
	FMovieSceneCompiledDataID DataID = GetDataID(Sequence);
	Compile(DataID, Sequence);
	return DataID;
}

void UMovieSceneCompiledDataManager::Compile(FMovieSceneCompiledDataID DataID, UMovieSceneSequence* Sequence)
{
	check(DataID.IsValid() && CompiledDataEntries.IsValidIndex(DataID.Value));
	FMovieSceneCompiledDataEntry Entry = CompiledDataEntries[DataID.Value];
	if (!IsDirty(Entry))
	{
		return;
	}

	FMovieSceneGatheredCompilerData GatheredData;
	FTrackGatherParameters Params(this);

	Entry.DeterminismFences.Empty();
	Entry.AccumulatedFlags = Sequence->GetFlags();
	Params.TemplateGenerator.Reset(&Entry);
	Params.NetworkMask = NetworkMask;

	// ---------------------------------------------------------------------------------------------------
	// Step 1 - Always ensure the hierarchy information is completely up to date first
	FMovieSceneSequenceHierarchy NewHierarchy;
	const bool bHasHierarchy = CompileHierarchy(Sequence, Params, &NewHierarchy);

	if (IMovieSceneDeterminismSource* DeterminismSource = Cast<IMovieSceneDeterminismSource>(Sequence))
	{
		DeterminismSource->PopulateDeterminismData(GatheredData.DeterminismData, TRange<FFrameNumber>::All());
	}

	TSet<FGuid> GatheredSignatures;

	{
		UMovieScene* MovieScene = Sequence->GetMovieScene();

		if (ensure(MovieScene))
		{
			for (const FMovieSceneMarkedFrame& Mark : MovieScene->GetMarkedFrames())
			{
				if (Mark.bIsDeterminismFence)
				{
					GatheredData.DeterminismData.Fences.Add(Mark.FrameNumber);
				}
			}

			if (UMovieSceneTrack* Track = MovieScene->GetCameraCutTrack())
			{
				CompileTrack(&Entry, nullptr, Track, Params, &GatheredSignatures, &GatheredData);
			}

			for (UMovieSceneTrack* Track : MovieScene->GetMasterTracks())
			{
				CompileTrack(&Entry, nullptr, Track, Params, &GatheredSignatures, &GatheredData);
			}

			for (const FMovieSceneBinding& ObjectBinding : MovieScene->GetBindings())
			{
				for (UMovieSceneTrack* Track : ObjectBinding.GetTracks())
				{
					CompileTrack(&Entry, &ObjectBinding, Track, Params, &GatheredSignatures, &GatheredData);
				}
			}
		}
	}

	// ---------------------------------------------------------------------------------------------------
	// Step 2 - Gather compilation data
	FMovieSceneEntityComponentField ThisSequenceEntityField;

	{
		GatheredData.EntityField = &ThisSequenceEntityField;
		Gather(Entry, Sequence, Params, &GatheredData);
		GatheredData.EntityField = nullptr;
	}

	// ---------------------------------------------------------------------------------------------------
	// Step 3 - Assign entity field from data gathered for _this sequence only_
	if (ThisSequenceEntityField.IsEmpty())
	{
		EntityComponentFields.Remove(DataID.Value);
	}
	else
	{
		// EntityComponent data is not flattened so we assign that now after the initial gather
		EntityComponentFields.FindOrAdd(DataID.Value) = MoveTemp(ThisSequenceEntityField);
		GatheredData.AccumulatedMask |= EMovieSceneSequenceCompilerMask::EntityComponentField;
	}

	// ---------------------------------------------------------------------------------------------------
	// Step 4 - If we have a hierarchy, perform a gather for sub sequences
	if (bHasHierarchy)
	{
		CompileSubSequences(NewHierarchy, Params, &GatheredData);
		Entry.AccumulatedFlags |= GatheredData.InheritedFlags;
		Entry.AccumulatedMask |= GatheredData.AccumulatedMask;
	}

	// ---------------------------------------------------------------------------------------------------
	// Step 5 - Consolidate track template data from gathered data
	if (FMovieSceneEvaluationTemplate* TrackTemplate = TrackTemplates.Find(Entry.DataID.Value))
	{
		TrackTemplate->RemoveStaleData(GatheredSignatures);
	}

	CompileTrackTemplateField(&Entry, NewHierarchy, &GatheredData);

	// ---------------------------------------------------------------------------------------------------
	// Step 6 - Reassign or remove the new hierarchy
	if (bHasHierarchy)
	{
		Hierarchies.FindOrAdd(DataID.Value) = MoveTemp(NewHierarchy);
	}
	else
	{
		Hierarchies.Remove(DataID.Value);
	}

	// ---------------------------------------------------------------------------------------------------
	// Step 7: Apply the final state to the entry
	Entry.CompiledFlags.bParentSequenceRequiresLowerFence = GatheredData.DeterminismData.bParentSequenceRequiresLowerFence;
	Entry.CompiledFlags.bParentSequenceRequiresUpperFence = GatheredData.DeterminismData.bParentSequenceRequiresUpperFence;
	Entry.CompiledSignature = Sequence->GetSignature();
	Entry.AccumulatedMask = GatheredData.AccumulatedMask;
	Entry.DeterminismFences = MoveTemp(GatheredData.DeterminismData.Fences);
	if (Entry.DeterminismFences.Num())
	{
		Algo::Sort(Entry.DeterminismFences);
		const int32 NewNum = Algo::Unique(Entry.DeterminismFences);
		if (NewNum != Entry.DeterminismFences.Num())
		{
			Entry.DeterminismFences.SetNum(NewNum);
		}
	}

	CompiledDataEntries[DataID.Value] = Entry;
	++ReallocationVersion;

#if 0
#if !NO_LOGGING
	if (bHasHierarchy)
	{
		FMovieSceneSequenceHierarchy* HierarchyToLog = Hierarchies.Find(DataID.Value);
		if (ensure(HierarchyToLog))
		{
			UE_LOG(LogMovieScene, Log, TEXT("Newly compiled sequence hierarchy:"));
			HierarchyToLog->LogHierarchy();
			HierarchyToLog->LogSubSequenceTree();
		}
	}
	else
	{
		UE_LOG(LogMovieScene, Log, TEXT("No sequence hierarchy"));
}
#endif
#endif
}


void UMovieSceneCompiledDataManager::Gather(const FMovieSceneCompiledDataEntry& Entry, UMovieSceneSequence* Sequence, const FTrackGatherParameters& Params, FMovieSceneGatheredCompilerData* OutCompilerData) const
{
	const FMovieSceneEvaluationTemplate* TrackTemplate = FindTrackTemplate(Entry.DataID);

	UMovieScene* MovieScene = Sequence->GetMovieScene();

	if (ensure(MovieScene))
	{
		if (UMovieSceneTrack* Track = MovieScene->GetCameraCutTrack())
		{
			GatherTrack(nullptr, Track, Params, TrackTemplate, OutCompilerData);
		}

		for (UMovieSceneTrack* Track : MovieScene->GetMasterTracks())
		{
			GatherTrack(nullptr, Track, Params, TrackTemplate, OutCompilerData);
		}

		for (const FMovieSceneBinding& ObjectBinding : MovieScene->GetBindings())
		{
			for (UMovieSceneTrack* Track : ObjectBinding.GetTracks())
			{
				GatherTrack(&ObjectBinding, Track, Params, TrackTemplate, OutCompilerData);
			}
		}
	}
}

void UMovieSceneCompiledDataManager::CompileSubSequences(const FMovieSceneSequenceHierarchy& Hierarchy, const FTrackGatherParameters& Params, FMovieSceneGatheredCompilerData* OutCompilerData)
{
	using namespace UE::MovieScene;

	OutCompilerData->AccumulatedMask |= EMovieSceneSequenceCompilerMask::Hierarchy;

	// Ensure all sub sequences are compiled
	for (const TTuple<FMovieSceneSequenceID, FMovieSceneSubSequenceData>& Pair : Hierarchy.AllSubSequenceData())
	{
		if (UMovieSceneSequence* SubSequence = Pair.Value.GetSequence())
		{
			Compile(SubSequence);
		}
	}

	const TMovieSceneEvaluationTree<FMovieSceneSubSequenceTreeEntry>& SubSequenceTree = Hierarchy.GetTree();

	// When adding determinism fences for sub sequences, we track the iteration index for each sequence ID so that
	// we only add a fence when the sub sequence truly ends or begins, not for every segmentation of the sub sequence tree
	struct FSubSequenceItMetaData
	{
		int32 LastIterIndex = INDEX_NONE;
		TOptional<FFrameNumber> TrailingFence;

	};
	TSortedMap<FMovieSceneSequenceID, FSubSequenceItMetaData> ItMetaData;

	// Start iterating the field from the lower bound of the compile range
	FMovieSceneEvaluationTreeRangeIterator SubSequenceIt = SubSequenceTree.IterateFromLowerBound(Params.RootClampRange.GetLowerBound());
	for ( int32 ItIndex = 0; SubSequenceIt && SubSequenceIt.Range().Overlaps(Params.RootClampRange); ++SubSequenceIt, ++ItIndex)
	{
		// Iterate all sub sequences in the current range
		for (const FMovieSceneSubSequenceTreeEntry& SubSequenceEntry : SubSequenceTree.GetAllData(SubSequenceIt.Node()))
		{
			FMovieSceneSequenceID SubSequenceID = SubSequenceEntry.SequenceID;

			const FMovieSceneSubSequenceData* SubData = Hierarchy.FindSubData(SubSequenceID);
			checkf(SubData, TEXT("Sub data could not be found for a sequence that exists in the sub sequence tree - this indicates an error while populating the sub sequence hierarchy tree."));

			UMovieSceneSequence* SubSequence = SubData->GetSequence();
			if (SubSequence)
			{
				FTrackGatherParameters SubSectionGatherParams = Params.CreateForSubData(*SubData, SubSequenceID, SubSequenceEntry.RootToSequenceWarpCounter);
				SubSectionGatherParams.Flags |= SubSequenceEntry.Flags;
				SubSectionGatherParams.SetClampRange(SubSequenceIt.Range());

				// Access the sub entry data after compilation
				FMovieSceneCompiledDataID SubDataID = GetDataID(SubSequence);
				check(SubDataID.IsValid());

				// Gather track template data for the sub sequence
				FMovieSceneCompiledDataEntry SubEntry = CompiledDataEntries[SubDataID.Value];
				if (TrackTemplates.Contains(SubDataID.Value))
				{
					Gather(SubEntry, SubSequence, SubSectionGatherParams, OutCompilerData);
				}

				// Inherit flags from sub sequences (if a sub sequence is volatile, so must this be)
				OutCompilerData->InheritedFlags |= (CompiledDataEntries[SubDataID.Value].AccumulatedFlags & EMovieSceneSequenceFlags::InheritedFlags);
				OutCompilerData->AccumulatedMask |= SubEntry.AccumulatedMask;

				FSubSequenceItMetaData* MetaData = &ItMetaData.FindOrAdd(SubSequenceID);

				const bool bWasEvaluatedLastFrame = MetaData->LastIterIndex != INDEX_NONE && MetaData->LastIterIndex == ItIndex-1;
				if (SubEntry.CompiledFlags.bParentSequenceRequiresLowerFence && bWasEvaluatedLastFrame == false)
				{
					OutCompilerData->DeterminismData.Fences.Add(DiscreteInclusiveLower(SubSequenceIt.Range()));
				}
				if (SubEntry.CompiledFlags.bParentSequenceRequiresUpperFence)
				{
					MetaData->TrailingFence = DiscreteExclusiveUpper(SubSequenceIt.Range());
				}

				MetaData->LastIterIndex = ItIndex;
			}
		}

		for (TPair<FMovieSceneSequenceID, FSubSequenceItMetaData>& Pair : ItMetaData)
		{
			if (Pair.Value.LastIterIndex == ItIndex-1 && Pair.Value.TrailingFence.IsSet())
			{
				OutCompilerData->DeterminismData.Fences.Add(Pair.Value.TrailingFence.GetValue());
				Pair.Value.TrailingFence.Reset();
			}
		}
	}
}


void UMovieSceneCompiledDataManager::CompileTrackTemplateField(FMovieSceneCompiledDataEntry* OutEntry, const FMovieSceneSequenceHierarchy& Hierarchy, FMovieSceneGatheredCompilerData* InCompilerData)
{
	if (!EnumHasAnyFlags(InCompilerData->AccumulatedMask, EMovieSceneSequenceCompilerMask::EvaluationTemplate))
	{
		TrackTemplateFields.Remove(OutEntry->DataID.Value);
		return;
	}


	FMovieSceneEvaluationField* TrackTemplateField = &TrackTemplateFields.FindOrAdd(OutEntry->DataID.Value);

	// Wipe the current evaluation field for the template
	*TrackTemplateField = FMovieSceneEvaluationField();

	InCompilerData->AccumulatedMask |= EMovieSceneSequenceCompilerMask::EvaluationTemplateField;

	TArray<FCompileOnTheFlyData> CompileData;
	for (FMovieSceneEvaluationTreeRangeIterator It(InCompilerData->TrackTemplates); It; ++It)
	{
		CompileData.Reset();

		TRange<FFrameNumber> FieldRange = It.Range();
		for (const FCompileOnTheFlyData& TrackData : InCompilerData->TrackTemplates.GetAllData(It.Node()))
		{
			CompileData.Add(TrackData);
		}

		// Sort the compilation data based on (in order):
		//  1. Group
		//  2. Hierarchical bias
		//  3. Evaluation priority
		CompileData.Sort(SortPredicate);

		// Generate the evaluation group by gathering initialization and evaluation ptrs for each unique group
		FMovieSceneEvaluationGroup EvaluationGroup;
		PopulateEvaluationGroup(CompileData, &EvaluationGroup);

		// Compute meta data for this segment
		TMovieSceneEvaluationTreeDataIterator<FMovieSceneSubSequenceTreeEntry> SubSequences = Hierarchy.GetTree().GetAllData(Hierarchy.GetTree().IterateFromLowerBound(FieldRange.GetLowerBound()).Node());

		FMovieSceneEvaluationMetaData MetaData;
		PopulateMetaData(Hierarchy, CompileData, SubSequences, &MetaData);

		TrackTemplateField->Add(FieldRange, MoveTemp(EvaluationGroup), MoveTemp(MetaData));
	}
}


void UMovieSceneCompiledDataManager::PopulateEvaluationGroup(const TArray<FCompileOnTheFlyData>& SortedCompileData, FMovieSceneEvaluationGroup* OutGroup)
{
	check(OutGroup);
	if (SortedCompileData.Num() == 0)
	{
		return;
	}

	static TArray<FMovieSceneFieldEntry_EvaluationTrack> InitTrackLUT;
	static TArray<FMovieSceneFieldEntry_ChildTemplate>   InitSectionLUT;

	static TArray<FMovieSceneFieldEntry_EvaluationTrack> EvalTrackLUT;
	static TArray<FMovieSceneFieldEntry_ChildTemplate>   EvalSectionLUT;

	InitTrackLUT.Reset();
	InitSectionLUT.Reset();
	EvalTrackLUT.Reset();
	EvalSectionLUT.Reset();

	// Now iterate the tracks and insert indices for initialization and evaluation
	FName LastEvaluationGroup = SortedCompileData[0].EvaluationGroup;

	int32 Index = 0;
	while (Index < SortedCompileData.Num())
	{
		const FCompileOnTheFlyData& Data = SortedCompileData[Index];

		// Check for different evaluation groups
		if (Data.EvaluationGroup != LastEvaluationGroup)
		{
			// If we're now in a different flush group, add the ptrs to the group
			AddPtrsToGroup(OutGroup, InitTrackLUT, InitSectionLUT, EvalTrackLUT, EvalSectionLUT);
		}
		LastEvaluationGroup = Data.EvaluationGroup;

		// Add all subsequent entries that relate to the same track
		FMovieSceneEvaluationFieldTrackPtr MatchTrack = Data.Track;

		uint16 NumChildren = 0;
		for ( ; Index < SortedCompileData.Num() && SortedCompileData[Index].Track == MatchTrack; ++Index)
		{
			if (SortedCompileData[Index].Child.ChildIndex != uint16(-1))
			{
				++NumChildren;
				// If this track requires initialization, add it to the init array
				if (Data.bRequiresInit)
				{
					InitSectionLUT.Add(SortedCompileData[Index].Child);
				}
				EvalSectionLUT.Add(SortedCompileData[Index].Child);
			}
		}

		FMovieSceneFieldEntry_EvaluationTrack Entry{ Data.Track, NumChildren };
		if (Data.bRequiresInit)
		{
			InitTrackLUT.Add(Entry);
		}
		EvalTrackLUT.Add(Entry);
	}

	AddPtrsToGroup(OutGroup, InitTrackLUT, InitSectionLUT, EvalTrackLUT, EvalSectionLUT);
}


void UMovieSceneCompiledDataManager::PopulateMetaData(const FMovieSceneSequenceHierarchy& RootHierarchy, const TArray<FCompileOnTheFlyData>& SortedCompileData, TMovieSceneEvaluationTreeDataIterator<FMovieSceneSubSequenceTreeEntry> SubSequences, FMovieSceneEvaluationMetaData* OutMetaData)
{
	check(OutMetaData);
	OutMetaData->Reset();

	uint16 SetupIndex    = 0;
	uint16 TearDownIndex = 0;
	for (const FCompileOnTheFlyData& CompileData : SortedCompileData)
	{
		if (CompileData.bRequiresInit)
		{
			uint32 ChildIndex = CompileData.Child.ChildIndex == uint16(-1) ? uint32(-1) : CompileData.Child.ChildIndex;

			FMovieSceneEvaluationKey TrackKey(CompileData.Track.SequenceID, CompileData.Track.TrackIdentifier, ChildIndex);
			OutMetaData->ActiveEntities.Add(FMovieSceneOrderedEvaluationKey{ TrackKey, SetupIndex++, (CompileData.bPriorityTearDown ? TearDownIndex : uint16(MAX_uint16-TearDownIndex)) });
			++TearDownIndex;
		}
	}

	// Then all the eval tracks
	for (const FCompileOnTheFlyData& CompileData : SortedCompileData)
	{
		if (!CompileData.bRequiresInit)
		{
			uint32 ChildIndex = CompileData.Child.ChildIndex == uint16(-1) ? uint32(-1) : CompileData.Child.ChildIndex;

			FMovieSceneEvaluationKey TrackKey(CompileData.Track.SequenceID, CompileData.Track.TrackIdentifier, ChildIndex);
			OutMetaData->ActiveEntities.Add(FMovieSceneOrderedEvaluationKey{ TrackKey, SetupIndex++, (CompileData.bPriorityTearDown ? TearDownIndex : uint16(MAX_uint16-TearDownIndex)) });
			++TearDownIndex;
		}
	}

	Algo::SortBy(OutMetaData->ActiveEntities, &FMovieSceneOrderedEvaluationKey::Key);

	{
		OutMetaData->ActiveSequences.Reset();
		OutMetaData->ActiveSequences.Add(MovieSceneSequenceID::Root);

		for (const FMovieSceneSubSequenceTreeEntry& SubSequenceEntry : SubSequences)
		{
			OutMetaData->ActiveSequences.Add(SubSequenceEntry.SequenceID);
		}

		OutMetaData->ActiveSequences.Sort();
	}
}


void UMovieSceneCompiledDataManager::CompileTrack(FMovieSceneCompiledDataEntry* OutEntry, const FMovieSceneBinding* ObjectBinding, UMovieSceneTrack* Track, const FTrackGatherParameters& Params, TSet<FGuid>* OutCompiledSignatures, FMovieSceneGatheredCompilerData* OutCompilerData)
{
	using namespace UE::MovieScene;

	check(Track);
	check(OutCompiledSignatures);

	const bool bTrackMatchesFlags = ( Params.Flags == ESectionEvaluationFlags::None )
		|| ( EnumHasAnyFlags(Params.Flags, ESectionEvaluationFlags::PreRoll)  && Track->EvalOptions.bEvaluateInPreroll  )
		|| ( EnumHasAnyFlags(Params.Flags, ESectionEvaluationFlags::PostRoll) && Track->EvalOptions.bEvaluateInPostroll );

	if (!bTrackMatchesFlags)
	{
		return;
	}

	if (Track->IsEvalDisabled())
	{
		return;
	}

	UMovieSceneSequence* Sequence = OutEntry->GetSequence();
	check(Sequence);

	// -------------------------------------------------------------------------------------------------------------------------------------
	// Step 1 - ensure that track templates exist for any track that implements IMovieSceneTrackTemplateProducer
	FMovieSceneTrackIdentifier TrackIdentifier;
	FMovieSceneEvaluationTemplate* TrackTemplate = nullptr;
	if (const IMovieSceneTrackTemplateProducer* TrackTemplateProducer = Cast<const IMovieSceneTrackTemplateProducer>(Track))
	{
		TrackTemplate = &TrackTemplates.FindOrAdd(OutEntry->DataID.Value);

		check(TrackTemplate);

		TrackIdentifier = TrackTemplate->GetLedger().FindTrackIdentifier(Track->GetSignature());

		if (!TrackIdentifier)
		{
			// If the track doesn't exist - we need to generate it from scratch
			FMovieSceneTrackCompilerArgs Args(Track, &Params.TemplateGenerator);
			if (ObjectBinding)
			{
				Args.ObjectBindingId = ObjectBinding->GetObjectGuid();
			}

			Args.DefaultCompletionMode = Sequence->DefaultCompletionMode;

			TrackTemplateProducer->GenerateTemplate(Args);

			TrackIdentifier = TrackTemplate->GetLedger().FindTrackIdentifier(Track->GetSignature());
		}

		if (TrackIdentifier)
		{
			OutCompiledSignatures->Add(Track->GetSignature());
		}

		OutCompilerData->AccumulatedMask |= EMovieSceneSequenceCompilerMask::EvaluationTemplate;
	}

	// -------------------------------------------------------------------------------------------------------------------------------------
	// Step 2 - let the track or its sections add determinism fences
	if (IMovieSceneDeterminismSource* DeterminismSource = Cast<IMovieSceneDeterminismSource>(Track))
	{
		DeterminismSource->PopulateDeterminismData(OutCompilerData->DeterminismData, TRange<FFrameNumber>::All());
	}

	const FMovieSceneTrackEvaluationField& EvaluationField = Track->GetEvaluationField();
	const EMovieSceneCompletionMode DefaultCompletionMode = Sequence->DefaultCompletionMode;
	const bool bAddKeepStateDeterminismFences = CVarAddKeepStateDeterminismFences.GetValueOnGameThread();
	for (const FMovieSceneTrackEvaluationFieldEntry& Entry : EvaluationField.Entries)
	{
		if (bAddKeepStateDeterminismFences && Entry.Section)
		{
			// If a section is KeepState, we need to make sure to evaluate it on its last frame so that the value that "sticks" is correct.
			const TRange<FFrameNumber> SectionRange = Entry.Section->GetRange();
			const EMovieSceneCompletionMode SectionCompletionMode = Entry.Section->GetCompletionMode();
			if (SectionRange.HasUpperBound() &&
					(SectionCompletionMode == EMovieSceneCompletionMode::KeepState ||
					 (SectionCompletionMode == EMovieSceneCompletionMode::ProjectDefault && DefaultCompletionMode == EMovieSceneCompletionMode::KeepState)))
			{
				// We simply use the end time of the section for the fence, regardless of whether it's inclusive or exclusive.
				// When exclusive, the ECS system will query entities just before that time, but still pass that time for
				// evaluation purposes, so we will get the correct evaluated values.
				const FFrameNumber FenceTime(SectionRange.GetUpperBoundValue());
				OutCompilerData->DeterminismData.Fences.Add(FenceTime);
			}
		}

		IMovieSceneDeterminismSource* DeterminismSource = Cast<IMovieSceneDeterminismSource>(Entry.Section);
		if (DeterminismSource)
		{
			DeterminismSource->PopulateDeterminismData(OutCompilerData->DeterminismData, Entry.Range);
		}
	}
}

void UMovieSceneCompiledDataManager::GatherTrack(const FMovieSceneBinding* ObjectBinding, UMovieSceneTrack* Track, const FTrackGatherParameters& Params, const FMovieSceneEvaluationTemplate* TrackTemplate, FMovieSceneGatheredCompilerData* OutCompilerData) const
{
	using namespace UE::MovieScene;

	check(Track);

	const bool bTrackMatchesFlags = ( Params.Flags == ESectionEvaluationFlags::None )
		|| ( EnumHasAnyFlags(Params.Flags, ESectionEvaluationFlags::PreRoll)  && Track->EvalOptions.bEvaluateInPreroll  )
		|| ( EnumHasAnyFlags(Params.Flags, ESectionEvaluationFlags::PostRoll) && Track->EvalOptions.bEvaluateInPostroll );

	if (!bTrackMatchesFlags)
	{
		return;
	}

	if (Track->IsEvalDisabled())
	{
		return;
	}

	// Some tracks could want to do some custom pre-compilation things.
	FMovieSceneTrackPreCompileResult PreCompileResult;
	Track->PreCompile(PreCompileResult);

	const FMovieSceneTrackEvaluationField& EvaluationField = Track->GetEvaluationField();

	// -------------------------------------------------------------------------------------------------------------------------------------
	// Step 1 - Handle any entity producers that exist within the field
	if (OutCompilerData->EntityField)
	{
		FMovieSceneEntityComponentFieldBuilder FieldBuilder(OutCompilerData->EntityField);

		if (ObjectBinding)
		{
			FieldBuilder.GetSharedMetaData().ObjectBindingID = ObjectBinding->GetObjectGuid();
		}

		IMovieSceneEntityProvider* TrackEntityProvider = Cast<IMovieSceneEntityProvider>(Track);

		// If the track is an entity provider, allow it to add entries first
		if (TrackEntityProvider)
		{
<<<<<<< HEAD
=======
			FMovieSceneEvaluationFieldEntityMetaData MetaData(PreCompileResult.DefaultMetaData);
			MetaData.bEvaluateInSequencePreRoll  = Track->EvalOptions.bEvaluateInPreroll;
			MetaData.bEvaluateInSequencePostRoll = Track->EvalOptions.bEvaluateInPostroll;

			TrackEntityProvider->PopulateEvaluationField(Params.LocalClampRange, MetaData, &FieldBuilder);
		}
		else for (const FMovieSceneTrackEvaluationFieldEntry& Entry : EvaluationField.Entries)
		{
>>>>>>> d731a049
			if (Entry.Section && Track->IsRowEvalDisabled(Entry.Section->GetRowIndex()))
			{
				continue;
			}

			IMovieSceneEntityProvider* EntityProvider = Cast<IMovieSceneEntityProvider>(Entry.Section);
			if (!EntityProvider)
			{
				continue;
			}

			// This codepath should only ever execute for the highest level so we do not need to do any transformations
			TRange<FFrameNumber> EffectiveRange = TRange<FFrameNumber>::Intersection(Params.LocalClampRange, Entry.Range);
			if (!EffectiveRange.IsEmpty())
			{
				FMovieSceneEvaluationFieldEntityMetaData MetaData(PreCompileResult.DefaultMetaData);

				MetaData.ForcedTime = Entry.ForcedTime;
				MetaData.Flags      = Entry.Flags;
				MetaData.bEvaluateInSequencePreRoll  = Track->EvalOptions.bEvaluateInPreroll;
				MetaData.bEvaluateInSequencePostRoll = Track->EvalOptions.bEvaluateInPostroll;

				if (!EntityProvider->PopulateEvaluationField(EffectiveRange, MetaData, &FieldBuilder))
				{
					const int32 EntityIndex   = FieldBuilder.FindOrAddEntity(Entry.Section, 0);
					const int32 MetaDataIndex = FieldBuilder.AddMetaData(MetaData);

					FieldBuilder.AddPersistentEntity(EffectiveRange, EntityIndex, MetaDataIndex);
				}
			}
		}
	}

	// -------------------------------------------------------------------------------------------------------------------------------------
	// Step 2 - Handle the track being a template producer
	FMovieSceneTrackIdentifier TrackIdentifier = TrackTemplate ? TrackTemplate->GetLedger().FindTrackIdentifier(Track->GetSignature()) : FMovieSceneTrackIdentifier();
	if (TrackIdentifier)
	{
		// Iterate everything in the field
		for (const FMovieSceneTrackEvaluationFieldEntry& Entry : EvaluationField.Entries)
		{
			FMovieSceneSequenceTransform SequenceToRootTransform  = Params.RootToSequenceTransform.InverseFromWarp(Params.RootToSequenceWarpCounter);
			TRange<FFrameNumber>         ClampedRangeRoot         = Params.ClampRoot(SequenceToRootTransform.TransformRangeUnwarped(Entry.Range));
			UMovieSceneSection*          Section                  = Entry.Section;

			if (Section && Track->IsRowEvalDisabled(Section->GetRowIndex()))
			{
				continue;
			}

			if (ClampedRangeRoot.IsEmpty())
			{
				continue;
			}

			check(TrackTemplate);
			const FMovieSceneEvaluationTrack* EvaluationTrack = TrackTemplate->FindTrack(TrackIdentifier);
			check(EvaluationTrack);

			// Get the correct template for the sub sequence
			FCompileOnTheFlyData CompileData;

			CompileData.Track                   = FMovieSceneEvaluationFieldTrackPtr(Params.SequenceID, TrackIdentifier);
			CompileData.EvaluationPriority      = EvaluationTrack->GetEvaluationPriority();
			CompileData.EvaluationGroup         = EvaluationTrack->GetEvaluationGroup();
			CompileData.GroupEvaluationPriority = GetMovieSceneModule().GetEvaluationGroupParameters(CompileData.EvaluationGroup).EvaluationPriority;
			CompileData.HierarchicalBias        = Params.HierarchicalBias;
			CompileData.bPriorityTearDown       = EvaluationTrack->HasTearDownPriority();

			auto FindChildWithSection = [Section](const FMovieSceneEvalTemplatePtr& ChildTemplate)
			{
				return ChildTemplate.IsValid() && ChildTemplate->GetSourceSection() == Section;
			};

			const int32 ChildTemplateIndex = Section ? EvaluationTrack->GetChildTemplates().IndexOfByPredicate(FindChildWithSection) : INDEX_NONE;
			if (ChildTemplateIndex != INDEX_NONE)
			{
				check(ChildTemplateIndex >= 0 && ChildTemplateIndex < TNumericLimits<uint16>::Max());

				ESectionEvaluationFlags Flags = Params.Flags == ESectionEvaluationFlags::None ? Entry.Flags : Params.Flags;

				CompileData.ChildPriority = Entry.LegacySortOrder;
				CompileData.Child         = FMovieSceneFieldEntry_ChildTemplate((uint16)ChildTemplateIndex, Flags, Entry.ForcedTime);
				CompileData.bRequiresInit = EvaluationTrack->GetChildTemplate(ChildTemplateIndex).RequiresInitialization();
			}
			else
			{
				CompileData.ChildPriority = 0;
				CompileData.Child         = FMovieSceneFieldEntry_ChildTemplate{};
				CompileData.bRequiresInit = false;
			}

			OutCompilerData->TrackTemplates.Add(ClampedRangeRoot, CompileData);
		}
	}
}

bool UMovieSceneCompiledDataManager::CompileHierarchy(UMovieSceneSequence* Sequence, FMovieSceneSequenceHierarchy* InOutHierarchy, EMovieSceneServerClientMask InNetworkMask)
{
	FGatherParameters Params;
	Params.NetworkMask = InNetworkMask;
	return CompileHierarchy(Sequence, Params, InOutHierarchy);
}

bool UMovieSceneCompiledDataManager::CompileHierarchy(UMovieSceneSequence* Sequence, const FGatherParameters& Params, FMovieSceneSequenceHierarchy* InOutHierarchy)
{
	UE::MovieScene::FSubSequencePath RootPath;

	// Compile all the sub data for every part of the hierarchy
	const bool bContainsSubSequences = GenerateSubSequenceData(Sequence, Params, FMovieSceneEvaluationOperand(), &RootPath, InOutHierarchy);

	// Populate the sub sequence tree that defines which sub sequences happen at a given time
	PopulateSubSequenceTree(Sequence, Params, &RootPath, InOutHierarchy);

	return bContainsSubSequences;
}

bool UMovieSceneCompiledDataManager::GenerateSubSequenceData(UMovieSceneSequence* SubSequence, const FGatherParameters& Params, const FMovieSceneEvaluationOperand& Operand, UE::MovieScene::FSubSequencePath* RootPath, FMovieSceneSequenceHierarchy* InOutHierarchy)
{
	UMovieScene* MovieScene = SubSequence ? SubSequence->GetMovieScene() : nullptr;
	if (!MovieScene)
	{
		return false;
	}

	check(RootPath && InOutHierarchy);

	bool bContainsSubSequences = false;

	for (UMovieSceneTrack* Track : MovieScene->GetMasterTracks())
	{
		if (UMovieSceneSubTrack* SubTrack = Cast<UMovieSceneSubTrack>(Track))
		{
			bContainsSubSequences |= GenerateSubSequenceData(SubTrack, Params, Operand, RootPath, InOutHierarchy);
		}
	}

	for (const FMovieSceneBinding& ObjectBinding : MovieScene->GetBindings())
	{
		for (UMovieSceneTrack* Track : ObjectBinding.GetTracks())
		{
			if (UMovieSceneSubTrack* SubTrack = Cast<UMovieSceneSubTrack>(Track))
			{
				const FMovieSceneEvaluationOperand ChildOperand(Params.SequenceID, ObjectBinding.GetObjectGuid());

				bContainsSubSequences |= GenerateSubSequenceData(SubTrack, Params, ChildOperand, RootPath, InOutHierarchy);
			}
		}
	}

	return bContainsSubSequences;
}

bool UMovieSceneCompiledDataManager::GenerateSubSequenceData(UMovieSceneSubTrack* SubTrack, const FGatherParameters& Params, const FMovieSceneEvaluationOperand& Operand, UE::MovieScene::FSubSequencePath* RootPath, FMovieSceneSequenceHierarchy* InOutHierarchy)
{
	bool bContainsSubSequences = false;

	check(SubTrack && RootPath);

	const FMovieSceneSequenceID ParentSequenceID = Params.SequenceID;

	for (UMovieSceneSection* Section : SubTrack->GetAllSections())
	{
		if (SubTrack->IsRowEvalDisabled(Section->GetRowIndex()))
		{
			continue;
		}

		UMovieSceneSubSection* SubSection  = Cast<UMovieSceneSubSection>(Section);
		if (!SubSection)
		{
			continue;
		}

		// Note: we always compile FMovieSceneSubSequenceData for all entries of a hierarchy, even if excluded from the network mask
		// to ensure that hierarchical information is still available when emulating different network masks

		UMovieSceneSequence* SubSequence = SubSection->GetSequence();
		if (!SubSequence)
		{
			continue;
		}

		UMovieScene* MovieScene = SubSequence->GetMovieScene();
		if (!MovieScene)
		{
			continue;
		}

		const FMovieSceneSequenceID InnerSequenceID = RootPath->ResolveChildSequenceID(SubSection->GetSequenceID());

		FSubSequenceInstanceDataParams InstanceParams{ InnerSequenceID, Operand };
		FMovieSceneSubSequenceData     NewSubData = SubSection->GenerateSubSequenceData(InstanceParams);

		// LocalClampRange here is in SubTrack's space, so we need to multiply that by the OuterToInnerTransform 
		// (which is the same as RootToSequenceTransform here before we transform it)
		TRange<FFrameNumber> InnerClampRange = NewSubData.RootToSequenceTransform.TransformRangeUnwarped(Params.LocalClampRange);

		NewSubData.PlayRange               = TRange<FFrameNumber>::Intersection(InnerClampRange, NewSubData.PlayRange.Value);
		NewSubData.RootToSequenceTransform = NewSubData.RootToSequenceTransform * Params.RootToSequenceTransform;
		NewSubData.HierarchicalBias        = Params.HierarchicalBias + NewSubData.HierarchicalBias;
		NewSubData.bHasHierarchicalEasing  = Params.bHasHierarchicalEasing || NewSubData.bHasHierarchicalEasing;

		// Add the sub data to the root hierarchy
		InOutHierarchy->Add(NewSubData, InnerSequenceID, ParentSequenceID);

		// Iterate into the sub sequence
		FGatherParameters SubParams = Params.CreateForSubData(NewSubData, InnerSequenceID);

		// This is a bit of hack to make sure that LocalClampRange gets sent through to the next GenerateSubSequenceData call,
		// but we do not set RootClampRange because it would be ambiguous to do so w.r.t looping sub sequences
		SubParams.LocalClampRange = NewSubData.PlayRange.Value;

		RootPath->PushGeneration(InnerSequenceID, NewSubData.DeterministicSequenceID);
		GenerateSubSequenceData(SubSequence, SubParams, Operand, RootPath, InOutHierarchy);
		RootPath->PopGenerations(1);

		bContainsSubSequences = true;
	}

	return bContainsSubSequences;
}

void UMovieSceneCompiledDataManager::PopulateSubSequenceTree(UMovieSceneSequence* SubSequence, const FGatherParameters& Params, UE::MovieScene::FSubSequencePath* RootPath, FMovieSceneSequenceHierarchy* InOutHierarchy)
{
	UMovieScene* MovieScene = SubSequence ? SubSequence->GetMovieScene() : nullptr;
	if (!MovieScene)
	{
		return;
	}

	check(RootPath && InOutHierarchy);

	for (UMovieSceneTrack* Track : MovieScene->GetMasterTracks())
	{
		if (UMovieSceneSubTrack* SubTrack = Cast<UMovieSceneSubTrack>(Track))
		{
			PopulateSubSequenceTree(SubTrack, Params, RootPath, InOutHierarchy);
		}
	}

	for (const FMovieSceneBinding& ObjectBinding : MovieScene->GetBindings())
	{
		for (UMovieSceneTrack* Track : ObjectBinding.GetTracks())
		{
			if (UMovieSceneSubTrack* SubTrack = Cast<UMovieSceneSubTrack>(Track))
			{
				PopulateSubSequenceTree(SubTrack, Params, RootPath, InOutHierarchy);
			}
		}
	}
}

void UMovieSceneCompiledDataManager::PopulateSubSequenceTree(UMovieSceneSubTrack* SubTrack, const FGatherParameters& Params, UE::MovieScene::FSubSequencePath* RootPath, FMovieSceneSequenceHierarchy* InOutHierarchy)
{
	using namespace UE::MovieScene;

	check(SubTrack && RootPath);

	const bool bTrackMatchesFlags = ( Params.Flags == ESectionEvaluationFlags::None )
		|| ( EnumHasAnyFlags(Params.Flags, ESectionEvaluationFlags::PreRoll)  && SubTrack->EvalOptions.bEvaluateInPreroll  )
		|| ( EnumHasAnyFlags(Params.Flags, ESectionEvaluationFlags::PostRoll) && SubTrack->EvalOptions.bEvaluateInPostroll );

	if (!bTrackMatchesFlags)
	{
		return;
	}

	if (SubTrack->IsEvalDisabled())
	{
		return;
	}

	UMovieSceneSequence* OuterSequence = SubTrack->GetTypedOuter<UMovieSceneSequence>();
	if (!OuterSequence)
	{
		return;
	}

	for (const FMovieSceneTrackEvaluationFieldEntry& Entry : SubTrack->GetEvaluationField().Entries)
	{
		UMovieSceneSubSection* SubSection  = Cast<UMovieSceneSubSection>(Entry.Section);
		if (!SubSection || SubSection->GetSequence() == nullptr)
		{
			continue;
		}

		if (SubTrack->IsRowEvalDisabled(SubSection->GetRowIndex()))
		{
			continue;
		}

		EMovieSceneServerClientMask NewMask = Params.NetworkMask & SubSection->GetNetworkMask();
		if (NewMask == EMovieSceneServerClientMask::None)
		{
			continue;
		}

		const FMovieSceneTimeTransform SequenceToRootTransform = Params.RootToSequenceTransform.InverseFromWarp(Params.RootToSequenceWarpCounter);
		TRange<FFrameNumber> EffectiveRange = Params.ClampRoot(Entry.Range * SequenceToRootTransform);
		if (EffectiveRange.IsEmpty())
		{
			continue;
		}

		const FMovieSceneSequenceID       SubSequenceID = RootPath->ResolveChildSequenceID(SubSection->GetSequenceID());
		const FMovieSceneSubSequenceData* SubData       = InOutHierarchy->FindSubData(SubSequenceID);

		checkf(SubData, TEXT("Unable to locate sub-data for a sub section that appears in the track's evaluation field - this indicates that the section is being evaluated even though it is not active"));

		const FMovieSceneFrameRange& SubSectionRange = SubSection->SectionRange;
		const FMovieSceneSectionParameters& SubSectionParams = SubSection->Parameters;

		const ESectionEvaluationFlags SubEntryFlags = Entry.Flags | Params.Flags;

		if (!SubSectionParams.bCanLoop)
		{
			FGatherParameters SubParams = Params.CreateForSubData(*SubData, SubSequenceID, Params.RootToSequenceWarpCounter);
			SubParams.SetClampRange(EffectiveRange);
			SubParams.Flags |= Entry.Flags;
			SubParams.NetworkMask = NewMask;
			SubParams.RootToSequenceWarpCounter.AddNonWarpingLevel();

			// The section isn't looping, so we can just add it to the tree.
			InOutHierarchy->AddRange(EffectiveRange, SubSequenceID, SubEntryFlags, SubParams.RootToSequenceWarpCounter);

			// Recurse into the sub sequence
			RootPath->PushGeneration(SubSequenceID, SubData->DeterministicSequenceID);
			{
				PopulateSubSequenceTree(SubData->GetSequence(), SubParams, RootPath, InOutHierarchy);
			}
			RootPath->PopGenerations(1);
		}
		else
		{
			// The section is looping so we need to add its contents to the tree as many times as it has loops.
			const float RootToSubSequenceTimeScale = SubData->RootToSequenceTransform.GetTimeScale();
			const float SubSequenceToRootTimeScale = (RootToSubSequenceTimeScale != 0.f) ? 1.0f / RootToSubSequenceTimeScale : 1.f;

			UMovieSceneSequence* SubSequence = SubData->GetSequence();

			const TRange<FFrameNumber> SubSequencePlaybackRange = SubSequence->GetMovieScene()->GetPlaybackRange();
			const FFrameNumber SubSequenceLength = DiscreteSize(SubSequencePlaybackRange);
			const FFrameTime RootLoopLength = FMath::Max(
					FFrameTime(SubSequenceLength - SubSectionParams.StartFrameOffset - SubSectionParams.EndFrameOffset) * SubSequenceToRootTimeScale,
					FFrameTime(1));
			const FFrameTime FirstRootLoopLength = FMath::Max(
					RootLoopLength - SubSectionParams.FirstLoopStartFrameOffset * SubSequenceToRootTimeScale,
					FFrameTime(1));
			const TOptional<FFrameNumber> LocalSectionExclusiveEndTime = GetLoopingSubSectionEndTime(OuterSequence, SubSection, Params);

			if (LocalSectionExclusiveEndTime.IsSet() && !SubSectionRange.GetLowerBound().IsOpen())
			{
				uint32 LoopCount = 0;
				FFrameTime CurRootRangeStart = DiscreteInclusiveLower(SubSectionRange.GetLowerBound()) * SequenceToRootTransform;
				TRange<FFrameNumber> CurRootRange(CurRootRangeStart.FloorToFrame(), (CurRootRangeStart + FirstRootLoopLength).CeilToFrame());
				const FFrameNumber RootSectionEndTime = (LocalSectionExclusiveEndTime.GetValue() * SequenceToRootTransform).CeilToFrame();

				while (CurRootRange.GetLowerBoundValue() < RootSectionEndTime)
				{
					if (CurRootRange.Overlaps(Params.RootClampRange))
					{
						// Clamp the sub-sequence's range by the containing section's range and the current compilation range.
						const TRange<FFrameNumber> ClampedCurRootRange = TRange<FFrameNumber>::Intersection(CurRootRange, EffectiveRange);

						FGatherParameters CurLoopParams = Params.CreateForSubData(*SubData, SubSequenceID, Params.RootToSequenceWarpCounter);
						CurLoopParams.SetClampRange(ClampedCurRootRange);
						CurLoopParams.Flags |= Entry.Flags;
						CurLoopParams.NetworkMask = NewMask;
						CurLoopParams.RootToSequenceWarpCounter.AddWarpingLevel(LoopCount);

						// Add the section to the tree for the current loop.
						InOutHierarchy->AddRange(ClampedCurRootRange, SubSequenceID, SubEntryFlags, CurLoopParams.RootToSequenceWarpCounter);

						// Recurse into this loop's sub sequence.
						RootPath->PushGeneration(SubSequenceID, SubData->DeterministicSequenceID);
						{
							PopulateSubSequenceTree(SubData->GetSequence(), CurLoopParams, RootPath, InOutHierarchy);
						}
						RootPath->PopGenerations(1);
					}

					// Move on to the next loop.
					CurRootRangeStart = CurRootRange.GetUpperBoundValue();
					CurRootRange = TRange<FFrameNumber>(CurRootRangeStart.FloorToFrame(), (CurRootRangeStart + RootLoopLength).FloorToFrame());
					if (CurRootRange.GetUpperBoundValue() > RootSectionEndTime)
						CurRootRange.SetUpperBoundValue(RootSectionEndTime);
					++LoopCount;
				}
			}
			// Faced with the cosmic horror of infinites, we choose to shield our sanity and skip this sub-section.
			// (it either has an open-ended start time, which means we needed to loop since before time began, which means
			//  we don't know where loops are in the present... or it means the section and root sequence have open-ended
			//  end times, which means we would need to compile loops forever)
		}
	}
}

TOptional<FFrameNumber> UMovieSceneCompiledDataManager::GetLoopingSubSectionEndTime(const UMovieSceneSequence* InRootSequence, const UMovieSceneSubSection* SubSection, const FGatherParameters& Params)
{
	using namespace UE::MovieScene;

	TRangeBound<FFrameNumber> SectionRangeEnd = SubSection->SectionRange.GetUpperBound();
	if (!SectionRangeEnd.IsOpen())
	{
		return DiscreteExclusiveUpper(SectionRangeEnd);
	}

	// This section is open ended... we don't want to compile its sub-sequence in an infinite loop so we'll bound
	// that by the playback end of is own sequence.
	if (const UMovieScene* MovieScene = InRootSequence->GetMovieScene())
	{
		const TRange<FFrameNumber> PlaybackRange = MovieScene->GetPlaybackRange();
		if (!PlaybackRange.GetUpperBound().IsOpen())
		{
			return DiscreteExclusiveUpper(PlaybackRange.GetUpperBound());
		}
	}

	// Sadly, the root sequence is also open ended, so we effectively would need to loop the sub-sequence
	// indefinitely... we don't support that yet.
	return TOptional<FFrameNumber>();
}
<|MERGE_RESOLUTION|>--- conflicted
+++ resolved
@@ -1254,8 +1254,6 @@
 		// If the track is an entity provider, allow it to add entries first
 		if (TrackEntityProvider)
 		{
-<<<<<<< HEAD
-=======
 			FMovieSceneEvaluationFieldEntityMetaData MetaData(PreCompileResult.DefaultMetaData);
 			MetaData.bEvaluateInSequencePreRoll  = Track->EvalOptions.bEvaluateInPreroll;
 			MetaData.bEvaluateInSequencePostRoll = Track->EvalOptions.bEvaluateInPostroll;
@@ -1264,7 +1262,6 @@
 		}
 		else for (const FMovieSceneTrackEvaluationFieldEntry& Entry : EvaluationField.Entries)
 		{
->>>>>>> d731a049
 			if (Entry.Section && Track->IsRowEvalDisabled(Entry.Section->GetRowIndex()))
 			{
 				continue;
