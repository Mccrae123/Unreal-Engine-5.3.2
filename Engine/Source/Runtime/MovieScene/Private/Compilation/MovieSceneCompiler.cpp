--- conflicted
+++ resolved
@@ -321,10 +321,7 @@
 		// next entry in the evaluation field iterator (which should be a populated range)
 		if (CompiledRange.GetUpperBound() == EmptySpaceRange.GetUpperBound())
 		{
-<<<<<<< HEAD
-=======
 			IterFromBound = TRangeBound<FFrameNumber>::FlipInclusion(CompiledRange.GetUpperBound());
->>>>>>> 5edfa17c
 			++ExistingEvaluationFieldIter;
 		}
 	}
