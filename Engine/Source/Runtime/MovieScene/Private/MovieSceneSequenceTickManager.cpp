// Copyright Epic Games, Inc. All Rights Reserved.

#include "MovieSceneSequenceTickManager.h"
#include "MovieSceneSequencePlayer.h"
#include "Engine/World.h"
#include "EntitySystem/MovieSceneEntitySystemLinker.h"
#include "MovieSceneSequenceTickManagerClient.h"
#include "EntitySystem/MovieSceneEntitySystemRunner.h"
#include "ProfilingDebugging/CountersTrace.h"

#include "Logging/MessageLog.h"
#include "Logging/TokenizedMessage.h"
#include "Misc/UObjectToken.h"
#include "Algo/IndexOf.h"
<<<<<<< HEAD
=======
#include "ProfilingDebugging/CsvProfiler.h"
>>>>>>> 4af6daef

#include UE_INLINE_GENERATED_CPP_BY_NAME(MovieSceneSequenceTickManager)

#define LOCTEXT_NAMESPACE "MovieSceneSequenceTickManager"

DECLARE_CYCLE_STAT(TEXT("Sequence Tick Manager"), MovieSceneEval_SequenceTickManager, STATGROUP_MovieSceneEval);
DECLARE_CYCLE_STAT(TEXT("Tick Clients"), MovieSceneEval_TickClients, STATGROUP_MovieSceneEval);

namespace UE::MovieScene
{

int32 GMovieSceneMaxLatentActionLoops = 100;
static FAutoConsoleVariableRef CVarMovieSceneMaxLatentActionLoops(
	TEXT("Sequencer.MaxLatentActionLoops"),
	GMovieSceneMaxLatentActionLoops,
	TEXT("Defines the maximum number of latent action loops that can be run in one frame.\n"),
	ECVF_Default
);

} // namespace UE::MovieScene

UMovieSceneSequenceTickManager* UMovieSceneSequenceTickManager::Get(UObject* PlaybackContext)
{
	check(PlaybackContext != nullptr && PlaybackContext->GetWorld() != nullptr);
	UWorld* World = PlaybackContext->GetWorld();


	UMovieSceneSequenceTickManager* TickManager = FindObject<UMovieSceneSequenceTickManager>(World, TEXT("GlobalMovieSceneSequenceTickManager"));
	if (!TickManager)
	{
		TickManager = NewObject<UMovieSceneSequenceTickManager>(World, TEXT("GlobalMovieSceneSequenceTickManager"));

		FDelegateHandle Handle = World->AddMovieSceneSequenceTickHandler(
				FOnMovieSceneSequenceTick::FDelegate::CreateUObject(TickManager, &UMovieSceneSequenceTickManager::TickSequenceActors));
		check(Handle.IsValid());
		TickManager->WorldTickDelegateHandle = Handle;
	}
	return TickManager;
}


UMovieSceneSequenceTickManager::UMovieSceneSequenceTickManager(const FObjectInitializer& Init)
	: Super(Init)
{
	PendingActorOperations = nullptr;
}

UMovieSceneEntitySystemLinker* UMovieSceneSequenceTickManager::GetLinker(const FMovieSceneSequenceTickInterval& TickInterval)
{
	const int32 RoundedTickIntervalMs = TickInterval.RoundTickIntervalMs();
	for (const FLinkerGroup& Group : LinkerGroups)
	{
		if (Group.RoundedTickIntervalMs == RoundedTickIntervalMs)
		{
			return Group.Linker;
		}
	}
	return nullptr;
}

TSharedPtr<FMovieSceneEntitySystemRunner> UMovieSceneSequenceTickManager::GetRunner(const FMovieSceneSequenceTickInterval& TickInterval)
{
	const int32 RoundedTickIntervalMs = TickInterval.RoundTickIntervalMs();
	for (FLinkerGroup& Group : LinkerGroups)
	{
		if (Group.RoundedTickIntervalMs == RoundedTickIntervalMs)
		{
			return Group.Runner;
		}
	}
	return nullptr;
}

void UMovieSceneSequenceTickManager::BeginDestroy()
{
	if (WorldTickDelegateHandle.IsValid())
	{
		UWorld* World = GetTypedOuter<UWorld>();
		if (ensure(World != nullptr))
		{
			World->RemoveMovieSceneSequenceTickHandler(WorldTickDelegateHandle);
			WorldTickDelegateHandle.Reset();
		}
	}

	Super::BeginDestroy();
}

void UMovieSceneSequenceTickManager::RegisterTickClient(const FMovieSceneSequenceTickInterval& ResolvedTickInterval, TScriptInterface<IMovieSceneSequenceTickManagerClient> InTickInterface)
{
	using namespace UE::MovieScene;

	UObject* InterfaceObject = InTickInterface.GetObject();
	IMovieSceneSequenceTickManagerClient* ClientInterface = InTickInterface.GetInterface();
	if (!ensure(InterfaceObject && ClientInterface))
<<<<<<< HEAD
	{
		return;
	}

	// If PendingActorOperations is non-null, it means we cannot mutate either TickableClients or LinkerGroups so we have to defer until afterwards
	if (PendingActorOperations)
	{
		PendingActorOperations->Add(FPendingOperation{ InTickInterface, InterfaceObject, ResolvedTickInterval, FPendingOperation::EType::Register });
		return;
	}

#if DO_GUARD_SLOW
	UWorld* ThisWorld   = GetWorld();
	UWorld* ObjectWorld = InterfaceObject->GetWorld();
	checkfSlow(ObjectWorld == ThisWorld, TEXT("Attempting to register object %s that is a part of world %s to a sequence tick manager contained within world %s."),
		*InterfaceObject->GetName(), ObjectWorld ? *ObjectWorld->GetName() : TEXT("nullptr"), ThisWorld ? *ThisWorld->GetName() : TEXT("nullptr"));
#endif

	// Remove the client from any existing groups if we already know about it
	UnregisterTickClientImpl(InTickInterface.GetInterface());

	const int32 DesiredTickIntervalMs = ResolvedTickInterval.RoundTickIntervalMs();

	// Find a linker group with the specified tick interval
	// Would be nice to use Algo::IndexOfBy here but that cannot work on TSparseArray since it is a non-contiguous range
	int32 LinkerIndex = 0;
	for (; LinkerIndex < LinkerGroups.GetMaxIndex(); ++LinkerIndex)
	{
		if (LinkerGroups.IsAllocated(LinkerIndex) && LinkerGroups[LinkerIndex].RoundedTickIntervalMs == DesiredTickIntervalMs)
		{
			break;
		}
	}

	const float DesiredBudgetMs = ResolvedTickInterval.EvaluationBudgetMicroseconds / 1000.f;
	if (!LinkerGroups.IsValidIndex(LinkerIndex))
	{
		LinkerIndex = LinkerGroups.Emplace();

		TStringBuilder<64> LinkerName;
		LinkerName.Append(TEXT("MovieSceneSequencePlayerEntityLinker"));
		if (DesiredTickIntervalMs != 0)
		{
			LinkerName.Appendf(TEXT("_%i_ms"), DesiredTickIntervalMs);
		}


		UMovieSceneEntitySystemLinker* Linker = UMovieSceneEntitySystemLinker::FindOrCreateLinker(GetWorld(), EEntitySystemLinkerRole::LevelSequences, LinkerName.ToString());
		check(Linker);

		FLinkerGroup& NewGroup = LinkerGroups[LinkerIndex];
		NewGroup.Linker = Linker;
		NewGroup.Runner = MakeShared<FMovieSceneEntitySystemRunner>();
		NewGroup.Runner->AttachToLinker(Linker);
		NewGroup.RoundedTickIntervalMs = DesiredTickIntervalMs;
		NewGroup.FrameBudgetMs = DesiredBudgetMs;
		NewGroup.NumClients = 1;
	}
	else
	{
		FLinkerGroup& ExistingGroup = LinkerGroups[LinkerIndex];
		++ExistingGroup.NumClients;

		// If we're attempting to play sequences at the same tick interval with different budgets,
		// we have to reconcile those. We emit a warning for mismatches of budgeted vs. not-budgeted
		// as it will actually change behavior (non-budgeted will always eval in one frame, budgeted
		// will sometimes eval over multiple frames).
		if (ExistingGroup.FrameBudgetMs != DesiredBudgetMs)
		{
			if (ExistingGroup.FrameBudgetMs == 0.f)
			{
				ExistingGroup.FrameBudgetMs = DesiredBudgetMs;

#if !UE_BUILD_SHIPPING && !UE_BUILD_TEST
				TSharedRef<FTokenizedMessage> Message = FMessageLog("PIE")
				.Warning(LOCTEXT("BudgetMismatch", "Attempting to play multiple sequences with the same tick interval but different budgets. Lowest budget will be used, but may result in undesired multi-frame effects."))
				->AddToken(FTextToken::Create(LOCTEXT("ClientList", "Initiating tick client ")))
				->AddToken(FUObjectToken::Create(InterfaceObject))
				->AddToken(FTextToken::Create(FText::Format(LOCTEXT("ExistingClients", " with budget of {0}μs into group with an interval of {1}ms and budget of {2}μs. Existing clients: "),
					FMath::RoundToInt(DesiredBudgetMs/1000.f), ExistingGroup.RoundedTickIntervalMs, FMath::RoundToInt(ExistingGroup.FrameBudgetMs/1000.f))));
				for (const FTickableClientData& Client : TickableClients)
				{
					if (Client.LinkerIndex == LinkerIndex)
					{
						UObject* Object = Client.WeakObject.Get();
						while (Object && !(Object->IsA<AActor>() || Object->IsA<USceneComponent>()))
						{
							Object = Object->GetOuter();
						}
						Message->AddToken(FUObjectToken::Create(Object));
					}
				}
#endif
			}
			else if (DesiredBudgetMs != 0.f)
			{
				ExistingGroup.FrameBudgetMs = FMath::Min(ExistingGroup.FrameBudgetMs, DesiredBudgetMs);
			}
		}
	}

=======
	{
		return;
	}

	// If PendingActorOperations is non-null, it means we cannot mutate either TickableClients or LinkerGroups so we have to defer until afterwards
	if (PendingActorOperations)
	{
		PendingActorOperations->Add(FPendingOperation{ InTickInterface, InterfaceObject, ResolvedTickInterval, FPendingOperation::EType::Register });
		return;
	}

#if DO_GUARD_SLOW
	UWorld* ThisWorld   = GetWorld();
	UWorld* ObjectWorld = InterfaceObject->GetWorld();
	checkfSlow(ObjectWorld == ThisWorld, TEXT("Attempting to register object %s that is a part of world %s to a sequence tick manager contained within world %s."),
		*InterfaceObject->GetName(), ObjectWorld ? *ObjectWorld->GetName() : TEXT("nullptr"), ThisWorld ? *ThisWorld->GetName() : TEXT("nullptr"));
#endif

	// Remove the client from any existing groups if we already know about it
	UnregisterTickClientImpl(InTickInterface.GetInterface());

	const int32 DesiredTickIntervalMs = ResolvedTickInterval.RoundTickIntervalMs();

	// Find a linker group with the specified tick interval
	// Would be nice to use Algo::IndexOfBy here but that cannot work on TSparseArray since it is a non-contiguous range
	int32 LinkerIndex = 0;
	for (; LinkerIndex < LinkerGroups.GetMaxIndex(); ++LinkerIndex)
	{
		if (LinkerGroups.IsAllocated(LinkerIndex) && LinkerGroups[LinkerIndex].RoundedTickIntervalMs == DesiredTickIntervalMs)
		{
			break;
		}
	}

	const float DesiredBudgetMs = ResolvedTickInterval.EvaluationBudgetMicroseconds / 1000.f;
	if (!LinkerGroups.IsValidIndex(LinkerIndex))
	{
		LinkerIndex = LinkerGroups.Emplace();

		TStringBuilder<64> LinkerName;
		LinkerName.Append(TEXT("MovieSceneSequencePlayerEntityLinker"));
		if (DesiredTickIntervalMs != 0)
		{
			LinkerName.Appendf(TEXT("_%i_ms"), DesiredTickIntervalMs);
		}

		// With support for multi-frame evaluations, it is possible for the linker group
		// to be torn down mid evaluation which can leave the linker in a bad state. Use a unique
		// linker name to avoid reusing those linkers.
		const FName UniqueLinkerName = MakeUniqueObjectName(GetWorld(), UMovieSceneEntitySystemLinker::StaticClass(), LinkerName.ToString());
		UMovieSceneEntitySystemLinker* Linker = UMovieSceneEntitySystemLinker::FindOrCreateLinker(GetWorld(), EEntitySystemLinkerRole::LevelSequences, *UniqueLinkerName.ToString());
		check(Linker);

		FLinkerGroup& NewGroup = LinkerGroups[LinkerIndex];
		NewGroup.Linker = Linker;
		NewGroup.Runner = MakeShared<FMovieSceneEntitySystemRunner>();
		NewGroup.Runner->AttachToLinker(Linker);
		NewGroup.RoundedTickIntervalMs = DesiredTickIntervalMs;
		NewGroup.FrameBudgetMs = DesiredBudgetMs;
		NewGroup.NumClients = 1;
	}
	else
	{
		FLinkerGroup& ExistingGroup = LinkerGroups[LinkerIndex];
		++ExistingGroup.NumClients;

		// If we're attempting to play sequences at the same tick interval with different budgets,
		// we have to reconcile those. We emit a warning for mismatches of budgeted vs. not-budgeted
		// as it will actually change behavior (non-budgeted will always eval in one frame, budgeted
		// will sometimes eval over multiple frames).
		if (ExistingGroup.FrameBudgetMs != DesiredBudgetMs)
		{
			if (ExistingGroup.FrameBudgetMs == 0.f)
			{
				ExistingGroup.FrameBudgetMs = DesiredBudgetMs;

#if !UE_BUILD_SHIPPING && !UE_BUILD_TEST
				TSharedRef<FTokenizedMessage> Message = FMessageLog("PIE")
				.Warning(LOCTEXT("BudgetMismatch", "Attempting to play multiple sequences with the same tick interval but different budgets. Lowest budget will be used, but may result in undesired multi-frame effects."))
				->AddToken(FTextToken::Create(LOCTEXT("ClientList", "Initiating tick client ")))
				->AddToken(FUObjectToken::Create(InterfaceObject))
				->AddToken(FTextToken::Create(FText::Format(LOCTEXT("ExistingClients", " with budget of {0}μs into group with an interval of {1}ms and budget of {2}μs. Existing clients: "),
					FMath::RoundToInt(DesiredBudgetMs/1000.f), ExistingGroup.RoundedTickIntervalMs, FMath::RoundToInt(ExistingGroup.FrameBudgetMs/1000.f))));
				for (const FTickableClientData& Client : TickableClients)
				{
					if (Client.LinkerIndex == LinkerIndex)
					{
						UObject* Object = Client.WeakObject.Get();
						while (Object && !(Object->IsA<AActor>() || Object->IsA<USceneComponent>()))
						{
							Object = Object->GetOuter();
						}
						Message->AddToken(FUObjectToken::Create(Object));
					}
				}
#endif
			}
			else if (DesiredBudgetMs != 0.f)
			{
				ExistingGroup.FrameBudgetMs = FMath::Min(ExistingGroup.FrameBudgetMs, DesiredBudgetMs);
			}
		}
	}

>>>>>>> 4af6daef
	checkSlow(LinkerIndex >= 0 && LinkerIndex < uint16(-1));

	TickableClients.Add(FTickableClientData{
		ClientInterface,
		InterfaceObject,
		static_cast<uint16>(LinkerIndex),
		ResolvedTickInterval.bTickWhenPaused
	});
}

void UMovieSceneSequenceTickManager::UnregisterTickClient(TScriptInterface<IMovieSceneSequenceTickManagerClient> InTickInterface)
<<<<<<< HEAD
{
	using namespace UE::MovieScene;

	IMovieSceneSequenceTickManagerClient* ClientInterface = InTickInterface.GetInterface();
	if (!ensure(ClientInterface))
	{
		return;
	}

	// If PendingActorOperations is non-null, it means we cannot mutate either TickableClients or LinkerGroups so we have to defer until afterwards
	if (PendingActorOperations)
	{
		PendingActorOperations->Add(FPendingOperation{ InTickInterface, InTickInterface.GetObject(), FMovieSceneSequenceTickInterval(),  FPendingOperation::EType::Unregister });
		return;
	}
	
	// Remove any latent actions tied to the given client.
	UObject* Object = InTickInterface.GetObject();
	if (Object)
	{
		ClearLatentActions(Object);
	}

	UnregisterTickClientImpl(ClientInterface);
}

void UMovieSceneSequenceTickManager::UnregisterTickClientImpl(IMovieSceneSequenceTickManagerClient* InClientInterface)
{
	const int32 ClientIndex = Algo::IndexOfBy(TickableClients, InClientInterface, &FTickableClientData::Interface);
	if (!TickableClients.IsValidIndex(ClientIndex))
	{
		return;
	}
=======
{
	using namespace UE::MovieScene;

	IMovieSceneSequenceTickManagerClient* ClientInterface = InTickInterface.GetInterface();
	if (!ensure(ClientInterface))
	{
		return;
	}

	// If PendingActorOperations is non-null, it means we cannot mutate either TickableClients or LinkerGroups so we have to defer until afterwards
	if (PendingActorOperations)
	{
		PendingActorOperations->Add(FPendingOperation{ InTickInterface, InTickInterface.GetObject(), FMovieSceneSequenceTickInterval(),  FPendingOperation::EType::Unregister });
		return;
	}
	
	// Remove any latent actions tied to the given client.
	UObject* Object = InTickInterface.GetObject();
	if (Object)
	{
		ClearLatentActions(Object);
	}

	UnregisterTickClientImpl(ClientInterface);
}

void UMovieSceneSequenceTickManager::UnregisterTickClientImpl(IMovieSceneSequenceTickManagerClient* InClientInterface)
{
	const int32 ClientIndex = Algo::IndexOfBy(TickableClients, InClientInterface, &FTickableClientData::Interface);
	if (!TickableClients.IsValidIndex(ClientIndex))
	{
		return;
	}
>>>>>>> 4af6daef

	const int32 LinkerIndex = TickableClients[ClientIndex].LinkerIndex;
	checkSlow(LinkerGroups.IsValidIndex(LinkerIndex));

	TickableClients.RemoveAtSwap(ClientIndex);

	if (--LinkerGroups[LinkerIndex].NumClients == 0)
	{
		LinkerGroups.RemoveAt(LinkerIndex);
	}
}

// DEPRECATED
void UMovieSceneSequenceTickManager::RegisterSequenceActor(AActor* InActor)
{
	TScriptInterface<IMovieSceneSequenceTickManagerClient> Interface(InActor);
	check(InActor && Interface);

	FMovieSceneSequenceTickInterval ResolvedTickInterval(InActor);
	RegisterTickClient(ResolvedTickInterval, Interface);
}
// DEPRECATED
void UMovieSceneSequenceTickManager::RegisterSequenceActor(AActor* InActor, TScriptInterface<IMovieSceneSequenceTickManagerClient> InActorInterface)
{
	check(InActor && InActorInterface);

	FMovieSceneSequenceTickInterval ResolvedTickInterval(InActor);
	RegisterTickClient(ResolvedTickInterval, InActorInterface);
}
// DEPRECATED
void UMovieSceneSequenceTickManager::UnregisterSequenceActor(AActor* InActor)
{
	TScriptInterface<IMovieSceneSequenceTickManagerClient> Interface(InActor);
	check(Interface);
	UnregisterTickClient(Interface);
}
// DEPRECATED
void UMovieSceneSequenceTickManager::UnregisterSequenceActor(AActor* InActor, TScriptInterface<IMovieSceneSequenceTickManagerClient> InActorInterface)
{
	check(InActorInterface);
	UnregisterTickClient(InActorInterface);
}

void UMovieSceneSequenceTickManager::TickSequenceActors(float DeltaSeconds)
{
	CSV_SCOPED_TIMING_STAT_EXCLUSIVE(MovieSceneEval);
	SCOPE_CYCLE_COUNTER(MovieSceneEval_SequenceTickManager);

	// Let all tickable clients update. Some of them won't do anything, others will do synchronous
	// things (e.g. start/stop, loop, etc.), but in 95% of cases, they will just queue up a normal evaluation
	// request...
	//
	UWorld* World = GetTypedOuter<UWorld>();
	checkSlow(World != nullptr);
#if DO_GUARD_SLOW
	ensure(LatentActionManager.IsEmpty());
#endif

	const bool  bIsPaused                  = World->IsPaused();
	const float CurrentUnpausedTimeSeconds = World->GetUnpausedTimeSeconds();
	const float CurrentTimeSeconds         = World->GetTimeSeconds();

	struct FUpdatedDeltaTimes
	{
		float UnpausedDeltaTime;
		float DeltaTime;
	};

	using InlineSparseAllocator = TSparseArrayAllocator<TInlineAllocator<16>, TInlineAllocator<4>>;

	// Sparse array where an allocated entry maps to the FLinkerGroup within LinkerGroups
	TSparseArray<FUpdatedDeltaTimes, InlineSparseAllocator> UpdatedDeltaTimes;

	TBitArray<> OutstandingLinkers;

	// -----------------------------------------------------------------------------
	// Step 1: Check the tick intervals of all our linker groups, and mark any whose
	//         interval has passed for update
	for (int32 Index = 0; Index < LinkerGroups.GetMaxIndex(); ++Index)
	{
		if (LinkerGroups.IsAllocated(Index))
		{
			// Check the delta time against the last update time for this group
			FLinkerGroup& Group = LinkerGroups[Index];

			float UnpausedDeltaTime = DeltaSeconds;
			float DeltaTime = DeltaSeconds;

			// If we're currently evaluating this linker group,
			// skip ticking it until we're completely finished
			if (Group.Runner->IsCurrentlyEvaluating())
			{
				OutstandingLinkers.PadToNum(Index + 1, false);
				OutstandingLinkers[Index] = true;
				continue;
			}

			if (Group.LastUnpausedTimeSeconds >= 0.f)
			{
				UnpausedDeltaTime = CurrentUnpausedTimeSeconds - Group.LastUnpausedTimeSeconds;
				DeltaTime = CurrentTimeSeconds - Group.LastTimeSeconds;

				if (UnpausedDeltaTime < Group.RoundedTickIntervalMs * 0.001f)
				{
					// If the unpaused time is less than the required tick interval, leave this group alone this frame
					// We don't need to check the paused delta-time because that will always be >= unpaused
					continue;
				}
			}

			// We know the unpaused delta-time is >= our interval, and thus so will the paused time
			// Add this delta-time to the sparse array to indicate the group with the corresponding index needs updating
			Group.LastUnpausedTimeSeconds = CurrentUnpausedTimeSeconds;
			Group.LastTimeSeconds = CurrentTimeSeconds;

			UpdatedDeltaTimes.Insert(Index, FUpdatedDeltaTimes{ UnpausedDeltaTime, DeltaTime });
		}
	}

	// Skip any work if there are no updates scheduled
	if (UpdatedDeltaTimes.Num() == 0 && OutstandingLinkers.Num() == 0)
	{
		return;
	}

	TArray<FPendingOperation> CurrentPendingActorOperations;
	{
		// Guard against any mutation while the entries are being ticked - anything added this tick cycle will have to wait until next tick
		TGuardValue<TArray<FPendingOperation>*> Guard(PendingActorOperations, &CurrentPendingActorOperations);

		// Step 2: Tick unbudgeted clients for any with updated delta times
		// 
		if (UpdatedDeltaTimes.Num() != 0)
		{
			SCOPE_CYCLE_COUNTER(MovieSceneEval_TickClients);
			for (const FTickableClientData& Client : TickableClients)
			{
				const bool bCanTick = (Client.bTickWhenPaused || !bIsPaused) && Client.WeakObject.Get() != nullptr;
				if (bCanTick && UpdatedDeltaTimes.IsValidIndex(Client.LinkerIndex))
				{
					const FUpdatedDeltaTimes Delta = UpdatedDeltaTimes[Client.LinkerIndex];
					const float DeltaTime = Client.bTickWhenPaused ? Delta.UnpausedDeltaTime : Delta.DeltaTime;

					TSharedPtr<FMovieSceneEntitySystemRunner> Runner = LinkerGroups[Client.LinkerIndex].Runner;
					Client.Interface->TickFromSequenceTickManager(DeltaTime, Runner.Get());
				}
			}
		}

		// Step 3: Flush any budgeted evaluations that are still pending
		// 
		for (TConstSetBitIterator<> LinkerIndex(OutstandingLinkers); LinkerIndex; ++LinkerIndex)
		{
			FLinkerGroup& Group = LinkerGroups[LinkerIndex.GetIndex()];

			check(!UpdatedDeltaTimes.IsValidIndex(LinkerIndex.GetIndex()));

			Group.Runner->Flush(Group.FrameBudgetMs);
		}

		// Step 4: Update and flush linkers as needed
		//
		for (int32 Index = 0; Index < UpdatedDeltaTimes.GetMaxIndex(); ++Index)
		{
			if (UpdatedDeltaTimes.IsAllocated(Index))
			{
				FLinkerGroup& Group = LinkerGroups[Index];
				// Hitting this check would indicate that the loop above that processes OutstandingLinkers either failed, or some other partial flush happened between then and now.
				ensureMsgf(!Group.Runner->IsCurrentlyEvaluating(), TEXT("Linker is part-way thorugh a flush when a new flush is being instigated. This is undefined behavior."));

				if (Group.Runner->HasQueuedUpdates())
				{
					Group.Runner->Flush(Group.FrameBudgetMs);
				}
			}
		}
	}

	// Process any pending operations that were added while we were updating
	ProcessPendingOperations(CurrentPendingActorOperations);
	// Run latent actions now we have finished flushing everything
	RunLatentActions();
}

void UMovieSceneSequenceTickManager::ProcessPendingOperations(TArrayView<const FPendingOperation> InOperations)
{
	// Process any pending operations that were added while we were updating
	for (const FPendingOperation& PendingOperation : InOperations)
	{
		// Check the object is still alive
		if (PendingOperation.WeakObject.Get() != nullptr)
		{
			if (PendingOperation.Type == FPendingOperation::EType::Register)
			{
				RegisterTickClient(PendingOperation.TickInterval, PendingOperation.Interface);
			}
			else
			{
				UnregisterTickClient(PendingOperation.Interface);
			}
		}
	}
}

void UMovieSceneSequenceTickManager::ClearLatentActions(UObject* Object)
{
	LatentActionManager.ClearLatentActions(Object);
}

void UMovieSceneSequenceTickManager::AddLatentAction(FMovieSceneSequenceLatentActionDelegate Delegate)
{
	LatentActionManager.AddLatentAction(Delegate);
}

void UMovieSceneSequenceTickManager::RunLatentActions()
{
	LatentActionManager.RunLatentActions([this]
	{
		this->FlushRunners();
	});
}

void UMovieSceneSequenceTickManager::FlushRunners()
{
	TArray<FPendingOperation> CurrentPendingActorOperations;
	{
		// Guard against any mutation while the entries are being ticked - anything added this tick cycle will have to wait until next tick
		TGuardValue<TArray<FPendingOperation>*> Guard(PendingActorOperations, &CurrentPendingActorOperations);
		for (FLinkerGroup& LinkerGroup : LinkerGroups)
		{
			LinkerGroup.Runner->Flush();
		}
	}

	// Process any pending operations that were added while we were updating
	ProcessPendingOperations(CurrentPendingActorOperations);
}

void FMovieSceneLatentActionManager::AddLatentAction(FMovieSceneSequenceLatentActionDelegate Delegate)
{
	check(Delegate.GetUObject() != nullptr);
	LatentActions.Add(Delegate);
}

void FMovieSceneLatentActionManager::ClearLatentActions(UObject* Object)
{
	check(Object);

	for (FMovieSceneSequenceLatentActionDelegate& Action : LatentActions)
	{
		// Rather than remove actions, we simply unbind them, to ensure that we do not
		// shuffle the array if it is already being processed higher up the call-stack
		if (Action.IsBound() && Action.GetUObject() == Object)
		{
			Action.Unbind();
		}
	}
}

void FMovieSceneLatentActionManager::ClearLatentActions()
{
	if (ensureMsgf(!bIsRunningLatentActions, TEXT("Can't clear latent actions while they are running!")))
	{
		LatentActions.Reset();
	}
}

void FMovieSceneLatentActionManager::RunLatentActions(TFunctionRef<void()> FlushCallback)
{
	if (bIsRunningLatentActions)
	{
		// If someone is asking to run latent actions while we are running latent actions, we
		// can just safely bail out... if they have just queued more latent actions, we will 
		// naturally get to them as we make our way through the list.
		return;
	}

	TGuardValue<bool> IsRunningLatentActionsGuard(bIsRunningLatentActions, true);

	int32 NumLoopsLeft = UE::MovieScene::GMovieSceneMaxLatentActionLoops;
	while (LatentActions.Num() > 0)
	{
		// We can run *one* latent action per sequence player before having to flush the linker again.
		// This way, if we have 42 sequence players with 2 latent actions each, we only flush the linker
		// twice, as opposed to 42*2=84 times.
		int32 Index = 0;
		TSet<UObject*> ExecutedDelegateOwners;
		while (Index < LatentActions.Num())
		{
			const FMovieSceneSequenceLatentActionDelegate& Delegate = LatentActions[Index];
			if (!Delegate.IsBound())
			{
				LatentActions.RemoveAt(Index);
				continue;
			}

			UObject* BoundObject = Delegate.GetUObject();
			if (ensure(BoundObject) && !ExecutedDelegateOwners.Contains(BoundObject))
			{
				UMovieSceneSequencePlayer* Player = Cast<UMovieSceneSequencePlayer>(BoundObject);
				if (Player && Player->IsEvaluating())
				{
					// If our player is still evaluating, defer all latent actions for this
					// sequence player to the next pass.
					++Index;
				}
				else
				{
					Delegate.ExecuteIfBound();
                	LatentActions.RemoveAt(Index);
				}
				ExecutedDelegateOwners.Add(BoundObject);
			}
			else
			{
				++Index;
			}
		}

		FlushCallback();

		--NumLoopsLeft;
		if (!ensureMsgf(NumLoopsLeft > 0,
					TEXT("Detected possible infinite loop! Are you requeuing the same latent action over and over?")))
		{
			break;
		}
	}
}

#undef LOCTEXT_NAMESPACE<|MERGE_RESOLUTION|>--- conflicted
+++ resolved
@@ -12,10 +12,7 @@
 #include "Logging/TokenizedMessage.h"
 #include "Misc/UObjectToken.h"
 #include "Algo/IndexOf.h"
-<<<<<<< HEAD
-=======
 #include "ProfilingDebugging/CsvProfiler.h"
->>>>>>> 4af6daef
 
 #include UE_INLINE_GENERATED_CPP_BY_NAME(MovieSceneSequenceTickManager)
 
@@ -111,7 +108,6 @@
 	UObject* InterfaceObject = InTickInterface.GetObject();
 	IMovieSceneSequenceTickManagerClient* ClientInterface = InTickInterface.GetInterface();
 	if (!ensure(InterfaceObject && ClientInterface))
-<<<<<<< HEAD
 	{
 		return;
 	}
@@ -158,8 +154,11 @@
 			LinkerName.Appendf(TEXT("_%i_ms"), DesiredTickIntervalMs);
 		}
 
-
-		UMovieSceneEntitySystemLinker* Linker = UMovieSceneEntitySystemLinker::FindOrCreateLinker(GetWorld(), EEntitySystemLinkerRole::LevelSequences, LinkerName.ToString());
+		// With support for multi-frame evaluations, it is possible for the linker group
+		// to be torn down mid evaluation which can leave the linker in a bad state. Use a unique
+		// linker name to avoid reusing those linkers.
+		const FName UniqueLinkerName = MakeUniqueObjectName(GetWorld(), UMovieSceneEntitySystemLinker::StaticClass(), LinkerName.ToString());
+		UMovieSceneEntitySystemLinker* Linker = UMovieSceneEntitySystemLinker::FindOrCreateLinker(GetWorld(), EEntitySystemLinkerRole::LevelSequences, *UniqueLinkerName.ToString());
 		check(Linker);
 
 		FLinkerGroup& NewGroup = LinkerGroups[LinkerIndex];
@@ -213,112 +212,6 @@
 		}
 	}
 
-=======
-	{
-		return;
-	}
-
-	// If PendingActorOperations is non-null, it means we cannot mutate either TickableClients or LinkerGroups so we have to defer until afterwards
-	if (PendingActorOperations)
-	{
-		PendingActorOperations->Add(FPendingOperation{ InTickInterface, InterfaceObject, ResolvedTickInterval, FPendingOperation::EType::Register });
-		return;
-	}
-
-#if DO_GUARD_SLOW
-	UWorld* ThisWorld   = GetWorld();
-	UWorld* ObjectWorld = InterfaceObject->GetWorld();
-	checkfSlow(ObjectWorld == ThisWorld, TEXT("Attempting to register object %s that is a part of world %s to a sequence tick manager contained within world %s."),
-		*InterfaceObject->GetName(), ObjectWorld ? *ObjectWorld->GetName() : TEXT("nullptr"), ThisWorld ? *ThisWorld->GetName() : TEXT("nullptr"));
-#endif
-
-	// Remove the client from any existing groups if we already know about it
-	UnregisterTickClientImpl(InTickInterface.GetInterface());
-
-	const int32 DesiredTickIntervalMs = ResolvedTickInterval.RoundTickIntervalMs();
-
-	// Find a linker group with the specified tick interval
-	// Would be nice to use Algo::IndexOfBy here but that cannot work on TSparseArray since it is a non-contiguous range
-	int32 LinkerIndex = 0;
-	for (; LinkerIndex < LinkerGroups.GetMaxIndex(); ++LinkerIndex)
-	{
-		if (LinkerGroups.IsAllocated(LinkerIndex) && LinkerGroups[LinkerIndex].RoundedTickIntervalMs == DesiredTickIntervalMs)
-		{
-			break;
-		}
-	}
-
-	const float DesiredBudgetMs = ResolvedTickInterval.EvaluationBudgetMicroseconds / 1000.f;
-	if (!LinkerGroups.IsValidIndex(LinkerIndex))
-	{
-		LinkerIndex = LinkerGroups.Emplace();
-
-		TStringBuilder<64> LinkerName;
-		LinkerName.Append(TEXT("MovieSceneSequencePlayerEntityLinker"));
-		if (DesiredTickIntervalMs != 0)
-		{
-			LinkerName.Appendf(TEXT("_%i_ms"), DesiredTickIntervalMs);
-		}
-
-		// With support for multi-frame evaluations, it is possible for the linker group
-		// to be torn down mid evaluation which can leave the linker in a bad state. Use a unique
-		// linker name to avoid reusing those linkers.
-		const FName UniqueLinkerName = MakeUniqueObjectName(GetWorld(), UMovieSceneEntitySystemLinker::StaticClass(), LinkerName.ToString());
-		UMovieSceneEntitySystemLinker* Linker = UMovieSceneEntitySystemLinker::FindOrCreateLinker(GetWorld(), EEntitySystemLinkerRole::LevelSequences, *UniqueLinkerName.ToString());
-		check(Linker);
-
-		FLinkerGroup& NewGroup = LinkerGroups[LinkerIndex];
-		NewGroup.Linker = Linker;
-		NewGroup.Runner = MakeShared<FMovieSceneEntitySystemRunner>();
-		NewGroup.Runner->AttachToLinker(Linker);
-		NewGroup.RoundedTickIntervalMs = DesiredTickIntervalMs;
-		NewGroup.FrameBudgetMs = DesiredBudgetMs;
-		NewGroup.NumClients = 1;
-	}
-	else
-	{
-		FLinkerGroup& ExistingGroup = LinkerGroups[LinkerIndex];
-		++ExistingGroup.NumClients;
-
-		// If we're attempting to play sequences at the same tick interval with different budgets,
-		// we have to reconcile those. We emit a warning for mismatches of budgeted vs. not-budgeted
-		// as it will actually change behavior (non-budgeted will always eval in one frame, budgeted
-		// will sometimes eval over multiple frames).
-		if (ExistingGroup.FrameBudgetMs != DesiredBudgetMs)
-		{
-			if (ExistingGroup.FrameBudgetMs == 0.f)
-			{
-				ExistingGroup.FrameBudgetMs = DesiredBudgetMs;
-
-#if !UE_BUILD_SHIPPING && !UE_BUILD_TEST
-				TSharedRef<FTokenizedMessage> Message = FMessageLog("PIE")
-				.Warning(LOCTEXT("BudgetMismatch", "Attempting to play multiple sequences with the same tick interval but different budgets. Lowest budget will be used, but may result in undesired multi-frame effects."))
-				->AddToken(FTextToken::Create(LOCTEXT("ClientList", "Initiating tick client ")))
-				->AddToken(FUObjectToken::Create(InterfaceObject))
-				->AddToken(FTextToken::Create(FText::Format(LOCTEXT("ExistingClients", " with budget of {0}μs into group with an interval of {1}ms and budget of {2}μs. Existing clients: "),
-					FMath::RoundToInt(DesiredBudgetMs/1000.f), ExistingGroup.RoundedTickIntervalMs, FMath::RoundToInt(ExistingGroup.FrameBudgetMs/1000.f))));
-				for (const FTickableClientData& Client : TickableClients)
-				{
-					if (Client.LinkerIndex == LinkerIndex)
-					{
-						UObject* Object = Client.WeakObject.Get();
-						while (Object && !(Object->IsA<AActor>() || Object->IsA<USceneComponent>()))
-						{
-							Object = Object->GetOuter();
-						}
-						Message->AddToken(FUObjectToken::Create(Object));
-					}
-				}
-#endif
-			}
-			else if (DesiredBudgetMs != 0.f)
-			{
-				ExistingGroup.FrameBudgetMs = FMath::Min(ExistingGroup.FrameBudgetMs, DesiredBudgetMs);
-			}
-		}
-	}
-
->>>>>>> 4af6daef
 	checkSlow(LinkerIndex >= 0 && LinkerIndex < uint16(-1));
 
 	TickableClients.Add(FTickableClientData{
@@ -330,7 +223,6 @@
 }
 
 void UMovieSceneSequenceTickManager::UnregisterTickClient(TScriptInterface<IMovieSceneSequenceTickManagerClient> InTickInterface)
-<<<<<<< HEAD
 {
 	using namespace UE::MovieScene;
 
@@ -364,41 +256,6 @@
 	{
 		return;
 	}
-=======
-{
-	using namespace UE::MovieScene;
-
-	IMovieSceneSequenceTickManagerClient* ClientInterface = InTickInterface.GetInterface();
-	if (!ensure(ClientInterface))
-	{
-		return;
-	}
-
-	// If PendingActorOperations is non-null, it means we cannot mutate either TickableClients or LinkerGroups so we have to defer until afterwards
-	if (PendingActorOperations)
-	{
-		PendingActorOperations->Add(FPendingOperation{ InTickInterface, InTickInterface.GetObject(), FMovieSceneSequenceTickInterval(),  FPendingOperation::EType::Unregister });
-		return;
-	}
-	
-	// Remove any latent actions tied to the given client.
-	UObject* Object = InTickInterface.GetObject();
-	if (Object)
-	{
-		ClearLatentActions(Object);
-	}
-
-	UnregisterTickClientImpl(ClientInterface);
-}
-
-void UMovieSceneSequenceTickManager::UnregisterTickClientImpl(IMovieSceneSequenceTickManagerClient* InClientInterface)
-{
-	const int32 ClientIndex = Algo::IndexOfBy(TickableClients, InClientInterface, &FTickableClientData::Interface);
-	if (!TickableClients.IsValidIndex(ClientIndex))
-	{
-		return;
-	}
->>>>>>> 4af6daef
 
 	const int32 LinkerIndex = TickableClients[ClientIndex].LinkerIndex;
 	checkSlow(LinkerGroups.IsValidIndex(LinkerIndex));
