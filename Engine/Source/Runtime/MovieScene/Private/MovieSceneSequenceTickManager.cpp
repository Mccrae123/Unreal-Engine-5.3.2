--- conflicted
+++ resolved
@@ -174,13 +174,9 @@
 {
 	if (bIsRunningLatentActions)
 	{
-<<<<<<< HEAD
-		// We're already running latent actions... no need to run them again in a nested loop.
-=======
 		// If someone is asking to run latent actions while we are running latent actions, we
 		// can just safely bail out... if they have just queued more latent actions, we will 
 		// naturally get to them as we make our way through the list.
->>>>>>> 3aae9151
 		return;
 	}
 
@@ -228,54 +224,3 @@
 		}
 	}
 }
-<<<<<<< HEAD
-
-void FMovieSceneLatentActionManager::RunLatentActions(FMovieSceneEntitySystemRunner& Runner, const UObject* Object)
-{
-	check(Object);
-
-	if (bIsRunningLatentActions)
-	{
-		// We are already running latent actions for all players. We'll get to this one soon.
-		return;
-	}
-
-	int32 Index = 0;
-	int32 NumLoopsLeft = CVarMovieSceneMaxLatentActionLoops.GetValueOnGameThread();
-	while (NumLoopsLeft > 0)
-	{
-		// Look for the first latent action that is bound to the given object.
-		bool bFoundMatching = false;
-		while (Index < LatentActions.Num())
-		{
-			const FMovieSceneSequenceLatentActionDelegate& Delegate = LatentActions[Index];
-			UObject* BoundObject = Delegate.GetUObject();
-			if (ensure(BoundObject) && (BoundObject == Object))
-			{
-				Delegate.ExecuteIfBound();
-				bFoundMatching = true;
-				LatentActions.RemoveAt(Index);
-				break;
-			}
-
-			++Index;
-		}
-
-		// If we didn't find anything, we're done!
-		if (!bFoundMatching)
-		{
-			break;
-		}
-
-		Runner.Flush();
-
-		// Now loop over and keep searching for more matching latent actions. We leave our
-		// index to where it was, since we know that delegates bound to the given object
-		// are appended at the end of the array, so we don't have to search the beginning
-		// again.
-	}
-	ensureMsgf(NumLoopsLeft > 0,
-			TEXT("Detected possible infinite loop! Are you requeuing the same latent action over and over?"));
-}
-=======
->>>>>>> 3aae9151
