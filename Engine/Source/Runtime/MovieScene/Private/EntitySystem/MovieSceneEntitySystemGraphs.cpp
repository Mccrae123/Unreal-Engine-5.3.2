--- conflicted
+++ resolved
@@ -22,15 +22,12 @@
 	}
 }
 
-<<<<<<< HEAD
-=======
 FMovieSceneEntitySystemGraph::FMovieSceneEntitySystemGraph() = default;
 FMovieSceneEntitySystemGraph::~FMovieSceneEntitySystemGraph() = default;
 
 FMovieSceneEntitySystemGraph::FMovieSceneEntitySystemGraph(FMovieSceneEntitySystemGraph&&) = default;
 FMovieSceneEntitySystemGraph& FMovieSceneEntitySystemGraph::operator=(FMovieSceneEntitySystemGraph&&) = default;
 
->>>>>>> 4af6daef
 void FMovieSceneEntitySystemGraph::AddSystem(UMovieSceneEntitySystem* InSystem)
 {
 	checkf(ReentrancyGuard == 0, TEXT("Attempting to add a system to the graph recursively."));
@@ -179,8 +176,6 @@
 	for (const FMovieSceneEntitySystemGraphNode& Node : Nodes.Array)
 	{
 		SortedGlobalNodeIDs.Add(Node.System->GetGlobalDependencyGraphID());
-<<<<<<< HEAD
-=======
 	}
 	UMovieSceneEntitySystem::SortByFlowOrder(SortedGlobalNodeIDs);
 
@@ -188,19 +183,9 @@
 	for (uint16 GlobalNodeID : SortedGlobalNodeIDs)
 	{
 		SortedNodeIDs.Add(GlobalToLocalNodeIDs[GlobalNodeID]);
->>>>>>> 4af6daef
-	}
-	UMovieSceneEntitySystem::SortByFlowOrder(SortedGlobalNodeIDs);
-
-<<<<<<< HEAD
-	TArray<uint16> SortedNodeIDs;
-	for (uint16 GlobalNodeID : SortedGlobalNodeIDs)
-	{
-		SortedNodeIDs.Add(GlobalToLocalNodeIDs[GlobalNodeID]);
-	}
-=======
+	}
+
 	const bool bCombineSchedulingAndEvaluation = !FEntitySystemScheduler::IsCustomSchedulingEnabled();
->>>>>>> 4af6daef
 
 	for (uint16 NodeID : SortedNodeIDs)
 	{
@@ -305,11 +290,7 @@
 	String += TEXT("\t}\n");
 
 	{
-<<<<<<< HEAD
-		FMovieSceneEntitySystemDirectedGraph::FDiscoverCyclicEdges CyclicEdges(&ReferenceGraph);
-=======
 		FDirectedGraph::FDiscoverCyclicEdges CyclicEdges(&ReferenceGraph);
->>>>>>> 4af6daef
 		CyclicEdges.Search();
 
 		TArrayView<const FDirectionalEdge> ReferenceEdges = ReferenceGraph.GetEdges();
@@ -401,11 +382,8 @@
 {
 	using namespace UE::MovieScene;
 
-<<<<<<< HEAD
-=======
 	const bool bCustomSchedulingEnabled = FEntitySystemScheduler::IsCustomSchedulingEnabled();
 
->>>>>>> 4af6daef
 	Linker->EntityManager.UpdateThreadingModel();
 
 	const EEntityThreadingModel ThreadingModel = Linker->EntityManager.GetThreadingModel();
@@ -480,8 +458,6 @@
 			TArray<uint16> ToGlobalNodeIDs;
 			UMovieSceneEntitySystem::GetSubsequentSystems(System->GetGlobalDependencyGraphID(), ToGlobalNodeIDs);
 			for (uint16 ToGlobalNodeID : ToGlobalNodeIDs)
-<<<<<<< HEAD
-=======
 			{
 				uint16* ToNodeID = GlobalToLocalNodeIDs.Find(ToGlobalNodeID);
 				if (ToNodeID)
@@ -546,21 +522,11 @@
 			TArray<uint16> ToGlobalNodeIDs;
 			UMovieSceneEntitySystem::GetSubsequentSystems(System->GetGlobalDependencyGraphID(), ToGlobalNodeIDs);
 			for (uint16 ToGlobalNodeID : ToGlobalNodeIDs)
->>>>>>> 4af6daef
 			{
 				uint16* ToNodeID = GlobalToLocalNodeIDs.Find(ToGlobalNodeID);
 				if (ToNodeID)
 				{
-<<<<<<< HEAD
-					FMovieSceneEntitySystemGraphNode& ToNode = Nodes.Array[*ToNodeID];
-					if (!ToNode.Prerequisites)
-					{
-						ToNode.Prerequisites = MakeShared<FSystemTaskPrerequisites>();
-					}
-					ToNode.Prerequisites->Consume(*DownstreamTasks.Subsequents);
-=======
 					TaskScheduler->PropagatePrerequisite(*ToNodeID);
->>>>>>> 4af6daef
 				}
 			}
 		}
