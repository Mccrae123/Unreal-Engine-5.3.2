// Copyright Epic Games, Inc. All Rights Reserved.

#include "EntitySystem/MovieSceneSequenceUpdaters.h"
#include "EntitySystem/MovieSceneSequenceInstance.h"
#include "EntitySystem/MovieSceneSequenceInstanceHandle.h"
#include "EntitySystem/MovieSceneEntitySystemLinker.h"
#include "EntitySystem/MovieSceneEntitySystemRunner.h"
#include "EntitySystem/MovieSceneEntitySystem.h"

#include "Templates/UniquePtr.h"
#include "Containers/BitArray.h"
#include "Containers/SortedMap.h"

#include "MovieSceneSequence.h"
#include "MovieSceneSequenceID.h"
#include "Evaluation/MovieScenePlayback.h"
#include "Compilation/MovieSceneCompiledDataManager.h"

#include "Evaluation/MovieSceneEvaluationTemplateInstance.h"
#include "Evaluation/MovieSceneRootOverridePath.h"

#include "MovieSceneTimeHelpers.h"

#include "Algo/IndexOf.h"
#include "Algo/Transform.h"

namespace UE
{
namespace MovieScene
{

/** Flat sequence updater (ie, no hierarchy) */
struct FSequenceUpdater_Flat : ISequenceUpdater
{
	explicit FSequenceUpdater_Flat(FMovieSceneCompiledDataID InCompiledDataID);
	~FSequenceUpdater_Flat();

	virtual void DissectContext(UMovieSceneEntitySystemLinker* Linker, IMovieScenePlayer* InPlayer, const FMovieSceneContext& Context, TArray<TRange<FFrameTime>>& OutDissections) override;
	virtual void Start(UMovieSceneEntitySystemLinker* Linker, FInstanceHandle InstanceHandle, IMovieScenePlayer* InPlayer, const FMovieSceneContext& InContext) override;
	virtual void Update(UMovieSceneEntitySystemLinker* Linker, FInstanceHandle InstanceHandle, IMovieScenePlayer* InPlayer, const FMovieSceneContext& Context) override;
	virtual void Finish(UMovieSceneEntitySystemLinker* Linker, FInstanceHandle InstanceHandle, IMovieScenePlayer* InPlayer) override;
	virtual void InvalidateCachedData(UMovieSceneEntitySystemLinker* Linker) override;
	virtual void Destroy(UMovieSceneEntitySystemLinker* Linker) override;
	virtual TUniquePtr<ISequenceUpdater> MigrateToHierarchical() override;
	virtual FInstanceHandle FindSubInstance(FMovieSceneSequenceID SubSequenceID) const override { return FInstanceHandle(); }
	virtual void OverrideRootSequence(UMovieSceneEntitySystemLinker* InLinker, FInstanceHandle InstanceHandle, FMovieSceneSequenceID NewRootOverrideSequenceID) override {}

private:

	TRange<FFrameNumber> CachedEntityRange;

	TOptional<TArray<FFrameTime>> CachedDeterminismFences;
	FMovieSceneCompiledDataID CompiledDataID;
};

/** Hierarchical sequence updater */
struct FSequenceUpdater_Hierarchical : ISequenceUpdater
{
	explicit FSequenceUpdater_Hierarchical(FMovieSceneCompiledDataID InCompiledDataID);

	~FSequenceUpdater_Hierarchical();

	virtual void DissectContext(UMovieSceneEntitySystemLinker* Linker, IMovieScenePlayer* InPlayer, const FMovieSceneContext& Context, TArray<TRange<FFrameTime>>& OutDissections) override;
	virtual void Start(UMovieSceneEntitySystemLinker* Linker, FInstanceHandle InstanceHandle, IMovieScenePlayer* InPlayer, const FMovieSceneContext& InContext) override;
	virtual void Update(UMovieSceneEntitySystemLinker* Linker, FInstanceHandle InstanceHandle, IMovieScenePlayer* InPlayer, const FMovieSceneContext& Context) override;
	virtual void Finish(UMovieSceneEntitySystemLinker* Linker, FInstanceHandle InstanceHandle, IMovieScenePlayer* InPlayer) override;
	virtual void InvalidateCachedData(UMovieSceneEntitySystemLinker* Linker) override;
	virtual void Destroy(UMovieSceneEntitySystemLinker* Linker) override;
	virtual TUniquePtr<ISequenceUpdater> MigrateToHierarchical() override { return nullptr; }
	virtual FInstanceHandle FindSubInstance(FMovieSceneSequenceID SubSequenceID) const override { return SequenceInstances.FindRef(SubSequenceID).Handle; }
	virtual void OverrideRootSequence(UMovieSceneEntitySystemLinker* InLinker, FInstanceHandle InstanceHandle, FMovieSceneSequenceID NewRootOverrideSequenceID) override;

private:

	TRange<FFrameNumber> UpdateEntitiesForSequence(const FMovieSceneEntityComponentField* ComponentField, FFrameTime SequenceTime, FMovieSceneEvaluationFieldEntitySet& OutEntities);

	FInstanceHandle GetOrCreateSequenceInstance(IMovieScenePlayer* InPlayer, FInstanceRegistry* InstanceRegistry, FInstanceHandle RootInstanceHandle, FMovieSceneSequenceID SequenceID);

private:

	TRange<FFrameNumber> CachedEntityRange;

	struct FSubInstanceData
	{
		FInstanceHandle Handle;
		bool bNeedsDestroy = false;
	};
	TSortedMap<FMovieSceneSequenceID, FSubInstanceData, TInlineAllocator<8>> SequenceInstances;

	FMovieSceneCompiledDataID CompiledDataID;

	FMovieSceneSequenceID RootOverrideSequenceID;
};

FFrameNumber ImportTimeFromContext(const FMovieSceneContext& Context)
{
	TRange<FFrameNumber> Range = Context.GetFrameNumberRange();

	FFrameTime Epsilon(0, 1.f - FFrameTime::MaxSubframe);
	if (Context.GetDirection() == EPlayDirection::Forwards)
	{
		return DiscreteExclusiveUpper(Range)-1;
	}
	else
	{
		return DiscreteInclusiveLower(Range);
	}
}

void DissectRange(TArrayView<const FFrameTime> InDissectionTimes, const TRange<FFrameTime>& Bounds, TArray<TRange<FFrameTime>>& OutDissections)
{
	if (InDissectionTimes.Num() == 0)
	{
		return;
	}

	TRangeBound<FFrameTime> LowerBound = Bounds.GetLowerBound();

	for (int32 Index = 0; Index < InDissectionTimes.Num(); ++Index)
	{
		FFrameTime DissectionTime = InDissectionTimes[Index];

		TRange<FFrameTime> Dissection(LowerBound, TRangeBound<FFrameTime>::Exclusive(DissectionTime));
		if (!Dissection.IsEmpty())
		{
			ensureAlwaysMsgf(Bounds.Contains(Dissection), TEXT("Dissection specified for a range outside of the current bounds"));

			OutDissections.Add(Dissection);

			LowerBound = TRangeBound<FFrameTime>::Inclusive(DissectionTime);
		}
	}

	TRange<FFrameTime> TailRange(LowerBound, Bounds.GetUpperBound());
	if (!TailRange.IsEmpty() && !TailRange.IsDegenerate())
	{
		OutDissections.Add(TailRange);
	}
}

TArrayView<const FFrameTime> GetFencesWithinRange(TArrayView<const FFrameTime> Fences, const TRange<FFrameTime>& Boundary)
{
	if (Fences.Num() == 0 || Boundary.IsEmpty())
	{
		return TArrayView<const FFrameTime>();
	}

	// Take care to include or exclude the lower bound of the range if it's on a whole frame numbe
	const int32 StartFence = Boundary.GetLowerBound().IsClosed() ? Algo::UpperBound(Fences, Boundary.GetLowerBoundValue()) : 0;
	if (StartFence >= Fences.Num())
	{
		return TArrayView<const FFrameTime>();
	}

	const int32 EndFence = Boundary.GetUpperBound().IsClosed() ? Algo::UpperBound(Fences, Boundary.GetUpperBoundValue()) : Fences.Num();
	const int32 NumFences = FMath::Max(0, EndFence - StartFence);
	if (NumFences == 0)
	{
		return TArrayView<const FFrameTime>();
	}

	return MakeArrayView(Fences.GetData() + StartFence, NumFences);
}


void ISequenceUpdater::FactoryInstance(TUniquePtr<ISequenceUpdater>& OutPtr, UMovieSceneCompiledDataManager* CompiledDataManager, FMovieSceneCompiledDataID CompiledDataID)
{
	const bool bHierarchical = CompiledDataManager->FindHierarchy(CompiledDataID) != nullptr;

	if (!OutPtr)
	{
		if (!bHierarchical)
		{
			OutPtr = MakeUnique<FSequenceUpdater_Flat>(CompiledDataID);
		}
		else
		{
			OutPtr = MakeUnique<FSequenceUpdater_Hierarchical>(CompiledDataID);
		}
	}
	else if (bHierarchical)
	{ 
		TUniquePtr<ISequenceUpdater> NewHierarchical = OutPtr->MigrateToHierarchical();
		if (NewHierarchical)
		{
			OutPtr = MoveTemp(NewHierarchical);
		}
	}
}

FSequenceUpdater_Flat::FSequenceUpdater_Flat(FMovieSceneCompiledDataID InCompiledDataID)
	: CompiledDataID(InCompiledDataID)
{
	CachedEntityRange = TRange<FFrameNumber>::Empty();
}

FSequenceUpdater_Flat::~FSequenceUpdater_Flat()
{
}

TUniquePtr<ISequenceUpdater> FSequenceUpdater_Flat::MigrateToHierarchical()
{
	return MakeUnique<FSequenceUpdater_Hierarchical>(CompiledDataID);
}

void FSequenceUpdater_Flat::DissectContext(UMovieSceneEntitySystemLinker* Linker, IMovieScenePlayer* InPlayer, const FMovieSceneContext& Context, TArray<TRange<FFrameTime>>& OutDissections)
{
	if (!CachedDeterminismFences.IsSet())
	{
		UMovieSceneCompiledDataManager* CompiledDataManager = InPlayer->GetEvaluationTemplate().GetCompiledDataManager();
		TArrayView<const FFrameTime>    DeterminismFences   = CompiledDataManager->GetEntryRef(CompiledDataID).DeterminismFences;

		if (DeterminismFences.Num() != 0)
		{
			CachedDeterminismFences = TArray<FFrameTime>(DeterminismFences.GetData(), DeterminismFences.Num());
		}
		else
		{
			CachedDeterminismFences.Emplace();
		}
	}

	if (CachedDeterminismFences->Num() != 0)
	{
		TArrayView<const FFrameTime> TraversedFences = GetFencesWithinRange(CachedDeterminismFences.GetValue(), Context.GetRange());
		UE::MovieScene::DissectRange(TraversedFences, Context.GetRange(), OutDissections);
	}
}

void FSequenceUpdater_Flat::Start(UMovieSceneEntitySystemLinker* Linker, FInstanceHandle InstanceHandle, IMovieScenePlayer* InPlayer, const FMovieSceneContext& InContext)
{
}

void FSequenceUpdater_Flat::Update(UMovieSceneEntitySystemLinker* Linker, FInstanceHandle InstanceHandle, IMovieScenePlayer* InPlayer, const FMovieSceneContext& Context)
{
	FSequenceInstance& SequenceInstance = Linker->GetInstanceRegistry()->MutateInstance(InstanceHandle);
	SequenceInstance.SetContext(Context);

	const FMovieSceneEntityComponentField* ComponentField = InPlayer->GetEvaluationTemplate().GetCompiledDataManager()->FindEntityComponentField(CompiledDataID);
	UMovieSceneSequence* Sequence = InPlayer->GetEvaluationTemplate().GetSequence(MovieSceneSequenceID::Root);
	if (Sequence == nullptr)
	{
		SequenceInstance.Ledger.UnlinkEverything(Linker);
		return;
	}

	FMovieSceneEvaluationFieldEntitySet EntitiesScratch;

	FFrameNumber ImportTime = ImportTimeFromContext(Context);
		
	const bool bOutsideCachedRange = !CachedEntityRange.Contains(ImportTime);
	if (bOutsideCachedRange)
	{
		if (ComponentField)
		{
			ComponentField->QueryPersistentEntities(ImportTime, CachedEntityRange, EntitiesScratch);
		}
		else
		{
			CachedEntityRange = TRange<FFrameNumber>::All();
		}

		FEntityImportSequenceParams Params;
		Params.InstanceHandle = InstanceHandle;
		Params.RootInstanceHandle = InstanceHandle;
		Params.DefaultCompletionMode = Sequence->DefaultCompletionMode;
		Params.HierarchicalBias = 0;

		SequenceInstance.Ledger.UpdateEntities(Linker, Params, ComponentField, EntitiesScratch);
	}

	// Update any one-shot entities for the current frame
	if (ComponentField && ComponentField->HasAnyOneShotEntities())
	{
		EntitiesScratch.Reset();
		ComponentField->QueryOneShotEntities(Context.GetFrameNumberRange(), EntitiesScratch);

		if (EntitiesScratch.Num() != 0)
		{
			FEntityImportSequenceParams Params;
			Params.InstanceHandle = InstanceHandle;
			Params.RootInstanceHandle = InstanceHandle;
			Params.DefaultCompletionMode = Sequence->DefaultCompletionMode;
			Params.HierarchicalBias = 0;

			SequenceInstance.Ledger.UpdateOneShotEntities(Linker, Params, ComponentField, EntitiesScratch);
		}
	}
}

void FSequenceUpdater_Flat::Finish(UMovieSceneEntitySystemLinker* Linker, FInstanceHandle InstanceHandle, IMovieScenePlayer* InPlayer)
{
	InvalidateCachedData(Linker);
}


void FSequenceUpdater_Flat::Destroy(UMovieSceneEntitySystemLinker* Linker)
{
}

void FSequenceUpdater_Flat::InvalidateCachedData(UMovieSceneEntitySystemLinker* Linker)
{
	CachedEntityRange = TRange<FFrameNumber>::Empty();
	CachedDeterminismFences.Reset();
}





FSequenceUpdater_Hierarchical::FSequenceUpdater_Hierarchical(FMovieSceneCompiledDataID InCompiledDataID)
	: CompiledDataID(InCompiledDataID)
{
	CachedEntityRange = TRange<FFrameNumber>::Empty();
	RootOverrideSequenceID = MovieSceneSequenceID::Root;
}

FSequenceUpdater_Hierarchical::~FSequenceUpdater_Hierarchical()
{
}

void FSequenceUpdater_Hierarchical::DissectContext(UMovieSceneEntitySystemLinker* Linker, IMovieScenePlayer* InPlayer, const FMovieSceneContext& Context, TArray<TRange<FFrameTime>>& OutDissections)
{
	UMovieSceneCompiledDataManager* CompiledDataManager = InPlayer->GetEvaluationTemplate().GetCompiledDataManager();

	TRange<FFrameNumber> TraversedRange = Context.GetFrameNumberRange();
	TArray<FFrameTime>   RootDissectionTimes;

	{
		const FMovieSceneCompiledDataEntry& DataEntry       = CompiledDataManager->GetEntryRef(CompiledDataID);
		TArrayView<const FFrameTime>        TraversedFences = GetFencesWithinRange(DataEntry.DeterminismFences, Context.GetRange());

		UE::MovieScene::DissectRange(TraversedFences, Context.GetRange(), OutDissections);
	}

	// @todo: should this all just be compiled into the root hierarchy?
	if (const FMovieSceneSequenceHierarchy* Hierarchy = CompiledDataManager->FindHierarchy(CompiledDataID))
	{
		FMovieSceneEvaluationTreeRangeIterator SubSequenceIt = Hierarchy->GetTree().IterateFromLowerBound(TraversedRange.GetLowerBound());
		for ( ; SubSequenceIt && SubSequenceIt.Range().Overlaps(TraversedRange); ++SubSequenceIt)
		{
			TRange<FFrameTime> RootClampRange = TRange<FFrameTime>::Intersection(ConvertRange<FFrameNumber, FFrameTime>(SubSequenceIt.Range()), Context.GetRange());

			// When Context.GetRange() does not fall on whole frame boundaries, we can sometimes end up with a range that clamps to being empty, even though the range overlapped
			// the traversed range. ie if we evaluated range (1.5, 10], our traversed range would be [2, 11). If we have a sub sequence range of (10, 20), it would still be iterated here
			// because [2, 11) overlaps (10, 20), but when clamped to the evaluated range, the range is (10, 10], which is empty.
			if (!RootClampRange.IsEmpty())
			{
				continue;
			}

			for (FMovieSceneSubSequenceTreeEntry Entry : Hierarchy->GetTree().GetAllData(SubSequenceIt.Node()))
			{
				const FMovieSceneSubSequenceData* SubData = Hierarchy->FindSubData(Entry.SequenceID);
				checkf(SubData, TEXT("Sub data does not exist for a SequenceID that exists in the hierarchical tree - this indicates a corrupt compilation product."));

				UMovieSceneSequence*      SubSequence = SubData     ? SubData->GetSequence()                      : nullptr;
				FMovieSceneCompiledDataID SubDataID   = SubSequence ? CompiledDataManager->GetDataID(SubSequence) : FMovieSceneCompiledDataID();
				if (!SubDataID.IsValid())
				{
					continue;
				}

				TArrayView<const FFrameTime> SubDeterminismFences = CompiledDataManager->GetEntryRef(SubDataID).DeterminismFences;
				if (SubDeterminismFences.Num() > 0)
				{
					TRange<FFrameTime>   InnerRange           = SubData->RootToSequenceTransform.TransformRangeUnwarped(RootClampRange);

					TArrayView<const FFrameTime> TraversedFences  = GetFencesWithinRange(SubDeterminismFences, InnerRange);
					if (TraversedFences.Num() > 0)
					{
						FMovieSceneWarpCounter WarpCounter;
						FFrameTime Unused;
						SubData->RootToSequenceTransform.TransformTime(RootClampRange.GetLowerBoundValue(), Unused, WarpCounter);

						FMovieSceneTimeTransform InverseTransform = SubData->RootToSequenceTransform.InverseFromWarp(WarpCounter);
						Algo::Transform(TraversedFences, RootDissectionTimes, [InverseTransform](FFrameTime In){ return In * InverseTransform; });
					}
				}
			}
		}
	}

	if (RootDissectionTimes.Num() > 0)
	{
		Algo::Sort(RootDissectionTimes);
		UE::MovieScene::DissectRange(RootDissectionTimes, Context.GetRange(), OutDissections);
	}
}

FInstanceHandle FSequenceUpdater_Hierarchical::GetOrCreateSequenceInstance(IMovieScenePlayer* InPlayer, FInstanceRegistry* InstanceRegistry, FInstanceHandle RootInstanceHandle, FMovieSceneSequenceID SequenceID)
{
	if (FSubInstanceData* Existing = SequenceInstances.Find(SequenceID))
	{
		Existing->bNeedsDestroy = false;
		return Existing->Handle;
	}

	FInstanceHandle InstanceHandle = InstanceRegistry->AllocateSubInstance(InPlayer, SequenceID, RootInstanceHandle);
	SequenceInstances.Add(SequenceID, FSubInstanceData { InstanceHandle });

	return InstanceHandle;
}

void FSequenceUpdater_Hierarchical::OverrideRootSequence(UMovieSceneEntitySystemLinker* InLinker, FInstanceHandle MasterInstanceHandle, FMovieSceneSequenceID NewRootOverrideSequenceID)
{
	if (RootOverrideSequenceID != NewRootOverrideSequenceID)
	{
		if (RootOverrideSequenceID == MovieSceneSequenceID::Root)
		{
			// When specifying a new root override where there was none before (ie, when we were previously evaluating from the master)
			// We unlink everything from the master sequence since we know they won't be necessary.
			// This is because the root sequence instance is handled separately in FSequenceUpdater_Hierarchical::Update, and it wouldn't
			// get automatically unlinked like other sub sequences would (by way of not being present in the ActiveSequences map)
			FInstanceRegistry* InstanceRegistry = InLinker->GetInstanceRegistry();
			InstanceRegistry->MutateInstance(MasterInstanceHandle).Ledger.UnlinkEverything(InLinker);
		}

		InvalidateCachedData(InLinker);
		RootOverrideSequenceID = NewRootOverrideSequenceID;
	}
}

void FSequenceUpdater_Hierarchical::Start(UMovieSceneEntitySystemLinker* Linker, FInstanceHandle InstanceHandle, IMovieScenePlayer* InPlayer, const FMovieSceneContext& InContext)
{
}

void FSequenceUpdater_Hierarchical::Update(UMovieSceneEntitySystemLinker* Linker, FInstanceHandle InstanceHandle, IMovieScenePlayer* InPlayer, const FMovieSceneContext& Context)
{
	FInstanceRegistry* InstanceRegistry = Linker->GetInstanceRegistry();
	UMovieSceneCompiledDataManager* CompiledDataManager = InPlayer->GetEvaluationTemplate().GetCompiledDataManager();

	FMovieSceneEvaluationFieldEntitySet EntitiesScratch;

	FInstanceHandle             RootInstanceHandle = InstanceHandle;
	FMovieSceneCompiledDataID   RootCompiledDataID = CompiledDataID;
<<<<<<< HEAD
	FMovieSceneRootOverridePath RootOverridePath;
=======
	FSubSequencePath            RootOverridePath;
>>>>>>> 3aae9151
	FMovieSceneContext          RootContext = Context;

	TArray<FMovieSceneSequenceID, TInlineAllocator<16>> ActiveSequences;

	if (RootOverrideSequenceID != MovieSceneSequenceID::Root)
	{
		const FMovieSceneSequenceHierarchy* MasterHierarchy = CompiledDataManager->FindHierarchy(CompiledDataID);
		const FMovieSceneSubSequenceData*   SubData         = MasterHierarchy ? MasterHierarchy->FindSubData(RootOverrideSequenceID) : nullptr;
		UMovieSceneSequence*                RootSequence    = SubData ? SubData->GetSequence() : nullptr;
		if (ensure(RootSequence))
		{
			RootInstanceHandle = GetOrCreateSequenceInstance(InPlayer, InstanceRegistry, InstanceHandle, RootOverrideSequenceID);
			RootCompiledDataID = CompiledDataManager->GetDataID(RootSequence);
			RootContext        = Context.Transform(SubData->RootToSequenceTransform, SubData->TickResolution);

<<<<<<< HEAD
			RootOverridePath.Set(RootOverrideSequenceID, MasterHierarchy);
=======
			RootOverridePath.Reset(RootOverrideSequenceID, MasterHierarchy);
>>>>>>> 3aae9151

			ActiveSequences.Add(RootOverrideSequenceID);
		}
	}

<<<<<<< HEAD
	const FFrameNumber RootTime = RootContext.GetTime().FrameNumber;
	const bool bGatherEntities = !CachedEntityRange.Contains(RootTime);
=======
	FFrameNumber ImportTime = ImportTimeFromContext(RootContext);
	const bool bGatherEntities = !CachedEntityRange.Contains(ImportTime);
>>>>>>> 3aae9151

	// ------------------------------------------------------------------------------------------------
	// Handle the root sequence entities first
	{
		// Set the context for the root sequence instance
		FSequenceInstance& RootInstance = InstanceRegistry->MutateInstance(RootInstanceHandle);
		RootInstance.SetContext(RootContext);

		const FMovieSceneEntityComponentField* RootComponentField = CompiledDataManager->FindEntityComponentField(RootCompiledDataID);
<<<<<<< HEAD
		UMovieSceneSequence* RootSequence = InPlayer->GetEvaluationTemplate().GetSequence(RootOverrideSequenceID);
=======
		UMovieSceneSequence* RootSequence = CompiledDataManager->GetEntryRef(RootCompiledDataID).GetSequence();
>>>>>>> 3aae9151

		if (RootSequence == nullptr)
		{
			RootInstance.Ledger.UnlinkEverything(Linker);
		}
		else
		{
			// Update entities if necessary
			if (bGatherEntities)
			{
				CachedEntityRange = UpdateEntitiesForSequence(RootComponentField, ImportTime, EntitiesScratch);

				FEntityImportSequenceParams Params;
				Params.InstanceHandle = RootInstanceHandle;
<<<<<<< HEAD
=======
				Params.RootInstanceHandle = RootInstanceHandle;
>>>>>>> 3aae9151
				Params.DefaultCompletionMode = RootSequence->DefaultCompletionMode;
				Params.HierarchicalBias = 0;

				RootInstance.Ledger.UpdateEntities(Linker, Params, RootComponentField, EntitiesScratch);
			}

			// Update any one-shot entities for the current root frame
			if (RootComponentField && RootComponentField->HasAnyOneShotEntities())
			{
				EntitiesScratch.Reset();
				RootComponentField->QueryOneShotEntities(RootContext.GetFrameNumberRange(), EntitiesScratch);

				if (EntitiesScratch.Num() != 0)
				{
					FEntityImportSequenceParams Params;
					Params.InstanceHandle = RootInstanceHandle;
<<<<<<< HEAD
=======
					Params.RootInstanceHandle = RootInstanceHandle;
>>>>>>> 3aae9151
					Params.DefaultCompletionMode = RootSequence->DefaultCompletionMode;
					Params.HierarchicalBias = 0;

					RootInstance.Ledger.UpdateOneShotEntities(Linker, Params, RootComponentField, EntitiesScratch);
				}
			}
		}
	}

	// ------------------------------------------------------------------------------------------------
	// Handle sub sequence entities next
	const FMovieSceneSequenceHierarchy* RootOverrideHierarchy = CompiledDataManager->FindHierarchy(RootCompiledDataID);
	if (RootOverrideHierarchy)
	{
<<<<<<< HEAD
		FMovieSceneEvaluationTreeRangeIterator SubSequenceIt = RootOverrideHierarchy->GetTree().IterateFromTime(RootTime);
=======
		FMovieSceneEvaluationTreeRangeIterator SubSequenceIt = RootOverrideHierarchy->GetTree().IterateFromTime(ImportTime);
>>>>>>> 3aae9151
		
		if (bGatherEntities)
		{
			CachedEntityRange = TRange<FFrameNumber>::Intersection(CachedEntityRange, SubSequenceIt.Range());
		}

		for (FMovieSceneSubSequenceTreeEntry Entry : RootOverrideHierarchy->GetTree().GetAllData(SubSequenceIt.Node()))
		{
			// When a root override path is specified, we always remap the 'local' sequence IDs to their equivalents from the master sequence.
<<<<<<< HEAD
			FMovieSceneSequenceID SequenceIDFromMaster = RootOverridePath.Remap(Entry.SequenceID);

			ActiveSequences.Add(SequenceIDFromMaster);

=======
			FMovieSceneSequenceID SequenceIDFromMaster = RootOverridePath.ResolveChildSequenceID(Entry.SequenceID);

			ActiveSequences.Add(SequenceIDFromMaster);

>>>>>>> 3aae9151
			const FMovieSceneSubSequenceData* SubData = RootOverrideHierarchy->FindSubData(Entry.SequenceID);
			checkf(SubData, TEXT("Sub data does not exist for a SequenceID that exists in the hierarchical tree - this indicates a corrupt compilation product."));

			UMovieSceneSequence* SubSequence = SubData->GetSequence();
			if (SubSequence == nullptr)
			{
				FInstanceHandle SubSequenceHandle = SequenceInstances.FindRef(SequenceIDFromMaster).Handle;
				if (SubSequenceHandle.IsValid())
				{
					FSequenceInstance& SubSequenceInstance = InstanceRegistry->MutateInstance(SubSequenceHandle);
					SubSequenceInstance.Ledger.UnlinkEverything(Linker);
				}
			}
			else
			{
				FMovieSceneCompiledDataID SubDataID = CompiledDataManager->GetDataID(SubSequence);

				// Set the context for the root sequence instance
				FInstanceHandle    SubSequenceHandle = GetOrCreateSequenceInstance(InPlayer, InstanceRegistry, InstanceHandle, SequenceIDFromMaster);
				FSequenceInstance& SubSequenceInstance = InstanceRegistry->MutateInstance(SubSequenceHandle);

				// Update the sub sequence's context
				FMovieSceneContext SubContext = RootContext.Transform(SubData->RootToSequenceTransform, SubData->TickResolution);
				SubContext.ReportOuterSectionRanges(SubData->PreRollRange.Value, SubData->PostRollRange.Value);
				SubContext.SetHierarchicalBias(SubData->HierarchicalBias);

				// Handle crossing a pre/postroll boundary
				const bool bWasPreRoll  = SubSequenceInstance.GetContext().IsPreRoll();
				const bool bWasPostRoll = SubSequenceInstance.GetContext().IsPostRoll();
				const bool bIsPreRoll   = SubContext.IsPreRoll();
				const bool bIsPostRoll  = SubContext.IsPostRoll();

				if (bWasPreRoll != bIsPreRoll || bWasPostRoll != bIsPostRoll)
				{
					// When crossing a pre/postroll boundary, we invalidate all entities currently imported, which results in them being re-imported 
					// with the same EntityID. This ensures that the state is maintained for such entities across prerolls (ie entities with a
					// spawnable binding component on them will not cause the spawnable to be destroyed and recreated again).
					// The one edge case that this could open up is where a preroll entity has meaningfully different components from its 'normal' entity,
					// and there are systems that track the link/unlink lifetime for such components. Under this circumstance, the unlink for the entity
					// will not be seen until the whole entity goes away, not just the preroll region. This is a very nuanced edge-case however, and can
					// be solved by giving the entities unique IDs (FMovieSceneEvaluationFieldEntityKey::EntityID) in the evaluation field.
					SubSequenceInstance.Ledger.Invalidate();
				}

				SubSequenceInstance.SetContext(SubContext);
				SubSequenceInstance.SetFinished(false);

				const FMovieSceneEntityComponentField* SubComponentField = CompiledDataManager->FindEntityComponentField(SubDataID);

				// Update entities if necessary
<<<<<<< HEAD
				const FFrameTime SubSequenceTime = SubContext.GetTime();
=======
				const FFrameTime SubSequenceTime = ImportTimeFromContext(SubContext);
>>>>>>> 3aae9151

				FEntityImportSequenceParams Params;
				Params.InstanceHandle = SubSequenceHandle;
				Params.RootInstanceHandle = RootInstanceHandle;
				Params.DefaultCompletionMode = SubSequence->DefaultCompletionMode;
				Params.HierarchicalBias = SubData->HierarchicalBias;
				Params.bPreRoll  = bIsPreRoll;
				Params.bPostRoll = bIsPostRoll;
				Params.bHasHierarchicalEasing = SubData->bHasHierarchicalEasing;

				if (bGatherEntities)
				{
					EntitiesScratch.Reset();

					TRange<FFrameNumber> SubEntityRange = UpdateEntitiesForSequence(SubComponentField, SubSequenceTime, EntitiesScratch);

					SubSequenceInstance.Ledger.UpdateEntities(Linker, Params, SubComponentField, EntitiesScratch);

					// Clamp to the current warp loop if necessary
					FMovieSceneWarpCounter WarpCounter;
					FFrameTime Unused;
<<<<<<< HEAD
					SubData->RootToSequenceTransform.TransformTime(RootTime, Unused, WarpCounter);
=======
					SubData->RootToSequenceTransform.TransformTime(ImportTime, Unused, WarpCounter);
>>>>>>> 3aae9151

					if (WarpCounter.WarpCounts.Num() > 0)
					{
						FMovieSceneTimeTransform InverseTransform = SubData->RootToSequenceTransform.InverseFromWarp(WarpCounter);
						CachedEntityRange = TRange<FFrameNumber>::Intersection(CachedEntityRange, SubData->PlayRange.Value * InverseTransform);
					}

					const FMovieSceneSequenceTransform SequenceToRootOverrideTransform = FMovieSceneSequenceTransform(SubContext.GetSequenceToRootTransform()) * RootContext.GetRootToSequenceTransform();
					SubEntityRange = SequenceToRootOverrideTransform.TransformRangeConstrained(SubEntityRange);

					CachedEntityRange = TRange<FFrameNumber>::Intersection(CachedEntityRange, SubEntityRange);
				}

				// Update any one-shot entities for the sub sequence
				if (SubComponentField && SubComponentField->HasAnyOneShotEntities())
				{
					EntitiesScratch.Reset();
					SubComponentField->QueryOneShotEntities(SubContext.GetFrameNumberRange(), EntitiesScratch);

					if (EntitiesScratch.Num() != 0)
					{
						SubSequenceInstance.Ledger.UpdateOneShotEntities(Linker, Params, SubComponentField, EntitiesScratch);
					}
				}
			}
		}
	}

	FMovieSceneEntitySystemRunner* Runner = Linker->GetActiveRunner();
	check(Runner);

	for (auto InstanceIt = SequenceInstances.CreateIterator(); InstanceIt; ++InstanceIt)
	{
		FSubInstanceData SubData = InstanceIt.Value();
		if (SubData.bNeedsDestroy)
		{
			InstanceRegistry->DestroyInstance(SubData.Handle);
			InstanceIt.RemoveCurrent();
			continue;
		}

		Runner->MarkForUpdate(SubData.Handle);

		if (!ActiveSequences.Contains(InstanceIt.Key()))
		{
			// Remove all entities from this instance since it is no longer active
			InstanceRegistry->MutateInstance(SubData.Handle).Finish(Linker);
			InstanceIt.Value().bNeedsDestroy = true;
		}
	}
}

void FSequenceUpdater_Hierarchical::Finish(UMovieSceneEntitySystemLinker* Linker, FInstanceHandle InstanceHandle, IMovieScenePlayer* InPlayer)
{
	FInstanceRegistry* InstanceRegistry = Linker->GetInstanceRegistry();

	// Finish all sub sequences as well
	for (TPair<FMovieSceneSequenceID, FSubInstanceData> Pair : SequenceInstances)
	{
		InstanceRegistry->MutateInstance(Pair.Value.Handle).Finish(Linker);
	}

	InvalidateCachedData(Linker);
}

void FSequenceUpdater_Hierarchical::Destroy(UMovieSceneEntitySystemLinker* Linker)
{
	FInstanceRegistry* InstanceRegistry = Linker->GetInstanceRegistry();

	for (TPair<FMovieSceneSequenceID, FSubInstanceData> Pair : SequenceInstances)
	{
		InstanceRegistry->DestroyInstance(Pair.Value.Handle);
	}
}

void FSequenceUpdater_Hierarchical::InvalidateCachedData(UMovieSceneEntitySystemLinker* Linker)
{
	CachedEntityRange = TRange<FFrameNumber>::Empty();

	FInstanceRegistry* InstanceRegistry = Linker->GetInstanceRegistry();

	for (TPair<FMovieSceneSequenceID, FSubInstanceData> Pair : SequenceInstances)
	{
		InstanceRegistry->MutateInstance(Pair.Value.Handle).Ledger.Invalidate();
	}
}



TRange<FFrameNumber> FSequenceUpdater_Hierarchical::UpdateEntitiesForSequence(const FMovieSceneEntityComponentField* ComponentField, FFrameTime SequenceTime, FMovieSceneEvaluationFieldEntitySet& OutEntities)
{
	TRange<FFrameNumber> CachedRange = TRange<FFrameNumber>::All();

	if (ComponentField)
	{
		// Extract all the entities for the current time
		ComponentField->QueryPersistentEntities(SequenceTime.FrameNumber, CachedRange, OutEntities);
	}

	return CachedRange;
}


} // namespace MovieScene
} // namespace UE<|MERGE_RESOLUTION|>--- conflicted
+++ resolved
@@ -434,11 +434,7 @@
 
 	FInstanceHandle             RootInstanceHandle = InstanceHandle;
 	FMovieSceneCompiledDataID   RootCompiledDataID = CompiledDataID;
-<<<<<<< HEAD
-	FMovieSceneRootOverridePath RootOverridePath;
-=======
 	FSubSequencePath            RootOverridePath;
->>>>>>> 3aae9151
 	FMovieSceneContext          RootContext = Context;
 
 	TArray<FMovieSceneSequenceID, TInlineAllocator<16>> ActiveSequences;
@@ -454,23 +450,14 @@
 			RootCompiledDataID = CompiledDataManager->GetDataID(RootSequence);
 			RootContext        = Context.Transform(SubData->RootToSequenceTransform, SubData->TickResolution);
 
-<<<<<<< HEAD
-			RootOverridePath.Set(RootOverrideSequenceID, MasterHierarchy);
-=======
 			RootOverridePath.Reset(RootOverrideSequenceID, MasterHierarchy);
->>>>>>> 3aae9151
 
 			ActiveSequences.Add(RootOverrideSequenceID);
 		}
 	}
 
-<<<<<<< HEAD
-	const FFrameNumber RootTime = RootContext.GetTime().FrameNumber;
-	const bool bGatherEntities = !CachedEntityRange.Contains(RootTime);
-=======
 	FFrameNumber ImportTime = ImportTimeFromContext(RootContext);
 	const bool bGatherEntities = !CachedEntityRange.Contains(ImportTime);
->>>>>>> 3aae9151
 
 	// ------------------------------------------------------------------------------------------------
 	// Handle the root sequence entities first
@@ -480,11 +467,7 @@
 		RootInstance.SetContext(RootContext);
 
 		const FMovieSceneEntityComponentField* RootComponentField = CompiledDataManager->FindEntityComponentField(RootCompiledDataID);
-<<<<<<< HEAD
-		UMovieSceneSequence* RootSequence = InPlayer->GetEvaluationTemplate().GetSequence(RootOverrideSequenceID);
-=======
 		UMovieSceneSequence* RootSequence = CompiledDataManager->GetEntryRef(RootCompiledDataID).GetSequence();
->>>>>>> 3aae9151
 
 		if (RootSequence == nullptr)
 		{
@@ -499,10 +482,7 @@
 
 				FEntityImportSequenceParams Params;
 				Params.InstanceHandle = RootInstanceHandle;
-<<<<<<< HEAD
-=======
 				Params.RootInstanceHandle = RootInstanceHandle;
->>>>>>> 3aae9151
 				Params.DefaultCompletionMode = RootSequence->DefaultCompletionMode;
 				Params.HierarchicalBias = 0;
 
@@ -519,10 +499,7 @@
 				{
 					FEntityImportSequenceParams Params;
 					Params.InstanceHandle = RootInstanceHandle;
-<<<<<<< HEAD
-=======
 					Params.RootInstanceHandle = RootInstanceHandle;
->>>>>>> 3aae9151
 					Params.DefaultCompletionMode = RootSequence->DefaultCompletionMode;
 					Params.HierarchicalBias = 0;
 
@@ -537,11 +514,7 @@
 	const FMovieSceneSequenceHierarchy* RootOverrideHierarchy = CompiledDataManager->FindHierarchy(RootCompiledDataID);
 	if (RootOverrideHierarchy)
 	{
-<<<<<<< HEAD
-		FMovieSceneEvaluationTreeRangeIterator SubSequenceIt = RootOverrideHierarchy->GetTree().IterateFromTime(RootTime);
-=======
 		FMovieSceneEvaluationTreeRangeIterator SubSequenceIt = RootOverrideHierarchy->GetTree().IterateFromTime(ImportTime);
->>>>>>> 3aae9151
 		
 		if (bGatherEntities)
 		{
@@ -551,17 +524,10 @@
 		for (FMovieSceneSubSequenceTreeEntry Entry : RootOverrideHierarchy->GetTree().GetAllData(SubSequenceIt.Node()))
 		{
 			// When a root override path is specified, we always remap the 'local' sequence IDs to their equivalents from the master sequence.
-<<<<<<< HEAD
-			FMovieSceneSequenceID SequenceIDFromMaster = RootOverridePath.Remap(Entry.SequenceID);
+			FMovieSceneSequenceID SequenceIDFromMaster = RootOverridePath.ResolveChildSequenceID(Entry.SequenceID);
 
 			ActiveSequences.Add(SequenceIDFromMaster);
 
-=======
-			FMovieSceneSequenceID SequenceIDFromMaster = RootOverridePath.ResolveChildSequenceID(Entry.SequenceID);
-
-			ActiveSequences.Add(SequenceIDFromMaster);
-
->>>>>>> 3aae9151
 			const FMovieSceneSubSequenceData* SubData = RootOverrideHierarchy->FindSubData(Entry.SequenceID);
 			checkf(SubData, TEXT("Sub data does not exist for a SequenceID that exists in the hierarchical tree - this indicates a corrupt compilation product."));
 
@@ -612,11 +578,7 @@
 				const FMovieSceneEntityComponentField* SubComponentField = CompiledDataManager->FindEntityComponentField(SubDataID);
 
 				// Update entities if necessary
-<<<<<<< HEAD
-				const FFrameTime SubSequenceTime = SubContext.GetTime();
-=======
 				const FFrameTime SubSequenceTime = ImportTimeFromContext(SubContext);
->>>>>>> 3aae9151
 
 				FEntityImportSequenceParams Params;
 				Params.InstanceHandle = SubSequenceHandle;
@@ -638,11 +600,7 @@
 					// Clamp to the current warp loop if necessary
 					FMovieSceneWarpCounter WarpCounter;
 					FFrameTime Unused;
-<<<<<<< HEAD
-					SubData->RootToSequenceTransform.TransformTime(RootTime, Unused, WarpCounter);
-=======
 					SubData->RootToSequenceTransform.TransformTime(ImportTime, Unused, WarpCounter);
->>>>>>> 3aae9151
 
 					if (WarpCounter.WarpCounts.Num() > 0)
 					{
