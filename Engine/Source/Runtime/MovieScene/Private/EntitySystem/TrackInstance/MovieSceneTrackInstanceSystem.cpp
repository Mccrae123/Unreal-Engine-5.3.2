--- conflicted
+++ resolved
@@ -299,16 +299,6 @@
 	}
 }
 
-<<<<<<< HEAD
-		if (Linker->EntityManager.GetThreadingModel() == EEntityThreadingModel::NoThreading)
-		{
-			Run();
-		}
-		else
-		{
-			FGraphEventRef Task = FFunctionGraphTask::CreateAndDispatchWhenReady(MoveTemp(Run), GET_STATID(MovieSceneEval_GenericTrackInstanceTask), InPrerequisites.All(), Linker->EntityManager.GetGatherThread());
-			Subsequents.AddRootTask(Task);
-=======
 void UMovieSceneTrackInstanceSystem::EvaluateAllInstances()
 {
 	for (const FMovieSceneTrackInstanceEntry& Entry : this->Instantiator->GetTrackInstances())
@@ -316,7 +306,6 @@
 		if (ensure(Entry.TrackInstance))
 		{
 			Entry.TrackInstance->Animate();
->>>>>>> 4af6daef
 		}
 	}
 }