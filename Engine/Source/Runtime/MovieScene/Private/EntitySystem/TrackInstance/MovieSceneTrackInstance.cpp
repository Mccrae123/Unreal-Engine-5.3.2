// Copyright Epic Games, Inc. All Rights Reserved.

#include "EntitySystem/TrackInstance/MovieSceneTrackInstance.h"
#include "EntitySystem/BuiltInComponentTypes.h"
#include "EntitySystem/MovieSceneEntitySystemLinker.h"
#include "Evaluation/PreAnimatedState/MovieScenePreAnimatedCaptureSource.h"
#include "Evaluation/PreAnimatedState/MovieScenePreAnimatedCaptureSources.inl"
#include "Algo/Sort.h"

#include UE_INLINE_GENERATED_CPP_BY_NAME(MovieSceneTrackInstance)

void UMovieSceneTrackInstance::Initialize(UObject* InAnimatedObject, UMovieSceneEntitySystemLinker* InLinker)
{
	// We make the difference between a root track instance, and a bound track instance that lost its binding,
	// by remembering if this track instance was initialized with a valid bound object.
<<<<<<< HEAD
	AnimatedObject = InAnimatedObject;
=======
	WeakAnimatedObject = InAnimatedObject;
>>>>>>> 4af6daef
	bIsRootTrackInstance = (InAnimatedObject == nullptr);

	PrivateLinker = InLinker;

	OnInitialize();
}

void UMovieSceneTrackInstance::Animate()
{
	OnAnimate();
}

void UMovieSceneTrackInstance::Destroy()
{
	using namespace UE::MovieScene;

<<<<<<< HEAD
	if (bIsRootTrackInstance || !UE::MovieScene::FBuiltInComponentTypes::IsBoundObjectGarbage(AnimatedObject))
=======
	if (bIsRootTrackInstance || !UE::MovieScene::FBuiltInComponentTypes::IsBoundObjectGarbage(WeakAnimatedObject.Get()))
>>>>>>> 4af6daef
	{
		OnDestroyed();
	}

	FPreAnimatedTrackInstanceInputCaptureSources* InputMetaData = PrivateLinker->PreAnimatedState.GetTrackInstanceInputMetaData();
	if (InputMetaData)
	{
		for (const FMovieSceneTrackInstanceInput& Input : Inputs)
		{
			InputMetaData->StopTrackingCaptureSource(Input);
		}
	}

	FPreAnimatedTrackInstanceCaptureSources* TrackInstanceMetaData = PrivateLinker->PreAnimatedState.GetTrackInstanceMetaData();
	if (TrackInstanceMetaData)
	{
		TrackInstanceMetaData->StopTrackingCaptureSource(this);
	}
}

void UMovieSceneTrackInstance::UpdateInputs(TArray<FMovieSceneTrackInstanceInput>&& InNewInputs)
{
	using namespace UE::MovieScene;

	Algo::Sort(InNewInputs);

	// Fast path if they are the same - this includes checking whether bInputHasBeenProcessed is the
	// same on all pre/post inputs, which technically should never happen for us to have gotten this far
	if (Inputs == InNewInputs)
	{
		// We still call OnBegin/EndUpdateInputs since some of them must have been invalidated for us to get this far
		OnBeginUpdateInputs();
		OnEndUpdateInputs();
		return;
	}

	FPreAnimatedTrackInstanceInputCaptureSources* InputMetaData = PrivateLinker->PreAnimatedState.GetTrackInstanceInputMetaData();

	// We know they are different in some way - now 
	OnBeginUpdateInputs();

	int32 OldIndex = 0;
	int32 NewIndex = 0;

	const int32 OldNum = Inputs.Num();
	const int32 NewNum = InNewInputs.Num();

	for ( ; OldIndex < OldNum || NewIndex < NewNum; )
	{
		while (OldIndex < OldNum && NewIndex < NewNum && Inputs[OldIndex].IsSameInput(InNewInputs[NewIndex]))
		{
			if (!InNewInputs[NewIndex].bInputHasBeenProcessed)
			{
				// This input is the same as one already existing in the track instance
				// But it is being reimported - remove it and add it again
				OnInputRemoved(Inputs[OldIndex]);
				if (InputMetaData)
				{
					InputMetaData->StopTrackingCaptureSource(Inputs[OldIndex]);
				}

<<<<<<< HEAD
=======
				FScopedPreAnimatedCaptureSource CaptureSource(PrivateLinker, InNewInputs[NewIndex]);

>>>>>>> 4af6daef
				InNewInputs[NewIndex].bInputHasBeenProcessed = true;
				OnInputAdded(InNewInputs[NewIndex]);
			}

			++OldIndex;
			++NewIndex;
		}

		if (OldIndex >= OldNum && NewIndex >= NewNum)
		{
			break;
		}
		else if (OldIndex < OldNum && NewIndex < NewNum)
		{
			if (Inputs[OldIndex].Section < InNewInputs[NewIndex].Section)
			{
				// Out with the old
				OnInputRemoved(Inputs[OldIndex]);
				if (InputMetaData)
				{
					InputMetaData->StopTrackingCaptureSource(Inputs[OldIndex]);
				}
				++OldIndex;
			}
			else
			{
				// and in with the new
				FScopedPreAnimatedCaptureSource CaptureSource(PrivateLinker, InNewInputs[NewIndex]);

				InNewInputs[NewIndex].bInputHasBeenProcessed = true;
				OnInputAdded(InNewInputs[NewIndex]);
				++NewIndex;
			}
		}
		else if (OldIndex < OldNum)
		{
			// Out with the old
			OnInputRemoved(Inputs[OldIndex]);
			if (InputMetaData)
			{
				InputMetaData->StopTrackingCaptureSource(Inputs[OldIndex]);
			}
			++OldIndex;
		}
		else if (ensure(NewIndex < NewNum))
		{
			// and in with the new
<<<<<<< HEAD
=======
			FScopedPreAnimatedCaptureSource CaptureSource(PrivateLinker, InNewInputs[NewIndex]);

>>>>>>> 4af6daef
			InNewInputs[NewIndex].bInputHasBeenProcessed = true;
			OnInputAdded(InNewInputs[NewIndex]);
			++NewIndex;
		}
	}

	Swap(Inputs, InNewInputs);

	OnEndUpdateInputs();
}

UWorld* UMovieSceneTrackInstance::GetWorld() const
{
	UObject* AnimatedObject = WeakAnimatedObject.Get();
	return AnimatedObject ? AnimatedObject->GetWorld() : Super::GetWorld();
}
<|MERGE_RESOLUTION|>--- conflicted
+++ resolved
@@ -13,11 +13,7 @@
 {
 	// We make the difference between a root track instance, and a bound track instance that lost its binding,
 	// by remembering if this track instance was initialized with a valid bound object.
-<<<<<<< HEAD
-	AnimatedObject = InAnimatedObject;
-=======
 	WeakAnimatedObject = InAnimatedObject;
->>>>>>> 4af6daef
 	bIsRootTrackInstance = (InAnimatedObject == nullptr);
 
 	PrivateLinker = InLinker;
@@ -34,11 +30,7 @@
 {
 	using namespace UE::MovieScene;
 
-<<<<<<< HEAD
-	if (bIsRootTrackInstance || !UE::MovieScene::FBuiltInComponentTypes::IsBoundObjectGarbage(AnimatedObject))
-=======
 	if (bIsRootTrackInstance || !UE::MovieScene::FBuiltInComponentTypes::IsBoundObjectGarbage(WeakAnimatedObject.Get()))
->>>>>>> 4af6daef
 	{
 		OnDestroyed();
 	}
@@ -100,11 +92,8 @@
 					InputMetaData->StopTrackingCaptureSource(Inputs[OldIndex]);
 				}
 
-<<<<<<< HEAD
-=======
 				FScopedPreAnimatedCaptureSource CaptureSource(PrivateLinker, InNewInputs[NewIndex]);
 
->>>>>>> 4af6daef
 				InNewInputs[NewIndex].bInputHasBeenProcessed = true;
 				OnInputAdded(InNewInputs[NewIndex]);
 			}
@@ -152,11 +141,8 @@
 		else if (ensure(NewIndex < NewNum))
 		{
 			// and in with the new
-<<<<<<< HEAD
-=======
 			FScopedPreAnimatedCaptureSource CaptureSource(PrivateLinker, InNewInputs[NewIndex]);
 
->>>>>>> 4af6daef
 			InNewInputs[NewIndex].bInputHasBeenProcessed = true;
 			OnInputAdded(InNewInputs[NewIndex]);
 			++NewIndex;
