--- conflicted
+++ resolved
@@ -1095,11 +1095,7 @@
 
 int32 FEntityManager::CreateAllocationWithSlack(const FComponentMask& EntityComponentMask, int32* InOutDesiredSlack)
 {
-<<<<<<< HEAD
-	static const uint16 MaxCapacity = 2048;
-=======
 	static const uint16 MaxCapacity = 64;
->>>>>>> 4af6daef
 
 	uint16 DefaultCapacity = 4;
 	if (InOutDesiredSlack)
@@ -1759,11 +1755,6 @@
 					MoveTemp(MutualInitializersScratch)
 				});
 			}
-			else
-			{
-				FEntityAllocation* SourceAllocation = EntityAllocations[AllocationIndex];
-				Mutation.InitializeUnmodifiedAllocation(SourceAllocation, NewMutation);
-			}
 		}
 	}
 
@@ -1785,33 +1776,6 @@
 		const int32 NumEntities = Pair.Value.MarkedEntities.CountSetBits();
 		const bool bAllEntitiesMarked = NumEntities == SourceAllocation->Num();
 
-<<<<<<< HEAD
-		FComponentMask OldAllocationType = EntityAllocationMasks[Pair.Key];
-		EntityAllocationMasks[Pair.Key] = Pair.Value;
-		EntityAllocations[Pair.Key] = NewAllocation;
-
-		FEntityAllocationMutexGuard LockGuard(NewAllocation, EComponentHeaderLockMode::LockFree);
-
-		// Default construct all the new components in the allocation, and then allow the mutation to further initialize this data if needed
-		for (FComponentMaskIterator Component = Pair.Value.Iterate(); Component; ++Component)
-		{
-			FComponentTypeID ComponentTypeID = FComponentTypeID::FromBitIndex(Component.GetIndex());
-			if (OldAllocationType.Contains(ComponentTypeID))
-			{
-				continue;
-			}
-
-			const FComponentHeader& ComponentHeader = NewAllocation->GetComponentHeaderChecked(ComponentTypeID);
-			if (!ComponentHeader.IsTag())
-			{
-				const FComponentTypeInfo& ComponentTypeInfo = ComponentRegistry->GetComponentTypeChecked(ComponentTypeID);
-
-				void* Components = ComponentHeader.GetValuePtr(0);
-				ComponentTypeInfo.ConstructItems(Components, NewAllocation->Num());
-			}
-		}
-		Mutation.InitializeAllocation(NewAllocation, Pair.Value);
-=======
 		TotalNumMutations += NumEntities;
 
 		const FComponentMask& DesiredType = Pair.Value.NewType;
@@ -1820,7 +1784,6 @@
 			// When adding a component to an entire allocation we just reallocate within the same allocation entry to avoid having to fix up 
 			// Specific entity entry indices
 			FEntityAllocation* NewAllocation = MigrateAllocation(SourceAllocationIndex, DesiredType);
->>>>>>> 4af6daef
 
 			// Default construct all the new components in the allocation, and then allow the mutation to further initialize this data if needed
 			for (FComponentMaskIterator Component = DesiredType.Iterate(); Component; ++Component)
@@ -1892,128 +1855,6 @@
 	return TotalNumMutations;
 }
 
-int32 FEntityManager::MutateConditional(const FEntityComponentFilter& Filter, const IMovieSceneConditionalEntityMutation& Mutation)
-{
-	CheckCanChangeStructure();
-
-	TMap<int32, TTuple<FComponentMask, TBitArray<>>> AllocationMutations;
-
-	for (int32 AllocationIndex = 0; AllocationIndex < EntityAllocationMasks.GetMaxIndex(); ++AllocationIndex)
-	{
-		if (EntityAllocationMasks.IsAllocated(AllocationIndex) && Filter.Match(EntityAllocationMasks[AllocationIndex]))
-		{
-			FEntityAllocation* SourceAllocation = EntityAllocations[AllocationIndex];
-
-			TBitArray<> MarkedEntities;
-			Mutation.MarkAllocation(SourceAllocation, MarkedEntities);
-
-			if (MarkedEntities.Num() == 0)
-			{
-				continue;
-			}
-
-			const int32 NumIrrelevantBits = MarkedEntities.Num() - SourceAllocation->Num();
-			if (NumIrrelevantBits > 1)
-			{
-				MarkedEntities.RemoveAt(SourceAllocation->Num(), NumIrrelevantBits);
-			}
-
-			FComponentMask NewMutation = EntityAllocationMasks[AllocationIndex];
-			Mutation.CreateMutation(this, &NewMutation);
-
-			if (!NewMutation.CompareSetBits(EntityAllocationMasks[AllocationIndex]))
-			{
-				AllocationMutations.Add(AllocationIndex, MakeTuple(MoveTemp(NewMutation), MoveTemp(MarkedEntities)));
-			}
-		}
-	}
-
-	if (AllocationMutations.Num() == 0)
-	{
-		return 0;
-	}
-
-	int32 TotalNumMutations = 0;
-
-	for (TTuple<int32, TTuple<FComponentMask, TBitArray<>>>& Pair : AllocationMutations)
-	{
-		const int32 SourceAllocationIndex = Pair.Key;
-		FEntityAllocation* SourceAllocation = EntityAllocations[SourceAllocationIndex];
-
-		const int32 NumEntities = Pair.Value.Value.CountSetBits();
-		const bool bAllEntitiesMarked = NumEntities == SourceAllocation->Num();
-
-		TotalNumMutations += NumEntities;
-
-		if (bAllEntitiesMarked)
-		{
-			// When adding a component to an entire allocation we just reallocate within the same allocation entry to avoid having to fix up 
-			// Specific entity entry indices
-			FEntityAllocation* NewAllocation = MigrateAllocation(SourceAllocationIndex, Pair.Value.Key);
-
-			// Default construct all the new components in the allocation, and then allow the mutation to further initialize this data if needed
-			for (FComponentMaskIterator Component = Pair.Value.Key.Iterate(); Component; ++Component)
-			{
-				FComponentTypeID ComponentTypeID = FComponentTypeID::FromBitIndex(Component.GetIndex());
-				if (EntityAllocationMasks[SourceAllocationIndex].Contains(ComponentTypeID))
-				{
-					continue;
-				}
-
-				const FComponentHeader& ComponentHeader = NewAllocation->GetComponentHeaderChecked(ComponentTypeID);
-				if (!ComponentHeader.IsTag())
-				{
-					const FComponentTypeInfo& ComponentTypeInfo = ComponentRegistry->GetComponentTypeChecked(ComponentTypeID);
-
-					void* Components = ComponentHeader.GetValuePtr(0);
-					ComponentTypeInfo.ConstructItems(Components, NewAllocation->Num());
-				}
-			}
-
-			EntityAllocationMasks[SourceAllocationIndex] = Pair.Value.Key;
-			EntityAllocations[SourceAllocationIndex] = NewAllocation;
-
-			FEntityRange Range { NewAllocation, 0, NewAllocation->Num() };
-
-			Mutation.InitializeEntities(Range, Pair.Value.Key);
-
-			DestroyAllocation(SourceAllocation);
-		}
-		else
-		{
-			int32 DesiredSlack = NumEntities;
-			const int32 NewAllocationIndex = CreateAllocationWithSlack(Pair.Value.Key, &DesiredSlack);
-
-			const FEntityAllocation* DestAllocation = EntityAllocations[NewAllocationIndex];
-			FEntityRange Range { DestAllocation, DestAllocation->Num(), NumEntities };
-
-			const FMovieSceneEntityID* EntityIDs = SourceAllocation->GetRawEntityIDs();
-
-			// Migrate entities to the new allocation - care is taken to iterate the allocation backwards
-			// since entities can shift around in the allocation as they are migrated
-			for (TBitArray<>::FConstReverseIterator It(Pair.Value.Value); It; ++It)
-			{
-				if (It.GetValue())
-				{
-					FEntityLocation& Location = EntityLocations[EntityIDs[It.GetIndex()].AsIndex()];
-
-					int32 NewEntityIndex = MigrateEntity(NewAllocationIndex, Location.GetAllocationIndex(), Location.GetEntryIndexWithinAllocation());
-					Location.Set(NewAllocationIndex, NewEntityIndex);
-				}
-			}
-
-			check(Range.ComponentStartOffset + Range.Num == Range.Allocation->Num());
-			Mutation.InitializeEntities(Range, Pair.Value.Key);
-		}
-	}
-
-	CheckInvariants();
-
-	OnStructureChanged();
-
-	return TotalNumMutations;
-}
-
 void FEntityManager::TouchEntity(FMovieSceneEntityID EntityID)
 {
 	FEntityLocation Location = EntityLocations[EntityID.AsIndex()];
@@ -2087,65 +1928,9 @@
 
 	struct FBenignMutation : IMovieSceneEntityMutation
 	{
-<<<<<<< HEAD
-		if (!EntityAllocations.IsValidIndex(AllocationIndex))
-		{
-			continue;
-		}
-
-		FComponentMask NewAllocationType = EntityAllocationMasks[AllocationIndex];
-		if (InFilter.IsValid() && !InFilter.Match(NewAllocationType))
-		{
-			continue;
-		}
-
-		const int32 NumNewComponents = ComponentRegistry->Factories.ComputeMutuallyInclusiveComponents(NewAllocationType);
-		if (NumNewComponents != 0)
-		{
-			AllocationMutations.Add(AllocationIndex, NewAllocationType);
-		}
-	}
-
-	if (AllocationMutations.Num() == 0)
-	{
-		return;
-	}
-
-	for (TTuple<int32, FComponentMask>& Pair : AllocationMutations)
-	{
-		int32 AllocationIndex = Pair.Key;
-		FEntityAllocation* SourceAllocation = EntityAllocations[AllocationIndex];
-
-		// When adding a component to an entire allocation we just reallocate within the same allocation entry to avoid having to fix up 
-		// Specific entity entry indices
-		FEntityAllocation* NewAllocation = MigrateAllocation(AllocationIndex, Pair.Value);
-
-		FComponentMask NewComponents = FComponentMask::BitwiseXOR(Pair.Value, EntityAllocationMasks[AllocationIndex], EBitwiseOperatorFlags::MaxSize);
-
-		for (FComponentMaskIterator Component = NewComponents.Iterate(); Component; ++Component)
-		{
-			FComponentTypeID ComponentTypeID = FComponentTypeID::FromBitIndex(Component.GetIndex());
-
-			const FComponentHeader& ComponentHeader = NewAllocation->GetComponentHeaderChecked(ComponentTypeID);
-			if (!ComponentHeader.IsTag())
-			{
-				const FComponentTypeInfo& ComponentTypeInfo = ComponentRegistry->GetComponentTypeChecked(ComponentTypeID);
-
-				void* Components = ComponentHeader.GetValuePtr(0);
-				ComponentTypeInfo.ConstructItems(Components, NewAllocation->Num());
-			}
-		}
-
-		EntityAllocationMasks[Pair.Key] = Pair.Value;
-		EntityAllocations[Pair.Key] = NewAllocation;
-
-		DestroyAllocation(SourceAllocation);
-	}
-=======
 		void CreateMutation(FEntityManager* EntityManager, FComponentMask* InOutEntityComponentTypes) const override
 		{}
 	};
->>>>>>> 4af6daef
 
 	FBenignMutation BenignMutation;
 	MutateAll(InFilter, BenignMutation, EMutuallyInclusiveComponentType::All);
