--- conflicted
+++ resolved
@@ -5,28 +5,19 @@
 #include "EntitySystem/MovieSceneEntityMutations.h"
 #include "EntitySystem/BuiltInComponentTypes.h"
 #include "EntitySystem/MovieSceneEntitySystemTypes.h"
-<<<<<<< HEAD
-=======
 #include "EntitySystem/MovieSceneTaskScheduler.h"
->>>>>>> 4af6daef
 #include "Evaluation/PreAnimatedState/MovieScenePreAnimatedCaptureSource.h"
 #include "Evaluation/MovieSceneEvaluationTemplateInstance.h"
 #include "IMovieScenePlayer.h"
 #include "MovieSceneSequence.h"
 #include "Algo/Reverse.h"
-<<<<<<< HEAD
-=======
 #include "Algo/Sort.h"
->>>>>>> 4af6daef
 #include "ProfilingDebugging/CountersTrace.h"
 
 DECLARE_CYCLE_STAT(TEXT("Runner Flush"), 				MovieSceneEval_RunnerFlush, 				STATGROUP_MovieSceneEval);
 
 DECLARE_CYCLE_STAT(TEXT("Spawn Phase"),                 MovieSceneEval_SpawnPhase,              	STATGROUP_MovieSceneECS);
-<<<<<<< HEAD
-=======
 DECLARE_CYCLE_STAT(TEXT("Post Spawn Event"),            MovieSceneEval_PostSpawnEvent,            	STATGROUP_MovieSceneECS);
->>>>>>> 4af6daef
 DECLARE_CYCLE_STAT(TEXT("Instantiation Phase"), 		MovieSceneEval_InstantiationPhase, 			STATGROUP_MovieSceneECS);
 DECLARE_CYCLE_STAT(TEXT("Instantiation Async Tasks"), 	MovieSceneEval_AsyncInstantiationTasks,		STATGROUP_MovieSceneECS);
 DECLARE_CYCLE_STAT(TEXT("Post Instantiation"), 			MovieSceneEval_PostInstantiation, 			STATGROUP_MovieSceneECS);
@@ -127,11 +118,6 @@
 {
 	if (ensureMsgf(!WeakLinker.IsExplicitlyNull(), TEXT("This runner is not attached to any linker")))
 	{
-<<<<<<< HEAD
-		if (WeakLinker.IsValid())
-		{
-			OnLinkerAbandon(WeakLinker.Get());
-=======
 		// Abandon our previous linker. We need to do so even for a linker that is pending kill, otherwise
 		// we will later get a OnLinkerAbandon call, which _could_ come _after_ we've been re-attached to a
 		// new valid linker. This would in turn trip the ensure in OnLinkerAbandon that checks that we are
@@ -139,7 +125,6 @@
 		if (UMovieSceneEntitySystemLinker* Linker = WeakLinker.Get(true))
 		{
 			OnLinkerAbandon(Linker);
->>>>>>> 4af6daef
 		}
 	}
 
@@ -147,21 +132,12 @@
 }
 
 UMovieSceneEntitySystemLinker* FMovieSceneEntitySystemRunner::GetLinker() const
-<<<<<<< HEAD
 {
 	return WeakLinker.Get();
 }
 
 UE::MovieScene::FEntityManager* FMovieSceneEntitySystemRunner::GetEntityManager() const
 {
-=======
-{
-	return WeakLinker.Get();
-}
-
-UE::MovieScene::FEntityManager* FMovieSceneEntitySystemRunner::GetEntityManager() const
-{
->>>>>>> 4af6daef
 	if (UMovieSceneEntitySystemLinker* Linker = GetLinker())
 	{
 		return &Linker->EntityManager;
@@ -210,54 +186,6 @@
 }
 
 void FMovieSceneEntitySystemRunner::QueueUpdate(const FMovieSceneContext& Context, FInstanceHandle Instance, UE::MovieScene::ERunnerUpdateFlags Flags)
-<<<<<<< HEAD
-{
-	if (EnumHasAnyFlags(Flags, UE::MovieScene::ERunnerUpdateFlags::Flush))
-	{
-		bRequireFullFlush = true;
-	}
-	UpdateQueue.Add(FUpdateParamsAndContext{ FSimpleDelegate(), Context, { Instance, Flags } });
-}
-
-void FMovieSceneEntitySystemRunner::QueueUpdate(const FMovieSceneContext& Context, FInstanceHandle Instance, FSimpleDelegate&& OnFlushedDelegate, UE::MovieScene::ERunnerUpdateFlags Flags)
-{
-	if (EnumHasAnyFlags(Flags, UE::MovieScene::ERunnerUpdateFlags::Flush))
-	{
-		bRequireFullFlush = true;
-	}
-
-	UpdateQueue.Add(FUpdateParamsAndContext{ OnFlushedDelegate, Context, { Instance, Flags } });
-}
-
-bool FMovieSceneEntitySystemRunner::QueueFinalUpdate(FInstanceHandle InInstanceHandle)
-{
-	return QueueFinalUpdateImpl(InInstanceHandle, FSimpleDelegate(), false);
-}
-
-bool FMovieSceneEntitySystemRunner::QueueFinalUpdate(FInstanceHandle InInstanceHandle, FSimpleDelegate&& InOnLastFlushDelegate)
-{
-	return QueueFinalUpdateImpl(InInstanceHandle, MoveTemp(InOnLastFlushDelegate), false);
-}
-
-bool FMovieSceneEntitySystemRunner::QueueFinalUpdateAndDestroy(FInstanceHandle InInstanceHandle)
-{
-	return QueueFinalUpdateImpl(InInstanceHandle, FSimpleDelegate(), true);
-}
-
-
-bool FMovieSceneEntitySystemRunner::QueueFinalUpdateImpl(FInstanceHandle InInstanceHandle, FSimpleDelegate&& InOnLastFlushDelegate, bool bDestroyInstance)
-{
-	using namespace UE::MovieScene;
-
-	UMovieSceneEntitySystemLinker* Linker = GetLinker();
-	if (!Linker)
-	{
-		return false;
-	}
-
-	FInstanceRegistry* InstanceRegistry = GetInstanceRegistry();
-	if (!InstanceRegistry->IsHandleValid(InInstanceHandle))
-=======
 {
 	if (EnumHasAnyFlags(Flags, UE::MovieScene::ERunnerUpdateFlags::Flush))
 	{
@@ -372,82 +300,10 @@
 	}
 
 	if (!Linker->StartEvaluation(*this))
->>>>>>> 4af6daef
 	{
 		return false;
 	}
 
-<<<<<<< HEAD
-	FSequenceInstance& Instance = InstanceRegistry->MutateInstance(InInstanceHandle);
-
-	// If the following conditions are met, we can destroy this instance right away:
-	// 
-	// 1. the instance has no entities left to unlink
-	// 2. we're not in the middle of an update loop 
-	// 3. the instance has no current updates
-	//
-	const bool bCanFinishImmediately = Instance.CanFinishImmediately(Linker);
-	const ERunnerFlushState UnsafeDestroyMask = ERunnerFlushState::Everything & ~(ERunnerFlushState::PostEvaluation | ERunnerFlushState::End);
-	const bool bSafeToDestroyNow = !EnumHasAnyFlags(FlushState, UnsafeDestroyMask);
-	if (bCanFinishImmediately && bSafeToDestroyNow && !HasQueuedUpdates(InInstanceHandle))
-	{
-		Instance.Finish(Linker);
-		Instance.PostEvaluation(Linker);
-
-		InOnLastFlushDelegate.ExecuteIfBound();
-
-		// PostEvaluation could have prompted a bunch of other logic that may have destroyed our instance handle so we have to check it for validity again
-		if (bDestroyInstance && InstanceRegistry->IsHandleValid(InInstanceHandle))
-		{
-			InstanceRegistry->DestroyInstance(InInstanceHandle);
-		}
-
-		return false;
-	}
-
-	// We queue up one last update that unlinks all of this instance's entities and lets systems tear down
-	// anything that has notable side-effects.
-	// It's possible that the instance already had an update request queued. We leave it in so it gets honored,
-	// and this second update request will be fulfilled in a second flush pass.
-	FUpdateParamsAndContext LastUpdate;
-	LastUpdate.Params.InstanceHandle = InInstanceHandle;
-	LastUpdate.Params.UpdateFlags = (bDestroyInstance ? (ERunnerUpdateFlags::Finish | ERunnerUpdateFlags::Destroy) : ERunnerUpdateFlags::Finish);
-	LastUpdate.OnFlushed = InOnLastFlushDelegate;
-	UpdateQueue.Add(LastUpdate);
-
-	return true;
-}
-
-void FMovieSceneEntitySystemRunner::AbandonAndDestroyInstance(FInstanceHandle Instance)
-{
-	if (QueueFinalUpdateAndDestroy(Instance))
-	{
-		Flush();
-	}
-}
-
-bool FMovieSceneEntitySystemRunner::StartEvaluation(UMovieSceneEntitySystemLinker* Linker)
-{
-	using namespace UE::MovieScene;
-
-	// We specifically only check whether the entity manager has changed since the last instantiation once
-	// to ensure that we are not vulnerable to infinite loops where components are added/removed in post-evaluation
-	const bool bStructureHadChanged = Linker->HasStructureChangedSinceLastRun();
-
-	if (!bStructureHadChanged && UpdateQueue.Num() == 0 && DissectedUpdates.Num() == 0)
-	{
-		// If nothing has changed, and we have no pending updates, we don't run any evaluation
-		FlushState = ERunnerFlushState::None;
-		return false;
-	}
-
-	if (!Linker->StartEvaluation(*this))
-	{
-		return false;
-	}
-
-=======
->>>>>>> 4af6daef
 	EnterFlushState(ERunnerFlushState::Start);
 
 	// Our entity manager cannot be locked down for us to continue. Something must have left it locked if 
@@ -470,7 +326,6 @@
 bool FMovieSceneEntitySystemRunner::FlushNext(UMovieSceneEntitySystemLinker* Linker)
 {
 	using namespace UE::MovieScene;
-<<<<<<< HEAD
 
 	// The evaluation loop is set up as a crude state machine which allows us to break out of the
 	// loop and pick up where we left off next frame. Each bit within the FlushState bitmask defines
@@ -506,43 +361,6 @@
 		return GameThread_SpawnPhase(Linker);
 	}
 
-=======
-
-	// The evaluation loop is set up as a crude state machine which allows us to break out of the
-	// loop and pick up where we left off next frame. Each bit within the FlushState bitmask defines
-	// a particular task that needs to execute. In this way we can loop the evaluation while there
-	// are updates pending by simply setting the necessary flags for each task. For convenience, the
-	// required tasks to perform another iteration are defined in ERunnerFlushState::LoopEval
-
-	// Guard the value of the CurrentPhase so it always returns back to ::None
-	TGuardValue<ESystemPhase> CurrentPhaseGuard(CurrentPhase, ESystemPhase::None);
-	TGuardValue<ERunnerFlushState> CurrentFlushStateGuard(CurrentFlushState, ERunnerFlushState::None);
-
-	// Step 1: Initialize all external flags and broadcast 'begin eval' events.
-	//         NOTE: This is only ever called once, regardless of how many iterations we perform
-	if (EnumHasAnyFlags(FlushState, ERunnerFlushState::Start))
-	{
-		// EnterFlushState is called by StartEvaluation itself since it can fail
-		return StartEvaluation(Linker);
-	}
-
-	// Step 2: Update sequence instances and import entities
-	//         This is the entry-point for for each iteration
-	if (EnumHasAnyFlags(FlushState, ERunnerFlushState::Import))
-	{
-		EnterFlushState(ERunnerFlushState::Import);
-		return GameThread_UpdateSequenceInstances(Linker);
-	}
-
-	// Step 3: Conditionally run the spawn phase of the system graph
-	//
-	if (EnumHasAnyFlags(FlushState, ERunnerFlushState::Spawn))
-	{
-		EnterFlushState(ERunnerFlushState::Spawn);
-		return GameThread_SpawnPhase(Linker);
-	}
-
->>>>>>> 4af6daef
 	// Step 4: Conditionally run the instantiation phase of the system graph
 	//
 	if (EnumHasAnyFlags(FlushState, ERunnerFlushState::Instantiation))
@@ -620,15 +438,9 @@
 	{
 		return;
 	}
-<<<<<<< HEAD
 
 	UMovieSceneEntitySystemLinker* Linker = GetLinker();
 
-=======
-
-	UMovieSceneEntitySystemLinker* Linker = GetLinker();
-
->>>>>>> 4af6daef
 	// Check that we are attached to a linker that allows starting a new evaluation.
 	if (!ensureMsgf(Linker, TEXT("Runner isn't attached to a valid linker")))
 	{
@@ -656,7 +468,6 @@
 
 	// For the purposes of this function, None means that everything must be flushed
 	if (TargetState == ERunnerFlushState::None)
-<<<<<<< HEAD
 	{
 		TargetState = ERunnerFlushState::Everything;
 	}
@@ -749,100 +560,6 @@
 {
 	using namespace UE::MovieScene;
 
-=======
-	{
-		TargetState = ERunnerFlushState::Everything;
-	}
-
-	const double BudgetSeconds = BudgetMs / 1000.f;
-	if (!bRequireFullFlush && BudgetSeconds > 0.0)
-	{
-		double StartTime = FPlatformTime::Seconds();
-		do
-		{
-			if (!FlushNext(Linker))
-			{
-				break;
-			}
-		}
-		while (FPlatformTime::Seconds() - StartTime < BudgetSeconds && EnumHasAnyFlags(FlushState, TargetState));
-	}
-	else
-	{
-		while (EnumHasAnyFlags(FlushState, TargetState))
-		{
-			if (!FlushNext(Linker))
-			{
-				break;
-			}
-		}
-	}
-
-	bRequireFullFlush = false;
-}
-
-void FMovieSceneEntitySystemRunner::ResetFlushState()
-{
-	using namespace UE::MovieScene;
-
-	constexpr ERunnerFlushState StatesThatTriggerReset = ERunnerFlushState::Instantiation | ERunnerFlushState::Evaluation | ERunnerFlushState::Finalization | ERunnerFlushState::EventTriggers;
-	constexpr ERunnerFlushState StatesThatDontTriggerReset = ERunnerFlushState::Import | ERunnerFlushState::Spawn;
-
-	// We only need to reset the flush state if we are far enough through an evaluation
-	if (EnumHasAnyFlags(FlushState, StatesThatTriggerReset) && !EnumHasAnyFlags(FlushState, StatesThatDontTriggerReset))
-	{
-		// When resetting - we don't need to (or want to) re-import anything, we just want to re-run the current
-		// frame of updates 
-		FlushState = UE::MovieScene::ERunnerFlushState::LoopEval & ~UE::MovieScene::ERunnerFlushState::Import;
-	}
-}
-
-void FMovieSceneEntitySystemRunner::DiscardQueuedUpdates(FInstanceHandle Instance)
-{
-	using namespace UE::MovieScene;
-
-	for (int32 Index = UpdateQueue.Num()-1; Index >= 0; --Index)
-	{
-		if (UpdateQueue[Index].Params.InstanceHandle == Instance)
-		{
-			UpdateQueue.RemoveAt(Index, 1, false);
-		}
-	}
-	for (int32 Index = DissectedUpdates.Num()-1; Index >= 0; --Index)
-	{
-		if (DissectedUpdates[Index].InstanceHandle == Instance)
-		{
-			DissectedUpdates.RemoveAt(Index, 1, false);
-		}
-	}
-
-	for (int32 Index = CurrentInstances.Num()-1; Index >= 0; --Index)
-	{
-		if (CurrentInstances[Index].InstanceHandle == Instance)
-		{
-			CurrentInstances.RemoveAt(Index, 1, false);
-		}
-	}
-}
-
-void FMovieSceneEntitySystemRunner::EnterFlushState(UE::MovieScene::ERunnerFlushState EnteredFlushState)
-{
-	// Stop this state from being run again and allow the next one to run
-	FlushState &= ~EnteredFlushState;
-	// Mark this as the current state
-	CurrentFlushState = EnteredFlushState;
-}
-
-void FMovieSceneEntitySystemRunner::SkipFlushState(UE::MovieScene::ERunnerFlushState FlushStateToSkip)
-{
-	FlushState &= ~FlushStateToSkip;
-}
-
-bool FMovieSceneEntitySystemRunner::GameThread_UpdateSequenceInstances(UMovieSceneEntitySystemLinker* Linker)
-{
-	using namespace UE::MovieScene;
-
->>>>>>> 4af6daef
 	TRACE_CPUPROFILER_EVENT_SCOPE(FMovieSceneEntitySystemRunner::GameThread_UpdateSequenceInstances);
 
 	// Also reset the capture source scope so that each group of sequences tied to a given linker starts
@@ -905,11 +622,8 @@
 				);
 				continue;
 			}
-<<<<<<< HEAD
-=======
 
 			Instance.ConditionalRecompile(Linker);
->>>>>>> 4af6daef
 			Instance.DissectContext(Linker, Request.Context, Dissections);
 
 			if (Dissections.Num() != 0)
@@ -958,7 +672,8 @@
 				MarkForUpdate(Request.Params.InstanceHandle, Request.Params.UpdateFlags);
 			}
 		}
-<<<<<<< HEAD
+
+		Algo::SortBy(DissectedUpdates, &FDissectedUpdate::Order);
 	}
 	else
 	{
@@ -983,12 +698,22 @@
 		}
 	}
 
+	AccumulatedUpdateFlags = ESequenceInstanceUpdateFlags::None;
+
 	// Let sequence instances do any pre-evaluation work.
 	for (const FQueuedUpdateParams& UpdatedInstance : CurrentInstances)
 	{
 		if (!EnumHasAnyFlags(UpdatedInstance.UpdateFlags, ERunnerUpdateFlags::Destroy))
 		{
-			InstanceRegistry->MutateInstance(UpdatedInstance.InstanceHandle).PreEvaluation(Linker);
+			FSequenceInstance& SequenceInstance = InstanceRegistry->MutateInstance(UpdatedInstance.InstanceHandle);
+
+			AccumulatedUpdateFlags |= SequenceInstance.GetUpdateFlags();
+			IMovieScenePlayer::SetIsEvaluatingFlag(SequenceInstance.GetPlayerIndex(), true);
+
+			if (EnumHasAnyFlags(SequenceInstance.GetUpdateFlags(), ESequenceInstanceUpdateFlags::NeedsPreEvaluation))
+			{
+				SequenceInstance.PreEvaluation(Linker);
+			}
 		}
 	}
 
@@ -996,57 +721,6 @@
 	//       to ensure that up-to-date versions are used inside FEntityManager::OnStructureChanged
 	Linker->EntityManager.IncrementSystemSerial();
 
-=======
-
-		Algo::SortBy(DissectedUpdates, &FDissectedUpdate::Order);
-	}
-	else
-	{
-		// Look for the next batch of updates, and mark the respective sequence instances as currently updating.
-		const int32 PredicateOrder = DissectedUpdates[0].Order;
-		for (int32 Index = 0; Index < DissectedUpdates.Num() && DissectedUpdates[Index].Order == PredicateOrder; ++Index)
-		{
-			FDissectedUpdate& Update = DissectedUpdates[Index];
-			MarkForUpdate(Update.InstanceHandle, Update.UpdateFlags);
-		}
-	}
-
-	// If we have no instances marked for update, we are running an evaluation probably because some
-	// structural changes have occurred in the entity manager (out of date instantiation serial number
-	// in the linker). So we mark everything for update, so that PreEvaluation/PostEvaluation callbacks
-	// and legacy templates are correctly executed.
-	if (CurrentInstances.Num() == 0)
-	{
-		for (const FSequenceInstance& Instance : InstanceRegistry->GetSparseInstances())
-		{
-			MarkForUpdate(Instance.GetInstanceHandle(), ERunnerUpdateFlags::None);
-		}
-	}
-
-	AccumulatedUpdateFlags = ESequenceInstanceUpdateFlags::None;
-
-	// Let sequence instances do any pre-evaluation work.
-	for (const FQueuedUpdateParams& UpdatedInstance : CurrentInstances)
-	{
-		if (!EnumHasAnyFlags(UpdatedInstance.UpdateFlags, ERunnerUpdateFlags::Destroy))
-		{
-			FSequenceInstance& SequenceInstance = InstanceRegistry->MutateInstance(UpdatedInstance.InstanceHandle);
-
-			AccumulatedUpdateFlags |= SequenceInstance.GetUpdateFlags();
-			IMovieScenePlayer::SetIsEvaluatingFlag(SequenceInstance.GetPlayerIndex(), true);
-
-			if (EnumHasAnyFlags(SequenceInstance.GetUpdateFlags(), ESequenceInstanceUpdateFlags::NeedsPreEvaluation))
-			{
-				SequenceInstance.PreEvaluation(Linker);
-			}
-		}
-	}
-
-	// NOTE: IncrementSystemSerial must be called before any instance updates are made
-	//       to ensure that up-to-date versions are used inside FEntityManager::OnStructureChanged
-	Linker->EntityManager.IncrementSystemSerial();
-
->>>>>>> 4af6daef
 	// Update all systems
 	if (DissectedUpdates.Num() != 0)
 	{
@@ -1060,12 +734,9 @@
 			if (Update.OnFlushed.IsBound())
 			{
 				OnFlushedDelegates.Add(MoveTemp(Update.OnFlushed));
-<<<<<<< HEAD
-=======
 
 				// If we have any on-flushed delegates then we have to do a full Post-Eval phase
 				AccumulatedUpdateFlags |= ESequenceInstanceUpdateFlags::NeedsPostEvaluation;
->>>>>>> 4af6daef
 			}
 
 			if (EnumHasAnyFlags(Update.UpdateFlags, ERunnerUpdateFlags::Destroy))
@@ -1140,7 +811,6 @@
 				Linker->SystemGraph.ExecutePhase(ESystemPhase::Spawn, Linker, AllTasks);
 			}
 			bCanQueueEventTriggers = false;
-<<<<<<< HEAD
 
 			// We don't open a re-entrancy window, however, because there's no way we can recursively evaluate things at this point... too many
 			// things are in an intermediate state. So events triggered as PreSpawn/PostSpawn can't be wired to something that starts a sequence.
@@ -1158,29 +828,6 @@
 			.ConstructAndDispatchWhenReady(TStatId(), GameThread);
 
 			FTaskGraphInterface::Get().WaitUntilTaskCompletes(SpawnEvent, ENamedThreads::GameThread_Local);
-=======
-
-			// We don't open a re-entrancy window, however, because there's no way we can recursively evaluate things at this point... too many
-			// things are in an intermediate state. So events triggered as PreSpawn/PostSpawn can't be wired to something that starts a sequence.
-			if (EventTriggers.IsBound())
-			{
-				EventTriggers.Broadcast();
-				EventTriggers.Clear();
-			}
->>>>>>> 4af6daef
-		}
-
-<<<<<<< HEAD
-
-	Linker->Events.PostSpawnEvent.Broadcast(Linker);
-=======
-		// If there were any tasks created, we need to wait on them before proceeding. This is rare for the spawn phase.
-		if (AllTasks.Num() != 0)
-		{
-			FGraphEventRef SpawnEvent = TGraphTask<FNullGraphTask>::CreateTask(&AllTasks, ENamedThreads::GameThread)
-			.ConstructAndDispatchWhenReady(TStatId(), GameThread);
-
-			FTaskGraphInterface::Get().WaitUntilTaskCompletes(SpawnEvent, ENamedThreads::GameThread_Local);
 		}
 	}
 
@@ -1188,7 +835,6 @@
 		SCOPE_CYCLE_COUNTER(MovieSceneEval_PostSpawnEvent);
 		Linker->Events.PostSpawnEvent.Broadcast(Linker);
 	}
->>>>>>> 4af6daef
 
 	// --------------------------------------------------------------------------------------------------------------------------------------------
 	// Only run the instantiation phase if there is anything to instantiate. This must come after the spawn phase because new instantiations may
@@ -1256,14 +902,11 @@
 	Linker->AutoUnlinkIrrelevantSystems();
 
 	EntityManager.Compact();
-<<<<<<< HEAD
-=======
 
 	if (FEntitySystemScheduler::IsCustomSchedulingEnabled())
 	{
 		Linker->SystemGraph.ReconstructTaskSchedule(&Linker->EntityManager);
 	}
->>>>>>> 4af6daef
 	return true;
 }
 
@@ -1275,7 +918,6 @@
 
 	CurrentPhase = ESystemPhase::Evaluation;
 
-	FGraphEventArray AllTasks;
 	// --------------------------------------------------------------------------------------------------------------------------------------------
 	// Step 2: Run the evaluation phase. The entity manager is locked down for this phase, meaning no changes to entity-component structure is allowed
 	//         This vastly simplifies the concurrent handling of entity component allocations
@@ -1283,15 +925,12 @@
 
 	checkf(!Linker->EntityManager.ContainsComponent(FBuiltInComponentTypes::Get()->Tags.NeedsUnlink), TEXT("Stale entities remain in the entity manager during evaluation - these should have been destroyed during the instantiation phase. Did it run?"));
 
-<<<<<<< HEAD
-=======
 	if (FEntitySystemScheduler::IsCustomSchedulingEnabled())
 	{
 		Linker->SystemGraph.ScheduleTasks(&Linker->EntityManager);
 	}
 
 	FGraphEventArray AllTasks;
->>>>>>> 4af6daef
 	Linker->SystemGraph.ExecutePhase(ESystemPhase::Evaluation, Linker, AllTasks);
 
 	if (AllTasks.Num() != 0)
@@ -1300,12 +939,6 @@
 		.ConstructAndDispatchWhenReady(TStatId(), GameThread);
 
 		FTaskGraphInterface::Get().WaitUntilTaskCompletes(EvaluationEvent, ENamedThreads::GameThread_Local);
-<<<<<<< HEAD
-	}
-
-	Linker->EntityManager.ReleaseLockDown();
-
-=======
 	}
 
 	Linker->EntityManager.ReleaseLockDown();
@@ -1318,7 +951,6 @@
 		SkipFlushState(ERunnerFlushState::Finalization | ERunnerFlushState::EventTriggers);
 	}
 
->>>>>>> 4af6daef
 	return true;
 }
 
@@ -1427,9 +1059,6 @@
 			if (InstanceRegistry->IsHandleValid(UpdateParams.InstanceHandle))
 			{
 				FSequenceInstance& Instance = InstanceRegistry->MutateInstance(UpdateParams.InstanceHandle);
-<<<<<<< HEAD
-				Instance.PostEvaluation(Linker);
-=======
 
 				Instance.Ledger.UnlinkOneShots(Linker);
 				IMovieScenePlayer::SetIsEvaluatingFlag(Instance.GetPlayerIndex(), false);
@@ -1438,7 +1067,6 @@
 				{
 					Instance.PostEvaluation(Linker);
 				}
->>>>>>> 4af6daef
 
 				if (EnumHasAnyFlags(UpdateParams.UpdateFlags, ERunnerUpdateFlags::Destroy))
 				{
@@ -1476,10 +1104,7 @@
 	if (TmpDissectedUpdates.Num() > 0)
 	{
 		DissectedUpdates.Append(TmpDissectedUpdates);
-<<<<<<< HEAD
-=======
 		// Important: we do not sort the Dissected updates here to ensure that the previously populated entries are evaluated first
->>>>>>> 4af6daef
 	}
 
 	// If we have any pending updates, we need to run another evaluation.
@@ -1498,19 +1123,13 @@
 
 void FMovieSceneEntitySystemRunner::OnLinkerAbandon(UMovieSceneEntitySystemLinker* InLinker)
 {
-<<<<<<< HEAD
-=======
 	// WARNING: this can be called with a linker that is PendingKill
 
->>>>>>> 4af6daef
 	if (ensure(InLinker))
 	{
 		InLinker->Events.AbandonLinker.RemoveAll(this);
 	}
-<<<<<<< HEAD
-=======
-
->>>>>>> 4af6daef
+
 	WeakLinker.Reset();
 }
 
