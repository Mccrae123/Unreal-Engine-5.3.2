--- conflicted
+++ resolved
@@ -107,28 +107,19 @@
 {
 	using namespace UE::MovieScene;
 
-<<<<<<< HEAD
-	FProperty* Property = ObjectClass->FindPropertyByName(PropertyBinding.PropertyName);
-	
-	const bool bFoundSetter = (!Property || Property->HasSetter());
-=======
 	FPropertyAndAddress PropertyAndAddress = FindPropertyFromPath(ObjectClass, PropertyBinding);
 
 	const bool bFoundSetter = (!PropertyAndAddress.Property || PropertyAndAddress.Property->HasSetter());
->>>>>>> 4af6daef
 	if (bFoundSetter)
 	{
 		return TOptional<uint16>();
 	}
 
-<<<<<<< HEAD
-=======
 	if (!PropertyAndAddress.Property)
 	{
 		return TOptional<uint16>();
 	}
 
->>>>>>> 4af6daef
 	// @todo: Constructing FNames from strings is _very_ costly and we really shouldn't be doing this at runtime.
 	//        This is a little better now we use a string builder and an FNAME_Find, but it's still not ideal
 	TStringBuilder<128> SetterName;
