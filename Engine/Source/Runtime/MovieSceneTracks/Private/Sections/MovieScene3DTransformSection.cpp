// Copyright 1998-2019 Epic Games, Inc. All Rights Reserved.

#include "Sections/MovieScene3DTransformSection.h"
#include "UObject/StructOnScope.h"
#include "Evaluation/MovieScene3DTransformTemplate.h"
#include "UObject/SequencerObjectVersion.h"
#include "Algo/AnyOf.h"
#include "Channels/MovieSceneChannelProxy.h"
#include "GameFramework/Actor.h"
#include "EulerTransform.h"
#include "Compilation/MovieSceneTemplateInterrogation.h"
#include "Evaluation/MovieSceneEvaluationTrack.h"
#include "Evaluation/MovieSceneEvaluationTemplateInstance.h"
#include "Evaluation/MovieScenePropertyTemplate.h"

#if WITH_EDITOR

struct F3DTransformChannelEditorData
{
	F3DTransformChannelEditorData(EMovieSceneTransformChannel Mask)
	{
		FText LocationGroup = NSLOCTEXT("MovieSceneTransformSection", "Location", "Location");
		FText RotationGroup = NSLOCTEXT("MovieSceneTransformSection", "Rotation", "Rotation");
		FText ScaleGroup    = NSLOCTEXT("MovieSceneTransformSection", "Scale",    "Scale");
		{
			MetaData[0].SetIdentifiers("Location.X", FCommonChannelData::ChannelX, LocationGroup);
			MetaData[0].bEnabled = EnumHasAllFlags(Mask, EMovieSceneTransformChannel::TranslationX);
			MetaData[0].Color = FCommonChannelData::RedChannelColor;
			MetaData[0].SortOrder = 0;
			MetaData[0].bCanCollapseToTrack = false;

			MetaData[1].SetIdentifiers("Location.Y", FCommonChannelData::ChannelY, LocationGroup);
			MetaData[1].bEnabled = EnumHasAllFlags(Mask, EMovieSceneTransformChannel::TranslationY);
			MetaData[1].Color = FCommonChannelData::GreenChannelColor;
			MetaData[1].SortOrder = 1;
			MetaData[1].bCanCollapseToTrack = false;

			MetaData[2].SetIdentifiers("Location.Z", FCommonChannelData::ChannelZ, LocationGroup);
			MetaData[2].bEnabled = EnumHasAllFlags(Mask, EMovieSceneTransformChannel::TranslationZ);
			MetaData[2].Color = FCommonChannelData::BlueChannelColor;
			MetaData[2].SortOrder = 2;
			MetaData[2].bCanCollapseToTrack = false;
		}
		{
			MetaData[3].SetIdentifiers("Rotation.X", NSLOCTEXT("MovieSceneTransformSection", "RotationX", "Roll"), RotationGroup);
			MetaData[3].bEnabled = EnumHasAllFlags(Mask, EMovieSceneTransformChannel::RotationX);
			MetaData[3].Color = FCommonChannelData::RedChannelColor;
			MetaData[3].SortOrder = 3;
			MetaData[3].bCanCollapseToTrack = false;

			MetaData[4].SetIdentifiers("Rotation.Y", NSLOCTEXT("MovieSceneTransformSection", "RotationY", "Pitch"), RotationGroup);
			MetaData[4].bEnabled = EnumHasAllFlags(Mask, EMovieSceneTransformChannel::RotationY);
			MetaData[4].Color = FCommonChannelData::GreenChannelColor;
			MetaData[4].SortOrder = 4;
			MetaData[4].bCanCollapseToTrack = false;

			MetaData[5].SetIdentifiers("Rotation.Z", NSLOCTEXT("MovieSceneTransformSection", "RotationZ", "Yaw"), RotationGroup);
			MetaData[5].bEnabled = EnumHasAllFlags(Mask, EMovieSceneTransformChannel::RotationZ);
			MetaData[5].Color = FCommonChannelData::BlueChannelColor;
			MetaData[5].SortOrder = 5;
			MetaData[5].bCanCollapseToTrack = false;
		}
		{
			MetaData[6].SetIdentifiers("Scale.X", FCommonChannelData::ChannelX, ScaleGroup);
			MetaData[6].bEnabled = EnumHasAllFlags(Mask, EMovieSceneTransformChannel::ScaleX);
			MetaData[6].Color = FCommonChannelData::RedChannelColor;
			MetaData[6].SortOrder = 6;
			MetaData[6].bCanCollapseToTrack = false;

			MetaData[7].SetIdentifiers("Scale.Y", FCommonChannelData::ChannelY, ScaleGroup);
			MetaData[7].bEnabled = EnumHasAllFlags(Mask, EMovieSceneTransformChannel::ScaleY);
			MetaData[7].Color = FCommonChannelData::GreenChannelColor;
			MetaData[7].SortOrder = 7;
			MetaData[7].bCanCollapseToTrack = false;

			MetaData[8].SetIdentifiers("Scale.Z", FCommonChannelData::ChannelZ, ScaleGroup);
			MetaData[8].bEnabled = EnumHasAllFlags(Mask, EMovieSceneTransformChannel::ScaleZ);
			MetaData[8].Color = FCommonChannelData::BlueChannelColor;
			MetaData[8].SortOrder = 8;
			MetaData[8].bCanCollapseToTrack = false;
		}
		{
			MetaData[9].SetIdentifiers("Weight", NSLOCTEXT("MovieSceneTransformSection", "Weight", "Weight"));
			MetaData[9].bEnabled = EnumHasAllFlags(Mask, EMovieSceneTransformChannel::Weight);
		}

		ExternalValues[0].OnGetExternalValue = ExtractTranslationX;
		ExternalValues[1].OnGetExternalValue = ExtractTranslationY;
		ExternalValues[2].OnGetExternalValue = ExtractTranslationZ;
		ExternalValues[3].OnGetExternalValue = ExtractRotationX;
		ExternalValues[4].OnGetExternalValue = ExtractRotationY;
		ExternalValues[5].OnGetExternalValue = ExtractRotationZ;
		ExternalValues[6].OnGetExternalValue = ExtractScaleX;
		ExternalValues[7].OnGetExternalValue = ExtractScaleY;
		ExternalValues[8].OnGetExternalValue = ExtractScaleZ;

		ExternalValues[0].OnGetCurrentValueAndWeight = GetTranslationXValueAndWeight;
		ExternalValues[1].OnGetCurrentValueAndWeight = GetTranslationYValueAndWeight;
		ExternalValues[2].OnGetCurrentValueAndWeight = GetTranslationZValueAndWeight;
		ExternalValues[3].OnGetCurrentValueAndWeight = GetRotationXValueAndWeight;
		ExternalValues[4].OnGetCurrentValueAndWeight = GetRotationYValueAndWeight;
		ExternalValues[5].OnGetCurrentValueAndWeight = GetRotationZValueAndWeight;
		ExternalValues[6].OnGetCurrentValueAndWeight = GetScaleXValueAndWeight;
		ExternalValues[7].OnGetCurrentValueAndWeight = GetScaleYValueAndWeight;
		ExternalValues[8].OnGetCurrentValueAndWeight = GetScaleZValueAndWeight;

	}

	static TOptional<FVector> GetTranslation(UObject& InObject, FTrackInstancePropertyBindings* Bindings)
	{
		const UStructProperty* TransformProperty = Bindings ? Cast<UStructProperty>(Bindings->GetProperty(InObject)) : nullptr;

		if (TransformProperty)
		{
			if (TransformProperty->Struct == TBaseStructure<FTransform>::Get())
			{
				if (TOptional<FTransform> Transform = Bindings->GetOptionalValue<FTransform>(InObject))
				{
					return Transform->GetTranslation();
				}
			}
			else if (TransformProperty->Struct == TBaseStructure<FEulerTransform>::Get())
			{
				if (TOptional<FEulerTransform> EulerTransform = Bindings->GetOptionalValue<FEulerTransform>(InObject))
				{
					return EulerTransform->Location;
				}
			}
		}
		else if (AActor* Actor = Cast<AActor>(&InObject))
		{
			if (USceneComponent* RootComponent = Actor->GetRootComponent())
			{
				return RootComponent->GetRelativeTransform().GetTranslation();
			}
		}

		return TOptional<FVector>();
	}

	static TOptional<FRotator> GetRotator(UObject& InObject, FTrackInstancePropertyBindings* Bindings)
	{
		const UStructProperty* TransformProperty = Bindings ? Cast<UStructProperty>(Bindings->GetProperty(InObject)) : nullptr;

		if (TransformProperty)
		{
			if (TransformProperty->Struct == TBaseStructure<FTransform>::Get())
			{
				if (TOptional<FTransform> Transform = Bindings->GetOptionalValue<FTransform>(InObject))
				{
					return Transform->GetRotation().Rotator();
				}
			}
			else if (TransformProperty->Struct == TBaseStructure<FEulerTransform>::Get())
			{
				if (TOptional<FEulerTransform> EulerTransform = Bindings->GetOptionalValue<FEulerTransform>(InObject))
				{
					return EulerTransform->Rotation;
				}
			}
		}
		else if (AActor* Actor = Cast<AActor>(&InObject))
		{
			if (USceneComponent* RootComponent = Actor->GetRootComponent())
			{
				return RootComponent->RelativeRotation;
			}
		}

		return TOptional<FRotator>();
	}

	static TOptional<FVector> GetScale(UObject& InObject, FTrackInstancePropertyBindings* Bindings)
	{
		const UStructProperty* TransformProperty = Bindings ? Cast<UStructProperty>(Bindings->GetProperty(InObject)) : nullptr;

		if (TransformProperty)
		{
			if (TransformProperty->Struct == TBaseStructure<FTransform>::Get())
			{
				if (TOptional<FTransform> Transform = Bindings->GetOptionalValue<FTransform>(InObject))
				{
					return Transform->GetScale3D();
				}
			}
			else if (TransformProperty->Struct == TBaseStructure<FEulerTransform>::Get())
			{
				if (TOptional<FEulerTransform> EulerTransform = Bindings->GetOptionalValue<FEulerTransform>(InObject))
				{
					return EulerTransform->Scale;
				}
			}
		}
		else if (AActor* Actor = Cast<AActor>(&InObject))
		{
			if (USceneComponent* RootComponent = Actor->GetRootComponent())
			{
				return RootComponent->GetRelativeTransform().GetScale3D();
			}
		}

		return TOptional<FVector>();
	}

	static void GetValueAndWeight(UObject* Object, UMovieSceneSection*  SectionToKey, int32 Index, FFrameNumber KeyTime, FFrameRate TickResolution, FMovieSceneRootEvaluationTemplateInstance& RootTemplate,
		float& OutValue, float& OutWeight)
	{
		UMovieSceneTrack* Track = SectionToKey->GetTypedOuter<UMovieSceneTrack>();
		FMovieSceneEvaluationTrack EvalTrack = Track->GenerateTrackTemplate();
		FMovieSceneInterrogationData InterrogationData;
		RootTemplate.CopyActuators(InterrogationData.GetAccumulator());

		FMovieSceneContext Context(FMovieSceneEvaluationRange(KeyTime, TickResolution));
		EvalTrack.Interrogate(Context, InterrogationData, Object);

		FVector CurrentPos; FRotator CurrentRot;
		FVector CurrentScale;
		for (const FTransformData& Transform : InterrogationData.Iterate<FTransformData>(UMovieScene3DTransformSection::GetInterrogationKey()))
		{
			CurrentPos = Transform.Translation;
			CurrentRot = Transform.Rotation;
			CurrentScale = Transform.Scale;
			break;
		}

		switch (Index)
		{
		case 0:
			OutValue = CurrentPos.X;
			break;
		case 1:
			OutValue = CurrentPos.Y;
			break;
		case 2:
			OutValue = CurrentPos.Z;
			break;
		case 3:
			OutValue = CurrentRot.Roll;
			break;
		case 4:
			OutValue = CurrentRot.Pitch;
			break;
		case 5:
			OutValue = CurrentRot.Yaw;
			break;
		case 6:
			OutValue = CurrentScale.X;
			break;
		case 7:
			OutValue = CurrentScale.Y;
			break;
		case 8:
			OutValue = CurrentScale.Z;
			break;

		}
		OutWeight = MovieSceneHelpers::CalculateWeightForBlending(SectionToKey, KeyTime);
	}


	static TOptional<float> ExtractTranslationX(UObject& InObject, FTrackInstancePropertyBindings* Bindings)
	{
		TOptional<FVector> Translation = GetTranslation(InObject, Bindings);
		return Translation.IsSet() ? Translation->X : TOptional<float>();
	}
	static TOptional<float> ExtractTranslationY(UObject& InObject, FTrackInstancePropertyBindings* Bindings)
	{
		TOptional<FVector> Translation = GetTranslation(InObject, Bindings);
		return Translation.IsSet() ? Translation->Y : TOptional<float>();
	}
	static TOptional<float> ExtractTranslationZ(UObject& InObject, FTrackInstancePropertyBindings* Bindings)
	{
		TOptional<FVector> Translation = GetTranslation(InObject, Bindings);
		return Translation.IsSet() ? Translation->Z : TOptional<float>();
	}

	static TOptional<float> ExtractRotationX(UObject& InObject, FTrackInstancePropertyBindings* Bindings)
	{
		TOptional<FRotator> Rotator = GetRotator(InObject, Bindings);
		return Rotator.IsSet() ? Rotator->Roll : TOptional<float>();
	}
	static TOptional<float> ExtractRotationY(UObject& InObject, FTrackInstancePropertyBindings* Bindings)
	{
		TOptional<FRotator> Rotator = GetRotator(InObject, Bindings);
		return Rotator.IsSet() ? Rotator->Pitch : TOptional<float>();
	}
	static TOptional<float> ExtractRotationZ(UObject& InObject, FTrackInstancePropertyBindings* Bindings)
	{
		TOptional<FRotator> Rotator = GetRotator(InObject, Bindings);
		return Rotator.IsSet() ? Rotator->Yaw : TOptional<float>();
	}

	static TOptional<float> ExtractScaleX(UObject& InObject, FTrackInstancePropertyBindings* Bindings)
	{
		TOptional<FVector> Scale = GetScale(InObject, Bindings);
		return Scale.IsSet() ? Scale->X : TOptional<float>();
	}
	static TOptional<float> ExtractScaleY(UObject& InObject, FTrackInstancePropertyBindings* Bindings)
	{
		TOptional<FVector> Scale = GetScale(InObject, Bindings);
		return Scale.IsSet() ? Scale->Y : TOptional<float>();
	}
	static TOptional<float> ExtractScaleZ(UObject& InObject, FTrackInstancePropertyBindings* Bindings)
	{
		TOptional<FVector> Scale = GetScale(InObject, Bindings);
		return Scale.IsSet() ? Scale->Z : TOptional<float>();
	}

	static void GetTranslationXValueAndWeight(UObject* Object, UMovieSceneSection*  SectionToKey, FFrameNumber KeyTime, FFrameRate TickResolution, FMovieSceneRootEvaluationTemplateInstance& RootTemplate,
		float& OutValue, float& OutWeight)
	{
		GetValueAndWeight(Object, SectionToKey, 0, KeyTime, TickResolution, RootTemplate, OutValue, OutWeight);
	}
	static void GetTranslationYValueAndWeight(UObject* Object, UMovieSceneSection*  SectionToKey,  FFrameNumber KeyTime, FFrameRate TickResolution, FMovieSceneRootEvaluationTemplateInstance& RootTemplate,
		float& OutValue, float& OutWeight)
	{
		GetValueAndWeight(Object, SectionToKey, 1, KeyTime, TickResolution, RootTemplate, OutValue, OutWeight);
	}
	static void GetTranslationZValueAndWeight(UObject* Object, UMovieSceneSection*  SectionToKey, FFrameNumber KeyTime, FFrameRate TickResolution, FMovieSceneRootEvaluationTemplateInstance& RootTemplate,
		float& OutValue, float& OutWeight)
	{
		GetValueAndWeight(Object, SectionToKey, 2, KeyTime, TickResolution, RootTemplate, OutValue, OutWeight);
	}
	static void GetRotationXValueAndWeight(UObject* Object, UMovieSceneSection*  SectionToKey, FFrameNumber KeyTime, FFrameRate TickResolution, FMovieSceneRootEvaluationTemplateInstance& RootTemplate,
		float& OutValue, float& OutWeight)
	{
		GetValueAndWeight(Object, SectionToKey, 3, KeyTime, TickResolution, RootTemplate, OutValue, OutWeight);
	}
	static void GetRotationYValueAndWeight(UObject* Object, UMovieSceneSection*  SectionToKey, FFrameNumber KeyTime, FFrameRate TickResolution, FMovieSceneRootEvaluationTemplateInstance& RootTemplate,
		float& OutValue, float& OutWeight)
	{
		GetValueAndWeight(Object, SectionToKey, 4, KeyTime, TickResolution, RootTemplate, OutValue, OutWeight);
	}
	static void GetRotationZValueAndWeight(UObject* Object, UMovieSceneSection*  SectionToKey, FFrameNumber KeyTime, FFrameRate TickResolution, FMovieSceneRootEvaluationTemplateInstance& RootTemplate,
		float& OutValue, float& OutWeight)
	{
		GetValueAndWeight(Object, SectionToKey, 5, KeyTime, TickResolution, RootTemplate, OutValue, OutWeight);
	}
	static void GetScaleXValueAndWeight(UObject* Object, UMovieSceneSection*  SectionToKey, FFrameNumber KeyTime, FFrameRate TickResolution, FMovieSceneRootEvaluationTemplateInstance& RootTemplate,
		float& OutValue, float& OutWeight)
	{
		GetValueAndWeight(Object, SectionToKey, 6, KeyTime, TickResolution, RootTemplate, OutValue, OutWeight);
	}
	static void GetScaleYValueAndWeight(UObject* Object, UMovieSceneSection*  SectionToKey, FFrameNumber KeyTime, FFrameRate TickResolution, FMovieSceneRootEvaluationTemplateInstance& RootTemplate,
		float& OutValue, float& OutWeight)
	{
		GetValueAndWeight(Object, SectionToKey, 7, KeyTime, TickResolution, RootTemplate, OutValue, OutWeight);
	}
	static void GetScaleZValueAndWeight(UObject* Object, UMovieSceneSection*  SectionToKey, FFrameNumber KeyTime, FFrameRate TickResolution, FMovieSceneRootEvaluationTemplateInstance& RootTemplate,
		float& OutValue, float& OutWeight)
	{
		GetValueAndWeight(Object, SectionToKey, 8, KeyTime, TickResolution, RootTemplate, OutValue, OutWeight);
	}


	FMovieSceneChannelMetaData      MetaData[10];
	TMovieSceneExternalValue<float> ExternalValues[10];
};

#endif // WITH_EDITOR



/* FMovieScene3DLocationKeyStruct interface
 *****************************************************************************/

void FMovieScene3DLocationKeyStruct::PropagateChanges(const FPropertyChangedEvent& ChangeEvent)
{
	KeyStructInterop.Apply(Time);
}


/* FMovieScene3DRotationKeyStruct interface
 *****************************************************************************/

void FMovieScene3DRotationKeyStruct::PropagateChanges(const FPropertyChangedEvent& ChangeEvent)
{
	KeyStructInterop.Apply(Time);
}


/* FMovieScene3DScaleKeyStruct interface
 *****************************************************************************/

void FMovieScene3DScaleKeyStruct::PropagateChanges(const FPropertyChangedEvent& ChangeEvent)
{
	KeyStructInterop.Apply(Time);
}


/* FMovieScene3DTransformKeyStruct interface
 *****************************************************************************/

void FMovieScene3DTransformKeyStruct::PropagateChanges(const FPropertyChangedEvent& ChangeEvent)
{
	KeyStructInterop.Apply(Time);
}


/* UMovieScene3DTransformSection interface
 *****************************************************************************/

UMovieScene3DTransformSection::UMovieScene3DTransformSection(const FObjectInitializer& ObjectInitializer)
	: Super(ObjectInitializer)
	, bUseQuaternionInterpolation(false)
#if WITH_EDITORONLY_DATA
	, Show3DTrajectory(EShow3DTrajectory::EST_OnlyWhenSelected)
#endif
{
	EvalOptions.EnableAndSetCompletionMode
		(GetLinkerCustomVersion(FSequencerObjectVersion::GUID) < FSequencerObjectVersion::WhenFinishedDefaultsToRestoreState ? 
			EMovieSceneCompletionMode::KeepState : 
			GetLinkerCustomVersion(FSequencerObjectVersion::GUID) < FSequencerObjectVersion::WhenFinishedDefaultsToProjectDefault ? 
			EMovieSceneCompletionMode::RestoreState : 
			EMovieSceneCompletionMode::ProjectDefault);

	ProxyChannels = EMovieSceneTransformChannel::None;
	TransformMask = EMovieSceneTransformChannel::AllTransform;
	BlendType = EMovieSceneBlendType::Absolute;
	bSupportsInfiniteRange = true;

	UpdateChannelProxy();
	TArrayView<FMovieSceneFloatChannel*> FloatChannels = ChannelProxy->GetChannels<FMovieSceneFloatChannel>();
	//Set Defaults this fixes issues with blending sections with newly created sections
	// Set default translation and rotation
	for (int32 Index = 0; Index < 6; ++Index)
	{
		FloatChannels[Index]->SetDefault(0.f);
	}
	// Set default scale and weight
	for (int32 Index = 6; Index <=9; ++Index)
	{
		FloatChannels[Index]->SetDefault(1.f);
	}

}

void UMovieScene3DTransformSection::Serialize(FArchive& Ar)
{
	Super::Serialize(Ar);

	if (Ar.IsLoading())
	{
		UpdateChannelProxy();
	}
}

void UMovieScene3DTransformSection::PostEditImport()
{
	Super::PostEditImport();

	UpdateChannelProxy();
}

FMovieSceneTransformMask UMovieScene3DTransformSection::GetMask() const
{
	return TransformMask;
}

void UMovieScene3DTransformSection::SetMask(FMovieSceneTransformMask NewMask)
{
	TransformMask = NewMask;
	UpdateChannelProxy();
}

FMovieSceneTransformMask UMovieScene3DTransformSection::GetMaskByName(const FName& InName) const
{
	if (InName.ToString() == NSLOCTEXT("MovieSceneTransformSection", "Location", "Location").ToString())
	{
		return EMovieSceneTransformChannel::Translation;
	}
	else if (InName == TEXT("Location.X"))
	{
		return EMovieSceneTransformChannel::TranslationX;
	}
	else if (InName == TEXT("Location.Y"))
	{
		return EMovieSceneTransformChannel::TranslationY;
	}
	else if (InName == TEXT("Location.Z"))
	{
		return EMovieSceneTransformChannel::TranslationZ;
	}
	else if (InName.ToString() == NSLOCTEXT("MovieSceneTransformSection", "Rotation", "Rotation").ToString())
	{
		return EMovieSceneTransformChannel::Rotation;
	}
	else if (InName == TEXT("Rotation.X"))
	{
		return EMovieSceneTransformChannel::RotationX;
	}
	else if (InName == TEXT("Rotation.Y"))
	{
		return EMovieSceneTransformChannel::RotationY;
	}
	else if (InName == TEXT("Rotation.Z"))
	{
		return EMovieSceneTransformChannel::RotationZ;
	}
	else if (InName.ToString() == NSLOCTEXT("MovieSceneTransformSection", "Scale", "Scale").ToString())
	{
		return EMovieSceneTransformChannel::Scale;
	}
	else if (InName == TEXT("Scale.X"))
	{
		return EMovieSceneTransformChannel::ScaleX;
	}
	else if (InName == TEXT("Scale.Y"))
	{
		return EMovieSceneTransformChannel::ScaleY;
	}
	else if (InName == TEXT("Scale.Z"))
	{
		return EMovieSceneTransformChannel::ScaleZ;
	}

	return EMovieSceneTransformChannel::All;
}

void UMovieScene3DTransformSection::UpdateChannelProxy()
{
	if (ProxyChannels == TransformMask.GetChannels())
	{
		return;
	}

	ProxyChannels = TransformMask.GetChannels();

	FMovieSceneChannelProxyData Channels;

#if WITH_EDITOR

	F3DTransformChannelEditorData EditorData(TransformMask.GetChannels());

	Channels.Add(Translation[0], EditorData.MetaData[0], EditorData.ExternalValues[0]);
	Channels.Add(Translation[1], EditorData.MetaData[1], EditorData.ExternalValues[1]);
	Channels.Add(Translation[2], EditorData.MetaData[2], EditorData.ExternalValues[2]);
	Channels.Add(Rotation[0],    EditorData.MetaData[3], EditorData.ExternalValues[3]);
	Channels.Add(Rotation[1],    EditorData.MetaData[4], EditorData.ExternalValues[4]);
	Channels.Add(Rotation[2],    EditorData.MetaData[5], EditorData.ExternalValues[5]);
	Channels.Add(Scale[0],       EditorData.MetaData[6], EditorData.ExternalValues[6]);
	Channels.Add(Scale[1],       EditorData.MetaData[7], EditorData.ExternalValues[7]);
	Channels.Add(Scale[2],       EditorData.MetaData[8], EditorData.ExternalValues[8]);
	Channels.Add(ManualWeight,   EditorData.MetaData[9], EditorData.ExternalValues[9]);

#else

	Channels.Add(Translation[0]);
	Channels.Add(Translation[1]);
	Channels.Add(Translation[2]);
	Channels.Add(Rotation[0]);
	Channels.Add(Rotation[1]);
	Channels.Add(Rotation[2]);
	Channels.Add(Scale[0]);
	Channels.Add(Scale[1]);
	Channels.Add(Scale[2]);
	Channels.Add(ManualWeight);

#endif

	ChannelProxy = MakeShared<FMovieSceneChannelProxy>(MoveTemp(Channels));
}

/* UMovieSceneSection interface
 *****************************************************************************/


TSharedPtr<FStructOnScope> UMovieScene3DTransformSection::GetKeyStruct(TArrayView<const FKeyHandle> KeyHandles)
{
	FVector  StartingLocation;
	FRotator StartingRotation;
	FVector  StartingScale;

	TArrayView<FMovieSceneFloatChannel*> FloatChannels = ChannelProxy->GetChannels<FMovieSceneFloatChannel>();

	TOptional<TTuple<FKeyHandle, FFrameNumber>> LocationKeys[3] = {
		FMovieSceneChannelValueHelper::FindFirstKey(FloatChannels[0], KeyHandles),
		FMovieSceneChannelValueHelper::FindFirstKey(FloatChannels[1], KeyHandles),
		FMovieSceneChannelValueHelper::FindFirstKey(FloatChannels[2], KeyHandles)
	};

	TOptional<TTuple<FKeyHandle, FFrameNumber>> RotationKeys[3] = {
		FMovieSceneChannelValueHelper::FindFirstKey(FloatChannels[3], KeyHandles),
		FMovieSceneChannelValueHelper::FindFirstKey(FloatChannels[4], KeyHandles),
		FMovieSceneChannelValueHelper::FindFirstKey(FloatChannels[5], KeyHandles)
	};

	TOptional<TTuple<FKeyHandle, FFrameNumber>> ScaleKeys[3] = {
		FMovieSceneChannelValueHelper::FindFirstKey(FloatChannels[6], KeyHandles),
		FMovieSceneChannelValueHelper::FindFirstKey(FloatChannels[7], KeyHandles),
		FMovieSceneChannelValueHelper::FindFirstKey(FloatChannels[8], KeyHandles)
	};

	const int32 AnyLocationKeys = Algo::AnyOf(LocationKeys);
	const int32 AnyRotationKeys = Algo::AnyOf(RotationKeys);
	const int32 AnyScaleKeys =    Algo::AnyOf(ScaleKeys);

	// do we have multiple keys on multiple parts of the transform?
	if (AnyLocationKeys + AnyRotationKeys + AnyScaleKeys > 1)
	{
		TSharedRef<FStructOnScope> KeyStruct = MakeShareable(new FStructOnScope(FMovieScene3DTransformKeyStruct::StaticStruct()));
		auto Struct = (FMovieScene3DTransformKeyStruct*)KeyStruct->GetStructMemory();

		Struct->KeyStructInterop.Add(FMovieSceneChannelValueHelper(ChannelProxy->MakeHandle<FMovieSceneFloatChannel>(0), &Struct->Location.X,     LocationKeys[0]));
		Struct->KeyStructInterop.Add(FMovieSceneChannelValueHelper(ChannelProxy->MakeHandle<FMovieSceneFloatChannel>(1), &Struct->Location.Y,     LocationKeys[1]));
		Struct->KeyStructInterop.Add(FMovieSceneChannelValueHelper(ChannelProxy->MakeHandle<FMovieSceneFloatChannel>(2), &Struct->Location.Z,     LocationKeys[2]));

		Struct->KeyStructInterop.Add(FMovieSceneChannelValueHelper(ChannelProxy->MakeHandle<FMovieSceneFloatChannel>(3), &Struct->Rotation.Roll,  RotationKeys[0]));
		Struct->KeyStructInterop.Add(FMovieSceneChannelValueHelper(ChannelProxy->MakeHandle<FMovieSceneFloatChannel>(4), &Struct->Rotation.Pitch, RotationKeys[1]));
		Struct->KeyStructInterop.Add(FMovieSceneChannelValueHelper(ChannelProxy->MakeHandle<FMovieSceneFloatChannel>(5), &Struct->Rotation.Yaw,   RotationKeys[2]));

		Struct->KeyStructInterop.Add(FMovieSceneChannelValueHelper(ChannelProxy->MakeHandle<FMovieSceneFloatChannel>(6), &Struct->Scale.X,        ScaleKeys[0]));
		Struct->KeyStructInterop.Add(FMovieSceneChannelValueHelper(ChannelProxy->MakeHandle<FMovieSceneFloatChannel>(7), &Struct->Scale.Y,        ScaleKeys[1]));
		Struct->KeyStructInterop.Add(FMovieSceneChannelValueHelper(ChannelProxy->MakeHandle<FMovieSceneFloatChannel>(8), &Struct->Scale.Z,        ScaleKeys[2]));

		Struct->KeyStructInterop.SetStartingValues();
		Struct->Time = Struct->KeyStructInterop.GetUnifiedKeyTime().Get(0);
		return KeyStruct;
	}

	if (AnyLocationKeys)
	{
		TSharedRef<FStructOnScope> KeyStruct = MakeShareable(new FStructOnScope(FMovieScene3DLocationKeyStruct::StaticStruct()));
		auto Struct = (FMovieScene3DLocationKeyStruct*)KeyStruct->GetStructMemory();

		Struct->KeyStructInterop.Add(FMovieSceneChannelValueHelper(ChannelProxy->MakeHandle<FMovieSceneFloatChannel>(0), &Struct->Location.X,     LocationKeys[0]));
		Struct->KeyStructInterop.Add(FMovieSceneChannelValueHelper(ChannelProxy->MakeHandle<FMovieSceneFloatChannel>(1), &Struct->Location.Y,     LocationKeys[1]));
		Struct->KeyStructInterop.Add(FMovieSceneChannelValueHelper(ChannelProxy->MakeHandle<FMovieSceneFloatChannel>(2), &Struct->Location.Z,     LocationKeys[2]));

		Struct->KeyStructInterop.SetStartingValues();
		Struct->Time = Struct->KeyStructInterop.GetUnifiedKeyTime().Get(0);
		return KeyStruct;
	}

	if (AnyRotationKeys)
	{
		TSharedRef<FStructOnScope> KeyStruct = MakeShareable(new FStructOnScope(FMovieScene3DRotationKeyStruct::StaticStruct()));
		auto Struct = (FMovieScene3DRotationKeyStruct*)KeyStruct->GetStructMemory();

		Struct->KeyStructInterop.Add(FMovieSceneChannelValueHelper(ChannelProxy->MakeHandle<FMovieSceneFloatChannel>(3), &Struct->Rotation.Roll,  RotationKeys[0]));
		Struct->KeyStructInterop.Add(FMovieSceneChannelValueHelper(ChannelProxy->MakeHandle<FMovieSceneFloatChannel>(4), &Struct->Rotation.Pitch, RotationKeys[1]));
		Struct->KeyStructInterop.Add(FMovieSceneChannelValueHelper(ChannelProxy->MakeHandle<FMovieSceneFloatChannel>(5), &Struct->Rotation.Yaw,   RotationKeys[2]));

		Struct->KeyStructInterop.SetStartingValues();
		Struct->Time = Struct->KeyStructInterop.GetUnifiedKeyTime().Get(0);
		return KeyStruct;
	}

	if (AnyScaleKeys)
	{
		TSharedRef<FStructOnScope> KeyStruct = MakeShareable(new FStructOnScope(FMovieScene3DScaleKeyStruct::StaticStruct()));
		auto Struct = (FMovieScene3DScaleKeyStruct*)KeyStruct->GetStructMemory();

		Struct->KeyStructInterop.Add(FMovieSceneChannelValueHelper(ChannelProxy->MakeHandle<FMovieSceneFloatChannel>(6), &Struct->Scale.X,        ScaleKeys[0]));
		Struct->KeyStructInterop.Add(FMovieSceneChannelValueHelper(ChannelProxy->MakeHandle<FMovieSceneFloatChannel>(7), &Struct->Scale.Y,        ScaleKeys[1]));
		Struct->KeyStructInterop.Add(FMovieSceneChannelValueHelper(ChannelProxy->MakeHandle<FMovieSceneFloatChannel>(8), &Struct->Scale.Z,        ScaleKeys[2]));

		Struct->KeyStructInterop.SetStartingValues();
		Struct->Time = Struct->KeyStructInterop.GetUnifiedKeyTime().Get(0);
		return KeyStruct;
	}

	return nullptr;
}

FMovieSceneEvalTemplatePtr UMovieScene3DTransformSection::GenerateTemplate() const
{
	return FMovieSceneComponentTransformSectionTemplate(*this);
}


bool UMovieScene3DTransformSection::GetUseQuaternionInterpolation() const
{
	return bUseQuaternionInterpolation;
}

bool UMovieScene3DTransformSection::ShowCurveForChannel(const void *ChannelPtr) const
{
	if (GetUseQuaternionInterpolation())
	{
		TArrayView<FMovieSceneFloatChannel*> FloatChannels = ChannelProxy->GetChannels<FMovieSceneFloatChannel>();
		if (static_cast<void *>(FloatChannels[3]) == ChannelPtr || static_cast<void *>(FloatChannels[4]) == ChannelPtr || static_cast<void *>(FloatChannels[5]) == ChannelPtr)
		{
			return false;
		}
	}
	return true;
}

float UMovieScene3DTransformSection::GetTotalWeightValue(FFrameTime InTime) const
{
	float Weight = EvaluateEasing(InTime);
	if (EnumHasAllFlags(TransformMask.GetChannels(), EMovieSceneTransformChannel::Weight))
	{
		float ManualWeightVal = 1.f;
		ManualWeight.Evaluate(InTime, ManualWeightVal);
		Weight *= ManualWeightVal;
	}
	return Weight;
}

void UMovieScene3DTransformSection::SetBlendType(EMovieSceneBlendType InBlendType)
{
	if (GetSupportedBlendTypes().Contains(InBlendType))
	{
		BlendType = InBlendType;
		// Set Defaults based upon Type
		TArrayView<FMovieSceneFloatChannel*> FloatChannels = ChannelProxy->GetChannels<FMovieSceneFloatChannel>();

		if (InBlendType == EMovieSceneBlendType::Absolute)
		{
			//If Absolute just make sure scale default is 1.0f
			for (int32 Index = 6; Index < 9; ++Index)
			{
				FloatChannels[Index]->SetDefault(1.0f);
			}
		}
		else
		{
			//If Additive or Relative, zero out Pos/Rot/ and Scale.
			for (int32 Index = 0; Index < 9; ++Index)
			{
				FloatChannels[Index]->SetDefault(0.0f);
			}
		}
	}
}
<<<<<<< HEAD
=======

>>>>>>> 9ba46998
FMovieSceneInterrogationKey UMovieScene3DTransformSection::GetInterrogationKey()
{
	static FMovieSceneAnimTypeID TypeID = FMovieSceneAnimTypeID::Unique();
	return TypeID;
}<|MERGE_RESOLUTION|>--- conflicted
+++ resolved
@@ -725,10 +725,7 @@
 		}
 	}
 }
-<<<<<<< HEAD
-=======
-
->>>>>>> 9ba46998
+
 FMovieSceneInterrogationKey UMovieScene3DTransformSection::GetInterrogationKey()
 {
 	static FMovieSceneAnimTypeID TypeID = FMovieSceneAnimTypeID::Unique();
