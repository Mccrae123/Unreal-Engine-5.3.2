// Copyright Epic Games, Inc. All Rights Reserved.

#include "Sections/MovieScene3DTransformSection.h"
#include "UObject/StructOnScope.h"
#include "UObject/SequencerObjectVersion.h"
#include "Algo/AnyOf.h"
#include "Channels/MovieSceneChannelProxy.h"
#include "GameFramework/Actor.h"
#include "EulerTransform.h"
#include "Systems/MovieScene3DTransformPropertySystem.h"
#include "Tracks/MovieScene3DTransformTrack.h"
#include "Tracks/MovieSceneEulerTransformTrack.h"
#include "EntitySystem/MovieSceneEntitySystemLinker.h"
#include "EntitySystem/MovieSceneEntityBuilder.h"
#include "MovieSceneTracksComponentTypes.h"
#include "Algo/AnyOf.h"

#if WITH_EDITOR

struct F3DTransformChannelEditorData
{
	F3DTransformChannelEditorData(EMovieSceneTransformChannel Mask)
	{
		FText LocationGroup = NSLOCTEXT("MovieSceneTransformSection", "Location", "Location");
		FText RotationGroup = NSLOCTEXT("MovieSceneTransformSection", "Rotation", "Rotation");
		FText ScaleGroup    = NSLOCTEXT("MovieSceneTransformSection", "Scale",    "Scale");
		{
			MetaData[0].SetIdentifiers("Location.X", FCommonChannelData::ChannelX, LocationGroup);
			MetaData[0].bEnabled = EnumHasAllFlags(Mask, EMovieSceneTransformChannel::TranslationX);
			MetaData[0].Color = FCommonChannelData::RedChannelColor;
			MetaData[0].SortOrder = 0;
			MetaData[0].bCanCollapseToTrack = false;

			MetaData[1].SetIdentifiers("Location.Y", FCommonChannelData::ChannelY, LocationGroup);
			MetaData[1].bEnabled = EnumHasAllFlags(Mask, EMovieSceneTransformChannel::TranslationY);
			MetaData[1].Color = FCommonChannelData::GreenChannelColor;
			MetaData[1].SortOrder = 1;
			MetaData[1].bCanCollapseToTrack = false;

			MetaData[2].SetIdentifiers("Location.Z", FCommonChannelData::ChannelZ, LocationGroup);
			MetaData[2].bEnabled = EnumHasAllFlags(Mask, EMovieSceneTransformChannel::TranslationZ);
			MetaData[2].Color = FCommonChannelData::BlueChannelColor;
			MetaData[2].SortOrder = 2;
			MetaData[2].bCanCollapseToTrack = false;
		}
		{
			MetaData[3].SetIdentifiers("Rotation.X", NSLOCTEXT("MovieSceneTransformSection", "RotationX", "Roll"), RotationGroup);
			MetaData[3].bEnabled = EnumHasAllFlags(Mask, EMovieSceneTransformChannel::RotationX);
			MetaData[3].Color = FCommonChannelData::RedChannelColor;
			MetaData[3].SortOrder = 3;
			MetaData[3].bCanCollapseToTrack = false;

			MetaData[4].SetIdentifiers("Rotation.Y", NSLOCTEXT("MovieSceneTransformSection", "RotationY", "Pitch"), RotationGroup);
			MetaData[4].bEnabled = EnumHasAllFlags(Mask, EMovieSceneTransformChannel::RotationY);
			MetaData[4].Color = FCommonChannelData::GreenChannelColor;
			MetaData[4].SortOrder = 4;
			MetaData[4].bCanCollapseToTrack = false;

			MetaData[5].SetIdentifiers("Rotation.Z", NSLOCTEXT("MovieSceneTransformSection", "RotationZ", "Yaw"), RotationGroup);
			MetaData[5].bEnabled = EnumHasAllFlags(Mask, EMovieSceneTransformChannel::RotationZ);
			MetaData[5].Color = FCommonChannelData::BlueChannelColor;
			MetaData[5].SortOrder = 5;
			MetaData[5].bCanCollapseToTrack = false;
		}
		{
			MetaData[6].SetIdentifiers("Scale.X", FCommonChannelData::ChannelX, ScaleGroup);
			MetaData[6].bEnabled = EnumHasAllFlags(Mask, EMovieSceneTransformChannel::ScaleX);
			MetaData[6].Color = FCommonChannelData::RedChannelColor;
			MetaData[6].SortOrder = 6;
			MetaData[6].bCanCollapseToTrack = false;

			MetaData[7].SetIdentifiers("Scale.Y", FCommonChannelData::ChannelY, ScaleGroup);
			MetaData[7].bEnabled = EnumHasAllFlags(Mask, EMovieSceneTransformChannel::ScaleY);
			MetaData[7].Color = FCommonChannelData::GreenChannelColor;
			MetaData[7].SortOrder = 7;
			MetaData[7].bCanCollapseToTrack = false;

			MetaData[8].SetIdentifiers("Scale.Z", FCommonChannelData::ChannelZ, ScaleGroup);
			MetaData[8].bEnabled = EnumHasAllFlags(Mask, EMovieSceneTransformChannel::ScaleZ);
			MetaData[8].Color = FCommonChannelData::BlueChannelColor;
			MetaData[8].SortOrder = 8;
			MetaData[8].bCanCollapseToTrack = false;
		}
		{
			MetaData[9].SetIdentifiers("Weight", NSLOCTEXT("MovieSceneTransformSection", "Weight", "Weight"));
			MetaData[9].bEnabled = EnumHasAllFlags(Mask, EMovieSceneTransformChannel::Weight);
		}

		ExternalValues[0].OnGetExternalValue = ExtractTranslationX;
		ExternalValues[1].OnGetExternalValue = ExtractTranslationY;
		ExternalValues[2].OnGetExternalValue = ExtractTranslationZ;
		ExternalValues[3].OnGetExternalValue = ExtractRotationX;
		ExternalValues[4].OnGetExternalValue = ExtractRotationY;
		ExternalValues[5].OnGetExternalValue = ExtractRotationZ;
		ExternalValues[6].OnGetExternalValue = ExtractScaleX;
		ExternalValues[7].OnGetExternalValue = ExtractScaleY;
		ExternalValues[8].OnGetExternalValue = ExtractScaleZ;
	}

	static TOptional<FVector> GetTranslation(UObject& InObject, FTrackInstancePropertyBindings* Bindings)
	{
		const FStructProperty* TransformProperty = Bindings ? CastField<FStructProperty>(Bindings->GetProperty(InObject)) : nullptr;

		if (TransformProperty)
		{
			if (TransformProperty->Struct == TBaseStructure<FTransform>::Get())
			{
				if (TOptional<FTransform> Transform = Bindings->GetOptionalValue<FTransform>(InObject))
				{
					return Transform->GetTranslation();
				}
			}
			else if (TransformProperty->Struct == TBaseStructure<FEulerTransform>::Get())
			{
				if (TOptional<FEulerTransform> EulerTransform = Bindings->GetOptionalValue<FEulerTransform>(InObject))
				{
					return EulerTransform->Location;
				}
			}
		}
		else if (USceneComponent* SceneComponent = Cast<USceneComponent>(&InObject))
		{
			return SceneComponent->GetRelativeTransform().GetTranslation();		
		}
		else if (AActor* Actor = Cast<AActor>(&InObject))
		{
			if (USceneComponent* RootComponent = Actor->GetRootComponent())
			{
				return RootComponent->GetRelativeTransform().GetTranslation();
			}
		}

		return TOptional<FVector>();
	}

	static TOptional<FRotator> GetRotator(UObject& InObject, FTrackInstancePropertyBindings* Bindings)
	{
		const FStructProperty* TransformProperty = Bindings ? CastField<FStructProperty>(Bindings->GetProperty(InObject)) : nullptr;

		if (TransformProperty)
		{
			if (TransformProperty->Struct == TBaseStructure<FTransform>::Get())
			{
				if (TOptional<FTransform> Transform = Bindings->GetOptionalValue<FTransform>(InObject))
				{
					return Transform->GetRotation().Rotator();
				}
			}
			else if (TransformProperty->Struct == TBaseStructure<FEulerTransform>::Get())
			{
				if (TOptional<FEulerTransform> EulerTransform = Bindings->GetOptionalValue<FEulerTransform>(InObject))
				{
					return EulerTransform->Rotation;
				}
			}
		}
		else if (USceneComponent* SceneComponent = Cast<USceneComponent>(&InObject))
		{
			return SceneComponent->GetRelativeRotation();
		}
		else if (AActor* Actor = Cast<AActor>(&InObject))
		{
			if (USceneComponent* RootComponent = Actor->GetRootComponent())
			{
				return RootComponent->GetRelativeRotation();
			}
		}

		return TOptional<FRotator>();
	}

	static TOptional<FVector> GetScale(UObject& InObject, FTrackInstancePropertyBindings* Bindings)
	{
		const FStructProperty* TransformProperty = Bindings ? CastField<FStructProperty>(Bindings->GetProperty(InObject)) : nullptr;

		if (TransformProperty)
		{
			if (TransformProperty->Struct == TBaseStructure<FTransform>::Get())
			{
				if (TOptional<FTransform> Transform = Bindings->GetOptionalValue<FTransform>(InObject))
				{
					return Transform->GetScale3D();
				}
			}
			else if (TransformProperty->Struct == TBaseStructure<FEulerTransform>::Get())
			{
				if (TOptional<FEulerTransform> EulerTransform = Bindings->GetOptionalValue<FEulerTransform>(InObject))
				{
					return EulerTransform->Scale;
				}
			}
		}
		else if (USceneComponent* SceneComponent = Cast<USceneComponent>(&InObject))
		{
			return SceneComponent->GetRelativeTransform().GetScale3D();
		}
		else if (AActor* Actor = Cast<AActor>(&InObject))
		{
			if (USceneComponent* RootComponent = Actor->GetRootComponent())
			{
				return RootComponent->GetRelativeTransform().GetScale3D();
			}
		}

		return TOptional<FVector>();
	}

<<<<<<< HEAD
	static TOptional<float> ExtractTranslationX(UObject& InObject, FTrackInstancePropertyBindings* Bindings)
=======
	static TOptional<double> ExtractTranslationX(UObject& InObject, FTrackInstancePropertyBindings* Bindings)
>>>>>>> 6bbb88c8
	{
		TOptional<FVector> Translation = GetTranslation(InObject, Bindings);
		return Translation.IsSet() ? Translation->X : TOptional<double>();
	}
	static TOptional<double> ExtractTranslationY(UObject& InObject, FTrackInstancePropertyBindings* Bindings)
	{
		TOptional<FVector> Translation = GetTranslation(InObject, Bindings);
		return Translation.IsSet() ? Translation->Y : TOptional<double>();
	}
	static TOptional<double> ExtractTranslationZ(UObject& InObject, FTrackInstancePropertyBindings* Bindings)
	{
		TOptional<FVector> Translation = GetTranslation(InObject, Bindings);
		return Translation.IsSet() ? Translation->Z : TOptional<double>();
	}

	static TOptional<double> ExtractRotationX(UObject& InObject, FTrackInstancePropertyBindings* Bindings)
	{
		TOptional<FRotator> Rotator = GetRotator(InObject, Bindings);
		return Rotator.IsSet() ? Rotator->Roll : TOptional<double>();
	}
	static TOptional<double> ExtractRotationY(UObject& InObject, FTrackInstancePropertyBindings* Bindings)
	{
		TOptional<FRotator> Rotator = GetRotator(InObject, Bindings);
		return Rotator.IsSet() ? Rotator->Pitch : TOptional<double>();
	}
	static TOptional<double> ExtractRotationZ(UObject& InObject, FTrackInstancePropertyBindings* Bindings)
	{
		TOptional<FRotator> Rotator = GetRotator(InObject, Bindings);
		return Rotator.IsSet() ? Rotator->Yaw : TOptional<double>();
	}

	static TOptional<double> ExtractScaleX(UObject& InObject, FTrackInstancePropertyBindings* Bindings)
	{
		TOptional<FVector> Scale = GetScale(InObject, Bindings);
		return Scale.IsSet() ? Scale->X : TOptional<double>();
	}
	static TOptional<double> ExtractScaleY(UObject& InObject, FTrackInstancePropertyBindings* Bindings)
	{
		TOptional<FVector> Scale = GetScale(InObject, Bindings);
		return Scale.IsSet() ? Scale->Y : TOptional<double>();
	}
	static TOptional<double> ExtractScaleZ(UObject& InObject, FTrackInstancePropertyBindings* Bindings)
	{
		TOptional<FVector> Scale = GetScale(InObject, Bindings);
		return Scale.IsSet() ? Scale->Z : TOptional<double>();
	}

	FMovieSceneChannelMetaData      MetaData[10];
	TMovieSceneExternalValue<double> ExternalValues[9];
	TMovieSceneExternalValue<float> WeightExternalValue;
};

#endif // WITH_EDITOR



/* FMovieScene3DLocationKeyStruct interface
 *****************************************************************************/

void FMovieScene3DLocationKeyStruct::PropagateChanges(const FPropertyChangedEvent& ChangeEvent)
{
	KeyStructInterop.Apply(Time);
}


/* FMovieScene3DRotationKeyStruct interface
 *****************************************************************************/

void FMovieScene3DRotationKeyStruct::PropagateChanges(const FPropertyChangedEvent& ChangeEvent)
{
	KeyStructInterop.Apply(Time);
}


/* FMovieScene3DScaleKeyStruct interface
 *****************************************************************************/

void FMovieScene3DScaleKeyStruct::PropagateChanges(const FPropertyChangedEvent& ChangeEvent)
{
	KeyStructInterop.Apply(Time);
}


/* FMovieScene3DTransformKeyStruct interface
 *****************************************************************************/

void FMovieScene3DTransformKeyStruct::PropagateChanges(const FPropertyChangedEvent& ChangeEvent)
{
	KeyStructInterop.Apply(Time);
}


/* UMovieScene3DTransformSection interface
 *****************************************************************************/

UMovieScene3DTransformSection::UMovieScene3DTransformSection(const FObjectInitializer& ObjectInitializer)
	: Super(ObjectInitializer)
	, bUseQuaternionInterpolation(false)
#if WITH_EDITORONLY_DATA
	, Show3DTrajectory(EShow3DTrajectory::EST_OnlyWhenSelected)
#endif
{
	EvalOptions.EnableAndSetCompletionMode
		(GetLinkerCustomVersion(FSequencerObjectVersion::GUID) < FSequencerObjectVersion::WhenFinishedDefaultsToRestoreState ? 
			EMovieSceneCompletionMode::KeepState : 
			GetLinkerCustomVersion(FSequencerObjectVersion::GUID) < FSequencerObjectVersion::WhenFinishedDefaultsToProjectDefault ? 
			EMovieSceneCompletionMode::RestoreState : 
			EMovieSceneCompletionMode::ProjectDefault);

	TransformMask = EMovieSceneTransformChannel::AllTransform;
	BlendType = EMovieSceneBlendType::Absolute;
	bSupportsInfiniteRange = true;

	Translation[0].SetDefault(0.f);
	Translation[1].SetDefault(0.f);
	Translation[2].SetDefault(0.f);

	Rotation[0].SetDefault(0.f);
	Rotation[1].SetDefault(0.f);
	Rotation[2].SetDefault(0.f);

	Scale[0].SetDefault(1.f);
	Scale[1].SetDefault(1.f);
	Scale[2].SetDefault(1.f);
}

template<typename BaseBuilderType>
void UMovieScene3DTransformSection::BuildEntity(BaseBuilderType& InBaseBuilder, UMovieSceneEntitySystemLinker* EntityLinker, const FEntityImportParams& Params, FImportedEntity* OutImportedEntity)
{

	using namespace UE::MovieScene;

	FBuiltInComponentTypes*          BuiltInComponentTypes = FBuiltInComponentTypes::Get();
	FMovieSceneTracksComponentTypes* TrackComponents       = FMovieSceneTracksComponentTypes::Get();
	UMovieScenePropertyTrack*        Track                 = GetTypedOuter<UMovieScenePropertyTrack>();

	check(Track);

	const bool bIsComponentTransform = Track->IsA<UMovieScene3DTransformTrack>();
	const bool bIsEulerTransform = Track->IsA<UMovieSceneEulerTransformTrack>();

	FComponentTypeID PropertyTag = TrackComponents->Transform.PropertyTag;
	if (bIsComponentTransform)
	{
		PropertyTag = TrackComponents->ComponentTransform.PropertyTag;
	}
	else if (bIsEulerTransform)
	{
		PropertyTag = TrackComponents->EulerTransform.PropertyTag;
	}

	EMovieSceneTransformChannel Channels = TransformMask.GetChannels();

	const bool ActiveChannelsMask[] = {
		EnumHasAnyFlags(Channels, EMovieSceneTransformChannel::TranslationX) && Translation[0].HasAnyData(),
		EnumHasAnyFlags(Channels, EMovieSceneTransformChannel::TranslationY) && Translation[1].HasAnyData(),
		EnumHasAnyFlags(Channels, EMovieSceneTransformChannel::TranslationZ) && Translation[2].HasAnyData(),
		EnumHasAnyFlags(Channels, EMovieSceneTransformChannel::RotationX) && Rotation[0].HasAnyData(),
		EnumHasAnyFlags(Channels, EMovieSceneTransformChannel::RotationY) && Rotation[1].HasAnyData(),
		EnumHasAnyFlags(Channels, EMovieSceneTransformChannel::RotationZ) && Rotation[2].HasAnyData(),
		EnumHasAnyFlags(Channels, EMovieSceneTransformChannel::ScaleX) && Scale[0].HasAnyData(),
		EnumHasAnyFlags(Channels, EMovieSceneTransformChannel::ScaleY) && Scale[1].HasAnyData(),
		EnumHasAnyFlags(Channels, EMovieSceneTransformChannel::ScaleZ) && Scale[2].HasAnyData(),
	};

	if (!Algo::AnyOf(ActiveChannelsMask))
	{
		return;
	}

<<<<<<< HEAD
	TComponentTypeID<FSourceFloatChannel> RotationChannel[3];
	if (!bUseQuaternionInterpolation)
	{
		RotationChannel[0] = BuiltInComponentTypes->FloatChannel[3];
		RotationChannel[1] = BuiltInComponentTypes->FloatChannel[4];
		RotationChannel[2] = BuiltInComponentTypes->FloatChannel[5];
=======
	TComponentTypeID<FSourceDoubleChannel> RotationChannel[3];
	if (!bUseQuaternionInterpolation)
	{
		RotationChannel[0] = BuiltInComponentTypes->DoubleChannel[3];
		RotationChannel[1] = BuiltInComponentTypes->DoubleChannel[4];
		RotationChannel[2] = BuiltInComponentTypes->DoubleChannel[5];
>>>>>>> 6bbb88c8
	}
	else
	{
		RotationChannel[0] = TrackComponents->QuaternionRotationChannel[0];
		RotationChannel[1] = TrackComponents->QuaternionRotationChannel[1];
		RotationChannel[2] = TrackComponents->QuaternionRotationChannel[2];
	}

	OutImportedEntity->AddBuilder(
		InBaseBuilder
<<<<<<< HEAD
		.AddConditional(BuiltInComponentTypes->FloatChannel[0], &Translation[0],          ActiveChannelsMask[0])
		.AddConditional(BuiltInComponentTypes->FloatChannel[1], &Translation[1],          ActiveChannelsMask[1])
		.AddConditional(BuiltInComponentTypes->FloatChannel[2], &Translation[2],          ActiveChannelsMask[2])
		.AddConditional(RotationChannel[0],                     &Rotation[0],             ActiveChannelsMask[3])
		.AddConditional(RotationChannel[1],                     &Rotation[1],             ActiveChannelsMask[4])
		.AddConditional(RotationChannel[2],                     &Rotation[2],             ActiveChannelsMask[5])
		.AddConditional(BuiltInComponentTypes->FloatChannel[6], &Scale[0],                ActiveChannelsMask[6])
		.AddConditional(BuiltInComponentTypes->FloatChannel[7], &Scale[1],                ActiveChannelsMask[7])
		.AddConditional(BuiltInComponentTypes->FloatChannel[8], &Scale[2],                ActiveChannelsMask[8])
		.AddConditional(BuiltInComponentTypes->WeightChannel,   &ManualWeight,            EnumHasAnyFlags(Channels, EMovieSceneTransformChannel::Weight) && ManualWeight.HasAnyData())
=======
		.AddConditional(BuiltInComponentTypes->DoubleChannel[0], &Translation[0], ActiveChannelsMask[0])
		.AddConditional(BuiltInComponentTypes->DoubleChannel[1], &Translation[1], ActiveChannelsMask[1])
		.AddConditional(BuiltInComponentTypes->DoubleChannel[2], &Translation[2], ActiveChannelsMask[2])
		.AddConditional(RotationChannel[0],                      &Rotation[0],    ActiveChannelsMask[3])
		.AddConditional(RotationChannel[1],                      &Rotation[1],    ActiveChannelsMask[4])
		.AddConditional(RotationChannel[2],                      &Rotation[2],    ActiveChannelsMask[5])
		.AddConditional(BuiltInComponentTypes->DoubleChannel[6], &Scale[0],       ActiveChannelsMask[6])
		.AddConditional(BuiltInComponentTypes->DoubleChannel[7], &Scale[1],       ActiveChannelsMask[7])
		.AddConditional(BuiltInComponentTypes->DoubleChannel[8], &Scale[2],       ActiveChannelsMask[8])
		.AddConditional(BuiltInComponentTypes->WeightChannel,    &ManualWeight,   EnumHasAnyFlags(Channels, EMovieSceneTransformChannel::Weight) && ManualWeight.HasAnyData())
>>>>>>> 6bbb88c8
		.AddTag(PropertyTag)
	);
}

void UMovieScene3DTransformSection::ImportEntityImpl(UMovieSceneEntitySystemLinker* EntityLinker, const FEntityImportParams& Params, FImportedEntity* OutImportedEntity)
{
	using namespace UE::MovieScene;

	FBuiltInComponentTypes*   BuiltInComponentTypes = FBuiltInComponentTypes::Get();
	UMovieScenePropertyTrack* Track                 = GetTypedOuter<UMovieScenePropertyTrack>();

	check(Track);

	// 3D Transform tracks use a scene component binding by default. Every other transform property track must be bound directly to the object.
	const TComponentTypeID<FGuid>& ObjectBinding = Track->IsA<UMovieScene3DTransformTrack>()
		? BuiltInComponentTypes->SceneComponentBinding
		: BuiltInComponentTypes->GenericObjectBinding;

	FGuid ObjectBindingID = Params.GetObjectBindingID();

	auto BaseBuilder = FEntityBuilder()
		.Add(BuiltInComponentTypes->PropertyBinding, Track->GetPropertyBinding())
		.AddConditional(ObjectBinding,               ObjectBindingID, ObjectBindingID.IsValid());

	BuildEntity(BaseBuilder, EntityLinker, Params, OutImportedEntity);
}

void UMovieScene3DTransformSection::InterrogateEntityImpl(UMovieSceneEntitySystemLinker* EntityLinker, const FEntityImportParams& Params, FImportedEntity* OutImportedEntity)
{
	using namespace UE::MovieScene;

	FBuiltInComponentTypes* BuiltInComponentTypes = FBuiltInComponentTypes::Get();

	auto BaseBuilder = FEntityBuilder().AddDefaulted(BuiltInComponentTypes->EvalTime);
	BuildEntity(BaseBuilder, EntityLinker, Params, OutImportedEntity);
}

FMovieSceneTransformMask UMovieScene3DTransformSection::GetMask() const
{
	return TransformMask;
}

void UMovieScene3DTransformSection::SetMask(FMovieSceneTransformMask NewMask)
{
	TransformMask = NewMask;
	ChannelProxy = nullptr;
}

FMovieSceneTransformMask UMovieScene3DTransformSection::GetMaskByName(const FName& InName) const
{
	if (InName.ToString() == NSLOCTEXT("MovieSceneTransformSection", "Location", "Location").ToString())
	{
		return EMovieSceneTransformChannel::Translation;
	}
	else if (InName == TEXT("Location.X"))
	{
		return EMovieSceneTransformChannel::TranslationX;
	}
	else if (InName == TEXT("Location.Y"))
	{
		return EMovieSceneTransformChannel::TranslationY;
	}
	else if (InName == TEXT("Location.Z"))
	{
		return EMovieSceneTransformChannel::TranslationZ;
	}
	else if (InName.ToString() == NSLOCTEXT("MovieSceneTransformSection", "Rotation", "Rotation").ToString())
	{
		return EMovieSceneTransformChannel::Rotation;
	}
	else if (InName == TEXT("Rotation.X"))
	{
		return EMovieSceneTransformChannel::RotationX;
	}
	else if (InName == TEXT("Rotation.Y"))
	{
		return EMovieSceneTransformChannel::RotationY;
	}
	else if (InName == TEXT("Rotation.Z"))
	{
		return EMovieSceneTransformChannel::RotationZ;
	}
	else if (InName.ToString() == NSLOCTEXT("MovieSceneTransformSection", "Scale", "Scale").ToString())
	{
		return EMovieSceneTransformChannel::Scale;
	}
	else if (InName == TEXT("Scale.X"))
	{
		return EMovieSceneTransformChannel::ScaleX;
	}
	else if (InName == TEXT("Scale.Y"))
	{
		return EMovieSceneTransformChannel::ScaleY;
	}
	else if (InName == TEXT("Scale.Z"))
	{
		return EMovieSceneTransformChannel::ScaleZ;
	}

	return EMovieSceneTransformChannel::All;
}

EMovieSceneChannelProxyType UMovieScene3DTransformSection::CacheChannelProxy()
{
	FMovieSceneChannelProxyData Channels;

#if WITH_EDITOR

	F3DTransformChannelEditorData EditorData(TransformMask.GetChannels());

	Channels.Add(Translation[0], EditorData.MetaData[0], EditorData.ExternalValues[0]);
	Channels.Add(Translation[1], EditorData.MetaData[1], EditorData.ExternalValues[1]);
	Channels.Add(Translation[2], EditorData.MetaData[2], EditorData.ExternalValues[2]);
	Channels.Add(Rotation[0],    EditorData.MetaData[3], EditorData.ExternalValues[3]);
	Channels.Add(Rotation[1],    EditorData.MetaData[4], EditorData.ExternalValues[4]);
	Channels.Add(Rotation[2],    EditorData.MetaData[5], EditorData.ExternalValues[5]);
	Channels.Add(Scale[0],       EditorData.MetaData[6], EditorData.ExternalValues[6]);
	Channels.Add(Scale[1],       EditorData.MetaData[7], EditorData.ExternalValues[7]);
	Channels.Add(Scale[2],       EditorData.MetaData[8], EditorData.ExternalValues[8]);
	Channels.Add(ManualWeight,   EditorData.MetaData[9], EditorData.WeightExternalValue);

#else

	Channels.Add(Translation[0]);
	Channels.Add(Translation[1]);
	Channels.Add(Translation[2]);
	Channels.Add(Rotation[0]);
	Channels.Add(Rotation[1]);
	Channels.Add(Rotation[2]);
	Channels.Add(Scale[0]);
	Channels.Add(Scale[1]);
	Channels.Add(Scale[2]);
	Channels.Add(ManualWeight);

#endif

	ChannelProxy = MakeShared<FMovieSceneChannelProxy>(MoveTemp(Channels));
	return EMovieSceneChannelProxyType::Dynamic;
}

/* UMovieSceneSection interface
 *****************************************************************************/


TSharedPtr<FStructOnScope> UMovieScene3DTransformSection::GetKeyStruct(TArrayView<const FKeyHandle> KeyHandles)
{
	FVector  StartingLocation;
	FRotator StartingRotation;
	FVector  StartingScale;

<<<<<<< HEAD
	TArrayView<FMovieSceneFloatChannel* const> FloatChannels = ChannelProxy->GetChannels<FMovieSceneFloatChannel>();
=======
	TArrayView<FMovieSceneDoubleChannel* const> DoubleChannels = ChannelProxy->GetChannels<FMovieSceneDoubleChannel>();
>>>>>>> 6bbb88c8

	TOptional<TTuple<FKeyHandle, FFrameNumber>> LocationKeys[3] = {
		FMovieSceneChannelValueHelper::FindFirstKey(DoubleChannels[0], KeyHandles),
		FMovieSceneChannelValueHelper::FindFirstKey(DoubleChannels[1], KeyHandles),
		FMovieSceneChannelValueHelper::FindFirstKey(DoubleChannels[2], KeyHandles)
	};

	TOptional<TTuple<FKeyHandle, FFrameNumber>> RotationKeys[3] = {
		FMovieSceneChannelValueHelper::FindFirstKey(DoubleChannels[3], KeyHandles),
		FMovieSceneChannelValueHelper::FindFirstKey(DoubleChannels[4], KeyHandles),
		FMovieSceneChannelValueHelper::FindFirstKey(DoubleChannels[5], KeyHandles)
	};

	TOptional<TTuple<FKeyHandle, FFrameNumber>> ScaleKeys[3] = {
		FMovieSceneChannelValueHelper::FindFirstKey(DoubleChannels[6], KeyHandles),
		FMovieSceneChannelValueHelper::FindFirstKey(DoubleChannels[7], KeyHandles),
		FMovieSceneChannelValueHelper::FindFirstKey(DoubleChannels[8], KeyHandles)
	};

	const int32 AnyLocationKeys = Algo::AnyOf(LocationKeys);
	const int32 AnyRotationKeys = Algo::AnyOf(RotationKeys);
	const int32 AnyScaleKeys =    Algo::AnyOf(ScaleKeys);

	// do we have multiple keys on multiple parts of the transform?
	if (AnyLocationKeys + AnyRotationKeys + AnyScaleKeys > 1)
	{
		TSharedRef<FStructOnScope> KeyStruct = MakeShareable(new FStructOnScope(FMovieScene3DTransformKeyStruct::StaticStruct()));
		auto Struct = (FMovieScene3DTransformKeyStruct*)KeyStruct->GetStructMemory();

		Struct->KeyStructInterop.Add(FMovieSceneChannelValueHelper(ChannelProxy->MakeHandle<FMovieSceneDoubleChannel>(0), &Struct->Location.X,     LocationKeys[0]));
		Struct->KeyStructInterop.Add(FMovieSceneChannelValueHelper(ChannelProxy->MakeHandle<FMovieSceneDoubleChannel>(1), &Struct->Location.Y,     LocationKeys[1]));
		Struct->KeyStructInterop.Add(FMovieSceneChannelValueHelper(ChannelProxy->MakeHandle<FMovieSceneDoubleChannel>(2), &Struct->Location.Z,     LocationKeys[2]));

		Struct->KeyStructInterop.Add(FMovieSceneChannelValueHelper(ChannelProxy->MakeHandle<FMovieSceneDoubleChannel>(3), &Struct->Rotation.Roll,  RotationKeys[0]));
		Struct->KeyStructInterop.Add(FMovieSceneChannelValueHelper(ChannelProxy->MakeHandle<FMovieSceneDoubleChannel>(4), &Struct->Rotation.Pitch, RotationKeys[1]));
		Struct->KeyStructInterop.Add(FMovieSceneChannelValueHelper(ChannelProxy->MakeHandle<FMovieSceneDoubleChannel>(5), &Struct->Rotation.Yaw,   RotationKeys[2]));

		Struct->KeyStructInterop.Add(FMovieSceneChannelValueHelper(ChannelProxy->MakeHandle<FMovieSceneDoubleChannel>(6), &Struct->Scale.X,        ScaleKeys[0]));
		Struct->KeyStructInterop.Add(FMovieSceneChannelValueHelper(ChannelProxy->MakeHandle<FMovieSceneDoubleChannel>(7), &Struct->Scale.Y,        ScaleKeys[1]));
		Struct->KeyStructInterop.Add(FMovieSceneChannelValueHelper(ChannelProxy->MakeHandle<FMovieSceneDoubleChannel>(8), &Struct->Scale.Z,        ScaleKeys[2]));

		Struct->KeyStructInterop.SetStartingValues();
		Struct->Time = Struct->KeyStructInterop.GetUnifiedKeyTime().Get(0);
		return KeyStruct;
	}

	if (AnyLocationKeys)
	{
		TSharedRef<FStructOnScope> KeyStruct = MakeShareable(new FStructOnScope(FMovieScene3DLocationKeyStruct::StaticStruct()));
		auto Struct = (FMovieScene3DLocationKeyStruct*)KeyStruct->GetStructMemory();

		Struct->KeyStructInterop.Add(FMovieSceneChannelValueHelper(ChannelProxy->MakeHandle<FMovieSceneDoubleChannel>(0), &Struct->Location.X,     LocationKeys[0]));
		Struct->KeyStructInterop.Add(FMovieSceneChannelValueHelper(ChannelProxy->MakeHandle<FMovieSceneDoubleChannel>(1), &Struct->Location.Y,     LocationKeys[1]));
		Struct->KeyStructInterop.Add(FMovieSceneChannelValueHelper(ChannelProxy->MakeHandle<FMovieSceneDoubleChannel>(2), &Struct->Location.Z,     LocationKeys[2]));

		Struct->KeyStructInterop.SetStartingValues();
		Struct->Time = Struct->KeyStructInterop.GetUnifiedKeyTime().Get(0);
		return KeyStruct;
	}

	if (AnyRotationKeys)
	{
		TSharedRef<FStructOnScope> KeyStruct = MakeShareable(new FStructOnScope(FMovieScene3DRotationKeyStruct::StaticStruct()));
		auto Struct = (FMovieScene3DRotationKeyStruct*)KeyStruct->GetStructMemory();

		Struct->KeyStructInterop.Add(FMovieSceneChannelValueHelper(ChannelProxy->MakeHandle<FMovieSceneDoubleChannel>(3), &Struct->Rotation.Roll,  RotationKeys[0]));
		Struct->KeyStructInterop.Add(FMovieSceneChannelValueHelper(ChannelProxy->MakeHandle<FMovieSceneDoubleChannel>(4), &Struct->Rotation.Pitch, RotationKeys[1]));
		Struct->KeyStructInterop.Add(FMovieSceneChannelValueHelper(ChannelProxy->MakeHandle<FMovieSceneDoubleChannel>(5), &Struct->Rotation.Yaw,   RotationKeys[2]));

		Struct->KeyStructInterop.SetStartingValues();
		Struct->Time = Struct->KeyStructInterop.GetUnifiedKeyTime().Get(0);
		return KeyStruct;
	}

	if (AnyScaleKeys)
	{
		TSharedRef<FStructOnScope> KeyStruct = MakeShareable(new FStructOnScope(FMovieScene3DScaleKeyStruct::StaticStruct()));
		auto Struct = (FMovieScene3DScaleKeyStruct*)KeyStruct->GetStructMemory();

		Struct->KeyStructInterop.Add(FMovieSceneChannelValueHelper(ChannelProxy->MakeHandle<FMovieSceneDoubleChannel>(6), &Struct->Scale.X,        ScaleKeys[0]));
		Struct->KeyStructInterop.Add(FMovieSceneChannelValueHelper(ChannelProxy->MakeHandle<FMovieSceneDoubleChannel>(7), &Struct->Scale.Y,        ScaleKeys[1]));
		Struct->KeyStructInterop.Add(FMovieSceneChannelValueHelper(ChannelProxy->MakeHandle<FMovieSceneDoubleChannel>(8), &Struct->Scale.Z,        ScaleKeys[2]));

		Struct->KeyStructInterop.SetStartingValues();
		Struct->Time = Struct->KeyStructInterop.GetUnifiedKeyTime().Get(0);
		return KeyStruct;
	}

	return nullptr;
}

bool UMovieScene3DTransformSection::GetUseQuaternionInterpolation() const
{
	return bUseQuaternionInterpolation;
}

void UMovieScene3DTransformSection::SetUseQuaternionInterpolation(bool bInUseQuaternionInterpolation)
{
	bUseQuaternionInterpolation = bInUseQuaternionInterpolation;
}

bool UMovieScene3DTransformSection::ShowCurveForChannel(const void *ChannelPtr) const
{
	if (GetUseQuaternionInterpolation())
	{
		return ChannelPtr != &Rotation[0] && ChannelPtr != &Rotation[1] && ChannelPtr != &Rotation[2];
	}
	return true;
}

void UMovieScene3DTransformSection::SetBlendType(EMovieSceneBlendType InBlendType)
{
	Super::SetBlendType(InBlendType);
	if (GetSupportedBlendTypes().Contains(InBlendType))
	{
		if (InBlendType == EMovieSceneBlendType::Absolute)
		{
			Scale[0].SetDefault(1.f);
			Scale[1].SetDefault(1.f);
			Scale[2].SetDefault(1.f);
		}
		else if (InBlendType == EMovieSceneBlendType::Additive || InBlendType == EMovieSceneBlendType::Relative)
		{
			Scale[0].SetDefault(0.f);
			Scale[1].SetDefault(0.f);
			Scale[2].SetDefault(0.f);
		}
	}
}<|MERGE_RESOLUTION|>--- conflicted
+++ resolved
@@ -205,11 +205,7 @@
 		return TOptional<FVector>();
 	}
 
-<<<<<<< HEAD
-	static TOptional<float> ExtractTranslationX(UObject& InObject, FTrackInstancePropertyBindings* Bindings)
-=======
 	static TOptional<double> ExtractTranslationX(UObject& InObject, FTrackInstancePropertyBindings* Bindings)
->>>>>>> 6bbb88c8
 	{
 		TOptional<FVector> Translation = GetTranslation(InObject, Bindings);
 		return Translation.IsSet() ? Translation->X : TOptional<double>();
@@ -380,21 +376,12 @@
 		return;
 	}
 
-<<<<<<< HEAD
-	TComponentTypeID<FSourceFloatChannel> RotationChannel[3];
-	if (!bUseQuaternionInterpolation)
-	{
-		RotationChannel[0] = BuiltInComponentTypes->FloatChannel[3];
-		RotationChannel[1] = BuiltInComponentTypes->FloatChannel[4];
-		RotationChannel[2] = BuiltInComponentTypes->FloatChannel[5];
-=======
 	TComponentTypeID<FSourceDoubleChannel> RotationChannel[3];
 	if (!bUseQuaternionInterpolation)
 	{
 		RotationChannel[0] = BuiltInComponentTypes->DoubleChannel[3];
 		RotationChannel[1] = BuiltInComponentTypes->DoubleChannel[4];
 		RotationChannel[2] = BuiltInComponentTypes->DoubleChannel[5];
->>>>>>> 6bbb88c8
 	}
 	else
 	{
@@ -405,18 +392,6 @@
 
 	OutImportedEntity->AddBuilder(
 		InBaseBuilder
-<<<<<<< HEAD
-		.AddConditional(BuiltInComponentTypes->FloatChannel[0], &Translation[0],          ActiveChannelsMask[0])
-		.AddConditional(BuiltInComponentTypes->FloatChannel[1], &Translation[1],          ActiveChannelsMask[1])
-		.AddConditional(BuiltInComponentTypes->FloatChannel[2], &Translation[2],          ActiveChannelsMask[2])
-		.AddConditional(RotationChannel[0],                     &Rotation[0],             ActiveChannelsMask[3])
-		.AddConditional(RotationChannel[1],                     &Rotation[1],             ActiveChannelsMask[4])
-		.AddConditional(RotationChannel[2],                     &Rotation[2],             ActiveChannelsMask[5])
-		.AddConditional(BuiltInComponentTypes->FloatChannel[6], &Scale[0],                ActiveChannelsMask[6])
-		.AddConditional(BuiltInComponentTypes->FloatChannel[7], &Scale[1],                ActiveChannelsMask[7])
-		.AddConditional(BuiltInComponentTypes->FloatChannel[8], &Scale[2],                ActiveChannelsMask[8])
-		.AddConditional(BuiltInComponentTypes->WeightChannel,   &ManualWeight,            EnumHasAnyFlags(Channels, EMovieSceneTransformChannel::Weight) && ManualWeight.HasAnyData())
-=======
 		.AddConditional(BuiltInComponentTypes->DoubleChannel[0], &Translation[0], ActiveChannelsMask[0])
 		.AddConditional(BuiltInComponentTypes->DoubleChannel[1], &Translation[1], ActiveChannelsMask[1])
 		.AddConditional(BuiltInComponentTypes->DoubleChannel[2], &Translation[2], ActiveChannelsMask[2])
@@ -427,7 +402,6 @@
 		.AddConditional(BuiltInComponentTypes->DoubleChannel[7], &Scale[1],       ActiveChannelsMask[7])
 		.AddConditional(BuiltInComponentTypes->DoubleChannel[8], &Scale[2],       ActiveChannelsMask[8])
 		.AddConditional(BuiltInComponentTypes->WeightChannel,    &ManualWeight,   EnumHasAnyFlags(Channels, EMovieSceneTransformChannel::Weight) && ManualWeight.HasAnyData())
->>>>>>> 6bbb88c8
 		.AddTag(PropertyTag)
 	);
 }
@@ -578,11 +552,7 @@
 	FRotator StartingRotation;
 	FVector  StartingScale;
 
-<<<<<<< HEAD
-	TArrayView<FMovieSceneFloatChannel* const> FloatChannels = ChannelProxy->GetChannels<FMovieSceneFloatChannel>();
-=======
 	TArrayView<FMovieSceneDoubleChannel* const> DoubleChannels = ChannelProxy->GetChannels<FMovieSceneDoubleChannel>();
->>>>>>> 6bbb88c8
 
 	TOptional<TTuple<FKeyHandle, FFrameNumber>> LocationKeys[3] = {
 		FMovieSceneChannelValueHelper::FindFirstKey(DoubleChannels[0], KeyHandles),
