// Copyright 1998-2019 Epic Games, Inc. All Rights Reserved.

#include "Sections/MovieScene3DTransformSection.h"
#include "UObject/StructOnScope.h"
#include "Evaluation/MovieScene3DTransformTemplate.h"
#include "UObject/SequencerObjectVersion.h"
#include "Algo/AnyOf.h"
#include "Channels/MovieSceneChannelProxy.h"
#include "GameFramework/Actor.h"
#include "EulerTransform.h"
#include "Compilation/MovieSceneTemplateInterrogation.h"
#include "Evaluation/MovieSceneEvaluationTrack.h"
#include "Evaluation/MovieSceneEvaluationTemplateInstance.h"
#include "Evaluation/MovieScenePropertyTemplate.h"

#if WITH_EDITOR

struct F3DTransformChannelEditorData
{
	F3DTransformChannelEditorData(EMovieSceneTransformChannel Mask)
	{
		FText LocationGroup = NSLOCTEXT("MovieSceneTransformSection", "Location", "Location");
		FText RotationGroup = NSLOCTEXT("MovieSceneTransformSection", "Rotation", "Rotation");
		FText ScaleGroup    = NSLOCTEXT("MovieSceneTransformSection", "Scale",    "Scale");
		{
			MetaData[0].SetIdentifiers("Location.X", FCommonChannelData::ChannelX, LocationGroup);
			MetaData[0].bEnabled = EnumHasAllFlags(Mask, EMovieSceneTransformChannel::TranslationX);
			MetaData[0].Color = FCommonChannelData::RedChannelColor;
			MetaData[0].SortOrder = 0;
			MetaData[0].bCanCollapseToTrack = false;

			MetaData[1].SetIdentifiers("Location.Y", FCommonChannelData::ChannelY, LocationGroup);
			MetaData[1].bEnabled = EnumHasAllFlags(Mask, EMovieSceneTransformChannel::TranslationY);
			MetaData[1].Color = FCommonChannelData::GreenChannelColor;
			MetaData[1].SortOrder = 1;
			MetaData[1].bCanCollapseToTrack = false;

			MetaData[2].SetIdentifiers("Location.Z", FCommonChannelData::ChannelZ, LocationGroup);
			MetaData[2].bEnabled = EnumHasAllFlags(Mask, EMovieSceneTransformChannel::TranslationZ);
			MetaData[2].Color = FCommonChannelData::BlueChannelColor;
			MetaData[2].SortOrder = 2;
			MetaData[2].bCanCollapseToTrack = false;
		}
		{
			MetaData[3].SetIdentifiers("Rotation.X", NSLOCTEXT("MovieSceneTransformSection", "RotationX", "Roll"), RotationGroup);
			MetaData[3].bEnabled = EnumHasAllFlags(Mask, EMovieSceneTransformChannel::RotationX);
			MetaData[3].Color = FCommonChannelData::RedChannelColor;
			MetaData[3].SortOrder = 3;
			MetaData[3].bCanCollapseToTrack = false;

			MetaData[4].SetIdentifiers("Rotation.Y", NSLOCTEXT("MovieSceneTransformSection", "RotationY", "Pitch"), RotationGroup);
			MetaData[4].bEnabled = EnumHasAllFlags(Mask, EMovieSceneTransformChannel::RotationY);
			MetaData[4].Color = FCommonChannelData::GreenChannelColor;
			MetaData[4].SortOrder = 4;
			MetaData[4].bCanCollapseToTrack = false;

			MetaData[5].SetIdentifiers("Rotation.Z", NSLOCTEXT("MovieSceneTransformSection", "RotationZ", "Yaw"), RotationGroup);
			MetaData[5].bEnabled = EnumHasAllFlags(Mask, EMovieSceneTransformChannel::RotationZ);
			MetaData[5].Color = FCommonChannelData::BlueChannelColor;
			MetaData[5].SortOrder = 5;
			MetaData[5].bCanCollapseToTrack = false;
		}
		{
			MetaData[6].SetIdentifiers("Scale.X", FCommonChannelData::ChannelX, ScaleGroup);
			MetaData[6].bEnabled = EnumHasAllFlags(Mask, EMovieSceneTransformChannel::ScaleX);
			MetaData[6].Color = FCommonChannelData::RedChannelColor;
			MetaData[6].SortOrder = 6;
			MetaData[6].bCanCollapseToTrack = false;

			MetaData[7].SetIdentifiers("Scale.Y", FCommonChannelData::ChannelY, ScaleGroup);
			MetaData[7].bEnabled = EnumHasAllFlags(Mask, EMovieSceneTransformChannel::ScaleY);
			MetaData[7].Color = FCommonChannelData::GreenChannelColor;
			MetaData[7].SortOrder = 7;
			MetaData[7].bCanCollapseToTrack = false;

			MetaData[8].SetIdentifiers("Scale.Z", FCommonChannelData::ChannelZ, ScaleGroup);
			MetaData[8].bEnabled = EnumHasAllFlags(Mask, EMovieSceneTransformChannel::ScaleZ);
			MetaData[8].Color = FCommonChannelData::BlueChannelColor;
			MetaData[8].SortOrder = 8;
			MetaData[8].bCanCollapseToTrack = false;
		}
		{
			MetaData[9].SetIdentifiers("Weight", NSLOCTEXT("MovieSceneTransformSection", "Weight", "Weight"));
			MetaData[9].bEnabled = EnumHasAllFlags(Mask, EMovieSceneTransformChannel::Weight);
		}

		ExternalValues[0].OnGetExternalValue = ExtractTranslationX;
		ExternalValues[1].OnGetExternalValue = ExtractTranslationY;
		ExternalValues[2].OnGetExternalValue = ExtractTranslationZ;
		ExternalValues[3].OnGetExternalValue = ExtractRotationX;
		ExternalValues[4].OnGetExternalValue = ExtractRotationY;
		ExternalValues[5].OnGetExternalValue = ExtractRotationZ;
		ExternalValues[6].OnGetExternalValue = ExtractScaleX;
		ExternalValues[7].OnGetExternalValue = ExtractScaleY;
		ExternalValues[8].OnGetExternalValue = ExtractScaleZ;

		ExternalValues[0].OnGetCurrentValueAndWeight = GetTranslationXValueAndWeight;
		ExternalValues[1].OnGetCurrentValueAndWeight = GetTranslationYValueAndWeight;
		ExternalValues[2].OnGetCurrentValueAndWeight = GetTranslationZValueAndWeight;
		ExternalValues[3].OnGetCurrentValueAndWeight = GetRotationXValueAndWeight;
		ExternalValues[4].OnGetCurrentValueAndWeight = GetRotationYValueAndWeight;
		ExternalValues[5].OnGetCurrentValueAndWeight = GetRotationZValueAndWeight;
		ExternalValues[6].OnGetCurrentValueAndWeight = GetScaleXValueAndWeight;
		ExternalValues[7].OnGetCurrentValueAndWeight = GetScaleYValueAndWeight;
		ExternalValues[8].OnGetCurrentValueAndWeight = GetScaleZValueAndWeight;

	}

	static TOptional<FVector> GetTranslation(UObject& InObject, FTrackInstancePropertyBindings* Bindings)
	{
		const UStructProperty* TransformProperty = Bindings ? Cast<UStructProperty>(Bindings->GetProperty(InObject)) : nullptr;

		if (TransformProperty)
		{
			if (TransformProperty->Struct == TBaseStructure<FTransform>::Get())
			{
				if (TOptional<FTransform> Transform = Bindings->GetOptionalValue<FTransform>(InObject))
				{
					return Transform->GetTranslation();
				}
			}
			else if (TransformProperty->Struct == TBaseStructure<FEulerTransform>::Get())
			{
				if (TOptional<FEulerTransform> EulerTransform = Bindings->GetOptionalValue<FEulerTransform>(InObject))
				{
					return EulerTransform->Location;
				}
			}
		}
		else if (AActor* Actor = Cast<AActor>(&InObject))
		{
			if (USceneComponent* RootComponent = Actor->GetRootComponent())
			{
				return RootComponent->GetRelativeTransform().GetTranslation();
			}
		}

		return TOptional<FVector>();
	}

	static TOptional<FRotator> GetRotator(UObject& InObject, FTrackInstancePropertyBindings* Bindings)
	{
		const UStructProperty* TransformProperty = Bindings ? Cast<UStructProperty>(Bindings->GetProperty(InObject)) : nullptr;

		if (TransformProperty)
		{
			if (TransformProperty->Struct == TBaseStructure<FTransform>::Get())
			{
				if (TOptional<FTransform> Transform = Bindings->GetOptionalValue<FTransform>(InObject))
				{
					return Transform->GetRotation().Rotator();
				}
			}
			else if (TransformProperty->Struct == TBaseStructure<FEulerTransform>::Get())
			{
				if (TOptional<FEulerTransform> EulerTransform = Bindings->GetOptionalValue<FEulerTransform>(InObject))
				{
					return EulerTransform->Rotation;
				}
			}
		}
		else if (AActor* Actor = Cast<AActor>(&InObject))
		{
			if (USceneComponent* RootComponent = Actor->GetRootComponent())
			{
				return RootComponent->RelativeRotation;
			}
		}

		return TOptional<FRotator>();
	}

	static TOptional<FVector> GetScale(UObject& InObject, FTrackInstancePropertyBindings* Bindings)
	{
		const UStructProperty* TransformProperty = Bindings ? Cast<UStructProperty>(Bindings->GetProperty(InObject)) : nullptr;

		if (TransformProperty)
		{
			if (TransformProperty->Struct == TBaseStructure<FTransform>::Get())
			{
				if (TOptional<FTransform> Transform = Bindings->GetOptionalValue<FTransform>(InObject))
				{
					return Transform->GetScale3D();
				}
			}
			else if (TransformProperty->Struct == TBaseStructure<FEulerTransform>::Get())
			{
				if (TOptional<FEulerTransform> EulerTransform = Bindings->GetOptionalValue<FEulerTransform>(InObject))
				{
					return EulerTransform->Scale;
				}
			}
		}
		else if (AActor* Actor = Cast<AActor>(&InObject))
		{
			if (USceneComponent* RootComponent = Actor->GetRootComponent())
			{
				return RootComponent->GetRelativeTransform().GetScale3D();
			}
		}

		return TOptional<FVector>();
	}

	static void GetValueAndWeight(UObject* Object, UMovieSceneSection*  SectionToKey, int32 Index, FFrameNumber KeyTime, FFrameRate TickResolution, FMovieSceneRootEvaluationTemplateInstance& RootTemplate,
		float& OutValue, float& OutWeight)
	{
		UMovieSceneTrack* Track = SectionToKey->GetTypedOuter<UMovieSceneTrack>();
		FMovieSceneEvaluationTrack EvalTrack = Track->GenerateTrackTemplate();
		FMovieSceneInterrogationData InterrogationData;
		RootTemplate.CopyActuators(InterrogationData.GetAccumulator());

		FMovieSceneContext Context(FMovieSceneEvaluationRange(KeyTime, TickResolution));
		EvalTrack.Interrogate(Context, InterrogationData, Object);

		FVector CurrentPos; FRotator CurrentRot;
		FVector CurrentScale;
		for (const FTransformData& Transform : InterrogationData.Iterate<FTransformData>(UMovieScene3DTransformSection::GetInterrogationKey()))
		{
			CurrentPos = Transform.Translation;
			CurrentRot = Transform.Rotation;
			CurrentScale = Transform.Scale;
			break;
		}

		switch (Index)
		{
		case 0:
			OutValue = CurrentPos.X;
			break;
		case 1:
			OutValue = CurrentPos.Y;
			break;
		case 2:
			OutValue = CurrentPos.Z;
			break;
		case 3:
			OutValue = CurrentRot.Roll;
			break;
		case 4:
			OutValue = CurrentRot.Pitch;
			break;
		case 5:
			OutValue = CurrentRot.Yaw;
			break;
		case 6:
			OutValue = CurrentScale.X;
			break;
		case 7:
			OutValue = CurrentScale.Y;
			break;
		case 8:
			OutValue = CurrentScale.Z;
			break;

		}
		OutWeight = MovieSceneHelpers::CalculateWeightForBlending(SectionToKey, KeyTime);
	}


	static TOptional<float> ExtractTranslationX(UObject& InObject, FTrackInstancePropertyBindings* Bindings)
	{
		TOptional<FVector> Translation = GetTranslation(InObject, Bindings);
		return Translation.IsSet() ? Translation->X : TOptional<float>();
	}
	static TOptional<float> ExtractTranslationY(UObject& InObject, FTrackInstancePropertyBindings* Bindings)
	{
		TOptional<FVector> Translation = GetTranslation(InObject, Bindings);
		return Translation.IsSet() ? Translation->Y : TOptional<float>();
	}
	static TOptional<float> ExtractTranslationZ(UObject& InObject, FTrackInstancePropertyBindings* Bindings)
	{
		TOptional<FVector> Translation = GetTranslation(InObject, Bindings);
		return Translation.IsSet() ? Translation->Z : TOptional<float>();
	}

	static TOptional<float> ExtractRotationX(UObject& InObject, FTrackInstancePropertyBindings* Bindings)
	{
		TOptional<FRotator> Rotator = GetRotator(InObject, Bindings);
		return Rotator.IsSet() ? Rotator->Roll : TOptional<float>();
	}
	static TOptional<float> ExtractRotationY(UObject& InObject, FTrackInstancePropertyBindings* Bindings)
	{
		TOptional<FRotator> Rotator = GetRotator(InObject, Bindings);
		return Rotator.IsSet() ? Rotator->Pitch : TOptional<float>();
	}
	static TOptional<float> ExtractRotationZ(UObject& InObject, FTrackInstancePropertyBindings* Bindings)
	{
		TOptional<FRotator> Rotator = GetRotator(InObject, Bindings);
		return Rotator.IsSet() ? Rotator->Yaw : TOptional<float>();
	}

	static TOptional<float> ExtractScaleX(UObject& InObject, FTrackInstancePropertyBindings* Bindings)
	{
		TOptional<FVector> Scale = GetScale(InObject, Bindings);
		return Scale.IsSet() ? Scale->X : TOptional<float>();
	}
	static TOptional<float> ExtractScaleY(UObject& InObject, FTrackInstancePropertyBindings* Bindings)
	{
		TOptional<FVector> Scale = GetScale(InObject, Bindings);
		return Scale.IsSet() ? Scale->Y : TOptional<float>();
	}
	static TOptional<float> ExtractScaleZ(UObject& InObject, FTrackInstancePropertyBindings* Bindings)
	{
		TOptional<FVector> Scale = GetScale(InObject, Bindings);
		return Scale.IsSet() ? Scale->Z : TOptional<float>();
	}

	static void GetTranslationXValueAndWeight(UObject* Object, UMovieSceneSection*  SectionToKey, FFrameNumber KeyTime, FFrameRate TickResolution, FMovieSceneRootEvaluationTemplateInstance& RootTemplate,
		float& OutValue, float& OutWeight)
	{
		GetValueAndWeight(Object, SectionToKey, 0, KeyTime, TickResolution, RootTemplate, OutValue, OutWeight);
	}
	static void GetTranslationYValueAndWeight(UObject* Object, UMovieSceneSection*  SectionToKey,  FFrameNumber KeyTime, FFrameRate TickResolution, FMovieSceneRootEvaluationTemplateInstance& RootTemplate,
		float& OutValue, float& OutWeight)
	{
		GetValueAndWeight(Object, SectionToKey, 1, KeyTime, TickResolution, RootTemplate, OutValue, OutWeight);
	}
	static void GetTranslationZValueAndWeight(UObject* Object, UMovieSceneSection*  SectionToKey, FFrameNumber KeyTime, FFrameRate TickResolution, FMovieSceneRootEvaluationTemplateInstance& RootTemplate,
		float& OutValue, float& OutWeight)
	{
		GetValueAndWeight(Object, SectionToKey, 2, KeyTime, TickResolution, RootTemplate, OutValue, OutWeight);
	}
	static void GetRotationXValueAndWeight(UObject* Object, UMovieSceneSection*  SectionToKey, FFrameNumber KeyTime, FFrameRate TickResolution, FMovieSceneRootEvaluationTemplateInstance& RootTemplate,
		float& OutValue, float& OutWeight)
	{
		GetValueAndWeight(Object, SectionToKey, 3, KeyTime, TickResolution, RootTemplate, OutValue, OutWeight);
	}
	static void GetRotationYValueAndWeight(UObject* Object, UMovieSceneSection*  SectionToKey, FFrameNumber KeyTime, FFrameRate TickResolution, FMovieSceneRootEvaluationTemplateInstance& RootTemplate,
		float& OutValue, float& OutWeight)
	{
		GetValueAndWeight(Object, SectionToKey, 4, KeyTime, TickResolution, RootTemplate, OutValue, OutWeight);
	}
	static void GetRotationZValueAndWeight(UObject* Object, UMovieSceneSection*  SectionToKey, FFrameNumber KeyTime, FFrameRate TickResolution, FMovieSceneRootEvaluationTemplateInstance& RootTemplate,
		float& OutValue, float& OutWeight)
	{
		GetValueAndWeight(Object, SectionToKey, 5, KeyTime, TickResolution, RootTemplate, OutValue, OutWeight);
	}
	static void GetScaleXValueAndWeight(UObject* Object, UMovieSceneSection*  SectionToKey, FFrameNumber KeyTime, FFrameRate TickResolution, FMovieSceneRootEvaluationTemplateInstance& RootTemplate,
		float& OutValue, float& OutWeight)
	{
		GetValueAndWeight(Object, SectionToKey, 6, KeyTime, TickResolution, RootTemplate, OutValue, OutWeight);
	}
	static void GetScaleYValueAndWeight(UObject* Object, UMovieSceneSection*  SectionToKey, FFrameNumber KeyTime, FFrameRate TickResolution, FMovieSceneRootEvaluationTemplateInstance& RootTemplate,
		float& OutValue, float& OutWeight)
	{
		GetValueAndWeight(Object, SectionToKey, 7, KeyTime, TickResolution, RootTemplate, OutValue, OutWeight);
	}
	static void GetScaleZValueAndWeight(UObject* Object, UMovieSceneSection*  SectionToKey, FFrameNumber KeyTime, FFrameRate TickResolution, FMovieSceneRootEvaluationTemplateInstance& RootTemplate,
		float& OutValue, float& OutWeight)
	{
		GetValueAndWeight(Object, SectionToKey, 8, KeyTime, TickResolution, RootTemplate, OutValue, OutWeight);
	}


	FMovieSceneChannelMetaData      MetaData[10];
	TMovieSceneExternalValue<float> ExternalValues[10];
};

#endif // WITH_EDITOR



/* FMovieScene3DLocationKeyStruct interface
 *****************************************************************************/

void FMovieScene3DLocationKeyStruct::PropagateChanges(const FPropertyChangedEvent& ChangeEvent)
{
	KeyStructInterop.Apply(Time);
}


/* FMovieScene3DRotationKeyStruct interface
 *****************************************************************************/

void FMovieScene3DRotationKeyStruct::PropagateChanges(const FPropertyChangedEvent& ChangeEvent)
{
	KeyStructInterop.Apply(Time);
}


/* FMovieScene3DScaleKeyStruct interface
 *****************************************************************************/

void FMovieScene3DScaleKeyStruct::PropagateChanges(const FPropertyChangedEvent& ChangeEvent)
{
	KeyStructInterop.Apply(Time);
}


/* FMovieScene3DTransformKeyStruct interface
 *****************************************************************************/

void FMovieScene3DTransformKeyStruct::PropagateChanges(const FPropertyChangedEvent& ChangeEvent)
{
	KeyStructInterop.Apply(Time);
}


/* UMovieScene3DTransformSection interface
 *****************************************************************************/

UMovieScene3DTransformSection::UMovieScene3DTransformSection(const FObjectInitializer& ObjectInitializer)
	: Super(ObjectInitializer)
	, bUseQuaternionInterpolation(false)
#if WITH_EDITORONLY_DATA
	, Show3DTrajectory(EShow3DTrajectory::EST_OnlyWhenSelected)
#endif
{
	EvalOptions.EnableAndSetCompletionMode
		(GetLinkerCustomVersion(FSequencerObjectVersion::GUID) < FSequencerObjectVersion::WhenFinishedDefaultsToRestoreState ? 
			EMovieSceneCompletionMode::KeepState : 
			GetLinkerCustomVersion(FSequencerObjectVersion::GUID) < FSequencerObjectVersion::WhenFinishedDefaultsToProjectDefault ? 
			EMovieSceneCompletionMode::RestoreState : 
			EMovieSceneCompletionMode::ProjectDefault);

	ProxyChannels = EMovieSceneTransformChannel::None;
	TransformMask = EMovieSceneTransformChannel::AllTransform;
	BlendType = EMovieSceneBlendType::Absolute;
	bSupportsInfiniteRange = true;

	UpdateChannelProxy();
	TArrayView<FMovieSceneFloatChannel*> FloatChannels = ChannelProxy->GetChannels<FMovieSceneFloatChannel>();
	//Set Defaults this fixes issues with blending sections with newly created sections
	// Set default translation and rotation
	for (int32 Index = 0; Index < 6; ++Index)
	{
		FloatChannels[Index]->SetDefault(0.f);
	}
	// Set default scale and weight
	for (int32 Index = 6; Index <=9; ++Index)
	{
		FloatChannels[Index]->SetDefault(1.f);
	}

}

void UMovieScene3DTransformSection::Serialize(FArchive& Ar)
{
	Super::Serialize(Ar);

	if (Ar.IsLoading())
	{
		UpdateChannelProxy();
	}
}

void UMovieScene3DTransformSection::PostEditImport()
{
	Super::PostEditImport();

	UpdateChannelProxy();
}

FMovieSceneTransformMask UMovieScene3DTransformSection::GetMask() const
{
	return TransformMask;
}

void UMovieScene3DTransformSection::SetMask(FMovieSceneTransformMask NewMask)
{
	TransformMask = NewMask;
	UpdateChannelProxy();
}

FMovieSceneTransformMask UMovieScene3DTransformSection::GetMaskByName(const FName& InName) const
{
	if (InName == TEXT("Location"))
	{
		return EMovieSceneTransformChannel::Translation;
	}
	else if (InName == TEXT("Location.X"))
	{
		return EMovieSceneTransformChannel::TranslationX;
	}
	else if (InName == TEXT("Location.Y"))
	{
		return EMovieSceneTransformChannel::TranslationY;
	}
	else if (InName == TEXT("Location.Z"))
	{
		return EMovieSceneTransformChannel::TranslationZ;
	}
	else if (InName == TEXT("Rotation"))
	{
		return EMovieSceneTransformChannel::Rotation;
	}
	else if (InName == TEXT("Rotation.X"))
	{
		return EMovieSceneTransformChannel::RotationX;
	}
	else if (InName == TEXT("Rotation.Y"))
	{
		return EMovieSceneTransformChannel::RotationY;
	}
	else if (InName == TEXT("Rotation.Z"))
	{
		return EMovieSceneTransformChannel::RotationZ;
	}
	else if (InName == TEXT("Scale"))
	{
		return EMovieSceneTransformChannel::Scale;
	}
	else if (InName == TEXT("Scale.X"))
	{
		return EMovieSceneTransformChannel::ScaleX;
	}
	else if (InName == TEXT("Scale.Y"))
	{
		return EMovieSceneTransformChannel::ScaleY;
	}
	else if (InName == TEXT("Scale.Z"))
	{
		return EMovieSceneTransformChannel::ScaleZ;
	}

	return EMovieSceneTransformChannel::All;
}

void UMovieScene3DTransformSection::UpdateChannelProxy()
{
	if (ProxyChannels == TransformMask.GetChannels())
	{
		return;
	}

	ProxyChannels = TransformMask.GetChannels();

	FMovieSceneChannelProxyData Channels;

#if WITH_EDITOR

	F3DTransformChannelEditorData EditorData(TransformMask.GetChannels());

	Channels.Add(Translation[0], EditorData.MetaData[0], EditorData.ExternalValues[0]);
	Channels.Add(Translation[1], EditorData.MetaData[1], EditorData.ExternalValues[1]);
	Channels.Add(Translation[2], EditorData.MetaData[2], EditorData.ExternalValues[2]);
	Channels.Add(Rotation[0],    EditorData.MetaData[3], EditorData.ExternalValues[3]);
	Channels.Add(Rotation[1],    EditorData.MetaData[4], EditorData.ExternalValues[4]);
	Channels.Add(Rotation[2],    EditorData.MetaData[5], EditorData.ExternalValues[5]);
	Channels.Add(Scale[0],       EditorData.MetaData[6], EditorData.ExternalValues[6]);
	Channels.Add(Scale[1],       EditorData.MetaData[7], EditorData.ExternalValues[7]);
	Channels.Add(Scale[2],       EditorData.MetaData[8], EditorData.ExternalValues[8]);
	Channels.Add(ManualWeight,   EditorData.MetaData[9], EditorData.ExternalValues[9]);

#else

	Channels.Add(Translation[0]);
	Channels.Add(Translation[1]);
	Channels.Add(Translation[2]);
	Channels.Add(Rotation[0]);
	Channels.Add(Rotation[1]);
	Channels.Add(Rotation[2]);
	Channels.Add(Scale[0]);
	Channels.Add(Scale[1]);
	Channels.Add(Scale[2]);
	Channels.Add(ManualWeight);

#endif

	ChannelProxy = MakeShared<FMovieSceneChannelProxy>(MoveTemp(Channels));
}

/* UMovieSceneSection interface
 *****************************************************************************/


TSharedPtr<FStructOnScope> UMovieScene3DTransformSection::GetKeyStruct(TArrayView<const FKeyHandle> KeyHandles)
{
	FVector  StartingLocation;
	FRotator StartingRotation;
	FVector  StartingScale;

	TArrayView<FMovieSceneFloatChannel*> FloatChannels = ChannelProxy->GetChannels<FMovieSceneFloatChannel>();

	TOptional<TTuple<FKeyHandle, FFrameNumber>> LocationKeys[3] = {
		FMovieSceneChannelValueHelper::FindFirstKey(FloatChannels[0], KeyHandles),
		FMovieSceneChannelValueHelper::FindFirstKey(FloatChannels[1], KeyHandles),
		FMovieSceneChannelValueHelper::FindFirstKey(FloatChannels[2], KeyHandles)
	};

	TOptional<TTuple<FKeyHandle, FFrameNumber>> RotationKeys[3] = {
		FMovieSceneChannelValueHelper::FindFirstKey(FloatChannels[3], KeyHandles),
		FMovieSceneChannelValueHelper::FindFirstKey(FloatChannels[4], KeyHandles),
		FMovieSceneChannelValueHelper::FindFirstKey(FloatChannels[5], KeyHandles)
	};

	TOptional<TTuple<FKeyHandle, FFrameNumber>> ScaleKeys[3] = {
		FMovieSceneChannelValueHelper::FindFirstKey(FloatChannels[6], KeyHandles),
		FMovieSceneChannelValueHelper::FindFirstKey(FloatChannels[7], KeyHandles),
		FMovieSceneChannelValueHelper::FindFirstKey(FloatChannels[8], KeyHandles)
	};

	const int32 AnyLocationKeys = Algo::AnyOf(LocationKeys);
	const int32 AnyRotationKeys = Algo::AnyOf(RotationKeys);
	const int32 AnyScaleKeys =    Algo::AnyOf(ScaleKeys);

	// do we have multiple keys on multiple parts of the transform?
	if (AnyLocationKeys + AnyRotationKeys + AnyScaleKeys > 1)
	{
		TSharedRef<FStructOnScope> KeyStruct = MakeShareable(new FStructOnScope(FMovieScene3DTransformKeyStruct::StaticStruct()));
		auto Struct = (FMovieScene3DTransformKeyStruct*)KeyStruct->GetStructMemory();

		Struct->KeyStructInterop.Add(FMovieSceneChannelValueHelper(ChannelProxy->MakeHandle<FMovieSceneFloatChannel>(0), &Struct->Location.X,     LocationKeys[0]));
		Struct->KeyStructInterop.Add(FMovieSceneChannelValueHelper(ChannelProxy->MakeHandle<FMovieSceneFloatChannel>(1), &Struct->Location.Y,     LocationKeys[1]));
		Struct->KeyStructInterop.Add(FMovieSceneChannelValueHelper(ChannelProxy->MakeHandle<FMovieSceneFloatChannel>(2), &Struct->Location.Z,     LocationKeys[2]));

		Struct->KeyStructInterop.Add(FMovieSceneChannelValueHelper(ChannelProxy->MakeHandle<FMovieSceneFloatChannel>(3), &Struct->Rotation.Roll,  RotationKeys[0]));
		Struct->KeyStructInterop.Add(FMovieSceneChannelValueHelper(ChannelProxy->MakeHandle<FMovieSceneFloatChannel>(4), &Struct->Rotation.Pitch, RotationKeys[1]));
		Struct->KeyStructInterop.Add(FMovieSceneChannelValueHelper(ChannelProxy->MakeHandle<FMovieSceneFloatChannel>(5), &Struct->Rotation.Yaw,   RotationKeys[2]));

		Struct->KeyStructInterop.Add(FMovieSceneChannelValueHelper(ChannelProxy->MakeHandle<FMovieSceneFloatChannel>(6), &Struct->Scale.X,        ScaleKeys[0]));
		Struct->KeyStructInterop.Add(FMovieSceneChannelValueHelper(ChannelProxy->MakeHandle<FMovieSceneFloatChannel>(7), &Struct->Scale.Y,        ScaleKeys[1]));
		Struct->KeyStructInterop.Add(FMovieSceneChannelValueHelper(ChannelProxy->MakeHandle<FMovieSceneFloatChannel>(8), &Struct->Scale.Z,        ScaleKeys[2]));

		Struct->KeyStructInterop.SetStartingValues();
		Struct->Time = Struct->KeyStructInterop.GetUnifiedKeyTime().Get(0);
		return KeyStruct;
	}

	if (AnyLocationKeys)
	{
		TSharedRef<FStructOnScope> KeyStruct = MakeShareable(new FStructOnScope(FMovieScene3DLocationKeyStruct::StaticStruct()));
		auto Struct = (FMovieScene3DLocationKeyStruct*)KeyStruct->GetStructMemory();

		Struct->KeyStructInterop.Add(FMovieSceneChannelValueHelper(ChannelProxy->MakeHandle<FMovieSceneFloatChannel>(0), &Struct->Location.X,     LocationKeys[0]));
		Struct->KeyStructInterop.Add(FMovieSceneChannelValueHelper(ChannelProxy->MakeHandle<FMovieSceneFloatChannel>(1), &Struct->Location.Y,     LocationKeys[1]));
		Struct->KeyStructInterop.Add(FMovieSceneChannelValueHelper(ChannelProxy->MakeHandle<FMovieSceneFloatChannel>(2), &Struct->Location.Z,     LocationKeys[2]));

		Struct->KeyStructInterop.SetStartingValues();
		Struct->Time = Struct->KeyStructInterop.GetUnifiedKeyTime().Get(0);
		return KeyStruct;
	}

	if (AnyRotationKeys)
	{
		TSharedRef<FStructOnScope> KeyStruct = MakeShareable(new FStructOnScope(FMovieScene3DRotationKeyStruct::StaticStruct()));
		auto Struct = (FMovieScene3DRotationKeyStruct*)KeyStruct->GetStructMemory();

		Struct->KeyStructInterop.Add(FMovieSceneChannelValueHelper(ChannelProxy->MakeHandle<FMovieSceneFloatChannel>(3), &Struct->Rotation.Roll,  RotationKeys[0]));
		Struct->KeyStructInterop.Add(FMovieSceneChannelValueHelper(ChannelProxy->MakeHandle<FMovieSceneFloatChannel>(4), &Struct->Rotation.Pitch, RotationKeys[1]));
		Struct->KeyStructInterop.Add(FMovieSceneChannelValueHelper(ChannelProxy->MakeHandle<FMovieSceneFloatChannel>(5), &Struct->Rotation.Yaw,   RotationKeys[2]));

		Struct->KeyStructInterop.SetStartingValues();
		Struct->Time = Struct->KeyStructInterop.GetUnifiedKeyTime().Get(0);
		return KeyStruct;
	}

	if (AnyScaleKeys)
	{
		TSharedRef<FStructOnScope> KeyStruct = MakeShareable(new FStructOnScope(FMovieScene3DScaleKeyStruct::StaticStruct()));
		auto Struct = (FMovieScene3DScaleKeyStruct*)KeyStruct->GetStructMemory();

		Struct->KeyStructInterop.Add(FMovieSceneChannelValueHelper(ChannelProxy->MakeHandle<FMovieSceneFloatChannel>(6), &Struct->Scale.X,        ScaleKeys[0]));
		Struct->KeyStructInterop.Add(FMovieSceneChannelValueHelper(ChannelProxy->MakeHandle<FMovieSceneFloatChannel>(7), &Struct->Scale.Y,        ScaleKeys[1]));
		Struct->KeyStructInterop.Add(FMovieSceneChannelValueHelper(ChannelProxy->MakeHandle<FMovieSceneFloatChannel>(8), &Struct->Scale.Z,        ScaleKeys[2]));

		Struct->KeyStructInterop.SetStartingValues();
		Struct->Time = Struct->KeyStructInterop.GetUnifiedKeyTime().Get(0);
		return KeyStruct;
	}

	return nullptr;
}

FMovieSceneEvalTemplatePtr UMovieScene3DTransformSection::GenerateTemplate() const
{
	return FMovieSceneComponentTransformSectionTemplate(*this);
}


bool UMovieScene3DTransformSection::GetUseQuaternionInterpolation() const
{
	return bUseQuaternionInterpolation;
}

bool UMovieScene3DTransformSection::ShowCurveForChannel(const void *ChannelPtr) const
{
	if (GetUseQuaternionInterpolation())
	{
		TArrayView<FMovieSceneFloatChannel*> FloatChannels = ChannelProxy->GetChannels<FMovieSceneFloatChannel>();
		if (static_cast<void *>(FloatChannels[3]) == ChannelPtr || static_cast<void *>(FloatChannels[4]) == ChannelPtr || static_cast<void *>(FloatChannels[5]) == ChannelPtr)
		{
			return false;
		}
	}
	return true;
}

float UMovieScene3DTransformSection::GetTotalWeightValue(FFrameTime InTime) const
{
	float Weight = EvaluateEasing(InTime);
	if (EnumHasAllFlags(TransformMask.GetChannels(), EMovieSceneTransformChannel::Weight))
	{
		float ManualWeightVal = 1.f;
		ManualWeight.Evaluate(InTime, ManualWeightVal);
		Weight *= ManualWeightVal;
	}
	return Weight;
}

void UMovieScene3DTransformSection::SetBlendType(EMovieSceneBlendType InBlendType)
{
	if (GetSupportedBlendTypes().Contains(InBlendType))
	{
		BlendType = InBlendType;
		// Set Defaults based upon Type
		TArrayView<FMovieSceneFloatChannel*> FloatChannels = ChannelProxy->GetChannels<FMovieSceneFloatChannel>();

		if (InBlendType == EMovieSceneBlendType::Absolute)
		{
			//If Absolute just make sure scale default is 1.0f
			for (int32 Index = 6; Index < 9; ++Index)
			{
				FloatChannels[Index]->SetDefault(1.0f);
			}
		}
		else
		{
			//If Additive or Relative, zero out Pos/Rot/ and Scale.
			for (int32 Index = 0; Index < 9; ++Index)
			{
				FloatChannels[Index]->SetDefault(0.0f);
			}
		}
	}
}
<<<<<<< HEAD
=======

>>>>>>> 7ac87c93
FMovieSceneInterrogationKey UMovieScene3DTransformSection::GetInterrogationKey()
{
	static FMovieSceneAnimTypeID TypeID = FMovieSceneAnimTypeID::Unique();
	return TypeID;
}<|MERGE_RESOLUTION|>--- conflicted
+++ resolved
@@ -725,10 +725,7 @@
 		}
 	}
 }
-<<<<<<< HEAD
-=======
-
->>>>>>> 7ac87c93
+
 FMovieSceneInterrogationKey UMovieScene3DTransformSection::GetInterrogationKey()
 {
 	static FMovieSceneAnimTypeID TypeID = FMovieSceneAnimTypeID::Unique();
