--- conflicted
+++ resolved
@@ -10,11 +10,8 @@
 #include "MovieSceneCommonHelpers.h"
 #include "Misc/FrameRate.h"
 #include "Misc/GeneratedTypeName.h"
-<<<<<<< HEAD
-=======
 #include "EntitySystem/BuiltInComponentTypes.h"
 #include "MovieSceneTracksComponentTypes.h"
->>>>>>> 4af6daef
 
 #include UE_INLINE_GENERATED_CPP_BY_NAME(MovieSceneAudioSection)
 
@@ -177,8 +174,6 @@
 		TArray<FAudioParameter> DefaultParams;
 		InSoundBase->GetAllDefaultParameters(DefaultParams);
 
-<<<<<<< HEAD
-=======
 		TSet<FName> OrphanedFloatInputs;
 		Inputs_Float.GetKeys(OrphanedFloatInputs);
 		TSet<FName> OrphanedTriggerInputs;
@@ -190,7 +185,6 @@
 		TSet<FName> OrphanedStringInputs;
 		Inputs_String.GetKeys(OrphanedStringInputs);
 
->>>>>>> 4af6daef
 		for (const FAudioParameter& Param : DefaultParams)
 		{
 			switch (Param.ParamType)
@@ -198,46 +192,31 @@
 			case EAudioParameterType::Float:
 			{
 				Inputs_Float.FindOrAdd(Param.ParamName, FMovieSceneFloatChannel{}).SetDefault(Param.FloatParam);
-<<<<<<< HEAD
-=======
 				OrphanedFloatInputs.Remove(Param.ParamName);
->>>>>>> 4af6daef
 				break;
 			}
 			case EAudioParameterType::Trigger:
 			{
 				Inputs_Trigger.FindOrAdd(Param.ParamName, FMovieSceneAudioTriggerChannel{});
-<<<<<<< HEAD
-=======
 				OrphanedTriggerInputs.Remove(Param.ParamName);
->>>>>>> 4af6daef
 				break;
 			}
 			case EAudioParameterType::Boolean:
 			{
 				Inputs_Bool.FindOrAdd(Param.ParamName, FMovieSceneBoolChannel{}).SetDefault(Param.BoolParam);
-<<<<<<< HEAD
-=======
 				OrphanedBoolInputs.Remove(Param.ParamName);
->>>>>>> 4af6daef
 				break;
 			}
 			case EAudioParameterType::Integer:
 			{
 				Inputs_Int.FindOrAdd(Param.ParamName, FMovieSceneIntegerChannel{}).SetDefault(Param.IntParam);
-<<<<<<< HEAD
-=======
 				OrphanedIntInputs.Remove(Param.ParamName);
->>>>>>> 4af6daef
 				break;
 			}
 			case EAudioParameterType::String:
 			{
 				Inputs_String.FindOrAdd(Param.ParamName, FMovieSceneStringChannel{}).SetDefault(Param.StringParam);
-<<<<<<< HEAD
-=======
 				OrphanedStringInputs.Remove(Param.ParamName);
->>>>>>> 4af6daef
 				break;
 			}
 			default:
@@ -245,8 +224,6 @@
 				break;
 			}
 		}
-<<<<<<< HEAD
-=======
 
 		for (const FName& Name : OrphanedFloatInputs)
 		{
@@ -268,7 +245,6 @@
 		{
 			Inputs_String.Remove(Name);
 		}
->>>>>>> 4af6daef
 	}
 }
 
@@ -445,8 +421,6 @@
 	}
 }
 
-<<<<<<< HEAD
-=======
 bool UMovieSceneAudioSection::PopulateEvaluationFieldImpl(const TRange<FFrameNumber>& EffectiveRange, const FMovieSceneEvaluationFieldEntityMetaData& InMetaData, FMovieSceneEntityComponentFieldBuilder* OutFieldBuilder)
 {
 	using namespace UE::MovieScene;
@@ -638,5 +612,4 @@
 	Super::PostEditChangeProperty(PropertyChangedEvent);
 }
 
-#endif
->>>>>>> 4af6daef
+#endif