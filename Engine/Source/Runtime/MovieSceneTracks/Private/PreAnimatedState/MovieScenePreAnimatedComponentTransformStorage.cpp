// Copyright Epic Games, Inc. All Rights Reserved.

#include "PreAnimatedState/MovieScenePreAnimatedComponentTransformStorage.h"
#include "Evaluation/PreAnimatedState/MovieScenePreAnimatedStorageID.inl"

#include "Components/SceneComponent.h"

namespace UE
{
namespace MovieScene
{

TAutoRegisterPreAnimatedStorageID<FPreAnimatedComponentTransformStorage> FPreAnimatedComponentTransformStorage::StorageID;


struct FTemporaryMobilityScope
{
	// Ideally we would not be temporarily changing mobility here, but there are some very specific
	// edge cases where mobility can be legitimately restored whilst pre-animated transforms are still
	// maintained. One example is where an attach track has previously been run and since restored - 
	// thus detatching and resetting the transform. If nothing else animates the mobility, this will also
	// be reset, but the object's global transform may have been captured.

	FTemporaryMobilityScope(UObject* Object)
		: SceneComponent(Cast<USceneComponent>(Object))
		, PreviousMobility(SceneComponent ? SceneComponent->Mobility.GetValue() : EComponentMobility::Movable)
	{
		if (PreviousMobility != EComponentMobility::Movable)
		{
			SceneComponent->SetMobility(EComponentMobility::Movable);
		}
	}
	~FTemporaryMobilityScope()
	{
		if (PreviousMobility != EComponentMobility::Movable)
		{
			SceneComponent->SetMobility(PreviousMobility);
		}
	}

	USceneComponent* SceneComponent;
	const EComponentMobility::Type PreviousMobility;
};


void FComponentTransformPreAnimatedTraits::SetObjectPropertyValue(UObject* InObject, const FCustomPropertyAccessor& BaseCustomAccessor, const FIntermediate3DTransform& CachedTransform)
{
	FTemporaryMobilityScope TemporaryMobilityScope(InObject);

	const TCustomPropertyAccessor<TraitsType>& CustomAccessor = static_cast<const TCustomPropertyAccessor<TraitsType>&>(BaseCustomAccessor);
	(*CustomAccessor.Functions.Setter)(InObject, CachedTransform);
}

void FComponentTransformPreAnimatedTraits::SetObjectPropertyValue(UObject* InObject, uint16 PropertyOffset, const FIntermediate3DTransform& CachedTransform)
{
	FTemporaryMobilityScope TemporaryMobilityScope(InObject);

	StorageType* PropertyAddress = reinterpret_cast<StorageType*>( reinterpret_cast<uint8*>(InObject) + PropertyOffset );
	*PropertyAddress = CachedTransform;
}

void FComponentTransformPreAnimatedTraits::SetObjectPropertyValue(UObject* InObject, FTrackInstancePropertyBindings* PropertyBindings, const FIntermediate3DTransform& CachedTransform)
{
	FTemporaryMobilityScope TemporaryMobilityScope(InObject);

	PropertyBindings->CallFunction<StorageType>(*InObject, CachedTransform);
}

FPreAnimatedComponentTransformStorage::FPreAnimatedComponentTransformStorage()
	: TPreAnimatedPropertyStorage<FComponentTransformPreAnimatedTraits>(FBuiltInComponentTypes::Get()->PropertyRegistry.GetDefinition(FMovieSceneTracksComponentTypes::Get()->ComponentTransform.CompositeID))
{}

void FPreAnimatedComponentTransformStorage::CachePreAnimatedTransforms(const FCachePreAnimatedValueParams& Params, TArrayView<UObject* const> BoundObjects)
{
	static FMovieScenePropertyBinding PropertyBinding("Transform", TEXT("Transform"));

	for (UObject* BoundObject : BoundObjects)
	{
		TOptional<FResolvedProperty> Property = FPropertyRegistry::ResolveProperty(BoundObject, PropertyBinding, CustomAccessors);
		if (!Property)
		{
			continue;
		}

		TTuple<FObjectKey, FName> Key{ BoundObject, PropertyBinding.PropertyPath };

<<<<<<< HEAD
		FPreAnimatedStorageGroupHandle GroupHandle  = ObjectGroupManager->MakeGroupForKey(BoundObject);
		FPreAnimatedStorageIndex       StorageIndex = Storage.GetOrCreateStorageIndex(Key);
=======
		FPreAnimatedStorageGroupHandle GroupHandle  = this->Traits.MakeGroup(BoundObject);
		FPreAnimatedStorageIndex       StorageIndex = this->GetOrCreateStorageIndex(Key);
>>>>>>> d731a049

		FPreAnimatedStateEntry Entry{ GroupHandle, FPreAnimatedStateCachedValueHandle{ StorageID, StorageIndex } };

		ParentExtension->EnsureMetaData(Entry);

		EPreAnimatedStorageRequirement StorageRequirement = ParentExtension->GetStorageRequirement(Entry);
		if (!this->IsStorageRequirementSatisfied(StorageIndex, StorageRequirement))
		{
			StorageType NewValue;

			if (const uint16* Fast = Property->TryGet<uint16>())
			{
				NewValue.Binding.template Set<uint16>(*Fast);
				FComponentTransformPropertyTraits::GetObjectPropertyValue(BoundObject, *Fast, NewValue.Data);
			}
			else if (const FCustomPropertyIndex* CustomIndex = Property->TryGet<FCustomPropertyIndex>())
			{
				const FCustomPropertyAccessor& Accessor = CustomAccessors[CustomIndex->Value];

				NewValue.Binding.template Set<const FCustomPropertyAccessor*>(&Accessor);
				FComponentTransformPropertyTraits::GetObjectPropertyValue(BoundObject, Accessor, NewValue.Data);
			}
			else
			{
				const TSharedPtr<FTrackInstancePropertyBindings>& Bindings = Property->Get<TSharedPtr<FTrackInstancePropertyBindings>>();

				NewValue.Binding.template Set<TSharedPtr<FTrackInstancePropertyBindings>>(Bindings);
				FComponentTransformPropertyTraits::GetObjectPropertyValue(BoundObject, Bindings.Get(), NewValue.Data);
			}

			this->AssignPreAnimatedValue(StorageIndex, StorageRequirement, MoveTemp(NewValue));
		}

		if (Params.bForcePersist)
		{
			this->ForciblyPersistStorage(StorageIndex);
		}
	}
}

} // namespace MovieScene
} // namespace UE<|MERGE_RESOLUTION|>--- conflicted
+++ resolved
@@ -84,13 +84,8 @@
 
 		TTuple<FObjectKey, FName> Key{ BoundObject, PropertyBinding.PropertyPath };
 
-<<<<<<< HEAD
-		FPreAnimatedStorageGroupHandle GroupHandle  = ObjectGroupManager->MakeGroupForKey(BoundObject);
-		FPreAnimatedStorageIndex       StorageIndex = Storage.GetOrCreateStorageIndex(Key);
-=======
 		FPreAnimatedStorageGroupHandle GroupHandle  = this->Traits.MakeGroup(BoundObject);
 		FPreAnimatedStorageIndex       StorageIndex = this->GetOrCreateStorageIndex(Key);
->>>>>>> d731a049
 
 		FPreAnimatedStateEntry Entry{ GroupHandle, FPreAnimatedStateCachedValueHandle{ StorageID, StorageIndex } };
 
