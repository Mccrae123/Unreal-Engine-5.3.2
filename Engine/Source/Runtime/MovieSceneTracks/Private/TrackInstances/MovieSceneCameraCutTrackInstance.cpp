// Copyright Epic Games, Inc. All Rights Reserved.

#include "TrackInstances/MovieSceneCameraCutTrackInstance.h"
#include "ContentStreaming.h"
#include "Evaluation/MovieSceneEvaluation.h"
#include "GameFramework/Actor.h"
#include "Generators/MovieSceneEasingCurves.h"
#include "IMovieScenePlayer.h"
#include "MovieSceneTimeHelpers.h"
#include "Sections/MovieSceneCameraCutSection.h"
#include "Tracks/MovieSceneCameraCutTrack.h"
#include "EntitySystem/MovieSceneEntitySystemLinker.h"
#include "EntitySystem/MovieSceneInstanceRegistry.h"
#include "MovieSceneCommonHelpers.h"

DECLARE_CYCLE_STAT(TEXT("Camera Cut Track Token Execute"), MovieSceneEval_CameraCutTrack_TokenExecute, STATGROUP_MovieSceneEval);

namespace UE
{
namespace MovieScene
{

	/** Information about a camera cut's easing (in or out) */
	struct FBlendedCameraCutEasingInfo
	{
		float RootBlendTime = -1.f;
		TOptional<EMovieSceneBuiltInEasing> BlendType;

		FBlendedCameraCutEasingInfo() {}
		FBlendedCameraCutEasingInfo(float InRootBlendTime, const TScriptInterface<IMovieSceneEasingFunction>& EasingFunction)
		{
			RootBlendTime = InRootBlendTime;

			// If it's a built-in easing function, get the curve type. We'll try to convert it to what the
			// player controller knows later, in the movie scene player.
			const UObject* EaseInScript = EasingFunction.GetObject();
			if (const UMovieSceneBuiltInEasingFunction* BuiltInEaseIn = Cast<UMovieSceneBuiltInEasingFunction>(EaseInScript))
			{
				BlendType = BuiltInEaseIn->Type;
			}
		}
	};

	/** Camera cut info struct. */
	struct FBlendedCameraCut
	{
		FInstanceHandle InstanceHandle;

		FMovieSceneObjectBindingID CameraBindingID;
		FMovieSceneSequenceID OperandSequenceID;

		FFrameNumber LocalStartTime;
		FFrameNumber LocalEaseInEndTime;
		FFrameTime LocalContextTime;
		FFrameNumber LocalEaseOutStartTime;
		FFrameNumber LocalEndTime;

		FBlendedCameraCutEasingInfo EaseIn;
		FBlendedCameraCutEasingInfo EaseOut;
		bool bLockPreviousCamera = false;

		FMovieSceneObjectBindingID PreviousCameraBindingID;
		FMovieSceneSequenceID PreviousOperandSequenceID;

		float PreviewBlendFactor = -1.f;
		bool bCanBlend = false;

		FBlendedCameraCut()
		{}
		FBlendedCameraCut(FInstanceHandle InInstanceHandle, FMovieSceneObjectBindingID InCameraBindingID, FMovieSceneSequenceID InOperandSequenceID) 
			: InstanceHandle(InInstanceHandle)
			, CameraBindingID(InCameraBindingID)
			, OperandSequenceID(InOperandSequenceID)
		{}
	};

	/** Pre-roll camera cut info struct. */
	struct FPreRollCameraCut
	{
		FInstanceHandle InstanceHandle;
		FMovieSceneObjectBindingID CameraBindingID;
		FTransform CutTransform;
		bool bHasCutTransform;
	};

	/** A movie scene pre-animated token that stores a pre-animated camera cut */
	struct FCameraCutPreAnimatedToken : IMovieScenePreAnimatedGlobalToken
	{
		static FMovieSceneAnimTypeID GetAnimTypeID()
		{
			return TMovieSceneAnimTypeID<FCameraCutPreAnimatedToken>();
		}

		virtual void RestoreState(const UE::MovieScene::FRestoreStateParams& RestoreParams) override
		{
			IMovieScenePlayer* Player = RestoreParams.GetTerminalPlayer();
			if (!ensure(Player))
			{
				return;
			}
			
			EMovieSceneCameraCutParams Params;
			Player->UpdateCameraCut(nullptr, Params);
		}
	};

	/** The producer class for the pre-animated token above */
	struct FCameraCutPreAnimatedTokenProducer : IMovieScenePreAnimatedGlobalTokenProducer
	{
		virtual IMovieScenePreAnimatedGlobalTokenPtr CacheExistingState() const override
		{
			return FCameraCutPreAnimatedToken();
		}
	};

	struct FCameraCutAnimator
	{
		static UObject* FindBoundObject(FMovieSceneObjectBindingID BindingID, FMovieSceneSequenceID SequenceID, IMovieScenePlayer& Player)
		{
			TArrayView<TWeakObjectPtr<>> Objects = BindingID.ResolveBoundObjects(SequenceID, Player);
			if (Objects.Num() > 0)
			{
				return Objects[0].Get();
			}
			return nullptr;
		}

		static void AnimatePreRoll(const UE::MovieScene::FPreRollCameraCut& Params, const FMovieSceneContext& Context, const FMovieSceneSequenceID& SequenceID, IMovieScenePlayer& Player)
		{
			if (Params.bHasCutTransform)
			{
				FVector Location = Params.CutTransform.GetLocation();
				IStreamingManager::Get().AddViewSlaveLocation(Location);
			}
			else
			{
				UObject* CameraObject = FindBoundObject(Params.CameraBindingID, SequenceID, Player);

				if (AActor* Actor = Cast<AActor>(CameraObject))
				{
					FVector Location = Actor->GetActorLocation();
					IStreamingManager::Get().AddViewSlaveLocation(Location);
				}
			}
		}

		static bool AnimateBlendedCameraCut(const UE::MovieScene::FBlendedCameraCut& Params, UMovieSceneCameraCutTrackInstance::FCameraCutCache& CameraCutCache, const FMovieSceneContext& Context, IMovieScenePlayer& Player)
		{
			using namespace UE::MovieScene;

			UObject* CameraActor = FindBoundObject(Params.CameraBindingID, Params.OperandSequenceID, Player);

			EMovieSceneCameraCutParams CameraCutParams;
			CameraCutParams.bJumpCut = Context.HasJumped();
			CameraCutParams.BlendTime = Params.EaseIn.RootBlendTime;
			CameraCutParams.BlendType = Params.EaseIn.BlendType;
			CameraCutParams.bLockPreviousCamera = Params.bLockPreviousCamera;

#if WITH_EDITOR
			UObject* PreviousCameraActor = FindBoundObject(Params.PreviousCameraBindingID, Params.PreviousOperandSequenceID, Player);
			CameraCutParams.PreviousCameraObject = PreviousCameraActor;
			CameraCutParams.PreviewBlendFactor = Params.PreviewBlendFactor;
			CameraCutParams.bCanBlend = Params.bCanBlend;
#endif

			static const FMovieSceneAnimTypeID CameraAnimTypeID = FMovieSceneAnimTypeID::Unique();

			if (CameraCutCache.LastLockedCamera.Get() != CameraActor)
			{
				Player.SavePreAnimatedState(CameraAnimTypeID, FCameraCutPreAnimatedTokenProducer());

				CameraCutParams.UnlockIfCameraObject = CameraCutCache.LastLockedCamera.Get();
				Player.UpdateCameraCut(CameraActor, CameraCutParams);
				CameraCutCache.LastLockedCamera = CameraActor;
				return true;
			}
			else if (CameraActor || CameraCutParams.BlendTime > 0.f)
			{
				Player.SavePreAnimatedState(CameraAnimTypeID, FCameraCutPreAnimatedTokenProducer());
	
				Player.UpdateCameraCut(CameraActor, CameraCutParams);
				return true;
			}

			return false;
		}
	};

}  // namespace MovieScene
}  // namespace UE


void UMovieSceneCameraCutTrackInstance::OnAnimate()
{
	using namespace UE::MovieScene;

	// Gather active camera cuts, and triage pre-rolls from actual cuts.
	TArray<FPreRollCameraCut> CameraCutPreRolls;
	TArray<FBlendedCameraCut> CameraCutParams;
	const FInstanceRegistry* InstanceRegistry = GetLinker()->GetInstanceRegistry();

	for (const FCameraCutInputInfo& InputInfo : SortedInputInfos)
	{
		const FMovieSceneTrackInstanceInput& Input = InputInfo.Input;
		const FSequenceInstance& SequenceInstance = InstanceRegistry->GetInstance(Input.InstanceHandle);
		const FMovieSceneContext& Context = SequenceInstance.GetContext();
		IMovieScenePlayer* Player = SequenceInstance.GetPlayer();

		const UMovieSceneCameraCutSection* Section = Cast<const UMovieSceneCameraCutSection>(Input.Section);
		const FMovieSceneObjectBindingID CameraBindingID = Section->GetCameraBindingID();

		FTransform CutTransform = Section->InitialCameraCutTransform;
		const bool bHasCutTransform = Section->bHasInitialCameraCutTransform;

		if (Context.IsPreRoll())
		{
			FPreRollCameraCut PreRollCameraCut { Input.InstanceHandle, CameraBindingID, CutTransform, bHasCutTransform };
			CameraCutPreRolls.Add(PreRollCameraCut);
		}
		else
		{
			const UMovieSceneCameraCutTrack* Track = Section->GetTypedOuter<UMovieSceneCameraCutTrack>();
			const FMovieSceneTimeTransform SequenceToRootTransform = Context.GetSequenceToRootTransform();

			FBlendedCameraCut Params(Input.InstanceHandle, CameraBindingID, SequenceInstance.GetSequenceID());
			Params.bCanBlend = Track->bCanBlend;

			// Get start/current/end time.
			Params.LocalContextTime = Context.GetTime();
			const TRange<FFrameNumber> SectionRange(Section->GetTrueRange());
			Params.LocalStartTime = SectionRange.HasLowerBound() ? SectionRange.GetLowerBoundValue() : FFrameNumber(-MAX_int32);
			Params.LocalEndTime = SectionRange.HasUpperBound() ? SectionRange.GetUpperBoundValue() : FFrameNumber(MAX_int32);

			// Get ease-in/out info.
			Params.LocalEaseInEndTime = Params.LocalStartTime;
			Params.LocalEaseOutStartTime = Params.LocalEndTime;
			if (Section->HasStartFrame() && Section->Easing.GetEaseInDuration() > 0)
			{
				Params.LocalEaseInEndTime = Params.LocalStartTime + Section->Easing.GetEaseInDuration();
				const float RootEaseInTime = SequenceToRootTransform.TimeScale * Context.GetFrameRate().AsSeconds(FFrameNumber(Section->Easing.GetEaseInDuration()));
				Params.EaseIn = FBlendedCameraCutEasingInfo(RootEaseInTime, Section->Easing.EaseIn);
			}
			if (Section->HasEndFrame() && Section->Easing.GetEaseOutDuration() > 0)
			{
				Params.LocalEaseOutStartTime = Params.LocalEndTime - Section->Easing.GetEaseOutDuration();
				const float RootEaseOutTime = SequenceToRootTransform.TimeScale * Context.GetFrameRate().AsSeconds(FFrameNumber(Section->Easing.GetEaseOutDuration()));
				Params.EaseOut = FBlendedCameraCutEasingInfo(RootEaseOutTime, Section->Easing.EaseOut);
			}

			// Remember locking option.
			Params.bLockPreviousCamera = Section->bLockPreviousCamera;

			// Get preview blending.
			const float Weight = Section->EvaluateEasing(Context.GetTime());
			Params.PreviewBlendFactor = Weight;

			CameraCutParams.Add(Params);
		}
	}

	// For now we only support one pre-roll.
	if (CameraCutPreRolls.Num() > 0)
	{
		FPreRollCameraCut& CameraCutPreRoll = CameraCutPreRolls.Last();
		const FSequenceInstance& SequenceInstance = InstanceRegistry->GetInstance(CameraCutPreRoll.InstanceHandle);
		const FMovieSceneContext& Context = SequenceInstance.GetContext();
		IMovieScenePlayer* Player = SequenceInstance.GetPlayer();
		const FMovieSceneSequenceID SequenceID = SequenceInstance.GetSequenceID();
		FCameraCutAnimator::AnimatePreRoll(CameraCutPreRoll, Context, SequenceID, *Player);
	}

	// For now we only support 2 active camera cuts at most (with blending between them).
	// Remember that our param structs are sorted by hierarchical bias and global start time, i.e. the front
	// of the array has "lower" camera cuts (ones in sub-most sequences) that started most recently, while the
	// rear of the array has the "higher" camera cuts (ones in the top-most sequences) that started earlier.
	FBlendedCameraCut FinalCameraCut;

	if (CameraCutParams.Num() >= 2)
	{
		// Blending 2 camera cuts: keep track of what the next and previous shots are supposed to be.
		//
		// We know that CameraCutParams[0] has more priority than CameraCutParams[1], whether it's 
		// because it started more recently, or because it's in a lower sub-sequence (higher hierarchical bias).
		// We want to blend away from this priority cut only if we are currently in its blend-out. We'll
		// determine that thanks to the various times we saved on the info struct.
		const FBlendedCameraCut& PriorityCameraCut = CameraCutParams[0];
		if (PriorityCameraCut.LocalContextTime < PriorityCameraCut.LocalEaseInEndTime)
		{
			// Blending in from the other cut.
			const FBlendedCameraCut& PrevCameraCut = CameraCutParams[1];
			const FBlendedCameraCut& NextCameraCut = CameraCutParams[0];

			FinalCameraCut = NextCameraCut;
			FinalCameraCut.PreviousCameraBindingID = PrevCameraCut.CameraBindingID;
			FinalCameraCut.PreviousOperandSequenceID = PrevCameraCut.OperandSequenceID;
		}
		else if (PriorityCameraCut.LocalContextTime > PriorityCameraCut.LocalEaseOutStartTime)
		{
			// Blending out to the other cut.
			const FBlendedCameraCut& PrevCameraCut = CameraCutParams[0];
			const FBlendedCameraCut& NextCameraCut = CameraCutParams[1];

			FinalCameraCut = NextCameraCut;
			FinalCameraCut.PreviousCameraBindingID = PrevCameraCut.CameraBindingID;
			FinalCameraCut.PreviousOperandSequenceID = PrevCameraCut.OperandSequenceID;

			// We use the priority cut's ease-out info, instead of the other cut's ease-in info. This is
			// because it's more reliable:
			// - If we're just blending from one cut to the next, the editor should have made the ease-in
			//   and ease-out durations and types the same, based on the overlap between the 2 sections.
			//   So we can use either one and be fine.
			// - However we could be in the case that we're blending out from the last cut of a child sequence
			//   and back up to a cut in a parent sequence. That parent cut may have been active for a long
			//   time (overriden temporarily by the child sequence's cut), and would therefore have no
			//   ease-in information. The child cut would however have ease-out information, which we use.
			FinalCameraCut.EaseIn = PrevCameraCut.EaseOut;
			FinalCameraCut.EaseOut = FBlendedCameraCutEasingInfo();
			FinalCameraCut.PreviewBlendFactor = (1.0f - PrevCameraCut.PreviewBlendFactor);
			FinalCameraCut.bLockPreviousCamera = PrevCameraCut.bLockPreviousCamera;

			// We need to force this flag because we could be blending out from a track that does support
			// blending to a track that does not (e.g. a parent sequence track).
			FinalCameraCut.bCanBlend = true;
		}
		else
		{
			// Fully active.
			FinalCameraCut = PriorityCameraCut;
		}
	}
	else if (CameraCutParams.Num() == 1)
	{
		// Only one camera cut active.
		FinalCameraCut = CameraCutParams[0];

		// It may be blending out back to gameplay however.
		if (FinalCameraCut.LocalContextTime > FinalCameraCut.LocalEaseOutStartTime)
		{
			FinalCameraCut.PreviewBlendFactor = 1.0f - FinalCameraCut.PreviewBlendFactor;
			FinalCameraCut.EaseIn = FinalCameraCut.EaseOut;
			FinalCameraCut.EaseOut = FBlendedCameraCutEasingInfo();
			FinalCameraCut.PreviousCameraBindingID = FinalCameraCut.CameraBindingID;
			FinalCameraCut.PreviousOperandSequenceID = FinalCameraCut.OperandSequenceID;
			FinalCameraCut.CameraBindingID = FMovieSceneObjectBindingID();
			FinalCameraCut.OperandSequenceID = FMovieSceneSequenceID();
		}
	}

	if (CameraCutParams.Num() > 0)
	{
		const FSequenceInstance& SequenceInstance = InstanceRegistry->GetInstance(FinalCameraCut.InstanceHandle);
		const FMovieSceneContext& Context = SequenceInstance.GetContext();
		IMovieScenePlayer* Player = SequenceInstance.GetPlayer();
		if (FCameraCutAnimator::AnimateBlendedCameraCut(FinalCameraCut, CameraCutCache, Context, *Player))
		{
			// Track whether this ever evaluated to take control. If so, we'll want to remove control in OnDestroyed.
			FCameraCutUseData& PlayerUseCount = PlayerUseCounts.FindChecked(Player);
			PlayerUseCount.bValid = true;
			// Remember whether we had blending support the last time we took control of the viewport. This is also
			// for OnDestroyed.
			PlayerUseCount.bCanBlend = FinalCameraCut.bCanBlend;
		}
	}
}

void UMovieSceneCameraCutTrackInstance::OnInputAdded(const FMovieSceneTrackInstanceInput& InInput)
{
	using namespace UE::MovieScene;

	const FInstanceRegistry* InstanceRegistry = GetLinker()->GetInstanceRegistry();
	const FSequenceInstance& SequenceInstance = InstanceRegistry->GetInstance(InInput.InstanceHandle);
	IMovieScenePlayer* Player = SequenceInstance.GetPlayer();

	int32& UseCount = PlayerUseCounts.FindOrAdd(Player, FCameraCutUseData()).UseCount;
	++UseCount;
}

void UMovieSceneCameraCutTrackInstance::OnInputRemoved(const FMovieSceneTrackInstanceInput& InInput)
{
	using namespace UE::MovieScene;

	const FInstanceRegistry* InstanceRegistry = GetLinker()->GetInstanceRegistry();
	const FSequenceInstance& SequenceInstance = InstanceRegistry->GetInstance(InInput.InstanceHandle);
	IMovieScenePlayer* Player = SequenceInstance.GetPlayer();

	int32& UseCount = PlayerUseCounts.FindChecked(Player).UseCount;
	--UseCount;
	if (UseCount == 0)
	{
		PlayerUseCounts.Remove(Player);
	}
}

void UMovieSceneCameraCutTrackInstance::OnEndUpdateInputs()
{
	using namespace UE::MovieScene;

	const FInstanceRegistry* InstanceRegistry = GetLinker()->GetInstanceRegistry();

	// Rebuild our sorted input infos.
	TMap<FMovieSceneTrackInstanceInput, float> GlobalStartTimePerSection;
	for (const FCameraCutInputInfo& InputInfo : SortedInputInfos)
	{
		GlobalStartTimePerSection.Add(InputInfo.Input, InputInfo.GlobalStartTime);
	}

	SortedInputInfos.Reset();

	for (const FMovieSceneTrackInstanceInput& Input : GetInputs())
	{
		FCameraCutInputInfo InputInfo;
		InputInfo.Input = Input;

		if (const float* GlobalStartTime = GlobalStartTimePerSection.Find(Input))
<<<<<<< HEAD
		{
			InputInfo.GlobalStartTime = *GlobalStartTime;
		}
		else
		{
=======
		{
			InputInfo.GlobalStartTime = *GlobalStartTime;
		}
		else
		{
>>>>>>> 3aae9151
			const FSequenceInstance& SequenceInstance = InstanceRegistry->GetInstance(Input.InstanceHandle);
			IMovieScenePlayer* Player = SequenceInstance.GetPlayer();

			if (UObject* PlaybackContext = Player->GetPlaybackContext())
			{
				if (UWorld* World = PlaybackContext->GetWorld())
				{
					const float WorldTime = World->GetTimeSeconds();
					InputInfo.GlobalStartTime = WorldTime;
				}
			}
		}

		SortedInputInfos.Add(InputInfo);
	}

	// Sort all active camera cuts by hierarchical bias first, and when they started in absolute game time second.
	// Later (higher starting time) cuts are sorted first, so we can prioritize the latest camera cut that started.
	Algo::Sort(SortedInputInfos,
			[InstanceRegistry](const FCameraCutInputInfo& A, const FCameraCutInputInfo& B) -> bool
			{
				const FSequenceInstance& SeqA = InstanceRegistry->GetInstance(A.Input.InstanceHandle);
				const FSequenceInstance& SeqB = InstanceRegistry->GetInstance(B.Input.InstanceHandle);
				const int32 HierarchicalBiasA = SeqA.GetContext().GetHierarchicalBias();
				const int32 HierarchicalBiasB = SeqB.GetContext().GetHierarchicalBias();
				if (HierarchicalBiasA > HierarchicalBiasB)
				{
					return true;
				}
				else if (HierarchicalBiasA < HierarchicalBiasB)
				{
					return false;
				}
				else
				{
					return A.GlobalStartTime > B.GlobalStartTime;
				}
			});
}

void UMovieSceneCameraCutTrackInstance::OnDestroyed()
{
	using namespace UE::MovieScene;

	const FInstanceRegistry* InstanceRegistry = GetLinker()->GetInstanceRegistry();

	bool bRestoreCamera = false;
	for (const FCameraCutInputInfo& InputInfo : SortedInputInfos)
	{
		const FMovieSceneTrackInstanceInput& Input = InputInfo.Input;
		const FMovieSceneContext& Context = InstanceRegistry->GetInstance(Input.InstanceHandle).GetContext();

		const UMovieSceneCameraCutSection* Section = Cast<const UMovieSceneCameraCutSection>(Input.Section);
		if (Context.IsPreRoll())
		{
			continue;
		}

		EMovieSceneCompletionMode CompletionMode = EMovieSceneCompletionMode::KeepState;

		if (Section->EvalOptions.CompletionMode == EMovieSceneCompletionMode::ProjectDefault)
		{
			if (const UMovieSceneSequence* OuterSequence = Section->GetTypedOuter<const UMovieSceneSequence>())
			{
				CompletionMode = OuterSequence->DefaultCompletionMode;
			}
		}
		else
		{
			CompletionMode = Section->EvalOptions.CompletionMode;
		}

		if (CompletionMode == EMovieSceneCompletionMode::RestoreState)
		{
			bRestoreCamera = true;
			break;
		}
	}

	if (bRestoreCamera)
	{
		// All sequencer players actually point to the same player controller and view target in a given world,
		// so we only need to restore the pre-animated state on one sequencer player, like, say, the first one
		// we still have in use. And we only do that when we have no more inputs active (if we still have some
		// inputs active, regardless of what sequencer player they belong to, they still have control of the
		// player controller's view target, so we don't want to mess that up).
		//
		// TODO-ludovic: when we have proper splitscreen support, this should be changed heavily.
		//
		for (const TPair<IMovieScenePlayer*, FCameraCutUseData>& PlayerUseCount : PlayerUseCounts)
		{
			// Restore only if we ever took control
			if (PlayerUseCount.Value.bValid)
			{
				EMovieSceneCameraCutParams Params;
	#if WITH_EDITOR
				Params.bCanBlend = PlayerUseCount.Value.bCanBlend;
	#endif
				PlayerUseCount.Key->UpdateCameraCut(nullptr, Params);
				break;  // Only do it on the first one.
			}
		}
	}

	PlayerUseCounts.Reset();
}<|MERGE_RESOLUTION|>--- conflicted
+++ resolved
@@ -412,19 +412,11 @@
 		InputInfo.Input = Input;
 
 		if (const float* GlobalStartTime = GlobalStartTimePerSection.Find(Input))
-<<<<<<< HEAD
 		{
 			InputInfo.GlobalStartTime = *GlobalStartTime;
 		}
 		else
 		{
-=======
-		{
-			InputInfo.GlobalStartTime = *GlobalStartTime;
-		}
-		else
-		{
->>>>>>> 3aae9151
 			const FSequenceInstance& SequenceInstance = InstanceRegistry->GetInstance(Input.InstanceHandle);
 			IMovieScenePlayer* Player = SequenceInstance.GetPlayer();
 
