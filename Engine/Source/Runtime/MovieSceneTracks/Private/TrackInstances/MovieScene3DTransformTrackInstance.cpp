// Copyright 1998-2016 Epic Games, Inc. All Rights Reserved.

#include "MovieSceneTracksPrivatePCH.h"
#include "MovieSceneCommonHelpers.h"
#include "MovieScene3DTransformTrackInstance.h"
#include "MovieScene3DTransformTrack.h"

FMovieScene3DTransformTrackInstance::FMovieScene3DTransformTrackInstance( UMovieScene3DTransformTrack& InTransformTrack )
{
	TransformTrack = &InTransformTrack;
}


void FMovieScene3DTransformTrackInstance::SaveState(const TArray<TWeakObjectPtr<UObject>>& RuntimeObjects, IMovieScenePlayer& Player, FMovieSceneSequenceInstance& SequenceInstance)
{
	for (int32 ObjIndex = 0; ObjIndex < RuntimeObjects.Num(); ++ObjIndex)
	{
		UObject* Object = RuntimeObjects[ObjIndex].Get();
		USceneComponent* SceneComponent = MovieSceneHelpers::SceneComponentFromRuntimeObject(Object);

		if (SceneComponent != nullptr)
		{
			if (InitTransformMap.Find(Object) == nullptr)
			{
				InitTransformMap.Add(Object, SceneComponent->GetRelativeTransform());
			}
			if (InitMobilityMap.Find(Object) == nullptr)
			{
				InitMobilityMap.Add(Object, SceneComponent->Mobility);
			}
		}
	}
}


void FMovieScene3DTransformTrackInstance::RestoreState(const TArray<TWeakObjectPtr<UObject>>& RuntimeObjects, IMovieScenePlayer& Player, FMovieSceneSequenceInstance& SequenceInstance)
{
	for (int32 ObjIndex = 0; ObjIndex < RuntimeObjects.Num(); ++ObjIndex)
	{
		UObject* Object = RuntimeObjects[ObjIndex].Get();

		if (!IsValid(Object))
		{
			continue;
		}

		USceneComponent* SceneComponent = MovieSceneHelpers::SceneComponentFromRuntimeObject(Object);
		if (SceneComponent != nullptr)
		{
			FTransform *Transform = InitTransformMap.Find(Object);
			if (Transform != nullptr)
			{
				SceneComponent->SetRelativeTransform(*Transform);
			}

			EComponentMobility::Type* ComponentMobility = InitMobilityMap.Find(Object);
			if (ComponentMobility != nullptr)
			{
				SceneComponent->SetMobility(*ComponentMobility);
			}
		}
	}
}

void FMovieScene3DTransformTrackInstance::UpdateRuntimeMobility(const TArray<TWeakObjectPtr<UObject>>& RuntimeObjects)
{
	for( int32 ObjIndex = 0; ObjIndex < RuntimeObjects.Num(); ++ObjIndex )
	{
		UObject* Object = RuntimeObjects[ObjIndex].Get();
		USceneComponent* SceneComponent = MovieSceneHelpers::SceneComponentFromRuntimeObject(Object);

		if (SceneComponent != nullptr)
		{
			if (SceneComponent->Mobility != EComponentMobility::Movable)
			{
				if (InitMobilityMap.Find(Object) == nullptr)
				{
					InitMobilityMap.Add(Object, SceneComponent->Mobility);
				}

				SceneComponent->SetMobility(EComponentMobility::Movable);
			}
		}
	}
}

void FMovieScene3DTransformTrackInstance::Update(EMovieSceneUpdateData& UpdateData, const TArray<TWeakObjectPtr<UObject>>& RuntimeObjects, class IMovieScenePlayer& Player, FMovieSceneSequenceInstance& SequenceInstance) 
{
	if (UpdateData.UpdatePass == MSUP_PreUpdate)
	{
		UpdateRuntimeMobility(RuntimeObjects);
	}
	else // UpdateData.UpdatePass == MSUP_Update
	{
		for (TWeakObjectPtr<UObject> ObjectPtr : RuntimeObjects)
		{
			if (ObjectPtr.IsValid())
			{
<<<<<<< HEAD
				if (UpdateData.UpdatePass == MSUP_PreUpdate)
				{		
					// Set the transforms to identity explicitly instead of ResetRelativeTransform so that overlaps aren't evaluated at the origin
					SceneComponent->RelativeLocation = FVector(FVector::ZeroVector);
					SceneComponent->RelativeRotation = FRotator(FRotator::ZeroRotator);
					SceneComponent->RelativeScale3D = FVector(1.f);
					SceneComponent->UpdateComponentToWorld();
				}
				else if (UpdateData.UpdatePass == MSUP_Update)
=======
				USceneComponent* SceneComponent = MovieSceneHelpers::SceneComponentFromRuntimeObject(ObjectPtr.Get());
				if (SceneComponent != nullptr)
>>>>>>> 92a3597a
				{
					FVector Translation = SceneComponent->GetRelativeTransform().GetTranslation();
					FRotator Rotation = FRotator(SceneComponent->GetRelativeTransform().GetRotation());
					FVector Scale = SceneComponent->GetRelativeTransform().GetScale3D();

					if (TransformTrack->Eval(UpdateData.Position, UpdateData.LastPosition, Translation, Rotation, Scale))
					{
						/* Cache initial absolute position */
						FVector InitialPosition = SceneComponent->GetComponentLocation();

						SceneComponent->SetRelativeLocationAndRotation(Translation, Rotation);
						SceneComponent->SetRelativeScale3D(Scale);

						// Force the location and rotation values to avoid Rot->Quat->Rot conversions
						SceneComponent->RelativeLocation = Translation;
						SceneComponent->RelativeRotation = Rotation;

						/* Get current absolute position and set component velocity */
						FVector CurrentPosition = SceneComponent->GetComponentLocation();
						FVector ComponentVelocity = (CurrentPosition - InitialPosition) / (UpdateData.Position - UpdateData.LastPosition);
						SceneComponent->ComponentVelocity = ComponentVelocity;

						//TODO: Set Component Velocity for attached objects
					}
				}
			}
		}
	}
}
 
void FMovieScene3DTransformTrackInstance::RefreshInstance( const TArray<TWeakObjectPtr<UObject>>& RuntimeObjects, IMovieScenePlayer& Player, FMovieSceneSequenceInstance& SequenceInstance )
{
	UpdateRuntimeMobility(RuntimeObjects);
}<|MERGE_RESOLUTION|>--- conflicted
+++ resolved
@@ -96,20 +96,8 @@
 		{
 			if (ObjectPtr.IsValid())
 			{
-<<<<<<< HEAD
-				if (UpdateData.UpdatePass == MSUP_PreUpdate)
-				{		
-					// Set the transforms to identity explicitly instead of ResetRelativeTransform so that overlaps aren't evaluated at the origin
-					SceneComponent->RelativeLocation = FVector(FVector::ZeroVector);
-					SceneComponent->RelativeRotation = FRotator(FRotator::ZeroRotator);
-					SceneComponent->RelativeScale3D = FVector(1.f);
-					SceneComponent->UpdateComponentToWorld();
-				}
-				else if (UpdateData.UpdatePass == MSUP_Update)
-=======
 				USceneComponent* SceneComponent = MovieSceneHelpers::SceneComponentFromRuntimeObject(ObjectPtr.Get());
 				if (SceneComponent != nullptr)
->>>>>>> 92a3597a
 				{
 					FVector Translation = SceneComponent->GetRelativeTransform().GetTranslation();
 					FRotator Rotation = FRotator(SceneComponent->GetRelativeTransform().GetRotation());
