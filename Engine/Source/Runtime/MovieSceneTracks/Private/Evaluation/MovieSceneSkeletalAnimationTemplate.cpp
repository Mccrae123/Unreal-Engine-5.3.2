// Copyright Epic Games, Inc. All Rights Reserved.

#include "Evaluation/MovieSceneSkeletalAnimationTemplate.h"
#include "Compilation/MovieSceneCompilerRules.h"
#include "Animation/AnimMontage.h"
#include "Animation/AnimSingleNodeInstance.h"
#include "Components/SkeletalMeshComponent.h"
#include "Animation/AnimSingleNodeInstance.h"
#include "Runtime/AnimGraphRuntime/Public/AnimSequencerInstance.h"
#include "AnimCustomInstanceHelper.h"
#include "Evaluation/MovieSceneEvaluation.h"
#include "IMovieScenePlayer.h"
#include "UObject/ObjectKey.h"
#include "Rendering/MotionVectorSimulation.h"
#include "Systems/MovieSceneMotionVectorSimulationSystem.h"
#include "EntitySystem/MovieSceneEntitySystemLinker.h"
#include "UObject/StrongObjectPtr.h"
#include "SkeletalMeshRestoreState.h"
#include "AnimSequencerInstanceProxy.h"

bool ShouldUsePreviewPlayback(IMovieScenePlayer& Player, UObject& RuntimeObject)
{
	// we also use PreviewSetAnimPosition in PIE when not playing, as we can preview in PIE
	bool bIsNotInPIEOrNotPlaying = (RuntimeObject.GetWorld() && !RuntimeObject.GetWorld()->HasBegunPlay()) || Player.GetPlaybackStatus() != EMovieScenePlayerStatus::Playing;
	return GIsEditor && bIsNotInPIEOrNotPlaying;
}

bool CanPlayAnimation(USkeletalMeshComponent* SkeletalMeshComponent, UAnimSequenceBase* AnimAssetBase)
{
	return (SkeletalMeshComponent->SkeletalMesh && SkeletalMeshComponent->SkeletalMesh->GetSkeleton() && 
		(!AnimAssetBase || SkeletalMeshComponent->SkeletalMesh->GetSkeleton()->IsCompatible(AnimAssetBase->GetSkeleton())));
}

void ResetAnimSequencerInstance(UObject& InObject, const UE::MovieScene::FRestoreStateParams& Params)
{
	CastChecked<ISequencerAnimationSupport>(&InObject)->ResetNodes();
}

UAnimSequencerInstance* GetAnimSequencerInstance(USkeletalMeshComponent* SkeletalMeshComponent) 
{
	ISequencerAnimationSupport* SeqInterface = Cast<ISequencerAnimationSupport>(SkeletalMeshComponent->GetAnimInstance());
	if (SeqInterface)
	{
		return Cast<UAnimSequencerInstance>(SeqInterface->GetSourceAnimInstance());
	}

	return nullptr;
}

UAnimInstance* GetSourceAnimInstance(USkeletalMeshComponent* SkeletalMeshComponent) 
{
	UAnimInstance* SkelAnimInstance = SkeletalMeshComponent->GetAnimInstance();
	ISequencerAnimationSupport* SeqInterface = Cast<ISequencerAnimationSupport>(SkelAnimInstance);
	if (SeqInterface)
	{
		return SeqInterface->GetSourceAnimInstance();
	}

	return SkelAnimInstance;
}

struct FStopPlayingMontageTokenProducer : IMovieScenePreAnimatedTokenProducer
{
	TWeakObjectPtr<UAnimInstance> TempInstance;
	int32 TempMontageInstanceId;

	FStopPlayingMontageTokenProducer(TWeakObjectPtr<UAnimInstance> InTempInstance, int32 InTempMontageInstanceId)
	: TempInstance(InTempInstance)
	, TempMontageInstanceId(InTempMontageInstanceId){}

	virtual IMovieScenePreAnimatedTokenPtr CacheExistingState(UObject& Object) const
	{
		struct FToken : IMovieScenePreAnimatedToken
		{
			TWeakObjectPtr<UAnimInstance> WeakInstance;
			int32 MontageInstanceId;

			FToken(TWeakObjectPtr<UAnimInstance> InWeakInstance, int32 InMontageInstanceId) 
			: WeakInstance(InWeakInstance)
			, MontageInstanceId(InMontageInstanceId) {}

			virtual void RestoreState(UObject& InObject, const UE::MovieScene::FRestoreStateParams& Params) override
			{
				UAnimInstance* AnimInstance = WeakInstance.Get();
				if (AnimInstance)
				{
					FAnimMontageInstance* MontageInstance = AnimInstance->GetMontageInstanceForID(MontageInstanceId);
					if (MontageInstance)
					{
						MontageInstance->Stop(FAlphaBlend(0.f), false);
					}
				}
			}
		};

		return FToken(TempInstance, TempMontageInstanceId);
	}
};


struct FPreAnimatedAnimationTokenProducer : IMovieScenePreAnimatedTokenProducer
{
	virtual IMovieScenePreAnimatedTokenPtr CacheExistingState(UObject& Object) const
	{
		struct FToken : IMovieScenePreAnimatedToken
		{
			FToken(USkeletalMeshComponent* InComponent)
			{
				// Cache this object's current update flag and animation mode
				AnimationMode = InComponent->GetAnimationMode();
				CachedAnimInstance.Reset(InComponent->AnimScriptInstance);
				SkeletalMeshRestoreState.SaveState(InComponent);
			}

			virtual void RestoreState(UObject& ObjectToRestore, const UE::MovieScene::FRestoreStateParams& Params)
			{
				USkeletalMeshComponent* Component = CastChecked<USkeletalMeshComponent>(&ObjectToRestore);

				ISequencerAnimationSupport* SequencerInst = Cast<ISequencerAnimationSupport>(GetAnimSequencerInstance(Component));
				if (SequencerInst)
				{
					SequencerInst->ResetPose();
					SequencerInst->ResetNodes();
				}

				FAnimCustomInstanceHelper::UnbindFromSkeletalMeshComponent<UAnimSequencerInstance>(Component);

				// Restore LOD before reinitializing anim instance
				SkeletalMeshRestoreState.RestoreLOD(Component);

				if (Component->GetAnimationMode() != AnimationMode)
				{
					// this SetAnimationMode reinitializes even if the mode is same
					// if we're using same anim blueprint, we don't want to keep reinitializing it. 
					Component->SetAnimationMode(AnimationMode);
				}
				if (CachedAnimInstance.Get())
				{
					Component->AnimScriptInstance = CachedAnimInstance.Get();
					CachedAnimInstance.Reset();
					if (Component->AnimScriptInstance && Component->SkeletalMesh && Component->AnimScriptInstance->CurrentSkeleton != Component->SkeletalMesh->GetSkeleton())
					{
						//the skeleton may have changed so need to recalc required bones as needed.
						Component->AnimScriptInstance->CurrentSkeleton = Component->SkeletalMesh->GetSkeleton();
						//Need at least RecalcRequiredbones and UpdateMorphTargetrs
						Component->InitializeAnimScriptInstance(true);
					}
				}

				// Restore pose after unbinding to force the restored pose
				Component->SetUpdateAnimationInEditor(true);
				Component->SetUpdateClothInEditor(true);
				Component->TickAnimation(0.f, false);

				Component->RefreshBoneTransforms();
				Component->RefreshSlaveComponents();
				Component->UpdateComponentToWorld();
				Component->FinalizeBoneTransform();
				Component->MarkRenderTransformDirty();
				Component->MarkRenderDynamicDataDirty();
						
				// Reset the mesh component update flag and animation mode to what they were before we animated the object
				SkeletalMeshRestoreState.RestoreState(Component);

				// if not game world, don't clean this up
				if (Component->GetWorld() != nullptr && Component->GetWorld()->IsGameWorld() == false)
				{
					Component->ClearMotionVector();
				}
			}

			EAnimationMode::Type AnimationMode;
			TStrongObjectPtr<UAnimInstance> CachedAnimInstance;

			FSkeletalMeshRestoreState SkeletalMeshRestoreState;

		};

		return FToken(CastChecked<USkeletalMeshComponent>(&Object));
	}
};


struct FMinimalAnimParameters
{
	FMinimalAnimParameters(UAnimSequenceBase* InAnimation, float InFromEvalTime, float InToEvalTime, float InBlendWeight, const FMovieSceneEvaluationScope& InScope, FName InSlotName,
		FObjectKey InSection, bool InSkipAnimationNotifiers, bool InForceCustomMode,
		const UMovieSceneSkeletalAnimationSection* InAnimSection, FFrameTime InSectionTime)
		: Animation(InAnimation)
		, FromEvalTime(InFromEvalTime)
		, ToEvalTime(InToEvalTime)
		, BlendWeight(InBlendWeight)
		, EvaluationScope(InScope)
		, SlotName(InSlotName)
		, Section(InSection)
		, bSkipAnimNotifiers(InSkipAnimationNotifiers)
		, bForceCustomMode(InForceCustomMode)
		, AnimSection(InAnimSection)
		, SectionTime(InSectionTime)

	{}

	UAnimSequenceBase* Animation;
	float FromEvalTime;
	float ToEvalTime;
	float BlendWeight;
	FMovieSceneEvaluationScope EvaluationScope;
	FName SlotName;
	FObjectKey Section;
	bool bSkipAnimNotifiers;
	bool bForceCustomMode;
	const UMovieSceneSkeletalAnimationSection* AnimSection;
	FFrameTime SectionTime;

};

struct FSimulatedAnimParameters
{
	FMinimalAnimParameters AnimParams;
};

/** Montage player per section data */
struct FMontagePlayerPerSectionData 
{
	TWeakObjectPtr<UAnimMontage> Montage;
	int32 MontageInstanceId;
};

namespace UE
{
namespace MovieScene
{
	struct FBlendedAnimation
	{
		TArray<FMinimalAnimParameters> SimulatedAnimations;
		TArray<FMinimalAnimParameters> AllAnimations;

		FBlendedAnimation& Resolve(TMovieSceneInitialValueStore<FBlendedAnimation>& InitialValueStore)
		{
			return *this;
		}
	};

	void BlendValue(FBlendedAnimation& OutBlend, const FMinimalAnimParameters& InValue, float Weight, EMovieSceneBlendType BlendType, TMovieSceneInitialValueStore<FBlendedAnimation>& InitialValueStore)
	{
		OutBlend.AllAnimations.Add(InValue);
	}
	void BlendValue(FBlendedAnimation& OutBlend, const FSimulatedAnimParameters& InValue, float Weight, EMovieSceneBlendType BlendType, TMovieSceneInitialValueStore<FBlendedAnimation>& InitialValueStore)
	{
		OutBlend.SimulatedAnimations.Add(InValue.AnimParams);
	}

	struct FComponentAnimationActuator : TMovieSceneBlendingActuator<FBlendedAnimation>
	{
		FComponentAnimationActuator() : TMovieSceneBlendingActuator<FBlendedAnimation>(GetActuatorTypeID()) {}

		static FMovieSceneBlendingActuatorID GetActuatorTypeID()
		{
			static FMovieSceneAnimTypeID TypeID = TMovieSceneAnimTypeID<FComponentAnimationActuator, 0>();
			return FMovieSceneBlendingActuatorID(TypeID);
		}

		static FMovieSceneAnimTypeID GetAnimControlTypeID()
		{
			static FMovieSceneAnimTypeID TypeID = TMovieSceneAnimTypeID<FComponentAnimationActuator, 2>();
			return TypeID;
		}

		virtual FBlendedAnimation RetrieveCurrentValue(UObject* InObject, IMovieScenePlayer* Player) const override
		{
			check(false);
			return FBlendedAnimation();
		}

		virtual void Actuate(UObject* InObject, const FBlendedAnimation& InFinalValue, const TBlendableTokenStack<FBlendedAnimation>& OriginalStack, const FMovieSceneContext& Context, FPersistentEvaluationData& PersistentData, IMovieScenePlayer& Player) override
		{
			ensureMsgf(InObject, TEXT("Attempting to evaluate an Animation track with a null object."));

			USkeletalMeshComponent* SkeletalMeshComponent = SkeletalMeshComponentFromObject(InObject);
			if (!SkeletalMeshComponent || !SkeletalMeshComponent->SkeletalMesh)
			{
				return;
			}
			OriginalStack.SavePreAnimatedState(Player, *SkeletalMeshComponent, GetAnimControlTypeID(), FPreAnimatedAnimationTokenProducer());

			UAnimInstance* ExistingAnimInstance = GetSourceAnimInstance(SkeletalMeshComponent);
			bool bWasCreated = false;
			ISequencerAnimationSupport* SequencerInstance = FAnimCustomInstanceHelper::BindToSkeletalMeshComponent<UAnimSequencerInstance>(SkeletalMeshComponent,bWasCreated);
			if (SequencerInstance)
			{
				if (bWasCreated)
				{
					SequencerInstance->SavePose();
				}
				else
				{
					SequencerInstance->ConstructNodes();
				}
			}

			const bool bPreviewPlayback = ShouldUsePreviewPlayback(Player, *SkeletalMeshComponent);

			const EMovieScenePlayerStatus::Type PlayerStatus = Player.GetPlaybackStatus();

			// If the playback status is jumping, ie. one such occurrence is setting the time for thumbnail generation, disable anim notifies updates because it could fire audio.
			// If the playback status is scrubbing, we disable notifies for now because we can't properly fire them in all cases until we get evaluation range info.
			// We now layer this with the passed in notify toggle to force a disable in this case.
			const bool bFireNotifies = !bPreviewPlayback || (PlayerStatus != EMovieScenePlayerStatus::Jumping && PlayerStatus != EMovieScenePlayerStatus::Stopped && PlayerStatus != EMovieScenePlayerStatus::Scrubbing);

			// When jumping from one cut to another cut, the delta time should be 0 so that anim notifies before the current position are not evaluated. Note, anim notifies at the current time should still be evaluated.
			const double DeltaTime = ( Context.HasJumped() ? FFrameTime(0) : Context.GetRange().Size<FFrameTime>() ) / Context.GetFrameRate();

			const bool bResetDynamics = PlayerStatus == EMovieScenePlayerStatus::Stepping || 
										PlayerStatus == EMovieScenePlayerStatus::Jumping || 
										PlayerStatus == EMovieScenePlayerStatus::Scrubbing || 
										(DeltaTime == 0.0f && PlayerStatus != EMovieScenePlayerStatus::Stopped); 

			//Need to zero all weights first since we may be blending animation that are keeping state but are no longer active.
			
			if(SequencerInstance)
			{
				SequencerInstance->ResetNodes();
			}
			else if (ExistingAnimInstance)
			{
				for (const TPair<FObjectKey, FMontagePlayerPerSectionData >& Pair : MontageData)
				{
					int32 InstanceId = Pair.Value.MontageInstanceId;
					FAnimMontageInstance* MontageInstanceToUpdate = ExistingAnimInstance->GetMontageInstanceForID(InstanceId);
					if (MontageInstanceToUpdate)
					{
						MontageInstanceToUpdate->SetDesiredWeight(0.0f);
						MontageInstanceToUpdate->SetWeight(0.0f);
					}
				}
			}

			if (InFinalValue.SimulatedAnimations.Num() != 0)
			{
				UMovieSceneMotionVectorSimulationSystem* MotionVectorSim = Player.GetEvaluationTemplate().GetEntitySystemLinker()->FindSystem<UMovieSceneMotionVectorSimulationSystem>();
				if (MotionVectorSim && MotionVectorSim->IsSimulationEnabled())
				{
					ApplyAnimations(PersistentData, Player, SkeletalMeshComponent, InFinalValue.SimulatedAnimations, DeltaTime, bPreviewPlayback, bFireNotifies, bResetDynamics);
					SkeletalMeshComponent->TickAnimation(0.f, false);
					SkeletalMeshComponent->ForceMotionVector();

					SimulateMotionVectors(PersistentData, SkeletalMeshComponent, MotionVectorSim);
				}
			}

			ApplyAnimations(PersistentData, Player, SkeletalMeshComponent, InFinalValue.AllAnimations, DeltaTime, bPreviewPlayback, bFireNotifies, bResetDynamics);

			// If the skeletal component has already ticked this frame because tick prerequisites weren't set up yet or a new binding was created, forcibly tick this component to update.
			// This resolves first frame issues where the skeletal component ticks first, then the sequencer binding is resolved which sets up tick prerequisites
			// for the next frame.
			if (SkeletalMeshComponent->PoseTickedThisFrame() || (SequencerInstance && SequencerInstance->GetSourceAnimInstance() != ExistingAnimInstance))
			{
				SkeletalMeshComponent->TickAnimation(0.f, false);

				SkeletalMeshComponent->RefreshBoneTransforms();
				SkeletalMeshComponent->RefreshSlaveComponents();
				SkeletalMeshComponent->UpdateComponentToWorld();
				SkeletalMeshComponent->FinalizeBoneTransform();
				SkeletalMeshComponent->MarkRenderTransformDirty();
				SkeletalMeshComponent->MarkRenderDynamicDataDirty();
			}
		}

	private:

		static USkeletalMeshComponent* SkeletalMeshComponentFromObject(UObject* InObject)
		{
			USkeletalMeshComponent* SkeletalMeshComponent = Cast<USkeletalMeshComponent>(InObject);
			if (SkeletalMeshComponent)
			{
				return SkeletalMeshComponent;
			}

			// then check to see if we are controlling an actor & if so use its first USkeletalMeshComponent 
			AActor* Actor = Cast<AActor>(InObject);

			if (!Actor)
			{
				if (UChildActorComponent* ChildActorComponent = Cast<UChildActorComponent>(InObject))
				{
					Actor = ChildActorComponent->GetChildActor();
				}
			}

			if (Actor)
			{
				return Actor->FindComponentByClass<USkeletalMeshComponent>();
			}
			return nullptr;
		}

		void SimulateMotionVectors(FPersistentEvaluationData& PersistentData, USkeletalMeshComponent* SkeletalMeshComponent, UMovieSceneMotionVectorSimulationSystem* MotionVectorSim)
		{
			for (USceneComponent* Child : SkeletalMeshComponent->GetAttachChildren())
			{
				if (!Child)
				{
					continue;
				}

				FName SocketName = Child->GetAttachSocketName();
				if (SocketName != NAME_None)
				{
					FTransform SocketTransform = SkeletalMeshComponent->GetSocketTransform(SocketName, RTS_Component);
					MotionVectorSim->AddSimulatedTransform(SkeletalMeshComponent, SocketTransform, SocketName);
				}
			}
		}

		void ApplyAnimations(FPersistentEvaluationData& PersistentData, IMovieScenePlayer& Player, USkeletalMeshComponent* SkeletalMeshComponent,
			TArrayView<const FMinimalAnimParameters> Parameters, float DeltaTime, bool bPreviewPlayback, bool bFireNotifies, bool bResetDynamics)
		{
			const EMovieScenePlayerStatus::Type PlayerStatus = Player.GetPlaybackStatus();

			for (const FMinimalAnimParameters& AnimParams : Parameters)
			{
				FScopedPreAnimatedCaptureSource CaptureSource(&Player.PreAnimatedState, AnimParams.EvaluationScope.Key, AnimParams.EvaluationScope.CompletionMode == EMovieSceneCompletionMode::RestoreState);

				if (bPreviewPlayback)
				{
					PreviewSetAnimPosition(PersistentData, Player, SkeletalMeshComponent,
						AnimParams.SlotName, AnimParams.Section, AnimParams.Animation, AnimParams.FromEvalTime, AnimParams.ToEvalTime, AnimParams.BlendWeight,
						bFireNotifies && !AnimParams.bSkipAnimNotifiers, DeltaTime, PlayerStatus == EMovieScenePlayerStatus::Playing,
						bResetDynamics, AnimParams.bForceCustomMode, AnimParams.AnimSection, AnimParams.SectionTime
					);
				}
				else
				{
					SetAnimPosition(PersistentData, Player, SkeletalMeshComponent,
						AnimParams.SlotName, AnimParams.Section, AnimParams.Animation, AnimParams.FromEvalTime, AnimParams.ToEvalTime, AnimParams.BlendWeight,
						PlayerStatus == EMovieScenePlayerStatus::Playing, bFireNotifies && !AnimParams.bSkipAnimNotifiers,
						AnimParams.bForceCustomMode, AnimParams.AnimSection, AnimParams.SectionTime
					);
				}
			}
		}
		
		void SetAnimPosition(FPersistentEvaluationData& PersistentData, IMovieScenePlayer& Player, USkeletalMeshComponent* SkeletalMeshComponent, FName SlotName, FObjectKey Section, UAnimSequenceBase* InAnimSequence, float InFromPosition, float InToPosition, float Weight, 
			bool bPlaying, bool bFireNotifies, bool bForceCustomMode, const UMovieSceneSkeletalAnimationSection* AnimSection, FFrameTime CurrentTime)
		{
			static const bool bLooping = false;

			if (!CanPlayAnimation(SkeletalMeshComponent, InAnimSequence))
			{
				return;
			}
			if (bForceCustomMode)
			{
				SkeletalMeshComponent->SetAnimationMode(EAnimationMode::AnimationCustomMode);
			}
			UAnimSequencerInstance* SequencerInst = GetAnimSequencerInstance(SkeletalMeshComponent);
			if (SequencerInst)
			{
				FMovieSceneAnimTypeID AnimTypeID = SectionToAnimationIDs.GetAnimTypeID(Section);

				Player.SavePreAnimatedState(*SequencerInst, AnimTypeID, FStatelessPreAnimatedTokenProducer(&ResetAnimSequencerInstance));
				TOptional <FRootMotionOverride> RootMotion;
				bool bBlendFirstChildOfRoot = false;
				TOptional<FTransform> RootMotionTransform = AnimSection->GetRootMotion(CurrentTime, bBlendFirstChildOfRoot);
				if (RootMotionTransform.IsSet())
				{
					RootMotion = FRootMotionOverride();
					RootMotion.GetValue().RootMotion = RootMotionTransform.GetValue();
					RootMotion.GetValue().bBlendFirstChildOfRoot = bBlendFirstChildOfRoot;
				}
<<<<<<< HEAD

				SequencerInst->UpdateAnimTrackWithRootMotion(InAnimSequence, GetTypeHash(AnimTypeID),RootMotion, InFromPosition, InToPosition, Weight, bFireNotifies);

=======

				SequencerInst->UpdateAnimTrackWithRootMotion(InAnimSequence, GetTypeHash(AnimTypeID),RootMotion, InFromPosition, InToPosition, Weight, bFireNotifies, AnimSection->Params.MirrorDataTable.Get());
>>>>>>> 6bbb88c8
			}
			else if (UAnimInstance* AnimInst = GetSourceAnimInstance(SkeletalMeshComponent))
			{
				FMontagePlayerPerSectionData* SectionData = MontageData.Find(Section);

				int32 InstanceId = (SectionData) ? SectionData->MontageInstanceId : INDEX_NONE;

				const float AssetPlayRate = FMath::IsNearlyZero(InAnimSequence->RateScale) ? 1.0f : InAnimSequence->RateScale;
				TWeakObjectPtr<UAnimMontage> Montage = FAnimMontageInstance::SetSequencerMontagePosition(SlotName, AnimInst, InstanceId, InAnimSequence, InFromPosition / AssetPlayRate, InToPosition / AssetPlayRate, Weight, bLooping, bPlaying);

				if (Montage.IsValid())
				{
					FMontagePlayerPerSectionData& DataContainer = MontageData.FindOrAdd(Section);
					DataContainer.Montage = Montage;
					DataContainer.MontageInstanceId = InstanceId;

					FMovieSceneAnimTypeID SlotTypeID = SectionToAnimationIDs.GetAnimTypeID(Section);
					Player.SavePreAnimatedState(*Montage.Get(), SlotTypeID, FStopPlayingMontageTokenProducer(AnimInst, InstanceId));

					// make sure it's playing if the sequence is
					FAnimMontageInstance* Instance = AnimInst->GetMontageInstanceForID(InstanceId);
					Instance->bPlaying = bPlaying;
				}
			}
		}

		void PreviewSetAnimPosition(FPersistentEvaluationData& PersistentData, IMovieScenePlayer& Player, USkeletalMeshComponent* SkeletalMeshComponent,
			FName SlotName, FObjectKey Section, UAnimSequenceBase* InAnimSequence, float InFromPosition, float InToPosition, float Weight,
			bool bFireNotifies, float DeltaTime, bool bPlaying, bool bResetDynamics, bool bForceCustomMode, const UMovieSceneSkeletalAnimationSection* AnimSection,
			FFrameTime CurrentTime)
		{
			static const bool bLooping = false;

			if (!CanPlayAnimation(SkeletalMeshComponent, InAnimSequence))
			{
				return;
			}
			if (bForceCustomMode)
			{
				SkeletalMeshComponent->SetAnimationMode(EAnimationMode::AnimationCustomMode);
			}
			UAnimSequencerInstance* SequencerInst = GetAnimSequencerInstance(SkeletalMeshComponent);
			if (SequencerInst)
			{
				// Unique anim type ID per slot
				FMovieSceneAnimTypeID AnimTypeID = SectionToAnimationIDs.GetAnimTypeID(Section);
				Player.SavePreAnimatedState(*SequencerInst, AnimTypeID, FStatelessPreAnimatedTokenProducer(&ResetAnimSequencerInstance));

				// Set position and weight
				TOptional <FRootMotionOverride> RootMotion;
				bool bBlendFirstChildOfRoot = false;
				TOptional<FTransform> RootMotionTransform = AnimSection->GetRootMotion(CurrentTime, bBlendFirstChildOfRoot);
				if (RootMotionTransform.IsSet())
				{
					RootMotion = FRootMotionOverride();
					RootMotion.GetValue().RootMotion = RootMotionTransform.GetValue();
					RootMotion.GetValue().bBlendFirstChildOfRoot = bBlendFirstChildOfRoot;
				}
<<<<<<< HEAD
				SequencerInst->UpdateAnimTrackWithRootMotion(InAnimSequence, GetTypeHash(AnimTypeID), RootMotion, InFromPosition, InToPosition, Weight, bFireNotifies);

=======

				SequencerInst->UpdateAnimTrackWithRootMotion(InAnimSequence, GetTypeHash(AnimTypeID), RootMotion, InFromPosition, InToPosition, Weight, bFireNotifies, AnimSection->Params.MirrorDataTable.Get());
>>>>>>> 6bbb88c8
			}
			else if (UAnimInstance* AnimInst = GetSourceAnimInstance(SkeletalMeshComponent))
			{
				FMontagePlayerPerSectionData* SectionData = MontageData.Find(Section);

				int32 InstanceId = (SectionData)? SectionData->MontageInstanceId : INDEX_NONE;

				const float AssetPlayRate = FMath::IsNearlyZero(InAnimSequence->RateScale) ? 1.0f : InAnimSequence->RateScale;
				TWeakObjectPtr<UAnimMontage> Montage = FAnimMontageInstance::PreviewSequencerMontagePosition(SlotName, SkeletalMeshComponent, AnimInst, InstanceId, InAnimSequence, InFromPosition / AssetPlayRate, InToPosition / AssetPlayRate, Weight, bLooping, bFireNotifies, bPlaying);

				if (Montage.IsValid())
				{
					FMontagePlayerPerSectionData& DataContainer = MontageData.FindOrAdd(Section);
					DataContainer.Montage = Montage;
					DataContainer.MontageInstanceId = InstanceId;

					FMovieSceneAnimTypeID AnimTypeID = SectionToAnimationIDs.GetAnimTypeID(InAnimSequence);
					Player.SavePreAnimatedState(*Montage.Get(), AnimTypeID, FStopPlayingMontageTokenProducer(AnimInst, InstanceId));

					FAnimMontageInstance* Instance = AnimInst->GetMontageInstanceForID(InstanceId);
					Instance->bPlaying = bPlaying;
				}
	
				if (bResetDynamics)
				{
					// make sure we reset any simulations
					AnimInst->ResetDynamics(ETeleportType::ResetPhysics);
				}
			}
		}

		TMovieSceneAnimTypeIDContainer<FObjectKey> SectionToAnimationIDs;
		TMap<FObjectKey, FMontagePlayerPerSectionData> MontageData;
	};

} // namespace MovieScene
} // namespace UE

template<> FMovieSceneAnimTypeID GetBlendingDataType<UE::MovieScene::FBlendedAnimation>()
{
	static FMovieSceneAnimTypeID TypeID = FMovieSceneAnimTypeID::Unique();
	return TypeID;
}

FMovieSceneSkeletalAnimationSectionTemplate::FMovieSceneSkeletalAnimationSectionTemplate(const UMovieSceneSkeletalAnimationSection& InSection)
	: Params(InSection.Params, InSection.GetInclusiveStartFrame(), InSection.GetExclusiveEndFrame())
{
}

void FMovieSceneSkeletalAnimationSectionTemplate::Evaluate(const FMovieSceneEvaluationOperand& Operand, const FMovieSceneContext& Context, const FPersistentEvaluationData& PersistentData, FMovieSceneExecutionTokens& ExecutionTokens) const
{
	if (Params.Animation)
	{
		FOptionalMovieSceneBlendType BlendType = GetSourceSection()->GetBlendType();
		check(BlendType.IsValid());

		// Ensure the accumulator knows how to actually apply component transforms
		FMovieSceneBlendingActuatorID ActuatorTypeID = UE::MovieScene::FComponentAnimationActuator::GetActuatorTypeID();
		FMovieSceneBlendingAccumulator& Accumulator = ExecutionTokens.GetBlendingAccumulator();
		if (!Accumulator.FindActuator<UE::MovieScene::FBlendedAnimation>(ActuatorTypeID))
		{
			Accumulator.DefineActuator(ActuatorTypeID, MakeShared<UE::MovieScene::FComponentAnimationActuator>());
		}

		// Calculate the time at which to evaluate the animation
		float EvalTime = Params.MapTimeToAnimation(Context.GetTime(), Context.GetFrameRate());
		float PreviousEvalTime = Params.MapTimeToAnimation(Context.GetPreviousTime(), Context.GetFrameRate());

		float ManualWeight = 1.f;
		Params.Weight.Evaluate(Context.GetTime(), ManualWeight);

		const float Weight = ManualWeight * EvaluateEasing(Context.GetTime());

		const UMovieSceneSkeletalAnimationSection* AnimSection = Cast<UMovieSceneSkeletalAnimationSection>(GetSourceSection());
		// Add the blendable to the accumulator
		FMinimalAnimParameters AnimParams(
			Params.Animation, PreviousEvalTime, EvalTime, Weight, ExecutionTokens.GetCurrentScope(), Params.SlotName, GetSourceSection(), Params.bSkipAnimNotifiers, 
			Params.bForceCustomMode, AnimSection,  Context.GetTime()
		);
		ExecutionTokens.BlendToken(ActuatorTypeID, TBlendableToken<UE::MovieScene::FBlendedAnimation>(AnimParams, BlendType.Get(), 1.f));

		if (FMotionVectorSimulation::IsEnabled())
		{
			FFrameTime SimulatedTime = UE::MovieScene::GetSimulatedMotionVectorTime(Context);

			// Calculate the time at which to evaluate the animation
			float CurrentEvalTime = Params.MapTimeToAnimation(Context.GetTime(), Context.GetFrameRate());
			float SimulatedEvalTime = Params.MapTimeToAnimation(SimulatedTime, Context.GetFrameRate());

			float SimulatedManualWeight = 1.f;
			Params.Weight.Evaluate(SimulatedTime, SimulatedManualWeight);

			const float SimulatedWeight = SimulatedManualWeight * EvaluateEasing(SimulatedTime);

			FSimulatedAnimParameters SimulatedAnimParams{ AnimParams };
			SimulatedAnimParams.AnimParams.FromEvalTime = CurrentEvalTime;
			SimulatedAnimParams.AnimParams.ToEvalTime = SimulatedEvalTime;
			SimulatedAnimParams.AnimParams.BlendWeight = SimulatedWeight;
			ExecutionTokens.BlendToken(ActuatorTypeID, TBlendableToken<UE::MovieScene::FBlendedAnimation>(SimulatedAnimParams, BlendType.Get(), 1.f));
		}
	}
}

double FMovieSceneSkeletalAnimationSectionTemplateParameters::MapTimeToAnimation(FFrameTime InPosition, FFrameRate InFrameRate) const
{
	const FFrameTime AnimationLength = GetSequenceLength() * InFrameRate;
	const int32 LengthInFrames = AnimationLength.FrameNumber.Value + (int)(AnimationLength.GetSubFrame() + 0.5f) + 1;
	//we only play end if we are not looping, and assuming we are looping if Length is greater than default length;
	const bool bLooping = (SectionEndTime.Value - SectionStartTime.Value + StartFrameOffset + EndFrameOffset) > LengthInFrames;

	InPosition = FMath::Clamp(InPosition, FFrameTime(SectionStartTime), FFrameTime(SectionEndTime -1));
	
	const float SectionPlayRate = PlayRate * Animation->RateScale;
	const float AnimPlayRate = FMath::IsNearlyZero(SectionPlayRate) ? 1.0f : SectionPlayRate;

	const float FirstLoopSeqLength = GetSequenceLength() - InFrameRate.AsSeconds(FirstLoopStartFrameOffset + StartFrameOffset + EndFrameOffset);
	const double SeqLength = GetSequenceLength() - InFrameRate.AsSeconds(StartFrameOffset + EndFrameOffset);

	double AnimPosition = FFrameTime::FromDecimal((InPosition - SectionStartTime).AsDecimal() * AnimPlayRate) / InFrameRate;
	AnimPosition += InFrameRate.AsSeconds(FirstLoopStartFrameOffset);
	if (SeqLength > 0.0 && (bLooping || !FMath::IsNearlyEqual(AnimPosition, SeqLength, 1e-4)))
	{
		AnimPosition = FMath::Fmod(AnimPosition, SeqLength);
	}
	AnimPosition += InFrameRate.AsSeconds(StartFrameOffset);
	if (bReverse)
	{
		AnimPosition = GetSequenceLength() - AnimPosition;
	}

	return AnimPosition;
}<|MERGE_RESOLUTION|>--- conflicted
+++ resolved
@@ -468,14 +468,8 @@
 					RootMotion.GetValue().RootMotion = RootMotionTransform.GetValue();
 					RootMotion.GetValue().bBlendFirstChildOfRoot = bBlendFirstChildOfRoot;
 				}
-<<<<<<< HEAD
-
-				SequencerInst->UpdateAnimTrackWithRootMotion(InAnimSequence, GetTypeHash(AnimTypeID),RootMotion, InFromPosition, InToPosition, Weight, bFireNotifies);
-
-=======
 
 				SequencerInst->UpdateAnimTrackWithRootMotion(InAnimSequence, GetTypeHash(AnimTypeID),RootMotion, InFromPosition, InToPosition, Weight, bFireNotifies, AnimSection->Params.MirrorDataTable.Get());
->>>>>>> 6bbb88c8
 			}
 			else if (UAnimInstance* AnimInst = GetSourceAnimInstance(SkeletalMeshComponent))
 			{
@@ -534,13 +528,8 @@
 					RootMotion.GetValue().RootMotion = RootMotionTransform.GetValue();
 					RootMotion.GetValue().bBlendFirstChildOfRoot = bBlendFirstChildOfRoot;
 				}
-<<<<<<< HEAD
-				SequencerInst->UpdateAnimTrackWithRootMotion(InAnimSequence, GetTypeHash(AnimTypeID), RootMotion, InFromPosition, InToPosition, Weight, bFireNotifies);
-
-=======
 
 				SequencerInst->UpdateAnimTrackWithRootMotion(InAnimSequence, GetTypeHash(AnimTypeID), RootMotion, InFromPosition, InToPosition, Weight, bFireNotifies, AnimSection->Params.MirrorDataTable.Get());
->>>>>>> 6bbb88c8
 			}
 			else if (UAnimInstance* AnimInst = GetSourceAnimInstance(SkeletalMeshComponent))
 			{
