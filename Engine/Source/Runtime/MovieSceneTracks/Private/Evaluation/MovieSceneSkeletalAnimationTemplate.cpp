--- conflicted
+++ resolved
@@ -101,11 +101,8 @@
 					SequencerInst->ResetNodes();
 				}
 
-<<<<<<< HEAD
-=======
 				UAnimSequencerInstance::UnbindFromSkeletalMeshComponent(Component);
 
->>>>>>> 69078e53
 				// Reset the mesh component update flag and animation mode to what they were before we animated the object
 				Component->VisibilityBasedAnimTickOption = VisibilityBasedAnimTickOption;
 				if (Component->GetAnimationMode() != AnimationMode)
@@ -134,16 +131,11 @@
 #if WITH_EDITOR
 				Component->SetUpdateAnimationInEditor(bUpdateAnimationInEditor);
 #endif
-<<<<<<< HEAD
-
-				UAnimSequencerInstance::UnbindFromSkeletalMeshComponent(Component);
-=======
 				// if not game world, don't clean this up
 				if (Component->GetWorld() != nullptr && Component->GetWorld()->IsGameWorld() == false)
 				{
 					Component->ClearMotionVector();
 				}
->>>>>>> 69078e53
 			}
 
 			EVisibilityBasedAnimTickOption VisibilityBasedAnimTickOption;
@@ -555,11 +547,7 @@
 	const FFrameTime AnimationLength = GetSequenceLength() * InFrameRate;
 	const int32 LengthInFrames = AnimationLength.FrameNumber.Value + (int)(AnimationLength.GetSubFrame() + 0.5f) + 1;
 	//we only play end if we are not looping, and assuming we are looping if Length is greater than default length;
-<<<<<<< HEAD
-	bool bLooping = (SectionEndTime.Value - SectionStartTime.Value + StartFrameOffset + EndFrameOffset) > LengthInFrames;
-=======
 	const bool bLooping = (SectionEndTime.Value - SectionStartTime.Value + StartFrameOffset + EndFrameOffset) > LengthInFrames;
->>>>>>> 69078e53
 
 	InPosition = FMath::Clamp(InPosition, FFrameTime(SectionStartTime), FFrameTime(SectionEndTime -1));
 	
