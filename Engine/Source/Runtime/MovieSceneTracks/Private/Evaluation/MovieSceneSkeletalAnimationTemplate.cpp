// Copyright 1998-2018 Epic Games, Inc. All Rights Reserved.

#include "Evaluation/MovieSceneSkeletalAnimationTemplate.h"

#include "Compilation/MovieSceneCompilerRules.h"
#include "Animation/AnimMontage.h"
#include "Animation/AnimSingleNodeInstance.h"
#include "Components/SkeletalMeshComponent.h"
#include "Animation/AnimSingleNodeInstance.h"
#include "Runtime/AnimGraphRuntime/Public/AnimSequencerInstance.h"
#include "Evaluation/MovieSceneEvaluation.h"
#include "IMovieScenePlayer.h"
#include "UObject/ObjectKey.h"

bool ShouldUsePreviewPlayback(IMovieScenePlayer& Player, UObject& RuntimeObject)
{
	// we also use PreviewSetAnimPosition in PIE when not playing, as we can preview in PIE
	bool bIsNotInPIEOrNotPlaying = (RuntimeObject.GetWorld() && !RuntimeObject.GetWorld()->HasBegunPlay()) || Player.GetPlaybackStatus() != EMovieScenePlayerStatus::Playing;
	return GIsEditor && bIsNotInPIEOrNotPlaying;
}

bool CanPlayAnimation(USkeletalMeshComponent* SkeletalMeshComponent, UAnimSequenceBase* AnimAssetBase)
{
	return (SkeletalMeshComponent->SkeletalMesh && SkeletalMeshComponent->SkeletalMesh->Skeleton && 
		(!AnimAssetBase || SkeletalMeshComponent->SkeletalMesh->Skeleton->IsCompatible(AnimAssetBase->GetSkeleton())));
}

void ResetAnimSequencerInstance(UObject& ObjectToRestore, IMovieScenePlayer& Player)
{
	CastChecked<UAnimSequencerInstance>(&ObjectToRestore)->ResetNodes();
}

struct FStopPlayingMontageTokenProducer : IMovieScenePreAnimatedTokenProducer
{
	TWeakObjectPtr<UAnimInstance> TempInstance;
	int32 TempMontageInstanceId;

	FStopPlayingMontageTokenProducer(TWeakObjectPtr<UAnimInstance> InTempInstance, int32 InTempMontageInstanceId)
	: TempInstance(InTempInstance)
	, TempMontageInstanceId(InTempMontageInstanceId){}

	virtual IMovieScenePreAnimatedTokenPtr CacheExistingState(UObject& Object) const
	{
		struct FToken : IMovieScenePreAnimatedToken
		{
			TWeakObjectPtr<UAnimInstance> WeakInstance;
			int32 MontageInstanceId;

			FToken(TWeakObjectPtr<UAnimInstance> InWeakInstance, int32 InMontageInstanceId) 
			: WeakInstance(InWeakInstance)
			, MontageInstanceId(InMontageInstanceId) {}

			virtual void RestoreState(UObject& ObjectToRestore, IMovieScenePlayer& Player) override
			{
				UAnimInstance* AnimInstance = WeakInstance.Get();
				if (AnimInstance)
				{
					FAnimMontageInstance* MontageInstance = AnimInstance->GetMontageInstanceForID(MontageInstanceId);
					if (MontageInstance)
					{
						MontageInstance->Stop(FAlphaBlend(0.f), false);
					}
				}
			}
		};

		return FToken(TempInstance, TempMontageInstanceId);
	}
};

struct FPreAnimatedAnimationTokenProducer : IMovieScenePreAnimatedTokenProducer
{
	virtual IMovieScenePreAnimatedTokenPtr CacheExistingState(UObject& Object) const
	{
		struct FToken : IMovieScenePreAnimatedToken
		{
			FToken(USkeletalMeshComponent* InComponent)
			{
				// Cache this object's current update flag and animation mode
				VisibilityBasedAnimTickOption = InComponent->VisibilityBasedAnimTickOption;
				AnimationMode = InComponent->GetAnimationMode();
			}

			virtual void RestoreState(UObject& ObjectToRestore, IMovieScenePlayer& Player)
			{
				USkeletalMeshComponent* Component = CastChecked<USkeletalMeshComponent>(&ObjectToRestore);

				UAnimSequencerInstance* SequencerInst = Cast<UAnimSequencerInstance>(Component->GetAnimInstance());
				if (SequencerInst)
				{
					SequencerInst->ResetNodes();
				}

				UAnimSequencerInstance::UnbindFromSkeletalMeshComponent(Component);

				// Reset the mesh component update flag and animation mode to what they were before we animated the object
				Component->VisibilityBasedAnimTickOption = VisibilityBasedAnimTickOption;
				if (Component->GetAnimationMode() != AnimationMode)
				{
					// this SetAnimationMode reinitializes even if the mode is same
					// if we're using same anim blueprint, we don't want to keep reinitializing it. 
					Component->SetAnimationMode(AnimationMode);
				}
			}

			EVisibilityBasedAnimTickOption VisibilityBasedAnimTickOption;
			EAnimationMode::Type AnimationMode;
		};

		return FToken(CastChecked<USkeletalMeshComponent>(&Object));
	}
};


struct FMinimalAnimParameters
{
	FMinimalAnimParameters(UAnimSequenceBase* InAnimation, float InEvalTime, float InBlendWeight, const FMovieSceneEvaluationScope& InScope, FName InSlotName, FObjectKey InSection, bool InSkipAnimationNotifiers)
		: Animation(InAnimation)
		, EvalTime(InEvalTime)
		, BlendWeight(InBlendWeight)
		, EvaluationScope(InScope)
		, SlotName(InSlotName)
		, Section(InSection)
		, bSkipAnimNotifiers(InSkipAnimationNotifiers)
	{}
	
	UAnimSequenceBase* Animation;
	float EvalTime;
	float BlendWeight;
	FMovieSceneEvaluationScope EvaluationScope;
	FName SlotName;
	FObjectKey Section;
	bool bSkipAnimNotifiers;
};

/** Montage player per section data */
struct FMontagePlayerPerSectionData 
{
	TWeakObjectPtr<UAnimMontage> Montage;
	int32 MontageInstanceId;
};

namespace MovieScene
{
	struct FBlendedAnimation
	{
		TArray<FMinimalAnimParameters> AllAnimations;

		FBlendedAnimation& Resolve(TMovieSceneInitialValueStore<FBlendedAnimation>& InitialValueStore)
		{
			return *this;
		}
	};

	void BlendValue(FBlendedAnimation& OutBlend, const FMinimalAnimParameters& InValue, float Weight, EMovieSceneBlendType BlendType, TMovieSceneInitialValueStore<FBlendedAnimation>& InitialValueStore)
	{
		OutBlend.AllAnimations.Add(InValue);
	}

	struct FComponentAnimationActuator : TMovieSceneBlendingActuator<FBlendedAnimation>
	{
		FComponentAnimationActuator() : TMovieSceneBlendingActuator<FBlendedAnimation>(GetActuatorTypeID()) {}

		static FMovieSceneBlendingActuatorID GetActuatorTypeID()
		{
			static FMovieSceneAnimTypeID TypeID = TMovieSceneAnimTypeID<FComponentAnimationActuator, 0>();
			return FMovieSceneBlendingActuatorID(TypeID);
		}

		static FMovieSceneAnimTypeID GetAnimControlTypeID()
		{
			static FMovieSceneAnimTypeID TypeID = TMovieSceneAnimTypeID<FComponentAnimationActuator, 2>();
			return TypeID;
		}

		virtual FBlendedAnimation RetrieveCurrentValue(UObject* InObject, IMovieScenePlayer* Player) const
		{
			check(false);
			return FBlendedAnimation();
		}

		virtual void Actuate(UObject* InObject, const FBlendedAnimation& InFinalValue, const TBlendableTokenStack<FBlendedAnimation>& OriginalStack, const FMovieSceneContext& Context, FPersistentEvaluationData& PersistentData, IMovieScenePlayer& Player) override
		{
			ensureMsgf(InObject, TEXT("Attempting to evaluate an Animation track with a null object."));

			USkeletalMeshComponent* SkeletalMeshComponent = SkeletalMeshComponentFromObject(InObject);
			if (!SkeletalMeshComponent)
			{
				return;
			}

			OriginalStack.SavePreAnimatedState(Player, *SkeletalMeshComponent, GetAnimControlTypeID(), FPreAnimatedAnimationTokenProducer());

			const UAnimInstance* ExistingAnimInstance = SkeletalMeshComponent->GetAnimInstance();

			const UAnimSequencerInstance* SequencerInstance = UAnimCustomInstance::BindToSkeletalMeshComponent<UAnimSequencerInstance>(SkeletalMeshComponent);

			const bool bPreviewPlayback = ShouldUsePreviewPlayback(Player, *SkeletalMeshComponent);

			const EMovieScenePlayerStatus::Type PlayerStatus = Player.GetPlaybackStatus();

			// If the playback status is jumping, ie. one such occurrence is setting the time for thumbnail generation, disable anim notifies updates because it could fire audio
			// We now layer this with the passed in notify toggleto force a disable in this case.
			const bool bFireNotifies = !bPreviewPlayback || (PlayerStatus != EMovieScenePlayerStatus::Jumping && PlayerStatus != EMovieScenePlayerStatus::Stopped);

			// When jumping from one cut to another cut, the delta time should be 0 so that anim notifies before the current position are not evaluated. Note, anim notifies at the current time should still be evaluated.
			const double DeltaTime = ( Context.HasJumped() ? FFrameTime(0) : Context.GetRange().Size<FFrameTime>() ) / Context.GetFrameRate();

			const bool bResetDynamics = PlayerStatus == EMovieScenePlayerStatus::Stepping || 
										PlayerStatus == EMovieScenePlayerStatus::Jumping || 
										PlayerStatus == EMovieScenePlayerStatus::Scrubbing || 
										(DeltaTime == 0.0f && PlayerStatus != EMovieScenePlayerStatus::Stopped); 
		
			static const bool bLooping = false;
			for (const FMinimalAnimParameters& AnimParams : InFinalValue.AllAnimations)
			{
				Player.PreAnimatedState.SetCaptureEntity(AnimParams.EvaluationScope.Key, AnimParams.EvaluationScope.CompletionMode);

				if (bPreviewPlayback)
				{
					PreviewSetAnimPosition(PersistentData, Player, SkeletalMeshComponent,
						AnimParams.SlotName, AnimParams.Section, AnimParams.Animation, AnimParams.EvalTime, AnimParams.BlendWeight,
						bLooping, bFireNotifies && !AnimParams.bSkipAnimNotifiers, DeltaTime, Player.GetPlaybackStatus() == EMovieScenePlayerStatus::Playing, bResetDynamics);
				}
				else
				{
					SetAnimPosition(PersistentData, Player, SkeletalMeshComponent,
						AnimParams.SlotName, AnimParams.Section, AnimParams.Animation, AnimParams.EvalTime, AnimParams.BlendWeight,
						bLooping, Player.GetPlaybackStatus() == EMovieScenePlayerStatus::Playing, bFireNotifies && !AnimParams.bSkipAnimNotifiers);
				}
			}

<<<<<<< HEAD
			// If the skeletal component has already ticked this frame because tick prerequisites weren't set up yet, forcibly tick this component to update.
			// This resolves first frame issues where the skeletal component ticks first, then the sequencer binding is resolved which sets up tick prerequisites
			// for the next frame.
			if (SkeletalMeshComponent->PoseTickedThisFrame())
=======
			// If the skeletal component has already ticked this frame because tick prerequisites weren't set up yet or a new binding was created, forcibly tick this component to update.
			// This resolves first frame issues where the skeletal component ticks first, then the sequencer binding is resolved which sets up tick prerequisites
			// for the next frame.
			if (SkeletalMeshComponent->PoseTickedThisFrame() || SequencerInstance != ExistingAnimInstance)
>>>>>>> cf6d231e
			{
				SkeletalMeshComponent->TickAnimation(0.f, false);

				SkeletalMeshComponent->RefreshBoneTransforms();
				SkeletalMeshComponent->RefreshSlaveComponents();
				SkeletalMeshComponent->UpdateComponentToWorld();
				SkeletalMeshComponent->FinalizeBoneTransform();
				SkeletalMeshComponent->MarkRenderTransformDirty();
				SkeletalMeshComponent->MarkRenderDynamicDataDirty();
			}

			Player.PreAnimatedState.SetCaptureEntity(FMovieSceneEvaluationKey(), EMovieSceneCompletionMode::KeepState);
		}

	private:

		static USkeletalMeshComponent* SkeletalMeshComponentFromObject(UObject* InObject)
		{
			USkeletalMeshComponent* SkeletalMeshComponent = Cast<USkeletalMeshComponent>(InObject);
			if (SkeletalMeshComponent)
			{
				return SkeletalMeshComponent;
			}
			// then check to see if we are controlling an actor & if so use its first USkeletalMeshComponent 
			else if (AActor* Actor = Cast<AActor>(InObject))
			{
				return Actor->FindComponentByClass<USkeletalMeshComponent>();
			}
			return nullptr;
		}

		void SetAnimPosition(FPersistentEvaluationData& PersistentData, IMovieScenePlayer& Player, USkeletalMeshComponent* SkeletalMeshComponent, FName SlotName, FObjectKey Section, UAnimSequenceBase* InAnimSequence, float InPosition, float Weight, bool bLooping, bool bPlaying, bool bFireNotifies)
		{
			if (!CanPlayAnimation(SkeletalMeshComponent, InAnimSequence))
			{
				return;
			}

			UAnimSequencerInstance* SequencerInst = Cast<UAnimSequencerInstance>(SkeletalMeshComponent->GetAnimInstance());
			if (SequencerInst)
			{
				FMovieSceneAnimTypeID AnimTypeID = SectionToAnimationIDs.GetAnimTypeID(Section);

				Player.SavePreAnimatedState(*SequencerInst, AnimTypeID, FStatelessPreAnimatedTokenProducer(&ResetAnimSequencerInstance));

				// Set position and weight
				SequencerInst->UpdateAnimTrack(InAnimSequence, GetTypeHash(AnimTypeID), InPosition, Weight, bFireNotifies);
			}
			else if (UAnimInstance* AnimInst = SkeletalMeshComponent->GetAnimInstance())
			{
				FMontagePlayerPerSectionData* SectionData = MontageData.Find(Section);

				int32 InstanceId = (SectionData) ? SectionData->MontageInstanceId : INDEX_NONE;
				TWeakObjectPtr<UAnimMontage> Montage = FAnimMontageInstance::SetSequencerMontagePosition(SlotName, SkeletalMeshComponent, InstanceId, InAnimSequence, InPosition, Weight, bLooping);

				if (Montage.IsValid())
				{
					FMontagePlayerPerSectionData& DataContainer = MontageData.FindOrAdd(Section);
					DataContainer.Montage = Montage;
					DataContainer.MontageInstanceId = InstanceId;

					FMovieSceneAnimTypeID SlotTypeID = SectionToAnimationIDs.GetAnimTypeID(Section);
					Player.SavePreAnimatedState(*Montage.Get(), SlotTypeID, FStopPlayingMontageTokenProducer(AnimInst, InstanceId));

					// make sure it's playing if the sequence is
					FAnimMontageInstance* Instance = AnimInst->GetMontageInstanceForID(InstanceId);
					Instance->bPlaying = bPlaying;
				}
			}
		}

		void PreviewSetAnimPosition(FPersistentEvaluationData& PersistentData, IMovieScenePlayer& Player, USkeletalMeshComponent* SkeletalMeshComponent, FName SlotName, FObjectKey Section, UAnimSequenceBase* InAnimSequence, float InPosition, float Weight, bool bLooping, bool bFireNotifies, float DeltaTime, bool bPlaying, bool bResetDynamics)
		{
			if (!CanPlayAnimation(SkeletalMeshComponent, InAnimSequence))
			{
				return;
			}

			UAnimSequencerInstance* SequencerInst = Cast<UAnimSequencerInstance>(SkeletalMeshComponent->GetAnimInstance());
			if (SequencerInst)
			{
				// Unique anim type ID per slot
				FMovieSceneAnimTypeID AnimTypeID = SectionToAnimationIDs.GetAnimTypeID(Section);
				Player.SavePreAnimatedState(*SequencerInst, AnimTypeID, FStatelessPreAnimatedTokenProducer(&ResetAnimSequencerInstance));

				// Set position and weight
				SequencerInst->UpdateAnimTrack(InAnimSequence, GetTypeHash(AnimTypeID), InPosition, Weight, bFireNotifies);
			}
			else if (UAnimInstance* AnimInst = SkeletalMeshComponent->GetAnimInstance())
			{
				FMontagePlayerPerSectionData* SectionData = MontageData.Find(Section);

				int32 InstanceId = (SectionData)? SectionData->MontageInstanceId : INDEX_NONE;
				TWeakObjectPtr<UAnimMontage> Montage = FAnimMontageInstance::PreviewSequencerMontagePosition(SlotName, SkeletalMeshComponent, InstanceId, InAnimSequence, InPosition, Weight, bLooping, bFireNotifies);

				if (Montage.IsValid())
				{
					FMontagePlayerPerSectionData& DataContainer = MontageData.FindOrAdd(Section);
					DataContainer.Montage = Montage;
					DataContainer.MontageInstanceId = InstanceId;

					FMovieSceneAnimTypeID AnimTypeID = SectionToAnimationIDs.GetAnimTypeID(InAnimSequence);
					Player.SavePreAnimatedState(*Montage.Get(), AnimTypeID, FStopPlayingMontageTokenProducer(AnimInst, InstanceId));

					FAnimMontageInstance* Instance = AnimInst->GetMontageInstanceForID(InstanceId);
					Instance->bPlaying = bPlaying;
				}
	
				if (bResetDynamics)
				{
					// make sure we reset any simulations
					AnimInst->ResetDynamics(ETeleportType::ResetPhysics);
				}
			}
		}

		TMovieSceneAnimTypeIDContainer<FObjectKey> SectionToAnimationIDs;
		TMap<FObjectKey, FMontagePlayerPerSectionData> MontageData;
	};

}	// namespace MovieScene

template<> FMovieSceneAnimTypeID GetBlendingDataType<MovieScene::FBlendedAnimation>()
{
	static FMovieSceneAnimTypeID TypeID = FMovieSceneAnimTypeID::Unique();
	return TypeID;
}

FMovieSceneSkeletalAnimationSectionTemplate::FMovieSceneSkeletalAnimationSectionTemplate(const UMovieSceneSkeletalAnimationSection& InSection)
	: Params(InSection.Params, InSection.GetInclusiveStartFrame(), InSection.GetExclusiveEndFrame())
{
}

void FMovieSceneSkeletalAnimationSectionTemplate::Evaluate(const FMovieSceneEvaluationOperand& Operand, const FMovieSceneContext& Context, const FPersistentEvaluationData& PersistentData, FMovieSceneExecutionTokens& ExecutionTokens) const
{
	if (Params.Animation)
	{
		// calculate the time at which to evaluate the animation
		float EvalTime = Params.MapTimeToAnimation(Context.GetTime(), Context.GetFrameRate());

		float ManualWeight = 1.f;
		Params.Weight.Evaluate(Context.GetTime(), ManualWeight);

		const float Weight = ManualWeight * EvaluateEasing(Context.GetTime());

		FOptionalMovieSceneBlendType BlendType = SourceSection->GetBlendType();
		check(BlendType.IsValid());

		// Ensure the accumulator knows how to actually apply component transforms
		FMovieSceneBlendingActuatorID ActuatorTypeID = MovieScene::FComponentAnimationActuator::GetActuatorTypeID();
		FMovieSceneBlendingAccumulator& Accumulator = ExecutionTokens.GetBlendingAccumulator();
		if (!Accumulator.FindActuator<MovieScene::FBlendedAnimation>(ActuatorTypeID))
		{
			Accumulator.DefineActuator(ActuatorTypeID, MakeShared<MovieScene::FComponentAnimationActuator>());
		}

		// Add the blendable to the accumulator
		FMinimalAnimParameters AnimParams(
			Params.Animation, EvalTime, Weight, ExecutionTokens.GetCurrentScope(), Params.SlotName, GetSourceSection(), Params.bSkipAnimNotifiers
		);
		ExecutionTokens.BlendToken(ActuatorTypeID, TBlendableToken<MovieScene::FBlendedAnimation>(AnimParams, BlendType.Get(), 1.f));
	}
}

float FMovieSceneSkeletalAnimationSectionTemplateParameters::MapTimeToAnimation(FFrameTime InPosition, FFrameRate InFrameRate) const
{
	InPosition = FMath::Clamp(InPosition, FFrameTime(SectionStartTime), FFrameTime(SectionEndTime-1));

	const float SectionPlayRate = PlayRate;
	const float AnimPlayRate = FMath::IsNearlyZero(SectionPlayRate) ? 1.0f : SectionPlayRate;

	const float SeqLength = GetSequenceLength() - (StartOffset + EndOffset);

	float AnimPosition = FFrameTime::FromDecimal((InPosition - SectionStartTime).AsDecimal() * AnimPlayRate) / InFrameRate;
	if (SeqLength > 0.f)
	{
		AnimPosition = FMath::Fmod(AnimPosition, SeqLength);
	}
	AnimPosition += StartOffset;
	if (bReverse)
	{
		AnimPosition = (SeqLength - (AnimPosition - StartOffset)) + StartOffset;
	}

	return AnimPosition;
}<|MERGE_RESOLUTION|>--- conflicted
+++ resolved
@@ -230,17 +230,10 @@
 				}
 			}
 
-<<<<<<< HEAD
-			// If the skeletal component has already ticked this frame because tick prerequisites weren't set up yet, forcibly tick this component to update.
-			// This resolves first frame issues where the skeletal component ticks first, then the sequencer binding is resolved which sets up tick prerequisites
-			// for the next frame.
-			if (SkeletalMeshComponent->PoseTickedThisFrame())
-=======
 			// If the skeletal component has already ticked this frame because tick prerequisites weren't set up yet or a new binding was created, forcibly tick this component to update.
 			// This resolves first frame issues where the skeletal component ticks first, then the sequencer binding is resolved which sets up tick prerequisites
 			// for the next frame.
 			if (SkeletalMeshComponent->PoseTickedThisFrame() || SequencerInstance != ExistingAnimInstance)
->>>>>>> cf6d231e
 			{
 				SkeletalMeshComponent->TickAnimation(0.f, false);
 
