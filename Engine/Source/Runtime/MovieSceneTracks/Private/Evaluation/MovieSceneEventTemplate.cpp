// Copyright Epic Games, Inc. All Rights Reserved.

#include "Evaluation/MovieSceneEventTemplate.h"
#include "Tracks/MovieSceneEventTrack.h"
#include "MovieSceneSequence.h"
#include "Evaluation/MovieSceneEvaluationTemplateInstance.h"
#include "EngineGlobals.h"
#include "MovieScene.h"
#include "Evaluation/MovieSceneEvaluation.h"
#include "IMovieScenePlayer.h"
#include "Algo/Accumulate.h"
#include "Engine/LevelScriptActor.h"
#include "Logging/TokenizedMessage.h"
#include "Logging/MessageLog.h"
#include "Misc/UObjectToken.h"

#define LOCTEXT_NAMESPACE "MovieSceneEventTemplate"

DECLARE_CYCLE_STAT(TEXT("Event Track Token Execute"), MovieSceneEval_EventTrack_TokenExecute, STATGROUP_MovieSceneEval);

struct FMovieSceneEventData
{
	FMovieSceneEventData(const FEventPayload& InPayload, float InGlobalPosition) : Payload(InPayload), GlobalPosition(InGlobalPosition) {}

	FEventPayload Payload;
	float GlobalPosition;
};

/** A movie scene execution token that stores a specific transform, and an operand */
struct FEventTrackExecutionToken
	: IMovieSceneExecutionToken
{
	FEventTrackExecutionToken(TArray<FMovieSceneEventData> InEvents, const TArray<FMovieSceneObjectBindingID>& InEventReceivers) : Events(MoveTemp(InEvents)), EventReceivers(InEventReceivers) {}

	/** Execute this token, operating on all objects referenced by 'Operand' */
	virtual void Execute(const FMovieSceneContext& Context, const FMovieSceneEvaluationOperand& Operand, FPersistentEvaluationData& PersistentData, IMovieScenePlayer& Player) override
	{
		MOVIESCENE_DETAILED_SCOPE_CYCLE_COUNTER(MovieSceneEval_EventTrack_TokenExecute)
		
		TArray<float> PerformanceCaptureEventPositions;

		// Resolve event contexts to trigger the event on
		TArray<UObject*> EventContexts;

		// If we have specified event receivers, use those
		if (EventReceivers.Num())
		{
			EventContexts.Reserve(EventReceivers.Num());
			for (FMovieSceneObjectBindingID ID : EventReceivers)
			{
				// Ensure that this ID is resolvable from the root, based on the current local sequence ID
				ID = ID.ResolveLocalToRoot(Operand.SequenceID, Player.GetEvaluationTemplate().GetHierarchy());

				// Lookup the object(s) specified by ID in the player
				for (TWeakObjectPtr<> WeakEventContext : Player.FindBoundObjects(ID.GetGuid(), ID.GetSequenceID()))
				{
					if (UObject* EventContext = WeakEventContext.Get())
					{
						EventContexts.Add(EventContext);
					}
				}
			}
		}
		else
		{
			// If we haven't specified event receivers, use the default set defined on the player
			EventContexts = Player.GetEventContexts();
		}

		for (UObject* EventContextObject : EventContexts)
		{
			if (!EventContextObject)
			{
				continue;
			}

			for (FMovieSceneEventData& Event : Events)
			{
#if !UE_BUILD_SHIPPING
				if (Event.Payload.EventName == NAME_PerformanceCapture)
				{
					PerformanceCaptureEventPositions.Add(Event.GlobalPosition);
				}
#endif
				TriggerEvent(Event, *EventContextObject, Player);
			}
		}

#if !UE_BUILD_SHIPPING
		if (PerformanceCaptureEventPositions.Num())
		{
			UObject* PlaybackContext = Player.GetPlaybackContext();
			UWorld* World = PlaybackContext ? PlaybackContext->GetWorld() : nullptr;
			if (World)
			{
				FString LevelSequenceName = Player.GetEvaluationTemplate().GetSequence(MovieSceneSequenceID::Root)->GetName();
			
				for (float EventPosition : PerformanceCaptureEventPositions)
				{
					GEngine->PerformanceCapture(World, World->GetName(), LevelSequenceName, EventPosition);
				}
			}
		}
#endif	// UE_BUILD_SHIPPING
	}

	void TriggerEvent(FMovieSceneEventData& Event, UObject& EventContextObject, IMovieScenePlayer& Player)
	{
		UFunction* EventFunction = EventContextObject.FindFunction(Event.Payload.EventName);

		if (EventFunction == nullptr)
		{
			// Don't want to log out a warning for every event context.
			return;
		}
		else
		{
			FStructOnScope ParameterStruct(nullptr);
			Event.Payload.Parameters.GetInstance(ParameterStruct);

			uint8* Parameters = ParameterStruct.GetStructMemory();

			const UStruct* Struct = ParameterStruct.GetStruct();
			if (EventFunction->ReturnValueOffset != MAX_uint16)
			{
				UE_LOG(LogMovieScene, Warning, TEXT("Sequencer Event Track: Cannot trigger events that return values (for event '%s')."), *Event.Payload.EventName.ToString());
				return;
			}
			else
			{
				TFieldIterator<FProperty> ParamIt(EventFunction);
				TFieldIterator<FProperty> ParamInstanceIt(Struct);
				for (int32 NumParams = 0; ParamIt || ParamInstanceIt; ++NumParams, ++ParamIt, ++ParamInstanceIt)
				{
					if (!ParamInstanceIt)
					{
						UE_LOG(LogMovieScene, Warning, TEXT("Sequencer Event Track: Parameter count mismatch for event '%s'. Required parameter of type '%s' at index '%d'."), *Event.Payload.EventName.ToString(), *ParamIt->GetName(), NumParams);
						return;
					}
					else if (!ParamIt)
					{
						// Mismatch (too many params)
						UE_LOG(LogMovieScene, Warning, TEXT("Sequencer Event Track: Parameter count mismatch for event '%s'. Parameter struct contains too many parameters ('%s' is superfluous at index '%d'."), *Event.Payload.EventName.ToString(), *ParamInstanceIt->GetName(), NumParams);
						return;
					}
					else if (!ParamInstanceIt->SameType(*ParamIt) || ParamInstanceIt->GetOffset_ForUFunction() != ParamIt->GetOffset_ForUFunction() || ParamInstanceIt->GetSize() != ParamIt->GetSize())
					{
						UE_LOG(LogMovieScene, Warning, TEXT("Sequencer Event Track: Parameter type mismatch for event '%s' ('%s' != '%s')."),
							*Event.Payload.EventName.ToString(),
							*ParamInstanceIt->GetClass()->GetName(),
							*ParamIt->GetClass()->GetName()
						);
						return;
					}
				}
			}

			// Technically, anything bound to the event could mutate the parameter payload,
			// but we're going to treat that as misuse, rather than copy the parameters each time
			EventContextObject.ProcessEvent(EventFunction, Parameters);
		}
	}

	TArray<FMovieSceneEventData> Events;
	TArray<FMovieSceneObjectBindingID, TInlineAllocator<2>> EventReceivers;
};

struct FEventTriggerExecutionToken
	: IMovieSceneExecutionToken
{
	FEventTriggerExecutionToken(TArray<FMovieSceneEventPtrs> InEvents, const TArray<FMovieSceneObjectBindingID>& InEventReceivers)
		: Events(MoveTemp(InEvents)), EventReceivers(InEventReceivers)
	{}

	/** Execute this token, operating on all objects referenced by 'Operand' */
	virtual void Execute(const FMovieSceneContext& Context, const FMovieSceneEvaluationOperand& Operand, FPersistentEvaluationData& PersistentData, IMovieScenePlayer& Player) override
	{
		MOVIESCENE_DETAILED_SCOPE_CYCLE_COUNTER(MovieSceneEval_EventTrack_TokenExecute)

		UObject* DirectorInstance = Player.GetEvaluationTemplate().GetOrCreateDirectorInstance(Operand.SequenceID, Player);
		if (!DirectorInstance)
		{
#if !NO_LOGGING
			UE_LOG(LogMovieScene, Warning, TEXT("Failed to trigger the following events because no director instance was available: %s."), *GenerateEventListString());
#endif
			return;
		}

		// Resolve event contexts to trigger the event on
		TArray<UObject*> EventContexts;

		// If the event track resides within an object binding, add those to the event contexts
		if (Operand.ObjectBindingID.IsValid())
		{
			for (TWeakObjectPtr<> WeakEventContext : Player.FindBoundObjects(Operand))
			{
				if (UObject* EventContext = WeakEventContext.Get())
				{
					EventContexts.Add(EventContext);
				}
			}

			// If there aren't any bound objects (ie. spawnable hasn't been spawned), no need to trigger the event
			if (EventContexts.Num() == 0)
			{
				return;
			}
		}

		// If we have specified event receivers
		if (EventReceivers.Num())
		{
			EventContexts.Reserve(EventReceivers.Num());
			for (FMovieSceneObjectBindingID ID : EventReceivers)
			{
				// Ensure that this ID is resolvable from the root, based on the current local sequence ID
				ID = ID.ResolveLocalToRoot(Operand.SequenceID, Player.GetEvaluationTemplate().GetHierarchy());

				// Lookup the object(s) specified by ID in the player
				for (TWeakObjectPtr<> WeakEventContext : Player.FindBoundObjects(ID.GetGuid(), ID.GetSequenceID()))
				{
					if (UObject* EventContext = WeakEventContext.Get())
					{
						EventContexts.Add(EventContext);
					}
				}
			}
		}

		// If we haven't specified event receivers, use the default set defined on the player		
		if (EventContexts.Num() == 0)
		{
			EventContexts = Player.GetEventContexts();
		}

#if WITH_EDITOR
		const static FName NAME_CallInEditor(TEXT("CallInEditor"));

		UWorld* World = DirectorInstance->GetWorld();
		bool bIsGameWorld = World && World->IsGameWorld();
#endif // WITH_EDITOR

		for (const FMovieSceneEventPtrs& Event : Events)
		{

#if WITH_EDITOR
			if (!bIsGameWorld && !Event.Function->HasMetaData(NAME_CallInEditor))
			{
				UE_LOG(LogMovieScene, Verbose, TEXT("Refusing to trigger event '%s' in editor world when 'Call in Editor' is false."), *Event.Function->GetName());
				continue;
			}
#endif // WITH_EDITOR


			UE_LOG(LogMovieScene, VeryVerbose, TEXT("Triggering event '%s'."), *Event.Function->GetName());

			if (Event.Function->NumParms == 0)
			{
				DirectorInstance->ProcessEvent(Event.Function, nullptr);
			}
			else
			{
				TriggerEventWithParameters(DirectorInstance, Event, EventContexts, Player, Operand.SequenceID);
			}
		}
			}

	void TriggerEventWithParameters(UObject* DirectorInstance, const FMovieSceneEventPtrs& Event, TArrayView<UObject* const> EventContexts, IMovieScenePlayer& Player, FMovieSceneSequenceID SequenceID)
	{
		if (!ensureMsgf(!Event.BoundObjectProperty.Get() || (Event.BoundObjectProperty->GetOwner<UObject>() == Event.Function && Event.BoundObjectProperty->GetOffset_ForUFunction() < Event.Function->ParmsSize), TEXT("Bound object property belongs to the wrong function or has an offset greater than the parameter size! This should never happen and indicates a BP compilation or nativization error.")))
		{
			return;
		}

		// Parse all function parameters.
		uint8* Parameters = (uint8*)FMemory_Alloca(Event.Function->ParmsSize + Event.Function->MinAlignment);
		Parameters = Align(Parameters, Event.Function->MinAlignment);

		// Mem zero the parameter list
		FMemory::Memzero(Parameters, Event.Function->ParmsSize);

		// Initialize all CPF_Param properties - these are aways at the head of the list
<<<<<<< HEAD
		for (TFieldIterator<UProperty> It(Event.Function); It && It->HasAnyPropertyFlags(CPF_Parm); ++It)
		{
			UProperty* LocalProp = *It;
=======
		for (TFieldIterator<FProperty> It(Event.Function); It && It->HasAnyPropertyFlags(CPF_Parm); ++It)
		{
			FProperty* LocalProp = *It;
>>>>>>> 90fae962
			checkSlow(LocalProp);
			if (!LocalProp->HasAnyPropertyFlags(CPF_ZeroConstructor))
			{
				LocalProp->InitializeValue_InContainer(Parameters);
			}
		}

		for (UObject* BoundObject : EventContexts)
		{
			int32 NumParmsPatched = 0;

			// Attempt to bind the object to the function parameters
			if (!PatchBoundObject(Parameters, BoundObject, Event.BoundObjectProperty.Get(), Player, SequenceID))
			{
				continue;
			}
			else
			{
				++NumParmsPatched;
			}

			ensureAlwaysMsgf(Event.Function->NumParms == NumParmsPatched, TEXT("Failed to patch the correct number of parameters for function call. Some parameters may be incorrect."));

			// Call the function
			DirectorInstance->ProcessEvent(Event.Function, Parameters);
		}

		// Destroy all parameter properties one by one
<<<<<<< HEAD
		for (TFieldIterator<UProperty> It(Event.Function); It && It->HasAnyPropertyFlags(CPF_Parm); ++It)
=======
		for (TFieldIterator<FProperty> It(Event.Function); It && It->HasAnyPropertyFlags(CPF_Parm); ++It)
>>>>>>> 90fae962
		{
			It->DestroyValue_InContainer(Parameters);
		}
	}

	bool PatchBoundObject(uint8* Parameters, UObject* BoundObject, FProperty* BoundObjectProperty, IMovieScenePlayer& Player, FMovieSceneSequenceID SequenceID)
	{
		if (!BoundObjectProperty)
		{
			return true;
		}

		if (FInterfaceProperty* InterfaceParameter = CastField<FInterfaceProperty>(BoundObjectProperty))
			{
			if (BoundObject->GetClass()->ImplementsInterface(InterfaceParameter->InterfaceClass))
			{
				FScriptInterface Interface;
				Interface.SetObject(BoundObject);
				Interface.SetInterface(BoundObject->GetInterfaceAddress(InterfaceParameter->InterfaceClass));
				InterfaceParameter->SetPropertyValue_InContainer(Parameters, Interface);
				return true;
			}

			FMessageLog("PIE").Warning()
				->AddToken(FUObjectToken::Create(BoundObjectProperty->GetOwnerUObject()))
				->AddToken(FUObjectToken::Create(Player.GetEvaluationTemplate().GetSequence(SequenceID)))
				->AddToken(FTextToken::Create(FText::Format(LOCTEXT("LevelBP_InterfaceNotImplemented_Error", "Failed to trigger event because it does not implement the necessary interface. Function expects a '{0}'."), FText::FromName(InterfaceParameter->InterfaceClass->GetFName()))));
			return false;
		}

		if (FObjectProperty* ObjectParameter = CastField<FObjectProperty>(BoundObjectProperty))
		{
			if (BoundObject->IsA<ALevelScriptActor>())
			{
				FMessageLog("PIE").Warning()
					->AddToken(FUObjectToken::Create(BoundObjectProperty->GetOwnerUObject()))
					->AddToken(FUObjectToken::Create(Player.GetEvaluationTemplate().GetSequence(SequenceID)))
					->AddToken(FTextToken::Create(LOCTEXT("LevelBP_LevelScriptActor_Error", "Failed to trigger event: only Interface pins are supported for master tracks within Level Sequences. Please remove the pin, or change it to an interface that is implemented on the desired level blueprint.")));

				return false;
			}
			else if (!BoundObject->IsA(ObjectParameter->PropertyClass))
			{
				FMessageLog("PIE").Warning()
					->AddToken(FUObjectToken::Create(Player.GetEvaluationTemplate().GetSequence(SequenceID)))
					->AddToken(FUObjectToken::Create(BoundObjectProperty->GetOwnerUObject()))
					->AddToken(FUObjectToken::Create(BoundObject))
					->AddToken(FTextToken::Create(FText::Format(LOCTEXT("LevelBP_InvalidCast_Error", "Failed to trigger event: Cast to {0} failed."), FText::FromName(ObjectParameter->PropertyClass->GetFName()))));

				return false;
			}

			ObjectParameter->SetObjectPropertyValue_InContainer(Parameters, BoundObject);
			return true;
		}

		FMessageLog("PIE").Warning()
			->AddToken(FUObjectToken::Create(Player.GetEvaluationTemplate().GetSequence(SequenceID)))
			->AddToken(FUObjectToken::Create(BoundObjectProperty->GetOwnerUObject()))
			->AddToken(FUObjectToken::Create(BoundObject))
			->AddToken(FTextToken::Create(FText::Format(LOCTEXT("LevelBP_UnsupportedProperty_Error", "Failed to trigger event: Unsupported property type for bound object: {0}."), FText::FromName(BoundObjectProperty->GetClass()->GetFName()))));
		return false;
	}

#if !NO_LOGGING
	FString GenerateEventListString() const
	{
		return Algo::Accumulate(Events, FString(), [](FString&& InString, const FMovieSceneEventPtrs& EventPtrs){
			if (InString.Len() > 0)
			{
				InString += TEXT(", ");
			}
			return InString + EventPtrs.Function->GetName();
		});
	}
#endif

	TArray<FMovieSceneEventPtrs> Events;
	TArray<FMovieSceneObjectBindingID, TInlineAllocator<2>> EventReceivers;
};


FMovieSceneEventTemplateBase::FMovieSceneEventTemplateBase(const UMovieSceneEventTrack& Track)
	: EventReceivers(Track.EventReceivers)
	, bFireEventsWhenForwards(Track.bFireEventsWhenForwards)
	, bFireEventsWhenBackwards(Track.bFireEventsWhenBackwards)
{
}

FMovieSceneEventSectionTemplate::FMovieSceneEventSectionTemplate(const UMovieSceneEventSection& Section, const UMovieSceneEventTrack& Track)
	: FMovieSceneEventTemplateBase(Track)
	, EventData(Section.GetEventData())
{
}

void FMovieSceneEventSectionTemplate::EvaluateSwept(const FMovieSceneEvaluationOperand& Operand, const FMovieSceneContext& Context, const TRange<FFrameNumber>& SweptRange, const FPersistentEvaluationData& PersistentData, FMovieSceneExecutionTokens& ExecutionTokens) const
{
	// Don't allow events to fire when playback is in a stopped state. This can occur when stopping 
	// playback and returning the current position to the start of playback. It's not desireable to have 
	// all the events from the last playback position to the start of playback be fired.
	if (Context.GetStatus() == EMovieScenePlayerStatus::Stopped || Context.IsSilent())
	{
		return;
	}

	const bool bBackwards = Context.GetDirection() == EPlayDirection::Backwards;

	if ((!bBackwards && !bFireEventsWhenForwards) ||
		(bBackwards && !bFireEventsWhenBackwards))
	{
		return;
	}

	TArray<FMovieSceneEventData> Events;

	TArrayView<const FFrameNumber>  KeyTimes   = EventData.GetKeyTimes();
	TArrayView<const FEventPayload> KeyValues  = EventData.GetKeyValues();

	const int32 First = bBackwards ? KeyTimes.Num() - 1 : 0;
	const int32 Last = bBackwards ? 0 : KeyTimes.Num() - 1;
	const int32 Inc = bBackwards ? -1 : 1;

	const float PositionInSeconds = Context.GetTime() * Context.GetRootToSequenceTransform().InverseLinearOnly() / Context.GetFrameRate();

	if (bBackwards)
	{
		// Trigger events backwards
		for (int32 KeyIndex = KeyTimes.Num() - 1; KeyIndex >= 0; --KeyIndex)
		{
			FFrameNumber Time = KeyTimes[KeyIndex];
			if (SweptRange.Contains(Time))
			{
				Events.Add(FMovieSceneEventData(KeyValues[KeyIndex], PositionInSeconds));
			}
		}
	}
	// Trigger events forwards
	else for (int32 KeyIndex = 0; KeyIndex < KeyTimes.Num(); ++KeyIndex)
	{
		FFrameNumber Time = KeyTimes[KeyIndex];
		if (SweptRange.Contains(Time))
		{
			Events.Add(FMovieSceneEventData(KeyValues[KeyIndex], PositionInSeconds));
		}
	}


	if (Events.Num())
	{
		ExecutionTokens.Add(FEventTrackExecutionToken(MoveTemp(Events), EventReceivers));
	}
}



FMovieSceneEventTriggerTemplate::FMovieSceneEventTriggerTemplate(const UMovieSceneEventTriggerSection& Section, const UMovieSceneEventTrack& Track)
	: FMovieSceneEventTemplateBase(Track)
{
	TMovieSceneChannelData<const FMovieSceneEvent> EventData = Section.EventChannel.GetData();
	TArrayView<const FFrameNumber>     Times  = EventData.GetTimes();
	TArrayView<const FMovieSceneEvent>             EntryPoints = EventData.GetValues();

	EventTimes.Reserve(Times.Num());
	Events.Reserve(Times.Num());

	for (int32 Index = 0; Index < Times.Num(); ++Index)
	{
		EventTimes.Add(Times[Index]);
		Events.Add(EntryPoints[Index].Ptrs);
	}
}

void FMovieSceneEventTriggerTemplate::EvaluateSwept(const FMovieSceneEvaluationOperand& Operand, const FMovieSceneContext& Context, const TRange<FFrameNumber>& SweptRange, const FPersistentEvaluationData& PersistentData, FMovieSceneExecutionTokens& ExecutionTokens) const
{
	// Don't allow events to fire when playback is in a stopped state. This can occur when stopping 
	// playback and returning the current position to the start of playback. It's not desireable to have 
	// all the events from the last playback position to the start of playback be fired.
	if (Context.GetStatus() == EMovieScenePlayerStatus::Stopped || Context.IsSilent())
	{
		return;
	}

	const bool bBackwards = Context.GetDirection() == EPlayDirection::Backwards;

	if ((!bBackwards && !bFireEventsWhenForwards) ||
		(bBackwards && !bFireEventsWhenBackwards))
	{
		return;
	}

	TArray<FMovieSceneEventPtrs> EventsToTrigger;

	const int32 First = bBackwards ? EventTimes.Num() - 1 : 0;
	const int32 Last = bBackwards ? 0 : EventTimes.Num() - 1;
	const int32 Inc = bBackwards ? -1 : 1;

	const float PositionInSeconds = Context.GetTime() * Context.GetRootToSequenceTransform().InverseLinearOnly() / Context.GetFrameRate();

	if (bBackwards)
	{
		// Trigger events backwards
		for (int32 KeyIndex = EventTimes.Num() - 1; KeyIndex >= 0; --KeyIndex)
		{
			FFrameNumber Time = EventTimes[KeyIndex];
			if (Events[KeyIndex].Function && SweptRange.Contains(Time))
			{
				EventsToTrigger.Add(Events[KeyIndex]);
			}
		}
	}
	// Trigger events forwards
	else for (int32 KeyIndex = 0; KeyIndex < EventTimes.Num(); ++KeyIndex)
	{
		FFrameNumber Time = EventTimes[KeyIndex];
		if (Events[KeyIndex].Function && SweptRange.Contains(Time))
		{
			EventsToTrigger.Add(Events[KeyIndex]);
		}
	}


	if (EventsToTrigger.Num())
	{
		ExecutionTokens.Add(FEventTriggerExecutionToken(MoveTemp(EventsToTrigger), EventReceivers));
	}
}



FMovieSceneEventRepeaterTemplate::FMovieSceneEventRepeaterTemplate(const UMovieSceneEventRepeaterSection& Section, const UMovieSceneEventTrack& Track)
	: FMovieSceneEventTemplateBase(Track)
	, EventToTrigger(Section.Event.Ptrs)
{
}

void FMovieSceneEventRepeaterTemplate::EvaluateSwept(const FMovieSceneEvaluationOperand& Operand, const FMovieSceneContext& Context, const TRange<FFrameNumber>& SweptRange, const FPersistentEvaluationData& PersistentData, FMovieSceneExecutionTokens& ExecutionTokens) const
{
	const bool bBackwards = Context.GetDirection() == EPlayDirection::Backwards;
	FFrameNumber CurrentFrame = bBackwards ? Context.GetTime().CeilToFrame() : Context.GetTime().FloorToFrame();

	// Don't allow events to fire when playback is in a stopped state. This can occur when stopping 
	// playback and returning the current position to the start of playback. It's not desireable to have 
	// all the events from the last playback position to the start of playback be fired.
	if (!EventToTrigger.Function || !SweptRange.Contains(CurrentFrame) || Context.GetStatus() == EMovieScenePlayerStatus::Stopped || Context.IsSilent())
	{
		return;
	}

	
	if ((!bBackwards && bFireEventsWhenForwards) || (bBackwards && bFireEventsWhenBackwards))
	{
		TArray<FMovieSceneEventPtrs> Events = { EventToTrigger };
		ExecutionTokens.Add(FEventTriggerExecutionToken(MoveTemp(Events), EventReceivers));
	}
}

#undef LOCTEXT_NAMESPACE<|MERGE_RESOLUTION|>--- conflicted
+++ resolved
@@ -280,15 +280,9 @@
 		FMemory::Memzero(Parameters, Event.Function->ParmsSize);
 
 		// Initialize all CPF_Param properties - these are aways at the head of the list
-<<<<<<< HEAD
-		for (TFieldIterator<UProperty> It(Event.Function); It && It->HasAnyPropertyFlags(CPF_Parm); ++It)
-		{
-			UProperty* LocalProp = *It;
-=======
 		for (TFieldIterator<FProperty> It(Event.Function); It && It->HasAnyPropertyFlags(CPF_Parm); ++It)
 		{
 			FProperty* LocalProp = *It;
->>>>>>> 90fae962
 			checkSlow(LocalProp);
 			if (!LocalProp->HasAnyPropertyFlags(CPF_ZeroConstructor))
 			{
@@ -317,11 +311,7 @@
 		}
 
 		// Destroy all parameter properties one by one
-<<<<<<< HEAD
-		for (TFieldIterator<UProperty> It(Event.Function); It && It->HasAnyPropertyFlags(CPF_Parm); ++It)
-=======
 		for (TFieldIterator<FProperty> It(Event.Function); It && It->HasAnyPropertyFlags(CPF_Parm); ++It)
->>>>>>> 90fae962
 		{
 			It->DestroyValue_InContainer(Parameters);
 		}
