// Copyright Epic Games, Inc. All Rights Reserved.

#pragma once

#include "CoreMinimal.h"
#include "UObject/ObjectMacros.h"
#include "Evaluation/MovieSceneEvalTemplate.h"
#include "Sections/MovieSceneSkeletalAnimationSection.h"
#include "MovieSceneSkeletalAnimationTemplate.generated.h"

USTRUCT()
struct FMovieSceneSkeletalAnimationSectionTemplateParameters : public FMovieSceneSkeletalAnimationParams
{
	GENERATED_BODY()

	FMovieSceneSkeletalAnimationSectionTemplateParameters() {}
	FMovieSceneSkeletalAnimationSectionTemplateParameters(const FMovieSceneSkeletalAnimationParams& BaseParams, FFrameNumber InSectionStartTime, FFrameNumber InSectionEndTime)
		: FMovieSceneSkeletalAnimationParams(BaseParams)
		, SectionStartTime(InSectionStartTime)
		, SectionEndTime(InSectionEndTime)
	{}

<<<<<<< HEAD
	double MapTimeToAnimation(FFrameTime InPosition, FFrameRate InFrameRate) const;

=======
	/**
	Calculates the animation's appropriate position in seconds from the begin by current frame time and frame rate
	@param InPosition	Current frame time in sequencer
	@param InFrameRate	Current frame time of this animation
	@return A double indicates the seconds of the animation we should play at this frame time
	*/
	double MapTimeToAnimation(FFrameTime InPosition, FFrameRate InFrameRate) const;

	/**The start time of this animation clip in this track in frames*/
>>>>>>> d731a049
	UPROPERTY()
	FFrameNumber SectionStartTime;

	/**The end time of this animation clip in this track in frames*/
	UPROPERTY()
	FFrameNumber SectionEndTime;
};

USTRUCT()
struct FMovieSceneSkeletalAnimationSectionTemplate : public FMovieSceneEvalTemplate
{
	GENERATED_BODY()
	
	FMovieSceneSkeletalAnimationSectionTemplate() {}
	FMovieSceneSkeletalAnimationSectionTemplate(const UMovieSceneSkeletalAnimationSection& Section);

	virtual UScriptStruct& GetScriptStructImpl() const override { return *StaticStruct(); }
	virtual void Evaluate(const FMovieSceneEvaluationOperand& Operand, const FMovieSceneContext& Context, const FPersistentEvaluationData& PersistentData, FMovieSceneExecutionTokens& ExecutionTokens) const override;

	UPROPERTY()
	FMovieSceneSkeletalAnimationSectionTemplateParameters Params;
};<|MERGE_RESOLUTION|>--- conflicted
+++ resolved
@@ -20,10 +20,6 @@
 		, SectionEndTime(InSectionEndTime)
 	{}
 
-<<<<<<< HEAD
-	double MapTimeToAnimation(FFrameTime InPosition, FFrameRate InFrameRate) const;
-
-=======
 	/**
 	Calculates the animation's appropriate position in seconds from the begin by current frame time and frame rate
 	@param InPosition	Current frame time in sequencer
@@ -33,7 +29,6 @@
 	double MapTimeToAnimation(FFrameTime InPosition, FFrameRate InFrameRate) const;
 
 	/**The start time of this animation clip in this track in frames*/
->>>>>>> d731a049
 	UPROPERTY()
 	FFrameNumber SectionStartTime;
 
