// Copyright Epic Games, Inc. All Rights Reserved.

#include "Evaluation/MovieSceneAudioTemplate.h"


#include "Engine/EngineTypes.h"
#include "Components/AudioComponent.h"
#include "Sound/SoundCue.h"
#include "GameFramework/Actor.h"
#include "AudioThread.h"
#include "AudioDevice.h"
#include "ActiveSound.h"
#include "Sections/MovieSceneAudioSection.h"
#include "Tracks/MovieSceneAudioTrack.h"
#include "Sound/SoundWave.h"
#include "MovieScene.h"
#include "Evaluation/MovieSceneEvaluation.h"
#include "IMovieScenePlayer.h"
#include "GameFramework/WorldSettings.h"


DECLARE_CYCLE_STAT(TEXT("Audio Track Evaluate"), MovieSceneEval_AudioTrack_Evaluate, STATGROUP_MovieSceneEval);
DECLARE_CYCLE_STAT(TEXT("Audio Track Tear Down"), MovieSceneEval_AudioTrack_TearDown, STATGROUP_MovieSceneEval);
DECLARE_CYCLE_STAT(TEXT("Audio Track Token Execute"), MovieSceneEval_AudioTrack_TokenExecute, STATGROUP_MovieSceneEval);

static float MaxSequenceAudioDesyncToleranceCVar = 0.5f;
FAutoConsoleVariableRef CVarMaxSequenceAudioDesyncTolerance(
	TEXT("Sequencer.Audio.MaxDesyncTolerance"),
	MaxSequenceAudioDesyncToleranceCVar,
	TEXT("Controls how many seconds an audio track can be out of sync in a Sequence before we attempt a time correction.\n"),
	ECVF_Default);

static bool bIgnoreAudioSyncDuringWorldTimeDilationCVar = true;
FAutoConsoleVariableRef CVarIgnoreAudioSyncDuringWorldTimeDilation(
	TEXT("Sequencer.Audio.IgnoreAudioSyncDuringWorldTimeDilation"),
	bIgnoreAudioSyncDuringWorldTimeDilationCVar,
	TEXT("Ignore correcting audio if there is world time dilation.\n"),
	ECVF_Default);

<<<<<<< HEAD
=======
static int32 UseAudioClockForSequencerDesyncCVar = 0;
FAutoConsoleVariableRef CVaUseAudioClockForSequencerDesync(
	TEXT("Sequencer.Audio.UseAudioClockForAudioDesync"),
	UseAudioClockForSequencerDesyncCVar,
	TEXT("When set to 1, we will use the audio render thread directly to query whether audio has went out of sync with the sequence.\n"),
	ECVF_Default);

>>>>>>> 24776ab6

/** Stop audio from playing */
struct FStopAudioPreAnimatedToken : IMovieScenePreAnimatedToken
{
	static FMovieSceneAnimTypeID GetAnimTypeID()
	{
		return TMovieSceneAnimTypeID<FStopAudioPreAnimatedToken>();
	}

	virtual void RestoreState(UObject& InObject, IMovieScenePlayer& Player) override
	{
		UAudioComponent* AudioComponent = CastChecked<UAudioComponent>(&InObject);
		if (AudioComponent)
		{
			AudioComponent->Stop();
			AudioComponent->DestroyComponent();
		}
	}

	struct FProducer : IMovieScenePreAnimatedTokenProducer
	{
		virtual IMovieScenePreAnimatedTokenPtr CacheExistingState(UObject& Object) const override
		{
			return FStopAudioPreAnimatedToken();
		}
	};
};

/** Destroy a transient audio component */
struct FDestroyAudioPreAnimatedToken : IMovieScenePreAnimatedToken
{
	static FMovieSceneAnimTypeID GetAnimTypeID()
	{
		return TMovieSceneAnimTypeID<FDestroyAudioPreAnimatedToken>();
	}

	virtual void RestoreState(UObject& InObject, IMovieScenePlayer& Player) override
	{
		UAudioComponent* AudioComponent = CastChecked<UAudioComponent>(&InObject);
		if (AudioComponent)
		{
			AudioComponent->DestroyComponent();
		}
	}

	struct FProducer : IMovieScenePreAnimatedTokenProducer
	{
		virtual IMovieScenePreAnimatedTokenPtr CacheExistingState(UObject& Object) const override
		{
			return FDestroyAudioPreAnimatedToken();
		}
	};
};

struct FCachedAudioTrackData : IPersistentEvaluationData
{
	TMap<FObjectKey, TMap<FObjectKey, TWeakObjectPtr<UAudioComponent>>> AudioComponentsByActorKey;
	
	FCachedAudioTrackData()
	{
		// Create the container for master tracks, which do not have an actor to attach to
		AudioComponentsByActorKey.Add(FObjectKey(), TMap<FObjectKey, TWeakObjectPtr<UAudioComponent>>());
	}

	/** Set whenever we ask the Audio component to start playing a sound. Used to detect desyncs caused when Sequencer evaluates at more-than-real-time. */
	TMap<TWeakObjectPtr<UAudioComponent>, float> SoundLastPlayedAtTime;

	UAudioComponent* GetAudioComponent(FObjectKey ActorKey, FObjectKey SectionKey)
	{
		if (TMap<FObjectKey, TWeakObjectPtr<UAudioComponent>>* Map = AudioComponentsByActorKey.Find(ActorKey))
		{
			// First, check for an exact match for this section
			TWeakObjectPtr<UAudioComponent> ExistingComponentPtr = Map->FindRef(SectionKey);
			if (ExistingComponentPtr.IsValid())
			{
				return ExistingComponentPtr.Get();
			}

			// If no exact match, check for any AudioComponent that isn't busy
			for (TPair<FObjectKey, TWeakObjectPtr<UAudioComponent >> Pair : *Map)
			{
				UAudioComponent* ExistingComponent = Map->FindRef(Pair.Key).Get();
				if (ExistingComponent && !ExistingComponent->IsPlaying())
				{
					// Replace this entry with the new SectionKey to claim it
					Map->Remove(Pair.Key);
					Map->Add(SectionKey, ExistingComponent);
					return ExistingComponent;
				}
			}
		}

		return nullptr;
	}

	/** Only to be called on the game thread */
	UAudioComponent* AddAudioComponentForRow(int32 RowIndex, FObjectKey SectionKey, UObject& PrincipalObject, IMovieScenePlayer& Player)
	{
		FObjectKey ObjectKey(&PrincipalObject);
		
		if (!AudioComponentsByActorKey.Contains(ObjectKey))
		{
			AudioComponentsByActorKey.Add(ObjectKey, TMap<FObjectKey, TWeakObjectPtr<UAudioComponent>>());
		}

		UAudioComponent* ExistingComponent = GetAudioComponent(ObjectKey, SectionKey);
		if (!ExistingComponent)
		{
			USoundCue* TempPlaybackAudioCue = NewObject<USoundCue>();

			AActor* Actor = nullptr;
			USceneComponent* SceneComponent = nullptr;
			FString ObjectName;

			if (PrincipalObject.IsA<AActor>())
			{
				Actor = Cast<AActor>(&PrincipalObject);
				SceneComponent = Actor->GetRootComponent();
				ObjectName =
#if WITH_EDITOR
					Actor->GetActorLabel();
#else
					Actor->GetName();
#endif
			}
			else if (PrincipalObject.IsA<UActorComponent>())
			{
				UActorComponent* ActorComponent = Cast<UActorComponent>(&PrincipalObject);
				Actor = ActorComponent->GetOwner();
				SceneComponent = Cast<USceneComponent>(ActorComponent);
				ObjectName = ActorComponent->GetName();
			}

			if (!Actor || !SceneComponent)
			{
				UE_LOG(LogMovieScene, Warning, TEXT("Failed to find scene component for spatialized audio track (row %d)."), RowIndex);
				return nullptr;
			}

			FAudioDevice::FCreateComponentParams Params(Actor->GetWorld(), Actor);
			ExistingComponent = FAudioDevice::CreateComponent(TempPlaybackAudioCue, Params);

			if (!ExistingComponent)
			{
				UE_LOG(LogMovieScene, Warning, TEXT("Failed to create audio component for spatialized audio track (row %d on %s)."), RowIndex, *ObjectName);
				return nullptr;
			}

			Player.SavePreAnimatedState(*ExistingComponent, FMovieSceneAnimTypeID::Unique(), FDestroyAudioPreAnimatedToken::FProducer());

			AudioComponentsByActorKey[ObjectKey].Add(SectionKey, ExistingComponent);

			ExistingComponent->SetFlags(RF_Transient);
			ExistingComponent->AttachToComponent(SceneComponent, FAttachmentTransformRules::KeepRelativeTransform);
		}

		return ExistingComponent;
	}

	/** Only to be called on the game thread */
	UAudioComponent* AddMasterAudioComponentForRow(int32 RowIndex, FObjectKey SectionKey, UWorld* World, IMovieScenePlayer& Player)
	{
		UAudioComponent* ExistingComponent = GetAudioComponent(FObjectKey(), SectionKey);
		if (!ExistingComponent)
		{
			USoundCue* TempPlaybackAudioCue = NewObject<USoundCue>();

			FAudioDevice::FCreateComponentParams Params(World);

			ExistingComponent = FAudioDevice::CreateComponent(TempPlaybackAudioCue, Params);

			if (!ExistingComponent)
			{
				UE_LOG(LogMovieScene, Warning, TEXT("Failed to create audio component for master audio track (row %d)."), RowIndex);
				return nullptr;
			}

			Player.SavePreAnimatedState(*ExistingComponent, FMovieSceneAnimTypeID::Unique(), FDestroyAudioPreAnimatedToken::FProducer());
			
			ExistingComponent->SetFlags(RF_Transient);

			AudioComponentsByActorKey[FObjectKey()].Add(SectionKey, ExistingComponent);
		}

		return ExistingComponent;
	}

	void StopAllSounds()
	{
		for (TPair<FObjectKey, TMap<FObjectKey, TWeakObjectPtr<UAudioComponent>>>& Map : AudioComponentsByActorKey)
		{
			for (TPair<FObjectKey, TWeakObjectPtr<UAudioComponent>>& Pair : Map.Value)
			{
				if (UAudioComponent* AudioComponent = Pair.Value.Get())
				{
					AudioComponent->Stop();
				}
			}
		}
	}

	void StopSoundsOnSection(FObjectKey ObjectKey)
	{
		for (TPair<FObjectKey, TMap<FObjectKey, TWeakObjectPtr<UAudioComponent>>>& Pair : AudioComponentsByActorKey)
		{
			if (UAudioComponent* AudioComponent = Pair.Value.FindRef(ObjectKey).Get())
			{
				AudioComponent->Stop();
			}
		}
	}
};


struct FAudioSectionExecutionToken : IMovieSceneExecutionToken
{
	FAudioSectionExecutionToken(const UMovieSceneAudioSection* InAudioSection)
		: AudioSection(InAudioSection), SectionKey(InAudioSection)
	{}


	virtual void Execute(const FMovieSceneContext& Context, const FMovieSceneEvaluationOperand& Operand, FPersistentEvaluationData& PersistentData, IMovieScenePlayer& Player)
	{
		FCachedAudioTrackData& TrackData = PersistentData.GetOrAddTrackData<FCachedAudioTrackData>();

		if ((Context.GetStatus() != EMovieScenePlayerStatus::Playing && Context.GetStatus() != EMovieScenePlayerStatus::Scrubbing) || Context.HasJumped() || Context.GetDirection() == EPlayDirection::Backwards)
		{
			// stopped, recording, etc
			TrackData.StopAllSounds();
		}

		// Master audio track
		else if (!Operand.ObjectBindingID.IsValid())
		{
			UObject* PlaybackContext = Player.GetPlaybackContext();

			const FMovieSceneActorReferenceData& AttachActorData = AudioSection->GetAttachActorData();

			USceneComponent* AttachComponent = nullptr;
			FMovieSceneActorReferenceKey AttachKey;
			AttachActorData.Evaluate(Context.GetTime(), AttachKey);
			FMovieSceneObjectBindingID AttachBindingID = AttachKey.Object;
			if (AttachBindingID.IsValid())
			{
				FMovieSceneSequenceID SequenceID = Operand.SequenceID;
				if (AttachBindingID.GetSequenceID().IsValid())
				{
					// Ensure that this ID is resolvable from the root, based on the current local sequence ID
					FMovieSceneObjectBindingID RootBindingID = AttachBindingID.ResolveLocalToRoot(SequenceID, Player);
					SequenceID = RootBindingID.GetSequenceID();
				}

				// If the transform is set, otherwise use the bound actor's transform
				FMovieSceneEvaluationOperand ObjectOperand(SequenceID, AttachBindingID.GetGuid());

				for (TWeakObjectPtr<> WeakObject : Player.FindBoundObjects(ObjectOperand))
				{
					AActor* AttachActor = Cast<AActor>(WeakObject.Get());
					if (AttachActor)
					{
						AttachComponent = AudioSection->GetAttachComponent(AttachActor, AttachKey);
					}
					if (AttachComponent)
					{
						break;
					}
				}
			}

			UAudioComponent* AudioComponent = TrackData.GetAudioComponent(FObjectKey(), SectionKey);
			if (!AudioComponent)
			{
				// Initialize the sound
				AudioComponent = TrackData.AddMasterAudioComponentForRow(AudioSection->GetRowIndex(), SectionKey, PlaybackContext ? PlaybackContext->GetWorld() : nullptr, Player);

				if (AudioComponent)
				{
					if (AudioSection->GetOnQueueSubtitles().IsBound())
					{
						AudioComponent->OnQueueSubtitles = AudioSection->GetOnQueueSubtitles();
					}
					if (AudioSection->GetOnAudioFinished().IsBound())
					{
						AudioComponent->OnAudioFinished = AudioSection->GetOnAudioFinished();
					}
					if (AudioSection->GetOnAudioPlaybackPercent().IsBound())
					{
						AudioComponent->OnAudioPlaybackPercent = AudioSection->GetOnAudioPlaybackPercent();
					}
				}
			}

			if (AudioComponent)
			{
				if (AttachComponent && (AudioComponent->GetAttachParent() != AttachComponent || AudioComponent->GetAttachSocketName() != AttachKey.SocketName))
				{
					AudioComponent->AttachToComponent(AttachComponent, FAttachmentTransformRules::KeepRelativeTransform, AttachKey.SocketName);
				}

				EnsureAudioIsPlaying(*AudioComponent, PersistentData, Context, AudioComponent->GetAttachParent() != nullptr, Player);
			}
		}

		// Object binding audio track
		else
		{
			for (TWeakObjectPtr<> Object : Player.FindBoundObjects(Operand))
			{
				UAudioComponent* AudioComponent = TrackData.GetAudioComponent(Object.Get(), SectionKey);
				if (!AudioComponent)
				{
					// Initialize the sound
					AudioComponent = TrackData.AddAudioComponentForRow(AudioSection->GetRowIndex(), SectionKey, *Object.Get(), Player);

					if (AudioComponent)
					{
						if (AudioSection->GetOnQueueSubtitles().IsBound())
						{
							AudioComponent->OnQueueSubtitles = AudioSection->GetOnQueueSubtitles();
						}
						if (AudioSection->GetOnAudioFinished().IsBound())
						{
							AudioComponent->OnAudioFinished = AudioSection->GetOnAudioFinished();
						}
						if (AudioSection->GetOnAudioPlaybackPercent().IsBound())
						{
							AudioComponent->OnAudioPlaybackPercent = AudioSection->GetOnAudioPlaybackPercent();
						}
					}
				}

				if (AudioComponent)
				{
					EnsureAudioIsPlaying(*AudioComponent, PersistentData, Context, true, Player);
				}
			}
		}
	}

	void EnsureAudioIsPlaying(UAudioComponent& AudioComponent, FPersistentEvaluationData& PersistentData, const FMovieSceneContext& Context, bool bAllowSpatialization, IMovieScenePlayer& Player) const
	{
		Player.SavePreAnimatedState(AudioComponent, FStopAudioPreAnimatedToken::GetAnimTypeID(), FStopAudioPreAnimatedToken::FProducer());

		float AudioVolume = 1.f;
		AudioSection->GetSoundVolumeChannel().Evaluate(Context.GetTime(), AudioVolume);
		AudioVolume = AudioVolume * AudioSection->EvaluateEasing(Context.GetTime());
		if (AudioComponent.VolumeMultiplier != AudioVolume)
		{
			AudioComponent.SetVolumeMultiplier(AudioVolume);
		}

		float PitchMultiplier = 1.f;
		AudioSection->GetPitchMultiplierChannel().Evaluate(Context.GetTime(), PitchMultiplier);
		if (AudioComponent.PitchMultiplier != PitchMultiplier)
		{
			AudioComponent.SetPitchMultiplier(PitchMultiplier);
		}

		float SectionStartTimeSeconds = (AudioSection->HasStartFrame() ? AudioSection->GetInclusiveStartFrame() : 0) / AudioSection->GetTypedOuter<UMovieScene>()->GetTickResolution();

		FCachedAudioTrackData& TrackData = PersistentData.GetOrAddTrackData<FCachedAudioTrackData>();
		const FFrameNumber AudioStartOffset = AudioSection->GetStartOffset();
		USoundBase* Sound = AudioSection->GetSound();

		float AudioTime = (Context.GetTime() / Context.GetFrameRate()) - SectionStartTimeSeconds + (float)Context.GetFrameRate().AsSeconds(AudioStartOffset);
		if (AudioTime >= 0.f && Sound)
		{
			const float Duration = MovieSceneHelpers::GetSoundDuration(Sound);

			if (!AudioSection->GetLooping() && AudioTime > Duration && Duration != 0.f)
			{
				AudioComponent.Stop();
				return;
			}

			AudioTime = Duration > 0.f ? FMath::Fmod(AudioTime, Duration) : AudioTime;
		}

		// If the audio component is not playing we (may) need a state change. If the audio component is playing
		// the wrong sound then we need a state change. If the audio playback time is significantly out of sync 
		// with the desired time then we need a state change.
		bool bSoundNeedsStateChange = !AudioComponent.IsPlaying() || AudioComponent.Sound != Sound;
		bool bSoundNeedsTimeSync = false;

		// Sync only if there is no time dilation because otherwise the system will constantly resync because audio 
		// playback is not dilated and will never match the expected playback time.
		const bool bDoTimeSync = 
			Player.GetPlaybackContext()->GetWorld() && 
			(FMath::IsNearlyEqual(Player.GetPlaybackContext()->GetWorld()->GetWorldSettings()->GetEffectiveTimeDilation(), 1.f) ||
			 !bIgnoreAudioSyncDuringWorldTimeDilationCVar);

		if (bDoTimeSync)
		{
			float CurrentGameTime = 0.0f;

			FAudioDevice* AudioDevice = Player.GetPlaybackContext()->GetWorld()->GetAudioDeviceRaw();
			if (UseAudioClockForSequencerDesyncCVar && AudioDevice)
			{
				CurrentGameTime = AudioDevice->GetAudioClock();
			}
			else
			{
				CurrentGameTime = Player.GetPlaybackContext()->GetWorld()->GetAudioTimeSeconds();
			}

			// This tells us how much time has passed in the game world (and thus, reasonably, the audio playback)
			// so if we calculate that we should be playing say, 15s into the section during evaluation, but
			// we're only 5s since the last Play call, then we know we're out of sync. 
			if (TrackData.SoundLastPlayedAtTime.Contains(&AudioComponent))
			{
				float SoundLastPlayedAtTime = TrackData.SoundLastPlayedAtTime[&AudioComponent];

				float GameTimeDelta = CurrentGameTime - SoundLastPlayedAtTime;
				if (!FMath::IsNearlyZero(MaxSequenceAudioDesyncToleranceCVar) && FMath::Abs(GameTimeDelta - AudioTime) > MaxSequenceAudioDesyncToleranceCVar)
				{
					UE_LOG(LogMovieScene, Verbose, TEXT("Audio Component detected a significant mismatch in (assumed) playback time versus the desired time. Time since last play call: %6.2f(s) Desired Time: %6.2f(s). Component: %s sound: %s"), GameTimeDelta, AudioTime, *AudioComponent.GetName(), *GetNameSafe(AudioComponent.Sound));
					bSoundNeedsTimeSync = true;
				}
			}
		}

		if (bSoundNeedsStateChange || bSoundNeedsTimeSync)
		{
			AudioComponent.bAllowSpatialization = bAllowSpatialization;

			if (AudioSection->GetOverrideAttenuation())
			{
				AudioComponent.AttenuationSettings = AudioSection->GetAttenuationSettings();
			}

			// Only call stop on the sound if it is actually playing. This prevents spamming
			// stop calls when a sound cue with a duration of zero is played.
			if (AudioComponent.IsPlaying() || bSoundNeedsTimeSync)
			{
				UE_LOG(LogMovieScene, Verbose, TEXT("Audio Component stopped due to needing a state change bIsPlaying: %d bNeedsTimeSync: %d. Component: %s sound: %s"), AudioComponent.IsPlaying(), bSoundNeedsTimeSync, *AudioComponent.GetName(), *AudioComponent.Sound->GetName());
				AudioComponent.Stop();
			}

			// Only change the sound clip if it has actually changed. This calls Stop internally if needed.
			if (AudioComponent.Sound != Sound)
			{
				UE_LOG(LogMovieScene, Verbose, TEXT("Audio Component calling SetSound due to new sound. Component: %s OldSound: %s NewSound: %s"), *AudioComponent.GetName(), *GetNameSafe(AudioComponent.Sound), *AudioComponent.Sound->GetName());
				AudioComponent.SetSound(Sound);
			}
#if WITH_EDITOR
			UObject* PlaybackContext = Player.GetPlaybackContext();
			UWorld* World = PlaybackContext ? PlaybackContext->GetWorld() : nullptr;
			if (GIsEditor && World != nullptr && !World->IsPlayInEditor())
			{
				AudioComponent.bIsUISound = true;
				AudioComponent.bIsPreviewSound = true;
			}
			else
#endif // WITH_EDITOR
			{
				AudioComponent.bIsUISound = false;
			}

			if (AudioTime >= 0.f)
			{
				UE_LOG(LogMovieScene, Verbose, TEXT("Audio Component Play at Local Time: %6.2f CurrentTime: %6.2f(s) SectionStart: %6.2f(s), SoundDur: %6.2f OffsetIntoClip: %6.2f sound: %s"), AudioTime, (Context.GetTime() / Context.GetFrameRate()), SectionStartTimeSeconds, AudioComponent.Sound->GetDuration(), (float)Context.GetFrameRate().AsSeconds(AudioStartOffset), *AudioComponent.Sound->GetName());
				AudioComponent.Play(AudioTime);

				// Keep track of when we asked this audio clip to play (in game time) so that we can figure out if there's a significant desync in the future.
				if (Player.GetPlaybackContext()->GetWorld())
				{
					if (!TrackData.SoundLastPlayedAtTime.Contains(&AudioComponent))
					{
						TrackData.SoundLastPlayedAtTime.Add(&AudioComponent);
					}

					FAudioDevice* AudioDevice = Player.GetPlaybackContext()->GetWorld()->GetAudioDeviceRaw();
					if (UseAudioClockForSequencerDesyncCVar && AudioDevice)
					{
						TrackData.SoundLastPlayedAtTime[&AudioComponent] = AudioDevice->GetAudioClock() - AudioTime;
					}
					else
					{
						TrackData.SoundLastPlayedAtTime[&AudioComponent] = Player.GetPlaybackContext()->GetWorld()->GetAudioTimeSeconds() - AudioTime;
					}
					
				}
			}

			if (Context.GetStatus() == EMovieScenePlayerStatus::Scrubbing)
			{
				// While scrubbing, play the sound for a short time and then cut it.
				AudioComponent.StopDelayed(AudioTrackConstants::ScrubDuration);
			}
		}

		if (bAllowSpatialization)
		{
			if (FAudioDevice* AudioDevice = AudioComponent.GetAudioDevice())
			{
				DECLARE_CYCLE_STAT(TEXT("FAudioThreadTask.MovieSceneUpdateAudioTransform"), STAT_MovieSceneUpdateAudioTransform, STATGROUP_TaskGraphTasks);

				const FTransform ActorTransform = AudioComponent.GetComponentTransform();
				const uint64 ActorComponentID = AudioComponent.GetAudioComponentID();
				FAudioThread::RunCommandOnAudioThread([AudioDevice, ActorComponentID, ActorTransform]()
				{
					if (FActiveSound* ActiveSound = AudioDevice->FindActiveSound(ActorComponentID))
					{
						ActiveSound->bLocationDefined = true;
						ActiveSound->Transform = ActorTransform;
					}
				}, GET_STATID(STAT_MovieSceneUpdateAudioTransform));
			}
		}
	}

	const UMovieSceneAudioSection* AudioSection;
	FObjectKey SectionKey;
};

FMovieSceneAudioSectionTemplate::FMovieSceneAudioSectionTemplate()
	: AudioSection()
{
}

FMovieSceneAudioSectionTemplate::FMovieSceneAudioSectionTemplate(const UMovieSceneAudioSection& Section)
	: AudioSection(&Section)
{
}


void FMovieSceneAudioSectionTemplate::Evaluate(const FMovieSceneEvaluationOperand& Operand, const FMovieSceneContext& Context, const FPersistentEvaluationData& PersistentData, FMovieSceneExecutionTokens& ExecutionTokens) const
{
	MOVIESCENE_DETAILED_SCOPE_CYCLE_COUNTER(MovieSceneEval_AudioTrack_Evaluate)

	if (GEngine && GEngine->UseSound() && Context.GetStatus() != EMovieScenePlayerStatus::Jumping)
	{
		ExecutionTokens.Add(FAudioSectionExecutionToken(AudioSection));
	}
}

void FMovieSceneAudioSectionTemplate::TearDown(FPersistentEvaluationData& PersistentData, IMovieScenePlayer& Player) const
{
	MOVIESCENE_DETAILED_SCOPE_CYCLE_COUNTER(MovieSceneEval_AudioTrack_TearDown)

	if (GEngine && GEngine->UseSound())
	{
		FCachedAudioTrackData& TrackData = PersistentData.GetOrAddTrackData<FCachedAudioTrackData>();

		TrackData.StopSoundsOnSection(AudioSection);
	}
}<|MERGE_RESOLUTION|>--- conflicted
+++ resolved
@@ -37,8 +37,6 @@
 	TEXT("Ignore correcting audio if there is world time dilation.\n"),
 	ECVF_Default);
 
-<<<<<<< HEAD
-=======
 static int32 UseAudioClockForSequencerDesyncCVar = 0;
 FAutoConsoleVariableRef CVaUseAudioClockForSequencerDesync(
 	TEXT("Sequencer.Audio.UseAudioClockForAudioDesync"),
@@ -46,7 +44,6 @@
 	TEXT("When set to 1, we will use the audio render thread directly to query whether audio has went out of sync with the sequence.\n"),
 	ECVF_Default);
 
->>>>>>> 24776ab6
 
 /** Stop audio from playing */
 struct FStopAudioPreAnimatedToken : IMovieScenePreAnimatedToken
