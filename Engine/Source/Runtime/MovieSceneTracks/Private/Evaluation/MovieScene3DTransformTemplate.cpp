// Copyright 1998-2019 Epic Games, Inc. All Rights Reserved.

#include "Evaluation/MovieScene3DTransformTemplate.h"
#include "Tracks/MovieScene3DTransformTrack.h"
#include "Sections/MovieScene3DTransformSection.h"
#include "Evaluation/MovieSceneTemplateCommon.h"
#include "MovieSceneCommonHelpers.h"
#include "Evaluation/MovieSceneEvaluation.h"
#include "IMovieScenePlayer.h"
#include "Channels/MovieSceneChannelProxy.h"
#include "Evaluation/Blending/BlendableTokenStack.h"
#include "Evaluation/Blending/MovieSceneBlendingActuatorID.h"
#include "IMovieScenePlaybackClient.h"
#include "Tracks/IMovieSceneTransformOrigin.h"
#include "Evaluation/IMovieSceneMotionVectorSimulation.h"


DECLARE_CYCLE_STAT(TEXT("Transform Track Evaluate"), MovieSceneEval_TransformTrack_Evaluate, STATGROUP_MovieSceneEval);
DECLARE_CYCLE_STAT(TEXT("Transform Track Token Execute"), MovieSceneEval_TransformTrack_TokenExecute, STATGROUP_MovieSceneEval);

namespace MovieScene
{
	/** Convert a transform track token to a 9 channel float */
	void MultiChannelFromData(const F3DTransformTrackToken& In, TMultiChannelValue<float, 9>& Out)
	{
		FVector Rotation = In.Rotation.Euler();
		Out = { In.Translation.X, In.Translation.Y, In.Translation.Z, Rotation.X, Rotation.Y, Rotation.Z, In.Scale.X, In.Scale.Y, In.Scale.Z };
	}

	/** Convert a 9 channel float to a transform track token */
	void ResolveChannelsToData(const TMultiChannelValue<float, 9>& In, F3DTransformTrackToken& Out)
	{
		Out.Translation = FVector(In[0], In[1], In[2]);
		Out.Rotation = FRotator::MakeFromEuler(FVector(In[3], In[4], In[5]));
		Out.Scale = FVector(In[6], In[7], In[8]);
	}
}

// Specify a unique runtime type identifier for 3d transform track tokens
template<> FMovieSceneAnimTypeID GetBlendingDataType<F3DTransformTrackToken>()
{
	static FMovieSceneAnimTypeID TypeId = FMovieSceneAnimTypeID::Unique();
	return TypeId;
}

/** Define working data types for blending calculations - we use a 9 channel masked blendable float */
template<> struct TBlendableTokenTraits<F3DTransformTrackToken> 
{
	typedef MovieScene::TMaskedBlendable<float, 9> WorkingDataType;
};

/** Actuator that knows how to apply transform track tokens to an object */
struct FComponentTransformActuator : TMovieSceneBlendingActuator<F3DTransformTrackToken>
{
	FComponentTransformActuator()
		: TMovieSceneBlendingActuator<F3DTransformTrackToken>(GetActuatorTypeID())
	{}

	/** Access a unique identifier for this actuator type */
	static FMovieSceneBlendingActuatorID GetActuatorTypeID()
	{
		static FMovieSceneAnimTypeID TypeID = TMovieSceneAnimTypeID<FComponentTransformActuator>();
		return FMovieSceneBlendingActuatorID(TypeID);
	}

	/** Get an object's current transform */
	virtual F3DTransformTrackToken RetrieveCurrentValue(UObject* InObject, IMovieScenePlayer* Player) const
	{
		if (USceneComponent* SceneComponent = MovieSceneHelpers::SceneComponentFromRuntimeObject(InObject))
		{
			return F3DTransformTrackToken(SceneComponent->RelativeLocation, SceneComponent->RelativeRotation, SceneComponent->RelativeScale3D);
		}

		return F3DTransformTrackToken();
	}

	/** Set an object's transform */
	virtual void Actuate(UObject* InObject, const F3DTransformTrackToken& InFinalValue, const TBlendableTokenStack<F3DTransformTrackToken>& OriginalStack, const FMovieSceneContext& Context, FPersistentEvaluationData& PersistentData, IMovieScenePlayer& Player) override
	{
		ensureMsgf(InObject, TEXT("Attempting to evaluate a Transform track with a null object."));

		USceneComponent* SceneComponent = MovieSceneHelpers::SceneComponentFromRuntimeObject(InObject);
		if (SceneComponent)
		{
			// Save preanimated state for all currently animating entities
			OriginalStack.SavePreAnimatedState(Player, *SceneComponent, FMobilityTokenProducer::GetAnimTypeID(), FMobilityTokenProducer());
			OriginalStack.SavePreAnimatedState(Player, *SceneComponent, F3DTransformTokenProducer::GetAnimTypeID(), F3DTransformTokenProducer());

			SceneComponent->SetMobility(EComponentMobility::Movable);

			InFinalValue.Apply(*SceneComponent, Context.GetDelta() / Context.GetFrameRate());
		}
	}

	virtual void Actuate(FMovieSceneInterrogationData& InterrogationData, const F3DTransformTrackToken& InValue, const TBlendableTokenStack<F3DTransformTrackToken>& OriginalStack, const FMovieSceneContext& Context) const override
	{
		FTransformData Data;
		Data.Translation = InValue.Translation;
		Data.Rotation = InValue.Rotation;
		Data.Scale = InValue.Scale;
		InterrogationData.Add(FTransformData(Data), UMovieScene3DTransformSection::GetInterrogationKey());
<<<<<<< HEAD
=======
	}
};



/** Actuator that knows how to apply transform track tokens to an object */
struct FSimulatedComponentTransformActuator : TMovieSceneBlendingActuator<F3DTransformTrackToken>
{
	FSimulatedComponentTransformActuator()
		: TMovieSceneBlendingActuator<F3DTransformTrackToken>(GetActuatorTypeID())
	{}

	/** Access a unique identifier for this actuator type */
	static FMovieSceneBlendingActuatorID GetActuatorTypeID()
	{
		static FMovieSceneAnimTypeID TypeID = TMovieSceneAnimTypeID<FSimulatedComponentTransformActuator>();
		return FMovieSceneBlendingActuatorID(TypeID);
	}

	/** Get an object's current transform */
	virtual F3DTransformTrackToken RetrieveCurrentValue(UObject* InObject, IMovieScenePlayer* Player) const
	{
		if (USceneComponent* SceneComponent = MovieSceneHelpers::SceneComponentFromRuntimeObject(InObject))
		{
			return F3DTransformTrackToken(SceneComponent->RelativeLocation, SceneComponent->RelativeRotation, SceneComponent->RelativeScale3D);
		}

		return F3DTransformTrackToken();
	}

	/** Set an object's transform */
	virtual void Actuate(UObject* InObject, const F3DTransformTrackToken& InFinalValue, const TBlendableTokenStack<F3DTransformTrackToken>& OriginalStack, const FMovieSceneContext& Context, FPersistentEvaluationData& PersistentData, IMovieScenePlayer& Player) override
	{
		ensureMsgf(InObject, TEXT("Attempting to evaluate a Transform track with a null object."));

		USceneComponent* SceneComponent = MovieSceneHelpers::SceneComponentFromRuntimeObject(InObject);
		if (SceneComponent && Player.MotionVectorSimulation.IsValid())
		{
			Player.MotionVectorSimulation->Add(SceneComponent, FTransform(InFinalValue.Rotation, InFinalValue.Translation, InFinalValue.Scale), NAME_None);
		}
>>>>>>> 7ac87c93
	}
};



FMovieSceneComponentTransformSectionTemplate::FMovieSceneComponentTransformSectionTemplate(const UMovieScene3DTransformSection& Section)
	: TemplateData(Section)
{
}

struct FComponentTransformPersistentData : IPersistentEvaluationData
{
	FTransform Origin;
};

void FMovieSceneComponentTransformSectionTemplate::Initialize(const FMovieSceneEvaluationOperand& Operand, const FMovieSceneContext& Context, FPersistentEvaluationData& PersistentData, IMovieScenePlayer& Player) const
{
	// If the global instance data implements a transform origin interface, use its transform as an origin for this transform
	IMovieScenePlaybackClient*        PlaybackClient = Player.GetPlaybackClient();
	UObject*                          InstanceData   = PlaybackClient ? PlaybackClient->GetInstanceData() : nullptr;
	const IMovieSceneTransformOrigin* RawInterface   = Cast<IMovieSceneTransformOrigin>(InstanceData);

	const bool bHasInterface = RawInterface || (InstanceData && InstanceData->GetClass()->ImplementsInterface(UMovieSceneTransformOrigin::StaticClass()));

	if (bHasInterface && TemplateData.BlendType == EMovieSceneBlendType::Absolute)
	{
		// Retrieve the current origin
		FTransform TransformOrigin = RawInterface ? RawInterface->GetTransformOrigin() : IMovieSceneTransformOrigin::Execute_BP_GetTransformOrigin(InstanceData);

		// Assign the transform origin to the peristent data so it can be queried in Evaluate
		PersistentData.GetOrAddSectionData<FComponentTransformPersistentData>().Origin = TransformOrigin;
	}
}

MovieScene::TMultiChannelValue<float, 9> FMovieSceneComponentTransformSectionTemplate::EvaluateTransform(FFrameTime Time, const FComponentTransformPersistentData* SectionData) const
{
	MovieScene::TMultiChannelValue<float, 9> TransformValue = TemplateData.Evaluate(Time);
	if (TransformValue.IsEmpty())
	{
		return TransformValue;
	}

	// Apply origin transformation if necessary 
	
	if (TemplateData.BlendType == EMovieSceneBlendType::Absolute && SectionData)
	{
		float Components[6] = {
			TransformValue.Get(0, 0.f), TransformValue.Get(1, 0.f), TransformValue.Get(2, 0.f),
			TransformValue.Get(3, 0.f), TransformValue.Get(4, 0.f), TransformValue.Get(5, 0.f),
		};

		FTransform AnimatedTransform(FRotator(Components[4], Components[5], Components[3]), FVector(Components[0], Components[1], Components[2]));
		AnimatedTransform = AnimatedTransform * SectionData->Origin;

		FVector Location = AnimatedTransform.GetTranslation();
		Components[0] = Location.X;
		Components[1] = Location.Y;
		Components[2] = Location.Z;

		FVector Rotation = AnimatedTransform.GetRotation().Euler();
		Components[3] = Rotation.X;
		Components[4] = Rotation.Y;
		Components[5] = Rotation.Z;

		for (int32 Index = 0; Index < ARRAY_COUNT(Components); ++Index)
		{
			if (TransformValue.IsSet(Index))
			{
				TransformValue.Set(Index, Components[Index]);
			}
		}
	}

	return TransformValue;
}

void FMovieSceneComponentTransformSectionTemplate::Evaluate(const FMovieSceneEvaluationOperand& Operand, const FMovieSceneContext& Context, const FPersistentEvaluationData& PersistentData, FMovieSceneExecutionTokens& ExecutionTokens) const
{
	using namespace MovieScene;

	const FComponentTransformPersistentData* SectionData = PersistentData.FindSectionData<FComponentTransformPersistentData>();

	TMultiChannelValue<float, 9> TransformValue = EvaluateTransform(Context.GetTime(), SectionData);
	if (!TransformValue.IsEmpty())
	{
		// Ensure the accumulator knows how to actually apply component transforms
		FMovieSceneBlendingActuatorID ActuatorTypeID = FComponentTransformActuator::GetActuatorTypeID();
		if (!ExecutionTokens.GetBlendingAccumulator().FindActuator<F3DTransformTrackToken>(ActuatorTypeID))
		{
			ExecutionTokens.GetBlendingAccumulator().DefineActuator(ActuatorTypeID, MakeShared<FComponentTransformActuator>());
		}

		// Add the blendable to the accumulator
		float Weight = EvaluateEasing(Context.GetTime());
		if (EnumHasAllFlags(TemplateData.Mask.GetChannels(), EMovieSceneTransformChannel::Weight))
		{
			float ManualWeight = 1.f;
			TemplateData.ManualWeight.Evaluate(Context.GetTime(), ManualWeight);
			Weight *= ManualWeight;
		}

		ExecutionTokens.BlendToken(ActuatorTypeID, TBlendableToken<F3DTransformTrackToken>(TransformValue, TemplateData.BlendType, Weight));
	}

	if (IMovieSceneMotionVectorSimulation::IsEnabled(PersistentData, Context))
	{
		FFrameTime SimulationTime = IMovieSceneMotionVectorSimulation::GetSimulationTime(Context);
		TMultiChannelValue<float, 9> SimulatedValue = EvaluateTransform(SimulationTime, SectionData);

		if (!SimulatedValue.IsEmpty())
		{
			// Ensure the accumulator knows how to actually apply component transforms
			FMovieSceneBlendingActuatorID SimulationActuatorTypeID = FSimulatedComponentTransformActuator::GetActuatorTypeID();
			if (!ExecutionTokens.GetBlendingAccumulator().FindActuator<F3DTransformTrackToken>(SimulationActuatorTypeID))
			{
				ExecutionTokens.GetBlendingAccumulator().DefineActuator(SimulationActuatorTypeID, MakeShared<FSimulatedComponentTransformActuator>());
			}

			// Add the blendable to the accumulator
			float Weight = EvaluateEasing(SimulationTime);
			if (EnumHasAllFlags(TemplateData.Mask.GetChannels(), EMovieSceneTransformChannel::Weight))
			{
				float ManualWeight = 1.f;
				TemplateData.ManualWeight.Evaluate(Context.GetTime(), ManualWeight);
				Weight *= ManualWeight;
			}

			// Reproject backwards
			for (int32 Index = 0; Index < 9; ++Index)
			{
				if (SimulatedValue.IsSet(Index) && TransformValue.IsSet(Index))
				{
					SimulatedValue.Set(Index, 2.f*TransformValue[Index] - SimulatedValue[Index]);
				}
			}

			ExecutionTokens.BlendToken(SimulationActuatorTypeID, TBlendableToken<F3DTransformTrackToken>(SimulatedValue, TemplateData.BlendType, Weight));
		}
	}
}

void FMovieSceneComponentTransformSectionTemplate::Interrogate(const FMovieSceneContext& Context, FMovieSceneInterrogationData& Container, UObject* BindingOverride) const
{
	using namespace MovieScene;

	TMultiChannelValue<float, 9> TransformValue = TemplateData.Evaluate(Context.GetTime());
	if (TransformValue.IsEmpty())
	{
		return;
	}

	// Ensure the accumulator knows how to actually apply component transforms
	FMovieSceneBlendingActuatorID ActuatorTypeID = FComponentTransformActuator::GetActuatorTypeID();
	if (!Container.GetAccumulator().FindActuator<F3DTransformTrackToken>(ActuatorTypeID))
	{
		Container.GetAccumulator().DefineActuator(ActuatorTypeID, MakeShared<FComponentTransformActuator>());
	}

	// Add the blendable to the accumulator
	float Weight = EvaluateEasing(Context.GetTime());
	if (EnumHasAllFlags(TemplateData.Mask.GetChannels(), EMovieSceneTransformChannel::Weight))
	{
		float ManualWeight = 1.f;
		TemplateData.ManualWeight.Evaluate(Context.GetTime(), ManualWeight);
		Weight *= ManualWeight;
	}

	Container.GetAccumulator().BlendToken(FMovieSceneEvaluationOperand(), ActuatorTypeID, FMovieSceneEvaluationScope(), Context, TBlendableToken<F3DTransformTrackToken>(TransformValue, TemplateData.BlendType, Weight));
}

FMovieScene3DTransformTemplateData::FMovieScene3DTransformTemplateData(const UMovieScene3DTransformSection& Section)
	: BlendType(Section.GetBlendType().Get())
	, Mask(Section.GetMask())
	, bUseQuaternionInterpolation(Section.GetUseQuaternionInterpolation())
{
	EMovieSceneTransformChannel MaskChannels = Mask.GetChannels();
	TArrayView<FMovieSceneFloatChannel*> FloatChannels = Section.GetChannelProxy().GetChannels<FMovieSceneFloatChannel>();

	if (EnumHasAllFlags(MaskChannels, EMovieSceneTransformChannel::TranslationX))	TranslationCurve[0]	= *FloatChannels[0];
	if (EnumHasAllFlags(MaskChannels, EMovieSceneTransformChannel::TranslationY))	TranslationCurve[1]	= *FloatChannels[1];
	if (EnumHasAllFlags(MaskChannels, EMovieSceneTransformChannel::TranslationZ))	TranslationCurve[2]	= *FloatChannels[2];

	if (EnumHasAllFlags(MaskChannels, EMovieSceneTransformChannel::RotationX))		RotationCurve[0]	= *FloatChannels[3];
	if (EnumHasAllFlags(MaskChannels, EMovieSceneTransformChannel::RotationY))		RotationCurve[1]	= *FloatChannels[4];
	if (EnumHasAllFlags(MaskChannels, EMovieSceneTransformChannel::RotationZ))		RotationCurve[2]	= *FloatChannels[5];

	if (EnumHasAllFlags(MaskChannels, EMovieSceneTransformChannel::ScaleX))
	{
		ScaleCurve[0] = *FloatChannels[6];
	}
	else
	{
		ScaleCurve[0].SetDefault(1.0f);
	}

	if (EnumHasAllFlags(MaskChannels, EMovieSceneTransformChannel::ScaleY))
	{
		ScaleCurve[1] = *FloatChannels[7];
	}
	else
	{
		ScaleCurve[1].SetDefault(1.0f);
	}

	if (EnumHasAllFlags(MaskChannels, EMovieSceneTransformChannel::ScaleZ))
	{
		ScaleCurve[2] = *FloatChannels[8];
	}
	else
	{
		ScaleCurve[2].SetDefault(1.0f);
	}

	if (EnumHasAllFlags(MaskChannels, EMovieSceneTransformChannel::Weight))
	{
		ManualWeight = *FloatChannels[9];
	}
	else
	{
		ManualWeight.SetDefault(1.0f);
	}
}

MovieScene::TMultiChannelValue<float, 9> FMovieScene3DTransformTemplateData::Evaluate(FFrameTime Time) const
{
	MovieScene::TMultiChannelValue<float, 9> AnimatedData;

	EMovieSceneTransformChannel ChannelMask = Mask.GetChannels();

	auto EvalChannel = [&AnimatedData, Time, ChannelMask](uint8 ChanneIndex, EMovieSceneTransformChannel ChannelType, const FMovieSceneFloatChannel& Channel)
	{
		float Value = 0.f;
		if (EnumHasAllFlags(ChannelMask, ChannelType) && Channel.Evaluate(Time, Value))
		{
			AnimatedData.Set(ChanneIndex, Value);
		}
	};

	EvalChannel(0, EMovieSceneTransformChannel::TranslationX, TranslationCurve[0]);
	EvalChannel(1, EMovieSceneTransformChannel::TranslationY, TranslationCurve[1]);
	EvalChannel(2, EMovieSceneTransformChannel::TranslationZ, TranslationCurve[2]);

	if (!bUseQuaternionInterpolation)
	{
		EvalChannel(3, EMovieSceneTransformChannel::RotationX, RotationCurve[0]);
		EvalChannel(4, EMovieSceneTransformChannel::RotationY, RotationCurve[1]);
		EvalChannel(5, EMovieSceneTransformChannel::RotationZ, RotationCurve[2]);
	}
	else
	{
		//Use Quaternion Interpolation. This is complicated since unlike Matinee we may not have
		//to perform the interpolation. To do this if finds the exclusive closest range of keys to encompass
		//the passed in time
		auto SetFrameRange = [Time](TRange<FFrameNumber> &FrameRange, const TArrayView<const FFrameNumber> &Times)
		{
			int32 Index1, Index2;
			Index2 = 0;
			Index2 = Algo::UpperBound(Times, Time.FrameNumber);
			Index1 = Index2 - 1;
			Index1 = Index1 >= 0 ? Index1 : INDEX_NONE;
			Index2 = Index2 < Times.Num() ? Index2 : INDEX_NONE;
			if (Index1 != INDEX_NONE && Index2 != INDEX_NONE)
			{
				if (Times[Index1] != Time.FrameNumber && Times[Index1] > FrameRange.GetLowerBoundValue()) 
				{
					FrameRange.SetLowerBoundValue(Times[Index1]);
				}
				if (Times[Index2] != Time.FrameNumber && Times[Index1] < FrameRange.GetUpperBoundValue())
				{
					FrameRange.SetUpperBoundValue(Times[Index2]);
				}
			}
		};

		TRange<FFrameNumber> FrameRange(TNumericLimits<FFrameNumber>::Min(), TNumericLimits<FFrameNumber>::Max());
		if (EnumHasAllFlags(ChannelMask, EMovieSceneTransformChannel::RotationX))
		{
			SetFrameRange(FrameRange, RotationCurve[0].GetTimes());
		}
		if (EnumHasAllFlags(ChannelMask, EMovieSceneTransformChannel::RotationY))
		{
			SetFrameRange(FrameRange, RotationCurve[1].GetTimes());
		}
		if (EnumHasAllFlags(ChannelMask, EMovieSceneTransformChannel::RotationZ))
		{
			SetFrameRange(FrameRange, RotationCurve[2].GetTimes());
		}
		FFrameNumber LowerBound = FrameRange.GetLowerBoundValue();
		FFrameNumber UpperBound = FrameRange.GetUpperBoundValue();
		if (LowerBound != TNumericLimits<FFrameNumber>::Min() && UpperBound != TNumericLimits<FFrameNumber>::Max())
		{
			float Value;
			FVector FirstRot(0.0f, 0.0f, 0.0f);
			FVector SecondRot(0.0f, 0.0f, 0.0f);
			double U = (Time.AsDecimal() - (double) FrameRange.GetLowerBoundValue().Value) /
				double(FrameRange.GetUpperBoundValue().Value - FrameRange.GetLowerBoundValue().Value);
			U = FMath::Clamp(U, 0.0, 1.0);

			if (EnumHasAllFlags(ChannelMask, EMovieSceneTransformChannel::RotationX))
			{
				if (RotationCurve[0].Evaluate(LowerBound, Value))
				{
					FirstRot[0] = Value;
				}
				if (RotationCurve[0].Evaluate(UpperBound, Value))
				{
					SecondRot[0] = Value;
				}
			}
			if (EnumHasAllFlags(ChannelMask, EMovieSceneTransformChannel::RotationY))
			{
				if (RotationCurve[1].Evaluate(LowerBound, Value))
				{
					FirstRot[1] = Value;
				}
				if (RotationCurve[1].Evaluate(UpperBound, Value))
				{
					SecondRot[1] = Value;
				}
			}
			if (EnumHasAllFlags(ChannelMask, EMovieSceneTransformChannel::RotationZ))
			{
				if (RotationCurve[2].Evaluate(LowerBound, Value))
				{
					FirstRot[2] = Value;
				}
				if (RotationCurve[2].Evaluate(UpperBound, Value))
				{
					SecondRot[2] = Value;
				}
			}

			const FQuat Key1Quat = FQuat::MakeFromEuler(FirstRot);
			const FQuat Key2Quat = FQuat::MakeFromEuler(SecondRot);

			const FQuat SlerpQuat = FQuat::Slerp(Key1Quat, Key2Quat, U);
			FVector Euler = FRotator(SlerpQuat).Euler();
			AnimatedData.Set(3, Euler[0]);
			AnimatedData.Set(4, Euler[1]);
			AnimatedData.Set(5, Euler[2]);
		}

		else  //no range found default to regular, but still do RotToQuat
		{
			float Value;
			FVector CurrentRot(0.0f, 0.0f, 0.0f);
			FRotator Rotator;
			if (EnumHasAllFlags(ChannelMask, EMovieSceneTransformChannel::RotationX) && RotationCurve[0].Evaluate(Time, Value))
			{
				CurrentRot[0] = Value;
			}
			if (EnumHasAllFlags(ChannelMask, EMovieSceneTransformChannel::RotationY) && RotationCurve[1].Evaluate(Time, Value))
			{
				CurrentRot[1] = Value;
			}
			if (EnumHasAllFlags(ChannelMask, EMovieSceneTransformChannel::RotationZ) && RotationCurve[2].Evaluate(Time, Value))
			{
				CurrentRot[2] = Value;
			}
			FQuat Quat = FQuat::MakeFromEuler(CurrentRot);
			FVector Euler = FRotator(Quat).Euler();
			AnimatedData.Set(3, Euler[0]);
			AnimatedData.Set(4, Euler[1]);
			AnimatedData.Set(5, Euler[2]);
		}
	}

	EvalChannel(6, EMovieSceneTransformChannel::ScaleX, ScaleCurve[0]);
	EvalChannel(7, EMovieSceneTransformChannel::ScaleY, ScaleCurve[1]);
	EvalChannel(8, EMovieSceneTransformChannel::ScaleZ, ScaleCurve[2]);

	return AnimatedData;
}<|MERGE_RESOLUTION|>--- conflicted
+++ resolved
@@ -99,8 +99,6 @@
 		Data.Rotation = InValue.Rotation;
 		Data.Scale = InValue.Scale;
 		InterrogationData.Add(FTransformData(Data), UMovieScene3DTransformSection::GetInterrogationKey());
-<<<<<<< HEAD
-=======
 	}
 };
 
@@ -141,7 +139,6 @@
 		{
 			Player.MotionVectorSimulation->Add(SceneComponent, FTransform(InFinalValue.Rotation, InFinalValue.Translation, InFinalValue.Scale), NAME_None);
 		}
->>>>>>> 7ac87c93
 	}
 };
 
