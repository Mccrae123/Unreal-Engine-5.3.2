// Copyright Epic Games, Inc. All Rights Reserved.

#include "Tracks/MovieSceneSkeletalAnimationTrack.h"
#include "Evaluation/MovieSceneEvaluationCustomVersion.h"
#include "Sections/MovieSceneSkeletalAnimationSection.h"
#include "Compilation/MovieSceneCompilerRules.h"
#include "Evaluation/MovieSceneEvaluationTrack.h"
#include "Evaluation/MovieSceneSkeletalAnimationTemplate.h"
#include "Compilation/IMovieSceneTemplateGenerator.h"
#include "Compilation/MovieSceneEvaluationTreePopulationRules.h"
#include "MovieScene.h"
#include "AnimationRuntime.h"
#include "Animation/AnimInstance.h"
#include "Animation/AnimSequence.h"
#include "Animation/AnimationPoseData.h"
#include "Animation/CustomAttributesRuntime.h"
#include "SkeletalDebugRendering.h"
#include "Rendering/SkeletalMeshRenderData.h"
#include "BoneContainer.h"
#include "Animation/AnimationPoseData.h"
#include "Animation/CustomAttributesRuntime.h"

#define LOCTEXT_NAMESPACE "MovieSceneSkeletalAnimationTrack"


/* UMovieSceneSkeletalAnimationTrack structors
 *****************************************************************************/

UMovieSceneSkeletalAnimationTrack::UMovieSceneSkeletalAnimationTrack(const FObjectInitializer& ObjectInitializer)
	: Super(ObjectInitializer)
	, bUseLegacySectionIndexBlend(false)
	, bBlendFirstChildOfRoot(false)
{
#if WITH_EDITORONLY_DATA
	TrackTint = FColor(124, 15, 124, 65);
	bSupportsDefaultSections = false;
	bAutoMatchClipsRootMotions = false;
	bShowRootMotionTrail = false;
#endif

	SupportedBlendTypes.Add(EMovieSceneBlendType::Absolute);

	EvalOptions.bEvaluateNearestSection_DEPRECATED = EvalOptions.bCanEvaluateNearestSection = true;
}


/* UMovieSceneSkeletalAnimationTrack interface
 *****************************************************************************/

FMovieSceneEvalTemplatePtr UMovieSceneSkeletalAnimationTrack::CreateTemplateForSection(const UMovieSceneSection& InSection) const
{
	return FMovieSceneSkeletalAnimationSectionTemplate(*CastChecked<const UMovieSceneSkeletalAnimationSection>(&InSection));
}

UMovieSceneSection* UMovieSceneSkeletalAnimationTrack::AddNewAnimationOnRow(FFrameNumber KeyTime, UAnimSequenceBase* AnimSequence, int32 RowIndex)
{
	UMovieSceneSkeletalAnimationSection* NewSection = Cast<UMovieSceneSkeletalAnimationSection>(CreateNewSection());
	{
		FFrameTime AnimationLength = AnimSequence->SequenceLength * GetTypedOuter<UMovieScene>()->GetTickResolution();
		int32 IFrameNumber = AnimationLength.FrameNumber.Value + (int)(AnimationLength.GetSubFrame() + 0.5f) + 1;
		NewSection->InitialPlacementOnRow(AnimationSections, KeyTime, IFrameNumber, RowIndex);
		NewSection->Params.Animation = AnimSequence;
	}

	AddSection(*NewSection);

	return NewSection;
}


TArray<UMovieSceneSection*> UMovieSceneSkeletalAnimationTrack::GetAnimSectionsAtTime(FFrameNumber Time)
{
	TArray<UMovieSceneSection*> Sections;
	for (UMovieSceneSection* Section : AnimationSections)
	{
		if (Section->IsTimeWithinSection(Time))
		{
			Sections.Add(Section);
		}
	}

	return Sections;
}


/* UMovieSceneTrack interface
 *****************************************************************************/

void UMovieSceneSkeletalAnimationTrack::PostLoad()
{
	// UMovieSceneTrack::PostLoad removes null sections. However, RemoveAtSection requires SetupRootMotions, which accesses AnimationSections, so remove null sections here before anything else 
	for (int32 SectionIndex = 0; SectionIndex < AnimationSections.Num(); )
	{
		UMovieSceneSection* Section = AnimationSections[SectionIndex];

		if (Section == nullptr)
		{
#if WITH_EDITOR
			UE_LOG(LogMovieScene, Warning, TEXT("Removing null section from %s:%s"), *GetPathName(), *GetDisplayName().ToString());
#endif
			AnimationSections.RemoveAt(SectionIndex);
		}
		else if (Section->GetRange().IsEmpty())
		{
#if WITH_EDITOR
			//UE_LOG(LogMovieScene, Warning, TEXT("Removing section %s:%s with empty range"), *GetPathName(), *GetDisplayName().ToString());
#endif
			AnimationSections.RemoveAt(SectionIndex);
		}
		else
		{
			++SectionIndex;
		}
	}

	Super::PostLoad();

	if (GetLinkerCustomVersion(FMovieSceneEvaluationCustomVersion::GUID) < FMovieSceneEvaluationCustomVersion::AddBlendingSupport)
	{
		bUseLegacySectionIndexBlend = true;
	}
}
#if WITH_EDITOR
void UMovieSceneSkeletalAnimationTrack::PostEditImport()
{
	Super::PostEditImport();
	SetUpRootMotions(true);
}

void UMovieSceneSkeletalAnimationTrack::PostEditUndo()
{
	Super::PostEditUndo();
	SetUpRootMotions(true);
}

void UMovieSceneSkeletalAnimationTrack::PostEditChangeProperty(FPropertyChangedEvent& PropertyChangedEvent)
{

	SetUpRootMotions(true);
}

#endif


const TArray<UMovieSceneSection*>& UMovieSceneSkeletalAnimationTrack::GetAllSections() const
{
	return AnimationSections;
}


bool UMovieSceneSkeletalAnimationTrack::SupportsMultipleRows() const
{
	return true;
}

bool UMovieSceneSkeletalAnimationTrack::SupportsType(TSubclassOf<UMovieSceneSection> SectionClass) const
{
	return SectionClass == UMovieSceneSkeletalAnimationSection::StaticClass();
}

UMovieSceneSection* UMovieSceneSkeletalAnimationTrack::CreateNewSection()
{
	return NewObject<UMovieSceneSkeletalAnimationSection>(this, NAME_None, RF_Transactional);
}

void UMovieSceneSkeletalAnimationTrack::RemoveAllAnimationData()
{
	AnimationSections.Empty();

}

bool UMovieSceneSkeletalAnimationTrack::HasSection(const UMovieSceneSection& Section) const
{
	return AnimationSections.Contains(&Section);
}

void UMovieSceneSkeletalAnimationTrack::AddSection(UMovieSceneSection& Section)
{
	AnimationSections.Add(&Section);
	UMovieSceneSkeletalAnimationSection* AnimSection = Cast< UMovieSceneSkeletalAnimationSection>(&Section);
	if (AnimSection)
	{
		if (bAutoMatchClipsRootMotions)
		{
			AutoMatchSectionRoot(AnimSection);
		}
		SetUpRootMotions(true);
	}
}

void UMovieSceneSkeletalAnimationTrack::UpdateEasing()
{
	Super::UpdateEasing();
	SetRootMotionsDirty();
}

void UMovieSceneSkeletalAnimationTrack::RemoveSection(UMovieSceneSection& Section)
{
	AnimationSections.Remove(&Section);
	SetUpRootMotions(true);
}

void UMovieSceneSkeletalAnimationTrack::RemoveSectionAt(int32 SectionIndex)
{
	AnimationSections.RemoveAt(SectionIndex);
	SetUpRootMotions(true);
}

bool UMovieSceneSkeletalAnimationTrack::IsEmpty() const
{
	return AnimationSections.Num() == 0;
}

#if WITH_EDITORONLY_DATA

FText UMovieSceneSkeletalAnimationTrack::GetDefaultDisplayName() const
{
	return LOCTEXT("TrackName", "Animation");
}

#endif

bool UMovieSceneSkeletalAnimationTrack::PopulateEvaluationTree(TMovieSceneEvaluationTree<FMovieSceneTrackEvaluationData>& OutData) const
{
	using namespace UE::MovieScene;

	if (!bUseLegacySectionIndexBlend)
	{
		FEvaluationTreePopulationRules::HighPassPerRow(AnimationSections, OutData);
	}
	else
	{
		// Use legacy blending... when there's overlapping, the section that makes it into the evaluation tree is
		// the one that appears later in the container arary of section data.
		//
		auto SortByLatestInArrayAndRow = [](const FEvaluationTreePopulationRules::FSortedSection& A, const FEvaluationTreePopulationRules::FSortedSection& B)
		{
			if (A.Row() == B.Row())
			{
				return A.Index > B.Index;
			}
			
			return A.Row() < B.Row();
		};

		UE::MovieScene::FEvaluationTreePopulationRules::HighPassCustomPerRow(AnimationSections, OutData, SortByLatestInArrayAndRow);
	}
	return true;
}

#if WITH_EDITOR
EMovieSceneSectionMovedResult UMovieSceneSkeletalAnimationTrack::OnSectionMoved(UMovieSceneSection& Section, const FMovieSceneSectionMovedParams& Params)
{
	SortSections();
	SetUpRootMotions(true);
	
	return EMovieSceneSectionMovedResult::None;
}
#endif

void UMovieSceneSkeletalAnimationTrack::SortSections()
{
	AnimationSections.Sort([](const UMovieSceneSection& A, const UMovieSceneSection& B) {return ((A).GetTrueRange().GetLowerBoundValue() < (B).GetTrueRange().GetLowerBoundValue());});
}

//expectation is the weights may be unnormalized.
static void BlendTheseTransformsByWeight(FTransform& OutTransform, const TArray<FTransform>& Transforms,  TArray<float>& Weights)
{
	if (Weights.Num() > 0)
	{
		float TotalWeight = 0.0f;
		for (int32 WeightIndex = 0; WeightIndex < Weights.Num(); ++WeightIndex)
		{
			TotalWeight += Weights[WeightIndex];
		}
		if (!FMath::IsNearlyEqual(TotalWeight, 1.0f))
		{
			for (int32 DivideIndex = 0; DivideIndex < Weights.Num(); ++DivideIndex)
			{
				Weights[DivideIndex] /= TotalWeight;
			}
		}
	}
	int32 NumBlends = Transforms.Num();
	check(Transforms.Num() == Weights.Num());
	if (NumBlends == 0)
	{
		OutTransform = FTransform::Identity;
	}
	else if (NumBlends == 1)
	{
		OutTransform = Transforms[0];
	}
	else
	{
		FVector		OutTranslation(0.0f, 0.0f, 0.0f);
		FVector		OutScale(0.0f, 0.0f, 0.0f);

		//rotation will get set to the first weighted and then made closest to that so linear interp works.
		FQuat FirstRot = Transforms[0].GetRotation();
		FQuat		OutRotation(FirstRot.X * Weights[0], FirstRot.Y * Weights[0], FirstRot.Z * Weights[0], FirstRot.W * Weights[0]);

		for (int32 Index = 0; Index < NumBlends; ++Index)
		{
			OutTranslation += Transforms[Index].GetTranslation() * Weights[Index];
			OutScale +=  Transforms[Index].GetScale3D() * Weights[Index];
			if (Index != 0)
			{
				FQuat Quat = Transforms[Index].GetRotation();
				Quat.EnforceShortestArcWith(FirstRot);
				Quat *= Weights[Index];
				OutRotation += Quat;
			}
		}

		OutRotation.Normalize();
		OutTransform = FTransform(OutRotation, OutTranslation, OutScale);
	}
}
void UMovieSceneSkeletalAnimationTrack::SetRootMotionsDirty()
{
	RootMotionParams.bRootMotionsDirty = true;
}

struct FSkelBoneLength
{
	FSkelBoneLength(FCompactPoseBoneIndex InPoseIndex, float InBL) :PoseBoneIndex(InPoseIndex), BoneLength(InBL) {};
	FCompactPoseBoneIndex PoseBoneIndex;
	float BoneLength; //squared
};

static void CalculateDistanceMap(USkeletalMeshComponent* SkelMeshComp, UAnimSequenceBase* FirstAnimSeq, UAnimSequenceBase* SecondAnimSeq, float StartFirstAnimTime, float FrameRate,
	TArray<TArray<float>>& OutDistanceDifferences)
{

	int32 FirstAnimNumFrames = (FirstAnimSeq->SequenceLength - StartFirstAnimTime) * FrameRate + 1;
	int32 SecondAnimNumFrames = SecondAnimSeq->SequenceLength * FrameRate + 1;
	OutDistanceDifferences.SetNum(FirstAnimNumFrames);
	float FirstAnimIndex = 0.0f;
	float FrameRateDiff = 1.0f / FrameRate;
	FCompactPose FirstAnimPose, SecondAnimPose;
	FCSPose<FCompactPose> FirstMeshPoses, SecondMeshPoses;
	FirstAnimPose.ResetToRefPose(SkelMeshComp->GetAnimInstance()->GetRequiredBones());
	SecondAnimPose.ResetToRefPose(SkelMeshComp->GetAnimInstance()->GetRequiredBones());

	FBlendedCurve FirstOutCurve, SecondOutCurve;
	FStackCustomAttributes FirstTempAttributes, SecondTempAttributes;
	FAnimationPoseData FirstAnimPoseData(FirstAnimPose, FirstOutCurve, FirstTempAttributes);
	FAnimationPoseData SecondAnimPoseData(SecondAnimPose, SecondOutCurve, SecondTempAttributes);

	//sort by bone lengths just do the first half
	//this should avoid us overvalueing to many small values.
	/*
	TArray<FSkelBoneLength> BoneLengths;
	BoneLengths.SetNum(FirstAnimPose.GetNumBones());
	int32 Index = 0;
	for (FCompactPoseBoneIndex PoseBoneIndex : FirstAnimPose.ForEachBoneIndex())
	{
		FTransform LocalTransform = FirstMeshPoses.GetLocalSpaceTransform(PoseBoneIndex);
		float BoneLengthVal = LocalTransform.GetLocation().SizeSquared();
		BoneLengths[Index++] = FSkelBoneLength(PoseBoneIndex, BoneLengthVal);
	}
	BoneLengths.Sort([](const FSkelBoneLength& Item1, const FSkelBoneLength& Item2) {
		return Item1.BoneLength > Item2.BoneLength;
		});
		*/
	FBlendedCurve OutCurve;
	const FBoneContainer& RequiredBones = FirstAnimPoseData.GetPose().GetBoneContainer();
	for (TArray<float>& FloatArray : OutDistanceDifferences)
	{
		FloatArray.SetNum(SecondAnimNumFrames);
		float FirstAnimTime = FirstAnimIndex * FrameRateDiff + StartFirstAnimTime;
		FirstAnimIndex += 1.0f;
		FAnimExtractContext FirstExtractionContext(FirstAnimTime, false);
		FirstAnimSeq->GetAnimationPose(FirstAnimPoseData, FirstExtractionContext);
		FirstMeshPoses.InitPose(FirstAnimPoseData.GetPose());
		float SecondAnimIndex = 0.0f;
		for (float& DistVal : FloatArray)
		{
			DistVal = 0.0f;
			float SecondAnimTime = SecondAnimIndex * FrameRateDiff;
			SecondAnimIndex += 1.0f;
			FAnimExtractContext SecondExtractionContext(SecondAnimTime, false);
			SecondAnimSeq->GetAnimationPose(SecondAnimPoseData, SecondExtractionContext);
			SecondMeshPoses.InitPose(SecondAnimPoseData.GetPose());

			float DiffVal = 0.0f;
			for (FCompactPoseBoneIndex PoseBoneIndex : FirstAnimPoseData.GetPose().ForEachBoneIndex())
			{
				FTransform FirstTransform = FirstMeshPoses.GetComponentSpaceTransform(PoseBoneIndex);
				FTransform SecondTransform = SecondMeshPoses.GetComponentSpaceTransform(PoseBoneIndex);
				if (PoseBoneIndex != 0)
				{
					DistVal += (FirstTransform.GetTranslation() - SecondTransform.GetTranslation()).SizeSquared();
				}
			}
		}
	}
}
//outer is startanimtime to firstanim->seqlength...
//inner is 0 to secondanim->seqlength...
//for this function just find the smallest in the second...
//return the end anim time
static float GetBestBlendPointTimeAtStart(UAnimSequenceBase* FirstAnimSeq, UAnimSequenceBase* SecondAnimSeq, float StartFirstAnimTime, float FrameRate,
	TArray<TArray<float>>& DistanceDifferences)
{

	//int32 FirstAnimNumFrames = (FirstAnimSeq->SequenceLength - StartFirstAnimTime) * FrameRate + 1;
	int32 SecondAnimNumFrames = SecondAnimSeq->SequenceLength * FrameRate + 1;
	if (SecondAnimNumFrames <= 0)
	{
		return 0.0f;
	}
	TArray<float>& Distances = DistanceDifferences[0];
	float MinVal = Distances[0];
	int32 SmallIndex = 0;
	for (int32 Index = 1; Index < SecondAnimNumFrames; ++Index)
	{
		float NewMin = Distances[Index];
		if (NewMin < MinVal)
		{
			MinVal = NewMin;
			SmallIndex = Index;
		}
	}
	return SmallIndex * 1.0f / FrameRate;
}

void UMovieSceneSkeletalAnimationTrack::FindBestBlendPoint(USkeletalMeshComponent* SkelMeshComp, UMovieSceneSkeletalAnimationSection* FirstSection)
{
	UMovieScene* MovieScene = GetTypedOuter<UMovieScene>();
	if (MovieScene && FirstSection && FirstSection->Params.Animation)
	{
		SortSections();
		for (int32 Index = 0; Index <  AnimationSections.Num(); ++Index)
		{
			UMovieSceneSection* Section = AnimationSections[Index];
			UMovieSceneSkeletalAnimationSection* AnimSection = Cast<UMovieSceneSkeletalAnimationSection>(Section);
			if (AnimSection && AnimSection == FirstSection)
			{
				if (++Index < AnimationSections.Num())
				{
					float FirstFrameTime = 0;
					FFrameNumber BeginOfSecond = AnimationSections[Index]->GetInclusiveStartFrame();
					FFrameNumber EndOfFirst =  FirstSection->GetExclusiveEndFrame();
					if (BeginOfSecond < EndOfFirst)
					{
						FFrameRate TickResolution = MovieScene->GetTickResolution();
						FirstFrameTime = FirstSection->MapTimeToAnimation(FFrameTime(BeginOfSecond), TickResolution);
					}
					TArray<TArray<float>> OutDistanceDifferences;
					FFrameRate DisplayRate = MovieScene->GetDisplayRate();
					float FrameRate = DisplayRate.AsDecimal();
					UMovieSceneSkeletalAnimationSection* NextSection = Cast<UMovieSceneSkeletalAnimationSection>(AnimationSections[Index]);
					CalculateDistanceMap(SkelMeshComp, FirstSection->Params.Animation, NextSection->Params.Animation,
						0.0f, FrameRate, OutDistanceDifferences);
					//get range
					FFrameRate TickResolution = MovieScene->GetTickResolution();
					FFrameNumber CurrentTime = AnimSection->GetRange().GetLowerBoundValue();
					float BestBlend = GetBestBlendPointTimeAtStart(FirstSection->Params.Animation, NextSection->Params.Animation, FirstFrameTime, FrameRate, OutDistanceDifferences);
					CurrentTime += TickResolution.AsFrameNumber(BestBlend);
					FFrameNumber CurrentNextPosition = NextSection->GetRange().GetLowerBoundValue();
					FFrameNumber DeltaTime = CurrentTime - CurrentNextPosition;
					NextSection->MoveSection(DeltaTime);
					SortSections();
					SetUpRootMotions(true);

				}
			}
		}
	}
}

void UMovieSceneSkeletalAnimationTrack::SetUpRootMotions(bool bForce)
{
	UMovieScene* MovieScene = GetTypedOuter<UMovieScene>();
	if (!MovieScene)
	{
		return;
	}
	
	if (bForce || RootMotionParams.bRootMotionsDirty)
	{
		RootMotionParams.bRootMotionsDirty = false;

		const FFrameRate MinDisplayRate(60, 1);

		FFrameRate DisplayRate =  MovieScene->GetDisplayRate().AsDecimal() < MinDisplayRate.AsDecimal() ? MinDisplayRate : MovieScene->GetDisplayRate();
		FFrameRate TickResolution = MovieScene->GetTickResolution();
		FFrameTime FrameTick = FFrameTime(FMath::Max(1, TickResolution.AsFrameNumber(1.0).Value / DisplayRate.AsFrameNumber(1.0).Value));
		if (FrameTick.FrameNumber.Value == 0)
		{
			RootMotionParams.RootTransforms.SetNum(0);
			return;
		}

		if (AnimationSections.Num() == 0)
		{
			RootMotionParams.RootTransforms.SetNum(0);
			return;
		}
		
		SortSections();
		//Set the TempOffset.
		FTransform InitialTransform = FTransform::Identity;
		UMovieSceneSkeletalAnimationSection* PrevAnimSection = nullptr;
		//valid anim sequence to use to calculate bones.
		UAnimSequenceBase* ValidAnimSequence = nullptr;
		//if no transforms have offsets then don't do root motion caching.
		bool bAnySectionsHaveOffset = false;
		for (UMovieSceneSection* Section : AnimationSections)
		{
			UMovieSceneSkeletalAnimationSection* AnimSection = Cast<UMovieSceneSkeletalAnimationSection>(Section);
			if (AnimSection)
			{
<<<<<<< HEAD
				if (AnimSection->GetOffsetTransform().Equals(FTransform::Identity, 1e-3f) == false)
=======
				if (AnimSection->GetOffsetTransform().Equals(FTransform::Identity, KINDA_SMALL_NUMBER) == false)
>>>>>>> 3aae9151
				{
					bAnySectionsHaveOffset = true;
				}
				if (ValidAnimSequence == nullptr)
				{
					ValidAnimSequence = AnimSection->Params.Animation;
				}
				if (PrevAnimSection)
				{
					AnimSection->TempOffsetTransform = PrevAnimSection->GetOffsetTransform() * InitialTransform;
					InitialTransform = AnimSection->TempOffsetTransform;
				}
				else
				{
					AnimSection->TempOffsetTransform = FTransform::Identity;
				}
				PrevAnimSection = AnimSection;
				AnimSection->SetBoneIndexForRootMotionCalculations(bBlendFirstChildOfRoot);
			}
		}

		if (bAnySectionsHaveOffset == false)
		{
			//no root transforms so bail
			RootMotionParams.RootTransforms.SetNum(0);
			return;
		}
		//set up pose from valid anim sequences.
		FMemMark Mark(FMemStack::Get());
		FCompactPose OutPose;

		if (ValidAnimSequence)
		{
			TArray<FBoneIndexType> RequiredBoneIndexArray;
			const FCurveEvaluationOption CurveEvalOption;
			RequiredBoneIndexArray.AddUninitialized(ValidAnimSequence->GetSkeleton()->GetReferenceSkeleton().GetNum());
			for (int32 BoneIndex = 0; BoneIndex < RequiredBoneIndexArray.Num(); ++BoneIndex)
			{
				RequiredBoneIndexArray[BoneIndex] = BoneIndex;
			}

			FBoneContainer BoneContainer(RequiredBoneIndexArray, CurveEvalOption, *ValidAnimSequence->GetSkeleton());
			OutPose.ResetToRefPose(BoneContainer);
			FBlendedCurve OutCurve;
			OutCurve.InitFrom(BoneContainer);
			TArray< UMovieSceneSkeletalAnimationSection*> SectionsAtCurrentTime;
			RootMotionParams.StartFrame = AnimationSections[0]->GetInclusiveStartFrame();
			RootMotionParams.EndFrame = AnimationSections[AnimationSections.Num() - 1]->GetExclusiveEndFrame() - 1;
			RootMotionParams.FrameTick = FrameTick;

			int32 NumTotal = (RootMotionParams.EndFrame.FrameNumber.Value - RootMotionParams.StartFrame.FrameNumber.Value) / (RootMotionParams.FrameTick.FrameNumber.Value) + 1;
			RootMotionParams.RootTransforms.SetNum(NumTotal);
			TArray<FTransform> CurrentTransforms;
			TArray<float> CurrentWeights;
			TArray<FTransform> CurrentAdditiveTransforms;
			TArray<float> CurrentAdditiveWeights;
			FFrameTime PreviousFrame = RootMotionParams.StartFrame;
			int32 Index = 0;
			for (FFrameTime FrameNumber = RootMotionParams.StartFrame; FrameNumber <= RootMotionParams.EndFrame; FrameNumber += RootMotionParams.FrameTick)
			{
				CurrentTransforms.SetNum(0);
				CurrentWeights.SetNum(0);
				FTransform CurrentTransform = FTransform::Identity;
				float CurrentWeight;
				UMovieSceneSkeletalAnimationSection* PrevSection = nullptr;
				for (UMovieSceneSection* Section : AnimationSections)
				{
					if (Section && Section->GetRange().Contains(FrameNumber.FrameNumber))
					{
						UMovieSceneSkeletalAnimationSection* AnimSection = CastChecked<UMovieSceneSkeletalAnimationSection>(Section);

						FStackCustomAttributes TempAttributes;
						FAnimationPoseData AnimationPoseData(OutPose, OutCurve, TempAttributes);
						bool bIsAdditive = false;
						if (AnimSection->GetRootMotionTransform(FrameNumber.FrameNumber, TickResolution, AnimationPoseData, bIsAdditive, CurrentTransform, CurrentWeight))
						{
							if (!bIsAdditive)
							{
								CurrentTransform = CurrentTransform * AnimSection->TempOffsetTransform;
								CurrentTransforms.Add(CurrentTransform);
								CurrentWeights.Add(CurrentWeight);
							}
							else
							{
								CurrentAdditiveTransforms.Add(CurrentTransform);
								CurrentAdditiveWeights.Add(CurrentWeight);
							}
						}
						PrevSection = AnimSection;
					}
				}

				BlendTheseTransformsByWeight(CurrentTransform, CurrentTransforms, CurrentWeights);
				//now handle additive onto the current
				if (CurrentAdditiveWeights.Num() > 0)
				{
					FTransform AdditiveTransform;
					BlendTheseTransformsByWeight(AdditiveTransform, CurrentAdditiveTransforms, CurrentAdditiveWeights);
					const ScalarRegister VBlendWeight(1.0f);
					FTransform::BlendFromIdentityAndAccumulate(CurrentTransform, AdditiveTransform, VBlendWeight);
				}
				RootMotionParams.RootTransforms[Index] = CurrentTransform;
				++Index;
				PreviousFrame = FrameNumber;

			}
		}
		else //no valid anim sequence just clear out
		{
			RootMotionParams.RootTransforms.SetNum(0);
			return;
		}

	}
}
static FTransform GetWorldTransformForBone(UAnimSequence* AnimSequence, USkeletalMeshComponent* MeshComponent,const FName& InBoneName, float Seconds)
{
	FName BoneName = InBoneName;
	FTransform  WorldTransform = FTransform::Identity;

	do
	{
		int32 BoneIndex = MeshComponent->GetBoneIndex(BoneName);
		FTransform BoneTransform;
		int32 TrackIndex;

		for (TrackIndex = 0; TrackIndex < AnimSequence->GetRawTrackToSkeletonMapTable().Num(); ++TrackIndex)
		{
			if (AnimSequence->GetRawTrackToSkeletonMapTable()[TrackIndex].BoneTreeIndex == BoneIndex)
			{
				break;
			}
		}

		if (TrackIndex == AnimSequence->GetRawTrackToSkeletonMapTable().Num())
		{
			break;
		}

		AnimSequence->GetBoneTransform(BoneTransform, TrackIndex, Seconds, true);
		WorldTransform *= BoneTransform;

		BoneName = MeshComponent->GetParentBone(BoneName);
	} while (BoneName != NAME_None);

	//WorldTransform.SetToRelativeTransform(MeshComponent->GetComponentTransform());

	return WorldTransform;
}

enum class ESkelAnimRotationOrder 
{
	XYZ,
	XZY,
	YXZ,
	YZX,
	ZXY,
	ZYX
};

static FQuat QuatFromEuler(const FVector& XYZAnglesInDegrees, ESkelAnimRotationOrder RotationOrder)
{
	float X = FMath::DegreesToRadians(XYZAnglesInDegrees.X);
	float Y = FMath::DegreesToRadians(XYZAnglesInDegrees.Y);
	float Z = FMath::DegreesToRadians(XYZAnglesInDegrees.Z);

	float CosX = FMath::Cos(X * 0.5f);
	float CosY = FMath::Cos(Y * 0.5f);
	float CosZ = FMath::Cos(Z * 0.5f);

	float SinX = FMath::Sin(X * 0.5f);
	float SinY = FMath::Sin(Y * 0.5f);
	float SinZ = FMath::Sin(Z * 0.5f);

	if (RotationOrder == ESkelAnimRotationOrder::XYZ)
	{
		return FQuat(SinX * CosY * CosZ - CosX * SinY * SinZ,
			CosX * SinY * CosZ + SinX * CosY * SinZ,
			CosX * CosY * SinZ - SinX * SinY * CosZ,
			CosX * CosY * CosZ + SinX * SinY * SinZ);

	}
	else if (RotationOrder == ESkelAnimRotationOrder::XZY)
	{
		return FQuat(SinX * CosY * CosZ + CosX * SinY * SinZ,
			CosX * SinY * CosZ + SinX * CosY * SinZ,
			CosX * CosY * SinZ - SinX * SinY * CosZ,
			CosX * CosY * CosZ - SinX * SinY * SinZ);

	}
	else if (RotationOrder == ESkelAnimRotationOrder::YXZ)
	{
		return FQuat(SinX * CosY * CosZ - CosX * SinY * SinZ,
			CosX * SinY * CosZ + SinX * CosY * SinZ,
			CosX * CosY * SinZ + SinX * SinY * CosZ,
			CosX * CosY * CosZ - SinX * SinY * SinZ);

	}
	else if (RotationOrder == ESkelAnimRotationOrder::YZX)
	{
		return FQuat(SinX * CosY * CosZ - CosX * SinY * SinZ,
			CosX * SinY * CosZ - SinX * CosY * SinZ,
			CosX * CosY * SinZ + SinX * SinY * CosZ,
			CosX * CosY * CosZ + SinX * SinY * SinZ);
	}
	else if (RotationOrder == ESkelAnimRotationOrder::ZXY)
	{
		return FQuat(SinX * CosY * CosZ + CosX * SinY * SinZ,
			CosX * SinY * CosZ - SinX * CosY * SinZ,
			CosX * CosY * SinZ - SinX * SinY * CosZ,
			CosX * CosY * CosZ + SinX * SinY * SinZ);

	}
	else if (RotationOrder == ESkelAnimRotationOrder::ZYX)
	{
		return FQuat(SinX * CosY * CosZ + CosX * SinY * SinZ,
			CosX * SinY * CosZ - SinX * CosY * SinZ,
			CosX * CosY * SinZ + SinX * SinY * CosZ,
			CosX * CosY * CosZ - SinX * SinY * SinZ);

	}

	// should not happen
	return FQuat::Identity;
}

static FVector EulerFromQuat(const FQuat& Rotation, ESkelAnimRotationOrder RotationOrder)
{
	float X = Rotation.X;
	float Y = Rotation.Y;
	float Z = Rotation.Z;
	float W = Rotation.W;
	float X2 = X * 2.f;
	float Y2 = Y * 2.f;
	float Z2 = Z * 2.f;
	float XX2 = X * X2;
	float XY2 = X * Y2;
	float XZ2 = X * Z2;
	float YX2 = Y * X2;
	float YY2 = Y * Y2;
	float YZ2 = Y * Z2;
	float ZX2 = Z * X2;
	float ZY2 = Z * Y2;
	float ZZ2 = Z * Z2;
	float WX2 = W * X2;
	float WY2 = W * Y2;
	float WZ2 = W * Z2;

	FVector AxisX, AxisY, AxisZ;
	AxisX.X = (1.f - (YY2 + ZZ2));
	AxisY.X = (XY2 + WZ2);
	AxisZ.X = (XZ2 - WY2);
	AxisX.Y = (XY2 - WZ2);
	AxisY.Y = (1.f - (XX2 + ZZ2));
	AxisZ.Y = (YZ2 + WX2);
	AxisX.Z = (XZ2 + WY2);
	AxisY.Z = (YZ2 - WX2);
	AxisZ.Z = (1.f - (XX2 + YY2));

	FVector Result = FVector::ZeroVector;

	if (RotationOrder == ESkelAnimRotationOrder::XYZ)
	{
		Result.Y = FMath::Asin(-FMath::Clamp<float>(AxisZ.X, -1.f, 1.f));

		if (FMath::Abs(AxisZ.X) < 1.f - SMALL_NUMBER)
		{
			Result.X = FMath::Atan2(AxisZ.Y, AxisZ.Z);
			Result.Z = FMath::Atan2(AxisY.X, AxisX.X);
		}
		else
		{
			Result.X = 0.f;
			Result.Z = FMath::Atan2(-AxisX.Y, AxisY.Y);
		}
	}
	else if (RotationOrder == ESkelAnimRotationOrder::XZY)
	{

		Result.Z = FMath::Asin(FMath::Clamp<float>(AxisY.X, -1.f, 1.f));

		if (FMath::Abs(AxisY.X) < 1.f - SMALL_NUMBER)
		{
			Result.X = FMath::Atan2(-AxisY.Z, AxisY.Y);
			Result.Y = FMath::Atan2(-AxisZ.X, AxisX.X);
		}
		else
		{
			Result.X = 0.f;
			Result.Y = FMath::Atan2(AxisX.Z, AxisZ.Z);
		}
	}
	else if (RotationOrder == ESkelAnimRotationOrder::YXZ)
	{
		Result.X = FMath::Asin(FMath::Clamp<float>(AxisZ.Y, -1.f, 1.f));

		if (FMath::Abs(AxisZ.Y) < 1.f - SMALL_NUMBER)
		{
			Result.Y = FMath::Atan2(-AxisZ.X, AxisZ.Z);
			Result.Z = FMath::Atan2(-AxisX.Y, AxisY.Y);
		}
		else
		{
			Result.Y = 0.f;
			Result.Z = FMath::Atan2(AxisY.X, AxisX.X);
		}
	}
	else if (RotationOrder == ESkelAnimRotationOrder::YZX)
	{
		Result.Z = FMath::Asin(-FMath::Clamp<float>(AxisX.Y, -1.f, 1.f));

		if (FMath::Abs(AxisX.Y) < 1.f - SMALL_NUMBER)
		{
			Result.X = FMath::Atan2(AxisZ.Y, AxisY.Y);
			Result.Y = FMath::Atan2(AxisX.Z, AxisX.X);
		}
		else
		{
			Result.X = FMath::Atan2(-AxisY.Z, AxisZ.Z);
			Result.Y = 0.f;
		}
	}
	else if (RotationOrder == ESkelAnimRotationOrder::ZXY)
	{
		Result.X = FMath::Asin(-FMath::Clamp<float>(AxisY.Z, -1.f, 1.f));

		if (FMath::Abs(AxisY.Z) < 1.f - SMALL_NUMBER)
		{
			Result.Y = FMath::Atan2(AxisX.Z, AxisZ.Z);
			Result.Z = FMath::Atan2(AxisY.X, AxisY.Y);
		}
		else
		{
			Result.Y = FMath::Atan2(-AxisZ.X, AxisX.X);
			Result.Z = 0.f;
		}
	}
	else if (RotationOrder == ESkelAnimRotationOrder::ZYX)
	{
		Result.Y = FMath::Asin(FMath::Clamp<float>(AxisX.Z, -1.f, 1.f));

		if (FMath::Abs(AxisX.Z) < 1.f - SMALL_NUMBER)
		{
			Result.X = FMath::Atan2(-AxisY.Z, AxisZ.Z);
			Result.Z = FMath::Atan2(-AxisX.Y, AxisX.X);
		}
		else
		{
			Result.X = FMath::Atan2(AxisZ.Y, AxisY.Y);
			Result.Z = 0.f;
		}
	}

	return Result * 180.f / PI;
}
/**
*  Function to find best rotation order given how we are matching the rotations. 
*  If it is matched we need to make sure it happens first
*  Issue is Yaw is most common match but by default FRotation:FQuat conversions it's last, this causes issues.
*/
static ESkelAnimRotationOrder FindBestRotationOrder(bool bMatchRoll, bool bMatchPitch, bool bMatchYaw)
{
	if (bMatchYaw)
	{
		return ESkelAnimRotationOrder::YXZ;
	}
	if (bMatchPitch)
	{
		return ESkelAnimRotationOrder::YZX;
	}
	return ESkelAnimRotationOrder::XYZ;
}

void UMovieSceneSkeletalAnimationTrack::MatchSectionByBoneTransform(bool bMatchWithPrevious, USkeletalMeshComponent* SkelMeshComp, UMovieSceneSkeletalAnimationSection* CurrentSection, FFrameTime CurrentFrame, FFrameRate FrameRate,
	const FName& BoneName, FTransform& SecondSectionRootDiff, FVector& TranslationDiff, FQuat& RotationDiff) //add options for z and for rotation.
{
	SortSections();
	UMovieSceneSection* PrevSection = nullptr;
	UMovieSceneSection* NextSection = nullptr;
	for (int32 Index = 0; Index <  AnimationSections.Num(); ++Index)
	{
		UMovieSceneSection* Section = AnimationSections[Index];
		if (Section == CurrentSection)
		{
			if (++Index < AnimationSections.Num())
			{
				NextSection = AnimationSections[Index];
			}
			break;
		}
		PrevSection = Section;
	}

	TranslationDiff = FVector(0.0f, 0.0f, 0.0f);
	RotationDiff = FQuat::Identity;
	SecondSectionRootDiff = FTransform::Identity;

	if (bMatchWithPrevious && PrevSection)
	{
		UMovieSceneSkeletalAnimationSection* FirstSection = Cast<UMovieSceneSkeletalAnimationSection>(PrevSection);
		UAnimSequence* FirstAnimSequence = Cast<UAnimSequence>(FirstSection->Params.Animation);
		UAnimSequence* SecondAnimSequence = Cast<UAnimSequence>(CurrentSection->Params.Animation);

		if (FirstAnimSequence && SecondAnimSequence)
		{
			float FirstSectionTime = FirstSection->MapTimeToAnimation(CurrentFrame, FrameRate);
			FTransform  FirstTransform = GetWorldTransformForBone(FirstAnimSequence, SkelMeshComp, BoneName, FirstSectionTime);
			float SecondSectionTime = CurrentSection->MapTimeToAnimation(CurrentFrame, FrameRate);
			FTransform  SecondTransform = GetWorldTransformForBone(SecondAnimSequence, SkelMeshComp, BoneName, SecondSectionTime);

			//Need to match the translations and rotations here 
			//First need to get the correct rotation order based upon what's matching, otherwise if not all are matched 
			//and one rotation is set last we will get errors.
			ESkelAnimRotationOrder RotationOrder = FindBestRotationOrder(CurrentSection->bMatchRotationRoll, CurrentSection->bMatchRotationPitch, CurrentSection->bMatchRotationYaw);

			FVector FirstTransformTranslation = FirstTransform.GetTranslation();
			FVector SecondTransformTranslation = SecondTransform.GetTranslation();
			FQuat FirstTransformQuat = FirstTransform.GetRotation();
			FQuat SecondTransformQuat = SecondTransform.GetRotation();
			
			FirstTransformQuat.EnforceShortestArcWith(SecondTransformQuat);

			FRotator FirstTransformRotation(FRotator::MakeFromEuler(EulerFromQuat(FirstTransformQuat, RotationOrder)));
			FRotator SecondTransformRotation(FRotator::MakeFromEuler(EulerFromQuat(SecondTransformQuat, RotationOrder)));
			SecondTransformRotation.SetClosestToMe(FirstTransformRotation);

			if (!CurrentSection->bMatchTranslation)
			{
				FirstTransformTranslation.X = SecondTransformTranslation.X;
				FirstTransformTranslation.Y = SecondTransformTranslation.Y;
				FirstTransformTranslation.Z = SecondTransformTranslation.Z;
			}
			if (!CurrentSection->bMatchIncludeZHeight)
			{
				FirstTransformTranslation.Z = SecondTransformTranslation.Z;
			}
			FirstTransform.SetTranslation(FirstTransformTranslation);

			if (!CurrentSection->bMatchRotationYaw)
			{
				FirstTransformRotation.Yaw = SecondTransformRotation.Yaw;
			}
			if (!CurrentSection->bMatchRotationPitch)
			{
				FirstTransformRotation.Pitch = SecondTransformRotation.Pitch;
			}
			if (!CurrentSection->bMatchRotationRoll)
			{
				FirstTransformRotation.Roll = SecondTransformRotation.Roll;
			}
			FirstTransformQuat = QuatFromEuler(FirstTransformRotation.Euler(), RotationOrder);
			FirstTransform.SetRotation(FirstTransformQuat);
			
			// Below is the match but we need to use GetRelativeTransformReverse since Inverse doesn't work as expected.
			//	* GetRelativeTransformReverse returns this(-1)* Other, and parameter is Other.
			SecondSectionRootDiff = SecondTransform.GetRelativeTransformReverse(FirstTransform);
			TranslationDiff = SecondSectionRootDiff.GetTranslation();
			RotationDiff = SecondSectionRootDiff.GetRotation();

		}
	}
	else if (bMatchWithPrevious == false && NextSection) //match with next
	{
		UMovieSceneSkeletalAnimationSection* SecondSection = Cast<UMovieSceneSkeletalAnimationSection>(NextSection);
		UAnimSequence* FirstAnimSequence = Cast<UAnimSequence>(CurrentSection->Params.Animation);
		UAnimSequence* SecondAnimSequence = Cast<UAnimSequence>(SecondSection->Params.Animation);

		if (FirstAnimSequence && SecondAnimSequence)
		{
			float FirstSectionTime = CurrentSection->MapTimeToAnimation(CurrentFrame, FrameRate);
			FTransform  FirstTransform = GetWorldTransformForBone(FirstAnimSequence, SkelMeshComp, BoneName, FirstSectionTime);
			float SecondSectionTime = SecondSection->MapTimeToAnimation(CurrentFrame, FrameRate);
			FTransform  SecondTransform = GetWorldTransformForBone(SecondAnimSequence, SkelMeshComp, BoneName, SecondSectionTime);

			//Need to match the translations and rotations here 
			//First need to get the correct rotation order based upon what's matching, otherwise if not all are matched 
			//and one rotation is set last we will get errors.
			ESkelAnimRotationOrder RotationOrder = FindBestRotationOrder(CurrentSection->bMatchRotationRoll, CurrentSection->bMatchRotationPitch, CurrentSection->bMatchRotationYaw);

			FVector FirstTransformTranslation = FirstTransform.GetTranslation();
			FVector SecondTransformTranslation = SecondTransform.GetTranslation();
			FQuat FirstTransformQuat = FirstTransform.GetRotation();
			FQuat SecondTransformQuat = SecondTransform.GetRotation();

			SecondTransformQuat.EnforceShortestArcWith(FirstTransformQuat);

			FRotator FirstTransformRotation(FRotator::MakeFromEuler(EulerFromQuat(FirstTransformQuat, RotationOrder)));
			FRotator SecondTransformRotation(FRotator::MakeFromEuler(EulerFromQuat(SecondTransformQuat, RotationOrder)));
			FirstTransformRotation.SetClosestToMe(SecondTransformRotation);

			if (!CurrentSection->bMatchTranslation)
			{
				SecondTransformTranslation.X = FirstTransformTranslation.X;
				SecondTransformTranslation.Y = FirstTransformTranslation.Y;
				SecondTransformTranslation.Z = FirstTransformTranslation.Z;
			}
			if (!CurrentSection->bMatchIncludeZHeight)
			{
				SecondTransformTranslation.Z = FirstTransformTranslation.Z;
			}
			SecondTransform.SetTranslation(SecondTransformTranslation);

			if (!CurrentSection->bMatchRotationYaw)
			{
				SecondTransformRotation.Yaw = FirstTransformRotation.Yaw;
			}
			if (!CurrentSection->bMatchRotationPitch)
			{
				SecondTransformRotation.Pitch = FirstTransformRotation.Pitch;
			}
			if (!CurrentSection->bMatchRotationRoll)
			{
				SecondTransformRotation.Roll = FirstTransformRotation.Roll;
			}
			SecondTransformQuat = QuatFromEuler(FirstTransformRotation.Euler(), RotationOrder);
			SecondTransform.SetRotation(SecondTransformQuat);

			//GetRelativeTransformReverse returns this(-1)* Other, and parameter is Other.
			SecondSectionRootDiff = FirstTransform.GetRelativeTransformReverse(SecondTransform);
			TranslationDiff = SecondSectionRootDiff.GetTranslation();
			RotationDiff = SecondSectionRootDiff.GetRotation();

		}
	}
}

void UMovieSceneSkeletalAnimationTrack::ToggleAutoMatchClipsRootMotions()
{
	bAutoMatchClipsRootMotions = bAutoMatchClipsRootMotions ? false : true;
	SetUpRootMotions(true);
}

#if WITH_EDITORONLY_DATA

void UMovieSceneSkeletalAnimationTrack::ToggleShowRootMotionTrail()
{
	bShowRootMotionTrail = bShowRootMotionTrail ? false : true;
}
#endif
FTransform FMovieSceneSkeletalAnimRootMotionTrackParams::GetRootMotion(FFrameTime CurrentTime)  const
{
	if (RootTransforms.Num() > 0)
	{
		if (CurrentTime >= StartFrame && CurrentTime <= EndFrame)
		{
			float FIndex = (float)(CurrentTime.FrameNumber.Value - StartFrame.FrameNumber.Value) / (float)(FrameTick.FrameNumber.Value);
			int Index = (int)(FIndex);
			FIndex -= (float)(Index);
			FTransform Transform = RootTransforms[Index];
			//Blends don't work with rotation if blend factor is smallish or largeish(returns Identity instead)so we have these 0.001f and >.99f checks.
			if (FIndex > 0.001f)
			{
				if (Index < RootTransforms.Num() - 1)
				{
					if (FIndex < 0.99f)
					{
						FTransform Next = RootTransforms[Index + 1];
						Transform.Blend(Transform, Next, FIndex);
					}
					else
					{
						Transform = RootTransforms[Index + 1];
					}
				}
				else
				{
					Transform = RootTransforms[RootTransforms.Num() - 1];
				}
			}
			return Transform;
		}
		else if (CurrentTime > EndFrame)
		{
			return RootTransforms[RootTransforms.Num() - 1];
		}
		else
		{
			return RootTransforms[0];
		}
	}
	return FTransform::Identity;
}


//MZ To Do need way to get passed the skelmeshcomp when we add or move a section.
void UMovieSceneSkeletalAnimationTrack::AutoMatchSectionRoot(UMovieSceneSkeletalAnimationSection* CurrentSection)
{
	return;
	UMovieScene* MovieScene = GetTypedOuter<UMovieScene>();
	if (AnimationSections.Num() > 0 && MovieScene && CurrentSection)
	{
		SortSections();

		for (int32 Index = 0; Index < AnimationSections.Num(); ++Index)
		{
			UMovieSceneSection* Section = AnimationSections[Index];
			if (Section && Section == CurrentSection)
			{
				CurrentSection->bMatchWithPrevious = (Index == 0) ? false : true;
				FFrameTime FrameTime = (Index == 0) ? CurrentSection->GetRange().GetUpperBoundValue() : CurrentSection->GetRange().GetLowerBoundValue();
				USkeletalMeshComponent* SkelMeshComp = nullptr;
				CurrentSection->MatchSectionByBoneTransform(SkelMeshComp, FrameTime, MovieScene->GetTickResolution(), CurrentSection->MatchedBoneName);
			}
		}
	}
}


#undef LOCTEXT_NAMESPACE<|MERGE_RESOLUTION|>--- conflicted
+++ resolved
@@ -513,11 +513,7 @@
 			UMovieSceneSkeletalAnimationSection* AnimSection = Cast<UMovieSceneSkeletalAnimationSection>(Section);
 			if (AnimSection)
 			{
-<<<<<<< HEAD
-				if (AnimSection->GetOffsetTransform().Equals(FTransform::Identity, 1e-3f) == false)
-=======
 				if (AnimSection->GetOffsetTransform().Equals(FTransform::Identity, KINDA_SMALL_NUMBER) == false)
->>>>>>> 3aae9151
 				{
 					bAnySectionsHaveOffset = true;
 				}
