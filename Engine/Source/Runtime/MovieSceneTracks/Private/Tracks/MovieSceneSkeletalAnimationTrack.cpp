--- conflicted
+++ resolved
@@ -13,14 +13,6 @@
 #include "Animation/AnimInstance.h"
 #include "Animation/AnimSequence.h"
 #include "Animation/AnimationPoseData.h"
-<<<<<<< HEAD
-#include "Animation/CustomAttributesRuntime.h"
-#include "SkeletalDebugRendering.h"
-#include "Rendering/SkeletalMeshRenderData.h"
-#include "BoneContainer.h"
-#include "Animation/AnimationPoseData.h"
-#include "Animation/CustomAttributesRuntime.h"
-=======
 #include "Animation/AttributesRuntime.h"
 #include "SkeletalDebugRendering.h"
 #include "Rendering/SkeletalMeshRenderData.h"
@@ -31,7 +23,6 @@
 #include "Misc/QualifiedFrameTime.h"
 #include "Misc/Timecode.h"
 #endif
->>>>>>> 6bbb88c8
 
 #define LOCTEXT_NAMESPACE "MovieSceneSkeletalAnimationTrack"
 
@@ -246,19 +237,11 @@
 	using namespace UE::MovieScene;
 
 	if (!bUseLegacySectionIndexBlend)
-<<<<<<< HEAD
 	{
 		FEvaluationTreePopulationRules::HighPassPerRow(AnimationSections, OutData);
 	}
 	else
 	{
-=======
-	{
-		FEvaluationTreePopulationRules::HighPassPerRow(AnimationSections, OutData);
-	}
-	else
-	{
->>>>>>> 6bbb88c8
 		// Use legacy blending... when there's overlapping, the section that makes it into the evaluation tree is
 		// the one that appears later in the container arary of section data.
 		//
@@ -276,7 +259,6 @@
 	}
 	return true;
 }
-<<<<<<< HEAD
 
 #if WITH_EDITOR
 EMovieSceneSectionMovedResult UMovieSceneSkeletalAnimationTrack::OnSectionMoved(UMovieSceneSection& Section, const FMovieSceneSectionMovedParams& Params)
@@ -288,19 +270,6 @@
 }
 #endif
 
-=======
-
-#if WITH_EDITOR
-EMovieSceneSectionMovedResult UMovieSceneSkeletalAnimationTrack::OnSectionMoved(UMovieSceneSection& Section, const FMovieSceneSectionMovedParams& Params)
-{
-	SortSections();
-	SetUpRootMotions(true);
-	
-	return EMovieSceneSectionMovedResult::None;
-}
-#endif
-
->>>>>>> 6bbb88c8
 void UMovieSceneSkeletalAnimationTrack::SortSections()
 {
 	AnimationSections.Sort([](const UMovieSceneSection& A, const UMovieSceneSection& B) {return ((A).GetTrueRange().GetLowerBoundValue() < (B).GetTrueRange().GetLowerBoundValue());});
@@ -313,19 +282,11 @@
 	{
 		float TotalWeight = 0.0f;
 		for (int32 WeightIndex = 0; WeightIndex < Weights.Num(); ++WeightIndex)
-<<<<<<< HEAD
 		{
 			TotalWeight += Weights[WeightIndex];
 		}
 		if (!FMath::IsNearlyEqual(TotalWeight, 1.0f))
 		{
-=======
-		{
-			TotalWeight += Weights[WeightIndex];
-		}
-		if (!FMath::IsNearlyEqual(TotalWeight, 1.0f))
-		{
->>>>>>> 6bbb88c8
 			for (int32 DivideIndex = 0; DivideIndex < Weights.Num(); ++DivideIndex)
 			{
 				Weights[DivideIndex] /= TotalWeight;
@@ -346,19 +307,11 @@
 	{
 		FVector		OutTranslation(0.0f, 0.0f, 0.0f);
 		FVector		OutScale(0.0f, 0.0f, 0.0f);
-<<<<<<< HEAD
 
 		//rotation will get set to the first weighted and then made closest to that so linear interp works.
 		FQuat FirstRot = Transforms[0].GetRotation();
 		FQuat		OutRotation(FirstRot.X * Weights[0], FirstRot.Y * Weights[0], FirstRot.Z * Weights[0], FirstRot.W * Weights[0]);
 
-=======
-
-		//rotation will get set to the first weighted and then made closest to that so linear interp works.
-		FQuat FirstRot = Transforms[0].GetRotation();
-		FQuat		OutRotation(FirstRot.X * Weights[0], FirstRot.Y * Weights[0], FirstRot.Z * Weights[0], FirstRot.W * Weights[0]);
-
->>>>>>> 6bbb88c8
 		for (int32 Index = 0; Index < NumBlends; ++Index)
 		{
 			OutTranslation += Transforms[Index].GetTranslation() * Weights[Index];
@@ -375,8 +328,6 @@
 		OutRotation.Normalize();
 		OutTransform = FTransform(OutRotation, OutTranslation, OutScale);
 	}
-<<<<<<< HEAD
-=======
 }
 void UMovieSceneSkeletalAnimationTrack::SetRootMotionsDirty()
 {
@@ -728,353 +679,6 @@
 	//WorldTransform.SetToRelativeTransform(MeshComponent->GetComponentTransform());
 
 	return WorldTransform;
->>>>>>> 6bbb88c8
-}
-void UMovieSceneSkeletalAnimationTrack::SetRootMotionsDirty()
-{
-	RootMotionParams.bRootMotionsDirty = true;
-}
-
-struct FSkelBoneLength
-{
-	FSkelBoneLength(FCompactPoseBoneIndex InPoseIndex, float InBL) :PoseBoneIndex(InPoseIndex), BoneLength(InBL) {};
-	FCompactPoseBoneIndex PoseBoneIndex;
-	float BoneLength; //squared
-};
-
-static void CalculateDistanceMap(USkeletalMeshComponent* SkelMeshComp, UAnimSequenceBase* FirstAnimSeq, UAnimSequenceBase* SecondAnimSeq, float StartFirstAnimTime, float FrameRate,
-	TArray<TArray<float>>& OutDistanceDifferences)
-{
-
-	int32 FirstAnimNumFrames = (FirstAnimSeq->SequenceLength - StartFirstAnimTime) * FrameRate + 1;
-	int32 SecondAnimNumFrames = SecondAnimSeq->SequenceLength * FrameRate + 1;
-	OutDistanceDifferences.SetNum(FirstAnimNumFrames);
-	float FirstAnimIndex = 0.0f;
-	float FrameRateDiff = 1.0f / FrameRate;
-	FCompactPose FirstAnimPose, SecondAnimPose;
-	FCSPose<FCompactPose> FirstMeshPoses, SecondMeshPoses;
-	FirstAnimPose.ResetToRefPose(SkelMeshComp->GetAnimInstance()->GetRequiredBones());
-	SecondAnimPose.ResetToRefPose(SkelMeshComp->GetAnimInstance()->GetRequiredBones());
-
-	FBlendedCurve FirstOutCurve, SecondOutCurve;
-	FStackCustomAttributes FirstTempAttributes, SecondTempAttributes;
-	FAnimationPoseData FirstAnimPoseData(FirstAnimPose, FirstOutCurve, FirstTempAttributes);
-	FAnimationPoseData SecondAnimPoseData(SecondAnimPose, SecondOutCurve, SecondTempAttributes);
-
-	//sort by bone lengths just do the first half
-	//this should avoid us overvalueing to many small values.
-	/*
-	TArray<FSkelBoneLength> BoneLengths;
-	BoneLengths.SetNum(FirstAnimPose.GetNumBones());
-	int32 Index = 0;
-	for (FCompactPoseBoneIndex PoseBoneIndex : FirstAnimPose.ForEachBoneIndex())
-	{
-		FTransform LocalTransform = FirstMeshPoses.GetLocalSpaceTransform(PoseBoneIndex);
-		float BoneLengthVal = LocalTransform.GetLocation().SizeSquared();
-		BoneLengths[Index++] = FSkelBoneLength(PoseBoneIndex, BoneLengthVal);
-	}
-	BoneLengths.Sort([](const FSkelBoneLength& Item1, const FSkelBoneLength& Item2) {
-		return Item1.BoneLength > Item2.BoneLength;
-		});
-		*/
-	FBlendedCurve OutCurve;
-	const FBoneContainer& RequiredBones = FirstAnimPoseData.GetPose().GetBoneContainer();
-	for (TArray<float>& FloatArray : OutDistanceDifferences)
-	{
-		FloatArray.SetNum(SecondAnimNumFrames);
-		float FirstAnimTime = FirstAnimIndex * FrameRateDiff + StartFirstAnimTime;
-		FirstAnimIndex += 1.0f;
-		FAnimExtractContext FirstExtractionContext(FirstAnimTime, false);
-		FirstAnimSeq->GetAnimationPose(FirstAnimPoseData, FirstExtractionContext);
-		FirstMeshPoses.InitPose(FirstAnimPoseData.GetPose());
-		float SecondAnimIndex = 0.0f;
-		for (float& DistVal : FloatArray)
-		{
-			DistVal = 0.0f;
-			float SecondAnimTime = SecondAnimIndex * FrameRateDiff;
-			SecondAnimIndex += 1.0f;
-			FAnimExtractContext SecondExtractionContext(SecondAnimTime, false);
-			SecondAnimSeq->GetAnimationPose(SecondAnimPoseData, SecondExtractionContext);
-			SecondMeshPoses.InitPose(SecondAnimPoseData.GetPose());
-
-			float DiffVal = 0.0f;
-			for (FCompactPoseBoneIndex PoseBoneIndex : FirstAnimPoseData.GetPose().ForEachBoneIndex())
-			{
-				FTransform FirstTransform = FirstMeshPoses.GetComponentSpaceTransform(PoseBoneIndex);
-				FTransform SecondTransform = SecondMeshPoses.GetComponentSpaceTransform(PoseBoneIndex);
-				if (PoseBoneIndex != 0)
-				{
-					DistVal += (FirstTransform.GetTranslation() - SecondTransform.GetTranslation()).SizeSquared();
-				}
-			}
-		}
-	}
-}
-//outer is startanimtime to firstanim->seqlength...
-//inner is 0 to secondanim->seqlength...
-//for this function just find the smallest in the second...
-//return the end anim time
-static float GetBestBlendPointTimeAtStart(UAnimSequenceBase* FirstAnimSeq, UAnimSequenceBase* SecondAnimSeq, float StartFirstAnimTime, float FrameRate,
-	TArray<TArray<float>>& DistanceDifferences)
-{
-
-	//int32 FirstAnimNumFrames = (FirstAnimSeq->SequenceLength - StartFirstAnimTime) * FrameRate + 1;
-	int32 SecondAnimNumFrames = SecondAnimSeq->SequenceLength * FrameRate + 1;
-	if (SecondAnimNumFrames <= 0)
-	{
-		return 0.0f;
-	}
-	TArray<float>& Distances = DistanceDifferences[0];
-	float MinVal = Distances[0];
-	int32 SmallIndex = 0;
-	for (int32 Index = 1; Index < SecondAnimNumFrames; ++Index)
-	{
-		float NewMin = Distances[Index];
-		if (NewMin < MinVal)
-		{
-			MinVal = NewMin;
-			SmallIndex = Index;
-		}
-	}
-	return SmallIndex * 1.0f / FrameRate;
-}
-
-void UMovieSceneSkeletalAnimationTrack::FindBestBlendPoint(USkeletalMeshComponent* SkelMeshComp, UMovieSceneSkeletalAnimationSection* FirstSection)
-{
-	UMovieScene* MovieScene = GetTypedOuter<UMovieScene>();
-	if (MovieScene && FirstSection && FirstSection->Params.Animation)
-	{
-		SortSections();
-		for (int32 Index = 0; Index <  AnimationSections.Num(); ++Index)
-		{
-			UMovieSceneSection* Section = AnimationSections[Index];
-			UMovieSceneSkeletalAnimationSection* AnimSection = Cast<UMovieSceneSkeletalAnimationSection>(Section);
-			if (AnimSection && AnimSection == FirstSection)
-			{
-				if (++Index < AnimationSections.Num())
-				{
-					float FirstFrameTime = 0;
-					FFrameNumber BeginOfSecond = AnimationSections[Index]->GetInclusiveStartFrame();
-					FFrameNumber EndOfFirst =  FirstSection->GetExclusiveEndFrame();
-					if (BeginOfSecond < EndOfFirst)
-					{
-						FFrameRate TickResolution = MovieScene->GetTickResolution();
-						FirstFrameTime = FirstSection->MapTimeToAnimation(FFrameTime(BeginOfSecond), TickResolution);
-					}
-					TArray<TArray<float>> OutDistanceDifferences;
-					FFrameRate DisplayRate = MovieScene->GetDisplayRate();
-					float FrameRate = DisplayRate.AsDecimal();
-					UMovieSceneSkeletalAnimationSection* NextSection = Cast<UMovieSceneSkeletalAnimationSection>(AnimationSections[Index]);
-					CalculateDistanceMap(SkelMeshComp, FirstSection->Params.Animation, NextSection->Params.Animation,
-						0.0f, FrameRate, OutDistanceDifferences);
-					//get range
-					FFrameRate TickResolution = MovieScene->GetTickResolution();
-					FFrameNumber CurrentTime = AnimSection->GetRange().GetLowerBoundValue();
-					float BestBlend = GetBestBlendPointTimeAtStart(FirstSection->Params.Animation, NextSection->Params.Animation, FirstFrameTime, FrameRate, OutDistanceDifferences);
-					CurrentTime += TickResolution.AsFrameNumber(BestBlend);
-					FFrameNumber CurrentNextPosition = NextSection->GetRange().GetLowerBoundValue();
-					FFrameNumber DeltaTime = CurrentTime - CurrentNextPosition;
-					NextSection->MoveSection(DeltaTime);
-					SortSections();
-					SetUpRootMotions(true);
-
-				}
-			}
-		}
-	}
-}
-
-void UMovieSceneSkeletalAnimationTrack::SetUpRootMotions(bool bForce)
-{
-	UMovieScene* MovieScene = GetTypedOuter<UMovieScene>();
-	if (!MovieScene)
-	{
-		return;
-	}
-	
-	if (bForce || RootMotionParams.bRootMotionsDirty)
-	{
-		RootMotionParams.bRootMotionsDirty = false;
-
-		const FFrameRate MinDisplayRate(60, 1);
-
-		FFrameRate DisplayRate =  MovieScene->GetDisplayRate().AsDecimal() < MinDisplayRate.AsDecimal() ? MinDisplayRate : MovieScene->GetDisplayRate();
-		FFrameRate TickResolution = MovieScene->GetTickResolution();
-		FFrameTime FrameTick = FFrameTime(FMath::Max(1, TickResolution.AsFrameNumber(1.0).Value / DisplayRate.AsFrameNumber(1.0).Value));
-		if (FrameTick.FrameNumber.Value == 0)
-		{
-			RootMotionParams.RootTransforms.SetNum(0);
-			return;
-		}
-
-		if (AnimationSections.Num() == 0)
-		{
-			RootMotionParams.RootTransforms.SetNum(0);
-			return;
-		}
-		
-		SortSections();
-		//Set the TempOffset.
-		FTransform InitialTransform = FTransform::Identity;
-		UMovieSceneSkeletalAnimationSection* PrevAnimSection = nullptr;
-		//valid anim sequence to use to calculate bones.
-		UAnimSequenceBase* ValidAnimSequence = nullptr;
-		//if no transforms have offsets then don't do root motion caching.
-		bool bAnySectionsHaveOffset = false;
-		for (UMovieSceneSection* Section : AnimationSections)
-		{
-			UMovieSceneSkeletalAnimationSection* AnimSection = Cast<UMovieSceneSkeletalAnimationSection>(Section);
-			if (AnimSection)
-			{
-				if (AnimSection->GetOffsetTransform().Equals(FTransform::Identity, KINDA_SMALL_NUMBER) == false)
-				{
-					bAnySectionsHaveOffset = true;
-				}
-				if (ValidAnimSequence == nullptr)
-				{
-					ValidAnimSequence = AnimSection->Params.Animation;
-				}
-				if (PrevAnimSection)
-				{
-					AnimSection->TempOffsetTransform = PrevAnimSection->GetOffsetTransform() * InitialTransform;
-					InitialTransform = AnimSection->TempOffsetTransform;
-				}
-				else
-				{
-					AnimSection->TempOffsetTransform = FTransform::Identity;
-				}
-				PrevAnimSection = AnimSection;
-				AnimSection->SetBoneIndexForRootMotionCalculations(bBlendFirstChildOfRoot);
-			}
-		}
-
-		if (bAnySectionsHaveOffset == false)
-		{
-			//no root transforms so bail
-			RootMotionParams.RootTransforms.SetNum(0);
-			return;
-		}
-		//set up pose from valid anim sequences.
-		FMemMark Mark(FMemStack::Get());
-		FCompactPose OutPose;
-
-		if (ValidAnimSequence)
-		{
-			TArray<FBoneIndexType> RequiredBoneIndexArray;
-			const FCurveEvaluationOption CurveEvalOption;
-			RequiredBoneIndexArray.AddUninitialized(ValidAnimSequence->GetSkeleton()->GetReferenceSkeleton().GetNum());
-			for (int32 BoneIndex = 0; BoneIndex < RequiredBoneIndexArray.Num(); ++BoneIndex)
-			{
-				RequiredBoneIndexArray[BoneIndex] = BoneIndex;
-			}
-
-			FBoneContainer BoneContainer(RequiredBoneIndexArray, CurveEvalOption, *ValidAnimSequence->GetSkeleton());
-			OutPose.ResetToRefPose(BoneContainer);
-			FBlendedCurve OutCurve;
-			OutCurve.InitFrom(BoneContainer);
-			TArray< UMovieSceneSkeletalAnimationSection*> SectionsAtCurrentTime;
-			RootMotionParams.StartFrame = AnimationSections[0]->GetInclusiveStartFrame();
-			RootMotionParams.EndFrame = AnimationSections[AnimationSections.Num() - 1]->GetExclusiveEndFrame() - 1;
-			RootMotionParams.FrameTick = FrameTick;
-
-			int32 NumTotal = (RootMotionParams.EndFrame.FrameNumber.Value - RootMotionParams.StartFrame.FrameNumber.Value) / (RootMotionParams.FrameTick.FrameNumber.Value) + 1;
-			RootMotionParams.RootTransforms.SetNum(NumTotal);
-			TArray<FTransform> CurrentTransforms;
-			TArray<float> CurrentWeights;
-			TArray<FTransform> CurrentAdditiveTransforms;
-			TArray<float> CurrentAdditiveWeights;
-			FFrameTime PreviousFrame = RootMotionParams.StartFrame;
-			int32 Index = 0;
-			for (FFrameTime FrameNumber = RootMotionParams.StartFrame; FrameNumber <= RootMotionParams.EndFrame; FrameNumber += RootMotionParams.FrameTick)
-			{
-				CurrentTransforms.SetNum(0);
-				CurrentWeights.SetNum(0);
-				FTransform CurrentTransform = FTransform::Identity;
-				float CurrentWeight;
-				UMovieSceneSkeletalAnimationSection* PrevSection = nullptr;
-				for (UMovieSceneSection* Section : AnimationSections)
-				{
-					if (Section && Section->GetRange().Contains(FrameNumber.FrameNumber))
-					{
-						UMovieSceneSkeletalAnimationSection* AnimSection = CastChecked<UMovieSceneSkeletalAnimationSection>(Section);
-
-						FStackCustomAttributes TempAttributes;
-						FAnimationPoseData AnimationPoseData(OutPose, OutCurve, TempAttributes);
-						bool bIsAdditive = false;
-						if (AnimSection->GetRootMotionTransform(FrameNumber.FrameNumber, TickResolution, AnimationPoseData, bIsAdditive, CurrentTransform, CurrentWeight))
-						{
-							if (!bIsAdditive)
-							{
-								CurrentTransform = CurrentTransform * AnimSection->TempOffsetTransform;
-								CurrentTransforms.Add(CurrentTransform);
-								CurrentWeights.Add(CurrentWeight);
-							}
-							else
-							{
-								CurrentAdditiveTransforms.Add(CurrentTransform);
-								CurrentAdditiveWeights.Add(CurrentWeight);
-							}
-						}
-						PrevSection = AnimSection;
-					}
-				}
-
-				BlendTheseTransformsByWeight(CurrentTransform, CurrentTransforms, CurrentWeights);
-				//now handle additive onto the current
-				if (CurrentAdditiveWeights.Num() > 0)
-				{
-					FTransform AdditiveTransform;
-					BlendTheseTransformsByWeight(AdditiveTransform, CurrentAdditiveTransforms, CurrentAdditiveWeights);
-					const ScalarRegister VBlendWeight(1.0f);
-					FTransform::BlendFromIdentityAndAccumulate(CurrentTransform, AdditiveTransform, VBlendWeight);
-				}
-				RootMotionParams.RootTransforms[Index] = CurrentTransform;
-				++Index;
-				PreviousFrame = FrameNumber;
-
-			}
-		}
-		else //no valid anim sequence just clear out
-		{
-			RootMotionParams.RootTransforms.SetNum(0);
-			return;
-		}
-
-	}
-}
-static FTransform GetWorldTransformForBone(UAnimSequence* AnimSequence, USkeletalMeshComponent* MeshComponent,const FName& InBoneName, float Seconds)
-{
-	FName BoneName = InBoneName;
-	FTransform  WorldTransform = FTransform::Identity;
-
-	do
-	{
-		int32 BoneIndex = MeshComponent->GetBoneIndex(BoneName);
-		FTransform BoneTransform;
-		int32 TrackIndex;
-
-		for (TrackIndex = 0; TrackIndex < AnimSequence->GetRawTrackToSkeletonMapTable().Num(); ++TrackIndex)
-		{
-			if (AnimSequence->GetRawTrackToSkeletonMapTable()[TrackIndex].BoneTreeIndex == BoneIndex)
-			{
-				break;
-			}
-		}
-
-		if (TrackIndex == AnimSequence->GetRawTrackToSkeletonMapTable().Num())
-		{
-			break;
-		}
-
-		AnimSequence->GetBoneTransform(BoneTransform, TrackIndex, Seconds, true);
-		WorldTransform *= BoneTransform;
-
-		BoneName = MeshComponent->GetParentBone(BoneName);
-	} while (BoneName != NAME_None);
-
-	//WorldTransform.SetToRelativeTransform(MeshComponent->GetComponentTransform());
-
-	return WorldTransform;
 }
 
 enum class ESkelAnimRotationOrder 
@@ -1332,9 +936,9 @@
 
 		if (FirstAnimSequence && SecondAnimSequence)
 		{
-			float FirstSectionTime = FirstSection->MapTimeToAnimation(CurrentFrame, FrameRate);
+			float FirstSectionTime = static_cast<float>(FirstSection->MapTimeToAnimation(CurrentFrame, FrameRate));
 			FTransform  FirstTransform = GetWorldTransformForBone(FirstAnimSequence, SkelMeshComp, BoneName, FirstSectionTime);
-			float SecondSectionTime = CurrentSection->MapTimeToAnimation(CurrentFrame, FrameRate);
+			float SecondSectionTime = static_cast<float>(CurrentSection->MapTimeToAnimation(CurrentFrame, FrameRate));
 			FTransform  SecondTransform = GetWorldTransformForBone(SecondAnimSequence, SkelMeshComp, BoneName, SecondSectionTime);
 
 			//Need to match the translations and rotations here 
@@ -1396,9 +1000,9 @@
 
 		if (FirstAnimSequence && SecondAnimSequence)
 		{
-			float FirstSectionTime = CurrentSection->MapTimeToAnimation(CurrentFrame, FrameRate);
+			float FirstSectionTime = static_cast<float>(CurrentSection->MapTimeToAnimation(CurrentFrame, FrameRate));
 			FTransform  FirstTransform = GetWorldTransformForBone(FirstAnimSequence, SkelMeshComp, BoneName, FirstSectionTime);
-			float SecondSectionTime = SecondSection->MapTimeToAnimation(CurrentFrame, FrameRate);
+			float SecondSectionTime = static_cast<float>(SecondSection->MapTimeToAnimation(CurrentFrame, FrameRate));
 			FTransform  SecondTransform = GetWorldTransformForBone(SecondAnimSequence, SkelMeshComp, BoneName, SecondSectionTime);
 
 			//Need to match the translations and rotations here 
@@ -1535,462 +1139,4 @@
 }
 
 
-enum class ESkelAnimRotationOrder 
-{
-	XYZ,
-	XZY,
-	YXZ,
-	YZX,
-	ZXY,
-	ZYX
-};
-
-static FQuat QuatFromEuler(const FVector& XYZAnglesInDegrees, ESkelAnimRotationOrder RotationOrder)
-{
-	float X = FMath::DegreesToRadians(XYZAnglesInDegrees.X);
-	float Y = FMath::DegreesToRadians(XYZAnglesInDegrees.Y);
-	float Z = FMath::DegreesToRadians(XYZAnglesInDegrees.Z);
-
-	float CosX = FMath::Cos(X * 0.5f);
-	float CosY = FMath::Cos(Y * 0.5f);
-	float CosZ = FMath::Cos(Z * 0.5f);
-
-	float SinX = FMath::Sin(X * 0.5f);
-	float SinY = FMath::Sin(Y * 0.5f);
-	float SinZ = FMath::Sin(Z * 0.5f);
-
-	if (RotationOrder == ESkelAnimRotationOrder::XYZ)
-	{
-		return FQuat(SinX * CosY * CosZ - CosX * SinY * SinZ,
-			CosX * SinY * CosZ + SinX * CosY * SinZ,
-			CosX * CosY * SinZ - SinX * SinY * CosZ,
-			CosX * CosY * CosZ + SinX * SinY * SinZ);
-
-	}
-	else if (RotationOrder == ESkelAnimRotationOrder::XZY)
-	{
-		return FQuat(SinX * CosY * CosZ + CosX * SinY * SinZ,
-			CosX * SinY * CosZ + SinX * CosY * SinZ,
-			CosX * CosY * SinZ - SinX * SinY * CosZ,
-			CosX * CosY * CosZ - SinX * SinY * SinZ);
-
-	}
-	else if (RotationOrder == ESkelAnimRotationOrder::YXZ)
-	{
-		return FQuat(SinX * CosY * CosZ - CosX * SinY * SinZ,
-			CosX * SinY * CosZ + SinX * CosY * SinZ,
-			CosX * CosY * SinZ + SinX * SinY * CosZ,
-			CosX * CosY * CosZ - SinX * SinY * SinZ);
-
-	}
-	else if (RotationOrder == ESkelAnimRotationOrder::YZX)
-	{
-		return FQuat(SinX * CosY * CosZ - CosX * SinY * SinZ,
-			CosX * SinY * CosZ - SinX * CosY * SinZ,
-			CosX * CosY * SinZ + SinX * SinY * CosZ,
-			CosX * CosY * CosZ + SinX * SinY * SinZ);
-	}
-	else if (RotationOrder == ESkelAnimRotationOrder::ZXY)
-	{
-		return FQuat(SinX * CosY * CosZ + CosX * SinY * SinZ,
-			CosX * SinY * CosZ - SinX * CosY * SinZ,
-			CosX * CosY * SinZ - SinX * SinY * CosZ,
-			CosX * CosY * CosZ + SinX * SinY * SinZ);
-
-	}
-	else if (RotationOrder == ESkelAnimRotationOrder::ZYX)
-	{
-		return FQuat(SinX * CosY * CosZ + CosX * SinY * SinZ,
-			CosX * SinY * CosZ - SinX * CosY * SinZ,
-			CosX * CosY * SinZ + SinX * SinY * CosZ,
-			CosX * CosY * CosZ - SinX * SinY * SinZ);
-
-	}
-
-	// should not happen
-	return FQuat::Identity;
-}
-
-static FVector EulerFromQuat(const FQuat& Rotation, ESkelAnimRotationOrder RotationOrder)
-{
-	float X = Rotation.X;
-	float Y = Rotation.Y;
-	float Z = Rotation.Z;
-	float W = Rotation.W;
-	float X2 = X * 2.f;
-	float Y2 = Y * 2.f;
-	float Z2 = Z * 2.f;
-	float XX2 = X * X2;
-	float XY2 = X * Y2;
-	float XZ2 = X * Z2;
-	float YX2 = Y * X2;
-	float YY2 = Y * Y2;
-	float YZ2 = Y * Z2;
-	float ZX2 = Z * X2;
-	float ZY2 = Z * Y2;
-	float ZZ2 = Z * Z2;
-	float WX2 = W * X2;
-	float WY2 = W * Y2;
-	float WZ2 = W * Z2;
-
-	FVector AxisX, AxisY, AxisZ;
-	AxisX.X = (1.f - (YY2 + ZZ2));
-	AxisY.X = (XY2 + WZ2);
-	AxisZ.X = (XZ2 - WY2);
-	AxisX.Y = (XY2 - WZ2);
-	AxisY.Y = (1.f - (XX2 + ZZ2));
-	AxisZ.Y = (YZ2 + WX2);
-	AxisX.Z = (XZ2 + WY2);
-	AxisY.Z = (YZ2 - WX2);
-	AxisZ.Z = (1.f - (XX2 + YY2));
-
-	FVector Result = FVector::ZeroVector;
-
-	if (RotationOrder == ESkelAnimRotationOrder::XYZ)
-	{
-		Result.Y = FMath::Asin(-FMath::Clamp<float>(AxisZ.X, -1.f, 1.f));
-
-		if (FMath::Abs(AxisZ.X) < 1.f - SMALL_NUMBER)
-		{
-			Result.X = FMath::Atan2(AxisZ.Y, AxisZ.Z);
-			Result.Z = FMath::Atan2(AxisY.X, AxisX.X);
-		}
-		else
-		{
-			Result.X = 0.f;
-			Result.Z = FMath::Atan2(-AxisX.Y, AxisY.Y);
-		}
-	}
-	else if (RotationOrder == ESkelAnimRotationOrder::XZY)
-	{
-
-		Result.Z = FMath::Asin(FMath::Clamp<float>(AxisY.X, -1.f, 1.f));
-
-		if (FMath::Abs(AxisY.X) < 1.f - SMALL_NUMBER)
-		{
-			Result.X = FMath::Atan2(-AxisY.Z, AxisY.Y);
-			Result.Y = FMath::Atan2(-AxisZ.X, AxisX.X);
-		}
-		else
-		{
-			Result.X = 0.f;
-			Result.Y = FMath::Atan2(AxisX.Z, AxisZ.Z);
-		}
-	}
-	else if (RotationOrder == ESkelAnimRotationOrder::YXZ)
-	{
-		Result.X = FMath::Asin(FMath::Clamp<float>(AxisZ.Y, -1.f, 1.f));
-
-		if (FMath::Abs(AxisZ.Y) < 1.f - SMALL_NUMBER)
-		{
-			Result.Y = FMath::Atan2(-AxisZ.X, AxisZ.Z);
-			Result.Z = FMath::Atan2(-AxisX.Y, AxisY.Y);
-		}
-		else
-		{
-			Result.Y = 0.f;
-			Result.Z = FMath::Atan2(AxisY.X, AxisX.X);
-		}
-	}
-	else if (RotationOrder == ESkelAnimRotationOrder::YZX)
-	{
-		Result.Z = FMath::Asin(-FMath::Clamp<float>(AxisX.Y, -1.f, 1.f));
-
-		if (FMath::Abs(AxisX.Y) < 1.f - SMALL_NUMBER)
-		{
-			Result.X = FMath::Atan2(AxisZ.Y, AxisY.Y);
-			Result.Y = FMath::Atan2(AxisX.Z, AxisX.X);
-		}
-		else
-		{
-			Result.X = FMath::Atan2(-AxisY.Z, AxisZ.Z);
-			Result.Y = 0.f;
-		}
-	}
-	else if (RotationOrder == ESkelAnimRotationOrder::ZXY)
-	{
-		Result.X = FMath::Asin(-FMath::Clamp<float>(AxisY.Z, -1.f, 1.f));
-
-		if (FMath::Abs(AxisY.Z) < 1.f - SMALL_NUMBER)
-		{
-			Result.Y = FMath::Atan2(AxisX.Z, AxisZ.Z);
-			Result.Z = FMath::Atan2(AxisY.X, AxisY.Y);
-		}
-		else
-		{
-			Result.Y = FMath::Atan2(-AxisZ.X, AxisX.X);
-			Result.Z = 0.f;
-		}
-	}
-	else if (RotationOrder == ESkelAnimRotationOrder::ZYX)
-	{
-		Result.Y = FMath::Asin(FMath::Clamp<float>(AxisX.Z, -1.f, 1.f));
-
-		if (FMath::Abs(AxisX.Z) < 1.f - SMALL_NUMBER)
-		{
-			Result.X = FMath::Atan2(-AxisY.Z, AxisZ.Z);
-			Result.Z = FMath::Atan2(-AxisX.Y, AxisX.X);
-		}
-		else
-		{
-			Result.X = FMath::Atan2(AxisZ.Y, AxisY.Y);
-			Result.Z = 0.f;
-		}
-	}
-
-	return Result * 180.f / PI;
-}
-/**
-*  Function to find best rotation order given how we are matching the rotations. 
-*  If it is matched we need to make sure it happens first
-*  Issue is Yaw is most common match but by default FRotation:FQuat conversions it's last, this causes issues.
-*/
-static ESkelAnimRotationOrder FindBestRotationOrder(bool bMatchRoll, bool bMatchPitch, bool bMatchYaw)
-{
-	if (bMatchYaw)
-	{
-		return ESkelAnimRotationOrder::YXZ;
-	}
-	if (bMatchPitch)
-	{
-		return ESkelAnimRotationOrder::YZX;
-	}
-	return ESkelAnimRotationOrder::XYZ;
-}
-
-void UMovieSceneSkeletalAnimationTrack::MatchSectionByBoneTransform(bool bMatchWithPrevious, USkeletalMeshComponent* SkelMeshComp, UMovieSceneSkeletalAnimationSection* CurrentSection, FFrameTime CurrentFrame, FFrameRate FrameRate,
-	const FName& BoneName, FTransform& SecondSectionRootDiff, FVector& TranslationDiff, FQuat& RotationDiff) //add options for z and for rotation.
-{
-	SortSections();
-	UMovieSceneSection* PrevSection = nullptr;
-	UMovieSceneSection* NextSection = nullptr;
-	for (int32 Index = 0; Index <  AnimationSections.Num(); ++Index)
-	{
-		UMovieSceneSection* Section = AnimationSections[Index];
-		if (Section == CurrentSection)
-		{
-			if (++Index < AnimationSections.Num())
-			{
-				NextSection = AnimationSections[Index];
-			}
-			break;
-		}
-		PrevSection = Section;
-	}
-
-	TranslationDiff = FVector(0.0f, 0.0f, 0.0f);
-	RotationDiff = FQuat::Identity;
-	SecondSectionRootDiff = FTransform::Identity;
-
-	if (bMatchWithPrevious && PrevSection)
-	{
-		UMovieSceneSkeletalAnimationSection* FirstSection = Cast<UMovieSceneSkeletalAnimationSection>(PrevSection);
-		UAnimSequence* FirstAnimSequence = Cast<UAnimSequence>(FirstSection->Params.Animation);
-		UAnimSequence* SecondAnimSequence = Cast<UAnimSequence>(CurrentSection->Params.Animation);
-
-		if (FirstAnimSequence && SecondAnimSequence)
-		{
-			float FirstSectionTime = static_cast<float>(FirstSection->MapTimeToAnimation(CurrentFrame, FrameRate));
-			FTransform  FirstTransform = GetWorldTransformForBone(FirstAnimSequence, SkelMeshComp, BoneName, FirstSectionTime);
-			float SecondSectionTime = static_cast<float>(CurrentSection->MapTimeToAnimation(CurrentFrame, FrameRate));
-			FTransform  SecondTransform = GetWorldTransformForBone(SecondAnimSequence, SkelMeshComp, BoneName, SecondSectionTime);
-
-			//Need to match the translations and rotations here 
-			//First need to get the correct rotation order based upon what's matching, otherwise if not all are matched 
-			//and one rotation is set last we will get errors.
-			ESkelAnimRotationOrder RotationOrder = FindBestRotationOrder(CurrentSection->bMatchRotationRoll, CurrentSection->bMatchRotationPitch, CurrentSection->bMatchRotationYaw);
-
-			FVector FirstTransformTranslation = FirstTransform.GetTranslation();
-			FVector SecondTransformTranslation = SecondTransform.GetTranslation();
-			FQuat FirstTransformQuat = FirstTransform.GetRotation();
-			FQuat SecondTransformQuat = SecondTransform.GetRotation();
-			
-			FirstTransformQuat.EnforceShortestArcWith(SecondTransformQuat);
-
-			FRotator FirstTransformRotation(FRotator::MakeFromEuler(EulerFromQuat(FirstTransformQuat, RotationOrder)));
-			FRotator SecondTransformRotation(FRotator::MakeFromEuler(EulerFromQuat(SecondTransformQuat, RotationOrder)));
-			SecondTransformRotation.SetClosestToMe(FirstTransformRotation);
-
-			if (!CurrentSection->bMatchTranslation)
-			{
-				FirstTransformTranslation.X = SecondTransformTranslation.X;
-				FirstTransformTranslation.Y = SecondTransformTranslation.Y;
-				FirstTransformTranslation.Z = SecondTransformTranslation.Z;
-			}
-			if (!CurrentSection->bMatchIncludeZHeight)
-			{
-				FirstTransformTranslation.Z = SecondTransformTranslation.Z;
-			}
-			FirstTransform.SetTranslation(FirstTransformTranslation);
-
-			if (!CurrentSection->bMatchRotationYaw)
-			{
-				FirstTransformRotation.Yaw = SecondTransformRotation.Yaw;
-			}
-			if (!CurrentSection->bMatchRotationPitch)
-			{
-				FirstTransformRotation.Pitch = SecondTransformRotation.Pitch;
-			}
-			if (!CurrentSection->bMatchRotationRoll)
-			{
-				FirstTransformRotation.Roll = SecondTransformRotation.Roll;
-			}
-			FirstTransformQuat = QuatFromEuler(FirstTransformRotation.Euler(), RotationOrder);
-			FirstTransform.SetRotation(FirstTransformQuat);
-			
-			// Below is the match but we need to use GetRelativeTransformReverse since Inverse doesn't work as expected.
-			//	* GetRelativeTransformReverse returns this(-1)* Other, and parameter is Other.
-			SecondSectionRootDiff = SecondTransform.GetRelativeTransformReverse(FirstTransform);
-			TranslationDiff = SecondSectionRootDiff.GetTranslation();
-			RotationDiff = SecondSectionRootDiff.GetRotation();
-
-		}
-	}
-	else if (bMatchWithPrevious == false && NextSection) //match with next
-	{
-		UMovieSceneSkeletalAnimationSection* SecondSection = Cast<UMovieSceneSkeletalAnimationSection>(NextSection);
-		UAnimSequence* FirstAnimSequence = Cast<UAnimSequence>(CurrentSection->Params.Animation);
-		UAnimSequence* SecondAnimSequence = Cast<UAnimSequence>(SecondSection->Params.Animation);
-
-		if (FirstAnimSequence && SecondAnimSequence)
-		{
-			float FirstSectionTime = static_cast<float>(CurrentSection->MapTimeToAnimation(CurrentFrame, FrameRate));
-			FTransform  FirstTransform = GetWorldTransformForBone(FirstAnimSequence, SkelMeshComp, BoneName, FirstSectionTime);
-			float SecondSectionTime = static_cast<float>(SecondSection->MapTimeToAnimation(CurrentFrame, FrameRate));
-			FTransform  SecondTransform = GetWorldTransformForBone(SecondAnimSequence, SkelMeshComp, BoneName, SecondSectionTime);
-
-			//Need to match the translations and rotations here 
-			//First need to get the correct rotation order based upon what's matching, otherwise if not all are matched 
-			//and one rotation is set last we will get errors.
-			ESkelAnimRotationOrder RotationOrder = FindBestRotationOrder(CurrentSection->bMatchRotationRoll, CurrentSection->bMatchRotationPitch, CurrentSection->bMatchRotationYaw);
-
-			FVector FirstTransformTranslation = FirstTransform.GetTranslation();
-			FVector SecondTransformTranslation = SecondTransform.GetTranslation();
-			FQuat FirstTransformQuat = FirstTransform.GetRotation();
-			FQuat SecondTransformQuat = SecondTransform.GetRotation();
-
-			SecondTransformQuat.EnforceShortestArcWith(FirstTransformQuat);
-
-			FRotator FirstTransformRotation(FRotator::MakeFromEuler(EulerFromQuat(FirstTransformQuat, RotationOrder)));
-			FRotator SecondTransformRotation(FRotator::MakeFromEuler(EulerFromQuat(SecondTransformQuat, RotationOrder)));
-			FirstTransformRotation.SetClosestToMe(SecondTransformRotation);
-
-			if (!CurrentSection->bMatchTranslation)
-			{
-				SecondTransformTranslation.X = FirstTransformTranslation.X;
-				SecondTransformTranslation.Y = FirstTransformTranslation.Y;
-				SecondTransformTranslation.Z = FirstTransformTranslation.Z;
-			}
-			if (!CurrentSection->bMatchIncludeZHeight)
-			{
-				SecondTransformTranslation.Z = FirstTransformTranslation.Z;
-			}
-			SecondTransform.SetTranslation(SecondTransformTranslation);
-
-			if (!CurrentSection->bMatchRotationYaw)
-			{
-				SecondTransformRotation.Yaw = FirstTransformRotation.Yaw;
-			}
-			if (!CurrentSection->bMatchRotationPitch)
-			{
-				SecondTransformRotation.Pitch = FirstTransformRotation.Pitch;
-			}
-			if (!CurrentSection->bMatchRotationRoll)
-			{
-				SecondTransformRotation.Roll = FirstTransformRotation.Roll;
-			}
-			SecondTransformQuat = QuatFromEuler(FirstTransformRotation.Euler(), RotationOrder);
-			SecondTransform.SetRotation(SecondTransformQuat);
-
-			//GetRelativeTransformReverse returns this(-1)* Other, and parameter is Other.
-			SecondSectionRootDiff = FirstTransform.GetRelativeTransformReverse(SecondTransform);
-			TranslationDiff = SecondSectionRootDiff.GetTranslation();
-			RotationDiff = SecondSectionRootDiff.GetRotation();
-
-		}
-	}
-}
-
-void UMovieSceneSkeletalAnimationTrack::ToggleAutoMatchClipsRootMotions()
-{
-	bAutoMatchClipsRootMotions = bAutoMatchClipsRootMotions ? false : true;
-	SetUpRootMotions(true);
-}
-
-#if WITH_EDITORONLY_DATA
-
-void UMovieSceneSkeletalAnimationTrack::ToggleShowRootMotionTrail()
-{
-	bShowRootMotionTrail = bShowRootMotionTrail ? false : true;
-}
-#endif
-FTransform FMovieSceneSkeletalAnimRootMotionTrackParams::GetRootMotion(FFrameTime CurrentTime)  const
-{
-	if (RootTransforms.Num() > 0)
-	{
-		if (CurrentTime >= StartFrame && CurrentTime <= EndFrame)
-		{
-			float FIndex = (float)(CurrentTime.FrameNumber.Value - StartFrame.FrameNumber.Value) / (float)(FrameTick.FrameNumber.Value);
-			int Index = (int)(FIndex);
-			FIndex -= (float)(Index);
-			FTransform Transform = RootTransforms[Index];
-			//Blends don't work with rotation if blend factor is smallish or largeish(returns Identity instead)so we have these 0.001f and >.99f checks.
-			if (FIndex > 0.001f)
-			{
-				if (Index < RootTransforms.Num() - 1)
-				{
-					if (FIndex < 0.99f)
-					{
-						FTransform Next = RootTransforms[Index + 1];
-						Transform.Blend(Transform, Next, FIndex);
-					}
-					else
-					{
-						Transform = RootTransforms[Index + 1];
-					}
-				}
-				else
-				{
-					Transform = RootTransforms[RootTransforms.Num() - 1];
-				}
-			}
-			return Transform;
-		}
-		else if (CurrentTime > EndFrame)
-		{
-			return RootTransforms[RootTransforms.Num() - 1];
-		}
-		else
-		{
-			return RootTransforms[0];
-		}
-	}
-	return FTransform::Identity;
-}
-
-
-//MZ To Do need way to get passed the skelmeshcomp when we add or move a section.
-void UMovieSceneSkeletalAnimationTrack::AutoMatchSectionRoot(UMovieSceneSkeletalAnimationSection* CurrentSection)
-{
-	return;
-	UMovieScene* MovieScene = GetTypedOuter<UMovieScene>();
-	if (AnimationSections.Num() > 0 && MovieScene && CurrentSection)
-	{
-		SortSections();
-
-		for (int32 Index = 0; Index < AnimationSections.Num(); ++Index)
-		{
-			UMovieSceneSection* Section = AnimationSections[Index];
-			if (Section && Section == CurrentSection)
-			{
-				CurrentSection->bMatchWithPrevious = (Index == 0) ? false : true;
-				FFrameTime FrameTime = (Index == 0) ? CurrentSection->GetRange().GetUpperBoundValue() : CurrentSection->GetRange().GetLowerBoundValue();
-				USkeletalMeshComponent* SkelMeshComp = nullptr;
-				CurrentSection->MatchSectionByBoneTransform(SkelMeshComp, FrameTime, MovieScene->GetTickResolution(), CurrentSection->MatchedBoneName);
-			}
-		}
-	}
-}
-
-
 #undef LOCTEXT_NAMESPACE