--- conflicted
+++ resolved
@@ -16,10 +16,7 @@
 #include "SkeletalDebugRendering.h"
 #include "Rendering/SkeletalMeshRenderData.h"
 #include "BoneContainer.h"
-<<<<<<< HEAD
-=======
 #include "AnimSequencerInstanceProxy.h"
->>>>>>> 4af6daef
 
 #include UE_INLINE_GENERATED_CPP_BY_NAME(MovieSceneSkeletalAnimationTrack)
 
@@ -233,10 +230,7 @@
 	UMovieSceneSkeletalAnimationSection* AnimSection = Cast< UMovieSceneSkeletalAnimationSection>(&Section);
 	if (AnimSection)
 	{
-<<<<<<< HEAD
-=======
 		AnimSection->Params.SwapRootBone = SwapRootBone;
->>>>>>> 4af6daef
 		SetUpRootMotions(true);
 	}
 }
@@ -518,27 +512,6 @@
 				FMemMark Mark(FMemStack::Get());
 				FCompactPose OutPose;
 				TArray<FBoneIndexType> RequiredBoneIndexArray;
-<<<<<<< HEAD
-				const FCurveEvaluationOption CurveEvalOption;
-				RequiredBoneIndexArray.AddUninitialized(ValidAnimSequence->GetSkeleton()->GetReferenceSkeleton().GetNum());
-				for (int32 BoneIndex = 0; BoneIndex < RequiredBoneIndexArray.Num(); ++BoneIndex)
-				{
-					RequiredBoneIndexArray[BoneIndex] = BoneIndex;
-				}
-
-				FBoneContainer BoneContainer(RequiredBoneIndexArray, CurveEvalOption, *ValidAnimSequence->GetSkeleton());
-				OutPose.ResetToRefPose(BoneContainer);
-				FBlendedCurve OutCurve;
-				OutCurve.InitFrom(BoneContainer);
-				UE::Anim::FStackAttributeContainer TempAttributes;
-				FAnimationPoseData AnimationPoseData(OutPose, OutCurve, TempAttributes);
-				UMovieSceneSkeletalAnimationSection::FRootMotionTransformParam Param;
-				Param.FrameRate = TickResolution;
-				Param.CurrentTime = CurrentTime.FrameNumber;
-
-				if (AnimSection->GetRootMotionTransform(AnimationPoseData, Param))
-				{
-=======
 				RequiredBoneIndexArray.AddUninitialized(ValidAnimSequence->GetSkeleton()->GetReferenceSkeleton().GetNum());
 				for (int32 BoneIndex = 0; BoneIndex < RequiredBoneIndexArray.Num(); ++BoneIndex)
 				{
@@ -557,7 +530,6 @@
 
 				if (AnimSection->GetRootMotionTransform(AnimationPoseData, Param))
 				{
->>>>>>> 4af6daef
 					if (!Param.bOutIsAdditive)
 					{
 						CurrentTransform = Param.OutTransform * AnimSection->PreviousTransform;
@@ -646,21 +618,13 @@
 							FMemMark Mark(FMemStack::Get());
 							FCompactPose OutPose;
 							TArray<FBoneIndexType> RequiredBoneIndexArray;
-<<<<<<< HEAD
-							const FCurveEvaluationOption CurveEvalOption;
-=======
->>>>>>> 4af6daef
 							RequiredBoneIndexArray.AddUninitialized(PrevAnimSequence->GetSkeleton()->GetReferenceSkeleton().GetNum());
 							for (int32 BoneIndex = 0; BoneIndex < RequiredBoneIndexArray.Num(); ++BoneIndex)
 							{
 								RequiredBoneIndexArray[BoneIndex] = BoneIndex;
 							}
 
-<<<<<<< HEAD
-							FBoneContainer BoneContainer(RequiredBoneIndexArray, CurveEvalOption, *PrevAnimSequence->GetSkeleton());
-=======
 							FBoneContainer BoneContainer(RequiredBoneIndexArray, UE::Anim::FCurveFilterSettings(UE::Anim::ECurveFilterMode::None), *PrevAnimSequence->GetSkeleton());
->>>>>>> 4af6daef
 							OutPose.ResetToRefPose(BoneContainer);
 							FBlendedCurve OutCurve;
 							OutCurve.InitFrom(BoneContainer);
@@ -821,22 +785,14 @@
 	FMemMark Mark(FMemStack::Get());
 	FCompactPose OutPose;
 	TArray<FBoneIndexType> RequiredBoneIndexArray;
-<<<<<<< HEAD
-	const FCurveEvaluationOption CurveEvalOption;
-=======
 	const UE::Anim::FCurveFilterSettings CurveFilterSettings;
->>>>>>> 4af6daef
 	RequiredBoneIndexArray.AddUninitialized(AnimSequence->GetSkeleton()->GetReferenceSkeleton().GetNum());
 	for (int32 BoneIndex = 0; BoneIndex < RequiredBoneIndexArray.Num(); ++BoneIndex)
 	{
 		RequiredBoneIndexArray[BoneIndex] = BoneIndex;
 	}
 
-<<<<<<< HEAD
-	FBoneContainer BoneContainer(RequiredBoneIndexArray, CurveEvalOption, *AnimSequence->GetSkeleton());
-=======
 	FBoneContainer BoneContainer(RequiredBoneIndexArray, CurveFilterSettings, *AnimSequence->GetSkeleton());
->>>>>>> 4af6daef
 	OutPose.ResetToRefPose(BoneContainer);
 	FBlendedCurve OutCurve;
 	OutCurve.InitFrom(BoneContainer);
