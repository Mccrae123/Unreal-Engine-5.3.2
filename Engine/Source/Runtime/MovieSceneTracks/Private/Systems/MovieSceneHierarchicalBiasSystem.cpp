--- conflicted
+++ resolved
@@ -44,11 +44,7 @@
 		return MaxBiasByChannel.Num() != 0;
 	}
 
-<<<<<<< HEAD
-	void ForEachAllocation(const FEntityAllocation* Allocation, TRead<FMovieSceneEntityID> EntityIDs, TRead<FRootInstanceHandle> RootInstanceHandles, TRead<FMovieSceneBlendChannelID> BlendChannels, TReadOptional<int16> OptHBiases)
-=======
 	void ForEachAllocation(FEntityAllocationIteratorItem Iterator, TRead<FMovieSceneEntityID> EntityIDs, TRead<FRootInstanceHandle> RootInstanceHandles, TRead<FMovieSceneBlendChannelID> BlendChannels, TReadOptional<int16> OptHBiases)
->>>>>>> 4af6daef
 	{
 		const int32 Num = Iterator.GetAllocation()->Num();
 		const FComponentMask& AllocationType = Iterator.GetAllocationType();
@@ -59,8 +55,6 @@
 		{
 			for (int32 Index = 0; Index < Num; ++Index)
 			{
-<<<<<<< HEAD
-=======
 				FBlendChannelSequenceKey Key{ RootInstanceHandles[Index], BlendChannels[Index] };
 				ActiveContributorsByChannel.Add(Key, EntityIDs[Index]);
 			}
@@ -69,7 +63,6 @@
 		{
 			for (int32 Index = 0; Index < Num; ++Index)
 			{
->>>>>>> 4af6daef
 				VisitChannel(EntityIDs[Index], RootInstanceHandles[Index], BlendChannels[Index], OptHBiases[Index]);
 			}
 		}
