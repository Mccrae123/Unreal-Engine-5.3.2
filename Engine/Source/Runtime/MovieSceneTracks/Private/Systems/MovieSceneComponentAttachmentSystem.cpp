// Copyright Epic Games, Inc. All Rights Reserved.

#include "Systems/MovieSceneComponentAttachmentSystem.h"
#include "Systems/MovieScenePropertyInstantiator.h"
#include "Systems/MovieSceneComponentTransformSystem.h"
#include "Systems/MovieSceneComponentMobilitySystem.h"

#include "EntitySystem/MovieSceneBoundObjectInstantiator.h"
#include "EntitySystem/MovieSceneBoundSceneComponentInstantiator.h"

#include "PreAnimatedState/MovieScenePreAnimatedComponentTransformStorage.h"
#include "Evaluation/PreAnimatedState/MovieScenePreAnimatedStorageID.inl"

#include "EntitySystem/BuiltInComponentTypes.h"
#include "MovieSceneTracksComponentTypes.h"

#include "GameFramework/Actor.h"

#include "MovieSceneTracksComponentTypes.h"
#include "MovieSceneObjectBindingID.h"
#include "IMovieScenePlayer.h"

namespace UE
{
namespace MovieScene
{


struct FInitializeAttachParentsTask
{
	FInstanceRegistry* InstanceRegistry;

	void ForEachEntity(UE::MovieScene::FInstanceHandle InstanceHandle, const FMovieSceneObjectBindingID& BindingID, const UE::MovieScene::FAttachmentComponent& AttachComponent, USceneComponent*& OutAttachedParent)
	{
		const FSequenceInstance& TargetInstance = InstanceRegistry->GetInstance(InstanceHandle);

<<<<<<< HEAD
		FMovieSceneSequenceID ResolvedSequenceID = BindingID.GetSequenceID();
		if (!TargetInstance->IsRootSequence())
		{
			ResolvedSequenceID = BindingID.ResolveLocalToRoot(TargetInstance->GetSequenceID(), *Player).GetSequenceID();
			TargetInstance = &InstanceRegistry->GetInstance(TargetInstance->GetRootInstanceHandle());
		}

		for (TWeakObjectPtr<> WeakObject : Player->FindBoundObjects(BindingID.GetGuid(), ResolvedSequenceID))
=======
		for (TWeakObjectPtr<> WeakObject : BindingID.ResolveBoundObjects(TargetInstance))
>>>>>>> 3aae9151
		{
			if (AActor* ParentActor = Cast<AActor>(WeakObject.Get()))
			{
				OutAttachedParent = AttachComponent.Destination.ResolveAttachment(ParentActor);

				// Can only ever be attached to one thing
				return;
			}
		}
	}
};

struct FAttachmentHandler
{
	UMovieSceneComponentAttachmentSystem* AttachmentSystem;
	FMovieSceneTracksComponentTypes* TrackComponents;
	FEntityManager* EntityManager;

	FAttachmentHandler(UMovieSceneComponentAttachmentSystem* InAttachmentSystem)
		: AttachmentSystem(InAttachmentSystem)
	{
		EntityManager = &InAttachmentSystem->GetLinker()->EntityManager;
		TrackComponents = FMovieSceneTracksComponentTypes::Get();
	}

	void InitializeOutput(UObject* Object, TArrayView<const FMovieSceneEntityID> Inputs, FPreAnimAttachment* Output, FEntityOutputAggregate Aggregate)
	{
		USceneComponent* AttachChild = CastChecked<USceneComponent>(Object);

		Output->OldAttachParent = AttachChild->GetAttachParent();
		Output->OldAttachSocket = AttachChild->GetAttachSocketName();

		UpdateOutput(Object, Inputs, Output, Aggregate);
	}

	void UpdateOutput(UObject* Object, TArrayView<const FMovieSceneEntityID> Inputs, FPreAnimAttachment* Output, FEntityOutputAggregate Aggregate)
	{
		USceneComponent* AttachChild = CastChecked<USceneComponent>(Object);

		for (FMovieSceneEntityID Entity : Inputs)
		{
			TOptionalComponentReader<USceneComponent*>     AttachParentComponent = EntityManager->ReadComponent(Entity, TrackComponents->AttachParent);
			TOptionalComponentReader<FAttachmentComponent> AttachmentComponent   = EntityManager->ReadComponent(Entity, TrackComponents->AttachComponent);
			if (AttachParentComponent && AttachmentComponent)
			{
				if (USceneComponent* AttachParent = *AttachParentComponent)
				{
					Output->DetachParams = AttachmentComponent->DetachParams;
					AttachmentComponent->AttachParams.ApplyAttach(AttachChild, AttachParent, AttachmentComponent->Destination.SocketName);

					// Can only be attached to one thing
					break;
				}
			}
		}
	}

	void DestroyOutput(UObject* Object, FPreAnimAttachment* Output, FEntityOutputAggregate Aggregate)
	{
		if (Aggregate.bNeedsRestoration)
		{
			USceneComponent* AttachChild = CastChecked<USceneComponent>(Object);
			AttachmentSystem->AddPendingDetach(AttachChild, *Output);
		}
	}
};

struct FComponentAttachmentPreAnimatedTraits
{
	using KeyType     = FObjectKey;
	using StorageType = FPreAnimAttachment;

	static void CachePreAnimatedValue(UObject* InObject, FPreAnimAttachment& OutCachedAttachment)
	{
		USceneComponent* SceneComponent = CastChecked<USceneComponent>(InObject);

		OutCachedAttachment.OldAttachParent = SceneComponent->GetAttachParent();
		OutCachedAttachment.OldAttachSocket = SceneComponent->GetAttachSocketName();
	}
	static void RestorePreAnimatedValue(const FObjectKey& InKey, FPreAnimAttachment& InOutCachedAttachment, const FRestoreStateParams& Params)
	{
		if (USceneComponent* SceneComponent = Cast<USceneComponent>(InKey.ResolveObjectPtr()))
		{
			InOutCachedAttachment.DetachParams.ApplyDetach(SceneComponent, InOutCachedAttachment.OldAttachParent.Get(), InOutCachedAttachment.OldAttachSocket);
		}
	}
};

struct FPreAnimatedComponentAttachmentStorage
	: TPreAnimatedStateStorage_ObjectTraits<FComponentAttachmentPreAnimatedTraits>
{
	static TAutoRegisterPreAnimatedStorageID<FPreAnimatedComponentAttachmentStorage> StorageID;

	FPreAnimatedStorageID GetStorageType() const override { return StorageID; }
};

TAutoRegisterPreAnimatedStorageID<FPreAnimatedComponentAttachmentStorage> FPreAnimatedComponentAttachmentStorage::StorageID;

} // namespace MovieScene
} // namespace UE



UMovieSceneComponentAttachmentInvalidatorSystem::UMovieSceneComponentAttachmentInvalidatorSystem(const FObjectInitializer& ObjInit)
	: Super(ObjInit)
{
	using namespace UE::MovieScene;

	FMovieSceneTracksComponentTypes* TrackComponents = FMovieSceneTracksComponentTypes::Get();
	RelevantComponent = TrackComponents->AttachParentBinding;

	if (HasAnyFlags(RF_ClassDefaultObject))
	{
		DefineImplicitPrerequisite(GetClass(), UMovieSceneGenericBoundObjectInstantiator::StaticClass());
		DefineImplicitPrerequisite(GetClass(), UMovieSceneBoundSceneComponentInstantiator::StaticClass());
	}
}

void UMovieSceneComponentAttachmentInvalidatorSystem::OnRun(FSystemTaskPrerequisites& InPrerequisites, FSystemSubsequentTasks& Subsequents)
{
	using namespace UE::MovieScene;

	UnlinkStaleObjectBindings(FMovieSceneTracksComponentTypes::Get()->AttachParentBinding);
}

UMovieSceneComponentAttachmentSystem::UMovieSceneComponentAttachmentSystem(const FObjectInitializer& ObjInit)
	: Super(ObjInit)
{
	using namespace UE::MovieScene;

	SystemExclusionContext |= EEntitySystemContext::Interrogation;

	FMovieSceneTracksComponentTypes* TrackComponents = FMovieSceneTracksComponentTypes::Get();
	RelevantComponent = TrackComponents->AttachParentBinding;

	if (HasAnyFlags(RF_ClassDefaultObject))
	{
		DefineImplicitPrerequisite(UMovieScenePropertyInstantiatorSystem::StaticClass(), GetClass());

		DefineImplicitPrerequisite(UMovieSceneCachePreAnimatedStateSystem::StaticClass(), GetClass());
		DefineImplicitPrerequisite(UMovieSceneComponentMobilitySystem::StaticClass(), GetClass());
		DefineImplicitPrerequisite(GetClass(), UMovieSceneRestorePreAnimatedStateSystem::StaticClass());

		DefineComponentConsumer(GetClass(), FBuiltInComponentTypes::Get()->BoundObject);
		DefineComponentConsumer(GetClass(), FBuiltInComponentTypes::Get()->SymbolicTags.CreatesEntities);
	}
}

void UMovieSceneComponentAttachmentSystem::OnLink()
{
	UMovieSceneRestorePreAnimatedStateSystem* RestoreSystem = Linker->LinkSystem<UMovieSceneRestorePreAnimatedStateSystem>();
	Linker->SystemGraph.AddReference(this, RestoreSystem);

	UMovieSceneComponentAttachmentInvalidatorSystem* AttachmentInvalidator = Linker->LinkSystem<UMovieSceneComponentAttachmentInvalidatorSystem>();
	Linker->SystemGraph.AddReference(this, AttachmentInvalidator);
	Linker->SystemGraph.AddPrerequisite(AttachmentInvalidator, this);

	Linker->Events.TagGarbage.AddUObject(this, &UMovieSceneComponentAttachmentSystem::TagGarbage);
}

void UMovieSceneComponentAttachmentSystem::TagGarbage(UMovieSceneEntitySystemLinker*)
{
	AttachmentTracker.CleanupGarbage();
}

void UMovieSceneComponentAttachmentSystem::AddReferencedObjects(UObject* InThis, FReferenceCollector& Collector)
{
	CastChecked<UMovieSceneComponentAttachmentSystem>(InThis)->AttachmentTracker.AddReferencedObjects(Collector);
}

void UMovieSceneComponentAttachmentSystem::OnUnlink()
{
	using namespace UE::MovieScene;

	AttachmentTracker.Destroy(FAttachmentHandler(this));
}

void UMovieSceneComponentAttachmentSystem::OnRun(FSystemTaskPrerequisites& InPrerequisites, FSystemSubsequentTasks& Subsequents)
{
	using namespace UE::MovieScene;

	ensureMsgf(PendingAttachmentsToRestore.Num() == 0, TEXT("Pending attachments were not previously restored when they should have been"));

	FBuiltInComponentTypes*          Components      = FBuiltInComponentTypes::Get();
	FMovieSceneTracksComponentTypes* TrackComponents = FMovieSceneTracksComponentTypes::Get();

	// Step 1: Resolve attach parent bindings that need linking
	FInitializeAttachParentsTask InitAttachParents{ Linker->GetInstanceRegistry() };

	FEntityTaskBuilder()
	.Read(Components->InstanceHandle)
	.Read(TrackComponents->AttachParentBinding)
	.Read(TrackComponents->AttachComponent)
	.Write(TrackComponents->AttachParent)
	.FilterAll({ Components->Tags.NeedsLink })
	.RunInline_PerEntity(&Linker->EntityManager, InitAttachParents);

	// Step 2: Update all invalidated inputs and outputs for attachments
	FEntityComponentFilter Filter;
	Filter.All({ TrackComponents->AttachComponent });

	AttachmentTracker.Update(Linker, FBuiltInComponentTypes::Get()->BoundObject, Filter);
<<<<<<< HEAD

	// ---------------------------------------------------------------------------------------------------------
	// 4.26.2: FEntityOutputAggregate::bNeedsRestoration does not update correctly when transitioning from 
	// restore state sections to keep state sections - this hack addresses the issue in a hotfix conformant manner
	struct FHACK_UpdateRestoreState : TOverlappingEntityTracker_BoundObject<FPreAnimAttachment>
	{
		void UpdateInvalidatedRestoreStates(UMovieSceneEntitySystemLinker* InLinker)
		{
			FComponentTypeID RestoreStateTag = FBuiltInComponentTypes::Get()->Tags.RestoreState;

			for (TConstSetBitIterator<> InvalidOutput(this->InvalidatedOutputs); InvalidOutput; ++InvalidOutput)
			{
				const uint16 OutputIndex = static_cast<uint16>(InvalidOutput.GetIndex());
				RecomputeAggregateRestoreState(InLinker, OutputIndex, RestoreStateTag);
			}
		}
		FORCEINLINE void RecomputeAggregateRestoreState(UMovieSceneEntitySystemLinker* InLinker, uint16 OutputIndex, FComponentTypeID RestoreStateTag)
		{
			auto Inputs = this->OutputToEntity.CreateConstKeyIterator(OutputIndex);
			if (Inputs)
			{
				for ( ; Inputs; ++Inputs)
				{
					if (InLinker->EntityManager.HasComponent(Inputs.Value(), RestoreStateTag))
					{
						this->Outputs[OutputIndex].Aggregate.bNeedsRestoration = true;
						return;
					}
				}

				this->Outputs[OutputIndex].Aggregate.bNeedsRestoration = false;
			}
		}
	};
	static_cast<FHACK_UpdateRestoreState&>(AttachmentTracker).UpdateInvalidatedRestoreStates(Linker);
	// ---------------------------------------------------------------------------------------------------------

	AttachmentTracker.ProcessInvalidatedOutputs(FAttachmentHandler(this));
=======
	AttachmentTracker.ProcessInvalidatedOutputs(Linker, FAttachmentHandler(this));
>>>>>>> 3aae9151
}

void UMovieSceneComponentAttachmentSystem::AddPendingDetach(USceneComponent* SceneComponent, const UE::MovieScene::FPreAnimAttachment& Attachment)
{
	PendingAttachmentsToRestore.Add(MakeTuple(SceneComponent, Attachment));
}

void UMovieSceneComponentAttachmentSystem::SavePreAnimatedState(const FPreAnimationParameters& InParameters)
{
	using namespace UE::MovieScene;

	// Normal restore state attachments are tracked seprately due to the complexity of the detachment rules.
	// We track the transform and pre-attached parent using traditional pre-animated state
	if (!InParameters.CacheExtension->IsCapturingGlobalState())
	{
		return;
	}

	FMovieSceneTracksComponentTypes* TrackComponents   = FMovieSceneTracksComponentTypes::Get();
	FBuiltInComponentTypes*          BuiltInComponents = FBuiltInComponentTypes::Get();

	FComponentMask FilterMask({ TrackComponents->AttachParent });
	if (!InParameters.CacheExtension->AreEntriesInvalidated())
	{
		FilterMask.Set(BuiltInComponents->Tags.NeedsLink);
	}

	// Attachments change transforms
	FPreAnimatedEntityCaptureSource* EntityMetaData = InParameters.CacheExtension->GetOrCreateEntityMetaData();
	TSharedPtr<FPreAnimatedComponentTransformStorage>  ComponentTransformStorage  = InParameters.CacheExtension->GetOrCreateStorage<FPreAnimatedComponentTransformStorage>();
	TSharedPtr<FPreAnimatedComponentAttachmentStorage> ComponentAttachmentStorage = InParameters.CacheExtension->GetOrCreateStorage<FPreAnimatedComponentAttachmentStorage>();

	// Start tracking all attachments to the component transform storage
	FEntityTaskBuilder()
	.ReadEntityIDs()
	.Read(BuiltInComponents->InstanceHandle)
	.Read(BuiltInComponents->BoundObject)
	.FilterAll(FilterMask)
	.Iterate_PerAllocation(&Linker->EntityManager,
		[EntityMetaData, ComponentTransformStorage, ComponentAttachmentStorage](FEntityAllocationIteratorItem Item, TRead<FMovieSceneEntityID> EntityIDs, TRead<FInstanceHandle> InstanceHandles, TRead<UObject*> BoundObjects)
		{
			TArrayView<UObject* const> BoundObjectArray = BoundObjects.AsArray(Item.GetAllocation()->Num());

			// Order is important here - always cache the transforms first so that they are restored last

			// If we're capturing global state for an attached parent, we forcibly persist the transform so that it
			// _always_ remains cached. This ensures that the transform definitely gets restored to the pre-animated
			// state regardless of the detach rules used during normal playback.
			FCachePreAnimatedValueParams ForcePersistParams;
			ForcePersistParams.bForcePersist = true;
			ComponentTransformStorage->CachePreAnimatedTransforms(ForcePersistParams, BoundObjectArray);

			FPreAnimatedTrackerParams AttachmentParams(Item);
			AttachmentParams.bWantsRestoreState = false;

			ComponentAttachmentStorage->BeginTrackingEntities(AttachmentParams, EntityIDs, InstanceHandles, BoundObjects);
			ComponentAttachmentStorage->CachePreAnimatedValues(FCachePreAnimatedValueParams(), BoundObjectArray);
		}
	);
}

void UMovieSceneComponentAttachmentSystem::RestorePreAnimatedState(const FPreAnimationParameters& InParameters)
{
	using namespace UE::MovieScene;

	FMovieSceneTracksComponentTypes* TrackComponents   = FMovieSceneTracksComponentTypes::Get();
	FBuiltInComponentTypes*          BuiltInComponents = FBuiltInComponentTypes::Get();

	// Apply detachments
	for (TTuple<USceneComponent*, FPreAnimAttachment> Pair : PendingAttachmentsToRestore)
	{
		Pair.Value.DetachParams.ApplyDetach(Pair.Key, Pair.Value.OldAttachParent.Get(), Pair.Value.OldAttachSocket);
	}
	PendingAttachmentsToRestore.Empty();

	FPreAnimatedEntityCaptureSource* EntityMetaData = InParameters.CacheExtension->GetEntityMetaData();
	if (InParameters.CacheExtension->IsCapturingGlobalState() && EntityMetaData)
	{
		// Stop tracking the forcibly 'keep-state' entities that are tracking the attachment parent
		FEntityTaskBuilder()
		.ReadEntityIDs()
		.FilterAll({ TrackComponents->AttachParent, BuiltInComponents->Tags.NeedsUnlink })
		.Iterate_PerEntity(&Linker->EntityManager,
			[EntityMetaData](FMovieSceneEntityID EntityID)
			{
				EntityMetaData->StopTrackingEntity(EntityID, FPreAnimatedComponentAttachmentStorage::StorageID);
			}
		);
	}
}<|MERGE_RESOLUTION|>--- conflicted
+++ resolved
@@ -34,18 +34,7 @@
 	{
 		const FSequenceInstance& TargetInstance = InstanceRegistry->GetInstance(InstanceHandle);
 
-<<<<<<< HEAD
-		FMovieSceneSequenceID ResolvedSequenceID = BindingID.GetSequenceID();
-		if (!TargetInstance->IsRootSequence())
-		{
-			ResolvedSequenceID = BindingID.ResolveLocalToRoot(TargetInstance->GetSequenceID(), *Player).GetSequenceID();
-			TargetInstance = &InstanceRegistry->GetInstance(TargetInstance->GetRootInstanceHandle());
-		}
-
-		for (TWeakObjectPtr<> WeakObject : Player->FindBoundObjects(BindingID.GetGuid(), ResolvedSequenceID))
-=======
 		for (TWeakObjectPtr<> WeakObject : BindingID.ResolveBoundObjects(TargetInstance))
->>>>>>> 3aae9151
 		{
 			if (AActor* ParentActor = Cast<AActor>(WeakObject.Get()))
 			{
@@ -248,48 +237,7 @@
 	Filter.All({ TrackComponents->AttachComponent });
 
 	AttachmentTracker.Update(Linker, FBuiltInComponentTypes::Get()->BoundObject, Filter);
-<<<<<<< HEAD
-
-	// ---------------------------------------------------------------------------------------------------------
-	// 4.26.2: FEntityOutputAggregate::bNeedsRestoration does not update correctly when transitioning from 
-	// restore state sections to keep state sections - this hack addresses the issue in a hotfix conformant manner
-	struct FHACK_UpdateRestoreState : TOverlappingEntityTracker_BoundObject<FPreAnimAttachment>
-	{
-		void UpdateInvalidatedRestoreStates(UMovieSceneEntitySystemLinker* InLinker)
-		{
-			FComponentTypeID RestoreStateTag = FBuiltInComponentTypes::Get()->Tags.RestoreState;
-
-			for (TConstSetBitIterator<> InvalidOutput(this->InvalidatedOutputs); InvalidOutput; ++InvalidOutput)
-			{
-				const uint16 OutputIndex = static_cast<uint16>(InvalidOutput.GetIndex());
-				RecomputeAggregateRestoreState(InLinker, OutputIndex, RestoreStateTag);
-			}
-		}
-		FORCEINLINE void RecomputeAggregateRestoreState(UMovieSceneEntitySystemLinker* InLinker, uint16 OutputIndex, FComponentTypeID RestoreStateTag)
-		{
-			auto Inputs = this->OutputToEntity.CreateConstKeyIterator(OutputIndex);
-			if (Inputs)
-			{
-				for ( ; Inputs; ++Inputs)
-				{
-					if (InLinker->EntityManager.HasComponent(Inputs.Value(), RestoreStateTag))
-					{
-						this->Outputs[OutputIndex].Aggregate.bNeedsRestoration = true;
-						return;
-					}
-				}
-
-				this->Outputs[OutputIndex].Aggregate.bNeedsRestoration = false;
-			}
-		}
-	};
-	static_cast<FHACK_UpdateRestoreState&>(AttachmentTracker).UpdateInvalidatedRestoreStates(Linker);
-	// ---------------------------------------------------------------------------------------------------------
-
-	AttachmentTracker.ProcessInvalidatedOutputs(FAttachmentHandler(this));
-=======
 	AttachmentTracker.ProcessInvalidatedOutputs(Linker, FAttachmentHandler(this));
->>>>>>> 3aae9151
 }
 
 void UMovieSceneComponentAttachmentSystem::AddPendingDetach(USceneComponent* SceneComponent, const UE::MovieScene::FPreAnimAttachment& Attachment)
