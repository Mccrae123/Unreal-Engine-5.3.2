--- conflicted
+++ resolved
@@ -213,31 +213,7 @@
 			void ForEachEntity(UObject* BoundObject, UE::MovieScene::FInstanceHandle InstanceHandle, const FConstraintComponentData& ConstraintChannel, FFrameTime FrameTime)
 			{
 				const FSequenceInstance& TargetInstance = InstanceRegistry->GetInstance(InstanceHandle);
-<<<<<<< HEAD
-
-				if (ConstraintChannel.ConstraintAndActiveChannel->Constraint.IsPending())
-				{
-					ConstraintChannel.ConstraintAndActiveChannel->Constraint.LoadSynchronous();
-				}
-				UTickableConstraint* Constraint = ConstraintChannel.ConstraintAndActiveChannel->Constraint.Get();
-				if (!Constraint) //if constraint doesn't exist it probably got unspawned so recreate it and add it
-				{
-					UTickableConstraint* NewOne = Controller->AddConstraintFromCopy(ConstraintChannel.ConstraintAndActiveChannel->ConstraintCopyToSpawn);
-					Constraint = Controller->GetConstraint(ConstraintChannel.ConstraintName);
-					ConstraintChannel.Section->ReplaceConstraint(ConstraintChannel.ConstraintName, Constraint);
-				}
-				else // it's possible that we have it but it's not in the manager, due to manager not being saved with it (due to spawning or undo/redo).
-				{
-					const TArray< TObjectPtr<UTickableConstraint>>& ConstraintsArray = Controller->GetConstraintsArray();
-					if(ConstraintsArray.Find(Constraint) == INDEX_NONE)
-					{
-						Controller->AddConstraint(Constraint);
-					}
-				}
-				if (Constraint)
-=======
 				if (FConstraintAndActiveChannel* ConstraintAndActiveChannel = ConstraintChannel.Section->GetConstraintChannel(ConstraintChannel.ConstraintName))
->>>>>>> 74d0b334
 				{
 					UTickableConstraint* Constraint = CreateConstraintIfNeeded(*Controller, ConstraintAndActiveChannel, ConstraintChannel);
 
