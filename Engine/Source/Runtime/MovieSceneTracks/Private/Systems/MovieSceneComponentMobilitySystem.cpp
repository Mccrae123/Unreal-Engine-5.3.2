--- conflicted
+++ resolved
@@ -53,16 +53,6 @@
 
 	void DestroyOutput(UObject* Object, EComponentMobility::Type* Output, FEntityOutputAggregate Aggregate)
 	{
-<<<<<<< HEAD
-		if (Aggregate.bNeedsRestoration)
-		{
-			if (USceneComponent* SceneComponent = Cast<USceneComponent>(Object))
-			{
-				System->AddPendingRestore(SceneComponent, *Output);
-			}
-		}
-=======
->>>>>>> 3aae9151
 	}
 };
 
@@ -165,48 +155,7 @@
 
 	// Update the mobility tracker, caching preanimated mobilities and assigning everything as moveable that needs it
 	MobilityTracker.Update(Linker, FBuiltInComponentTypes::Get()->BoundObject, Filter);
-<<<<<<< HEAD
-
-	// ---------------------------------------------------------------------------------------------------------
-	// 4.26.2: FEntityOutputAggregate::bNeedsRestoration does not update correctly when transitioning from 
-	// restore state sections to keep state sections - this hack addresses the issue in a hotfix conformant manner
-	struct FHACK_UpdateRestoreState : TOverlappingEntityTracker_BoundObject<EComponentMobility::Type>
-	{
-		void UpdateInvalidatedRestoreStates(UMovieSceneEntitySystemLinker* InLinker)
-		{
-			FComponentTypeID RestoreStateTag = FBuiltInComponentTypes::Get()->Tags.RestoreState;
-
-			for (TConstSetBitIterator<> InvalidOutput(this->InvalidatedOutputs); InvalidOutput; ++InvalidOutput)
-			{
-				const uint16 OutputIndex = static_cast<uint16>(InvalidOutput.GetIndex());
-				RecomputeAggregateRestoreState(InLinker, OutputIndex, RestoreStateTag);
-			}
-		}
-		FORCEINLINE void RecomputeAggregateRestoreState(UMovieSceneEntitySystemLinker* InLinker, uint16 OutputIndex, FComponentTypeID RestoreStateTag)
-		{
-			auto Inputs = this->OutputToEntity.CreateConstKeyIterator(OutputIndex);
-			if (Inputs)
-			{
-				for ( ; Inputs; ++Inputs)
-				{
-					if (InLinker->EntityManager.HasComponent(Inputs.Value(), RestoreStateTag))
-					{
-						this->Outputs[OutputIndex].Aggregate.bNeedsRestoration = true;
-						return;
-					}
-				}
-
-				this->Outputs[OutputIndex].Aggregate.bNeedsRestoration = false;
-			}
-		}
-	};
-	static_cast<FHACK_UpdateRestoreState&>(MobilityTracker).UpdateInvalidatedRestoreStates(Linker);
-	// ---------------------------------------------------------------------------------------------------------
-
-	MobilityTracker.ProcessInvalidatedOutputs(FMobilityCacheHandler(this));
-=======
 	MobilityTracker.ProcessInvalidatedOutputs(Linker, FMobilityCacheHandler(this));
->>>>>>> 3aae9151
 }
 
 void UMovieSceneComponentMobilitySystem::TagGarbage(UMovieSceneEntitySystemLinker*)
