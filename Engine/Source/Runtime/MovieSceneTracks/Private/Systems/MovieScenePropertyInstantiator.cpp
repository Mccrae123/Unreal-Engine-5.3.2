// Copyright Epic Games, Inc. All Rights Reserved.

#include "Systems/MovieScenePropertyInstantiator.h"
#include "EntitySystem/MovieSceneEntityBuilder.h"
#include "EntitySystem/MovieScenePropertyBinding.h"
#include "EntitySystem/MovieSceneEntitySystemLinker.h"
#include "EntitySystem/MovieSceneBlenderSystem.h"
#include "EntitySystem/MovieScenePropertyRegistry.h"
#include "Systems/MovieScenePiecewiseFloatBlenderSystem.h"

#include "Algo/IndexOf.h"

UMovieScenePropertyInstantiatorSystem::UMovieScenePropertyInstantiatorSystem(const FObjectInitializer& ObjInit)
	: Super(ObjInit)
{
	using namespace UE::MovieScene;

	BuiltInComponents = FBuiltInComponentTypes::Get();

	RecomposerImpl.OnGetPropertyInfo = FOnGetPropertyRecomposerPropertyInfo::CreateUObject(
				this, &UMovieScenePropertyInstantiatorSystem::FindPropertyFromSource);

	SystemExclusionContext = EEntitySystemContext::Interrogation;
	RelevantComponent = BuiltInComponents->PropertyBinding;
	if (HasAnyFlags(RF_ClassDefaultObject))
	{
		DefineComponentConsumer(GetClass(), BuiltInComponents->BoundObject);
		DefineComponentProducer(GetClass(), BuiltInComponents->BlendChannelInput);
		DefineComponentProducer(GetClass(), BuiltInComponents->SymbolicTags.CreatesEntities);
	}

	CleanFastPathMask.SetAll({ BuiltInComponents->FastPropertyOffset, BuiltInComponents->SlowProperty, BuiltInComponents->CustomPropertyIndex });
}

UE::MovieScene::FPropertyStats UMovieScenePropertyInstantiatorSystem::GetStatsForProperty(UE::MovieScene::FCompositePropertyTypeID PropertyID) const
{
	const int32 Index = PropertyID.AsIndex();
	if (PropertyStats.IsValidIndex(Index))
	{
		return PropertyStats[Index];
	}

	return UE::MovieScene::FPropertyStats();
}

void UMovieScenePropertyInstantiatorSystem::OnLink()
{
	Linker->Events.CleanTaggedGarbage.AddUObject(this, &UMovieScenePropertyInstantiatorSystem::CleanTaggedGarbage);

	CleanFastPathMask.CombineWithBitwiseOR(Linker->EntityManager.GetComponents()->GetMigrationMask(), EBitwiseOperatorFlags::MaxSize);
}

void UMovieScenePropertyInstantiatorSystem::OnUnlink()
{
	Linker->Events.CleanTaggedGarbage.RemoveAll(this);
}

void UMovieScenePropertyInstantiatorSystem::CleanTaggedGarbage(UMovieSceneEntitySystemLinker*)
{
	using namespace UE::MovieScene;

	TBitArray<> InvalidatedProperties;
	DiscoverInvalidatedProperties(InvalidatedProperties);

	if (InvalidatedProperties.Num() != 0)
	{
		ProcessInvalidatedProperties(InvalidatedProperties);
	}
}

void UMovieScenePropertyInstantiatorSystem::OnRun(FSystemTaskPrerequisites& InPrerequisites, FSystemSubsequentTasks& Subsequents)
{
	using namespace UE::MovieScene;

	TBitArray<> InvalidatedProperties;
	DiscoverInvalidatedProperties(InvalidatedProperties);

	if (InvalidatedProperties.Num() != 0)
	{
		ProcessInvalidatedProperties(InvalidatedProperties);
	}

	if (InitializePropertyMetaDataTasks.Find(true) != INDEX_NONE)
	{
		InitializePropertyMetaData(InPrerequisites, Subsequents);
	}

	ObjectPropertyToResolvedIndex.Compact();
	EntityToProperty.Compact();
}

void UMovieScenePropertyInstantiatorSystem::DiscoverInvalidatedProperties(TBitArray<>& OutInvalidatedProperties)
{
	using namespace UE::MovieScene;

	TBitArray<> InvalidatedProperties;

	TArrayView<const FPropertyDefinition> Properties = this->BuiltInComponents->PropertyRegistry.GetProperties();

	PropertyStats.SetNum(Properties.Num());

	auto VisitNewProperties = [this, Properties, &OutInvalidatedProperties](const FEntityAllocation* Allocation, const FMovieSceneEntityID* EntityIDs, UObject* const * ObjectPtrs, const FMovieScenePropertyBinding* PropertyPtrs)
	{
		const int32 PropertyDefinitionIndex = Algo::IndexOfByPredicate(Properties, [=](const FPropertyDefinition& InDefinition){ return Allocation->HasComponent(InDefinition.PropertyType); });
		if (PropertyDefinitionIndex == INDEX_NONE)
		{
			return;
		}

		const FPropertyDefinition& PropertyDefinition = Properties[PropertyDefinitionIndex];

		FCustomAccessorView CustomAccessors = PropertyDefinition.CustomPropertyRegistration ? PropertyDefinition.CustomPropertyRegistration->GetAccessors() : FCustomAccessorView();

		for (int32 Index = 0; Index < Allocation->Num(); ++Index)
		{
			const int32 PropertyIndex = this->ResolveProperty(CustomAccessors, ObjectPtrs[Index], PropertyPtrs[Index], PropertyDefinitionIndex);
			
			// If the property did not resolve, we still add it to the LUT
			// So that the ensure inside VisitExpiredEntities only fires
			// for genuine link/unlink disparities
			this->EntityToProperty.Add(EntityIDs[Index], PropertyIndex);

			if (PropertyIndex != INDEX_NONE)
			{
				this->Contributors.Add(PropertyIndex, EntityIDs[Index]);
				this->NewContributors.Add(PropertyIndex, EntityIDs[Index]);

				OutInvalidatedProperties.PadToNum(PropertyIndex + 1, false);
				OutInvalidatedProperties[PropertyIndex] = true;
			}
		}
	};

	FEntityTaskBuilder()
	.ReadEntityIDs()
	.Read(BuiltInComponents->BoundObject)
	.Read(BuiltInComponents->PropertyBinding)
	.FilterNone({ BuiltInComponents->BlendChannelOutput })
	.FilterAll({ BuiltInComponents->Tags.NeedsLink })
	.Iterate_PerAllocation(&Linker->EntityManager, VisitNewProperties);


	auto VisitExpiredEntities = [this, &OutInvalidatedProperties](FMovieSceneEntityID EntityID)
	{
		const int32* PropertyIndexPtr = this->EntityToProperty.Find(EntityID);
		if (ensureMsgf(PropertyIndexPtr, TEXT("Could not find entity to clean up from linker entity ID - this indicates VisitNewProperties never got called for this entity, or a garbage collection has somehow destroyed the entity without flushing the ecs.")))
		{
			const int32 PropertyIndex = *PropertyIndexPtr;
			if (PropertyIndex != INDEX_NONE)
			{
				OutInvalidatedProperties.PadToNum(PropertyIndex + 1, false);
				OutInvalidatedProperties[PropertyIndex] = true;

				this->Contributors.Remove(PropertyIndex, EntityID);
			}

			// Always remove the entity ID from the LUT
			this->EntityToProperty.Remove(EntityID);
		}
	};

	FEntityTaskBuilder()
	.ReadEntityIDs()
	.FilterNone({ BuiltInComponents->BlendChannelOutput })
	.FilterAll({ BuiltInComponents->BoundObject, BuiltInComponents->PropertyBinding, BuiltInComponents->Tags.NeedsUnlink })
	.Iterate_PerEntity(&Linker->EntityManager, VisitExpiredEntities);
}

void UMovieScenePropertyInstantiatorSystem::ProcessInvalidatedProperties(const TBitArray<>& InvalidatedProperties)
{
	using namespace UE::MovieScene;

	TBitArray<> StaleProperties;

	TArrayView<const FPropertyDefinition> Properties = BuiltInComponents->PropertyRegistry.GetProperties();

	FPropertyParameters Params;

	// This is all random access at this point :(
	for (TConstSetBitIterator<> It(InvalidatedProperties); It; ++It)
	{
		const int32 PropertyIndex = It.GetIndex();
		if (!ResolvedProperties.IsValidIndex(PropertyIndex))
		{
			continue;
		}

		// Update our view of how this property is animated
		Params.PropertyInfo = &ResolvedProperties[PropertyIndex];
		Params.PropertyDefinition = &Properties[Params.PropertyInfo->PropertyDefinitionIndex];
		Params.PropertyInfoIndex = PropertyIndex;

		UpdatePropertyInfo(Params);

		// Does it have anything at all contributing to it anymore?
		if (!Contributors.Contains(PropertyIndex))
		{
			StaleProperties.PadToNum(PropertyIndex + 1, false);
			StaleProperties[PropertyIndex] = true;
		}
		// Does it support fast path?
		else if (PropertySupportsFastPath(Params))
		{
			InitializeFastPath(Params);
		}
		// Else use the (slightly more) expensive blend path
		else
		{
			InitializeBlendPath(Params);
		}
	}

	// Restore and destroy stale properties
	if (StaleProperties.Find(true) != INDEX_NONE)
	{
		for (TConstSetBitIterator<> It(StaleProperties); It; ++It)
		{
			const int32 PropertyIndex = It.GetIndex();
			FObjectPropertyInfo* PropertyInfo = &ResolvedProperties[PropertyIndex];

			if (PropertyInfo->BlendChannel != INVALID_BLEND_CHANNEL)
			{
				if (UMovieSceneBlenderSystem* Blender = PropertyInfo->Blender.Get())
				{
					const FMovieSceneBlendChannelID BlendChannelID(Blender->GetBlenderSystemID(), PropertyInfo->BlendChannel);
					Blender->ReleaseBlendChannel(BlendChannelID);
				}
				Linker->EntityManager.AddComponents(PropertyInfo->PropertyEntityID, BuiltInComponents->FinishedMask);
			}

			if (PropertyInfo->EmptyChannels.Find(true) != INDEX_NONE)
			{
				--PropertyStats[PropertyInfo->PropertyDefinitionIndex].NumPartialProperties;
			}

			--PropertyStats[PropertyInfo->PropertyDefinitionIndex].NumProperties;
			ResolvedProperties.RemoveAt(PropertyIndex);

			// PropertyInfo is now garbage
		}

		// @todo: If perf is a real issue with this look, we could call ObjectPropertyToResolvedIndex.Remove(MakeTuple(PropertyInfo->BoundObject, PropertyInfo->PropertyBinding.PropertyPath));
		// In the loop above, but it is possible that BoundObject no longer relates to a valid object at that point
		for (auto It = ObjectPropertyToResolvedIndex.CreateIterator(); It; ++It)
		{
			if (!ResolvedProperties.IsAllocated(It.Value()))
			{
				It.RemoveCurrent();
			}
		}
	}

	NewContributors.Empty();
}

void UMovieScenePropertyInstantiatorSystem::UpdatePropertyInfo(const FPropertyParameters& Params)
{
	using namespace UE::MovieScene;

	TArrayView<const FPropertyCompositeDefinition> Composites = BuiltInComponents->PropertyRegistry.GetComposites(*Params.PropertyDefinition);

	FChannelMask EmptyChannels(true, Params.PropertyDefinition->CompositeSize);

	bool bWantsRestoreState = false;
	int32 NumContributors = 0;

	for (auto ContributorIt = Contributors.CreateConstKeyIterator(Params.PropertyInfoIndex); ContributorIt; ++ContributorIt)
	{
		++NumContributors;

		if (!bWantsRestoreState && Linker->EntityManager.HasComponent(ContributorIt.Value(), BuiltInComponents->Tags.RestoreState))
		{
			bWantsRestoreState = true;
		}

		for (int32 CompositeIndex = 0; CompositeIndex < Params.PropertyDefinition->CompositeSize; ++CompositeIndex)
		{
			if (EmptyChannels[CompositeIndex] == false)
			{
				continue;
			}

			FComponentTypeID ThisChannel = Composites[CompositeIndex].ComponentTypeID;
			if (ThisChannel && Linker->EntityManager.HasComponent(ContributorIt.Value(), ThisChannel))
			{
				EmptyChannels[CompositeIndex] = false;
			}
		}
	}

	// Reset the restore state status of the property if we still have contributors
	// We do not do this if there are no contributors to ensure that stale properties are restored correctly
	if (NumContributors > 0)
	{
		const bool bWasPartial = Params.PropertyInfo->EmptyChannels.Find(true) != INDEX_NONE;
		const bool bIsPartial  = EmptyChannels.Find(true) != INDEX_NONE;

		if (bWasPartial != bIsPartial)
		{
			const int32 StatIndex = Params.PropertyInfo->PropertyDefinitionIndex;
			PropertyStats[StatIndex].NumPartialProperties += bIsPartial ? 1 : -1;
		}

		Params.PropertyInfo->EmptyChannels = EmptyChannels;
		Params.PropertyInfo->bWantsRestoreState = bWantsRestoreState;
	}
}

bool UMovieScenePropertyInstantiatorSystem::PropertySupportsFastPath(const FPropertyParameters& Params) const
{
	using namespace UE::MovieScene;

	// Properties that are already blended, or are currently animated must use the blend path
	if (ResolvedProperties[Params.PropertyInfoIndex].BlendChannel != INVALID_BLEND_CHANNEL || Params.PropertyInfo->PropertyEntityID.IsValid())
	{
		return false;
	}

	int32 NumContributors = 0;
	for (auto It = Contributors.CreateConstKeyIterator(Params.PropertyInfoIndex); It; ++It)
	{
		++NumContributors;
		if (NumContributors > 1)
		{
			return false;
		}

		FComponentMask Type = Linker->EntityManager.GetEntityType(It.Value());
		if (Type.Contains(BuiltInComponents->Tags.RelativeBlend) || 
				Type.Contains(BuiltInComponents->Tags.AdditiveBlend) || 
				Type.Contains(BuiltInComponents->Tags.AdditiveFromBaseBlend) || 
				Type.Contains(BuiltInComponents->WeightAndEasingResult))
		{
			return false;
		}
	}

	return true;
}

void UMovieScenePropertyInstantiatorSystem::InitializeFastPath(const FPropertyParameters& Params)
{
	using namespace UE::MovieScene;

	FMovieSceneEntityID SoleContributor = Contributors.FindChecked(Params.PropertyInfoIndex);

	// Have we ever seen this property before?
	if (SoleContributor == Params.PropertyInfo->PropertyEntityID)
	{
		return;
	}

	Params.PropertyInfo->PropertyEntityID = SoleContributor;

	check(Params.PropertyInfo->BlendChannel == INVALID_BLEND_CHANNEL);
	switch (Params.PropertyInfo->Property.GetIndex())
	{
	case 0:
		Linker->EntityManager.AddComponent(SoleContributor, BuiltInComponents->FastPropertyOffset,  Params.PropertyInfo->Property.template Get<uint16>());
		break;
	case 1:
		Linker->EntityManager.AddComponent(SoleContributor, BuiltInComponents->CustomPropertyIndex, Params.PropertyInfo->Property.template Get<FCustomPropertyIndex>());
		break;
	case 2:
		Linker->EntityManager.AddComponent(SoleContributor, BuiltInComponents->SlowProperty,        Params.PropertyInfo->Property.template Get<FSlowPropertyPtr>());
		break;
	}

	if (Params.PropertyDefinition->MetaDataTypes.Num() > 0)
	{
		InitializePropertyMetaDataTasks.PadToNum(Params.PropertyInfo->PropertyDefinitionIndex+1, false);
		InitializePropertyMetaDataTasks[Params.PropertyInfo->PropertyDefinitionIndex] = true;

		FComponentMask NewMask;
		for (FComponentTypeID Component : Params.PropertyDefinition->MetaDataTypes)
		{
			NewMask.Set(Component);
		}
		Linker->EntityManager.AddComponents(SoleContributor, NewMask);
	}
}

void UMovieScenePropertyInstantiatorSystem::InitializeBlendPath(const FPropertyParameters& Params)
{
	using namespace UE::MovieScene;

	TArrayView<const FPropertyCompositeDefinition> Composites = BuiltInComponents->PropertyRegistry.GetComposites(*Params.PropertyDefinition);

	UClass* BlenderClass = UMovieScenePiecewiseFloatBlenderSystem::StaticClass();

	// Ensure contributors all have the necessary blend inputs and tags
	for (auto ContributorIt = Contributors.CreateConstKeyIterator(Params.PropertyInfoIndex); ContributorIt; ++ContributorIt)
	{
		FMovieSceneEntityID Contributor = ContributorIt.Value();

		TOptionalComponentReader<TSubclassOf<UMovieSceneBlenderSystem>> BlenderTypeComponent = Linker->EntityManager.ReadComponent(Contributor, BuiltInComponents->BlenderType);
		if (BlenderTypeComponent)
		{
			BlenderClass = BlenderTypeComponent->Get();
			break;
		}
	}

	check(BlenderClass);

	UMovieSceneBlenderSystem* ExistingBlender = Params.PropertyInfo->Blender.Get();
	if (ExistingBlender && BlenderClass != ExistingBlender->GetClass())
	{
		const FMovieSceneBlendChannelID ExistingBlendChannel(ExistingBlender->GetBlenderSystemID(), Params.PropertyInfo->BlendChannel);
		ExistingBlender->ReleaseBlendChannel(ExistingBlendChannel);
		Params.PropertyInfo->BlendChannel = INVALID_BLEND_CHANNEL;
	}

	UMovieSceneBlenderSystem* const Blender = CastChecked<UMovieSceneBlenderSystem>(Linker->LinkSystem(BlenderClass));
	Params.PropertyInfo->Blender = Blender;

	const bool bWasAlreadyBlended = Params.PropertyInfo->BlendChannel != INVALID_BLEND_CHANNEL;
	if (!bWasAlreadyBlended)
	{
		const FMovieSceneBlendChannelID NewBlendChannel = Blender->AllocateBlendChannel();
		Params.PropertyInfo->BlendChannel = NewBlendChannel.ChannelID;
	}

	const FMovieSceneBlendChannelID BlendChannel(Blender->GetBlenderSystemID(), Params.PropertyInfo->BlendChannel);

	if (!bWasAlreadyBlended)
	{
		FComponentMask NewMask;
		NewMask.Set(Params.PropertyDefinition->InitialValueType);

		if (Params.PropertyDefinition->MetaDataTypes.Num() > 0)
		{
			InitializePropertyMetaDataTasks.PadToNum(Params.PropertyInfo->PropertyDefinitionIndex+1, false);
			InitializePropertyMetaDataTasks[Params.PropertyInfo->PropertyDefinitionIndex] = true;

			for (FComponentTypeID Component : Params.PropertyDefinition->MetaDataTypes)
			{
				NewMask.Set(Component);
			}
		}

		for (int32 Index = 0; Index < Composites.Num(); ++Index)
		{
			if (Params.PropertyInfo->EmptyChannels[Index] == false)
			{
				NewMask.Set(Composites[Index].ComponentTypeID);
			}
		}
		NewMask.Set(Params.PropertyDefinition->PropertyType);

		FMovieSceneEntityID NewEntityID;
		switch (Params.PropertyInfo->Property.GetIndex())
		{
		// Never seen this property before
		case 0:
			NewEntityID = FEntityBuilder()
			.Add(BuiltInComponents->FastPropertyOffset,      Params.PropertyInfo->Property.template Get<uint16>())
			.Add(BuiltInComponents->PropertyBinding,         Params.PropertyInfo->PropertyBinding)
			.Add(BuiltInComponents->BoundObject,             Params.PropertyInfo->BoundObject)
			.Add(BuiltInComponents->BlendChannelOutput,      BlendChannel)
			.AddTagConditional(BuiltInComponents->Tags.MigratedFromFastPath, Params.PropertyInfo->PropertyEntityID.IsValid())
			.AddTagConditional(BuiltInComponents->Tags.RestoreState, Params.PropertyInfo->bWantsRestoreState)
			.AddTag(BuiltInComponents->Tags.NeedsLink)
			.AddMutualComponents()
			.CreateEntity(&Linker->EntityManager, NewMask);
			break;

		case 1:
			NewEntityID = FEntityBuilder()
			.Add(BuiltInComponents->CustomPropertyIndex, Params.PropertyInfo->Property.template Get<FCustomPropertyIndex>())
			.Add(BuiltInComponents->PropertyBinding,     Params.PropertyInfo->PropertyBinding)
			.Add(BuiltInComponents->BoundObject,         Params.PropertyInfo->BoundObject)
			.Add(BuiltInComponents->BlendChannelOutput,  BlendChannel)
			.AddTagConditional(BuiltInComponents->Tags.MigratedFromFastPath, Params.PropertyInfo->PropertyEntityID.IsValid())
			.AddTagConditional(BuiltInComponents->Tags.RestoreState, Params.PropertyInfo->bWantsRestoreState)
			.AddTag(BuiltInComponents->Tags.NeedsLink)
			.AddMutualComponents()
			.CreateEntity(&Linker->EntityManager, NewMask);
			break;

		case 2:
			NewEntityID = FEntityBuilder()
			.Add(BuiltInComponents->SlowProperty,            Params.PropertyInfo->Property.template Get<FSlowPropertyPtr>())
			.Add(BuiltInComponents->PropertyBinding,         Params.PropertyInfo->PropertyBinding)
			.Add(BuiltInComponents->BoundObject,             Params.PropertyInfo->BoundObject)
			.Add(BuiltInComponents->BlendChannelOutput,      BlendChannel)
			.AddTagConditional(BuiltInComponents->Tags.MigratedFromFastPath, Params.PropertyInfo->PropertyEntityID.IsValid())
			.AddTagConditional(BuiltInComponents->Tags.RestoreState, Params.PropertyInfo->bWantsRestoreState)
			.AddTag(BuiltInComponents->Tags.NeedsLink)
			.AddMutualComponents()
			.CreateEntity(&Linker->EntityManager, NewMask);
			break;
		}

		if (Params.PropertyInfo->PropertyEntityID)
		{
			// Move any copiable/migratable components over from the existing fast-path entity
			Linker->EntityManager.CopyComponents(Params.PropertyInfo->PropertyEntityID, NewEntityID, Linker->EntityManager.GetComponents()->GetCopyAndMigrationMask());

			// Add blend inputs on the first contributor, which was using the fast-path
			Linker->EntityManager.AddComponent(Params.PropertyInfo->PropertyEntityID, BuiltInComponents->BlendChannelInput, BlendChannel);
			Linker->EntityManager.RemoveComponents(Params.PropertyInfo->PropertyEntityID, CleanFastPathMask);
		}

		Params.PropertyInfo->PropertyEntityID = NewEntityID;
	}
	else
	{
		FComponentMask NewEntityType = Linker->EntityManager.GetEntityType(Params.PropertyInfo->PropertyEntityID);

		// Ensure the property has only the exact combination of components that constitute its animation
		for (int32 Index = 0; Index < Composites.Num(); ++Index)
		{
			FComponentTypeID Composite = Composites[Index].ComponentTypeID;
			NewEntityType[Composite] = (Params.PropertyInfo->EmptyChannels[Index] != true);
		}
		NewEntityType.Set(Params.PropertyDefinition->PropertyType);
		if (Params.PropertyInfo->bWantsRestoreState)
		{
			NewEntityType.Set(BuiltInComponents->Tags.RestoreState);
		}
		else
		{
			NewEntityType.Remove(BuiltInComponents->Tags.RestoreState);
		}

		if (Params.PropertyInfo->bWantsRestoreState)
		{
			NewEntityType.Set(BuiltInComponents->Tags.RestoreState);
		}
		else
		{
			NewEntityType.Remove(BuiltInComponents->Tags.RestoreState);
		}

		Linker->EntityManager.ChangeEntityType(Params.PropertyInfo->PropertyEntityID, NewEntityType);
	}

	// Ensure contributors all have the necessary blend inputs and tags
	for (auto ContributorIt = NewContributors.CreateConstKeyIterator(Params.PropertyInfoIndex); ContributorIt; ++ContributorIt)
	{
		const FMovieSceneEntityID Contributor = ContributorIt.Value();
		Linker->EntityManager.AddComponent(Contributor, BuiltInComponents->BlendChannelInput, BlendChannel);
		Linker->EntityManager.RemoveComponents(Contributor, CleanFastPathMask);
	}
}

<<<<<<< HEAD
int32 UMovieScenePropertyInstantiatorSystem::FindCustomAccessorIndex(UE::MovieScene::FCustomAccessorView Accessors, UClass* ClassType, FName PropertyPath)
{
	using namespace UE::MovieScene;

	UClass* StopIterationAt = UObject::StaticClass();

	while (ClassType != StopIterationAt)
	{
		for (int32 Index = 0; Index < Accessors.Num(); ++Index)
		{
			const FCustomPropertyAccessor& Accessor = Accessors[Index];
			if (Accessor.Class == ClassType && Accessor.PropertyPath == PropertyPath)
			{
				return Index;
			}
		}
		ClassType = ClassType->GetSuperClass();
	}

	return INDEX_NONE;
}

TOptional<uint16> UMovieScenePropertyInstantiatorSystem::ComputeFastPropertyPtrOffset(UClass* ObjectClass, const FMovieScenePropertyBinding& PropertyBinding)
{
	using namespace UE::MovieScene;

	FProperty* Property = ObjectClass->FindPropertyByName(PropertyBinding.PropertyName);
	// @todo: Constructing FNames from strings is _very_ costly and we really shouldn't be doing this at runtime.
	UFunction* Setter   = ObjectClass->FindFunctionByName(*(FString("Set") + PropertyBinding.PropertyName.ToString()));
	if (Property && !Setter)
	{
		UObject* DefaultObject   = ObjectClass->GetDefaultObject();
		uint8*   PropertyAddress = Property->ContainerPtrToValuePtr<uint8>(DefaultObject);
		int32    PropertyOffset  = PropertyAddress - reinterpret_cast<uint8*>(DefaultObject);

		if (ensureMsgf(PropertyOffset >= 0 && PropertyOffset < int32(uint16(0xFFFF)), TEXT("Property offset of more than 65535 bytes - this is most likely an error and is not supported by fast property accessors.")))
		{
			return uint16(PropertyOffset);
		}
	}

	return TOptional<uint16>();
}

=======
>>>>>>> 3aae9151
int32 UMovieScenePropertyInstantiatorSystem::ResolveProperty(UE::MovieScene::FCustomAccessorView CustomAccessors, UObject* Object, const FMovieScenePropertyBinding& PropertyBinding, int32 PropertyDefinitionIndex)
{
	using namespace UE::MovieScene;

	TTuple<UObject*, FName> Key = MakeTuple(Object, PropertyBinding.PropertyPath);
	if (const int32* ExistingPropertyIndex = ObjectPropertyToResolvedIndex.Find(Key))
	{
		return *ExistingPropertyIndex;
	}

<<<<<<< HEAD

	FObjectPropertyInfo NewInfo;

	NewInfo.BoundObject  = Object;
	NewInfo.PropertyPath = PropertyBinding.PropertyPath;
	NewInfo.PropertyDefinitionIndex = PropertyDefinitionIndex;

	UClass* Class = Object->GetClass();

	if (CustomAccessors.Num() != 0)
=======
	TOptional<FResolvedProperty> ResolvedProperty = FPropertyRegistry::ResolveProperty(Object, PropertyBinding, CustomAccessors);
	if (!ResolvedProperty.IsSet())
>>>>>>> 3aae9151
	{
		UE_LOG(LogMovieScene, Warning, TEXT("Unable to resolve property '%s' from '%s' instance '%s'"), *PropertyBinding.PropertyPath.ToString(), *Object->GetClass()->GetName(), *Object->GetName());
		return INDEX_NONE;
	}

	FObjectPropertyInfo NewInfo(MoveTemp(ResolvedProperty.GetValue()));

	NewInfo.BoundObject = Object;
	NewInfo.PropertyBinding = PropertyBinding;
	NewInfo.PropertyDefinitionIndex = PropertyDefinitionIndex;

	const int32 NewPropertyIndex = ResolvedProperties.Add(NewInfo);

	ObjectPropertyToResolvedIndex.Add(Key, NewPropertyIndex);

	++PropertyStats[PropertyDefinitionIndex].NumProperties;

	return NewPropertyIndex;
}

UE::MovieScene::FPropertyRecomposerPropertyInfo UMovieScenePropertyInstantiatorSystem::FindPropertyFromSource(FMovieSceneEntityID EntityID, UObject* Object) const
{
	using namespace UE::MovieScene;

	TOptionalComponentReader<FMovieScenePropertyBinding> PropertyBinding = Linker->EntityManager.ReadComponent(EntityID, BuiltInComponents->PropertyBinding);
	if (!PropertyBinding)
	{
		return FPropertyRecomposerPropertyInfo::Invalid();
	}

	TTuple<UObject*, FName> Key = MakeTuple(Object, PropertyBinding->PropertyPath);
	if (const int32* PropertyIndex = ObjectPropertyToResolvedIndex.Find(Key))
	{
		const FObjectPropertyInfo& PropertyInfo = ResolvedProperties[*PropertyIndex];
		return FPropertyRecomposerPropertyInfo { PropertyInfo.BlendChannel, PropertyInfo.Blender.Get(), PropertyInfo.PropertyEntityID };
	}

	return FPropertyRecomposerPropertyInfo::Invalid();
}

void UMovieScenePropertyInstantiatorSystem::InitializePropertyMetaData(FSystemTaskPrerequisites& InPrerequisites, FSystemSubsequentTasks& Subsequents)
{
	using namespace UE::MovieScene;

	for (TConstSetBitIterator<> TypesToCache(InitializePropertyMetaDataTasks); TypesToCache; ++TypesToCache)
	{
		FCompositePropertyTypeID PropertyID = FCompositePropertyTypeID::FromIndex(TypesToCache.GetIndex());

		const FPropertyDefinition& Definition = BuiltInComponents->PropertyRegistry.GetDefinition(PropertyID);
		Definition.Handler->DispatchInitializePropertyMetaDataTasks(Definition, InPrerequisites, Subsequents, Linker);
	}

<<<<<<< HEAD
	RestorePreAnimatedStateTasks.Empty();
}

void UMovieScenePropertyInstantiatorSystem::DiscardPreAnimatedStateForObject(UObject& Object)
{
	using namespace UE::MovieScene;

	for (FObjectPropertyInfo& PropertyInfo : ResolvedProperties)
	{
		if (PropertyInfo.BoundObject == &Object && PropertyInfo.bWantsRestoreState)
		{
			Linker->EntityManager.RemoveComponent(PropertyInfo.PropertyEntityID, BuiltInComponents->Tags.RestoreState);
			PropertyInfo.bWantsRestoreState = false;
		}
	}
}
=======
	InitializePropertyMetaDataTasks.Empty();
}
>>>>>>> 3aae9151
<|MERGE_RESOLUTION|>--- conflicted
+++ resolved
@@ -515,14 +515,6 @@
 			NewEntityType[Composite] = (Params.PropertyInfo->EmptyChannels[Index] != true);
 		}
 		NewEntityType.Set(Params.PropertyDefinition->PropertyType);
-		if (Params.PropertyInfo->bWantsRestoreState)
-		{
-			NewEntityType.Set(BuiltInComponents->Tags.RestoreState);
-		}
-		else
-		{
-			NewEntityType.Remove(BuiltInComponents->Tags.RestoreState);
-		}
 
 		if (Params.PropertyInfo->bWantsRestoreState)
 		{
@@ -545,53 +537,6 @@
 	}
 }
 
-<<<<<<< HEAD
-int32 UMovieScenePropertyInstantiatorSystem::FindCustomAccessorIndex(UE::MovieScene::FCustomAccessorView Accessors, UClass* ClassType, FName PropertyPath)
-{
-	using namespace UE::MovieScene;
-
-	UClass* StopIterationAt = UObject::StaticClass();
-
-	while (ClassType != StopIterationAt)
-	{
-		for (int32 Index = 0; Index < Accessors.Num(); ++Index)
-		{
-			const FCustomPropertyAccessor& Accessor = Accessors[Index];
-			if (Accessor.Class == ClassType && Accessor.PropertyPath == PropertyPath)
-			{
-				return Index;
-			}
-		}
-		ClassType = ClassType->GetSuperClass();
-	}
-
-	return INDEX_NONE;
-}
-
-TOptional<uint16> UMovieScenePropertyInstantiatorSystem::ComputeFastPropertyPtrOffset(UClass* ObjectClass, const FMovieScenePropertyBinding& PropertyBinding)
-{
-	using namespace UE::MovieScene;
-
-	FProperty* Property = ObjectClass->FindPropertyByName(PropertyBinding.PropertyName);
-	// @todo: Constructing FNames from strings is _very_ costly and we really shouldn't be doing this at runtime.
-	UFunction* Setter   = ObjectClass->FindFunctionByName(*(FString("Set") + PropertyBinding.PropertyName.ToString()));
-	if (Property && !Setter)
-	{
-		UObject* DefaultObject   = ObjectClass->GetDefaultObject();
-		uint8*   PropertyAddress = Property->ContainerPtrToValuePtr<uint8>(DefaultObject);
-		int32    PropertyOffset  = PropertyAddress - reinterpret_cast<uint8*>(DefaultObject);
-
-		if (ensureMsgf(PropertyOffset >= 0 && PropertyOffset < int32(uint16(0xFFFF)), TEXT("Property offset of more than 65535 bytes - this is most likely an error and is not supported by fast property accessors.")))
-		{
-			return uint16(PropertyOffset);
-		}
-	}
-
-	return TOptional<uint16>();
-}
-
-=======
->>>>>>> 3aae9151
 int32 UMovieScenePropertyInstantiatorSystem::ResolveProperty(UE::MovieScene::FCustomAccessorView CustomAccessors, UObject* Object, const FMovieScenePropertyBinding& PropertyBinding, int32 PropertyDefinitionIndex)
 {
 	using namespace UE::MovieScene;
@@ -602,21 +547,8 @@
 		return *ExistingPropertyIndex;
 	}
 
-<<<<<<< HEAD
-
-	FObjectPropertyInfo NewInfo;
-
-	NewInfo.BoundObject  = Object;
-	NewInfo.PropertyPath = PropertyBinding.PropertyPath;
-	NewInfo.PropertyDefinitionIndex = PropertyDefinitionIndex;
-
-	UClass* Class = Object->GetClass();
-
-	if (CustomAccessors.Num() != 0)
-=======
 	TOptional<FResolvedProperty> ResolvedProperty = FPropertyRegistry::ResolveProperty(Object, PropertyBinding, CustomAccessors);
 	if (!ResolvedProperty.IsSet())
->>>>>>> 3aae9151
 	{
 		UE_LOG(LogMovieScene, Warning, TEXT("Unable to resolve property '%s' from '%s' instance '%s'"), *PropertyBinding.PropertyPath.ToString(), *Object->GetClass()->GetName(), *Object->GetName());
 		return INDEX_NONE;
@@ -669,24 +601,5 @@
 		Definition.Handler->DispatchInitializePropertyMetaDataTasks(Definition, InPrerequisites, Subsequents, Linker);
 	}
 
-<<<<<<< HEAD
-	RestorePreAnimatedStateTasks.Empty();
-}
-
-void UMovieScenePropertyInstantiatorSystem::DiscardPreAnimatedStateForObject(UObject& Object)
-{
-	using namespace UE::MovieScene;
-
-	for (FObjectPropertyInfo& PropertyInfo : ResolvedProperties)
-	{
-		if (PropertyInfo.BoundObject == &Object && PropertyInfo.bWantsRestoreState)
-		{
-			Linker->EntityManager.RemoveComponent(PropertyInfo.PropertyEntityID, BuiltInComponents->Tags.RestoreState);
-			PropertyInfo.bWantsRestoreState = false;
-		}
-	}
-}
-=======
 	InitializePropertyMetaDataTasks.Empty();
-}
->>>>>>> 3aae9151
+}