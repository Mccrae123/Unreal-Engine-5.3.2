// Copyright Epic Games, Inc. All Rights Reserved.

#include "Systems/MovieScenePropertyInstantiator.h"
#include "Algo/AllOf.h"
#include "EntitySystem/MovieSceneEntityBuilder.h"
#include "EntitySystem/MovieScenePropertyBinding.h"
#include "EntitySystem/MovieSceneEntitySystemLinker.h"
#include "EntitySystem/MovieSceneBlenderSystem.h"
#include "EntitySystem/MovieScenePropertyRegistry.h"
#include "Systems/MovieScenePiecewiseDoubleBlenderSystem.h"
#include "EntitySystem/Interrogation/MovieSceneInterrogationLinker.h"

#include "Algo/AllOf.h"
#include "Algo/IndexOf.h"
#include "ProfilingDebugging/CountersTrace.h"

#include UE_INLINE_GENERATED_CPP_BY_NAME(MovieScenePropertyInstantiator)

DECLARE_CYCLE_STAT(TEXT("DiscoverInvalidatedProperties"), MovieSceneEval_DiscoverInvalidatedProperties, STATGROUP_MovieSceneECS);
DECLARE_CYCLE_STAT(TEXT("ProcessInvalidatedProperties"), MovieSceneEval_ProcessInvalidatedProperties, STATGROUP_MovieSceneECS);
DECLARE_CYCLE_STAT(TEXT("InitializePropertyMetaData"), MovieSceneEval_InitializePropertyMetaData, STATGROUP_MovieSceneECS);
<<<<<<< HEAD
=======


void UMovieScenePropertyInstantiatorSystem::FHierarchicalMetaData::CombineWith(const FHierarchicalMetaData& Other)
{
	NumContributors        += Other.NumContributors;
	bWantsRestoreState     |= Other.bWantsRestoreState;
	bSupportsFastPath      &= Other.bSupportsFastPath;
	bNeedsInitialValue     |= Other.bNeedsInitialValue;
	bBlendHierarchicalBias |= Other.bBlendHierarchicalBias;
}

void UMovieScenePropertyInstantiatorSystem::FHierarchicalMetaData::ResetTracking()
{
	NumContributors = 0;
	bWantsRestoreState = false;
	bSupportsFastPath = true;
	bNeedsInitialValue = false;
	bBlendHierarchicalBias = false;
	bInUse = false;
}

UMovieScenePropertyInstantiatorSystem::FContributorKey UMovieScenePropertyInstantiatorSystem::FPropertyParameters::MakeContributorKey() const
{
	return PropertyInfo->HierarchicalMetaData.bBlendHierarchicalBias ? FContributorKey(PropertyInfoIndex) : FContributorKey(PropertyInfoIndex, PropertyInfo->HierarchicalMetaData.HBias);
}
>>>>>>> 4af6daef

UMovieScenePropertyInstantiatorSystem::UMovieScenePropertyInstantiatorSystem(const FObjectInitializer& ObjInit)
	: Super(ObjInit)
{
	using namespace UE::MovieScene;

	BuiltInComponents = FBuiltInComponentTypes::Get();

	RecomposerImpl.OnGetPropertyInfo = FOnGetPropertyRecomposerPropertyInfo::CreateUObject(
				this, &UMovieScenePropertyInstantiatorSystem::FindPropertyFromSource);

	SystemCategories = FSystemInterrogator::GetExcludedFromInterrogationCategory();
	RelevantComponent = BuiltInComponents->PropertyBinding;
	if (HasAnyFlags(RF_ClassDefaultObject))
	{
		DefineComponentConsumer(GetClass(), BuiltInComponents->BoundObject);
		DefineComponentProducer(GetClass(), BuiltInComponents->BlendChannelInput);
		DefineComponentProducer(GetClass(), BuiltInComponents->HierarchicalBlendTarget);
		DefineComponentProducer(GetClass(), BuiltInComponents->SymbolicTags.CreatesEntities);
	}
}

UE::MovieScene::FPropertyStats UMovieScenePropertyInstantiatorSystem::GetStatsForProperty(UE::MovieScene::FCompositePropertyTypeID PropertyID) const
{
	const int32 Index = PropertyID.AsIndex();
	if (PropertyStats.IsValidIndex(Index))
	{
		return PropertyStats[Index];
	}

	return UE::MovieScene::FPropertyStats();
}

void UMovieScenePropertyInstantiatorSystem::OnLink()
{
<<<<<<< HEAD
	Linker->Events.CleanTaggedGarbage.AddUObject(this, &UMovieScenePropertyInstantiatorSystem::CleanTaggedGarbage);

=======
>>>>>>> 4af6daef
	CleanFastPathMask.Reset();
	CleanFastPathMask.SetAll({ BuiltInComponents->FastPropertyOffset, BuiltInComponents->SlowProperty, BuiltInComponents->CustomPropertyIndex });
	CleanFastPathMask.CombineWithBitwiseOR(Linker->EntityManager.GetComponents()->GetMigrationMask(), EBitwiseOperatorFlags::MaxSize);
}

void UMovieScenePropertyInstantiatorSystem::OnUnlink()
{
	using namespace UE::MovieScene;

<<<<<<< HEAD
	Linker->Events.CleanTaggedGarbage.RemoveAll(this);

=======
>>>>>>> 4af6daef
	const bool bAllPropertiesClean = (
				ResolvedProperties.Num() == 0 &&
				Contributors.Num() == 0 &&
				NewContributors.Num() == 0 &&
				EntityToProperty.Num() == 0 &&
				ObjectPropertyToResolvedIndex.Num() == 0);
	if (!ensure(bAllPropertiesClean))
	{
		ResolvedProperties.Reset();
		Contributors.Reset();
		NewContributors.Reset();
		EntityToProperty.Reset();
		ObjectPropertyToResolvedIndex.Reset();
		PropertyStats.Reset();
	}

	const bool bAllPropertiesGone = Algo::AllOf(
			PropertyStats, [](const FPropertyStats& Item) 
			{
				return Item.NumProperties == 0 && Item.NumPartialProperties == 0;
			});
	if (!ensure(bAllPropertiesGone))
	{
		PropertyStats.Reset();
	}

	const bool bAllTasksDone = (
			InitializePropertyMetaDataTasks.Num() == 0 &&
			SaveGlobalStateTasks.Num() == 0);
	if (!ensure(bAllTasksDone))
	{
		InitializePropertyMetaDataTasks.Reset();
		SaveGlobalStateTasks.Reset();
	}
}

void UMovieScenePropertyInstantiatorSystem::OnCleanTaggedGarbage()
{
	// Only process expired properties for this GC pass to ensure we don't end up creating any new entities
	DiscoverExpiredProperties(PendingInvalidatedProperties);

	bool bAnyDestroyed = false;
	// Look through our resolved properties to detect any outputs that have been destroyed
	for (int32 Index = 0; Index < ResolvedProperties.GetMaxIndex(); ++Index)
	{
		if (!ResolvedProperties.IsAllocated(Index))
		{
			continue;
		}

		FObjectPropertyInfo& PropertyInfo = ResolvedProperties[Index];

		// If the final output entity is being destroyed, clean up the property info and blender so it can be re-created next time if necessary
		if (
			(PropertyInfo.FinalBlendOutputID && Linker->EntityManager.HasComponent(PropertyInfo.FinalBlendOutputID, BuiltInComponents->Tags.NeedsUnlink)) ||
			(PropertyInfo.PreviousFastPathID && Linker->EntityManager.HasComponent(PropertyInfo.PreviousFastPathID, BuiltInComponents->Tags.NeedsUnlink))
			)
		{
			// Really we shouldn't have any contributors any more if the output is being destroyed
			ensure(!Contributors.Contains(FContributorKey(Index)));

			DestroyStaleProperty(Index);
			bAnyDestroyed = true;

			if (PendingInvalidatedProperties.IsValidIndex(Index) && PendingInvalidatedProperties[Index] == true)
			{
				// This property index is no longer valid at all
				PendingInvalidatedProperties[Index] = false;
			}
		}
	}

	if (bAnyDestroyed)
	{
		PostDestroyStaleProperties();
	}
}

void UMovieScenePropertyInstantiatorSystem::OnRun(FSystemTaskPrerequisites& InPrerequisites, FSystemSubsequentTasks& Subsequents)
{
	using namespace UE::MovieScene;

	// Discover any newly created or expiring property entities
	DiscoverInvalidatedProperties(PendingInvalidatedProperties);

	if (PendingInvalidatedProperties.Num() != 0)
	{
<<<<<<< HEAD
		UpgradeFloatToDoubleProperties(InvalidatedProperties);
		ProcessInvalidatedProperties(InvalidatedProperties);
=======
		UpgradeFloatToDoubleProperties(PendingInvalidatedProperties);
		ProcessInvalidatedProperties(PendingInvalidatedProperties);

		PendingInvalidatedProperties.Empty();
>>>>>>> 4af6daef
	}

	if (InitializePropertyMetaDataTasks.Find(true) != INDEX_NONE)
	{
		InitializePropertyMetaData(InPrerequisites, Subsequents);
	}

	ObjectPropertyToResolvedIndex.Compact();
	EntityToProperty.Compact();
}

void UMovieScenePropertyInstantiatorSystem::DiscoverInvalidatedProperties(TBitArray<>& OutInvalidatedProperties)
{
	using namespace UE::MovieScene;

	MOVIESCENE_DETAILED_SCOPE_CYCLE_COUNTER(MovieSceneEval_DiscoverInvalidatedProperties);
<<<<<<< HEAD

	TBitArray<> InvalidatedProperties;
=======
>>>>>>> 4af6daef

	TArrayView<const FPropertyDefinition> Properties = this->BuiltInComponents->PropertyRegistry.GetProperties();

	PropertyStats.SetNum(Properties.Num());

	DiscoverNewProperties(OutInvalidatedProperties);
	DiscoverExpiredProperties(OutInvalidatedProperties);
}

void UMovieScenePropertyInstantiatorSystem::DiscoverNewProperties(TBitArray<>&OutInvalidatedProperties)
{
	using namespace UE::MovieScene;

	TArrayView<const FPropertyDefinition> Properties = this->BuiltInComponents->PropertyRegistry.GetProperties();

	auto VisitNewProperties = [this, Properties, &OutInvalidatedProperties](FEntityAllocationIteratorItem AllocationItem, const FMovieSceneEntityID* EntityIDs, UObject* const * ObjectPtrs, const FMovieScenePropertyBinding* PropertyPtrs, const int16* HierarchicalBiases)
	{
		const FEntityAllocation* Allocation     = AllocationItem.GetAllocation();
		const FComponentMask&    AllocationType = AllocationItem.GetAllocationType();

		const int32 PropertyDefinitionIndex = Algo::IndexOfByPredicate(Properties, [=](const FPropertyDefinition& InDefinition){ return Allocation->HasComponent(InDefinition.PropertyType); });
		if (PropertyDefinitionIndex == INDEX_NONE)
		{
			return;
		}

		const FPropertyDefinition& PropertyDefinition = Properties[PropertyDefinitionIndex];

		FCustomAccessorView CustomAccessors = PropertyDefinition.CustomPropertyRegistration ? PropertyDefinition.CustomPropertyRegistration->GetAccessors() : FCustomAccessorView();

		// Figure out the hbias we should use for this allocation.
		// If the allocation is tagged to ignore hbias, we null out the hbias components and use the ANY_HBIAS symbolic value
		int16 DefaultHierarchicalBias = 0;
		if (AllocationType.Contains(this->BuiltInComponents->Tags.IgnoreHierarchicalBias))
		{
			HierarchicalBiases = nullptr;
			DefaultHierarchicalBias = FContributorKey::ANY_HBIAS;
		}

		for (int32 Index = 0; Index < Allocation->Num(); ++Index)
		{
			const int32 PropertyIndex = this->ResolveProperty(CustomAccessors, ObjectPtrs[Index], PropertyPtrs[Index], PropertyDefinitionIndex);
			
			// If the property did not resolve, we still add it to the LUT
			// So that the ensure inside VisitExpiredEntities only fires
			// for genuine link/unlink disparities
			this->EntityToProperty.Add(EntityIDs[Index], PropertyIndex);

			if (PropertyIndex != INDEX_NONE)
			{
				FContributorKey Key { PropertyIndex, HierarchicalBiases ? HierarchicalBiases[Index] : DefaultHierarchicalBias };
				this->Contributors.Add(Key, EntityIDs[Index]);
				this->NewContributors.Add(Key, EntityIDs[Index]);

				OutInvalidatedProperties.PadToNum(PropertyIndex + 1, false);
				OutInvalidatedProperties[PropertyIndex] = true;
			}
		}
	};

	FEntityTaskBuilder()
	.ReadEntityIDs()
	.Read(BuiltInComponents->BoundObject)
	.Read(BuiltInComponents->PropertyBinding)
	.ReadOptional(BuiltInComponents->HierarchicalBias)
	.FilterNone({ BuiltInComponents->BlendChannelOutput })
	.FilterAll({ BuiltInComponents->Tags.NeedsLink })
	.Iterate_PerAllocation(&Linker->EntityManager, VisitNewProperties);
}

void UMovieScenePropertyInstantiatorSystem::DiscoverExpiredProperties(TBitArray<>& OutInvalidatedProperties)
{
	using namespace UE::MovieScene;

	auto VisitExpiredEntities = [this, &OutInvalidatedProperties](FMovieSceneEntityID EntityID)
	{
		const int32* PropertyIndexPtr = this->EntityToProperty.Find(EntityID);
		if (ensureMsgf(PropertyIndexPtr, TEXT("Could not find entity to clean up from linker entity ID - this indicates VisitNewProperties never got called for this entity, or a garbage collection has somehow destroyed the entity without flushing the ecs.")))
		{
			const int32 PropertyIndex = *PropertyIndexPtr;
			if (PropertyIndex != INDEX_NONE)
			{
				OutInvalidatedProperties.PadToNum(PropertyIndex + 1, false);
				OutInvalidatedProperties[PropertyIndex] = true;

				this->Contributors.Remove(PropertyIndex, EntityID);
				
				// The output entity of a property could be going away if that property is using the
				// fast path, which means its sole contributor is that output entity. It can go away when
				// that track or section gets reimported.
				FObjectPropertyInfo& PropertyInfo = this->ResolvedProperties[PropertyIndex];
				if (PropertyInfo.PropertyEntityID == EntityID)
				{
					PropertyInfo.PropertyEntityID = FMovieSceneEntityID::Invalid();
				}
			}

			// Always remove the entity ID from the LUT
			this->EntityToProperty.Remove(EntityID);
		}
	};

	FEntityTaskBuilder()
	.ReadEntityIDs()
	.FilterNone({ BuiltInComponents->BlendChannelOutput })
	.FilterAll({ BuiltInComponents->BoundObject, BuiltInComponents->PropertyBinding, BuiltInComponents->Tags.NeedsUnlink })
	.Iterate_PerEntity(&Linker->EntityManager, VisitExpiredEntities);
}

void UMovieScenePropertyInstantiatorSystem::UpgradeFloatToDoubleProperties(const TBitArray<>& InvalidatedProperties)
{
	using namespace UE::MovieScene;

	MOVIESCENE_DETAILED_SCOPE_CYCLE_COUNTER(MovieSceneEval_ProcessInvalidatedProperties);

	const FMovieSceneTracksComponentTypes* TrackComponents = FMovieSceneTracksComponentTypes::Get();
	TArrayView<const FPropertyDefinition> Properties = BuiltInComponents->PropertyRegistry.GetProperties();

	for (TConstSetBitIterator<> It(InvalidatedProperties); It; ++It)
	{
		const int32 PropertyIndex = It.GetIndex();
		if (!ResolvedProperties.IsValidIndex(PropertyIndex))
		{
			continue;
		}

		FObjectPropertyInfo& PropertyInfo = ResolvedProperties[PropertyIndex];
		const bool bHadConversionInfo = PropertyInfo.ConvertedFromPropertyDefinitionIndex.IsSet();

		// The first time we encounter a specific property, we need to figure out if it needs type conversion or not.
		if (!bHadConversionInfo)
		{
			// Don't do anything if the property isn't of the kind of type we need to care about. Right now, we only
			// support dealing with float->double and FVectorXf->FVectorXd.
			const FPropertyDefinition& PropertyDefinition = Properties[PropertyInfo.PropertyDefinitionIndex];
			if (PropertyDefinition.PropertyType != TrackComponents->Float.PropertyTag &&
				PropertyDefinition.PropertyType != TrackComponents->FloatVector.PropertyTag)
			{
				PropertyInfo.ConvertedFromPropertyDefinitionIndex = INDEX_NONE;
				continue;
			}

			FProperty* BoundProperty = FTrackInstancePropertyBindings::FindProperty(PropertyInfo.BoundObject, PropertyInfo.PropertyBinding.PropertyPath.ToString());
			if (!BoundProperty)
			{
				continue;
			}

			// Patch the resolved property info to point to the double-precision property definition.
			PropertyInfo.ConvertedFromPropertyDefinitionIndex = INDEX_NONE;
			if (PropertyDefinition.PropertyType == TrackComponents->Float.PropertyTag)
			{
				const bool bIsDouble = BoundProperty->IsA<FDoubleProperty>();
				if (bIsDouble)
				{
					const int32 DoublePropertyDefinitionIndex = Properties.IndexOfByPredicate(
						[TrackComponents](const FPropertyDefinition& Item) { return Item.PropertyType == TrackComponents->Double.PropertyTag; });
					ensure(DoublePropertyDefinitionIndex != INDEX_NONE);
					PropertyInfo.ConvertedFromPropertyDefinitionIndex = PropertyInfo.PropertyDefinitionIndex;
					PropertyInfo.PropertyDefinitionIndex = DoublePropertyDefinitionIndex;
				}
			}
			else if (PropertyDefinition.PropertyType == TrackComponents->FloatVector.PropertyTag)
			{
				const UScriptStruct* BoundStructProperty = CastField<FStructProperty>(BoundProperty)->Struct;
				const bool bIsDouble = (
					(BoundStructProperty == TBaseStructure<FVector2D>::Get()
						) ||
					(
						BoundStructProperty == TBaseStructure<FVector>::Get() ||
						BoundStructProperty == TVariantStructure<FVector3d>::Get()
						) ||
					(
						BoundStructProperty == TBaseStructure<FVector4>::Get() ||
						BoundStructProperty == TVariantStructure<FVector4d>::Get()
						));
				if (bIsDouble)
				{
					const int32 DoublePropertyDefinitionIndex = Properties.IndexOfByPredicate(
						[TrackComponents](const FPropertyDefinition& Item) { return Item.PropertyType == TrackComponents->DoubleVector.PropertyTag; });
					ensure(DoublePropertyDefinitionIndex != INDEX_NONE);
					PropertyInfo.ConvertedFromPropertyDefinitionIndex = PropertyInfo.PropertyDefinitionIndex;
					PropertyInfo.PropertyDefinitionIndex = DoublePropertyDefinitionIndex;
				}
			}
			else
			{
				check(false);
			}
		}

		const int32 OldPropertyDefinitionIndex = PropertyInfo.ConvertedFromPropertyDefinitionIndex.Get(INDEX_NONE);
		if (OldPropertyDefinitionIndex == INDEX_NONE)
		{
			continue;
		}

		// Now we need to patch the contributors so that they have double-precision components.
		// We only need to do it for the *new* contributors discovered this frame.
		FComponentTypeID OldPropertyTag, NewPropertyTag;
		const FPropertyDefinition& PropertyDefinition = Properties[PropertyInfo.PropertyDefinitionIndex];
		if (PropertyDefinition.PropertyType == TrackComponents->Double.PropertyTag)
		{
			OldPropertyTag = TrackComponents->Float.PropertyTag;
			NewPropertyTag = TrackComponents->Double.PropertyTag;
		}
		else if (PropertyDefinition.PropertyType == TrackComponents->DoubleVector.PropertyTag)
		{
			OldPropertyTag = TrackComponents->FloatVector.PropertyTag;
			NewPropertyTag = TrackComponents->DoubleVector.PropertyTag;
		}

		if (ensure(OldPropertyTag && NewPropertyTag))
		{
			// Swap out the property tag
<<<<<<< HEAD
			for (auto ContribIt = NewContributors.CreateKeyIterator(PropertyIndex); ContribIt; ++ContribIt)
=======
			FContributorKey Key(PropertyIndex);
			for (auto ContribIt = NewContributors.CreateKeyIterator(Key); ContribIt; ++ContribIt)
>>>>>>> 4af6daef
			{
				const FMovieSceneEntityID CurID(ContribIt.Value());
				FComponentMask EntityType = Linker->EntityManager.GetEntityType(CurID);
				EntityType.Remove(OldPropertyTag);
				EntityType.Set(NewPropertyTag);
				Linker->EntityManager.ChangeEntityType(CurID, EntityType);
			}

			// Update contributor info and stats. This is only done the first time this property is encountered.
			if (!bHadConversionInfo)
			{
				--PropertyStats[OldPropertyDefinitionIndex].NumProperties;
				++PropertyStats[PropertyInfo.PropertyDefinitionIndex].NumProperties;
			}
		}
	}
}

void UMovieScenePropertyInstantiatorSystem::ProcessInvalidatedProperties(const TBitArray<>& InvalidatedProperties)
{
	using namespace UE::MovieScene;

	MOVIESCENE_DETAILED_SCOPE_CYCLE_COUNTER(MovieSceneEval_ProcessInvalidatedProperties);

	TBitArray<> StaleProperties;

	TArrayView<const FPropertyDefinition> Properties = BuiltInComponents->PropertyRegistry.GetProperties();

	FPropertyParameters Params;

	// This is all random access at this point :(
	for (TConstSetBitIterator<> It(InvalidatedProperties); It; ++It)
	{
		const int32 PropertyIndex = It.GetIndex();
		if (!ResolvedProperties.IsValidIndex(PropertyIndex))
		{
			continue;
		}

		// Update our view of how this property is animated
		Params.PropertyInfo = &ResolvedProperties[PropertyIndex];
		Params.PropertyDefinition = &Properties[Params.PropertyInfo->PropertyDefinitionIndex];
		Params.PropertyInfoIndex = PropertyIndex;

		UpdatePropertyInfo(Params);

		// Does it have anything at all contributing to it anymore?
		if (!Contributors.Contains(PropertyIndex))
		{
			StaleProperties.PadToNum(PropertyIndex + 1, false);
			StaleProperties[PropertyIndex] = true;
		}
		// Does it support fast path?
		else if (Params.PropertyInfo->HierarchicalMetaData.bSupportsFastPath)
		{
			InitializeFastPath(Params);
		}
		// Else use the (slightly more) expensive blend path
		else
		{
			InitializeBlendPath(Params);
		}
	}

	// Restore and destroy stale properties
	if (StaleProperties.Find(true) != INDEX_NONE)
	{
		for (TConstSetBitIterator<> It(StaleProperties); It; ++It)
		{
			DestroyStaleProperty(It.GetIndex());
		}

		PostDestroyStaleProperties();
	}

	NewContributors.Empty();
}

void UMovieScenePropertyInstantiatorSystem::DestroyStaleProperty(int32 PropertyIndex)
{
	FObjectPropertyInfo* PropertyInfo = &ResolvedProperties[PropertyIndex];

	if (PropertyInfo->BlendChannel != INVALID_BLEND_CHANNEL)
	{
		if (UMovieSceneBlenderSystem* Blender = PropertyInfo->Blender.Get())
		{
			const FMovieSceneBlendChannelID BlendChannelID(Blender->GetBlenderSystemID(), PropertyInfo->BlendChannel);
			Blender->ReleaseBlendChannel(BlendChannelID);
		}
		Linker->EntityManager.AddComponents(PropertyInfo->FinalBlendOutputID, BuiltInComponents->FinishedMask);
	}

	if (PropertyInfo->bIsPartiallyAnimated)
	{
		--PropertyStats[PropertyInfo->PropertyDefinitionIndex].NumPartialProperties;
	}

	--PropertyStats[PropertyInfo->PropertyDefinitionIndex].NumProperties;
	ResolvedProperties.RemoveAt(PropertyIndex);

	// PropertyInfo is now garbage
}

void UMovieScenePropertyInstantiatorSystem::PostDestroyStaleProperties()
{
	// @todo: If perf is a real issue with this look, we could call ObjectPropertyToResolvedIndex.Remove(MakeTuple(PropertyInfo->BoundObject, PropertyInfo->PropertyBinding.PropertyPath));
	// In the loop above, but it is possible that BoundObject no longer relates to a valid object at that point
	for (auto It = ObjectPropertyToResolvedIndex.CreateIterator(); It; ++It)
	{
		if (!ResolvedProperties.IsAllocated(It.Value()))
		{
			It.RemoveCurrent();
		}
	}

	ResolvedProperties.Shrink();
}

void UMovieScenePropertyInstantiatorSystem::UpdatePropertyInfo(const FPropertyParameters& Params)
{
	using namespace UE::MovieScene;

	TArrayView<const FPropertyCompositeDefinition> Composites = BuiltInComponents->PropertyRegistry.GetComposites(*Params.PropertyDefinition);

	// This function updates the meta-data associated with a property for each hbias that it is animated from
	// There are 3 possible 'modes' for hbias to be considered:
	//    - Blended means that greater biases are allowed to override lower biases, but still blend with them when the weight is < 1
	//    - Non-blended hbias simply disables contribution from any lower biases
	//    - Entities tagged with IgnoreHierarchicalBias will always be relevant and contribute with the highest bias


	// Channel masks for all entities, entities within the active hbias, and within the 'ignored hbias' buckets
	// Set bits denote channels that are not animated by entities in these contexts
	FChannelMask BlendedBiasEmptyChannels(true, Params.PropertyDefinition->CompositeSize);
	FChannelMask ActiveBiasEmptyChannels(true, Params.PropertyDefinition->CompositeSize);
	FChannelMask IgnoredBiasEmptyChannels(true, Params.PropertyDefinition->CompositeSize);

	// Key that visits any contributor to this property regardless of hbias
	FContributorKey AnyContributor(Params.PropertyInfoIndex);

	FHierarchicalMetaData IgnoredHBiasEntry;
	FHierarchicalMetaData ActiveBiasEntry;

	ActiveBiasEntry.HBias = TNumericLimits<int16>::Lowest();

	// Iterate all contributors for this property to re-generate the meta-data
	for (auto ContributorIt = Contributors.CreateConstKeyIterator(AnyContributor); ContributorIt; ++ContributorIt)
	{
		FMovieSceneEntityID Contributor = ContributorIt.Value();
		const int16         ThisHBias   = ContributorIt.Key().HBias;
		const bool          bIgnoreBias = ThisHBias == FContributorKey::ANY_HBIAS;

		FHierarchicalMetaData* MetaDataToUpdate = nullptr;
		if (bIgnoreBias)
		{
			MetaDataToUpdate = &IgnoredHBiasEntry;
		}
		else if (ThisHBias >= ActiveBiasEntry.HBias)
		{
			MetaDataToUpdate = &ActiveBiasEntry;

			if (ThisHBias > ActiveBiasEntry.HBias)
			{
				// We found a greater bias than any we've encountered this far
				// Reset the empty channel list for the active hbias
				ActiveBiasEmptyChannels = FChannelMask(true, Params.PropertyDefinition->CompositeSize);
				ActiveBiasEntry.HBias = ThisHBias;

				MetaDataToUpdate = &ActiveBiasEntry;
			}
		}

		const bool bContributorIsActive = MetaDataToUpdate != nullptr;

		// Update the various empty channel masks
		for (int32 CompositeIndex = 0; CompositeIndex < Params.PropertyDefinition->CompositeSize; ++CompositeIndex)
		{
			const bool bCheckChannel =
				BlendedBiasEmptyChannels[CompositeIndex] == true ||
				(bIgnoreBias && IgnoredBiasEmptyChannels[CompositeIndex] == true) ||
				(bContributorIsActive && ActiveBiasEmptyChannels[CompositeIndex] == true);

			if (bCheckChannel)
			{
				FComponentTypeID ThisChannel = Composites[CompositeIndex].ComponentTypeID;
				if (ThisChannel && Linker->EntityManager.HasComponent(Contributor, ThisChannel))
				{
					BlendedBiasEmptyChannels[CompositeIndex] = false;
					if (bIgnoreBias)
					{
						IgnoredBiasEmptyChannels[CompositeIndex] = false;
					}
					if (bContributorIsActive)
					{
						ActiveBiasEmptyChannels[CompositeIndex] = false;
					}
				}
			}
		}

		if (!bContributorIsActive)
		{
			continue;
		}

		MetaDataToUpdate->bInUse = true;
		++MetaDataToUpdate->NumContributors;

		// Update whether this meta-data entry wants restore state
		if (!MetaDataToUpdate->bWantsRestoreState && Linker->EntityManager.HasComponent(Contributor, BuiltInComponents->Tags.RestoreState))
		{
			MetaDataToUpdate->bWantsRestoreState = true;
		}

		// Update whether this meta-data entry needs an initial value or not
		if (!MetaDataToUpdate->bNeedsInitialValue && Linker->EntityManager.HasComponent(Contributor, BuiltInComponents->Tags.AlwaysCacheInitialValue))
		{
			MetaDataToUpdate->bNeedsInitialValue = true;
		}

		const FComponentMask& Type = Linker->EntityManager.GetEntityType(Contributor);

		if (!MetaDataToUpdate->bBlendHierarchicalBias && Type.Contains(BuiltInComponents->Tags.BlendHierarchicalBias))
		{
			MetaDataToUpdate->bBlendHierarchicalBias = true;
			MetaDataToUpdate->bSupportsFastPath = false;
		}

		// Update whether this property supports fast path
		if (MetaDataToUpdate->bSupportsFastPath)
		{
			if (MetaDataToUpdate->NumContributors > 1)
			{
				MetaDataToUpdate->bSupportsFastPath = false;
			}
			else
			{
				if (Type.Contains(BuiltInComponents->Tags.RelativeBlend) || 
						Type.Contains(BuiltInComponents->Tags.AdditiveBlend) || 
						Type.Contains(BuiltInComponents->Tags.AdditiveFromBaseBlend) || 
						Type.Contains(BuiltInComponents->WeightAndEasingResult))
				{
					MetaDataToUpdate->bSupportsFastPath = false;
				}
			}
		}
	}

	// Add any ignored hbias entries to the first tracked meta data that is in use
	if (IgnoredHBiasEntry.bInUse)
	{
		// Combine using a bitwise & since channels are only empty if they are empty in both
		ActiveBiasEmptyChannels.CombineWithBitwiseAND(IgnoredBiasEmptyChannels, EBitwiseOperatorFlags::MaintainSize);
		if (ActiveBiasEntry.bInUse)
		{
			ActiveBiasEntry.CombineWith(IgnoredHBiasEntry);
		}
		else
		{
			ActiveBiasEntry = IgnoredHBiasEntry;
		}
	}

	// Reset the restore state status of the property if we still have contributors
	// We do not do this if there are no contributors to ensure that stale properties are restored correctly
	Params.PropertyInfo->EmptyChannels = ActiveBiasEntry.bBlendHierarchicalBias
		? BlendedBiasEmptyChannels
		: ActiveBiasEmptyChannels;

	const bool bWasPartial = Params.PropertyInfo->bIsPartiallyAnimated;
	const bool bIsPartial  = Params.PropertyInfo->EmptyChannels.Find(true) != INDEX_NONE;

	if (bWasPartial != bIsPartial)
	{
		const int32 StatIndex = Params.PropertyInfo->PropertyDefinitionIndex;
		PropertyStats[StatIndex].NumPartialProperties += bIsPartial ? 1 : -1;
	}

	Params.PropertyInfo->bIsPartiallyAnimated = bIsPartial;
	Params.PropertyInfo->bMaxHBiasHasChanged  = Params.PropertyInfo->HierarchicalMetaData.HBias != ActiveBiasEntry.HBias;
	Params.PropertyInfo->HierarchicalMetaData = ActiveBiasEntry;
}

void UMovieScenePropertyInstantiatorSystem::InitializeFastPath(const FPropertyParameters& Params)
{
	using namespace UE::MovieScene;

	FTypelessMutation IgnoredContributorMutation;
	IgnoredContributorMutation.RemoveMask = CleanFastPathMask;
	IgnoredContributorMutation.RemoveMask.Set(BuiltInComponents->BlendChannelInput);
	IgnoredContributorMutation.RemoveMask.Set(Params.PropertyDefinition->InitialValueType);
	IgnoredContributorMutation.RemoveMask.Set(BuiltInComponents->Tags.HasAssignedInitialValue);
	IgnoredContributorMutation.AddMask.Set(BuiltInComponents->Tags.Ignored);

	// Find the sole contributor with the specific property info and hbias
	const int16 ActiveHBias = Params.PropertyInfo->HierarchicalMetaData.HBias;
	FContributorKey AnyContributor(Params.PropertyInfoIndex);
	for (auto ContributorIt = Contributors.CreateConstKeyIterator(AnyContributor); ContributorIt; ++ContributorIt)
	{
		FMovieSceneEntityID Contributor = ContributorIt.Value();

		if (ContributorIt.Key().HBias == ActiveHBias)
		{
			FTypelessMutation SoleContributorMutation;
			SoleContributorMutation.RemoveMask.SetAll({ BuiltInComponents->Tags.Ignored, BuiltInComponents->BlendChannelInput, BuiltInComponents->HierarchicalBlendTarget });

			if (Params.PropertyInfo->HierarchicalMetaData.bNeedsInitialValue)
			{
				SoleContributorMutation.AddMask.Set(Params.PropertyDefinition->InitialValueType);
			}

			if (Params.PropertyDefinition->MetaDataTypes.Num() > 0)
			{
				InitializePropertyMetaDataTasks.PadToNum(Params.PropertyInfo->PropertyDefinitionIndex+1, false);
				InitializePropertyMetaDataTasks[Params.PropertyInfo->PropertyDefinitionIndex] = true;

				for (FComponentTypeID Component : Params.PropertyDefinition->MetaDataTypes)
				{
					SoleContributorMutation.AddMask.Set(Component);
				}
			}

			// Ensure the sole contributor is set up to apply the property as a final output
			switch (Params.PropertyInfo->Property.GetIndex())
			{
			case 0:
				FEntityBuilder()
				.Add(BuiltInComponents->FastPropertyOffset, Params.PropertyInfo->Property.template Get<uint16>())
				.MutateExisting(&Linker->EntityManager, Contributor, SoleContributorMutation);
				break;
			case 1:
				FEntityBuilder()
				.Add(BuiltInComponents->CustomPropertyIndex, Params.PropertyInfo->Property.template Get<FCustomPropertyIndex>())
				.MutateExisting(&Linker->EntityManager, Contributor, SoleContributorMutation);
				break;
			case 2:
				FEntityBuilder()
				.Add(BuiltInComponents->SlowProperty, Params.PropertyInfo->Property.template Get<FSlowPropertyPtr>())
				.MutateExisting(&Linker->EntityManager, Contributor, SoleContributorMutation);
				break;
			}

			// Copy initial values and meta-data back off our old blend output
			FMovieSceneEntityID OldOutput = Params.PropertyInfo->PreviousFastPathID ? Params.PropertyInfo->PreviousFastPathID : Params.PropertyInfo->FinalBlendOutputID;
			if (OldOutput)
			{
				FComponentMask CopyMask;
				CopyMask.Set(Params.PropertyDefinition->InitialValueType);
				CopyMask.Set(BuiltInComponents->Tags.HasAssignedInitialValue);
				for (FComponentTypeID Component : Params.PropertyDefinition->MetaDataTypes)
				{
					CopyMask.Set(Component);
				}

				Linker->EntityManager.CopyComponents(OldOutput, Contributor, CopyMask);
			}

			Params.PropertyInfo->PreviousFastPathID = Contributor;
		}
		else
		{
			Linker->EntityManager.ChangeEntityType(Contributor, IgnoredContributorMutation.MutateType(Linker->EntityManager.GetEntityType(Contributor)));
		}
	}

	// If this was previously blended, destroy the blend output
	if (Params.PropertyInfo->FinalBlendOutputID)
	{
		check(!Linker->EntityManager.HasComponent(Params.PropertyInfo->FinalBlendOutputID, BuiltInComponents->BlendChannelInput));

		UMovieSceneBlenderSystem* Blender = Params.PropertyInfo->Blender.Get();
		if (Blender && Params.PropertyInfo->BlendChannel != INVALID_BLEND_CHANNEL)
		{
			const FMovieSceneBlendChannelID BlendChannelID(Blender->GetBlenderSystemID(), Params.PropertyInfo->BlendChannel);
			Blender->ReleaseBlendChannel(BlendChannelID);

			Params.PropertyInfo->BlendChannel = INVALID_BLEND_CHANNEL;
			Params.PropertyInfo->Blender = nullptr;
		}

		Linker->EntityManager.AddComponent(Params.PropertyInfo->FinalBlendOutputID, BuiltInComponents->Tags.NeedsUnlink);
		Params.PropertyInfo->FinalBlendOutputID = FMovieSceneEntityID();
	}
}

UMovieScenePropertyInstantiatorSystem::FSetupBlenderSystemResult UMovieScenePropertyInstantiatorSystem::SetupBlenderSystem(const FPropertyParameters& Params)
{
	using namespace UE::MovieScene;

	FSetupBlenderSystemResult Result;

	UClass* NewBlenderClass = nullptr;
	int32 BlenderClassPriority = TNumericLimits<int32>::Lowest();

	// Iterate all the contributors to locate the correct blender system by-priority
	FContributorKey ContributorKey = Params.MakeContributorKey();
	for (auto ContributorIt = Contributors.CreateConstKeyIterator(ContributorKey); ContributorIt; ++ContributorIt)
	{
		FMovieSceneEntityID Contributor = ContributorIt.Value();
		TOptionalComponentReader<TSubclassOf<UMovieSceneBlenderSystem>> BlenderTypeComponent = Linker->EntityManager.ReadComponent(Contributor, BuiltInComponents->BlenderType);
		if (!BlenderTypeComponent)
		{
			continue;
		}

		UClass* ProspectiveBlenderClass = BlenderTypeComponent->Get();
		if (NewBlenderClass == ProspectiveBlenderClass)
		{
			// If it's already the same, don't waste time getting the CDO or anything like that
			continue;
		}

		const UMovieSceneBlenderSystem* CDO = GetDefault<UMovieSceneBlenderSystem>(ProspectiveBlenderClass);

		if (!NewBlenderClass || CDO->GetSelectionPriority() > BlenderClassPriority)
		{
			NewBlenderClass = ProspectiveBlenderClass;
			BlenderClassPriority = CDO->GetSelectionPriority();
		}
		else
		{
#if DO_CHECK
			ensureMsgf(CDO->GetSelectionPriority() != BlenderClassPriority,
				TEXT("Encountered 2 different blender classes being used with the same priority - this is undefined behavior. Please check the system classes to ensure they have different priorities (%s and %s)."),
				*ProspectiveBlenderClass->GetName(), *NewBlenderClass->GetName());
#endif
		}
	}

	if (!NewBlenderClass)
	{
		NewBlenderClass = Params.PropertyDefinition->BlenderSystemClass;
	}

<<<<<<< HEAD
	if (Linker->EntityManager.HasComponent(SoleContributor, BuiltInComponents->Tags.AlwaysCacheInitialValue))
	{
		Linker->EntityManager.AddComponent(SoleContributor, Params.PropertyDefinition->InitialValueType);
	}

	if (Params.PropertyDefinition->MetaDataTypes.Num() > 0)
=======
	if (!ensureMsgf(NewBlenderClass, TEXT("No default blender class specified on property, and no custom blender specified on entities. Falling back to double blender.")))
>>>>>>> 4af6daef
	{
		NewBlenderClass = UMovieScenePiecewiseDoubleBlenderSystem::StaticClass();
	}

	FComponentTypeID BlenderTypeTag = GetDefault<UMovieSceneBlenderSystem>(NewBlenderClass)->GetBlenderTypeTag();
	ensureMsgf(BlenderTypeTag, TEXT("Encountered a blender system (%s) with an invalid type tag."), *NewBlenderClass->GetName());

	FBlenderSystemInfo NewBlenderInfo{ NewBlenderClass, BlenderTypeTag };
	FBlenderSystemInfo OldBlenderInfo;

	UMovieSceneBlenderSystem* ExistingBlender = Params.PropertyInfo->Blender.Get();
	if (ExistingBlender)
	{
		UClass* OldBlenderClass = ExistingBlender->GetClass();
		if (OldBlenderClass != NewBlenderClass)
		{
			OldBlenderInfo = FBlenderSystemInfo{ OldBlenderClass, ExistingBlender->GetBlenderTypeTag() };
		}
		else
		{
			// It's the same - keep the same info
			OldBlenderInfo = NewBlenderInfo;
		}
	}

	return FSetupBlenderSystemResult{NewBlenderInfo, OldBlenderInfo};
}

<<<<<<< HEAD
UMovieScenePropertyInstantiatorSystem::FSetupBlenderSystemResult UMovieScenePropertyInstantiatorSystem::SetupBlenderSystem(const FPropertyParameters& Params)
=======


void UMovieScenePropertyInstantiatorSystem::InitializeBlendPath(const FPropertyParameters& Params)
>>>>>>> 4af6daef
{
	using namespace UE::MovieScene;

	FSetupBlenderSystemResult Result;

<<<<<<< HEAD
	UClass* NewBlenderClass = nullptr;
	int32 BlenderClassPriority = TNumericLimits<int32>::Lowest();

	// Iterate all the contributors to locate the correct blender system by-priority
	for (auto ContributorIt = Contributors.CreateConstKeyIterator(Params.PropertyInfoIndex); ContributorIt; ++ContributorIt)
	{
		FMovieSceneEntityID Contributor = ContributorIt.Value();
		TOptionalComponentReader<TSubclassOf<UMovieSceneBlenderSystem>> BlenderTypeComponent = Linker->EntityManager.ReadComponent(Contributor, BuiltInComponents->BlenderType);
		if (!BlenderTypeComponent)
		{
			continue;
		}

		UClass* ProspectiveBlenderClass = BlenderTypeComponent->Get();
		if (NewBlenderClass == ProspectiveBlenderClass)
		{
			// If it's already the same, don't waste time getting the CDO or anything like that
			continue;
		}

		const UMovieSceneBlenderSystem* CDO = GetDefault<UMovieSceneBlenderSystem>(ProspectiveBlenderClass);

		if (!NewBlenderClass || CDO->GetSelectionPriority() > BlenderClassPriority)
		{
			NewBlenderClass = ProspectiveBlenderClass;
			BlenderClassPriority = CDO->GetSelectionPriority();
		}
		else
		{
#if DO_CHECK
			ensureMsgf(CDO->GetSelectionPriority() != BlenderClassPriority,
				TEXT("Encountered 2 different blender classes being used with the same priority - this is undefined behavior. Please check the system classes to ensure they have different priorities (%s and %s)."),
				*ProspectiveBlenderClass->GetName(), *NewBlenderClass->GetName());
#endif
		}
	}

	if (!NewBlenderClass)
	{
		NewBlenderClass = Params.PropertyDefinition->BlenderSystemClass;
	}

	if (!ensureMsgf(NewBlenderClass, TEXT("No default blender class specified on property, and no custom blender specified on entities. Falling back to double blender.")))
	{
		NewBlenderClass = UMovieScenePiecewiseDoubleBlenderSystem::StaticClass();
	}

	FComponentTypeID BlenderTypeTag = GetDefault<UMovieSceneBlenderSystem>(NewBlenderClass)->GetBlenderTypeTag();
	ensureMsgf(BlenderTypeTag, TEXT("Encountered a blender system (%s) with an invalid type tag."), *NewBlenderClass->GetName());

	FBlenderSystemInfo NewBlenderInfo{ NewBlenderClass, BlenderTypeTag };
	FBlenderSystemInfo OldBlenderInfo;

	UMovieSceneBlenderSystem* ExistingBlender = Params.PropertyInfo->Blender.Get();
	if (ExistingBlender)
	{
		UClass* OldBlenderClass = ExistingBlender->GetClass();
		if (OldBlenderClass != NewBlenderClass)
		{
			OldBlenderInfo = FBlenderSystemInfo{ OldBlenderClass, ExistingBlender->GetBlenderTypeTag() };
		}
		else
		{
			// It's the same - keep the same info
			OldBlenderInfo = NewBlenderInfo;
		}
	}

	return FSetupBlenderSystemResult{NewBlenderInfo, OldBlenderInfo};
}

void UMovieScenePropertyInstantiatorSystem::InitializeBlendPath(const FPropertyParameters& Params)
{
	using namespace UE::MovieScene;

	TArrayView<const FPropertyCompositeDefinition> Composites = BuiltInComponents->PropertyRegistry.GetComposites(*Params.PropertyDefinition);

	FSetupBlenderSystemResult SetupResult = SetupBlenderSystem(Params);

	// -----------------------------------------------------------------------------------------------------
	// Situation 1: New or modified contributors (inputs) but we're already set up for blending using the same system
	if (SetupResult.CurrentInfo.BlenderSystemClass == SetupResult.PreviousInfo.BlenderSystemClass)
	{
		UMovieSceneBlenderSystem* Blender = Params.PropertyInfo->Blender.Get();
		check(Blender);

		// Ensure the output entity still matches the correct set of channels of all inputs
		FComponentMask NewEntityType;
		Params.MakeOutputComponentType(Linker->EntityManager, Composites, NewEntityType);
		Linker->EntityManager.ChangeEntityType(Params.PropertyInfo->PropertyEntityID, NewEntityType);

		const FMovieSceneBlendChannelID BlendChannel(Blender->GetBlenderSystemID(), Params.PropertyInfo->BlendChannel);

		// Change new contributors to include the blend input components
		for (auto ContributorIt = NewContributors.CreateConstKeyIterator(Params.PropertyInfoIndex); ContributorIt; ++ContributorIt)
		{
			FEntityBuilder()
			.Add(BuiltInComponents->BlendChannelInput, BlendChannel)
			.AddTag(SetupResult.CurrentInfo.BlenderTypeTag)
			.MutateExisting(&Linker->EntityManager, ContributorIt.Value());
		}

		// Nothing more to do
		return;
	}

	// -----------------------------------------------------------------------------------------------------
	// Situation 2: Never used blending before, or the blender type has changed
	UMovieSceneBlenderSystem* OldBlender = Params.PropertyInfo->Blender.Get();
	UMovieSceneBlenderSystem* NewBlender = CastChecked<UMovieSceneBlenderSystem>(Linker->LinkSystem(SetupResult.CurrentInfo.BlenderSystemClass));

	const FMovieSceneBlendChannelID NewBlendChannel = NewBlender->AllocateBlendChannel();

	Params.PropertyInfo->Blender = NewBlender;
	Params.PropertyInfo->BlendChannel = NewBlendChannel.ChannelID;

	FTypelessMutation InputMutation;

	// -----------------------------------------------------------------------------------------------------
	// Situation 2.1: We're already set up for blending, but with a different blender system
	if (OldBlender)
	{
		const FMovieSceneBlendChannelID OldBlendChannel(OldBlender->GetBlenderSystemID(), Params.PropertyInfo->BlendChannel);

		OldBlender->ReleaseBlendChannel(OldBlendChannel);

		// Change the output entity by adding the new blend channel and tag, while simultaneously
		// updating the channels and restore state flags etc added by MakeOutputComponentType
		{
			FTypelessMutation OutputMutation;
			OutputMutation.RemoveAll();

			Params.MakeOutputComponentType(Linker->EntityManager, Composites, OutputMutation.AddMask);

			// Remove the old blender type tag before add the new one
			OutputMutation.AddMask.Remove({ SetupResult.PreviousInfo.BlenderTypeTag });

			FEntityBuilder()
			.Add(BuiltInComponents->BlendChannelOutput, NewBlendChannel)
			.AddTag(SetupResult.CurrentInfo.BlenderTypeTag)
			.MutateExisting(&Linker->EntityManager, Params.PropertyInfo->PropertyEntityID, OutputMutation);
=======
	FSetupBlenderSystemResult SetupResult = SetupBlenderSystem(Params);

	// -----------------------------------------------------------------------------------------------------
	// Situation 1: New or modified contributors (inputs) but we're already set up for blending using the same system
	if (Params.PropertyInfo->FinalBlendOutputID && SetupResult.CurrentInfo.BlenderSystemClass == SetupResult.PreviousInfo.BlenderSystemClass)
	{
		UMovieSceneBlenderSystem* Blender = Params.PropertyInfo->Blender.Get();
		check(Blender);

		// Ensure the output entity still matches the correct set of channels of all inputs
		FComponentMask NewEntityType;
		Params.MakeOutputComponentType(Linker->EntityManager, Composites, NewEntityType);
		Linker->EntityManager.ChangeEntityType(Params.PropertyInfo->FinalBlendOutputID, NewEntityType);

		const FMovieSceneBlendChannelID BlendChannel(Blender->GetBlenderSystemID(), Params.PropertyInfo->BlendChannel);

		// Change new contributors to include the blend input components
		FContributorKey ContributorKey = Params.MakeContributorKey();

		TMultiMap<FContributorKey, FMovieSceneEntityID>::TConstKeyIterator ContributorIt = Params.PropertyInfo->bMaxHBiasHasChanged
			? Contributors.CreateConstKeyIterator(ContributorKey)
			: NewContributors.CreateConstKeyIterator(ContributorKey);

		for (; ContributorIt; ++ContributorIt)
		{
			FEntityBuilder()
			.Add(BuiltInComponents->BlendChannelInput, BlendChannel)
			.AddTag(SetupResult.CurrentInfo.BlenderTypeTag)
			.AddConditional(BuiltInComponents->HierarchicalBlendTarget, Params.PropertyInfo->HierarchicalMetaData.HBias, Params.PropertyInfo->HierarchicalMetaData.bBlendHierarchicalBias)
			.MutateExisting(&Linker->EntityManager, ContributorIt.Value());
		}

		check(!Linker->EntityManager.HasComponent(Params.PropertyInfo->FinalBlendOutputID, BuiltInComponents->BlendChannelInput));

		// Nothing more to do
		return;
	}

	// -----------------------------------------------------------------------------------------------------
	// Situation 2: Never used blending before, or the blender type has changed
	UMovieSceneBlenderSystem* OldBlender = Params.PropertyInfo->Blender.Get();
	UMovieSceneBlenderSystem* NewBlender = CastChecked<UMovieSceneBlenderSystem>(Linker->LinkSystem(SetupResult.CurrentInfo.BlenderSystemClass));

	const FMovieSceneBlendChannelID NewBlendChannel = NewBlender->AllocateBlendChannel();

	FTypelessMutation InputMutation;
	// Clean any previously-fast-path entities
	InputMutation.RemoveMask = CleanFastPathMask;
	InputMutation.RemoveMask.Set(Params.PropertyDefinition->InitialValueType);
	InputMutation.RemoveMask.Set(BuiltInComponents->Tags.HasAssignedInitialValue);
	for (FComponentTypeID Component : Params.PropertyDefinition->MetaDataTypes)
	{
		InputMutation.RemoveMask.Set(Component);
	}

	// -----------------------------------------------------------------------------------------------------
	// Situation 2.1: We're already set up for blending, but with a different blender system
	if (OldBlender)
	{
		const FMovieSceneBlendChannelID OldBlendChannel(OldBlender->GetBlenderSystemID(), Params.PropertyInfo->BlendChannel);
		OldBlender->ReleaseBlendChannel(OldBlendChannel);

		Params.PropertyInfo->Blender = NewBlender;
		Params.PropertyInfo->BlendChannel = NewBlendChannel.ChannelID;

		// Change the output entity by adding the new blend channel and tag, while simultaneously
		// updating the channels and restore state flags etc added by MakeOutputComponentType
		{
			FTypelessMutation OutputMutation;
			OutputMutation.RemoveAll();

			Params.MakeOutputComponentType(Linker->EntityManager, Composites, OutputMutation.AddMask);

			// Remove the old blender type tag before add the new one
			OutputMutation.AddMask.Remove({ SetupResult.PreviousInfo.BlenderTypeTag });

			FEntityBuilder()
			.Add(BuiltInComponents->BlendChannelOutput, NewBlendChannel)
			.AddTag(SetupResult.CurrentInfo.BlenderTypeTag)
			.MutateExisting(&Linker->EntityManager, Params.PropertyInfo->FinalBlendOutputID, OutputMutation);
>>>>>>> 4af6daef
		}

		// Ensure that the old blend tag is removed from inputs
		InputMutation.Remove({ SetupResult.PreviousInfo.BlenderTypeTag });
	}

	// -----------------------------------------------------------------------------------------------------
	// Situation 2.2: Never encountered blending before - need to create a new output entity to receive the blend result
	else
	{
		Params.PropertyInfo->Blender = NewBlender;
		Params.PropertyInfo->BlendChannel = NewBlendChannel.ChannelID;

		FComponentMask NewMask;
		NewMask.Set(Params.PropertyDefinition->InitialValueType);

		if (Params.PropertyDefinition->MetaDataTypes.Num() > 0)
		{
			InitializePropertyMetaDataTasks.PadToNum(Params.PropertyInfo->PropertyDefinitionIndex+1, false);
			InitializePropertyMetaDataTasks[Params.PropertyInfo->PropertyDefinitionIndex] = true;

			for (FComponentTypeID Component : Params.PropertyDefinition->MetaDataTypes)
			{
				NewMask.Set(Component);
			}
		}

		for (int32 Index = 0; Index < Composites.Num(); ++Index)
		{
			if (Params.PropertyInfo->EmptyChannels[Index] == false)
			{
				NewMask.Set(Composites[Index].ComponentTypeID);
			}
		}
		NewMask.Set(Params.PropertyDefinition->PropertyType);

		FMovieSceneEntityID NewOutputEntityID;

		auto NewOutputEntity = FEntityBuilder()
		.Add(BuiltInComponents->BlendChannelOutput,      NewBlendChannel)
		.Add(BuiltInComponents->PropertyBinding,         Params.PropertyInfo->PropertyBinding)
		.Add(BuiltInComponents->BoundObject,             Params.PropertyInfo->BoundObject)
<<<<<<< HEAD
		.Add(BuiltInComponents->BlendChannelOutput,      NewBlendChannel)
		.AddTagConditional(BuiltInComponents->Tags.MigratedFromFastPath, Params.PropertyInfo->PropertyEntityID.IsValid())
		.AddTagConditional(BuiltInComponents->Tags.RestoreState, Params.PropertyInfo->bWantsRestoreState)
=======
		.AddTagConditional(BuiltInComponents->Tags.RestoreState, Params.PropertyInfo->HierarchicalMetaData.bWantsRestoreState)
>>>>>>> 4af6daef
		.AddTag(SetupResult.CurrentInfo.BlenderTypeTag)
		.AddTag(BuiltInComponents->Tags.NeedsLink)
		.AddMutualComponents();

		switch (Params.PropertyInfo->Property.GetIndex())
		{
		// Never seen this property before
		case 0:
			NewOutputEntityID = NewOutputEntity
			.Add(BuiltInComponents->FastPropertyOffset, Params.PropertyInfo->Property.template Get<uint16>())
			.CreateEntity(&Linker->EntityManager, NewMask);
			break;

		case 1:
			NewOutputEntityID = NewOutputEntity
			.Add(BuiltInComponents->CustomPropertyIndex, Params.PropertyInfo->Property.template Get<FCustomPropertyIndex>())
			.CreateEntity(&Linker->EntityManager, NewMask);
			break;

		case 2:
			NewOutputEntityID = NewOutputEntity
			.Add(BuiltInComponents->SlowProperty, Params.PropertyInfo->Property.template Get<FSlowPropertyPtr>())
			.CreateEntity(&Linker->EntityManager, NewMask);
			break;
		}

<<<<<<< HEAD
		// Params.PropertyInfo->PropertyEntityID will be set if the entity was previously using the fast path
		if (Params.PropertyInfo->PropertyEntityID)
		{
			// Move any copiable/migratable components over from the existing fast-path entity
			Linker->EntityManager.CopyComponents(Params.PropertyInfo->PropertyEntityID, NewOutputEntityID, Linker->EntityManager.GetComponents()->GetCopyAndMigrationMask());

			// Clean the previously-fast-path entity
			InputMutation.RemoveMask = CleanFastPathMask;
		}

		// The property entity ID is now the blend output entity
		Params.PropertyInfo->PropertyEntityID = NewOutputEntityID;
	}

	// Change *all* contributors (not just new ones because the old ones will have the old blender's channel and tag on them)
	// to include the new blend channel input, and remove the old blender type. No need to remove the clean fast path mask because
	// that will have already happened as part of the 'completely new blending' branch below
	for (auto ContributorIt = Contributors.CreateConstKeyIterator(Params.PropertyInfoIndex); ContributorIt; ++ContributorIt)
	{
		const FMovieSceneEntityID Contributor = ContributorIt.Value();

		FEntityBuilder()
		.Add(BuiltInComponents->BlendChannelInput, NewBlendChannel)
=======
		if (Params.PropertyInfo->PreviousFastPathID)
		{
			// If this contributor has the initial values on it, we copy its initial values and meta-data components
			FComponentMask CopyMask = Linker->EntityManager.GetComponents()->GetCopyAndMigrationMask();

			CopyMask.Set(Params.PropertyDefinition->InitialValueType);
			CopyMask.Set(BuiltInComponents->Tags.HasAssignedInitialValue);
			for (FComponentTypeID Component : Params.PropertyDefinition->MetaDataTypes)
			{
				CopyMask.Set(Component);
			}

			Linker->EntityManager.CopyComponents(Params.PropertyInfo->PreviousFastPathID, NewOutputEntityID, CopyMask);
		}

		// The property entity ID is now the blend output entity
		Params.PropertyInfo->FinalBlendOutputID = NewOutputEntityID;
		Params.PropertyInfo->PreviousFastPathID = FMovieSceneEntityID();

		check(!Linker->EntityManager.HasComponent(Params.PropertyInfo->FinalBlendOutputID, BuiltInComponents->BlendChannelInput));
	}

	// Change *all* contributors (not just new ones because the old ones will have the old blender's channel and tag on them)
	// to include the new blend channel input, and remove the old blender type. No need to remove the clean fast path mask because
	// that will have already happened as part of the 'completely new blending' branch below
	FContributorKey ContributorKey(Params.PropertyInfoIndex);
	for (auto ContributorIt = Contributors.CreateConstKeyIterator(ContributorKey); ContributorIt; ++ContributorIt)
	{
		FMovieSceneEntityID Contributor = ContributorIt.Value();

		FEntityBuilder()
		.Add(BuiltInComponents->BlendChannelInput, NewBlendChannel)
		.AddConditional(BuiltInComponents->HierarchicalBlendTarget, Params.PropertyInfo->HierarchicalMetaData.HBias, Params.PropertyInfo->HierarchicalMetaData.bBlendHierarchicalBias)
>>>>>>> 4af6daef
		.AddTag(SetupResult.CurrentInfo.BlenderTypeTag)
		.MutateExisting(&Linker->EntityManager, Contributor, InputMutation);
	}

	check(!Linker->EntityManager.HasComponent(Params.PropertyInfo->FinalBlendOutputID, BuiltInComponents->BlendChannelInput));
}

int32 UMovieScenePropertyInstantiatorSystem::ResolveProperty(UE::MovieScene::FCustomAccessorView CustomAccessors, UObject* Object, const FMovieScenePropertyBinding& PropertyBinding, int32 PropertyDefinitionIndex)
{
	using namespace UE::MovieScene;

	TTuple<UObject*, FName> Key = MakeTuple(Object, PropertyBinding.PropertyPath);
	if (const int32* ExistingPropertyIndex = ObjectPropertyToResolvedIndex.Find(Key))
	{
		return *ExistingPropertyIndex;
	}

	TOptional<FResolvedProperty> ResolvedProperty = FPropertyRegistry::ResolveProperty(Object, PropertyBinding, CustomAccessors);
	if (!ResolvedProperty.IsSet())
	{
		UE_LOG(LogMovieScene, Warning, TEXT("Unable to resolve property '%s' from '%s' instance '%s'"), *PropertyBinding.PropertyPath.ToString(), *Object->GetClass()->GetName(), *Object->GetName());
		return INDEX_NONE;
	}

	FObjectPropertyInfo NewInfo(MoveTemp(ResolvedProperty.GetValue()));

	NewInfo.BoundObject = Object;
	NewInfo.PropertyBinding = PropertyBinding;
	NewInfo.PropertyDefinitionIndex = PropertyDefinitionIndex;

	const int32 NewPropertyIndex = ResolvedProperties.Add(NewInfo);

	ObjectPropertyToResolvedIndex.Add(Key, NewPropertyIndex);

	++PropertyStats[PropertyDefinitionIndex].NumProperties;

	return NewPropertyIndex;
}

UE::MovieScene::FPropertyRecomposerPropertyInfo UMovieScenePropertyInstantiatorSystem::FindPropertyFromSource(FMovieSceneEntityID EntityID, UObject* Object) const
{
	using namespace UE::MovieScene;

	TOptionalComponentReader<int16>                      HBiasComponent  = Linker->EntityManager.ReadComponent(EntityID, BuiltInComponents->HierarchicalBias);
	TOptionalComponentReader<FMovieScenePropertyBinding> PropertyBinding = Linker->EntityManager.ReadComponent(EntityID, BuiltInComponents->PropertyBinding);
	if (!PropertyBinding)
	{
		return FPropertyRecomposerPropertyInfo::Invalid();
	}

	const int16 HBias = HBiasComponent ? *HBiasComponent : 0;
	TTuple<UObject*, FName> Key = MakeTuple(Object, PropertyBinding->PropertyPath);
	if (const int32* PropertyIndex = ObjectPropertyToResolvedIndex.Find(Key))
	{
		const uint16 BlendChannel = ResolvedProperties[*PropertyIndex].BlendChannel;
		const FObjectPropertyInfo& PropertyInfo = ResolvedProperties[*PropertyIndex];
		return FPropertyRecomposerPropertyInfo { BlendChannel, PropertyInfo.Blender.Get(), PropertyInfo.FinalBlendOutputID };
	}

	return FPropertyRecomposerPropertyInfo::Invalid();
}

void UMovieScenePropertyInstantiatorSystem::InitializePropertyMetaData(FSystemTaskPrerequisites& InPrerequisites, FSystemSubsequentTasks& Subsequents)
{
	using namespace UE::MovieScene;

	MOVIESCENE_DETAILED_SCOPE_CYCLE_COUNTER(MovieSceneEval_InitializePropertyMetaData);

	for (TConstSetBitIterator<> TypesToCache(InitializePropertyMetaDataTasks); TypesToCache; ++TypesToCache)
	{
		FCompositePropertyTypeID PropertyID = FCompositePropertyTypeID::FromIndex(TypesToCache.GetIndex());

		const FPropertyDefinition& Definition = BuiltInComponents->PropertyRegistry.GetDefinition(PropertyID);
		Definition.Handler->DispatchInitializePropertyMetaDataTasks(Definition, InPrerequisites, Subsequents, Linker);
	}

	InitializePropertyMetaDataTasks.Empty();
}

void UMovieScenePropertyInstantiatorSystem::FPropertyParameters::MakeOutputComponentType(
	const UE::MovieScene::FEntityManager& EntityManager,
	TArrayView<const UE::MovieScene::FPropertyCompositeDefinition> Composites,
	UE::MovieScene::FComponentMask& OutComponentType) const
{
	using namespace UE::MovieScene;

	// Get the existing type
<<<<<<< HEAD
	OutComponentType = EntityManager.GetEntityType(PropertyInfo->PropertyEntityID);
=======
	if (PropertyInfo->FinalBlendOutputID)
	{
		OutComponentType = EntityManager.GetEntityType(PropertyInfo->FinalBlendOutputID);
	}
>>>>>>> 4af6daef

	// Ensure the property has only the exact combination of channels that constitute its animation
	for (int32 Index = 0; Index < Composites.Num(); ++Index)
	{
		FComponentTypeID Composite = Composites[Index].ComponentTypeID;
<<<<<<< HEAD
		OutComponentType[Composite] = (PropertyInfo->EmptyChannels[Index] != true);
=======
		if (PropertyInfo->EmptyChannels[Index] != true)
		{
			OutComponentType.Set(Composite);
		}
		else
		{
			OutComponentType.Remove(Composite);
		}
>>>>>>> 4af6daef
	}
	OutComponentType.Set(PropertyDefinition->PropertyType);

	// Set the restore state tag appropriately
<<<<<<< HEAD
	if (PropertyInfo->bWantsRestoreState)
=======
	if (PropertyInfo->HierarchicalMetaData.bWantsRestoreState)
>>>>>>> 4af6daef
	{
		OutComponentType.Set(FBuiltInComponentTypes::Get()->Tags.RestoreState);
	}
	else
	{
		OutComponentType.Remove(FBuiltInComponentTypes::Get()->Tags.RestoreState);
	}
}<|MERGE_RESOLUTION|>--- conflicted
+++ resolved
@@ -19,8 +19,6 @@
 DECLARE_CYCLE_STAT(TEXT("DiscoverInvalidatedProperties"), MovieSceneEval_DiscoverInvalidatedProperties, STATGROUP_MovieSceneECS);
 DECLARE_CYCLE_STAT(TEXT("ProcessInvalidatedProperties"), MovieSceneEval_ProcessInvalidatedProperties, STATGROUP_MovieSceneECS);
 DECLARE_CYCLE_STAT(TEXT("InitializePropertyMetaData"), MovieSceneEval_InitializePropertyMetaData, STATGROUP_MovieSceneECS);
-<<<<<<< HEAD
-=======
 
 
 void UMovieScenePropertyInstantiatorSystem::FHierarchicalMetaData::CombineWith(const FHierarchicalMetaData& Other)
@@ -46,7 +44,6 @@
 {
 	return PropertyInfo->HierarchicalMetaData.bBlendHierarchicalBias ? FContributorKey(PropertyInfoIndex) : FContributorKey(PropertyInfoIndex, PropertyInfo->HierarchicalMetaData.HBias);
 }
->>>>>>> 4af6daef
 
 UMovieScenePropertyInstantiatorSystem::UMovieScenePropertyInstantiatorSystem(const FObjectInitializer& ObjInit)
 	: Super(ObjInit)
@@ -82,11 +79,6 @@
 
 void UMovieScenePropertyInstantiatorSystem::OnLink()
 {
-<<<<<<< HEAD
-	Linker->Events.CleanTaggedGarbage.AddUObject(this, &UMovieScenePropertyInstantiatorSystem::CleanTaggedGarbage);
-
-=======
->>>>>>> 4af6daef
 	CleanFastPathMask.Reset();
 	CleanFastPathMask.SetAll({ BuiltInComponents->FastPropertyOffset, BuiltInComponents->SlowProperty, BuiltInComponents->CustomPropertyIndex });
 	CleanFastPathMask.CombineWithBitwiseOR(Linker->EntityManager.GetComponents()->GetMigrationMask(), EBitwiseOperatorFlags::MaxSize);
@@ -96,11 +88,6 @@
 {
 	using namespace UE::MovieScene;
 
-<<<<<<< HEAD
-	Linker->Events.CleanTaggedGarbage.RemoveAll(this);
-
-=======
->>>>>>> 4af6daef
 	const bool bAllPropertiesClean = (
 				ResolvedProperties.Num() == 0 &&
 				Contributors.Num() == 0 &&
@@ -188,15 +175,10 @@
 
 	if (PendingInvalidatedProperties.Num() != 0)
 	{
-<<<<<<< HEAD
-		UpgradeFloatToDoubleProperties(InvalidatedProperties);
-		ProcessInvalidatedProperties(InvalidatedProperties);
-=======
 		UpgradeFloatToDoubleProperties(PendingInvalidatedProperties);
 		ProcessInvalidatedProperties(PendingInvalidatedProperties);
 
 		PendingInvalidatedProperties.Empty();
->>>>>>> 4af6daef
 	}
 
 	if (InitializePropertyMetaDataTasks.Find(true) != INDEX_NONE)
@@ -213,11 +195,6 @@
 	using namespace UE::MovieScene;
 
 	MOVIESCENE_DETAILED_SCOPE_CYCLE_COUNTER(MovieSceneEval_DiscoverInvalidatedProperties);
-<<<<<<< HEAD
-
-	TBitArray<> InvalidatedProperties;
-=======
->>>>>>> 4af6daef
 
 	TArrayView<const FPropertyDefinition> Properties = this->BuiltInComponents->PropertyRegistry.GetProperties();
 
@@ -304,15 +281,6 @@
 				OutInvalidatedProperties[PropertyIndex] = true;
 
 				this->Contributors.Remove(PropertyIndex, EntityID);
-				
-				// The output entity of a property could be going away if that property is using the
-				// fast path, which means its sole contributor is that output entity. It can go away when
-				// that track or section gets reimported.
-				FObjectPropertyInfo& PropertyInfo = this->ResolvedProperties[PropertyIndex];
-				if (PropertyInfo.PropertyEntityID == EntityID)
-				{
-					PropertyInfo.PropertyEntityID = FMovieSceneEntityID::Invalid();
-				}
 			}
 
 			// Always remove the entity ID from the LUT
@@ -433,12 +401,8 @@
 		if (ensure(OldPropertyTag && NewPropertyTag))
 		{
 			// Swap out the property tag
-<<<<<<< HEAD
-			for (auto ContribIt = NewContributors.CreateKeyIterator(PropertyIndex); ContribIt; ++ContribIt)
-=======
 			FContributorKey Key(PropertyIndex);
 			for (auto ContribIt = NewContributors.CreateKeyIterator(Key); ContribIt; ++ContribIt)
->>>>>>> 4af6daef
 			{
 				const FMovieSceneEntityID CurID(ContribIt.Value());
 				FComponentMask EntityType = Linker->EntityManager.GetEntityType(CurID);
@@ -873,16 +837,7 @@
 		NewBlenderClass = Params.PropertyDefinition->BlenderSystemClass;
 	}
 
-<<<<<<< HEAD
-	if (Linker->EntityManager.HasComponent(SoleContributor, BuiltInComponents->Tags.AlwaysCacheInitialValue))
-	{
-		Linker->EntityManager.AddComponent(SoleContributor, Params.PropertyDefinition->InitialValueType);
-	}
-
-	if (Params.PropertyDefinition->MetaDataTypes.Num() > 0)
-=======
 	if (!ensureMsgf(NewBlenderClass, TEXT("No default blender class specified on property, and no custom blender specified on entities. Falling back to double blender.")))
->>>>>>> 4af6daef
 	{
 		NewBlenderClass = UMovieScenePiecewiseDoubleBlenderSystem::StaticClass();
 	}
@@ -911,161 +866,14 @@
 	return FSetupBlenderSystemResult{NewBlenderInfo, OldBlenderInfo};
 }
 
-<<<<<<< HEAD
-UMovieScenePropertyInstantiatorSystem::FSetupBlenderSystemResult UMovieScenePropertyInstantiatorSystem::SetupBlenderSystem(const FPropertyParameters& Params)
-=======
 
 
 void UMovieScenePropertyInstantiatorSystem::InitializeBlendPath(const FPropertyParameters& Params)
->>>>>>> 4af6daef
-{
-	using namespace UE::MovieScene;
-
-	FSetupBlenderSystemResult Result;
-
-<<<<<<< HEAD
-	UClass* NewBlenderClass = nullptr;
-	int32 BlenderClassPriority = TNumericLimits<int32>::Lowest();
-
-	// Iterate all the contributors to locate the correct blender system by-priority
-	for (auto ContributorIt = Contributors.CreateConstKeyIterator(Params.PropertyInfoIndex); ContributorIt; ++ContributorIt)
-	{
-		FMovieSceneEntityID Contributor = ContributorIt.Value();
-		TOptionalComponentReader<TSubclassOf<UMovieSceneBlenderSystem>> BlenderTypeComponent = Linker->EntityManager.ReadComponent(Contributor, BuiltInComponents->BlenderType);
-		if (!BlenderTypeComponent)
-		{
-			continue;
-		}
-
-		UClass* ProspectiveBlenderClass = BlenderTypeComponent->Get();
-		if (NewBlenderClass == ProspectiveBlenderClass)
-		{
-			// If it's already the same, don't waste time getting the CDO or anything like that
-			continue;
-		}
-
-		const UMovieSceneBlenderSystem* CDO = GetDefault<UMovieSceneBlenderSystem>(ProspectiveBlenderClass);
-
-		if (!NewBlenderClass || CDO->GetSelectionPriority() > BlenderClassPriority)
-		{
-			NewBlenderClass = ProspectiveBlenderClass;
-			BlenderClassPriority = CDO->GetSelectionPriority();
-		}
-		else
-		{
-#if DO_CHECK
-			ensureMsgf(CDO->GetSelectionPriority() != BlenderClassPriority,
-				TEXT("Encountered 2 different blender classes being used with the same priority - this is undefined behavior. Please check the system classes to ensure they have different priorities (%s and %s)."),
-				*ProspectiveBlenderClass->GetName(), *NewBlenderClass->GetName());
-#endif
-		}
-	}
-
-	if (!NewBlenderClass)
-	{
-		NewBlenderClass = Params.PropertyDefinition->BlenderSystemClass;
-	}
-
-	if (!ensureMsgf(NewBlenderClass, TEXT("No default blender class specified on property, and no custom blender specified on entities. Falling back to double blender.")))
-	{
-		NewBlenderClass = UMovieScenePiecewiseDoubleBlenderSystem::StaticClass();
-	}
-
-	FComponentTypeID BlenderTypeTag = GetDefault<UMovieSceneBlenderSystem>(NewBlenderClass)->GetBlenderTypeTag();
-	ensureMsgf(BlenderTypeTag, TEXT("Encountered a blender system (%s) with an invalid type tag."), *NewBlenderClass->GetName());
-
-	FBlenderSystemInfo NewBlenderInfo{ NewBlenderClass, BlenderTypeTag };
-	FBlenderSystemInfo OldBlenderInfo;
-
-	UMovieSceneBlenderSystem* ExistingBlender = Params.PropertyInfo->Blender.Get();
-	if (ExistingBlender)
-	{
-		UClass* OldBlenderClass = ExistingBlender->GetClass();
-		if (OldBlenderClass != NewBlenderClass)
-		{
-			OldBlenderInfo = FBlenderSystemInfo{ OldBlenderClass, ExistingBlender->GetBlenderTypeTag() };
-		}
-		else
-		{
-			// It's the same - keep the same info
-			OldBlenderInfo = NewBlenderInfo;
-		}
-	}
-
-	return FSetupBlenderSystemResult{NewBlenderInfo, OldBlenderInfo};
-}
-
-void UMovieScenePropertyInstantiatorSystem::InitializeBlendPath(const FPropertyParameters& Params)
 {
 	using namespace UE::MovieScene;
 
 	TArrayView<const FPropertyCompositeDefinition> Composites = BuiltInComponents->PropertyRegistry.GetComposites(*Params.PropertyDefinition);
 
-	FSetupBlenderSystemResult SetupResult = SetupBlenderSystem(Params);
-
-	// -----------------------------------------------------------------------------------------------------
-	// Situation 1: New or modified contributors (inputs) but we're already set up for blending using the same system
-	if (SetupResult.CurrentInfo.BlenderSystemClass == SetupResult.PreviousInfo.BlenderSystemClass)
-	{
-		UMovieSceneBlenderSystem* Blender = Params.PropertyInfo->Blender.Get();
-		check(Blender);
-
-		// Ensure the output entity still matches the correct set of channels of all inputs
-		FComponentMask NewEntityType;
-		Params.MakeOutputComponentType(Linker->EntityManager, Composites, NewEntityType);
-		Linker->EntityManager.ChangeEntityType(Params.PropertyInfo->PropertyEntityID, NewEntityType);
-
-		const FMovieSceneBlendChannelID BlendChannel(Blender->GetBlenderSystemID(), Params.PropertyInfo->BlendChannel);
-
-		// Change new contributors to include the blend input components
-		for (auto ContributorIt = NewContributors.CreateConstKeyIterator(Params.PropertyInfoIndex); ContributorIt; ++ContributorIt)
-		{
-			FEntityBuilder()
-			.Add(BuiltInComponents->BlendChannelInput, BlendChannel)
-			.AddTag(SetupResult.CurrentInfo.BlenderTypeTag)
-			.MutateExisting(&Linker->EntityManager, ContributorIt.Value());
-		}
-
-		// Nothing more to do
-		return;
-	}
-
-	// -----------------------------------------------------------------------------------------------------
-	// Situation 2: Never used blending before, or the blender type has changed
-	UMovieSceneBlenderSystem* OldBlender = Params.PropertyInfo->Blender.Get();
-	UMovieSceneBlenderSystem* NewBlender = CastChecked<UMovieSceneBlenderSystem>(Linker->LinkSystem(SetupResult.CurrentInfo.BlenderSystemClass));
-
-	const FMovieSceneBlendChannelID NewBlendChannel = NewBlender->AllocateBlendChannel();
-
-	Params.PropertyInfo->Blender = NewBlender;
-	Params.PropertyInfo->BlendChannel = NewBlendChannel.ChannelID;
-
-	FTypelessMutation InputMutation;
-
-	// -----------------------------------------------------------------------------------------------------
-	// Situation 2.1: We're already set up for blending, but with a different blender system
-	if (OldBlender)
-	{
-		const FMovieSceneBlendChannelID OldBlendChannel(OldBlender->GetBlenderSystemID(), Params.PropertyInfo->BlendChannel);
-
-		OldBlender->ReleaseBlendChannel(OldBlendChannel);
-
-		// Change the output entity by adding the new blend channel and tag, while simultaneously
-		// updating the channels and restore state flags etc added by MakeOutputComponentType
-		{
-			FTypelessMutation OutputMutation;
-			OutputMutation.RemoveAll();
-
-			Params.MakeOutputComponentType(Linker->EntityManager, Composites, OutputMutation.AddMask);
-
-			// Remove the old blender type tag before add the new one
-			OutputMutation.AddMask.Remove({ SetupResult.PreviousInfo.BlenderTypeTag });
-
-			FEntityBuilder()
-			.Add(BuiltInComponents->BlendChannelOutput, NewBlendChannel)
-			.AddTag(SetupResult.CurrentInfo.BlenderTypeTag)
-			.MutateExisting(&Linker->EntityManager, Params.PropertyInfo->PropertyEntityID, OutputMutation);
-=======
 	FSetupBlenderSystemResult SetupResult = SetupBlenderSystem(Params);
 
 	// -----------------------------------------------------------------------------------------------------
@@ -1146,7 +954,6 @@
 			.Add(BuiltInComponents->BlendChannelOutput, NewBlendChannel)
 			.AddTag(SetupResult.CurrentInfo.BlenderTypeTag)
 			.MutateExisting(&Linker->EntityManager, Params.PropertyInfo->FinalBlendOutputID, OutputMutation);
->>>>>>> 4af6daef
 		}
 
 		// Ensure that the old blend tag is removed from inputs
@@ -1189,13 +996,7 @@
 		.Add(BuiltInComponents->BlendChannelOutput,      NewBlendChannel)
 		.Add(BuiltInComponents->PropertyBinding,         Params.PropertyInfo->PropertyBinding)
 		.Add(BuiltInComponents->BoundObject,             Params.PropertyInfo->BoundObject)
-<<<<<<< HEAD
-		.Add(BuiltInComponents->BlendChannelOutput,      NewBlendChannel)
-		.AddTagConditional(BuiltInComponents->Tags.MigratedFromFastPath, Params.PropertyInfo->PropertyEntityID.IsValid())
-		.AddTagConditional(BuiltInComponents->Tags.RestoreState, Params.PropertyInfo->bWantsRestoreState)
-=======
 		.AddTagConditional(BuiltInComponents->Tags.RestoreState, Params.PropertyInfo->HierarchicalMetaData.bWantsRestoreState)
->>>>>>> 4af6daef
 		.AddTag(SetupResult.CurrentInfo.BlenderTypeTag)
 		.AddTag(BuiltInComponents->Tags.NeedsLink)
 		.AddMutualComponents();
@@ -1222,31 +1023,6 @@
 			break;
 		}
 
-<<<<<<< HEAD
-		// Params.PropertyInfo->PropertyEntityID will be set if the entity was previously using the fast path
-		if (Params.PropertyInfo->PropertyEntityID)
-		{
-			// Move any copiable/migratable components over from the existing fast-path entity
-			Linker->EntityManager.CopyComponents(Params.PropertyInfo->PropertyEntityID, NewOutputEntityID, Linker->EntityManager.GetComponents()->GetCopyAndMigrationMask());
-
-			// Clean the previously-fast-path entity
-			InputMutation.RemoveMask = CleanFastPathMask;
-		}
-
-		// The property entity ID is now the blend output entity
-		Params.PropertyInfo->PropertyEntityID = NewOutputEntityID;
-	}
-
-	// Change *all* contributors (not just new ones because the old ones will have the old blender's channel and tag on them)
-	// to include the new blend channel input, and remove the old blender type. No need to remove the clean fast path mask because
-	// that will have already happened as part of the 'completely new blending' branch below
-	for (auto ContributorIt = Contributors.CreateConstKeyIterator(Params.PropertyInfoIndex); ContributorIt; ++ContributorIt)
-	{
-		const FMovieSceneEntityID Contributor = ContributorIt.Value();
-
-		FEntityBuilder()
-		.Add(BuiltInComponents->BlendChannelInput, NewBlendChannel)
-=======
 		if (Params.PropertyInfo->PreviousFastPathID)
 		{
 			// If this contributor has the initial values on it, we copy its initial values and meta-data components
@@ -1280,7 +1056,6 @@
 		FEntityBuilder()
 		.Add(BuiltInComponents->BlendChannelInput, NewBlendChannel)
 		.AddConditional(BuiltInComponents->HierarchicalBlendTarget, Params.PropertyInfo->HierarchicalMetaData.HBias, Params.PropertyInfo->HierarchicalMetaData.bBlendHierarchicalBias)
->>>>>>> 4af6daef
 		.AddTag(SetupResult.CurrentInfo.BlenderTypeTag)
 		.MutateExisting(&Linker->EntityManager, Contributor, InputMutation);
 	}
@@ -1368,22 +1143,15 @@
 	using namespace UE::MovieScene;
 
 	// Get the existing type
-<<<<<<< HEAD
-	OutComponentType = EntityManager.GetEntityType(PropertyInfo->PropertyEntityID);
-=======
 	if (PropertyInfo->FinalBlendOutputID)
 	{
 		OutComponentType = EntityManager.GetEntityType(PropertyInfo->FinalBlendOutputID);
 	}
->>>>>>> 4af6daef
 
 	// Ensure the property has only the exact combination of channels that constitute its animation
 	for (int32 Index = 0; Index < Composites.Num(); ++Index)
 	{
 		FComponentTypeID Composite = Composites[Index].ComponentTypeID;
-<<<<<<< HEAD
-		OutComponentType[Composite] = (PropertyInfo->EmptyChannels[Index] != true);
-=======
 		if (PropertyInfo->EmptyChannels[Index] != true)
 		{
 			OutComponentType.Set(Composite);
@@ -1392,16 +1160,11 @@
 		{
 			OutComponentType.Remove(Composite);
 		}
->>>>>>> 4af6daef
 	}
 	OutComponentType.Set(PropertyDefinition->PropertyType);
 
 	// Set the restore state tag appropriately
-<<<<<<< HEAD
-	if (PropertyInfo->bWantsRestoreState)
-=======
 	if (PropertyInfo->HierarchicalMetaData.bWantsRestoreState)
->>>>>>> 4af6daef
 	{
 		OutComponentType.Set(FBuiltInComponentTypes::Get()->Tags.RestoreState);
 	}
