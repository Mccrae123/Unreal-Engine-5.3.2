// Copyright 1998-2016 Epic Games, Inc. All Rights Reserved.

#pragma once

#include "MovieScene.h"
#include "MovieSceneTrack.h"
#include "MovieScenePropertyTrack.h"
#include "MovieSceneBoolTrack.h"
#include "MovieSceneVisibilityTrack.generated.h"

/**
 * Handles manipulation of visibility properties in a movie scene
 */
UCLASS( MinimalAPI )
class UMovieSceneVisibilityTrack : public UMovieSceneBoolTrack
{
	GENERATED_UCLASS_BODY()

public:
	/** UMovieSceneTrack interface */
	virtual UMovieSceneSection* CreateNewSection() override;
	virtual TSharedPtr<IMovieSceneTrackInstance> CreateInstance() override;
<<<<<<< HEAD

	/**
	 * Adds a key to a section.  Will create the section if it doesn't exist
	 *
	 * @param Time				The time relative to the owning movie scene where the section should be
	 * @param Value				The value of the key
	 * @param KeyParams         The keying parameters
	 * @return True if the key was successfully added.
	 */
	virtual bool AddKeyToSection( float Time, bool Value, FKeyParams KeyParams );

	/*
	 * Get whether the track can be keyed at a particular time.
	 *
	 * @param Time				The time relative to the owning movie scene where the section should be
	 * @param Value				The value of the key
	 * @param KeyParams         The keying parameters
	 * @return Whether the track can be keyed
	 */
	virtual bool CanKeyTrack( float Time, bool Value, FKeyParams KeyParams) const;
=======
>>>>>>> 73f66985
};<|MERGE_RESOLUTION|>--- conflicted
+++ resolved
@@ -20,27 +20,4 @@
 	/** UMovieSceneTrack interface */
 	virtual UMovieSceneSection* CreateNewSection() override;
 	virtual TSharedPtr<IMovieSceneTrackInstance> CreateInstance() override;
-<<<<<<< HEAD
-
-	/**
-	 * Adds a key to a section.  Will create the section if it doesn't exist
-	 *
-	 * @param Time				The time relative to the owning movie scene where the section should be
-	 * @param Value				The value of the key
-	 * @param KeyParams         The keying parameters
-	 * @return True if the key was successfully added.
-	 */
-	virtual bool AddKeyToSection( float Time, bool Value, FKeyParams KeyParams );
-
-	/*
-	 * Get whether the track can be keyed at a particular time.
-	 *
-	 * @param Time				The time relative to the owning movie scene where the section should be
-	 * @param Value				The value of the key
-	 * @param KeyParams         The keying parameters
-	 * @return Whether the track can be keyed
-	 */
-	virtual bool CanKeyTrack( float Time, bool Value, FKeyParams KeyParams) const;
-=======
->>>>>>> 73f66985
 };