--- conflicted
+++ resolved
@@ -145,11 +145,7 @@
 
 	/** All the sections in this list */
 	UPROPERTY()
-<<<<<<< HEAD
-	TArray<UMovieSceneSection*> Sections;
-=======
 	TArray<TObjectPtr<UMovieSceneSection>> Sections;
->>>>>>> 6bbb88c8
 };
 
 
