// Copyright Epic Games, Inc. All Rights Reserved.

#pragma once

#include "Containers/Array.h"
#include "Containers/ContainerAllocationPolicies.h"
#include "Containers/Map.h"
#include "Containers/Set.h"
#include "Containers/SortedMap.h"
#include "Containers/SparseArray.h"
#include "EntitySystem/BuiltInComponentTypes.h"
#include "EntitySystem/EntityAllocationIterator.h"
#include "EntitySystem/MovieSceneEntityIDs.h"
#include "EntitySystem/MovieSceneEntityInstantiatorSystem.h"
#include "EntitySystem/MovieSceneEntitySystem.h"
#include "EntitySystem/MovieSceneSequenceInstanceHandle.h"
#include "HAL/Platform.h"
#include "UObject/ObjectMacros.h"
#include "UObject/UObjectGlobals.h"

#include "WeightAndEasingEvaluatorSystem.generated.h"

class UMovieSceneEntitySystemLinker;
class UMovieSceneEvalTimeSystem;
class UWeightAndEasingEvaluatorSystem;
class UObject;
struct FMovieSceneSubSequenceData;

<<<<<<< HEAD
namespace UE::MovieScene
=======
// Bezier blending gives a true linear interpolation between biases, but 
// disabled by default because it misbehaves if you feed it different parameters for 't' to each term
#ifndef UE_ENABLE_MOVIESCENE_BEZIER_BLENDING
	#define UE_ENABLE_MOVIESCENE_BEZIER_BLENDING 0 
#endif

namespace UE::MovieScene
{

struct FEasingMutationBase;
struct FAddEasingChannelToProviderMutation;
struct FAddEasingChannelToConsumerMutation;

enum class EHierarchicalBlendMode : uint8
>>>>>>> 4af6daef
{
	// Blend hierarchical weights by multiplying children with all parent weights (default)
	AccumulateParentToChild,
	// Combine weights from child -> parent using an increasingly small factor based on previously accumulated weights
	// For example:
	//     values = ( (a,t1), (b, t2), (c, t3), (d, t4))
	//     float final_weight = 1;
	//     float t = 1;
	//     for (i : size(values))
	//        float this = values[i].value*t*values[i].weight
	//        t = max(t - this, 0)
	//        final_weight *= this
	ChildFirstBlendTarget,
#if UE_ENABLE_MOVIESCENE_BEZIER_BLENDING
	// Combine weights from child -> parent using a bezier interpolation series
	BezierSeries,
#endif
};

<<<<<<< HEAD
struct FEasingMutationBase;
struct FAddEasingChannelToProviderMutation;
struct FAddEasingChannelToConsumerMutation;

/** Computation data used for accumulating hierarchical weights for sub sequences */
struct FHierarchicalEasingChannelData
{
	/** Our parent's computation data within PreAllocatedComputationData. Must only access if bResultsNeedResort is false. */
	uint16 ParentChannel = uint16(-1);
	/** The final result of this easing channel, accumulated with all parents */
	double FinalResult = 1.0;
};

=======
/** Computation data used for accumulating hierarchical weights for sub sequences */
struct FHierarchicalEasingChannelData
{
	/** The final result of this easing channel, accumulated with all parents */
	double FinalResult = 1.0;
	/** Initial easing result from manual and easing weights, not accumulated with all parents */
	double UnaccumulatedResult = 1.0;

	/** Our parent's computation data within PreAllocatedComputationData (in order to support one -> many multiplications). */
	uint16 ParentChannel = uint16(-1);
	/** An optional result channel to feed our result to (in order to support many -> one multiplications) */
	uint16 ResultChannel = uint16(-1);

	/** This channel's HBias */
	int16 HBias = 0;

#if UE_ENABLE_MOVIESCENE_BEZIER_BLENDING
	// Bezier blending coefficients of the form a(1-t)^b + t^c
	float CoeffA = 1.f;
	float ExpB = 1.f;
	float ExpC = 1.f;
#endif

	EHierarchicalBlendMode BlendMode = EHierarchicalBlendMode::AccumulateParentToChild;
};

struct FHierarchicalEasingChannelBuffer
{
	bool IsEmpty() const;

	void Reset();
	void ResetBlendTargets();

	uint16 AddBaseChannel(const FHierarchicalEasingChannelData& InChannelData);
	uint16 AddBlendTargetChannel(const FHierarchicalEasingChannelData& InChannelData);

	TArray<FHierarchicalEasingChannelData> Channels;
	int32 BlendTargetStartIndex = INDEX_NONE;
};

>>>>>>> 4af6daef
}  // namespace UE::MovieScene

/**
 * System that creates hierarchical easing channels for any newly introduced HierarchicalEasingProvider components
 */
UCLASS(MinimalAPI)
class UMovieSceneHierarchicalEasingInstantiatorSystem : public UMovieSceneEntityInstantiatorSystem
{
public:

	struct FHierarchicalInstanceData
	{
		int32 HierarchicalDepth = -1;
		uint16 StrongRefCount = 0;
		uint16 WeakRefCount = 0;
<<<<<<< HEAD
		uint16 EasingChannelID = uint16(-1);
=======
>>>>>>> 4af6daef
	};

	GENERATED_BODY()

	MOVIESCENETRACKS_API UMovieSceneHierarchicalEasingInstantiatorSystem(const FObjectInitializer& ObjInit);

	MOVIESCENETRACKS_API void FinalizeBlendTargets();

private:

<<<<<<< HEAD
	virtual bool IsRelevantImpl(UMovieSceneEntitySystemLinker* InLinker) const;
	virtual void OnLink() override;
	virtual void OnUnlink() override;
	virtual void OnRun(FSystemTaskPrerequisites& InPrerequisites, FSystemSubsequentTasks& Subsequents) override;
=======
	MOVIESCENETRACKS_API virtual bool IsRelevantImpl(UMovieSceneEntitySystemLinker* InLinker) const;
	MOVIESCENETRACKS_API virtual void OnLink() override;
	MOVIESCENETRACKS_API virtual void OnUnlink() override;
	MOVIESCENETRACKS_API virtual void OnRun(FSystemTaskPrerequisites& InPrerequisites, FSystemSubsequentTasks& Subsequents) override;
>>>>>>> 4af6daef

private:

	/** Map between a sub-sequence handle and the easing channel affecting it */
	TSparseArray<uint16> CachedInstanceIDToChannel;

<<<<<<< HEAD
	UPROPERTY()
	TObjectPtr<UWeightAndEasingEvaluatorSystem> EvaluatorSystem;
};

/**
 * System that combines manual weights and easings and propagates them to entities with matching EasingChannelID components
=======
	/** Cached output channels for a specific pair (source, target) of hierarchical blends */
	TMap<TTuple<int16,int16>, uint16> CachedHierarchicalBlendTargetChannels;

	UPROPERTY()
	TObjectPtr<UWeightAndEasingEvaluatorSystem> EvaluatorSystem;

	/** True of this system just updated all its channels */
	bool bChannelsHaveBeenInvalidated;
};

/**
 * System that finalizes creation of easing channels by allocating new channels for hierarchical blend targets if necessary
 * This is required in order to solve the problem that the hierarchical instantiator needs to run before the property instantiator,
 * but we can't allocate channels for blend targets until _after_ the property instantiator (which sets up the relevant BlendTarget components)
 * 
>>>>>>> 4af6daef
 */
UCLASS()
class UMovieSceneHierarchicalEasingFinalizationSystem : public UMovieSceneEntityInstantiatorSystem
{
public:
	GENERATED_BODY()

	UMovieSceneHierarchicalEasingFinalizationSystem(const FObjectInitializer& ObjInit);

	virtual void OnLink() override;
	virtual void OnRun(FSystemTaskPrerequisites& InPrerequisites, FSystemSubsequentTasks& Subsequents) override;

private:

<<<<<<< HEAD
	/**
	 * Called from the instantiator system once channel IDs have been calculated
	 */
	void SetComputationBuffer(TArray<UE::MovieScene::FHierarchicalEasingChannelData>&& PreAllocatedComputationData);

private:

	virtual void OnRun(FSystemTaskPrerequisites& InPrerequisites, FSystemSubsequentTasks& Subsequents) override;
	virtual bool IsRelevantImpl(UMovieSceneEntitySystemLinker* InLinker) const override;
	virtual void OnLink() override final;
	virtual void OnUnlink() override final;
=======
	UPROPERTY()
	TObjectPtr<UMovieSceneHierarchicalEasingInstantiatorSystem> InstantiatorSystem;
};

/**
 * System that combines manual weights and easings and propagates them to entities with matching EasingChannelID components
 */
UCLASS(MinimalAPI)
class UWeightAndEasingEvaluatorSystem : public UMovieSceneEntitySystem
{
public:

	GENERATED_BODY()

	MOVIESCENETRACKS_API UWeightAndEasingEvaluatorSystem(const FObjectInitializer& ObjInit);

	/**
	 * Called from the instantiator system once channel IDs have been calculated
	 */
	MOVIESCENETRACKS_API UE::MovieScene::FHierarchicalEasingChannelBuffer& GetComputationBuffer();

private:

	MOVIESCENETRACKS_API virtual void OnSchedulePersistentTasks(UE::MovieScene::IEntitySystemScheduler* TaskScheduler) override;
	MOVIESCENETRACKS_API virtual void OnRun(FSystemTaskPrerequisites& InPrerequisites, FSystemSubsequentTasks& Subsequents) override;
	MOVIESCENETRACKS_API virtual bool IsRelevantImpl(UMovieSceneEntitySystemLinker* InLinker) const override;
	MOVIESCENETRACKS_API virtual void OnLink() override final;
	MOVIESCENETRACKS_API virtual void OnUnlink() override final;
>>>>>>> 4af6daef

private:

	/** Unstable array of preallocated storage for computing easing results sorted by hierarchical depth. */
<<<<<<< HEAD
	TArray<UE::MovieScene::FHierarchicalEasingChannelData> PreAllocatedComputationData;
=======
	UE::MovieScene::FHierarchicalEasingChannelBuffer PreAllocatedComputationData;
>>>>>>> 4af6daef
};
<|MERGE_RESOLUTION|>--- conflicted
+++ resolved
@@ -26,9 +26,6 @@
 class UObject;
 struct FMovieSceneSubSequenceData;
 
-<<<<<<< HEAD
-namespace UE::MovieScene
-=======
 // Bezier blending gives a true linear interpolation between biases, but 
 // disabled by default because it misbehaves if you feed it different parameters for 't' to each term
 #ifndef UE_ENABLE_MOVIESCENE_BEZIER_BLENDING
@@ -43,7 +40,6 @@
 struct FAddEasingChannelToConsumerMutation;
 
 enum class EHierarchicalBlendMode : uint8
->>>>>>> 4af6daef
 {
 	// Blend hierarchical weights by multiplying children with all parent weights (default)
 	AccumulateParentToChild,
@@ -63,21 +59,6 @@
 #endif
 };
 
-<<<<<<< HEAD
-struct FEasingMutationBase;
-struct FAddEasingChannelToProviderMutation;
-struct FAddEasingChannelToConsumerMutation;
-
-/** Computation data used for accumulating hierarchical weights for sub sequences */
-struct FHierarchicalEasingChannelData
-{
-	/** Our parent's computation data within PreAllocatedComputationData. Must only access if bResultsNeedResort is false. */
-	uint16 ParentChannel = uint16(-1);
-	/** The final result of this easing channel, accumulated with all parents */
-	double FinalResult = 1.0;
-};
-
-=======
 /** Computation data used for accumulating hierarchical weights for sub sequences */
 struct FHierarchicalEasingChannelData
 {
@@ -118,7 +99,6 @@
 	int32 BlendTargetStartIndex = INDEX_NONE;
 };
 
->>>>>>> 4af6daef
 }  // namespace UE::MovieScene
 
 /**
@@ -134,10 +114,6 @@
 		int32 HierarchicalDepth = -1;
 		uint16 StrongRefCount = 0;
 		uint16 WeakRefCount = 0;
-<<<<<<< HEAD
-		uint16 EasingChannelID = uint16(-1);
-=======
->>>>>>> 4af6daef
 	};
 
 	GENERATED_BODY()
@@ -148,31 +124,16 @@
 
 private:
 
-<<<<<<< HEAD
-	virtual bool IsRelevantImpl(UMovieSceneEntitySystemLinker* InLinker) const;
-	virtual void OnLink() override;
-	virtual void OnUnlink() override;
-	virtual void OnRun(FSystemTaskPrerequisites& InPrerequisites, FSystemSubsequentTasks& Subsequents) override;
-=======
 	MOVIESCENETRACKS_API virtual bool IsRelevantImpl(UMovieSceneEntitySystemLinker* InLinker) const;
 	MOVIESCENETRACKS_API virtual void OnLink() override;
 	MOVIESCENETRACKS_API virtual void OnUnlink() override;
 	MOVIESCENETRACKS_API virtual void OnRun(FSystemTaskPrerequisites& InPrerequisites, FSystemSubsequentTasks& Subsequents) override;
->>>>>>> 4af6daef
 
 private:
 
 	/** Map between a sub-sequence handle and the easing channel affecting it */
 	TSparseArray<uint16> CachedInstanceIDToChannel;
 
-<<<<<<< HEAD
-	UPROPERTY()
-	TObjectPtr<UWeightAndEasingEvaluatorSystem> EvaluatorSystem;
-};
-
-/**
- * System that combines manual weights and easings and propagates them to entities with matching EasingChannelID components
-=======
 	/** Cached output channels for a specific pair (source, target) of hierarchical blends */
 	TMap<TTuple<int16,int16>, uint16> CachedHierarchicalBlendTargetChannels;
 
@@ -188,7 +149,6 @@
  * This is required in order to solve the problem that the hierarchical instantiator needs to run before the property instantiator,
  * but we can't allocate channels for blend targets until _after_ the property instantiator (which sets up the relevant BlendTarget components)
  * 
->>>>>>> 4af6daef
  */
 UCLASS()
 class UMovieSceneHierarchicalEasingFinalizationSystem : public UMovieSceneEntityInstantiatorSystem
@@ -203,19 +163,6 @@
 
 private:
 
-<<<<<<< HEAD
-	/**
-	 * Called from the instantiator system once channel IDs have been calculated
-	 */
-	void SetComputationBuffer(TArray<UE::MovieScene::FHierarchicalEasingChannelData>&& PreAllocatedComputationData);
-
-private:
-
-	virtual void OnRun(FSystemTaskPrerequisites& InPrerequisites, FSystemSubsequentTasks& Subsequents) override;
-	virtual bool IsRelevantImpl(UMovieSceneEntitySystemLinker* InLinker) const override;
-	virtual void OnLink() override final;
-	virtual void OnUnlink() override final;
-=======
 	UPROPERTY()
 	TObjectPtr<UMovieSceneHierarchicalEasingInstantiatorSystem> InstantiatorSystem;
 };
@@ -244,14 +191,9 @@
 	MOVIESCENETRACKS_API virtual bool IsRelevantImpl(UMovieSceneEntitySystemLinker* InLinker) const override;
 	MOVIESCENETRACKS_API virtual void OnLink() override final;
 	MOVIESCENETRACKS_API virtual void OnUnlink() override final;
->>>>>>> 4af6daef
 
 private:
 
 	/** Unstable array of preallocated storage for computing easing results sorted by hierarchical depth. */
-<<<<<<< HEAD
-	TArray<UE::MovieScene::FHierarchicalEasingChannelData> PreAllocatedComputationData;
-=======
 	UE::MovieScene::FHierarchicalEasingChannelBuffer PreAllocatedComputationData;
->>>>>>> 4af6daef
 };
