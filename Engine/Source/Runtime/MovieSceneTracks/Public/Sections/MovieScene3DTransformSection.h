--- conflicted
+++ resolved
@@ -86,11 +86,7 @@
 
 	/** The key's scale value. */
 	UPROPERTY(EditAnywhere, Category=Key)
-<<<<<<< HEAD
-	FVector Scale = FVector::OneVector;
-=======
 	FVector3f Scale = FVector3f::OneVector;
->>>>>>> 6bbb88c8
 
 	/** The key's time. */
 	UPROPERTY(EditAnywhere, Category=Key)
@@ -122,11 +118,7 @@
 
 	/** The key's scale value. */
 	UPROPERTY(EditAnywhere, Category=Key)
-<<<<<<< HEAD
-	FVector Scale = FVector::OneVector;
-=======
 	FVector3f Scale = FVector3f::OneVector;
->>>>>>> 6bbb88c8
 
 	/** The key's time. */
 	UPROPERTY(EditAnywhere, Category=Key)
