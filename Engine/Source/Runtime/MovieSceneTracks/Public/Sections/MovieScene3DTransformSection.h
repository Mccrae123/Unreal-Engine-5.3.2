--- conflicted
+++ resolved
@@ -191,13 +191,8 @@
 /**
 * This object contains information needed for constraint channels on the transform section
 */
-<<<<<<< HEAD
-UCLASS()
-class MOVIESCENETRACKS_API UMovieScene3DTransformSectionConstraints : public UObject
-=======
 UCLASS(MinimalAPI)
 class UMovieScene3DTransformSectionConstraints : public UObject
->>>>>>> 4af6daef
 {
 	GENERATED_BODY()
 
@@ -209,11 +204,7 @@
 
 	/** When undo/redoing we need to recreate channel proxies after we are done*/
 #if WITH_EDITOR
-<<<<<<< HEAD
-	virtual void PostEditUndo() override;
-=======
 	MOVIESCENETRACKS_API virtual void PostEditUndo() override;
->>>>>>> 4af6daef
 #endif
 };
 
