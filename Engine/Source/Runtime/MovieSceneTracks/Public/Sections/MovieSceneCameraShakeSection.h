// Copyright Epic Games, Inc. All Rights Reserved.

#pragma once

#include "CoreMinimal.h"
#include "UObject/ObjectMacros.h"
#include "Templates/SubclassOf.h"
#include "Camera/CameraShakeBase.h"
#include "MovieSceneSection.h"
#include "MovieSceneCameraShakeSection.generated.h"

USTRUCT()
struct FMovieSceneCameraShakeSectionData
{
	GENERATED_BODY()

	FMovieSceneCameraShakeSectionData()
		: ShakeClass(nullptr)
		, PlayScale(1.f)
		, PlaySpace(ECameraShakePlaySpace::CameraLocal)
		, UserDefinedPlaySpace(ForceInitToZero)
	{
	}

	/** Class of the camera shake to play */
	UPROPERTY(EditAnywhere, Category = "Camera Shake")
<<<<<<< HEAD
	TSubclassOf<UMatineeCameraShake> ShakeClass;
=======
	TSubclassOf<UCameraShakeBase> ShakeClass;
>>>>>>> 3aae9151

	/** Scalar that affects shake intensity */
	UPROPERTY(EditAnywhere, Category = "Camera Shake")
	float PlayScale;

	UPROPERTY(EditAnywhere, Category = "Camera Shake")
	ECameraShakePlaySpace PlaySpace;

	UPROPERTY(EditAnywhere, Category = "Camera Shake")
	FRotator UserDefinedPlaySpace;
};

/**
 *
 */
UCLASS(MinimalAPI)
class UMovieSceneCameraShakeSection : public UMovieSceneSection
{
	GENERATED_BODY()

public:

	UMovieSceneCameraShakeSection(const FObjectInitializer& ObjectInitializer);

	virtual void PostLoad() override;
	
	UPROPERTY(EditAnywhere, Category="Camera Shake", meta=(ShowOnlyInnerProperties))
	FMovieSceneCameraShakeSectionData ShakeData;

public:
	UPROPERTY()
<<<<<<< HEAD
	TSubclassOf<UMatineeCameraShake> ShakeClass_DEPRECATED;
=======
	TSubclassOf<UCameraShakeBase> ShakeClass_DEPRECATED;
>>>>>>> 3aae9151
	
	UPROPERTY()
	float PlayScale_DEPRECATED;

	UPROPERTY()
	ECameraShakePlaySpace PlaySpace_DEPRECATED;

	UPROPERTY()
	FRotator UserDefinedPlaySpace_DEPRECATED;
};<|MERGE_RESOLUTION|>--- conflicted
+++ resolved
@@ -24,11 +24,7 @@
 
 	/** Class of the camera shake to play */
 	UPROPERTY(EditAnywhere, Category = "Camera Shake")
-<<<<<<< HEAD
-	TSubclassOf<UMatineeCameraShake> ShakeClass;
-=======
 	TSubclassOf<UCameraShakeBase> ShakeClass;
->>>>>>> 3aae9151
 
 	/** Scalar that affects shake intensity */
 	UPROPERTY(EditAnywhere, Category = "Camera Shake")
@@ -60,11 +56,7 @@
 
 public:
 	UPROPERTY()
-<<<<<<< HEAD
-	TSubclassOf<UMatineeCameraShake> ShakeClass_DEPRECATED;
-=======
 	TSubclassOf<UCameraShakeBase> ShakeClass_DEPRECATED;
->>>>>>> 3aae9151
 	
 	UPROPERTY()
 	float PlayScale_DEPRECATED;
