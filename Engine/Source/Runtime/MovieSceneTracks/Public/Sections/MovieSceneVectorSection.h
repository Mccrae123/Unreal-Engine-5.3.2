--- conflicted
+++ resolved
@@ -9,10 +9,7 @@
 #include "MovieSceneSection.h"
 #include "MovieSceneKeyStruct.h"
 #include "Channels/MovieSceneFloatChannel.h"
-<<<<<<< HEAD
-=======
 #include "Channels/MovieSceneDoubleChannel.h"
->>>>>>> 6bbb88c8
 #include "EntitySystem/IMovieSceneEntityProvider.h"
 #include "MovieSceneVectorSection.generated.h"
 
@@ -39,11 +36,7 @@
 	/** Gets a ptr value of a channel by index, 0-3 = x-w */
 	virtual float* GetPropertyChannelByIndex(int32 Index) PURE_VIRTUAL(FMovieSceneFloatVectorKeyStructBase::GetPropertyChannelByIndex, return nullptr; );
 };
-<<<<<<< HEAD
-template<> struct TStructOpsTypeTraits<FMovieSceneVectorKeyStructBase> : public TStructOpsTypeTraitsBase2<FMovieSceneVectorKeyStructBase> { enum { WithCopy = false, WithPureVirtual = true, }; };
-=======
 template<> struct TStructOpsTypeTraits<FMovieSceneFloatVectorKeyStructBase> : public TStructOpsTypeTraitsBase2<FMovieSceneFloatVectorKeyStructBase> { enum { WithCopy = false, WithPureVirtual = true, }; };
->>>>>>> 6bbb88c8
 
 
 /**
@@ -57,11 +50,7 @@
 
 	/** They key's vector value. */
 	UPROPERTY(EditAnywhere, Category=Key)
-<<<<<<< HEAD
-	FVector2D Vector = FVector2D::ZeroVector;
-=======
 	FVector2f Vector = FVector2f::ZeroVector;
->>>>>>> 6bbb88c8
 
 	//~ FMovieSceneFloatVectorKeyStructBase interface
 	virtual float* GetPropertyChannelByIndex(int32 Index) override { return &Vector[Index]; }
@@ -79,11 +68,7 @@
 
 	/** They key's vector value. */
 	UPROPERTY(EditAnywhere, Category = Key)
-<<<<<<< HEAD
-	FVector Vector = FVector::ZeroVector;
-=======
 	FVector3f Vector = FVector3f::ZeroVector;
->>>>>>> 6bbb88c8
 
 	//~ FMovieSceneFloatVectorKeyStructBase interface
 	virtual float* GetPropertyChannelByIndex(int32 Index) override { return &Vector[Index]; }
@@ -101,11 +86,7 @@
 
 	/** They key's vector value. */
 	UPROPERTY(EditAnywhere, Category = Key)
-<<<<<<< HEAD
-	FVector4 Vector = FVector4(FVector::ZeroVector);
-=======
 	FVector4f Vector = FVector4f(FVector3f::ZeroVector);
->>>>>>> 6bbb88c8
 
 	//~ FMovieSceneFloatVectorKeyStructBase interface
 	virtual float* GetPropertyChannelByIndex(int32 Index) override { return &Vector[Index]; }
