--- conflicted
+++ resolved
@@ -30,11 +30,7 @@
 
 	/** Sets this section's sound */
 	UFUNCTION(BlueprintCallable, Category="Sequencer|Section")
-<<<<<<< HEAD
-	void SetSound(class USoundBase* InSound) {Sound = InSound;}
-=======
 	void SetSound(class USoundBase* InSound);
->>>>>>> 6bbb88c8
 
 	/** Gets the sound for this section */
 	UFUNCTION(BlueprintPure, Category = "Sequencer|Section")
@@ -166,8 +162,6 @@
 	{
 		return OnAudioPlaybackPercent;
 	}
-<<<<<<< HEAD
-=======
 	
 	/** Overloads for each input type, const */
 	void ForEachInput(TFunction<void(FName, const FMovieSceneBoolChannel&)> InFunction) const { ForEachInternal(InFunction, Inputs_Bool); }
@@ -175,7 +169,6 @@
 	void ForEachInput(TFunction<void(FName, const FMovieSceneIntegerChannel&)> InFunction) const  { ForEachInternal(InFunction, Inputs_Int); }
 	void ForEachInput(TFunction<void(FName, const FMovieSceneFloatChannel&)> InFunction) const { ForEachInternal(InFunction, Inputs_Float); }
 	void ForEachInput(TFunction<void(FName, const FMovieSceneAudioTriggerChannel&)> InFunction) const { ForEachInternal(InFunction, Inputs_Trigger); }
->>>>>>> 6bbb88c8
 
 public:
 
@@ -184,13 +177,9 @@
 	virtual void TrimSection(FQualifiedFrameTime TrimTime, bool bTrimLeft, bool bDeleteKeys) override;
 	virtual UMovieSceneSection* SplitSection(FQualifiedFrameTime SplitTime, bool bDeleteKeys) override;
 	virtual TOptional<FFrameTime> GetOffsetTime() const override;
-<<<<<<< HEAD
-
-=======
 	virtual void MigrateFrameTimes(FFrameRate SourceRate, FFrameRate DestinationRate) override;
 	virtual void Serialize(FArchive& Ar) override;
 	virtual void PostEditImport() override;
->>>>>>> 6bbb88c8
 	virtual EMovieSceneChannelProxyType CacheChannelProxy() override;
 
 private:
