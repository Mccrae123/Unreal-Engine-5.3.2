--- conflicted
+++ resolved
@@ -47,16 +47,8 @@
 	virtual void MoveSection(float DeltaPosition, TSet<FKeyHandle>& KeyHandles) override;
 	virtual void DilateSection(float DilationFactor, float Origin, TSet<FKeyHandle>& KeyHandles) override;
 	virtual void GetKeyHandles(TSet<FKeyHandle>& OutKeyHandles, TRange<float> TimeRange) const override;
-<<<<<<< HEAD
-	virtual TOptional<float> GetKeyTime( FKeyHandle KeyHandle ) const override;
-	virtual void SetKeyTime( FKeyHandle KeyHandle, float Time ) override;
-
-	/** Gets all the keys of this byte section */
-	FIntegralCurve& GetCurve() { return ByteCurve; }
-=======
 	virtual TOptional<float> GetKeyTime(FKeyHandle KeyHandle) const override;
 	virtual void SetKeyTime(FKeyHandle KeyHandle, float Time) override;
->>>>>>> aaefee4c
 
 private:
 
