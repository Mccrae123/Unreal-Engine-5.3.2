// Copyright Epic Games, Inc. All Rights Reserved.

#pragma once

#include "CoreTypes.h"
#include "Engine/Blueprint.h"
#include "MovieSceneEvent.generated.h"

class UK2Node;
class UEdGraph;
class UBlueprint;
class UEdGraphNode;
class UK2Node_FunctionEntry;
class UMovieSceneEventSectionBase;

/** Value definition for any type-agnostic variable (exported as text) */
USTRUCT(BlueprintType)
struct FMovieSceneEventPayloadVariable
{
	GENERATED_BODY()

	UPROPERTY(EditAnywhere, Category="Sequencer|Event")
	FString Value;
};

/** Compiled reflection pointers for the event function and parameters */
USTRUCT(BlueprintType)
struct FMovieSceneEventPtrs
{
	GENERATED_BODY()

	FMovieSceneEventPtrs()
		: Function(nullptr)
		, BoundObjectProperty(nullptr)
	{}

	UPROPERTY()
	TObjectPtr<UFunction> Function;

	UPROPERTY()
	TFieldPath<FProperty> BoundObjectProperty;
};

USTRUCT(BlueprintType)
struct MOVIESCENETRACKS_API FMovieSceneEvent
{
	GENERATED_BODY()

	/**
	 * The function that should be called to invoke this event.
	 * Functions must have either no parameters, or a single, pass-by-value object/interface parameter, with no return parameter.
	 */
	UPROPERTY()
	FMovieSceneEventPtrs Ptrs;

public:

	/** Return the class of the bound object property */
	UClass* GetBoundObjectPropertyClass() const;

#if WITH_EDITORONLY_DATA

	/** Array of payload variables to be added to the generated function */
	UPROPERTY(EditAnywhere, Category="Sequencer|Event")
	TMap<FName, FMovieSceneEventPayloadVariable> PayloadVariables;

	UPROPERTY(transient)
	FName CompiledFunctionName;

	UPROPERTY(EditAnywhere, Category="Sequencer|Event")
	FName BoundObjectPinName;

	/** Serialized weak pointer to the function entry (UK2Node_FunctionEntry) or custom event node (UK2Node_CustomEvent) within the blueprint graph for this event. Stored as an editor-only UObject so UHT can parse it when building for non-editor. */
<<<<<<< HEAD
	UPROPERTY()
=======
	UPROPERTY(EditAnywhere, Category="Sequencer|Event")
>>>>>>> 6bbb88c8
	TWeakObjectPtr<UObject> WeakEndpoint;

	/** (deprecated) The UEdGraph::GraphGuid property that relates the graph within which our endpoint lives. */
	UPROPERTY()
	FGuid GraphGuid_DEPRECATED;

	/** (deprecated) When valid, relates to the The UEdGraphNode::NodeGuid for a custom event node that defines our event endpoint. When invalid, we must be bound to a UBlueprint::FunctionGraphs graph. */
	UPROPERTY()
	FGuid NodeGuid_DEPRECATED;

	/** Deprecated weak pointer to the function entry to call - no longer serialized but cached on load. Predates GraphGuid and NodeGuid */
	UPROPERTY()
	TWeakObjectPtr<UObject> FunctionEntry_DEPRECATED;

#endif // WITH_EDITORONLY_DATA
};




<|MERGE_RESOLUTION|>--- conflicted
+++ resolved
@@ -71,11 +71,7 @@
 	FName BoundObjectPinName;
 
 	/** Serialized weak pointer to the function entry (UK2Node_FunctionEntry) or custom event node (UK2Node_CustomEvent) within the blueprint graph for this event. Stored as an editor-only UObject so UHT can parse it when building for non-editor. */
-<<<<<<< HEAD
-	UPROPERTY()
-=======
 	UPROPERTY(EditAnywhere, Category="Sequencer|Event")
->>>>>>> 6bbb88c8
 	TWeakObjectPtr<UObject> WeakEndpoint;
 
 	/** (deprecated) The UEdGraph::GraphGuid property that relates the graph within which our endpoint lives. */
