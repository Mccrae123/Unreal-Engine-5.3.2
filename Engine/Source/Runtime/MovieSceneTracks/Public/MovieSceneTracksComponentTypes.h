--- conflicted
+++ resolved
@@ -18,10 +18,7 @@
 
 class UMaterialParameterCollection;
 class UMovieScene3DTransformSection;
-<<<<<<< HEAD
-=======
 class UMovieSceneAudioSection;
->>>>>>> 4af6daef
 class UMovieSceneDataLayerSection;
 class UMovieSceneLevelVisibilitySection;
 class UMovieSceneSkeletalAnimationSection;
@@ -30,11 +27,7 @@
 
 /** Component data for Perlin Noise channels */
 USTRUCT()
-<<<<<<< HEAD
-struct MOVIESCENETRACKS_API FPerlinNoiseParams
-=======
 struct FPerlinNoiseParams
->>>>>>> 4af6daef
 {
 	GENERATED_BODY()
 
@@ -50,19 +43,11 @@
 	UPROPERTY(EditAnywhere, Category = "Perlin Noise")
 	float Offset;
 
-<<<<<<< HEAD
-	FPerlinNoiseParams();
-	FPerlinNoiseParams(float InFrequency, double InAmplitude);
-
-	/** Generates a new random offset between [0, InMaxOffset] and sets it */
-	void RandomizeOffset(float InMaxOffset = 100.f);
-=======
 	MOVIESCENETRACKS_API FPerlinNoiseParams();
 	MOVIESCENETRACKS_API FPerlinNoiseParams(float InFrequency, double InAmplitude);
 
 	/** Generates a new random offset between [0, InMaxOffset] and sets it */
 	MOVIESCENETRACKS_API void RandomizeOffset(float InMaxOffset = 100.f);
->>>>>>> 4af6daef
 };
 
 /** Component data for the level visibility system */
@@ -106,8 +91,6 @@
 	TObjectPtr<UMovieSceneSkeletalAnimationSection> Section;
 };
 
-<<<<<<< HEAD
-=======
 /** Component data for audio tracks */
 USTRUCT()
 struct FMovieSceneAudioComponentData
@@ -142,7 +125,6 @@
 	FName IntInput;
 };
 
->>>>>>> 4af6daef
 namespace UE
 {
 namespace MovieScene
@@ -190,11 +172,8 @@
 
 struct FFloatPropertyTraits
 {
-<<<<<<< HEAD
-=======
 	static constexpr bool bIsComposite = false;
 
->>>>>>> 4af6daef
 	using StorageType  = double;
 	using CustomAccessorStorageType = float;
 	using MetaDataType = TPropertyMetaData<>;
@@ -243,14 +222,6 @@
 		const float SetterValue = (float)InValue;
 		FloatTraitsImpl::SetObjectPropertyValue(InObject, PropertyBindings, SetterValue);
 	}
-<<<<<<< HEAD
-
-	static float CombineComposites(double InValue)
-	{
-		return (float)InValue;
-	}
-=======
->>>>>>> 4af6daef
 };
 
 struct FColorPropertyTraits
@@ -465,13 +436,6 @@
 	}
 };
 
-<<<<<<< HEAD
-using FBoolPropertyTraits               = TDirectPropertyTraits<bool>;
-using FBytePropertyTraits               = TDirectPropertyTraits<uint8>;
-using FEnumPropertyTraits               = TDirectPropertyTraits<uint8>;
-using FIntPropertyTraits                = TDirectPropertyTraits<int32>;
-using FDoublePropertyTraits             = TDirectPropertyTraits<double>;
-=======
 struct FBoolPropertyTraits
 {
 	static constexpr bool bIsComposite = false;
@@ -551,17 +515,12 @@
 using FEnumPropertyTraits               = TDirectPropertyTraits<uint8, false>;
 using FIntPropertyTraits                = TDirectPropertyTraits<int32, false>;
 using FDoublePropertyTraits             = TDirectPropertyTraits<double, false>;
->>>>>>> 4af6daef
 using FTransformPropertyTraits          = TIndirectPropertyTraits<FTransform, FIntermediate3DTransform>;
 using FEulerTransformPropertyTraits     = TIndirectPropertyTraits<FEulerTransform, FIntermediate3DTransform>;
 using FComponentTransformPropertyTraits = TDirectPropertyTraits<FIntermediate3DTransform>;
 using FStringPropertyTraits			    = TDirectPropertyTraits<FString>;
 
-<<<<<<< HEAD
-using FFloatParameterTraits             = TIndirectPropertyTraits<float, double>;
-=======
 using FFloatParameterTraits             = TIndirectPropertyTraits<float, double, false>;
->>>>>>> 4af6daef
 using FColorParameterTraits             = TIndirectPropertyTraits<FLinearColor, FIntermediateColor>;
 
 struct FMovieSceneTracksComponentTypes
@@ -580,10 +539,7 @@
 	TPropertyComponents<FTransformPropertyTraits> Transform;
 	TPropertyComponents<FEulerTransformPropertyTraits> EulerTransform;
 	TPropertyComponents<FComponentTransformPropertyTraits> ComponentTransform;
-<<<<<<< HEAD
-=======
 	TPropertyComponents<FStringPropertyTraits> String;
->>>>>>> 4af6daef
 
 	TPropertyComponents<FFloatParameterTraits> FloatParameter;
 	TPropertyComponents<FColorParameterTraits> ColorParameter;
@@ -609,12 +565,6 @@
 	TComponentTypeID<FName> ColorParameterName;
 	TComponentTypeID<FName> TransformParameterName;
 
-<<<<<<< HEAD
-	TComponentTypeID<UObject*> BoundMaterial;
-	TComponentTypeID<UMaterialParameterCollection*> MPC;
-
-	TComponentTypeID<FFadeComponentData> Fade;
-=======
 	TComponentTypeID<FObjectComponent> BoundMaterial;
 	TComponentTypeID<TWeakObjectPtr<UMaterialParameterCollection>> MPC;
 
@@ -623,7 +573,6 @@
 	TComponentTypeID<FMovieSceneAudioComponentData> Audio;
 	TComponentTypeID<FMovieSceneAudioInputData> AudioInputs;
 	TComponentTypeID<FName> AudioTriggerName;
->>>>>>> 4af6daef
 
 	struct
 	{
