--- conflicted
+++ resolved
@@ -15,11 +15,8 @@
 				"TimeManagement",
 				"AnimationCore",
 				"AudioExtensions",
-<<<<<<< HEAD
-=======
 				"Constraints",
 
->>>>>>> d731a049
 			});
 
 		PrivateDependencyModuleNames.AddRange(new string[]
