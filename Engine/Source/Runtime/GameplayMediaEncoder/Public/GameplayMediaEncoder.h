--- conflicted
+++ resolved
@@ -14,11 +14,7 @@
 
 THIRD_PARTY_INCLUDES_START
 #pragma warning(push)
-<<<<<<< HEAD
-#pragma warning(disable: 4582 4583 4596 6319 6323)
-=======
 #pragma warning(disable: 4596 6319 6323)
->>>>>>> 6bbb88c8
 
 #pragma warning(pop)
 THIRD_PARTY_INCLUDES_END
