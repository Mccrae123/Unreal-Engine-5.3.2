--- conflicted
+++ resolved
@@ -221,19 +221,6 @@
 		const ERHIInterfaceType RHIType = RHIGetInterfaceType();
 
 #if PLATFORM_DESKTOP && !PLATFORM_APPLE
-<<<<<<< HEAD
-		if(RHIName == TEXT("D3D11"))
-		{
-			VideoEncoderInput = AVEncoder::FVideoEncoderInput::CreateForD3D11(GDynamicRHI->RHIGetNativeDevice(), VideoConfig.Width, VideoConfig.Height, true, IsRHIDeviceAMD());
-		}
-		else if(RHIName == TEXT("D3D12"))
-		{
-			VideoEncoderInput = AVEncoder::FVideoEncoderInput::CreateForD3D12(GDynamicRHI->RHIGetNativeDevice(), VideoConfig.Width, VideoConfig.Height, true, IsRHIDeviceNVIDIA());
-		}
-		else if (RHIName == TEXT("Vulkan"))
-		{
-			VideoEncoderInput = AVEncoder::FVideoEncoderInput::CreateForVulkan(GDynamicRHI->RHIGetNativeDevice(), VideoConfig.Width, VideoConfig.Height, true);
-=======
 		if (RHIType == ERHIInterfaceType::D3D11)
 		{
 			VideoEncoderInput = AVEncoder::FVideoEncoderInput::CreateForD3D11(GDynamicRHI->RHIGetNativeDevice(), true, IsRHIDeviceAMD());
@@ -245,7 +232,6 @@
 		else if (RHIType == ERHIInterfaceType::Vulkan)
 		{
 			VideoEncoderInput = AVEncoder::FVideoEncoderInput::CreateForVulkan(GDynamicRHI->RHIGetNativeDevice(), true);
->>>>>>> d731a049
 		}
 		else
 #endif
@@ -277,11 +263,7 @@
 		return false;
 	}
 
-<<<<<<< HEAD
-	VideoEncoder->SetOnEncodedPacket([this](uint32 LayerIndex, const AVEncoder::FVideoEncoderInputFrame* Frame, const AVEncoder::FCodecPacket& Packet)
-=======
 	VideoEncoder->SetOnEncodedPacket([this](uint32 LayerIndex, const TSharedPtr<AVEncoder::FVideoEncoderInputFrame> Frame, const AVEncoder::FCodecPacket& Packet)
->>>>>>> d731a049
 	                                 { OnEncodedVideoFrame(LayerIndex, Frame, Packet); });
 
 	if(!VideoEncoder)
@@ -601,22 +583,6 @@
 	if(!BackBuffers.Contains(InputFrame))
 	{
 #if PLATFORM_WINDOWS && PLATFORM_DESKTOP
-<<<<<<< HEAD
-		FString RHIName = GDynamicRHI->GetName();
-		if(RHIName == TEXT("D3D11"))
-		{
-			FRHIResourceCreateInfo CreateInfo(TEXT("VideoCapturerBackBuffer"));
-			FTexture2DRHIRef Texture = GDynamicRHI->RHICreateTexture2D(VideoConfig.Width, VideoConfig.Height, EPixelFormat::PF_B8G8R8A8, 1, 1,
-			                                                           TexCreate_Shared | TexCreate_RenderTargetable | TexCreate_UAV, ERHIAccess::CopyDest, CreateInfo);
-			InputFrame->SetTexture((ID3D11Texture2D*)Texture->GetNativeResource(), [&, InputFrame](ID3D11Texture2D* NativeTexture) { BackBuffers.Remove(InputFrame); });
-			BackBuffers.Add(InputFrame, Texture);
-		}
-		else if(RHIName == TEXT("D3D12"))
-		{
-			FRHIResourceCreateInfo CreateInfo(TEXT("VideoCapturerBackBuffer"));
-			FTexture2DRHIRef Texture = GDynamicRHI->RHICreateTexture2D(VideoConfig.Width, VideoConfig.Height, EPixelFormat::PF_B8G8R8A8, 1, 1,
-			                                                           TexCreate_Shared | TexCreate_RenderTargetable | TexCreate_UAV, ERHIAccess::CopyDest, CreateInfo);
-=======
 		const ERHIInterfaceType RHIType = RHIGetInterfaceType();
 
 		const FRHITextureCreateDesc Desc =
@@ -637,7 +603,6 @@
 			FRHIResourceCreateInfo CreateInfo(TEXT("VideoCapturerBackBuffer"));
 			FTextureRHIRef Texture = RHICreateTexture(Desc);
 
->>>>>>> d731a049
 			InputFrame->SetTexture((ID3D12Resource*)Texture->GetNativeResource(), [&, InputFrame](ID3D12Resource* NativeTexture) { BackBuffers.Remove(InputFrame); });
 			BackBuffers.Add(InputFrame, Texture);
 		}
