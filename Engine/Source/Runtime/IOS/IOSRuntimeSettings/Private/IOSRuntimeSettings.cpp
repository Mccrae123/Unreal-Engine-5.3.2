// Copyright Epic Games, Inc. All Rights Reserved.

#include "IOSRuntimeSettings.h"
#include "HAL/FileManager.h"
#include "Misc/Paths.h"
#include "Misc/EngineBuildSettings.h"
#include "HAL/IConsoleManager.h"
#include "HAL/PlatformApplicationMisc.h"

UIOSRuntimeSettings::UIOSRuntimeSettings(const FObjectInitializer& ObjectInitializer)
	: Super(ObjectInitializer)
	, CacheSizeKB(65536)
	, MaxSampleRate(48000)
	, HighSampleRate(32000)
	, MedSampleRate(24000)
	, LowSampleRate(12000)
	, MinSampleRate(8000)
	, CompressionQualityModifier(1)
{
	bEnableGameCenterSupport = true;
	bEnableCloudKitSupport = false;
    bRunAsCurrentUser = false;
	bSupportsPortraitOrientation = true;
	bSupportsITunesFileSharing = false;
	bSupportsFilesApp = false;
	BundleDisplayName = TEXT("UnrealGame");
	BundleName = TEXT("MyUnrealGame");
	BundleIdentifier = TEXT("com.YourCompany.GameNameNoSpaces");
	VersionInfo = TEXT("1.0.0");
    FrameRateLock = EPowerUsageFrameRateLock::PUFRL_30;
	bEnableDynamicMaxFPS = false;
	bSupportsIPad = true;
	bSupportsIPhone = true;
<<<<<<< HEAD
	MinimumiOSVersion = EIOSVersion::IOS_14;
=======
	MinimumiOSVersion = EIOSVersion::IOS_15;
>>>>>>> d731a049
    bBuildAsFramework = true;
	bGeneratedSYMFile = false;
	bGeneratedSYMBundle = false;
	bGenerateXCArchive = false;
	bShipForBitcode = true;
	bUseRSync = true;
	bCustomLaunchscreenStoryboard = false;
	AdditionalPlistData = TEXT("");
	AdditionalLinkerFlags = TEXT("");
	AdditionalShippingLinkerFlags = TEXT("");
    bGameSupportsMultipleActiveControllers = false;
	bAllowRemoteRotation = true;
	bDisableMotionData = false;
    bEnableRemoteNotificationsSupport = false;
    bEnableBackgroundFetch = false;
	bSupportsMetal = true;
	bSupportsMetalMRT = false;
	bDisableHTTPS = false;
}

void UIOSRuntimeSettings::PostReloadConfig(class FProperty* PropertyThatWasLoaded)
{
	Super::PostReloadConfig(PropertyThatWasLoaded);

#if PLATFORM_IOS

	FPlatformApplicationMisc::SetGamepadsAllowed(bAllowControllers);

#endif //PLATFORM_IOS
}

#if WITH_EDITOR
void UIOSRuntimeSettings::PostEditChangeProperty(struct FPropertyChangedEvent& PropertyChangedEvent)
{
	Super::PostEditChangeProperty(PropertyChangedEvent);

	// Ensure that at least one orientation is supported
	if (!bSupportsPortraitOrientation && !bSupportsUpsideDownOrientation && !bSupportsLandscapeLeftOrientation && !bSupportsLandscapeRightOrientation)
	{
		bSupportsPortraitOrientation = true;
		UpdateSinglePropertyInConfigFile(GetClass()->FindPropertyByName(GET_MEMBER_NAME_CHECKED(UIOSRuntimeSettings, bSupportsPortraitOrientation)), GetDefaultConfigFilename());
	}

	// Ensure that at least one API is supported
	if (!bSupportsMetal && !bSupportsMetalMRT)
	{
		bSupportsMetal = true;
		UpdateSinglePropertyInConfigFile(GetClass()->FindPropertyByName(GET_MEMBER_NAME_CHECKED(UIOSRuntimeSettings, bSupportsMetal)), GetDefaultConfigFilename());
	}

}


void UIOSRuntimeSettings::PostInitProperties()
{
	Super::PostInitProperties();

	// We can have a look for potential keys
	if (!RemoteServerName.IsEmpty() && !RSyncUsername.IsEmpty())
	{
		SSHPrivateKeyLocation = TEXT("");

		FString RealRemoteServerName = RemoteServerName;
		if(RemoteServerName.Contains(TEXT(":")))
		{
			FString RemoteServerPort;
			RemoteServerName.Split(TEXT(":"),&RealRemoteServerName,&RemoteServerPort);
		}
		const FString DefaultKeyFilename = TEXT("RemoteToolChainPrivate.key");
		const FString RelativeFilePathLocation = FPaths::Combine(TEXT("SSHKeys"), *RealRemoteServerName, *RSyncUsername, *DefaultKeyFilename);

		FString Path = FPlatformMisc::GetEnvironmentVariable(TEXT("APPDATA"));

		TArray<FString> PossibleKeyLocations;
		PossibleKeyLocations.Add(FPaths::Combine(*FPaths::ProjectDir(), TEXT("Restricted"), TEXT("NotForLicensees"), TEXT("Build"), *RelativeFilePathLocation));
		PossibleKeyLocations.Add(FPaths::Combine(*FPaths::ProjectDir(), TEXT("Restricted"), TEXT("NoRedist"), TEXT("Build"), *RelativeFilePathLocation));
		PossibleKeyLocations.Add(FPaths::Combine(*FPaths::ProjectDir(), TEXT("Build"), *RelativeFilePathLocation));
		PossibleKeyLocations.Add(FPaths::Combine(*FPaths::EngineDir(), TEXT("Restricted"), TEXT("NotForLicensees"), TEXT("Build"), TEXT("NotForLicensees"), *RelativeFilePathLocation));
		PossibleKeyLocations.Add(FPaths::Combine(*FPaths::EngineDir(), TEXT("Restricted"), TEXT("NoRedist"), TEXT("Build"), *RelativeFilePathLocation));
		PossibleKeyLocations.Add(FPaths::Combine(*FPaths::EngineDir(), TEXT("Build"), *RelativeFilePathLocation));
		PossibleKeyLocations.Add(FPaths::Combine(*Path, TEXT("Unreal Engine"), TEXT("UnrealBuildTool"), *RelativeFilePathLocation));

		// Find a potential path that we will use if the user hasn't overridden.
		// For information purposes only
		for (const FString& NextLocation : PossibleKeyLocations)
		{
			if (IFileManager::Get().FileSize(*NextLocation) > 0)
			{
				SSHPrivateKeyLocation = NextLocation;
				break;
			}
		}
	}

<<<<<<< HEAD
	if (MinimumiOSVersion < EIOSVersion::IOS_14)
	{
		MinimumiOSVersion = EIOSVersion::IOS_14;
=======
	if (MinimumiOSVersion < EIOSVersion::IOS_15)
	{
		MinimumiOSVersion = EIOSVersion::IOS_15;
>>>>>>> d731a049
		UpdateSinglePropertyInConfigFile(GetClass()->FindPropertyByName(GET_MEMBER_NAME_CHECKED(UIOSRuntimeSettings, MinimumiOSVersion)), GetDefaultConfigFilename());
	}
	if (!bSupportsMetal && !bSupportsMetalMRT)
	{
		bSupportsMetal = true;
		UpdateSinglePropertyInConfigFile(GetClass()->FindPropertyByName(GET_MEMBER_NAME_CHECKED(UIOSRuntimeSettings, bSupportsMetal)), GetDefaultConfigFilename());
	}
}
#endif<|MERGE_RESOLUTION|>--- conflicted
+++ resolved
@@ -31,11 +31,7 @@
 	bEnableDynamicMaxFPS = false;
 	bSupportsIPad = true;
 	bSupportsIPhone = true;
-<<<<<<< HEAD
-	MinimumiOSVersion = EIOSVersion::IOS_14;
-=======
 	MinimumiOSVersion = EIOSVersion::IOS_15;
->>>>>>> d731a049
     bBuildAsFramework = true;
 	bGeneratedSYMFile = false;
 	bGeneratedSYMBundle = false;
@@ -130,15 +126,9 @@
 		}
 	}
 
-<<<<<<< HEAD
-	if (MinimumiOSVersion < EIOSVersion::IOS_14)
-	{
-		MinimumiOSVersion = EIOSVersion::IOS_14;
-=======
 	if (MinimumiOSVersion < EIOSVersion::IOS_15)
 	{
 		MinimumiOSVersion = EIOSVersion::IOS_15;
->>>>>>> d731a049
 		UpdateSinglePropertyInConfigFile(GetClass()->FindPropertyByName(GET_MEMBER_NAME_CHECKED(UIOSRuntimeSettings, MinimumiOSVersion)), GetDefaultConfigFilename());
 	}
 	if (!bSupportsMetal && !bSupportsMetalMRT)
