--- conflicted
+++ resolved
@@ -21,12 +21,8 @@
     FrameRateLock = EPowerUsageFrameRateLock::PUFRL_30;
 	bSupportsIPad = true;
 	bSupportsIPhone = true;
-<<<<<<< HEAD
-	MinimumiOSVersion = EIOSVersion::IOS_10;
+	MinimumiOSVersion = EIOSVersion::IOS_11;
     bBuildAsFramework = true;
-=======
-	MinimumiOSVersion = EIOSVersion::IOS_11;
->>>>>>> 7f98e317
 	EnableRemoteShaderCompile = false;
 	bGeneratedSYMFile = false;
 	bGeneratedSYMBundle = false;
