--- conflicted
+++ resolved
@@ -31,13 +31,9 @@
 	bEnableDynamicMaxFPS = false;
 	bSupportsIPad = true;
 	bSupportsIPhone = true;
-<<<<<<< HEAD
-	MinimumiOSVersion = EIOSVersion::IOS_15;
-=======
 	bEnableSplitView = false;
 	bEnableSimulatorSupport = false;
 	MinimumiOSVersion = EIOSVersion::IOS_Minimum;
->>>>>>> 4af6daef
     bBuildAsFramework = true;
 	bGeneratedSYMFile = false;
 	bGeneratedSYMBundle = false;
@@ -134,15 +130,9 @@
 		}
 	}
 
-<<<<<<< HEAD
-	if (MinimumiOSVersion < EIOSVersion::IOS_15)
-	{
-		MinimumiOSVersion = EIOSVersion::IOS_15;
-=======
 	if ((MinimumiOSVersion < EIOSVersion::IOS_15) && (MinimumiOSVersion != EIOSVersion::IOS_Minimum))
 	{
 		MinimumiOSVersion = EIOSVersion::IOS_Minimum;
->>>>>>> 4af6daef
 		UpdateSinglePropertyInConfigFile(GetClass()->FindPropertyByName(GET_MEMBER_NAME_CHECKED(UIOSRuntimeSettings, MinimumiOSVersion)), GetDefaultConfigFilename());
 	}
 	if (!bSupportsMetal && !bSupportsMetalMRT)
