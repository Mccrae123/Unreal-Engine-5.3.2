// Copyright Epic Games, Inc. All Rights Reserved.

#pragma once

#include "CoreMinimal.h"
#include "UObject/ObjectMacros.h"
#include "UObject/Object.h"
#include "UObject/Class.h"
#include "UObject/PropertyPortFlags.h"
#include "AudioCompressionSettings.h"

#include "IOSRuntimeSettings.generated.h"

UENUM()
enum class EPowerUsageFrameRateLock : uint8
{
    /** Frame rate is not limited. */
    PUFRL_None = 0 UMETA(DisplayName="None"),
        
    /** Frame rate is limited to a maximum of 20 frames per second. */
    PUFRL_20 = 20 UMETA(DisplayName="20 FPS"),
    
    /** Frame rate is limited to a maximum of 30 frames per second. */
    PUFRL_30 = 30 UMETA(DisplayName="30 FPS"),
    
    /** Frame rate is limited to a maximum of 60 frames per second. */
    PUFRL_60 = 60 UMETA(DisplayName="60 FPS"),
};

UENUM()
	enum class EIOSVersion : uint8
{
<<<<<<< HEAD
    /** iOS 14 */
    IOS_14 = 14 UMETA(DisplayName = "14.0"),
    
    /** iOS 15 */
    IOS_15 = 15 UMETA(DisplayName = "15.0"),

=======
    /** iOS 15 */
    IOS_15 = 15 UMETA(DisplayName = "15.0"),
    
    /** iOS 16 */
    IOS_16 = 16 UMETA(DisplayName = "16.0"),
>>>>>>> d731a049
};

UENUM()
enum class EIOSMetalShaderStandard : uint8
{
    /** Metal Shader 2.3 is the minimum as of UE5.0*/
<<<<<<< HEAD
    IOSMetalSLStandard_Minimum = 0 UMETA(DisplayName="Minimum, Currently v2.3 (iOS 14.0/tvOS 14.0)"),
    /** Metal Shaders Compatible With iOS 14.0/tvOS 14.0 or later (std=ios-metal2.3) */
    IOSMetalSLStandard_2_3 = 6 UMETA(DisplayName="Metal v2.3 (iOS 14.0/tvOS 14.0)"),
    /** Metal Shaders Compatible With iOS 15.0/tvOS 15.0 or later (std=ios-metal2.4) */
    IOSMetalSLStandard_2_4 = 7 UMETA(DisplayName="Metal v2.4 (iOS 15.0/tvOS 15.0)"),
=======
    IOSMetalSLStandard_Minimum = 0 UMETA(DisplayName="Minimum, Currently v2.4 (iOS 15.0/tvOS 15.0)"),
    /** Metal Shaders Compatible With iOS 15.0/tvOS 15.0 or later (std=ios-metal2.4) */
    IOSMetalSLStandard_2_4 = 7 UMETA(DisplayName="Metal v2.4 (iOS 15.0/tvOS 15.0)"),
    /** Metal Shaders Compatible With iOS 16.0/tvOS 16.0 or later (std=metal3.0) */
    IOSMetalSLStandard_3_0 = 8 UMETA(DisplayName="Metal v3.0 (iOS 16.0/tvOS 16.0)"),
>>>>>>> d731a049

};

UENUM()
enum class EIOSLandscapeOrientation : uint8
{
	/** Landscape Left */
	LandscapeLeft = 0 UMETA(DisplayName = "Landscape (left home button)"),

	/** Landscape Right */
	LandscapeRight = 1 UMETA(DisplayName = "Landscape (right home button)"),
};

UENUM()
enum class EIOSCloudKitSyncStrategy : uint8
{
	/** Only at game start */
	None  = 0 UMETA(DisplayName = "Never (do not use iCloud for Load/Save Game)"),

	/** Only at game start */
	OnlyAtGameStart = 1 UMETA(DisplayName = "At game start only (iOS)"),

	/** Always */
	Always = 2 UMETA(DisplayName = "Always (whenever LoadGame is called)"),
};

/**
 *	IOS Build resource file struct, used to serialize filepaths to the configs for use in the build system,
 */
USTRUCT()
struct FIOSBuildResourceFilePath
{
	GENERATED_USTRUCT_BODY()
	
	/**
	 * Custom export item used to serialize FIOSBuildResourceFilePath types as only a filename, no garland.
	 */
	bool ExportTextItem(FString& ValueStr, FIOSBuildResourceFilePath const& DefaultValue, UObject* Parent, int32 PortFlags, UObject* ExportRootScope) const
	{
		if (0 != (PortFlags & EPropertyPortFlags::PPF_ExportCpp))
		{
			return false;
		}

		ValueStr += FilePath;
		return true;
	}

	/**
	 * Custom import item used to parse ini entries straight into the filename.
	 */
	bool ImportTextItem(const TCHAR*& Buffer, int32 PortFlags, UObject* Parent, FOutputDevice* ErrorText)
	{
		FilePath = Buffer;
		return true;
	}

	/**
	 * The path to the file.
	 */
	UPROPERTY(EditAnywhere, Category = FilePath)
	FString FilePath;
};

/**
 *	Setup our resource filepath to make it easier to parse in UBT
 */
template<>
struct TStructOpsTypeTraits<FIOSBuildResourceFilePath> : public TStructOpsTypeTraitsBase2<FIOSBuildResourceFilePath>
{
	enum
	{
		WithExportTextItem = true,
		WithImportTextItem = true,
	};
};



/**
 *	IOS Build resource file struct, used to serialize Directorys to the configs for use in the build system,
 */
USTRUCT()
struct FIOSBuildResourceDirectory
{
	GENERATED_USTRUCT_BODY()

	/**
	 * Custom export item used to serialize FIOSBuildResourceDirectory types as only a filename, no garland.
	 */
	bool ExportTextItem(FString& ValueStr, FIOSBuildResourceDirectory const& DefaultValue, UObject* Parent, int32 PortFlags, UObject* ExportRootScope) const
	{
		if (0 != (PortFlags & EPropertyPortFlags::PPF_ExportCpp))
		{
			return false;
		}

		ValueStr += Path;
		return true;
	}

	/**
	 * Custom import item used to parse ini entries straight into the filename.
	 */
	bool ImportTextItem(const TCHAR*& Buffer, int32 PortFlags, UObject* Parent, FOutputDevice* ErrorText)
	{
		Path = Buffer;
		return true;
	}

	/**
	* The path to the file.
	*/
	UPROPERTY(EditAnywhere, Category = Directory)
	FString Path;
};

/**
*	Setup our resource Directory to make it easier to parse in UBT
*/
template<>
struct TStructOpsTypeTraits<FIOSBuildResourceDirectory> : public TStructOpsTypeTraitsBase2<FIOSBuildResourceDirectory>
{
	enum
	{
		WithExportTextItem = true,
		WithImportTextItem = true,
	};
};



/**
 * Implements the settings for the iOS target platform.
 */
UCLASS(config=Engine, defaultconfig)
class IOSRUNTIMESETTINGS_API UIOSRuntimeSettings : public UObject
{
public:
	GENERATED_UCLASS_BODY()

	// Should Game Center support (iOS Online Subsystem) be enabled?
	UPROPERTY(GlobalConfig, EditAnywhere, Category = Online, meta = (ConfigHierarchyEditable))
	uint32 bEnableGameCenterSupport : 1;
	
	// Should Cloud Kit support (iOS Online Subsystem) be enabled?
	UPROPERTY(GlobalConfig, EditAnywhere, Category = Online)
	uint32 bEnableCloudKitSupport : 1;

	// iCloud Read stategy
	UPROPERTY(GlobalConfig, EditAnywhere, Category = Online, meta = (DisplayName = "iCloud save files sync strategy"), meta = (EditCondition = "bEnableCloudKitSupport"))
	EIOSCloudKitSyncStrategy IOSCloudKitSyncStrategy;

    // Should push/remote notifications support (iOS Online Subsystem) be enabled?
    UPROPERTY(GlobalConfig, EditAnywhere, Category = Online)
    uint32 bEnableRemoteNotificationsSupport : 1;
    
    // Should background fetch support be enabled?
    UPROPERTY(GlobalConfig, EditAnywhere, Category = Online)
    uint32 bEnableBackgroundFetch : 1;
    
	// Whether or not to compile iOS Metal shaders for the Mobile renderer (requires iOS 8+ and an A7 processor).
	UPROPERTY(GlobalConfig, EditAnywhere, Category = Rendering, meta = (DisplayName = "Metal Mobile Renderer"))
	bool bSupportsMetal;

	// Whether or not to compile iOS Metal shaders for the desktop renderer (requires iOS 10+ and an A10 processor)
	UPROPERTY(GlobalConfig, EditAnywhere, Category = Rendering, meta = (DisplayName = "Metal Desktop Renderer"))
	bool bSupportsMetalMRT;
	
    // Whether to build the iOS project as a framework.
    UPROPERTY(GlobalConfig, EditAnywhere, Category = Build, meta = (DisplayName = "Build project as a framework (Experimental)"))
    bool bBuildAsFramework;

	UPROPERTY(GlobalConfig, EditAnywhere, Category = Build, meta = (DisplayName = "Override location of Metal toolchain"))
	FIOSBuildResourceDirectory WindowsMetalToolchainOverride;

	// Enable generation of dSYM file
	UPROPERTY(GlobalConfig, EditAnywhere, Category = Build, meta = (DisplayName = "Generate dSYMs for code debugging and profiling"))
	bool bGeneratedSYMFile;

	// Enable generation of dSYM bundle
	UPROPERTY(GlobalConfig, EditAnywhere, Category = Build, meta = (DisplayName = "Generate dSYMs as a bundle for third party crash tools"), meta = (EditCondition = "bGeneratedSYMFile"))
	bool bGeneratedSYMBundle;

	// Enable generation of a .udebugsymbols file, which allows offline, platform-independent symbolication for the Malloc Profiler or external crash reporting tools. Requires a dSYM file or bundle.
	UPROPERTY(GlobalConfig, EditAnywhere, Category = Build, meta = (DisplayName = "Generate .udebugsymbols file"))
	bool bGenerateCrashReportSymbols;
	
	// Enable generation of xcode archive package
	UPROPERTY(GlobalConfig, EditAnywhere, Category = Build, meta = (DisplayName = "Generate xcode archive package"))
	bool bGenerateXCArchive;	
	
	// Enable bitcode compiling?
	UPROPERTY(GlobalConfig, EditAnywhere, Category = Build, meta = (DisplayName = "Support bitcode in Shipping"))
	bool bShipForBitcode;

	// Enable Advertising Identified
	UPROPERTY(GlobalConfig, EditAnywhere, Category = Build, meta = (DisplayName = "Enable Advertising Identified (IDFA)"))
	bool bEnableAdvertisingIdentifier;
	
	// Any additional linker flags to pass to the linker in non-shipping builds
	UPROPERTY(GlobalConfig, EditAnywhere, Category = Build, meta = (DisplayName = "Additional Non-Shipping Linker Flags", ConfigHierarchyEditable))
	FString AdditionalLinkerFlags;

	// Any additional linker flags to pass to the linker in shipping builds
	UPROPERTY(GlobalConfig, EditAnywhere, Category = Build, meta = (DisplayName = "Additional Shipping Linker Flags", ConfigHierarchyEditable))
	FString AdditionalShippingLinkerFlags;

	// The name or ip address of the remote mac which will be used to build IOS
	UPROPERTY(GlobalConfig, EditAnywhere, Category = "Build", meta = (ConfigHierarchyEditable))
	FString RemoteServerName;

	// Enable the use of RSync for remote builds on a mac
	UPROPERTY(GlobalConfig, EditAnywhere, Category = "Build", meta = (DisplayName = "Use RSync for building IOS", ConfigHierarchyEditable))
	bool bUseRSync;

	// The mac users name which matches the SSH Private Key, for remote builds using RSync.
	UPROPERTY(GlobalConfig, EditAnywhere, Category = "Build", meta = (EditCondition = "bUseRSync", DisplayName = "Username on Remote Server.", ConfigHierarchyEditable))
	FString RSyncUsername;

	// Optional path on the remote mac where the build files will be copied. If blank, ~/UE5/Builds will be used.
	UPROPERTY(GlobalConfig, EditAnywhere, Category = "Build", meta = (ConfigHierarchyEditable))
	FString RemoteServerOverrideBuildPath;

	// The install directory of cwrsync.
	UPROPERTY(GlobalConfig, EditAnywhere, Category = "Build", meta = (EditCondition = "bUseRSync", ConfigHierarchyEditable))
	FIOSBuildResourceDirectory CwRsyncInstallPath;

	// The existing location of an SSH Key found by Unreal Engine.
	UPROPERTY(VisibleAnywhere, Category = "Build", meta = (DisplayName = "Found Existing SSH permissions file"))
	FString SSHPrivateKeyLocation;

	// The path of the ssh permissions key to be used when connecting to the remote server.
	UPROPERTY(GlobalConfig, EditAnywhere, Category = "Build", meta = (EditCondition = "bUseRSync", DisplayName = "Override existing SSH permissions file", ConfigHierarchyEditable))
	FIOSBuildResourceFilePath SSHPrivateKeyOverridePath;
    
    // Should the app be compatible with Multi-User feature on tvOS ?　If checked, the game will will shutdown with the typical exit flow.
    UPROPERTY(GlobalConfig, EditAnywhere, Category = "Build", meta = (DisplayName = "Support user switching on tvOS."))
    bool bRunAsCurrentUser;

	// If checked, the game will be able to handle multiple gamepads at the same time (the Siri Remote is a gamepad)
	UPROPERTY(GlobalConfig, EditAnywhere, Category = Input, meta = (DisplayName = "Can the Game have multiple gamepads connected at a single time"))
	bool bGameSupportsMultipleActiveControllers;

	// If checked, the Siri Remote can be rotated to landscape view
	UPROPERTY(GlobalConfig, EditAnywhere, Category = Input, meta = (DisplayName = "Allow AppleTV Remote landscape mode"))
	bool bAllowRemoteRotation;
		
	// If checked, Bluetooth connected controllers will send input
	UPROPERTY(GlobalConfig, EditAnywhere, Category = Input, meta = (DisplayName = "Allow MFi (Bluetooth) controllers"))
	bool bAllowControllers;

	// Block force feedback on the device when controllers are attached.
	UPROPERTY(GlobalConfig, EditAnywhere, Category = Input, meta = (DisplayName = "Block force feedback on the device when controllers are attached"))
	bool bControllersBlockDeviceFeedback;

	// Disables usage of device motion data. If application does not use motion data disabling it will improve battery life
	UPROPERTY(GlobalConfig, EditAnywhere, Category = Input, meta = (DisplayName = "Disable Motion Controls"))
	bool bDisableMotionData;
	
	// Supports default portrait orientation. Landscape will not be supported.
	UPROPERTY(GlobalConfig, EditAnywhere, Category = DeviceOrientations)
	uint32 bSupportsPortraitOrientation : 1;

	// Supports upside down portrait orientation. Landscape will not be supported.
	UPROPERTY(GlobalConfig, EditAnywhere, Category = DeviceOrientations)
	uint32 bSupportsUpsideDownOrientation : 1;

	// Supports left landscape orientation. Portrait will not be supported.
	UPROPERTY(GlobalConfig, EditAnywhere, Category = DeviceOrientations)
	uint32 bSupportsLandscapeLeftOrientation : 1;

	// Supports right landscape orientation. Portrait will not be supported.
	UPROPERTY(GlobalConfig, EditAnywhere, Category = DeviceOrientations)
	uint32 bSupportsLandscapeRightOrientation : 1;

	// Whether files created by the app will be accessible from the iTunes File Sharing feature
	UPROPERTY(GlobalConfig, EditAnywhere, Category = FileSystem, meta = (DisplayName = "Support iTunes File Sharing"))
	uint32 bSupportsITunesFileSharing : 1;
	
	// Whether files created by the app will be accessible from within the device's Files app (requires iTunes File Sharing)
	UPROPERTY(GlobalConfig, EditAnywhere, Category = FileSystem, meta = (DisplayName = "Support Files App", EditCondition = "bSupportsITunesFileSharing"))
	uint32 bSupportsFilesApp : 1;
	
	// The Preferred Orientation will be used as the initial orientation at launch when both Landscape Left and Landscape Right orientations are to be supported.
	UPROPERTY(GlobalConfig, EditAnywhere, Category = DeviceOrientations, meta = (DisplayName = "Preferred Landscape Orientation"))
	EIOSLandscapeOrientation PreferredLandscapeOrientation;

	// Specifies the the display name for the application. This will be displayed under the icon on the device.
	UPROPERTY(GlobalConfig, EditAnywhere, Category = BundleInformation)
	FString BundleDisplayName;

	// Specifies the the name of the application bundle. This is the short name for the application bundle.
	UPROPERTY(GlobalConfig, EditAnywhere, Category = BundleInformation)
	FString BundleName;

	// Specifies the bundle identifier for the application.
	UPROPERTY(GlobalConfig, EditAnywhere, Category = BundleInformation)
	FString BundleIdentifier;

	// Specifies the version for the application.
	UPROPERTY(GlobalConfig, EditAnywhere, Category = BundleInformation)
	FString VersionInfo;

	/** Set the maximum frame rate to save on power consumption */
	UPROPERTY(GlobalConfig, EditAnywhere, Category = PowerUsage, meta = (ConfigHierarchyEditable))
	EPowerUsageFrameRateLock FrameRateLock;

	//Whether or not to allow taking the MaxRefreshRate from the device instead of a constant (60fps) in IOSPlatformFramePacer
	UPROPERTY(GlobalConfig, EditAnywhere, Category = PowerUsage, meta = (ConfigHierarchyEditable))
	bool bEnableDynamicMaxFPS;

	// Minimum iOS version this game supports
	UPROPERTY(GlobalConfig, EditAnywhere, Category = OSInfo, meta = (DisplayName = "Minimum iOS Version"))
	EIOSVersion MinimumiOSVersion;

	// Whether or not to add support for iPad devices
	UPROPERTY(GlobalConfig, EditAnywhere, Category = DeviceUsage)
	uint32 bSupportsIPad : 1;

	// Whether or not to add support for iPhone devices
	UPROPERTY(GlobalConfig, EditAnywhere, Category = DeviceUsage)
	uint32 bSupportsIPhone : 1;

	// Any additional plist key/value data utilizing \n for a new line
	UPROPERTY(GlobalConfig, EditAnywhere, Category = ExtraData)
	FString AdditionalPlistData;

	/**
	 * Choose whether to use a custom LaunchScreen.Storyboard as a Launchscreen. To use this option, create a storyboard in Xcode and 
	 * copy it named LaunchScreen.storyboard in Build/IOS/Resources/Interface under your Project folder. This will be compiled and 
	 * copied to the bundle app and the Launch screen image above will not be included in the app.
	 * When using assets in your custom LaunchScreen.storyboard, add them in Build/IOS/Resources/Interface/Assets and they will be included.
	 */
	UPROPERTY(GlobalConfig, EditAnywhere, Category = LaunchScreen, meta = (DisplayName = "Custom Launchscreen Storyboard (experimental)"))
	bool bCustomLaunchscreenStoryboard;

	// Whether the app supports Facebook
	UPROPERTY(GlobalConfig, EditAnywhere, Category = Online)
	bool bEnableFacebookSupport;

	// Facebook App ID obtained from Facebook's Developer Centre
	UPROPERTY(GlobalConfig, EditAnywhere, Category = Online, meta = (EditCondition = "bEnableFacebookSupport"))
	FString FacebookAppID;
    
    // Mobile provision to utilize when signing.
	// This value is stripped out when making builds.
	UPROPERTY(GlobalConfig, EditAnywhere, Category = Build)
	FString MobileProvision;

	// Signing certificate to utilize when signing.
	// This value is stripped out when making builds.
	UPROPERTY(GlobalConfig, EditAnywhere, Category = Build)
	FString SigningCertificate;
	
	// Whether to use automatic signing through Xcode
	UPROPERTY(GlobalConfig, EditAnywhere, Category = Build)
	bool bAutomaticSigning;

	// The team ID of the apple developer account to be used to autmatically sign IOS builds.
	// This can be overridden in Turnkey with "RunUAT Turnkey -command=ManageSettings"
	// This value is stripped out when making builds.
	UPROPERTY(GlobalConfig, EditAnywhere, Category = Build, meta = (ConfigHierarchyEditable))
	FString IOSTeamID;

	// The username/email to use when logging in to DevCenter with Turnkey.
	// This can be overridden in Turnkey with "RunUAT Turnkey -command=ManageSettings"
	// This value is stripped out when making builds.
	UPROPERTY(GlobalConfig, EditAnywhere, Category = Build, meta = (ConfigHierarchyEditable))
	FString DevCenterUsername;
	
	// The password to use when logging in to DevCenter with Turnkey. NOTE: This is saved in plaintext, and is meant for shared accounts!
	// This value is stripped out when making builds.
	UPROPERTY(GlobalConfig, EditAnywhere, Category = Build, meta = (ConfigHierarchyEditable))
	FString DevCenterPassword;
	
	// Whether the app supports HTTPS
	UPROPERTY(GlobalConfig, EditAnywhere, Category = Online, meta = (DisplayName = "Allow web connections to non-HTTPS websites"))
	bool bDisableHTTPS;


    // The Metal shader language version which will be used when compiling the shaders.
    UPROPERTY(EditAnywhere, config, Category=Rendering, meta = (DisplayName = "Metal Shader Standard To Target", ConfigRestartRequired = true))
	uint8 MetalLanguageVersion;
	
	/**
	 * Whether to use the Metal shading language's "fast" intrinsics.
	 * Fast intrinsics assume that no NaN or INF value will be provided as input,
	 * so are more efficient. However, they will produce undefined results if NaN/INF
	 * is present in the argument/s.
	 */
	UPROPERTY(EditAnywhere, config, Category=Rendering, meta = (DisplayName = "Use Fast-Math intrinsics", ConfigRestartRequired = true))
	bool UseFastIntrinsics;
	
	/**
	 * Whether to force Metal shaders to use 32bit floating point precision even when the shader uses half floats.
	 * Half floats are much more efficient when they are availble but have less accuracy over large ranges,
	 * as such some projects may need to use 32bit floats to ensure correct rendering.
	 */
	UPROPERTY(EditAnywhere, config, Category=Rendering, meta = (DisplayName = "Force 32bit Floating Point Precision", ConfigRestartRequired = true))
	bool ForceFloats;
	
	/**
	 * Whether to use of Metal shader-compiler's -ffast-math optimisations.
	 * Fast-Math performs algebraic-equivalent & reassociative optimisations not permitted by the floating point arithmetic standard (IEEE-754).
	 * These can improve shader performance at some cost to precision and can lead to NaN/INF propagation as they rely on
	 * shader inputs or variables not containing NaN/INF values. By default fast-math is enabled for performance.
	 */
	UPROPERTY(EditAnywhere, config, Category=Rendering, meta = (DisplayName = "Enable Fast-Math optimisations", ConfigRestartRequired = true))
	bool EnableMathOptimisations;
	
	/** Whether to compile shaders using a tier Indirect Argument Buffers. */
	UPROPERTY(config, EditAnywhere, Category = Rendering, Meta = (DisplayName = "Tier of Indirect Argument Buffers to use when compiling shaders", ConfigRestartRequired = true))
	int32 IndirectArgumentTier;
	
    /** Supports Apple A8 devices.
     * Disables 3d texture compression
     * Virtual Textures are not supported on A8 devices due to missing hardware features
     * This will disable also Base_Vertex semantics in the msl which may have negative consequences if shaders rely on it
     */
    UPROPERTY(config, EditAnywhere, Category = Rendering, Meta = (DisplayName = "Support Apple A8", ConfigRestartRequired = true))
    bool bSupportAppleA8;
    
	// Whether or not the keyboard should be usable on it's own without a UITextField
	UPROPERTY(GlobalConfig, EditAnywhere, Category = Input)
	bool bUseIntegratedKeyboard;

	/** Sample rate to run the audio mixer with. */
	UPROPERTY(config, EditAnywhere, Category = "Audio", Meta = (DisplayName = "Audio Mixer Sample Rate"))
	int32 AudioSampleRate;

	/** The amount of audio to compute each callback block. Lower values decrease latency but may increase CPU cost. */
	UPROPERTY(config, EditAnywhere, Category = "Audio", meta = (ClampMin = "512", ClampMax = "4096", DisplayName = "Callback Buffer Size"))
	int32 AudioCallbackBufferFrameSize;

	/** The number of buffers to keep enqueued. More buffers increases latency, but can compensate for variable compute availability in audio callbacks on some platforms. */
	UPROPERTY(config, EditAnywhere, Category = "Audio", meta = (ClampMin = "1", UIMin = "1", DisplayName = "Number of Buffers To Enqueue"))
	int32 AudioNumBuffersToEnqueue;

	/** The max number of channels (voices) to limit for this platform. The max channels used will be the minimum of this value and the global audio quality settings. A value of 0 will not apply a platform channel count max. */
	UPROPERTY(config, EditAnywhere, Category = "Audio", meta = (ClampMin = "0", UIMin = "0", DisplayName = "Max Channels"))
	int32 AudioMaxChannels;

	/** The number of workers to use to compute source audio. Will only use up to the max number of sources. Will evenly divide sources to each source worker. */
	UPROPERTY(config, EditAnywhere, Category = "Audio", meta = (ClampMin = "0", UIMin = "0", DisplayName = "Number of Source Workers"))
	int32 AudioNumSourceWorkers;

	/** Which of the currently enabled spatialization plugins to use. */
	UPROPERTY(config, EditAnywhere, Category = "Audio")
	FString SpatializationPlugin;

<<<<<<< HEAD
=======
	/** Which of the currently enabled source data override plugins to use. */
	UPROPERTY(config, EditAnywhere, Category = "Audio")
	FString SourceDataOverridePlugin;

>>>>>>> d731a049
	/** Which of the currently enabled reverb plugins to use. */
	UPROPERTY(config, EditAnywhere, Category = "Audio")
	FString ReverbPlugin;

	/** Which of the currently enabled occlusion plugins to use. */
	UPROPERTY(config, EditAnywhere, Category = "Audio")
	FString OcclusionPlugin;

	/** Various overrides for how this platform should handle compression and decompression */
	UPROPERTY(config, EditAnywhere, Category = "Audio")
	FPlatformRuntimeAudioCompressionOverrides CompressionOverrides;

	/** This determines the max amount of memory that should be used for the cache at any given time. If set low (<= 8 MB), it lowers the size of individual chunks of audio during cook. */
	UPROPERTY(GlobalConfig, EditAnywhere, Category = "Audio|CookOverrides|Stream Caching", meta = (DisplayName = "Max Cache Size (KB)"))
	int32 CacheSizeKB;

	/** This overrides the default max chunk size used when chunking audio for stream caching (ignored if < 0) */
	UPROPERTY(GlobalConfig, EditAnywhere, Category = "Audio|CookOverrides|Stream Caching", meta = (DisplayName = "Max Chunk Size Override (KB)"))
	int32 MaxChunkSizeOverrideKB;

	UPROPERTY(config, EditAnywhere, Category = "Audio|CookOverrides")
	bool bResampleForDevice;

	/** Quality Level to COOK SoundCues at (if set, all other levels will be stripped by the cooker). */
	UPROPERTY(GlobalConfig, EditAnywhere, Category = "Audio|CookOverrides", meta = (DisplayName = "Sound Cue Cook Quality"))
	int32 SoundCueCookQualityIndex = INDEX_NONE;

	// Mapping of which sample rates are used for each sample rate quality for a specific platform.

	UPROPERTY(config, EditAnywhere, Category = "Audio|CookOverrides|ResamplingQuality", meta = (DisplayName = "Max"))
	float MaxSampleRate;

	UPROPERTY(config, EditAnywhere, Category = "Audio|CookOverrides|ResamplingQuality", meta = (DisplayName = "High"))
	float HighSampleRate;

	UPROPERTY(config, EditAnywhere, Category = "Audio|CookOverrides|ResamplingQuality", meta = (DisplayName = "Medium"))
	float MedSampleRate;

	UPROPERTY(config, EditAnywhere, Category = "Audio|CookOverrides|ResamplingQuality", meta = (DisplayName = "Low"))
	float LowSampleRate;

	UPROPERTY(config, EditAnywhere, Category = "Audio|CookOverrides|ResamplingQuality", meta = (DisplayName = "Min"))
	float MinSampleRate;

	// Scales all compression qualities when cooking to this platform. For example, 0.5 will halve all compression qualities, and 1.0 will leave them unchanged.
	UPROPERTY(config, EditAnywhere, Category = "Audio|CookOverrides")
	float CompressionQualityModifier;

	// When set to anything beyond 0, this will ensure any SoundWaves longer than this value, in seconds, to stream directly off of the disk.
	UPROPERTY(GlobalConfig)
	float AutoStreamingThreshold;

	/** Whether to enable LOD streaming for landscape visual meshes. Requires Metal support. */
	UPROPERTY(GlobalConfig, EditAnywhere, Category = "Misc", Meta = (DisplayName = "Stream landscape visual mesh LODs"))
	bool bStreamLandscapeMeshLODs;

	virtual void PostReloadConfig(class FProperty* PropertyThatWasLoaded) override;

#if WITH_EDITOR
	// UObject interface
	virtual void PostEditChangeProperty(struct FPropertyChangedEvent& PropertyChangedEvent) override;
	virtual void PostInitProperties() override;
	// End of UObject interface
#endif

};<|MERGE_RESOLUTION|>--- conflicted
+++ resolved
@@ -30,39 +30,22 @@
 UENUM()
 	enum class EIOSVersion : uint8
 {
-<<<<<<< HEAD
-    /** iOS 14 */
-    IOS_14 = 14 UMETA(DisplayName = "14.0"),
-    
     /** iOS 15 */
     IOS_15 = 15 UMETA(DisplayName = "15.0"),
-
-=======
-    /** iOS 15 */
-    IOS_15 = 15 UMETA(DisplayName = "15.0"),
     
     /** iOS 16 */
     IOS_16 = 16 UMETA(DisplayName = "16.0"),
->>>>>>> d731a049
 };
 
 UENUM()
 enum class EIOSMetalShaderStandard : uint8
 {
     /** Metal Shader 2.3 is the minimum as of UE5.0*/
-<<<<<<< HEAD
-    IOSMetalSLStandard_Minimum = 0 UMETA(DisplayName="Minimum, Currently v2.3 (iOS 14.0/tvOS 14.0)"),
-    /** Metal Shaders Compatible With iOS 14.0/tvOS 14.0 or later (std=ios-metal2.3) */
-    IOSMetalSLStandard_2_3 = 6 UMETA(DisplayName="Metal v2.3 (iOS 14.0/tvOS 14.0)"),
-    /** Metal Shaders Compatible With iOS 15.0/tvOS 15.0 or later (std=ios-metal2.4) */
-    IOSMetalSLStandard_2_4 = 7 UMETA(DisplayName="Metal v2.4 (iOS 15.0/tvOS 15.0)"),
-=======
     IOSMetalSLStandard_Minimum = 0 UMETA(DisplayName="Minimum, Currently v2.4 (iOS 15.0/tvOS 15.0)"),
     /** Metal Shaders Compatible With iOS 15.0/tvOS 15.0 or later (std=ios-metal2.4) */
     IOSMetalSLStandard_2_4 = 7 UMETA(DisplayName="Metal v2.4 (iOS 15.0/tvOS 15.0)"),
     /** Metal Shaders Compatible With iOS 16.0/tvOS 16.0 or later (std=metal3.0) */
     IOSMetalSLStandard_3_0 = 8 UMETA(DisplayName="Metal v3.0 (iOS 16.0/tvOS 16.0)"),
->>>>>>> d731a049
 
 };
 
@@ -514,13 +497,10 @@
 	UPROPERTY(config, EditAnywhere, Category = "Audio")
 	FString SpatializationPlugin;
 
-<<<<<<< HEAD
-=======
 	/** Which of the currently enabled source data override plugins to use. */
 	UPROPERTY(config, EditAnywhere, Category = "Audio")
 	FString SourceDataOverridePlugin;
 
->>>>>>> d731a049
 	/** Which of the currently enabled reverb plugins to use. */
 	UPROPERTY(config, EditAnywhere, Category = "Audio")
 	FString ReverbPlugin;
