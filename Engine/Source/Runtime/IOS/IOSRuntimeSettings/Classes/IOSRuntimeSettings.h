--- conflicted
+++ resolved
@@ -30,32 +30,16 @@
 UENUM()
 	enum class EIOSVersion : uint8
 {
-<<<<<<< HEAD
-    /** iOS 15 */
-    IOS_15 = 15 UMETA(DisplayName = "15.0"),
-    
-    /** iOS 16 */
-    IOS_16 = 16 UMETA(DisplayName = "16.0"),
-=======
     IOS_Minimum = 15 UMETA(DisplayName = "Minimum, Currently 15.0"),
     IOS_15 = 15 UMETA(DisplayName = "15.0"),
     IOS_16 = 16 UMETA(DisplayName = "16.0"),
     IOS_17 = 17 UMETA(DisplayName = "17.0"),
->>>>>>> 4af6daef
 };
 
 // https://support.apple.com/en-ca/HT205073
 UENUM()
 enum class EIOSMetalShaderStandard : uint8
 {
-<<<<<<< HEAD
-    /** Metal Shader 2.3 is the minimum as of UE5.0*/
-    IOSMetalSLStandard_Minimum = 0 UMETA(DisplayName="Minimum, Currently v2.4 (iOS 15.0/tvOS 15.0)"),
-    /** Metal Shaders Compatible With iOS 15.0/tvOS 15.0 or later (std=ios-metal2.4) */
-    IOSMetalSLStandard_2_4 = 7 UMETA(DisplayName="Metal v2.4 (iOS 15.0/tvOS 15.0)"),
-    /** Metal Shaders Compatible With iOS 16.0/tvOS 16.0 or later (std=metal3.0) */
-    IOSMetalSLStandard_3_0 = 8 UMETA(DisplayName="Metal v3.0 (iOS 16.0/tvOS 16.0)"),
-=======
     /** Metal Shader 2.4 is the minimum as of UE5.3*/
     IOSMetalSLStandard_Minimum = 0 UMETA(DisplayName="Minimum, Metal v2.4"),
     /** Metal Shaders Compatible With iOS 16.0/tvOS 16.0 or later (std=metal2.4) */
@@ -64,7 +48,6 @@
     IOSMetalSLStandard_3_0 = 8 UMETA(DisplayName="Metal v3.0 (iOS 16.0/tvOS 16.0)"),
     /** Metal Shaders Compatible With iOS 17.0/tvOS 17.0 or later (std=metal3.1) */
     IOSMetalSLStandard_3_1 = 9 UMETA(DisplayName="Metal v3.1 (iOS 17.0/tvOS 17.0)"),
->>>>>>> 4af6daef
 
 };
 
@@ -562,13 +545,8 @@
 	UPROPERTY(config, EditAnywhere, Category = "Audio")
 	FPlatformRuntimeAudioCompressionOverrides CompressionOverrides;
 
-<<<<<<< HEAD
-    /** Whether this app's audio can be played when using other apps or on the srpingboard */
-    UPROPERTY(config, EditAnywhere, Category = "Audio", meta = (DisplayName = "Whether audio from this plays in background (iOS and iPadOS only)"))
-=======
     /** Whether this app's audio can be played when using other apps or on the springboard */
     UPROPERTY(config, EditAnywhere, Category = "Audio", meta = (DisplayName = "Enable Background Audio"))
->>>>>>> 4af6daef
     bool bSupportsBackgroundAudio;
 
 	/** This determines the max amount of memory that should be used for the cache at any given time. If set low (<= 8 MB), it lowers the size of individual chunks of audio during cook. */
