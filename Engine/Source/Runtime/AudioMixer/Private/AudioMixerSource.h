// Copyright Epic Games, Inc. All Rights Reserved.

#pragma once

#include "CoreMinimal.h"
#include "AudioMixerBuffer.h"
#include "AudioMixerSourceManager.h"

namespace Audio
{
	class FMixerDevice;
	class FMixerSourceVoice;
	class FMixerSource;
	class FMixerBuffer;
	class ISourceListener;

	/** State to track initialization stages. */
	enum class EMixerSourceInitializationState : uint8
	{
		NotInitialized,
		Initializing,
		Initialized
	};

	/** 
	 * FMixerSource
	 * Class which implements a sound source object for the audio mixer module.
	 */
	class FMixerSource :	public FSoundSource, 
							public ISourceListener
	{
	public:
		/** Constructor. */
		FMixerSource(FAudioDevice* InAudioDevice);

		/** Destructor. */
		~FMixerSource();

		//~ Begin FSoundSource Interface
		virtual bool Init(FWaveInstance* InWaveInstance) override;
		virtual void Update() override;
		virtual bool PrepareForInitialization(FWaveInstance* InWaveInstance) override;
		virtual bool IsPreparedToInit() override;
		virtual bool IsInitialized() const override;
		virtual void Play() override;
		virtual void Stop() override;
		virtual void StopNow() override;
		virtual bool IsStopping() override { return bIsStopping; }
		virtual void Pause() override;
		virtual bool IsFinished() override;
		virtual float GetPlaybackPercent() const override;
		virtual float GetEnvelopeValue() const override;
		//~ End FSoundSource Interface

		//~ Begin ISourceListener
		virtual void OnBeginGenerate() override;
		virtual void OnDone() override;
		virtual void OnEffectTailsDone() override;
		virtual void OnLoopEnd() override { bLoopCallback = true; };
		//~ End ISourceListener

	private:

		/** Initializes the bus sends. */
		void SetupBusData(TArray<FInitAudioBusSend>* OutAudioBusSends = nullptr, bool bEnableBusSends = true);

		/** Frees any resources for this sound source. */
		void FreeResources();

		/** Updates the pitch parameter set from the game thread. */
		void UpdatePitch();
		
		/** Updates the volume parameter set from the game thread. */
		void UpdateVolume();

		/** Gets updated spatialization information for the voice. */
		void UpdateSpatialization();

		/** Updates and source effect on this voice. */
		void UpdateEffects();

		/** Updates source bus send levels based on game data. */
		void UpdateSourceBusSends();

		/** Updates the channel map of the sound if its a 3d sound.*/
		void UpdateChannelMaps();

		/** Computes the mono-channel map. */
		bool ComputeMonoChannelMap(Audio::FAlignedFloatBuffer& OutChannelMap);

		/** Computes the stereo-channel map. */
		bool ComputeStereoChannelMap(Audio::FAlignedFloatBuffer& OutChannelMap);

		/** Compute the channel map based on the number of output and source channels. */
		bool ComputeChannelMap(const int32 NumSourceChannels, Audio::FAlignedFloatBuffer& OutChannelMap);

		/** Whether or not we should create the source voice with the HRTF spatializer. */
		bool UseObjectBasedSpatialization() const;
		
		/** Whether or not existing or new sources will use the HRTF spatializer. */
		bool IsUsingObjectBasedSpatialization() const;

		/** Whether or not to use the spatialization plugin. */
		bool UseSpatializationPlugin() const;

		/** Whether or not to use the occlusion plugin. */
		bool UseOcclusionPlugin() const;

		/** Whether or not to use the reverb plugin. */
		bool UseReverbPlugin() const;

		/** Whether or not to use the source data override plugin */
		bool UseSourceDataOverridePlugin() const;

	private:

		FMixerDevice* MixerDevice;
		FMixerBuffer* MixerBuffer;
		TSharedPtr<FMixerSourceBuffer, ESPMode::ThreadSafe> MixerSourceBuffer;
		FMixerSourceVoice* MixerSourceVoice;

		uint32 bPreviousBusEnablement;
		uint32 bPreviousBaseSubmixEnablement;

		// This holds data copied from FSoundSourceBusSendInfo when a new sound starts playing
		// so that distance-based level control can be calculated during rendering
		struct FDynamicBusSendInfo
		{
			float SendLevel = 0.0f;
			uint32 BusId = 0;
			ESourceBusSendLevelControlMethod BusSendLevelControlMethod = ESourceBusSendLevelControlMethod::Manual;
			EBusSendType BusSendType = EBusSendType::PreEffect;
			float MinSendLevel = 0.0f;
			float MaxSendLevel = 0.0f;
			float MinSendDistance = 0.0f;
			float MaxSendDistance = 0.0f;
			FRuntimeFloatCurve CustomSendLevelCurve;
			bool bIsInit = true;
		};

		// Mapping of channel map types to channel maps. Determined by what submixes this source sends its audio to.
<<<<<<< HEAD
		Audio::AlignedFloatBuffer ChannelMap;
=======
		Audio::FAlignedFloatBuffer ChannelMap;
>>>>>>> 6bbb88c8
		FRWLock ChannelMapLock;

		float PreviousAzimuth;
		mutable float PreviousPlaybackPercent;

		FSpatializationParams SpatializationParams;

		EMixerSourceInitializationState InitializationState;

		FThreadSafeBool bPlayedCachedBuffer;
		FThreadSafeBool bPlaying;
		FThreadSafeBool bIsStopping;
		FThreadSafeBool bLoopCallback;
		FThreadSafeBool bIsDone;
		FThreadSafeBool bIsEffectTailsDone;
		FThreadSafeBool bIsPlayingEffectTails;
		FThreadSafeBool bFreeAsyncTask;

		// Array of copied FSoundSourceBusSendInfo data for all the bus sends this
		// source may need to live-update during its lifespan
		TArray<FDynamicBusSendInfo> DynamicBusSendInfos;

		// An array of submix sends from previous update. Allows us to clear out submix sends if they are no longer being sent.
		TArray<FSoundSubmixSendInfo> PreviousSubmixSendSettings;

		// Whether or not we're currently releasing our resources. Prevents recycling the source until release is finished.
		FThreadSafeBool bIsReleasing;

		uint32 bEditorWarnedChangedSpatialization : 1;
		uint32 bUsingHRTFSpatialization : 1;
		uint32 bIs3D : 1;
		uint32 bDebugMode : 1;
		uint32 bIsVorbis : 1;
		uint32 bIsStoppingVoicesEnabled : 1;
		uint32 bSendingAudioToBuses : 1;
		uint32 bPrevAllowedSpatializationSetting : 1;
	};
}<|MERGE_RESOLUTION|>--- conflicted
+++ resolved
@@ -139,11 +139,7 @@
 		};
 
 		// Mapping of channel map types to channel maps. Determined by what submixes this source sends its audio to.
-<<<<<<< HEAD
-		Audio::AlignedFloatBuffer ChannelMap;
-=======
 		Audio::FAlignedFloatBuffer ChannelMap;
->>>>>>> 6bbb88c8
 		FRWLock ChannelMapLock;
 
 		float PreviousAzimuth;
