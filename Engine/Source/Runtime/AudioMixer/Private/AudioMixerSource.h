// Copyright Epic Games, Inc. All Rights Reserved.

#pragma once

#include "CoreMinimal.h"
#include "AudioMixerBuffer.h"
#include "AudioMixerSourceManager.h"

namespace Audio
{
	class FMixerDevice;
	class FMixerSourceVoice;
	class FMixerSource;
	class FMixerBuffer;
	class ISourceListener;

	/** State to track initialization stages. */
	enum class EMixerSourceInitializationState : uint8
	{
		NotInitialized,
		Initializing,
		Initialized
	};

	/** 
	 * FMixerSource
	 * Class which implements a sound source object for the audio mixer module.
	 */
	class FMixerSource :	public FSoundSource, 
							public ISourceListener
	{
	public:
		/** Constructor. */
		FMixerSource(FAudioDevice* InAudioDevice);

		/** Destructor. */
		~FMixerSource();

		//~ Begin FSoundSource Interface
		virtual bool Init(FWaveInstance* InWaveInstance) override;
		virtual void Update() override;
		virtual bool PrepareForInitialization(FWaveInstance* InWaveInstance) override;
		virtual bool IsPreparedToInit() override;
		virtual bool IsInitialized() const override;
		virtual void Play() override;
		virtual void Stop() override;
		virtual void StopNow() override;
		virtual bool IsStopping() override { return bIsStopping; }
		virtual void Pause() override;
		virtual bool IsFinished() override;
		virtual float GetPlaybackPercent() const override;
		virtual float GetEnvelopeValue() const override;
		//~ End FSoundSource Interface

		//~ Begin ISourceListener
		virtual void OnBeginGenerate() override;
		virtual void OnDone() override;
		virtual void OnEffectTailsDone() override;
		virtual void OnLoopEnd() override { bLoopCallback = true; };
		//~ End ISourceListener

	private:

		/** Initializes the bus sends. */
<<<<<<< HEAD
		void SetupBusData(TArray<FInitAudioBusSend>* OutAudioBusSends = nullptr);
=======
		void SetupBusData(TArray<FInitAudioBusSend>* OutAudioBusSends = nullptr, bool bEnableBusSends = true);
>>>>>>> 3aae9151

		/** Frees any resources for this sound source. */
		void FreeResources();

		/** Updates the pitch parameter set from the game thread. */
		void UpdatePitch();
		
		/** Updates the volume parameter set from the game thread. */
		void UpdateVolume();

		/** Gets updated spatialization information for the voice. */
		void UpdateSpatialization();

		/** Updates and source effect on this voice. */
		void UpdateEffects();

		/** Updates source bus send levels based on game data. */
		void UpdateSourceBusSends();

		/** Updates the channel map of the sound if its a 3d sound.*/
		void UpdateChannelMaps();

		/** Computes the mono-channel map. */
		bool ComputeMonoChannelMap(Audio::AlignedFloatBuffer& OutChannelMap);

		/** Computes the stereo-channel map. */
		bool ComputeStereoChannelMap(Audio::AlignedFloatBuffer& OutChannelMap);

		/** Compute the channel map based on the number of output and source channels. */
		bool ComputeChannelMap(const int32 NumSourceChannels, Audio::AlignedFloatBuffer& OutChannelMap);

		/** Whether or not we should create the source voice with the HRTF spatializer. */
		bool UseObjectBasedSpatialization() const;
		
		/** Whether or not existing or new sources will use the HRTF spatializer. */
		bool IsUsingObjectBasedSpatialization() const;

		/** Whether or not to use the spatialization plugin. */
		bool UseSpatializationPlugin() const;

		/** Whether or not to use the occlusion plugin. */
		bool UseOcclusionPlugin() const;

		/** Whether or not to use the reverb plugin. */
		bool UseReverbPlugin() const;

	private:

		FMixerDevice* MixerDevice;
		FMixerBuffer* MixerBuffer;
		TSharedPtr<FMixerSourceBuffer, ESPMode::ThreadSafe> MixerSourceBuffer;
		FMixerSourceVoice* MixerSourceVoice;

		uint32 bPreviousBusEnablement;
		uint32 bPreviousBaseSubmixEnablement;

		// This holds data copied from FSoundSourceBusSendInfo when a new sound starts playing
		// so that distance-based level control can be calculated during rendering
		struct FDynamicBusSendInfo
		{
			float SendLevel = 0.0f;
			uint32 BusId = 0;
			ESourceBusSendLevelControlMethod BusSendLevelControlMethod = ESourceBusSendLevelControlMethod::Manual;
			EBusSendType BusSendType = EBusSendType::PreEffect;
			float MinSendLevel = 0.0f;
			float MaxSendLevel = 0.0f;
			float MinSendDistance = 0.0f;
			float MaxSendDistance = 0.0f;
			FRuntimeFloatCurve CustomSendLevelCurve;
			bool bIsInit = true;
		};

		// Mapping of channel map types to channel maps. Determined by what submixes this source sends its audio to.
		Audio::AlignedFloatBuffer ChannelMap;
		FRWLock ChannelMapLock;

		float PreviousAzimuth;
		mutable float PreviousPlaybackPercent;

		FSpatializationParams SpatializationParams;

		EMixerSourceInitializationState InitializationState;

		FThreadSafeBool bPlayedCachedBuffer;
		FThreadSafeBool bPlaying;
		FThreadSafeBool bIsStopping;
		FThreadSafeBool bLoopCallback;
		FThreadSafeBool bIsDone;
		FThreadSafeBool bIsEffectTailsDone;
		FThreadSafeBool bIsPlayingEffectTails;
		FThreadSafeBool bFreeAsyncTask;

		// Array of copied FSoundSourceBusSendInfo data for all the bus sends this
		// source may need to live-update during its lifespan
		TArray<FDynamicBusSendInfo> DynamicBusSendInfos;

		// An array of submix sends from previous update. Allows us to clear out submix sends if they are no longer being sent.
		TArray<FSoundSubmixSendInfo> PreviousSubmixSendSettings;

		// Whether or not we're currently releasing our resources. Prevents recycling the source until release is finished.
		FThreadSafeBool bIsReleasing;

		uint32 bEditorWarnedChangedSpatialization : 1;
		uint32 bUsingHRTFSpatialization : 1;
		uint32 bIs3D : 1;
		uint32 bDebugMode : 1;
		uint32 bIsVorbis : 1;
		uint32 bIsStoppingVoicesEnabled : 1;
		uint32 bSendingAudioToBuses : 1;
		uint32 bPrevAllowedSpatializationSetting : 1;
	};
}<|MERGE_RESOLUTION|>--- conflicted
+++ resolved
@@ -62,11 +62,7 @@
 	private:
 
 		/** Initializes the bus sends. */
-<<<<<<< HEAD
-		void SetupBusData(TArray<FInitAudioBusSend>* OutAudioBusSends = nullptr);
-=======
 		void SetupBusData(TArray<FInitAudioBusSend>* OutAudioBusSends = nullptr, bool bEnableBusSends = true);
->>>>>>> 3aae9151
 
 		/** Frees any resources for this sound source. */
 		void FreeResources();
