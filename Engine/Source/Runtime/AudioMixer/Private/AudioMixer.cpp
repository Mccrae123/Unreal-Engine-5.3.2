--- conflicted
+++ resolved
@@ -30,23 +30,6 @@
 		, CurrentBufferIndex(0)
 		, LastError(TEXT("None"))
 		, bAudioDeviceChanging(false)
-<<<<<<< HEAD
-	{
-	}
-
-	void IAudioMixerPlatformInterface::ReadNextBuffer()
-	{
-		// Don't read any more audio if we're not running
-		if (AudioStreamInfo.StreamState != EAudioOutputStreamState::Running)
-		{
-			return;
-		}
-
-		// Don't submit anything if we're switching audio devices
-		if (bAudioDeviceChanging)
-		{
-			return;
-=======
 		, bFadingIn(true)
 		, bFadingOut(false)
 		, bFadedOut(false)
@@ -90,7 +73,6 @@
 					FadeEnvelopeValue += Slope;
 				}
 			}
->>>>>>> 50b84fc1
 		}
 
 		if (bFadingOut)
@@ -124,12 +106,6 @@
 		}
 	}
 
-<<<<<<< HEAD
-		if (AudioRenderEvent)
-		{
-			AudioRenderEvent->Trigger();
-		}
-=======
 	void IAudioMixerPlatformInterface::ReadNextBuffer()
 	{
 		// Don't read any more audio if we're not running or changing device
@@ -166,7 +142,6 @@
 
 		// Mark this buffer as used and hence ready to be filled
 		OutputBufferReady[myBufferIndex] = false;
->>>>>>> 50b84fc1
 	}
 
 	void IAudioMixerPlatformInterface::BeginGeneratingAudio()
@@ -250,8 +225,6 @@
 		while (AudioStreamInfo.StreamState != EAudioOutputStreamState::Stopping)
 		{
 			{
-				SCOPE_CYCLE_COUNTER(STAT_AudioMixerRenderAudio);
-
 				SCOPE_CYCLE_COUNTER(STAT_AudioMixerRenderAudio);
 
 				// Zero the current output buffer
