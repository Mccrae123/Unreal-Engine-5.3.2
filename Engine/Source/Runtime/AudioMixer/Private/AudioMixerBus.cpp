// Copyright Epic Games, Inc. All Rights Reserved.

#include "AudioMixerBus.h"

#include "Algo/ForEach.h"
#include "AudioMixerSourceManager.h"
#include "DSP/AlignedBuffer.h"
#include "DSP/FloatArrayMath.h"

namespace Audio
{
	FMixerAudioBus::FMixerAudioBus(FMixerSourceManager* InSourceManager, bool bInIsAutomatic, int32 InNumChannels)
		: CurrentBufferIndex(1)
		, NumChannels(InNumChannels)
		, NumFrames(InSourceManager->GetNumOutputFrames())
		, SourceManager(InSourceManager)
		, bIsAutomatic(bInIsAutomatic)
	{
		SetNumOutputChannels(NumChannels);
	}

	void FMixerAudioBus::SetNumOutputChannels(int32 InNumOutputChannels)
	{
		NumChannels = InNumOutputChannels;
		const int32 NumSamples = NumChannels * NumFrames;
		for (int32 i = 0; i < 2; ++i)
		{
			MixedSourceData[i].Reset();
			MixedSourceData[i].AddZeroed(NumSamples);
		}
	}

	void FMixerAudioBus::Update()
	{
		CurrentBufferIndex = !CurrentBufferIndex;
	}

	void FMixerAudioBus::AddInstanceId(const int32 InSourceId, int32 InNumOutputChannels)
	{
		InstanceIds.Add(InSourceId);
	}

	bool FMixerAudioBus::RemoveInstanceId(const int32 InSourceId)
	{
		InstanceIds.Remove(InSourceId);

		// Return true if there is no more instances or sends
		return bIsAutomatic && !InstanceIds.Num() && !AudioBusSends[(int32)EBusSendType::PreEffect].Num() && !AudioBusSends[(int32)EBusSendType::PostEffect].Num();
	}

	void FMixerAudioBus::AddSend(EBusSendType BusSendType, const FAudioBusSend& InAudioBusSend)
	{
		// Make sure we don't have duplicates in the bus sends
		for (FAudioBusSend& BusSend : AudioBusSends[(int32)BusSendType])
		{
			// If it's already added, just update the send level
			if (BusSend.SourceId == InAudioBusSend.SourceId)
			{
				BusSend.SendLevel = InAudioBusSend.SendLevel;
				return;
			}
		}

		// It's a new source id so just add it
		AudioBusSends[(int32)BusSendType].Add(InAudioBusSend);
	}

	bool FMixerAudioBus::RemoveSend(EBusSendType BusSendType, const int32 InSourceId)
	{
		TArray<FAudioBusSend>& Sends = AudioBusSends[(int32)BusSendType];

		for (int32 i = Sends.Num() - 1; i >= 0; --i)
		{
			// Remove this source id's send
			if (Sends[i].SourceId == InSourceId)
			{
				Sends.RemoveAtSwap(i, 1, false);

				// There will only be one entry
				break;
			}
		}

		// Return true if there is no more instances or sends and this is an automatic audio bus
		return bIsAutomatic && !InstanceIds.Num() && !AudioBusSends[(int32)EBusSendType::PreEffect].Num() && !AudioBusSends[(int32)EBusSendType::PostEffect].Num();
	}

	void FMixerAudioBus::MixBuffer()
	{
		// Mix the patch mixer's inputs into the source data
<<<<<<< HEAD
		const int32 MaxNumSamplesToPop = PatchMixer.MaxNumberOfSamplesThatCanBePopped();
=======
>>>>>>> 4af6daef
		const int32 NumSamples = NumFrames * NumChannels;
		const int32 NumOutputFrames = SourceManager->GetNumOutputFrames();

		FAlignedFloatBuffer& MixBuffer = MixedSourceData[CurrentBufferIndex];
		float* BusDataBufferPtr = MixBuffer.GetData();

<<<<<<< HEAD
		if (MaxNumSamplesToPop < NumSamples)
		{
			// Zero buffer when there are no inputs connected,
			// or one of the inputs has not pushed any audio yet.
			FMemory::Memzero(BusDataBufferPtr, NumSamples * sizeof(float));
		}
		else
		{
			// Mix down inputs
			int32 PopResult = PatchMixer.PopAudio(BusDataBufferPtr, NumSamples, false);
			check(PopResult == NumSamples);
		}
=======
		PatchMixer.PopAudio(BusDataBufferPtr, NumSamples, false);
>>>>>>> 4af6daef

		for (int32 BusSendType = 0; BusSendType < (int32)EBusSendType::Count; ++BusSendType)
		{
			// Loop through the send list for this bus
			for (const FAudioBusSend& AudioBusSend : AudioBusSends[BusSendType])
			{
				const float* SourceBufferPtr = nullptr;

				// If the audio source mixing to this audio bus is itself a source bus, we need to use the previous renderer buffer to avoid infinite recursion
				if (SourceManager->IsSourceBus(AudioBusSend.SourceId))
				{
					SourceBufferPtr = SourceManager->GetPreviousSourceBusBuffer(AudioBusSend.SourceId);
				}
				// If the source mixing into this is not itself a bus, then simply mix the pre-attenuation audio of the source into the bus
				// The source will have already computed its buffers for this frame
				else if (BusSendType == (int32)EBusSendType::PostEffect)
				{
					SourceBufferPtr = SourceManager->GetPreDistanceAttenuationBuffer(AudioBusSend.SourceId);
				}
				else
				{
					SourceBufferPtr = SourceManager->GetPreEffectBuffer(AudioBusSend.SourceId);
				}

				// It's possible we may not have a source buffer ptr here if the sound is not playing
				if (SourceBufferPtr)
				{
					const int32 NumSourceChannels = SourceManager->GetNumChannels(AudioBusSend.SourceId);
					const int32 NumSourceSamples = NumSourceChannels * NumOutputFrames;

					// Up-mix or down-mix if source channels differ from bus channels
					if (NumSourceChannels != NumChannels)
					{
						FAlignedFloatBuffer ChannelMap;
						SourceManager->Get2DChannelMap(AudioBusSend.SourceId, NumChannels, ChannelMap);
						Algo::ForEach(ChannelMap, [SendLevel = AudioBusSend.SendLevel](float& ChannelValue) { ChannelValue *= SendLevel; });
						DownmixAndSumIntoBuffer(NumSourceChannels, NumChannels, SourceBufferPtr, BusDataBufferPtr, NumOutputFrames, ChannelMap.GetData());
					}
					else
					{
						TArrayView<const float> SourceBufferView(SourceBufferPtr, NumOutputFrames * NumChannels);
						TArrayView<float> BusDataBufferView(BusDataBufferPtr, NumOutputFrames * NumChannels);
						ArrayMixIn(SourceBufferView, BusDataBufferView, AudioBusSend.SendLevel);
					}
				}
			}
		}

		// Send the mix to the patch splitter's outputs
<<<<<<< HEAD
		int32 NumSamplesToPush = PatchSplitter.MaxNumberOfSamplesThatCanBePushed();
		if (NumSamplesToPush <= 0)
		{
			// Early exit when there are no outputs.
			return;
		}

		int32 SampleCacheSize = SampleCache.Num();
		if (0 <= SampleCacheSize)
		{
			float* SampleCacheBufferPtr = SampleCache.GetData();
			PatchSplitter.PushAudio(SampleCacheBufferPtr, FMath::Min(SampleCacheSize, NumSamplesToPush));

			if (NumSamplesToPush < SampleCacheSize)
			{
				const int32 NumSamplesToCache = SampleCacheSize - NumSamplesToPush;
				FMemory::Memmove(SampleCacheBufferPtr, &SampleCache[NumSamplesToPush], NumSamplesToCache);
				SampleCache.SetNum(NumSamplesToCache, false);
				SampleCache.Append(MixBuffer);
				return;
			}

			NumSamplesToPush -= SampleCacheSize;
			SampleCache.Reset();
		}

		PatchSplitter.PushAudio(BusDataBufferPtr, FMath::Min(NumSamples, NumSamplesToPush));

		if (NumSamplesToPush < NumSamples)
		{
			SampleCache.Append(&MixBuffer[NumSamplesToPush], NumSamples - NumSamplesToPush);
		}
=======
		PatchSplitter.PushAudio(BusDataBufferPtr, NumSamples);
>>>>>>> 4af6daef
	}

	void FMixerAudioBus::CopyCurrentBuffer(Audio::FAlignedFloatBuffer& InChannelMap, int32 InNumOutputChannels, FAlignedFloatBuffer& OutBuffer, int32 NumOutputFrames) const
	{
		check(NumChannels != InNumOutputChannels);
		DownmixAndSumIntoBuffer(NumChannels, InNumOutputChannels, MixedSourceData[CurrentBufferIndex], OutBuffer, InChannelMap.GetData());
	}

	void FMixerAudioBus::CopyCurrentBuffer(int32 InNumOutputChannels, FAlignedFloatBuffer& OutBuffer, int32 NumOutputFrames) const
	{
		const float* RESTRICT CurrentBuffer = GetCurrentBusBuffer();

		check(NumChannels == InNumOutputChannels);

		FMemory::Memcpy(OutBuffer.GetData(), CurrentBuffer, sizeof(float) * NumOutputFrames * InNumOutputChannels);
	}

	const float* FMixerAudioBus::GetCurrentBusBuffer() const
	{
		return MixedSourceData[CurrentBufferIndex].GetData();
	}

	const float* FMixerAudioBus::GetPreviousBusBuffer() const
	{
		return MixedSourceData[!CurrentBufferIndex].GetData();
	}

	void FMixerAudioBus::AddNewPatchOutput(const FPatchOutputStrongPtr& InPatchOutputStrongPtr)
	{
		PatchSplitter.AddNewPatch(InPatchOutputStrongPtr);
	}

	void FMixerAudioBus::AddNewPatchInput(const FPatchInput& InPatchInput)
	{
		return PatchMixer.AddNewInput(InPatchInput);
	}

	void FMixerAudioBus::RemovePatchInput(const FPatchInput& PatchInput)
	{
		return PatchMixer.RemovePatch(PatchInput);
	}
}<|MERGE_RESOLUTION|>--- conflicted
+++ resolved
@@ -88,32 +88,13 @@
 	void FMixerAudioBus::MixBuffer()
 	{
 		// Mix the patch mixer's inputs into the source data
-<<<<<<< HEAD
-		const int32 MaxNumSamplesToPop = PatchMixer.MaxNumberOfSamplesThatCanBePopped();
-=======
->>>>>>> 4af6daef
 		const int32 NumSamples = NumFrames * NumChannels;
 		const int32 NumOutputFrames = SourceManager->GetNumOutputFrames();
 
 		FAlignedFloatBuffer& MixBuffer = MixedSourceData[CurrentBufferIndex];
 		float* BusDataBufferPtr = MixBuffer.GetData();
 
-<<<<<<< HEAD
-		if (MaxNumSamplesToPop < NumSamples)
-		{
-			// Zero buffer when there are no inputs connected,
-			// or one of the inputs has not pushed any audio yet.
-			FMemory::Memzero(BusDataBufferPtr, NumSamples * sizeof(float));
-		}
-		else
-		{
-			// Mix down inputs
-			int32 PopResult = PatchMixer.PopAudio(BusDataBufferPtr, NumSamples, false);
-			check(PopResult == NumSamples);
-		}
-=======
 		PatchMixer.PopAudio(BusDataBufferPtr, NumSamples, false);
->>>>>>> 4af6daef
 
 		for (int32 BusSendType = 0; BusSendType < (int32)EBusSendType::Count; ++BusSendType)
 		{
@@ -163,42 +144,7 @@
 		}
 
 		// Send the mix to the patch splitter's outputs
-<<<<<<< HEAD
-		int32 NumSamplesToPush = PatchSplitter.MaxNumberOfSamplesThatCanBePushed();
-		if (NumSamplesToPush <= 0)
-		{
-			// Early exit when there are no outputs.
-			return;
-		}
-
-		int32 SampleCacheSize = SampleCache.Num();
-		if (0 <= SampleCacheSize)
-		{
-			float* SampleCacheBufferPtr = SampleCache.GetData();
-			PatchSplitter.PushAudio(SampleCacheBufferPtr, FMath::Min(SampleCacheSize, NumSamplesToPush));
-
-			if (NumSamplesToPush < SampleCacheSize)
-			{
-				const int32 NumSamplesToCache = SampleCacheSize - NumSamplesToPush;
-				FMemory::Memmove(SampleCacheBufferPtr, &SampleCache[NumSamplesToPush], NumSamplesToCache);
-				SampleCache.SetNum(NumSamplesToCache, false);
-				SampleCache.Append(MixBuffer);
-				return;
-			}
-
-			NumSamplesToPush -= SampleCacheSize;
-			SampleCache.Reset();
-		}
-
-		PatchSplitter.PushAudio(BusDataBufferPtr, FMath::Min(NumSamples, NumSamplesToPush));
-
-		if (NumSamplesToPush < NumSamples)
-		{
-			SampleCache.Append(&MixBuffer[NumSamplesToPush], NumSamples - NumSamplesToPush);
-		}
-=======
 		PatchSplitter.PushAudio(BusDataBufferPtr, NumSamples);
->>>>>>> 4af6daef
 	}
 
 	void FMixerAudioBus::CopyCurrentBuffer(Audio::FAlignedFloatBuffer& InChannelMap, int32 InNumOutputChannels, FAlignedFloatBuffer& OutBuffer, int32 NumOutputFrames) const
