// Copyright 1998-2018 Epic Games, Inc. All Rights Reserved.

#include "AudioMixerSubmix.h"
#include "AudioMixerDevice.h"
#include "AudioMixerSourceVoice.h"
#include "Sound/SoundSubmix.h"
#include "Sound/SoundEffectSubmix.h"

namespace Audio
{
	// Unique IDs for mixer submixe's
	static uint32 GSubmixMixerIDs = 0;

	FMixerSubmix::FMixerSubmix(FMixerDevice* InMixerDevice)
		: AmbisonicsSettings(nullptr)
		, Id(GSubmixMixerIDs++)
		, ParentSubmix(nullptr)
		, MixerDevice(InMixerDevice)
		, ChannelFormat(ESubmixChannelFormat::Device)
		, NumChannels(0)
		, NumSamples(0)
		, SubmixAmbisonicsEncoderID(INDEX_NONE)
		, SubmixAmbisonicsDecoderID(INDEX_NONE)
		, EnvelopeNumChannels(0)
		, bIsRecording(false)
		, OwningSubmixObject(nullptr)
	{
	}

	FMixerSubmix::~FMixerSubmix()
	{
		ClearSoundEffectSubmixes();
		if (SubmixAmbisonicsEncoderID != INDEX_NONE)
		{
			TearDownAmbisonicsEncoder();
		}

		if (SubmixAmbisonicsDecoderID != INDEX_NONE)
		{
			TearDownAmbisonicsDecoder();
		}

		if (OwningSubmixObject && bIsRecording)
		{
			FString InterruptedFileName = TEXT("InterruptedRecording.wav");
			UE_LOG(LogAudioMixer, Warning, TEXT("Recording of Submix %s was interrupted. Saving interrupted recording as %s."), *(OwningSubmixObject->GetName()), *InterruptedFileName);
			OwningSubmixObject->StopRecordingOutput(MixerDevice, EAudioRecordingExportType::WavFile, InterruptedFileName, FString());
		}
	}

	void FMixerSubmix::Init(USoundSubmix* InSoundSubmix)
	{
		if (InSoundSubmix != nullptr)
		{
			OwningSubmixObject = InSoundSubmix;

			// Loop through the submix's presets and make new instances of effects in the same order as the presets
			ClearSoundEffectSubmixes();

			for (USoundEffectSubmixPreset* EffectPreset : InSoundSubmix->SubmixEffectChain)
			{
				if (EffectPreset)
				{
					// Create a new effect instance using the preset
					FSoundEffectSubmix* SubmixEffect = static_cast<FSoundEffectSubmix*>(EffectPreset->CreateNewEffect());

					FSoundEffectSubmixInitData InitData;
					InitData.SampleRate = MixerDevice->GetSampleRate();
					InitData.PresetSettings = nullptr;

					// Now set the preset
					SubmixEffect->Init(InitData);
					SubmixEffect->SetPreset(EffectPreset);
					SubmixEffect->SetEnabled(true);

					FSubmixEffectInfo EffectInfo;
					EffectInfo.PresetId = EffectPreset->GetUniqueID();
					EffectInfo.EffectInstance = SubmixEffect;

					// Add the effect to this submix's chain
					EffectSubmixChain.Add(EffectInfo);
				}
			}

			ChannelFormat = InSoundSubmix->ChannelFormat;
			
			if (ChannelFormat == ESubmixChannelFormat::Ambisonics)
			{
				//Get the ambisonics mixer.
				AmbisonicsMixer = MixerDevice->GetAmbisonicsMixer();

				//If we do have a valid ambisonics decoder, lets use it. Otherwise, treat this submix like a device submix.
				if (AmbisonicsMixer.IsValid())
				{
					if (InSoundSubmix->AmbisonicsPluginSettings != nullptr)
					{
						OnAmbisonicsSettingsChanged(InSoundSubmix->AmbisonicsPluginSettings);
					}
					else
					{
						//Default to first order ambisonics.
						NumChannels = 4;
						const int32 NumOutputFrames = MixerDevice->GetNumOutputFrames();
						NumSamples = NumChannels * NumOutputFrames;
					}
				}
				else
				{
					// There is no valid ambisonics decoder, so fall back to standard downmixing.
					ChannelFormat = ESubmixChannelFormat::Device;
					NumChannels = MixerDevice->GetNumChannelsForSubmixFormat(ChannelFormat);
					const int32 NumOutputFrames = MixerDevice->GetNumOutputFrames();
					NumSamples = NumChannels * NumOutputFrames;
				}
			}
			else
			{
				NumChannels = MixerDevice->GetNumChannelsForSubmixFormat(ChannelFormat);
				const int32 NumOutputFrames = MixerDevice->GetNumOutputFrames();
				NumSamples = NumChannels * NumOutputFrames;
			}
		}
	}

	void FMixerSubmix::SetParentSubmix(TWeakPtr<FMixerSubmix, ESPMode::ThreadSafe> SubmixWeakPtr)
	{
		SubmixCommand([this, SubmixWeakPtr]()
		{
			AUDIO_MIXER_CHECK_AUDIO_PLAT_THREAD(MixerDevice);

			ParentSubmix = SubmixWeakPtr;

			if (ChannelFormat == ESubmixChannelFormat::Ambisonics && AmbisonicsMixer.IsValid())
			{
				UpdateAmbisonicsDecoderForParent();
			}
		});
	}

// MSVC 2017 15.8.4 is generating bad code where setting submix will crash. See https://developercommunity.visualstudio.com/content/problem/345511/bad-code-generation-in-vs-2017-v1585.html.
MSVC_PRAGMA(optimize("", off))
	void FMixerSubmix::AddChildSubmix(TWeakPtr<FMixerSubmix, ESPMode::ThreadSafe> SubmixWeakPtr)
	{
		SubmixCommand([this, SubmixWeakPtr]()
		{
			AUDIO_MIXER_CHECK_AUDIO_PLAT_THREAD(MixerDevice);

			FChildSubmixInfo NewChildSubmixInfo;
			NewChildSubmixInfo.SubmixPtr = SubmixWeakPtr;

			//TODO: switch this conditionally when we are able to route submixes to ambisonics submix.
			NewChildSubmixInfo.bNeedsAmbisonicsEncoding = false;

			TSharedPtr<Audio::FMixerSubmix, ESPMode::ThreadSafe> SubmixSharedPtr = SubmixWeakPtr.Pin();
			if (SubmixSharedPtr.IsValid())
			{
				ChildSubmixes.Add(SubmixSharedPtr->GetId(), NewChildSubmixInfo);

				if (ChannelFormat == ESubmixChannelFormat::Ambisonics && AmbisonicsMixer.IsValid())
				{
					UpdateAmbisonicsEncoderForChildren();
				}
			}
		});
	}
MSVC_PRAGMA(optimize("", on))

	ESubmixChannelFormat FMixerSubmix::GetSubmixChannels() const
	{
		return ChannelFormat;
	}

	TWeakPtr<FMixerSubmix, ESPMode::ThreadSafe> FMixerSubmix::GetParentSubmix()
	{
		return ParentSubmix;
	}

	int32 FMixerSubmix::GetNumSourceVoices() const
	{
		return MixerSourceVoices.Num();
	}

	int32 FMixerSubmix::GetNumEffects() const
	{
		return EffectSubmixChain.Num();
	}

	void FMixerSubmix::AddOrSetSourceVoice(FMixerSourceVoice* InSourceVoice, const float InSendLevel)
	{
		AUDIO_MIXER_CHECK_AUDIO_PLAT_THREAD(MixerDevice);

		FSubmixVoiceData NewVoiceData;
		NewVoiceData.SendLevel = InSendLevel;
		
		// If this is an ambisonics submix, set up a new encoder stream.
		if (ChannelFormat == ESubmixChannelFormat::Ambisonics && AmbisonicsMixer.IsValid())
		{
			//TODO: If a souce is not an ambisonics source, we need to set up an encoder for it.
			const bool bSourceIsAmbisonics = true;
			if (!bSourceIsAmbisonics)
			{
				NewVoiceData.AmbisonicsEncoderId = MixerDevice->GetNewUniqueAmbisonicsStreamID();
				AmbisonicsMixer->OnOpenEncodingStream(NewVoiceData.AmbisonicsEncoderId, AmbisonicsSettings);
			}
			else
			{
				NewVoiceData.AmbisonicsEncoderId = INDEX_NONE;
			}
		}

		MixerSourceVoices.Add(InSourceVoice, NewVoiceData);
	}

	void FMixerSubmix::RemoveSourceVoice(FMixerSourceVoice* InSourceVoice)
	{
		AUDIO_MIXER_CHECK_AUDIO_PLAT_THREAD(MixerDevice);
		
		// If the source has a corresponding ambisonics encoder, close it out.
		uint32 SourceEncoderID = INDEX_NONE;
		const FSubmixVoiceData* MixerSourceVoiceData = MixerSourceVoices.Find(InSourceVoice);
		if (MixerSourceVoiceData)
		{
			SourceEncoderID = MixerSourceVoiceData->AmbisonicsEncoderId;
		}
		
		if (SourceEncoderID != INDEX_NONE)
		{
			check(AmbisonicsMixer.IsValid());
			AmbisonicsMixer->OnCloseEncodingStream(SourceEncoderID);
		}

		// If we did find a valid corresponding FSubmixVoiceData, remove it from the map.
		if (MixerSourceVoiceData)
		{
			int32 NumRemoved = MixerSourceVoices.Remove(InSourceVoice);
			AUDIO_MIXER_CHECK(NumRemoved == 1);
		}
	}

	void FMixerSubmix::AddSoundEffectSubmix(uint32 SubmixPresetId, FSoundEffectSubmix* InSoundEffectSubmix)
	{
		AUDIO_MIXER_CHECK_AUDIO_PLAT_THREAD(MixerDevice);

		// Look to see if the submix preset ID is already present
		for (int32 i = 0; i < EffectSubmixChain.Num(); ++i)
		{
			if (EffectSubmixChain[i].PresetId == SubmixPresetId)
			{
				// Already added. 
				return;
			}
		}

		// This is now owned by FMixerSubmix
		FSubmixEffectInfo Info;
		Info.PresetId = SubmixPresetId;
		Info.EffectInstance = InSoundEffectSubmix;

		EffectSubmixChain.Add(Info);
	}

	void FMixerSubmix::RemoveSoundEffectSubmix(uint32 SubmixPresetId)
	{
		AUDIO_MIXER_CHECK_AUDIO_PLAT_THREAD(MixerDevice);

		for (int32 i = 0; i < EffectSubmixChain.Num(); ++i)
		{
			// If the ID's match, delete and remove the effect instance but don't modify the effect submix chain array itself
			if (EffectSubmixChain[i].PresetId == SubmixPresetId)
			{
				// Delete the reference to the effect instance
				if (EffectSubmixChain[i].EffectInstance)
				{
					delete EffectSubmixChain[i].EffectInstance;
					EffectSubmixChain[i].EffectInstance = nullptr;
				}
				EffectSubmixChain[i].PresetId = INDEX_NONE;
				return;
			}
		}

	}

	void FMixerSubmix::ClearSoundEffectSubmixes()
	{
		for (FSubmixEffectInfo& Info : EffectSubmixChain)
		{
			if (Info.EffectInstance)
			{
				Info.EffectInstance->ClearPreset();

				delete Info.EffectInstance;
				Info.EffectInstance = nullptr;
			}
		}

		EffectSubmixChain.Reset();
	}

	void FMixerSubmix::FormatChangeBuffer(const ESubmixChannelFormat InNewChannelType, AlignedFloatBuffer& InBuffer, AlignedFloatBuffer& OutNewBuffer)
	{
		// Retrieve ptr to the cached downmix channel map from the mixer device
		int32 NewChannelCount = MixerDevice->GetNumChannelsForSubmixFormat(InNewChannelType);
		Audio::AlignedFloatBuffer ChannelMap;
		MixerDevice->Get2DChannelMap(false, InNewChannelType, NumChannels, false, ChannelMap);
		float* ChannelMapPtr = ChannelMap.GetData();

		// Input and output frame count is going to be the same
		const int32 NumFrames = InBuffer.Num() / NumChannels;

		// Reset the passed in downmix scratch buffer
		OutNewBuffer.Reset();
		OutNewBuffer.AddZeroed(NumFrames * NewChannelCount);

		if (SubmixAmbisonicsDecoderID == INDEX_NONE)
		{
			float* OutNewBufferPtr = OutNewBuffer.GetData();

			// Loop through the down mix map and perform the downmix operation
			int32 InputSampleIndex = 0;
			int32 DownMixedBufferIndex = 0;
			for (; InputSampleIndex < InBuffer.Num();)
			{
				for (int32 DownMixChannel = 0; DownMixChannel < NewChannelCount; ++DownMixChannel)
				{
					for (int32 InChannel = 0; InChannel < NumChannels; ++InChannel)
					{
						const int32 ChannelMapIndex = NewChannelCount * InChannel + DownMixChannel;
						OutNewBufferPtr[DownMixedBufferIndex + DownMixChannel] += InBuffer[InputSampleIndex + InChannel] * ChannelMapPtr[ChannelMapIndex];
					}
				}

				InputSampleIndex += NumChannels;
				DownMixedBufferIndex += NewChannelCount;
			}
		}
		else
		{
			FAmbisonicsDecoderInputData InputData;
			InputData.AudioBuffer = &InBuffer;
			InputData.NumChannels = NumChannels;

			FAmbisonicsDecoderOutputData OutputData = { OutNewBuffer };

			if (CachedPositionalData.OutputNumChannels != NewChannelCount)
			{
				// re-cache output positions
				CachedPositionalData.OutputNumChannels = NewChannelCount;

				CachedPositionalData.OutputChannelPositions = AmbisonicsStatics::GetDefaultPositionMap(NewChannelCount);
			}

			//TODO: Update listener rotation in CachedPositionalData
			const TArray<FTransform>* ListenerTransforms = MixerDevice->GetListenerTransforms();

			if (ListenerTransforms != nullptr && ListenerTransforms->Num() >= 1)
			{
				CachedPositionalData.ListenerRotation = (*ListenerTransforms)[0].GetRotation();
			}

			// Todo: sum into OutputData rather than decoding directly to it.
			AmbisonicsMixer->DecodeFromAmbisonics(SubmixAmbisonicsDecoderID, InputData, CachedPositionalData, OutputData);
		}
	}

	void FMixerSubmix::SetUpAmbisonicsEncoder()
	{
		check(AmbisonicsMixer.IsValid());

		// If we haven't already set up the encoder, destroy the old stream.
		if (SubmixAmbisonicsEncoderID == INDEX_NONE)
		{
			TearDownAmbisonicsEncoder();
		}

		//Get a new unique stream ID
		SubmixAmbisonicsEncoderID = MixerDevice->GetNewUniqueAmbisonicsStreamID();
		AmbisonicsMixer->OnOpenEncodingStream(SubmixAmbisonicsEncoderID, AmbisonicsSettings);
	}

	void FMixerSubmix::SetUpAmbisonicsDecoder()
	{
		check(AmbisonicsMixer.IsValid());

		// if we have already set up the decoder, destroy the old stream.
		if (SubmixAmbisonicsDecoderID == INDEX_NONE)
		{
			TearDownAmbisonicsDecoder();
		}

		SubmixAmbisonicsDecoderID = MixerDevice->GetNewUniqueAmbisonicsStreamID();

		SetUpAmbisonicsPositionalData();
		AmbisonicsMixer->OnOpenDecodingStream(SubmixAmbisonicsDecoderID, AmbisonicsSettings, CachedPositionalData);
	}

	void FMixerSubmix::TearDownAmbisonicsEncoder()
	{
		if (SubmixAmbisonicsEncoderID != INDEX_NONE)
		{
			AmbisonicsMixer->OnCloseEncodingStream(SubmixAmbisonicsEncoderID);
			SubmixAmbisonicsEncoderID = INDEX_NONE;
		}
	}

	void FMixerSubmix::TearDownAmbisonicsDecoder()
	{
		if (SubmixAmbisonicsDecoderID != INDEX_NONE)
		{
			AmbisonicsMixer->OnCloseDecodingStream(SubmixAmbisonicsDecoderID);
			SubmixAmbisonicsDecoderID = INDEX_NONE;
		}
	}

	void FMixerSubmix::UpdateAmbisonicsEncoderForChildren()
	{
		bool bNeedsEncoder = false;

		//Here we scan all child submixes to see which submixes need to be reencoded.
		for (auto& Iter : ChildSubmixes)
		{
			FChildSubmixInfo& ChildSubmix = Iter.Value;

			TSharedPtr<Audio::FMixerSubmix, ESPMode::ThreadSafe> SubmixPtr = ChildSubmix.SubmixPtr.Pin();

			//Check to see if this child is an ambisonics submix.
			if (SubmixPtr.IsValid() && SubmixPtr->GetSubmixChannels() == ESubmixChannelFormat::Ambisonics)
			{
				UAmbisonicsSubmixSettingsBase* ChildAmbisonicsSettings = SubmixPtr->AmbisonicsSettings;

				//Check if this child submix needs to be reencoded.
				if (!ChildAmbisonicsSettings || AmbisonicsMixer->ShouldReencodeBetween(ChildAmbisonicsSettings, AmbisonicsSettings))
				{
					ChildSubmix.bNeedsAmbisonicsEncoding = false;
				}
				else
				{
					bNeedsEncoder = true;
				}
			}
			else
			{
				bNeedsEncoder = true;
			}
		}

		if (bNeedsEncoder)
		{
			SetUpAmbisonicsEncoder();
		}
		else
		{
			TearDownAmbisonicsEncoder();
		}
	}

	void FMixerSubmix::UpdateAmbisonicsDecoderForParent()
	{
		UAmbisonicsSubmixSettingsBase* ParentAmbisonicsSettings = nullptr;

		TSharedPtr<FMixerSubmix, ESPMode::ThreadSafe> ParentSubmixSharedPtr = ParentSubmix.Pin();
		if (ParentSubmixSharedPtr.IsValid())
		{
			if (ParentSubmixSharedPtr->GetSubmixChannels() == ESubmixChannelFormat::Ambisonics)
			{
				ParentAmbisonicsSettings = ParentSubmixSharedPtr->AmbisonicsSettings;
			}
		}

		// If we need to reencode between here and the parent submix, set up the submix decoder.
		if (!ParentAmbisonicsSettings || AmbisonicsMixer->ShouldReencodeBetween(AmbisonicsSettings, ParentAmbisonicsSettings))
		{
			SetUpAmbisonicsDecoder();
		}
		else
		{
			TearDownAmbisonicsDecoder();
		}
	}

	void FMixerSubmix::SetUpAmbisonicsPositionalData()
	{
		// If there is a parent and we are not passing it this submix's ambisonics audio, retrieve that submix's channel format.
		TSharedPtr<Audio::FMixerSubmix, ESPMode::ThreadSafe> ParentSubmixSharedPtr = ParentSubmix.Pin();
		if (ParentSubmixSharedPtr.IsValid())
		{
			const ESubmixChannelFormat ParentSubmixFormat = ParentSubmixSharedPtr->GetSubmixChannels();

			const int32 NumParentChannels = MixerDevice->GetNumChannelsForSubmixFormat(ParentSubmixFormat);
			CachedPositionalData.OutputNumChannels = NumParentChannels;
			CachedPositionalData.OutputChannelPositions = AmbisonicsStatics::GetDefaultPositionMap(NumParentChannels);
		}
		
		CachedPositionalData.ListenerRotation = FQuat::Identity;
	}

	void FMixerSubmix::EncodeAndMixInSource(AlignedFloatBuffer& InAudioData, FSubmixVoiceData& InVoiceInfo)
	{
		InVoiceInfo.CachedEncoderInputData.AudioBuffer = &InAudioData;

		FAmbisonicsEncoderOutputData OutputData = { InputAmbisonicsBuffer };
		
		// Encode voice to ambisonics:
		check(AmbisonicsMixer.IsValid());
		AmbisonicsMixer->EncodeToAmbisonics(InVoiceInfo.AmbisonicsEncoderId, InVoiceInfo.CachedEncoderInputData, OutputData, AmbisonicsSettings);
		
		//Sum output to ambisonics bed:
		float* DestinationBuffer = InputBuffer.GetData();
		float* SrcBuffer = InputAmbisonicsBuffer.GetData();
		for (int32 Index = 0; Index < InputBuffer.Num(); Index++)
		{
			DestinationBuffer[Index] += SrcBuffer[Index];
		}
	}

	void FMixerSubmix::EncodeAndMixInChildSubmix(FChildSubmixInfo& Child)
	{
		check(AmbisonicsMixer.IsValid());
		check(SubmixAmbisonicsEncoderID != INDEX_NONE);

		//TODO: Implement generic mixdowns to ambisonics. Set up input encoder channel
	}

	void FMixerSubmix::PumpCommandQueue()
	{
		TFunction<void()> Command;
		while (CommandQueue.Dequeue(Command))
		{
			Command();
		}
	}

	void FMixerSubmix::SubmixCommand(TFunction<void()> Command)
	{
		CommandQueue.Enqueue(MoveTemp(Command));
	}

	void FMixerSubmix::ProcessAudio(const ESubmixChannelFormat ParentChannelType, AlignedFloatBuffer& OutAudioBuffer)
	{
		AUDIO_MIXER_CHECK_AUDIO_PLAT_THREAD(MixerDevice);

		// Pump pending command queues
		PumpCommandQueue();

		// Device format may change channels if device is hot swapped
		if (ChannelFormat == ESubmixChannelFormat::Device)
		{
			NumChannels = MixerDevice->GetNumChannelsForSubmixFormat(ChannelFormat);
			const int32 NumOutputFrames = MixerDevice->GetNumOutputFrames();
			NumSamples = NumChannels * NumOutputFrames;
		}

		InputBuffer.Reset(NumSamples);
		InputBuffer.AddZeroed(NumSamples);

		float* BufferPtr = InputBuffer.GetData();

		// Mix all submix audio into this submix's input scratch buffer
		{
			SCOPE_CYCLE_COUNTER(STAT_AudioMixerSubmixChildren);

			// First loop this submix's child submixes mixing in their output into this submix's dry/wet buffers.
			for (auto& ChildSubmixEntry : ChildSubmixes)
			{
				TSharedPtr<Audio::FMixerSubmix, ESPMode::ThreadSafe> ChildSubmix = ChildSubmixEntry.Value.SubmixPtr.Pin();
				if (ChildSubmix.IsValid())
				{
					ScratchBuffer.Reset(NumSamples);
					ScratchBuffer.AddZeroed(NumSamples);

					ChildSubmix->ProcessAudio(ChannelFormat, ScratchBuffer);

					float* ScratchBufferPtr = ScratchBuffer.GetData();

					if (ChildSubmixEntry.Value.bNeedsAmbisonicsEncoding)
					{
						// Encode into ambisonics. TODO: Implement.
						EncodeAndMixInChildSubmix(ChildSubmixEntry.Value);
					}
					else
					{
						Audio::MixInBufferFast(ScratchBufferPtr, BufferPtr, NumSamples);
					}
				}
			}
		}

		{
			SCOPE_CYCLE_COUNTER(STAT_AudioMixerSubmixSource);

			// Loop through this submix's sound sources
			for (const auto MixerSourceVoiceIter : MixerSourceVoices)
			{
				const FMixerSourceVoice* MixerSourceVoice = MixerSourceVoiceIter.Key;
				const float SendLevel = MixerSourceVoiceIter.Value.SendLevel;

				
				MixerSourceVoice->MixOutputBuffers(ChannelFormat, SendLevel, InputBuffer);
			}
		}

		if (EffectSubmixChain.Num() > 0)
		{
			SCOPE_CYCLE_COUNTER(STAT_AudioMixerSubmixEffectProcessing);

			// Setup the input data buffer
			FSoundEffectSubmixInputData InputData;
			InputData.AudioClock = MixerDevice->GetAudioTime();

			// Compute the number of frames of audio. This will be independent of if we downmix our wet buffer.
			InputData.NumFrames = NumSamples / NumChannels;
			InputData.NumChannels = NumChannels;
			InputData.NumDeviceChannels = MixerDevice->GetNumDeviceChannels();
			InputData.ListenerTransforms = MixerDevice->GetListenerTransforms();
			InputData.AudioClock = MixerDevice->GetAudioClock();

			FSoundEffectSubmixOutputData OutputData;
			OutputData.AudioBuffer = &ScratchBuffer;
			OutputData.NumChannels = NumChannels;

			for (FSubmixEffectInfo& SubmixEffectInfo : EffectSubmixChain)
			{
				FSoundEffectSubmix* SubmixEffect = SubmixEffectInfo.EffectInstance;
<<<<<<< HEAD
=======

				// SubmixEffectInfo.EffectInstance will be null if FMixerSubmix::RemoveSoundEffectSubmix was called earlier.
				if (!SubmixEffect)
				{
					continue;
				}
>>>>>>> 15f50b57

				// Reset the output scratch buffer
				ScratchBuffer.Reset(NumSamples);
				ScratchBuffer.AddZeroed(NumSamples);

				// Check to see if we need to down-mix our audio before sending to the submix effect
				const uint32 ChannelCountOverride = SubmixEffect->GetDesiredInputChannelCountOverride();

				// Only support downmixing to stereo. TODO: change GetDesiredInputChannelCountOverride() API to be "DownmixToStereo"
				if (ChannelCountOverride < (uint32)NumChannels && ChannelCountOverride == 2)
				{
					// Perform the down-mix operation with the down-mixed scratch buffer
					FormatChangeBuffer(ESubmixChannelFormat::Stereo, InputBuffer, DownmixedBuffer);

					InputData.NumChannels = ChannelCountOverride;
					InputData.AudioBuffer = &DownmixedBuffer;
					SubmixEffect->ProcessAudio(InputData, OutputData);
				}
				else
				{
					// If we're not down-mixing, then just pass in the current wet buffer and our channel count is the same as the output channel count
					InputData.NumChannels = NumChannels;
					InputData.AudioBuffer = &InputBuffer;
					SubmixEffect->ProcessAudio(InputData, OutputData);
				}

				FMemory::Memcpy((void*)BufferPtr, (void*)ScratchBuffer.GetData(), sizeof(float)*NumSamples);
			}

		}

		// If we are recording, Add out buffer to the RecordingData buffer:
		{
			FScopeLock ScopedLock(&RecordingCriticalSection);
			if (bIsRecording)
			{
				// TODO: Consider a scope lock between here and OnStopRecordingOutput.
				RecordingData.Append((float*)BufferPtr, NumSamples);
			}
		}

		// If the channel types match, just do a copy
		if (ChannelFormat != ParentChannelType || SubmixAmbisonicsDecoderID != INDEX_NONE)
		{
			FormatChangeBuffer(ParentChannelType, InputBuffer, OutAudioBuffer);
		}
		else
		{
			FMemory::Memcpy((void*)OutAudioBuffer.GetData(), (void*)InputBuffer.GetData(), sizeof(float)*NumSamples);
		}

		// Perform any envelope following if we're told to do so
		if (bIsEnvelopeFollowing)
		{
			const int32 OutBufferSamples = OutAudioBuffer.Num();
			const float* OutAudioBufferPtr = OutAudioBuffer.GetData();

			float TempEnvelopeValues[AUDIO_MIXER_MAX_OUTPUT_CHANNELS];
			FMemory::Memset(TempEnvelopeValues, sizeof(float)*AUDIO_MIXER_MAX_OUTPUT_CHANNELS);

			// Perform envelope following per channel
			for (int32 ChannelIndex = 0; ChannelIndex < NumChannels; ++ChannelIndex)
			{
				// Get the envelope follower for the channel
				FEnvelopeFollower& EnvFollower = EnvelopeFollowers[ChannelIndex];

				// Track the last sample
				for (int32 SampleIndex = ChannelIndex; SampleIndex < OutBufferSamples; SampleIndex += NumChannels)
				{
					const float SampleValue = OutAudioBufferPtr[SampleIndex];
					EnvFollower.ProcessAudio(SampleValue);
				}

				// Store the last value
				TempEnvelopeValues[ChannelIndex] = EnvFollower.GetCurrentValue();
			}

			FScopeLock EnvelopeScopeLock(&EnvelopeCriticalSection);

			EnvelopeNumChannels = NumChannels;
			FMemory::Memcpy(EnvelopeValues, TempEnvelopeValues, sizeof(float)*AUDIO_MIXER_MAX_OUTPUT_CHANNELS);
		}


		// Now loop through any buffer listeners and feed the listeners the result of this audio callback
		{
			double AudioClock = MixerDevice->GetAudioTime();
			float SampleRate = MixerDevice->GetSampleRate();
			FScopeLock Lock(&BufferListenerCriticalSection);
			for (ISubmixBufferListener* BufferListener : BufferListeners)
			{
				check(BufferListener);
				BufferListener->OnNewSubmixBuffer(OwningSubmixObject, OutAudioBuffer.GetData(), OutAudioBuffer.Num(), NumChannels, SampleRate, AudioClock);
			}
		}
	}

	int32 FMixerSubmix::GetSampleRate() const
	{
		return MixerDevice->GetDeviceSampleRate();
	}

	int32 FMixerSubmix::GetNumOutputChannels() const
	{
		return MixerDevice->GetNumDeviceChannels();
	}

	int32 FMixerSubmix::GetNumChainEffects() const
	{
		return EffectSubmixChain.Num();
	}

	FSoundEffectSubmix* FMixerSubmix::GetSubmixEffect(const int32 InIndex)
	{
		if (InIndex < EffectSubmixChain.Num())
		{
			return EffectSubmixChain[InIndex].EffectInstance;
		}
		return nullptr;
	}

	void FMixerSubmix::Update()
	{
	}

	void FMixerSubmix::OnAmbisonicsSettingsChanged(UAmbisonicsSubmixSettingsBase* InAmbisonicsSettings)
	{
		check(InAmbisonicsSettings != nullptr);
		if (!AmbisonicsMixer.IsValid())
		{
			AmbisonicsMixer = MixerDevice->GetAmbisonicsMixer();
			if (!AmbisonicsMixer.IsValid())
			{
				return;
			}
		}

		AmbisonicsSettings = InAmbisonicsSettings;
		NumChannels = AmbisonicsMixer->GetNumChannelsForAmbisonicsFormat(AmbisonicsSettings);
		NumSamples = NumChannels * MixerDevice->GetNumOutputFrames();

		UpdateAmbisonicsEncoderForChildren();
		UpdateAmbisonicsDecoderForParent();
	}

	void FMixerSubmix::OnStartRecordingOutput(float ExpectedDuration)
	{
		RecordingData.Reset();
		RecordingData.Reserve(ExpectedDuration * GetSampleRate());
		bIsRecording = true;
	}

	AlignedFloatBuffer& FMixerSubmix::OnStopRecordingOutput(float& OutNumChannels, float& OutSampleRate)
	{
		FScopeLock ScopedLock(&RecordingCriticalSection);
		bIsRecording = false;
		OutNumChannels = NumChannels;
		OutSampleRate = GetSampleRate();
		return RecordingData;
	}

	void FMixerSubmix::PauseRecordingOutput()
	{
		if (!RecordingData.Num())
		{
			UE_LOG(LogAudioMixer, Warning, TEXT("Cannot pause recording output as no recording is in progress."));
			return;
		}
		
		bIsRecording = false;
	}

	void FMixerSubmix::ResumeRecordingOutput()
	{
		if (!RecordingData.Num())
		{
			UE_LOG(LogAudioMixer, Warning, TEXT("Cannot resume recording output as no recording is in progress."));
			return;
		}
		bIsRecording = true;
	}

	void FMixerSubmix::RegisterBufferListener(ISubmixBufferListener* BufferListener)
	{
		FScopeLock Lock(&BufferListenerCriticalSection);
		check(BufferListener);
		BufferListeners.AddUnique(BufferListener);
	}

	void FMixerSubmix::UnregisterBufferListener(ISubmixBufferListener* BufferListener)
	{
		FScopeLock Lock(&BufferListenerCriticalSection);
		check(BufferListener);
		BufferListeners.Remove(BufferListener);
	}
	void FMixerSubmix::StartEnvelopeFollowing(int32 AttackTime, int32 ReleaseTime)
	{
		if (!bIsEnvelopeFollowing)
		{
			// Zero out any previous envelope values which may have been in the array before starting up
			for (int32 ChannelIndex = 0; ChannelIndex < AUDIO_MIXER_MAX_OUTPUT_CHANNELS; ++ChannelIndex)
			{
				EnvelopeValues[ChannelIndex] = 0.0f;
				EnvelopeFollowers[ChannelIndex].Init(GetSampleRate(), AttackTime, ReleaseTime);
			}

			bIsEnvelopeFollowing = true;
		}
	}

	void FMixerSubmix::StopEnvelopeFollowing()
	{
		bIsEnvelopeFollowing = false;
	}

	void FMixerSubmix::AddEnvelopeFollowerDelegate(const FOnSubmixEnvelopeBP& OnSubmixEnvelopeBP)
	{
		OnSubmixEnvelope.AddUnique(OnSubmixEnvelopeBP);
	}

	void FMixerSubmix::BroadcastEnvelope()
	{

		if (bIsEnvelopeFollowing)
		{
			// Get the envelope data
			TArray<float> EnvelopeData;

			{
				// Make the copy of the envelope values using a critical section
				FScopeLock EnvelopeScopeLock(&EnvelopeCriticalSection);

				EnvelopeData.AddUninitialized(EnvelopeNumChannels);
				FMemory::Memcpy(EnvelopeData.GetData(), EnvelopeValues, sizeof(float)*EnvelopeNumChannels);
			}

			// Broadcast to any bound delegates
			if (OnSubmixEnvelope.IsBound())
			{
				OnSubmixEnvelope.Broadcast(EnvelopeData);
			}

		}
	}

}<|MERGE_RESOLUTION|>--- conflicted
+++ resolved
@@ -621,15 +621,12 @@
 			for (FSubmixEffectInfo& SubmixEffectInfo : EffectSubmixChain)
 			{
 				FSoundEffectSubmix* SubmixEffect = SubmixEffectInfo.EffectInstance;
-<<<<<<< HEAD
-=======
 
 				// SubmixEffectInfo.EffectInstance will be null if FMixerSubmix::RemoveSoundEffectSubmix was called earlier.
 				if (!SubmixEffect)
 				{
 					continue;
 				}
->>>>>>> 15f50b57
 
 				// Reset the output scratch buffer
 				ScratchBuffer.Reset(NumSamples);
