--- conflicted
+++ resolved
@@ -88,36 +88,20 @@
 			}
 		}
 	}
-<<<<<<< HEAD
 
 	void FMixerSubmix::InitInternal()
 	{
 		// Set the initialized output volume
 		InitializedOutputVolume = FMath::Clamp(OwningSubmixObject->OutputVolume, 0.0f, 1.0f);
 
-=======
-
-	void FMixerSubmix::InitInternal()
-	{
-		// Set the initialized output volume
-		InitializedOutputVolume = FMath::Clamp(OwningSubmixObject->OutputVolume, 0.0f, 1.0f);
-
->>>>>>> 69078e53
 		if (!FMath::IsNearlyEqual(InitializedOutputVolume, 1.0f))
 		{
 			bApplyOutputVolumeScale = true;
 		}
-<<<<<<< HEAD
 
 		// Loop through the submix's presets and make new instances of effects in the same order as the presets
 		ClearSoundEffectSubmixes();
 
-=======
-
-		// Loop through the submix's presets and make new instances of effects in the same order as the presets
-		ClearSoundEffectSubmixes();
-
->>>>>>> 69078e53
 		for (USoundEffectSubmixPreset* EffectPreset : OwningSubmixObject->SubmixEffectChain)
 		{
 			if (EffectPreset)
@@ -1029,18 +1013,11 @@
 	}
 
 	void FMixerSubmix::SetDynamicOutputVolume(float InVolume)
-<<<<<<< HEAD
 	{
 		InVolume = FMath::Clamp(InVolume, 0.0f, 1.0f);
 		if (!FMath::IsNearlyEqual(InVolume, TargetOutputVolume))
 		{
 			TargetOutputVolume = InVolume;
-=======
-	{
-		InVolume = FMath::Clamp(InVolume, 0.0f, 1.0f);
-		if (!FMath::IsNearlyEqual(InVolume, TargetOutputVolume))
-		{
-			TargetOutputVolume = InVolume;
 			bApplyOutputVolumeScale = true;
 		}
 	}
@@ -1051,24 +1028,10 @@
 		if (!FMath::IsNearlyEqual(InitializedOutputVolume, InVolume))
 		{
 			InitializedOutputVolume = InVolume;
->>>>>>> 69078e53
 			bApplyOutputVolumeScale = true;
 		}
 	}
 
-<<<<<<< HEAD
-	void FMixerSubmix::SetOutputVolume(float InVolume)
-	{
-		InVolume = FMath::Clamp(InVolume, 0.0f, 1.0f);
-		if (!FMath::IsNearlyEqual(InitializedOutputVolume, InVolume))
-		{
-			InitializedOutputVolume = InVolume;
-			bApplyOutputVolumeScale = true;
-		}
-	}
-
-=======
->>>>>>> 69078e53
 	void FMixerSubmix::BroadcastEnvelope()
 	{
 		if (bIsEnvelopeFollowing)
