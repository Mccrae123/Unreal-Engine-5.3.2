--- conflicted
+++ resolved
@@ -274,27 +274,6 @@
 
 			if (MixerDevice->IsModulationPluginEnabled() && MixerDevice->ModulationInterface.IsValid())
 			{
-<<<<<<< HEAD
-				USoundModulatorBase* VolumeModulator = SoundSubmix->OutputVolumeModulation.Modulator;
-				USoundModulatorBase* WetLevelModulator = SoundSubmix->WetLevelModulation.Modulator;
-				USoundModulatorBase* DryLevelModulator = SoundSubmix->DryLevelModulation.Modulator;
-
-				// Queue this up to happen after submix init, when the mixer device has finished being added to the device manager
-				SubmixCommand([this, VolumeModulator, WetLevelModulator, DryLevelModulator]()
-				{
-					UpdateModulationSettings(VolumeModulator, WetLevelModulator, DryLevelModulator);
-				});
-			}
-			if (SoundSubmix->AudioLinkSettings)
-			{
-				if (IAudioLinkFactory* LinkFactory = IAudioLinkFactory::FindFactory(SoundSubmix->AudioLinkSettings->GetFactoryName()))
-				{
-					AudioLinkInstance = LinkFactory->CreateSubmixAudioLink({ SoundSubmix, MixerDevice, SoundSubmix->AudioLinkSettings });
-				}
-				else
-				{
-					UE_LOG(LogAudioLink, Warning, TEXT("Failed to Find AudioLink Factory '%s'"), *SoundSubmix->AudioLinkSettings->GetFactoryName().GetPlainNameString());
-=======
 				TSet<TObjectPtr<USoundModulatorBase>> VolumeModulator = SoundSubmix->OutputVolumeModulation.Modulators;
 				TSet<TObjectPtr<USoundModulatorBase>> WetLevelModulator = SoundSubmix->WetLevelModulation.Modulators;
 				TSet<TObjectPtr<USoundModulatorBase>> DryLevelModulator = SoundSubmix->DryLevelModulation.Modulators;
@@ -319,7 +298,6 @@
 						GetDefault<UAudioLinkSettingsAbstract>(LinkFactory->GetSettingsClass()) : SoundSubmix->AudioLinkSettings.Get();
 
 					AudioLinkInstance = LinkFactory->CreateSubmixAudioLink({ SoundSubmix, MixerDevice, Settings });
->>>>>>> d731a049
 				}
 			}
 			
@@ -1100,8 +1078,6 @@
 			return true;
 		}
 
-<<<<<<< HEAD
-=======
 		{
 			// query the SubmixBufferListeners to see if they plan to render audio into this buffer
 			FScopeLock Lock(&BufferListenerCriticalSection);
@@ -1114,7 +1090,6 @@
 			}
 		}
 
->>>>>>> d731a049
 		// If this submix is not rendering any sources directly and silence has been detected, we need to check it's children submixes
 		if (MixerSourceVoices.Num() == 0 && SilenceTimeStartSeconds >= 0.0)
 		{
@@ -1309,20 +1284,11 @@
 		{
 			DryLevelMod.ProcessControl(DryModBaseDb);
 			TargetDryLevel = DryLevelMod.GetValue();
-<<<<<<< HEAD
-=======
 		}
 		else
 		{
 			TargetDryLevel = Audio::ConvertToLinear(DryModBaseDb);
->>>>>>> d731a049
-		}
-		else
-		{
-			TargetDryLevel = Audio::ConvertToLinear(DryModBaseDb);
-		}
-
-		TargetDryLevel *= DryLevelModifier;
+		}
 
 		TargetDryLevel *= DryLevelModifier;
 
@@ -1393,11 +1359,7 @@
 					float EndFadeVolume = FadeInfo.FadeVolume.GetValue();
 
 					// Mix this effect chain with other effect chains.
-<<<<<<< HEAD
-					MixInBufferFast(EffectChainOutputBuffer, SubmixChainMixBuffer, StartFadeVolume, EndFadeVolume);
-=======
 					ArrayMixIn(EffectChainOutputBuffer, SubmixChainMixBuffer, StartFadeVolume, EndFadeVolume);
->>>>>>> d731a049
 				}
 
 				// If we processed any effects, write over the old input buffer vs mixing into it. This is basically the "wet channel" audio in a submix.
@@ -1424,19 +1386,11 @@
 				{
 					if (FMath::IsNearlyEqual(TargetWetLevel, CurrentWetLevel))
 					{
-<<<<<<< HEAD
-						MultiplyBufferByConstantInPlace(InputBuffer, TargetWetLevel);
-					}
-					else
-					{
-						FadeBufferFast(InputBuffer, CurrentWetLevel, TargetWetLevel);
-=======
 						ArrayMultiplyByConstantInPlace(InputBuffer, TargetWetLevel);
 					}
 					else
 					{
 						ArrayFade(InputBuffer, CurrentWetLevel, TargetWetLevel);
->>>>>>> d731a049
 						CurrentWetLevel = TargetWetLevel;
 					}
 				}
@@ -1449,20 +1403,12 @@
 			// If we've already set the volume, only need to multiply by constant
 			if (FMath::IsNearlyEqual(TargetDryLevel, CurrentDryLevel))
 			{
-<<<<<<< HEAD
-				MultiplyBufferByConstantInPlace(DryChannelBuffer, TargetDryLevel);
-=======
 				ArrayMultiplyByConstantInPlace(DryChannelBuffer, TargetDryLevel);
->>>>>>> d731a049
 			}
 			else
 			{
 				// To avoid popping, we do a fade on the buffer to the target volume
-<<<<<<< HEAD
-				FadeBufferFast(DryChannelBuffer, CurrentDryLevel, TargetDryLevel);
-=======
 				ArrayFade(DryChannelBuffer, CurrentDryLevel, TargetDryLevel);
->>>>>>> d731a049
 				CurrentDryLevel = TargetDryLevel;
 			}
 			ArrayMixIn(DryChannelBuffer, InputBuffer);
@@ -1532,20 +1478,11 @@
 		{
 			VolumeMod.ProcessControl(VolumeModBaseDb);
 			TargetOutputVolume = VolumeMod.GetValue();
-<<<<<<< HEAD
-=======
 		}
 		else
 		{
 			TargetOutputVolume = Audio::ConvertToLinear(VolumeModBaseDb);
->>>>>>> d731a049
-		}
-		else
-		{
-			TargetOutputVolume = Audio::ConvertToLinear(VolumeModBaseDb);
-		}
-
-		TargetOutputVolume *= VolumeModifier;
+		}
 
 		TargetOutputVolume *= VolumeModifier;
 
@@ -1555,20 +1492,12 @@
 			// If we've already set the output volume, only need to multiply by constant
 			if (FMath::IsNearlyEqual(TargetOutputVolume, CurrentOutputVolume))
 			{
-<<<<<<< HEAD
-				Audio::MultiplyBufferByConstantInPlace(InputBuffer, TargetOutputVolume);
-=======
 				Audio::ArrayMultiplyByConstantInPlace(InputBuffer, TargetOutputVolume);
->>>>>>> d731a049
 			}
 			else
 			{
 				// To avoid popping, we do a fade on the buffer to the target volume
-<<<<<<< HEAD
-				Audio::FadeBufferFast(InputBuffer, CurrentOutputVolume, TargetOutputVolume);
-=======
 				Audio::ArrayFade(InputBuffer, CurrentOutputVolume, TargetOutputVolume);
->>>>>>> d731a049
 				CurrentOutputVolume = TargetOutputVolume;
 			}
 		}
@@ -1679,11 +1608,7 @@
 				const float DryLevel = SubmixEffect->GetDryLevel();
 				if (DryLevel > 0.0f)
 				{
-<<<<<<< HEAD
-					MixInBufferFast(ScratchBuffer, *OutputData.AudioBuffer, DryLevel);
-=======
 					ArrayMixIn(ScratchBuffer, *OutputData.AudioBuffer, DryLevel);
->>>>>>> d731a049
 				}
 				// Copy the output to the input
 				FMemory::Memcpy((void*)ScratchBuffer.GetData(), (void*)OutputData.AudioBuffer->GetData(), sizeof(float) * NumSamples);
