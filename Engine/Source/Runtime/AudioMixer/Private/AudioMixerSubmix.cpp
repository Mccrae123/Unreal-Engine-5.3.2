// Copyright Epic Games, Inc. All Rights Reserved.

#include "AudioMixerSubmix.h"
#include "AudioMixerDevice.h"
#include "AudioMixerSourceVoice.h"
<<<<<<< HEAD
=======
#include "Sound/SoundEffectPreset.h"
>>>>>>> 90fae962
#include "Sound/SoundEffectSubmix.h"
#include "Sound/SoundSubmix.h"
#include "Sound/SoundSubmixSend.h"
#include "ProfilingDebugging/CsvProfiler.h"

// Link to "Audio" profiling category
CSV_DECLARE_CATEGORY_MODULE_EXTERN(AUDIOMIXERCORE_API, Audio);

static int32 RecoverRecordingOnShutdownCVar = 0;
FAutoConsoleVariableRef CVarRecoverRecordingOnShutdown(
	TEXT("au.RecoverRecordingOnShutdown"),
	RecoverRecordingOnShutdownCVar,
	TEXT("When set to 1, we will attempt to bounce the recording to a wav file if the game is shutdown while a recording is in flight.\n")
	TEXT("0: Disabled, 1: Enabled"),
	ECVF_Default);

static int32 AllowInitOnAudioRenderThreadCVar = 0;
FAutoConsoleVariableRef CVarAllowInitOnAudioRenderThread(
	TEXT("au.AllowInitOnAudioRenderThread"),
	RecoverRecordingOnShutdownCVar,
	TEXT("When set to 1, we will initialize the submix on the audio render thread.\n")
	TEXT("0: Disabled, 1: Enabled"),
	ECVF_Default);

namespace Audio
{
	// Unique IDs for mixer submixes
	static uint32 GSubmixMixerIDs = 0;

	FMixerSubmix::FMixerSubmix(FMixerDevice* InMixerDevice)
		: Id(GSubmixMixerIDs++)
		, ParentSubmix(nullptr)
		, MixerDevice(InMixerDevice)
		, NumChannels(0)
		, NumSamples(0)
		, InitializedOutputVolume(1.0f)
		, OutputVolume(1.0f)
		, TargetOutputVolume(1.0f)
		, EnvelopeNumChannels(0)
		, NumSubmixEffects(0)
		, bIsRecording(false)
		, bIsBackgroundMuted(false)
		, bApplyOutputVolumeScale(false)
		, OwningSubmixObject(nullptr)
	{
		EnvelopeFollowers.Reset();
		EnvelopeFollowers.AddDefaulted(AUDIO_MIXER_MAX_OUTPUT_CHANNELS);
	}

	FMixerSubmix::~FMixerSubmix()
	{
		ClearSoundEffectSubmixes();

		if (RecoverRecordingOnShutdownCVar && OwningSubmixObject && bIsRecording)
		{
			FString InterruptedFileName = TEXT("InterruptedRecording.wav");
			UE_LOG(LogAudioMixer, Warning, TEXT("Recording of Submix %s was interrupted. Saving interrupted recording as %s."), *(OwningSubmixObject->GetName()), *InterruptedFileName);
			if (const USoundSubmix* SoundSubmix = Cast<const USoundSubmix>(OwningSubmixObject))
			{
				USoundSubmix* MutableSubmix = const_cast<USoundSubmix*>(SoundSubmix);
				MutableSubmix->StopRecordingOutput(MixerDevice, EAudioRecordingExportType::WavFile, InterruptedFileName, FString());
			}
		}
	}

	void FMixerSubmix::Init(const USoundSubmixBase* InSoundSubmix, bool bAllowReInit)
	{
		check(IsInAudioThread());
		if (InSoundSubmix != nullptr)
		{
			// This is a first init and needs to be synchronous
			if (!OwningSubmixObject)
			{
				OwningSubmixObject = InSoundSubmix;
				InitInternal();
			}
			// This is a re-init and needs to be thread safe
			else if (bAllowReInit)
			{
				check(OwningSubmixObject == InSoundSubmix);
				if (AllowInitOnAudioRenderThreadCVar)
				{
					SubmixCommand([this]()
					{
						InitInternal();
					});
				}
				else
				{
					InitInternal();
				}
			}
		}
	}

	void FMixerSubmix::InitInternal()
	{
		// Loop through the submix's presets and make new instances of effects in the same order as the presets
		ClearSoundEffectSubmixes();


		if (const USoundSubmix* SoundSubmix = Cast<const USoundSubmix>(OwningSubmixObject))
		{
			// Set the initialized output volume
			InitializedOutputVolume = FMath::Clamp(SoundSubmix->OutputVolume, 0.0f, 1.0f);

			if (!FMath::IsNearlyEqual(InitializedOutputVolume, 1.0f))
			{
				bApplyOutputVolumeScale = true;
			}

			NumSubmixEffects = 0;

			FScopeLock ScopeLock(&EffectChainMutationCriticalSection);			
			for (USoundEffectSubmixPreset* EffectPreset : SoundSubmix->SubmixEffectChain)
			{
				if (EffectPreset)
				{
					++NumSubmixEffects;


					FSoundEffectSubmixInitData InitData;
					InitData.DeviceID = MixerDevice->DeviceID;
					InitData.SampleRate = MixerDevice->GetSampleRate();
					InitData.PresetSettings = nullptr;

					// Create a new effect instance using the preset & enable
					TSoundEffectSubmixPtr SubmixEffect = USoundEffectPreset::CreateInstance<FSoundEffectSubmixInitData, FSoundEffectSubmix>(InitData, *EffectPreset);
					SubmixEffect->SetEnabled(true);

					FSubmixEffectInfo EffectInfo;
					EffectInfo.PresetId = EffectPreset->GetUniqueID();
					EffectInfo.EffectInstance = SubmixEffect;

					// Add the effect to this submix's chain
					EffectSubmixChain.Add(MoveTemp(EffectInfo));
				}
			}

			NumChannels = MixerDevice->GetNumDeviceChannels();
			const int32 NumOutputFrames = MixerDevice->GetNumOutputFrames();
			NumSamples = NumChannels * NumOutputFrames;
		}
		else if (const USoundfieldSubmix* SoundfieldSubmix = Cast<const USoundfieldSubmix>(OwningSubmixObject))
		{
			ISoundfieldFactory* SoundfieldFactory = SoundfieldSubmix->GetSoundfieldFactoryForSubmix();
			const USoundfieldEncodingSettingsBase* EncodingSettings = SoundfieldSubmix->GetSoundfieldEncodingSettings();

			TArray<USoundfieldEffectBase*> Effects = SoundfieldSubmix->GetSoundfieldProcessors();
			SetupSoundfieldStreams(EncodingSettings, Effects, SoundfieldFactory);
		}
		else if (const UEndpointSubmix* EndpointSubmix = Cast<const UEndpointSubmix>(OwningSubmixObject))
		{
			NumChannels = MixerDevice->GetNumDeviceChannels();
			const int32 NumOutputFrames = MixerDevice->GetNumOutputFrames();
			NumSamples = NumChannels * NumOutputFrames;

			IAudioEndpointFactory* EndpointFactory = EndpointSubmix->GetAudioEndpointForSubmix();
			const UAudioEndpointSettingsBase* EndpointSettings = EndpointSubmix->GetEndpointSettings();

			SetupEndpoint(EndpointFactory, EndpointSettings);
		}
		else if (const USoundfieldEndpointSubmix* SoundfieldEndpointSubmix = Cast<const USoundfieldEndpointSubmix>(OwningSubmixObject))
		{
 			ISoundfieldEndpointFactory* SoundfieldFactory = SoundfieldEndpointSubmix->GetSoundfieldEndpointForSubmix();
			const USoundfieldEncodingSettingsBase* EncodingSettings = SoundfieldEndpointSubmix->GetEncodingSettings();

			if (!SoundfieldFactory)
			{
				UE_LOG(LogAudio, Display, TEXT("Wasn't able to set up soundfield format for submix %s. Sending to default output."), *OwningSubmixObject->GetName());
				return;
			}

			if (!EncodingSettings)
			{
				EncodingSettings = SoundfieldFactory->GetDefaultEncodingSettings();

				if (!ensureMsgf(EncodingSettings, TEXT("Soundfield Endpoint %s did not return default encoding settings! Is ISoundfieldEndpointFactory::GetDefaultEncodingSettings() implemented?"), *SoundfieldFactory->GetEndpointTypeName().ToString()))
				{
					return;
				}
			}

			TArray<USoundfieldEffectBase*> Effects = SoundfieldEndpointSubmix->GetSoundfieldProcessors();

			SetupSoundfieldStreams(EncodingSettings, Effects, SoundfieldFactory);

			if (IsSoundfieldSubmix())
			{
				const USoundfieldEndpointSettingsBase* EndpointSettings = SoundfieldEndpointSubmix->GetEndpointSettings();

				if (!EndpointSettings)
				{
					EndpointSettings = SoundfieldFactory->GetDefaultEndpointSettings();

					if (!ensureMsgf(EncodingSettings, TEXT("Soundfield Endpoint %s did not return default encoding settings! Is ISoundfieldEndpointFactory::GetDefaultEndpointSettings() implemented?"), *SoundfieldFactory->GetEndpointTypeName().ToString()))
					{
						return;
					}
				}

				SetupEndpoint(SoundfieldFactory, EndpointSettings);
			}
			else
			{
				UE_LOG(LogAudio, Display, TEXT("Wasn't able to set up soundfield format for submix %s. Sending to default output."), *OwningSubmixObject->GetName());
				SoundfieldStreams.Reset();
			}
		}
		else
		{
			// If we've arrived here, we couldn't identify the type of the submix we're initializing.
			checkNoEntry();
		}
	}

	void FMixerSubmix::DownmixBuffer(const int32 InChannels, const AlignedFloatBuffer& InBuffer, const int32 OutChannels, AlignedFloatBuffer& OutNewBuffer)
	{
		Audio::AlignedFloatBuffer MixdownGainsMap;
		Audio::FMixerDevice::Get2DChannelMap(false, InChannels, OutChannels, false, MixdownGainsMap);
		Audio::DownmixBuffer(InChannels, OutChannels, InBuffer, OutNewBuffer, MixdownGainsMap.GetData());
	}

	void FMixerSubmix::SetParentSubmix(TWeakPtr<FMixerSubmix, ESPMode::ThreadSafe> SubmixWeakPtr)
	{
		if (ParentSubmix == SubmixWeakPtr)
		{
			return;
		}

		TSharedPtr<Audio::FMixerSubmix, ESPMode::ThreadSafe> ParentPtr = ParentSubmix.Pin();
		if (ParentPtr.IsValid())
		{
			const uint32 InChildId = GetId();
			ParentPtr->SubmixCommand([this, InChildId, SubmixWeakPtr]()
			{
				AUDIO_MIXER_CHECK_AUDIO_PLAT_THREAD(MixerDevice);

				ChildSubmixes.Remove(InChildId);
			});
		}

		SubmixCommand([this, SubmixWeakPtr]()
		{
			AUDIO_MIXER_CHECK_AUDIO_PLAT_THREAD(MixerDevice);

			ParentSubmix = SubmixWeakPtr;
			if (IsSoundfieldSubmix())
			{
				SetupSoundfieldStreamForParent();
			}
		});
	}

	void FMixerSubmix::AddChildSubmix(TWeakPtr<FMixerSubmix, ESPMode::ThreadSafe> SubmixWeakPtr)
	{
		SubmixCommand([this, SubmixWeakPtr]()
		{
			AUDIO_MIXER_CHECK_AUDIO_PLAT_THREAD(MixerDevice);

			TSharedPtr<Audio::FMixerSubmix, ESPMode::ThreadSafe> SubmixSharedPtr = SubmixWeakPtr.Pin();
			if (SubmixSharedPtr.IsValid())
			{
				FChildSubmixInfo& ChildSubmixInfo = ChildSubmixes.Emplace(SubmixSharedPtr->GetId(), SubmixWeakPtr);

				if (IsSoundfieldSubmix())
				{
					SetupSoundfieldEncodingForChild(ChildSubmixInfo);
				}
			}
		});
	}

	void FMixerSubmix::RemoveChildSubmix(TWeakPtr<FMixerSubmix, ESPMode::ThreadSafe> SubmixWeakPtr)
	{
		TSharedPtr<FMixerSubmix, ESPMode::ThreadSafe> SubmixStrongPtr = SubmixWeakPtr.Pin();
		if (!SubmixStrongPtr.IsValid())
		{
			return;
		}

		const uint32 OldIdToRemove = SubmixStrongPtr->GetId();
		SubmixCommand([this, OldIdToRemove]()
		{
			AUDIO_MIXER_CHECK_AUDIO_PLAT_THREAD(MixerDevice);

			ChildSubmixes.Remove(OldIdToRemove);
		});
	}

	int32 FMixerSubmix::GetSubmixChannels() const
	{
		return NumChannels;
	}

	TWeakPtr<FMixerSubmix, ESPMode::ThreadSafe> FMixerSubmix::GetParentSubmix()
	{
		return ParentSubmix;
	}

	int32 FMixerSubmix::GetNumSourceVoices() const
	{
		return MixerSourceVoices.Num();
	}

	int32 FMixerSubmix::GetNumEffects() const
	{
		return NumSubmixEffects;
	}

	int32 FMixerSubmix::GetSizeOfSubmixChain() const
	{
		return EffectSubmixChain.Num();
	}

	void FMixerSubmix::AddOrSetSourceVoice(FMixerSourceVoice* InSourceVoice, const float InSendLevel)
	{
		AUDIO_MIXER_CHECK_AUDIO_PLAT_THREAD(MixerDevice);

		FSubmixVoiceData NewVoiceData;
		NewVoiceData.SendLevel = InSendLevel;

		MixerSourceVoices.Add(InSourceVoice, NewVoiceData);
	}

	void FMixerSubmix::RemoveSourceVoice(FMixerSourceVoice* InSourceVoice)
	{
		AUDIO_MIXER_CHECK_AUDIO_PLAT_THREAD(MixerDevice);
		
		// If the source has a corresponding ambisonics encoder, close it out.
		uint32 SourceEncoderID = INDEX_NONE;
		const FSubmixVoiceData* MixerSourceVoiceData = MixerSourceVoices.Find(InSourceVoice);

		// If we did find a valid corresponding FSubmixVoiceData, remove it from the map.
		if (MixerSourceVoiceData)
		{
			int32 NumRemoved = MixerSourceVoices.Remove(InSourceVoice);
			AUDIO_MIXER_CHECK(NumRemoved == 1);
		}
	}

	void FMixerSubmix::AddSoundEffectSubmix(uint32 SubmixPresetId, FSoundEffectSubmixPtr InSoundEffectSubmix)
	{
		FScopeLock ScopeLock(&EffectChainMutationCriticalSection);
		AUDIO_MIXER_CHECK_AUDIO_PLAT_THREAD(MixerDevice);

		// Look to see if the submix preset ID is already present
		for (int32 i = 0; i < EffectSubmixChain.Num(); ++i)
		{
			if (EffectSubmixChain[i].PresetId == SubmixPresetId)
			{
				// Already added.
				return;
			}
		}

		// This is now owned by FMixerSubmix
		FSubmixEffectInfo Info;
		Info.PresetId = SubmixPresetId;
		Info.EffectInstance = InSoundEffectSubmix;

		++NumSubmixEffects;

		EffectSubmixChain.Add(Info);
	}

	void FMixerSubmix::RemoveSoundEffectSubmix(uint32 SubmixPresetId)
	{
		FScopeLock ScopeLock(&EffectChainMutationCriticalSection);
		AUDIO_MIXER_CHECK_AUDIO_PLAT_THREAD(MixerDevice);

		for (FSubmixEffectInfo& Effect : EffectSubmixChain)
		{
			// If the ID's match, delete and remove the effect instance but don't modify the effect submix chain array itself
			if (Effect.PresetId == SubmixPresetId)
			{
				// Reset reference to the effect
				Effect.EffectInstance.Reset();
				Effect.PresetId = INDEX_NONE;

				--NumSubmixEffects;
			}
		}
	}

	void FMixerSubmix::RemoveSoundEffectSubmixAtIndex(int32 InIndex)
	{
		AUDIO_MIXER_CHECK_AUDIO_PLAT_THREAD(MixerDevice);

		if (InIndex >= 0 && InIndex < EffectSubmixChain.Num())
		{
			FSubmixEffectInfo& Effect = EffectSubmixChain[InIndex];
			if (Effect.EffectInstance.IsValid())
			{
				Effect.EffectInstance.Reset();
				Effect.PresetId = INDEX_NONE;
				--NumSubmixEffects;
			}
		}
	}

	void FMixerSubmix::ClearSoundEffectSubmixes()
	{
		FScopeLock ScopeLock(&EffectChainMutationCriticalSection);

		for (FSubmixEffectInfo& Info : EffectSubmixChain)
		{
			if (Info.EffectInstance.IsValid())
			{
				USoundEffectPreset::UnregisterInstance(Info.EffectInstance);
				Info.EffectInstance.Reset();
			}
		}

		NumSubmixEffects = 0;
		EffectSubmixChain.Reset();
	}

	void FMixerSubmix::ReplaceSoundEffectSubmix(int32 InIndex, int32 InPresetId, FSoundEffectSubmixPtr InEffectInstance)
	{
		if (InEffectInstance->GetPreset() != nullptr)
		{
			if (InIndex >= EffectSubmixChain.Num())
			{
				EffectSubmixChain.AddDefaulted(InIndex - EffectSubmixChain.Num() + 1);
			}

			EffectSubmixChain[InIndex].PresetId = InPresetId;
			EffectSubmixChain[InIndex].EffectInstance = InEffectInstance;
		}
	}

	void FMixerSubmix::SetBackgroundMuted(bool bInMuted)
	{
		SubmixCommand([this, bInMuted]()
		{
			bIsBackgroundMuted = bInMuted;
		});
	}

	void FMixerSubmix::MixBufferDownToMono(const AlignedFloatBuffer& InBuffer, int32 NumInputChannels, AlignedFloatBuffer& OutBuffer)
	{
		check(NumInputChannels > 0);

		int32 NumFrames = InBuffer.Num() / NumInputChannels;
		OutBuffer.Reset();
		OutBuffer.AddZeroed(NumFrames);

		const float* InData = InBuffer.GetData();
		float* OutData = OutBuffer.GetData();

		const float GainFactor = 1.0f / FMath::Sqrt((float) NumInputChannels);

		for (int32 FrameIndex = 0; FrameIndex < NumFrames; FrameIndex++)
		{
			for (int32 ChannelIndex = 0; ChannelIndex < NumInputChannels; ChannelIndex++)
			{
				const int32 InputIndex = FrameIndex * NumInputChannels + ChannelIndex;
				OutData[FrameIndex] += InData[InputIndex] * GainFactor;
			}
		}
	}

	void FMixerSubmix::SetupSoundfieldEncodersForChildren()
	{
		check(SoundfieldStreams.Factory);
		check(SoundfieldStreams.Settings.IsValid());

		//Here we scan all child submixes to see which submixes need to be reencoded.
		for (auto& Iter : ChildSubmixes)
		{
			FChildSubmixInfo& ChildSubmix = Iter.Value;
			SetupSoundfieldEncodingForChild(ChildSubmix);
		}

		if ((ChildSubmixes.Num() > 0) && !SoundfieldStreams.Factory->ShouldEncodeAllStreamsIndependently(*SoundfieldStreams.Settings))
		{
			FAudioPluginInitializationParams InitParams = GetInitializationParamsForSoundfieldStream();
			SoundfieldStreams.DownmixedChildrenEncoder = SoundfieldStreams.Factory->CreateEncoderStream(InitParams, *SoundfieldStreams.Settings);
		}
	}

	void FMixerSubmix::SetupSoundfieldEncodingForChild(FChildSubmixInfo& InChild)
	{
		TSharedPtr<Audio::FMixerSubmix, ESPMode::ThreadSafe> SubmixPtr = InChild.SubmixPtr.Pin();

		if (SubmixPtr.IsValid())
		{
			check(SoundfieldStreams.Factory && SoundfieldStreams.Settings.IsValid());

			// If this child submix is not a soundfield submix and we need to encode every child submix independently, set up an encoder.
			if (!SubmixPtr->IsSoundfieldSubmix() && SoundfieldStreams.Factory->ShouldEncodeAllStreamsIndependently(*SoundfieldStreams.Settings))
			{
				FAudioPluginInitializationParams InitParams = GetInitializationParamsForSoundfieldStream();
				InChild.Encoder = SoundfieldStreams.Factory->CreateEncoderStream(InitParams, *SoundfieldStreams.Settings);
			}
			else if(SubmixPtr->IsSoundfieldSubmix())
			{
				// If the child submix is of a soundfield format that needs to be transcoded, set up a transcoder.
				InChild.Transcoder = GetTranscoderForChildSubmix(SubmixPtr);
			}

			// If neither of these are true, either we are downmixing all child audio and encoding it once, or
			// this submix can handle the child's soundfield audio packet directly, so no encoder nor transcoder is needed.
		}
	}

	void FMixerSubmix::SetupSoundfieldStreamForParent()
	{
		TSharedPtr<FMixerSubmix, ESPMode::ThreadSafe> ParentSubmixSharedPtr = ParentSubmix.Pin();

		if (ParentSubmixSharedPtr.IsValid() && !ParentSubmixSharedPtr->IsSoundfieldSubmix())
		{
			// If the submix we're plugged into isn't a soundfield submix, we need to decode our soundfield for it.
			SetUpSoundfieldPositionalData(ParentSubmixSharedPtr);

			FAudioPluginInitializationParams InitParams = GetInitializationParamsForSoundfieldStream();
			SoundfieldStreams.ParentDecoder = SoundfieldStreams.Factory->CreateDecoderStream(InitParams, *SoundfieldStreams.Settings);
		}
	}

	void FMixerSubmix::SetUpSoundfieldPositionalData(const TSharedPtr<Audio::FMixerSubmix, ESPMode::ThreadSafe>& InParentSubmix)
	{
		// If there is a parent and we are not passing it this submix's ambisonics audio, retrieve that submix's channel format.
		check(InParentSubmix.IsValid());

		const int32 NumParentChannels = InParentSubmix->GetSubmixChannels();
		SoundfieldStreams.CachedPositionalData.NumChannels = NumParentChannels;
		SoundfieldStreams.CachedPositionalData.ChannelPositions = MixerDevice->GetDefaultPositionMap(NumParentChannels);
		
		// For now we don't actually do any sort of rotation for decoded audio.
		SoundfieldStreams.CachedPositionalData.Rotation = FQuat::Identity;
	}

	void FMixerSubmix::MixInSource(const ISoundfieldAudioPacket& InAudio, const ISoundfieldEncodingSettingsProxy& InSettings, ISoundfieldAudioPacket& PacketToSumTo)
	{
		check(SoundfieldStreams.Mixer.IsValid());

		FSoundfieldMixerInputData InputData =
		{
			InAudio, // InputPacket
			InSettings, // EncodingSettings
			1.0f // SendLevel
		};

		SoundfieldStreams.Mixer->MixTogether(InputData, PacketToSumTo);
	}

	void FMixerSubmix::UpdateListenerRotation(const FQuat& InRotation)
	{
		SoundfieldStreams.CachedPositionalData.Rotation = InRotation;
	}

	void FMixerSubmix::MixInChildSubmix(FChildSubmixInfo& Child, ISoundfieldAudioPacket& PacketToSumTo)
	{
		check(IsSoundfieldSubmix());

		// We only either encode, transcode input, and never both. If we have both for this child, something went wrong in initialization.
		check(!(Child.Encoder.IsValid() && Child.Transcoder.IsValid()));

		TSharedPtr<FMixerSubmix, ESPMode::ThreadSafe> ChildSubmixSharedPtr = Child.SubmixPtr.Pin();
		if (ChildSubmixSharedPtr.IsValid())
		{
			if (!ChildSubmixSharedPtr->IsSoundfieldSubmix())
			{
				// Reset the output scratch buffer so that we can call ProcessAudio on the ChildSubmix with it:
				ScratchBuffer.Reset(NumSamples);
				ScratchBuffer.AddZeroed(NumSamples);

				// If this is true, the Soundfield Factory explicitly requested that a seperate encoder stream was set up for every
				// non-soundfield child submix.
				if (Child.Encoder.IsValid())
				{
					

					ChildSubmixSharedPtr->ProcessAudio(ScratchBuffer);

					// Encode the resulting audio and mix it in.
					FSoundfieldEncoderInputData InputData = {
						ScratchBuffer, /* AudioBuffer */
						ChildSubmixSharedPtr->NumChannels, /* NumChannels */
						*SoundfieldStreams.Settings, /** InputSettings */
						SoundfieldStreams.CachedPositionalData /** PosititonalData */
					};

					Child.Encoder->EncodeAndMixIn(InputData, PacketToSumTo);
				}
				else
				{
					// Otherwise, process and mix in the submix's audio to the scratch buffer, and we will encode ScratchBuffer later.
					ChildSubmixSharedPtr->ProcessAudio(ScratchBuffer);
				}
			}
			else if (Child.Transcoder.IsValid())
			{
				// Make sure our packet that we call process on is zeroed out:
				if (!Child.IncomingPacketToTranscode.IsValid())
				{
					Child.IncomingPacketToTranscode = ChildSubmixSharedPtr->SoundfieldStreams.Factory->CreateEmptyPacket();
				}
				else
				{
					Child.IncomingPacketToTranscode->Reset();
				}

				check(Child.IncomingPacketToTranscode.IsValid());

				ChildSubmixSharedPtr->ProcessAudio(*Child.IncomingPacketToTranscode);

				Child.Transcoder->TranscodeAndMixIn(*Child.IncomingPacketToTranscode, ChildSubmixSharedPtr->GetSoundfieldSettings(), PacketToSumTo, *SoundfieldStreams.Settings);
			}
			else
			{
				// No conversion necessary.
				ChildSubmixSharedPtr->ProcessAudio(PacketToSumTo);
			}

			//Propogate listener rotation down to this submix.
			// This is required if this submix doesn't have any sources sending to it, but does have at least one child submix.
			UpdateListenerRotation(ChildSubmixSharedPtr->SoundfieldStreams.CachedPositionalData.Rotation);
		}
	}

	bool FMixerSubmix::IsSoundfieldSubmix() const
	{
		return SoundfieldStreams.Factory != nullptr;
	}

	bool FMixerSubmix::IsDefaultEndpointSubmix() const
	{
		return !ParentSubmix.IsValid() && !(EndpointData.SoundfieldEndpoint.IsValid() || EndpointData.NonSoundfieldEndpoint.IsValid());
	}

	bool FMixerSubmix::IsExternalEndpointSubmix() const
	{
		return !ParentSubmix.IsValid() && (EndpointData.SoundfieldEndpoint.IsValid() || EndpointData.NonSoundfieldEndpoint.IsValid());
	}

	bool FMixerSubmix::IsSoundfieldEndpointSubmix() const
	{
		return !ParentSubmix.IsValid() && IsSoundfieldSubmix();
	}

	FName FMixerSubmix::GetSoundfieldFormat() const
	{
		if (IsSoundfieldSubmix())
		{
			return SoundfieldStreams.Factory->GetSoundfieldFormatName();
		}
		else
		{
			return ISoundfieldFactory::GetFormatNameForNoEncoding();
		}
	}

	ISoundfieldEncodingSettingsProxy& FMixerSubmix::GetSoundfieldSettings()
	{
		check(IsSoundfieldSubmix());
		check(SoundfieldStreams.Settings.IsValid());

		return *SoundfieldStreams.Settings;
	}

	FAudioPluginInitializationParams FMixerSubmix::GetInitializationParamsForSoundfieldStream()
	{
		FAudioPluginInitializationParams InitializationParams;
		InitializationParams.AudioDevicePtr = MixerDevice;
		InitializationParams.BufferLength = MixerDevice ? MixerDevice->GetNumOutputFrames() : 0;
		InitializationParams.NumOutputChannels = MixerDevice ? MixerDevice->GetNumDeviceChannels() : 0;
		InitializationParams.SampleRate = MixerDevice ? MixerDevice->SampleRate : 0.0f;

		// We only use one soundfield stream per source.
		InitializationParams.NumSources = 1;

		return InitializationParams;
	}

	FSoundfieldSpeakerPositionalData FMixerSubmix::GetDefaultPositionalDataForAudioDevice()
	{
		FSoundfieldSpeakerPositionalData PositionalData;
		PositionalData.NumChannels = MixerDevice->GetNumDeviceChannels();
		PositionalData.ChannelPositions = MixerDevice->GetDefaultPositionMap(PositionalData.NumChannels);

		// For now we don't actually do any sort of rotation for decoded audio.
		PositionalData.Rotation = FQuat::Identity;

		return PositionalData;
	}

	TUniquePtr<ISoundfieldTranscodeStream> FMixerSubmix::GetTranscoderForChildSubmix(const TSharedPtr<Audio::FMixerSubmix, ESPMode::ThreadSafe>& InChildSubmix)
	{
		check(InChildSubmix.IsValid());
		check(IsSoundfieldSubmix() && InChildSubmix->IsSoundfieldSubmix());
		check(SoundfieldStreams.Settings.IsValid() && InChildSubmix->SoundfieldStreams.Settings.IsValid());

		if (GetSoundfieldFormat() != InChildSubmix->GetSoundfieldFormat())
		{
			ISoundfieldFactory* ChildFactory = InChildSubmix->GetSoundfieldFactory();

			if (SoundfieldStreams.Factory->CanTranscodeFromSoundfieldFormat(InChildSubmix->GetSoundfieldFormat(), *InChildSubmix->SoundfieldStreams.Settings))
			{
				FAudioPluginInitializationParams InitParams = GetInitializationParamsForSoundfieldStream();
				return SoundfieldStreams.Factory->CreateTranscoderStream(InChildSubmix->GetSoundfieldFormat(), InChildSubmix->GetSoundfieldSettings(), SoundfieldStreams.Factory->GetSoundfieldFormatName(), GetSoundfieldSettings(), InitParams);
			}
			else if (ChildFactory->CanTranscodeToSoundfieldFormat(GetSoundfieldFormat(), GetSoundfieldSettings()))
			{
				FAudioPluginInitializationParams InitParams = GetInitializationParamsForSoundfieldStream();
				return ChildFactory->CreateTranscoderStream(InChildSubmix->GetSoundfieldFormat(), InChildSubmix->GetSoundfieldSettings(), SoundfieldStreams.Factory->GetSoundfieldFormatName(), GetSoundfieldSettings(), InitParams);
			}
			else
			{
				return nullptr;
			}
		}
		else
		{
			if (SoundfieldStreams.Factory->IsTranscodeRequiredBetweenSettings(*InChildSubmix->SoundfieldStreams.Settings, *SoundfieldStreams.Settings))
			{
				FAudioPluginInitializationParams InitParams = GetInitializationParamsForSoundfieldStream();
				return SoundfieldStreams.Factory->CreateTranscoderStream(InChildSubmix->GetSoundfieldFormat(), InChildSubmix->GetSoundfieldSettings(), SoundfieldStreams.Factory->GetSoundfieldFormatName(), GetSoundfieldSettings(), InitParams);
			}
			else
			{
				return nullptr;
			}
		}
	}

	void FMixerSubmix::PumpCommandQueue()
	{
		TFunction<void()> Command;
		while (CommandQueue.Dequeue(Command))
		{
			Command();
		}
	}

	void FMixerSubmix::SubmixCommand(TFunction<void()> Command)
	{
		CommandQueue.Enqueue(MoveTemp(Command));
	}

	void FMixerSubmix::ProcessAudio(AlignedFloatBuffer& OutAudioBuffer)
	{
		AUDIO_MIXER_CHECK_AUDIO_PLAT_THREAD(MixerDevice);

		// If this is a Soundfield Submix, process our soundfield and decode it to a OutAudioBuffer.
		if (IsSoundfieldSubmix())
		{
			FScopeLock ScopeLock(&SoundfieldStreams.StreamsLock);

			// Initialize or clear the mixed down audio packet.
			if (!SoundfieldStreams.MixedDownAudio.IsValid())
			{
				SoundfieldStreams.MixedDownAudio = SoundfieldStreams.Factory->CreateEmptyPacket();
			}
			else
			{
				SoundfieldStreams.MixedDownAudio->Reset();
			}

			check(SoundfieldStreams.MixedDownAudio.IsValid());

			ProcessAudio(*SoundfieldStreams.MixedDownAudio);

			if (!SoundfieldStreams.ParentDecoder.IsValid())
			{
				return;
			}
			
			//Decode soundfield to interleaved float audio.
			FSoundfieldDecoderInputData DecoderInput =
			{
				*SoundfieldStreams.MixedDownAudio, /* SoundfieldBuffer */
				SoundfieldStreams.CachedPositionalData, /* PositionalData */
				MixerDevice ? MixerDevice->GetNumOutputFrames() : 0, /* NumFrames */
				MixerDevice ? MixerDevice->GetSampleRate() : 0.0f /* SampleRate */
			};

			FSoundfieldDecoderOutputData DecoderOutput = { OutAudioBuffer };

			SoundfieldStreams.ParentDecoder->DecodeAndMixIn(DecoderInput, DecoderOutput);
			return;
		}
		else
		{
			// Pump pending command queues. For Soundfield Submixes this occurs in ProcessAudio(ISoundfieldAudioPacket&).
			PumpCommandQueue();
		}

		// Device format may change channels if device is hot swapped
		NumChannels = MixerDevice->GetNumDeviceChannels();

		// If we hit this, it means that platform info gave us a garbage NumChannel count.
		if (!ensure(NumChannels <= AUDIO_MIXER_MAX_OUTPUT_CHANNELS))
		{
			return;
		}

		const int32 NumOutputFrames = OutAudioBuffer.Num() / NumChannels;
		NumSamples = NumChannels * NumOutputFrames;

 		InputBuffer.Reset(NumSamples);
 		InputBuffer.AddZeroed(NumSamples);

		float* BufferPtr = InputBuffer.GetData();

		// Mix all submix audio into this submix's input scratch buffer
		{
			CSV_SCOPED_TIMING_STAT(Audio, SubmixChildren);

			// First loop this submix's child submixes mixing in their output into this submix's dry/wet buffers.
			TArray<uint32> ToRemove;
			for (auto& ChildSubmixEntry : ChildSubmixes)
			{
				TSharedPtr<Audio::FMixerSubmix, ESPMode::ThreadSafe> ChildSubmix = ChildSubmixEntry.Value.SubmixPtr.Pin();
				if (ChildSubmix.IsValid())
				{
					ChildSubmix->ProcessAudio(InputBuffer);
				}
				else
				{
					ToRemove.Add(ChildSubmixEntry.Key);
				}
			}

			for (uint32 Key : ToRemove)
			{
				ChildSubmixes.Remove(Key);
			}
		}

		{
			CSV_SCOPED_TIMING_STAT(Audio, SubmixSource);

			// Loop through this submix's sound sources
			for (const auto& MixerSourceVoiceIter : MixerSourceVoices)
			{
				const FMixerSourceVoice* MixerSourceVoice = MixerSourceVoiceIter.Key;
				const float SendLevel = MixerSourceVoiceIter.Value.SendLevel;

				
				MixerSourceVoice->MixOutputBuffers(NumChannels, SendLevel, InputBuffer);
			}
		}

		FScopeLock ScopeLock(&EffectChainMutationCriticalSection);
		if (EffectSubmixChain.Num() > 0)
		{
			CSV_SCOPED_TIMING_STAT(Audio, SubmixEffectProcessing);

			// Setup the input data buffer
			FSoundEffectSubmixInputData InputData;
			InputData.AudioClock = MixerDevice->GetAudioTime();

			// Compute the number of frames of audio. This will be independent of if we downmix our wet buffer.
			InputData.NumFrames = NumSamples / NumChannels;
			InputData.NumChannels = NumChannels;
			InputData.NumDeviceChannels = MixerDevice->GetNumDeviceChannels();
			InputData.ListenerTransforms = MixerDevice->GetListenerTransforms();
			InputData.AudioClock = MixerDevice->GetAudioClock();

			FSoundEffectSubmixOutputData OutputData;
			OutputData.AudioBuffer = &ScratchBuffer;
			OutputData.NumChannels = NumChannels;

			for (FSubmixEffectInfo& SubmixEffectInfo : EffectSubmixChain)
			{
				FSoundEffectSubmixPtr SubmixEffect = SubmixEffectInfo.EffectInstance;

				// SubmixEffectInfo.EffectInstance will be null if FMixerSubmix::RemoveSoundEffectSubmix was called earlier.
				if (!SubmixEffect.IsValid())
				{
					continue;
				}

				// Reset the output scratch buffer
				ScratchBuffer.Reset(NumSamples);
				ScratchBuffer.AddZeroed(NumSamples);

				// Check to see if we need to down-mix our audio before sending to the submix effect
				const uint32 ChannelCountOverride = SubmixEffect->GetDesiredInputChannelCountOverride();

				if (ChannelCountOverride != INDEX_NONE && ChannelCountOverride != NumChannels)
				{
					// Perform the down-mix operation with the down-mixed scratch buffer
					DownmixedBuffer.Reset();
					DownmixedBuffer.AddUninitialized(NumOutputFrames * ChannelCountOverride);
					DownmixBuffer(NumChannels, InputBuffer, ChannelCountOverride, DownmixedBuffer);

					InputData.NumChannels = ChannelCountOverride;
					InputData.AudioBuffer = &DownmixedBuffer;
					SubmixEffect->ProcessAudio(InputData, OutputData);
					DownmixBuffer(ChannelCountOverride, DownmixedBuffer, NumChannels, InputBuffer);
				}
				else
				{
					// If we're not down-mixing, then just pass in the current wet buffer and our channel count is the same as the output channel count
					InputData.NumChannels = NumChannels;
					InputData.AudioBuffer = &InputBuffer;
					SubmixEffect->ProcessAudio(InputData, OutputData);
				}

				// Mix in the dry signal directly
				const float DryLevel = SubmixEffect->GetDryLevel();
				if (DryLevel > 0.0f)
				{
					Audio::MixInBufferFast(InputBuffer, ScratchBuffer, DryLevel);
				}

				FMemory::Memcpy((void*)BufferPtr, (void*)ScratchBuffer.GetData(), sizeof(float)*NumSamples);
			}
		}

		// If we're muted, memzero the buffer. Note we are still doing all the work to maintain buffer state between mutings.
		if (bIsBackgroundMuted)
		{
			FMemory::Memzero((void*)BufferPtr, sizeof(float)*NumSamples);
		}
	
		// If we are recording, Add out buffer to the RecordingData buffer:
		{
			FScopeLock ScopedLock(&RecordingCriticalSection);
			if (bIsRecording)
			{
				// TODO: Consider a scope lock between here and OnStopRecordingOutput.
				RecordingData.Append((float*)BufferPtr, NumSamples);
			}
		}

		// If spectrum analysis is enabled for this submix, downmix the resulting audio
		// and push it to the spectrum analyzer.
		if (SpectrumAnalyzer.IsValid())
		{
			MixBufferDownToMono(InputBuffer, NumChannels, MonoMixBuffer);
			SpectrumAnalyzer->PushAudio(MonoMixBuffer.GetData(), MonoMixBuffer.Num());
			SpectrumAnalyzer->PerformAnalysisIfPossible(true, true);
		}

		// Perform any envelope following if we're told to do so
		if (bIsEnvelopeFollowing)
		{
<<<<<<< HEAD
			const int32 OutBufferSamples = OutAudioBuffer.Num();
			const float* OutAudioBufferPtr = OutAudioBuffer.GetData();

=======
			const int32 OutBufferSamples = InputBuffer.Num();
			const float* OutAudioBufferPtr = InputBuffer.GetData();
>>>>>>> 90fae962

			// Perform envelope following per channel
			FScopeLock EnvelopeScopeLock(&EnvelopeCriticalSection);
			FMemory::Memset(EnvelopeValues, sizeof(float)*AUDIO_MIXER_MAX_OUTPUT_CHANNELS);

			for (int32 ChannelIndex = 0; ChannelIndex < NumChannels; ++ChannelIndex)
			{
				// Get the envelope follower for the channel
				FEnvelopeFollower& EnvFollower = EnvelopeFollowers[ChannelIndex];

				// Track the last sample
				for (int32 SampleIndex = ChannelIndex; SampleIndex < OutBufferSamples; SampleIndex += NumChannels)
				{
					const float SampleValue = OutAudioBufferPtr[SampleIndex];
					EnvFollower.ProcessAudio(SampleValue);
				}

				EnvelopeValues[ChannelIndex] = EnvFollower.GetCurrentValue();
			}

			EnvelopeNumChannels = NumChannels;
		}

		if (bApplyOutputVolumeScale)
		{
			const float TargetVolumeProduct = TargetOutputVolume * InitializedOutputVolume;
			const float OutputVolumeProduct = OutputVolume * InitializedOutputVolume;

			// If we've already set the volume, only need to multiply by constant
			if (FMath::IsNearlyEqual(TargetVolumeProduct, OutputVolumeProduct))
			{
				Audio::MultiplyBufferByConstantInPlace(InputBuffer, OutputVolumeProduct);
			}
			else
			{
				// To avoid popping, we do a fade on the buffer to the target volume
				Audio::FadeBufferFast(InputBuffer, OutputVolumeProduct, TargetVolumeProduct);
				OutputVolume = TargetOutputVolume;

				// No longer need to multiply the output buffer if we're now at 1.0
				if (FMath::IsNearlyEqual(OutputVolume * InitializedOutputVolume, 1.0f))
				{
					bApplyOutputVolumeScale = false;
				}
			}
		}

		// Mix the audio buffer of this submix with the audio buffer of the output buffer (i.e. with other submixes)
		Audio::MixInBufferFast(InputBuffer, OutAudioBuffer);

		// Now loop through any buffer listeners and feed the listeners the result of this audio callback
		if(const USoundSubmix* SoundSubmix = Cast<const USoundSubmix>(OwningSubmixObject))
		{
			CSV_SCOPED_TIMING_STAT(Audio, SubmixBufferListeners);
			double AudioClock = MixerDevice->GetAudioTime();
			float SampleRate = MixerDevice->GetSampleRate();
			FScopeLock Lock(&BufferListenerCriticalSection);
			for (ISubmixBufferListener* BufferListener : BufferListeners)
			{
				check(BufferListener);
				BufferListener->OnNewSubmixBuffer(SoundSubmix, OutAudioBuffer.GetData(), OutAudioBuffer.Num(), NumChannels, SampleRate, AudioClock);
			}
		}
	}

	void FMixerSubmix::ProcessAudio(ISoundfieldAudioPacket& OutputAudio)
	{
		check(IsSoundfieldSubmix());
		PumpCommandQueue();

		// Mix all submix audio into OutputAudio.
		{
			CSV_SCOPED_TIMING_STAT(Audio, SubmixSoundfieldChildren);

			// If we are mixing down all non-soundfield child submixes,
			// Set up the scratch buffer so that we can sum all non-soundfield child submixes to it.
			if (SoundfieldStreams.DownmixedChildrenEncoder.IsValid())
			{
				ScratchBuffer.Reset();
				ScratchBuffer.AddZeroed(MixerDevice->GetNumOutputFrames() * MixerDevice->GetNumDeviceChannels());
			}

			// First loop this submix's child submixes that are soundfields mixing in their output into this submix's dry/wet buffers.
			for (auto& ChildSubmixEntry : ChildSubmixes)
			{
				MixInChildSubmix(ChildSubmixEntry.Value, OutputAudio);
			}

			// If we mixed down all non-soundfield child submixes,
			// We encode and mix in here.
			if (ChildSubmixes.Num() && SoundfieldStreams.DownmixedChildrenEncoder.IsValid())
			{
				FSoundfieldSpeakerPositionalData PositionalData = GetDefaultPositionalDataForAudioDevice();

				FSoundfieldEncoderInputData InputData = {
						ScratchBuffer, /* AudioBuffer */
						MixerDevice->GetNumDeviceChannels(), /* NumChannels */
						*SoundfieldStreams.Settings, /** InputSettings */
						PositionalData /** PosititonalData */
				};

				SoundfieldStreams.DownmixedChildrenEncoder->EncodeAndMixIn(InputData, OutputAudio);
			}
		}

		// Mix all source sends into OutputAudio.
		{
			CSV_SCOPED_TIMING_STAT(Audio, SubmixSoundfieldSources);

			check(SoundfieldStreams.Mixer.IsValid());

			// Loop through this submix's sound sources
			for (const auto MixerSourceVoiceIter : MixerSourceVoices)
			{
				const FMixerSourceVoice* MixerSourceVoice = MixerSourceVoiceIter.Key;
				const float SendLevel = MixerSourceVoiceIter.Value.SendLevel;

				// if this voice has a valid encoded packet, mix it in.
				const ISoundfieldAudioPacket* Packet = MixerSourceVoice->GetEncodedOutput(GetKeyForSubmixEncoding());
				UpdateListenerRotation(MixerSourceVoice->GetListenerRotationForVoice());

				if (Packet)
				{
					FSoundfieldMixerInputData InputData =
					{
						*Packet,
						*SoundfieldStreams.Settings,
						SendLevel
					};

					SoundfieldStreams.Mixer->MixTogether(InputData, OutputAudio);
				}
			}
		}

		// Run soundfield processors.
		{
			CSV_SCOPED_TIMING_STAT(Audio, SubmixSoundfieldProcessors);

			for (auto& EffectData : SoundfieldStreams.EffectProcessors)
			{
				check(EffectData.Processor.IsValid());
				check(EffectData.Settings.IsValid());

				EffectData.Processor->ProcessAudio(OutputAudio, *SoundfieldStreams.Settings, *EffectData.Settings);
			}
		}
	}

	void FMixerSubmix::ProcessAudioAndSendToEndpoint()
	{
		check(MixerDevice);

		if (IsSoundfieldSubmix())
		{
			if (!EndpointData.AudioPacket.IsValid())
			{
				EndpointData.AudioPacket = SoundfieldStreams.Factory->CreateEmptyPacket();
			}
			else
			{
				EndpointData.AudioPacket->Reset();
			}

			// First, process the audio chain for this submix.
			check(EndpointData.AudioPacket);
			ProcessAudio(*EndpointData.AudioPacket);

			if (EndpointData.SoundfieldEndpoint->GetRemainderInPacketBuffer() > 0)
			{
				EndpointData.SoundfieldEndpoint->PushAudio(MoveTemp(EndpointData.AudioPacket));
			}
			else
			{
				ensureMsgf(false, TEXT("Buffer overrun in Soundfield endpoint! %s may need to override ISoundfieldEndpoint::EndpointRequiresCallback() to return true."), *SoundfieldStreams.Factory->GetSoundfieldFormatName().ToString());
			}

			EndpointData.SoundfieldEndpoint->ProcessAudioIfNecessary();
		}
		else
		{
			// First, process the chain for this submix.
			EndpointData.AudioBuffer.Reset();
			EndpointData.AudioBuffer.AddZeroed(MixerDevice->GetNumOutputFrames() * MixerDevice->GetNumDeviceChannels());
			ProcessAudio(EndpointData.AudioBuffer);

			if (!EndpointData.Input.IsOutputStillActive())
			{
				// Either this is our first time pushing audio or we were disconnected.
				const float DurationPerCallback = MixerDevice->GetNumOutputFrames() / MixerDevice->GetSampleRate();

				EndpointData.Input = EndpointData.NonSoundfieldEndpoint->PatchNewInput(DurationPerCallback, EndpointData.SampleRate, EndpointData.NumChannels);

				if (!FMath::IsNearlyEqual(EndpointData.SampleRate, MixerDevice->GetSampleRate()))
				{
					// Initialize the resampler.
					float SampleRateRatio = EndpointData.SampleRate / MixerDevice->GetSampleRate();

					EndpointData.Resampler.Init(EResamplingMethod::Linear, SampleRateRatio, NumChannels);
					EndpointData.bShouldResample = true;

					// Add a little slack at the end of the resampled audio buffer in case we have roundoff jitter.
					EndpointData.ResampledAudioBuffer.Reset();
					EndpointData.ResampledAudioBuffer.AddUninitialized(EndpointData.AudioBuffer.Num() * SampleRateRatio + 16);
				}
			}

			// Resample if necessary.
			int32 NumResampledFrames = EndpointData.AudioBuffer.Num() / NumChannels;
			if (EndpointData.bShouldResample)
			{
				EndpointData.Resampler.ProcessAudio(EndpointData.AudioBuffer.GetData(), EndpointData.AudioBuffer.Num(), false, EndpointData.ResampledAudioBuffer.GetData(), EndpointData.ResampledAudioBuffer.Num(), NumResampledFrames);
			}
			else
			{
				EndpointData.ResampledAudioBuffer = MoveTemp(EndpointData.AudioBuffer);
			}

			// Downmix if necessary.
			const bool bShouldDownmix = EndpointData.NumChannels != NumChannels;
			if (bShouldDownmix)
			{
				EndpointData.DownmixedResampledAudioBuffer.Reset();
				EndpointData.DownmixedResampledAudioBuffer.AddUninitialized(NumResampledFrames * EndpointData.NumChannels);

				EndpointData.DownmixChannelMap.Reset();
				FMixerDevice::Get2DChannelMap(false, NumChannels, EndpointData.NumChannels, false, EndpointData.DownmixChannelMap);
				DownmixBuffer(NumChannels, EndpointData.ResampledAudioBuffer, EndpointData.NumChannels, EndpointData.DownmixedResampledAudioBuffer);
			}
			else
			{
				EndpointData.DownmixedResampledAudioBuffer = MoveTemp(EndpointData.ResampledAudioBuffer);
			}

			EndpointData.Input.PushAudio(EndpointData.DownmixedResampledAudioBuffer.GetData(), EndpointData.DownmixedResampledAudioBuffer.Num());
			EndpointData.NonSoundfieldEndpoint->ProcessAudioIfNeccessary();

			// If we did any pointer passing to bypass downmixing or resampling, pass the pointer back to avoid reallocating ResampledAudioBuffer or AudioBuffer.

			if (!bShouldDownmix)
			{
				EndpointData.ResampledAudioBuffer = MoveTemp(EndpointData.DownmixedResampledAudioBuffer);
			}

			if (!EndpointData.bShouldResample)
			{
				EndpointData.AudioBuffer = MoveTemp(EndpointData.ResampledAudioBuffer);
			}
		}
	}

	int32 FMixerSubmix::GetSampleRate() const
	{
		return MixerDevice->GetDeviceSampleRate();
	}

	int32 FMixerSubmix::GetNumOutputChannels() const
	{
		return MixerDevice->GetNumDeviceChannels();
	}

	int32 FMixerSubmix::GetNumChainEffects() const
	{
		return EffectSubmixChain.Num();
	}

	FSoundEffectSubmixPtr FMixerSubmix::GetSubmixEffect(const int32 InIndex)
	{
		if (InIndex < EffectSubmixChain.Num())
		{
			return EffectSubmixChain[InIndex].EffectInstance;
		}
		return nullptr;
	}

	void FMixerSubmix::SetSoundfieldFactory(ISoundfieldFactory* InSoundfieldFactory)
	{
		SoundfieldStreams.Factory = InSoundfieldFactory;
	}

	void FMixerSubmix::SetupSoundfieldStreams(const USoundfieldEncodingSettingsBase* InAmbisonicsSettings, TArray<USoundfieldEffectBase*>& Processors, ISoundfieldFactory* InSoundfieldFactory)
	{
		FScopeLock ScopeLock(&SoundfieldStreams.StreamsLock);

		// SoundfieldStreams.Factory should have already been set by our first pass around the submix graph, since 
		// we use the soundfield factory
		check(SoundfieldStreams.Factory == InSoundfieldFactory);

		if (!InSoundfieldFactory)
		{
			return;
		}

		check(InAmbisonicsSettings != nullptr);
		// As a santity check, we ensure the passed in soundfield stream is what was used for the initial SetSoundfieldFactory call.
		check(InSoundfieldFactory == SoundfieldStreams.Factory);


		SoundfieldStreams.Reset();
		SoundfieldStreams.Factory = InSoundfieldFactory;

		// If this submix is encoded to a soundfield, 
		// Explicitly set NumChannels and NumSamples to 0 since they are technically irrelevant.
		NumChannels = 0;
		NumSamples = 0;

		SoundfieldStreams.Settings = InAmbisonicsSettings->GetProxy();

		// Check to see if this implementation of GetProxy failed.
		if (!ensureAlwaysMsgf(SoundfieldStreams.Settings.IsValid(), TEXT("Soundfield Format %s failed to create a settings proxy for settings asset %s."), *InSoundfieldFactory->GetSoundfieldFormatName().ToString(), *InAmbisonicsSettings->GetName()))
		{
			
			TeardownSoundfieldStreams();
			return;
		}
		
		SoundfieldStreams.Mixer = InSoundfieldFactory->CreateMixerStream(*SoundfieldStreams.Settings);

		if (!ensureAlwaysMsgf(SoundfieldStreams.Mixer.IsValid(), TEXT("Soundfield Format %s failed to create a settings proxy for settings asset %s."), *InSoundfieldFactory->GetSoundfieldFormatName().ToString(), *InAmbisonicsSettings->GetName()))
		{
			TeardownSoundfieldStreams();
			return;
		}

		// Create new processor proxies.
		for (USoundfieldEffectBase* Processor : Processors)
		{
			if (Processor != nullptr)
			{
				SoundfieldStreams.EffectProcessors.Emplace(SoundfieldStreams.Factory, *SoundfieldStreams.Settings, Processor);
			}
		}

		SetupSoundfieldEncodersForChildren();
		SetupSoundfieldStreamForParent();
	}

	void FMixerSubmix::TeardownSoundfieldStreams()
	{
		SoundfieldStreams.Reset();

		for (auto& ChildSubmix : ChildSubmixes)
		{
			ChildSubmix.Value.Encoder.Reset();
			ChildSubmix.Value.Transcoder.Reset();
		}
	}

	void FMixerSubmix::SetupEndpoint(IAudioEndpointFactory* InFactory, const UAudioEndpointSettingsBase* InSettings)
	{
		checkf(!IsSoundfieldSubmix(), TEXT("Soundfield Endpoint Submixes called with non-soundfield arguments."));
		check(!ParentSubmix.IsValid());
		EndpointData.Reset();

		if (!InFactory)
		{
			return;
		}

		TUniquePtr<IAudioEndpointSettingsProxy> SettingsProxy;
		if (InSettings)
		{
			SettingsProxy = InSettings->GetProxy();
		}
		else
		{
			InSettings = InFactory->GetDefaultSettings();
			ensureMsgf(InSettings, TEXT("The audio endpoint factory %s failed to generate default settings!"), *InFactory->GetEndpointTypeName().ToString());

			if (InSettings)
			{
				SettingsProxy = InSettings->GetProxy();
			}
		}

		if (SettingsProxy)
		{
			FAudioPluginInitializationParams InitParams = GetInitializationParamsForSoundfieldStream();
			EndpointData.NonSoundfieldEndpoint = InFactory->CreateNewEndpointInstance(InitParams, *SettingsProxy);
		}
		else
		{
			ensureMsgf(false, TEXT("Settings object %s failed to create a proxy object. Likely an error in the implementation of %s::GetProxy()."), *InSettings->GetName(), *InSettings->GetClass()->GetName());
		}
	}

	void FMixerSubmix::SetupEndpoint(ISoundfieldEndpointFactory* InFactory, const USoundfieldEndpointSettingsBase* InSettings)
	{
		checkf(IsSoundfieldSubmix(), TEXT("Non-Soundfield Endpoint Submixes called with soundfield arguments."));
		check(SoundfieldStreams.Factory == InFactory);
		check(!ParentSubmix.IsValid());

		EndpointData.Reset();

		if (!InFactory)
		{
			return;
		}

		TUniquePtr<ISoundfieldEndpointSettingsProxy> SettingsProxy;
		if (InSettings)
		{
			SettingsProxy = InSettings->GetProxy();
		}
		else
		{
			InSettings = InFactory->GetDefaultEndpointSettings();
			ensureMsgf(InSettings, TEXT("The audio endpoint factory %s failed to generate default settings!"), *InFactory->GetEndpointTypeName().ToString());

			if (InSettings)
			{
				SettingsProxy = InSettings->GetProxy();
			}
		}

		if (SettingsProxy)
		{
			FAudioPluginInitializationParams InitParams = GetInitializationParamsForSoundfieldStream();
			EndpointData.SoundfieldEndpoint = InFactory->CreateNewEndpointInstance(InitParams, *SettingsProxy);
		}
		else
		{
			ensureMsgf(false, TEXT("Settings object %s failed to create a proxy object. Likely an error in the implementation of %s::GetProxy()."), *InSettings->GetName(), *InSettings->GetClass()->GetName());
		}
	}

	void FMixerSubmix::UpdateEndpointSettings(TUniquePtr<IAudioEndpointSettingsProxy>&& InSettings)
	{
		checkf(!IsSoundfieldSubmix(), TEXT("UpdateEndpointSettings for a soundfield submix was called with an IAudioEndpointSettingsProxy rather than an ISoundfieldEndpointSettingsProxy."));
		if (ensureMsgf(EndpointData.NonSoundfieldEndpoint.IsValid(), TEXT("UpdateEndpointSettings called on an object that is not an endpoint submix.")))
		{
			EndpointData.NonSoundfieldEndpoint->SetNewSettings(MoveTemp(InSettings));
		}
	}

	void FMixerSubmix::UpdateEndpointSettings(TUniquePtr<ISoundfieldEndpointSettingsProxy>&& InSettings)
	{
		checkf(IsSoundfieldSubmix(), TEXT("UpdateEndpointSettings for a non-soundfield submix was called with an ISoundfieldEndpointSettingsProxy rather than an IAudioEndpointSettingsProxy."));
		if (ensureMsgf(EndpointData.SoundfieldEndpoint.IsValid(), TEXT("UpdateEndpointSettings called on an object that is not an endpoint submix.")))
		{
			EndpointData.SoundfieldEndpoint->SetNewSettings(MoveTemp(InSettings));
		}
	}

	void FMixerSubmix::OnStartRecordingOutput(float ExpectedDuration)
	{
		RecordingData.Reset();
		RecordingData.Reserve(ExpectedDuration * GetSampleRate());
		bIsRecording = true;
	}

	AlignedFloatBuffer& FMixerSubmix::OnStopRecordingOutput(float& OutNumChannels, float& OutSampleRate)
	{
		FScopeLock ScopedLock(&RecordingCriticalSection);
		bIsRecording = false;
		OutNumChannels = NumChannels;
		OutSampleRate = GetSampleRate();
		return RecordingData;
	}

	void FMixerSubmix::PauseRecordingOutput()
	{
		if (!RecordingData.Num())
		{
			UE_LOG(LogAudioMixer, Warning, TEXT("Cannot pause recording output as no recording is in progress."));
			return;
		}
		
		bIsRecording = false;
	}

	void FMixerSubmix::ResumeRecordingOutput()
	{
		if (!RecordingData.Num())
		{
			UE_LOG(LogAudioMixer, Warning, TEXT("Cannot resume recording output as no recording is in progress."));
			return;
		}
		bIsRecording = true;
	}

	void FMixerSubmix::RegisterBufferListener(ISubmixBufferListener* BufferListener)
	{
		FScopeLock Lock(&BufferListenerCriticalSection);
		check(BufferListener);
		BufferListeners.AddUnique(BufferListener);
	}

	void FMixerSubmix::UnregisterBufferListener(ISubmixBufferListener* BufferListener)
	{
		FScopeLock Lock(&BufferListenerCriticalSection);
		check(BufferListener);
		BufferListeners.Remove(BufferListener);
	}

	void FMixerSubmix::StartEnvelopeFollowing(int32 AttackTime, int32 ReleaseTime)
	{
		if (!bIsEnvelopeFollowing)
		{
			// Zero out any previous envelope values which may have been in the array before starting up
			for (int32 ChannelIndex = 0; ChannelIndex < AUDIO_MIXER_MAX_OUTPUT_CHANNELS; ++ChannelIndex)
			{
				EnvelopeValues[ChannelIndex] = 0.0f;
				EnvelopeFollowers[ChannelIndex].Init(GetSampleRate(), AttackTime, ReleaseTime);
			}

			bIsEnvelopeFollowing = true;
		}
	}

	void FMixerSubmix::StopEnvelopeFollowing()
	{
		bIsEnvelopeFollowing = false;
	}

	void FMixerSubmix::AddEnvelopeFollowerDelegate(const FOnSubmixEnvelopeBP& OnSubmixEnvelopeBP)
	{
		OnSubmixEnvelope.AddUnique(OnSubmixEnvelopeBP);
	}

	void FMixerSubmix::StartSpectrumAnalysis(const FSpectrumAnalyzerSettings& InSettings)
	{
		SpectrumAnalyzer.Reset(new FSpectrumAnalyzer(InSettings, MixerDevice->GetSampleRate()));
	}

	void FMixerSubmix::StopSpectrumAnalysis()
	{
		SpectrumAnalyzer.Reset();
	}

	void FMixerSubmix::GetMagnitudeForFrequencies(const TArray<float>& InFrequencies, TArray<float>& OutMagnitudes)
	{
		if (SpectrumAnalyzer.IsValid())
		{
			OutMagnitudes.Reset();
			OutMagnitudes.AddUninitialized(InFrequencies.Num());

			SpectrumAnalyzer->LockOutputBuffer();
			for (int32 Index = 0; Index < InFrequencies.Num(); Index++)
			{
				OutMagnitudes[Index] = SpectrumAnalyzer->GetMagnitudeForFrequency(InFrequencies[Index]);
			}
			SpectrumAnalyzer->UnlockOutputBuffer();
		}
		else
		{
			UE_LOG(LogAudioMixer, Warning, TEXT("Call StartSpectrumAnalysis before calling GetMagnitudeForFrequencies."));
		}
	}

	void FMixerSubmix::GetPhaseForFrequencies(const TArray<float>& InFrequencies, TArray<float>& OutPhases)
	{
		if (SpectrumAnalyzer.IsValid())
		{
			OutPhases.Reset();
			OutPhases.AddUninitialized(InFrequencies.Num());

			SpectrumAnalyzer->LockOutputBuffer();
			for (int32 Index = 0; Index < InFrequencies.Num(); Index++)
			{
				OutPhases[Index] = SpectrumAnalyzer->GetPhaseForFrequency(InFrequencies[Index]);
			}
			SpectrumAnalyzer->UnlockOutputBuffer();
		}
		else
		{
			UE_LOG(LogAudioMixer, Warning, TEXT("Call StartSpectrumAnalysis before calling GetMagnitudeForFrequencies."));
		}
	}

	void FMixerSubmix::SetDynamicOutputVolume(float InVolume)
	{
		InVolume = FMath::Clamp(InVolume, 0.0f, 1.0f);
		if (!FMath::IsNearlyEqual(InVolume, TargetOutputVolume))
		{
			TargetOutputVolume = InVolume;
			bApplyOutputVolumeScale = true;
		}
	}

	void FMixerSubmix::SetOutputVolume(float InVolume)
	{
		InVolume = FMath::Clamp(InVolume, 0.0f, 1.0f);
		if (!FMath::IsNearlyEqual(InitializedOutputVolume, InVolume))
		{
			InitializedOutputVolume = InVolume;
			bApplyOutputVolumeScale = true;
		}
	}

	void FMixerSubmix::BroadcastEnvelope()
	{
		if (bIsEnvelopeFollowing)
		{
			// Get the envelope data
			TArray<float> EnvelopeData;

			{
				// Make the copy of the envelope values using a critical section
				FScopeLock EnvelopeScopeLock(&EnvelopeCriticalSection);

				EnvelopeData.AddUninitialized(EnvelopeNumChannels);
				FMemory::Memcpy(EnvelopeData.GetData(), EnvelopeValues, sizeof(float)*EnvelopeNumChannels);
			}

			// Broadcast to any bound delegates
			if (OnSubmixEnvelope.IsBound())
			{
				OnSubmixEnvelope.Broadcast(EnvelopeData);
			}

		}
	}

	FSoundfieldEncodingKey FMixerSubmix::GetKeyForSubmixEncoding()
	{
		check(IsSoundfieldSubmix() && SoundfieldStreams.Settings.IsValid());
		return FSoundfieldEncodingKey(SoundfieldStreams.Factory, *SoundfieldStreams.Settings);
	}

	ISoundfieldFactory* FMixerSubmix::GetSoundfieldFactory()
	{
		return SoundfieldStreams.Factory;
	}

}<|MERGE_RESOLUTION|>--- conflicted
+++ resolved
@@ -3,10 +3,7 @@
 #include "AudioMixerSubmix.h"
 #include "AudioMixerDevice.h"
 #include "AudioMixerSourceVoice.h"
-<<<<<<< HEAD
-=======
 #include "Sound/SoundEffectPreset.h"
->>>>>>> 90fae962
 #include "Sound/SoundEffectSubmix.h"
 #include "Sound/SoundSubmix.h"
 #include "Sound/SoundSubmixSend.h"
@@ -949,14 +946,8 @@
 		// Perform any envelope following if we're told to do so
 		if (bIsEnvelopeFollowing)
 		{
-<<<<<<< HEAD
-			const int32 OutBufferSamples = OutAudioBuffer.Num();
-			const float* OutAudioBufferPtr = OutAudioBuffer.GetData();
-
-=======
 			const int32 OutBufferSamples = InputBuffer.Num();
 			const float* OutAudioBufferPtr = InputBuffer.GetData();
->>>>>>> 90fae962
 
 			// Perform envelope following per channel
 			FScopeLock EnvelopeScopeLock(&EnvelopeCriticalSection);
