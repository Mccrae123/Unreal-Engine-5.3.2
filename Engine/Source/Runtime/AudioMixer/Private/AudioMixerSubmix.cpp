--- conflicted
+++ resolved
@@ -6,10 +6,7 @@
 #include "AudioMixerDevice.h"
 #include "AudioMixerSourceVoice.h"
 #include "AudioThread.h"
-<<<<<<< HEAD
-=======
 #include "DSP/FloatArrayMath.h"
->>>>>>> 6bbb88c8
 #include "Sound/SoundEffectPreset.h"
 #include "Sound/SoundEffectSubmix.h"
 #include "Sound/SoundModulationDestination.h"
@@ -38,8 +35,6 @@
 	TEXT("1: Submix Effects are disabled."),
 	ECVF_Default);
 
-<<<<<<< HEAD
-=======
 static int32 LogSubmixEnablementCVar = 0;
 FAutoConsoleVariableRef CVarLogSubmixEnablement(
 	TEXT("au.LogSubmixAutoDisable"),
@@ -48,7 +43,6 @@
 	TEXT("1: Submix enablement logging is on. 0: Submix enablement/disablement logging is off."),
 	ECVF_Default);
 
->>>>>>> 6bbb88c8
 // Define profiling categories for submixes. 
 DEFINE_STAT(STAT_AudioMixerSubmixes);
 DEFINE_STAT(STAT_AudioMixerEndpointSubmixes);
@@ -284,33 +278,12 @@
 				USoundModulatorBase* WetLevelModulator = SoundSubmix->WetLevelModulation.Modulator;
 				USoundModulatorBase* DryLevelModulator = SoundSubmix->DryLevelModulation.Modulator;
 
-<<<<<<< HEAD
-			if (MixerDevice->IsModulationPluginEnabled() && MixerDevice->ModulationInterface.IsValid())
-			{
-				VolumeMod.Init(MixerDevice->DeviceID, FName("Volume"), false /* bInIsBuffered */, true /* bInValueLinear */);
-				VolumeModBase = SoundSubmix->OutputVolumeModulation.Value;
-
-				WetLevelMod.Init(MixerDevice->DeviceID, FName("Volume"), false /* bInIsBuffered */, true /* bInValueLinear */);
-				WetModBase = SoundSubmix->WetLevelModulation.Value;
-
-				DryLevelMod.Init(MixerDevice->DeviceID, FName("Volume"), false /* bInIsBuffered */, true /* bInValueLinear */);
-				DryModBase = SoundSubmix->DryLevelModulation.Value;
-
-				USoundModulatorBase* VolumeModulator = SoundSubmix->OutputVolumeModulation.Modulator;
-				USoundModulatorBase* WetLevelModulator = SoundSubmix->WetLevelModulation.Modulator;
-				USoundModulatorBase* DryLevelModulator = SoundSubmix->DryLevelModulation.Modulator;
-
-=======
 				// Queue this up to happen after submix init, when the mixer device has finished being added to the device manager
->>>>>>> 6bbb88c8
 				SubmixCommand([this, VolumeModulator, WetLevelModulator, DryLevelModulator]()
 				{
 					UpdateModulationSettings(VolumeModulator, WetLevelModulator, DryLevelModulator);
 				});
 			}
-<<<<<<< HEAD
-
-=======
 			if (SoundSubmix->AudioLinkSettings)
 			{
 				if (IAudioLinkFactory* LinkFactory = IAudioLinkFactory::FindFactory(SoundSubmix->AudioLinkSettings->GetFactoryName()))
@@ -323,7 +296,6 @@
 				}
 			}
 			
->>>>>>> 6bbb88c8
 			FScopeLock ScopeLock(&EffectChainMutationCriticalSection);
 			{
     			NumSubmixEffects = 0;
@@ -685,8 +657,6 @@
 			}
 
 			FadeInfo.EffectChain.Reset();
-<<<<<<< HEAD
-=======
 		}
 
 		// Unregister these source effect instances from their owning USoundEffectInstance on the audio thread.
@@ -704,23 +674,10 @@
 					}
 				});
 			});
->>>>>>> 6bbb88c8
-		}
-
-		// Unregister these source effect instances from their owning USoundEffectInstance on the next audio thread tick.
-		// If the audio thread isn't currently active (ex. suspended), unregister immediately
-		const ENamedThreads::Type UnregistrationThread = IsAudioThreadRunning() ? ENamedThreads::AudioThread : ENamedThreads::GameThread;
-		AsyncTask(UnregistrationThread, [SubmixEffects = MoveTemp(SubmixEffectsToReset)]() mutable
-		{
-			for (TSoundEffectSubmixPtr& SubmixPtr : SubmixEffects)
-			{
-				USoundEffectPreset::UnregisterInstance(SubmixPtr);
-			}
-		});
+		}
 
 		NumSubmixEffects = 0;
 		EffectChains.Reset();
-<<<<<<< HEAD
 	}
 
 	void FMixerSubmix::SetSubmixEffectChainOverride(const TArray<FSoundEffectSubmixPtr>& InSubmixEffectPresetChain, float InFadeTimeSec)
@@ -767,54 +724,6 @@
 
 		for (FSubmixEffectFadeInfo& FadeInfo : EffectChains)
 		{
-=======
-	}
-
-	void FMixerSubmix::SetSubmixEffectChainOverride(const TArray<FSoundEffectSubmixPtr>& InSubmixEffectPresetChain, float InFadeTimeSec)
-	{
-		FScopeLock ScopeLock(&EffectChainMutationCriticalSection);
-
-		// Set every existing override to NOT be the current override
-		for (FSubmixEffectFadeInfo& FadeInfo : EffectChains)
-		{
-			FadeInfo.bIsCurrentChain = false;
-			FadeInfo.FadeVolume.Set(0.0f, InFadeTimeSec);
-		}
-
-		FSubmixEffectFadeInfo& NewSubmixEffectChain = EffectChains.Add_GetRef(FSubmixEffectFadeInfo());
-		NewSubmixEffectChain.bIsCurrentChain = true;
-		NewSubmixEffectChain.FadeVolume = FDynamicParameter(0.0f);
-		NewSubmixEffectChain.FadeVolume.Set(1.0f, InFadeTimeSec);
-		NewSubmixEffectChain.EffectChain = InSubmixEffectPresetChain; 
-	}
-
-	void FMixerSubmix::ClearSubmixEffectChainOverride(float InFadeTimeSec)
-	{
-		FScopeLock ScopeLock(&EffectChainMutationCriticalSection);
-
-		// Set all non-base submix chains to fading out, set the base submix chain to fading in
-		for (FSubmixEffectFadeInfo& FadeInfo : EffectChains)
-		{
-			if (FadeInfo.bIsBaseEffect)
-			{
-				FadeInfo.bIsCurrentChain = true;
-				FadeInfo.FadeVolume.Set(1.0f, InFadeTimeSec);
-			}
-			else
-			{
-				FadeInfo.bIsCurrentChain = false;
-				FadeInfo.FadeVolume.Set(0.0f, InFadeTimeSec);
-			}
-		}
-	}
-
-	void FMixerSubmix::ReplaceSoundEffectSubmix(int32 InIndex, FSoundEffectSubmixPtr InEffectInstance)
-	{
-		FScopeLock ScopeLock(&EffectChainMutationCriticalSection);
-
-		for (FSubmixEffectFadeInfo& FadeInfo : EffectChains)
-		{
->>>>>>> 6bbb88c8
 			if (FadeInfo.bIsCurrentChain)
 			{
 				if (InIndex < FadeInfo.EffectChain.Num())
@@ -1156,9 +1065,6 @@
 		return OwningSubmixObject.IsValid();
 	}
 
-<<<<<<< HEAD
-	void FMixerSubmix::ProcessAudio(AlignedFloatBuffer& OutAudioBuffer)
-=======
 	bool FMixerSubmix::IsRenderingAudio() const
 	{
 		// If we're told to not auto-disable we act as if we're always rendering audio
@@ -1206,7 +1112,6 @@
 	}
 
 	void FMixerSubmix::ProcessAudio(FAlignedFloatBuffer& OutAudioBuffer)
->>>>>>> 6bbb88c8
 	{
 		AUDIO_MIXER_CHECK_AUDIO_PLAT_THREAD(MixerDevice);
 
@@ -1298,20 +1203,7 @@
 			// Pump pending command queues. For Soundfield Submixes this occurs in ProcessAudio(ISoundfieldAudioPacket&).
 			PumpCommandQueue();
 		}
-<<<<<<< HEAD
-
-		// Device format may change channels if device is hot swapped
-		NumChannels = MixerDevice->GetNumDeviceChannels();
-
-		// If we hit this, it means that platform info gave us an invalid NumChannel count.
-		if (!ensure(NumChannels != 0 && NumChannels <= AUDIO_MIXER_MAX_OUTPUT_CHANNELS))
-		{
-			return;
-		}
-
-=======
 	
->>>>>>> 6bbb88c8
 		const int32 NumOutputFrames = OutAudioBuffer.Num() / NumChannels;
 		NumSamples = NumChannels * NumOutputFrames;
 
@@ -1323,11 +1215,7 @@
 		// Mix all submix audio into this submix's input scratch buffer
 		{
 			CSV_SCOPED_TIMING_STAT(Audio, SubmixChildren);
-<<<<<<< HEAD
-			SCOPE_CYCLE_COUNTER(STAT_AudioMixerSubmixChildren);
-=======
 			CONDITIONAL_SCOPE_CYCLE_COUNTER(STAT_AudioMixerSubmixChildren, (ChildSubmixes.Num() > 0));
->>>>>>> 6bbb88c8
 
 			// First loop this submix's child submixes mixing in their output into this submix's dry/wet buffers.
 			TArray<uint32> ToRemove;
@@ -1358,11 +1246,7 @@
 
 		{
 			CSV_SCOPED_TIMING_STAT(Audio, SubmixSource);
-<<<<<<< HEAD
-			SCOPE_CYCLE_COUNTER(STAT_AudioMixerSubmixSource);
-=======
 			CONDITIONAL_SCOPE_CYCLE_COUNTER(STAT_AudioMixerSubmixSource, (MixerSourceVoices.Num() > 0));
->>>>>>> 6bbb88c8
 
 			// Loop through this submix's sound sources
 			for (const auto& MixerSourceVoiceIter : MixerSourceVoices)
@@ -1378,24 +1262,6 @@
 		DryChannelBuffer.Reset();
 
 		// Update Dry Level using modulator
-<<<<<<< HEAD
-		float ModulatedDryLevelStart = CurrentDryLevel;
-		float ModulatedDryLevelEnd = TargetDryLevel;
-
-		const bool bUseModulation = MixerDevice->IsModulationPluginEnabled() && MixerDevice->ModulationInterface.IsValid();
-
-		if (bUseModulation)
-		{
-			const float PreModulation = DryLevelMod.GetValue();
-			DryLevelMod.ProcessControl(DryModBase);
-			const float PostModulation = DryLevelMod.GetValue();
-
-			if (DryLevelMod.IsActive())
-			{
-				ModulatedDryLevelStart *= DryLevelMod.GetHasProcessed() ? PreModulation : PostModulation;
-				ModulatedDryLevelEnd *= PostModulation;
-			}
-=======
 		if (MixerDevice->IsModulationPluginEnabled() && MixerDevice->ModulationInterface.IsValid())
 		{
 			DryLevelMod.ProcessControl(DryModBaseDb);
@@ -1410,13 +1276,6 @@
 
 		// Check if we need to allocate a dry buffer. This is stored here before effects processing. We mix in with wet buffer after effects processing.
 		if (!FMath::IsNearlyEqual(TargetDryLevel, CurrentDryLevel) || !FMath::IsNearlyZero(CurrentDryLevel))
-		{
-			DryChannelBuffer.Append(InputBuffer);
->>>>>>> 6bbb88c8
-		}
-
-		// Check if we need to allocate a dry buffer. This is stored here before effects processing. We mix in with wet buffer after effects processing.
-		if (!FMath::IsNearlyEqual(ModulatedDryLevelStart, ModulatedDryLevelEnd) || !FMath::IsNearlyZero(ModulatedDryLevelStart))
 		{
 			DryChannelBuffer.Append(InputBuffer);
 		}
@@ -1444,19 +1303,12 @@
 				InputData.ListenerTransforms = MixerDevice->GetListenerTransforms();
 				InputData.AudioClock = MixerDevice->GetAudioClock();
 
-<<<<<<< HEAD
-				SubmixChainMixBuffer.Reset(NumSamples);
-				SubmixChainMixBuffer.AddZeroed(NumSamples);
-				bool bProcessedAnEffect = false;
-
-=======
 				bool bProcessedAnEffect = false;
 
 				// Zero and resize buffer holding mix of current effect chains
 				SubmixChainMixBuffer.Reset(NumSamples);
 				SubmixChainMixBuffer.SetNumZeroed(NumSamples);
 
->>>>>>> 6bbb88c8
 				for (int32 EffectChainIndex = EffectChains.Num() - 1; EffectChainIndex >= 0; --EffectChainIndex)
 				{
 					FSubmixEffectFadeInfo& FadeInfo = EffectChains[EffectChainIndex];
@@ -1478,39 +1330,6 @@
 					}
 
 					// Prepare the scratch buffer for effect chain processing
-<<<<<<< HEAD
-					EffectChainOutputBuffer.SetNumUninitialized(NumSamples);
-
-					bProcessedAnEffect |= GenerateEffectChainAudio(InputData, InputBuffer, FadeInfo.EffectChain, EffectChainOutputBuffer);
-
-					float StartFadeVolume = FadeInfo.FadeVolume.GetValue();
-					FadeInfo.FadeVolume.Update(DeltaTimeSec);
-					float EndFadeVolume = FadeInfo.FadeVolume.GetValue();
-
-					MixInBufferFast(EffectChainOutputBuffer, SubmixChainMixBuffer, StartFadeVolume, EndFadeVolume);
-				}
-
-				// If we processed any effects, write over the old input buffer vs mixing into it. This is basically the "wet channel" audio in a submix.
-				if (bProcessedAnEffect)
-				{
-					FMemory::Memcpy((void*)BufferPtr, (void*)SubmixChainMixBuffer.GetData(), sizeof(float)* NumSamples);
-				}
-
-				// Update Wet Level using modulator
-				float ModulatedWetLevelStart = CurrentWetLevel;
-				float ModulatedWetLevelEnd = TargetWetLevel;
-
-				if (bUseModulation)
-				{
-					const float PreModulation = WetLevelMod.GetValue();
-					WetLevelMod.ProcessControl(WetModBase);
-					const float PostModulation = WetLevelMod.GetValue();
-
-					if (WetLevelMod.IsActive())
-					{
-						ModulatedWetLevelStart *= WetLevelMod.GetHasProcessed() ? PreModulation : PostModulation;
-						ModulatedWetLevelEnd *= PostModulation;
-=======
 					EffectChainOutputBuffer.Reset();
 					EffectChainOutputBuffer.AddZeroed(NumSamples);
 
@@ -1550,24 +1369,10 @@
 					if (FMath::IsNearlyEqual(TargetWetLevel, CurrentWetLevel))
 					{
 						MultiplyBufferByConstantInPlace(InputBuffer, TargetWetLevel);
->>>>>>> 6bbb88c8
-					}
-				}
-
-				// Apply the wet level here after processing effects. 
-				if (!FMath::IsNearlyEqual(ModulatedWetLevelEnd, ModulatedWetLevelStart) || !FMath::IsNearlyEqual(ModulatedWetLevelStart, 1.0f))
-				{
-					if (FMath::IsNearlyEqual(ModulatedWetLevelEnd, ModulatedWetLevelStart))
-					{
-<<<<<<< HEAD
-						MultiplyBufferByConstantInPlace(InputBuffer, ModulatedWetLevelEnd);
 					}
 					else
 					{
-						FadeBufferFast(InputBuffer, ModulatedWetLevelStart, ModulatedWetLevelEnd);
-=======
 						FadeBufferFast(InputBuffer, CurrentWetLevel, TargetWetLevel);
->>>>>>> 6bbb88c8
 						CurrentWetLevel = TargetWetLevel;
 					}
 				}
@@ -1578,24 +1383,14 @@
 		if (DryChannelBuffer.Num() > 0)
 		{
 			// If we've already set the volume, only need to multiply by constant
-<<<<<<< HEAD
-			if (FMath::IsNearlyEqual(ModulatedDryLevelEnd, ModulatedDryLevelStart))
-			{
-				MultiplyBufferByConstantInPlace(DryChannelBuffer, ModulatedDryLevelEnd);
-=======
 			if (FMath::IsNearlyEqual(TargetDryLevel, CurrentDryLevel))
 			{
 				MultiplyBufferByConstantInPlace(DryChannelBuffer, TargetDryLevel);
->>>>>>> 6bbb88c8
 			}
 			else
 			{
 				// To avoid popping, we do a fade on the buffer to the target volume
-<<<<<<< HEAD
-				FadeBufferFast(DryChannelBuffer, ModulatedDryLevelStart, ModulatedDryLevelEnd);
-=======
 				FadeBufferFast(DryChannelBuffer, CurrentDryLevel, TargetDryLevel);
->>>>>>> 6bbb88c8
 				CurrentDryLevel = TargetDryLevel;
 			}
 			MixInBufferFast(DryChannelBuffer, InputBuffer);
@@ -1661,23 +1456,6 @@
 		}
 
 		// Update output volume using modulator
-<<<<<<< HEAD
-		float ModulatedOutputVolumeStart = CurrentOutputVolume;
-		float ModulatedOutputVolumeEnd = TargetOutputVolume;
-
-		if (bUseModulation)
-		{
-			const float PreModulation = VolumeMod.GetValue();
-			VolumeMod.ProcessControl(VolumeModBase);
-			const float PostModulation = VolumeMod.GetValue();
-
-			if (VolumeMod.IsActive())
-			{
-				ModulatedOutputVolumeStart *= VolumeMod.GetHasProcessed() ? PreModulation : PostModulation;
-				ModulatedOutputVolumeEnd *= PostModulation;
-			}
-		}
-=======
 		if (MixerDevice->IsModulationPluginEnabled() && MixerDevice->ModulationInterface.IsValid())
 		{
 			VolumeMod.ProcessControl(VolumeModBaseDb);
@@ -1689,20 +1467,19 @@
 		}
 
 		TargetOutputVolume *= VolumeModifier;
->>>>>>> 6bbb88c8
 
 		// Now apply the output volume
-		if (!FMath::IsNearlyEqual(ModulatedOutputVolumeEnd, ModulatedOutputVolumeStart) || !FMath::IsNearlyEqual(ModulatedOutputVolumeStart, 1.0f))
+		if (!FMath::IsNearlyEqual(TargetOutputVolume, CurrentOutputVolume) || !FMath::IsNearlyEqual(CurrentOutputVolume, 1.0f))
 		{
 			// If we've already set the output volume, only need to multiply by constant
-			if (FMath::IsNearlyEqual(ModulatedOutputVolumeEnd, ModulatedOutputVolumeStart))
-			{
-				Audio::MultiplyBufferByConstantInPlace(InputBuffer, ModulatedOutputVolumeEnd);
+			if (FMath::IsNearlyEqual(TargetOutputVolume, CurrentOutputVolume))
+			{
+				Audio::MultiplyBufferByConstantInPlace(InputBuffer, TargetOutputVolume);
 			}
 			else
 			{
 				// To avoid popping, we do a fade on the buffer to the target volume
-				Audio::FadeBufferFast(InputBuffer, ModulatedOutputVolumeStart, ModulatedOutputVolumeEnd);
+				Audio::FadeBufferFast(InputBuffer, CurrentOutputVolume, TargetOutputVolume);
 				CurrentOutputVolume = TargetOutputVolume;
 			}
 		}
@@ -1762,16 +1539,6 @@
 		}
 	}
 
-<<<<<<< HEAD
-	bool FMixerSubmix::GenerateEffectChainAudio(FSoundEffectSubmixInputData& InputData, AlignedFloatBuffer& InAudioBuffer, TArray<FSoundEffectSubmixPtr>& InEffectChain, AlignedFloatBuffer& OutBuffer)
-	{
-		// Reset the output scratch buffer
-		ScratchBuffer.Reset(NumSamples);
-		ScratchBuffer.AddZeroed(NumSamples);
-
-		FSoundEffectSubmixOutputData OutputData;
-		OutputData.AudioBuffer = &ScratchBuffer;
-=======
 	bool FMixerSubmix::GenerateEffectChainAudio(FSoundEffectSubmixInputData& InputData, const FAlignedFloatBuffer& InAudioBuffer, TArray<FSoundEffectSubmixPtr>& InEffectChain, FAlignedFloatBuffer& OutBuffer)
 	{
 		checkf(InAudioBuffer.Num() == OutBuffer.Num(), TEXT("Processing effect chain audio must not alter the number of samples in a buffer. Buffer size mismatch InAudioBuffer[%d] != OutBuffer[%d]"), InAudioBuffer.Num(), OutBuffer.Num());
@@ -1781,7 +1548,6 @@
 
 		FSoundEffectSubmixOutputData OutputData;
 		OutputData.AudioBuffer = &OutBuffer;
->>>>>>> 6bbb88c8
 		OutputData.NumChannels = NumChannels;
 
 		const int32 NumOutputFrames = OutBuffer.Num() / NumChannels;
@@ -1797,55 +1563,22 @@
 
 			// Check to see if we need to down-mix our audio before sending to the submix effect
 			const uint32 ChannelCountOverride = SubmixEffect->GetDesiredInputChannelCountOverride();
-<<<<<<< HEAD
-=======
 			bool bCurrentEffectProcessedAudio = false;
->>>>>>> 6bbb88c8
 
 			if (ChannelCountOverride != INDEX_NONE && ChannelCountOverride != NumChannels)
 			{
 				// Perform the down-mix operation with the down-mixed scratch buffer
 				DownmixedBuffer.SetNumUninitialized(NumOutputFrames * ChannelCountOverride);
-<<<<<<< HEAD
-				DownmixBuffer(NumChannels, InAudioBuffer, ChannelCountOverride, DownmixedBuffer);
-
-				InputData.NumChannels = ChannelCountOverride;
-				InputData.AudioBuffer = &DownmixedBuffer;
-				SubmixEffect->ProcessAudio(InputData, OutputData);
-=======
 				DownmixBuffer(NumChannels, ScratchBuffer, ChannelCountOverride, DownmixedBuffer);
 
 				InputData.NumChannels = ChannelCountOverride;
 				InputData.AudioBuffer = &DownmixedBuffer;
 				bCurrentEffectProcessedAudio = SubmixEffect->ProcessAudio(InputData, OutputData);
->>>>>>> 6bbb88c8
 			}
 			else
 			{
 				// If we're not down-mixing, then just pass in the current wet buffer and our channel count is the same as the output channel count
 				InputData.NumChannels = NumChannels;
-<<<<<<< HEAD
-				InputData.AudioBuffer = &InAudioBuffer;
-				SubmixEffect->ProcessAudio(InputData, OutputData);
-			}
-
-			// Copy the output to the input
-			FMemory::Memcpy((void*)InAudioBuffer.GetData(), (void*)OutputData.AudioBuffer->GetData(), sizeof(float) * NumSamples);
-
-			// Mix in the dry signal directly
-			const float DryLevel = SubmixEffect->GetDryLevel();
-			if (DryLevel > 0.0f)
-			{
-				MixInBufferFast(InAudioBuffer, ScratchBuffer, DryLevel);
-			}
-
-			bProcessedAnEffect = true;
-		}
-
-		if (bProcessedAnEffect)
-		{
-			FMemory::Memcpy((void*)OutBuffer.GetData(), (void*)InAudioBuffer.GetData(), sizeof(float) * NumSamples);
-=======
 				InputData.AudioBuffer = &ScratchBuffer;
 				bCurrentEffectProcessedAudio = SubmixEffect->ProcessAudio(InputData, OutputData);
 			}
@@ -1869,7 +1602,6 @@
 		{
 			// If no effects were processed pass through the input audio to the output buffer.
 			OutBuffer = InAudioBuffer;
->>>>>>> 6bbb88c8
 		}
 
 		return bProcessedAnEffect;
@@ -1919,11 +1651,7 @@
 		// Mix all source sends into OutputAudio.
 		{
 			CSV_SCOPED_TIMING_STAT(Audio, SubmixSoundfieldSources);
-<<<<<<< HEAD
-			SCOPE_CYCLE_COUNTER(STAT_AudioMixerSubmixSoundfieldSources);
-=======
 			CONDITIONAL_SCOPE_CYCLE_COUNTER(STAT_AudioMixerSubmixSoundfieldSources, (MixerSourceVoices.Num() > 0));
->>>>>>> 6bbb88c8
 
 			check(SoundfieldStreams.Mixer.IsValid());
 
@@ -1954,11 +1682,7 @@
 		// Run soundfield processors.
 		{
 			CSV_SCOPED_TIMING_STAT(Audio, SubmixSoundfieldProcessors);
-<<<<<<< HEAD
-			SCOPE_CYCLE_COUNTER(STAT_AudioMixerSubmixSoundfieldProcessors);
-=======
 			CONDITIONAL_SCOPE_CYCLE_COUNTER(STAT_AudioMixerSubmixSoundfieldProcessors, (SoundfieldStreams.EffectProcessors.Num() > 0));
->>>>>>> 6bbb88c8
 
 			for (auto& EffectData : SoundfieldStreams.EffectProcessors)
 			{
@@ -2456,16 +2180,12 @@
 						DelegateInfo.SpectrumBandExtractor->AddBand(NewExtractorBandSettings);
 
 						FSpectralAnalysisBandInfo NewBand;
-<<<<<<< HEAD
-						NewBand.EnvelopeFollower.Init(DelegateInfo.DelegateSettings.UpdateRate, BandSettings.AttackTimeMsec, BandSettings.ReleaseTimeMsec);
-=======
 
 						FInlineEnvelopeFollowerInitParams EnvelopeFollowerInitParams;
 						EnvelopeFollowerInitParams.SampleRate = DelegateInfo.DelegateSettings.UpdateRate;
 						EnvelopeFollowerInitParams.AttackTimeMsec = static_cast<float>(BandSettings.AttackTimeMsec);
 						EnvelopeFollowerInitParams.ReleaseTimeMsec = static_cast<float>(BandSettings.ReleaseTimeMsec);
 						NewBand.EnvelopeFollower.Init(EnvelopeFollowerInitParams);
->>>>>>> 6bbb88c8
 					
 						DelegateInfo.SpectralBands.Add(NewBand);
 					}
@@ -2600,20 +2320,6 @@
 		VolumeModBaseDb = InVolumeModBaseDb;
 		WetModBaseDb = InWetModBaseDb;
 		DryModBaseDb = InDryModBaseDb;
-	}
-
-	void FMixerSubmix::UpdateModulationSettings(USoundModulatorBase* InOutputModulator, USoundModulatorBase* InWetLevelModulator, USoundModulatorBase* InDryLevelModulator)
-	{
-		VolumeMod.UpdateModulator_RenderThread(InOutputModulator);
-		WetLevelMod.UpdateModulator_RenderThread(InWetLevelModulator);
-		DryLevelMod.UpdateModulator_RenderThread(InDryLevelModulator);
-	}
-
-	void FMixerSubmix::SetModulationBaseLevels(float InVolumeModBase, float InWetModBase, float InDryModBase)
-	{
-		VolumeModBase = InVolumeModBase;
-		WetModBase = InWetModBase;
-		DryModBase = InDryModBase;
 	}
 
 	void FMixerSubmix::BroadcastDelegates()
@@ -2688,12 +2394,8 @@
 							if (ensure(ResultIndex < DelegateInfo.SpectralBands.Num()))
 							{
 								FSpectralAnalysisBandInfo& BandInfo = DelegateInfo.SpectralBands[ResultIndex];
-<<<<<<< HEAD
-								SpectralResults[ResultIndex] = BandInfo.EnvelopeFollower.ProcessAudioNonClamped(SpectralResults[ResultIndex]);
-=======
 
 								SpectralResults[ResultIndex] = BandInfo.EnvelopeFollower.ProcessSample(SpectralResults[ResultIndex]);
->>>>>>> 6bbb88c8
 							}
 						}
 
