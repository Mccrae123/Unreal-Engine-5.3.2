--- conflicted
+++ resolved
@@ -110,13 +110,10 @@
 	{
 		int32 NumSamplesWritten;
 		bool bIsFinished;
-<<<<<<< HEAD
-=======
 
 #if ENABLE_AUDIO_DEBUG
 		double CPUDuration = 0.0;
 #endif // if ENABLE_AUDIO_DEBUG
->>>>>>> 4af6daef
 
 		FProceduralAudioTaskResults()
 			: NumSamplesWritten(0)
@@ -130,13 +127,10 @@
 
 		// Whether or not the audio buffer looped
 		bool bIsFinishedOrLooped;
-<<<<<<< HEAD
-=======
 
 #if ENABLE_AUDIO_DEBUG
 		double CPUDuration = 0;
 #endif // if ENABLE_AUDIO_DEBUG
->>>>>>> 4af6daef
 
 		FDecodeAudioTaskResults()
 			: bIsFinishedOrLooped(false)
