--- conflicted
+++ resolved
@@ -17,10 +17,7 @@
 #include "Misc/ScopeRWLock.h"
 #include "Templates/Function.h"
 #include "Trace/Trace.h"
-<<<<<<< HEAD
-=======
 #include "Engine/Engine.h"
->>>>>>> 4af6daef
 
 
 CSV_DECLARE_CATEGORY_MODULE_EXTERN(AUDIOMIXERCORE_API, Audio);
@@ -124,7 +121,6 @@
 			auto UnionSoundClassSettings = [&](FSoundModulationDestinationSettings& InOutSettings)
 			{
 				if (InSoundClass)
-<<<<<<< HEAD
 				{
 					const FSoundModulationDestinationSettings& ClassSettings = *InGetSoundClassDestinationFunction(*InSoundClass);
 					MixInRoutedValue(InParam, InOutSettings.Value, ClassSettings.Value);
@@ -136,19 +132,6 @@
 			{
 				case EModulationRouting::Union:
 				{
-=======
-				{
-					const FSoundModulationDestinationSettings& ClassSettings = *InGetSoundClassDestinationFunction(*InSoundClass);
-					MixInRoutedValue(InParam, InOutSettings.Value, ClassSettings.Value);
-					InOutSettings.Modulators = InOutSettings.Modulators.Union(ClassSettings.Modulators);
-				}
-			};
-
-			switch (InActiveSoundRouting)
-			{
-				case EModulationRouting::Union:
-				{
->>>>>>> 4af6daef
 					FSoundModulationDestinationSettings UnionSettings = InActiveSoundSettings;
 					switch (InWaveRouting)
 					{
@@ -243,7 +226,6 @@
 			auto MixInSoundClassValue = [&](float& InOutValue)
 			{
 				if (InSoundClass)
-<<<<<<< HEAD
 				{
 					const FSoundModulationDestinationSettings& ClassSettings = *InGetSoundClassDestinationFunction(*InSoundClass);
 					MixInRoutedValue(InParam, InOutValue, ClassSettings.Value);
@@ -254,18 +236,6 @@
 			{
 				case EModulationRouting::Union:
 				{
-=======
-				{
-					const FSoundModulationDestinationSettings& ClassSettings = *InGetSoundClassDestinationFunction(*InSoundClass);
-					MixInRoutedValue(InParam, InOutValue, ClassSettings.Value);
-				}
-			};
-
-			switch (InActiveSoundRouting)
-			{
-				case EModulationRouting::Union:
-				{
->>>>>>> 4af6daef
 					float UnionValue = InActiveSoundSettings.Value;
 					switch (InWaveRouting)
 					{
@@ -439,7 +409,6 @@
 				Audio::GetModulationParameter("HPFCutoffFrequency"),
 				[](const USoundClass& InSoundClass) { return &InSoundClass.Properties.ModulationSettings.HighpassModulationDestination; }
 			);
-<<<<<<< HEAD
 		}
 
 		float GetRoutedHighpass(const FWaveInstance& InWaveInstance, const USoundWave& InWaveData, const FActiveSound& InActiveSound)
@@ -461,29 +430,6 @@
 			);
 		}
 
-=======
-		}
-
-		float GetRoutedHighpass(const FWaveInstance& InWaveInstance, const USoundWave& InWaveData, const FActiveSound& InActiveSound)
-		{
-			const EModulationRouting& ActiveSoundRouting = InActiveSound.ModulationRouting.HighpassRouting;
-			const FSoundModulationDestinationSettings& ActiveSoundSettings = InActiveSound.ModulationRouting.HighpassModulationDestination;
-
-			const EModulationRouting& WaveRouting = InWaveData.ModulationSettings.HighpassRouting;
-			const FSoundModulationDestinationSettings& WaveSettings = InWaveData.ModulationSettings.HighpassModulationDestination;
-
-			return GetRoutedDestinationValue(
-				ActiveSoundRouting,
-				ActiveSoundSettings,
-				WaveRouting,
-				WaveSettings,
-				MixerSourcePrivate::GetFallbackSoundClass(InActiveSound, InWaveInstance),
-				Audio::GetModulationParameter("HPFCutoffFrequency"),
-				[](const USoundClass& InSoundClass) { return &InSoundClass.Properties.ModulationSettings.HighpassModulationDestination; }
-			);
-		}
-
->>>>>>> 4af6daef
 		FSoundModulationDestinationSettings InitRoutedLowpassModulation(const FWaveInstance& InWaveInstance, const USoundWave& InWaveData, const FActiveSound& InActiveSound)
 		{
 			const EModulationRouting& ActiveSoundRouting = InActiveSound.ModulationRouting.LowpassRouting;
@@ -1178,29 +1124,19 @@
 		if (ActiveSound)
 		{
 			InstanceID = ActiveSound->GetAudioComponentID();
-<<<<<<< HEAD
-=======
 			PlayOrder = ActiveSound->GetPlayOrder();
->>>>>>> 4af6daef
 			bActiveSoundIsPreviewSound = ActiveSound->bIsPreviewSound;
 			if (Audio::IParameterTransmitter* Transmitter = ActiveSound->GetTransmitter())
 			{
 				DefaultParameters = Transmitter->GetParameters();
-<<<<<<< HEAD
-=======
 				SoundWave.InitParameters(DefaultParameters);
->>>>>>> 4af6daef
 			}
 		}
 
 		FMixerSourceBufferInitArgs BufferInitArgs;
 		BufferInitArgs.AudioDeviceID = AudioDevice->DeviceID;
-<<<<<<< HEAD
-		BufferInitArgs.InstanceID = InstanceID;
-=======
 		BufferInitArgs.AudioComponentID = InstanceID;
 		BufferInitArgs.InstanceID = GetTransmitterID(InstanceID, WaveInstance->WaveInstanceHash, PlayOrder);
->>>>>>> 4af6daef
 		BufferInitArgs.SampleRate = AudioDevice->GetSampleRate();
 		BufferInitArgs.AudioMixerNumOutputFrames = MixerDevice->GetNumOutputFrames();
 		BufferInitArgs.Buffer = MixerBuffer;
