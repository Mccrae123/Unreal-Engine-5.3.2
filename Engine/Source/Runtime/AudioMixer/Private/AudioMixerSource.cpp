--- conflicted
+++ resolved
@@ -865,16 +865,12 @@
 			// 1. Apply device gain stage(s)
 			CurrentVolume = WaveInstance->ActiveSound->bIsPreviewSound ? 1.0f : AudioDevice->GetMasterVolume();
 			CurrentVolume *= AudioDevice->GetPlatformAudioHeadroom();
-<<<<<<< HEAD
-			CurrentVolume *= WaveInstance->GetDynamicVolume();
-=======
 
 			// 2. Apply instance gain stage(s)
 			CurrentVolume *= WaveInstance->GetVolume();
 			CurrentVolume *= WaveInstance->GetDynamicVolume();
 
 			// 3. Apply editor gain stage(s)
->>>>>>> 9ba46998
 			CurrentVolume = FMath::Clamp<float>(GetDebugVolume(CurrentVolume), 0.0f, MAX_VOLUME);
 			MixerSourceVoice->SetVolume(CurrentVolume);
 		}
