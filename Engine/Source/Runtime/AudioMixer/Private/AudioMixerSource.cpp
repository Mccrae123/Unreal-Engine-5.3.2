--- conflicted
+++ resolved
@@ -572,6 +572,12 @@
 			FActiveSound* ActiveSound = WaveInstance->ActiveSound;
 			InitParams.ModulationSettings = ModulationUtils::InitRoutedModulation(*WaveInstance, *WaveData, ActiveSound);
 
+			// Copy quantization request data
+			if (WaveInstance->QuantizedRequestData)
+			{
+				InitParams.QuantizedRequestData = *WaveInstance->QuantizedRequestData;
+			}
+
 			if (WaveInstance->bIsAmbisonics && (WaveData->NumChannels != 4))
 			{
 				UE_LOG(LogAudioMixer, Warning, TEXT("Sound wave %s was flagged as being ambisonics but had a channel count of %d. Currently the audio engine only supports FOA sources that have four channels."), *InWaveInstance->GetName(), WaveData->NumChannels);
@@ -590,8 +596,6 @@
 			InitParams.SourceBufferListener = WaveInstance->SourceBufferListener;
 			InitParams.bShouldSourceBufferListenerZeroBuffer = WaveInstance->bShouldSourceBufferListenerZeroBuffer;
 
-<<<<<<< HEAD
-=======
 			if (WaveInstance->bShouldUseAudioLink)
 			{
 				if (IAudioLinkFactory* LinkFactory = MixerDevice->GetAudioLinkFactory())
@@ -615,7 +619,6 @@
 					InitParams.AudioLink = AudioLink;
 				}
 			}
->>>>>>> d731a049
 
 			// Source manager needs to know if this is a vorbis source for rebuilding speaker maps
 			InitParams.bIsVorbis = bIsVorbis;
@@ -988,8 +991,6 @@
 			AudioDevice->SourceDataOverridePluginInterface->GetSourceDataOverrides(SourceId, ListenerTransform, WaveInstance);
 		}
 
-<<<<<<< HEAD
-=======
 		// AudioLink, push state if we're enabled and 3d.
 		if (bIs3D && AudioLink.IsValid())
 		{
@@ -998,7 +999,6 @@
 			AudioLink->OnUpdateWorldState(Params);
 		}
 
->>>>>>> d731a049
 		UpdatePitch();
 
 		UpdateVolume();
