--- conflicted
+++ resolved
@@ -11,10 +11,7 @@
 #include "ProfilingDebugging/CsvProfiler.h"
 #include "Sound/AudioSettings.h"
 #include "Sound/SoundModulationDestination.h"
-<<<<<<< HEAD
-=======
 #include "Misc/ScopeRWLock.h"
->>>>>>> 3aae9151
 
 // Link to "Audio" profiling category
 CSV_DECLARE_CATEGORY_MODULE_EXTERN(AUDIOMIXERCORE_API, Audio);
@@ -349,21 +346,15 @@
 			InitParams.bUseHRTFSpatialization = UseObjectBasedSpatialization();
 			InitParams.bIsExternalSend = MixerDevice->bSpatializationIsExternalSend;
 			InitParams.bIsSoundfield = WaveInstance->bIsAmbisonics && (WaveData->NumChannels == 4);
-<<<<<<< HEAD
 
 			FActiveSound* ActiveSound = WaveInstance->ActiveSound;
 			InitParams.ModulationSettings = ModulationUtils::GetRoutedModulation(*WaveInstance, *WaveData, ActiveSound);
-=======
-
-			FActiveSound* ActiveSound = WaveInstance->ActiveSound;
-			InitParams.ModulationSettings = ModulationUtils::GetRoutedModulation(*WaveInstance, *WaveData, ActiveSound);
 
 			// Copy quantization request data
 			if (WaveInstance->QuantizedRequestData)
 			{
 				InitParams.QuantizedRequestData = *WaveInstance->QuantizedRequestData;
 			}
->>>>>>> 3aae9151
 
 			// Copy quantization request data
 			if (WaveInstance->QuantizedRequestData)
@@ -438,11 +429,7 @@
 			bPreviousBusEnablement = WaveInstance->bEnableBusSends;
 			DynamicBusSendInfos.Reset();
 
-<<<<<<< HEAD
-			SetupBusData(InitParams.AudioBusSends);
-=======
 			SetupBusData(InitParams.AudioBusSends, InitParams.bEnableBusSends);
->>>>>>> 3aae9151
 
 			// Don't set up any submixing if we're set to output to bus only
 	
@@ -603,11 +590,7 @@
 		return false;
 	}
 
-<<<<<<< HEAD
-	void FMixerSource::SetupBusData(TArray<FInitAudioBusSend>* OutAudioBusSends)
-=======
 	void FMixerSource::SetupBusData(TArray<FInitAudioBusSend>* OutAudioBusSends, bool bEnableBusSends)
->>>>>>> 3aae9151
 	{
 		for (int32 BusSendType = 0; BusSendType < (int32)EBusSendType::Count; ++BusSendType)
 		{
@@ -615,14 +598,6 @@
 			for (FSoundSourceBusSendInfo& SendInfo : WaveInstance->BusSends[BusSendType])
 			{
 				// Avoid redoing duplicate code for sending audio to source bus or audio bus. Most of it is the same other than the bus id.
-<<<<<<< HEAD
-				auto SetupBusSend = [this](TArray<FInitAudioBusSend>* AudioBusSends, const FSoundSourceBusSendInfo& InSendInfo, int32 InBusSendType, uint32 InBusId)
-				{
-					FInitAudioBusSend BusSend;
-					BusSend.AudioBusId = InBusId;
-					BusSend.SendLevel = InSendInfo.SendLevel;
-
-=======
 				auto SetupBusSend = [this](TArray<FInitAudioBusSend>* AudioBusSends, const FSoundSourceBusSendInfo& InSendInfo, int32 InBusSendType, uint32 InBusId, bool bEnableBusSends)
 				{
 					FInitAudioBusSend BusSend;
@@ -636,7 +611,6 @@
 						BusSend.SendLevel = 0;
 					}
 					
->>>>>>> 3aae9151
 					if (AudioBusSends)
 					{
 						AudioBusSends[InBusSendType].Add(BusSend);
@@ -692,11 +666,7 @@
 					}
 
 					// Call lambda w/ the correctly derived bus id
-<<<<<<< HEAD
-					SetupBusSend(OutAudioBusSends, SendInfo, BusSendType, BusId);
-=======
 					SetupBusSend(OutAudioBusSends, SendInfo, BusSendType, BusId, bEnableBusSends);
->>>>>>> 3aae9151
 				}
 
 				if (SendInfo.AudioBus)
@@ -705,11 +675,7 @@
 					uint32 BusId = SendInfo.AudioBus->GetUniqueID();
 
 					// Note we will be sending audio to both the specified source bus and the audio bus with the same send level
-<<<<<<< HEAD
-					SetupBusSend(OutAudioBusSends, SendInfo, BusSendType, BusId);
-=======
 					SetupBusSend(OutAudioBusSends, SendInfo, BusSendType, BusId, bEnableBusSends);
->>>>>>> 3aae9151
 				}
 			}
 		}
@@ -1469,9 +1435,6 @@
 			TArray<TTuple<EBusSendType, FSoundSourceBusSendInfo>> NewBusSends = ActiveSound->GetNewBusSends();
 			for (TTuple<EBusSendType, FSoundSourceBusSendInfo>& newSend : NewBusSends)
 			{
-<<<<<<< HEAD
-				MixerSourceVoice->SetAudioBusSendInfo(newSend.Key, newSend.Value.SoundSourceBus->GetUniqueID(), newSend.Value.SendLevel);
-=======
 				if (newSend.Value.SoundSourceBus)
 				{
 					MixerSourceVoice->SetAudioBusSendInfo(newSend.Key, newSend.Value.SoundSourceBus->GetUniqueID(), newSend.Value.SendLevel);
@@ -1480,7 +1443,6 @@
 				{
 					MixerSourceVoice->SetAudioBusSendInfo(newSend.Key, newSend.Value.AudioBus->GetUniqueID(), newSend.Value.SendLevel);
 				}
->>>>>>> 3aae9151
 			}
 
 			ActiveSound->ResetNewBusSends();
@@ -1491,7 +1453,11 @@
 		{
 			float SendLevel = 0.0f;
 
-			if (DynamicBusSendInfo.BusSendLevelControlMethod != ESourceBusSendLevelControlMethod::Manual)
+			if (DynamicBusSendInfo.BusSendLevelControlMethod == ESourceBusSendLevelControlMethod::Manual)
+			{
+				SendLevel = FMath::Clamp(DynamicBusSendInfo.SendLevel, 0.0f, 1.0f);
+			}
+			else
 			{
 				// The alpha value is determined identically between linear and custom curve methods
 				const FVector2D SendRadialRange = { DynamicBusSendInfo.MinSendDistance, DynamicBusSendInfo.MaxSendDistance };
@@ -1507,17 +1473,8 @@
 				{
 					SendLevel = FMath::Clamp(DynamicBusSendInfo.CustomSendLevelCurve.GetRichCurveConst()->Eval(Alpha), 0.0f, 1.0f);
 				}
-
-<<<<<<< HEAD
-				// If the send level changed, then we need to send an update to the audio render thread
-				if (!FMath::IsNearlyEqual(SendLevel, DynamicBusSendInfo.SendLevel) || DynamicBusSendInfo.bIsInit)
-				{
-					DynamicBusSendInfo.SendLevel = SendLevel;
-					DynamicBusSendInfo.bIsInit = false;
-
-					MixerSourceVoice->SetAudioBusSendInfo(DynamicBusSendInfo.BusSendType, DynamicBusSendInfo.BusId, SendLevel);
-				}
-=======
+			}
+
 			// If the send level changed, then we need to send an update to the audio render thread
 			const bool bSendLevelChanged = !FMath::IsNearlyEqual(SendLevel, DynamicBusSendInfo.SendLevel);
 			const bool bBusEnablementChanged = bPreviousBusEnablement != WaveInstance->bEnableBusSends;
@@ -1530,7 +1487,6 @@
 				MixerSourceVoice->SetAudioBusSendInfo(DynamicBusSendInfo.BusSendType, DynamicBusSendInfo.BusId, SendLevel);
 
 				bPreviousBusEnablement = WaveInstance->bEnableBusSends;
->>>>>>> 3aae9151
 			}
 
 		}
