// Copyright Epic Games, Inc. All Rights Reserved.

#include "AudioMixerDevice.h"

#include "AudioMixerSource.h"
#include "AudioMixerSourceManager.h"
#include "AudioMixerSubmix.h"
#include "AudioMixerSourceVoice.h"
#include "AudioPluginUtilities.h"
#include "AudioMixerEffectsManager.h"
#include "DSP/Noise.h"
#include "DSP/SinOsc.h"
#include "Sound/AudioSettings.h"
#include "Sound/SoundSubmix.h"
#include "Sound/SoundSubmixSend.h"
#include "SubmixEffects/AudioMixerSubmixEffectEQ.h"
#include "SubmixEffects/AudioMixerSubmixEffectDynamicsProcessor.h"
#include "UObject/StrongObjectPtr.h"
#include "UObject/UObjectHash.h"
#include "UObject/UObjectIterator.h"
#include "Runtime/HeadMountedDisplay/Public/IHeadMountedDisplayModule.h"
#include "Misc/App.h"
#include "ProfilingDebugging/CsvProfiler.h"
#include "IAssetRegistry.h"
#include "Async/Async.h"
#include "AudioDeviceNotificationSubsystem.h"

#if WITH_EDITOR
#include "AudioEditorModule.h"
#endif // WITH_EDITOR


static int32 DisableSubmixEffectEQCvar = 1;
FAutoConsoleVariableRef CVarDisableSubmixEQ(
	TEXT("au.DisableSubmixEffectEQ"),
	DisableSubmixEffectEQCvar,
	TEXT("Disables the eq submix (true by default as of 5.0).\n")
	TEXT("0: Not Disabled, 1: Disabled"),
	ECVF_Default);

static int32 DisableSubmixMutationLockCVar = 0;
FAutoConsoleVariableRef CVarDisableSubmixMutationLock(
	TEXT("au.DisableSubmixMutationLock"),
	DisableSubmixMutationLockCVar,
	TEXT("Disables the submix mutation lock.\n")
	TEXT("0: Not Disabled (Default), 1: Disabled"),
	ECVF_Default);

static int32 DebugGeneratorEnableCVar = 0;
FAutoConsoleVariableRef CVarDebugGeneratorEnable(
	TEXT("au.Debug.Generator"),
	DebugGeneratorEnableCVar,
	TEXT("Enables/disables debug sound generation.\n")
	TEXT("0: Disabled, 1: SinTone, 2: WhiteNoise"),
	ECVF_Default);

static float DebugGeneratorAmpCVar = 0.2f;
FAutoConsoleVariableRef CVarDebugGeneratorAmp(
	TEXT("au.Debug.Generator.Amp"),
	DebugGeneratorAmpCVar,
	TEXT("Sets.\n")
	TEXT("Default: 0.2f"),
	ECVF_Default);

static int32 DebugGeneratorChannelCVar = 0;
FAutoConsoleVariableRef CVarDebugGeneratorChannel(
	TEXT("au.Debug.Generator.Channel"),
	DebugGeneratorChannelCVar,
	TEXT("Sets channel output index of debug audio.  If number provided is above supported number, uses left.\n")
	TEXT("0: Left, 1: Right, etc."),
	ECVF_Default);

static float DebugGeneratorFreqCVar = 440.0f;
FAutoConsoleVariableRef CVarDebugGeneratorFreq(
	TEXT("au.Debug.Generator.Freq"),
	DebugGeneratorFreqCVar,
	TEXT("Sets debug sound generation frequency.\n")
	TEXT("0: Not Disabled, 1: SinTone, 2: WhiteNoise"),
	ECVF_Default);

// Link to "Audio" profiling category
CSV_DECLARE_CATEGORY_MODULE_EXTERN(AUDIOMIXERCORE_API, Audio);

namespace Audio
{
	void FSubmixMap::Add(const FSubmixMap::FObjectId InObjectId, FMixerSubmixPtr InMixerSubmix)
	{
		if (DisableSubmixMutationLockCVar)
		{
			SubmixMap.Add(InObjectId, InMixerSubmix);
		}
		else
		{
			FScopeLock ScopeLock(&MutationLock);
			SubmixMap.Add(InObjectId, InMixerSubmix);
		}
	}

	void FSubmixMap::Iterate(FIterFunc InFunction)
	{
		if (DisableSubmixMutationLockCVar)
		{
			for (const FPair& Pair : SubmixMap)
			{
				InFunction(Pair);
			}
		}
		else
		{
			FScopeLock ScopeLock(&MutationLock);
			for (const FPair& Pair : SubmixMap)
			{
				InFunction(Pair);
			}
		}
	}

	FMixerSubmixPtr FSubmixMap::FindRef(const FSubmixMap::FObjectId InObjectId)
	{
		if (DisableSubmixMutationLockCVar)
		{
			return SubmixMap.FindRef(InObjectId);
		}
		else
		{
			FScopeLock ScopeLock(&MutationLock);
			return SubmixMap.FindRef(InObjectId);
		}
	}

	int32 FSubmixMap::Remove(const FSubmixMap::FObjectId InObjectId)
	{
		if (DisableSubmixMutationLockCVar)
		{
			return SubmixMap.Remove(InObjectId);
		}
		else
		{
			FScopeLock ScopeLock(&MutationLock);
			return SubmixMap.Remove(InObjectId);
		}
	}

	void FSubmixMap::Reset()
	{
		if (DisableSubmixMutationLockCVar)
		{
			SubmixMap.Reset();
		}
		else
		{
			FScopeLock ScopeLock(&MutationLock);
			SubmixMap.Reset();
		}
	}
<<<<<<< HEAD
	
=======
>>>>>>> 6bbb88c8

	FMixerDevice::FMixerDevice(IAudioMixerPlatformInterface* InAudioMixerPlatform)
		: QuantizedEventClockManager(this)
		, AudioMixerPlatform(InAudioMixerPlatform)
		, AudioClockDelta(0.0)
		, PreviousMasterVolume((float)INDEX_NONE)
		, GameOrAudioThreadId(INDEX_NONE)
		, AudioPlatformThreadId(INDEX_NONE)
		, bDebugOutputEnabled(false)
		, bSubmixRegistrationDisabled(true)
	{
		// This audio device is the audio mixer
		bAudioMixerModuleLoaded = true;

		SourceManager = MakeUnique<FMixerSourceManager>(this);
	}

	FMixerDevice::~FMixerDevice()
	{
		AUDIO_MIXER_CHECK_GAME_THREAD(this);

		if (AudioMixerPlatform != nullptr)
		{
			delete AudioMixerPlatform;
		}
	}

	void FMixerDevice::AddReferencedObjects(FReferenceCollector& Collector)
	{
	}

	void FMixerDevice::CheckAudioThread() const
	{
#if AUDIO_MIXER_ENABLE_DEBUG_MODE
		// "Audio Thread" is the game/audio thread ID used above audio rendering thread.
		AUDIO_MIXER_CHECK(IsInAudioThread());
#endif
	}

	void FMixerDevice::OnListenerUpdated(const TArray<FListener>& InListeners)
	{
		ListenerTransforms.Reset(InListeners.Num());

		for (const FListener& Listener : InListeners)
		{
			ListenerTransforms.Add(Listener.Transform);
		}

		SourceManager->SetListenerTransforms(ListenerTransforms);
	}

	void FMixerDevice::ResetAudioRenderingThreadId()
	{
		AudioPlatformThreadId = INDEX_NONE;
		CheckAudioRenderingThread();
	}

	void FMixerDevice::CheckAudioRenderingThread() const
	{
		if (AudioPlatformThreadId == INDEX_NONE)
		{
			AudioPlatformThreadId = FPlatformTLS::GetCurrentThreadId();
		}
		int32 CurrentThreadId = FPlatformTLS::GetCurrentThreadId();
		AUDIO_MIXER_CHECK(CurrentThreadId == AudioPlatformThreadId);
	}

	bool FMixerDevice::IsAudioRenderingThread() const
	{
		int32 CurrentThreadId = FPlatformTLS::GetCurrentThreadId();
		return CurrentThreadId == AudioPlatformThreadId;
	}

	bool FMixerDevice::IsNonRealtime() const
	{
		return AudioMixerPlatform && AudioMixerPlatform->IsNonRealtime();
	}

	TArray<Audio::FChannelPositionInfo>* FMixerDevice::GetDefaultPositionMap(int32 NumChannels)
	{
		const Audio::FChannelPositionInfo* SpeakerPositions = GetDefaultChannelPositions();

		if (!SpeakerPositions) // speaker maps are not yet initialized
		{
			return nullptr;
		}

		switch (NumChannels)
		{
			// Mono speaker directly in front of listener:
			case 1:
			{
				// force angle on single channel if we are mono
				static TArray<Audio::FChannelPositionInfo> MonoMap = { {EAudioMixerChannel::FrontCenter, 0, 0} };
				return &MonoMap;
			}

			// Stereo speakers to front left and right of listener:
			case 2:
			{
				static TArray<Audio::FChannelPositionInfo> StereoMap = { SpeakerPositions[EAudioMixerChannel::FrontLeft], SpeakerPositions[EAudioMixerChannel::FrontRight] };
				return &StereoMap;
			}

			// Quadrophonic speakers at each corner.
			case 4:
			{
				static TArray<Audio::FChannelPositionInfo> QuadMap = {
														 SpeakerPositions[EAudioMixerChannel::FrontLeft] //left
														,SpeakerPositions[EAudioMixerChannel::FrontRight] // right
														,SpeakerPositions[EAudioMixerChannel::SideLeft] //Left Surround
														,SpeakerPositions[EAudioMixerChannel::SideRight] //Right Surround
				};
				return &QuadMap;
			}

			// 5.1 speakers.
			case 6:
			{
				static TArray<Audio::FChannelPositionInfo> FiveDotOneMap = {
														 SpeakerPositions[EAudioMixerChannel::FrontLeft] //left
														,SpeakerPositions[EAudioMixerChannel::FrontRight] // right
														,SpeakerPositions[EAudioMixerChannel::FrontCenter] //center
														,SpeakerPositions[EAudioMixerChannel::LowFrequency] //LFE
														,SpeakerPositions[EAudioMixerChannel::SideLeft] //Left Rear
														,SpeakerPositions[EAudioMixerChannel::SideRight] //Right Rear
				};
				return &FiveDotOneMap;
			}

			// 7.1 speakers.
			case 8:
			{
				static TArray<Audio::FChannelPositionInfo> SevenDotOneMap = {
														 SpeakerPositions[EAudioMixerChannel::FrontLeft] // left
														,SpeakerPositions[EAudioMixerChannel::FrontRight] // right
														,SpeakerPositions[EAudioMixerChannel::FrontCenter] //center
														,SpeakerPositions[EAudioMixerChannel::LowFrequency] //LFE
														,SpeakerPositions[EAudioMixerChannel::BackLeft] // Left Rear
														,SpeakerPositions[EAudioMixerChannel::BackRight] // Right Rear
														,SpeakerPositions[EAudioMixerChannel::SideLeft] // Left Surround
														,SpeakerPositions[EAudioMixerChannel::SideRight] // Right Surround
				};


				return &SevenDotOneMap;
			}

			case 0:
			default:
			{
				return nullptr;
			}
		}
	}

	bool FMixerDevice::IsEndpointSubmix(const USoundSubmixBase* InSubmix)
	{
		return InSubmix && (InSubmix->IsA<UEndpointSubmix>() || InSubmix->IsA<USoundfieldEndpointSubmix>());
	}

	void FMixerDevice::UpdateDeviceDeltaTime()
	{
		DeviceDeltaTime = GetGameDeltaTime();
	}

	void FMixerDevice::GetAudioDeviceList(TArray<FString>& OutAudioDeviceNames) const
	{
		if (AudioMixerPlatform && AudioMixerPlatform->IsInitialized())
		{
			uint32 NumOutputDevices;
			if (AudioMixerPlatform->GetNumOutputDevices(NumOutputDevices))
			{
				for (uint32 i = 0; i < NumOutputDevices; ++i)
				{
					FAudioPlatformDeviceInfo DeviceInfo;
					if (AudioMixerPlatform->GetOutputDeviceInfo(i, DeviceInfo))
					{
						OutAudioDeviceNames.Add(DeviceInfo.Name);
					}
				}
			}
		}
	}

	bool FMixerDevice::InitializeHardware()
	{
		ensure(IsInGameThread());
	
		LLM_SCOPE(ELLMTag::AudioMixer);


		if (AudioMixerPlatform && AudioMixerPlatform->InitializeHardware())
		{
			UE_LOG(LogAudioMixer, Display, TEXT("Initializing audio mixer using platform API: '%s'"), *AudioMixerPlatform->GetPlatformApi());

			const UAudioSettings* AudioSettings = GetDefault<UAudioSettings>();
			MonoChannelUpmixMethod = AudioSettings->MonoChannelUpmixMethod;
			PanningMethod = AudioSettings->PanningMethod;

			// Set whether we're the main audio mixer
			bIsMainAudioMixer = IsMainAudioDevice();

			AUDIO_MIXER_CHECK(SampleRate != 0.0f);

			AudioMixerPlatform->RegisterDeviceChangedListener();

			// Allow platforms to override the platform settings callback buffer frame size (i.e. restrict to particular values, etc)
			PlatformSettings.CallbackBufferFrameSize = AudioMixerPlatform->GetNumFrames(PlatformSettings.CallbackBufferFrameSize);

			OpenStreamParams.NumBuffers = PlatformSettings.NumBuffers;
			OpenStreamParams.NumFrames = PlatformSettings.CallbackBufferFrameSize;
			OpenStreamParams.OutputDeviceIndex = AUDIO_MIXER_DEFAULT_DEVICE_INDEX; // TODO: Support overriding which audio device user wants to open, not necessarily default.
			OpenStreamParams.SampleRate = SampleRate;
			OpenStreamParams.AudioMixer = this;
			OpenStreamParams.MaxSources = GetMaxSources();

			FString DefaultDeviceName = AudioMixerPlatform->GetDefaultDeviceName();

			// Allow HMD to specify audio device, if one was not specified in settings
			if (DefaultDeviceName.IsEmpty() && FAudioDevice::CanUseVRAudioDevice() && IHeadMountedDisplayModule::IsAvailable())
			{
				DefaultDeviceName = IHeadMountedDisplayModule::Get().GetAudioOutputDevice();
			}

			if (!DefaultDeviceName.IsEmpty())
			{
				uint32 NumOutputDevices = 0;
				AudioMixerPlatform->GetNumOutputDevices(NumOutputDevices);

				for (uint32 i = 0; i < NumOutputDevices; ++i)
				{
					FAudioPlatformDeviceInfo DeviceInfo;
					AudioMixerPlatform->GetOutputDeviceInfo(i, DeviceInfo);

					if (DeviceInfo.Name == DefaultDeviceName || DeviceInfo.DeviceId == DefaultDeviceName)
					{
						OpenStreamParams.OutputDeviceIndex = i;

						// If we're intentionally selecting an audio device (and not just using the default device) then 
						// lets try to restore audio to that device if it's removed and then later is restored
						OpenStreamParams.bRestoreIfRemoved = true;
						break;
					}
				}
			}

			if (AudioMixerPlatform->OpenAudioStream(OpenStreamParams))
			{
				// Get the platform device info we're using
				PlatformInfo = AudioMixerPlatform->GetPlatformDeviceInfo();
				UE_LOG(LogAudioMixer, Display, TEXT("Using Audio Hardware Device %s"), *PlatformInfo.Name);

				// Initialize some data that depends on speaker configuration, etc.
				InitializeChannelAzimuthMap(PlatformInfo.NumChannels);

				FSourceManagerInitParams SourceManagerInitParams;
				SourceManagerInitParams.NumSources = GetMaxSources();

				// TODO: Migrate this to project settings properly
				SourceManagerInitParams.NumSourceWorkers = 4;

				SourceManager->Init(SourceManagerInitParams);

				AudioClock = 0.0;
				AudioClockDelta = (double)OpenStreamParams.NumFrames / OpenStreamParams.SampleRate;

				FAudioPluginInitializationParams PluginInitializationParams;
				PluginInitializationParams.NumSources = SourceManagerInitParams.NumSources;
				PluginInitializationParams.SampleRate = SampleRate;
				PluginInitializationParams.BufferLength = OpenStreamParams.NumFrames;
				PluginInitializationParams.AudioDevicePtr = this;

				{
					LLM_SCOPE(ELLMTag::AudioMixerPlugins);

					// Initialize any plugins if they exist
					if (SpatializationPluginInterface.IsValid())
					{
						SpatializationPluginInterface->Initialize(PluginInitializationParams);
					}

					if (OcclusionInterface.IsValid())
					{
						OcclusionInterface->Initialize(PluginInitializationParams);
					}

					if (ReverbPluginInterface.IsValid())
					{
						ReverbPluginInterface->Initialize(PluginInitializationParams);
					}

					if (SourceDataOverridePluginInterface.IsValid())
 					{
 						SourceDataOverridePluginInterface->Initialize(PluginInitializationParams);
 					}
				}

				// Need to set these up before we start the audio stream.
				InitSoundSubmixes();

				AudioMixerPlatform->PostInitializeHardware();

				// Initialize the data used for audio thread sub-frame timing.
				AudioThreadTimingData.StartTime = FPlatformTime::Seconds();
				AudioThreadTimingData.AudioThreadTime = 0.0;
				AudioThreadTimingData.AudioRenderThreadTime = 0.0;

				// Start streaming audio
				return AudioMixerPlatform->StartAudioStream();
			}
		}
		else if (AudioMixerPlatform)
		{
			UE_LOG(LogAudioMixer, Warning, TEXT("Failed to initialize audio mixer for platform API: '%s'"), *AudioMixerPlatform->GetPlatformApi());
		}

		return false;
	}

	void FMixerDevice::FadeIn()
	{
		AudioMixerPlatform->FadeIn();
	}

	void FMixerDevice::FadeOut()
	{
		// In editor builds, we aren't going to fade out the main audio device.
#if WITH_EDITOR
		if (!IsMainAudioDevice())
#endif
		{
			AudioMixerPlatform->FadeOut();
		}
	}

	void FMixerDevice::TeardownHardware()
	{
		ensure(IsInGameThread());

		if (IsInitialized())
		{
			for (TObjectIterator<USoundSubmix> It; It; ++It)
			{
				UnregisterSoundSubmix(*It);
			}
		}
		
		// reset all the sound effect presets loaded
#if WITH_EDITOR
		for (TObjectIterator<USoundEffectPreset> It; It; ++It)
		{
			USoundEffectPreset* SoundEffectPreset = *It;
			SoundEffectPreset->Init();
		}
#endif

		if (AudioMixerPlatform)
		{
			SourceManager->Update();

			AudioMixerPlatform->UnregisterDeviceChangedListener();
			AudioMixerPlatform->StopAudioStream();
			AudioMixerPlatform->CloseAudioStream();
			AudioMixerPlatform->TeardownHardware();
		}

		// Reset existing submixes if they exist
		MasterSubmixInstances.Reset();
		Submixes.Reset();
	}

	void FMixerDevice::UpdateHardwareTiming()
	{
		// Get the relative audio thread time (from start of audio engine)
		// Add some jitter delta to account for any audio thread timing jitter.
		const double AudioThreadJitterDelta = AudioClockDelta;
		AudioThreadTimingData.AudioThreadTime = FPlatformTime::Seconds() - AudioThreadTimingData.StartTime + AudioThreadJitterDelta;
	}

	void FMixerDevice::UpdateGameThread()
	{
		LLM_SCOPE(ELLMTag::AudioMixer);


	}

	void FMixerDevice::UpdateHardware()
	{
		LLM_SCOPE(ELLMTag::AudioMixer);

		// If we're in editor, re-query these in case they changed. 
		if (GIsEditor)
		{
			const UAudioSettings* AudioSettings = GetDefault<UAudioSettings>();
			MonoChannelUpmixMethod = AudioSettings->MonoChannelUpmixMethod;
			PanningMethod = AudioSettings->PanningMethod;
		}

		SourceManager->Update();

		AudioMixerPlatform->OnHardwareUpdate();

		if (AudioMixerPlatform->CheckAudioDeviceChange())
		{
			// Get the platform device info we're using
			PlatformInfo = AudioMixerPlatform->GetPlatformDeviceInfo();

			// Initialize some data that depends on speaker configuration, etc.
			InitializeChannelAzimuthMap(PlatformInfo.NumChannels);

			// Update the channel device count in case it changed
			SourceManager->UpdateDeviceChannelCount(PlatformInfo.NumChannels);

			// Reset rendering thread ID to this thread ID so that commands can
			// be flushed. Audio Rendering Thread ID will be reset again in call
			// to FMixerDevice::OnProcessAudio
			ResetAudioRenderingThreadId();

			// Force source manager to incorporate device channel count change.
			FlushAudioRenderingCommands(true /* bPumpSynchronously */);

			if (UAudioDeviceNotificationSubsystem* AudioDeviceNotifSubsystem = UAudioDeviceNotificationSubsystem::Get())
			{
				AudioDeviceNotifSubsystem->OnDeviceSwitched(PlatformInfo.DeviceId);
			}

			// Audio rendering was suspended in CheckAudioDeviceChange if it changed.
			AudioMixerPlatform->ResumePlaybackOnNewDevice();
		}

		// Device must be initialized prior to call as submix graph may not be ready yet otherwise.
		if (IsInitialized())
		{
			// Loop through any envelope-following submixes and perform any broadcasting of envelope data if needed
			TArray<float> SubmixEnvelopeData;
			for (USoundSubmix* SoundSubmix : DelegateBoundSubmixes)
			{
				if (SoundSubmix)
				{
					// Retrieve the submix instance and the envelope data and broadcast on the audio thread.
					Audio::FMixerSubmixWeakPtr SubmixPtr = GetSubmixInstance(SoundSubmix);
					if (SubmixPtr.IsValid())
					{
						FAudioThread::RunCommandOnGameThread([this, SubmixPtr]()
							{
								Audio::FMixerSubmixPtr ThisSubmixPtr = SubmixPtr.Pin();
								if (ThisSubmixPtr.IsValid())
								{
									ThisSubmixPtr->BroadcastDelegates();
								}
							});
					}
				}
			}

			// Check if the background mute changed state and update the submixes which are enabled to do background muting.
			const float CurrentMasterVolume = GetMasterVolume();
			if (!FMath::IsNearlyEqual(PreviousMasterVolume, CurrentMasterVolume))
			{
				PreviousMasterVolume = CurrentMasterVolume;
				bool IsMuted = FMath::IsNearlyZero(CurrentMasterVolume);

				for (TObjectIterator<USoundSubmix> It; It; ++It)
				{
					if (*It && It->bMuteWhenBackgrounded)
					{
						FMixerSubmixPtr SubmixInstance = GetSubmixInstance(*It).Pin();
						if (SubmixInstance.IsValid())
						{
							SubmixInstance->SetBackgroundMuted(IsMuted);
						}
					}
				}
			}
		}
	}

	double FMixerDevice::GetAudioTime() const
	{
		return AudioClock;
	}

	FAudioEffectsManager* FMixerDevice::CreateEffectsManager()
	{
		return new FAudioMixerEffectsManager(this);
	}

	FSoundSource* FMixerDevice::CreateSoundSource()
	{
		return new FMixerSource(this);
	}

	FName FMixerDevice::GetRuntimeFormat(const USoundWave* InSoundWave) const
	{
		FName RuntimeFormat = Audio::ToName(InSoundWave->GetSoundAssetCompressionType());

		// If not specified, the default platform codec is BINK.
		if (RuntimeFormat == Audio::NAME_PLATFORM_SPECIFIC)
		{
			RuntimeFormat = AudioMixerPlatform->GetRuntimeFormat(InSoundWave);
			if (RuntimeFormat.IsNone())
			{
				// TODO: make this an override per platform for "default" platform-specific codec
				RuntimeFormat = Audio::NAME_BINKA;
			}
		}
		return RuntimeFormat;
	}

	bool FMixerDevice::HasCompressedAudioInfoClass(USoundWave* InSoundWave)
	{
		check(InSoundWave);
		check(AudioMixerPlatform);
		// Every platform has compressed audio. 
		return true;
	}

	bool FMixerDevice::SupportsRealtimeDecompression() const
	{
		// Every platform supports realtime decompression.
		return true;
	}

	bool FMixerDevice::DisablePCMAudioCaching() const
	{
		return AudioMixerPlatform->DisablePCMAudioCaching();
	}

	ICompressedAudioInfo* FMixerDevice::CreateCompressedAudioInfo(const USoundWave* InSoundWave) const
	{
		return AudioMixerPlatform->CreateCompressedAudioInfo(GetRuntimeFormat(InSoundWave));
	}

	class ICompressedAudioInfo* FMixerDevice::CreateCompressedAudioInfo(const FSoundWaveProxyPtr& InSoundWaveProxy) const
	{
		return AudioMixerPlatform->CreateCompressedAudioInfo(InSoundWaveProxy->GetRuntimeFormat());
	}

	bool FMixerDevice::ValidateAPICall(const TCHAR* Function, uint32 ErrorCode)
	{
		return false;
	}

	bool FMixerDevice::Exec(UWorld* InWorld, const TCHAR* Cmd, FOutputDevice& Ar)
	{
		if (FAudioDevice::Exec(InWorld, Cmd, Ar))
		{
			return true;
		}

		return false;
	}

	void FMixerDevice::CountBytes(FArchive& InArchive)
	{
		FAudioDevice::CountBytes(InArchive);
	}

	bool FMixerDevice::IsExernalBackgroundSoundActive()
	{
		return false;
	}

	void FMixerDevice::ResumeContext()
	{
        AudioMixerPlatform->ResumeContext();
	}

	void FMixerDevice::SuspendContext()
	{
        AudioMixerPlatform->SuspendContext();
	}

	void FMixerDevice::EnableDebugAudioOutput()
	{
		bDebugOutputEnabled = true;
	}

	bool FMixerDevice::OnProcessAudioStream(FAlignedFloatBuffer& Output)
	{
		LLM_SCOPE(ELLMTag::AudioMixer);

		// This function could be called in a task manager, which means the thread ID may change between calls.
		ResetAudioRenderingThreadId();

		// Update the audio render thread time at the head of the render
		AudioThreadTimingData.AudioRenderThreadTime = FPlatformTime::Seconds() - AudioThreadTimingData.StartTime;

		// Pump the command queue to the audio render thread
		PumpCommandQueue();

		// update the clock manager
		QuantizedEventClockManager.Update(SourceManager->GetNumOutputFrames());

		// Compute the next block of audio in the source manager
		SourceManager->ComputeNextBlockOfSamples();

		FMixerSubmixWeakPtr MasterSubmix = GetMasterSubmix();
		{
			CSV_SCOPED_TIMING_STAT(Audio, Submixes);
			SCOPE_CYCLE_COUNTER(STAT_AudioMixerSubmixes);

			FMixerSubmixPtr MasterSubmixPtr = MasterSubmix.Pin();
			if (MasterSubmixPtr.IsValid())
			{
				// Process the audio output from the master submix
				MasterSubmixPtr->ProcessAudio(Output);
			}
		}

		{
			CSV_SCOPED_TIMING_STAT(Audio, EndpointSubmixes);
			SCOPE_CYCLE_COUNTER(STAT_AudioMixerEndpointSubmixes);

			FScopeLock ScopeLock(&EndpointSubmixesMutationLock);
			for (FMixerSubmixPtr& Submix : DefaultEndpointSubmixes)
			{
				// If this hit, a submix was added to the default submix endpoint array
				// even though it's not an endpoint, or a parent was set on an endpoint submix
				// and it wasn't removed from DefaultEndpointSubmixes.
				ensure(Submix->IsDefaultEndpointSubmix());

				// Any endpoint submixes that don't specify an endpoint
				// are summed into our master output.
				Submix->ProcessAudio(Output);
			}
			
			for (FMixerSubmixPtr& Submix : ExternalEndpointSubmixes)
			{
				// If this hit, a submix was added to the external submix endpoint array
				// even though it's not an endpoint, or a parent was set on an endpoint submix
				// and it wasn't removed from ExternalEndpointSubmixes.
				ensure(Submix->IsExternalEndpointSubmix());

				Submix->ProcessAudioAndSendToEndpoint();
			}
		}

		// Reset stopping sounds and clear their state after submixes have been mixed
		SourceManager->ClearStoppingSounds();

		// Do any debug output performing
		if (bDebugOutputEnabled || DebugGeneratorEnableCVar > 0)
		{
			if (DebugGeneratorEnableCVar < 2)
			{
				SineOscTest(Output);
			}
			else
			{
				WhiteNoiseTest(Output);
			}
		}

		// Update the audio clock
		AudioClock += AudioClockDelta;

		return true;
	}

	void FMixerDevice::OnAudioStreamShutdown()
	{
		// Make sure the source manager pumps any final commands on shutdown. These allow for cleaning up sources, interfacing with plugins, etc.
		// Because we double buffer our command queues, we call this function twice to ensure all commands are successfully pumped.
		SourceManager->PumpCommandQueue();
		SourceManager->PumpCommandQueue();

		// Make sure we force any pending release data to happen on shutdown
		SourceManager->UpdatePendingReleaseData(true);

		// Shutdown all pending clock events, as they may have references to 
		// the FMixerSourceManager that is about to be destroyed
		QuantizedEventClockManager.Shutdown();
	}

	void FMixerDevice::LoadMasterSoundSubmix(EMasterSubmixType::Type InType, const FString& InDefaultName, bool bInDefaultMuteWhenBackgrounded, FSoftObjectPath& InObjectPath)
	{
		check(IsInGameThread());

		const int32 MasterSubmixCount = static_cast<int32>(EMasterSubmixType::Type::Count);
		if(MasterSubmixes.Num() < MasterSubmixCount)
		{
			MasterSubmixes.AddZeroed(MasterSubmixCount - MasterSubmixes.Num());
		}

		if (MasterSubmixInstances.Num() < MasterSubmixCount)
		{
			MasterSubmixInstances.AddZeroed(MasterSubmixCount - MasterSubmixInstances.Num());
		}

		const int32 TypeIndex = static_cast<int32>(InType);
		if (USoundSubmix* OldSubmix = MasterSubmixes[TypeIndex])
		{
			// Don't bother swapping if new path is invalid...
			if (!InObjectPath.IsValid())
			{
				return;
			}

			// or is same object already initialized.
			if (InObjectPath.GetAssetPathString() == OldSubmix->GetPathName())
			{
				return;
			}
			OldSubmix->RemoveFromRoot();
			FMixerSubmixPtr OldSubmixPtr = MasterSubmixInstances[TypeIndex];
			if (OldSubmixPtr.IsValid())
			{
				FMixerSubmixPtr ParentSubmixPtr = MasterSubmixInstances[TypeIndex]->GetParentSubmix().Pin();
				if (ParentSubmixPtr.IsValid())
				{
					ParentSubmixPtr->RemoveChildSubmix(MasterSubmixInstances[TypeIndex]);
				}
			}
		}

		// 1. Try loading from Developer Audio Settings
		USoundSubmix* NewSubmix = Cast<USoundSubmix>(InObjectPath.TryLoad());

		// 2. If Unset or not found, fallback to engine asset
		if (!NewSubmix)
		{
			static const FString EngineSubmixDir = TEXT("/Engine/EngineSounds/Submixes");

			InObjectPath = FString::Printf(TEXT("%s/%s.%s"), *EngineSubmixDir, *InDefaultName, *InDefaultName);
			NewSubmix = Cast<USoundSubmix>(InObjectPath.TryLoad());
			UE_LOG(LogAudioMixer, Display, TEXT("Submix unset or invalid in 'AudioSettings': Using engine asset '%s'"),
				*InDefaultName,
				*InObjectPath.GetAssetPathString());
		}

		// 3. If engine version not found, dynamically spawn and post error
		if (!NewSubmix)
		{
			UE_LOG(LogAudioMixer, Error, TEXT("Failed to load submix from engine asset path '%s'. Creating '%s' as a stub."),
				*InObjectPath.GetAssetPathString(),
				*InDefaultName);

			NewSubmix = NewObject<USoundSubmix>(USoundSubmix::StaticClass(), *InDefaultName);
			// Make the master reverb mute when backgrounded
			NewSubmix->bMuteWhenBackgrounded = bInDefaultMuteWhenBackgrounded;
		}

		check(NewSubmix);
		NewSubmix->AddToRoot();

		// If sharing submix with other explicitly defined MasterSubmix, create
		// shared pointer directed to already existing submix instance. Otherwise,
		// create a new version.
		FMixerSubmixPtr NewMixerSubmix = GetMasterSubmixInstance(NewSubmix);
		if (!NewMixerSubmix.IsValid())
		{
			UE_LOG(LogAudioMixer, Display, TEXT("Creating Master Submix '%s'"), *NewSubmix->GetName());
			NewMixerSubmix = MakeShared<FMixerSubmix, ESPMode::ThreadSafe>(this);
		}

		// Ensure that master submixes are ONLY tracked in master submix array.
		// MasterSubmixes array can share instances, but should not be duplicated in Submixes Map.
		if (Submixes.Remove(NewSubmix->GetUniqueID()) > 0)
		{
			UE_LOG(LogAudioMixer, Display, TEXT("Submix '%s' has been promoted to master array."), *NewSubmix->GetName());
		}

		// Update/add new submix and instance to respective master arrays
		MasterSubmixes[TypeIndex] = NewSubmix;
		MasterSubmixInstances[TypeIndex] = NewMixerSubmix;

		//Note: If we support using endpoint/soundfield submixes as a master submix in the future, we will need to call NewMixerSubmix->SetSoundfieldFactory here.
		NewMixerSubmix->Init(NewSubmix, false /* bAllowReInit */);
	}

	void FMixerDevice::LoadPluginSoundSubmixes()
	{
		check(IsInGameThread());

		if (IsReverbPluginEnabled() && ReverbPluginInterface)
		{
			LLM_SCOPE(ELLMTag::AudioMixerPlugins);
			USoundSubmix* ReverbPluginSubmix = ReverbPluginInterface->GetSubmix();
			check(ReverbPluginSubmix);
			ReverbPluginSubmix->AddToRoot();

			LoadSoundSubmix(*ReverbPluginSubmix);
			InitSoundfieldAndEndpointDataForSubmix(*ReverbPluginSubmix, GetSubmixInstance(ReverbPluginSubmix).Pin(), false);

			// Plugin must provide valid effect to enable reverb
			FSoundEffectSubmixPtr ReverbPluginEffectSubmix = ReverbPluginInterface->GetEffectSubmix();
			

			if (ReverbPluginEffectSubmix.IsValid())
			{
				if (USoundEffectPreset* Preset = ReverbPluginEffectSubmix->GetPreset())
				{
					FMixerSubmixPtr ReverbPluginMixerSubmixPtr = GetSubmixInstance(ReverbPluginSubmix).Pin();
					check(ReverbPluginMixerSubmixPtr.IsValid());

					const TWeakObjectPtr<USoundSubmix> ReverbPluginSubmixPtr = ReverbPluginSubmix;
					FMixerSubmixWeakPtr ReverbPluginMixerSubmixWeakPtr = ReverbPluginMixerSubmixPtr;
					AudioRenderThreadCommand([ReverbPluginMixerSubmixWeakPtr, ReverbPluginSubmixPtr, ReverbPluginEffectSubmix]()
					{
						FMixerSubmixPtr PluginSubmixPtr = ReverbPluginMixerSubmixWeakPtr.Pin();
						if (PluginSubmixPtr.IsValid() && ReverbPluginSubmixPtr.IsValid())
						{
							PluginSubmixPtr->ReplaceSoundEffectSubmix(0, ReverbPluginEffectSubmix);
						}
					});
				}
			}
			else
			{
				UE_LOG(LogAudioMixer, Error, TEXT("Reverb plugin failed to provide valid effect submix.  Plugin audio processing disabled."));
			}
		}
	}

	void FMixerDevice::InitSoundSubmixes()
	{
		if (IsInGameThread())
		{
			bSubmixRegistrationDisabled = true;

			UAudioSettings* AudioSettings = GetMutableDefault<UAudioSettings>();
			check(AudioSettings);

			if (MasterSubmixes.Num() > 0)
			{
				UE_LOG(LogAudioMixer, Display, TEXT("Re-initializing Sound Submixes..."));
			}
			else
			{
				UE_LOG(LogAudioMixer, Display, TEXT("Initializing Sound Submixes..."));
			}

			// 1. Load or reload all sound submixes/instances
			LoadMasterSoundSubmix(EMasterSubmixType::Master, TEXT("MasterSubmixDefault"), false /* DefaultMuteWhenBackgrounded */, AudioSettings->MasterSubmix);

			// BaseDefaultSubmix is an optional master submix type set by project settings
			if (AudioSettings->BaseDefaultSubmix.IsValid())
			{
				LoadMasterSoundSubmix(EMasterSubmixType::BaseDefault, TEXT("BaseDefault"), false /* DefaultMuteWhenBackgrounded */, AudioSettings->BaseDefaultSubmix);
			}

			LoadMasterSoundSubmix(EMasterSubmixType::Reverb, TEXT("MasterReverbSubmixDefault"), true /* DefaultMuteWhenBackgrounded */, AudioSettings->ReverbSubmix);

			if (!DisableSubmixEffectEQCvar)
			{
				LoadMasterSoundSubmix(EMasterSubmixType::EQ, TEXT("MasterEQSubmixDefault"), false /* DefaultMuteWhenBackgrounded */, AudioSettings->EQSubmix);
			}

			LoadPluginSoundSubmixes();

			for (TObjectIterator<USoundSubmixBase> It; It; ++It)
			{
				USoundSubmixBase* SubmixToLoad = *It;
				check(SubmixToLoad);

				if (!IsMasterSubmixType(SubmixToLoad))
				{
					LoadSoundSubmix(*SubmixToLoad);
					InitSoundfieldAndEndpointDataForSubmix(*SubmixToLoad, GetSubmixInstance(SubmixToLoad).Pin(), false);
				}
			}
			bSubmixRegistrationDisabled = false;
		}

		if (!IsInAudioThread())
		{
			DECLARE_CYCLE_STAT(TEXT("FAudioThreadTask.InitSoundSubmixes"), STAT_InitSoundSubmixes, STATGROUP_AudioThreadCommands);

			FAudioThread::RunCommandOnAudioThread([this]()
			{
				CSV_SCOPED_TIMING_STAT(Audio, InitSubmix);
				InitSoundSubmixes();
			}, GET_STATID(STAT_InitSoundSubmixes));
			return;
		}

		for (int32 i = 0; i < static_cast<int32>(EMasterSubmixType::Count); ++i)
		{
			if (DisableSubmixEffectEQCvar && i == static_cast<int32>(EMasterSubmixType::EQ))
			{
				continue;
			}

			USoundSubmixBase* SoundSubmix = MasterSubmixes[i];
			if (SoundSubmix && SoundSubmix != MasterSubmixes[static_cast<int32>(EMasterSubmixType::Master)])
			{
				FMixerSubmixPtr& MasterSubmixInstance = MasterSubmixInstances[i];

				RebuildSubmixLinks(*SoundSubmix, MasterSubmixInstance);
			}
		}

		for (TObjectIterator<const USoundSubmixBase> It; It; ++It)
		{
			if (const USoundSubmixBase* SubmixBase = *It)
			{
				if (IsMasterSubmixType(SubmixBase))
				{
					continue;
				}

				FMixerSubmixPtr SubmixPtr = Submixes.FindRef(SubmixBase->GetUniqueID());
				if (SubmixPtr.IsValid())
				{
					RebuildSubmixLinks(*SubmixBase, SubmixPtr);
				}
			}
		}
	}

	void FMixerDevice::RebuildSubmixLinks(const USoundSubmixBase& SoundSubmix, FMixerSubmixPtr& SubmixInstance)
	{
		// Setup up the submix instance's parent and add the submix instance as a child
		FMixerSubmixPtr ParentSubmixInstance;
		if (const USoundSubmixWithParentBase* SubmixWithParent = Cast<const USoundSubmixWithParentBase>(&SoundSubmix))
		{
			if (SubmixWithParent->ParentSubmix)
			{
				ParentSubmixInstance = GetSubmixInstance(SubmixWithParent->ParentSubmix).Pin();
			}
			else
			{
				// If this submix is itself the broadcast submix, set its parent to the master submix
				if (SubmixInstance == MasterSubmixInstances[static_cast<int32>(EMasterSubmixType::BaseDefault)])
				{
					ParentSubmixInstance = GetMasterSubmix().Pin();
				}
				else
				{
					ParentSubmixInstance = GetBaseDefaultSubmix().Pin();
				}
			}
		}

		if (ParentSubmixInstance.IsValid())
		{
			SubmixInstance->SetParentSubmix(ParentSubmixInstance);
			ParentSubmixInstance->AddChildSubmix(SubmixInstance);
		}
	}

 	FAudioPlatformSettings FMixerDevice::GetPlatformSettings() const
 	{
		FAudioPlatformSettings Settings = AudioMixerPlatform->GetPlatformSettings();

		UE_LOG(LogAudioMixer, Display, TEXT("Audio Mixer Platform Settings:"));
		UE_LOG(LogAudioMixer, Display, TEXT("	Sample Rate:						  %d"), Settings.SampleRate);
		UE_LOG(LogAudioMixer, Display, TEXT("	Callback Buffer Frame Size Requested: %d"), Settings.CallbackBufferFrameSize);
		UE_LOG(LogAudioMixer, Display, TEXT("	Callback Buffer Frame Size To Use:	  %d"), AudioMixerPlatform->GetNumFrames(Settings.CallbackBufferFrameSize));
		UE_LOG(LogAudioMixer, Display, TEXT("	Number of buffers to queue:			  %d"), Settings.NumBuffers);
		UE_LOG(LogAudioMixer, Display, TEXT("	Max Channels (voices):				  %d"), Settings.MaxChannels);
		UE_LOG(LogAudioMixer, Display, TEXT("	Number of Async Source Workers:		  %d"), Settings.NumSourceWorkers);

 		return Settings;
 	}

	FMixerSubmixWeakPtr FMixerDevice::GetMasterSubmix()
	{
		return MasterSubmixInstances[EMasterSubmixType::Master];
	}

	FMixerSubmixWeakPtr FMixerDevice::GetBaseDefaultSubmix()
	{
		if (MasterSubmixInstances[EMasterSubmixType::BaseDefault].IsValid())
		{
			return MasterSubmixInstances[EMasterSubmixType::BaseDefault];
		}
		return GetMasterSubmix();
	}

	FMixerSubmixWeakPtr FMixerDevice::GetMasterReverbSubmix()
	{
		return MasterSubmixInstances[EMasterSubmixType::Reverb];
	}

	FMixerSubmixWeakPtr FMixerDevice::GetMasterEQSubmix()
	{
		return MasterSubmixInstances[EMasterSubmixType::EQ];
	}

	void FMixerDevice::AddMasterSubmixEffect(FSoundEffectSubmixPtr SoundEffectSubmix)
	{
		AudioRenderThreadCommand([this, SoundEffectSubmix]()
		{
			MasterSubmixInstances[EMasterSubmixType::Master]->AddSoundEffectSubmix(SoundEffectSubmix);
		});
	}

	void FMixerDevice::RemoveMasterSubmixEffect(uint32 SubmixEffectId)
	{
		AudioRenderThreadCommand([this, SubmixEffectId]()
		{
			MasterSubmixInstances[EMasterSubmixType::Master]->RemoveSoundEffectSubmix(SubmixEffectId);
		});
	}

	void FMixerDevice::ClearMasterSubmixEffects()
	{
		AudioRenderThreadCommand([this]()
		{
			MasterSubmixInstances[EMasterSubmixType::Master]->ClearSoundEffectSubmixes();
		});
	}

	int32 FMixerDevice::AddSubmixEffect(USoundSubmix* InSoundSubmix, FSoundEffectSubmixPtr SoundEffect)
	{
		FMixerSubmixPtr MixerSubmixPtr = GetSubmixInstance(InSoundSubmix).Pin();
		if (MixerSubmixPtr.IsValid())
		{
			int32 NumEffects = MixerSubmixPtr->GetNumEffects();

			AudioRenderThreadCommand([this, MixerSubmixPtr, SoundEffect]()
				{
					MixerSubmixPtr->AddSoundEffectSubmix(SoundEffect);
				});

			return ++NumEffects;
		}
		else
		{
			UE_LOG(LogAudio, Warning, TEXT("Submix instance %s not found."), *InSoundSubmix->GetName());
		}
		return 0;
	}

	void FMixerDevice::RemoveSubmixEffect(USoundSubmix* InSoundSubmix, uint32 SubmixEffectId)
	{
		FMixerSubmixPtr MixerSubmixPtr = GetSubmixInstance(InSoundSubmix).Pin();
		if (MixerSubmixPtr.IsValid())
		{
			AudioRenderThreadCommand([MixerSubmixPtr, SubmixEffectId]()
			{
				MixerSubmixPtr->RemoveSoundEffectSubmix(SubmixEffectId);
			});
		}
	}

	void FMixerDevice::RemoveSubmixEffectAtIndex(USoundSubmix* InSoundSubmix, int32 SubmixChainIndex)
	{
		FMixerSubmixPtr MixerSubmixPtr = GetSubmixInstance(InSoundSubmix).Pin();
		if (MixerSubmixPtr.IsValid())
		{
			AudioRenderThreadCommand([MixerSubmixPtr, SubmixChainIndex]()
			{
				MixerSubmixPtr->RemoveSoundEffectSubmixAtIndex(SubmixChainIndex);
			});
		}
	}

	void FMixerDevice::ReplaceSoundEffectSubmix(USoundSubmix* InSoundSubmix, int32 InSubmixChainIndex, FSoundEffectSubmixPtr SoundEffect)
	{
		FMixerSubmixPtr MixerSubmixPtr = GetSubmixInstance(InSoundSubmix).Pin();
		if (MixerSubmixPtr.IsValid())
		{
			AudioRenderThreadCommand([MixerSubmixPtr, InSubmixChainIndex, SoundEffect]()
			{
				MixerSubmixPtr->ReplaceSoundEffectSubmix(InSubmixChainIndex, SoundEffect);
			});
		}
	}

	void FMixerDevice::ClearSubmixEffects(USoundSubmix* InSoundSubmix)
	{
		FMixerSubmixPtr MixerSubmixPtr = GetSubmixInstance(InSoundSubmix).Pin();
		if (MixerSubmixPtr.IsValid())
		{
			AudioRenderThreadCommand([MixerSubmixPtr]()
			{
				MixerSubmixPtr->ClearSoundEffectSubmixes();
			});
		}
	}
<<<<<<< HEAD

	void FMixerDevice::SetSubmixEffectChainOverride(USoundSubmix* InSoundSubmix, const TArray<FSoundEffectSubmixPtr>& InSubmixEffectPresetChain, float InFadeTimeSec)
	{
		FMixerSubmixPtr MixerSubmixPtr = GetSubmixInstance(InSoundSubmix).Pin();
		if (MixerSubmixPtr.IsValid())
		{
			AudioRenderThreadCommand([MixerSubmixPtr, InSubmixEffectPresetChain, InFadeTimeSec]()
			{
				MixerSubmixPtr->SetSubmixEffectChainOverride(InSubmixEffectPresetChain, InFadeTimeSec);
			});
		}
	}

	void FMixerDevice::ClearSubmixEffectChainOverride(USoundSubmix* InSoundSubmix, float InFadeTimeSec)
=======

	void FMixerDevice::SetSubmixEffectChainOverride(USoundSubmix* InSoundSubmix, const TArray<FSoundEffectSubmixPtr>& InSubmixEffectPresetChain, float InFadeTimeSec)
>>>>>>> 6bbb88c8
	{
		FMixerSubmixPtr MixerSubmixPtr = GetSubmixInstance(InSoundSubmix).Pin();
		if (MixerSubmixPtr.IsValid())
		{
<<<<<<< HEAD
=======
			AudioRenderThreadCommand([MixerSubmixPtr, InSubmixEffectPresetChain, InFadeTimeSec]()
			{
				MixerSubmixPtr->SetSubmixEffectChainOverride(InSubmixEffectPresetChain, InFadeTimeSec);
			});
		}
	}

	void FMixerDevice::ClearSubmixEffectChainOverride(USoundSubmix* InSoundSubmix, float InFadeTimeSec)
	{
		FMixerSubmixPtr MixerSubmixPtr = GetSubmixInstance(InSoundSubmix).Pin();
		if (MixerSubmixPtr.IsValid())
		{
>>>>>>> 6bbb88c8
			AudioRenderThreadCommand([MixerSubmixPtr, InFadeTimeSec]()
			{
				MixerSubmixPtr->ClearSubmixEffectChainOverride(InFadeTimeSec);
			});
		}
	}

	void FMixerDevice::UpdateSourceEffectChain(const uint32 SourceEffectChainId, const TArray<FSourceEffectChainEntry>& SourceEffectChain, const bool bPlayEffectChainTails)
	{
		TArray<FSourceEffectChainEntry>* ExistingOverride = SourceEffectChainOverrides.Find(SourceEffectChainId);
		if (ExistingOverride)
		{
			*ExistingOverride = SourceEffectChain;
		}
		else
		{
			SourceEffectChainOverrides.Add(SourceEffectChainId, SourceEffectChain);
		}

		SourceManager->UpdateSourceEffectChain(SourceEffectChainId, SourceEffectChain, bPlayEffectChainTails);
	}

	void FMixerDevice::UpdateSubmixProperties(USoundSubmixBase* InSoundSubmix)
	{
		check(InSoundSubmix);

		// Output volume is only supported on USoundSubmixes.
		USoundSubmix* CastedSubmix = Cast<USoundSubmix>(InSoundSubmix);

		if (!CastedSubmix)
		{
			return;
		}

#if WITH_EDITOR
		check(IsInAudioThread());

		FMixerSubmixPtr MixerSubmix = GetSubmixInstance(InSoundSubmix).Pin();
		if (MixerSubmix.IsValid())
		{
			const float NewVolume = CastedSubmix->OutputVolume;
			AudioRenderThreadCommand([MixerSubmix, NewVolume]()
			{
				MixerSubmix->SetOutputVolume(NewVolume);
			});
		}
#endif // WITH_EDITOR
	}

	void FMixerDevice::SetSubmixWetDryLevel(USoundSubmix* InSoundSubmix, float InOutputVolume, float InWetLevel, float InDryLevel)
	{
		if (!IsInAudioThread())
		{
			FMixerDevice* MixerDevice = this;
			FAudioThread::RunCommandOnAudioThread([MixerDevice, InSoundSubmix, InOutputVolume, InWetLevel, InDryLevel]()
			{
				MixerDevice->SetSubmixWetDryLevel(InSoundSubmix, InOutputVolume, InWetLevel, InDryLevel);
			});
			return;
		}

		FMixerSubmixPtr MixerSubmixPtr = GetSubmixInstance(InSoundSubmix).Pin();
		if (MixerSubmixPtr.IsValid())
		{
			AudioRenderThreadCommand([MixerSubmixPtr, InOutputVolume, InWetLevel, InDryLevel]()
			{
				MixerSubmixPtr->SetOutputVolume(InOutputVolume);
				MixerSubmixPtr->SetWetLevel(InWetLevel);
				MixerSubmixPtr->SetDryLevel(InDryLevel);
			});
		}
	}

	void FMixerDevice::UpdateSubmixModulationSettings(USoundSubmix* InSoundSubmix, USoundModulatorBase* InOutputModulation, USoundModulatorBase* InWetLevelModulation, USoundModulatorBase* InDryLevelModulation)
	{
		if (!IsInAudioThread())
		{
			FMixerDevice* MixerDevice = this;
			FAudioThread::RunCommandOnAudioThread([MixerDevice, InSoundSubmix, InOutputModulation, InWetLevelModulation, InDryLevelModulation]()
			{
				MixerDevice->UpdateSubmixModulationSettings(InSoundSubmix, InOutputModulation, InWetLevelModulation, InDryLevelModulation);
			});

			return;
		}

		if (IsModulationPluginEnabled() && ModulationInterface.IsValid())
		{
			FMixerSubmixPtr MixerSubmixPtr = GetSubmixInstance(InSoundSubmix).Pin();

			if (MixerSubmixPtr.IsValid())
			{
				USoundModulatorBase* VolumeMod = InOutputModulation;
				USoundModulatorBase* WetMod = InOutputModulation;
				USoundModulatorBase* DryMod = InOutputModulation;

				AudioRenderThreadCommand([MixerSubmixPtr, VolumeMod, WetMod, DryMod]()
				{
					MixerSubmixPtr->UpdateModulationSettings(VolumeMod, WetMod, DryMod);
				});
			}
		}
	}

	void FMixerDevice::SetSubmixModulationBaseLevels(USoundSubmix* InSoundSubmix, float InVolumeModBase, float InWetModBase, float InDryModBase)
	{
		if (!IsInAudioThread())
		{
			FMixerDevice* MixerDevice = this;
			FAudioThread::RunCommandOnAudioThread([MixerDevice, InSoundSubmix, InVolumeModBase, InWetModBase, InDryModBase]()
			{
				MixerDevice->SetSubmixModulationBaseLevels(InSoundSubmix, InVolumeModBase, InWetModBase, InDryModBase);
			});

			return;
		}

		FMixerSubmixPtr MixerSubmixPtr = GetSubmixInstance(InSoundSubmix).Pin();
		if (MixerSubmixPtr.IsValid())
		{
			AudioRenderThreadCommand([MixerSubmixPtr, InVolumeModBase, InWetModBase, InDryModBase]()
			{
				MixerSubmixPtr->SetModulationBaseLevels(InVolumeModBase, InWetModBase, InDryModBase);
			});
		}
	}

	void FMixerDevice::SetSubmixOutputVolume(USoundSubmix* InSoundSubmix, float InOutputVolume)
	{
		if (!IsInAudioThread())
		{
			FMixerDevice* MixerDevice = this;
			FAudioThread::RunCommandOnAudioThread([MixerDevice, InSoundSubmix, InOutputVolume]()
			{
				MixerDevice->SetSubmixOutputVolume(InSoundSubmix, InOutputVolume);
			});
			return;
		}

		FMixerSubmixPtr MixerSubmixPtr = GetSubmixInstance(InSoundSubmix).Pin();
		if (MixerSubmixPtr.IsValid())
		{
			AudioRenderThreadCommand([MixerSubmixPtr, InOutputVolume]()
			{
				MixerSubmixPtr->SetOutputVolume(InOutputVolume);
			});
		}
	}

	void FMixerDevice::SetSubmixWetLevel(USoundSubmix* InSoundSubmix, float InWetLevel)
	{
		if (!IsInAudioThread())
		{
			FMixerDevice* MixerDevice = this;
			FAudioThread::RunCommandOnAudioThread([MixerDevice, InSoundSubmix, InWetLevel]()
			{
				MixerDevice->SetSubmixWetLevel(InSoundSubmix, InWetLevel);
			});
			return;
		}

		FMixerSubmixPtr MixerSubmixPtr = GetSubmixInstance(InSoundSubmix).Pin();
		if (MixerSubmixPtr.IsValid())
		{
			AudioRenderThreadCommand([MixerSubmixPtr, InWetLevel]()
			{
				MixerSubmixPtr->SetWetLevel(InWetLevel);
			});
		}
	}

	void FMixerDevice::SetSubmixDryLevel(USoundSubmix* InSoundSubmix, float InDryLevel)
	{
		if (!IsInAudioThread())
		{
			FMixerDevice* MixerDevice = this;
			FAudioThread::RunCommandOnAudioThread([MixerDevice, InSoundSubmix, InDryLevel]()
			{
				MixerDevice->SetSubmixDryLevel(InSoundSubmix, InDryLevel);
			});
			return;
		}

		FMixerSubmixPtr MixerSubmixPtr = GetSubmixInstance(InSoundSubmix).Pin();
		if (MixerSubmixPtr.IsValid())
		{
			AudioRenderThreadCommand([MixerSubmixPtr, InDryLevel]()
			{
				MixerSubmixPtr->SetDryLevel(InDryLevel);
			});
		}
	}

	void FMixerDevice::SetSubmixAutoDisable(USoundSubmix* InSoundSubmix, bool bInAutoDisable)
	{
		if (!IsInAudioThread())
		{
			FMixerDevice* MixerDevice = this;
			FAudioThread::RunCommandOnAudioThread([MixerDevice, InSoundSubmix, bInAutoDisable]()
			{
				MixerDevice->SetSubmixAutoDisable(InSoundSubmix, bInAutoDisable);
			});
			return;
		}

		FMixerSubmixPtr MixerSubmixPtr = GetSubmixInstance(InSoundSubmix).Pin();
		if (MixerSubmixPtr.IsValid())
		{
			AudioRenderThreadCommand([MixerSubmixPtr, bInAutoDisable]()
			{
				MixerSubmixPtr->SetAutoDisable(bInAutoDisable);
			});
		}
	}

	void FMixerDevice::SetSubmixAutoDisableTime(USoundSubmix* InSoundSubmix, float InDisableTime)
	{
		if (!IsInAudioThread())
		{
			FMixerDevice* MixerDevice = this;
			FAudioThread::RunCommandOnAudioThread([MixerDevice, InSoundSubmix, InDisableTime]()
			{
				MixerDevice->SetSubmixAutoDisableTime(InSoundSubmix, InDisableTime);
			});
			return;
		}

		FMixerSubmixPtr MixerSubmixPtr = GetSubmixInstance(InSoundSubmix).Pin();
		if (MixerSubmixPtr.IsValid())
		{
			AudioRenderThreadCommand([MixerSubmixPtr, InDisableTime]()
			{
				MixerSubmixPtr->SetAutoDisableTime(InDisableTime);
			});
		}
	}

	void FMixerDevice::UpdateSubmixModulationSettings(USoundSubmix* InSoundSubmix, USoundModulatorBase* InOutputModulation, USoundModulatorBase* InWetLevelModulation, USoundModulatorBase* InDryLevelModulation)
	{
		if (!IsInAudioThread())
		{
			FMixerDevice* MixerDevice = this;

			FAudioThread::RunCommandOnAudioThread([MixerDevice, InSoundSubmix, InOutputModulation, InWetLevelModulation, InDryLevelModulation]() 
			{
				MixerDevice->UpdateSubmixModulationSettings(InSoundSubmix, InOutputModulation, InWetLevelModulation, InDryLevelModulation);
			});
			return;
		}

		if (IsModulationPluginEnabled() && ModulationInterface.IsValid())
		{
			FMixerSubmixPtr MixerSubmixPtr = GetSubmixInstance(InSoundSubmix).Pin();

			if (MixerSubmixPtr.IsValid())
			{
				USoundModulatorBase* VolumeMod = InOutputModulation;
				USoundModulatorBase* WetMod = InOutputModulation;
				USoundModulatorBase* DryMod = InOutputModulation;

				AudioRenderThreadCommand([MixerSubmixPtr, VolumeMod, WetMod, DryMod]()
				{
					MixerSubmixPtr->UpdateModulationSettings(VolumeMod, WetMod, DryMod);
				});
			}
		}
	}

	void FMixerDevice::SetSubmixModulationBaseLevels(USoundSubmix* InSoundSubmix, float InVolumeModBase, float InWetModBase, float InDryModBase)
	{
		if (!IsInAudioThread())
		{
			FMixerDevice* MixerDevice = this;

			FAudioThread::RunCommandOnAudioThread([MixerDevice, InSoundSubmix, InVolumeModBase, InWetModBase, InDryModBase]() 
			{
				MixerDevice->SetSubmixModulationBaseLevels(InSoundSubmix, InVolumeModBase, InWetModBase, InDryModBase);
			});
			return;
		}

		FMixerSubmixPtr MixerSubmixPtr = GetSubmixInstance(InSoundSubmix).Pin();
		if (MixerSubmixPtr.IsValid())
		{
			AudioRenderThreadCommand([MixerSubmixPtr, InVolumeModBase, InWetModBase, InDryModBase]() 
			{
				MixerSubmixPtr->SetModulationBaseLevels(InVolumeModBase, InWetModBase, InDryModBase);
			});
		}
	}

	bool FMixerDevice::GetCurrentSourceEffectChain(const uint32 SourceEffectChainId, TArray<FSourceEffectChainEntry>& OutCurrentSourceEffectChainEntries)
	{
		TArray<FSourceEffectChainEntry>* ExistingOverride = SourceEffectChainOverrides.Find(SourceEffectChainId);
		if (ExistingOverride)
		{
			OutCurrentSourceEffectChainEntries = *ExistingOverride;
			return true;
		}
		return false;
	}

	void FMixerDevice::AudioRenderThreadCommand(TFunction<void()> Command)
	{
		CommandQueue.Enqueue(MoveTemp(Command));
	}

	void FMixerDevice::PumpCommandQueue()
	{
		// Execute the pushed lambda functions
		TFunction<void()> Command;
		while (CommandQueue.Dequeue(Command))
		{
			Command();
		}
	}

	void FMixerDevice::FlushAudioRenderingCommands(bool bPumpSynchronously)
	{
		if (IsInitialized() && (FPlatformProcess::SupportsMultithreading() && !AudioMixerPlatform->IsNonRealtime()))
		{
			SourceManager->FlushCommandQueue(bPumpSynchronously);
		}
		else if (AudioMixerPlatform->IsNonRealtime())
		{
			SourceManager->FlushCommandQueue(true);
		}
		else
		{
			// Pump the audio device's command queue
			PumpCommandQueue();

			// And also directly pump the source manager command queue
			SourceManager->PumpCommandQueue();
			SourceManager->PumpCommandQueue();

			SourceManager->UpdatePendingReleaseData(true);
		}
	}

	bool FMixerDevice::IsMasterSubmixType(const USoundSubmixBase* InSubmix) const
	{
		for (int32 i = 0; i < EMasterSubmixType::Count; ++i)
		{
			if (InSubmix == MasterSubmixes[i])
			{
				return true;
			}
		}
		return false;
	}

	FMixerSubmixPtr FMixerDevice::GetMasterSubmixInstance(uint32 InObjectId)
	{
		check(MasterSubmixes.Num() == EMasterSubmixType::Count);
		for (int32 i = 0; i < EMasterSubmixType::Count; ++i)
		{
			if (InObjectId == MasterSubmixes[i]->GetUniqueID())
			{
				return MasterSubmixInstances[i];
			}
		}
		return nullptr;
	}

	FMixerSubmixPtr FMixerDevice::GetMasterSubmixInstance(const USoundSubmixBase* InSubmix)
	{
		check(MasterSubmixes.Num() == EMasterSubmixType::Count);
		for (int32 i = 0; i < EMasterSubmixType::Count; ++i)
		{
			if (InSubmix == MasterSubmixes[i])
			{
				return MasterSubmixInstances[i];
			}
		}
		return nullptr;
	}

	void FMixerDevice::RegisterSoundSubmix(USoundSubmixBase* InSoundSubmix, bool bInit)
	{
		if (InSoundSubmix && bSubmixRegistrationDisabled)
		{
			UE_LOG(LogAudioMixer, Warning, TEXT("Attempted register Submix %s before the submix graph was initialized."), *InSoundSubmix->GetFullName());
			return;
		}

		if (!InSoundSubmix)
		{
			return;
		}

		if (!IsInAudioThread())
		{
			DECLARE_CYCLE_STAT(TEXT("FAudioThreadTask.RegisterSoundSubmix"), STAT_AudioRegisterSoundSubmix, STATGROUP_AudioThreadCommands);

			FMixerDevice* MixerDevice = this;
			FAudioThread::RunCommandOnAudioThread([MixerDevice, InSoundSubmix, bInit]()
			{
				CSV_SCOPED_TIMING_STAT(Audio, RegisterSubmix);
				MixerDevice->RegisterSoundSubmix(InSoundSubmix, bInit);
			}, GET_STATID(STAT_AudioRegisterSoundSubmix));
			return;
		}

		UE_LOG(LogAudioMixer, Display, TEXT("Registering submix %s."), *InSoundSubmix->GetFullName());

		const bool bIsMasterSubmix = IsMasterSubmixType(InSoundSubmix);

		if (!bIsMasterSubmix)
		{
			// Ensure parent structure is registered prior to current submix if missing
			const USoundSubmixWithParentBase* SubmixWithParent = Cast<const USoundSubmixWithParentBase>(InSoundSubmix);
			if (SubmixWithParent && SubmixWithParent->ParentSubmix)
			{
				FMixerSubmixPtr ParentSubmix = GetSubmixInstance(SubmixWithParent->ParentSubmix).Pin();
				if (!ParentSubmix.IsValid())
				{
					RegisterSoundSubmix(SubmixWithParent->ParentSubmix, bInit);
				}
			}

			LoadSoundSubmix(*InSoundSubmix);
		}
		else
		{
			UE_LOG(LogAudioMixer, Display, TEXT("Submix %s was already registered as one of the master submixes."), *InSoundSubmix->GetFullName());
		}

		FMixerSubmixPtr SubmixPtr = GetSubmixInstance(InSoundSubmix).Pin();

		if (bInit)
		{
			InitSoundfieldAndEndpointDataForSubmix(*InSoundSubmix, SubmixPtr, true);
		}

		if (!bIsMasterSubmix)
		{
			RebuildSubmixLinks(*InSoundSubmix, SubmixPtr);
		}
	}

	void FMixerDevice::LoadSoundSubmix(USoundSubmixBase& InSoundSubmix)
	{
		// If submix not already found, load it.
		FMixerSubmixPtr MixerSubmix = GetSubmixInstance(&InSoundSubmix).Pin();
		if (!MixerSubmix.IsValid())
		{
			InSoundSubmix.AddToRoot();

			MixerSubmix = MakeShared<FMixerSubmix, ESPMode::ThreadSafe>(this);
			Submixes.Add(InSoundSubmix.GetUniqueID(), MixerSubmix);
		}
	}

	void FMixerDevice::InitSoundfieldAndEndpointDataForSubmix(const USoundSubmixBase& InSoundSubmix, FMixerSubmixPtr MixerSubmix, bool bAllowReInit)
	{
		{
			FScopeLock ScopeLock(&EndpointSubmixesMutationLock);

			// Check to see if this is an endpoint or soundfield submix:
			if (const USoundfieldSubmix* SoundfieldSubmix = Cast<const USoundfieldSubmix>(&InSoundSubmix))
			{
				MixerSubmix->SetSoundfieldFactory(SoundfieldSubmix->GetSoundfieldFactoryForSubmix());
			}
			else if (const USoundfieldEndpointSubmix* SoundfieldEndpointSubmix = Cast<const USoundfieldEndpointSubmix>(&InSoundSubmix))
			{
				MixerSubmix->SetSoundfieldFactory(SoundfieldEndpointSubmix->GetSoundfieldEndpointForSubmix());
			}

			if (DefaultEndpointSubmixes.Contains(MixerSubmix))
			{
				DefaultEndpointSubmixes.RemoveSwap(MixerSubmix);
			}

			if (ExternalEndpointSubmixes.Contains(MixerSubmix))
			{
				ExternalEndpointSubmixes.RemoveSwap(MixerSubmix);
			}

			MixerSubmix->Init(&InSoundSubmix, bAllowReInit);

			if (IsEndpointSubmix(&InSoundSubmix) && MixerSubmix->IsDefaultEndpointSubmix())
			{
				DefaultEndpointSubmixes.Add(MixerSubmix);
			}
			else if (MixerSubmix->IsExternalEndpointSubmix())
			{
				ExternalEndpointSubmixes.Add(MixerSubmix);
			}
		}
	}

	void FMixerDevice::UnregisterSoundSubmix(const USoundSubmixBase* InSoundSubmix)
	{
		if (!InSoundSubmix || bSubmixRegistrationDisabled || IsMasterSubmixType(InSoundSubmix))
		{
			return;
		}

		if (!IsInAudioThread())
		{
			DECLARE_CYCLE_STAT(TEXT("FAudioThreadTask.UnregisterSoundSubmix"), STAT_AudioUnregisterSoundSubmix, STATGROUP_AudioThreadCommands);

			const TWeakObjectPtr<const USoundSubmixBase> SubmixToUnload = InSoundSubmix;
			FAudioThread::RunCommandOnAudioThread([this, SubmixToUnload]()
			{
				CSV_SCOPED_TIMING_STAT(Audio, UnregisterSubmix);
				if (SubmixToUnload.IsValid())
				{
					UnloadSoundSubmix(*SubmixToUnload.Get());
				}
			}, GET_STATID(STAT_AudioUnregisterSoundSubmix));
			return;
		}

		UnloadSoundSubmix(*InSoundSubmix);
	}

	void FMixerDevice::UnloadSoundSubmix(const USoundSubmixBase& InSoundSubmix)
	{
		check(IsInAudioThread());

		FMixerSubmixWeakPtr MasterSubmix = GetMasterSubmix();

		// Check if this is a submix type that has a parent.
		FMixerSubmixPtr ParentSubmixInstance;
		if (const USoundSubmixWithParentBase* InSoundSubmixWithParent = Cast<const USoundSubmixWithParentBase>(&InSoundSubmix))
		{
			ParentSubmixInstance = InSoundSubmixWithParent->ParentSubmix
				? GetSubmixInstance(InSoundSubmixWithParent->ParentSubmix).Pin()
				: MasterSubmix.Pin();
		}

		if (ParentSubmixInstance.IsValid())
		{
			ParentSubmixInstance->RemoveChildSubmix(GetSubmixInstance(&InSoundSubmix));
		}

		for (USoundSubmixBase* ChildSubmix : InSoundSubmix.ChildSubmixes)
		{
			FMixerSubmixPtr ChildSubmixPtr = GetSubmixInstance(ChildSubmix).Pin();
			if (ChildSubmixPtr.IsValid())
			{
				ChildSubmixPtr->SetParentSubmix(ParentSubmixInstance.IsValid()
					? ParentSubmixInstance
					: MasterSubmix);
			}
		}

		FMixerSubmixWeakPtr MixerSubmixWeakPtr = GetSubmixInstance(&InSoundSubmix);
		FMixerSubmixPtr MixerSubmix = MixerSubmixWeakPtr.Pin();

		if (MixerSubmix && MixerSubmix->IsDefaultEndpointSubmix())
		{
			FScopeLock ScopeLock(&EndpointSubmixesMutationLock);
			DefaultEndpointSubmixes.Remove(MixerSubmix);
		}
		else if (MixerSubmix && MixerSubmix->IsExternalEndpointSubmix())
		{
			FScopeLock ScopeLock(&EndpointSubmixesMutationLock);
			ExternalEndpointSubmixes.Remove(MixerSubmix);
		}

		Submixes.Remove(InSoundSubmix.GetUniqueID());
	}

	void FMixerDevice::InitSoundEffectPresets()
	{
#if WITH_EDITOR
		IAudioEditorModule* AudioEditorModule = &FModuleManager::LoadModuleChecked<IAudioEditorModule>("AudioEditor");
		AudioEditorModule->RegisterEffectPresetAssetActions();
#endif
	}

	FMixerSubmixPtr FMixerDevice::FindSubmixInstanceByObjectId(uint32 InObjectId)
	{
<<<<<<< HEAD
		for (const USoundSubmix* MasterSubmix : MasterSubmixes)
		{
			if (!ensure(MasterSubmix))
			{
				continue;
			}

			if (MasterSubmix->GetUniqueID() == InObjectId)
			{
				return GetMasterSubmixInstance(MasterSubmix);
=======
		for (int32 i = 0; i < MasterSubmixes.Num(); i++)
		{
			if (const USoundSubmix* MasterSubmix = MasterSubmixes[i])
			{
				if (MasterSubmix->GetUniqueID() == InObjectId)
				{
					return GetMasterSubmixInstance(MasterSubmix);
				}
			}
			else
			{
				const EMasterSubmixType::Type SubmixType = static_cast<EMasterSubmixType::Type>(i);
				ensureAlwaysMsgf(EMasterSubmixType::Master != SubmixType,
					TEXT("Top-level master has to be registered before anything else, and is required for the lifetime of the application.")
				);

				if (!DisableSubmixEffectEQCvar && EMasterSubmixType::EQ == SubmixType)
				{
					UE_LOG(LogAudioMixer, Warning, TEXT("Failed to query EQ Submix when it was expected to be loaded."));
				}
>>>>>>> 6bbb88c8
			}
		}

		return Submixes.FindRef(InObjectId);
	}

	void FMixerDevice::InitDefaultAudioBuses()
	{
		if (!ensure(IsInGameThread()))
		{
			return;
		}

		if (const UAudioSettings* AudioSettings = GetDefault<UAudioSettings>())
		{
			TArray<TStrongObjectPtr<UAudioBus>> StaleBuses = DefaultAudioBuses;
			DefaultAudioBuses.Reset();

			for (const FDefaultAudioBusSettings& BusSettings : AudioSettings->DefaultAudioBuses)
			{
				if (UObject* BusObject = BusSettings.AudioBus.TryLoad())
				{
					if (UAudioBus* AudioBus = Cast<UAudioBus>(BusObject))
					{
						const int32 NumChannels = static_cast<int32>(AudioBus->AudioBusChannels) + 1;
						StartAudioBus(AudioBus->GetUniqueID(), NumChannels, false /* bInIsAutomatic */);

						TStrongObjectPtr<UAudioBus>AddedBus(AudioBus);
						DefaultAudioBuses.AddUnique(AddedBus);
						StaleBuses.Remove(AddedBus);
					}
				}
			}

			for (TStrongObjectPtr<UAudioBus>& Bus : StaleBuses)
			{
				if (Bus.IsValid())
				{
					StopAudioBus(Bus->GetUniqueID());
				}
			}
		}
		else
		{
			UE_LOG(LogAudioMixer, Error, TEXT("Failed to initialized Default Audio Buses. Audio Settings not found."));
		}
	}

	void FMixerDevice::ShutdownDefaultAudioBuses()
	{
		if (!ensure(IsInGameThread()))
		{
			return;
		}

		for (TStrongObjectPtr<UAudioBus>& Bus : DefaultAudioBuses)
		{
			if (Bus.IsValid())
			{
				StopAudioBus(Bus->GetUniqueID());
			}
		}

		DefaultAudioBuses.Reset();
	}

	FMixerSubmixWeakPtr FMixerDevice::GetSubmixInstance(const USoundSubmixBase* SoundSubmix)
	{
		LLM_SCOPE(ELLMTag::AudioMixer);

		FMixerSubmixPtr MixerSubmix = GetMasterSubmixInstance(SoundSubmix);
		if (MixerSubmix.IsValid())
		{
			return MixerSubmix;
		}
		
		if (SoundSubmix)
		{
			return Submixes.FindRef(SoundSubmix->GetUniqueID());
		}

		return nullptr;
	}

	ISoundfieldFactory* FMixerDevice::GetFactoryForSubmixInstance(USoundSubmix* SoundSubmix)
	{
		FMixerSubmixWeakPtr WeakSubmixPtr = GetSubmixInstance(SoundSubmix);
		return GetFactoryForSubmixInstance(WeakSubmixPtr);
	}

	ISoundfieldFactory* FMixerDevice::GetFactoryForSubmixInstance(FMixerSubmixWeakPtr& SoundSubmixPtr)
	{
		FMixerSubmixPtr SubmixPtr = SoundSubmixPtr.Pin();
		if (ensure(SubmixPtr.IsValid()))
		{
			return SubmixPtr->GetSoundfieldFactory();
		}
		else
		{
			return nullptr;
		}
	}

	FMixerSourceVoice* FMixerDevice::GetMixerSourceVoice()
	{
		LLM_SCOPE(ELLMTag::AudioMixer);

		FMixerSourceVoice* Voice = nullptr;
		if (!SourceVoices.Dequeue(Voice))
		{
			Voice = new FMixerSourceVoice();
		}

		Voice->Reset(this);
		return Voice;
	}

	void FMixerDevice::ReleaseMixerSourceVoice(FMixerSourceVoice* InSourceVoice)
	{
		SourceVoices.Enqueue(InSourceVoice);
	}

	int32 FMixerDevice::GetNumSources() const
	{
		return Sources.Num();
	}

	int32 FMixerDevice::GetNumActiveSources() const
	{
		return SourceManager->GetNumActiveSources();
	}

	void FMixerDevice::Get3DChannelMap(const int32 InSubmixNumChannels, const FWaveInstance* InWaveInstance, float EmitterAzimith, float NormalizedOmniRadius, Audio::FAlignedFloatBuffer& OutChannelMap)
	{
		// If we're center-channel only, then no need for spatial calculations, but need to build a channel map
		if (InWaveInstance->bCenterChannelOnly)
		{
			int32 NumOutputChannels = InSubmixNumChannels;
			const TArray<EAudioMixerChannel::Type>& ChannelArray = GetChannelArray();

			// If we are only spatializing to stereo output
			if (NumOutputChannels == 2)
			{
				// Equal volume in left + right channel with equal power panning
				static const float Pan = 1.0f / FMath::Sqrt(2.0f);
				OutChannelMap.Add(Pan);
				OutChannelMap.Add(Pan);
			}
			else
			{
				for (EAudioMixerChannel::Type Channel : ChannelArray)
				{
					float Pan = (Channel == EAudioMixerChannel::FrontCenter) ? 1.0f : 0.0f;
					OutChannelMap.Add(Pan);
				}
			}

			return;
		}

		float Azimuth = EmitterAzimith;

		const FChannelPositionInfo* PrevChannelInfo = nullptr;
		const FChannelPositionInfo* NextChannelInfo = nullptr;

		for (int32 i = 0; i < DeviceChannelAzimuthPositions.Num(); ++i)
		{
			const FChannelPositionInfo& ChannelPositionInfo = DeviceChannelAzimuthPositions[i];

			if (Azimuth <= ChannelPositionInfo.Azimuth)
			{
				NextChannelInfo = &DeviceChannelAzimuthPositions[i];

				int32 PrevIndex = i - 1;
				if (PrevIndex < 0)
				{
					PrevIndex = DeviceChannelAzimuthPositions.Num() - 1;
				}

				PrevChannelInfo = &DeviceChannelAzimuthPositions[PrevIndex];
				break;
			}
		}

		// If we didn't find anything, that means our azimuth position is at the top of the mapping
		if (PrevChannelInfo == nullptr)
		{
			PrevChannelInfo = &DeviceChannelAzimuthPositions[DeviceChannelAzimuthPositions.Num() - 1];
			NextChannelInfo = &DeviceChannelAzimuthPositions[0];
			AUDIO_MIXER_CHECK(PrevChannelInfo != NextChannelInfo);
		}

		float NextChannelAzimuth = NextChannelInfo->Azimuth;
		float PrevChannelAzimuth = PrevChannelInfo->Azimuth;

		if (NextChannelAzimuth < PrevChannelAzimuth)
		{
			NextChannelAzimuth += 360.0f;
		}

		if (Azimuth < PrevChannelAzimuth)
		{
			Azimuth += 360.0f;
		}

		AUDIO_MIXER_CHECK(NextChannelAzimuth > PrevChannelAzimuth);
		AUDIO_MIXER_CHECK(Azimuth > PrevChannelAzimuth);
		float Fraction = (Azimuth - PrevChannelAzimuth) / (NextChannelAzimuth - PrevChannelAzimuth);
		AUDIO_MIXER_CHECK(Fraction >= 0.0f && Fraction <= 1.0f);

		// Compute the panning values using equal-power panning law
		float PrevChannelPan; 
		float NextChannelPan;

		if (PanningMethod == EPanningMethod::EqualPower)
		{
			FMath::SinCos(&NextChannelPan, &PrevChannelPan, Fraction * 0.5f * PI);

			// Note that SinCos can return values slightly greater than 1.0 when very close to PI/2
			NextChannelPan = FMath::Clamp(NextChannelPan, 0.0f, 1.0f);
			PrevChannelPan = FMath::Clamp(PrevChannelPan, 0.0f, 1.0f);
		}
		else
		{
			NextChannelPan = Fraction;
			PrevChannelPan = 1.0f - Fraction;
		}

		float NormalizedOmniRadSquared = NormalizedOmniRadius * NormalizedOmniRadius;
		float OmniAmount = 0.0f;

		if (NormalizedOmniRadSquared > 1.0f)
		{
			OmniAmount = 1.0f - 1.0f / NormalizedOmniRadSquared;
		}

		// Build the output channel map based on the current platform device output channel array 

		int32 NumSpatialChannels = DeviceChannelAzimuthPositions.Num();
		if (DeviceChannelAzimuthPositions.Num() > 4)
		{
			NumSpatialChannels--;
		}
		float OmniPanFactor = 1.0f / NumSpatialChannels;

		float DefaultEffectivePan = !OmniAmount ? 0.0f : FMath::Lerp(0.0f, OmniPanFactor, OmniAmount);
		const TArray<EAudioMixerChannel::Type>& ChannelArray = GetChannelArray();

		for (EAudioMixerChannel::Type Channel : ChannelArray)
		{
			float EffectivePan = DefaultEffectivePan;

			// Check for manual channel mapping parameters (LFE and Front Center)
			if (Channel == EAudioMixerChannel::LowFrequency)
			{
				EffectivePan = InWaveInstance->LFEBleed;
			}
			else if (Channel == PrevChannelInfo->Channel)
			{
				EffectivePan = !OmniAmount ? PrevChannelPan : FMath::Lerp(PrevChannelPan, OmniPanFactor, OmniAmount);
			}
			else if (Channel == NextChannelInfo->Channel)
			{
				EffectivePan = !OmniAmount ? NextChannelPan : FMath::Lerp(NextChannelPan, OmniPanFactor, OmniAmount);
			}

			if (Channel == EAudioMixerChannel::FrontCenter)
			{
				EffectivePan = FMath::Max(InWaveInstance->VoiceCenterChannelVolume, EffectivePan);
			}

			AUDIO_MIXER_CHECK(EffectivePan >= 0.0f && EffectivePan <= 1.0f);
			OutChannelMap.Add(EffectivePan);
		}
	}

	const TArray<FTransform>* FMixerDevice::GetListenerTransforms()
	{
		return SourceManager->GetListenerTransforms();
	}

	void FMixerDevice::StartRecording(USoundSubmix* InSubmix, float ExpectedRecordingDuration)
	{
		if (!IsInAudioThread())
		{
			DECLARE_CYCLE_STAT(TEXT("FAudioThreadTask.PauseRecording"), STAT_StartRecording, STATGROUP_AudioThreadCommands);

			FAudioThread::RunCommandOnAudioThread([this, InSubmix, ExpectedRecordingDuration]()
			{
				CSV_SCOPED_TIMING_STAT(Audio, StartRecording);
				StartRecording(InSubmix, ExpectedRecordingDuration);
			}, GET_STATID(STAT_StartRecording));
			return;
		}

		// if we can find the submix here, record that submix. Otherwise, just record the master submix.
		FMixerSubmixPtr FoundSubmix = GetSubmixInstance(InSubmix).Pin();
		if (FoundSubmix.IsValid())
		{
			FoundSubmix->OnStartRecordingOutput(ExpectedRecordingDuration);
		}
		else
		{
			FMixerSubmixWeakPtr MasterSubmix = GetMasterSubmix();
			FMixerSubmixPtr MasterSubmixPtr = MasterSubmix.Pin();
			check(MasterSubmixPtr.IsValid());

			MasterSubmixPtr->OnStartRecordingOutput(ExpectedRecordingDuration);
		}
	}

	Audio::FAlignedFloatBuffer& FMixerDevice::StopRecording(USoundSubmix* InSubmix, float& OutNumChannels, float& OutSampleRate)
	{
		// if we can find the submix here, record that submix. Otherwise, just record the master submix.
		FMixerSubmixPtr FoundSubmix = GetSubmixInstance(InSubmix).Pin();
		if (FoundSubmix.IsValid())
		{
			return FoundSubmix->OnStopRecordingOutput(OutNumChannels, OutSampleRate);
		}
		else
		{
			FMixerSubmixPtr MasterSubmixPtr = GetMasterSubmix().Pin();
			check(MasterSubmixPtr.IsValid());

			return MasterSubmixPtr->OnStopRecordingOutput(OutNumChannels, OutSampleRate);
		}
	}

	void FMixerDevice::PauseRecording(USoundSubmix* InSubmix)
	{
		if (!IsInAudioThread())
		{
			DECLARE_CYCLE_STAT(TEXT("FAudioThreadTask.PauseRecording"), STAT_PauseRecording, STATGROUP_AudioThreadCommands);

			FAudioThread::RunCommandOnAudioThread([this, InSubmix]()
			{
				CSV_SCOPED_TIMING_STAT(Audio, PauseRecording);
				PauseRecording(InSubmix);
			}, GET_STATID(STAT_PauseRecording));
			return;
		}

		// if we can find the submix here, pause that submix. Otherwise, just pause the master submix.
		FMixerSubmixPtr FoundSubmix = GetSubmixInstance(InSubmix).Pin();
		if (FoundSubmix.IsValid())
		{
			FoundSubmix->PauseRecordingOutput();
		}
		else
		{
			FMixerSubmixWeakPtr MasterSubmix = GetMasterSubmix();
			FMixerSubmixPtr MasterSubmixPtr = MasterSubmix.Pin();
			check(MasterSubmixPtr.IsValid());

			MasterSubmixPtr->PauseRecordingOutput();
		}
	}

	void FMixerDevice::ResumeRecording(USoundSubmix* InSubmix)
	{
		if (!IsInAudioThread())
		{
			DECLARE_CYCLE_STAT(TEXT("FAudioThreadTask.ResumeRecording"), STAT_ResumeRecording, STATGROUP_AudioThreadCommands);

			FAudioThread::RunCommandOnAudioThread([this, InSubmix]()
			{
				CSV_SCOPED_TIMING_STAT(Audio, ResumeRecording);
				ResumeRecording(InSubmix);
			}, GET_STATID(STAT_ResumeRecording));
			return;
		}

		// if we can find the submix here, resume that submix. Otherwise, just resume the master submix.
		FMixerSubmixPtr FoundSubmix = GetSubmixInstance(InSubmix).Pin();
		if (FoundSubmix.IsValid())
		{
			FoundSubmix->ResumeRecordingOutput();
		}
		else
		{
			FMixerSubmixWeakPtr MasterSubmix = GetMasterSubmix();
			FMixerSubmixPtr MasterSubmixPtr = MasterSubmix.Pin();
			check(MasterSubmixPtr.IsValid());

			MasterSubmixPtr->ResumeRecordingOutput();
		}
	}

	void FMixerDevice::StartEnvelopeFollowing(USoundSubmix* InSubmix)
	{
		if (!IsInAudioThread())
		{
			DECLARE_CYCLE_STAT(TEXT("FAudioThreadTask.StartEnvelopeFollowing"), STAT_StartEnvelopeFollowing, STATGROUP_AudioThreadCommands);

			FAudioThread::RunCommandOnAudioThread([this, InSubmix]()
			{
				CSV_SCOPED_TIMING_STAT(Audio, StartEnvelopeFollowing);
				StartEnvelopeFollowing(InSubmix);
			}, GET_STATID(STAT_StartEnvelopeFollowing));
			return;
		}

		// if we can find the submix here, record that submix. Otherwise, just record the master submix.
		FMixerSubmixPtr FoundSubmix = GetSubmixInstance(InSubmix).Pin();
		if (FoundSubmix.IsValid())
		{
			FoundSubmix->StartEnvelopeFollowing(InSubmix->EnvelopeFollowerAttackTime, InSubmix->EnvelopeFollowerReleaseTime);
		}
		else
		{
			FMixerSubmixWeakPtr MasterSubmix = GetMasterSubmix();
			FMixerSubmixPtr MasterSubmixPtr = MasterSubmix.Pin();
			check(MasterSubmixPtr.IsValid());

			MasterSubmixPtr->StartEnvelopeFollowing(InSubmix->EnvelopeFollowerAttackTime, InSubmix->EnvelopeFollowerReleaseTime);
		}

		DelegateBoundSubmixes.AddUnique(InSubmix);
	}

	void FMixerDevice::StopEnvelopeFollowing(USoundSubmix* InSubmix)
	{
		if (!IsInAudioThread())
		{
			DECLARE_CYCLE_STAT(TEXT("FAudioThreadTask.StopEnvelopeFollowing"), STAT_StopEnvelopeFollowing, STATGROUP_AudioThreadCommands);

			FAudioThread::RunCommandOnAudioThread([this, InSubmix]()
			{
				CSV_SCOPED_TIMING_STAT(Audio, StopEnvelopeFollowing);
				StopEnvelopeFollowing(InSubmix);
			}, GET_STATID(STAT_StopEnvelopeFollowing));
			return;
		}

		// if we can find the submix here, record that submix. Otherwise, just record the master submix.
		FMixerSubmixPtr FoundSubmix = GetSubmixInstance(InSubmix).Pin();
		if (FoundSubmix.IsValid())
		{
			FoundSubmix->StopEnvelopeFollowing();
		}
		else
		{
			FMixerSubmixWeakPtr MasterSubmix = GetMasterSubmix();
			FMixerSubmixPtr MasterSubmixPtr = MasterSubmix.Pin();
			check(MasterSubmixPtr.IsValid());

			MasterSubmixPtr->StopEnvelopeFollowing();
		}

		DelegateBoundSubmixes.RemoveSingleSwap(InSubmix);
	}

	void FMixerDevice::AddEnvelopeFollowerDelegate(USoundSubmix* InSubmix, const FOnSubmixEnvelopeBP& OnSubmixEnvelopeBP)
	{
		if (!IsInAudioThread())
		{
			DECLARE_CYCLE_STAT(TEXT("FAudioThreadTask.AddEnvelopeFollowerDelegate"), STAT_AddEnvelopeFollowerDelegate, STATGROUP_AudioThreadCommands);

			FAudioThread::RunCommandOnAudioThread([this, InSubmix, OnSubmixEnvelopeBP]()
			{
				CSV_SCOPED_TIMING_STAT(Audio, AddEnvelopeFollowerDelegate);
				AddEnvelopeFollowerDelegate(InSubmix, OnSubmixEnvelopeBP);
			}, GET_STATID(STAT_AddEnvelopeFollowerDelegate));
			return;
		}

		// if we can find the submix here, record that submix. Otherwise, just record the master submix.
		FMixerSubmixPtr FoundSubmix = GetSubmixInstance(InSubmix).Pin();
		if (FoundSubmix.IsValid())
		{
			FoundSubmix->AddEnvelopeFollowerDelegate(OnSubmixEnvelopeBP);
		}
		else
		{
			FMixerSubmixWeakPtr MasterSubmix = GetMasterSubmix();
			FMixerSubmixPtr MasterSubmixPtr = MasterSubmix.Pin();
			check(MasterSubmixPtr.IsValid());

			MasterSubmixPtr->AddEnvelopeFollowerDelegate(OnSubmixEnvelopeBP);
		}
	}


	void FMixerDevice::StartSpectrumAnalysis(USoundSubmix* InSubmix, const FSoundSpectrumAnalyzerSettings& InSettings)
	{
		if (!IsInAudioThread())
		{
			DECLARE_CYCLE_STAT(TEXT("FAudioThreadTask.StartSpectrumAnalysis"), STAT_StartSpectrumAnalysis, STATGROUP_AudioThreadCommands);

			FAudioThread::RunCommandOnAudioThread([this, InSubmix, InSettings]()
			{
				CSV_SCOPED_TIMING_STAT(Audio, StartSpectrumAnalysis);
				StartSpectrumAnalysis(InSubmix, InSettings);
			}, GET_STATID(STAT_StartSpectrumAnalysis));
			return;
		}

		FMixerSubmixPtr FoundSubmix = GetSubmixInstance(InSubmix).Pin();
		if (FoundSubmix.IsValid())
		{
			FoundSubmix->StartSpectrumAnalysis(InSettings);
		}
		else
		{
			FMixerSubmixWeakPtr MasterSubmix = GetMasterSubmix();
			FMixerSubmixPtr MasterSubmixPtr = MasterSubmix.Pin();
			check(MasterSubmixPtr.IsValid());

			MasterSubmixPtr->StartSpectrumAnalysis(InSettings);
		}

		DelegateBoundSubmixes.AddUnique(InSubmix);
	}

	void FMixerDevice::StopSpectrumAnalysis(USoundSubmix* InSubmix)
	{
		if (!IsInAudioThread())
		{
			DECLARE_CYCLE_STAT(TEXT("FAudioThreadTask.StopSpectrumAnalysis"), STAT_StopSpectrumAnalysis, STATGROUP_AudioThreadCommands);

			FAudioThread::RunCommandOnAudioThread([this, InSubmix]()
			{
				CSV_SCOPED_TIMING_STAT(Audio, StopSpectrumAnalysis);
				StopSpectrumAnalysis(InSubmix);
			}, GET_STATID(STAT_StopSpectrumAnalysis));
			return;
		}

		FMixerSubmixPtr FoundSubmix = GetSubmixInstance(InSubmix).Pin();
		if (FoundSubmix.IsValid())
		{
			FoundSubmix->StopSpectrumAnalysis();
		}
		else
		{
			FMixerSubmixWeakPtr MasterSubmix = GetMasterSubmix();
			FMixerSubmixPtr MasterSubmixPtr = MasterSubmix.Pin();
			check(MasterSubmixPtr.IsValid());

			MasterSubmixPtr->StopSpectrumAnalysis();
		}

		DelegateBoundSubmixes.RemoveSingleSwap(InSubmix);

	}

	void FMixerDevice::GetMagnitudesForFrequencies(USoundSubmix* InSubmix, const TArray<float>& InFrequencies, TArray<float>& OutMagnitudes)
	{
		FMixerSubmixPtr FoundSubmix = GetSubmixInstance(InSubmix).Pin();
		if (FoundSubmix.IsValid())
		{
			FoundSubmix->GetMagnitudeForFrequencies(InFrequencies, OutMagnitudes);
		}
		else
		{
			FMixerSubmixWeakPtr MasterSubmix = GetMasterSubmix();
			FMixerSubmixPtr MasterSubmixPtr = MasterSubmix.Pin();
			check(MasterSubmixPtr.IsValid());

			MasterSubmixPtr->GetMagnitudeForFrequencies(InFrequencies, OutMagnitudes);
		}
	}

	void FMixerDevice::GetPhasesForFrequencies(USoundSubmix* InSubmix, const TArray<float>& InFrequencies, TArray<float>& OutPhases)
	{
		FMixerSubmixPtr FoundSubmix = GetSubmixInstance(InSubmix).Pin();
		if (FoundSubmix.IsValid())
		{
			FoundSubmix->GetPhaseForFrequencies(InFrequencies, OutPhases);
		}
		else
		{
			FMixerSubmixWeakPtr MasterSubmix = GetMasterSubmix();
			FMixerSubmixPtr MasterSubmixPtr = MasterSubmix.Pin();
			check(MasterSubmixPtr.IsValid());

			MasterSubmixPtr->GetPhaseForFrequencies(InFrequencies, OutPhases);
		}
	}

	void FMixerDevice::AddSpectralAnalysisDelegate(USoundSubmix* InSubmix, const FSoundSpectrumAnalyzerDelegateSettings& InDelegateSettings, const FOnSubmixSpectralAnalysisBP& OnSubmixSpectralAnalysisBP)
	{

		if (!IsInAudioThread())
		{
			DECLARE_CYCLE_STAT(TEXT("FAudioThreadTask.AddSpectralAnalysisDelegate"), STAT_AddSpectralAnalysisDelegate, STATGROUP_AudioThreadCommands);

			FAudioThread::RunCommandOnAudioThread([this, InSubmix, InDelegateSettings, OnSubmixSpectralAnalysisBP]()
			{
				CSV_SCOPED_TIMING_STAT(Audio, AddSpectralAnalysisDelegate);
				AddSpectralAnalysisDelegate(InSubmix, InDelegateSettings, OnSubmixSpectralAnalysisBP);
			}, GET_STATID(STAT_AddSpectralAnalysisDelegate));
			return;
		}

		// get submix if it is available.
		FMixerSubmixPtr FoundSubmix = GetSubmixInstance(InSubmix).Pin();

		if (!FoundSubmix.IsValid())
		{
			// If can't find the submix isntance, use master submix.
			FMixerSubmixWeakPtr MasterSubmix = GetMasterSubmix();
			FoundSubmix = MasterSubmix.Pin();
		}

		if (ensure(FoundSubmix.IsValid()))
		{
			FoundSubmix->AddSpectralAnalysisDelegate(InDelegateSettings, OnSubmixSpectralAnalysisBP);
		}
	}

	void FMixerDevice::RemoveSpectralAnalysisDelegate(USoundSubmix* InSubmix, const FOnSubmixSpectralAnalysisBP& InDelegate)
	{
		if (!IsInAudioThread())
		{
			DECLARE_CYCLE_STAT(TEXT("FAudioThreadTask.RemoveSpectralAnalysisDelegate"), STAT_RemoveSpectralAnalysisDelegate, STATGROUP_AudioThreadCommands);

			FAudioThread::RunCommandOnAudioThread([this, InSubmix, InDelegate]()
			{
				CSV_SCOPED_TIMING_STAT(Audio, RemoveSpectralAnalysisDelegate);
				RemoveSpectralAnalysisDelegate(InSubmix, InDelegate);
			}, GET_STATID(STAT_RemoveSpectralAnalysisDelegate));
			return;
		}

		// get submix if it is available.
		FMixerSubmixPtr FoundSubmix = GetSubmixInstance(InSubmix).Pin();

		if (!FoundSubmix.IsValid())
		{
			// If can't find the submix isntance, use master submix.
			FMixerSubmixWeakPtr MasterSubmix = GetMasterSubmix();
			FoundSubmix = MasterSubmix.Pin();
		}

		if (ensure(FoundSubmix.IsValid()))
		{
			FoundSubmix->RemoveSpectralAnalysisDelegate(InDelegate);
		}
	}

	void FMixerDevice::RegisterSubmixBufferListener(ISubmixBufferListener* InSubmixBufferListener, USoundSubmix* InSubmix)
	{
		DECLARE_CYCLE_STAT(TEXT("FAudioThreadTask.RegisterSubmixBufferListener"), STAT_RegisterSubmixBufferListener, STATGROUP_AudioThreadCommands);

		const bool bUseMaster = InSubmix == nullptr;
		const TWeakObjectPtr<USoundSubmix> SubmixPtr(InSubmix);

		auto RegisterLambda = [this, InSubmixBufferListener, bUseMaster, SubmixPtr]()
		{
			CSV_SCOPED_TIMING_STAT(Audio, RegisterSubmixBufferListener);

			FMixerSubmixPtr FoundSubmix = bUseMaster
				? GetMasterSubmix().Pin()
				: GetSubmixInstance(SubmixPtr.Get()).Pin();

			// Attempt to register submix if instance not found and is not master (i.e. default) submix
			if (!bUseMaster && !FoundSubmix.IsValid() && SubmixPtr.IsValid())
			{
				RegisterSoundSubmix(SubmixPtr.Get(), true /* bInit */);
				FoundSubmix = GetSubmixInstance(SubmixPtr.Get()).Pin();
			}

			if (FoundSubmix.IsValid())
			{
				FoundSubmix->RegisterBufferListener(InSubmixBufferListener);
			}
			else
			{
				UE_LOG(LogAudioMixer, Warning, TEXT("Submix buffer listener not registered. Submix not loaded."));
			}
		};

		FAudioThread::RunCommandOnAudioThread(MoveTemp(RegisterLambda));
	}

	void FMixerDevice::UnregisterSubmixBufferListener(ISubmixBufferListener* InSubmixBufferListener, USoundSubmix* InSubmix)
	{
		DECLARE_CYCLE_STAT(TEXT("FAudioThreadTask.UnregisterSubmixBufferListener"), STAT_UnregisterSubmixBufferListener, STATGROUP_AudioThreadCommands);

		const bool bUseMaster = InSubmix == nullptr;
		const TWeakObjectPtr<USoundSubmix> SubmixPtr(InSubmix);

		auto UnregisterLambda = [this, InSubmixBufferListener, bUseMaster, SubmixPtr]()
		{
			CSV_SCOPED_TIMING_STAT(Audio, UnregisterSubmixBufferListener);

			FMixerSubmixPtr FoundSubmix = bUseMaster
				? GetMasterSubmix().Pin()
				: GetSubmixInstance(SubmixPtr.Get()).Pin();

			if (FoundSubmix.IsValid())
			{
				FoundSubmix->UnregisterBufferListener(InSubmixBufferListener);
			}
			else
			{
				UE_LOG(LogAudioMixer, Display, TEXT("Submix buffer listener not unregistered. Submix not loaded."));
			}
		};

		FAudioThread::RunCommandOnAudioThread(MoveTemp(UnregisterLambda));
	}

	void FMixerDevice::FlushExtended(UWorld* WorldToFlush, bool bClearActivatedReverb)
	{
		QuantizedEventClockManager.Flush();
	}

	void FMixerDevice::FlushExtended(UWorld* WorldToFlush, bool bClearActivatedReverb)
	{
		QuantizedEventClockManager.Flush();
	}

	void FMixerDevice::StartAudioBus(uint32 InAudioBusId, int32 InNumChannels, bool bInIsAutomatic)
	{
		if (IsInGameThread())
		{
			if (ActiveAudioBuses_GameThread.Contains(InAudioBusId))
			{
				return;
			}

			FActiveBusData BusData;
			BusData.BusId = InAudioBusId;
			BusData.NumChannels = InNumChannels;
			BusData.bIsAutomatic = bInIsAutomatic;

			ActiveAudioBuses_GameThread.Add(InAudioBusId, BusData);

			FAudioThread::RunCommandOnAudioThread([this, InAudioBusId, InNumChannels, bInIsAutomatic]()
			{
				SourceManager->StartAudioBus(InAudioBusId, InNumChannels, bInIsAutomatic);
			});
		}
	}

	void FMixerDevice::StopAudioBus(uint32 InAudioBusId)
	{
		if (IsInGameThread())
		{
			if (!ActiveAudioBuses_GameThread.Contains(InAudioBusId))
			{
				return;
			}

			ActiveAudioBuses_GameThread.Remove(InAudioBusId);

			FAudioThread::RunCommandOnAudioThread([this, InAudioBusId]()
			{
				SourceManager->StopAudioBus(InAudioBusId);
			});
		}
	}

	bool FMixerDevice::IsAudioBusActive(uint32 InAudioBusId) const
	{
		if (IsInGameThread())
		{
			return ActiveAudioBuses_GameThread.Contains(InAudioBusId);
		}

		check(IsInAudioThread());
		return SourceManager->IsAudioBusActive(InAudioBusId);
	}

<<<<<<< HEAD
	FPatchOutputStrongPtr FMixerDevice::AddPatchForAudioBus(uint32 InAudioBusId, float InPatchGain)
=======
	Audio::FPatchOutputStrongPtr FMixerDevice::AddPatchForAudioBus(uint32 InAudioBusId, float InPatchGain)
>>>>>>> 6bbb88c8
	{
		check(SourceManager);

		const int32 NumChannels = SourceManager->GetAudioBusNumChannels(InAudioBusId);
		if (NumChannels > 0)
		{
<<<<<<< HEAD
			return SourceManager->AddPatchForAudioBus(InAudioBusId, InPatchGain);
=======
			const int32 NumOutputFrames = SourceManager->GetNumOutputFrames();
			FPatchOutputStrongPtr StrongOutputPtr = MakeShareable(new FPatchOutput(NumOutputFrames * NumChannels, InPatchGain));
			SourceManager->AddPatchOutputForAudioBus(InAudioBusId, StrongOutputPtr);
			return StrongOutputPtr;
		}

		return nullptr;
	}

	Audio::FPatchOutputStrongPtr FMixerDevice::AddPatchForAudioBus_GameThread(uint32 InAudioBusId, float InPatchGain)
	{
		FPatchOutputStrongPtr StrongOutputPtr;
		
		if (IsInGameThread())
		{
			FActiveBusData* BusData = ActiveAudioBuses_GameThread.Find(InAudioBusId);
			if (BusData)
			{
				int32 NumOutputFrames = SourceManager->GetNumOutputFrames();
				int32 BusNumChannels = BusData->NumChannels;
				StrongOutputPtr = MakeShareable(new FPatchOutput(NumOutputFrames * BusData->NumChannels, InPatchGain));

				FAudioThread::RunCommandOnAudioThread([this, InAudioBusId, StrongOutputPtr]() mutable
				{
					SourceManager->AddPatchOutputForAudioBus_AudioThread(InAudioBusId, StrongOutputPtr);
				});
			}
			else
			{
				UE_LOG(LogAudioMixer, Warning, TEXT("Unable to add a patch output for audio bus because audio bus id '%d' is not active."), InAudioBusId);
			}
>>>>>>> 6bbb88c8
		}
		else
		{
			UE_LOG(LogAudioMixer, Warning, TEXT("AddPatchForAudioBus can only be called from the game thread."));
		}
		return StrongOutputPtr;
	}

	Audio::FPatchOutputStrongPtr FMixerDevice::AddPatchForSubmix(uint32 InObjectId, float InPatchGain)
	{
		if (!ensure(IsAudioRenderingThread()))
		{
			return nullptr;
		}

		FMixerSubmixPtr SubmixPtr = FindSubmixInstanceByObjectId(InObjectId);
		if (SubmixPtr.IsValid())
		{
			return SubmixPtr->AddPatch(InPatchGain);
		}

		return nullptr;
	}

	Audio::FPatchOutputStrongPtr FMixerDevice::AddPatchForSubmix(uint32 InObjectId, float InPatchGain)
	{
		if (!ensure(!IsInGameThread() && !IsInAudioThread()))
		{
			return nullptr;
		}

		FMixerSubmixPtr SubmixPtr = FindSubmixInstanceByObjectId(InObjectId);
		if (SubmixPtr.IsValid())
		{
			return SubmixPtr->AddPatch(InPatchGain);
		}

		return nullptr;
	}

	int32 FMixerDevice::GetDeviceSampleRate() const
	{
		return SampleRate;
	}

	int32 FMixerDevice::GetDeviceOutputChannels() const
	{
		return PlatformInfo.NumChannels;
	}

	FMixerSourceManager* FMixerDevice::GetSourceManager()
	{
		return SourceManager.Get();
	}

	bool FMixerDevice::IsMainAudioDevice() const
	{
		bool bIsMain = (this == FAudioDeviceManager::Get()->GetMainAudioDeviceRaw());
		return bIsMain;
	}

	void FMixerDevice::WhiteNoiseTest(FAlignedFloatBuffer& Output)
	{
		const int32 NumFrames = OpenStreamParams.NumFrames;
		const int32 NumChannels = PlatformInfo.NumChannels;

<<<<<<< HEAD
		static FWhiteNoise WhiteNoise(DebugGeneratorAmpCVar);

		WhiteNoise.SetScaleAdd(DebugGeneratorAmpCVar, 0.0f);

=======
		static FWhiteNoise WhiteNoise;
>>>>>>> 6bbb88c8

		for (int32 FrameIndex = 0; FrameIndex < NumFrames; ++FrameIndex)
		{
			for (int32 ChannelIndex = 0; ChannelIndex < NumChannels; ++ChannelIndex)
			{
				int32 Index = FrameIndex * NumChannels + ChannelIndex;
				Output[Index] += WhiteNoise.Generate(DebugGeneratorAmpCVar, 0.f);
			}
		}
	}

	void FMixerDevice::SineOscTest(FAlignedFloatBuffer& Output)
	{
		const int32 NumFrames = OpenStreamParams.NumFrames;
		const int32 NumChannels = PlatformInfo.NumChannels;

		check(NumChannels > 0);

		// Constrain user setting if channel index not supported
		const int32 ChannelIndex = FMath::Clamp(DebugGeneratorChannelCVar, 0, NumChannels - 1);

		static FSineOsc SineOscLeft(PlatformInfo.SampleRate, DebugGeneratorFreqCVar, DebugGeneratorAmpCVar);
		static FSineOsc SineOscRight(PlatformInfo.SampleRate, DebugGeneratorFreqCVar / 2.0f, DebugGeneratorAmpCVar);

		SineOscLeft.SetFrequency(DebugGeneratorFreqCVar);
		SineOscLeft.SetScale(DebugGeneratorAmpCVar);

		if (!DebugGeneratorEnableCVar)
		{
			SineOscRight.SetFrequency(DebugGeneratorFreqCVar / 2.0f);
			SineOscRight.SetScale(DebugGeneratorAmpCVar);
		}

		for (int32 FrameIndex = 0; FrameIndex < NumFrames; ++FrameIndex)
		{
			int32 Index = FrameIndex * NumChannels;

			Output[Index + ChannelIndex] += SineOscLeft.ProcessAudio();

			// Using au. commands for debug only supports discrete channel
			if (!DebugGeneratorEnableCVar)
			{
				if (NumChannels > 1 && DebugGeneratorChannelCVar == 0)
				{
					Output[Index + 1] += SineOscRight.ProcessAudio();
				}
			}
		}
	}

}<|MERGE_RESOLUTION|>--- conflicted
+++ resolved
@@ -153,10 +153,6 @@
 			SubmixMap.Reset();
 		}
 	}
-<<<<<<< HEAD
-	
-=======
->>>>>>> 6bbb88c8
 
 	FMixerDevice::FMixerDevice(IAudioMixerPlatformInterface* InAudioMixerPlatform)
 		: QuantizedEventClockManager(this)
@@ -1231,7 +1227,6 @@
 			});
 		}
 	}
-<<<<<<< HEAD
 
 	void FMixerDevice::SetSubmixEffectChainOverride(USoundSubmix* InSoundSubmix, const TArray<FSoundEffectSubmixPtr>& InSubmixEffectPresetChain, float InFadeTimeSec)
 	{
@@ -1246,29 +1241,10 @@
 	}
 
 	void FMixerDevice::ClearSubmixEffectChainOverride(USoundSubmix* InSoundSubmix, float InFadeTimeSec)
-=======
-
-	void FMixerDevice::SetSubmixEffectChainOverride(USoundSubmix* InSoundSubmix, const TArray<FSoundEffectSubmixPtr>& InSubmixEffectPresetChain, float InFadeTimeSec)
->>>>>>> 6bbb88c8
 	{
 		FMixerSubmixPtr MixerSubmixPtr = GetSubmixInstance(InSoundSubmix).Pin();
 		if (MixerSubmixPtr.IsValid())
 		{
-<<<<<<< HEAD
-=======
-			AudioRenderThreadCommand([MixerSubmixPtr, InSubmixEffectPresetChain, InFadeTimeSec]()
-			{
-				MixerSubmixPtr->SetSubmixEffectChainOverride(InSubmixEffectPresetChain, InFadeTimeSec);
-			});
-		}
-	}
-
-	void FMixerDevice::ClearSubmixEffectChainOverride(USoundSubmix* InSoundSubmix, float InFadeTimeSec)
-	{
-		FMixerSubmixPtr MixerSubmixPtr = GetSubmixInstance(InSoundSubmix).Pin();
-		if (MixerSubmixPtr.IsValid())
-		{
->>>>>>> 6bbb88c8
 			AudioRenderThreadCommand([MixerSubmixPtr, InFadeTimeSec]()
 			{
 				MixerSubmixPtr->ClearSubmixEffectChainOverride(InFadeTimeSec);
@@ -1338,60 +1314,6 @@
 				MixerSubmixPtr->SetOutputVolume(InOutputVolume);
 				MixerSubmixPtr->SetWetLevel(InWetLevel);
 				MixerSubmixPtr->SetDryLevel(InDryLevel);
-			});
-		}
-	}
-
-	void FMixerDevice::UpdateSubmixModulationSettings(USoundSubmix* InSoundSubmix, USoundModulatorBase* InOutputModulation, USoundModulatorBase* InWetLevelModulation, USoundModulatorBase* InDryLevelModulation)
-	{
-		if (!IsInAudioThread())
-		{
-			FMixerDevice* MixerDevice = this;
-			FAudioThread::RunCommandOnAudioThread([MixerDevice, InSoundSubmix, InOutputModulation, InWetLevelModulation, InDryLevelModulation]()
-			{
-				MixerDevice->UpdateSubmixModulationSettings(InSoundSubmix, InOutputModulation, InWetLevelModulation, InDryLevelModulation);
-			});
-
-			return;
-		}
-
-		if (IsModulationPluginEnabled() && ModulationInterface.IsValid())
-		{
-			FMixerSubmixPtr MixerSubmixPtr = GetSubmixInstance(InSoundSubmix).Pin();
-
-			if (MixerSubmixPtr.IsValid())
-			{
-				USoundModulatorBase* VolumeMod = InOutputModulation;
-				USoundModulatorBase* WetMod = InOutputModulation;
-				USoundModulatorBase* DryMod = InOutputModulation;
-
-				AudioRenderThreadCommand([MixerSubmixPtr, VolumeMod, WetMod, DryMod]()
-				{
-					MixerSubmixPtr->UpdateModulationSettings(VolumeMod, WetMod, DryMod);
-				});
-			}
-		}
-	}
-
-	void FMixerDevice::SetSubmixModulationBaseLevels(USoundSubmix* InSoundSubmix, float InVolumeModBase, float InWetModBase, float InDryModBase)
-	{
-		if (!IsInAudioThread())
-		{
-			FMixerDevice* MixerDevice = this;
-			FAudioThread::RunCommandOnAudioThread([MixerDevice, InSoundSubmix, InVolumeModBase, InWetModBase, InDryModBase]()
-			{
-				MixerDevice->SetSubmixModulationBaseLevels(InSoundSubmix, InVolumeModBase, InWetModBase, InDryModBase);
-			});
-
-			return;
-		}
-
-		FMixerSubmixPtr MixerSubmixPtr = GetSubmixInstance(InSoundSubmix).Pin();
-		if (MixerSubmixPtr.IsValid())
-		{
-			AudioRenderThreadCommand([MixerSubmixPtr, InVolumeModBase, InWetModBase, InDryModBase]()
-			{
-				MixerSubmixPtr->SetModulationBaseLevels(InVolumeModBase, InWetModBase, InDryModBase);
 			});
 		}
 	}
@@ -1845,18 +1767,6 @@
 
 	FMixerSubmixPtr FMixerDevice::FindSubmixInstanceByObjectId(uint32 InObjectId)
 	{
-<<<<<<< HEAD
-		for (const USoundSubmix* MasterSubmix : MasterSubmixes)
-		{
-			if (!ensure(MasterSubmix))
-			{
-				continue;
-			}
-
-			if (MasterSubmix->GetUniqueID() == InObjectId)
-			{
-				return GetMasterSubmixInstance(MasterSubmix);
-=======
 		for (int32 i = 0; i < MasterSubmixes.Num(); i++)
 		{
 			if (const USoundSubmix* MasterSubmix = MasterSubmixes[i])
@@ -1877,7 +1787,6 @@
 				{
 					UE_LOG(LogAudioMixer, Warning, TEXT("Failed to query EQ Submix when it was expected to be loaded."));
 				}
->>>>>>> 6bbb88c8
 			}
 		}
 
@@ -2587,11 +2496,6 @@
 		QuantizedEventClockManager.Flush();
 	}
 
-	void FMixerDevice::FlushExtended(UWorld* WorldToFlush, bool bClearActivatedReverb)
-	{
-		QuantizedEventClockManager.Flush();
-	}
-
 	void FMixerDevice::StartAudioBus(uint32 InAudioBusId, int32 InNumChannels, bool bInIsAutomatic)
 	{
 		if (IsInGameThread())
@@ -2644,20 +2548,13 @@
 		return SourceManager->IsAudioBusActive(InAudioBusId);
 	}
 
-<<<<<<< HEAD
-	FPatchOutputStrongPtr FMixerDevice::AddPatchForAudioBus(uint32 InAudioBusId, float InPatchGain)
-=======
 	Audio::FPatchOutputStrongPtr FMixerDevice::AddPatchForAudioBus(uint32 InAudioBusId, float InPatchGain)
->>>>>>> 6bbb88c8
 	{
 		check(SourceManager);
 
 		const int32 NumChannels = SourceManager->GetAudioBusNumChannels(InAudioBusId);
 		if (NumChannels > 0)
 		{
-<<<<<<< HEAD
-			return SourceManager->AddPatchForAudioBus(InAudioBusId, InPatchGain);
-=======
 			const int32 NumOutputFrames = SourceManager->GetNumOutputFrames();
 			FPatchOutputStrongPtr StrongOutputPtr = MakeShareable(new FPatchOutput(NumOutputFrames * NumChannels, InPatchGain));
 			SourceManager->AddPatchOutputForAudioBus(InAudioBusId, StrongOutputPtr);
@@ -2689,7 +2586,6 @@
 			{
 				UE_LOG(LogAudioMixer, Warning, TEXT("Unable to add a patch output for audio bus because audio bus id '%d' is not active."), InAudioBusId);
 			}
->>>>>>> 6bbb88c8
 		}
 		else
 		{
@@ -2714,22 +2610,6 @@
 		return nullptr;
 	}
 
-	Audio::FPatchOutputStrongPtr FMixerDevice::AddPatchForSubmix(uint32 InObjectId, float InPatchGain)
-	{
-		if (!ensure(!IsInGameThread() && !IsInAudioThread()))
-		{
-			return nullptr;
-		}
-
-		FMixerSubmixPtr SubmixPtr = FindSubmixInstanceByObjectId(InObjectId);
-		if (SubmixPtr.IsValid())
-		{
-			return SubmixPtr->AddPatch(InPatchGain);
-		}
-
-		return nullptr;
-	}
-
 	int32 FMixerDevice::GetDeviceSampleRate() const
 	{
 		return SampleRate;
@@ -2756,14 +2636,7 @@
 		const int32 NumFrames = OpenStreamParams.NumFrames;
 		const int32 NumChannels = PlatformInfo.NumChannels;
 
-<<<<<<< HEAD
-		static FWhiteNoise WhiteNoise(DebugGeneratorAmpCVar);
-
-		WhiteNoise.SetScaleAdd(DebugGeneratorAmpCVar, 0.0f);
-
-=======
 		static FWhiteNoise WhiteNoise;
->>>>>>> 6bbb88c8
 
 		for (int32 FrameIndex = 0; FrameIndex < NumFrames; ++FrameIndex)
 		{
