// Copyright Epic Games, Inc. All Rights Reserved.

#include "AudioMixerDevice.h"

#include "AudioAnalytics.h"
#include "AudioMixerSource.h"
#include "AudioMixerSourceManager.h"
#include "AudioMixerSourceDecode.h"
#include "AudioMixerSubmix.h"
#include "AudioMixerSourceVoice.h"
#include "AudioPluginUtilities.h"
#include "AudioMixerEffectsManager.h"
#include "DSP/Noise.h"
#include "DSP/SinOsc.h"
#include "Sound/AudioSettings.h"
#include "Sound/SoundSubmix.h"
#include "Sound/SoundSubmixSend.h"
#include "SubmixEffects/AudioMixerSubmixEffectEQ.h"
#include "SubmixEffects/AudioMixerSubmixEffectDynamicsProcessor.h"
#include "UObject/StrongObjectPtr.h"
#include "UObject/UObjectHash.h"
#include "UObject/UObjectIterator.h"
#include "IHeadMountedDisplayModule.h"
#include "Misc/App.h"
#include "ProfilingDebugging/CsvProfiler.h"
#include "AssetRegistry/IAssetRegistry.h"
#include "Async/Async.h"
#include "AudioDeviceNotificationSubsystem.h"
#include "Sound/AudioFormatSettings.h"

#if WITH_EDITOR
#include "AudioEditorModule.h"
#endif // WITH_EDITOR


static int32 DisableSubmixEffectEQCvar = 1;
FAutoConsoleVariableRef CVarDisableSubmixEQ(
	TEXT("au.DisableSubmixEffectEQ"),
	DisableSubmixEffectEQCvar,
	TEXT("Disables the eq submix (true by default as of 5.0).\n")
	TEXT("0: Not Disabled, 1: Disabled"),
	ECVF_Default);

static int32 DisableSubmixMutationLockCVar = 0;
FAutoConsoleVariableRef CVarDisableSubmixMutationLock(
	TEXT("au.DisableSubmixMutationLock"),
	DisableSubmixMutationLockCVar,
	TEXT("Disables the submix mutation lock.\n")
	TEXT("0: Not Disabled (Default), 1: Disabled"),
	ECVF_Default);

static int32 DebugGeneratorEnableCVar = 0;
FAutoConsoleVariableRef CVarDebugGeneratorEnable(
	TEXT("au.Debug.Generator"),
	DebugGeneratorEnableCVar,
	TEXT("Enables/disables debug sound generation.\n")
	TEXT("0: Disabled, 1: SinTone, 2: WhiteNoise"),
	ECVF_Default);

static float DebugGeneratorAmpCVar = 0.2f;
FAutoConsoleVariableRef CVarDebugGeneratorAmp(
	TEXT("au.Debug.Generator.Amp"),
	DebugGeneratorAmpCVar,
	TEXT("Sets.\n")
	TEXT("Default: 0.2f"),
	ECVF_Default);

static int32 DebugGeneratorChannelCVar = 0;
FAutoConsoleVariableRef CVarDebugGeneratorChannel(
	TEXT("au.Debug.Generator.Channel"),
	DebugGeneratorChannelCVar,
	TEXT("Sets channel output index of debug audio.  If number provided is above supported number, uses left.\n")
	TEXT("0: Left, 1: Right, etc."),
	ECVF_Default);

static float DebugGeneratorFreqCVar = 440.0f;
FAutoConsoleVariableRef CVarDebugGeneratorFreq(
	TEXT("au.Debug.Generator.Freq"),
	DebugGeneratorFreqCVar,
	TEXT("Sets debug sound generation frequency.\n")
	TEXT("0: Not Disabled, 1: SinTone, 2: WhiteNoise"),
	ECVF_Default);

// Link to "Audio" profiling category
CSV_DECLARE_CATEGORY_MODULE_EXTERN(AUDIOMIXERCORE_API, Audio);

namespace Audio
{
	void FSubmixMap::Add(const FSubmixMap::FObjectId InObjectId, FMixerSubmixPtr InMixerSubmix)
	{
		if (DisableSubmixMutationLockCVar)
		{
			SubmixMap.Add(InObjectId, InMixerSubmix);
		}
		else
		{
			FScopeLock ScopeLock(&MutationLock);
			SubmixMap.Add(InObjectId, InMixerSubmix);
		}
	}

	void FSubmixMap::Iterate(FIterFunc InFunction)
	{
		if (DisableSubmixMutationLockCVar)
		{
			for (const FPair& Pair : SubmixMap)
			{
				InFunction(Pair);
			}
		}
		else
		{
			FScopeLock ScopeLock(&MutationLock);
			for (const FPair& Pair : SubmixMap)
			{
				InFunction(Pair);
			}
		}
	}

	FMixerSubmixPtr FSubmixMap::FindRef(const FSubmixMap::FObjectId InObjectId)
	{
		if (DisableSubmixMutationLockCVar)
		{
			return SubmixMap.FindRef(InObjectId);
		}
		else
		{
			FScopeLock ScopeLock(&MutationLock);
			return SubmixMap.FindRef(InObjectId);
		}
	}

	int32 FSubmixMap::Remove(const FSubmixMap::FObjectId InObjectId)
	{
		if (DisableSubmixMutationLockCVar)
		{
			return SubmixMap.Remove(InObjectId);
		}
		else
		{
			FScopeLock ScopeLock(&MutationLock);
			return SubmixMap.Remove(InObjectId);
		}
	}

	void FSubmixMap::Reset()
	{
		if (DisableSubmixMutationLockCVar)
		{
			SubmixMap.Reset();
		}
		else
		{
			FScopeLock ScopeLock(&MutationLock);
			SubmixMap.Reset();
		}
	}

	FMixerDevice::FMixerDevice(IAudioMixerPlatformInterface* InAudioMixerPlatform)
		: QuantizedEventClockManager(this)
		, AudioMixerPlatform(InAudioMixerPlatform)
		, AudioClockDelta(0.0)
		, PreviousPrimaryVolume((float)INDEX_NONE)
		, GameOrAudioThreadId(INDEX_NONE)
		, AudioPlatformThreadId(INDEX_NONE)
		, bDebugOutputEnabled(false)
		, bSubmixRegistrationDisabled(true)
	{
		// This audio device is the audio mixer
		bAudioMixerModuleLoaded = true;

		SourceManager = MakeUnique<FMixerSourceManager>(this);

		// Register AudioLink Factory. 	
		TArray<FName> Factories = IAudioLinkFactory::GetAllRegisteredFactoryNames();
		if(Factories.Num() > 0)
		{
			// Allow only a single registered factory instance for now.
			check(Factories.Num()==1);
			AudioLinkFactory=IAudioLinkFactory::FindFactory(Factories[0]);
		}
	}

	FMixerDevice::~FMixerDevice()
	{
		AUDIO_MIXER_CHECK_GAME_THREAD(this);

		// Shutdown all pending clock events, as they may have references to 
		// the FMixerSourceManager that is about to be destroyed
		QuantizedEventClockManager.Shutdown();

		if (AudioMixerPlatform != nullptr)
		{
			delete AudioMixerPlatform;
		}
	}

	void FMixerDevice::AddReferencedObjects(FReferenceCollector& Collector)
	{
	}

	void FMixerDevice::CheckAudioThread() const
	{
#if AUDIO_MIXER_ENABLE_DEBUG_MODE
		// "Audio Thread" is the game/audio thread ID used above audio rendering thread.
		AUDIO_MIXER_CHECK(IsInAudioThread());
#endif
	}

	void FMixerDevice::OnListenerUpdated(const TArray<FListener>& InListeners)
	{
		LLM_SCOPE(ELLMTag::AudioMixer);

		ListenerTransforms.Reset(InListeners.Num());

		for (const FListener& Listener : InListeners)
		{
			ListenerTransforms.Add(Listener.Transform);
		}

		SourceManager->SetListenerTransforms(ListenerTransforms);
	}

	void FMixerDevice::ResetAudioRenderingThreadId()
	{
		AudioPlatformThreadId = INDEX_NONE;
		CheckAudioRenderingThread();
	}

	void FMixerDevice::CheckAudioRenderingThread() const
	{
		if (AudioPlatformThreadId == INDEX_NONE)
		{
			AudioPlatformThreadId = FPlatformTLS::GetCurrentThreadId();
		}
		int32 CurrentThreadId = FPlatformTLS::GetCurrentThreadId();
		AUDIO_MIXER_CHECK(CurrentThreadId == AudioPlatformThreadId);
	}

	bool FMixerDevice::IsAudioRenderingThread() const
	{
		int32 CurrentThreadId = FPlatformTLS::GetCurrentThreadId();
		return CurrentThreadId == AudioPlatformThreadId;
	}

	bool FMixerDevice::IsNonRealtime() const
	{
		return AudioMixerPlatform && AudioMixerPlatform->IsNonRealtime();
	}

	TArray<Audio::FChannelPositionInfo>* FMixerDevice::GetDefaultPositionMap(int32 NumChannels)
	{
		const Audio::FChannelPositionInfo* SpeakerPositions = GetDefaultChannelPositions();

		if (!SpeakerPositions) // speaker maps are not yet initialized
		{
			return nullptr;
		}

		switch (NumChannels)
		{
			// Mono speaker directly in front of listener:
			case 1:
			{
				// force angle on single channel if we are mono
				static TArray<Audio::FChannelPositionInfo> MonoMap = { {EAudioMixerChannel::FrontCenter, 0, 0} };
				return &MonoMap;
			}

			// Stereo speakers to front left and right of listener:
			case 2:
			{
				static TArray<Audio::FChannelPositionInfo> StereoMap = { SpeakerPositions[EAudioMixerChannel::FrontLeft], SpeakerPositions[EAudioMixerChannel::FrontRight] };
				return &StereoMap;
			}

			// Quadrophonic speakers at each corner.
			case 4:
			{
				static TArray<Audio::FChannelPositionInfo> QuadMap = {
														 SpeakerPositions[EAudioMixerChannel::FrontLeft] //left
														,SpeakerPositions[EAudioMixerChannel::FrontRight] // right
														,SpeakerPositions[EAudioMixerChannel::SideLeft] //Left Surround
														,SpeakerPositions[EAudioMixerChannel::SideRight] //Right Surround
				};
				return &QuadMap;
			}

			// 5.1 speakers.
			case 6:
			{
				static TArray<Audio::FChannelPositionInfo> FiveDotOneMap = {
														 SpeakerPositions[EAudioMixerChannel::FrontLeft] //left
														,SpeakerPositions[EAudioMixerChannel::FrontRight] // right
														,SpeakerPositions[EAudioMixerChannel::FrontCenter] //center
														,SpeakerPositions[EAudioMixerChannel::LowFrequency] //LFE
														,SpeakerPositions[EAudioMixerChannel::SideLeft] //Left Rear
														,SpeakerPositions[EAudioMixerChannel::SideRight] //Right Rear
				};
				return &FiveDotOneMap;
			}

			// 7.1 speakers.
			case 8:
			{
				static TArray<Audio::FChannelPositionInfo> SevenDotOneMap = {
														 SpeakerPositions[EAudioMixerChannel::FrontLeft] // left
														,SpeakerPositions[EAudioMixerChannel::FrontRight] // right
														,SpeakerPositions[EAudioMixerChannel::FrontCenter] //center
														,SpeakerPositions[EAudioMixerChannel::LowFrequency] //LFE
														,SpeakerPositions[EAudioMixerChannel::BackLeft] // Left Rear
														,SpeakerPositions[EAudioMixerChannel::BackRight] // Right Rear
														,SpeakerPositions[EAudioMixerChannel::SideLeft] // Left Surround
														,SpeakerPositions[EAudioMixerChannel::SideRight] // Right Surround
				};


				return &SevenDotOneMap;
			}

			case 0:
			default:
			{
				return nullptr;
			}
		}
	}

	bool FMixerDevice::IsEndpointSubmix(const USoundSubmixBase* InSubmix)
	{
		return InSubmix && (InSubmix->IsA<UEndpointSubmix>() || InSubmix->IsA<USoundfieldEndpointSubmix>());
	}

	void FMixerDevice::UpdateDeviceDeltaTime()
	{
		DeviceDeltaTime = GetGameDeltaTime();
	}

	void FMixerDevice::GetAudioDeviceList(TArray<FString>& OutAudioDeviceNames) const
	{
		if (AudioMixerPlatform && AudioMixerPlatform->IsInitialized())
		{
			uint32 NumOutputDevices;
			if (AudioMixerPlatform->GetNumOutputDevices(NumOutputDevices))
			{
				for (uint32 i = 0; i < NumOutputDevices; ++i)
				{
					FAudioPlatformDeviceInfo DeviceInfo;
					if (AudioMixerPlatform->GetOutputDeviceInfo(i, DeviceInfo))
					{
						OutAudioDeviceNames.Add(DeviceInfo.Name);
					}
				}
			}
		}
	}

	bool FMixerDevice::InitializeHardware()
	{
		ensure(IsInGameThread());
	
		LLM_SCOPE(ELLMTag::AudioMixer);


		if (AudioMixerPlatform && AudioMixerPlatform->InitializeHardware())
		{
			UE_LOG(LogAudioMixer, Display, TEXT("Initializing audio mixer using platform API: '%s'"), *AudioMixerPlatform->GetPlatformApi());

			const UAudioSettings* AudioSettings = GetDefault<UAudioSettings>();
			MonoChannelUpmixMethod = AudioSettings->MonoChannelUpmixMethod;
			PanningMethod = AudioSettings->PanningMethod;

			// Set whether we're the main audio mixer
			bIsMainAudioMixer = IsMainAudioDevice();

			AUDIO_MIXER_CHECK(SampleRate != 0.0f);

			AudioMixerPlatform->RegisterDeviceChangedListener();

			// Allow platforms to override the platform settings callback buffer frame size (i.e. restrict to particular values, etc)
			PlatformSettings.CallbackBufferFrameSize = AudioMixerPlatform->GetNumFrames(PlatformSettings.CallbackBufferFrameSize);

			OpenStreamParams.NumBuffers = PlatformSettings.NumBuffers;
			OpenStreamParams.NumFrames = PlatformSettings.CallbackBufferFrameSize;
			OpenStreamParams.OutputDeviceIndex = AUDIO_MIXER_DEFAULT_DEVICE_INDEX; // TODO: Support overriding which audio device user wants to open, not necessarily default.
			OpenStreamParams.SampleRate = SampleRate;
			OpenStreamParams.AudioMixer = this;
			OpenStreamParams.MaxSources = GetMaxSources();

			FString DefaultDeviceName = AudioMixerPlatform->GetDefaultDeviceName();

			// Allow HMD to specify audio device, if one was not specified in settings
			if (DefaultDeviceName.IsEmpty() && FAudioDevice::CanUseVRAudioDevice() && IHeadMountedDisplayModule::IsAvailable())
			{
				DefaultDeviceName = IHeadMountedDisplayModule::Get().GetAudioOutputDevice();
			}

			if (!DefaultDeviceName.IsEmpty())
			{
				uint32 NumOutputDevices = 0;
				AudioMixerPlatform->GetNumOutputDevices(NumOutputDevices);

				for (uint32 i = 0; i < NumOutputDevices; ++i)
				{
					FAudioPlatformDeviceInfo DeviceInfo;
					AudioMixerPlatform->GetOutputDeviceInfo(i, DeviceInfo);

					if (DeviceInfo.Name == DefaultDeviceName || DeviceInfo.DeviceId == DefaultDeviceName)
					{
						OpenStreamParams.OutputDeviceIndex = i;

						// If we're intentionally selecting an audio device (and not just using the default device) then 
						// lets try to restore audio to that device if it's removed and then later is restored
						OpenStreamParams.bRestoreIfRemoved = true;
						break;
					}
				}
			}

			if (AudioMixerPlatform->OpenAudioStream(OpenStreamParams))
			{
				// Get the platform device info we're using
				PlatformInfo = AudioMixerPlatform->GetPlatformDeviceInfo();
				UE_LOG(LogAudioMixer, Display, TEXT("Using Audio Hardware Device %s"), *PlatformInfo.Name);

				// Initialize some data that depends on speaker configuration, etc.
				InitializeChannelAzimuthMap(PlatformInfo.NumChannels);

				FSourceManagerInitParams SourceManagerInitParams;
				SourceManagerInitParams.NumSources = GetMaxSources();

				// TODO: Migrate this to project settings properly
				SourceManagerInitParams.NumSourceWorkers = 4;


				AudioClock = 0.0;
				AudioClockDelta = (double)OpenStreamParams.NumFrames / OpenStreamParams.SampleRate;


				PluginInitializationParams.NumSources = SourceManagerInitParams.NumSources;
				PluginInitializationParams.SampleRate = SampleRate;
				PluginInitializationParams.BufferLength = OpenStreamParams.NumFrames;
				PluginInitializationParams.AudioDevicePtr = this;

				{
					LLM_SCOPE(ELLMTag::AudioMixerPlugins);

					// Initialize any plugins if they exist
					// spatialization
					SetCurrentSpatializationPlugin(AudioPluginUtilities::GetDesiredSpatializationPluginName());

					if (OcclusionInterface.IsValid())
					{
						OcclusionInterface->Initialize(PluginInitializationParams);
					}

					if (ReverbPluginInterface.IsValid())
					{
						ReverbPluginInterface->Initialize(PluginInitializationParams);
					}

					if (SourceDataOverridePluginInterface.IsValid())
 					{
 						SourceDataOverridePluginInterface->Initialize(PluginInitializationParams);
 					}
				}

				// initialize the source manager after our plugins are spun up (cached by sources)
				SourceManager->Init(SourceManagerInitParams);

				// Need to set these up before we start the audio stream.
				InitSoundSubmixes();

				AudioMixerPlatform->PostInitializeHardware();

				// Initialize the data used for audio thread sub-frame timing.
				AudioThreadTimingData.StartTime = FPlatformTime::Seconds();
				AudioThreadTimingData.AudioThreadTime = 0.0;
				AudioThreadTimingData.AudioRenderThreadTime = 0.0;

				// Create synchronized Audio Task Queue for this device...
				CreateSynchronizedAudioTaskQueue((Audio::AudioTaskQueueId)DeviceID);

				Audio::Analytics::RecordEvent_Usage(TEXT("ProjectSettings"), MakeAnalyticsEventAttributeArray(
					TEXT("SampleRate"), PlatformSettings.SampleRate,
					TEXT("BufferSize"), PlatformSettings.CallbackBufferFrameSize,
					TEXT("NumBuffers"), PlatformSettings.NumBuffers,
					TEXT("NumSources"), PlatformSettings.MaxChannels,
					TEXT("NumOutputChannels"), PlatformInfo.NumChannels));

				// Start streaming audio
				return AudioMixerPlatform->StartAudioStream();
			}
		}
		else if (AudioMixerPlatform)
		{
			UE_LOG(LogAudioMixer, Warning, TEXT("Failed to initialize audio mixer for platform API: '%s'"), *AudioMixerPlatform->GetPlatformApi());
		}

		return false;
	}

	void FMixerDevice::FadeIn()
	{
		AudioMixerPlatform->FadeIn();
	}

	void FMixerDevice::FadeOut()
	{
		// In editor builds, we aren't going to fade out the main audio device.
#if WITH_EDITOR
		if (!IsMainAudioDevice())
#endif
		{
			AudioMixerPlatform->FadeOut();
		}
	}

	void FMixerDevice::TeardownHardware()
	{
		ensure(IsInGameThread());

		if (IsInitialized())
		{
			for (TObjectIterator<USoundSubmix> It; It; ++It)
			{
				UnregisterSoundSubmix(*It);
			}
			
			// Destroy the synchronized Audio Task Queue for this device
			DestroySynchronizedAudioTaskQueue((Audio::AudioTaskQueueId)DeviceID);
		}
		
		// reset all the sound effect presets loaded
#if WITH_EDITOR
		for (TObjectIterator<USoundEffectPreset> It; It; ++It)
		{
			USoundEffectPreset* SoundEffectPreset = *It;
			SoundEffectPreset->Init();
		}
#endif

		if (AudioMixerPlatform)
		{
			SourceManager->Update();

			AudioMixerPlatform->UnregisterDeviceChangedListener();
			AudioMixerPlatform->StopAudioStream();
			AudioMixerPlatform->CloseAudioStream();
			AudioMixerPlatform->TeardownHardware();
		}

		// Reset existing submixes if they exist
		MasterSubmixInstances.Reset();
		Submixes.Reset();
	}

	void FMixerDevice::UpdateHardwareTiming()
	{
		// Get the relative audio thread time (from start of audio engine)
		// Add some jitter delta to account for any audio thread timing jitter.
		const double AudioThreadJitterDelta = AudioClockDelta;
		AudioThreadTimingData.AudioThreadTime = FPlatformTime::Seconds() - AudioThreadTimingData.StartTime + AudioThreadJitterDelta;
	}

	void FMixerDevice::UpdateGameThread()
	{
		LLM_SCOPE(ELLMTag::AudioMixer);

		// Pump our command queue sending commands to the game thread
		PumpGameThreadCommandQueue();
	}

	void FMixerDevice::UpdateHardware()
	{
		LLM_SCOPE(ELLMTag::AudioMixer);

		// If we're in editor, re-query these in case they changed. 
		if (GIsEditor)
		{
			const UAudioSettings* AudioSettings = GetDefault<UAudioSettings>();
			MonoChannelUpmixMethod = AudioSettings->MonoChannelUpmixMethod;
			PanningMethod = AudioSettings->PanningMethod;
		}

		SourceManager->Update();

		AudioMixerPlatform->OnHardwareUpdate();

		if (AudioMixerPlatform->CheckAudioDeviceChange())
		{
			// Get the platform device info we're using
			PlatformInfo = AudioMixerPlatform->GetPlatformDeviceInfo();

			// Initialize some data that depends on speaker configuration, etc.
			InitializeChannelAzimuthMap(PlatformInfo.NumChannels);

			// Update the channel device count in case it changed
			SourceManager->UpdateDeviceChannelCount(PlatformInfo.NumChannels);

			// Reset rendering thread ID to this thread ID so that commands can
			// be flushed. Audio Rendering Thread ID will be reset again in call
			// to FMixerDevice::OnProcessAudio
			ResetAudioRenderingThreadId();

			// Force source manager to incorporate device channel count change.
			FlushAudioRenderingCommands(true /* bPumpSynchronously */);

			if (UAudioDeviceNotificationSubsystem* AudioDeviceNotifSubsystem = UAudioDeviceNotificationSubsystem::Get())
			{
				AudioDeviceNotifSubsystem->OnDeviceSwitched(PlatformInfo.DeviceId);
			}

			// Audio rendering was suspended in CheckAudioDeviceChange if it changed.
			AudioMixerPlatform->ResumePlaybackOnNewDevice();
		}

		// Device must be initialized prior to call as submix graph may not be ready yet otherwise.
		if (IsInitialized())
		{
			// Loop through any envelope-following submixes and perform any broadcasting of envelope data if needed
			TArray<float> SubmixEnvelopeData;
			for (USoundSubmix* SoundSubmix : DelegateBoundSubmixes)
			{
				if (SoundSubmix)
				{
					// Retrieve the submix instance and the envelope data and broadcast on the audio thread.
					Audio::FMixerSubmixWeakPtr SubmixPtr = GetSubmixInstance(SoundSubmix);
					if (SubmixPtr.IsValid())
					{
						FAudioThread::RunCommandOnGameThread([this, SubmixPtr]()
							{
								Audio::FMixerSubmixPtr ThisSubmixPtr = SubmixPtr.Pin();
								if (ThisSubmixPtr.IsValid())
								{
									ThisSubmixPtr->BroadcastDelegates();
								}
							});
					}
				}
			}

			// Check if the background mute changed state and update the submixes which are enabled to do background muting.
			const float CurrentPrimaryVolume = GetPrimaryVolume();
			if (!FMath::IsNearlyEqual(PreviousPrimaryVolume, CurrentPrimaryVolume))
			{
				PreviousPrimaryVolume = CurrentPrimaryVolume;
				bool IsMuted = FMath::IsNearlyZero(CurrentPrimaryVolume);

				for (TObjectIterator<USoundSubmix> It; It; ++It)
				{
					if (*It && It->bMuteWhenBackgrounded)
					{
						FMixerSubmixPtr SubmixInstance = GetSubmixInstance(*It).Pin();
						if (SubmixInstance.IsValid())
						{
							SubmixInstance->SetBackgroundMuted(IsMuted);
						}
					}
				}
			}
		}
	}

	double FMixerDevice::GetAudioTime() const
	{
		return AudioClock;
	}

	FAudioEffectsManager* FMixerDevice::CreateEffectsManager()
	{
		return new FAudioMixerEffectsManager(this);
	}

	FSoundSource* FMixerDevice::CreateSoundSource()
	{
		return new FMixerSource(this);
	}

	FName FMixerDevice::GetRuntimeFormat(const USoundWave* InSoundWave) const
	{
<<<<<<< HEAD
		FName RuntimeFormat = Audio::ToName(InSoundWave->GetSoundAssetCompressionType());

		// If not specified, the default platform codec is BINK.
		if (RuntimeFormat == Audio::NAME_PLATFORM_SPECIFIC)
		{
			RuntimeFormat = AudioMixerPlatform->GetRuntimeFormat(InSoundWave);
			if (RuntimeFormat.IsNone())
			{
				// TODO: make this an override per platform for "default" platform-specific codec
				RuntimeFormat = Audio::NAME_BINKA;
			}
		}
		return RuntimeFormat;
	}
=======
		return InSoundWave->GetRuntimeFormat();
    }
>>>>>>> d731a049

	bool FMixerDevice::HasCompressedAudioInfoClass(USoundWave* InSoundWave)
	{
		check(InSoundWave);
		check(AudioMixerPlatform);
		// Every platform has compressed audio. 
		return true;
	}

	bool FMixerDevice::SupportsRealtimeDecompression() const
	{
		// Every platform supports realtime decompression.
		return true;
	}

	bool FMixerDevice::DisablePCMAudioCaching() const
	{
		return AudioMixerPlatform->DisablePCMAudioCaching();
	}
	
	ICompressedAudioInfo* FMixerDevice::CreateAudioInfo(FName InFormat) const
	{
		if (IAudioInfoFactory* Factory = IAudioInfoFactoryRegistry::Get().Find(InFormat))
		{
			return Factory->Create();
		}
		return nullptr;
	}

	ICompressedAudioInfo* FMixerDevice::CreateCompressedAudioInfo(const USoundWave* InSoundWave) const
	{
<<<<<<< HEAD
		return AudioMixerPlatform->CreateCompressedAudioInfo(GetRuntimeFormat(InSoundWave));
=======
		return CreateAudioInfo(GetRuntimeFormat(InSoundWave));
>>>>>>> d731a049
	}

	class ICompressedAudioInfo* FMixerDevice::CreateCompressedAudioInfo(const FSoundWaveProxyPtr& InSoundWaveProxy) const
	{
<<<<<<< HEAD
		return AudioMixerPlatform->CreateCompressedAudioInfo(InSoundWaveProxy->GetRuntimeFormat());
=======
		return CreateAudioInfo(InSoundWaveProxy->GetRuntimeFormat());
>>>>>>> d731a049
	}

	bool FMixerDevice::ValidateAPICall(const TCHAR* Function, uint32 ErrorCode)
	{
		return false;
	}

	bool FMixerDevice::Exec(UWorld* InWorld, const TCHAR* Cmd, FOutputDevice& Ar)
	{
		if (FAudioDevice::Exec(InWorld, Cmd, Ar))
		{
			return true;
		}

		return false;
	}

	void FMixerDevice::CountBytes(FArchive& InArchive)
	{
		FAudioDevice::CountBytes(InArchive);
	}

	bool FMixerDevice::IsExernalBackgroundSoundActive()
	{
		return false;
	}

	void FMixerDevice::ResumeContext()
	{
        AudioMixerPlatform->ResumeContext();
	}

	void FMixerDevice::SuspendContext()
	{
        AudioMixerPlatform->SuspendContext();
	}

	void FMixerDevice::EnableDebugAudioOutput()
	{
		bDebugOutputEnabled = true;
	}

	bool FMixerDevice::OnProcessAudioStream(FAlignedFloatBuffer& Output)
	{
		LLM_SCOPE(ELLMTag::AudioMixer);

		// This function could be called in a task manager, which means the thread ID may change between calls.
		ResetAudioRenderingThreadId();

		// Update the audio render thread time at the head of the render
		AudioThreadTimingData.AudioRenderThreadTime = FPlatformTime::Seconds() - AudioThreadTimingData.StartTime;

		// notify interested parties
		FAudioDeviceRenderInfo RenderInfo;
		RenderInfo.NumFrames = SourceManager->GetNumOutputFrames();
		NotifyAudioDevicePreRender(RenderInfo);

		// Pump the command queue to the audio render thread
		PumpCommandQueue();

		// update the clock manager
		QuantizedEventClockManager.Update(SourceManager->GetNumOutputFrames());

		// Compute the next block of audio in the source manager
		SourceManager->ComputeNextBlockOfSamples();

		FMixerSubmixWeakPtr MasterSubmix = GetMasterSubmix();
		{
			CSV_SCOPED_TIMING_STAT(Audio, Submixes);
			SCOPE_CYCLE_COUNTER(STAT_AudioMixerSubmixes);

			FMixerSubmixPtr MasterSubmixPtr = MasterSubmix.Pin();
			if (MasterSubmixPtr.IsValid())
			{
				// Process the audio output from the master submix
				MasterSubmixPtr->ProcessAudio(Output);
			}
		}

		{
			CSV_SCOPED_TIMING_STAT(Audio, EndpointSubmixes);
			SCOPE_CYCLE_COUNTER(STAT_AudioMixerEndpointSubmixes);

			FScopeLock ScopeLock(&EndpointSubmixesMutationLock);
			for (FMixerSubmixPtr& Submix : DefaultEndpointSubmixes)
			{
				// If this hit, a submix was added to the default submix endpoint array
				// even though it's not an endpoint, or a parent was set on an endpoint submix
				// and it wasn't removed from DefaultEndpointSubmixes.
				ensure(Submix->IsDefaultEndpointSubmix());

				// Any endpoint submixes that don't specify an endpoint
				// are summed into our master output.
				Submix->ProcessAudio(Output);
			}
			
			for (FMixerSubmixPtr& Submix : ExternalEndpointSubmixes)
			{
				// If this hit, a submix was added to the external submix endpoint array
				// even though it's not an endpoint, or a parent was set on an endpoint submix
				// and it wasn't removed from ExternalEndpointSubmixes.
				ensure(Submix->IsExternalEndpointSubmix());

				Submix->ProcessAudioAndSendToEndpoint();
			}
		}

		// Reset stopping sounds and clear their state after submixes have been mixed
		SourceManager->ClearStoppingSounds();

		// Do any debug output performing
		if (bDebugOutputEnabled || DebugGeneratorEnableCVar > 0)
		{
			if (DebugGeneratorEnableCVar < 2)
			{
				SineOscTest(Output);
			}
			else
			{
				WhiteNoiseTest(Output);
			}
		}

		// Update the audio clock
		AudioClock += AudioClockDelta;

		// notify interested parties
		NotifyAudioDevicePostRender(RenderInfo);

		KickQueuedTasks((Audio::AudioTaskQueueId)DeviceID);
		return true;
	}

	void FMixerDevice::OnAudioStreamShutdown()
	{
		// Make sure the source manager pumps any final commands on shutdown. These allow for cleaning up sources, interfacing with plugins, etc.
		// Because we double buffer our command queues, we call this function twice to ensure all commands are successfully pumped.
		SourceManager->PumpCommandQueue();
		SourceManager->PumpCommandQueue();

		// Make sure we force any pending release data to happen on shutdown
		SourceManager->UpdatePendingReleaseData(true);
	}

	void FMixerDevice::LoadMasterSoundSubmix(EMasterSubmixType::Type InType, const FString& InDefaultName, bool bInDefaultMuteWhenBackgrounded, FSoftObjectPath& InObjectPath)
	{
		check(IsInGameThread());

		const int32 MasterSubmixCount = static_cast<int32>(EMasterSubmixType::Type::Count);
		if(MasterSubmixes.Num() < MasterSubmixCount)
		{
			MasterSubmixes.AddZeroed(MasterSubmixCount - MasterSubmixes.Num());
		}

		if (MasterSubmixInstances.Num() < MasterSubmixCount)
		{
			MasterSubmixInstances.AddZeroed(MasterSubmixCount - MasterSubmixInstances.Num());
		}

		const int32 TypeIndex = static_cast<int32>(InType);
		if (USoundSubmix* OldSubmix = MasterSubmixes[TypeIndex])
		{
			// Don't bother swapping if new path is invalid...
			if (!InObjectPath.IsValid())
			{
				return;
			}

			// or is same object already initialized.
			if (InObjectPath.GetAssetPathString() == OldSubmix->GetPathName())
			{
				return;
			}
			OldSubmix->RemoveFromRoot();
			FMixerSubmixPtr OldSubmixPtr = MasterSubmixInstances[TypeIndex];
			if (OldSubmixPtr.IsValid())
			{
				FMixerSubmixPtr ParentSubmixPtr = MasterSubmixInstances[TypeIndex]->GetParentSubmix().Pin();
				if (ParentSubmixPtr.IsValid())
				{
					ParentSubmixPtr->RemoveChildSubmix(MasterSubmixInstances[TypeIndex]);
				}
			}
		}

		// 1. Try loading from Developer Audio Settings
		USoundSubmix* NewSubmix = Cast<USoundSubmix>(InObjectPath.TryLoad());

		// 2. If Unset or not found, fallback to engine asset
		if (!NewSubmix)
		{
			static const FString EngineSubmixDir = TEXT("/Engine/EngineSounds/Submixes");

			InObjectPath = FString::Printf(TEXT("%s/%s.%s"), *EngineSubmixDir, *InDefaultName, *InDefaultName);
			NewSubmix = Cast<USoundSubmix>(InObjectPath.TryLoad());
			UE_LOG(LogAudioMixer, Display, TEXT("Submix unset or invalid in 'AudioSettings': Using engine asset '%s'"),
				*InDefaultName,
				*InObjectPath.GetAssetPathString());
		}

		// 3. If engine version not found, dynamically spawn and post error
		if (!NewSubmix)
		{
			UE_LOG(LogAudioMixer, Error, TEXT("Failed to load submix from engine asset path '%s'. Creating '%s' as a stub."),
				*InObjectPath.GetAssetPathString(),
				*InDefaultName);

			NewSubmix = NewObject<USoundSubmix>(USoundSubmix::StaticClass(), *InDefaultName);
			// Make the master reverb mute when backgrounded
			NewSubmix->bMuteWhenBackgrounded = bInDefaultMuteWhenBackgrounded;
		}

		check(NewSubmix);
		NewSubmix->AddToRoot();

		// If sharing submix with other explicitly defined MasterSubmix, create
		// shared pointer directed to already existing submix instance. Otherwise,
		// create a new version.
		FMixerSubmixPtr NewMixerSubmix = GetMasterSubmixInstance(NewSubmix);
		if (!NewMixerSubmix.IsValid())
		{
			UE_LOG(LogAudioMixer, Display, TEXT("Creating Master Submix '%s'"), *NewSubmix->GetName());
			NewMixerSubmix = MakeShared<FMixerSubmix, ESPMode::ThreadSafe>(this);
		}

		// Ensure that master submixes are ONLY tracked in master submix array.
		// MasterSubmixes array can share instances, but should not be duplicated in Submixes Map.
		if (Submixes.Remove(NewSubmix->GetUniqueID()) > 0)
		{
			UE_LOG(LogAudioMixer, Display, TEXT("Submix '%s' has been promoted to master array."), *NewSubmix->GetName());
		}

		// Update/add new submix and instance to respective master arrays
		MasterSubmixes[TypeIndex] = NewSubmix;
		MasterSubmixInstances[TypeIndex] = NewMixerSubmix;

		//Note: If we support using endpoint/soundfield submixes as a master submix in the future, we will need to call NewMixerSubmix->SetSoundfieldFactory here.
		NewMixerSubmix->Init(NewSubmix, false /* bAllowReInit */);
	}

	void FMixerDevice::LoadPluginSoundSubmixes()
	{
		check(IsInGameThread());

		if (IsReverbPluginEnabled() && ReverbPluginInterface)
		{
			LLM_SCOPE(ELLMTag::AudioMixerPlugins);
			USoundSubmix* ReverbPluginSubmix = ReverbPluginInterface->GetSubmix();
			check(ReverbPluginSubmix);
			ReverbPluginSubmix->AddToRoot();

			LoadSoundSubmix(*ReverbPluginSubmix);
			InitSoundfieldAndEndpointDataForSubmix(*ReverbPluginSubmix, GetSubmixInstance(ReverbPluginSubmix).Pin(), false);

			// Plugin must provide valid effect to enable reverb
			FSoundEffectSubmixPtr ReverbPluginEffectSubmix = ReverbPluginInterface->GetEffectSubmix();
			

			if (ReverbPluginEffectSubmix.IsValid())
			{
				if (USoundEffectPreset* Preset = ReverbPluginEffectSubmix->GetPreset())
				{
					FMixerSubmixPtr ReverbPluginMixerSubmixPtr = GetSubmixInstance(ReverbPluginSubmix).Pin();
					check(ReverbPluginMixerSubmixPtr.IsValid());

					const TWeakObjectPtr<USoundSubmix> ReverbPluginSubmixPtr = ReverbPluginSubmix;
					FMixerSubmixWeakPtr ReverbPluginMixerSubmixWeakPtr = ReverbPluginMixerSubmixPtr;
					AudioRenderThreadCommand([ReverbPluginMixerSubmixWeakPtr, ReverbPluginSubmixPtr, ReverbPluginEffectSubmix]()
					{
						FMixerSubmixPtr PluginSubmixPtr = ReverbPluginMixerSubmixWeakPtr.Pin();
						if (PluginSubmixPtr.IsValid() && ReverbPluginSubmixPtr.IsValid())
						{
							PluginSubmixPtr->ReplaceSoundEffectSubmix(0, ReverbPluginEffectSubmix);
						}
					});
				}
			}
			else
			{
				UE_LOG(LogAudioMixer, Error, TEXT("Reverb plugin failed to provide valid effect submix.  Plugin audio processing disabled."));
			}
		}
	}

	void FMixerDevice::InitSoundSubmixes()
	{
		if (IsInGameThread())
		{
			bSubmixRegistrationDisabled = true;

			UAudioSettings* AudioSettings = GetMutableDefault<UAudioSettings>();
			check(AudioSettings);

			if (MasterSubmixes.Num() > 0)
			{
				UE_LOG(LogAudioMixer, Display, TEXT("Re-initializing Sound Submixes..."));
			}
			else
			{
				UE_LOG(LogAudioMixer, Display, TEXT("Initializing Sound Submixes..."));
			}

			// 1. Load or reload all sound submixes/instances
			LoadMasterSoundSubmix(EMasterSubmixType::Master, TEXT("MasterSubmixDefault"), false /* DefaultMuteWhenBackgrounded */, AudioSettings->MasterSubmix);

			// BaseDefaultSubmix is an optional master submix type set by project settings
			if (AudioSettings->BaseDefaultSubmix.IsValid())
			{
				LoadMasterSoundSubmix(EMasterSubmixType::BaseDefault, TEXT("BaseDefault"), false /* DefaultMuteWhenBackgrounded */, AudioSettings->BaseDefaultSubmix);
			}

			LoadMasterSoundSubmix(EMasterSubmixType::Reverb, TEXT("MasterReverbSubmixDefault"), true /* DefaultMuteWhenBackgrounded */, AudioSettings->ReverbSubmix);

			if (!DisableSubmixEffectEQCvar)
			{
				LoadMasterSoundSubmix(EMasterSubmixType::EQ, TEXT("MasterEQSubmixDefault"), false /* DefaultMuteWhenBackgrounded */, AudioSettings->EQSubmix);
			}

			LoadPluginSoundSubmixes();

			for (TObjectIterator<USoundSubmixBase> It; It; ++It)
			{
				USoundSubmixBase* SubmixToLoad = *It;
				check(SubmixToLoad);

				if (!IsMasterSubmixType(SubmixToLoad))
				{
					LoadSoundSubmix(*SubmixToLoad);
					InitSoundfieldAndEndpointDataForSubmix(*SubmixToLoad, GetSubmixInstance(SubmixToLoad).Pin(), false);
				}
			}
			bSubmixRegistrationDisabled = false;
		}

		if (!IsInAudioThread())
		{
			DECLARE_CYCLE_STAT(TEXT("FAudioThreadTask.InitSoundSubmixes"), STAT_InitSoundSubmixes, STATGROUP_AudioThreadCommands);

			FAudioThread::RunCommandOnAudioThread([this]()
			{
				CSV_SCOPED_TIMING_STAT(Audio, InitSubmix);
				InitSoundSubmixes();
			}, GET_STATID(STAT_InitSoundSubmixes));
			return;
		}

		for (int32 i = 0; i < static_cast<int32>(EMasterSubmixType::Count); ++i)
		{
			if (DisableSubmixEffectEQCvar && i == static_cast<int32>(EMasterSubmixType::EQ))
			{
				continue;
			}

			USoundSubmixBase* SoundSubmix = MasterSubmixes[i];
			if (SoundSubmix && SoundSubmix != MasterSubmixes[static_cast<int32>(EMasterSubmixType::Master)])
			{
				FMixerSubmixPtr& MasterSubmixInstance = MasterSubmixInstances[i];

				RebuildSubmixLinks(*SoundSubmix, MasterSubmixInstance);
			}
		}

		for (TObjectIterator<const USoundSubmixBase> It; It; ++It)
		{
			if (const USoundSubmixBase* SubmixBase = *It)
			{
				if (IsMasterSubmixType(SubmixBase))
				{
					continue;
				}

				FMixerSubmixPtr SubmixPtr = Submixes.FindRef(SubmixBase->GetUniqueID());
				if (SubmixPtr.IsValid())
				{
					RebuildSubmixLinks(*SubmixBase, SubmixPtr);
				}
			}
		}
	}

	void FMixerDevice::RebuildSubmixLinks(const USoundSubmixBase& SoundSubmix, FMixerSubmixPtr& SubmixInstance)
	{
		// Setup up the submix instance's parent and add the submix instance as a child
		FMixerSubmixPtr ParentSubmixInstance;
		if (const USoundSubmixWithParentBase* SubmixWithParent = Cast<const USoundSubmixWithParentBase>(&SoundSubmix))
		{
			if (SubmixWithParent->ParentSubmix)
			{
				ParentSubmixInstance = GetSubmixInstance(SubmixWithParent->ParentSubmix).Pin();
			}
			else
			{
				// If this submix is itself the broadcast submix, set its parent to the master submix
				if (SubmixInstance == MasterSubmixInstances[static_cast<int32>(EMasterSubmixType::BaseDefault)])
				{
					ParentSubmixInstance = GetMasterSubmix().Pin();
				}
				else
				{
					ParentSubmixInstance = GetBaseDefaultSubmix().Pin();
				}
			}
		}

		if (ParentSubmixInstance.IsValid())
		{
			SubmixInstance->SetParentSubmix(ParentSubmixInstance);
			ParentSubmixInstance->AddChildSubmix(SubmixInstance);
		}
	}

 	FAudioPlatformSettings FMixerDevice::GetPlatformSettings() const
 	{
		FAudioPlatformSettings Settings = AudioMixerPlatform->GetPlatformSettings();

		UE_LOG(LogAudioMixer, Display, TEXT("Audio Mixer Platform Settings:"));
		UE_LOG(LogAudioMixer, Display, TEXT("	Sample Rate:						  %d"), Settings.SampleRate);
		UE_LOG(LogAudioMixer, Display, TEXT("	Callback Buffer Frame Size Requested: %d"), Settings.CallbackBufferFrameSize);
		UE_LOG(LogAudioMixer, Display, TEXT("	Callback Buffer Frame Size To Use:	  %d"), AudioMixerPlatform->GetNumFrames(Settings.CallbackBufferFrameSize));
		UE_LOG(LogAudioMixer, Display, TEXT("	Number of buffers to queue:			  %d"), Settings.NumBuffers);
		UE_LOG(LogAudioMixer, Display, TEXT("	Max Channels (voices):				  %d"), Settings.MaxChannels);
		UE_LOG(LogAudioMixer, Display, TEXT("	Number of Async Source Workers:		  %d"), Settings.NumSourceWorkers);

 		return Settings;
 	}

	FMixerSubmixWeakPtr FMixerDevice::GetMasterSubmix()
	{
		return MasterSubmixInstances[EMasterSubmixType::Master];
	}

	FMixerSubmixWeakPtr FMixerDevice::GetBaseDefaultSubmix()
	{
		if (MasterSubmixInstances[EMasterSubmixType::BaseDefault].IsValid())
		{
			return MasterSubmixInstances[EMasterSubmixType::BaseDefault];
		}
		return GetMasterSubmix();
	}

	FMixerSubmixWeakPtr FMixerDevice::GetMasterReverbSubmix()
	{
		return MasterSubmixInstances[EMasterSubmixType::Reverb];
	}

	FMixerSubmixWeakPtr FMixerDevice::GetMasterEQSubmix()
	{
		return MasterSubmixInstances[EMasterSubmixType::EQ];
	}

	void FMixerDevice::AddMasterSubmixEffect(FSoundEffectSubmixPtr SoundEffectSubmix)
	{
		AudioRenderThreadCommand([this, SoundEffectSubmix]()
		{
			MasterSubmixInstances[EMasterSubmixType::Master]->AddSoundEffectSubmix(SoundEffectSubmix);
		});
	}

	void FMixerDevice::RemoveMasterSubmixEffect(uint32 SubmixEffectId)
	{
		AudioRenderThreadCommand([this, SubmixEffectId]()
		{
			MasterSubmixInstances[EMasterSubmixType::Master]->RemoveSoundEffectSubmix(SubmixEffectId);
		});
	}

	void FMixerDevice::ClearMasterSubmixEffects()
	{
		AudioRenderThreadCommand([this]()
		{
			MasterSubmixInstances[EMasterSubmixType::Master]->ClearSoundEffectSubmixes();
		});
	}

	int32 FMixerDevice::AddSubmixEffect(USoundSubmix* InSoundSubmix, FSoundEffectSubmixPtr SoundEffect)
	{
		FMixerSubmixPtr MixerSubmixPtr = GetSubmixInstance(InSoundSubmix).Pin();
		if (MixerSubmixPtr.IsValid())
		{
			int32 NumEffects = MixerSubmixPtr->GetNumEffects();

			AudioRenderThreadCommand([this, MixerSubmixPtr, SoundEffect]()
				{
					MixerSubmixPtr->AddSoundEffectSubmix(SoundEffect);
				});

			return ++NumEffects;
		}
		else
		{
			UE_LOG(LogAudio, Warning, TEXT("Submix instance %s not found."), *InSoundSubmix->GetName());
		}
		return 0;
	}

	void FMixerDevice::RemoveSubmixEffect(USoundSubmix* InSoundSubmix, uint32 SubmixEffectId)
	{
		FMixerSubmixPtr MixerSubmixPtr = GetSubmixInstance(InSoundSubmix).Pin();
		if (MixerSubmixPtr.IsValid())
		{
			AudioRenderThreadCommand([MixerSubmixPtr, SubmixEffectId]()
			{
				MixerSubmixPtr->RemoveSoundEffectSubmix(SubmixEffectId);
			});
		}
	}

	void FMixerDevice::RemoveSubmixEffectAtIndex(USoundSubmix* InSoundSubmix, int32 SubmixChainIndex)
	{
		FMixerSubmixPtr MixerSubmixPtr = GetSubmixInstance(InSoundSubmix).Pin();
		if (MixerSubmixPtr.IsValid())
		{
			AudioRenderThreadCommand([MixerSubmixPtr, SubmixChainIndex]()
			{
				MixerSubmixPtr->RemoveSoundEffectSubmixAtIndex(SubmixChainIndex);
			});
		}
	}

	void FMixerDevice::ReplaceSoundEffectSubmix(USoundSubmix* InSoundSubmix, int32 InSubmixChainIndex, FSoundEffectSubmixPtr SoundEffect)
	{
		FMixerSubmixPtr MixerSubmixPtr = GetSubmixInstance(InSoundSubmix).Pin();
		if (MixerSubmixPtr.IsValid())
		{
			AudioRenderThreadCommand([MixerSubmixPtr, InSubmixChainIndex, SoundEffect]()
			{
				MixerSubmixPtr->ReplaceSoundEffectSubmix(InSubmixChainIndex, SoundEffect);
			});
		}
	}

	void FMixerDevice::ClearSubmixEffects(USoundSubmix* InSoundSubmix)
	{
		FMixerSubmixPtr MixerSubmixPtr = GetSubmixInstance(InSoundSubmix).Pin();
		if (MixerSubmixPtr.IsValid())
		{
			AudioRenderThreadCommand([MixerSubmixPtr]()
			{
				MixerSubmixPtr->ClearSoundEffectSubmixes();
			});
		}
	}

	void FMixerDevice::SetSubmixEffectChainOverride(USoundSubmix* InSoundSubmix, const TArray<FSoundEffectSubmixPtr>& InSubmixEffectPresetChain, float InFadeTimeSec)
	{
		FMixerSubmixPtr MixerSubmixPtr = GetSubmixInstance(InSoundSubmix).Pin();
		if (MixerSubmixPtr.IsValid())
		{
			AudioRenderThreadCommand([MixerSubmixPtr, InSubmixEffectPresetChain, InFadeTimeSec]()
			{
				MixerSubmixPtr->SetSubmixEffectChainOverride(InSubmixEffectPresetChain, InFadeTimeSec);
			});
		}
	}

	void FMixerDevice::ClearSubmixEffectChainOverride(USoundSubmix* InSoundSubmix, float InFadeTimeSec)
	{
		FMixerSubmixPtr MixerSubmixPtr = GetSubmixInstance(InSoundSubmix).Pin();
		if (MixerSubmixPtr.IsValid())
		{
			AudioRenderThreadCommand([MixerSubmixPtr, InFadeTimeSec]()
			{
				MixerSubmixPtr->ClearSubmixEffectChainOverride(InFadeTimeSec);
			});
		}
	}

	void FMixerDevice::UpdateSourceEffectChain(const uint32 SourceEffectChainId, const TArray<FSourceEffectChainEntry>& SourceEffectChain, const bool bPlayEffectChainTails)
	{
		TArray<FSourceEffectChainEntry>* ExistingOverride = SourceEffectChainOverrides.Find(SourceEffectChainId);
		if (ExistingOverride)
		{
			*ExistingOverride = SourceEffectChain;
		}
		else
		{
			SourceEffectChainOverrides.Add(SourceEffectChainId, SourceEffectChain);
		}

		SourceManager->UpdateSourceEffectChain(SourceEffectChainId, SourceEffectChain, bPlayEffectChainTails);
	}

	void FMixerDevice::UpdateSubmixProperties(USoundSubmixBase* InSoundSubmix)
	{
		check(InSoundSubmix);

		// Output volume is only supported on USoundSubmixes.
		USoundSubmix* CastedSubmix = Cast<USoundSubmix>(InSoundSubmix);

		if (!CastedSubmix)
		{
			return;
		}

#if WITH_EDITOR
		check(IsInAudioThread());

		FMixerSubmixPtr MixerSubmix = GetSubmixInstance(InSoundSubmix).Pin();
		if (MixerSubmix.IsValid())
		{
			const float NewVolume = CastedSubmix->OutputVolume;
			AudioRenderThreadCommand([MixerSubmix, NewVolume]()
			{
				MixerSubmix->SetOutputVolume(NewVolume);
			});
		}
#endif // WITH_EDITOR
	}

	void FMixerDevice::SetSubmixWetDryLevel(USoundSubmix* InSoundSubmix, float InOutputVolume, float InWetLevel, float InDryLevel)
	{
		if (!IsInAudioThread())
		{
			FMixerDevice* MixerDevice = this;
			FAudioThread::RunCommandOnAudioThread([MixerDevice, InSoundSubmix, InOutputVolume, InWetLevel, InDryLevel]()
			{
				MixerDevice->SetSubmixWetDryLevel(InSoundSubmix, InOutputVolume, InWetLevel, InDryLevel);
			});
			return;
		}

		FMixerSubmixPtr MixerSubmixPtr = GetSubmixInstance(InSoundSubmix).Pin();
		if (MixerSubmixPtr.IsValid())
		{
			AudioRenderThreadCommand([MixerSubmixPtr, InOutputVolume, InWetLevel, InDryLevel]()
			{
				MixerSubmixPtr->SetOutputVolume(InOutputVolume);
				MixerSubmixPtr->SetWetLevel(InWetLevel);
				MixerSubmixPtr->SetDryLevel(InDryLevel);
			});
		}
	}

	void FMixerDevice::SetSubmixOutputVolume(USoundSubmix* InSoundSubmix, float InOutputVolume)
	{
		if (!IsInAudioThread())
		{
			FMixerDevice* MixerDevice = this;
			FAudioThread::RunCommandOnAudioThread([MixerDevice, InSoundSubmix, InOutputVolume]()
			{
				MixerDevice->SetSubmixOutputVolume(InSoundSubmix, InOutputVolume);
			});
			return;
		}

		FMixerSubmixPtr MixerSubmixPtr = GetSubmixInstance(InSoundSubmix).Pin();
		if (MixerSubmixPtr.IsValid())
		{
			AudioRenderThreadCommand([MixerSubmixPtr, InOutputVolume]()
			{
				MixerSubmixPtr->SetOutputVolume(InOutputVolume);
			});
		}
	}

	void FMixerDevice::SetSubmixWetLevel(USoundSubmix* InSoundSubmix, float InWetLevel)
	{
		if (!IsInAudioThread())
		{
			FMixerDevice* MixerDevice = this;
			FAudioThread::RunCommandOnAudioThread([MixerDevice, InSoundSubmix, InWetLevel]()
			{
				MixerDevice->SetSubmixWetLevel(InSoundSubmix, InWetLevel);
			});
			return;
		}

		FMixerSubmixPtr MixerSubmixPtr = GetSubmixInstance(InSoundSubmix).Pin();
		if (MixerSubmixPtr.IsValid())
		{
			AudioRenderThreadCommand([MixerSubmixPtr, InWetLevel]()
			{
				MixerSubmixPtr->SetWetLevel(InWetLevel);
			});
		}
	}

	void FMixerDevice::SetSubmixDryLevel(USoundSubmix* InSoundSubmix, float InDryLevel)
	{
		if (!IsInAudioThread())
		{
			FMixerDevice* MixerDevice = this;
			FAudioThread::RunCommandOnAudioThread([MixerDevice, InSoundSubmix, InDryLevel]()
			{
				MixerDevice->SetSubmixDryLevel(InSoundSubmix, InDryLevel);
			});
			return;
		}

		FMixerSubmixPtr MixerSubmixPtr = GetSubmixInstance(InSoundSubmix).Pin();
		if (MixerSubmixPtr.IsValid())
		{
			AudioRenderThreadCommand([MixerSubmixPtr, InDryLevel]()
			{
				MixerSubmixPtr->SetDryLevel(InDryLevel);
			});
		}
	}

	void FMixerDevice::SetSubmixAutoDisable(USoundSubmix* InSoundSubmix, bool bInAutoDisable)
	{
		if (!IsInAudioThread())
		{
			FMixerDevice* MixerDevice = this;
			FAudioThread::RunCommandOnAudioThread([MixerDevice, InSoundSubmix, bInAutoDisable]()
			{
				MixerDevice->SetSubmixAutoDisable(InSoundSubmix, bInAutoDisable);
			});
			return;
		}

		FMixerSubmixPtr MixerSubmixPtr = GetSubmixInstance(InSoundSubmix).Pin();
		if (MixerSubmixPtr.IsValid())
		{
			AudioRenderThreadCommand([MixerSubmixPtr, bInAutoDisable]()
			{
				MixerSubmixPtr->SetAutoDisable(bInAutoDisable);
			});
		}
	}

	void FMixerDevice::SetSubmixAutoDisableTime(USoundSubmix* InSoundSubmix, float InDisableTime)
	{
		if (!IsInAudioThread())
		{
			FMixerDevice* MixerDevice = this;
			FAudioThread::RunCommandOnAudioThread([MixerDevice, InSoundSubmix, InDisableTime]()
			{
				MixerDevice->SetSubmixAutoDisableTime(InSoundSubmix, InDisableTime);
			});
			return;
		}

		FMixerSubmixPtr MixerSubmixPtr = GetSubmixInstance(InSoundSubmix).Pin();
		if (MixerSubmixPtr.IsValid())
		{
			AudioRenderThreadCommand([MixerSubmixPtr, InDisableTime]()
			{
				MixerSubmixPtr->SetAutoDisableTime(InDisableTime);
			});
		}
	}

<<<<<<< HEAD
	void FMixerDevice::UpdateSubmixModulationSettings(USoundSubmix* InSoundSubmix, USoundModulatorBase* InOutputModulation, USoundModulatorBase* InWetLevelModulation, USoundModulatorBase* InDryLevelModulation)
=======
	void FMixerDevice::UpdateSubmixModulationSettings(USoundSubmix* InSoundSubmix, const TSet<TObjectPtr<USoundModulatorBase>>& InOutputModulation, const TSet<TObjectPtr<USoundModulatorBase>>& InWetLevelModulation, const TSet<TObjectPtr<USoundModulatorBase>>& InDryLevelModulation)
>>>>>>> d731a049
	{
		if (!IsInAudioThread())
		{
			FMixerDevice* MixerDevice = this;

			FAudioThread::RunCommandOnAudioThread([MixerDevice, InSoundSubmix, OutMod = InOutputModulation, WetMod = InWetLevelModulation, DryMod = InDryLevelModulation]()
			{
				MixerDevice->UpdateSubmixModulationSettings(InSoundSubmix, OutMod, WetMod, DryMod);
			});
			return;
		}

		if (IsModulationPluginEnabled() && ModulationInterface.IsValid())
		{
			FMixerSubmixPtr MixerSubmixPtr = GetSubmixInstance(InSoundSubmix).Pin();

			if (MixerSubmixPtr.IsValid())
			{
				AudioRenderThreadCommand([MixerSubmixPtr, VolumeMod = InOutputModulation, WetMod = InOutputModulation, DryMod = InOutputModulation]()
				{
					MixerSubmixPtr->UpdateModulationSettings(VolumeMod, WetMod, DryMod);
				});
			}
		}
	}

	void FMixerDevice::SetSubmixModulationBaseLevels(USoundSubmix* InSoundSubmix, float InVolumeModBase, float InWetModBase, float InDryModBase)
	{
		if (!IsInAudioThread())
		{
			FMixerDevice* MixerDevice = this;

			FAudioThread::RunCommandOnAudioThread([MixerDevice, InSoundSubmix, InVolumeModBase, InWetModBase, InDryModBase]() 
			{
				MixerDevice->SetSubmixModulationBaseLevels(InSoundSubmix, InVolumeModBase, InWetModBase, InDryModBase);
			});
			return;
		}

		FMixerSubmixPtr MixerSubmixPtr = GetSubmixInstance(InSoundSubmix).Pin();
		if (MixerSubmixPtr.IsValid())
		{
			AudioRenderThreadCommand([MixerSubmixPtr, InVolumeModBase, InWetModBase, InDryModBase]() 
			{
				MixerSubmixPtr->SetModulationBaseLevels(InVolumeModBase, InWetModBase, InDryModBase);
			});
		}
	}

	bool FMixerDevice::GetCurrentSourceEffectChain(const uint32 SourceEffectChainId, TArray<FSourceEffectChainEntry>& OutCurrentSourceEffectChainEntries)
	{
		TArray<FSourceEffectChainEntry>* ExistingOverride = SourceEffectChainOverrides.Find(SourceEffectChainId);
		if (ExistingOverride)
		{
			OutCurrentSourceEffectChainEntries = *ExistingOverride;
			return true;
		}
		return false;
	}

	void FMixerDevice::AudioRenderThreadCommand(TFunction<void()> Command)
	{
		CommandQueue.Enqueue(MoveTemp(Command));
	}

	void FMixerDevice::GameThreadMPSCCommand(TFunction<void()> InCommand)
	{
		GameThreadCommandQueue.Enqueue(MoveTemp(InCommand));
	}
	
	void FMixerDevice::PumpCommandQueue()
	{
		// Execute the pushed lambda functions
		TFunction<void()> Command;
		while (CommandQueue.Dequeue(Command))
		{
			Command();
		}
	}

	void FMixerDevice::PumpGameThreadCommandQueue()
	{
		TOptional Opt { GameThreadCommandQueue.Dequeue() };
		while (Opt.IsSet())
		{
			TFunction<void()> Command = MoveTemp(Opt.GetValue());
			Command();
				
			Opt = GameThreadCommandQueue.Dequeue();
		}
	}
	
	void FMixerDevice::FlushAudioRenderingCommands(bool bPumpSynchronously)
	{
		if (IsInitialized() && (FPlatformProcess::SupportsMultithreading() && !AudioMixerPlatform->IsNonRealtime()))
		{
			SourceManager->FlushCommandQueue(bPumpSynchronously);
		}
		else if (AudioMixerPlatform->IsNonRealtime())
		{
			SourceManager->FlushCommandQueue(true);
		}
		else
		{
			// Pump the audio device's command queue
			PumpCommandQueue();

			// And also directly pump the source manager command queue
			SourceManager->PumpCommandQueue();
			SourceManager->PumpCommandQueue();

			SourceManager->UpdatePendingReleaseData(true);
		}
	}

	bool FMixerDevice::IsMasterSubmixType(const USoundSubmixBase* InSubmix) const
	{
		for (int32 i = 0; i < EMasterSubmixType::Count; ++i)
		{
			if (InSubmix == MasterSubmixes[i])
			{
				return true;
			}
		}
		return false;
	}

	FMixerSubmixPtr FMixerDevice::GetMasterSubmixInstance(uint32 InObjectId)
	{
		check(MasterSubmixes.Num() == EMasterSubmixType::Count);
		for (int32 i = 0; i < EMasterSubmixType::Count; ++i)
		{
			if (InObjectId == MasterSubmixes[i]->GetUniqueID())
			{
				return MasterSubmixInstances[i];
			}
		}
		return nullptr;
	}

	FMixerSubmixPtr FMixerDevice::GetMasterSubmixInstance(const USoundSubmixBase* InSubmix)
	{
		check(MasterSubmixes.Num() == EMasterSubmixType::Count);
		for (int32 i = 0; i < EMasterSubmixType::Count; ++i)
		{
			if (InSubmix == MasterSubmixes[i])
			{
				return MasterSubmixInstances[i];
			}
		}
		return nullptr;
	}

	void FMixerDevice::RegisterSoundSubmix(USoundSubmixBase* InSoundSubmix, bool bInit)
	{
		if (InSoundSubmix && bSubmixRegistrationDisabled)
		{
			UE_LOG(LogAudioMixer, Warning, TEXT("Attempted register Submix %s before the submix graph was initialized."), *InSoundSubmix->GetFullName());
			return;
		}

		if (!InSoundSubmix)
		{
			return;
		}

		if (!IsInAudioThread())
		{
			DECLARE_CYCLE_STAT(TEXT("FAudioThreadTask.RegisterSoundSubmix"), STAT_AudioRegisterSoundSubmix, STATGROUP_AudioThreadCommands);

			FMixerDevice* MixerDevice = this;
			FAudioThread::RunCommandOnAudioThread([MixerDevice, InSoundSubmix, bInit]()
			{
				CSV_SCOPED_TIMING_STAT(Audio, RegisterSubmix);
				MixerDevice->RegisterSoundSubmix(InSoundSubmix, bInit);
			}, GET_STATID(STAT_AudioRegisterSoundSubmix));
			return;
		}

		UE_LOG(LogAudioMixer, Display, TEXT("Registering submix %s."), *InSoundSubmix->GetFullName());

		const bool bIsMasterSubmix = IsMasterSubmixType(InSoundSubmix);

		if (!bIsMasterSubmix)
		{
			// Ensure parent structure is registered prior to current submix if missing
			const USoundSubmixWithParentBase* SubmixWithParent = Cast<const USoundSubmixWithParentBase>(InSoundSubmix);
			if (SubmixWithParent && SubmixWithParent->ParentSubmix)
			{
				FMixerSubmixPtr ParentSubmix = GetSubmixInstance(SubmixWithParent->ParentSubmix).Pin();
				if (!ParentSubmix.IsValid())
				{
					RegisterSoundSubmix(SubmixWithParent->ParentSubmix, bInit);
				}
			}

			LoadSoundSubmix(*InSoundSubmix);
		}
		else
		{
			UE_LOG(LogAudioMixer, Display, TEXT("Submix %s was already registered as one of the master submixes."), *InSoundSubmix->GetFullName());
		}

		FMixerSubmixPtr SubmixPtr = GetSubmixInstance(InSoundSubmix).Pin();

		if (bInit)
		{
			InitSoundfieldAndEndpointDataForSubmix(*InSoundSubmix, SubmixPtr, true);
		}

		if (!bIsMasterSubmix)
		{
			RebuildSubmixLinks(*InSoundSubmix, SubmixPtr);
		}
	}

	void FMixerDevice::LoadSoundSubmix(USoundSubmixBase& InSoundSubmix)
	{
		// If submix not already found, load it.
		FMixerSubmixPtr MixerSubmix = GetSubmixInstance(&InSoundSubmix).Pin();
		if (!MixerSubmix.IsValid())
		{
			InSoundSubmix.AddToRoot();

			MixerSubmix = MakeShared<FMixerSubmix, ESPMode::ThreadSafe>(this);
			Submixes.Add(InSoundSubmix.GetUniqueID(), MixerSubmix);
		}
	}

	void FMixerDevice::InitSoundfieldAndEndpointDataForSubmix(const USoundSubmixBase& InSoundSubmix, FMixerSubmixPtr MixerSubmix, bool bAllowReInit)
	{
		{
			FScopeLock ScopeLock(&EndpointSubmixesMutationLock);

			// Check to see if this is an endpoint or soundfield submix:
			if (const USoundfieldSubmix* SoundfieldSubmix = Cast<const USoundfieldSubmix>(&InSoundSubmix))
			{
				MixerSubmix->SetSoundfieldFactory(SoundfieldSubmix->GetSoundfieldFactoryForSubmix());
			}
			else if (const USoundfieldEndpointSubmix* SoundfieldEndpointSubmix = Cast<const USoundfieldEndpointSubmix>(&InSoundSubmix))
			{
				MixerSubmix->SetSoundfieldFactory(SoundfieldEndpointSubmix->GetSoundfieldEndpointForSubmix());
			}

			if (DefaultEndpointSubmixes.Contains(MixerSubmix))
			{
				DefaultEndpointSubmixes.RemoveSwap(MixerSubmix);
			}

			if (ExternalEndpointSubmixes.Contains(MixerSubmix))
			{
				ExternalEndpointSubmixes.RemoveSwap(MixerSubmix);
			}

			MixerSubmix->Init(&InSoundSubmix, bAllowReInit);

			if (IsEndpointSubmix(&InSoundSubmix) && MixerSubmix->IsDefaultEndpointSubmix())
			{
				DefaultEndpointSubmixes.Add(MixerSubmix);
			}
			else if (MixerSubmix->IsExternalEndpointSubmix())
			{
				ExternalEndpointSubmixes.Add(MixerSubmix);
			}
		}
	}

	void FMixerDevice::UnregisterSoundSubmix(const USoundSubmixBase* InSoundSubmix)
	{
		if (!InSoundSubmix || bSubmixRegistrationDisabled || IsMasterSubmixType(InSoundSubmix))
		{
			return;
		}

		if (!IsInAudioThread())
		{
			DECLARE_CYCLE_STAT(TEXT("FAudioThreadTask.UnregisterSoundSubmix"), STAT_AudioUnregisterSoundSubmix, STATGROUP_AudioThreadCommands);

			const TWeakObjectPtr<const USoundSubmixBase> SubmixToUnload = InSoundSubmix;
			FAudioThread::RunCommandOnAudioThread([this, SubmixToUnload]()
			{
				CSV_SCOPED_TIMING_STAT(Audio, UnregisterSubmix);
				if (SubmixToUnload.IsValid())
				{
					UnloadSoundSubmix(*SubmixToUnload.Get());
				}
			}, GET_STATID(STAT_AudioUnregisterSoundSubmix));
			return;
		}

		UnloadSoundSubmix(*InSoundSubmix);
	}

	void FMixerDevice::UnloadSoundSubmix(const USoundSubmixBase& InSoundSubmix)
	{
		check(IsInAudioThread());

		FMixerSubmixWeakPtr MasterSubmix = GetMasterSubmix();

		// Check if this is a submix type that has a parent.
		FMixerSubmixPtr ParentSubmixInstance;
		if (const USoundSubmixWithParentBase* InSoundSubmixWithParent = Cast<const USoundSubmixWithParentBase>(&InSoundSubmix))
		{
			ParentSubmixInstance = InSoundSubmixWithParent->ParentSubmix
				? GetSubmixInstance(InSoundSubmixWithParent->ParentSubmix).Pin()
				: MasterSubmix.Pin();
		}

		if (ParentSubmixInstance.IsValid())
		{
			ParentSubmixInstance->RemoveChildSubmix(GetSubmixInstance(&InSoundSubmix));
		}

		for (USoundSubmixBase* ChildSubmix : InSoundSubmix.ChildSubmixes)
		{
			FMixerSubmixPtr ChildSubmixPtr = GetSubmixInstance(ChildSubmix).Pin();
			if (ChildSubmixPtr.IsValid())
			{
				ChildSubmixPtr->SetParentSubmix(ParentSubmixInstance.IsValid()
					? ParentSubmixInstance
					: MasterSubmix);
			}
		}

		FMixerSubmixWeakPtr MixerSubmixWeakPtr = GetSubmixInstance(&InSoundSubmix);
		FMixerSubmixPtr MixerSubmix = MixerSubmixWeakPtr.Pin();

		if (MixerSubmix && MixerSubmix->IsDefaultEndpointSubmix())
		{
			FScopeLock ScopeLock(&EndpointSubmixesMutationLock);
			DefaultEndpointSubmixes.Remove(MixerSubmix);
		}
		else if (MixerSubmix && MixerSubmix->IsExternalEndpointSubmix())
		{
			FScopeLock ScopeLock(&EndpointSubmixesMutationLock);
			ExternalEndpointSubmixes.Remove(MixerSubmix);
		}

		Submixes.Remove(InSoundSubmix.GetUniqueID());
	}

	void FMixerDevice::InitSoundEffectPresets()
	{
#if WITH_EDITOR
		IAudioEditorModule* AudioEditorModule = &FModuleManager::LoadModuleChecked<IAudioEditorModule>("AudioEditor");
		AudioEditorModule->RegisterEffectPresetAssetActions();
#endif
	}

	FMixerSubmixPtr FMixerDevice::FindSubmixInstanceByObjectId(uint32 InObjectId)
	{
		for (int32 i = 0; i < MasterSubmixes.Num(); i++)
		{
			if (const USoundSubmix* MasterSubmix = MasterSubmixes[i])
			{
				if (MasterSubmix->GetUniqueID() == InObjectId)
				{
					return GetMasterSubmixInstance(MasterSubmix);
				}
			}
			else
			{
				const EMasterSubmixType::Type SubmixType = static_cast<EMasterSubmixType::Type>(i);
				ensureAlwaysMsgf(EMasterSubmixType::Master != SubmixType,
					TEXT("Top-level master has to be registered before anything else, and is required for the lifetime of the application.")
				);

				if (!DisableSubmixEffectEQCvar && EMasterSubmixType::EQ == SubmixType)
				{
					UE_LOG(LogAudioMixer, Warning, TEXT("Failed to query EQ Submix when it was expected to be loaded."));
				}
			}
		}

		return Submixes.FindRef(InObjectId);
	}

	void FMixerDevice::InitDefaultAudioBuses()
	{
		if (!ensure(IsInGameThread()))
		{
			return;
		}

		if (const UAudioSettings* AudioSettings = GetDefault<UAudioSettings>())
		{
			TArray<TStrongObjectPtr<UAudioBus>> StaleBuses = DefaultAudioBuses;
			DefaultAudioBuses.Reset();

			for (const FDefaultAudioBusSettings& BusSettings : AudioSettings->DefaultAudioBuses)
			{
				if (UObject* BusObject = BusSettings.AudioBus.TryLoad())
				{
					if (UAudioBus* AudioBus = Cast<UAudioBus>(BusObject))
					{
						const int32 NumChannels = static_cast<int32>(AudioBus->AudioBusChannels) + 1;
						StartAudioBus(AudioBus->GetUniqueID(), NumChannels, false /* bInIsAutomatic */);

						TStrongObjectPtr<UAudioBus>AddedBus(AudioBus);
						DefaultAudioBuses.AddUnique(AddedBus);
						StaleBuses.Remove(AddedBus);
					}
				}
			}

			for (TStrongObjectPtr<UAudioBus>& Bus : StaleBuses)
			{
				if (Bus.IsValid())
				{
					StopAudioBus(Bus->GetUniqueID());
				}
			}
		}
		else
		{
			UE_LOG(LogAudioMixer, Error, TEXT("Failed to initialized Default Audio Buses. Audio Settings not found."));
		}
	}

	void FMixerDevice::ShutdownDefaultAudioBuses()
	{
		if (!ensure(IsInGameThread()))
		{
			return;
		}

		for (TObjectIterator<UAudioBus> It; It; ++It)
		{
			UAudioBus* AudioBus = *It;
			if (AudioBus)
			{
				StopAudioBus(AudioBus->GetUniqueID());
			}
		}

		DefaultAudioBuses.Reset();
	}

	FMixerSubmixWeakPtr FMixerDevice::GetSubmixInstance(const USoundSubmixBase* SoundSubmix)
	{
		LLM_SCOPE(ELLMTag::AudioMixer);

		FMixerSubmixPtr MixerSubmix = GetMasterSubmixInstance(SoundSubmix);
		if (MixerSubmix.IsValid())
		{
			return MixerSubmix;
		}
		
		if (SoundSubmix)
		{
			return Submixes.FindRef(SoundSubmix->GetUniqueID());
		}

		return nullptr;
	}

	ISoundfieldFactory* FMixerDevice::GetFactoryForSubmixInstance(USoundSubmix* SoundSubmix)
	{
		FMixerSubmixWeakPtr WeakSubmixPtr = GetSubmixInstance(SoundSubmix);
		return GetFactoryForSubmixInstance(WeakSubmixPtr);
	}

	ISoundfieldFactory* FMixerDevice::GetFactoryForSubmixInstance(FMixerSubmixWeakPtr& SoundSubmixPtr)
	{
		FMixerSubmixPtr SubmixPtr = SoundSubmixPtr.Pin();
		if (ensure(SubmixPtr.IsValid()))
		{
			return SubmixPtr->GetSoundfieldFactory();
		}
		else
		{
			return nullptr;
		}
	}

	FMixerSourceVoice* FMixerDevice::GetMixerSourceVoice()
	{
		LLM_SCOPE(ELLMTag::AudioMixer);

		FMixerSourceVoice* Voice = nullptr;
		if (!SourceVoices.Dequeue(Voice))
		{
			Voice = new FMixerSourceVoice();
		}

		Voice->Reset(this);
		return Voice;
	}

	void FMixerDevice::ReleaseMixerSourceVoice(FMixerSourceVoice* InSourceVoice)
	{
		SourceVoices.Enqueue(InSourceVoice);
	}

	int32 FMixerDevice::GetNumSources() const
	{
		return Sources.Num();
	}

	IAudioLinkFactory* FMixerDevice::GetAudioLinkFactory() const
	{
		return AudioLinkFactory;
	}

	int32 FMixerDevice::GetNumActiveSources() const
	{
		return SourceManager->GetNumActiveSources();
	}

	void FMixerDevice::Get3DChannelMap(const int32 InSubmixNumChannels, const FWaveInstance* InWaveInstance, float EmitterAzimith, float NormalizedOmniRadius, Audio::FAlignedFloatBuffer& OutChannelMap)
	{
		// If we're center-channel only, then no need for spatial calculations, but need to build a channel map
		if (InWaveInstance->bCenterChannelOnly)
		{
			int32 NumOutputChannels = InSubmixNumChannels;
			const TArray<EAudioMixerChannel::Type>& ChannelArray = GetChannelArray();

			// If we are only spatializing to stereo output
			if (NumOutputChannels == 2)
			{
				// Equal volume in left + right channel with equal power panning
				static const float Pan = 1.0f / FMath::Sqrt(2.0f);
				OutChannelMap.Add(Pan);
				OutChannelMap.Add(Pan);
			}
			else
			{
				for (EAudioMixerChannel::Type Channel : ChannelArray)
				{
					float Pan = (Channel == EAudioMixerChannel::FrontCenter) ? 1.0f : 0.0f;
					OutChannelMap.Add(Pan);
				}
			}

			return;
		}

		float Azimuth = EmitterAzimith;

		const FChannelPositionInfo* PrevChannelInfo = nullptr;
		const FChannelPositionInfo* NextChannelInfo = nullptr;

		for (int32 i = 0; i < DeviceChannelAzimuthPositions.Num(); ++i)
		{
			const FChannelPositionInfo& ChannelPositionInfo = DeviceChannelAzimuthPositions[i];

			if (Azimuth <= ChannelPositionInfo.Azimuth)
			{
				NextChannelInfo = &DeviceChannelAzimuthPositions[i];

				int32 PrevIndex = i - 1;
				if (PrevIndex < 0)
				{
					PrevIndex = DeviceChannelAzimuthPositions.Num() - 1;
				}

				PrevChannelInfo = &DeviceChannelAzimuthPositions[PrevIndex];
				break;
			}
		}

		// If we didn't find anything, that means our azimuth position is at the top of the mapping
		if (PrevChannelInfo == nullptr)
		{
			PrevChannelInfo = &DeviceChannelAzimuthPositions[DeviceChannelAzimuthPositions.Num() - 1];
			NextChannelInfo = &DeviceChannelAzimuthPositions[0];
			AUDIO_MIXER_CHECK(PrevChannelInfo != NextChannelInfo);
		}

		float NextChannelAzimuth = NextChannelInfo->Azimuth;
		float PrevChannelAzimuth = PrevChannelInfo->Azimuth;

		if (NextChannelAzimuth < PrevChannelAzimuth)
		{
			NextChannelAzimuth += 360.0f;
		}

		if (Azimuth < PrevChannelAzimuth)
		{
			Azimuth += 360.0f;
		}

		AUDIO_MIXER_CHECK(NextChannelAzimuth > PrevChannelAzimuth);
		AUDIO_MIXER_CHECK(Azimuth > PrevChannelAzimuth);
		float Fraction = (Azimuth - PrevChannelAzimuth) / (NextChannelAzimuth - PrevChannelAzimuth);
		AUDIO_MIXER_CHECK(Fraction >= 0.0f && Fraction <= 1.0f);

		// Compute the panning values using equal-power panning law
		float PrevChannelPan; 
		float NextChannelPan;

		if (PanningMethod == EPanningMethod::EqualPower)
		{
			FMath::SinCos(&NextChannelPan, &PrevChannelPan, Fraction * 0.5f * PI);

			// Note that SinCos can return values slightly greater than 1.0 when very close to PI/2
			NextChannelPan = FMath::Clamp(NextChannelPan, 0.0f, 1.0f);
			PrevChannelPan = FMath::Clamp(PrevChannelPan, 0.0f, 1.0f);
		}
		else
		{
			NextChannelPan = Fraction;
			PrevChannelPan = 1.0f - Fraction;
		}

		float NormalizedOmniRadSquared = NormalizedOmniRadius * NormalizedOmniRadius;
		float OmniAmount = 0.0f;

		if (NormalizedOmniRadSquared > 1.0f)
		{
			OmniAmount = 1.0f - 1.0f / NormalizedOmniRadSquared;
		}

		// Build the output channel map based on the current platform device output channel array 

		int32 NumSpatialChannels = DeviceChannelAzimuthPositions.Num();
		if (DeviceChannelAzimuthPositions.Num() > 4)
		{
			NumSpatialChannels--;
		}
		float OmniPanFactor = 1.0f / NumSpatialChannels;

		float DefaultEffectivePan = !OmniAmount ? 0.0f : FMath::Lerp(0.0f, OmniPanFactor, OmniAmount);
		const TArray<EAudioMixerChannel::Type>& ChannelArray = GetChannelArray();

		for (EAudioMixerChannel::Type Channel : ChannelArray)
		{
			float EffectivePan = DefaultEffectivePan;

			// Check for manual channel mapping parameters (LFE and Front Center)
			if (Channel == EAudioMixerChannel::LowFrequency)
			{
				EffectivePan = InWaveInstance->LFEBleed;
			}
			else if (Channel == PrevChannelInfo->Channel)
			{
				EffectivePan = !OmniAmount ? PrevChannelPan : FMath::Lerp(PrevChannelPan, OmniPanFactor, OmniAmount);
			}
			else if (Channel == NextChannelInfo->Channel)
			{
				EffectivePan = !OmniAmount ? NextChannelPan : FMath::Lerp(NextChannelPan, OmniPanFactor, OmniAmount);
			}

			if (Channel == EAudioMixerChannel::FrontCenter)
			{
				EffectivePan = FMath::Max(InWaveInstance->VoiceCenterChannelVolume, EffectivePan);
			}

			AUDIO_MIXER_CHECK(EffectivePan >= 0.0f && EffectivePan <= 1.0f);
			OutChannelMap.Add(EffectivePan);
		}
	}

	const TArray<FTransform>* FMixerDevice::GetListenerTransforms()
	{
		return SourceManager->GetListenerTransforms();
	}

	void FMixerDevice::StartRecording(USoundSubmix* InSubmix, float ExpectedRecordingDuration)
	{
		if (!IsInAudioThread())
		{
			DECLARE_CYCLE_STAT(TEXT("FAudioThreadTask.PauseRecording"), STAT_StartRecording, STATGROUP_AudioThreadCommands);

			FAudioThread::RunCommandOnAudioThread([this, InSubmix, ExpectedRecordingDuration]()
			{
				CSV_SCOPED_TIMING_STAT(Audio, StartRecording);
				StartRecording(InSubmix, ExpectedRecordingDuration);
			}, GET_STATID(STAT_StartRecording));
			return;
		}

		// if we can find the submix here, record that submix. Otherwise, just record the master submix.
		FMixerSubmixPtr FoundSubmix = GetSubmixInstance(InSubmix).Pin();
		if (FoundSubmix.IsValid())
		{
			FoundSubmix->OnStartRecordingOutput(ExpectedRecordingDuration);
		}
		else
		{
			FMixerSubmixWeakPtr MasterSubmix = GetMasterSubmix();
			FMixerSubmixPtr MasterSubmixPtr = MasterSubmix.Pin();
			check(MasterSubmixPtr.IsValid());

			MasterSubmixPtr->OnStartRecordingOutput(ExpectedRecordingDuration);
		}
	}

	Audio::FAlignedFloatBuffer& FMixerDevice::StopRecording(USoundSubmix* InSubmix, float& OutNumChannels, float& OutSampleRate)
	{
		// if we can find the submix here, record that submix. Otherwise, just record the master submix.
		FMixerSubmixPtr FoundSubmix = GetSubmixInstance(InSubmix).Pin();
		if (FoundSubmix.IsValid())
		{
			return FoundSubmix->OnStopRecordingOutput(OutNumChannels, OutSampleRate);
		}
		else
		{
			FMixerSubmixPtr MasterSubmixPtr = GetMasterSubmix().Pin();
			check(MasterSubmixPtr.IsValid());

			return MasterSubmixPtr->OnStopRecordingOutput(OutNumChannels, OutSampleRate);
		}
	}

	void FMixerDevice::PauseRecording(USoundSubmix* InSubmix)
	{
		if (!IsInAudioThread())
		{
			DECLARE_CYCLE_STAT(TEXT("FAudioThreadTask.PauseRecording"), STAT_PauseRecording, STATGROUP_AudioThreadCommands);

			FAudioThread::RunCommandOnAudioThread([this, InSubmix]()
			{
				CSV_SCOPED_TIMING_STAT(Audio, PauseRecording);
				PauseRecording(InSubmix);
			}, GET_STATID(STAT_PauseRecording));
			return;
		}

		// if we can find the submix here, pause that submix. Otherwise, just pause the master submix.
		FMixerSubmixPtr FoundSubmix = GetSubmixInstance(InSubmix).Pin();
		if (FoundSubmix.IsValid())
		{
			FoundSubmix->PauseRecordingOutput();
		}
		else
		{
			FMixerSubmixWeakPtr MasterSubmix = GetMasterSubmix();
			FMixerSubmixPtr MasterSubmixPtr = MasterSubmix.Pin();
			check(MasterSubmixPtr.IsValid());

			MasterSubmixPtr->PauseRecordingOutput();
		}
	}

	void FMixerDevice::ResumeRecording(USoundSubmix* InSubmix)
	{
		if (!IsInAudioThread())
		{
			DECLARE_CYCLE_STAT(TEXT("FAudioThreadTask.ResumeRecording"), STAT_ResumeRecording, STATGROUP_AudioThreadCommands);

			FAudioThread::RunCommandOnAudioThread([this, InSubmix]()
			{
				CSV_SCOPED_TIMING_STAT(Audio, ResumeRecording);
				ResumeRecording(InSubmix);
			}, GET_STATID(STAT_ResumeRecording));
			return;
		}

		// if we can find the submix here, resume that submix. Otherwise, just resume the master submix.
		FMixerSubmixPtr FoundSubmix = GetSubmixInstance(InSubmix).Pin();
		if (FoundSubmix.IsValid())
		{
			FoundSubmix->ResumeRecordingOutput();
		}
		else
		{
			FMixerSubmixWeakPtr MasterSubmix = GetMasterSubmix();
			FMixerSubmixPtr MasterSubmixPtr = MasterSubmix.Pin();
			check(MasterSubmixPtr.IsValid());

			MasterSubmixPtr->ResumeRecordingOutput();
		}
	}

	void FMixerDevice::StartEnvelopeFollowing(USoundSubmix* InSubmix)
	{
		if (!IsInAudioThread())
		{
			DECLARE_CYCLE_STAT(TEXT("FAudioThreadTask.StartEnvelopeFollowing"), STAT_StartEnvelopeFollowing, STATGROUP_AudioThreadCommands);

			FAudioThread::RunCommandOnAudioThread([this, InSubmix]()
			{
				CSV_SCOPED_TIMING_STAT(Audio, StartEnvelopeFollowing);
				StartEnvelopeFollowing(InSubmix);
			}, GET_STATID(STAT_StartEnvelopeFollowing));
			return;
		}

		// if we can find the submix here, record that submix. Otherwise, just record the master submix.
		FMixerSubmixPtr FoundSubmix = GetSubmixInstance(InSubmix).Pin();
		if (FoundSubmix.IsValid())
		{
			FoundSubmix->StartEnvelopeFollowing(InSubmix->EnvelopeFollowerAttackTime, InSubmix->EnvelopeFollowerReleaseTime);
		}
		else
		{
			FMixerSubmixWeakPtr MasterSubmix = GetMasterSubmix();
			FMixerSubmixPtr MasterSubmixPtr = MasterSubmix.Pin();
			check(MasterSubmixPtr.IsValid());

			MasterSubmixPtr->StartEnvelopeFollowing(InSubmix->EnvelopeFollowerAttackTime, InSubmix->EnvelopeFollowerReleaseTime);
		}

		DelegateBoundSubmixes.AddUnique(InSubmix);
	}

	void FMixerDevice::StopEnvelopeFollowing(USoundSubmix* InSubmix)
	{
		if (!IsInAudioThread())
		{
			DECLARE_CYCLE_STAT(TEXT("FAudioThreadTask.StopEnvelopeFollowing"), STAT_StopEnvelopeFollowing, STATGROUP_AudioThreadCommands);

			FAudioThread::RunCommandOnAudioThread([this, InSubmix]()
			{
				CSV_SCOPED_TIMING_STAT(Audio, StopEnvelopeFollowing);
				StopEnvelopeFollowing(InSubmix);
			}, GET_STATID(STAT_StopEnvelopeFollowing));
			return;
		}

		// if we can find the submix here, record that submix. Otherwise, just record the master submix.
		FMixerSubmixPtr FoundSubmix = GetSubmixInstance(InSubmix).Pin();
		if (FoundSubmix.IsValid())
		{
			FoundSubmix->StopEnvelopeFollowing();
		}
		else
		{
			FMixerSubmixWeakPtr MasterSubmix = GetMasterSubmix();
			FMixerSubmixPtr MasterSubmixPtr = MasterSubmix.Pin();
			check(MasterSubmixPtr.IsValid());

			MasterSubmixPtr->StopEnvelopeFollowing();
		}

		DelegateBoundSubmixes.RemoveSingleSwap(InSubmix);
	}

	void FMixerDevice::AddEnvelopeFollowerDelegate(USoundSubmix* InSubmix, const FOnSubmixEnvelopeBP& OnSubmixEnvelopeBP)
	{
		if (!IsInAudioThread())
		{
			DECLARE_CYCLE_STAT(TEXT("FAudioThreadTask.AddEnvelopeFollowerDelegate"), STAT_AddEnvelopeFollowerDelegate, STATGROUP_AudioThreadCommands);

			FAudioThread::RunCommandOnAudioThread([this, InSubmix, OnSubmixEnvelopeBP]()
			{
				CSV_SCOPED_TIMING_STAT(Audio, AddEnvelopeFollowerDelegate);
				AddEnvelopeFollowerDelegate(InSubmix, OnSubmixEnvelopeBP);
			}, GET_STATID(STAT_AddEnvelopeFollowerDelegate));
			return;
		}

		// if we can find the submix here, record that submix. Otherwise, just record the master submix.
		FMixerSubmixPtr FoundSubmix = GetSubmixInstance(InSubmix).Pin();
		if (FoundSubmix.IsValid())
		{
			FoundSubmix->AddEnvelopeFollowerDelegate(OnSubmixEnvelopeBP);
		}
		else
		{
			FMixerSubmixWeakPtr MasterSubmix = GetMasterSubmix();
			FMixerSubmixPtr MasterSubmixPtr = MasterSubmix.Pin();
			check(MasterSubmixPtr.IsValid());

			MasterSubmixPtr->AddEnvelopeFollowerDelegate(OnSubmixEnvelopeBP);
		}
	}


	void FMixerDevice::StartSpectrumAnalysis(USoundSubmix* InSubmix, const FSoundSpectrumAnalyzerSettings& InSettings)
	{
		if (!IsInAudioThread())
		{
			DECLARE_CYCLE_STAT(TEXT("FAudioThreadTask.StartSpectrumAnalysis"), STAT_StartSpectrumAnalysis, STATGROUP_AudioThreadCommands);

			FAudioThread::RunCommandOnAudioThread([this, InSubmix, InSettings]()
			{
				CSV_SCOPED_TIMING_STAT(Audio, StartSpectrumAnalysis);
				StartSpectrumAnalysis(InSubmix, InSettings);
			}, GET_STATID(STAT_StartSpectrumAnalysis));
			return;
		}

		FMixerSubmixPtr FoundSubmix = GetSubmixInstance(InSubmix).Pin();
		if (FoundSubmix.IsValid())
		{
			FoundSubmix->StartSpectrumAnalysis(InSettings);
		}
		else
		{
			FMixerSubmixWeakPtr MasterSubmix = GetMasterSubmix();
			FMixerSubmixPtr MasterSubmixPtr = MasterSubmix.Pin();
			check(MasterSubmixPtr.IsValid());

			MasterSubmixPtr->StartSpectrumAnalysis(InSettings);
		}

		DelegateBoundSubmixes.AddUnique(InSubmix);
	}

	void FMixerDevice::StopSpectrumAnalysis(USoundSubmix* InSubmix)
	{
		if (!IsInAudioThread())
		{
			DECLARE_CYCLE_STAT(TEXT("FAudioThreadTask.StopSpectrumAnalysis"), STAT_StopSpectrumAnalysis, STATGROUP_AudioThreadCommands);

			FAudioThread::RunCommandOnAudioThread([this, InSubmix]()
			{
				CSV_SCOPED_TIMING_STAT(Audio, StopSpectrumAnalysis);
				StopSpectrumAnalysis(InSubmix);
			}, GET_STATID(STAT_StopSpectrumAnalysis));
			return;
		}

		FMixerSubmixPtr FoundSubmix = GetSubmixInstance(InSubmix).Pin();
		if (FoundSubmix.IsValid())
		{
			FoundSubmix->StopSpectrumAnalysis();
		}
		else
		{
			FMixerSubmixWeakPtr MasterSubmix = GetMasterSubmix();
			FMixerSubmixPtr MasterSubmixPtr = MasterSubmix.Pin();
			check(MasterSubmixPtr.IsValid());

			MasterSubmixPtr->StopSpectrumAnalysis();
		}

		DelegateBoundSubmixes.RemoveSingleSwap(InSubmix);

	}

	void FMixerDevice::GetMagnitudesForFrequencies(USoundSubmix* InSubmix, const TArray<float>& InFrequencies, TArray<float>& OutMagnitudes)
	{
		FMixerSubmixPtr FoundSubmix = GetSubmixInstance(InSubmix).Pin();
		if (FoundSubmix.IsValid())
		{
			FoundSubmix->GetMagnitudeForFrequencies(InFrequencies, OutMagnitudes);
		}
		else
		{
			FMixerSubmixWeakPtr MasterSubmix = GetMasterSubmix();
			FMixerSubmixPtr MasterSubmixPtr = MasterSubmix.Pin();
			check(MasterSubmixPtr.IsValid());

			MasterSubmixPtr->GetMagnitudeForFrequencies(InFrequencies, OutMagnitudes);
		}
	}

	void FMixerDevice::GetPhasesForFrequencies(USoundSubmix* InSubmix, const TArray<float>& InFrequencies, TArray<float>& OutPhases)
	{
		FMixerSubmixPtr FoundSubmix = GetSubmixInstance(InSubmix).Pin();
		if (FoundSubmix.IsValid())
		{
			FoundSubmix->GetPhaseForFrequencies(InFrequencies, OutPhases);
		}
		else
		{
			FMixerSubmixWeakPtr MasterSubmix = GetMasterSubmix();
			FMixerSubmixPtr MasterSubmixPtr = MasterSubmix.Pin();
			check(MasterSubmixPtr.IsValid());

			MasterSubmixPtr->GetPhaseForFrequencies(InFrequencies, OutPhases);
		}
	}

	void FMixerDevice::AddSpectralAnalysisDelegate(USoundSubmix* InSubmix, const FSoundSpectrumAnalyzerDelegateSettings& InDelegateSettings, const FOnSubmixSpectralAnalysisBP& OnSubmixSpectralAnalysisBP)
	{

		if (!IsInAudioThread())
		{
			DECLARE_CYCLE_STAT(TEXT("FAudioThreadTask.AddSpectralAnalysisDelegate"), STAT_AddSpectralAnalysisDelegate, STATGROUP_AudioThreadCommands);

			FAudioThread::RunCommandOnAudioThread([this, InSubmix, InDelegateSettings, OnSubmixSpectralAnalysisBP]()
			{
				CSV_SCOPED_TIMING_STAT(Audio, AddSpectralAnalysisDelegate);
				AddSpectralAnalysisDelegate(InSubmix, InDelegateSettings, OnSubmixSpectralAnalysisBP);
			}, GET_STATID(STAT_AddSpectralAnalysisDelegate));
			return;
		}

		// get submix if it is available.
		FMixerSubmixPtr FoundSubmix = GetSubmixInstance(InSubmix).Pin();

		if (!FoundSubmix.IsValid())
		{
			// If can't find the submix isntance, use master submix.
			FMixerSubmixWeakPtr MasterSubmix = GetMasterSubmix();
			FoundSubmix = MasterSubmix.Pin();
		}

		if (ensure(FoundSubmix.IsValid()))
		{
			FoundSubmix->AddSpectralAnalysisDelegate(InDelegateSettings, OnSubmixSpectralAnalysisBP);
		}
	}

	void FMixerDevice::RemoveSpectralAnalysisDelegate(USoundSubmix* InSubmix, const FOnSubmixSpectralAnalysisBP& InDelegate)
	{
		if (!IsInAudioThread())
		{
			DECLARE_CYCLE_STAT(TEXT("FAudioThreadTask.RemoveSpectralAnalysisDelegate"), STAT_RemoveSpectralAnalysisDelegate, STATGROUP_AudioThreadCommands);

			FAudioThread::RunCommandOnAudioThread([this, InSubmix, InDelegate]()
			{
				CSV_SCOPED_TIMING_STAT(Audio, RemoveSpectralAnalysisDelegate);
				RemoveSpectralAnalysisDelegate(InSubmix, InDelegate);
			}, GET_STATID(STAT_RemoveSpectralAnalysisDelegate));
			return;
		}

		// get submix if it is available.
		FMixerSubmixPtr FoundSubmix = GetSubmixInstance(InSubmix).Pin();

		if (!FoundSubmix.IsValid())
		{
			// If can't find the submix isntance, use master submix.
			FMixerSubmixWeakPtr MasterSubmix = GetMasterSubmix();
			FoundSubmix = MasterSubmix.Pin();
		}

		if (ensure(FoundSubmix.IsValid()))
		{
			FoundSubmix->RemoveSpectralAnalysisDelegate(InDelegate);
		}
	}

	void FMixerDevice::RegisterSubmixBufferListener(ISubmixBufferListener* InSubmixBufferListener, USoundSubmix* InSubmix)
	{
		DECLARE_CYCLE_STAT(TEXT("FAudioThreadTask.RegisterSubmixBufferListener"), STAT_RegisterSubmixBufferListener, STATGROUP_AudioThreadCommands);

		const bool bUseMaster = InSubmix == nullptr;
		const TWeakObjectPtr<USoundSubmix> SubmixPtr(InSubmix);

		auto RegisterLambda = [this, InSubmixBufferListener, bUseMaster, SubmixPtr]()
		{
			CSV_SCOPED_TIMING_STAT(Audio, RegisterSubmixBufferListener);

			FMixerSubmixPtr FoundSubmix = bUseMaster
				? GetMasterSubmix().Pin()
				: GetSubmixInstance(SubmixPtr.Get()).Pin();

			// Attempt to register submix if instance not found and is not master (i.e. default) submix
			if (!bUseMaster && !FoundSubmix.IsValid() && SubmixPtr.IsValid())
			{
				RegisterSoundSubmix(SubmixPtr.Get(), true /* bInit */);
				FoundSubmix = GetSubmixInstance(SubmixPtr.Get()).Pin();
			}

			if (FoundSubmix.IsValid())
			{
				FoundSubmix->RegisterBufferListener(InSubmixBufferListener);
			}
			else
			{
				UE_LOG(LogAudioMixer, Warning, TEXT("Submix buffer listener not registered. Submix not loaded."));
			}
		};

		FAudioThread::RunCommandOnAudioThread(MoveTemp(RegisterLambda));
	}

	void FMixerDevice::UnregisterSubmixBufferListener(ISubmixBufferListener* InSubmixBufferListener, USoundSubmix* InSubmix)
	{
		DECLARE_CYCLE_STAT(TEXT("FAudioThreadTask.UnregisterSubmixBufferListener"), STAT_UnregisterSubmixBufferListener, STATGROUP_AudioThreadCommands);

		const bool bUseMaster = InSubmix == nullptr;
		const TWeakObjectPtr<USoundSubmix> SubmixPtr(InSubmix);

		auto UnregisterLambda = [this, InSubmixBufferListener, bUseMaster, SubmixPtr]()
		{
			CSV_SCOPED_TIMING_STAT(Audio, UnregisterSubmixBufferListener);

			FMixerSubmixPtr FoundSubmix = bUseMaster
				? GetMasterSubmix().Pin()
				: GetSubmixInstance(SubmixPtr.Get()).Pin();

			if (FoundSubmix.IsValid())
			{
				FoundSubmix->UnregisterBufferListener(InSubmixBufferListener);
			}
			else
			{
				UE_LOG(LogAudioMixer, Display, TEXT("Submix buffer listener not unregistered. Submix not loaded."));
			}
		};

		FAudioThread::RunCommandOnAudioThread(MoveTemp(UnregisterLambda));
	}

	void FMixerDevice::FlushExtended(UWorld* WorldToFlush, bool bClearActivatedReverb)
	{
		QuantizedEventClockManager.Flush();
	}

	void FMixerDevice::StartAudioBus(uint32 InAudioBusId, int32 InNumChannels, bool bInIsAutomatic)
	{
		if (IsInGameThread())
		{
			if (ActiveAudioBuses_GameThread.Contains(InAudioBusId))
			{
				return;
			}

			FActiveBusData BusData;
			BusData.BusId = InAudioBusId;
			BusData.NumChannels = InNumChannels;
			BusData.bIsAutomatic = bInIsAutomatic;

			ActiveAudioBuses_GameThread.Add(InAudioBusId, BusData);

			FAudioThread::RunCommandOnAudioThread([this, InAudioBusId, InNumChannels, bInIsAutomatic]()
			{
				SourceManager->StartAudioBus(InAudioBusId, InNumChannels, bInIsAutomatic);
			});
		}
		else
		{
			// If we're not the game thread, this needs to be on the game thread, so queue up a command to execute it on the game thread
			GameThreadMPSCCommand([this, InAudioBusId, InNumChannels, bInIsAutomatic]
			{
				StartAudioBus(InAudioBusId, InNumChannels, bInIsAutomatic);	
			});
		}
	}

	void FMixerDevice::StopAudioBus(uint32 InAudioBusId)
	{
		if (IsInGameThread())
		{
			if (!ActiveAudioBuses_GameThread.Contains(InAudioBusId))
			{
				return;
			}

			ActiveAudioBuses_GameThread.Remove(InAudioBusId);

			FAudioThread::RunCommandOnAudioThread([this, InAudioBusId]()
			{
				SourceManager->StopAudioBus(InAudioBusId);
			});
		}
		else
		{
			// If we're not the game thread, this needs to be on the game thread, so queue up a command to execute it on the game thread
			GameThreadMPSCCommand([this, InAudioBusId]
			{
				StopAudioBus(InAudioBusId);	
			});
		}
	}

	bool FMixerDevice::IsAudioBusActive(uint32 InAudioBusId) const
	{
		if (IsInGameThread())
		{
			return ActiveAudioBuses_GameThread.Contains(InAudioBusId);
		}

		check(IsInAudioThread());
		return SourceManager->IsAudioBusActive(InAudioBusId);
	}


	FPatchOutputStrongPtr FMixerDevice::AddPatchForAudioBus(uint32 InAudioBusId, float InPatchGain)
	{
		// This function is supporting adding audio bus patches from multiple threads (AT, ART, GT, and tasks) and is currently
		// depending on a number of places where data lives, which accounts for the complexity here.
		// The key idea here is to create and return a strong patch output ptr at roughly the size we expect to need then 
		// pass the strong ptr down to the audio render thread that then is registered to the audio bus to start feeding audio to.
		// This code needs a clean up to refactor everything into a true MPSC model, along with an MPSC refactor of the source manager
		// and our command queues. Once we do that we can remove the code which branches based on the thread the request is coming from. 

		if (IsInGameThread())
		{
			if (ActiveAudioBuses_GameThread.Find(InAudioBusId))
			{
				const int32 NumOutputFrames = SourceManager->GetNumOutputFrames();
				FPatchOutputStrongPtr StrongOutputPtr = MakeShareable(new FPatchOutput(2 * NumOutputFrames, InPatchGain));
				FAudioThread::RunCommandOnAudioThread([this, StrongOutputPtr, InAudioBusId]() mutable
				{
					SourceManager->AddPatchOutputForAudioBus_AudioThread(InAudioBusId, StrongOutputPtr);
				});
				return StrongOutputPtr;
			}
			UE_LOG(LogAudioMixer, Warning, TEXT("Unable to add a patch output for audio bus because audio bus id '%d' is not active."), InAudioBusId);
			return nullptr;
		}
		else if (IsInAudioThread())
		{
			int32 NumOutputFrames = SourceManager->GetNumOutputFrames();
			FPatchOutputStrongPtr StrongOutputPtr = MakeShareable(new FPatchOutput(2 * NumOutputFrames, InPatchGain));

			SourceManager->AddPatchOutputForAudioBus_AudioThread(InAudioBusId, StrongOutputPtr);
			return StrongOutputPtr;
		}
		else if (IsAudioRenderingThread())
		{
			check(SourceManager);

			const int32 NumChannels = SourceManager->GetAudioBusNumChannels(InAudioBusId);
			if (NumChannels > 0)
			{
				const int32 NumOutputFrames = SourceManager->GetNumOutputFrames();
				FPatchOutputStrongPtr StrongOutputPtr = MakeShareable(new FPatchOutput(NumOutputFrames * NumChannels, InPatchGain));
				SourceManager->AddPatchOutputForAudioBus(InAudioBusId, StrongOutputPtr);
				return StrongOutputPtr;
			}

			return nullptr;
		}
		else
		{
			// Need to make a strong output patch even if this is not going to ever write to it since the bus may not be running
			const int32 NumOutputFrames = SourceManager->GetNumOutputFrames();
			FPatchOutputStrongPtr StrongOutputPtr = MakeShareable(new FPatchOutput(3 * NumOutputFrames, InPatchGain));

			GameThreadMPSCCommand([this, StrongOutputPtr, InAudioBusId]
			{
				if (ActiveAudioBuses_GameThread.Find(InAudioBusId))
				{
					FAudioThread::RunCommandOnAudioThread([this, InAudioBusId, StrongOutputPtr]() mutable
					{
						SourceManager->AddPatchOutputForAudioBus_AudioThread(InAudioBusId, StrongOutputPtr);
					});
				}
				else
				{
					UE_LOG(LogAudioMixer, Warning, TEXT("Unable to add a patch output for audio bus because audio bus id '%d' is not active."), InAudioBusId);
				}
			});
			return StrongOutputPtr;
		}
	}

	FPatchOutputStrongPtr FMixerDevice::AddPatchForAudioBus_GameThread(uint32 InAudioBusId, float InPatchGain)
	{
		FPatchOutputStrongPtr StrongOutputPtr;
		
		if (IsInGameThread())
		{
			FActiveBusData* BusData = ActiveAudioBuses_GameThread.Find(InAudioBusId);
			if (BusData)
			{
				int32 NumOutputFrames = SourceManager->GetNumOutputFrames();
				int32 BusNumChannels = BusData->NumChannels;
				StrongOutputPtr = MakeShareable(new FPatchOutput(NumOutputFrames * BusData->NumChannels, InPatchGain));

				FAudioThread::RunCommandOnAudioThread([this, InAudioBusId, StrongOutputPtr]() mutable
				{
					SourceManager->AddPatchOutputForAudioBus_AudioThread(InAudioBusId, StrongOutputPtr);
				});
			}
			else
			{
				UE_LOG(LogAudioMixer, Warning, TEXT("Unable to add a patch output for audio bus because audio bus id '%d' is not active."), InAudioBusId);
			}
		}
		else
		{
			UE_LOG(LogAudioMixer, Warning, TEXT("AddPatchForAudioBus can only be called from the game thread."));
		}
		return StrongOutputPtr;
	}

	Audio::FPatchOutputStrongPtr FMixerDevice::AddPatchForSubmix(uint32 InObjectId, float InPatchGain)
	{
		if (!ensure(IsAudioRenderingThread()))
		{
			return nullptr;
		}

		FMixerSubmixPtr SubmixPtr = FindSubmixInstanceByObjectId(InObjectId);
		if (SubmixPtr.IsValid())
		{
			return SubmixPtr->AddPatch(InPatchGain);
		}

		return nullptr;
	}

	int32 FMixerDevice::GetDeviceSampleRate() const
	{
		return SampleRate;
	}

	int32 FMixerDevice::GetDeviceOutputChannels() const
	{
		return PlatformInfo.NumChannels;
	}

	FMixerSourceManager* FMixerDevice::GetSourceManager()
	{
		return SourceManager.Get();
	}

	bool FMixerDevice::IsMainAudioDevice() const
	{
		bool bIsMain = (this == FAudioDeviceManager::Get()->GetMainAudioDeviceRaw());
		return bIsMain;
	}

	void FMixerDevice::WhiteNoiseTest(FAlignedFloatBuffer& Output)
	{
		const int32 NumFrames = OpenStreamParams.NumFrames;
		const int32 NumChannels = PlatformInfo.NumChannels;

		static FWhiteNoise WhiteNoise;

		for (int32 FrameIndex = 0; FrameIndex < NumFrames; ++FrameIndex)
		{
			for (int32 ChannelIndex = 0; ChannelIndex < NumChannels; ++ChannelIndex)
			{
				int32 Index = FrameIndex * NumChannels + ChannelIndex;
				Output[Index] += WhiteNoise.Generate(DebugGeneratorAmpCVar, 0.f);
			}
		}
	}

	void FMixerDevice::SineOscTest(FAlignedFloatBuffer& Output)
	{
		const int32 NumFrames = OpenStreamParams.NumFrames;
		const int32 NumChannels = PlatformInfo.NumChannels;

		check(NumChannels > 0);

		// Constrain user setting if channel index not supported
		const int32 ChannelIndex = FMath::Clamp(DebugGeneratorChannelCVar, 0, NumChannels - 1);

		static FSineOsc SineOscLeft(PlatformInfo.SampleRate, DebugGeneratorFreqCVar, DebugGeneratorAmpCVar);
		static FSineOsc SineOscRight(PlatformInfo.SampleRate, DebugGeneratorFreqCVar / 2.0f, DebugGeneratorAmpCVar);

		SineOscLeft.SetFrequency(DebugGeneratorFreqCVar);
		SineOscLeft.SetScale(DebugGeneratorAmpCVar);

		if (!DebugGeneratorEnableCVar)
		{
			SineOscRight.SetFrequency(DebugGeneratorFreqCVar / 2.0f);
			SineOscRight.SetScale(DebugGeneratorAmpCVar);
		}

		for (int32 FrameIndex = 0; FrameIndex < NumFrames; ++FrameIndex)
		{
			int32 Index = FrameIndex * NumChannels;

			Output[Index + ChannelIndex] += SineOscLeft.ProcessAudio();

			// Using au. commands for debug only supports discrete channel
			if (!DebugGeneratorEnableCVar)
			{
				if (NumChannels > 1 && DebugGeneratorChannelCVar == 0)
				{
					Output[Index + 1] += SineOscRight.ProcessAudio();
				}
			}
		}
	}

	void FMixerDevice::CreateSynchronizedAudioTaskQueue(AudioTaskQueueId QueueId)
	{
		Audio::CreateSynchronizedAudioTaskQueue(QueueId);
	}

	void FMixerDevice::DestroySynchronizedAudioTaskQueue(AudioTaskQueueId QueueId, bool RunCurrentQueue)
	{
		Audio::DestroySynchronizedAudioTaskQueue(QueueId, RunCurrentQueue);
	}

	int FMixerDevice::KickQueuedTasks(AudioTaskQueueId QueueId)
	{
		return Audio::KickQueuedTasks(QueueId);
	}

}<|MERGE_RESOLUTION|>--- conflicted
+++ resolved
@@ -680,25 +680,8 @@
 
 	FName FMixerDevice::GetRuntimeFormat(const USoundWave* InSoundWave) const
 	{
-<<<<<<< HEAD
-		FName RuntimeFormat = Audio::ToName(InSoundWave->GetSoundAssetCompressionType());
-
-		// If not specified, the default platform codec is BINK.
-		if (RuntimeFormat == Audio::NAME_PLATFORM_SPECIFIC)
-		{
-			RuntimeFormat = AudioMixerPlatform->GetRuntimeFormat(InSoundWave);
-			if (RuntimeFormat.IsNone())
-			{
-				// TODO: make this an override per platform for "default" platform-specific codec
-				RuntimeFormat = Audio::NAME_BINKA;
-			}
-		}
-		return RuntimeFormat;
-	}
-=======
 		return InSoundWave->GetRuntimeFormat();
     }
->>>>>>> d731a049
 
 	bool FMixerDevice::HasCompressedAudioInfoClass(USoundWave* InSoundWave)
 	{
@@ -730,20 +713,12 @@
 
 	ICompressedAudioInfo* FMixerDevice::CreateCompressedAudioInfo(const USoundWave* InSoundWave) const
 	{
-<<<<<<< HEAD
-		return AudioMixerPlatform->CreateCompressedAudioInfo(GetRuntimeFormat(InSoundWave));
-=======
 		return CreateAudioInfo(GetRuntimeFormat(InSoundWave));
->>>>>>> d731a049
 	}
 
 	class ICompressedAudioInfo* FMixerDevice::CreateCompressedAudioInfo(const FSoundWaveProxyPtr& InSoundWaveProxy) const
 	{
-<<<<<<< HEAD
-		return AudioMixerPlatform->CreateCompressedAudioInfo(InSoundWaveProxy->GetRuntimeFormat());
-=======
 		return CreateAudioInfo(InSoundWaveProxy->GetRuntimeFormat());
->>>>>>> d731a049
 	}
 
 	bool FMixerDevice::ValidateAPICall(const TCHAR* Function, uint32 ErrorCode)
@@ -1487,11 +1462,7 @@
 		}
 	}
 
-<<<<<<< HEAD
-	void FMixerDevice::UpdateSubmixModulationSettings(USoundSubmix* InSoundSubmix, USoundModulatorBase* InOutputModulation, USoundModulatorBase* InWetLevelModulation, USoundModulatorBase* InDryLevelModulation)
-=======
 	void FMixerDevice::UpdateSubmixModulationSettings(USoundSubmix* InSoundSubmix, const TSet<TObjectPtr<USoundModulatorBase>>& InOutputModulation, const TSet<TObjectPtr<USoundModulatorBase>>& InWetLevelModulation, const TSet<TObjectPtr<USoundModulatorBase>>& InDryLevelModulation)
->>>>>>> d731a049
 	{
 		if (!IsInAudioThread())
 		{
