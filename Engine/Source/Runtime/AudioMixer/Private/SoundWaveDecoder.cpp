--- conflicted
+++ resolved
@@ -63,9 +63,6 @@
 		bool bIsValid = false;
 		{
 			FScopeLock Lock(&MixerSourceBufferCritSec);
-<<<<<<< HEAD
-			MixerSourceBuffer = FMixerSourceBuffer::Create(InSampleRate, *MixerBuffer, *SoundWave, LoopingMode, bIsSeeking, bForceSyncDecode);
-=======
 
 			FMixerSourceBufferInitArgs Args;
 			Args.AudioDeviceID = AudioDeviceID;
@@ -77,7 +74,6 @@
 			Args.bForceSyncDecode = bForceSyncDecode;
 			MixerSourceBuffer = FMixerSourceBuffer::Create(Args);
 
->>>>>>> 6bbb88c8
 			bIsValid = MixerSourceBuffer.IsValid();
 		}
 
