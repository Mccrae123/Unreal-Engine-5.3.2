--- conflicted
+++ resolved
@@ -77,11 +77,7 @@
 	LLM_SCOPE(ELLMTag::AudioMixer);
 
 	check(InData.NumChannels == 2);
-<<<<<<< HEAD
-	if (OutData.NumChannels < 2 || !bIsEnabled) 
-=======
  	if (OutData.NumChannels < 2 || !bIsEnabled) 
->>>>>>> cf6d231e
 	{
 		// Not supported
 		return;
