// Copyright Epic Games, Inc. All Rights Reserved.

#include "SubmixEffects/AudioMixerSubmixEffectDynamicsProcessor.h"

#include "AudioBusSubsystem.h"
#include "AudioDeviceManager.h"
#include "AudioMixerDevice.h"
#include "AudioMixerSubmix.h"
#include "ProfilingDebugging/CsvProfiler.h"

#include UE_INLINE_GENERATED_CPP_BY_NAME(AudioMixerSubmixEffectDynamicsProcessor)

// Link to "Audio" profiling category
CSV_DECLARE_CATEGORY_MODULE_EXTERN(AUDIOMIXERCORE_API, Audio);

DEFINE_STAT(STAT_AudioMixerSubmixDynamics);

static int32 bBypassSubmixDynamicsProcessor = 0;
FAutoConsoleVariableRef CVarBypassDynamicsProcessor(
	TEXT("au.Submix.Effects.DynamicsProcessor.Bypass"),
	bBypassSubmixDynamicsProcessor,
	TEXT("If non-zero, bypasses all submix dynamics processors currently active.\n"),
	ECVF_Default);

FSubmixEffectDynamicsProcessor::FSubmixEffectDynamicsProcessor()
{
	DeviceCreatedHandle = FAudioDeviceManagerDelegates::OnAudioDeviceCreated.AddRaw(this, &FSubmixEffectDynamicsProcessor::OnDeviceCreated);
	DeviceDestroyedHandle = FAudioDeviceManagerDelegates::OnAudioDeviceDestroyed.AddRaw(this, &FSubmixEffectDynamicsProcessor::OnDeviceDestroyed);
}

FSubmixEffectDynamicsProcessor::~FSubmixEffectDynamicsProcessor()
{
	ResetKey();

	FAudioDeviceManagerDelegates::OnAudioDeviceCreated.Remove(DeviceCreatedHandle);
	FAudioDeviceManagerDelegates::OnAudioDeviceDestroyed.Remove(DeviceDestroyedHandle);
}

Audio::FDeviceId FSubmixEffectDynamicsProcessor::GetDeviceId() const
{
	return DeviceId;
}

void FSubmixEffectDynamicsProcessor::Init(const FSoundEffectSubmixInitData& InitData)
{
	static const int32 ProcessorScratchNumChannels = 8;

	DynamicsProcessor.Init(InitData.SampleRate, ProcessorScratchNumChannels);

	AudioKeyFrame.Reset();
	AudioKeyFrame.AddZeroed(ProcessorScratchNumChannels);

	AudioInputFrame.Reset();
	AudioInputFrame.AddZeroed(ProcessorScratchNumChannels);

	DeviceId = InitData.DeviceID;

	if (USubmixEffectDynamicsProcessorPreset* ProcPreset = Cast<USubmixEffectDynamicsProcessorPreset>(Preset.Get()))
	{
		switch (ProcPreset->Settings.KeySource)
		{
			case ESubmixEffectDynamicsKeySource::AudioBus:
			{
				if (UAudioBus* AudioBus = ProcPreset->Settings.ExternalAudioBus)
				{
					KeySource.Update(ESubmixEffectDynamicsKeySource::AudioBus, AudioBus->GetUniqueID(), static_cast<int32>(AudioBus->AudioBusChannels) + 1);
				}
			}
			break;

			case ESubmixEffectDynamicsKeySource::Submix:
			{
				if (USoundSubmix* Submix = ProcPreset->Settings.ExternalSubmix)
				{
					KeySource.Update(ESubmixEffectDynamicsKeySource::Submix, Submix->GetUniqueID());
				}
			}
			break;

			default:
			{
				// KeySource is this effect's submix/input, so do nothing
			}
			break;
		}
	}
}

void FSubmixEffectDynamicsProcessor::ResetKey()
{
	KeySource.Reset();
}

void FSubmixEffectDynamicsProcessor::OnPresetChanged()
{
	GET_EFFECT_SETTINGS(SubmixEffectDynamicsProcessor);

	bBypass = Settings.bBypass;

	switch (Settings.DynamicsProcessorType)
	{
	default:
	case ESubmixEffectDynamicsProcessorType::Compressor:
		DynamicsProcessor.SetProcessingMode(Audio::EDynamicsProcessingMode::Compressor);
		break;

	case ESubmixEffectDynamicsProcessorType::Limiter:
		DynamicsProcessor.SetProcessingMode(Audio::EDynamicsProcessingMode::Limiter);
		break;

	case ESubmixEffectDynamicsProcessorType::Expander:
		DynamicsProcessor.SetProcessingMode(Audio::EDynamicsProcessingMode::Expander);
		break;

	case ESubmixEffectDynamicsProcessorType::Gate:
		DynamicsProcessor.SetProcessingMode(Audio::EDynamicsProcessingMode::Gate);
		break;

	case ESubmixEffectDynamicsProcessorType::UpwardsCompressor:
		DynamicsProcessor.SetProcessingMode(Audio::EDynamicsProcessingMode::UpwardsCompressor);
		break;
	}

	switch (Settings.PeakMode)
	{
	default:
	case ESubmixEffectDynamicsPeakMode::MeanSquared:
		DynamicsProcessor.SetPeakMode(Audio::EPeakMode::MeanSquared);
		break;

	case ESubmixEffectDynamicsPeakMode::RootMeanSquared:
		DynamicsProcessor.SetPeakMode(Audio::EPeakMode::RootMeanSquared);
		break;

	case ESubmixEffectDynamicsPeakMode::Peak:
		DynamicsProcessor.SetPeakMode(Audio::EPeakMode::Peak);
		break;
	}

	DynamicsProcessor.SetLookaheadMsec(Settings.LookAheadMsec);
	DynamicsProcessor.SetAttackTime(Settings.AttackTimeMsec);
	DynamicsProcessor.SetReleaseTime(Settings.ReleaseTimeMsec);
	DynamicsProcessor.SetThreshold(Settings.ThresholdDb);
	DynamicsProcessor.SetRatio(Settings.Ratio);
	DynamicsProcessor.SetKneeBandwidth(Settings.KneeBandwidthDb);
	DynamicsProcessor.SetInputGain(Settings.InputGainDb);
	DynamicsProcessor.SetOutputGain(Settings.OutputGainDb);
	DynamicsProcessor.SetAnalogMode(Settings.bAnalogMode);

	DynamicsProcessor.SetKeyAudition(Settings.bKeyAudition);
	DynamicsProcessor.SetKeyGain(Settings.KeyGainDb);
	DynamicsProcessor.SetKeyHighshelfCutoffFrequency(Settings.KeyHighshelf.Cutoff);
	DynamicsProcessor.SetKeyHighshelfEnabled(Settings.KeyHighshelf.bEnabled);
	DynamicsProcessor.SetKeyHighshelfGain(Settings.KeyHighshelf.GainDb);
	DynamicsProcessor.SetKeyLowshelfCutoffFrequency(Settings.KeyLowshelf.Cutoff);
	DynamicsProcessor.SetKeyLowshelfEnabled(Settings.KeyLowshelf.bEnabled);
	DynamicsProcessor.SetKeyLowshelfGain(Settings.KeyLowshelf.GainDb);

	static_assert(static_cast<int32>(ESubmixEffectDynamicsChannelLinkMode::Count) == static_cast<int32>(Audio::EDynamicsProcessorChannelLinkMode::Count), "Enumerations must match");
	DynamicsProcessor.SetChannelLinkMode(static_cast<Audio::EDynamicsProcessorChannelLinkMode>(Settings.LinkMode));

	UpdateKeyFromSettings(Settings);
}

Audio::FMixerDevice* FSubmixEffectDynamicsProcessor::GetMixerDevice()
{
	if (FAudioDeviceManager* DeviceManager = FAudioDeviceManager::Get())
	{
		return static_cast<Audio::FMixerDevice*>(DeviceManager->GetAudioDeviceRaw(DeviceId));
	}

	return nullptr;
}

bool FSubmixEffectDynamicsProcessor::UpdateKeySourcePatch()
{
	// Default (input as key) does not use source patch, so don't
	// continue checking or updating state.
	if (KeySource.GetType() == ESubmixEffectDynamicsKeySource::Default)
	{
		return false;
	}

	if (KeySource.Patch.IsValid())
	{
		return true;
	}

	switch (KeySource.GetType())
	{
		case ESubmixEffectDynamicsKeySource::AudioBus:
		{
			// Retrieving/mutating the MixerDevice is only safe during OnProcessAudio calls if
			// it is not called during Teardown.  The DynamicsProcessor should be Reset via
			// the OnDeviceDestroyed callback (prior to FAudioDevice::Teardown), so this call
			// should never be hit during Teardown.
			if (Audio::FMixerDevice* MixerDevice = GetMixerDevice())
			{
				const uint32 ObjectId = KeySource.GetObjectId();
				if (ObjectId != INDEX_NONE)
				{
					UAudioBusSubsystem* AudioBusSubsystem = MixerDevice->GetSubsystem<UAudioBusSubsystem>();
					if (AudioBusSubsystem)
<<<<<<< HEAD
					{
						KeySource.Patch = AudioBusSubsystem->AddPatchOutputForAudioBus(Audio::FAudioBusKey(ObjectId), MixerDevice->GetNumOutputFrames(), KeySource.GetNumChannels());
					}

					if (KeySource.Patch.IsValid())
=======
>>>>>>> 4af6daef
					{
						const int32 NumChannels = KeySource.GetNumChannels();
						AudioBusSubsystem->StartAudioBus(Audio::FAudioBusKey(ObjectId), NumChannels, /*bInIsAutomatic=*/false);
						KeySource.Patch = AudioBusSubsystem->AddPatchOutputForAudioBus(Audio::FAudioBusKey(ObjectId), MixerDevice->GetNumOutputFrames(), NumChannels);
						DynamicsProcessor.SetKeyNumChannels(NumChannels);
					}
				}
			}
		}
		break;

		case ESubmixEffectDynamicsKeySource::Submix:
		{
			// Retrieving/mutating the MixerDevice is only safe during OnProcessAudio calls if
			// it is not called during Teardown.  The DynamicsProcessor should be Reset via
			// the OnDeviceDestroyed callback (prior to FAudioDevice::Teardown), so this call
			// should never be hit during Teardown.
			if (Audio::FMixerDevice* MixerDevice = GetMixerDevice())
			{
				const uint32 ObjectId = KeySource.GetObjectId();
				if (ObjectId != INDEX_NONE)
				{
					KeySource.Patch = MixerDevice->AddPatchForSubmix(ObjectId, 1.0f /* PatchGain */);
					if (KeySource.Patch.IsValid())
					{
						Audio::FMixerSubmixPtr SubmixPtr = MixerDevice->FindSubmixInstanceByObjectId(KeySource.GetObjectId());
						if (SubmixPtr.IsValid())
						{
							const int32 SubmixNumChannels = SubmixPtr->GetNumOutputChannels();
							KeySource.SetNumChannels(SubmixNumChannels);
							DynamicsProcessor.SetKeyNumChannels(SubmixNumChannels);
							return true;
						}
					}
				}	
			}
		}
		break;

		case ESubmixEffectDynamicsKeySource::Default:
		default:
		{
		}
		break;
	}

	return false;
}

void FSubmixEffectDynamicsProcessor::OnProcessAudio(const FSoundEffectSubmixInputData& InData, FSoundEffectSubmixOutputData& OutData)
{
	CSV_SCOPED_TIMING_STAT(Audio, SubmixDynamics);
	SCOPE_CYCLE_COUNTER(STAT_AudioMixerSubmixDynamics);

	ensure(InData.NumChannels == OutData.NumChannels);

	const Audio::FAlignedFloatBuffer& InBuffer = *InData.AudioBuffer;
	Audio::FAlignedFloatBuffer& OutBuffer = *OutData.AudioBuffer;

	const bool bBypassDueToInvalidChannelCount = !ensure(InData.NumChannels <= AudioInputFrame.Num());
	if (bBypassDueToInvalidChannelCount || bBypassSubmixDynamicsProcessor || bBypass)
	{
		FMemory::Memcpy(OutBuffer.GetData(), InBuffer.GetData(), sizeof(float) * InBuffer.Num());
		return;
	}

	int32 NumKeyChannels = DynamicsProcessor.GetKeyNumChannels();
	int32 NumKeySamples = InData.NumFrames * NumKeyChannels;

	AudioExternal.Reset();
	
	// If set to default, enforce num key channels to always be number of input channels.
	// If either unset or KeySource was changed between frames back to 'Default', NumKeyChannels
	// could be stale or left as initialized number of scratch channels.
	if (KeySource.GetType() == ESubmixEffectDynamicsKeySource::Default)
	{
		if (InData.NumChannels != NumKeyChannels)
		{
			NumKeyChannels = InData.NumChannels;
			NumKeySamples = InData.NumFrames * NumKeyChannels;
			DynamicsProcessor.SetKeyNumChannels(NumKeyChannels);
		}
	}
	else
	{
		AudioExternal.AddZeroed(NumKeySamples);
	}

	if (UpdateKeySourcePatch())
	{
		KeySource.Patch->PopAudio(AudioExternal.GetData(), NumKeySamples, true /* bUseLatestAudio */);
	}

	if (InData.NumChannels != DynamicsProcessor.GetNumChannels())
	{
		DynamicsProcessor.SetNumChannels(InData.NumChannels);
	}

	// No key assigned (Uses input buffer as key)
	if (KeySource.GetType() == ESubmixEffectDynamicsKeySource::Default)
	{
		for (int32 Frame = 0; Frame < InData.NumFrames; ++Frame)
		{
			const int32 SampleIndex = Frame * InData.NumChannels;
			DynamicsProcessor.ProcessAudio(&InBuffer[SampleIndex], InData.NumChannels, &OutBuffer[SampleIndex]);
		}
	}
	// Key assigned
	else
	{
		for (int32 Frame = 0; Frame < InData.NumFrames; ++Frame)
		{
			// Copy the data to the input frame
			const int32 SampleIndexOfInputFrame = Frame * InData.NumChannels;
			FMemory::Memcpy(AudioInputFrame.GetData(), &InBuffer[SampleIndexOfInputFrame], sizeof(float) * InData.NumChannels);

			// Copy the data to the key frame
			const int32 SampleIndexOfKeyFrame = Frame * NumKeyChannels;
			FMemory::Memcpy(AudioKeyFrame.GetData(), &AudioExternal[SampleIndexOfKeyFrame], sizeof(float) * NumKeyChannels);

			DynamicsProcessor.ProcessAudio(AudioInputFrame.GetData(), InData.NumChannels, &OutBuffer[SampleIndexOfInputFrame], AudioKeyFrame.GetData());
		}
	}
}

void FSubmixEffectDynamicsProcessor::UpdateKeyFromSettings(const FSubmixEffectDynamicsProcessorSettings& InSettings)
{
	uint32 ObjectId = INDEX_NONE;
	int32 SourceNumChannels = 0;
	switch (InSettings.KeySource)
	{
		case ESubmixEffectDynamicsKeySource::AudioBus:
		{
			if (InSettings.ExternalAudioBus)
			{
				ObjectId = InSettings.ExternalAudioBus->GetUniqueID();
				SourceNumChannels = static_cast<int32>(InSettings.ExternalAudioBus->AudioBusChannels) + 1;
			}
		}
		break;

		case ESubmixEffectDynamicsKeySource::Submix:
		{
			if (InSettings.ExternalSubmix)
			{
				ObjectId = InSettings.ExternalSubmix->GetUniqueID();
			}
		}
		break;

		default:
		{
		}
		break;
	}

	KeySource.Update(InSettings.KeySource, ObjectId, SourceNumChannels);
}

void FSubmixEffectDynamicsProcessor::OnDeviceCreated(Audio::FDeviceId InDeviceId)
{
	if (InDeviceId == DeviceId)
	{
		GET_EFFECT_SETTINGS(SubmixEffectDynamicsProcessor);
		UpdateKeyFromSettings(Settings);

		FAudioDeviceManagerDelegates::OnAudioDeviceCreated.Remove(DeviceCreatedHandle);
	}
}

void FSubmixEffectDynamicsProcessor::OnDeviceDestroyed(Audio::FDeviceId InDeviceId)
{
	if (InDeviceId == DeviceId)
	{
		// Reset the key on device destruction to avoid reinitializing
		// it during FAudioDevice::Teardown via ProcessAudio.
		ResetKey();
		FAudioDeviceManagerDelegates::OnAudioDeviceDestroyed.Remove(DeviceDestroyedHandle);
	}
}

void USubmixEffectDynamicsProcessorPreset::OnInit()
{
	switch (Settings.KeySource)
	{
		case ESubmixEffectDynamicsKeySource::AudioBus:
		{
			SetAudioBus(Settings.ExternalAudioBus);
		}
		break;

		case ESubmixEffectDynamicsKeySource::Submix:
		{
			SetExternalSubmix(Settings.ExternalSubmix);
		}
		break;

		default:
		{
		}
		break;
	}
}

#if WITH_EDITOR
void USubmixEffectDynamicsProcessorPreset::PostEditChangeChainProperty(struct FPropertyChangedChainEvent& InChainEvent)
{
	if (InChainEvent.GetPropertyName() == GET_MEMBER_NAME_CHECKED(FSubmixEffectDynamicsProcessorSettings, KeySource))
	{
		switch (Settings.KeySource)
		{
		case ESubmixEffectDynamicsKeySource::AudioBus:
		{
			Settings.ExternalSubmix = nullptr;
		}
		break;

		case ESubmixEffectDynamicsKeySource::Submix:
		{
			Settings.ExternalAudioBus = nullptr;
		}
		break;

		case ESubmixEffectDynamicsKeySource::Default:
		default:
		{
			Settings.ExternalSubmix = nullptr;
			Settings.ExternalAudioBus = nullptr;
			static_assert(static_cast<int32>(ESubmixEffectDynamicsKeySource::Count) == 3, "Possible missing KeySource switch case coverage");
		}
		break;
		}
	}

	Super::PostEditChangeChainProperty(InChainEvent);
}
#endif // WITH_EDITOR

void USubmixEffectDynamicsProcessorPreset::Serialize(FStructuredArchive::FRecord Record)
{
	FArchive& UnderlyingArchive = Record.GetUnderlyingArchive();
	if (UnderlyingArchive.IsLoading())
	{
		if (Settings.bChannelLinked_DEPRECATED)
		{
			Settings.LinkMode = ESubmixEffectDynamicsChannelLinkMode::Average;
			Settings.bChannelLinked_DEPRECATED = 0;
		}
	}

	Super::Serialize(Record);
}

void USubmixEffectDynamicsProcessorPreset::ResetKey()
{
	EffectCommand<FSubmixEffectDynamicsProcessor>([](FSubmixEffectDynamicsProcessor& Instance)
	{
		Instance.ResetKey();
	});
}

void USubmixEffectDynamicsProcessorPreset::SetAudioBus(UAudioBus* InAudioBus)
{
	int32 BusChannels = 0;
	if (InAudioBus)
	{
		BusChannels = static_cast<int32>(InAudioBus->AudioBusChannels) + 1;
		SetKey(ESubmixEffectDynamicsKeySource::AudioBus, InAudioBus, BusChannels);
	}
	else
	{
		ResetKey();
	}
}

void USubmixEffectDynamicsProcessorPreset::SetExternalSubmix(USoundSubmix* InSubmix)
{
	if (InSubmix)
	{
		SetKey(ESubmixEffectDynamicsKeySource::Submix, InSubmix);
	}
	else
	{
		ResetKey();
	}
}

void USubmixEffectDynamicsProcessorPreset::SetKey(ESubmixEffectDynamicsKeySource InKeySource, UObject* InObject, int32 InNumChannels)
{
	if (InObject)
	{
		EffectCommand<FSubmixEffectDynamicsProcessor>([this, ObjectId = InObject->GetUniqueID(), InKeySource, InNumChannels](FSubmixEffectDynamicsProcessor& Instance)
		{
			Instance.KeySource.Update(InKeySource, ObjectId, InNumChannels);
		});
	}
}

void USubmixEffectDynamicsProcessorPreset::SetSettings(const FSubmixEffectDynamicsProcessorSettings& InSettings)
{
	UpdateSettings(InSettings);

	IterateEffects<FSubmixEffectDynamicsProcessor>([&](FSubmixEffectDynamicsProcessor& Instance)
	{
		Instance.UpdateKeyFromSettings(InSettings);
	});
}
<|MERGE_RESOLUTION|>--- conflicted
+++ resolved
@@ -201,14 +201,6 @@
 				{
 					UAudioBusSubsystem* AudioBusSubsystem = MixerDevice->GetSubsystem<UAudioBusSubsystem>();
 					if (AudioBusSubsystem)
-<<<<<<< HEAD
-					{
-						KeySource.Patch = AudioBusSubsystem->AddPatchOutputForAudioBus(Audio::FAudioBusKey(ObjectId), MixerDevice->GetNumOutputFrames(), KeySource.GetNumChannels());
-					}
-
-					if (KeySource.Patch.IsValid())
-=======
->>>>>>> 4af6daef
 					{
 						const int32 NumChannels = KeySource.GetNumChannels();
 						AudioBusSubsystem->StartAudioBus(Audio::FAudioBusKey(ObjectId), NumChannels, /*bInIsAutomatic=*/false);
