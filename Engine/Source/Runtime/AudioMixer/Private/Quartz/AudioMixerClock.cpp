--- conflicted
+++ resolved
@@ -4,10 +4,7 @@
 #include "Quartz/AudioMixerClockManager.h"
 #include "AudioMixerSourceManager.h"
 #include "Sound/QuartzSubscription.h"
-<<<<<<< HEAD
-=======
 #include "HAL/UnrealMemory.h" // Memcpy
->>>>>>> 4af6daef
 
 
 static float HeadlessClockSampleRateCvar = 100000.f;
@@ -61,8 +58,6 @@
 		return ClockPtr->GetDurationOfQuantizationTypeInSeconds(QuantizationType, Multiplier);
 	}
 
-<<<<<<< HEAD
-=======
 	float FQuartzClockProxy::GetBeatProgressPercent(
 		const EQuartzCommandQuantization& QuantizationType) const
 	{
@@ -75,7 +70,6 @@
 		return ClockPtr->GetBeatProgressPercent(QuantizationType);
 	}
 
->>>>>>> 4af6daef
 	Audio::FQuartzClockTickRate FQuartzClockProxy::GetTickRate() const
 	{
 		TSharedPtr<FQuartzClock, ESPMode::ThreadSafe> ClockPtr = ClockWeakPtr.Pin();
@@ -295,10 +289,6 @@
 		
 		PreTickCommands->PumpCommandQueue(this);
 
-<<<<<<< HEAD
-		TRACE_CPUPROFILER_EVENT_SCOPE(QuartzClock::TickInternal);
-=======
->>>>>>> 4af6daef
 		if (!bIsRunning)
 		{
 			return;
@@ -323,11 +313,7 @@
 		FramesToTick = InNumFramesUntilNextTick - TickDelayLengthInFrames;
 		Metronome.Tick(FramesToTick, FramesOfLatency);
 
-<<<<<<< HEAD
-		Metronome.Tick(InNumFramesUntilNextTick, FramesOfLatency);
-=======
 		TickDelayLengthInFrames = 0;
->>>>>>> 4af6daef
 
 		UpdateCachedState();
 	}
@@ -391,8 +377,6 @@
 		CachedClockState.TickRate = Metronome.GetTickRate();
 		CachedClockState.TimeStamp = Metronome.GetTimeStamp();
 		CachedClockState.RunTimeInSeconds = (float)Metronome.GetTimeSinceStart();
-<<<<<<< HEAD
-=======
 
 		const uint64 TempLastCacheTimestamp = CachedClockState.LastCacheTickCpuCycles64;
 		CachedClockState.LastCacheTickCpuCycles64 = Metronome.GetLastTickCpuCycles64();
@@ -410,7 +394,6 @@
 		{
 			CachedClockState.MusicalDurationPhaseDeltas[i] = FMath::Wrap(CachedClockState.MusicalDurationPhases[i] - CachedClockState.MusicalDurationPhaseDeltas[i], 0.f, 1.f);
 		}
->>>>>>> 4af6daef
 	}
 
 	void FQuartzClock::SetSampleRate(float InNewSampleRate)
@@ -585,8 +568,6 @@
 		}
 	}
 
-<<<<<<< HEAD
-=======
 	float FQuartzClock::GetBeatProgressPercent(const EQuartzCommandQuantization& QuantizationType) const
 	{
 		if(CachedClockState.LastCacheTickDeltaCpuCycles64 == 0)
@@ -603,7 +584,6 @@
 		return LastPhase + PhaseDelta * EstimatedPercentToNextTick;
 	}
 
->>>>>>> 4af6daef
 	FQuartzTransportTimeStamp FQuartzClock::GetCurrentTimestamp()
 	{
 		FScopeLock ScopeLock(&CachedClockStateCritSec);
@@ -627,8 +607,6 @@
 		return nullptr;
 	}
 
-<<<<<<< HEAD
-=======
 	void FQuartzClock::AddQuantizedCommand(FQuartzQuantizedRequestData& InQuantizedRequestData)
 	{
 		float SampleRate = HeadlessClockSampleRateCvar;
@@ -641,7 +619,6 @@
 		AddQuantizedCommand(Info);
 	}
 
->>>>>>> 4af6daef
 	void FQuartzClock::AddQuantizedCommand(FQuartzQuantizedCommandInitInfo& InQuantizationCommandInitInfo)
 	{
 		if (!ensure(InQuantizationCommandInitInfo.QuantizedCommandPtr))
