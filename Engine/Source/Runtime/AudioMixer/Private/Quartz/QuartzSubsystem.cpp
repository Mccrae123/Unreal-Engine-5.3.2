// Copyright Epic Games, Inc. All Rights Reserved.

#include "Quartz/QuartzSubsystem.h"

<<<<<<< HEAD
=======
#include "Engine/World.h"
>>>>>>> 4af6daef
#include "Quartz/AudioMixerClockHandle.h"
#include "Quartz/QuartzMetronome.h"
#include "Quartz/AudioMixerClockManager.h"
#include "Sound/QuartzQuantizationUtilities.h"
#include "ProfilingDebugging/CountersTrace.h"
<<<<<<< HEAD
=======
#include "ProfilingDebugging/CsvProfiler.h"
>>>>>>> 4af6daef
#include "Stats/Stats.h"

#include "AudioDevice.h"
#include "AudioMixerDevice.h"

#include UE_INLINE_GENERATED_CPP_BY_NAME(QuartzSubsystem)

static int32 MaxQuartzSubscribersToUpdatePerTickCvar = -1;
FAutoConsoleVariableRef CVarMaxQuartzSubscribersToUpdatePerTick(
	TEXT("au.Quartz.MaxSubscribersToUpdatePerTick"),
	MaxQuartzSubscribersToUpdatePerTickCvar,
	TEXT("Limits the number of Quartz subscribers to update per Tick.\n")
	TEXT("<= 0: No Limit, >= 1: Limit"),
	ECVF_Default);

static int32 SimulateNoAudioDeviceCvar = 0;
FAutoConsoleVariableRef CVarSimulateNoAudioDevice(
	TEXT("au.Quartz.SimulateNoAudioDevice"),
	SimulateNoAudioDeviceCvar,
	TEXT("If enabled, the QuartzSubsystem will assume no audio device, and will run new clocks in headless mode.\n")
	TEXT("0: Not Enabled, 1: Enabled"),
	ECVF_Default);

static Audio::FMixerDevice* GetAudioMixerDevice(const UWorld* InWorld)
{
	if(!InWorld || SimulateNoAudioDeviceCvar)
	{
		return nullptr;
	}

	FAudioDevice* AudioDevicePtr = InWorld->GetAudioDeviceRaw();
<<<<<<< HEAD
	if(AudioDevicePtr && AudioDevicePtr->IsAudioMixerEnabled())
=======
	if(AudioDevicePtr)
>>>>>>> 4af6daef
	{
		return static_cast<Audio::FMixerDevice*>(AudioDevicePtr);
	}

	return nullptr;
}

static TUniquePtr<FScopeLock> GetPersistentStateScopeLock(const UWorld* InWorld)
{
	if(Audio::FMixerDevice* MixerDevicePtr = GetAudioMixerDevice(InWorld))
	{
		return MakeUnique<FScopeLock>(&MixerDevicePtr->QuartzPersistentStateCritSec);
	}

<<<<<<< HEAD
	return {}; // Empty lock for AudioMixer-less runtimes (server)
=======
	return {};
>>>>>>> 4af6daef
}


void UQuartzSubsystem::Initialize(FSubsystemCollectionBase& Collection)
{
	Super::Initialize(Collection);
	TUniquePtr<FScopeLock> Lock(GetPersistentStateScopeLock(GetWorld()));

	if(const UWorld* WorldPtr = GetWorld())
	{
		if(Audio::FMixerDevice const* MixerDevice = static_cast<Audio::FMixerDevice*>(WorldPtr->GetAudioDeviceRaw()))
		{
			ClockManagerDataPtr = MixerDevice->QuartzSubsystemData;
		}
	}

	if(!ClockManagerDataPtr)
	{
		ClockManagerDataPtr = MakeShared<Audio::FPersistentQuartzSubsystemData>();
	}
}

void UQuartzSubsystem::Deinitialize()
{
	Super::Deinitialize();
	TUniquePtr<FScopeLock> Lock(GetPersistentStateScopeLock(GetWorld()));

	if(Audio::FMixerDevice* MixerDevice = GetAudioMixerDevice(GetWorld()))
	{
		MixerDevice->QuartzSubsystemData = ClockManagerDataPtr;
	}
}

void UQuartzSubsystem::BeginDestroy()
{
	Super::BeginDestroy();

	// force un-subscribe all Quartz tickable objects
	if (ClockManagerDataPtr)
	{
		ClockManagerDataPtr->SubsystemClockManager.Flush();
	}
}

void FQuartzTickableObjectsManager::Tick(float DeltaTime)
{
	const int32 NumSubscribers = QuartzTickSubscribers.Num();
	if (MaxQuartzSubscribersToUpdatePerTickCvar <= 0 || NumSubscribers <= MaxQuartzSubscribersToUpdatePerTickCvar)
	{
		TArray<FQuartzTickableObject*> SubscribersCopy = QuartzTickSubscribers;

		// we can afford to update ALL subscribers
		for (FQuartzTickableObject* Entry : SubscribersCopy)
		{
			if (Entry && Entry->QuartzIsTickable())
			{
				Entry->QuartzTick(DeltaTime);
			}
		}

		UpdateIndex = 0;
	}
	else
	{
		// only update up to our limit
		for (int i = 0; i < MaxQuartzSubscribersToUpdatePerTickCvar; ++i)
		{
			FQuartzTickableObject* CurrentSubscriber = QuartzTickSubscribers[UpdateIndex];
			if (!ensure(CurrentSubscriber))
			{
				continue;
			}

			if (CurrentSubscriber->QuartzIsTickable())
			{
				CurrentSubscriber->QuartzTick(DeltaTime);
			}

			if (++UpdateIndex == NumSubscribers)
			{
				UpdateIndex = 0;
			}
		}
	}
}

bool FQuartzTickableObjectsManager::IsTickable() const
{
	const int32 NumSubscribers = QuartzTickSubscribers.Num();
	const bool bHasTickSubscribers = NumSubscribers > 0;
	TRACE_INT_VALUE(TEXT("QuartzSubsystem::NumSubscribers"), NumSubscribers);

	// if our manager has no clocks, and we have no ClockHandle subscribers, we don't need to tick
	if (!bHasTickSubscribers)
	{
		return false;
	}

	// if our manager has no clocks, and none of our subscribers are tickable, we don't need to tick
	for (const FQuartzTickableObject * Entry : QuartzTickSubscribers)
	{
		if (Entry && Entry->QuartzIsTickable())
		{
			return true;
		}
	}

	return false;
}

void FQuartzTickableObjectsManager::SubscribeToQuartzTick(FQuartzTickableObject* InObjectToTick)
{
	if (!InObjectToTick)
	{
		return;
	}

	QuartzTickSubscribers.AddUnique(InObjectToTick);
}

void FQuartzTickableObjectsManager::UnsubscribeFromQuartzTick(FQuartzTickableObject* InObjectToTick)
{
	if (!InObjectToTick)
	{
		return;
	}

	QuartzTickSubscribers.RemoveSingleSwap(InObjectToTick);
}


bool UQuartzSubsystem::DoesSupportWorldType(EWorldType::Type WorldType) const
{
	return Super::DoesSupportWorldType(WorldType) || WorldType == EWorldType::EditorPreview;
}


void UQuartzSubsystem::Tick(float DeltaTime)
{
<<<<<<< HEAD
=======
	CSV_SCOPED_TIMING_STAT_EXCLUSIVE(Audio);
>>>>>>> 4af6daef
	Super::Tick(DeltaTime);
	TRACE_CPUPROFILER_EVENT_SCOPE(QuartzSubsystem::Tick);

	check(TickableObjectManagerPtr);
	check(ClockManagerDataPtr);
	TUniquePtr<FScopeLock> Lock(GetPersistentStateScopeLock(GetWorld()));

	PruneStaleProxies();
	ClockManagerDataPtr->SubsystemClockManager.LowResoultionUpdate(DeltaTime);
	TickableObjectManagerPtr->Tick(DeltaTime);
}

bool UQuartzSubsystem::IsTickable() const
{
	check(TickableObjectManagerPtr);
	check(ClockManagerDataPtr);
	TUniquePtr<FScopeLock> Lock(GetPersistentStateScopeLock(GetWorld()));
<<<<<<< HEAD

	const int32 NumClocks = ClockManagerDataPtr->SubsystemClockManager.GetNumClocks();
	TRACE_INT_VALUE(TEXT("QuartzSubsystem::NumClocks"), NumClocks);

=======

	const int32 NumClocks = ClockManagerDataPtr->SubsystemClockManager.GetNumClocks();
	TRACE_INT_VALUE(TEXT("QuartzSubsystem::NumClocks"), NumClocks);

>>>>>>> 4af6daef
	// IsTickable() updates unreal insights values
	const bool bSubscribersNeedUpdate = TickableObjectManagerPtr->IsTickable();
	const bool bIsManagingClocks = NumClocks > 0;

	return bIsManagingClocks || bSubscribersNeedUpdate;
}

TStatId UQuartzSubsystem::GetStatId() const
{
	RETURN_QUICK_DECLARE_CYCLE_STAT(UQuartzSubsystem, STATGROUP_Tickables);
}

 void UQuartzSubsystem::SubscribeToQuartzTick(FQuartzTickableObject * InObjectToTick)
 {
	check(TickableObjectManagerPtr.IsValid());
 	TickableObjectManagerPtr->SubscribeToQuartzTick(InObjectToTick);
 }

<<<<<<< HEAD

 void UQuartzSubsystem::UnsubscribeFromQuartzTick(FQuartzTickableObject * InObjectToTick)
 {
	check(TickableObjectManagerPtr.IsValid());
 	TickableObjectManagerPtr->UnsubscribeFromQuartzTick(InObjectToTick);
 }


UQuartzSubsystem* UQuartzSubsystem::Get(const UWorld* const World)
{
	if (World)
	{
		return World->GetSubsystem<UQuartzSubsystem>();
	}

	return nullptr;
}
=======
>>>>>>> 4af6daef

 void UQuartzSubsystem::UnsubscribeFromQuartzTick(FQuartzTickableObject * InObjectToTick)
 {
	check(TickableObjectManagerPtr.IsValid());
 	TickableObjectManagerPtr->UnsubscribeFromQuartzTick(InObjectToTick);
 }

<<<<<<< HEAD
=======

UQuartzSubsystem* UQuartzSubsystem::Get(const UWorld* const World)
{
	if (World)
	{
		return World->GetSubsystem<UQuartzSubsystem>();
	}

	return nullptr;
}


>>>>>>> 4af6daef
Audio::FQuartzQuantizedRequestData UQuartzSubsystem::CreateRequestDataForSchedulePlaySound(UQuartzClockHandle* InClockHandle, const FOnQuartzCommandEventBP& InDelegate, const FQuartzQuantizationBoundary& InQuantizationBoundary)
{
	Audio::FQuartzQuantizedRequestData CommandInitInfo;

	if (!InClockHandle)
	{
		return {};
	}

	CommandInitInfo.ClockName = InClockHandle->GetClockName();
	CommandInitInfo.QuantizationBoundary = InQuantizationBoundary;
	CommandInitInfo.QuantizedCommandPtr = MakeShared<Audio::FQuantizedPlayCommand>();
	CommandInitInfo.GameThreadSubscribers.Append(InQuantizationBoundary.GameThreadSubscribers);
	CommandInitInfo.GameThreadSubscribers.Add(InClockHandle->GetQuartzSubscriber());

	if (InDelegate.IsBound())
	{
		CommandInitInfo.GameThreadDelegateID = InClockHandle->AddCommandDelegate(InDelegate);
	}

	return CommandInitInfo;
}


Audio::FQuartzQuantizedRequestData UQuartzSubsystem::CreateDataForTickRateChange(UQuartzClockHandle* InClockHandle, const FOnQuartzCommandEventBP& InDelegate, const Audio::FQuartzClockTickRate& InNewTickRate, const FQuartzQuantizationBoundary& InQuantizationBoundary)
{
	// new static function
	return UQuartzSubsystem::CreateRequestDataForTickRateChange(InClockHandle, InDelegate, InNewTickRate, InQuantizationBoundary);
}


Audio::FQuartzQuantizedRequestData UQuartzSubsystem::CreateDataForTransportReset(UQuartzClockHandle* InClockHandle, const FQuartzQuantizationBoundary& InQuantizationBoundary, const FOnQuartzCommandEventBP& InDelegate)
{
	// new static function
	return UQuartzSubsystem::CreateRequestDataForTransportReset(InClockHandle, InQuantizationBoundary, InDelegate);
}


Audio::FQuartzQuantizedRequestData CreateDataForStartOtherClock(UQuartzClockHandle* InClockHandle, FName InClockToStart, const FQuartzQuantizationBoundary& InQuantizationBoundary, const FOnQuartzCommandEventBP& InDelegate)
{
	// new static function
	return UQuartzSubsystem::CreateRequestDataForStartOtherClock(InClockHandle, InClockToStart, InQuantizationBoundary, InDelegate);
}


Audio::FQuartzQuantizedRequestData CreateDataDataForSchedulePlaySound(UQuartzClockHandle* InClockHandle, const FOnQuartzCommandEventBP& InDelegate, const FQuartzQuantizationBoundary& InQuantizationBoundary)
{
	// new static function
	return UQuartzSubsystem::CreateRequestDataForSchedulePlaySound(InClockHandle, InDelegate, InQuantizationBoundary);
}


bool UQuartzSubsystem::IsQuartzEnabled()
{
	return true;
}


Audio::FQuartzQuantizedRequestData UQuartzSubsystem::CreateRequestDataForTickRateChange(UQuartzClockHandle* InClockHandle, const FOnQuartzCommandEventBP& InDelegate, const Audio::FQuartzClockTickRate& InNewTickRate, const FQuartzQuantizationBoundary& InQuantizationBoundary)
{
	if (!ensure(InClockHandle))
	{
		return { };
	}

	const TSharedPtr<Audio::FQuantizedTickRateChange> TickRateChangeCommandPtr = MakeShared<Audio::FQuantizedTickRateChange>();
	TickRateChangeCommandPtr->SetTickRate(InNewTickRate);

	Audio::FQuartzQuantizedRequestData CommandInitInfo;

	CommandInitInfo.ClockName = InClockHandle->GetClockName();
	CommandInitInfo.QuantizationBoundary = InQuantizationBoundary;
	CommandInitInfo.QuantizedCommandPtr = TickRateChangeCommandPtr;
	CommandInitInfo.GameThreadSubscribers.Append(InQuantizationBoundary.GameThreadSubscribers);
	CommandInitInfo.GameThreadSubscribers.Add(InClockHandle->GetQuartzSubscriber());

	if (InDelegate.IsBound())
	{
		CommandInitInfo.GameThreadDelegateID = InClockHandle->AddCommandDelegate(InDelegate);
	}

	return CommandInitInfo;
}

Audio::FQuartzQuantizedRequestData UQuartzSubsystem::CreateRequestDataForTransportReset(UQuartzClockHandle* InClockHandle, const FQuartzQuantizationBoundary& InQuantizationBoundary, const FOnQuartzCommandEventBP& InDelegate)
{
	if (!ensure(InClockHandle))
	{
		return { };
	}

	const TSharedPtr<Audio::FQuantizedTransportReset> TransportResetCommandPtr = MakeShared<Audio::FQuantizedTransportReset>();

	Audio::FQuartzQuantizedRequestData CommandInitInfo;

	CommandInitInfo.ClockName = InClockHandle->GetClockName();
	CommandInitInfo.QuantizationBoundary = InQuantizationBoundary;
	CommandInitInfo.QuantizedCommandPtr = TransportResetCommandPtr;
	CommandInitInfo.GameThreadSubscribers.Append(InQuantizationBoundary.GameThreadSubscribers);
	CommandInitInfo.GameThreadSubscribers.Add(InClockHandle->GetQuartzSubscriber());

	if (InDelegate.IsBound())
	{
		CommandInitInfo.GameThreadDelegateID = InClockHandle->AddCommandDelegate(InDelegate);
	}

	return CommandInitInfo;
}

Audio::FQuartzQuantizedRequestData UQuartzSubsystem::CreateRequestDataForStartOtherClock(UQuartzClockHandle* InClockHandle, FName InClockToStart, const FQuartzQuantizationBoundary& InQuantizationBoundary, const FOnQuartzCommandEventBP& InDelegate)
{
	if (!ensure(InClockHandle))
	{
		return { };
	}

	const TSharedPtr<Audio::FQuantizedOtherClockStart> TransportResetCommandPtr = MakeShared<Audio::FQuantizedOtherClockStart>();

	Audio::FQuartzQuantizedRequestData CommandInitInfo;

	CommandInitInfo.ClockName = InClockHandle->GetClockName();
	CommandInitInfo.OtherClockName = InClockToStart;
	CommandInitInfo.QuantizationBoundary = InQuantizationBoundary;
	CommandInitInfo.QuantizedCommandPtr = TransportResetCommandPtr;
	CommandInitInfo.GameThreadSubscribers.Append(InQuantizationBoundary.GameThreadSubscribers);
	CommandInitInfo.GameThreadSubscribers.Add(InClockHandle->GetQuartzSubscriber());

	if (InDelegate.IsBound())
	{
		CommandInitInfo.GameThreadDelegateID = InClockHandle->AddCommandDelegate(InDelegate);
	}

	return CommandInitInfo;
}

<<<<<<< HEAD
Audio::FQuartzClockManager* UQuartzSubsystem::GetClockManager(const UObject* WorldContextObject, bool bUseAudioEngineClockManager)
{
	// decide if the clock should be managed by the AudioDevice (audio engine) or the Subsystem (this object)
	Audio::FQuartzClockManager* ClockManager;
	Audio::FMixerDevice* MixerDevice = GetAudioMixerDevice(WorldContextObject->GetWorld());
	if(!bUseAudioEngineClockManager || !MixerDevice)
	{
		check(ClockManagerDataPtr);
		TUniquePtr<FScopeLock> Lock(GetPersistentStateScopeLock(GetWorld()));
		ClockManager = &ClockManagerDataPtr->SubsystemClockManager;
	}
	else
	{
		ClockManager = &MixerDevice->QuantizedEventClockManager;
	}

=======
Audio::FQuartzQuantizedRequestData UQuartzSubsystem::CreateRequestDataForQuantizedNotify(UQuartzClockHandle* InClockHandle, const FQuartzQuantizationBoundary& InQuantizationBoundary, const FOnQuartzCommandEventBP& InDelegate, float InMsOffset)
{
	if (!ensure(InClockHandle))
	{
		return { };
	}

	const TSharedPtr<Audio::FQuantizedNotify> NotifyCommandPtr = MakeShared<Audio::FQuantizedNotify>(InMsOffset);

	Audio::FQuartzQuantizedRequestData CommandInitInfo;

	CommandInitInfo.ClockName = InClockHandle->GetClockName();
	CommandInitInfo.QuantizationBoundary = InQuantizationBoundary;
	CommandInitInfo.QuantizedCommandPtr = NotifyCommandPtr;
	CommandInitInfo.GameThreadSubscribers.Append(InQuantizationBoundary.GameThreadSubscribers);
	CommandInitInfo.GameThreadSubscribers.Add(InClockHandle->GetQuartzSubscriber());

	if (InDelegate.IsBound())
	{
		CommandInitInfo.GameThreadDelegateID = InClockHandle->AddCommandDelegate(InDelegate);
	}

	return CommandInitInfo;
}

Audio::FQuartzClockManager* UQuartzSubsystem::GetClockManager(const UObject* WorldContextObject, bool bUseAudioEngineClockManager)
{
	// decide if the clock should be managed by the AudioDevice (audio engine) or the Subsystem (this object)
	Audio::FQuartzClockManager* ClockManager;
	Audio::FMixerDevice* MixerDevice = GetAudioMixerDevice(WorldContextObject->GetWorld());
	if(!bUseAudioEngineClockManager || !MixerDevice)
	{
		check(ClockManagerDataPtr);
		TUniquePtr<FScopeLock> Lock(GetPersistentStateScopeLock(GetWorld()));
		ClockManager = &ClockManagerDataPtr->SubsystemClockManager;
	}
	else
	{
		ClockManager = &MixerDevice->QuantizedEventClockManager;
	}

>>>>>>> 4af6daef
	// we should have fallen back to this object
	return ClockManager;
}

UQuartzClockHandle* UQuartzSubsystem::CreateNewClock(const UObject* WorldContextObject, FName ClockName, FQuartzClockSettings InSettings, bool bOverrideSettingsIfClockExists, bool bUseAudioEngineClockManager)
{
	if (ClockName.IsNone() || !WorldContextObject)
	{
		return nullptr;
	}

	Audio::FQuartzClockManager* ClockManager = GetClockManager(WorldContextObject, bUseAudioEngineClockManager);
	check(ClockManager); // should have at least fallen back to "this" object as a manager
<<<<<<< HEAD

	// numerator of time signature must be >= 1
	if (InSettings.TimeSignature.NumBeats < 1)
	{
		UE_LOG(LogAudioQuartz, Warning, TEXT("Clock: (%s) is attempting to set a time signature with a Numerator < 1.  Clamping to 1 beat per bar"), *ClockName.ToString());
		InSettings.TimeSignature.NumBeats = 1;
	}

	Audio::FQuartzClockProxy ClockProxy = ClockManager->GetOrCreateClock(ClockName, InSettings, bOverrideSettingsIfClockExists);
	UQuartzClockHandle* ClockHandle = static_cast<UQuartzClockHandle*>(NewObject<UQuartzClockHandle>()->Init(WorldContextObject->GetWorld()));
	ClockHandle->SubscribeToClock(WorldContextObject, ClockName, &ClockProxy);

=======

	// numerator of time signature must be >= 1
	if (InSettings.TimeSignature.NumBeats < 1)
	{
		UE_LOG(LogAudioQuartz, Warning, TEXT("Clock: (%s) is attempting to set a time signature with a Numerator < 1.  Clamping to 1 beat per bar"), *ClockName.ToString());
		InSettings.TimeSignature.NumBeats = 1;
	}

	Audio::FQuartzClockProxy ClockProxy = ClockManager->GetOrCreateClock(ClockName, InSettings, bOverrideSettingsIfClockExists);
	UQuartzClockHandle* ClockHandle = static_cast<UQuartzClockHandle*>(NewObject<UQuartzClockHandle>()->Init(WorldContextObject->GetWorld()));
	ClockHandle->SubscribeToClock(WorldContextObject, ClockName, &ClockProxy);

>>>>>>> 4af6daef
	// if we are not the manager for the clock, it means the FAudioDevice is,
	// so we hold onto our own copy of the proxy
	check(ClockManagerDataPtr);
	TUniquePtr<FScopeLock> Lock(GetPersistentStateScopeLock(GetWorld()));
	ClockManagerDataPtr->ActiveAudioMixerClockProxies.Add(ClockProxy);

	return ClockHandle;
}


void UQuartzSubsystem::DeleteClockByName(const UObject* WorldContextObject, FName ClockName)
{
<<<<<<< HEAD
	Audio::FQuartzClockManager* ClockManager = GetClockManager(WorldContextObject);

	if (!ClockManager)
=======
	// first look for the clock on the audio device's clock manager
	bool bShouldDeleteSynchronous = false;
	Audio::FQuartzClockManager* ClockManager = GetClockManager(WorldContextObject, /*bUseAudioEngineClockManager*/ true);

	if (ClockManager && !ClockManager->DoesClockExist(ClockName))
>>>>>>> 4af6daef
	{
		// if we didn't find it, assume the clock is on the subsystem's clock manager
		ClockManager = GetClockManager(WorldContextObject, /*bUseAudioEngineClockManager*/ false);
		bShouldDeleteSynchronous = true;
	}

<<<<<<< HEAD
	ClockManager->RemoveClock(ClockName);
	PruneStaleProxies();
=======
	// if the clock is managed by the audio mixer device,
	// bShouldDeleteSynchronous is false, and it will be deleted on the correct thread.
	// if its managed by the subsystem, bShouldDeleteSynchronous will be true
	if(ClockManager)
	{
		ClockManager->RemoveClock(ClockName, bShouldDeleteSynchronous);
		PruneStaleProxies();
	}
>>>>>>> 4af6daef
}

void UQuartzSubsystem::DeleteClockByHandle(const UObject* WorldContextObject, UQuartzClockHandle*& InClockHandle)
{
	if (InClockHandle)
	{
		DeleteClockByName(WorldContextObject, InClockHandle->GetClockName());
	}
}

UQuartzClockHandle* UQuartzSubsystem::GetHandleForClock(const UObject* WorldContextObject, FName ClockName)
{
	Audio::FQuartzClockManager* ClockManager = GetClockManager(WorldContextObject);
	if (!ClockManager || !ClockManager->DoesClockExist(ClockName))
	{
		return nullptr;
	}

	Audio::FQuartzClockProxy ClockHandle = ClockManager->GetClock(ClockName);

	UQuartzClockHandle* ClockHandlePtr = static_cast<UQuartzClockHandle*>(NewObject<UQuartzClockHandle>()->Init(WorldContextObject->GetWorld()));
	return ClockHandlePtr->SubscribeToClock(WorldContextObject, ClockName, &ClockHandle);
}


Audio::FQuartzClockProxy UQuartzSubsystem::GetProxyForClock(FName ClockName) const
{
	if(Audio::FQuartzClockProxy const* ProxyPtr = FindProxyByName(ClockName))
	{
		return *ProxyPtr; // caller gets their own copy
	}

	return {};
}

void UQuartzSubsystem::AddProxyForExternalClock(const Audio::FQuartzClockProxy& InProxy)
{
	// make sure we aren't adding a duplicate name
	if(FindProxyByName(InProxy.GetClockName()))
	{
		UE_LOG(LogAudioQuartz, Warning, TEXT("Received request to add external Clock: (%s) when a clock of that name already exists (Ignoring Request)"), *InProxy.GetClockName().ToString());
		return;
	}
}


bool UQuartzSubsystem::DoesClockExist(const UObject* WorldContextObject, FName ClockName)
{
	Audio::FQuartzClockProxy const* Proxy = FindProxyByName(ClockName);
	if(Proxy && Proxy->IsValid())
	{
		return Proxy->DoesClockExist();
	}

	return {};
}

bool UQuartzSubsystem::IsClockRunning(const UObject* WorldContextObject, FName ClockName)
{
	Audio::FQuartzClockProxy const* Proxy = FindProxyByName(ClockName);
	if(Proxy && Proxy->IsValid())
	{
		return Proxy->IsClockRunning();
<<<<<<< HEAD
	}

	return {};
}

float UQuartzSubsystem::GetDurationOfQuantizationTypeInSeconds(const UObject* WorldContextObject, FName ClockName, const EQuartzCommandQuantization& QuantizationType, float Multiplier)
{
	Audio::FQuartzClockProxy const* Proxy = FindProxyByName(ClockName);
	if(Proxy && Proxy->IsValid())
	{
		return Proxy->GetDurationOfQuantizationTypeInSeconds(QuantizationType, Multiplier);
=======
>>>>>>> 4af6daef
	}

	return {};
}

<<<<<<< HEAD
FQuartzTransportTimeStamp UQuartzSubsystem::GetCurrentClockTimestamp(const UObject* WorldContextObject, const FName& InClockName)
{
	Audio::FQuartzClockProxy const* Proxy = FindProxyByName(InClockName);
	if(Proxy && Proxy->IsValid())
	{
		return Proxy->GetCurrentClockTimestamp();
=======
float UQuartzSubsystem::GetDurationOfQuantizationTypeInSeconds(const UObject* WorldContextObject, FName ClockName, const EQuartzCommandQuantization& QuantizationType, float Multiplier)
{
	Audio::FQuartzClockProxy const* Proxy = FindProxyByName(ClockName);
	if(Proxy && Proxy->IsValid())
	{
		return Proxy->GetDurationOfQuantizationTypeInSeconds(QuantizationType, Multiplier);
>>>>>>> 4af6daef
	}

	return {};
}

<<<<<<< HEAD
float UQuartzSubsystem::GetEstimatedClockRunTime(const UObject* WorldContextObject, const FName& InClockName)
=======
FQuartzTransportTimeStamp UQuartzSubsystem::GetCurrentClockTimestamp(const UObject* WorldContextObject, const FName& InClockName)
>>>>>>> 4af6daef
{
	Audio::FQuartzClockProxy const* Proxy = FindProxyByName(InClockName);
	if(Proxy && Proxy->IsValid())
	{
<<<<<<< HEAD
		return Proxy->GetEstimatedClockRunTimeSeconds();
=======
		return Proxy->GetCurrentClockTimestamp();
>>>>>>> 4af6daef
	}

	return {};
}

<<<<<<< HEAD
=======
float UQuartzSubsystem::GetEstimatedClockRunTime(const UObject* WorldContextObject, const FName& InClockName)
{
	Audio::FQuartzClockProxy const* Proxy = FindProxyByName(InClockName);
	if(Proxy && Proxy->IsValid())
	{
		return Proxy->GetEstimatedClockRunTimeSeconds();
	}

	return {};
}

>>>>>>> 4af6daef
// todo: move FQuartLatencyTracker off the AudioMixerClockManager? (GameThread->AudioRenderThread tracking)
float UQuartzSubsystem::GetGameThreadToAudioRenderThreadAverageLatency(const UObject* WorldContextObject)
{
	Audio::FQuartzClockManager* ClockManager = GetClockManager(WorldContextObject);
	if (!ClockManager)
	{
		return { };
	}
	return ClockManager->GetLifetimeAverageLatency();
}


float UQuartzSubsystem::GetGameThreadToAudioRenderThreadMinLatency(const UObject* WorldContextObject)
{
	Audio::FQuartzClockManager* ClockManager = GetClockManager(WorldContextObject);
	if (!ClockManager)
	{
		return { };
	}
	return ClockManager->GetMinLatency();
}


float UQuartzSubsystem::GetGameThreadToAudioRenderThreadMaxLatency(const UObject* WorldContextObject)
{
	Audio::FQuartzClockManager* ClockManager = GetClockManager(WorldContextObject);
	if (!ClockManager)
	{
		return { };
	}
	return ClockManager->GetMinLatency();
}


float UQuartzSubsystem::GetAudioRenderThreadToGameThreadAverageLatency()
{
	check(TickableObjectManagerPtr.IsValid());
	return TickableObjectManagerPtr->GetLifetimeAverageLatency();
}


float UQuartzSubsystem::GetAudioRenderThreadToGameThreadMinLatency()
{
	check(TickableObjectManagerPtr.IsValid());
	return TickableObjectManagerPtr->GetMinLatency();
}


float UQuartzSubsystem::GetAudioRenderThreadToGameThreadMaxLatency()
{
	check(TickableObjectManagerPtr.IsValid());
	return TickableObjectManagerPtr->GetMaxLatency();
}


float UQuartzSubsystem::GetRoundTripAverageLatency(const UObject* WorldContextObject)
{
	// very much an estimate
	return GetAudioRenderThreadToGameThreadAverageLatency() + GetGameThreadToAudioRenderThreadAverageLatency(WorldContextObject);
}


float UQuartzSubsystem::GetRoundTripMinLatency(const UObject* WorldContextObject)
{
	return GetAudioRenderThreadToGameThreadMaxLatency() + GetGameThreadToAudioRenderThreadMaxLatency(WorldContextObject);
}


float UQuartzSubsystem::GetRoundTripMaxLatency(const UObject* WorldContextObject)
{
	return GetAudioRenderThreadToGameThreadMinLatency() + GetGameThreadToAudioRenderThreadMinLatency(WorldContextObject);
}


void UQuartzSubsystem::AddCommandToClock(const UObject* WorldContextObject, Audio::FQuartzQuantizedCommandInitInfo& InQuantizationCommandInitInfo, FName ClockName)
{
	Audio::FQuartzClockProxy* Proxy = FindProxyByName(ClockName);
	if(Proxy && Proxy->IsValid())
	{
		Proxy->SendCommandToClock([=](Audio::FQuartzClock* InClock) mutable{ InClock->AddQuantizedCommand(InQuantizationCommandInitInfo); });
	}
}

TWeakPtr<FQuartzTickableObjectsManager> UQuartzSubsystem::GetTickableObjectManager() const
{
	return TickableObjectManagerPtr;
}

void UQuartzSubsystem::PruneStaleProxies()
{
	check(ClockManagerDataPtr);
	TUniquePtr<FScopeLock> Lock(GetPersistentStateScopeLock(GetWorld()));
	PruneStaleProxiesInternal(ClockManagerDataPtr->ActiveExternalClockProxies);
	PruneStaleProxiesInternal(ClockManagerDataPtr->ActiveAudioMixerClockProxies);
}

void UQuartzSubsystem::PruneStaleProxiesInternal(TArray<Audio::FQuartzClockProxy>& ContainerToPrune)
{
	 for(int32 i = 0; i < ContainerToPrune.Num(); ++i)
	 {
		 if(ContainerToPrune[i].IsValid() == false)
		 {
		 	ContainerToPrune.RemoveAtSwap(i--, 1, false);
		 }
	 }
}

Audio::FQuartzClockProxy* UQuartzSubsystem::FindProxyByName(const FName& ClockName)
{
	check(ClockManagerDataPtr);
	TUniquePtr<FScopeLock> Lock(GetPersistentStateScopeLock(GetWorld()));
	Audio::FQuartzClockProxy* Result = ClockManagerDataPtr->ActiveAudioMixerClockProxies.FindByKey(ClockName);

	// if the subsystem doesn't have a match, check the externally-registered clock proxies
	if(!Result)
	{
		Result = ClockManagerDataPtr->ActiveExternalClockProxies.FindByKey(ClockName);
	}

	return Result;
}

Audio::FQuartzClockProxy const* UQuartzSubsystem::FindProxyByName(const FName& ClockName) const
{
	check(ClockManagerDataPtr);
	TUniquePtr<FScopeLock> Lock(GetPersistentStateScopeLock(GetWorld()));

	Audio::FQuartzClockProxy const* Result = ClockManagerDataPtr->ActiveAudioMixerClockProxies.FindByKey(ClockName);

	// if the subsystem doesn't have a match, check the externally-registered clock proxies
	if(!Result)
	{
		Result = ClockManagerDataPtr->ActiveExternalClockProxies.FindByKey(ClockName);
	}

	return Result;
}
<|MERGE_RESOLUTION|>--- conflicted
+++ resolved
@@ -2,19 +2,13 @@
 
 #include "Quartz/QuartzSubsystem.h"
 
-<<<<<<< HEAD
-=======
 #include "Engine/World.h"
->>>>>>> 4af6daef
 #include "Quartz/AudioMixerClockHandle.h"
 #include "Quartz/QuartzMetronome.h"
 #include "Quartz/AudioMixerClockManager.h"
 #include "Sound/QuartzQuantizationUtilities.h"
 #include "ProfilingDebugging/CountersTrace.h"
-<<<<<<< HEAD
-=======
 #include "ProfilingDebugging/CsvProfiler.h"
->>>>>>> 4af6daef
 #include "Stats/Stats.h"
 
 #include "AudioDevice.h"
@@ -46,11 +40,7 @@
 	}
 
 	FAudioDevice* AudioDevicePtr = InWorld->GetAudioDeviceRaw();
-<<<<<<< HEAD
-	if(AudioDevicePtr && AudioDevicePtr->IsAudioMixerEnabled())
-=======
 	if(AudioDevicePtr)
->>>>>>> 4af6daef
 	{
 		return static_cast<Audio::FMixerDevice*>(AudioDevicePtr);
 	}
@@ -65,11 +55,7 @@
 		return MakeUnique<FScopeLock>(&MixerDevicePtr->QuartzPersistentStateCritSec);
 	}
 
-<<<<<<< HEAD
-	return {}; // Empty lock for AudioMixer-less runtimes (server)
-=======
 	return {};
->>>>>>> 4af6daef
 }
 
 
@@ -209,10 +195,7 @@
 
 void UQuartzSubsystem::Tick(float DeltaTime)
 {
-<<<<<<< HEAD
-=======
 	CSV_SCOPED_TIMING_STAT_EXCLUSIVE(Audio);
->>>>>>> 4af6daef
 	Super::Tick(DeltaTime);
 	TRACE_CPUPROFILER_EVENT_SCOPE(QuartzSubsystem::Tick);
 
@@ -230,17 +213,10 @@
 	check(TickableObjectManagerPtr);
 	check(ClockManagerDataPtr);
 	TUniquePtr<FScopeLock> Lock(GetPersistentStateScopeLock(GetWorld()));
-<<<<<<< HEAD
 
 	const int32 NumClocks = ClockManagerDataPtr->SubsystemClockManager.GetNumClocks();
 	TRACE_INT_VALUE(TEXT("QuartzSubsystem::NumClocks"), NumClocks);
 
-=======
-
-	const int32 NumClocks = ClockManagerDataPtr->SubsystemClockManager.GetNumClocks();
-	TRACE_INT_VALUE(TEXT("QuartzSubsystem::NumClocks"), NumClocks);
-
->>>>>>> 4af6daef
 	// IsTickable() updates unreal insights values
 	const bool bSubscribersNeedUpdate = TickableObjectManagerPtr->IsTickable();
 	const bool bIsManagingClocks = NumClocks > 0;
@@ -259,7 +235,6 @@
  	TickableObjectManagerPtr->SubscribeToQuartzTick(InObjectToTick);
  }
 
-<<<<<<< HEAD
 
  void UQuartzSubsystem::UnsubscribeFromQuartzTick(FQuartzTickableObject * InObjectToTick)
  {
@@ -277,30 +252,8 @@
 
 	return nullptr;
 }
-=======
->>>>>>> 4af6daef
-
- void UQuartzSubsystem::UnsubscribeFromQuartzTick(FQuartzTickableObject * InObjectToTick)
- {
-	check(TickableObjectManagerPtr.IsValid());
- 	TickableObjectManagerPtr->UnsubscribeFromQuartzTick(InObjectToTick);
- }
-
-<<<<<<< HEAD
-=======
-
-UQuartzSubsystem* UQuartzSubsystem::Get(const UWorld* const World)
-{
-	if (World)
-	{
-		return World->GetSubsystem<UQuartzSubsystem>();
-	}
-
-	return nullptr;
-}
-
-
->>>>>>> 4af6daef
+
+
 Audio::FQuartzQuantizedRequestData UQuartzSubsystem::CreateRequestDataForSchedulePlaySound(UQuartzClockHandle* InClockHandle, const FOnQuartzCommandEventBP& InDelegate, const FQuartzQuantizationBoundary& InQuantizationBoundary)
 {
 	Audio::FQuartzQuantizedRequestData CommandInitInfo;
@@ -436,24 +389,6 @@
 	return CommandInitInfo;
 }
 
-<<<<<<< HEAD
-Audio::FQuartzClockManager* UQuartzSubsystem::GetClockManager(const UObject* WorldContextObject, bool bUseAudioEngineClockManager)
-{
-	// decide if the clock should be managed by the AudioDevice (audio engine) or the Subsystem (this object)
-	Audio::FQuartzClockManager* ClockManager;
-	Audio::FMixerDevice* MixerDevice = GetAudioMixerDevice(WorldContextObject->GetWorld());
-	if(!bUseAudioEngineClockManager || !MixerDevice)
-	{
-		check(ClockManagerDataPtr);
-		TUniquePtr<FScopeLock> Lock(GetPersistentStateScopeLock(GetWorld()));
-		ClockManager = &ClockManagerDataPtr->SubsystemClockManager;
-	}
-	else
-	{
-		ClockManager = &MixerDevice->QuantizedEventClockManager;
-	}
-
-=======
 Audio::FQuartzQuantizedRequestData UQuartzSubsystem::CreateRequestDataForQuantizedNotify(UQuartzClockHandle* InClockHandle, const FQuartzQuantizationBoundary& InQuantizationBoundary, const FOnQuartzCommandEventBP& InDelegate, float InMsOffset)
 {
 	if (!ensure(InClockHandle))
@@ -495,7 +430,6 @@
 		ClockManager = &MixerDevice->QuantizedEventClockManager;
 	}
 
->>>>>>> 4af6daef
 	// we should have fallen back to this object
 	return ClockManager;
 }
@@ -509,7 +443,6 @@
 
 	Audio::FQuartzClockManager* ClockManager = GetClockManager(WorldContextObject, bUseAudioEngineClockManager);
 	check(ClockManager); // should have at least fallen back to "this" object as a manager
-<<<<<<< HEAD
 
 	// numerator of time signature must be >= 1
 	if (InSettings.TimeSignature.NumBeats < 1)
@@ -522,20 +455,6 @@
 	UQuartzClockHandle* ClockHandle = static_cast<UQuartzClockHandle*>(NewObject<UQuartzClockHandle>()->Init(WorldContextObject->GetWorld()));
 	ClockHandle->SubscribeToClock(WorldContextObject, ClockName, &ClockProxy);
 
-=======
-
-	// numerator of time signature must be >= 1
-	if (InSettings.TimeSignature.NumBeats < 1)
-	{
-		UE_LOG(LogAudioQuartz, Warning, TEXT("Clock: (%s) is attempting to set a time signature with a Numerator < 1.  Clamping to 1 beat per bar"), *ClockName.ToString());
-		InSettings.TimeSignature.NumBeats = 1;
-	}
-
-	Audio::FQuartzClockProxy ClockProxy = ClockManager->GetOrCreateClock(ClockName, InSettings, bOverrideSettingsIfClockExists);
-	UQuartzClockHandle* ClockHandle = static_cast<UQuartzClockHandle*>(NewObject<UQuartzClockHandle>()->Init(WorldContextObject->GetWorld()));
-	ClockHandle->SubscribeToClock(WorldContextObject, ClockName, &ClockProxy);
-
->>>>>>> 4af6daef
 	// if we are not the manager for the clock, it means the FAudioDevice is,
 	// so we hold onto our own copy of the proxy
 	check(ClockManagerDataPtr);
@@ -548,27 +467,17 @@
 
 void UQuartzSubsystem::DeleteClockByName(const UObject* WorldContextObject, FName ClockName)
 {
-<<<<<<< HEAD
-	Audio::FQuartzClockManager* ClockManager = GetClockManager(WorldContextObject);
-
-	if (!ClockManager)
-=======
 	// first look for the clock on the audio device's clock manager
 	bool bShouldDeleteSynchronous = false;
 	Audio::FQuartzClockManager* ClockManager = GetClockManager(WorldContextObject, /*bUseAudioEngineClockManager*/ true);
 
 	if (ClockManager && !ClockManager->DoesClockExist(ClockName))
->>>>>>> 4af6daef
 	{
 		// if we didn't find it, assume the clock is on the subsystem's clock manager
 		ClockManager = GetClockManager(WorldContextObject, /*bUseAudioEngineClockManager*/ false);
 		bShouldDeleteSynchronous = true;
 	}
 
-<<<<<<< HEAD
-	ClockManager->RemoveClock(ClockName);
-	PruneStaleProxies();
-=======
 	// if the clock is managed by the audio mixer device,
 	// bShouldDeleteSynchronous is false, and it will be deleted on the correct thread.
 	// if its managed by the subsystem, bShouldDeleteSynchronous will be true
@@ -577,7 +486,6 @@
 		ClockManager->RemoveClock(ClockName, bShouldDeleteSynchronous);
 		PruneStaleProxies();
 	}
->>>>>>> 4af6daef
 }
 
 void UQuartzSubsystem::DeleteClockByHandle(const UObject* WorldContextObject, UQuartzClockHandle*& InClockHandle)
@@ -641,7 +549,6 @@
 	if(Proxy && Proxy->IsValid())
 	{
 		return Proxy->IsClockRunning();
-<<<<<<< HEAD
 	}
 
 	return {};
@@ -653,66 +560,33 @@
 	if(Proxy && Proxy->IsValid())
 	{
 		return Proxy->GetDurationOfQuantizationTypeInSeconds(QuantizationType, Multiplier);
-=======
->>>>>>> 4af6daef
 	}
 
 	return {};
 }
 
-<<<<<<< HEAD
 FQuartzTransportTimeStamp UQuartzSubsystem::GetCurrentClockTimestamp(const UObject* WorldContextObject, const FName& InClockName)
 {
 	Audio::FQuartzClockProxy const* Proxy = FindProxyByName(InClockName);
 	if(Proxy && Proxy->IsValid())
 	{
 		return Proxy->GetCurrentClockTimestamp();
-=======
-float UQuartzSubsystem::GetDurationOfQuantizationTypeInSeconds(const UObject* WorldContextObject, FName ClockName, const EQuartzCommandQuantization& QuantizationType, float Multiplier)
-{
-	Audio::FQuartzClockProxy const* Proxy = FindProxyByName(ClockName);
-	if(Proxy && Proxy->IsValid())
-	{
-		return Proxy->GetDurationOfQuantizationTypeInSeconds(QuantizationType, Multiplier);
->>>>>>> 4af6daef
 	}
 
 	return {};
 }
 
-<<<<<<< HEAD
 float UQuartzSubsystem::GetEstimatedClockRunTime(const UObject* WorldContextObject, const FName& InClockName)
-=======
-FQuartzTransportTimeStamp UQuartzSubsystem::GetCurrentClockTimestamp(const UObject* WorldContextObject, const FName& InClockName)
->>>>>>> 4af6daef
 {
 	Audio::FQuartzClockProxy const* Proxy = FindProxyByName(InClockName);
 	if(Proxy && Proxy->IsValid())
 	{
-<<<<<<< HEAD
 		return Proxy->GetEstimatedClockRunTimeSeconds();
-=======
-		return Proxy->GetCurrentClockTimestamp();
->>>>>>> 4af6daef
 	}
 
 	return {};
 }
 
-<<<<<<< HEAD
-=======
-float UQuartzSubsystem::GetEstimatedClockRunTime(const UObject* WorldContextObject, const FName& InClockName)
-{
-	Audio::FQuartzClockProxy const* Proxy = FindProxyByName(InClockName);
-	if(Proxy && Proxy->IsValid())
-	{
-		return Proxy->GetEstimatedClockRunTimeSeconds();
-	}
-
-	return {};
-}
-
->>>>>>> 4af6daef
 // todo: move FQuartLatencyTracker off the AudioMixerClockManager? (GameThread->AudioRenderThread tracking)
 float UQuartzSubsystem::GetGameThreadToAudioRenderThreadAverageLatency(const UObject* WorldContextObject)
 {
