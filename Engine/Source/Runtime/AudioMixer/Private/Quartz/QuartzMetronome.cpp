// Copyright Epic Games, Inc. All Rights Reserved.

#include "Quartz/QuartzMetronome.h"
#include "Sound/QuartzSubscription.h"

namespace Audio
{
	FQuartzMetronome::FQuartzMetronome(FName InClockName)
		: TimeSinceStart(0), ClockName(InClockName)
	{
		SetTickRate(CurrentTickRate);
	}

	FQuartzMetronome::FQuartzMetronome(const FQuartzTimeSignature& InTimeSignature, FName InClockName)
		: CurrentTimeSignature(InTimeSignature), TimeSinceStart(0), ClockName(InClockName)
	{
		SetTickRate(CurrentTickRate);
	}

	FQuartzMetronome::~FQuartzMetronome()
	{
	}

	void FQuartzMetronome::Tick(int32 InNumSamples, int32 FramesOfLatency)
	{
		LastTickCpuCycles64 = FPlatformTime::Cycles64();
		
		static bool bHasWarned = false;
		if (!bHasWarned && (MusicalDurationsInFrames[EQuartzCommandQuantization::ThirtySecondNote] < InNumSamples))
		{
			// TODO: fire duplicate events if this occurs to facilitate game play-side counting logic
			UE_LOG(LogAudioQuartz, Warning
				, TEXT("Small note durations are shorter than the audio callback size. Some musical events may not fire delegates"));

			bHasWarned = true;
		}

		int32 ToUpdateBitField = 0;

		for (int i = 0; i < static_cast<int32>(EQuartzCommandQuantization::Count); ++i)
		{
			EQuartzCommandQuantization DurationType = static_cast<EQuartzCommandQuantization>(i);
			FramesLeftInMusicalDuration[DurationType] -= InNumSamples;
			
			if (FramesLeftInMusicalDuration[DurationType] < 0)
			{
				// flag this duration for an update
				ToUpdateBitField |= (1 << i);

				// the beat value is constant
				if (!(DurationType == EQuartzCommandQuantization::Beat && PulseDurations.Num()))
				{
					do
					{
						FramesLeftInMusicalDuration[DurationType] += MusicalDurationsInFrames[DurationType];
					}
					while (FramesLeftInMusicalDuration[DurationType] <= 0);
				}
				else
				{
					// the beat value can change
					do
					{
						if (++PulseDurationIndex == PulseDurations.Num())
						{
							PulseDurationIndex = 0;
						}

						FramesLeftInMusicalDuration[DurationType] += PulseDurations[PulseDurationIndex];
						MusicalDurationsInFrames[DurationType] = PulseDurations[PulseDurationIndex];
					}
					while (FramesLeftInMusicalDuration[DurationType] <= 0);
				}
			}
		}


		// update transport
		if (ToUpdateBitField & (1 << static_cast<int>(EQuartzCommandQuantization::Bar)))
		{
			++CurrentTimeStamp.Bars;
			CurrentTimeStamp.Beat = 1;
		}
		else if (ToUpdateBitField & (1 << static_cast<int>(EQuartzCommandQuantization::Beat)))
		{
			++CurrentTimeStamp.Beat;
		}

		if (PulseDurations.Num())
		{
			CurrentTimeStamp.BeatFraction = 1.f - (FramesLeftInMusicalDuration[EQuartzCommandQuantization::Beat] / static_cast<float>(PulseDurations[PulseDurationIndex]));
		}
		else
		{
			CurrentTimeStamp.BeatFraction = 1.f - (FramesLeftInMusicalDuration[EQuartzCommandQuantization::Beat] / static_cast<float>(MusicalDurationsInFrames[EQuartzCommandQuantization::Beat]));
		}

		TimeSinceStart += double(InNumSamples) / CurrentTickRate.GetSampleRate(); 
		CurrentTimeStamp.Seconds = TimeSinceStart;
		FireEvents(ToUpdateBitField);
	}

	void FQuartzMetronome::SetTickRate(FQuartzClockTickRate InNewTickRate, int32 NumFramesLeft)
	{
		// early exit?
		const bool bSameAsOldTickRate = FMath::IsNearlyEqual(InNewTickRate.GetFramesPerTick(), CurrentTickRate.GetFramesPerTick());
		const bool bIsInitialized = (MusicalDurationsInFrames[0] > 0);

		if (bSameAsOldTickRate && bIsInitialized)
		{
			return;
		}

		// ratio between new and old rates
		const double Ratio = InNewTickRate.GetFramesPerTick() / CurrentTickRate.GetFramesPerTick();

		for (double& Value : FramesLeftInMusicalDuration.FramesInTimeValueInternal)
		{
			Value = NumFramesLeft + Ratio * (Value - NumFramesLeft);
		}

		CurrentTickRate = InNewTickRate;
		RecalculateDurations();
	}

	void FQuartzMetronome::SetSampleRate(float InNewSampleRate)
	{
		CurrentTickRate.SetSampleRate(InNewSampleRate);
		RecalculateDurations();
	}

	void FQuartzMetronome::SetTimeSignature(const FQuartzTimeSignature& InNewTimeSignature)
	{
		CurrentTimeSignature = InNewTimeSignature;
		RecalculateDurations();
	}

	double FQuartzMetronome::GetFramesUntilBoundary(FQuartzQuantizationBoundary InQuantizationBoundary) const
	{
		if (!ensure(InQuantizationBoundary.Quantization != EQuartzCommandQuantization::None))
		{
			return 0; // Metronome's should not have to deal w/ Quartization == None
		}

		if (InQuantizationBoundary.Multiplier < 1.0f)
		{
			UE_LOG(LogAudioQuartz, Warning, TEXT("Quantization Boundary being clamped to 1.0 (from %f)"), InQuantizationBoundary.Multiplier);
			InQuantizationBoundary.Multiplier = 1.f;
		}

		// number of frames until the next occurrence of this boundary
		double FramesUntilBoundary = FramesLeftInMusicalDuration[InQuantizationBoundary.Quantization];

		// how many multiples actually exist until the boundary we care about?
		int32 NumDurationsLeft = static_cast<int32>(InQuantizationBoundary.Multiplier) - 1;

		// in the simple case that's all we need to know
		bool bIsSimpleCase = FMath::IsNearlyEqual(InQuantizationBoundary.Multiplier, 1.f);

		// it is NOT the simple case if we are in Bar-Relative. // i.e. 1.f Beat here means "Beat 1 of the bar"
		bIsSimpleCase &= (InQuantizationBoundary.CountingReferencePoint != EQuarztQuantizationReference::BarRelative);

		if (CurrentTimeStamp.IsZero() && !InQuantizationBoundary.bFireOnClockStart)
		{
			FramesUntilBoundary = MusicalDurationsInFrames[InQuantizationBoundary.Quantization];

			if (NumDurationsLeft == 0)
			{
				return FramesUntilBoundary;
			}
		}
		else if (bIsSimpleCase || CurrentTimeStamp.IsZero())
		{
			return FramesUntilBoundary;
		}

		// counting from the current point in time
		if (InQuantizationBoundary.CountingReferencePoint == EQuarztQuantizationReference::CurrentTimeRelative)
		{
			// continue
		}
		// counting from the beginning of the of the current transport
		else if (InQuantizationBoundary.CountingReferencePoint == EQuarztQuantizationReference::TransportRelative)
		{
			// how many of these subdivisions have happened since in the transport lifespan
			int32 CurrentCount = CountNumSubdivisionsSinceStart(InQuantizationBoundary.Quantization);
			 
			// find the remainder
			if (CurrentCount >= InQuantizationBoundary.Multiplier)
			{
				CurrentCount %= static_cast<int32>(InQuantizationBoundary.Multiplier);
			}

			NumDurationsLeft -= CurrentCount;
		}
		// counting from the current bar
		else if (InQuantizationBoundary.CountingReferencePoint == EQuarztQuantizationReference::BarRelative)
		{
			const float NumSubdivisionsPerBar = CountNumSubdivisionsPerBar(InQuantizationBoundary.Quantization);
			const float NumSubdivisionsAlreadyOccuredInCurrentBar = CountNumSubdivisionsSinceBarStart(InQuantizationBoundary.Quantization);

			// the requested duration is longer than our current bar
			// do the math in bars instead
			if (NumSubdivisionsPerBar < 1.f && ensure(!FMath::IsNearlyZero(NumSubdivisionsPerBar)))
			{
				const float NumBarsPerSubdivision = 1.f / NumSubdivisionsPerBar;
				const float NumBarsRemaining = NumBarsPerSubdivision - (NumSubdivisionsAlreadyOccuredInCurrentBar - 1.f);

				InQuantizationBoundary.Multiplier = NumBarsRemaining;
				InQuantizationBoundary.Quantization = EQuartzCommandQuantization::Bar;
				
				NumDurationsLeft = static_cast<int32>(InQuantizationBoundary.Multiplier) - 1;
			}
			else
			{
				NumDurationsLeft = NumDurationsLeft % static_cast<int32>(NumSubdivisionsPerBar) - static_cast<int32>(NumSubdivisionsAlreadyOccuredInCurrentBar);
			}

			// if NumDurationsLeft is negative, it means the target has already passed this bar.
			// instead we will schedule the sound for the same target in the next bar
			if (NumDurationsLeft < 0)
			{
				NumDurationsLeft += NumSubdivisionsPerBar;
			}
		}

<<<<<<< HEAD
		const double FrationalPortion = FMath::Fractional(InQuantizationBoundary.Multiplier);
=======
		const double FractionalPortion = FMath::Fractional(InQuantizationBoundary.Multiplier);
>>>>>>> 4af6daef

		// for Beats, the lengths are not uniform for complex meters
		if ((InQuantizationBoundary.Quantization == EQuartzCommandQuantization::Beat) && PulseDurations.Num())
		{
			// if the metronome hasn't ticked yet, then PulseDurationIndex is -1 (treat as index zero)
			int32 TempPulseDurationIndex = (PulseDurationIndex < 0) ? 0 : PulseDurationIndex;

			for (int i = 0; i < NumDurationsLeft; ++i)
			{
				// need to increment now because FramesUntilBoundary already
				// represents the current (fractional) pulse duration
				if (++TempPulseDurationIndex == PulseDurations.Num())
				{
					TempPulseDurationIndex = 0;
				}

				FramesUntilBoundary += PulseDurations[TempPulseDurationIndex];
			}

			if (++TempPulseDurationIndex == PulseDurations.Num())
			{
				TempPulseDurationIndex = 0;
			}

			FramesUntilBoundary += FractionalPortion * PulseDurations[TempPulseDurationIndex];
		}
		else
		{
			const float Multiplier = NumDurationsLeft + FractionalPortion;
			const float Duration = static_cast<float>(MusicalDurationsInFrames[InQuantizationBoundary.Quantization]);
			FramesUntilBoundary += Multiplier * Duration;
		}

		return FramesUntilBoundary;
	}

	float FQuartzMetronome::CountNumSubdivisionsPerBar(EQuartzCommandQuantization InSubdivision) const
	{
		if (InSubdivision == EQuartzCommandQuantization::Beat && PulseDurations.Num())
		{
			return static_cast<float>(PulseDurations.Num());
		}

		return static_cast<float>(MusicalDurationsInFrames[EQuartzCommandQuantization::Bar] / MusicalDurationsInFrames[InSubdivision]);
	}

	float FQuartzMetronome::CountNumSubdivisionsSinceBarStart(EQuartzCommandQuantization InSubdivision) const
	{
		// for our own counting, we don't say that "one bar has occurred since the start of the bar"
		if (InSubdivision == EQuartzCommandQuantization::Bar)
		{
			return 0.0f;
		}

		// Count starts at 1.0f since all musical subdivisions occur once at beat 0 in a bar
		float Count = 1.f;
		if ((InSubdivision == EQuartzCommandQuantization::Beat) && PulseDurations.Num())
		{
			Count += static_cast<float>(PulseDurationIndex);
		}
		else
		{
			float BarProgress = 1.0f - (FramesLeftInMusicalDuration[EQuartzCommandQuantization::Bar] / static_cast<float>(MusicalDurationsInFrames[EQuartzCommandQuantization::Bar]));
			Count += (BarProgress * CountNumSubdivisionsPerBar(InSubdivision));
		}

		return Count;
	}

	float FQuartzMetronome::CountNumSubdivisionsSinceStart(EQuartzCommandQuantization InSubdivision) const
	{
		int32 NumPerBar = CountNumSubdivisionsPerBar(InSubdivision);
		int32 NumInThisBar = CountNumSubdivisionsSinceBarStart(InSubdivision);

		return (CurrentTimeStamp.Bars - 1) * NumPerBar + NumInThisBar;
	}

	void FQuartzMetronome::CalculateDurationPhases(float (&OutPhases)[static_cast<int32>(EQuartzCommandQuantization::Count)]) const
	{
		for (int i = 0; i < static_cast<int32>(EQuartzCommandQuantization::Count); ++i)
		{
			OutPhases[i] = 1.f - FramesLeftInMusicalDuration[i] / static_cast<float>(MusicalDurationsInFrames[i]);
		}
	}

	void FQuartzMetronome::SubscribeToTimeDivision(MetronomeCommandQueuePtr InListenerQueue, EQuartzCommandQuantization InQuantizationBoundary)
	{
		MetronomeSubscriptionMatrix[(int32)InQuantizationBoundary].AddUnique(InListenerQueue);
		ListenerFlags |= 1 << (int32)InQuantizationBoundary;
	}

	void FQuartzMetronome::SubscribeToAllTimeDivisions(MetronomeCommandQueuePtr InListenerQueue)
	{
		int32 i = 0;
		for (TArray<MetronomeCommandQueuePtr>& QuantizationBoundarySubscribers : MetronomeSubscriptionMatrix)
		{
			QuantizationBoundarySubscribers.AddUnique(InListenerQueue);
			ListenerFlags |= (1 << i++);
		}
	}

	void FQuartzMetronome::UnsubscribeFromTimeDivision(MetronomeCommandQueuePtr InListenerQueue, EQuartzCommandQuantization InQuantizationBoundary)
	{
		MetronomeSubscriptionMatrix[(int32)InQuantizationBoundary].RemoveSingleSwap(InListenerQueue);

		if (MetronomeSubscriptionMatrix[(int32)InQuantizationBoundary].Num() == 0)
		{
			ListenerFlags &= ~(1 << (int32)InQuantizationBoundary);
		}
	}

	void FQuartzMetronome::UnsubscribeFromAllTimeDivisions(MetronomeCommandQueuePtr InListenerQueue)
	{
		int32 i = 0;
		for (TArray<MetronomeCommandQueuePtr>& QuantizationBoundarySubscribers : MetronomeSubscriptionMatrix)
		{
			QuantizationBoundarySubscribers.RemoveSingleSwap(InListenerQueue);
			
			if (QuantizationBoundarySubscribers.Num() == 0)
			{
				ListenerFlags &= ~(1 << i);
			}

			++i;
		}
	}

	void FQuartzMetronome::ResetTransport()
	{
		CurrentTimeStamp.Reset();

		for (double& FrameCount : FramesLeftInMusicalDuration.FramesInTimeValueInternal)
		{
			FrameCount = 0.0;
		}

		TimeSinceStart = 0.0;
		PulseDurationIndex = -1;
	}

	void FQuartzMetronome::RecalculateDurations()
	{
		PulseDurations.Reset();

		// get default values for each boundary:
		for (int32 i = 0; i < static_cast<int32>(EQuartzCommandQuantization::Count); ++i)
		{
			MusicalDurationsInFrames[i] = CurrentTickRate.GetFramesPerDuration(static_cast<EQuartzCommandQuantization>(i));
		}

		// determine actual length of a bar
		const double BarLength = CurrentTimeSignature.NumBeats * CurrentTickRate.GetFramesPerDuration(CurrentTimeSignature.BeatType);
		MusicalDurationsInFrames[EQuartzCommandQuantization::Bar] = BarLength;

		// default beat value to the denominator of our time signature
		MusicalDurationsInFrames[EQuartzCommandQuantization::Beat] = CurrentTickRate.GetFramesPerDuration(CurrentTimeSignature.BeatType);

		// potentially update the durations of BEAT and BAR
		if (CurrentTimeSignature.OptionalPulseOverride.Num() != 0)
		{
			// determine the length of each beat
			double LengthCounter = 0.0;
			double StepLength = 0.0;

			for (const FQuartzPulseOverrideStep& PulseStep : CurrentTimeSignature.OptionalPulseOverride)
			{
				for (int i = 0; i < PulseStep.NumberOfPulses; ++i)
				{
					StepLength = CurrentTickRate.GetFramesPerDuration(PulseStep.PulseDuration);
					LengthCounter += StepLength;

					PulseDurations.Add(StepLength);
				}
			}

			if (LengthCounter > BarLength)
			{
				UE_LOG(LogAudioQuartz, Warning
					, TEXT("Pulse override array on Time Signature reperesents more than a bar. The provided list will be trunctaed to 1 Bar in length"));

				return;
			}

			// extend the last duration to the length of the bar if needed
			while ((LengthCounter + StepLength) <= BarLength)
			{
				PulseDurations.Add(StepLength);
				LengthCounter += StepLength;
			}

			// check to see if all our pulses are the same length
			const double FirstValue = PulseDurations[0];
			bool bBeatDurationsAreConstant = true;

			for (const double& Values : PulseDurations)
			{
				if (!FMath::IsNearlyEqual(Values, FirstValue))
				{
					bBeatDurationsAreConstant = false;
					break;
				}
			}

			// we can just overwrite the duration array with the single value
			if (bBeatDurationsAreConstant)
			{
				MusicalDurationsInFrames[EQuartzCommandQuantization::Beat] = FirstValue;
				PulseDurations.Reset();
			}
		}
	}

	void FQuartzMetronome::FireEvents(int32 EventFlags)
	{
		if (!(EventFlags &= ListenerFlags))
		{
			// no events occurred that we have listeners for
			return;
		}

		FQuartzMetronomeDelegateData Data;
		Data.Bar = (CurrentTimeStamp.Bars);
		Data.Beat = (CurrentTimeStamp.Beat);
		Data.BeatFraction = (CurrentTimeStamp.BeatFraction);
		Data.ClockName = ClockName;

		// loop through quantization boundaries
		int32 i = -1;
		for (TArray<MetronomeCommandQueuePtr>& QuantizationBoundarySubscribers : MetronomeSubscriptionMatrix)
		{
			if (EventFlags & (1 << ++i))
			{
				Data.Quantization = static_cast<EQuartzCommandQuantization>(i);

				// loop through subscribers to that boundary
				for (MetronomeCommandQueuePtr& Subscriber : QuantizationBoundarySubscribers)
				{
					Subscriber->PushEvent(Data);
				}
			}
		}
	}

} // namespace Audio<|MERGE_RESOLUTION|>--- conflicted
+++ resolved
@@ -224,11 +224,7 @@
 			}
 		}
 
-<<<<<<< HEAD
-		const double FrationalPortion = FMath::Fractional(InQuantizationBoundary.Multiplier);
-=======
 		const double FractionalPortion = FMath::Fractional(InQuantizationBoundary.Multiplier);
->>>>>>> 4af6daef
 
 		// for Beats, the lengths are not uniform for complex meters
 		if ((InQuantizationBoundary.Quantization == EQuartzCommandQuantization::Beat) && PulseDurations.Num())
