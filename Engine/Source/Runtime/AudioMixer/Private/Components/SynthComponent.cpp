// Copyright Epic Games, Inc. All Rights Reserved.

#include "Components/SynthComponent.h"

#include "AudioDevice.h"
#include "AudioMixerLog.h"
<<<<<<< HEAD
=======
#include "Engine/World.h"
>>>>>>> 4af6daef
#include "Sound/AudioSettings.h"

#include UE_INLINE_GENERATED_CPP_BY_NAME(SynthComponent)


USynthSound::USynthSound(const FObjectInitializer& ObjectInitializer)
	: Super(ObjectInitializer)
{
}

void USynthSound::Init(USynthComponent* InSynthComponent, const int32 InNumChannels, const int32 InSampleRate, const int32 InCallbackSize)
{
	check(InSynthComponent);

	OwningSynthComponent = InSynthComponent;
	VirtualizationMode = EVirtualizationMode::PlayWhenSilent;
	NumChannels = InNumChannels;
	NumSamplesToGeneratePerCallback = InCallbackSize;
	bCanProcessAsync = true;

	Duration = INDEFINITELY_LOOPING_DURATION;
	bLooping = true;
	SampleRate = InSampleRate;
}

void USynthSound::StartOnAudioDevice(FAudioDevice* InAudioDevice)
{
}

void USynthSound::OnBeginGenerate()
{
	if (ensure(OwningSynthComponent.IsValid()))
	{
		OwningSynthComponent->OnBeginGenerate();
	}
}

int32 USynthSound::OnGeneratePCMAudio(TArray<uint8>& OutAudio, int32 NumSamples)
{
	LLM_SCOPE(ELLMTag::AudioSynthesis);

	OutAudio.Reset();

<<<<<<< HEAD
	if (bAudioMixer)
	{
		// If running with audio mixer, the output audio buffer will be in floats already
		OutAudio.AddZeroed(NumSamples * sizeof(float));

		// Mark pending kill can null this out on the game thread in rare cases.
		if (!OwningSynthComponent.IsValid())
		{
			return 0;
		}
=======
	// If running with audio mixer, the output audio buffer will be in floats already
	OutAudio.AddZeroed(NumSamples * sizeof(float));
>>>>>>> 4af6daef

	// Mark pending kill can null this out on the game thread in rare cases.
	if (!OwningSynthComponent.IsValid())
	{
<<<<<<< HEAD
		// Use the float scratch buffer instead of the out buffer directly
		FloatBuffer.Reset();
		FloatBuffer.AddZeroed(NumSamples * sizeof(float));

		// Mark pending kill can null this out on the game thread in rare cases.
		if (!OwningSynthComponent.IsValid())
		{
			return 0;
		}

		float* FloatBufferDataPtr = FloatBuffer.GetData();
		int32 NumSamplesGenerated = OwningSynthComponent->OnGeneratePCMAudio(FloatBufferDataPtr, NumSamples);

		// Convert the float buffer to int16 data
		OutAudio.AddZeroed(NumSamples * sizeof(int16));
		int16* OutAudioBuffer = (int16*)OutAudio.GetData();
		for (int32 i = 0; i < NumSamples; ++i)
		{
			OutAudioBuffer[i] = (int16)(32767.0f * FMath::Clamp(FloatBufferDataPtr[i], -1.0f, 1.0f));
		}
		return NumSamplesGenerated;
=======
		return 0;
>>>>>>> 4af6daef
	}

	return OwningSynthComponent->OnGeneratePCMAudio((float*)OutAudio.GetData(), NumSamples);

}	

void USynthSound::OnEndGenerate()
{
	// Mark pending kill can null this out on the game thread in rare cases.
	if (OwningSynthComponent.IsValid())
	{
		OwningSynthComponent->OnEndGenerate();
	}
}

ISoundGeneratorPtr USynthSound::CreateSoundGenerator(const FSoundGeneratorInitParams& InParams)
{
	if (OwningSynthComponent.IsValid())
	{
		return OwningSynthComponent->CreateSoundGeneratorInternal(InParams);
	}
	return nullptr;
}

Audio::EAudioMixerStreamDataFormat::Type USynthSound::GetGeneratedPCMDataFormat() const
{
	// Only audio mixer supports return float buffers
	return Audio::EAudioMixerStreamDataFormat::Float;
}

USynthComponent::USynthComponent(const FObjectInitializer& ObjectInitializer)
	: Super(ObjectInitializer)
{
	bAutoActivate = false;

	bStopWhenOwnerDestroyed = true;

	bEnableBusSends = true;
	bEnableBaseSubmix = true;
	bEnableSubmixSends = true;

	bNeverNeedsRenderUpdate = true;
	bUseAttachParentBound = true; // Avoid CalcBounds() when transform changes.

	bIsSynthPlaying = false;
	bIsInitialized = false;
	bIsUISound = false;
	bAlwaysPlay = true;
	Synth = nullptr;

	PreferredBufferLength = DEFAULT_PROCEDURAL_SOUNDWAVE_BUFFER_SIZE;

#if WITH_EDITORONLY_DATA
	bVisualizeComponent = false;
#endif
}

void USynthComponent::OnAudioComponentEnvelopeValue(const UAudioComponent* InAudioComponent, const USoundWave* SoundWave, const float EnvelopeValue)
{
	if (OnAudioEnvelopeValue.IsBound())
	{
		OnAudioEnvelopeValue.Broadcast(EnvelopeValue);
	}

	if (OnAudioEnvelopeValueNative.IsBound())
	{
		OnAudioEnvelopeValueNative.Broadcast(InAudioComponent, EnvelopeValue);
	}
}

void USynthComponent::BeginDestroy()
{
	Super::BeginDestroy();
	Stop();
}

void USynthComponent::Activate(bool bReset)
{
	if (bReset || ShouldActivate())
	{
		Start();
		if (IsActive())
		{
			OnComponentActivated.Broadcast(this, bReset);
		}
	}
}

void USynthComponent::Deactivate()
{
	if (ShouldActivate() == false)
	{
		Stop();

		if (!IsActive())
		{
			OnComponentDeactivated.Broadcast(this);
		}
	}
}

void USynthComponent::Initialize(int32 SampleRateOverride)
{
	// This will try to create the audio component if it hasn't yet been created
	CreateAudioComponent();

	// Try to get a proper sample rate
	int32 SampleRate = SampleRateOverride;
	if (SampleRate == INDEX_NONE)
	{
		// Check audio device if we've not explicitly been told what sample rate to use
		FAudioDevice* AudioDevice = GetAudioDevice();
		if (AudioDevice)
		{
			SampleRate = AudioDevice->SampleRate;
		}
	}

	// Only allow initialization if we have a proper sample rate
	if (SampleRate != INDEX_NONE)
	{
#if SYNTH_GENERATOR_TEST_TONE
		NumChannels = 2;
		TestSineLeft.Init(SampleRate, 440.0f, 0.5f);
		TestSineRight.Init(SampleRate, 220.0f, 0.5f);
#else
		// Initialize the synth component
		Init(SampleRate);

		if (NumChannels < 0 || NumChannels > 8)
		{
			UE_LOG(LogAudioMixer, Error, TEXT("Synthesis component '%s' has set an invalid channel count '%d'."), *GetName(), NumChannels);
		}

		NumChannels = FMath::Clamp(NumChannels, 1, 8);
#endif

		if (!Synth)
		{
			Synth = NewObject<USynthSound>();
		}

		// Copy sound base data to the sound
		Synth->SourceEffectChain = SourceEffectChain;
		Synth->SoundSubmixObject = SoundSubmix;
		Synth->SoundSubmixSends = SoundSubmixSends;
		Synth->BusSends = BusSends;
		Synth->PreEffectBusSends = PreEffectBusSends;
		Synth->bEnableBusSends = bEnableBusSends;
		Synth->bEnableBaseSubmix = bEnableBaseSubmix;
		Synth->bEnableSubmixSends = bEnableSubmixSends;

		Synth->Init(this, NumChannels, SampleRate, PreferredBufferLength);

		// Retrieve the synth component's audio device vs the audio component's
		if (FAudioDevice* AudioDevice = GetAudioDevice())
		{
			Synth->StartOnAudioDevice(AudioDevice);
		}
	}
}

UAudioComponent* USynthComponent::GetAudioComponent()
{
	return AudioComponent;
}

void USynthComponent::CreateAudioComponent()
{
	if (!AudioComponent)
	{
		// Create the audio component which will be used to play the procedural sound wave
		AudioComponent = NewObject<UAudioComponent>(this, NAME_None, RF_Transactional | RF_Transient | RF_TextExportTransient);
		AudioComponent->CreationMethod = CreationMethod;

		AudioComponent->OnAudioSingleEnvelopeValueNative.AddUObject(this, &USynthComponent::OnAudioComponentEnvelopeValue);

		if (!AudioComponent->GetAttachParent() && !AudioComponent->IsAttachedTo(this))
		{
			AActor* Owner = GetOwner();

			// If the media component has no owner or the owner doesn't have a world
			if (!Owner || !Owner->GetWorld())
			{
				// Attempt to retrieve the synth component's world and register the audio component with it
				// This ensures that the synth component plays on the correct world in cases where there isn't an owner
				if (UWorld* World = GetWorld())
				{
					AudioComponent->RegisterComponentWithWorld(World);
					AudioComponent->AttachToComponent(this, FAttachmentTransformRules::KeepRelativeTransform);
				}
				else
				{
					AudioComponent->SetupAttachment(this);
				}
			}
			else
			{
				AudioComponent->AttachToComponent(this, FAttachmentTransformRules::KeepRelativeTransform);
				AudioComponent->RegisterComponent();
			}
		}
	}

	if (AudioComponent)
	{
		AudioComponent->bAutoActivate = false;
		AudioComponent->bStopWhenOwnerDestroyed = true;
		AudioComponent->bShouldRemainActiveIfDropped = true;
		AudioComponent->Mobility = EComponentMobility::Movable;

#if WITH_EDITORONLY_DATA
		AudioComponent->bVisualizeComponent = false;
#endif

		// Set defaults to be the same as audio component defaults
		AudioComponent->EnvelopeFollowerAttackTime = EnvelopeFollowerAttackTime;
		AudioComponent->EnvelopeFollowerReleaseTime = EnvelopeFollowerReleaseTime;
		AudioComponent->bAlwaysPlay = bAlwaysPlay;
	}
}

void USynthComponent::OnRegister()
{
	CreateAudioComponent();

	Super::OnRegister();
}

void USynthComponent::OnUnregister()
{
	// Route OnUnregister event.
	Super::OnUnregister();

	// Don't stop audio and clean up component if owner has been destroyed (default behaviour). This function gets
	// called from AActor::ClearComponents when an actor gets destroyed which is not usually what we want for one-
	// shot sounds.
	AActor* Owner = GetOwner();
	if (!Owner || bStopWhenOwnerDestroyed)
	{
		Stop();
	}

	// Make sure the audio component is destroyed during unregister
	if (AudioComponent && !AudioComponent->IsBeingDestroyed())
	{
		if (Owner && Owner->GetWorld())
		{
			AudioComponent->DetachFromComponent(FDetachmentTransformRules::KeepRelativeTransform);
			AudioComponent->UnregisterComponent();
		}
		AudioComponent->DestroyComponent();
		AudioComponent = nullptr;
	}

	// Clear out the synth component's reference to the sound generator or it will leak until it gets GC'd
	// Normally this is ok to wait till GC but some derived synths might need for the handle to be released
	SoundGenerator.Reset();
}

void USynthComponent::EndPlay(const EEndPlayReason::Type Reason) 
{	
	Super::EndPlay(Reason);

	if (GetOwner() && (Reason == EEndPlayReason::LevelTransition || Reason == EEndPlayReason::RemovedFromWorld || Reason == EEndPlayReason::Destroyed))
	{
		// If our world or sublevel is going away, stop immediately to prevent the containing world/level from being leaked via hard references from the audio device.
		Stop();
	}
}

USoundClass* USynthComponent::GetSoundClass()
{
	if (SoundClass)
	{
		return SoundClass;
	}

	const UAudioSettings* AudioSettings = GetDefault<UAudioSettings>();
	if (ensure(AudioSettings))
	{
		return AudioSettings->GetDefaultSoundClass();
	}

	return nullptr;
}

bool USynthComponent::IsReadyForOwnerToAutoDestroy() const
{
	const bool bIsAudioComponentReadyForDestroy = !AudioComponent || (AudioComponent && !AudioComponent->IsPlaying());
	const bool bIsSynthSoundReadyForDestroy = !Synth || !Synth->IsGeneratingAudio();
	return bIsAudioComponentReadyForDestroy && bIsSynthSoundReadyForDestroy;
}

#if WITH_EDITOR
void USynthComponent::PostEditChangeProperty(FPropertyChangedEvent& PropertyChangedEvent)
{
	if (IsActive())
	{
		// If this is an auto destroy component we need to prevent it from being auto-destroyed since we're really just restarting it
		const bool bWasAutoDestroy = bAutoDestroy;
		bAutoDestroy = false;
		Stop();
		bAutoDestroy = bWasAutoDestroy;
		Start();
	}

	Super::PostEditChangeProperty(PropertyChangedEvent);
}
#endif //WITH_EDITOR

#if WITH_EDITORONLY_DATA
void USynthComponent::PostLoad()
{
	Super::PostLoad();
	if (bOutputToBusOnly_DEPRECATED)
	{
		bEnableBusSends = true;
		bEnableBaseSubmix = !bOutputToBusOnly_DEPRECATED;
		bEnableSubmixSends = !bOutputToBusOnly_DEPRECATED;
		bOutputToBusOnly_DEPRECATED = false;
	}
}
#endif //WITH_EDITORONLY_DATA

void USynthComponent::Serialize(FArchive& Ar)
{
	Super::Serialize(Ar);

#if WITH_EDITORONLY_DATA
	if (Ar.IsLoading())
	{
		if (ConcurrencySettings_DEPRECATED != nullptr)
		{
			ConcurrencySet.Add(ConcurrencySettings_DEPRECATED);
			ConcurrencySettings_DEPRECATED = nullptr;
		}
	}
#endif // WITH_EDITORONLY_DATA

}

void USynthComponent::PumpPendingMessages()
{
	TFunction<void()> Command;
	while (CommandQueue.Dequeue(Command))
	{
		Command();
	}
}

FAudioDevice* USynthComponent::GetAudioDevice() const
{
	// If the synth component has a world, that means it was already registed with that world
	if (UWorld* World = GetWorld())
	{
		return World->AudioDeviceHandle.GetAudioDevice();
	}

	// Otherwise, retrieve the audio component's audio device (probably from it's owner)
	if (AudioComponent)
	{
		return AudioComponent->GetAudioDevice();
	}
	
	// No audio device
	return nullptr;
}

int32 USynthComponent::OnGeneratePCMAudio(float* GeneratedPCMData, int32 NumSamples)
{
	LLM_SCOPE(ELLMTag::AudioSynthesis);

	PumpPendingMessages();

	check(NumSamples > 0);

	// Only call into the synth if we're actually playing, otherwise, we'll write out zero's
	if (bIsSynthPlaying)
	{
		return OnGenerateAudio(GeneratedPCMData, NumSamples);
	}
	return NumSamples;
}

void USynthComponent::Start()
{
	// Only need to start if we're not already active
	if (IsActive())
	{
		return;
	}

	// We will also ensure that this synth was initialized before attempting to play.
	Initialize();

	// If there is no Synth USoundBase, we can't start. This can happen if start is called in a cook, a server, or
	// if the audio engine is set to "noaudio".
	// TODO: investigate if this should be handled elsewhere before this point
	if (!Synth)
	{
		return;
	}

	if (AudioComponent)
	{
		// Copy the attenuation and concurrency data from the synth component to the audio component
		AudioComponent->AttenuationSettings = AttenuationSettings;
		AudioComponent->bOverrideAttenuation = bOverrideAttenuation;
		AudioComponent->bIsUISound = bIsUISound;
		AudioComponent->bIsPreviewSound = bIsPreviewSound;
		AudioComponent->bAllowSpatialization = bAllowSpatialization;
		AudioComponent->ConcurrencySet = ConcurrencySet;
		AudioComponent->AttenuationOverrides = AttenuationOverrides;
		AudioComponent->SoundClassOverride = SoundClass;
		AudioComponent->EnvelopeFollowerAttackTime = EnvelopeFollowerAttackTime;
		AudioComponent->EnvelopeFollowerReleaseTime = EnvelopeFollowerReleaseTime;
		AudioComponent->ModulationRouting = ModulationRouting;

		// Copy sound base data to the sound
		Synth->AttenuationSettings = AttenuationSettings;
		Synth->SourceEffectChain = SourceEffectChain;
		Synth->SoundSubmixObject = SoundSubmix;
		Synth->SoundSubmixSends = SoundSubmixSends;

		// Set the audio component's sound to be our procedural sound wave
		AudioComponent->SetSound(Synth);
		AudioComponent->Play(0);

		SetActiveFlag(AudioComponent->IsActive());

		bIsSynthPlaying = true;
	}
}

void USynthComponent::Stop()
{
	if (IsActive())
	{
		if (AudioComponent)
		{
			AudioComponent->Stop();		
			
			if (FAudioDevice* AudioDevice = AudioComponent->GetAudioDevice())
			{
				AudioDevice->StopSoundsUsingResource(Synth);
			}
		}

		SetActiveFlag(false);
	}
}

bool USynthComponent::IsPlaying() const
{
	return AudioComponent && AudioComponent->IsPlaying();
}

void USynthComponent::SetVolumeMultiplier(float VolumeMultiplier)
{
	if (AudioComponent)
	{
		AudioComponent->SetVolumeMultiplier(VolumeMultiplier);
	}
}

void USynthComponent::SetSubmixSend(USoundSubmixBase* Submix, float SendLevel)
{
	if (AudioComponent)
	{
		AudioComponent->SetSubmixSend(Submix, SendLevel);
	}
}

void USynthComponent::SetSourceBusSendPreEffect(USoundSourceBus* SoundSourceBus, float SourceBusSendLevel)
{
	if (AudioComponent)
	{
		AudioComponent->SetSourceBusSendPreEffect(SoundSourceBus, SourceBusSendLevel);
	}
}

void USynthComponent::SetSourceBusSendPostEffect(USoundSourceBus* SoundSourceBus, float SourceBusSendLevel)
{
	if (AudioComponent)
	{
		AudioComponent->SetSourceBusSendPostEffect(SoundSourceBus, SourceBusSendLevel);
	}
}

void USynthComponent::SetAudioBusSendPreEffect(UAudioBus* AudioBus, float AudioBusSendLevel)
{
	if (AudioComponent)
	{
		AudioComponent->SetAudioBusSendPreEffect(AudioBus, AudioBusSendLevel);
	}
}

void USynthComponent::SetAudioBusSendPostEffect(UAudioBus* AudioBus, float AudioBusSendLevel)
{
	if (AudioComponent)
	{
		AudioComponent->SetAudioBusSendPostEffect(AudioBus, AudioBusSendLevel);
	}
}

void USynthComponent::SetLowPassFilterEnabled(bool InLowPassFilterEnabled)
{
	if (AudioComponent)
	{
		AudioComponent->SetLowPassFilterEnabled(InLowPassFilterEnabled);
	}
}

void USynthComponent::SetLowPassFilterFrequency(float InLowPassFilterFrequency)
{
	if (AudioComponent)
	{
		AudioComponent->SetLowPassFilterFrequency(InLowPassFilterFrequency);
	}
}

void USynthComponent::SetOutputToBusOnly(bool bInOutputToBusOnly)
{
	if (AudioComponent)
	{
		AudioComponent->SetOutputToBusOnly(bInOutputToBusOnly);
	}
}

void USynthComponent::FadeIn(float FadeInDuration, float FadeVolumeLevel/* = 1.0f*/, float StartTime/* = 0.0f*/, const EAudioFaderCurve FadeCurve/* = EAudioFaderCurve::Linear*/) const
{
	if(AudioComponent)
	{
		AudioComponent->FadeIn(FadeInDuration, FadeVolumeLevel, StartTime, FadeCurve);
	}
}

void USynthComponent::FadeOut(float FadeOutDuration, float FadeVolumeLevel, const EAudioFaderCurve FadeCurve/* = EAudioFaderCurve::Linear*/) const
{
	if(AudioComponent)
	{
		AudioComponent->FadeOut(FadeOutDuration, FadeVolumeLevel, FadeCurve);
	}
}

void USynthComponent::AdjustVolume(float AdjustVolumeDuration, float AdjustVolumeLevel, const EAudioFaderCurve FadeCurve/* = EAudioFaderCurve::Linear*/) const
{
	if(AudioComponent)
	{
		AudioComponent->AdjustVolume(AdjustVolumeDuration, AdjustVolumeLevel, FadeCurve);
	}
}
<<<<<<< HEAD
=======

void USynthComponent::SetModulationRouting(const TSet<USoundModulatorBase*>& Modulators, const EModulationDestination Destination, const EModulationRouting RoutingMethod)
{
	if (AudioComponent)
	{
		AudioComponent->SetModulationRouting(Modulators, Destination, RoutingMethod);
	}
}

TSet<USoundModulatorBase*> USynthComponent::GetModulators(const EModulationDestination Destination)
{
	if (AudioComponent)
	{
		return AudioComponent->GetModulators(Destination);
	}

	return TSet<USoundModulatorBase*>();
}
>>>>>>> 4af6daef

void USynthComponent::SynthCommand(TFunction<void()> Command)
{
	if (SoundGenerator.IsValid())
	{
		UE_LOG(LogAudioMixer, Error, TEXT("Synthesis component '%s' has implemented a sound generator interface. Do not call SynthCommand on the USynthComponent)."), *GetName());
	}
	else
	{
		CommandQueue.Enqueue(MoveTemp(Command));
	}
}

ISoundGeneratorPtr USynthComponent::CreateSoundGeneratorInternal(const FSoundGeneratorInitParams& InParams)
{
	LLM_SCOPE(ELLMTag::AudioSynthesis);	
	return SoundGenerator = CreateSoundGenerator(InParams);
}
<|MERGE_RESOLUTION|>--- conflicted
+++ resolved
@@ -4,10 +4,7 @@
 
 #include "AudioDevice.h"
 #include "AudioMixerLog.h"
-<<<<<<< HEAD
-=======
 #include "Engine/World.h"
->>>>>>> 4af6daef
 #include "Sound/AudioSettings.h"
 
 #include UE_INLINE_GENERATED_CPP_BY_NAME(SynthComponent)
@@ -51,50 +48,13 @@
 
 	OutAudio.Reset();
 
-<<<<<<< HEAD
-	if (bAudioMixer)
-	{
-		// If running with audio mixer, the output audio buffer will be in floats already
-		OutAudio.AddZeroed(NumSamples * sizeof(float));
-
-		// Mark pending kill can null this out on the game thread in rare cases.
-		if (!OwningSynthComponent.IsValid())
-		{
-			return 0;
-		}
-=======
 	// If running with audio mixer, the output audio buffer will be in floats already
 	OutAudio.AddZeroed(NumSamples * sizeof(float));
->>>>>>> 4af6daef
 
 	// Mark pending kill can null this out on the game thread in rare cases.
 	if (!OwningSynthComponent.IsValid())
 	{
-<<<<<<< HEAD
-		// Use the float scratch buffer instead of the out buffer directly
-		FloatBuffer.Reset();
-		FloatBuffer.AddZeroed(NumSamples * sizeof(float));
-
-		// Mark pending kill can null this out on the game thread in rare cases.
-		if (!OwningSynthComponent.IsValid())
-		{
-			return 0;
-		}
-
-		float* FloatBufferDataPtr = FloatBuffer.GetData();
-		int32 NumSamplesGenerated = OwningSynthComponent->OnGeneratePCMAudio(FloatBufferDataPtr, NumSamples);
-
-		// Convert the float buffer to int16 data
-		OutAudio.AddZeroed(NumSamples * sizeof(int16));
-		int16* OutAudioBuffer = (int16*)OutAudio.GetData();
-		for (int32 i = 0; i < NumSamples; ++i)
-		{
-			OutAudioBuffer[i] = (int16)(32767.0f * FMath::Clamp(FloatBufferDataPtr[i], -1.0f, 1.0f));
-		}
-		return NumSamplesGenerated;
-=======
 		return 0;
->>>>>>> 4af6daef
 	}
 
 	return OwningSynthComponent->OnGeneratePCMAudio((float*)OutAudio.GetData(), NumSamples);
@@ -648,8 +608,6 @@
 		AudioComponent->AdjustVolume(AdjustVolumeDuration, AdjustVolumeLevel, FadeCurve);
 	}
 }
-<<<<<<< HEAD
-=======
 
 void USynthComponent::SetModulationRouting(const TSet<USoundModulatorBase*>& Modulators, const EModulationDestination Destination, const EModulationRouting RoutingMethod)
 {
@@ -668,7 +626,6 @@
 
 	return TSet<USoundModulatorBase*>();
 }
->>>>>>> 4af6daef
 
 void USynthComponent::SynthCommand(TFunction<void()> Command)
 {
