--- conflicted
+++ resolved
@@ -18,8 +18,6 @@
 #include "ISoundfieldFormat.h"
 #include "Sound/SoundModulationDestination.h"
 #include "Sound/QuartzQuantizationUtilities.h"
-<<<<<<< HEAD
-=======
 #include "Stats/Stats.h"
 
 // Tracks the time it takes to up the source manager (computes source buffers, source effects, sample rate conversion)
@@ -36,7 +34,6 @@
 
 // The time it takes to process the HRTF effect.
 DECLARE_CYCLE_STAT_EXTERN(TEXT("HRTF"), STAT_AudioMixerHRTF, STATGROUP_AudioMixer, AUDIOMIXER_API);
->>>>>>> 3aae9151
 
 namespace Audio
 {
