--- conflicted
+++ resolved
@@ -19,15 +19,12 @@
 #include "Sound/QuartzQuantizationUtilities.h"
 #include "Stats/Stats.h"
 
-<<<<<<< HEAD
-=======
 #include "AudioMixerSourceManager.generated.h"
 
 // Default this to on (it's quite a small memory footprint).
 #ifndef WITH_AUDIO_MIXER_THREAD_COMMAND_DEBUG
 	#define WITH_AUDIO_MIXER_THREAD_COMMAND_DEBUG (1)
 #endif //WITH_AUDIO_MIXER_THREAD_COMMAND_DEBUG
->>>>>>> 4af6daef
 
 // Tracks the time it takes to up the source manager (computes source buffers, source effects, sample rate conversion)
 DECLARE_CYCLE_STAT_EXTERN(TEXT("Source Manager Update"), STAT_AudioMixerSourceManagerUpdate, STATGROUP_AudioMixer, AUDIOMIXER_API);
@@ -310,18 +307,11 @@
 		void FlushCommandQueue(bool bPumpCommandQueue = false);
 
 		// Pushes a TFUnction command into an MPSC queue from an arbitrary thread to the audio render thread
-<<<<<<< HEAD
-		void AudioMixerThreadMPSCCommand(TFunction<void()> InCommand);
-		
-	private:
-		
-=======
 		void AudioMixerThreadMPSCCommand(TFunction<void()>&& InCommand, const char* InDebugString=nullptr);
 		
 	private:
 #define INVALID_AUDIO_RENDER_THREAD_ID static_cast<uint32>(-1)
 		uint32 AudioRenderThreadId = INVALID_AUDIO_RENDER_THREAD_ID;
->>>>>>> 4af6daef
 		void ReleaseSource(const int32 SourceId);
 		void BuildSourceEffectChain(const int32 SourceId, FSoundEffectSourceInitData& InitData, const TArray<FSourceEffectChainEntry>& SourceEffectChain, TArray<TSoundEffectSourcePtr>& OutSourceEffects);
 		void ResetSourceEffectChain(const int32 SourceId);
@@ -340,12 +330,6 @@
 		struct FAudioMixerThreadCommand
 		{
 			// ctor
-<<<<<<< HEAD
-			FAudioMixerThreadCommand(TFunction<void()> InFunction, bool bInDeferExecution = false);
-
-			// function-call operator
-			void operator()() const;
-=======
 			FAudioMixerThreadCommand() = default;
 			FAudioMixerThreadCommand(TFunction<void()>&& InFunction, const char* InDebugString, bool bInDeferExecution = false);
 			
@@ -370,19 +354,7 @@
 		};
 
 		void AudioMixerThreadCommand(TFunction<void()>&& InFunction, const char* InDebugString = nullptr, bool bInDeferExecution = false);
->>>>>>> 4af6daef
-
-			TFunction<void()> Function;
-
-			// Defers the execution by a single call to PumpCommandQueue()
-			// (used for commands that affect a playing source,
-			// and that source gets initialized after the command executes
-			bool bDeferExecution;
-		};
-
-		void AudioMixerThreadCommand(TFunction<void()> InFunction, bool bInDeferExecution = false);
-
-		
+
 		static const int32 NUM_BYTES_PER_SAMPLE = 2;
 
 		// Private class which perform source buffer processing in a worker task
@@ -448,13 +420,8 @@
 
 		TArray<int32> DebugSoloSources;
 
-<<<<<<< HEAD
-		// Command queue to communicate commands to teh source manager from arbitrary threads
-		TMpscQueue<TFunction<void()>> MpscCommandQueue;
-=======
 		using FAudioMixerMpscCommand = FAudioMixerThreadCommand;
 		TMpscQueue<FAudioMixerMpscCommand> MpscCommandQueue;
->>>>>>> 4af6daef
 		
 		struct FSourceInfo
 		{
