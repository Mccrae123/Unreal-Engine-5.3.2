--- conflicted
+++ resolved
@@ -122,20 +122,14 @@
 		USpatializationPluginSourceSettingsBase* SpatializationPluginSettings = nullptr;
 		UOcclusionPluginSourceSettingsBase* OcclusionPluginSettings = nullptr;
 		UReverbPluginSourceSettingsBase* ReverbPluginSettings = nullptr;
-<<<<<<< HEAD
-=======
 		USourceDataOverridePluginSourceSettingsBase* SourceDataOverridePluginSettings = nullptr;
->>>>>>> 6bbb88c8
 
 		FSoundModulationDefaultSettings ModulationSettings;
 
 		FQuartzQuantizedRequestData QuantizedRequestData;
 
-<<<<<<< HEAD
-=======
 		FSharedISourceBufferListenerPtr SourceBufferListener;		
 
->>>>>>> 6bbb88c8
 		FName AudioComponentUserID;
 		uint64 AudioComponentID = 0;
 		bool bIs3D = false;
@@ -201,10 +195,7 @@
 
 		void Play(const int32 SourceId);
 		void Stop(const int32 SourceId);
-<<<<<<< HEAD
-=======
 		void CancelQuantizedSound(const int32 SourceId);
->>>>>>> 6bbb88c8
 		void StopInternal(const int32 SourceId);
 		void StopFade(const int32 SourceId, const int32 NumFrames);
 		void Pause(const int32 SourceId);
@@ -237,10 +228,6 @@
 		// Retrieves a channel map for the given source ID for the given output channels
 		// can be used even when a source is 3D if the source is doing any kind of bus sending or otherwise needs a channel map
 		void Get2DChannelMap(const int32 SourceId, int32 InNumOutputChannels, Audio::FAlignedFloatBuffer& OutChannelMap);
-
-		// Retrieves a channel map for the given source ID for the given output channels
-		// can be used even when a source is 3D if the source is doing any kind of bus sending or otherwise needs a channel map
-		void Get2DChannelMap(const int32 SourceId, int32 InNumOutputChannels, Audio::AlignedFloatBuffer& OutChannelMap);
 
 		// Called by a soundfield submix to get encoded audio.
 		// If this source wasn't encoded (possibly because it is paused or finished playing),
@@ -377,10 +364,6 @@
 			int32 SubCallbackDelayLengthInFrames{ 0 };
 			Audio::TCircularAudioBuffer<float> SourceBufferDelayLine;
 
-			// Data used for delaying the rendering of source audio for sample-accurate quantization
-			int32 SubCallbackDelayLengthInFrames{ 0 };
-			Audio::TCircularAudioBuffer<float> SourceBufferDelayLine;
-
 			TArray<float> CurrentFrameValues;
 			TArray<float> NextFrameValues;
 			float CurrentFrameAlpha;
@@ -454,9 +437,6 @@
 
 			// Optional Source buffer listener.
 			FSharedISourceBufferListenerPtr SourceBufferListener;
-
-			// Quantization data
-			FQuartzQuantizedCommandHandle QuantizedCommandHandle;
 
 			// State management
 			uint8 bIs3D:1;
@@ -484,10 +464,7 @@
 			uint8 bIsBypassingHPF:1;
 			uint8 bHasPreDistanceAttenuationSend:1;
 			uint8 bModFiltersUpdated : 1;
-<<<<<<< HEAD
-=======
 			uint8 bShouldSourceBufferListenerZeroBuffer : 1;
->>>>>>> 6bbb88c8
 
 			// Source format info
 			int32 NumInputChannels;
