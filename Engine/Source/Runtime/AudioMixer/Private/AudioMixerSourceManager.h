// Copyright Epic Games, Inc. All Rights Reserved.
#pragma once

#include "CoreMinimal.h"

#include "AudioMixerBuffer.h"
#include "AudioMixerBus.h"
#include "AudioMixerDevice.h"
#include "AudioMixerSourceOutputBuffer.h"
#include "AudioMixerSubmix.h"
#include "Containers/MpscQueue.h"
#include "DSP/BufferVectorOperations.h"
#include "DSP/EnvelopeFollower.h"
#include "DSP/InterpolatedOnePole.h"
#include "DSP/ParamInterpolator.h"
#include "IAudioExtensionPlugin.h"
#include "ISoundfieldFormat.h"
#include "Sound/SoundModulationDestination.h"
#include "Sound/QuartzQuantizationUtilities.h"
#include "Stats/Stats.h"

// defines for debug data/logging in AudioMixerThreadCommand execution
// if this hasn't been explicitly defined, assume it is enabled
#ifndef WITH_AUDIO_MIXER_THREAD_COMMAND_DEBUG
#define WITH_AUDIO_MIXER_THREAD_COMMAND_DEBUG 1
#endif // #ifndef WITH_AUDIO_MIXER_THREAD_COMMAND_DEBUG

#if WITH_AUDIO_MIXER_THREAD_COMMAND_DEBUG
#define AUDIO_MIXER_THREAD_COMMAND_STRING(X) ( FName(X) )
#else //WITH_AUDIO_MIXER_THREAD_COMMAND_DEBUG
static const FName NAME_NONE;
#define AUDIO_MIXER_THREAD_COMMAND_STRING(X) ( NAME_NONE )
#endif //WITH_AUDIO_MIXER_THREAD_COMMAND_DEBUG


// Tracks the time it takes to up the source manager (computes source buffers, source effects, sample rate conversion)
DECLARE_CYCLE_STAT_EXTERN(TEXT("Source Manager Update"), STAT_AudioMixerSourceManagerUpdate, STATGROUP_AudioMixer, AUDIOMIXER_API);

// The time it takes to compute the source buffers (handle decoding tasks, resampling)
DECLARE_CYCLE_STAT_EXTERN(TEXT("Source Buffers"), STAT_AudioMixerSourceBuffers, STATGROUP_AudioMixer, AUDIOMIXER_API);

// The time it takes to process the source buffers through their source effects
DECLARE_CYCLE_STAT_EXTERN(TEXT("Source Effect Buffers"), STAT_AudioMixerSourceEffectBuffers, STATGROUP_AudioMixer, AUDIOMIXER_API);

// The time it takes to apply channel maps and get final pre-submix source buffers
DECLARE_CYCLE_STAT_EXTERN(TEXT("Source Output Buffers"), STAT_AudioMixerSourceOutputBuffers, STATGROUP_AudioMixer, AUDIOMIXER_API);

// The time it takes to process the HRTF effect.
DECLARE_CYCLE_STAT_EXTERN(TEXT("HRTF"), STAT_AudioMixerHRTF, STATGROUP_AudioMixer, AUDIOMIXER_API);

namespace Audio
{
	class FMixerSubmix;
	class FMixerDevice;
	class FMixerSourceVoice;
	class FMixerSourceBuffer;
	class ISourceListener;
	class FMixerSourceSubmixOutputBuffer;

	/** Struct defining a source voice buffer. */
	struct FMixerSourceVoiceBuffer
	{
		/** PCM float data. */
		FAlignedFloatBuffer AudioData;

		/** How many times this buffer will loop. */
		int32 LoopCount = 0;

		/** If this buffer is from real-time decoding and needs to make callbacks for more data. */
		bool bRealTimeBuffer = false;
	};


	class ISourceListener
	{
	public:
		virtual ~ISourceListener() = default;

		// Called before a source begins to generate audio. 
		virtual void OnBeginGenerate() = 0;

		// Called when a loop point is hit
		virtual void OnLoopEnd() = 0;

		// Called when the source finishes on the audio render thread
		virtual void OnDone() = 0;

		// Called when the source's effect tails finish on the audio render thread.
		virtual void OnEffectTailsDone() = 0;

	};

	struct FMixerSourceSubmixSend
	{
		// The submix ptr
		FMixerSubmixWeakPtr Submix;

		// The amount of audio that is to be mixed into this submix
		float SendLevel = 0.0f;

		// Whather or not this is the primary send (i.e. first in the send chain)
		bool bIsMainSend = false;

		// Whether or not this is a pre-distance attenuation send
		EMixerSourceSubmixSendStage SubmixSendStage = EMixerSourceSubmixSendStage::PostDistanceAttenuation;

		// If this is a soundfield submix, this is a pointer to the submix's Soundfield Factory.
		// If this is nullptr, the submix is not a soundfield submix.
		ISoundfieldFactory* SoundfieldFactory = nullptr;
	};

	// Struct holding mappings of bus ids (unique ids) to send level
	struct FInitAudioBusSend
	{
		uint32 AudioBusId = INDEX_NONE;
		float SendLevel = 0.0f;
		int32 BusChannels = 0;
	};

	struct FMixerSourceVoiceInitParams
	{
		TSharedPtr<FMixerSourceBuffer, ESPMode::ThreadSafe> MixerSourceBuffer = nullptr;
		ISourceListener* SourceListener = nullptr;
		TArray<FMixerSourceSubmixSend> SubmixSends;
		TArray<FInitAudioBusSend> AudioBusSends[(int32)EBusSendType::Count];
		uint32 AudioBusId = INDEX_NONE;
		int32 AudioBusChannels = 0;
		float SourceBusDuration = 0.0f;
		uint32 SourceEffectChainId = INDEX_NONE;
		TArray<FSourceEffectChainEntry> SourceEffectChain;
		FMixerSourceVoice* SourceVoice = nullptr;
		int32 NumInputChannels = 0;
		int32 NumInputFrames = 0;
		float EnvelopeFollowerAttackTime = 10.0f;
		float EnvelopeFollowerReleaseTime = 100.0f;
		FString DebugName;
		USpatializationPluginSourceSettingsBase* SpatializationPluginSettings = nullptr;
		UOcclusionPluginSourceSettingsBase* OcclusionPluginSettings = nullptr;
		UReverbPluginSourceSettingsBase* ReverbPluginSettings = nullptr;
		USourceDataOverridePluginSourceSettingsBase* SourceDataOverridePluginSettings = nullptr;

		FSoundModulationDefaultSettings ModulationSettings;

		FQuartzQuantizedRequestData QuantizedRequestData;

		FSharedISourceBufferListenerPtr SourceBufferListener;		

<<<<<<< HEAD
=======
		IAudioLinkFactory::FAudioLinkSourcePushedSharedPtr AudioLink;

>>>>>>> d731a049
		FName AudioComponentUserID;
		uint64 AudioComponentID = 0;
		bool bIs3D = false;
		bool bPlayEffectChainTails = false;
		bool bUseHRTFSpatialization = false;
		bool bIsExternalSend = false;
		bool bIsDebugMode  = false;
		bool bEnableBusSends = false;
		bool bEnableBaseSubmix = false;
		bool bEnableSubmixSends = false;
		bool bIsVorbis = false;
		bool bIsSoundfield = false;
		bool bIsSeeking = false;
		bool bShouldSourceBufferListenerZeroBuffer = false;
	};

	struct FSourceManagerInitParams
	{
		// Total number of sources to use in the source manager
		int32 NumSources = 0;

		// Number of worker threads to use for the source manager.
		int32 NumSourceWorkers = 0;
	};

	class FMixerSourceManager
	{
	public:
		FMixerSourceManager(FMixerDevice* InMixerDevice);
		~FMixerSourceManager();

		void Init(const FSourceManagerInitParams& InitParams);
		void Update(bool bTimedOut = false);

		bool GetFreeSourceId(int32& OutSourceId);
		int32 GetNumActiveSources() const;
		int32 GetNumActiveAudioBuses() const;

		void ReleaseSourceId(const int32 SourceId);
		void InitSource(const int32 SourceId, const FMixerSourceVoiceInitParams& InitParams);

		// Creates and starts an audio bus manually.
		void StartAudioBus(uint32 InAudioBusId, int32 InNumChannels, bool bInIsAutomatic);

		// Stops an audio bus manually
		void StopAudioBus(uint32 InAudioBusId);

		// Queries if an audio bus is active. Must be called from the audio thread.
		bool IsAudioBusActive(uint32 InAudioBusId) const;

		// Returns the number of channels currently set for the audio bus associated with
		// the provided BusId.  Returns 0 if the audio bus is inactive.
		int32 GetAudioBusNumChannels(uint32 InAudioBusId) const;

		// Adds a patch output for an audio bus from the Audio Render Thread
		void AddPatchOutputForAudioBus(uint32 InAudioBusId, const FPatchOutputStrongPtr& InPatchOutputStrongPtr);

		// Adds a patch output for an audio bus from the Audio Thread
		void AddPatchOutputForAudioBus_AudioThread(uint32 InAudioBusId, const FPatchOutputStrongPtr& InPatchOutputStrongPtr);

		// Adds a patch input for an audio bus
		void AddPatchInputForAudioBus(uint32 InAudioBusId, FPatchInput& InPatchInput);

		void Play(const int32 SourceId);
		void Stop(const int32 SourceId);
		void CancelQuantizedSound(const int32 SourceId);
		void StopInternal(const int32 SourceId);
		void StopFade(const int32 SourceId, const int32 NumFrames);
		void Pause(const int32 SourceId);
		void SetPitch(const int32 SourceId, const float Pitch);
		void SetVolume(const int32 SourceId, const float Volume);
		void SetDistanceAttenuation(const int32 SourceId, const float DistanceAttenuation);
		void SetSpatializationParams(const int32 SourceId, const FSpatializationParams& InParams);
		void SetChannelMap(const int32 SourceId, const uint32 NumInputChannels, const Audio::FAlignedFloatBuffer& InChannelMap, const bool bInIs3D, const bool bInIsCenterChannelOnly);
		void SetLPFFrequency(const int32 SourceId, const float Frequency);
		void SetHPFFrequency(const int32 SourceId, const float Frequency);

		// Sets base (i.e. carrier) frequency of modulateable parameters
		void SetModPitch(const int32 SourceId, const float InModPitch);
		void SetModVolume(const int32 SourceId, const float InModVolume);
		void SetModLPFFrequency(const int32 SourceId, const float InModFrequency);
		void SetModHPFFrequency(const int32 SourceId, const float InModFrequency);

		void SetSourceBufferListener(const int32 SourceId, FSharedISourceBufferListenerPtr& InSourceBufferListener, bool InShouldSourceBufferListenerZeroBuffer);


		void SetListenerTransforms(const TArray<FTransform>& ListenerTransforms);
		const TArray<FTransform>* GetListenerTransforms() const;

		int64 GetNumFramesPlayed(const int32 SourceId) const;
		float GetEnvelopeValue(const int32 SourceId) const;
		bool IsUsingHRTFSpatializer(const int32 SourceId) const;
		bool NeedsSpeakerMap(const int32 SourceId) const;
		void ComputeNextBlockOfSamples();
		void ClearStoppingSounds();
		void MixOutputBuffers(const int32 SourceId, int32 InNumOutputChannels, const float InSendLevel, EMixerSourceSubmixSendStage InSubmixSendStage, FAlignedFloatBuffer& OutWetBuffer) const;

		// Retrieves a channel map for the given source ID for the given output channels
		// can be used even when a source is 3D if the source is doing any kind of bus sending or otherwise needs a channel map
		void Get2DChannelMap(const int32 SourceId, int32 InNumOutputChannels, Audio::FAlignedFloatBuffer& OutChannelMap);

		// Called by a soundfield submix to get encoded audio.
		// If this source wasn't encoded (possibly because it is paused or finished playing),
		// this returns nullptr.
		// Returned nonnull pointers are only guaranteed to be valid on the audio mixer render thread.
		const ISoundfieldAudioPacket* GetEncodedOutput(const int32 SourceId, const FSoundfieldEncodingKey& InKey) const;

		const FQuat GetListenerRotation(const int32 SourceId) const;

		void SetSubmixSendInfo(const int32 SourceId, const FMixerSourceSubmixSend& SubmixSend);
		void ClearSubmixSendInfo(const int32 SourceId, const FMixerSourceSubmixSend& SubmixSend);

		void SetBusSendInfo(const int32 SourceId, EBusSendType InAudioBusSendType, uint32 AudiobusId, float BusSendLevel);

		void UpdateDeviceChannelCount(const int32 InNumOutputChannels);

		void UpdateSourceEffectChain(const uint32 SourceEffectChainId, const TArray<FSourceEffectChainEntry>& SourceEffectChain, const bool bPlayEffectChainTails);


		// Quantized event methods
		void PauseSoundForQuantizationCommand(const int32 SourceId);
		void SetSubBufferDelayForSound(const int32 SourceId, const int32 FramesToDelay);
		void UnPauseSoundForQuantizationCommand(const int32 SourceId);

		// Buffer getters
		const float* GetPreDistanceAttenuationBuffer(const int32 SourceId) const;
		const float* GetPreEffectBuffer(const int32 SourceId) const;
		const float* GetPreviousSourceBusBuffer(const int32 SourceId) const;
		const float* GetPreviousAudioBusBuffer(const int32 AudioBusId) const;
		int32 GetNumChannels(const int32 SourceId) const;
		int32 GetNumOutputFrames() const { return NumOutputFrames; }
		bool IsSourceBus(const int32 SourceId) const;
		void PumpCommandQueue();
		void UpdatePendingReleaseData(bool bForceWait = false);
		void FlushCommandQueue(bool bPumpCommandQueue = false);

		// Pushes a TFUnction command into an MPSC queue from an arbitrary thread to the audio render thread
		void AudioMixerThreadMPSCCommand(TFunction<void()> InCommand);
		
	private:
		
		void ReleaseSource(const int32 SourceId);
		void BuildSourceEffectChain(const int32 SourceId, FSoundEffectSourceInitData& InitData, const TArray<FSourceEffectChainEntry>& SourceEffectChain, TArray<TSoundEffectSourcePtr>& OutSourceEffects);
		void ResetSourceEffectChain(const int32 SourceId);
		void ReadSourceFrame(const int32 SourceId);

		void GenerateSourceAudio(const bool bGenerateBuses);
		void GenerateSourceAudio(const bool bGenerateBuses, const int32 SourceIdStart, const int32 SourceIdEnd);

		void ComputeSourceBuffersForIdRange(const bool bGenerateBuses, const int32 SourceIdStart, const int32 SourceIdEnd);
		void ComputePostSourceEffectBufferForIdRange(const bool bGenerateBuses, const int32 SourceIdStart, const int32 SourceIdEnd);
		void ComputeOutputBuffersForIdRange(const bool bGenerateBuses, const int32 SourceIdStart, const int32 SourceIdEnd);

		void ComputeBuses();
		void UpdateBuses();

		struct FAudioMixerThreadCommand
		{
			// ctor
			FAudioMixerThreadCommand(TFunction<void()> InFunction, FName InCallerDebugInfo, bool bInDeferExecution = false);

			// function-call operator
			void operator()() const;

			// data
#if WITH_AUDIO_MIXER_THREAD_COMMAND_DEBUG
			FName CallerDebugInfo;
#endif // #if WITH_AUDIO_MIXER_THREAD_COMMAND_DEBUG
			TFunction<void()> Function;

			// Defers the execution by a single call to PumpCommandQueue()
			// (used for commands that affect a playing source,
			// and that source gets initialized after the command executes
			bool bDeferExecution;
		};

		struct FCurrentAudioMixerThreadCommandInfo
		{
			FName CallerDebugInfo;
			FThreadSafeCounter64 QueueTimeInCycles;

			void LogWarning() const;
			void LogError() const;
			void Reset();
		};

		FCurrentAudioMixerThreadCommandInfo CurrentAudioMixerThreadCommandInfo;

		void AudioMixerThreadCommand(TFunction<void()> InFunction, FName CallingFunction = {}, bool bInDeferExecution = false);

		
		static const int32 NUM_BYTES_PER_SAMPLE = 2;

		// Private class which perform source buffer processing in a worker task
		class FAudioMixerSourceWorker : public FNonAbandonableTask
		{
			FMixerSourceManager* SourceManager;
			int32 StartSourceId;
			int32 EndSourceId;
			bool bGenerateBuses;

		public:
			FAudioMixerSourceWorker(FMixerSourceManager* InSourceManager, const int32 InStartSourceId, const int32 InEndSourceId)
				: SourceManager(InSourceManager)
				, StartSourceId(InStartSourceId)
				, EndSourceId(InEndSourceId)
				, bGenerateBuses(false)
			{
			}

			void SetGenerateBuses(bool bInGenerateBuses)
			{
				bGenerateBuses = bInGenerateBuses;
			}

			void DoWork()
			{
				SourceManager->GenerateSourceAudio(bGenerateBuses, StartSourceId, EndSourceId);
			}

			FORCEINLINE TStatId GetStatId() const
			{
				RETURN_QUICK_DECLARE_CYCLE_STAT(FAudioMixerSourceWorker, STATGROUP_ThreadPoolAsyncTasks);
			}
		};

		// Critical section to ensure mutating effect chains is thread-safe
		FCriticalSection EffectChainMutationCriticalSection;

		FMixerDevice* MixerDevice;

		// Info about spatialization plugin
		FAudioDevice::FAudioSpatializationInterfaceInfo SpatialInterfaceInfo;
		
		// Cached ptr to an optional source data override plugin
		TAudioSourceDataOverridePtr SourceDataOverridePlugin;

		IAudioLinkFactory* AudioLinkFactory = nullptr;

		// Array of pointers to game thread audio source objects
		TArray<FMixerSourceVoice*> MixerSources;

		// A command queue to execute commands from audio thread (or game thread) to audio mixer device thread.
		struct FCommands
		{
			TArray<FAudioMixerThreadCommand> SourceCommandQueue;
		};
		
		FCommands CommandBuffers[2];
		FThreadSafeCounter RenderThreadCommandBufferIndex;

		FEvent* CommandsProcessedEvent;
		FCriticalSection CommandBufferIndexCriticalSection;

		TArray<int32> DebugSoloSources;

		// Command queue to communicate commands to teh source manager from arbitrary threads
		TMpscQueue<TFunction<void()>> MpscCommandQueue;
		
		struct FSourceInfo
		{
			FSourceInfo() {}
			~FSourceInfo() {}

			// Object which handles source buffer decoding
			TSharedPtr<FMixerSourceBuffer, ESPMode::ThreadSafe> MixerSourceBuffer;
			ISourceListener* SourceListener;

			// Data used for rendering sources
			TSharedPtr<FMixerSourceVoiceBuffer, ESPMode::ThreadSafe> CurrentPCMBuffer;
			int32 CurrentAudioChunkNumFrames;

			// The post-attenuation source buffer, used to send audio to submixes
			Audio::FAlignedFloatBuffer SourceBuffer;
			Audio::FAlignedFloatBuffer PreEffectBuffer;
			Audio::FAlignedFloatBuffer PreDistanceAttenuationBuffer;
			Audio::FAlignedFloatBuffer SourceEffectScratchBuffer;

			// Data used for delaying the rendering of source audio for sample-accurate quantization
			int32 SubCallbackDelayLengthInFrames{ 0 };
			Audio::TCircularAudioBuffer<float> SourceBufferDelayLine;

			TArray<float> CurrentFrameValues;
			TArray<float> NextFrameValues;
			float CurrentFrameAlpha;
			int32 CurrentFrameIndex;
			int64 NumFramesPlayed;

			// The number of frames to wait before starting the source
			double StartTime;

			TArray<FMixerSourceSubmixSend> SubmixSends;

			// What audio bus Id this source is sonfiying, if it is a source bus. This is INDEX_NONE for sources which are not source buses.
			uint32 AudioBusId;

			// Number of samples to count for source bus
			int64 SourceBusDurationFrames;

			// What buses this source is sending its audio to. Used to remove this source from the bus send list.
			TArray<uint32> AudioBusSends[(int32)EBusSendType::Count];

			// Interpolated source params
			FParam PitchSourceParam;
			float VolumeSourceStart;
			float VolumeSourceDestination;
			float VolumeFadeSlope;
			float VolumeFadeStart;
			int32 VolumeFadeFramePosition;
			int32 VolumeFadeNumFrames;

			float DistanceAttenuationSourceStart;
			float DistanceAttenuationSourceDestination;

			// Legacy filter LFP & HPF frequency set directly (not by modulation) on source
			float LowPassFreq;
			float HighPassFreq;

			// One-Pole LPFs and HPFs per source
			Audio::FInterpolatedLPF LowPassFilter;
			Audio::FInterpolatedHPF HighPassFilter;

			// Source effect instances
			uint32 SourceEffectChainId;
			TArray<TSoundEffectSourcePtr> SourceEffects;
			TArray<USoundEffectSourcePreset*> SourceEffectPresets;
			bool bEffectTailsDone;
			FSoundEffectSourceInputData SourceEffectInputData;

			FAudioPluginSourceOutputData AudioPluginOutputData;

			// A DSP object which tracks the amplitude envelope of a source.
			Audio::FInlineEnvelopeFollower SourceEnvelopeFollower;
			float SourceEnvelopeValue;

			// Modulation destinations
			Audio::FModulationDestination VolumeModulation;
			Audio::FModulationDestination PitchModulation;
			Audio::FModulationDestination LowpassModulation;
			Audio::FModulationDestination HighpassModulation;

			// Modulation Base (i.e. Carrier) Values
			float VolumeModulationBase;
			float PitchModulationBase;
			float LowpassModulationBase;
			float HighpassModulationBase;

			FSpatializationParams SpatParams;
			Audio::FAlignedFloatBuffer ScratchChannelMap;

			// Quantization data
			FQuartzQuantizedCommandHandle QuantizedCommandHandle;

			// Optional Source buffer listener.
			FSharedISourceBufferListenerPtr SourceBufferListener;

<<<<<<< HEAD
=======
			// Optional AudioLink.
			IAudioLinkFactory::FAudioLinkSourcePushedSharedPtr AudioLink;

>>>>>>> d731a049
			// State management
			uint8 bIs3D:1;
			uint8 bIsCenterChannelOnly:1;
			uint8 bIsActive:1;
			uint8 bIsPlaying:1;
			uint8 bIsPaused:1;
			uint8 bIsPausedForQuantization:1;
			uint8 bDelayLineSet:1;
			uint8 bIsStopping:1;
			uint8 bHasStarted:1;
			uint8 bIsBusy:1;
			uint8 bUseHRTFSpatializer:1;
			uint8 bIsExternalSend:1;
			uint8 bUseOcclusionPlugin:1;
			uint8 bUseReverbPlugin:1;
			uint8 bIsDone:1;
			uint8 bIsLastBuffer:1;
			uint8 bEnableBusSends : 1;
			uint8 bEnableBaseSubmix : 1;
			uint8 bEnableSubmixSends : 1;
			uint8 bIsVorbis:1;
			uint8 bIsSoundfield:1;
			uint8 bIsBypassingLPF:1;
			uint8 bIsBypassingHPF:1;
			uint8 bHasPreDistanceAttenuationSend:1;
			uint8 bModFiltersUpdated : 1;
			uint8 bShouldSourceBufferListenerZeroBuffer : 1;

			// Source format info
			int32 NumInputChannels;
			int32 NumPostEffectChannels;
			int32 NumInputFrames;

			// ID for associated Audio Component if there is one, 0 otherwise
			uint64 AudioComponentID;

			FORCEINLINE void ResetModulators(const Audio::FDeviceId InDeviceId)
			{
				VolumeModulation.Init(InDeviceId, FName("Volume"), false /* bInIsBuffered */, true /* bInValueLinear */);
				PitchModulation.Init(InDeviceId, FName("Pitch"));
				HighpassModulation.Init(InDeviceId, FName("HPFCutoffFrequency"));
				LowpassModulation.Init(InDeviceId, FName("LPFCutoffFrequency"));

				VolumeModulationBase = 0.0f;
				PitchModulationBase = 0.0f;
				HighpassModulationBase = MIN_FILTER_FREQUENCY;
				LowpassModulationBase = MAX_FILTER_FREQUENCY;
			}

			//Helper function for determining if OutputToBusOnly is enabled
			bool IsRenderingToSubmixes() const;

#if AUDIO_MIXER_ENABLE_DEBUG_MODE
			uint8 bIsDebugMode : 1;
			FString DebugName;
#endif // AUDIO_MIXER_ENABLE_DEBUG_MODE
		};

		static void ApplyDistanceAttenuation(FSourceInfo& InSourceInfo, int32 NumSamples);
		void ComputePluginAudio(FSourceInfo& InSourceInfo, FMixerSourceSubmixOutputBuffer& InSourceSubmixOutputBuffer, int32 SourceId, int32 NumSamples);

		// Array of listener transforms
		TArray<FTransform> ListenerTransforms;

		// Array of source infos.
		TArray<FSourceInfo> SourceInfos;

		// This array is independent of SourceInfos array to optimize for cache coherency
		TArray<FMixerSourceSubmixOutputBuffer> SourceSubmixOutputBuffers;

		// Map of bus object Id's to audio bus data. 
		TMap<uint32, TSharedPtr<FMixerAudioBus>> AudioBuses;
		TArray<uint32> AudioBusIds_AudioThread;

		// Async task workers for processing sources in parallel
		TArray<FAsyncTask<FAudioMixerSourceWorker>*> SourceWorkers;

		// Array of task data waiting to finished. Processed on audio render thread.
		TArray<TSharedPtr<FMixerSourceBuffer, ESPMode::ThreadSafe>> PendingSourceBuffers;

		// General information about sources in source manager accessible from game thread
		struct FGameThreadInfo
		{
			TArray<int32> FreeSourceIndices;
			TArray<bool> bIsBusy;
			TArray<bool> bNeedsSpeakerMap;
			TArray<bool> bIsDebugMode;
			TArray<bool> bIsUsingHRTFSpatializer;
		} GameThreadInfo;

		int32 NumActiveSources;
		int32 NumTotalSources;
		int32 NumOutputFrames;
		int32 NumOutputSamples;
		int32 NumSourceWorkers;

		// Commands queued up to execute
		FThreadSafeCounter NumCommands;

		uint8 bInitialized : 1;
		uint8 bUsingSpatializationPlugin : 1;
		uint8 bUsingSourceDataOverridePlugin : 1;

		// Set to true when the audio source manager should pump the command queue
		FThreadSafeBool bPumpQueue;
		uint64 LastPumpTimeInCycles = 0;

		friend class FMixerSourceVoice;
	};
}<|MERGE_RESOLUTION|>--- conflicted
+++ resolved
@@ -145,11 +145,8 @@
 
 		FSharedISourceBufferListenerPtr SourceBufferListener;		
 
-<<<<<<< HEAD
-=======
 		IAudioLinkFactory::FAudioLinkSourcePushedSharedPtr AudioLink;
 
->>>>>>> d731a049
 		FName AudioComponentUserID;
 		uint64 AudioComponentID = 0;
 		bool bIs3D = false;
@@ -506,12 +503,9 @@
 			// Optional Source buffer listener.
 			FSharedISourceBufferListenerPtr SourceBufferListener;
 
-<<<<<<< HEAD
-=======
 			// Optional AudioLink.
 			IAudioLinkFactory::FAudioLinkSourcePushedSharedPtr AudioLink;
 
->>>>>>> d731a049
 			// State management
 			uint8 bIs3D:1;
 			uint8 bIsCenterChannelOnly:1;
