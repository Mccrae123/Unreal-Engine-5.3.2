// Copyright Epic Games, Inc. All Rights Reserved.

#include "AudioMixerSourceManager.h"
#include "AudioMixerSourceBuffer.h"
#include "AudioMixerSource.h"
#include "AudioMixerDevice.h"
#include "AudioMixerSourceVoice.h"
#include "AudioMixerSubmix.h"
#include "AudioThread.h"
#include "IAudioExtensionPlugin.h"
#include "AudioMixer.h"
#include "Sound/SoundModulationDestination.h"
#include "SoundFieldRendering.h"
#include "ProfilingDebugging/CsvProfiler.h"
#include "Async/Async.h"
#include "Stats/Stats.h"

// Link to "Audio" profiling category
CSV_DECLARE_CATEGORY_MODULE_EXTERN(AUDIOMIXERCORE_API, Audio);
static int32 DisableParallelSourceProcessingCvar = 1;
FAutoConsoleVariableRef CVarDisableParallelSourceProcessing(
	TEXT("au.DisableParallelSourceProcessing"),
	DisableParallelSourceProcessingCvar,
	TEXT("Disables using async tasks for processing sources.\n")
	TEXT("0: Not Disabled, 1: Disabled"),
	ECVF_Default);

static int32 DisableFilteringCvar = 0;
FAutoConsoleVariableRef CVarDisableFiltering(
	TEXT("au.DisableFiltering"),
	DisableFilteringCvar,
	TEXT("Disables using the per-source lowpass and highpass filter.\n")
	TEXT("0: Not Disabled, 1: Disabled"),
	ECVF_Default);

static int32 DisableHPFilteringCvar = 0;
FAutoConsoleVariableRef CVarDisableHPFiltering(
	TEXT("au.DisableHPFiltering"),
	DisableHPFilteringCvar,
	TEXT("Disables using the per-source highpass filter.\n")
	TEXT("0: Not Disabled, 1: Disabled"),
	ECVF_Default);

static int32 DisableEnvelopeFollowingCvar = 0;
FAutoConsoleVariableRef CVarDisableEnvelopeFollowing(
	TEXT("au.DisableEnvelopeFollowing"),
	DisableEnvelopeFollowingCvar,
	TEXT("Disables using the envlope follower for source envelope tracking.\n")
	TEXT("0: Not Disabled, 1: Disabled"),
	ECVF_Default);

static int32 DisableSourceEffectsCvar = 0;
FAutoConsoleVariableRef CVarDisableSourceEffects(
	TEXT("au.DisableSourceEffects"),
	DisableSourceEffectsCvar,
	TEXT("Disables using any source effects.\n")
	TEXT("0: Not Disabled, 1: Disabled"),
	ECVF_Default);

static int32 DisableDistanceAttenuationCvar = 0;
FAutoConsoleVariableRef CVarDisableDistanceAttenuation(
	TEXT("au.DisableDistanceAttenuation"),
	DisableDistanceAttenuationCvar,
	TEXT("Disables using any Distance Attenuation.\n")
	TEXT("0: Not Disabled, 1: Disabled"),
	ECVF_Default);

static int32 BypassAudioPluginsCvar = 0;
FAutoConsoleVariableRef CVarBypassAudioPlugins(
	TEXT("au.BypassAudioPlugins"),
	BypassAudioPluginsCvar,
	TEXT("Bypasses any audio plugin processing.\n")
	TEXT("0: Not Disabled, 1: Disabled"),
	ECVF_Default);

static int32 FlushCommandBufferOnTimeoutCvar = 0;
FAutoConsoleVariableRef CVarFlushCommandBufferOnTimeout(
	TEXT("au.FlushCommandBufferOnTimeout"),
	FlushCommandBufferOnTimeoutCvar,
	TEXT("When set to 1, flushes audio render thread synchronously when our fence has timed out.\n")
	TEXT("0: Not Disabled, 1: Disabled"),
	ECVF_Default);

static int32 CommandBufferFlushWaitTimeMsCvar = 1000;
FAutoConsoleVariableRef CVarCommandBufferFlushWaitTimeMs(
	TEXT("au.CommandBufferFlushWaitTimeMs"),
	CommandBufferFlushWaitTimeMsCvar,
	TEXT("How long to wait for the command buffer flush to complete.\n"),
	ECVF_Default);

// +/- 4 Octaves (default)
static float MaxModulationPitchRangeFreqCVar = 16.0f;
static float MinModulationPitchRangeFreqCVar = 0.0625f;
static FAutoConsoleCommand GModulationSetMaxPitchRange(
	TEXT("au.Modulation.SetPitchRange"),
	TEXT("Sets max final modulation range of pitch (in semitones). Default: 96 semitones (+/- 4 octaves)"),
	FConsoleCommandWithArgsDelegate::CreateStatic(
		[](const TArray<FString>& Args)
		{
			if (Args.Num() < 1)
			{
				UE_LOG(LogAudioMixer, Error, TEXT("Failed to set max modulation pitch range: Range not provided"));
				return;
			}

			const float Range = FCString::Atof(*Args[0]);
			MaxModulationPitchRangeFreqCVar = Audio::GetFrequencyMultiplier(Range * 0.5f);
			MaxModulationPitchRangeFreqCVar = Audio::GetFrequencyMultiplier(Range * -0.5f);
		}
	)
);

#define ENVELOPE_TAIL_THRESHOLD (1.58489e-5f) // -96 dB

#define VALIDATE_SOURCE_MIXER_STATE 1

#if AUDIO_MIXER_ENABLE_DEBUG_MODE

// Macro which checks if the source id is in debug mode, avoids having a bunch of #ifdefs in code
#define AUDIO_MIXER_DEBUG_LOG(SourceId, Format, ...)																							\
	if (SourceInfos[SourceId].bIsDebugMode)																													\
	{																																			\
		FString CustomMessage = FString::Printf(Format, ##__VA_ARGS__);																			\
		FString LogMessage = FString::Printf(TEXT("<Debug Sound Log> [Id=%d][Name=%s]: %s"), SourceId, *SourceInfos[SourceId].DebugName, *CustomMessage);	\
		UE_LOG(LogAudioMixer, Log, TEXT("%s"), *LogMessage);																								\
	}

#else

#define AUDIO_MIXER_DEBUG_LOG(SourceId, Message)

#endif

// Disable subframe timing logic
#define AUDIO_SUBFRAME_ENABLED 0

// Define profiling for source manager. 
DEFINE_STAT(STAT_AudioMixerHRTF);
DEFINE_STAT(STAT_AudioMixerSourceBuffers);
DEFINE_STAT(STAT_AudioMixerSourceEffectBuffers);
DEFINE_STAT(STAT_AudioMixerSourceManagerUpdate);
DEFINE_STAT(STAT_AudioMixerSourceOutputBuffers);

namespace Audio
{
	/*************************************************************************
	* FMixerSourceManager
	**************************************************************************/

	FMixerSourceManager::FMixerSourceManager(FMixerDevice* InMixerDevice)
		: MixerDevice(InMixerDevice)
		, NumActiveSources(0)
		, NumTotalSources(0)
		, NumOutputFrames(0)
		, NumOutputSamples(0)
		, NumSourceWorkers(4)
		, bInitialized(false)
		, bUsingSpatializationPlugin(false)
		, MaxChannelsSupportedBySpatializationPlugin(1)
	{
		// Get a manual resetable event
		const bool bIsManualReset = true;
		CommandsProcessedEvent = FPlatformProcess::GetSynchEventFromPool(bIsManualReset);
		check(CommandsProcessedEvent != nullptr);

		// Immediately trigger the command processed in case a flush happens before the audio thread swaps command buffers
		CommandsProcessedEvent->Trigger();
	}

	FMixerSourceManager::~FMixerSourceManager()
	{
		if (SourceWorkers.Num() > 0)
		{
			for (int32 i = 0; i < SourceWorkers.Num(); ++i)
			{
				delete SourceWorkers[i];
				SourceWorkers[i] = nullptr;
			}

			SourceWorkers.Reset();
		}

		FPlatformProcess::ReturnSynchEventToPool(CommandsProcessedEvent);
	}

	void FMixerSourceManager::Init(const FSourceManagerInitParams& InitParams)
	{
		AUDIO_MIXER_CHECK(InitParams.NumSources > 0);

		if (bInitialized || !MixerDevice)
		{
			return;
		}

		AUDIO_MIXER_CHECK(MixerDevice->GetSampleRate() > 0);

		NumTotalSources = InitParams.NumSources;

		NumOutputFrames = MixerDevice->PlatformSettings.CallbackBufferFrameSize;
		NumOutputSamples = NumOutputFrames * MixerDevice->GetNumDeviceChannels();

		MixerSources.Init(nullptr, NumTotalSources);

		// Populate output sources array with default data
		SourceSubmixOutputBuffers.Reset();
		for (int32 Index = 0; Index < NumTotalSources; Index++)
		{
			SourceSubmixOutputBuffers.Emplace(MixerDevice, 2, MixerDevice->GetNumDeviceChannels(), NumOutputFrames);
		}

		SourceInfos.AddDefaulted(NumTotalSources);

		for (int32 i = 0; i < NumTotalSources; ++i)
		{
			FSourceInfo& SourceInfo = SourceInfos[i];

			SourceInfo.MixerSourceBuffer = nullptr;

			SourceInfo.VolumeSourceStart = -1.0f;
			SourceInfo.VolumeSourceDestination = -1.0f;
			SourceInfo.VolumeFadeSlope = 0.0f;
			SourceInfo.VolumeFadeStart = 0.0f;
			SourceInfo.VolumeFadeFramePosition = 0;
			SourceInfo.VolumeFadeNumFrames = 0;

			SourceInfo.DistanceAttenuationSourceStart = -1.0f;
			SourceInfo.DistanceAttenuationSourceDestination = -1.0f;

			SourceInfo.LowPassFreq = MAX_FILTER_FREQUENCY;
			SourceInfo.HighPassFreq = MIN_FILTER_FREQUENCY;

			SourceInfo.SourceListener = nullptr;
			SourceInfo.CurrentPCMBuffer = nullptr;	
			SourceInfo.CurrentAudioChunkNumFrames = 0;
			SourceInfo.CurrentFrameAlpha = 0.0f;
			SourceInfo.CurrentFrameIndex = 0;
			SourceInfo.NumFramesPlayed = 0;
			SourceInfo.StartTime = 0.0;
			SourceInfo.SubmixSends.Reset();
			SourceInfo.AudioBusId = INDEX_NONE;
			SourceInfo.SourceBusDurationFrames = INDEX_NONE;
		
			SourceInfo.AudioBusSends[(int32)EBusSendType::PreEffect].Reset();
			SourceInfo.AudioBusSends[(int32)EBusSendType::PostEffect].Reset();

			SourceInfo.SourceEffectChainId = INDEX_NONE;

			SourceInfo.SourceEnvelopeFollower = Audio::FEnvelopeFollower(MixerDevice->SampleRate, 10, 100, Audio::EPeakMode::Peak);
			SourceInfo.SourceEnvelopeValue = 0.0f;
			SourceInfo.bEffectTailsDone = false;
		
			SourceInfo.ResetModulators(MixerDevice->DeviceID);

			SourceInfo.bIs3D = false;
			SourceInfo.bIsCenterChannelOnly = false;
			SourceInfo.bIsActive = false;
			SourceInfo.bIsPlaying = false;
			SourceInfo.bIsPaused = false;
			SourceInfo.bIsPausedForQuantization = false;
			SourceInfo.bDelayLineSet = false;
			SourceInfo.bIsStopping = false;
			SourceInfo.bIsDone = false;
			SourceInfo.bIsLastBuffer = false;
			SourceInfo.bIsBusy = false;
			SourceInfo.bUseHRTFSpatializer = false;
			SourceInfo.bUseOcclusionPlugin = false;
			SourceInfo.bUseReverbPlugin = false;
			SourceInfo.bHasStarted = false;
			SourceInfo.bEnableBusSends = false;
			SourceInfo.bEnableBaseSubmix = false;
			SourceInfo.bEnableSubmixSends = false;
			SourceInfo.bIsVorbis = false;
			SourceInfo.bIsBypassingLPF = false;
			SourceInfo.bIsBypassingHPF = false;
			SourceInfo.bHasPreDistanceAttenuationSend = false;
			SourceInfo.bModFiltersUpdated = false;

#if AUDIO_MIXER_ENABLE_DEBUG_MODE
			SourceInfo.bIsDebugMode = false;
#endif // AUDIO_MIXER_ENABLE_DEBUG_MODE

			SourceInfo.NumInputChannels = 0;
			SourceInfo.NumPostEffectChannels = 0;
			SourceInfo.NumInputFrames = 0;
		}
		
		GameThreadInfo.bIsBusy.AddDefaulted(NumTotalSources);
		GameThreadInfo.bNeedsSpeakerMap.AddDefaulted(NumTotalSources);
		GameThreadInfo.bIsDebugMode.AddDefaulted(NumTotalSources);
		GameThreadInfo.bIsUsingHRTFSpatializer.AddDefaulted(NumTotalSources);
		GameThreadInfo.FreeSourceIndices.Reset(NumTotalSources);
		for (int32 i = NumTotalSources - 1; i >= 0; --i)
		{
			GameThreadInfo.FreeSourceIndices.Add(i);
		}

		// Initialize the source buffer memory usage to max source scratch buffers (num frames times max source channels)
		for (int32 SourceId = 0; SourceId < NumTotalSources; ++SourceId)
		{
			FSourceInfo& SourceInfo = SourceInfos[SourceId];

			SourceInfo.SourceBuffer.Reset(NumOutputFrames * 8);
			SourceInfo.PreDistanceAttenuationBuffer.Reset(NumOutputFrames * 8);
			SourceInfo.SourceEffectScratchBuffer.Reset(NumOutputFrames * 8);
			SourceInfo.AudioPluginOutputData.AudioBuffer.Reset(NumOutputFrames * 2);
		}

		// Setup the source workers
		SourceWorkers.Reset();
		if (NumSourceWorkers > 0)
		{
			const int32 NumSourcesPerWorker = FMath::Max(NumTotalSources / NumSourceWorkers, 1);
			int32 StartId = 0;
			int32 EndId = 0;
			while (EndId < NumTotalSources)
			{
				EndId = FMath::Min(StartId + NumSourcesPerWorker, NumTotalSources);
				SourceWorkers.Add(new FAsyncTask<FAudioMixerSourceWorker>(this, StartId, EndId));
				StartId = EndId;
			}
		}
		NumSourceWorkers = SourceWorkers.Num();

		// Cache the spatialization plugin
		SpatializationPlugin = MixerDevice->SpatializationPluginInterface;
		if (SpatializationPlugin.IsValid())
		{
			bUsingSpatializationPlugin = true;
			MaxChannelsSupportedBySpatializationPlugin = MixerDevice->MaxChannelsSupportedBySpatializationPlugin;
		}

		// Spam command queue with nops.
		static FAutoConsoleCommand SpamNopsCmd(
			TEXT("au.SpamCommandQueue"),
			TEXT(""),
			FConsoleCommandDelegate::CreateLambda([this]() 
			{				
				struct FSpamPayload
				{
					uint8 JunkBytes[1024];
				} Payload;
				for (int32 i = 0; i < 65536; ++i)
				{
					AudioMixerThreadCommand([Payload] {});
				}
			})
		);

		bInitialized = true;
		bPumpQueue = false;
	}

	void FMixerSourceManager::Update(bool bTimedOut)
	{
		AUDIO_MIXER_CHECK_GAME_THREAD(MixerDevice);

#if VALIDATE_SOURCE_MIXER_STATE
		for (int32 i = 0; i < NumTotalSources; ++i)
		{
			if (!GameThreadInfo.bIsBusy[i])
			{
				// Make sure that our bIsFree and FreeSourceIndices are correct
				AUDIO_MIXER_CHECK(GameThreadInfo.FreeSourceIndices.Contains(i) == true);
			}
		}
#endif

		if (FPlatformProcess::SupportsMultithreading())
		{
			// If the command was triggered, then we want to do a swap of command buffers
			if (CommandsProcessedEvent->Wait(0))
			{
				int32 CurrentGameIndex = !RenderThreadCommandBufferIndex.GetValue();

				// This flags the audio render thread to be able to pump the next batch of commands
				// And will allow the audio thread to write to a new command slot
				const int32 NextIndex = (CurrentGameIndex + 1) & 1;

				FCommands& NextCommandBuffer = CommandBuffers[NextIndex];

				// Make sure we've actually emptied the command queue from the render thread before writing to it
				if (FlushCommandBufferOnTimeoutCvar && NextCommandBuffer.SourceCommandQueue.Num() != 0)
				{
					UE_LOG(LogAudioMixer, Warning, TEXT("Audio render callback stopped. Flushing %d commands."), NextCommandBuffer.SourceCommandQueue.Num());

					// Pop and execute all the commands that came since last update tick
					for (int32 Id = 0; Id < NextCommandBuffer.SourceCommandQueue.Num(); ++Id)
					{
						TFunction<void()>& CommandFunction = NextCommandBuffer.SourceCommandQueue[Id];
						CommandFunction();
						NumCommands.Decrement();
					}

					NextCommandBuffer.SourceCommandQueue.Reset();
				}

				// Here we ensure that we block for any pending calls to AudioMixerThreadCommand.
				FScopeLock ScopeLock(&CommandBufferIndexCriticalSection);
				RenderThreadCommandBufferIndex.Set(CurrentGameIndex);

				CommandsProcessedEvent->Reset();
			}
		}
		else
		{
			int32 CurrentRenderIndex = RenderThreadCommandBufferIndex.GetValue();
			int32 CurrentGameIndex = !RenderThreadCommandBufferIndex.GetValue();
			check(CurrentGameIndex == 0 || CurrentGameIndex == 1);
			check(CurrentRenderIndex == 0 || CurrentRenderIndex == 1);

			// If these values are the same, that means the audio render thread has finished the last buffer queue so is ready for the next block
			if (CurrentRenderIndex == CurrentGameIndex)
			{
				// This flags the audio render thread to be able to pump the next batch of commands
				// And will allow the audio thread to write to a new command slot
				const int32 NextIndex = !CurrentGameIndex;

				// Make sure we've actually emptied the command queue from the render thread before writing to it
				if (CommandBuffers[NextIndex].SourceCommandQueue.Num() != 0)
				{
					UE_LOG(LogAudioMixer, Warning, TEXT("Source command queue not empty: %d"), CommandBuffers[NextIndex].SourceCommandQueue.Num());
				}
				bPumpQueue = true;
			}
		}

	}

	void FMixerSourceManager::ReleaseSource(const int32 SourceId)
	{
		AUDIO_MIXER_CHECK_AUDIO_PLAT_THREAD(MixerDevice);

		AUDIO_MIXER_CHECK(SourceId < NumTotalSources);
		AUDIO_MIXER_CHECK(bInitialized);

		if (MixerSources[SourceId] == nullptr)
		{
			UE_LOG(LogAudioMixer, Warning, TEXT("Ignoring double release of SourceId: %i"), SourceId);
			return;
		}

		AUDIO_MIXER_DEBUG_LOG(SourceId, TEXT("Is releasing"));
		
		FSourceInfo& SourceInfo = SourceInfos[SourceId];

#if AUDIO_MIXER_ENABLE_DEBUG_MODE
		if (SourceInfo.bIsDebugMode)
		{
			DebugSoloSources.Remove(SourceId);
		}
#endif
		// Remove from list of active bus or source ids depending on what type of source this is
		if (SourceInfo.AudioBusId != INDEX_NONE)
		{
			// Remove this bus from the registry of bus instances
			TSharedPtr<FMixerAudioBus> AudioBusPtr = AudioBuses.FindRef(SourceInfo.AudioBusId);
			if (AudioBusPtr.IsValid())
			{
				// If this audio bus was automatically created via source bus playback, this this audio bus can be removed
				if (AudioBusPtr->RemoveInstanceId(SourceId))
				{
					// Only automatic buses will be getting removed here. Otherwise they need to be manually removed from the source manager.
					ensure(AudioBusPtr->IsAutomatic());
					AudioBuses.Remove(SourceInfo.AudioBusId);
				}
			}
		}

		// Remove this source's send list from the bus data registry
		for (int32 AudioBusSendType = 0; AudioBusSendType < (int32)EBusSendType::Count; ++AudioBusSendType)
		{
			for (uint32 AudioBusId : SourceInfo.AudioBusSends[AudioBusSendType])
			{
				// we should have a bus registration entry still since the send hasn't been cleaned up yet
				TSharedPtr<FMixerAudioBus> AudioBusPtr = AudioBuses.FindRef(AudioBusId);
				if (AudioBusPtr.IsValid())
				{
					if (AudioBusPtr->RemoveSend((EBusSendType)AudioBusSendType, SourceId))
					{
						ensure(AudioBusPtr->IsAutomatic());
						AudioBuses.Remove(AudioBusId);
					}
				}
			}

			SourceInfo.AudioBusSends[AudioBusSendType].Reset();
		}

		SourceInfo.AudioBusId = INDEX_NONE;
		SourceInfo.SourceBusDurationFrames = INDEX_NONE;

		// Free the mixer source buffer data
		if (SourceInfo.MixerSourceBuffer.IsValid())
		{
			PendingSourceBuffers.Add(SourceInfo.MixerSourceBuffer);
			SourceInfo.MixerSourceBuffer = nullptr;
		}

		SourceInfo.SourceListener = nullptr;

		// Remove the mixer source from its submix sends
		for (FMixerSourceSubmixSend& SubmixSendItem : SourceInfo.SubmixSends)
		{
			FMixerSubmixPtr SubmixPtr = SubmixSendItem.Submix.Pin();
			if (SubmixPtr.IsValid())
			{
				SubmixPtr->RemoveSourceVoice(MixerSources[SourceId]);
			}
		}
		SourceInfo.SubmixSends.Reset();

		// Notify plugin effects
		if (SourceInfo.bUseHRTFSpatializer)
		{
			AUDIO_MIXER_CHECK(bUsingSpatializationPlugin);
			LLM_SCOPE(ELLMTag::AudioMixerPlugins);
			SpatializationPlugin->OnReleaseSource(SourceId);
		}

		if (SourceInfo.bUseOcclusionPlugin)
		{
			MixerDevice->OcclusionInterface->OnReleaseSource(SourceId);
		}

		if (SourceInfo.bUseReverbPlugin)
		{
			MixerDevice->ReverbPluginInterface->OnReleaseSource(SourceId);
		}

		// Delete the source effects
		SourceInfo.SourceEffectChainId = INDEX_NONE;
		ResetSourceEffectChain(SourceId);

		SourceInfo.SourceEnvelopeFollower.Reset();
		SourceInfo.bEffectTailsDone = true;

		// Release the source voice back to the mixer device. This is pooled.
		MixerDevice->ReleaseMixerSourceVoice(MixerSources[SourceId]);
		MixerSources[SourceId] = nullptr;

		// Reset all state and data
		SourceInfo.PitchSourceParam.Init();
		SourceInfo.VolumeSourceStart = -1.0f;
		SourceInfo.VolumeSourceDestination = -1.0f;
		SourceInfo.VolumeFadeSlope = 0.0f;
		SourceInfo.VolumeFadeStart = 0.0f;
		SourceInfo.VolumeFadeFramePosition = 0;
		SourceInfo.VolumeFadeNumFrames = 0;

		SourceInfo.DistanceAttenuationSourceStart = -1.0f;
		SourceInfo.DistanceAttenuationSourceDestination = -1.0f;

		SourceInfo.LowPassFreq = MAX_FILTER_FREQUENCY;
		SourceInfo.HighPassFreq = MIN_FILTER_FREQUENCY;

		SourceInfo.ResetModulators(MixerDevice->DeviceID);

		SourceInfo.LowPassFilter.Reset();
		SourceInfo.HighPassFilter.Reset();
		SourceInfo.CurrentPCMBuffer = nullptr;
		SourceInfo.CurrentAudioChunkNumFrames = 0;
		SourceInfo.SourceBuffer.Reset();
		SourceInfo.PreDistanceAttenuationBuffer.Reset();
		SourceInfo.SourceEffectScratchBuffer.Reset();
		SourceInfo.AudioPluginOutputData.AudioBuffer.Reset();
		SourceInfo.CurrentFrameValues.Reset();
		SourceInfo.NextFrameValues.Reset();
		SourceInfo.CurrentFrameAlpha = 0.0f;
		SourceInfo.CurrentFrameIndex = 0;
		SourceInfo.NumFramesPlayed = 0;
		SourceInfo.StartTime = 0.0;
		SourceInfo.bIs3D = false;
		SourceInfo.bIsCenterChannelOnly = false;
		SourceInfo.bIsActive = false;
		SourceInfo.bIsPlaying = false;
		SourceInfo.bIsDone = true;
		SourceInfo.bIsLastBuffer = false;
		SourceInfo.bIsPaused = false;
		SourceInfo.bIsPausedForQuantization = false;
		SourceInfo.bDelayLineSet = false;
		SourceInfo.bIsStopping = false;
		SourceInfo.bIsBusy = false;
		SourceInfo.bUseHRTFSpatializer = false;
		SourceInfo.bIsExternalSend = false;
		SourceInfo.bUseOcclusionPlugin = false;
		SourceInfo.bUseReverbPlugin = false;
		SourceInfo.bHasStarted = false;
		SourceInfo.bEnableBusSends = false;
		SourceInfo.bEnableBaseSubmix = false;
		SourceInfo.bEnableSubmixSends = false;
		SourceInfo.bIsBypassingLPF = false;
		SourceInfo.bIsBypassingHPF = false;
		SourceInfo.bHasPreDistanceAttenuationSend = false;
		SourceInfo.bModFiltersUpdated = false;

#if AUDIO_MIXER_ENABLE_DEBUG_MODE
		SourceInfo.bIsDebugMode = false;
		SourceInfo.DebugName = FString();
#endif //AUDIO_MIXER_ENABLE_DEBUG_MODE

		SourceInfo.NumInputChannels = 0;
		SourceInfo.NumPostEffectChannels = 0;

		GameThreadInfo.bNeedsSpeakerMap[SourceId] = false;
	}

	void FMixerSourceManager::BuildSourceEffectChain(const int32 SourceId, FSoundEffectSourceInitData& InitData, const TArray<FSourceEffectChainEntry>& InSourceEffectChain, TArray<TSoundEffectSourcePtr>& OutSourceEffects)
	{
		// Create new source effects. The memory will be owned by the source manager.
		FScopeLock ScopeLock(&EffectChainMutationCriticalSection);
		for (const FSourceEffectChainEntry& ChainEntry : InSourceEffectChain)
		{
			// Presets can have null entries
			if (!ChainEntry.Preset)
			{
				continue;
			}

			// Get this source effect presets unique id so instances can identify their originating preset object
			const uint32 PresetUniqueId = ChainEntry.Preset->GetUniqueID();
			InitData.ParentPresetUniqueId = PresetUniqueId;

			TSoundEffectSourcePtr NewEffect = USoundEffectPreset::CreateInstance<FSoundEffectSourceInitData, FSoundEffectSource>(InitData, *ChainEntry.Preset);
			NewEffect->SetEnabled(!ChainEntry.bBypass);

			OutSourceEffects.Add(NewEffect);
		}
	}

	void FMixerSourceManager::ResetSourceEffectChain(const int32 SourceId)
	{
		FScopeLock ScopeLock(&EffectChainMutationCriticalSection);
		{
			FSourceInfo& SourceInfo = SourceInfos[SourceId];

			// Unregister these source effect instances from their owning USoundEffectInstance on the next audio thread tick.
 			const ENamedThreads::Type UnregistrationThread = IsAudioThreadRunning() ? ENamedThreads::AudioThread: ENamedThreads::GameThread;
			AsyncTask(UnregistrationThread, [SourceEffects = MoveTemp(SourceInfo.SourceEffects)]() mutable
			{
				for (int32 i = 0; i < SourceEffects.Num(); ++i)
				{
					USoundEffectPreset::UnregisterInstance(SourceEffects[i]);
				}
			});

			SourceInfo.SourceEffects.Reset();

			for (int32 i = 0; i < SourceInfo.SourceEffectPresets.Num(); ++i)
			{
				SourceInfo.SourceEffectPresets[i] = nullptr;
			}
			SourceInfo.SourceEffectPresets.Reset();
		}
	}

	bool FMixerSourceManager::GetFreeSourceId(int32& OutSourceId)
	{
		AUDIO_MIXER_CHECK_GAME_THREAD(MixerDevice);

		if (GameThreadInfo.FreeSourceIndices.Num())
		{
			OutSourceId = GameThreadInfo.FreeSourceIndices.Pop();

			AUDIO_MIXER_CHECK(OutSourceId < NumTotalSources);
			AUDIO_MIXER_CHECK(!GameThreadInfo.bIsBusy[OutSourceId]);

			AUDIO_MIXER_CHECK(!GameThreadInfo.bIsDebugMode[OutSourceId]);
			AUDIO_MIXER_CHECK(NumActiveSources < NumTotalSources);
			++NumActiveSources;

			GameThreadInfo.bIsBusy[OutSourceId] = true;
			return true;
		}
		AUDIO_MIXER_CHECK(false);
		return false;
	}

	int32 FMixerSourceManager::GetNumActiveSources() const
	{
		return NumActiveSources;
	}

	int32 FMixerSourceManager::GetNumActiveAudioBuses() const
	{
		return AudioBuses.Num();
	}

	void FMixerSourceManager::InitSource(const int32 SourceId, const FMixerSourceVoiceInitParams& InitParams)
	{
		AUDIO_MIXER_CHECK(SourceId < NumTotalSources);
		AUDIO_MIXER_CHECK(GameThreadInfo.bIsBusy[SourceId]);
		AUDIO_MIXER_CHECK(!GameThreadInfo.bIsDebugMode[SourceId]);
		AUDIO_MIXER_CHECK(InitParams.SourceListener != nullptr);
		AUDIO_MIXER_CHECK_GAME_THREAD(MixerDevice);

#if AUDIO_MIXER_ENABLE_DEBUG_MODE
		GameThreadInfo.bIsDebugMode[SourceId] = InitParams.bIsDebugMode;
#endif 

		// Make sure we flag that this source needs a speaker map to at least get one
		GameThreadInfo.bNeedsSpeakerMap[SourceId] = true;

		GameThreadInfo.bIsUsingHRTFSpatializer[SourceId] = InitParams.bUseHRTFSpatialization;

		// Need to build source effect instances on the audio thread
		FSoundEffectSourceInitData InitData;
		InitData.SampleRate = MixerDevice->SampleRate;
		InitData.NumSourceChannels = InitParams.NumInputChannels;
		InitData.AudioClock = MixerDevice->GetAudioTime();
		InitData.AudioDeviceId = MixerDevice->DeviceID;

		TArray<TSoundEffectSourcePtr> SourceEffectChain;
		BuildSourceEffectChain(SourceId, InitData, InitParams.SourceEffectChain, SourceEffectChain);

		FModulationDestination VolumeModulation;
		VolumeModulation.Init(MixerDevice->DeviceID, FName("Volume"), false /* bInIsBuffered */, true /* bInValueLinear */);
		VolumeModulation.UpdateModulator(InitParams.ModulationSettings.VolumeModulationDestination.Modulator);

		FModulationDestination PitchModulation;
		PitchModulation.Init(MixerDevice->DeviceID, FName("Pitch"), false /* bInIsBuffered */);
		PitchModulation.UpdateModulator(InitParams.ModulationSettings.PitchModulationDestination.Modulator);

		FModulationDestination HighpassModulation;
		HighpassModulation.Init(MixerDevice->DeviceID, FName("HPFCutoffFrequency"), false /* bInIsBuffered */);
		HighpassModulation.UpdateModulator(InitParams.ModulationSettings.HighpassModulationDestination.Modulator);

		FModulationDestination LowpassModulation;
		LowpassModulation.Init(MixerDevice->DeviceID, FName("LPFCutoffFrequency"), false /* bInIsBuffered */);
		LowpassModulation.UpdateModulator(InitParams.ModulationSettings.LowpassModulationDestination.Modulator);

		AudioMixerThreadCommand([this, SourceId, InitParams, VolumeModulation, HighpassModulation, LowpassModulation, PitchModulation, SourceEffectChain]()
		{
			AUDIO_MIXER_CHECK_AUDIO_PLAT_THREAD(MixerDevice);
			AUDIO_MIXER_CHECK(InitParams.SourceVoice != nullptr);

			FSourceInfo& SourceInfo = SourceInfos[SourceId];

			// Initialize the mixer source buffer decoder with the given mixer buffer
			SourceInfo.MixerSourceBuffer = InitParams.MixerSourceBuffer;
			AUDIO_MIXER_CHECK(SourceInfo.MixerSourceBuffer.IsValid());
			SourceInfo.MixerSourceBuffer->Init();
			SourceInfo.MixerSourceBuffer->OnBeginGenerate();

			SourceInfo.bIs3D = InitParams.bIs3D;
			SourceInfo.bIsPlaying = false;
			SourceInfo.bIsPaused = false;
			SourceInfo.bIsPausedForQuantization = false;
			SourceInfo.bDelayLineSet = false;
			SourceInfo.bIsStopping = false;
			SourceInfo.bIsActive = true;
			SourceInfo.bIsBusy = true;
			SourceInfo.bIsDone = false;
			SourceInfo.bIsLastBuffer = false;
			SourceInfo.bUseHRTFSpatializer = InitParams.bUseHRTFSpatialization;
			SourceInfo.bIsExternalSend = InitParams.bIsExternalSend;
			SourceInfo.bIsVorbis = InitParams.bIsVorbis;
			SourceInfo.AudioComponentID = InitParams.AudioComponentID;
			SourceInfo.bIsSoundfield = InitParams.bIsSoundfield;

			// Call initialization from the render thread so anything wanting to do any initialization here can do so (e.g. procedural sound waves)
			SourceInfo.SourceListener = InitParams.SourceListener;
			SourceInfo.SourceListener->OnBeginGenerate();

			SourceInfo.NumInputChannels = InitParams.NumInputChannels;
			SourceInfo.NumInputFrames = InitParams.NumInputFrames;

			// Initialize the number of per-source LPF filters based on input channels
			SourceInfo.LowPassFilter.Init(MixerDevice->SampleRate, InitParams.NumInputChannels);
			SourceInfo.HighPassFilter.Init(MixerDevice->SampleRate, InitParams.NumInputChannels);

			SourceInfo.SourceEnvelopeFollower = Audio::FEnvelopeFollower(MixerDevice->SampleRate / NumOutputFrames, (float)InitParams.EnvelopeFollowerAttackTime, (float)InitParams.EnvelopeFollowerReleaseTime, Audio::EPeakMode::Peak);

			SourceInfo.VolumeModulation = VolumeModulation;
			SourceInfo.PitchModulation = PitchModulation;
			SourceInfo.LowpassModulation = LowpassModulation;
			SourceInfo.HighpassModulation = HighpassModulation;

			// Pass required info to clock manager
			const FQuartzQuantizedRequestData& QuantData = InitParams.QuantizedRequestData;
			if (QuantData.QuantizedCommandPtr)
			{
				if (false == MixerDevice->QuantizedEventClockManager.DoesClockExist(QuantData.ClockName))
				{
					UE_LOG(LogAudioMixer, Warning, TEXT("Quantization Clock: '%s' Does not exist."), *QuantData.ClockName.ToString());
					QuantData.QuantizedCommandPtr->Cancel();
				}
				else
				{
					FQuartzQuantizedCommandInitInfo QuantCommandInitInfo(QuantData, SourceId);
					SourceInfo.QuantizedCommandHandle = MixerDevice->QuantizedEventClockManager.AddCommandToClock(QuantCommandInitInfo);
				}
			}


			// Create the spatialization plugin source effect
			if (InitParams.bUseHRTFSpatialization)
			{
				AUDIO_MIXER_CHECK(bUsingSpatializationPlugin);
				LLM_SCOPE(ELLMTag::AudioMixerPlugins);
				SpatializationPlugin->OnInitSource(SourceId, InitParams.AudioComponentUserID, InitParams.SpatializationPluginSettings);
			}

			// Create the occlusion plugin source effect
			if (InitParams.OcclusionPluginSettings != nullptr)
			{
				MixerDevice->OcclusionInterface->OnInitSource(SourceId, InitParams.AudioComponentUserID, InitParams.NumInputChannels, InitParams.OcclusionPluginSettings);
				SourceInfo.bUseOcclusionPlugin = true;
			}

			// Create the reverb plugin source effect
			if (InitParams.ReverbPluginSettings != nullptr)
			{
				MixerDevice->ReverbPluginInterface->OnInitSource(SourceId, InitParams.AudioComponentUserID, InitParams.NumInputChannels, InitParams.ReverbPluginSettings);
				SourceInfo.bUseReverbPlugin = true;
			}

			// Default all sounds to not consider effect chain tails when playing
			SourceInfo.bEffectTailsDone = true;

			// Which forms of routing to enable
			SourceInfo.bEnableBusSends = InitParams.bEnableBusSends;
			SourceInfo.bEnableBaseSubmix = InitParams.bEnableBaseSubmix;
			SourceInfo.bEnableSubmixSends = InitParams.bEnableSubmixSends;

			// Copy the source effect chain if the channel count is 1 or 2
			if (InitParams.NumInputChannels <= 2)
			{
				// If we're told to care about effect chain tails, then we're not allowed
				// to stop playing until the effect chain tails are finished
				SourceInfo.bEffectTailsDone = !InitParams.bPlayEffectChainTails;
				SourceInfo.SourceEffectChainId = InitParams.SourceEffectChainId;
<<<<<<< HEAD

				// Whether or not to output to bus only
				SourceInfo.bOutputToBusOnly = InitParams.bOutputToBusOnly;

				// Add the effect chain instances 
				SourceInfo.SourceEffects = SourceEffectChain;

				// Add a slot entry for the preset so it can change while running. This will get sent to the running effect instance if the preset changes.
				SourceInfo.SourceEffectPresets.Add(nullptr);

=======
				
				// Add the effect chain instances 
				SourceInfo.SourceEffects = SourceEffectChain;
				
				// Add a slot entry for the preset so it can change while running. This will get sent to the running effect instance if the preset changes.
				SourceInfo.SourceEffectPresets.Add(nullptr);
>>>>>>> 3aae9151
				// If this is going to be a source bus, add this source id to the list of active bus ids
				if (InitParams.AudioBusId != INDEX_NONE)
				{
					// Setting this BusId will flag this source as a bus. It doesn't try to generate 
					// audio in the normal way but instead will render in a second stage, after normal source rendering.
					SourceInfo.AudioBusId = InitParams.AudioBusId;

					// Source bus duration allows us to stop a bus after a given time
					if (InitParams.SourceBusDuration != 0.0f)
					{
						SourceInfo.SourceBusDurationFrames = InitParams.SourceBusDuration * MixerDevice->GetSampleRate();
					}

					// Register this bus as an instance
					TSharedPtr<FMixerAudioBus> AudioBusPtr = AudioBuses.FindRef(SourceInfo.AudioBusId);
					if (AudioBusPtr.IsValid())
					{
						// If this bus is already registered, add this as a source id
						AudioBusPtr->AddInstanceId(SourceId, InitParams.NumInputChannels);
					}
					else
					{
						// If the bus is not registered, make a new entry. This will default to an automatic audio bus until explicitly made manual later.
						TSharedPtr<FMixerAudioBus> NewAudioBus = TSharedPtr<FMixerAudioBus>(new FMixerAudioBus(this, true, InitParams.NumInputChannels));
						NewAudioBus->AddInstanceId(SourceId, InitParams.NumInputChannels);

						AudioBuses.Add(InitParams.AudioBusId, NewAudioBus);
					}
				}

			}

			// Iterate through source's bus sends and add this source to the bus send list
			// Note: buses can also send their audio to other buses.
			for (int32 BusSendType = 0; BusSendType < (int32)EBusSendType::Count; ++BusSendType)
			{
				for (const FInitAudioBusSend& AudioBusSend : InitParams.AudioBusSends[BusSendType])
				{
					// New struct to map which source (SourceId) is sending to the bus
					FAudioBusSend NewAudioBusSend;
					NewAudioBusSend.SourceId = SourceId;
					NewAudioBusSend.SendLevel = AudioBusSend.SendLevel;

					// Get existing BusId and add the send, or create new bus registration
					TSharedPtr<FMixerAudioBus> AudioBusPtr = AudioBuses.FindRef(AudioBusSend.AudioBusId);
					if (AudioBusPtr.IsValid())
					{
						AudioBusPtr->AddSend((EBusSendType)BusSendType, NewAudioBusSend);
					}
					else
					{
						// If the bus is not registered, make a new entry. This will default to an automatic audio bus until explicitly made manual later.
						TSharedPtr<FMixerAudioBus> NewAudioBus(new FMixerAudioBus(this, true, FMath::Min(2, InitParams.NumInputChannels)));

						// Add a send to it. This will not have a bus instance id (i.e. won't output audio), but 
						// we register the send anyway in the event that this bus does play, we'll know to send this
						// source's audio to it.
						NewAudioBus->AddSend((EBusSendType)BusSendType, NewAudioBusSend);

						AudioBuses.Add(AudioBusSend.AudioBusId, NewAudioBus);
					}

					// Store on this source, which buses its sending its audio to
					SourceInfo.AudioBusSends[BusSendType].Add(AudioBusSend.AudioBusId);
				}
			}

			SourceInfo.CurrentFrameValues.Init(0.0f, InitParams.NumInputChannels);
			SourceInfo.NextFrameValues.Init(0.0f, InitParams.NumInputChannels);

			AUDIO_MIXER_CHECK(MixerSources[SourceId] == nullptr);
			MixerSources[SourceId] = InitParams.SourceVoice;

			// Loop through the source's sends and add this source to those submixes with the send info

			AUDIO_MIXER_CHECK(SourceInfo.SubmixSends.Num() == 0);

			// Initialize a new downmix data:
			check(SourceId < SourceInfos.Num());
			const int32 SourceInputChannels = (SourceInfo.bUseHRTFSpatializer && !SourceInfo.bIsExternalSend) ? 2 : SourceInfo.NumInputChannels;

			// Collect the soundfield encoding keys we need to initialize with our output buffers
			TArray<FMixerSubmixPtr> SoundfieldSubmixSends;

			for (int32 i = 0; i < InitParams.SubmixSends.Num(); ++i)
			{
				const FMixerSourceSubmixSend& MixerSubmixSend = InitParams.SubmixSends[i];

				FMixerSubmixPtr SubmixPtr = MixerSubmixSend.Submix.Pin();
				if (SubmixPtr.IsValid())
				{
					SourceInfo.SubmixSends.Add(MixerSubmixSend);

					if (MixerSubmixSend.SubmixSendStage == EMixerSourceSubmixSendStage::PreDistanceAttenuation)
					{
						SourceInfo.bHasPreDistanceAttenuationSend = true;
					}

					SubmixPtr->AddOrSetSourceVoice(InitParams.SourceVoice, MixerSubmixSend.SendLevel, MixerSubmixSend.SubmixSendStage);
					
					if (SubmixPtr->IsSoundfieldSubmix())
					{
						SoundfieldSubmixSends.Add(SubmixPtr);
					}
				}
			}

			// Initialize the submix output source for this source id
			FMixerSourceSubmixOutputBuffer& SourceSubmixOutputBuffer = SourceSubmixOutputBuffers[SourceId];

			FMixerSourceSubmixOutputBufferSettings SourceSubmixOutputResetSettings;
			SourceSubmixOutputResetSettings.NumOutputChannels = MixerDevice->GetDeviceOutputChannels();
			SourceSubmixOutputResetSettings.NumSourceChannels = SourceInputChannels;
			SourceSubmixOutputResetSettings.SoundfieldSubmixSends = SoundfieldSubmixSends;
			SourceSubmixOutputResetSettings.bIs3D = SourceInfo.bIs3D;
			SourceSubmixOutputResetSettings.bIsSoundfield = SourceInfo.bIsSoundfield;

			SourceSubmixOutputBuffer.Reset(SourceSubmixOutputResetSettings);

#if AUDIO_MIXER_ENABLE_DEBUG_MODE
			AUDIO_MIXER_CHECK(!SourceInfo.bIsDebugMode);
			SourceInfo.bIsDebugMode = InitParams.bIsDebugMode;

			AUDIO_MIXER_CHECK(SourceInfo.DebugName.IsEmpty());
			SourceInfo.DebugName = InitParams.DebugName;
#endif 

			AUDIO_MIXER_DEBUG_LOG(SourceId, TEXT("Is initializing"));
		});
	}

	void FMixerSourceManager::ReleaseSourceId(const int32 SourceId)
	{
		AUDIO_MIXER_CHECK(GameThreadInfo.bIsBusy[SourceId]);
		AUDIO_MIXER_CHECK_GAME_THREAD(MixerDevice);

		AUDIO_MIXER_CHECK(NumActiveSources > 0);
		--NumActiveSources;

		GameThreadInfo.bIsBusy[SourceId] = false;

#if AUDIO_MIXER_ENABLE_DEBUG_MODE
		GameThreadInfo.bIsDebugMode[SourceId] = false;
#endif

		GameThreadInfo.FreeSourceIndices.Push(SourceId);

		AUDIO_MIXER_CHECK(GameThreadInfo.FreeSourceIndices.Contains(SourceId));

		AudioMixerThreadCommand([this, SourceId]()
		{
			AUDIO_MIXER_CHECK_AUDIO_PLAT_THREAD(MixerDevice);

			ReleaseSource(SourceId);
		});
	}

	void FMixerSourceManager::StartAudioBus(uint32 InAudioBusId, int32 InNumChannels, bool bInIsAutomatic)
	{
		if (AudioBusIds_AudioThread.Contains(InAudioBusId))
		{
			return;
		}

		AudioBusIds_AudioThread.Add(InAudioBusId);

		AudioMixerThreadCommand([this, InAudioBusId, InNumChannels, bInIsAutomatic]()
		{
			// If this audio bus id already exists, set it to not be automatic and return it
			TSharedPtr<FMixerAudioBus> AudioBusPtr = AudioBuses.FindRef(InAudioBusId);
			if (AudioBusPtr.IsValid())
			{
				// If this audio bus already existed, make sure the num channels lines up
				ensure(AudioBusPtr->GetNumChannels() == InNumChannels);
				AudioBusPtr->SetAutomatic(bInIsAutomatic);
			}
			else
			{
				// If the bus is not registered, make a new entry.
				TSharedPtr<FMixerAudioBus> NewBusData(new FMixerAudioBus(this, bInIsAutomatic, InNumChannels));

				AudioBuses.Add(InAudioBusId, NewBusData);
			}

			//  Now add any existing playing sources to this audio bus as sends if they exist
			for (FSourceInfo& SourceInfo : SourceInfos)
			{
				if (SourceInfo.AudioBusId == InAudioBusId)
				{
					SourceInfo.bIsPlaying = false;
					SourceInfo.bIsPaused = false;
					SourceInfo.bIsActive = false;
					SourceInfo.bIsStopping = false;
				}
			}
		});
	}

	void FMixerSourceManager::StopAudioBus(uint32 InAudioBusId)
	{
		if (!AudioBusIds_AudioThread.Contains(InAudioBusId))
		{
			return;
		}

		AudioBusIds_AudioThread.Remove(InAudioBusId);

		AudioMixerThreadCommand([this, InAudioBusId]()
		{
			TSharedPtr<FMixerAudioBus>* AudioBusPtr = AudioBuses.Find(InAudioBusId);
			if (AudioBusPtr)
			{
				if (!(*AudioBusPtr)->IsAutomatic())
				{
					// Immediately stop all sources which were source buses
					for (FSourceInfo& SourceInfo : SourceInfos)
					{
						if (SourceInfo.AudioBusId == InAudioBusId)
						{
							SourceInfo.bIsPlaying = false;
							SourceInfo.bIsPaused = false;
							SourceInfo.bIsActive = false;
							SourceInfo.bIsStopping = false;
						}
					}
					AudioBuses.Remove(InAudioBusId);
				}
			}
		});
	}

	bool FMixerSourceManager::IsAudioBusActive(uint32 InAudioBusId)
	{
		AUDIO_MIXER_CHECK_GAME_THREAD(MixerDevice);
		return AudioBusIds_AudioThread.Contains(InAudioBusId);
	}

	FPatchOutputStrongPtr FMixerSourceManager::AddPatchForAudioBus(uint32 InAudioBusId, float PatchGain)
	{
		AUDIO_MIXER_CHECK_AUDIO_PLAT_THREAD(MixerDevice);
		TSharedPtr<FMixerAudioBus> AudioBusPtr = AudioBuses.FindRef(InAudioBusId);
		if (AudioBusPtr.IsValid())
		{
			return AudioBusPtr->AddNewPatch(NumOutputFrames * AudioBusPtr->GetNumChannels(), PatchGain);
		}
		return nullptr;
	}

	void FMixerSourceManager::Play(const int32 SourceId)
	{
		AUDIO_MIXER_CHECK(SourceId < NumTotalSources);
		AUDIO_MIXER_CHECK(GameThreadInfo.bIsBusy[SourceId]);
		AUDIO_MIXER_CHECK_GAME_THREAD(MixerDevice);

		// Compute the frame within which to start the sound based on the current "thread faction" on the audio thread
		double StartTime = MixerDevice->GetAudioThreadTime();

		AudioMixerThreadCommand([this, SourceId, StartTime]()
		{
			AUDIO_MIXER_CHECK_AUDIO_PLAT_THREAD(MixerDevice);

			FSourceInfo& SourceInfo = SourceInfos[SourceId];
			
			SourceInfo.bIsPlaying = true;
			SourceInfo.bIsPaused = false;
			SourceInfo.bIsActive = true;

			SourceInfo.StartTime = StartTime;

			AUDIO_MIXER_DEBUG_LOG(SourceId, TEXT("Is playing"));
		});
	}

	void FMixerSourceManager::Stop(const int32 SourceId)
	{
		AUDIO_MIXER_CHECK(SourceId < NumTotalSources);
		AUDIO_MIXER_CHECK(GameThreadInfo.bIsBusy[SourceId]);
		AUDIO_MIXER_CHECK_GAME_THREAD(MixerDevice);

		AudioMixerThreadCommand([this, SourceId]()
		{
			StopInternal(SourceId);
		});
	}

	void FMixerSourceManager::StopInternal(const int32 SourceId)
	{
		AUDIO_MIXER_CHECK_AUDIO_PLAT_THREAD(MixerDevice);

		FSourceInfo& SourceInfo = SourceInfos[SourceId];

		SourceInfo.bIsPlaying = false;
		SourceInfo.bIsPaused = false;
		SourceInfo.bIsActive = false;
		SourceInfo.bIsStopping = false;

		if (SourceInfo.bIsPausedForQuantization)
		{
<<<<<<< HEAD
=======
			UE_LOG(LogAudioMixer, Display, TEXT("StopInternal() cancelling command [%s]"), *SourceInfo.QuantizedCommandHandle.CommandPtr->GetCommandName().ToString());
>>>>>>> 3aae9151
			SourceInfo.QuantizedCommandHandle.Cancel();
			SourceInfo.bIsPausedForQuantization = false;
		}

		AUDIO_MIXER_DEBUG_LOG(SourceId, TEXT("Is immediately stopping"));
	}

	void FMixerSourceManager::StopFade(const int32 SourceId, const int32 NumFrames)
	{
		AUDIO_MIXER_CHECK(SourceId < NumTotalSources);
		AUDIO_MIXER_CHECK(GameThreadInfo.bIsBusy[SourceId]);
		AUDIO_MIXER_CHECK(NumFrames > 0);
		AUDIO_MIXER_CHECK_GAME_THREAD(MixerDevice);


		AudioMixerThreadCommand([this, SourceId, NumFrames]()
		{
			AUDIO_MIXER_CHECK_AUDIO_PLAT_THREAD(MixerDevice);

			FSourceInfo& SourceInfo = SourceInfos[SourceId];

			SourceInfo.bIsPaused = false;
			SourceInfo.bIsStopping = true;

			if (SourceInfo.bIsPausedForQuantization)
			{
				// no need to fade, we haven't actually started playing
				StopInternal(SourceId);
				return;
			}
			
			// Only allow multiple of 4 fade frames and positive
			int32 NumFadeFrames = AlignArbitrary(NumFrames, 4);
			if (NumFadeFrames <= 0)
			{
				// Stop immediately if we've been given no fade frames
				SourceInfo.bIsPlaying = false;
				SourceInfo.bIsPaused = false;
				SourceInfo.bIsActive = false;
				SourceInfo.bIsStopping = false;
			}
			else
			{
				// compute the fade slope
				SourceInfo.VolumeFadeStart = SourceInfo.VolumeSourceStart;
				SourceInfo.VolumeFadeNumFrames = NumFadeFrames;
				SourceInfo.VolumeFadeSlope = -SourceInfo.VolumeSourceStart / SourceInfo.VolumeFadeNumFrames;
				SourceInfo.VolumeFadeFramePosition = 0;
			}

			AUDIO_MIXER_DEBUG_LOG(SourceId, TEXT("Is stopping with fade"));
		});
	}


	void FMixerSourceManager::Pause(const int32 SourceId)
	{
		AUDIO_MIXER_CHECK(SourceId < NumTotalSources);
		AUDIO_MIXER_CHECK(GameThreadInfo.bIsBusy[SourceId]);
		AUDIO_MIXER_CHECK_GAME_THREAD(MixerDevice);

		AudioMixerThreadCommand([this, SourceId]()
		{
			AUDIO_MIXER_CHECK_AUDIO_PLAT_THREAD(MixerDevice);

			FSourceInfo& SourceInfo = SourceInfos[SourceId];

			SourceInfo.bIsPaused = true;
			SourceInfo.bIsActive = false;
		});
	}

	void FMixerSourceManager::SetPitch(const int32 SourceId, const float Pitch)
	{
		AUDIO_MIXER_CHECK(SourceId < NumTotalSources);
		AUDIO_MIXER_CHECK(GameThreadInfo.bIsBusy[SourceId]);

		AudioMixerThreadCommand([this, SourceId, Pitch]()
		{
			AUDIO_MIXER_CHECK_AUDIO_PLAT_THREAD(MixerDevice);
			check(NumOutputFrames > 0);

			SourceInfos[SourceId].PitchSourceParam.SetValue(Pitch, NumOutputFrames);
		});
	}

	void FMixerSourceManager::SetVolume(const int32 SourceId, const float Volume)
	{
		AUDIO_MIXER_CHECK(SourceId < NumTotalSources);
		AUDIO_MIXER_CHECK(GameThreadInfo.bIsBusy[SourceId]);
		AUDIO_MIXER_CHECK_GAME_THREAD(MixerDevice);

		AudioMixerThreadCommand([this, SourceId, Volume]()
		{
			AUDIO_MIXER_CHECK_AUDIO_PLAT_THREAD(MixerDevice);
			check(NumOutputFrames > 0);

			FSourceInfo& SourceInfo = SourceInfos[SourceId];

			// Only set the volume if we're not stopping. Stopping sources are setting their volume to 0.0.
			if (!SourceInfo.bIsStopping)
			{
				// If we've not yet set a volume, we need to immediately set the start and destination to be the same value (to avoid an initial fade in)
				if (SourceInfos[SourceId].VolumeSourceDestination < 0.0f)
				{
					SourceInfos[SourceId].VolumeSourceStart = Volume;
				}

				SourceInfos[SourceId].VolumeSourceDestination = Volume;
			}
		});
	}

	void FMixerSourceManager::SetDistanceAttenuation(const int32 SourceId, const float DistanceAttenuation)
	{
		AUDIO_MIXER_CHECK(SourceId < NumTotalSources);
		AUDIO_MIXER_CHECK(GameThreadInfo.bIsBusy[SourceId]);
		AUDIO_MIXER_CHECK_GAME_THREAD(MixerDevice);

		AudioMixerThreadCommand([this, SourceId, DistanceAttenuation]()
		{
			AUDIO_MIXER_CHECK_AUDIO_PLAT_THREAD(MixerDevice);
			check(NumOutputFrames > 0);

			// If we've not yet set a distance attenuation, we need to immediately set the start and destination to be the same value (to avoid an initial fade in)
			if (SourceInfos[SourceId].DistanceAttenuationSourceDestination < 0.0f)
			{
				SourceInfos[SourceId].DistanceAttenuationSourceStart = DistanceAttenuation;
			}

			SourceInfos[SourceId].DistanceAttenuationSourceDestination = DistanceAttenuation;
		});
	}

	void FMixerSourceManager::SetSpatializationParams(const int32 SourceId, const FSpatializationParams& InParams)
	{
		AUDIO_MIXER_CHECK(SourceId < NumTotalSources);
		AUDIO_MIXER_CHECK(GameThreadInfo.bIsBusy[SourceId]);
		AUDIO_MIXER_CHECK_GAME_THREAD(MixerDevice);

		AudioMixerThreadCommand([this, SourceId, InParams]()
		{
			AUDIO_MIXER_CHECK_AUDIO_PLAT_THREAD(MixerDevice);

			SourceInfos[SourceId].SpatParams = InParams;
		});
	}

	void FMixerSourceManager::SetChannelMap(const int32 SourceId, const uint32 NumInputChannels, const Audio::AlignedFloatBuffer& ChannelMap, const bool bInIs3D, const bool bInIsCenterChannelOnly)
	{
		AUDIO_MIXER_CHECK(SourceId < NumTotalSources);
		AUDIO_MIXER_CHECK(GameThreadInfo.bIsBusy[SourceId]);
		AUDIO_MIXER_CHECK_GAME_THREAD(MixerDevice);

		AudioMixerThreadCommand([this, SourceId, NumInputChannels, ChannelMap, bInIs3D, bInIsCenterChannelOnly]()
		{
			AUDIO_MIXER_CHECK_AUDIO_PLAT_THREAD(MixerDevice);

			check(NumOutputFrames > 0);

			FSourceInfo& SourceInfo = SourceInfos[SourceId];
			FMixerSourceSubmixOutputBuffer& SourceSubmixOutput = SourceSubmixOutputBuffers[SourceId];

			if (SourceSubmixOutput.GetNumSourceChannels() != NumInputChannels && !SourceInfo.bUseHRTFSpatializer)
			{
				// This means that this source has been reinitialized as a different source while this command was in flight,
				// In which case it is of no use to us. Exit.
				return;
			}

			// Set whether or not this is a 3d channel map and if its center channel only. Used for reseting channel maps on device change.
			SourceInfo.bIs3D = bInIs3D;
			SourceInfo.bIsCenterChannelOnly = bInIsCenterChannelOnly;

			bool bNeedsSpeakerMap = SourceSubmixOutput.SetChannelMap(ChannelMap, bInIsCenterChannelOnly);
			GameThreadInfo.bNeedsSpeakerMap[SourceId] = bNeedsSpeakerMap;
		});
	}

	void FMixerSourceManager::SetLPFFrequency(const int32 SourceId, const float InLPFFrequency)
	{
		AUDIO_MIXER_CHECK(SourceId < NumTotalSources);
		AUDIO_MIXER_CHECK(GameThreadInfo.bIsBusy[SourceId]);
		AUDIO_MIXER_CHECK_GAME_THREAD(MixerDevice);

		AudioMixerThreadCommand([this, SourceId, InLPFFrequency]()
		{
			AUDIO_MIXER_CHECK_AUDIO_PLAT_THREAD(MixerDevice);

			FSourceInfo& SourceInfo = SourceInfos[SourceId];

			// LowPassFreq is cached off as the version set by this setter as well as that internal to the LPF.
			// There is a second cutoff frequency cached in SourceInfo.LowpassModulation updated per buffer callback.
			// On callback, the client version may be overridden with the modulation LPF value depending on which is more aggressive.  
			SourceInfo.LowPassFreq = InLPFFrequency;
			SourceInfo.LowPassFilter.StartFrequencyInterpolation(InLPFFrequency, NumOutputFrames);
		});
	}

	void FMixerSourceManager::SetHPFFrequency(const int32 SourceId, const float InHPFFrequency)
	{
		AUDIO_MIXER_CHECK(SourceId < NumTotalSources);
		AUDIO_MIXER_CHECK(GameThreadInfo.bIsBusy[SourceId]);
		AUDIO_MIXER_CHECK_GAME_THREAD(MixerDevice);

		AudioMixerThreadCommand([this, SourceId, InHPFFrequency]()
		{
			AUDIO_MIXER_CHECK_AUDIO_PLAT_THREAD(MixerDevice);
			FSourceInfo& SourceInfo = SourceInfos[SourceId];

			// HighPassFreq is cached off as the version set by this setter as well as that internal to the HPF.
			// There is a second cutoff frequency cached in SourceInfo.HighpassModulation updated per buffer callback.
			// On callback, the client version may be overridden with the modulation HPF value depending on which is more aggressive.  
			SourceInfo.HighPassFreq = InHPFFrequency;
			SourceInfo.HighPassFilter.StartFrequencyInterpolation(InHPFFrequency, NumOutputFrames);
		});
	}

	void FMixerSourceManager::SetModLPFFrequency(const int32 SourceId, const float InLPFFrequency)
	{
		AUDIO_MIXER_CHECK(SourceId < NumTotalSources);
		AUDIO_MIXER_CHECK(GameThreadInfo.bIsBusy[SourceId]);
		AUDIO_MIXER_CHECK_GAME_THREAD(MixerDevice);

		AudioMixerThreadCommand([this, SourceId, InLPFFrequency]()
		{
			AUDIO_MIXER_CHECK_AUDIO_PLAT_THREAD(MixerDevice);

			FSourceInfo& SourceInfo = SourceInfos[SourceId];
			SourceInfo.LowpassModulationBase = InLPFFrequency;
			SourceInfo.bModFiltersUpdated = true;
		});
	}

	void FMixerSourceManager::SetModHPFFrequency(const int32 SourceId, const float InHPFFrequency)
	{
		AUDIO_MIXER_CHECK(SourceId < NumTotalSources);
		AUDIO_MIXER_CHECK(GameThreadInfo.bIsBusy[SourceId]);
		AUDIO_MIXER_CHECK_GAME_THREAD(MixerDevice);

		AudioMixerThreadCommand([this, SourceId, InHPFFrequency]()
			{
				AUDIO_MIXER_CHECK_AUDIO_PLAT_THREAD(MixerDevice);

				FSourceInfo& SourceInfo = SourceInfos[SourceId];
				SourceInfo.HighpassModulationBase = InHPFFrequency;
				SourceInfo.bModFiltersUpdated = true;
			});
	}

	void FMixerSourceManager::SetModVolume(const int32 SourceId, const float InModVolume)
	{
		AUDIO_MIXER_CHECK(SourceId < NumTotalSources);
		AUDIO_MIXER_CHECK(GameThreadInfo.bIsBusy[SourceId]);
		AUDIO_MIXER_CHECK_GAME_THREAD(MixerDevice);

		AudioMixerThreadCommand([this, SourceId, InModVolume]()
		{
			AUDIO_MIXER_CHECK_AUDIO_PLAT_THREAD(MixerDevice);

			FSourceInfo& SourceInfo = SourceInfos[SourceId];
			SourceInfo.VolumeModulationBase = InModVolume;
		});
	}

	void FMixerSourceManager::SetModPitch(const int32 SourceId, const float InModPitch)
	{
		AUDIO_MIXER_CHECK(SourceId < NumTotalSources);
		AUDIO_MIXER_CHECK(GameThreadInfo.bIsBusy[SourceId]);
		AUDIO_MIXER_CHECK_GAME_THREAD(MixerDevice);

		AudioMixerThreadCommand([this, SourceId, InModPitch]()
			{
				AUDIO_MIXER_CHECK_AUDIO_PLAT_THREAD(MixerDevice);

				FSourceInfo& SourceInfo = SourceInfos[SourceId];
				SourceInfo.PitchModulationBase = InModPitch;
			});
	}

	void FMixerSourceManager::SetSubmixSendInfo(const int32 SourceId, const FMixerSourceSubmixSend& InSubmixSend)
	{
		AUDIO_MIXER_CHECK(SourceId < NumTotalSources);
		AUDIO_MIXER_CHECK(GameThreadInfo.bIsBusy[SourceId]);
		AUDIO_MIXER_CHECK_GAME_THREAD(MixerDevice);

		AudioMixerThreadCommand([this, SourceId, InSubmixSend]()
		{
			FSourceInfo& SourceInfo = SourceInfos[SourceId];

			FMixerSubmixPtr InSubmixPtr = InSubmixSend.Submix.Pin();
			if (InSubmixPtr.IsValid())
			{
				bool bIsNew = true;
				
				SourceInfo.bHasPreDistanceAttenuationSend = false;
				for (FMixerSourceSubmixSend& SubmixSend : SourceInfo.SubmixSends)
				{
					FMixerSubmixPtr SubmixPtr = SubmixSend.Submix.Pin();
					if (SubmixPtr.IsValid())
					{
						if (SubmixSend.SubmixSendStage == EMixerSourceSubmixSendStage::PreDistanceAttenuation)
						{
							SourceInfo.bHasPreDistanceAttenuationSend = true;
						}
					
						if (SubmixPtr->GetId() == InSubmixPtr->GetId())
						{
							SubmixSend.SendLevel = InSubmixSend.SendLevel;
							SubmixSend.SubmixSendStage = InSubmixSend.SubmixSendStage;
							bIsNew = false;
							if (SourceInfo.bHasPreDistanceAttenuationSend)
							{
								break;
							}
						}
					}
				}

				if (bIsNew)
				{
					SourceInfo.SubmixSends.Add(InSubmixSend);
				}
				
				// If we don't have a pre-distance attenuation send, lets zero out the buffer so the output buffer stops doing math with it.
				if (!SourceInfo.bHasPreDistanceAttenuationSend)
				{
					SourceSubmixOutputBuffers[SourceId].SetPreAttenuationSourceBuffer(nullptr);
				}

				InSubmixPtr->AddOrSetSourceVoice(MixerSources[SourceId], InSubmixSend.SendLevel, InSubmixSend.SubmixSendStage);
			}
		});
	}

	void FMixerSourceManager::ClearSubmixSendInfo(const int32 SourceId, const FMixerSourceSubmixSend& InSubmixSend)
	{
		AUDIO_MIXER_CHECK(SourceId < NumTotalSources);
		AUDIO_MIXER_CHECK(GameThreadInfo.bIsBusy[SourceId]);
		AUDIO_MIXER_CHECK_GAME_THREAD(MixerDevice);

		AudioMixerThreadCommand([this, SourceId, InSubmixSend]()
		{
			FSourceInfo& SourceInfo = SourceInfos[SourceId];

			FMixerSubmixPtr InSubmixPtr = InSubmixSend.Submix.Pin();
			if (InSubmixPtr.IsValid())
			{
				for (int32 i = SourceInfo.SubmixSends.Num() - 1; i >= 0; --i)
				{
					if (SourceInfo.SubmixSends[i].Submix == InSubmixSend.Submix)
					{
						SourceInfo.SubmixSends.RemoveAtSwap(i, 1, false);
					}
				}

				// Update the has predist attenuation send state
				SourceInfo.bHasPreDistanceAttenuationSend = false;
				for (FMixerSourceSubmixSend& SubmixSend : SourceInfo.SubmixSends)
				{
					FMixerSubmixPtr SubmixPtr = SubmixSend.Submix.Pin();
					if (SubmixPtr.IsValid())
					{
						if (SubmixSend.SubmixSendStage == EMixerSourceSubmixSendStage::PreDistanceAttenuation)
						{
							SourceInfo.bHasPreDistanceAttenuationSend = true;
							break;
						}
					}
				}

				// If we don't have a pre-distance attenuation send, lets zero out the buffer so the output buffer stops doing math with it.
				if (!SourceInfo.bHasPreDistanceAttenuationSend)
				{
					SourceSubmixOutputBuffers[SourceId].SetPreAttenuationSourceBuffer(nullptr);
				}

				// Now remove the source voice from the submix send list
				InSubmixPtr->RemoveSourceVoice(MixerSources[SourceId]);
			}
		});
	}

	void FMixerSourceManager::SetBusSendInfo(const int32 SourceId, EBusSendType InAudioBusSendType, uint32 AudioBusId, float BusSendLevel)
	{
		AUDIO_MIXER_CHECK(SourceId < NumTotalSources);
		AUDIO_MIXER_CHECK(GameThreadInfo.bIsBusy[SourceId]);
		AUDIO_MIXER_CHECK_GAME_THREAD(MixerDevice);

		AudioMixerThreadCommand([this, SourceId, InAudioBusSendType, AudioBusId, BusSendLevel]()
		{
			// Create mapping of source id to bus send level
			FAudioBusSend BusSend;
			BusSend.SourceId = SourceId;
			BusSend.SendLevel = BusSendLevel;

			FSourceInfo& SourceInfo = SourceInfos[SourceId];

			// Retrieve the bus we want to send audio to
			TSharedPtr<FMixerAudioBus>* AudioBusPtr = AudioBuses.Find(AudioBusId);

			// If we already have a bus, we update the amount of audio we want to send to it
			if (AudioBusPtr)
			{
				(*AudioBusPtr)->AddSend(InAudioBusSendType, BusSend);
			}
			else
			{
				// If the bus is not registered, make a new entry on the send
				TSharedPtr<FMixerAudioBus> NewBusData(new FMixerAudioBus(this, true, SourceInfo.NumInputChannels));

				// Add a send to it. This will not have a bus instance id (i.e. won't output audio), but 
				// we register the send anyway in the event that this bus does play, we'll know to send this
				// source's audio to it.
				NewBusData->AddSend(InAudioBusSendType, BusSend);

				AudioBuses.Add(AudioBusId, NewBusData);
			}

			// Check to see if we need to create new bus data. If we are not playing a bus with this id, then we
			// need to create a slot for it such that when a bus does play, it'll start rendering audio from this source
			bool bExisted = false;
			for (uint32 BusId : SourceInfo.AudioBusSends[(int32)InAudioBusSendType])
			{
				if (BusId == AudioBusId)
				{
					bExisted = true;
					break;
				}
			}

			if (!bExisted)
			{
				SourceInfo.AudioBusSends[(int32)InAudioBusSendType].Add(AudioBusId);
			}
		});
	}

	void FMixerSourceManager::SetListenerTransforms(const TArray<FTransform>& InListenerTransforms)
	{
		AudioMixerThreadCommand([this, InListenerTransforms]()
		{
			ListenerTransforms = InListenerTransforms;
		});
	}

	const TArray<FTransform>* FMixerSourceManager::GetListenerTransforms() const
	{
		AUDIO_MIXER_CHECK_AUDIO_PLAT_THREAD(MixerDevice);
		return &ListenerTransforms;
	}

	int64 FMixerSourceManager::GetNumFramesPlayed(const int32 SourceId) const
	{
		AUDIO_MIXER_CHECK_GAME_THREAD(MixerDevice);
		return SourceInfos[SourceId].NumFramesPlayed;
	}

	float FMixerSourceManager::GetEnvelopeValue(const int32 SourceId) const
	{
		AUDIO_MIXER_CHECK_GAME_THREAD(MixerDevice);
		return SourceInfos[SourceId].SourceEnvelopeValue;
	}

	bool FMixerSourceManager::IsUsingHRTFSpatializer(const int32 SourceId) const
	{
		AUDIO_MIXER_CHECK_GAME_THREAD(MixerDevice);
		return GameThreadInfo.bIsUsingHRTFSpatializer[SourceId];
	}

	bool FMixerSourceManager::NeedsSpeakerMap(const int32 SourceId) const
	{
		AUDIO_MIXER_CHECK_GAME_THREAD(MixerDevice);
		return GameThreadInfo.bNeedsSpeakerMap[SourceId];
	}

	void FMixerSourceManager::ReadSourceFrame(const int32 SourceId)
	{
		FSourceInfo& SourceInfo = SourceInfos[SourceId];

		const int32 NumChannels = SourceInfo.NumInputChannels;

		// Check if the next frame index is out of range of the total number of frames we have in our current audio buffer
		bool bNextFrameOutOfRange = (SourceInfo.CurrentFrameIndex + 1) >= SourceInfo.CurrentAudioChunkNumFrames;
		bool bCurrentFrameOutOfRange = SourceInfo.CurrentFrameIndex >= SourceInfo.CurrentAudioChunkNumFrames;

		bool bReadCurrentFrame = true;

		// Check the boolean conditions that determine if we need to pop buffers from our queue (in PCMRT case) *OR* loop back (looping PCM data)
		while (bNextFrameOutOfRange || bCurrentFrameOutOfRange)
		{
			// If our current frame is in range, but next frame isn't, read the current frame now to avoid pops when transitioning between buffers
			if (bNextFrameOutOfRange && !bCurrentFrameOutOfRange)
			{
				// Don't need to read the current frame audio after reading new audio chunk
				bReadCurrentFrame = false;

				AUDIO_MIXER_CHECK(SourceInfo.CurrentPCMBuffer.IsValid());
				const float* AudioData = SourceInfo.CurrentPCMBuffer->AudioData.GetData();
				const int32 CurrentSampleIndex = SourceInfo.CurrentFrameIndex * NumChannels;

				for (int32 Channel = 0; Channel < NumChannels; ++Channel)
				{
					SourceInfo.CurrentFrameValues[Channel] = AudioData[CurrentSampleIndex + Channel];
				}
			}

			// If this is our first PCM buffer, we don't need to do a callback to get more audio
			if (SourceInfo.CurrentPCMBuffer.IsValid())
			{
				if (SourceInfo.CurrentPCMBuffer->LoopCount == Audio::LOOP_FOREVER && !SourceInfo.CurrentPCMBuffer->bRealTimeBuffer)
				{
					AUDIO_MIXER_DEBUG_LOG(SourceId, TEXT("Hit Loop boundary, looping."));

					SourceInfo.CurrentFrameIndex = FMath::Max(SourceInfo.CurrentFrameIndex - SourceInfo.CurrentAudioChunkNumFrames, 0);
					break;
				}

				if (ensure(SourceInfo.MixerSourceBuffer.IsValid()))
				{
					SourceInfo.MixerSourceBuffer->OnBufferEnd();
				}
			}

			// If we have audio in our queue, we're still playing
			if (ensure(SourceInfo.MixerSourceBuffer.IsValid()) && SourceInfo.MixerSourceBuffer->GetNumBuffersQueued() > 0 && NumChannels > 0)
			{
				SourceInfo.CurrentPCMBuffer = SourceInfo.MixerSourceBuffer->GetNextBuffer();
				SourceInfo.CurrentAudioChunkNumFrames = SourceInfo.CurrentPCMBuffer->AudioData.Num() / NumChannels;

				// Subtract the number of frames in the current buffer from our frame index.
				// Note: if this is the first time we're playing, CurrentFrameIndex will be 0
				if (bReadCurrentFrame)
				{
					SourceInfo.CurrentFrameIndex = FMath::Max(SourceInfo.CurrentFrameIndex - SourceInfo.CurrentAudioChunkNumFrames, 0);
				}
				else
				{
					// Since we're not reading the current frame, we allow the current frame index to be negative (NextFrameIndex will then be 0)
					// This prevents dropping a frame of audio on the buffer boundary
					SourceInfo.CurrentFrameIndex = -1;
				}
			}
			else
			{
				SourceInfo.bIsLastBuffer = !SourceInfo.SubCallbackDelayLengthInFrames;
				SourceInfo.SubCallbackDelayLengthInFrames = 0;
				return;
			}

			bNextFrameOutOfRange = (SourceInfo.CurrentFrameIndex + 1) >= SourceInfo.CurrentAudioChunkNumFrames;
			bCurrentFrameOutOfRange = SourceInfo.CurrentFrameIndex >= SourceInfo.CurrentAudioChunkNumFrames;
		}

		if (SourceInfo.CurrentPCMBuffer.IsValid())
		{
			// Grab the float PCM audio data (which could be a new audio chunk from previous ReadSourceFrame call)
			const float* AudioData = SourceInfo.CurrentPCMBuffer->AudioData.GetData();
			const int32 NextSampleIndex = (SourceInfo.CurrentFrameIndex + 1)  * NumChannels;

			if (bReadCurrentFrame)
			{
				const int32 CurrentSampleIndex = SourceInfo.CurrentFrameIndex * NumChannels;
				for (int32 Channel = 0; Channel < NumChannels; ++Channel)
				{
					SourceInfo.CurrentFrameValues[Channel] = AudioData[CurrentSampleIndex + Channel];
					SourceInfo.NextFrameValues[Channel] = AudioData[NextSampleIndex + Channel];
				}
			}
			else
			{
				for (int32 Channel = 0; Channel < NumChannels; ++Channel)
				{
					SourceInfo.NextFrameValues[Channel] = AudioData[NextSampleIndex + Channel];
				}
			}
		}
	}

	void FMixerSourceManager::ComputeSourceBuffersForIdRange(const bool bGenerateBuses, const int32 SourceIdStart, const int32 SourceIdEnd)
	{
		CSV_SCOPED_TIMING_STAT(Audio, SourceBuffers);
		SCOPE_CYCLE_COUNTER(STAT_AudioMixerSourceBuffers);

		const double AudioRenderThreadTime = MixerDevice->GetAudioRenderThreadTime();
		const double AudioClockDelta = MixerDevice->GetAudioClockDelta();

		for (int32 SourceId = SourceIdStart; SourceId < SourceIdEnd; ++SourceId)
		{
			FSourceInfo& SourceInfo = SourceInfos[SourceId];

			if (!SourceInfo.bIsBusy || !SourceInfo.bIsPlaying || SourceInfo.bIsPaused || SourceInfo.bIsPausedForQuantization)
			{
				continue;
			}

			// If this source is still playing at this point but technically done, zero the buffers. We haven't yet been removed by the FMixerSource owner.
			// This should be rare but could happen due to thread timing since done-ness is queried on audio thread.
			if (SourceInfo.bIsDone)
			{
				const int32 NumSamples = NumOutputFrames * SourceInfo.NumInputChannels;

				SourceInfo.PreDistanceAttenuationBuffer.Reset();
				SourceInfo.PreDistanceAttenuationBuffer.AddZeroed(NumSamples);

				SourceInfo.SourceBuffer.Reset();
				SourceInfo.SourceBuffer.AddZeroed(NumSamples);

				continue;
			}

			const bool bIsSourceBus = SourceInfo.AudioBusId != INDEX_NONE;
			if ((bGenerateBuses && !bIsSourceBus) || (!bGenerateBuses && bIsSourceBus))
			{
				continue;
			}

			// Fill array with elements all at once to avoid sequential Add() operation overhead.
			const int32 NumSamples = NumOutputFrames * SourceInfo.NumInputChannels;
			
			// Initialize both the pre-distance attenuation buffer and the source buffer
			SourceInfo.PreDistanceAttenuationBuffer.Reset();
			SourceInfo.PreDistanceAttenuationBuffer.AddZeroed(NumSamples);


			SourceInfo.SourceEffectScratchBuffer.Reset();
			SourceInfo.SourceEffectScratchBuffer.AddZeroed(NumSamples);

			SourceInfo.SourceBuffer.Reset();
			SourceInfo.SourceBuffer.AddZeroed(NumSamples);

			if (SourceInfo.SubCallbackDelayLengthInFrames && !SourceInfo.bDelayLineSet)
			{
				SourceInfo.SourceBufferDelayLine.SetCapacity(SourceInfo.SubCallbackDelayLengthInFrames + 1);
				SourceInfo.SourceBufferDelayLine.PushZeros(SourceInfo.SubCallbackDelayLengthInFrames * SourceInfo.NumInputChannels);
				SourceInfo.bDelayLineSet = true;
			}

			float* PreDistanceAttenBufferPtr = SourceInfo.PreDistanceAttenuationBuffer.GetData();

			// if this is a bus, we just want to copy the bus audio to this source's output audio
			// Note we need to copy this since bus instances may have different audio via dynamic source effects, etc.
			if (bIsSourceBus)
			{
				// Get the source's rendered and mixed audio bus data
				const TSharedPtr<FMixerAudioBus> AudioBusPtr = AudioBuses.FindRef(SourceInfo.AudioBusId);
				if (AudioBusPtr.IsValid())
				{
					int32 NumFramesPlayed = NumOutputFrames;
					if (SourceInfo.SourceBusDurationFrames != INDEX_NONE)
					{
						// If we're now finishing, only copy over the real data
						if ((SourceInfo.NumFramesPlayed + NumOutputFrames) >= SourceInfo.SourceBusDurationFrames)
						{
							NumFramesPlayed = SourceInfo.SourceBusDurationFrames - SourceInfo.NumFramesPlayed;
							SourceInfo.bIsLastBuffer = true;
						}
					}

					SourceInfo.NumFramesPlayed += NumFramesPlayed;
					AudioBusPtr->CopyCurrentBuffer(SourceInfo.PreDistanceAttenuationBuffer, NumFramesPlayed, SourceInfo.NumInputChannels);
				}
			}
			else
			{

#if AUDIO_SUBFRAME_ENABLED
				// If we're not going to start yet, just continue
				double StartFraction = (SourceInfo.StartTime - AudioRenderThreadTime) / AudioClockDelta;
				if (StartFraction >= 1.0)
				{
					// note this is already zero'd so no need to write zeroes
					SourceInfo.PitchSourceParam.Reset();
					continue;
				}

				// Init the frame index iterator to 0 (i.e. render whole buffer)
				int32 StartFrame = 0;

				// If the start fraction is greater than 0.0 (and is less than 1.0), we are starting on a sub-frame
				// Otherwise, just start playing it right away
				if (StartFraction > 0.0)
				{
					StartFrame = NumOutputFrames * StartFraction;
				}

				// Update sample index to the frame we're starting on, accounting for source channels
				int32 SampleIndex = StartFrame * SourceInfo.NumInputChannels;
				bool bWriteOutZeros = true;
#else
				int32 SampleIndex = 0;
				int32 StartFrame = 0;
#endif

				// Modulate parameter target should modulation be active
				// Due to managing two separate pitch values that are updated at different rates
				// (game thread rate and copy set by SetPitch and buffer callback rate set by Modulation System),
				// the PitchSourceParam's target is marshaled before processing by mult'ing in the modulation pitch,
				// processing the buffer, and then resetting it back if modulation is active. 

				const bool bModActive = MixerDevice->IsModulationPluginEnabled() && MixerDevice->ModulationInterface.IsValid();
				if (bModActive)
				{
					SourceInfo.PitchModulation.ProcessControl(SourceInfo.PitchModulationBase);
				}

				const float TargetPitch = SourceInfo.PitchSourceParam.GetTarget();
				// Convert from semitones to frequency multiplier
				const float ModPitch = bModActive
					? Audio::GetFrequencyMultiplier(SourceInfo.PitchModulation.GetValue())
					: 1.0f;
				const float FinalPitch = FMath::Clamp(TargetPitch * ModPitch, MinModulationPitchRangeFreqCVar, MaxModulationPitchRangeFreqCVar);
				SourceInfo.PitchSourceParam.SetValue(FinalPitch, NumOutputFrames);

				for (int32 Frame = StartFrame; Frame < NumOutputFrames; ++Frame)
				{
					// If we've read our last buffer, we're done
					if (SourceInfo.bIsLastBuffer)
					{
						break;
					}

					// Whether or not we need to read another sample from the source buffers
					// If we haven't yet played any frames, then we will need to read the first source samples no matter what
					bool bReadNextSample = !SourceInfo.bHasStarted;

					// Reset that we've started generating audio
					SourceInfo.bHasStarted = true;

					// Update the PrevFrameIndex value for the source based on alpha value
					while (SourceInfo.CurrentFrameAlpha >= 1.0f)
					{
						// Our inter-frame alpha lerping value is causing us to read new source frames
						bReadNextSample = true;

						// Bump up the current frame index
						SourceInfo.CurrentFrameIndex++;

						// Bump up the frames played -- this is tracking the total frames in source file played
						// CurrentFrameIndex can wrap for looping sounds so won't be accurate in that case
						SourceInfo.NumFramesPlayed++;

						SourceInfo.CurrentFrameAlpha -= 1.0f;
					}

					// If our alpha parameter caused us to jump to a new source frame, we need
					// read new samples into our prev and next frame sample data
					if (bReadNextSample)
					{
						ReadSourceFrame(SourceId);
					}

					// perform linear SRC to get the next sample value from the decoded buffer
					if (SourceInfo.SubCallbackDelayLengthInFrames == 0)
<<<<<<< HEAD
=======
					{
						for (int32 Channel = 0; Channel < SourceInfo.NumInputChannels; ++Channel)
						{
							const float CurrFrameValue = SourceInfo.CurrentFrameValues[Channel];
							const float NextFrameValue = SourceInfo.NextFrameValues[Channel];
							const float CurrentAlpha = SourceInfo.CurrentFrameAlpha;
							PreDistanceAttenBufferPtr[SampleIndex++] = FMath::Lerp(CurrFrameValue, NextFrameValue, CurrentAlpha);
						}
					}
					else
>>>>>>> 3aae9151
					{
						for (int32 Channel = 0; Channel < SourceInfo.NumInputChannels; ++Channel)
						{
							const float CurrFrameValue = SourceInfo.CurrentFrameValues[Channel];
							const float NextFrameValue = SourceInfo.NextFrameValues[Channel];
							const float CurrentAlpha = SourceInfo.CurrentFrameAlpha;
<<<<<<< HEAD
							PreDistanceAttenBufferPtr[SampleIndex++] = FMath::Lerp(CurrFrameValue, NextFrameValue, CurrentAlpha);
						}
					}
					else
					{
						for (int32 Channel = 0; Channel < SourceInfo.NumInputChannels; ++Channel)
						{
							const float CurrFrameValue = SourceInfo.CurrentFrameValues[Channel];
							const float NextFrameValue = SourceInfo.NextFrameValues[Channel];
							const float CurrentAlpha = SourceInfo.CurrentFrameAlpha;

							const float CurrentSample = FMath::Lerp(CurrFrameValue, NextFrameValue, CurrentAlpha);

=======

							const float CurrentSample = FMath::Lerp(CurrFrameValue, NextFrameValue, CurrentAlpha);

>>>>>>> 3aae9151
							SourceInfo.SourceBufferDelayLine.Push(&CurrentSample, 1);
							SourceInfo.SourceBufferDelayLine.Pop(&PreDistanceAttenBufferPtr[SampleIndex++], 1);
						}
					}

					const float CurrentPitchScale = SourceInfo.PitchSourceParam.Update();
					SourceInfo.CurrentFrameAlpha += CurrentPitchScale;
				}

				// After processing the frames, reset the pitch param
				SourceInfo.PitchSourceParam.Reset();

				// Reset target value as modulation may have modified prior to processing
				// And source param should not store modulation value internally as its
				// processed by the modulation plugin independently.
				SourceInfo.PitchSourceParam.SetValue(TargetPitch, NumOutputFrames);
			}
		}
	}

	void FMixerSourceManager::ComputeBuses()
	{
		// Loop through the bus registry and mix source audio
		for (auto& Entry : AudioBuses)
		{
			TSharedPtr<FMixerAudioBus>& AudioBus = Entry.Value;
			AudioBus->MixBuffer();
		}
	}

	void FMixerSourceManager::UpdateBuses()
	{
		// Update the bus states post mixing. This flips the current/previous buffer indices.
		for (auto& Entry : AudioBuses)
		{
			TSharedPtr<FMixerAudioBus>& AudioBus = Entry.Value;
			AudioBus->Update();
		}
	}

	void FMixerSourceManager::ApplyDistanceAttenuation(FSourceInfo& SourceInfo, int32 NumSamples)
	{
		if (DisableDistanceAttenuationCvar)
		{
			return;
		}

		float* PostDistanceAttenBufferPtr = SourceInfo.SourceBuffer.GetData();
		Audio::FadeBufferFast(PostDistanceAttenBufferPtr, SourceInfo.SourceBuffer.Num(), SourceInfo.DistanceAttenuationSourceStart, SourceInfo.DistanceAttenuationSourceDestination);
		SourceInfo.DistanceAttenuationSourceStart = SourceInfo.DistanceAttenuationSourceDestination;
	}

	void FMixerSourceManager::ComputePluginAudio(FSourceInfo& SourceInfo, FMixerSourceSubmixOutputBuffer& InSourceSubmixOutputBuffer, int32 SourceId, int32 NumSamples)
	{
		if (BypassAudioPluginsCvar)
		{
			// If we're bypassing audio plugins, our pre- and post-effect channels are the same as the input channels
			SourceInfo.NumPostEffectChannels = SourceInfo.NumInputChannels;

			// Set the ptr to use for post-effect buffers:
			InSourceSubmixOutputBuffer.SetPostAttenuationSourceBuffer(&SourceInfo.SourceBuffer);

			if (SourceInfo.bHasPreDistanceAttenuationSend)
			{
				InSourceSubmixOutputBuffer.SetPreAttenuationSourceBuffer(&SourceInfo.PreDistanceAttenuationBuffer);
			}
			return;
		}

		float* PostDistanceAttenBufferPtr = SourceInfo.SourceBuffer.GetData();

		bool bShouldMixInReverb = false;
		if (SourceInfo.bUseReverbPlugin)
		{
			const FSpatializationParams* SourceSpatParams = &SourceInfo.SpatParams;

			// Move the audio buffer to the reverb plugin buffer
			FAudioPluginSourceInputData AudioPluginInputData;
			AudioPluginInputData.SourceId = SourceId;
			AudioPluginInputData.AudioBuffer = &SourceInfo.SourceBuffer;
			AudioPluginInputData.SpatializationParams = SourceSpatParams;
			AudioPluginInputData.NumChannels = SourceInfo.NumInputChannels;
			AudioPluginInputData.AudioComponentId = SourceInfo.AudioComponentID;
			SourceInfo.AudioPluginOutputData.AudioBuffer.Reset();
			SourceInfo.AudioPluginOutputData.AudioBuffer.AddZeroed(AudioPluginInputData.AudioBuffer->Num());

			MixerDevice->ReverbPluginInterface->ProcessSourceAudio(AudioPluginInputData, SourceInfo.AudioPluginOutputData);

			// Make sure the buffer counts didn't change and are still the same size
			AUDIO_MIXER_CHECK(SourceInfo.AudioPluginOutputData.AudioBuffer.Num() == NumSamples);

			//If the reverb effect doesn't send it's audio to an external device, mix the output data back in.
			if (!MixerDevice->bReverbIsExternalSend)
			{
				// Copy the reverb-processed data back to the source buffer
				InSourceSubmixOutputBuffer.CopyReverbPluginOutputData(SourceInfo.AudioPluginOutputData.AudioBuffer);
				bShouldMixInReverb = true;
			}
		}

		if (SourceInfo.bUseOcclusionPlugin)
		{
			const FSpatializationParams* SourceSpatParams = &SourceInfo.SpatParams;

			// Move the audio buffer to the occlusion plugin buffer
			FAudioPluginSourceInputData AudioPluginInputData;
			AudioPluginInputData.SourceId = SourceId;
			AudioPluginInputData.AudioBuffer = &SourceInfo.SourceBuffer;
			AudioPluginInputData.SpatializationParams = SourceSpatParams;
			AudioPluginInputData.NumChannels = SourceInfo.NumInputChannels;
			AudioPluginInputData.AudioComponentId = SourceInfo.AudioComponentID;

			SourceInfo.AudioPluginOutputData.AudioBuffer.Reset();
			SourceInfo.AudioPluginOutputData.AudioBuffer.AddZeroed(AudioPluginInputData.AudioBuffer->Num());

			MixerDevice->OcclusionInterface->ProcessAudio(AudioPluginInputData, SourceInfo.AudioPluginOutputData);

			// Make sure the buffer counts didn't change and are still the same size
			AUDIO_MIXER_CHECK(SourceInfo.AudioPluginOutputData.AudioBuffer.Num() == NumSamples);

			// Copy the occlusion-processed data back to the source buffer and mix with the reverb plugin output buffer
			if (bShouldMixInReverb)
			{
				const float* ReverbPluginOutputBufferPtr = InSourceSubmixOutputBuffer.GetReverbPluginOutputData();
				const float* AudioPluginOutputDataPtr = SourceInfo.AudioPluginOutputData.AudioBuffer.GetData();

				Audio::SumBuffers(ReverbPluginOutputBufferPtr, AudioPluginOutputDataPtr, PostDistanceAttenBufferPtr, NumSamples);
			}
			else
			{
				FMemory::Memcpy(PostDistanceAttenBufferPtr, SourceInfo.AudioPluginOutputData.AudioBuffer.GetData(), sizeof(float) * NumSamples);
			}
		}
		else if (bShouldMixInReverb)
		{
			const float* ReverbPluginOutputBufferPtr = InSourceSubmixOutputBuffer.GetReverbPluginOutputData();
			Audio::MixInBufferFast(ReverbPluginOutputBufferPtr, PostDistanceAttenBufferPtr, NumSamples);
		}

		// If the source has HRTF processing enabled, run it through the spatializer
		if (SourceInfo.bUseHRTFSpatializer)
		{
			CSV_SCOPED_TIMING_STAT(Audio, HRTF);
			SCOPE_CYCLE_COUNTER(STAT_AudioMixerHRTF);

			AUDIO_MIXER_CHECK(SpatializationPlugin.IsValid());
			AUDIO_MIXER_CHECK(SourceInfo.NumInputChannels <= MaxChannelsSupportedBySpatializationPlugin);

			FAudioPluginSourceInputData AudioPluginInputData;
			AudioPluginInputData.AudioBuffer = &SourceInfo.SourceBuffer;
			AudioPluginInputData.NumChannels = SourceInfo.NumInputChannels;
			AudioPluginInputData.SourceId = SourceId;
			AudioPluginInputData.SpatializationParams = &SourceInfo.SpatParams;

			if (!MixerDevice->bSpatializationIsExternalSend)
			{
				SourceInfo.AudioPluginOutputData.AudioBuffer.Reset();
				SourceInfo.AudioPluginOutputData.AudioBuffer.AddZeroed(2 * NumOutputFrames);
			}

			{
				LLM_SCOPE(ELLMTag::AudioMixerPlugins);
				SpatializationPlugin->ProcessAudio(AudioPluginInputData, SourceInfo.AudioPluginOutputData);
			}

			// If this is an external send, we treat this source audio as if it was still a mono source
			// This will allow it to traditionally pan in the ComputeOutputBuffers function and be
			// sent to submixes (e.g. reverb) panned and mixed down. Certain submixes will want this spatial 
			// information in addition to the external send. We've already bypassed adding this source
			// to a base submix (e.g. master/eq, etc)
			if (MixerDevice->bSpatializationIsExternalSend)
			{
				// Otherwise our pre- and post-effect channels are the same as the input channels
				SourceInfo.NumPostEffectChannels = SourceInfo.NumInputChannels;

				// Set the ptr to use for post-effect buffers rather than the plugin output data (since the plugin won't have output audio data)
				InSourceSubmixOutputBuffer.SetPostAttenuationSourceBuffer(&SourceInfo.SourceBuffer);

				if (SourceInfo.bHasPreDistanceAttenuationSend)
				{
					InSourceSubmixOutputBuffer.SetPreAttenuationSourceBuffer(&SourceInfo.PreDistanceAttenuationBuffer);
				}
			}
			else
			{
				// Otherwise, we are now a 2-channel file and should not be spatialized using normal 3d spatialization
				SourceInfo.NumPostEffectChannels = 2;

				// Set the ptr to use for post-effect buffers rather than the plugin output data (since the plugin won't have output audio data)
				InSourceSubmixOutputBuffer.SetPostAttenuationSourceBuffer(&SourceInfo.AudioPluginOutputData.AudioBuffer);

				if (SourceInfo.bHasPreDistanceAttenuationSend)
				{
					InSourceSubmixOutputBuffer.SetPreAttenuationSourceBuffer(&SourceInfo.PreDistanceAttenuationBuffer);
				}
			}
		}
		else
		{
			// Otherwise our pre- and post-effect channels are the same as the input channels
			SourceInfo.NumPostEffectChannels = SourceInfo.NumInputChannels;

			InSourceSubmixOutputBuffer.SetPostAttenuationSourceBuffer(&SourceInfo.SourceBuffer);

			if (SourceInfo.bHasPreDistanceAttenuationSend)
			{
				InSourceSubmixOutputBuffer.SetPreAttenuationSourceBuffer(&SourceInfo.PreDistanceAttenuationBuffer);
			}
		}
	}

	void FMixerSourceManager::ComputePostSourceEffectBufferForIdRange(bool bGenerateBuses, const int32 SourceIdStart, const int32 SourceIdEnd)
	{
		CSV_SCOPED_TIMING_STAT(Audio, SourceEffectsBuffers);
		SCOPE_CYCLE_COUNTER(STAT_AudioMixerSourceEffectBuffers);

		const bool bIsDebugModeEnabled = DebugSoloSources.Num() > 0;

		for (int32 SourceId = SourceIdStart; SourceId < SourceIdEnd; ++SourceId)
		{
			FSourceInfo& SourceInfo = SourceInfos[SourceId];

			if (!SourceInfo.bIsBusy || !SourceInfo.bIsPlaying || SourceInfo.bIsPaused || SourceInfo.bIsPausedForQuantization || (SourceInfo.bIsDone && SourceInfo.bEffectTailsDone))
			{
				continue;
			}

			const bool bIsSourceBus = SourceInfo.AudioBusId != INDEX_NONE;
			if ((bGenerateBuses && !bIsSourceBus) || (!bGenerateBuses && bIsSourceBus))
			{
				continue;
			}

			// Copy and store the current state of the pre-distance attenuation buffer before we feed it through our source effects
			// This is used by pre-effect sends
			if (SourceInfo.AudioBusSends[(int32)EBusSendType::PreEffect].Num() > 0)
			{
				SourceInfo.PreEffectBuffer.Reset();
				SourceInfo.PreEffectBuffer.Reserve(SourceInfo.PreDistanceAttenuationBuffer.Num());

				FMemory::Memcpy(SourceInfo.PreEffectBuffer.GetData(), SourceInfo.PreDistanceAttenuationBuffer.GetData(), sizeof(float)*SourceInfo.PreDistanceAttenuationBuffer.Num());
			}

			float* PreDistanceAttenBufferPtr = SourceInfo.PreDistanceAttenuationBuffer.GetData();
			const int32 NumSamples = SourceInfo.PreDistanceAttenuationBuffer.Num();

			// Update volume fade information if we're stopping
			if (SourceInfo.bIsStopping)
			{
				const int32 NumFadeFrames = FMath::Min(SourceInfo.VolumeFadeNumFrames - SourceInfo.VolumeFadeFramePosition, NumOutputFrames);

				SourceInfo.VolumeFadeFramePosition += NumFadeFrames;
				SourceInfo.VolumeSourceDestination = SourceInfo.VolumeFadeSlope * (float) SourceInfo.VolumeFadeFramePosition + SourceInfo.VolumeFadeStart;

				if (FMath::IsNearlyZero(SourceInfo.VolumeSourceDestination, KINDA_SMALL_NUMBER))
				{
					SourceInfo.VolumeSourceDestination = 0.0f;
				}

				const int32 NumFadeSamples = NumFadeFrames * SourceInfo.NumInputChannels;

				float VolumeStart = SourceInfo.VolumeSourceStart;
				float VolumeDestination = SourceInfo.VolumeSourceDestination;
				if (MixerDevice->IsModulationPluginEnabled() && MixerDevice->ModulationInterface.IsValid())
				{
					const bool bIsFirstProcessCall = SourceInfo.VolumeModulation.GetHasProcessed();
					const float ModVolumeStart = SourceInfo.VolumeModulation.GetValue();
					SourceInfo.VolumeModulation.ProcessControl(SourceInfo.VolumeModulationBase);
					const float ModVolumeEnd = SourceInfo.VolumeModulation.GetValue();
					if (bIsFirstProcessCall)
					{
						VolumeStart *= ModVolumeEnd;
					}
					else
					{
						VolumeStart *= ModVolumeStart;
					}
					VolumeDestination *= ModVolumeEnd;
				}
				Audio::FadeBufferFast(PreDistanceAttenBufferPtr, NumSamples, VolumeStart, VolumeDestination);

				// Zero the rest of the buffer
				if (NumFadeFrames < NumOutputFrames)
				{
					int32 SamplesLeft = NumSamples - NumFadeSamples;
					FMemory::Memzero(&PreDistanceAttenBufferPtr[NumFadeSamples], sizeof(float) * SamplesLeft);
				}
			}
			else
			{
				float VolumeStart = SourceInfo.VolumeSourceStart;
				float VolumeDestination = SourceInfo.VolumeSourceDestination;
				if (MixerDevice->IsModulationPluginEnabled() && MixerDevice->ModulationInterface.IsValid())
				{
					const bool bIsFirstProcessCall = SourceInfo.VolumeModulation.GetHasProcessed();
					const float ModVolumeStart = SourceInfo.VolumeModulation.GetValue();
					SourceInfo.VolumeModulation.ProcessControl(SourceInfo.VolumeModulationBase);
					const float ModVolumeEnd = SourceInfo.VolumeModulation.GetValue();
					if (bIsFirstProcessCall)
					{
						VolumeStart *= ModVolumeEnd;
					}
					else
					{
						VolumeStart *= ModVolumeStart;
					}
					VolumeDestination *= ModVolumeEnd;
				}
				Audio::FadeBufferFast(PreDistanceAttenBufferPtr, NumSamples, VolumeStart, VolumeDestination);
			}
			SourceInfo.VolumeSourceStart = SourceInfo.VolumeSourceDestination;

			// Now process the effect chain if it exists
			if (!DisableSourceEffectsCvar && SourceInfo.SourceEffects.Num() > 0)
			{
				// Prepare this source's effect chain input data
				SourceInfo.SourceEffectInputData.CurrentVolume = SourceInfo.VolumeSourceDestination;

				const float Pitch = Audio::GetFrequencyMultiplier(SourceInfo.PitchModulation.GetValue());
				SourceInfo.SourceEffectInputData.CurrentPitch = SourceInfo.PitchSourceParam.GetValue() * Pitch;
				SourceInfo.SourceEffectInputData.AudioClock = MixerDevice->GetAudioClock();
				if (SourceInfo.NumInputFrames > 0)
				{
					SourceInfo.SourceEffectInputData.CurrentPlayFraction = (float)SourceInfo.NumFramesPlayed / SourceInfo.NumInputFrames;
				}
				SourceInfo.SourceEffectInputData.SpatParams = SourceInfo.SpatParams;

				// Get a ptr to pre-distance attenuation buffer ptr
				float* OutputSourceEffectBufferPtr = SourceInfo.SourceEffectScratchBuffer.GetData();

				SourceInfo.SourceEffectInputData.InputSourceEffectBufferPtr = SourceInfo.PreDistanceAttenuationBuffer.GetData();
				SourceInfo.SourceEffectInputData.NumSamples = NumSamples;

				// Loop through the effect chain passing in buffers
				FScopeLock ScopeLock(&EffectChainMutationCriticalSection);
				{
					for (TSoundEffectSourcePtr& SoundEffectSource : SourceInfo.SourceEffects)
					{
						bool bPresetUpdated = false;
						if (SoundEffectSource->IsActive())
						{
							bPresetUpdated = SoundEffectSource->Update();
						}

						if (SoundEffectSource->IsActive())
						{
							SoundEffectSource->ProcessAudio(SourceInfo.SourceEffectInputData, OutputSourceEffectBufferPtr);

							// Copy output to input
							FMemory::Memcpy(SourceInfo.SourceEffectInputData.InputSourceEffectBufferPtr, OutputSourceEffectBufferPtr, sizeof(float) * NumSamples);
						}
					}
				}
			}

			const bool bWasEffectTailsDone = SourceInfo.bEffectTailsDone;

			if (!DisableEnvelopeFollowingCvar)
			{
				// Compute the source envelope using pre-distance attenuation buffer
				float AverageSampleValue = Audio::GetAverageAmplitude(PreDistanceAttenBufferPtr, NumSamples);
				SourceInfo.SourceEnvelopeFollower.ProcessAudio(AverageSampleValue);

				// Copy the current value of the envelope follower (block-rate value)
				SourceInfo.SourceEnvelopeValue = SourceInfo.SourceEnvelopeFollower.GetCurrentValue();

				SourceInfo.bEffectTailsDone = SourceInfo.bEffectTailsDone || SourceInfo.SourceEnvelopeValue < ENVELOPE_TAIL_THRESHOLD;
			}
			else
			{
				SourceInfo.bEffectTailsDone = true;
			}

			if (!bWasEffectTailsDone && SourceInfo.bEffectTailsDone)
			{
				SourceInfo.SourceListener->OnEffectTailsDone();
			}

			const bool bModActive = MixerDevice->IsModulationPluginEnabled() && MixerDevice->ModulationInterface.IsValid();
			bool bUpdateModFilters = bModActive && (SourceInfo.bModFiltersUpdated || SourceInfo.LowpassModulation.IsActive() || SourceInfo.HighpassModulation.IsActive());
			if (SourceInfo.IsRenderingToSubmixes() || bUpdateModFilters)
			{
				// Only scale with distance attenuation and send to source audio to plugins if we're not in output-to-bus only mode
				const int32 NumOutputSamplesThisSource = NumOutputFrames * SourceInfo.NumInputChannels;

				if (!SourceInfo.IsRenderingToSubmixes())
				{
					SourceInfo.LowpassModulation.ProcessControl(SourceInfo.LowpassModulationBase);
					SourceInfo.LowPassFilter.StartFrequencyInterpolation(SourceInfo.LowpassModulation.GetValue(), NumOutputFrames);

					SourceInfo.HighpassModulation.ProcessControl(SourceInfo.HighpassModulationBase);
					SourceInfo.HighPassFilter.StartFrequencyInterpolation(SourceInfo.HighpassModulation.GetValue(), NumOutputFrames);
				}
				else if (bUpdateModFilters)
				{
					const float LowpassFreq = FMath::Min(SourceInfo.LowpassModulationBase, SourceInfo.LowPassFreq);
					SourceInfo.LowpassModulation.ProcessControl(LowpassFreq);
					SourceInfo.LowPassFilter.StartFrequencyInterpolation(SourceInfo.LowpassModulation.GetValue(), NumOutputFrames);

					const float HighpassFreq = FMath::Max(SourceInfo.HighpassModulationBase, SourceInfo.HighPassFreq);
					SourceInfo.HighpassModulation.ProcessControl(HighpassFreq);
					SourceInfo.HighPassFilter.StartFrequencyInterpolation(SourceInfo.HighpassModulation.GetValue(), NumOutputFrames);
				}

				const bool BypassLPF = DisableFilteringCvar || (SourceInfo.LowPassFilter.GetCutoffFrequency() >= (MAX_FILTER_FREQUENCY - KINDA_SMALL_NUMBER));
				const bool BypassHPF = DisableFilteringCvar || DisableHPFilteringCvar || (SourceInfo.HighPassFilter.GetCutoffFrequency() <= (MIN_FILTER_FREQUENCY + KINDA_SMALL_NUMBER));

				float* SourceBuffer = SourceInfo.SourceBuffer.GetData();
				float* HpfInputBuffer = PreDistanceAttenBufferPtr; // assume bypassing LPF (HPF uses input buffer as input)

				if (!BypassLPF)
				{
					// Not bypassing LPF, so tell HPF to use LPF output buffer as input
					HpfInputBuffer = SourceBuffer;

					// process LPF audio block
					SourceInfo.LowPassFilter.ProcessAudioBuffer(PreDistanceAttenBufferPtr, SourceBuffer, NumOutputSamplesThisSource);
				}

				if (!BypassHPF)
				{
					// process HPF audio block
					SourceInfo.HighPassFilter.ProcessAudioBuffer(HpfInputBuffer, SourceBuffer, NumOutputSamplesThisSource);
				}

				// We manually reset interpolation to avoid branches in filter code
				SourceInfo.LowPassFilter.StopFrequencyInterpolation();
				SourceInfo.HighPassFilter.StopFrequencyInterpolation();

				if (BypassLPF && BypassHPF)
				{
					FMemory::Memcpy(SourceBuffer, PreDistanceAttenBufferPtr, NumSamples * sizeof(float));
				}
			}

			if (SourceInfo.IsRenderingToSubmixes())
			{
				// Apply distance attenuation
				ApplyDistanceAttenuation(SourceInfo, NumSamples);

				FMixerSourceSubmixOutputBuffer& SourceSubmixOutputBuffer = SourceSubmixOutputBuffers[SourceId];

				// Send source audio to plugins
				ComputePluginAudio(SourceInfo, SourceSubmixOutputBuffer, SourceId, NumSamples);
			}

			// Check the source effect tails condition
			if (SourceInfo.bIsLastBuffer && SourceInfo.bEffectTailsDone)
			{
				// If we're done and our tails our done, clear everything out
				SourceInfo.CurrentFrameValues.Reset();
				SourceInfo.NextFrameValues.Reset();
				SourceInfo.CurrentPCMBuffer = nullptr;
			}
		}
	}

	void FMixerSourceManager::ComputeOutputBuffersForIdRange(const bool bGenerateBuses, const int32 SourceIdStart, const int32 SourceIdEnd)
	{
		CSV_SCOPED_TIMING_STAT(Audio, SourceOutputBuffers);
		SCOPE_CYCLE_COUNTER(STAT_AudioMixerSourceOutputBuffers);

		for (int32 SourceId = SourceIdStart; SourceId < SourceIdEnd; ++SourceId)
		{
			FSourceInfo& SourceInfo = SourceInfos[SourceId];

			// Don't need to compute anything if the source is not playing or paused (it will remain at 0.0 volume)
			// Note that effect chains will still be able to continue to compute audio output. The source output 
			// will simply stop being read from.
			if (!SourceInfo.bIsBusy || !SourceInfo.bIsPlaying || (SourceInfo.bIsDone && SourceInfo.bEffectTailsDone))
			{
				continue;
			}

			// If we're in generate buses mode and not a bus, or vice versa, or if we're set to only output audio to buses.
			// If set to output buses, no need to do any panning for the source. The buses will do the panning.
			const bool bIsSourceBus = SourceInfo.AudioBusId != INDEX_NONE;
			if ((bGenerateBuses && !bIsSourceBus) || (!bGenerateBuses && bIsSourceBus) || !SourceInfo.IsRenderingToSubmixes())
			{
				continue;
			}

			FMixerSourceSubmixOutputBuffer& SourceSubmixOutputBuffer = SourceSubmixOutputBuffers[SourceId];
			SourceSubmixOutputBuffer.ComputeOutput(SourceInfo.SpatParams);
		}
	}

	void FMixerSourceManager::GenerateSourceAudio(const bool bGenerateBuses, const int32 SourceIdStart, const int32 SourceIdEnd)
	{
		// Buses generate their input buffers independently
		// Get the next block of frames from the source buffers
		ComputeSourceBuffersForIdRange(bGenerateBuses, SourceIdStart, SourceIdEnd);

		// Compute the audio source buffers after their individual effect chain processing
		ComputePostSourceEffectBufferForIdRange(bGenerateBuses, SourceIdStart, SourceIdEnd);

		// Get the audio for the output buffers
		ComputeOutputBuffersForIdRange(bGenerateBuses, SourceIdStart, SourceIdEnd);
	}

	void FMixerSourceManager::GenerateSourceAudio(const bool bGenerateBuses)
	{
		// If there are no buses, don't need to do anything here
		if (bGenerateBuses && !AudioBuses.Num())
		{
			return;
		}

		if (NumSourceWorkers > 0 && !DisableParallelSourceProcessingCvar)
		{
			AUDIO_MIXER_CHECK(SourceWorkers.Num() == NumSourceWorkers);
			for (int32 i = 0; i < SourceWorkers.Num(); ++i)
			{
				FAudioMixerSourceWorker& Worker = SourceWorkers[i]->GetTask();
				Worker.SetGenerateBuses(bGenerateBuses);

				SourceWorkers[i]->StartBackgroundTask();
			}

			for (int32 i = 0; i < SourceWorkers.Num(); ++i)
			{
				SourceWorkers[i]->EnsureCompletion();
			}
		}
		else
		{
			GenerateSourceAudio(bGenerateBuses, 0, NumTotalSources);
		}
	}

	void FMixerSourceManager::MixOutputBuffers(const int32 SourceId, int32 InNumOutputChannels, const float InSendLevel, EMixerSourceSubmixSendStage InSubmixSendStage, AlignedFloatBuffer& OutWetBuffer) const
	{
		if (InSendLevel > 0.0f)
		{
			const FSourceInfo& SourceInfo = SourceInfos[SourceId];

			// Don't need to mix into submixes if the source is paused
			if (!SourceInfo.bIsPaused && !SourceInfo.bIsPausedForQuantization && !SourceInfo.bIsDone && SourceInfo.bIsPlaying)
			{
				const FMixerSourceSubmixOutputBuffer& SourceSubmixOutputBuffer = SourceSubmixOutputBuffers[SourceId];
				SourceSubmixOutputBuffer.MixOutput(InSendLevel, InSubmixSendStage, OutWetBuffer);
			}
		}
	}

	void FMixerSourceManager::Get2DChannelMap(const int32 SourceId, int32 InNumOutputChannels, Audio::AlignedFloatBuffer& OutChannelMap)
	{
		AUDIO_MIXER_CHECK_AUDIO_PLAT_THREAD(MixerDevice);

		const FSourceInfo& SourceInfo = SourceInfos[SourceId];
		MixerDevice->Get2DChannelMap(SourceInfo.bIsVorbis, SourceInfo.NumInputChannels, InNumOutputChannels, SourceInfo.bIsCenterChannelOnly, OutChannelMap);
	}

	const ISoundfieldAudioPacket* FMixerSourceManager::GetEncodedOutput(const int32 SourceId, const FSoundfieldEncodingKey& InKey) const
	{
		AUDIO_MIXER_CHECK_AUDIO_PLAT_THREAD(MixerDevice);

		const FSourceInfo& SourceInfo = SourceInfos[SourceId];

		// Don't need to mix into submixes if the source is paused
		if (!SourceInfo.bIsPaused && !SourceInfo.bIsPausedForQuantization && !SourceInfo.bIsDone && SourceInfo.bIsPlaying)
		{
			const FMixerSourceSubmixOutputBuffer& SourceSubmixOutputBuffer = SourceSubmixOutputBuffers[SourceId];
			return SourceSubmixOutputBuffer.GetSoundfieldPacket(InKey);
		}

		return nullptr;
	}

	const FQuat FMixerSourceManager::GetListenerRotation(const int32 SourceId) const
	{
		const FMixerSourceSubmixOutputBuffer& SubmixOutputBuffer = SourceSubmixOutputBuffers[SourceId];
		return SubmixOutputBuffer.GetListenerRotation();
	}

	void FMixerSourceManager::UpdateDeviceChannelCount(const int32 InNumOutputChannels)
	{
		AudioMixerThreadCommand([this, InNumOutputChannels]()
		{
			NumOutputSamples = NumOutputFrames * MixerDevice->GetNumDeviceChannels();

			// Update all source's to appropriate channel maps
			for (int32 SourceId = 0; SourceId < NumTotalSources; ++SourceId)
			{
				FSourceInfo& SourceInfo = SourceInfos[SourceId];

				// Don't need to do anything if it's not active
				if (!SourceInfo.bIsActive)
				{
					continue;
				}

				FMixerSourceSubmixOutputBuffer& SourceSubmixOutputBuffer = SourceSubmixOutputBuffers[SourceId];
				SourceSubmixOutputBuffer.SetNumOutputChannels(InNumOutputChannels);

				SourceInfo.ScratchChannelMap.Reset();
				const int32 NumSourceChannels = SourceInfo.bUseHRTFSpatializer ? 2 : SourceInfo.NumInputChannels;

				// If this is a 3d source, then just zero out the channel map, it'll cause a temporary blip
				// but it should reset in the next tick
				if (SourceInfo.bIs3D)
				{
					GameThreadInfo.bNeedsSpeakerMap[SourceId] = true;
					SourceInfo.ScratchChannelMap.AddZeroed(NumSourceChannels * InNumOutputChannels);
				}
				// If it's a 2D sound, then just get a new channel map appropriate for the new device channel count
				else
				{
					SourceInfo.ScratchChannelMap.Reset();
					MixerDevice->Get2DChannelMap(SourceInfo.bIsVorbis, NumSourceChannels, InNumOutputChannels, SourceInfo.bIsCenterChannelOnly, SourceInfo.ScratchChannelMap);
				}

				SourceSubmixOutputBuffer.SetChannelMap(SourceInfo.ScratchChannelMap, SourceInfo.bIsCenterChannelOnly);
			}
		});
	}

	void FMixerSourceManager::UpdateSourceEffectChain(const uint32 InSourceEffectChainId, const TArray<FSourceEffectChainEntry>& InSourceEffectChain, const bool bPlayEffectChainTails)
	{
		AudioMixerThreadCommand([this, InSourceEffectChainId, InSourceEffectChain, bPlayEffectChainTails]()
		{
			FSoundEffectSourceInitData InitData;
			InitData.AudioClock = MixerDevice->GetAudioClock();
			InitData.SampleRate = MixerDevice->SampleRate;
			InitData.AudioDeviceId = MixerDevice->DeviceID;

			for (int32 SourceId = 0; SourceId < NumTotalSources; ++SourceId)
			{
				FSourceInfo& SourceInfo = SourceInfos[SourceId];

				if (SourceInfo.SourceEffectChainId == InSourceEffectChainId)
				{
					SourceInfo.bEffectTailsDone = !bPlayEffectChainTails;

					// Check to see if the chain didn't actually change
					FScopeLock ScopeLock(&EffectChainMutationCriticalSection);
					{
						TArray<TSoundEffectSourcePtr>& ThisSourceEffectChain = SourceInfo.SourceEffects;
						bool bReset = false;
						if (InSourceEffectChain.Num() == ThisSourceEffectChain.Num())
						{
							for (int32 SourceEffectId = 0; SourceEffectId < ThisSourceEffectChain.Num(); ++SourceEffectId)
							{
								const FSourceEffectChainEntry& ChainEntry = InSourceEffectChain[SourceEffectId];

								TSoundEffectSourcePtr SourceEffectInstance = ThisSourceEffectChain[SourceEffectId];
								if (!SourceEffectInstance->IsPreset(ChainEntry.Preset))
								{
									// As soon as one of the effects change or is not the same, then we need to rebuild the effect graph
									bReset = true;
									break;
								}

								// Otherwise just update if it's just to bypass
								SourceEffectInstance->SetEnabled(!ChainEntry.bBypass);
							}
						}
						else
						{
							bReset = true;
						}

						if (bReset)
						{
							InitData.NumSourceChannels = SourceInfo.NumInputChannels;

							// First reset the source effect chain
							ResetSourceEffectChain(SourceId);

							// Rebuild it
							TArray<TSoundEffectSourcePtr> SourceEffects;
							BuildSourceEffectChain(SourceId, InitData, InSourceEffectChain, SourceEffects);

							SourceInfo.SourceEffects = SourceEffects;
							SourceInfo.SourceEffectPresets.Add(nullptr);
						}
					}
				}
			}
		});
	}

	void FMixerSourceManager::PauseSoundForQuantizationCommand(const int32 SourceId)
	{
		AUDIO_MIXER_CHECK(SourceId < NumTotalSources);
<<<<<<< HEAD
		if (!GameThreadInfo.bIsBusy[SourceId])
		{
			return;
		}
=======
		AUDIO_MIXER_CHECK_AUDIO_PLAT_THREAD(MixerDevice);
>>>>>>> 3aae9151

		FSourceInfo& SourceInfo = SourceInfos[SourceId];

		SourceInfo.bIsPausedForQuantization = true;
		SourceInfo.bIsActive = false;
	}

	void FMixerSourceManager::SetSubBufferDelayForSound(const int32 SourceId, const int32 FramesToDelay)
	{
		AUDIO_MIXER_CHECK(SourceId < NumTotalSources);
<<<<<<< HEAD
		checkSlow(MixerDevice->IsAudioRenderingThread());
		if (!GameThreadInfo.bIsBusy[SourceId])
		{
			return;
		}
=======
		AUDIO_MIXER_CHECK_AUDIO_PLAT_THREAD(MixerDevice);
>>>>>>> 3aae9151

		FSourceInfo& SourceInfo = SourceInfos[SourceId];

		SourceInfo.SubCallbackDelayLengthInFrames = FramesToDelay;
	}

	void FMixerSourceManager::UnPauseSoundForQuantizationCommand(const int32 SourceId)
	{
		AUDIO_MIXER_CHECK(SourceId < NumTotalSources);
<<<<<<< HEAD
		checkSlow(MixerDevice->IsAudioRenderingThread());
		if (!GameThreadInfo.bIsBusy[SourceId])
		{
			return;
		}
=======
		AUDIO_MIXER_CHECK_AUDIO_PLAT_THREAD(MixerDevice);
>>>>>>> 3aae9151

		FSourceInfo& SourceInfo = SourceInfos[SourceId];

		SourceInfo.bIsPausedForQuantization = false;
		SourceInfo.bIsActive = !SourceInfo.bIsPaused;
	}

	const float* FMixerSourceManager::GetPreDistanceAttenuationBuffer(const int32 SourceId) const
	{
		return SourceInfos[SourceId].PreDistanceAttenuationBuffer.GetData();
	}

	const float* FMixerSourceManager::GetPreEffectBuffer(const int32 SourceId) const
	{
		return SourceInfos[SourceId].PreEffectBuffer.GetData();
	}

	const float* FMixerSourceManager::GetPreviousSourceBusBuffer(const int32 SourceId) const
	{
		if (SourceId < SourceInfos.Num())
		{
			return GetPreviousAudioBusBuffer(SourceInfos[SourceId].AudioBusId);
		}
		return nullptr;
	}

	const float* FMixerSourceManager::GetPreviousAudioBusBuffer(const int32 AudioBusId) const
	{
		const TSharedPtr<FMixerAudioBus> AudioBusPtr = AudioBuses.FindRef(AudioBusId);
		if (AudioBusPtr.IsValid())
		{
			return AudioBusPtr->GetPreviousBusBuffer();
		}
		return nullptr;
	}

	int32 FMixerSourceManager::GetNumChannels(const int32 SourceId) const
	{
		return SourceInfos[SourceId].NumInputChannels;
	}

	bool FMixerSourceManager::IsSourceBus(const int32 SourceId) const
	{
		return SourceInfos[SourceId].AudioBusId != INDEX_NONE;
	}

	void FMixerSourceManager::ComputeNextBlockOfSamples()
	{
		AUDIO_MIXER_CHECK_AUDIO_PLAT_THREAD(MixerDevice);

		CSV_SCOPED_TIMING_STAT(Audio, SourceManagerUpdate);
		SCOPE_CYCLE_COUNTER(STAT_AudioMixerSourceManagerUpdate);

		if (FPlatformProcess::SupportsMultithreading())
		{
			// Get the this blocks commands before rendering audio
			PumpCommandQueue();
		}
		else if (bPumpQueue)
		{
			bPumpQueue = false;
			PumpCommandQueue();
		}

		// Notify modulation interface that we are beginning to update
		if (MixerDevice->IsModulationPluginEnabled() && MixerDevice->ModulationInterface.IsValid())
		{
			MixerDevice->ModulationInterface->ProcessModulators(MixerDevice->GetAudioClockDelta());
		}

		// Update pending tasks and release them if they're finished
		UpdatePendingReleaseData();

		// First generate non-bus audio (bGenerateBuses = false)
		GenerateSourceAudio(false);

		// Now mix in the non-bus audio into the buses
		ComputeBuses();

		// Now generate bus audio (bGenerateBuses = true)
		GenerateSourceAudio(true);

		// Update the buses now
		UpdateBuses();

		// Let the plugin know we finished processing all sources
		if (bUsingSpatializationPlugin)
		{
			AUDIO_MIXER_CHECK(SpatializationPlugin.IsValid());
			LLM_SCOPE(ELLMTag::AudioMixerPlugins);
			SpatializationPlugin->OnAllSourcesProcessed();
		}

		// Update the game thread copy of source doneness
		for (int32 SourceId = 0; SourceId < NumTotalSources; ++SourceId)
		{		
			FSourceInfo& SourceInfo = SourceInfos[SourceId];

			// Check for the stopping condition to "turn the sound off"
			if (SourceInfo.bIsLastBuffer)
			{
				if (!SourceInfo.bIsDone)
				{
					SourceInfo.bIsDone = true;

					// Notify that we're now done with this source
					SourceInfo.SourceListener->OnDone();
				}
			}
		}
	}

	void FMixerSourceManager::ClearStoppingSounds()
	{
		for (int32 SourceId = 0; SourceId < NumTotalSources; ++SourceId)
		{
			FSourceInfo& SourceInfo = SourceInfos[SourceId];

			if (!SourceInfo.bIsDone && SourceInfo.bIsStopping && SourceInfo.VolumeSourceDestination == 0.0f)
			{
				SourceInfo.bIsStopping = false;
				SourceInfo.bIsDone = true;
				SourceInfo.SourceListener->OnDone();
			}

		}
	}


	void FMixerSourceManager::AudioMixerThreadCommand(TFunction<void()> InFunction)
	{
		// Here, we make sure that we don't flip our command double buffer while we are executing this function.
		FScopeLock ScopeLock(&CommandBufferIndexCriticalSection);
		AUDIO_MIXER_CHECK_GAME_THREAD(MixerDevice);

		// Add the function to the command queue:
		int32 AudioThreadCommandIndex = !RenderThreadCommandBufferIndex.GetValue();
		
#if !NO_LOGGING
		static uint32 WarnSize = 1024 * 1024;
		SIZE_T Size = CommandBuffers[AudioThreadCommandIndex].SourceCommandQueue.GetAllocatedSize();
		if (Size > WarnSize )
		{		
			SIZE_T Num = CommandBuffers[AudioThreadCommandIndex].SourceCommandQueue.Num();
			// NOTE: Although not really and error we want this to show up in shipping builds.
			UE_LOG(LogAudioMixer, Error, TEXT("Command Queue has grown to %uk bytes, containing %d cmds, last pump was %fms ago."), 
				Size >> 10, Num, FPlatformTime::ToMilliseconds64(FPlatformTime::Cycles64() - LastPumpTimeInCycles));
			WarnSize *= 2;
		}
#endif //!NO_LOGGING

		CommandBuffers[AudioThreadCommandIndex].SourceCommandQueue.Add(MoveTemp(InFunction));
		NumCommands.Increment();
	}

	void FMixerSourceManager::PumpCommandQueue()
	{
		// If we're already triggered, we need to wait for the audio thread to reset it before pumping
		if (FPlatformProcess::SupportsMultithreading())
		{
			if (CommandsProcessedEvent->Wait(0))
			{
				return;
			}
		}

		int32 CurrentRenderThreadIndex = RenderThreadCommandBufferIndex.GetValue();

		FCommands& Commands = CommandBuffers[CurrentRenderThreadIndex];

		// Pop and execute all the commands that came since last update tick
		for (int32 Id = 0; Id < Commands.SourceCommandQueue.Num(); ++Id)
		{
			TFunction<void()>& CommandFunction = Commands.SourceCommandQueue[Id];
			CommandFunction();
			NumCommands.Decrement();
		}

		LastPumpTimeInCycles = FPlatformTime::Cycles64();
		Commands.SourceCommandQueue.Reset();

		if (FPlatformProcess::SupportsMultithreading())
		{
			check(CommandsProcessedEvent != nullptr);
			CommandsProcessedEvent->Trigger();
		}
		else
		{
			RenderThreadCommandBufferIndex.Set(!CurrentRenderThreadIndex);
		}

	}

	void FMixerSourceManager::FlushCommandQueue(bool bPumpInCommand)
	{
		check(CommandsProcessedEvent != nullptr);

		// If we have no commands enqueued, exit
		if (NumCommands.GetValue() == 0)
		{
			UE_LOG(LogAudioMixer, Verbose, TEXT("No commands were queued while flushing the source manager."));
			return;
		}

		// Make sure current current executing 
		bool bTimedOut = false;
		if (!CommandsProcessedEvent->Wait(CommandBufferFlushWaitTimeMsCvar))
		{
			CommandsProcessedEvent->Trigger();
			bTimedOut = true;
			UE_LOG(LogAudioMixer, Warning, TEXT("Timed out waiting to flush the source manager command queue (1)."));
		}
		else
		{
			UE_LOG(LogAudioMixer, Verbose, TEXT("Flush succeeded in the source manager command queue (1)."));
		}

		// Call update to trigger a final pump of commands
		Update(bTimedOut);

		if (bPumpInCommand)
		{
			PumpCommandQueue();
		}

		// Wait one more time for the double pump
		if (!CommandsProcessedEvent->Wait(1000))
		{
			CommandsProcessedEvent->Trigger();
			UE_LOG(LogAudioMixer, Warning, TEXT("Timed out waiting to flush the source manager command queue (2)."));
		}
		else
		{
			UE_LOG(LogAudioMixer, Verbose, TEXT("Flush succeeded the source manager command queue (2)."));
		}
	}

	void FMixerSourceManager::UpdatePendingReleaseData(bool bForceWait)
	{
		// Don't block, but let tasks finish naturally
		for (int32 i = PendingSourceBuffers.Num() - 1; i >= 0; --i)
		{
			FMixerSourceBuffer* MixerSourceBuffer = PendingSourceBuffers[i].Get();

			bool bDeleteSourceBuffer = true;
			if (bForceWait)
			{
				MixerSourceBuffer->EnsureAsyncTaskFinishes();
			}
			else if (!MixerSourceBuffer->IsAsyncTaskDone())
			{			
				bDeleteSourceBuffer = false;
			}

			if (bDeleteSourceBuffer)
			{
				PendingSourceBuffers.RemoveAtSwap(i, 1, false);
			}
		}
	}

	bool FMixerSourceManager::FSourceInfo::IsRenderingToSubmixes() const
	{
		return bEnableBaseSubmix || bEnableSubmixSends;
	}

}<|MERGE_RESOLUTION|>--- conflicted
+++ resolved
@@ -829,25 +829,12 @@
 				// to stop playing until the effect chain tails are finished
 				SourceInfo.bEffectTailsDone = !InitParams.bPlayEffectChainTails;
 				SourceInfo.SourceEffectChainId = InitParams.SourceEffectChainId;
-<<<<<<< HEAD
-
-				// Whether or not to output to bus only
-				SourceInfo.bOutputToBusOnly = InitParams.bOutputToBusOnly;
-
-				// Add the effect chain instances 
-				SourceInfo.SourceEffects = SourceEffectChain;
-
-				// Add a slot entry for the preset so it can change while running. This will get sent to the running effect instance if the preset changes.
-				SourceInfo.SourceEffectPresets.Add(nullptr);
-
-=======
 				
 				// Add the effect chain instances 
 				SourceInfo.SourceEffects = SourceEffectChain;
 				
 				// Add a slot entry for the preset so it can change while running. This will get sent to the running effect instance if the preset changes.
 				SourceInfo.SourceEffectPresets.Add(nullptr);
->>>>>>> 3aae9151
 				// If this is going to be a source bus, add this source id to the list of active bus ids
 				if (InitParams.AudioBusId != INDEX_NONE)
 				{
@@ -1146,10 +1133,7 @@
 
 		if (SourceInfo.bIsPausedForQuantization)
 		{
-<<<<<<< HEAD
-=======
 			UE_LOG(LogAudioMixer, Display, TEXT("StopInternal() cancelling command [%s]"), *SourceInfo.QuantizedCommandHandle.CommandPtr->GetCommandName().ToString());
->>>>>>> 3aae9151
 			SourceInfo.QuantizedCommandHandle.Cancel();
 			SourceInfo.bIsPausedForQuantization = false;
 		}
@@ -1904,8 +1888,6 @@
 
 					// perform linear SRC to get the next sample value from the decoded buffer
 					if (SourceInfo.SubCallbackDelayLengthInFrames == 0)
-<<<<<<< HEAD
-=======
 					{
 						for (int32 Channel = 0; Channel < SourceInfo.NumInputChannels; ++Channel)
 						{
@@ -1916,32 +1898,15 @@
 						}
 					}
 					else
->>>>>>> 3aae9151
 					{
 						for (int32 Channel = 0; Channel < SourceInfo.NumInputChannels; ++Channel)
 						{
 							const float CurrFrameValue = SourceInfo.CurrentFrameValues[Channel];
 							const float NextFrameValue = SourceInfo.NextFrameValues[Channel];
 							const float CurrentAlpha = SourceInfo.CurrentFrameAlpha;
-<<<<<<< HEAD
-							PreDistanceAttenBufferPtr[SampleIndex++] = FMath::Lerp(CurrFrameValue, NextFrameValue, CurrentAlpha);
-						}
-					}
-					else
-					{
-						for (int32 Channel = 0; Channel < SourceInfo.NumInputChannels; ++Channel)
-						{
-							const float CurrFrameValue = SourceInfo.CurrentFrameValues[Channel];
-							const float NextFrameValue = SourceInfo.NextFrameValues[Channel];
-							const float CurrentAlpha = SourceInfo.CurrentFrameAlpha;
 
 							const float CurrentSample = FMath::Lerp(CurrFrameValue, NextFrameValue, CurrentAlpha);
 
-=======
-
-							const float CurrentSample = FMath::Lerp(CurrFrameValue, NextFrameValue, CurrentAlpha);
-
->>>>>>> 3aae9151
 							SourceInfo.SourceBufferDelayLine.Push(&CurrentSample, 1);
 							SourceInfo.SourceBufferDelayLine.Pop(&PreDistanceAttenBufferPtr[SampleIndex++], 1);
 						}
@@ -2627,14 +2592,7 @@
 	void FMixerSourceManager::PauseSoundForQuantizationCommand(const int32 SourceId)
 	{
 		AUDIO_MIXER_CHECK(SourceId < NumTotalSources);
-<<<<<<< HEAD
-		if (!GameThreadInfo.bIsBusy[SourceId])
-		{
-			return;
-		}
-=======
 		AUDIO_MIXER_CHECK_AUDIO_PLAT_THREAD(MixerDevice);
->>>>>>> 3aae9151
 
 		FSourceInfo& SourceInfo = SourceInfos[SourceId];
 
@@ -2645,15 +2603,7 @@
 	void FMixerSourceManager::SetSubBufferDelayForSound(const int32 SourceId, const int32 FramesToDelay)
 	{
 		AUDIO_MIXER_CHECK(SourceId < NumTotalSources);
-<<<<<<< HEAD
-		checkSlow(MixerDevice->IsAudioRenderingThread());
-		if (!GameThreadInfo.bIsBusy[SourceId])
-		{
-			return;
-		}
-=======
 		AUDIO_MIXER_CHECK_AUDIO_PLAT_THREAD(MixerDevice);
->>>>>>> 3aae9151
 
 		FSourceInfo& SourceInfo = SourceInfos[SourceId];
 
@@ -2663,15 +2613,7 @@
 	void FMixerSourceManager::UnPauseSoundForQuantizationCommand(const int32 SourceId)
 	{
 		AUDIO_MIXER_CHECK(SourceId < NumTotalSources);
-<<<<<<< HEAD
-		checkSlow(MixerDevice->IsAudioRenderingThread());
-		if (!GameThreadInfo.bIsBusy[SourceId])
-		{
-			return;
-		}
-=======
 		AUDIO_MIXER_CHECK_AUDIO_PLAT_THREAD(MixerDevice);
->>>>>>> 3aae9151
 
 		FSourceInfo& SourceInfo = SourceInfos[SourceId];
 
