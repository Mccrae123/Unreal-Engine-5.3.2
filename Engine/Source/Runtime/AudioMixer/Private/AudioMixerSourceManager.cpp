--- conflicted
+++ resolved
@@ -17,12 +17,6 @@
 #include "ProfilingDebugging/CsvProfiler.h"
 #include "Async/Async.h"
 #include "ProfilingDebugging/CountersTrace.h"
-<<<<<<< HEAD
-#include "Stats/Stats.h"
-#include "Trace/Trace.h"
-
-
-=======
 #include "HAL/PlatformStackWalk.h"
 #include "Stats/Stats.h"
 #include "Trace/Trace.h"
@@ -32,7 +26,6 @@
 #else //WITH_AUDIO_MIXER_THREAD_COMMAND_DEBUG
 	#define AUDIO_MIXER_THREAD_COMMAND_STRING(X) ("")
 #endif //WITH_AUDIO_MIXER_THREAD_COMMAND_DEBUG
->>>>>>> 4af6daef
 
 // Link to "Audio" profiling category
 CSV_DECLARE_CATEGORY_MODULE_EXTERN(AUDIOMIXERCORE_API, Audio);
@@ -219,8 +212,6 @@
 UE_TRACE_EVENT_END()
 #endif // UE_AUDIO_PROFILERTRACE_ENABLED
 
-<<<<<<< HEAD
-=======
 
 #ifndef CASE_ENUM_TO_TEXT
 	#define CASE_ENUM_TO_TEXT(TXT) case TXT: return TEXT(#TXT);
@@ -235,7 +226,6 @@
 	return TEXT("Unknown");
 }
 
->>>>>>> 4af6daef
 namespace Audio
 {
 	/*************************************************************************
@@ -462,15 +452,6 @@
 			TEXT(""),
 			FConsoleCommandDelegate::CreateLambda([this]()
 			{
-<<<<<<< HEAD
-				struct FSpamPayload
-				{
-					uint8 JunkBytes[1024];
-				} Payload;
-
-				AudioMixerThreadCommand([Payload] {while(true){}});
-			})
-=======
 				AudioMixerThreadCommand([] {while(true){}}, AUDIO_MIXER_THREAD_COMMAND_STRING("ChokeCommandQueue() -- Console command"));
 			})
 		);
@@ -490,7 +471,6 @@
 			TEXT("au.AudioSourceManager.HangDiagnostics"),
 			TEXT(""),
 			FConsoleCommandDelegate::CreateLambda([this]() { DoStallDiagnostics(); })
->>>>>>> 4af6daef
 		);
 
 		bInitialized = true;
@@ -1296,11 +1276,7 @@
 			AudioMixerThreadMPSCCommand([this, InAudioBusKey, InPatchOutputStrongPtr]()
 			{
 				AddPatchOutputForAudioBus(InAudioBusKey, InPatchOutputStrongPtr);
-<<<<<<< HEAD
-			});
-=======
 			}, AUDIO_MIXER_THREAD_COMMAND_STRING("AddPatchOutputForAudioBus()"));
->>>>>>> 4af6daef
 		}
 	}
 
@@ -1309,11 +1285,7 @@
 		AudioMixerThreadCommand([this, InAudioBusKey, NewPatchPtr = InPatchOutputStrongPtr]() mutable
 		{
 			AddPatchOutputForAudioBus(InAudioBusKey, NewPatchPtr);
-<<<<<<< HEAD
-		});
-=======
 		}, AUDIO_MIXER_THREAD_COMMAND_STRING("AddPatchOutputForAudioBus_AudioThread()"));
->>>>>>> 4af6daef
 	}
 
 	void FMixerSourceManager::AddPatchInputForAudioBus(FAudioBusKey InAudioBusKey, const FPatchInput& InPatchInput)
@@ -1333,11 +1305,7 @@
 			AudioMixerThreadMPSCCommand([this, InAudioBusKey, InPatchInput]()
 			{
 				AddPatchInputForAudioBus(InAudioBusKey, InPatchInput);
-<<<<<<< HEAD
-			});
-=======
 			}, AUDIO_MIXER_THREAD_COMMAND_STRING("AddPatchInputForAudioBus()"));
->>>>>>> 4af6daef
 		}
 	}
 
@@ -1346,11 +1314,7 @@
 		AudioMixerThreadCommand([this, InAudioBusKey, InPatchInput]()
 		{
 			AddPatchInputForAudioBus(InAudioBusKey, InPatchInput);
-<<<<<<< HEAD
-		});
-=======
 		}, AUDIO_MIXER_THREAD_COMMAND_STRING("AddPatchInputForAudioBus_AudioThread()"));
->>>>>>> 4af6daef
 	}
 
 	void FMixerSourceManager::Play(const int32 SourceId)
@@ -1376,39 +1340,6 @@
 
 			AUDIO_MIXER_DEBUG_LOG(SourceId, TEXT("Is playing"));
 		}, AUDIO_MIXER_THREAD_COMMAND_STRING("Play()"));
-	}
-
-	void FMixerSourceManager::CancelQuantizedSound(const int32 SourceId)
-	{
-		if (!MixerDevice)
-		{
-			return;
-		}
-
-		// If we are in the audio rendering thread, this is being called either before
-		// or after source generation, so it is safe (and preffered) to call StopInternal()
-		// synchronously. 
-		if (MixerDevice->IsAudioRenderingThread())
-		{
-			StopInternal(SourceId);
-
-			// Verify we have a reasonable Source
-			AUDIO_MIXER_CHECK(SourceId < NumTotalSources);
-			FSourceInfo& SourceInfo = SourceInfos[SourceId];
-
-			//Update game thread state
-			SourceInfo.bIsDone = true;
-
-			// Notify that we're now done with this source
-			if (SourceInfo.SourceListener)
-			{
-				SourceInfo.SourceListener->OnDone();
-			}
-			if (SourceInfo.AudioLink)
-			{
-				SourceInfo.AudioLink->OnSourceDone(SourceId);
-			}
-		}
 	}
 
 	void FMixerSourceManager::CancelQuantizedSound(const int32 SourceId)
@@ -1723,8 +1654,7 @@
 			FSourceInfo& SourceInfo = SourceInfos[SourceId];
 			SourceInfo.HighpassModulationBase = InHPFFrequency;
 			SourceInfo.bModFiltersUpdated = true;
-<<<<<<< HEAD
-		});
+		}, AUDIO_MIXER_THREAD_COMMAND_STRING("SetModHPFFrequency()"));
 	}
 
 	void FMixerSourceManager::SetModulationRouting(const int32 SourceId, FSoundModulationDefaultSettings& ModulationSettings)
@@ -1743,27 +1673,6 @@
 		HighpassMod.Init(MixerDevice->DeviceID, FName("HPFCutoffFrequency"), false /* bInIsBuffered */);
 		HighpassMod.UpdateModulators(ModulationSettings.HighpassModulationDestination.Modulators);
 
-=======
-		}, AUDIO_MIXER_THREAD_COMMAND_STRING("SetModHPFFrequency()"));
-	}
-
-	void FMixerSourceManager::SetModulationRouting(const int32 SourceId, FSoundModulationDefaultSettings& ModulationSettings)
-	{
-		FSourceInfo& SourceInfo = SourceInfos[SourceId];
-
-		FModulationDestination VolumeMod;
-		VolumeMod.Init(MixerDevice->DeviceID, FName("Volume"), false /* bInIsBuffered */, true /* bInValueLinear */);
-		VolumeMod.UpdateModulators(ModulationSettings.VolumeModulationDestination.Modulators);
-
-		FModulationDestination PitchMod;
-		PitchMod.Init(MixerDevice->DeviceID, FName("Pitch"), false /* bInIsBuffered */);
-		PitchMod.UpdateModulators(ModulationSettings.PitchModulationDestination.Modulators);
-
-		FModulationDestination HighpassMod;
-		HighpassMod.Init(MixerDevice->DeviceID, FName("HPFCutoffFrequency"), false /* bInIsBuffered */);
-		HighpassMod.UpdateModulators(ModulationSettings.HighpassModulationDestination.Modulators);
-
->>>>>>> 4af6daef
 		FModulationDestination LowpassMod;
 		LowpassMod.Init(MixerDevice->DeviceID, FName("LPFCutoffFrequency"), false /* bInIsBuffered */);
 		LowpassMod.UpdateModulators(ModulationSettings.LowpassModulationDestination.Modulators);
@@ -1784,9 +1693,6 @@
 				SourceInfo.PitchModulation = MoveTemp(PitchModulation);
 				SourceInfo.LowpassModulation = MoveTemp(LowpassModulation);
 				SourceInfo.HighpassModulation = MoveTemp(HighpassModulation);
-<<<<<<< HEAD
-			});
-=======
 			}, AUDIO_MIXER_THREAD_COMMAND_STRING("SetModulationRouting()")
 		);
 	}
@@ -1805,57 +1711,36 @@
 			SourceInfo.SourceBufferListener = InSourceBufferListener;
 			SourceInfo.bShouldSourceBufferListenerZeroBuffer = InShouldSourceBufferListenerZeroBuffer;
 		}, AUDIO_MIXER_THREAD_COMMAND_STRING("SetSourceBufferListener()"));
->>>>>>> 4af6daef
-	}
-
-	void FMixerSourceManager::SetSourceBufferListener(const int32 SourceId, FSharedISourceBufferListenerPtr& InSourceBufferListener, bool InShouldSourceBufferListenerZeroBuffer)
+	}
+
+	void FMixerSourceManager::SetModVolume(const int32 SourceId, const float InModVolume)
 	{
 		AUDIO_MIXER_CHECK(SourceId < NumTotalSources);
 		AUDIO_MIXER_CHECK(GameThreadInfo.bIsBusy[SourceId]);
 		AUDIO_MIXER_CHECK_GAME_THREAD(MixerDevice);
 
-		AudioMixerThreadCommand([this, SourceId, InSourceBufferListener, InShouldSourceBufferListenerZeroBuffer]()
+		AudioMixerThreadCommand([this, SourceId, InModVolume]()
 		{
 			AUDIO_MIXER_CHECK_AUDIO_PLAT_THREAD(MixerDevice);
 
 			FSourceInfo& SourceInfo = SourceInfos[SourceId];
-			SourceInfo.SourceBufferListener = InSourceBufferListener;
-			SourceInfo.bShouldSourceBufferListenerZeroBuffer = InShouldSourceBufferListenerZeroBuffer;
-		});
-	}
-
-	void FMixerSourceManager::SetModVolume(const int32 SourceId, const float InModVolume)
+			SourceInfo.VolumeModulationBase = InModVolume;
+		}, AUDIO_MIXER_THREAD_COMMAND_STRING("SetModVolume()"));
+	}
+
+	void FMixerSourceManager::SetModPitch(const int32 SourceId, const float InModPitch)
 	{
 		AUDIO_MIXER_CHECK(SourceId < NumTotalSources);
 		AUDIO_MIXER_CHECK(GameThreadInfo.bIsBusy[SourceId]);
 		AUDIO_MIXER_CHECK_GAME_THREAD(MixerDevice);
 
-		AudioMixerThreadCommand([this, SourceId, InModVolume]()
-		{
-			AUDIO_MIXER_CHECK_AUDIO_PLAT_THREAD(MixerDevice);
-
-			FSourceInfo& SourceInfo = SourceInfos[SourceId];
-			SourceInfo.VolumeModulationBase = InModVolume;
-		}, AUDIO_MIXER_THREAD_COMMAND_STRING("SetModVolume()"));
-	}
-
-	void FMixerSourceManager::SetModPitch(const int32 SourceId, const float InModPitch)
-	{
-		AUDIO_MIXER_CHECK(SourceId < NumTotalSources);
-		AUDIO_MIXER_CHECK(GameThreadInfo.bIsBusy[SourceId]);
-		AUDIO_MIXER_CHECK_GAME_THREAD(MixerDevice);
-
 		AudioMixerThreadCommand([this, SourceId, InModPitch]()
 		{
 			AUDIO_MIXER_CHECK_AUDIO_PLAT_THREAD(MixerDevice);
 
 			FSourceInfo& SourceInfo = SourceInfos[SourceId];
 			SourceInfo.PitchModulationBase = InModPitch;
-<<<<<<< HEAD
-		});
-=======
 		}, AUDIO_MIXER_THREAD_COMMAND_STRING("SetModPitch()"));
->>>>>>> 4af6daef
 	}
 
 	void FMixerSourceManager::SetSubmixSendInfo(const int32 SourceId, const FMixerSourceSubmixSend& InSubmixSend)
@@ -2455,26 +2340,17 @@
 	}
 
 	// ctor
-<<<<<<< HEAD
-	FMixerSourceManager::FAudioMixerThreadCommand::FAudioMixerThreadCommand(TFunction<void()> InFunction, bool bInDeferExecution)
-		: Function(MoveTemp(InFunction))
-		, bDeferExecution(bInDeferExecution)
-=======
 	FMixerSourceManager::FAudioMixerThreadCommand::FAudioMixerThreadCommand(TFunction<void()>&& InFunction, const char* InDebugString, bool bInDeferExecution)
 	: Function(MoveTemp(InFunction))
 	, bDeferExecution(bInDeferExecution)		
 #if WITH_AUDIO_MIXER_THREAD_COMMAND_DEBUG
 	, DebugString(InDebugString)
 #endif //WITH_AUDIO_MIXER_THREAD_COMMAND_DEBUG
->>>>>>> 4af6daef
 	{
 	}
 
 	void FMixerSourceManager::FAudioMixerThreadCommand::operator()() const
 	{
-<<<<<<< HEAD
-		Function();
-=======
 #if WITH_AUDIO_MIXER_THREAD_COMMAND_DEBUG
 		StartExecuteTimeInCycles = FPlatformTime::Cycles64();
 #endif //WITH_AUDIO_MIXER_THREAD_COMMAND_DEBUG
@@ -2502,7 +2378,6 @@
 #else  //WITH_AUDIO_MIXER_THREAD_COMMAND_DEBUG
 		return 0.f;
 #endif //WITH_AUDIO_MIXER_THREAD_COMMAND_DEBUG
->>>>>>> 4af6daef
 	}
 
 	void FMixerSourceManager::ApplyDistanceAttenuation(FSourceInfo& SourceInfo, int32 NumSamples)
@@ -3240,11 +3115,7 @@
 					}
 				}
 			}
-<<<<<<< HEAD
-		}, /*bDeferExecution*/true);
-=======
 		}, AUDIO_MIXER_THREAD_COMMAND_STRING("UpdateSourceEffectChain()"), /*bDeferExecution*/true);
->>>>>>> 4af6daef
 	}
 
 	void FMixerSourceManager::PauseSoundForQuantizationCommand(const int32 SourceId)
@@ -3380,22 +3251,6 @@
 		// Let the plugin know we finished processing all sources
 		if (bUsingSpatializationPlugin)
 		{
-<<<<<<< HEAD
-			AUDIO_MIXER_CHECK(SpatialInterfaceInfo.SpatializationPlugin.IsValid());
-			LLM_SCOPE(ELLMTag::AudioMixerPlugins);
-			SpatialInterfaceInfo.SpatializationPlugin->OnAllSourcesProcessed();
-		}
-
-		// Let the plugin know we finished processing all sources
-		if (bUsingSourceDataOverridePlugin)
-		{
-			AUDIO_MIXER_CHECK(SourceDataOverridePlugin.IsValid());
-			LLM_SCOPE(ELLMTag::AudioMixerPlugins);
-			SourceDataOverridePlugin->OnAllSourcesProcessed();
-		}
-
-		// Update the game thread copy of source donenessf
-=======
 			RenderThreadPhase = ESourceManagerRenderThreadPhase::SpatialInterface_OnAllSourcesProcessed;
 			AUDIO_MIXER_CHECK(SpatialInterfaceInfo.SpatializationPlugin.IsValid());
 			LLM_SCOPE(ELLMTag::AudioMixerPlugins);
@@ -3413,7 +3268,6 @@
 
 		// Update the game thread copy of source doneness
 		RenderThreadPhase = ESourceManagerRenderThreadPhase::UpdateGameThreadCopies;
->>>>>>> 4af6daef
 		for (int32 SourceId = 0; SourceId < NumTotalSources; ++SourceId)
 		{		
 			FSourceInfo& SourceInfo = SourceInfos[SourceId];
@@ -3458,18 +3312,6 @@
 		}
 	}
 
-<<<<<<< HEAD
-	void FMixerSourceManager::AudioMixerThreadMPSCCommand(TFunction<void()> InCommand)
-	{
-		MpscCommandQueue.Enqueue(MoveTemp(InCommand));
-	}
-
-
-
-	void FMixerSourceManager::AudioMixerThreadCommand(TFunction<void()> InFunction, bool bDeferExecution)
-	{
-		FAudioMixerThreadCommand AudioCommand(InFunction, bDeferExecution);
-=======
 	void FMixerSourceManager::AudioMixerThreadMPSCCommand(TFunction<void()>&& InCommand, const char* InDebugString)
 	{
 		MpscCommandQueue.Enqueue( FAudioMixerMpscCommand{ MoveTemp(InCommand), InDebugString, false });
@@ -3478,7 +3320,6 @@
 	void FMixerSourceManager::AudioMixerThreadCommand(TFunction<void()>&& InFunction, const char* InDebugString, bool bInDeferExecution /*= false*/)
 	{
 		FAudioMixerThreadCommand AudioCommand(MoveTemp(InFunction), InDebugString, bInDeferExecution);
->>>>>>> 4af6daef
 
 		// Here, we make sure that we don't flip our command double buffer while we are executing this function.
 		FScopeLock ScopeLock(&CommandBufferIndexCriticalSection);
@@ -3494,12 +3335,6 @@
 		if (CurrentBufferSizeInBytes > WarnSize )
 		{
 			SIZE_T Num = CommandBuffers[AudioThreadCommandIndex].SourceCommandQueue.Num();
-<<<<<<< HEAD
-			UE_LOG(LogAudioMixer, Error, TEXT("Command Queue has grown to %ukb, containing %d cmds, last pump was %.2fms ago."),
-				CurrentBufferSizeInBytes >> 10, Num, FPlatformTime::ToMilliseconds64(FPlatformTime::Cycles64() - LastPumpTimeInCycles));
-			WarnSize *= 2;
-
-=======
 			float TimeSinceLastComplete = FPlatformTime::ToSeconds64(FPlatformTime::Cycles64() - LastPumpCompleteTimeInCycles);
 
 			UE_LOG(LogAudioMixer, Error, TEXT("Command Queue has grown to %ukb, containing %d cmds, last complete pump was %2.5f seconds ago."),
@@ -3507,7 +3342,6 @@
 			WarnSize *= 2;
 
 			DoStallDiagnostics();
->>>>>>> 4af6daef
 		}
 
 		// Before adding further commands, ensure we're not growing outside any sensible size for these buffers.
@@ -3520,11 +3354,7 @@
 		}
 		else
 		{
-<<<<<<< HEAD
-			UE_LOG(LogAudioMixer, Error,  TEXT("Command buffer grown to %umb, preventing any more adds! Likely cause, the h/w has stopped consuming data."), CurrentBufferSizeInBytes >>20);
-=======
 			UE_LOG(LogAudioMixer, Error, TEXT("Command buffer grown to %umb, preventing any more adds! Likely cause the AudioRenderer has hung"), CurrentBufferSizeInBytes >>20);
->>>>>>> 4af6daef
 		}
 	}
 
@@ -3532,10 +3362,7 @@
 	void FMixerSourceManager::PumpCommandQueue()
 	{
 		TRACE_CPUPROFILER_EVENT_SCOPE(AudioMixerThreadCommands::PumpCommandQueue)
-<<<<<<< HEAD
-=======
 		AudioRenderThreadId = FPlatformTLS::GetCurrentThreadId();
->>>>>>> 4af6daef
 		
 		// If we're already triggered, we need to wait for the audio thread to reset it before pumping
 		if (FPlatformProcess::SupportsMultithreading())
@@ -3547,18 +3374,6 @@
 		}
 
 		// Pump the MPSC command queue
-<<<<<<< HEAD
-		TOptional Opt{ MpscCommandQueue.Dequeue() };
-		while (Opt.IsSet())
-		{
-			TFunction<void()> Command = MoveTemp(Opt.GetValue());
-			Command();
-				
-			Opt = MpscCommandQueue.Dequeue();
-		}
-
-		int32 CurrentRenderThreadIndex = RenderThreadCommandBufferIndex.GetValue();
-=======
 		RenderThreadPhase = ESourceManagerRenderThreadPhase::PumpMpscCmds;
 		TOptional Opt{ MpscCommandQueue.Dequeue() };
 		while (Opt.IsSet())
@@ -3577,7 +3392,6 @@
 				
 			Opt = MpscCommandQueue.Dequeue();
 		}
->>>>>>> 4af6daef
 
 		int32 CurrentRenderThreadIndex = RenderThreadCommandBufferIndex.GetValue();
 		FCommands& Commands = CommandBuffers[CurrentRenderThreadIndex];
@@ -3588,27 +3402,6 @@
 		// Pop and execute all the commands that came since last update tick
 		TArray<FAudioMixerThreadCommand> DelayedCommands;
 
-<<<<<<< HEAD
-		for (int32 Id = 0; Id < NumCommandsToExecute; ++Id)
-		{
-			FAudioMixerThreadCommand& AudioCommand = Commands.SourceCommandQueue[Id];
-
-			if(AudioCommand.bDeferExecution)
-			{
-				AudioCommand.bDeferExecution = false;
-				DelayedCommands.Emplace(MoveTemp(AudioCommand));
-			}
-			else
-			{
-				AudioCommand(); // execute
-			}
-
-			NumCommands.Decrement();
-		}
-
-
-		LastPumpTimeInCycles = FPlatformTime::Cycles64();
-=======
 		RenderThreadPhase = ESourceManagerRenderThreadPhase::PumpCmds;		
 		for (int32 Id = 0; Id < NumCommandsToExecute; ++Id)
 		{
@@ -3636,7 +3429,6 @@
 		}
 
 		LastPumpCompleteTimeInCycles = FPlatformTime::Cycles64();
->>>>>>> 4af6daef
 		Commands.SourceCommandQueue = DelayedCommands;
 
 		if (FPlatformProcess::SupportsMultithreading())
@@ -3696,10 +3488,7 @@
 
 	void FMixerSourceManager::UpdatePendingReleaseData(bool bForceWait)
 	{
-<<<<<<< HEAD
-=======
 		RenderThreadPhase = ESourceManagerRenderThreadPhase::UpdatePendingReleaseData;
->>>>>>> 4af6daef
 		
 		// Don't block, but let tasks finish naturally
 		for (int32 i = PendingSourceBuffers.Num() - 1; i >= 0; --i)
