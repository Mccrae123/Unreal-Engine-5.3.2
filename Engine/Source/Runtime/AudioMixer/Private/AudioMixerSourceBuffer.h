// Copyright Epic Games, Inc. All Rights Reserved.

#pragma once

#include "CoreMinimal.h"
#include "AudioMixerBuffer.h"
#include "AudioMixerSourceManager.h"
#include "Sound/SoundWave.h"
#include "Sound/SoundGenerator.h"

namespace Audio
{
	struct FMixerSourceVoiceBuffer;

	static const int32 MAX_BUFFERS_QUEUED = 3;
	static const int32 LOOP_FOREVER = -1;

	struct FRawPCMDataBuffer
	{
		uint8* Data;
		uint32 DataSize;
		int32 LoopCount;
		uint32 CurrentSample;
		uint32 NumSamples;

		bool GetNextBuffer(FMixerSourceVoiceBuffer* OutSourceBufferPtr, const uint32 NumSampleToGet);

		FRawPCMDataBuffer()
			: Data(nullptr)
			, DataSize(0)
			, LoopCount(0)
			, CurrentSample(0)
			, NumSamples(0)
		{}
	};

	/** Enum describing the data-read mode of an audio buffer. */
	enum class EBufferReadMode : uint8
	{
		/** Read the next buffer asynchronously. */
		Asynchronous,

		/** Read the next buffer asynchronously but skip the first chunk of audio. */
		AsynchronousSkipFirstFrame
	};

	using FMixerSourceBufferPtr = TSharedPtr<class FMixerSourceBuffer, ESPMode::ThreadSafe>;

	struct FMixerSourceBufferInitArgs
	{
		FDeviceId AudioDeviceID = 0;
<<<<<<< HEAD
=======
		uint64 AudioComponentID = 0;
>>>>>>> 4af6daef
		uint32 InstanceID = 0;
		int32 SampleRate = 0;
		int32 AudioMixerNumOutputFrames = 0;
		FMixerBuffer* Buffer = nullptr;
		USoundWave* SoundWave = nullptr;
		ELoopingMode LoopingMode = ELoopingMode::LOOP_Never;
		bool bIsSeeking = false;
		bool bForceSyncDecode = false;
		bool bIsPreviewSound = false;
	};

	/** Class which handles decoding audio for a particular source buffer. */
	class FMixerSourceBuffer : public ISoundWaveClient
	{
	public:
		static FMixerSourceBufferPtr Create(FMixerSourceBufferInitArgs& InArgs, TArray<FAudioParameter>&& InDefaultParams=TArray<FAudioParameter>());

		~FMixerSourceBuffer();

		bool Init();

		// Sets the decoder to use for realtime async decoding
		void SetDecoder(ICompressedAudioInfo* InCompressedAudioInfo);

		// Sets the raw PCM data buffer to use for the source buffer
		void SetPCMData(const FRawPCMDataBuffer& InPCMDataBuffer);

		// Sets the precached buffers
		void SetCachedRealtimeFirstBuffers(TArray<uint8>&& InPrecachedBuffer);

		// Called by source manager when needing more buffers
		void OnBufferEnd();

		// Return the number of buffers enqueued on the mixer source buffer
		int32 GetNumBuffersQueued() const;

		// Returns the next enqueued buffer, returns nullptr if no buffers enqueued
		TSharedPtr<FMixerSourceVoiceBuffer, ESPMode::ThreadSafe> GetNextBuffer();

		// Returns if buffer looped
		bool DidBufferLoop() const { return bLoopCallback; }

		// Returns true if buffer finished
		bool DidBufferFinish() const { return bBufferFinished; }

		// Called to start an async task to read more data
		bool ReadMoreRealtimeData(ICompressedAudioInfo* InDecoder, int32 BufferIndex, EBufferReadMode BufferReadMode);

		// Returns true if async task is in progress
		bool IsAsyncTaskInProgress() const;

		// Returns true if the async task is done
		bool IsAsyncTaskDone() const;

		// Returns some diagnostic state
		struct FDiagnosticState
		{
			FName WaveName;
			float RunTimeInSecs=0.f;
			bool bInFlight=false;
			bool bProcedural=false;
		};
		void GetDiagnosticState(FDiagnosticState& OutState);

		// Ensures the async task finishes
		void EnsureAsyncTaskFinishes();

		// Begin and end generation on the audio render thread (audio mixer only)
		void OnBeginGenerate();
		void OnEndGenerate();
		void ClearWave() { SoundWave = nullptr; }

		// Returns whether or not generator is finished (returns false if generator is invalid)
		bool IsGeneratorFinished() const;
#if ENABLE_AUDIO_DEBUG
		double GetCPUCoreUtilization() const;
#endif // ENABLE_AUDIO_DEBUG

	private:
		FMixerSourceBuffer(FMixerSourceBufferInitArgs& InArgs, TArray<FAudioParameter>&& InDefaultParams);

		void SubmitInitialPCMBuffers();
		void SubmitInitialRealtimeBuffers();
		void SubmitRealTimeSourceData(const bool bFinishedOrLooped);
		void ProcessRealTimeSource();
		void SubmitBuffer(TSharedPtr<FMixerSourceVoiceBuffer, ESPMode::ThreadSafe> InSourceVoiceBuffer);
		void DeleteDecoder();


		int32 NumBuffersQeueued;
		FRawPCMDataBuffer RawPCMDataBuffer;

		TArray<TSharedPtr<FMixerSourceVoiceBuffer, ESPMode::ThreadSafe>> SourceVoiceBuffers;
		TQueue<TSharedPtr<FMixerSourceVoiceBuffer, ESPMode::ThreadSafe>> BufferQueue;
		int32 CurrentBuffer;
		// SoundWaves are only set for procedural sound waves
		USoundWave* SoundWave;
		ISoundGeneratorPtr SoundGenerator;
		IAudioTask* AsyncRealtimeAudioTask;
		ICompressedAudioInfo* DecompressionState;
		ELoopingMode LoopingMode;
		int32 NumChannels;
		Audio::EBufferType::Type BufferType;
		int32 NumPrecacheFrames;
		Audio::FDeviceId AuioDeviceID;
		TArray<uint8> CachedRealtimeFirstBuffer;
		FName WaveName;
		uint64 AsyncTaskStartTimeInCycles=0;

#if ENABLE_AUDIO_DEBUG
		int32 SampleRate = 0;
		std::atomic<double> CPUCoreUtilization = 0.0;
		void UpdateCPUCoreUtilization(double InCPUTime, double InAudioTime);
#endif // ENABLE_AUDIO_DEBUG

		mutable FCriticalSection SoundWaveCritSec;
		mutable FCriticalSection DecodeTaskCritSec;

		uint32 bInitialized : 1;
		uint32 bBufferFinished : 1;
		uint32 bPlayedCachedBuffer : 1;
		uint32 bIsSeeking : 1;
		uint32 bLoopCallback : 1;
		uint32 bProcedural : 1;
		uint32 bIsBus : 1;
		uint32 bForceSyncDecode : 1;
		uint32 bHasError : 1;
		
		virtual bool OnBeginDestroy(class USoundWave* Wave) override;
		virtual bool OnIsReadyForFinishDestroy(class USoundWave* Wave) const override;
		virtual void OnFinishDestroy(class USoundWave* Wave) override;
	};
}<|MERGE_RESOLUTION|>--- conflicted
+++ resolved
@@ -49,10 +49,7 @@
 	struct FMixerSourceBufferInitArgs
 	{
 		FDeviceId AudioDeviceID = 0;
-<<<<<<< HEAD
-=======
 		uint64 AudioComponentID = 0;
->>>>>>> 4af6daef
 		uint32 InstanceID = 0;
 		int32 SampleRate = 0;
 		int32 AudioMixerNumOutputFrames = 0;
