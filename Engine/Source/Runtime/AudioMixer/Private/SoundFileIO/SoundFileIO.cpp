// Copyright Epic Games, Inc. All Rights Reserved.

#include "SoundFileIO/SoundFileIO.h"

#include "CoreMinimal.h"

#include "Async/AsyncWork.h"
#include "AudioMixerDevice.h"
#include "Engine/Engine.h"
#include "EngineGlobals.h"
#include "Misc/FileHelper.h"
#include "Modules/ModuleManager.h"
#include "SoundFileIOManager.h"
#include "SoundFile.h"
#include "SoundFileIOEnums.h"
#include "Stats/Stats.h"


namespace Audio
{
	bool AUDIOMIXER_API InitSoundFileIOManager()
	{
		return Audio::SoundFileIOManagerInit();
	}

	bool AUDIOMIXER_API ShutdownSoundFileIOManager()
	{
		return Audio::SoundFileIOManagerShutdown();
	}

	bool AUDIOMIXER_API ConvertAudioToWav(const TArray<uint8>& InAudioData, TArray<uint8>& OutWaveData)
	{
		const FSoundFileConvertFormat ConvertFormat = FSoundFileConvertFormat::CreateDefault();

		FSoundFileIOManager SoundIOManager;
		TSharedPtr<ISoundFileReader> InputSoundDataReader = SoundIOManager.CreateSoundDataReader();
		
		ESoundFileError::Type Error = InputSoundDataReader->Init(&InAudioData);
		if (Error != ESoundFileError::Type::NONE)
		{
			return false;
		}

		TArray<ESoundFileChannelMap::Type> ChannelMap;
		
		FSoundFileDescription InputDescription;
		InputSoundDataReader->GetDescription(InputDescription, ChannelMap);

		FSoundFileDescription NewSoundFileDescription;
		NewSoundFileDescription.NumChannels = InputDescription.NumChannels;
		NewSoundFileDescription.NumFrames = InputDescription.NumFrames;
		NewSoundFileDescription.FormatFlags = ConvertFormat.Format;
		NewSoundFileDescription.SampleRate = InputDescription.SampleRate;
		NewSoundFileDescription.NumSections = InputDescription.NumSections;
		NewSoundFileDescription.bIsSeekable = InputDescription.bIsSeekable;

		TSharedPtr<ISoundFileWriter> SoundFileWriter = SoundIOManager.CreateSoundFileWriter();
		Error = SoundFileWriter->Init(NewSoundFileDescription, ChannelMap, ConvertFormat.EncodingQuality);
		if (Error != ESoundFileError::Type::NONE)
		{
			return false;
		}

		// Create a buffer to do the processing 
		SoundFileCount ProcessBufferSamples = static_cast<SoundFileCount>(1024) * NewSoundFileDescription.NumChannels;
		TArray<float> ProcessBuffer;
		ProcessBuffer.Init(0.0f, ProcessBufferSamples);

		// Find the max value if we've been told to do peak normalization on import
		float MaxValue = 0.0f;
		SoundFileCount InputSamplesRead = 0;
		bool bPerformPeakNormalization = ConvertFormat.bPerformPeakNormalization;
		if (bPerformPeakNormalization)
		{
			Error = InputSoundDataReader->ReadSamples(ProcessBuffer.GetData(), ProcessBufferSamples, InputSamplesRead);
			check(Error == ESoundFileError::Type::NONE);

			while (InputSamplesRead)
			{
				for (SoundFileCount Sample = 0; Sample < InputSamplesRead; ++Sample)
				{
					if (ProcessBuffer[Sample] > FMath::Abs(MaxValue))
					{
						MaxValue = ProcessBuffer[Sample];
					}
				}

				Error = InputSoundDataReader->ReadSamples(ProcessBuffer.GetData(), ProcessBufferSamples, InputSamplesRead);
				check(Error == ESoundFileError::Type::NONE);
			}

			// If this happens, it means we have a totally silent file
			if (MaxValue == 0.0)
			{
				bPerformPeakNormalization = false;
			}

			// Seek the file back to the beginning
			SoundFileCount OutOffset;
			InputSoundDataReader->SeekFrames(0, ESoundFileSeekMode::FROM_START, OutOffset);
		}

		bool SamplesProcessed = true;

		// Read the first block of samples
		Error = InputSoundDataReader->ReadSamples(ProcessBuffer.GetData(), ProcessBufferSamples, InputSamplesRead);
		check(Error == ESoundFileError::Type::NONE);

<<<<<<< HEAD
		// ... normalize the samples if we're told to
=======
		// Normalize and clamp the input decoded audio
>>>>>>> 6bbb88c8
		if (bPerformPeakNormalization)
		{
			for (int32 Sample = 0; Sample < InputSamplesRead; ++Sample)
			{
<<<<<<< HEAD
				ProcessBuffer[Sample] /= MaxValue;
			}
		}

		// clamp the output
		for (int32 Sample = 0; Sample < InputSamplesRead; ++Sample)
		{
			ProcessBuffer[Sample] = FMath::Clamp(ProcessBuffer[Sample], -1.0f, 1.0f);
=======
				ProcessBuffer[Sample] = FMath::Clamp(ProcessBuffer[Sample] / MaxValue, -1.0f, 1.0f);
			}
		}
		else
		{
			for (int32 Sample = 0; Sample < InputSamplesRead; ++Sample)
			{
				ProcessBuffer[Sample] = FMath::Clamp(ProcessBuffer[Sample], -1.0f, 1.0f);
			}
>>>>>>> 6bbb88c8
		}

		SoundFileCount SamplesWritten = 0;

		while (InputSamplesRead == ProcessBuffer.Num())
		{
			Error = SoundFileWriter->WriteSamples((const float*)ProcessBuffer.GetData(), InputSamplesRead, SamplesWritten);
			check(Error == ESoundFileError::Type::NONE);
			check(SamplesWritten == InputSamplesRead);

			// read more samples
			Error = InputSoundDataReader->ReadSamples(ProcessBuffer.GetData(), ProcessBufferSamples, InputSamplesRead);
			check(Error == ESoundFileError::Type::NONE);

			// Normalize and clamp the samples
			if (bPerformPeakNormalization)
			{
				for (int32 Sample = 0; Sample < InputSamplesRead; ++Sample)
				{
					ProcessBuffer[Sample] = FMath::Clamp(ProcessBuffer[Sample] / MaxValue, -1.0f, 1.0f);
				}
			}
			else
			{
				for (int32 Sample = 0; Sample < InputSamplesRead; ++Sample)
				{
					ProcessBuffer[Sample] = FMath::Clamp(ProcessBuffer[Sample], -1.0f, 1.0f);
				}
			}

			// clamp the output
			for (int32 Sample = 0; Sample < InputSamplesRead; ++Sample)
			{
				ProcessBuffer[Sample] = FMath::Clamp(ProcessBuffer[Sample], -1.0f, 1.0f);
			}
		}

		// Write final block of samples
		Error = SoundFileWriter->WriteSamples((const float*)ProcessBuffer.GetData(), InputSamplesRead, SamplesWritten);
		check(Error == ESoundFileError::Type::NONE);

		// Release the sound file handles as soon as we finished converting the file
		InputSoundDataReader->Release();
		SoundFileWriter->Release();

		// Get the raw binary data.....
		TArray<uint8>* Data = nullptr;
		SoundFileWriter->GetData(&Data);

		OutWaveData.Init(0, Data->Num());
		FMemory::Memcpy(OutWaveData.GetData(), (const void*)&(*Data)[0], OutWaveData.Num());

		return true;
	}
}<|MERGE_RESOLUTION|>--- conflicted
+++ resolved
@@ -106,25 +106,11 @@
 		Error = InputSoundDataReader->ReadSamples(ProcessBuffer.GetData(), ProcessBufferSamples, InputSamplesRead);
 		check(Error == ESoundFileError::Type::NONE);
 
-<<<<<<< HEAD
-		// ... normalize the samples if we're told to
-=======
 		// Normalize and clamp the input decoded audio
->>>>>>> 6bbb88c8
 		if (bPerformPeakNormalization)
 		{
 			for (int32 Sample = 0; Sample < InputSamplesRead; ++Sample)
 			{
-<<<<<<< HEAD
-				ProcessBuffer[Sample] /= MaxValue;
-			}
-		}
-
-		// clamp the output
-		for (int32 Sample = 0; Sample < InputSamplesRead; ++Sample)
-		{
-			ProcessBuffer[Sample] = FMath::Clamp(ProcessBuffer[Sample], -1.0f, 1.0f);
-=======
 				ProcessBuffer[Sample] = FMath::Clamp(ProcessBuffer[Sample] / MaxValue, -1.0f, 1.0f);
 			}
 		}
@@ -134,7 +120,6 @@
 			{
 				ProcessBuffer[Sample] = FMath::Clamp(ProcessBuffer[Sample], -1.0f, 1.0f);
 			}
->>>>>>> 6bbb88c8
 		}
 
 		SoundFileCount SamplesWritten = 0;
@@ -164,12 +149,6 @@
 					ProcessBuffer[Sample] = FMath::Clamp(ProcessBuffer[Sample], -1.0f, 1.0f);
 				}
 			}
-
-			// clamp the output
-			for (int32 Sample = 0; Sample < InputSamplesRead; ++Sample)
-			{
-				ProcessBuffer[Sample] = FMath::Clamp(ProcessBuffer[Sample], -1.0f, 1.0f);
-			}
 		}
 
 		// Write final block of samples
