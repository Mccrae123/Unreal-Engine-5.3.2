// Copyright Epic Games, Inc. All Rights Reserved.

namespace UnrealBuildTool.Rules
{
	public class AudioMixer : ModuleRules
	{
		public AudioMixer(ReadOnlyTargetRules Target) : base(Target)
		{
			PrivateIncludePathModuleNames.Add("TargetPlatform");
			PublicIncludePathModuleNames.Add("TargetPlatform");

			PublicIncludePathModuleNames.Add("Engine");

			PublicDependencyModuleNames.AddRange(
				new string[]
				{
					"Core",
					"CoreUObject",
					"AudioLinkEngine",
				}
			);

			PrivateDependencyModuleNames.AddRange(
				new string[]
				{
					"CoreUObject",
					"Engine",
					"NonRealtimeAudioRenderer",
					"AudioMixerCore",
					"SignalProcessing",
					"AudioPlatformConfiguration",
					"SoundFieldRendering",
					"AudioExtensions",
<<<<<<< HEAD
					"AudioLinkEngine"
=======
					"AudioLinkCore",
					"AudioLinkEngine",
					"HeadMountedDisplay"
>>>>>>> d731a049
				}
			);

			AddEngineThirdPartyPrivateStaticDependencies(Target,
					"UEOgg",
					"Vorbis",
					"VorbisFile",
					"libOpus",
					"UELibSampleRate"
					);

			// Circular references that need to be cleaned up
			CircularlyReferencedDependentModules.AddRange(
				new string[] {
					"NonRealtimeAudioRenderer",
					"SoundFieldRendering"
				}
			);
		}
	}
}<|MERGE_RESOLUTION|>--- conflicted
+++ resolved
@@ -31,13 +31,9 @@
 					"AudioPlatformConfiguration",
 					"SoundFieldRendering",
 					"AudioExtensions",
-<<<<<<< HEAD
-					"AudioLinkEngine"
-=======
 					"AudioLinkCore",
 					"AudioLinkEngine",
 					"HeadMountedDisplay"
->>>>>>> d731a049
 				}
 			);
 
