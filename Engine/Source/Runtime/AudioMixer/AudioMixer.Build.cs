--- conflicted
+++ resolved
@@ -38,10 +38,7 @@
 					"AudioPlatformConfiguration",
 					"SoundFieldRendering",
 					"AudioExtensions",
-<<<<<<< HEAD
-=======
 					"AudioLinkEngine"
->>>>>>> 6bbb88c8
 				}
 			);
 
