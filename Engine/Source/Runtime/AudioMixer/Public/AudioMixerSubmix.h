// Copyright Epic Games, Inc. All Rights Reserved.

#pragma once

#include "AudioMixer.h"
<<<<<<< HEAD
=======
#include "AudioDefines.h"
>>>>>>> 6bbb88c8
#include "CoreMinimal.h"
#include "SampleBuffer.h"
#include "IAudioEndpoint.h"
#include "ISoundfieldEndpoint.h"
#include "Sound/SoundSubmix.h"
#include "Sound/SoundModulationDestination.h"
#include "DSP/EnvelopeFollower.h"
#include "DSP/MultithreadedPatching.h"
#include "DSP/SpectrumAnalyzer.h"
#include "Templates/SharedPointer.h"
#include "AudioDynamicParameter.h"
#include "Stats/Stats.h"
#include "UObject/WeakObjectPtrTemplates.h"
<<<<<<< HEAD
=======
#include "IAudioLinkFactory.h"
>>>>>>> 6bbb88c8

// The time it takes to process the submix graph. Process submix effects, mix into the submix buffer, etc.
DECLARE_CYCLE_STAT_EXTERN(TEXT("Submix Graph"), STAT_AudioMixerSubmixes, STATGROUP_AudioMixer, AUDIOMIXER_API);

// The time it takes to process the endpoint submixes.
DECLARE_CYCLE_STAT_EXTERN(TEXT("Submix Graph Endpoint"), STAT_AudioMixerEndpointSubmixes, STATGROUP_AudioMixer, AUDIOMIXER_API);

// The time it takes to process the submix graph. Process submix effects, mix into the submix buffer, etc.
DECLARE_CYCLE_STAT_EXTERN(TEXT("Submix Graph Child Processing"), STAT_AudioMixerSubmixChildren, STATGROUP_AudioMixer, AUDIOMIXER_API);

// The time it takes to process the submix graph. Process submix effects, mix into the submix buffer, etc.
DECLARE_CYCLE_STAT_EXTERN(TEXT("Submix Graph Source Mixing"), STAT_AudioMixerSubmixSource, STATGROUP_AudioMixer, AUDIOMIXER_API);

// The time it takes to process the submix graph. Process submix effects, mix into the submix buffer, etc.
DECLARE_CYCLE_STAT_EXTERN(TEXT("Submix Graph Effect Processing"), STAT_AudioMixerSubmixEffectProcessing, STATGROUP_AudioMixer, AUDIOMIXER_API);

// The time it takes to process the submix buffer listeners. 
DECLARE_CYCLE_STAT_EXTERN(TEXT("Submix Buffer Listeners"), STAT_AudioMixerSubmixBufferListeners, STATGROUP_AudioMixer, AUDIOMIXER_API);

// The time it takes to process the submix soundfield child submixes. 
DECLARE_CYCLE_STAT_EXTERN(TEXT("Submix Soundfield Children"), STAT_AudioMixerSubmixSoundfieldChildren, STATGROUP_AudioMixer, AUDIOMIXER_API);

// The time it takes to process the submix soundfield sources. 
DECLARE_CYCLE_STAT_EXTERN(TEXT("Submix Soundfield Sources"), STAT_AudioMixerSubmixSoundfieldSources, STATGROUP_AudioMixer, AUDIOMIXER_API);

// The time it takes to process the submix soundfield processors.. 
DECLARE_CYCLE_STAT_EXTERN(TEXT("Submix Soundfield Processors"), STAT_AudioMixerSubmixSoundfieldProcessors, STATGROUP_AudioMixer, AUDIOMIXER_API);

// Forward Declarations
class FOnSubmixEnvelopeBP;
class USoundEffectSubmix;
class USoundSubmix;
class USoundSubmixBase;
class USoundModulatorBase;

namespace Audio
{
	class IAudioMixerEffect;
	class FMixerSourceVoice;
	class FMixerDevice;

	enum EMixerSourceSubmixSendStage
	{
		// Whether to do the send pre distance attenuation
		PostDistanceAttenuation,

		// Whether to do the send post distance attenuation
		PreDistanceAttenuation,
	};

	struct FSubmixVoiceData
	{
		float SendLevel;
		EMixerSourceSubmixSendStage SubmixSendStage;

		FSubmixVoiceData()
			: SendLevel(1.0f)
			, SubmixSendStage(EMixerSourceSubmixSendStage::PostDistanceAttenuation)
		{
		}
	};

	class FMixerSubmix;

	struct FChildSubmixInfo
	{
		TWeakPtr<FMixerSubmix, ESPMode::ThreadSafe> SubmixPtr;

		// If the child submix is not a soundfield submix, we may need to encode its audio output in ProcessAudio.
		TUniquePtr<ISoundfieldEncoderStream> Encoder;

		// If this child submix is a soundfield submix that we can read the output of, we may need to transcode it's audio output.
		TUniquePtr<ISoundfieldTranscodeStream> Transcoder;

		// This is filled by either the Encoder or the Transcoder, and passed to this submix' mixer.
		TUniquePtr<ISoundfieldAudioPacket> IncomingPacketToTranscode;

		FChildSubmixInfo()
		{}

		// TMap doesn't compile using non-copyable types as value types, though you can build and use a TMap without using the copy constructor.
		FChildSubmixInfo(const FChildSubmixInfo& InInfo)
			: FChildSubmixInfo()
		{
			checkf(false, TEXT("FChildSubmixInfo is not copyable. If you are using FChildSubmixInfo, consider using Emplace or Add(FChildSubmixInfo&&)."));
		}

		FChildSubmixInfo(TWeakPtr<FMixerSubmix, ESPMode::ThreadSafe> SubmixWeakPtr)
			: SubmixPtr(SubmixWeakPtr)
		{
		}
	};

	class AUDIOMIXER_API FMixerSubmix
	{
	public:
		FMixerSubmix(FMixerDevice* InMixerDevice);
		virtual ~FMixerSubmix();

		// Initialize the submix object with the USoundSubmix ptr. Sets up child and parent connects.
		void Init(const USoundSubmixBase* InSoundSubmix, bool bAllowReInit = true);

		// Returns the mixer submix Id
		uint32 GetId() const { return Id; }

		// Sets the parent submix to the given submix
		void SetParentSubmix(TWeakPtr<FMixerSubmix, ESPMode::ThreadSafe> Submix);

		// Adds the given submix to this submix's children
		void AddChildSubmix(TWeakPtr<FMixerSubmix, ESPMode::ThreadSafe> Submix);

		// Removes the given submix from this submix's children
		void RemoveChildSubmix(TWeakPtr<FMixerSubmix, ESPMode::ThreadSafe> SubmixWeakPtr);

		// Sets the output level of the submix in linear gain
		void SetOutputVolume(float InOutputLevel);

		// Sets the static output volume of the submix in linear gain
		void SetDryLevel(float InDryLevel);

		// Sets the wet level of the submix in linear gain
		void SetWetLevel(float InWetLevel);

		// Update modulation settings of the submix
		void UpdateModulationSettings(USoundModulatorBase* InOutputModulator, USoundModulatorBase* InWetLevelModulator, USoundModulatorBase* InDryLevelModulator);

<<<<<<< HEAD
		// Update modulation settings of the submix
		void SetModulationBaseLevels(float InVolumeModBase, float InWetModeBase, float InDryModBase);
=======
		// Update modulation settings of the submix with Decibel values
		void SetModulationBaseLevels(float InVolumeModBaseDb, float InWetModeBaseDb, float InDryModBaseDb);
>>>>>>> 6bbb88c8

		// Gets the submix channels channels
		int32 GetSubmixChannels() const;

		// Gets this submix's parent submix
		TWeakPtr<FMixerSubmix, ESPMode::ThreadSafe> GetParentSubmix();

		// Returns the number of source voices currently a part of this submix.
		int32 GetNumSourceVoices() const;

		// Returns the number of wet effects in this submix.
		int32 GetNumEffects() const;

		// Returns the size of the submix chain. 
		int32 GetSizeOfSubmixChain() const;

		// Add (if not already added) or sets the amount of the source voice's send amount
		void AddOrSetSourceVoice(FMixerSourceVoice* InSourceVoice, const float SendLevel, EMixerSourceSubmixSendStage InSubmixSendStage);

		FPatchOutputStrongPtr AddPatch(float InGain);

		/** Removes the given source voice from the submix. */
		void RemoveSourceVoice(FMixerSourceVoice* InSourceVoice);

		/** Appends the effect submix to the effect submix chain. */
		void AddSoundEffectSubmix(FSoundEffectSubmixPtr InSoundEffectSubmix);

		/** Removes the submix effect from the effect submix chain. */
		void RemoveSoundEffectSubmix(uint32 SubmixPresetId);

		/** Removes the submix effect from the effect submix chain at the given submix index. */
		void RemoveSoundEffectSubmixAtIndex(int32 InIndex);

		/** Clears all submix effects from the effect submix chain. */
		void ClearSoundEffectSubmixes();

		/** Sets a submix effect chain override with the given fade time in seconds. */
		void SetSubmixEffectChainOverride(const TArray<FSoundEffectSubmixPtr>& InSubmixEffectPresetChain, float InFadeTimeSec);

		/** Clears any submix effect chain overrides in the given fade time in seconds. */
		void ClearSubmixEffectChainOverride(float InFadeTimeSec);

		/** Swaps effect for provided submix at the given index.  Fails if effect at index doesn't exist */
		void ReplaceSoundEffectSubmix(int32 InIndex, FSoundEffectSubmixPtr InEffectInstance);

		/** Whether or not this submix instance is muted. */
		void SetBackgroundMuted(bool bInMuted);

		/** Checks to see if submix is valid.  Submix can be considered invalid if the OwningSubmix
		  * pointer is stale.
		  */
		bool IsValid() const;

		// Function which processes audio.
		void ProcessAudio(FAlignedFloatBuffer& OutAudio);
		void ProcessAudio(ISoundfieldAudioPacket& OutputAudio);

		void SendAudioToSubmixBufferListeners(FAlignedFloatBuffer& OutAudioBuffer);

		// This should be called if this submix doesn't send it's audio to a parent submix,
		// but rather an external endpoint.
		void ProcessAudioAndSendToEndpoint();

		// Returns the device sample rate this submix is rendering to
		int32 GetSampleRate() const;

		// Returns the output channels this submix is rendering to
		int32 GetNumOutputChannels() const;

		// Returns the number of effects in this submix's effect chain
		int32 GetNumChainEffects();

		// Returns the submix effect at the given effect chain index
		FSoundEffectSubmixPtr GetSubmixEffect(const int32 InIndex);

		// This must be called on the entire submix graph before calling SetupSoundfieldStreams.
		void SetSoundfieldFactory(ISoundfieldFactory* InSoundfieldFactory);

		// updates settings, potentially creating or removing ambisonics streams based on what types of submixes this submix is connected to.
		void SetupSoundfieldStreams(const USoundfieldEncodingSettingsBase* SoundfieldSettings, TArray<USoundfieldEffectBase*>& Processors, ISoundfieldFactory* InSoundfieldFactory);
		void TeardownSoundfieldStreams();

		void SetupEndpoint(IAudioEndpointFactory* InFactory, const UAudioEndpointSettingsBase* InSettings);
		void SetupEndpoint(ISoundfieldEndpointFactory* InFactory, const USoundfieldEndpointSettingsBase* InSettings);

		void UpdateEndpointSettings(TUniquePtr<IAudioEndpointSettingsProxy>&& InSettings);
		void UpdateEndpointSettings(TUniquePtr<ISoundfieldEndpointSettingsProxy>&& InSettings);

		// This is called by the corresponding USoundSubmix when StartRecordingOutput is called.
		void OnStartRecordingOutput(float ExpectedDuration);

		// This is called by the corresponding USoundSubmix when StopRecordingOutput is called.
		FAlignedFloatBuffer& OnStopRecordingOutput(float& OutNumChannels, float& OutSampleRate);

		// This is called by the corresponding USoundSubmix when PauseRecording is called.
		void PauseRecordingOutput();

		// This is called by the corresponding USoundSubmix when ResumeRecording is called.
		void ResumeRecordingOutput();

		// Register buffer listener with this submix
		void RegisterBufferListener(ISubmixBufferListener* BufferListener);
		
		// Unregister buffer listener with this submix
		void UnregisterBufferListener(ISubmixBufferListener* BufferListener);

		// Starts envelope following with the given attack time and release time
		void StartEnvelopeFollowing(int32 AttackTime, int32 ReleaseTime);

		// Stops envelope following the submix
		void StopEnvelopeFollowing();

		// Adds an envelope follower delegate
		void AddEnvelopeFollowerDelegate(const FOnSubmixEnvelopeBP& OnSubmixEnvelopeBP);

		// Initializes a new FFT analyzer for this submix and immediately begins feeding audio to it.
		void StartSpectrumAnalysis(const FSoundSpectrumAnalyzerSettings& InSettings);

		// Terminates whatever FFT Analyzer is being used for this submix.
		void StopSpectrumAnalysis();

		// Adds an spectral analysis delegate
		void AddSpectralAnalysisDelegate(const FSoundSpectrumAnalyzerDelegateSettings& InDelegateSettings, const FOnSubmixSpectralAnalysisBP& OnSubmixSpectralAnalysisBP);

		// Removes an existing spectral analysis delegate
		void RemoveSpectralAnalysisDelegate(const FOnSubmixSpectralAnalysisBP& OnSubmixSpectralAnalysisBP);

		// Gets the most recent magnitude values for each corresponding value in InFrequencies (in Hz).
		// This requires StartSpectrumAnalysis to be called first.
		void GetMagnitudeForFrequencies(const TArray<float>& InFrequencies, TArray<float>& OutMagnitudes);

		// Gets the most recent phase values for each corresponding value in InFrequencies (in Hz).
		// This requires StartSpectrumAnalysis to be called first.
		void GetPhaseForFrequencies(const TArray<float>& InFrequencies, TArray<float>& OutPhases);

		// Broadcast the envelope and submix delegates on the game thread
		void BroadcastDelegates();

		// returns true if this submix is encoded to a soundfield.
		bool IsSoundfieldSubmix() const;

		// returns true if this submix sends it's audio to the default endpoint.
		bool IsDefaultEndpointSubmix() const;

		// Returns true if this submix sends its audio to an IAudioEndpoint.
		bool IsExternalEndpointSubmix() const;

		// returns true if this submix sends its audio to an ISoundfieldEndpoint.
		bool IsSoundfieldEndpointSubmix() const;

		//Returns true if this is an endpoint type that should no-op for this platform
		bool IsDummyEndpointSubmix() const;

<<<<<<< HEAD
=======
		// Returns true if the submix is currently rendering audio. The current rendering time is passed in.
		bool IsRenderingAudio() const;

		// Set whether or not this submix is told to auto disable. 
		void SetAutoDisable(bool bInAutoDisable);

		// Sets the auto-disable time
		void SetAutoDisableTime(float InAutoDisableTime);

>>>>>>> 6bbb88c8
		// Get a unique key for this submix's format and settings.
		// If another submix has an identical format and settings it will have an equivalent key.
		FSoundfieldEncodingKey GetKeyForSubmixEncoding();

		ISoundfieldFactory* GetSoundfieldFactory();

		ISoundfieldEncodingSettingsProxy& GetSoundfieldSettings();

		FAudioPluginInitializationParams GetInitializationParamsForSoundfieldStream();

		FSoundfieldSpeakerPositionalData GetDefaultPositionalDataForAudioDevice();

	protected:
		// Initialize the submix internal
		void InitInternal();

		// Down mix the given buffer to the desired down mix channel count
		static void DownmixBuffer(const int32 InChannels, const FAlignedFloatBuffer& InBuffer, const int32 OutChannels, FAlignedFloatBuffer& OutNewBuffer);

		void MixBufferDownToMono(const FAlignedFloatBuffer& InBuffer, int32 NumInputChannels, FAlignedFloatBuffer& OutBuffer);

		void SetupSoundfieldEncodersForChildren();
		void SetupSoundfieldEncodingForChild(FChildSubmixInfo& InChild);

		// Check to see if we need to decode from ambisonics for parent
		void SetupSoundfieldStreamForParent();

		// This sets up the ambisonics positional data for speakers, based on what new format we need to convert to.
		void SetUpSoundfieldPositionalData(const TSharedPtr<Audio::FMixerSubmix, ESPMode::ThreadSafe>& InParentSubmix);

		// Encode a source and sum it into the mixed soundfield.
		void MixInSource(const ISoundfieldAudioPacket& InAudio, const ISoundfieldEncodingSettingsProxy& InSettings, ISoundfieldAudioPacket& PacketToSumTo);

		void UpdateListenerRotation(const FQuat& InRotation);

		// Calls ProcessAudio on the child submix, performs all necessary conversions and mixes in it's resulting audio.
		void MixInChildSubmix(FChildSubmixInfo& Child, ISoundfieldAudioPacket& PacketToSumTo);

		FName GetSoundfieldFormat() const;

		TUniquePtr<ISoundfieldTranscodeStream> GetTranscoderForChildSubmix(const TSharedPtr<Audio::FMixerSubmix, ESPMode::ThreadSafe>& InChildSubmix);

	protected:

		// Pump command queue
		void PumpCommandQueue();

		// Add command to the command queue
		void SubmixCommand(TFunction<void()> Command);

		// Generates audio from the given effect chain into the given buffer
<<<<<<< HEAD
		bool GenerateEffectChainAudio(FSoundEffectSubmixInputData& InputData, AlignedFloatBuffer& InAudioBuffer, TArray<FSoundEffectSubmixPtr>& InEffectChain, AlignedFloatBuffer& OutBuffer);
=======
		bool GenerateEffectChainAudio(FSoundEffectSubmixInputData& InputData, const FAlignedFloatBuffer& InAudioBuffer, TArray<FSoundEffectSubmixPtr>& InEffectChain, FAlignedFloatBuffer& OutBuffer);
>>>>>>> 6bbb88c8

		// This mixer submix's Id
		uint32 Id;

		// Parent submix. 
		TWeakPtr<FMixerSubmix, ESPMode::ThreadSafe> ParentSubmix;

		// Child submixes
		TMap<uint32, FChildSubmixInfo> ChildSubmixes;

		// Struct to hold record keeping data about effect chain overrides
		struct FSubmixEffectFadeInfo
		{
			TArray<FSoundEffectSubmixPtr> EffectChain;

			FDynamicParameter FadeVolume = FDynamicParameter(1.0f);

			// If true, this effect override will be fading in or all the way faded in
			bool bIsCurrentChain = false;

			// If this effect fade info is the base effect
			bool bIsBaseEffect = false;
		};

		// The array of submix effect overrides. There may be more than one if multiple are fading out. There should be only one fading in (the current override).
		TArray<FSubmixEffectFadeInfo> EffectChains;
<<<<<<< HEAD
		AlignedFloatBuffer EffectChainOutputBuffer;
=======
		FAlignedFloatBuffer EffectChainOutputBuffer;
>>>>>>> 6bbb88c8

		// Owning mixer device. 
		FMixerDevice* MixerDevice;

		// Map of mixer source voices with a given send level for this submix
		TMap<FMixerSourceVoice*, FSubmixVoiceData> MixerSourceVoices;

<<<<<<< HEAD
		AlignedFloatBuffer ScratchBuffer;
		AlignedFloatBuffer SubmixChainMixBuffer;
		AlignedFloatBuffer InputBuffer;
		AlignedFloatBuffer DownmixedBuffer;
		AlignedFloatBuffer SourceInputBuffer;
=======
		FAlignedFloatBuffer ScratchBuffer;
		FAlignedFloatBuffer SubmixChainMixBuffer;
		FAlignedFloatBuffer InputBuffer;
		FAlignedFloatBuffer DownmixedBuffer;
		FAlignedFloatBuffer SourceInputBuffer;
>>>>>>> 6bbb88c8

		int32 NumChannels;
		int32 NumSamples;

		/**
		 * Individual processor in our 
		 */
		struct FSoundfieldEffectProcessorData
		{
			TUniquePtr<ISoundfieldEffectSettingsProxy> Settings;
			TUniquePtr<ISoundfieldEffectInstance> Processor;

			FSoundfieldEffectProcessorData(ISoundfieldFactory* InFactory, ISoundfieldEncodingSettingsProxy& InSettings, USoundfieldEffectBase* InProcessorBase)
			{
				check(InFactory);

				// As a sanity check, make sure if we've gotten to this point, this DSP processor supports this submix's format.
				check(InProcessorBase->SupportsFormat(InFactory->GetSoundfieldFormatName()));

				Processor = InProcessorBase->PrivateGetNewProcessor(InSettings);
				
				// If the processor doesn't have any settings, get the default settings for a processor of this type.
				const USoundfieldEffectSettingsBase* ProcessorSettings = InProcessorBase->Settings;
				if (!ProcessorSettings)
				{
					ProcessorSettings = InProcessorBase->PrivateGetDefaultSettings();
				}

				Settings = ProcessorSettings->PrivateGetProxy();
			}
		};

		struct FSoundfieldStreams
		{
			ISoundfieldFactory* Factory;

			// This encoder is used for the mixed down audio from all non-soundfield submixes plugged into
			// this submix. Will not be set up if ISoundfieldFactory::ShouldEncodeAllStreamsIndependently 
			// returns true.
			TUniquePtr<ISoundfieldEncoderStream> DownmixedChildrenEncoder;
			
			// Encoder used if a normal submix outputs to this submix.
			TUniquePtr<ISoundfieldDecoderStream> ParentDecoder;

			// This is the positional data we are decoding 
			FSoundfieldSpeakerPositionalData CachedPositionalData;

			// Mixes all encoded child submix inputs.
			TUniquePtr<ISoundfieldMixerStream> Mixer;

			// This is the packet we mix all input sources and child submixes to.
			TUniquePtr<ISoundfieldAudioPacket> MixedDownAudio;

			// Current settings for this submix.
			TUniquePtr<ISoundfieldEncodingSettingsProxy> Settings;

			// All soundfield processors attached to this submix.  
			TArray<FSoundfieldEffectProcessorData> EffectProcessors;

			// This critical section is contended by the soundfield overload of ProcessAudio and SetupSoundfieldStreams.
			FCriticalSection StreamsLock;

			FSoundfieldStreams()
				: Factory(nullptr)
			{}

			void Reset()
			{
				Factory = nullptr;
				ParentDecoder.Reset();
				Mixer.Reset();
				Settings.Reset();
			}
		};

		FSoundfieldStreams SoundfieldStreams;

		struct FEndpointData
		{
			// For endpoint submixes,
			// this is the primary method of pushing audio to the endpoint.
			Audio::FPatchInput Input;

			TUniquePtr<IAudioEndpoint> NonSoundfieldEndpoint;
			TUniquePtr<ISoundfieldEndpoint> SoundfieldEndpoint;

			// for non-soundfield endpoints, we use these buffers for processing.
			FAlignedFloatBuffer AudioBuffer;
			FAlignedFloatBuffer ResampledAudioBuffer;
			FAlignedFloatBuffer DownmixedResampledAudioBuffer;
			FAlignedFloatBuffer DownmixChannelMap;

			// Number of channels and sample rate for the external endpoint.
			int32 NumChannels;
			float SampleRate;

			// This is used if the endpoint has a different sample rate than our audio engine.
			Audio::FResampler Resampler;
			bool bShouldResample;

			// for soundfield endpoints, this is the buffer we use to send audio to the endpoint.
			TUniquePtr<ISoundfieldAudioPacket> AudioPacket;

			FEndpointData()
				: NumChannels(0)
				, SampleRate(0.0f)
				, bShouldResample(false)
			{}

			void Reset()
			{
				AudioBuffer.Reset();
				ResampledAudioBuffer.Reset();
				DownmixedResampledAudioBuffer.Reset();
				DownmixChannelMap.Reset();
				NonSoundfieldEndpoint.Reset();
				SoundfieldEndpoint.Reset();
			}
		};

		FEndpointData EndpointData;
		
		float CurrentOutputVolume;
		float TargetOutputVolume;
		float CurrentWetLevel;
		float TargetWetLevel;
		float CurrentDryLevel;
		float TargetDryLevel;

		FModulationDestination VolumeMod;
		FModulationDestination DryLevelMod;
		FModulationDestination WetLevelMod;

<<<<<<< HEAD
		float VolumeModBase;
		float DryModBase;
		float WetModBase;
=======
		float VolumeModBaseDb = 0.f;
		float DryModBaseDb = MIN_VOLUME_DECIBELS;
		float WetModBaseDb = 0.f;

		// modifiers set from BP code
		float VolumeModifier = 1.f;
		float DryLevelModifier = 1.f;
		float WetLevelModifier = 1.f;
>>>>>>> 6bbb88c8

		// Envelope following data
		float EnvelopeValues[AUDIO_MIXER_MAX_OUTPUT_CHANNELS];
		Audio::FEnvelopeFollower EnvelopeFollower;
		int32 EnvelopeNumChannels;
		FCriticalSection EnvelopeCriticalSection;

		// Spectrum analyzer. Created and destroyed on the audio thread.
		FCriticalSection SpectrumAnalyzerCriticalSection;
		FSoundSpectrumAnalyzerSettings SpectrumAnalyzerSettings;
		TSharedPtr<FAsyncSpectrumAnalyzer, ESPMode::ThreadSafe> SpectrumAnalyzer;
		
		// This buffer is used to downmix the submix output to mono before submitting it to the SpectrumAnalyzer.
		FAlignedFloatBuffer MonoMixBuffer;

		// The dry channel buffer
		FAlignedFloatBuffer DryChannelBuffer;

		// Submix command queue to shuffle commands from audio thread to audio render thread.
		TQueue<TFunction<void()>> CommandQueue;

		// List of submix buffer listeners
		TArray<ISubmixBufferListener*> BufferListeners;

		// Critical section used for modifying and interacting with buffer listeners
		FCriticalSection BufferListenerCriticalSection;

		// This buffer is used for recorded output of the submix.
		FAlignedFloatBuffer RecordingData;

		// Returns the number of submix effects
		int32 NumSubmixEffects;

		// Bool set to true when this submix is recording data.
		uint8 bIsRecording : 1;

		// Whether or not this submix is muted.
		uint8 bIsBackgroundMuted : 1;

		// Whether or not auto-disablement is enabled. If true, the submix will disable itself.
		uint8 bAutoDisable : 1;

		// Whether or not the submix is currently rendering audio. I.e. audio was sent to it and mixing it, or any of its child submixes are rendering audio.
		uint8 bIsSilent : 1;

		// Whether or not we're currently disabled (i.e. the submix has been silent)
		uint8 bIsCurrentlyDisabled : 1;

		// The time to wait to disable the submix if the auto-disablement is active.
		double AutoDisableTime;

		// The time that the first full silent buffer was detected in the submix. Submix will auto-disable if the timeout is reached and the submix has bAutoDisable set to true.
		double SilenceTimeStartSeconds;

		// The name of this submix (the owning USoundSubmix)
		FString SubmixName;

		// Bool set to true when envelope following is enabled
		FThreadSafeBool bIsEnvelopeFollowing;

		// Multi-cast delegate to broadcast envelope data from this submix instance
		FOnSubmixEnvelope OnSubmixEnvelope;

		struct FSpectralAnalysisBandInfo
		{
			FInlineEnvelopeFollower EnvelopeFollower;
		};

		struct FSpectrumAnalysisDelegateInfo
		{
			FSoundSpectrumAnalyzerDelegateSettings DelegateSettings;

			FOnSubmixSpectralAnalysis OnSubmixSpectralAnalysis;

			TUniquePtr<ISpectrumBandExtractor> SpectrumBandExtractor;
			TArray<FSpectralAnalysisBandInfo> SpectralBands;

			float LastUpdateTime = -1.0f;
			float UpdateDelta = 0.0f;

			FSpectrumAnalysisDelegateInfo()
			{
			}

			FSpectrumAnalysisDelegateInfo(FSpectrumAnalysisDelegateInfo&& Other)
			{
				OnSubmixSpectralAnalysis = Other.OnSubmixSpectralAnalysis;
				SpectrumBandExtractor.Reset(Other.SpectrumBandExtractor.Release());
				DelegateSettings = Other.DelegateSettings;
				SpectralBands = Other.SpectralBands;
			}

			~FSpectrumAnalysisDelegateInfo()
			{
			}
		};

		TArray<FSpectrumAnalysisDelegateInfo> SpectralAnalysisDelegates;

		// Bool set to true when spectrum analysis is enabled
		FThreadSafeBool bIsSpectrumAnalyzing;

		// Critical section used for when we are appending recorded data.
		FCriticalSection RecordingCriticalSection;

		// Critical section for mutation of the effect chain.
		FCriticalSection EffectChainMutationCriticalSection;

		// Handle back to the owning USoundSubmix. Used when the device is shutdown to prematurely end a recording.
		TWeakObjectPtr<const USoundSubmixBase> OwningSubmixObject;

		Audio::FPatchSplitter PatchSplitter;
<<<<<<< HEAD
=======

		TUniquePtr<IAudioLink> AudioLinkInstance;
>>>>>>> 6bbb88c8

		friend class FMixerDevice;
	};
}<|MERGE_RESOLUTION|>--- conflicted
+++ resolved
@@ -3,10 +3,7 @@
 #pragma once
 
 #include "AudioMixer.h"
-<<<<<<< HEAD
-=======
 #include "AudioDefines.h"
->>>>>>> 6bbb88c8
 #include "CoreMinimal.h"
 #include "SampleBuffer.h"
 #include "IAudioEndpoint.h"
@@ -20,10 +17,7 @@
 #include "AudioDynamicParameter.h"
 #include "Stats/Stats.h"
 #include "UObject/WeakObjectPtrTemplates.h"
-<<<<<<< HEAD
-=======
 #include "IAudioLinkFactory.h"
->>>>>>> 6bbb88c8
 
 // The time it takes to process the submix graph. Process submix effects, mix into the submix buffer, etc.
 DECLARE_CYCLE_STAT_EXTERN(TEXT("Submix Graph"), STAT_AudioMixerSubmixes, STATGROUP_AudioMixer, AUDIOMIXER_API);
@@ -150,13 +144,8 @@
 		// Update modulation settings of the submix
 		void UpdateModulationSettings(USoundModulatorBase* InOutputModulator, USoundModulatorBase* InWetLevelModulator, USoundModulatorBase* InDryLevelModulator);
 
-<<<<<<< HEAD
-		// Update modulation settings of the submix
-		void SetModulationBaseLevels(float InVolumeModBase, float InWetModeBase, float InDryModBase);
-=======
 		// Update modulation settings of the submix with Decibel values
 		void SetModulationBaseLevels(float InVolumeModBaseDb, float InWetModeBaseDb, float InDryModBaseDb);
->>>>>>> 6bbb88c8
 
 		// Gets the submix channels channels
 		int32 GetSubmixChannels() const;
@@ -310,8 +299,6 @@
 		//Returns true if this is an endpoint type that should no-op for this platform
 		bool IsDummyEndpointSubmix() const;
 
-<<<<<<< HEAD
-=======
 		// Returns true if the submix is currently rendering audio. The current rendering time is passed in.
 		bool IsRenderingAudio() const;
 
@@ -321,7 +308,6 @@
 		// Sets the auto-disable time
 		void SetAutoDisableTime(float InAutoDisableTime);
 
->>>>>>> 6bbb88c8
 		// Get a unique key for this submix's format and settings.
 		// If another submix has an identical format and settings it will have an equivalent key.
 		FSoundfieldEncodingKey GetKeyForSubmixEncoding();
@@ -373,11 +359,7 @@
 		void SubmixCommand(TFunction<void()> Command);
 
 		// Generates audio from the given effect chain into the given buffer
-<<<<<<< HEAD
-		bool GenerateEffectChainAudio(FSoundEffectSubmixInputData& InputData, AlignedFloatBuffer& InAudioBuffer, TArray<FSoundEffectSubmixPtr>& InEffectChain, AlignedFloatBuffer& OutBuffer);
-=======
 		bool GenerateEffectChainAudio(FSoundEffectSubmixInputData& InputData, const FAlignedFloatBuffer& InAudioBuffer, TArray<FSoundEffectSubmixPtr>& InEffectChain, FAlignedFloatBuffer& OutBuffer);
->>>>>>> 6bbb88c8
 
 		// This mixer submix's Id
 		uint32 Id;
@@ -404,11 +386,7 @@
 
 		// The array of submix effect overrides. There may be more than one if multiple are fading out. There should be only one fading in (the current override).
 		TArray<FSubmixEffectFadeInfo> EffectChains;
-<<<<<<< HEAD
-		AlignedFloatBuffer EffectChainOutputBuffer;
-=======
 		FAlignedFloatBuffer EffectChainOutputBuffer;
->>>>>>> 6bbb88c8
 
 		// Owning mixer device. 
 		FMixerDevice* MixerDevice;
@@ -416,19 +394,11 @@
 		// Map of mixer source voices with a given send level for this submix
 		TMap<FMixerSourceVoice*, FSubmixVoiceData> MixerSourceVoices;
 
-<<<<<<< HEAD
-		AlignedFloatBuffer ScratchBuffer;
-		AlignedFloatBuffer SubmixChainMixBuffer;
-		AlignedFloatBuffer InputBuffer;
-		AlignedFloatBuffer DownmixedBuffer;
-		AlignedFloatBuffer SourceInputBuffer;
-=======
 		FAlignedFloatBuffer ScratchBuffer;
 		FAlignedFloatBuffer SubmixChainMixBuffer;
 		FAlignedFloatBuffer InputBuffer;
 		FAlignedFloatBuffer DownmixedBuffer;
 		FAlignedFloatBuffer SourceInputBuffer;
->>>>>>> 6bbb88c8
 
 		int32 NumChannels;
 		int32 NumSamples;
@@ -562,11 +532,6 @@
 		FModulationDestination DryLevelMod;
 		FModulationDestination WetLevelMod;
 
-<<<<<<< HEAD
-		float VolumeModBase;
-		float DryModBase;
-		float WetModBase;
-=======
 		float VolumeModBaseDb = 0.f;
 		float DryModBaseDb = MIN_VOLUME_DECIBELS;
 		float WetModBaseDb = 0.f;
@@ -575,7 +540,6 @@
 		float VolumeModifier = 1.f;
 		float DryLevelModifier = 1.f;
 		float WetLevelModifier = 1.f;
->>>>>>> 6bbb88c8
 
 		// Envelope following data
 		float EnvelopeValues[AUDIO_MIXER_MAX_OUTPUT_CHANNELS];
@@ -688,11 +652,8 @@
 		TWeakObjectPtr<const USoundSubmixBase> OwningSubmixObject;
 
 		Audio::FPatchSplitter PatchSplitter;
-<<<<<<< HEAD
-=======
 
 		TUniquePtr<IAudioLink> AudioLinkInstance;
->>>>>>> 6bbb88c8
 
 		friend class FMixerDevice;
 	};
