// Copyright Epic Games, Inc. All Rights Reserved.

#pragma once

#include "AudioMixer.h"
#include "AudioDefines.h"
#include "CoreMinimal.h"
#include "SampleBuffer.h"
#include "IAudioEndpoint.h"
#include "ISoundfieldEndpoint.h"
#include "Sound/SoundSubmix.h"
#include "Sound/SoundModulationDestination.h"
#include "DSP/EnvelopeFollower.h"
#include "DSP/MultithreadedPatching.h"
#include "DSP/SpectrumAnalyzer.h"
#include "Templates/SharedPointer.h"
#include "AudioDynamicParameter.h"
#include "Stats/Stats.h"
#include "UObject/WeakObjectPtrTemplates.h"
#include "IAudioLinkFactory.h"

// The time it takes to process the submix graph. Process submix effects, mix into the submix buffer, etc.
DECLARE_CYCLE_STAT_EXTERN(TEXT("Submix Graph"), STAT_AudioMixerSubmixes, STATGROUP_AudioMixer, AUDIOMIXER_API);

// The time it takes to process the endpoint submixes.
DECLARE_CYCLE_STAT_EXTERN(TEXT("Submix Graph Endpoint"), STAT_AudioMixerEndpointSubmixes, STATGROUP_AudioMixer, AUDIOMIXER_API);

// The time it takes to process the submix graph. Process submix effects, mix into the submix buffer, etc.
DECLARE_CYCLE_STAT_EXTERN(TEXT("Submix Graph Child Processing"), STAT_AudioMixerSubmixChildren, STATGROUP_AudioMixer, AUDIOMIXER_API);

// The time it takes to process the submix graph. Process submix effects, mix into the submix buffer, etc.
DECLARE_CYCLE_STAT_EXTERN(TEXT("Submix Graph Source Mixing"), STAT_AudioMixerSubmixSource, STATGROUP_AudioMixer, AUDIOMIXER_API);

// The time it takes to process the submix graph. Process submix effects, mix into the submix buffer, etc.
DECLARE_CYCLE_STAT_EXTERN(TEXT("Submix Graph Effect Processing"), STAT_AudioMixerSubmixEffectProcessing, STATGROUP_AudioMixer, AUDIOMIXER_API);

// The time it takes to process the submix buffer listeners. 
DECLARE_CYCLE_STAT_EXTERN(TEXT("Submix Buffer Listeners"), STAT_AudioMixerSubmixBufferListeners, STATGROUP_AudioMixer, AUDIOMIXER_API);

// The time it takes to process the submix soundfield child submixes. 
DECLARE_CYCLE_STAT_EXTERN(TEXT("Submix Soundfield Children"), STAT_AudioMixerSubmixSoundfieldChildren, STATGROUP_AudioMixer, AUDIOMIXER_API);

// The time it takes to process the submix soundfield sources. 
DECLARE_CYCLE_STAT_EXTERN(TEXT("Submix Soundfield Sources"), STAT_AudioMixerSubmixSoundfieldSources, STATGROUP_AudioMixer, AUDIOMIXER_API);

// The time it takes to process the submix soundfield processors.. 
DECLARE_CYCLE_STAT_EXTERN(TEXT("Submix Soundfield Processors"), STAT_AudioMixerSubmixSoundfieldProcessors, STATGROUP_AudioMixer, AUDIOMIXER_API);

// Forward Declarations
class FOnSubmixEnvelopeBP;
class USoundEffectSubmix;
class USoundSubmix;
class USoundSubmixBase;
class USoundModulatorBase;

namespace Audio
{
	class IAudioMixerEffect;
	class FMixerSourceVoice;
	class FMixerDevice;

	enum EMixerSourceSubmixSendStage
	{
		// Whether to do the send pre distance attenuation
		PostDistanceAttenuation,

		// Whether to do the send post distance attenuation
		PreDistanceAttenuation,
	};

	struct FSubmixVoiceData
	{
		float SendLevel;
		EMixerSourceSubmixSendStage SubmixSendStage;

		FSubmixVoiceData()
			: SendLevel(1.0f)
			, SubmixSendStage(EMixerSourceSubmixSendStage::PostDistanceAttenuation)
		{
		}
	};

	class FMixerSubmix;

	struct FChildSubmixInfo
	{
		TWeakPtr<FMixerSubmix, ESPMode::ThreadSafe> SubmixPtr;

		// If the child submix is not a soundfield submix, we may need to encode its audio output in ProcessAudio.
		TUniquePtr<ISoundfieldEncoderStream> Encoder;

		// If this child submix is a soundfield submix that we can read the output of, we may need to transcode it's audio output.
		TUniquePtr<ISoundfieldTranscodeStream> Transcoder;

		// This is filled by either the Encoder or the Transcoder, and passed to this submix' mixer.
		TUniquePtr<ISoundfieldAudioPacket> IncomingPacketToTranscode;

		FChildSubmixInfo()
		{}

		// TMap doesn't compile using non-copyable types as value types, though you can build and use a TMap without using the copy constructor.
		FChildSubmixInfo(const FChildSubmixInfo& InInfo)
			: FChildSubmixInfo()
		{
			checkf(false, TEXT("FChildSubmixInfo is not copyable. If you are using FChildSubmixInfo, consider using Emplace or Add(FChildSubmixInfo&&)."));
		}

		FChildSubmixInfo(TWeakPtr<FMixerSubmix, ESPMode::ThreadSafe> SubmixWeakPtr)
			: SubmixPtr(SubmixWeakPtr)
		{
		}
	};

	class FMixerSubmix
	{
	public:
		AUDIOMIXER_API FMixerSubmix(FMixerDevice* InMixerDevice);
		AUDIOMIXER_API virtual ~FMixerSubmix();

		// Initialize the submix object with the USoundSubmix ptr. Sets up child and parent connects.
		AUDIOMIXER_API void Init(const USoundSubmixBase* InSoundSubmix, bool bAllowReInit = true);

		// Returns the mixer submix Id
		uint32 GetId() const { return Id; }

		// Sets the parent submix to the given submix
		AUDIOMIXER_API void SetParentSubmix(TWeakPtr<FMixerSubmix, ESPMode::ThreadSafe> Submix);

		// Adds the given submix to this submix's children
		AUDIOMIXER_API void AddChildSubmix(TWeakPtr<FMixerSubmix, ESPMode::ThreadSafe> Submix);

		// Removes the given submix from this submix's children
		AUDIOMIXER_API void RemoveChildSubmix(TWeakPtr<FMixerSubmix, ESPMode::ThreadSafe> SubmixWeakPtr);

		// Sets the output level of the submix in linear gain
<<<<<<< HEAD
		void SetOutputVolume(float InOutputLevel);

		// Sets the static output volume of the submix in linear gain
		void SetDryLevel(float InDryLevel);

		// Sets the wet level of the submix in linear gain
		void SetWetLevel(float InWetLevel);
=======
		AUDIOMIXER_API void SetOutputVolume(float InOutputLevel);

		// Sets the static output volume of the submix in linear gain
		AUDIOMIXER_API void SetDryLevel(float InDryLevel);

		// Sets the wet level of the submix in linear gain
		AUDIOMIXER_API void SetWetLevel(float InWetLevel);

		// Update modulation settings of the submix
		AUDIOMIXER_API void UpdateModulationSettings(const TSet<TObjectPtr<USoundModulatorBase>>& InOutputModulators, const TSet<TObjectPtr<USoundModulatorBase>>& InWetLevelModulators, const TSet<TObjectPtr<USoundModulatorBase>>& InDryLevelModulators);

		// Update modulation settings of the submix with Decibel values
		AUDIOMIXER_API void SetModulationBaseLevels(float InVolumeModBaseDb, float InWetModeBaseDb, float InDryModBaseDb);
>>>>>>> 4af6daef

		// Update modulation settings of the submix
		void UpdateModulationSettings(const TSet<TObjectPtr<USoundModulatorBase>>& InOutputModulators, const TSet<TObjectPtr<USoundModulatorBase>>& InWetLevelModulators, const TSet<TObjectPtr<USoundModulatorBase>>& InDryLevelModulators);

		// Update modulation settings of the submix with Decibel values
		void SetModulationBaseLevels(float InVolumeModBaseDb, float InWetModeBaseDb, float InDryModBaseDb);

		// Gets the submix channels channels
		AUDIOMIXER_API int32 GetSubmixChannels() const;

		// Gets this submix's parent submix
		AUDIOMIXER_API TWeakPtr<FMixerSubmix, ESPMode::ThreadSafe> GetParentSubmix();

		// Returns the number of source voices currently a part of this submix.
		AUDIOMIXER_API int32 GetNumSourceVoices() const;

		// Returns the number of wet effects in this submix.
		AUDIOMIXER_API int32 GetNumEffects() const;

		// Returns the size of the submix chain. 
		AUDIOMIXER_API int32 GetSizeOfSubmixChain() const;

		// Add (if not already added) or sets the amount of the source voice's send amount
		AUDIOMIXER_API void AddOrSetSourceVoice(FMixerSourceVoice* InSourceVoice, const float SendLevel, EMixerSourceSubmixSendStage InSubmixSendStage);

		AUDIOMIXER_API FPatchOutputStrongPtr AddPatch(float InGain);

		/** Removes the given source voice from the submix. */
		AUDIOMIXER_API void RemoveSourceVoice(FMixerSourceVoice* InSourceVoice);

		/** Appends the effect submix to the effect submix chain. */
		AUDIOMIXER_API void AddSoundEffectSubmix(FSoundEffectSubmixPtr InSoundEffectSubmix);

		/** Removes the submix effect from the effect submix chain. */
		AUDIOMIXER_API void RemoveSoundEffectSubmix(uint32 SubmixPresetId);

		/** Removes the submix effect from the effect submix chain at the given submix index. */
		AUDIOMIXER_API void RemoveSoundEffectSubmixAtIndex(int32 InIndex);

		/** Clears all submix effects from the effect submix chain. */
		AUDIOMIXER_API void ClearSoundEffectSubmixes();

		/** Sets a submix effect chain override with the given fade time in seconds. */
		AUDIOMIXER_API void SetSubmixEffectChainOverride(const TArray<FSoundEffectSubmixPtr>& InSubmixEffectPresetChain, float InFadeTimeSec);

		/** Clears any submix effect chain overrides in the given fade time in seconds. */
		AUDIOMIXER_API void ClearSubmixEffectChainOverride(float InFadeTimeSec);

		/** Swaps effect for provided submix at the given index.  Fails if effect at index doesn't exist */
		AUDIOMIXER_API void ReplaceSoundEffectSubmix(int32 InIndex, FSoundEffectSubmixPtr InEffectInstance);

		/** Whether or not this submix instance is muted. */
		AUDIOMIXER_API void SetBackgroundMuted(bool bInMuted);

		/** Checks to see if submix is valid.  Submix can be considered invalid if the OwningSubmix
		  * pointer is stale.
		  */
		AUDIOMIXER_API bool IsValid() const;

		// Function which processes audio.
		AUDIOMIXER_API void ProcessAudio(FAlignedFloatBuffer& OutAudio);
		AUDIOMIXER_API void ProcessAudio(ISoundfieldAudioPacket& OutputAudio);

		AUDIOMIXER_API void SendAudioToSubmixBufferListeners(FAlignedFloatBuffer& OutAudioBuffer);

		void SendAudioToSubmixBufferListeners(FAlignedFloatBuffer& OutAudioBuffer);

		// This should be called if this submix doesn't send it's audio to a parent submix,
		// but rather an external endpoint.
		AUDIOMIXER_API void ProcessAudioAndSendToEndpoint();

		// Returns the device sample rate this submix is rendering to
		AUDIOMIXER_API int32 GetSampleRate() const;

		// Returns the output channels this submix is rendering to
		AUDIOMIXER_API int32 GetNumOutputChannels() const;

		// Returns the number of effects in this submix's effect chain
		AUDIOMIXER_API int32 GetNumChainEffects();

		// Returns the submix effect at the given effect chain index
		AUDIOMIXER_API FSoundEffectSubmixPtr GetSubmixEffect(const int32 InIndex);

		// This must be called on the entire submix graph before calling SetupSoundfieldStreams.
		AUDIOMIXER_API void SetSoundfieldFactory(ISoundfieldFactory* InSoundfieldFactory);

		// updates settings, potentially creating or removing ambisonics streams based on what types of submixes this submix is connected to.
		AUDIOMIXER_API void SetupSoundfieldStreams(const USoundfieldEncodingSettingsBase* SoundfieldSettings, TArray<USoundfieldEffectBase*>& Processors, ISoundfieldFactory* InSoundfieldFactory);
		AUDIOMIXER_API void TeardownSoundfieldStreams();

		AUDIOMIXER_API void SetupEndpoint(IAudioEndpointFactory* InFactory, const UAudioEndpointSettingsBase* InSettings);
		AUDIOMIXER_API void SetupEndpoint(ISoundfieldEndpointFactory* InFactory, const USoundfieldEndpointSettingsBase* InSettings);

		AUDIOMIXER_API void UpdateEndpointSettings(TUniquePtr<IAudioEndpointSettingsProxy>&& InSettings);
		AUDIOMIXER_API void UpdateEndpointSettings(TUniquePtr<ISoundfieldEndpointSettingsProxy>&& InSettings);

		// This is called by the corresponding USoundSubmix when StartRecordingOutput is called.
		AUDIOMIXER_API void OnStartRecordingOutput(float ExpectedDuration);

		// This is called by the corresponding USoundSubmix when StopRecordingOutput is called.
		AUDIOMIXER_API FAlignedFloatBuffer& OnStopRecordingOutput(float& OutNumChannels, float& OutSampleRate);

		// This is called by the corresponding USoundSubmix when PauseRecording is called.
		AUDIOMIXER_API void PauseRecordingOutput();

		// This is called by the corresponding USoundSubmix when ResumeRecording is called.
		AUDIOMIXER_API void ResumeRecordingOutput();

		// Register buffer listener with this submix
		AUDIOMIXER_API void RegisterBufferListener(ISubmixBufferListener* BufferListener);
		
		// Unregister buffer listener with this submix
		AUDIOMIXER_API void UnregisterBufferListener(ISubmixBufferListener* BufferListener);

		// Starts envelope following with the given attack time and release time
		AUDIOMIXER_API void StartEnvelopeFollowing(int32 AttackTime, int32 ReleaseTime);

		// Stops envelope following the submix
		AUDIOMIXER_API void StopEnvelopeFollowing();

		// Adds an envelope follower delegate
		AUDIOMIXER_API void AddEnvelopeFollowerDelegate(const FOnSubmixEnvelopeBP& OnSubmixEnvelopeBP);

		// Initializes a new FFT analyzer for this submix and immediately begins feeding audio to it.
		AUDIOMIXER_API void StartSpectrumAnalysis(const FSoundSpectrumAnalyzerSettings& InSettings);

		// Terminates whatever FFT Analyzer is being used for this submix.
		AUDIOMIXER_API void StopSpectrumAnalysis();

		// Adds an spectral analysis delegate
		AUDIOMIXER_API void AddSpectralAnalysisDelegate(const FSoundSpectrumAnalyzerDelegateSettings& InDelegateSettings, const FOnSubmixSpectralAnalysisBP& OnSubmixSpectralAnalysisBP);

		// Removes an existing spectral analysis delegate
		AUDIOMIXER_API void RemoveSpectralAnalysisDelegate(const FOnSubmixSpectralAnalysisBP& OnSubmixSpectralAnalysisBP);

		// Gets the most recent magnitude values for each corresponding value in InFrequencies (in Hz).
		// This requires StartSpectrumAnalysis to be called first.
		AUDIOMIXER_API void GetMagnitudeForFrequencies(const TArray<float>& InFrequencies, TArray<float>& OutMagnitudes);

		// Gets the most recent phase values for each corresponding value in InFrequencies (in Hz).
		// This requires StartSpectrumAnalysis to be called first.
		AUDIOMIXER_API void GetPhaseForFrequencies(const TArray<float>& InFrequencies, TArray<float>& OutPhases);

		// Broadcast the envelope and submix delegates on the game thread
		AUDIOMIXER_API void BroadcastDelegates();

		// returns true if this submix is encoded to a soundfield.
		AUDIOMIXER_API bool IsSoundfieldSubmix() const;

		// returns true if this submix sends it's audio to the default endpoint.
		AUDIOMIXER_API bool IsDefaultEndpointSubmix() const;

		// Returns true if this submix sends its audio to an IAudioEndpoint.
		AUDIOMIXER_API bool IsExternalEndpointSubmix() const;

		// returns true if this submix sends its audio to an ISoundfieldEndpoint.
		AUDIOMIXER_API bool IsSoundfieldEndpointSubmix() const;

		//Returns true if this is an endpoint type that should no-op for this platform
		AUDIOMIXER_API bool IsDummyEndpointSubmix() const;

		// Returns true if the submix is currently rendering audio. The current rendering time is passed in.
		AUDIOMIXER_API bool IsRenderingAudio() const;

		// Set whether or not this submix is told to auto disable. 
		AUDIOMIXER_API void SetAutoDisable(bool bInAutoDisable);

		// Sets the auto-disable time
		AUDIOMIXER_API void SetAutoDisableTime(float InAutoDisableTime);

		//Returns true if this is an endpoint type that should no-op for this platform
		bool IsDummyEndpointSubmix() const;

		// Returns true if the submix is currently rendering audio. The current rendering time is passed in.
		bool IsRenderingAudio() const;

		// Set whether or not this submix is told to auto disable. 
		void SetAutoDisable(bool bInAutoDisable);

		// Sets the auto-disable time
		void SetAutoDisableTime(float InAutoDisableTime);

		// Get a unique key for this submix's format and settings.
		// If another submix has an identical format and settings it will have an equivalent key.
		AUDIOMIXER_API FSoundfieldEncodingKey GetKeyForSubmixEncoding();

		AUDIOMIXER_API ISoundfieldFactory* GetSoundfieldFactory();

		AUDIOMIXER_API ISoundfieldEncodingSettingsProxy& GetSoundfieldSettings();

		AUDIOMIXER_API FAudioPluginInitializationParams GetInitializationParamsForSoundfieldStream();

		AUDIOMIXER_API FSoundfieldSpeakerPositionalData GetDefaultPositionalDataForAudioDevice();

	protected:
		// Initialize the submix internal
<<<<<<< HEAD
		void InitInternal();
=======
		AUDIOMIXER_API void InitInternal();
>>>>>>> 4af6daef

		// Down mix the given buffer to the desired down mix channel count
		static AUDIOMIXER_API void DownmixBuffer(const int32 InChannels, const FAlignedFloatBuffer& InBuffer, const int32 OutChannels, FAlignedFloatBuffer& OutNewBuffer);

		AUDIOMIXER_API void MixBufferDownToMono(const FAlignedFloatBuffer& InBuffer, int32 NumInputChannels, FAlignedFloatBuffer& OutBuffer);

		AUDIOMIXER_API void SetupSoundfieldEncodersForChildren();
		AUDIOMIXER_API void SetupSoundfieldEncodingForChild(FChildSubmixInfo& InChild);

		// Check to see if we need to decode from ambisonics for parent
		AUDIOMIXER_API void SetupSoundfieldStreamForParent();

		// This sets up the ambisonics positional data for speakers, based on what new format we need to convert to.
		AUDIOMIXER_API void SetUpSoundfieldPositionalData(const TSharedPtr<Audio::FMixerSubmix, ESPMode::ThreadSafe>& InParentSubmix);

		// Encode a source and sum it into the mixed soundfield.
		AUDIOMIXER_API void MixInSource(const ISoundfieldAudioPacket& InAudio, const ISoundfieldEncodingSettingsProxy& InSettings, ISoundfieldAudioPacket& PacketToSumTo);

		AUDIOMIXER_API void UpdateListenerRotation(const FQuat& InRotation);

		// Calls ProcessAudio on the child submix, performs all necessary conversions and mixes in it's resulting audio.
<<<<<<< HEAD
		void MixInChildSubmix(FChildSubmixInfo& Child, ISoundfieldAudioPacket& PacketToSumTo);
=======
		AUDIOMIXER_API void MixInChildSubmix(FChildSubmixInfo& Child, ISoundfieldAudioPacket& PacketToSumTo);
>>>>>>> 4af6daef

		AUDIOMIXER_API FName GetSoundfieldFormat() const;

		AUDIOMIXER_API TUniquePtr<ISoundfieldTranscodeStream> GetTranscoderForChildSubmix(const TSharedPtr<Audio::FMixerSubmix, ESPMode::ThreadSafe>& InChildSubmix);

	protected:

		// Pump command queue
		AUDIOMIXER_API void PumpCommandQueue();

		// Add command to the command queue
		AUDIOMIXER_API void SubmixCommand(TFunction<void()> Command);

		// Generates audio from the given effect chain into the given buffer
<<<<<<< HEAD
		bool GenerateEffectChainAudio(FSoundEffectSubmixInputData& InputData, const FAlignedFloatBuffer& InAudioBuffer, TArray<FSoundEffectSubmixPtr>& InEffectChain, FAlignedFloatBuffer& OutBuffer);
=======
		AUDIOMIXER_API bool GenerateEffectChainAudio(FSoundEffectSubmixInputData& InputData, const FAlignedFloatBuffer& InAudioBuffer, TArray<FSoundEffectSubmixPtr>& InEffectChain, FAlignedFloatBuffer& OutBuffer);
>>>>>>> 4af6daef

		// This mixer submix's Id
		uint32 Id;

		// Parent submix. 
		TWeakPtr<FMixerSubmix, ESPMode::ThreadSafe> ParentSubmix;

		// Child submixes
		TMap<uint32, FChildSubmixInfo> ChildSubmixes;

		// Struct to hold record keeping data about effect chain overrides
		struct FSubmixEffectFadeInfo
		{
			TArray<FSoundEffectSubmixPtr> EffectChain;

			FDynamicParameter FadeVolume = FDynamicParameter(1.0f);

			// If true, this effect override will be fading in or all the way faded in
			bool bIsCurrentChain = false;

			// If this effect fade info is the base effect
			bool bIsBaseEffect = false;
		};

		// The array of submix effect overrides. There may be more than one if multiple are fading out. There should be only one fading in (the current override).
		TArray<FSubmixEffectFadeInfo> EffectChains;
		FAlignedFloatBuffer EffectChainOutputBuffer;

		// Owning mixer device. 
		FMixerDevice* MixerDevice;

		// Map of mixer source voices with a given send level for this submix
		TMap<FMixerSourceVoice*, FSubmixVoiceData> MixerSourceVoices;

		FAlignedFloatBuffer ScratchBuffer;
		FAlignedFloatBuffer SubmixChainMixBuffer;
		FAlignedFloatBuffer InputBuffer;
		FAlignedFloatBuffer DownmixedBuffer;
		FAlignedFloatBuffer SourceInputBuffer;

		int32 NumChannels;
		int32 NumSamples;

		/**
		 * Individual processor in our 
		 */
		struct FSoundfieldEffectProcessorData
		{
			TUniquePtr<ISoundfieldEffectSettingsProxy> Settings;
			TUniquePtr<ISoundfieldEffectInstance> Processor;

			FSoundfieldEffectProcessorData(ISoundfieldFactory* InFactory, ISoundfieldEncodingSettingsProxy& InSettings, USoundfieldEffectBase* InProcessorBase)
			{
				check(InFactory);

				// As a sanity check, make sure if we've gotten to this point, this DSP processor supports this submix's format.
				check(InProcessorBase->SupportsFormat(InFactory->GetSoundfieldFormatName()));

				Processor = InProcessorBase->PrivateGetNewProcessor(InSettings);
				
				// If the processor doesn't have any settings, get the default settings for a processor of this type.
				const USoundfieldEffectSettingsBase* ProcessorSettings = InProcessorBase->Settings;
				if (!ProcessorSettings)
				{
					ProcessorSettings = InProcessorBase->PrivateGetDefaultSettings();
				}

				Settings = ProcessorSettings->PrivateGetProxy();
			}
		};

		struct FSoundfieldStreams
		{
			ISoundfieldFactory* Factory;

			// This encoder is used for the mixed down audio from all non-soundfield submixes plugged into
			// this submix. Will not be set up if ISoundfieldFactory::ShouldEncodeAllStreamsIndependently 
			// returns true.
			TUniquePtr<ISoundfieldEncoderStream> DownmixedChildrenEncoder;
			
			// Encoder used if a normal submix outputs to this submix.
			TUniquePtr<ISoundfieldDecoderStream> ParentDecoder;

			// This is the positional data we are decoding 
			FSoundfieldSpeakerPositionalData CachedPositionalData;

			// Mixes all encoded child submix inputs.
			TUniquePtr<ISoundfieldMixerStream> Mixer;

			// This is the packet we mix all input sources and child submixes to.
			TUniquePtr<ISoundfieldAudioPacket> MixedDownAudio;

			// Current settings for this submix.
			TUniquePtr<ISoundfieldEncodingSettingsProxy> Settings;

			// All soundfield processors attached to this submix.  
			TArray<FSoundfieldEffectProcessorData> EffectProcessors;

			// This critical section is contended by the soundfield overload of ProcessAudio and SetupSoundfieldStreams.
			FCriticalSection StreamsLock;

			FSoundfieldStreams()
				: Factory(nullptr)
			{}

			void Reset()
			{
				Factory = nullptr;
				ParentDecoder.Reset();
				Mixer.Reset();
				Settings.Reset();
			}
		};

		FSoundfieldStreams SoundfieldStreams;

		struct FEndpointData
		{
			// For endpoint submixes,
			// this is the primary method of pushing audio to the endpoint.
			Audio::FPatchInput Input;

			TUniquePtr<IAudioEndpoint> NonSoundfieldEndpoint;
			TUniquePtr<ISoundfieldEndpoint> SoundfieldEndpoint;

			// for non-soundfield endpoints, we use these buffers for processing.
			FAlignedFloatBuffer AudioBuffer;
			FAlignedFloatBuffer ResampledAudioBuffer;
			FAlignedFloatBuffer DownmixedResampledAudioBuffer;
			FAlignedFloatBuffer DownmixChannelMap;

			// Number of channels and sample rate for the external endpoint.
			int32 NumChannels;
			float SampleRate;

			// This is used if the endpoint has a different sample rate than our audio engine.
			Audio::FResampler Resampler;
			bool bShouldResample;

			// for soundfield endpoints, this is the buffer we use to send audio to the endpoint.
			TUniquePtr<ISoundfieldAudioPacket> AudioPacket;

			FEndpointData()
				: NumChannels(0)
				, SampleRate(0.0f)
				, bShouldResample(false)
			{}

			void Reset()
			{
				AudioBuffer.Reset();
				ResampledAudioBuffer.Reset();
				DownmixedResampledAudioBuffer.Reset();
				DownmixChannelMap.Reset();
				NonSoundfieldEndpoint.Reset();
				SoundfieldEndpoint.Reset();
			}
		};

		FEndpointData EndpointData;
		
		float CurrentOutputVolume;
		float TargetOutputVolume;
		float CurrentWetLevel;
		float TargetWetLevel;
		float CurrentDryLevel;
		float TargetDryLevel;

		FModulationDestination VolumeMod;
		FModulationDestination DryLevelMod;
		FModulationDestination WetLevelMod;

		float VolumeModBaseDb = 0.f;
		float DryModBaseDb = MIN_VOLUME_DECIBELS;
		float WetModBaseDb = 0.f;

		// modifiers set from BP code
		float VolumeModifier = 1.f;
		float DryLevelModifier = 1.f;
		float WetLevelModifier = 1.f;

		// Envelope following data
		float EnvelopeValues[AUDIO_MIXER_MAX_OUTPUT_CHANNELS];
		Audio::FEnvelopeFollower EnvelopeFollower;
		int32 EnvelopeNumChannels;
		FCriticalSection EnvelopeCriticalSection;

		// Spectrum analyzer. Created and destroyed on the audio thread.
		FCriticalSection SpectrumAnalyzerCriticalSection;
		FSoundSpectrumAnalyzerSettings SpectrumAnalyzerSettings;
		TSharedPtr<FAsyncSpectrumAnalyzer, ESPMode::ThreadSafe> SpectrumAnalyzer;
		
		// This buffer is used to downmix the submix output to mono before submitting it to the SpectrumAnalyzer.
		FAlignedFloatBuffer MonoMixBuffer;

		// The dry channel buffer
		FAlignedFloatBuffer DryChannelBuffer;

		// Submix command queue to shuffle commands from audio thread to audio render thread.
		TQueue<TFunction<void()>> CommandQueue;

		// List of submix buffer listeners
		TArray<ISubmixBufferListener*> BufferListeners;

		// Critical section used for modifying and interacting with buffer listeners
		mutable FCriticalSection BufferListenerCriticalSection;

		// This buffer is used for recorded output of the submix.
		FAlignedFloatBuffer RecordingData;

		// Returns the number of submix effects
		int32 NumSubmixEffects;

		// Bool set to true when this submix is recording data.
		uint8 bIsRecording : 1;

		// Whether or not this submix is muted.
		uint8 bIsBackgroundMuted : 1;

		// Whether or not auto-disablement is enabled. If true, the submix will disable itself.
		uint8 bAutoDisable : 1;

		// Whether or not the submix is currently rendering audio. I.e. audio was sent to it and mixing it, or any of its child submixes are rendering audio.
		uint8 bIsSilent : 1;

		// Whether or not we're currently disabled (i.e. the submix has been silent)
		uint8 bIsCurrentlyDisabled : 1;

		// The time to wait to disable the submix if the auto-disablement is active.
		double AutoDisableTime;

		// The time that the first full silent buffer was detected in the submix. Submix will auto-disable if the timeout is reached and the submix has bAutoDisable set to true.
		double SilenceTimeStartSeconds;

		// The name of this submix (the owning USoundSubmix)
		FString SubmixName;

		// Bool set to true when envelope following is enabled
		FThreadSafeBool bIsEnvelopeFollowing;

		// Multi-cast delegate to broadcast envelope data from this submix instance
		FOnSubmixEnvelope OnSubmixEnvelope;

		struct FSpectralAnalysisBandInfo
		{
			FInlineEnvelopeFollower EnvelopeFollower;
		};

		struct FSpectrumAnalysisDelegateInfo
		{
			FSoundSpectrumAnalyzerDelegateSettings DelegateSettings;

			FOnSubmixSpectralAnalysis OnSubmixSpectralAnalysis;

			TUniquePtr<ISpectrumBandExtractor> SpectrumBandExtractor;
			TArray<FSpectralAnalysisBandInfo> SpectralBands;

			float LastUpdateTime = -1.0f;
			float UpdateDelta = 0.0f;

			FSpectrumAnalysisDelegateInfo()
			{
			}

			FSpectrumAnalysisDelegateInfo(FSpectrumAnalysisDelegateInfo&& Other)
			{
				OnSubmixSpectralAnalysis = Other.OnSubmixSpectralAnalysis;
				SpectrumBandExtractor.Reset(Other.SpectrumBandExtractor.Release());
				DelegateSettings = Other.DelegateSettings;
				SpectralBands = Other.SpectralBands;
			}

			~FSpectrumAnalysisDelegateInfo()
			{
			}
		};

		TArray<FSpectrumAnalysisDelegateInfo> SpectralAnalysisDelegates;

		// Bool set to true when spectrum analysis is enabled
		FThreadSafeBool bIsSpectrumAnalyzing;

		// Critical section used for when we are appending recorded data.
		FCriticalSection RecordingCriticalSection;

		// Critical section for mutation of the effect chain.
		FCriticalSection EffectChainMutationCriticalSection;

		// Handle back to the owning USoundSubmix. Used when the device is shutdown to prematurely end a recording.
		TWeakObjectPtr<const USoundSubmixBase> OwningSubmixObject;

		Audio::FPatchSplitter PatchSplitter;

		TUniquePtr<IAudioLink> AudioLinkInstance;

		friend class FMixerDevice;
	};
}<|MERGE_RESOLUTION|>--- conflicted
+++ resolved
@@ -133,15 +133,6 @@
 		AUDIOMIXER_API void RemoveChildSubmix(TWeakPtr<FMixerSubmix, ESPMode::ThreadSafe> SubmixWeakPtr);
 
 		// Sets the output level of the submix in linear gain
-<<<<<<< HEAD
-		void SetOutputVolume(float InOutputLevel);
-
-		// Sets the static output volume of the submix in linear gain
-		void SetDryLevel(float InDryLevel);
-
-		// Sets the wet level of the submix in linear gain
-		void SetWetLevel(float InWetLevel);
-=======
 		AUDIOMIXER_API void SetOutputVolume(float InOutputLevel);
 
 		// Sets the static output volume of the submix in linear gain
@@ -155,13 +146,6 @@
 
 		// Update modulation settings of the submix with Decibel values
 		AUDIOMIXER_API void SetModulationBaseLevels(float InVolumeModBaseDb, float InWetModeBaseDb, float InDryModBaseDb);
->>>>>>> 4af6daef
-
-		// Update modulation settings of the submix
-		void UpdateModulationSettings(const TSet<TObjectPtr<USoundModulatorBase>>& InOutputModulators, const TSet<TObjectPtr<USoundModulatorBase>>& InWetLevelModulators, const TSet<TObjectPtr<USoundModulatorBase>>& InDryLevelModulators);
-
-		// Update modulation settings of the submix with Decibel values
-		void SetModulationBaseLevels(float InVolumeModBaseDb, float InWetModeBaseDb, float InDryModBaseDb);
 
 		// Gets the submix channels channels
 		AUDIOMIXER_API int32 GetSubmixChannels() const;
@@ -220,8 +204,6 @@
 		AUDIOMIXER_API void ProcessAudio(ISoundfieldAudioPacket& OutputAudio);
 
 		AUDIOMIXER_API void SendAudioToSubmixBufferListeners(FAlignedFloatBuffer& OutAudioBuffer);
-
-		void SendAudioToSubmixBufferListeners(FAlignedFloatBuffer& OutAudioBuffer);
 
 		// This should be called if this submix doesn't send it's audio to a parent submix,
 		// but rather an external endpoint.
@@ -326,18 +308,6 @@
 		// Sets the auto-disable time
 		AUDIOMIXER_API void SetAutoDisableTime(float InAutoDisableTime);
 
-		//Returns true if this is an endpoint type that should no-op for this platform
-		bool IsDummyEndpointSubmix() const;
-
-		// Returns true if the submix is currently rendering audio. The current rendering time is passed in.
-		bool IsRenderingAudio() const;
-
-		// Set whether or not this submix is told to auto disable. 
-		void SetAutoDisable(bool bInAutoDisable);
-
-		// Sets the auto-disable time
-		void SetAutoDisableTime(float InAutoDisableTime);
-
 		// Get a unique key for this submix's format and settings.
 		// If another submix has an identical format and settings it will have an equivalent key.
 		AUDIOMIXER_API FSoundfieldEncodingKey GetKeyForSubmixEncoding();
@@ -352,11 +322,7 @@
 
 	protected:
 		// Initialize the submix internal
-<<<<<<< HEAD
-		void InitInternal();
-=======
 		AUDIOMIXER_API void InitInternal();
->>>>>>> 4af6daef
 
 		// Down mix the given buffer to the desired down mix channel count
 		static AUDIOMIXER_API void DownmixBuffer(const int32 InChannels, const FAlignedFloatBuffer& InBuffer, const int32 OutChannels, FAlignedFloatBuffer& OutNewBuffer);
@@ -378,11 +344,7 @@
 		AUDIOMIXER_API void UpdateListenerRotation(const FQuat& InRotation);
 
 		// Calls ProcessAudio on the child submix, performs all necessary conversions and mixes in it's resulting audio.
-<<<<<<< HEAD
-		void MixInChildSubmix(FChildSubmixInfo& Child, ISoundfieldAudioPacket& PacketToSumTo);
-=======
 		AUDIOMIXER_API void MixInChildSubmix(FChildSubmixInfo& Child, ISoundfieldAudioPacket& PacketToSumTo);
->>>>>>> 4af6daef
 
 		AUDIOMIXER_API FName GetSoundfieldFormat() const;
 
@@ -397,11 +359,7 @@
 		AUDIOMIXER_API void SubmixCommand(TFunction<void()> Command);
 
 		// Generates audio from the given effect chain into the given buffer
-<<<<<<< HEAD
-		bool GenerateEffectChainAudio(FSoundEffectSubmixInputData& InputData, const FAlignedFloatBuffer& InAudioBuffer, TArray<FSoundEffectSubmixPtr>& InEffectChain, FAlignedFloatBuffer& OutBuffer);
-=======
 		AUDIOMIXER_API bool GenerateEffectChainAudio(FSoundEffectSubmixInputData& InputData, const FAlignedFloatBuffer& InAudioBuffer, TArray<FSoundEffectSubmixPtr>& InEffectChain, FAlignedFloatBuffer& OutBuffer);
->>>>>>> 4af6daef
 
 		// This mixer submix's Id
 		uint32 Id;
