--- conflicted
+++ resolved
@@ -42,14 +42,6 @@
 		const FQuartzClockTickRate& GetTickRate() const { return CurrentTickRate; }
 
 		double GetFramesUntilBoundary(FQuartzQuantizationBoundary InQuantizationBoundary) const;
-<<<<<<< HEAD
-
-		const FQuartzTimeSignature & GetTimeSignature() const { return CurrentTimeSignature; }
-
-		FQuartzTransportTimeStamp GetTimeStamp() const { return CurrentTimeStamp; }
-
-		double GetTimeSinceStart() const { return TimeSinceStart; }
-=======
 
 		const FQuartzTimeSignature & GetTimeSignature() const { return CurrentTimeSignature; }
 
@@ -60,7 +52,6 @@
 		uint64 GetLastTickCpuCycles64() const { return LastTickCpuCycles64; }
 
 		void CalculateDurationPhases(float (&OutPhases)[static_cast<int32>(EQuartzCommandQuantization::Count)]) const;
->>>>>>> 4af6daef
 
 		// Event Subscription
 		void SubscribeToTimeDivision(MetronomeCommandQueuePtr InListenerQueue, EQuartzCommandQuantization InQuantizationBoundary);
