// Copyright Epic Games, Inc. All Rights Reserved.

#pragma once

#include "CoreMinimal.h"
#include "HAL/ThreadSafeBool.h"
#include "Sound/QuartzQuantizationUtilities.h"
#include "Quartz/QuartzMetronome.h"

namespace Audio
{
	// forwards
	class FMixerDevice;
	class FQuartzClock;
	class FMixerSourceManager;
	class FQuartzClockManager;

	template<class ListenerType>
	class TQuartzShareableCommandQueue;

	using FQuartzClockCommandQueuePtr = TSharedPtr<TQuartzShareableCommandQueue<FQuartzClock>, ESPMode::ThreadSafe>;
	using FQuartzClockCommandQueueWeakPtr = TWeakPtr<TQuartzShareableCommandQueue<FQuartzClock>, ESPMode::ThreadSafe>;

	
	/**
	 *	FQuartzClockProxy:
	 *
	 *		This class is a C++ handle to the underlying clock.
	 *		
	 *		It is mostly a wrapper around a TWeakPtr<FQuartzClock> and
	 *		TSharedPtr<TQuartzShareableCommandQueue<FQuartzClock>.
	 *		
	 *		The getters query the underlying FQuartzClock directly,
	 *		which returns values updated during the last audio-engine tick
	 *
	 *		If you need to add more getters, add copies of the members in question to
	 *		FQuartzClock::FQuartzClockState and update FQuartzClock::UpdateCachedState()
	 *		for thread-safe access (or manually protect access w/ CachedClockStateCritSec)
	 *
	 *		SendCommandToClock() can be used to execute lambdas at the beginning
	 *		of the next clock tick.  These lambdas can call FQuartzClock's public methods safely.
	 *
	 *		Your lambda will take an FQuartzClock* as an argument, which will be passed in by the
	 *		FQuartzClock itself when it pumps the command queue.
	 *
	 */
<<<<<<< HEAD
	class AUDIOMIXER_API FQuartzClockProxy
=======
	class FQuartzClockProxy
>>>>>>> 4af6daef
	{
	public:
		// ctor
		FQuartzClockProxy() {}
		FQuartzClockProxy(const FName& Name) : ClockId(Name){ } // conv ctor from FName
<<<<<<< HEAD
		FQuartzClockProxy(TSharedPtr<FQuartzClock, ESPMode::ThreadSafe> InClock);

		FName GetClockName() const { return ClockId; }

		bool IsValid() const;
=======
		AUDIOMIXER_API FQuartzClockProxy(TSharedPtr<FQuartzClock, ESPMode::ThreadSafe> InClock);

		FName GetClockName() const { return ClockId; }

		AUDIOMIXER_API bool IsValid() const;
>>>>>>> 4af6daef
		operator bool() const { return IsValid(); }

		bool operator==(const FName& Name) const { return ClockId == Name; }

<<<<<<< HEAD
		bool DoesClockExist() const;

		bool IsClockRunning() const;

		Audio::FQuartzClockTickRate GetTickRate() const;

		float GetEstimatedClockRunTimeSeconds() const;

		FQuartzTransportTimeStamp GetCurrentClockTimestamp() const;

		float GetDurationOfQuantizationTypeInSeconds(const EQuartzCommandQuantization& QuantizationType, float Multiplier) const;

		// returns false if the clock is not valid or has shut down
		bool SendCommandToClock(TFunction<void(FQuartzClock*)> InCommand);
=======
		AUDIOMIXER_API bool DoesClockExist() const;

		AUDIOMIXER_API bool IsClockRunning() const;

		AUDIOMIXER_API Audio::FQuartzClockTickRate GetTickRate() const;

		AUDIOMIXER_API float GetEstimatedClockRunTimeSeconds() const;

		AUDIOMIXER_API FQuartzTransportTimeStamp GetCurrentClockTimestamp() const;

		AUDIOMIXER_API float GetDurationOfQuantizationTypeInSeconds(const EQuartzCommandQuantization& QuantizationType, float Multiplier) const;

		AUDIOMIXER_API float GetBeatProgressPercent(const EQuartzCommandQuantization& QuantizationType) const;

		// returns false if the clock is not valid or has shut down
		AUDIOMIXER_API bool SendCommandToClock(TFunction<void(FQuartzClock*)> InCommand);
>>>>>>> 4af6daef

		// implicit cast to underlying ID (FName)
		operator const FName&() const { return ClockId; }

	private:
		FName ClockId;

		FQuartzClockCommandQueueWeakPtr SharedQueue;

	protected:
		TWeakPtr<FQuartzClock, ESPMode::ThreadSafe> ClockWeakPtr;

	}; // class FQuartzClockProxy


	
	/**
	 *	FQuartzClock:
	 *
	 *		This class receives, schedules, and fires quantized commands. 
	 *		The underlying FQuartzMetronome handles all counting / timing logic.
	 *
	 *		This class gets ticked externally (i.e. by some Clock Manager)
	 *		and counts down the time-to-fire the commands in audio frames.
	 *
	 *
	 *		UpdateCachedState() updates a game-thread copy of data accessed via FQuartzClockProxy
	 *		(see FQuartzClockState)
	 */
<<<<<<< HEAD
	class AUDIOMIXER_API FQuartzClock
=======
	class FQuartzClock
>>>>>>> 4af6daef
	{
	public:

		// ctor
		FQuartzClock(const FName& InName, const FQuartzClockSettings& InClockSettings, FQuartzClockManager* InOwningClockManagerPtr = nullptr);

		// dtor
		AUDIOMIXER_API ~FQuartzClock();

		// Transport Control:
		// alter the tick rate (take by-value to make sample-rate adjustments in-place)
		AUDIOMIXER_API void ChangeTickRate(FQuartzClockTickRate InNewTickRate, int32 NumFramesLeft = 0);

<<<<<<< HEAD
		void ChangeTimeSignature(const FQuartzTimeSignature& InNewTimeSignature);

		void Resume();

		void Pause();

		void Restart(bool bPause = true);

		void Stop(bool CancelPendingEvents); // Pause + Restart

		void SetSampleRate(float InNewSampleRate);

		void ResetTransport();

		// (used for StartOtherClock command to handle the sub-tick as the target clock)
		void AddToTickDelay(int32 NumFramesOfDelayToAdd);

		// (used for StartOtherClock command to handle the sub-tick as the target clock)
		void SetTickDelay(int32 NumFramesOfDelay);

		void Shutdown();

		// Getters:
		FQuartzClockTickRate GetTickRate();

		FName GetName() const;

		bool IgnoresFlush() const;

		bool DoesMatchSettings(const FQuartzClockSettings& InClockSettings) const;

		bool HasPendingEvents() const;

		int32 NumPendingEvents() const;

		bool IsRunning() const;

		float GetDurationOfQuantizationTypeInSeconds(const EQuartzCommandQuantization& QuantizationType, float Multiplier);

		FQuartzTransportTimeStamp GetCurrentTimestamp();

		float GetEstimatedRunTime();
=======
		AUDIOMIXER_API void ChangeTimeSignature(const FQuartzTimeSignature& InNewTimeSignature);

		AUDIOMIXER_API void Resume();

		AUDIOMIXER_API void Pause();

		AUDIOMIXER_API void Restart(bool bPause = true);

		AUDIOMIXER_API void Stop(bool CancelPendingEvents); // Pause + Restart

		AUDIOMIXER_API void SetSampleRate(float InNewSampleRate);

		AUDIOMIXER_API void ResetTransport(const int32 NumFramesToTickBeforeReset = 0);

		// (used for StartOtherClock command to handle the sub-tick as the target clock)
		AUDIOMIXER_API void AddToTickDelay(int32 NumFramesOfDelayToAdd);

		// (used for StartOtherClock command to handle the sub-tick as the target clock)
		AUDIOMIXER_API void SetTickDelay(int32 NumFramesOfDelay);

		AUDIOMIXER_API void Shutdown();

		// Getters:
		AUDIOMIXER_API FQuartzClockTickRate GetTickRate();

		AUDIOMIXER_API FName GetName() const;

		AUDIOMIXER_API bool IgnoresFlush() const;

		AUDIOMIXER_API bool DoesMatchSettings(const FQuartzClockSettings& InClockSettings) const;

		AUDIOMIXER_API bool HasPendingEvents() const;

		AUDIOMIXER_API int32 NumPendingEvents() const;

		AUDIOMIXER_API bool IsRunning() const;

		AUDIOMIXER_API float GetDurationOfQuantizationTypeInSeconds(const EQuartzCommandQuantization& QuantizationType, float Multiplier);

		AUDIOMIXER_API float GetBeatProgressPercent(const EQuartzCommandQuantization& QuantizationType) const;

		AUDIOMIXER_API FQuartzTransportTimeStamp GetCurrentTimestamp();

		AUDIOMIXER_API float GetEstimatedRunTime();
>>>>>>> 4af6daef

		AUDIOMIXER_API FMixerDevice* GetMixerDevice();

		AUDIOMIXER_API FMixerSourceManager* GetSourceManager();

		AUDIOMIXER_API FQuartzClockManager* GetClockManager();

<<<<<<< HEAD
		FQuartzClockCommandQueueWeakPtr GetCommandQueue() const;

		// Metronome Event Subscription:
		void SubscribeToTimeDivision(FQuartzGameThreadSubscriber InSubscriber, EQuartzCommandQuantization InQuantizationBoundary);

		void SubscribeToAllTimeDivisions(FQuartzGameThreadSubscriber InSubscriber);

		void UnsubscribeFromTimeDivision(FQuartzGameThreadSubscriber InSubscriber, EQuartzCommandQuantization InQuantizationBoundary);

		void UnsubscribeFromAllTimeDivisions(FQuartzGameThreadSubscriber InSubscriber);

		// Quantized Command Management:
		void AddQuantizedCommand(FQuartzQuantizedCommandInitInfo& InQuantizationCommandInitInfo);

		void AddQuantizedCommand(FQuartzQuantizationBoundary InQuantizationBondary, TSharedPtr<IQuartzQuantizedCommand> InNewEvent);

		bool CancelQuantizedCommand(TSharedPtr<IQuartzQuantizedCommand> InCommandPtr);
		
		// low-resolution clock update
		// (not sample-accurate!, useful when running without an Audio Device)
		void LowResolutionTick(float InDeltaTimeSeconds);

		// sample accurate clock update
		void Tick(int32 InNumFramesUntilNextTick);
=======
		AUDIOMIXER_API FQuartzClockCommandQueueWeakPtr GetCommandQueue() const;

		// Metronome Event Subscription:
		AUDIOMIXER_API void SubscribeToTimeDivision(FQuartzGameThreadSubscriber InSubscriber, EQuartzCommandQuantization InQuantizationBoundary);

		AUDIOMIXER_API void SubscribeToAllTimeDivisions(FQuartzGameThreadSubscriber InSubscriber);

		AUDIOMIXER_API void UnsubscribeFromTimeDivision(FQuartzGameThreadSubscriber InSubscriber, EQuartzCommandQuantization InQuantizationBoundary);

		AUDIOMIXER_API void UnsubscribeFromAllTimeDivisions(FQuartzGameThreadSubscriber InSubscriber);

		// Quantized Command Management:
		AUDIOMIXER_API void AddQuantizedCommand(FQuartzQuantizedRequestData& InQuantizedRequestData);
		AUDIOMIXER_API void AddQuantizedCommand(FQuartzQuantizedCommandInitInfo& InQuantizationCommandInitInfo);

		AUDIOMIXER_API void AddQuantizedCommand(FQuartzQuantizationBoundary InQuantizationBondary, TSharedPtr<IQuartzQuantizedCommand> InNewEvent);

		AUDIOMIXER_API bool CancelQuantizedCommand(TSharedPtr<IQuartzQuantizedCommand> InCommandPtr);
		
		// low-resolution clock update
		// (not sample-accurate!, useful when running without an Audio Device)
		AUDIOMIXER_API void LowResolutionTick(float InDeltaTimeSeconds);

		// sample accurate clock update
		AUDIOMIXER_API void Tick(int32 InNumFramesUntilNextTick);
>>>>>>> 4af6daef

	private:
		// Contains the pending command and the number of frames it has to wait to fire
		struct PendingCommand
		{
			// ctor
			PendingCommand(TSharedPtr<IQuartzQuantizedCommand> InCommand, int32 InNumFramesUntilExec)
				: Command(InCommand)
				, NumFramesUntilExec(InNumFramesUntilExec)
			{
			}

			// Quantized Command Object
			TSharedPtr<IQuartzQuantizedCommand> Command;

			// Countdown to execution
			int32 NumFramesUntilExec{ 0 };
		}; // struct PendingCommand

		// mutex-protected update at the end of Tick()
		FCriticalSection CachedClockStateCritSec;
<<<<<<< HEAD
		void UpdateCachedState();
=======
		AUDIOMIXER_API void UpdateCachedState();
>>>>>>> 4af6daef

		// data is cached when an FQuartzClock is ticked
		struct FQuartzClockState
		{
			FQuartzClockTickRate TickRate;
			FQuartzTransportTimeStamp TimeStamp;
			float RunTimeInSeconds;
<<<<<<< HEAD
		} CachedClockState;

		void TickInternal(int32 InNumFramesUntilNextTick, TArray<PendingCommand>& CommandsToTick, int32 FramesOfLatency = 0, int32 FramesOfDelay = 0);
=======
			float MusicalDurationPhases[static_cast<int32>(EQuartzCommandQuantization::Count)] { 0 };
			float MusicalDurationPhaseDeltas[static_cast<int32>(EQuartzCommandQuantization::Count)] { 0 };
			uint64 LastCacheTickCpuCycles64 = 0;
			uint64 LastCacheTickDeltaCpuCycles64 = 0;
			
		} CachedClockState;

		AUDIOMIXER_API void TickInternal(int32 InNumFramesUntilNextTick, TArray<PendingCommand>& CommandsToTick, int32 FramesOfLatency = 0, int32 FramesOfDelay = 0);
>>>>>>> 4af6daef

		AUDIOMIXER_API bool CancelQuantizedCommandInternal(TSharedPtr<IQuartzQuantizedCommand> InCommandPtr, TArray<PendingCommand>& CommandsToTick);

		// don't allow default ctor, a clock needs to be ready to be used
		// by the clock manager / FMixerDevice once constructed
		FQuartzClock() = delete;

		FQuartzMetronome Metronome;

		FQuartzClockManager* OwningClockManagerPtr{ nullptr };

		FName Name;

		float ThreadLatencyInMilliseconds{ 40.f };

		// Command queue handed out to GameThread objects to queue commands. These get executed at the top of Tick()
		mutable FQuartzClockCommandQueuePtr PreTickCommands; // (mutable for lazy init in GetQuartzSubscriber())

		// Container of external commands to be executed (TUniquePointer<QuantizedAudioCommand>)
		TArray<PendingCommand> ClockAlteringPendingCommands;
		TArray<PendingCommand> PendingCommands;

		FThreadSafeBool bIsRunning{ true };

		bool bIgnoresFlush{ false };

		int32 TickDelayLengthInFrames{ 0 };

	}; // class FQuartzClock

} // namespace Audio<|MERGE_RESOLUTION|>--- conflicted
+++ resolved
@@ -44,49 +44,21 @@
 	 *		FQuartzClock itself when it pumps the command queue.
 	 *
 	 */
-<<<<<<< HEAD
-	class AUDIOMIXER_API FQuartzClockProxy
-=======
 	class FQuartzClockProxy
->>>>>>> 4af6daef
 	{
 	public:
 		// ctor
 		FQuartzClockProxy() {}
 		FQuartzClockProxy(const FName& Name) : ClockId(Name){ } // conv ctor from FName
-<<<<<<< HEAD
-		FQuartzClockProxy(TSharedPtr<FQuartzClock, ESPMode::ThreadSafe> InClock);
+		AUDIOMIXER_API FQuartzClockProxy(TSharedPtr<FQuartzClock, ESPMode::ThreadSafe> InClock);
 
 		FName GetClockName() const { return ClockId; }
 
-		bool IsValid() const;
-=======
-		AUDIOMIXER_API FQuartzClockProxy(TSharedPtr<FQuartzClock, ESPMode::ThreadSafe> InClock);
-
-		FName GetClockName() const { return ClockId; }
-
 		AUDIOMIXER_API bool IsValid() const;
->>>>>>> 4af6daef
 		operator bool() const { return IsValid(); }
 
 		bool operator==(const FName& Name) const { return ClockId == Name; }
 
-<<<<<<< HEAD
-		bool DoesClockExist() const;
-
-		bool IsClockRunning() const;
-
-		Audio::FQuartzClockTickRate GetTickRate() const;
-
-		float GetEstimatedClockRunTimeSeconds() const;
-
-		FQuartzTransportTimeStamp GetCurrentClockTimestamp() const;
-
-		float GetDurationOfQuantizationTypeInSeconds(const EQuartzCommandQuantization& QuantizationType, float Multiplier) const;
-
-		// returns false if the clock is not valid or has shut down
-		bool SendCommandToClock(TFunction<void(FQuartzClock*)> InCommand);
-=======
 		AUDIOMIXER_API bool DoesClockExist() const;
 
 		AUDIOMIXER_API bool IsClockRunning() const;
@@ -103,7 +75,6 @@
 
 		// returns false if the clock is not valid or has shut down
 		AUDIOMIXER_API bool SendCommandToClock(TFunction<void(FQuartzClock*)> InCommand);
->>>>>>> 4af6daef
 
 		// implicit cast to underlying ID (FName)
 		operator const FName&() const { return ClockId; }
@@ -133,11 +104,7 @@
 	 *		UpdateCachedState() updates a game-thread copy of data accessed via FQuartzClockProxy
 	 *		(see FQuartzClockState)
 	 */
-<<<<<<< HEAD
-	class AUDIOMIXER_API FQuartzClock
-=======
 	class FQuartzClock
->>>>>>> 4af6daef
 	{
 	public:
 
@@ -151,50 +118,6 @@
 		// alter the tick rate (take by-value to make sample-rate adjustments in-place)
 		AUDIOMIXER_API void ChangeTickRate(FQuartzClockTickRate InNewTickRate, int32 NumFramesLeft = 0);
 
-<<<<<<< HEAD
-		void ChangeTimeSignature(const FQuartzTimeSignature& InNewTimeSignature);
-
-		void Resume();
-
-		void Pause();
-
-		void Restart(bool bPause = true);
-
-		void Stop(bool CancelPendingEvents); // Pause + Restart
-
-		void SetSampleRate(float InNewSampleRate);
-
-		void ResetTransport();
-
-		// (used for StartOtherClock command to handle the sub-tick as the target clock)
-		void AddToTickDelay(int32 NumFramesOfDelayToAdd);
-
-		// (used for StartOtherClock command to handle the sub-tick as the target clock)
-		void SetTickDelay(int32 NumFramesOfDelay);
-
-		void Shutdown();
-
-		// Getters:
-		FQuartzClockTickRate GetTickRate();
-
-		FName GetName() const;
-
-		bool IgnoresFlush() const;
-
-		bool DoesMatchSettings(const FQuartzClockSettings& InClockSettings) const;
-
-		bool HasPendingEvents() const;
-
-		int32 NumPendingEvents() const;
-
-		bool IsRunning() const;
-
-		float GetDurationOfQuantizationTypeInSeconds(const EQuartzCommandQuantization& QuantizationType, float Multiplier);
-
-		FQuartzTransportTimeStamp GetCurrentTimestamp();
-
-		float GetEstimatedRunTime();
-=======
 		AUDIOMIXER_API void ChangeTimeSignature(const FQuartzTimeSignature& InNewTimeSignature);
 
 		AUDIOMIXER_API void Resume();
@@ -239,7 +162,6 @@
 		AUDIOMIXER_API FQuartzTransportTimeStamp GetCurrentTimestamp();
 
 		AUDIOMIXER_API float GetEstimatedRunTime();
->>>>>>> 4af6daef
 
 		AUDIOMIXER_API FMixerDevice* GetMixerDevice();
 
@@ -247,32 +169,6 @@
 
 		AUDIOMIXER_API FQuartzClockManager* GetClockManager();
 
-<<<<<<< HEAD
-		FQuartzClockCommandQueueWeakPtr GetCommandQueue() const;
-
-		// Metronome Event Subscription:
-		void SubscribeToTimeDivision(FQuartzGameThreadSubscriber InSubscriber, EQuartzCommandQuantization InQuantizationBoundary);
-
-		void SubscribeToAllTimeDivisions(FQuartzGameThreadSubscriber InSubscriber);
-
-		void UnsubscribeFromTimeDivision(FQuartzGameThreadSubscriber InSubscriber, EQuartzCommandQuantization InQuantizationBoundary);
-
-		void UnsubscribeFromAllTimeDivisions(FQuartzGameThreadSubscriber InSubscriber);
-
-		// Quantized Command Management:
-		void AddQuantizedCommand(FQuartzQuantizedCommandInitInfo& InQuantizationCommandInitInfo);
-
-		void AddQuantizedCommand(FQuartzQuantizationBoundary InQuantizationBondary, TSharedPtr<IQuartzQuantizedCommand> InNewEvent);
-
-		bool CancelQuantizedCommand(TSharedPtr<IQuartzQuantizedCommand> InCommandPtr);
-		
-		// low-resolution clock update
-		// (not sample-accurate!, useful when running without an Audio Device)
-		void LowResolutionTick(float InDeltaTimeSeconds);
-
-		// sample accurate clock update
-		void Tick(int32 InNumFramesUntilNextTick);
-=======
 		AUDIOMIXER_API FQuartzClockCommandQueueWeakPtr GetCommandQueue() const;
 
 		// Metronome Event Subscription:
@@ -298,7 +194,6 @@
 
 		// sample accurate clock update
 		AUDIOMIXER_API void Tick(int32 InNumFramesUntilNextTick);
->>>>>>> 4af6daef
 
 	private:
 		// Contains the pending command and the number of frames it has to wait to fire
@@ -320,11 +215,7 @@
 
 		// mutex-protected update at the end of Tick()
 		FCriticalSection CachedClockStateCritSec;
-<<<<<<< HEAD
-		void UpdateCachedState();
-=======
 		AUDIOMIXER_API void UpdateCachedState();
->>>>>>> 4af6daef
 
 		// data is cached when an FQuartzClock is ticked
 		struct FQuartzClockState
@@ -332,11 +223,6 @@
 			FQuartzClockTickRate TickRate;
 			FQuartzTransportTimeStamp TimeStamp;
 			float RunTimeInSeconds;
-<<<<<<< HEAD
-		} CachedClockState;
-
-		void TickInternal(int32 InNumFramesUntilNextTick, TArray<PendingCommand>& CommandsToTick, int32 FramesOfLatency = 0, int32 FramesOfDelay = 0);
-=======
 			float MusicalDurationPhases[static_cast<int32>(EQuartzCommandQuantization::Count)] { 0 };
 			float MusicalDurationPhaseDeltas[static_cast<int32>(EQuartzCommandQuantization::Count)] { 0 };
 			uint64 LastCacheTickCpuCycles64 = 0;
@@ -345,7 +231,6 @@
 		} CachedClockState;
 
 		AUDIOMIXER_API void TickInternal(int32 InNumFramesUntilNextTick, TArray<PendingCommand>& CommandsToTick, int32 FramesOfLatency = 0, int32 FramesOfDelay = 0);
->>>>>>> 4af6daef
 
 		AUDIOMIXER_API bool CancelQuantizedCommandInternal(TSharedPtr<IQuartzQuantizedCommand> InCommandPtr, TArray<PendingCommand>& CommandsToTick);
 
