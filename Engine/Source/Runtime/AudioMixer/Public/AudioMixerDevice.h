--- conflicted
+++ resolved
@@ -82,10 +82,7 @@
 		FCriticalSection MutationLock;
 	};
 
-<<<<<<< HEAD
-=======
-
->>>>>>> 6bbb88c8
+
 	class AUDIOMIXER_API FMixerDevice :	public FAudioDevice,
 										public IAudioMixer,
 										public FGCObject
@@ -140,13 +137,10 @@
 		virtual void SetSubmixWetLevel(USoundSubmix* InSoundSubmix, float InWetLevel) override;
 		virtual void SetSubmixDryLevel(USoundSubmix* InSoundSubmix, float InDryLevel) override;
 
-<<<<<<< HEAD
-=======
 		// Submix auto-disable setteings
 		virtual void SetSubmixAutoDisable(USoundSubmix* InSoundSubmix, bool bInAutoDisable) override;
 		virtual void SetSubmixAutoDisableTime(USoundSubmix* InSoundSubmix, float InDisableTime) override;
 
->>>>>>> 6bbb88c8
 		// Submix Modulation Settings
 		virtual void UpdateSubmixModulationSettings(USoundSubmix* InSoundSubmix, USoundModulatorBase* InOutputModulation, USoundModulatorBase* InWetLevelModulation, USoundModulatorBase* InDryLevelModulation) override;
 		virtual void SetSubmixModulationBaseLevels(USoundSubmix* InSoundSubmix, float InVolumeModBase, float InWetModBase, float InDryModBase) override;
@@ -196,13 +190,10 @@
 
 		//~ Begin FGCObject
 		virtual void AddReferencedObjects(FReferenceCollector& Collector) override;
-<<<<<<< HEAD
-=======
 		virtual FString GetReferencerName() const override
 		{
 			return TEXT("Audio::FMixerDevice");
 		}
->>>>>>> 6bbb88c8
 		//~End FGCObject
 
 		FMixerSubmixPtr FindSubmixInstanceByObjectId(uint32 InObjectId);
@@ -298,15 +289,10 @@
 		// Audio bus API
 		void StartAudioBus(uint32 InAudioBusId, int32 InNumChannels, bool bInIsAutomatic);
 		void StopAudioBus(uint32 InAudioBusId);
-<<<<<<< HEAD
-		bool IsAudioBusActive(uint32 InAudioBusId);
-		FPatchOutputStrongPtr AddPatchForAudioBus(uint32 InAudioBusId, float InPatchGain);
-=======
 		bool IsAudioBusActive(uint32 InAudioBusId) const;
 
 		FPatchOutputStrongPtr AddPatchForAudioBus(uint32 InAudioBusId, float InPatchGain = 1.0f);
 		FPatchOutputStrongPtr AddPatchForAudioBus_GameThread(uint32 InAudioBusId, float InPatchGain = 1.0f);
->>>>>>> 6bbb88c8
 
 		// Clock Manager for quantized event handling on Audio Render Thread
 		FQuartzClockManager QuantizedEventClockManager;
@@ -361,8 +347,6 @@
 
 		TArray<TStrongObjectPtr<UAudioBus>> DefaultAudioBuses;
 
-<<<<<<< HEAD
-=======
 		struct FActiveBusData
 		{
 			int32 BusId = 0;
@@ -370,7 +354,6 @@
 			bool bIsAutomatic = false;
 		};
 
->>>>>>> 6bbb88c8
 		// The active audio bus list accessible on the game thread
 		TMap<int32, FActiveBusData> ActiveAudioBuses_GameThread;
 
