--- conflicted
+++ resolved
@@ -103,25 +103,18 @@
 			A0 = 1.0f - B1;
 		}
 
-<<<<<<< HEAD
-=======
 		// Clears memory without reevaluating coefficients. This function is useful when there is a break between ProcessAudio calls.
 		void ClearMemory()
 		{
 			Z1.SetNumZeroed(NumChannels);
 		}
 
->>>>>>> e3a25b20
 		// Resets the sample delay to 0
 		void Reset()
 		{
 			B1 = 0.0f;
 			A0 = 1.0f;
-<<<<<<< HEAD
-			Z1.SetNumZeroed(NumChannels);
-=======
 			ClearMemory();
->>>>>>> e3a25b20
 		}
 
 		/** Sets the filter frequency using normalized frequency (between 0.0 and 1.0f or 0.0 hz and Nyquist Frequency in Hz) */
