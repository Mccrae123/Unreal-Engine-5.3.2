// Copyright Epic Games, Inc. All Rights Reserved.

#pragma once

#include "AudioEffect.h"
#include "Curves/RichCurve.h"
<<<<<<< HEAD
=======
#include "AudioEffect.h"
#include "Curves/RichCurve.h"
>>>>>>> 6bbb88c8
#include "DSP/Amp.h"
#include "DSP/ReverbFast.h"
#include "DSP/BufferVectorOperations.h"
#include "Sound/SoundEffectSubmix.h"
#include "Stats/Stats.h"

#include "AudioMixerSubmixEffectReverb.generated.h"

struct FAudioEffectParameters;

// The time it takes to process the master reverb.
DECLARE_CYCLE_STAT_EXTERN(TEXT("Submix Reverb"), STAT_AudioMixerSubmixReverb, STATGROUP_AudioMixer, AUDIOMIXER_API);

USTRUCT(BlueprintType)
struct AUDIOMIXER_API FSubmixEffectReverbSettings
{
	GENERATED_USTRUCT_BODY()


	/** Bypasses early reflections */
	UPROPERTY(EditAnywhere, BlueprintReadWrite, Category = EarlyReflections)
	bool bBypassEarlyReflections;

	/** Reflections Delay - 0.0 < 0.007 < 0.3 Seconds - the time between the listener receiving the direct path sound and the first reflection */
	UPROPERTY(EditAnywhere, BlueprintReadWrite, Category = EarlyReflections, meta = (ClampMin = "0.0", ClampMax = "0.3", EditCondition = "!bBypass && !bBypassEarlyReflections"))
	float ReflectionsDelay;

	/** Reverb Gain High Frequency - 0.0 < 0.89 < 1.0 - attenuates the high frequency reflected sound */
	UPROPERTY(EditAnywhere, BlueprintReadWrite, Category = EarlyReflections, meta = (ClampMin = "0.0", ClampMax = "1.0", EditCondition = "!bBypass && !bBypassEarlyReflections"))
	float GainHF;

	/** Reflections Gain - 0.0 < 0.05 < 3.16 - controls the amount of initial reflections */
	UPROPERTY(EditAnywhere, BlueprintReadWrite, Category = EarlyReflections, meta = (ClampMin = "0.0", ClampMax = "3.16", EditCondition = "!bBypass && !bBypassEarlyReflections"))
	float ReflectionsGain;

	/** Bypasses late reflections. */
	UPROPERTY(EditAnywhere, BlueprintReadWrite, Category = LateReflections)
	bool bBypassLateReflections;

	/** Late Reverb Delay - 0.0 < 0.011 < 0.1 Seconds - time difference between late reverb and first reflections */
	UPROPERTY(EditAnywhere, BlueprintReadWrite, Category = LateReflections, meta = (ClampMin = "0.0", ClampMax = "0.1", EditCondition = "!bBypass && !bBypassLateReflections"))
	float LateDelay;

	/** Decay Time - 0.1 < 1.49 < 20.0 Seconds - larger is more reverb */
	UPROPERTY(EditAnywhere, BlueprintReadWrite, Category = LateReflections, meta = (ClampMin = "0.1", ClampMax = "20.0", EditCondition = "!bBypass && !bBypassLateReflections"))
	float DecayTime;

	/** Density - 0.0 < 0.85 < 1.0 - Coloration of the late reverb - lower value is more grainy */
	UPROPERTY(EditAnywhere, BlueprintReadWrite, Category = LateReflections, meta = (ClampMin = "0.0", ClampMax = "1.0", EditCondition = "!bBypass && !bBypassLateReflections"))
	float Density;

	/** Diffusion - 0.0 < 0.85 < 1.0 - Echo density in the reverberation decay - lower is more grainy */
	UPROPERTY(EditAnywhere, BlueprintReadWrite, Category = LateReflections, meta = (ClampMin = "0.0", ClampMax = "1.0", EditCondition = "!bBypass && !bBypassLateReflections"))
	float Diffusion;

	/** Air Absorption - 0.0 < 0.994 < 1.0 - lower value means more absorption */
	UPROPERTY(EditAnywhere, BlueprintReadWrite, Category = LateReflections, meta = (ClampMin = "0.0", ClampMax = "1.0", EditCondition = "!bBypass && !bBypassLateReflections"))
	float AirAbsorptionGainHF;

	/** Decay High Frequency Ratio - 0.1 < 0.83 < 2.0 - how much the quicker or slower the high frequencies decay relative to the lower frequencies. */
	UPROPERTY(EditAnywhere, BlueprintReadWrite, Category = LateReflections, meta = (ClampMin = "0.1", ClampMax = "2.0", EditCondition = "!bBypass && !bBypassLateReflections"))
	float DecayHFRatio;

	/** Late Reverb Gain - 0.0 < 1.26 < 10.0 - gain of the late reverb */
	UPROPERTY(EditAnywhere, BlueprintReadWrite, Category = LateReflections, meta = (ClampMin = "0.0", ClampMax = "10.0", EditCondition = "!bBypass && !bBypassLateReflections"))
	float LateGain;

	/** Reverb Gain - 0.0 < 0.32 < 1.0 - overall reverb gain - master volume control */
	UPROPERTY(EditAnywhere, BlueprintReadWrite, Category = LateReflections, meta = (ClampMin = "0.0", ClampMax = "1.0", EditCondition = "!bBypass && !bBypassLateReflections"))
	float Gain;

	// Overall wet level of the reverb effect
	UPROPERTY(EditAnywhere, BlueprintReadWrite, Category = Routing, meta = (EditCondition = "!bBypass", UIMin = "0.0", UIMax = "1.0", ClampMin = "0.0", ClampMax = "10.0"))
	float WetLevel;

	// Overall dry level of the reverb effect
	UPROPERTY(EditAnywhere, BlueprintReadWrite, Category = Routing, meta = (EditCondition = "!bBypass", ClampMin = "0.0", ClampMax = "1.0"))
	float DryLevel;

	/** Bypasses reverb */
	UPROPERTY(EditAnywhere, BlueprintReadWrite, Category = General)
	bool bBypass;


	FSubmixEffectReverbSettings()
		: bBypassEarlyReflections(false)
		, ReflectionsDelay(0.007f)
		, GainHF(0.89f)
		, ReflectionsGain(0.05f)
		, bBypassLateReflections(false)
		, LateDelay(0.1f)
		, DecayTime(1.49f)
		, Density(0.85f)
		, Diffusion(0.85f)
		, AirAbsorptionGainHF(0.994f)
		, DecayHFRatio(0.83f)
		, LateGain(1.26f)
		, Gain(0.0f)
		, WetLevel(0.3f)
		, DryLevel(0.0f)
		, bBypass(false)
	{
	}
};

class AUDIOMIXER_API FSubmixEffectReverb : public FSoundEffectSubmix
{
public:
	FSubmixEffectReverb();

	// Called on an audio effect at initialization on main thread before audio processing begins.
	virtual void Init(const FSoundEffectSubmixInitData& InSampleRate) override;
	
	// Called when an audio effect preset is changed
	virtual void OnPresetChanged() override;

	// Forces receiving downmixed submix audio to stereo input for the reverb effect
	virtual uint32 GetDesiredInputChannelCountOverride() const override { return 2; }

	// Process the input block of audio. Called on audio thread.
	virtual void OnProcessAudio(const FSoundEffectSubmixInputData& InData, FSoundEffectSubmixOutputData& OutData) override;

	// Sets the reverb effect parameters based from audio thread code
	virtual bool SetParameters(const FAudioEffectParameters& InParameters) override;

	// Whether this effect supports the default reverb system
	virtual bool SupportsDefaultReverb() const override
	{
		return true;
	}

	// Returns the drylevel of the effect
	virtual float GetDryLevel() const override { return CurrentWetDry.DryLevel; }

private:

	static const float MinWetness;
	static const float MaxWetness;

	void UpdateParameters();

	// The reverb effect
	TUniquePtr<Audio::FPlateReverbFast> PlateReverb;

	// The reverb effect params
	Audio::TParams<Audio::FPlateReverbFastSettings> ReverbParams;

	// Settings for wet and dry signal to be consumed on next buffer
	Audio::TParams<Audio::FWetDry> WetDryParams;

	// Level of wet/dry signal on current buffer
	Audio::FWetDry CurrentWetDry;

<<<<<<< HEAD
	Audio::AlignedFloatBuffer WetInputBuffer;
=======
	Audio::FAlignedFloatBuffer WetInputBuffer;
>>>>>>> 6bbb88c8

	// Curve which maps old reverb times to new decay value
	FRichCurve DecayCurve;
};

UCLASS()
class AUDIOMIXER_API USubmixEffectReverbPreset : public USoundEffectSubmixPreset
{
	GENERATED_BODY()

public:
	EFFECT_PRESET_METHODS(SubmixEffectReverb)

	UFUNCTION(BlueprintCallable, Category = "Audio|Effects")
	void SetSettings(const FSubmixEffectReverbSettings& InSettings);

	UFUNCTION(BlueprintCallable, Category = "Audio|Effects")
	void SetSettingsWithReverbEffect(const UReverbEffect* InReverbEffect, const float WetLevel, const float DryLevel = 0.0f);

	UPROPERTY(EditAnywhere, BlueprintReadWrite, Category = SubmixEffectPreset)
	FSubmixEffectReverbSettings Settings;
};<|MERGE_RESOLUTION|>--- conflicted
+++ resolved
@@ -4,11 +4,8 @@
 
 #include "AudioEffect.h"
 #include "Curves/RichCurve.h"
-<<<<<<< HEAD
-=======
 #include "AudioEffect.h"
 #include "Curves/RichCurve.h"
->>>>>>> 6bbb88c8
 #include "DSP/Amp.h"
 #include "DSP/ReverbFast.h"
 #include "DSP/BufferVectorOperations.h"
@@ -162,11 +159,7 @@
 	// Level of wet/dry signal on current buffer
 	Audio::FWetDry CurrentWetDry;
 
-<<<<<<< HEAD
-	Audio::AlignedFloatBuffer WetInputBuffer;
-=======
 	Audio::FAlignedFloatBuffer WetInputBuffer;
->>>>>>> 6bbb88c8
 
 	// Curve which maps old reverb times to new decay value
 	FRichCurve DecayCurve;
