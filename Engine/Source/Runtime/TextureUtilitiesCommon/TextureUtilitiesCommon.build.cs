// Copyright Epic Games, Inc. All Rights Reserved.

using UnrealBuildTool;

public class TextureUtilitiesCommon : ModuleRules
{
	public TextureUtilitiesCommon(ReadOnlyTargetRules Target) : base(Target)
	{
		PublicDependencyModuleNames.AddRange(
			new string[] {
				"Core",
				"DeveloperSettings",
<<<<<<< HEAD
=======
				"Engine",
>>>>>>> d731a049
			});

		PrivateDependencyModuleNames.AddRange(
			new string[] {
				"CoreUObject",
				"ImageCore",
				"Slate",
				"SlateCore",
			});
	}
}<|MERGE_RESOLUTION|>--- conflicted
+++ resolved
@@ -10,10 +10,7 @@
 			new string[] {
 				"Core",
 				"DeveloperSettings",
-<<<<<<< HEAD
-=======
 				"Engine",
->>>>>>> d731a049
 			});
 
 		PrivateDependencyModuleNames.AddRange(
