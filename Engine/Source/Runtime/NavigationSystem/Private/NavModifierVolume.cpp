--- conflicted
+++ resolved
@@ -13,8 +13,6 @@
 
 #include UE_INLINE_GENERATED_CPP_BY_NAME(NavModifierVolume)
 
-<<<<<<< HEAD
-=======
 #if WITH_EDITOR
 namespace UE::Navigation::ModVolume::Private
 {
@@ -28,7 +26,6 @@
 } // UE::Navigation::ModVolumne::Private
 #endif // WITH_EDITOR
 
->>>>>>> 4af6daef
 //----------------------------------------------------------------------//
 // ANavModifierVolume
 //----------------------------------------------------------------------//
@@ -70,41 +67,19 @@
 #endif // WITH_EDITOR
 }
 
-<<<<<<< HEAD
-// This function is only called if GIsEditor == true
-void ANavModifierVolume::OnNavAreaRegistered(const UWorld& World, const UClass* NavAreaClass)
-{
-#if WITH_EDITOR
-	if (NavAreaClass && NavAreaClass == AreaClass && &World == GetWorld())
-	{
-		FNavigationSystem::UpdateActorData(*this);
-	}
-#endif // WITH_EDITOR
-=======
 #if WITH_EDITOR
 // This function is only called if GIsEditor == true
 void ANavModifierVolume::OnNavAreaRegistered(const UWorld& World, const UClass* NavAreaClass)
 {
 	UE::Navigation::ModVolume::Private::OnNavAreaRegistrationChanged(*this, World, NavAreaClass);
->>>>>>> 4af6daef
 }
 
 // This function is only called if GIsEditor == true
 void ANavModifierVolume::OnNavAreaUnregistered(const UWorld& World, const UClass* NavAreaClass)
 {
-<<<<<<< HEAD
-#if WITH_EDITOR
-	if (NavAreaClass && NavAreaClass == AreaClass && &World == GetWorld())
-	{
-		FNavigationSystem::UpdateActorData(*this);
-	}
-#endif // WITH_EDITOR
-}
-=======
 	UE::Navigation::ModVolume::Private::OnNavAreaRegistrationChanged(*this, World, NavAreaClass);
 }
 #endif // WITH_EDITOR
->>>>>>> 4af6daef
 
 void ANavModifierVolume::GetNavigationData(FNavigationRelevantData& Data) const
 {
