--- conflicted
+++ resolved
@@ -528,8 +528,6 @@
 	
 	if (NavDataGenerator.IsValid())
 	{
-<<<<<<< HEAD
-=======
 #if WITH_EDITOR		
 		if (!IsBuildingOnLoad())
 		{
@@ -537,7 +535,6 @@
 		}
 #endif // WITH_EDITOR
 
->>>>>>> 6bbb88c8
 		NavDataGenerator->RebuildAll();
 	}
 }
