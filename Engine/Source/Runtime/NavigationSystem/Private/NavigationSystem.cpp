// Copyright Epic Games, Inc. All Rights Reserved.

#include "NavigationSystem.h"
#include "NavigationDataHandler.h"
#include "Misc/ScopeLock.h"
#include "Stats/StatsMisc.h"
#include "Modules/ModuleManager.h"
#include "AI/Navigation/NavAgentInterface.h"
#include "Engine/World.h"
#include "GameFramework/Controller.h"
#include "AI/Navigation/NavRelevantInterface.h"
#include "AI/Navigation/NavigationDirtyElement.h"
#include "UObject/UObjectIterator.h"
#include "EngineUtils.h"
#include "Logging/MessageLog.h"
#include "ProfilingDebugging/CsvProfiler.h"
#include "NavAreas/NavArea.h"
#include "NavigationOctree.h"
#include "VisualLogger/VisualLogger.h"
#include "NavMesh/NavMeshBoundsVolume.h"
#include "NavigationInvokerComponent.h"
#include "AI/Navigation/NavigationDataChunk.h"
#include "Engine/Engine.h"
#include "UObject/Package.h"
#include "Components/PrimitiveComponent.h"
#include "UObject/UObjectThreadContext.h"

#if WITH_RECAST
#include "NavMesh/RecastNavMesh.h"
#include "NavMesh/RecastHelpers.h"
#include "NavMesh/RecastNavMeshGenerator.h"
#endif // WITH_RECAST
#if WITH_EDITOR
#include "EditorModeManager.h"
#include "EditorModes.h"
#include "LevelEditor.h"
#include "Misc/MessageDialog.h"
#endif

#include "NavAreas/NavArea_Null.h"
#include "NavAreas/NavArea_Obstacle.h"
#include "NavAreas/NavArea_Default.h"
#include "NavAreas/NavAreaMeta_SwitchByAgent.h"
#include "NavLinkCustomInterface.h"
#include "NavigationPath.h"
#include "AbstractNavData.h"
#include "CrowdManagerBase.h"
#include "AI/NavigationModifier.h"

#include UE_INLINE_GENERATED_CPP_BY_NAME(NavigationSystem)


static const uint32 INITIAL_ASYNC_QUERIES_SIZE = 32;
static const uint32 REGISTRATION_QUEUE_SIZE = 16;	// and we'll not reallocate

#define LOCTEXT_NAMESPACE "Navigation"

DECLARE_CYCLE_STAT(TEXT("Nav Tick: mark dirty"), STAT_Navigation_TickMarkDirty, STATGROUP_Navigation);
DECLARE_CYCLE_STAT(TEXT("Nav Tick: async build"), STAT_Navigation_TickAsyncBuild, STATGROUP_Navigation);
DECLARE_CYCLE_STAT(TEXT("Nav Tick: dispatch async pathfinding results"), STAT_Navigation_DispatchAsyncPathfindingResults, STATGROUP_Navigation);
DECLARE_CYCLE_STAT(TEXT("Nav Tick: async pathfinding"), STAT_Navigation_TickAsyncPathfinding, STATGROUP_Navigation);
DECLARE_CYCLE_STAT(TEXT("Debug NavOctree Time"), STAT_DebugNavOctree, STATGROUP_Navigation);

//----------------------------------------------------------------------//
// Stats
//----------------------------------------------------------------------//

DEFINE_STAT(STAT_Navigation_QueriesTimeSync);
DEFINE_STAT(STAT_Navigation_RequestingAsyncPathfinding);
DEFINE_STAT(STAT_Navigation_PathfindingSync);
DEFINE_STAT(STAT_Navigation_PathfindingAsync);
DEFINE_STAT(STAT_Navigation_TileNavAreaSorting);
DEFINE_STAT(STAT_Navigation_TileGeometryExportToObjAsync);
DEFINE_STAT(STAT_Navigation_TileVoxelFilteringAsync);
DEFINE_STAT(STAT_Navigation_TileBuildAsync);
DEFINE_STAT(STAT_Navigation_TileBuildPreparationSync);
DEFINE_STAT(STAT_Navigation_BSPExportSync);
DEFINE_STAT(STAT_Navigation_GatheringNavigationModifiersSync);
DEFINE_STAT(STAT_Navigation_ActorsGeometryExportSync);
DEFINE_STAT(STAT_Navigation_ProcessingActorsForNavMeshBuilding);
DEFINE_STAT(STAT_Navigation_AdjustingNavLinks);
DEFINE_STAT(STAT_Navigation_RegisterNavOctreeElement);
DEFINE_STAT(STAT_Navigation_UnregisterNavOctreeElement);
DEFINE_STAT(STAT_Navigation_AddingActorsToNavOctree);
DEFINE_STAT(STAT_Navigation_RecastAddGeneratedTiles);
DEFINE_STAT(STAT_Navigation_RecastAddGeneratedTileLayer);
DEFINE_STAT(STAT_Navigation_RecastTick);
DEFINE_STAT(STAT_Navigation_RecastPathfinding);
DEFINE_STAT(STAT_Navigation_RecastTestPath);
DEFINE_STAT(STAT_Navigation_StoringCompressedLayers);
DEFINE_STAT(STAT_Navigation_CreateTileGenerator);
DEFINE_STAT(STAT_Navigation_DoWork);
DEFINE_STAT(STAT_Navigation_RemoveLayers);
DEFINE_STAT(STAT_Navigation_RecastBuildCompressedLayers);
DEFINE_STAT(STAT_Navigation_RecastCreateHeightField);
DEFINE_STAT(STAT_Navigation_RecastComputeRasterizationMasks);
DEFINE_STAT(STAT_Navigation_RecastRasterizeTriangles);
DEFINE_STAT(STAT_Navigation_RecastVoxelFilter);
DEFINE_STAT(STAT_Navigation_RecastFilter);
DEFINE_STAT(STAT_Navigation_FilterLedgeSpans);
DEFINE_STAT(STAT_Navigation_RecastBuildCompactHeightField);
DEFINE_STAT(STAT_Navigation_RecastErodeWalkable);
DEFINE_STAT(STAT_Navigation_RecastBuildLayers);
DEFINE_STAT(STAT_Navigation_RecastBuildTileCache);
DEFINE_STAT(STAT_Navigation_RecastBuildPolyMesh);
DEFINE_STAT(STAT_Navigation_RecastBuildPolyDetail);
DEFINE_STAT(STAT_Navigation_RecastGatherOffMeshData);
DEFINE_STAT(STAT_Navigation_RecastCreateNavMeshData);
DEFINE_STAT(STAT_Navigation_RecastMarkAreas);
DEFINE_STAT(STAT_Navigation_RecastBuildContours);
DEFINE_STAT(STAT_Navigation_RecastBuildNavigation);
DEFINE_STAT(STAT_Navigation_GenerateNavigationDataLayer);
DEFINE_STAT(STAT_Navigation_RecastBuildRegions);
DEFINE_STAT(STAT_Navigation_UpdateNavOctree);
DEFINE_STAT(STAT_Navigation_CollisionTreeMemory);
DEFINE_STAT(STAT_Navigation_NavDataMemory);
DEFINE_STAT(STAT_Navigation_TileCacheMemory);
DEFINE_STAT(STAT_Navigation_OutOfNodesPath);
DEFINE_STAT(STAT_Navigation_PartialPath);
DEFINE_STAT(STAT_Navigation_CumulativeBuildTime);
DEFINE_STAT(STAT_Navigation_BuildTime);
DEFINE_STAT(STAT_Navigation_OffsetFromCorners);
DEFINE_STAT(STAT_Navigation_PathVisibilityOptimisation);
DEFINE_STAT(STAT_Navigation_ObservedPathsCount);
DEFINE_STAT(STAT_Navigation_RecastMemory);

DEFINE_STAT(STAT_Navigation_DetourTEMP);
DEFINE_STAT(STAT_Navigation_DetourPERM);
DEFINE_STAT(STAT_Navigation_DetourPERM_AVOIDANCE);
DEFINE_STAT(STAT_Navigation_DetourPERM_CROWD);
DEFINE_STAT(STAT_Navigation_DetourPERM_LOOKUP);
DEFINE_STAT(STAT_Navigation_DetourPERM_NAVQUERY);
DEFINE_STAT(STAT_Navigation_DetourPERM_NAVMESH);
DEFINE_STAT(STAT_Navigation_DetourPERM_NODE_POOL);
DEFINE_STAT(STAT_Navigation_DetourPERM_PATH_CORRIDOR);
DEFINE_STAT(STAT_Navigation_DetourPERM_PATH_QUEUE);
DEFINE_STAT(STAT_Navigation_DetourPERM_PROXY_GRID);
DEFINE_STAT(STAT_Navigation_DetourPERM_TILE_DATA);
DEFINE_STAT(STAT_Navigation_DetourPERM_TILE_DYNLINK_OFFMESH);
DEFINE_STAT(STAT_Navigation_DetourPERM_TILE_DYNLINK_CLUSTER);
DEFINE_STAT(STAT_Navigation_DetourPERM_TILES);

DEFINE_STAT(STAT_DetourTileMemory);
DEFINE_STAT(STAT_DetourTileMeshHeaderMemory);
DEFINE_STAT(STAT_DetourTileNavVertsMemory);
DEFINE_STAT(STAT_DetourTileNavPolysMemory);
DEFINE_STAT(STAT_DetourTileLinksMemory);
DEFINE_STAT(STAT_DetourTileDetailMeshesMemory);
DEFINE_STAT(STAT_DetourTileDetailVertsMemory);
DEFINE_STAT(STAT_DetourTileDetailTrisMemory);
DEFINE_STAT(STAT_DetourTileBVTreeMemory);
DEFINE_STAT(STAT_DetourTileOffMeshConsMemory);
DEFINE_STAT(STAT_DetourTileOffMeshSegsMemory);
DEFINE_STAT(STAT_DetourTileClustersMemory);
DEFINE_STAT(STAT_DetourTilePolyClustersMemory);

CSV_DEFINE_CATEGORY(NavigationSystem, false);
CSV_DEFINE_CATEGORY(NavTasks, true);

//----------------------------------------------------------------------//
// consts
//----------------------------------------------------------------------//
namespace FNavigationSystem
{
	const FNavDataConfig& GetFallbackNavDataConfig()
	{
		static FNavDataConfig FallbackNavDataConfig(FNavigationSystem::FallbackAgentRadius, FNavigationSystem::FallbackAgentHeight);
		return FallbackNavDataConfig;
	}

	FORCEINLINE bool IsValidExtent(const FVector& Extent)
	{
		return Extent != INVALID_NAVEXTENT;
	}

	FCustomLinkOwnerInfo::FCustomLinkOwnerInfo(INavLinkCustomInterface* Link)
	{
		LinkInterface = Link;
		LinkOwner = Link->GetLinkOwner();
	}

	bool ShouldLoadNavigationOnClient(ANavigationData& NavData)
	{
		const UWorld* World = NavData.GetWorld();

		if (World && World->GetNavigationSystem())
		{
			const UNavigationSystemV1* NavSys = Cast<UNavigationSystemV1>(World->GetNavigationSystem());
			return NavSys && NavSys->ShouldLoadNavigationOnClient(&NavData);
		}
		else if (GEngine->NavigationSystemClass && GEngine->NavigationSystemClass->IsChildOf<UNavigationSystemV1>())
		{
			const UNavigationSystemV1* NavSysCDO = GEngine->NavigationSystemClass->GetDefaultObject<const UNavigationSystemV1>();
			return NavSysCDO && NavSysCDO->ShouldLoadNavigationOnClient(&NavData);
		}
		return false;
	}

	void MakeAllComponentsNeverAffectNav(AActor& Actor)
	{
		const TSet<UActorComponent*> Components = Actor.GetComponents();
		for (UActorComponent* ActorComp : Components)
		{
			ActorComp->SetCanEverAffectNavigation(false);
		}
	}
}

namespace NavigationDebugDrawing
{
	const float PathLineThickness = 3.f;
	const FVector PathOffset(0,0,15);
	const FVector PathNodeBoxExtent(16.f);
}

//----------------------------------------------------------------------//
// FNavigationInvoker
//----------------------------------------------------------------------//
FNavigationInvoker::FNavigationInvoker()
: Actor(nullptr)
, GenerationRadius(0)
, RemovalRadius(0)
{

}

FNavigationInvoker::FNavigationInvoker(AActor& InActor, float InGenerationRadius, float InRemovalRadius)
: Actor(&InActor)
, GenerationRadius(InGenerationRadius)
, RemovalRadius(InRemovalRadius)
{

}

//----------------------------------------------------------------------//
// helpers
//----------------------------------------------------------------------//
namespace
{
#if ENABLE_VISUAL_LOG
	void NavigationDataDump(const UObject* Object, const FName& CategoryName, const ELogVerbosity::Type Verbosity, const FBox& Box, const UWorld& World, FVisualLogEntry& CurrentEntry)
	{
		const ANavigationData* MainNavData = FNavigationSystem::GetCurrent<UNavigationSystemV1>(&World)->GetDefaultNavDataInstance();
		const FNavDataGenerator* Generator = MainNavData ? MainNavData->GetGenerator() : nullptr;
		if (Generator)
		{
			Generator->GrabDebugSnapshot(&CurrentEntry, (!Box.IsValid || FMath::IsNearlyZero(Box.GetVolume())) ? MainNavData->GetBounds().ExpandBy(FVector(20, 20, 20)) : Box, CategoryName, Verbosity);
		}
	}
#endif // ENABLE_VISUAL_LOG
}

void FNavRegenTimeSlicer::SetupTimeSlice(double SliceDuration)
{
	RemainingDuration = OriginalDuration = SliceDuration; 
	StartTime = TimeLastTested = 0.;
	bTimeSliceFinishedCached = false; 
}

void FNavRegenTimeSlicer::StartTimeSlice()
{
	ensureMsgf(!bTimeSliceFinishedCached, TEXT("Starting a time slice that has already been tested as finished! Call SetupTimeSlice() before calling StartTimeSlice() again!"));
	ensureMsgf(RemainingDuration > 0., TEXT("Attempting to start a time slice that has zero duration!"));

	TimeLastTested = StartTime = FPlatformTime::Seconds();
}
 
void FNavRegenTimeSlicer::EndTimeSliceAndAdjustDuration()
{
	RemainingDuration = FMath::Max(RemainingDuration - (TimeLastTested - StartTime), 0.);
}

#if ALLOW_TIME_SLICE_DEBUG
void FNavRegenTimeSlicer::DebugSetLongTimeSliceData(TFunction<void(FName, double)> LongTimeSliceFunction, double LongTimeSliceDuration) const
{
	DebugLongTimeSliceFunction = LongTimeSliceFunction;
	DebugLongTimeSliceDuration = LongTimeSliceDuration;
}

void FNavRegenTimeSlicer::DebugResetLongTimeSliceFunction() const
{
	DebugLongTimeSliceFunction.Reset();
}

#endif // ALLOW_TIME_SLICE_DEBUG

bool FNavRegenTimeSlicer::TestTimeSliceFinished() const
{
	ensureMsgf(!bTimeSliceFinishedCached, TEXT("Testing time slice is finished when we have already confirmed that!"));

	const double Time = FPlatformTime::Seconds();

#if ALLOW_TIME_SLICE_DEBUG
	const double TimeSinceLastTested = Time - TimeLastTested;
	if (TimeSinceLastTested >= DebugLongTimeSliceDuration)
	{
		if (ensureMsgf(DebugLongTimeSliceFunction, TEXT("DebugLongTimeSliceFunction should be setup! Call DebugSetLongTimeSliceData() prior to TestTimeSliceFinished()!")))
		{
			DebugLongTimeSliceFunction(DebugSectionName, TimeSinceLastTested);
		}
	}

	// Reset SectionDebugName
	DebugSectionName = FNavigationSystem::DebugTimeSliceDefaultSectionName;
#endif // ALLOW_TIME_SLICE_DEBUG

	TimeLastTested = Time;

	bTimeSliceFinishedCached = (TimeLastTested - StartTime) >= RemainingDuration;
	return bTimeSliceFinishedCached;
}

FNavRegenTimeSliceManager::FNavRegenTimeSliceManager()
	: MinTimeSliceDuration(0.00075)
	, MaxTimeSliceDuration(0.004)
	, FrameNumOld(TNumericLimits<int64>::Max() - 1)
	, MaxDesiredTileRegenDuration(0.7)
	, TimeLastCall(-1.f)
	, NavDataIdx(0)
#if TIME_SLICE_NAV_REGEN
	, bDoTimeSlicedUpdate(true)
#else
	, bDoTimeSlicedUpdate(false)
#endif
{
}

void FNavRegenTimeSliceManager::CalcAverageDeltaTime(uint64 FrameNum)
{
	const double CurTime = FPlatformTime::Seconds();

	if ((FrameNumOld + 1) == FrameNum)
	{
		const double DeltaTime = CurTime - TimeLastCall;
		MovingWindowDeltaTime.PushValue(DeltaTime);
	}
	TimeLastCall = CurTime;
	FrameNumOld = FrameNum;
}

void FNavRegenTimeSliceManager::CalcTimeSliceDuration(int32 NumTilesToRegen, const TArray<double>& CurrentTileRegenDurations)
{
	const float DeltaTimesAverage = (MovingWindowDeltaTime.GetAverage() > 0.f) ? MovingWindowDeltaTime.GetAverage() : (1.f / 30.f); //use default 33 ms

	const double TileRegenTimesAverage = (MovingWindowTileRegenTime.GetAverage() > 0.) ? MovingWindowTileRegenTime.GetAverage() : 0.0025; //use default of 2.5 milli secs to regen a full tile

	//calculate the max desired frames to regen all the tiles in PendingDirtyTiles
	const float MaxDesiredFramesToRegen = FMath::FloorToFloat(MaxDesiredTileRegenDuration / DeltaTimesAverage);

	//tiles to add to PendingDirtyTiles if the current tiles are taking longer than average to regen
	//we add 1 tile for however many times longer the current tile is taking compared with the moving window average
	int32 TilesToAddForLongCurrentTileRegen = 0;
	for (const double RegenDuration : CurrentTileRegenDurations)
	{
		TilesToAddForLongCurrentTileRegen += (RegenDuration > 0.) ? (static_cast<int32>(RegenDuration / TileRegenTimesAverage)) : 0;
	}

	//calculate the total processing time to regen all the tiles based on the moving window average
	const double TotalRegenTime = TileRegenTimesAverage * static_cast<double>(NumTilesToRegen + TilesToAddForLongCurrentTileRegen);

	//calculate the time slice per frame required to regen all the tiles clamped between MinTimeSliceDuration and MaxTimeSliceDuration
	const double NextRegenTimeSliceTime = FMath::Clamp(TotalRegenTime / static_cast<double>(MaxDesiredFramesToRegen), MinTimeSliceDuration, MaxTimeSliceDuration);

	TimeSlicer.SetupTimeSlice(NextRegenTimeSliceTime);

#if !UE_BUILD_SHIPPING
	CSV_CUSTOM_STAT(NavigationSystem, NavTileRegenTimeSliceTimeMs, static_cast<float>(NextRegenTimeSliceTime * 1000.), ECsvCustomStatOp::Set);
	CSV_CUSTOM_STAT(NavigationSystem, NavTileNumTilesToRegen, NumTilesToRegen, ECsvCustomStatOp::Set);
	CSV_CUSTOM_STAT(NavigationSystem, NavTilesToAddForLongCurrentTileRegen, TilesToAddForLongCurrentTileRegen, ECsvCustomStatOp::Set);
	CSV_CUSTOM_STAT(NavigationSystem, NavTileAvRegenTimeMs, static_cast<float>(MovingWindowTileRegenTime.GetAverage() * 1000.), ECsvCustomStatOp::Set);
	CSV_CUSTOM_STAT(NavigationSystem, NavTileAvRegenDeltaTimeMs, static_cast<float>(MovingWindowDeltaTime.GetAverage() * 1000.), ECsvCustomStatOp::Set);
#endif
}

void FNavRegenTimeSliceManager::SetMinTimeSliceDuration(double NewMinTimeSliceDuration)
{
	MinTimeSliceDuration = NewMinTimeSliceDuration;

	UE_LOG(LogNavigationDataBuild, Verbose, TEXT("Navigation System: MinTimeSliceDuration = %f"), MinTimeSliceDuration);
}

void FNavRegenTimeSliceManager::SetMaxTimeSliceDuration(double NewMaxTimeSliceDuration)
{
	MaxTimeSliceDuration = NewMaxTimeSliceDuration;

	UE_LOG(LogNavigationDataBuild, Verbose, TEXT("Navigation System: MaxTimeSliceDuration = %f"), MaxTimeSliceDuration);
}

void FNavRegenTimeSliceManager::SetMaxDesiredTileRegenDuration(float NewMaxDesiredTileRegenDuration)
{
	MaxDesiredTileRegenDuration = NewMaxDesiredTileRegenDuration;

	UE_LOG(LogNavigationDataBuild, Verbose, TEXT("Navigation System: MaxDesiredTileRegenDuration = %f"), MaxDesiredTileRegenDuration);
}

//----------------------------------------------------------------------//
// UNavigationSystemV1                                                                
//----------------------------------------------------------------------//
bool UNavigationSystemV1::bNavigationAutoUpdateEnabled = true;
TMap<INavLinkCustomInterface*, FWeakObjectPtr> UNavigationSystemV1::PendingCustomLinkRegistration;
FCriticalSection UNavigationSystemV1::CustomLinkRegistrationSection;
#if !(UE_BUILD_SHIPPING || UE_BUILD_TEST)
FNavigationSystemExec UNavigationSystemV1::ExecHandler;
#endif // !UE_BUILD_SHIPPING

/** called after navigation influencing event takes place*/
UNavigationSystemV1::FOnNavigationDirty UNavigationSystemV1::NavigationDirtyEvent;

bool UNavigationSystemV1::bUpdateNavOctreeOnComponentChange = true;
bool UNavigationSystemV1::bStaticRuntimeNavigation = false;
bool UNavigationSystemV1::bIsPIEActive = false;
//----------------------------------------------------------------------//
// life cycle stuff                                                                
//----------------------------------------------------------------------//

UNavigationSystemV1::UNavigationSystemV1(const FObjectInitializer& ObjectInitializer)
	: Super(ObjectInitializer)
	, bTickWhilePaused(false)
	, bWholeWorldNavigable(false)
	, bSkipAgentHeightCheckWhenPickingNavData(false)
	, DirtyAreaWarningSizeThreshold(-1.0f)
	, GatheringNavModifiersWarningLimitTime(-1.0f)
	, BuildBounds(EForceInit::ForceInit)
	, OperationMode(FNavigationSystemRunMode::InvalidMode)
	, bAbortAsyncQueriesRequested(false)
	, NavBuildingLockFlags(0)
	, InitialNavBuildingLockFlags(0)
	, bInitialSetupHasBeenPerformed(false)
	, bInitialLevelsAdded(false)
	, bWorldInitDone(false)
	, bCleanUpDone(false)
	, CurrentlyDrawnNavDataIndex(0)
{
#if WITH_EDITOR
	NavUpdateLockFlags = 0;
#endif
	struct FDelegatesInitializer
	{
		FDelegatesInitializer()
		{
			UNavigationSystemBase::UpdateActorDataDelegate().BindStatic(&UNavigationSystemV1::UpdateActorInNavOctree);
			UNavigationSystemBase::UpdateComponentDataDelegate().BindStatic(&UNavigationSystemV1::UpdateComponentInNavOctree);
			UNavigationSystemBase::UpdateComponentDataAfterMoveDelegate().BindLambda([](USceneComponent& Comp) { UNavigationSystemV1::UpdateNavOctreeAfterMove(&Comp); });
			UNavigationSystemBase::OnActorBoundsChangedDelegate().BindLambda([](AActor& Actor) { UNavigationSystemV1::UpdateNavOctreeBounds(&Actor); });
			UNavigationSystemBase::OnPostEditActorMoveDelegate().BindLambda([](AActor& Actor) {
				// update actor and all its components in navigation system after finishing move
				// USceneComponent::UpdateNavigationData works only in game world
				UNavigationSystemV1::UpdateNavOctreeBounds(&Actor);

				TArray<AActor*> ParentedActors;
				Actor.GetAttachedActors(ParentedActors);
				for (int32 Idx = 0; Idx < ParentedActors.Num(); Idx++)
				{
					UNavigationSystemV1::UpdateNavOctreeBounds(ParentedActors[Idx]);
				}

				// We need to check this actor has registered all their components post spawn / load
				// before attempting to update the components in the nav octree.
				// Without this check we were getting an issue with UNavRelevantComponent::GetNavigationParent().
				if (Actor.HasActorRegisteredAllComponents())
				{
					// not doing manual update of all attached actors since UpdateActorAndComponentsInNavOctree should take care of it
					UNavigationSystemV1::UpdateActorAndComponentsInNavOctree(Actor);
				}
			});
			UNavigationSystemBase::OnComponentTransformChangedDelegate().BindLambda([](USceneComponent& Comp) {
				if (UNavigationSystemV1::ShouldUpdateNavOctreeOnComponentChange())
				{
					UWorld* World = Comp.GetWorld();
					UNavigationSystemV1* NavSys = FNavigationSystem::GetCurrent<UNavigationSystemV1>(World);
					if (NavSys != nullptr
						&& (NavSys->ShouldAllowClientSideNavigation() || !World->IsNetMode(ENetMode::NM_Client)))
					{
						// use propagated component's transform update in editor OR server game with additional navsys check
						UNavigationSystemV1::UpdateNavOctreeAfterMove(&Comp);
					}
				}
			});
			UNavigationSystemBase::OnActorRegisteredDelegate().BindLambda([](AActor& Actor) { UNavigationSystemV1::OnActorRegistered(&Actor); });
			UNavigationSystemBase::OnActorUnregisteredDelegate().BindLambda([](AActor& Actor) { UNavigationSystemV1::OnActorUnregistered(&Actor); });
			UNavigationSystemBase::OnComponentRegisteredDelegate().BindLambda([](UActorComponent& Comp) { UNavigationSystemV1::OnComponentRegistered(&Comp); });
			UNavigationSystemBase::OnComponentUnregisteredDelegate().BindLambda([](UActorComponent& Comp) { UNavigationSystemV1::OnComponentUnregistered(&Comp); });
			UNavigationSystemBase::RegisterComponentDelegate().BindLambda([](UActorComponent& Comp) { UNavigationSystemV1::RegisterComponent(&Comp); });
			UNavigationSystemBase::UnregisterComponentDelegate().BindLambda([](UActorComponent& Comp) { UNavigationSystemV1::UnregisterComponent(&Comp); });
			UNavigationSystemBase::RemoveActorDataDelegate().BindLambda([](AActor& Actor) { UNavigationSystemV1::ClearNavOctreeAll(&Actor); });
			UNavigationSystemBase::HasComponentDataDelegate().BindLambda([](UActorComponent& Comp) {
				UNavigationSystemV1* NavSys = FNavigationSystem::GetCurrent<UNavigationSystemV1>(Comp.GetWorld());
				return (NavSys && (NavSys->GetObjectsNavOctreeId(Comp) || NavSys->HasPendingObjectNavOctreeId(&Comp)));
			});
			UNavigationSystemBase::GetDefaultSupportedAgentDelegate().BindStatic(&UNavigationSystemV1::GetDefaultSupportedAgent);
			UNavigationSystemBase::GetBiggestSupportedAgentDelegate().BindStatic(&UNavigationSystemV1::GetBiggestSupportedAgent);
			UNavigationSystemBase::UpdateActorAndComponentDataDelegate().BindStatic(&UNavigationSystemV1::UpdateActorAndComponentsInNavOctree);
			UNavigationSystemBase::OnComponentBoundsChangedDelegate().BindLambda([](UActorComponent& Comp, const FBox& NewBounds, const FBox& DirtyArea) {
				UNavigationSystemV1* NavSys = FNavigationSystem::GetCurrent<UNavigationSystemV1>(Comp.GetWorld());
				if (NavSys)
				{
					NavSys->UpdateNavOctreeElementBounds(&Comp, NewBounds, DirtyArea);
				}
			});
			//UNavigationSystemBase::GetNavDataForPropsDelegate();
			UNavigationSystemBase::GetNavDataForActorDelegate().BindStatic(&UNavigationSystemV1::GetNavDataForActor);

#if WITH_RECAST
			UNavigationSystemBase::GetDefaultNavDataClassDelegate().BindLambda([]() { return ARecastNavMesh::StaticClass(); });
#endif // WITH_RECAST
			UNavigationSystemBase::VerifyNavigationRenderingComponentsDelegate().BindLambda([](UWorld& World, const bool bShow) {
				UNavigationSystemV1* NavSys = FNavigationSystem::GetCurrent<UNavigationSystemV1>(&World);
				if (NavSys)
				{
					NavSys->VerifyNavigationRenderingComponents(bShow);
				}
			});
			UNavigationSystemBase::BuildDelegate().BindLambda([](UWorld& World) {
				UNavigationSystemV1* NavSys = FNavigationSystem::GetCurrent<UNavigationSystemV1>(&World);
				if (NavSys)
				{
					NavSys->Build();
				}
			});
#if WITH_EDITOR
			UNavigationSystemBase::OnPIEStartDelegate().BindLambda([](UWorld& World) {
				UNavigationSystemV1* NavSys = FNavigationSystem::GetCurrent<UNavigationSystemV1>(&World);
				if (NavSys)
				{
					NavSys->OnPIEStart();
				}
			});
			UNavigationSystemBase::OnPIEEndDelegate().BindLambda([](UWorld& World) {
				UNavigationSystemV1* NavSys = FNavigationSystem::GetCurrent<UNavigationSystemV1>(&World);
				if (NavSys)
				{
					NavSys->OnPIEEnd();
				}
			});
			UNavigationSystemBase::UpdateLevelCollisionDelegate().BindLambda([](ULevel& Level) {
				UNavigationSystemV1* NavSys = FNavigationSystem::GetCurrent<UNavigationSystemV1>(&Level);
				if (NavSys)
				{
					NavSys->UpdateLevelCollision(&Level);
				}
			});
			UNavigationSystemBase::SetNavigationAutoUpdateEnableDelegate().BindStatic(&UNavigationSystemV1::SetNavigationAutoUpdateEnabled);
				/*.BindLambda([](const bool bNewEnable, UNavigationSystemBase* InNavigationSystem) {

			})*/
			UNavigationSystemBase::AddNavigationUpdateLockDelegate().BindLambda([](UWorld& World, uint8 Flags) {
				UNavigationSystemV1* NavSys = FNavigationSystem::GetCurrent<UNavigationSystemV1>(&World);
				if (NavSys)
				{
					NavSys->AddNavigationUpdateLock(Flags);
				}
			});
			UNavigationSystemBase::RemoveNavigationUpdateLockDelegate().BindLambda([](UWorld& World, uint8 Flags) {
				UNavigationSystemV1* NavSys = FNavigationSystem::GetCurrent<UNavigationSystemV1>(&World);
				if (NavSys)
				{
					NavSys->RemoveNavigationUpdateLock(Flags);
				}
			});
			UNavigationSystemBase::GetWorldPartitionNavigationDataBuilderOverlapDelegate().BindStatic(&UNavigationSystemV1::GetWorldPartitionNavigationDataBuilderOverlap);
#endif // WITH_EDITOR

#if ENABLE_VISUAL_LOG
			FVisualLogger::NavigationDataDumpDelegate.AddStatic(&NavigationDataDump);
#endif // ENABLE_VISUAL_LOG
		}
	};
	static FDelegatesInitializer DelegatesInitializer;
	
	// Set to the ai module's crowd manager, this module may not exist at spawn time but then it will just fail to load
	CrowdManagerClass = FSoftObjectPath(TEXT("/Script/AIModule.CrowdManager"));

	// active tiles
	NextInvokersUpdateTime = 0.f;
	ActiveTilesUpdateInterval = 1.f;
	bGenerateNavigationOnlyAroundNavigationInvokers = false;
	DataGatheringMode = ENavDataGatheringModeConfig::Instant;
	bShouldDiscardSubLevelNavData = true;

	if (HasAnyFlags(RF_ClassDefaultObject) == false)
	{
		// reserve some arbitrary size
		AsyncPathFindingQueries.Reserve( INITIAL_ASYNC_QUERIES_SIZE );
		NavDataRegistrationQueue.Reserve( REGISTRATION_QUEUE_SIZE );
	
		FWorldDelegates::OnWorldPostActorTick.AddUObject(this, &UNavigationSystemV1::OnWorldPostActorTick);
		FWorldDelegates::LevelAddedToWorld.AddUObject(this, &UNavigationSystemV1::OnLevelAddedToWorld);
		FWorldDelegates::LevelRemovedFromWorld.AddUObject(this, &UNavigationSystemV1::OnLevelRemovedFromWorld);
		FWorldDelegates::OnWorldBeginTearDown.AddUObject(this, &UNavigationSystemV1::OnBeginTearingDown);
#if !UE_BUILD_SHIPPING
		FCoreDelegates::OnGetOnScreenMessages.AddUObject(this, &UNavigationSystemV1::GetOnScreenMessages);
#endif // !UE_BUILD_SHIPPING
	}
	else if (GetClass() == UNavigationSystemV1::StaticClass())
	{
		SetDefaultWalkableArea(UNavArea_Default::StaticClass());
		SetDefaultObstacleArea(UNavArea_Obstacle::StaticClass());
		
		const FTransform RecastToUnrealTransfrom(Recast2UnrealMatrix());
		SetCoordTransform(ENavigationCoordSystem::Navigation, ENavigationCoordSystem::Unreal, RecastToUnrealTransfrom);
	}
}

PRAGMA_DISABLE_DEPRECATION_WARNINGS
UNavigationSystemV1::~UNavigationSystemV1()
{
	CleanUp(FNavigationSystem::ECleanupMode::CleanupUnsafe);

#if !UE_BUILD_SHIPPING
	FCoreDelegates::OnGetOnScreenMessages.RemoveAll(this);
#endif // !UE_BUILD_SHIPPING
}
PRAGMA_ENABLE_DEPRECATION_WARNINGS

void UNavigationSystemV1::ConfigureAsStatic(bool bEnableStatic)
{
	bStaticRuntimeNavigation = bEnableStatic;
	SetWantsComponentChangeNotifies(!bEnableStatic);
}

void UNavigationSystemV1::SetUpdateNavOctreeOnComponentChange(bool bNewUpdateOnComponentChange)
{
	bUpdateNavOctreeOnComponentChange = bNewUpdateOnComponentChange;
}

void UNavigationSystemV1::DoInitialSetup()
{
	if (bInitialSetupHasBeenPerformed)
	{
		return;
	}
	
	UpdateAbstractNavData();
	CreateCrowdManager();

	bInitialSetupHasBeenPerformed = true;
}

void UNavigationSystemV1::UpdateAbstractNavData()
{
	if (IsValid(AbstractNavData))
	{
		return;
	}

	// spawn abstract nav data separately
	// it's responsible for direct paths and shouldn't be picked for any agent type as default one
	UWorld* NavWorld = GetWorld();
	for (TActorIterator<AAbstractNavData> It(NavWorld); It; ++It)
	{
		AAbstractNavData* Nav = (*It);
		if (IsValid(Nav))
		{
			AbstractNavData = Nav;
			break;
		}
	}

	if (AbstractNavData == NULL)
	{
		FNavDataConfig DummyConfig;
		DummyConfig.SetNavDataClass(AAbstractNavData::StaticClass());
		AbstractNavData = CreateNavigationDataInstanceInLevel(DummyConfig, nullptr);
		if (AbstractNavData)
		{
			AbstractNavData->SetFlags(RF_Transient);
		}
	}
}

void UNavigationSystemV1::SetSupportedAgentsNavigationClass(int32 AgentIndex, TSubclassOf<ANavigationData> NavigationDataClass)
{
	const bool bCDOInEditor =
#if WITH_EDITOR
		// the CDO will have 0 supported agents if none are defined which is fine in the editor
		(GIsEditor && HasAnyFlags(RF_ClassDefaultObject))
#else
		false
#endif // WITH_EDITOR
		;

	check(SupportedAgents.IsValidIndex(AgentIndex) || bCDOInEditor);

	if (SupportedAgents.IsValidIndex(AgentIndex))
	{
	SupportedAgents[AgentIndex].SetNavDataClass(NavigationDataClass);

	// keep preferred navigation data class in sync with actual class
	// this will be passed to navigation data actor and will be required
	// for comparisons done in DoesSupportAgent calls
	//
	// "Any" navigation data preference is valid only for instanced agents
	SupportedAgents[AgentIndex].SetPreferredNavData(NavigationDataClass);
	}

#if WITH_EDITOR
	if (GIsEditor)
	{
		if (HasAnyFlags(RF_ClassDefaultObject) == false)
		{
			// set it at CDO to properly show up in project settings
			// @hack the reason for doing it this way is that engine doesn't handle default TSubclassOf properties
			//	set to game-specific classes;
			UNavigationSystemV1* NavigationSystemCDO = GetMutableDefault<UNavigationSystemV1>(GetClass());
			NavigationSystemCDO->SetSupportedAgentsNavigationClass(AgentIndex, NavigationDataClass);
		}
	}
#endif // WITH_EDITOR
}

void UNavigationSystemV1::PostInitProperties()
{
	Super::PostInitProperties();

	if (HasAnyFlags(RF_ClassDefaultObject) == false)
	{
		// Populate our NavAreaClasses list with all known nav area classes.
		// If more are loaded after this they will be registered as they come
		TArray<UClass*> CurrentNavAreaClasses;
		GetDerivedClasses(UNavArea::StaticClass(), CurrentNavAreaClasses);
		for (UClass* NavAreaClass : CurrentNavAreaClasses)
		{
			RegisterNavAreaClass(NavAreaClass);
		}

		ApplySupportedAgentsFilter();
		for (int32 AgentIndex = 0; AgentIndex < SupportedAgents.Num(); ++AgentIndex)
		{
			FNavDataConfig& SupportedAgentConfig = SupportedAgents[AgentIndex];
			SetSupportedAgentsNavigationClass(AgentIndex, SupportedAgentConfig.GetNavDataClass<ANavigationData>());
		}

		DefaultDirtyAreasController.SetDirtyAreaWarningSizeThreshold(DirtyAreaWarningSizeThreshold);
	
		if (bInitialBuildingLocked)
		{
			InitialNavBuildingLockFlags |= ENavigationBuildLock::InitialLock;
		}

		uint8 UseLockFlags = InitialNavBuildingLockFlags;

		AddNavigationBuildLock(UseLockFlags);

		// register for any actor move change
#if WITH_EDITOR
		if ( GIsEditor )
		{
			GEngine->OnActorMoved().AddUObject(this, &UNavigationSystemV1::OnActorMoved);
		}
#endif
		FCoreUObjectDelegates::PostLoadMapWithWorld.AddUObject(this, &UNavigationSystemV1::OnPostLoadMap);
		UNavigationSystemV1::NavigationDirtyEvent.AddUObject(this, &UNavigationSystemV1::OnNavigationDirtied);

		ReloadCompleteDelegateHandle = FCoreUObjectDelegates::ReloadCompleteDelegate.AddUObject(this, &UNavigationSystemV1::OnReloadComplete);
	}
}

void UNavigationSystemV1::ConstructNavOctree()
{
	DefaultOctreeController.Reset();
	DefaultOctreeController.NavOctree = MakeShareable(new FNavigationOctree(FVector(0, 0, 0), 64000));
	DefaultOctreeController.NavOctree->SetDataGatheringMode(DataGatheringMode);
#if !UE_BUILD_SHIPPING	
	DefaultOctreeController.NavOctree->SetGatheringNavModifiersTimeLimitWarning(GatheringNavModifiersWarningLimitTime);
#endif // !UE_BUILD_SHIPPING	
}

bool UNavigationSystemV1::ConditionalPopulateNavOctree()
{
	// Discard all navigation updates caused by octree construction
	TGuardValue<TArray<FNavigationDirtyArea>> DirtyGuard(DefaultDirtyAreasController.DirtyAreas, TArray<FNavigationDirtyArea>());

	// See if any of registered navigation data need navoctree
	bSupportRebuilding = RequiresNavOctree();

	if (bSupportRebuilding)
	{
		ConstructNavOctree();
		if (DefaultOctreeController.IsValid())
		{
			const ERuntimeGenerationType RuntimeGenerationType = GetRuntimeGenerationType();
			const bool bStoreNavGeometry = (RuntimeGenerationType == ERuntimeGenerationType::Dynamic);
			DefaultOctreeController.SetNavigableGeometryStoringMode(bStoreNavGeometry ? FNavigationOctree::StoreNavGeometry : FNavigationOctree::SkipNavGeometry);
			if (bStoreNavGeometry)
			{
#if WITH_RECAST
				DefaultOctreeController.NavOctree->ComponentExportDelegate = FNavigationOctree::FNavigableGeometryComponentExportDelegate::CreateStatic(&FRecastNavMeshGenerator::ExportComponentGeometry);
#endif // WITH_RECAST
			}

			if (!DefaultOctreeController.IsNavigationOctreeLocked())
			{
				UWorld* World = GetWorld();
				check(World);

				// now process all actors on all levels
				for (int32 LevelIndex = 0; LevelIndex < World->GetNumLevels(); ++LevelIndex)
				{
					ULevel* Level = World->GetLevel(LevelIndex);
					if (ensure(Level) && Level->bIsVisible)
					{
						AddLevelToOctree(*Level);
					}
				}
			}
		}
	}
	else
	{
		// Discard current octree along with pending updates
		DestroyNavOctree();
	}

	// Add all found elements to octree, this will not add new dirty areas to navigation
	FNavigationDataHandler NavHandler(DefaultOctreeController, DefaultDirtyAreasController);
	NavHandler.ProcessPendingOctreeUpdates();

	return bSupportRebuilding;
}

#if WITH_EDITOR
void UNavigationSystemV1::PostEditChangeChainProperty(FPropertyChangedChainEvent& PropertyChangedEvent)
{
	static const FName NAME_NavDataClass = FNavDataConfig::GetNavigationDataClassPropertyName();
	static const FName NAME_SupportedAgents = GET_MEMBER_NAME_CHECKED(UNavigationSystemV1, SupportedAgents);
	static const FName NAME_AllowClientSideNavigation = GET_MEMBER_NAME_CHECKED(UNavigationSystemV1, bAllowClientSideNavigation);

	Super::PostEditChangeChainProperty(PropertyChangedEvent);

	if (PropertyChangedEvent.Property)
	{
		FName PropName = PropertyChangedEvent.Property->GetFName();
		if (PropName == NAME_NavDataClass)
		{
			int32 SupportedAgentIndex = PropertyChangedEvent.GetArrayIndex(NAME_SupportedAgents.ToString());
			if (SupportedAgents.IsValidIndex(SupportedAgentIndex))
			{
				// reflect the change to SupportedAgent's 
				TSubclassOf<ANavigationData> NavClass = SupportedAgents[SupportedAgentIndex].GetNavDataClass<ANavigationData>();
				SetSupportedAgentsNavigationClass(SupportedAgentIndex, NavClass);
				SaveConfig();
			}
		}
		else if (PropName == NAME_AllowClientSideNavigation && HasAnyFlags(RF_ClassDefaultObject))
		{
			for (FThreadSafeObjectIterator It(UNavigationSystemModuleConfig::StaticClass()); It; ++It)
			{
				((UNavigationSystemModuleConfig*)*It)->UpdateWithNavSysCDO(*this);
			}
		}
	}
}

void UNavigationSystemV1::PostEditChangeProperty(FPropertyChangedEvent& PropertyChangedEvent)
{
	static const FName NAME_EnableActiveTiles = GET_MEMBER_NAME_CHECKED(UNavigationSystemV1, bGenerateNavigationOnlyAroundNavigationInvokers);

	Super::PostEditChangeProperty(PropertyChangedEvent);

	if (PropertyChangedEvent.Property)
	{
		FName PropName = PropertyChangedEvent.Property->GetFName();
		if (PropName == NAME_EnableActiveTiles)
		{
			if (DefaultOctreeController.NavOctree.IsValid())
			{
				DefaultOctreeController.NavOctree->SetDataGatheringMode(DataGatheringMode);
			}

			for (auto NavData : NavDataSet)
			{
				if (NavData)
				{
					NavData->RestrictBuildingToActiveTiles(bGenerateNavigationOnlyAroundNavigationInvokers);
				}
			}
		}
		else if (PropName == GET_MEMBER_NAME_CHECKED(FNavDataConfig, AgentRadius))
		{
			const bool bIsCDO = HasAnyFlags(RF_ClassDefaultObject);
			if (!bIsCDO)
			{
				const UWorld* World = GetWorld();
				if (World && World->IsPartitionedWorld())
				{
					FMessageDialog::Open(EAppMsgType::Ok, LOCTEXT("NeedToRunPartitionResaveActorsBuilder",
						"In a world partitioned map, changing this property changes the partitioning of actors.\n"
						"For the change to take effect on partitioning, actors needs to be resaved.\n"
						"Run the WorldPartitionResaveActorsBuilder to update the whole map."));	
				}
			}
		}
	}
}
#endif // WITH_EDITOR

void UNavigationSystemV1::OnInitializeActors()
{
	
}

void UNavigationSystemV1::OnBeginTearingDown(UWorld* World)
{
	// If the world being torn down is my world context
	if (World == GetWorld())
	{
		CleanUp(FNavigationSystem::ECleanupMode::CleanupWithWorld);
	}
}

void UNavigationSystemV1::OnWorldInitDone(FNavigationSystemRunMode Mode)
{
	UNavigationSystemBase::OnNavigationInitStartStaticDelegate().Broadcast(*this);
	
	OperationMode = Mode;
	DoInitialSetup();
	
	UWorld* World = GetWorld();
	check(World);

	// process all queued custom link registration requests
	// (since it's possible navigation system was not ready by the time
	// those links were serialized-in or spawned)
	ProcessCustomLinkPendingRegistration();

	if (IsThereAnywhereToBuildNavigation() == false
		// Simulation mode is a special case - better not do it in this case
		&& OperationMode != FNavigationSystemRunMode::SimulationMode)
	{
		// remove all navigation data instances
		for (TActorIterator<ANavigationData> It(World); It; ++It)
		{
			ANavigationData* Nav = (*It);
			if (IsValid(Nav) && Nav != GetAbstractNavData())
			{
				UnregisterNavData(Nav);
				Nav->CleanUpAndMarkPendingKill();
				bNavDataRemovedDueToMissingNavBounds = true;
			}
		}

		if (FNavigationSystem::IsEditorRunMode(OperationMode))
		{
			RemoveNavigationBuildLock(InitialNavBuildingLockFlags, ELockRemovalRebuildAction::RebuildIfNotInEditor);
		}
	}
	else
	{
		// Discard all bounds updates that was submitted during world initialization, 
		// to avoid navigation rebuild right after map is loaded
		PendingNavBoundsUpdates.Empty();
		
		// gather navigable bounds
		GatherNavigationBounds();

		// gather all navigation data instances and register all not-yet-registered
		// (since it's quite possible navigation system was not ready by the time
		// those instances were serialized-in or spawned)
		RegisterNavigationDataInstances();

		if (bAutoCreateNavigationData == true)
		{
			SpawnMissingNavigationData();
			// in case anything spawned has registered
			ProcessRegistrationCandidates();
		}
		else
		{
			const bool bIsBuildLocked = IsNavigationBuildingLocked();
			const bool bCanRebuild = !bIsBuildLocked && GetIsAutoUpdateEnabled();

			if (GetDefaultNavDataInstance(FNavigationSystem::DontCreate) != NULL)
			{
				// trigger navmesh update
				for (TActorIterator<ANavigationData> It(World); It; ++It)
				{
					ANavigationData* NavData = (*It);
					if (NavData != NULL)
					{
						const ERegistrationResult Result = RegisterNavData(NavData);
						LogNavDataRegistrationResult(Result);

						if (Result == RegistrationSuccessful)
						{
							// allowing full rebuild of the entire navmesh only for the fully dynamic generation modes
							// other modes partly rely on the serialized data and full rebuild would wipe it out
							if (bCanRebuild && IsAllowedToRebuild())
							{
								NavData->RebuildAll();
							}
						}
						else if (Result != RegistrationFailed_DataPendingKill
							&& Result != RegistrationFailed_AgentNotValid
							)
						{
							NavData->CleanUpAndMarkPendingKill();
						}
					}
				}
			}
		}

		if (FNavigationSystem::IsEditorRunMode(OperationMode))
		{
			// don't lock navigation building in editor
			RemoveNavigationBuildLock(InitialNavBuildingLockFlags, ELockRemovalRebuildAction::RebuildIfNotInEditor);
		}

		// See if any of registered navigation data needs NavOctree
		ConditionalPopulateNavOctree();

		// All navigation actors are registered
		// Add NavMesh parts from all sub-levels that were streamed in prior NavMesh registration
		const auto& Levels = World->GetLevels();
		for (ULevel* Level : Levels)
		{
			if (!Level->IsPersistentLevel() && Level->bIsVisible)
			{
				for (ANavigationData* NavData : NavDataSet)
				{
					if (NavData)
					{
						NavData->OnStreamingLevelAdded(Level, World);
					}
				}
			}
		}
	}

#if	WITH_EDITOR
	if (FNavigationSystem::IsEditorRunMode(Mode))
	{
		// make sure this static get applied to this instance
		bNavigationAutoUpdateEnabled = !bNavigationAutoUpdateEnabled; 
		SetNavigationAutoUpdateEnabled(!bNavigationAutoUpdateEnabled, this);
		
		// update navigation invokers
		if (bGenerateNavigationOnlyAroundNavigationInvokers)
		{
			for (TObjectIterator<UNavigationInvokerComponent> It; It; ++It)
			{
				if (World == It->GetWorld())
				{
					It->RegisterWithNavigationSystem(*this);
				}
			}
		}

		// update navdata after loading world
		if (GetIsAutoUpdateEnabled())
		{
			const bool bIsLoadTime = true;
			RebuildAll(bIsLoadTime);
		}
	}
#endif

	if (!DefaultDirtyAreasController.bCanAccumulateDirtyAreas)
	{
		DefaultDirtyAreasController.DirtyAreas.Empty();
	}

	// Report oversized dirty areas only in game mode
	DefaultDirtyAreasController.SetCanReportOversizedDirtyArea(Mode == FNavigationSystemRunMode::GameMode);

	for (const ANavigationData* NavData : NavDataSet)
	{
		if (NavData)
		{
			const ARecastNavMesh* RecastNavMesh = Cast<ARecastNavMesh>(NavData);
			if (RecastNavMesh && RecastNavMesh->bIsWorldPartitioned && NavData->GetRuntimeGenerationMode() > ERuntimeGenerationType::Static)
			{
				DefaultDirtyAreasController.SetUseWorldPartitionedDynamicMode(true);
				break;
			}
		}
	}

	bWorldInitDone = true;
	OnNavigationInitDone.Broadcast();
	UNavigationSystemBase::OnNavigationInitDoneStaticDelegate().Broadcast(*this);
}

void UNavigationSystemV1::RegisterNavigationDataInstances()
{
	UWorld* World = GetWorld();

	bool bProcessRegistration = false;
	for (TActorIterator<ANavigationData> It(World); It; ++It)
	{
		ANavigationData* Nav = (*It);
		if (IsValid(Nav) && Nav->IsRegistered() == false)
		{
			RequestRegistrationDeferred(*Nav);
			bProcessRegistration = true;
		}
	}
	if (bProcessRegistration == true)
	{
		ProcessRegistrationCandidates();
	}
}

void UNavigationSystemV1::CreateCrowdManager()
{
	UClass* CrowdManagerClassInstance = CrowdManagerClass.Get();
	if (CrowdManagerClassInstance)
	{
		UCrowdManagerBase* ManagerInstance = NewObject<UCrowdManagerBase>(this, CrowdManagerClassInstance);
		// creating an instance when we have a valid class should never fail
		check(ManagerInstance);
		SetCrowdManager(ManagerInstance);
	}
}

void UNavigationSystemV1::SetCrowdManager(UCrowdManagerBase* NewCrowdManager)
{
	if (NewCrowdManager == CrowdManager.Get())
	{
		return;
	}

	if (CrowdManager.IsValid())
	{
		CrowdManager->RemoveFromRoot();
	}
	CrowdManager = NewCrowdManager;
	if (NewCrowdManager != NULL)
	{
		CrowdManager->AddToRoot();
	}
}

void UNavigationSystemV1::CalcTimeSlicedUpdateData(TArray<double>& OutCurrentTimeSlicedBuildTaskDurations, TArray<bool>& OutIsTimeSlicingArray, bool& bOutAnyNonTimeSlicedGenerators, int32& OutNumTimeSlicedRemainingBuildTasks)
{
	OutNumTimeSlicedRemainingBuildTasks = 0;
	OutIsTimeSlicingArray.SetNumZeroed(NavDataSet.Num());
	bOutAnyNonTimeSlicedGenerators = false;
	OutCurrentTimeSlicedBuildTaskDurations.Reset(NavDataSet.Num());

	for (int32 NavDataIdx = 0; NavDataIdx < NavDataSet.Num(); ++NavDataIdx)
	{
		const ANavigationData* NavData = NavDataSet[NavDataIdx];
		const FNavDataGenerator* Generator = NavData ? NavData->GetGenerator() : nullptr;
		if (Generator)
		{
			double TimeSlicedBuildTaskDuration = 0.;
			int32 NumRemainingBuildTasksTemp = 0;

			if (Generator->GetTimeSliceData(NumRemainingBuildTasksTemp, TimeSlicedBuildTaskDuration))
			{
				OutIsTimeSlicingArray[NavDataIdx] = true;
				OutNumTimeSlicedRemainingBuildTasks += NumRemainingBuildTasksTemp;
				if (TimeSlicedBuildTaskDuration > 0.)
				{
					OutCurrentTimeSlicedBuildTaskDurations.Push(TimeSlicedBuildTaskDuration);
				}
			}
			else
			{
				bOutAnyNonTimeSlicedGenerators = true;
			}
		}
	}
}

void UNavigationSystemV1::Tick(float DeltaSeconds)
{
	SET_DWORD_STAT(STAT_Navigation_ObservedPathsCount, 0);

	UWorld* World = GetWorld();

	if (World == nullptr 
		|| (bTickWhilePaused == false && World->IsPaused())
#if WITH_EDITOR
		|| (bIsPIEActive && !World->IsGameWorld())
#endif // WITH_EDITOR
		)
	{
		return;
	}

	if (PendingNavBoundsUpdates.Num() > 0)
	{
		PerformNavigationBoundsUpdate(PendingNavBoundsUpdates);
		PendingNavBoundsUpdates.Reset();
	}

	if (NavDataRegistrationQueue.Num() > 0)
	{
		ProcessRegistrationCandidates();
	}

	if (DefaultOctreeController.PendingOctreeUpdates.Num() > 0)
	{
		SCOPE_CYCLE_COUNTER(STAT_Navigation_AddingActorsToNavOctree);

		SCOPE_CYCLE_COUNTER(STAT_Navigation_BuildTime)
		STAT(double ThisTime = 0);
		{
			SCOPE_SECONDS_COUNTER(ThisTime);
			FNavigationDataHandler NavHandler(DefaultOctreeController, DefaultDirtyAreasController);
			NavHandler.ProcessPendingOctreeUpdates();
		}
		INC_FLOAT_STAT_BY(STAT_Navigation_CumulativeBuildTime,(float)ThisTime*1000);
	}
		
	if (IsNavigationBuildingLocked() == false)
	{
		if (bGenerateNavigationOnlyAroundNavigationInvokers)
		{
			UpdateInvokers();
		}

		RebuildDirtyAreas(DeltaSeconds);

		// Tick navigation mesh async builders
		if (bAsyncBuildPaused == false)
		{
			SCOPE_CYCLE_COUNTER(STAT_Navigation_TickAsyncBuild);

			bool bDoStandardTickAsync = true;

			if (NavRegenTimeSliceManager.DoTimeSlicedUpdate())
			{
				int32 NumTimeSlicedRemainingBuildTasks = 0;
				TArray<double> CurrentTimeSlicedBuildTaskDurations;
				TArray<bool> IsTimeSlicingArray;
				bool bAnyNonTimeSlicedGenerators = false;

				NavRegenTimeSliceManager.CalcAverageDeltaTime(GFrameCounter);

				CalcTimeSlicedUpdateData(CurrentTimeSlicedBuildTaskDurations, IsTimeSlicingArray, bAnyNonTimeSlicedGenerators, NumTimeSlicedRemainingBuildTasks);

				if (NumTimeSlicedRemainingBuildTasks > 0)
				{
					NavRegenTimeSliceManager.CalcTimeSliceDuration(NumTimeSlicedRemainingBuildTasks, CurrentTimeSlicedBuildTaskDurations);

					//The general idea here is to tick any non time sliced generators once per frame. Time sliced generators we aim to tick one per frame and move to the next, next frame. In the
					//case where one time sliced generator doesn't use the whole time slice we move to the next time sliced generator. That generator will only be considered to have a full frames
					//processing if either it runs out of work or uses a large % of the time slice. Depending we either tick it again next frame or go to the next time sliced generator (next frame).
					bool bNavDataIdxSet = false;
					int32 NavDataIdxTemp = NavRegenTimeSliceManager.GetNavDataIdx();
					const double RemainingFractionConsideredWholeTick = 0.8;
					const int32 FirstNavDataIdx = NavDataIdxTemp = NavDataIdxTemp % NavDataSet.Num();

					for (int32 NavDataIter = 0; NavDataIter < NavDataSet.Num(); ++NavDataIter)
					{
						if (ANavigationData* NavData = NavDataSet[NavDataIdxTemp])
						{
							if (IsTimeSlicingArray[NavDataIdxTemp])
							{
								if (NavRegenTimeSliceManager.GetTimeSlicer().IsTimeSliceFinishedCached())
								{
									//if we haven't set the NavDataIdx then this is the TimeSliced Generator to process next frame
									if (!bNavDataIdxSet)
									{
										NavRegenTimeSliceManager.SetNavDataIdx(NavDataIdxTemp);
										bNavDataIdxSet = true;
									}

									//if the time slice is finished and we have no non time sliced generators then stop TickAsyncBuild, otherwise continue
									if (!bAnyNonTimeSlicedGenerators)
									{
										break;
									}
									continue;
								}
								else if (NavRegenTimeSliceManager.GetTimeSlicer().GetRemainingDurationFraction() < RemainingFractionConsideredWholeTick)
								{
									//don't check bNavDataIdxSet here, either this time sliced generator won't get enough time this frame to be considered
									//a whole tick or it will complete and there is some time sliced left - in the later case next frame we'll process the 
									//next time sliced generator we process this frame or the first Idx we processed this frame
									NavRegenTimeSliceManager.SetNavDataIdx(NavDataIdxTemp);
									bNavDataIdxSet = true;
								}
							}
							NavData->TickAsyncBuild(DeltaSeconds);
						}
						//Increment and mod NavDataIdxTemp
						++NavDataIdxTemp;
						NavDataIdxTemp %= NavDataSet.Num();
					}

					//if we processed all the time sliced generators and there is still some time slice left
					//OR if we haven't SetNavDataIdx() we should start next frame where we started this frame
					if (!NavRegenTimeSliceManager.GetTimeSlicer().IsTimeSliceFinishedCached() || !bNavDataIdxSet)
					{
						NavRegenTimeSliceManager.SetNavDataIdx(FirstNavDataIdx);
						bNavDataIdxSet = true;
					}
					//don't do the standard TickASyncBuild as we have already processed the regen appropriately 
					bDoStandardTickAsync = false;
				}
			}

			//if we aren't time sliced rebuilding and / or if there aren't any time sliced nav data's with work to do just tick all nav data
			if (bDoStandardTickAsync)
			{
				for (ANavigationData* NavData : NavDataSet)
				{
					if (NavData)
					{
						NavData->TickAsyncBuild(DeltaSeconds);
					}
				}
			}
		}
	}

	CSV_CUSTOM_STAT(NavTasks, NumRemainingTasks, GetNumRemainingBuildTasks(), ECsvCustomStatOp::Set);
	CSV_CUSTOM_STAT(NavTasks, NumRunningTasks, GetNumRunningBuildTasks(), ECsvCustomStatOp::Set);

	// In multithreaded configuration we can process async pathfinding queries
	// in dedicated task while dispatching completed queries results on the main thread.
	// The created task can start and append new result right away so we transfer
	// completed queries before to keep the list safe.
	TArray<FAsyncPathFindingQuery> AsyncPathFindingCompletedQueriesToDispatch;
	Swap(AsyncPathFindingCompletedQueriesToDispatch, AsyncPathFindingCompletedQueries);

	// Trigger the async pathfinding queries (new ones and those that may have been postponed from last frame)
	if (AsyncPathFindingQueries.Num() > 0)
	{
		SCOPE_CYCLE_COUNTER(STAT_Navigation_TickAsyncPathfinding);
		TriggerAsyncQueries(AsyncPathFindingQueries);
		AsyncPathFindingQueries.Reset();
	}

	// Dispatch async pathfinding queries results from last frame
	DispatchAsyncQueriesResults(AsyncPathFindingCompletedQueriesToDispatch);

	if (CrowdManager.IsValid())
	{
		CrowdManager->Tick(DeltaSeconds);
	}
}

void UNavigationSystemV1::AddReferencedObjects(UObject* InThis, FReferenceCollector& Collector)
{
	UNavigationSystemV1* This = CastChecked<UNavigationSystemV1>(InThis);
	UCrowdManagerBase* CrowdManager = This->GetCrowdManager();
	Collector.AddReferencedObject(CrowdManager, InThis);

	// don't reference NavAreaClasses in editor (unless PIE is active)
	if (!FNavigationSystem::IsEditorRunMode(This->OperationMode))
	{
		Collector.AddReferencedObjects(This->NavAreaClasses, InThis);
	}
}

#if WITH_EDITOR
void UNavigationSystemV1::SetNavigationAutoUpdateEnabled(bool bNewEnable, UNavigationSystemBase* InNavigationSystemBase)
{
	if (bNewEnable != bNavigationAutoUpdateEnabled)
	{
		bNavigationAutoUpdateEnabled = bNewEnable;

		UNavigationSystemV1* NavSystem = Cast<UNavigationSystemV1>(InNavigationSystemBase);
		if (NavSystem)
		{
			const bool bCurrentIsEnabled = NavSystem->GetIsAutoUpdateEnabled();
			NavSystem->DefaultDirtyAreasController.bCanAccumulateDirtyAreas = bCurrentIsEnabled
				|| (!FNavigationSystem::IsEditorRunMode(NavSystem->OperationMode) && NavSystem->OperationMode != FNavigationSystemRunMode::InvalidMode);

			if (bCurrentIsEnabled)
			{
				NavSystem->RemoveNavigationBuildLock(ENavigationBuildLock::NoUpdateInEditor);
			}
			else
			{
#if !UE_BUILD_SHIPPING
				NavSystem->DefaultDirtyAreasController.bDirtyAreasReportedWhileAccumulationLocked = false;
#endif // !UE_BUILD_SHIPPING
				NavSystem->AddNavigationBuildLock(ENavigationBuildLock::NoUpdateInEditor);
			}
		}
	}
}
#endif // WITH_EDITOR

//----------------------------------------------------------------------//
// Public querying interface                                                                
//----------------------------------------------------------------------//
FPathFindingResult UNavigationSystemV1::FindPathSync(const FNavAgentProperties& AgentProperties, FPathFindingQuery Query, EPathFindingMode::Type Mode)
{
	SCOPE_CYCLE_COUNTER(STAT_Navigation_PathfindingSync);
	CSV_SCOPED_TIMING_STAT(NavigationSystem, PathfindingSync);

	if (Query.NavData.IsValid() == false)
	{
		Query.NavData = GetNavDataForProps(AgentProperties, Query.StartLocation);
	}

	FPathFindingResult Result(ENavigationQueryResult::Error);
	if (Query.NavData.IsValid())
	{
		if (Mode == EPathFindingMode::Hierarchical)
		{
			Result = Query.NavData->FindHierarchicalPath(AgentProperties, Query);
		}
		else
		{
			Result = Query.NavData->FindPath(AgentProperties, Query);
		}
	}

	return Result;
}

FPathFindingResult UNavigationSystemV1::FindPathSync(FPathFindingQuery Query, EPathFindingMode::Type Mode)
{
	SCOPE_CYCLE_COUNTER(STAT_Navigation_PathfindingSync);
	CSV_SCOPED_TIMING_STAT(NavigationSystem, PathfindingSync);

	if (Query.NavData.IsValid() == false)
	{
		Query.NavData = GetDefaultNavDataInstance(FNavigationSystem::DontCreate);
	}
	
	FPathFindingResult Result(ENavigationQueryResult::Error);
	if (Query.NavData.IsValid())
	{
		if (Mode == EPathFindingMode::Regular)
		{
			Result = Query.NavData->FindPath(Query.NavAgentProperties, Query);
		}
		else // EPathFindingMode::Hierarchical
		{
			Result = Query.NavData->FindHierarchicalPath(Query.NavAgentProperties, Query);
		}
	}

	return Result;
}

bool UNavigationSystemV1::TestPathSync(FPathFindingQuery Query, EPathFindingMode::Type Mode, int32* NumVisitedNodes) const
{
	SCOPE_CYCLE_COUNTER(STAT_Navigation_PathfindingSync);
	CSV_SCOPED_TIMING_STAT(NavigationSystem, PathfindingSync);

	if (Query.NavData.IsValid() == false)
	{
		Query.NavData = GetDefaultNavDataInstance();
	}
	
	bool bExists = false;
	if (Query.NavData.IsValid())
	{
		if (Mode == EPathFindingMode::Hierarchical)
		{
			bExists = Query.NavData->TestHierarchicalPath(Query.NavAgentProperties, Query, NumVisitedNodes);
		}
		else
		{
			bExists = Query.NavData->TestPath(Query.NavAgentProperties, Query, NumVisitedNodes);
		}
	}

	return bExists;
}

void UNavigationSystemV1::AddAsyncQuery(const FAsyncPathFindingQuery& Query)
{
	check(IsInGameThread());
	AsyncPathFindingQueries.Add(Query);
}

uint32 UNavigationSystemV1::FindPathAsync(const FNavAgentProperties& AgentProperties, FPathFindingQuery Query, const FNavPathQueryDelegate& ResultDelegate, EPathFindingMode::Type Mode)
{
	SCOPE_CYCLE_COUNTER(STAT_Navigation_RequestingAsyncPathfinding);

	if (Query.NavData.IsValid() == false)
	{
		Query.NavData = GetNavDataForProps(AgentProperties, Query.StartLocation);
	}

	if (Query.NavData.IsValid())
	{
		FAsyncPathFindingQuery AsyncQuery(Query, ResultDelegate, Mode);

		if (AsyncQuery.QueryID != INVALID_NAVQUERYID)
		{
			AddAsyncQuery(AsyncQuery);
		}

		return AsyncQuery.QueryID;
	}

	return INVALID_NAVQUERYID;
}

void UNavigationSystemV1::AbortAsyncFindPathRequest(uint32 AsynPathQueryID)
{
	check(IsInGameThread());
	FAsyncPathFindingQuery* Query = AsyncPathFindingQueries.GetData();
	for (int32 Index = 0; Index < AsyncPathFindingQueries.Num(); ++Index, ++Query)
	{
		if (Query->QueryID == AsynPathQueryID)
		{
			AsyncPathFindingQueries.RemoveAtSwap(Index);
			break;
		}
	}
}

FAutoConsoleTaskPriority CPrio_TriggerAsyncQueries(
	TEXT("TaskGraph.TaskPriorities.NavTriggerAsyncQueries"),
	TEXT("Task and thread priority for UNavigationSystemV1::PerformAsyncQueries."),
	ENamedThreads::BackgroundThreadPriority, // if we have background priority task threads, then use them...
	ENamedThreads::NormalTaskPriority, // .. at normal task priority
	ENamedThreads::NormalTaskPriority // if we don't have background threads, then use normal priority threads at normal task priority instead
	);


void UNavigationSystemV1::TriggerAsyncQueries(TArray<FAsyncPathFindingQuery>& PathFindingQueries)
{
	DECLARE_CYCLE_STAT(TEXT("FSimpleDelegateGraphTask.NavigationSystem batched async queries"),
		STAT_FSimpleDelegateGraphTask_NavigationSystemBatchedAsyncQueries,
		STATGROUP_TaskGraphTasks);

	AsyncPathFindingTask = FSimpleDelegateGraphTask::CreateAndDispatchWhenReady(
		FSimpleDelegateGraphTask::FDelegate::CreateUObject(this, &UNavigationSystemV1::PerformAsyncQueries, PathFindingQueries),
		GET_STATID(STAT_FSimpleDelegateGraphTask_NavigationSystemBatchedAsyncQueries), nullptr, CPrio_TriggerAsyncQueries.Get());
}

void UNavigationSystemV1::PostponeAsyncQueries()
{
	if (AsyncPathFindingTask.GetReference() && !AsyncPathFindingTask->IsComplete())
	{
		bAbortAsyncQueriesRequested = true;
		FTaskGraphInterface::Get().WaitUntilTaskCompletes(AsyncPathFindingTask, ENamedThreads::GameThread);
		bAbortAsyncQueriesRequested = false;
	}
}

void UNavigationSystemV1::DispatchAsyncQueriesResults(const TArray<FAsyncPathFindingQuery>& PathFindingQueries) const
{
	if (PathFindingQueries.Num() > 0)
	{
		SCOPE_CYCLE_COUNTER(STAT_Navigation_DispatchAsyncPathfindingResults);
		CSV_SCOPED_TIMING_STAT(NavigationSystem, AsyncNavQueryFinished);

		for (const FAsyncPathFindingQuery& Query : PathFindingQueries)
		{
			Query.OnDoneDelegate.ExecuteIfBound(Query.QueryID, Query.Result.Result, Query.Result.Path);
		}
	}
}

void UNavigationSystemV1::PerformAsyncQueries(TArray<FAsyncPathFindingQuery> PathFindingQueries)
{
	SCOPE_CYCLE_COUNTER(STAT_Navigation_PathfindingAsync);
	CSV_SCOPED_TIMING_STAT(NavigationSystem, PathfindingAsync);

	if (PathFindingQueries.Num() == 0)
	{
		return;
	}

	int32 NumProcessed = 0;
	for (FAsyncPathFindingQuery& Query : PathFindingQueries)
	{
		// @todo this is not necessarily the safest way to use UObjects outside of main thread. 
		//	think about something else.
		const ANavigationData* NavData = Query.NavData.IsValid() ? Query.NavData.Get() : GetDefaultNavDataInstance(FNavigationSystem::DontCreate);

		// perform query
		if (NavData)
		{
			if (Query.Mode == EPathFindingMode::Hierarchical)
			{
				Query.Result = NavData->FindHierarchicalPath(Query.NavAgentProperties, Query);
			}
			else
			{
				Query.Result = NavData->FindPath(Query.NavAgentProperties, Query);
			}
		}
		else
		{
			Query.Result = ENavigationQueryResult::Error;
		}
		++NumProcessed;

		// Check for abort request from the main tread
		if (bAbortAsyncQueriesRequested)
		{
			break;
		}
	}

	const int32 NumQueries = PathFindingQueries.Num();
	const int32 NumPostponed = NumQueries - NumProcessed;

	// Queue remaining queries for next frame
	if (bAbortAsyncQueriesRequested)
	{
		AsyncPathFindingQueries.Append(PathFindingQueries.GetData() + NumProcessed, NumPostponed);
	}
	
	// Append to list of completed queries to dispatch results in main thread
	AsyncPathFindingCompletedQueries.Append(PathFindingQueries.GetData(), NumProcessed);

	UE_LOG(LogNavigation, Log, TEXT("Async pathfinding queries: %d completed, %d postponed to next frame"), NumProcessed, NumPostponed);
}

bool UNavigationSystemV1::GetRandomPoint(FNavLocation& ResultLocation, ANavigationData* NavData, FSharedConstNavQueryFilter QueryFilter)
{
	SCOPE_CYCLE_COUNTER(STAT_Navigation_QueriesTimeSync);

	if (NavData == NULL)
	{
		NavData = MainNavData;
	}

	if (NavData != NULL)
	{
		ResultLocation = NavData->GetRandomPoint(QueryFilter);
		return true;
	}

	return false;
}

bool UNavigationSystemV1::GetRandomReachablePointInRadius(const FVector& Origin, float Radius, FNavLocation& ResultLocation, ANavigationData* NavData, FSharedConstNavQueryFilter QueryFilter) const
{
	SCOPE_CYCLE_COUNTER(STAT_Navigation_QueriesTimeSync);

	if (NavData == nullptr)
	{
		NavData = MainNavData;
	}

	return NavData != nullptr && NavData->GetRandomReachablePointInRadius(Origin, Radius, ResultLocation, QueryFilter);
}

bool UNavigationSystemV1::GetRandomPointInNavigableRadius(const FVector& Origin, float Radius, FNavLocation& ResultLocation, ANavigationData* NavData, FSharedConstNavQueryFilter QueryFilter) const
{
	SCOPE_CYCLE_COUNTER(STAT_Navigation_QueriesTimeSync);

	if (NavData == nullptr)
	{
		NavData = MainNavData;
	}

	return NavData != nullptr && NavData->GetRandomPointInNavigableRadius(Origin, Radius, ResultLocation, QueryFilter);
}

ENavigationQueryResult::Type UNavigationSystemV1::GetPathCost(const FVector& PathStart, const FVector& PathEnd, float& OutPathCost, const ANavigationData* NavData, FSharedConstNavQueryFilter QueryFilter) const
{
	SCOPE_CYCLE_COUNTER(STAT_Navigation_QueriesTimeSync);

	if (NavData == NULL)
	{
		NavData = GetDefaultNavDataInstance();
	}

	return NavData != NULL ? NavData->CalcPathCost(PathStart, PathEnd, OutPathCost, QueryFilter) : ENavigationQueryResult::Error;
}

ENavigationQueryResult::Type UNavigationSystemV1::GetPathLength(const FVector& PathStart, const FVector& PathEnd, float& OutPathLength, const ANavigationData* NavData, FSharedConstNavQueryFilter QueryFilter) const
{
	SCOPE_CYCLE_COUNTER(STAT_Navigation_QueriesTimeSync);

	if (NavData == NULL)
	{
		NavData = GetDefaultNavDataInstance();
	}

	return NavData != NULL ? NavData->CalcPathLength(PathStart, PathEnd, OutPathLength, QueryFilter) : ENavigationQueryResult::Error;
}

ENavigationQueryResult::Type UNavigationSystemV1::GetPathLengthAndCost(const FVector& PathStart, const FVector& PathEnd, float& OutPathLength, float& OutPathCost, const ANavigationData* NavData, FSharedConstNavQueryFilter QueryFilter) const
{
	SCOPE_CYCLE_COUNTER(STAT_Navigation_QueriesTimeSync);

	if (NavData == NULL)
	{
		NavData = GetDefaultNavDataInstance();
	}

	return NavData != NULL ? NavData->CalcPathLengthAndCost(PathStart, PathEnd, OutPathLength, OutPathCost, QueryFilter) : ENavigationQueryResult::Error;
}

bool UNavigationSystemV1::ProjectPointToNavigation(const FVector& Point, FNavLocation& OutLocation, const FVector& Extent, const ANavigationData* NavData, FSharedConstNavQueryFilter QueryFilter) const
{
	SCOPE_CYCLE_COUNTER(STAT_Navigation_QueriesTimeSync);

	if (NavData == NULL)
	{
		NavData = GetDefaultNavDataInstance();
	}

	return NavData != NULL && NavData->ProjectPoint(Point, OutLocation
		, FNavigationSystem::IsValidExtent(Extent) ? Extent : NavData->GetConfig().DefaultQueryExtent
		, QueryFilter);
}

UNavigationPath* UNavigationSystemV1::FindPathToActorSynchronously(UObject* WorldContextObject, const FVector& PathStart, AActor* GoalActor, float TetherDistance, AActor* PathfindingContext, TSubclassOf<UNavigationQueryFilter> FilterClass)
{
	if (GoalActor == NULL)
	{
		return NULL; 
	}

	INavAgentInterface* NavAgent = Cast<INavAgentInterface>(GoalActor);
	UNavigationPath* GeneratedPath = FindPathToLocationSynchronously(WorldContextObject, PathStart, NavAgent ? NavAgent->GetNavAgentLocation() : GoalActor->GetActorLocation(), PathfindingContext, FilterClass);
	if (GeneratedPath != NULL && GeneratedPath->GetPath().IsValid() == true)
	{
		GeneratedPath->GetPath()->SetGoalActorObservation(*GoalActor, TetherDistance);
	}

	return GeneratedPath;
}

UNavigationPath* UNavigationSystemV1::FindPathToLocationSynchronously(UObject* WorldContextObject, const FVector& PathStart, const FVector& PathEnd, AActor* PathfindingContext, TSubclassOf<UNavigationQueryFilter> FilterClass)
{
	UWorld* World = NULL;

	if (WorldContextObject != NULL)
	{
		World = GEngine->GetWorldFromContextObject(WorldContextObject, EGetWorldErrorMode::LogAndReturnNull);
	}
	if (World == NULL && PathfindingContext != NULL)
	{
		World = GEngine->GetWorldFromContextObject(PathfindingContext, EGetWorldErrorMode::LogAndReturnNull);
	}

	UNavigationPath* ResultPath = NULL;

	UNavigationSystemV1* NavSys = FNavigationSystem::GetCurrent<UNavigationSystemV1>(World);

	if (NavSys != nullptr && NavSys->GetDefaultNavDataInstance() != nullptr)
	{
		ResultPath = NewObject<UNavigationPath>(NavSys);
		bool bValidPathContext = false;
		const ANavigationData* NavigationData = NULL;

		if (PathfindingContext != NULL)
		{
			INavAgentInterface* NavAgent = Cast<INavAgentInterface>(PathfindingContext);
			
			if (NavAgent != NULL)
			{
				const FNavAgentProperties& AgentProps = NavAgent->GetNavAgentPropertiesRef();
				NavigationData = NavSys->GetNavDataForProps(AgentProps, PathStart);
				bValidPathContext = true;
			}
			else if (Cast<ANavigationData>(PathfindingContext))
			{
				NavigationData = (ANavigationData*)PathfindingContext;
				bValidPathContext = true;
			}
		}
		if (bValidPathContext == false)
		{
			// just use default
			NavigationData = NavSys->GetDefaultNavDataInstance();
		}

		check(NavigationData);

		const FPathFindingQuery Query(PathfindingContext, *NavigationData, PathStart, PathEnd, UNavigationQueryFilter::GetQueryFilter(*NavigationData, PathfindingContext, FilterClass));
		const FPathFindingResult Result = NavSys->FindPathSync(Query, EPathFindingMode::Regular);
		if (Result.IsSuccessful())
		{
			ResultPath->SetPath(Result.Path);
		}
	}

	return ResultPath;
}

bool UNavigationSystemV1::NavigationRaycast(UObject* WorldContextObject, const FVector& RayStart, const FVector& RayEnd, FVector& HitLocation, TSubclassOf<UNavigationQueryFilter> FilterClass, AController* Querier)
{
	UWorld* World = NULL;

	if (WorldContextObject != NULL)
	{
		World = GEngine->GetWorldFromContextObject(WorldContextObject, EGetWorldErrorMode::LogAndReturnNull);
	}
	if (World == NULL && Querier != NULL)
	{
		World = GEngine->GetWorldFromContextObject(Querier, EGetWorldErrorMode::LogAndReturnNull);
	}

	// blocked, i.e. not traversable, by default
	bool bRaycastBlocked = true;
	HitLocation = RayStart;

	const UNavigationSystemV1* NavSys = FNavigationSystem::GetCurrent<UNavigationSystemV1>(World);

	if (NavSys)
	{
		// figure out which navigation data to use
		const ANavigationData* NavData = NULL;
		INavAgentInterface* MyNavAgent = Cast<INavAgentInterface>(Querier);
		if (MyNavAgent)
		{
			const FNavAgentProperties& AgentProps = MyNavAgent->GetNavAgentPropertiesRef();
			NavData = NavSys->GetNavDataForProps(AgentProps, RayStart);
		}
		if (NavData == NULL)
		{
			NavData = NavSys->GetDefaultNavDataInstance();
		}

		if (NavData != NULL)
		{
			bRaycastBlocked = NavData->Raycast(RayStart, RayEnd, HitLocation, UNavigationQueryFilter::GetQueryFilter(*NavData, Querier, FilterClass));
		}
	}

	return bRaycastBlocked;
}

void UNavigationSystemV1::GetNavAgentPropertiesArray(TArray<FNavAgentProperties>& OutNavAgentProperties) const
{
	AgentToNavDataMap.GetKeys(OutNavAgentProperties);
}

ANavigationData* UNavigationSystemV1::GetNavDataForProps(const FNavAgentProperties& AgentProperties, const FVector& AgentLocation, const FVector& Extent) const
{
	return const_cast<ANavigationData*>(GetNavDataForProps(AgentProperties));
}

ANavigationData* UNavigationSystemV1::GetNavDataForProps(const FNavAgentProperties& AgentProperties)
{
	return const_cast<ANavigationData*>(AsConst(*this).GetNavDataForProps(AgentProperties));
}

// @todo could optimize this by having "SupportedAgentIndex" in FNavAgentProperties
const ANavigationData* UNavigationSystemV1::GetNavDataForProps(const FNavAgentProperties& AgentProperties) const
{
	if (SupportedAgents.Num() <= 1)
	{
		return MainNavData;
	}
	
	UE_CLOG(!AgentProperties.IsValid(), LogNavigation, Warning, TEXT("Looking for NavData using invalid FNavAgentProperties."));
	
	const TWeakObjectPtr<ANavigationData>* NavDataForAgent = AgentToNavDataMap.Find(AgentProperties);
	const ANavigationData* NavDataInstance = NavDataForAgent ? NavDataForAgent->Get() : nullptr;

	if (NavDataInstance == nullptr)
	{
		TArray<FNavAgentProperties> AgentPropertiesList;
		AgentToNavDataMap.GenerateKeyArray(AgentPropertiesList);
		
		FNavAgentProperties BestFitNavAgent;
		float BestExcessHeight = -FLT_MAX;
		float BestExcessRadius = -FLT_MAX;
		float ExcessRadius = -FLT_MAX;
		float ExcessHeight = -FLT_MAX;
		const float AgentHeight = bSkipAgentHeightCheckWhenPickingNavData ? 0.f : AgentProperties.AgentHeight;

		for (TArray<FNavAgentProperties>::TConstIterator It(AgentPropertiesList); It; ++It)
		{
			const FNavAgentProperties& NavIt = *It;
			const bool bNavClassMatch = NavIt.IsNavDataMatching(AgentProperties);
			if (!bNavClassMatch)
			{
				continue;
			}

			ExcessRadius = NavIt.AgentRadius - AgentProperties.AgentRadius;
			ExcessHeight = bSkipAgentHeightCheckWhenPickingNavData ? 0.f : (NavIt.AgentHeight - AgentHeight);

			const bool bExcessRadiusIsBetter = ((ExcessRadius == 0) && (BestExcessRadius != 0)) 
				|| ((ExcessRadius > 0) && (BestExcessRadius < 0))
				|| ((ExcessRadius > 0) && (BestExcessRadius > 0) && (ExcessRadius < BestExcessRadius))
				|| ((ExcessRadius < 0) && (BestExcessRadius < 0) && (ExcessRadius > BestExcessRadius));
			const bool bExcessHeightIsBetter = ((ExcessHeight == 0) && (BestExcessHeight != 0))
				|| ((ExcessHeight > 0) && (BestExcessHeight < 0))
				|| ((ExcessHeight > 0) && (BestExcessHeight > 0) && (ExcessHeight < BestExcessHeight))
				|| ((ExcessHeight < 0) && (BestExcessHeight < 0) && (ExcessHeight > BestExcessHeight));
			const bool bBestIsValid = (BestExcessRadius >= 0) && (BestExcessHeight >= 0);
			const bool bRadiusEquals = (ExcessRadius == BestExcessRadius);
			const bool bHeightEquals = (ExcessHeight == BestExcessHeight);

			bool bValuesAreBest = ((bExcessRadiusIsBetter || bRadiusEquals) && (bExcessHeightIsBetter || bHeightEquals));
			if (!bValuesAreBest && !bBestIsValid)
			{
				bValuesAreBest = bExcessRadiusIsBetter || (bRadiusEquals && bExcessHeightIsBetter);
			}

			if (bValuesAreBest)
			{
				BestFitNavAgent = NavIt;
				BestExcessHeight = ExcessHeight;
				BestExcessRadius = ExcessRadius;
			}
		}

		if (BestFitNavAgent.IsValid())
		{
			NavDataForAgent = AgentToNavDataMap.Find(BestFitNavAgent);
			NavDataInstance = NavDataForAgent ? NavDataForAgent->Get() : nullptr;
		}
	}

	return NavDataInstance ? NavDataInstance : MainNavData;
}

ANavigationData* UNavigationSystemV1::GetNavDataForAgentName(const FName AgentName) const
{
	ANavigationData* Result = nullptr;

	for (ANavigationData* NavData : NavDataSet)
	{
		if (IsValid(NavData) && NavData->GetConfig().Name == AgentName)
		{
			Result = NavData;
			break;
		}
	}

	return Result;
}

FBox UNavigationSystemV1::GetNavigableWorldBounds() const
{
	return GetWorldBounds();
}

void UNavigationSystemV1::SetBuildBounds(const FBox& Bounds)
{
	BuildBounds = Bounds;
}

bool UNavigationSystemV1::ContainsNavData(const FBox& Bounds) const
{
	for (const ANavigationData* NavData : NavDataSet)
	{
		if (NavData && Bounds.Intersect(NavData->GetBounds()))
		{
			return true;
		}
	}
	return false;
}

FBox UNavigationSystemV1::ComputeNavDataBounds() const
{
	TRACE_CPUPROFILER_EVENT_SCOPE(UNavigationSystemV1::ComputeNavDataBounds);
	
	FBox Bounds(ForceInit);
	for (const ANavigationData* NavData : NavDataSet)
	{
		if (NavData)
		{
			Bounds += NavData->GetBounds();
		}
	}
	return Bounds;
}

void UNavigationSystemV1::AddNavigationDataChunk(ANavigationDataChunkActor& DataChunkActor)
{
	for (ANavigationData* NavData : NavDataSet)
	{
		if (NavData)
		{
			NavData->OnStreamingNavDataAdded(DataChunkActor);
		}
	}
}

void UNavigationSystemV1::RemoveNavigationDataChunk(ANavigationDataChunkActor& DataChunkActor)
{
	for (ANavigationData* NavData : NavDataSet)
	{
		if (NavData)
		{
			NavData->OnStreamingNavDataRemoved(DataChunkActor);
		}
	}
}

void UNavigationSystemV1::FillNavigationDataChunkActor(const FBox& QueryBounds, ANavigationDataChunkActor& DataChunkActor, FBox& OutTilesBounds)
{
	for (const ANavigationData* NavData : NavDataSet)
	{
		if (NavData)
		{
			NavData->FillNavigationDataChunkActor(QueryBounds, DataChunkActor, OutTilesBounds);
		}
	}
}

ANavigationData* UNavigationSystemV1::GetDefaultNavDataInstance(FNavigationSystem::ECreateIfMissing CreateNewIfNoneFound)
{
	checkSlow(IsInGameThread() == true);

	if (!IsValid(MainNavData))
	{
		MainNavData = nullptr;

		// @TODO this should be done a differently. There should be specified a "default agent"
		for (int32 NavDataIndex = 0; NavDataIndex < NavDataSet.Num(); ++NavDataIndex)
		{
			ANavigationData* NavData = NavDataSet[NavDataIndex];
			if (IsValid(NavData) && NavData->CanBeMainNavData()
				&& (DefaultAgentName == NAME_None || NavData->GetConfig().Name == DefaultAgentName))
			{
				MainNavData = NavData;
				break;
			}
		}

#if WITH_RECAST
		if (/*GIsEditor && */(MainNavData == nullptr) && CreateNewIfNoneFound == FNavigationSystem::Create)
		{
			// Spawn a new one if we're in the editor.  In-game, either we loaded one or we don't get one.
			MainNavData = GetWorld()->SpawnActor<ANavigationData>(ARecastNavMesh::StaticClass());
		}
#endif // WITH_RECAST
		// either way make sure it's registered. Registration stores unique
		// navmeshes, so we have nothing to lose
		if (MainNavData != nullptr)
		{
			const ERegistrationResult Result = RegisterNavData(MainNavData);
			LogNavDataRegistrationResult(Result);
		}
	}

	return MainNavData;
}

FSharedNavQueryFilter UNavigationSystemV1::CreateDefaultQueryFilterCopy() const 
{ 
	return MainNavData ? MainNavData->GetDefaultQueryFilter()->GetCopy() : NULL; 
}

bool UNavigationSystemV1::IsNavigationBuilt(const AWorldSettings* Settings) const
{
	if (Settings == nullptr || Settings->IsNavigationSystemEnabled() == false || IsThereAnywhereToBuildNavigation() == false)
	{
		return true;
	}

	bool bIsBuilt = true;

	for (int32 NavDataIndex = 0; NavDataIndex < NavDataSet.Num(); ++NavDataIndex)
	{
		ANavigationData* NavData = NavDataSet[NavDataIndex];
		if (NavData != NULL && NavData->GetWorldSettings() == Settings)
		{
			FNavDataGenerator* Generator = NavData->GetGenerator();
			if ((NavData->GetRuntimeGenerationMode() != ERuntimeGenerationType::Static
#if WITH_EDITOR
				|| GEditor != NULL
#endif // WITH_EDITOR
				) && (Generator == NULL || Generator->IsBuildInProgressCheckDirty() == true))
			{
				bIsBuilt = false;
				break;
			}
		}
	}

	return bIsBuilt;
}

bool UNavigationSystemV1::IsThereAnywhereToBuildNavigation() const
{
	// not check if there are any volumes or other structures requiring/supporting navigation building
	if (bWholeWorldNavigable == true)
	{
		return true;
	}

	for (const FNavigationBounds& Bounds : RegisteredNavBounds)
	{
		if (Bounds.AreaBox.IsValid)
		{
			return true;
		}
	}

	// @TODO this should be made more flexible to be able to trigger this from game-specific 
	// code (like Navigation System's subclass maybe)
	bool bCreateNavigation = false;

	for (TActorIterator<ANavMeshBoundsVolume> It(GetWorld()); It; ++It)
	{
		ANavMeshBoundsVolume const* const V = (*It);
		if (IsValid(V))
		{
			bCreateNavigation = true;
			break;
		}
	}

	return bCreateNavigation;
}

bool UNavigationSystemV1::IsNavigationRelevant(const AActor* TestActor) const
{
	const INavRelevantInterface* NavInterface = Cast<const INavRelevantInterface>(TestActor);
	if (NavInterface && NavInterface->IsNavigationRelevant())
	{
		return true;
	}

	if (TestActor)
	{
		TInlineComponentArray<UActorComponent*> Components;
		for (int32 Idx = 0; Idx < Components.Num(); Idx++)
		{
			NavInterface = Cast<const INavRelevantInterface>(Components[Idx]);
			if (NavInterface && NavInterface->IsNavigationRelevant())
			{
				return true;
			}
		}
	}

	return false;
}

FBox UNavigationSystemV1::GetWorldBounds() const
{
	checkSlow(IsInGameThread() == true);

	NavigableWorldBounds = FBox(ForceInit);

	if (GetWorld() != nullptr)
	{
		if (bWholeWorldNavigable == false)
		{
			for (const FNavigationBounds& Bounds : RegisteredNavBounds)
			{
				NavigableWorldBounds += Bounds.AreaBox;
			}
		}
		else
		{
			// @TODO - super slow! Need to ask where I can get this from
			for (FActorIterator It(GetWorld()); It; ++It)
			{
				if (IsNavigationRelevant(*It))
				{
					NavigableWorldBounds += (*It)->GetComponentsBoundingBox();
				}
			}
		}
	}

	return NavigableWorldBounds;
}

FBox UNavigationSystemV1::GetLevelBounds(ULevel* InLevel) const
{
	FBox NavigableLevelBounds(ForceInit);

	if (InLevel)
	{
		AActor** Actor = InLevel->Actors.GetData();
		const int32 ActorCount = InLevel->Actors.Num();
		for (int32 ActorIndex = 0; ActorIndex < ActorCount; ++ActorIndex, ++Actor)
		{
			if (IsNavigationRelevant(*Actor))
			{
				NavigableLevelBounds += (*Actor)->GetComponentsBoundingBox();
			}
		}
	}

	return NavigableLevelBounds;
}

const TSet<FNavigationBounds>& UNavigationSystemV1::GetNavigationBounds() const
{
	return RegisteredNavBounds;
}

void UNavigationSystemV1::ApplyWorldOffset(const FVector& InOffset, bool bWorldShift)
{
	// Attempt at generation of new nav mesh after the shift
	// dynamic navmesh, we regenerate completely
	if (GetRuntimeGenerationType() == ERuntimeGenerationType::Dynamic)
	{
		//stop generators from building navmesh
		CancelBuild();

		ConditionalPopulateNavOctree();
		Build();

		for (ANavigationData* NavData : NavDataSet)
		{
			if (NavData)
			{
				NavData->ConditionalConstructGenerator();
				ARecastNavMesh* RecastNavMesh = Cast<ARecastNavMesh>(NavData);
				if (RecastNavMesh)
				{
					RecastNavMesh->RequestDrawingUpdate();
				}
			}
		}
	}
	else // static navmesh
	{
		//not sure what happens when we shift farther than the extents of the NavOctree are
		for (ANavigationData* NavData : NavDataSet)
		{
			if (NavData)
			{
				NavData->ApplyWorldOffset(InOffset, bWorldShift);
			}
		}
	}
}

//----------------------------------------------------------------------//
// Bookkeeping 
//----------------------------------------------------------------------//
void UNavigationSystemV1::RequestRegistrationDeferred(ANavigationData& NavData)
{
	FScopeLock RegistrationLock(&NavDataRegistrationSection);

	if (NavDataRegistrationQueue.Num() < REGISTRATION_QUEUE_SIZE)
	{
		NavDataRegistrationQueue.AddUnique(&NavData);
	}
	else
	{
		UE_LOG(LogNavigation, Error, TEXT("Navigation System: registration queue full!"));
	}
}

void UNavigationSystemV1::ProcessRegistrationCandidates()
{
	FScopeLock RegistrationLock(&NavDataRegistrationSection);

	if (NavDataRegistrationQueue.Num() == 0)
	{
		return;
	}
	
	const int CandidatesCount = NavDataRegistrationQueue.Num();
	int32 NumNavDataProcessed = 0;
	for (int32 CandidateIndex = CandidatesCount - 1; CandidateIndex >= 0; --CandidateIndex)
	{
		ANavigationData* NavDataPtr = NavDataRegistrationQueue[CandidateIndex];
		ULevel* OwningLevel = NavDataPtr != nullptr ? NavDataPtr->GetLevel() : nullptr;
		if (OwningLevel && OwningLevel->bIsVisible)
		{
			const ERegistrationResult Result = RegisterNavData(NavDataPtr);
			LogNavDataRegistrationResult(Result);

			if (Result != RegistrationSuccessful && Result != RegistrationFailed_DataPendingKill)
			{
				NavDataPtr->Destroy();
				if (NavDataPtr == MainNavData)
				{
					MainNavData = NULL;
				}
			}

			NumNavDataProcessed++;
			NavDataRegistrationQueue.RemoveAtSwap(CandidateIndex);
		}
	}	
	
	if (NumNavDataProcessed)
	{
		MainNavData = GetDefaultNavDataInstance(FNavigationSystem::DontCreate);

		// See if any of registered navigation data now needs NavOctree
		if (DefaultOctreeController.IsValid() == false && RequiresNavOctree() == true)
		{
			ConditionalPopulateNavOctree();
		}
	}
}

void UNavigationSystemV1::ProcessCustomLinkPendingRegistration()
{
	FScopeLock AccessLock(&CustomLinkRegistrationSection);

	TMap<INavLinkCustomInterface*, FWeakObjectPtr> TempPending = PendingCustomLinkRegistration;
	PendingCustomLinkRegistration.Empty();

	for (TMap<INavLinkCustomInterface*, FWeakObjectPtr>::TIterator It(TempPending); It; ++It)
	{
		INavLinkCustomInterface* ILink = It.Key();
		FWeakObjectPtr LinkOb = It.Value();
		
		if (LinkOb.IsValid() && ILink)
		{
#if WITH_EDITOR
			// In Editor multiple NavigationSystems may exist at the same time (i.e. Editor, Client Game, Server Game worlds)
			// so we want to make sure that any given NavigationSystem instance performs a single flush of the global pending queue
			// to register the links associated to their outer World.
			// Following registration requests will be forwarded directly to the NavigationSystem and won't use the queue.
			// We call RequestCustomLinkRegistering instead of RegisterCustomLink so each link
			// will register to the navigation system associated to their outer world (if created) or put back in the queue.
			RequestCustomLinkRegistering(*ILink, LinkOb.Get());
#else
			RegisterCustomLink(*ILink);
#endif // WITH_EDITOR
		}
	}
}

UNavigationSystemV1::ERegistrationResult UNavigationSystemV1::RegisterNavData(ANavigationData* NavData)
{
	UE_LOG(LogNavigation, Verbose, TEXT("%s %s"), ANSI_TO_TCHAR(__FUNCTION__), *GetFullNameSafe(NavData));
	
	if (NavData == NULL)
	{
		return RegistrationError;
	}
	else if (!IsValid(NavData))
	{
		return RegistrationFailed_DataPendingKill;
	}
	// still to be seen if this is really true, but feels right
	else if (NavData->IsRegistered() == true)
	{
		return RegistrationSuccessful;
	}

	FScopeLock Lock(&NavDataRegistration);

	UNavigationSystemV1::ERegistrationResult Result = RegistrationError;

	// find out which, if any, navigation agents are supported by this nav data
	// if none then fail the registration
	FNavDataConfig NavConfig = NavData->GetConfig();

	// not discarding navmesh when there's only one Supported Agent
	if (NavConfig.IsValid() == false && SupportedAgents.Num() == 1)
	{
		// fill in AgentProps with whatever is the instance's setup
		NavConfig = SupportedAgents[0];
		NavData->SetConfig(SupportedAgents[0]);
		NavData->SetSupportsDefaultAgent(true);	
		NavData->ProcessNavAreas(NavAreaClasses, 0);
	}

	if (NavConfig.IsValid() == true)
	{
		if (NavData->IsA(AAbstractNavData::StaticClass()))
		{
			if (AbstractNavData == nullptr || AbstractNavData == NavData)
			{
				// fake registration since it's a special navigation data type 
				// and it would get discarded for not implementing any particular
				// navigation agent
				// Node that we don't add abstract navigation data to NavDataSet
				NavData->OnRegistered();

				Result = RegistrationSuccessful;
			}
			else
			{
				// otherwise specified agent type already has its navmesh implemented, fail redundant instance
				Result = RegistrationFailed_AgentAlreadySupported;
			}
		}
		else
		{
			// check if this kind of agent has already its navigation implemented
			TWeakObjectPtr<ANavigationData>* NavDataForAgent = AgentToNavDataMap.Find(NavConfig);
			ANavigationData* NavDataInstanceForAgent = NavDataForAgent ? NavDataForAgent->Get() : nullptr;

			if (NavDataInstanceForAgent == nullptr)
			{
				// ok, so this navigation agent doesn't have its navmesh registered yet, but do we want to support it?
				bool bAgentSupported = false;

				for (int32 AgentIndex = 0; AgentIndex < SupportedAgents.Num(); ++AgentIndex)
				{
					if (NavData->GetClass() == SupportedAgents[AgentIndex].GetNavDataClass<ANavigationData>()
						&& SupportedAgents[AgentIndex].IsEquivalent(NavConfig) == true)
					{
						// it's supported, then just in case it's not a precise match (IsEquivalent succeeds with some precision) 
						// update NavData with supported Agent
						bAgentSupported = true;

						NavData->SetConfig(SupportedAgents[AgentIndex]);
						AgentToNavDataMap.Add(SupportedAgents[AgentIndex], NavData);
						NavData->SetSupportsDefaultAgent(SupportedAgents[AgentIndex].Name == DefaultAgentName);
						NavData->ProcessNavAreas(NavAreaClasses, AgentIndex);

						OnNavDataRegisteredEvent.Broadcast(NavData);

						NavDataSet.AddUnique(NavData);
						NavData->OnRegistered();

						break;
					}
				}
				Result = bAgentSupported == true ? RegistrationSuccessful : RegistrationFailed_AgentNotValid;
			}
			else if (NavDataInstanceForAgent == NavData)
			{
				ensure(NavDataSet.Find(NavData) != INDEX_NONE);
				// let's treat double registration of the same nav data with the same agent as a success
				Result = RegistrationSuccessful;
			}
			else
			{
				// otherwise specified agent type already has its navmesh implemented, fail redundant instance
				Result = RegistrationFailed_AgentAlreadySupported;
			}
		}
	}
	else
	{
		Result = RegistrationFailed_AgentNotValid;
	}

	// @todo else might consider modifying this NavData to implement navigation for one of the supported agents
	// care needs to be taken to not make it implement navigation for agent who's real implementation has 
	// not been loaded yet.

	if (Result == RegistrationSuccessful && CrowdManager != nullptr)
	{
		CrowdManager->OnNavDataRegistered(*NavData);
	}

	return Result;
}

void UNavigationSystemV1::UnregisterNavData(ANavigationData* NavData)
{
	UE_LOG(LogNavigation, Verbose, TEXT("%s %s"), ANSI_TO_TCHAR(__FUNCTION__), *GetFullNameSafe(NavData));
	
	NavDataSet.RemoveSingle(NavData);

	if (NavData == NULL)
	{
		return;
	}

    AgentToNavDataMap.Remove(NavData->GetConfig());

	FScopeLock Lock(&NavDataRegistration);
	NavDataRegistrationQueue.Remove(NavData);
	NavData->OnUnregistered();

	if (CrowdManager != nullptr)
	{
		CrowdManager->OnNavDataUnregistered(*NavData);
	}
}

void UNavigationSystemV1::RegisterCustomLink(INavLinkCustomInterface& CustomLink)
{
	ensureMsgf(CustomLink.GetLinkOwner() == nullptr || GetWorld() == CustomLink.GetLinkOwner()->GetWorld(), 
		TEXT("Registering a link from a world different than the navigation system world should not happen."));

	uint32 LinkId = CustomLink.GetLinkId();

	// if there's already a link with that Id registered, assign new Id and mark dirty area
	// this won't fix baked data in static navmesh (in game), but every other case will regenerate affected tiles 
	if (CustomLinksMap.Contains(LinkId))
	{
		LinkId = INavLinkCustomInterface::GetUniqueId();
		UE_LOG(LogNavLink, VeryVerbose, TEXT("%s new navlink id %u."), ANSI_TO_TCHAR(__FUNCTION__), LinkId);
		CustomLink.UpdateLinkId(LinkId);

		const FBox LinkBounds = ComputeCustomLinkBounds(CustomLink);
		if (LinkBounds.IsValid)
		{
			AddDirtyArea(LinkBounds, FNavigationOctreeController::OctreeUpdate_Modifiers);
		}
	}

	CustomLinksMap.Add(LinkId, FNavigationSystem::FCustomLinkOwnerInfo(&CustomLink));
}

void UNavigationSystemV1::UnregisterCustomLink(INavLinkCustomInterface& CustomLink)
{
	CustomLinksMap.Remove(CustomLink.GetLinkId());
}

INavLinkCustomInterface* UNavigationSystemV1::GetCustomLink(uint32 UniqueLinkId) const
{
	const FNavigationSystem::FCustomLinkOwnerInfo* LinkInfo = CustomLinksMap.Find(UniqueLinkId);
	return (LinkInfo && LinkInfo->IsValid()) ? LinkInfo->LinkInterface : nullptr;
}

void UNavigationSystemV1::UpdateCustomLink(const INavLinkCustomInterface* CustomLink)
{
	for (TMap<FNavAgentProperties, TWeakObjectPtr<ANavigationData> >::TIterator It(AgentToNavDataMap); It; ++It)
	{
		ANavigationData* NavData = It.Value().Get();
		if (NavData)
		{
			NavData->UpdateCustomLink(CustomLink);
		}
	}
}

void UNavigationSystemV1::RequestCustomLinkRegistering(INavLinkCustomInterface& CustomLink, UObject* OwnerOb)
{
	UNavigationSystemV1* NavSys = FNavigationSystem::GetCurrent<UNavigationSystemV1>(OwnerOb);
	if (NavSys)
	{
		NavSys->RegisterCustomLink(CustomLink);
	}
	else
	{
		FScopeLock AccessLock(&CustomLinkRegistrationSection);
		PendingCustomLinkRegistration.Add(&CustomLink, OwnerOb);
	}
}

void UNavigationSystemV1::RequestCustomLinkUnregistering(INavLinkCustomInterface& CustomLink, UObject* OwnerOb)
{
	UNavigationSystemV1* NavSys = FNavigationSystem::GetCurrent<UNavigationSystemV1>(OwnerOb);
	if (NavSys)
	{
		NavSys->UnregisterCustomLink(CustomLink);
	}
	else
	{
		FScopeLock AccessLock(&CustomLinkRegistrationSection);
		PendingCustomLinkRegistration.Remove(&CustomLink);
	}
}

FBox UNavigationSystemV1::ComputeCustomLinkBounds(const INavLinkCustomInterface& CustomLink)
{
	const UObject* CustomLinkOb = CustomLink.GetLinkOwner();
	const UActorComponent* OwnerComp = Cast<UActorComponent>(CustomLinkOb);
	const AActor* OwnerActor = OwnerComp ? OwnerComp->GetOwner() : Cast<AActor>(CustomLinkOb);

	FBox LinkBounds(ForceInitToZero);
	if (OwnerActor)
	{
		ENavLinkDirection::Type DummyDir = ENavLinkDirection::BothWays;
		FVector RelativePtA, RelativePtB;
		CustomLink.GetLinkData(RelativePtA, RelativePtB, DummyDir);

		const FTransform OwnerActorTM = OwnerActor->GetTransform();
		const FVector WorldPtA = OwnerActorTM.TransformPosition(RelativePtA);
		const FVector WorldPtB = OwnerActorTM.TransformPosition(RelativePtB);

		LinkBounds += WorldPtA;
		LinkBounds += WorldPtB;
	}
	return LinkBounds;
}

void UNavigationSystemV1::RequestAreaUnregistering(UClass* NavAreaClass)
{
	for (TObjectIterator<UNavigationSystemV1> NavSysIt; NavSysIt; ++NavSysIt)
	{
		NavSysIt->UnregisterNavAreaClass(NavAreaClass);
	}
}

void UNavigationSystemV1::UnregisterNavAreaClass(UClass* NavAreaClass)
{
	// remove from known areas
	if (NavAreaClasses.Remove(NavAreaClass) > 0)
	{
		// notify navigation data
		// notify existing nav data
		OnNavigationAreaEvent(NavAreaClass, ENavAreaEvent::Unregistered);
	}
}

void UNavigationSystemV1::RequestAreaRegistering(UClass* NavAreaClass)
{
	for (TObjectIterator<UNavigationSystemV1> NavSysIt; NavSysIt; ++NavSysIt)
	{
		NavSysIt->RegisterNavAreaClass(NavAreaClass);
	}
}

void UNavigationSystemV1::RegisterNavAreaClass(UClass* AreaClass)
{
	// can't be null
	if (AreaClass == NULL)
	{
		return;
	}

	// can't be abstract
	if (AreaClass->HasAnyClassFlags(CLASS_Abstract))
	{
		return;
	}

	// special handling of blueprint based areas
	if (AreaClass->HasAnyClassFlags(CLASS_CompiledFromBlueprint))
	{
		// can't be skeleton of blueprint class
		if (AreaClass->GetName().Contains(TEXT("SKEL_")))
		{
			return;
		}

		// can't be class from Developers folder (won't be saved properly anyway)
		const UPackage* Package = AreaClass->GetOutermost();
		if (Package && Package->GetName().Contains(TEXT("/Developers/")))
		{
			return;
		}
	}

	if (NavAreaClasses.Contains(AreaClass))
	{
		// Already added
		return;
	}

	UNavArea* AreaClassCDO = GetMutableDefault<UNavArea>(AreaClass);
	check(AreaClassCDO);

	// initialize flags
	AreaClassCDO->InitializeArea();

	// add to know areas
	NavAreaClasses.Add(AreaClass);

	// notify existing nav data
	OnNavigationAreaEvent(AreaClass, ENavAreaEvent::Registered);

#if WITH_EDITOR
	UNavAreaMeta_SwitchByAgent* SwitchByAgentCDO = Cast<UNavAreaMeta_SwitchByAgent>(AreaClassCDO);
	// update area properties
	if (SwitchByAgentCDO)
	{
		SwitchByAgentCDO->UpdateAgentConfig();
	}
#endif
}

void UNavigationSystemV1::OnNavigationAreaEvent(UClass* AreaClass, ENavAreaEvent::Type Event)
{
	// notify existing nav data
	for (auto NavigationData : NavDataSet)
	{
		if (NavigationData != NULL && NavigationData->IsPendingKillPending() == false)
		{
			NavigationData->OnNavAreaEvent(AreaClass, Event);
		}
	}
}

int32 UNavigationSystemV1::GetSupportedAgentIndex(const ANavigationData* NavData) const
{
	if (SupportedAgents.Num() == 1)
	{
		return 0;
	}

	const FNavDataConfig& TestConfig = NavData->GetConfig();
	for (int32 AgentIndex = 0; AgentIndex < SupportedAgents.Num(); AgentIndex++)
	{
		if (SupportedAgents[AgentIndex].IsValid() && SupportedAgents[AgentIndex].IsEquivalent(TestConfig))
		{
			return AgentIndex;
		}
	}
	
	return INDEX_NONE;
}

int32 UNavigationSystemV1::GetSupportedAgentIndex(const FNavAgentProperties& NavAgent) const
{
	if (SupportedAgents.Num() == 1)
	{
		return 0;
	}

	for (int32 AgentIndex = 0; AgentIndex < SupportedAgents.Num(); AgentIndex++)
	{
		if (SupportedAgents[AgentIndex].IsValid() && SupportedAgents[AgentIndex].IsEquivalent(NavAgent))
		{
			return AgentIndex;
		}
	}

	return INDEX_NONE;
}

void UNavigationSystemV1::DescribeFilterFlags(UEnum* FlagsEnum) const
{
#if WITH_EDITOR
	TArray<FString> FlagDesc;
	FString EmptyStr;
	FlagDesc.Init(EmptyStr, 16);

	const int32 NumEnums = FMath::Min(16, FlagsEnum->NumEnums() - 1);	// skip _MAX
	for (int32 FlagIndex = 0; FlagIndex < NumEnums; FlagIndex++)
	{
		FlagDesc[FlagIndex] = FlagsEnum->GetDisplayNameTextByIndex(FlagIndex).ToString();
	}

	DescribeFilterFlags(FlagDesc);
#endif
}

void UNavigationSystemV1::DescribeFilterFlags(const TArray<FString>& FlagsDesc) const
{
#if WITH_EDITOR
	const int32 MaxFlags = 16;
	TArray<FString> UseDesc = FlagsDesc;

	FString EmptyStr;
	while (UseDesc.Num() < MaxFlags)
	{
		UseDesc.Add(EmptyStr);
	}

	// get special value from recast's navmesh
#if WITH_RECAST
	uint16 NavLinkFlag = ARecastNavMesh::GetNavLinkFlag();
	for (int32 FlagIndex = 0; FlagIndex < MaxFlags; FlagIndex++)
	{
		if ((NavLinkFlag >> FlagIndex) & 1)
		{
			UseDesc[FlagIndex] = TEXT("Navigation link");
			break;
		}
	}
#endif

	// setup properties
	FStructProperty* StructProp1 = FindFProperty<FStructProperty>(UNavigationQueryFilter::StaticClass(), TEXT("IncludeFlags"));
	FStructProperty* StructProp2 = FindFProperty<FStructProperty>(UNavigationQueryFilter::StaticClass(), TEXT("ExcludeFlags"));
	check(StructProp1);
	check(StructProp2);

	UStruct* Structs[] = { StructProp1->Struct, StructProp2->Struct };
	const FString CustomNameMeta = TEXT("DisplayName");

	for (int32 StructIndex = 0; StructIndex < UE_ARRAY_COUNT(Structs); StructIndex++)
	{
		for (int32 FlagIndex = 0; FlagIndex < MaxFlags; FlagIndex++)
		{
			FString PropName = FString::Printf(TEXT("bNavFlag%d"), FlagIndex);
			FProperty* Prop = FindFProperty<FProperty>(Structs[StructIndex], *PropName);
			check(Prop);

			if (UseDesc[FlagIndex].Len())
			{
				Prop->SetPropertyFlags(CPF_Edit);
				Prop->SetMetaData(*CustomNameMeta, *UseDesc[FlagIndex]);
			}
			else
			{
				Prop->ClearPropertyFlags(CPF_Edit);
			}
		}
	}

#endif
}

void UNavigationSystemV1::ResetCachedFilter(TSubclassOf<UNavigationQueryFilter> FilterClass)
{
	for (int32 NavDataIndex = 0; NavDataIndex < NavDataSet.Num(); NavDataIndex++)
	{
		if (NavDataSet[NavDataIndex])
		{
			NavDataSet[NavDataIndex]->RemoveQueryFilter(FilterClass);
		}
	}
}

UNavigationSystemV1* UNavigationSystemV1::CreateNavigationSystem(UWorld* WorldOwner)
{
	UNavigationSystemV1* NavSys = NULL;

	// create navigation system for editor and server targets, but remove it from game clients
	if (WorldOwner && (*GEngine->NavigationSystemClass != nullptr) 
		&& (GEngine->NavigationSystemClass->GetDefaultObject<UNavigationSystemV1>()->bAllowClientSideNavigation || WorldOwner->GetNetMode() != NM_Client))
	{
		AWorldSettings* WorldSettings = WorldOwner->GetWorldSettings();
		if (WorldSettings == NULL || WorldSettings->IsNavigationSystemEnabled())
		{
			NavSys = NewObject<UNavigationSystemV1>(WorldOwner, GEngine->NavigationSystemClass);		
			WorldOwner->SetNavigationSystem(NavSys);
		}
	}

	return NavSys;
}

void UNavigationSystemV1::InitializeForWorld(UWorld& World, FNavigationSystemRunMode Mode)
{
	OnWorldInitDone(Mode);
}

UNavigationSystemV1* UNavigationSystemV1::GetCurrent(UWorld* World)
{
	return FNavigationSystem::GetCurrent<UNavigationSystemV1>(World);
}

UNavigationSystemV1* UNavigationSystemV1::GetCurrent(UObject* WorldContextObject)
{
	return FNavigationSystem::GetCurrent<UNavigationSystemV1>(WorldContextObject);
}

ANavigationData* UNavigationSystemV1::GetNavDataWithID(const uint16 NavDataID) const
{
	for (int32 NavDataIndex = 0; NavDataIndex < NavDataSet.Num(); ++NavDataIndex)
	{
		const ANavigationData* NavData = NavDataSet[NavDataIndex];
		if (NavData != NULL && NavData->GetNavDataUniqueID() == NavDataID)
		{
			return const_cast<ANavigationData*>(NavData);
		}
	}

	return NULL;
}

void UNavigationSystemV1::RegisterComponentToNavOctree(UActorComponent* Comp)
{
	if ((Comp == nullptr) || IsNavigationSystemStatic())
	{
		return;
	}

	SCOPE_CYCLE_COUNTER(STAT_DebugNavOctree);
	INavRelevantInterface* NavInterface = Cast<INavRelevantInterface>(Comp);
	if (NavInterface)
	{
		AActor* OwnerActor = Comp->GetOwner();
		if (OwnerActor && OwnerActor->IsComponentRelevantForNavigation(Comp))
		{
			UNavigationSystemV1* NavSys = FNavigationSystem::GetCurrent<UNavigationSystemV1>(OwnerActor->GetWorld());
			if (NavSys)
			{
				NavSys->RegisterNavOctreeElement(Comp, NavInterface, FNavigationOctreeController::OctreeUpdate_Default);
			}
		}
	}
}

void UNavigationSystemV1::UnregisterComponentToNavOctree(UActorComponent* Comp)
{
	if ((Comp == nullptr) || IsNavigationSystemStatic())
	{
		return;
	}

	SCOPE_CYCLE_COUNTER(STAT_DebugNavOctree);
	INavRelevantInterface* NavInterface = Cast<INavRelevantInterface>(Comp);
	if (NavInterface)
	{
		AActor* OwnerActor = Comp->GetOwner();
		if (OwnerActor)
		{
			// skip IsComponentRelevantForNavigation check, it's only for adding new stuff

			UNavigationSystemV1* NavSys = FNavigationSystem::GetCurrent<UNavigationSystemV1>(OwnerActor->GetWorld());
			if (NavSys)
			{
				NavSys->UnregisterNavOctreeElement(Comp, NavInterface, FNavigationOctreeController::OctreeUpdate_Default);
			}
		}
	}
}

void UNavigationSystemV1::AddDirtyArea(const FBox& NewArea, int32 Flags, const FName& DebugReason /*= NAME_None*/)
{
	DefaultDirtyAreasController.AddArea(NewArea, Flags, nullptr, nullptr, DebugReason);
}

void UNavigationSystemV1::AddDirtyArea(const FBox& NewArea, int32 Flags, const TFunction<UObject*()>& ObjectProviderFunc, const FName& DebugReason /*= NAME_None*/)
{
	DefaultDirtyAreasController.AddArea(NewArea, Flags, ObjectProviderFunc, nullptr, DebugReason);
}

void UNavigationSystemV1::AddDirtyAreas(const TArray<FBox>& NewAreas, int32 Flags, const FName& DebugReason /*= NAME_None*/)
{ 
	if (Flags == 0)
	{
		return;
	}

	for (int32 NewAreaIndex = 0; NewAreaIndex < NewAreas.Num(); NewAreaIndex++)
	{
		AddDirtyArea(NewAreas[NewAreaIndex], Flags, DebugReason);
	}
}

int32 UNavigationSystemV1::GetNumDirtyAreas() const
{
	return DefaultDirtyAreasController.GetNumDirtyAreas();
}

bool UNavigationSystemV1::HasDirtyAreasQueued() const
{
	return DefaultDirtyAreasController.IsDirty();
}

FSetElementId UNavigationSystemV1::RegisterNavOctreeElement(UObject* ElementOwner, INavRelevantInterface* ElementInterface, int32 UpdateFlags)
{
	return (ElementOwner && ElementInterface) 
		? FNavigationDataHandler(DefaultOctreeController, DefaultDirtyAreasController).RegisterNavOctreeElement(*ElementOwner, *ElementInterface, UpdateFlags)
		: FSetElementId();
}

void UNavigationSystemV1::AddElementToNavOctree(const FNavigationDirtyElement& DirtyElement)
{
	FNavigationDataHandler(DefaultOctreeController, DefaultDirtyAreasController).AddElementToNavOctree(DirtyElement);
}

bool UNavigationSystemV1::GetNavOctreeElementData(const UObject& NodeOwner, int32& DirtyFlags, FBox& DirtyBounds)
{
	return DefaultOctreeController.GetNavOctreeElementData(NodeOwner, DirtyFlags, DirtyBounds);
}

void UNavigationSystemV1::UnregisterNavOctreeElement(UObject* ElementOwner, INavRelevantInterface* ElementInterface, int32 UpdateFlags)
{
	if (ElementOwner && ElementInterface)
	{
		FNavigationDataHandler(DefaultOctreeController, DefaultDirtyAreasController).UnregisterNavOctreeElement(*ElementOwner, *ElementInterface, UpdateFlags);
	}
}

void UNavigationSystemV1::RemoveNavOctreeElementId(const FOctreeElementId2& ElementId, int32 UpdateFlags)
{
	FNavigationDataHandler(DefaultOctreeController, DefaultDirtyAreasController).RemoveNavOctreeElementId(ElementId, UpdateFlags);
}

void UNavigationSystemV1::DemandLazyDataGathering(FNavigationRelevantData& ElementData)
{
	FNavigationDataHandler(DefaultOctreeController, DefaultDirtyAreasController).DemandLazyDataGathering(ElementData);
}

const FNavigationRelevantData* UNavigationSystemV1::GetDataForObject(const UObject& Object) const
{
	return DefaultOctreeController.GetDataForObject(Object);
}

FNavigationRelevantData* UNavigationSystemV1::GetMutableDataForObject(const UObject& Object)
{
	return DefaultOctreeController.GetMutableDataForObject(Object);
}

void UNavigationSystemV1::UpdateActorInNavOctree(AActor& Actor)
{
	if (IsNavigationSystemStatic())
	{
		return;
	}
	SCOPE_CYCLE_COUNTER(STAT_DebugNavOctree);

	INavRelevantInterface* NavElement = Cast<INavRelevantInterface>(&Actor);
	if (NavElement)
	{
		UNavigationSystemV1* NavSys = FNavigationSystem::GetCurrent<UNavigationSystemV1>(Actor.GetWorld());
		if (NavSys)
		{
			NavSys->UpdateNavOctreeElement(&Actor, NavElement, FNavigationOctreeController::OctreeUpdate_Default);
		}
	}
}

void UNavigationSystemV1::UpdateComponentInNavOctree(UActorComponent& Comp)
{
	SCOPE_CYCLE_COUNTER(STAT_DebugNavOctree);

	if (ShouldUpdateNavOctreeOnComponentChange() == false)
	{
		return;
	}

	// special case for early out: use cached nav relevancy
	if (Comp.bNavigationRelevant == true)
	{
		AActor* OwnerActor = Comp.GetOwner();
		if (OwnerActor)
		{
			INavRelevantInterface* NavElement = Cast<INavRelevantInterface>(&Comp);
			if (NavElement)
			{
				UNavigationSystemV1* NavSys = FNavigationSystem::GetCurrent<UNavigationSystemV1>(OwnerActor->GetWorld());
				if (NavSys)
				{
					if (OwnerActor->IsComponentRelevantForNavigation(&Comp))
					{
						NavSys->UpdateNavOctreeElement(&Comp, NavElement, FNavigationOctreeController::OctreeUpdate_Default);
					}
					else
					{
						NavSys->UnregisterNavOctreeElement(&Comp, NavElement, FNavigationOctreeController::OctreeUpdate_Default);
					}
				}
			}
		}
	}
	else if (Comp.CanEverAffectNavigation()) 
	{
		// could have been relevant before and not it isn't. Need to check if there's an octree element ID for it
		INavRelevantInterface* NavElement = Cast<INavRelevantInterface>(&Comp);
		if (NavElement)
		{
			AActor* OwnerActor = Comp.GetOwner();
			if (OwnerActor)
			{
				UNavigationSystemV1* NavSys = FNavigationSystem::GetCurrent<UNavigationSystemV1>(OwnerActor->GetWorld());
				if (NavSys)
				{
					NavSys->UnregisterNavOctreeElement(&Comp, NavElement, FNavigationOctreeController::OctreeUpdate_Default);
				}
			}
		}
	}
}

void UNavigationSystemV1::UpdateActorAndComponentsInNavOctree(AActor& Actor, bool bUpdateAttachedActors)
{
	if (IsNavigationSystemStatic())
	{
		return;
	}

	UNavigationSystemV1* NavSys = FNavigationSystem::GetCurrent<UNavigationSystemV1>(Actor.GetWorld());
	if (NavSys)
	{
		FNavigationDataHandler DataHandler(NavSys->DefaultOctreeController, NavSys->DefaultDirtyAreasController);

		if (ShouldUpdateNavOctreeOnComponentChange())
		{
			// do the full update
			DataHandler.UpdateActorAndComponentsInNavOctree(Actor);
		}
		else
		{
			// update just the actor itself 
			INavRelevantInterface* NavElement = Cast<INavRelevantInterface>(&Actor);
			if (NavElement)
			{
				DataHandler.UpdateNavOctreeElement(Actor, *NavElement, FNavigationOctreeController::OctreeUpdate_Default);
			}
		}

		if (bUpdateAttachedActors)
		{
			TArray<AActor*> UniqueAttachedActors;
			if (GetAllAttachedActors(Actor, UniqueAttachedActors) > 0)
			{
				for (AActor* AttachedActor : UniqueAttachedActors)
				{
					DataHandler.UpdateActorAndComponentsInNavOctree(Actor);
				}
			}
		}
	}
}

void UNavigationSystemV1::UpdateNavOctreeAfterMove(USceneComponent* Comp)
{
	AActor* OwnerActor = Comp->GetOwner();
	if (OwnerActor && OwnerActor->GetRootComponent() == Comp)
	{
		UpdateActorAndComponentsInNavOctree(*OwnerActor, true);
	}
}

int32 UNavigationSystemV1::GetAllAttachedActors(const AActor& RootActor, TArray<AActor*>& OutAttachedActors)
{
	OutAttachedActors.Reset();
	RootActor.GetAttachedActors(OutAttachedActors);

	TArray<AActor*> TempAttachedActors;
	for (int32 ActorIndex = 0; ActorIndex < OutAttachedActors.Num(); ++ActorIndex)
	{
		check(OutAttachedActors[ActorIndex]);
		// find all attached actors
		OutAttachedActors[ActorIndex]->GetAttachedActors(TempAttachedActors);

		for (int32 AttachmentIndex = 0; AttachmentIndex < TempAttachedActors.Num(); ++AttachmentIndex)
		{
			// and store the ones we don't know about yet
			OutAttachedActors.AddUnique(TempAttachedActors[AttachmentIndex]);
		}
	}

	return OutAttachedActors.Num();
}

void UNavigationSystemV1::UpdateAttachedActorsInNavOctree(AActor& RootActor)
{
	TArray<AActor*> UniqueAttachedActors;
	if (GetAllAttachedActors(RootActor, UniqueAttachedActors) > 0)
	{
		for (AActor* AttachedActor : UniqueAttachedActors)
		{
			UpdateActorAndComponentsInNavOctree(*AttachedActor, /*bUpdateAttachedActors=*/false);
		}
	}
}

void UNavigationSystemV1::UpdateNavOctreeBounds(AActor* Actor)
{
	for (UActorComponent* Component : Actor->GetComponents())
	{
		INavRelevantInterface* NavElement = Cast<INavRelevantInterface>(Component);
		if (NavElement)
		{
			NavElement->UpdateNavigationBounds();
		}
	}
}

void UNavigationSystemV1::ClearNavOctreeAll(AActor* Actor)
{
	if (Actor)
	{
		OnActorUnregistered(Actor);

		TInlineComponentArray<UActorComponent*> Components;
		Actor->GetComponents(Components);

		for (int32 Idx = 0; Idx < Components.Num(); Idx++)
		{
			OnComponentUnregistered(Components[Idx]);
		}
	}
}

void UNavigationSystemV1::UpdateNavOctreeElement(UObject* ElementOwner, INavRelevantInterface* ElementInterface, int32 UpdateFlags)
{
	if (ElementOwner && ElementInterface)
	{
		FNavigationDataHandler(DefaultOctreeController, DefaultDirtyAreasController).UpdateNavOctreeElement(*ElementOwner, *ElementInterface, UpdateFlags);
	}
}

void UNavigationSystemV1::UpdateNavOctreeParentChain(UObject* ElementOwner, bool bSkipElementOwnerUpdate)
{
	if (ElementOwner)
	{
		FNavigationDataHandler(DefaultOctreeController, DefaultDirtyAreasController).UpdateNavOctreeParentChain(*ElementOwner, bSkipElementOwnerUpdate);
	}
}

bool UNavigationSystemV1::UpdateNavOctreeElementBounds(UActorComponent* Comp, const FBox& NewBounds, const FBox& DirtyArea)
{
	return Comp
		? FNavigationDataHandler(DefaultOctreeController, DefaultDirtyAreasController).UpdateNavOctreeElementBounds(*Comp, NewBounds, DirtyArea)
		: false;
}

bool UNavigationSystemV1::ReplaceAreaInOctreeData(const UObject& Object, TSubclassOf<UNavArea> OldArea, TSubclassOf<UNavArea> NewArea, bool bReplaceChildClasses)
{
	return FNavigationDataHandler(DefaultOctreeController, DefaultDirtyAreasController).ReplaceAreaInOctreeData(Object, OldArea, NewArea, bReplaceChildClasses);
}

void UNavigationSystemV1::OnComponentRegistered(UActorComponent* Comp)
{
	RegisterComponentToNavOctree(Comp);
}

void UNavigationSystemV1::OnComponentUnregistered(UActorComponent* Comp)
{
	UnregisterComponentToNavOctree(Comp);
}

void UNavigationSystemV1::RegisterComponent(UActorComponent* Comp)
{
	RegisterComponentToNavOctree(Comp);
}

void UNavigationSystemV1::UnregisterComponent(UActorComponent* Comp)
{
	UnregisterComponentToNavOctree(Comp);
}

void UNavigationSystemV1::OnActorRegistered(AActor* Actor)
{
	if ((Actor == nullptr) || IsNavigationSystemStatic())
	{
		return;
	}

	SCOPE_CYCLE_COUNTER(STAT_DebugNavOctree);
	INavRelevantInterface* NavInterface = Cast<INavRelevantInterface>(Actor);
	if (NavInterface)
	{
		UNavigationSystemV1* NavSys = FNavigationSystem::GetCurrent<UNavigationSystemV1>(Actor->GetWorld());
		if (NavSys)
		{
			NavSys->RegisterNavOctreeElement(Actor, NavInterface, FNavigationOctreeController::OctreeUpdate_Default);
		}
	}
}

void UNavigationSystemV1::OnActorUnregistered(AActor* Actor)
{
	if ((Actor == nullptr) || IsNavigationSystemStatic())
	{
		return;
	}

	SCOPE_CYCLE_COUNTER(STAT_DebugNavOctree);
	INavRelevantInterface* NavInterface = Cast<INavRelevantInterface>(Actor);
	if (NavInterface)
	{
		UNavigationSystemV1* NavSys = FNavigationSystem::GetCurrent<UNavigationSystemV1>(Actor->GetWorld());
		if (NavSys)
		{
			NavSys->UnregisterNavOctreeElement(Actor, NavInterface, FNavigationOctreeController::OctreeUpdate_Default);
		}
	}
}

void UNavigationSystemV1::FindElementsInNavOctree(const FBox& QueryBox, const FNavigationOctreeFilter& Filter, TArray<FNavigationOctreeElement>& Elements)
{	
	FNavigationDataHandler(DefaultOctreeController, DefaultDirtyAreasController).FindElementsInNavOctree(QueryBox, Filter, Elements);
}

void UNavigationSystemV1::ReleaseInitialBuildingLock()
{
	RemoveNavigationBuildLock(ENavigationBuildLock::InitialLock);
}

void UNavigationSystemV1::InitializeLevelCollisions()
{
	if (IsNavigationSystemStatic())
	{
		bInitialLevelsAdded = true;
		return;
	}

	UWorld* World = GetWorld();
	if (!bInitialLevelsAdded && FNavigationSystem::GetCurrent<UNavigationSystemV1>(World) == this)
	{
		// Process all visible levels
		const auto& Levels = World->GetLevels();
		for (ULevel* Level : Levels)
		{
			if (Level->bIsVisible)
			{
				AddLevelCollisionToOctree(Level);
			}
		}

		bInitialLevelsAdded = true;
	}
}

#if WITH_EDITOR
void UNavigationSystemV1::UpdateLevelCollision(ULevel* InLevel)
{
	if (InLevel != NULL)
	{
		UWorld* World = GetWorld();
		OnLevelRemovedFromWorld(InLevel, World);
		OnLevelAddedToWorld(InLevel, World);
	}
}
#endif

void UNavigationSystemV1::OnNavigationBoundsUpdated(ANavMeshBoundsVolume* NavVolume)
{
	if (NavVolume == nullptr || IsNavigationSystemStatic())
	{
		return;
	}

	FNavigationBoundsUpdateRequest UpdateRequest;
	UpdateRequest.NavBounds.UniqueID = NavVolume->GetUniqueID();
	UpdateRequest.NavBounds.AreaBox = NavVolume->GetComponentsBoundingBox(true);
	UpdateRequest.NavBounds.Level = NavVolume->GetLevel();
	UpdateRequest.NavBounds.SupportedAgents = NavVolume->SupportedAgents;
	
	UpdateRequest.UpdateRequest = FNavigationBoundsUpdateRequest::Updated;
	AddNavigationBoundsUpdateRequest(UpdateRequest);
}

void UNavigationSystemV1::OnNavigationBoundsAdded(ANavMeshBoundsVolume* NavVolume)
{
	if (NavVolume == nullptr || IsNavigationSystemStatic())
	{
		return;
	}

	FNavigationBoundsUpdateRequest UpdateRequest;
	UpdateRequest.NavBounds.UniqueID = NavVolume->GetUniqueID();
	UpdateRequest.NavBounds.AreaBox = NavVolume->GetComponentsBoundingBox(true);
	UpdateRequest.NavBounds.Level = NavVolume->GetLevel();
	UpdateRequest.NavBounds.SupportedAgents = NavVolume->SupportedAgents;

	UpdateRequest.UpdateRequest = FNavigationBoundsUpdateRequest::Added;
	AddNavigationBoundsUpdateRequest(UpdateRequest);
}

void UNavigationSystemV1::OnNavigationBoundsRemoved(ANavMeshBoundsVolume* NavVolume)
{
	if (NavVolume == nullptr || IsNavigationSystemStatic())
	{
		return;
	}
	
	FNavigationBoundsUpdateRequest UpdateRequest;
	UpdateRequest.NavBounds.UniqueID = NavVolume->GetUniqueID();
	UpdateRequest.NavBounds.AreaBox = NavVolume->GetComponentsBoundingBox(true);
	UpdateRequest.NavBounds.Level = NavVolume->GetLevel();
	UpdateRequest.NavBounds.SupportedAgents = NavVolume->SupportedAgents;

	UpdateRequest.UpdateRequest = FNavigationBoundsUpdateRequest::Removed;
	AddNavigationBoundsUpdateRequest(UpdateRequest);
}

void UNavigationSystemV1::AddNavigationBoundsUpdateRequest(const FNavigationBoundsUpdateRequest& UpdateRequest)
{
	int32 ExistingIdx = PendingNavBoundsUpdates.IndexOfByPredicate([&](const FNavigationBoundsUpdateRequest& Element) {
		return UpdateRequest.NavBounds.UniqueID == Element.NavBounds.UniqueID;
	});

	if (ExistingIdx != INDEX_NONE)
	{
		// catch the case where the bounds was removed and immediately re-added with the same bounds as before
		// in that case, we can cancel any update at all
		bool bCanCancelUpdate = false;
		if (PendingNavBoundsUpdates[ExistingIdx].UpdateRequest == FNavigationBoundsUpdateRequest::Removed && UpdateRequest.UpdateRequest == FNavigationBoundsUpdateRequest::Added)
		{
			for (TSet<FNavigationBounds>::TConstIterator It(RegisteredNavBounds); It; ++It)
			{
				if (*It == UpdateRequest.NavBounds)
				{
					bCanCancelUpdate = true;
					break;
				}
			}
		}
		if (bCanCancelUpdate)
		{
			PendingNavBoundsUpdates.RemoveAt(ExistingIdx);
		}
		else
		{
			// Overwrite any previous updates
			PendingNavBoundsUpdates[ExistingIdx] = UpdateRequest;
		}
	}
	else
	{
		PendingNavBoundsUpdates.Add(UpdateRequest);
	}
}

void UNavigationSystemV1::PerformNavigationBoundsUpdate(const TArray<FNavigationBoundsUpdateRequest>& UpdateRequests)
{
	// NOTE: we used to create missing nav data first, before updating nav bounds, 
	// but some nav data classes (like RecastNavMesh) may depend on the nav bounds
	// being already known at the moment of creation or serialization, so it makes more 
	// sense to update bounds first 

	// Create list of areas that needs to be updated
	TArray<FBox> UpdatedAreas;
	for (const FNavigationBoundsUpdateRequest& Request : UpdateRequests)
	{
		FSetElementId ExistingElementId = RegisteredNavBounds.FindId(Request.NavBounds);

		switch (Request.UpdateRequest)
		{
		case FNavigationBoundsUpdateRequest::Removed:
			{
				if (ExistingElementId.IsValidId())
				{
					UpdatedAreas.Add(RegisteredNavBounds[ExistingElementId].AreaBox);
					RegisteredNavBounds.Remove(ExistingElementId);
				}
			}
			break;

		case FNavigationBoundsUpdateRequest::Added:
		case FNavigationBoundsUpdateRequest::Updated:
			{
				if (ExistingElementId.IsValidId())
				{
					const FBox ExistingBox = RegisteredNavBounds[ExistingElementId].AreaBox;
					const bool bSameArea = (Request.NavBounds.AreaBox == ExistingBox);
					if (!bSameArea)
					{
						UpdatedAreas.Add(ExistingBox);
					}

					// always assign new bounds data, it may have different properties (like supported agents)
					RegisteredNavBounds[ExistingElementId] = Request.NavBounds;
				}
				else
				{
					AddNavigationBounds(Request.NavBounds);
				}

				UpdatedAreas.Add(Request.NavBounds.AreaBox);
			}

			break;
		}
	}

	if (!IsNavigationBuildingLocked())
	{
		if (UpdatedAreas.Num())
		{
			for (ANavigationData* NavData : NavDataSet)
			{
				if (NavData)
				{
					NavData->OnNavigationBoundsChanged();	
				}
			}
		}

		// Propagate to generators areas that needs to be updated
		AddDirtyAreas(UpdatedAreas, ENavigationDirtyFlag::All | ENavigationDirtyFlag::NavigationBounds, "Navigation bounds update");
	}

	// I'm not sure why we even do the following as part of this function
	// @TODO investigate if we can extract it into a separate function and
	// call it directly
	if (NavDataSet.Num() == 0)
	{
		//TODO: will hitch when user places first navigation volume in the world 

		if (NavDataRegistrationQueue.Num() > 0)
		{
			ProcessRegistrationCandidates();
		}

		if (NavDataSet.Num() == 0 && bAutoCreateNavigationData == true)
		{
			SpawnMissingNavigationData();
			ProcessRegistrationCandidates();
		}

		ConditionalPopulateNavOctree();
	}
}

void UNavigationSystemV1::AddNavigationBounds(const FNavigationBounds& NewBounds)
{
	RegisteredNavBounds.Add(NewBounds);
}

void UNavigationSystemV1::GatherNavigationBounds()
{
	// Gather all available navigation bounds
	RegisteredNavBounds.Empty();
	for (TActorIterator<ANavMeshBoundsVolume> It(GetWorld()); It; ++It)
	{
		ANavMeshBoundsVolume* V = (*It);
		if (IsValid(V))
		{
			FNavigationBounds NavBounds;
			NavBounds.UniqueID = V->GetUniqueID();
			NavBounds.AreaBox = V->GetComponentsBoundingBox(true);
			NavBounds.Level = V->GetLevel();
			NavBounds.SupportedAgents = V->SupportedAgents;

			AddNavigationBounds(NavBounds);
		}
	}
}

void UNavigationSystemV1::Build()
{
	TRACE_CPUPROFILER_EVENT_SCOPE(UNavigationSystemV1::Build);
	
	UE_LOG(LogNavigationDataBuild, Display, TEXT("UNavigationSystemV1::Build started..."));

	UWorld* World = GetWorld();
	if (!World)
	{
		UE_LOG(LogNavigation, Error, TEXT("Unable to build navigation due to missing World pointer"));
		return;
	}

	FNavigationSystem::DiscardNavigationDataChunks(*World);

	const bool bHasWork = IsThereAnywhereToBuildNavigation();
	const bool bLockedIgnoreEditor = (NavBuildingLockFlags & ~ENavigationBuildLock::NoUpdateInEditor) != 0;
	if (!bHasWork || bLockedIgnoreEditor)
	{
		return;
	}

	const double BuildStartTime = FPlatformTime::Seconds();

	if (bAutoCreateNavigationData == true
#if WITH_EDITOR
		|| FNavigationSystem::IsEditorRunMode(OperationMode)
#endif // WITH_EDITOR
		)
	{
		SpawnMissingNavigationData();
	}

	// make sure freshly created navigation instances are registered before we try to build them
	ProcessRegistrationCandidates();
	
	// update invokers in case we're not updating navmesh automatically, in which case
	// navigation generators wouldn't have up-to-date info.
	if (bGenerateNavigationOnlyAroundNavigationInvokers)
	{
		UpdateInvokers();
	}

	if (BuildBounds.IsValid)
	{
		// Prepare to build tiles overlapping the bounds
		DirtyTilesInBuildBounds();
	}

	// and now iterate through all registered and just start building them
	RebuildAll();

	// Block until build is finished
	for (ANavigationData* NavData : NavDataSet)
	{
		if (NavData)
		{
			NavData->EnsureBuildCompletion();
		}
	}

#if !UE_BUILD_SHIPPING
	// no longer report that navmesh needs to be rebuild
	DefaultDirtyAreasController.bDirtyAreasReportedWhileAccumulationLocked = false;
#endif // !UE_BUILD_SHIPPING

	UE_LOG(LogNavigationDataBuild, Display, TEXT("UNavigationSystemV1::Build total execution time: %.2fs"), float(FPlatformTime::Seconds() - BuildStartTime));
	UE_LOG(LogNavigation, Display, TEXT("UNavigationSystemV1::Build total execution time: %.5fs"), float(FPlatformTime::Seconds() - BuildStartTime));
}

void UNavigationSystemV1::CancelBuild()
{
	for (ANavigationData* NavData : NavDataSet)
	{
		if (NavData)
		{
			if (NavData->GetGenerator())
			{
				NavData->GetGenerator()->CancelBuild();
			}
		}
	}
}

void UNavigationSystemV1::SpawnMissingNavigationData()
{
	const int32 AllSupportedAgentsCount = SupportedAgents.Num();
	check(AllSupportedAgentsCount >= 0);
	int32 ValidSupportedAgentsCount = 0;
	for (int32 AgentIndex = 0; AgentIndex < AllSupportedAgentsCount; ++AgentIndex)
	{
		if (SupportedAgentsMask.Contains(AgentIndex))
		{
			++ValidSupportedAgentsCount;
		}
	}
	
	// Bit array might be a bit of an overkill here, but this function will be called very rarely
	TBitArray<> AlreadyInstantiated;
	uint8 NumberFound = 0;

	// 1. check whether any of required navigation data has already been instantiated
	NumberFound = FillInstantiatedDataMask(AlreadyInstantiated);

	// 2. for any not already instantiated navigation data call creator functions
	if (NumberFound < ValidSupportedAgentsCount)
	{
		SpawnMissingNavigationDataInLevel(AlreadyInstantiated);
	}

	if (MainNavData == nullptr || MainNavData->IsPendingKillPending())
	{
		MainNavData = GetDefaultNavDataInstance(FNavigationSystem::DontCreate);
	}
}

uint8 UNavigationSystemV1::FillInstantiatedDataMask(TBitArray<>& OutInstantiatedMask, ULevel* InLevel /*= nullptr*/)
{
	int32 AllSupportedAgentsCount = SupportedAgents.Num();
	OutInstantiatedMask.Init(false, AllSupportedAgentsCount);
	uint8 NumberFound = 0;

	auto SetMatchingAgentIndexFunc = [&](ANavigationData* Nav) {
		for (int32 AgentIndex = 0; AgentIndex < AllSupportedAgentsCount; ++AgentIndex)
		{
			if (OutInstantiatedMask[AgentIndex] == false
				&& Nav->GetClass() == SupportedAgents[AgentIndex].GetNavDataClass<ANavigationData>()
				&& Nav->DoesSupportAgent(SupportedAgents[AgentIndex]) == true)
			{
				OutInstantiatedMask[AgentIndex] = true;
				++NumberFound;
				break;
			}
		}
	};

	if (InLevel != nullptr)
	{
		for (AActor* Actor: InLevel->Actors)
		{
			if (ANavigationData* NavData = Cast<ANavigationData>(Actor))
			{
				SetMatchingAgentIndexFunc(NavData);
				if (NumberFound >= AllSupportedAgentsCount)
				{
					break;
				}
			}
		}
	} 
	else
	{
		UWorld* NavWorld = GetWorld();	
		for (TActorIterator<ANavigationData> It(NavWorld); It && NumberFound < AllSupportedAgentsCount; ++It)
		{
			ANavigationData* Nav = (*It);
			if (IsValid(Nav)
				// mz@todo the 'is level in' condition is temporary
				&& (Nav->GetTypedOuter<UWorld>() == NavWorld || NavWorld->GetLevels().Contains(Nav->GetLevel())))
			{
				// find out which one it is
				SetMatchingAgentIndexFunc(Nav);
			}
		}
	}

	return NumberFound;
}

void UNavigationSystemV1::SpawnMissingNavigationDataInLevel(const TBitArray<>& InInstantiatedMask, ULevel* InLevel/*=nullptr*/)
{
	UWorld* NavWorld = GetWorld();

	ensure(SupportedAgents.Num() == InInstantiatedMask.Num());
	int32 AllSupportedAgentsCount = InInstantiatedMask.Num();

	for (int32 AgentIndex = 0; AgentIndex < AllSupportedAgentsCount; ++AgentIndex)
	{
		const FNavDataConfig& NavConfig = SupportedAgents[AgentIndex];
		if (InInstantiatedMask[AgentIndex] == false
			&& SupportedAgentsMask.Contains(AgentIndex)
			&& NavConfig.GetNavDataClass<ANavigationData>() != nullptr)
		{
			const ANavigationData* NavDataCDO = NavConfig.GetNavDataClass<ANavigationData>()->GetDefaultObject<ANavigationData>();
			if (NavDataCDO == nullptr || !NavDataCDO->CanSpawnOnRebuild())
			{
				continue;
			}

			if (NavWorld->WorldType != EWorldType::Editor && NavDataCDO->GetRuntimeGenerationMode() == ERuntimeGenerationType::Static)
			{
				// if we're not in the editor, and specified navigation class is configured 
				// to be static, then we don't want to create an instance					
				UE_LOG(LogNavigation, Log, TEXT("Not spawning navigation data for %s since indicated NavigationData type is not configured for dynamic generation")
					, *NavConfig.Name.ToString());
				continue;
			}

			ANavigationData* Instance = CreateNavigationDataInstanceInLevel(NavConfig, InLevel);
			if (Instance)
			{
				RequestRegistrationDeferred(*Instance);
			}
			else
			{
				UE_LOG(LogNavigation, Warning, TEXT("Was not able to create navigation data for SupportedAgent[%d]: %s"), AgentIndex, *NavConfig.Name.ToString());
			}
		}
	}
}

ANavigationData* UNavigationSystemV1::CreateNavigationDataInstanceInLevel(const FNavDataConfig& NavConfig, ULevel* SpawnLevel)
{
	UWorld* World = GetWorld();
	check(World);

	const int32 NavSupportedAgents = GetSupportedAgentIndex(NavConfig);

	// not creating new NavData instance if the agent it's representing is not supported
	// with the exception of AbstractNavData
	if (NavSupportedAgents == INDEX_NONE
		&& NavConfig.GetNavDataClass<AAbstractNavData>() == nullptr)
	{
		UE_LOG(LogNavigation, Warning, TEXT("Unable to create NavigationData instance for config \'%s\' as this agent is not supported by current NavigationSystem instance")
			, *NavConfig.GetDescription());
		return nullptr;
	}

	FActorSpawnParameters SpawnInfo;
	SpawnInfo.OverrideLevel = SpawnLevel;
	if (bSpawnNavDataInNavBoundsLevel && SpawnLevel == nullptr && RegisteredNavBounds.Num() > 0)
	{
		// pick the first valid level that supports these agents
		for (const FNavigationBounds& Bounds : RegisteredNavBounds)
		{
			if (Bounds.SupportedAgents.Contains(NavSupportedAgents) && Bounds.Level.IsValid())
			{
				SpawnInfo.OverrideLevel = Bounds.Level.Get();
				break;
			}
		}
	}
	if (SpawnInfo.OverrideLevel == nullptr)
	{
		SpawnInfo.OverrideLevel = World->PersistentLevel;
	}

	ANavigationData* Instance = World->SpawnActor<ANavigationData>(*NavConfig.GetNavDataClass<ANavigationData>(), SpawnInfo);

	if (Instance != NULL)
	{
		Instance->SetConfig(NavConfig);
		if (NavConfig.Name != NAME_None)
		{
			FString StrName = FString::Printf(TEXT("%s-%s"), *(Instance->GetFName().GetPlainNameString()), *(NavConfig.Name.ToString()));
			// temporary solution to make sure we don't try to change name while there's already
			// an object with this name
			UObject* ExistingObject = StaticFindObject(/*Class=*/ NULL, Instance->GetOuter(), *StrName, true);
			while (ExistingObject != NULL)
			{
				ANavigationData* ExistingNavigationData = Cast<ANavigationData>(ExistingObject);
				if (ExistingNavigationData)
				{
					UnregisterNavData(ExistingNavigationData);
				}

				// Reset the existing object's name
				ExistingObject->Rename(NULL, NULL, REN_DontCreateRedirectors | REN_ForceGlobalUnique | REN_DoNotDirty | REN_NonTransactional | REN_ForceNoResetLoaders);
				// see if there's another one, it does happen when undo/redoing 
				// nav instance deletion in the editor
				ExistingObject = StaticFindObject(/*Class=*/ NULL, Instance->GetOuter(), *StrName, true);
			}

			// Set descriptive name
			Instance->Rename(*StrName, NULL, REN_DoNotDirty | REN_ForceNoResetLoaders);
#if WITH_EDITOR
			if (World->WorldType == EWorldType::Editor)
			{
				FString ActorLabel = StrName;
				if (Instance->IsPackageExternal())
				{
					// When using external package, don't rely on actor's name to generate a label as it contains a unique actor identifier which obfuscates the label
					ActorLabel = FString::Printf(TEXT("%s-%s"), *(Instance->GetClass()->GetFName().GetPlainNameString()), *(NavConfig.Name.ToString()));
				}
				
				constexpr bool bMarkDirty = false;
				Instance->SetActorLabel(ActorLabel, bMarkDirty);
			}
#endif // WITH_EDITOR
		}
	}

	return Instance;
}

void UNavigationSystemV1::OnPIEStart()
{
	bIsPIEActive = true;
	// no updates for editor world while PIE is active
	const UWorld* MyWorld = GetWorld();
	if (MyWorld && !MyWorld->IsGameWorld())
	{
		bAsyncBuildPaused = true;
		AddNavigationBuildLock(ENavigationBuildLock::NoUpdateInPIE);
	}
}

void UNavigationSystemV1::OnPIEEnd()
{
	bIsPIEActive = false;
	const UWorld* MyWorld = GetWorld();
	if (MyWorld && !MyWorld->IsGameWorld())
	{
		bAsyncBuildPaused = false;
		// there's no need to request while navigation rebuilding just because PIE has ended
		RemoveNavigationBuildLock(ENavigationBuildLock::NoUpdateInPIE, ELockRemovalRebuildAction::RebuildIfNotInEditor);
	}
}

void UNavigationSystemV1::AddNavigationBuildLock(uint8 Flags)
{
	const bool bWasLocked = IsNavigationBuildingLocked();

	NavBuildingLockFlags |= Flags;

	const bool bIsLocked = IsNavigationBuildingLocked();
	UE_LOG(LogNavigation, Verbose, TEXT("UNavigationSystemV1::AddNavigationBuildLock WasLocked=%s IsLocked=%s"), *LexToString(bWasLocked), *LexToString(bIsLocked));
	if (!bWasLocked && bIsLocked)
	{
		DefaultDirtyAreasController.OnNavigationBuildLocked();
	}
}

void UNavigationSystemV1::RemoveNavigationBuildLock(uint8 Flags, const ELockRemovalRebuildAction RebuildAction /*= ELockRemovalRebuildAction::Rebuild*/)
{
	const bool bWasLocked = IsNavigationBuildingLocked();

	NavBuildingLockFlags &= ~Flags;

	const bool bIsLocked = IsNavigationBuildingLocked();
	UE_LOG(LogNavigation, Verbose, TEXT("UNavigationSystemV1::RemoveNavigationBuildLock WasLocked=%s IsLocked=%s"), *LexToString(bWasLocked), *LexToString(bIsLocked));
	if (bWasLocked && !bIsLocked)
	{
		DefaultDirtyAreasController.OnNavigationBuildUnlocked();

		const bool bRebuild = 
			(RebuildAction == ELockRemovalRebuildAction::RebuildIfNotInEditor && !FNavigationSystem::IsEditorRunMode(OperationMode)) || 
			(RebuildAction == ELockRemovalRebuildAction::Rebuild);
		
		if (bRebuild)
		{
			RebuildAll();
		}
	}
}

void UNavigationSystemV1::SetNavigationOctreeLock(bool bLock)
{
	UE_LOG(LogNavigation, Verbose, TEXT("UNavigationSystemV1::SetNavigationOctreeLock IsLocked=%s"), *LexToString(bLock));

	DefaultOctreeController.SetNavigationOctreeLock(bLock);
}


void UNavigationSystemV1::RebuildAll(bool bIsLoadTime)
{
	UE_LOG(LogNavigation, Verbose, TEXT("UNavigationSystemV1::RebuildAll"));

	const bool bIsInGame = GetWorld()->IsGameWorld();
	
	GatherNavigationBounds();

	// make sure that octree is up to date
	FNavigationDataHandler NavHandler(DefaultOctreeController, DefaultDirtyAreasController);
	NavHandler.ProcessPendingOctreeUpdates();
	
	PendingNavBoundsUpdates.Reset();

	DefaultDirtyAreasController.Reset();

	for (int32 NavDataIndex = 0; NavDataIndex < NavDataSet.Num(); ++NavDataIndex)
	{
		ANavigationData* NavData = NavDataSet[NavDataIndex];
				
		if (NavData && (!bIsLoadTime || NavData->NeedsRebuildOnLoad()) && (!bIsInGame || NavData->SupportsRuntimeGeneration()) && (BuildBounds.IsValid == 0))
		{
			UE_LOG(LogNavigationDataBuild, Display, TEXT("   RebuildAll building NavData:  %s."), *NavData->GetConfig().GetDescription());
			UE_LOG(LogNavigationDataBuild, Verbose, TEXT("   RebuildAll bIsLoadTime=%s, NavData->NeedsRebuildOnLoad()=%s, bIsInGame=%s, NavData->SupportsRuntimeGeneration()=%s, BuildBounds.IsValid=%s"),
				*LexToString(bIsLoadTime), *LexToString(NavData->NeedsRebuildOnLoad()), *LexToString(bIsInGame), *LexToString(NavData->SupportsRuntimeGeneration()), *LexToString(BuildBounds.IsValid));

#if	WITH_EDITOR
			NavData->SetIsBuildingOnLoad(bIsLoadTime);
#endif
			NavData->RebuildAll();
		}
	}
}

void UNavigationSystemV1::RebuildDirtyAreas(float DeltaSeconds)
{
	SCOPE_CYCLE_COUNTER(STAT_Navigation_TickMarkDirty);
	UWorld* World = GetWorld();
	const bool bForceRebuilding = (World != nullptr) && (World->IsGameWorld() == false);
	DefaultDirtyAreasController.Tick(DeltaSeconds, NavDataSet, bForceRebuilding);
}

bool UNavigationSystemV1::IsNavigationBuildInProgress()
{
	bool bRet = false;

	if (NavDataSet.Num() == 0)
	{
		// @todo this is wrong! Should not need to create a navigation data instance in a "getter" like function
		// update nav data. If none found this is the place to create one
		GetDefaultNavDataInstance(FNavigationSystem::DontCreate);
	}
	
	for (int32 NavDataIndex = 0; NavDataIndex < NavDataSet.Num(); ++NavDataIndex)
	{
		ANavigationData* NavData = NavDataSet[NavDataIndex];
		if (NavData != NULL && NavData->GetGenerator() != NULL
			&& NavData->GetGenerator()->IsBuildInProgressCheckDirty() == true)
		{
			bRet = true;
			break;
		}
	}

	return bRet;
}

//deprecated
bool UNavigationSystemV1::IsNavigationBuildInProgress(bool bCheckDirtyToo)
{
	return IsNavigationBuildInProgress();
}

void UNavigationSystemV1::OnNavigationGenerationFinished(ANavigationData& NavData)
{
	OnNavigationGenerationFinishedDelegate.Broadcast(&NavData);

#if WITH_EDITOR
	if (GetWorld()->IsGameWorld() == false)
	{
<<<<<<< HEAD
		UE_LOG(LogNavigationDataBuild, Log, TEXT("Navigation data generation finished in %s."), *NavData.GetPackage()->GetName());
=======
		UE_LOG(LogNavigationDataBuild, Log, TEXT("Navigation data generation finished for %s (%s)."), *NavData.GetActorLabel(), *NavData.GetFullName());
>>>>>>> d731a049
	}

	// Reset bIsBuildingOnLoad
	NavData.SetIsBuildingOnLoad(false);
#endif //WITH_EDITOR
}

int32 UNavigationSystemV1::GetNumRemainingBuildTasks() const
{
	int32 NumTasks = 0;
	
	for (ANavigationData* NavData : NavDataSet)
	{
		if (NavData && NavData->GetGenerator())
		{
			NumTasks+= NavData->GetGenerator()->GetNumRemaningBuildTasks();
		}
	}
	
	return NumTasks;
}

int32 UNavigationSystemV1::GetNumRunningBuildTasks() const 
{
	int32 NumTasks = 0;
	
	for (ANavigationData* NavData : NavDataSet)
	{
		if (NavData && NavData->GetGenerator())
		{
			NumTasks+= NavData->GetGenerator()->GetNumRunningBuildTasks();
		}
	}
	
	return NumTasks;
}

void UNavigationSystemV1::OnLevelAddedToWorld(ULevel* InLevel, UWorld* InWorld)
{
	if ((InWorld != GetWorld()) || (InLevel == nullptr))
	{
		return;
	}

	if ((IsNavigationSystemStatic() == false))
	{
		AddLevelCollisionToOctree(InLevel);
	}

	if (!InLevel->IsPersistentLevel())
	{
		for (ANavigationData* NavData : NavDataSet)
		{
			if (NavData)
			{
				NavData->OnStreamingLevelAdded(InLevel, InWorld);
			}
		}
	}

#if WITH_EDITOR
	if (FNavigationSystem::IsEditorRunMode(OperationMode))
	{
		// see if there are any unregistered yet valid nav data instances
		// In general we register navdata on its PostLoad, but in some cases
		// levels get removed from world and readded and in that case we might
		// miss registering them
		for (AActor* Actor : InLevel->Actors)
		{
			ANavigationData* NavData = Cast<ANavigationData>(Actor);
			if (NavData != nullptr && NavData->IsRegistered() == false)
			{
				RequestRegistrationDeferred(*NavData);
			}
		}
	}
	else
#endif // WITH_EDITOR
	if (OperationMode == FNavigationSystemRunMode::InvalidMode)
	{
		// While streaming multiple levels it is possible that NavigationData and NavMeshBoundsVolume from different levels gets
		// loaded in different order so we need to wait navigation system initialization to make sure everything is registered properly.
		// Otherwise the register may fail and discard the navigation data since navbounds are not registered.
		UE_LOG(LogNavigation, Log, TEXT("%s won't process navigation data registration candidates until OperationMode is set. Waiting for OnWorldInitDone."), ANSI_TO_TCHAR(__FUNCTION__));
	}
	else if (NavDataRegistrationQueue.Num() > 0)
	{
		ProcessRegistrationCandidates();
	}
}

void UNavigationSystemV1::OnLevelRemovedFromWorld(ULevel* InLevel, UWorld* InWorld)
{
	if ((InWorld == GetWorld()) && (InLevel != nullptr))
	{
		if (IsNavigationSystemStatic() == false)
		{
			RemoveLevelCollisionFromOctree(InLevel);
		}

		if (InLevel && !InLevel->IsPersistentLevel())
		{
			for (int32 DataIndex = NavDataSet.Num() - 1; DataIndex >= 0; --DataIndex)
			{		
				ANavigationData* NavData = NavDataSet[DataIndex];
				if (NavData)
				{
					if (NavData->GetLevel() != InLevel)
					{
						NavData->OnStreamingLevelRemoved(InLevel, InWorld);
					}
					else
					{
						// removing manually first so that UnregisterNavData won't mess with NavDataSet
						NavDataSet.RemoveAt(DataIndex, 1, /*bAllowShrinking=*/false);
                            UnregisterNavData(NavData);
                    }
                }
            }
		}
	}
}

void UNavigationSystemV1::AddLevelToOctree(ULevel& Level)
{
	AddLevelCollisionToOctree(&Level);

	for (int32 ActorIndex = 0; ActorIndex < Level.Actors.Num(); ActorIndex++)
	{
		AActor* Actor = Level.Actors[ActorIndex];

		const bool bLegalActor = IsValid(Actor);
		if (bLegalActor)
		{
			UpdateActorAndComponentsInNavOctree(*Actor);
		}
	}
}

void UNavigationSystemV1::AddLevelCollisionToOctree(ULevel* Level)
{
	if (Level)
	{
		FNavigationDataHandler(DefaultOctreeController, DefaultDirtyAreasController).AddLevelCollisionToOctree(*Level);
	}
}

void UNavigationSystemV1::RemoveLevelCollisionFromOctree(ULevel* Level)
{
	if (Level)
	{
		FNavigationDataHandler(DefaultOctreeController, DefaultDirtyAreasController).RemoveLevelCollisionFromOctree(*Level);
	}
}

void UNavigationSystemV1::OnPostLoadMap(UWorld* LoadedWorld)
{
	UE_LOG(LogNavigation, Verbose, TEXT("%s (Package: %s)"), ANSI_TO_TCHAR(__FUNCTION__), *GetNameSafe(LoadedWorld->GetOuter()));

	// If map has been loaded and there are some navigation bounds volumes 
	// then create appropriate navigation structured
	ANavigationData* NavData = GetDefaultNavDataInstance(FNavigationSystem::DontCreate);

	// Do this if there's currently no navigation
	if ( NavData == nullptr &&
		 bAutoCreateNavigationData &&
		 IsThereAnywhereToBuildNavigation() &&
		 (GetRuntimeGenerationType() != ERuntimeGenerationType::Static) )	// Prevent creating a static default nav instance out of the editor (GetRuntimeGenerationType() is always dynamic in editor).
	{
		NavData = GetDefaultNavDataInstance(FNavigationSystem::Create);
		UE_LOG(LogNavigation, Verbose, TEXT("%s Created DefaultNavDataInstance %s"), ANSI_TO_TCHAR(__FUNCTION__), *GetNameSafe(NavData));
	}
}

#if WITH_EDITOR
void UNavigationSystemV1::OnActorMoved(AActor* Actor)
{
	if (Cast<ANavMeshBoundsVolume>(Actor))
	{
		OnNavigationBoundsUpdated((ANavMeshBoundsVolume*)Actor);
	}
	// We need to check this actor has registered all their components post spawn / load
	// before attempting to update the components in the nav octree.
	// Without this check we were getting an issue with UNavRelevantComponent::GetNavigationParent().
	else if (Actor && Actor->HasActorRegisteredAllComponents())
	{
		UpdateActorAndComponentsInNavOctree(*Actor, /*bUpdateAttachedActors=*/true);
	}
}
#endif // WITH_EDITOR

void UNavigationSystemV1::OnNavigationDirtied(const FBox& Bounds)
{
	AddDirtyArea(Bounds, ENavigationDirtyFlag::All, "OnNavigationDirtied");
}

void UNavigationSystemV1::OnReloadComplete(EReloadCompleteReason Reason)
{
	if (RequiresNavOctree() && DefaultOctreeController.NavOctree.IsValid() == false)
	{
		ConditionalPopulateNavOctree();

		if (bInitialBuildingLocked)
		{
			RemoveNavigationBuildLock(ENavigationBuildLock::InitialLock, ELockRemovalRebuildAction::RebuildIfNotInEditor);
		}
	}
}

void UNavigationSystemV1::CleanUp(FNavigationSystem::ECleanupMode Mode)
{
	if (bCleanUpDone)
	{
		return;
	}

	UE_LOG(LogNavigation, Log, TEXT("UNavigationSystemV1::CleanUp"));

#if WITH_EDITOR
	if (GIsEditor && GEngine)
	{
		GEngine->OnActorMoved().RemoveAll(this);
	}
#endif // WITH_EDITOR

	FCoreUObjectDelegates::PostLoadMapWithWorld.RemoveAll(this);
	UNavigationSystemV1::NavigationDirtyEvent.RemoveAll(this);
	FWorldDelegates::LevelAddedToWorld.RemoveAll(this);
	FWorldDelegates::LevelRemovedFromWorld.RemoveAll(this);
	FWorldDelegates::OnWorldBeginTearDown.RemoveAll(this);

	FCoreUObjectDelegates::ReloadCompleteDelegate.Remove(ReloadCompleteDelegateHandle);

	DestroyNavOctree();
	
	SetCrowdManager(NULL);

	for (int32 Idx = NavDataSet.Num() - 1; Idx >= 0; --Idx)
	{
		ANavigationData* NavData = NavDataSet[Idx];
		if (NavData)
		{
			UnregisterNavData(NavData);
		}
	}	

	if (NavDataSet.Num())
	{
		UE_LOG(LogNavigation, Error, TEXT("UNavigationSystemV1::CleanUp still has data in NavDataSet after unregister them all"));
        NavDataSet.Reset();
    }

	if (AgentToNavDataMap.Num())
	{
		UE_LOG(LogNavigation, Error, TEXT("UNavigationSystemV1::CleanUp still has agents mapped to navigation data after clean up"));
		AgentToNavDataMap.Reset();
	}
	
	MainNavData = nullptr;

	// reset unique link Id for new map
	UWorld* MyWorld = (Mode == FNavigationSystem::ECleanupMode::CleanupWithWorld) ? GetWorld() : NULL;
	if (MyWorld)
	{

		if (MyWorld->WorldType == EWorldType::Game || MyWorld->WorldType == EWorldType::Editor)
		{
			UE_LOG(LogNavLink, VeryVerbose, TEXT("Reset navlink id on cleanup."));
			INavLinkCustomInterface::NextUniqueId = 1;
		}
	}

	bCleanUpDone = true;
}

void UNavigationSystemV1::DestroyNavOctree()
{
	DefaultOctreeController.Reset();
}

bool UNavigationSystemV1::RequiresNavOctree() const
{
	UWorld* World = GetWorld();
	check(World);
	
	// We always require navoctree in editor worlds
	if (!World->IsGameWorld())
	{
		return true;
	}
		
	for (ANavigationData* NavData : NavDataSet)
	{
		if (NavData && NavData->SupportsRuntimeGeneration())
		{
			return true;
		}
	}
	
	return false;
}

ERuntimeGenerationType UNavigationSystemV1::GetRuntimeGenerationType() const
{
	UWorld* World = GetWorld();
	check(World);
	
	// We always use ERuntimeGenerationType::Dynamic in editor worlds
	if (!World->IsGameWorld())
	{
		return ERuntimeGenerationType::Dynamic;
	}
	
	ERuntimeGenerationType RuntimeGenerationType = ERuntimeGenerationType::Static;

	for (ANavigationData* NavData : NavDataSet)
	{
		if (NavData && NavData->GetRuntimeGenerationMode() > RuntimeGenerationType)
		{
			RuntimeGenerationType = NavData->GetRuntimeGenerationMode();
		}
	}
	
	return RuntimeGenerationType;
}

void UNavigationSystemV1::LogNavDataRegistrationResult(ERegistrationResult InResult)
{
	switch (InResult)
	{
	case UNavigationSystemV1::RegistrationError:
		UE_VLOG_UELOG(this, LogNavigation, Warning, TEXT("NavData RegistrationError, could not be registered."));
		break;
	case UNavigationSystemV1::RegistrationFailed_DataPendingKill:
		UE_VLOG_UELOG(this, LogNavigation, Warning, TEXT("NavData RegistrationFailed_DataPendingKill."));
		break;
	case UNavigationSystemV1::RegistrationFailed_AgentAlreadySupported:
		UE_VLOG_UELOG(this, LogNavigation, Warning, TEXT("NavData RegistrationFailed_AgentAlreadySupported, specified agent type already has its navmesh implemented."));
		break;
	case UNavigationSystemV1::RegistrationFailed_AgentNotValid:
		UE_VLOG_UELOG(this, LogNavigation, Warning, TEXT("NavData RegistrationFailed_AgentNotValid, NavData instance contains navmesh that doesn't support any of expected agent types."));
		break;
	case UNavigationSystemV1::RegistrationFailed_NotSuitable:
		UE_VLOG_UELOG(this, LogNavigation, Warning, TEXT("NavData RegistrationFailed_NotSuitable."));
		break;
	case UNavigationSystemV1::RegistrationSuccessful:
		UE_VLOG_UELOG(this, LogNavigation, Verbose, TEXT("NavData RegistrationSuccessful."));
		break;
	default:
		UE_VLOG_UELOG(this, LogNavigation, Warning, TEXT("Registration not successful default warning."));
		break;
	}
}

bool UNavigationSystemV1::IsAllowedToRebuild() const
{
	const UWorld* World = GetWorld();
	
	return World && (!World->IsGameWorld() || GetRuntimeGenerationType() == ERuntimeGenerationType::Dynamic);
}

//----------------------------------------------------------------------//
// Blueprint functions
//----------------------------------------------------------------------//
UNavigationSystemV1* UNavigationSystemV1::GetNavigationSystem(UObject* WorldContextObject)
{
	return GetCurrent(WorldContextObject);
}

bool UNavigationSystemV1::K2_ProjectPointToNavigation(UObject* WorldContextObject, const FVector& Point, FVector& ProjectedLocation, ANavigationData* NavData, TSubclassOf<UNavigationQueryFilter> FilterClass, const FVector QueryExtent)
{
	UWorld* World = GEngine->GetWorldFromContextObject(WorldContextObject, EGetWorldErrorMode::LogAndReturnNull);
	UNavigationSystemV1* NavSys = FNavigationSystem::GetCurrent<UNavigationSystemV1>(World);

	ProjectedLocation = Point;
	bool bResult = false;

	if (NavSys)
	{
		FNavLocation OutNavLocation;
		ANavigationData* UseNavData = NavData ? NavData : NavSys->GetDefaultNavDataInstance(FNavigationSystem::DontCreate);
		if (UseNavData)
		{
			bResult = NavSys->ProjectPointToNavigation(Point, OutNavLocation, QueryExtent, NavData
				, UNavigationQueryFilter::GetQueryFilter(*UseNavData, WorldContextObject, FilterClass));
			ProjectedLocation = OutNavLocation.Location;
		}
	}

	return bResult;
}

bool UNavigationSystemV1::K2_GetRandomReachablePointInRadius(UObject* WorldContextObject, const FVector& Origin, FVector& RandomLocation, float Radius, ANavigationData* NavData, TSubclassOf<UNavigationQueryFilter> FilterClass)
{
	FNavLocation RandomPoint(Origin);
	bool bResult = false;

	UWorld* World = GEngine->GetWorldFromContextObject(WorldContextObject, EGetWorldErrorMode::LogAndReturnNull);
	UNavigationSystemV1* NavSys = FNavigationSystem::GetCurrent<UNavigationSystemV1>(World);
	if (NavSys)
	{
		ANavigationData* UseNavData = NavData ? NavData : NavSys->GetDefaultNavDataInstance(FNavigationSystem::DontCreate);
		if (UseNavData)
		{
			bResult = NavSys->GetRandomReachablePointInRadius(Origin, Radius, RandomPoint, UseNavData, UNavigationQueryFilter::GetQueryFilter(*UseNavData, WorldContextObject, FilterClass));
			RandomLocation = RandomPoint.Location;
		}
	}

	return bResult;
}

bool UNavigationSystemV1::K2_GetRandomLocationInNavigableRadius(UObject* WorldContextObject, const FVector& Origin, FVector& RandomLocation, float Radius, ANavigationData* NavData, TSubclassOf<UNavigationQueryFilter> FilterClass)
{
	FNavLocation RandomPoint(Origin);
	bool bResult = false;
	RandomLocation = Origin;

	UWorld* World = GEngine->GetWorldFromContextObject(WorldContextObject, EGetWorldErrorMode::LogAndReturnNull);
	UNavigationSystemV1* NavSys = FNavigationSystem::GetCurrent<UNavigationSystemV1>(World);
	if (NavSys)
	{
		ANavigationData* UseNavData = NavData ? NavData : NavSys->GetDefaultNavDataInstance(FNavigationSystem::DontCreate);
		if (UseNavData)
		{
			if (NavSys->GetRandomPointInNavigableRadius(Origin, Radius, RandomPoint, UseNavData, UNavigationQueryFilter::GetQueryFilter(*UseNavData, WorldContextObject, FilterClass)))
			{
				bResult = true;
				RandomLocation = RandomPoint.Location;
			}
		}
	}

	return bResult;
}

ENavigationQueryResult::Type UNavigationSystemV1::GetPathCost(UObject* WorldContextObject, const FVector& PathStart, const FVector& PathEnd, float& OutPathCost, ANavigationData* NavData, TSubclassOf<UNavigationQueryFilter> FilterClass)
{
	UWorld* World = GEngine->GetWorldFromContextObject(WorldContextObject, EGetWorldErrorMode::LogAndReturnNull);
	UNavigationSystemV1* NavSys = FNavigationSystem::GetCurrent<UNavigationSystemV1>(World);
	if (NavSys)
	{
		ANavigationData* UseNavData = NavData ? NavData : NavSys->GetDefaultNavDataInstance(FNavigationSystem::DontCreate);
		if (UseNavData)
		{
			return NavSys->GetPathCost(PathStart, PathEnd, OutPathCost, UseNavData, UNavigationQueryFilter::GetQueryFilter(*UseNavData, WorldContextObject, FilterClass));
		}
	}

	return ENavigationQueryResult::Error;
}

ENavigationQueryResult::Type UNavigationSystemV1::GetPathLength(UObject* WorldContextObject, const FVector& PathStart, const FVector& PathEnd, float& OutPathLength, ANavigationData* NavData, TSubclassOf<UNavigationQueryFilter> FilterClass)
{
	float PathLength = 0.f;

	UWorld* World = GEngine->GetWorldFromContextObject(WorldContextObject, EGetWorldErrorMode::LogAndReturnNull);
	UNavigationSystemV1* NavSys = FNavigationSystem::GetCurrent<UNavigationSystemV1>(World);
	if (NavSys)
	{
		ANavigationData* UseNavData = NavData ? NavData : NavSys->GetDefaultNavDataInstance(FNavigationSystem::DontCreate);
		if (UseNavData)
		{
			return NavSys->GetPathLength(PathStart, PathEnd, OutPathLength, UseNavData, UNavigationQueryFilter::GetQueryFilter(*UseNavData, WorldContextObject, FilterClass));
		}
	}

	return ENavigationQueryResult::Error;
}

bool UNavigationSystemV1::IsNavigationBeingBuilt(UObject* WorldContextObject)
{
	UWorld* World = GEngine->GetWorldFromContextObject(WorldContextObject, EGetWorldErrorMode::LogAndReturnNull);
	UNavigationSystemV1* NavSys = FNavigationSystem::GetCurrent<UNavigationSystemV1>(World);
	
	if (NavSys && !NavSys->IsNavigationBuildingPermanentlyLocked())
	{
		return NavSys->HasDirtyAreasQueued() || NavSys->IsNavigationBuildInProgress();
	}

	return false;
}

bool UNavigationSystemV1::IsNavigationBeingBuiltOrLocked(UObject* WorldContextObject)
{
	UWorld* World = GEngine->GetWorldFromContextObject(WorldContextObject, EGetWorldErrorMode::LogAndReturnNull);
	UNavigationSystemV1* NavSys = FNavigationSystem::GetCurrent<UNavigationSystemV1>(World);

	if (NavSys)
	{
		return NavSys->IsNavigationBuildingLocked() || NavSys->HasDirtyAreasQueued() || NavSys->IsNavigationBuildInProgress();
	}

	return false;
}

bool UNavigationSystemV1::K2_ReplaceAreaInOctreeData(const UObject* Object, TSubclassOf<UNavArea> OldArea, TSubclassOf<UNavArea> NewArea)
{
	return Object ? ReplaceAreaInOctreeData(*Object, OldArea, NewArea) : false;
}

//----------------------------------------------------------------------//
// HACKS!!!
//----------------------------------------------------------------------//
bool UNavigationSystemV1::ShouldGeneratorRun(const FNavDataGenerator* Generator) const
{
	if (Generator != NULL && (IsNavigationSystemStatic() == false))
	{
		for (int32 NavDataIndex = 0; NavDataIndex < NavDataSet.Num(); ++NavDataIndex)
		{
			ANavigationData* NavData = NavDataSet[NavDataIndex];
			if (NavData != NULL && NavData->GetGenerator() == Generator)
			{
				return true;
			}
		}
	}

	return false;
}

bool UNavigationSystemV1::HandleCycleNavDrawnCommand( const TCHAR* Cmd, FOutputDevice& Ar )
{
	CycleNavigationDataDrawn();

	return true;
}

bool UNavigationSystemV1::HandleCountNavMemCommand()
{
	UE_LOG(LogNavigation, Warning, TEXT("Logging NavigationSystem memory usage:"));

	if (DefaultOctreeController.NavOctree.IsValid())
	{
		UE_LOG(LogNavigation, Warning, TEXT("NavOctree memory: %d"), DefaultOctreeController.NavOctree->GetSizeBytes());
	}

	for (int32 NavDataIndex = 0; NavDataIndex < NavDataSet.Num(); ++NavDataIndex)
	{
		ANavigationData* NavData = NavDataSet[NavDataIndex];
		if (NavData != NULL)
		{
			NavData->LogMemUsed();
		}
	}
	return true;
}

//----------------------------------------------------------------------//
// Commands
//----------------------------------------------------------------------//
bool FNavigationSystemExec::Exec(UWorld* InWorld, const TCHAR* Cmd, FOutputDevice& Ar)
{
	UNavigationSystemV1*  NavSys = FNavigationSystem::GetCurrent<UNavigationSystemV1>(InWorld);

	if (NavSys && NavSys->NavDataSet.Num() > 0)
	{
		if (FParse::Command(&Cmd, TEXT("CYCLENAVDRAWN")))
		{
			NavSys->HandleCycleNavDrawnCommand( Cmd, Ar );
			// not returning true to enable all navigation systems to cycle their own data
			return false;
		}
		else if (FParse::Command(&Cmd, TEXT("CountNavMem")))
		{
			NavSys->HandleCountNavMemCommand();
			return false;
		}
		/** Builds the navigation mesh (or rebuilds it). **/
		else if (FParse::Command(&Cmd, TEXT("RebuildNavigation")))
		{
			NavSys->Build();
		}
		else if (FParse::Command(&Cmd, TEXT("RedrawNav")) || FParse::Command(&Cmd, TEXT("RedrawNavigation")))
		{
			for (ANavigationData* NavData : NavSys->NavDataSet)
			{
				if (NavData)
				{
					NavData->MarkComponentsRenderStateDirty();
				}
			}
		}
	}

	return false;
}

void UNavigationSystemV1::CycleNavigationDataDrawn()
{
	++CurrentlyDrawnNavDataIndex;
	if (CurrentlyDrawnNavDataIndex >= NavDataSet.Num())
	{
		CurrentlyDrawnNavDataIndex = INDEX_NONE;
	}

	for (int32 NavDataIndex = 0; NavDataIndex < NavDataSet.Num(); ++NavDataIndex)
	{
		ANavigationData* NavData = NavDataSet[NavDataIndex];
		if (NavData != NULL)
		{
			const bool bNewEnabledDrawing = (CurrentlyDrawnNavDataIndex == INDEX_NONE) || (NavDataIndex == CurrentlyDrawnNavDataIndex);
			NavData->SetNavRenderingEnabled(bNewEnabledDrawing);
		}
	}
}

bool UNavigationSystemV1::IsNavigationDirty() const
{
	if (!IsThereAnywhereToBuildNavigation())
	{
		// Nowhere to build navigation so it can't be dirty.
		return false;
	}
	
#if !UE_BUILD_SHIPPING
	if (DefaultDirtyAreasController.HadDirtyAreasReportedWhileAccumulationLocked())
	{
		return true;
	}
#endif // !UE_BUILD_SHIPPING

	for (int32 NavDataIndex=0; NavDataIndex < NavDataSet.Num(); ++NavDataIndex)
	{
		if (NavDataSet[NavDataIndex] && NavDataSet[NavDataIndex]->NeedsRebuild())
		{
			return true;
		}
	}

	return false;
}

bool UNavigationSystemV1::CanRebuildDirtyNavigation() const
{
	const bool bIsInGame = GetWorld()->IsGameWorld();

	for (const ANavigationData* NavData : NavDataSet)
	{
		if (NavData)
		{
			const bool bIsDirty = NavData->NeedsRebuild();
			const bool bCanRebuild = !bIsInGame || NavData->SupportsRuntimeGeneration();

			if (bIsDirty && !bCanRebuild)
			{
				return false;
			}
		}
	}

	return true;
}

bool UNavigationSystemV1::DoesPathIntersectBox(const FNavigationPath* Path, const FBox& Box, uint32 StartingIndex, FVector* AgentExtent)
{
	return Path != NULL && Path->DoesIntersectBox(Box, StartingIndex, NULL, AgentExtent);
}

bool UNavigationSystemV1::DoesPathIntersectBox(const FNavigationPath* Path, const FBox& Box, const FVector& AgentLocation, uint32 StartingIndex, FVector* AgentExtent)
{
	return Path != NULL && Path->DoesIntersectBox(Box, AgentLocation, StartingIndex, NULL, AgentExtent);
}

void UNavigationSystemV1::SetMaxSimultaneousTileGenerationJobsCount(int32 MaxNumberOfJobs)
{
#if WITH_RECAST
	for (auto NavigationData : NavDataSet)
	{
		ARecastNavMesh* RecastNavMesh = Cast<ARecastNavMesh>(NavigationData);
		if (RecastNavMesh)
		{
			RecastNavMesh->SetMaxSimultaneousTileGenerationJobsCount(MaxNumberOfJobs);
		}
	}
#endif
}

void UNavigationSystemV1::ResetMaxSimultaneousTileGenerationJobsCount()
{
#if WITH_RECAST
	for (auto NavigationData : NavDataSet)
	{
		ARecastNavMesh* RecastNavMesh = Cast<ARecastNavMesh>(NavigationData);
		if (RecastNavMesh)
		{
			const ARecastNavMesh* CDO = RecastNavMesh->GetClass()->GetDefaultObject<ARecastNavMesh>();
			RecastNavMesh->SetMaxSimultaneousTileGenerationJobsCount(CDO->MaxSimultaneousTileGenerationJobsCount);
		}
	}
#endif
}

//----------------------------------------------------------------------//
// Active tiles
//----------------------------------------------------------------------//

void UNavigationSystemV1::RegisterNavigationInvoker(AActor& Invoker, float TileGenerationRadius, float TileRemovalRadius)
{
	UNavigationSystemV1* NavSys = FNavigationSystem::GetCurrent<UNavigationSystemV1>(Invoker.GetWorld());
	if (NavSys)
	{
		NavSys->RegisterInvoker(Invoker, TileGenerationRadius, TileRemovalRadius);
	}
}

void UNavigationSystemV1::UnregisterNavigationInvoker(AActor& Invoker)
{
	UNavigationSystemV1* NavSys = FNavigationSystem::GetCurrent<UNavigationSystemV1>(Invoker.GetWorld());
	if (NavSys)
	{
		NavSys->UnregisterInvoker(Invoker);
	}
}

void UNavigationSystemV1::SetGeometryGatheringMode(ENavDataGatheringModeConfig NewMode)
{
	DataGatheringMode = NewMode;
	if (DefaultOctreeController.NavOctree.IsValid())
	{
		DefaultOctreeController.NavOctree->SetDataGatheringMode(DataGatheringMode);
	}
}

void UNavigationSystemV1::RegisterInvoker(AActor& Invoker, float TileGenerationRadius, float TileRemovalRadius)
{
	UE_CVLOG(bGenerateNavigationOnlyAroundNavigationInvokers == false, this, LogNavigation, Warning
		, TEXT("Trying to register %s as enforcer, but NavigationSystem is not set up for enforcer-centric generation. See GenerateNavigationOnlyAroundNavigationInvokers in NavigationSystem's properties")
		, *Invoker.GetName());

	TileGenerationRadius = FMath::Clamp(TileGenerationRadius, 0.f, BIG_NUMBER);
	TileRemovalRadius = FMath::Clamp(TileRemovalRadius, TileGenerationRadius, BIG_NUMBER);

	FNavigationInvoker& Data = Invokers.FindOrAdd(&Invoker);
	Data.Actor = &Invoker;
	Data.GenerationRadius = TileGenerationRadius;
	Data.RemovalRadius = TileRemovalRadius;

	UE_VLOG_CYLINDER(this, LogNavigation, Log, Invoker.GetActorLocation(), Invoker.GetActorLocation() + FVector(0, 0, 20), TileGenerationRadius, FColorList::LimeGreen
		, TEXT("%s %.0f %.0f"), *Invoker.GetName(), TileGenerationRadius, TileRemovalRadius);
	UE_VLOG_CYLINDER(this, LogNavigation, Log, Invoker.GetActorLocation(), Invoker.GetActorLocation() + FVector(0, 0, 20), TileRemovalRadius, FColorList::IndianRed, TEXT(""));
}

void UNavigationSystemV1::UnregisterInvoker(AActor& Invoker)
{
	UE_VLOG(this, LogNavigation, Log, TEXT("Removing %s from enforcers list"), *Invoker.GetName());
	Invokers.Remove(&Invoker);
}

void UNavigationSystemV1::UpdateInvokers()
{
	UWorld* World = GetWorld();
	const float CurrentTime = World->GetTimeSeconds();
	if (CurrentTime >= NextInvokersUpdateTime)
	{
		InvokerLocations.Reset();

		if (Invokers.Num() > 0)
		{
			QUICK_SCOPE_CYCLE_COUNTER(STAT_NavSys_Clusterize);

			const double StartTime = FPlatformTime::Seconds();

			InvokerLocations.Reserve(Invokers.Num());

			for (auto ItemIterator = Invokers.CreateIterator(); ItemIterator; ++ItemIterator)
			{
				AActor* Actor = ItemIterator->Value.Actor.Get();
				if (Actor != nullptr
#if WITH_EDITOR
					// Would like to ignore objects in transactional buffer here, but there's no flag for it
					//&& (GIsEditor == false || Item.Actor->HasAnyFlags(RF_Transactional | RF_PendingKill) == false)
#endif //WITH_EDITOR
					)
				{
					InvokerLocations.Add(FNavigationInvokerRaw(Actor->GetActorLocation(), ItemIterator->Value.GenerationRadius, ItemIterator->Value.RemovalRadius));
				}
				else
				{
					ItemIterator.RemoveCurrent();
				}
			}

#if ENABLE_VISUAL_LOG
			const double CachingFinishTime = FPlatformTime::Seconds();
			UE_VLOG(this, LogNavigation, Log, TEXT("Caching time %fms"), (CachingFinishTime - StartTime) * 1000);

			for (const auto& InvokerData : InvokerLocations)
			{
				UE_VLOG_CYLINDER(this, LogNavigation, Log, InvokerData.Location, InvokerData.Location + FVector(0, 0, 20), InvokerData.RadiusMax, FColorList::Blue, TEXT(""));
				UE_VLOG_CYLINDER(this, LogNavigation, Log, InvokerData.Location, InvokerData.Location + FVector(0, 0, 20), InvokerData.RadiusMin, FColorList::CadetBlue, TEXT(""));
			}
#endif // ENABLE_VISUAL_LOG
		}

#if WITH_RECAST
		const double UpdateStartTime = FPlatformTime::Seconds();
		for (TActorIterator<ARecastNavMesh> It(GetWorld()); It; ++It)
		{
			It->UpdateActiveTiles(InvokerLocations);
		}
		const double UpdateEndTime = FPlatformTime::Seconds();
		UE_VLOG(this, LogNavigation, Log, TEXT("Marking tiles to update %fms (%d invokers)"), (UpdateEndTime - UpdateStartTime) * 1000, InvokerLocations.Num());
#endif

		// once per second
		NextInvokersUpdateTime = CurrentTime + ActiveTilesUpdateInterval;
	}
}

void UNavigationSystemV1::DirtyTilesInBuildBounds()
{
#if WITH_RECAST
	UE_VLOG(this, LogNavigation, Log, TEXT("SetupTilesFromBuildBounds"));
	for (TActorIterator<ARecastNavMesh> It(GetWorld()); It; ++It)
	{
		It->DirtyTilesInBounds(BuildBounds);
	}
#endif // WITH_RECAST
}

void UNavigationSystemV1::RegisterNavigationInvoker(AActor* Invoker, float TileGenerationRadius, float TileRemovalRadius)
{
	if (Invoker != nullptr)
	{
		RegisterInvoker(*Invoker, TileGenerationRadius, TileRemovalRadius);
	}
}

void UNavigationSystemV1::UnregisterNavigationInvoker(AActor* Invoker)
{
	if (Invoker != nullptr)
	{
		UnregisterInvoker(*Invoker);
	}
}

//----------------------------------------------------------------------//
// DEPRECATED
//----------------------------------------------------------------------//
bool UNavigationSystemV1::K2_GetRandomPointInNavigableRadius(UObject* WorldContextObject, const FVector& Origin, FVector& RandomLocation, float Radius, ANavigationData* NavData, TSubclassOf<UNavigationQueryFilter> FilterClass)
{
	return K2_GetRandomLocationInNavigableRadius(WorldContextObject, Origin, RandomLocation, Radius, NavData, FilterClass);
}

//----------------------------------------------------------------------//
// NEW STUFF!
//----------------------------------------------------------------------//
void UNavigationSystemV1::VerifyNavigationRenderingComponents(const bool bShow)
{
	// make sure nav mesh has a rendering component
	ANavigationData* const NavData = GetDefaultNavDataInstance(FNavigationSystem::DontCreate);

	if (NavData && NavData->RenderingComp == nullptr)
	{
		NavData->RenderingComp = NavData->ConstructRenderingComponent();
		if (NavData->RenderingComp)
		{
			NavData->RenderingComp->SetVisibility(bShow);
			NavData->RenderingComp->RegisterComponent();
		}
	}

	if (NavData == nullptr)
	{
		UE_LOG(LogNavigation, Warning, TEXT("No NavData found when calling UNavigationSystemV1::VerifyNavigationRenderingComponents()"));
	}
}

#if !UE_BUILD_SHIPPING
void UNavigationSystemV1::GetOnScreenMessages(TMultiMap<FCoreDelegates::EOnScreenMessageSeverity, FText>& OutMessages)
{
	// check navmesh
#if WITH_EDITOR
	const bool bIsNavigationAutoUpdateEnabled = GetIsAutoUpdateEnabled();
#else
	const bool bIsNavigationAutoUpdateEnabled = true;
#endif

	// Don't display "navmesh needs to be rebuilt" on-screen editor message in partitioned world. 
	// It's not meaningful since loading and unloading parts of the world triggers it.
	if (!UWorld::IsPartitionedWorld(GetWorld())
		&& IsNavigationDirty()
		&& ((FNavigationSystem::IsEditorRunMode(OperationMode) && !bIsNavigationAutoUpdateEnabled) || !SupportsNavigationGeneration() || !CanRebuildDirtyNavigation()))
	{
		OutMessages.Add(FCoreDelegates::EOnScreenMessageSeverity::Error
			, LOCTEXT("NAVMESHERROR", "NAVMESH NEEDS TO BE REBUILT"));
	}
}
#endif // !UE_BUILD_SHIPPING

INavigationDataInterface* UNavigationSystemV1::GetNavDataForActor(const AActor& Actor)
{
	UNavigationSystemV1* NavSys = FNavigationSystem::GetCurrent<UNavigationSystemV1>(Actor.GetWorld());
	ANavigationData* NavData = nullptr;
	const INavAgentInterface* AsNavAgent = CastChecked<INavAgentInterface>(&Actor);
	if (AsNavAgent)
	{
		const FNavAgentProperties& AgentProps = AsNavAgent->GetNavAgentPropertiesRef();
		NavData = NavSys->GetNavDataForProps(AgentProps, AsNavAgent->GetNavAgentLocation());
	}
	if (NavData == nullptr)
	{
		NavData = NavSys->GetDefaultNavDataInstance(FNavigationSystem::DontCreate);
	}

	return NavData;
}

int UNavigationSystemV1::GetNavigationBoundsForNavData(const ANavigationData& NavData, TArray<FBox>& OutBounds, ULevel* InLevel) const
{
	const int InitialBoundsCount = OutBounds.Num();
	OutBounds.Reserve(InitialBoundsCount + RegisteredNavBounds.Num());
	const int32 AgentIndex = GetSupportedAgentIndex(&NavData);

	if (AgentIndex != INDEX_NONE)
	{
	for (const FNavigationBounds& NavigationBounds : RegisteredNavBounds)
	{
		if ((InLevel == nullptr || NavigationBounds.Level == InLevel)
			&& NavigationBounds.SupportedAgents.Contains(AgentIndex))
		{
			OutBounds.Add(NavigationBounds.AreaBox);
		}
	}
	}

	return OutBounds.Num() - InitialBoundsCount;
}

const FNavDataConfig& UNavigationSystemV1::GetDefaultSupportedAgent()
{
	static const FNavDataConfig DefaultAgent;
	const UNavigationSystemV1* NavSysCDO = GetDefault<UNavigationSystemV1>();
	check(NavSysCDO);
	return NavSysCDO->SupportedAgents.Num() > 0
		? NavSysCDO->GetDefaultSupportedAgentConfig()
		: DefaultAgent;
}

const FNavDataConfig& UNavigationSystemV1::GetBiggestSupportedAgent(const UWorld* World) 
{
	const UNavigationSystemV1* NavSys = nullptr;
	if (World != nullptr)
	{
		NavSys = FNavigationSystem::GetCurrent<UNavigationSystemV1>(World);		
	}

	if (NavSys == nullptr)
	{
		// If no world is available, use the CDO.
		NavSys = GetDefault<UNavigationSystemV1>();
	}
	check(NavSys);

	if (NavSys->GetSupportedAgents().IsEmpty())
	{
		static const FNavDataConfig DefaultAgent;
		return DefaultAgent;
	}

	const FNavDataConfig* BiggestAgent = nullptr;
	for (const FNavDataConfig& Config : NavSys->GetSupportedAgents())
	{
		if (BiggestAgent == nullptr || Config.AgentRadius > BiggestAgent->AgentRadius)
		{
			BiggestAgent = &Config; 
		}
	}

	return *BiggestAgent;
}

#if WITH_EDITOR
double UNavigationSystemV1::GetWorldPartitionNavigationDataBuilderOverlap(const UWorld& World) 
{
	const UNavigationSystemV1* NavSys = FNavigationSystem::GetCurrent<UNavigationSystemV1>(&World);
	if (NavSys == nullptr)
	{
		// If no world is available, use the CDO.
		NavSys = GetDefault<UNavigationSystemV1>();
	}
	check(NavSys);

	double MaxOverlap = 0;
	for (const ANavigationData* NavData : NavSys->NavDataSet)
	{
		if (NavData)
		{
			MaxOverlap = FMath::Max(MaxOverlap, NavData->GetWorldPartitionNavigationDataBuilderOverlap());
		}
	}

	return MaxOverlap;
}
#endif //WITH_EDITOR

const FNavDataConfig& UNavigationSystemV1::GetDefaultSupportedAgentConfig() const 
{ 
	static const FNavDataConfig DefaultAgent;

	int32 FirstValidIndex = INDEX_NONE;
	for (int32 AgentIndex = 0; AgentIndex < SupportedAgents.Num(); ++AgentIndex)
	{
		if (SupportedAgentsMask.Contains(AgentIndex))
		{
			if ((DefaultAgentName == NAME_None || SupportedAgents[AgentIndex].Name == DefaultAgentName))
			{
				return SupportedAgents[AgentIndex];
			}
			FirstValidIndex = (FirstValidIndex == INDEX_NONE) ? AgentIndex : FirstValidIndex;			
		}
	}

	// if not found, get the first one allowed
	return FirstValidIndex != INDEX_NONE ? SupportedAgents[FirstValidIndex] : DefaultAgent;;
}

void UNavigationSystemV1::OverrideSupportedAgents(const TArray<FNavDataConfig>& NewSupportedAgents)
{
	UE_CLOG(bWorldInitDone, LogNavigation, Warning, TEXT("Trying to override NavigationSystem\'s SupportedAgents past the World\'s initialization"));

	SupportedAgentsMask.Empty();

	// reset the SupportedAgents 
	const UNavigationSystemV1* NavSysCDO = GetClass()->GetDefaultObject<UNavigationSystemV1>();
	SupportedAgents = NavSysCDO->SupportedAgents;

	for (const FNavDataConfig& Agent : NewSupportedAgents)
	{
		for(int32 AgentIndex = 0; AgentIndex < SupportedAgents.Num(); AgentIndex++)
		{
			if (SupportedAgents[AgentIndex].IsEquivalent(Agent))
			{
				SupportedAgentsMask.Set(AgentIndex);
				break;
			}
		}
	}

	SupportedAgentsMask.MarkInitialized();

	ApplySupportedAgentsFilter();
}

void UNavigationSystemV1::ApplySupportedAgentsFilter()
{
	// reset the SupportedAgents 
	const UNavigationSystemV1* NavSysCDO = GetClass()->GetDefaultObject<UNavigationSystemV1>();
	SupportedAgents = NavSysCDO->SupportedAgents;
	// make sure there's at least one supported navigation agent size
	if (SupportedAgents.Num() == 0)
	{
		SupportedAgents.Add(FNavigationSystem::GetFallbackNavDataConfig());
	}

	// make all SupportedAgents filtered out by SupportedAgentsMask invalid by
	// clearing out their NavDataClass
	for (int32 AgentIndex = 0; AgentIndex < SupportedAgents.Num(); AgentIndex++)
	{
		if (SupportedAgentsMask.Contains(AgentIndex) == false)
		{
			SupportedAgents[AgentIndex].Invalidate();
		}
	}
}

void UNavigationSystemV1::UnregisterUnusedNavData()
{
	for (int32 AgentIndex = 0; AgentIndex < SupportedAgents.Num(); AgentIndex++)
	{
		if (SupportedAgentsMask.Contains(AgentIndex) == false)
		{
			// if we already have navdata for this agent we need to remove it
			ANavigationData* NavData = GetNavDataForAgentName(SupportedAgents[AgentIndex].Name);
			if (NavData)
			{
				UnregisterNavData(NavData);
			}
		}
	}
}

void UNavigationSystemV1::SetSupportedAgentsMask(const FNavAgentSelector& InSupportedAgentsMask)
{
	SupportedAgentsMask = InSupportedAgentsMask;
	ApplySupportedAgentsFilter();
}

void UNavigationSystemV1::Configure(const UNavigationSystemConfig& Config)
{
	if (Config.DefaultAgentName != NAME_None)
	{
		DefaultAgentName = Config.DefaultAgentName;
	}
	SetSupportedAgentsMask(Config.SupportedAgentsMask);

	if (DefaultAgentName == NAME_None)
	{
		if (SupportedAgents.Num() == 1)
		{
			DefaultAgentName = SupportedAgents[0].Name;
		}
		else // pick the first available one
		{
			for (int32 AgentIndex = 0; AgentIndex < SupportedAgents.Num(); ++AgentIndex)
			{
				if (SupportedAgents[AgentIndex].IsValid())
				{
					DefaultAgentName = SupportedAgents[AgentIndex].Name;
					break;
				}
			}
		}
	}
}

void UNavigationSystemV1::AppendConfig(const UNavigationSystemConfig& NewConfig)
{
	if (NewConfig.SupportedAgentsMask.IsSame(SupportedAgentsMask) == false)
	{
		bool bAgentsAdded = false;
		for (int AgentIndex = 0; AgentIndex < SupportedAgents.Num(); ++AgentIndex)
		{
			if (NewConfig.SupportedAgentsMask.Contains(AgentIndex) == true
				&& SupportedAgentsMask.Contains(AgentIndex) == false)
			{
				SupportedAgentsMask.Set(AgentIndex);
				bAgentsAdded = true;
			}
		}

		if (bAgentsAdded)
		{
			ApplySupportedAgentsFilter();
			// @todo consider updating the octree, it might be missing data for the new agent(s)
		}

		if (DefaultAgentName == NAME_None)
		{
			DefaultAgentName = NewConfig.DefaultAgentName;
		}
	}
}

//----------------------------------------------------------------------//
// UNavigationSystemModuleConfig
//----------------------------------------------------------------------//
UNavigationSystemModuleConfig::UNavigationSystemModuleConfig(const FObjectInitializer& ObjectInitializer)
	: Super(ObjectInitializer)
{
}

void UNavigationSystemModuleConfig::PostInitProperties()
{
	Super::PostInitProperties();

	const UNavigationSystemV1* NavSysCDO = GetDefault<UNavigationSystemV1>();
	if (NavSysCDO)
	{
		UpdateWithNavSysCDO(*NavSysCDO);
	}
}

void UNavigationSystemModuleConfig::UpdateWithNavSysCDO(const UNavigationSystemV1& NavSysCDO)
{
	UClass* MyClass = NavigationSystemClass.ResolveClass();
	if (MyClass != nullptr && MyClass->IsChildOf(NavSysCDO.GetClass()))
	{
		// note that we're not longer copying bStrictlyStatic due to UE-91171
		// Copying NavSysCDO.bStaticRuntimeNavigation resulted in copying 'true' 
		// between unrelated maps
		bCreateOnClient = NavSysCDO.bAllowClientSideNavigation;
		bAutoSpawnMissingNavData = NavSysCDO.bAutoCreateNavigationData;
		bSpawnNavDataInNavBoundsLevel = NavSysCDO.bSpawnNavDataInNavBoundsLevel;
	}
}

UNavigationSystemBase* UNavigationSystemModuleConfig::CreateAndConfigureNavigationSystem(UWorld& World) const
{
	if (bCreateOnClient == false && World.GetNetMode() == NM_Client)
	{
		return nullptr;
	}

	UNavigationSystemBase* NewNavSys = Super::CreateAndConfigureNavigationSystem(World);
	UNavigationSystemV1* NavSysInstance = Cast<UNavigationSystemV1>(NewNavSys);
	UE_CLOG(NavSysInstance == nullptr && NewNavSys != nullptr, LogNavigation, Error
		, TEXT("Unable to spawn navsys instance of class %s - unable to cast to UNavigationSystemV1")
		, *NavigationSystemClass.GetAssetName()
	);
	
	if (NavSysInstance)
	{
		NavSysInstance->bAutoCreateNavigationData = bAutoSpawnMissingNavData;
		NavSysInstance->bSpawnNavDataInNavBoundsLevel = bSpawnNavDataInNavBoundsLevel;
		NavSysInstance->ConfigureAsStatic(bStrictlyStatic);
	}

	return NavSysInstance;
}

#if WITH_EDITOR
void UNavigationSystemModuleConfig::PostEditChangeProperty(FPropertyChangedEvent& PropertyChangedEvent)
{
	static const FName NAME_NavigationSystemClass = GET_MEMBER_NAME_CHECKED(UNavigationSystemConfig, NavigationSystemClass);

	Super::PostEditChangeProperty(PropertyChangedEvent);

	if (PropertyChangedEvent.Property)
	{
		FName PropName = PropertyChangedEvent.Property->GetFName();
		if (PropName == NAME_NavigationSystemClass)
		{
			if (NavigationSystemClass.IsValid() == false)
			{
				NavigationSystemClass = *GEngine->NavigationSystemClass;
			}
			else
			{
				NavigationSystemClass.TryLoad();
				TSubclassOf<UNavigationSystemBase> NavSysClass = NavigationSystemClass.ResolveClass();
				const UNavigationSystemV1* NavSysCDO = *NavSysClass
					? NavSysClass->GetDefaultObject<UNavigationSystemV1>()
					: (UNavigationSystemV1*)nullptr;
				if (NavSysCDO)
				{
					UpdateWithNavSysCDO(*NavSysCDO);
				}
			}
		}
	}
}
#endif // WITH_EDITOR

#undef LOCTEXT_NAMESPACE
<|MERGE_RESOLUTION|>--- conflicted
+++ resolved
@@ -3907,11 +3907,7 @@
 #if WITH_EDITOR
 	if (GetWorld()->IsGameWorld() == false)
 	{
-<<<<<<< HEAD
-		UE_LOG(LogNavigationDataBuild, Log, TEXT("Navigation data generation finished in %s."), *NavData.GetPackage()->GetName());
-=======
 		UE_LOG(LogNavigationDataBuild, Log, TEXT("Navigation data generation finished for %s (%s)."), *NavData.GetActorLabel(), *NavData.GetFullName());
->>>>>>> d731a049
 	}
 
 	// Reset bIsBuildingOnLoad
