--- conflicted
+++ resolved
@@ -10,10 +10,7 @@
 #include "GameFramework/Controller.h"
 #include "AI/Navigation/NavRelevantInterface.h"
 #include "AI/Navigation/NavigationDirtyElement.h"
-<<<<<<< HEAD
-=======
 #include "AI/Navigation/NavigationInvokerPriority.h"
->>>>>>> 4af6daef
 #include "UObject/UObjectIterator.h"
 #include "EngineUtils.h"
 #include "Logging/MessageLog.h"
@@ -241,19 +238,12 @@
 	SupportedAgents.MarkInitialized();
 }
 
-<<<<<<< HEAD
-FNavigationInvoker::FNavigationInvoker(AActor& InActor, float InGenerationRadius, float InRemovalRadius, const FNavAgentSelector& InSupportedAgents)
-=======
 FNavigationInvoker::FNavigationInvoker(AActor& InActor, float InGenerationRadius, float InRemovalRadius, const FNavAgentSelector& InSupportedAgents, ENavigationInvokerPriority InPriority)
->>>>>>> 4af6daef
 : Actor(&InActor)
 , GenerationRadius(InGenerationRadius)
 , RemovalRadius(InRemovalRadius)
 , SupportedAgents(InSupportedAgents)
-<<<<<<< HEAD
-=======
 , Priority(InPriority)
->>>>>>> 4af6daef
 {
 	SupportedAgents.MarkInitialized();
 }
@@ -901,38 +891,19 @@
 
 void UNavigationSystemV1::ConstructNavOctree()
 {
-<<<<<<< HEAD
-	DefaultOctreeController.Reset();
-=======
 	// Default values to keep previous behavior.
 	FVector NavOctreeCenter = FVector::ZeroVector;
 	float NavOctreeRadius = 64000;
->>>>>>> 4af6daef
 
 	const FBox Bounds = GetNavigableWorldBounds();
 	if(Bounds.IsValid)
 	{
-<<<<<<< HEAD
-		DefaultOctreeController.NavOctree = MakeShareable(new FNavigationOctree(Bounds.GetCenter(), 0.5*Bounds.GetSize().Length()));
-	}
-	else
-	{
-		// Fallback to previous default behavior.
-		DefaultOctreeController.NavOctree = MakeShareable(new FNavigationOctree(FVector(0, 0, 0), 64000));
-	}
-	
-	DefaultOctreeController.NavOctree->SetDataGatheringMode(DataGatheringMode);
-#if !UE_BUILD_SHIPPING	
-	DefaultOctreeController.NavOctree->SetGatheringNavModifiersTimeLimitWarning(GatheringNavModifiersWarningLimitTime);
-#endif // !UE_BUILD_SHIPPING	
-=======
 		NavOctreeCenter = Bounds.GetCenter();
 		NavOctreeRadius = Bounds.GetExtent().GetAbsMax();
 	}
 
 	FNavigationDataHandler NavHandler(DefaultOctreeController, DefaultDirtyAreasController);
 	NavHandler.ConstructNavOctree(NavOctreeCenter, NavOctreeRadius, DataGatheringMode, GatheringNavModifiersWarningLimitTime);
->>>>>>> 4af6daef
 }
 
 bool UNavigationSystemV1::ConditionalPopulateNavOctree()
@@ -1233,19 +1204,6 @@
 				break;
 			}
 #endif // WITH_RECAST
-		}
-	}
-
-	for (const ANavigationData* NavData : NavDataSet)
-	{
-		if (NavData)
-		{
-			const ARecastNavMesh* RecastNavMesh = Cast<ARecastNavMesh>(NavData);
-			if (RecastNavMesh && RecastNavMesh->bIsWorldPartitioned && NavData->GetRuntimeGenerationMode() > ERuntimeGenerationType::Static)
-			{
-				DefaultDirtyAreasController.SetUseWorldPartitionedDynamicMode(true);
-				break;
-			}
 		}
 	}
 
@@ -2714,16 +2672,6 @@
 	// Test for Id clash
 	if (CustomNavLinksMap.Contains(OldId))
 	{
-<<<<<<< HEAD
-		LinkId = INavLinkCustomInterface::GetUniqueId();
-		UE_LOG(LogNavLink, VeryVerbose, TEXT("%s new navlink id %u."), ANSI_TO_TCHAR(__FUNCTION__), LinkId);
-		CustomLink.UpdateLinkId(LinkId);
-
-		const FBox LinkBounds = ComputeCustomLinkBounds(CustomLink);
-		if (LinkBounds.IsValid)
-		{
-			AddDirtyArea(LinkBounds, FNavigationOctreeController::OctreeUpdate_Modifiers);
-=======
 		if (OldId.IsLegacyId() == false)
 		{
 			UWorld* World = GetWorld();
@@ -2764,7 +2712,6 @@
 			{
 				AddDirtyArea(LinkBounds, FNavigationOctreeController::OctreeUpdate_Modifiers);
 			}
->>>>>>> 4af6daef
 		}
 	}
 
@@ -3127,7 +3074,6 @@
 }
 
 void UNavigationSystemV1::RegisterComponentToNavOctree(UActorComponent* Comp)
-<<<<<<< HEAD
 {
 	if ((Comp == nullptr) || IsNavigationSystemStatic())
 	{
@@ -3151,8 +3097,6 @@
 }
 
 void UNavigationSystemV1::UnregisterComponentToNavOctree(UActorComponent* Comp)
-=======
->>>>>>> 4af6daef
 {
 	if ((Comp == nullptr) || IsNavigationSystemStatic())
 	{
@@ -3164,7 +3108,6 @@
 	if (NavInterface)
 	{
 		AActor* OwnerActor = Comp->GetOwner();
-<<<<<<< HEAD
 		if (OwnerActor)
 		{
 			// skip IsComponentRelevantForNavigation check, it's only for adding new stuff
@@ -3178,44 +3121,6 @@
 	}
 }
 
-=======
-		if (OwnerActor && OwnerActor->IsComponentRelevantForNavigation(Comp))
-		{
-			UNavigationSystemV1* NavSys = FNavigationSystem::GetCurrent<UNavigationSystemV1>(OwnerActor->GetWorld());
-			if (NavSys)
-			{
-				NavSys->RegisterNavOctreeElement(Comp, NavInterface, FNavigationOctreeController::OctreeUpdate_Default);
-			}
-		}
-	}
-}
-
-void UNavigationSystemV1::UnregisterComponentToNavOctree(UActorComponent* Comp)
-{
-	if ((Comp == nullptr) || IsNavigationSystemStatic())
-	{
-		return;
-	}
-
-	SCOPE_CYCLE_COUNTER(STAT_DebugNavOctree);
-	INavRelevantInterface* NavInterface = Cast<INavRelevantInterface>(Comp);
-	if (NavInterface)
-	{
-		AActor* OwnerActor = Comp->GetOwner();
-		if (OwnerActor)
-		{
-			// skip IsComponentRelevantForNavigation check, it's only for adding new stuff
-
-			UNavigationSystemV1* NavSys = FNavigationSystem::GetCurrent<UNavigationSystemV1>(OwnerActor->GetWorld());
-			if (NavSys)
-			{
-				NavSys->UnregisterNavOctreeElement(Comp, NavInterface, FNavigationOctreeController::OctreeUpdate_Default);
-			}
-		}
-	}
-}
-
->>>>>>> 4af6daef
 void UNavigationSystemV1::AddDirtyArea(const FBox& NewArea, int32 Flags, const FName& DebugReason /*= NAME_None*/)
 {
 	DefaultDirtyAreasController.AddArea(NewArea, Flags, nullptr, nullptr, DebugReason);
@@ -4740,19 +4645,11 @@
 ENavigationQueryResult::Type UNavigationSystemV1::GetPathLength(UObject* WorldContextObject, const FVector& PathStart, const FVector& PathEnd, float& OutPathLength, ANavigationData* NavData, TSubclassOf<UNavigationQueryFilter> FilterClass)
 {
 	FVector::FReal PathLength = OutPathLength;
-<<<<<<< HEAD
 
 	const ENavigationQueryResult::Type Result = GetPathLength(WorldContextObject, PathStart, PathEnd, PathLength, NavData, FilterClass);
 
 	OutPathLength = UE_REAL_TO_FLOAT_CLAMPED(PathLength);
 
-=======
-
-	const ENavigationQueryResult::Type Result = GetPathLength(WorldContextObject, PathStart, PathEnd, PathLength, NavData, FilterClass);
-
-	OutPathLength = UE_REAL_TO_FLOAT_CLAMPED(PathLength);
-
->>>>>>> 4af6daef
 	return Result;
 }
 
@@ -4999,20 +4896,12 @@
 // Active tiles
 //----------------------------------------------------------------------//
 
-<<<<<<< HEAD
-void UNavigationSystemV1::RegisterNavigationInvoker(AActor& Invoker, float TileGenerationRadius, float TileRemovalRadius, const FNavAgentSelector& Agents)
-=======
 void UNavigationSystemV1::RegisterNavigationInvoker(AActor& Invoker, float TileGenerationRadius, float TileRemovalRadius, const FNavAgentSelector& Agents, ENavigationInvokerPriority Priority)
->>>>>>> 4af6daef
 {
 	UNavigationSystemV1* NavSys = FNavigationSystem::GetCurrent<UNavigationSystemV1>(Invoker.GetWorld());
 	if (NavSys)
 	{
-<<<<<<< HEAD
-		NavSys->RegisterInvoker(Invoker, TileGenerationRadius, TileRemovalRadius, Agents);
-=======
 		NavSys->RegisterInvoker(Invoker, TileGenerationRadius, TileRemovalRadius, Agents, Priority);
->>>>>>> 4af6daef
 	}
 }
 
@@ -5037,15 +4926,6 @@
 // Deprecated
 void UNavigationSystemV1::RegisterInvoker(AActor& Invoker, float TileGenerationRadius, float TileRemovalRadius)
 {
-<<<<<<< HEAD
-	RegisterInvoker(Invoker, TileGenerationRadius, TileRemovalRadius, FNavAgentSelector());
-}
-
-void UNavigationSystemV1::RegisterInvoker(AActor& Invoker, float TileGenerationRadius, float TileRemovalRadius, const FNavAgentSelector& Agents)
-{
-	UE_CVLOG(bGenerateNavigationOnlyAroundNavigationInvokers == false, this, LogNavigation, Warning
-		, TEXT("Trying to register %s as enforcer, but NavigationSystem is not set up for enforcer-centric generation. See GenerateNavigationOnlyAroundNavigationInvokers in NavigationSystem's properties")
-=======
 PRAGMA_DISABLE_DEPRECATION_WARNINGS
 	RegisterInvoker(Invoker, TileGenerationRadius, TileRemovalRadius, FNavAgentSelector());
 PRAGMA_ENABLE_DEPRECATION_WARNINGS	
@@ -5061,7 +4941,6 @@
 {
 	UE_CVLOG(bGenerateNavigationOnlyAroundNavigationInvokers == false, this, LogNavInvokers, Warning
 		, TEXT("Trying to register %s as invoker, but NavigationSystem is not set up for invoker-centric generation. See GenerateNavigationOnlyAroundNavigationInvokers in NavigationSystem's properties")
->>>>>>> 4af6daef
 		, *Invoker.GetName());
 
 	TileGenerationRadius = FMath::Clamp(TileGenerationRadius, 0.f, BIG_NUMBER);
@@ -5073,8 +4952,6 @@
 	Data.RemovalRadius = TileRemovalRadius;
 	Data.SupportedAgents = Agents;
 	Data.SupportedAgents.MarkInitialized();
-<<<<<<< HEAD
-=======
 	Data.Priority = InPriority;
 
 	UE_SUPPRESS(LogNavInvokers, Log,
@@ -5096,7 +4973,6 @@
 		const FString RegisterText = FString::Printf(TEXT("Register invoker r: %.0f, r area: %.0f m2, removal r: %.0f, priority: %d, (%s %s) "),
 			TileGenerationRadius, UE_PI*FMath::Square(TileGenerationRadius/100.f), TileRemovalRadius, InPriority, *Invoker.GetName(), *InvokerNavData);
 		UE_LOG(LogNavInvokers, Log, TEXT("%s"), *RegisterText);
->>>>>>> 4af6daef
 
 		UE_VLOG_CYLINDER(this, LogNavInvokers, Log, Invoker.GetActorLocation(), Invoker.GetActorLocation() + FVector(0, 0, 20), TileGenerationRadius, FColorList::LimeGreen, TEXT("%s"), *RegisterText);
 		UE_VLOG_CYLINDER(this, LogNavInvokers, Log, Invoker.GetActorLocation(), Invoker.GetActorLocation() + FVector(0, 0, 20), TileRemovalRadius, FColorList::IndianRed, TEXT(""));
@@ -5135,12 +5011,8 @@
 #endif //WITH_EDITOR
 					)
 				{
-<<<<<<< HEAD
-					InvokerLocations.Add(FNavigationInvokerRaw(Actor->GetActorLocation(), ItemIterator->Value.GenerationRadius, ItemIterator->Value.RemovalRadius, ItemIterator->Value.SupportedAgents));
-=======
 					InvokerLocations.Add(FNavigationInvokerRaw(Actor->GetActorLocation(), ItemIterator->Value.GenerationRadius, ItemIterator->Value.RemovalRadius,
 						ItemIterator->Value.SupportedAgents, ItemIterator->Value.Priority));
->>>>>>> 4af6daef
 				}
 				else
 				{
@@ -5174,27 +5046,6 @@
 		NextInvokersUpdateTime = CurrentTime + ActiveTilesUpdateInterval;
 	}
 
-<<<<<<< HEAD
-void UNavigationSystemV1::DirtyTilesInBuildBounds()
-{
-#if WITH_RECAST
-	UE_VLOG(this, LogNavigation, Log, TEXT("SetupTilesFromBuildBounds"));
-	for (TActorIterator<ARecastNavMesh> It(GetWorld()); It; ++It)
-	{
-		It->DirtyTilesInBounds(BuildBounds);
-	}
-#endif // WITH_RECAST
-}
-
-void UNavigationSystemV1::RegisterNavigationInvoker(AActor* Invoker, float TileGenerationRadius, float TileRemovalRadius)
-{
-	if (Invoker != nullptr)
-	{
-		// The FNavAgentSelector class is not yet exposed in BP so we use the default value to specify that we want to generate the navmesh for all agents
-		RegisterInvoker(*Invoker, TileGenerationRadius, TileRemovalRadius, FNavAgentSelector());
-	}
-}
-=======
 #if !UE_BUILD_SHIPPING
 #if CSV_PROFILER
 	if (FCsvProfiler::Get()->IsCapturing())
@@ -5208,7 +5059,6 @@
 			if (NavData)
 			{
 				const int32 NavDataSupportedAgentIndex = GetSupportedAgentIndex(NavData);	
->>>>>>> 4af6daef
 
 				for (auto ItemIterator = Invokers.CreateIterator(); ItemIterator; ++ItemIterator)
 				{
@@ -5219,8 +5069,6 @@
 					}
 				}
 
-<<<<<<< HEAD
-=======
 				const FString StatName = FString::Printf(TEXT("InvokerCount_%s"), *NavData->GetName()); 
 				FCsvProfiler::RecordCustomStat(*StatName, CSV_CATEGORY_INDEX(NavInvokers), InvokerCounts[NavDataIndex], ECsvCustomStatOp::Set);
 			}
@@ -5258,7 +5106,6 @@
 	}
 }
 
->>>>>>> 4af6daef
 //----------------------------------------------------------------------//
 // DEPRECATED
 //----------------------------------------------------------------------//
