// Copyright Epic Games, Inc. All Rights Reserved.

#include "NavigationSystem.h"
#include "NavigationDataHandler.h"
#include "Misc/ScopeLock.h"
#include "Stats/StatsMisc.h"
#include "Modules/ModuleManager.h"
#include "AI/Navigation/NavAgentInterface.h"
#include "Engine/World.h"
#include "GameFramework/Controller.h"
#include "AI/Navigation/NavRelevantInterface.h"
#include "UObject/UObjectIterator.h"
#include "EngineUtils.h"
#include "Logging/MessageLog.h"
#include "ProfilingDebugging/CsvProfiler.h"
#include "NavAreas/NavArea.h"
#include "NavigationOctree.h"
#include "VisualLogger/VisualLogger.h"
#include "NavMesh/NavMeshBoundsVolume.h"
#include "NavigationInvokerComponent.h"
#include "AI/Navigation/NavigationDataChunk.h"
#include "Engine/Engine.h"
#include "UObject/Package.h"
#include "Components/PrimitiveComponent.h"
#include "UObject/UObjectThreadContext.h"

#if WITH_RECAST
#include "NavMesh/RecastNavMesh.h"
#include "NavMesh/RecastHelpers.h"
#include "NavMesh/RecastNavMeshGenerator.h"
#endif // WITH_RECAST
#if WITH_EDITOR
#include "EditorModeManager.h"
#include "EditorModes.h"
#include "Editor/LevelEditor/Public/LevelEditor.h"
#endif

#include "NavAreas/NavArea_Null.h"
#include "NavAreas/NavArea_Obstacle.h"
#include "NavAreas/NavArea_Default.h"
#include "NavAreas/NavAreaMeta_SwitchByAgent.h"
#include "NavLinkCustomInterface.h"
#include "NavigationPath.h"
#include "AbstractNavData.h"
#include "CrowdManagerBase.h"
#include "AI/NavigationModifier.h"


static const uint32 INITIAL_ASYNC_QUERIES_SIZE = 32;
static const uint32 REGISTRATION_QUEUE_SIZE = 16;	// and we'll not reallocate

#define LOCTEXT_NAMESPACE "Navigation"

DECLARE_CYCLE_STAT(TEXT("Nav Tick: mark dirty"), STAT_Navigation_TickMarkDirty, STATGROUP_Navigation);
DECLARE_CYCLE_STAT(TEXT("Nav Tick: async build"), STAT_Navigation_TickAsyncBuild, STATGROUP_Navigation);
DECLARE_CYCLE_STAT(TEXT("Nav Tick: dispatch async pathfinding results"), STAT_Navigation_DispatchAsyncPathfindingResults, STATGROUP_Navigation);
DECLARE_CYCLE_STAT(TEXT("Nav Tick: async pathfinding"), STAT_Navigation_TickAsyncPathfinding, STATGROUP_Navigation);
DECLARE_CYCLE_STAT(TEXT("Debug NavOctree Time"), STAT_DebugNavOctree, STATGROUP_Navigation);

//----------------------------------------------------------------------//
// Stats
//----------------------------------------------------------------------//

DEFINE_STAT(STAT_Navigation_QueriesTimeSync);
DEFINE_STAT(STAT_Navigation_RequestingAsyncPathfinding);
DEFINE_STAT(STAT_Navigation_PathfindingSync);
DEFINE_STAT(STAT_Navigation_PathfindingAsync);
DEFINE_STAT(STAT_Navigation_TileNavAreaSorting);
DEFINE_STAT(STAT_Navigation_TileGeometryExportToObjAsync);
DEFINE_STAT(STAT_Navigation_TileVoxelFilteringAsync);
DEFINE_STAT(STAT_Navigation_TileBuildAsync);
DEFINE_STAT(STAT_Navigation_TileBuildPreparationSync);
DEFINE_STAT(STAT_Navigation_BSPExportSync);
DEFINE_STAT(STAT_Navigation_GatheringNavigationModifiersSync);
DEFINE_STAT(STAT_Navigation_ActorsGeometryExportSync);
DEFINE_STAT(STAT_Navigation_ProcessingActorsForNavMeshBuilding);
DEFINE_STAT(STAT_Navigation_AdjustingNavLinks);
DEFINE_STAT(STAT_Navigation_RegisterNavOctreeElement);
DEFINE_STAT(STAT_Navigation_UnregisterNavOctreeElement);
DEFINE_STAT(STAT_Navigation_AddingActorsToNavOctree);
DEFINE_STAT(STAT_Navigation_RecastAddGeneratedTiles);
DEFINE_STAT(STAT_Navigation_RecastAddGeneratedTileLayer);
DEFINE_STAT(STAT_Navigation_RecastTick);
DEFINE_STAT(STAT_Navigation_RecastPathfinding);
DEFINE_STAT(STAT_Navigation_RecastTestPath);
DEFINE_STAT(STAT_Navigation_StoringCompressedLayers);
DEFINE_STAT(STAT_Navigation_CreateTileGenerator);
DEFINE_STAT(STAT_Navigation_DoWork);
DEFINE_STAT(STAT_Navigation_RemoveLayers);
DEFINE_STAT(STAT_Navigation_RecastBuildCompressedLayers);
DEFINE_STAT(STAT_Navigation_RecastCreateHeightField);
DEFINE_STAT(STAT_Navigation_RecastComputeRasterizationMasks);
DEFINE_STAT(STAT_Navigation_RecastRasterizeTriangles);
DEFINE_STAT(STAT_Navigation_RecastVoxelFilter);
DEFINE_STAT(STAT_Navigation_RecastFilter);
DEFINE_STAT(STAT_Navigation_FilterLedgeSpans);
DEFINE_STAT(STAT_Navigation_RecastBuildCompactHeightField);
DEFINE_STAT(STAT_Navigation_RecastErodeWalkable);
DEFINE_STAT(STAT_Navigation_RecastBuildLayers);
DEFINE_STAT(STAT_Navigation_RecastBuildTileCache);
DEFINE_STAT(STAT_Navigation_RecastBuildPolyMesh);
DEFINE_STAT(STAT_Navigation_RecastBuildPolyDetail);
DEFINE_STAT(STAT_Navigation_RecastGatherOffMeshData);
DEFINE_STAT(STAT_Navigation_RecastCreateNavMeshData);
DEFINE_STAT(STAT_Navigation_RecastMarkAreas);
DEFINE_STAT(STAT_Navigation_RecastBuildContours);
DEFINE_STAT(STAT_Navigation_RecastBuildNavigation);
DEFINE_STAT(STAT_Navigation_GenerateNavigationDataLayer);
DEFINE_STAT(STAT_Navigation_RecastBuildRegions);
DEFINE_STAT(STAT_Navigation_UpdateNavOctree);
DEFINE_STAT(STAT_Navigation_CollisionTreeMemory);
DEFINE_STAT(STAT_Navigation_NavDataMemory);
DEFINE_STAT(STAT_Navigation_TileCacheMemory);
DEFINE_STAT(STAT_Navigation_OutOfNodesPath);
DEFINE_STAT(STAT_Navigation_PartialPath);
DEFINE_STAT(STAT_Navigation_CumulativeBuildTime);
DEFINE_STAT(STAT_Navigation_BuildTime);
DEFINE_STAT(STAT_Navigation_OffsetFromCorners);
DEFINE_STAT(STAT_Navigation_PathVisibilityOptimisation);
DEFINE_STAT(STAT_Navigation_ObservedPathsCount);
DEFINE_STAT(STAT_Navigation_RecastMemory);

DEFINE_STAT(STAT_Navigation_DetourTEMP);
DEFINE_STAT(STAT_Navigation_DetourPERM);
DEFINE_STAT(STAT_Navigation_DetourPERM_AVOIDANCE);
DEFINE_STAT(STAT_Navigation_DetourPERM_CROWD);
DEFINE_STAT(STAT_Navigation_DetourPERM_LOOKUP);
DEFINE_STAT(STAT_Navigation_DetourPERM_NAVQUERY);
DEFINE_STAT(STAT_Navigation_DetourPERM_NAVMESH);
DEFINE_STAT(STAT_Navigation_DetourPERM_NODE_POOL);
DEFINE_STAT(STAT_Navigation_DetourPERM_PATH_CORRIDOR);
DEFINE_STAT(STAT_Navigation_DetourPERM_PATH_QUEUE);
DEFINE_STAT(STAT_Navigation_DetourPERM_PROXY_GRID);
DEFINE_STAT(STAT_Navigation_DetourPERM_TILE_DATA);
DEFINE_STAT(STAT_Navigation_DetourPERM_TILE_DYNLINK_OFFMESH);
DEFINE_STAT(STAT_Navigation_DetourPERM_TILE_DYNLINK_CLUSTER);
DEFINE_STAT(STAT_Navigation_DetourPERM_TILES);

DEFINE_STAT(STAT_DetourTileMemory);
DEFINE_STAT(STAT_DetourTileMeshHeaderMemory);
DEFINE_STAT(STAT_DetourTileNavVertsMemory);
DEFINE_STAT(STAT_DetourTileNavPolysMemory);
DEFINE_STAT(STAT_DetourTileLinksMemory);
DEFINE_STAT(STAT_DetourTileDetailMeshesMemory);
DEFINE_STAT(STAT_DetourTileDetailVertsMemory);
DEFINE_STAT(STAT_DetourTileDetailTrisMemory);
DEFINE_STAT(STAT_DetourTileBVTreeMemory);
DEFINE_STAT(STAT_DetourTileOffMeshConsMemory);
DEFINE_STAT(STAT_DetourTileOffMeshSegsMemory);
DEFINE_STAT(STAT_DetourTileClustersMemory);
DEFINE_STAT(STAT_DetourTilePolyClustersMemory);

CSV_DEFINE_CATEGORY(NavigationSystem, false);
CSV_DEFINE_CATEGORY(NavTasks, true);

//----------------------------------------------------------------------//
// consts
//----------------------------------------------------------------------//
namespace FNavigationSystem
{
	const FNavDataConfig& GetFallbackNavDataConfig()
	{
		static FNavDataConfig FallbackNavDataConfig(FNavigationSystem::FallbackAgentRadius, FNavigationSystem::FallbackAgentHeight);
		return FallbackNavDataConfig;
	}

	FORCEINLINE bool IsValidExtent(const FVector& Extent)
	{
		return Extent != INVALID_NAVEXTENT;
	}

	FCustomLinkOwnerInfo::FCustomLinkOwnerInfo(INavLinkCustomInterface* Link)
	{
		LinkInterface = Link;
		LinkOwner = Link->GetLinkOwner();
	}

	bool ShouldLoadNavigationOnClient(ANavigationData& NavData)
	{
		const UWorld* World = NavData.GetWorld();

		if (World && World->GetNavigationSystem())
		{
			const UNavigationSystemV1* NavSys = Cast<UNavigationSystemV1>(World->GetNavigationSystem());
			return NavSys && NavSys->ShouldLoadNavigationOnClient(&NavData);
		}
		else if (GEngine->NavigationSystemClass && GEngine->NavigationSystemClass->IsChildOf<UNavigationSystemV1>())
		{
			const UNavigationSystemV1* NavSysCDO = GEngine->NavigationSystemClass->GetDefaultObject<const UNavigationSystemV1>();
			return NavSysCDO && NavSysCDO->ShouldLoadNavigationOnClient(&NavData);
		}
		return false;
	}

	bool ShouldDiscardSubLevelNavData(ANavigationData& NavData)
	{
		const UWorld* World = NavData.GetWorld();

		if (World && World->GetNavigationSystem())
		{
			const UNavigationSystemV1* NavSys = Cast<UNavigationSystemV1>(World->GetNavigationSystem());
			if (NavSys)
			{
				return NavSys->ShouldDiscardSubLevelNavData(&NavData);
			}
		}

		const UNavigationSystemV1* NavSysCDO = (*GEngine->NavigationSystemClass != nullptr)
			? (GEngine->NavigationSystemClass->GetDefaultObject<const UNavigationSystemV1>())
			: (const UNavigationSystemV1*)nullptr;
		return NavSysCDO == nullptr || NavSysCDO->ShouldDiscardSubLevelNavData(&NavData);
	}

	void MakeAllComponentsNeverAffectNav(AActor& Actor)
	{
		const TSet<UActorComponent*> Components = Actor.GetComponents();
		for (UActorComponent* ActorComp : Components)
		{
			ActorComp->SetCanEverAffectNavigation(false);
		}
	}
}

namespace NavigationDebugDrawing
{
	const float PathLineThickness = 3.f;
	const FVector PathOffset(0,0,15);
	const FVector PathNodeBoxExtent(16.f);
}

//----------------------------------------------------------------------//
// FNavigationInvoker
//----------------------------------------------------------------------//
FNavigationInvoker::FNavigationInvoker()
: Actor(nullptr)
, GenerationRadius(0)
, RemovalRadius(0)
{

}

FNavigationInvoker::FNavigationInvoker(AActor& InActor, float InGenerationRadius, float InRemovalRadius)
: Actor(&InActor)
, GenerationRadius(InGenerationRadius)
, RemovalRadius(InRemovalRadius)
{

}

//----------------------------------------------------------------------//
// helpers
//----------------------------------------------------------------------//
namespace
{
#if ENABLE_VISUAL_LOG
	void NavigationDataDump(const UObject* Object, const FName& CategoryName, const ELogVerbosity::Type Verbosity, const FBox& Box, const UWorld& World, FVisualLogEntry& CurrentEntry)
	{
		const ANavigationData* MainNavData = FNavigationSystem::GetCurrent<UNavigationSystemV1>(&World)->GetDefaultNavDataInstance();
		const FNavDataGenerator* Generator = MainNavData ? MainNavData->GetGenerator() : nullptr;
		if (Generator)
		{
			Generator->GrabDebugSnapshot(&CurrentEntry, (!Box.IsValid || FMath::IsNearlyZero(Box.GetVolume())) ? MainNavData->GetBounds().ExpandBy(FVector(20, 20, 20)) : Box, CategoryName, Verbosity);
		}
	}
#endif // ENABLE_VISUAL_LOG
}

void FNavRegenTimeSlicer::SetupTimeSlice(double SliceDuration)
{
	RemainingDuration = OriginalDuration = SliceDuration; 
	StartTime = TimeLastTested = 0.;
	bTimeSliceFinishedCached = false; 
}

void FNavRegenTimeSlicer::StartTimeSlice()
{
	ensureMsgf(!bTimeSliceFinishedCached, TEXT("Starting a time slice that has already been tested as finished! Call SetupTimeSlice() before calling StartTimeSlice() again!"));
	ensureMsgf(RemainingDuration > 0., TEXT("Attempting to start a time slice that has zero duration!"));

	TimeLastTested = StartTime = FPlatformTime::Seconds();
}
 
void FNavRegenTimeSlicer::EndTimeSliceAndAdjustDuration()
{
	RemainingDuration = FMath::Max(RemainingDuration - (TimeLastTested - StartTime), 0.);
}

bool FNavRegenTimeSlicer::TestTimeSliceFinished() const
{
	ensureMsgf(!bTimeSliceFinishedCached, TEXT("Testing time slice is finished when we have already confirmed that!"));

	TimeLastTested = FPlatformTime::Seconds();

	bTimeSliceFinishedCached = (TimeLastTested - StartTime) >= RemainingDuration;
	return bTimeSliceFinishedCached;
}

FNavRegenTimeSliceManager::FNavRegenTimeSliceManager()
	: MinTimeSliceDuration(0.00075)
	, MaxTimeSliceDuration(0.004)
	, FrameNumOld(TNumericLimits<int64>::Max() - 1)
	, MaxDesiredTileRegenDuration(0.7)
	, TimeLastCall(-1.f)
	, NavDataIdx(0)
#if TIME_SLICE_NAV_REGEN
	, bDoTimeSlicedUpdate(true)
#else
	, bDoTimeSlicedUpdate(false)
#endif
{
}

void FNavRegenTimeSliceManager::CalcAverageDeltaTime(uint64 FrameNum)
{
	const double CurTime = FPlatformTime::Seconds();

	if ((FrameNumOld + 1) == FrameNum)
	{
		const double DeltaTime = CurTime - TimeLastCall;
		MovingWindowDeltaTime.PushValue(DeltaTime);
	}
	TimeLastCall = CurTime;
	FrameNumOld = FrameNum;
}

void FNavRegenTimeSliceManager::CalcTimeSliceDuration(int32 NumTilesToRegen, const TArray<double>& CurrentTileRegenDurations)
{
	const float DeltaTimesAverage = (MovingWindowDeltaTime.GetAverage() > 0.f) ? MovingWindowDeltaTime.GetAverage() : (1.f / 30.f); //use default 33 ms

	const double TileRegenTimesAverage = (MovingWindowTileRegenTime.GetAverage() > 0.) ? MovingWindowTileRegenTime.GetAverage() : 0.0025; //use default of 2.5 milli secs to regen a full tile

	//calculate the max desired frames to regen all the tiles in PendingDirtyTiles
	const float MaxDesiredFramesToRegen = FMath::FloorToFloat(MaxDesiredTileRegenDuration / DeltaTimesAverage);

	//tiles to add to PendingDirtyTiles if the current tiles are taking longer than average to regen
	//we add 1 tile for however many times longer the current tile is taking compared with the moving window average
	int32 TilesToAddForLongCurrentTileRegen = 0;
	for (const double RegenDuration : CurrentTileRegenDurations)
	{
		TilesToAddForLongCurrentTileRegen += (RegenDuration > 0.) ? (static_cast<int32>(RegenDuration / TileRegenTimesAverage)) : 0;
	}

	//calculate the total processing time to regen all the tiles based on the moving window average
	const double TotalRegenTime = TileRegenTimesAverage * static_cast<double>(NumTilesToRegen + TilesToAddForLongCurrentTileRegen);

	//calculate the time slice per frame required to regen all the tiles clamped between MinTimeSliceDuration and MaxTimeSliceDuration
	const double NextRegenTimeSliceTime = FMath::Clamp(TotalRegenTime / static_cast<double>(MaxDesiredFramesToRegen), MinTimeSliceDuration, MaxTimeSliceDuration);

	TimeSlicer.SetupTimeSlice(NextRegenTimeSliceTime);

#if !UE_BUILD_SHIPPING
	CSV_CUSTOM_STAT(NavigationSystem, NavTileRegenTimeSliceTimeMs, static_cast<float>(NextRegenTimeSliceTime * 1000.), ECsvCustomStatOp::Set);
	CSV_CUSTOM_STAT(NavigationSystem, NavTileNumTilesToRegen, NumTilesToRegen, ECsvCustomStatOp::Set);
	CSV_CUSTOM_STAT(NavigationSystem, NavTilesToAddForLongCurrentTileRegen, TilesToAddForLongCurrentTileRegen, ECsvCustomStatOp::Set);
	CSV_CUSTOM_STAT(NavigationSystem, NavTileAvRegenTimeMs, static_cast<float>(MovingWindowTileRegenTime.GetAverage() * 1000.), ECsvCustomStatOp::Set);
	CSV_CUSTOM_STAT(NavigationSystem, NavTileAvRegenDeltaTimeMs, static_cast<float>(MovingWindowDeltaTime.GetAverage() * 1000.), ECsvCustomStatOp::Set);
#endif
}

void FNavRegenTimeSliceManager::SetMinTimeSliceDuration(double NewMinTimeSliceDuration)
{
	MinTimeSliceDuration = NewMinTimeSliceDuration;

	UE_LOG(LogNavigationDataBuild, Verbose, TEXT("Navigation System: MinTimeSliceDuration = %f"), MinTimeSliceDuration);
}

void FNavRegenTimeSliceManager::SetMaxTimeSliceDuration(double NewMaxTimeSliceDuration)
{
	MaxTimeSliceDuration = NewMaxTimeSliceDuration;

	UE_LOG(LogNavigationDataBuild, Verbose, TEXT("Navigation System: MaxTimeSliceDuration = %f"), MaxTimeSliceDuration);
}

void FNavRegenTimeSliceManager::SetMaxDesiredTileRegenDuration(float NewMaxDesiredTileRegenDuration)
{
	MaxDesiredTileRegenDuration = NewMaxDesiredTileRegenDuration;

	UE_LOG(LogNavigationDataBuild, Verbose, TEXT("Navigation System: MaxDesiredTileRegenDuration = %f"), MaxDesiredTileRegenDuration);
}

//----------------------------------------------------------------------//
// UNavigationSystemV1                                                                
//----------------------------------------------------------------------//
bool UNavigationSystemV1::bNavigationAutoUpdateEnabled = true;
TMap<INavLinkCustomInterface*, FWeakObjectPtr> UNavigationSystemV1::PendingCustomLinkRegistration;
FCriticalSection UNavigationSystemV1::CustomLinkRegistrationSection;
#if !(UE_BUILD_SHIPPING || UE_BUILD_TEST)
FNavigationSystemExec UNavigationSystemV1::ExecHandler;
#endif // !UE_BUILD_SHIPPING

/** called after navigation influencing event takes place*/
UNavigationSystemV1::FOnNavigationDirty UNavigationSystemV1::NavigationDirtyEvent;

bool UNavigationSystemV1::bUpdateNavOctreeOnComponentChange = true;
bool UNavigationSystemV1::bStaticRuntimeNavigation = false;
bool UNavigationSystemV1::bIsPIEActive = false;
//----------------------------------------------------------------------//
// life cycle stuff                                                                
//----------------------------------------------------------------------//

UNavigationSystemV1::UNavigationSystemV1(const FObjectInitializer& ObjectInitializer)
	: Super(ObjectInitializer)
	, bTickWhilePaused(false)
	, bWholeWorldNavigable(false)
	, bSkipAgentHeightCheckWhenPickingNavData(false)
	, DirtyAreaWarningSizeThreshold(-1.0f)
	, GatheringNavModifiersWarningLimitTime(-1.0f)
	, BuildBounds(EForceInit::ForceInit)
	, OperationMode(FNavigationSystemRunMode::InvalidMode)
	, bAbortAsyncQueriesRequested(false)
	, NavBuildingLockFlags(0)
	, InitialNavBuildingLockFlags(0)
	, bInitialSetupHasBeenPerformed(false)
	, bInitialLevelsAdded(false)
	, bWorldInitDone(false)
	, bCleanUpDone(false)
	, CurrentlyDrawnNavDataIndex(0)
	, NavOctree(nullptr)
	, bNavOctreeLock(false)
{
#if WITH_EDITOR
	NavUpdateLockFlags = 0;
#endif
	struct FDelegatesInitializer
	{
		FDelegatesInitializer()
		{
			UNavigationSystemBase::UpdateActorDataDelegate().BindStatic(&UNavigationSystemV1::UpdateActorInNavOctree);
			UNavigationSystemBase::UpdateComponentDataDelegate().BindStatic(&UNavigationSystemV1::UpdateComponentInNavOctree);
			UNavigationSystemBase::UpdateComponentDataAfterMoveDelegate().BindLambda([](USceneComponent& Comp) { UNavigationSystemV1::UpdateNavOctreeAfterMove(&Comp); });
			UNavigationSystemBase::OnActorBoundsChangedDelegate().BindLambda([](AActor& Actor) { UNavigationSystemV1::UpdateNavOctreeBounds(&Actor); });
			UNavigationSystemBase::OnPostEditActorMoveDelegate().BindLambda([](AActor& Actor) {
				// update actor and all its components in navigation system after finishing move
				// USceneComponent::UpdateNavigationData works only in game world
				UNavigationSystemV1::UpdateNavOctreeBounds(&Actor);

				TArray<AActor*> ParentedActors;
				Actor.GetAttachedActors(ParentedActors);
				for (int32 Idx = 0; Idx < ParentedActors.Num(); Idx++)
				{
					UNavigationSystemV1::UpdateNavOctreeBounds(ParentedActors[Idx]);
				}

				// not doing manual update of all attached actors since UpdateActorAndComponentsInNavOctree should take care of it
				UNavigationSystemV1::UpdateActorAndComponentsInNavOctree(Actor);
			});
			UNavigationSystemBase::OnComponentTransformChangedDelegate().BindLambda([](USceneComponent& Comp) {
				if (UNavigationSystemV1::ShouldUpdateNavOctreeOnComponentChange())
				{
					UWorld* World = Comp.GetWorld();
					UNavigationSystemV1* NavSys = FNavigationSystem::GetCurrent<UNavigationSystemV1>(World);
					if (NavSys != nullptr
						&& (NavSys->ShouldAllowClientSideNavigation() || !World->IsNetMode(ENetMode::NM_Client)))
					{
						// use propagated component's transform update in editor OR server game with additional navsys check
						UNavigationSystemV1::UpdateNavOctreeAfterMove(&Comp);
					}
				}
			});
			UNavigationSystemBase::OnActorRegisteredDelegate().BindLambda([](AActor& Actor) { UNavigationSystemV1::OnActorRegistered(&Actor); });
			UNavigationSystemBase::OnActorUnregisteredDelegate().BindLambda([](AActor& Actor) { UNavigationSystemV1::OnActorUnregistered(&Actor); });
			UNavigationSystemBase::OnComponentRegisteredDelegate().BindLambda([](UActorComponent& Comp) { UNavigationSystemV1::OnComponentRegistered(&Comp); });
			UNavigationSystemBase::OnComponentUnregisteredDelegate().BindLambda([](UActorComponent& Comp) { UNavigationSystemV1::OnComponentUnregistered(&Comp); });
			UNavigationSystemBase::RemoveActorDataDelegate().BindLambda([](AActor& Actor) { UNavigationSystemV1::ClearNavOctreeAll(&Actor); });
			UNavigationSystemBase::HasComponentDataDelegate().BindLambda([](UActorComponent& Comp) {
				UNavigationSystemV1* NavSys = FNavigationSystem::GetCurrent<UNavigationSystemV1>(Comp.GetWorld());
				return (NavSys && (NavSys->GetObjectsNavOctreeId(Comp) || NavSys->HasPendingObjectNavOctreeId(&Comp)));
			});
			UNavigationSystemBase::GetDefaultSupportedAgentDelegate().BindStatic(&UNavigationSystemV1::GetDefaultSupportedAgent);
			UNavigationSystemBase::UpdateActorAndComponentDataDelegate().BindStatic(&UNavigationSystemV1::UpdateActorAndComponentsInNavOctree);
			UNavigationSystemBase::OnComponentBoundsChangedDelegate().BindLambda([](UActorComponent& Comp, const FBox& NewBounds, const FBox& DirtyArea) {
				UNavigationSystemV1* NavSys = FNavigationSystem::GetCurrent<UNavigationSystemV1>(Comp.GetWorld());
				if (NavSys)
				{
					NavSys->UpdateNavOctreeElementBounds(&Comp, NewBounds, DirtyArea);
				}
			});
			//UNavigationSystemBase::GetNavDataForPropsDelegate();
			UNavigationSystemBase::GetNavDataForActorDelegate().BindStatic(&UNavigationSystemV1::GetNavDataForActor);

#if WITH_RECAST
			UNavigationSystemBase::GetDefaultNavDataClassDelegate().BindLambda([]() { return ARecastNavMesh::StaticClass(); });
#endif // WITH_RECAST
			UNavigationSystemBase::VerifyNavigationRenderingComponentsDelegate().BindLambda([](UWorld& World, const bool bShow) {
				UNavigationSystemV1* NavSys = FNavigationSystem::GetCurrent<UNavigationSystemV1>(&World);
				if (NavSys)
				{
					NavSys->VerifyNavigationRenderingComponents(bShow);
				}
			});
			UNavigationSystemBase::BuildDelegate().BindLambda([](UWorld& World) {
				UNavigationSystemV1* NavSys = FNavigationSystem::GetCurrent<UNavigationSystemV1>(&World);
				if (NavSys)
				{
					NavSys->Build();
				}
			});
#if WITH_EDITOR
			UNavigationSystemBase::OnPIEStartDelegate().BindLambda([](UWorld& World) {
				UNavigationSystemV1* NavSys = FNavigationSystem::GetCurrent<UNavigationSystemV1>(&World);
				if (NavSys)
				{
					NavSys->OnPIEStart();
				}
			});
			UNavigationSystemBase::OnPIEEndDelegate().BindLambda([](UWorld& World) {
				UNavigationSystemV1* NavSys = FNavigationSystem::GetCurrent<UNavigationSystemV1>(&World);
				if (NavSys)
				{
					NavSys->OnPIEEnd();
				}
			});
			UNavigationSystemBase::UpdateLevelCollisionDelegate().BindLambda([](ULevel& Level) {
				UNavigationSystemV1* NavSys = FNavigationSystem::GetCurrent<UNavigationSystemV1>(&Level);
				if (NavSys)
				{
					NavSys->UpdateLevelCollision(&Level);
				}
			});
			UNavigationSystemBase::SetNavigationAutoUpdateEnableDelegate().BindStatic(&UNavigationSystemV1::SetNavigationAutoUpdateEnabled);
				/*.BindLambda([](const bool bNewEnable, UNavigationSystemBase* InNavigationSystem) {

			})*/
			UNavigationSystemBase::AddNavigationUpdateLockDelegate().BindLambda([](UWorld& World, uint8 Flags) {
				UNavigationSystemV1* NavSys = FNavigationSystem::GetCurrent<UNavigationSystemV1>(&World);
				if (NavSys)
				{
					NavSys->AddNavigationUpdateLock(Flags);
				}
			});
			UNavigationSystemBase::RemoveNavigationUpdateLockDelegate().BindLambda([](UWorld& World, uint8 Flags) {
				UNavigationSystemV1* NavSys = FNavigationSystem::GetCurrent<UNavigationSystemV1>(&World);
				if (NavSys)
				{
					NavSys->RemoveNavigationUpdateLock(Flags);
				}
			});
#endif // WITH_EDITOR

#if ENABLE_VISUAL_LOG
			FVisualLogger::NavigationDataDumpDelegate.AddStatic(&NavigationDataDump);
#endif // ENABLE_VISUAL_LOG
		}
	};
	static FDelegatesInitializer DelegatesInitializer;
	
	// Set to the ai module's crowd manager, this module may not exist at spawn time but then it will just fail to load
	CrowdManagerClass = FSoftObjectPath(TEXT("/Script/AIModule.CrowdManager"));

	// active tiles
	NextInvokersUpdateTime = 0.f;
	ActiveTilesUpdateInterval = 1.f;
	bGenerateNavigationOnlyAroundNavigationInvokers = false;
	DataGatheringMode = ENavDataGatheringModeConfig::Instant;
	bShouldDiscardSubLevelNavData = true;

	if (HasAnyFlags(RF_ClassDefaultObject) == false)
	{
		// reserve some arbitrary size
		AsyncPathFindingQueries.Reserve( INITIAL_ASYNC_QUERIES_SIZE );
		NavDataRegistrationQueue.Reserve( REGISTRATION_QUEUE_SIZE );
	
		FWorldDelegates::OnWorldPostActorTick.AddUObject(this, &UNavigationSystemV1::OnWorldPostActorTick);
		FWorldDelegates::LevelAddedToWorld.AddUObject(this, &UNavigationSystemV1::OnLevelAddedToWorld);
		FWorldDelegates::LevelRemovedFromWorld.AddUObject(this, &UNavigationSystemV1::OnLevelRemovedFromWorld);
		FWorldDelegates::OnWorldBeginTearDown.AddUObject(this, &UNavigationSystemV1::OnBeginTearingDown);
#if !UE_BUILD_SHIPPING
		FCoreDelegates::OnGetOnScreenMessages.AddUObject(this, &UNavigationSystemV1::GetOnScreenMessages);
#endif // !UE_BUILD_SHIPPING
	}
	else if (GetClass() == UNavigationSystemV1::StaticClass())
	{
		SetDefaultWalkableArea(UNavArea_Default::StaticClass());
		SetDefaultObstacleArea(UNavArea_Obstacle::StaticClass());
		
		const FTransform RecastToUnrealTransfrom(Recast2UnrealMatrix());
		SetCoordTransform(ENavigationCoordSystem::Navigation, ENavigationCoordSystem::Unreal, RecastToUnrealTransfrom);
	}
}

PRAGMA_DISABLE_DEPRECATION_WARNINGS
UNavigationSystemV1::~UNavigationSystemV1()
{
	CleanUp(FNavigationSystem::ECleanupMode::CleanupUnsafe);

#if !UE_BUILD_SHIPPING
	FCoreDelegates::OnGetOnScreenMessages.RemoveAll(this);
#endif // !UE_BUILD_SHIPPING
}
PRAGMA_ENABLE_DEPRECATION_WARNINGS

void UNavigationSystemV1::ConfigureAsStatic(bool bEnableStatic)
{
	bStaticRuntimeNavigation = bEnableStatic;
	SetWantsComponentChangeNotifies(!bEnableStatic);
}

void UNavigationSystemV1::SetUpdateNavOctreeOnComponentChange(bool bNewUpdateOnComponentChange)
{
	bUpdateNavOctreeOnComponentChange = bNewUpdateOnComponentChange;
}

void UNavigationSystemV1::DoInitialSetup()
{
	if (bInitialSetupHasBeenPerformed)
	{
		return;
	}
	
	UpdateAbstractNavData();
	CreateCrowdManager();

	bInitialSetupHasBeenPerformed = true;
}

void UNavigationSystemV1::UpdateAbstractNavData()
{
	if (IsValid(AbstractNavData))
	{
		return;
	}

	// spawn abstract nav data separately
	// it's responsible for direct paths and shouldn't be picked for any agent type as default one
	UWorld* NavWorld = GetWorld();
	for (TActorIterator<AAbstractNavData> It(NavWorld); It; ++It)
	{
		AAbstractNavData* Nav = (*It);
		if (IsValid(Nav))
		{
			AbstractNavData = Nav;
			break;
		}
	}

	if (AbstractNavData == NULL)
	{
		FNavDataConfig DummyConfig;
		DummyConfig.SetNavDataClass(AAbstractNavData::StaticClass());
		AbstractNavData = CreateNavigationDataInstanceInLevel(DummyConfig, nullptr);
		if (AbstractNavData)
		{
			AbstractNavData->SetFlags(RF_Transient);
		}
	}
}

void UNavigationSystemV1::SetSupportedAgentsNavigationClass(int32 AgentIndex, TSubclassOf<ANavigationData> NavigationDataClass)
{
	const bool bCDOInEditor =
#if WITH_EDITOR
		// the CDO will have 0 supported agents if none are defined which is fine in the editor
		(GIsEditor && HasAnyFlags(RF_ClassDefaultObject))
#else
		false
#endif // WITH_EDITOR
		;

	check(SupportedAgents.IsValidIndex(AgentIndex) || bCDOInEditor);

	if (SupportedAgents.IsValidIndex(AgentIndex))
	{
	SupportedAgents[AgentIndex].SetNavDataClass(NavigationDataClass);

	// keep preferred navigation data class in sync with actual class
	// this will be passed to navigation data actor and will be required
	// for comparisons done in DoesSupportAgent calls
	//
	// "Any" navigation data preference is valid only for instanced agents
	SupportedAgents[AgentIndex].SetPreferredNavData(NavigationDataClass);
	}

#if WITH_EDITOR
	if (GIsEditor)
	{
		if (HasAnyFlags(RF_ClassDefaultObject) == false)
		{
			// set it at CDO to properly show up in project settings
			// @hack the reason for doing it this way is that engine doesn't handle default TSubclassOf properties
			//	set to game-specific classes;
			UNavigationSystemV1* NavigationSystemCDO = GetMutableDefault<UNavigationSystemV1>(GetClass());
			NavigationSystemCDO->SetSupportedAgentsNavigationClass(AgentIndex, NavigationDataClass);
		}
	}
#endif // WITH_EDITOR
}

void UNavigationSystemV1::PostInitProperties()
{
	Super::PostInitProperties();

	if (HasAnyFlags(RF_ClassDefaultObject) == false)
	{
		// Populate our NavAreaClasses list with all known nav area classes.
		// If more are loaded after this they will be registered as they come
		TArray<UClass*> CurrentNavAreaClasses;
		GetDerivedClasses(UNavArea::StaticClass(), CurrentNavAreaClasses);
		for (UClass* NavAreaClass : CurrentNavAreaClasses)
		{
			RegisterNavAreaClass(NavAreaClass);
		}

		ApplySupportedAgentsFilter();
		for (int32 AgentIndex = 0; AgentIndex < SupportedAgents.Num(); ++AgentIndex)
		{
			FNavDataConfig& SupportedAgentConfig = SupportedAgents[AgentIndex];
			SetSupportedAgentsNavigationClass(AgentIndex, SupportedAgentConfig.GetNavDataClass<ANavigationData>());
		}

		DefaultDirtyAreasController.SetDirtyAreaWarningSizeThreshold(DirtyAreaWarningSizeThreshold);
	
		if (bInitialBuildingLocked)
		{
			InitialNavBuildingLockFlags |= ENavigationBuildLock::InitialLock;
		}

		uint8 UseLockFlags = InitialNavBuildingLockFlags;

		AddNavigationBuildLock(UseLockFlags);

		// register for any actor move change
#if WITH_EDITOR
		if ( GIsEditor )
		{
			GEngine->OnActorMoved().AddUObject(this, &UNavigationSystemV1::OnActorMoved);
		}
#endif
		FCoreUObjectDelegates::PostLoadMapWithWorld.AddUObject(this, &UNavigationSystemV1::OnPostLoadMap);
		UNavigationSystemV1::NavigationDirtyEvent.AddUObject(this, &UNavigationSystemV1::OnNavigationDirtied);

		ReloadCompleteDelegateHandle = FCoreUObjectDelegates::ReloadCompleteDelegate.AddUObject(this, &UNavigationSystemV1::OnReloadComplete);
	}
}

void UNavigationSystemV1::ConstructNavOctree()
{
	DefaultOctreeController.Reset();
	DefaultOctreeController.NavOctree = MakeShareable(new FNavigationOctree(FVector(0, 0, 0), 64000));
	DefaultOctreeController.NavOctree->SetDataGatheringMode(DataGatheringMode);
#if !UE_BUILD_SHIPPING	
	DefaultOctreeController.NavOctree->SetGatheringNavModifiersTimeLimitWarning(GatheringNavModifiersWarningLimitTime);
#endif // !UE_BUILD_SHIPPING	
}

bool UNavigationSystemV1::ConditionalPopulateNavOctree()
{
	// Discard all navigation updates caused by octree construction
	TGuardValue<TArray<FNavigationDirtyArea>> DirtyGuard(DefaultDirtyAreasController.DirtyAreas, TArray<FNavigationDirtyArea>());

	// See if any of registered navigation data need navoctree
	bSupportRebuilding = RequiresNavOctree();

	if (bSupportRebuilding)
	{
		ConstructNavOctree();
		if (DefaultOctreeController.IsValid())
		{
			const ERuntimeGenerationType RuntimeGenerationType = GetRuntimeGenerationType();
			const bool bStoreNavGeometry = (RuntimeGenerationType == ERuntimeGenerationType::Dynamic);
			DefaultOctreeController.SetNavigableGeometryStoringMode(bStoreNavGeometry ? FNavigationOctree::StoreNavGeometry : FNavigationOctree::SkipNavGeometry);
			if (bStoreNavGeometry)
			{
#if WITH_RECAST
				DefaultOctreeController.NavOctree->ComponentExportDelegate = FNavigationOctree::FNavigableGeometryComponentExportDelegate::CreateStatic(&FRecastNavMeshGenerator::ExportComponentGeometry);
#endif // WITH_RECAST
			}

			if (!DefaultOctreeController.IsNavigationOctreeLocked())
			{
				UWorld* World = GetWorld();
				check(World);

				// now process all actors on all levels
				for (int32 LevelIndex = 0; LevelIndex < World->GetNumLevels(); ++LevelIndex)
				{
					ULevel* Level = World->GetLevel(LevelIndex);
					if (ensure(Level) && Level->bIsVisible)
					{
						AddLevelToOctree(*Level);
					}
				}
			}
		}
	}
	else
	{
		// Discard current octree along with pending updates
		DestroyNavOctree();
	}

	// Add all found elements to octree, this will not add new dirty areas to navigation
	FNavigationDataHandler NavHandler(DefaultOctreeController, DefaultDirtyAreasController);
	NavHandler.ProcessPendingOctreeUpdates();

	return bSupportRebuilding;
}

#if WITH_EDITOR
void UNavigationSystemV1::PostEditChangeChainProperty(FPropertyChangedChainEvent& PropertyChangedEvent)
{
	static const FName NAME_NavDataClass = FNavDataConfig::GetNavigationDataClassPropertyName();
	static const FName NAME_SupportedAgents = GET_MEMBER_NAME_CHECKED(UNavigationSystemV1, SupportedAgents);
	static const FName NAME_AllowClientSideNavigation = GET_MEMBER_NAME_CHECKED(UNavigationSystemV1, bAllowClientSideNavigation);

	Super::PostEditChangeChainProperty(PropertyChangedEvent);

	if (PropertyChangedEvent.Property)
	{
		FName PropName = PropertyChangedEvent.Property->GetFName();
		if (PropName == NAME_NavDataClass)
		{
			int32 SupportedAgentIndex = PropertyChangedEvent.GetArrayIndex(NAME_SupportedAgents.ToString());
			if (SupportedAgents.IsValidIndex(SupportedAgentIndex))
			{
				// reflect the change to SupportedAgent's 
				TSubclassOf<ANavigationData> NavClass = SupportedAgents[SupportedAgentIndex].GetNavDataClass<ANavigationData>();
				SetSupportedAgentsNavigationClass(SupportedAgentIndex, NavClass);
				SaveConfig();
			}
		}
		else if (PropName == NAME_AllowClientSideNavigation && HasAnyFlags(RF_ClassDefaultObject))
		{
			for (FThreadSafeObjectIterator It(UNavigationSystemModuleConfig::StaticClass()); It; ++It)
			{
				((UNavigationSystemModuleConfig*)*It)->UpdateWithNavSysCDO(*this);
			}
		}
	}
}

void UNavigationSystemV1::PostEditChangeProperty(FPropertyChangedEvent& PropertyChangedEvent)
{
	static const FName NAME_EnableActiveTiles = GET_MEMBER_NAME_CHECKED(UNavigationSystemV1, bGenerateNavigationOnlyAroundNavigationInvokers);

	Super::PostEditChangeProperty(PropertyChangedEvent);

	if (PropertyChangedEvent.Property)
	{
		FName PropName = PropertyChangedEvent.Property->GetFName();
		if (PropName == NAME_EnableActiveTiles)
		{
			if (DefaultOctreeController.NavOctree.IsValid())
			{
				DefaultOctreeController.NavOctree->SetDataGatheringMode(DataGatheringMode);
			}

			for (auto NavData : NavDataSet)
			{
				if (NavData)
				{
					NavData->RestrictBuildingToActiveTiles(bGenerateNavigationOnlyAroundNavigationInvokers);
				}
			}
		}
	}
}
#endif // WITH_EDITOR

void UNavigationSystemV1::OnInitializeActors()
{
	
}

void UNavigationSystemV1::OnBeginTearingDown(UWorld* World)
{
	// If the world being torn down is my world context
	if (World == GetWorld())
	{
		CleanUp(FNavigationSystem::ECleanupMode::CleanupWithWorld);
	}
}

void UNavigationSystemV1::OnWorldInitDone(FNavigationSystemRunMode Mode)
{
	OperationMode = Mode;
	DoInitialSetup();
	
	UWorld* World = GetWorld();
	check(World);

	// process all queued custom link registration requests
	// (since it's possible navigation system was not ready by the time
	// those links were serialized-in or spawned)
	ProcessCustomLinkPendingRegistration();

	if (IsThereAnywhereToBuildNavigation() == false
		// Simulation mode is a special case - better not do it in this case
		&& OperationMode != FNavigationSystemRunMode::SimulationMode)
	{
		// remove all navigation data instances
		for (TActorIterator<ANavigationData> It(World); It; ++It)
		{
			ANavigationData* Nav = (*It);
			if (IsValid(Nav) && Nav != GetAbstractNavData())
			{
				UnregisterNavData(Nav);
				Nav->CleanUpAndMarkPendingKill();
				bNavDataRemovedDueToMissingNavBounds = true;
			}
		}

		if (OperationMode == FNavigationSystemRunMode::EditorMode)
		{
			RemoveNavigationBuildLock(InitialNavBuildingLockFlags, ELockRemovalRebuildAction::RebuildIfNotInEditor);
		}
	}
	else
	{
		// Discard all bounds updates that was submitted during world initialization, 
		// to avoid navigation rebuild right after map is loaded
		PendingNavBoundsUpdates.Empty();
		
		// gather navigable bounds
		GatherNavigationBounds();

		// gather all navigation data instances and register all not-yet-registered
		// (since it's quite possible navigation system was not ready by the time
		// those instances were serialized-in or spawned)
		RegisterNavigationDataInstances();

		if (bAutoCreateNavigationData == true)
		{
			SpawnMissingNavigationData();
			// in case anything spawned has registered
			ProcessRegistrationCandidates();
		}
		else
		{
			const bool bIsBuildLocked = IsNavigationBuildingLocked();
			const bool bCanRebuild = !bIsBuildLocked && GetIsAutoUpdateEnabled();

			if (GetDefaultNavDataInstance(FNavigationSystem::DontCreate) != NULL)
			{
				// trigger navmesh update
				for (TActorIterator<ANavigationData> It(World); It; ++It)
				{
					ANavigationData* NavData = (*It);
					if (NavData != NULL)
					{
						const ERegistrationResult Result = RegisterNavData(NavData);
						LogNavDataRegistrationResult(Result);

						if (Result == RegistrationSuccessful)
						{
							// allowing full rebuild of the entire navmesh only for the fully dynamic generation modes
							// other modes partly rely on the serialized data and full rebuild would wipe it out
							if (bCanRebuild && IsAllowedToRebuild())
							{
								NavData->RebuildAll();
							}
						}
						else if (Result != RegistrationFailed_DataPendingKill
							&& Result != RegistrationFailed_AgentNotValid
							)
						{
							NavData->CleanUpAndMarkPendingKill();
						}
					}
				}
			}
		}

		if (OperationMode == FNavigationSystemRunMode::EditorMode)
		{
			// don't lock navigation building in editor
			RemoveNavigationBuildLock(InitialNavBuildingLockFlags, ELockRemovalRebuildAction::RebuildIfNotInEditor);
		}

		// See if any of registered navigation data needs NavOctree
		ConditionalPopulateNavOctree();

		// All navigation actors are registered
		// Add NavMesh parts from all sub-levels that were streamed in prior NavMesh registration
		const auto& Levels = World->GetLevels();
		for (ULevel* Level : Levels)
		{
			if (!Level->IsPersistentLevel() && Level->bIsVisible)
			{
				for (ANavigationData* NavData : NavDataSet)
				{
					if (NavData)
					{
						NavData->OnStreamingLevelAdded(Level, World);
					}
				}
			}
		}
	}

#if	WITH_EDITOR
	if (Mode == FNavigationSystemRunMode::EditorMode)
	{
		// make sure this static get applied to this instance
		bNavigationAutoUpdateEnabled = !bNavigationAutoUpdateEnabled; 
		SetNavigationAutoUpdateEnabled(!bNavigationAutoUpdateEnabled, this);
		
		// update navigation invokers
		if (bGenerateNavigationOnlyAroundNavigationInvokers)
		{
			for (TObjectIterator<UNavigationInvokerComponent> It; It; ++It)
			{
				if (World == It->GetWorld())
				{
					It->RegisterWithNavigationSystem(*this);
				}
			}
		}

		// update navdata after loading world
		if (GetIsAutoUpdateEnabled())
		{
			const bool bIsLoadTime = true;
			RebuildAll(bIsLoadTime);
		}
	}
#endif

	if (!DefaultDirtyAreasController.bCanAccumulateDirtyAreas)
	{
		DefaultDirtyAreasController.DirtyAreas.Empty();
	}

	// Report oversized dirty areas only in game mode
	DefaultDirtyAreasController.SetCanReportOversizedDirtyArea(Mode == FNavigationSystemRunMode::GameMode);

	bWorldInitDone = true;
	OnNavigationInitDone.Broadcast();
	UNavigationSystemBase::OnNavigationInitDoneStaticDelegate().Broadcast(*this);
}

void UNavigationSystemV1::RegisterNavigationDataInstances()
{
	UWorld* World = GetWorld();

	bool bProcessRegistration = false;
	for (TActorIterator<ANavigationData> It(World); It; ++It)
	{
		ANavigationData* Nav = (*It);
		if (IsValid(Nav) && Nav->IsRegistered() == false)
		{
			RequestRegistrationDeferred(*Nav);
			bProcessRegistration = true;
		}
	}
	if (bProcessRegistration == true)
	{
		ProcessRegistrationCandidates();
	}
}

void UNavigationSystemV1::CreateCrowdManager()
{
	UClass* CrowdManagerClassInstance = CrowdManagerClass.Get();
	if (CrowdManagerClassInstance)
	{
		UCrowdManagerBase* ManagerInstance = NewObject<UCrowdManagerBase>(this, CrowdManagerClassInstance);
		// creating an instance when we have a valid class should never fail
		check(ManagerInstance);
		SetCrowdManager(ManagerInstance);
	}
}

void UNavigationSystemV1::SetCrowdManager(UCrowdManagerBase* NewCrowdManager)
{
	if (NewCrowdManager == CrowdManager.Get())
	{
		return;
	}

	if (CrowdManager.IsValid())
	{
		CrowdManager->RemoveFromRoot();
	}
	CrowdManager = NewCrowdManager;
	if (NewCrowdManager != NULL)
	{
		CrowdManager->AddToRoot();
	}
}

void UNavigationSystemV1::CalcTimeSlicedUpdateData(TArray<double>& OutCurrentTimeSlicedBuildTaskDurations, TArray<bool>& OutIsTimeSlicingArray, bool& bOutAnyNonTimeSlicedGenerators, int32& OutNumTimeSlicedRemainingBuildTasks)
{
	OutNumTimeSlicedRemainingBuildTasks = 0;
	OutIsTimeSlicingArray.SetNumZeroed(NavDataSet.Num());
	bOutAnyNonTimeSlicedGenerators = false;
	OutCurrentTimeSlicedBuildTaskDurations.Reset(NavDataSet.Num());

	for (int32 NavDataIdx = 0; NavDataIdx < NavDataSet.Num(); ++NavDataIdx)
	{
		const ANavigationData* NavData = NavDataSet[NavDataIdx];
		const FNavDataGenerator* Generator = NavData ? NavData->GetGenerator() : nullptr;
		if (Generator)
		{
			double TimeSlicedBuildTaskDuration = 0.;
			int32 NumRemainingBuildTasksTemp = 0;

			if (Generator->GetTimeSliceData(NumRemainingBuildTasksTemp, TimeSlicedBuildTaskDuration))
			{
				OutIsTimeSlicingArray[NavDataIdx] = true;
				OutNumTimeSlicedRemainingBuildTasks += NumRemainingBuildTasksTemp;
				if (TimeSlicedBuildTaskDuration > 0.)
				{
					OutCurrentTimeSlicedBuildTaskDurations.Push(TimeSlicedBuildTaskDuration);
				}
			}
			else
			{
				bOutAnyNonTimeSlicedGenerators = true;
			}
		}
	}
}

void UNavigationSystemV1::Tick(float DeltaSeconds)
{
	SET_DWORD_STAT(STAT_Navigation_ObservedPathsCount, 0);

	UWorld* World = GetWorld();

	if (World == nullptr 
		|| (bTickWhilePaused == false && World->IsPaused())
#if WITH_EDITOR
		|| (bIsPIEActive && !World->IsGameWorld())
#endif // WITH_EDITOR
		)
	{
		return;
	}

	if (PendingNavBoundsUpdates.Num() > 0)
	{
		PerformNavigationBoundsUpdate(PendingNavBoundsUpdates);
		PendingNavBoundsUpdates.Reset();
	}

	if (NavDataRegistrationQueue.Num() > 0)
	{
		ProcessRegistrationCandidates();
	}

	if (DefaultOctreeController.PendingOctreeUpdates.Num() > 0)
	{
		SCOPE_CYCLE_COUNTER(STAT_Navigation_AddingActorsToNavOctree);

		SCOPE_CYCLE_COUNTER(STAT_Navigation_BuildTime)
		STAT(double ThisTime = 0);
		{
			SCOPE_SECONDS_COUNTER(ThisTime);
			FNavigationDataHandler NavHandler(DefaultOctreeController, DefaultDirtyAreasController);
			NavHandler.ProcessPendingOctreeUpdates();
		}
		INC_FLOAT_STAT_BY(STAT_Navigation_CumulativeBuildTime,(float)ThisTime*1000);
	}
		
	if (IsNavigationBuildingLocked() == false)
	{
		if (bGenerateNavigationOnlyAroundNavigationInvokers)
		{
			UpdateInvokers();
		}

		RebuildDirtyAreas(DeltaSeconds);

		// Tick navigation mesh async builders
		if (bAsyncBuildPaused == false)
		{
			SCOPE_CYCLE_COUNTER(STAT_Navigation_TickAsyncBuild);

			bool bDoStandardTickAsync = true;

			if (NavRegenTimeSliceManager.DoTimeSlicedUpdate())
			{
				int32 NumTimeSlicedRemainingBuildTasks = 0;
				TArray<double> CurrentTimeSlicedBuildTaskDurations;
				TArray<bool> IsTimeSlicingArray;
				bool bAnyNonTimeSlicedGenerators = false;

				NavRegenTimeSliceManager.CalcAverageDeltaTime(GFrameCounter);

				CalcTimeSlicedUpdateData(CurrentTimeSlicedBuildTaskDurations, IsTimeSlicingArray, bAnyNonTimeSlicedGenerators, NumTimeSlicedRemainingBuildTasks);

				if (NumTimeSlicedRemainingBuildTasks > 0)
				{
					NavRegenTimeSliceManager.CalcTimeSliceDuration(NumTimeSlicedRemainingBuildTasks, CurrentTimeSlicedBuildTaskDurations);

					//The general idea here is to tick any non time sliced generators once per frame. Time sliced generators we aim to tick one per frame and move to the next, next frame. In the
					//case where one time sliced generator doesn't use the whole time slice we move to the next time sliced generator. That generator will only be considered to have a full frames
					//processing if either it runs out of work or uses a large % of the time slice. Depending we either tick it again next frame or go to the next time sliced generator (next frame).
					bool bNavDataIdxSet = false;
					int32 NavDataIdxTemp = NavRegenTimeSliceManager.GetNavDataIdx();
					const double RemainingFractionConsideredWholeTick = 0.8;
					const int32 FirstNavDataIdx = NavDataIdxTemp = NavDataIdxTemp % NavDataSet.Num();

					for (int32 NavDataIter = 0; NavDataIter < NavDataSet.Num(); ++NavDataIter)
					{
						if (ANavigationData* NavData = NavDataSet[NavDataIdxTemp])
						{
							if (IsTimeSlicingArray[NavDataIdxTemp])
							{
								if (NavRegenTimeSliceManager.GetTimeSlicer().IsTimeSliceFinishedCached())
								{
									//if we haven't set the NavDataIdx then this is the TimeSliced Generator to process next frame
									if (!bNavDataIdxSet)
									{
										NavRegenTimeSliceManager.SetNavDataIdx(NavDataIdxTemp);
										bNavDataIdxSet = true;
									}

									//if the time slice is finished and we have no non time sliced generators then stop TickAsyncBuild, otherwise continue
									if (!bAnyNonTimeSlicedGenerators)
									{
										break;
									}
									continue;
								}
								else if (NavRegenTimeSliceManager.GetTimeSlicer().GetRemainingDurationFraction() < RemainingFractionConsideredWholeTick)
								{
									//don't check bNavDataIdxSet here, either this time sliced generator won't get enough time this frame to be considered
									//a whole tick or it will complete and there is some time sliced left - in the later case next frame we'll process the 
									//next time sliced generator we process this frame or the first Idx we processed this frame
									NavRegenTimeSliceManager.SetNavDataIdx(NavDataIdxTemp);
									bNavDataIdxSet = true;
								}
							}
							NavData->TickAsyncBuild(DeltaSeconds);
						}
						//Increment and mod NavDataIdxTemp
						++NavDataIdxTemp;
						NavDataIdxTemp %= NavDataSet.Num();
					}

					//if we processed all the time sliced generators and there is still some time slice left
					//OR if we haven't SetNavDataIdx() we should start next frame where we started this frame
					if (!NavRegenTimeSliceManager.GetTimeSlicer().IsTimeSliceFinishedCached() || !bNavDataIdxSet)
					{
						NavRegenTimeSliceManager.SetNavDataIdx(FirstNavDataIdx);
						bNavDataIdxSet = true;
					}
					//don't do the standard TickASyncBuild as we have already processed the regen appropriately 
					bDoStandardTickAsync = false;
				}
			}

			//if we aren't time sliced rebuilding and / or if there aren't any time sliced nav data's with work to do just tick all nav data
			if (bDoStandardTickAsync)
			{
				for (ANavigationData* NavData : NavDataSet)
				{
					if (NavData)
					{
						NavData->TickAsyncBuild(DeltaSeconds);
					}
				}
			}
		}
	}

	CSV_CUSTOM_STAT(NavTasks, NumRemainingTasks, GetNumRemainingBuildTasks(), ECsvCustomStatOp::Set);
	CSV_CUSTOM_STAT(NavTasks, NumRunningTasks, GetNumRunningBuildTasks(), ECsvCustomStatOp::Set);

	// In multithreaded configuration we can process async pathfinding queries
	// in dedicated task while dispatching completed queries results on the main thread.
	// The created task can start and append new result right away so we transfer
	// completed queries before to keep the list safe.
	TArray<FAsyncPathFindingQuery> AsyncPathFindingCompletedQueriesToDispatch;
	Swap(AsyncPathFindingCompletedQueriesToDispatch, AsyncPathFindingCompletedQueries);

	// Trigger the async pathfinding queries (new ones and those that may have been postponed from last frame)
	if (AsyncPathFindingQueries.Num() > 0)
	{
		SCOPE_CYCLE_COUNTER(STAT_Navigation_TickAsyncPathfinding);
		TriggerAsyncQueries(AsyncPathFindingQueries);
		AsyncPathFindingQueries.Reset();
	}

	// Dispatch async pathfinding queries results from last frame
	DispatchAsyncQueriesResults(AsyncPathFindingCompletedQueriesToDispatch);

	if (CrowdManager.IsValid())
	{
		CrowdManager->Tick(DeltaSeconds);
	}
}

void UNavigationSystemV1::AddReferencedObjects(UObject* InThis, FReferenceCollector& Collector)
{
	UNavigationSystemV1* This = CastChecked<UNavigationSystemV1>(InThis);
	UCrowdManagerBase* CrowdManager = This->GetCrowdManager();
	Collector.AddReferencedObject(CrowdManager, InThis);

	// don't reference NavAreaClasses in editor (unless PIE is active)
	if (This->OperationMode != FNavigationSystemRunMode::EditorMode)
	{
		Collector.AddReferencedObjects(This->NavAreaClasses, InThis);
	}
}

#if WITH_EDITOR
void UNavigationSystemV1::SetNavigationAutoUpdateEnabled(bool bNewEnable, UNavigationSystemBase* InNavigationSystemBase)
{
	if (bNewEnable != bNavigationAutoUpdateEnabled)
	{
		bNavigationAutoUpdateEnabled = bNewEnable;

		UNavigationSystemV1* NavSystem = Cast<UNavigationSystemV1>(InNavigationSystemBase);
		if (NavSystem)
		{
			const bool bCurrentIsEnabled = NavSystem->GetIsAutoUpdateEnabled();
			NavSystem->DefaultDirtyAreasController.bCanAccumulateDirtyAreas = bCurrentIsEnabled
				|| (NavSystem->OperationMode != FNavigationSystemRunMode::EditorMode && NavSystem->OperationMode != FNavigationSystemRunMode::InvalidMode);

			if (bCurrentIsEnabled)
			{
				NavSystem->RemoveNavigationBuildLock(ENavigationBuildLock::NoUpdateInEditor);
			}
			else
			{
#if !UE_BUILD_SHIPPING
				NavSystem->DefaultDirtyAreasController.bDirtyAreasReportedWhileAccumulationLocked = false;
#endif // !UE_BUILD_SHIPPING
				NavSystem->AddNavigationBuildLock(ENavigationBuildLock::NoUpdateInEditor);
			}
		}
	}
}
#endif // WITH_EDITOR

//----------------------------------------------------------------------//
// Public querying interface                                                                
//----------------------------------------------------------------------//
FPathFindingResult UNavigationSystemV1::FindPathSync(const FNavAgentProperties& AgentProperties, FPathFindingQuery Query, EPathFindingMode::Type Mode)
{
	SCOPE_CYCLE_COUNTER(STAT_Navigation_PathfindingSync);
	CSV_SCOPED_TIMING_STAT(NavigationSystem, PathfindingSync);

	if (Query.NavData.IsValid() == false)
	{
		Query.NavData = GetNavDataForProps(AgentProperties, Query.StartLocation);
	}

	FPathFindingResult Result(ENavigationQueryResult::Error);
	if (Query.NavData.IsValid())
	{
		if (Mode == EPathFindingMode::Hierarchical)
		{
			Result = Query.NavData->FindHierarchicalPath(AgentProperties, Query);
		}
		else
		{
			Result = Query.NavData->FindPath(AgentProperties, Query);
		}
	}

	return Result;
}

FPathFindingResult UNavigationSystemV1::FindPathSync(FPathFindingQuery Query, EPathFindingMode::Type Mode)
{
	SCOPE_CYCLE_COUNTER(STAT_Navigation_PathfindingSync);
	CSV_SCOPED_TIMING_STAT(NavigationSystem, PathfindingSync);

	if (Query.NavData.IsValid() == false)
	{
		Query.NavData = GetDefaultNavDataInstance(FNavigationSystem::DontCreate);
	}
	
	FPathFindingResult Result(ENavigationQueryResult::Error);
	if (Query.NavData.IsValid())
	{
		if (Mode == EPathFindingMode::Regular)
		{
			Result = Query.NavData->FindPath(Query.NavAgentProperties, Query);
		}
		else // EPathFindingMode::Hierarchical
		{
			Result = Query.NavData->FindHierarchicalPath(Query.NavAgentProperties, Query);
		}
	}

	return Result;
}

bool UNavigationSystemV1::TestPathSync(FPathFindingQuery Query, EPathFindingMode::Type Mode, int32* NumVisitedNodes) const
{
	SCOPE_CYCLE_COUNTER(STAT_Navigation_PathfindingSync);
	CSV_SCOPED_TIMING_STAT(NavigationSystem, PathfindingSync);

	if (Query.NavData.IsValid() == false)
	{
		Query.NavData = GetDefaultNavDataInstance();
	}
	
	bool bExists = false;
	if (Query.NavData.IsValid())
	{
		if (Mode == EPathFindingMode::Hierarchical)
		{
			bExists = Query.NavData->TestHierarchicalPath(Query.NavAgentProperties, Query, NumVisitedNodes);
		}
		else
		{
			bExists = Query.NavData->TestPath(Query.NavAgentProperties, Query, NumVisitedNodes);
		}
	}

	return bExists;
}

void UNavigationSystemV1::AddAsyncQuery(const FAsyncPathFindingQuery& Query)
{
	check(IsInGameThread());
	AsyncPathFindingQueries.Add(Query);
}

uint32 UNavigationSystemV1::FindPathAsync(const FNavAgentProperties& AgentProperties, FPathFindingQuery Query, const FNavPathQueryDelegate& ResultDelegate, EPathFindingMode::Type Mode)
{
	SCOPE_CYCLE_COUNTER(STAT_Navigation_RequestingAsyncPathfinding);

	if (Query.NavData.IsValid() == false)
	{
		Query.NavData = GetNavDataForProps(AgentProperties, Query.StartLocation);
	}

	if (Query.NavData.IsValid())
	{
		FAsyncPathFindingQuery AsyncQuery(Query, ResultDelegate, Mode);

		if (AsyncQuery.QueryID != INVALID_NAVQUERYID)
		{
			AddAsyncQuery(AsyncQuery);
		}

		return AsyncQuery.QueryID;
	}

	return INVALID_NAVQUERYID;
}

void UNavigationSystemV1::AbortAsyncFindPathRequest(uint32 AsynPathQueryID)
{
	check(IsInGameThread());
	FAsyncPathFindingQuery* Query = AsyncPathFindingQueries.GetData();
	for (int32 Index = 0; Index < AsyncPathFindingQueries.Num(); ++Index, ++Query)
	{
		if (Query->QueryID == AsynPathQueryID)
		{
			AsyncPathFindingQueries.RemoveAtSwap(Index);
			break;
		}
	}
}

FAutoConsoleTaskPriority CPrio_TriggerAsyncQueries(
	TEXT("TaskGraph.TaskPriorities.NavTriggerAsyncQueries"),
	TEXT("Task and thread priority for UNavigationSystemV1::PerformAsyncQueries."),
	ENamedThreads::BackgroundThreadPriority, // if we have background priority task threads, then use them...
	ENamedThreads::NormalTaskPriority, // .. at normal task priority
	ENamedThreads::NormalTaskPriority // if we don't have background threads, then use normal priority threads at normal task priority instead
	);


void UNavigationSystemV1::TriggerAsyncQueries(TArray<FAsyncPathFindingQuery>& PathFindingQueries)
{
	DECLARE_CYCLE_STAT(TEXT("FSimpleDelegateGraphTask.NavigationSystem batched async queries"),
		STAT_FSimpleDelegateGraphTask_NavigationSystemBatchedAsyncQueries,
		STATGROUP_TaskGraphTasks);

	AsyncPathFindingTask = FSimpleDelegateGraphTask::CreateAndDispatchWhenReady(
		FSimpleDelegateGraphTask::FDelegate::CreateUObject(this, &UNavigationSystemV1::PerformAsyncQueries, PathFindingQueries),
		GET_STATID(STAT_FSimpleDelegateGraphTask_NavigationSystemBatchedAsyncQueries), nullptr, CPrio_TriggerAsyncQueries.Get());
}

void UNavigationSystemV1::PostponeAsyncQueries()
{
	if (AsyncPathFindingTask.GetReference() && !AsyncPathFindingTask->IsComplete())
	{
		bAbortAsyncQueriesRequested = true;
		FTaskGraphInterface::Get().WaitUntilTaskCompletes(AsyncPathFindingTask, ENamedThreads::GameThread);
		bAbortAsyncQueriesRequested = false;
	}
}

void UNavigationSystemV1::DispatchAsyncQueriesResults(const TArray<FAsyncPathFindingQuery>& PathFindingQueries) const
{
	if (PathFindingQueries.Num() > 0)
	{
		SCOPE_CYCLE_COUNTER(STAT_Navigation_DispatchAsyncPathfindingResults);
		CSV_SCOPED_TIMING_STAT(NavigationSystem, AsyncNavQueryFinished);

		for (const FAsyncPathFindingQuery& Query : PathFindingQueries)
		{
			Query.OnDoneDelegate.ExecuteIfBound(Query.QueryID, Query.Result.Result, Query.Result.Path);
		}
	}
}

void UNavigationSystemV1::PerformAsyncQueries(TArray<FAsyncPathFindingQuery> PathFindingQueries)
{
	SCOPE_CYCLE_COUNTER(STAT_Navigation_PathfindingAsync);
	CSV_SCOPED_TIMING_STAT(NavigationSystem, PathfindingAsync);

	if (PathFindingQueries.Num() == 0)
	{
		return;
	}

	int32 NumProcessed = 0;
	for (FAsyncPathFindingQuery& Query : PathFindingQueries)
	{
		// @todo this is not necessarily the safest way to use UObjects outside of main thread. 
		//	think about something else.
		const ANavigationData* NavData = Query.NavData.IsValid() ? Query.NavData.Get() : GetDefaultNavDataInstance(FNavigationSystem::DontCreate);

		// perform query
		if (NavData)
		{
			if (Query.Mode == EPathFindingMode::Hierarchical)
			{
				Query.Result = NavData->FindHierarchicalPath(Query.NavAgentProperties, Query);
			}
			else
			{
				Query.Result = NavData->FindPath(Query.NavAgentProperties, Query);
			}
		}
		else
		{
			Query.Result = ENavigationQueryResult::Error;
		}
		++NumProcessed;

		// Check for abort request from the main tread
		if (bAbortAsyncQueriesRequested)
		{
			break;
		}
	}

	const int32 NumQueries = PathFindingQueries.Num();
	const int32 NumPostponed = NumQueries - NumProcessed;

	// Queue remaining queries for next frame
	if (bAbortAsyncQueriesRequested)
	{
		AsyncPathFindingQueries.Append(PathFindingQueries.GetData() + NumProcessed, NumPostponed);
	}
	
	// Append to list of completed queries to dispatch results in main thread
	AsyncPathFindingCompletedQueries.Append(PathFindingQueries.GetData(), NumProcessed);

	UE_LOG(LogNavigation, Log, TEXT("Async pathfinding queries: %d completed, %d postponed to next frame"), NumProcessed, NumPostponed);
}

bool UNavigationSystemV1::GetRandomPoint(FNavLocation& ResultLocation, ANavigationData* NavData, FSharedConstNavQueryFilter QueryFilter)
{
	SCOPE_CYCLE_COUNTER(STAT_Navigation_QueriesTimeSync);

	if (NavData == NULL)
	{
		NavData = MainNavData;
	}

	if (NavData != NULL)
	{
		ResultLocation = NavData->GetRandomPoint(QueryFilter);
		return true;
	}

	return false;
}

bool UNavigationSystemV1::GetRandomReachablePointInRadius(const FVector& Origin, float Radius, FNavLocation& ResultLocation, ANavigationData* NavData, FSharedConstNavQueryFilter QueryFilter) const
{
	SCOPE_CYCLE_COUNTER(STAT_Navigation_QueriesTimeSync);

	if (NavData == nullptr)
	{
		NavData = MainNavData;
	}

	return NavData != nullptr && NavData->GetRandomReachablePointInRadius(Origin, Radius, ResultLocation, QueryFilter);
}

bool UNavigationSystemV1::GetRandomPointInNavigableRadius(const FVector& Origin, float Radius, FNavLocation& ResultLocation, ANavigationData* NavData, FSharedConstNavQueryFilter QueryFilter) const
{
	SCOPE_CYCLE_COUNTER(STAT_Navigation_QueriesTimeSync);

	if (NavData == nullptr)
	{
		NavData = MainNavData;
	}

	return NavData != nullptr && NavData->GetRandomPointInNavigableRadius(Origin, Radius, ResultLocation, QueryFilter);
}

ENavigationQueryResult::Type UNavigationSystemV1::GetPathCost(const FVector& PathStart, const FVector& PathEnd, float& OutPathCost, const ANavigationData* NavData, FSharedConstNavQueryFilter QueryFilter) const
{
	SCOPE_CYCLE_COUNTER(STAT_Navigation_QueriesTimeSync);

	if (NavData == NULL)
	{
		NavData = GetDefaultNavDataInstance();
	}

	return NavData != NULL ? NavData->CalcPathCost(PathStart, PathEnd, OutPathCost, QueryFilter) : ENavigationQueryResult::Error;
}

ENavigationQueryResult::Type UNavigationSystemV1::GetPathLength(const FVector& PathStart, const FVector& PathEnd, float& OutPathLength, const ANavigationData* NavData, FSharedConstNavQueryFilter QueryFilter) const
{
	SCOPE_CYCLE_COUNTER(STAT_Navigation_QueriesTimeSync);

	if (NavData == NULL)
	{
		NavData = GetDefaultNavDataInstance();
	}

	return NavData != NULL ? NavData->CalcPathLength(PathStart, PathEnd, OutPathLength, QueryFilter) : ENavigationQueryResult::Error;
}

ENavigationQueryResult::Type UNavigationSystemV1::GetPathLengthAndCost(const FVector& PathStart, const FVector& PathEnd, float& OutPathLength, float& OutPathCost, const ANavigationData* NavData, FSharedConstNavQueryFilter QueryFilter) const
{
	SCOPE_CYCLE_COUNTER(STAT_Navigation_QueriesTimeSync);

	if (NavData == NULL)
	{
		NavData = GetDefaultNavDataInstance();
	}

	return NavData != NULL ? NavData->CalcPathLengthAndCost(PathStart, PathEnd, OutPathLength, OutPathCost, QueryFilter) : ENavigationQueryResult::Error;
}

bool UNavigationSystemV1::ProjectPointToNavigation(const FVector& Point, FNavLocation& OutLocation, const FVector& Extent, const ANavigationData* NavData, FSharedConstNavQueryFilter QueryFilter) const
{
	SCOPE_CYCLE_COUNTER(STAT_Navigation_QueriesTimeSync);

	if (NavData == NULL)
	{
		NavData = GetDefaultNavDataInstance();
	}

	return NavData != NULL && NavData->ProjectPoint(Point, OutLocation
		, FNavigationSystem::IsValidExtent(Extent) ? Extent : NavData->GetConfig().DefaultQueryExtent
		, QueryFilter);
}

UNavigationPath* UNavigationSystemV1::FindPathToActorSynchronously(UObject* WorldContextObject, const FVector& PathStart, AActor* GoalActor, float TetherDistance, AActor* PathfindingContext, TSubclassOf<UNavigationQueryFilter> FilterClass)
{
	if (GoalActor == NULL)
	{
		return NULL; 
	}

	INavAgentInterface* NavAgent = Cast<INavAgentInterface>(GoalActor);
	UNavigationPath* GeneratedPath = FindPathToLocationSynchronously(WorldContextObject, PathStart, NavAgent ? NavAgent->GetNavAgentLocation() : GoalActor->GetActorLocation(), PathfindingContext, FilterClass);
	if (GeneratedPath != NULL && GeneratedPath->GetPath().IsValid() == true)
	{
		GeneratedPath->GetPath()->SetGoalActorObservation(*GoalActor, TetherDistance);
	}

	return GeneratedPath;
}

UNavigationPath* UNavigationSystemV1::FindPathToLocationSynchronously(UObject* WorldContextObject, const FVector& PathStart, const FVector& PathEnd, AActor* PathfindingContext, TSubclassOf<UNavigationQueryFilter> FilterClass)
{
	UWorld* World = NULL;

	if (WorldContextObject != NULL)
	{
		World = GEngine->GetWorldFromContextObject(WorldContextObject, EGetWorldErrorMode::LogAndReturnNull);
	}
	if (World == NULL && PathfindingContext != NULL)
	{
		World = GEngine->GetWorldFromContextObject(PathfindingContext, EGetWorldErrorMode::LogAndReturnNull);
	}

	UNavigationPath* ResultPath = NULL;

	UNavigationSystemV1* NavSys = FNavigationSystem::GetCurrent<UNavigationSystemV1>(World);

	if (NavSys != nullptr && NavSys->GetDefaultNavDataInstance() != nullptr)
	{
		ResultPath = NewObject<UNavigationPath>(NavSys);
		bool bValidPathContext = false;
		const ANavigationData* NavigationData = NULL;

		if (PathfindingContext != NULL)
		{
			INavAgentInterface* NavAgent = Cast<INavAgentInterface>(PathfindingContext);
			
			if (NavAgent != NULL)
			{
				const FNavAgentProperties& AgentProps = NavAgent->GetNavAgentPropertiesRef();
				NavigationData = NavSys->GetNavDataForProps(AgentProps, PathStart);
				bValidPathContext = true;
			}
			else if (Cast<ANavigationData>(PathfindingContext))
			{
				NavigationData = (ANavigationData*)PathfindingContext;
				bValidPathContext = true;
			}
		}
		if (bValidPathContext == false)
		{
			// just use default
			NavigationData = NavSys->GetDefaultNavDataInstance();
		}

		check(NavigationData);

		const FPathFindingQuery Query(PathfindingContext, *NavigationData, PathStart, PathEnd, UNavigationQueryFilter::GetQueryFilter(*NavigationData, PathfindingContext, FilterClass));
		const FPathFindingResult Result = NavSys->FindPathSync(Query, EPathFindingMode::Regular);
		if (Result.IsSuccessful())
		{
			ResultPath->SetPath(Result.Path);
		}
	}

	return ResultPath;
}

bool UNavigationSystemV1::NavigationRaycast(UObject* WorldContextObject, const FVector& RayStart, const FVector& RayEnd, FVector& HitLocation, TSubclassOf<UNavigationQueryFilter> FilterClass, AController* Querier)
{
	UWorld* World = NULL;

	if (WorldContextObject != NULL)
	{
		World = GEngine->GetWorldFromContextObject(WorldContextObject, EGetWorldErrorMode::LogAndReturnNull);
	}
	if (World == NULL && Querier != NULL)
	{
		World = GEngine->GetWorldFromContextObject(Querier, EGetWorldErrorMode::LogAndReturnNull);
	}

	// blocked, i.e. not traversable, by default
	bool bRaycastBlocked = true;
	HitLocation = RayStart;

	const UNavigationSystemV1* NavSys = FNavigationSystem::GetCurrent<UNavigationSystemV1>(World);

	if (NavSys)
	{
		// figure out which navigation data to use
		const ANavigationData* NavData = NULL;
		INavAgentInterface* MyNavAgent = Cast<INavAgentInterface>(Querier);
		if (MyNavAgent)
		{
			const FNavAgentProperties& AgentProps = MyNavAgent->GetNavAgentPropertiesRef();
			NavData = NavSys->GetNavDataForProps(AgentProps, RayStart);
		}
		if (NavData == NULL)
		{
			NavData = NavSys->GetDefaultNavDataInstance();
		}

		if (NavData != NULL)
		{
			bRaycastBlocked = NavData->Raycast(RayStart, RayEnd, HitLocation, UNavigationQueryFilter::GetQueryFilter(*NavData, Querier, FilterClass));
		}
	}

	return bRaycastBlocked;
}

void UNavigationSystemV1::GetNavAgentPropertiesArray(TArray<FNavAgentProperties>& OutNavAgentProperties) const
{
	AgentToNavDataMap.GetKeys(OutNavAgentProperties);
}

ANavigationData* UNavigationSystemV1::GetNavDataForProps(const FNavAgentProperties& AgentProperties, const FVector& AgentLocation, const FVector& Extent) const
{
	return const_cast<ANavigationData*>(GetNavDataForProps(AgentProperties));
}

ANavigationData* UNavigationSystemV1::GetNavDataForProps(const FNavAgentProperties& AgentProperties)
{
	return const_cast<ANavigationData*>(AsConst(*this).GetNavDataForProps(AgentProperties));
}

// @todo could optimize this by having "SupportedAgentIndex" in FNavAgentProperties
const ANavigationData* UNavigationSystemV1::GetNavDataForProps(const FNavAgentProperties& AgentProperties) const
{
	if (SupportedAgents.Num() <= 1)
	{
		return MainNavData;
	}
	
	const TWeakObjectPtr<ANavigationData>* NavDataForAgent = AgentToNavDataMap.Find(AgentProperties);
	const ANavigationData* NavDataInstance = NavDataForAgent ? NavDataForAgent->Get() : nullptr;

	if (NavDataInstance == nullptr)
	{
		TArray<FNavAgentProperties> AgentPropertiesList;
		AgentToNavDataMap.GenerateKeyArray(AgentPropertiesList);
		
		FNavAgentProperties BestFitNavAgent;
		float BestExcessHeight = -FLT_MAX;
		float BestExcessRadius = -FLT_MAX;
		float ExcessRadius = -FLT_MAX;
		float ExcessHeight = -FLT_MAX;
		const float AgentHeight = bSkipAgentHeightCheckWhenPickingNavData ? 0.f : AgentProperties.AgentHeight;

		for (TArray<FNavAgentProperties>::TConstIterator It(AgentPropertiesList); It; ++It)
		{
			const FNavAgentProperties& NavIt = *It;
			const bool bNavClassMatch = NavIt.IsNavDataMatching(AgentProperties);
			if (!bNavClassMatch)
			{
				continue;
			}

			ExcessRadius = NavIt.AgentRadius - AgentProperties.AgentRadius;
			ExcessHeight = bSkipAgentHeightCheckWhenPickingNavData ? 0.f : (NavIt.AgentHeight - AgentHeight);

			const bool bExcessRadiusIsBetter = ((ExcessRadius == 0) && (BestExcessRadius != 0)) 
				|| ((ExcessRadius > 0) && (BestExcessRadius < 0))
				|| ((ExcessRadius > 0) && (BestExcessRadius > 0) && (ExcessRadius < BestExcessRadius))
				|| ((ExcessRadius < 0) && (BestExcessRadius < 0) && (ExcessRadius > BestExcessRadius));
			const bool bExcessHeightIsBetter = ((ExcessHeight == 0) && (BestExcessHeight != 0))
				|| ((ExcessHeight > 0) && (BestExcessHeight < 0))
				|| ((ExcessHeight > 0) && (BestExcessHeight > 0) && (ExcessHeight < BestExcessHeight))
				|| ((ExcessHeight < 0) && (BestExcessHeight < 0) && (ExcessHeight > BestExcessHeight));
			const bool bBestIsValid = (BestExcessRadius >= 0) && (BestExcessHeight >= 0);
			const bool bRadiusEquals = (ExcessRadius == BestExcessRadius);
			const bool bHeightEquals = (ExcessHeight == BestExcessHeight);

			bool bValuesAreBest = ((bExcessRadiusIsBetter || bRadiusEquals) && (bExcessHeightIsBetter || bHeightEquals));
			if (!bValuesAreBest && !bBestIsValid)
			{
				bValuesAreBest = bExcessRadiusIsBetter || (bRadiusEquals && bExcessHeightIsBetter);
			}

			if (bValuesAreBest)
			{
				BestFitNavAgent = NavIt;
				BestExcessHeight = ExcessHeight;
				BestExcessRadius = ExcessRadius;
			}
		}

		if (BestFitNavAgent.IsValid())
		{
			NavDataForAgent = AgentToNavDataMap.Find(BestFitNavAgent);
			NavDataInstance = NavDataForAgent ? NavDataForAgent->Get() : nullptr;
		}
	}

	return NavDataInstance ? NavDataInstance : MainNavData;
}

ANavigationData* UNavigationSystemV1::GetNavDataForAgentName(const FName AgentName) const
{
	ANavigationData* Result = nullptr;

	for (ANavigationData* NavData : NavDataSet)
	{
		if (IsValid(NavData) && NavData->GetConfig().Name == AgentName)
		{
			Result = NavData;
			break;
		}
	}

	return Result;
}

FBox UNavigationSystemV1::GetNavigableWorldBounds() const
{
	return GetWorldBounds();
}

void UNavigationSystemV1::SetBuildBounds(const FBox& Bounds)
{
	BuildBounds = Bounds;
}

bool UNavigationSystemV1::ContainsNavData(const FBox& Bounds) const
{
	for (const ANavigationData* NavData : NavDataSet)
	{
		if (NavData && Bounds.Intersect(NavData->GetBounds()))
		{
			return true;
		}
	}
	return false;
}

FBox UNavigationSystemV1::ComputeNavDataBounds() const
{
	TRACE_CPUPROFILER_EVENT_SCOPE(UNavigationSystemV1::ComputeNavDataBounds);
	
	FBox Bounds(ForceInit);
	for (const ANavigationData* NavData : NavDataSet)
	{
		if (NavData)
		{
			Bounds += NavData->GetBounds();
		}
	}
	return Bounds;
}

void UNavigationSystemV1::AddNavigationDataChunk(ANavigationDataChunkActor& DataChunkActor)
{
	for (ANavigationData* NavData : NavDataSet)
	{
		if (NavData)
		{
			NavData->OnStreamingNavDataAdded(DataChunkActor);
		}
	}
}

void UNavigationSystemV1::RemoveNavigationDataChunk(ANavigationDataChunkActor& DataChunkActor)
{
	for (ANavigationData* NavData : NavDataSet)
	{
		if (NavData)
		{
			NavData->OnStreamingNavDataRemoved(DataChunkActor);
		}
	}
}

void UNavigationSystemV1::FillNavigationDataChunkActor(const FBox& QueryBounds, ANavigationDataChunkActor& DataChunkActor, FBox& OutTilesBounds)
{
	for (const ANavigationData* NavData : NavDataSet)
	{
		if (NavData)
		{
			NavData->FillNavigationDataChunkActor(QueryBounds, DataChunkActor, OutTilesBounds);
		}
	}
}

ANavigationData* UNavigationSystemV1::GetDefaultNavDataInstance(FNavigationSystem::ECreateIfMissing CreateNewIfNoneFound)
{
	checkSlow(IsInGameThread() == true);

	if (!IsValid(MainNavData))
	{
		MainNavData = nullptr;

		// @TODO this should be done a differently. There should be specified a "default agent"
		for (int32 NavDataIndex = 0; NavDataIndex < NavDataSet.Num(); ++NavDataIndex)
		{
			ANavigationData* NavData = NavDataSet[NavDataIndex];
			if (IsValid(NavData) && NavData->CanBeMainNavData()
				&& (DefaultAgentName == NAME_None || NavData->GetConfig().Name == DefaultAgentName))
			{
				MainNavData = NavData;
				break;
			}
		}

#if WITH_RECAST
		if (/*GIsEditor && */(MainNavData == nullptr) && CreateNewIfNoneFound == FNavigationSystem::Create)
		{
			// Spawn a new one if we're in the editor.  In-game, either we loaded one or we don't get one.
			MainNavData = GetWorld()->SpawnActor<ANavigationData>(ARecastNavMesh::StaticClass());
		}
#endif // WITH_RECAST
		// either way make sure it's registered. Registration stores unique
		// navmeshes, so we have nothing to lose
		if (MainNavData != nullptr)
		{
			const ERegistrationResult Result = RegisterNavData(MainNavData);
			LogNavDataRegistrationResult(Result);
		}
	}

	return MainNavData;
}

FSharedNavQueryFilter UNavigationSystemV1::CreateDefaultQueryFilterCopy() const 
{ 
	return MainNavData ? MainNavData->GetDefaultQueryFilter()->GetCopy() : NULL; 
}

bool UNavigationSystemV1::IsNavigationBuilt(const AWorldSettings* Settings) const
{
	if (Settings == nullptr || Settings->IsNavigationSystemEnabled() == false || IsThereAnywhereToBuildNavigation() == false)
	{
		return true;
	}

	bool bIsBuilt = true;

	for (int32 NavDataIndex = 0; NavDataIndex < NavDataSet.Num(); ++NavDataIndex)
	{
		ANavigationData* NavData = NavDataSet[NavDataIndex];
		if (NavData != NULL && NavData->GetWorldSettings() == Settings)
		{
			FNavDataGenerator* Generator = NavData->GetGenerator();
			if ((NavData->GetRuntimeGenerationMode() != ERuntimeGenerationType::Static
#if WITH_EDITOR
				|| GEditor != NULL
#endif // WITH_EDITOR
				) && (Generator == NULL || Generator->IsBuildInProgressCheckDirty() == true))
			{
				bIsBuilt = false;
				break;
			}
		}
	}

	return bIsBuilt;
}

bool UNavigationSystemV1::IsThereAnywhereToBuildNavigation() const
{
	// not check if there are any volumes or other structures requiring/supporting navigation building
	if (bWholeWorldNavigable == true)
	{
		return true;
	}

	for (const FNavigationBounds& Bounds : RegisteredNavBounds)
	{
		if (Bounds.AreaBox.IsValid)
		{
			return true;
		}
	}

	// @TODO this should be made more flexible to be able to trigger this from game-specific 
	// code (like Navigation System's subclass maybe)
	bool bCreateNavigation = false;

	for (TActorIterator<ANavMeshBoundsVolume> It(GetWorld()); It; ++It)
	{
		ANavMeshBoundsVolume const* const V = (*It);
		if (IsValid(V))
		{
			bCreateNavigation = true;
			break;
		}
	}

	return bCreateNavigation;
}

bool UNavigationSystemV1::IsNavigationRelevant(const AActor* TestActor) const
{
	const INavRelevantInterface* NavInterface = Cast<const INavRelevantInterface>(TestActor);
	if (NavInterface && NavInterface->IsNavigationRelevant())
	{
		return true;
	}

	if (TestActor)
	{
		TInlineComponentArray<UActorComponent*> Components;
		for (int32 Idx = 0; Idx < Components.Num(); Idx++)
		{
			NavInterface = Cast<const INavRelevantInterface>(Components[Idx]);
			if (NavInterface && NavInterface->IsNavigationRelevant())
			{
				return true;
			}
		}
	}

	return false;
}

FBox UNavigationSystemV1::GetWorldBounds() const
{
	checkSlow(IsInGameThread() == true);

	NavigableWorldBounds = FBox(ForceInit);

	if (GetWorld() != nullptr)
	{
		if (bWholeWorldNavigable == false)
		{
			for (const FNavigationBounds& Bounds : RegisteredNavBounds)
			{
				NavigableWorldBounds += Bounds.AreaBox;
			}
		}
		else
		{
			// @TODO - super slow! Need to ask tech guys where I can get this from
			for (FActorIterator It(GetWorld()); It; ++It)
			{
				if (IsNavigationRelevant(*It))
				{
					NavigableWorldBounds += (*It)->GetComponentsBoundingBox();
				}
			}
		}
	}

	return NavigableWorldBounds;
}

FBox UNavigationSystemV1::GetLevelBounds(ULevel* InLevel) const
{
	FBox NavigableLevelBounds(ForceInit);

	if (InLevel)
	{
		AActor** Actor = InLevel->Actors.GetData();
		const int32 ActorCount = InLevel->Actors.Num();
		for (int32 ActorIndex = 0; ActorIndex < ActorCount; ++ActorIndex, ++Actor)
		{
			if (IsNavigationRelevant(*Actor))
			{
				NavigableLevelBounds += (*Actor)->GetComponentsBoundingBox();
			}
		}
	}

	return NavigableLevelBounds;
}

const TSet<FNavigationBounds>& UNavigationSystemV1::GetNavigationBounds() const
{
	return RegisteredNavBounds;
}

void UNavigationSystemV1::ApplyWorldOffset(const FVector& InOffset, bool bWorldShift)
{
	// Attempt at generation of new nav mesh after the shift
	// dynamic navmesh, we regenerate completely
	if (GetRuntimeGenerationType() == ERuntimeGenerationType::Dynamic)
	{
		//stop generators from building navmesh
		CancelBuild();

		ConditionalPopulateNavOctree();
		Build();

		for (ANavigationData* NavData : NavDataSet)
		{
			if (NavData)
			{
				NavData->ConditionalConstructGenerator();
				ARecastNavMesh* RecastNavMesh = Cast<ARecastNavMesh>(NavData);
				if (RecastNavMesh)
				{
					RecastNavMesh->RequestDrawingUpdate();
				}
			}
		}
	}
	else // static navmesh
	{
		//not sure what happens when we shift farther than the extents of the NavOctree are
		for (ANavigationData* NavData : NavDataSet)
		{
			if (NavData)
			{
				NavData->ApplyWorldOffset(InOffset, bWorldShift);
			}
		}
	}
}

//----------------------------------------------------------------------//
// Bookkeeping 
//----------------------------------------------------------------------//
void UNavigationSystemV1::RequestRegistrationDeferred(ANavigationData& NavData)
{
	FScopeLock RegistrationLock(&NavDataRegistrationSection);

	if (NavDataRegistrationQueue.Num() < REGISTRATION_QUEUE_SIZE)
	{
		NavDataRegistrationQueue.AddUnique(&NavData);
	}
	else
	{
		UE_LOG(LogNavigation, Error, TEXT("Navigation System: registration queue full!"));
	}
}

void UNavigationSystemV1::ProcessRegistrationCandidates()
{
	FScopeLock RegistrationLock(&NavDataRegistrationSection);

	if (NavDataRegistrationQueue.Num() == 0)
	{
		return;
	}
	
	const int CandidatesCount = NavDataRegistrationQueue.Num();
	int32 NumNavDataProcessed = 0;
	for (int32 CandidateIndex = CandidatesCount - 1; CandidateIndex >= 0; --CandidateIndex)
	{
		ANavigationData* NavDataPtr = NavDataRegistrationQueue[CandidateIndex];
		ULevel* OwningLevel = NavDataPtr != nullptr ? NavDataPtr->GetLevel() : nullptr;
		if (OwningLevel && OwningLevel->bIsVisible)
		{
			const ERegistrationResult Result = RegisterNavData(NavDataPtr);
			LogNavDataRegistrationResult(Result);

			if (Result != RegistrationSuccessful && Result != RegistrationFailed_DataPendingKill)
			{
				NavDataPtr->CleanUpAndMarkPendingKill();
				if (NavDataPtr == MainNavData)
				{
					MainNavData = NULL;
				}
			}

			NumNavDataProcessed++;
			NavDataRegistrationQueue.RemoveAtSwap(CandidateIndex);
		}
	}	
	
	if (NumNavDataProcessed)
	{
		MainNavData = GetDefaultNavDataInstance(FNavigationSystem::DontCreate);

		// See if any of registered navigation data now needs NavOctree
		if (DefaultOctreeController.IsValid() == false && RequiresNavOctree() == true)
		{
			ConditionalPopulateNavOctree();
		}
	}
}

void UNavigationSystemV1::ProcessCustomLinkPendingRegistration()
{
	FScopeLock AccessLock(&CustomLinkRegistrationSection);

	TMap<INavLinkCustomInterface*, FWeakObjectPtr> TempPending = PendingCustomLinkRegistration;
	PendingCustomLinkRegistration.Empty();

	for (TMap<INavLinkCustomInterface*, FWeakObjectPtr>::TIterator It(TempPending); It; ++It)
	{
		INavLinkCustomInterface* ILink = It.Key();
		FWeakObjectPtr LinkOb = It.Value();
		
		if (LinkOb.IsValid() && ILink)
		{
#if WITH_EDITOR
			// In Editor multiple NavigationSystems may exist at the same time (i.e. Editor, Client Game, Server Game worlds)
			// so we want to make sure that any given NavigationSystem instance performs a single flush of the global pending queue
			// to register the links associated to their outer World.
			// Following registration requests will be forwarded directly to the NavigationSystem and won't use the queue.
			// We call RequestCustomLinkRegistering instead of RegisterCustomLink so each link
			// will register to the navigation system associated to their outer world (if created) or put back in the queue.
			RequestCustomLinkRegistering(*ILink, LinkOb.Get());
#else
			RegisterCustomLink(*ILink);
#endif // WITH_EDITOR
		}
	}
}

UNavigationSystemV1::ERegistrationResult UNavigationSystemV1::RegisterNavData(ANavigationData* NavData)
{
	if (NavData == NULL)
	{
		return RegistrationError;
	}
	else if (!IsValid(NavData))
	{
		return RegistrationFailed_DataPendingKill;
	}
	// still to be seen if this is really true, but feels right
	else if (NavData->IsRegistered() == true)
	{
		return RegistrationSuccessful;
	}

	FScopeLock Lock(&NavDataRegistration);

	UNavigationSystemV1::ERegistrationResult Result = RegistrationError;

	// find out which, if any, navigation agents are supported by this nav data
	// if none then fail the registration
	FNavDataConfig NavConfig = NavData->GetConfig();

	// not discarding navmesh when there's only one Supported Agent
	if (NavConfig.IsValid() == false && SupportedAgents.Num() == 1)
	{
		// fill in AgentProps with whatever is the instance's setup
		NavConfig = SupportedAgents[0];
		NavData->SetConfig(SupportedAgents[0]);
		NavData->SetSupportsDefaultAgent(true);	
		NavData->ProcessNavAreas(NavAreaClasses, 0);
	}

	if (NavConfig.IsValid() == true)
	{
		if (NavData->IsA(AAbstractNavData::StaticClass()))
		{
			if (AbstractNavData == nullptr || AbstractNavData == NavData)
			{
				// fake registration since it's a special navigation data type 
				// and it would get discarded for not implementing any particular
				// navigation agent
				// Node that we don't add abstract navigation data to NavDataSet
				NavData->OnRegistered();

				Result = RegistrationSuccessful;
			}
			else
			{
				// otherwise specified agent type already has its navmesh implemented, fail redundant instance
				Result = RegistrationFailed_AgentAlreadySupported;
			}
		}
		else
		{
			// check if this kind of agent has already its navigation implemented
			TWeakObjectPtr<ANavigationData>* NavDataForAgent = AgentToNavDataMap.Find(NavConfig);
			ANavigationData* NavDataInstanceForAgent = NavDataForAgent ? NavDataForAgent->Get() : nullptr;

			if (NavDataInstanceForAgent == nullptr)
			{
				// ok, so this navigation agent doesn't have its navmesh registered yet, but do we want to support it?
				bool bAgentSupported = false;

				for (int32 AgentIndex = 0; AgentIndex < SupportedAgents.Num(); ++AgentIndex)
				{
					if (NavData->GetClass() == SupportedAgents[AgentIndex].GetNavDataClass<ANavigationData>()
						&& SupportedAgents[AgentIndex].IsEquivalent(NavConfig) == true)
					{
						// it's supported, then just in case it's not a precise match (IsEquivalent succeeds with some precision) 
						// update NavData with supported Agent
						bAgentSupported = true;

						NavData->SetConfig(SupportedAgents[AgentIndex]);
						AgentToNavDataMap.Add(SupportedAgents[AgentIndex], NavData);
						NavData->SetSupportsDefaultAgent(SupportedAgents[AgentIndex].Name == DefaultAgentName);
						NavData->ProcessNavAreas(NavAreaClasses, AgentIndex);

						OnNavDataRegisteredEvent.Broadcast(NavData);

						NavDataSet.AddUnique(NavData);
						NavData->OnRegistered();

						break;
					}
				}
				Result = bAgentSupported == true ? RegistrationSuccessful : RegistrationFailed_AgentNotValid;
			}
			else if (NavDataInstanceForAgent == NavData)
			{
				ensure(NavDataSet.Find(NavData) != INDEX_NONE);
				// let's treat double registration of the same nav data with the same agent as a success
				Result = RegistrationSuccessful;
			}
			else
			{
				// otherwise specified agent type already has its navmesh implemented, fail redundant instance
				Result = RegistrationFailed_AgentAlreadySupported;
			}
		}
	}
	else
	{
		Result = RegistrationFailed_AgentNotValid;
	}

	// @todo else might consider modifying this NavData to implement navigation for one of the supported agents
	// care needs to be taken to not make it implement navigation for agent who's real implementation has 
	// not been loaded yet.

	if (Result == RegistrationSuccessful && CrowdManager != nullptr)
	{
		CrowdManager->OnNavDataRegistered(*NavData);
	}

	return Result;
}

void UNavigationSystemV1::UnregisterNavData(ANavigationData* NavData)
{
	NavDataSet.RemoveSingle(NavData);

	if (NavData == NULL)
	{
		return;
	}

    AgentToNavDataMap.Remove(NavData->GetConfig());

	FScopeLock Lock(&NavDataRegistration);
	NavDataRegistrationQueue.Remove(NavData);
	NavData->OnUnregistered();

	if (CrowdManager != nullptr)
	{
		CrowdManager->OnNavDataUnregistered(*NavData);
	}
}

void UNavigationSystemV1::RegisterCustomLink(INavLinkCustomInterface& CustomLink)
{
	ensureMsgf(CustomLink.GetLinkOwner() == nullptr || GetWorld() == CustomLink.GetLinkOwner()->GetWorld(), 
		TEXT("Registering a link from a world different than the navigation system world should not happen."));

	uint32 LinkId = CustomLink.GetLinkId();

	// if there's already a link with that Id registered, assign new Id and mark dirty area
	// this won't fix baked data in static navmesh (in game), but every other case will regenerate affected tiles 
	if (CustomLinksMap.Contains(LinkId))
	{
		LinkId = INavLinkCustomInterface::GetUniqueId();
		UE_LOG(LogNavLink, VeryVerbose, TEXT("%s new navlink id %u."), ANSI_TO_TCHAR(__FUNCTION__), LinkId);
		CustomLink.UpdateLinkId(LinkId);

		UObject* CustomLinkOb = CustomLink.GetLinkOwner();
		UActorComponent* OwnerComp = Cast<UActorComponent>(CustomLinkOb);
		AActor* OwnerActor = OwnerComp ? OwnerComp->GetOwner() : Cast<AActor>(CustomLinkOb);

		if (OwnerActor)
		{
			ENavLinkDirection::Type DummyDir = ENavLinkDirection::BothWays;
			FVector RelativePtA, RelativePtB;
			CustomLink.GetLinkData(RelativePtA, RelativePtB, DummyDir);

			const FTransform OwnerActorTM = OwnerActor->GetTransform();
			const FVector WorldPtA = OwnerActorTM.TransformPosition(RelativePtA);
			const FVector WorldPtB = OwnerActorTM.TransformPosition(RelativePtB);

			FBox LinkBounds(ForceInitToZero);
			LinkBounds += WorldPtA;
			LinkBounds += WorldPtB;

			AddDirtyArea(LinkBounds, FNavigationOctreeController::OctreeUpdate_Modifiers);
		}
	}

	CustomLinksMap.Add(LinkId, FNavigationSystem::FCustomLinkOwnerInfo(&CustomLink));
}

void UNavigationSystemV1::UnregisterCustomLink(INavLinkCustomInterface& CustomLink)
{
	CustomLinksMap.Remove(CustomLink.GetLinkId());
}

INavLinkCustomInterface* UNavigationSystemV1::GetCustomLink(uint32 UniqueLinkId) const
{
	const FNavigationSystem::FCustomLinkOwnerInfo* LinkInfo = CustomLinksMap.Find(UniqueLinkId);
	return (LinkInfo && LinkInfo->IsValid()) ? LinkInfo->LinkInterface : nullptr;
}

void UNavigationSystemV1::UpdateCustomLink(const INavLinkCustomInterface* CustomLink)
{
	for (TMap<FNavAgentProperties, TWeakObjectPtr<ANavigationData> >::TIterator It(AgentToNavDataMap); It; ++It)
	{
		ANavigationData* NavData = It.Value().Get();
		if (NavData)
		{
			NavData->UpdateCustomLink(CustomLink);
		}
	}
}

void UNavigationSystemV1::RequestCustomLinkRegistering(INavLinkCustomInterface& CustomLink, UObject* OwnerOb)
{
	UNavigationSystemV1* NavSys = FNavigationSystem::GetCurrent<UNavigationSystemV1>(OwnerOb);
	if (NavSys)
	{
		NavSys->RegisterCustomLink(CustomLink);
	}
	else
	{
		FScopeLock AccessLock(&CustomLinkRegistrationSection);
		PendingCustomLinkRegistration.Add(&CustomLink, OwnerOb);
	}
}

void UNavigationSystemV1::RequestCustomLinkUnregistering(INavLinkCustomInterface& CustomLink, UObject* OwnerOb)
{
	UNavigationSystemV1* NavSys = FNavigationSystem::GetCurrent<UNavigationSystemV1>(OwnerOb);
	if (NavSys)
	{
		NavSys->UnregisterCustomLink(CustomLink);
	}
	else
	{
		FScopeLock AccessLock(&CustomLinkRegistrationSection);
		PendingCustomLinkRegistration.Remove(&CustomLink);
	}
}

void UNavigationSystemV1::RequestAreaUnregistering(UClass* NavAreaClass)
{
	for (TObjectIterator<UNavigationSystemV1> NavSysIt; NavSysIt; ++NavSysIt)
	{
		NavSysIt->UnregisterNavAreaClass(NavAreaClass);
	}
}

void UNavigationSystemV1::UnregisterNavAreaClass(UClass* NavAreaClass)
{
	// remove from known areas
	if (NavAreaClasses.Remove(NavAreaClass) > 0)
	{
		// notify navigation data
		// notify existing nav data
		OnNavigationAreaEvent(NavAreaClass, ENavAreaEvent::Unregistered);
	}
}

void UNavigationSystemV1::RequestAreaRegistering(UClass* NavAreaClass)
{
	for (TObjectIterator<UNavigationSystemV1> NavSysIt; NavSysIt; ++NavSysIt)
	{
		NavSysIt->RegisterNavAreaClass(NavAreaClass);
	}
}

void UNavigationSystemV1::RegisterNavAreaClass(UClass* AreaClass)
{
	// can't be null
	if (AreaClass == NULL)
	{
		return;
	}

	// can't be abstract
	if (AreaClass->HasAnyClassFlags(CLASS_Abstract))
	{
		return;
	}

	// special handling of blueprint based areas
	if (AreaClass->HasAnyClassFlags(CLASS_CompiledFromBlueprint))
	{
		// can't be skeleton of blueprint class
		if (AreaClass->GetName().Contains(TEXT("SKEL_")))
		{
			return;
		}

		// can't be class from Developers folder (won't be saved properly anyway)
		const UPackage* Package = AreaClass->GetOutermost();
		if (Package && Package->GetName().Contains(TEXT("/Developers/")))
		{
			return;
		}
	}

	if (NavAreaClasses.Contains(AreaClass))
	{
		// Already added
		return;
	}

	UNavArea* AreaClassCDO = GetMutableDefault<UNavArea>(AreaClass);
	check(AreaClassCDO);

	// initialize flags
	AreaClassCDO->InitializeArea();

	// add to know areas
	NavAreaClasses.Add(AreaClass);

	// notify existing nav data
	OnNavigationAreaEvent(AreaClass, ENavAreaEvent::Registered);

#if WITH_EDITOR
	UNavAreaMeta_SwitchByAgent* SwitchByAgentCDO = Cast<UNavAreaMeta_SwitchByAgent>(AreaClassCDO);
	// update area properties
	if (SwitchByAgentCDO)
	{
		SwitchByAgentCDO->UpdateAgentConfig();
	}
#endif
}

void UNavigationSystemV1::OnNavigationAreaEvent(UClass* AreaClass, ENavAreaEvent::Type Event)
{
	// notify existing nav data
	for (auto NavigationData : NavDataSet)
	{
		if (NavigationData != NULL && NavigationData->IsPendingKillPending() == false)
		{
			NavigationData->OnNavAreaEvent(AreaClass, Event);
		}
	}
}

int32 UNavigationSystemV1::GetSupportedAgentIndex(const ANavigationData* NavData) const
{
	if (SupportedAgents.Num() == 1)
	{
		return 0;
	}

	const FNavDataConfig& TestConfig = NavData->GetConfig();
	for (int32 AgentIndex = 0; AgentIndex < SupportedAgents.Num(); AgentIndex++)
	{
		if (SupportedAgents[AgentIndex].IsValid() && SupportedAgents[AgentIndex].IsEquivalent(TestConfig))
		{
			return AgentIndex;
		}
	}
	
	return INDEX_NONE;
}

int32 UNavigationSystemV1::GetSupportedAgentIndex(const FNavAgentProperties& NavAgent) const
{
	if (SupportedAgents.Num() == 1)
	{
		return 0;
	}

	for (int32 AgentIndex = 0; AgentIndex < SupportedAgents.Num(); AgentIndex++)
	{
		if (SupportedAgents[AgentIndex].IsValid() && SupportedAgents[AgentIndex].IsEquivalent(NavAgent))
		{
			return AgentIndex;
		}
	}

	return INDEX_NONE;
}

void UNavigationSystemV1::DescribeFilterFlags(UEnum* FlagsEnum) const
{
#if WITH_EDITOR
	TArray<FString> FlagDesc;
	FString EmptyStr;
	FlagDesc.Init(EmptyStr, 16);

	const int32 NumEnums = FMath::Min(16, FlagsEnum->NumEnums() - 1);	// skip _MAX
	for (int32 FlagIndex = 0; FlagIndex < NumEnums; FlagIndex++)
	{
		FlagDesc[FlagIndex] = FlagsEnum->GetDisplayNameTextByIndex(FlagIndex).ToString();
	}

	DescribeFilterFlags(FlagDesc);
#endif
}

void UNavigationSystemV1::DescribeFilterFlags(const TArray<FString>& FlagsDesc) const
{
#if WITH_EDITOR
	const int32 MaxFlags = 16;
	TArray<FString> UseDesc = FlagsDesc;

	FString EmptyStr;
	while (UseDesc.Num() < MaxFlags)
	{
		UseDesc.Add(EmptyStr);
	}

	// get special value from recast's navmesh
#if WITH_RECAST
	uint16 NavLinkFlag = ARecastNavMesh::GetNavLinkFlag();
	for (int32 FlagIndex = 0; FlagIndex < MaxFlags; FlagIndex++)
	{
		if ((NavLinkFlag >> FlagIndex) & 1)
		{
			UseDesc[FlagIndex] = TEXT("Navigation link");
			break;
		}
	}
#endif

	// setup properties
	FStructProperty* StructProp1 = FindFProperty<FStructProperty>(UNavigationQueryFilter::StaticClass(), TEXT("IncludeFlags"));
	FStructProperty* StructProp2 = FindFProperty<FStructProperty>(UNavigationQueryFilter::StaticClass(), TEXT("ExcludeFlags"));
	check(StructProp1);
	check(StructProp2);

	UStruct* Structs[] = { StructProp1->Struct, StructProp2->Struct };
	const FString CustomNameMeta = TEXT("DisplayName");

	for (int32 StructIndex = 0; StructIndex < UE_ARRAY_COUNT(Structs); StructIndex++)
	{
		for (int32 FlagIndex = 0; FlagIndex < MaxFlags; FlagIndex++)
		{
			FString PropName = FString::Printf(TEXT("bNavFlag%d"), FlagIndex);
			FProperty* Prop = FindFProperty<FProperty>(Structs[StructIndex], *PropName);
			check(Prop);

			if (UseDesc[FlagIndex].Len())
			{
				Prop->SetPropertyFlags(CPF_Edit);
				Prop->SetMetaData(*CustomNameMeta, *UseDesc[FlagIndex]);
			}
			else
			{
				Prop->ClearPropertyFlags(CPF_Edit);
			}
		}
	}

#endif
}

void UNavigationSystemV1::ResetCachedFilter(TSubclassOf<UNavigationQueryFilter> FilterClass)
{
	for (int32 NavDataIndex = 0; NavDataIndex < NavDataSet.Num(); NavDataIndex++)
	{
		if (NavDataSet[NavDataIndex])
		{
			NavDataSet[NavDataIndex]->RemoveQueryFilter(FilterClass);
		}
	}
}

UNavigationSystemV1* UNavigationSystemV1::CreateNavigationSystem(UWorld* WorldOwner)
{
	UNavigationSystemV1* NavSys = NULL;

	// create navigation system for editor and server targets, but remove it from game clients
	if (WorldOwner && (*GEngine->NavigationSystemClass != nullptr) 
		&& (GEngine->NavigationSystemClass->GetDefaultObject<UNavigationSystemV1>()->bAllowClientSideNavigation || WorldOwner->GetNetMode() != NM_Client))
	{
		AWorldSettings* WorldSettings = WorldOwner->GetWorldSettings();
		if (WorldSettings == NULL || WorldSettings->IsNavigationSystemEnabled())
		{
			NavSys = NewObject<UNavigationSystemV1>(WorldOwner, GEngine->NavigationSystemClass);		
			WorldOwner->SetNavigationSystem(NavSys);
		}
	}

	return NavSys;
}

void UNavigationSystemV1::InitializeForWorld(UWorld& World, FNavigationSystemRunMode Mode)
{
	OnWorldInitDone(Mode);
}

UNavigationSystemV1* UNavigationSystemV1::GetCurrent(UWorld* World)
{
	return FNavigationSystem::GetCurrent<UNavigationSystemV1>(World);
}

UNavigationSystemV1* UNavigationSystemV1::GetCurrent(UObject* WorldContextObject)
{
	return FNavigationSystem::GetCurrent<UNavigationSystemV1>(WorldContextObject);
}

ANavigationData* UNavigationSystemV1::GetNavDataWithID(const uint16 NavDataID) const
{
	for (int32 NavDataIndex = 0; NavDataIndex < NavDataSet.Num(); ++NavDataIndex)
	{
		const ANavigationData* NavData = NavDataSet[NavDataIndex];
		if (NavData != NULL && NavData->GetNavDataUniqueID() == NavDataID)
		{
			return const_cast<ANavigationData*>(NavData);
		}
	}

	return NULL;
}

void UNavigationSystemV1::AddDirtyArea(const FBox& NewArea, int32 Flags)
{
	DefaultDirtyAreasController.AddArea(NewArea, Flags);
}

void UNavigationSystemV1::AddDirtyAreas(const TArray<FBox>& NewAreas, int32 Flags)
{ 
	if (Flags == 0)
	{
		return;
	}

	for (int32 NewAreaIndex = 0; NewAreaIndex < NewAreas.Num(); NewAreaIndex++)
	{
		AddDirtyArea(NewAreas[NewAreaIndex], Flags);
	}
}

int32 UNavigationSystemV1::GetNumDirtyAreas() const
{
	return DefaultDirtyAreasController.GetNumDirtyAreas();
}

bool UNavigationSystemV1::HasDirtyAreasQueued() const
{
	return DefaultDirtyAreasController.IsDirty();
}

FSetElementId UNavigationSystemV1::RegisterNavOctreeElement(UObject* ElementOwner, INavRelevantInterface* ElementInterface, int32 UpdateFlags)
{
	return (ElementOwner && ElementInterface) 
		? FNavigationDataHandler(DefaultOctreeController, DefaultDirtyAreasController).RegisterNavOctreeElement(*ElementOwner, *ElementInterface, UpdateFlags)
		: FSetElementId();
}

void UNavigationSystemV1::AddElementToNavOctree(const FNavigationDirtyElement& DirtyElement)
{
	FNavigationDataHandler(DefaultOctreeController, DefaultDirtyAreasController).AddElementToNavOctree(DirtyElement);
}

bool UNavigationSystemV1::GetNavOctreeElementData(const UObject& NodeOwner, int32& DirtyFlags, FBox& DirtyBounds)
{
	return DefaultOctreeController.GetNavOctreeElementData(NodeOwner, DirtyFlags, DirtyBounds);
}

void UNavigationSystemV1::UnregisterNavOctreeElement(UObject* ElementOwner, INavRelevantInterface* ElementInterface, int32 UpdateFlags)
{
	if (ElementOwner && ElementInterface)
	{
		FNavigationDataHandler(DefaultOctreeController, DefaultDirtyAreasController).UnregisterNavOctreeElement(*ElementOwner, *ElementInterface, UpdateFlags);
	}
}

void UNavigationSystemV1::RemoveNavOctreeElementId(const FOctreeElementId2& ElementId, int32 UpdateFlags)
{
	FNavigationDataHandler(DefaultOctreeController, DefaultDirtyAreasController).RemoveNavOctreeElementId(ElementId, UpdateFlags);
}

void UNavigationSystemV1::DemandLazyDataGathering(FNavigationRelevantData& ElementData)
{
	FNavigationDataHandler(DefaultOctreeController, DefaultDirtyAreasController).DemandLazyDataGathering(ElementData);
}

const FNavigationRelevantData* UNavigationSystemV1::GetDataForObject(const UObject& Object) const
{
	return DefaultOctreeController.GetDataForObject(Object);
}

FNavigationRelevantData* UNavigationSystemV1::GetMutableDataForObject(const UObject& Object)
{
	return DefaultOctreeController.GetMutableDataForObject(Object);
}

void UNavigationSystemV1::UpdateActorInNavOctree(AActor& Actor)
{
	if (IsNavigationSystemStatic())
	{
		return;
	}
	SCOPE_CYCLE_COUNTER(STAT_DebugNavOctree);

	INavRelevantInterface* NavElement = Cast<INavRelevantInterface>(&Actor);
	if (NavElement)
	{
		UNavigationSystemV1* NavSys = FNavigationSystem::GetCurrent<UNavigationSystemV1>(Actor.GetWorld());
		if (NavSys)
		{
			NavSys->UpdateNavOctreeElement(&Actor, NavElement, FNavigationOctreeController::OctreeUpdate_Default);
		}
	}
}

void UNavigationSystemV1::UpdateComponentInNavOctree(UActorComponent& Comp)
{
	SCOPE_CYCLE_COUNTER(STAT_DebugNavOctree);

	if (ShouldUpdateNavOctreeOnComponentChange() == false)
	{
		return;
	}

	// special case for early out: use cached nav relevancy
	if (Comp.bNavigationRelevant == true)
	{
		AActor* OwnerActor = Comp.GetOwner();
		if (OwnerActor)
		{
			INavRelevantInterface* NavElement = Cast<INavRelevantInterface>(&Comp);
			if (NavElement)
			{
				UNavigationSystemV1* NavSys = FNavigationSystem::GetCurrent<UNavigationSystemV1>(OwnerActor->GetWorld());
				if (NavSys)
				{
					if (OwnerActor->IsComponentRelevantForNavigation(&Comp))
					{
						NavSys->UpdateNavOctreeElement(&Comp, NavElement, FNavigationOctreeController::OctreeUpdate_Default);
					}
					else
					{
						NavSys->UnregisterNavOctreeElement(&Comp, NavElement, FNavigationOctreeController::OctreeUpdate_Default);
					}
				}
			}
		}
	}
	else if (Comp.CanEverAffectNavigation()) 
	{
		// could have been relevant before and not it isn't. Need to check if there's an octree element ID for it
		INavRelevantInterface* NavElement = Cast<INavRelevantInterface>(&Comp);
		if (NavElement)
		{
			AActor* OwnerActor = Comp.GetOwner();
			if (OwnerActor)
			{
				UNavigationSystemV1* NavSys = FNavigationSystem::GetCurrent<UNavigationSystemV1>(OwnerActor->GetWorld());
				if (NavSys)
				{
					NavSys->UnregisterNavOctreeElement(&Comp, NavElement, FNavigationOctreeController::OctreeUpdate_Default);
				}
			}
		}
	}
}

void UNavigationSystemV1::UpdateActorAndComponentsInNavOctree(AActor& Actor, bool bUpdateAttachedActors)
{
	if (IsNavigationSystemStatic())
	{
		return;
	}

	UNavigationSystemV1* NavSys = FNavigationSystem::GetCurrent<UNavigationSystemV1>(Actor.GetWorld());
	if (NavSys)
	{
		FNavigationDataHandler DataHandler(NavSys->DefaultOctreeController, NavSys->DefaultDirtyAreasController);

		if (ShouldUpdateNavOctreeOnComponentChange())
		{
			// do the full update
			DataHandler.UpdateActorAndComponentsInNavOctree(Actor);
		}
		else
		{
			// update just the actor itself 
			INavRelevantInterface* NavElement = Cast<INavRelevantInterface>(&Actor);
			if (NavElement)
			{
				DataHandler.UpdateNavOctreeElement(Actor, *NavElement, FNavigationOctreeController::OctreeUpdate_Default);
			}
		}

		if (bUpdateAttachedActors)
		{
			TArray<AActor*> UniqueAttachedActors;
			if (GetAllAttachedActors(Actor, UniqueAttachedActors) > 0)
			{
				for (AActor* AttachedActor : UniqueAttachedActors)
				{
					DataHandler.UpdateActorAndComponentsInNavOctree(Actor);
				}
			}
		}
	}
}

void UNavigationSystemV1::UpdateNavOctreeAfterMove(USceneComponent* Comp)
{
	AActor* OwnerActor = Comp->GetOwner();
	if (OwnerActor && OwnerActor->GetRootComponent() == Comp)
	{
		UpdateActorAndComponentsInNavOctree(*OwnerActor, true);
	}
}

int32 UNavigationSystemV1::GetAllAttachedActors(const AActor& RootActor, TArray<AActor*>& OutAttachedActors)
{
	OutAttachedActors.Reset();
	RootActor.GetAttachedActors(OutAttachedActors);

	TArray<AActor*> TempAttachedActors;
	for (int32 ActorIndex = 0; ActorIndex < OutAttachedActors.Num(); ++ActorIndex)
	{
		check(OutAttachedActors[ActorIndex]);
		// find all attached actors
		OutAttachedActors[ActorIndex]->GetAttachedActors(TempAttachedActors);

		for (int32 AttachmentIndex = 0; AttachmentIndex < TempAttachedActors.Num(); ++AttachmentIndex)
		{
			// and store the ones we don't know about yet
			OutAttachedActors.AddUnique(TempAttachedActors[AttachmentIndex]);
		}
	}

	return OutAttachedActors.Num();
}

void UNavigationSystemV1::UpdateAttachedActorsInNavOctree(AActor& RootActor)
{
	TArray<AActor*> UniqueAttachedActors;
	if (GetAllAttachedActors(RootActor, UniqueAttachedActors) > 0)
	{
		for (AActor* AttachedActor : UniqueAttachedActors)
		{
			UpdateActorAndComponentsInNavOctree(*AttachedActor, /*bUpdateAttachedActors=*/false);
		}
	}
}

void UNavigationSystemV1::UpdateNavOctreeBounds(AActor* Actor)
{
	for (UActorComponent* Component : Actor->GetComponents())
	{
		INavRelevantInterface* NavElement = Cast<INavRelevantInterface>(Component);
		if (NavElement)
		{
			NavElement->UpdateNavigationBounds();
		}
	}
}

void UNavigationSystemV1::ClearNavOctreeAll(AActor* Actor)
{
	if (Actor)
	{
		OnActorUnregistered(Actor);

		TInlineComponentArray<UActorComponent*> Components;
		Actor->GetComponents(Components);

		for (int32 Idx = 0; Idx < Components.Num(); Idx++)
		{
			OnComponentUnregistered(Components[Idx]);
		}
	}
}

void UNavigationSystemV1::UpdateNavOctreeElement(UObject* ElementOwner, INavRelevantInterface* ElementInterface, int32 UpdateFlags)
{
	if (ElementOwner && ElementInterface)
	{
		FNavigationDataHandler(DefaultOctreeController, DefaultDirtyAreasController).UpdateNavOctreeElement(*ElementOwner, *ElementInterface, UpdateFlags);
	}
}

void UNavigationSystemV1::UpdateNavOctreeParentChain(UObject* ElementOwner, bool bSkipElementOwnerUpdate)
{
	if (ElementOwner)
	{
		FNavigationDataHandler(DefaultOctreeController, DefaultDirtyAreasController).UpdateNavOctreeParentChain(*ElementOwner, bSkipElementOwnerUpdate);
	}
}

bool UNavigationSystemV1::UpdateNavOctreeElementBounds(UActorComponent* Comp, const FBox& NewBounds, const FBox& DirtyArea)
{
	return Comp
		? FNavigationDataHandler(DefaultOctreeController, DefaultDirtyAreasController).UpdateNavOctreeElementBounds(*Comp, NewBounds, DirtyArea)
		: false;
}

bool UNavigationSystemV1::ReplaceAreaInOctreeData(const UObject& Object, TSubclassOf<UNavArea> OldArea, TSubclassOf<UNavArea> NewArea, bool bReplaceChildClasses)
{
	return FNavigationDataHandler(DefaultOctreeController, DefaultDirtyAreasController).ReplaceAreaInOctreeData(Object, OldArea, NewArea, bReplaceChildClasses);
}

void UNavigationSystemV1::OnComponentRegistered(UActorComponent* Comp)
{
	if ((Comp == nullptr) || IsNavigationSystemStatic())
	{
		return;
	}

	SCOPE_CYCLE_COUNTER(STAT_DebugNavOctree);
	INavRelevantInterface* NavInterface = Cast<INavRelevantInterface>(Comp);
	if (NavInterface)
	{
		AActor* OwnerActor = Comp->GetOwner();
		if (OwnerActor && OwnerActor->IsComponentRelevantForNavigation(Comp))
		{
			UNavigationSystemV1* NavSys = FNavigationSystem::GetCurrent<UNavigationSystemV1>(OwnerActor->GetWorld());
			if (NavSys)
			{
				NavSys->RegisterNavOctreeElement(Comp, NavInterface, FNavigationOctreeController::OctreeUpdate_Default);
			}
		}
	}
}

void UNavigationSystemV1::OnComponentUnregistered(UActorComponent* Comp)
{
	if ((Comp == nullptr) || IsNavigationSystemStatic())
	{
		return;
	}

	SCOPE_CYCLE_COUNTER(STAT_DebugNavOctree);
	INavRelevantInterface* NavInterface = Cast<INavRelevantInterface>(Comp);
	if (NavInterface)
	{
		AActor* OwnerActor = Comp->GetOwner();
		if (OwnerActor)
		{
			// skip IsComponentRelevantForNavigation check, it's only for adding new stuff

			UNavigationSystemV1* NavSys = FNavigationSystem::GetCurrent<UNavigationSystemV1>(OwnerActor->GetWorld());
			if (NavSys)
			{
				NavSys->UnregisterNavOctreeElement(Comp, NavInterface, FNavigationOctreeController::OctreeUpdate_Default);
			}
		}
	}
}

void UNavigationSystemV1::OnActorRegistered(AActor* Actor)
{
	if ((Actor == nullptr) || IsNavigationSystemStatic())
	{
		return;
	}

	SCOPE_CYCLE_COUNTER(STAT_DebugNavOctree);
	INavRelevantInterface* NavInterface = Cast<INavRelevantInterface>(Actor);
	if (NavInterface)
	{
		UNavigationSystemV1* NavSys = FNavigationSystem::GetCurrent<UNavigationSystemV1>(Actor->GetWorld());
		if (NavSys)
		{
			NavSys->RegisterNavOctreeElement(Actor, NavInterface, FNavigationOctreeController::OctreeUpdate_Default);
		}
	}
}

void UNavigationSystemV1::OnActorUnregistered(AActor* Actor)
{
	if ((Actor == nullptr) || IsNavigationSystemStatic())
	{
		return;
	}

	SCOPE_CYCLE_COUNTER(STAT_DebugNavOctree);
	INavRelevantInterface* NavInterface = Cast<INavRelevantInterface>(Actor);
	if (NavInterface)
	{
		UNavigationSystemV1* NavSys = FNavigationSystem::GetCurrent<UNavigationSystemV1>(Actor->GetWorld());
		if (NavSys)
		{
			NavSys->UnregisterNavOctreeElement(Actor, NavInterface, FNavigationOctreeController::OctreeUpdate_Default);
		}
	}
}

void UNavigationSystemV1::FindElementsInNavOctree(const FBox& QueryBox, const FNavigationOctreeFilter& Filter, TArray<FNavigationOctreeElement>& Elements)
{	
	FNavigationDataHandler(DefaultOctreeController, DefaultDirtyAreasController).FindElementsInNavOctree(QueryBox, Filter, Elements);
}

void UNavigationSystemV1::ReleaseInitialBuildingLock()
{
	RemoveNavigationBuildLock(ENavigationBuildLock::InitialLock);
}

void UNavigationSystemV1::InitializeLevelCollisions()
{
	if (IsNavigationSystemStatic())
	{
		bInitialLevelsAdded = true;
		return;
	}

	UWorld* World = GetWorld();
	if (!bInitialLevelsAdded && FNavigationSystem::GetCurrent<UNavigationSystemV1>(World) == this)
	{
		// Process all visible levels
		const auto& Levels = World->GetLevels();
		for (ULevel* Level : Levels)
		{
			if (Level->bIsVisible)
			{
				AddLevelCollisionToOctree(Level);
			}
		}

		bInitialLevelsAdded = true;
	}
}

#if WITH_EDITOR
void UNavigationSystemV1::UpdateLevelCollision(ULevel* InLevel)
{
	if (InLevel != NULL)
	{
		UWorld* World = GetWorld();
		OnLevelRemovedFromWorld(InLevel, World);
		OnLevelAddedToWorld(InLevel, World);
	}
}
#endif

void UNavigationSystemV1::OnNavigationBoundsUpdated(ANavMeshBoundsVolume* NavVolume)
{
	if (NavVolume == nullptr || IsNavigationSystemStatic())
	{
		return;
	}

	FNavigationBoundsUpdateRequest UpdateRequest;
	UpdateRequest.NavBounds.UniqueID = NavVolume->GetUniqueID();
	UpdateRequest.NavBounds.AreaBox = NavVolume->GetComponentsBoundingBox(true);
	UpdateRequest.NavBounds.Level = NavVolume->GetLevel();
	UpdateRequest.NavBounds.SupportedAgents = NavVolume->SupportedAgents;
	
	UpdateRequest.UpdateRequest = FNavigationBoundsUpdateRequest::Updated;
	AddNavigationBoundsUpdateRequest(UpdateRequest);
}

void UNavigationSystemV1::OnNavigationBoundsAdded(ANavMeshBoundsVolume* NavVolume)
{
	if (NavVolume == nullptr || IsNavigationSystemStatic())
	{
		return;
	}

	FNavigationBoundsUpdateRequest UpdateRequest;
	UpdateRequest.NavBounds.UniqueID = NavVolume->GetUniqueID();
	UpdateRequest.NavBounds.AreaBox = NavVolume->GetComponentsBoundingBox(true);
	UpdateRequest.NavBounds.Level = NavVolume->GetLevel();
	UpdateRequest.NavBounds.SupportedAgents = NavVolume->SupportedAgents;

	UpdateRequest.UpdateRequest = FNavigationBoundsUpdateRequest::Added;
	AddNavigationBoundsUpdateRequest(UpdateRequest);
}

void UNavigationSystemV1::OnNavigationBoundsRemoved(ANavMeshBoundsVolume* NavVolume)
{
	if (NavVolume == nullptr || IsNavigationSystemStatic())
	{
		return;
	}
	
	FNavigationBoundsUpdateRequest UpdateRequest;
	UpdateRequest.NavBounds.UniqueID = NavVolume->GetUniqueID();
	UpdateRequest.NavBounds.AreaBox = NavVolume->GetComponentsBoundingBox(true);
	UpdateRequest.NavBounds.Level = NavVolume->GetLevel();
	UpdateRequest.NavBounds.SupportedAgents = NavVolume->SupportedAgents;

	UpdateRequest.UpdateRequest = FNavigationBoundsUpdateRequest::Removed;
	AddNavigationBoundsUpdateRequest(UpdateRequest);
}

void UNavigationSystemV1::AddNavigationBoundsUpdateRequest(const FNavigationBoundsUpdateRequest& UpdateRequest)
{
	int32 ExistingIdx = PendingNavBoundsUpdates.IndexOfByPredicate([&](const FNavigationBoundsUpdateRequest& Element) {
		return UpdateRequest.NavBounds.UniqueID == Element.NavBounds.UniqueID;
	});

	if (ExistingIdx != INDEX_NONE)
	{
		// catch the case where the bounds was removed and immediately re-added with the same bounds as before
		// in that case, we can cancel any update at all
		bool bCanCancelUpdate = false;
		if (PendingNavBoundsUpdates[ExistingIdx].UpdateRequest == FNavigationBoundsUpdateRequest::Removed && UpdateRequest.UpdateRequest == FNavigationBoundsUpdateRequest::Added)
		{
			for (TSet<FNavigationBounds>::TConstIterator It(RegisteredNavBounds); It; ++It)
			{
				if (*It == UpdateRequest.NavBounds)
				{
					bCanCancelUpdate = true;
					break;
				}
			}
		}
		if (bCanCancelUpdate)
		{
			PendingNavBoundsUpdates.RemoveAt(ExistingIdx);
		}
		else
		{
			// Overwrite any previous updates
			PendingNavBoundsUpdates[ExistingIdx] = UpdateRequest;
		}
	}
	else
	{
		PendingNavBoundsUpdates.Add(UpdateRequest);
	}
}

void UNavigationSystemV1::PerformNavigationBoundsUpdate(const TArray<FNavigationBoundsUpdateRequest>& UpdateRequests)
{
	// NOTE: we used to create missing nav data first, before updating nav bounds, 
	// but some nav data classes (like RecastNavMesh) may depend on the nav bounds
	// being already known at the moment of creation or serialization, so it makes more 
	// sense to update bounds first 

	// Create list of areas that needs to be updated
	TArray<FBox> UpdatedAreas;
	for (const FNavigationBoundsUpdateRequest& Request : UpdateRequests)
	{
		FSetElementId ExistingElementId = RegisteredNavBounds.FindId(Request.NavBounds);

		switch (Request.UpdateRequest)
		{
		case FNavigationBoundsUpdateRequest::Removed:
			{
				if (ExistingElementId.IsValidId())
				{
					UpdatedAreas.Add(RegisteredNavBounds[ExistingElementId].AreaBox);
					RegisteredNavBounds.Remove(ExistingElementId);
				}
			}
			break;

		case FNavigationBoundsUpdateRequest::Added:
		case FNavigationBoundsUpdateRequest::Updated:
			{
				if (ExistingElementId.IsValidId())
				{
					const FBox ExistingBox = RegisteredNavBounds[ExistingElementId].AreaBox;
					const bool bSameArea = (Request.NavBounds.AreaBox == ExistingBox);
					if (!bSameArea)
					{
						UpdatedAreas.Add(ExistingBox);
					}

					// always assign new bounds data, it may have different properties (like supported agents)
					RegisteredNavBounds[ExistingElementId] = Request.NavBounds;
				}
				else
				{
					AddNavigationBounds(Request.NavBounds);
				}

				UpdatedAreas.Add(Request.NavBounds.AreaBox);
			}

			break;
		}
	}

	if (!IsNavigationBuildingLocked())
	{
		if (UpdatedAreas.Num())
		{
			for (ANavigationData* NavData : NavDataSet)
			{
				if (NavData)
				{
					NavData->OnNavigationBoundsChanged();	
				}
			}
		}

		// Propagate to generators areas that needs to be updated
		AddDirtyAreas(UpdatedAreas, ENavigationDirtyFlag::All | ENavigationDirtyFlag::NavigationBounds);
	}

	// I'm not sure why we even do the following as part of this function
	// @TODO investigate if we can extract it into a separate function and
	// call it directly
	if (NavDataSet.Num() == 0)
	{
		//TODO: will hitch when user places first navigation volume in the world 

		if (NavDataRegistrationQueue.Num() > 0)
		{
			ProcessRegistrationCandidates();
		}

		if (NavDataSet.Num() == 0 && bAutoCreateNavigationData == true)
		{
			SpawnMissingNavigationData();
			ProcessRegistrationCandidates();
		}

		ConditionalPopulateNavOctree();
	}
}

void UNavigationSystemV1::AddNavigationBounds(const FNavigationBounds& NewBounds)
{
	RegisteredNavBounds.Add(NewBounds);
}

void UNavigationSystemV1::GatherNavigationBounds()
{
	// Gather all available navigation bounds
	RegisteredNavBounds.Empty();
	for (TActorIterator<ANavMeshBoundsVolume> It(GetWorld()); It; ++It)
	{
		ANavMeshBoundsVolume* V = (*It);
		if (IsValid(V))
		{
			FNavigationBounds NavBounds;
			NavBounds.UniqueID = V->GetUniqueID();
			NavBounds.AreaBox = V->GetComponentsBoundingBox(true);
			NavBounds.Level = V->GetLevel();
			NavBounds.SupportedAgents = V->SupportedAgents;

			AddNavigationBounds(NavBounds);
		}
	}
}

void UNavigationSystemV1::Build()
{
	TRACE_CPUPROFILER_EVENT_SCOPE(UNavigationSystemV1::Build);
	
	UE_LOG(LogNavigationDataBuild, Display, TEXT("UNavigationSystemV1::Build started..."));
#if PHYSICS_INTERFACE_PHYSX
	UE_LOG(LogNavigationDataBuild, Display, TEXT("   Building navigation data using PHYSICS_INTERFACE_PHYSX."));
#endif
#if WITH_PHYSX
	UE_LOG(LogNavigationDataBuild, Display, TEXT("   Building navigation data using WITH_PHYSX."));
#endif
#if WITH_CHAOS
	UE_LOG(LogNavigationDataBuild, Display, TEXT("   Building navigation data using WITH_CHAOS."));
#endif

	UWorld* World = GetWorld();
	if (!World)
	{
		UE_LOG(LogNavigation, Error, TEXT("Unable to build navigation due to missing World pointer"));
		return;
	}

	FNavigationSystem::DiscardNavigationDataChunks(*World);

	const bool bHasWork = IsThereAnywhereToBuildNavigation();
	const bool bLockedIgnoreEditor = (NavBuildingLockFlags & ~ENavigationBuildLock::NoUpdateInEditor) != 0;
	if (!bHasWork || bLockedIgnoreEditor)
	{
		return;
	}

	const double BuildStartTime = FPlatformTime::Seconds();

	if (bAutoCreateNavigationData == true
#if WITH_EDITOR
		|| OperationMode == FNavigationSystemRunMode::EditorMode
#endif // WITH_EDITOR
		)
	{
		SpawnMissingNavigationData();
	}

	// make sure freshly created navigation instances are registered before we try to build them
	ProcessRegistrationCandidates();
	
	// update invokers in case we're not updating navmesh automatically, in which case
	// navigation generators wouldn't have up-to-date info.
	if (bGenerateNavigationOnlyAroundNavigationInvokers)
	{
		UpdateInvokers();
	}

	if (BuildBounds.IsValid)
	{
		// Prepare to build tiles overlapping the bounds
		DirtyTilesInBuildBounds();
	}

	// and now iterate through all registered and just start building them
	RebuildAll();

	// Block until build is finished
	for (ANavigationData* NavData : NavDataSet)
	{
		if (NavData)
		{
			NavData->EnsureBuildCompletion();
		}
	}

#if !UE_BUILD_SHIPPING
	// no longer report that navmesh needs to be rebuild
	DefaultDirtyAreasController.bDirtyAreasReportedWhileAccumulationLocked = false;
#endif // !UE_BUILD_SHIPPING

	UE_LOG(LogNavigationDataBuild, Display, TEXT("UNavigationSystemV1::Build total execution time: %.2fs"), float(FPlatformTime::Seconds() - BuildStartTime));
	UE_LOG(LogNavigation, Display, TEXT("UNavigationSystemV1::Build total execution time: %.5fs"), float(FPlatformTime::Seconds() - BuildStartTime));
}

void UNavigationSystemV1::CancelBuild()
{
	for (ANavigationData* NavData : NavDataSet)
	{
		if (NavData)
		{
			if (NavData->GetGenerator())
			{
				NavData->GetGenerator()->CancelBuild();
			}
		}
	}
}

void UNavigationSystemV1::SpawnMissingNavigationData()
{
	const int32 AllSupportedAgentsCount = SupportedAgents.Num();
	check(AllSupportedAgentsCount >= 0);
	int32 ValidSupportedAgentsCount = 0;
	for (int32 AgentIndex = 0; AgentIndex < AllSupportedAgentsCount; ++AgentIndex)
	{
		if (SupportedAgentsMask.Contains(AgentIndex))
		{
			++ValidSupportedAgentsCount;
		}
	}
	
	// Bit array might be a bit of an overkill here, but this function will be called very rarely
	TBitArray<> AlreadyInstantiated;
	uint8 NumberFound = 0;

	// 1. check whether any of required navigation data has already been instantiated
	NumberFound = FillInstantiatedDataMask(AlreadyInstantiated);

	// 2. for any not already instantiated navigation data call creator functions
	if (NumberFound < ValidSupportedAgentsCount)
	{
		SpawnMissingNavigationDataInLevel(AlreadyInstantiated);
	}

	if (MainNavData == nullptr || MainNavData->IsPendingKillPending())
	{
		MainNavData = GetDefaultNavDataInstance(FNavigationSystem::DontCreate);
	}
}

uint8 UNavigationSystemV1::FillInstantiatedDataMask(TBitArray<>& OutInstantiatedMask, ULevel* InLevel /*= nullptr*/)
{
	int32 AllSupportedAgentsCount = SupportedAgents.Num();
	OutInstantiatedMask.Init(false, AllSupportedAgentsCount);
	uint8 NumberFound = 0;

	auto SetMatchingAgentIndexFunc = [&](ANavigationData* Nav) {
		for (int32 AgentIndex = 0; AgentIndex < AllSupportedAgentsCount; ++AgentIndex)
		{
			if (OutInstantiatedMask[AgentIndex] == false
				&& Nav->GetClass() == SupportedAgents[AgentIndex].GetNavDataClass<ANavigationData>()
				&& Nav->DoesSupportAgent(SupportedAgents[AgentIndex]) == true)
			{
				OutInstantiatedMask[AgentIndex] = true;
				++NumberFound;
				break;
			}
		}
	};

	if (InLevel != nullptr)
	{
		for (AActor* Actor: InLevel->Actors)
		{
			if (ANavigationData* NavData = Cast<ANavigationData>(Actor))
			{
				SetMatchingAgentIndexFunc(NavData);
				if (NumberFound >= AllSupportedAgentsCount)
				{
					break;
				}
			}
		}
	} 
	else
	{
		UWorld* NavWorld = GetWorld();	
		for (TActorIterator<ANavigationData> It(NavWorld); It && NumberFound < AllSupportedAgentsCount; ++It)
		{
			ANavigationData* Nav = (*It);
			if (IsValid(Nav)
				// mz@todo the 'is level in' condition is temporary
				&& (Nav->GetTypedOuter<UWorld>() == NavWorld || NavWorld->GetLevels().Contains(Nav->GetLevel())))
			{
				// find out which one it is
				SetMatchingAgentIndexFunc(Nav);
			}
		}
	}

	return NumberFound;
}

void UNavigationSystemV1::SpawnMissingNavigationDataInLevel(const TBitArray<>& InInstantiatedMask, ULevel* InLevel/*=nullptr*/)
{
	UWorld* NavWorld = GetWorld();

	ensure(SupportedAgents.Num() == InInstantiatedMask.Num());
	int32 AllSupportedAgentsCount = InInstantiatedMask.Num();

	for (int32 AgentIndex = 0; AgentIndex < AllSupportedAgentsCount; ++AgentIndex)
	{
		const FNavDataConfig& NavConfig = SupportedAgents[AgentIndex];
		if (InInstantiatedMask[AgentIndex] == false
			&& SupportedAgentsMask.Contains(AgentIndex)
			&& NavConfig.GetNavDataClass<ANavigationData>() != nullptr)
		{
			const ANavigationData* NavDataCDO = NavConfig.GetNavDataClass<ANavigationData>()->GetDefaultObject<ANavigationData>();
			if (NavDataCDO == nullptr || !NavDataCDO->CanSpawnOnRebuild())
			{
				continue;
			}

			if (NavWorld->WorldType != EWorldType::Editor && NavDataCDO->GetRuntimeGenerationMode() == ERuntimeGenerationType::Static)
			{
				// if we're not in the editor, and specified navigation class is configured 
				// to be static, then we don't want to create an instance					
				UE_LOG(LogNavigation, Log, TEXT("Not spawning navigation data for %s since indicated NavigationData type is not configured for dynamic generation")
					, *NavConfig.Name.ToString());
				continue;
			}

			ANavigationData* Instance = CreateNavigationDataInstanceInLevel(NavConfig, InLevel);
			if (Instance)
			{
				RequestRegistrationDeferred(*Instance);
			}
			else
			{
				UE_LOG(LogNavigation, Warning, TEXT("Was not able to create navigation data for SupportedAgent[%d]: %s"), AgentIndex, *NavConfig.Name.ToString());
			}
		}
	}
}

ANavigationData* UNavigationSystemV1::CreateNavigationDataInstanceInLevel(const FNavDataConfig& NavConfig, ULevel* SpawnLevel)
{
	UWorld* World = GetWorld();
	check(World);

	const int32 NavSupportedAgents = GetSupportedAgentIndex(NavConfig);

	// not creating new NavData instance if the agent it's representing is not supported
	// with the exception of AbstractNavData
	if (NavSupportedAgents == INDEX_NONE
		&& NavConfig.GetNavDataClass<AAbstractNavData>() == nullptr)
	{
		UE_LOG(LogNavigation, Warning, TEXT("Unable to create NavigationData instance for config \'%s\' as this agent is not supported by current NavigationSystem instance")
			, *NavConfig.GetDescription());
		return nullptr;
	}

	FActorSpawnParameters SpawnInfo;
	SpawnInfo.OverrideLevel = SpawnLevel;
	if (bSpawnNavDataInNavBoundsLevel && SpawnLevel == nullptr && RegisteredNavBounds.Num() > 0)
	{
		// pick the first valid level that supports these agents
		for (const FNavigationBounds& Bounds : RegisteredNavBounds)
		{
			if (Bounds.SupportedAgents.Contains(NavSupportedAgents) && Bounds.Level.IsValid())
			{
				SpawnInfo.OverrideLevel = Bounds.Level.Get();
				break;
			}
		}
	}
	if (SpawnInfo.OverrideLevel == nullptr)
	{
		SpawnInfo.OverrideLevel = World->PersistentLevel;
	}

	ANavigationData* Instance = World->SpawnActor<ANavigationData>(*NavConfig.GetNavDataClass<ANavigationData>(), SpawnInfo);

	if (Instance != NULL)
	{
		Instance->SetConfig(NavConfig);
		if (NavConfig.Name != NAME_None)
		{
			FString StrName = FString::Printf(TEXT("%s-%s"), *(Instance->GetFName().GetPlainNameString()), *(NavConfig.Name.ToString()));
			// temporary solution to make sure we don't try to change name while there's already
			// an object with this name
			UObject* ExistingObject = StaticFindObject(/*Class=*/ NULL, Instance->GetOuter(), *StrName, true);
			while (ExistingObject != NULL)
			{
				ANavigationData* ExistingNavigationData = Cast<ANavigationData>(ExistingObject);
				if (ExistingNavigationData)
				{
					UnregisterNavData(ExistingNavigationData);
				}

				// Reset the existing object's name
				ExistingObject->Rename(NULL, NULL, REN_DontCreateRedirectors | REN_ForceGlobalUnique | REN_DoNotDirty | REN_NonTransactional | REN_ForceNoResetLoaders);
				// see if there's another one, it does happen when undo/redoing 
				// nav instance deletion in the editor
				ExistingObject = StaticFindObject(/*Class=*/ NULL, Instance->GetOuter(), *StrName, true);
			}

			// Set descriptive name
			Instance->Rename(*StrName, NULL, REN_DoNotDirty | REN_ForceNoResetLoaders);
#if WITH_EDITOR
			if (World->WorldType == EWorldType::Editor)
			{
				const bool bMarkDirty = false;
				Instance->SetActorLabel(StrName, bMarkDirty);
			}
#endif // WITH_EDITOR
		}
	}

	return Instance;
}

void UNavigationSystemV1::OnPIEStart()
{
	bIsPIEActive = true;
	// no updates for editor world while PIE is active
	const UWorld* MyWorld = GetWorld();
	if (MyWorld && !MyWorld->IsGameWorld())
	{
		bAsyncBuildPaused = true;
		AddNavigationBuildLock(ENavigationBuildLock::NoUpdateInPIE);
	}
}

void UNavigationSystemV1::OnPIEEnd()
{
	bIsPIEActive = false;
	const UWorld* MyWorld = GetWorld();
	if (MyWorld && !MyWorld->IsGameWorld())
	{
		bAsyncBuildPaused = false;
		// there's no need to request while navigation rebuilding just because PIE has ended
		RemoveNavigationBuildLock(ENavigationBuildLock::NoUpdateInPIE, ELockRemovalRebuildAction::RebuildIfNotInEditor);
	}
}

void UNavigationSystemV1::AddNavigationBuildLock(uint8 Flags)
{
	const bool bWasLocked = IsNavigationBuildingLocked();

	NavBuildingLockFlags |= Flags;

	const bool bIsLocked = IsNavigationBuildingLocked();
	UE_LOG(LogNavigation, Verbose, TEXT("UNavigationSystemV1::AddNavigationBuildLock WasLocked=%s IsLocked=%s"), *LexToString(bWasLocked), *LexToString(bIsLocked));
	if (!bWasLocked && bIsLocked)
	{
		DefaultDirtyAreasController.OnNavigationBuildLocked();
	}
}

void UNavigationSystemV1::RemoveNavigationBuildLock(uint8 Flags, const ELockRemovalRebuildAction RebuildAction /*= ELockRemovalRebuildAction::Rebuild*/)
{
	const bool bWasLocked = IsNavigationBuildingLocked();

	NavBuildingLockFlags &= ~Flags;

	const bool bIsLocked = IsNavigationBuildingLocked();
	UE_LOG(LogNavigation, Verbose, TEXT("UNavigationSystemV1::RemoveNavigationBuildLock WasLocked=%s IsLocked=%s"), *LexToString(bWasLocked), *LexToString(bIsLocked));
	if (bWasLocked && !bIsLocked)
	{
		DefaultDirtyAreasController.OnNavigationBuildUnlocked();

		const bool bRebuild = 
			(RebuildAction == ELockRemovalRebuildAction::RebuildIfNotInEditor && (OperationMode != FNavigationSystemRunMode::EditorMode)) || 
			(RebuildAction == ELockRemovalRebuildAction::Rebuild);
		
		if (bRebuild)
		{
			RebuildAll();
		}
	}
}

void UNavigationSystemV1::SetNavigationOctreeLock(bool bLock)
{
	UE_LOG(LogNavigation, Verbose, TEXT("UNavigationSystemV1::SetNavigationOctreeLock IsLocked=%s"), *LexToString(bLock));

	DefaultOctreeController.SetNavigationOctreeLock(bLock);
}


void UNavigationSystemV1::RebuildAll(bool bIsLoadTime)
{
	UE_LOG(LogNavigation, Verbose, TEXT("UNavigationSystemV1::RebuildAll"));

	const bool bIsInGame = GetWorld()->IsGameWorld();
	
	GatherNavigationBounds();

	// make sure that octree is up to date
	FNavigationDataHandler NavHandler(DefaultOctreeController, DefaultDirtyAreasController);
	NavHandler.ProcessPendingOctreeUpdates();
	
	PendingNavBoundsUpdates.Reset();

	DefaultDirtyAreasController.Reset();

	for (int32 NavDataIndex = 0; NavDataIndex < NavDataSet.Num(); ++NavDataIndex)
	{
		ANavigationData* NavData = NavDataSet[NavDataIndex];
				
		if (NavData && (!bIsLoadTime || NavData->NeedsRebuildOnLoad()) && (!bIsInGame || NavData->SupportsRuntimeGeneration()) && (BuildBounds.IsValid == 0))
		{
			UE_LOG(LogNavigationDataBuild, Display, TEXT("   RebuildAll building NavData:  %s."), *NavData->GetConfig().GetDescription());
			UE_LOG(LogNavigationDataBuild, Verbose, TEXT("   RebuildAll bIsLoadTime=%s, NavData->NeedsRebuildOnLoad()=%s, bIsInGame=%s, NavData->SupportsRuntimeGeneration()=%s, BuildBounds.IsValid=%s"),
				*LexToString(bIsLoadTime), *LexToString(NavData->NeedsRebuildOnLoad()), *LexToString(bIsInGame), *LexToString(NavData->SupportsRuntimeGeneration()), *LexToString(BuildBounds.IsValid));

#if	WITH_EDITOR
			NavData->SetIsBuildingOnLoad(bIsLoadTime);
#endif
			NavData->RebuildAll();
		}
	}
}

void UNavigationSystemV1::RebuildDirtyAreas(float DeltaSeconds)
{
	SCOPE_CYCLE_COUNTER(STAT_Navigation_TickMarkDirty);
	UWorld* World = GetWorld();
	const bool bForceRebuilding = (World != nullptr) && (World->IsGameWorld() == false);
	DefaultDirtyAreasController.Tick(DeltaSeconds, NavDataSet, bForceRebuilding);
}

bool UNavigationSystemV1::IsNavigationBuildInProgress()
{
	bool bRet = false;

	if (NavDataSet.Num() == 0)
	{
		// @todo this is wrong! Should not need to create a navigation data instance in a "getter" like function
		// update nav data. If none found this is the place to create one
		GetDefaultNavDataInstance(FNavigationSystem::DontCreate);
	}
	
	for (int32 NavDataIndex = 0; NavDataIndex < NavDataSet.Num(); ++NavDataIndex)
	{
		ANavigationData* NavData = NavDataSet[NavDataIndex];
		if (NavData != NULL && NavData->GetGenerator() != NULL
			&& NavData->GetGenerator()->IsBuildInProgressCheckDirty() == true)
		{
			bRet = true;
			break;
		}
	}

	return bRet;
}

//deprecated
bool UNavigationSystemV1::IsNavigationBuildInProgress(bool bCheckDirtyToo)
{
	return IsNavigationBuildInProgress();
}

void UNavigationSystemV1::OnNavigationGenerationFinished(ANavigationData& NavData)
{
	OnNavigationGenerationFinishedDelegate.Broadcast(&NavData);

#if WITH_EDITOR
<<<<<<< HEAD
	if (GetWorld()->IsGameWorld() == false && NavData.IsBuildingOnLoad() == false)
=======
	if (GetWorld()->IsGameWorld() == false)
>>>>>>> 6bbb88c8
	{
		UE_LOG(LogNavigationDataBuild, Log, TEXT("Navigation data generation finished in %s."), *NavData.GetPackage()->GetName());
	}

	// Reset bIsBuildingOnLoad
	NavData.SetIsBuildingOnLoad(false);
#endif //WITH_EDITOR
}

int32 UNavigationSystemV1::GetNumRemainingBuildTasks() const
{
	int32 NumTasks = 0;
	
	for (ANavigationData* NavData : NavDataSet)
	{
		if (NavData && NavData->GetGenerator())
		{
			NumTasks+= NavData->GetGenerator()->GetNumRemaningBuildTasks();
		}
	}
	
	return NumTasks;
}

int32 UNavigationSystemV1::GetNumRunningBuildTasks() const 
{
	int32 NumTasks = 0;
	
	for (ANavigationData* NavData : NavDataSet)
	{
		if (NavData && NavData->GetGenerator())
		{
			NumTasks+= NavData->GetGenerator()->GetNumRunningBuildTasks();
		}
	}
	
	return NumTasks;
}

void UNavigationSystemV1::OnLevelAddedToWorld(ULevel* InLevel, UWorld* InWorld)
{
	if ((InWorld != GetWorld()) || (InLevel == nullptr))
	{
		return;
	}

	if ((IsNavigationSystemStatic() == false))
	{
		AddLevelCollisionToOctree(InLevel);
	}

	if (!InLevel->IsPersistentLevel())
	{
		for (ANavigationData* NavData : NavDataSet)
		{
			if (NavData)
			{
				NavData->OnStreamingLevelAdded(InLevel, InWorld);
			}
		}
	}

#if WITH_EDITOR
	if (OperationMode == FNavigationSystemRunMode::EditorMode)
	{
		// see if there are any unregistered yet valid nav data instances
		// In general we register navdata on its PostLoad, but in some cases
		// levels get removed from world and readded and in that case we might
		// miss registering them
		for (AActor* Actor : InLevel->Actors)
		{
			ANavigationData* NavData = Cast<ANavigationData>(Actor);
			if (NavData != nullptr && NavData->IsRegistered() == false)
			{
				RequestRegistrationDeferred(*NavData);
			}
		}
	}
	else
#endif // WITH_EDITOR
	if (OperationMode == FNavigationSystemRunMode::InvalidMode)
	{
		// While streaming multiple levels it is possible that NavigationData and NavMeshBoundsVolume from different levels gets
		// loaded in different order so we need to wait navigation system initialization to make sure everything is registered properly.
		// Otherwise the register may fail and discard the navigation data since navbounds are not registered.
		UE_LOG(LogNavigation, Log, TEXT("%s won't process navigation data registration candidates until OperationMode is set. Waiting for OnWorldInitDone."), ANSI_TO_TCHAR(__FUNCTION__));
	}
	else if (NavDataRegistrationQueue.Num() > 0)
	{
		ProcessRegistrationCandidates();
	}
}

void UNavigationSystemV1::OnLevelRemovedFromWorld(ULevel* InLevel, UWorld* InWorld)
{
	if ((InWorld == GetWorld()) && (InLevel != nullptr))
	{
		if (IsNavigationSystemStatic() == false)
		{
			RemoveLevelCollisionFromOctree(InLevel);
		}

		if (InLevel && !InLevel->IsPersistentLevel())
		{
			for (int32 DataIndex = NavDataSet.Num() - 1; DataIndex >= 0; --DataIndex)
			{		
				ANavigationData* NavData = NavDataSet[DataIndex];
				if (NavData)
				{
					if (NavData->GetLevel() != InLevel)
					{
						NavData->OnStreamingLevelRemoved(InLevel, InWorld);
					}
					else
					{
						// removing manually first so that UnregisterNavData won't mess with NavDataSet
						NavDataSet.RemoveAt(DataIndex, 1, /*bAllowShrinking=*/false);
                            UnregisterNavData(NavData);
                    }
                }
            }
		}
	}
}

void UNavigationSystemV1::AddLevelToOctree(ULevel& Level)
{
	AddLevelCollisionToOctree(&Level);

	for (int32 ActorIndex = 0; ActorIndex < Level.Actors.Num(); ActorIndex++)
	{
		AActor* Actor = Level.Actors[ActorIndex];

		const bool bLegalActor = IsValid(Actor);
		if (bLegalActor)
		{
			UpdateActorAndComponentsInNavOctree(*Actor);
		}
	}
}

void UNavigationSystemV1::AddLevelCollisionToOctree(ULevel* Level)
{
	if (Level)
	{
		FNavigationDataHandler(DefaultOctreeController, DefaultDirtyAreasController).AddLevelCollisionToOctree(*Level);
	}
}

void UNavigationSystemV1::RemoveLevelCollisionFromOctree(ULevel* Level)
{
	if (Level)
	{
		FNavigationDataHandler(DefaultOctreeController, DefaultDirtyAreasController).RemoveLevelCollisionFromOctree(*Level);
	}
}

void UNavigationSystemV1::OnPostLoadMap(UWorld*)
{
	UE_LOG(LogNavigation, Log, TEXT("UNavigationSystemV1::OnPostLoadMap"));

	// if map has been loaded and there are some navigation bounds volumes 
	// then create appropriate navigation structured
	ANavigationData* NavData = GetDefaultNavDataInstance(FNavigationSystem::DontCreate);

	// Do this if there's currently no navigation
	if (NavData == NULL && bAutoCreateNavigationData == true && IsThereAnywhereToBuildNavigation() == true)
	{
		NavData = GetDefaultNavDataInstance(FNavigationSystem::Create);
	}
}

#if WITH_EDITOR
void UNavigationSystemV1::OnActorMoved(AActor* Actor)
{
	if (Cast<ANavMeshBoundsVolume>(Actor))
	{
		OnNavigationBoundsUpdated((ANavMeshBoundsVolume*)Actor);
	}
	else if (Actor)
	{
		UpdateActorAndComponentsInNavOctree(*Actor, /*bUpdateAttachedActors=*/true);
	}
}
#endif // WITH_EDITOR

void UNavigationSystemV1::OnNavigationDirtied(const FBox& Bounds)
{
	AddDirtyArea(Bounds, ENavigationDirtyFlag::All);
}

void UNavigationSystemV1::OnReloadComplete(EReloadCompleteReason Reason)
{
	if (RequiresNavOctree() && DefaultOctreeController.NavOctree.IsValid() == false)
	{
		ConditionalPopulateNavOctree();

		if (bInitialBuildingLocked)
		{
			RemoveNavigationBuildLock(ENavigationBuildLock::InitialLock, ELockRemovalRebuildAction::RebuildIfNotInEditor);
		}
	}
}

void UNavigationSystemV1::CleanUp(FNavigationSystem::ECleanupMode Mode)
{
	if (bCleanUpDone)
	{
		return;
	}

	UE_LOG(LogNavigation, Log, TEXT("UNavigationSystemV1::CleanUp"));

#if WITH_EDITOR
	if (GIsEditor && GEngine)
	{
		GEngine->OnActorMoved().RemoveAll(this);
	}
#endif // WITH_EDITOR

	FCoreUObjectDelegates::PostLoadMapWithWorld.RemoveAll(this);
	UNavigationSystemV1::NavigationDirtyEvent.RemoveAll(this);
	FWorldDelegates::LevelAddedToWorld.RemoveAll(this);
	FWorldDelegates::LevelRemovedFromWorld.RemoveAll(this);
	FWorldDelegates::OnWorldBeginTearDown.RemoveAll(this);

	FCoreUObjectDelegates::ReloadCompleteDelegate.Remove(ReloadCompleteDelegateHandle);

	DestroyNavOctree();
	
	SetCrowdManager(NULL);

	for (int32 Idx = NavDataSet.Num() - 1; Idx >= 0; --Idx)
	{
		ANavigationData* NavData = NavDataSet[Idx];
		if (NavData)
		{
			UnregisterNavData(NavData);
		}
	}	

	if (NavDataSet.Num())
	{
		UE_LOG(LogNavigation, Error, TEXT("UNavigationSystemV1::CleanUp still has data in NavDataSet after unregister them all"));
        NavDataSet.Reset();
    }

	if (AgentToNavDataMap.Num())
	{
		UE_LOG(LogNavigation, Error, TEXT("UNavigationSystemV1::CleanUp still has agents mapped to navigation data after clean up"));
		AgentToNavDataMap.Reset();
	}
	
	MainNavData = nullptr;

	// reset unique link Id for new map
	UWorld* MyWorld = (Mode == FNavigationSystem::ECleanupMode::CleanupWithWorld) ? GetWorld() : NULL;
	if (MyWorld)
	{

		if (MyWorld->WorldType == EWorldType::Game || MyWorld->WorldType == EWorldType::Editor)
		{
			UE_LOG(LogNavLink, VeryVerbose, TEXT("Reset navlink id on cleanup."));
			INavLinkCustomInterface::NextUniqueId = 1;
		}
	}

	bCleanUpDone = true;
}

void UNavigationSystemV1::DestroyNavOctree()
{
	DefaultOctreeController.Reset();
}

bool UNavigationSystemV1::RequiresNavOctree() const
{
	UWorld* World = GetWorld();
	check(World);
	
	// We always require navoctree in editor worlds
	if (!World->IsGameWorld())
	{
		return true;
	}
		
	for (ANavigationData* NavData : NavDataSet)
	{
		if (NavData && NavData->SupportsRuntimeGeneration())
		{
			return true;
		}
	}
	
	return false;
}

ERuntimeGenerationType UNavigationSystemV1::GetRuntimeGenerationType() const
{
	UWorld* World = GetWorld();
	check(World);
	
	// We always use ERuntimeGenerationType::Dynamic in editor worlds
	if (!World->IsGameWorld())
	{
		return ERuntimeGenerationType::Dynamic;
	}
	
	ERuntimeGenerationType RuntimeGenerationType = ERuntimeGenerationType::Static;

	for (ANavigationData* NavData : NavDataSet)
	{
		if (NavData && NavData->GetRuntimeGenerationMode() > RuntimeGenerationType)
		{
			RuntimeGenerationType = NavData->GetRuntimeGenerationMode();
		}
	}
	
	return RuntimeGenerationType;
}

void UNavigationSystemV1::LogNavDataRegistrationResult(ERegistrationResult InResult)
{
	switch (InResult)
	{
	case UNavigationSystemV1::RegistrationError:
		UE_VLOG_UELOG(this, LogNavigation, Warning, TEXT("NavData RegistrationError, could not be registered."));
		break;
	case UNavigationSystemV1::RegistrationFailed_DataPendingKill:
		UE_VLOG_UELOG(this, LogNavigation, Warning, TEXT("NavData RegistrationFailed_DataPendingKill."));
		break;
	case UNavigationSystemV1::RegistrationFailed_AgentAlreadySupported:
		UE_VLOG_UELOG(this, LogNavigation, Warning, TEXT("NavData RegistrationFailed_AgentAlreadySupported, specified agent type already has its navmesh implemented."));
		break;
	case UNavigationSystemV1::RegistrationFailed_AgentNotValid:
		UE_VLOG_UELOG(this, LogNavigation, Warning, TEXT("NavData RegistrationFailed_AgentNotValid, NavData instance contains navmesh that doesn't support any of expected agent types."));
		break;
	case UNavigationSystemV1::RegistrationFailed_NotSuitable:
		UE_VLOG_UELOG(this, LogNavigation, Warning, TEXT("NavData RegistrationFailed_NotSuitable."));
		break;
	case UNavigationSystemV1::RegistrationSuccessful:
		UE_VLOG_UELOG(this, LogNavigation, Verbose, TEXT("NavData RegistrationSuccessful."));
		break;
	default:
		UE_VLOG_UELOG(this, LogNavigation, Warning, TEXT("Registration not successful default warning."));
		break;
	}
}

bool UNavigationSystemV1::IsAllowedToRebuild() const
{
	const UWorld* World = GetWorld();
	
	return World && (!World->IsGameWorld() || GetRuntimeGenerationType() == ERuntimeGenerationType::Dynamic);
}

//----------------------------------------------------------------------//
// Blueprint functions
//----------------------------------------------------------------------//
UNavigationSystemV1* UNavigationSystemV1::GetNavigationSystem(UObject* WorldContextObject)
{
	return GetCurrent(WorldContextObject);
}

bool UNavigationSystemV1::K2_ProjectPointToNavigation(UObject* WorldContextObject, const FVector& Point, FVector& ProjectedLocation, ANavigationData* NavData, TSubclassOf<UNavigationQueryFilter> FilterClass, const FVector QueryExtent)
{
	UWorld* World = GEngine->GetWorldFromContextObject(WorldContextObject, EGetWorldErrorMode::LogAndReturnNull);
	UNavigationSystemV1* NavSys = FNavigationSystem::GetCurrent<UNavigationSystemV1>(World);

	ProjectedLocation = Point;
	bool bResult = false;

	if (NavSys)
	{
		FNavLocation OutNavLocation;
		ANavigationData* UseNavData = NavData ? NavData : NavSys->GetDefaultNavDataInstance(FNavigationSystem::DontCreate);
		if (UseNavData)
		{
			bResult = NavSys->ProjectPointToNavigation(Point, OutNavLocation, QueryExtent, NavData
				, UNavigationQueryFilter::GetQueryFilter(*UseNavData, WorldContextObject, FilterClass));
			ProjectedLocation = OutNavLocation.Location;
		}
	}

	return bResult;
}

bool UNavigationSystemV1::K2_GetRandomReachablePointInRadius(UObject* WorldContextObject, const FVector& Origin, FVector& RandomLocation, float Radius, ANavigationData* NavData, TSubclassOf<UNavigationQueryFilter> FilterClass)
{
	FNavLocation RandomPoint(Origin);
	bool bResult = false;

	UWorld* World = GEngine->GetWorldFromContextObject(WorldContextObject, EGetWorldErrorMode::LogAndReturnNull);
	UNavigationSystemV1* NavSys = FNavigationSystem::GetCurrent<UNavigationSystemV1>(World);
	if (NavSys)
	{
		ANavigationData* UseNavData = NavData ? NavData : NavSys->GetDefaultNavDataInstance(FNavigationSystem::DontCreate);
		if (UseNavData)
		{
			bResult = NavSys->GetRandomReachablePointInRadius(Origin, Radius, RandomPoint, UseNavData, UNavigationQueryFilter::GetQueryFilter(*UseNavData, WorldContextObject, FilterClass));
			RandomLocation = RandomPoint.Location;
		}
	}

	return bResult;
}

bool UNavigationSystemV1::K2_GetRandomLocationInNavigableRadius(UObject* WorldContextObject, const FVector& Origin, FVector& RandomLocation, float Radius, ANavigationData* NavData, TSubclassOf<UNavigationQueryFilter> FilterClass)
{
	FNavLocation RandomPoint(Origin);
	bool bResult = false;
	RandomLocation = Origin;

	UWorld* World = GEngine->GetWorldFromContextObject(WorldContextObject, EGetWorldErrorMode::LogAndReturnNull);
	UNavigationSystemV1* NavSys = FNavigationSystem::GetCurrent<UNavigationSystemV1>(World);
	if (NavSys)
	{
		ANavigationData* UseNavData = NavData ? NavData : NavSys->GetDefaultNavDataInstance(FNavigationSystem::DontCreate);
		if (UseNavData)
		{
			if (NavSys->GetRandomPointInNavigableRadius(Origin, Radius, RandomPoint, UseNavData, UNavigationQueryFilter::GetQueryFilter(*UseNavData, WorldContextObject, FilterClass)))
			{
				bResult = true;
				RandomLocation = RandomPoint.Location;
			}
		}
	}

	return bResult;
}

ENavigationQueryResult::Type UNavigationSystemV1::GetPathCost(UObject* WorldContextObject, const FVector& PathStart, const FVector& PathEnd, float& OutPathCost, ANavigationData* NavData, TSubclassOf<UNavigationQueryFilter> FilterClass)
{
	UWorld* World = GEngine->GetWorldFromContextObject(WorldContextObject, EGetWorldErrorMode::LogAndReturnNull);
	UNavigationSystemV1* NavSys = FNavigationSystem::GetCurrent<UNavigationSystemV1>(World);
	if (NavSys)
	{
		ANavigationData* UseNavData = NavData ? NavData : NavSys->GetDefaultNavDataInstance(FNavigationSystem::DontCreate);
		if (UseNavData)
		{
			return NavSys->GetPathCost(PathStart, PathEnd, OutPathCost, UseNavData, UNavigationQueryFilter::GetQueryFilter(*UseNavData, WorldContextObject, FilterClass));
		}
	}

	return ENavigationQueryResult::Error;
}

ENavigationQueryResult::Type UNavigationSystemV1::GetPathLength(UObject* WorldContextObject, const FVector& PathStart, const FVector& PathEnd, float& OutPathLength, ANavigationData* NavData, TSubclassOf<UNavigationQueryFilter> FilterClass)
{
	float PathLength = 0.f;

	UWorld* World = GEngine->GetWorldFromContextObject(WorldContextObject, EGetWorldErrorMode::LogAndReturnNull);
	UNavigationSystemV1* NavSys = FNavigationSystem::GetCurrent<UNavigationSystemV1>(World);
	if (NavSys)
	{
		ANavigationData* UseNavData = NavData ? NavData : NavSys->GetDefaultNavDataInstance(FNavigationSystem::DontCreate);
		if (UseNavData)
		{
			return NavSys->GetPathLength(PathStart, PathEnd, OutPathLength, UseNavData, UNavigationQueryFilter::GetQueryFilter(*UseNavData, WorldContextObject, FilterClass));
		}
	}

	return ENavigationQueryResult::Error;
}

bool UNavigationSystemV1::IsNavigationBeingBuilt(UObject* WorldContextObject)
{
	UWorld* World = GEngine->GetWorldFromContextObject(WorldContextObject, EGetWorldErrorMode::LogAndReturnNull);
	UNavigationSystemV1* NavSys = FNavigationSystem::GetCurrent<UNavigationSystemV1>(World);
	
	if (NavSys && !NavSys->IsNavigationBuildingPermanentlyLocked())
	{
		return NavSys->HasDirtyAreasQueued() || NavSys->IsNavigationBuildInProgress();
	}

	return false;
}

bool UNavigationSystemV1::IsNavigationBeingBuiltOrLocked(UObject* WorldContextObject)
{
	UWorld* World = GEngine->GetWorldFromContextObject(WorldContextObject, EGetWorldErrorMode::LogAndReturnNull);
	UNavigationSystemV1* NavSys = FNavigationSystem::GetCurrent<UNavigationSystemV1>(World);

	if (NavSys)
	{
		return NavSys->IsNavigationBuildingLocked() || NavSys->HasDirtyAreasQueued() || NavSys->IsNavigationBuildInProgress();
	}

	return false;
}

bool UNavigationSystemV1::K2_ReplaceAreaInOctreeData(const UObject* Object, TSubclassOf<UNavArea> OldArea, TSubclassOf<UNavArea> NewArea)
{
	return Object ? ReplaceAreaInOctreeData(*Object, OldArea, NewArea) : false;
}

//----------------------------------------------------------------------//
// HACKS!!!
//----------------------------------------------------------------------//
bool UNavigationSystemV1::ShouldGeneratorRun(const FNavDataGenerator* Generator) const
{
	if (Generator != NULL && (IsNavigationSystemStatic() == false))
	{
		for (int32 NavDataIndex = 0; NavDataIndex < NavDataSet.Num(); ++NavDataIndex)
		{
			ANavigationData* NavData = NavDataSet[NavDataIndex];
			if (NavData != NULL && NavData->GetGenerator() == Generator)
			{
				return true;
			}
		}
	}

	return false;
}

bool UNavigationSystemV1::HandleCycleNavDrawnCommand( const TCHAR* Cmd, FOutputDevice& Ar )
{
	CycleNavigationDataDrawn();

	return true;
}

bool UNavigationSystemV1::HandleCountNavMemCommand()
{
	UE_LOG(LogNavigation, Warning, TEXT("Logging NavigationSystem memory usage:"));

	if (DefaultOctreeController.NavOctree.IsValid())
	{
		UE_LOG(LogNavigation, Warning, TEXT("NavOctree memory: %d"), DefaultOctreeController.NavOctree->GetSizeBytes());
	}

	for (int32 NavDataIndex = 0; NavDataIndex < NavDataSet.Num(); ++NavDataIndex)
	{
		ANavigationData* NavData = NavDataSet[NavDataIndex];
		if (NavData != NULL)
		{
			NavData->LogMemUsed();
		}
	}
	return true;
}

//----------------------------------------------------------------------//
// Commands
//----------------------------------------------------------------------//
bool FNavigationSystemExec::Exec(UWorld* InWorld, const TCHAR* Cmd, FOutputDevice& Ar)
{
	UNavigationSystemV1*  NavSys = FNavigationSystem::GetCurrent<UNavigationSystemV1>(InWorld);

	if (NavSys && NavSys->NavDataSet.Num() > 0)
	{
		if (FParse::Command(&Cmd, TEXT("CYCLENAVDRAWN")))
		{
			NavSys->HandleCycleNavDrawnCommand( Cmd, Ar );
			// not returning true to enable all navigation systems to cycle their own data
			return false;
		}
		else if (FParse::Command(&Cmd, TEXT("CountNavMem")))
		{
			NavSys->HandleCountNavMemCommand();
			return false;
		}
		/** Builds the navigation mesh (or rebuilds it). **/
		else if (FParse::Command(&Cmd, TEXT("RebuildNavigation")))
		{
			NavSys->Build();
		}
		else if (FParse::Command(&Cmd, TEXT("RedrawNav")) || FParse::Command(&Cmd, TEXT("RedrawNavigation")))
		{
			for (ANavigationData* NavData : NavSys->NavDataSet)
			{
				if (NavData)
				{
					NavData->MarkComponentsRenderStateDirty();
				}
			}
		}
	}

	return false;
}

void UNavigationSystemV1::CycleNavigationDataDrawn()
{
	++CurrentlyDrawnNavDataIndex;
	if (CurrentlyDrawnNavDataIndex >= NavDataSet.Num())
	{
		CurrentlyDrawnNavDataIndex = INDEX_NONE;
	}

	for (int32 NavDataIndex = 0; NavDataIndex < NavDataSet.Num(); ++NavDataIndex)
	{
		ANavigationData* NavData = NavDataSet[NavDataIndex];
		if (NavData != NULL)
		{
			const bool bNewEnabledDrawing = (CurrentlyDrawnNavDataIndex == INDEX_NONE) || (NavDataIndex == CurrentlyDrawnNavDataIndex);
			NavData->SetNavRenderingEnabled(bNewEnabledDrawing);
		}
	}
}

bool UNavigationSystemV1::IsNavigationDirty() const
{
#if !UE_BUILD_SHIPPING
	if (DefaultDirtyAreasController.HadDirtyAreasReportedWhileAccumulationLocked())
	{
		return true;
	}
#endif // !UE_BUILD_SHIPPING

	for (int32 NavDataIndex=0; NavDataIndex < NavDataSet.Num(); ++NavDataIndex)
	{
		if (NavDataSet[NavDataIndex] && NavDataSet[NavDataIndex]->NeedsRebuild())
		{
			return true;
		}
	}

	return false;
}

bool UNavigationSystemV1::CanRebuildDirtyNavigation() const
{
	const bool bIsInGame = GetWorld()->IsGameWorld();

	for (const ANavigationData* NavData : NavDataSet)
	{
		if (NavData)
		{
			const bool bIsDirty = NavData->NeedsRebuild();
			const bool bCanRebuild = !bIsInGame || NavData->SupportsRuntimeGeneration();

			if (bIsDirty && !bCanRebuild)
			{
				return false;
			}
		}
	}

	return true;
}

bool UNavigationSystemV1::DoesPathIntersectBox(const FNavigationPath* Path, const FBox& Box, uint32 StartingIndex, FVector* AgentExtent)
{
	return Path != NULL && Path->DoesIntersectBox(Box, StartingIndex, NULL, AgentExtent);
}

bool UNavigationSystemV1::DoesPathIntersectBox(const FNavigationPath* Path, const FBox& Box, const FVector& AgentLocation, uint32 StartingIndex, FVector* AgentExtent)
{
	return Path != NULL && Path->DoesIntersectBox(Box, AgentLocation, StartingIndex, NULL, AgentExtent);
}

void UNavigationSystemV1::SetMaxSimultaneousTileGenerationJobsCount(int32 MaxNumberOfJobs)
{
#if WITH_RECAST
	for (auto NavigationData : NavDataSet)
	{
		ARecastNavMesh* RecastNavMesh = Cast<ARecastNavMesh>(NavigationData);
		if (RecastNavMesh)
		{
			RecastNavMesh->SetMaxSimultaneousTileGenerationJobsCount(MaxNumberOfJobs);
		}
	}
#endif
}

void UNavigationSystemV1::ResetMaxSimultaneousTileGenerationJobsCount()
{
#if WITH_RECAST
	for (auto NavigationData : NavDataSet)
	{
		ARecastNavMesh* RecastNavMesh = Cast<ARecastNavMesh>(NavigationData);
		if (RecastNavMesh)
		{
			const ARecastNavMesh* CDO = RecastNavMesh->GetClass()->GetDefaultObject<ARecastNavMesh>();
			RecastNavMesh->SetMaxSimultaneousTileGenerationJobsCount(CDO->MaxSimultaneousTileGenerationJobsCount);
		}
	}
#endif
}

//----------------------------------------------------------------------//
// Active tiles
//----------------------------------------------------------------------//

void UNavigationSystemV1::RegisterNavigationInvoker(AActor& Invoker, float TileGenerationRadius, float TileRemovalRadius)
{
	UNavigationSystemV1* NavSys = FNavigationSystem::GetCurrent<UNavigationSystemV1>(Invoker.GetWorld());
	if (NavSys)
	{
		NavSys->RegisterInvoker(Invoker, TileGenerationRadius, TileRemovalRadius);
	}
}

void UNavigationSystemV1::UnregisterNavigationInvoker(AActor& Invoker)
{
	UNavigationSystemV1* NavSys = FNavigationSystem::GetCurrent<UNavigationSystemV1>(Invoker.GetWorld());
	if (NavSys)
	{
		NavSys->UnregisterInvoker(Invoker);
	}
}

void UNavigationSystemV1::SetGeometryGatheringMode(ENavDataGatheringModeConfig NewMode)
{
	DataGatheringMode = NewMode;
	if (DefaultOctreeController.NavOctree.IsValid())
	{
		DefaultOctreeController.NavOctree->SetDataGatheringMode(DataGatheringMode);
	}
}

void UNavigationSystemV1::RegisterInvoker(AActor& Invoker, float TileGenerationRadius, float TileRemovalRadius)
{
	UE_CVLOG(bGenerateNavigationOnlyAroundNavigationInvokers == false, this, LogNavigation, Warning
		, TEXT("Trying to register %s as enforcer, but NavigationSystem is not set up for enforcer-centric generation. See GenerateNavigationOnlyAroundNavigationInvokers in NavigationSystem's properties")
		, *Invoker.GetName());

	TileGenerationRadius = FMath::Clamp(TileGenerationRadius, 0.f, BIG_NUMBER);
	TileRemovalRadius = FMath::Clamp(TileRemovalRadius, TileGenerationRadius, BIG_NUMBER);

	FNavigationInvoker& Data = Invokers.FindOrAdd(&Invoker);
	Data.Actor = &Invoker;
	Data.GenerationRadius = TileGenerationRadius;
	Data.RemovalRadius = TileRemovalRadius;

	UE_VLOG_CYLINDER(this, LogNavigation, Log, Invoker.GetActorLocation(), Invoker.GetActorLocation() + FVector(0, 0, 20), TileGenerationRadius, FColorList::LimeGreen
		, TEXT("%s %.0f %.0f"), *Invoker.GetName(), TileGenerationRadius, TileRemovalRadius);
	UE_VLOG_CYLINDER(this, LogNavigation, Log, Invoker.GetActorLocation(), Invoker.GetActorLocation() + FVector(0, 0, 20), TileRemovalRadius, FColorList::IndianRed, TEXT(""));
}

void UNavigationSystemV1::UnregisterInvoker(AActor& Invoker)
{
	UE_VLOG(this, LogNavigation, Log, TEXT("Removing %s from enforcers list"), *Invoker.GetName());
	Invokers.Remove(&Invoker);
}

void UNavigationSystemV1::UpdateInvokers()
{
	UWorld* World = GetWorld();
	const float CurrentTime = World->GetTimeSeconds();
	if (CurrentTime >= NextInvokersUpdateTime)
	{
		InvokerLocations.Reset();

		if (Invokers.Num() > 0)
		{
			QUICK_SCOPE_CYCLE_COUNTER(STAT_NavSys_Clusterize);

			const double StartTime = FPlatformTime::Seconds();

			InvokerLocations.Reserve(Invokers.Num());

			for (auto ItemIterator = Invokers.CreateIterator(); ItemIterator; ++ItemIterator)
			{
				AActor* Actor = ItemIterator->Value.Actor.Get();
				if (Actor != nullptr
#if WITH_EDITOR
					// Would like to ignore objects in transactional buffer here, but there's no flag for it
					//&& (GIsEditor == false || Item.Actor->HasAnyFlags(RF_Transactional | RF_PendingKill) == false)
#endif //WITH_EDITOR
					)
				{
					InvokerLocations.Add(FNavigationInvokerRaw(Actor->GetActorLocation(), ItemIterator->Value.GenerationRadius, ItemIterator->Value.RemovalRadius));
				}
				else
				{
					ItemIterator.RemoveCurrent();
				}
			}

#if ENABLE_VISUAL_LOG
			const double CachingFinishTime = FPlatformTime::Seconds();
			UE_VLOG(this, LogNavigation, Log, TEXT("Caching time %fms"), (CachingFinishTime - StartTime) * 1000);

			for (const auto& InvokerData : InvokerLocations)
			{
				UE_VLOG_CYLINDER(this, LogNavigation, Log, InvokerData.Location, InvokerData.Location + FVector(0, 0, 20), InvokerData.RadiusMax, FColorList::Blue, TEXT(""));
				UE_VLOG_CYLINDER(this, LogNavigation, Log, InvokerData.Location, InvokerData.Location + FVector(0, 0, 20), InvokerData.RadiusMin, FColorList::CadetBlue, TEXT(""));
			}
#endif // ENABLE_VISUAL_LOG
		}

#if WITH_RECAST
		const double UpdateStartTime = FPlatformTime::Seconds();
		for (TActorIterator<ARecastNavMesh> It(GetWorld()); It; ++It)
		{
			It->UpdateActiveTiles(InvokerLocations);
		}
		const double UpdateEndTime = FPlatformTime::Seconds();
		UE_VLOG(this, LogNavigation, Log, TEXT("Marking tiles to update %fms (%d invokers)"), (UpdateEndTime - UpdateStartTime) * 1000, InvokerLocations.Num());
#endif

		// once per second
		NextInvokersUpdateTime = CurrentTime + ActiveTilesUpdateInterval;
	}
}

void UNavigationSystemV1::DirtyTilesInBuildBounds()
{
#if WITH_RECAST
	UE_VLOG(this, LogNavigation, Log, TEXT("SetupTilesFromBuildBounds"));
	for (TActorIterator<ARecastNavMesh> It(GetWorld()); It; ++It)
	{
		It->DirtyTilesInBounds(BuildBounds);
	}
#endif // WITH_RECAST
}

void UNavigationSystemV1::RegisterNavigationInvoker(AActor* Invoker, float TileGenerationRadius, float TileRemovalRadius)
{
	if (Invoker != nullptr)
	{
		RegisterInvoker(*Invoker, TileGenerationRadius, TileRemovalRadius);
	}
}

void UNavigationSystemV1::UnregisterNavigationInvoker(AActor* Invoker)
{
	if (Invoker != nullptr)
	{
		UnregisterInvoker(*Invoker);
	}
}

//----------------------------------------------------------------------//
// DEPRECATED
//----------------------------------------------------------------------//
void UNavigationSystemV1::RequestRegistration(ANavigationData* NavData, bool bTriggerRegistrationProcessing)
{
	if (NavData)
	{
		RequestRegistrationDeferred(*NavData);
	}	
}

FVector UNavigationSystemV1::ProjectPointToNavigation(UObject* WorldContextObject, const FVector& Point, ANavigationData* NavData, TSubclassOf<UNavigationQueryFilter> FilterClass, const FVector QueryExtent)
{
	FNavLocation ProjectedPoint(Point);

	UWorld* World = GEngine->GetWorldFromContextObject(WorldContextObject, EGetWorldErrorMode::LogAndReturnNull);
	UNavigationSystemV1* NavSys = FNavigationSystem::GetCurrent<UNavigationSystemV1>(World);
	if (NavSys)
	{
		ANavigationData* UseNavData = NavData ? NavData : NavSys->GetDefaultNavDataInstance(FNavigationSystem::DontCreate);
		if (UseNavData)
		{
			NavSys->ProjectPointToNavigation(Point, ProjectedPoint, QueryExtent.IsNearlyZero() ? INVALID_NAVEXTENT : QueryExtent, UseNavData,
				UNavigationQueryFilter::GetQueryFilter(*UseNavData, WorldContextObject, FilterClass));
		}
	}

	return ProjectedPoint.Location;
}

FVector UNavigationSystemV1::GetRandomReachablePointInRadius(UObject* WorldContextObject, const FVector& Origin, float Radius, ANavigationData* NavData, TSubclassOf<UNavigationQueryFilter> FilterClass)
{
	FNavLocation RandomPoint;

	UWorld* World = GEngine->GetWorldFromContextObject(WorldContextObject, EGetWorldErrorMode::LogAndReturnNull);
	UNavigationSystemV1* NavSys = FNavigationSystem::GetCurrent<UNavigationSystemV1>(World);
	if (NavSys)
	{
		ANavigationData* UseNavData = NavData ? NavData : NavSys->GetDefaultNavDataInstance(FNavigationSystem::DontCreate);
		if (UseNavData)
		{
			NavSys->GetRandomReachablePointInRadius(Origin, Radius, RandomPoint, UseNavData, UNavigationQueryFilter::GetQueryFilter(*UseNavData, WorldContextObject, FilterClass));
		}
	}

	return RandomPoint.Location;
}

FVector UNavigationSystemV1::GetRandomPointInNavigableRadius(UObject* WorldContextObject, const FVector& Origin, float Radius, ANavigationData* NavData, TSubclassOf<UNavigationQueryFilter> FilterClass)
{
	FNavLocation RandomPoint;

	UWorld* World = GEngine->GetWorldFromContextObject(WorldContextObject, EGetWorldErrorMode::LogAndReturnNull);
	UNavigationSystemV1* NavSys = FNavigationSystem::GetCurrent<UNavigationSystemV1>(World);
	if (NavSys)
	{
		ANavigationData* UseNavData = NavData ? NavData : NavSys->GetDefaultNavDataInstance(FNavigationSystem::DontCreate);
		if (UseNavData)
		{
			NavSys->GetRandomPointInNavigableRadius(Origin, Radius, RandomPoint, UseNavData, UNavigationQueryFilter::GetQueryFilter(*UseNavData, WorldContextObject, FilterClass));
		}
	}

	return RandomPoint.Location;
}

bool UNavigationSystemV1::K2_GetRandomPointInNavigableRadius(UObject* WorldContextObject, const FVector& Origin, FVector& RandomLocation, float Radius, ANavigationData* NavData, TSubclassOf<UNavigationQueryFilter> FilterClass)
{
	return K2_GetRandomLocationInNavigableRadius(WorldContextObject, Origin, RandomLocation, Radius, NavData, FilterClass);
}

void UNavigationSystemV1::SimpleMoveToActor(AController* Controller, const AActor* Goal)
{
	UE_LOG(LogNavigation, Error, TEXT("SimpleMoveToActor is deprecated. Use UAIBlueprintHelperLibrary::SimpleMoveToActor instead"));
}

void UNavigationSystemV1::SimpleMoveToLocation(AController* Controller, const FVector& Goal)
{
	UE_LOG(LogNavigation, Error, TEXT("SimpleMoveToLocation is deprecated. Use UAIBlueprintHelperLibrary::SimpleMoveToLocation instead"));
}

ANavigationData* UNavigationSystemV1::CreateNavigationDataInstance(const FNavDataConfig& NavConfig)
{
	return CreateNavigationDataInstanceInLevel(NavConfig, nullptr);
}

//----------------------------------------------------------------------//
// NEW STUFF!
//----------------------------------------------------------------------//
void UNavigationSystemV1::VerifyNavigationRenderingComponents(const bool bShow)
{
	// make sure nav mesh has a rendering component
	ANavigationData* const NavData = GetDefaultNavDataInstance(FNavigationSystem::DontCreate);

	if (NavData && NavData->RenderingComp == nullptr)
	{
		NavData->RenderingComp = NavData->ConstructRenderingComponent();
		if (NavData->RenderingComp)
		{
			NavData->RenderingComp->SetVisibility(bShow);
			NavData->RenderingComp->RegisterComponent();
		}
	}

	if (NavData == nullptr)
	{
		UE_LOG(LogNavigation, Warning, TEXT("No NavData found when calling UNavigationSystemV1::VerifyNavigationRenderingComponents()"));
	}
}

#if !UE_BUILD_SHIPPING
void UNavigationSystemV1::GetOnScreenMessages(TMultiMap<FCoreDelegates::EOnScreenMessageSeverity, FText>& OutMessages)
{
	// check navmesh
#if WITH_EDITOR
	const bool bIsNavigationAutoUpdateEnabled = GetIsAutoUpdateEnabled();
#else
	const bool bIsNavigationAutoUpdateEnabled = true;
#endif
	if (IsNavigationDirty()
		&& ((OperationMode == FNavigationSystemRunMode::EditorMode && !bIsNavigationAutoUpdateEnabled)
			|| !SupportsNavigationGeneration() || !CanRebuildDirtyNavigation()))
	{
		OutMessages.Add(FCoreDelegates::EOnScreenMessageSeverity::Error
			, LOCTEXT("NAVMESHERROR", "NAVMESH NEEDS TO BE REBUILT"));
	}
}
#endif // !UE_BUILD_SHIPPING

INavigationDataInterface* UNavigationSystemV1::GetNavDataForActor(const AActor& Actor)
{
	UNavigationSystemV1* NavSys = FNavigationSystem::GetCurrent<UNavigationSystemV1>(Actor.GetWorld());
	ANavigationData* NavData = nullptr;
	const INavAgentInterface* AsNavAgent = CastChecked<INavAgentInterface>(&Actor);
	if (AsNavAgent)
	{
		const FNavAgentProperties& AgentProps = AsNavAgent->GetNavAgentPropertiesRef();
		NavData = NavSys->GetNavDataForProps(AgentProps, AsNavAgent->GetNavAgentLocation());
	}
	if (NavData == nullptr)
	{
		NavData = NavSys->GetDefaultNavDataInstance(FNavigationSystem::DontCreate);
	}

	return NavData;
}

int UNavigationSystemV1::GetNavigationBoundsForNavData(const ANavigationData& NavData, TArray<FBox>& OutBounds, ULevel* InLevel) const
{
	const int InitialBoundsCount = OutBounds.Num();
	OutBounds.Reserve(InitialBoundsCount + RegisteredNavBounds.Num());
	const int32 AgentIndex = GetSupportedAgentIndex(&NavData);

	if (AgentIndex != INDEX_NONE)
	{
	for (const FNavigationBounds& NavigationBounds : RegisteredNavBounds)
	{
		if ((InLevel == nullptr || NavigationBounds.Level == InLevel)
			&& NavigationBounds.SupportedAgents.Contains(AgentIndex))
		{
			OutBounds.Add(NavigationBounds.AreaBox);
		}
	}
	}

	return OutBounds.Num() - InitialBoundsCount;
}

const FNavDataConfig& UNavigationSystemV1::GetDefaultSupportedAgent()
{
	static const FNavDataConfig DefaultAgent;
	const UNavigationSystemV1* NavSysCDO = GetDefault<UNavigationSystemV1>();
	check(NavSysCDO);
	return NavSysCDO->SupportedAgents.Num() > 0
		? NavSysCDO->GetDefaultSupportedAgentConfig()
		: DefaultAgent;
}

const FNavDataConfig& UNavigationSystemV1::GetDefaultSupportedAgentConfig() const 
{ 
	static const FNavDataConfig DefaultAgent;

	int32 FirstValidIndex = INDEX_NONE;
	for (int32 AgentIndex = 0; AgentIndex < SupportedAgents.Num(); ++AgentIndex)
	{
		if (SupportedAgentsMask.Contains(AgentIndex))
		{
			if ((DefaultAgentName == NAME_None || SupportedAgents[AgentIndex].Name == DefaultAgentName))
			{
				return SupportedAgents[AgentIndex];
			}
			FirstValidIndex = (FirstValidIndex == INDEX_NONE) ? AgentIndex : FirstValidIndex;			
		}
	}

	// if not found, get the first one allowed
	return FirstValidIndex != INDEX_NONE ? SupportedAgents[FirstValidIndex] : DefaultAgent;;
}

void UNavigationSystemV1::OverrideSupportedAgents(const TArray<FNavDataConfig>& NewSupportedAgents)
{
	UE_CLOG(bWorldInitDone, LogNavigation, Warning, TEXT("Trying to override NavigationSystem\'s SupportedAgents past the World\'s initialization"));

	SupportedAgentsMask.Empty();

	// reset the SupportedAgents 
	const UNavigationSystemV1* NavSysCDO = GetClass()->GetDefaultObject<UNavigationSystemV1>();
	SupportedAgents = NavSysCDO->SupportedAgents;

	for (const FNavDataConfig& Agent : NewSupportedAgents)
	{
		for(int32 AgentIndex = 0; AgentIndex < SupportedAgents.Num(); AgentIndex++)
		{
			if (SupportedAgents[AgentIndex].IsEquivalent(Agent))
			{
				SupportedAgentsMask.Set(AgentIndex);
				break;
			}
		}
	}

	SupportedAgentsMask.MarkInitialized();

	ApplySupportedAgentsFilter();
}

void UNavigationSystemV1::ApplySupportedAgentsFilter()
{
	// reset the SupportedAgents 
	const UNavigationSystemV1* NavSysCDO = GetClass()->GetDefaultObject<UNavigationSystemV1>();
	SupportedAgents = NavSysCDO->SupportedAgents;
	// make sure there's at least one supported navigation agent size
	if (SupportedAgents.Num() == 0)
	{
		SupportedAgents.Add(FNavigationSystem::GetFallbackNavDataConfig());
	}

	// make all SupportedAgents filtered out by SupportedAgentsMask invalid by
	// clearing out their NavDataClass
	for (int32 AgentIndex = 0; AgentIndex < SupportedAgents.Num(); AgentIndex++)
	{
		if (SupportedAgentsMask.Contains(AgentIndex) == false)
		{
			SupportedAgents[AgentIndex].Invalidate();
		}
	}
}

void UNavigationSystemV1::UnregisterUnusedNavData()
{
	for (int32 AgentIndex = 0; AgentIndex < SupportedAgents.Num(); AgentIndex++)
	{
		if (SupportedAgentsMask.Contains(AgentIndex) == false)
		{
			// if we already have navdata for this agent we need to remove it
			ANavigationData* NavData = GetNavDataForAgentName(SupportedAgents[AgentIndex].Name);
			if (NavData)
			{
				UnregisterNavData(NavData);
			}
		}
	}
}

void UNavigationSystemV1::SetSupportedAgentsMask(const FNavAgentSelector& InSupportedAgentsMask)
{
	SupportedAgentsMask = InSupportedAgentsMask;
	ApplySupportedAgentsFilter();
}

void UNavigationSystemV1::Configure(const UNavigationSystemConfig& Config)
{
	if (Config.DefaultAgentName != NAME_None)
	{
		DefaultAgentName = Config.DefaultAgentName;
	}
	SetSupportedAgentsMask(Config.SupportedAgentsMask);

	if (DefaultAgentName == NAME_None)
	{
		if (SupportedAgents.Num() == 1)
		{
			DefaultAgentName = SupportedAgents[0].Name;
		}
		else // pick the first available one
		{
			for (int32 AgentIndex = 0; AgentIndex < SupportedAgents.Num(); ++AgentIndex)
			{
				if (SupportedAgents[AgentIndex].IsValid())
				{
					DefaultAgentName = SupportedAgents[AgentIndex].Name;
					break;
				}
			}
		}
	}
}

void UNavigationSystemV1::AppendConfig(const UNavigationSystemConfig& NewConfig)
{
	if (NewConfig.SupportedAgentsMask.IsSame(SupportedAgentsMask) == false)
	{
		bool bAgentsAdded = false;
		for (int AgentIndex = 0; AgentIndex < SupportedAgents.Num(); ++AgentIndex)
		{
			if (NewConfig.SupportedAgentsMask.Contains(AgentIndex) == true
				&& SupportedAgentsMask.Contains(AgentIndex) == false)
			{
				SupportedAgentsMask.Set(AgentIndex);
				bAgentsAdded = true;
			}
		}

		if (bAgentsAdded)
		{
			ApplySupportedAgentsFilter();
			// @todo consider updating the octree, it might be missing data for the new agent(s)
		}

		if (DefaultAgentName == NAME_None)
		{
			DefaultAgentName = NewConfig.DefaultAgentName;
		}
	}
}

//----------------------------------------------------------------------//
// UNavigationSystemModuleConfig
//----------------------------------------------------------------------//
UNavigationSystemModuleConfig::UNavigationSystemModuleConfig(const FObjectInitializer& ObjectInitializer)
	: Super(ObjectInitializer)
{
}

void UNavigationSystemModuleConfig::PostInitProperties()
{
	Super::PostInitProperties();

	const UNavigationSystemV1* NavSysCDO = GetDefault<UNavigationSystemV1>();
	if (NavSysCDO)
	{
		UpdateWithNavSysCDO(*NavSysCDO);
	}
}

void UNavigationSystemModuleConfig::UpdateWithNavSysCDO(const UNavigationSystemV1& NavSysCDO)
{
	UClass* MyClass = NavigationSystemClass.ResolveClass();
	if (MyClass != nullptr && MyClass->IsChildOf(NavSysCDO.GetClass()))
	{
		// note that we're not longer copying bStrictlyStatic due to UE-91171
		// Copying NavSysCDO.bStaticRuntimeNavigation resulted in copying 'true' 
		// between unrelated maps
		bCreateOnClient = NavSysCDO.bAllowClientSideNavigation;
		bAutoSpawnMissingNavData = NavSysCDO.bAutoCreateNavigationData;
		bSpawnNavDataInNavBoundsLevel = NavSysCDO.bSpawnNavDataInNavBoundsLevel;
	}
}

UNavigationSystemBase* UNavigationSystemModuleConfig::CreateAndConfigureNavigationSystem(UWorld& World) const
{
	if (bCreateOnClient == false && World.GetNetMode() == NM_Client)
	{
		return nullptr;
	}

	UNavigationSystemBase* NewNavSys = Super::CreateAndConfigureNavigationSystem(World);
	UNavigationSystemV1* NavSysInstance = Cast<UNavigationSystemV1>(NewNavSys);
	UE_CLOG(NavSysInstance == nullptr && NewNavSys != nullptr, LogNavigation, Error
		, TEXT("Unable to spawn navsys instance of class %s - unable to cast to UNavigationSystemV1")
		, *NavigationSystemClass.GetAssetName()
	);
	
	if (NavSysInstance)
	{
		NavSysInstance->bAutoCreateNavigationData = bAutoSpawnMissingNavData;
		NavSysInstance->bSpawnNavDataInNavBoundsLevel = bSpawnNavDataInNavBoundsLevel;
		NavSysInstance->ConfigureAsStatic(bStrictlyStatic);
	}

	return NavSysInstance;
}

#if WITH_EDITOR
void UNavigationSystemModuleConfig::PostEditChangeProperty(FPropertyChangedEvent& PropertyChangedEvent)
{
	static const FName NAME_NavigationSystemClass = GET_MEMBER_NAME_CHECKED(UNavigationSystemConfig, NavigationSystemClass);

	Super::PostEditChangeProperty(PropertyChangedEvent);

	if (PropertyChangedEvent.Property)
	{
		FName PropName = PropertyChangedEvent.Property->GetFName();
		if (PropName == NAME_NavigationSystemClass)
		{
			if (NavigationSystemClass.IsValid() == false)
			{
				NavigationSystemClass = *GEngine->NavigationSystemClass;
			}
			else
			{
				NavigationSystemClass.TryLoad();
				TSubclassOf<UNavigationSystemBase> NavSysClass = NavigationSystemClass.ResolveClass();
				const UNavigationSystemV1* NavSysCDO = *NavSysClass
					? NavSysClass->GetDefaultObject<UNavigationSystemV1>()
					: (UNavigationSystemV1*)nullptr;
				if (NavSysCDO)
				{
					UpdateWithNavSysCDO(*NavSysCDO);
				}
			}
		}
	}
}
#endif // WITH_EDITOR

#undef LOCTEXT_NAMESPACE<|MERGE_RESOLUTION|>--- conflicted
+++ resolved
@@ -3815,11 +3815,7 @@
 	OnNavigationGenerationFinishedDelegate.Broadcast(&NavData);
 
 #if WITH_EDITOR
-<<<<<<< HEAD
-	if (GetWorld()->IsGameWorld() == false && NavData.IsBuildingOnLoad() == false)
-=======
 	if (GetWorld()->IsGameWorld() == false)
->>>>>>> 6bbb88c8
 	{
 		UE_LOG(LogNavigationDataBuild, Log, TEXT("Navigation data generation finished in %s."), *NavData.GetPackage()->GetName());
 	}
