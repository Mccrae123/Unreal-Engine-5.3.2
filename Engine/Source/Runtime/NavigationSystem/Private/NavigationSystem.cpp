--- conflicted
+++ resolved
@@ -647,17 +647,7 @@
 				ULevel* Level = World->GetLevel(LevelIndex);
 				if (ensure(Level))
 				{
-<<<<<<< HEAD
-					AActor* Actor = Level->Actors[ActorIndex];
-
-					const bool bLegalActor = Actor && !Actor->IsPendingKill();
-					if (bLegalActor)
-					{
-						ConditionalPopulateNavOctreeActor(*Actor);
-					}
-=======
 					AddLevelToOctree(*Level);
->>>>>>> 647851d4
 				}
 			}
 		}
@@ -1001,22 +991,8 @@
 
 			if (DirtyAreas.Num() > 0 && bCanRebuildNow)
 			{
-<<<<<<< HEAD
-				for (int32 NavDataIndex = 0; NavDataIndex < NavDataSet.Num(); ++NavDataIndex)
-				{
-					ANavigationData* NavData = NavDataSet[NavDataIndex];
-					if (NavData)
-					{
-						NavData->RebuildDirtyAreas(DirtyAreas);
-					}
-				}
-
-				DirtyAreasUpdateTime = 0;
-				DirtyAreas.Reset();
-=======
 				RebuildDirtyAreas();
 				DirtyAreasUpdateTime = 0;
->>>>>>> 647851d4
 			}
 		}
 
@@ -3034,11 +3010,6 @@
 			NavSys->UnregisterNavOctreeElement(Actor, NavInterface, OctreeUpdate_Default);
 		}
 	}
-}
-
-void UNavigationSystemV1::ConditionalPopulateNavOctreeActor(AActor& Actor)
-{
-	UpdateActorAndComponentsInNavOctree(Actor);
 }
 
 void UNavigationSystemV1::FindElementsInNavOctree(const FBox& QueryBox, const FNavigationOctreeFilter& Filter, TArray<FNavigationOctreeElement>& Elements)
