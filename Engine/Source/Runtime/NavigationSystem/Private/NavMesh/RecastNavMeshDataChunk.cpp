// Copyright Epic Games, Inc. All Rights Reserved.

#include "NavMesh/RecastNavMeshDataChunk.h"
#include "Engine/World.h"
#include "NavigationSystem.h"
#include "NavMesh/RecastNavMesh.h"
#include "NavMesh/PImplRecastNavMesh.h"
#include "NavMesh/RecastHelpers.h"
#include "NavMesh/RecastVersion.h"
#include "NavMesh/RecastNavMeshGenerator.h"

#if WITH_RECAST
#include "Detour/DetourNavMeshBuilder.h"
<<<<<<< HEAD
#include "NavMesh/RecastNavMeshGenerator.h"
=======
#endif // WITH_RECAST
>>>>>>> 4af6daef

#include UE_INLINE_GENERATED_CPP_BY_NAME(RecastNavMeshDataChunk)

//----------------------------------------------------------------------//
// FRecastTileData                                                                
//----------------------------------------------------------------------//
FRecastTileData::FRawData::FRawData(uint8* InData)
	: RawData(InData)
{
}

FRecastTileData::FRawData::~FRawData()
{
#if WITH_RECAST
	dtFree(RawData, DT_ALLOC_PERM_TILE_DATA);
#else
	FMemory::Free(RawData);
#endif
}

FRecastTileData::FRecastTileData()
	: OriginalX(0)
	, OriginalY(0)
	, X(0)
	, Y(0)
	, Layer(0)
	, TileDataSize(0)
	, TileCacheDataSize(0)
	, bAttached(false)
{
}

FRecastTileData::FRecastTileData(int32 DataSize, uint8* RawData, int32 CacheDataSize, uint8* CacheRawData)
	: OriginalX(0)
	, OriginalY(0)
	, X(0)
	, Y(0)
	, Layer(0)
	, TileDataSize(DataSize)
	, TileCacheDataSize(CacheDataSize)
	, bAttached(false)
{
	TileRawData = MakeShareable(new FRawData(RawData));
	TileCacheRawData = MakeShareable(new FRawData(CacheRawData));
}

// Helper to duplicate recast raw data
static uint8* DuplicateRecastRawData(const uint8* Src, int32 SrcSize)
{
#if WITH_RECAST	
	uint8* DupData = (uint8*)dtAlloc(SrcSize, DT_ALLOC_PERM_TILE_DATA);
#else
	uint8* DupData = (uint8*)FMemory::Malloc(SrcSize);
#endif
	FMemory::Memcpy(DupData, Src, SrcSize);
	return DupData;
}

namespace UE::NavMesh::Private
{
	bool IsUsingActiveTileGeneration(const ARecastNavMesh& NavMesh)
	{
<<<<<<< HEAD
=======
#if WITH_RECAST
>>>>>>> 4af6daef
		const UNavigationSystemV1* NavSys = FNavigationSystem::GetCurrent<UNavigationSystemV1>(NavMesh.GetWorld());
		if (NavSys)
		{
			return NavMesh.IsUsingActiveTilesGeneration(*NavSys);
		}
<<<<<<< HEAD
=======
#endif // WITH_RECAST
>>>>>>> 4af6daef
		return false;
	}
} // namespace UE::NavMesh::Private

//----------------------------------------------------------------------//
// URecastNavMeshDataChunk                                                                
//----------------------------------------------------------------------//
URecastNavMeshDataChunk::URecastNavMeshDataChunk(const FObjectInitializer& ObjectInitializer)
	: Super(ObjectInitializer)
{
}

void URecastNavMeshDataChunk::Serialize(FArchive& Ar)
{
	Super::Serialize(Ar);

	int32 NavMeshVersion = NAVMESHVER_LATEST;
	Ar << NavMeshVersion;

	// when writing, write a zero here for now.  will come back and fill it in later.
	int64 RecastNavMeshSizeBytes = 0;
	int64 RecastNavMeshSizePos = Ar.Tell();
	Ar << RecastNavMeshSizeBytes;

	if (Ar.IsLoading())
	{
		auto CleanUpBadVersion = [&Ar, RecastNavMeshSizePos, RecastNavMeshSizeBytes]()
		{
			// incompatible, just skip over this data. Navmesh needs rebuilt.
			Ar.Seek(RecastNavMeshSizePos + RecastNavMeshSizeBytes);
		};

		if (NavMeshVersion < NAVMESHVER_MIN_COMPATIBLE)
		{
			UE_LOG(LogNavigation, Warning, TEXT("%s: URecastNavMeshDataChunk: Nav mesh version %d < Min compatible %d. Nav mesh needs to be rebuilt. \n"), *GetFullName(), NavMeshVersion, NAVMESHVER_MIN_COMPATIBLE);

			CleanUpBadVersion();
		}
		else if (NavMeshVersion > NAVMESHVER_LATEST)
		{
			UE_LOG(LogNavigation, Warning, TEXT("%s: URecastNavMeshDataChunk: Nav mesh version %d > NAVMESHVER_LATEST %d. Newer nav mesh should not be loaded by older versioned code. At a minimum the nav mesh needs to be rebuilt. \n"), *GetFullName(), NavMeshVersion, NAVMESHVER_LATEST);

			CleanUpBadVersion();
		}
#if WITH_RECAST
		else if (RecastNavMeshSizeBytes > 4)
		{
			SerializeRecastData(Ar, NavMeshVersion);
		}
#endif// WITH_RECAST
		else
		{
			// empty, just skip over this data
			Ar.Seek(RecastNavMeshSizePos + RecastNavMeshSizeBytes);
		}
	}
	else if (Ar.IsSaving())
	{
#if WITH_RECAST
		SerializeRecastData(Ar, NavMeshVersion);
#endif// WITH_RECAST

		int64 CurPos = Ar.Tell();
		RecastNavMeshSizeBytes = CurPos - RecastNavMeshSizePos;
		Ar.Seek(RecastNavMeshSizePos);
		Ar << RecastNavMeshSizeBytes;
		Ar.Seek(CurPos);
	}
}

#if WITH_RECAST
void URecastNavMeshDataChunk::SerializeRecastData(FArchive& Ar, int32 NavMeshVersion)
{
	int32 TileNum = Tiles.Num();
	Ar << TileNum;

	if (Ar.IsLoading())
	{
		Tiles.Empty(TileNum);
		for (int32 TileIdx = 0; TileIdx < TileNum; TileIdx++)
		{
			int32 TileDataSize = 0;
			Ar << TileDataSize;

			// Load tile data 
			uint8* TileRawData = nullptr;
			FPImplRecastNavMesh::SerializeRecastMeshTile(Ar, NavMeshVersion, TileRawData, TileDataSize); //allocates TileRawData on load
			
			if (TileRawData != nullptr)
			{
				// Load compressed tile cache layer
				int32 TileCacheDataSize = 0;
				uint8* TileCacheRawData = nullptr;
				FPImplRecastNavMesh::SerializeCompressedTileCacheData(Ar, NavMeshVersion, TileCacheRawData, TileCacheDataSize); //allocates TileCacheRawData on load
				
				// We are owner of tile raw data
				FRecastTileData TileData(TileDataSize, TileRawData, TileCacheDataSize, TileCacheRawData);
				Tiles.Add(TileData);
			}
		}
	}
	else if (Ar.IsSaving())
	{
		for (FRecastTileData& TileData : Tiles)
		{
			if (TileData.TileRawData.IsValid())
			{
				// Save tile itself
				Ar << TileData.TileDataSize;
				FPImplRecastNavMesh::SerializeRecastMeshTile(Ar, NavMeshVersion, TileData.TileRawData->RawData, TileData.TileDataSize);
				// Save compressed tile cache layer
				FPImplRecastNavMesh::SerializeCompressedTileCacheData(Ar, NavMeshVersion, TileData.TileCacheRawData->RawData, TileData.TileCacheDataSize);
			}
		}
	}
}
#endif// WITH_RECAST

// Deprecated
TArray<uint32> URecastNavMeshDataChunk::AttachTiles(FPImplRecastNavMesh& NavMeshImpl)
{
<<<<<<< HEAD
	check(NavMeshImpl.NavMeshOwner);
	const TArray<FNavTileRef> TileRefs = AttachTiles(*NavMeshImpl.NavMeshOwner);
	TArray<uint32> TileIds;
	FNavTileRef::DeprecatedGetTileIdsFromNavTileRefs(&NavMeshImpl, TileRefs, TileIds);
=======
	TArray<uint32> TileIds;
#if WITH_RECAST
	check(NavMeshImpl.NavMeshOwner);
	const TArray<FNavTileRef> TileRefs = AttachTiles(*NavMeshImpl.NavMeshOwner);
	FNavTileRef::DeprecatedGetTileIdsFromNavTileRefs(&NavMeshImpl, TileRefs, TileIds);
#endif // WITH_RECAST
>>>>>>> 4af6daef
	return TileIds;
}

// Deprecated
TArray<uint32> URecastNavMeshDataChunk::AttachTiles(FPImplRecastNavMesh& NavMeshImpl, const bool bKeepCopyOfData, const bool bKeepCopyOfCacheData)
{
<<<<<<< HEAD
	check(NavMeshImpl.NavMeshOwner);
	const TArray<FNavTileRef> TileRefs = AttachTiles(*NavMeshImpl.NavMeshOwner, bKeepCopyOfData, bKeepCopyOfCacheData);
	TArray<uint32> TileIds;
	FNavTileRef::DeprecatedGetTileIdsFromNavTileRefs(&NavMeshImpl, TileRefs, TileIds);
=======
	TArray<uint32> TileIds;
#if WITH_RECAST
	check(NavMeshImpl.NavMeshOwner);
	const TArray<FNavTileRef> TileRefs = AttachTiles(*NavMeshImpl.NavMeshOwner, bKeepCopyOfData, bKeepCopyOfCacheData);
	FNavTileRef::DeprecatedGetTileIdsFromNavTileRefs(&NavMeshImpl, TileRefs, TileIds);
#endif // WITH_RECAST
>>>>>>> 4af6daef
	return TileIds;
}

// Deprecated
TArray<uint32> URecastNavMeshDataChunk::DetachTiles(FPImplRecastNavMesh& NavMeshImpl)
{
<<<<<<< HEAD
	check(NavMeshImpl.NavMeshOwner);
	const TArray<FNavTileRef> TileRefs = DetachTiles(*NavMeshImpl.NavMeshOwner);
	TArray<uint32> TileIds;
	FNavTileRef::DeprecatedGetTileIdsFromNavTileRefs(&NavMeshImpl, TileRefs, TileIds);
=======
	TArray<uint32> TileIds;
#if WITH_RECAST
	check(NavMeshImpl.NavMeshOwner);
	const TArray<FNavTileRef> TileRefs = DetachTiles(*NavMeshImpl.NavMeshOwner);
	FNavTileRef::DeprecatedGetTileIdsFromNavTileRefs(&NavMeshImpl, TileRefs, TileIds);
#endif // WITH_RECAST
>>>>>>> 4af6daef
	return TileIds;
}

// Deprecated
TArray<uint32> URecastNavMeshDataChunk::DetachTiles(FPImplRecastNavMesh& NavMeshImpl, const bool bTakeDataOwnership, const bool bTakeCacheDataOwnership)
{
<<<<<<< HEAD
	check(NavMeshImpl.NavMeshOwner);
	const TArray<FNavTileRef> TileRefs = DetachTiles(*NavMeshImpl.NavMeshOwner, bTakeDataOwnership, bTakeCacheDataOwnership);
	TArray<uint32> TileIds;
	FNavTileRef::DeprecatedGetTileIdsFromNavTileRefs(&NavMeshImpl, TileRefs, TileIds);
	return TileIds;
}

=======
	TArray<uint32> TileIds;
#if WITH_RECAST
	check(NavMeshImpl.NavMeshOwner);
	const TArray<FNavTileRef> TileRefs = DetachTiles(*NavMeshImpl.NavMeshOwner, bTakeDataOwnership, bTakeCacheDataOwnership);
	FNavTileRef::DeprecatedGetTileIdsFromNavTileRefs(&NavMeshImpl, TileRefs, TileIds);
#endif // WITH_RECAST
	return TileIds;
}

#if WITH_RECAST
>>>>>>> 4af6daef
TArray<FNavTileRef> URecastNavMeshDataChunk::AttachTiles(ARecastNavMesh& NavMesh)
{
	check(NavMesh.GetWorld());
	const bool bIsGameWorld = NavMesh.GetWorld()->IsGameWorld();

	// In editor we still need to own the data so a copy will be made.
	const bool bKeepCopyOfData = !bIsGameWorld;
	const bool bKeepCopyOfCacheData = !bIsGameWorld;

	return AttachTiles(NavMesh, bKeepCopyOfData, bKeepCopyOfCacheData);
}

TArray<FNavTileRef> URecastNavMeshDataChunk::AttachTiles(ARecastNavMesh& NavMesh, const bool bKeepCopyOfData, const bool bKeepCopyOfCacheData)
{
	UE_LOG(LogNavigation, Verbose, TEXT("%s Attaching to NavMesh - %s"), ANSI_TO_TCHAR(__FUNCTION__), *NavigationDataName.ToString());
	
	TArray<FNavTileRef> Result;
	Result.Reserve(Tiles.Num());

<<<<<<< HEAD
#if WITH_RECAST	
=======
>>>>>>> 4af6daef
	dtNavMesh* DetourNavMesh = NavMesh.GetRecastMesh();

	if (DetourNavMesh != nullptr)
	{
		TArray<FIntPoint>* ActiveTiles = nullptr;
		if (UE::NavMesh::Private::IsUsingActiveTileGeneration(NavMesh))
		{
			ActiveTiles = &NavMesh.GetActiveTiles();
		}
		
		for (FRecastTileData& TileData : Tiles)
		{
			if (!TileData.bAttached && TileData.TileRawData.IsValid())
			{
				if (TileData.TileRawData->RawData == nullptr)
				{
					UE_LOG(LogNavigation, Warning, TEXT("Null rawdata. This can be caused by the reuse of unloaded sublevels. 's.ForceGCAfterLevelStreamedOut 1' can be used until this gets fixed."));
					continue;
				}
				
				const dtMeshHeader* Header = (dtMeshHeader*)TileData.TileRawData->RawData;
				if (Header->version != DT_NAVMESH_VERSION)
				{
					continue;
				}
				
				// If there was a previous tile at the location remove it
				if (const dtMeshTile* PreExistingTile = DetourNavMesh->getTileAt(Header->x, Header->y, Header->layer))
				{
					if (const dtTileRef PreExistingTileRef = DetourNavMesh->getTileRef(PreExistingTile))
					{
						NavMesh.LogRecastTile(ANSI_TO_TCHAR(__FUNCTION__), FName("   "), FName("removing"), *DetourNavMesh, Header->x, Header->y, Header->layer, PreExistingTileRef);
						
						DetourNavMesh->removeTile(PreExistingTileRef, nullptr, nullptr);	
					}
				}

				// Attach mesh tile to target nav mesh 
				dtTileRef TileRef = 0;
				const dtMeshTile* MeshTile = nullptr;

				dtStatus status = DetourNavMesh->addTile(TileData.TileRawData->RawData, TileData.TileDataSize, DT_TILE_FREE_DATA, 0, &TileRef);

				if (dtStatusFailed(status))
				{
					if (dtStatusDetail(status, DT_OUT_OF_MEMORY))
					{
						UE_LOG(LogNavigation, Warning, TEXT("%s> Failed to add tile (%d,%d:%d), %d tile limit reached! (from: %s)"),
							*NavMesh.GetName(), Header->x, Header->y, Header->layer, DetourNavMesh->getMaxTiles(), ANSI_TO_TCHAR(__FUNCTION__));
					}
					
					continue;
				}
				else
				{
					MeshTile = DetourNavMesh->getTileByRef(TileRef);
					check(MeshTile);
					
					TileData.X = MeshTile->header->x;
					TileData.Y = MeshTile->header->y;
					TileData.Layer = MeshTile->header->layer;
					TileData.bAttached = true;
				}

				NavMesh.LogRecastTile(ANSI_TO_TCHAR(__FUNCTION__), FName("   "), FName("added"), *DetourNavMesh, TileData.X, TileData.Y, TileData.Layer, TileRef);
				
				if (ActiveTiles)
				{
					ActiveTiles->AddUnique(FIntPoint(TileData.X, TileData.Y));					
				}
				
				if (bKeepCopyOfData == false)
				{
					// We don't own tile data anymore it will be released by recast navmesh 
					TileData.TileDataSize = 0;
					TileData.TileRawData->RawData = nullptr;
				}
				else
				{
					// In the editor we still need to own data, so make a copy of it
					TileData.TileRawData->RawData = DuplicateRecastRawData(TileData.TileRawData->RawData, TileData.TileDataSize);
				}

				// Attach tile cache layer to target nav mesh
				if (TileData.TileCacheDataSize > 0)
				{
					FBox TileBBox = Recast2UnrealBox(MeshTile->header->bmin, MeshTile->header->bmax);

					FNavMeshTileData LayerData(TileData.TileCacheRawData->RawData, TileData.TileCacheDataSize, TileData.Layer, TileBBox);
					NavMesh.GetRecastNavMeshImpl()->AddTileCacheLayer(TileData.X, TileData.Y, TileData.Layer, LayerData);

					if (bKeepCopyOfCacheData == false)
					{
						// We don't own tile cache data anymore it will be released by navmesh
						TileData.TileCacheDataSize = 0;
						TileData.TileCacheRawData->RawData = nullptr;
					}
					else
					{
						// In the editor we still need to own data, so make a copy of it
						TileData.TileCacheRawData->RawData = DuplicateRecastRawData(TileData.TileCacheRawData->RawData, TileData.TileCacheDataSize);
					}
				}

				Result.Add(FNavTileRef(TileRef));
			}
		}
	}

	UE_LOG(LogNavigation, Verbose, TEXT("Attached %d tiles to NavMesh - %s"), Result.Num(), *NavigationDataName.ToString());
	return Result;
}

TArray<FNavTileRef> URecastNavMeshDataChunk::DetachTiles(ARecastNavMesh& NavMesh)
{
	check(NavMesh.GetWorld());
	const bool bIsGameWorld = NavMesh.GetWorld()->IsGameWorld();

	// Keep data in game worlds (in editor we have a copy of the data so we don't keep it).
	const bool bTakeDataOwnership = bIsGameWorld;
	const bool bTakeCacheDataOwnership = bIsGameWorld;

	return DetachTiles(NavMesh, bTakeDataOwnership, bTakeCacheDataOwnership);
}

TArray<FNavTileRef> URecastNavMeshDataChunk::DetachTiles(ARecastNavMesh& NavMesh, const bool bTakeDataOwnership, const bool bTakeCacheDataOwnership)
{
	UE_LOG(LogNavigation, Verbose, TEXT("%s Detaching from %s"), ANSI_TO_TCHAR(__FUNCTION__), *NavigationDataName.ToString());

	TArray<FNavTileRef> Result;
	Result.Reserve(Tiles.Num());

<<<<<<< HEAD
#if WITH_RECAST
=======
>>>>>>> 4af6daef
	dtNavMesh* DetourNavMesh = NavMesh.GetRecastMesh();

	if (DetourNavMesh != nullptr)
	{
		TArray<FIntPoint>* ActiveTiles = nullptr;
		if (UE::NavMesh::Private::IsUsingActiveTileGeneration(NavMesh))
		{
			ActiveTiles = &NavMesh.GetActiveTiles();
		}

		TArray<const dtMeshTile*> ExtraMeshTiles;
		const bool bIsDynamic = NavMesh.SupportsRuntimeGeneration();
		
		for (FRecastTileData& TileData : Tiles)
		{
			if (TileData.bAttached)
			{
				// Detach tile cache layer and take ownership over compressed data
				dtTileRef TileRef = 0;
				const dtMeshTile* MeshTile = DetourNavMesh->getTileAt(TileData.X, TileData.Y, TileData.Layer);
				if (MeshTile)
				{
					TileRef = DetourNavMesh->getTileRef(MeshTile);

					if (bTakeCacheDataOwnership)
					{
						FNavMeshTileData TileCacheData = NavMesh.GetRecastNavMeshImpl()->GetTileCacheLayer(TileData.X, TileData.Y, TileData.Layer);
						if (TileCacheData.IsValid())
						{
							TileData.TileCacheDataSize = TileCacheData.DataSize;
							TileData.TileCacheRawData->RawData = TileCacheData.Release();
						}
					}

					NavMesh.LogRecastTile(ANSI_TO_TCHAR(__FUNCTION__), FName("   "), FName("removing"), *DetourNavMesh, TileData.X, TileData.Y, TileData.Layer, TileRef);
				
					NavMesh.GetRecastNavMeshImpl()->RemoveTileCacheLayer(TileData.X, TileData.Y, TileData.Layer);

					if (bTakeDataOwnership)
					{
						// Remove tile from navmesh and take ownership of tile raw data
						DetourNavMesh->removeTile(TileRef, &TileData.TileRawData->RawData, &TileData.TileDataSize);
					}
					else
					{
						// In the editor we have a copy of tile data so just release tile in navmesh
						DetourNavMesh->removeTile(TileRef, nullptr, nullptr);
					}

					if (ActiveTiles)
					{
						ActiveTiles->RemoveSwap(FIntPoint(TileData.X, TileData.Y));	
					}
						
					Result.Add(FNavTileRef(TileRef));
<<<<<<< HEAD
				}

				if (bIsDynamic)
				{
					// Remove any tile remaining
					const int32 MaxTiles = DetourNavMesh->getTileCountAt(TileData.X, TileData.Y);
					if (MaxTiles > 0)
					{
						ExtraMeshTiles.SetNumZeroed(MaxTiles, false);
						const int32 MeshTilesCount = DetourNavMesh->getTilesAt(TileData.X, TileData.Y, ExtraMeshTiles.GetData(), MaxTiles);
						for (int32 i = 0; i < MeshTilesCount; ++i)
						{
							const dtMeshTile* ExtraMeshTile = ExtraMeshTiles[i];
							dtTileRef ExtraTileRef = DetourNavMesh->getTileRef(ExtraMeshTile);
							if (ExtraTileRef)
							{
								DetourNavMesh->removeTile(ExtraTileRef, nullptr, nullptr);
								Result.Add(FNavTileRef(ExtraTileRef));
							}
						}
					}
				}
=======
				}

				if (bIsDynamic)
				{
					// Remove any tile remaining
					const int32 MaxTiles = DetourNavMesh->getTileCountAt(TileData.X, TileData.Y);
					if (MaxTiles > 0)
					{
						ExtraMeshTiles.SetNumZeroed(MaxTiles, false);
						const int32 MeshTilesCount = DetourNavMesh->getTilesAt(TileData.X, TileData.Y, ExtraMeshTiles.GetData(), MaxTiles);
						for (int32 i = 0; i < MeshTilesCount; ++i)
						{
							const dtMeshTile* ExtraMeshTile = ExtraMeshTiles[i];
							dtTileRef ExtraTileRef = DetourNavMesh->getTileRef(ExtraMeshTile);
							if (ExtraTileRef)
							{
								DetourNavMesh->removeTile(ExtraTileRef, nullptr, nullptr);
								Result.Add(FNavTileRef(ExtraTileRef));
							}
						}
					}
				}
>>>>>>> 4af6daef
				
			}

			TileData.bAttached = false;
			TileData.X = 0;
			TileData.Y = 0;
			TileData.Layer = 0;
		}
	}

	UE_LOG(LogNavigation, Verbose, TEXT("Detached %d tiles from NavMesh - %s"), Result.Num(), *NavigationDataName.ToString());
	return Result;
}
#endif // WITH_RECAST

void URecastNavMeshDataChunk::MoveTiles(FPImplRecastNavMesh& NavMeshImpl, const FIntPoint& Offset, const FVector::FReal RotationDeg, const FVector2D& RotationCenter)
{
#if WITH_RECAST	
	UE_LOG(LogNavigation, Verbose, TEXT("%s Moving %i tiles on navmesh %s."), ANSI_TO_TCHAR(__FUNCTION__), Tiles.Num(), *NavigationDataName.ToString());

	dtNavMesh* NavMesh = NavMeshImpl.DetourNavMesh;
	if (NavMesh != nullptr)
	{
		for (FRecastTileData& TileData : Tiles)
		{
			if (TileData.TileCacheDataSize != 0)
			{
				UE_LOG(LogNavigation, Error, TEXT("   TileCacheRawData is expected to be empty. No support for moving the cache data yet."));
				continue;
			}

			if ((TileData.bAttached == false) && TileData.TileRawData.IsValid())
			{
				const FVector RcRotationCenter = Unreal2RecastPoint(FVector(RotationCenter.X, RotationCenter.Y, 0.f));

				const FVector::FReal TileWidth = NavMesh->getParams()->tileWidth;
				const FVector::FReal TileHeight = NavMesh->getParams()->tileHeight;

				const dtMeshHeader* Header = (dtMeshHeader*)TileData.TileRawData->RawData;
				if (Header->version != DT_NAVMESH_VERSION)
				{
					continue;
				}

				// Apply rotation to tile coordinates
				int DeltaX = 0;
				int DeltaY = 0;
				FBox TileBox(Recast2UnrealPoint(Header->bmin), Recast2UnrealPoint(Header->bmax));
				FVector RcTileCenter = Unreal2RecastPoint(TileBox.GetCenter());
				dtComputeTileOffsetFromRotation(&RcTileCenter.X, &RcRotationCenter.X, RotationDeg, TileWidth, TileHeight, DeltaX, DeltaY);

				const int OffsetWithRotX = Offset.X + DeltaX;
				const int OffsetWithRotY = Offset.Y + DeltaY;

				const bool bSuccess = dtTransformTileData(TileData.TileRawData->RawData, TileData.TileDataSize, OffsetWithRotX, OffsetWithRotY, TileWidth, TileHeight, RotationDeg, NavMesh->getBVQuantFactor(Header->resolution));
				UE_CLOG(bSuccess, LogNavigation, Verbose, TEXT("   Moved tile from (%i,%i) to (%i,%i)."), TileData.OriginalX, TileData.OriginalY, (TileData.OriginalX + OffsetWithRotX), (TileData.OriginalY + OffsetWithRotY));
			}
		}
	}

	UE_LOG(LogNavigation, Verbose, TEXT("%s Moving done."), ANSI_TO_TCHAR(__FUNCTION__));
#endif// WITH_RECAST
}

int32 URecastNavMeshDataChunk::GetNumTiles() const
{
	return Tiles.Num();
}

void URecastNavMeshDataChunk::ReleaseTiles()
{
	Tiles.Reset();
}

void URecastNavMeshDataChunk::GetTiles(const FPImplRecastNavMesh* NavMeshImpl, const TArray<int32>& TileIndices, const EGatherTilesCopyMode CopyMode, const bool bMarkAsAttached /*= true*/)
{
	Tiles.Empty(TileIndices.Num());

#if WITH_RECAST
	const dtNavMesh* NavMesh = NavMeshImpl->DetourNavMesh;
	
	for (int32 TileIdx : TileIndices)
	{
		const dtMeshTile* Tile = NavMesh->getTile(TileIdx);
		if (Tile && Tile->header)
		{
			// Make our own copy of tile data
			uint8* RawTileData = nullptr;
			if (CopyMode & EGatherTilesCopyMode::CopyData)
			{
				RawTileData = DuplicateRecastRawData(Tile->data, Tile->dataSize);
			}

			// We need tile cache data only if navmesh supports any kind of runtime generation
			FNavMeshTileData TileCacheData;
			uint8* RawTileCacheData = nullptr;
			if (CopyMode & EGatherTilesCopyMode::CopyCacheData)
			{
				TileCacheData = NavMeshImpl->GetTileCacheLayer(Tile->header->x, Tile->header->y, Tile->header->layer);
				if (TileCacheData.IsValid())
				{
					// Make our own copy of tile cache data
					RawTileCacheData = DuplicateRecastRawData(TileCacheData.GetData(), TileCacheData.DataSize);
				}
			}

			FRecastTileData RecastTileData(Tile->dataSize, RawTileData, TileCacheData.DataSize, RawTileCacheData);
			RecastTileData.OriginalX = Tile->header->x;
			RecastTileData.OriginalY = Tile->header->y;
			RecastTileData.X = Tile->header->x;
			RecastTileData.Y = Tile->header->y;
			RecastTileData.Layer = Tile->header->layer;
			RecastTileData.bAttached = bMarkAsAttached;

			Tiles.Add(RecastTileData);
		}
	}
#endif // WITH_RECAST
}

void URecastNavMeshDataChunk::GetTilesBounds(const FPImplRecastNavMesh& NavMeshImpl, const TArray<int32>& TileIndices, FBox& OutBounds) const
{
	OutBounds.Init();
#if WITH_RECAST
	const dtNavMesh* NavMesh = NavMeshImpl.DetourNavMesh;

	for (const int32 TileIdx : TileIndices)
	{
		const dtMeshTile* Tile = NavMesh->getTile(TileIdx);
		if (Tile && Tile->header)
		{
			OutBounds += Recast2UnrealBox(Tile->header->bmin, Tile->header->bmax);
		}
	}
#endif // WITH_RECAST
}<|MERGE_RESOLUTION|>--- conflicted
+++ resolved
@@ -11,11 +11,7 @@
 
 #if WITH_RECAST
 #include "Detour/DetourNavMeshBuilder.h"
-<<<<<<< HEAD
-#include "NavMesh/RecastNavMeshGenerator.h"
-=======
-#endif // WITH_RECAST
->>>>>>> 4af6daef
+#endif // WITH_RECAST
 
 #include UE_INLINE_GENERATED_CPP_BY_NAME(RecastNavMeshDataChunk)
 
@@ -78,19 +74,13 @@
 {
 	bool IsUsingActiveTileGeneration(const ARecastNavMesh& NavMesh)
 	{
-<<<<<<< HEAD
-=======
-#if WITH_RECAST
->>>>>>> 4af6daef
+#if WITH_RECAST
 		const UNavigationSystemV1* NavSys = FNavigationSystem::GetCurrent<UNavigationSystemV1>(NavMesh.GetWorld());
 		if (NavSys)
 		{
 			return NavMesh.IsUsingActiveTilesGeneration(*NavSys);
 		}
-<<<<<<< HEAD
-=======
-#endif // WITH_RECAST
->>>>>>> 4af6daef
+#endif // WITH_RECAST
 		return false;
 	}
 } // namespace UE::NavMesh::Private
@@ -212,72 +202,42 @@
 // Deprecated
 TArray<uint32> URecastNavMeshDataChunk::AttachTiles(FPImplRecastNavMesh& NavMeshImpl)
 {
-<<<<<<< HEAD
-	check(NavMeshImpl.NavMeshOwner);
-	const TArray<FNavTileRef> TileRefs = AttachTiles(*NavMeshImpl.NavMeshOwner);
-	TArray<uint32> TileIds;
-	FNavTileRef::DeprecatedGetTileIdsFromNavTileRefs(&NavMeshImpl, TileRefs, TileIds);
-=======
 	TArray<uint32> TileIds;
 #if WITH_RECAST
 	check(NavMeshImpl.NavMeshOwner);
 	const TArray<FNavTileRef> TileRefs = AttachTiles(*NavMeshImpl.NavMeshOwner);
 	FNavTileRef::DeprecatedGetTileIdsFromNavTileRefs(&NavMeshImpl, TileRefs, TileIds);
 #endif // WITH_RECAST
->>>>>>> 4af6daef
 	return TileIds;
 }
 
 // Deprecated
 TArray<uint32> URecastNavMeshDataChunk::AttachTiles(FPImplRecastNavMesh& NavMeshImpl, const bool bKeepCopyOfData, const bool bKeepCopyOfCacheData)
 {
-<<<<<<< HEAD
-	check(NavMeshImpl.NavMeshOwner);
-	const TArray<FNavTileRef> TileRefs = AttachTiles(*NavMeshImpl.NavMeshOwner, bKeepCopyOfData, bKeepCopyOfCacheData);
-	TArray<uint32> TileIds;
-	FNavTileRef::DeprecatedGetTileIdsFromNavTileRefs(&NavMeshImpl, TileRefs, TileIds);
-=======
 	TArray<uint32> TileIds;
 #if WITH_RECAST
 	check(NavMeshImpl.NavMeshOwner);
 	const TArray<FNavTileRef> TileRefs = AttachTiles(*NavMeshImpl.NavMeshOwner, bKeepCopyOfData, bKeepCopyOfCacheData);
 	FNavTileRef::DeprecatedGetTileIdsFromNavTileRefs(&NavMeshImpl, TileRefs, TileIds);
 #endif // WITH_RECAST
->>>>>>> 4af6daef
 	return TileIds;
 }
 
 // Deprecated
 TArray<uint32> URecastNavMeshDataChunk::DetachTiles(FPImplRecastNavMesh& NavMeshImpl)
 {
-<<<<<<< HEAD
-	check(NavMeshImpl.NavMeshOwner);
-	const TArray<FNavTileRef> TileRefs = DetachTiles(*NavMeshImpl.NavMeshOwner);
-	TArray<uint32> TileIds;
-	FNavTileRef::DeprecatedGetTileIdsFromNavTileRefs(&NavMeshImpl, TileRefs, TileIds);
-=======
 	TArray<uint32> TileIds;
 #if WITH_RECAST
 	check(NavMeshImpl.NavMeshOwner);
 	const TArray<FNavTileRef> TileRefs = DetachTiles(*NavMeshImpl.NavMeshOwner);
 	FNavTileRef::DeprecatedGetTileIdsFromNavTileRefs(&NavMeshImpl, TileRefs, TileIds);
 #endif // WITH_RECAST
->>>>>>> 4af6daef
 	return TileIds;
 }
 
 // Deprecated
 TArray<uint32> URecastNavMeshDataChunk::DetachTiles(FPImplRecastNavMesh& NavMeshImpl, const bool bTakeDataOwnership, const bool bTakeCacheDataOwnership)
 {
-<<<<<<< HEAD
-	check(NavMeshImpl.NavMeshOwner);
-	const TArray<FNavTileRef> TileRefs = DetachTiles(*NavMeshImpl.NavMeshOwner, bTakeDataOwnership, bTakeCacheDataOwnership);
-	TArray<uint32> TileIds;
-	FNavTileRef::DeprecatedGetTileIdsFromNavTileRefs(&NavMeshImpl, TileRefs, TileIds);
-	return TileIds;
-}
-
-=======
 	TArray<uint32> TileIds;
 #if WITH_RECAST
 	check(NavMeshImpl.NavMeshOwner);
@@ -288,7 +248,6 @@
 }
 
 #if WITH_RECAST
->>>>>>> 4af6daef
 TArray<FNavTileRef> URecastNavMeshDataChunk::AttachTiles(ARecastNavMesh& NavMesh)
 {
 	check(NavMesh.GetWorld());
@@ -308,10 +267,6 @@
 	TArray<FNavTileRef> Result;
 	Result.Reserve(Tiles.Num());
 
-<<<<<<< HEAD
-#if WITH_RECAST	
-=======
->>>>>>> 4af6daef
 	dtNavMesh* DetourNavMesh = NavMesh.GetRecastMesh();
 
 	if (DetourNavMesh != nullptr)
@@ -444,10 +399,6 @@
 	TArray<FNavTileRef> Result;
 	Result.Reserve(Tiles.Num());
 
-<<<<<<< HEAD
-#if WITH_RECAST
-=======
->>>>>>> 4af6daef
 	dtNavMesh* DetourNavMesh = NavMesh.GetRecastMesh();
 
 	if (DetourNavMesh != nullptr)
@@ -503,7 +454,6 @@
 					}
 						
 					Result.Add(FNavTileRef(TileRef));
-<<<<<<< HEAD
 				}
 
 				if (bIsDynamic)
@@ -526,30 +476,6 @@
 						}
 					}
 				}
-=======
-				}
-
-				if (bIsDynamic)
-				{
-					// Remove any tile remaining
-					const int32 MaxTiles = DetourNavMesh->getTileCountAt(TileData.X, TileData.Y);
-					if (MaxTiles > 0)
-					{
-						ExtraMeshTiles.SetNumZeroed(MaxTiles, false);
-						const int32 MeshTilesCount = DetourNavMesh->getTilesAt(TileData.X, TileData.Y, ExtraMeshTiles.GetData(), MaxTiles);
-						for (int32 i = 0; i < MeshTilesCount; ++i)
-						{
-							const dtMeshTile* ExtraMeshTile = ExtraMeshTiles[i];
-							dtTileRef ExtraTileRef = DetourNavMesh->getTileRef(ExtraMeshTile);
-							if (ExtraTileRef)
-							{
-								DetourNavMesh->removeTile(ExtraTileRef, nullptr, nullptr);
-								Result.Add(FNavTileRef(ExtraTileRef));
-							}
-						}
-					}
-				}
->>>>>>> 4af6daef
 				
 			}
 
