// Copyright Epic Games, Inc. All Rights Reserved.

#include "NavMesh/RecastNavMeshDataChunk.h"
#include "Engine/World.h"
#include "NavigationSystem.h"
#include "NavMesh/RecastNavMesh.h"
#include "NavMesh/PImplRecastNavMesh.h"
#include "NavMesh/RecastHelpers.h"
#include "NavMesh/RecastVersion.h"
#include "Detour/DetourNavMeshBuilder.h"

//----------------------------------------------------------------------//
// FRecastTileData                                                                
//----------------------------------------------------------------------//
FRecastTileData::FRawData::FRawData(uint8* InData)
	: RawData(InData)
{
}

FRecastTileData::FRawData::~FRawData()
{
#if WITH_RECAST
	dtFree(RawData, DT_ALLOC_PERM_TILE_DATA);
#else
	FMemory::Free(RawData);
#endif
}

FRecastTileData::FRecastTileData()
	: OriginalX(0)
	, OriginalY(0)
	, X(0)
	, Y(0)
	, Layer(0)
	, TileDataSize(0)
	, TileCacheDataSize(0)
	, bAttached(false)
{
}

FRecastTileData::FRecastTileData(int32 DataSize, uint8* RawData, int32 CacheDataSize, uint8* CacheRawData)
	: OriginalX(0)
	, OriginalY(0)
	, X(0)
	, Y(0)
	, Layer(0)
	, TileDataSize(DataSize)
	, TileCacheDataSize(CacheDataSize)
	, bAttached(false)
{
	TileRawData = MakeShareable(new FRawData(RawData));
	TileCacheRawData = MakeShareable(new FRawData(CacheRawData));
}

// Helper to duplicate recast raw data
static uint8* DuplicateRecastRawData(uint8* Src, int32 SrcSize)
{
#if WITH_RECAST	
	uint8* DupData = (uint8*)dtAlloc(SrcSize, DT_ALLOC_PERM_TILE_DATA);
#else
	uint8* DupData = (uint8*)FMemory::Malloc(SrcSize);
#endif
	FMemory::Memcpy(DupData, Src, SrcSize);
	return DupData;
}

//----------------------------------------------------------------------//
// URecastNavMeshDataChunk                                                                
//----------------------------------------------------------------------//
URecastNavMeshDataChunk::URecastNavMeshDataChunk(const FObjectInitializer& ObjectInitializer)
	: Super(ObjectInitializer)
{
}

void URecastNavMeshDataChunk::Serialize(FArchive& Ar)
{
	Super::Serialize(Ar);

	int32 NavMeshVersion = NAVMESHVER_LATEST;
	Ar << NavMeshVersion;

	// when writing, write a zero here for now.  will come back and fill it in later.
	int64 RecastNavMeshSizeBytes = 0;
	int64 RecastNavMeshSizePos = Ar.Tell();
	Ar << RecastNavMeshSizeBytes;

	if (Ar.IsLoading())
	{
		auto CleanUpBadVersion = [&Ar, RecastNavMeshSizePos, RecastNavMeshSizeBytes]()
		{
			// incompatible, just skip over this data. Navmesh needs rebuilt.
			Ar.Seek(RecastNavMeshSizePos + RecastNavMeshSizeBytes);
		};

		if (NavMeshVersion < NAVMESHVER_MIN_COMPATIBLE)
		{
			UE_LOG(LogNavigation, Warning, TEXT("%s: URecastNavMeshDataChunk: Nav mesh version %d < Min compatible %d. Nav mesh needs to be rebuilt. \n"), *GetFullName(), NavMeshVersion, NAVMESHVER_MIN_COMPATIBLE);

			CleanUpBadVersion();
		}
		else if (NavMeshVersion > NAVMESHVER_LATEST)
		{
			UE_LOG(LogNavigation, Warning, TEXT("%s: URecastNavMeshDataChunk: Nav mesh version %d > NAVMESHVER_LATEST %d. Newer nav mesh should not be loaded by older versioned code. At a minimum the nav mesh needs to be rebuilt. \n"), *GetFullName(), NavMeshVersion, NAVMESHVER_LATEST);

			CleanUpBadVersion();
		}
#if WITH_RECAST
		else if (RecastNavMeshSizeBytes > 4)
		{
			SerializeRecastData(Ar, NavMeshVersion);
		}
#endif// WITH_RECAST
		else
		{
			// empty, just skip over this data
			Ar.Seek(RecastNavMeshSizePos + RecastNavMeshSizeBytes);
		}
	}
	else if (Ar.IsSaving())
	{
#if WITH_RECAST
		SerializeRecastData(Ar, NavMeshVersion);
#endif// WITH_RECAST

		int64 CurPos = Ar.Tell();
		RecastNavMeshSizeBytes = CurPos - RecastNavMeshSizePos;
		Ar.Seek(RecastNavMeshSizePos);
		Ar << RecastNavMeshSizeBytes;
		Ar.Seek(CurPos);
	}
}

#if WITH_RECAST
void URecastNavMeshDataChunk::SerializeRecastData(FArchive& Ar, int32 NavMeshVersion)
{
	int32 TileNum = Tiles.Num();
	Ar << TileNum;

	if (Ar.IsLoading())
	{
		Tiles.Empty(TileNum);
		for (int32 TileIdx = 0; TileIdx < TileNum; TileIdx++)
		{
			int32 TileDataSize = 0;
			Ar << TileDataSize;

			// Load tile data 
			uint8* TileRawData = nullptr;
			FPImplRecastNavMesh::SerializeRecastMeshTile(Ar, NavMeshVersion, TileRawData, TileDataSize); //allocates TileRawData on load
			
			if (TileRawData != nullptr)
			{
				// Load compressed tile cache layer
				int32 TileCacheDataSize = 0;
				uint8* TileCacheRawData = nullptr;
<<<<<<< HEAD
				if (Ar.UE4Ver() >= VER_UE4_ADD_MODIFIERS_RUNTIME_GENERATION && 
					(Ar.EngineVer().GetMajor() != 4 || Ar.EngineVer().GetMinor() != 7)) // Merged package from 4.7 branch
				{
					FPImplRecastNavMesh::SerializeCompressedTileCacheData(Ar, NavMeshVersion, TileCacheRawData, TileCacheDataSize); //allocates TileCacheRawData on load
				}
=======
				FPImplRecastNavMesh::SerializeCompressedTileCacheData(Ar, NavMeshVersion, TileCacheRawData, TileCacheDataSize); //allocates TileCacheRawData on load
>>>>>>> 6bbb88c8
				
				// We are owner of tile raw data
				FRecastTileData TileData(TileDataSize, TileRawData, TileCacheDataSize, TileCacheRawData);
				Tiles.Add(TileData);
			}
		}
	}
	else if (Ar.IsSaving())
	{
		for (FRecastTileData& TileData : Tiles)
		{
			if (TileData.TileRawData.IsValid())
			{
				// Save tile itself
				Ar << TileData.TileDataSize;
				FPImplRecastNavMesh::SerializeRecastMeshTile(Ar, NavMeshVersion, TileData.TileRawData->RawData, TileData.TileDataSize);
				// Save compressed tile cache layer
				FPImplRecastNavMesh::SerializeCompressedTileCacheData(Ar, NavMeshVersion, TileData.TileCacheRawData->RawData, TileData.TileCacheDataSize);
			}
		}
	}
}
#endif// WITH_RECAST

TArray<uint32> URecastNavMeshDataChunk::AttachTiles(FPImplRecastNavMesh& NavMeshImpl)
{
	check(NavMeshImpl.NavMeshOwner && NavMeshImpl.NavMeshOwner->GetWorld());
	const bool bIsGameWorld = NavMeshImpl.NavMeshOwner->GetWorld()->IsGameWorld();

	// In editor we still need to own the data so a copy will be made.
	const bool bKeepCopyOfData = !bIsGameWorld;
	const bool bKeepCopyOfCacheData = !bIsGameWorld;

	return AttachTiles(NavMeshImpl, bKeepCopyOfData, bKeepCopyOfCacheData);
}

TArray<uint32> URecastNavMeshDataChunk::AttachTiles(FPImplRecastNavMesh& NavMeshImpl, const bool bKeepCopyOfData, const bool bKeepCopyOfCacheData)
{
	TArray<uint32> Result;
	Result.Reserve(Tiles.Num());

#if WITH_RECAST	
	dtNavMesh* NavMesh = NavMeshImpl.DetourNavMesh;

	if (NavMesh != nullptr)
	{
		for (FRecastTileData& TileData : Tiles)
		{
			if (!TileData.bAttached && TileData.TileRawData.IsValid())
			{
				// Attach mesh tile to target nav mesh 
				dtTileRef TileRef = 0;
				const dtMeshTile* MeshTile = nullptr;

				dtStatus status = NavMesh->addTile(TileData.TileRawData->RawData, TileData.TileDataSize, DT_TILE_FREE_DATA, 0, &TileRef);
				if (dtStatusFailed(status))
				{
					continue;
				}
				else
				{
					MeshTile = NavMesh->getTileByRef(TileRef);
					check(MeshTile);
					
					TileData.X = MeshTile->header->x;
					TileData.Y = MeshTile->header->y;
					TileData.Layer = MeshTile->header->layer;
					TileData.bAttached = true;
				}

				if (bKeepCopyOfData == false)
				{
					// We don't own tile data anymore it will be released by recast navmesh 
					TileData.TileDataSize = 0;
					TileData.TileRawData->RawData = nullptr;
				}
				else
				{
					// In the editor we still need to own data, so make a copy of it
					TileData.TileRawData->RawData = DuplicateRecastRawData(TileData.TileRawData->RawData, TileData.TileDataSize);
				}

				// Attach tile cache layer to target nav mesh
				if (TileData.TileCacheDataSize > 0)
				{
					FBox TileBBox = Recast2UnrealBox(MeshTile->header->bmin, MeshTile->header->bmax);

					FNavMeshTileData LayerData(TileData.TileCacheRawData->RawData, TileData.TileCacheDataSize, TileData.Layer, TileBBox);
					NavMeshImpl.AddTileCacheLayer(TileData.X, TileData.Y, TileData.Layer, LayerData);

					if (bKeepCopyOfCacheData == false)
					{
						// We don't own tile cache data anymore it will be released by navmesh
						TileData.TileCacheDataSize = 0;
						TileData.TileCacheRawData->RawData = nullptr;
					}
					else
					{
						// In the editor we still need to own data, so make a copy of it
						TileData.TileCacheRawData->RawData = DuplicateRecastRawData(TileData.TileCacheRawData->RawData, TileData.TileCacheDataSize);
					}
				}

				Result.Add(NavMesh->decodePolyIdTile(TileRef));
			}
		}
	}
#endif// WITH_RECAST

	UE_LOG(LogNavigation, Verbose, TEXT("Attached %d tiles to NavMesh - %s"), Result.Num(), *NavigationDataName.ToString());
	return Result;
}

TArray<uint32> URecastNavMeshDataChunk::DetachTiles(FPImplRecastNavMesh& NavMeshImpl)
{
	check(NavMeshImpl.NavMeshOwner && NavMeshImpl.NavMeshOwner->GetWorld());
	const bool bIsGameWorld = NavMeshImpl.NavMeshOwner->GetWorld()->IsGameWorld();

	// Keep data in game worlds (in editor we have a copy of the data so we don't keep it).
	const bool bTakeDataOwnership = bIsGameWorld;
	const bool bTakeCacheDataOwnership = bIsGameWorld;

	return DetachTiles(NavMeshImpl, bTakeDataOwnership, bTakeCacheDataOwnership);
}

TArray<uint32> URecastNavMeshDataChunk::DetachTiles(FPImplRecastNavMesh& NavMeshImpl, const bool bTakeDataOwnership, const bool bTakeCacheDataOwnership)
{
	TArray<uint32> Result;
	Result.Reserve(Tiles.Num());

#if WITH_RECAST
	dtNavMesh* NavMesh = NavMeshImpl.DetourNavMesh;

	if (NavMesh != nullptr)
	{
		for (FRecastTileData& TileData : Tiles)
		{
			if (TileData.bAttached)
			{
				// Detach tile cache layer and take ownership over compressed data
				dtTileRef TileRef = 0;
				const dtMeshTile* MeshTile = NavMesh->getTileAt(TileData.X, TileData.Y, TileData.Layer);
				if (MeshTile)
				{
					TileRef = NavMesh->getTileRef(MeshTile);

					if (bTakeCacheDataOwnership)
					{
						FNavMeshTileData TileCacheData = NavMeshImpl.GetTileCacheLayer(TileData.X, TileData.Y, TileData.Layer);
						if (TileCacheData.IsValid())
						{
							TileData.TileCacheDataSize = TileCacheData.DataSize;
							TileData.TileCacheRawData->RawData = TileCacheData.Release();
						}
					}
				
					NavMeshImpl.RemoveTileCacheLayer(TileData.X, TileData.Y, TileData.Layer);

					if (bTakeDataOwnership)
					{
						// Remove tile from navmesh and take ownership of tile raw data
						NavMesh->removeTile(TileRef, &TileData.TileRawData->RawData, &TileData.TileDataSize);
					}
					else
					{
						// In the editor we have a copy of tile data so just release tile in navmesh
						NavMesh->removeTile(TileRef, nullptr, nullptr);
					}
						
					Result.Add(NavMesh->decodePolyIdTile(TileRef));
				}
			}

			TileData.bAttached = false;
			TileData.X = 0;
			TileData.Y = 0;
			TileData.Layer = 0;
		}
	}
#endif// WITH_RECAST

	UE_LOG(LogNavigation, Verbose, TEXT("Detached %d tiles from NavMesh - %s"), Result.Num(), *NavigationDataName.ToString());
	return Result;
}

<<<<<<< HEAD
void URecastNavMeshDataChunk::MoveTiles(FPImplRecastNavMesh& NavMeshImpl, const FIntPoint& Offset, const float RotationDeg, const FVector2D& RotationCenter)
{
#if WITH_RECAST	
	UE_LOG(LogNavigation, Log, TEXT("%s Moving %i tiles on navmesh %s."), ANSI_TO_TCHAR(__FUNCTION__), Tiles.Num(), *NavigationDataName.ToString());
=======
void URecastNavMeshDataChunk::MoveTiles(FPImplRecastNavMesh& NavMeshImpl, const FIntPoint& Offset, const FVector::FReal RotationDeg, const FVector2D& RotationCenter)
{
#if WITH_RECAST	
	UE_LOG(LogNavigation, Verbose, TEXT("%s Moving %i tiles on navmesh %s."), ANSI_TO_TCHAR(__FUNCTION__), Tiles.Num(), *NavigationDataName.ToString());
>>>>>>> 6bbb88c8

	dtNavMesh* NavMesh = NavMeshImpl.DetourNavMesh;
	if (NavMesh != nullptr)
	{
		for (FRecastTileData& TileData : Tiles)
		{
			if (TileData.TileCacheDataSize != 0)
			{
				UE_LOG(LogNavigation, Error, TEXT("   TileCacheRawData is expected to be empty. No support for moving the cache data yet."));
				continue;
			}

			if ((TileData.bAttached == false) && TileData.TileRawData.IsValid())
			{
				const FVector RcRotationCenter = Unreal2RecastPoint(FVector(RotationCenter.X, RotationCenter.Y, 0.f));

<<<<<<< HEAD
				const float TileWidth = NavMesh->getParams()->tileWidth;
				const float TileHeight = NavMesh->getParams()->tileHeight;

				const dtMeshHeader* Header = (dtMeshHeader*)TileData.TileRawData->RawData;
				if (Header->magic != DT_NAVMESH_MAGIC || Header->version != DT_NAVMESH_VERSION)
=======
				const FVector::FReal TileWidth = NavMesh->getParams()->tileWidth;
				const FVector::FReal TileHeight = NavMesh->getParams()->tileHeight;

				const dtMeshHeader* Header = (dtMeshHeader*)TileData.TileRawData->RawData;
				if (Header->version != DT_NAVMESH_VERSION)
>>>>>>> 6bbb88c8
				{
					continue;
				}

				// Apply rotation to tile coordinates
				int DeltaX = 0;
				int DeltaY = 0;
				FBox TileBox(Recast2UnrealPoint(Header->bmin), Recast2UnrealPoint(Header->bmax));
				FVector RcTileCenter = Unreal2RecastPoint(TileBox.GetCenter());
				dtComputeTileOffsetFromRotation(&RcTileCenter.X, &RcRotationCenter.X, RotationDeg, TileWidth, TileHeight, DeltaX, DeltaY);

				const int OffsetWithRotX = Offset.X + DeltaX;
				const int OffsetWithRotY = Offset.Y + DeltaY;
<<<<<<< HEAD
				const bool bSuccess = dtTransformTileData(TileData.TileRawData->RawData, TileData.TileDataSize, OffsetWithRotX, OffsetWithRotY, TileWidth, TileHeight, RotationDeg);
				UE_CLOG(bSuccess, LogNavigation, Log, TEXT("   Moved tile from (%i,%i) to (%i,%i)."), TileData.OriginalX, TileData.OriginalY, (TileData.OriginalX + OffsetWithRotX), (TileData.OriginalY + OffsetWithRotY));
			}
		}
	}

	UE_LOG(LogNavigation, Log, TEXT("%s Moving done."), ANSI_TO_TCHAR(__FUNCTION__));
=======
				const bool bSuccess = dtTransformTileData(TileData.TileRawData->RawData, TileData.TileDataSize, OffsetWithRotX, OffsetWithRotY, TileWidth, TileHeight, RotationDeg, NavMesh->getBVQuantFactor());
				UE_CLOG(bSuccess, LogNavigation, Verbose, TEXT("   Moved tile from (%i,%i) to (%i,%i)."), TileData.OriginalX, TileData.OriginalY, (TileData.OriginalX + OffsetWithRotX), (TileData.OriginalY + OffsetWithRotY));
			}
		}
	}

	UE_LOG(LogNavigation, Verbose, TEXT("%s Moving done."), ANSI_TO_TCHAR(__FUNCTION__));
>>>>>>> 6bbb88c8
#endif// WITH_RECAST
}

int32 URecastNavMeshDataChunk::GetNumTiles() const
{
	return Tiles.Num();
}

void URecastNavMeshDataChunk::ReleaseTiles()
{
	Tiles.Reset();
}

void URecastNavMeshDataChunk::GatherTiles(const FPImplRecastNavMesh* NavMeshImpl, const TArray<int32>& TileIndices)
{
	const EGatherTilesCopyMode CopyMode = NavMeshImpl->NavMeshOwner->SupportsRuntimeGeneration() ? EGatherTilesCopyMode::CopyDataAndCacheData : EGatherTilesCopyMode::CopyData;
	GetTiles(NavMeshImpl, TileIndices, CopyMode);
}

void URecastNavMeshDataChunk::GetTiles(const FPImplRecastNavMesh* NavMeshImpl, const TArray<int32>& TileIndices, const EGatherTilesCopyMode CopyMode, const bool bMarkAsAttached /*= true*/)
{
	Tiles.Empty(TileIndices.Num());

	const dtNavMesh* NavMesh = NavMeshImpl->DetourNavMesh;
	
	for (int32 TileIdx : TileIndices)
	{
		const dtMeshTile* Tile = NavMesh->getTile(TileIdx);
		if (Tile && Tile->header)
		{
			// Make our own copy of tile data
			uint8* RawTileData = nullptr;
			if (CopyMode & EGatherTilesCopyMode::CopyData)
			{
				RawTileData = DuplicateRecastRawData(Tile->data, Tile->dataSize);
			}

			// We need tile cache data only if navmesh supports any kind of runtime generation
			FNavMeshTileData TileCacheData;
			uint8* RawTileCacheData = nullptr;
			if (CopyMode & EGatherTilesCopyMode::CopyCacheData)
			{
				TileCacheData = NavMeshImpl->GetTileCacheLayer(Tile->header->x, Tile->header->y, Tile->header->layer);
				if (TileCacheData.IsValid())
				{
					// Make our own copy of tile cache data
					RawTileCacheData = DuplicateRecastRawData(TileCacheData.GetData(), TileCacheData.DataSize);
				}
			}

			FRecastTileData RecastTileData(Tile->dataSize, RawTileData, TileCacheData.DataSize, RawTileCacheData);
			RecastTileData.OriginalX = Tile->header->x;
			RecastTileData.OriginalY = Tile->header->y;
			RecastTileData.X = Tile->header->x;
			RecastTileData.Y = Tile->header->y;
			RecastTileData.Layer = Tile->header->layer;
			RecastTileData.bAttached = bMarkAsAttached;

			Tiles.Add(RecastTileData);
		}
	}
<<<<<<< HEAD
=======
}

void URecastNavMeshDataChunk::GetTilesBounds(const FPImplRecastNavMesh& NavMeshImpl, const TArray<int32>& TileIndices, FBox& OutBounds) const
{
	OutBounds.Init();
	const dtNavMesh* NavMesh = NavMeshImpl.DetourNavMesh;

	for (const int32 TileIdx : TileIndices)
	{
		const dtMeshTile* Tile = NavMesh->getTile(TileIdx);
		if (Tile && Tile->header)
		{
			OutBounds += Recast2UnrealBox(Tile->header->bmin, Tile->header->bmax);
		}
	}
>>>>>>> 6bbb88c8
}<|MERGE_RESOLUTION|>--- conflicted
+++ resolved
@@ -153,15 +153,7 @@
 				// Load compressed tile cache layer
 				int32 TileCacheDataSize = 0;
 				uint8* TileCacheRawData = nullptr;
-<<<<<<< HEAD
-				if (Ar.UE4Ver() >= VER_UE4_ADD_MODIFIERS_RUNTIME_GENERATION && 
-					(Ar.EngineVer().GetMajor() != 4 || Ar.EngineVer().GetMinor() != 7)) // Merged package from 4.7 branch
-				{
-					FPImplRecastNavMesh::SerializeCompressedTileCacheData(Ar, NavMeshVersion, TileCacheRawData, TileCacheDataSize); //allocates TileCacheRawData on load
-				}
-=======
 				FPImplRecastNavMesh::SerializeCompressedTileCacheData(Ar, NavMeshVersion, TileCacheRawData, TileCacheDataSize); //allocates TileCacheRawData on load
->>>>>>> 6bbb88c8
 				
 				// We are owner of tile raw data
 				FRecastTileData TileData(TileDataSize, TileRawData, TileCacheDataSize, TileCacheRawData);
@@ -347,17 +339,10 @@
 	return Result;
 }
 
-<<<<<<< HEAD
-void URecastNavMeshDataChunk::MoveTiles(FPImplRecastNavMesh& NavMeshImpl, const FIntPoint& Offset, const float RotationDeg, const FVector2D& RotationCenter)
-{
-#if WITH_RECAST	
-	UE_LOG(LogNavigation, Log, TEXT("%s Moving %i tiles on navmesh %s."), ANSI_TO_TCHAR(__FUNCTION__), Tiles.Num(), *NavigationDataName.ToString());
-=======
 void URecastNavMeshDataChunk::MoveTiles(FPImplRecastNavMesh& NavMeshImpl, const FIntPoint& Offset, const FVector::FReal RotationDeg, const FVector2D& RotationCenter)
 {
 #if WITH_RECAST	
 	UE_LOG(LogNavigation, Verbose, TEXT("%s Moving %i tiles on navmesh %s."), ANSI_TO_TCHAR(__FUNCTION__), Tiles.Num(), *NavigationDataName.ToString());
->>>>>>> 6bbb88c8
 
 	dtNavMesh* NavMesh = NavMeshImpl.DetourNavMesh;
 	if (NavMesh != nullptr)
@@ -374,19 +359,11 @@
 			{
 				const FVector RcRotationCenter = Unreal2RecastPoint(FVector(RotationCenter.X, RotationCenter.Y, 0.f));
 
-<<<<<<< HEAD
-				const float TileWidth = NavMesh->getParams()->tileWidth;
-				const float TileHeight = NavMesh->getParams()->tileHeight;
-
-				const dtMeshHeader* Header = (dtMeshHeader*)TileData.TileRawData->RawData;
-				if (Header->magic != DT_NAVMESH_MAGIC || Header->version != DT_NAVMESH_VERSION)
-=======
 				const FVector::FReal TileWidth = NavMesh->getParams()->tileWidth;
 				const FVector::FReal TileHeight = NavMesh->getParams()->tileHeight;
 
 				const dtMeshHeader* Header = (dtMeshHeader*)TileData.TileRawData->RawData;
 				if (Header->version != DT_NAVMESH_VERSION)
->>>>>>> 6bbb88c8
 				{
 					continue;
 				}
@@ -400,15 +377,6 @@
 
 				const int OffsetWithRotX = Offset.X + DeltaX;
 				const int OffsetWithRotY = Offset.Y + DeltaY;
-<<<<<<< HEAD
-				const bool bSuccess = dtTransformTileData(TileData.TileRawData->RawData, TileData.TileDataSize, OffsetWithRotX, OffsetWithRotY, TileWidth, TileHeight, RotationDeg);
-				UE_CLOG(bSuccess, LogNavigation, Log, TEXT("   Moved tile from (%i,%i) to (%i,%i)."), TileData.OriginalX, TileData.OriginalY, (TileData.OriginalX + OffsetWithRotX), (TileData.OriginalY + OffsetWithRotY));
-			}
-		}
-	}
-
-	UE_LOG(LogNavigation, Log, TEXT("%s Moving done."), ANSI_TO_TCHAR(__FUNCTION__));
-=======
 				const bool bSuccess = dtTransformTileData(TileData.TileRawData->RawData, TileData.TileDataSize, OffsetWithRotX, OffsetWithRotY, TileWidth, TileHeight, RotationDeg, NavMesh->getBVQuantFactor());
 				UE_CLOG(bSuccess, LogNavigation, Verbose, TEXT("   Moved tile from (%i,%i) to (%i,%i)."), TileData.OriginalX, TileData.OriginalY, (TileData.OriginalX + OffsetWithRotX), (TileData.OriginalY + OffsetWithRotY));
 			}
@@ -416,7 +384,6 @@
 	}
 
 	UE_LOG(LogNavigation, Verbose, TEXT("%s Moving done."), ANSI_TO_TCHAR(__FUNCTION__));
->>>>>>> 6bbb88c8
 #endif// WITH_RECAST
 }
 
@@ -478,8 +445,6 @@
 			Tiles.Add(RecastTileData);
 		}
 	}
-<<<<<<< HEAD
-=======
 }
 
 void URecastNavMeshDataChunk::GetTilesBounds(const FPImplRecastNavMesh& NavMeshImpl, const TArray<int32>& TileIndices, FBox& OutBounds) const
@@ -495,5 +460,4 @@
 			OutBounds += Recast2UnrealBox(Tile->header->bmin, Tile->header->bmax);
 		}
 	}
->>>>>>> 6bbb88c8
 }