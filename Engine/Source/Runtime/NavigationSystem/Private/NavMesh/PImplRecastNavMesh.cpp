// Copyright Epic Games, Inc. All Rights Reserved.

#include "NavMesh/PImplRecastNavMesh.h"
#include "NavigationSystem.h"

#if WITH_RECAST

// recast includes
#include "NavMesh/RecastHelpers.h"
#include "NavMesh/RecastVersion.h"

// recast includes
#include "Detour/DetourNode.h"
#include "Detour/DetourNavMesh.h"
#include "Recast/RecastAlloc.h"
#include "DetourTileCache/DetourTileCacheBuilder.h"
#include "NavAreas/NavArea.h"
#include "NavMesh/RecastNavMeshGenerator.h"
#include "NavMesh/RecastQueryFilter.h"
#include "NavLinkCustomInterface.h"
#include "VisualLogger/VisualLogger.h"

#include "Misc/LargeWorldCoordinates.h"
#include "DebugUtils/DebugDrawLargeWorldCoordinates.h"

//----------------------------------------------------------------------//
// bunch of compile-time checks to assure types used by Recast and our
// mid-layer are the same size
//----------------------------------------------------------------------//
static_assert(sizeof(NavNodeRef) == sizeof(dtPolyRef), "NavNodeRef and dtPolyRef should be the same size.");
static_assert(RECAST_MAX_AREAS <= DT_MAX_AREAS, "Number of allowed areas cannot exceed DT_MAX_AREAS.");
static_assert(RECAST_STRAIGHTPATH_OFFMESH_CONNECTION == DT_STRAIGHTPATH_OFFMESH_CONNECTION, "Path flags values differ.");
static_assert(RECAST_UNWALKABLE_POLY_COST == DT_UNWALKABLE_POLY_COST, "Unwalkable poly cost differ.");
static_assert(TIsSame<FVector::FReal, dtReal>::Value, "FReal and dtReal must be the same type!");
static_assert(TIsSame<FVector::FReal, rcReal>::Value, "FReal and rcReal must be the same type!");
static_assert(TIsSame<FVector::FReal, duReal>::Value, "FReal and duReal must be the same type!");

/// Helper for accessing navigation query from different threads
#define INITIALIZE_NAVQUERY_SIMPLE(NavQueryVariable, NumNodes)	\
	dtNavMeshQuery NavQueryVariable##Private;	\
	dtNavMeshQuery& NavQueryVariable = IsInGameThread() ? SharedNavQuery : NavQueryVariable##Private; \
	NavQueryVariable.init(DetourNavMesh, NumNodes);

#define INITIALIZE_NAVQUERY(NavQueryVariable, NumNodes, LinkFilter)	\
	dtNavMeshQuery NavQueryVariable##Private;	\
	dtNavMeshQuery& NavQueryVariable = IsInGameThread() ? SharedNavQuery : NavQueryVariable##Private; \
	NavQueryVariable.init(DetourNavMesh, NumNodes, &LinkFilter);

static void* DetourMalloc(int Size, dtAllocHint Hint)
{
	LLM_SCOPE(ELLMTag::NavigationRecast);
	void* Result = FMemory::Malloc(uint32(Size));
#if STATS
	const uint32 ActualSize = FMemory::GetAllocSize(Result);

	switch (Hint)
	{
	case DT_ALLOC_TEMP:
		INC_MEMORY_STAT_BY(STAT_Navigation_DetourTEMP, ActualSize);
		break;

	case DT_ALLOC_PERM_AVOIDANCE:				
		INC_MEMORY_STAT_BY(STAT_Navigation_DetourPERM_AVOIDANCE, ActualSize);
		break;

	case DT_ALLOC_PERM_CROWD:					
		INC_MEMORY_STAT_BY(STAT_Navigation_DetourPERM_CROWD, ActualSize);
		break;

	case DT_ALLOC_PERM_LOOKUP:
		INC_MEMORY_STAT_BY(STAT_Navigation_DetourPERM_LOOKUP, ActualSize);
		break;

	case DT_ALLOC_PERM_NAVQUERY:
		INC_MEMORY_STAT_BY(STAT_Navigation_DetourPERM_NAVQUERY, ActualSize);
		break;

	case DT_ALLOC_PERM_NAVMESH:
		INC_MEMORY_STAT_BY(STAT_Navigation_DetourPERM_NAVMESH, ActualSize);
		break;

	case DT_ALLOC_PERM_NODE_POOL:
		INC_MEMORY_STAT_BY(STAT_Navigation_DetourPERM_NODE_POOL, ActualSize);
		break;

	case DT_ALLOC_PERM_PATH_CORRIDOR:
		INC_MEMORY_STAT_BY(STAT_Navigation_DetourPERM_PATH_CORRIDOR, ActualSize);
		break;

	case DT_ALLOC_PERM_PATH_QUEUE:
		INC_MEMORY_STAT_BY(STAT_Navigation_DetourPERM_PATH_QUEUE, ActualSize);
		break;

	case DT_ALLOC_PERM_PROXIMITY_GRID:
		INC_MEMORY_STAT_BY(STAT_Navigation_DetourPERM_PROXY_GRID, ActualSize);
		break;

	case DT_ALLOC_PERM_TILE_DATA:
		INC_MEMORY_STAT_BY(STAT_Navigation_DetourPERM_TILE_DATA, ActualSize);
		break;

	case DT_ALLOC_PERM_TILE_DYNLINK_OFFMESH:
		INC_MEMORY_STAT_BY(STAT_Navigation_DetourPERM_TILE_DYNLINK_OFFMESH, ActualSize);
		break;

	case DT_ALLOC_PERM_TILE_DYNLINK_CLUSTER:
		INC_MEMORY_STAT_BY(STAT_Navigation_DetourPERM_TILE_DYNLINK_CLUSTER, ActualSize);
		break;

	case DT_ALLOC_PERM_TILES:
		INC_MEMORY_STAT_BY(STAT_Navigation_DetourPERM_TILES, ActualSize);
		break;

	default:
		ensureMsgf(false, TEXT("Unsupported allocation hint %d"), Hint);
		break;
	}

	INC_DWORD_STAT_BY(STAT_NavigationMemory, ActualSize);
	INC_MEMORY_STAT_BY(STAT_Navigation_RecastMemory, ActualSize);
#endif // STATS
	return Result;
}

static void* RecastMalloc(int Size, rcAllocHint)
{
	LLM_SCOPE(ELLMTag::NavigationRecast);
	void* Result = FMemory::Malloc(uint32(Size));
#if STATS
	const uint32 ActualSize = FMemory::GetAllocSize(Result);
	INC_DWORD_STAT_BY(STAT_NavigationMemory, ActualSize);
	INC_MEMORY_STAT_BY(STAT_Navigation_RecastMemory, ActualSize);
#endif // STATS
	return Result;
}

static void DetourFree(void* Original, dtAllocHint Hint)
<<<<<<< HEAD
{
#if STATS
	const uint32 Size = FMemory::GetAllocSize(Original);

	switch (Hint)
	{
	case DT_ALLOC_TEMP:
		DEC_MEMORY_STAT_BY(STAT_Navigation_DetourTEMP, Size);
		break;

	case DT_ALLOC_PERM_AVOIDANCE:
		DEC_MEMORY_STAT_BY(STAT_Navigation_DetourPERM_AVOIDANCE, Size);
		break;

	case DT_ALLOC_PERM_CROWD:
		DEC_MEMORY_STAT_BY(STAT_Navigation_DetourPERM_CROWD, Size);
		break;

	case DT_ALLOC_PERM_LOOKUP:
		DEC_MEMORY_STAT_BY(STAT_Navigation_DetourPERM_LOOKUP, Size);
		break;

	case DT_ALLOC_PERM_NAVQUERY:
		DEC_MEMORY_STAT_BY(STAT_Navigation_DetourPERM_NAVQUERY, Size);
		break;

	case DT_ALLOC_PERM_NAVMESH:
		DEC_MEMORY_STAT_BY(STAT_Navigation_DetourPERM_NAVMESH, Size);
		break;

	case DT_ALLOC_PERM_NODE_POOL:
		DEC_MEMORY_STAT_BY(STAT_Navigation_DetourPERM_NODE_POOL, Size);
		break;

	case DT_ALLOC_PERM_PATH_CORRIDOR:
		DEC_MEMORY_STAT_BY(STAT_Navigation_DetourPERM_PATH_CORRIDOR, Size);
		break;

	case DT_ALLOC_PERM_PATH_QUEUE:
		DEC_MEMORY_STAT_BY(STAT_Navigation_DetourPERM_PATH_QUEUE, Size);
		break;

	case DT_ALLOC_PERM_PROXIMITY_GRID:
		DEC_MEMORY_STAT_BY(STAT_Navigation_DetourPERM_PROXY_GRID, Size);
		break;
	
	case DT_ALLOC_PERM_TILE_DATA:
		DEC_MEMORY_STAT_BY(STAT_Navigation_DetourPERM_TILE_DATA, Size);
		break;

	case DT_ALLOC_PERM_TILE_DYNLINK_OFFMESH:
		DEC_MEMORY_STAT_BY(STAT_Navigation_DetourPERM_TILE_DYNLINK_OFFMESH, Size);
		break;

	case DT_ALLOC_PERM_TILE_DYNLINK_CLUSTER:
		DEC_MEMORY_STAT_BY(STAT_Navigation_DetourPERM_TILE_DYNLINK_CLUSTER, Size);
		break;

	case DT_ALLOC_PERM_TILES:
		DEC_MEMORY_STAT_BY(STAT_Navigation_DetourPERM_TILES, Size);
		break;

	default:
		ensureMsgf(false, TEXT("Unsupported allocation hint %d"), Hint);
		break;
	}

=======
{
#if STATS
	const uint32 Size = FMemory::GetAllocSize(Original);

	switch (Hint)
	{
	case DT_ALLOC_TEMP:
		DEC_MEMORY_STAT_BY(STAT_Navigation_DetourTEMP, Size);
		break;

	case DT_ALLOC_PERM_AVOIDANCE:
		DEC_MEMORY_STAT_BY(STAT_Navigation_DetourPERM_AVOIDANCE, Size);
		break;

	case DT_ALLOC_PERM_CROWD:
		DEC_MEMORY_STAT_BY(STAT_Navigation_DetourPERM_CROWD, Size);
		break;

	case DT_ALLOC_PERM_LOOKUP:
		DEC_MEMORY_STAT_BY(STAT_Navigation_DetourPERM_LOOKUP, Size);
		break;

	case DT_ALLOC_PERM_NAVQUERY:
		DEC_MEMORY_STAT_BY(STAT_Navigation_DetourPERM_NAVQUERY, Size);
		break;

	case DT_ALLOC_PERM_NAVMESH:
		DEC_MEMORY_STAT_BY(STAT_Navigation_DetourPERM_NAVMESH, Size);
		break;

	case DT_ALLOC_PERM_NODE_POOL:
		DEC_MEMORY_STAT_BY(STAT_Navigation_DetourPERM_NODE_POOL, Size);
		break;

	case DT_ALLOC_PERM_PATH_CORRIDOR:
		DEC_MEMORY_STAT_BY(STAT_Navigation_DetourPERM_PATH_CORRIDOR, Size);
		break;

	case DT_ALLOC_PERM_PATH_QUEUE:
		DEC_MEMORY_STAT_BY(STAT_Navigation_DetourPERM_PATH_QUEUE, Size);
		break;

	case DT_ALLOC_PERM_PROXIMITY_GRID:
		DEC_MEMORY_STAT_BY(STAT_Navigation_DetourPERM_PROXY_GRID, Size);
		break;
	
	case DT_ALLOC_PERM_TILE_DATA:
		DEC_MEMORY_STAT_BY(STAT_Navigation_DetourPERM_TILE_DATA, Size);
		break;

	case DT_ALLOC_PERM_TILE_DYNLINK_OFFMESH:
		DEC_MEMORY_STAT_BY(STAT_Navigation_DetourPERM_TILE_DYNLINK_OFFMESH, Size);
		break;

	case DT_ALLOC_PERM_TILE_DYNLINK_CLUSTER:
		DEC_MEMORY_STAT_BY(STAT_Navigation_DetourPERM_TILE_DYNLINK_CLUSTER, Size);
		break;

	case DT_ALLOC_PERM_TILES:
		DEC_MEMORY_STAT_BY(STAT_Navigation_DetourPERM_TILES, Size);
		break;

	default:
		ensureMsgf(false, TEXT("Unsupported allocation hint %d"), Hint);
		break;
	}

	DEC_DWORD_STAT_BY(STAT_NavigationMemory, Size);
	DEC_MEMORY_STAT_BY(STAT_Navigation_RecastMemory, Size);
#endif // STATS

	FMemory::Free(Original);
}

static void RecastFree(void* Original)
{
#if STATS
	const uint32 Size = FMemory::GetAllocSize(Original);
>>>>>>> d731a049
	DEC_DWORD_STAT_BY(STAT_NavigationMemory, Size);
	DEC_MEMORY_STAT_BY(STAT_Navigation_RecastMemory, Size);
#endif // STATS

	FMemory::Free(Original);
}

<<<<<<< HEAD
static void RecastFree(void* Original)
{
#if STATS
	const uint32 Size = FMemory::GetAllocSize(Original);
	DEC_DWORD_STAT_BY(STAT_NavigationMemory, Size);
	DEC_MEMORY_STAT_BY(STAT_Navigation_RecastMemory, Size);
#endif // STATS
	FMemory::Free(Original);
}

=======
>>>>>>> d731a049
static void DetourStatsPostAddTile(const dtMeshTile& TileAdded)
{
	FDetourTileLayout TileLayout(TileAdded);

	INC_MEMORY_STAT_BY(STAT_DetourTileMemory, TileLayout.TileSize);
	INC_MEMORY_STAT_BY(STAT_DetourTileMeshHeaderMemory, TileLayout.HeaderSize);
	INC_MEMORY_STAT_BY(STAT_DetourTileNavVertsMemory, TileLayout.VertsSize);
	INC_MEMORY_STAT_BY(STAT_DetourTileNavPolysMemory, TileLayout.PolysSize);
	INC_MEMORY_STAT_BY(STAT_DetourTileLinksMemory, TileLayout.LinksSize);
	INC_MEMORY_STAT_BY(STAT_DetourTileDetailMeshesMemory, TileLayout.DetailMeshesSize);
	INC_MEMORY_STAT_BY(STAT_DetourTileDetailVertsMemory, TileLayout.DetailVertsSize);
	INC_MEMORY_STAT_BY(STAT_DetourTileDetailTrisMemory, TileLayout.DetailTrisSize);
	INC_MEMORY_STAT_BY(STAT_DetourTileBVTreeMemory, TileLayout.BvTreeSize);
	INC_MEMORY_STAT_BY(STAT_DetourTileOffMeshConsMemory, TileLayout.OffMeshConsSize);
	INC_MEMORY_STAT_BY(STAT_DetourTileOffMeshSegsMemory, TileLayout.OffMeshSegsSize);
	INC_MEMORY_STAT_BY(STAT_DetourTileClustersMemory, TileLayout.ClustersSize);
	INC_MEMORY_STAT_BY(STAT_DetourTilePolyClustersMemory, TileLayout.PolyClustersSize);
}

static void DetourStatsPreRemoveTile(const dtMeshTile& TileRemoving)
{
	FDetourTileLayout TileLayout(TileRemoving);

	DEC_MEMORY_STAT_BY(STAT_DetourTileMemory, TileLayout.TileSize);
	DEC_MEMORY_STAT_BY(STAT_DetourTileMeshHeaderMemory, TileLayout.HeaderSize);
	DEC_MEMORY_STAT_BY(STAT_DetourTileNavVertsMemory, TileLayout.VertsSize);
	DEC_MEMORY_STAT_BY(STAT_DetourTileNavPolysMemory, TileLayout.PolysSize);
	DEC_MEMORY_STAT_BY(STAT_DetourTileLinksMemory, TileLayout.LinksSize);
	DEC_MEMORY_STAT_BY(STAT_DetourTileDetailMeshesMemory, TileLayout.DetailMeshesSize);
	DEC_MEMORY_STAT_BY(STAT_DetourTileDetailVertsMemory, TileLayout.DetailVertsSize);
	DEC_MEMORY_STAT_BY(STAT_DetourTileDetailTrisMemory, TileLayout.DetailTrisSize);
	DEC_MEMORY_STAT_BY(STAT_DetourTileBVTreeMemory, TileLayout.BvTreeSize);
	DEC_MEMORY_STAT_BY(STAT_DetourTileOffMeshConsMemory, TileLayout.OffMeshConsSize);
	DEC_MEMORY_STAT_BY(STAT_DetourTileOffMeshSegsMemory, TileLayout.OffMeshSegsSize);
	DEC_MEMORY_STAT_BY(STAT_DetourTileClustersMemory, TileLayout.ClustersSize);
	DEC_MEMORY_STAT_BY(STAT_DetourTilePolyClustersMemory, TileLayout.PolyClustersSize);
}

struct FRecastInitialSetup
{
	FRecastInitialSetup()
	{
		dtAllocSetCustom(DetourMalloc, DetourFree);
		rcAllocSetCustom(RecastMalloc, RecastFree);

		dtStatsSetCustom(DetourStatsPostAddTile, DetourStatsPreRemoveTile);
	}
};
static FRecastInitialSetup RecastSetup;



/****************************
 * helpers
 ****************************/

static void Unr2RecastVector(FVector const& V, FVector::FReal* R)
{
	// @todo: speed this up with axis swaps instead of a full transform?
	FVector const RecastV = Unreal2RecastPoint(V);
	R[0] = RecastV.X;
	R[1] = RecastV.Y;
	R[2] = RecastV.Z;
}

static void Unr2RecastSizeVector(FVector const& V, FVector::FReal* R)
{
	// @todo: speed this up with axis swaps instead of a full transform?
	FVector const RecastVAbs = Unreal2RecastPoint(V).GetAbs();
	R[0] = RecastVAbs.X;
	R[1] = RecastVAbs.Y;
	R[2] = RecastVAbs.Z;
}

static FVector Recast2UnrVector(FVector::FReal const* R)
{
	return Recast2UnrealPoint(R);
}

ENavigationQueryResult::Type DTStatusToNavQueryResult(dtStatus Status)
{
	// @todo look at possible dtStatus values (in DetourStatus.h), there's more data that can be retrieved from it

	// Partial paths are treated by Recast as Success while we treat as fail
	return dtStatusSucceed(Status) ? (dtStatusDetail(Status, DT_PARTIAL_RESULT) ? ENavigationQueryResult::Fail : ENavigationQueryResult::Success)
		: (dtStatusDetail(Status, DT_INVALID_PARAM) ? ENavigationQueryResult::Error : ENavigationQueryResult::Fail);
}

//----------------------------------------------------------------------//
// FRecastQueryFilter();
//----------------------------------------------------------------------//

FRecastQueryFilter::FRecastQueryFilter(bool bIsVirtual)
	: dtQueryFilter(bIsVirtual)
{
	SetExcludedArea(RECAST_NULL_AREA);
}

INavigationQueryFilterInterface* FRecastQueryFilter::CreateCopy() const 
{
	return new FRecastQueryFilter(*this);
}

void FRecastQueryFilter::SetIsVirtual(bool bIsVirtual)
{
	isVirtual = bIsVirtual;
}

void FRecastQueryFilter::Reset()
{
	// resetting just the cost data, we don't want to override the vf table like we did before (UE-95704)
	new(&data)dtQueryFilterData();
	SetExcludedArea(RECAST_NULL_AREA);
}

void FRecastQueryFilter::SetAreaCost(uint8 AreaType, float Cost)
{
	setAreaCost(AreaType, Cost);
}

void FRecastQueryFilter::SetFixedAreaEnteringCost(uint8 AreaType, float Cost) 
{
#if WITH_FIXED_AREA_ENTERING_COST
	setAreaFixedCost(AreaType, Cost);
#endif // WITH_FIXED_AREA_ENTERING_COST
}

void FRecastQueryFilter::SetExcludedArea(uint8 AreaType)
{
	setAreaCost(AreaType, DT_UNWALKABLE_POLY_COST);
}

void FRecastQueryFilter::SetAllAreaCosts(const float* CostArray, const int32 Count) 
{
	// @todo could get away with memcopying to m_areaCost, but it's private and would require a little hack
	// need to consider if it's wort a try (not sure there'll be any perf gain)
	if (Count > RECAST_MAX_AREAS)
	{
		UE_LOG(LogNavigation, Warning, TEXT("FRecastQueryFilter: Trying to set cost to more areas than allowed! Discarding redundant values."));
	}

	const int32 ElementsCount = FPlatformMath::Min(Count, RECAST_MAX_AREAS);
	for (int32 i = 0; i < ElementsCount; ++i)
	{
		setAreaCost(i, CostArray[i]);
	}
}

// LWC_TODO_AI: These costs should probably be FVector::FReal. Not until after 5.0!
void FRecastQueryFilter::GetAllAreaCosts(float* CostArray, float* FixedCostArray, const int32 Count) const
{
	const FVector::FReal* DetourCosts = getAllAreaCosts();
	const FVector::FReal* DetourFixedCosts = getAllFixedAreaCosts();
	const int32 NumItems = FMath::Min(Count, RECAST_MAX_AREAS);

	for (int i = 0; i < NumItems; ++i)
	{
		// LWC_TODO_AI: Replace with memcpy when we move to FReal. Not until after 5.0!
		CostArray[i] = UE_REAL_TO_FLOAT_CLAMPED(DetourCosts[i]);
		FixedCostArray[i] = UE_REAL_TO_FLOAT_CLAMPED(DetourFixedCosts[i]);
	}
}

void FRecastQueryFilter::SetBacktrackingEnabled(const bool bBacktracking)
{
	setIsBacktracking(bBacktracking);
}

void FRecastQueryFilter::SetShouldIgnoreClosedNodes(const bool bIgnoreClosed)
{
	setShouldIgnoreClosedNodes(bIgnoreClosed);
}

bool FRecastQueryFilter::IsBacktrackingEnabled() const
{
	return getIsBacktracking();
}

float FRecastQueryFilter::GetHeuristicScale() const
{
	return UE_REAL_TO_FLOAT(getHeuristicScale());
}

bool FRecastQueryFilter::IsEqual(const INavigationQueryFilterInterface* Other) const
{
	// @NOTE: not type safe, should be changed when another filter type is introduced
	return FMemory::Memcmp(this, Other, sizeof(FRecastQueryFilter)) == 0;
}

void FRecastQueryFilter::SetIncludeFlags(uint16 Flags)
{
	setIncludeFlags(Flags);
}

uint16 FRecastQueryFilter::GetIncludeFlags() const
{
	return getIncludeFlags();
}

void FRecastQueryFilter::SetExcludeFlags(uint16 Flags)
{
	setExcludeFlags(Flags);
}

uint16 FRecastQueryFilter::GetExcludeFlags() const
{
	return getExcludeFlags();
}

bool FRecastSpeciaLinkFilter::isLinkAllowed(const int32 UserId) const
{
	const INavLinkCustomInterface* CustomLink = NavSys ? NavSys->GetCustomLink(UserId) : NULL;
	return (CustomLink != NULL) && CustomLink->IsLinkPathfindingAllowed(CachedOwnerOb);
}

void FRecastSpeciaLinkFilter::initialize()
{
	CachedOwnerOb = SearchOwner.Get();
}

//----------------------------------------------------------------------//
// FPImplRecastNavMesh
//----------------------------------------------------------------------//

FPImplRecastNavMesh::FPImplRecastNavMesh(ARecastNavMesh* Owner)
	: NavMeshOwner(Owner)
	, DetourNavMesh(NULL)
{
	check(Owner && "Owner must never be NULL");

	INC_DWORD_STAT_BY( STAT_NavigationMemory
		, Owner->HasAnyFlags(RF_ClassDefaultObject) == false ? sizeof(*this) : 0 );
};

FPImplRecastNavMesh::~FPImplRecastNavMesh()
{
	ReleaseDetourNavMesh();

	DEC_DWORD_STAT_BY( STAT_NavigationMemory, sizeof(*this) );
};

void FPImplRecastNavMesh::ReleaseDetourNavMesh()
{
	// release navmesh only if we own it
	if (DetourNavMesh != nullptr)
	{
		dtFreeNavMesh(DetourNavMesh);
	}
	DetourNavMesh = nullptr;
	
	CompressedTileCacheLayers.Empty();

#if RECAST_INTERNAL_DEBUG_DATA
	DebugDataMap.Empty();
#endif
}

// LWC_TODO_AI: Remove prior to UE5 5.0 Release.
// Currenlty floats are serialized as doubles for the navigation data so it can be loaded in LWC and non LWC builds (mainly used for regression testing).
class FSerializeFloatAsDoubleHack
{
public:
	FSerializeFloatAsDoubleHack(FArchive& InArchive)
		: Archive(InArchive)
	{}

	/** Returns true if this archive is for loading data. */
	FORCEINLINE bool IsLoading() const
	{
		return Archive.IsLoading();
	}

	/** Returns true if this archive is for saving data, this can also be a pre-save preparation archive. */
	FORCEINLINE bool IsSaving() const
	{
		return Archive.IsSaving();
	}

	operator FArchive&() const { return Archive; }

	friend FSerializeFloatAsDoubleHack& operator<<(FSerializeFloatAsDoubleHack& Ar, uint8& Value)
	{
		Ar.Archive << Value;
		return Ar;
	}

	friend FSerializeFloatAsDoubleHack& operator<<(FSerializeFloatAsDoubleHack& Ar, int8& Value)
	{
		Ar.Archive << Value;
		return Ar;
	}

	friend FSerializeFloatAsDoubleHack& operator<<(FSerializeFloatAsDoubleHack& Ar, uint16& Value)
	{
		 Ar.Archive << Value;
		 return Ar;
	}

	friend FSerializeFloatAsDoubleHack& operator<<(FSerializeFloatAsDoubleHack& Ar, int16& Value)
	{
		Ar.Archive << Value;
		return Ar;
	}

	friend FSerializeFloatAsDoubleHack& operator<<(FSerializeFloatAsDoubleHack& Ar, uint32& Value)
	{
		Ar.Archive << Value;
		return Ar;
	}

	friend FSerializeFloatAsDoubleHack& operator<<(FSerializeFloatAsDoubleHack& Ar, bool& Value)
	{
		Ar.Archive << Value;
		return Ar;
	}

	friend FSerializeFloatAsDoubleHack& operator<<(FSerializeFloatAsDoubleHack& Ar, int32& Value)
	{
		Ar.Archive << Value;
		return Ar;
	}

	friend FSerializeFloatAsDoubleHack& operator<<(FSerializeFloatAsDoubleHack& Ar, float& Value)
	{
		double DoubleValue = Value;
		Ar.Archive << DoubleValue;
		Value = DoubleValue;
		return Ar;
	}

	friend FSerializeFloatAsDoubleHack& operator<<(FSerializeFloatAsDoubleHack& Ar, double& Value)
	{
		Ar.Archive << Value;
		return Ar;
	}

	FORCEINLINE friend FSerializeFloatAsDoubleHack& operator<<(FSerializeFloatAsDoubleHack& Ar, uint64& Value)
	{
		Ar.Archive << Value;
		return Ar;
	}

	friend FSerializeFloatAsDoubleHack& operator<<(FSerializeFloatAsDoubleHack& Ar, int64& Value)
	{
		Ar.Archive << Value;
		return Ar;
	}

	virtual void Serialize(void* Value, int64 Length)
	{
		Archive.Serialize(Value, Length);
	}

protected:
	FArchive& Archive;
};

/**
 * Serialization.
 * @param Ar - The archive with which to serialize.
 * @returns true if serialization was successful.
 */
void FPImplRecastNavMesh::Serialize( FArchive& ArWrapped, int32 NavMeshVersion )
{
	FSerializeFloatAsDoubleHack Ar(ArWrapped); // LWC_TODO_AI: Remove prior to UE5 5.0 Release.

	//@todo: How to handle loading nav meshes saved w/ recast when recast isn't present????

	if (!Ar.IsLoading() && DetourNavMesh == NULL)
	{
		// nothing to write
		return;
	}
	
	// All we really need to do is read/write the data blob for each tile

	if (Ar.IsLoading())
	{
		// allocate the navmesh object
		ReleaseDetourNavMesh();
		DetourNavMesh = dtAllocNavMesh();

		if (DetourNavMesh == NULL)
		{
			UE_VLOG(NavMeshOwner, LogNavigation, Error, TEXT("Failed to allocate Recast navmesh"));
		}
	}

	int32 NumTiles = 0;
	TArray<int32> TilesToSave;

	if (Ar.IsSaving())
	{
		TilesToSave.Reserve(DetourNavMesh->getMaxTiles());
		
		const UNavigationSystemV1* NavSys = FNavigationSystem::GetCurrent<const UNavigationSystemV1>(NavMeshOwner->GetWorld());

		if (NavMeshOwner->bIsWorldPartitioned)
		{
			// Ignore (leave TilesToSave empty so no tiles are saved).
			// Navmesh data are stored in ANavigationDataChunkActor.
			UE_LOG(LogNavigation, VeryVerbose, TEXT("%s Ar.IsSaving() no tiles are being saved because bIsWorldPartitioned=true in %s."), ANSI_TO_TCHAR(__FUNCTION__), *NavMeshOwner->GetFullName());
		}
		else
		{
			// Need to keep the check !IsRunningCommandlet() for the case where maps are cooked and saved from UCookCommandlet.
			// In that flow the nav bounds are not set (no bounds means no tiles to save and the navmesh would be saved without tiles).
			// This flow would benefit to be revisited since navmesh serialization should not be different whether it was run or not by a commandlet.
			// Fixes missing navmesh regression (UE-103604).
			if (NavMeshOwner->SupportsStreaming() && NavSys && !IsRunningCommandlet())
			{
				// We save only tiles that belongs to this level
				GetNavMeshTilesIn(NavMeshOwner->GetNavigableBoundsInLevel(NavMeshOwner->GetLevel()), TilesToSave);
			}
			else
			{
				// Otherwise all valid tiles
				dtNavMesh const* ConstNavMesh = DetourNavMesh;
				for (int i = 0; i < ConstNavMesh->getMaxTiles(); ++i)
				{
					const dtMeshTile* Tile = ConstNavMesh->getTile(i);
					if (Tile != NULL && Tile->header != NULL && Tile->dataSize > 0)
					{
						TilesToSave.Add(i);
					}
				}
			}
		}
		
		NumTiles = TilesToSave.Num();
		UE_LOG(LogNavigation, VeryVerbose, TEXT("%s Ar.IsSaving() %i tiles in %s."), ANSI_TO_TCHAR(__FUNCTION__), NumTiles, *NavMeshOwner->GetFullName());
	}

	Ar << NumTiles;

	dtNavMeshParams Params = *DetourNavMesh->getParams();
	Ar << Params.orig[0] << Params.orig[1] << Params.orig[2];
	Ar << Params.tileWidth;				///< The width of each tile. (Along the x-axis.)
	Ar << Params.tileHeight;			///< The height of each tile. (Along the z-axis.)
	Ar << Params.maxTiles;				///< The maximum number of tiles the navigation mesh can contain.
	Ar << Params.maxPolys;

	if(NavMeshOwner->NavMeshVersion >= NAVMESHVER_OPTIM_FIX_SERIALIZE_PARAMS)
	{
		Ar << Params.walkableHeight;
		Ar << Params.walkableRadius;
		Ar << Params.walkableClimb;
		Ar << Params.bvQuantFactor;
	}
	else
	{
		Params.walkableHeight = NavMeshOwner->AgentHeight;
		Params.walkableRadius = NavMeshOwner->AgentRadius;
		Params.walkableClimb = NavMeshOwner->AgentMaxStepHeight;
		Params.bvQuantFactor = 1.f / NavMeshOwner->CellSize;
	}

	if (Ar.IsLoading())
	{
		// at this point we can tell whether navmesh being loaded is in line
		// ARecastNavMesh's params. If not, just skip it.
		// assumes tiles are rectangular
		const FVector::FReal ActorsTileSize = FVector::FReal(int32(NavMeshOwner->TileSizeUU / NavMeshOwner->CellSize) * NavMeshOwner->CellSize);

		if (ActorsTileSize != Params.tileWidth)
		{
			// just move archive position
			ReleaseDetourNavMesh();

			for (int i = 0; i < NumTiles; ++i)
			{
				dtTileRef TileRef = MAX_uint64;
				int32 TileDataSize = 0;
				Ar << TileRef << TileDataSize;

				if (TileRef == MAX_uint64 || TileDataSize == 0)
				{
					continue;
				}

				unsigned char* TileData = NULL;
				TileDataSize = 0;
				SerializeRecastMeshTile(Ar, NavMeshVersion, TileData, TileDataSize);
				if (TileData != NULL)
				{
					dtMeshHeader* const TileHeader = (dtMeshHeader*)TileData;
					dtFree(TileHeader, DT_ALLOC_PERM_TILE_DATA);

					unsigned char* ComressedTileData = NULL;
					int32 CompressedTileDataSize = 0;
					SerializeCompressedTileCacheData(Ar, NavMeshVersion, ComressedTileData, CompressedTileDataSize);
					dtFree(ComressedTileData, DT_ALLOC_PERM_TILE_DATA);
				}
			}
		}
		else
		{
			// regular loading
			dtStatus Status = DetourNavMesh->init(&Params);
			if (dtStatusFailed(Status))
			{
				UE_VLOG(NavMeshOwner, LogNavigation, Error, TEXT("Failed to initialize NavMesh"));
			}

			for (int i = 0; i < NumTiles; ++i)
			{
				dtTileRef TileRef = MAX_uint64;
				int32 TileDataSize = 0;
				Ar << TileRef << TileDataSize;

				if (TileRef == MAX_uint64 || TileDataSize == 0)
				{
					continue;
				}
				
				unsigned char* TileData = NULL;
				TileDataSize = 0;
				SerializeRecastMeshTile(Ar, NavMeshVersion, TileData, TileDataSize);

				if (TileData != NULL)
				{
					dtMeshHeader* const TileHeader = (dtMeshHeader*)TileData;
					Status = DetourNavMesh->addTile(TileData, TileDataSize, DT_TILE_FREE_DATA, TileRef, NULL);
					if (dtStatusDetail(Status, DT_OUT_OF_MEMORY))
					{
						UE_LOG(LogNavigation, Warning, TEXT("%s Failed to add tile (%d,%d:%d), %d tile limit reached in %s."),
							ANSI_TO_TCHAR(__FUNCTION__), TileHeader->x, TileHeader->y, TileHeader->layer, DetourNavMesh->getMaxTiles(), *NavMeshOwner->GetFullName());
					}

					// Serialize compressed tile cache layer
					uint8* ComressedTileData = nullptr;
					int32 CompressedTileDataSize = 0;
					SerializeCompressedTileCacheData(Ar, NavMeshVersion, ComressedTileData, CompressedTileDataSize);
					
					if (CompressedTileDataSize > 0)
					{
						AddTileCacheLayer(TileHeader->x, TileHeader->y, TileHeader->layer,
							FNavMeshTileData(ComressedTileData, CompressedTileDataSize, TileHeader->layer, Recast2UnrealBox(TileHeader->bmin, TileHeader->bmax)));
					}
				}
			}
		}
	}
	else if (Ar.IsSaving())
	{
		const bool bSupportsRuntimeGeneration = NavMeshOwner->SupportsRuntimeGeneration();
		dtNavMesh const* ConstNavMesh = DetourNavMesh;
		
		for (int TileIndex : TilesToSave)
		{
			const dtMeshTile* Tile = ConstNavMesh->getTile(TileIndex);
			dtTileRef TileRef = ConstNavMesh->getTileRef(Tile);
			int32 TileDataSize = Tile->dataSize;
			Ar << TileRef << TileDataSize;

			unsigned char* TileData = Tile->data;
			SerializeRecastMeshTile(Ar, NavMeshVersion, TileData, TileDataSize);

			// Serialize compressed tile cache layer only if navmesh requires it
			{
				FNavMeshTileData TileCacheLayer;
				uint8* CompressedData = nullptr;
				int32 CompressedDataSize = 0;
				if (bSupportsRuntimeGeneration)
				{
					TileCacheLayer = GetTileCacheLayer(Tile->header->x, Tile->header->y, Tile->header->layer);
					CompressedData = TileCacheLayer.GetDataSafe();
					CompressedDataSize = TileCacheLayer.DataSize;
				}
				
				SerializeCompressedTileCacheData(Ar, NavMeshVersion, CompressedData, CompressedDataSize);
			}
		}
	}
}

void FPImplRecastNavMesh::SerializeRecastMeshTile(FArchive& ArWrapped, int32 NavMeshVersion, unsigned char*& TileData, int32& TileDataSize)
{
	// The strategy here is to serialize the data blob that is passed into addTile()
	// @see dtCreateNavMeshData() for details on how this data is laid out

<<<<<<< HEAD
	FSerializeFloatAsDoubleHack Ar(ArWrapped); // LWC_TODO_AI: Remove prior to UE5 5.0 Release.

=======
>>>>>>> d731a049
	FDetourTileSizeInfo SizeInfo;

	if (Ar.IsSaving())
	{
		// fill in data to write
		dtMeshHeader* const H = (dtMeshHeader*)TileData;
		SizeInfo.VertCount = H->vertCount;
		SizeInfo.PolyCount = H->polyCount;
		SizeInfo.MaxLinkCount = H->maxLinkCount;
		SizeInfo.DetailMeshCount = H->detailMeshCount;
		SizeInfo.DetailVertCount = H->detailVertCount;
		SizeInfo.DetailTriCount = H->detailTriCount;
		SizeInfo.BvNodeCount = H->bvNodeCount;
		SizeInfo.OffMeshConCount = H->offMeshConCount;
#if WITH_NAVMESH_SEGMENT_LINKS
		SizeInfo.OffMeshSegConCount = H->offMeshSegConCount;
#endif // WITH_NAVMESH_SEGMENT_LINKS

#if WITH_NAVMESH_CLUSTER_LINKS
		SizeInfo.ClusterCount = H->clusterCount;
#endif // WITH_NAVMESH_CLUSTER_LINKS
	}

	Ar << SizeInfo.VertCount << SizeInfo.PolyCount << SizeInfo.MaxLinkCount ;
	Ar << SizeInfo.DetailMeshCount << SizeInfo.DetailVertCount << SizeInfo.DetailTriCount;
	Ar << SizeInfo.BvNodeCount << SizeInfo.OffMeshConCount << SizeInfo.OffMeshSegConCount;
	Ar << SizeInfo.ClusterCount;
	SizeInfo.OffMeshBase = SizeInfo.DetailMeshCount;
	const int32 polyClusterCount = SizeInfo.OffMeshBase;

	// calc sizes for our data so we know how much to allocate and where to read/write stuff
	// note this may not match the on-disk size or the in-memory size on the machine that generated that data

	FDetourTileLayout TileLayout(SizeInfo);

	if (Ar.IsLoading())
	{
		check(TileData == NULL);

		TileDataSize = TileLayout.TileSize;

		TileData = (unsigned char*)dtAlloc(sizeof(unsigned char)*TileDataSize, DT_ALLOC_PERM_TILE_DATA);
		if (!TileData)
		{
			UE_LOG(LogNavigation, Error, TEXT("Failed to alloc navmesh tile"));
		}
		FMemory::Memset(TileData, 0, TileDataSize);
	}
	else if (Ar.IsSaving())
	{
		// TileData and TileDataSize should already be set, verify
		check(TileData != NULL);
		check(TileLayout.TileSize == TileDataSize);
	}

	if (TileData != NULL)
	{
		// sort out where various data types do/will live
		unsigned char* d = TileData;
		dtMeshHeader* Header = (dtMeshHeader*)d; d += TileLayout.HeaderSize;
		FVector::FReal* NavVerts = (FVector::FReal*)d; d += TileLayout.VertsSize;
		dtPoly* NavPolys = (dtPoly*)d; d += TileLayout.PolysSize;
		d += TileLayout.LinksSize;			// @fixme, are links autogenerated on addTile?
		dtPolyDetail* DetailMeshes = (dtPolyDetail*)d; d += TileLayout.DetailMeshesSize;
		FVector::FReal* DetailVerts = (FVector::FReal*)d; d += TileLayout.DetailVertsSize;
		unsigned char* DetailTris = (unsigned char*)d; d += TileLayout.DetailTrisSize;
		dtBVNode* BVTree = (dtBVNode*)d; d += TileLayout.BvTreeSize;
		dtOffMeshConnection* OffMeshCons = (dtOffMeshConnection*)d; d += TileLayout.OffMeshConsSize;

#if WITH_NAVMESH_SEGMENT_LINKS
		dtOffMeshSegmentConnection* OffMeshSegs = (dtOffMeshSegmentConnection*)d; d += TileLayout.OffMeshSegsSize;
#endif // WITH_NAVMESH_SEGMENT_LINKS

#if WITH_NAVMESH_CLUSTER_LINKS
		dtCluster* Clusters = (dtCluster*)d; d += TileLayout.ClustersSize;
		unsigned short* PolyClusters = (unsigned short*)d; d += TileLayout.PolyClustersSize;
#endif // WITH_NAVMESH_CLUSTER_LINKS

		check(d==(TileData + TileDataSize));

		// now serialize the data in the blob!

		// header
		Ar << Header->version << Header->x << Header->y;
		Ar << Header->layer << Header->polyCount << Header->vertCount;
		Ar << Header->maxLinkCount << Header->detailMeshCount << Header->detailVertCount << Header->detailTriCount;
		Ar << Header->bvNodeCount << Header->offMeshConCount<< Header->offMeshBase;
		Ar << Header->bmin[0] << Header->bmin[1] << Header->bmin[2];
		Ar << Header->bmax[0] << Header->bmax[1] << Header->bmax[2];
#if WITH_NAVMESH_CLUSTER_LINKS
		Ar << Header->clusterCount;
#else
		unsigned short DummyClusterCount = 0;
		Ar << DummyClusterCount;
#endif // WITH_NAVMESH_CLUSTER_LINKS

#if WITH_NAVMESH_SEGMENT_LINKS
		Ar << Header->offMeshSegConCount << Header->offMeshSegPolyBase << Header->offMeshSegVertBase;
#else
		unsigned short DummySegmentInt = 0;
		Ar << DummySegmentInt << DummySegmentInt << DummySegmentInt;
#endif // WITH_NAVMESH_SEGMENT_LINKS

		// mesh and offmesh connection vertices, just an array of reals (one real triplet per vert)
		{
			FVector::FReal* F = NavVerts;
			for (int32 VertIdx=0; VertIdx < SizeInfo.VertCount; VertIdx++)
			{
				Ar << *F; F++;
				Ar << *F; F++;
				Ar << *F; F++;
			}
		}

		// mesh and off-mesh connection polys
		for (int32 PolyIdx=0; PolyIdx < SizeInfo.PolyCount; ++PolyIdx)
		{
			dtPoly& P = NavPolys[PolyIdx];
			Ar << P.firstLink;

			for (uint32 VertIdx=0; VertIdx < DT_VERTS_PER_POLYGON; ++VertIdx)
			{
				Ar << P.verts[VertIdx];
			}
			for (uint32 NeiIdx=0; NeiIdx < DT_VERTS_PER_POLYGON; ++NeiIdx)
			{
				Ar << P.neis[NeiIdx];
			}
			Ar << P.flags << P.vertCount << P.areaAndtype;
		}

		// serialize detail meshes
		for (int32 MeshIdx=0; MeshIdx < SizeInfo.DetailMeshCount; ++MeshIdx)
		{
			dtPolyDetail& DM = DetailMeshes[MeshIdx];
			Ar << DM.vertBase << DM.triBase << DM.vertCount << DM.triCount;
		}

		// serialize detail verts (one real triplet per vert)
		{
			FVector::FReal* F = DetailVerts;
			for (int32 VertIdx=0; VertIdx < SizeInfo.DetailVertCount; ++VertIdx)
			{
				Ar << *F; F++;
				Ar << *F; F++;
				Ar << *F; F++;
			}
		}

		// serialize detail tris (4 one-byte indices per tri)
		{
			unsigned char* V = DetailTris;
			for (int32 TriIdx=0; TriIdx < SizeInfo.DetailTriCount; ++TriIdx)
			{
				Ar << *V; V++;
				Ar << *V; V++;
				Ar << *V; V++;
				Ar << *V; V++;
			}
		}

		// serialize BV tree
		for (int32 NodeIdx=0; NodeIdx < SizeInfo.BvNodeCount; ++NodeIdx)
		{
			dtBVNode& Node = BVTree[NodeIdx];
			Ar << Node.bmin[0] << Node.bmin[1] << Node.bmin[2];
			Ar << Node.bmax[0] << Node.bmax[1] << Node.bmax[2];
			Ar << Node.i;
		}

		// serialize off-mesh connections
		for (int32 ConnIdx=0; ConnIdx < SizeInfo.OffMeshConCount; ++ConnIdx)
		{
			dtOffMeshConnection& Conn = OffMeshCons[ConnIdx];
			Ar << Conn.pos[0] << Conn.pos[1] << Conn.pos[2] << Conn.pos[3] << Conn.pos[4] << Conn.pos[5];
			Ar << Conn.rad << Conn.poly << Conn.flags << Conn.side << Conn.userId;
		}

		if (NavMeshVersion >= NAVMESHVER_OFFMESH_HEIGHT_BUG)
		{
			for (int32 ConnIdx = 0; ConnIdx < SizeInfo.OffMeshConCount; ++ConnIdx)
			{
				dtOffMeshConnection& Conn = OffMeshCons[ConnIdx];
				Ar << Conn.height;
			}
		}

		for (int32 SegIdx=0; SegIdx < SizeInfo.OffMeshSegConCount; ++SegIdx)
		{
#if WITH_NAVMESH_SEGMENT_LINKS
			dtOffMeshSegmentConnection& Seg = OffMeshSegs[SegIdx];
			Ar << Seg.startA[0] << Seg.startA[1] << Seg.startA[2];
			Ar << Seg.startB[0] << Seg.startB[1] << Seg.startB[2];
			Ar << Seg.endA[0] << Seg.endA[1] << Seg.endA[2];
			Ar << Seg.endB[0] << Seg.endB[1] << Seg.endB[2];
			Ar << Seg.rad << Seg.firstPoly << Seg.npolys << Seg.flags << Seg.userId;
#else
			FVector::FReal DummySegmentConReal;
			unsigned int DummySegmentConInt;
			unsigned short DummySegmentConShort;
			unsigned char DummySegmentConChar;
			Ar << DummySegmentConReal << DummySegmentConReal << DummySegmentConReal; // real startA[3];	///< Start point of segment A
			Ar << DummySegmentConReal << DummySegmentConReal << DummySegmentConReal; // real endA[3];	///< End point of segment A
			Ar << DummySegmentConReal << DummySegmentConReal << DummySegmentConReal; // real startB[3];	///< Start point of segment B
			Ar << DummySegmentConReal << DummySegmentConReal << DummySegmentConReal; // real endB[3];	///< End point of segment B
			Ar << DummySegmentConReal << DummySegmentConShort << DummySegmentConChar << DummySegmentConChar << DummySegmentConInt; // real rad, short firstPoly, char npolys, char flags, int userId
#endif // WITH_NAVMESH_SEGMENT_LINKS
		}

		// serialize clusters
		for (int32 CIdx = 0; CIdx < SizeInfo.ClusterCount; ++CIdx)
		{
#if WITH_NAVMESH_CLUSTER_LINKS
			dtCluster& Cluster = Clusters[CIdx];
			Ar << Cluster.center[0] << Cluster.center[1] << Cluster.center[2];
#else
			FVector::FReal DummyCluster[3];
			Ar << DummyCluster[0] << DummyCluster[1] << DummyCluster[2];
#endif // WITH_NAVMESH_CLUSTER_LINKS
		}

		// serialize poly clusters map
		{
#if WITH_NAVMESH_CLUSTER_LINKS
			unsigned short* C = PolyClusters;
			for (int32 PolyClusterIdx = 0; PolyClusterIdx < polyClusterCount; ++PolyClusterIdx)
			{
				Ar << *C; C++;
			}
#else
			unsigned short DummyPolyCluster = 0;
			for (int32 PolyClusterIdx = 0; PolyClusterIdx < polyClusterCount; ++PolyClusterIdx)
			{
				Ar << DummyPolyCluster;
			}
#endif // WITH_NAVMESH_CLUSTER_LINKS
		}
	}
}

void FPImplRecastNavMesh::SerializeCompressedTileCacheData(FArchive& ArWrapped, int32 NavMeshVersion, unsigned char*& CompressedData, int32& CompressedDataSize)
{
<<<<<<< HEAD
	// LWC_TODO_AI: Remove prior to UE5 5.0 Release.
	FSerializeFloatAsDoubleHack Ar(ArWrapped);
=======
>>>>>>> d731a049
	constexpr int32 EmptyDataValue = -1;

	// Note when saving the CompressedDataSize is either 0 or it must be big enough to include the size of the uncompressed dtTileCacheLayerHeader.
	checkf((Ar.IsSaving() == false) || CompressedDataSize == 0 || CompressedDataSize >= dtAlign(sizeof(dtTileCacheLayerHeader)), TEXT("When saving CompressedDataSize must either be zero or large enough to hold dtTileCacheLayerHeader!"));
	checkf((Ar.IsSaving() == false) || CompressedDataSize == 0 || CompressedData != nullptr, TEXT("When saving CompressedDataSize must either be zero or CompressedData must be != nullptr"));

	if (Ar.IsLoading())
	{
		// Initialize to 0 if we are loading as this is calculated and used duiring processing.
		CompressedDataSize = 0;
	}
	
	// There are 3 cases that need to be serialized here, no header no compresseed data, header only no compressed data or header and compressed data.
	// CompressedDataSizeNoHeader == NoHeaderValue, indicates we have no header and no compressed data.
	// CompressedDataSizeNoHeader == 0, indicates we have a header only no compressed data.
	// CompressedDataSizeNoHeader > 0, indicates we have a header and compressed data.
	int32 CompressedDataSizeNoHeader = 0;
	if (Ar.IsSaving())
	{
		// Handle invalid CompressedDataSize ( i.e. CompressedDataSize > 0 and CompressedDataSize < dtAlign(sizeof(dtTileCacheLayerHeader))
		// as well as valid CompressedDataSize == 0, to make this function atleast as robust as it was.
		if (CompressedDataSize < dtAlign(sizeof(dtTileCacheLayerHeader)))
		{
			CompressedDataSizeNoHeader = EmptyDataValue;
<<<<<<< HEAD
		}
		else
		{
			CompressedDataSizeNoHeader = CompressedDataSize - dtAlign(sizeof(dtTileCacheLayerHeader));
		}
=======
		}
		else
		{
			CompressedDataSizeNoHeader = CompressedDataSize - dtAlign(sizeof(dtTileCacheLayerHeader));
		}
>>>>>>> d731a049
	}

	Ar << CompressedDataSizeNoHeader;

	const bool bHasHeader = CompressedDataSizeNoHeader >= 0;

	if (!bHasHeader)
	{
		return;
	}

	if (Ar.IsLoading())
	{
		CompressedDataSize = CompressedDataSizeNoHeader + dtAlign(sizeof(dtTileCacheLayerHeader));
		CompressedData = (unsigned char*)dtAlloc(sizeof(unsigned char)*CompressedDataSize, DT_ALLOC_PERM_TILE_DATA);
		if (!CompressedData)
		{
			UE_LOG(LogNavigation, Error, TEXT("Failed to alloc tile compressed data"));
		}
		FMemory::Memset(CompressedData, 0, CompressedDataSize);
	}

	check(CompressedData != nullptr);

	// Serialize dtTileCacheLayerHeader by hand so we can account for the FReals always being serialized as doubles
	dtTileCacheLayerHeader* Header = (dtTileCacheLayerHeader*)CompressedData;
	Ar << Header->version;
	Ar << Header->tx;
	Ar << Header->ty;
	Ar << Header->tlayer;
	for (int i = 0; i < 3; ++i)
	{
		Ar << Header->bmin[i];
		Ar << Header->bmax[i];
	}
	Ar << Header->hmin;
	Ar << Header->hmax;
	Ar << Header->width;
	Ar << Header->height;
	Ar << Header->minx;
	Ar << Header->maxx;
	Ar << Header->miny;
	Ar << Header->maxy;

	if (CompressedDataSizeNoHeader > 0)
	{
		// @todo this does not appear to be accounting for potential endian differences!
		Ar.Serialize(CompressedData + dtAlign(sizeof(dtTileCacheLayerHeader)), CompressedDataSizeNoHeader);
	}
}

void FPImplRecastNavMesh::SetRecastMesh(dtNavMesh* NavMesh)
{
	if (NavMesh == DetourNavMesh)
	{
		return;
	}

	ReleaseDetourNavMesh();
	DetourNavMesh = NavMesh;

	if (NavMeshOwner)
	{
		NavMeshOwner->UpdateNavObject();
	}

	// reapply area sort order in new detour navmesh
	OnAreaCostChanged();
}

void FPImplRecastNavMesh::Raycast(const FVector& StartLoc, const FVector& EndLoc, const FNavigationQueryFilter& InQueryFilter, const UObject* Owner, 
	ARecastNavMesh::FRaycastResult& RaycastResult, NavNodeRef StartNode) const
{
	if (DetourNavMesh == NULL || NavMeshOwner == NULL)
	{
		return;
	}

	const dtQueryFilter* QueryFilter = ((const FRecastQueryFilter*)(InQueryFilter.GetImplementation()))->GetAsDetourQueryFilter();
	if (QueryFilter == NULL)
	{
		UE_VLOG(NavMeshOwner, LogNavigation, Warning, TEXT("FPImplRecastNavMesh::Raycast failing due to QueryFilter == NULL"));
		return;
	}

	FRecastSpeciaLinkFilter LinkFilter(FNavigationSystem::GetCurrent<UNavigationSystemV1>(NavMeshOwner->GetWorld()), Owner);
	INITIALIZE_NAVQUERY(NavQuery, InQueryFilter.GetMaxSearchNodes(), LinkFilter);

	const FVector NavExtent = NavMeshOwner->GetModifiedQueryExtent(NavMeshOwner->GetDefaultQueryExtent());
	const FVector::FReal Extent[3] = { NavExtent.X, NavExtent.Z, NavExtent.Y };

	const FVector RecastStart = Unreal2RecastPoint(StartLoc);
	const FVector RecastEnd = Unreal2RecastPoint(EndLoc);

	if (StartNode == INVALID_NAVNODEREF)
	{
		NavQuery.findNearestContainingPoly(&RecastStart.X, Extent, QueryFilter, &StartNode, NULL);
	}

	NavNodeRef EndNode = INVALID_NAVNODEREF;
	NavQuery.findNearestContainingPoly(&RecastEnd.X, Extent, QueryFilter, &EndNode, NULL);

	if (StartNode != INVALID_NAVNODEREF)
	{
		FVector::FReal RecastHitNormal[3];

		const dtStatus RaycastStatus = NavQuery.raycast(StartNode, &RecastStart.X, &RecastEnd.X
			, QueryFilter, &RaycastResult.HitTime, RecastHitNormal
			, RaycastResult.CorridorPolys, &RaycastResult.CorridorPolysCount, RaycastResult.GetMaxCorridorSize());

		RaycastResult.HitNormal = Recast2UnrVector(RecastHitNormal);
		RaycastResult.bIsRaycastEndInCorridor = dtStatusSucceed(RaycastStatus) && (RaycastResult.GetLastNodeRef() == EndNode);
	}
	else
	{
		RaycastResult.HitTime = 0.f;
		RaycastResult.HitNormal = (StartLoc - EndLoc).GetSafeNormal();
	}
}

ENavigationQueryResult::Type FPImplRecastNavMesh::FindPath(const FVector& StartLoc, const FVector& EndLoc, FNavMeshPath& Path, const FNavigationQueryFilter& Filter, const UObject* Owner) const
{
	return FindPath(StartLoc, EndLoc, FLT_MAX, Path, Filter, Owner);
}

// @TODONAV
ENavigationQueryResult::Type FPImplRecastNavMesh::FindPath(const FVector& StartLoc, const FVector& EndLoc, const float CostLimit, FNavMeshPath& Path, const FNavigationQueryFilter& InQueryFilter, const UObject* Owner) const
{
	// temporarily disabling this check due to it causing too much "crashes"
	// @todo but it needs to be back at some point since it realy checks for a buggy setup
	//ensure(DetourNavMesh != NULL || NavMeshOwner->bRebuildAtRuntime == false);

	if (DetourNavMesh == NULL || NavMeshOwner == NULL)
	{
		return ENavigationQueryResult::Error;
	}

	const FRecastQueryFilter* FilterImplementation = (const FRecastQueryFilter*)(InQueryFilter.GetImplementation());
	if (FilterImplementation == NULL)
	{
		UE_VLOG(NavMeshOwner, LogNavigation, Error, TEXT("FPImplRecastNavMesh::FindPath failed due to passed filter having NULL implementation!"));
		return ENavigationQueryResult::Error;
	}

	const dtQueryFilter* QueryFilter = FilterImplementation->GetAsDetourQueryFilter();
	if (QueryFilter == NULL)
	{
		UE_VLOG(NavMeshOwner, LogNavigation, Warning, TEXT("FPImplRecastNavMesh::FindPath failing due to QueryFilter == NULL"));
		return ENavigationQueryResult::Error;
	}

	FRecastSpeciaLinkFilter LinkFilter(FNavigationSystem::GetCurrent<UNavigationSystemV1>(NavMeshOwner->GetWorld()), Owner);
	INITIALIZE_NAVQUERY(NavQuery, InQueryFilter.GetMaxSearchNodes(), LinkFilter);

	FVector RecastStartPos, RecastEndPos;
	NavNodeRef StartPolyID, EndPolyID;
	const bool bCanSearch = InitPathfinding(StartLoc, EndLoc, NavQuery, QueryFilter, RecastStartPos, StartPolyID, RecastEndPos, EndPolyID);
	if (!bCanSearch)
	{
		return ENavigationQueryResult::Error;
	}

	// get path corridor
	dtQueryResult PathResult;
	const dtStatus FindPathStatus = NavQuery.findPath(StartPolyID, EndPolyID, &RecastStartPos.X, &RecastEndPos.X, CostLimit, QueryFilter, PathResult, 0);

	return PostProcessPathInternal(FindPathStatus, Path, NavQuery, QueryFilter, StartPolyID, EndPolyID, RecastStartPos, RecastEndPos, PathResult);
}


ENavigationQueryResult::Type FPImplRecastNavMesh::PostProcessPathInternal(dtStatus FindPathStatus, FNavMeshPath& Path, 
	const dtNavMeshQuery& NavQuery, const dtQueryFilter* QueryFilter, 
	NavNodeRef StartPolyID, NavNodeRef EndPolyID, 
	const FVector& RecastStartPos, const FVector& RecastEndPos,
	dtQueryResult& PathResult) const
{
	// check for special case, where path has not been found, and starting polygon
	// was the one closest to the target
	if (PathResult.size() == 1 && dtStatusDetail(FindPathStatus, DT_PARTIAL_RESULT))
	{
		// in this case we find a point on starting polygon, that's closest to destination
		// and store it as path end
		FVector RecastHandPlacedPathEnd;
		NavQuery.closestPointOnPolyBoundary(StartPolyID, &RecastEndPos.X, &RecastHandPlacedPathEnd.X);

		new(Path.GetPathPoints()) FNavPathPoint(Recast2UnrVector(&RecastStartPos.X), StartPolyID);
		new(Path.GetPathPoints()) FNavPathPoint(Recast2UnrVector(&RecastHandPlacedPathEnd.X), StartPolyID);

		Path.PathCorridor.Add(PathResult.getRef(0));
		Path.PathCorridorCost.Add(CalcSegmentCostOnPoly(StartPolyID, QueryFilter, RecastHandPlacedPathEnd, RecastStartPos));
	}
	else
	{
		PostProcessPath(FindPathStatus, Path, NavQuery, QueryFilter,
			StartPolyID, EndPolyID, Recast2UnrVector(&RecastStartPos.X), Recast2UnrVector(&RecastEndPos.X), RecastStartPos, RecastEndPos,
			PathResult);
	}

	if (dtStatusDetail(FindPathStatus, DT_PARTIAL_RESULT))
	{
		Path.SetIsPartial(true);
		// this means path finding algorithm reached the limit of InQueryFilter.GetMaxSearchNodes()
		// nodes in A* node pool. This can mean resulting path is way off.
		Path.SetSearchReachedLimit(dtStatusDetail(FindPathStatus, DT_OUT_OF_NODES));
	}

#if ENABLE_VISUAL_LOG
	if (dtStatusDetail(FindPathStatus, DT_INVALID_CYCLE_PATH))
	{
		UE_VLOG(NavMeshOwner, LogNavigation, Error, TEXT("FPImplRecastNavMesh::FindPath resulted in a cyclic path!"));
		FVisualLogEntry* Entry = FVisualLogger::Get().GetLastEntryForObject(NavMeshOwner);
		if (Entry)
		{
			Path.DescribeSelfToVisLog(Entry);
		}
	}
#endif // ENABLE_VISUAL_LOG

	Path.MarkReady();

	return DTStatusToNavQueryResult(FindPathStatus);
}

ENavigationQueryResult::Type FPImplRecastNavMesh::TestPath(const FVector& StartLoc, const FVector& EndLoc, const FNavigationQueryFilter& InQueryFilter, const UObject* Owner, int32* NumVisitedNodes) const
{
	const dtQueryFilter* QueryFilter = ((const FRecastQueryFilter*)(InQueryFilter.GetImplementation()))->GetAsDetourQueryFilter();
	if (QueryFilter == NULL)
	{
		UE_VLOG(NavMeshOwner, LogNavigation, Warning, TEXT("FPImplRecastNavMesh::FindPath failing due to QueryFilter == NULL"));
		return ENavigationQueryResult::Error;
	}

	FRecastSpeciaLinkFilter LinkFilter(FNavigationSystem::GetCurrent<UNavigationSystemV1>(NavMeshOwner->GetWorld()), Owner);
	INITIALIZE_NAVQUERY(NavQuery, InQueryFilter.GetMaxSearchNodes(), LinkFilter);

	FVector RecastStartPos, RecastEndPos;
	NavNodeRef StartPolyID, EndPolyID;
	const bool bCanSearch = InitPathfinding(StartLoc, EndLoc, NavQuery, QueryFilter, RecastStartPos, StartPolyID, RecastEndPos, EndPolyID);
	if (!bCanSearch)
	{
		return ENavigationQueryResult::Error;
	}

	// get path corridor
	dtQueryResult PathResult;
	const FVector::FReal CostLimit = TNumericLimits<FVector::FReal>::Max();
	const dtStatus FindPathStatus = NavQuery.findPath(StartPolyID, EndPolyID,
		&RecastStartPos.X, &RecastEndPos.X, CostLimit, QueryFilter, PathResult, 0);

	if (NumVisitedNodes)
	{
		*NumVisitedNodes = NavQuery.getQueryNodes();
	}

	return DTStatusToNavQueryResult(FindPathStatus);
}

#if WITH_NAVMESH_CLUSTER_LINKS
ENavigationQueryResult::Type FPImplRecastNavMesh::TestClusterPath(const FVector& StartLoc, const FVector& EndLoc, int32* NumVisitedNodes) const
{
	FVector RecastStartPos, RecastEndPos;
	NavNodeRef StartPolyID, EndPolyID;
	const dtQueryFilter* ClusterFilter = ((const FRecastQueryFilter*)NavMeshOwner->GetDefaultQueryFilterImpl())->GetAsDetourQueryFilter();

	INITIALIZE_NAVQUERY_SIMPLE(ClusterQuery, NavMeshOwner->DefaultMaxHierarchicalSearchNodes);

	const bool bCanSearch = InitPathfinding(StartLoc, EndLoc, ClusterQuery, ClusterFilter, RecastStartPos, StartPolyID, RecastEndPos, EndPolyID);
	if (!bCanSearch)
	{
		return ENavigationQueryResult::Error;
	}

	const dtStatus status = ClusterQuery.testClusterPath(StartPolyID, EndPolyID);
	if (NumVisitedNodes)
	{
		*NumVisitedNodes = ClusterQuery.getQueryNodes();
	}

	return DTStatusToNavQueryResult(status);
}
#endif // WITH_NAVMESH_CLUSTER_LINKS

bool FPImplRecastNavMesh::InitPathfinding(const FVector& UnrealStart, const FVector& UnrealEnd,
	const dtNavMeshQuery& Query, const dtQueryFilter* Filter,
	FVector& RecastStart, dtPolyRef& StartPoly,
	FVector& RecastEnd, dtPolyRef& EndPoly) const
{
	const FVector NavExtent = NavMeshOwner->GetModifiedQueryExtent(NavMeshOwner->GetDefaultQueryExtent());
	const FVector::FReal Extent[3] = { NavExtent.X, NavExtent.Z, NavExtent.Y };

	const FVector RecastStartToProject = Unreal2RecastPoint(UnrealStart);
	const FVector RecastEndToProject = Unreal2RecastPoint(UnrealEnd);

	StartPoly = INVALID_NAVNODEREF;
	Query.findNearestPoly(&RecastStartToProject.X, Extent, Filter, &StartPoly, &RecastStart.X);
	if (StartPoly == INVALID_NAVNODEREF)
	{
		UE_VLOG(NavMeshOwner, LogNavigation, Warning, TEXT("FPImplRecastNavMesh::InitPathfinding start point not on navmesh"));
		UE_VLOG_SEGMENT(NavMeshOwner, LogNavigation, Warning, UnrealStart, UnrealEnd, FColor::Red, TEXT("Failed path"));
		UE_VLOG_LOCATION(NavMeshOwner, LogNavigation, Warning, UnrealStart, 15, FColor::Red, TEXT("Start failed"));
		UE_VLOG_BOX(NavMeshOwner, LogNavigation, Warning, FBox(UnrealStart - NavExtent, UnrealStart + NavExtent), FColor::Red, TEXT_EMPTY);

		return false;
	}

	EndPoly = INVALID_NAVNODEREF;
	Query.findNearestPoly(&RecastEndToProject.X, Extent, Filter, &EndPoly, &RecastEnd.X);
	if (EndPoly == INVALID_NAVNODEREF)
	{
		UE_VLOG(NavMeshOwner, LogNavigation, Warning, TEXT("FPImplRecastNavMesh::InitPathfinding end point not on navmesh"));
		UE_VLOG_SEGMENT(NavMeshOwner, LogNavigation, Warning, UnrealEnd, UnrealEnd, FColor::Red, TEXT("Failed path"));
		UE_VLOG_LOCATION(NavMeshOwner, LogNavigation, Warning, UnrealEnd, 15, FColor::Red, TEXT("End failed"));
		UE_VLOG_BOX(NavMeshOwner, LogNavigation, Warning, FBox(UnrealEnd - NavExtent, UnrealEnd + NavExtent), FColor::Red, TEXT_EMPTY);

		return false;
	}

	return true;
}

float FPImplRecastNavMesh::CalcSegmentCostOnPoly(NavNodeRef PolyID, const dtQueryFilter* Filter, const FVector& StartLoc, const FVector& EndLoc) const
{
	uint8 AreaID = RECAST_DEFAULT_AREA;
	DetourNavMesh->getPolyArea(PolyID, &AreaID);

	const FVector::FReal AreaTravelCost = Filter->getAreaCost(AreaID);
	return UE_REAL_TO_FLOAT_CLAMPED_MAX(AreaTravelCost * (EndLoc - StartLoc).Size());
}

void FPImplRecastNavMesh::PostProcessPath(dtStatus FindPathStatus, FNavMeshPath& Path,
	const dtNavMeshQuery& NavQuery, const dtQueryFilter* Filter,
	NavNodeRef StartPolyID, NavNodeRef EndPolyID,
	FVector StartLoc, FVector EndLoc,
	FVector RecastStartPos, FVector RecastEndPos,
	dtQueryResult& PathResult) const
{
	check(Filter);

	// note that for recast partial path is successful, while we treat it as failed, just marking it as partial
	if (dtStatusSucceed(FindPathStatus))
	{
		// check if navlink poly at end of path is allowed
		int32 PathSize = PathResult.size();
		if ((PathSize > 1) && NavMeshOwner && !NavMeshOwner->bAllowNavLinkAsPathEnd)
		{
			uint16 PolyFlags = 0;
			DetourNavMesh->getPolyFlags(PathResult.getRef(PathSize - 1), &PolyFlags);

			if (PolyFlags & ARecastNavMesh::GetNavLinkFlag())
			{
				PathSize--;
			}
		}

		Path.PathCorridorCost.AddUninitialized(PathSize);

		if (PathSize == 1)
		{
			// failsafe cost for single poly corridor
			Path.PathCorridorCost[0] = CalcSegmentCostOnPoly(StartPolyID, Filter, EndLoc, StartLoc);
		}
		else
		{
			for (int32 i = 0; i < PathSize; i++)
			{
				Path.PathCorridorCost[i] = PathResult.getCost(i);
			}
		}
		
		// copy over corridor poly data
		Path.PathCorridor.AddUninitialized(PathSize);
		NavNodeRef* DestCorridorPoly = Path.PathCorridor.GetData();
		for (int i = 0; i < PathSize; ++i, ++DestCorridorPoly)
		{
			*DestCorridorPoly = PathResult.getRef(i);
		}

		Path.OnPathCorridorUpdated();

		// if we're backtracking this is the time to reverse the path.
		if (Filter->getIsBacktracking())
		{
			// for a proper string-pulling of a backtracking path we need to
			// reverse the data right now.
			Path.Invert();
			Swap(StartPolyID, EndPolyID);
			Swap(StartLoc, EndLoc);
			Swap(RecastStartPos, RecastEndPos);
		}

#if STATS
		if (dtStatusDetail(FindPathStatus, DT_OUT_OF_NODES))
		{
			INC_DWORD_STAT(STAT_Navigation_OutOfNodesPath);
		}

		if (dtStatusDetail(FindPathStatus, DT_PARTIAL_RESULT))
		{
			INC_DWORD_STAT(STAT_Navigation_PartialPath);
		}
#endif

		if (Path.WantsStringPulling())
		{
			FVector UseEndLoc = EndLoc;
			
			// if path is partial (path corridor doesn't contain EndPolyID), find new RecastEndPos on last poly in corridor
			if (dtStatusDetail(FindPathStatus, DT_PARTIAL_RESULT))
			{
				NavNodeRef LastPolyID = Path.PathCorridor.Last();
				FVector::FReal NewEndPoint[3];

				const dtStatus NewEndPointStatus = NavQuery.closestPointOnPoly(LastPolyID, &RecastEndPos.X, NewEndPoint);
				if (dtStatusSucceed(NewEndPointStatus))
				{
					UseEndLoc = Recast2UnrealPoint(NewEndPoint);
				}
			}

			Path.PerformStringPulling(StartLoc, UseEndLoc);
		}
		else
		{
			// make sure at least beginning and end of path are added
			new(Path.GetPathPoints()) FNavPathPoint(StartLoc, StartPolyID);
			new(Path.GetPathPoints()) FNavPathPoint(EndLoc, EndPolyID);

			// collect all custom links Ids
			for (int32 Idx = 0; Idx < Path.PathCorridor.Num(); Idx++)
			{
				const dtOffMeshConnection* OffMeshCon = DetourNavMesh->getOffMeshConnectionByRef(Path.PathCorridor[Idx]);
				if (OffMeshCon)
				{
					Path.CustomLinkIds.Add(OffMeshCon->userId);
				}
			}
		}

		if (Path.WantsPathCorridor())
		{
			TArray<FNavigationPortalEdge> PathCorridorEdges;
			GetEdgesForPathCorridorImpl(&Path.PathCorridor, &PathCorridorEdges, NavQuery);
			Path.SetPathCorridorEdges(PathCorridorEdges);
		}
	}
}

bool FPImplRecastNavMesh::FindStraightPath(const FVector& StartLoc, const FVector& EndLoc, const TArray<NavNodeRef>& PathCorridor, TArray<FNavPathPoint>& PathPoints, TArray<uint32>* CustomLinks) const
{
	INITIALIZE_NAVQUERY_SIMPLE(NavQuery, RECAST_MAX_SEARCH_NODES);

	const FVector RecastStartPos = Unreal2RecastPoint(StartLoc);
	const FVector RecastEndPos = Unreal2RecastPoint(EndLoc);
	bool bResult = false;

	dtQueryResult StringPullResult;
	const dtStatus StringPullStatus = NavQuery.findStraightPath(&RecastStartPos.X, &RecastEndPos.X,
		PathCorridor.GetData(), PathCorridor.Num(), StringPullResult, DT_STRAIGHTPATH_AREA_CROSSINGS);

	PathPoints.Reset();
	if (dtStatusSucceed(StringPullStatus))
	{
		PathPoints.AddZeroed(StringPullResult.size());

		// convert to desired format
		FNavPathPoint* CurVert = PathPoints.GetData();

		for (int32 VertIdx = 0; VertIdx < StringPullResult.size(); ++VertIdx)
		{
			const FVector::FReal* CurRecastVert = StringPullResult.getPos(VertIdx);
			CurVert->Location = Recast2UnrVector(CurRecastVert);
			CurVert->NodeRef = StringPullResult.getRef(VertIdx);

			FNavMeshNodeFlags CurNodeFlags(0);
			CurNodeFlags.PathFlags = StringPullResult.getFlag(VertIdx);

			uint8 AreaID = RECAST_DEFAULT_AREA;
			DetourNavMesh->getPolyArea(CurVert->NodeRef, &AreaID);
			CurNodeFlags.Area = AreaID;

			const UClass* AreaClass = NavMeshOwner->GetAreaClass(AreaID);
			const UNavArea* DefArea = AreaClass ? ((UClass*)AreaClass)->GetDefaultObject<UNavArea>() : NULL;
			CurNodeFlags.AreaFlags = DefArea ? DefArea->GetAreaFlags() : 0;

			CurVert->Flags = CurNodeFlags.Pack();

			// include smart link data
			// if there will be more "edge types" we change this implementation to something more generic
			if (CustomLinks && (CurNodeFlags.PathFlags & DT_STRAIGHTPATH_OFFMESH_CONNECTION))
			{
				const dtOffMeshConnection* OffMeshCon = DetourNavMesh->getOffMeshConnectionByRef(CurVert->NodeRef);
				if (OffMeshCon)
				{
					CurVert->CustomLinkId = OffMeshCon->userId;
					CustomLinks->Add(OffMeshCon->userId);
				}
			}

			CurVert++;
		}

		// findStraightPath returns 0 for polyId of last point for some reason, even though it knows the poly id.  We will fill that in correctly with the last poly id of the corridor.
		// @TODO shouldn't it be the same as EndPolyID? (nope, it could be partial path)
		PathPoints.Last().NodeRef = PathCorridor.Last();
		bResult = true;
	}

	return bResult;
}

static bool IsDebugNodeModified(const FRecastDebugPathfindingNode& NodeData, const FRecastDebugPathfindingData& PreviousStep)
{
	const FRecastDebugPathfindingNode* PrevNodeData = PreviousStep.Nodes.Find(NodeData);
	if (PrevNodeData)
	{
		const bool bModified = PrevNodeData->bOpenSet != NodeData.bOpenSet ||
			PrevNodeData->TotalCost != NodeData.TotalCost ||
			PrevNodeData->Cost != NodeData.Cost ||
			PrevNodeData->ParentRef != NodeData.ParentRef ||
			!PrevNodeData->NodePos.Equals(NodeData.NodePos, SMALL_NUMBER);

		return bModified;
	}

	return true;
}

static void StorePathfindingDebugData(const dtNavMeshQuery& NavQuery, const dtNavMesh* NavMesh, FRecastDebugPathfindingData& Data)
{
	const dtNodePool* NodePool = NavQuery.getNodePool();
	check(NodePool);

	const int32 NodeCount = NodePool->getNodeCount();
	if (NodeCount <= 0)
	{
		return;
	}
	
	// cache path lengths for all nodes in pool, indexed by poolIdx (idx + 1)
	TArray<FVector::FReal> NodePathLength;
	if (Data.Flags & ERecastDebugPathfindingFlags::PathLength)
	{
		NodePathLength.AddZeroed(NodeCount + 1);
	}

	Data.Nodes.Reserve(NodeCount);
	for (int32 Idx = 0; Idx < NodeCount; Idx++)
	{
		const int32 NodePoolIdx = Idx + 1;
		const dtNode* Node = NodePool->getNodeAtIdx(NodePoolIdx);
		check(Node);

		const dtNode* ParentNode = Node->pidx ? NodePool->getNodeAtIdx(Node->pidx) : nullptr;

		FRecastDebugPathfindingNode NodeInfo;
		NodeInfo.PolyRef = Node->id;
		NodeInfo.ParentRef = ParentNode ? ParentNode->id : 0;
		NodeInfo.Cost = UE_REAL_TO_FLOAT_CLAMPED_MAX(Node->cost); // LWC_TODO_AI: Make FRecastDebugPathfindingNode::Cost and FRecastDebugPathfindingNode::Total FVector::FReal. Not until after 5.0!
		NodeInfo.TotalCost = UE_REAL_TO_FLOAT_CLAMPED_MAX(Node->total);
		NodeInfo.Length = 0.0f;
		NodeInfo.bOpenSet = (Node->flags & DT_NODE_OPEN) != 0;
		NodeInfo.bModified = true;
		NodeInfo.NodePos = Recast2UnrealPoint(&Node->pos[0]);

		const dtPoly* NavPoly = 0;
		const dtMeshTile* NavTile = 0;
		NavMesh->getTileAndPolyByRef(Node->id, &NavTile, &NavPoly);

		NodeInfo.bOffMeshLink = NavPoly ? (NavPoly->getType() != DT_POLYTYPE_GROUND) : false;
		if (Data.Flags & ERecastDebugPathfindingFlags::Vertices)
		{
			check(NavPoly);

			NodeInfo.NumVerts = NavPoly->vertCount;
			for (int32 VertIdx = 0; VertIdx < NavPoly->vertCount; VertIdx++)
			{
				NodeInfo.Verts.Add((FVector3f)Recast2UnrealPoint(&NavTile->verts[NavPoly->verts[VertIdx] * 3]));
			}
		}

		if ((Data.Flags & ERecastDebugPathfindingFlags::PathLength) && ParentNode)
		{
			const FVector ParentPos = Recast2UnrealPoint(&ParentNode->pos[0]);
			const FVector::FReal NodeLinkLen = FVector::Dist(NodeInfo.NodePos, ParentPos);

			// no point in validating, it would already crash on reading ParentNode (no validation in NodePool.getNodeAtIdx)
			const FVector::FReal ParentPathLength = NodePathLength[Node->pidx];
<<<<<<< HEAD

			const FVector::FReal LinkAndParentLength = NodeLinkLen + ParentPathLength;
			
			NodePathLength[NodePoolIdx] = LinkAndParentLength;

=======

			const FVector::FReal LinkAndParentLength = NodeLinkLen + ParentPathLength;
			
			NodePathLength[NodePoolIdx] = LinkAndParentLength;

>>>>>>> d731a049
			// LWC_TODO_AI: Make Length FVector::FReal. Not until after 5.0!
			NodeInfo.Length = UE_REAL_TO_FLOAT_CLAMPED_MAX(LinkAndParentLength);
		}

		Data.Nodes.Add(NodeInfo);
	}

	if (Data.Flags & ERecastDebugPathfindingFlags::BestNode)
	{
		dtNode* BestNode = nullptr;
		FVector::FReal BestNodeCost = 0.0f;
		NavQuery.getCurrentBestResult(BestNode, BestNodeCost);

		if (BestNode)
		{
			const FRecastDebugPathfindingNode BestNodeKey(BestNode->id);
			Data.BestNode = Data.Nodes.FindId(BestNodeKey);
		}
	}
}

static void StorePathfindingDebugStep(const dtNavMeshQuery& NavQuery, const dtNavMesh* NavMesh, TArray<FRecastDebugPathfindingData>& Steps)
{
	const int StepIdx = Steps.AddZeroed(1);
	FRecastDebugPathfindingData& StepInfo = Steps[StepIdx];
	StepInfo.Flags = ERecastDebugPathfindingFlags::BestNode | ERecastDebugPathfindingFlags::Vertices;
	
	StorePathfindingDebugData(NavQuery, NavMesh, StepInfo);

	if (Steps.Num() > 1)
	{
		FRecastDebugPathfindingData& PrevStepInfo = Steps[StepIdx - 1];
		for (TSet<FRecastDebugPathfindingNode>::TIterator It(StepInfo.Nodes); It; ++It)
		{
			FRecastDebugPathfindingNode& NodeData = *It;
			NodeData.bModified = IsDebugNodeModified(NodeData, PrevStepInfo);
		}
	}
}

int32 FPImplRecastNavMesh::DebugPathfinding(const FVector& StartLoc, const FVector& EndLoc, const float CostLimit, const FNavigationQueryFilter& Filter, const UObject* Owner, TArray<FRecastDebugPathfindingData>& Steps)
{
	int32 NumSteps = 0;

	const dtQueryFilter* QueryFilter = ((const FRecastQueryFilter*)(Filter.GetImplementation()))->GetAsDetourQueryFilter();
	if (QueryFilter == NULL)
	{
		UE_VLOG(NavMeshOwner, LogNavigation, Warning, TEXT("FPImplRecastNavMesh::DebugPathfinding failing due to QueryFilter == NULL"));
		return NumSteps;
	}

	FRecastSpeciaLinkFilter LinkFilter(FNavigationSystem::GetCurrent<UNavigationSystemV1>(NavMeshOwner->GetWorld()), Owner);
	INITIALIZE_NAVQUERY(NavQuery, Filter.GetMaxSearchNodes(), LinkFilter);

	FVector RecastStartPos, RecastEndPos;
	NavNodeRef StartPolyID, EndPolyID;
	const bool bCanSearch = InitPathfinding(StartLoc, EndLoc, NavQuery, QueryFilter, RecastStartPos, StartPolyID, RecastEndPos, EndPolyID);
	if (!bCanSearch)
	{
		return NumSteps;
	}

	dtStatus status = NavQuery.initSlicedFindPath(StartPolyID, EndPolyID, &RecastStartPos.X, &RecastEndPos.X, CostLimit, QueryFilter);
	while (dtStatusInProgress(status))
	{
		StorePathfindingDebugStep(NavQuery, DetourNavMesh, Steps);
		NumSteps++;

		status = NavQuery.updateSlicedFindPath(1, 0);
	}

	static const int32 MAX_TEMP_POLYS = 16;
	NavNodeRef TempPolys[MAX_TEMP_POLYS];
	int32 NumTempPolys;
	NavQuery.finalizeSlicedFindPath(TempPolys, &NumTempPolys, MAX_TEMP_POLYS);

	return NumSteps;
}

#if WITH_NAVMESH_CLUSTER_LINKS
NavNodeRef FPImplRecastNavMesh::GetClusterRefFromPolyRef(const NavNodeRef PolyRef) const
{
	if (DetourNavMesh)
	{
		const dtMeshTile* Tile = DetourNavMesh->getTileByRef(PolyRef);
		uint32 PolyIdx = DetourNavMesh->decodePolyIdPoly(PolyRef);
		if (Tile && Tile->polyClusters && PolyIdx < (uint32)Tile->header->offMeshBase)
		{
			return DetourNavMesh->getClusterRefBase(Tile) | Tile->polyClusters[PolyIdx];
		}
	}

	return 0;
}
#endif // WITH_NAVMESH_CLUSTER_LINKS

FNavLocation FPImplRecastNavMesh::GetRandomPoint(const FNavigationQueryFilter& Filter, const UObject* Owner) const
{
	FNavLocation OutLocation;
	if (DetourNavMesh == NULL)
	{
		return OutLocation;
	}

	FRecastSpeciaLinkFilter LinkFilter(FNavigationSystem::GetCurrent<UNavigationSystemV1>(NavMeshOwner->GetWorld()), Owner);
	INITIALIZE_NAVQUERY(NavQuery, Filter.GetMaxSearchNodes(), LinkFilter);

	// inits to "pass all"
	const dtQueryFilter* QueryFilter = ((const FRecastQueryFilter*)(Filter.GetImplementation()))->GetAsDetourQueryFilter();
	ensure(QueryFilter);
	if (QueryFilter)
	{
		dtPolyRef Poly;
		FVector::FReal RandPt[3];
		dtStatus Status = NavQuery.findRandomPoint(QueryFilter, FMath::FRand, &Poly, RandPt);
		if (dtStatusSucceed(Status))
		{
			// arrange output
			OutLocation.Location = Recast2UnrVector(RandPt);
			OutLocation.NodeRef = Poly;
		}
	}

	return OutLocation;
}

#if WITH_NAVMESH_CLUSTER_LINKS
bool FPImplRecastNavMesh::GetRandomPointInCluster(NavNodeRef ClusterRef, FNavLocation& OutLocation) const
{
	if (DetourNavMesh == NULL || ClusterRef == 0)
	{
		return false;
	}

	INITIALIZE_NAVQUERY_SIMPLE(NavQuery, RECAST_MAX_SEARCH_NODES);

	dtPolyRef Poly;
	FVector::FReal RandPt[3];
	dtStatus Status = NavQuery.findRandomPointInCluster(ClusterRef, FMath::FRand, &Poly, RandPt);

	if (dtStatusSucceed(Status))
	{
		OutLocation = FNavLocation(Recast2UnrVector(RandPt), Poly);
		return true;
	}

	return false;
}
#endif // WITH_NAVMESH_CLUSTER_LINKS

bool FPImplRecastNavMesh::FindMoveAlongSurface(const FNavLocation& StartLocation, const FVector& TargetPosition, FNavLocation& OutLocation, const FNavigationQueryFilter& Filter, const UObject* Owner) const
{
	// sanity check
	if (DetourNavMesh == NULL)
	{
		return false;
	}

	FRecastSpeciaLinkFilter LinkFilter(FNavigationSystem::GetCurrent<UNavigationSystemV1>(NavMeshOwner->GetWorld()), Owner);
	INITIALIZE_NAVQUERY(NavQuery, Filter.GetMaxSearchNodes(), LinkFilter);

	const dtQueryFilter* QueryFilter = ((const FRecastQueryFilter*)(Filter.GetImplementation()))->GetAsDetourQueryFilter();
	ensure(QueryFilter);
	if (!QueryFilter)
	{
		return false;
	}

	FVector RcStartPos = Unreal2RecastPoint(StartLocation.Location);
	FVector RcEndPos = Unreal2RecastPoint(TargetPosition);

	FVector::FReal Result[3];
	static const int MAX_VISITED = 16;
	dtPolyRef Visited[MAX_VISITED];
	int VisitedCount = 0;

	dtStatus status = NavQuery.moveAlongSurface(StartLocation.NodeRef, &RcStartPos.X, &RcEndPos.X, QueryFilter, Result, Visited, &VisitedCount, MAX_VISITED);
	if (dtStatusFailed(status))
	{
		return false;
	}
	dtPolyRef ResultPoly = Visited[VisitedCount - 1];

	// Adjust the position to stay on top of the navmesh.
	FVector::FReal h = RcStartPos.Y;
	NavQuery.getPolyHeight(ResultPoly, Result, &h);
	Result[1] = h;

	const FVector UnrealResult = Recast2UnrVector(Result);

	OutLocation = FNavLocation(UnrealResult, ResultPoly);

	return true;
}

bool FPImplRecastNavMesh::ProjectPointToNavMesh(const FVector& Point, FNavLocation& Result, const FVector& Extent, const FNavigationQueryFilter& Filter, const UObject* Owner) const
{
	// sanity check
	if (DetourNavMesh == NULL)
	{
		return false;
	}

	bool bSuccess = false;

	FRecastSpeciaLinkFilter LinkFilter(FNavigationSystem::GetCurrent<UNavigationSystemV1>(NavMeshOwner->GetWorld()), Owner);
	// using 0 as NumNodes since findNearestPoly2D, being the only dtNavMeshQuery
	// function we're using, is not utilizing m_nodePool
	INITIALIZE_NAVQUERY(NavQuery, /*NumNodes=*/0, LinkFilter);

	const dtQueryFilter* QueryFilter = ((const FRecastQueryFilter*)(Filter.GetImplementation()))->GetAsDetourQueryFilter();
	ensure(QueryFilter);
	if (QueryFilter)
	{
		FVector::FReal ClosestPoint[3];

		const FVector ModifiedExtent = NavMeshOwner->GetModifiedQueryExtent(Extent);
		FVector RcExtent = Unreal2RecastPoint(ModifiedExtent).GetAbs();
	
		FVector RcPoint = Unreal2RecastPoint(Point);
		dtPolyRef PolyRef;
		NavQuery.findNearestPoly2D(&RcPoint.X, &RcExtent.X, QueryFilter, &PolyRef, ClosestPoint);

		if( PolyRef > 0 )
		{
			// one last step required due to recast's BVTree imprecision
			const FVector& UnrealClosestPoint = Recast2UnrVector(ClosestPoint);			
			const FVector ClosestPointDelta = UnrealClosestPoint - Point;
			if (-ModifiedExtent.X <= ClosestPointDelta.X && ClosestPointDelta.X <= ModifiedExtent.X
				&& -ModifiedExtent.Y <= ClosestPointDelta.Y && ClosestPointDelta.Y <= ModifiedExtent.Y
				&& -ModifiedExtent.Z <= ClosestPointDelta.Z && ClosestPointDelta.Z <= ModifiedExtent.Z)
			{
				bSuccess = true;
				Result = FNavLocation(UnrealClosestPoint, PolyRef);
			}
			else
			{
				const UObject* LogOwner = Owner ? Owner : NavMeshOwner;
				UE_VLOG(LogOwner, LogNavigation, Error, TEXT("ProjectPointToNavMesh failed due to ClosestPoint being too far away from projected point."));
				UE_VLOG_LOCATION(LogOwner, LogNavigation, Error, Point, 30.f, FColor::Blue, TEXT("Requested point"));
				UE_VLOG_LOCATION(LogOwner, LogNavigation, Error, UnrealClosestPoint, 30.f, FColor::Red, TEXT("Projection result"));
				UE_VLOG_SEGMENT(LogOwner, LogNavigation, Error, Point, UnrealClosestPoint, FColor::Red, TEXT(""));
			}
		}
	}

	return (bSuccess);
}

bool FPImplRecastNavMesh::ProjectPointMulti(const FVector& Point, TArray<FNavLocation>& Result, const FVector& Extent,
	FVector::FReal MinZ, FVector::FReal MaxZ, const FNavigationQueryFilter& Filter, const UObject* Owner) const
{
	// sanity check
	if (DetourNavMesh == NULL)
	{
		return false;
	}

	bool bSuccess = false;

	FRecastSpeciaLinkFilter LinkFilter(FNavigationSystem::GetCurrent<UNavigationSystemV1>(NavMeshOwner->GetWorld()), Owner);
	INITIALIZE_NAVQUERY(NavQuery, Filter.GetMaxSearchNodes(), LinkFilter);

	const dtQueryFilter* QueryFilter = ((const FRecastQueryFilter*)(Filter.GetImplementation()))->GetAsDetourQueryFilter();
	ensure(QueryFilter);
	if (QueryFilter)
	{
		const FVector ModifiedExtent = NavMeshOwner->GetModifiedQueryExtent(Extent);
		const FVector AdjustedPoint(Point.X, Point.Y, (MaxZ + MinZ) * 0.5f);
		const FVector AdjustedExtent(ModifiedExtent.X, ModifiedExtent.Y, (MaxZ - MinZ) * 0.5f);

		const FVector RcPoint = Unreal2RecastPoint( AdjustedPoint );
		const FVector RcExtent = Unreal2RecastPoint( AdjustedExtent ).GetAbs();

		const int32 MaxHitPolys = 256;
		dtPolyRef HitPolys[MaxHitPolys];
		int32 NumHitPolys = 0;

		dtStatus status = NavQuery.queryPolygons(&RcPoint.X, &RcExtent.X, QueryFilter, HitPolys, &NumHitPolys, MaxHitPolys);
		if (dtStatusSucceed(status))
		{
			for (int32 i = 0; i < NumHitPolys; i++)
			{
				FVector::FReal ClosestPoint[3];
				
				status = NavQuery.projectedPointOnPoly(HitPolys[i], &RcPoint.X, ClosestPoint);
				if (dtStatusSucceed(status))
				{
					FVector::FReal ExactZ = 0.0f;
					status = NavQuery.getPolyHeight(HitPolys[i], ClosestPoint, &ExactZ);
					if (dtStatusSucceed(status))
					{
						FNavLocation HitLocation(Recast2UnrealPoint(ClosestPoint), HitPolys[i]);
						HitLocation.Location.Z = ExactZ;

						ensure((HitLocation.Location - AdjustedPoint).SizeSquared2D() < KINDA_SMALL_NUMBER);

						Result.Add(HitLocation);
						bSuccess = true;
					}
				}
			}
		}
	}

	return bSuccess;
}

NavNodeRef FPImplRecastNavMesh::FindNearestPoly(FVector const& Loc, FVector const& Extent, const FNavigationQueryFilter& Filter, const UObject* Owner) const
{
	// sanity check
	if (DetourNavMesh == NULL)
	{
		return INVALID_NAVNODEREF;
	}

	FRecastSpeciaLinkFilter LinkFilter(FNavigationSystem::GetCurrent<UNavigationSystemV1>(NavMeshOwner->GetWorld()), Owner);
	INITIALIZE_NAVQUERY(NavQuery, Filter.GetMaxSearchNodes(), LinkFilter);

	// inits to "pass all"
	const dtQueryFilter* QueryFilter = ((const FRecastQueryFilter*)(Filter.GetImplementation()))->GetAsDetourQueryFilter();
	ensure(QueryFilter);
	if (QueryFilter)
	{
		FVector::FReal  RecastLoc[3];
		Unr2RecastVector(Loc, RecastLoc);
		FVector::FReal  RecastExtent[3];
		Unr2RecastSizeVector(NavMeshOwner->GetModifiedQueryExtent(Extent), RecastExtent);

		NavNodeRef OutRef;
		dtStatus Status = NavQuery.findNearestPoly(RecastLoc, RecastExtent, QueryFilter, &OutRef, NULL);
		if (dtStatusSucceed(Status))
		{
			return OutRef;
		}
	}

	return INVALID_NAVNODEREF;
}

bool FPImplRecastNavMesh::FindPolysAroundCircle(const FVector& CenterPos, const NavNodeRef CenterNodeRef, const FVector::FReal Radius, const FNavigationQueryFilter& Filter, const UObject* Owner, TArray<NavNodeRef>* OutPolys, TArray<NavNodeRef>* OutPolysParent, TArray<float>* OutPolysCost, int* OutPolysCount) const
{
	// sanity check
	if (DetourNavMesh == NULL || NavMeshOwner == NULL || CenterNodeRef == INVALID_NAVNODEREF)
	{
		return false;
	}

	// LWC_TODO_AI: Remove this when costs are treated as FReals throughout. Not until after 5.0!
	TArray<FVector::FReal> PolysCost;

	// limit max number of polys found by that function
	// if you need more, please scan manually using ARecastNavMesh::GetPolyNeighbors for A*/Dijkstra loop
	const int32 MaxSearchLimit = 4096;
	const int32 MaxSearchNodes = Filter.GetMaxSearchNodes();
	ensureMsgf(MaxSearchNodes > 0 && MaxSearchNodes <= MaxSearchLimit, TEXT("MaxSearchNodes:%d is not within range: 0..%d"), MaxSearchNodes, MaxSearchLimit);

	FRecastSpeciaLinkFilter LinkFilter(FNavigationSystem::GetCurrent<UNavigationSystemV1>(NavMeshOwner->GetWorld()), Owner);
	INITIALIZE_NAVQUERY(NavQuery, Filter.GetMaxSearchNodes(), LinkFilter);

	const dtQueryFilter* QueryFilter = ((const FRecastQueryFilter*)(Filter.GetImplementation()))->GetAsDetourQueryFilter();
	if (ensure(QueryFilter))
	{
		if (OutPolys)
		{
			OutPolys->Reset();
			OutPolys->AddUninitialized(MaxSearchNodes);
		}

		if (OutPolysParent)
		{
			OutPolysParent->Reset();
			OutPolysParent->AddUninitialized(MaxSearchNodes);
		}

		if (OutPolysCost)
		{
			PolysCost.Reset();
			PolysCost.AddUninitialized(MaxSearchNodes);
		}

		FVector::FReal RecastLoc[3];
		Unr2RecastVector(CenterPos, RecastLoc);
		const dtStatus Status = NavQuery.findPolysAroundCircle(CenterNodeRef, RecastLoc, Radius, QueryFilter, OutPolys ? OutPolys->GetData() : nullptr, OutPolysParent ? OutPolysParent->GetData() : nullptr, OutPolysCost ? PolysCost.GetData() : nullptr, OutPolysCount, MaxSearchNodes);

		if (OutPolysCost)
		{
<<<<<<< HEAD
			*OutPolysCost = LWC::ConvertArrayTypeClampMax<float>(PolysCost);
=======
			*OutPolysCost = UE::LWC::ConvertArrayTypeClampMax<float>(PolysCost);
>>>>>>> d731a049
		}

		if (dtStatusSucceed(Status))
		{
			return true;
		}
	}

	return false;
}

bool FPImplRecastNavMesh::GetPolysWithinPathingDistance(FVector const& StartLoc, const float PathingDistance,
	const FNavigationQueryFilter& Filter, const UObject* Owner,
	TArray<NavNodeRef>& FoundPolys, FRecastDebugPathfindingData* OutDebugData) const
{
	ensure(PathingDistance > 0.0f && "PathingDistance <= 0 doesn't make sense");
	
	// limit max number of polys found by that function
	// if you need more, please scan manually using ARecastNavMesh::GetPolyNeighbors for A*/Dijkstra loop
	const int32 MaxSearchLimit = 4096;
	const int32 MaxSearchNodes = Filter.GetMaxSearchNodes();
	ensureMsgf(MaxSearchNodes > 0 && MaxSearchNodes <= MaxSearchLimit, TEXT("MaxSearchNodes:%d is not within range: 0..%d"), MaxSearchNodes, MaxSearchLimit);

	// sanity check
	if (DetourNavMesh == nullptr || MaxSearchNodes <= 0 || MaxSearchNodes > MaxSearchLimit)
	{
		return false;
	}

	FRecastSpeciaLinkFilter LinkFilter(FNavigationSystem::GetCurrent<UNavigationSystemV1>(NavMeshOwner->GetWorld()), Owner);
	INITIALIZE_NAVQUERY(NavQuery, MaxSearchNodes, LinkFilter);

	const dtQueryFilter* QueryFilter = ((const FRecastQueryFilter*)(Filter.GetImplementation()))->GetAsDetourQueryFilter();
	ensure(QueryFilter);
	if (QueryFilter == nullptr)
	{
		return false;
	}

	// @todo this should be configurable in some kind of FindPathQuery structure
	const FVector NavExtent = NavMeshOwner->GetModifiedQueryExtent(NavMeshOwner->GetDefaultQueryExtent());
	const FVector::FReal Extent[3] = { NavExtent.X, NavExtent.Z, NavExtent.Y };

	FVector::FReal RecastStartPos[3];
	Unr2RecastVector(StartLoc, RecastStartPos);
	// @TODO add failure handling
	NavNodeRef StartPolyID = INVALID_NAVNODEREF;
	NavQuery.findNearestPoly(RecastStartPos, Extent, QueryFilter, &StartPolyID, NULL);

	FoundPolys.Reset(MaxSearchNodes);
	FoundPolys.AddUninitialized(MaxSearchNodes);
	int32 NumPolys = 0;

	NavQuery.findPolysInPathDistance(StartPolyID, RecastStartPos, PathingDistance, QueryFilter, FoundPolys.GetData(), &NumPolys, MaxSearchNodes);
	FoundPolys.RemoveAt(NumPolys, FoundPolys.Num() - NumPolys);

	if (OutDebugData)
	{
		StorePathfindingDebugData(NavQuery, DetourNavMesh, *OutDebugData);
	}

	return FoundPolys.Num() > 0;
}

void FPImplRecastNavMesh::UpdateNavigationLinkArea(int32 UserId, uint8 AreaType, uint16 PolyFlags) const
{
	if (DetourNavMesh)
	{
		DetourNavMesh->updateOffMeshConnectionByUserId(UserId, AreaType, PolyFlags);
	}
}

#if WITH_NAVMESH_SEGMENT_LINKS
void FPImplRecastNavMesh::UpdateSegmentLinkArea(int32 UserId, uint8 AreaType, uint16 PolyFlags) const
{
	if (DetourNavMesh)
	{
		DetourNavMesh->updateOffMeshSegmentConnectionByUserId(UserId, AreaType, PolyFlags);
	}
}
#endif // WITH_NAVMESH_SEGMENT_LINKS

bool FPImplRecastNavMesh::GetPolyCenter(NavNodeRef PolyID, FVector& OutCenter) const
{
	if (DetourNavMesh)
	{
		// get poly data from recast
		dtPoly const* Poly;
		dtMeshTile const* Tile;
		dtStatus Status = DetourNavMesh->getTileAndPolyByRef((dtPolyRef)PolyID, &Tile, &Poly);
		if (dtStatusSucceed(Status))
		{
			// average verts
			FVector::FReal Center[3] = {0,0,0};

			for (uint32 VertIdx=0; VertIdx < Poly->vertCount; ++VertIdx)
			{
				const FVector::FReal* V = &Tile->verts[Poly->verts[VertIdx]*3];
				Center[0] += V[0];
				Center[1] += V[1];
				Center[2] += V[2];
			}
			const FVector::FReal InvCount = 1.0f / Poly->vertCount;
			Center[0] *= InvCount;
			Center[1] *= InvCount;
			Center[2] *= InvCount;

			// convert output to UE coords
			OutCenter = Recast2UnrVector(Center);

			return true;
		}
	}

	return false;
}

bool FPImplRecastNavMesh::GetPolyVerts(NavNodeRef PolyID, TArray<FVector>& OutVerts) const
{
	if (DetourNavMesh)
	{
		// get poly data from recast
		dtPoly const* Poly;
		dtMeshTile const* Tile;
		dtStatus Status = DetourNavMesh->getTileAndPolyByRef((dtPolyRef)PolyID, &Tile, &Poly);
		if (dtStatusSucceed(Status))
		{
			// flush and pre-size output array
			OutVerts.Reset(Poly->vertCount);

			// convert to UE coords and copy verts into output array 
			for (uint32 VertIdx=0; VertIdx < Poly->vertCount; ++VertIdx)
			{
				const FVector::FReal* V = &Tile->verts[Poly->verts[VertIdx]*3];
				OutVerts.Add( Recast2UnrVector(V) );
			}

			return true;
		}
	}

	return false;
}

bool FPImplRecastNavMesh::GetRandomPointInPoly(NavNodeRef PolyID, FVector& OutPoint) const
{
	if (DetourNavMesh)
	{
		INITIALIZE_NAVQUERY_SIMPLE(NavQuery, RECAST_MAX_SEARCH_NODES);

		FVector::FReal RandPt[3];
		dtStatus Status = NavQuery.findRandomPointInPoly((dtPolyRef)PolyID, FMath::FRand, RandPt);
		if (dtStatusSucceed(Status))
		{
			OutPoint = Recast2UnrVector(RandPt);
			return true;
		}
	}

	return false;
}

uint32 FPImplRecastNavMesh::GetPolyAreaID(NavNodeRef PolyID) const
{
	uint32 AreaID = RECAST_NULL_AREA;

	if (DetourNavMesh)
	{
		// get poly data from recast
		dtPoly const* Poly;
		dtMeshTile const* Tile;
		dtStatus Status = DetourNavMesh->getTileAndPolyByRef((dtPolyRef)PolyID, &Tile, &Poly);
		if (dtStatusSucceed(Status))
		{
			AreaID = Poly->getArea();
		}
	}

	return AreaID;
}

void FPImplRecastNavMesh::SetPolyAreaID(NavNodeRef PolyID, uint8 AreaID)
{
	if (DetourNavMesh)
	{
		DetourNavMesh->setPolyArea((dtPolyRef)PolyID, AreaID);
	}
}

bool FPImplRecastNavMesh::GetPolyData(NavNodeRef PolyID, uint16& Flags, uint8& AreaType) const
{
	if (DetourNavMesh)
	{
		// get poly data from recast
		dtPoly const* Poly;
		dtMeshTile const* Tile;
		dtStatus Status = DetourNavMesh->getTileAndPolyByRef((dtPolyRef)PolyID, &Tile, &Poly);
		if (dtStatusSucceed(Status))
		{
			Flags = Poly->flags;
			AreaType = Poly->getArea();
			return true;
		}
	}

	return false;
}

bool FPImplRecastNavMesh::GetPolyNeighbors(NavNodeRef PolyID, TArray<FNavigationPortalEdge>& Neighbors) const
{
	if (DetourNavMesh)
	{
		dtPolyRef PolyRef = (dtPolyRef)PolyID;
		dtPoly const* Poly = 0;
		dtMeshTile const* Tile = 0;

		dtStatus Status = DetourNavMesh->getTileAndPolyByRef(PolyRef, &Tile, &Poly);
		if (dtStatusSucceed(Status))
		{
			INITIALIZE_NAVQUERY_SIMPLE(NavQuery, RECAST_MAX_SEARCH_NODES);

			FVector::FReal RcLeft[3], RcRight[3];
			uint8 DummyType1, DummyType2;

			uint32 LinkIdx = Poly->firstLink;
			while (LinkIdx != DT_NULL_LINK)
			{
				const dtLink& Link = DetourNavMesh->getLink(Tile, LinkIdx);
				LinkIdx = Link.next;
				
				Status = NavQuery.getPortalPoints(PolyRef, Link.ref, RcLeft, RcRight, DummyType1, DummyType2);
				if (dtStatusSucceed(Status))
				{
					FNavigationPortalEdge NeiData;
					NeiData.ToRef = Link.ref;
					NeiData.Left = Recast2UnrealPoint(RcLeft);
					NeiData.Right = Recast2UnrealPoint(RcRight);

					Neighbors.Add(NeiData);
				}
			}

			return true;
		}
	}

	return false;
}

bool FPImplRecastNavMesh::GetPolyNeighbors(NavNodeRef PolyID, TArray<NavNodeRef>& Neighbors) const
{
	if (DetourNavMesh)
	{
		const dtPolyRef PolyRef = static_cast<dtPolyRef>(PolyID);
		dtPoly const* Poly = 0;
		dtMeshTile const* Tile = 0;

		const dtStatus Status = DetourNavMesh->getTileAndPolyByRef(PolyRef, &Tile, &Poly);

		if (dtStatusSucceed(Status))
		{
			uint32 LinkIdx = Poly->firstLink;
			Neighbors.Reserve(DT_VERTS_PER_POLYGON);

			while (LinkIdx != DT_NULL_LINK)
			{
				const dtLink& Link = DetourNavMesh->getLink(Tile, LinkIdx);
				LinkIdx = Link.next;

				Neighbors.Add(Link.ref);
			}

			return true;
		}
	}

	return false;
}

bool FPImplRecastNavMesh::GetPolyEdges(NavNodeRef PolyID, TArray<FNavigationPortalEdge>& Edges) const
{
	if (DetourNavMesh)
	{
		dtPolyRef PolyRef = (dtPolyRef)PolyID;
		dtPoly const* Poly = 0;
		dtMeshTile const* Tile = 0;

		dtStatus Status = DetourNavMesh->getTileAndPolyByRef(PolyRef, &Tile, &Poly);
		if (dtStatusSucceed(Status))
		{
			const bool bIsNavLink = (Poly->getType() != DT_POLYTYPE_GROUND);

			for (uint32 LinkIt = Poly->firstLink; LinkIt != DT_NULL_LINK;)
			{
				const dtLink& LinkInfo = DetourNavMesh->getLink(Tile, LinkIt);
				if (LinkInfo.edge >= 0 && LinkInfo.edge < Poly->vertCount)
				{
					FNavigationPortalEdge NeiData;
					NeiData.Left = Recast2UnrealPoint(&Tile->verts[3 * Poly->verts[LinkInfo.edge]]);
					NeiData.Right = bIsNavLink ? NeiData.Left : Recast2UnrealPoint(&Tile->verts[3 * Poly->verts[(LinkInfo.edge + 1) % Poly->vertCount]]);
					NeiData.ToRef = LinkInfo.ref;
					Edges.Add(NeiData);
				}

				LinkIt = LinkInfo.next;
			}

			return true;
		}
	}

	return false;
}

bool FPImplRecastNavMesh::GetPolyTileIndex(NavNodeRef PolyID, uint32& PolyIndex, uint32& TileIndex) const
{
	if (DetourNavMesh && PolyID)
	{
		uint32 SaltIdx = 0;
		DetourNavMesh->decodePolyId(PolyID, SaltIdx, TileIndex, PolyIndex);
		return true;
	}

	return false;
}

bool FPImplRecastNavMesh::GetPolyTileRef(NavNodeRef PolyId, uint32& OutPolyIndex, FNavTileRef& OutTileRef) const
{
	if (DetourNavMesh && PolyId)
	{
		// Similar to UE::NavMesh::Private::GetTileRefFromPolyRef
		unsigned int Salt = 0;
		unsigned int TileIndex = 0;
		DetourNavMesh->decodePolyId(PolyId, Salt, TileIndex, OutPolyIndex);
		const dtTileRef TileRef = DetourNavMesh->encodePolyId(Salt, TileIndex, 0);
		OutTileRef = FNavTileRef(TileRef);
		return true;
	}

	return false;
}

bool FPImplRecastNavMesh::GetClosestPointOnPoly(NavNodeRef PolyID, const FVector& TestPt, FVector& PointOnPoly) const
{
	if (DetourNavMesh && PolyID)
	{
		INITIALIZE_NAVQUERY_SIMPLE(NavQuery, RECAST_MAX_SEARCH_NODES);

		FVector::FReal RcTestPos[3] = { 0.0f };
		FVector::FReal RcClosestPos[3] = { 0.0f };
		Unr2RecastVector(TestPt, RcTestPos);

		const dtStatus Status = NavQuery.closestPointOnPoly(PolyID, RcTestPos, RcClosestPos);
		if (dtStatusSucceed(Status))
		{
			PointOnPoly = Recast2UnrealPoint(RcClosestPos);
			return true;
		}
	}

	return false;
}

uint32 FPImplRecastNavMesh::GetLinkUserId(NavNodeRef LinkPolyID) const
{
	uint32 UserID = 0;
	if (DetourNavMesh)
	{
		const dtOffMeshConnection* offmeshCon = DetourNavMesh->getOffMeshConnectionByRef(LinkPolyID);
		if (offmeshCon)
		{
			UserID = offmeshCon->userId;
		}
	}

	return UserID;
}

bool FPImplRecastNavMesh::GetLinkEndPoints(NavNodeRef LinkPolyID, FVector& PointA, FVector& PointB) const
{
	if (DetourNavMesh)
	{
		FVector::FReal RcPointA[3] = { 0 };
		FVector::FReal RcPointB[3] = { 0 };
		
		dtStatus status = DetourNavMesh->getOffMeshConnectionPolyEndPoints(0, LinkPolyID, 0, RcPointA, RcPointB);
		if (dtStatusSucceed(status))
		{
			PointA = Recast2UnrealPoint(RcPointA);
			PointB = Recast2UnrealPoint(RcPointB);
			return true;
		}
	}

	return false;
}

bool FPImplRecastNavMesh::IsCustomLink(NavNodeRef PolyRef) const
{
	if (DetourNavMesh)
	{
		const dtOffMeshConnection* offMeshCon = DetourNavMesh->getOffMeshConnectionByRef(PolyRef);
		return offMeshCon && offMeshCon->userId;
	}

	return false;
}

#if WITH_NAVMESH_CLUSTER_LINKS
bool FPImplRecastNavMesh::GetClusterBounds(NavNodeRef ClusterRef, FBox& OutBounds) const
{
	if (DetourNavMesh == NULL || !ClusterRef)
	{
		return false;
	}

	const dtMeshTile* Tile = DetourNavMesh->getTileByRef(ClusterRef);
	uint32 ClusterIdx = DetourNavMesh->decodeClusterIdCluster(ClusterRef);

	int32 NumPolys = 0;
	if (Tile && ClusterIdx < (uint32)Tile->header->clusterCount)
	{
		for (int32 i = 0; i < Tile->header->offMeshBase; i++)
		{
			if (Tile->polyClusters[i] == ClusterIdx)
			{
				const dtPoly* Poly = &Tile->polys[i];
				for (int32 iVert = 0; iVert < Poly->vertCount; iVert++)
				{
					const FVector::FReal* V = &Tile->verts[Poly->verts[iVert]*3];
					OutBounds += Recast2UnrealPoint(V);
				}

				NumPolys++;
			}
		}
	}

	return NumPolys > 0;
}
#endif // WITH_NAVMESH_CLUSTER_LINKS

FORCEINLINE void FPImplRecastNavMesh::GetEdgesForPathCorridorImpl(const TArray<NavNodeRef>* PathCorridor, TArray<FNavigationPortalEdge>* PathCorridorEdges, const dtNavMeshQuery& NavQuery) const
{
	const int32 CorridorLenght = PathCorridor->Num();

	PathCorridorEdges->Empty(CorridorLenght - 1);
	for (int32 i = 0; i < CorridorLenght - 1; ++i)
	{
		unsigned char FromType = 0, ToType = 0;
		FVector::FReal Left[3] = {0.f}, Right[3] = {0.f};

		NavQuery.getPortalPoints((*PathCorridor)[i], (*PathCorridor)[i+1], Left, Right, FromType, ToType);

		PathCorridorEdges->Add(FNavigationPortalEdge(Recast2UnrVector(Left), Recast2UnrVector(Right), (*PathCorridor)[i+1]));
	}
}

void FPImplRecastNavMesh::GetEdgesForPathCorridor(const TArray<NavNodeRef>* PathCorridor, TArray<FNavigationPortalEdge>* PathCorridorEdges) const
{
	// sanity check
	if (DetourNavMesh == NULL)
	{
		return;
	}

	INITIALIZE_NAVQUERY_SIMPLE(NavQuery, RECAST_MAX_SEARCH_NODES);

	GetEdgesForPathCorridorImpl(PathCorridor, PathCorridorEdges, NavQuery);
}

bool FPImplRecastNavMesh::FilterPolys(TArray<NavNodeRef>& PolyRefs, const FRecastQueryFilter* Filter, const UObject* Owner) const
{
	if (Filter == NULL || DetourNavMesh == NULL)
	{
		return false;
	}

	for (int32 PolyIndex = PolyRefs.Num() - 1; PolyIndex >= 0; --PolyIndex)
	{
		dtPolyRef TestRef = PolyRefs[PolyIndex];

		// get poly data from recast
		dtPoly const* Poly = NULL;
		dtMeshTile const* Tile = NULL;
		const dtStatus Status = DetourNavMesh->getTileAndPolyByRef(TestRef, &Tile, &Poly);

		if (dtStatusSucceed(Status))
		{
			const bool bPassedFilter = Filter->passFilter(TestRef, Tile, Poly);
			const bool bWalkableArea = Filter->getAreaCost(Poly->getArea()) > 0.0f;
			if (bPassedFilter && bWalkableArea)
			{
				continue;
			}
		}
		
		PolyRefs.RemoveAt(PolyIndex, 1);
	}

	return true;
}

bool FPImplRecastNavMesh::GetPolysInTile(int32 TileIndex, TArray<FNavPoly>& Polys) const
{
	if (DetourNavMesh == NULL || TileIndex < 0 || TileIndex >= DetourNavMesh->getMaxTiles())
	{
		return false;
	}

	const dtMeshTile* Tile = ((const dtNavMesh*)DetourNavMesh)->getTile(TileIndex);
	const int32 MaxPolys = Tile && Tile->header ? Tile->header->offMeshBase : 0;
	if (MaxPolys > 0)
	{
		// only ground type polys
		int32 BaseIdx = Polys.Num();
		Polys.AddZeroed(MaxPolys);

		dtPoly* Poly = Tile->polys;
		for (int32 i = 0; i < MaxPolys; i++, Poly++)
		{
			FVector PolyCenter(0);
			for (int k = 0; k < Poly->vertCount; ++k)
			{
				PolyCenter += Recast2UnrealPoint(&Tile->verts[Poly->verts[k]*3]);
			}
			PolyCenter /= Poly->vertCount;

			FNavPoly& OutPoly = Polys[BaseIdx + i];
			OutPoly.Ref = DetourNavMesh->encodePolyId(Tile->salt, TileIndex, i);
			OutPoly.Center = PolyCenter;
		}
	}

	return (MaxPolys > 0);
}

/** Internal. Calculates squared 2d distance of given point PT to segment P-Q. Values given in Recast coordinates */
static FORCEINLINE FVector::FReal PointDistToSegment2DSquared(const FVector::FReal* PT, const FVector::FReal* P, const FVector::FReal* Q)
{
	FVector::FReal pqx = Q[0] - P[0];
	FVector::FReal pqz = Q[2] - P[2];
	FVector::FReal dx = PT[0] - P[0];
	FVector::FReal dz = PT[2] - P[2];
	FVector::FReal d = pqx*pqx + pqz*pqz;
	FVector::FReal t = pqx*dx + pqz*dz;
	if (d != 0) t /= d;
	dx = P[0] + t*pqx - PT[0];
	dz = P[2] + t*pqz - PT[2];
	return dx*dx + dz*dz;
}

/** 
 * Traverses given tile's edges and detects the ones that are either poly (i.e. not triangle, but whole navmesh polygon) 
 * or navmesh edge. Returns a pair of verts for each edge found.
 */
void FPImplRecastNavMesh::GetDebugPolyEdges(const dtMeshTile& Tile, bool bInternalEdges, bool bNavMeshEdges, TArray<FVector>& InternalEdgeVerts, TArray<FVector>& NavMeshEdgeVerts) const
{
	static const FVector::FReal thr = FMath::Square(0.01f);

	ensure(bInternalEdges || bNavMeshEdges);
	const bool bExportAllEdges = bInternalEdges && !bNavMeshEdges;
	
	for (int i = 0; i < Tile.header->polyCount; ++i)
	{
		const dtPoly* Poly = &Tile.polys[i];

		if (Poly->getType() != DT_POLYTYPE_GROUND)
		{
			continue;
		}

		const dtPolyDetail* pd = &Tile.detailMeshes[i];
		for (int j = 0, nj = (int)Poly->vertCount; j < nj; ++j)
		{
			bool bIsExternal = !bExportAllEdges && (Poly->neis[j] == 0 || Poly->neis[j] & DT_EXT_LINK);
			bool bIsConnected = !bIsExternal;

			if (Poly->getArea() == RECAST_NULL_AREA)
			{
				if (Poly->neis[j] && !(Poly->neis[j] & DT_EXT_LINK) &&
					Poly->neis[j] <= Tile.header->offMeshBase &&
					Tile.polys[Poly->neis[j] - 1].getArea() != RECAST_NULL_AREA)
				{
					bIsExternal = true;
					bIsConnected = false;
				}
				else if (Poly->neis[j] == 0)
				{
					bIsExternal = true;
					bIsConnected = false;
				}
			}
			else if (bIsExternal)
			{
				unsigned int k = Poly->firstLink;
				while (k != DT_NULL_LINK)
				{
					const dtLink& link = DetourNavMesh->getLink(&Tile, k);
					k = link.next;

					if (link.edge == j)
					{
						bIsConnected = true;
						break;
					}
				}
			}

			TArray<FVector>* EdgeVerts = bInternalEdges && bIsConnected ? &InternalEdgeVerts 
				: (bNavMeshEdges && bIsExternal && !bIsConnected ? &NavMeshEdgeVerts : NULL);
			if (EdgeVerts == NULL)
			{
				continue;
			}

			const FVector::FReal* V0 = &Tile.verts[Poly->verts[j] * 3];
			const FVector::FReal* V1 = &Tile.verts[Poly->verts[(j + 1) % nj] * 3];

			// Draw detail mesh edges which align with the actual poly edge.
			// This is really slow.
			for (int32 k = 0; k < pd->triCount; ++k)
			{
				const unsigned char* t = &(Tile.detailTris[(pd->triBase + k) * 4]);
				const FVector::FReal* tv[3];

				for (int32 m = 0; m < 3; ++m)
				{
					if (t[m] < Poly->vertCount)
					{
						tv[m] = &Tile.verts[Poly->verts[t[m]] * 3];
					}
					else
					{
						tv[m] = &Tile.detailVerts[(pd->vertBase + (t[m] - Poly->vertCount)) * 3];
					}
				}
				for (int m = 0, n = 2; m < 3; n=m++)
				{
					if (((t[3] >> (n*2)) & 0x3) == 0)
					{
						continue;	// Skip inner detail edges.
					}
					
					if (PointDistToSegment2DSquared(tv[n],V0,V1) < thr && PointDistToSegment2DSquared(tv[m],V0,V1) < thr)
					{
						int32 const AddIdx = (*EdgeVerts).AddZeroed(2);
						(*EdgeVerts)[AddIdx] = Recast2UnrVector(tv[n]);
						(*EdgeVerts)[AddIdx+1] = Recast2UnrVector(tv[m]);
					}
				}
			}
		}
	}
}

uint8 GetValidEnds(const dtNavMesh& NavMesh, const dtMeshTile& Tile, const dtPoly& Poly)
{
	if (Poly.getType() == DT_POLYTYPE_GROUND)
	{
		return false;
	}

	uint8 ValidEnds = FRecastDebugGeometry::OMLE_None;

	unsigned int k = Poly.firstLink;
	while (k != DT_NULL_LINK)
	{
		const dtLink& link = NavMesh.getLink(&Tile, k);
		k = link.next;

		if (link.edge == 0)
		{
			ValidEnds |= FRecastDebugGeometry::OMLE_Left;
		}
		if (link.edge == 1)
		{
			ValidEnds |= FRecastDebugGeometry::OMLE_Right;
		}
	}

	return ValidEnds;
}

bool FPImplRecastNavMesh::GetDebugGeometryForTile(FRecastDebugGeometry& OutGeometry, int32 TileIndex) const
{
	bool bDone = false;
	if (DetourNavMesh == nullptr || TileIndex >= DetourNavMesh->getMaxTiles())
	{
		bDone = true;
		return bDone;
	}
				
	check(NavMeshOwner);

	const dtNavMesh* const ConstNavMesh = DetourNavMesh;
		
	// presize our tarrays for efficiency
	const int32 NumTiles = TileIndex == INDEX_NONE ? ConstNavMesh->getMaxTiles() : TileIndex + 1;
	const int32 StartingTile = TileIndex == INDEX_NONE ? 0 : TileIndex;

	int32 NumVertsToReserve = 0;
	int32 NumIndicesToReserve = 0;

	int32 ForbiddenFlags = OutGeometry.bMarkForbiddenPolys 
		? GetFilterForbiddenFlags((const FRecastQueryFilter*)NavMeshOwner->GetDefaultQueryFilterImpl()) 
		: 0;

	const FRecastNavMeshGenerator* Generator = static_cast<const FRecastNavMeshGenerator*>(NavMeshOwner->GetGenerator());

	if (Generator && Generator->IsBuildingRestrictedToActiveTiles()
		// if not active tiles try drawing all tiles
		&& NavMeshOwner->GetActiveTiles().Num() > 0)
	{
		const TArray<FIntPoint>& ActiveTiles = NavMeshOwner->GetActiveTiles();
		for (const FIntPoint& TileLocation : ActiveTiles)
		{
			const int32 LayersCount = ConstNavMesh->getTileCountAt(TileLocation.X, TileLocation.Y);

			for (int32 Layer = 0; Layer < LayersCount; ++Layer)
			{
				dtMeshTile const* const Tile = ConstNavMesh->getTileAt(TileLocation.X, TileLocation.Y, Layer);
				if (Tile != nullptr && Tile->header != nullptr)
				{
					NumVertsToReserve += Tile->header->vertCount + Tile->header->detailVertCount;

					for (int32 PolyIdx = 0; PolyIdx < Tile->header->polyCount; ++PolyIdx)
					{
						dtPolyDetail const* const DetailPoly = &Tile->detailMeshes[PolyIdx];
						NumIndicesToReserve += (DetailPoly->triCount * 3);
					}
				}
			}
		}

		OutGeometry.MeshVerts.Reserve(OutGeometry.MeshVerts.Num() + NumVertsToReserve);
		OutGeometry.AreaIndices[0].Reserve(OutGeometry.AreaIndices[0].Num() + NumIndicesToReserve);
		OutGeometry.BuiltMeshIndices.Reserve(OutGeometry.BuiltMeshIndices.Num() + NumIndicesToReserve);

		uint32 VertBase = OutGeometry.MeshVerts.Num();
		for (const FIntPoint& TileLocation : ActiveTiles)
		{
			const int32 LayersCount = ConstNavMesh->getTileCountAt(TileLocation.X, TileLocation.Y);

			for (int32 Layer = 0; Layer < LayersCount; ++Layer)
			{
				dtMeshTile const* const Tile = ConstNavMesh->getTileAt(TileLocation.X, TileLocation.Y, Layer);
				if (Tile != nullptr && Tile->header != nullptr)
				{
					VertBase += GetTilesDebugGeometry(Generator, *Tile, VertBase, OutGeometry, INDEX_NONE, ForbiddenFlags);
				}
			}
		}

		bDone = true;
	}
	else
	{
		for (int32 TileIdx = StartingTile; TileIdx < NumTiles; ++TileIdx)
		{
			dtMeshTile const* const Tile = ConstNavMesh->getTile(TileIdx);
			dtMeshHeader const* const Header = Tile->header;

			if (Header != NULL)
			{
				NumVertsToReserve += Header->vertCount + Header->detailVertCount;

				for (int32 PolyIdx = 0; PolyIdx < Header->polyCount; ++PolyIdx)
				{
					dtPolyDetail const* const DetailPoly = &Tile->detailMeshes[PolyIdx];
					NumIndicesToReserve += (DetailPoly->triCount * 3);
				}
			}
		}

		OutGeometry.MeshVerts.Reserve(OutGeometry.MeshVerts.Num() + NumVertsToReserve);
		OutGeometry.AreaIndices[0].Reserve(OutGeometry.AreaIndices[0].Num() + NumIndicesToReserve);
		OutGeometry.BuiltMeshIndices.Reserve(OutGeometry.BuiltMeshIndices.Num() + NumIndicesToReserve);

		uint32 VertBase = OutGeometry.MeshVerts.Num();
		for (int32 TileIdx = StartingTile; TileIdx < NumTiles; ++TileIdx)
		{
			dtMeshTile const* const Tile = ConstNavMesh->getTile(TileIdx);

			if (Tile == nullptr || Tile->header == nullptr)
			{
				continue;
			}

			VertBase += GetTilesDebugGeometry(Generator, *Tile, VertBase, OutGeometry, TileIdx, ForbiddenFlags);
		}

		if (TileIndex == INDEX_NONE)
		{
			bDone = true;
		}
	}

	return bDone;
}

int32 FPImplRecastNavMesh::GetTilesDebugGeometry(const FRecastNavMeshGenerator* Generator, const dtMeshTile& Tile, int32 VertBase, FRecastDebugGeometry& OutGeometry, int32 TileIdx, uint16 ForbiddenFlags) const
{
	check(NavMeshOwner && DetourNavMesh);
	dtMeshHeader const* const Header = Tile.header;
	check(Header);

#if RECAST_INTERNAL_DEBUG_DATA
	OutGeometry.TilesToDisplayInternalData.Push(FIntPoint(Header->x, Header->y));
#endif

	const bool bIsBeingBuilt = Generator != nullptr && !!NavMeshOwner->bDistinctlyDrawTilesBeingBuilt
		&& Generator->IsTileChanged(FNavTileRef(DetourNavMesh->getTileRef(&Tile)));

	UE_SUPPRESS(LogNavigation, VeryVerbose,
	{
		if (bIsBeingBuilt)
		{
			const dtTileRef TileRef = DetourNavMesh->getTileRef(&Tile);
			UE_LOG(LogNavigation, VeryVerbose, TEXT("%s TileId: %d Salt: %d TileRef: 0x%llx bIsBeingBuilt"),
				ANSI_TO_TCHAR(__FUNCTION__), DetourNavMesh->decodePolyIdTile(TileRef), DetourNavMesh->decodePolyIdSalt(TileRef), TileRef);	
		}
	});

	// add all the poly verts
	FVector::FReal* F = Tile.verts;
	for (int32 VertIdx = 0; VertIdx < Header->vertCount; ++VertIdx)
	{
		FVector const VertPos = Recast2UnrVector(F);
		OutGeometry.MeshVerts.Add(VertPos);
		F += 3;
	}

	int32 const DetailVertIndexBase = Header->vertCount;
	// add the detail verts
	F = Tile.detailVerts;
	for (int32 DetailVertIdx = 0; DetailVertIdx < Header->detailVertCount; ++DetailVertIdx)
	{
		FVector const VertPos = Recast2UnrVector(F);
		OutGeometry.MeshVerts.Add(VertPos);
		F += 3;
	}

	// add all the indices
	for (int32 PolyIdx = 0; PolyIdx < Header->polyCount; ++PolyIdx)
	{
		dtPoly const* const Poly = &Tile.polys[PolyIdx];

		if (Poly->getType() == DT_POLYTYPE_GROUND)
		{
			dtPolyDetail const* const DetailPoly = &Tile.detailMeshes[PolyIdx];

			TArray<int32>* Indices = bIsBeingBuilt ? &OutGeometry.BuiltMeshIndices 
				: ((Poly->flags & ForbiddenFlags) != 0
					? &OutGeometry.ForbiddenIndices
					: &OutGeometry.AreaIndices[Poly->getArea()]);

			// one triangle at a time
			for (int32 TriIdx = 0; TriIdx < DetailPoly->triCount; ++TriIdx)
			{
				int32 DetailTriIdx = (DetailPoly->triBase + TriIdx) * 4;
				const unsigned char* DetailTri = &Tile.detailTris[DetailTriIdx];

				// calc indices into the vert buffer we just populated
				int32 TriVertIndices[3];
				for (int32 TriVertIdx = 0; TriVertIdx < 3; ++TriVertIdx)
				{
					if (DetailTri[TriVertIdx] < Poly->vertCount)
					{
						TriVertIndices[TriVertIdx] = VertBase + Poly->verts[DetailTri[TriVertIdx]];
					}
					else
					{
						TriVertIndices[TriVertIdx] = VertBase + DetailVertIndexBase + (DetailPoly->vertBase + DetailTri[TriVertIdx] - Poly->vertCount);
					}
				}

				Indices->Add(TriVertIndices[0]);
				Indices->Add(TriVertIndices[1]);
				Indices->Add(TriVertIndices[2]);

#if WITH_NAVMESH_CLUSTER_LINKS
				if (Tile.polyClusters)
				{
					const uint16 ClusterId = Tile.polyClusters[PolyIdx];
					if (ClusterId < MAX_uint8)
					{
						if (ClusterId >= OutGeometry.Clusters.Num())
						{
							OutGeometry.Clusters.AddDefaulted(ClusterId - OutGeometry.Clusters.Num() + 1);
						}

						TArray<int32>& ClusterIndices = OutGeometry.Clusters[ClusterId].MeshIndices;
						ClusterIndices.Add(TriVertIndices[0]);
						ClusterIndices.Add(TriVertIndices[1]);
						ClusterIndices.Add(TriVertIndices[2]);
					}
				}
#endif // WITH_NAVMESH_CLUSTER_LINKS
			}
		}
	}

	for (int32 i = 0; i < Header->offMeshConCount; ++i)
	{
		const dtOffMeshConnection* OffMeshConnection = &Tile.offMeshCons[i];

		if (OffMeshConnection != NULL)
		{
			dtPoly const* const LinkPoly = &Tile.polys[OffMeshConnection->poly];
			const FVector::FReal* va = &Tile.verts[LinkPoly->verts[0] * 3]; //OffMeshConnection->pos;
			const FVector::FReal* vb = &Tile.verts[LinkPoly->verts[1] * 3]; //OffMeshConnection->pos[3];

			const FRecastDebugGeometry::FOffMeshLink Link = {
				Recast2UnrVector(va)
				, Recast2UnrVector(vb)
				, LinkPoly->getArea()
				, (uint8)OffMeshConnection->getBiDirectional()
				, GetValidEnds(*DetourNavMesh, Tile, *LinkPoly)
				, UE_REAL_TO_FLOAT_CLAMPED_MAX(OffMeshConnection->rad)
			};

			(LinkPoly->flags & ForbiddenFlags) != 0
				? OutGeometry.ForbiddenLinks.Add(Link)
				: OutGeometry.OffMeshLinks.Add(Link);
		}
	}

#if WITH_NAVMESH_SEGMENT_LINKS
	for (int32 i = 0; i < Header->offMeshSegConCount; ++i)
	{
		const dtOffMeshSegmentConnection* OffMeshSeg = &Tile.offMeshSeg[i];
		if (OffMeshSeg != NULL)
		{
			const int32 polyBase = Header->offMeshSegPolyBase + OffMeshSeg->firstPoly;
			for (int32 j = 0; j < OffMeshSeg->npolys; j++)
			{
				dtPoly const* const LinkPoly = &Tile.polys[polyBase + j];

				FRecastDebugGeometry::FOffMeshSegment Link;
				Link.LeftStart = Recast2UnrealPoint(&Tile.verts[LinkPoly->verts[0] * 3]);
				Link.LeftEnd = Recast2UnrealPoint(&Tile.verts[LinkPoly->verts[1] * 3]);
				Link.RightStart = Recast2UnrealPoint(&Tile.verts[LinkPoly->verts[2] * 3]);
				Link.RightEnd = Recast2UnrealPoint(&Tile.verts[LinkPoly->verts[3] * 3]);
				Link.AreaID = LinkPoly->getArea();
				Link.Direction = (uint8)OffMeshSeg->getBiDirectional();
				Link.ValidEnds = GetValidEnds(*DetourNavMesh, Tile, *LinkPoly);

				const int LinkIdx = OutGeometry.OffMeshSegments.Add(Link);
				ensureMsgf((LinkPoly->flags & ForbiddenFlags) == 0, TEXT("Not implemented"));
				OutGeometry.OffMeshSegmentAreas[Link.AreaID].Add(LinkIdx);
			}
		}
	}
#endif // WITH_NAVMESH_SEGMENT_LINKS

#if WITH_NAVMESH_CLUSTER_LINKS
	for (int32 i = 0; i < Header->clusterCount; i++)
	{
		const dtCluster& c0 = Tile.clusters[i];
		uint32 iLink = c0.firstLink;
		while (iLink != DT_NULL_LINK)
		{
			const dtClusterLink& link = DetourNavMesh->getClusterLink(&Tile, iLink);
			iLink = link.next;

			dtMeshTile const* const OtherTile = DetourNavMesh->getTileByRef(link.ref);
			if (OtherTile)
			{
				int32 linkedIdx = DetourNavMesh->decodeClusterIdCluster(link.ref);
				const dtCluster& c1 = OtherTile->clusters[linkedIdx];

				FRecastDebugGeometry::FClusterLink LinkGeom;
				LinkGeom.FromCluster = Recast2UnrealPoint(c0.center);
				LinkGeom.ToCluster = Recast2UnrealPoint(c1.center);

				if (linkedIdx > i || TileIdx > (int32)DetourNavMesh->decodeClusterIdTile(link.ref))
				{
					FVector UpDir(0, 0, 1.0f);
					FVector LinkDir = (LinkGeom.ToCluster - LinkGeom.FromCluster).GetSafeNormal();
					FVector SideDir = FVector::CrossProduct(LinkDir, UpDir);
					LinkGeom.FromCluster += SideDir * 40.0f;
					LinkGeom.ToCluster += SideDir * 40.0f;
				}

				OutGeometry.ClusterLinks.Add(LinkGeom);
			}
		}
	}
#endif // WITH_NAVMESH_CLUSTER_LINKS

	// Get tile edges and navmesh edges
	if (OutGeometry.bGatherPolyEdges || OutGeometry.bGatherNavMeshEdges)
	{
		GetDebugPolyEdges(Tile, !!OutGeometry.bGatherPolyEdges, !!OutGeometry.bGatherNavMeshEdges
			, OutGeometry.PolyEdges, OutGeometry.NavMeshEdges);
	}

	return Header->vertCount + Header->detailVertCount;
}

FBox FPImplRecastNavMesh::GetNavMeshBounds() const
{
	FBox Bbox(ForceInit);

	// @todo, calc once and cache it
	if (DetourNavMesh)
	{
		// workaround for privacy issue in the recast API
		dtNavMesh const* const ConstRecastNavMesh = DetourNavMesh;

		// spin through all the tiles and accumulate the bounds
		for (int32 TileIdx=0; TileIdx < DetourNavMesh->getMaxTiles(); ++TileIdx)
		{
			dtMeshTile const* const Tile = ConstRecastNavMesh->getTile(TileIdx);
			if (Tile)
			{
				dtMeshHeader const* const Header = Tile->header;
				if (Header)
				{
					const FBox NodeBox = Recast2UnrealBox(Header->bmin, Header->bmax);
					Bbox += NodeBox;
				}
			}
		}
	}

	return Bbox;
}

FBox FPImplRecastNavMesh::GetNavMeshTileBounds(int32 TileIndex) const
{
	FBox Bbox(ForceInit);

	if (DetourNavMesh && TileIndex >= 0 && TileIndex < DetourNavMesh->getMaxTiles())
	{
		// workaround for privacy issue in the recast API
		dtNavMesh const* const ConstRecastNavMesh = DetourNavMesh;

		dtMeshTile const* const Tile = ConstRecastNavMesh->getTile(TileIndex);
		if (Tile)
		{
			dtMeshHeader const* const Header = Tile->header;
			if (Header)
			{
				Bbox = Recast2UnrealBox(Header->bmin, Header->bmax);
			}
		}
	}

	return Bbox;
}

/** Retrieves XY coordinates of tile specified by index */
bool FPImplRecastNavMesh::GetNavMeshTileXY(int32 TileIndex, int32& OutX, int32& OutY, int32& OutLayer) const
{
	if (DetourNavMesh && TileIndex >= 0 && TileIndex < DetourNavMesh->getMaxTiles())
	{
		// workaround for privacy issue in the recast API
		dtNavMesh const* const ConstRecastNavMesh = DetourNavMesh;

		dtMeshTile const* const Tile = ConstRecastNavMesh->getTile(TileIndex);
		if (Tile)
		{
			dtMeshHeader const* const Header = Tile->header;
			if (Header)
			{
				OutX = Header->x;
				OutY = Header->y;
				OutLayer = Header->layer;
				return true;
			}
		}
	}

	return false;
}

bool FPImplRecastNavMesh::GetNavMeshTileXY(const FVector& Point, int32& OutX, int32& OutY) const
{
	if (DetourNavMesh)
	{
		// workaround for privacy issue in the recast API
		dtNavMesh const* const ConstRecastNavMesh = DetourNavMesh;

		const FVector RecastPt = Unreal2RecastPoint(Point);
		int32 TileX = 0;
		int32 TileY = 0;

		ConstRecastNavMesh->calcTileLoc(&RecastPt.X, &TileX, &TileY);
		OutX = TileX;
		OutY = TileY;
		return true;
	}

	return false;
}

void FPImplRecastNavMesh::GetNavMeshTilesAt(int32 TileX, int32 TileY, TArray<int32>& Indices) const
{
	if (DetourNavMesh)
	{
		// workaround for privacy issue in the recast API
		dtNavMesh const* const ConstRecastNavMesh = DetourNavMesh;

		const int32 MaxTiles = ConstRecastNavMesh->getTileCountAt(TileX, TileY);
		TArray<const dtMeshTile*> Tiles;
		Tiles.AddZeroed(MaxTiles);

		const int32 NumTiles = ConstRecastNavMesh->getTilesAt(TileX, TileY, Tiles.GetData(), MaxTiles);
		for (int32 i = 0; i < NumTiles; i++)
		{
			dtTileRef TileRef = ConstRecastNavMesh->getTileRef(Tiles[i]);
			if (TileRef)
			{
				const int32 TileIndex = (int32)ConstRecastNavMesh->decodePolyIdTile(TileRef);
				Indices.Add(TileIndex);
			}
		}
	}
}

void FPImplRecastNavMesh::GetNavMeshTilesIn(const TArray<FBox>& InclusionBounds, TArray<int32>& Indices) const
{
	if (DetourNavMesh)
	{
		const FVector::FReal* NavMeshOrigin = DetourNavMesh->getParams()->orig;
		const FVector::FReal TileSize = DetourNavMesh->getParams()->tileWidth;

		// Generate a set of all possible tile coordinates that belong to requested bounds
		TSet<FIntPoint>	TileCoords;	
		for (const FBox& Bounds : InclusionBounds)
		{
			const FBox RcBounds = Unreal2RecastBox(Bounds);
			const int32 XMin = FMath::FloorToInt((RcBounds.Min.X - NavMeshOrigin[0]) / TileSize);
			const int32 XMax = FMath::FloorToInt((RcBounds.Max.X - NavMeshOrigin[0]) / TileSize);
			const int32 YMin = FMath::FloorToInt((RcBounds.Min.Z - NavMeshOrigin[2]) / TileSize);
			const int32 YMax = FMath::FloorToInt((RcBounds.Max.Z - NavMeshOrigin[2]) / TileSize);

			for (int32 y = YMin; y <= YMax; ++y)
			{
				for (int32 x = XMin; x <= XMax; ++x)
				{
					TileCoords.Add(FIntPoint(x, y));
				}
			}
		}

		// We guess that each tile has 3 layers in average
		Indices.Reserve(TileCoords.Num()*3);

		TArray<const dtMeshTile*> MeshTiles;
		MeshTiles.Reserve(3);

		for (const FIntPoint& TileCoord : TileCoords)
		{
			int32 MaxTiles = DetourNavMesh->getTileCountAt(TileCoord.X, TileCoord.Y);
			if (MaxTiles > 0)
			{
				MeshTiles.SetNumZeroed(MaxTiles, false);
				
				const int32 MeshTilesCount = DetourNavMesh->getTilesAt(TileCoord.X, TileCoord.Y, MeshTiles.GetData(), MaxTiles);
				for (int32 i = 0; i < MeshTilesCount; ++i)
				{
					const dtMeshTile* MeshTile = MeshTiles[i];
					dtTileRef TileRef = DetourNavMesh->getTileRef(MeshTile);
					if (TileRef)
					{
						// Consider only mesh tiles that actually belong to a requested bounds
						FBox TileBounds = Recast2UnrealBox(MeshTile->header->bmin, MeshTile->header->bmax);
						for (const FBox& RequestedBounds : InclusionBounds)
						{
							if (TileBounds.Intersect(RequestedBounds))
							{
								int32 TileIndex = (int32)DetourNavMesh->decodePolyIdTile(TileRef);
								Indices.Add(TileIndex);
								break;
							}
						}
					}
				}
			}
		}
	}
}

float FPImplRecastNavMesh::GetTotalDataSize() const
{
	float TotalBytes = sizeof(*this);

	if (DetourNavMesh)
	{
		// iterate all tiles and sum up their DataSize
		dtNavMesh const* ConstNavMesh = DetourNavMesh;
		for (int i = 0; i < ConstNavMesh->getMaxTiles(); ++i)
		{
			const dtMeshTile* Tile = ConstNavMesh->getTile(i);
			if (Tile != NULL && Tile->header != NULL)
			{
				TotalBytes += Tile->dataSize;
			}
		}
	}

	return TotalBytes / 1024;
}

#if !UE_BUILD_SHIPPING
int32 FPImplRecastNavMesh::GetCompressedTileCacheSize()
{
	int32 CompressedTileCacheSize = 0;

	for (TPair<FIntPoint, TArray<FNavMeshTileData>>& TilePairIter : CompressedTileCacheLayers)
	{
		TArray<FNavMeshTileData>& NavMeshTileDataArray = TilePairIter.Value;

		for (FNavMeshTileData& NavMeshTileDataIter : NavMeshTileDataArray)
		{
			CompressedTileCacheSize += NavMeshTileDataIter.DataSize;
		}
	}

	return CompressedTileCacheSize;
}
#endif

void FPImplRecastNavMesh::ApplyWorldOffset(const FVector& InOffset, bool bWorldShift)
{
	if (DetourNavMesh != NULL)
	{
		// transform offset to Recast space
		const FVector OffsetRC = Unreal2RecastPoint(InOffset);
		// apply offset
		DetourNavMesh->applyWorldOffset(&OffsetRC.X);
	}
}

uint16 FPImplRecastNavMesh::GetFilterForbiddenFlags(const FRecastQueryFilter* Filter)
{
	return ((const dtQueryFilter*)Filter)->getExcludeFlags();
}

void FPImplRecastNavMesh::SetFilterForbiddenFlags(FRecastQueryFilter* Filter, uint16 ForbiddenFlags)
{
	((dtQueryFilter*)Filter)->setExcludeFlags(ForbiddenFlags);
	// include-exclude don't need to be symmetrical, filter will check both conditions
}

void FPImplRecastNavMesh::OnAreaCostChanged()
{
	struct FRealntPair
	{
		FVector::FReal Score;
		int32 Index;

		FRealntPair() : Score(MAX_FLT), Index(0) {}
		FRealntPair(int32 AreaId, FVector::FReal TravelCost, FVector::FReal EntryCost) : Score(TravelCost + EntryCost), Index(AreaId) {}

		bool operator <(const FRealntPair& Other) const { return Score < Other.Score; }
	};

	if (NavMeshOwner && DetourNavMesh)
	{
		const INavigationQueryFilterInterface* NavFilter = NavMeshOwner->GetDefaultQueryFilterImpl();
		const dtQueryFilter* DetourFilter = ((const FRecastQueryFilter*)NavFilter)->GetAsDetourQueryFilter();

		TArray<FRealntPair> AreaData;
		AreaData.Reserve(RECAST_MAX_AREAS);
		for (int32 Idx = 0; Idx < RECAST_MAX_AREAS; Idx++)
		{
			AreaData.Add(FRealntPair(Idx, DetourFilter->getAreaCost(Idx), DetourFilter->getAreaFixedCost(Idx)));
		}

		AreaData.Sort();

		uint8 AreaCostOrder[RECAST_MAX_AREAS];
		for (int32 Idx = 0; Idx < RECAST_MAX_AREAS; Idx++)
		{
			AreaCostOrder[AreaData[Idx].Index] = Idx;
		}

		DetourNavMesh->applyAreaCostOrder(AreaCostOrder);
	}
}

void FPImplRecastNavMesh::RemoveTileCacheLayers(int32 TileX, int32 TileY)
{
	CompressedTileCacheLayers.Remove(FIntPoint(TileX, TileY));
}

void FPImplRecastNavMesh::RemoveTileCacheLayer(int32 TileX, int32 TileY, int32 LayerIdx)
{
	TArray<FNavMeshTileData>* ExistingLayersList = CompressedTileCacheLayers.Find(FIntPoint(TileX, TileY));
	if (ExistingLayersList)
	{
		if (ExistingLayersList->IsValidIndex(LayerIdx))
		{
			ExistingLayersList->RemoveAt(LayerIdx);

			for (int32 Idx = LayerIdx; Idx < ExistingLayersList->Num(); Idx++)
			{
				(*ExistingLayersList)[Idx].LayerIndex = Idx;
			}
		}
		
		if (ExistingLayersList->Num() == 0)
		{
			RemoveTileCacheLayers(TileX, TileY);

#if RECAST_INTERNAL_DEBUG_DATA
			NavMeshOwner->RemoveTileDebugData(TileX, TileY);
#endif
		}
	}
}

void FPImplRecastNavMesh::AddTileCacheLayers(int32 TileX, int32 TileY, const TArray<FNavMeshTileData>& Layers)
{
	CompressedTileCacheLayers.Add(FIntPoint(TileX, TileY), Layers);
}

void FPImplRecastNavMesh::AddTileCacheLayer(int32 TileX, int32 TileY, int32 LayerIdx, const FNavMeshTileData& LayerData)
{
	TArray<FNavMeshTileData>* ExistingLayersList = CompressedTileCacheLayers.Find(FIntPoint(TileX, TileY));
	
	if (ExistingLayersList)
	{
		ExistingLayersList->SetNum(FMath::Max(ExistingLayersList->Num(), LayerIdx + 1));
		(*ExistingLayersList)[LayerIdx] = LayerData;
	}
	else
	{
		TArray<FNavMeshTileData> LayersList;
		LayersList.SetNum(FMath::Max(LayersList.Num(), LayerIdx + 1));
		LayersList[LayerIdx] = LayerData;
		CompressedTileCacheLayers.Add(FIntPoint(TileX, TileY), LayersList);
	}
}

void FPImplRecastNavMesh::MarkEmptyTileCacheLayers(int32 TileX, int32 TileY)
{
	if (!CompressedTileCacheLayers.Contains(FIntPoint(TileX, TileY)))
	{
		TArray<FNavMeshTileData> EmptyLayersList;
		CompressedTileCacheLayers.Add(FIntPoint(TileX, TileY), EmptyLayersList);
	}
}

FNavMeshTileData FPImplRecastNavMesh::GetTileCacheLayer(int32 TileX, int32 TileY, int32 LayerIdx) const
{
	const TArray<FNavMeshTileData>* LayersList = CompressedTileCacheLayers.Find(FIntPoint(TileX, TileY));
	if (LayersList && LayersList->IsValidIndex(LayerIdx))
	{
		return (*LayersList)[LayerIdx];
	}

	return FNavMeshTileData();
}

TArray<FNavMeshTileData> FPImplRecastNavMesh::GetTileCacheLayers(int32 TileX, int32 TileY) const
{
	return CompressedTileCacheLayers.FindRef(FIntPoint(TileX, TileY));
}

bool FPImplRecastNavMesh::HasTileCacheLayers(int32 TileX, int32 TileY) const
{
	return CompressedTileCacheLayers.Contains(FIntPoint(TileX, TileY));
}

#undef INITIALIZE_NAVQUERY

#endif // WITH_RECAST<|MERGE_RESOLUTION|>--- conflicted
+++ resolved
@@ -135,7 +135,6 @@
 }
 
 static void DetourFree(void* Original, dtAllocHint Hint)
-<<<<<<< HEAD
 {
 #if STATS
 	const uint32 Size = FMemory::GetAllocSize(Original);
@@ -203,74 +202,6 @@
 		break;
 	}
 
-=======
-{
-#if STATS
-	const uint32 Size = FMemory::GetAllocSize(Original);
-
-	switch (Hint)
-	{
-	case DT_ALLOC_TEMP:
-		DEC_MEMORY_STAT_BY(STAT_Navigation_DetourTEMP, Size);
-		break;
-
-	case DT_ALLOC_PERM_AVOIDANCE:
-		DEC_MEMORY_STAT_BY(STAT_Navigation_DetourPERM_AVOIDANCE, Size);
-		break;
-
-	case DT_ALLOC_PERM_CROWD:
-		DEC_MEMORY_STAT_BY(STAT_Navigation_DetourPERM_CROWD, Size);
-		break;
-
-	case DT_ALLOC_PERM_LOOKUP:
-		DEC_MEMORY_STAT_BY(STAT_Navigation_DetourPERM_LOOKUP, Size);
-		break;
-
-	case DT_ALLOC_PERM_NAVQUERY:
-		DEC_MEMORY_STAT_BY(STAT_Navigation_DetourPERM_NAVQUERY, Size);
-		break;
-
-	case DT_ALLOC_PERM_NAVMESH:
-		DEC_MEMORY_STAT_BY(STAT_Navigation_DetourPERM_NAVMESH, Size);
-		break;
-
-	case DT_ALLOC_PERM_NODE_POOL:
-		DEC_MEMORY_STAT_BY(STAT_Navigation_DetourPERM_NODE_POOL, Size);
-		break;
-
-	case DT_ALLOC_PERM_PATH_CORRIDOR:
-		DEC_MEMORY_STAT_BY(STAT_Navigation_DetourPERM_PATH_CORRIDOR, Size);
-		break;
-
-	case DT_ALLOC_PERM_PATH_QUEUE:
-		DEC_MEMORY_STAT_BY(STAT_Navigation_DetourPERM_PATH_QUEUE, Size);
-		break;
-
-	case DT_ALLOC_PERM_PROXIMITY_GRID:
-		DEC_MEMORY_STAT_BY(STAT_Navigation_DetourPERM_PROXY_GRID, Size);
-		break;
-	
-	case DT_ALLOC_PERM_TILE_DATA:
-		DEC_MEMORY_STAT_BY(STAT_Navigation_DetourPERM_TILE_DATA, Size);
-		break;
-
-	case DT_ALLOC_PERM_TILE_DYNLINK_OFFMESH:
-		DEC_MEMORY_STAT_BY(STAT_Navigation_DetourPERM_TILE_DYNLINK_OFFMESH, Size);
-		break;
-
-	case DT_ALLOC_PERM_TILE_DYNLINK_CLUSTER:
-		DEC_MEMORY_STAT_BY(STAT_Navigation_DetourPERM_TILE_DYNLINK_CLUSTER, Size);
-		break;
-
-	case DT_ALLOC_PERM_TILES:
-		DEC_MEMORY_STAT_BY(STAT_Navigation_DetourPERM_TILES, Size);
-		break;
-
-	default:
-		ensureMsgf(false, TEXT("Unsupported allocation hint %d"), Hint);
-		break;
-	}
-
 	DEC_DWORD_STAT_BY(STAT_NavigationMemory, Size);
 	DEC_MEMORY_STAT_BY(STAT_Navigation_RecastMemory, Size);
 #endif // STATS
@@ -278,19 +209,6 @@
 	FMemory::Free(Original);
 }
 
-static void RecastFree(void* Original)
-{
-#if STATS
-	const uint32 Size = FMemory::GetAllocSize(Original);
->>>>>>> d731a049
-	DEC_DWORD_STAT_BY(STAT_NavigationMemory, Size);
-	DEC_MEMORY_STAT_BY(STAT_Navigation_RecastMemory, Size);
-#endif // STATS
-
-	FMemory::Free(Original);
-}
-
-<<<<<<< HEAD
 static void RecastFree(void* Original)
 {
 #if STATS
@@ -301,8 +219,6 @@
 	FMemory::Free(Original);
 }
 
-=======
->>>>>>> d731a049
 static void DetourStatsPostAddTile(const dtMeshTile& TileAdded)
 {
 	FDetourTileLayout TileLayout(TileAdded);
@@ -560,115 +476,13 @@
 #endif
 }
 
-// LWC_TODO_AI: Remove prior to UE5 5.0 Release.
-// Currenlty floats are serialized as doubles for the navigation data so it can be loaded in LWC and non LWC builds (mainly used for regression testing).
-class FSerializeFloatAsDoubleHack
-{
-public:
-	FSerializeFloatAsDoubleHack(FArchive& InArchive)
-		: Archive(InArchive)
-	{}
-
-	/** Returns true if this archive is for loading data. */
-	FORCEINLINE bool IsLoading() const
-	{
-		return Archive.IsLoading();
-	}
-
-	/** Returns true if this archive is for saving data, this can also be a pre-save preparation archive. */
-	FORCEINLINE bool IsSaving() const
-	{
-		return Archive.IsSaving();
-	}
-
-	operator FArchive&() const { return Archive; }
-
-	friend FSerializeFloatAsDoubleHack& operator<<(FSerializeFloatAsDoubleHack& Ar, uint8& Value)
-	{
-		Ar.Archive << Value;
-		return Ar;
-	}
-
-	friend FSerializeFloatAsDoubleHack& operator<<(FSerializeFloatAsDoubleHack& Ar, int8& Value)
-	{
-		Ar.Archive << Value;
-		return Ar;
-	}
-
-	friend FSerializeFloatAsDoubleHack& operator<<(FSerializeFloatAsDoubleHack& Ar, uint16& Value)
-	{
-		 Ar.Archive << Value;
-		 return Ar;
-	}
-
-	friend FSerializeFloatAsDoubleHack& operator<<(FSerializeFloatAsDoubleHack& Ar, int16& Value)
-	{
-		Ar.Archive << Value;
-		return Ar;
-	}
-
-	friend FSerializeFloatAsDoubleHack& operator<<(FSerializeFloatAsDoubleHack& Ar, uint32& Value)
-	{
-		Ar.Archive << Value;
-		return Ar;
-	}
-
-	friend FSerializeFloatAsDoubleHack& operator<<(FSerializeFloatAsDoubleHack& Ar, bool& Value)
-	{
-		Ar.Archive << Value;
-		return Ar;
-	}
-
-	friend FSerializeFloatAsDoubleHack& operator<<(FSerializeFloatAsDoubleHack& Ar, int32& Value)
-	{
-		Ar.Archive << Value;
-		return Ar;
-	}
-
-	friend FSerializeFloatAsDoubleHack& operator<<(FSerializeFloatAsDoubleHack& Ar, float& Value)
-	{
-		double DoubleValue = Value;
-		Ar.Archive << DoubleValue;
-		Value = DoubleValue;
-		return Ar;
-	}
-
-	friend FSerializeFloatAsDoubleHack& operator<<(FSerializeFloatAsDoubleHack& Ar, double& Value)
-	{
-		Ar.Archive << Value;
-		return Ar;
-	}
-
-	FORCEINLINE friend FSerializeFloatAsDoubleHack& operator<<(FSerializeFloatAsDoubleHack& Ar, uint64& Value)
-	{
-		Ar.Archive << Value;
-		return Ar;
-	}
-
-	friend FSerializeFloatAsDoubleHack& operator<<(FSerializeFloatAsDoubleHack& Ar, int64& Value)
-	{
-		Ar.Archive << Value;
-		return Ar;
-	}
-
-	virtual void Serialize(void* Value, int64 Length)
-	{
-		Archive.Serialize(Value, Length);
-	}
-
-protected:
-	FArchive& Archive;
-};
-
 /**
  * Serialization.
  * @param Ar - The archive with which to serialize.
  * @returns true if serialization was successful.
  */
-void FPImplRecastNavMesh::Serialize( FArchive& ArWrapped, int32 NavMeshVersion )
-{
-	FSerializeFloatAsDoubleHack Ar(ArWrapped); // LWC_TODO_AI: Remove prior to UE5 5.0 Release.
-
+void FPImplRecastNavMesh::Serialize( FArchive& Ar, int32 NavMeshVersion )
+{
 	//@todo: How to handle loading nav meshes saved w/ recast when recast isn't present????
 
 	if (!Ar.IsLoading() && DetourNavMesh == NULL)
@@ -879,16 +693,11 @@
 	}
 }
 
-void FPImplRecastNavMesh::SerializeRecastMeshTile(FArchive& ArWrapped, int32 NavMeshVersion, unsigned char*& TileData, int32& TileDataSize)
+void FPImplRecastNavMesh::SerializeRecastMeshTile(FArchive& Ar, int32 NavMeshVersion, unsigned char*& TileData, int32& TileDataSize)
 {
 	// The strategy here is to serialize the data blob that is passed into addTile()
 	// @see dtCreateNavMeshData() for details on how this data is laid out
 
-<<<<<<< HEAD
-	FSerializeFloatAsDoubleHack Ar(ArWrapped); // LWC_TODO_AI: Remove prior to UE5 5.0 Release.
-
-=======
->>>>>>> d731a049
 	FDetourTileSizeInfo SizeInfo;
 
 	if (Ar.IsSaving())
@@ -1129,13 +938,8 @@
 	}
 }
 
-void FPImplRecastNavMesh::SerializeCompressedTileCacheData(FArchive& ArWrapped, int32 NavMeshVersion, unsigned char*& CompressedData, int32& CompressedDataSize)
-{
-<<<<<<< HEAD
-	// LWC_TODO_AI: Remove prior to UE5 5.0 Release.
-	FSerializeFloatAsDoubleHack Ar(ArWrapped);
-=======
->>>>>>> d731a049
+void FPImplRecastNavMesh::SerializeCompressedTileCacheData(FArchive& Ar, int32 NavMeshVersion, unsigned char*& CompressedData, int32& CompressedDataSize)
+{
 	constexpr int32 EmptyDataValue = -1;
 
 	// Note when saving the CompressedDataSize is either 0 or it must be big enough to include the size of the uncompressed dtTileCacheLayerHeader.
@@ -1160,19 +964,11 @@
 		if (CompressedDataSize < dtAlign(sizeof(dtTileCacheLayerHeader)))
 		{
 			CompressedDataSizeNoHeader = EmptyDataValue;
-<<<<<<< HEAD
 		}
 		else
 		{
 			CompressedDataSizeNoHeader = CompressedDataSize - dtAlign(sizeof(dtTileCacheLayerHeader));
 		}
-=======
-		}
-		else
-		{
-			CompressedDataSizeNoHeader = CompressedDataSize - dtAlign(sizeof(dtTileCacheLayerHeader));
-		}
->>>>>>> d731a049
 	}
 
 	Ar << CompressedDataSizeNoHeader;
@@ -1760,19 +1556,11 @@
 
 			// no point in validating, it would already crash on reading ParentNode (no validation in NodePool.getNodeAtIdx)
 			const FVector::FReal ParentPathLength = NodePathLength[Node->pidx];
-<<<<<<< HEAD
 
 			const FVector::FReal LinkAndParentLength = NodeLinkLen + ParentPathLength;
 			
 			NodePathLength[NodePoolIdx] = LinkAndParentLength;
 
-=======
-
-			const FVector::FReal LinkAndParentLength = NodeLinkLen + ParentPathLength;
-			
-			NodePathLength[NodePoolIdx] = LinkAndParentLength;
-
->>>>>>> d731a049
 			// LWC_TODO_AI: Make Length FVector::FReal. Not until after 5.0!
 			NodeInfo.Length = UE_REAL_TO_FLOAT_CLAMPED_MAX(LinkAndParentLength);
 		}
@@ -2160,11 +1948,7 @@
 
 		if (OutPolysCost)
 		{
-<<<<<<< HEAD
-			*OutPolysCost = LWC::ConvertArrayTypeClampMax<float>(PolysCost);
-=======
 			*OutPolysCost = UE::LWC::ConvertArrayTypeClampMax<float>(PolysCost);
->>>>>>> d731a049
 		}
 
 		if (dtStatusSucceed(Status))
