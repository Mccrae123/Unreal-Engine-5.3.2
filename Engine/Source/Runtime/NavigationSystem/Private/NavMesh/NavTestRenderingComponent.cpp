// Copyright Epic Games, Inc. All Rights Reserved.

#include "NavMesh/NavTestRenderingComponent.h"
#include "Engine/Engine.h"
#include "Engine/Canvas.h"
#include "SceneManagement.h"
#include "NavigationTestingActor.h"
#include "NavMesh/RecastNavMesh.h"
#include "Debug/DebugDrawService.h"

#include UE_INLINE_GENERATED_CPP_BY_NAME(NavTestRenderingComponent)

static constexpr FColor NavMeshRenderColor_OpenSet(255,128,0,255);
static constexpr FColor NavMeshRenderColor_ClosedSet(255,196,0,255);
static constexpr uint8 NavMeshRenderAlpha_Modified = 255;
static constexpr uint8 NavMeshRenderAlpha_NonModified = 64;

SIZE_T FNavTestSceneProxy::GetTypeHash() const
{
	static size_t UniquePointer;
	return reinterpret_cast<size_t>(&UniquePointer);
}

FNavTestSceneProxy::FNavTestSceneProxy(const UNavTestRenderingComponent* InComponent)
	: FDebugRenderSceneProxy(InComponent)
	, NavMeshDrawOffset(0,0,10)
	, NavTestActor(nullptr)
{
	ViewFlagName = TEXT("Navigation");

	if (InComponent == nullptr)
	{
		return;
	}

	NavTestActor = Cast<ANavigationTestingActor>(InComponent->GetOwner());
	if (NavTestActor == nullptr)
	{
		return;
	}

	NavMeshDrawOffset.Z += NavTestActor->NavAgentProps.AgentRadius / 10.f;
	bShowNodePool = NavTestActor->bShowNodePool;
	bShowBestPath = NavTestActor->bShowBestPath;
	bShowDiff = NavTestActor->bShowDiffWithPreviousStep;

	ClosestWallLocation = NavTestActor->bDrawDistanceToWall ? NavTestActor->ClosestWallLocation : FNavigationSystem::InvalidLocation;

	GatherPathPoints();
	GatherPathStep();
}

void FNavTestSceneProxy::GetDynamicMeshElements(const TArray<const FSceneView*>& Views, const FSceneViewFamily& ViewFamily, uint32 VisibilityMap, FMeshElementCollector& Collector) const
{
	for (int32 ViewIndex = 0; ViewIndex < Views.Num(); ViewIndex++)
	{
		if (VisibilityMap & (1 << ViewIndex))
		{
			const FSceneView* View = Views[ViewIndex];
			FPrimitiveDrawInterface* PDI = Collector.GetPDI(ViewIndex);

			if (NavTestActor)
			{
				//DrawArc(PDI, Link.Left, Link.Right, 0.4f, NavMeshColors[Link.AreaID], SDPG_World, 3.5f);
				//const FVector VOffset(0,0,FVector::Dist(Link.Left, Link.Right)*1.333f);
				//DrawArrowHead(PDI, Link.Right, Link.Left+VOffset, 30.f, NavMeshColors[Link.AreaID], SDPG_World, 3.5f);

				//@todo - the rendering thread should never read from UObjects directly!  These are race conditions, the properties should be mirrored on the proxy
				const FVector ActorLocation = NavTestActor->GetActorLocation();
				const FVector ProjectedLocation = NavTestActor->ProjectedLocation + (FVector)NavMeshDrawOffset;
				const FColor ProjectedColor = NavTestActor->bProjectedLocationValid ? FColor(0, 255, 0, 120) : FColor(255, 0, 0, 120);
				const FColor ClosestWallColor = FColorList::Orange;
				const FVector BoxExtent(20, 20, 20);

				const FMaterialRenderProxy* const ColoredMeshInstance = &Collector.AllocateOneFrameResource<FColoredMaterialRenderProxy>(GEngine->DebugMeshMaterial->GetRenderProxy(), ProjectedColor);
				//DrawBox(PDI, FTransform(ProjectedLocation).ToMatrixNoScale(),BoxExtent, ColoredMeshInstance, SDPG_World);
				GetSphereMesh(ProjectedLocation, BoxExtent, 10, 7, ColoredMeshInstance, SDPG_World, false, ViewIndex, Collector);

				//DrawWireBox(PDI, FBox(ProjectedLocation-BoxExtent, ProjectedLocation+BoxExtent), ProjectedColor, false);
				DrawWireBox(PDI, FBox(ActorLocation - BoxExtent, ActorLocation + BoxExtent), FColor::White, false);
				const FVector LineEnd = ProjectedLocation - (ProjectedLocation - ActorLocation).GetSafeNormal()*BoxExtent.X;
				PDI->DrawLine(LineEnd, ActorLocation, ProjectedColor, SDPG_World, 2.5);
				DrawArrowHead(PDI, LineEnd, ActorLocation, 20.f, ProjectedColor, SDPG_World, 2.5f);

				// draw query extent
				DrawWireBox(PDI, FBox(ActorLocation - NavTestActor->QueryingExtent, ActorLocation + NavTestActor->QueryingExtent), FColor::Blue, false);

				if (FNavigationSystem::IsValidLocation(ClosestWallLocation))
				{
					PDI->DrawLine(ClosestWallLocation, ActorLocation, ClosestWallColor, SDPG_World, 2.5);
				}
			}

			// draw path
			if (!bShowBestPath || !NodeDebug.Num())
			{
				for (int32 PointIndex = 1; PointIndex < PathPoints.Num(); PointIndex++)
				{
					PDI->DrawLine(PathPoints[PointIndex-1], PathPoints[PointIndex], FLinearColor::Red, SDPG_World, 2.0f, 0.0f);
					DrawArrowHead(PDI, PathPoints[PointIndex], PathPoints[PointIndex - 1], 25.f, FLinearColor::Red, SDPG_World, 2.0f);
				}
			}

			// draw path debug data
			if (bShowNodePool)
			{
				if (ClosedSetIndices.Num())
				{
					const FColoredMaterialRenderProxy *MeshColorInstance = &Collector.AllocateOneFrameResource<FColoredMaterialRenderProxy>(GEngine->DebugMeshMaterial->GetRenderProxy(), NavMeshRenderColor_ClosedSet);						
					FDynamicMeshBuilder	MeshBuilder(View->GetFeatureLevel());
					MeshBuilder.AddVertices(ClosedSetVerts);
					MeshBuilder.AddTriangles(ClosedSetIndices);
					MeshBuilder.GetMesh(FMatrix::Identity, MeshColorInstance, GetDepthPriorityGroup(View), false, false, ViewIndex, Collector);
				}

				if (OpenSetIndices.Num())
				{
					const FColoredMaterialRenderProxy *MeshColorInstance = &Collector.AllocateOneFrameResource<FColoredMaterialRenderProxy>(GEngine->DebugMeshMaterial->GetRenderProxy(), NavMeshRenderColor_OpenSet);						
					FDynamicMeshBuilder	MeshBuilder(View->GetFeatureLevel());
					MeshBuilder.AddVertices(OpenSetVerts);
					MeshBuilder.AddTriangles(OpenSetIndices);
					MeshBuilder.GetMesh(FMatrix::Identity, MeshColorInstance, GetDepthPriorityGroup(View), false, false, ViewIndex, Collector);
				}
			}

			for (TSet<FNodeDebugData>::TConstIterator It(NodeDebug); It; ++It)
			{
				const FNodeDebugData& NodeData = *It;

				FColor LineColor(FColor::Blue);
				if (bShowBestPath && NodeData.bBestPath)
				{
					LineColor = FColor::Red;
				}

				if (bShowDiff)
				{
					LineColor.A = NodeData.bModified ? NavMeshRenderAlpha_Modified : NavMeshRenderAlpha_NonModified;
				}

				FVector ParentPos(NodeData.ParentId.IsValidId() ? NodeDebug[NodeData.ParentId].Position : NodeData.Position);

				if (bShowDiff && !NodeData.bModified)
				{
					PDI->DrawLine(NodeData.Position, ParentPos, LineColor, SDPG_World);
				}
				else
				{
					PDI->DrawLine(NodeData.Position, ParentPos, LineColor, SDPG_World, 2.0f, 0.0, true);
				}

				if (NodeData.bOffMeshLink)
				{
					DrawWireBox(PDI, FBox::BuildAABB(NodeData.Position, FVector(10.0f)), LineColor, SDPG_World);
				}

				if (bShowDiff && NodeData.bModified)
				{
					PDI->DrawLine(NodeData.Position + FVector(0,0,10), NodeData.Position + FVector(0,0,100), FColor::Green, SDPG_World);
				}
			}
		}
	}
}

void FNavTestSceneProxy::GatherPathPoints()
{
	if (NavTestActor && NavTestActor->LastPath.IsValid())
	{
		for (int32 PointIndex = 0; PointIndex < NavTestActor->LastPath->GetPathPoints().Num(); PointIndex++)
		{
			PathPoints.Add(NavTestActor->LastPath->GetPathPoints()[PointIndex].Location);
			PathPointFlags.Add(FString::Printf(TEXT("%d-%d"), PointIndex, FNavMeshNodeFlags(NavTestActor->LastPath->GetPathPoints()[PointIndex].Flags).AreaFlags));
		}
	}
}

void FNavTestSceneProxy::GatherPathStep()
{
	OpenSetVerts.Reset();
	ClosedSetVerts.Reset();
	OpenSetIndices.Reset();
	ClosedSetIndices.Reset();
	NodeDebug.Empty(NodeDebug.Num());
	BestNodeId = FSetElementId();

#if WITH_EDITORONLY_DATA && WITH_RECAST
	if (NavTestActor && NavTestActor->DebugSteps.Num() && NavTestActor->ShowStepIndex >= 0)
	{
		const int32 ShowIdx = FMath::Min(NavTestActor->ShowStepIndex, NavTestActor->DebugSteps.Num() - 1);
		const FRecastDebugPathfindingData& DebugStep = NavTestActor->DebugSteps[ShowIdx];
		int32 BaseOpen = 0;
		int32 BaseClosed = 0;

		for (TSet<FRecastDebugPathfindingNode>::TConstIterator It(DebugStep.Nodes); It; ++It)
		{
			const FRecastDebugPathfindingNode& DebugNode = *It;
			if (DebugNode.bOpenSet)
			{
				for (int32 iv = 0; iv < DebugNode.Verts.Num(); iv++)
				{
					OpenSetVerts.Add(DebugNode.Verts[iv] + NavMeshDrawOffset);
				}

				for (int32 iv = 2; iv < DebugNode.Verts.Num(); iv++)
				{
					OpenSetIndices.Add(BaseOpen + 0);
					OpenSetIndices.Add(BaseOpen + iv - 1);
					OpenSetIndices.Add(BaseOpen + iv);
				}

				BaseOpen += DebugNode.Verts.Num();
			}
			else
			{
				for (int32 iv = 0; iv < DebugNode.Verts.Num(); iv++)
				{
					ClosedSetVerts.Add(DebugNode.Verts[iv] + NavMeshDrawOffset);
				}

				for (int32 iv = 2; iv < DebugNode.Verts.Num(); iv++)
				{
					ClosedSetIndices.Add(BaseClosed + 0);
					ClosedSetIndices.Add(BaseClosed + iv - 1);
					ClosedSetIndices.Add(BaseClosed + iv);
				}

				BaseClosed += DebugNode.Verts.Num();
			}

			FNodeDebugData NewNodeData;

			float DisplayedCost = FLT_MAX; 
			switch (NavTestActor->CostDisplayMode)
			{
			case ENavCostDisplay::TotalCost:
				DisplayedCost = DebugNode.TotalCost;
				break;
			case ENavCostDisplay::RealCostOnly:
				DisplayedCost = DebugNode.Cost;
				break;
			case ENavCostDisplay::HeuristicOnly:
				DisplayedCost = DebugNode.GetHeuristicCost();
				break;
			default:
				break;
			}

			NewNodeData.Desc = FString::Printf(TEXT("%.2f%s"), DisplayedCost, DebugNode.bOffMeshLink ? TEXT(" [link]") : TEXT(""));

			NewNodeData.Position = DebugNode.NodePos;
			NewNodeData.PolyRef = DebugNode.PolyRef;
			NewNodeData.bClosedSet = !DebugNode.bOpenSet;
			NewNodeData.bBestPath = (It.GetId() == DebugStep.BestNode);
			NewNodeData.bModified = DebugNode.bModified;
			NewNodeData.bOffMeshLink = DebugNode.bOffMeshLink;

			const FSetElementId NewId = NodeDebug.Add(NewNodeData);
			if (NewNodeData.bBestPath)
			{
				BestNodeId = NewId;
			}
		}

		FRecastDebugPathfindingNode ThisNode;
		FNodeDebugData ParentDebugNode;

		for (TSet<FNodeDebugData>::TIterator It(NodeDebug); It; ++It)
		{
			FNodeDebugData& MyDebugNode = *It;
				
			ThisNode.PolyRef = MyDebugNode.PolyRef;
			const FRecastDebugPathfindingNode* MyNode = DebugStep.Nodes.Find(ThisNode);

			if (MyNode)
			{
				ParentDebugNode.PolyRef = MyNode->ParentRef;
				MyDebugNode.ParentId = NodeDebug.FindId(ParentDebugNode);
			}
		}

		FSetElementId BestPathId = BestNodeId;
		while (BestPathId.IsValidId())
		{
			FNodeDebugData& MyDebugNode = NodeDebug[BestPathId];

			MyDebugNode.bBestPath = true;
			BestPathId = MyDebugNode.ParentId;
		}
	}
#endif
}

FPrimitiveViewRelevance FNavTestSceneProxy::GetViewRelevance(const FSceneView* View) const
{
	FPrimitiveViewRelevance Result;
	Result.bDrawRelevance = IsShown(View);
	Result.bDynamicRelevance = true;
	// ideally the TranslucencyRelevance should be filled out by the material, here we do it conservative
	Result.bSeparateTranslucency = Result.bNormalTranslucency = IsShown(View) && GIsEditor;
	return Result;
}

uint32 FNavTestSceneProxy::GetAllocatedSizeInternal() const
{
	int32 InternalAllocSize = 0;
	for (TSet<FNodeDebugData>::TConstIterator It(NodeDebug); It; ++It)
	{
		InternalAllocSize += (*It).Desc.GetAllocatedSize();
	}

	return FDebugRenderSceneProxy::GetAllocatedSize() + PathPoints.GetAllocatedSize()
		+ PathPointFlags.GetAllocatedSize()
		+ OpenSetVerts.GetAllocatedSize() + OpenSetIndices.GetAllocatedSize()
		+ ClosedSetVerts.GetAllocatedSize() + ClosedSetIndices.GetAllocatedSize()
		+ NodeDebug.GetAllocatedSize() + InternalAllocSize;

}

#if WITH_RECAST && WITH_EDITOR
void FNavTestDebugDrawDelegateHelper::SetupFromProxy(const FNavTestSceneProxy* InSceneProxy)
{
	PathPoints.Reset();
	PathPoints.Append(InSceneProxy->PathPoints);
	PathPointFlags.Reset();
	PathPointFlags.Append(InSceneProxy->PathPointFlags);
	NodeDebug.Reset();
	NodeDebug.Append(InSceneProxy->NodeDebug);
	NavTestActor = InSceneProxy->NavTestActor;
	BestNodeId = InSceneProxy->BestNodeId;
	bShowBestPath = InSceneProxy->bShowBestPath;
	bShowDiff = InSceneProxy->bShowDiff;
}

void FNavTestDebugDrawDelegateHelper::DrawDebugLabels(UCanvas* Canvas, APlayerController*)
{
	if (NavTestActor == nullptr)
	{
		return;
	}

	const FColor OldDrawColor = Canvas->DrawColor;
	Canvas->SetDrawColor(FColor::White);
	const FSceneView* View = Canvas->SceneView;

#if WITH_EDITORONLY_DATA && WITH_RECAST
	if (NodeDebug.Num())
	{
		const UFont* RenderFont = GEngine->GetSmallFont();
		for (TSet<FNavTestSceneProxy::FNodeDebugData>::TConstIterator It(NodeDebug); It; ++It)
		{
			const FNavTestSceneProxy::FNodeDebugData& NodeData = *It;

			if (FNavTestSceneProxy::LocationInView(NodeData.Position, View))
			{
				FColor MyColor = NodeData.bClosedSet ? FColor(64, 64, 64) : FColor::White;
				if (!bShowBestPath && It.GetId() == BestNodeId)
				{
					MyColor = FColor::Red;
				}
				if (bShowDiff)
				{
					MyColor.A = NodeData.bModified ? NavMeshRenderAlpha_Modified : NavMeshRenderAlpha_NonModified;
				}

				Canvas->SetDrawColor(MyColor);

				const FVector ScreenLoc = Canvas->Project(NodeData.Position) + FVector(NavTestActor->TextCanvasOffset, 0.f);
				Canvas->DrawText(RenderFont, NodeData.Desc, ScreenLoc.X, ScreenLoc.Y);
			}
		}
	}
	else
	{
#endif
		for (int32 PointIndex = 0; PointIndex < PathPoints.Num(); ++PointIndex)
		{
			if (FNavTestSceneProxy::LocationInView(PathPoints[PointIndex], View))
			{
				const FVector PathPointLoc = Canvas->Project(PathPoints[PointIndex]);
				const UFont* RenderFont = GEngine->GetSmallFont();
				Canvas->DrawText(RenderFont, PathPointFlags[PointIndex], PathPointLoc.X, PathPointLoc.Y);
			}
		}

#if WITH_EDITORONLY_DATA && WITH_RECAST
	}
#endif
	Canvas->SetDrawColor(OldDrawColor);
}
#endif //WITH_RECAST && WITH_EDITOR

UNavTestRenderingComponent::UNavTestRenderingComponent(const FObjectInitializer& ObjectInitializer) : Super(ObjectInitializer)
{
}

#if UE_ENABLE_DEBUG_DRAWING
  FDebugRenderSceneProxy* UNavTestRenderingComponent::CreateDebugSceneProxy()
{
	FNavTestSceneProxy* NewSceneProxy = new FNavTestSceneProxy(this);
#if WITH_RECAST && WITH_EDITOR
	NavTestDebugDrawDelegateHelper.SetupFromProxy(NewSceneProxy);
#endif
	return NewSceneProxy;
}
#endif

FBoxSphereBounds UNavTestRenderingComponent::CalcBounds(const FTransform& LocalToWorld) const
{
	FBox BoundingBox(ForceInit);

	ANavigationTestingActor* TestActor = Cast<ANavigationTestingActor>(GetOwner());
	if (TestActor)
	{
		BoundingBox = TestActor->GetComponentsBoundingBox(true);
	
		if (TestActor->LastPath.IsValid())
		{
			for (int32 PointIndex = 0; PointIndex < TestActor->LastPath->GetPathPoints().Num(); PointIndex++)
			{
				BoundingBox += TestActor->LastPath->GetPathPoints()[PointIndex].Location;
			}
		}
#if WITH_EDITORONLY_DATA && WITH_RECAST
		if (TestActor->DebugSteps.Num() && TestActor->ShowStepIndex >= 0)
		{
			const int32 ShowIdx = FMath::Min(TestActor->ShowStepIndex, TestActor->DebugSteps.Num() - 1);
			const FRecastDebugPathfindingData& DebugStep = TestActor->DebugSteps[ShowIdx];
			for (TSet<FRecastDebugPathfindingNode>::TConstIterator It(DebugStep.Nodes); It; ++It)
			{
				const FRecastDebugPathfindingNode& DebugNode = *It;
				for (int32 iv = 0; iv < DebugNode.Verts.Num(); iv++)
				{
					BoundingBox += (FVector)DebugNode.Verts[iv];
				}
			}
		}
#endif
	}

	return FBoxSphereBounds(BoundingBox);
<<<<<<< HEAD
}
=======
}
>>>>>>> d731a049
<|MERGE_RESOLUTION|>--- conflicted
+++ resolved
@@ -439,8 +439,4 @@
 	}
 
 	return FBoxSphereBounds(BoundingBox);
-<<<<<<< HEAD
-}
-=======
-}
->>>>>>> d731a049
+}
