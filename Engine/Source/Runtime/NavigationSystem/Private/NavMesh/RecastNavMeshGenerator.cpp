--- conflicted
+++ resolved
@@ -65,15 +65,8 @@
 static FAutoConsoleVariableRef NavmeshVarSynchronous(TEXT("n.GNavmeshSynchronousTileGeneration"), GNavmeshSynchronousTileGeneration, TEXT(""), ECVF_Default);
 
 #if RECAST_INTERNAL_DEBUG_DATA
-<<<<<<< HEAD
-static int32 GNavmeshDisplayStep = 0;
 static int32 GNavmeshDebugTileX = MAX_int32;
 static int32 GNavmeshDebugTileY = MAX_int32;
-static FAutoConsoleVariableRef NavmeshVarDisplayStep(TEXT("n.GNavmeshDisplayStep"), GNavmeshDisplayStep, TEXT(""), ECVF_Default);
-=======
-static int32 GNavmeshDebugTileX = MAX_int32;
-static int32 GNavmeshDebugTileY = MAX_int32;
->>>>>>> 6bbb88c8
 static FAutoConsoleVariableRef NavmeshVarDebugTileX(TEXT("n.GNavmeshDebugTileX"), GNavmeshDebugTileX, TEXT(""), ECVF_Default);
 static FAutoConsoleVariableRef NavmeshVarDebugTileY(TEXT("n.GNavmeshDebugTileY"), GNavmeshDebugTileY, TEXT(""), ECVF_Default);
 #endif //RECAST_INTERNAL_DEBUG_DATA
@@ -681,11 +674,7 @@
 	auto LambdaHelper = [&](const auto& Triangles)
 	{
 		int32 NumTris = Triangles.Num();
-<<<<<<< HEAD
-		const FParticles& Vertices = TriMesh->Particles();
-=======
 		const Chaos::FTriangleMeshImplicitObject::ParticlesType& Vertices = TriMesh->Particles();
->>>>>>> 6bbb88c8
 	
 		VertexBuffer.Reserve(VertexBuffer.Num() + NumTris * 9);
 		IndexBuffer.Reserve(IndexBuffer.Num() + NumTris * 3);
@@ -2338,11 +2327,7 @@
 	bool bDumpGeometryData = false;
 
 #if RECAST_INTERNAL_DEBUG_DATA
-<<<<<<< HEAD
-	if (IsTileToDebug())
-=======
 	if (IsTileDebugActive())
->>>>>>> 6bbb88c8
 	{
 		UE_LOG(LogNavigation, Log, TEXT("Gathering geometry for tile (%i,%i): %s."), TileX, TileY, *GetFullNameSafe(ElementData->GetOwner()));
 		UE_LOG(LogNavigation, Log, TEXT("                       bounds: %s"), *ElementData->Bounds.ToString());
@@ -4412,13 +4397,8 @@
 
 	// If requested, expand by 1 cell height
 	const bool bExpandTop = TileConfig.bUseExtraTopCellWhenMarkingAreas || Modifier.ShouldExpandTopByCellHeight();
-<<<<<<< HEAD
-	const float OffsetZMax = (bExpandTop ? TileConfig.ch : 0.f);
-	const float OffsetZMin = TileConfig.ch + (Modifier.ShouldIncludeAgentHeight() ? TileConfig.AgentHeight : 0.0f);
-=======
 	const FVector::FReal OffsetZMax = (bExpandTop ? TileConfig.ch : 0.f);
 	const FVector::FReal OffsetZMin = TileConfig.ch + (Modifier.ShouldIncludeAgentHeight() ? TileConfig.AgentHeight : 0.0f);
->>>>>>> 6bbb88c8
 
 	// Check whether modifier affects this layer
 	const FBox LayerUnrealBounds = Recast2UnrealBox(Layer.header->bmin, Layer.header->bmax);
@@ -4477,12 +4457,7 @@
 			WorldBox.Max.Z += OffsetZMax;
 
 			const FBox RecastBox = Unreal2RecastBox(WorldBox);
-<<<<<<< HEAD
-			FVector RecastPos;
-			FVector RecastExtent;
-=======
 			FVector RecastPos, RecastExtent;
->>>>>>> 6bbb88c8
 			RecastBox.GetCenterAndExtents(RecastPos, RecastExtent);
 				
 			if (ReplaceIDPtr)
@@ -5998,13 +5973,7 @@
 {
 	SCOPE_CYCLE_COUNTER(STAT_Navigation_CreateTileGenerator);
 
-<<<<<<< HEAD
-	TSharedRef<FRecastTileGenerator> TileGenerator = MakeShareable(new FRecastTileGenerator(*this, Coord));
-	TileGenerator->Setup(*this, DirtyAreas);
-	return TileGenerator;
-=======
 	return ConstuctTileGeneratorImpl<FRecastTileGenerator>(Coord, DirtyAreas);
->>>>>>> 6bbb88c8
 }
 
 void FRecastNavMeshGenerator::RemoveLayers(const FIntPoint& Tile, TArray<uint32>& UpdatedTiles)
