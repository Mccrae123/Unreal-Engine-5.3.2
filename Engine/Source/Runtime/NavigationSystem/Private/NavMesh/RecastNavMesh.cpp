--- conflicted
+++ resolved
@@ -123,39 +123,6 @@
 	}
 }
 
-<<<<<<< HEAD
-FDetourTileLayout::FDetourTileLayout(const dtMeshTile& tile)
-{
-	const dtMeshHeader* header = tile.header;
-
-	if (header && (header->version == DT_NAVMESH_VERSION))
-	{
-		FDetourTileSizeInfo SizeInfo;
-
-		SizeInfo.VertCount = header->vertCount;
-		SizeInfo.PolyCount = header->polyCount;
-		SizeInfo.MaxLinkCount = header->maxLinkCount;
-		SizeInfo.DetailMeshCount = header->detailMeshCount;
-		SizeInfo.DetailVertCount = header->detailVertCount;
-		SizeInfo.DetailTriCount = header->detailTriCount;
-		SizeInfo.BvNodeCount = header->bvNodeCount;
-		SizeInfo.OffMeshConCount = header->offMeshConCount;
-
-#if WITH_NAVMESH_SEGMENT_LINKS
-		SizeInfo.OffMeshSegConCount = header->offMeshSegConCount;
-#endif // WITH_NAVMESH_SEGMENT_LINKS
-
-#if WITH_NAVMESH_CLUSTER_LINKS
-		SizeInfo.ClusterCount = header->clusterCount;
-		SizeInfo.OffMeshBase = header->offMeshBase;
-#endif // WITH_NAVMESH_CLUSTER_LINKS
-
-		InitFromSizeInfo(SizeInfo);
-	}
-}
-
-=======
->>>>>>> d731a049
 FDetourTileLayout::FDetourTileLayout(const FDetourTileSizeInfo& SizeInfo)
 {
 	InitFromSizeInfo(SizeInfo);
@@ -479,11 +446,7 @@
 	bEnabled = false;
 	TileCoordinate = FIntVector::ZeroValue;
 	bHeightfieldSolidFromRasterization = false;
-<<<<<<< HEAD
-	bHeightfieldSolidPostRadiusFiltering = false;
-=======
 	bHeightfieldSolidPostInclusionBoundsFiltering = false;
->>>>>>> d731a049
 	bHeightfieldSolidPostHeightFiltering = false;
 	bCompactHeightfield = false;
 	bCompactHeightfieldEroded = false;
