--- conflicted
+++ resolved
@@ -33,16 +33,7 @@
 				}
 				);
 
-<<<<<<< HEAD
-            PublicDependencyModuleNames.AddRange(
-                new string[] {
-					"Chaos",
-                    "GeometryCollectionEngine",
-                }
-			);
-=======
 			SetupModulePhysicsSupport(Target);
->>>>>>> 4af6daef
 
             if (Target.bCompileRecast)
             {
