--- conflicted
+++ resolved
@@ -230,13 +230,8 @@
 	NAVIGATIONSYSTEM_API virtual void ResetForRepath();
 
 	UE_DEPRECATED(5.0, "Use version that takes LifeTime instead.")
-<<<<<<< HEAD
-	virtual void DebugDraw(const ANavigationData* NavData, FColor PathColor, class UCanvas* Canvas, bool bPersistent, const uint32 NextPathPointIndex = 0) const;
-	virtual void DebugDraw(const ANavigationData* NavData, const FColor PathColor, class UCanvas* Canvas, const bool bPersistent, const float LifeTime, const uint32 NextPathPointIndex = 0) const;
-=======
 	NAVIGATIONSYSTEM_API virtual void DebugDraw(const ANavigationData* NavData, FColor PathColor, class UCanvas* Canvas, bool bPersistent, const uint32 NextPathPointIndex = 0) const;
 	NAVIGATIONSYSTEM_API virtual void DebugDraw(const ANavigationData* NavData, const FColor PathColor, class UCanvas* Canvas, const bool bPersistent, const float LifeTime, const uint32 NextPathPointIndex = 0) const;
->>>>>>> 4af6daef
 	
 #if ENABLE_VISUAL_LOG
 	NAVIGATIONSYSTEM_API virtual void DescribeSelfToVisLog(struct FVisualLogEntry* Snapshot) const;
@@ -273,11 +268,7 @@
 	}
 
 	/** calculates total length of segments from NextPathPoint to the end of path, plus distance from CurrentPosition to NextPathPoint */
-<<<<<<< HEAD
-	virtual FVector::FReal GetLengthFromPosition(FVector SegmentStart, uint32 NextPathPointIndex) const;
-=======
 	NAVIGATIONSYSTEM_API virtual FVector::FReal GetLengthFromPosition(FVector SegmentStart, uint32 NextPathPointIndex) const;
->>>>>>> 4af6daef
 
 	FORCEINLINE FVector::FReal GetLength() const
 	{
@@ -569,13 +560,8 @@
 	NAVIGATIONSYSTEM_API virtual void PostInitializeComponents() override;
 	NAVIGATIONSYSTEM_API virtual void PostLoad() override;
 #if WITH_EDITOR
-<<<<<<< HEAD
-	virtual void RerunConstructionScripts() override;
-	virtual void PostEditUndo() override;
-=======
 	NAVIGATIONSYSTEM_API virtual void RerunConstructionScripts() override;
 	NAVIGATIONSYSTEM_API virtual void PostEditUndo() override;
->>>>>>> 4af6daef
 	bool IsBuildingOnLoad() const { return bIsBuildingOnLoad; }
 	void SetIsBuildingOnLoad(bool bValue) { bIsBuildingOnLoad = bValue; }
 #endif // WITH_EDITOR
@@ -602,11 +588,7 @@
 	
 	FORCEINLINE uint16 GetNavDataUniqueID() const { return NavDataUniqueID; }
 
-<<<<<<< HEAD
-	virtual void TickActor(float DeltaTime, enum ELevelTick TickType, FActorTickFunction& ThisTickFunction) override;
-=======
 	NAVIGATIONSYSTEM_API virtual void TickActor(float DeltaTime, enum ELevelTick TickType, FActorTickFunction& ThisTickFunction) override;
->>>>>>> 4af6daef
 
 	virtual bool NeedsRebuild() const { return false; }
 	NAVIGATIONSYSTEM_API virtual bool SupportsRuntimeGeneration() const;
@@ -648,11 +630,7 @@
 
 public:
 	/** Creates new generator in case navigation supports it */
-<<<<<<< HEAD
-	virtual void ConditionalConstructGenerator();
-=======
 	NAVIGATIONSYSTEM_API virtual void ConditionalConstructGenerator();
->>>>>>> 4af6daef
 
 	/** Any loading before NavDataGenerator->RebuildAll() */
 	virtual void LoadBeforeGeneratorRebuild() {}
@@ -690,11 +668,7 @@
 	 *	Note2: due to all areas dirtied during generation suspension ending up in 
 	 *	SuspendedDirtyAreas care needs to be taken to not use this feature for 
 	 *	extended periods of time - otherwise SuspendedDirtyAreas can get very large. */
-<<<<<<< HEAD
-	virtual void SetRebuildingSuspended(const bool bNewSuspend);
-=======
 	NAVIGATIONSYSTEM_API virtual void SetRebuildingSuspended(const bool bNewSuspend);
->>>>>>> 4af6daef
 
 	/** Retrieves if this NavData instance's navigation generation is suspended */
 	virtual bool IsRebuildingSuspended() const { return bRebuildingSuspended; }
@@ -765,13 +739,8 @@
 	// Debug                                                                
 	//----------------------------------------------------------------------//
 	UE_DEPRECATED(5.0, "Use version that takes LifeTime instead.")
-<<<<<<< HEAD
-	void DrawDebugPath(FNavigationPath* Path, const FColor PathColor, class UCanvas* Canvas, const bool bPersistent, const uint32 NextPathPointIndex) const;
-	void DrawDebugPath(FNavigationPath* Path, const FColor PathColor = FColor::White, class UCanvas* Canvas = nullptr, const bool bPersistent = true, const float LifeTime = -1.f, const uint32 NextPathPointIndex = 0) const;
-=======
 	NAVIGATIONSYSTEM_API void DrawDebugPath(FNavigationPath* Path, const FColor PathColor, class UCanvas* Canvas, const bool bPersistent, const uint32 NextPathPointIndex) const;
 	NAVIGATIONSYSTEM_API void DrawDebugPath(FNavigationPath* Path, const FColor PathColor = FColor::White, class UCanvas* Canvas = nullptr, const bool bPersistent = true, const float LifeTime = -1.f, const uint32 NextPathPointIndex = 0) const;
->>>>>>> 4af6daef
 
 	FORCEINLINE bool IsDrawingEnabled() const { return bEnableDrawing; }
 
@@ -883,11 +852,7 @@
 	 *	@param Filter Nav filter to use, or if nullptr, default filter is used. 
 	 *	@return true if successful, false otherwise
 	 */
-<<<<<<< HEAD
-	virtual bool FindOverlappingEdges(const FNavLocation& StartLocation, TConstArrayView<FVector> ConvexPolygon, TArray<FVector>& OutEdges, FSharedConstNavQueryFilter Filter = NULL, const UObject* Querier = NULL) const PURE_VIRTUAL(ANavigationData::FindOverlappingEdges, return false;);
-=======
 	NAVIGATIONSYSTEM_API virtual bool FindOverlappingEdges(const FNavLocation& StartLocation, TConstArrayView<FVector> ConvexPolygon, TArray<FVector>& OutEdges, FSharedConstNavQueryFilter Filter = NULL, const UObject* Querier = NULL) const PURE_VIRTUAL(ANavigationData::FindOverlappingEdges, return false;);
->>>>>>> 4af6daef
 	
 	/**	Searches navmesh edges between the two path points, search up to the convex polygon described in SearchArea. The returned edges are not clipped to the search area polygon.
 	 *  @param Path Path where From and To belong to.
@@ -899,15 +864,9 @@
 	 *	@param Filter Nav filter to use, or if nullptr, default filter is used. 
 	 *	@return true if successful, false otherwise
 	 */
-<<<<<<< HEAD
-	virtual bool GetPathSegmentBoundaryEdges(const FNavigationPath& Path, const FNavPathPoint& StartPoint, const FNavPathPoint& EndPoint, const TConstArrayView<FVector> SearchArea, TArray<FVector>& OutEdges, const float MaxAreaEnterCost, FSharedConstNavQueryFilter Filter = NULL, const UObject* Querier = NULL) const PURE_VIRTUAL(ANavigationData::GetPathSegmentBoundaryEdges, return false;);
-
-	virtual FNavLocation GetRandomPoint(FSharedConstNavQueryFilter Filter = NULL, const UObject* Querier = NULL) const PURE_VIRTUAL(ANavigationData::GetRandomPoint, return FNavLocation(););
-=======
 	NAVIGATIONSYSTEM_API virtual bool GetPathSegmentBoundaryEdges(const FNavigationPath& Path, const FNavPathPoint& StartPoint, const FNavPathPoint& EndPoint, const TConstArrayView<FVector> SearchArea, TArray<FVector>& OutEdges, const float MaxAreaEnterCost, FSharedConstNavQueryFilter Filter = NULL, const UObject* Querier = NULL) const PURE_VIRTUAL(ANavigationData::GetPathSegmentBoundaryEdges, return false;);
 
 	NAVIGATIONSYSTEM_API virtual FNavLocation GetRandomPoint(FSharedConstNavQueryFilter Filter = NULL, const UObject* Querier = NULL) const PURE_VIRTUAL(ANavigationData::GetRandomPoint, return FNavLocation(););
->>>>>>> 4af6daef
 
 	/** finds a random location in Radius, reachable from Origin */
 	NAVIGATIONSYSTEM_API virtual bool GetRandomReachablePointInRadius(const FVector& Origin, float Radius, FNavLocation& OutResult, FSharedConstNavQueryFilter Filter = NULL, const UObject* Querier = NULL) const PURE_VIRTUAL(ANavigationData::GetRandomReachablePointInRadius, return false;);
@@ -930,40 +889,19 @@
 	NAVIGATIONSYSTEM_API virtual void BatchProjectPoints(TArray<FNavigationProjectionWork>& Workload, FSharedConstNavQueryFilter Filter = NULL, const UObject* Querier = NULL) const PURE_VIRTUAL(ANavigationData::BatchProjectPoints, );
 
 	UE_DEPRECATED(5.2, "Use new version with FVector::FReal")
-<<<<<<< HEAD
-	virtual ENavigationQueryResult::Type CalcPathCost(const FVector& PathStart, const FVector& PathEnd, float& OutPathCost, FSharedConstNavQueryFilter QueryFilter = NULL, const UObject* Querier = NULL) const final;
-=======
 	NAVIGATIONSYSTEM_API virtual ENavigationQueryResult::Type CalcPathCost(const FVector& PathStart, const FVector& PathEnd, float& OutPathCost, FSharedConstNavQueryFilter QueryFilter = NULL, const UObject* Querier = NULL) const final;
->>>>>>> 4af6daef
 
 	/** Calculates path from PathStart to PathEnd and retrieves its cost.
  *	@NOTE this function does not generate string pulled path so the result is an (over-estimated) approximation
  *	@NOTE potentially expensive, so use it with caution */
-<<<<<<< HEAD
-	virtual ENavigationQueryResult::Type CalcPathCost(const FVector& PathStart, const FVector& PathEnd, FVector::FReal& OutPathCost, FSharedConstNavQueryFilter QueryFilter = NULL, const UObject* Querier = NULL) const PURE_VIRTUAL(ANavigationData::CalcPathCost, return ENavigationQueryResult::Invalid;);
-
-	UE_DEPRECATED(5.2, "Use new version with FVector::FReal")
-	virtual ENavigationQueryResult::Type CalcPathLength(const FVector& PathStart, const FVector& PathEnd, float& OutPathLength, FSharedConstNavQueryFilter QueryFilter = NULL, const UObject* Querier = NULL) const final;
-=======
 	NAVIGATIONSYSTEM_API virtual ENavigationQueryResult::Type CalcPathCost(const FVector& PathStart, const FVector& PathEnd, FVector::FReal& OutPathCost, FSharedConstNavQueryFilter QueryFilter = NULL, const UObject* Querier = NULL) const PURE_VIRTUAL(ANavigationData::CalcPathCost, return ENavigationQueryResult::Invalid;);
 
 	UE_DEPRECATED(5.2, "Use new version with FVector::FReal")
 	NAVIGATIONSYSTEM_API virtual ENavigationQueryResult::Type CalcPathLength(const FVector& PathStart, const FVector& PathEnd, float& OutPathLength, FSharedConstNavQueryFilter QueryFilter = NULL, const UObject* Querier = NULL) const final;
->>>>>>> 4af6daef
 
 	/** Calculates path from PathStart to PathEnd and retrieves its length.
 	 *	@NOTE this function does not generate string pulled path so the result is an (over-estimated) approximation
 	 *	@NOTE potentially expensive, so use it with caution */
-<<<<<<< HEAD
-	virtual ENavigationQueryResult::Type CalcPathLength(const FVector& PathStart, const FVector& PathEnd, FVector::FReal& OutPathLength, FSharedConstNavQueryFilter QueryFilter = NULL, const UObject* Querier = NULL) const PURE_VIRTUAL(ANavigationData::CalcPathLength, return ENavigationQueryResult::Invalid;);
-
-	UE_DEPRECATED(5.2, "Use new version with FVector::FReal")
-	virtual ENavigationQueryResult::Type CalcPathLengthAndCost(const FVector& PathStart, const FVector& PathEnd, float& OutPathLength, float& OutPathCost, FSharedConstNavQueryFilter QueryFilter = NULL, const UObject* Querier = NULL) const final;
-	/** Calculates path from PathStart to PathEnd and retrieves its length.
-	 *	@NOTE this function does not generate string pulled path so the result is an (over-estimated) approximation
-	 *	@NOTE potentially expensive, so use it with caution */
-	virtual ENavigationQueryResult::Type CalcPathLengthAndCost(const FVector& PathStart, const FVector& PathEnd, FVector::FReal& OutPathLength, FVector::FReal& OutPathCost, FSharedConstNavQueryFilter QueryFilter = NULL, const UObject* Querier = NULL) const PURE_VIRTUAL(ANavigationData::CalcPathLengthAndCost, return ENavigationQueryResult::Invalid;);
-=======
 	NAVIGATIONSYSTEM_API virtual ENavigationQueryResult::Type CalcPathLength(const FVector& PathStart, const FVector& PathEnd, FVector::FReal& OutPathLength, FSharedConstNavQueryFilter QueryFilter = NULL, const UObject* Querier = NULL) const PURE_VIRTUAL(ANavigationData::CalcPathLength, return ENavigationQueryResult::Invalid;);
 
 	UE_DEPRECATED(5.2, "Use new version with FVector::FReal")
@@ -972,17 +910,12 @@
 	 *	@NOTE this function does not generate string pulled path so the result is an (over-estimated) approximation
 	 *	@NOTE potentially expensive, so use it with caution */
 	NAVIGATIONSYSTEM_API virtual ENavigationQueryResult::Type CalcPathLengthAndCost(const FVector& PathStart, const FVector& PathEnd, FVector::FReal& OutPathLength, FVector::FReal& OutPathCost, FSharedConstNavQueryFilter QueryFilter = NULL, const UObject* Querier = NULL) const PURE_VIRTUAL(ANavigationData::CalcPathLengthAndCost, return ENavigationQueryResult::Invalid;);
->>>>>>> 4af6daef
 
 	/** Checks if specified navigation node contains given location 
 	 *	@param Location is expressed in WorldSpace, navigation data is responsible for tansforming if need be */
 	NAVIGATIONSYSTEM_API virtual bool DoesNodeContainLocation(NavNodeRef NodeRef, const FVector& WorldSpaceLocation) const PURE_VIRTUAL(ANavigationData::DoesNodeContainLocation, return false;);
 
-<<<<<<< HEAD
-	double GetWorldTimeStamp() const;
-=======
 	NAVIGATIONSYSTEM_API double GetWorldTimeStamp() const;
->>>>>>> 4af6daef
 
 	//----------------------------------------------------------------------//
 	// Areas
