--- conflicted
+++ resolved
@@ -203,11 +203,7 @@
 	virtual ~UNavigationSystemV1();
 
 	UPROPERTY(Transient)
-<<<<<<< HEAD
-	ANavigationData* MainNavData;
-=======
 	TObjectPtr<ANavigationData> MainNavData;
->>>>>>> 6bbb88c8
 
 	/** special navigation data for managing direct paths, not part of NavDataSet! */
 	UPROPERTY(Transient)
@@ -295,8 +291,6 @@
 	UPROPERTY(config, EditAnywhere, AdvancedDisplay, Category = NavigationSystem, meta = (ClampMin = "-1.0", UIMin = "-1.0"))
 	float DirtyAreaWarningSizeThreshold;
 
-<<<<<<< HEAD
-=======
 	/** -1.0f by default, if set to a positive value, all calls to GetNavigationData will be timed and compared to it. 
 	*	Over the limit calls will be logged as warnings. 
 	*	In seconds. Non-shipping build only.
@@ -304,7 +298,6 @@
 	UPROPERTY(config, EditAnywhere, AdvancedDisplay, Category = NavigationSystem, meta = (ClampMin = "-1.0", UIMin = "-1.0"))
 	float GatheringNavModifiersWarningLimitTime;
 
->>>>>>> 6bbb88c8
 	/** List of agents types supported by this navigation system */
 	UPROPERTY(config, EditAnywhere, Category = Agents)
 	TArray<FNavDataConfig> SupportedAgents;
@@ -321,17 +314,10 @@
 	FBox BuildBounds;
 
 	UPROPERTY(Transient)
-<<<<<<< HEAD
-	TArray<ANavigationData*> NavDataSet;
-
-	UPROPERTY(Transient)
-	TArray<ANavigationData*> NavDataRegistrationQueue;
-=======
 	TArray<TObjectPtr<ANavigationData>> NavDataSet;
 
 	UPROPERTY(Transient)
 	TArray<TObjectPtr<ANavigationData>> NavDataRegistrationQueue;
->>>>>>> 6bbb88c8
 
 	// List of pending navigation bounds update requests (add, remove, update size)
 	TArray<FNavigationBoundsUpdateRequest> PendingNavBoundsUpdates;
