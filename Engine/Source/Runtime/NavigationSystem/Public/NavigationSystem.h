--- conflicted
+++ resolved
@@ -11,10 +11,7 @@
 #include "NavFilters/NavigationQueryFilter.h"
 #include "AI/Navigation/NavigationTypes.h"
 #include "AI/Navigation/NavigationDirtyElement.h"
-<<<<<<< HEAD
-=======
 #include "AI/Navigation/NavigationInvokerPriority.h"
->>>>>>> 4af6daef
 #include "NavigationSystemTypes.h"
 #include "NavigationData.h"
 #include "AI/NavigationSystemBase.h"
@@ -124,11 +121,7 @@
 #define MARK_TIMESLICE_SECTION_DEBUG(TIME_SLICER, TIME_SLICE_FNAME) ;
 #endif
 
-<<<<<<< HEAD
-class NAVIGATIONSYSTEM_API FNavRegenTimeSlicer
-=======
 class FNavRegenTimeSlicer
->>>>>>> 4af6daef
 {
 public:
 	/** Setup the initial values for a time slice. This can be called on an instance after TestTimeSliceFinished() has returned true and EndTimeSliceAndAdjustDuration() has been called */
@@ -163,13 +156,8 @@
 	 * @param LongTimeSliceFunction function called when a time slice is taking too long to process.
 	 * @param LongTimeSliceDuration when a time slice takes longer than this duration LongTimeSliceFunction will be called.
 	 */
-<<<<<<< HEAD
-	void DebugSetLongTimeSliceData(TFunction<void(FName, double)> LongTimeSliceFunction, double LongTimeSliceDuration) const;
-	void DebugResetLongTimeSliceFunction() const;
-=======
 	NAVIGATIONSYSTEM_API void DebugSetLongTimeSliceData(TFunction<void(FName, double)> LongTimeSliceFunction, double LongTimeSliceDuration) const;
 	NAVIGATIONSYSTEM_API void DebugResetLongTimeSliceFunction() const;
->>>>>>> 4af6daef
 
 	/**
 	 *  Sets the debug name for a time sliced section of code.
@@ -464,15 +452,9 @@
 	TArray<FNavigationInvokerRaw> InvokerLocations;
 
 	double NextInvokersUpdateTime;
-<<<<<<< HEAD
-	void UpdateInvokers();
-=======
 	NAVIGATIONSYSTEM_API void UpdateInvokers();
 
 	NAVIGATIONSYSTEM_API void DirtyTilesInBuildBounds();
->>>>>>> 4af6daef
-
-	void DirtyTilesInBuildBounds();
 
 public:
 	//----------------------------------------------------------------------//
@@ -498,35 +480,19 @@
 	
 	/** Potentially expensive. Use with caution. Consider using UPathFollowingComponent::GetRemainingPathCost instead */
 	UE_DEPRECATED(5.2, "Use new version with double")
-<<<<<<< HEAD
-	static ENavigationQueryResult::Type GetPathCost(UObject* WorldContextObject, const FVector& PathStart, const FVector& PathEnd, float& PathCost, ANavigationData* NavData = NULL, TSubclassOf<UNavigationQueryFilter> FilterClass = NULL);
-=======
 	static NAVIGATIONSYSTEM_API ENavigationQueryResult::Type GetPathCost(UObject* WorldContextObject, const FVector& PathStart, const FVector& PathEnd, float& PathCost, ANavigationData* NavData = NULL, TSubclassOf<UNavigationQueryFilter> FilterClass = NULL);
 
 	/** Potentially expensive. Use with caution. Consider using UPathFollowingComponent::GetRemainingPathCost instead */
 	UFUNCTION(BlueprintPure, Category = "AI|Navigation", meta = (WorldContext = "WorldContextObject"))
 	static NAVIGATIONSYSTEM_API ENavigationQueryResult::Type GetPathCost(UObject* WorldContextObject, const FVector& PathStart, const FVector& PathEnd, double& PathCost, ANavigationData* NavData = NULL, TSubclassOf<UNavigationQueryFilter> FilterClass = NULL);
->>>>>>> 4af6daef
-
-	/** Potentially expensive. Use with caution. Consider using UPathFollowingComponent::GetRemainingPathCost instead */
-	UFUNCTION(BlueprintPure, Category = "AI|Navigation", meta = (WorldContext = "WorldContextObject"))
-	static ENavigationQueryResult::Type GetPathCost(UObject* WorldContextObject, const FVector& PathStart, const FVector& PathEnd, double& PathCost, ANavigationData* NavData = NULL, TSubclassOf<UNavigationQueryFilter> FilterClass = NULL);
 
 	/** Potentially expensive. Use with caution */
 	UE_DEPRECATED(5.2, "Use new version with double")
-<<<<<<< HEAD
-	static ENavigationQueryResult::Type GetPathLength(UObject* WorldContextObject, const FVector& PathStart, const FVector& PathEnd, float& PathLength, ANavigationData* NavData = NULL, TSubclassOf<UNavigationQueryFilter> FilterClass = NULL);
-=======
 	static NAVIGATIONSYSTEM_API ENavigationQueryResult::Type GetPathLength(UObject* WorldContextObject, const FVector& PathStart, const FVector& PathEnd, float& PathLength, ANavigationData* NavData = NULL, TSubclassOf<UNavigationQueryFilter> FilterClass = NULL);
 
 	/** Potentially expensive. Use with caution */
 	UFUNCTION(BlueprintPure, Category = "AI|Navigation", meta = (WorldContext = "WorldContextObject"))
 	static NAVIGATIONSYSTEM_API ENavigationQueryResult::Type GetPathLength(UObject* WorldContextObject, const FVector& PathStart, const FVector& PathEnd, double& PathLength, ANavigationData* NavData = NULL, TSubclassOf<UNavigationQueryFilter> FilterClass = NULL);
->>>>>>> 4af6daef
-
-	/** Potentially expensive. Use with caution */
-	UFUNCTION(BlueprintPure, Category = "AI|Navigation", meta = (WorldContext = "WorldContextObject"))
-	static ENavigationQueryResult::Type GetPathLength(UObject* WorldContextObject, const FVector& PathStart, const FVector& PathEnd, double& PathLength, ANavigationData* NavData = NULL, TSubclassOf<UNavigationQueryFilter> FilterClass = NULL);
 
 	UFUNCTION(BlueprintPure, Category="AI|Navigation", meta=(WorldContext="WorldContextObject" ) )
 	static NAVIGATIONSYSTEM_API bool IsNavigationBeingBuilt(UObject* WorldContextObject);
@@ -698,9 +664,6 @@
 	/** Calculates a path from PathStart to PathEnd and retrieves its cost. 
 	 *	@NOTE potentially expensive, so use it with caution */
 	UE_DEPRECATED(5.2, "Use new version with FVector::FReal")
-<<<<<<< HEAD
-	ENavigationQueryResult::Type GetPathCost(const FVector& PathStart, const FVector& PathEnd, float& PathCost, const ANavigationData* NavData = NULL, FSharedConstNavQueryFilter QueryFilter = NULL) const;
-=======
 	NAVIGATIONSYSTEM_API ENavigationQueryResult::Type GetPathCost(const FVector& PathStart, const FVector& PathEnd, float& PathCost, const ANavigationData* NavData = NULL, FSharedConstNavQueryFilter QueryFilter = NULL) const;
 
 	/** Calculates a path from PathStart to PathEnd and retrieves its cost.
@@ -711,42 +674,19 @@
 	*	@NOTE potentially expensive, so use it with caution */
 	UE_DEPRECATED(5.2, "Use new version with FVector::FReal")
 	NAVIGATIONSYSTEM_API ENavigationQueryResult::Type GetPathLength(const FVector& PathStart, const FVector& PathEnd, float& PathLength, const ANavigationData* NavData = NULL, FSharedConstNavQueryFilter QueryFilter = NULL) const;
->>>>>>> 4af6daef
-
-	/** Calculates a path from PathStart to PathEnd and retrieves its cost.
+
+	/** Calculates a path from PathStart to PathEnd and retrieves its overestimated length.
 	 *	@NOTE potentially expensive, so use it with caution */
-<<<<<<< HEAD
-	ENavigationQueryResult::Type GetPathCost(const FVector& PathStart, const FVector& PathEnd, FVector::FReal& PathCost, const ANavigationData* NavData = NULL, FSharedConstNavQueryFilter QueryFilter = NULL) const;
-
-	/** Calculates a path from PathStart to PathEnd and retrieves its overestimated length.
-	*	@NOTE potentially expensive, so use it with caution */
-	UE_DEPRECATED(5.2, "Use new version with FVector::FReal")
-	ENavigationQueryResult::Type GetPathLength(const FVector& PathStart, const FVector& PathEnd, float& PathLength, const ANavigationData* NavData = NULL, FSharedConstNavQueryFilter QueryFilter = NULL) const;
-=======
 	NAVIGATIONSYSTEM_API ENavigationQueryResult::Type GetPathLength(const FVector& PathStart, const FVector& PathEnd, FVector::FReal& PathLength, const ANavigationData* NavData = NULL, FSharedConstNavQueryFilter QueryFilter = NULL) const;
 
 	/** Calculates a path from PathStart to PathEnd and retrieves its overestimated length and cost.
 	*	@NOTE potentially expensive, so use it with caution */
 	UE_DEPRECATED(5.2, "Use new version with FVector::FReal")
 	NAVIGATIONSYSTEM_API ENavigationQueryResult::Type GetPathLengthAndCost(const FVector& PathStart, const FVector& PathEnd, float& PathLength, float& PathCost, const ANavigationData* NavData = NULL, FSharedConstNavQueryFilter QueryFilter = NULL) const;
->>>>>>> 4af6daef
-
-	/** Calculates a path from PathStart to PathEnd and retrieves its overestimated length.
-	 *	@NOTE potentially expensive, so use it with caution */
-<<<<<<< HEAD
-	ENavigationQueryResult::Type GetPathLength(const FVector& PathStart, const FVector& PathEnd, FVector::FReal& PathLength, const ANavigationData* NavData = NULL, FSharedConstNavQueryFilter QueryFilter = NULL) const;
-
-	/** Calculates a path from PathStart to PathEnd and retrieves its overestimated length and cost.
-	*	@NOTE potentially expensive, so use it with caution */
-	UE_DEPRECATED(5.2, "Use new version with FVector::FReal")
-	ENavigationQueryResult::Type GetPathLengthAndCost(const FVector& PathStart, const FVector& PathEnd, float& PathLength, float& PathCost, const ANavigationData* NavData = NULL, FSharedConstNavQueryFilter QueryFilter = NULL) const;
-=======
-	NAVIGATIONSYSTEM_API ENavigationQueryResult::Type GetPathLengthAndCost(const FVector& PathStart, const FVector& PathEnd, FVector::FReal& PathLength, FVector::FReal& PathCost, const ANavigationData* NavData = NULL, FSharedConstNavQueryFilter QueryFilter = NULL) const;
->>>>>>> 4af6daef
 
 	/** Calculates a path from PathStart to PathEnd and retrieves its overestimated length and cost.
 	 *	@NOTE potentially expensive, so use it with caution */
-	ENavigationQueryResult::Type GetPathLengthAndCost(const FVector& PathStart, const FVector& PathEnd, FVector::FReal& PathLength, FVector::FReal& PathCost, const ANavigationData* NavData = NULL, FSharedConstNavQueryFilter QueryFilter = NULL) const;
+	NAVIGATIONSYSTEM_API ENavigationQueryResult::Type GetPathLengthAndCost(const FVector& PathStart, const FVector& PathEnd, FVector::FReal& PathLength, FVector::FReal& PathCost, const ANavigationData* NavData = NULL, FSharedConstNavQueryFilter QueryFilter = NULL) const;
 
 	// @todo document
 	bool ProjectPointToNavigation(const FVector& Point, FNavLocation& OutLocation, const FVector& Extent = INVALID_NAVEXTENT, const FNavAgentProperties* AgentProperties = NULL, FSharedConstNavQueryFilter QueryFilter = NULL)
@@ -786,17 +726,6 @@
 	ANavigationData& GetMainNavDataChecked() const { check(MainNavData); return *MainNavData; }
 
 	/** Set limiting bounds to be used when building navigation data. */
-<<<<<<< HEAD
-	virtual void SetBuildBounds(const FBox& Bounds) override;
-
-	virtual FBox GetNavigableWorldBounds() const override;
-
-	virtual bool ContainsNavData(const FBox& Bounds) const override;
-	virtual FBox ComputeNavDataBounds() const override;
-	virtual void AddNavigationDataChunk(class ANavigationDataChunkActor& DataChunkActor) override;
-	virtual void RemoveNavigationDataChunk(class ANavigationDataChunkActor& DataChunkActor) override;
-	virtual void FillNavigationDataChunkActor(const FBox& QueryBounds, class ANavigationDataChunkActor& DataChunkActor, FBox& OutTilesBounds) override;
-=======
 	NAVIGATIONSYSTEM_API virtual void SetBuildBounds(const FBox& Bounds) override;
 
 	NAVIGATIONSYSTEM_API virtual FBox GetNavigableWorldBounds() const override;
@@ -806,7 +735,6 @@
 	NAVIGATIONSYSTEM_API virtual void AddNavigationDataChunk(class ANavigationDataChunkActor& DataChunkActor) override;
 	NAVIGATIONSYSTEM_API virtual void RemoveNavigationDataChunk(class ANavigationDataChunkActor& DataChunkActor) override;
 	NAVIGATIONSYSTEM_API virtual void FillNavigationDataChunkActor(const FBox& QueryBounds, class ANavigationDataChunkActor& DataChunkActor, FBox& OutTilesBounds) override;
->>>>>>> 4af6daef
 
 	ANavigationData* GetDefaultNavDataInstance() const { return MainNavData; }
 
@@ -842,16 +770,6 @@
 
 	NAVIGATIONSYSTEM_API const TSet<FNavigationBounds>& GetNavigationBounds() const;
 
-<<<<<<< HEAD
-	static const FNavDataConfig& GetDefaultSupportedAgent();
-	static const FNavDataConfig& GetBiggestSupportedAgent(const UWorld* World);
-	
-#if WITH_EDITOR
-	static double GetWorldPartitionNavigationDataBuilderOverlap(const UWorld& World);
-#endif
-	
-	const FNavDataConfig& GetDefaultSupportedAgentConfig() const;
-=======
 	static NAVIGATIONSYSTEM_API const FNavDataConfig& GetDefaultSupportedAgent();
 	static NAVIGATIONSYSTEM_API const FNavDataConfig& GetBiggestSupportedAgent(const UWorld* World);
 	
@@ -860,7 +778,6 @@
 #endif
 	
 	NAVIGATIONSYSTEM_API const FNavDataConfig& GetDefaultSupportedAgentConfig() const;
->>>>>>> 4af6daef
 	FORCEINLINE const TArray<FNavDataConfig>& GetSupportedAgents() const { return SupportedAgents; }
 	NAVIGATIONSYSTEM_API void OverrideSupportedAgents(const TArray<FNavDataConfig>& NewSupportedAgents);
 	NAVIGATIONSYSTEM_API void SetSupportedAgentsMask(const FNavAgentSelector& InSupportedAgentsMask);
@@ -883,14 +800,6 @@
 	// Active tiles
 	//----------------------------------------------------------------------//
 	UE_DEPRECATED(5.2, "This function is deprecated. Please use the new RegisterInvoker method with the Agents parameter (FNavAgentSelector() can be used as default value to keep the same behavior)")
-<<<<<<< HEAD
-	virtual void RegisterInvoker(AActor& Invoker, float TileGenerationRadius, float TileRemovalRadius);
-	virtual void RegisterInvoker(AActor& Invoker, float TileGenerationRadius, float TileRemovalRadius, const FNavAgentSelector& Agents);
-	virtual void UnregisterInvoker(AActor& Invoker);
-
-	static void RegisterNavigationInvoker(AActor& Invoker, float TileGenerationRadius, float TileRemovalRadius, const FNavAgentSelector& Agents = FNavAgentSelector());
-	static void UnregisterNavigationInvoker(AActor& Invoker);
-=======
 	NAVIGATIONSYSTEM_API virtual void RegisterInvoker(AActor& Invoker, float TileGenerationRadius, float TileRemovalRadius);
 
 	UE_DEPRECATED(5.3, "This function is deprecated. Please use the new RegisterInvoker method with invoker priority.")
@@ -903,7 +812,6 @@
 	static NAVIGATIONSYSTEM_API void RegisterNavigationInvoker(AActor& Invoker, float TileGenerationRadius, float TileRemovalRadius, 
 		const FNavAgentSelector& Agents = FNavAgentSelector(), ENavigationInvokerPriority Priority = ENavigationInvokerPriority::Default);
 	static NAVIGATIONSYSTEM_API void UnregisterNavigationInvoker(AActor& Invoker);
->>>>>>> 4af6daef
 
 	const TArray<FNavigationInvokerRaw>& GetInvokerLocations() const { return InvokerLocations; }
 
@@ -920,11 +828,7 @@
 	NAVIGATIONSYSTEM_API virtual void UnregisterUnusedNavData();
 
 	/** Adds NavData to registration candidates queue - NavDataRegistrationQueue*/
-<<<<<<< HEAD
-	virtual void RequestRegistrationDeferred(ANavigationData& NavData);
-=======
 	NAVIGATIONSYSTEM_API virtual void RequestRegistrationDeferred(ANavigationData& NavData);
->>>>>>> 4af6daef
 
 protected:
 	NAVIGATIONSYSTEM_API void ApplySupportedAgentsFilter();
@@ -948,11 +852,7 @@
 	NAVIGATIONSYSTEM_API void ProcessCustomLinkPendingRegistration();
 
 	/** used to apply updates of nav volumes in navigation system's tick */
-<<<<<<< HEAD
-	virtual void PerformNavigationBoundsUpdate(const TArray<FNavigationBoundsUpdateRequest>& UpdateRequests);
-=======
 	NAVIGATIONSYSTEM_API virtual void PerformNavigationBoundsUpdate(const TArray<FNavigationBoundsUpdateRequest>& UpdateRequests);
->>>>>>> 4af6daef
 	
 	/** adds data to RegisteredNavBounds */
 	NAVIGATIONSYSTEM_API void AddNavigationBounds(const FNavigationBounds& NewBounds);
@@ -966,30 +866,18 @@
 	static NAVIGATIONSYSTEM_API void RegisterComponentToNavOctree(UActorComponent* Comp);
 	static NAVIGATIONSYSTEM_API void UnregisterComponentToNavOctree(UActorComponent* Comp);
 
-	static void RegisterComponentToNavOctree(UActorComponent* Comp);
-	static void UnregisterComponentToNavOctree(UActorComponent* Comp);
-
 public:
 	NAVIGATIONSYSTEM_API virtual void ReleaseInitialBuildingLock();
 
 	//----------------------------------------------------------------------//
 	// navigation octree related functions
 	//----------------------------------------------------------------------//
-<<<<<<< HEAD
-	static void OnComponentRegistered(UActorComponent* Comp);
-	static void OnComponentUnregistered(UActorComponent* Comp);
-	static void RegisterComponent(UActorComponent* Comp);
-	static void UnregisterComponent(UActorComponent* Comp);
-	static void OnActorRegistered(AActor* Actor);
-	static void OnActorUnregistered(AActor* Actor);
-=======
 	static NAVIGATIONSYSTEM_API void OnComponentRegistered(UActorComponent* Comp);
 	static NAVIGATIONSYSTEM_API void OnComponentUnregistered(UActorComponent* Comp);
 	static NAVIGATIONSYSTEM_API void RegisterComponent(UActorComponent* Comp);
 	static NAVIGATIONSYSTEM_API void UnregisterComponent(UActorComponent* Comp);
 	static NAVIGATIONSYSTEM_API void OnActorRegistered(AActor* Actor);
 	static NAVIGATIONSYSTEM_API void OnActorUnregistered(AActor* Actor);
->>>>>>> 4af6daef
 
 	/** update navoctree entry for specified actor/component */
 	static NAVIGATIONSYSTEM_API void UpdateActorInNavOctree(AActor& Actor);
@@ -1017,20 +905,12 @@
 	/** updates bounds of all components implementing INavRelevantInterface */
 	static NAVIGATIONSYSTEM_API void UpdateNavOctreeBounds(AActor* Actor);
 
-<<<<<<< HEAD
-	void AddDirtyArea(const FBox& NewArea, int32 Flags, const FName& DebugReason = NAME_None);
-	void AddDirtyArea(const FBox& NewArea, int32 Flags, const TFunction<UObject*()>& ObjectProviderFunc, const FName& DebugReason = NAME_None);
-	void AddDirtyAreas(const TArray<FBox>& NewAreas, int32 Flags, const FName& DebugReason = NAME_None);
-	bool HasDirtyAreasQueued() const;
-	int32 GetNumDirtyAreas() const;
-=======
 	NAVIGATIONSYSTEM_API void AddDirtyArea(const FBox& NewArea, int32 Flags, const FName& DebugReason = NAME_None);
 	NAVIGATIONSYSTEM_API void AddDirtyArea(const FBox& NewArea, int32 Flags, const TFunction<UObject*()>& ObjectProviderFunc, const FName& DebugReason = NAME_None);
 	NAVIGATIONSYSTEM_API void AddDirtyAreas(const TArray<FBox>& NewAreas, int32 Flags, const FName& DebugReason = NAME_None);
 	NAVIGATIONSYSTEM_API bool HasDirtyAreasQueued() const;
 	NAVIGATIONSYSTEM_API int32 GetNumDirtyAreas() const;
 	float GetDirtyAreaWarningSizeThreshold() const { return DirtyAreaWarningSizeThreshold; }
->>>>>>> 4af6daef
 
 	const FNavigationOctree* GetNavOctree() const { return DefaultOctreeController.GetOctree(); }
 	FNavigationOctree* GetMutableNavOctree() { return DefaultOctreeController.GetMutableOctree(); }
@@ -1083,9 +963,6 @@
 
 	/** Return a Bounding Box containing the navlink points */
 	static NAVIGATIONSYSTEM_API FBox ComputeCustomLinkBounds(const INavLinkCustomInterface& CustomLink);
-
-	/** Return a Bounding Box containing the navlink points */
-	static FBox ComputeCustomLinkBounds(const INavLinkCustomInterface& CustomLink);
 
 	//----------------------------------------------------------------------//
 	// Areas
@@ -1474,20 +1351,8 @@
 	 */
 	NAVIGATIONSYSTEM_API bool IsAllowedToRebuild() const;
 
-<<<<<<< HEAD
-	void LogNavDataRegistrationResult(ERegistrationResult);
-
-	/** Whether Navigation System is allowed to rebuild the navmesh
-	 *  Depends on runtime generation settings of each navigation data, always true in the editor
-	 */
-	bool IsAllowedToRebuild() const;
-
-	/** Handle forwarding the information where needed when the setting is changed*/
-	void OnGenerateNavigationOnlyAroundNavigationInvokersChanged();
-=======
 	/** Handle forwarding the information where needed when the setting is changed*/
 	NAVIGATIONSYSTEM_API void OnGenerateNavigationOnlyAroundNavigationInvokersChanged();
->>>>>>> 4af6daef
 	
 	//----------------------------------------------------------------------//
 	// new stuff
@@ -1509,19 +1374,10 @@
 	//----------------------------------------------------------------------//
 public:
 	// Note that this function was only deprecated for blueprint in 5.1
-<<<<<<< HEAD
-	UE_DEPRECATED(4.22, "This version is deprecated.  Please use GetRandomLocationInNavigableRadius instead")
-	UFUNCTION(BlueprintPure, Category = "AI|Navigation", meta = (WorldContext = "WorldContextObject", DisplayName = "GetRandomPointInNavigableRadius", ScriptName = "GetRandomPointInNavigableRadius", DeprecatedFunction, DeprecationMessage = "GetRandomPointInNavigableRadius is deprecated. Use GetRandomLocationInNavigableRadius instead"))
-	static bool K2_GetRandomPointInNavigableRadius(UObject* WorldContextObject, const FVector& Origin, FVector& RandomLocation, float Radius, ANavigationData* NavData = NULL, TSubclassOf<UNavigationQueryFilter> FilterClass = NULL);
-	
-	UE_DEPRECATED(4.26, "This version of RemoveNavigationBuildLock is deprecated. Please use the new version")
-	void RemoveNavigationBuildLock(uint8 Flags, bool bSkipRebuildInEditor) { RemoveNavigationBuildLock(Flags, bSkipRebuildInEditor ? ELockRemovalRebuildAction::RebuildIfNotInEditor : ELockRemovalRebuildAction::Rebuild);}
-=======
 	// Note2: originally deprecated as 4.22, bumped up to 5.1 as per comment above.
 	UE_DEPRECATED(5.1, "This version is deprecated.  Please use GetRandomLocationInNavigableRadius instead")
 	UFUNCTION(BlueprintPure, Category = "AI|Navigation", meta = (WorldContext = "WorldContextObject", DisplayName = "GetRandomPointInNavigableRadius", ScriptName = "GetRandomPointInNavigableRadius", DeprecatedFunction, DeprecationMessage = "GetRandomPointInNavigableRadius is deprecated. Use GetRandomLocationInNavigableRadius instead"))
 	static NAVIGATIONSYSTEM_API bool K2_GetRandomPointInNavigableRadius(UObject* WorldContextObject, const FVector& Origin, FVector& RandomLocation, float Radius, ANavigationData* NavData = NULL, TSubclassOf<UNavigationQueryFilter> FilterClass = NULL);
->>>>>>> 4af6daef
 };
 
 //----------------------------------------------------------------------//
