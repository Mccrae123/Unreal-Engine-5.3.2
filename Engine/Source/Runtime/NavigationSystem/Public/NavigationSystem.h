--- conflicted
+++ resolved
@@ -616,20 +616,11 @@
 
 	FORCEINLINE static uint32 HashObject(const UObject& Object)
 	{
-<<<<<<< HEAD
-		return Object.GetUniqueID();
-	}
-	FORCEINLINE void SetObjectsNavOctreeId(const UObject& Object, FOctreeElementId Id) { ObjectToOctreeId.Add(HashObject(Object), Id); }
-	FORCEINLINE const FOctreeElementId* GetObjectsNavOctreeId(const UObject& Object) const { return ObjectToOctreeId.Find(HashObject(Object)); }
-	FORCEINLINE bool HasPendingObjectNavOctreeId(UObject* Object) const { return PendingOctreeUpdates.Contains(FNavigationDirtyElement(Object)); }
-	FORCEINLINE void RemoveObjectsNavOctreeId(const UObject& Object) { ObjectToOctreeId.Remove(HashObject(Object)); }
-=======
 		return FNavigationOctree::HashObject(Object);
 	}
 	FORCEINLINE const FOctreeElementId* GetObjectsNavOctreeId(const UObject& Object) const { return DefaultOctreeController.GetObjectsNavOctreeId(Object); }
 	FORCEINLINE bool HasPendingObjectNavOctreeId(UObject* Object) const { return Object && DefaultOctreeController.HasPendingObjectNavOctreeId(*Object); }
 	FORCEINLINE void RemoveObjectsNavOctreeId(const UObject& Object) { DefaultOctreeController.RemoveObjectsNavOctreeId(Object); }
->>>>>>> 33e6966e
 
 	void RemoveNavOctreeElementId(const FOctreeElementId& ElementId, int32 UpdateFlags);
 
@@ -741,10 +732,6 @@
 
 	/** spawn new crowd manager */
 	virtual void UpdateAbstractNavData();
-
-	/** Called during ConditionalPopulateNavOctree and gives subclassess a chance 
-	 *	to influence what gets added */
-	virtual void AddLevelToOctree(ULevel& Level);
 	
 	/** Called during ConditionalPopulateNavOctree and gives subclassess a chance
 	 *	to influence what gets added */
@@ -857,14 +844,7 @@
 
 	TMap<FNavAgentProperties, TWeakObjectPtr<ANavigationData> > AgentToNavDataMap;
 	
-<<<<<<< HEAD
-	TMap<uint32, FOctreeElementId> ObjectToOctreeId;
-
-	/** Map of all objects that are tied to indexed navigation parent */
-	TMultiMap<UObject*, FWeakObjectPtr> OctreeChildNodesMap;
-=======
 	FNavigationOctreeController DefaultOctreeController;
->>>>>>> 33e6966e
 
 	/** Map of all custom navigation links, that are relevant for path following */
 	TMap<uint32, FNavigationSystem::FCustomLinkOwnerInfo> CustomLinksMap;
@@ -964,14 +944,8 @@
 	virtual void SpawnMissingNavigationData();
 
 protected:
-<<<<<<< HEAD
-	virtual void RebuildDirtyAreas();
-
-private:
-=======
 	virtual void RebuildDirtyAreas(float DeltaSeconds);
 
->>>>>>> 33e6966e
 	// adds navigation bounds update request to a pending list
 	void AddNavigationBoundsUpdateRequest(const FNavigationBoundsUpdateRequest& UpdateRequest);
 
@@ -1047,8 +1021,6 @@
 	UE_DEPRECATED(4.22, "This version is deprecated.  Please use GetRandomLocationInNavigableRadius instead")
 	UFUNCTION(BlueprintPure, Category = "AI|Navigation", meta = (WorldContext = "WorldContextObject", DisplayName = "GetRandomPointInNavigableRadius", ScriptName = "GetRandomPointInNavigableRadius"))
 	static bool K2_GetRandomPointInNavigableRadius(UObject* WorldContextObject, const FVector& Origin, FVector& RandomLocation, float Radius, ANavigationData* NavData = NULL, TSubclassOf<UNavigationQueryFilter> FilterClass = NULL);
-<<<<<<< HEAD
-=======
 	UE_DEPRECATED(4.23, "This function is deprecated.  Please use CreateNavigationDataInstanceInLevel instead")
 	virtual ANavigationData* CreateNavigationDataInstance(const FNavDataConfig& NavConfig);
 	
@@ -1079,7 +1051,6 @@
 	UE_DEPRECATED(4.24, "This member is deprecated and no longer used.  Please access DirtyAreasController instead")
 	uint8 bDirtyAreasReportedWhileAccumulationLocked : 1;
 #endif // !UE_BUILD_SHIPPING
->>>>>>> 33e6966e
 };
 
 //----------------------------------------------------------------------//
