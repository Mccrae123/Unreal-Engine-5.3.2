--- conflicted
+++ resolved
@@ -23,11 +23,7 @@
 class UObject;
 struct FPathFindingQuery;
 
-<<<<<<< HEAD
-struct NAVIGATIONSYSTEM_API FAbstractNavigationPath : public FNavigationPath
-=======
 struct FAbstractNavigationPath : public FNavigationPath
->>>>>>> 4af6daef
 {
 	typedef FNavigationPath Super;
 
@@ -73,12 +69,6 @@
 	// End AActor overrides
 #endif
 
-#if WITH_EDITOR
-	// Begin AActor overrides
-	virtual bool SupportsExternalPackaging() const override { return false; }
-	// End AActor overrides
-#endif
-
 	// Begin ANavigationData overrides
 	virtual void BatchRaycast(TArray<FNavigationRaycastWork>& Workload, FSharedConstNavQueryFilter QueryFilter, const UObject* Querier = NULL) const override {};
 	virtual bool FindMoveAlongSurface(const FNavLocation& StartLocation, const FVector& TargetPosition, FNavLocation& OutLocation, FSharedConstNavQueryFilter Filter = NULL, const UObject* Querier = NULL) const override { return false;  };
