// Copyright Epic Games, Inc. All Rights Reserved.

//
// Private implementation for communication with Recast library
// 
// All functions should be called through RecastNavMesh actor to make them thread safe!
//

#pragma once 

#include "CoreMinimal.h"
#include "UObject/WeakObjectPtr.h"
#include "NavFilters/NavigationQueryFilter.h"
#include "AI/Navigation/NavigationTypes.h"
#include "NavMesh/RecastNavMesh.h"
#include "NavMesh/RecastQueryFilter.h"
#include "AI/NavigationSystemBase.h"
#include "VisualLogger/VisualLogger.h"

#if RECAST_INTERNAL_DEBUG_DATA
#include "NavMesh/RecastInternalDebugData.h"
#endif

#if WITH_RECAST
#include "Detour/DetourNavMesh.h"
#include "Detour/DetourNavMeshQuery.h"
#endif

class FRecastNavMeshGenerator;
struct FNavLinkId;

#if WITH_RECAST

#define RECAST_VERY_SMALL_AGENT_RADIUS 0.0f

/** Engine Private! - Private Implementation details of ARecastNavMesh */
class FPImplRecastNavMesh
{
public:

	/** Constructor */
	NAVIGATIONSYSTEM_API FPImplRecastNavMesh(ARecastNavMesh* Owner);

	/** Dtor */
	NAVIGATIONSYSTEM_API ~FPImplRecastNavMesh();

	/**
	 * Serialization.
	 * @param Ar - The archive with which to serialize.
	 * @returns true if serialization was successful.
	 */
	NAVIGATIONSYSTEM_API void Serialize(FArchive& Ar, int32 NavMeshVersion);

	/* Gather debug geometry.
	 * @params OutGeometry Output geometry.
	 * @params TileIndex Used to collect geometry for a specific tile, INDEX_NONE will gather all tiles.
	 * @return True if done collecting.
	 */
<<<<<<< HEAD
	bool GetDebugGeometryForTile(FRecastDebugGeometry& OutGeometry, int32 TileIndex) const;
=======
	NAVIGATIONSYSTEM_API bool GetDebugGeometryForTile(FRecastDebugGeometry& OutGeometry, int32 TileIndex) const;
>>>>>>> 4af6daef
	
	/** Returns bounding box for the whole navmesh. */
	NAVIGATIONSYSTEM_API FBox GetNavMeshBounds() const;

	/** Returns bounding box for a given navmesh tile. */
	NAVIGATIONSYSTEM_API FBox GetNavMeshTileBounds(int32 TileIndex) const;

	/** Retrieves XY and layer coordinates of tile specified by index */
	NAVIGATIONSYSTEM_API bool GetNavMeshTileXY(int32 TileIndex, int32& OutX, int32& OutY, int32& OutLayer) const;

	/** Retrieves XY coordinates of tile specified by position */
	NAVIGATIONSYSTEM_API bool GetNavMeshTileXY(const FVector& Point, int32& OutX, int32& OutY) const;

	/** Retrieves all tile indices at matching XY coordinates */
	NAVIGATIONSYSTEM_API void GetNavMeshTilesAt(int32 TileX, int32 TileY, TArray<int32>& Indices) const;

	/** Retrieves list of tiles that intersect specified bounds */
	NAVIGATIONSYSTEM_API void GetNavMeshTilesIn(const TArray<FBox>& InclusionBounds, TArray<int32>& Indices) const;

	/** Retrieves number of tiles in this navmesh */
	FORCEINLINE int32 GetNavMeshTilesCount() const { return DetourNavMesh ? DetourNavMesh->getMaxTiles() : 0; }

	/** Supported queries */

	/** Generates path from the given query. Synchronous. */
<<<<<<< HEAD
	UE_DEPRECATED(4.25, "Please use FindPath with the added CostLimit and bRequireNavigableEndLocation parameters (TNumericLimits<FVector::FReal>::Max() and true can be used as default respectively).")
	ENavigationQueryResult::Type FindPath(const FVector& StartLoc, const FVector& EndLoc, FNavMeshPath& Path, const FNavigationQueryFilter& Filter, const UObject* Owner) const;

	/** Generates path from the given query. Synchronous. */
	UE_DEPRECATED(5.2, "Please use FindPath with the added bRequireNavigableEndLocation parameter (true can be used as default).")
	ENavigationQueryResult::Type FindPath(const FVector& StartLoc, const FVector& EndLoc, const FVector::FReal CostLimit, FNavMeshPath& Path, const FNavigationQueryFilter& Filter, const UObject* Owner) const;

	/** Generates path from the given query. Synchronous. */
	ENavigationQueryResult::Type FindPath(const FVector& StartLoc, const FVector& EndLoc, const FVector::FReal CostLimit, const bool bRequireNavigableEndLocation, FNavMeshPath& Path, const FNavigationQueryFilter& Filter, const UObject* Owner) const;

	/** Check if path exists */
	UE_DEPRECATED(5.2, "Please use TestPath with the added bRequireNavigableEndLocation parameter (true can be used as default).")
	ENavigationQueryResult::Type TestPath(const FVector& StartLoc, const FVector& EndLoc, const FNavigationQueryFilter& Filter, const UObject* Owner, int32* NumVisitedNodes = 0) const;
=======
	UE_DEPRECATED(5.2, "Please use FindPath with the added bRequireNavigableEndLocation parameter (true can be used as default).")
	NAVIGATIONSYSTEM_API ENavigationQueryResult::Type FindPath(const FVector& StartLoc, const FVector& EndLoc, const FVector::FReal CostLimit, FNavMeshPath& Path, const FNavigationQueryFilter& Filter, const UObject* Owner) const;
																																									  
	/** Generates path from the given query. Synchronous. */
	NAVIGATIONSYSTEM_API ENavigationQueryResult::Type FindPath(const FVector& StartLoc, const FVector& EndLoc, const FVector::FReal CostLimit, const bool bRequireNavigableEndLocation, FNavMeshPath& Path, const FNavigationQueryFilter& Filter, const UObject* Owner) const;

	/** Check if path exists */
	UE_DEPRECATED(5.2, "Please use TestPath with the added bRequireNavigableEndLocation parameter (true can be used as default).")
	NAVIGATIONSYSTEM_API ENavigationQueryResult::Type TestPath(const FVector& StartLoc, const FVector& EndLoc, const FNavigationQueryFilter& Filter, const UObject* Owner, int32* NumVisitedNodes = 0) const;

	/** Check if path exists */
	NAVIGATIONSYSTEM_API ENavigationQueryResult::Type TestPath(const FVector& StartLoc, const FVector& EndLoc, const bool bRequireNavigableEndLocation, const FNavigationQueryFilter& Filter, const UObject* Owner, int32* NumVisitedNodes = 0) const;
>>>>>>> 4af6daef

	/** Check if path exists */
	ENavigationQueryResult::Type TestPath(const FVector& StartLoc, const FVector& EndLoc, const bool bRequireNavigableEndLocation, const FNavigationQueryFilter& Filter, const UObject* Owner, int32* NumVisitedNodes = 0) const;

	template< typename TRecastAStar, typename TRecastAStartGraph, typename TRecastGraphAStarFilter, typename TRecastAStarResult >
	ENavigationQueryResult::Type FindPathCustomAStar(TRecastAStartGraph& RecastGraphWrapper, TRecastAStar& AStarAlgo, const FVector& StartLoc, const FVector& EndLoc, const FVector::FReal CostLimit, FNavMeshPath& Path, const FNavigationQueryFilter& Filter, const UObject* Owner) const;

	/** Checks if the whole segment is in navmesh */
	NAVIGATIONSYSTEM_API void Raycast(const FVector& StartLoc, const FVector& EndLoc, const FNavigationQueryFilter& InQueryFilter, const UObject* Owner,
		ARecastNavMesh::FRaycastResult& RaycastResult, NavNodeRef StartNode = INVALID_NAVNODEREF) const;

	/** Generates path from given query and collect data for every step of A* algorithm */
	UE_DEPRECATED(5.2, "Please use DebugPathfinding with the added bRequireNavigableEndLocation parameter (true can be used as default).")
<<<<<<< HEAD
	int32 DebugPathfinding(const FVector& StartLoc, const FVector& EndLoc, const FVector::FReal CostLimit, const FNavigationQueryFilter& Filter, const UObject* Owner, TArray<FRecastDebugPathfindingData>& Steps);

	/** Generates path from given query and collect data for every step of A* algorithm */
	int32 DebugPathfinding(const FVector& StartLoc, const FVector& EndLoc, const FVector::FReal CostLimit, const bool bRequireNavigableEndLocation, const FNavigationQueryFilter& Filter, const UObject* Owner, TArray<FRecastDebugPathfindingData>& Steps);
=======
	NAVIGATIONSYSTEM_API int32 DebugPathfinding(const FVector& StartLoc, const FVector& EndLoc, const FVector::FReal CostLimit, const FNavigationQueryFilter& Filter, const UObject* Owner, TArray<FRecastDebugPathfindingData>& Steps);

	/** Generates path from given query and collect data for every step of A* algorithm */
	NAVIGATIONSYSTEM_API int32 DebugPathfinding(const FVector& StartLoc, const FVector& EndLoc, const FVector::FReal CostLimit, const bool bRequireNavigableEndLocation, const FNavigationQueryFilter& Filter, const UObject* Owner, TArray<FRecastDebugPathfindingData>& Steps);
>>>>>>> 4af6daef

	/** Returns a random location on the navmesh. */
	NAVIGATIONSYSTEM_API FNavLocation GetRandomPoint(const FNavigationQueryFilter& Filter, const UObject* Owner) const;

#if WITH_NAVMESH_CLUSTER_LINKS
	/** Check if path exists using cluster graph */
	NAVIGATIONSYSTEM_API ENavigationQueryResult::Type TestClusterPath(const FVector& StartLoc, const FVector& EndLoc, int32* NumVisitedNodes = 0) const;

	/** Returns a random location on the navmesh within cluster */
	NAVIGATIONSYSTEM_API bool GetRandomPointInCluster(NavNodeRef ClusterRef, FNavLocation& OutLocation) const;
#endif // WITH_NAVMESH_CLUSTER_LINKS

	/**	Tries to move current nav location towards target constrained to navigable area. Faster than ProjectPointToNavmesh.
	 *	@param OutLocation if successful this variable will be filed with result
	 *	@return true if successful, false otherwise
	 */
	NAVIGATIONSYSTEM_API bool FindMoveAlongSurface(const FNavLocation& StartLocation, const FVector& TargetPosition, FNavLocation& OutLocation, const FNavigationQueryFilter& Filter, const UObject* Owner) const;

	NAVIGATIONSYSTEM_API bool ProjectPointToNavMesh(const FVector& Point, FNavLocation& Result, const FVector& Extent, const FNavigationQueryFilter& Filter, const UObject* Owner) const;
	
	/** Project single point and grab all vertical intersections */
<<<<<<< HEAD
	bool ProjectPointMulti(const FVector& Point, TArray<FNavLocation>& OutLocations, const FVector& Extent,
=======
	NAVIGATIONSYSTEM_API bool ProjectPointMulti(const FVector& Point, TArray<FNavLocation>& OutLocations, const FVector& Extent,
>>>>>>> 4af6daef
		FVector::FReal MinZ, FVector::FReal MaxZ, const FNavigationQueryFilter& Filter, const UObject* Owner) const;

	/** Returns nearest navmesh polygon to Loc, or INVALID_NAVMESHREF if Loc is not on the navmesh. */
	NAVIGATIONSYSTEM_API NavNodeRef FindNearestPoly(FVector const& Loc, FVector const& Extent, const FNavigationQueryFilter& Filter, const UObject* Owner) const;

	/** Finds the polygons along the navigation graph that touch the specified circle. Return true if found any. */
<<<<<<< HEAD
	bool FindPolysAroundCircle(const FVector& CenterPos, const NavNodeRef CenterNodeRef, const FVector::FReal Radius, const FNavigationQueryFilter& Filter, const UObject* Owner, TArray<NavNodeRef>* OutPolys = nullptr, TArray<NavNodeRef>* OutPolysParent = nullptr, TArray<float>* OutPolysCost = nullptr, int32* OutPolysCount = nullptr) const;
=======
	NAVIGATIONSYSTEM_API bool FindPolysAroundCircle(const FVector& CenterPos, const NavNodeRef CenterNodeRef, const FVector::FReal Radius, const FNavigationQueryFilter& Filter, const UObject* Owner, TArray<NavNodeRef>* OutPolys = nullptr, TArray<NavNodeRef>* OutPolysParent = nullptr, TArray<float>* OutPolysCost = nullptr, int32* OutPolysCount = nullptr) const;
>>>>>>> 4af6daef

	/** Retrieves all polys within given pathing distance from StartLocation.
	 *	@NOTE query is not using string-pulled path distance (for performance reasons),
	 *		it measured distance between middles of portal edges, do you might want to 
	 *		add an extra margin to PathingDistance */
<<<<<<< HEAD
	bool GetPolysWithinPathingDistance(FVector const& StartLoc, const FVector::FReal PathingDistance,
=======
	NAVIGATIONSYSTEM_API bool GetPolysWithinPathingDistance(FVector const& StartLoc, const FVector::FReal PathingDistance,
>>>>>>> 4af6daef
		const FNavigationQueryFilter& Filter, const UObject* Owner,
		TArray<NavNodeRef>& FoundPolys, FRecastDebugPathfindingData* DebugData) const;

	//@todo document
	NAVIGATIONSYSTEM_API void GetEdgesForPathCorridor(const TArray<NavNodeRef>* PathCorridor, TArray<FNavigationPortalEdge>* PathCorridorEdges) const;

	/** finds stringpulled path from given corridor */
	NAVIGATIONSYSTEM_API bool FindStraightPath(const FVector& StartLoc, const FVector& EndLoc, const TArray<NavNodeRef>& PathCorridor, TArray<FNavPathPoint>& PathPoints, TArray<FNavLinkId>* CustomLinks = NULL) const;

	/** finds stringpulled path from given corridor */
	UE_DEPRECATED(5.3, "Please use FindStraightPath with the TArray<FNavPathPoint>* CustomLinks. This function has no effect.")
	bool FindStraightPath(const FVector& StartLoc, const FVector& EndLoc, const TArray<NavNodeRef>& PathCorridor, TArray<FNavPathPoint>& PathPoints, TArray<uint32>* CustomLinks) const { return false; }

	/** Filters nav polys in PolyRefs with Filter */
	NAVIGATIONSYSTEM_API bool FilterPolys(TArray<NavNodeRef>& PolyRefs, const FRecastQueryFilter* Filter, const UObject* Owner) const;

	/** Get all polys from tile */
	NAVIGATIONSYSTEM_API bool GetPolysInTile(int32 TileIndex, TArray<FNavPoly>& Polys) const;

	UE_DEPRECATED(5.3, "Please use the version of this function that takes a FNavLinkId. This function has no effect.")
	void UpdateNavigationLinkArea(int32 UserId, uint8 AreaType, uint16 PolyFlags) const {}

	/** Updates area on polygons creating point-to-point connection with given UserId */
	NAVIGATIONSYSTEM_API void UpdateNavigationLinkArea(FNavLinkId UserId, uint8 AreaType, uint16 PolyFlags) const;

#if WITH_NAVMESH_SEGMENT_LINKS
	/** Updates area on polygons creating segment-to-segment connection with given UserId */
	NAVIGATIONSYSTEM_API void UpdateSegmentLinkArea(int32 UserId, uint8 AreaType, uint16 PolyFlags) const;
#endif // WITH_NAVMESH_SEGMENT_LINKS

	/** Retrieves center of the specified polygon. Returns false on error. */
	NAVIGATIONSYSTEM_API bool GetPolyCenter(NavNodeRef PolyID, FVector& OutCenter) const;
	/** Retrieves the vertices for the specified polygon. Returns false on error. */
<<<<<<< HEAD
	bool GetPolyVerts(NavNodeRef PolyID, TArray<FVector>& OutVerts) const;
	/** Retrieves a random point inside the specified polygon. Returns false on error. */
	bool GetRandomPointInPoly(NavNodeRef PolyID, FVector& OutPoint) const;
=======
	NAVIGATIONSYSTEM_API bool GetPolyVerts(NavNodeRef PolyID, TArray<FVector>& OutVerts) const;
	/** Retrieves a random point inside the specified polygon. Returns false on error. */
	NAVIGATIONSYSTEM_API bool GetRandomPointInPoly(NavNodeRef PolyID, FVector& OutPoint) const;
>>>>>>> 4af6daef
	/** Retrieves the flags for the specified polygon. Returns false on error. */
	NAVIGATIONSYSTEM_API bool GetPolyData(NavNodeRef PolyID, uint16& Flags, uint8& AreaType) const;
	/** Retrieves area ID for the specified polygon. */
	NAVIGATIONSYSTEM_API uint32 GetPolyAreaID(NavNodeRef PolyID) const;
	/** Sets area ID for the specified polygon. */
	NAVIGATIONSYSTEM_API void SetPolyAreaID(NavNodeRef PolyID, uint8 AreaID);
	/** Finds all polys connected with specified one */
	NAVIGATIONSYSTEM_API bool GetPolyNeighbors(NavNodeRef PolyID, TArray<FNavigationPortalEdge>& Neighbors) const;
	/** Finds all polys connected with specified one, results expressed as array of NavNodeRefs */
	NAVIGATIONSYSTEM_API bool GetPolyNeighbors(NavNodeRef PolyID, TArray<NavNodeRef>& Neighbors) const;
	/** Finds all polys connected with specified one */
	NAVIGATIONSYSTEM_API bool GetPolyEdges(NavNodeRef PolyID, TArray<FNavigationPortalEdge>& Edges) const;
	/** Finds closest point constrained to given poly */
	NAVIGATIONSYSTEM_API bool GetClosestPointOnPoly(NavNodeRef PolyID, const FVector& TestPt, FVector& PointOnPoly) const;
	/** Decode poly ID into tile index and poly index */
<<<<<<< HEAD
	bool GetPolyTileIndex(NavNodeRef PolyID, uint32& PolyIndex, uint32& TileIndex) const;
	/** Decode poly ID into FNavTileRef and poly index */
	bool GetPolyTileRef(NavNodeRef PolyId, uint32& OutPolyIndex, FNavTileRef& OutTileRef) const;
=======
	NAVIGATIONSYSTEM_API bool GetPolyTileIndex(NavNodeRef PolyID, uint32& PolyIndex, uint32& TileIndex) const;
	/** Decode poly ID into FNavTileRef and poly index */
	NAVIGATIONSYSTEM_API bool GetPolyTileRef(NavNodeRef PolyId, uint32& OutPolyIndex, FNavTileRef& OutTileRef) const;
>>>>>>> 4af6daef
	/** Retrieves user ID for given offmesh link poly */
	UE_DEPRECATED(5.3, "Please use GetNavLinkUserId() instead. This function only returns Invalid.")
	uint32 GetLinkUserId(NavNodeRef LinkPolyID) const
	{
		return FNavLinkId::Invalid.GetId();
	}
	NAVIGATIONSYSTEM_API FNavLinkId GetNavLinkUserId(NavNodeRef LinkPolyID) const;
	/** Retrieves start and end point of offmesh link */
	NAVIGATIONSYSTEM_API bool GetLinkEndPoints(NavNodeRef LinkPolyID, FVector& PointA, FVector& PointB) const;
	/** Check if poly is a custom link */
	NAVIGATIONSYSTEM_API bool IsCustomLink(NavNodeRef PolyRef) const;

#if	WITH_NAVMESH_CLUSTER_LINKS
	/** Retrieves bounds of cluster. Returns false on error. */
	NAVIGATIONSYSTEM_API bool GetClusterBounds(NavNodeRef ClusterRef, FBox& OutBounds) const;
	NAVIGATIONSYSTEM_API NavNodeRef GetClusterRefFromPolyRef(const NavNodeRef PolyRef) const;
#endif // WITH_NAVMESH_CLUSTER_LINKS

	uint32 GetTileIndexFromPolyRef(const NavNodeRef PolyRef) const { return DetourNavMesh != NULL ? DetourNavMesh->decodePolyIdTile(PolyRef) : uint32(INDEX_NONE); }

	static NAVIGATIONSYSTEM_API uint16 GetFilterForbiddenFlags(const FRecastQueryFilter* Filter);
	static NAVIGATIONSYSTEM_API void SetFilterForbiddenFlags(FRecastQueryFilter* Filter, uint16 ForbiddenFlags);

	NAVIGATIONSYSTEM_API void OnAreaCostChanged();

public:
	dtNavMesh const* GetRecastMesh() const { return DetourNavMesh; };
	dtNavMesh* GetRecastMesh() { return DetourNavMesh; };
	NAVIGATIONSYSTEM_API void ReleaseDetourNavMesh();

	NAVIGATIONSYSTEM_API void RemoveTileCacheLayers(int32 TileX, int32 TileY);
	NAVIGATIONSYSTEM_API void RemoveTileCacheLayer(int32 TileX, int32 TileY, int32 LayerIdx);
	NAVIGATIONSYSTEM_API void AddTileCacheLayers(int32 TileX, int32 TileY, const TArray<FNavMeshTileData>& Layers);
	NAVIGATIONSYSTEM_API void AddTileCacheLayer(int32 TileX, int32 TileY, int32 LayerIdx, const FNavMeshTileData& LayerData);
	NAVIGATIONSYSTEM_API void MarkEmptyTileCacheLayers(int32 TileX, int32 TileY);
	NAVIGATIONSYSTEM_API FNavMeshTileData GetTileCacheLayer(int32 TileX, int32 TileY, int32 LayerIdx) const;
	NAVIGATIONSYSTEM_API TArray<FNavMeshTileData> GetTileCacheLayers(int32 TileX, int32 TileY) const;
	NAVIGATIONSYSTEM_API bool HasTileCacheLayers(int32 TileX, int32 TileY) const;

	/** Assigns recast generated navmesh to this instance.
	 *	@param bOwnData if true from now on this FPImplRecastNavMesh instance will be responsible for this piece 
	 *		of memory
	 */
	NAVIGATIONSYSTEM_API void SetRecastMesh(dtNavMesh* NavMesh);

	NAVIGATIONSYSTEM_API float GetTotalDataSize() const;

	/** Gets the size of the compressed tile cache, this is slow */
#if !UE_BUILD_SHIPPING
	NAVIGATIONSYSTEM_API int32 GetCompressedTileCacheSize();
#endif

	/** Called on world origin changes */
	NAVIGATIONSYSTEM_API void ApplyWorldOffset(const FVector& InOffset, bool bWorldShift);

	/** calculated cost of given segment if traversed on specified poly. Function measures distance between specified points
	 *	and returns cost of traversing this distance on given poly.
	 *	@note no check if segment is on poly is performed. */
<<<<<<< HEAD
	FVector::FReal CalcSegmentCostOnPoly(NavNodeRef PolyID, const dtQueryFilter* Filter, const FVector& StartLoc, const FVector& EndLoc) const;
=======
	NAVIGATIONSYSTEM_API FVector::FReal CalcSegmentCostOnPoly(NavNodeRef PolyID, const dtQueryFilter* Filter, const FVector& StartLoc, const FVector& EndLoc) const;
>>>>>>> 4af6daef

	ARecastNavMesh* NavMeshOwner;
	
	/** Recast's runtime navmesh data that we can query against */
	dtNavMesh* DetourNavMesh;

	/** Compressed layers data, can be reused for tiles generation */
	TMap<FIntPoint, TArray<FNavMeshTileData> > CompressedTileCacheLayers;

#if RECAST_INTERNAL_DEBUG_DATA
	TMap<FIntPoint, FRecastInternalDebugData> DebugDataMap;
#endif

	/** query used for searching data on game thread */
	mutable dtNavMeshQuery SharedNavQuery;

	/** Helper function to serialize a single Recast tile. */
	static NAVIGATIONSYSTEM_API void SerializeRecastMeshTile(FArchive& Ar, int32 NavMeshVersion, unsigned char*& TileData, int32& TileDataSize);

	/** Helper function to serialize a Recast tile compressed data. */
	static NAVIGATIONSYSTEM_API void SerializeCompressedTileCacheData(FArchive& Ar, int32 NavMeshVersion, unsigned char*& CompressedData, int32& CompressedDataSize);

	/** Initialize data for pathfinding */
	NAVIGATIONSYSTEM_API bool InitPathfinding(const FVector& UnrealStart, const FVector& UnrealEnd, 
		const dtNavMeshQuery& Query, const dtQueryFilter* Filter,
		FVector& RecastStart, dtPolyRef& StartPoly,
		FVector& RecastEnd, dtPolyRef& EndPoly) const;

	/** Marks path flags, perform string pulling if needed */
	NAVIGATIONSYSTEM_API void PostProcessPath(dtStatus PathfindResult, FNavMeshPath& Path,
		const dtNavMeshQuery& Query, const dtQueryFilter* Filter,
		NavNodeRef StartNode, NavNodeRef EndNode,
		FVector UnrealStart, FVector UnrealEnd,
		FVector RecastStart, FVector RecastEnd,
		dtQueryResult& PathResult) const;

	NAVIGATIONSYSTEM_API void GetDebugPolyEdges(const dtMeshTile& Tile, bool bInternalEdges, bool bNavMeshEdges, TArray<FVector>& InternalEdgeVerts, TArray<FVector>& NavMeshEdgeVerts) const;

	/** workhorse function finding portal edges between corridor polys */
	NAVIGATIONSYSTEM_API void GetEdgesForPathCorridorImpl(const TArray<NavNodeRef>* PathCorridor, TArray<FNavigationPortalEdge>* PathCorridorEdges, const dtNavMeshQuery& NavQuery) const;

protected:
	/** 
	 *	@param ForbiddenFlags polys with flags matching the filter will get added to 
	 */
	NAVIGATIONSYSTEM_API int32 GetTilesDebugGeometry(const FRecastNavMeshGenerator* Generator, const dtMeshTile& Tile, int32 VertBase, FRecastDebugGeometry& OutGeometry, int32 TileIdx = INDEX_NONE, uint16 ForbiddenFlags = 0) const;

	NAVIGATIONSYSTEM_API ENavigationQueryResult::Type PostProcessPathInternal(dtStatus FindPathStatus, FNavMeshPath& Path, 
		const dtNavMeshQuery& NavQuery, const dtQueryFilter* QueryFilter, 
		NavNodeRef StartPolyID, NavNodeRef EndPolyID, 
		const FVector& RecastStartPos, const FVector& RecastEndPos, 
		dtQueryResult& PathResult) const;
};

template< typename TRecastAStar, typename TRecastAStartGraph, typename TRecastGraphAStarFilter, typename TRecastAStarResult >
ENavigationQueryResult::Type FPImplRecastNavMesh::FindPathCustomAStar(TRecastAStartGraph& RecastGraphWrapper, TRecastAStar& AStarAlgo, const FVector& StartLoc, const FVector& EndLoc, const FVector::FReal CostLimit, FNavMeshPath& Path, const FNavigationQueryFilter& InQueryFilter, const UObject* Owner) const
{
	const FRecastQueryFilter* FilterImplementation = (const FRecastQueryFilter*)(InQueryFilter.GetImplementation());
	if (FilterImplementation == nullptr)
	{
		UE_VLOG(NavMeshOwner, LogNavigation, Error, TEXT("FPImplRecastNavMesh::FindPath failed due to passed filter having NULL implementation!"));
		return ENavigationQueryResult::Error;
	}

	const dtQueryFilter* QueryFilter = FilterImplementation->GetAsDetourQueryFilter();
	if (QueryFilter == nullptr)
	{
		UE_VLOG(NavMeshOwner, LogNavigation, Warning, TEXT("FPImplRecastNavMesh::FindPath failing due to QueryFilter == NULL"));
		return ENavigationQueryResult::Error;
	}

	// initialize recast wrapper with the NavMeshOwner, not multithread safe!
	RecastGraphWrapper.Initialize(NavMeshOwner);
	TRecastGraphAStarFilter AStarFilter(RecastGraphWrapper, *FilterImplementation, InQueryFilter.GetMaxSearchNodes(), CostLimit, Owner);

	FVector RecastStartPos, RecastEndPos;
	NavNodeRef StartPolyID, EndPolyID;
	const bool bCanSearch = InitPathfinding(StartLoc, EndLoc, RecastGraphWrapper.GetRecastQuery(), QueryFilter, RecastStartPos, StartPolyID, RecastEndPos, EndPolyID);
	if (!bCanSearch)
	{
		return ENavigationQueryResult::Error;
	}

	typename TRecastAStar::FSearchNode StartNode(StartPolyID, RecastStartPos);
	typename TRecastAStar::FSearchNode EndNode(EndPolyID, RecastEndPos);
	StartNode.Initialize(RecastGraphWrapper);
	EndNode.Initialize(RecastGraphWrapper);
	TRecastAStarResult PathResult;
	auto AStarResult = AStarAlgo.FindPath(StartNode, EndNode, AStarFilter, PathResult);

	dtStatus FindPathStatus = RecastGraphWrapper.ConvertToRecastStatus(AStarAlgo, AStarFilter, AStarResult);
	return PostProcessPathInternal(FindPathStatus, Path, RecastGraphWrapper.GetRecastQuery(), FilterImplementation, StartNode.NodeRef, EndNode.NodeRef, 
		FVector(StartNode.Position[0], StartNode.Position[1], StartNode.Position[2]), 
		FVector(EndNode.Position[0], EndNode.Position[1], EndNode.Position[2]),
		PathResult);
}

#endif	// WITH_RECAST<|MERGE_RESOLUTION|>--- conflicted
+++ resolved
@@ -56,11 +56,7 @@
 	 * @params TileIndex Used to collect geometry for a specific tile, INDEX_NONE will gather all tiles.
 	 * @return True if done collecting.
 	 */
-<<<<<<< HEAD
-	bool GetDebugGeometryForTile(FRecastDebugGeometry& OutGeometry, int32 TileIndex) const;
-=======
 	NAVIGATIONSYSTEM_API bool GetDebugGeometryForTile(FRecastDebugGeometry& OutGeometry, int32 TileIndex) const;
->>>>>>> 4af6daef
 	
 	/** Returns bounding box for the whole navmesh. */
 	NAVIGATIONSYSTEM_API FBox GetNavMeshBounds() const;
@@ -86,21 +82,6 @@
 	/** Supported queries */
 
 	/** Generates path from the given query. Synchronous. */
-<<<<<<< HEAD
-	UE_DEPRECATED(4.25, "Please use FindPath with the added CostLimit and bRequireNavigableEndLocation parameters (TNumericLimits<FVector::FReal>::Max() and true can be used as default respectively).")
-	ENavigationQueryResult::Type FindPath(const FVector& StartLoc, const FVector& EndLoc, FNavMeshPath& Path, const FNavigationQueryFilter& Filter, const UObject* Owner) const;
-
-	/** Generates path from the given query. Synchronous. */
-	UE_DEPRECATED(5.2, "Please use FindPath with the added bRequireNavigableEndLocation parameter (true can be used as default).")
-	ENavigationQueryResult::Type FindPath(const FVector& StartLoc, const FVector& EndLoc, const FVector::FReal CostLimit, FNavMeshPath& Path, const FNavigationQueryFilter& Filter, const UObject* Owner) const;
-
-	/** Generates path from the given query. Synchronous. */
-	ENavigationQueryResult::Type FindPath(const FVector& StartLoc, const FVector& EndLoc, const FVector::FReal CostLimit, const bool bRequireNavigableEndLocation, FNavMeshPath& Path, const FNavigationQueryFilter& Filter, const UObject* Owner) const;
-
-	/** Check if path exists */
-	UE_DEPRECATED(5.2, "Please use TestPath with the added bRequireNavigableEndLocation parameter (true can be used as default).")
-	ENavigationQueryResult::Type TestPath(const FVector& StartLoc, const FVector& EndLoc, const FNavigationQueryFilter& Filter, const UObject* Owner, int32* NumVisitedNodes = 0) const;
-=======
 	UE_DEPRECATED(5.2, "Please use FindPath with the added bRequireNavigableEndLocation parameter (true can be used as default).")
 	NAVIGATIONSYSTEM_API ENavigationQueryResult::Type FindPath(const FVector& StartLoc, const FVector& EndLoc, const FVector::FReal CostLimit, FNavMeshPath& Path, const FNavigationQueryFilter& Filter, const UObject* Owner) const;
 																																									  
@@ -113,10 +94,6 @@
 
 	/** Check if path exists */
 	NAVIGATIONSYSTEM_API ENavigationQueryResult::Type TestPath(const FVector& StartLoc, const FVector& EndLoc, const bool bRequireNavigableEndLocation, const FNavigationQueryFilter& Filter, const UObject* Owner, int32* NumVisitedNodes = 0) const;
->>>>>>> 4af6daef
-
-	/** Check if path exists */
-	ENavigationQueryResult::Type TestPath(const FVector& StartLoc, const FVector& EndLoc, const bool bRequireNavigableEndLocation, const FNavigationQueryFilter& Filter, const UObject* Owner, int32* NumVisitedNodes = 0) const;
 
 	template< typename TRecastAStar, typename TRecastAStartGraph, typename TRecastGraphAStarFilter, typename TRecastAStarResult >
 	ENavigationQueryResult::Type FindPathCustomAStar(TRecastAStartGraph& RecastGraphWrapper, TRecastAStar& AStarAlgo, const FVector& StartLoc, const FVector& EndLoc, const FVector::FReal CostLimit, FNavMeshPath& Path, const FNavigationQueryFilter& Filter, const UObject* Owner) const;
@@ -127,17 +104,10 @@
 
 	/** Generates path from given query and collect data for every step of A* algorithm */
 	UE_DEPRECATED(5.2, "Please use DebugPathfinding with the added bRequireNavigableEndLocation parameter (true can be used as default).")
-<<<<<<< HEAD
-	int32 DebugPathfinding(const FVector& StartLoc, const FVector& EndLoc, const FVector::FReal CostLimit, const FNavigationQueryFilter& Filter, const UObject* Owner, TArray<FRecastDebugPathfindingData>& Steps);
-
-	/** Generates path from given query and collect data for every step of A* algorithm */
-	int32 DebugPathfinding(const FVector& StartLoc, const FVector& EndLoc, const FVector::FReal CostLimit, const bool bRequireNavigableEndLocation, const FNavigationQueryFilter& Filter, const UObject* Owner, TArray<FRecastDebugPathfindingData>& Steps);
-=======
 	NAVIGATIONSYSTEM_API int32 DebugPathfinding(const FVector& StartLoc, const FVector& EndLoc, const FVector::FReal CostLimit, const FNavigationQueryFilter& Filter, const UObject* Owner, TArray<FRecastDebugPathfindingData>& Steps);
 
 	/** Generates path from given query and collect data for every step of A* algorithm */
 	NAVIGATIONSYSTEM_API int32 DebugPathfinding(const FVector& StartLoc, const FVector& EndLoc, const FVector::FReal CostLimit, const bool bRequireNavigableEndLocation, const FNavigationQueryFilter& Filter, const UObject* Owner, TArray<FRecastDebugPathfindingData>& Steps);
->>>>>>> 4af6daef
 
 	/** Returns a random location on the navmesh. */
 	NAVIGATIONSYSTEM_API FNavLocation GetRandomPoint(const FNavigationQueryFilter& Filter, const UObject* Owner) const;
@@ -159,32 +129,20 @@
 	NAVIGATIONSYSTEM_API bool ProjectPointToNavMesh(const FVector& Point, FNavLocation& Result, const FVector& Extent, const FNavigationQueryFilter& Filter, const UObject* Owner) const;
 	
 	/** Project single point and grab all vertical intersections */
-<<<<<<< HEAD
-	bool ProjectPointMulti(const FVector& Point, TArray<FNavLocation>& OutLocations, const FVector& Extent,
-=======
 	NAVIGATIONSYSTEM_API bool ProjectPointMulti(const FVector& Point, TArray<FNavLocation>& OutLocations, const FVector& Extent,
->>>>>>> 4af6daef
 		FVector::FReal MinZ, FVector::FReal MaxZ, const FNavigationQueryFilter& Filter, const UObject* Owner) const;
 
 	/** Returns nearest navmesh polygon to Loc, or INVALID_NAVMESHREF if Loc is not on the navmesh. */
 	NAVIGATIONSYSTEM_API NavNodeRef FindNearestPoly(FVector const& Loc, FVector const& Extent, const FNavigationQueryFilter& Filter, const UObject* Owner) const;
 
 	/** Finds the polygons along the navigation graph that touch the specified circle. Return true if found any. */
-<<<<<<< HEAD
-	bool FindPolysAroundCircle(const FVector& CenterPos, const NavNodeRef CenterNodeRef, const FVector::FReal Radius, const FNavigationQueryFilter& Filter, const UObject* Owner, TArray<NavNodeRef>* OutPolys = nullptr, TArray<NavNodeRef>* OutPolysParent = nullptr, TArray<float>* OutPolysCost = nullptr, int32* OutPolysCount = nullptr) const;
-=======
 	NAVIGATIONSYSTEM_API bool FindPolysAroundCircle(const FVector& CenterPos, const NavNodeRef CenterNodeRef, const FVector::FReal Radius, const FNavigationQueryFilter& Filter, const UObject* Owner, TArray<NavNodeRef>* OutPolys = nullptr, TArray<NavNodeRef>* OutPolysParent = nullptr, TArray<float>* OutPolysCost = nullptr, int32* OutPolysCount = nullptr) const;
->>>>>>> 4af6daef
 
 	/** Retrieves all polys within given pathing distance from StartLocation.
 	 *	@NOTE query is not using string-pulled path distance (for performance reasons),
 	 *		it measured distance between middles of portal edges, do you might want to 
 	 *		add an extra margin to PathingDistance */
-<<<<<<< HEAD
-	bool GetPolysWithinPathingDistance(FVector const& StartLoc, const FVector::FReal PathingDistance,
-=======
 	NAVIGATIONSYSTEM_API bool GetPolysWithinPathingDistance(FVector const& StartLoc, const FVector::FReal PathingDistance,
->>>>>>> 4af6daef
 		const FNavigationQueryFilter& Filter, const UObject* Owner,
 		TArray<NavNodeRef>& FoundPolys, FRecastDebugPathfindingData* DebugData) const;
 
@@ -218,15 +176,9 @@
 	/** Retrieves center of the specified polygon. Returns false on error. */
 	NAVIGATIONSYSTEM_API bool GetPolyCenter(NavNodeRef PolyID, FVector& OutCenter) const;
 	/** Retrieves the vertices for the specified polygon. Returns false on error. */
-<<<<<<< HEAD
-	bool GetPolyVerts(NavNodeRef PolyID, TArray<FVector>& OutVerts) const;
-	/** Retrieves a random point inside the specified polygon. Returns false on error. */
-	bool GetRandomPointInPoly(NavNodeRef PolyID, FVector& OutPoint) const;
-=======
 	NAVIGATIONSYSTEM_API bool GetPolyVerts(NavNodeRef PolyID, TArray<FVector>& OutVerts) const;
 	/** Retrieves a random point inside the specified polygon. Returns false on error. */
 	NAVIGATIONSYSTEM_API bool GetRandomPointInPoly(NavNodeRef PolyID, FVector& OutPoint) const;
->>>>>>> 4af6daef
 	/** Retrieves the flags for the specified polygon. Returns false on error. */
 	NAVIGATIONSYSTEM_API bool GetPolyData(NavNodeRef PolyID, uint16& Flags, uint8& AreaType) const;
 	/** Retrieves area ID for the specified polygon. */
@@ -242,15 +194,9 @@
 	/** Finds closest point constrained to given poly */
 	NAVIGATIONSYSTEM_API bool GetClosestPointOnPoly(NavNodeRef PolyID, const FVector& TestPt, FVector& PointOnPoly) const;
 	/** Decode poly ID into tile index and poly index */
-<<<<<<< HEAD
-	bool GetPolyTileIndex(NavNodeRef PolyID, uint32& PolyIndex, uint32& TileIndex) const;
-	/** Decode poly ID into FNavTileRef and poly index */
-	bool GetPolyTileRef(NavNodeRef PolyId, uint32& OutPolyIndex, FNavTileRef& OutTileRef) const;
-=======
 	NAVIGATIONSYSTEM_API bool GetPolyTileIndex(NavNodeRef PolyID, uint32& PolyIndex, uint32& TileIndex) const;
 	/** Decode poly ID into FNavTileRef and poly index */
 	NAVIGATIONSYSTEM_API bool GetPolyTileRef(NavNodeRef PolyId, uint32& OutPolyIndex, FNavTileRef& OutTileRef) const;
->>>>>>> 4af6daef
 	/** Retrieves user ID for given offmesh link poly */
 	UE_DEPRECATED(5.3, "Please use GetNavLinkUserId() instead. This function only returns Invalid.")
 	uint32 GetLinkUserId(NavNodeRef LinkPolyID) const
@@ -309,11 +255,7 @@
 	/** calculated cost of given segment if traversed on specified poly. Function measures distance between specified points
 	 *	and returns cost of traversing this distance on given poly.
 	 *	@note no check if segment is on poly is performed. */
-<<<<<<< HEAD
-	FVector::FReal CalcSegmentCostOnPoly(NavNodeRef PolyID, const dtQueryFilter* Filter, const FVector& StartLoc, const FVector& EndLoc) const;
-=======
 	NAVIGATIONSYSTEM_API FVector::FReal CalcSegmentCostOnPoly(NavNodeRef PolyID, const dtQueryFilter* Filter, const FVector& StartLoc, const FVector& EndLoc) const;
->>>>>>> 4af6daef
 
 	ARecastNavMesh* NavMeshOwner;
 	
