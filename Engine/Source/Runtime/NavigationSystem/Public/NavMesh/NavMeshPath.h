// Copyright Epic Games, Inc. All Rights Reserved.

#pragma once

#include "CoreMinimal.h"
#include "UObject/ObjectMacros.h"
#include "UObject/Object.h"
#include "NavigationPath.h"
//#include "NavigationPath.generated.h"

#define RECAST_STRAIGHTPATH_OFFMESH_CONNECTION 0x04

/** Helper to translate FNavPathPoint.Flags. */
struct FNavMeshNodeFlags
{
	/** Extra node information (like "path start", "off-mesh connection"). */
	uint8 PathFlags;
	/** Area type after this node. */
	uint8 Area;
	/** Area flags for this node. */
	uint16 AreaFlags;

	FNavMeshNodeFlags() : PathFlags(0), Area(0), AreaFlags(0) {}
	FNavMeshNodeFlags(const uint32 Flags) : PathFlags((uint8)Flags), Area((uint8)(Flags >> 8)), AreaFlags((uint16)(Flags >> 16)) {}
	uint32 Pack() const { return PathFlags | ((uint32)Area << 8) | ((uint32)AreaFlags << 16); }
	bool IsNavLink() const { return (PathFlags & RECAST_STRAIGHTPATH_OFFMESH_CONNECTION) != 0; }

	FNavMeshNodeFlags& AddAreaFlags(const uint16 InAreaFlags)
	{
		AreaFlags = (AreaFlags | InAreaFlags);
		return *this;
	}
};


struct FNavMeshPath : public FNavigationPath
{
	typedef FNavigationPath Super;

	NAVIGATIONSYSTEM_API FNavMeshPath();

	PRAGMA_DISABLE_DEPRECATION_WARNINGS
	FNavMeshPath(const FNavMeshPath&) = default;
	FNavMeshPath(FNavMeshPath&& Other) = default;
	FNavMeshPath& operator=(const FNavMeshPath& Other) = default;
	FNavMeshPath& operator=(FNavMeshPath&& Other) = default;
	PRAGMA_ENABLE_DEPRECATION_WARNINGS

	FORCEINLINE void SetWantsStringPulling(const bool bNewWantsStringPulling) { bWantsStringPulling = bNewWantsStringPulling; }
	FORCEINLINE bool WantsStringPulling() const { return bWantsStringPulling; }
	FORCEINLINE bool IsStringPulled() const { return bStringPulled; }

	/** find string pulled path from PathCorridor */
	NAVIGATIONSYSTEM_API void PerformStringPulling(const FVector& StartLoc, const FVector& EndLoc);

	FORCEINLINE void SetWantsPathCorridor(const bool bNewWantsPathCorridor) { bWantsPathCorridor = bNewWantsPathCorridor; }
	FORCEINLINE bool WantsPathCorridor() const { return bWantsPathCorridor; }

	FORCEINLINE const TArray<FNavigationPortalEdge>& GetPathCorridorEdges() const { return bCorridorEdgesGenerated ? PathCorridorEdges : GeneratePathCorridorEdges(); }
	FORCEINLINE void SetPathCorridorEdges(const TArray<FNavigationPortalEdge>& InPathCorridorEdges) { PathCorridorEdges = InPathCorridorEdges; bCorridorEdgesGenerated = true; }

	FORCEINLINE void OnPathCorridorUpdated() { bCorridorEdgesGenerated = false; }

<<<<<<< HEAD
	virtual void DebugDraw(const ANavigationData* NavData, const FColor PathColor, UCanvas* Canvas, const bool bPersistent, const float LifeTime, const uint32 NextPathPointIndex = 0) const override;
=======
	NAVIGATIONSYSTEM_API virtual void DebugDraw(const ANavigationData* NavData, const FColor PathColor, UCanvas* Canvas, const bool bPersistent, const float LifeTime, const uint32 NextPathPointIndex = 0) const override;
>>>>>>> 4af6daef

	NAVIGATIONSYSTEM_API bool ContainsWithSameEnd(const FNavMeshPath* Other) const;

<<<<<<< HEAD
	void OffsetFromCorners(FVector::FReal Distance);
=======
	NAVIGATIONSYSTEM_API void OffsetFromCorners(FVector::FReal Distance);
>>>>>>> 4af6daef

	NAVIGATIONSYSTEM_API void ApplyFlags(int32 NavDataFlags);

	NAVIGATIONSYSTEM_API virtual void ResetForRepath() override;

	/** get flags of path point or corridor poly (depends on bStringPulled flag) */
	NAVIGATIONSYSTEM_API bool GetNodeFlags(int32 NodeIdx, FNavMeshNodeFlags& Flags) const;

	/** get cost of path, starting from next poly in corridor */
	virtual FVector::FReal GetCostFromNode(NavNodeRef PathNode) const override { return GetCostFromIndex(PathCorridor.Find(PathNode) + 1); }

	/** get cost of path, starting from given point */
	virtual FVector::FReal GetCostFromIndex(int32 PathPointIndex) const override
	{
		FVector::FReal TotalCost = 0.f;
		const FVector::FReal* Cost = PathCorridorCost.GetData();
		for (int32 PolyIndex = PathPointIndex; PolyIndex < PathCorridorCost.Num(); ++PolyIndex, ++Cost)
		{
			TotalCost += *Cost;
		}

		return TotalCost;
	}

	FORCEINLINE_DEBUGGABLE FVector::FReal GetTotalPathLength() const
	{
		return bStringPulled ? GetStringPulledLength(0) : GetPathCorridorLength(0);
	}

	FORCEINLINE int32 GetNodeRefIndex(const NavNodeRef NodeRef) const { return PathCorridor.Find(NodeRef); }

	/** check if path (all polys in corridor) contains given node */
	virtual bool ContainsNode(NavNodeRef NodeRef) const override { return PathCorridor.Contains(NodeRef); }

	virtual bool ContainsCustomLink(FNavLinkId UniqueLinkId) const override { return CustomNavLinkIds.Contains(UniqueLinkId); }
	virtual bool ContainsAnyCustomLink() const override { return CustomNavLinkIds.Num() > 0; }

	NAVIGATIONSYSTEM_API bool IsPathSegmentANavLink(const int32 PathSegmentStartIndex) const;

	NAVIGATIONSYSTEM_API virtual bool DoesIntersectBox(const FBox& Box, uint32 StartingIndex = 0, int32* IntersectingSegmentIndex = NULL, FVector* AgentExtent = NULL) const override;
	NAVIGATIONSYSTEM_API virtual bool DoesIntersectBox(const FBox& Box, const FVector& AgentLocation, uint32 StartingIndex = 0, int32* IntersectingSegmentIndex = NULL, FVector* AgentExtent = NULL) const override;
	/** retrieves normalized direction vector to given path segment. If path is not string pulled navigation corridor is being used */
	NAVIGATIONSYSTEM_API virtual FVector GetSegmentDirection(uint32 SegmentEndIndex) const override;

	NAVIGATIONSYSTEM_API void Invert();

private:
	NAVIGATIONSYSTEM_API bool DoesPathIntersectBoxImplementation(const FBox& Box, const FVector& StartLocation, uint32 StartingIndex, int32* IntersectingSegmentIndex, FVector* AgentExtent) const;
	NAVIGATIONSYSTEM_API void InternalResetNavMeshPath();

public:

#if ENABLE_VISUAL_LOG
	NAVIGATIONSYSTEM_API virtual void DescribeSelfToVisLog(struct FVisualLogEntry* Snapshot) const override;
	NAVIGATIONSYSTEM_API virtual FString GetDescription() const override;
#endif // ENABLE_VISUAL_LOG

protected:
	/** calculates total length of string pulled path. Does not generate string pulled
	*	path if it's not already generated (see bWantsStringPulling and bStrigPulled)
	*	Internal use only */
<<<<<<< HEAD
	FVector::FReal GetStringPulledLength(const int32 StartingPoint) const;
=======
	NAVIGATIONSYSTEM_API FVector::FReal GetStringPulledLength(const int32 StartingPoint) const;
>>>>>>> 4af6daef

	/** calculates estimated length of path expressed as sequence of navmesh edges.
	*	It basically sums up distances between every subsequent nav edge pair edge middles.
	*	Internal use only */
<<<<<<< HEAD
	FVector::FReal GetPathCorridorLength(const int32 StartingEdge) const;
=======
	NAVIGATIONSYSTEM_API FVector::FReal GetPathCorridorLength(const int32 StartingEdge) const;
>>>>>>> 4af6daef

	/** it's only const to be callable in const environment. It's not supposed to be called directly externally anyway,
	*	just as part of retrieving corridor on demand or generating it in internal processes. It fills a mutable
	*	array. */
	NAVIGATIONSYSTEM_API const TArray<FNavigationPortalEdge>& GeneratePathCorridorEdges() const;

public:

	/** sequence of navigation mesh poly ids representing an obstacle-free navigation corridor */
	TArray<NavNodeRef> PathCorridor;

	/** for every poly in PathCorridor stores traversal cost from previous navpoly */
	TArray<FVector::FReal> PathCorridorCost;

	/** set of unique link Ids */
	UE_DEPRECATED(5.3, "LinkIds are now based on FNavLinkId. Use CustomNavLinkIds instead. CustomLinkIds array is no longer populated or used in the engine")
	TArray<uint32> CustomLinkIds;

	TArray<FNavLinkId> CustomNavLinkIds;

private:
	/** sequence of FVector pairs where each pair represents navmesh portal edge between two polygons navigation corridor.
	*	Note, that it should always be accessed via GetPathCorridorEdges() since PathCorridorEdges content is generated
	*	on first access */
	mutable TArray<FNavigationPortalEdge> PathCorridorEdges;

	/** transient variable indicating whether PathCorridorEdges contains up to date information */
	mutable uint32 bCorridorEdgesGenerated : 1;

public:
	/** is this path generated on dynamic navmesh (i.e. one attached to moving surface) */
	uint32 bDynamic : 1;

protected:
	/** does this path contain string pulled path? If true then NumPathVerts > 0 and
	*	OutPathVerts contains valid data. If false there's only navigation corridor data
	*	available.*/
	uint32 bStringPulled : 1;

	/** If set to true path instance will contain a string pulled version. Otherwise only
	*	navigation corridor will be available. Defaults to true */
	uint32 bWantsStringPulling : 1;

	/** If set to true path instance will contain path corridor generated as a part
	*	pathfinding call (i.e. without the need to generate it with GeneratePathCorridorEdges */
	uint32 bWantsPathCorridor : 1;

public:
	static NAVIGATIONSYSTEM_API const FNavPathType Type;
};<|MERGE_RESOLUTION|>--- conflicted
+++ resolved
@@ -61,19 +61,11 @@
 
 	FORCEINLINE void OnPathCorridorUpdated() { bCorridorEdgesGenerated = false; }
 
-<<<<<<< HEAD
-	virtual void DebugDraw(const ANavigationData* NavData, const FColor PathColor, UCanvas* Canvas, const bool bPersistent, const float LifeTime, const uint32 NextPathPointIndex = 0) const override;
-=======
 	NAVIGATIONSYSTEM_API virtual void DebugDraw(const ANavigationData* NavData, const FColor PathColor, UCanvas* Canvas, const bool bPersistent, const float LifeTime, const uint32 NextPathPointIndex = 0) const override;
->>>>>>> 4af6daef
 
 	NAVIGATIONSYSTEM_API bool ContainsWithSameEnd(const FNavMeshPath* Other) const;
 
-<<<<<<< HEAD
-	void OffsetFromCorners(FVector::FReal Distance);
-=======
 	NAVIGATIONSYSTEM_API void OffsetFromCorners(FVector::FReal Distance);
->>>>>>> 4af6daef
 
 	NAVIGATIONSYSTEM_API void ApplyFlags(int32 NavDataFlags);
 
@@ -135,20 +127,12 @@
 	/** calculates total length of string pulled path. Does not generate string pulled
 	*	path if it's not already generated (see bWantsStringPulling and bStrigPulled)
 	*	Internal use only */
-<<<<<<< HEAD
-	FVector::FReal GetStringPulledLength(const int32 StartingPoint) const;
-=======
 	NAVIGATIONSYSTEM_API FVector::FReal GetStringPulledLength(const int32 StartingPoint) const;
->>>>>>> 4af6daef
 
 	/** calculates estimated length of path expressed as sequence of navmesh edges.
 	*	It basically sums up distances between every subsequent nav edge pair edge middles.
 	*	Internal use only */
-<<<<<<< HEAD
-	FVector::FReal GetPathCorridorLength(const int32 StartingEdge) const;
-=======
 	NAVIGATIONSYSTEM_API FVector::FReal GetPathCorridorLength(const int32 StartingEdge) const;
->>>>>>> 4af6daef
 
 	/** it's only const to be callable in const environment. It's not supposed to be called directly externally anyway,
 	*	just as part of retrieving corridor on demand or generating it in internal processes. It fills a mutable
