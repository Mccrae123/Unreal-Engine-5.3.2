// Copyright Epic Games, Inc. All Rights Reserved.

#pragma once

#include "CoreMinimal.h"
#include "UObject/ObjectMacros.h"
#include "Templates/SubclassOf.h"
#include "EngineDefines.h"
#include "AI/Navigation/NavigationTypes.h"
#include "NavigationSystemTypes.h"
#include "NavigationData.h"
#include "NavMesh/NavMeshPath.h"
#include "RecastNavMesh.generated.h"

#define RECAST_MAX_SEARCH_NODES		2048

#define RECAST_MIN_TILE_SIZE		300.f

#define RECAST_MAX_AREAS			64
#define RECAST_DEFAULT_AREA			(RECAST_MAX_AREAS - 1)
#define RECAST_LOW_AREA				(RECAST_MAX_AREAS - 2)
#define RECAST_NULL_AREA			0
#define RECAST_UNWALKABLE_POLY_COST	FLT_MAX // LWC_TODO_AI: This should be TNumericLimits<FVector::FReal>::Max() when costs are upgraded to FReals. Not until after 5.0!

// If set, recast will use async workers for rebuilding tiles in runtime
// All access to tile data must be guarded with critical sections
#ifndef RECAST_ASYNC_REBUILDING
#define RECAST_ASYNC_REBUILDING	1
#endif

//If set we will time slice the nav regen if RECAST_ASYNC_REBUILDING is 0
#ifndef ALLOW_TIME_SLICE_NAV_REGEN
#define ALLOW_TIME_SLICE_NAV_REGEN 0
#endif

//TIME_SLICE_NAV_REGEN must be 0 if we are async rebuilding recast
#define TIME_SLICE_NAV_REGEN (ALLOW_TIME_SLICE_NAV_REGEN && !RECAST_ASYNC_REBUILDING)

class FPImplRecastNavMesh;
class FRecastQueryFilter;
class INavLinkCustomInterface;
class UCanvas;
class UNavArea;
class UPrimitiveComponent;
class URecastNavMeshDataChunk;
class ARecastNavMesh;
struct FRecastAreaNavModifierElement;
class dtNavMesh;
class dtQueryFilter;
class FRecastNavMeshGenerator;
struct dtMeshTile;

UENUM()
namespace ERecastPartitioning
{
	// keep in sync with rcRegionPartitioning enum!

	enum Type
	{
		Monotone,
		Watershed,
		ChunkyMonotone,
	};
}

struct FDetourTileSizeInfo
{
	unsigned short VertCount = 0;
	unsigned short PolyCount = 0;
	unsigned short MaxLinkCount = 0;
	unsigned short DetailMeshCount = 0;
	unsigned short DetailVertCount = 0;
	unsigned short DetailTriCount = 0;
	unsigned short BvNodeCount = 0;
	unsigned short OffMeshConCount = 0;
	unsigned short OffMeshSegConCount = 0;
	unsigned short ClusterCount = 0;
	unsigned short OffMeshBase = 0;
};

struct NAVIGATIONSYSTEM_API FDetourTileLayout
{
	FDetourTileLayout(const dtMeshTile& tile);
	FDetourTileLayout(const FDetourTileSizeInfo& SizeInfo);

private:
	void InitFromSizeInfo(const FDetourTileSizeInfo& SizeInfo);

public:
	int32 HeaderSize = 0;
	int32 VertsSize = 0;
	int32 PolysSize = 0;
	int32 LinksSize = 0;
	int32 DetailMeshesSize = 0;
	int32 DetailVertsSize = 0;
	int32 DetailTrisSize = 0;
	int32 BvTreeSize = 0;
	int32 OffMeshConsSize = 0;
	int32 OffMeshSegsSize = 0;
	int32 ClustersSize = 0;
	int32 PolyClustersSize = 0;
	int32 TileSize = 0;
};

namespace ERecastPathFlags
{
	/** If set, path won't be post processed. */
	const int32 SkipStringPulling = (1 << 0);

	/** If set, path will contain navigation corridor. */
	const int32 GenerateCorridor = (1 << 1);

	/** Make your game-specific flags start at this index */
	const uint8 FirstAvailableFlag = 2;
}

#if WITH_RECAST
struct FRecastDebugPathfindingNode
{
	NavNodeRef PolyRef;
	NavNodeRef ParentRef;
	float Cost; // LWC_TODO_AI: These should be FVector::FReal in the long run! Not until after 5.0!
	float TotalCost;
	float Length;

	FVector NodePos;
	TArray<FVector3f, TInlineAllocator<6> > Verts; // LWC_TODO: Precision loss. Issue here is regarding debug rendering needing to work with FVector3f.
	uint8 NumVerts;

	uint8 bOpenSet : 1;
	uint8 bOffMeshLink : 1;
	uint8 bModified : 1;

	FRecastDebugPathfindingNode() : PolyRef(0), ParentRef(0), NumVerts(0) {}
	FRecastDebugPathfindingNode(NavNodeRef InPolyRef) : PolyRef(InPolyRef), ParentRef(0), NumVerts(0) {}

	FORCEINLINE bool operator==(const NavNodeRef& OtherPolyRef) const { return PolyRef == OtherPolyRef; }
	FORCEINLINE bool operator==(const FRecastDebugPathfindingNode& Other) const { return PolyRef == Other.PolyRef; }
	FORCEINLINE friend uint32 GetTypeHash(const FRecastDebugPathfindingNode& Other) { return GetTypeHash(Other.PolyRef); }

	FORCEINLINE float GetHeuristicCost() const { return TotalCost - Cost; }
};

namespace ERecastDebugPathfindingFlags
{
	enum Type : uint8
	{
		Basic = 0x0,
		BestNode = 0x1,
		Vertices = 0x2,
		PathLength = 0x4
	};
}

struct FRecastDebugPathfindingData
{
	TSet<FRecastDebugPathfindingNode> Nodes;
	FSetElementId BestNode;
	uint8 Flags;

	FRecastDebugPathfindingData() : Flags(ERecastDebugPathfindingFlags::Basic) {}
	FRecastDebugPathfindingData(ERecastDebugPathfindingFlags::Type InFlags) : Flags(InFlags) {}
};

struct FRecastDebugGeometry
{
	enum EOffMeshLinkEnd
	{
		OMLE_None = 0x0,
		OMLE_Left = 0x1,
		OMLE_Right = 0x2,
		OMLE_Both = OMLE_Left | OMLE_Right
	};

	struct FOffMeshLink
	{
		FVector Left;
		FVector Right;
		uint8	AreaID;
		uint8	Direction;
		uint8	ValidEnds;
		float	Radius;
		float	Height;
		FColor	Color;
	};

#if WITH_NAVMESH_CLUSTER_LINKS
	struct FCluster
	{
		TArray<int32> MeshIndices;
	};

	struct FClusterLink
	{
		FVector FromCluster;
		FVector ToCluster;
	};
#endif // WITH_NAVMESH_CLUSTER_LINKS

#if WITH_NAVMESH_SEGMENT_LINKS
	struct FOffMeshSegment
	{
		FVector LeftStart, LeftEnd;
		FVector RightStart, RightEnd;
		uint8	AreaID;
		uint8	Direction;
		uint8	ValidEnds;
	};
#endif // WITH_NAVMESH_SEGMENT_LINKS

	TArray<FVector> MeshVerts;
	TArray<int32> AreaIndices[RECAST_MAX_AREAS];
	TArray<int32> ForbiddenIndices;
	TArray<int32> BuiltMeshIndices;
	TArray<FVector> PolyEdges;
	TArray<FVector> NavMeshEdges;
	TArray<FOffMeshLink> OffMeshLinks;
	TArray<FOffMeshLink> ForbiddenLinks;

#if WITH_NAVMESH_CLUSTER_LINKS
	TArray<FCluster> Clusters;
	TArray<FClusterLink> ClusterLinks;
#endif // WITH_NAVMESH_CLUSTER_LINKS

#if WITH_NAVMESH_SEGMENT_LINKS
	TArray<FOffMeshSegment> OffMeshSegments;
	TArray<int32> OffMeshSegmentAreas[RECAST_MAX_AREAS];
#endif // WITH_NAVMESH_SEGMENT_LINKS

#if RECAST_INTERNAL_DEBUG_DATA
	TArray<FIntPoint> TilesToDisplayInternalData;
#endif

	int32 bGatherPolyEdges : 1;
	int32 bGatherNavMeshEdges : 1;
	int32 bMarkForbiddenPolys : 1;
	
	FRecastDebugGeometry() : bGatherPolyEdges(false), bGatherNavMeshEdges(false), bMarkForbiddenPolys(false)
	{}

	uint32 NAVIGATIONSYSTEM_API GetAllocatedSize() const;
};

struct FNavPoly
{
	NavNodeRef Ref;
	FVector Center;
};

namespace ERecastNamedFilter
{
	enum Type 
	{
		FilterOutNavLinks = 0,		// filters out all off-mesh connections
		FilterOutAreas,				// filters out all navigation areas except the default one (RECAST_DEFAULT_AREA)
		FilterOutNavLinksAndAreas,	// combines FilterOutNavLinks and FilterOutAreas

		NamedFiltersCount,
	};
}

struct FNavigationWallEdge
{
	FVector Start = FVector::ZeroVector;
	FVector End = FVector::ZeroVector;
};
#endif //WITH_RECAST


USTRUCT()
struct NAVIGATIONSYSTEM_API FRecastNavMeshGenerationProperties
{
	GENERATED_BODY()

	/** maximum number of tiles NavMesh can hold */
	UPROPERTY(EditAnywhere, Category = Generation, meta = (editcondition = "bFixedTilePoolSize"))
	int32 TilePoolSize;

	/** size of single tile, expressed in uu */
	UPROPERTY(EditAnywhere, Category = Generation, meta = (ClampMin = "300.0"))
	float TileSizeUU;

	/** horizontal size of voxelization cell */
	UPROPERTY(EditAnywhere, Category = Generation, meta = (ClampMin = "1.0", ClampMax = "1024.0"))
	float CellSize;

	/** vertical size of voxelization cell */
	UPROPERTY(EditAnywhere, Category = Generation, meta = (ClampMin = "1.0", ClampMax = "1024.0"))
	float CellHeight;

	/** Radius of largest agent that can freely traverse the generated navmesh */
	UPROPERTY(EditAnywhere, Category = Generation, meta = (ClampMin = "0.0"))
	float AgentRadius;

	/** Size of the tallest agent that will path with this navmesh. */
	UPROPERTY(EditAnywhere, Category = Generation, meta = (ClampMin = "0.0"))
	float AgentHeight;

	/* The maximum slope (angle) that the agent can move on. */
	UPROPERTY(EditAnywhere, Category = Generation, meta = (ClampMin = "0.0", ClampMax = "89.0", UIMin = "0.0", UIMax = "89.0"))
	float AgentMaxSlope;

	/** Largest vertical step the agent can perform */
	UPROPERTY(EditAnywhere, Category = Generation, meta = (ClampMin = "0.0"))
	float AgentMaxStepHeight;

	/* The minimum dimension of area. Areas smaller than this will be discarded */
	UPROPERTY(EditAnywhere, Category = Generation, meta = (ClampMin = "0.0"))
	float MinRegionArea;

	/* The size limit of regions to be merged with bigger regions (watershed partitioning only) */
	UPROPERTY(EditAnywhere, Category = Generation, meta = (ClampMin = "0.0"))
	float MergeRegionSize;

	/** How much navigable shapes can get simplified - the higher the value the more freedom */
	UPROPERTY(EditAnywhere, Category = Generation, meta = (ClampMin = "0.0"))
	float MaxSimplificationError;

	/** Absolute hard limit to number of navmesh tiles. Be very, very careful while modifying it while
	*	having big maps with navmesh. A single, empty tile takes 176 bytes and empty tiles are
	*	allocated up front (subject to change, but that's where it's at now)
	*	@note TileNumberHardLimit is always rounded up to the closest power of 2 */
	UPROPERTY(EditAnywhere, Category = Generation, meta = (ClampMin = "1", UIMin = "1"), AdvancedDisplay)
	int32 TileNumberHardLimit;

	/** partitioning method for creating navmesh polys */
	UPROPERTY(EditAnywhere, Category = Generation, AdvancedDisplay)
	TEnumAsByte<ERecastPartitioning::Type> RegionPartitioning;

	/** partitioning method for creating tile layers */
	UPROPERTY(EditAnywhere, Category = Generation, AdvancedDisplay)
	TEnumAsByte<ERecastPartitioning::Type> LayerPartitioning;

	/** number of chunk splits (along single axis) used for region's partitioning: ChunkyMonotone */
	UPROPERTY(EditAnywhere, Category = Generation, AdvancedDisplay)
	int32 RegionChunkSplits;

	/** number of chunk splits (along single axis) used for layer's partitioning: ChunkyMonotone */
	UPROPERTY(EditAnywhere, Category = Generation, AdvancedDisplay)
	int32 LayerChunkSplits;

	/** Controls whether Navigation Areas will be sorted by cost before application
	 *	to navmesh during navmesh generation. This is relevant when there are
	 *	areas overlapping and we want to have area cost express area relevancy
	 *	as well. Setting it to true will result in having area sorted by cost,
	 *	but it will also increase navmesh generation cost a bit */
	UPROPERTY(EditAnywhere, Category = Generation)
	uint32 bSortNavigationAreasByCost : 1;

	/** controls whether voxel filtering will be applied (via FRecastTileGenerator::ApplyVoxelFilter).
	 *	Results in generated navmesh better fitting navigation bounds, but hits (a bit) generation performance */
	UPROPERTY(EditAnywhere, Category = Generation, AdvancedDisplay)
	uint32 bPerformVoxelFiltering : 1;

	/** mark areas with insufficient free height above instead of cutting them out (accessible only for area modifiers using replace mode) */
	UPROPERTY(EditAnywhere, Category = Generation, AdvancedDisplay)
	uint32 bMarkLowHeightAreas : 1;

	/** Expand the top of the area nav modifier's bounds by one cell height when applying to the navmesh. 
	    If unset, navmesh on top of surfaces might not be marked by marking bounds flush with top surfaces (since navmesh is generated slightly above collision, depending on cell height). */
	UPROPERTY(EditAnywhere, Category = Generation, AdvancedDisplay)
	uint32 bUseExtraTopCellWhenMarkingAreas : 1;

	/** if set, only single low height span will be allowed under valid one */
	UPROPERTY(EditAnywhere, Category = Generation, AdvancedDisplay)
	uint32 bFilterLowSpanSequences : 1;

	/** if set, only low height spans with corresponding area modifier will be stored in tile cache (reduces memory, can't modify without full tile rebuild) */
	UPROPERTY(EditAnywhere, Category = Generation, AdvancedDisplay)
	uint32 bFilterLowSpanFromTileCache : 1;

	/** if true, the NavMesh will allocate fixed size pool for tiles, should be enabled to support streaming */
	UPROPERTY(EditAnywhere, Category = Generation)
	uint32 bFixedTilePoolSize : 1;

	/* In a world partitioned map, is this navmesh using world partitioning */
	UPROPERTY(EditAnywhere, Category = Generation)
	uint32 bIsWorldPartitioned : 1;
	
	FRecastNavMeshGenerationProperties();
	FRecastNavMeshGenerationProperties(const ARecastNavMesh& RecastNavMesh);
};

USTRUCT()
struct NAVIGATIONSYSTEM_API FRecastNavMeshTileGenerationDebug
{
	GENERATED_BODY()
	
	FRecastNavMeshTileGenerationDebug();

	/** If set, the selected internal debug data will be kept during tile generation to be displayed with the navmesh. */
	UPROPERTY(Transient, EditAnywhere, Category = Debug)
	uint32 bEnabled : 1;

	/** Selected tile coordinate, only this tile will have it's internal data kept.
	 *  Tip: displaying the navmesh using 'Draw Tile Labels' show tile coordinates. */ 
	UPROPERTY(EditAnywhere, Category = Debug)
	FIntVector TileCoordinate = FIntVector::ZeroValue;

	UPROPERTY(EditAnywhere, Category = Debug)
	uint32 bHeightfieldSolidFromRasterization : 1;

	UPROPERTY(EditAnywhere, Category = Debug)
	uint32 bHeightfieldSolidPostRadiusFiltering : 1;

	UPROPERTY(EditAnywhere, Category = Debug)
	uint32 bHeightfieldSolidPostHeightFiltering : 1;

	UPROPERTY(EditAnywhere, Category = Debug)
	uint32 bCompactHeightfield : 1;

	UPROPERTY(EditAnywhere, Category = Debug)
	uint32 bCompactHeightfieldEroded : 1;

	UPROPERTY(EditAnywhere, Category = Debug)
	uint32 bCompactHeightfieldRegions : 1;

	UPROPERTY(EditAnywhere, Category = Debug)
	uint32 bCompactHeightfieldDistances : 1;

	UPROPERTY(EditAnywhere, Category = Debug)
	uint32 bTileCacheLayerAreas : 1;

	UPROPERTY(EditAnywhere, Category = Debug)
	uint32 bTileCacheLayerRegions : 1;

	UPROPERTY(EditAnywhere, Category = Debug)
	uint32 bTileCacheContours : 1;

	UPROPERTY(EditAnywhere, Category = Debug)
	uint32 bTileCachePolyMesh : 1;

	UPROPERTY(EditAnywhere, Category = Debug)
	uint32 bTileCacheDetailMesh : 1;
};

/**
 *	Structure to handle nav mesh tile's raw data persistence and releasing
 */
struct FNavMeshTileData
{
	// helper function so that we release NavData via dtFree not regular delete (for navigation mem stats)
	struct FNavData
	{
		uint8* RawNavData;

		FNavData(uint8* InNavData) : RawNavData(InNavData) {}
		~FNavData();
	};
	
	// layer index
	int32	LayerIndex;
	FBox	LayerBBox;
	// size of allocated data
	int32	DataSize;
	// actual tile data
	TSharedPtr<FNavData, ESPMode::ThreadSafe> NavData;
	
	FNavMeshTileData() : LayerIndex(0), DataSize(0) { }
	~FNavMeshTileData();
	
	explicit FNavMeshTileData(uint8* RawData, int32 RawDataSize, int32 LayerIdx = 0, FBox LayerBounds = FBox(ForceInit));
		
	FORCEINLINE uint8* GetData()
	{
		check(NavData.IsValid());
		return NavData->RawNavData;
	}

	FORCEINLINE const uint8* GetData() const
	{
		check(NavData.IsValid());
		return NavData->RawNavData;
	}

	FORCEINLINE uint8* GetDataSafe()
	{
		return NavData.IsValid() ? NavData->RawNavData : NULL;
	}

	FORCEINLINE bool operator==(const uint8* RawData) const
	{
		return GetData() == RawData;
	}

	FORCEINLINE bool IsValid() const { return NavData.IsValid() && GetData() != nullptr && DataSize > 0; }

	uint8* Release();

	// Duplicate shared state so we will have own copy of the data
	void MakeUnique();
};

DECLARE_MULTICAST_DELEGATE(FOnNavMeshUpdate);

namespace FNavMeshConfig
{
	struct FRecastNamedFiltersCreator
	{
		FRecastNamedFiltersCreator(bool bVirtualFilters);
	};
}

// LWC_TODO_AI: Many of the virtual methods and members should be changed from float to FVector::FReal. Not for 5.0!
UCLASS(config=Engine, defaultconfig, hidecategories=(Input,Rendering,Tags,Transformation,Actor,Layers,Replication), notplaceable)
class NAVIGATIONSYSTEM_API ARecastNavMesh : public ANavigationData
{
	GENERATED_UCLASS_BODY()

	typedef uint16 FNavPolyFlags;

	virtual void Serialize( FArchive& Ar ) override;

#if WITH_EDITOR
	virtual bool CanEditChange(const FProperty* InProperty) const override;
#endif

	/** Draw edges of every navmesh's triangle */
	UPROPERTY(EditAnywhere, Category=Display)
	uint32 bDrawTriangleEdges:1;

	/** Draw edges of every poly (i.e. not only border-edges)  */
	UPROPERTY(EditAnywhere, Category=Display, config)
	uint32 bDrawPolyEdges:1;

	/** if disabled skips filling drawn navmesh polygons */
	UPROPERTY(EditAnywhere, Category = Display)
	uint32 bDrawFilledPolys:1;

	/** Draw border-edges */
	UPROPERTY(EditAnywhere, Category=Display)
	uint32 bDrawNavMeshEdges:1;

	/** Draw the tile boundaries */
	UPROPERTY(EditAnywhere, Category=Display)
	uint32 bDrawTileBounds:1;
	
	/** Draw input geometry passed to the navmesh generator.  Recommend disabling other geometry rendering via viewport showflags in editor. */
	UPROPERTY(EditAnywhere, Category=Display)
	uint32 bDrawPathCollidingGeometry:1;

	UPROPERTY(EditAnywhere, Category=Display)
	uint32 bDrawTileLabels:1;

	/** Draw a label for every poly that indicates its poly and tile indices */
	UPROPERTY(EditAnywhere, Category=Display, meta = (DisplayName = "Draw Polygon Indices"))
	uint32 bDrawPolygonLabels:1;

	/** Draw a label for every poly that indicates its default and fixed costs */
	UPROPERTY(EditAnywhere, Category=Display, meta=(DisplayName="Draw Polygon Costs"))
	uint32 bDrawDefaultPolygonCost:1;

	/** Draw a label for every poly that indicates its poly and area flags */
	UPROPERTY(EditAnywhere, Category=Display)
	uint32 bDrawPolygonFlags:1;

	UPROPERTY(EditAnywhere, Category=Display)
	uint32 bDrawLabelsOnPathNodes:1;

	UPROPERTY(EditAnywhere, Category=Display)
	uint32 bDrawNavLinks:1;

	UPROPERTY(EditAnywhere, Category=Display)
	uint32 bDrawFailedNavLinks:1;
	
	/** Draw navmesh's clusters and cluster links. (Requires WITH_NAVMESH_CLUSTER_LINKS=1) */
	UPROPERTY(EditAnywhere, Category=Display)
	uint32 bDrawClusters:1;

	/** Draw edges of every navmesh's triangle */
	UPROPERTY(EditAnywhere, Category = Display)
	uint32 bDrawOctree : 1;

	UPROPERTY(EditAnywhere, Category = Display, meta=(editcondition = "bDrawOctree"))
	uint32 bDrawOctreeDetails : 1;

	UPROPERTY(EditAnywhere, Category = Display)
	uint32 bDrawMarkedForbiddenPolys : 1;

	/** if true, show currently rebuilding tiles differently when visualizing */
	UPROPERTY(config)
	uint32 bDistinctlyDrawTilesBeingBuilt:1;

	/** vertical offset added to navmesh's debug representation for better readability */
	UPROPERTY(EditAnywhere, Category=Display, config)
	float DrawOffset;

	UPROPERTY(EditAnywhere, Category = Display)
	FRecastNavMeshTileGenerationDebug TileGenerationDebug;
	
	//----------------------------------------------------------------------//
	// NavMesh generation parameters
	//----------------------------------------------------------------------//

	/** if true, the NavMesh will allocate fixed size pool for tiles, should be enabled to support streaming */
	UPROPERTY(EditAnywhere, Category=Generation, config)
	uint32 bFixedTilePoolSize:1;

	/** maximum number of tiles NavMesh can hold */
	UPROPERTY(EditAnywhere, Category=Generation, config, meta=(editcondition = "bFixedTilePoolSize"))
	int32 TilePoolSize;

	/** size of single tile, expressed in uu */
	UPROPERTY(EditAnywhere, Category=Generation, config, meta=(ClampMin = "300.0"))
	float TileSizeUU;

	/** horizontal size of voxelization cell */
	UPROPERTY(EditAnywhere, Category = Generation, config, meta = (ClampMin = "1.0", ClampMax = "1024.0"))
	float CellSize;

	/** vertical size of voxelization cell */
	UPROPERTY(EditAnywhere, Category = Generation, config, meta = (ClampMin = "1.0", ClampMax = "1024.0"))
	float CellHeight;

	/** Radius of smallest agent to traverse this navmesh */
	UPROPERTY(EditAnywhere, Category = Generation, config, meta = (ClampMin = "0.0"))
	float AgentRadius;

	/** Size of the tallest agent that will path with this navmesh. */
	UPROPERTY(EditAnywhere, Category = Generation, config, meta = (ClampMin = "0.0"))
	float AgentHeight;

	/* The maximum slope (angle) that the agent can move on. */ 
	UPROPERTY(EditAnywhere, Category=Generation, config, meta=(ClampMin = "0.0", ClampMax = "89.0", UIMin = "0.0", UIMax = "89.0" ))
	float AgentMaxSlope;

	/** Largest vertical step the agent can perform */
	UPROPERTY(EditAnywhere, Category = Generation, config, meta = (ClampMin = "0.0"))
	float AgentMaxStepHeight;

	/* The minimum dimension of area. Areas smaller than this will be discarded */
	UPROPERTY(EditAnywhere, Category=Generation, config, meta=(ClampMin = "0.0"))
	float MinRegionArea;

	/* The size limit of regions to be merged with bigger regions (watershed partitioning only) */
	UPROPERTY(EditAnywhere, Category=Generation, config, meta=(ClampMin = "0.0"))
	float MergeRegionSize;

	/** How much navigable shapes can get simplified - the higher the value the more freedom */
	UPROPERTY(EditAnywhere, Category = Generation, config, meta = (ClampMin = "0.0"))
	float MaxSimplificationError;

	/** Sets the limit for number of asynchronous tile generators running at one time, also used for some synchronous tasks */
	UPROPERTY(EditAnywhere, Category = Generation, config, meta = (ClampMin = "0", UIMin = "0"), AdvancedDisplay)
	int32 MaxSimultaneousTileGenerationJobsCount;

	/** Absolute hard limit to number of navmesh tiles. Be very, very careful while modifying it while
	 *	having big maps with navmesh. A single, empty tile takes 176 bytes and empty tiles are
	 *	allocated up front (subject to change, but that's where it's at now)
	 *	@note TileNumberHardLimit is always rounded up to the closest power of 2 */
	UPROPERTY(EditAnywhere, Category = Generation, config, meta = (ClampMin = "1", UIMin = "1"), AdvancedDisplay)
	int32 TileNumberHardLimit;

	UPROPERTY(VisibleAnywhere, Category = Generation, AdvancedDisplay)
	int32 PolyRefTileBits;

	UPROPERTY(VisibleAnywhere, Category = Generation, AdvancedDisplay)
	int32 PolyRefNavPolyBits;

	UPROPERTY(VisibleAnywhere, Category = Generation, AdvancedDisplay)
	int32 PolyRefSaltBits;

	/** Use this if you don't want your tiles to start at (0,0,0) */
	UPROPERTY(EditAnywhere, Category = Generation, AdvancedDisplay)
	FVector NavMeshOriginOffset;

	/** navmesh draw distance in game (always visible in editor) */
	UPROPERTY(config)
	float DefaultDrawDistance;

	/** specifes default limit to A* nodes used when performing navigation queries. 
	 *	Can be overridden by passing custom FNavigationQueryFilter */
	UPROPERTY(config)
	float DefaultMaxSearchNodes;

	/** specifes default limit to A* nodes used when performing hierarchical navigation queries. */
	UPROPERTY(config)
	float DefaultMaxHierarchicalSearchNodes;

	/** partitioning method for creating navmesh polys */
	UPROPERTY(EditAnywhere, Category=Generation, config, AdvancedDisplay)
	TEnumAsByte<ERecastPartitioning::Type> RegionPartitioning;

	/** partitioning method for creating tile layers */
	UPROPERTY(EditAnywhere, Category=Generation, config, AdvancedDisplay)
	TEnumAsByte<ERecastPartitioning::Type> LayerPartitioning;

	/** number of chunk splits (along single axis) used for region's partitioning: ChunkyMonotone */
	UPROPERTY(EditAnywhere, Category=Generation, config, AdvancedDisplay)
	int32 RegionChunkSplits;

	/** number of chunk splits (along single axis) used for layer's partitioning: ChunkyMonotone */
	UPROPERTY(EditAnywhere, Category=Generation, config, AdvancedDisplay)
	int32 LayerChunkSplits;

	/** Controls whether Navigation Areas will be sorted by cost before application 
	 *	to navmesh during navmesh generation. This is relevant when there are
	 *	areas overlapping and we want to have area cost express area relevancy
	 *	as well. Setting it to true will result in having area sorted by cost,
	 *	but it will also increase navmesh generation cost a bit */
	UPROPERTY(EditAnywhere, Category=Generation, config)
	uint32 bSortNavigationAreasByCost:1;

	/* In a world partitioned map, is this navmesh using world partitioning */
	UPROPERTY(EditAnywhere, Category=Generation, config)
	uint32 bIsWorldPartitioned : 1;
	
	/** controls whether voxel filtering will be applied (via FRecastTileGenerator::ApplyVoxelFilter). 
	 *	Results in generated navmesh better fitting navigation bounds, but hits (a bit) generation performance */
	UPROPERTY(EditAnywhere, Category=Generation, config, AdvancedDisplay)
	uint32 bPerformVoxelFiltering:1;

	/** mark areas with insufficient free height above instead of cutting them out (accessible only for area modifiers using replace mode) */
	UPROPERTY(EditAnywhere, Category = Generation, config, AdvancedDisplay)
	uint32 bMarkLowHeightAreas : 1;

	/** Expand the top of the area nav modifier's bounds by one cell height when applying to the navmesh.
		If unset, navmesh on top of surfaces might not be marked by marking bounds flush with top surfaces (since navmesh is generated slightly above collision, depending on cell height). */
	UPROPERTY(EditAnywhere, Category = Generation, config, AdvancedDisplay)
	uint32 bUseExtraTopCellWhenMarkingAreas : 1;

	/** if set, only single low height span will be allowed under valid one */
	UPROPERTY(EditAnywhere, Category = Generation, config, AdvancedDisplay)
	uint32 bFilterLowSpanSequences : 1;

	/** if set, only low height spans with corresponding area modifier will be stored in tile cache (reduces memory, can't modify without full tile rebuild) */
	UPROPERTY(EditAnywhere, Category = Generation, config, AdvancedDisplay)
	uint32 bFilterLowSpanFromTileCache : 1;

	/** if set, navmesh data gathering will never happen on the game thread and will only be done on background threads */
	UPROPERTY(EditAnywhere, Category = Generation, config, AdvancedDisplay)
	uint32 bDoFullyAsyncNavDataGathering : 1;
	
	/** TODO: switch to disable new code from OffsetFromCorners if necessary - remove it later */
	UPROPERTY(config)
	uint32 bUseBetterOffsetsFromCorners : 1;

	/** If set, tiles generated without any navmesh data will be marked to distinguish them from not generated / streamed out ones. Defaults to false. */
	UPROPERTY(config)
	uint32 bStoreEmptyTileLayers : 1;

	/** Indicates whether default navigation filters will use virtual functions. Defaults to true. */
	UPROPERTY(config)
	uint32 bUseVirtualFilters : 1;

	/** Indicates whether use the virtual methods to check if an object should generate geometry or if we should call the normal method directly (i.e. FNavigationOctreeElement::ShouldUseGeometry).
	 *  If enabled, will also check if an object requesting an update on the navmesh is excluded to avoid dirtying the areas unnecessarily.
	 *  Defaults to false. */
	UPROPERTY(config)
	uint32 bUseVirtualGeometryFilteringAndDirtying : 1;

	/** If set, paths can end at navlink poly (not the ground one!) */
	UPROPERTY(config)
	uint32 bAllowNavLinkAsPathEnd : 1;

private:
	/** Cache rasterized voxels instead of just collision vertices/indices in navigation octree */
	UPROPERTY(config)
	uint32 bUseVoxelCache : 1;

	/** indicates how often we will sort navigation tiles to mach players position */
	UPROPERTY(config)
	float TileSetUpdateInterval;
	
	/** contains last available dtPoly's flag bit set (8th bit at the moment of writing) */
	static FNavPolyFlags NavLinkFlag;

	/** Squared draw distance */
	static float DrawDistanceSq;

	/** MinimumSizeForChaosNavMeshInfluence*/
	static float MinimumSizeForChaosNavMeshInfluenceSq;

public:

	struct FRaycastResult
	{
		enum 
		{
			MAX_PATH_CORRIDOR_POLYS = 128
		};

		NavNodeRef CorridorPolys[MAX_PATH_CORRIDOR_POLYS];
		float CorridorCost[MAX_PATH_CORRIDOR_POLYS];
		int32 CorridorPolysCount;
		FVector::FReal HitTime;
		FVector HitNormal;
		uint32 bIsRaycastEndInCorridor : 1;

		FRaycastResult()
			: CorridorPolysCount(0)
			, HitTime(TNumericLimits<FVector::FReal>::Max())
			, HitNormal(0.f)
			, bIsRaycastEndInCorridor(false)
		{
			FMemory::Memzero(CorridorPolys);
			FMemory::Memzero(CorridorCost);
		}

		FORCEINLINE int32 GetMaxCorridorSize() const { return MAX_PATH_CORRIDOR_POLYS; }
		FORCEINLINE bool HasHit() const { return HitTime != TNumericLimits<FVector::FReal>::Max(); }
		FORCEINLINE NavNodeRef GetLastNodeRef() const { return CorridorPolysCount > 0 ? CorridorPolys[CorridorPolysCount - 1] : INVALID_NAVNODEREF; }
	};

	//----------------------------------------------------------------------//
	// Recast runtime params
	//----------------------------------------------------------------------//
	/** Euclidean distance heuristic scale used while pathfinding */
	UPROPERTY(EditAnywhere, Category = Query, config, meta = (ClampMin = "0.1"))
	float HeuristicScale;

	/** Value added to each search height to compensate for error between navmesh polys and walkable geometry  */
	UPROPERTY(EditAnywhere, Category = Query, config, meta = (ClampMin = "0.0"))
	float VerticalDeviationFromGroundCompensation;

	/** broadcast for navmesh updates */
	FOnNavMeshUpdate OnNavMeshUpdate;

	FORCEINLINE static void SetDrawDistance(float NewDistance) { DrawDistanceSq = NewDistance * NewDistance; }
	FORCEINLINE static float GetDrawDistanceSq() { return DrawDistanceSq; }

	FORCEINLINE static void SetMinimumSizeForChaosNavMeshInfluence(float NewSize) { MinimumSizeForChaosNavMeshInfluenceSq = NewSize * NewSize; }
	FORCEINLINE static float GetMinimumSizeForChaosNavMeshInfluenceSq() { return MinimumSizeForChaosNavMeshInfluenceSq; }
	

	//////////////////////////////////////////////////////////////////////////

	bool HasValidNavmesh() const;

#if WITH_RECAST
	//----------------------------------------------------------------------//
	// Life cycle & serialization
	//----------------------------------------------------------------------//
public:
	/** Dtor */
	virtual ~ARecastNavMesh();

	//~ Begin UObject Interface
	virtual void PostInitProperties() override;
	virtual void PostLoad() override;
	virtual void PostRegisterAllComponents() override;

#if WITH_EDITOR
	virtual void PostEditChangeProperty( struct FPropertyChangedEvent& PropertyChangedEvent) override;
#endif // WITH_EDITOR
	//~ End UObject Interface

#if WITH_EDITOR
	/** RecastNavMesh instances are dynamically spawned and should not be coppied */
	virtual bool ShouldExport() override { return false; }
#endif
	
	virtual void CleanUp() override;

	//~ Begin ANavigationData Interface
	virtual FNavLocation GetRandomPoint(FSharedConstNavQueryFilter Filter = NULL, const UObject* Querier = NULL) const override;
	/** finds a random location in Radius, reachable from Origin.
	 *  @param Radius needs to be non-negative. The function fails for Radius < 0. Radius being 0 is still rasults in a valid request. */
	virtual bool GetRandomReachablePointInRadius(const FVector& Origin, float Radius, FNavLocation& OutResult, FSharedConstNavQueryFilter Filter = NULL, const UObject* Querier = NULL) const override;
	virtual bool GetRandomPointInNavigableRadius(const FVector& Origin, float Radius, FNavLocation& OutResult, FSharedConstNavQueryFilter Filter = NULL, const UObject* Querier = NULL) const override;

	virtual bool FindMoveAlongSurface(const FNavLocation& StartLocation, const FVector& TargetPosition, FNavLocation& OutLocation, FSharedConstNavQueryFilter Filter = NULL, const UObject* Querier = NULL) const override;
	virtual bool ProjectPoint(const FVector& Point, FNavLocation& OutLocation, const FVector& Extent, FSharedConstNavQueryFilter Filter = NULL, const UObject* Querier = NULL) const override;
	virtual bool IsNodeRefValid(NavNodeRef NodeRef) const override;

	/** Project batch of points using shared search extent and filter */
	virtual void BatchProjectPoints(TArray<FNavigationProjectionWork>& Workload, const FVector& Extent, FSharedConstNavQueryFilter Filter = NULL, const UObject* Querier = NULL) const override;

	/** Project batch of points using shared search filter. This version is not requiring user to pass in Extent, 
	 *	and is instead relying on FNavigationProjectionWork.ProjectionLimit.
	 *	@note function will assert if item's FNavigationProjectionWork.ProjectionLimit is invalid */
	virtual void BatchProjectPoints(TArray<FNavigationProjectionWork>& Workload, FSharedConstNavQueryFilter Filter = NULL, const UObject* Querier = NULL) const override;
	
	virtual ENavigationQueryResult::Type CalcPathCost(const FVector& PathStart, const FVector& PathEnd, float& OutPathCost, FSharedConstNavQueryFilter Filter = NULL, const UObject* Querier = NULL) const override;
	virtual ENavigationQueryResult::Type CalcPathLength(const FVector& PathStart, const FVector& PathEnd, float& OutPathLength, FSharedConstNavQueryFilter QueryFilter = NULL, const UObject* Querier = NULL) const override;
	virtual ENavigationQueryResult::Type CalcPathLengthAndCost(const FVector& PathStart, const FVector& PathEnd, float& OutPathLength, float& OutPathCost, FSharedConstNavQueryFilter QueryFilter = NULL, const UObject* Querier = NULL) const override;
	virtual bool DoesNodeContainLocation(NavNodeRef NodeRef, const FVector& WorldSpaceLocation) const override;

	virtual UPrimitiveComponent* ConstructRenderingComponent() override;
	/** Returns bounding box for the navmesh. */
	virtual FBox GetBounds() const override { return GetNavMeshBounds(); }
	/** Called on world origin changes **/
	virtual void ApplyWorldOffset(const FVector& InOffset, bool bWorldShift) override;

	virtual void FillNavigationDataChunkActor(const FBox& InQueryBounds, class ANavigationDataChunkActor& DataChunkActor, FBox& OutTilesBounds) const override;

	virtual void OnStreamingNavDataAdded(class ANavigationDataChunkActor& InActor) override;
	virtual void OnStreamingNavDataRemoved(class ANavigationDataChunkActor& InActor) override;
	
	virtual void OnStreamingLevelAdded(ULevel* InLevel, UWorld* InWorld) override;
	virtual void OnStreamingLevelRemoved(ULevel* InLevel, UWorld* InWorld) override;
	//~ End ANavigationData Interface

	virtual void AttachNavMeshDataChunk(URecastNavMeshDataChunk& NavDataChunk);
	virtual void DetachNavMeshDataChunk(URecastNavMeshDataChunk& NavDataChunk);

protected:
	/** Serialization helper. */
	void SerializeRecastNavMesh(FArchive& Ar, FPImplRecastNavMesh*& NavMesh, int32 NavMeshVersion);

	TArray<FIntPoint>& GetActiveTiles(); 
	virtual void RestrictBuildingToActiveTiles(bool InRestrictBuildingToActiveTiles) override;

	virtual void OnRegistered() override;

public:
	/** Whether NavMesh should adjust his tile pool size when NavBounds are changed */
	bool IsResizable() const;

	/** Returns bounding box for the whole navmesh. */
	FBox GetNavMeshBounds() const;

	/** Returns bounding box for a given navmesh tile. */
	FBox GetNavMeshTileBounds(int32 TileIndex) const;

	/** Retrieves XY coordinates of tile specified by index */
	bool GetNavMeshTileXY(int32 TileIndex, int32& OutX, int32& OutY, int32& Layer) const;

	/** Retrieves XY coordinates of tile specified by position */
	bool GetNavMeshTileXY(const FVector& Point, int32& OutX, int32& OutY) const;

	/** Retrieves all tile indices at matching XY coordinates */
	void GetNavMeshTilesAt(int32 TileX, int32 TileY, TArray<int32>& Indices) const;

	/** Retrieves number of tiles in this navmesh */
	int32 GetNavMeshTilesCount() const;

	/** Removes compressed tile data at given tile coord */
	void RemoveTileCacheLayers(int32 TileX, int32 TileY);
	
	/** Stores compressed tile data for given tile coord */
	void AddTileCacheLayers(int32 TileX, int32 TileY, const TArray<FNavMeshTileData>& InLayers);

#if RECAST_INTERNAL_DEBUG_DATA
	void RemoveTileDebugData(int32 TileX, int32 TileY);
	void AddTileDebugData(int32 TileX, int32 TileY, const struct FRecastInternalDebugData& InTileDebugData);
#endif

	/** Marks tile coord as rebuild and empty */
	void MarkEmptyTileCacheLayers(int32 TileX, int32 TileY);
	
	/** Returns compressed tile data at given tile coord */
	TArray<FNavMeshTileData> GetTileCacheLayers(int32 TileX, int32 TileY) const;

	/** Gets the size of the compressed tile cache, this is slow */
#if !UE_BUILD_SHIPPING
	int32 GetCompressedTileCacheSize();
#endif

	void GetEdgesForPathCorridor(const TArray<NavNodeRef>* PathCorridor, TArray<struct FNavigationPortalEdge>* PathCorridorEdges) const;

	void UpdateDrawing();

	/** Creates a task to be executed on GameThread calling UpdateDrawing */
	void RequestDrawingUpdate(bool bForce = false);

	/** called after regenerating tiles */
	virtual void OnNavMeshTilesUpdated(const TArray<uint32>& ChangedTiles);

	/** Event from generator that navmesh build has finished */
	virtual void OnNavMeshGenerationFinished();

	virtual void EnsureBuildCompletion() override;

	virtual void SetConfig(const FNavDataConfig& Src) override;
protected:
	virtual void FillConfig(FNavDataConfig& Dest) override;

	FORCEINLINE const FNavigationQueryFilter& GetRightFilterRef(FSharedConstNavQueryFilter Filter) const 
	{
		return *(Filter.IsValid() ? Filter.Get() : GetDefaultQueryFilter().Get());
	}

public:

	static bool IsVoxelCacheEnabled();

	//----------------------------------------------------------------------//
	// Debug                                                                
	//----------------------------------------------------------------------//
	/** Debug rendering support. */
	void GetDebugGeometry(FRecastDebugGeometry& OutGeometry, int32 TileIndex = INDEX_NONE) const;

	// @todo docuement
	void DrawDebugPathCorridor(NavNodeRef const* PathPolys, int32 NumPathPolys, bool bPersistent=true) const;

#if !UE_BUILD_SHIPPING
	virtual uint32 LogMemUsed() const override;
#endif // !UE_BUILD_SHIPPING

	void UpdateNavMeshDrawing();

	//----------------------------------------------------------------------//
	// Utilities
	//----------------------------------------------------------------------//
	virtual void OnNavAreaChanged() override;
	virtual void OnNavAreaAdded(const UClass* NavAreaClass, int32 AgentIndex) override;
	virtual int32 GetNewAreaID(const UClass* AreaClass) const override;
	virtual int32 GetMaxSupportedAreas() const override { return RECAST_MAX_AREAS; }

	/** Get forbidden area flags from default query filter */
	uint16 GetDefaultForbiddenFlags() const;
	/** Change forbidden area flags in default query filter */
	void SetDefaultForbiddenFlags(uint16 ForbiddenAreaFlags);

	/** Area sort function */
	virtual void SortAreasForGenerator(TArray<FRecastAreaNavModifierElement>& Areas) const;

	virtual void RecreateDefaultFilter();

	int32 GetMaxSimultaneousTileGenerationJobsCount() const { return MaxSimultaneousTileGenerationJobsCount; }
	void SetMaxSimultaneousTileGenerationJobsCount(int32 NewJobsCountLimit);

	/** Returns query extent including adjustments for voxelization error compensation */
	FVector GetModifiedQueryExtent(const FVector& QueryExtent) const
	{
		// Using HALF_WORLD_MAX instead of BIG_NUMBER, else using the extent for a box will result in NaN.
		return FVector(QueryExtent.X, QueryExtent.Y, QueryExtent.Z >= (float)HALF_WORLD_MAX ? (float)HALF_WORLD_MAX : (QueryExtent.Z + FMath::Max(0.0f, VerticalDeviationFromGroundCompensation)));
	}

	//----------------------------------------------------------------------//
	// Custom navigation links
	//----------------------------------------------------------------------//

	virtual void UpdateCustomLink(const INavLinkCustomInterface* CustomLink) override;

	/** update area class and poly flags for all offmesh links with given UserId */
	void UpdateNavigationLinkArea(int32 UserId, TSubclassOf<UNavArea> AreaClass) const;

#if WITH_NAVMESH_SEGMENT_LINKS
	/** update area class and poly flags for all offmesh segment links with given UserId */
	void UpdateSegmentLinkArea(int32 UserId, TSubclassOf<UNavArea> AreaClass) const;
#endif // WITH_NAVMESH_SEGMENT_LINKS

	//----------------------------------------------------------------------//
	// Batch processing (important with async rebuilding)
	//----------------------------------------------------------------------//

	/** Starts batch processing and locks access to navmesh from other threads */
	virtual void BeginBatchQuery() const override;

	/** Finishes batch processing and release locks */
	virtual void FinishBatchQuery() const override;

	//----------------------------------------------------------------------//
	// Querying                                                                
	//----------------------------------------------------------------------//
	
	/** dtNavMesh getter */
	dtNavMesh* GetRecastMesh();

	/** dtNavMesh getter */
	const dtNavMesh* GetRecastMesh() const;

	/** Retrieves LinkUserID associated with indicated PolyID */
	uint32 GetLinkUserId(NavNodeRef LinkPolyID) const;

	FColor GetAreaIDColor(uint8 AreaID) const;

	/** Finds the polygons along the navigation graph that touch the specified circle. */
<<<<<<< HEAD
	bool FindPolysAroundCircle(const FVector& CenterPos, const NavNodeRef CenterNodeRef, const float Radius, const FSharedConstNavQueryFilter& Filter, const UObject* QueryOwner, TArray<NavNodeRef>* OutPolys = nullptr, TArray<NavNodeRef>* OutPolysParent = nullptr, TArray<float>* OutPolysCost = nullptr, int32* OutPolysCount = nullptr) const;
=======
	bool FindPolysAroundCircle(const FVector& CenterPos, const NavNodeRef CenterNodeRef, const FVector::FReal Radius, const FSharedConstNavQueryFilter& Filter, const UObject* QueryOwner, TArray<NavNodeRef>* OutPolys = nullptr, TArray<NavNodeRef>* OutPolysParent = nullptr, TArray<float>* OutPolysCost = nullptr, int32* OutPolysCount = nullptr) const;
>>>>>>> 6bbb88c8

	/** Returns nearest navmesh polygon to Loc, or INVALID_NAVMESHREF if Loc is not on the navmesh. */
	NavNodeRef FindNearestPoly(FVector const& Loc, FVector const& Extent, FSharedConstNavQueryFilter Filter = NULL, const UObject* Querier = NULL) const;

	/** Finds the distance to the closest wall, limited to MaxDistance
	 *	[out] OutClosestPointOnWall, if supplied, will be set to closest point on closest wall. Will not be set if no wall in the area (return value 0.f) */
	float FindDistanceToWall(const FVector& StartLoc, FSharedConstNavQueryFilter Filter = nullptr, float MaxDistance = FLT_MAX, FVector* OutClosestPointOnWall = nullptr) const;

	/** Retrieves center of the specified polygon. Returns false on error. */
	bool GetPolyCenter(NavNodeRef PolyID, FVector& OutCenter) const;

	/** Retrieves the vertices for the specified polygon. Returns false on error. */
	bool GetPolyVerts(NavNodeRef PolyID, TArray<FVector>& OutVerts) const;

	/** Retrieves area ID for the specified polygon. */
	uint32 GetPolyAreaID(NavNodeRef PolyID) const;

	/** Sets area ID for the specified polygon. */
	bool SetPolyArea(NavNodeRef PolyID, TSubclassOf<UNavArea> AreaClass);

	/** Sets area ID for the specified polygons */
	void SetPolyArrayArea(const TArray<FNavPoly>& Polys, TSubclassOf<UNavArea> AreaClass);

	/** In given Bounds find all areas of class OldArea and replace them with NewArea
	 *	@return number of polys touched */
	int32 ReplaceAreaInTileBounds(const FBox& Bounds, TSubclassOf<UNavArea> OldArea, TSubclassOf<UNavArea> NewArea, bool ReplaceLinks = true, TArray<NavNodeRef>* OutTouchedNodes = nullptr);
	
	/** Retrieves poly and area flags for specified polygon */
	bool GetPolyFlags(NavNodeRef PolyID, uint16& PolyFlags, uint16& AreaFlags) const;
	bool GetPolyFlags(NavNodeRef PolyID, FNavMeshNodeFlags& Flags) const;

	/** Finds all polys connected with specified one */
	bool GetPolyNeighbors(NavNodeRef PolyID, TArray<FNavigationPortalEdge>& Neighbors) const;

	/** Finds all polys connected with specified one, results expressed as array of NavNodeRefs */
	bool GetPolyNeighbors(NavNodeRef PolyID, TArray<NavNodeRef>& Neighbors) const;

	/** Finds edges of specified poly */
	bool GetPolyEdges(NavNodeRef PolyID, TArray<FNavigationPortalEdge>& Neighbors) const;

	/** Finds closest point constrained to given poly */
	bool GetClosestPointOnPoly(NavNodeRef PolyID, const FVector& TestPt, FVector& PointOnPoly) const;

	/** Decode poly ID into tile index and poly index */
	bool GetPolyTileIndex(NavNodeRef PolyID, uint32& PolyIndex, uint32& TileIndex) const;

	/** Retrieves start and end point of offmesh link */
	bool GetLinkEndPoints(NavNodeRef LinkPolyID, FVector& PointA, FVector& PointB) const;

	/** Retrieves bounds of cluster. Returns false on error. */
	bool GetClusterBounds(NavNodeRef ClusterRef, FBox& OutBounds) const;

	/** Get random point in given cluster */
	bool GetRandomPointInCluster(NavNodeRef ClusterRef, FNavLocation& OutLocation) const;

	/** Get cluster ref containing given poly ref */
	NavNodeRef GetClusterRef(NavNodeRef PolyRef) const;

	/** Retrieves all polys within given pathing distance from StartLocation.
	 *	@NOTE query is not using string-pulled path distance (for performance reasons),
	 *		it measured distance between middles of portal edges, do you might want to 
	 *		add an extra margin to PathingDistance */
	bool GetPolysWithinPathingDistance(FVector const& StartLoc, const float PathingDistance, TArray<NavNodeRef>& FoundPolys,
		FSharedConstNavQueryFilter Filter = nullptr, const UObject* Querier = nullptr, FRecastDebugPathfindingData* DebugData = nullptr) const;

	/** Filters nav polys in PolyRefs with Filter */
	bool FilterPolys(TArray<NavNodeRef>& PolyRefs, const FRecastQueryFilter* Filter, const UObject* Querier = NULL) const;

	/** Get all polys from tile */
	bool GetPolysInTile(int32 TileIndex, TArray<FNavPoly>& Polys) const;

	/** Get up to 256 polys that overlap the specified box */
	bool GetPolysInBox(const FBox& Box, TArray<FNavPoly>& Polys, FSharedConstNavQueryFilter Filter = nullptr, const UObject* Owner = nullptr) const;

	/** Find up to 64 navmesh eges in up to 64 polys around the center */
	bool FindEdges(const NavNodeRef CenterNodeRef, const FVector Center, const FVector::FReal Radius, const FSharedConstNavQueryFilter Filter, TArray<FNavigationWallEdge>& OutEdges) const;

	/** Get all polys from tile */
	bool GetNavLinksInTile(const int32 TileIndex, TArray<FNavPoly>& Polys, const bool bIncludeLinksFromNeighborTiles) const;

	/** Projects point on navmesh, returning all hits along vertical line defined by min-max Z params */
	bool ProjectPointMulti(const FVector& Point, TArray<FNavLocation>& OutLocations, const FVector& Extent,
		FVector::FReal MinZ, FVector::FReal MaxZ, FSharedConstNavQueryFilter Filter = NULL, const UObject* Querier = NULL) const;
	
	// @todo docuement
	static FPathFindingResult FindPath(const FNavAgentProperties& AgentProperties, const FPathFindingQuery& Query);
	static bool TestPath(const FNavAgentProperties& AgentProperties, const FPathFindingQuery& Query, int32* NumVisitedNodes);
	static bool TestHierarchicalPath(const FNavAgentProperties& AgentProperties, const FPathFindingQuery& Query, int32* NumVisitedNodes);
	static bool NavMeshRaycast(const ANavigationData* Self, const FVector& RayStart, const FVector& RayEnd, FVector& HitLocation, FSharedConstNavQueryFilter QueryFilter, const UObject* Querier, FRaycastResult& Result);
	static bool NavMeshRaycast(const ANavigationData* Self, const FVector& RayStart, const FVector& RayEnd, FVector& HitLocation, FSharedConstNavQueryFilter QueryFilter, const UObject* Querier = NULL);
	static bool NavMeshRaycast(const ANavigationData* Self, NavNodeRef RayStartNode, const FVector& RayStart, const FVector& RayEnd, FVector& HitLocation, FSharedConstNavQueryFilter QueryFilter, const UObject* Querier = NULL);

	virtual void BatchRaycast(TArray<FNavigationRaycastWork>& Workload, FSharedConstNavQueryFilter QueryFilter, const UObject* Querier = NULL) const override;

	/** finds a Filter-passing navmesh location closest to specified StartLoc
	 *	@return true if adjusting was required, false otherwise */
	bool AdjustLocationWithFilter(const FVector& StartLoc, FVector& OutAdjustedLocation, const FNavigationQueryFilter& Filter, const UObject* Querier = NULL) const;
	
	/** Check if navmesh is defined (either built/streamed or recognized as empty tile by generator) in given radius.
	  * @returns true if ALL tiles inside are ready
	  */
	bool HasCompleteDataInRadius(const FVector& TestLocation, FVector::FReal TestRadius) const;

	/** @return true is specified segment is fully on navmesh (respecting the optional filter) */
	bool IsSegmentOnNavmesh(const FVector& SegmentStart, const FVector& SegmentEnd, FSharedConstNavQueryFilter Filter = NULL, const UObject* Querier = NULL) const;

	/** Check if poly is a custom link */
	bool IsCustomLink(NavNodeRef PolyRef) const;

	/** finds stringpulled path from given corridor */
	bool FindStraightPath(const FVector& StartLoc, const FVector& EndLoc, const TArray<NavNodeRef>& PathCorridor, TArray<FNavPathPoint>& PathPoints, TArray<uint32>* CustomLinks = NULL) const;

	/** Runs A* pathfinding on navmesh and collect data for every step */
	int32 DebugPathfinding(const FPathFindingQuery& Query, TArray<FRecastDebugPathfindingData>& Steps);

	static const FRecastQueryFilter* GetNamedFilter(ERecastNamedFilter::Type FilterType);
	FORCEINLINE static FNavPolyFlags GetNavLinkFlag() { return NavLinkFlag; }
	
	virtual bool NeedsRebuild() const override;
	virtual bool SupportsRuntimeGeneration() const override;
	virtual bool SupportsStreaming() const override;
	virtual void ConditionalConstructGenerator() override;
	void UpdateGenerationProperties(const FRecastNavMeshGenerationProperties& GenerationProps);
	bool ShouldGatherDataOnGameThread() const { return bDoFullyAsyncNavDataGathering == false; }
	int32 GetTileNumberHardLimit() const { return TileNumberHardLimit; }

	virtual void UpdateActiveTiles(const TArray<FNavigationInvokerRaw>& InvokerLocations);
	virtual void RemoveTiles(const TArray<FIntPoint>& Tiles);
	void RebuildTile(const TArray<FIntPoint>& Tiles);
	void DirtyTilesInBounds(const FBox& Bounds);

#if RECAST_INTERNAL_DEBUG_DATA
	const TMap<FIntPoint, struct FRecastInternalDebugData>* GetDebugDataMap() const;
#endif

protected:

	void UpdatePolyRefBitsPreview();
	
	/** Invalidates active paths that go through changed tiles  */
	void InvalidateAffectedPaths(const TArray<uint32>& ChangedTiles);

	/** created a new FRecastNavMeshGenerator instance. Overrider to supply your
	 *	own extentions. Note: needs to derive from FRecastNavMeshGenerator */
	virtual FRecastNavMeshGenerator* CreateGeneratorInstance();

private:
	friend struct FRecastGraphWrapper;
	friend FRecastNavMeshGenerator;
	friend class FPImplRecastNavMesh;
	// destroys FPImplRecastNavMesh instance if it has been created 
	void DestroyRecastPImpl();
	// @todo docuement
	void UpdateNavVersion();
	void UpdateNavObject();

	/** @return Navmesh data chunk that belongs to this actor */
	URecastNavMeshDataChunk* GetNavigationDataChunk(ULevel* InLevel) const;

	/** @return Navmesh data chunk that belongs to this actor */
	URecastNavMeshDataChunk* GetNavigationDataChunk(const ANavigationDataChunkActor& InActor) const;

protected:
	// retrieves RecastNavMeshImpl
	FPImplRecastNavMesh* GetRecastNavMeshImpl() { return RecastNavMeshImpl; }
	const FPImplRecastNavMesh* GetRecastNavMeshImpl() const { return RecastNavMeshImpl; }

private:
	/** @return Navmesh data chunk that belongs to this actor */
	URecastNavMeshDataChunk* GetNavigationDataChunk(const TArray<UNavigationDataChunk*>& InChunks) const;

	/** NavMesh versioning. */
	uint32 NavMeshVersion;
	
	/** 
	 * This is a pimpl-style arrangement used to tightly hide the Recast internals from the rest of the engine.
	 * Using this class should *not* require the inclusion of the private RecastNavMesh.h
	 *	@NOTE: if we switch over to C++11 this should be unique_ptr
	 *	@TODO since it's no secret we're using recast there's no point in having separate implementation class. FPImplRecastNavMesh should be merged into ARecastNavMesh
	 */
	FPImplRecastNavMesh* RecastNavMeshImpl;
	
#if RECAST_ASYNC_REBUILDING
	/** batch query counter */
	mutable int32 BatchQueryCounter;

#endif // RECAST_ASYNC_REBUILDING

private:
	static const FRecastQueryFilter* NamedFilters[ERecastNamedFilter::NamedFiltersCount];
#endif // WITH_RECAST

public:
	//----------------------------------------------------------------------//
	// Blueprint functions
	//----------------------------------------------------------------------//

	/** @return true if any polygon/link has been touched */
	UFUNCTION(BlueprintCallable, Category = NavMesh, meta = (DisplayName = "ReplaceAreaInTileBounds"))
	bool K2_ReplaceAreaInTileBounds(FBox Bounds, TSubclassOf<UNavArea> OldArea, TSubclassOf<UNavArea> NewArea, bool ReplaceLinks = true);
};

#if WITH_RECAST
FORCEINLINE
bool ARecastNavMesh::NavMeshRaycast(const ANavigationData* Self, const FVector& RayStart, const FVector& RayEnd, FVector& HitLocation, FSharedConstNavQueryFilter QueryFilter, const UObject* Querier)
{
	FRaycastResult Result;
	return NavMeshRaycast(Self, RayStart, RayEnd, HitLocation, QueryFilter, Querier, Result);
}


/** structure to cache owning RecastNavMesh data so that it doesn't have to be polled
 *	directly from RecastNavMesh while asyncronously generating navmesh */
struct FRecastNavMeshCachedData
{
	ARecastNavMesh::FNavPolyFlags FlagsPerArea[RECAST_MAX_AREAS];
	ARecastNavMesh::FNavPolyFlags FlagsPerOffMeshLinkArea[RECAST_MAX_AREAS];
	TMap<const UClass*, int32> AreaClassToIdMap;
	const ARecastNavMesh* ActorOwner;
	uint32 bUseSortFunction : 1;

	static FRecastNavMeshCachedData Construct(const ARecastNavMesh* RecastNavMeshActor);
	void OnAreaAdded(const UClass* AreaClass, int32 AreaID);
};

#endif // WITH_RECAST<|MERGE_RESOLUTION|>--- conflicted
+++ resolved
@@ -1058,11 +1058,7 @@
 	FColor GetAreaIDColor(uint8 AreaID) const;
 
 	/** Finds the polygons along the navigation graph that touch the specified circle. */
-<<<<<<< HEAD
-	bool FindPolysAroundCircle(const FVector& CenterPos, const NavNodeRef CenterNodeRef, const float Radius, const FSharedConstNavQueryFilter& Filter, const UObject* QueryOwner, TArray<NavNodeRef>* OutPolys = nullptr, TArray<NavNodeRef>* OutPolysParent = nullptr, TArray<float>* OutPolysCost = nullptr, int32* OutPolysCount = nullptr) const;
-=======
 	bool FindPolysAroundCircle(const FVector& CenterPos, const NavNodeRef CenterNodeRef, const FVector::FReal Radius, const FSharedConstNavQueryFilter& Filter, const UObject* QueryOwner, TArray<NavNodeRef>* OutPolys = nullptr, TArray<NavNodeRef>* OutPolysParent = nullptr, TArray<float>* OutPolysCost = nullptr, int32* OutPolysCount = nullptr) const;
->>>>>>> 6bbb88c8
 
 	/** Returns nearest navmesh polygon to Loc, or INVALID_NAVMESHREF if Loc is not on the navmesh. */
 	NavNodeRef FindNearestPoly(FVector const& Loc, FVector const& Extent, FSharedConstNavQueryFilter Filter = NULL, const UObject* Querier = NULL) const;
