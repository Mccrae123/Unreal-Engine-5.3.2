// Copyright Epic Games, Inc. All Rights Reserved.
#pragma once 

#include "CoreMinimal.h"
#include "Stats/Stats.h"
#include "AI/Navigation/NavigationTypes.h"
#include "AI/Navigation/NavigationInvokerPriority.h"
#include "EngineDefines.h"
#include "AI/NavigationModifier.h"
#include "NavigationOctree.h"
#include "NavMesh/RecastNavMesh.h"
#include "Async/AsyncWork.h"
#include "UObject/GCObject.h"
#include "AI/NavDataGenerator.h"
#include "NavMesh/RecastHelpers.h"
#include "NavDebugTypes.h"

#if WITH_RECAST

#include "Recast/Recast.h"
#include "Detour/DetourNavMesh.h"

#if RECAST_INTERNAL_DEBUG_DATA
#include "NavMesh/RecastInternalDebugData.h"
#endif

class UBodySetup;
class ARecastNavMesh;
class FNavigationOctree;
class FNavMeshBuildContext;
class FRecastNavMeshGenerator;
struct FTileRasterizationContext;
struct BuildContext;
struct FNavigationRelevantData;
struct dtTileCacheLayer;
struct FKAggregateGeom;
struct FTileCacheCompressor;
struct FTileCacheAllocator;
struct FTileGenerationContext;
class dtNavMesh;
class FNavRegenTimeSliceManager;
class UNavigationSystemV1;

#define MAX_VERTS_PER_POLY	6

PRAGMA_DISABLE_DEPRECATION_WARNINGS
struct FRecastBuildConfig : public rcConfig
{
	/** controls whether voxel filtering will be applied (via FRecastTileGenerator::ApplyVoxelFilter) */
	uint32 bPerformVoxelFiltering:1;
	/** generate detailed mesh (additional tessellation to match heights of geometry) */
	uint32 bGenerateDetailedMesh:1;
	/** generate BV tree (space partitioning for queries) */
	uint32 bGenerateBVTree:1;
	/** if set, mark areas with insufficient free height instead of cutting them out  */
	uint32 bMarkLowHeightAreas : 1;
	/** Expand the top of the area nav modifier's bounds by one cell height when applying to the navmesh.
		If unset, navmesh on top of surfaces might not be marked by marking bounds flush with top surfaces (since navmesh is generated slightly above collision, depending on cell height). */
	uint32 bUseExtraTopCellWhenMarkingAreas : 1;
	/** if set, only single low height span will be allowed under valid one */
	uint32 bFilterLowSpanSequences : 1;
	/** if set, only low height spans with corresponding area modifier will be stored in tile cache (reduces memory, can't modify without full tile rebuild) */
	uint32 bFilterLowSpanFromTileCache : 1;

	/** region partitioning method used by tile cache */
	int32 TileCachePartitionType;
	/** chunk size for ChunkyMonotone partitioning */
	int32 TileCacheChunkSize;

	/** indicates what's the limit of navmesh polygons per tile. This value is calculated from other
	 *	factors - DO NOT SET IT TO ARBITRARY VALUE */
	int32 MaxPolysPerTile;

	/** Actual agent height (in uu)*/
	float AgentHeight;
	/** Actual agent climb (in uu)*/
	float AgentMaxClimb;
	/** Actual agent radius (in uu)*/
	float AgentRadius;
	/** Agent index for filtering links */
	int32 AgentIndex;
	/** Resolution level */ 
	ENavigationDataResolution TileResolution;

	FRecastBuildConfig()
	{
		Reset();
	}

	void Reset()
	{
		FMemory::Memzero(*this);
		bPerformVoxelFiltering = true;
		bGenerateDetailedMesh = true;
		bGenerateBVTree = true;
		bMarkLowHeightAreas = false;
		bUseExtraTopCellWhenMarkingAreas = true;
		bFilterLowSpanSequences = false;
		bFilterLowSpanFromTileCache = false;
		// Still initializing, even though the property is deprecated, to avoid static analysis warnings
		MaxPolysPerTile = -1;
		AgentIndex = 0;
		TileResolution = ENavigationDataResolution::Default;
	}

	rcReal GetTileSizeUU() const { return tileSize * cs; }
};

PRAGMA_ENABLE_DEPRECATION_WARNINGS

struct FRecastVoxelCache
{
	struct FTileInfo
	{
		int32 TileX;
		int32 TileY;
		int32 NumSpans;
		FTileInfo* NextTile;
		rcSpanCache* SpanData;
	};

	int32 NumTiles;

	/** tile info */
	FTileInfo* Tiles;

	FRecastVoxelCache() {}
	FRecastVoxelCache(const uint8* Memory);
};

struct FRecastGeometryCache
{
	struct FHeader
	{
		FNavigationRelevantData::FCollisionDataHeader Validation;
		
		int32 NumVerts;
		int32 NumFaces;
		struct FWalkableSlopeOverride SlopeOverride;

		static uint32 StaticMagicNumber;
	};

	FHeader Header;

	/** recast coords of vertices (size: NumVerts * 3) */
	FVector::FReal* Verts;

	/** vert indices for triangles (size: NumFaces * 3) */
	int32* Indices;

	FRecastGeometryCache() {}
	FRecastGeometryCache(const uint8* Memory);

	static bool IsValid(const uint8* Memory, int32 MemorySize);
};

struct FRecastRawGeometryElement
{
	// Instance geometry
	TArray<FVector::FReal>		GeomCoords;
	TArray<int32>				GeomIndices;
	
	// Per instance transformations in unreal coords
	// When empty, geometry is in world space
	TArray<FTransform>	PerInstanceTransform;

	rcRasterizationFlags RasterizationFlags;
};

struct FRecastAreaNavModifierElement
{
	TArray<FAreaNavModifier> Areas;
	
	// Per instance transformations in unreal coords
	// When empty, areas are in world space
	TArray<FTransform>	PerInstanceTransform;

	bool bMaskFillCollisionUnderneathForNavmesh = false;
};

struct FRcTileBox
{
	int32 XMin, XMax, YMin, YMax;

	FRcTileBox(const FBox& UnrealBounds, const FVector& RcNavMeshOrigin, const FVector::FReal TileSizeInWorldUnits)
	{
		check(TileSizeInWorldUnits > 0);

		auto CalcMaxCoordExclusive = [](const FVector::FReal MaxAsFloat, const int32 MinCoord) -> int32
		{
			FVector::FReal UnusedIntPart;
			// If MaxCoord falls exactly on the boundary of a tile
			if (FMath::Modf(MaxAsFloat, &UnusedIntPart) == 0)
			{
				// Return the lower tile
				return FMath::Max(IntCastChecked<int32>(FMath::FloorToInt(MaxAsFloat) - 1), MinCoord);
			}
			// Otherwise use default behaviour
			return IntCastChecked<int32>(FMath::FloorToInt(MaxAsFloat));
		};

		const FBox RcAreaBounds = Unreal2RecastBox(UnrealBounds);
		XMin = IntCastChecked<int32>(FMath::FloorToInt((RcAreaBounds.Min.X - RcNavMeshOrigin.X) / TileSizeInWorldUnits));
		XMax = CalcMaxCoordExclusive((RcAreaBounds.Max.X - RcNavMeshOrigin.X) / TileSizeInWorldUnits, XMin);
		YMin = IntCastChecked<int32>(FMath::FloorToInt((RcAreaBounds.Min.Z - RcNavMeshOrigin.Z) / TileSizeInWorldUnits));
		YMax = CalcMaxCoordExclusive((RcAreaBounds.Max.Z - RcNavMeshOrigin.Z) / TileSizeInWorldUnits, YMin);
	}

	FORCEINLINE bool Contains(const FIntPoint& Point) const
	{
		return Point.X >= XMin && Point.X <= XMax
			&& Point.Y >= YMin && Point.Y <= YMax;
	}
};

/**
 * TIME SLICING 
 * The general idea is that any function that handles time slicing internally will be named XXXXTimeSliced
 * and returns a ETimeSliceWorkResult. These functions also call TestTimeSliceFinished() internally when required,
 * IsTimeSliceFinishedCached() can be called externally after they have finished. Non time sliced functions are 
 * managed externally and the calling function should call TestTimeSliceFinished() when necessary.
 */

/** Return state of calling time sliced functions */
enum class ETimeSliceWorkResult : uint8
{
	Failed,
	Succeeded,
	CallAgainNextTimeSlice, /** time slice is finished this frame but we need to call this functionality again next frame */
};

/** State representing which area of GenerateCompressedLayersTimeSliced() we are processing */
enum class EGenerateCompressedLayersTimeSliced : uint8
{
	Invalid,
	Init,
	CreateHeightField,
	RasterizeTriangles,
	EmptyLayers,
	VoxelFilter,
	RecastFilter,
	CompactHeightField,
	ErodeWalkable,
	BuildLayers,
	BuildTileCache,
};

enum class ERasterizeGeomRecastTimeSlicedState : uint8 
{
	MarkWalkableTriangles,
	RasterizeTriangles,
};

enum class ERasterizeGeomTimeSlicedState : uint8
{
	RasterizeGeometryTransformCoords,
	RasterizeGeometryRecast,
};

enum class EGenerateRecastFilterTimeSlicedState : uint8
{
	FilterLowHangingWalkableObstacles,
	FilterLedgeSpans,
	FilterWalkableLowHeightSpans,
};

enum class EDoWorkTimeSlicedState : uint8
{
	Invalid,
	GatherGeometryFromSources,
	GenerateTile,
};

enum class EGenerateTileTimeSlicedState : uint8
{
	Invalid,
	GenerateCompressedLayers,
	GenerateNavigationData,
};

enum class EGenerateNavDataTimeSlicedState : uint8
{
	Invalid,
	Init,
	GenerateLayers,
};

struct FRecastTileTimeSliceSettings
{
	int32 FilterLedgeSpansMaxYProcess = 13;
};

/**
 * Class handling generation of a single tile, caching data that can speed up subsequent tile generations
 */
class FRecastTileGenerator : public FNoncopyable, public FGCObject
{
	friend FRecastNavMeshGenerator;

public:
	NAVIGATIONSYSTEM_API FRecastTileGenerator(FRecastNavMeshGenerator& ParentGenerator, const FIntPoint& Location, const double PendingTileCreationTime);
	NAVIGATIONSYSTEM_API virtual ~FRecastTileGenerator();
		
	/** Does the work involved with regenerating this tile using time slicing.
	 *  The return value determines the result of the time slicing
	 */
	NAVIGATIONSYSTEM_API ETimeSliceWorkResult DoWorkTimeSliced();
	/** Does the work involved with regenerating this tile */
	NAVIGATIONSYSTEM_API bool DoWork();

	FORCEINLINE int32 GetTileX() const { return TileX; }
	FORCEINLINE int32 GetTileY() const { return TileY; }
	FORCEINLINE const FBox& GetTileBB() const { return TileBB; }
	/** Whether specified layer was updated */
	FORCEINLINE bool IsLayerChanged(int32 LayerIdx) const { return DirtyLayers[LayerIdx]; }
	FORCEINLINE const TBitArray<>& GetDirtyLayersMask() const { return DirtyLayers; }
	/** Whether tile data was fully regenerated */
	FORCEINLINE bool IsFullyRegenerated() const { return bRegenerateCompressedLayers; }
	/** Whether tile task has anything to build */
	NAVIGATIONSYSTEM_API bool HasDataToBuild() const;

	const TArray<FNavMeshTileData>& GetCompressedLayers() const { return CompressedLayers; }

<<<<<<< HEAD
	static FBox CalculateTileBounds(int32 X, int32 Y, const FVector& RcNavMeshOrigin, const FBox& TotalNavBounds, FVector::FReal TileSizeInWorldUnits);
=======
	static NAVIGATIONSYSTEM_API FBox CalculateTileBounds(int32 X, int32 Y, const FVector& RcNavMeshOrigin, const FBox& TotalNavBounds, FVector::FReal TileSizeInWorldUnits);
>>>>>>> 4af6daef

protected:
	// to be used solely by FRecastNavMeshGenerator
	TArray<FNavMeshTileData>& GetNavigationData() { return NavigationData; }
	
public:
	NAVIGATIONSYSTEM_API uint32 GetUsedMemCount() const;

	// Memory amount used to construct generator 
	uint32 UsedMemoryOnStartup;

	// FGCObject begin
	NAVIGATIONSYSTEM_API virtual void AddReferencedObjects(FReferenceCollector& Collector) override;
	NAVIGATIONSYSTEM_API virtual FString GetReferencerName() const override;
	// FGCObject end

#if RECAST_INTERNAL_DEBUG_DATA
	const FRecastInternalDebugData& GetDebugData() const { return DebugData; }
	FRecastInternalDebugData& GetMutableDebugData() { return DebugData; }
#endif
		
	typedef TArray<int32, TInlineAllocator<4096>> TInlineMaskArray;

protected:
	/** Does the actual TimeSliced tile generation. 
	 *	@note always trigger tile generation only via DoWorkTimeSliced(). This is a worker function
	 *  The return value determines the result of the time slicing
	 *	@return Suceeded if new tile navigation data has been generated and is ready to be added to navmesh instance,
	 *	@return Failed if failed or no need to generate (still valid).
	 *  @return CallAgainNextTimeSlice, time slice is finished this frame but we need to call this function again next frame
	 */
	NAVIGATIONSYSTEM_API ETimeSliceWorkResult GenerateTileTimeSliced();
	/** Does the actual tile generation.
	 *	@note always trigger tile generation only via DoWorkTime(). This is a worker function
	 *  The return value determines the result of the time slicing
	 *	@return true if new tile navigation data has been generated and is ready to be added to navmesh instance,
	 *	@return false if failed or no need to generate (still valid).
	 */
	NAVIGATIONSYSTEM_API bool GenerateTile();

	NAVIGATIONSYSTEM_API void Setup(const FRecastNavMeshGenerator& ParentGenerator, const TArray<FBox>& DirtyAreas);
	
	/** Gather geometry */
<<<<<<< HEAD
	virtual void GatherGeometry(const FRecastNavMeshGenerator& ParentGenerator, bool bGeometryChanged);
	/** Gather geometry sources to be processed later by the GatherGeometryFromSources */
	virtual void PrepareGeometrySources(const FRecastNavMeshGenerator& ParentGenerator, bool bGeometryChanged);
=======
	NAVIGATIONSYSTEM_API virtual void GatherGeometry(const FRecastNavMeshGenerator& ParentGenerator, bool bGeometryChanged);
	/** Gather geometry sources to be processed later by the GatherGeometryFromSources */
	NAVIGATIONSYSTEM_API virtual void PrepareGeometrySources(const FRecastNavMeshGenerator& ParentGenerator, bool bGeometryChanged);
>>>>>>> 4af6daef
	/** Gather geometry from the prefetched sources */
	NAVIGATIONSYSTEM_API void GatherGeometryFromSources();
	/** Gather geometry from the prefetched sources time sliced version */
	NAVIGATIONSYSTEM_API ETimeSliceWorkResult GatherGeometryFromSourcesTimeSliced();
	/** Gather geometry from a specified Navigation Data */
	NAVIGATIONSYSTEM_API void GatherNavigationDataGeometry(const TSharedRef<FNavigationRelevantData, ESPMode::ThreadSafe>& ElementData, UNavigationSystemV1& NavSys, const FNavDataConfig& OwnerNavDataConfig, bool bGeometryChanged);

	/** Start functions used by GenerateCompressedLayersTimeSliced / GenerateCompressedLayers */
<<<<<<< HEAD
	bool CreateHeightField(FNavMeshBuildContext& BuildContext, FTileRasterizationContext& RasterContext);
	ETimeSliceWorkResult RasterizeTrianglesTimeSliced(FNavMeshBuildContext& BuildContext, FTileRasterizationContext& RasterContext);
	void RasterizeTriangles(FNavMeshBuildContext& BuildContext, FTileRasterizationContext& RasterContext);
	ETimeSliceWorkResult RasterizeGeometryRecastTimeSliced(FNavMeshBuildContext& BuildContext, const TArray<FVector::FReal>& Coords, const TArray<int32>& Indices, const rcRasterizationFlags RasterizationFlags, FTileRasterizationContext& RasterContext);
	UE_DEPRECATED(5.0, "Call the version of this function where Coords are now a TArray of FReals!")
	ETimeSliceWorkResult RasterizeGeometryRecastTimeSliced(FNavMeshBuildContext& BuildContext, const TArray<float>& Coords, const TArray<int32>& Indices, const rcRasterizationFlags RasterizationFlags, FTileRasterizationContext& RasterContext);
	void RasterizeGeometryRecast(FNavMeshBuildContext& BuildContext, const TArray<FVector::FReal>& Coords, const TArray<int32>& Indices, const rcRasterizationFlags RasterizationFlags, FTileRasterizationContext& RasterContext);
	UE_DEPRECATED(5.0, "Call the version of this function where Coords are now a TArray of FReals!")
	void RasterizeGeometryRecast(FNavMeshBuildContext& BuildContext, const TArray<float>& Coords, const TArray<int32>& Indices, const rcRasterizationFlags RasterizationFlags, FTileRasterizationContext& RasterContext);
	void RasterizeGeometryTransformCoords(const TArray<FVector::FReal>& Coords, const FTransform& LocalToWorld);
	UE_DEPRECATED(5.0, "Call the version of this function where Coords are now a TArray of FReals!")
	void RasterizeGeometryTransformCoords(const TArray<float>& Coords, const FTransform& LocalToWorld);
	ETimeSliceWorkResult RasterizeGeometryTimeSliced(FNavMeshBuildContext& BuildContext, const TArray<FVector::FReal>& Coords, const TArray<int32>& Indices, const FTransform& LocalToWorld, const rcRasterizationFlags RasterizationFlags, FTileRasterizationContext& RasterContext);
	UE_DEPRECATED(5.0, "Call the version of this function where Coords are now a TArray of FReals!")
	ETimeSliceWorkResult RasterizeGeometryTimeSliced(FNavMeshBuildContext& BuildContext, const TArray<float>& Coords, const TArray<int32>& Indices, const FTransform& LocalToWorld, const rcRasterizationFlags RasterizationFlags, FTileRasterizationContext& RasterContext);
	void RasterizeGeometry(FNavMeshBuildContext& BuildContext, const TArray<FVector::FReal>& Coords, const TArray<int32>& Indices, const FTransform& LocalToWorld, const rcRasterizationFlags RasterizationFlags, FTileRasterizationContext& RasterContext);
	UE_DEPRECATED(5.0, "Call the version of this function where Coords are now a TArray of FReals!")
	void RasterizeGeometry(FNavMeshBuildContext& BuildContext, const TArray<float>& Coords, const TArray<int32>& Indices, const FTransform& LocalToWorld, const rcRasterizationFlags RasterizationFlags, FTileRasterizationContext& RasterContext);
	void GenerateRecastFilter(FNavMeshBuildContext& BuildContext, FTileRasterizationContext& RasterContext);
	ETimeSliceWorkResult GenerateRecastFilterTimeSliced(FNavMeshBuildContext& BuildContext, FTileRasterizationContext& RasterContext);
	bool BuildCompactHeightField(FNavMeshBuildContext& BuildContext, FTileRasterizationContext& RasterContext);
	bool RecastErodeWalkable(FNavMeshBuildContext& BuildContext, FTileRasterizationContext& RasterContext);
	bool RecastBuildLayers(FNavMeshBuildContext& BuildContext, FTileRasterizationContext& RasterContext);
	bool RecastBuildTileCache(FNavMeshBuildContext& BuildContext, FTileRasterizationContext& RasterContext);
=======
	NAVIGATIONSYSTEM_API bool CreateHeightField(FNavMeshBuildContext& BuildContext, FTileRasterizationContext& RasterContext);
	NAVIGATIONSYSTEM_API ETimeSliceWorkResult RasterizeTrianglesTimeSliced(FNavMeshBuildContext& BuildContext, FTileRasterizationContext& RasterContext);
	NAVIGATIONSYSTEM_API void RasterizeTriangles(FNavMeshBuildContext& BuildContext, FTileRasterizationContext& RasterContext);
	NAVIGATIONSYSTEM_API ETimeSliceWorkResult RasterizeGeometryRecastTimeSliced(FNavMeshBuildContext& BuildContext, const TArray<FVector::FReal>& Coords, const TArray<int32>& Indices, const rcRasterizationFlags RasterizationFlags, FTileRasterizationContext& RasterContext);
	UE_DEPRECATED(5.0, "Call the version of this function where Coords are now a TArray of FReals!")
	NAVIGATIONSYSTEM_API ETimeSliceWorkResult RasterizeGeometryRecastTimeSliced(FNavMeshBuildContext& BuildContext, const TArray<float>& Coords, const TArray<int32>& Indices, const rcRasterizationFlags RasterizationFlags, FTileRasterizationContext& RasterContext);
	NAVIGATIONSYSTEM_API void RasterizeGeometryRecast(FNavMeshBuildContext& BuildContext, const TArray<FVector::FReal>& Coords, const TArray<int32>& Indices, const rcRasterizationFlags RasterizationFlags, FTileRasterizationContext& RasterContext);
	UE_DEPRECATED(5.0, "Call the version of this function where Coords are now a TArray of FReals!")
	NAVIGATIONSYSTEM_API void RasterizeGeometryRecast(FNavMeshBuildContext& BuildContext, const TArray<float>& Coords, const TArray<int32>& Indices, const rcRasterizationFlags RasterizationFlags, FTileRasterizationContext& RasterContext);
	NAVIGATIONSYSTEM_API void RasterizeGeometryTransformCoords(const TArray<FVector::FReal>& Coords, const FTransform& LocalToWorld);
	UE_DEPRECATED(5.0, "Call the version of this function where Coords are now a TArray of FReals!")
	NAVIGATIONSYSTEM_API void RasterizeGeometryTransformCoords(const TArray<float>& Coords, const FTransform& LocalToWorld);
	NAVIGATIONSYSTEM_API ETimeSliceWorkResult RasterizeGeometryTimeSliced(FNavMeshBuildContext& BuildContext, const TArray<FVector::FReal>& Coords, const TArray<int32>& Indices, const FTransform& LocalToWorld, const rcRasterizationFlags RasterizationFlags, FTileRasterizationContext& RasterContext);
	UE_DEPRECATED(5.0, "Call the version of this function where Coords are now a TArray of FReals!")
	NAVIGATIONSYSTEM_API ETimeSliceWorkResult RasterizeGeometryTimeSliced(FNavMeshBuildContext& BuildContext, const TArray<float>& Coords, const TArray<int32>& Indices, const FTransform& LocalToWorld, const rcRasterizationFlags RasterizationFlags, FTileRasterizationContext& RasterContext);
	NAVIGATIONSYSTEM_API void RasterizeGeometry(FNavMeshBuildContext& BuildContext, const TArray<FVector::FReal>& Coords, const TArray<int32>& Indices, const FTransform& LocalToWorld, const rcRasterizationFlags RasterizationFlags, FTileRasterizationContext& RasterContext);
	UE_DEPRECATED(5.0, "Call the version of this function where Coords are now a TArray of FReals!")
	NAVIGATIONSYSTEM_API void RasterizeGeometry(FNavMeshBuildContext& BuildContext, const TArray<float>& Coords, const TArray<int32>& Indices, const FTransform& LocalToWorld, const rcRasterizationFlags RasterizationFlags, FTileRasterizationContext& RasterContext);
	NAVIGATIONSYSTEM_API void GenerateRecastFilter(FNavMeshBuildContext& BuildContext, FTileRasterizationContext& RasterContext);
	NAVIGATIONSYSTEM_API ETimeSliceWorkResult GenerateRecastFilterTimeSliced(FNavMeshBuildContext& BuildContext, FTileRasterizationContext& RasterContext);
	NAVIGATIONSYSTEM_API bool BuildCompactHeightField(FNavMeshBuildContext& BuildContext, FTileRasterizationContext& RasterContext);
	NAVIGATIONSYSTEM_API bool RecastErodeWalkable(FNavMeshBuildContext& BuildContext, FTileRasterizationContext& RasterContext);
	NAVIGATIONSYSTEM_API bool RecastBuildLayers(FNavMeshBuildContext& BuildContext, FTileRasterizationContext& RasterContext);
	NAVIGATIONSYSTEM_API bool RecastBuildTileCache(FNavMeshBuildContext& BuildContext, FTileRasterizationContext& RasterContext);
>>>>>>> 4af6daef
	/** End functions used by GenerateCompressedLayersTimeSliced / GenerateCompressedLayers */

	/** builds CompressedLayers array (geometry + modifiers) time sliced*/
	NAVIGATIONSYSTEM_API virtual ETimeSliceWorkResult GenerateCompressedLayersTimeSliced(FNavMeshBuildContext& BuildContext);
	/** builds CompressedLayers array (geometry + modifiers) */
	NAVIGATIONSYSTEM_API virtual bool GenerateCompressedLayers(FNavMeshBuildContext& BuildContext);

	/** Builds a navigation data layer */
	NAVIGATIONSYSTEM_API bool GenerateNavigationDataLayer(FNavMeshBuildContext& BuildContext, FTileCacheCompressor& TileCompressor, FTileCacheAllocator& GenNavAllocator, FTileGenerationContext& GenerationContext, int32 LayerIdx);

	/** builds NavigationData array (layers + obstacles) time sliced */
	NAVIGATIONSYSTEM_API ETimeSliceWorkResult GenerateNavigationDataTimeSliced(FNavMeshBuildContext& BuildContext);

	/** builds NavigationData array (layers + obstacles) */
	NAVIGATIONSYSTEM_API bool GenerateNavigationData(FNavMeshBuildContext& BuildContext);

<<<<<<< HEAD
	virtual void ApplyVoxelFilter(struct rcHeightfield* SolidHF, FVector::FReal WalkableRadius);
=======
	NAVIGATIONSYSTEM_API virtual void ApplyVoxelFilter(struct rcHeightfield* SolidHF, FVector::FReal WalkableRadius);
>>>>>>> 4af6daef

	/** Compute rasterization mask */
	NAVIGATIONSYSTEM_API void InitRasterizationMaskArray(const rcHeightfield* SolidHF, TInlineMaskArray& OutRasterizationMasks);
	NAVIGATIONSYSTEM_API void ComputeRasterizationMasks(FNavMeshBuildContext& BuildContext, FTileRasterizationContext& RasterContext);
	NAVIGATIONSYSTEM_API void MarkRasterizationMask(rcContext* /*BuildContext*/, rcHeightfield* SolidHF,
		const FAreaNavModifier& Modifier, const FTransform& LocalToWorld, const int32 Mask, TInlineMaskArray& OutMaskArray);

	/** apply areas from DynamicAreas to layer */
	NAVIGATIONSYSTEM_API void MarkDynamicAreas(dtTileCacheLayer& Layer);
	NAVIGATIONSYSTEM_API void MarkDynamicArea(const FAreaNavModifier& Modifier, const FTransform& LocalToWorld, dtTileCacheLayer& Layer);
	NAVIGATIONSYSTEM_API void MarkDynamicArea(const FAreaNavModifier& Modifier, const FTransform& LocalToWorld, dtTileCacheLayer& Layer, const int32 AreaId, const int32* ReplaceAreaIdPtr);

	NAVIGATIONSYSTEM_API void AppendModifier(const FCompositeNavModifier& Modifier, const FNavDataPerInstanceTransformDelegate& InTransformsDelegate);
	/** Appends specified geometry to tile's geometry */
	NAVIGATIONSYSTEM_API void ValidateAndAppendGeometry(const TSharedRef<FNavigationRelevantData, ESPMode::ThreadSafe>& ElementData, const FCompositeNavModifier& InModifier);
	NAVIGATIONSYSTEM_API void AppendGeometry(const FNavigationRelevantData& DataRef, const FCompositeNavModifier& InModifier, const FNavDataPerInstanceTransformDelegate& InTransformsDelegate);
	NAVIGATIONSYSTEM_API void AppendVoxels(rcSpanCache* SpanData, int32 NumSpans);
	
	/** prepare voxel cache from collision data */
	NAVIGATIONSYSTEM_API void PrepareVoxelCache(const TNavStatArray<uint8>& RawCollisionCache, const FCompositeNavModifier& InModifier, TNavStatArray<rcSpanCache>& SpanData);
	NAVIGATIONSYSTEM_API bool HasVoxelCache(const TNavStatArray<uint8>& RawVoxelCache, rcSpanCache*& CachedVoxels, int32& NumCachedVoxels) const;
	NAVIGATIONSYSTEM_API void AddVoxelCache(TNavStatArray<uint8>& RawVoxelCache, const rcSpanCache* CachedVoxels, const int32 NumCachedVoxels) const;

<<<<<<< HEAD
	void DumpAsyncData();
	void DumpSyncData();

#if RECAST_INTERNAL_DEBUG_DATA
	bool IsTileDebugActive() const;
	bool IsTileDebugAllowingGeneration() const;
=======
	NAVIGATIONSYSTEM_API void DumpAsyncData();
	NAVIGATIONSYSTEM_API void DumpSyncData();

#if RECAST_INTERNAL_DEBUG_DATA
	NAVIGATIONSYSTEM_API bool IsTileDebugActive() const;
	NAVIGATIONSYSTEM_API bool IsTileDebugAllowingGeneration() const;
>>>>>>> 4af6daef
#endif

protected:
	uint32 bRegenerateCompressedLayers : 1;
	uint32 bFullyEncapsulatedByInclusionBounds : 1;
	uint32 bUpdateGeometry : 1;
	uint32 bHasLowAreaModifiers : 1;

	/** Start time slicing variables */
	ERasterizeGeomRecastTimeSlicedState RasterizeGeomRecastState;
	ERasterizeGeomTimeSlicedState RasterizeGeomState;
	EGenerateRecastFilterTimeSlicedState GenerateRecastFilterState;
	int32 GenRecastFilterLedgeSpansYStart;
	EDoWorkTimeSlicedState DoWorkTimeSlicedState;
	EGenerateTileTimeSlicedState GenerateTileTimeSlicedState;

	EGenerateNavDataTimeSlicedState GenerateNavDataTimeSlicedState;
	int32 GenNavDataLayerTimeSlicedIdx;
	EGenerateCompressedLayersTimeSliced GenCompressedLayersTimeSlicedState;
	int32 RasterizeTrianglesTimeSlicedRawGeomIdx;
	int32 RasterizeTrianglesTimeSlicedInstTransformIdx;
	TNavStatArray<uint8> RasterizeGeomRecastTriAreas;
	const FNavRegenTimeSliceManager* TimeSliceManager;

	TUniquePtr<struct FTileCacheAllocator> GenNavDataTimeSlicedAllocator;
	TUniquePtr<struct FTileGenerationContext> GenNavDataTimeSlicedGenerationContext;
	TUniquePtr<struct FTileRasterizationContext> GenCompressedlayersTimeSlicedRasterContext;

	FRecastTileTimeSliceSettings TileTimeSliceSettings;
	/** End time slicing variables */

	int32 TileX;
	int32 TileY;
	uint32 Version;

	/** Time when the tile was requested */
	double TileCreationTime = 0.;
	
	/** Tile's bounding box, Unreal coords */
	FBox TileBB;

	/** Tile's bounding box expanded by Agent's radius horizontally, Unreal coords */
	FBox TileBBExpandedForAgent;
	
	/** Layers dirty flags */
	TBitArray<> DirtyLayers;
	
	/** Parameters defining navmesh tiles */
	FRecastBuildConfig TileConfig;

	/** Bounding geometry definition. */
	TNavStatArray<FBox> InclusionBounds;

	/** Additional config */
	FRecastNavMeshCachedData AdditionalCachedData;

	// generated tile data
	TArray<FNavMeshTileData> CompressedLayers;
	TArray<FNavMeshTileData> NavigationData;

	/** Result of calling RasterizeGeometryInitVars() */
	TArray<FVector::FReal> RasterizeGeometryWorldRecastCoords;
	
	// tile's geometry: without voxel cache
	TArray<FRecastRawGeometryElement> RawGeometry;
	// areas used for creating navigation data: obstacles
	TArray<FRecastAreaNavModifierElement> Modifiers;
	// navigation links
	TArray<FSimpleLinkNavModifier> OffmeshLinks;

	TWeakPtr<FNavDataGenerator, ESPMode::ThreadSafe> ParentGeneratorWeakPtr;

	TNavStatArray<TSharedRef<FNavigationRelevantData, ESPMode::ThreadSafe> > NavigationRelevantData;
	TWeakObjectPtr<UNavigationSystemV1> NavSystem; 
	FNavDataConfig NavDataConfig;

	FRecastNavMeshTileGenerationDebug TileDebugSettings;

#if RECAST_INTERNAL_DEBUG_DATA
	FRecastInternalDebugData DebugData;
#endif
};

struct FRecastTileGeneratorWrapper : public FNonAbandonableTask
{
	TSharedRef<FRecastTileGenerator> TileGenerator;

	FRecastTileGeneratorWrapper(TSharedRef<FRecastTileGenerator> InTileGenerator)
		: TileGenerator(InTileGenerator)
	{
	}
	
	void DoWork()
	{
		TileGenerator->DoWork();
	}

	FORCEINLINE TStatId GetStatId() const
	{
		RETURN_QUICK_DECLARE_CYCLE_STAT(FRecastTileGenerator, STATGROUP_ThreadPoolAsyncTasks);
	}
};

typedef FAsyncTask<FRecastTileGeneratorWrapper> FRecastTileGeneratorTask;
//typedef FAsyncTask<FRecastTileGenerator> FRecastTileGeneratorTask;

struct FPendingTileElement
{
	/** tile coordinates on a grid in recast space */
	FIntPoint	Coord;
	/** distance to seed, used for sorting pending tiles */
	FVector::FReal SeedDistance;
<<<<<<< HEAD
=======
	/** time at which the element was first added to the queue */
	double		CreationTime;

#if !UE_BUILD_SHIPPING	
	/** Squared distance to invoker source */
	FVector::FReal DebugInvokerDistanceSquared = TNumericLimits<FVector::FReal>::Max();

	/** Priority from navigation invoker */
	ENavigationInvokerPriority DebugInvokerPriority = ENavigationInvokerPriority::Default;
#endif // !UE_BUILD_SHIPPING

	/** Priority used for sorting */
	ENavigationInvokerPriority SortingPriority = ENavigationInvokerPriority::Default;

>>>>>>> 4af6daef
	/** Whether we need a full rebuild for this tile grid cell */
	bool		bRebuildGeometry;
	/** We need to store dirty area bounds to check which cached layers needs to be regenerated
	 *  In case geometry is changed, cached layers data will be fully regenerated without using dirty areas list
	 */
	TArray<FBox> DirtyAreas;

	FPendingTileElement()
		: Coord(FIntPoint::NoneValue)
		, SeedDistance(TNumericLimits<FVector::FReal>::Max())
<<<<<<< HEAD
=======
		, CreationTime(-1.)
>>>>>>> 4af6daef
		, bRebuildGeometry(false)
	{
	}

	bool operator == (const FIntPoint& Location) const
	{
		return Coord == Location;
	}

	bool operator == (const FPendingTileElement& Other) const
	{
		return Coord == Other.Coord;
	}

	bool operator < (const FPendingTileElement& Other) const
	{
		return Other.SeedDistance < SeedDistance;
	}

	double GetDurationSinceCreation(const double CurrenTimeSeconds) const
	{
		return (CreationTime > 0.) ? CurrenTimeSeconds - CreationTime : 0.;
	}

	friend uint32 GetTypeHash(const FPendingTileElement& Element)
	{
		return GetTypeHash(Element.Coord);
	}
};

struct FRunningTileElement
{
	FRunningTileElement()
		: Coord(FIntPoint::NoneValue)
		, bShouldDiscard(false)
		, AsyncTask(nullptr)
	{
	}
	
	FRunningTileElement(FIntPoint InCoord)
		: Coord(InCoord)
		, bShouldDiscard(false)
		, AsyncTask(nullptr)
	{
	}

	bool operator == (const FRunningTileElement& Other) const
	{
		return Coord == Other.Coord;
	}
	
	/** tile coordinates on a grid in recast space */
	FIntPoint					Coord;
	/** whether generated results should be discarded */
	bool						bShouldDiscard; 
	FRecastTileGeneratorTask*	AsyncTask;
};

struct FTileTimestamp
{
	FNavTileRef NavTileRef;
	double Timestamp;
	
	bool operator == (const FTileTimestamp& Other) const
	{
		return NavTileRef == Other.NavTileRef;
	}
};

enum class EProcessTileTasksSyncTimeSlicedState : uint8
{
	Init,
	DoWork,
	AddGeneratedTiles,
	StoreCompessedTileCacheLayers,
	AppendUpdateTiles,
	Finish,
};

enum class EAddGeneratedTilesTimeSlicedState : uint8
{
	Init,
	AddTiles,
};

/**
 * Class that handles generation of the whole Recast-based navmesh.
 */
class FRecastNavMeshGenerator : public FNavDataGenerator
{
public:
	NAVIGATIONSYSTEM_API FRecastNavMeshGenerator(ARecastNavMesh& InDestNavMesh);
	NAVIGATIONSYSTEM_API virtual ~FRecastNavMeshGenerator();

private:
	/** Prevent copying. */
	FRecastNavMeshGenerator(FRecastNavMeshGenerator const& NoCopy) { check(0); };
	FRecastNavMeshGenerator& operator=(FRecastNavMeshGenerator const& NoCopy) { check(0); return *this; }

public:
	NAVIGATIONSYSTEM_API virtual bool RebuildAll() override;
	NAVIGATIONSYSTEM_API virtual void EnsureBuildCompletion() override;
	NAVIGATIONSYSTEM_API virtual void CancelBuild() override;
	NAVIGATIONSYSTEM_API virtual void TickAsyncBuild(float DeltaSeconds) override;
	NAVIGATIONSYSTEM_API virtual void OnNavigationBoundsChanged() override;

	/** Asks generator to update navigation affected by DirtyAreas */
	NAVIGATIONSYSTEM_API virtual void RebuildDirtyAreas(const TArray<FNavigationDirtyArea>& DirtyAreas) override;

	/** determines whether this generator is performing navigation building actions at the moment, dirty areas are also checked */
	NAVIGATIONSYSTEM_API virtual bool IsBuildInProgressCheckDirty() const override;

#if !RECAST_ASYNC_REBUILDING
	/** returns true if we are time slicing and the data is valid to use false otherwise*/
	NAVIGATIONSYSTEM_API virtual bool GetTimeSliceData(int32& OutNumRemainingBuildTasks, double& OutCurrentBuildTaskDuration) const override;
#endif

	int32 GetNumRemaningBuildTasksHelper() const { return RunningDirtyTiles.Num() + PendingDirtyTiles.Num() + static_cast<int32>(SyncTimeSlicedData.TileGeneratorSync.IsValid()); }
	NAVIGATIONSYSTEM_API virtual int32 GetNumRemaningBuildTasks() const override;
	NAVIGATIONSYSTEM_API virtual int32 GetNumRunningBuildTasks() const override;

	/** Checks if a given tile is being build or has just finished building */
	UE_DEPRECATED(5.1, "Use new version with FNavTileRef")
	NAVIGATIONSYSTEM_API bool IsTileChanged(int32 TileIdx) const;

	/** Checks if a given tile is being build or has just finished building */
<<<<<<< HEAD
	UE_DEPRECATED(5.1, "Use new version with FNavTileRef")
	bool IsTileChanged(int32 TileIdx) const;

	/** Checks if a given tile is being build or has just finished building */
	bool IsTileChanged(const FNavTileRef InTileRef) const;
=======
	NAVIGATIONSYSTEM_API bool IsTileChanged(const FNavTileRef InTileRef) const;
>>>>>>> 4af6daef
		
	FORCEINLINE uint32 GetVersion() const { return Version; }

	const ARecastNavMesh* GetOwner() const { return DestNavMesh; }

	/** update area data */
<<<<<<< HEAD
	void OnAreaAdded(const UClass* AreaClass, int32 AreaID);
	void OnAreaRemoved(const UClass* AreaClass);
=======
	NAVIGATIONSYSTEM_API void OnAreaAdded(const UClass* AreaClass, int32 AreaID);
	NAVIGATIONSYSTEM_API void OnAreaRemoved(const UClass* AreaClass);
>>>>>>> 4af6daef
		
	//--- accessors --- //
	FORCEINLINE class UWorld* GetWorld() const { return DestNavMesh->GetWorld(); }

	const FRecastBuildConfig& GetConfig() const { return Config; }

	const FRecastNavMeshTileGenerationDebug& GetTileDebugSettings() const { return DestNavMesh->TileGenerationDebug; } 

	const TNavStatArray<FBox>& GetInclusionBounds() const { return InclusionBounds; }
	
	FVector GetRcNavMeshOrigin() const { return RcNavMeshOrigin; }

	/** checks if any on InclusionBounds encapsulates given box.
	 *	@return index to first item in InclusionBounds that meets expectations */
	NAVIGATIONSYSTEM_API int32 FindInclusionBoundEncapsulatingBox(const FBox& Box) const;

	/** Total navigable area box, sum of all navigation volumes bounding boxes */
	FBox GetTotalBounds() const { return TotalNavBounds; }

	const FRecastNavMeshCachedData& GetAdditionalCachedData() const { return AdditionalCachedData; }

	NAVIGATIONSYSTEM_API bool HasDirtyTiles() const;
	NAVIGATIONSYSTEM_API bool HasDirtyTiles(const FBox& AreaBounds) const;
	NAVIGATIONSYSTEM_API int32 GetDirtyTilesCount(const FBox& AreaBounds) const;

	NAVIGATIONSYSTEM_API bool GatherGeometryOnGameThread() const;
	NAVIGATIONSYSTEM_API bool IsTimeSliceRegenActive() const;

	NAVIGATIONSYSTEM_API FBox GrowBoundingBox(const FBox& BBox, bool bIncludeAgentHeight) const;
	
	/** Returns if the provided Octree Element should generate geometry on the provided NavDataConfig. Can be used to extend the logic to decide what geometry is generated on what Navmesh */
	NAVIGATIONSYSTEM_API virtual bool ShouldGenerateGeometryForOctreeElement(const FNavigationOctreeElement& Element, const FNavDataConfig& NavDataConfig) const;
	
	/** Returns if the provided Octree Element should generate geometry on the provided NavDataConfig. Can be used to extend the logic to decide what geometry is generated on what Navmesh */
	virtual bool ShouldGenerateGeometryForOctreeElement(const FNavigationOctreeElement& Element, const FNavDataConfig& NavDataConfig) const;
	
#if !(UE_BUILD_SHIPPING || UE_BUILD_TEST) && ENABLE_VISUAL_LOG
	NAVIGATIONSYSTEM_API virtual void ExportNavigationData(const FString& FileName) const override;
	NAVIGATIONSYSTEM_API virtual void GrabDebugSnapshot(struct FVisualLogEntry* Snapshot, const FBox& BoundingBox, const FName& CategoryName, ELogVerbosity::Type Verbosity) const override;
#endif

	/** 
	 *	@param Actor is a reference to make callee responsible for assuring it's valid
	 */
	static NAVIGATIONSYSTEM_API void ExportComponentGeometry(UActorComponent* Component, FNavigationRelevantData& Data);
	static NAVIGATIONSYSTEM_API void ExportVertexSoupGeometry(const TArray<FVector>& Verts, FNavigationRelevantData& Data);

	static NAVIGATIONSYSTEM_API void ExportRigidBodyGeometry(UBodySetup& BodySetup, TNavStatArray<FVector>& OutVertexBuffer, TNavStatArray<int32>& OutIndexBuffer, const FTransform& LocalToWorld = FTransform::Identity);
	static NAVIGATIONSYSTEM_API void ExportRigidBodyGeometry(UBodySetup& BodySetup, TNavStatArray<FVector>& OutTriMeshVertexBuffer, TNavStatArray<int32>& OutTriMeshIndexBuffer, TNavStatArray<FVector>& OutConvexVertexBuffer, TNavStatArray<int32>& OutConvexIndexBuffer, TNavStatArray<int32>& OutShapeBuffer, const FTransform& LocalToWorld = FTransform::Identity);
	static NAVIGATIONSYSTEM_API void ExportAggregatedGeometry(const FKAggregateGeom& AggGeom, TNavStatArray<FVector>& OutConvexVertexBuffer, TNavStatArray<int32>& OutConvexIndexBuffer, TNavStatArray<int32>& OutShapeBuffer, const FTransform& LocalToWorld = FTransform::Identity);

#if UE_ENABLE_DEBUG_DRAWING
	/** Converts data encoded in EncodedData.CollisionData to FNavDebugMeshData format */
	static NAVIGATIONSYSTEM_API void GetDebugGeometry(const FNavigationRelevantData& EncodedData, FNavDebugMeshData& DebugMeshData);
#endif  // UE_ENABLE_DEBUG_DRAWING

	const FNavRegenTimeSliceManager* GetTimeSliceManager() const { return SyncTimeSlicedData.TimeSliceManager; }
	
	void SetNextTimeSliceRegenActive(bool bRegenState) { SyncTimeSlicedData.bNextTimeSliceRegenActive = bRegenState; }

	/** Update the config according to the resolution */
<<<<<<< HEAD
	virtual void SetupTileConfig(const ENavigationDataResolution TileResolution, FRecastBuildConfig& OutConfig) const;
=======
	NAVIGATIONSYSTEM_API virtual void SetupTileConfig(const ENavigationDataResolution TileResolution, FRecastBuildConfig& OutConfig) const;
>>>>>>> 4af6daef

protected:
	// Performs initial setup of member variables so that generator is ready to
	// do its thing from this point on. Called just after construction by ARecastNavMesh
	NAVIGATIONSYSTEM_API virtual void Init();

	// Used to configure Config. Override to influence build properties
	NAVIGATIONSYSTEM_API virtual void ConfigureBuildProperties(FRecastBuildConfig& OutConfig);

	// Updates cached list of navigation bounds
	NAVIGATIONSYSTEM_API void UpdateNavigationBounds();
		
	// Sorts pending build tiles by proximity to player, so tiles closer to player will get generated first
	NAVIGATIONSYSTEM_API virtual void SortPendingBuildTiles();

	// Get seed locations used for sorting pending build tiles. Tiles closer to these locations will be prioritized first.
	NAVIGATIONSYSTEM_API virtual void GetSeedLocations(UWorld& World, TArray<FVector2D>& OutSeedLocations) const;

	/** Instantiates dtNavMesh and configures it for tiles generation. Returns false if failed */
	NAVIGATIONSYSTEM_API bool ConstructTiledNavMesh();

	/** Determine bit masks for poly address */
	NAVIGATIONSYSTEM_API void CalcNavMeshProperties(int32& MaxTiles, int32& MaxPolys);
	
	/** Marks grid tiles affected by specified areas as dirty */
	NAVIGATIONSYSTEM_API virtual void MarkDirtyTiles(const TArray<FNavigationDirtyArea>& DirtyAreas);

	/** Returns if the provided UObject that requested a navmesh dirtying should dirty this Navmesh. Useful to avoid tiles regeneration from objects that are excluded from the provided NavDataConfig */
	NAVIGATIONSYSTEM_API virtual bool ShouldDirtyTilesRequestedByObject(const UNavigationSystemV1& NavSys, const FNavigationOctree& NavOctreeInstance, const UObject& SourceObject, const FNavDataConfig& NavDataConfig) const;

	/** Returns if the provided UObject that requested a navmesh dirtying should dirty this Navmesh. Useful to avoid tiles regeneration from objects that are excluded from the provided NavDataConfig */
	virtual bool ShouldDirtyTilesRequestedByObject(const UNavigationSystemV1& NavSys, const FNavigationOctree& NavOctreeInstance, const UObject& SourceObject, const FNavDataConfig& NavDataConfig) const;

	/** Marks all tiles overlapping with InclusionBounds dirty (via MarkDirtyTiles). */
	NAVIGATIONSYSTEM_API bool MarkNavBoundsDirty();

	UE_DEPRECATED(5.1, "Use new version with FNavTileRef")
	NAVIGATIONSYSTEM_API void RemoveLayers(const FIntPoint& Tile, TArray<uint32>& UpdatedTiles);

<<<<<<< HEAD
	UE_DEPRECATED(5.1, "Use new version with FNavTileRef")
	void RemoveLayers(const FIntPoint& Tile, TArray<uint32>& UpdatedTiles);

	void RemoveLayers(const FIntPoint& Tile, TArray<FNavTileRef>& UpdatedTiles);
=======
	NAVIGATIONSYSTEM_API void RemoveLayers(const FIntPoint& Tile, TArray<FNavTileRef>& UpdatedTiles);
>>>>>>> 4af6daef
	
	NAVIGATIONSYSTEM_API void StoreCompressedTileCacheLayers(const FRecastTileGenerator& TileGenerator, int32 TileX, int32 TileY);

#if RECAST_INTERNAL_DEBUG_DATA
	NAVIGATIONSYSTEM_API void StoreDebugData(const FRecastTileGenerator& TileGenerator, int32 TileX, int32 TileY);
#endif

#if RECAST_ASYNC_REBUILDING
	/** Processes pending tile generation tasks Async*/
	UE_DEPRECATED(5.1, "Use ProcessTileTasksAsyncAndGetUpdatedTiles instead")
<<<<<<< HEAD
	TArray<uint32> ProcessTileTasksAsync(const int32 NumTasksToProcess);

	/** Processes pending tile generation tasks Async*/
	TArray<FNavTileRef> ProcessTileTasksAsyncAndGetUpdatedTiles(const int32 NumTasksToProcess);
#else
	TSharedRef<FRecastTileGenerator> CreateTileGeneratorFromPendingElement(FIntPoint &OutTileLocation, const int32 ForcedPendingTileIdx = INDEX_NONE);

	/** Processes pending tile generation tasks Sync with option for time slicing currently an experimental feature. */
	UE_DEPRECATED(5.1, "Use ProcessTileTasksSyncTimeSlicedAndGetUpdatedTiles instead")
	virtual TArray<uint32> ProcessTileTasksSyncTimeSliced();
	UE_DEPRECATED(5.1, "Use ProcessTileTasksSyncAndGetUpdatedTiles instead")
	TArray<uint32> ProcessTileTasksSync(const int32 NumTasksToProcess);

	/** Processes pending tile generation tasks Sync with option for time slicing currently an experimental feature. */
	virtual TArray<FNavTileRef> ProcessTileTasksSyncTimeSlicedAndGetUpdatedTiles();
	TArray<FNavTileRef> ProcessTileTasksSyncAndGetUpdatedTiles(const int32 NumTasksToProcess);

	virtual int32 GetNextPendingDirtyTileToBuild() const;
#endif
	/** Processes pending tile generation tasks */
	UE_DEPRECATED(5.1, "Use ProcessTileTasksAndGetUpdatedTiles instead")
	TArray<uint32> ProcessTileTasks(const int32 NumTasksToProcess);

	/** Processes pending tile generation tasks */
	TArray<FNavTileRef> ProcessTileTasksAndGetUpdatedTiles(const int32 NumTasksToProcess);

	void ResetTimeSlicedTileGeneratorSync();
=======
	NAVIGATIONSYSTEM_API TArray<uint32> ProcessTileTasksAsync(const int32 NumTasksToProcess);

	/** Processes pending tile generation tasks Async*/
	NAVIGATIONSYSTEM_API TArray<FNavTileRef> ProcessTileTasksAsyncAndGetUpdatedTiles(const int32 NumTasksToProcess);
#else
	NAVIGATIONSYSTEM_API TSharedRef<FRecastTileGenerator> CreateTileGeneratorFromPendingElement(FIntPoint &OutTileLocation, const int32 ForcedPendingTileIdx = INDEX_NONE);

	/** Processes pending tile generation tasks Sync with option for time slicing currently an experimental feature. */
	UE_DEPRECATED(5.1, "Use ProcessTileTasksSyncTimeSlicedAndGetUpdatedTiles instead")
	NAVIGATIONSYSTEM_API virtual TArray<uint32> ProcessTileTasksSyncTimeSliced();
	UE_DEPRECATED(5.1, "Use ProcessTileTasksSyncAndGetUpdatedTiles instead")
	NAVIGATIONSYSTEM_API TArray<uint32> ProcessTileTasksSync(const int32 NumTasksToProcess);

	/** Processes pending tile generation tasks Sync with option for time slicing currently an experimental feature. */
	NAVIGATIONSYSTEM_API virtual TArray<FNavTileRef> ProcessTileTasksSyncTimeSlicedAndGetUpdatedTiles();
	NAVIGATIONSYSTEM_API TArray<FNavTileRef> ProcessTileTasksSyncAndGetUpdatedTiles(const int32 NumTasksToProcess);

	NAVIGATIONSYSTEM_API virtual int32 GetNextPendingDirtyTileToBuild() const;
#endif
	/** Processes pending tile generation tasks */
	UE_DEPRECATED(5.1, "Use ProcessTileTasksAndGetUpdatedTiles instead")
	NAVIGATIONSYSTEM_API TArray<uint32> ProcessTileTasks(const int32 NumTasksToProcess);

	/** Processes pending tile generation tasks */
	NAVIGATIONSYSTEM_API TArray<FNavTileRef> ProcessTileTasksAndGetUpdatedTiles(const int32 NumTasksToProcess);

	NAVIGATIONSYSTEM_API void ResetTimeSlicedTileGeneratorSync();
>>>>>>> 4af6daef

public:
	/** Adds generated tiles to NavMesh, replacing old ones, uses time slicing returns Failed if any layer failed */
	UE_DEPRECATED(5.1, "Use new version with FNavTileRef")
<<<<<<< HEAD
	ETimeSliceWorkResult AddGeneratedTilesTimeSliced(FRecastTileGenerator& TileGenerator, TArray<uint32>& OutResultTileIndices);

	/** Adds generated tiles to NavMesh, replacing old ones, uses time slicing returns Failed if any layer failed */
	ETimeSliceWorkResult AddGeneratedTilesTimeSliced(FRecastTileGenerator& TileGenerator, TArray<FNavTileRef>& OutResultTileRefs);

	/** Adds generated tiles to NavMesh, replacing old ones */
	UE_DEPRECATED(5.1, "Use AddGeneratedTilesAndGetUpdatedTiles instead")
	TArray<uint32> AddGeneratedTiles(FRecastTileGenerator& TileGenerator);
=======
	NAVIGATIONSYSTEM_API ETimeSliceWorkResult AddGeneratedTilesTimeSliced(FRecastTileGenerator& TileGenerator, TArray<uint32>& OutResultTileIndices);

	/** Adds generated tiles to NavMesh, replacing old ones, uses time slicing returns Failed if any layer failed */
	NAVIGATIONSYSTEM_API ETimeSliceWorkResult AddGeneratedTilesTimeSliced(FRecastTileGenerator& TileGenerator, TArray<FNavTileRef>& OutResultTileRefs);

	/** Adds generated tiles to NavMesh, replacing old ones */
	UE_DEPRECATED(5.1, "Use AddGeneratedTilesAndGetUpdatedTiles instead")
	NAVIGATIONSYSTEM_API TArray<uint32> AddGeneratedTiles(FRecastTileGenerator& TileGenerator);

	/** Adds generated tiles to NavMesh, replacing old ones */
	NAVIGATIONSYSTEM_API TArray<FNavTileRef> AddGeneratedTilesAndGetUpdatedTiles(FRecastTileGenerator& TileGenerator);
>>>>>>> 4af6daef

	/** Adds generated tiles to NavMesh, replacing old ones */
	TArray<FNavTileRef> AddGeneratedTilesAndGetUpdatedTiles(FRecastTileGenerator& TileGenerator);

public:
	/** Removes all tiles at specified grid location */
	UE_DEPRECATED(5.1, "Use RemoveTileLayersAndGetUpdatedTiles instead")
<<<<<<< HEAD
	TArray<uint32> RemoveTileLayers(const int32 TileX, const int32 TileY, TMap<int32, dtPolyRef>* OldLayerTileIdMap = nullptr);

	/** Removes all tiles at specified grid location */
	TArray<FNavTileRef> RemoveTileLayersAndGetUpdatedTiles(const int32 TileX, const int32 TileY, TMap<int32, dtPolyRef>* OldLayerTileIdMap = nullptr);

	void RemoveTiles(const TArray<FIntPoint>& Tiles);
	void ReAddTiles(const TArray<FIntPoint>& Tiles);

	bool IsBuildingRestrictedToActiveTiles() const { return bRestrictBuildingToActiveTiles; }
	bool IsInActiveSet(const FIntPoint& Tile) const;
=======
	NAVIGATIONSYSTEM_API TArray<uint32> RemoveTileLayers(const int32 TileX, const int32 TileY, TMap<int32, dtPolyRef>* OldLayerTileIdMap = nullptr);

	/** Removes all tiles at specified grid location */
	NAVIGATIONSYSTEM_API TArray<FNavTileRef> RemoveTileLayersAndGetUpdatedTiles(const int32 TileX, const int32 TileY, TMap<int32, dtPolyRef>* OldLayerTileIdMap = nullptr);

	NAVIGATIONSYSTEM_API void RemoveTiles(const TArray<FIntPoint>& Tiles);

	UE_DEPRECATED(5.3, "Use overload with FNavMeshDirtyTileElement instead.")
	NAVIGATIONSYSTEM_API void ReAddTiles(const TArray<FIntPoint>& Tiles);

	NAVIGATIONSYSTEM_API void ReAddTiles(const TArray<FNavMeshDirtyTileElement>& Tiles);

	bool IsBuildingRestrictedToActiveTiles() const { return bRestrictBuildingToActiveTiles; }
	NAVIGATIONSYSTEM_API bool IsInActiveSet(const FIntPoint& Tile) const;
>>>>>>> 4af6daef

	/** sets a limit to number of asynchronous tile generators running at one time
	 *	@note if used at runtime will not result in killing tasks above limit count
	 *	@mote function does not validate the input parameter - it's on caller */
	void SetMaxTileGeneratorTasks(int32 NewLimit) { MaxTileGeneratorTasks = NewLimit; }

	void SetSortPendingTileMethod(const ENavigationSortPendingTilesMethod InMethod) { SortPendingTilesMethod = InMethod; }

	static NAVIGATIONSYSTEM_API void CalcPolyRefBits(ARecastNavMesh* NavMeshOwner, int32& MaxTileBits, int32& MaxPolyBits);

protected:
<<<<<<< HEAD
	virtual void RestrictBuildingToActiveTiles(bool InRestrictBuildingToActiveTiles);
=======
	NAVIGATIONSYSTEM_API virtual void RestrictBuildingToActiveTiles(bool InRestrictBuildingToActiveTiles);
>>>>>>> 4af6daef
	
	/** Blocks until build for specified list of tiles is complete and discard results */
	NAVIGATIONSYSTEM_API void DiscardCurrentBuildingTasks();

	NAVIGATIONSYSTEM_API virtual TSharedRef<FRecastTileGenerator> CreateTileGenerator(const FIntPoint& Coord, const TArray<FBox>& DirtyAreas, const double PendingTileCreationTime = 0.);

	template <typename T>
	UE_DEPRECATED(5.3, "Use ConstructTileGeneratorImpl instead.")
	TSharedRef<T> ConstuctTileGeneratorImpl(const FIntPoint& Coord, const TArray<FBox>& DirtyAreas, const double PendingTileCreationTime = 0.)
	{
		ConstructTileGeneratorImpl<T>(Coord, DirtyAreas, PendingTileCreationTime);
	}
	
	template <typename T>
	TSharedRef<T> ConstructTileGeneratorImpl(const FIntPoint& Coord, const TArray<FBox>& DirtyAreas, const double PendingTileCreationTime)
	{
		TSharedRef<T> TileGenerator = MakeShareable(new T(*this, Coord, PendingTileCreationTime));
		TileGenerator->Setup(*this, DirtyAreas);
		return TileGenerator;
	}

	template <typename T>
	TSharedRef<T> ConstuctTileGeneratorImpl(const FIntPoint& Coord, const TArray<FBox>& DirtyAreas)
	{
		TSharedRef<T> TileGenerator = MakeShareable(new T(*this, Coord));
		TileGenerator->Setup(*this, DirtyAreas);
		return TileGenerator;
	}

	void SetBBoxGrowth(const FVector& InBBox) { BBoxGrowth = InBBox; }

	//----------------------------------------------------------------------//
	// debug
	//----------------------------------------------------------------------//
	NAVIGATIONSYSTEM_API virtual uint32 LogMemUsed() const override;

	UE_DEPRECATED(5.1, "Use new version with FNavTileRef")
<<<<<<< HEAD
	void AddGeneratedTileLayer(int32 LayerIndex, FRecastTileGenerator& TileGenerator, const TMap<int32, dtPolyRef>& OldLayerTileIdMap, TArray<uint32>& OutResultTileIndices);

	bool IsAllowedToAddTileLayers(const FIntPoint Tile) const;
	void AddGeneratedTileLayer(int32 LayerIndex, FRecastTileGenerator& TileGenerator, const TMap<int32, dtPolyRef>& OldLayerTileIdMap, TArray<FNavTileRef>& OutResultTileRefs);

#if !UE_BUILD_SHIPPING
	/** Data struct used by 'LogDirtyAreas' that contains all the information regarding the areas that are being dirtied, per dirtied tile. */
	struct FNavigationDirtyAreaPerTileDebugInformation
	{
		FNavigationDirtyArea DirtyArea;
		bool bTileWasAlreadyAdded = false;
	};

	/** Used internally, when LogNavigationDirtyArea is VeryVerbose, to log the number of tiles a dirty area is requesting. */
	void LogDirtyAreas(const TMap<FPendingTileElement, TArray<FNavigationDirtyAreaPerTileDebugInformation>>& DirtyAreasDebuggingInformation) const; 
=======
	NAVIGATIONSYSTEM_API void AddGeneratedTileLayer(int32 LayerIndex, FRecastTileGenerator& TileGenerator, const TMap<int32, dtPolyRef>& OldLayerTileIdMap, TArray<uint32>& OutResultTileIndices);

	NAVIGATIONSYSTEM_API bool IsAllowedToAddTileLayers(const FIntPoint Tile) const;
	NAVIGATIONSYSTEM_API void AddGeneratedTileLayer(int32 LayerIndex, FRecastTileGenerator& TileGenerator, const TMap<int32, dtPolyRef>& OldLayerTileIdMap, TArray<FNavTileRef>& OutResultTileRefs);

#if !UE_BUILD_SHIPPING
	/** Data struct used by 'LogDirtyAreas' that contains all the information regarding the areas that are being dirtied, per dirtied tile. */
	struct FNavigationDirtyAreaPerTileDebugInformation
	{
		FNavigationDirtyArea DirtyArea;
		bool bTileWasAlreadyAdded = false;
	};

	/** Used internally, when LogNavigationDirtyArea is VeryVerbose, to log the number of tiles a dirty area is requesting. */
	NAVIGATIONSYSTEM_API void LogDirtyAreas(const TMap<FPendingTileElement, TArray<FNavigationDirtyAreaPerTileDebugInformation>>& DirtyAreasDebuggingInformation) const; 
>>>>>>> 4af6daef
#endif
	
protected:
	friend ARecastNavMesh;

	/** Parameters defining navmesh tiles */
	FRecastBuildConfig Config;

	/** Used to grow generic element bounds to match this generator's properties
	 *	(most notably Config.borderSize) */
	FVector BBoxGrowth;
	
	int32 NumActiveTiles;
	/** the limit to number of asynchronous tile generators running at one time,
	 *  this is also used by the sync non time sliced regeneration ProcessTileTasksSync,
	 *  but not by ProcessTileTasksSyncTimeSliced.
	 */
	int32 MaxTileGeneratorTasks;

	FVector::FReal AvgLayersPerTile;

	/** Total bounding box that includes all volumes, in unreal units. */
	FBox TotalNavBounds;

	/** Bounding geometry definition. */
	TNavStatArray<FBox> InclusionBounds;

	/** Navigation mesh that owns this generator */
	ARecastNavMesh*	DestNavMesh;
	
	/** List of dirty tiles that needs to be regenerated */
	TNavStatArray<FPendingTileElement> PendingDirtyTiles;			
	
	/** List of dirty tiles currently being regenerated */
	TNavStatArray<FRunningTileElement> RunningDirtyTiles;

#if WITH_EDITOR
	/** List of tiles that were recently regenerated */
	TNavStatArray<FTileTimestamp> RecentlyBuiltTiles;
#endif// WITH_EDITOR
	
	TArray<FIntPoint> ActiveTiles;

	/** */
	FRecastNavMeshCachedData AdditionalCachedData;

	/** Use this if you don't want your tiles to start at (0,0,0) */
	FVector RcNavMeshOrigin;

	double RebuildAllStartTime = 0;
	
	uint32 bInitialized:1;

	uint32 bRestrictBuildingToActiveTiles:1;

	UE_DEPRECATED(5.3, "Use SortPendingTilesMethod instead.")
	uint32 bSortTilesWithSeedLocations:1;

	/** Runtime generator's version, increased every time all tile generators get invalidated
	 *	like when navmesh size changes */
	uint32 Version;

	ENavigationSortPendingTilesMethod SortPendingTilesMethod = ENavigationSortPendingTilesMethod::SortWithSeedLocations;

	/** Grouping all the member variables used by the time slicing code together for neatness */
	struct FSyncTimeSlicedData
	{
		FSyncTimeSlicedData();

		/** Accumulated time spent processing the tile (in seconds). */
		double CurrentTileRegenDuration;

#if !UE_BUILD_SHIPPING		
		/** Frame when the tile start being processed. */
		int64 TileRegenStartFrame = 0;

		/** Frame when the tile is done being processed. */
		int64 TileRegenEndFrame = 0;
#endif // !UE_BUILD_SHIPPING		
		
		/** if we are currently using time sliced regen or not - currently an experimental feature.
		 *  do not manipulate this value directly instead call SetNextTimeSliceRegenActive()
		 */
		bool bTimeSliceRegenActive;
		bool bNextTimeSliceRegenActive;
		
		/** Used by ProcessTileTasksSyncTimeSliced */
		EProcessTileTasksSyncTimeSlicedState ProcessTileTasksSyncState;

		/** Used by ProcessTileTasksSyncTimeSliced */
		TArray<FNavTileRef> UpdatedTilesCache;

		/** Used by AddGeneratedTilesTimeSliced */
		TArray<FNavTileRef> ResultTileRefsCached;

		/** Used by AddGeneratedTilesTimeSliced */
		TMap<int32, dtPolyRef> OldLayerTileIdMapCached;

		/** Used by AddGeneratedTilesTimeSliced */
		EAddGeneratedTilesTimeSlicedState AddGeneratedTilesState;

		/** Used by AddGeneratedTilesTimeSliced */
		int32 AddGenTilesLayerIndex;

		/** Do not null or Reset this directly instead call ResetTimeSlicedTileGeneratorSync(). The only exception currently is in ProcessTileTasksSyncTimeSliced */
		TSharedPtr<FRecastTileGenerator> TileGeneratorSync;
		FNavRegenTimeSliceManager* TimeSliceManager;
	};

	FSyncTimeSlicedData SyncTimeSlicedData;
};

#endif // WITH_RECAST<|MERGE_RESOLUTION|>--- conflicted
+++ resolved
@@ -322,11 +322,7 @@
 
 	const TArray<FNavMeshTileData>& GetCompressedLayers() const { return CompressedLayers; }
 
-<<<<<<< HEAD
-	static FBox CalculateTileBounds(int32 X, int32 Y, const FVector& RcNavMeshOrigin, const FBox& TotalNavBounds, FVector::FReal TileSizeInWorldUnits);
-=======
 	static NAVIGATIONSYSTEM_API FBox CalculateTileBounds(int32 X, int32 Y, const FVector& RcNavMeshOrigin, const FBox& TotalNavBounds, FVector::FReal TileSizeInWorldUnits);
->>>>>>> 4af6daef
 
 protected:
 	// to be used solely by FRecastNavMeshGenerator
@@ -370,15 +366,9 @@
 	NAVIGATIONSYSTEM_API void Setup(const FRecastNavMeshGenerator& ParentGenerator, const TArray<FBox>& DirtyAreas);
 	
 	/** Gather geometry */
-<<<<<<< HEAD
-	virtual void GatherGeometry(const FRecastNavMeshGenerator& ParentGenerator, bool bGeometryChanged);
-	/** Gather geometry sources to be processed later by the GatherGeometryFromSources */
-	virtual void PrepareGeometrySources(const FRecastNavMeshGenerator& ParentGenerator, bool bGeometryChanged);
-=======
 	NAVIGATIONSYSTEM_API virtual void GatherGeometry(const FRecastNavMeshGenerator& ParentGenerator, bool bGeometryChanged);
 	/** Gather geometry sources to be processed later by the GatherGeometryFromSources */
 	NAVIGATIONSYSTEM_API virtual void PrepareGeometrySources(const FRecastNavMeshGenerator& ParentGenerator, bool bGeometryChanged);
->>>>>>> 4af6daef
 	/** Gather geometry from the prefetched sources */
 	NAVIGATIONSYSTEM_API void GatherGeometryFromSources();
 	/** Gather geometry from the prefetched sources time sliced version */
@@ -387,32 +377,6 @@
 	NAVIGATIONSYSTEM_API void GatherNavigationDataGeometry(const TSharedRef<FNavigationRelevantData, ESPMode::ThreadSafe>& ElementData, UNavigationSystemV1& NavSys, const FNavDataConfig& OwnerNavDataConfig, bool bGeometryChanged);
 
 	/** Start functions used by GenerateCompressedLayersTimeSliced / GenerateCompressedLayers */
-<<<<<<< HEAD
-	bool CreateHeightField(FNavMeshBuildContext& BuildContext, FTileRasterizationContext& RasterContext);
-	ETimeSliceWorkResult RasterizeTrianglesTimeSliced(FNavMeshBuildContext& BuildContext, FTileRasterizationContext& RasterContext);
-	void RasterizeTriangles(FNavMeshBuildContext& BuildContext, FTileRasterizationContext& RasterContext);
-	ETimeSliceWorkResult RasterizeGeometryRecastTimeSliced(FNavMeshBuildContext& BuildContext, const TArray<FVector::FReal>& Coords, const TArray<int32>& Indices, const rcRasterizationFlags RasterizationFlags, FTileRasterizationContext& RasterContext);
-	UE_DEPRECATED(5.0, "Call the version of this function where Coords are now a TArray of FReals!")
-	ETimeSliceWorkResult RasterizeGeometryRecastTimeSliced(FNavMeshBuildContext& BuildContext, const TArray<float>& Coords, const TArray<int32>& Indices, const rcRasterizationFlags RasterizationFlags, FTileRasterizationContext& RasterContext);
-	void RasterizeGeometryRecast(FNavMeshBuildContext& BuildContext, const TArray<FVector::FReal>& Coords, const TArray<int32>& Indices, const rcRasterizationFlags RasterizationFlags, FTileRasterizationContext& RasterContext);
-	UE_DEPRECATED(5.0, "Call the version of this function where Coords are now a TArray of FReals!")
-	void RasterizeGeometryRecast(FNavMeshBuildContext& BuildContext, const TArray<float>& Coords, const TArray<int32>& Indices, const rcRasterizationFlags RasterizationFlags, FTileRasterizationContext& RasterContext);
-	void RasterizeGeometryTransformCoords(const TArray<FVector::FReal>& Coords, const FTransform& LocalToWorld);
-	UE_DEPRECATED(5.0, "Call the version of this function where Coords are now a TArray of FReals!")
-	void RasterizeGeometryTransformCoords(const TArray<float>& Coords, const FTransform& LocalToWorld);
-	ETimeSliceWorkResult RasterizeGeometryTimeSliced(FNavMeshBuildContext& BuildContext, const TArray<FVector::FReal>& Coords, const TArray<int32>& Indices, const FTransform& LocalToWorld, const rcRasterizationFlags RasterizationFlags, FTileRasterizationContext& RasterContext);
-	UE_DEPRECATED(5.0, "Call the version of this function where Coords are now a TArray of FReals!")
-	ETimeSliceWorkResult RasterizeGeometryTimeSliced(FNavMeshBuildContext& BuildContext, const TArray<float>& Coords, const TArray<int32>& Indices, const FTransform& LocalToWorld, const rcRasterizationFlags RasterizationFlags, FTileRasterizationContext& RasterContext);
-	void RasterizeGeometry(FNavMeshBuildContext& BuildContext, const TArray<FVector::FReal>& Coords, const TArray<int32>& Indices, const FTransform& LocalToWorld, const rcRasterizationFlags RasterizationFlags, FTileRasterizationContext& RasterContext);
-	UE_DEPRECATED(5.0, "Call the version of this function where Coords are now a TArray of FReals!")
-	void RasterizeGeometry(FNavMeshBuildContext& BuildContext, const TArray<float>& Coords, const TArray<int32>& Indices, const FTransform& LocalToWorld, const rcRasterizationFlags RasterizationFlags, FTileRasterizationContext& RasterContext);
-	void GenerateRecastFilter(FNavMeshBuildContext& BuildContext, FTileRasterizationContext& RasterContext);
-	ETimeSliceWorkResult GenerateRecastFilterTimeSliced(FNavMeshBuildContext& BuildContext, FTileRasterizationContext& RasterContext);
-	bool BuildCompactHeightField(FNavMeshBuildContext& BuildContext, FTileRasterizationContext& RasterContext);
-	bool RecastErodeWalkable(FNavMeshBuildContext& BuildContext, FTileRasterizationContext& RasterContext);
-	bool RecastBuildLayers(FNavMeshBuildContext& BuildContext, FTileRasterizationContext& RasterContext);
-	bool RecastBuildTileCache(FNavMeshBuildContext& BuildContext, FTileRasterizationContext& RasterContext);
-=======
 	NAVIGATIONSYSTEM_API bool CreateHeightField(FNavMeshBuildContext& BuildContext, FTileRasterizationContext& RasterContext);
 	NAVIGATIONSYSTEM_API ETimeSliceWorkResult RasterizeTrianglesTimeSliced(FNavMeshBuildContext& BuildContext, FTileRasterizationContext& RasterContext);
 	NAVIGATIONSYSTEM_API void RasterizeTriangles(FNavMeshBuildContext& BuildContext, FTileRasterizationContext& RasterContext);
@@ -437,7 +401,6 @@
 	NAVIGATIONSYSTEM_API bool RecastErodeWalkable(FNavMeshBuildContext& BuildContext, FTileRasterizationContext& RasterContext);
 	NAVIGATIONSYSTEM_API bool RecastBuildLayers(FNavMeshBuildContext& BuildContext, FTileRasterizationContext& RasterContext);
 	NAVIGATIONSYSTEM_API bool RecastBuildTileCache(FNavMeshBuildContext& BuildContext, FTileRasterizationContext& RasterContext);
->>>>>>> 4af6daef
 	/** End functions used by GenerateCompressedLayersTimeSliced / GenerateCompressedLayers */
 
 	/** builds CompressedLayers array (geometry + modifiers) time sliced*/
@@ -454,11 +417,7 @@
 	/** builds NavigationData array (layers + obstacles) */
 	NAVIGATIONSYSTEM_API bool GenerateNavigationData(FNavMeshBuildContext& BuildContext);
 
-<<<<<<< HEAD
-	virtual void ApplyVoxelFilter(struct rcHeightfield* SolidHF, FVector::FReal WalkableRadius);
-=======
 	NAVIGATIONSYSTEM_API virtual void ApplyVoxelFilter(struct rcHeightfield* SolidHF, FVector::FReal WalkableRadius);
->>>>>>> 4af6daef
 
 	/** Compute rasterization mask */
 	NAVIGATIONSYSTEM_API void InitRasterizationMaskArray(const rcHeightfield* SolidHF, TInlineMaskArray& OutRasterizationMasks);
@@ -482,21 +441,12 @@
 	NAVIGATIONSYSTEM_API bool HasVoxelCache(const TNavStatArray<uint8>& RawVoxelCache, rcSpanCache*& CachedVoxels, int32& NumCachedVoxels) const;
 	NAVIGATIONSYSTEM_API void AddVoxelCache(TNavStatArray<uint8>& RawVoxelCache, const rcSpanCache* CachedVoxels, const int32 NumCachedVoxels) const;
 
-<<<<<<< HEAD
-	void DumpAsyncData();
-	void DumpSyncData();
-
-#if RECAST_INTERNAL_DEBUG_DATA
-	bool IsTileDebugActive() const;
-	bool IsTileDebugAllowingGeneration() const;
-=======
 	NAVIGATIONSYSTEM_API void DumpAsyncData();
 	NAVIGATIONSYSTEM_API void DumpSyncData();
 
 #if RECAST_INTERNAL_DEBUG_DATA
 	NAVIGATIONSYSTEM_API bool IsTileDebugActive() const;
 	NAVIGATIONSYSTEM_API bool IsTileDebugAllowingGeneration() const;
->>>>>>> 4af6daef
 #endif
 
 protected:
@@ -609,8 +559,6 @@
 	FIntPoint	Coord;
 	/** distance to seed, used for sorting pending tiles */
 	FVector::FReal SeedDistance;
-<<<<<<< HEAD
-=======
 	/** time at which the element was first added to the queue */
 	double		CreationTime;
 
@@ -625,7 +573,6 @@
 	/** Priority used for sorting */
 	ENavigationInvokerPriority SortingPriority = ENavigationInvokerPriority::Default;
 
->>>>>>> 4af6daef
 	/** Whether we need a full rebuild for this tile grid cell */
 	bool		bRebuildGeometry;
 	/** We need to store dirty area bounds to check which cached layers needs to be regenerated
@@ -636,10 +583,7 @@
 	FPendingTileElement()
 		: Coord(FIntPoint::NoneValue)
 		, SeedDistance(TNumericLimits<FVector::FReal>::Max())
-<<<<<<< HEAD
-=======
 		, CreationTime(-1.)
->>>>>>> 4af6daef
 		, bRebuildGeometry(false)
 	{
 	}
@@ -766,28 +710,15 @@
 	NAVIGATIONSYSTEM_API bool IsTileChanged(int32 TileIdx) const;
 
 	/** Checks if a given tile is being build or has just finished building */
-<<<<<<< HEAD
-	UE_DEPRECATED(5.1, "Use new version with FNavTileRef")
-	bool IsTileChanged(int32 TileIdx) const;
-
-	/** Checks if a given tile is being build or has just finished building */
-	bool IsTileChanged(const FNavTileRef InTileRef) const;
-=======
 	NAVIGATIONSYSTEM_API bool IsTileChanged(const FNavTileRef InTileRef) const;
->>>>>>> 4af6daef
 		
 	FORCEINLINE uint32 GetVersion() const { return Version; }
 
 	const ARecastNavMesh* GetOwner() const { return DestNavMesh; }
 
 	/** update area data */
-<<<<<<< HEAD
-	void OnAreaAdded(const UClass* AreaClass, int32 AreaID);
-	void OnAreaRemoved(const UClass* AreaClass);
-=======
 	NAVIGATIONSYSTEM_API void OnAreaAdded(const UClass* AreaClass, int32 AreaID);
 	NAVIGATIONSYSTEM_API void OnAreaRemoved(const UClass* AreaClass);
->>>>>>> 4af6daef
 		
 	//--- accessors --- //
 	FORCEINLINE class UWorld* GetWorld() const { return DestNavMesh->GetWorld(); }
@@ -820,9 +751,6 @@
 	
 	/** Returns if the provided Octree Element should generate geometry on the provided NavDataConfig. Can be used to extend the logic to decide what geometry is generated on what Navmesh */
 	NAVIGATIONSYSTEM_API virtual bool ShouldGenerateGeometryForOctreeElement(const FNavigationOctreeElement& Element, const FNavDataConfig& NavDataConfig) const;
-	
-	/** Returns if the provided Octree Element should generate geometry on the provided NavDataConfig. Can be used to extend the logic to decide what geometry is generated on what Navmesh */
-	virtual bool ShouldGenerateGeometryForOctreeElement(const FNavigationOctreeElement& Element, const FNavDataConfig& NavDataConfig) const;
 	
 #if !(UE_BUILD_SHIPPING || UE_BUILD_TEST) && ENABLE_VISUAL_LOG
 	NAVIGATIONSYSTEM_API virtual void ExportNavigationData(const FString& FileName) const override;
@@ -849,11 +777,7 @@
 	void SetNextTimeSliceRegenActive(bool bRegenState) { SyncTimeSlicedData.bNextTimeSliceRegenActive = bRegenState; }
 
 	/** Update the config according to the resolution */
-<<<<<<< HEAD
-	virtual void SetupTileConfig(const ENavigationDataResolution TileResolution, FRecastBuildConfig& OutConfig) const;
-=======
 	NAVIGATIONSYSTEM_API virtual void SetupTileConfig(const ENavigationDataResolution TileResolution, FRecastBuildConfig& OutConfig) const;
->>>>>>> 4af6daef
 
 protected:
 	// Performs initial setup of member variables so that generator is ready to
@@ -884,23 +808,13 @@
 	/** Returns if the provided UObject that requested a navmesh dirtying should dirty this Navmesh. Useful to avoid tiles regeneration from objects that are excluded from the provided NavDataConfig */
 	NAVIGATIONSYSTEM_API virtual bool ShouldDirtyTilesRequestedByObject(const UNavigationSystemV1& NavSys, const FNavigationOctree& NavOctreeInstance, const UObject& SourceObject, const FNavDataConfig& NavDataConfig) const;
 
-	/** Returns if the provided UObject that requested a navmesh dirtying should dirty this Navmesh. Useful to avoid tiles regeneration from objects that are excluded from the provided NavDataConfig */
-	virtual bool ShouldDirtyTilesRequestedByObject(const UNavigationSystemV1& NavSys, const FNavigationOctree& NavOctreeInstance, const UObject& SourceObject, const FNavDataConfig& NavDataConfig) const;
-
 	/** Marks all tiles overlapping with InclusionBounds dirty (via MarkDirtyTiles). */
 	NAVIGATIONSYSTEM_API bool MarkNavBoundsDirty();
 
 	UE_DEPRECATED(5.1, "Use new version with FNavTileRef")
 	NAVIGATIONSYSTEM_API void RemoveLayers(const FIntPoint& Tile, TArray<uint32>& UpdatedTiles);
 
-<<<<<<< HEAD
-	UE_DEPRECATED(5.1, "Use new version with FNavTileRef")
-	void RemoveLayers(const FIntPoint& Tile, TArray<uint32>& UpdatedTiles);
-
-	void RemoveLayers(const FIntPoint& Tile, TArray<FNavTileRef>& UpdatedTiles);
-=======
 	NAVIGATIONSYSTEM_API void RemoveLayers(const FIntPoint& Tile, TArray<FNavTileRef>& UpdatedTiles);
->>>>>>> 4af6daef
 	
 	NAVIGATIONSYSTEM_API void StoreCompressedTileCacheLayers(const FRecastTileGenerator& TileGenerator, int32 TileX, int32 TileY);
 
@@ -911,35 +825,6 @@
 #if RECAST_ASYNC_REBUILDING
 	/** Processes pending tile generation tasks Async*/
 	UE_DEPRECATED(5.1, "Use ProcessTileTasksAsyncAndGetUpdatedTiles instead")
-<<<<<<< HEAD
-	TArray<uint32> ProcessTileTasksAsync(const int32 NumTasksToProcess);
-
-	/** Processes pending tile generation tasks Async*/
-	TArray<FNavTileRef> ProcessTileTasksAsyncAndGetUpdatedTiles(const int32 NumTasksToProcess);
-#else
-	TSharedRef<FRecastTileGenerator> CreateTileGeneratorFromPendingElement(FIntPoint &OutTileLocation, const int32 ForcedPendingTileIdx = INDEX_NONE);
-
-	/** Processes pending tile generation tasks Sync with option for time slicing currently an experimental feature. */
-	UE_DEPRECATED(5.1, "Use ProcessTileTasksSyncTimeSlicedAndGetUpdatedTiles instead")
-	virtual TArray<uint32> ProcessTileTasksSyncTimeSliced();
-	UE_DEPRECATED(5.1, "Use ProcessTileTasksSyncAndGetUpdatedTiles instead")
-	TArray<uint32> ProcessTileTasksSync(const int32 NumTasksToProcess);
-
-	/** Processes pending tile generation tasks Sync with option for time slicing currently an experimental feature. */
-	virtual TArray<FNavTileRef> ProcessTileTasksSyncTimeSlicedAndGetUpdatedTiles();
-	TArray<FNavTileRef> ProcessTileTasksSyncAndGetUpdatedTiles(const int32 NumTasksToProcess);
-
-	virtual int32 GetNextPendingDirtyTileToBuild() const;
-#endif
-	/** Processes pending tile generation tasks */
-	UE_DEPRECATED(5.1, "Use ProcessTileTasksAndGetUpdatedTiles instead")
-	TArray<uint32> ProcessTileTasks(const int32 NumTasksToProcess);
-
-	/** Processes pending tile generation tasks */
-	TArray<FNavTileRef> ProcessTileTasksAndGetUpdatedTiles(const int32 NumTasksToProcess);
-
-	void ResetTimeSlicedTileGeneratorSync();
-=======
 	NAVIGATIONSYSTEM_API TArray<uint32> ProcessTileTasksAsync(const int32 NumTasksToProcess);
 
 	/** Processes pending tile generation tasks Async*/
@@ -967,21 +852,10 @@
 	NAVIGATIONSYSTEM_API TArray<FNavTileRef> ProcessTileTasksAndGetUpdatedTiles(const int32 NumTasksToProcess);
 
 	NAVIGATIONSYSTEM_API void ResetTimeSlicedTileGeneratorSync();
->>>>>>> 4af6daef
 
 public:
 	/** Adds generated tiles to NavMesh, replacing old ones, uses time slicing returns Failed if any layer failed */
 	UE_DEPRECATED(5.1, "Use new version with FNavTileRef")
-<<<<<<< HEAD
-	ETimeSliceWorkResult AddGeneratedTilesTimeSliced(FRecastTileGenerator& TileGenerator, TArray<uint32>& OutResultTileIndices);
-
-	/** Adds generated tiles to NavMesh, replacing old ones, uses time slicing returns Failed if any layer failed */
-	ETimeSliceWorkResult AddGeneratedTilesTimeSliced(FRecastTileGenerator& TileGenerator, TArray<FNavTileRef>& OutResultTileRefs);
-
-	/** Adds generated tiles to NavMesh, replacing old ones */
-	UE_DEPRECATED(5.1, "Use AddGeneratedTilesAndGetUpdatedTiles instead")
-	TArray<uint32> AddGeneratedTiles(FRecastTileGenerator& TileGenerator);
-=======
 	NAVIGATIONSYSTEM_API ETimeSliceWorkResult AddGeneratedTilesTimeSliced(FRecastTileGenerator& TileGenerator, TArray<uint32>& OutResultTileIndices);
 
 	/** Adds generated tiles to NavMesh, replacing old ones, uses time slicing returns Failed if any layer failed */
@@ -993,26 +867,10 @@
 
 	/** Adds generated tiles to NavMesh, replacing old ones */
 	NAVIGATIONSYSTEM_API TArray<FNavTileRef> AddGeneratedTilesAndGetUpdatedTiles(FRecastTileGenerator& TileGenerator);
->>>>>>> 4af6daef
-
-	/** Adds generated tiles to NavMesh, replacing old ones */
-	TArray<FNavTileRef> AddGeneratedTilesAndGetUpdatedTiles(FRecastTileGenerator& TileGenerator);
 
 public:
 	/** Removes all tiles at specified grid location */
 	UE_DEPRECATED(5.1, "Use RemoveTileLayersAndGetUpdatedTiles instead")
-<<<<<<< HEAD
-	TArray<uint32> RemoveTileLayers(const int32 TileX, const int32 TileY, TMap<int32, dtPolyRef>* OldLayerTileIdMap = nullptr);
-
-	/** Removes all tiles at specified grid location */
-	TArray<FNavTileRef> RemoveTileLayersAndGetUpdatedTiles(const int32 TileX, const int32 TileY, TMap<int32, dtPolyRef>* OldLayerTileIdMap = nullptr);
-
-	void RemoveTiles(const TArray<FIntPoint>& Tiles);
-	void ReAddTiles(const TArray<FIntPoint>& Tiles);
-
-	bool IsBuildingRestrictedToActiveTiles() const { return bRestrictBuildingToActiveTiles; }
-	bool IsInActiveSet(const FIntPoint& Tile) const;
-=======
 	NAVIGATIONSYSTEM_API TArray<uint32> RemoveTileLayers(const int32 TileX, const int32 TileY, TMap<int32, dtPolyRef>* OldLayerTileIdMap = nullptr);
 
 	/** Removes all tiles at specified grid location */
@@ -1027,7 +885,6 @@
 
 	bool IsBuildingRestrictedToActiveTiles() const { return bRestrictBuildingToActiveTiles; }
 	NAVIGATIONSYSTEM_API bool IsInActiveSet(const FIntPoint& Tile) const;
->>>>>>> 4af6daef
 
 	/** sets a limit to number of asynchronous tile generators running at one time
 	 *	@note if used at runtime will not result in killing tasks above limit count
@@ -1039,11 +896,7 @@
 	static NAVIGATIONSYSTEM_API void CalcPolyRefBits(ARecastNavMesh* NavMeshOwner, int32& MaxTileBits, int32& MaxPolyBits);
 
 protected:
-<<<<<<< HEAD
-	virtual void RestrictBuildingToActiveTiles(bool InRestrictBuildingToActiveTiles);
-=======
 	NAVIGATIONSYSTEM_API virtual void RestrictBuildingToActiveTiles(bool InRestrictBuildingToActiveTiles);
->>>>>>> 4af6daef
 	
 	/** Blocks until build for specified list of tiles is complete and discard results */
 	NAVIGATIONSYSTEM_API void DiscardCurrentBuildingTasks();
@@ -1061,14 +914,6 @@
 	TSharedRef<T> ConstructTileGeneratorImpl(const FIntPoint& Coord, const TArray<FBox>& DirtyAreas, const double PendingTileCreationTime)
 	{
 		TSharedRef<T> TileGenerator = MakeShareable(new T(*this, Coord, PendingTileCreationTime));
-		TileGenerator->Setup(*this, DirtyAreas);
-		return TileGenerator;
-	}
-
-	template <typename T>
-	TSharedRef<T> ConstuctTileGeneratorImpl(const FIntPoint& Coord, const TArray<FBox>& DirtyAreas)
-	{
-		TSharedRef<T> TileGenerator = MakeShareable(new T(*this, Coord));
 		TileGenerator->Setup(*this, DirtyAreas);
 		return TileGenerator;
 	}
@@ -1081,11 +926,10 @@
 	NAVIGATIONSYSTEM_API virtual uint32 LogMemUsed() const override;
 
 	UE_DEPRECATED(5.1, "Use new version with FNavTileRef")
-<<<<<<< HEAD
-	void AddGeneratedTileLayer(int32 LayerIndex, FRecastTileGenerator& TileGenerator, const TMap<int32, dtPolyRef>& OldLayerTileIdMap, TArray<uint32>& OutResultTileIndices);
-
-	bool IsAllowedToAddTileLayers(const FIntPoint Tile) const;
-	void AddGeneratedTileLayer(int32 LayerIndex, FRecastTileGenerator& TileGenerator, const TMap<int32, dtPolyRef>& OldLayerTileIdMap, TArray<FNavTileRef>& OutResultTileRefs);
+	NAVIGATIONSYSTEM_API void AddGeneratedTileLayer(int32 LayerIndex, FRecastTileGenerator& TileGenerator, const TMap<int32, dtPolyRef>& OldLayerTileIdMap, TArray<uint32>& OutResultTileIndices);
+
+	NAVIGATIONSYSTEM_API bool IsAllowedToAddTileLayers(const FIntPoint Tile) const;
+	NAVIGATIONSYSTEM_API void AddGeneratedTileLayer(int32 LayerIndex, FRecastTileGenerator& TileGenerator, const TMap<int32, dtPolyRef>& OldLayerTileIdMap, TArray<FNavTileRef>& OutResultTileRefs);
 
 #if !UE_BUILD_SHIPPING
 	/** Data struct used by 'LogDirtyAreas' that contains all the information regarding the areas that are being dirtied, per dirtied tile. */
@@ -1096,24 +940,7 @@
 	};
 
 	/** Used internally, when LogNavigationDirtyArea is VeryVerbose, to log the number of tiles a dirty area is requesting. */
-	void LogDirtyAreas(const TMap<FPendingTileElement, TArray<FNavigationDirtyAreaPerTileDebugInformation>>& DirtyAreasDebuggingInformation) const; 
-=======
-	NAVIGATIONSYSTEM_API void AddGeneratedTileLayer(int32 LayerIndex, FRecastTileGenerator& TileGenerator, const TMap<int32, dtPolyRef>& OldLayerTileIdMap, TArray<uint32>& OutResultTileIndices);
-
-	NAVIGATIONSYSTEM_API bool IsAllowedToAddTileLayers(const FIntPoint Tile) const;
-	NAVIGATIONSYSTEM_API void AddGeneratedTileLayer(int32 LayerIndex, FRecastTileGenerator& TileGenerator, const TMap<int32, dtPolyRef>& OldLayerTileIdMap, TArray<FNavTileRef>& OutResultTileRefs);
-
-#if !UE_BUILD_SHIPPING
-	/** Data struct used by 'LogDirtyAreas' that contains all the information regarding the areas that are being dirtied, per dirtied tile. */
-	struct FNavigationDirtyAreaPerTileDebugInformation
-	{
-		FNavigationDirtyArea DirtyArea;
-		bool bTileWasAlreadyAdded = false;
-	};
-
-	/** Used internally, when LogNavigationDirtyArea is VeryVerbose, to log the number of tiles a dirty area is requesting. */
 	NAVIGATIONSYSTEM_API void LogDirtyAreas(const TMap<FPendingTileElement, TArray<FNavigationDirtyAreaPerTileDebugInformation>>& DirtyAreasDebuggingInformation) const; 
->>>>>>> 4af6daef
 #endif
 	
 protected:
