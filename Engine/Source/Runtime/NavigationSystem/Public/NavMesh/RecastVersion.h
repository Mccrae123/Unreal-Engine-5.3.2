// Copyright Epic Games, Inc. All Rights Reserved.

#pragma once

<<<<<<< HEAD
/** Versioning */
#define NAVMESHVER_INITIAL						1
#define NAVMESHVER_TILED_GENERATION				2
#define NAVMESHVER_SEAMLESS_REBUILDING_1		3
#define NAVMESHVER_AREA_CLASSES					4
#define NAVMESHVER_CLUSTER_PATH					5
#define NAVMESHVER_SEGMENT_LINKS				6
#define NAVMESHVER_DYNAMIC_LINKS				7
#define NAVMESHVER_64BIT						9
#define NAVMESHVER_CLUSTER_SIMPLIFIED			10
#define NAVMESHVER_OFFMESH_HEIGHT_BUG			11
#define NAVMESHVER_LANDSCAPE_HEIGHT				13
#define NAVMESHVER_LWCOORDS						14
#define NAVMESHVER_OODLE_COMPRESSION			15
#define NAVMESHVER_LWCOORDS_SEREALIZATION 		17 // Allows for nav meshes to be serialized agnostic of LWCoords being float or double.
#define NAVMESHVER_MAXTILES_COUNT_CHANGE 		19
#define NAVMESHVER_LWCOORDS_OPTIMIZATION		20
#define NAVMESHVER_OPTIM_FIX_SERIALIZE_PARAMS	21 // Fix, serialize params that used to be in the tile and are now in the navmesh.
#define NAVMESHVER_MAXTILES_COUNT_SKIP_INCLUSION 22
#define NAVMESHVER_TILE_RESOLUTIONS				23 // Addition of a tile resolution index to the tile header.
#define NAVMESHVER_TILE_RESOLUTIONS_CELLHEIGHT	24 // Addition of CellHeight in the resolution params, deprecating the original CellHeight.

#define NAVMESHVER_LATEST				NAVMESHVER_TILE_RESOLUTIONS_CELLHEIGHT
=======
/** 
 *  Versioning, Note the correct way of doing this is now to use the Custom Version see Ar.UsingCustomVersion(XXXBranchObjectVersion::GUID) this solves issues when versioning
 *  is changed in different branches at the same time.
 */

#define NAVMESHVER_INITIAL						1
#define NAVMESHVER_TILED_GENERATION				2
#define NAVMESHVER_SEAMLESS_REBUILDING_1		3
#define NAVMESHVER_AREA_CLASSES					4
#define NAVMESHVER_CLUSTER_PATH					5
#define NAVMESHVER_SEGMENT_LINKS				6
#define NAVMESHVER_DYNAMIC_LINKS				7
#define NAVMESHVER_64BIT						9
#define NAVMESHVER_CLUSTER_SIMPLIFIED			10
#define NAVMESHVER_OFFMESH_HEIGHT_BUG			11
#define NAVMESHVER_LANDSCAPE_HEIGHT				13
#define NAVMESHVER_LWCOORDS						14
#define NAVMESHVER_OODLE_COMPRESSION			15
#define NAVMESHVER_LWCOORDS_SEREALIZATION 		17 // Allows for nav meshes to be serialized agnostic of LWCoords being float or double.
#define NAVMESHVER_MAXTILES_COUNT_CHANGE 		19
#define NAVMESHVER_LWCOORDS_OPTIMIZATION		20
#define NAVMESHVER_OPTIM_FIX_SERIALIZE_PARAMS	21 // Fix, serialize params that used to be in the tile and are now in the navmesh.
#define NAVMESHVER_MAXTILES_COUNT_SKIP_INCLUSION 22
#define NAVMESHVER_TILE_RESOLUTIONS				23 // Addition of a tile resolution index to the tile header.
#define NAVMESHVER_TILE_RESOLUTIONS_CELLHEIGHT	24 // Addition of CellHeight in the resolution params, deprecating the original CellHeight.
#define NAVMESHVER_1_VOXEL_AGENT_STEEP_SLOPE_FILTER_FIX	25 // Fix, remove steep slope filtering during heightfield ledge filtering when the agent radius is included into a single voxel
#define NAVMESHVER_TILE_RESOLUTIONS_AGENTMAXSTEPHEIGHT 26	// Addition of AgentMaxStepHeight in the resolution params, deprecating the original AgentMaxStepHeight.

#define NAVMESHVER_LATEST				NAVMESHVER_TILE_RESOLUTIONS_AGENTMAXSTEPHEIGHT
>>>>>>> 4af6daef
#define NAVMESHVER_MIN_COMPATIBLE		NAVMESHVER_LWCOORDS_OPTIMIZATION<|MERGE_RESOLUTION|>--- conflicted
+++ resolved
@@ -2,31 +2,6 @@
 
 #pragma once
 
-<<<<<<< HEAD
-/** Versioning */
-#define NAVMESHVER_INITIAL						1
-#define NAVMESHVER_TILED_GENERATION				2
-#define NAVMESHVER_SEAMLESS_REBUILDING_1		3
-#define NAVMESHVER_AREA_CLASSES					4
-#define NAVMESHVER_CLUSTER_PATH					5
-#define NAVMESHVER_SEGMENT_LINKS				6
-#define NAVMESHVER_DYNAMIC_LINKS				7
-#define NAVMESHVER_64BIT						9
-#define NAVMESHVER_CLUSTER_SIMPLIFIED			10
-#define NAVMESHVER_OFFMESH_HEIGHT_BUG			11
-#define NAVMESHVER_LANDSCAPE_HEIGHT				13
-#define NAVMESHVER_LWCOORDS						14
-#define NAVMESHVER_OODLE_COMPRESSION			15
-#define NAVMESHVER_LWCOORDS_SEREALIZATION 		17 // Allows for nav meshes to be serialized agnostic of LWCoords being float or double.
-#define NAVMESHVER_MAXTILES_COUNT_CHANGE 		19
-#define NAVMESHVER_LWCOORDS_OPTIMIZATION		20
-#define NAVMESHVER_OPTIM_FIX_SERIALIZE_PARAMS	21 // Fix, serialize params that used to be in the tile and are now in the navmesh.
-#define NAVMESHVER_MAXTILES_COUNT_SKIP_INCLUSION 22
-#define NAVMESHVER_TILE_RESOLUTIONS				23 // Addition of a tile resolution index to the tile header.
-#define NAVMESHVER_TILE_RESOLUTIONS_CELLHEIGHT	24 // Addition of CellHeight in the resolution params, deprecating the original CellHeight.
-
-#define NAVMESHVER_LATEST				NAVMESHVER_TILE_RESOLUTIONS_CELLHEIGHT
-=======
 /** 
  *  Versioning, Note the correct way of doing this is now to use the Custom Version see Ar.UsingCustomVersion(XXXBranchObjectVersion::GUID) this solves issues when versioning
  *  is changed in different branches at the same time.
@@ -56,5 +31,4 @@
 #define NAVMESHVER_TILE_RESOLUTIONS_AGENTMAXSTEPHEIGHT 26	// Addition of AgentMaxStepHeight in the resolution params, deprecating the original AgentMaxStepHeight.
 
 #define NAVMESHVER_LATEST				NAVMESHVER_TILE_RESOLUTIONS_AGENTMAXSTEPHEIGHT
->>>>>>> 4af6daef
 #define NAVMESHVER_MIN_COMPATIBLE		NAVMESHVER_LWCOORDS_OPTIMIZATION