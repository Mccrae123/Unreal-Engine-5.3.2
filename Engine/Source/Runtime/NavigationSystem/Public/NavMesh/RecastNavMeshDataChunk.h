--- conflicted
+++ resolved
@@ -68,21 +68,6 @@
 
 	/** Attaches tiles to specified navmesh, transferring tile ownership to navmesh */
 	UE_DEPRECATED(5.1, "Use overload using ARecastNavMesh& instead")
-<<<<<<< HEAD
-	TArray<uint32> AttachTiles(FPImplRecastNavMesh& NavMeshImpl);
-
-	/** Attaches tiles to specified navmesh */
-	UE_DEPRECATED(5.1, "Use overload using ARecastNavMesh& instead")
-	TArray<uint32> AttachTiles(FPImplRecastNavMesh& NavMeshImpl, const bool bKeepCopyOfData, const bool bKeepCopyOfCacheData);
-
-	/** Detaches tiles from specified navmesh, taking tile ownership */
-	UE_DEPRECATED(5.1, "Use overload using ARecastNavMesh& instead")
-	TArray<uint32> DetachTiles(FPImplRecastNavMesh& NavMeshImpl);
-
-	/** Detaches tiles from specified navmesh */
-	UE_DEPRECATED(5.1, "Use overload using ARecastNavMesh& instead")
-	TArray<uint32> DetachTiles(FPImplRecastNavMesh& NavMeshImpl, const bool bTakeDataOwnership, const bool bTakeCacheDataOwnership);
-=======
 	NAVIGATIONSYSTEM_API TArray<uint32> AttachTiles(FPImplRecastNavMesh& NavMeshImpl);
 
 	/** Attaches tiles to specified navmesh */
@@ -110,19 +95,6 @@
 	/** Detaches tiles from specified navmesh */
 	NAVIGATIONSYSTEM_API TArray<FNavTileRef> DetachTiles(ARecastNavMesh& NavMesh, const bool bTakeDataOwnership, const bool bTakeCacheDataOwnership);
 #endif // WITH_RECAST
->>>>>>> 4af6daef
-
-	/** Attaches tiles to specified navmesh, transferring tile ownership to navmesh */
-	TArray<FNavTileRef> AttachTiles(ARecastNavMesh& NavMesh);
-
-	/** Attaches tiles to specified navmesh */
-	TArray<FNavTileRef> AttachTiles(ARecastNavMesh& NavMesh, const bool bKeepCopyOfData, const bool bKeepCopyOfCacheData);
-
-	/** Detaches tiles from specified navmesh, taking tile ownership */
-	TArray<FNavTileRef> DetachTiles(ARecastNavMesh& NavMesh);
-
-	/** Detaches tiles from specified navmesh */
-	TArray<FNavTileRef> DetachTiles(ARecastNavMesh& NavMesh, const bool bTakeDataOwnership, const bool bTakeCacheDataOwnership);
 
 	/** 
 	 * Experimental: Moves tiles data on the xy plane by the offset (in tile coordinates) and rotation (in degree).
@@ -131,11 +103,7 @@
 	 * @param RotationDeg		Rotation in degrees.
 	 * @param RotationCenter	World position
 	 */
-<<<<<<< HEAD
-	void MoveTiles(FPImplRecastNavMesh& NavMeshImpl, const FIntPoint& Offset, const FVector::FReal RotationDeg, const FVector2D& RotationCenter);
-=======
 	NAVIGATIONSYSTEM_API void MoveTiles(FPImplRecastNavMesh& NavMeshImpl, const FIntPoint& Offset, const FVector::FReal RotationDeg, const FVector2D& RotationCenter);
->>>>>>> 4af6daef
 	
 	/** Number of tiles in this chunk */
 	NAVIGATIONSYSTEM_API int32 GetNumTiles() const;
@@ -150,11 +118,7 @@
 	TArray<FRecastTileData>& GetMutableTiles() { return Tiles; }
 
 	/** Releases all tiles that this chunk holds */
-<<<<<<< HEAD
-	void ReleaseTiles();
-=======
 	NAVIGATIONSYSTEM_API void ReleaseTiles();
->>>>>>> 4af6daef
 
 	/** Collect tiles with data and/or cache data from the provided TileIndices. */
 	NAVIGATIONSYSTEM_API void GetTiles(const FPImplRecastNavMesh* NavMeshImpl, const TArray<int32>& TileIndices, const EGatherTilesCopyMode CopyMode, const bool bMarkAsAttached = true);
