--- conflicted
+++ resolved
@@ -82,15 +82,9 @@
 	 * @param NavMeshImpl		Recast navmesh implementation.
 	 * @param Offset			Offset in tile coordinates.
 	 * @param RotationDeg		Rotation in degrees.
-<<<<<<< HEAD
-     * @param RotationCenter	World position in float.
-	 */
-	void MoveTiles(FPImplRecastNavMesh& NavMeshImpl, const FIntPoint& Offset, const float RotationDeg, const FVector2D& RotationCenter);
-=======
 	 * @param RotationCenter	World position
 	 */
 	void MoveTiles(FPImplRecastNavMesh& NavMeshImpl, const FIntPoint& Offset, const FVector::FReal RotationDeg, const FVector2D& RotationCenter);
->>>>>>> 6bbb88c8
 	
 	/** Number of tiles in this chunk */
 	int32 GetNumTiles() const;
@@ -98,12 +92,9 @@
 	/** Const accessor to the list of tiles in the data chunk. */
 	const TArray<FRecastTileData>& GetTiles() const { return Tiles; }
 
-<<<<<<< HEAD
-=======
 	/** Returns the AABB for the given tiles. */
 	void GetTilesBounds(const FPImplRecastNavMesh& NavMeshImpl, const TArray<int32>& TileIndices, FBox& OutBounds) const;
 
->>>>>>> 6bbb88c8
 	/** Mutable accessor to the list of tiles in the data chunk. */
 	TArray<FRecastTileData>& GetMutableTiles() { return Tiles; }
 
