// Copyright Epic Games, Inc. All Rights Reserved.
#pragma once

#include "CoreMinimal.h"
#include "UObject/ObjectMacros.h"
#include "UObject/UObjectGlobals.h"
#include "AI/Navigation/NavAgentSelector.h"
#include "AI/Navigation/NavigationTypes.h"
#include "Components/ActorComponent.h"
#include "NavigationInvokerComponent.generated.h"

class UNavigationSystemV1;
enum class ENavigationInvokerPriority : uint8;

UCLASS(ClassGroup = (Navigation), meta = (BlueprintSpawnableComponent), MinimalAPI)
class UNavigationInvokerComponent : public UActorComponent
{
	GENERATED_BODY()

protected:

	UPROPERTY(EditAnywhere, Category = Navigation, meta = (ClampMin = "0.1", UIMin = "0.1"))
	float TileGenerationRadius;

	UPROPERTY(EditAnywhere, Category = Navigation, meta = (ClampMin = "0.1", UIMin = "0.1"))
	float TileRemovalRadius;

	/** restrict navigation generation to specific agents */
	UPROPERTY(EditAnywhere, Category = Navigation)
	FNavAgentSelector SupportedAgents;

<<<<<<< HEAD
=======
	/** Experimental invocation priority. It will modify the order in which invoked tiles are being built if SortPendingTilesMethod is set to SortByPriority. */
	UPROPERTY(EditAnywhere, Category = Navigation)
	ENavigationInvokerPriority Priority;

>>>>>>> 4af6daef
public:
	NAVIGATIONSYSTEM_API UNavigationInvokerComponent(const FObjectInitializer& ObjectInitializer = FObjectInitializer::Get());

	NAVIGATIONSYSTEM_API void RegisterWithNavigationSystem(UNavigationSystemV1& NavSys);

	/** Sets generation/removal ranges. Doesn't force navigation system's update.
	 *	Will get picked up the next time NavigationSystem::UpdateInvokers gets called */
	NAVIGATIONSYSTEM_API void SetGenerationRadii(const float GenerationRadius, const float RemovalRadius);

	float GetGenerationRadius() const { return TileGenerationRadius; }
	float GetRemovalRadius() const { return TileRemovalRadius; }

<<<<<<< HEAD
	virtual void Activate(bool bReset = false) override;
	virtual void Deactivate() override;
	virtual void PostInitProperties() override;
=======
	NAVIGATIONSYSTEM_API virtual void Activate(bool bReset = false) override;
	NAVIGATIONSYSTEM_API virtual void Deactivate() override;
	NAVIGATIONSYSTEM_API virtual void PostInitProperties() override;
>>>>>>> 4af6daef
};<|MERGE_RESOLUTION|>--- conflicted
+++ resolved
@@ -29,13 +29,10 @@
 	UPROPERTY(EditAnywhere, Category = Navigation)
 	FNavAgentSelector SupportedAgents;
 
-<<<<<<< HEAD
-=======
 	/** Experimental invocation priority. It will modify the order in which invoked tiles are being built if SortPendingTilesMethod is set to SortByPriority. */
 	UPROPERTY(EditAnywhere, Category = Navigation)
 	ENavigationInvokerPriority Priority;
 
->>>>>>> 4af6daef
 public:
 	NAVIGATIONSYSTEM_API UNavigationInvokerComponent(const FObjectInitializer& ObjectInitializer = FObjectInitializer::Get());
 
@@ -48,13 +45,7 @@
 	float GetGenerationRadius() const { return TileGenerationRadius; }
 	float GetRemovalRadius() const { return TileRemovalRadius; }
 
-<<<<<<< HEAD
-	virtual void Activate(bool bReset = false) override;
-	virtual void Deactivate() override;
-	virtual void PostInitProperties() override;
-=======
 	NAVIGATIONSYSTEM_API virtual void Activate(bool bReset = false) override;
 	NAVIGATIONSYSTEM_API virtual void Deactivate() override;
 	NAVIGATIONSYSTEM_API virtual void PostInitProperties() override;
->>>>>>> 4af6daef
 };