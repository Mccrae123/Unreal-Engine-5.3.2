--- conflicted
+++ resolved
@@ -64,11 +64,7 @@
 	 *	@param DirtyElement Optional dirty element
 	 *	@param DebugReason Source of the new area
 	 */
-<<<<<<< HEAD
-	void AddArea(const FBox& NewArea, const int32 Flags, const TFunction<UObject*()>& ObjectProviderFunc = nullptr,
-=======
 	NAVIGATIONSYSTEM_API void AddArea(const FBox& NewArea, const int32 Flags, const TFunction<UObject*()>& ObjectProviderFunc = nullptr,
->>>>>>> 4af6daef
 		const FNavigationDirtyElement* DirtyElement = nullptr, const FName& DebugReason = NAME_None);
 	
 	bool IsDirty() const { return GetNumDirtyAreas() > 0; }
@@ -77,15 +73,9 @@
 	NAVIGATIONSYSTEM_API void OnNavigationBuildLocked();
 	NAVIGATIONSYSTEM_API void OnNavigationBuildUnlocked();
 
-<<<<<<< HEAD
-	void SetUseWorldPartitionedDynamicMode(bool bIsWPDynamic);
-	void SetCanReportOversizedDirtyArea(const bool bCanReport);
-	void SetDirtyAreaWarningSizeThreshold(const float Threshold);
-=======
 	NAVIGATIONSYSTEM_API void SetUseWorldPartitionedDynamicMode(bool bIsWPDynamic);
 	NAVIGATIONSYSTEM_API void SetCanReportOversizedDirtyArea(const bool bCanReport);
 	NAVIGATIONSYSTEM_API void SetDirtyAreaWarningSizeThreshold(const float Threshold);
->>>>>>> 4af6daef
 
 #if !UE_BUILD_SHIPPING
 	bool HadDirtyAreasReportedWhileAccumulationLocked() const { return bCanAccumulateDirtyAreas == false && bDirtyAreasReportedWhileAccumulationLocked; }
