// Copyright Epic Games, Inc. All Rights Reserved.
#pragma once

#include "RHITransientResourceAllocator.h"
#include "Algo/Partition.h"

#define RHICORE_TRANSIENT_ALLOCATOR_DEBUG (!UE_BUILD_SHIPPING && !UE_BUILD_TEST)

#if RHICORE_TRANSIENT_ALLOCATOR_DEBUG
	#define IF_RHICORE_TRANSIENT_ALLOCATOR_DEBUG(Op) Op
#else
	#define IF_RHICORE_TRANSIENT_ALLOCATOR_DEBUG(Op)
#endif

inline uint64 ComputeHash(const FRHITextureCreateInfo& InCreateInfo, uint64 HeapOffset)
{
	// Make sure all padding is removed.
	FRHITextureCreateInfo NewInfo;
	FPlatformMemory::Memzero(&NewInfo, sizeof(FRHITextureCreateInfo));
	NewInfo = InCreateInfo;
	return CityHash64WithSeed((const char*)&NewInfo, sizeof(FRHITextureCreateInfo), HeapOffset);
}

inline uint64 ComputeHash(const FRHITextureCreateInfo& InCreateInfo)
{
	// Make sure all padding is removed.
	FRHITextureCreateInfo NewInfo;
	FPlatformMemory::Memzero(&NewInfo, sizeof(FRHITextureCreateInfo));
	NewInfo = InCreateInfo;
	return CityHash64((const char*)&NewInfo, sizeof(FRHITextureCreateInfo));
}

inline uint64 ComputeHash(const FRHIBufferCreateInfo& InCreateInfo, uint64 HeapOffset)
{
	return CityHash64WithSeed((const char*)&InCreateInfo, sizeof(FRHIBufferCreateInfo), HeapOffset);
}

inline uint64 ComputeHash(const FRHIBufferCreateInfo& InCreateInfo)
{
	return CityHash64((const char*)&InCreateInfo, sizeof(FRHIBufferCreateInfo));
}

/** Tracks allocation statistics for buffer or texture resources. */
struct FRHITransientResourceStats
{
	FRHITransientResourceStats() = default;

	void Add(const FRHITransientResourceStats& Other)
	{
		AllocatedSize     += Other.AllocatedSize;
		AllocationCount   += Other.AllocationCount;
		DeallocationCount += Other.DeallocationCount;
		CreateCount       += Other.CreateCount;
	}

	void Allocate(uint64 Size)
	{
		AllocationCount++;
		AllocatedSize      += Size;
	}

	void Deallocate(uint64 Size)
	{
		DeallocationCount++;
	}

	// The number of bytes allocated from the transient allocator this cycle.
	uint64 AllocatedSize = 0;

	// The number of allocations made from the transient allocator this cycle.
	uint32 AllocationCount = 0;

	// the number of deallocations made from the transient allocator this cycle.
	uint32 DeallocationCount = 0;

	// The number of resource creations made from the transient allocator this cycle.
	uint32 CreateCount = 0;
};

/** Tracks all transient memory statistics for the current allocation cycle and reports results to various profilers. */
<<<<<<< HEAD
struct RHICORE_API FRHITransientMemoryStats
=======
struct FRHITransientMemoryStats
>>>>>>> 4af6daef
{
public:
	FRHITransientMemoryStats() = default;

	void Accumulate(const FRHITransientMemoryStats& Other)
<<<<<<< HEAD
	{
		Textures.Add(Other.Textures);
		Buffers.Add(Other.Buffers);
		AliasedSize = FMath::Max(AliasedSize, Other.AliasedSize);
	}

	void AllocateTexture(uint64 Size)
	{
		Textures.Allocate(Size);
		AliasedSizeCurrent += Size;
		AliasedSize         = FMath::Max(AliasedSize, AliasedSizeCurrent);
	}

	void DeallocateTexture(uint64 Size)
	{
		Textures.Deallocate(Size);
		AliasedSizeCurrent -= Size;
	}

	void AllocateBuffer(uint64 Size)
	{
		Buffers.Allocate(Size);
		AliasedSizeCurrent += Size;
		AliasedSize         = FMath::Max(AliasedSize, AliasedSizeCurrent);
	}

=======
	{
		Textures.Add(Other.Textures);
		Buffers.Add(Other.Buffers);
		AliasedSize = FMath::Max(AliasedSize, Other.AliasedSize);
	}

	void AllocateTexture(uint64 Size)
	{
		Textures.Allocate(Size);
		AliasedSizeCurrent += Size;
		AliasedSize         = FMath::Max(AliasedSize, AliasedSizeCurrent);
	}

	void DeallocateTexture(uint64 Size)
	{
		Textures.Deallocate(Size);
		AliasedSizeCurrent -= Size;
	}

	void AllocateBuffer(uint64 Size)
	{
		Buffers.Allocate(Size);
		AliasedSizeCurrent += Size;
		AliasedSize         = FMath::Max(AliasedSize, AliasedSizeCurrent);
	}

>>>>>>> 4af6daef
	void DeallocateBuffer(uint64 Size)
	{
		Buffers.Deallocate(Size);
		AliasedSizeCurrent -= Size;
	}

	void Reset()
	{
		Textures = {};
		Buffers = {};
		AliasedSize = AliasedSizeCurrent;
	}

<<<<<<< HEAD
	void Submit(uint64 TotalMemoryCapacity);
=======
	RHICORE_API void Submit(uint64 TotalMemoryCapacity);
>>>>>>> 4af6daef

	bool HasDeallocations() const { return Textures.DeallocationCount > 0 || Buffers.DeallocationCount > 0; }

	FRHITransientResourceStats Textures;
	FRHITransientResourceStats Buffers;

	// Total allocated memory usage with aliasing.
	uint64 AliasedSizeCurrent = 0;

	// Current aliased size as items are being allocated / deallocated.
	uint64 AliasedSize = 0;
};

/** Tracks resource allocations on the heap and adds overlap events to transient resources. */
<<<<<<< HEAD
class RHICORE_API FRHITransientResourceOverlapTracker
{
public:
	void Track(FRHITransientResource* InResource, uint32 PageOffsetMin, uint32 PageOffsetMax);
	void Reset();
=======
class FRHITransientResourceOverlapTracker
{
public:
	RHICORE_API void Track(FRHITransientResource* InResource, uint32 PageOffsetMin, uint32 PageOffsetMax);
	RHICORE_API void Reset();
>>>>>>> 4af6daef

private:
	struct FResourceRange
	{
		uint64 PageOffsetMin : 24;
		uint64 PageOffsetMax : 24;
		uint64 ResourceIndex : 16;
	};

	TArray<FResourceRange> ResourceRanges;
	TArray<FRHITransientResource*> Resources;
};

/** An RHI transient resource cache designed to optimize fetches for resources placed into a heap with an offset.
 *  The cache has a fixed capacity whereby no garbage collection will occur. Once that capacity is exceeded, garbage
 *  collection is invoked on resources older than a specified generation (where generation is incremented with each
 *  cycle of forfeiting acquired resources).
 */
template <typename TransientResourceType>
class TRHITransientResourceCache
{
public:
	static const uint32 kInfinity = ~0u;
	static const uint32 kDefaultCapacity = kInfinity;
	static const uint32 kDefaultGarbageCollectLatency = 32;

	TRHITransientResourceCache(
		uint32 InCapacity = kDefaultCapacity,
		uint32 InGarbageCollectLatency = kDefaultGarbageCollectLatency)
		: GarbageCollectLatency(InGarbageCollectLatency)
		, Capacity(InCapacity)
	{
		if (Capacity != kInfinity)
		{
			Cache.Reserve(Capacity);
		}
	}

	~TRHITransientResourceCache()
	{
		for (const FCacheItem& Item : Cache)
		{
			delete Item.Resource;
		}

		for (TransientResourceType* Resource : Allocated)
		{
			delete Resource;
		}
	}

	template <typename CreateFunctionType>
	TransientResourceType* Acquire(uint64 Hash, CreateFunctionType CreateFunction)
	{
		for (int32 Index = 0; Index < Cache.Num(); ++Index)
		{
			const FCacheItem& CacheItem = Cache[Index];

			if (CacheItem.Hash == Hash)
			{
				TransientResourceType* Resource = CacheItem.Resource;
				Cache.RemoveAtSwap(Index, 1, false);
				Allocated.Emplace(Resource);
				HitCount++;
				return Resource;
			}
		}

		TransientResourceType* Resource = CreateFunction(Hash);
		Allocated.Emplace(Resource);
		MissCount++;
		return Resource;
	}

	template <typename ReleaseFunctionType>
	void Forfeit(uint64 CurrentFrameIndex, ReleaseFunctionType ReleaseFunction)
	{
		const int32 FirstForfeitIndex = Algo::Partition(Allocated.GetData(), Allocated.Num(), [](const FRHITransientResource* Resource) { return Resource->IsAcquired(); });
		const auto ResourcesToForfeit = MakeArrayView(Allocated.GetData() + FirstForfeitIndex, Allocated.Num() - FirstForfeitIndex);

		for (TransientResourceType* Resource : ResourcesToForfeit)
		{
			Cache.Emplace(Resource, Resource->GetHash(), CurrentFrameIndex);
		}

		Allocated.SetNum(FirstForfeitIndex, false);

		Algo::Sort(Cache, [](const FCacheItem& LHS, const FCacheItem& RHS)
		{
			return LHS.LastUsedFrame > RHS.LastUsedFrame;
		});

		while (uint32(Cache.Num()) > Capacity)
		{
			if (!TryReleaseItem(CurrentFrameIndex, ReleaseFunction))
			{
				break;
			}
		}

		HitCount = 0;
		MissCount = 0;
<<<<<<< HEAD
	}

	void Forfeit(uint64 CurrentFrameIndex)
	{
		Forfeit(CurrentFrameIndex, [](TransientResourceType*) {});
	}

=======
	}

	void Forfeit(uint64 CurrentFrameIndex)
	{
		Forfeit(CurrentFrameIndex, [](TransientResourceType*) {});
	}

>>>>>>> 4af6daef
	TConstArrayView<TransientResourceType*> GetAllocated() const { return Allocated; }

	uint32 GetAllocatedCount() const { return Allocated.Num(); }

	uint32 GetSize() const { return Cache.Num(); }

	uint32 GetCapacity() const { return Capacity; }

	uint32 GetHitCount() const { return HitCount; }

	uint32 GetMissCount() const { return MissCount; }

	float GetHitPercentage() const { return (float)HitCount / (float)(HitCount + MissCount); }

private:
	template <typename ReleaseFunctionType>
	bool TryReleaseItem(uint64 CurrentFrameIndex, ReleaseFunctionType ReleaseFunction)
	{
		const FCacheItem& Item = Cache.Top();

		if (Item.LastUsedFrame + GarbageCollectLatency <= CurrentFrameIndex)
		{
			ReleaseFunction(Item.Resource);
			delete Item.Resource;
			Cache.Pop();
			return true;
		}

		return false;
	}

	struct FCacheItem
	{
		FCacheItem(TransientResourceType* InResource, uint64 InHash, uint64 InLastUsedFrame)
			: Resource(InResource)
			, Hash(InHash)
			, LastUsedFrame(InLastUsedFrame)
		{}

		TransientResourceType* Resource;
		uint64 Hash{};
		uint64 LastUsedFrame{};
	};

	TArray<FCacheItem> Cache;
	TArray<TransientResourceType*> Allocated;
	uint32 GarbageCollectLatency;
	uint32 Capacity;
	uint32 HitCount = 0;
	uint32 MissCount = 0;
<<<<<<< HEAD
};

///////////////////////////////////////////////////////////////////////////////////////////////////

/** Abstract base class for memory caching, providing a common garbage collection method. */
class IRHITransientMemoryCache
{
public:
	virtual ~IRHITransientMemoryCache() = default;

	virtual void GarbageCollect() = 0;
};

///////////////////////////////////////////////////////////////////////////////////////////////////
=======
};

///////////////////////////////////////////////////////////////////////////////////////////////////

/** Abstract base class for memory caching, providing a common garbage collection method. */
class IRHITransientMemoryCache
{
public:
	virtual ~IRHITransientMemoryCache() = default;

	virtual void GarbageCollect() = 0;
};

///////////////////////////////////////////////////////////////////////////////////////////////////
>>>>>>> 4af6daef
//! Transient Resource Heap Allocator
///////////////////////////////////////////////////////////////////////////////////////////////////

class FRHITransientHeapCache;
class FRHITransientResourceHeapAllocator;

/** First-fit allocator used for placing resources on a heap. */
<<<<<<< HEAD
class RHICORE_API FRHITransientHeapAllocator
{
public:
	FRHITransientHeapAllocator(uint64 Capacity, uint32 Alignment);

	FRHITransientHeapAllocation Allocate(uint64 Size, uint32 Alignment);

	void Deallocate(FRHITransientHeapAllocation Allocation);
=======
class FRHITransientHeapAllocator
{
public:
	RHICORE_API FRHITransientHeapAllocator(uint64 Capacity, uint32 Alignment);

	RHICORE_API FRHITransientHeapAllocation Allocate(uint64 Size, uint32 Alignment);

	RHICORE_API void Deallocate(FRHITransientHeapAllocation Allocation);
>>>>>>> 4af6daef

	void SetGpuVirtualAddress(uint64 InGpuVirtualAddress)
	{
		GpuVirtualAddress = InGpuVirtualAddress;
	}

	uint64 GetGpuVirtualAddress() const { return GpuVirtualAddress; }
	uint64 GetCapacity() const { return Capacity; }
	uint64 GetUsedSize() const { return UsedSize; }
	uint64 GetFreeSize() const { return Capacity - UsedSize; }
	uint64 GetAlignmentWaste() const { return AlignmentWaste; }
	uint32 GetAllocationCount() const { return AllocationCount; }

	bool IsFull() const { return UsedSize == Capacity; }
	bool IsEmpty() const { return UsedSize == 0; }

private:
	using FRangeHandle = uint16;
	static const FRangeHandle InvalidRangeHandle = FRangeHandle(~0);

	struct FRange
	{
		uint64 Size{};
		uint64 Offset{};
		FRangeHandle NextFreeHandle = InvalidRangeHandle;

		FORCEINLINE uint64 GetStart() const { return Offset; }
		FORCEINLINE uint64 GetEnd() const { return Size + Offset; }
	};

	FORCEINLINE FRangeHandle GetFirstFreeRangeHandle()
	{
		return Ranges[HeadHandle].NextFreeHandle;
	}

	FRangeHandle CreateRange()
	{
		if (!RangeFreeList.IsEmpty())
		{
			return RangeFreeList.Pop();
		}
		Ranges.Emplace();
		return FRangeHandle(Ranges.Num() - 1);
	}

	FRangeHandle InsertRange(FRangeHandle PreviousHandle, uint64 Offset, uint64 Size)
	{
		FRangeHandle Handle = CreateRange();

		FRange& CurrentRange = Ranges[Handle];
		CurrentRange.Offset = Offset;
		CurrentRange.Size = Size;

		FRange& PreviousRange = Ranges[PreviousHandle];
		CurrentRange.NextFreeHandle = PreviousRange.NextFreeHandle;
		PreviousRange.NextFreeHandle = Handle;

		return Handle;
	}

	void RemoveRange(FRangeHandle PreviousHandle, FRangeHandle CurrentHandle)
	{
		FRange& PreviousRange = Ranges[PreviousHandle];
		FRange& CurrentRange = Ranges[CurrentHandle];

		PreviousRange.NextFreeHandle = CurrentRange.NextFreeHandle;
		CurrentRange.NextFreeHandle = InvalidRangeHandle;

		RangeFreeList.Add(CurrentHandle);
	}

	struct FFindResult
	{
		uint64 LeftoverSize = 0;
		FRangeHandle PreviousHandle = InvalidRangeHandle;
		FRangeHandle FoundHandle = InvalidRangeHandle;
	};

<<<<<<< HEAD
	FFindResult FindFreeRange(uint64 Size, uint32 Alignment);

	void Validate();
=======
	RHICORE_API FFindResult FindFreeRange(uint64 Size, uint32 Alignment);

	RHICORE_API void Validate();
>>>>>>> 4af6daef

	uint64 GpuVirtualAddress = 0;
	uint64 Capacity = 0;
	uint64 UsedSize = 0;
	uint64 AlignmentWaste = 0;
	uint32 AllocationCount = 0;
	uint32 AlignmentMin = 0;

	FRangeHandle HeadHandle = InvalidRangeHandle;
	TArray<FRangeHandle> RangeFreeList;
	TArray<FRange> Ranges;
};

///////////////////////////////////////////////////////////////////////////////////////////////////

enum class ERHITransientHeapFlags : uint8
{
	// Supports placing buffers onto the heap.
	AllowBuffers = 1 << 0,

	// Supports placing textures with UAV support onto the heap.
	AllowTextures = 1 << 1,

	// Supports placing render targets onto the heap.
	AllowRenderTargets = 1 << 2,

	// Supports all resource types.
	AllowAll = AllowBuffers | AllowTextures | AllowRenderTargets
};

ENUM_CLASS_FLAGS(ERHITransientHeapFlags);

/** The base class for a platform heap implementation. Transient resources are placed on the heap at specific
 *  byte offsets. Each heap additionally contains a cache of RHI transient resources, each with its own RHI
 *  resource and cache of RHI views. The lifetime of the resource cache is tied to the heap.
 */
class FRHITransientHeap
{
public:
	struct FInitializer
	{
		// Size of the heap in bytes.
		uint64 Size = 0;

		// Alignment of the heap in bytes.
		uint32 Alignment = 0;

		// Flags used to filter resource allocations within the heap.
		ERHITransientHeapFlags Flags = ERHITransientHeapFlags::AllowAll;

		// Size of the texture cache before elements are evicted.
		uint32 TextureCacheSize = 0;

		// Size of the buffer cache before elements are evicted.
		uint32 BufferCacheSize = 0;
	};

	struct FResourceInitializer
	{
		FResourceInitializer(const FRHITransientHeapAllocation& InAllocation, uint64 InHash)
			: Heap(*InAllocation.Heap)
			, Allocation(InAllocation)
			, Hash(InHash)
		{}

		// The heap on which to create the resource.
		FRHITransientHeap& Heap;

		// The allocation (offset / size) on the provided heap.
		const FRHITransientHeapAllocation& Allocation;

		// The unique hash computed from the create info and allocation offset.
		const uint64 Hash;
	};

	using FCreateTextureFunction = TFunction<FRHITransientTexture* (const FResourceInitializer&)>;
	using FCreateBufferFunction = TFunction<FRHITransientBuffer* (const FResourceInitializer&)>;

	FRHITransientHeap(const FInitializer& InInitializer)
		: Initializer(InInitializer)
		, Allocator(InInitializer.Size, InInitializer.Alignment)
		, AlignmentLog2(FPlatformMath::CeilLogTwo64(InInitializer.Alignment))
		, Textures(InInitializer.TextureCacheSize)
		, Buffers(InInitializer.BufferCacheSize)
	{
		check(1ull << AlignmentLog2 == InInitializer.Alignment);
	}

	virtual ~FRHITransientHeap() = default;

<<<<<<< HEAD
	FRHITransientTexture* CreateTexture(
=======
	RHICORE_API FRHITransientTexture* CreateTexture(
>>>>>>> 4af6daef
		const FRHITextureCreateInfo& CreateInfo,
		const TCHAR* DebugName,
		uint32 PassIndex,
		uint64 CurrentAllocatorCycle,
		uint64 TextureSize,
		uint32 TextureAlignment,
		FCreateTextureFunction CreateTextureFunction);

<<<<<<< HEAD
	void DeallocateMemory(FRHITransientTexture* Texture, uint32 PassIndex);

	FRHITransientBuffer* CreateBuffer(
=======
	RHICORE_API void DeallocateMemory(FRHITransientTexture* Texture, uint32 PassIndex);

	RHICORE_API FRHITransientBuffer* CreateBuffer(
>>>>>>> 4af6daef
		const FRHIBufferCreateInfo& CreateInfo,
		const TCHAR* DebugName,
		uint32 PassIndex,
		uint64 CurrentAllocatorCycle,
		uint64 BufferSize,
		uint32 BufferAlignment,
		FCreateBufferFunction CreateBufferFunction);

<<<<<<< HEAD
	void DeallocateMemory(FRHITransientBuffer* Buffer, uint32 PassIndex);

	void Flush(uint64 CurrentAllocatorCycle, FRHITransientMemoryStats& OutMemoryStats, FRHITransientAllocationStats* OutAllocationStats);
=======
	RHICORE_API void DeallocateMemory(FRHITransientBuffer* Buffer, uint32 PassIndex);

	RHICORE_API void Flush(uint64 CurrentAllocatorCycle, FRHITransientMemoryStats& OutMemoryStats, FRHITransientAllocationStats* OutAllocationStats);
>>>>>>> 4af6daef

	const FInitializer& GetInitializer() const { return Initializer; }

	uint64 GetCapacity() const { return Allocator.GetCapacity(); }

	uint64 GetGPUVirtualAddress() const { return Allocator.GetGpuVirtualAddress(); }

	uint64 GetLastUsedGarbageCollectCycle() const { return LastUsedGarbageCollectCycle; }

	uint64 GetCommitSize() const { return CommitSize; }

	bool IsEmpty() const { return Allocator.IsEmpty(); }

	bool IsFull() const { return Allocator.IsFull(); }

	bool IsCommitRequired() const { return CommitSize > 0; }

	bool IsAllocationSupported(uint64 Size, ERHITransientHeapFlags Flags) const
	{
		return Size <= Allocator.GetFreeSize() && EnumHasAnyFlags(Initializer.Flags, Flags);
	}

protected:
	void SetGpuVirtualAddress(uint64 InBaseGPUVirtualAddress)
	{
		Allocator.SetGpuVirtualAddress(InBaseGPUVirtualAddress);
	}

private:
<<<<<<< HEAD
	void AllocateMemoryInternal(FRHITransientResource* Resource, const TCHAR* Name, uint32 PassIndex, uint64 CurrentAllocatorCycle, const FRHITransientHeapAllocation& Allocation);
	void DeallocateMemoryInternal(FRHITransientResource* Resource, uint32 PassIndex);
=======
	RHICORE_API void AllocateMemoryInternal(FRHITransientResource* Resource, const TCHAR* Name, uint32 PassIndex, uint64 CurrentAllocatorCycle, const FRHITransientHeapAllocation& Allocation);
	RHICORE_API void DeallocateMemoryInternal(FRHITransientResource* Resource, uint32 PassIndex);
>>>>>>> 4af6daef

	FInitializer Initializer;
	FRHITransientHeapAllocator Allocator;

	uint64 LastUsedGarbageCollectCycle = 0;
	uint64 CommitSize = 0;
	uint32 AlignmentLog2;

	FRHITransientResourceOverlapTracker OverlapTracker;

	FRHITransientMemoryStats Stats;
	TRHITransientResourceCache<FRHITransientTexture> Textures;
	TRHITransientResourceCache<FRHITransientBuffer> Buffers;

	friend FRHITransientHeapCache;
	friend FRHITransientResourceHeapAllocator;
};

///////////////////////////////////////////////////////////////////////////////////////////////////

/** The RHI transient heap system is a base class for the platform implementation. It has a persistent lifetime
 *  and contains a cache of transient heaps. The transient allocator acquires heaps from the system and forfeits them
 *  at the end of its lifetime. Garbage collection of heaps is done using an internal counter that increments with
 *  each GarbageCollect call. This should be done periodically. Heaps older than a platform-specified fence latency
 *  are destroyed. Additionally, statistics are gathered automatically and reported to the 'rhitransientmemory' stats
 *  group.
 */
<<<<<<< HEAD
class RHICORE_API FRHITransientHeapCache : public IRHITransientMemoryCache
{
public:
	struct RHICORE_API FInitializer
	{
		// Creates a default initializer using common RHI CVars.
		static FInitializer CreateDefault();
=======
class FRHITransientHeapCache : public IRHITransientMemoryCache
{
public:
	struct FInitializer
	{
		// Creates a default initializer using common RHI CVars.
		static RHICORE_API FInitializer CreateDefault();
>>>>>>> 4af6daef

		static const uint32 kDefaultResourceCacheSize = 256;

		// The minimum size to use when creating a heap. This is the default but can grow based on allocations.
		uint64 MinimumHeapSize = 0;

		// The maximum size of a pool. Allocations above this size will fail.
		uint64 MaximumHeapSize = 0;

		// The minimum alignment for resources in the heap.
		uint32 HeapAlignment = 0;

		// The latency between the completed fence value and the used fence value to invoke garbage collection of the heap.
		uint32 GarbageCollectLatency = 0;

		// Size of the texture cache before elements are evicted.
		uint32 TextureCacheSize = kDefaultResourceCacheSize;

		// Size of the buffer cache before elements are evicted.
		uint32 BufferCacheSize = kDefaultResourceCacheSize;

		// Whether all heaps should be created with the AllowAll heap flag.
		bool bSupportsAllHeapFlags = true;
	};

	FRHITransientHeapCache(const FInitializer& InInitializer)
		: Initializer(InInitializer)
	{}

<<<<<<< HEAD
	virtual ~FRHITransientHeapCache();

	FRHITransientHeap* Acquire(uint64 FirstAllocationSize, ERHITransientHeapFlags FirstAllocationHeapFlags);

	void Forfeit(TConstArrayView<FRHITransientHeap*> Heaps);

	void GarbageCollect() override;
=======
	RHICORE_API virtual ~FRHITransientHeapCache();

	RHICORE_API FRHITransientHeap* Acquire(uint64 FirstAllocationSize, ERHITransientHeapFlags FirstAllocationHeapFlags);

	RHICORE_API void Forfeit(TConstArrayView<FRHITransientHeap*> Heaps);

	RHICORE_API void GarbageCollect() override;
>>>>>>> 4af6daef

	const FInitializer& GetInitializer() const { return Initializer; }

	uint64 GetGarbageCollectCycle() const { return GarbageCollectCycle; }

	uint64 GetHeapSize(uint64 RequestedHeapSize) const
	{
		check(RequestedHeapSize <= Initializer.MaximumHeapSize);
		return FMath::Clamp(FMath::RoundUpToPowerOfTwo64(RequestedHeapSize), Initializer.MinimumHeapSize, Initializer.MaximumHeapSize);
	}

private:
	//////////////////////////////////////////////////////////////////////////
	//! Platform API

	// Called when a new heap is being created and added to the pool.
	virtual FRHITransientHeap* CreateHeap(const FRHITransientHeap::FInitializer& Initializer) = 0;

	//////////////////////////////////////////////////////////////////////////

	FInitializer Initializer;
	FRHITransientMemoryStats Stats;

	FCriticalSection CriticalSection;
	TArray<FRHITransientHeap*> LiveList;
	TArray<FRHITransientHeap*> FreeList;
	uint64 GarbageCollectCycle = 0;
	uint64 TotalMemoryCapacity = 0;

	friend FRHITransientResourceHeapAllocator;
};

/** A base class for implementing IRHITransientResourceAllocator for a virtual aliasing placed resource heap allocation strategy. */
<<<<<<< HEAD
class RHICORE_API FRHITransientResourceHeapAllocator : public IRHITransientResourceAllocator
=======
class FRHITransientResourceHeapAllocator : public IRHITransientResourceAllocator
>>>>>>> 4af6daef
{
public:
	FRHITransientResourceHeapAllocator(FRHITransientHeapCache& InHeapCache)
		: HeapCache(InHeapCache)
	{}

	// Deallocates a texture from its parent heap. Provide the current platform fence value used to update the heap.
<<<<<<< HEAD
	void DeallocateMemory(FRHITransientTexture* Texture, uint32 PassIndex) override;

	// Deallocates a buffer from its parent heap. Provide the current platform fence value used to update the heap.
	void DeallocateMemory(FRHITransientBuffer* Buffer, uint32 PassIndex) override;

	// Called to flush any active allocations prior to rendering.
	void Flush(FRHICommandListImmediate& RHICmdList, FRHITransientAllocationStats* OutAllocationStats) override;
=======
	RHICORE_API void DeallocateMemory(FRHITransientTexture* Texture, uint32 PassIndex) override;

	// Deallocates a buffer from its parent heap. Provide the current platform fence value used to update the heap.
	RHICORE_API void DeallocateMemory(FRHITransientBuffer* Buffer, uint32 PassIndex) override;

	// Called to flush any active allocations prior to rendering.
	RHICORE_API void Flush(FRHICommandListImmediate& RHICmdList, FRHITransientAllocationStats* OutAllocationStats) override;
>>>>>>> 4af6daef

	// Returns the array of heaps used by this allocator, including the required commit size for each.
	inline TConstArrayView<FRHITransientHeap*> GetHeaps() const { return Heaps; }

	FRHITransientHeapCache& HeapCache;

protected:
	/** Allocates a texture on a heap at a specific offset, returning a cached RHI transient texture pointer, or null
	 *  if the allocation failed. TextureSize and TextureAlignment are platform specific and must be derived from the
	 *  texture create info and passed in, along with a platform-specific texture creation function if no cached resource
	 *  if found.
	 */
<<<<<<< HEAD
	FRHITransientTexture* CreateTextureInternal(
=======
	RHICORE_API FRHITransientTexture* CreateTextureInternal(
>>>>>>> 4af6daef
		const FRHITextureCreateInfo& CreateInfo,
		const TCHAR* DebugName,
		uint32 PassIndex,
		uint64 TextureSize,
		uint32 TextureAlignment,
		FRHITransientHeap::FCreateTextureFunction CreateTextureFunction);

	/** Allocates a buffer on a heap at a specific offset, returning a cached RHI transient buffer pointer, or null
	 *  if the allocation failed. BufferSize and BufferAlignment are platform specific and must be derived from the
	 *  buffer create info and passed in, along with a platform-specific buffer creation function if no cached resource
	 *  if found.
	 */
<<<<<<< HEAD
	FRHITransientBuffer* CreateBufferInternal(
=======
	RHICORE_API FRHITransientBuffer* CreateBufferInternal(
>>>>>>> 4af6daef
		const FRHIBufferCreateInfo& CreateInfo,
		const TCHAR* DebugName,
		uint32 PassIndex,
		uint32 BufferSize,
		uint32 BufferAlignment,
		FRHITransientHeap::FCreateBufferFunction CreateBufferFunction);

private:
	TArray<FRHITransientHeap*> Heaps;
	uint64 CurrentCycle = 0;
	uint32 DeallocationCount = 0;

	IF_RHICORE_TRANSIENT_ALLOCATOR_DEBUG(TSet<FRHITransientResource*> ActiveResources);
};

///////////////////////////////////////////////////////////////////////////////////////////////////
//! Transient Resource Page Allocator
///////////////////////////////////////////////////////////////////////////////////////////////////

class FRHITransientPagePoolCache;
class FRHITransientResourcePageAllocator;

/** Allocates page spans for a resource. */
<<<<<<< HEAD
class RHICORE_API FRHITransientPageSpanAllocator
=======
class FRHITransientPageSpanAllocator
>>>>>>> 4af6daef
{
public:
	FRHITransientPageSpanAllocator(uint32 InPageCount, uint32 InPageSize)
		: MaxSpanCount(InPageCount + 2)
		, MaxPageCount(InPageCount)
		, PageSize(InPageSize)
	{
		Init();
	}

<<<<<<< HEAD
	void Reset();

	bool Allocate(uint32 PageCount, uint32& NumPagesAllocated, uint32& SpanIndex);

	void Deallocate(uint32 SpanIndex);
=======
	RHICORE_API void Reset();

	RHICORE_API bool Allocate(uint32 PageCount, uint32& NumPagesAllocated, uint32& SpanIndex);

	RHICORE_API void Deallocate(uint32 SpanIndex);
>>>>>>> 4af6daef

	template <typename SpanArrayType>
	void GetSpanArray(uint32 SpanIndex, SpanArrayType& OutPageSpans) const
	{
		check(SpanIndex != InvalidIndex);
		do
		{
			OutPageSpans.Emplace(PageSpans[SpanIndex]);
			SpanIndex = PageSpans[SpanIndex].NextSpanIndex;
		} while (SpanIndex != InvalidIndex);
	}

	uint32 GetAllocationCount() const { return AllocationCount; }

	uint32 GetFreePageCount() const { return FreePageCount; }

	uint64 GetUsedSize() const { return (MaxPageCount - FreePageCount) * PageSize; }

	uint64 GetFreeSize() const { return FreePageCount * PageSize; }

<<<<<<< HEAD
	uint32 GetAllocationPageCount(uint32 SpanIndex) const;
=======
	RHICORE_API uint32 GetAllocationPageCount(uint32 SpanIndex) const;
>>>>>>> 4af6daef

	uint32 GetMaxSpanCount() const { return MaxSpanCount; }

	uint32 GetPageSize() const { return PageSize; }

	uint64 GetCapacity() const { return MaxPageCount * PageSize; }

	bool IsFull() const { return FreePageCount == 0; }

	bool IsEmpty() const { return AllocationCount == 0; }

private:
	static const uint32 InvalidIndex = TNumericLimits<uint32>::Max();
	static const uint32 FreeSpanListHeadIndex = 0;
	static const uint32 FreeSpanListTailIndex = 1;

	struct FPageSpan : FRHITransientPageSpan
	{
		const bool IsLinked() { return (NextSpanIndex != InvalidIndex || PrevSpanIndex != InvalidIndex); }

		uint32 NextSpanIndex = InvalidIndex;
		uint32 PrevSpanIndex = 0;
		bool bAllocated = false;
	};

<<<<<<< HEAD
	void Init();

	// Splits a span into two, so that the original span has PageCount pages and the new span contains the remaining ones
	void SplitSpan(uint32 SpanIndex, uint32 PageCount);

	// Merges two spans. They must be adjacent and in the same list
	void MergeSpans(uint32 SpanIndex0, uint32 SpanIndex1, const bool bKeepSpan1);

	// Inserts a span after an existing span. The span to insert must be unlinked
	void InsertAfter(uint32 InsertPosition, uint32 InsertSpanIndex);

	// Inserts a span after an existing span. The span to insert must be unlinked
	void InsertBefore(uint32 InsertPosition, uint32 InsertSpanIndex);

	// Removes a span from its list, reconnecting neighbouring list elements
	void Unlink(uint32 SpanIndex);
=======
	RHICORE_API void Init();

	// Splits a span into two, so that the original span has PageCount pages and the new span contains the remaining ones
	RHICORE_API void SplitSpan(uint32 SpanIndex, uint32 PageCount);

	// Merges two spans. They must be adjacent and in the same list
	RHICORE_API void MergeSpans(uint32 SpanIndex0, uint32 SpanIndex1, const bool bKeepSpan1);

	// Inserts a span after an existing span. The span to insert must be unlinked
	RHICORE_API void InsertAfter(uint32 InsertPosition, uint32 InsertSpanIndex);

	// Inserts a span after an existing span. The span to insert must be unlinked
	RHICORE_API void InsertBefore(uint32 InsertPosition, uint32 InsertSpanIndex);

	// Removes a span from its list, reconnecting neighbouring list elements
	RHICORE_API void Unlink(uint32 SpanIndex);
>>>>>>> 4af6daef

	// Allocates an unused span from the pool
	int AllocSpan()
	{
		check(UnusedSpanListCount > 0);
		uint32 SpanIndex = UnusedSpanList[UnusedSpanListCount - 1];
		UnusedSpanListCount--;
		return SpanIndex;
	}

	// Releases a span back to the unused pool
	void ReleaseSpan(uint32 SpanIndex)
	{
		check(!PageSpans[SpanIndex].IsLinked());
		UnusedSpanList[UnusedSpanListCount] = SpanIndex;
		UnusedSpanListCount++;
		check(UnusedSpanListCount <= MaxPageCount);
	}

	// Merges a span with existing neighbours in the free list if they exist
<<<<<<< HEAD
	bool MergeFreeSpanIfPossible(uint32 SpanIndex);

	void Validate();
=======
	RHICORE_API bool MergeFreeSpanIfPossible(uint32 SpanIndex);

	RHICORE_API void Validate();
>>>>>>> 4af6daef

	int GetFirstSpanIndex() const
	{
		return PageSpans[FreeSpanListHeadIndex].NextSpanIndex;
	}

	TArray<int32> PageToSpanStart;  // [PAGE_COUNT + 1]
	TArray<int32> PageToSpanEnd;    // [PAGE_COUNT + 1]
	TArray<FPageSpan> PageSpans;    // [MAX_SPAN_COUNT]
	TArray<int32> UnusedSpanList;   // [MAX_SPAN_COUNT]

	uint32 FreePageCount;
	uint32 UnusedSpanListCount;

	const uint32 MaxSpanCount;
	const uint32 MaxPageCount;
	const uint32 PageSize;
	uint32 AllocationCount;
};

///////////////////////////////////////////////////////////////////////////////////////////////////

<<<<<<< HEAD
class RHICORE_API FRHITransientPagePool
=======
class FRHITransientPagePool
>>>>>>> 4af6daef
{
public:
	struct FInitializer
	{
		uint32 PageCount = 0;
		uint32 PageSize = 0;
	};

	FRHITransientPagePool(const FInitializer& InInitializer)
		: Initializer(InInitializer)
		, Allocator(Initializer.PageCount, Initializer.PageSize)
	{}

	virtual ~FRHITransientPagePool() = default;

	struct FAllocationContext
	{
		FAllocationContext(FRHITransientResource& InResource, uint32 InPageSize)
			: Resource(InResource)
			, Allocations(InResource.GetPageAllocation().PoolAllocations)
			, Spans(InResource.GetPageAllocation().Spans)
			, AllocationsBefore(Allocations)
			, GpuVirtualAddress(Resource.GetGpuVirtualAddress())
			, Size(Align(Resource.GetSize(), InPageSize))
			, PagesRemaining(Size / InPageSize)
		{
			Allocations.Reset();
			Spans.Reset();
		}

		bool IsComplete() const { return PagesRemaining == 0; }

		FRHITransientResource& Resource;
		TArray<FRHITransientPagePoolAllocation>& Allocations;
		TArray<FRHITransientPageSpan>& Spans;
		const TArray<FRHITransientPagePoolAllocation, TInlineAllocator<8>> AllocationsBefore;
		const uint64 GpuVirtualAddress;
		const uint64 Size;

		uint32 AllocationCount = 0;
		uint32 AllocationMatchingCount = 0;
		uint32 PagesRemaining = 0;
		uint32 MaxAllocationPage = 0;
		uint32 PagesAllocated = 0;
		uint32 PageSpansAllocated = 0;
		uint32 PagesMapped = 0;
	};

<<<<<<< HEAD
	void Allocate(FAllocationContext& AllocationContext);
=======
	RHICORE_API void Allocate(FAllocationContext& AllocationContext);
>>>>>>> 4af6daef

	void Deallocate(uint32 SpanIndex)
	{
		Allocator.Deallocate(SpanIndex);
	}

<<<<<<< HEAD
	void Flush(FRHICommandListImmediate& RHICmdList);
=======
	RHICORE_API void Flush(FRHICommandListImmediate& RHICmdList);
>>>>>>> 4af6daef

	uint64 GetLastUsedGarbageCollectCycle() const { return LastUsedGarbageCollectCycle; }

	bool IsEmpty() const { return Allocator.IsEmpty(); }

	bool IsFull() const { return Allocator.IsFull(); }

	uint64 GetCapacity() const { return Allocator.GetCapacity(); }

	uint64 GetGpuVirtualAddress() const { return GpuVirtualAddress; }

	struct FPageMapRequest
	{
		FPageMapRequest() = default;

		FPageMapRequest(
			uint64 InDestinationAddress,
			uint64 InSourcePagePoolAddress,
			uint32 InSourcePageCount,
			uint32 InPageSpanOffset,
			uint32 InPageSpanCount)
			: DestinationAddress(InDestinationAddress)
			, SourcePagePoolAddress(InSourcePagePoolAddress)
			, SourcePageCount(InSourcePageCount)
			, PageSpanOffset(InPageSpanOffset)
			, PageSpanCount(InPageSpanCount)
		{}

		uint64 DestinationAddress = 0;
		uint64 SourcePagePoolAddress = 0;
		uint32 SourcePageCount = 0;
		uint32 PageSpanOffset = 0;
		uint32 PageSpanCount = 0;
	};

	const FInitializer Initializer;

protected:
	void SetGpuVirtualAddress(uint64 InGpuVirtualAddress)
	{
		check(InGpuVirtualAddress != 0);
		GpuVirtualAddress = InGpuVirtualAddress;
	}

private:
	//////////////////////////////////////////////////////////////////////////
	//! Platform API

	virtual void Flush(FRHICommandListImmediate& RHICmdList, TArray<FPageMapRequest>&& InPageMapRequests, TArray<FRHITransientPageSpan>&& InPageSpans) = 0;

	//////////////////////////////////////////////////////////////////////////

	FRHITransientPageSpanAllocator Allocator;
	FRHITransientResourceOverlapTracker OverlapTracker;

	TArray<FPageMapRequest> PageMapRequests;
	TArray<FRHITransientPageSpan> PageSpans;
	uint64 GpuVirtualAddress = 0;
	uint64 LastUsedGarbageCollectCycle = 0;
	uint32 PageMapRequestCountMax = 0;
	uint32 PageSpanCountMax = 0;

	friend FRHITransientPagePoolCache;
	friend FRHITransientResourcePageAllocator;
};

///////////////////////////////////////////////////////////////////////////////////////////////////

<<<<<<< HEAD
class RHICORE_API FRHITransientPagePoolCache : public IRHITransientMemoryCache
=======
class FRHITransientPagePoolCache : public IRHITransientMemoryCache
>>>>>>> 4af6daef
{
public:
	struct FInitializer
	{
		// Creates a default initializer using common RHI CVars.
		static RHICORE_API FInitializer CreateDefault();

		static const uint32 kDefaultResourceCacheSize = 256;

		// Size in bytes of the pool. Must be a multiple of PageSize.
		uint64 PoolSize = 0;

		// Size in bytes of the first pool. Only takes effect if larger than PoolSize.
		uint64 PoolSizeFirst = 0;

		// Size of each page.
		uint32 PageSize = 0;

		// The latency between the completed fence value and the used fence value to invoke garbage collection of the heap.
		uint32 GarbageCollectLatency = 0;

		// Size of the texture cache before elements are evicted.
		uint32 TextureCacheSize = kDefaultResourceCacheSize;

		// Size of the buffer cache before elements are evicted.
		uint32 BufferCacheSize = kDefaultResourceCacheSize;
	};

	FRHITransientPagePoolCache(const FInitializer& InInitializer)
		: Initializer(InInitializer)
	{}

	FRHITransientPagePoolCache(const FRHITransientPagePoolCache&) = delete;

<<<<<<< HEAD
	virtual ~FRHITransientPagePoolCache();

	// Called by the transient allocator to acquire a page pool from the cache.
	FRHITransientPagePool* Acquire();

	// Called by the transient allocator to return the fast page pool if it exists.
	FRHITransientPagePool* GetFastPagePool();

	// Called by the transient allocator to forfeit all acquired heaps back to the cache.
	void Forfeit(TConstArrayView<FRHITransientPagePool*> PagePools);

	void GarbageCollect() override;
=======
	RHICORE_API virtual ~FRHITransientPagePoolCache();

	// Called by the transient allocator to acquire a page pool from the cache.
	RHICORE_API FRHITransientPagePool* Acquire();

	// Called by the transient allocator to return the fast page pool if it exists.
	RHICORE_API FRHITransientPagePool* GetFastPagePool();

	// Called by the transient allocator to forfeit all acquired heaps back to the cache.
	RHICORE_API void Forfeit(TConstArrayView<FRHITransientPagePool*> PagePools);

	RHICORE_API void GarbageCollect() override;
>>>>>>> 4af6daef

	const FInitializer Initializer;

private:
	//////////////////////////////////////////////////////////////////////////
	//! Platform API

	// Called to access the dedicated fast VRAM page pool, if it exists on the platform.
	virtual FRHITransientPagePool* CreateFastPagePool() { return nullptr; }

	// Called when a new heap is being created and added to the pool.
	virtual FRHITransientPagePool* CreatePagePool(const FRHITransientPagePool::FInitializer& Initializer) = 0;

	//////////////////////////////////////////////////////////////////////////

	FRHITransientMemoryStats Stats;

	FCriticalSection CriticalSection;
	FRHITransientPagePool* FastPagePool = nullptr;
	TArray<FRHITransientPagePool*> LiveList;
	TArray<FRHITransientPagePool*> FreeList;
	uint64 GarbageCollectCycle = 0;
	uint64 TotalMemoryCapacity = 0;

	friend FRHITransientResourcePageAllocator;
};

///////////////////////////////////////////////////////////////////////////////////////////////////

<<<<<<< HEAD
class RHICORE_API FRHITransientResourcePageAllocator : public IRHITransientResourceAllocator
=======
class FRHITransientResourcePageAllocator : public IRHITransientResourceAllocator
>>>>>>> 4af6daef
{
public:
	FRHITransientResourcePageAllocator(FRHITransientPagePoolCache& InPagePoolCache)
		: PagePoolCache(InPagePoolCache)
		, Textures(InPagePoolCache.Initializer.TextureCacheSize, ResourceCacheGarbageCollectionLatency)
		, Buffers(InPagePoolCache.Initializer.BufferCacheSize, ResourceCacheGarbageCollectionLatency)
		, PageSize(PagePoolCache.Initializer.PageSize)
	{
		FastPagePool = PagePoolCache.GetFastPagePool();
	}

<<<<<<< HEAD
	FRHITransientTexture* CreateTexture(const FRHITextureCreateInfo& CreateInfo, const TCHAR* DebugName, uint32 PassIndex) override;
	FRHITransientBuffer* CreateBuffer(const FRHIBufferCreateInfo& CreateInfo, const TCHAR* DebugName, uint32 PassIndex) override;
	void DeallocateMemory(FRHITransientTexture* Texture, uint32 PassIndex) override;
	void DeallocateMemory(FRHITransientBuffer* Buffer, uint32 PassIndex) override;
	void Flush(FRHICommandListImmediate& RHICmdList, FRHITransientAllocationStats* OutAllocationStats) override;
=======
	RHICORE_API FRHITransientTexture* CreateTexture(const FRHITextureCreateInfo& CreateInfo, const TCHAR* DebugName, uint32 PassIndex) override;
	RHICORE_API FRHITransientBuffer* CreateBuffer(const FRHIBufferCreateInfo& CreateInfo, const TCHAR* DebugName, uint32 PassIndex) override;
	RHICORE_API void DeallocateMemory(FRHITransientTexture* Texture, uint32 PassIndex) override;
	RHICORE_API void DeallocateMemory(FRHITransientBuffer* Buffer, uint32 PassIndex) override;
	RHICORE_API void Flush(FRHICommandListImmediate& RHICmdList, FRHITransientAllocationStats* OutAllocationStats) override;
>>>>>>> 4af6daef

	uint32 GetPageSize() const { return PageSize; }

	uint32 GetPagePoolCount() const { return PagePools.Num(); }

	FRHITransientPagePoolCache& PagePoolCache;

private:
	static constexpr uint32 ResourceCacheGarbageCollectionLatency = 2;
	static constexpr uint64 KB = 1024;
	static constexpr uint64 MB = 1024 * KB;

<<<<<<< HEAD
	void AllocateMemoryInternal(FRHITransientResource* Resource, const TCHAR* DebugName, uint32 PassIndex, bool bFastPoolRequested, float FastPoolPercentageRequested);
	void DeallocateMemoryInternal(FRHITransientResource* Resource, uint32 PassIndex);
=======
	RHICORE_API void AllocateMemoryInternal(FRHITransientResource* Resource, const TCHAR* DebugName, uint32 PassIndex, bool bFastPoolRequested, float FastPoolPercentageRequested);
	RHICORE_API void DeallocateMemoryInternal(FRHITransientResource* Resource, uint32 PassIndex);
>>>>>>> 4af6daef

	//////////////////////////////////////////////////////////////////////////
	//! Platform API

	virtual FRHITransientTexture* CreateTextureInternal(
		const FRHITextureCreateInfo& CreateInfo,
		const TCHAR* DebugName,
		uint64 Hash) = 0;

	virtual FRHITransientBuffer* CreateBufferInternal(
		const FRHIBufferCreateInfo& CreateInfo,
		const TCHAR* DebugName,
		uint64 Hash) = 0;

	virtual void ReleaseTextureInternal(FRHITransientTexture* Texture) = 0;
	virtual void ReleaseBufferInternal(FRHITransientBuffer* Buffer) = 0;

	//////////////////////////////////////////////////////////////////////////

	template <typename FunctionType>
	void EnumeratePageSpans(const FRHITransientResource* Resource, FunctionType Function) const
	{
		const FRHITransientPageAllocation& PageAllocation = Resource->GetPageAllocation();

		for (const FRHITransientPagePoolAllocation& PoolAllocation : PageAllocation.PoolAllocations)
		{
			for (uint32 Index = PoolAllocation.SpanOffsetMin; Index < PoolAllocation.SpanOffsetMax; ++Index)
			{
				Function(PoolAllocation.Pool, PageAllocation.Spans[Index]);
			}
		}
	}

	FRHITransientMemoryStats Stats;
	TRHITransientResourceCache<FRHITransientTexture> Textures;
	TRHITransientResourceCache<FRHITransientBuffer> Buffers;

	TArray<FRHITransientPagePool*> PagePools;
	FRHITransientPagePool* FastPagePool = nullptr;
	uint64 CurrentCycle = 0;
	uint32 FirstNormalPagePoolIndex = 0;
	uint32 DeallocationCount = 0;
	uint32 PageSize = 0;
	uint32 PageMapCount = 0;
	uint32 PageAllocateCount = 0;
	uint32 PageSpanCount = 0;

	IF_RHICORE_TRANSIENT_ALLOCATOR_DEBUG(TSet<FRHITransientResource*> ActiveResources);
};<|MERGE_RESOLUTION|>--- conflicted
+++ resolved
@@ -78,17 +78,12 @@
 };
 
 /** Tracks all transient memory statistics for the current allocation cycle and reports results to various profilers. */
-<<<<<<< HEAD
-struct RHICORE_API FRHITransientMemoryStats
-=======
 struct FRHITransientMemoryStats
->>>>>>> 4af6daef
 {
 public:
 	FRHITransientMemoryStats() = default;
 
 	void Accumulate(const FRHITransientMemoryStats& Other)
-<<<<<<< HEAD
 	{
 		Textures.Add(Other.Textures);
 		Buffers.Add(Other.Buffers);
@@ -115,34 +110,6 @@
 		AliasedSize         = FMath::Max(AliasedSize, AliasedSizeCurrent);
 	}
 
-=======
-	{
-		Textures.Add(Other.Textures);
-		Buffers.Add(Other.Buffers);
-		AliasedSize = FMath::Max(AliasedSize, Other.AliasedSize);
-	}
-
-	void AllocateTexture(uint64 Size)
-	{
-		Textures.Allocate(Size);
-		AliasedSizeCurrent += Size;
-		AliasedSize         = FMath::Max(AliasedSize, AliasedSizeCurrent);
-	}
-
-	void DeallocateTexture(uint64 Size)
-	{
-		Textures.Deallocate(Size);
-		AliasedSizeCurrent -= Size;
-	}
-
-	void AllocateBuffer(uint64 Size)
-	{
-		Buffers.Allocate(Size);
-		AliasedSizeCurrent += Size;
-		AliasedSize         = FMath::Max(AliasedSize, AliasedSizeCurrent);
-	}
-
->>>>>>> 4af6daef
 	void DeallocateBuffer(uint64 Size)
 	{
 		Buffers.Deallocate(Size);
@@ -156,11 +123,7 @@
 		AliasedSize = AliasedSizeCurrent;
 	}
 
-<<<<<<< HEAD
-	void Submit(uint64 TotalMemoryCapacity);
-=======
 	RHICORE_API void Submit(uint64 TotalMemoryCapacity);
->>>>>>> 4af6daef
 
 	bool HasDeallocations() const { return Textures.DeallocationCount > 0 || Buffers.DeallocationCount > 0; }
 
@@ -175,19 +138,11 @@
 };
 
 /** Tracks resource allocations on the heap and adds overlap events to transient resources. */
-<<<<<<< HEAD
-class RHICORE_API FRHITransientResourceOverlapTracker
-{
-public:
-	void Track(FRHITransientResource* InResource, uint32 PageOffsetMin, uint32 PageOffsetMax);
-	void Reset();
-=======
 class FRHITransientResourceOverlapTracker
 {
 public:
 	RHICORE_API void Track(FRHITransientResource* InResource, uint32 PageOffsetMin, uint32 PageOffsetMax);
 	RHICORE_API void Reset();
->>>>>>> 4af6daef
 
 private:
 	struct FResourceRange
@@ -290,7 +245,6 @@
 
 		HitCount = 0;
 		MissCount = 0;
-<<<<<<< HEAD
 	}
 
 	void Forfeit(uint64 CurrentFrameIndex)
@@ -298,15 +252,6 @@
 		Forfeit(CurrentFrameIndex, [](TransientResourceType*) {});
 	}
 
-=======
-	}
-
-	void Forfeit(uint64 CurrentFrameIndex)
-	{
-		Forfeit(CurrentFrameIndex, [](TransientResourceType*) {});
-	}
-
->>>>>>> 4af6daef
 	TConstArrayView<TransientResourceType*> GetAllocated() const { return Allocated; }
 
 	uint32 GetAllocatedCount() const { return Allocated.Num(); }
@@ -357,7 +302,6 @@
 	uint32 Capacity;
 	uint32 HitCount = 0;
 	uint32 MissCount = 0;
-<<<<<<< HEAD
 };
 
 ///////////////////////////////////////////////////////////////////////////////////////////////////
@@ -372,22 +316,6 @@
 };
 
 ///////////////////////////////////////////////////////////////////////////////////////////////////
-=======
-};
-
-///////////////////////////////////////////////////////////////////////////////////////////////////
-
-/** Abstract base class for memory caching, providing a common garbage collection method. */
-class IRHITransientMemoryCache
-{
-public:
-	virtual ~IRHITransientMemoryCache() = default;
-
-	virtual void GarbageCollect() = 0;
-};
-
-///////////////////////////////////////////////////////////////////////////////////////////////////
->>>>>>> 4af6daef
 //! Transient Resource Heap Allocator
 ///////////////////////////////////////////////////////////////////////////////////////////////////
 
@@ -395,16 +323,6 @@
 class FRHITransientResourceHeapAllocator;
 
 /** First-fit allocator used for placing resources on a heap. */
-<<<<<<< HEAD
-class RHICORE_API FRHITransientHeapAllocator
-{
-public:
-	FRHITransientHeapAllocator(uint64 Capacity, uint32 Alignment);
-
-	FRHITransientHeapAllocation Allocate(uint64 Size, uint32 Alignment);
-
-	void Deallocate(FRHITransientHeapAllocation Allocation);
-=======
 class FRHITransientHeapAllocator
 {
 public:
@@ -413,7 +331,6 @@
 	RHICORE_API FRHITransientHeapAllocation Allocate(uint64 Size, uint32 Alignment);
 
 	RHICORE_API void Deallocate(FRHITransientHeapAllocation Allocation);
->>>>>>> 4af6daef
 
 	void SetGpuVirtualAddress(uint64 InGpuVirtualAddress)
 	{
@@ -492,15 +409,9 @@
 		FRangeHandle FoundHandle = InvalidRangeHandle;
 	};
 
-<<<<<<< HEAD
-	FFindResult FindFreeRange(uint64 Size, uint32 Alignment);
-
-	void Validate();
-=======
 	RHICORE_API FFindResult FindFreeRange(uint64 Size, uint32 Alignment);
 
 	RHICORE_API void Validate();
->>>>>>> 4af6daef
 
 	uint64 GpuVirtualAddress = 0;
 	uint64 Capacity = 0;
@@ -591,11 +502,7 @@
 
 	virtual ~FRHITransientHeap() = default;
 
-<<<<<<< HEAD
-	FRHITransientTexture* CreateTexture(
-=======
 	RHICORE_API FRHITransientTexture* CreateTexture(
->>>>>>> 4af6daef
 		const FRHITextureCreateInfo& CreateInfo,
 		const TCHAR* DebugName,
 		uint32 PassIndex,
@@ -604,15 +511,9 @@
 		uint32 TextureAlignment,
 		FCreateTextureFunction CreateTextureFunction);
 
-<<<<<<< HEAD
-	void DeallocateMemory(FRHITransientTexture* Texture, uint32 PassIndex);
-
-	FRHITransientBuffer* CreateBuffer(
-=======
 	RHICORE_API void DeallocateMemory(FRHITransientTexture* Texture, uint32 PassIndex);
 
 	RHICORE_API FRHITransientBuffer* CreateBuffer(
->>>>>>> 4af6daef
 		const FRHIBufferCreateInfo& CreateInfo,
 		const TCHAR* DebugName,
 		uint32 PassIndex,
@@ -621,15 +522,9 @@
 		uint32 BufferAlignment,
 		FCreateBufferFunction CreateBufferFunction);
 
-<<<<<<< HEAD
-	void DeallocateMemory(FRHITransientBuffer* Buffer, uint32 PassIndex);
-
-	void Flush(uint64 CurrentAllocatorCycle, FRHITransientMemoryStats& OutMemoryStats, FRHITransientAllocationStats* OutAllocationStats);
-=======
 	RHICORE_API void DeallocateMemory(FRHITransientBuffer* Buffer, uint32 PassIndex);
 
 	RHICORE_API void Flush(uint64 CurrentAllocatorCycle, FRHITransientMemoryStats& OutMemoryStats, FRHITransientAllocationStats* OutAllocationStats);
->>>>>>> 4af6daef
 
 	const FInitializer& GetInitializer() const { return Initializer; }
 
@@ -659,13 +554,8 @@
 	}
 
 private:
-<<<<<<< HEAD
-	void AllocateMemoryInternal(FRHITransientResource* Resource, const TCHAR* Name, uint32 PassIndex, uint64 CurrentAllocatorCycle, const FRHITransientHeapAllocation& Allocation);
-	void DeallocateMemoryInternal(FRHITransientResource* Resource, uint32 PassIndex);
-=======
 	RHICORE_API void AllocateMemoryInternal(FRHITransientResource* Resource, const TCHAR* Name, uint32 PassIndex, uint64 CurrentAllocatorCycle, const FRHITransientHeapAllocation& Allocation);
 	RHICORE_API void DeallocateMemoryInternal(FRHITransientResource* Resource, uint32 PassIndex);
->>>>>>> 4af6daef
 
 	FInitializer Initializer;
 	FRHITransientHeapAllocator Allocator;
@@ -693,15 +583,6 @@
  *  are destroyed. Additionally, statistics are gathered automatically and reported to the 'rhitransientmemory' stats
  *  group.
  */
-<<<<<<< HEAD
-class RHICORE_API FRHITransientHeapCache : public IRHITransientMemoryCache
-{
-public:
-	struct RHICORE_API FInitializer
-	{
-		// Creates a default initializer using common RHI CVars.
-		static FInitializer CreateDefault();
-=======
 class FRHITransientHeapCache : public IRHITransientMemoryCache
 {
 public:
@@ -709,7 +590,6 @@
 	{
 		// Creates a default initializer using common RHI CVars.
 		static RHICORE_API FInitializer CreateDefault();
->>>>>>> 4af6daef
 
 		static const uint32 kDefaultResourceCacheSize = 256;
 
@@ -739,15 +619,6 @@
 		: Initializer(InInitializer)
 	{}
 
-<<<<<<< HEAD
-	virtual ~FRHITransientHeapCache();
-
-	FRHITransientHeap* Acquire(uint64 FirstAllocationSize, ERHITransientHeapFlags FirstAllocationHeapFlags);
-
-	void Forfeit(TConstArrayView<FRHITransientHeap*> Heaps);
-
-	void GarbageCollect() override;
-=======
 	RHICORE_API virtual ~FRHITransientHeapCache();
 
 	RHICORE_API FRHITransientHeap* Acquire(uint64 FirstAllocationSize, ERHITransientHeapFlags FirstAllocationHeapFlags);
@@ -755,7 +626,6 @@
 	RHICORE_API void Forfeit(TConstArrayView<FRHITransientHeap*> Heaps);
 
 	RHICORE_API void GarbageCollect() override;
->>>>>>> 4af6daef
 
 	const FInitializer& GetInitializer() const { return Initializer; }
 
@@ -789,11 +659,7 @@
 };
 
 /** A base class for implementing IRHITransientResourceAllocator for a virtual aliasing placed resource heap allocation strategy. */
-<<<<<<< HEAD
-class RHICORE_API FRHITransientResourceHeapAllocator : public IRHITransientResourceAllocator
-=======
 class FRHITransientResourceHeapAllocator : public IRHITransientResourceAllocator
->>>>>>> 4af6daef
 {
 public:
 	FRHITransientResourceHeapAllocator(FRHITransientHeapCache& InHeapCache)
@@ -801,15 +667,6 @@
 	{}
 
 	// Deallocates a texture from its parent heap. Provide the current platform fence value used to update the heap.
-<<<<<<< HEAD
-	void DeallocateMemory(FRHITransientTexture* Texture, uint32 PassIndex) override;
-
-	// Deallocates a buffer from its parent heap. Provide the current platform fence value used to update the heap.
-	void DeallocateMemory(FRHITransientBuffer* Buffer, uint32 PassIndex) override;
-
-	// Called to flush any active allocations prior to rendering.
-	void Flush(FRHICommandListImmediate& RHICmdList, FRHITransientAllocationStats* OutAllocationStats) override;
-=======
 	RHICORE_API void DeallocateMemory(FRHITransientTexture* Texture, uint32 PassIndex) override;
 
 	// Deallocates a buffer from its parent heap. Provide the current platform fence value used to update the heap.
@@ -817,7 +674,6 @@
 
 	// Called to flush any active allocations prior to rendering.
 	RHICORE_API void Flush(FRHICommandListImmediate& RHICmdList, FRHITransientAllocationStats* OutAllocationStats) override;
->>>>>>> 4af6daef
 
 	// Returns the array of heaps used by this allocator, including the required commit size for each.
 	inline TConstArrayView<FRHITransientHeap*> GetHeaps() const { return Heaps; }
@@ -830,11 +686,7 @@
 	 *  texture create info and passed in, along with a platform-specific texture creation function if no cached resource
 	 *  if found.
 	 */
-<<<<<<< HEAD
-	FRHITransientTexture* CreateTextureInternal(
-=======
 	RHICORE_API FRHITransientTexture* CreateTextureInternal(
->>>>>>> 4af6daef
 		const FRHITextureCreateInfo& CreateInfo,
 		const TCHAR* DebugName,
 		uint32 PassIndex,
@@ -847,11 +699,7 @@
 	 *  buffer create info and passed in, along with a platform-specific buffer creation function if no cached resource
 	 *  if found.
 	 */
-<<<<<<< HEAD
-	FRHITransientBuffer* CreateBufferInternal(
-=======
 	RHICORE_API FRHITransientBuffer* CreateBufferInternal(
->>>>>>> 4af6daef
 		const FRHIBufferCreateInfo& CreateInfo,
 		const TCHAR* DebugName,
 		uint32 PassIndex,
@@ -875,11 +723,7 @@
 class FRHITransientResourcePageAllocator;
 
 /** Allocates page spans for a resource. */
-<<<<<<< HEAD
-class RHICORE_API FRHITransientPageSpanAllocator
-=======
 class FRHITransientPageSpanAllocator
->>>>>>> 4af6daef
 {
 public:
 	FRHITransientPageSpanAllocator(uint32 InPageCount, uint32 InPageSize)
@@ -890,19 +734,11 @@
 		Init();
 	}
 
-<<<<<<< HEAD
-	void Reset();
-
-	bool Allocate(uint32 PageCount, uint32& NumPagesAllocated, uint32& SpanIndex);
-
-	void Deallocate(uint32 SpanIndex);
-=======
 	RHICORE_API void Reset();
 
 	RHICORE_API bool Allocate(uint32 PageCount, uint32& NumPagesAllocated, uint32& SpanIndex);
 
 	RHICORE_API void Deallocate(uint32 SpanIndex);
->>>>>>> 4af6daef
 
 	template <typename SpanArrayType>
 	void GetSpanArray(uint32 SpanIndex, SpanArrayType& OutPageSpans) const
@@ -923,11 +759,7 @@
 
 	uint64 GetFreeSize() const { return FreePageCount * PageSize; }
 
-<<<<<<< HEAD
-	uint32 GetAllocationPageCount(uint32 SpanIndex) const;
-=======
 	RHICORE_API uint32 GetAllocationPageCount(uint32 SpanIndex) const;
->>>>>>> 4af6daef
 
 	uint32 GetMaxSpanCount() const { return MaxSpanCount; }
 
@@ -953,24 +785,6 @@
 		bool bAllocated = false;
 	};
 
-<<<<<<< HEAD
-	void Init();
-
-	// Splits a span into two, so that the original span has PageCount pages and the new span contains the remaining ones
-	void SplitSpan(uint32 SpanIndex, uint32 PageCount);
-
-	// Merges two spans. They must be adjacent and in the same list
-	void MergeSpans(uint32 SpanIndex0, uint32 SpanIndex1, const bool bKeepSpan1);
-
-	// Inserts a span after an existing span. The span to insert must be unlinked
-	void InsertAfter(uint32 InsertPosition, uint32 InsertSpanIndex);
-
-	// Inserts a span after an existing span. The span to insert must be unlinked
-	void InsertBefore(uint32 InsertPosition, uint32 InsertSpanIndex);
-
-	// Removes a span from its list, reconnecting neighbouring list elements
-	void Unlink(uint32 SpanIndex);
-=======
 	RHICORE_API void Init();
 
 	// Splits a span into two, so that the original span has PageCount pages and the new span contains the remaining ones
@@ -987,7 +801,6 @@
 
 	// Removes a span from its list, reconnecting neighbouring list elements
 	RHICORE_API void Unlink(uint32 SpanIndex);
->>>>>>> 4af6daef
 
 	// Allocates an unused span from the pool
 	int AllocSpan()
@@ -1008,15 +821,9 @@
 	}
 
 	// Merges a span with existing neighbours in the free list if they exist
-<<<<<<< HEAD
-	bool MergeFreeSpanIfPossible(uint32 SpanIndex);
-
-	void Validate();
-=======
 	RHICORE_API bool MergeFreeSpanIfPossible(uint32 SpanIndex);
 
 	RHICORE_API void Validate();
->>>>>>> 4af6daef
 
 	int GetFirstSpanIndex() const
 	{
@@ -1039,11 +846,7 @@
 
 ///////////////////////////////////////////////////////////////////////////////////////////////////
 
-<<<<<<< HEAD
-class RHICORE_API FRHITransientPagePool
-=======
 class FRHITransientPagePool
->>>>>>> 4af6daef
 {
 public:
 	struct FInitializer
@@ -1092,22 +895,14 @@
 		uint32 PagesMapped = 0;
 	};
 
-<<<<<<< HEAD
-	void Allocate(FAllocationContext& AllocationContext);
-=======
 	RHICORE_API void Allocate(FAllocationContext& AllocationContext);
->>>>>>> 4af6daef
 
 	void Deallocate(uint32 SpanIndex)
 	{
 		Allocator.Deallocate(SpanIndex);
 	}
 
-<<<<<<< HEAD
-	void Flush(FRHICommandListImmediate& RHICmdList);
-=======
 	RHICORE_API void Flush(FRHICommandListImmediate& RHICmdList);
->>>>>>> 4af6daef
 
 	uint64 GetLastUsedGarbageCollectCycle() const { return LastUsedGarbageCollectCycle; }
 
@@ -1176,11 +971,7 @@
 
 ///////////////////////////////////////////////////////////////////////////////////////////////////
 
-<<<<<<< HEAD
-class RHICORE_API FRHITransientPagePoolCache : public IRHITransientMemoryCache
-=======
 class FRHITransientPagePoolCache : public IRHITransientMemoryCache
->>>>>>> 4af6daef
 {
 public:
 	struct FInitializer
@@ -1215,20 +1006,6 @@
 
 	FRHITransientPagePoolCache(const FRHITransientPagePoolCache&) = delete;
 
-<<<<<<< HEAD
-	virtual ~FRHITransientPagePoolCache();
-
-	// Called by the transient allocator to acquire a page pool from the cache.
-	FRHITransientPagePool* Acquire();
-
-	// Called by the transient allocator to return the fast page pool if it exists.
-	FRHITransientPagePool* GetFastPagePool();
-
-	// Called by the transient allocator to forfeit all acquired heaps back to the cache.
-	void Forfeit(TConstArrayView<FRHITransientPagePool*> PagePools);
-
-	void GarbageCollect() override;
-=======
 	RHICORE_API virtual ~FRHITransientPagePoolCache();
 
 	// Called by the transient allocator to acquire a page pool from the cache.
@@ -1241,7 +1018,6 @@
 	RHICORE_API void Forfeit(TConstArrayView<FRHITransientPagePool*> PagePools);
 
 	RHICORE_API void GarbageCollect() override;
->>>>>>> 4af6daef
 
 	const FInitializer Initializer;
 
@@ -1271,11 +1047,7 @@
 
 ///////////////////////////////////////////////////////////////////////////////////////////////////
 
-<<<<<<< HEAD
-class RHICORE_API FRHITransientResourcePageAllocator : public IRHITransientResourceAllocator
-=======
 class FRHITransientResourcePageAllocator : public IRHITransientResourceAllocator
->>>>>>> 4af6daef
 {
 public:
 	FRHITransientResourcePageAllocator(FRHITransientPagePoolCache& InPagePoolCache)
@@ -1287,19 +1059,11 @@
 		FastPagePool = PagePoolCache.GetFastPagePool();
 	}
 
-<<<<<<< HEAD
-	FRHITransientTexture* CreateTexture(const FRHITextureCreateInfo& CreateInfo, const TCHAR* DebugName, uint32 PassIndex) override;
-	FRHITransientBuffer* CreateBuffer(const FRHIBufferCreateInfo& CreateInfo, const TCHAR* DebugName, uint32 PassIndex) override;
-	void DeallocateMemory(FRHITransientTexture* Texture, uint32 PassIndex) override;
-	void DeallocateMemory(FRHITransientBuffer* Buffer, uint32 PassIndex) override;
-	void Flush(FRHICommandListImmediate& RHICmdList, FRHITransientAllocationStats* OutAllocationStats) override;
-=======
 	RHICORE_API FRHITransientTexture* CreateTexture(const FRHITextureCreateInfo& CreateInfo, const TCHAR* DebugName, uint32 PassIndex) override;
 	RHICORE_API FRHITransientBuffer* CreateBuffer(const FRHIBufferCreateInfo& CreateInfo, const TCHAR* DebugName, uint32 PassIndex) override;
 	RHICORE_API void DeallocateMemory(FRHITransientTexture* Texture, uint32 PassIndex) override;
 	RHICORE_API void DeallocateMemory(FRHITransientBuffer* Buffer, uint32 PassIndex) override;
 	RHICORE_API void Flush(FRHICommandListImmediate& RHICmdList, FRHITransientAllocationStats* OutAllocationStats) override;
->>>>>>> 4af6daef
 
 	uint32 GetPageSize() const { return PageSize; }
 
@@ -1312,13 +1076,8 @@
 	static constexpr uint64 KB = 1024;
 	static constexpr uint64 MB = 1024 * KB;
 
-<<<<<<< HEAD
-	void AllocateMemoryInternal(FRHITransientResource* Resource, const TCHAR* DebugName, uint32 PassIndex, bool bFastPoolRequested, float FastPoolPercentageRequested);
-	void DeallocateMemoryInternal(FRHITransientResource* Resource, uint32 PassIndex);
-=======
 	RHICORE_API void AllocateMemoryInternal(FRHITransientResource* Resource, const TCHAR* DebugName, uint32 PassIndex, bool bFastPoolRequested, float FastPoolPercentageRequested);
 	RHICORE_API void DeallocateMemoryInternal(FRHITransientResource* Resource, uint32 PassIndex);
->>>>>>> 4af6daef
 
 	//////////////////////////////////////////////////////////////////////////
 	//! Platform API
