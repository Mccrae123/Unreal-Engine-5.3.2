// Copyright Epic Games, Inc. All Rights Reserved.
#pragma once

#include "RHITransientResourceAllocator.h"
#include "Algo/Partition.h"

#define RHICORE_TRANSIENT_ALLOCATOR_DEBUG (!UE_BUILD_SHIPPING && !UE_BUILD_TEST)

#if RHICORE_TRANSIENT_ALLOCATOR_DEBUG
	#define IF_RHICORE_TRANSIENT_ALLOCATOR_DEBUG(Op) Op
#else
	#define IF_RHICORE_TRANSIENT_ALLOCATOR_DEBUG(Op)
#endif

inline uint64 ComputeHash(const FRHITextureCreateInfo& InCreateInfo, uint64 HeapOffset)
{
	// Make sure all padding is removed.
	FRHITextureCreateInfo NewInfo;
	FPlatformMemory::Memzero(&NewInfo, sizeof(FRHITextureCreateInfo));
	NewInfo = InCreateInfo;
	return CityHash64WithSeed((const char*)&NewInfo, sizeof(FRHITextureCreateInfo), HeapOffset);
}

inline uint64 ComputeHash(const FRHITextureCreateInfo& InCreateInfo)
{
	// Make sure all padding is removed.
	FRHITextureCreateInfo NewInfo;
	FPlatformMemory::Memzero(&NewInfo, sizeof(FRHITextureCreateInfo));
	NewInfo = InCreateInfo;
	return CityHash64((const char*)&NewInfo, sizeof(FRHITextureCreateInfo));
}

inline uint64 ComputeHash(const FRHIBufferCreateInfo& InCreateInfo, uint64 HeapOffset)
{
	return CityHash64WithSeed((const char*)&InCreateInfo, sizeof(FRHIBufferCreateInfo), HeapOffset);
}

inline uint64 ComputeHash(const FRHIBufferCreateInfo& InCreateInfo)
{
	return CityHash64((const char*)&InCreateInfo, sizeof(FRHIBufferCreateInfo));
}

/** Tracks allocation statistics for buffer or texture resources. */
struct FRHITransientResourceStats
{
	FRHITransientResourceStats() = default;

	void Add(const FRHITransientResourceStats& Other)
	{
		AllocatedSize     += Other.AllocatedSize;
		AllocationCount   += Other.AllocationCount;
		DeallocationCount += Other.DeallocationCount;
		CreateCount       += Other.CreateCount;
	}

	void Allocate(uint64 Size)
	{
		AllocationCount++;
		AllocatedSize      += Size;
	}

	void Deallocate(uint64 Size)
	{
		DeallocationCount++;
	}

	// The number of bytes allocated from the transient allocator this cycle.
	uint64 AllocatedSize = 0;

	// The number of allocations made from the transient allocator this cycle.
	uint32 AllocationCount = 0;

	// the number of deallocations made from the transient allocator this cycle.
	uint32 DeallocationCount = 0;

	// The number of resource creations made from the transient allocator this cycle.
	uint32 CreateCount = 0;
};

/** Tracks all transient memory statistics for the current allocation cycle and reports results to various profilers. */
struct RHICORE_API FRHITransientMemoryStats
{
public:
	FRHITransientMemoryStats() = default;

	void Accumulate(const FRHITransientMemoryStats& Other)
	{
		Textures.Add(Other.Textures);
		Buffers.Add(Other.Buffers);
		AliasedSize = FMath::Max(AliasedSize, Other.AliasedSize);
	}

	void AllocateTexture(uint64 Size)
	{
		Textures.Allocate(Size);
		AliasedSizeCurrent += Size;
		AliasedSize         = FMath::Max(AliasedSize, AliasedSizeCurrent);
	}

	void DeallocateTexture(uint64 Size)
	{
		Textures.Deallocate(Size);
		AliasedSizeCurrent -= Size;
	}

	void AllocateBuffer(uint64 Size)
	{
		Buffers.Allocate(Size);
		AliasedSizeCurrent += Size;
		AliasedSize         = FMath::Max(AliasedSize, AliasedSizeCurrent);
	}

	void DeallocateBuffer(uint64 Size)
	{
		Buffers.Deallocate(Size);
		AliasedSizeCurrent -= Size;
	}

	void Reset()
	{
		Textures = {};
		Buffers = {};
		AliasedSize = AliasedSizeCurrent;
	}

	void Submit(uint64 TotalMemoryCapacity);

	bool HasDeallocations() const { return Textures.DeallocationCount > 0 || Buffers.DeallocationCount > 0; }

	FRHITransientResourceStats Textures;
	FRHITransientResourceStats Buffers;

	// Total allocated memory usage with aliasing.
	uint64 AliasedSizeCurrent = 0;

	// Current aliased size as items are being allocated / deallocated.
	uint64 AliasedSize = 0;
};

/** Tracks resource allocations on the heap and adds overlap events to transient resources. */
class RHICORE_API FRHITransientResourceOverlapTracker
{
public:
	void Track(FRHITransientResource* InResource, uint32 PageOffsetMin, uint32 PageOffsetMax);
	void Reset();

private:
	struct FResourceRange
	{
		uint64 PageOffsetMin : 24;
		uint64 PageOffsetMax : 24;
		uint64 ResourceIndex : 16;
	};

	TArray<FResourceRange> ResourceRanges;
	TArray<FRHITransientResource*> Resources;
};

/** An RHI transient resource cache designed to optimize fetches for resources placed into a heap with an offset.
 *  The cache has a fixed capacity whereby no garbage collection will occur. Once that capacity is exceeded, garbage
 *  collection is invoked on resources older than a specified generation (where generation is incremented with each
 *  cycle of forfeiting acquired resources).
 */
template <typename TransientResourceType>
class TRHITransientResourceCache
{
public:
	static const uint32 kInfinity = ~0u;
	static const uint32 kDefaultCapacity = kInfinity;
	static const uint32 kDefaultGarbageCollectLatency = 32;

	TRHITransientResourceCache(
		uint32 InCapacity = kDefaultCapacity,
		uint32 InGarbageCollectLatency = kDefaultGarbageCollectLatency)
		: GarbageCollectLatency(InGarbageCollectLatency)
		, Capacity(InCapacity)
	{
		if (Capacity != kInfinity)
		{
			Cache.Reserve(Capacity);
		}
	}

	~TRHITransientResourceCache()
	{
		for (const FCacheItem& Item : Cache)
		{
			delete Item.Resource;
		}

		for (TransientResourceType* Resource : Allocated)
		{
			delete Resource;
		}
	}

	template <typename CreateFunctionType>
	TransientResourceType* Acquire(uint64 Hash, CreateFunctionType CreateFunction)
	{
		for (int32 Index = 0; Index < Cache.Num(); ++Index)
		{
			const FCacheItem& CacheItem = Cache[Index];

			if (CacheItem.Hash == Hash)
			{
				TransientResourceType* Resource = CacheItem.Resource;
				Cache.RemoveAtSwap(Index, 1, false);
				Allocated.Emplace(Resource);
				HitCount++;
				return Resource;
			}
		}

		TransientResourceType* Resource = CreateFunction(Hash);
		Allocated.Emplace(Resource);
		MissCount++;
		return Resource;
	}

	template <typename ReleaseFunctionType>
	void Forfeit(uint64 CurrentFrameIndex, ReleaseFunctionType ReleaseFunction)
	{
		const int32 FirstForfeitIndex = Algo::Partition(Allocated.GetData(), Allocated.Num(), [](const FRHITransientResource* Resource) { return Resource->IsAcquired(); });
		const auto ResourcesToForfeit = MakeArrayView(Allocated.GetData() + FirstForfeitIndex, Allocated.Num() - FirstForfeitIndex);

		for (TransientResourceType* Resource : ResourcesToForfeit)
		{
			Cache.Emplace(Resource, Resource->GetHash(), CurrentFrameIndex);
		}

		Allocated.SetNum(FirstForfeitIndex, false);

		Algo::Sort(Cache, [](const FCacheItem& LHS, const FCacheItem& RHS)
		{
			return LHS.LastUsedFrame > RHS.LastUsedFrame;
		});

		while (uint32(Cache.Num()) > Capacity)
		{
			if (!TryReleaseItem(CurrentFrameIndex, ReleaseFunction))
			{
				break;
			}
		}

		HitCount = 0;
		MissCount = 0;
	}

	void Forfeit(uint64 CurrentFrameIndex)
	{
		Forfeit(CurrentFrameIndex, [](TransientResourceType*) {});
	}

	TConstArrayView<TransientResourceType*> GetAllocated() const { return Allocated; }

	uint32 GetAllocatedCount() const { return Allocated.Num(); }

	uint32 GetSize() const { return Cache.Num(); }

	uint32 GetCapacity() const { return Capacity; }

	uint32 GetHitCount() const { return HitCount; }

	uint32 GetMissCount() const { return MissCount; }

	float GetHitPercentage() const { return (float)HitCount / (float)(HitCount + MissCount); }

private:
	template <typename ReleaseFunctionType>
	bool TryReleaseItem(uint64 CurrentFrameIndex, ReleaseFunctionType ReleaseFunction)
	{
		const FCacheItem& Item = Cache.Top();

		if (Item.LastUsedFrame + GarbageCollectLatency <= CurrentFrameIndex)
		{
			ReleaseFunction(Item.Resource);
			delete Item.Resource;
			Cache.Pop();
			return true;
		}

		return false;
	}

	struct FCacheItem
	{
		FCacheItem(TransientResourceType* InResource, uint64 InHash, uint64 InLastUsedFrame)
			: Resource(InResource)
			, Hash(InHash)
			, LastUsedFrame(InLastUsedFrame)
		{}

		TransientResourceType* Resource;
		uint64 Hash{};
		uint64 LastUsedFrame{};
	};

	TArray<FCacheItem> Cache;
	TArray<TransientResourceType*> Allocated;
	uint32 GarbageCollectLatency;
	uint32 Capacity;
	uint32 HitCount = 0;
	uint32 MissCount = 0;
};

///////////////////////////////////////////////////////////////////////////////////////////////////

/** Abstract base class for memory caching, providing a common garbage collection method. */
class IRHITransientMemoryCache
{
public:
	virtual ~IRHITransientMemoryCache() = default;

	virtual void GarbageCollect() = 0;
};

///////////////////////////////////////////////////////////////////////////////////////////////////
//! Transient Resource Heap Allocator
///////////////////////////////////////////////////////////////////////////////////////////////////

class FRHITransientHeapCache;
class FRHITransientResourceHeapAllocator;

/** First-fit allocator used for placing resources on a heap. */
class RHICORE_API FRHITransientHeapAllocator
{
public:
	FRHITransientHeapAllocator(uint64 Capacity, uint32 Alignment);

	FRHITransientHeapAllocation Allocate(uint64 Size, uint32 Alignment);

	void Deallocate(FRHITransientHeapAllocation Allocation);

	void SetGpuVirtualAddress(uint64 InGpuVirtualAddress)
	{
		GpuVirtualAddress = InGpuVirtualAddress;
	}

	uint64 GetGpuVirtualAddress() const { return GpuVirtualAddress; }
	uint64 GetCapacity() const { return Capacity; }
	uint64 GetUsedSize() const { return UsedSize; }
	uint64 GetFreeSize() const { return Capacity - UsedSize; }
	uint64 GetAlignmentWaste() const { return AlignmentWaste; }
	uint32 GetAllocationCount() const { return AllocationCount; }

	bool IsFull() const { return UsedSize == Capacity; }
	bool IsEmpty() const { return UsedSize == 0; }

private:
	using FRangeHandle = uint16;
	static const FRangeHandle InvalidRangeHandle = FRangeHandle(~0);

	struct FRange
	{
		uint64 Size{};
		uint64 Offset{};
		FRangeHandle NextFreeHandle = InvalidRangeHandle;

		FORCEINLINE uint64 GetStart() const { return Offset; }
		FORCEINLINE uint64 GetEnd() const { return Size + Offset; }
	};

	FORCEINLINE FRangeHandle GetFirstFreeRangeHandle()
	{
		return Ranges[HeadHandle].NextFreeHandle;
	}

	FRangeHandle CreateRange()
	{
		if (!RangeFreeList.IsEmpty())
		{
			return RangeFreeList.Pop();
		}
		Ranges.Emplace();
		return FRangeHandle(Ranges.Num() - 1);
	}

	FRangeHandle InsertRange(FRangeHandle PreviousHandle, uint64 Offset, uint64 Size)
	{
		FRangeHandle Handle = CreateRange();

		FRange& CurrentRange = Ranges[Handle];
		CurrentRange.Offset = Offset;
		CurrentRange.Size = Size;

		FRange& PreviousRange = Ranges[PreviousHandle];
		CurrentRange.NextFreeHandle = PreviousRange.NextFreeHandle;
		PreviousRange.NextFreeHandle = Handle;

		return Handle;
	}

	void RemoveRange(FRangeHandle PreviousHandle, FRangeHandle CurrentHandle)
	{
		FRange& PreviousRange = Ranges[PreviousHandle];
		FRange& CurrentRange = Ranges[CurrentHandle];

		PreviousRange.NextFreeHandle = CurrentRange.NextFreeHandle;
		CurrentRange.NextFreeHandle = InvalidRangeHandle;

		RangeFreeList.Add(CurrentHandle);
	}

	struct FFindResult
	{
		uint64 LeftoverSize = 0;
		FRangeHandle PreviousHandle = InvalidRangeHandle;
		FRangeHandle FoundHandle = InvalidRangeHandle;
	};

	FFindResult FindFreeRange(uint64 Size, uint32 Alignment);

	void Validate();

	uint64 GpuVirtualAddress = 0;
	uint64 Capacity = 0;
	uint64 UsedSize = 0;
	uint64 AlignmentWaste = 0;
	uint32 AllocationCount = 0;
	uint32 AlignmentMin = 0;

	FRangeHandle HeadHandle = InvalidRangeHandle;
	TArray<FRangeHandle> RangeFreeList;
	TArray<FRange> Ranges;
};

///////////////////////////////////////////////////////////////////////////////////////////////////

enum class ERHITransientHeapFlags : uint8
{
	// Supports placing buffers onto the heap.
	AllowBuffers = 1 << 0,

	// Supports placing textures with UAV support onto the heap.
	AllowTextures = 1 << 1,

	// Supports placing render targets onto the heap.
	AllowRenderTargets = 1 << 2,

	// Supports all resource types.
	AllowAll = AllowBuffers | AllowTextures | AllowRenderTargets
};

ENUM_CLASS_FLAGS(ERHITransientHeapFlags);

/** The base class for a platform heap implementation. Transient resources are placed on the heap at specific
 *  byte offsets. Each heap additionally contains a cache of RHI transient resources, each with its own RHI
 *  resource and cache of RHI views. The lifetime of the resource cache is tied to the heap.
 */
class RHICORE_API FRHITransientHeap
{
public:
	struct FInitializer
	{
		// Size of the heap in bytes.
		uint64 Size = 0;

		// Alignment of the heap in bytes.
		uint32 Alignment = 0;

		// Flags used to filter resource allocations within the heap.
		ERHITransientHeapFlags Flags = ERHITransientHeapFlags::AllowAll;

		// Size of the texture cache before elements are evicted.
		uint32 TextureCacheSize = 0;

		// Size of the buffer cache before elements are evicted.
		uint32 BufferCacheSize = 0;
	};

	struct FResourceInitializer
	{
		FResourceInitializer(const FRHITransientHeapAllocation& InAllocation, uint64 InHash)
			: Heap(*InAllocation.Heap)
			, Allocation(InAllocation)
			, Hash(InHash)
		{}

		// The heap on which to create the resource.
		FRHITransientHeap& Heap;

		// The allocation (offset / size) on the provided heap.
		const FRHITransientHeapAllocation& Allocation;

		// The unique hash computed from the create info and allocation offset.
		const uint64 Hash;
	};

	using FCreateTextureFunction = TFunction<FRHITransientTexture* (const FResourceInitializer&)>;
	using FCreateBufferFunction = TFunction<FRHITransientBuffer* (const FResourceInitializer&)>;

	FRHITransientHeap(const FInitializer& InInitializer)
		: Initializer(InInitializer)
		, Allocator(InInitializer.Size, InInitializer.Alignment)
		, AlignmentLog2(FPlatformMath::CeilLogTwo64(InInitializer.Alignment))
		, Textures(InInitializer.TextureCacheSize)
		, Buffers(InInitializer.BufferCacheSize)
	{
		check(1ull << AlignmentLog2 == InInitializer.Alignment);
	}

	virtual ~FRHITransientHeap() = default;

	FRHITransientTexture* CreateTexture(
		const FRHITextureCreateInfo& CreateInfo,
		const TCHAR* DebugName,
		uint32 PassIndex,
		uint64 CurrentAllocatorCycle,
		uint64 TextureSize,
		uint32 TextureAlignment,
		FCreateTextureFunction CreateTextureFunction);

	void DeallocateMemory(FRHITransientTexture* Texture, uint32 PassIndex);

	FRHITransientBuffer* CreateBuffer(
		const FRHIBufferCreateInfo& CreateInfo,
		const TCHAR* DebugName,
		uint32 PassIndex,
		uint64 CurrentAllocatorCycle,
		uint64 BufferSize,
		uint32 BufferAlignment,
		FCreateBufferFunction CreateBufferFunction);

	void DeallocateMemory(FRHITransientBuffer* Buffer, uint32 PassIndex);

	void Flush(uint64 CurrentAllocatorCycle, FRHITransientMemoryStats& OutMemoryStats, FRHITransientAllocationStats* OutAllocationStats);

	const FInitializer& GetInitializer() const { return Initializer; }

	uint64 GetCapacity() const { return Allocator.GetCapacity(); }

	uint64 GetGPUVirtualAddress() const { return Allocator.GetGpuVirtualAddress(); }

	uint64 GetLastUsedGarbageCollectCycle() const { return LastUsedGarbageCollectCycle; }

	uint64 GetCommitSize() const { return CommitSize; }

	bool IsEmpty() const { return Allocator.IsEmpty(); }

	bool IsFull() const { return Allocator.IsFull(); }

	bool IsCommitRequired() const { return CommitSize > 0; }

	bool IsAllocationSupported(uint64 Size, ERHITransientHeapFlags Flags) const
	{
		return Size <= Allocator.GetFreeSize() && EnumHasAnyFlags(Initializer.Flags, Flags);
	}

protected:
	void SetGpuVirtualAddress(uint64 InBaseGPUVirtualAddress)
	{
		Allocator.SetGpuVirtualAddress(InBaseGPUVirtualAddress);
	}

private:
	void AllocateMemoryInternal(FRHITransientResource* Resource, const TCHAR* Name, uint32 PassIndex, uint64 CurrentAllocatorCycle, const FRHITransientHeapAllocation& Allocation);
	void DeallocateMemoryInternal(FRHITransientResource* Resource, uint32 PassIndex);

	FInitializer Initializer;
	FRHITransientHeapAllocator Allocator;

	uint64 LastUsedGarbageCollectCycle = 0;
	uint64 CommitSize = 0;
	uint32 AlignmentLog2;

	FRHITransientResourceOverlapTracker OverlapTracker;

	FRHITransientMemoryStats Stats;
	TRHITransientResourceCache<FRHITransientTexture> Textures;
	TRHITransientResourceCache<FRHITransientBuffer> Buffers;

	friend FRHITransientHeapCache;
	friend FRHITransientResourceHeapAllocator;
};

///////////////////////////////////////////////////////////////////////////////////////////////////

/** The RHI transient heap system is a base class for the platform implementation. It has a persistent lifetime
 *  and contains a cache of transient heaps. The transient allocator acquires heaps from the system and forfeits them
 *  at the end of its lifetime. Garbage collection of heaps is done using an internal counter that increments with
 *  each GarbageCollect call. This should be done periodically. Heaps older than a platform-specified fence latency
 *  are destroyed. Additionally, statistics are gathered automatically and reported to the 'rhitransientmemory' stats
 *  group.
 */
class RHICORE_API FRHITransientHeapCache : public IRHITransientMemoryCache
{
public:
	struct RHICORE_API FInitializer
	{
		// Creates a default initializer using common RHI CVars.
		static FInitializer CreateDefault();

		static const uint32 kDefaultResourceCacheSize = 256;

		// The minimum size to use when creating a heap. This is the default but can grow based on allocations.
		uint64 MinimumHeapSize = 0;

		// The maximum size of a pool. Allocations above this size will fail.
		uint64 MaximumHeapSize = 0;

		// The minimum alignment for resources in the heap.
		uint32 HeapAlignment = 0;

		// The latency between the completed fence value and the used fence value to invoke garbage collection of the heap.
		uint32 GarbageCollectLatency = 0;

		// Size of the texture cache before elements are evicted.
		uint32 TextureCacheSize = kDefaultResourceCacheSize;

		// Size of the buffer cache before elements are evicted.
		uint32 BufferCacheSize = kDefaultResourceCacheSize;

		// Whether all heaps should be created with the AllowAll heap flag.
		bool bSupportsAllHeapFlags = true;
	};

	FRHITransientHeapCache(const FInitializer& InInitializer)
		: Initializer(InInitializer)
	{}

	virtual ~FRHITransientHeapCache();

	FRHITransientHeap* Acquire(uint64 FirstAllocationSize, ERHITransientHeapFlags FirstAllocationHeapFlags);

	void Forfeit(TConstArrayView<FRHITransientHeap*> Heaps);

	void GarbageCollect() override;

	const FInitializer& GetInitializer() const { return Initializer; }

	uint64 GetGarbageCollectCycle() const { return GarbageCollectCycle; }

	uint64 GetHeapSize(uint64 RequestedHeapSize) const
	{
		check(RequestedHeapSize <= Initializer.MaximumHeapSize);
		return FMath::Clamp(FMath::RoundUpToPowerOfTwo64(RequestedHeapSize), Initializer.MinimumHeapSize, Initializer.MaximumHeapSize);
	}

private:
	//////////////////////////////////////////////////////////////////////////
	//! Platform API

	// Called when a new heap is being created and added to the pool.
	virtual FRHITransientHeap* CreateHeap(const FRHITransientHeap::FInitializer& Initializer) = 0;

	//////////////////////////////////////////////////////////////////////////

	FInitializer Initializer;
	FRHITransientMemoryStats Stats;

	FCriticalSection CriticalSection;
	TArray<FRHITransientHeap*> LiveList;
	TArray<FRHITransientHeap*> FreeList;
	uint64 GarbageCollectCycle = 0;
	uint64 TotalMemoryCapacity = 0;

	friend FRHITransientResourceHeapAllocator;
};

/** A base class for implementing IRHITransientResourceAllocator for a virtual aliasing placed resource heap allocation strategy. */
class RHICORE_API FRHITransientResourceHeapAllocator : public IRHITransientResourceAllocator
{
public:
	FRHITransientResourceHeapAllocator(FRHITransientHeapCache& InHeapCache)
		: HeapCache(InHeapCache)
	{}

	// Deallocates a texture from its parent heap. Provide the current platform fence value used to update the heap.
	void DeallocateMemory(FRHITransientTexture* Texture, uint32 PassIndex) override;

	// Deallocates a buffer from its parent heap. Provide the current platform fence value used to update the heap.
	void DeallocateMemory(FRHITransientBuffer* Buffer, uint32 PassIndex) override;

	// Called to flush any active allocations prior to rendering.
	void Flush(FRHICommandListImmediate& RHICmdList, FRHITransientAllocationStats* OutAllocationStats) override;

	// Returns the array of heaps used by this allocator, including the required commit size for each.
	inline TConstArrayView<FRHITransientHeap*> GetHeaps() const { return Heaps; }

	FRHITransientHeapCache& HeapCache;

protected:
	/** Allocates a texture on a heap at a specific offset, returning a cached RHI transient texture pointer, or null
	 *  if the allocation failed. TextureSize and TextureAlignment are platform specific and must be derived from the
	 *  texture create info and passed in, along with a platform-specific texture creation function if no cached resource
	 *  if found.
	 */
	FRHITransientTexture* CreateTextureInternal(
		const FRHITextureCreateInfo& CreateInfo,
		const TCHAR* DebugName,
		uint32 PassIndex,
		uint64 TextureSize,
		uint32 TextureAlignment,
		FRHITransientHeap::FCreateTextureFunction CreateTextureFunction);

	/** Allocates a buffer on a heap at a specific offset, returning a cached RHI transient buffer pointer, or null
	 *  if the allocation failed. BufferSize and BufferAlignment are platform specific and must be derived from the
	 *  buffer create info and passed in, along with a platform-specific buffer creation function if no cached resource
	 *  if found.
	 */
	FRHITransientBuffer* CreateBufferInternal(
		const FRHIBufferCreateInfo& CreateInfo,
		const TCHAR* DebugName,
		uint32 PassIndex,
		uint32 BufferSize,
		uint32 BufferAlignment,
		FRHITransientHeap::FCreateBufferFunction CreateBufferFunction);

private:
	TArray<FRHITransientHeap*> Heaps;
	uint64 CurrentCycle = 0;
	uint32 DeallocationCount = 0;

	IF_RHICORE_TRANSIENT_ALLOCATOR_DEBUG(TSet<FRHITransientResource*> ActiveResources);
};

///////////////////////////////////////////////////////////////////////////////////////////////////
//! Transient Resource Page Allocator
///////////////////////////////////////////////////////////////////////////////////////////////////

class FRHITransientPagePoolCache;
class FRHITransientResourcePageAllocator;

/** Allocates page spans for a resource. */
class RHICORE_API FRHITransientPageSpanAllocator
{
public:
	FRHITransientPageSpanAllocator(uint32 InPageCount, uint32 InPageSize)
		: MaxSpanCount(InPageCount + 2)
		, MaxPageCount(InPageCount)
		, PageSize(InPageSize)
	{
		Init();
	}

	void Reset();

	bool Allocate(uint32 PageCount, uint32& NumPagesAllocated, uint32& SpanIndex);

	void Deallocate(uint32 SpanIndex);

	template <typename SpanArrayType>
	void GetSpanArray(uint32 SpanIndex, SpanArrayType& OutPageSpans) const
	{
		check(SpanIndex != InvalidIndex);
		do
		{
			OutPageSpans.Emplace(PageSpans[SpanIndex]);
			SpanIndex = PageSpans[SpanIndex].NextSpanIndex;
		} while (SpanIndex != InvalidIndex);
	}

	uint32 GetAllocationCount() const { return AllocationCount; }

	uint32 GetFreePageCount() const { return FreePageCount; }

	uint64 GetUsedSize() const { return (MaxPageCount - FreePageCount) * PageSize; }

	uint64 GetFreeSize() const { return FreePageCount * PageSize; }

	uint32 GetAllocationPageCount(uint32 SpanIndex) const;

	uint32 GetMaxSpanCount() const { return MaxSpanCount; }

	uint32 GetPageSize() const { return PageSize; }

	uint64 GetCapacity() const { return MaxPageCount * PageSize; }

	bool IsFull() const { return FreePageCount == 0; }

	bool IsEmpty() const { return AllocationCount == 0; }

private:
	static const uint32 InvalidIndex = TNumericLimits<uint32>::Max();
	static const uint32 FreeSpanListHeadIndex = 0;
	static const uint32 FreeSpanListTailIndex = 1;

	struct FPageSpan : FRHITransientPageSpan
	{
		const bool IsLinked() { return (NextSpanIndex != InvalidIndex || PrevSpanIndex != InvalidIndex); }

		uint32 NextSpanIndex = InvalidIndex;
		uint32 PrevSpanIndex = 0;
		bool bAllocated = false;
	};

	void Init();

	// Splits a span into two, so that the original span has PageCount pages and the new span contains the remaining ones
	void SplitSpan(uint32 SpanIndex, uint32 PageCount);

	// Merges two spans. They must be adjacent and in the same list
	void MergeSpans(uint32 SpanIndex0, uint32 SpanIndex1, const bool bKeepSpan1);

	// Inserts a span after an existing span. The span to insert must be unlinked
	void InsertAfter(uint32 InsertPosition, uint32 InsertSpanIndex);

	// Inserts a span after an existing span. The span to insert must be unlinked
	void InsertBefore(uint32 InsertPosition, uint32 InsertSpanIndex);

	// Removes a span from its list, reconnecting neighbouring list elements
	void Unlink(uint32 SpanIndex);

	// Allocates an unused span from the pool
	int AllocSpan()
	{
		check(UnusedSpanListCount > 0);
		uint32 SpanIndex = UnusedSpanList[UnusedSpanListCount - 1];
		UnusedSpanListCount--;
		return SpanIndex;
	}

	// Releases a span back to the unused pool
	void ReleaseSpan(uint32 SpanIndex)
	{
		check(!PageSpans[SpanIndex].IsLinked());
		UnusedSpanList[UnusedSpanListCount] = SpanIndex;
		UnusedSpanListCount++;
		check(UnusedSpanListCount <= MaxPageCount);
	}

	// Merges a span with existing neighbours in the free list if they exist
	bool MergeFreeSpanIfPossible(uint32 SpanIndex);

	void Validate();

	int GetFirstSpanIndex() const
	{
		return PageSpans[FreeSpanListHeadIndex].NextSpanIndex;
	}

	TArray<int32> PageToSpanStart;  // [PAGE_COUNT + 1]
	TArray<int32> PageToSpanEnd;    // [PAGE_COUNT + 1]
	TArray<FPageSpan> PageSpans;    // [MAX_SPAN_COUNT]
	TArray<int32> UnusedSpanList;   // [MAX_SPAN_COUNT]

	uint32 FreePageCount;
	uint32 UnusedSpanListCount;

	const uint32 MaxSpanCount;
	const uint32 MaxPageCount;
	const uint32 PageSize;
	uint32 AllocationCount;
};

///////////////////////////////////////////////////////////////////////////////////////////////////

class RHICORE_API FRHITransientPagePool
{
public:
	struct FInitializer
	{
		uint32 PageCount = 0;
		uint32 PageSize = 0;
	};

	FRHITransientPagePool(const FInitializer& InInitializer)
		: Initializer(InInitializer)
		, Allocator(Initializer.PageCount, Initializer.PageSize)
	{}

	virtual ~FRHITransientPagePool() = default;

	struct FAllocationContext
	{
		FAllocationContext(FRHITransientResource& InResource, uint32 InPageSize)
			: Resource(InResource)
			, Allocations(InResource.GetPageAllocation().PoolAllocations)
			, Spans(InResource.GetPageAllocation().Spans)
			, AllocationsBefore(Allocations)
			, GpuVirtualAddress(Resource.GetGpuVirtualAddress())
			, Size(Align(Resource.GetSize(), InPageSize))
			, PagesRemaining(Size / InPageSize)
		{
			Allocations.Reset();
			Spans.Reset();
		}

		bool IsComplete() const { return PagesRemaining == 0; }

		FRHITransientResource& Resource;
		TArray<FRHITransientPagePoolAllocation>& Allocations;
		TArray<FRHITransientPageSpan>& Spans;
		const TArray<FRHITransientPagePoolAllocation, TInlineAllocator<8>> AllocationsBefore;
		const uint64 GpuVirtualAddress;
		const uint64 Size;

		uint32 AllocationCount = 0;
		uint32 AllocationMatchingCount = 0;
		uint32 PagesRemaining = 0;
		uint32 PagesAllocated = 0;
		uint32 PageSpansAllocated = 0;
		uint32 PagesMapped = 0;
	};

	void Allocate(FAllocationContext& AllocationContext);

	void Deallocate(uint32 SpanIndex)
	{
		Allocator.Deallocate(SpanIndex);
	}

	void Flush(FRHICommandListImmediate& RHICmdList);

	uint64 GetLastUsedGarbageCollectCycle() const { return LastUsedGarbageCollectCycle; }

	bool IsEmpty() const { return Allocator.IsEmpty(); }

	bool IsFull() const { return Allocator.IsFull(); }

	uint64 GetCapacity() const { return Allocator.GetCapacity(); }

	uint64 GetGpuVirtualAddress() const { return GpuVirtualAddress; }

	struct FPageMapRequest
	{
		FPageMapRequest() = default;

		FPageMapRequest(
			uint64 InDestinationAddress,
			uint64 InSourcePagePoolAddress,
			uint32 InSourcePageCount,
			uint32 InPageSpanOffset,
			uint32 InPageSpanCount)
			: DestinationAddress(InDestinationAddress)
			, SourcePagePoolAddress(InSourcePagePoolAddress)
			, SourcePageCount(InSourcePageCount)
			, PageSpanOffset(InPageSpanOffset)
			, PageSpanCount(InPageSpanCount)
		{}

		uint64 DestinationAddress = 0;
		uint64 SourcePagePoolAddress = 0;
		uint32 SourcePageCount = 0;
		uint32 PageSpanOffset = 0;
		uint32 PageSpanCount = 0;
	};

	const FInitializer Initializer;

protected:
	void SetGpuVirtualAddress(uint64 InGpuVirtualAddress)
	{
		check(InGpuVirtualAddress != 0);
		GpuVirtualAddress = InGpuVirtualAddress;
	}

private:
	//////////////////////////////////////////////////////////////////////////
	//! Platform API

	virtual void Flush(FRHICommandListImmediate& RHICmdList, TArray<FPageMapRequest>&& InPageMapRequests, TArray<FRHITransientPageSpan>&& InPageSpans) = 0;

	//////////////////////////////////////////////////////////////////////////

	FRHITransientPageSpanAllocator Allocator;
	FRHITransientResourceOverlapTracker OverlapTracker;

	TArray<FPageMapRequest> PageMapRequests;
	TArray<FRHITransientPageSpan> PageSpans;
	uint64 GpuVirtualAddress = 0;
	uint64 LastUsedGarbageCollectCycle = 0;
	uint32 PageMapRequestCountMax = 0;
	uint32 PageSpanCountMax = 0;

	friend FRHITransientPagePoolCache;
	friend FRHITransientResourcePageAllocator;
};

///////////////////////////////////////////////////////////////////////////////////////////////////

class RHICORE_API FRHITransientPagePoolCache : public IRHITransientMemoryCache
{
public:
	struct FInitializer
	{
		// Creates a default initializer using common RHI CVars.
<<<<<<< HEAD
		static FInitializer CreateDefault();
=======
		static RHICORE_API FInitializer CreateDefault();
>>>>>>> d731a049

		static const uint32 kDefaultResourceCacheSize = 256;

		// Size in bytes of the pool. Must be a multiple of PageSize.
		uint64 PoolSize = 0;

		// Size in bytes of the first pool. Only takes effect if larger than PoolSize.
		uint64 PoolSizeFirst = 0;

		// Size of each page.
		uint32 PageSize = 0;

		// The latency between the completed fence value and the used fence value to invoke garbage collection of the heap.
		uint32 GarbageCollectLatency = 0;

		// Size of the texture cache before elements are evicted.
		uint32 TextureCacheSize = kDefaultResourceCacheSize;

		// Size of the buffer cache before elements are evicted.
		uint32 BufferCacheSize = kDefaultResourceCacheSize;
	};

	FRHITransientPagePoolCache(const FInitializer& InInitializer)
		: Initializer(InInitializer)
	{}

	FRHITransientPagePoolCache(const FRHITransientPagePoolCache&) = delete;

	virtual ~FRHITransientPagePoolCache();

	// Called by the transient allocator to acquire a page pool from the cache.
	FRHITransientPagePool* Acquire();

	// Called by the transient allocator to return the fast page pool if it exists.
	FRHITransientPagePool* GetFastPagePool();

	// Called by the transient allocator to forfeit all acquired heaps back to the cache.
	void Forfeit(TConstArrayView<FRHITransientPagePool*> PagePools);

	void GarbageCollect() override;

	const FInitializer Initializer;

private:
	//////////////////////////////////////////////////////////////////////////
	//! Platform API

	// Called to access the dedicated fast VRAM page pool, if it exists on the platform.
	virtual FRHITransientPagePool* CreateFastPagePool() { return nullptr; }

	// Called when a new heap is being created and added to the pool.
	virtual FRHITransientPagePool* CreatePagePool(const FRHITransientPagePool::FInitializer& Initializer) = 0;

	//////////////////////////////////////////////////////////////////////////

	FRHITransientMemoryStats Stats;

	FCriticalSection CriticalSection;
	FRHITransientPagePool* FastPagePool = nullptr;
	TArray<FRHITransientPagePool*> LiveList;
	TArray<FRHITransientPagePool*> FreeList;
	uint64 GarbageCollectCycle = 0;
	uint64 TotalMemoryCapacity = 0;

	friend FRHITransientResourcePageAllocator;
};

///////////////////////////////////////////////////////////////////////////////////////////////////

class RHICORE_API FRHITransientResourcePageAllocator : public IRHITransientResourceAllocator
{
public:
	FRHITransientResourcePageAllocator(FRHITransientPagePoolCache& InPagePoolCache)
		: PagePoolCache(InPagePoolCache)
		, Textures(InPagePoolCache.Initializer.TextureCacheSize, ResourceCacheGarbageCollectionLatency)
		, Buffers(InPagePoolCache.Initializer.BufferCacheSize, ResourceCacheGarbageCollectionLatency)
		, PageSize(PagePoolCache.Initializer.PageSize)
	{
		FastPagePool = PagePoolCache.GetFastPagePool();
	}

	FRHITransientTexture* CreateTexture(const FRHITextureCreateInfo& CreateInfo, const TCHAR* DebugName, uint32 PassIndex) override;
	FRHITransientBuffer* CreateBuffer(const FRHIBufferCreateInfo& CreateInfo, const TCHAR* DebugName, uint32 PassIndex) override;
	void DeallocateMemory(FRHITransientTexture* Texture, uint32 PassIndex) override;
	void DeallocateMemory(FRHITransientBuffer* Buffer, uint32 PassIndex) override;
	void Flush(FRHICommandListImmediate& RHICmdList, FRHITransientAllocationStats* OutAllocationStats) override;

	uint32 GetPageSize() const { return PageSize; }

	uint32 GetPagePoolCount() const { return PagePools.Num(); }

	FRHITransientPagePoolCache& PagePoolCache;

private:
	static constexpr uint32 ResourceCacheGarbageCollectionLatency = 2;
	static constexpr uint64 KB = 1024;
	static constexpr uint64 MB = 1024 * KB;

	void AllocateMemoryInternal(FRHITransientResource* Resource, const TCHAR* DebugName, uint32 PassIndex, bool bFastPoolRequested);
	void DeallocateMemoryInternal(FRHITransientResource* Resource, uint32 PassIndex);

	//////////////////////////////////////////////////////////////////////////
	//! Platform API

	virtual FRHITransientTexture* CreateTextureInternal(
		const FRHITextureCreateInfo& CreateInfo,
		const TCHAR* DebugName,
		uint64 Hash) = 0;

	virtual FRHITransientBuffer* CreateBufferInternal(
		const FRHIBufferCreateInfo& CreateInfo,
		const TCHAR* DebugName,
		uint64 Hash) = 0;

	virtual void ReleaseTextureInternal(FRHITransientTexture* Texture) = 0;
	virtual void ReleaseBufferInternal(FRHITransientBuffer* Buffer) = 0;

	//////////////////////////////////////////////////////////////////////////

	template <typename FunctionType>
	void EnumeratePageSpans(const FRHITransientResource* Resource, FunctionType Function) const
	{
		const FRHITransientPageAllocation& PageAllocation = Resource->GetPageAllocation();

		for (const FRHITransientPagePoolAllocation& PoolAllocation : PageAllocation.PoolAllocations)
		{
			for (uint32 Index = PoolAllocation.SpanOffsetMin; Index < PoolAllocation.SpanOffsetMax; ++Index)
			{
				Function(PoolAllocation.Pool, PageAllocation.Spans[Index]);
			}
		}
	}

	FRHITransientMemoryStats Stats;
	TRHITransientResourceCache<FRHITransientTexture> Textures;
	TRHITransientResourceCache<FRHITransientBuffer> Buffers;

	TArray<FRHITransientPagePool*> PagePools;
	FRHITransientPagePool* FastPagePool = nullptr;
	uint64 CurrentCycle = 0;
	uint32 FirstNormalPagePoolIndex = 0;
	uint32 DeallocationCount = 0;
	uint32 PageSize = 0;
	uint32 PageMapCount = 0;
	uint32 PageAllocateCount = 0;
	uint32 PageSpanCount = 0;

	IF_RHICORE_TRANSIENT_ALLOCATOR_DEBUG(TSet<FRHITransientResource*> ActiveResources);
};<|MERGE_RESOLUTION|>--- conflicted
+++ resolved
@@ -976,11 +976,7 @@
 	struct FInitializer
 	{
 		// Creates a default initializer using common RHI CVars.
-<<<<<<< HEAD
-		static FInitializer CreateDefault();
-=======
 		static RHICORE_API FInitializer CreateDefault();
->>>>>>> d731a049
 
 		static const uint32 kDefaultResourceCacheSize = 256;
 
