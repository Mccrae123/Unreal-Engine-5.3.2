// Copyright Epic Games, Inc. All Rights Reserved.

#pragma once

#include "RHICore.h"
#include "ShaderCore.h"

namespace UE
{
namespace RHICore
{

/** Validates that the uniform buffer at the requested static slot. */
extern RHICORE_API void ValidateStaticUniformBuffer(FRHIUniformBuffer* UniformBuffer, FUniformBufferStaticSlot Slot, uint32 ExpectedHash);
extern RHICORE_API void SetupShaderCodeValidationData(FRHIShader* RHIShader, class FShaderCodeReader& ShaderCodeReader);

inline void InitStaticUniformBufferSlots(TArray<FUniformBufferStaticSlot>& StaticSlots, const FShaderResourceTable& ShaderResourceTable)
{
	StaticSlots.Reserve(ShaderResourceTable.ResourceTableLayoutHashes.Num());

	for (uint32 LayoutHash : ShaderResourceTable.ResourceTableLayoutHashes)
	{
		if (const FShaderParametersMetadata* Metadata = FindUniformBufferStructByLayoutHash(LayoutHash))
		{
			StaticSlots.Add(Metadata->GetLayout().StaticSlot);
		}
		else
		{
			StaticSlots.Add(MAX_UNIFORM_BUFFER_STATIC_SLOTS);
		}
	}
}

inline void InitStaticUniformBufferSlots(TArray<FUniformBufferStaticSlot>& StaticSlots, const FShaderResourceTable& ShaderResourceTable)
{
	StaticSlots.Reserve(ShaderResourceTable.ResourceTableLayoutHashes.Num());

	for (uint32 LayoutHash : ShaderResourceTable.ResourceTableLayoutHashes)
	{
		if (const FShaderParametersMetadata* Metadata = FindUniformBufferStructByLayoutHash(LayoutHash))
		{
			StaticSlots.Add(Metadata->GetLayout().StaticSlot);
		}
		else
		{
			StaticSlots.Add(MAX_UNIFORM_BUFFER_STATIC_SLOTS);
		}
	}
}

template <typename TRHIContext, typename TRHIShader>
void ApplyStaticUniformBuffers(
	TRHIContext* CommandContext,
	TRHIShader* Shader,
	const TArray<FUniformBufferStaticSlot>& Slots,
	const TArray<uint32>& LayoutHashes,
	const TArray<FRHIUniformBuffer*>& UniformBuffers)
{
	checkf(LayoutHashes.Num() == Slots.Num(), TEXT("Shader %s, LayoutHashes %d, Slots %d"),
		Shader->GetShaderName(), LayoutHashes.Num(), Slots.Num());

	for (int32 BufferIndex = 0; BufferIndex < Slots.Num(); ++BufferIndex)
	{
		const FUniformBufferStaticSlot Slot = Slots[BufferIndex];

		if (IsUniformBufferStaticSlotValid(Slot))
		{
			FRHIUniformBuffer* Buffer = UniformBuffers[Slot];
			ValidateStaticUniformBuffer(Buffer, Slot, LayoutHashes[BufferIndex]);

			if (Buffer)
			{
				CommandContext->RHISetShaderUniformBuffer(Shader, BufferIndex, Buffer);
			}
		}
	}
}

template <typename TResourceType> struct TResourceTypeStr {};
template<> struct TResourceTypeStr<FRHISamplerState       > { static constexpr TCHAR String[] = TEXT("Sampler State"); };
template<> struct TResourceTypeStr<FRHITexture            > { static constexpr TCHAR String[] = TEXT("Texture"); };
template<> struct TResourceTypeStr<FRHIShaderResourceView > { static constexpr TCHAR String[] = TEXT("Shader Resource View"); };
template<> struct TResourceTypeStr<FRHIUnorderedAccessView> { static constexpr TCHAR String[] = TEXT("Unordered Access View"); };

template <typename TResourceType, typename TCallback>
inline void EnumerateUniformBufferResources(FRHIUniformBuffer* RESTRICT Buffer, int32 BufferIndex, const uint32* RESTRICT ResourceMap, TCallback&& Callback)
{
	const TRefCountPtr<FRHIResource>* RESTRICT Resources = Buffer->GetResourceTable().GetData();

	uint32 BufferOffset = ResourceMap[BufferIndex];
	if (BufferOffset > 0)
	{
		const uint32* RESTRICT ResourceInfos = &ResourceMap[BufferOffset];
		uint32 ResourceInfo = *ResourceInfos++;
		do
		{
			checkSlow(FRHIResourceTableEntry::GetUniformBufferIndex(ResourceInfo) == BufferIndex);

			const uint16 ResourceIndex = FRHIResourceTableEntry::GetResourceIndex(ResourceInfo);
			const uint8  BindIndex     = FRHIResourceTableEntry::GetBindIndex    (ResourceInfo);

			TResourceType* Resource = static_cast<TResourceType*>(Resources[ResourceIndex].GetReference());
			checkf(Resource
				, TEXT("Null %s (resource %d bind %d) on UB Layout %s")
				, TResourceTypeStr<TResourceType>::String
				, ResourceIndex
				, BindIndex
				, *Buffer->GetLayout().GetDebugName()
			);

			Callback(Resource, BindIndex);

			ResourceInfo = *ResourceInfos++;
		} while (FRHIResourceTableEntry::GetUniformBufferIndex(ResourceInfo) == BufferIndex);
	}
}

template <typename TBinder, typename TUniformBufferArrayType, typename TBitMaskType>
void SetResourcesFromTables(TBinder&& Binder, FRHIShader const& Shader, FShaderResourceTable const& SRT, TBitMaskType& DirtyUniformBuffers, TUniformBufferArrayType const& BoundUniformBuffers
#if ENABLE_RHI_VALIDATION
	, RHIValidation::FTracker* Tracker
#endif
)
{
	float CurrentTimeForTextureTimes = FApp::GetCurrentTime();

	// Mask the dirty bits by those buffers from which the shader has bound resources.
	uint32 DirtyBits = SRT.ResourceTableBits & DirtyUniformBuffers;
	while (DirtyBits)
	{
		// Scan for the lowest set bit, compute its index, clear it in the set of dirty bits.
		const uint32 LowestBitMask = (DirtyBits) & (-(int32)DirtyBits);
		const int32 BufferIndex = FMath::CountTrailingZeros(LowestBitMask); // todo: This has a branch on zero, we know it could never be zero...
		DirtyBits ^= LowestBitMask;

		check(BufferIndex < SRT.ResourceTableLayoutHashes.Num());

		FRHIUniformBuffer* Buffer = BoundUniformBuffers[BufferIndex];

#if DO_CHECK

		if (!Buffer)
		{
			UE_LOG(LogRHICore, Fatal, TEXT("Shader expected a uniform buffer at slot %u but got null instead (Shader='%s' UB='%s'). Rendering code needs to set a valid uniform buffer for this slot.")
				, BufferIndex
				, Shader.GetShaderName()
				, *Shader.GetUniformBufferName(BufferIndex)
			);
		}
		else if (Buffer->GetLayout().GetHash() != SRT.ResourceTableLayoutHashes[BufferIndex])
		{
			FRHIUniformBufferLayout const& BufferLayout = Buffer->GetLayout();

			FString ResourcesString;
			for (FRHIUniformBufferResource const& Resource : BufferLayout.Resources)
			{
				ResourcesString += FString::Printf(TEXT("%s%d")
					, ResourcesString.Len() ? TEXT(" ") : TEXT("")
					, Resource.MemberType
				);
			}

			// This might mean you are accessing a data you haven't bound e.g. GBuffer
			UE_LOG(LogRHICore, Fatal,
				TEXT("Uniform buffer bound to slot %u is not what the shader expected:\n")
				TEXT("\tBound                : Uniform Buffer[%s] with Hash[0x%08x]\n")
				TEXT("\tExpected             : Uniform Buffer[%s] with Hash[0x%08x]\n")
				TEXT("\tShader Name          : %s\n")
				TEXT("\tLayout CB Size       : %d\n")
				TEXT("\tLayout Num Resources : %d\n")
				TEXT("\tResource Types       : %s\n")
				, BufferIndex
				, *BufferLayout.GetDebugName(), BufferLayout.GetHash()
				, *Shader.GetUniformBufferName(BufferIndex), SRT.ResourceTableLayoutHashes[BufferIndex]
				, Shader.GetShaderName()
				, BufferLayout.ConstantBufferSize
				, BufferLayout.Resources.Num()
				, *ResourcesString
			);
		}

#endif // DO_CHECK

		// Textures
		EnumerateUniformBufferResources<FRHITexture>(Buffer, BufferIndex, SRT.TextureMap.GetData(),
			[&](FRHITexture* Texture, uint8 Index)
			{
#if ENABLE_RHI_VALIDATION
				if (Tracker)
				{
					ERHIAccess Access = IsComputeShaderFrequency(Shader.GetFrequency())
						? ERHIAccess::SRVCompute
						: ERHIAccess::SRVGraphics;

					// Textures bound here only have their "common" plane accessible. Stencil etc is ignored.
					// (i.e. only access the color plane of a color texture, or depth plane of a depth texture)
					Tracker->Assert(Texture->GetViewIdentity(0, 0, 0, 0, uint32(RHIValidation::EResourcePlane::Common), 1), Access);
				}
#endif
				Texture->SetLastRenderTime(CurrentTimeForTextureTimes);
				Binder.SetTexture(Texture, Index);
			});

		// SRVs
		EnumerateUniformBufferResources<FRHIShaderResourceView>(Buffer, BufferIndex, SRT.ShaderResourceViewMap.GetData(),
			[&](FRHIShaderResourceView* SRV, uint8 Index)
			{
#if ENABLE_RHI_VALIDATION
				if (Tracker)
				{
					ERHIAccess Access = IsComputeShaderFrequency(Shader.GetFrequency())
						? ERHIAccess::SRVCompute
						: ERHIAccess::SRVGraphics;

<<<<<<< HEAD
					Tracker->Assert(SRV->ViewIdentity, Access);
=======
					Tracker->Assert(SRV->GetViewIdentity(), Access);
				}
				if (GRHIValidationEnabled)
				{
					RHIValidation::ValidateShaderResourceView(&Shader, Index, SRV);
>>>>>>> 4af6daef
				}
#endif
				Binder.SetSRV(SRV, Index);
			});

		// Samplers
		EnumerateUniformBufferResources<FRHISamplerState>(Buffer, BufferIndex, SRT.SamplerMap.GetData(),
			[&](FRHISamplerState* Sampler, uint8 Index)
			{
				Binder.SetSampler(Sampler, Index);
			});

		// UAVs
		EnumerateUniformBufferResources<FRHIUnorderedAccessView>(Buffer, BufferIndex, SRT.UnorderedAccessViewMap.GetData(),
			[&](FRHIUnorderedAccessView* UAV, uint8 Index)
			{
#if ENABLE_RHI_VALIDATION
				if (Tracker)
				{
					ERHIAccess Access = IsComputeShaderFrequency(Shader.GetFrequency())
						? ERHIAccess::UAVCompute
						: ERHIAccess::UAVGraphics;

					Tracker->AssertUAV(UAV, Access, Index);
				}
#endif
				Binder.SetUAV(UAV, Index);
			});
	}

	DirtyUniformBuffers = TBitMaskType(0);
}

} //! RHICore
} //! UE<|MERGE_RESOLUTION|>--- conflicted
+++ resolved
@@ -13,23 +13,6 @@
 /** Validates that the uniform buffer at the requested static slot. */
 extern RHICORE_API void ValidateStaticUniformBuffer(FRHIUniformBuffer* UniformBuffer, FUniformBufferStaticSlot Slot, uint32 ExpectedHash);
 extern RHICORE_API void SetupShaderCodeValidationData(FRHIShader* RHIShader, class FShaderCodeReader& ShaderCodeReader);
-
-inline void InitStaticUniformBufferSlots(TArray<FUniformBufferStaticSlot>& StaticSlots, const FShaderResourceTable& ShaderResourceTable)
-{
-	StaticSlots.Reserve(ShaderResourceTable.ResourceTableLayoutHashes.Num());
-
-	for (uint32 LayoutHash : ShaderResourceTable.ResourceTableLayoutHashes)
-	{
-		if (const FShaderParametersMetadata* Metadata = FindUniformBufferStructByLayoutHash(LayoutHash))
-		{
-			StaticSlots.Add(Metadata->GetLayout().StaticSlot);
-		}
-		else
-		{
-			StaticSlots.Add(MAX_UNIFORM_BUFFER_STATIC_SLOTS);
-		}
-	}
-}
 
 inline void InitStaticUniformBufferSlots(TArray<FUniformBufferStaticSlot>& StaticSlots, const FShaderResourceTable& ShaderResourceTable)
 {
@@ -212,15 +195,11 @@
 						? ERHIAccess::SRVCompute
 						: ERHIAccess::SRVGraphics;
 
-<<<<<<< HEAD
-					Tracker->Assert(SRV->ViewIdentity, Access);
-=======
 					Tracker->Assert(SRV->GetViewIdentity(), Access);
 				}
 				if (GRHIValidationEnabled)
 				{
 					RHIValidation::ValidateShaderResourceView(&Shader, Index, SRV);
->>>>>>> 4af6daef
 				}
 #endif
 				Binder.SetSRV(SRV, Index);
