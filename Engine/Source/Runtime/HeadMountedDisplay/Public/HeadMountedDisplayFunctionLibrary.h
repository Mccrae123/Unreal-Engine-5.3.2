--- conflicted
+++ resolved
@@ -372,8 +372,6 @@
 	*/
 	UFUNCTION(BlueprintCallable, Category = "Input|XRTracking")
 	static bool GetControllerTransformForTime(UObject* WorldContext, const int32 ControllerIndex, const FName MotionSource, FTimespan Time, bool& bTimeWasUsed, FRotator& Orientation, FVector& Position, bool& bProvidedLinearVelocity, FVector& LinearVelocity, bool& bProvidedAngularVelocity, FVector& AngularVelocityRadPerSec);
-<<<<<<< HEAD
-=======
 
 	/**
 	 * Get the bounds of the area where the user can freely move while remaining tracked centered around the specified origin
@@ -384,5 +382,4 @@
 	/** Breaks an XR key apart into the interaction profile, handedness, motion source, indentifier and component. */
 	UFUNCTION(BlueprintPure, Category = "Input|XRTracking", meta = (NativeBreakFunc))
 	static void BreakKey(FKey InKey, FString& InteractionProfile, EControllerHand& Hand, FName& MotionSource, FString& Indentifier, FString& Component);
->>>>>>> 3aae9151
 };