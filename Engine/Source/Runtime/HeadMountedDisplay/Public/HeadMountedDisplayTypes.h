--- conflicted
+++ resolved
@@ -171,9 +171,6 @@
 	bool bClearBlack;
 };
 
-<<<<<<< HEAD
-DECLARE_DELEGATE_FiveParams(FSpectatorScreenRenderDelegate, FRHICommandListImmediate& /* RHICmdList */, FTexture2DRHIRef /* TargetTexture */, FTexture2DRHIRef /* EyeTexture */, FTexture2DRHIRef /* OtherTexture */, FVector2D /* WindowSize */);
-=======
 DECLARE_DELEGATE_FiveParams(FSpectatorScreenRenderDelegate, FRHICommandListImmediate& /* RHICmdList */, FTexture2DRHIRef /* TargetTexture */, FTexture2DRHIRef /* EyeTexture */, FTexture2DRHIRef /* OtherTexture */, FVector2D /* WindowSize */);
 
 UENUM(BlueprintType)
@@ -191,5 +188,4 @@
 	Invalid = (uint8)-2 UMETA(Hidden),
 	/** Pass to EnumerateTrackedDevices to get all devices regardless of type */
 	Any = (uint8)-1,
-};
->>>>>>> e3a25b20
+};