--- conflicted
+++ resolved
@@ -345,12 +345,6 @@
 	UPROPERTY(BlueprintReadOnly, Category = "XR")
 	FQuat AimRotation = FQuat(EForceInit::ForceInitToZero);
 
-<<<<<<< HEAD
-	UPROPERTY(BlueprintReadOnly, Category = "XR")
-	TArray<struct FVector> HandKeyPositions;
-	UPROPERTY(BlueprintReadOnly, Category = "XR")
-	TArray<struct FQuat> HandKeyRotations;
-=======
 	// The indices of this array are the values of EHandKeypoint (Palm, Wrist, ThumbMetacarpal, etc).
 	UPROPERTY(BlueprintReadOnly, Category = "XR")
 	TArray<FVector> HandKeyPositions;
@@ -358,7 +352,6 @@
 	UPROPERTY(BlueprintReadOnly, Category = "XR")
 	TArray<FQuat> HandKeyRotations;
 	// The indices of this array are the values of EHandKeypoint (Palm, Wrist, ThumbMetacarpal, etc).
->>>>>>> 6bbb88c8
 	UPROPERTY(BlueprintReadOnly, Category = "XR")
 	TArray<float> HandKeyRadii;
 
