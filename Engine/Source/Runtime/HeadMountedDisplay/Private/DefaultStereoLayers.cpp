// Copyright Epic Games, Inc. All Rights Reserved.

#include "DefaultStereoLayers.h"
#include "HeadMountedDisplayBase.h"

#include "EngineModule.h"
#include "Engine/World.h"
#include "Engine/Engine.h"
#include "RendererInterface.h"
#include "StereoLayerRendering.h"
#include "RHIStaticStates.h"
#include "StaticBoundShaderState.h"
#include "PipelineStateCache.h"
#include "ClearQuad.h"
#include "SceneView.h"
#include "CommonRenderResources.h"
#include "IXRLoadingScreen.h"

namespace 
{

	/*=============================================================================
	*
	* Helper functions
	*
	*/

	//=============================================================================
	static FMatrix ConvertTransform(const FTransform& In)
	{

		const FQuat InQuat = In.GetRotation();
		FQuat OutQuat(-InQuat.Y, -InQuat.Z, -InQuat.X, -InQuat.W);

		const FVector InPos = In.GetTranslation();
		FVector OutPos(InPos.Y, InPos.Z, InPos.X);

		const FVector InScale = In.GetScale3D();
		FVector OutScale(InScale.Y, InScale.Z, InScale.X);

		return FTransform(OutQuat, OutPos, OutScale).ToMatrixWithScale() * FMatrix(
			FPlane(0, 1, 0, 0),
			FPlane(0, 0, 1, 0),
			FPlane(1, 0, 0, 0),
			FPlane(0, 0, 0, 1));
	}

}

FDefaultStereoLayers::FDefaultStereoLayers(const FAutoRegister& AutoRegister, FHeadMountedDisplayBase* InHMDDevice) 
	: FSceneViewExtensionBase(AutoRegister)
	, HMDDevice(InHMDDevice)
{

}

//=============================================================================
void FDefaultStereoLayers::StereoLayerRender(FRHICommandListImmediate& RHICmdList, const TArray<uint32> & LayersToRender, const FLayerRenderParams& RenderParams) const
{
	check(IsInRenderingThread());
	if (!LayersToRender.Num())
	{
		return;
	}

	IRendererModule& RendererModule = GetRendererModule();
	using TOpaqueBlendState = TStaticBlendState<CW_RGBA, BO_Add, BF_One, BF_Zero, BO_Add, BF_One, BF_Zero>;
	using TAlphaBlendState = TStaticBlendState<CW_RGBA, BO_Add, BF_SourceAlpha, BF_InverseSourceAlpha, BO_Add, BF_One, BF_InverseSourceAlpha>;

	// Set render state
	FGraphicsPipelineStateInitializer GraphicsPSOInit;
	RHICmdList.ApplyCachedRenderTargets(GraphicsPSOInit);

	GraphicsPSOInit.RasterizerState = TStaticRasterizerState<FM_Solid, CM_None, true, false>::GetRHI();
	GraphicsPSOInit.DepthStencilState = TStaticDepthStencilState<false, CF_Always>::GetRHI();
	RHICmdList.SetScissorRect(false, 0, 0, 0, 0);
	RHICmdList.SetViewport((float)RenderParams.Viewport.Min.X, (float)RenderParams.Viewport.Min.Y, 0, (float)RenderParams.Viewport.Max.X, (float)RenderParams.Viewport.Max.Y, 1.0f);

	// Set initial shader state
	auto ShaderMap = GetGlobalShaderMap(GMaxRHIFeatureLevel);
	TShaderMapRef<FStereoLayerVS> VertexShader(ShaderMap);
	TShaderMapRef<FStereoLayerPS> PixelShader(ShaderMap);
	TShaderMapRef<FStereoLayerPS_External> PixelShader_External(ShaderMap);

	GraphicsPSOInit.BoundShaderState.VertexDeclarationRHI = GFilterVertexDeclaration.VertexDeclarationRHI;
	GraphicsPSOInit.BoundShaderState.VertexShaderRHI = VertexShader.GetVertexShader();

	GraphicsPSOInit.PrimitiveType = PT_TriangleList;

	// Force initialization of pipeline state on first iteration:
	bool bLastWasOpaque = (RenderThreadLayers[LayersToRender[0]].Flags & LAYER_FLAG_TEX_NO_ALPHA_CHANNEL) == 0;
	bool bLastWasExternal = (RenderThreadLayers[LayersToRender[0]].Flags & LAYER_FLAG_TEX_EXTERNAL) == 0;

	// For each layer
	for (uint32 LayerIndex : LayersToRender)
	{
		const FLayerDesc& Layer = RenderThreadLayers[LayerIndex];
		check(Layer.IsVisible());
		const bool bIsOpaque = (Layer.Flags & LAYER_FLAG_TEX_NO_ALPHA_CHANNEL) != 0;
		const bool bIsExternal = (Layer.Flags & LAYER_FLAG_TEX_EXTERNAL) != 0;
		bool bPipelineStateNeedsUpdate = false;

		if (bIsOpaque != bLastWasOpaque)
		{
			bLastWasOpaque = bIsOpaque;
			GraphicsPSOInit.BlendState = bIsOpaque ? TOpaqueBlendState::GetRHI() : TAlphaBlendState::GetRHI();
			bPipelineStateNeedsUpdate = true;
		}

		if (bIsExternal != bLastWasExternal)
		{
			bLastWasExternal = bIsExternal;
			GraphicsPSOInit.BoundShaderState.PixelShaderRHI = bIsExternal ? PixelShader_External.GetPixelShader() : PixelShader.GetPixelShader();
			bPipelineStateNeedsUpdate = true;
		}

		if (bPipelineStateNeedsUpdate)
		{
			// Updater render state
			SetGraphicsPipelineState(RHICmdList, GraphicsPSOInit);
		}

		FMatrix LayerMatrix = ConvertTransform(Layer.Transform);

		FVector2D QuadSize = Layer.QuadSize * 0.5f;
		if (Layer.Flags & LAYER_FLAG_QUAD_PRESERVE_TEX_RATIO)
		{
			const FRHITexture2D* Tex2D = Layer.Texture->GetTexture2D();
			if (Tex2D)
			{
				const float SizeX = Tex2D->GetSizeX();
				const float SizeY = Tex2D->GetSizeY();
				if (SizeX != 0)
				{
					const float AspectRatio = SizeY / SizeX;
					QuadSize.Y = QuadSize.X * AspectRatio;
				}
			}
		}

<<<<<<< HEAD
		RHICmdList.TransitionResource(EResourceTransitionAccess::EReadable, Layer.Texture);
=======
		RHICmdList.Transition(FRHITransitionInfo(Layer.Texture, ERHIAccess::Unknown, ERHIAccess::SRVGraphics));
>>>>>>> 24776ab6

		// Set shader uniforms
		VertexShader->SetParameters(
			RHICmdList,
			QuadSize,
			Layer.UVRect,
			RenderParams.RenderMatrices[static_cast<int>(Layer.PositionType)],
			LayerMatrix);

		PixelShader->SetParameters(
			RHICmdList,
			TStaticSamplerState<SF_Trilinear>::GetRHI(),
			Layer.Texture);

		const FIntPoint TargetSize = RenderParams.Viewport.Size();
		// Draw primitive
		RendererModule.DrawRectangle(
			RHICmdList,
			0.0f, 0.0f,
			TargetSize.X, TargetSize.Y,
			0.0f, 0.0f,
			1.0f, 1.0f,
			TargetSize,
			FIntPoint(1, 1),
			VertexShader
		);
	}
}

void FDefaultStereoLayers::PreRenderViewFamily_RenderThread(FRHICommandListImmediate& RHICmdList, FSceneViewFamily& InViewFamily)
{
	check(IsInRenderingThread());

	if (!GetStereoLayersDirty())
	{
		return;
	}

	CopyLayers(RenderThreadLayers);

	// Sort layers
	SortedSceneLayers.Reset();
	SortedOverlayLayers.Reset();
	uint32 LayerCount = RenderThreadLayers.Num();
	for (uint32 LayerIndex = 0; LayerIndex < LayerCount; ++LayerIndex)
	{
		const auto& Layer = RenderThreadLayers[LayerIndex];
		if (!Layer.IsVisible())
		{
			continue;
		}
		if (Layer.PositionType == ELayerType::FaceLocked)
		{
			SortedOverlayLayers.Add(LayerIndex);
		}
		else
		{
			SortedSceneLayers.Add(LayerIndex);
		}
	}

	auto SortLayersPredicate = [&](const uint32& A, const uint32& B)
	{
		return RenderThreadLayers[A].Priority < RenderThreadLayers[B].Priority;
	};
	SortedSceneLayers.Sort(SortLayersPredicate);
	SortedOverlayLayers.Sort(SortLayersPredicate);
}


void FDefaultStereoLayers::PostRenderView_RenderThread(FRHICommandListImmediate& RHICmdList, FSceneView& InView)
{
	if (!HMDDevice->DeviceIsStereoEyeView(InView))
	{
		return;
	}

	FViewMatrices ModifiedViewMatrices = InView.ViewMatrices;
	ModifiedViewMatrices.HackRemoveTemporalAAProjectionJitter();
	const FMatrix& ProjectionMatrix = ModifiedViewMatrices.GetProjectionMatrix();
	const FMatrix& ViewProjectionMatrix = ModifiedViewMatrices.GetViewProjectionMatrix();

	// Calculate a view matrix that only adjusts for eye position, ignoring head position, orientation and world position.
	FVector EyeShift;
	FQuat EyeOrientation;
	HMDDevice->GetRelativeEyePose(IXRTrackingSystem::HMDDeviceId, InView.StereoPass, EyeOrientation, EyeShift);

	FMatrix EyeMatrix = FTranslationMatrix(-EyeShift) * FInverseRotationMatrix(EyeOrientation.Rotator()) * FMatrix(
		FPlane(0, 0, 1, 0),
		FPlane(1, 0, 0, 0),
		FPlane(0, 1, 0, 0),
		FPlane(0, 0, 0, 1));

	FQuat HmdOrientation = HmdTransform.GetRotation();
	FVector HmdLocation = HmdTransform.GetTranslation();
	FMatrix TrackerMatrix = FTranslationMatrix(-HmdLocation) * FInverseRotationMatrix(HmdOrientation.Rotator()) * EyeMatrix;

	FLayerRenderParams RenderParams{
		InView.UnscaledViewRect, // Viewport
		{
			ViewProjectionMatrix,				// WorldLocked,
			TrackerMatrix * ProjectionMatrix,	// TrackerLocked,
			EyeMatrix * ProjectionMatrix		// FaceLocked
		}
	};
	
	FTexture2DRHIRef RenderTarget = HMDDevice->GetSceneLayerTarget_RenderThread(InView.StereoPass, RenderParams.Viewport);
	if (!RenderTarget.IsValid())
	{
		RenderTarget = InView.Family->RenderTarget->GetRenderTargetTexture();
	}

	FRHIRenderPassInfo RPInfo(RenderTarget, ERenderTargetActions::Load_Store);
	RHICmdList.BeginRenderPass(RPInfo, TEXT("StereoLayerRender"));
	RHICmdList.SetViewport((float)RenderParams.Viewport.Min.X, (float)RenderParams.Viewport.Min.Y, 0.0f, (float)RenderParams.Viewport.Max.X, (float)RenderParams.Viewport.Max.Y, 1.0f);

	if (bSplashIsShown || !IsBackgroundLayerVisible())
	{
		DrawClearQuad(RHICmdList, FLinearColor::Black);
	}

	StereoLayerRender(RHICmdList, SortedSceneLayers, RenderParams);
	
	// Optionally render face-locked layers into a non-reprojected target if supported by the HMD platform
	FTexture2DRHIRef OverlayRenderTarget = HMDDevice->GetOverlayLayerTarget_RenderThread(InView.StereoPass, RenderParams.Viewport);
	if (OverlayRenderTarget.IsValid())
	{
		RHICmdList.EndRenderPass();

		FRHIRenderPassInfo RPInfoOverlayRenderTarget(OverlayRenderTarget, ERenderTargetActions::Load_Store);
		RHICmdList.BeginRenderPass(RPInfoOverlayRenderTarget, TEXT("StereoLayerRenderIntoOverlay"));

		DrawClearQuad(RHICmdList, FLinearColor(0.0f, 0.0f, 0.0f, 0.0f));
		RHICmdList.SetViewport((float)RenderParams.Viewport.Min.X, (float)RenderParams.Viewport.Min.Y, 0.0f, (float)RenderParams.Viewport.Max.X, (float)RenderParams.Viewport.Max.Y, 1.0f);
	}

	StereoLayerRender(RHICmdList, SortedOverlayLayers, RenderParams);

	RHICmdList.EndRenderPass();
}

bool FDefaultStereoLayers::IsActiveThisFrame(class FViewport* InViewport) const
{
	return GEngine && GEngine->IsStereoscopic3D(InViewport);
}

void FDefaultStereoLayers::SetupViewFamily(FSceneViewFamily& InViewFamily)
{
	// Initialize HMD position.
	FQuat HmdOrientation = FQuat::Identity;
	FVector HmdPosition = FVector::ZeroVector;
	HMDDevice->GetCurrentPose(IXRTrackingSystem::HMDDeviceId, HmdOrientation, HmdPosition);
	HmdTransform = FTransform(HmdOrientation, HmdPosition);
}<|MERGE_RESOLUTION|>--- conflicted
+++ resolved
@@ -138,11 +138,7 @@
 			}
 		}
 
-<<<<<<< HEAD
-		RHICmdList.TransitionResource(EResourceTransitionAccess::EReadable, Layer.Texture);
-=======
 		RHICmdList.Transition(FRHITransitionInfo(Layer.Texture, ERHIAccess::Unknown, ERHIAccess::SRVGraphics));
->>>>>>> 24776ab6
 
 		// Set shader uniforms
 		VertexShader->SetParameters(
