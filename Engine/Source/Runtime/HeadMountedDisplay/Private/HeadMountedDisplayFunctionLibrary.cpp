// Copyright Epic Games, Inc. All Rights Reserved.

#include "HeadMountedDisplayFunctionLibrary.h"
#include "EngineGlobals.h"
#include "Engine/Engine.h"
#include "GameFramework/WorldSettings.h"
#include "IHeadMountedDisplay.h"
#include "IXRTrackingSystem.h"
#include "ISpectatorScreenController.h"
#include "IXRSystemAssets.h"
#include "Components/PrimitiveComponent.h"
#include "Features/IModularFeatures.h"
#include "XRMotionControllerBase.h" // for GetHandEnumForSourceName()

DEFINE_LOG_CATEGORY_STATIC(LogUHeadMountedDisplay, Log, All);

/* UHeadMountedDisplayFunctionLibrary
 *****************************************************************************/

FXRDeviceOnDisconnectDelegate UHeadMountedDisplayFunctionLibrary::OnXRDeviceOnDisconnectDelegate;

TMap<FName, FXRTimedInputActionDelegate> UHeadMountedDisplayFunctionLibrary::OnXRTimedInputActionDelegateMap;

UHeadMountedDisplayFunctionLibrary::UHeadMountedDisplayFunctionLibrary(const FObjectInitializer& ObjectInitializer)
	: Super(ObjectInitializer)
{
}

bool UHeadMountedDisplayFunctionLibrary::IsHeadMountedDisplayEnabled()
{
	return GEngine->XRSystem.IsValid() && GEngine->XRSystem->IsHeadTrackingAllowed();
}

bool UHeadMountedDisplayFunctionLibrary::IsHeadMountedDisplayConnected()
{
	return GEngine->XRSystem.IsValid() && GEngine->XRSystem->GetHMDDevice() && GEngine->XRSystem->GetHMDDevice()->IsHMDConnected();
}

bool UHeadMountedDisplayFunctionLibrary::EnableHMD(bool bEnable)
{
	if (GEngine->XRSystem.IsValid() && GEngine->XRSystem->GetHMDDevice())
	{
		GEngine->XRSystem->GetHMDDevice()->EnableHMD(bEnable);
		if (GEngine->StereoRenderingDevice.IsValid())
		{
			return GEngine->StereoRenderingDevice->EnableStereo(bEnable) || !bEnable; // EnableStereo returns the actual value. When disabling, we always report success.
		}
		else
		{
			return true; // Assume that if we have a valid HMD but no stereo rendering that the operation succeeded.
		}
	}
	return false;
}

FName UHeadMountedDisplayFunctionLibrary::GetHMDDeviceName()
{
	FName DeviceName(NAME_None);

	if (GEngine->XRSystem.IsValid() && GEngine->XRSystem->GetHMDDevice())
	{
		DeviceName = GEngine->XRSystem->GetHMDDevice()->GetHMDName();
	}

	return DeviceName;
}

FString UHeadMountedDisplayFunctionLibrary::GetVersionString()
{
	FString VersionString;
	if (GEngine->XRSystem.IsValid())
	{
		VersionString = GEngine->XRSystem->GetVersionString();
	}
	return VersionString;
}


int32 UHeadMountedDisplayFunctionLibrary::GetXRSystemFlags()
{
	int32 SystemFlags = 0;

	if (GEngine->XRSystem.IsValid())
	{
		SystemFlags = GEngine->XRSystem->GetXRSystemFlags();
		auto HMD = GEngine->XRSystem->GetHMDDevice();
		if (HMD && !HMD->IsHMDConnected())
		{
			// Clear the flags if a HMD device is present but not connected
			// Note that the HMD device is usually the XR system itself
			// and the latter is registered as soon as the corresponding plugin is loaded
			SystemFlags = 0;
		}
	}

	return SystemFlags;
}

EHMDWornState::Type UHeadMountedDisplayFunctionLibrary::GetHMDWornState()
{
	if (GEngine->XRSystem.IsValid() && GEngine->XRSystem->GetHMDDevice())
	{
		return GEngine->XRSystem->GetHMDDevice()->GetHMDWornState();
	}

	return EHMDWornState::Unknown;
}

void UHeadMountedDisplayFunctionLibrary::GetOrientationAndPosition(FRotator& DeviceRotation, FVector& DevicePosition)
{
	if(GEngine->XRSystem.IsValid() && GEngine->XRSystem->IsHeadTrackingAllowed())
	{
		FQuat OrientationAsQuat;
		FVector Position(0.f);

		GEngine->XRSystem->GetCurrentPose(IXRTrackingSystem::HMDDeviceId, OrientationAsQuat, Position);

		DeviceRotation = OrientationAsQuat.Rotator();
		DevicePosition = Position;
	}
	else
	{
		DeviceRotation = FRotator::ZeroRotator;
		DevicePosition = FVector::ZeroVector;
	}
}

bool UHeadMountedDisplayFunctionLibrary::HasValidTrackingPosition()
{
	if(GEngine->XRSystem.IsValid() && GEngine->XRSystem->IsHeadTrackingAllowed())
	{
		return GEngine->XRSystem->HasValidTrackingPosition();
	}

	return false;
}

int32 UHeadMountedDisplayFunctionLibrary::GetNumOfTrackingSensors()
{
	if (GEngine->XRSystem.IsValid())
	{
		return GEngine->XRSystem->CountTrackedDevices(EXRTrackedDeviceType::TrackingReference);
	}
	return 0;
}

void UHeadMountedDisplayFunctionLibrary::GetPositionalTrackingCameraParameters(FVector& CameraOrigin, FRotator& CameraRotation, float& HFOV, float& VFOV, float& CameraDistance, float& NearPlane, float& FarPlane)
{
	bool isActive;
	float LeftFOV;
	float RightFOV;
	float TopFOV;
	float BottomFOV;
	GetTrackingSensorParameters(CameraOrigin, CameraRotation, LeftFOV, RightFOV, TopFOV, BottomFOV, CameraDistance, NearPlane, FarPlane, isActive, 0);
	HFOV = LeftFOV + RightFOV;
	VFOV = TopFOV + BottomFOV;
}

void UHeadMountedDisplayFunctionLibrary::GetTrackingSensorParameters(FVector& Origin, FRotator& Rotation, float& LeftFOV, float& RightFOV, float& TopFOV, float& BottomFOV, float& Distance, float& NearPlane, float& FarPlane, bool& IsActive, int32 Index)
{
	IsActive = false;

	if (Index >= 0 && GEngine->XRSystem.IsValid() && GEngine->XRSystem->IsHeadTrackingAllowed() && GEngine->XRSystem->DoesSupportPositionalTracking())
	{
		TArray<int32> TrackingSensors;
		GEngine->XRSystem->EnumerateTrackedDevices(TrackingSensors, EXRTrackedDeviceType::TrackingReference);

		if (TrackingSensors.Num() > 0)
		{
			FQuat Orientation;
			FXRSensorProperties SensorProperties;
			IsActive = GEngine->XRSystem->GetTrackingSensorProperties(TrackingSensors[Index], Orientation, Origin, SensorProperties);
			Rotation = Orientation.Rotator();
			LeftFOV = SensorProperties.LeftFOV;
			RightFOV = SensorProperties.RightFOV;
			TopFOV = SensorProperties.TopFOV;
			BottomFOV = SensorProperties.BottomFOV;
			Distance = SensorProperties.CameraDistance;
			NearPlane = SensorProperties.NearPlane;
			FarPlane = SensorProperties.FarPlane;
		}
	}
	else
	{
		// No HMD, zero the values
		Origin = FVector::ZeroVector;
		Rotation = FRotator::ZeroRotator;
		LeftFOV = RightFOV = TopFOV = BottomFOV = 0.f;
		NearPlane = 0.f;
		FarPlane = 0.f;
		Distance = 0.f;
	}
}

void UHeadMountedDisplayFunctionLibrary::ResetOrientationAndPosition(float Yaw, EOrientPositionSelector::Type Options)
{
	if (GEngine->XRSystem.IsValid() && GEngine->XRSystem->IsHeadTrackingAllowed())
	{
		switch (Options)
		{
		case EOrientPositionSelector::Orientation:
			GEngine->XRSystem->ResetOrientation(Yaw);
			break;
		case EOrientPositionSelector::Position:
			GEngine->XRSystem->ResetPosition();
			break;
		default:
			GEngine->XRSystem->ResetOrientationAndPosition(Yaw);
		}
	}
}

void UHeadMountedDisplayFunctionLibrary::SetClippingPlanes(float Near, float Far)
{
	IHeadMountedDisplay* HMD = GEngine->XRSystem.IsValid() ? GEngine->XRSystem->GetHMDDevice() : nullptr;

	if (HMD)
	{
		HMD->SetClippingPlanes(Near, Far);
	}
}

/** DEPRECATED - Use GetPixelDensity */
float UHeadMountedDisplayFunctionLibrary::GetScreenPercentage()
{
	static const auto ScreenPercentageTCVar = IConsoleManager::Get().FindTConsoleVariableDataFloat(TEXT("r.ScreenPercentage"));
	return ScreenPercentageTCVar->GetValueOnGameThread();
}

float UHeadMountedDisplayFunctionLibrary::GetPixelDensity()
{
	static const auto PixelDensityTCVar = IConsoleManager::Get().FindTConsoleVariableDataFloat(TEXT("vr.pixeldensity"));
	return PixelDensityTCVar->GetValueOnGameThread();
}

void UHeadMountedDisplayFunctionLibrary::SetWorldToMetersScale(UObject* WorldContext, float NewScale)
{
	if (WorldContext)
	{
		WorldContext->GetWorld()->GetWorldSettings()->WorldToMeters = NewScale;
	}
}

float UHeadMountedDisplayFunctionLibrary::GetWorldToMetersScale(UObject* WorldContext)
{
	return WorldContext ? WorldContext->GetWorld()->GetWorldSettings()->WorldToMeters : 0.f;
}

void UHeadMountedDisplayFunctionLibrary::SetTrackingOrigin(TEnumAsByte<EHMDTrackingOrigin::Type> InOrigin)
{
	if (GEngine->XRSystem.IsValid())
	{
		EHMDTrackingOrigin::Type Origin = EHMDTrackingOrigin::Eye;
		switch (InOrigin)
		{
		case EHMDTrackingOrigin::Eye:
			Origin = EHMDTrackingOrigin::Eye;
			break;
		case EHMDTrackingOrigin::Floor:
			Origin = EHMDTrackingOrigin::Floor;
			break;
		case EHMDTrackingOrigin::Stage:
			Origin = EHMDTrackingOrigin::Stage;
			break;
		default:
			break;
		}
		GEngine->XRSystem->SetTrackingOrigin(Origin);
	}
}

TEnumAsByte<EHMDTrackingOrigin::Type> UHeadMountedDisplayFunctionLibrary::GetTrackingOrigin()
{
	EHMDTrackingOrigin::Type Origin = EHMDTrackingOrigin::Eye;

	if (GEngine->XRSystem.IsValid())
	{
		Origin = GEngine->XRSystem->GetTrackingOrigin();
	}

	return Origin;
}

FTransform UHeadMountedDisplayFunctionLibrary::GetTrackingToWorldTransform(UObject* WorldContext)
{
	IXRTrackingSystem* TrackingSys = GEngine->XRSystem.Get();
	if (TrackingSys)
	{
		return TrackingSys->GetTrackingToWorldTransform();
	}
	return FTransform::Identity;
}

void UHeadMountedDisplayFunctionLibrary::CalibrateExternalTrackingToHMD(const FTransform& ExternalTrackingTransform)
{
	IXRTrackingSystem* TrackingSys = GEngine->XRSystem.Get();
	if (TrackingSys)
	{
		TrackingSys->CalibrateExternalTrackingSource(ExternalTrackingTransform);
	}
}

void UHeadMountedDisplayFunctionLibrary::UpdateExternalTrackingHMDPosition(const FTransform& ExternalTrackingTransform)
{
	IXRTrackingSystem* TrackingSys = GEngine->XRSystem.Get();
	if (TrackingSys)
	{
		TrackingSys->UpdateExternalTrackingPosition(ExternalTrackingTransform);
	}
}

void UHeadMountedDisplayFunctionLibrary::GetVRFocusState(bool& bUseFocus, bool& bHasFocus)
{
	IHeadMountedDisplay* HMD = GEngine->XRSystem.IsValid() ? GEngine->XRSystem->GetHMDDevice() : nullptr;
	if (HMD)
	{
		bUseFocus = HMD->DoesAppUseVRFocus();
		bHasFocus = HMD->DoesAppHaveVRFocus();
	}
	else
	{
		bUseFocus = bHasFocus = false;
	}
}

namespace HMDFunctionLibraryHelpers
{
	ISpectatorScreenController* GetSpectatorScreenController()
	{
		IHeadMountedDisplay* HMD = GEngine->XRSystem.IsValid() ? GEngine->XRSystem->GetHMDDevice() : nullptr;
		if (HMD)
		{
			return HMD->GetSpectatorScreenController();
		}
		return nullptr;
	}
}

bool UHeadMountedDisplayFunctionLibrary::IsSpectatorScreenModeControllable()
{
	return HMDFunctionLibraryHelpers::GetSpectatorScreenController() != nullptr;
}

void UHeadMountedDisplayFunctionLibrary::SetSpectatorScreenMode(ESpectatorScreenMode Mode)
{
	ISpectatorScreenController* const Controller = HMDFunctionLibraryHelpers::GetSpectatorScreenController();
	if (Controller)
	{
		Controller->SetSpectatorScreenMode(Mode);
	}
	else
	{
		static FName PSVRName(TEXT("PSVR"));
		if (GEngine->XRSystem.IsValid() && GEngine->XRSystem->GetSystemName() == PSVRName)
		{
			UE_LOG(LogHMD, Warning, TEXT("SetSpectatorScreenMode called while running PSVR, but the SpectatorScreenController was not found.  Perhaps you need to set the plugin project setting bEnableSocialScreenSeparateMode to true to enable it?  Ignoring this call."));
		}
	}
}

void UHeadMountedDisplayFunctionLibrary::SetSpectatorScreenTexture(UTexture* InTexture)
{
	ISpectatorScreenController* const Controller = HMDFunctionLibraryHelpers::GetSpectatorScreenController();
	if (Controller)
	{
		if (!InTexture)
		{
			UE_LOG(LogHMD, Warning, TEXT("SetSpectatorScreenTexture blueprint function called with null Texture!"));
		}

		Controller->SetSpectatorScreenTexture(InTexture);
	}
}

void UHeadMountedDisplayFunctionLibrary::SetSpectatorScreenModeTexturePlusEyeLayout(FVector2D EyeRectMin, FVector2D EyeRectMax, FVector2D TextureRectMin, FVector2D TextureRectMax, bool bDrawEyeFirst /* = true */, bool bClearBlack /* = false */, bool bUseAlpha /* = false */)
{
	ISpectatorScreenController* const Controller = HMDFunctionLibraryHelpers::GetSpectatorScreenController();
	if (Controller)
	{
		Controller->SetSpectatorScreenModeTexturePlusEyeLayout(FSpectatorScreenModeTexturePlusEyeLayout(EyeRectMin, EyeRectMax, TextureRectMin, TextureRectMax, bDrawEyeFirst, bClearBlack, bUseAlpha));
	}
}

TArray<FXRDeviceId> UHeadMountedDisplayFunctionLibrary::EnumerateTrackedDevices(const FName SystemId, EXRTrackedDeviceType DeviceType)
{
	TArray<FXRDeviceId> DeviceListOut;

	// @TODO: It seems certain IXRTrackingSystem's aren't registering themselves with the modular feature framework. Ideally we'd be loop over them instead of picking just one.
	IXRTrackingSystem* TrackingSys = GEngine->XRSystem.Get();
	if (TrackingSys)
	{
		if (SystemId.IsNone() || TrackingSys->GetSystemName() == SystemId)
		{
			TArray<int32> DeviceIds;
			TrackingSys->EnumerateTrackedDevices(DeviceIds, DeviceType);

			DeviceListOut.Reserve(DeviceListOut.Num() + DeviceIds.Num());
			for (const int32& DeviceId : DeviceIds)
			{
				DeviceListOut.Add(FXRDeviceId(TrackingSys, DeviceId));
			}
		}			
	}

	return DeviceListOut;
}

void UHeadMountedDisplayFunctionLibrary::GetDevicePose(const FXRDeviceId& XRDeviceId, bool& bIsTracked, FRotator& Orientation, bool& bHasPositionalTracking, FVector& Position)
{
	bIsTracked = false;
	bHasPositionalTracking = false;

	// @TODO: It seems certain IXRTrackingSystem's aren't registering themselves with the modular feature framework. Ideally we'd be loop over them instead of picking just one.
	IXRTrackingSystem* TrackingSys = GEngine->XRSystem.Get();
	if (TrackingSys)
	{
		if (XRDeviceId.IsOwnedBy(TrackingSys))
		{
			FQuat QuatRotation;
			if (TrackingSys->GetCurrentPose(XRDeviceId.DeviceId, QuatRotation, Position))
			{
				bIsTracked = true;
				bHasPositionalTracking = TrackingSys->HasValidTrackingPosition();

				Orientation = FRotator(QuatRotation);
			}
			else
			{
				Position = FVector::ZeroVector;
				Orientation = FRotator::ZeroRotator;
			}
		}
	}
}

void UHeadMountedDisplayFunctionLibrary::GetDeviceWorldPose(UObject* WorldContext, const FXRDeviceId& XRDeviceId, bool& bIsTracked, FRotator& Orientation, bool& bHasPositionalTracking, FVector& Position)
{
	GetDevicePose(XRDeviceId, bIsTracked, Orientation, bHasPositionalTracking, Position);

	const FTransform TrackingToWorld = GetTrackingToWorldTransform(WorldContext);
	Position = TrackingToWorld.TransformPosition(Position);

	FQuat WorldOrientation = TrackingToWorld.TransformRotation(Orientation.Quaternion());
	Orientation = WorldOrientation.Rotator();
}

bool UHeadMountedDisplayFunctionLibrary::IsDeviceTracking(const FXRDeviceId& XRDeviceId)
{
	bool bIsTracked = false;

	// @TODO: It seems certain IXRTrackingSystem's aren't registering themselves with the modular feature framework. Ideally we'd be loop over them instead of picking just one.
	IXRTrackingSystem* TrackingSys = GEngine->XRSystem.Get();
	if (TrackingSys)
	{
		if (XRDeviceId.IsOwnedBy(TrackingSys))
		{
			bIsTracked = TrackingSys->IsTracking(XRDeviceId.DeviceId);
		}
	}

	return bIsTracked;
}


void UHeadMountedDisplayFunctionLibrary::GetHMDData(UObject* WorldContext, FXRHMDData& HMDData)
{
	HMDData.bValid = false;

	IXRTrackingSystem* TrackingSys = GEngine->XRSystem.Get();
	if (TrackingSys)
	{
		TrackingSys->GetHMDData(WorldContext, HMDData);
	}
}

void UHeadMountedDisplayFunctionLibrary::GetMotionControllerData(UObject* WorldContext, const EControllerHand Hand, FXRMotionControllerData& MotionControllerData)
{
	MotionControllerData.bValid = false;
	
	IXRTrackingSystem* TrackingSys = GEngine->XRSystem.Get();
	if (TrackingSys)
	{
		TrackingSys->GetMotionControllerData(WorldContext, Hand, MotionControllerData);
	}
}

bool UHeadMountedDisplayFunctionLibrary::ConfigureGestures(const FXRGestureConfig& GestureConfig)
{
	IXRTrackingSystem* TrackingSys = GEngine->XRSystem.Get();
	if (TrackingSys)
	{
		return TrackingSys->ConfigureGestures(GestureConfig);
	}
	return false;
}


/** Connect to a remote device for Remote Debugging */
EXRDeviceConnectionResult::Type UHeadMountedDisplayFunctionLibrary::ConnectRemoteXRDevice(const FString& IpAddress, const int32 BitRate)
{
	IXRTrackingSystem* TrackingSys = GEngine->XRSystem.Get();
	if (TrackingSys)
	{
		return TrackingSys->ConnectRemoteXRDevice(IpAddress, BitRate);
	}
	return EXRDeviceConnectionResult::NoTrackingSystem;
}

void UHeadMountedDisplayFunctionLibrary::DisconnectRemoteXRDevice()
{
	IXRTrackingSystem* TrackingSys = GEngine->XRSystem.Get();
	if (TrackingSys)
	{
		TrackingSys->DisconnectRemoteXRDevice();
	}
}

void UHeadMountedDisplayFunctionLibrary::SetXRDisconnectDelegate(const FXRDeviceOnDisconnectDelegate& InDisconnectedDelegate)
{
	OnXRDeviceOnDisconnectDelegate = InDisconnectedDelegate;
}

void UHeadMountedDisplayFunctionLibrary::SetXRTimedInputActionDelegate(const FName& ActionName, const FXRTimedInputActionDelegate& InDelegate)
{
	OnXRTimedInputActionDelegateMap.Add(ActionName, InDelegate);
}

void UHeadMountedDisplayFunctionLibrary::ClearXRTimedInputActionDelegate(const FName& ActionName)
{
	OnXRTimedInputActionDelegateMap.Remove(ActionName);
}

bool UHeadMountedDisplayFunctionLibrary::GetControllerTransformForTime(UObject* WorldContext, const int32 ControllerIndex, const FName MotionSource, FTimespan Time, bool& bTimeWasUsed, FRotator& Orientation, FVector& Position, bool& bProvidedLinearVelocity, FVector& LinearVelocity, bool& bProvidedAngularVelocity, FVector& AngularVelocityRadPerSec)
{
	TArray<IMotionController*> MotionControllers = IModularFeatures::Get().GetModularFeatureImplementations<IMotionController>(IMotionController::GetModularFeatureName());
	for (auto MotionController : MotionControllers)
	{
		if (MotionController == nullptr)
		{
			continue;
		}

		const float WorldToMetersScale = WorldContext ? WorldContext->GetWorld()->GetWorldSettings()->WorldToMeters : 100.0f;

		const bool bGotTransform = MotionController->GetControllerOrientationAndPositionForTime(ControllerIndex, MotionSource, Time, bTimeWasUsed, Orientation, Position, bProvidedLinearVelocity, LinearVelocity, bProvidedAngularVelocity, AngularVelocityRadPerSec, WorldToMetersScale);
		
		if (bGotTransform)
		{
			// transform to world space
			const FTransform TrackingToWorld = GetTrackingToWorldTransform(WorldContext);

			Position = TrackingToWorld.TransformPosition(Position);
			Orientation = TrackingToWorld.TransformRotation(FQuat(Orientation)).Rotator();

			if (bProvidedLinearVelocity)
			{
				LinearVelocity = TrackingToWorld.TransformVector(LinearVelocity);
			}
			
			if (bProvidedAngularVelocity)
			{
				AngularVelocityRadPerSec = TrackingToWorld.TransformVector(AngularVelocityRadPerSec);
			}

			return true;
		}
	}
	return false;
<<<<<<< HEAD
=======
}

FVector2D UHeadMountedDisplayFunctionLibrary::GetPlayAreaBounds(TEnumAsByte<EHMDTrackingOrigin::Type> InOrigin)
{
	if (GEngine->XRSystem.IsValid())
	{
		EHMDTrackingOrigin::Type Origin = EHMDTrackingOrigin::Stage;
		switch (InOrigin)
		{
		case EHMDTrackingOrigin::Eye:
			Origin = EHMDTrackingOrigin::Eye;
			break;
		case EHMDTrackingOrigin::Floor:
			Origin = EHMDTrackingOrigin::Floor;
			break;
		case EHMDTrackingOrigin::Stage:
			Origin = EHMDTrackingOrigin::Stage;
			break;
		default:
			break;
		}
		return GEngine->XRSystem->GetPlayAreaBounds(Origin);
	}
	return FVector2D::ZeroVector;
}

void UHeadMountedDisplayFunctionLibrary::BreakKey(FKey InKey, FString& InteractionProfile, EControllerHand& Hand, FName& MotionSource, FString& Indentifier, FString& Component)
{
	TArray<FString> Tokens;
	if (InKey.ToString().ParseIntoArray(Tokens, TEXT("_")) == EKeys::NUM_XR_KEY_TOKENS)
	{
		InteractionProfile = Tokens[0];
		Hand = Tokens[1] == TEXT("Right") ? EControllerHand::Right : EControllerHand::Left;
		MotionSource = FName(Tokens[1]);
		Indentifier = Tokens[2];
		Component = Tokens[3];
	}
	else
	{
		InteractionProfile.Reset();
		Hand = EControllerHand::AnyHand;
		MotionSource = NAME_None;
		Indentifier.Reset();
		Component.Reset();
	}
>>>>>>> 3aae9151
}<|MERGE_RESOLUTION|>--- conflicted
+++ resolved
@@ -566,8 +566,6 @@
 		}
 	}
 	return false;
-<<<<<<< HEAD
-=======
 }
 
 FVector2D UHeadMountedDisplayFunctionLibrary::GetPlayAreaBounds(TEnumAsByte<EHMDTrackingOrigin::Type> InOrigin)
@@ -613,5 +611,4 @@
 		Indentifier.Reset();
 		Component.Reset();
 	}
->>>>>>> 3aae9151
 }