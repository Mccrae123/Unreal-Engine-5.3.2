--- conflicted
+++ resolved
@@ -101,28 +101,10 @@
 
 	// Disable late update for day dream, their compositor doesn't support it.
 	const bool bDoLateUpdate = (TrackingSystem->GetSystemName() != DayDreamHMD);
-<<<<<<< HEAD
-
-=======
->>>>>>> e3a25b20
 	if (bDoLateUpdate)
 	{
 		FQuat DeviceOrientation;
 		FVector DevicePosition;
-<<<<<<< HEAD
-		TrackingSystem->GetCurrentPose(DeviceId, DeviceOrientation, DevicePosition);
-		const FQuat DeltaOrient = View.BaseHmdOrientation.Inverse() * DeviceOrientation;
-		View.ViewRotation = FRotator(View.ViewRotation.Quaternion() * DeltaOrient);
-
-		if (bUseImplicitHMDPosition)
-		{
-			const FQuat LocalDeltaControlOrientation = View.ViewRotation.Quaternion() * DeviceOrientation.Inverse();
-			const FVector DeltaPosition = DevicePosition - View.BaseHmdLocation;
-			View.ViewLocation += LocalDeltaControlOrientation.RotateVector(DeltaPosition);
-		}
-
-		View.UpdateViewMatrix();
-=======
 
 		if (TrackingSystem->GetCurrentPose(DeviceId, DeviceOrientation, DevicePosition))
 		{
@@ -138,7 +120,6 @@
 		
 			View.UpdateViewMatrix();
 		}
->>>>>>> e3a25b20
 	}
 }
 
