// Copyright Epic Games, Inc. All Rights Reserved.

#pragma once

#include <atomic>

#include "CoreMinimal.h"

#include "Async/TaskGraphInterfaces.h"
#include "Containers/Queue.h"
#include "Delegates/DelegateCombinations.h"
#include "HAL/CriticalSection.h"
#include "HAL/Thread.h"
#include "HAL/ThreadSafeBool.h"
#include "InterchangePipelineConfigurationBase.h"
#include "InterchangeResultsContainer.h"
#include "InterchangeSourceData.h"
#include "InterchangeTranslatorBase.h"
#include "InterchangeWriterBase.h"
#include "Nodes/InterchangeBaseNodeContainer.h"
#include "Templates/Tuple.h"
#include "UObject/Package.h"
#include "UObject/Object.h"
#include "UObject/ObjectMacros.h"
#include "UObject/StrongObjectPtr.h"
#include "Containers/Ticker.h"

#include "InterchangeManager.generated.h"

class FAsyncTaskNotification;
<<<<<<< HEAD
class UInterchangeFactoryBase;
class UInterchangeFactoryBaseNode;
class UInterchangePipelineBase;
=======
class UInterchangeBlueprintPipelineBase;
class UInterchangeFactoryBase;
class UInterchangeFactoryBaseNode;
class UInterchangePipelineBase;
class UInterchangePythonPipelineBase;
>>>>>>> 4af6daef

/** Some utilities delegates for the automation of interchange */
DECLARE_DYNAMIC_DELEGATE_OneParam(FOnObjectImportDoneDynamic, UObject*, Object);
DECLARE_DELEGATE_OneParam(FOnObjectImportDoneNative, UObject*);

DECLARE_DYNAMIC_DELEGATE_OneParam(FOnImportDoneDynamic, const TArray<UObject*>&, Objects);
DECLARE_DELEGATE_OneParam(FOnImportDoneNative, const TArray<UObject*>&);

namespace UE
{
	namespace Interchange
	{
<<<<<<< HEAD
		class INTERCHANGEENGINE_API FScopedInterchangeImportEnableState
		{
		public:
			explicit FScopedInterchangeImportEnableState(const bool bScopeValue);
			~FScopedInterchangeImportEnableState();
=======
		class FScopedInterchangeImportEnableState
		{
		public:
			INTERCHANGEENGINE_API explicit FScopedInterchangeImportEnableState(const bool bScopeValue);
			INTERCHANGEENGINE_API ~FScopedInterchangeImportEnableState();
>>>>>>> 4af6daef
		private:
			bool bOriginalInterchangeImportEnableState;
		};

<<<<<<< HEAD
		class INTERCHANGEENGINE_API FScopedSourceData
=======
		class FScopedSourceData
>>>>>>> 4af6daef
		{
		public:
			INTERCHANGEENGINE_API explicit FScopedSourceData(const FString& Filename);
			INTERCHANGEENGINE_API UInterchangeSourceData* GetSourceData() const;
		private:
			TStrongObjectPtr<UInterchangeSourceData> SourceDataPtr = nullptr;
		};

		class FScopedTranslator
		{
		public:
			INTERCHANGEENGINE_API explicit FScopedTranslator(const UInterchangeSourceData* SourceData);
			INTERCHANGEENGINE_API UInterchangeTranslatorBase* GetTranslator();

		private:
			TStrongObjectPtr<UInterchangeTranslatorBase> ScopedTranslatorPtr = nullptr;
		};

		enum class EImportType : uint8
		{
			ImportType_None,
			ImportType_Asset,
			ImportType_Scene
		};

		struct FImportAsyncHelperData
		{
			//True if the import process is unattended. We cannot show UI  if the import is automated
			bool bIsAutomated = false;

			// True if redirectors will be followed when determining what location to import an asset
			bool bFollowRedirectors = false;

			//We can import assets or full scene
			EImportType ImportType = EImportType::ImportType_None;

			//True if we are reimporting assets or scene
			UObject* ReimportObject = nullptr;
		};

<<<<<<< HEAD
		class INTERCHANGEENGINE_API FImportResult : protected FGCObject
		{
		public:
			FImportResult();
=======
		class FImportResult : protected FGCObject
		{
		public:
			INTERCHANGEENGINE_API FImportResult();
>>>>>>> 4af6daef

			FImportResult(FImportResult&&) = delete;
			FImportResult& operator=(FImportResult&&) = delete;

			FImportResult(const FImportResult&) = delete;
			FImportResult& operator=(const FImportResult&) = delete;

			virtual ~FImportResult() = default;

		public:
			enum class EStatus
			{
				Invalid,
				InProgress,
				Done
			};

			INTERCHANGEENGINE_API EStatus GetStatus() const;

			INTERCHANGEENGINE_API bool IsValid() const;

			INTERCHANGEENGINE_API void SetInProgress();
			INTERCHANGEENGINE_API void SetDone();
			INTERCHANGEENGINE_API void WaitUntilDone();

			// Assets are only made available once they have been completely imported (passed through the entire import pipeline)
			// While the status isn't EStatus::Done, the list can grow between subsequent calls.
			// FAssetImportResult holds a reference to the assets so that they aren't garbage collected.
<<<<<<< HEAD
			const TArray< UObject* >& GetImportedObjects() const;
=======
			INTERCHANGEENGINE_API const TArray< UObject* >& GetImportedObjects() const;
>>>>>>> 4af6daef

			// Helper to get the first asset of a certain class. Use when expecting a single asset of that class to be imported since the order isn't deterministic.
			INTERCHANGEENGINE_API UObject* GetFirstAssetOfClass(UClass* InClass) const;

			// Return the results of this asset import operation
			UInterchangeResultsContainer* GetResults() const { return Results; }

			// Return the results of this asset import operation
			UInterchangeResultsContainer* GetResults() const { return Results; }

			// Adds an asset to the list of imported assets.
<<<<<<< HEAD
			void AddImportedObject(UObject* ImportedObject);

			// Callback when the status switches to done.
			void OnDone(TFunction< void(FImportResult&) > Callback);
=======
			INTERCHANGEENGINE_API void AddImportedObject(UObject* ImportedObject);

			// Callback when the status switches to done.
			INTERCHANGEENGINE_API void OnDone(TFunction< void(FImportResult&) > Callback);
>>>>>>> 4af6daef

			// Internal delegates (use the FImportAssetParameters when calling the interchange import functions to set those)
			FOnObjectImportDoneDynamic OnObjectDone;
			FOnObjectImportDoneNative OnObjectDoneNative;

			FOnImportDoneDynamic OnImportDone;
			FOnImportDoneNative OnImportDoneNative;

		protected:
			/* FGCObject interface */
<<<<<<< HEAD
			virtual void AddReferencedObjects(FReferenceCollector& Collector) override;
=======
			INTERCHANGEENGINE_API virtual void AddReferencedObjects(FReferenceCollector& Collector) override;
>>>>>>> 4af6daef
			virtual FString GetReferencerName() const override
			{
				return TEXT("UE::Interchange::FImportResult");
			}

		private:
			std::atomic< EStatus > ImportStatus;

<<<<<<< HEAD
			TArray< UObject* > ImportedObjects;
			mutable FRWLock ImportedObjectsRWLock;
			UInterchangeResultsContainer* Results;
=======
			TArray< TObjectPtr<UObject> > ImportedObjects;
			mutable FRWLock ImportedObjectsRWLock;
			TObjectPtr<UInterchangeResultsContainer> Results;
>>>>>>> 4af6daef

			FGraphEventRef GraphEvent; // WaitUntilDone waits for this event to be triggered.

			TFunction< void(FImportResult&) > DoneCallback;
		};

		using FAssetImportResultRef = TSharedRef< FImportResult, ESPMode::ThreadSafe >;
		using FSceneImportResultRef = TSharedRef< FImportResult, ESPMode::ThreadSafe >;
		using FAssetImportResultPtr = TSharedPtr< FImportResult, ESPMode::ThreadSafe >;
		using FSceneImportResultPtr = TSharedPtr< FImportResult, ESPMode::ThreadSafe >;

		class FImportAsyncHelper : protected FGCObject
		{
		public:
			FImportAsyncHelper();

			~FImportAsyncHelper()
			{
				CleanUp();
			}

			/* FGCObject interface */
			virtual void AddReferencedObjects(FReferenceCollector& Collector) override;
			virtual FString GetReferencerName() const override
			{
				return TEXT("UE::Interchange::FImportAsyncHelper");
			}

			/** Unique id for this asynchelper. */
			int32 UniqueId;

			//The following Arrays are per source data
			TArray<TStrongObjectPtr<UInterchangeBaseNodeContainer>> BaseNodeContainers;
<<<<<<< HEAD
			TArray<UInterchangeSourceData*> SourceDatas;
			TArray<UInterchangeTranslatorBase*> Translators;

			//Pipelines array is not per source data
			TArray<UInterchangePipelineBase*> Pipelines;
=======
			TArray<TObjectPtr<UInterchangeSourceData>> SourceDatas;
			TArray<TObjectPtr<UInterchangeTranslatorBase>> Translators;

			//Pipelines array is not per source data
			TArray<TObjectPtr<UInterchangePipelineBase>> Pipelines;
>>>>>>> 4af6daef
			//The original pipelines asset to save in the asset reimport data. The original pipeline can restore python class member value.
			//Python class instanced assets cannot be saved, so we have to serialize in json the data to restore it when we do a re-import.
			TArray<UObject*> OriginalPipelines;

			TArray<FGraphEventRef> TranslatorTasks;
			TArray<FGraphEventRef> PipelineTasks;
			TArray<FGraphEventRef> PipelinePostImportTasks;
			FGraphEventRef ParsingTask;
<<<<<<< HEAD
			TArray<FGraphEventRef> CreatePackageTasks;
			TArray<FGraphEventRef> CreateAssetTasks;
=======
			TArray<FGraphEventRef> BeginImportObjectTasks;
			TArray<FGraphEventRef> ImportObjectTasks;
			TArray<FGraphEventRef> FinalizeImportObjectTasks;
>>>>>>> 4af6daef
			TArray<FGraphEventRef> SceneTasks;

			FGraphEventRef PreAsyncCompletionTask;
			FGraphEventRef PreCompletionTask;
			FGraphEventRef CompletionTask;

			// Package where the Pipeline Instances are stored during an import.
			FString PipelineInstancesPackageName;

			UPackage* GetCreatedPackage(const FString& PackageName) const;
			void AddCreatedPackage(const FString& PackageName, UPackage* Package);

			UInterchangeFactoryBase* GetCreatedFactory(const FString& FactoryNodeUniqueId) const;
			void AddCreatedFactory(const FString& FactoryNodeUniqueId, UInterchangeFactoryBase* Factory);

			// Set of classes which creation has been denied
			TSet<UClass*> DeniedClasses;

			// Set of classes which creation is allowed
			TSet<UClass*> AllowedClasses;

<<<<<<< HEAD
			// Created factories map, Key is factory node UID
			FCriticalSection CreatedFactoriesLock;
			TMap<FString, UInterchangeFactoryBase*> CreatedFactories;

=======
>>>>>>> 4af6daef
			struct FImportedObjectInfo
			{
				UObject* ImportedObject = nullptr; // The object that was imported
				UInterchangeFactoryBase* Factory = nullptr; //The factory that created the imported object
				UInterchangeFactoryBaseNode* FactoryNode = nullptr; //The node that describes the object
				bool bIsReimport;
			};

<<<<<<< HEAD
			FCriticalSection ImportedAssetsPerSourceIndexLock;
			TMap<int32, TArray<FImportedObjectInfo>> ImportedAssetsPerSourceIndex;

			FCriticalSection ImportedSceneObjectsPerSourceIndexLock;
			TMap<int32, TArray<FImportedObjectInfo>> ImportedSceneObjectsPerSourceIndex;
=======
			FImportedObjectInfo& AddDefaultImportedAssetGetRef(int32 SourceIndex);
			const FImportedObjectInfo* FindImportedAssets(int32 SourceIndex, TFunction< bool(const FImportedObjectInfo& ImportedObjects) > Predicate) const;
			void IterateImportedAssets(int32 SourceIndex, TFunction< void(const TArray<FImportedObjectInfo>& ImportedObjects) > Callback) const;
			void IterateImportedAssetsPerSourceIndex(TFunction< void(int32 SourceIndex, const TArray<FImportedObjectInfo>& ImportedObjects) > Callback) const;

			FImportedObjectInfo& AddDefaultImportedSceneObjectGetRef(int32 SourceIndex);
			const FImportedObjectInfo* FindImportedSceneObjects(int32 SourceIndex, TFunction< bool(const FImportedObjectInfo& ImportedObjects) > Predicate) const;
			void IterateImportedSceneObjects(int32 SourceIndex, TFunction< void(const TArray<FImportedObjectInfo>& ImportedObjects) > Callback) const;
			void IterateImportedSceneObjectsPerSourceIndex(TFunction< void(int32 SourceIndex, const TArray<FImportedObjectInfo>& ImportedObjects) > Callback) const;

			/*
			 * Return true if the Object is imported by this async import, false otherwise
			 */
			bool IsImportingObject(UObject* Object) const;
>>>>>>> 4af6daef

			FImportAsyncHelperData TaskData;

			FAssetImportResultRef AssetImportResult;
			FSceneImportResultRef SceneImportResult;
			
			//If we cancel the tasks, we set this boolean to true
			std::atomic<bool> bCancel;

			void SendAnalyticImportEndData();
			void ReleaseTranslatorsSource();

			/**
			 * Wait synchronously after graph parsing task is done and return the GraphEventArray up to the completion TaskGraphEvent
			 */
			FGraphEventArray GetCompletionTaskGraphEvent();

			void InitCancel();

			void CleanUp();

		private:
			//Create package map, Key is package name. We cannot create package asynchronously so we have to create a game thread task to do this
			mutable FCriticalSection CreatedPackagesLock;
			TMap<FString, UPackage*> CreatedPackages;

			// Created factories map, Key is factory node UID
			mutable FCriticalSection CreatedFactoriesLock;
			TMap<FString, TObjectPtr<UInterchangeFactoryBase>> CreatedFactories;

			mutable FCriticalSection ImportedAssetsPerSourceIndexLock;
			TMap<int32, TArray<FImportedObjectInfo>> ImportedAssetsPerSourceIndex;

			mutable FCriticalSection ImportedSceneObjectsPerSourceIndexLock;
			TMap<int32, TArray<FImportedObjectInfo>> ImportedSceneObjectsPerSourceIndex;
		};

		void SanitizeObjectPath(FString& ObjectPath);

		void SanitizeObjectName(FString& ObjectName);

		/* This function take an asset representing a pipeline and generate a UInterchangePipelineBase asset. */
<<<<<<< HEAD
		INTERCHANGEENGINE_API UInterchangePipelineBase* GeneratePipelineInstance(const FSoftObjectPath& PipelineInstance);
=======
		INTERCHANGEENGINE_API UInterchangePipelineBase* GeneratePipelineInstance(const FSoftObjectPath& PipelineInstance, UPackage* PipelineInstancePackage = nullptr);

		INTERCHANGEENGINE_API UInterchangePipelineBase* GeneratePipelineInstanceInSourceAssetPackage(const FSoftObjectPath& PipelineInstance);
>>>>>>> 4af6daef

	} //ns interchange
} //ns UE

/**
 * This class is use to pass override pipelines in the ImportAssetTask Options member
 */
<<<<<<< HEAD
UCLASS(Transient, BlueprintType)
class INTERCHANGEENGINE_API UInterchangePipelineStackOverride : public UObject
=======
UCLASS(Transient, BlueprintType, MinimalAPI)
class UInterchangePipelineStackOverride : public UObject
>>>>>>> 4af6daef
{
	GENERATED_BODY()
public:

	UPROPERTY(EditAnywhere, BlueprintReadWrite, Category = "Interchange|ImportAsset")
<<<<<<< HEAD
		TArray<TObjectPtr<UInterchangePipelineBase>> OverridePipelines;
=======
	TArray<FSoftObjectPath> OverridePipelines;

	UFUNCTION(BlueprintCallable, Category = "Interchange | PipelineStackOverride")
	INTERCHANGEENGINE_API void AddPythonPipeline(UInterchangePythonPipelineBase* PipelineBase);

	UFUNCTION(BlueprintCallable, Category = "Interchange | PipelineStackOverride")
	INTERCHANGEENGINE_API void AddBlueprintPipeline(UInterchangeBlueprintPipelineBase* PipelineBase);

	UFUNCTION(BlueprintCallable, Category = "Interchange | PipelineStackOverride")
	INTERCHANGEENGINE_API void AddPipeline(UInterchangePipelineBase* PipelineBase);
>>>>>>> 4af6daef
};

USTRUCT(BlueprintType)
struct INTERCHANGEENGINE_API FImportAssetParameters
{
	GENERATED_USTRUCT_BODY()

	// If the import is a reimport for a specific asset set the asset to reimport here
	UPROPERTY(EditAnywhere, BlueprintReadWrite, Category = "Interchange|ImportAsset")
	TObjectPtr<UObject> ReimportAsset = nullptr;

	// If we are doing a reimport, set the source index here. Some asset have more then one source file when they import partial part of there content.
	UPROPERTY(EditAnywhere, BlueprintReadWrite, Category = "Interchange|ImportAsset")
	int32 ReimportSourceIndex = INDEX_NONE;

	// Tell interchange that import is automated and it shouldn't present a model window
	UPROPERTY(EditAnywhere, BlueprintReadWrite, Category = "Interchange|ImportAsset")
	bool bIsAutomated = false;

<<<<<<< HEAD
	// Adding some override will tell interchange to use the specific custom set pipelines instead of letting the user or the system chose
	UPROPERTY(EditAnywhere, BlueprintReadWrite, Category = "Interchange|ImportAsset")
	TArray<TObjectPtr<UInterchangePipelineBase>> OverridePipelines;
=======
	// Tell interchange to follow redirectors when determining the location an asset will be imported
	UPROPERTY(EditAnywhere, BlueprintReadWrite, Category = "Interchange|ImportAsset")
	bool bFollowRedirectors = false;

	// Adding some override will tell interchange to use the specific custom set pipelines instead of letting the user or the system chose
	UPROPERTY(EditAnywhere, BlueprintReadWrite, Category = "Interchange|ImportAsset", meta = (AllowedClasses = "/Script/InterchangeCore.InterchangePipelineBase, /Script/InterchangeEngine.InterchangeBlueprintPipelineBase, /Script/InterchangeEngine.InterchangePythonPipelineAsset"))
	TArray<FSoftObjectPath> OverridePipelines;
>>>>>>> 4af6daef

	/* Delegates used track the imported objects */

	// This is called each time an asset is imported or reimported from the import call
	UPROPERTY(EditAnywhere, BlueprintReadWrite, Category = "Interchange|ImportAsset", meta=(PinHiddenByDefault))
	FOnObjectImportDoneDynamic OnAssetDone;
	FOnObjectImportDoneNative OnAssetDoneNative;

	// This is called when all the assets where imported from the source data
	UPROPERTY(EditAnywhere, BlueprintReadWrite, Category = "Interchange|ImportAsset", meta=(PinHiddenByDefault))
	FOnImportDoneDynamic OnAssetsImportDone;
	FOnImportDoneNative OnAssetsImportDoneNative;

	// This is called each time an object in the scene is imported or reimported from the import call
	UPROPERTY(EditAnywhere, BlueprintReadWrite, Category = "Interchange|ImportAsset", meta=(PinHiddenByDefault))
	FOnObjectImportDoneDynamic OnSceneObjectDone;
	FOnObjectImportDoneNative OnSceneObjectDoneNative;

	// This is called when all the scene object where imported from the source data
	UPROPERTY(EditAnywhere, BlueprintReadWrite, Category = "Interchange|ImportAsset", meta=(PinHiddenByDefault))
	FOnImportDoneDynamic OnSceneImportDone;
	FOnImportDoneNative OnSceneImportDoneNative;
};

UCLASS(Transient, BlueprintType, MinimalAPI)
class UInterchangeManager : public UObject
{
	GENERATED_BODY()
public:

	/**
	 * Return the interchange manager singleton pointer.
	 *
	 * @note - We need to return a pointer to have a valid Blueprint callable function
	 */
	UFUNCTION(BlueprintCallable, Category = "Interchange | Import Manager")
	static UInterchangeManager* GetInterchangeManagerScripted()
	{
		return &GetInterchangeManager();
	}

	/** Return the interchange manager singleton.*/
	static INTERCHANGEENGINE_API UInterchangeManager& GetInterchangeManager();

	/** Return the CVar which make interchange enable or not.*/
	static INTERCHANGEENGINE_API bool IsInterchangeImportEnabled();
	/** Set the CVar which make interchange enable or not.*/
	static INTERCHANGEENGINE_API void SetInterchangeImportEnabled(bool bEnabled);

	/** Return the CVar which make interchange enable or not.*/
	static bool IsInterchangeImportEnabled();

	/** delegate type fired when new assets have been imported. Note: InCreatedObject can be NULL if import failed. Params: UFactory* InFactory, UObject* InCreatedObject */
	DECLARE_MULTICAST_DELEGATE_OneParam(FInterchangeOnAssetPostImport, UObject*);
	/** delegate type fired when new assets have been reimported. Note: InCreatedObject can be NULL if import failed. Params: UObject* InCreatedObject */
	DECLARE_MULTICAST_DELEGATE_OneParam(FInterchangeOnAssetPostReimport, UObject*);
	/** delegate type fired when import results in an error */
	DECLARE_MULTICAST_DELEGATE_OneParam(FInterchangeOnBatchImportComplete, TStrongObjectPtr<UInterchangeResultsContainer>);

	// Delegates used to register and unregister

	FInterchangeOnAssetPostImport OnAssetPostImport;
	FInterchangeOnAssetPostReimport OnAssetPostReimport;
	FInterchangeOnBatchImportComplete OnBatchImportComplete;
	// Called when before the application is exiting.
	FSimpleMulticastDelegate OnPreDestroyInterchangeManager;

	/**
	 * Any translator must register to the manager
	 * @Param Translator - The UClass of the translator you want to register
	 * @return true if the translator class can be register false otherwise.
	 *
	 * @Note if you register multiple time the same class it will return true for every call
	 * @Note The order in which the translators are registered will be the same as the order used to select a translator to import a file
	 */
	INTERCHANGEENGINE_API bool RegisterTranslator(const UClass* TranslatorClass);

	/**
	 * Any factory must register to the manager
	 * @Param Factory - The UClass of the factory you want to register
	 * @return true if the factory class can be register false otherwise.
	 *
	 * @Note if you register multiple time the same class it will return true for every call
	 */
	INTERCHANGEENGINE_API bool RegisterFactory(const UClass* Factory);

	/**
	 * Any writer must register to the manager
	 * @Param Writer - The UClass of the writer you want to register
	 * @return true if the writer class can be register false otherwise.
	 *
	 * @Note if you register multiple time the same class it will return true for every call
	 */
	INTERCHANGEENGINE_API bool RegisterWriter(const UClass* Writer);

	/**
	 * Returns the list of supported formats for a given translator type.
	 */
	INTERCHANGEENGINE_API TArray<FString> GetSupportedFormats(const EInterchangeTranslatorType ForTranslatorType) const;

	/**
	 * Returns the list of formats supporting the specified translator asset type.
	 */
	INTERCHANGEENGINE_API TArray<FString> GetSupportedAssetTypeFormats(const EInterchangeTranslatorAssetType ForTranslatorAssetType) const;

	/**
	 * Returns the list of supported formats for a given Object.
	 */
	INTERCHANGEENGINE_API TArray<FString> GetSupportedFormatsForObject(const UObject* Object) const;

	/**
	 * Returns the list of supported formats for a given translator type.
	 */
	TArray<FString> GetSupportedFormats(const EInterchangeTranslatorType ForTranslatorType) const;

	/**
	 * Returns the list of formats supporting the specified translator asset type.
	 */
	TArray<FString> GetSupportedAssetTypeFormats(const EInterchangeTranslatorAssetType ForTranslatorAssetType) const;

	/**
	 * Returns the list of supported formats for a given Object.
	 */
	TArray<FString> GetSupportedFormatsForObject(const UObject* Object) const;

	/**
	 * Look if there is a registered translator for this source data.
	 * This allow us to by pass the original asset tools system to import supported asset.
	 * @Param SourceData - The source data input we want to translate to Uod
	 * @return True if there is a registered translator that can handle handle this source data, false otherwise.
	 */
	INTERCHANGEENGINE_API bool CanTranslateSourceData(const UInterchangeSourceData* SourceData) const;

	/**
	 * Returns true if Interchange can create that type of assets and is able to translate its source file.
	 * @Param Object - The object we want to reimport.
	 * @Param OutFilenames - An array that is filled with the object's source filenames if the operation is successful.
	 */
	INTERCHANGEENGINE_API bool CanReimport(const UObject* Object, TArray<FString>& OutFilenames) const;

	/**
	 * Returns true if Interchange can create that type of assets and is able to translate its source file.
	 * @Param Object - The object we want to reimport.
	 * @Param OutFilenames - An array that is filled with the object's source filenames if the operation is successful.
	 */
	bool CanReimport(const UObject* Object, TArray<FString>& OutFilenames) const;

	/**
	 * Call this to start an import asset process, the caller must specify a source data.
	 * This import process can import many different asset, but all in the game content.
	 *
	 * @Param ContentPath - The content path where to import the assets
	 * @Param SourceData - The source data input we want to translate
	 * @param ImportAssetParameters - All import asset parameter we need to pass to the import asset function
	 * @return true if the import succeed, false otherwise.
	 */
	UFUNCTION(BlueprintCallable, Category = "Interchange | Import Manager")
	INTERCHANGEENGINE_API bool ImportAsset(const FString& ContentPath, const UInterchangeSourceData* SourceData, const FImportAssetParameters& ImportAssetParameters);
	INTERCHANGEENGINE_API UE::Interchange::FAssetImportResultRef ImportAssetAsync(const FString& ContentPath, const UInterchangeSourceData* SourceData, const FImportAssetParameters& ImportAssetParameters);

	/**
	 * Call this to start an import scene process, the caller must specify a source data.
	 * This import process can import many different asset and there transform (USceneComponent) and store the result in a blueprint and add the blueprint to the level.
	 *
	 * @Param ContentPath - The content path where to import the assets
	 * @Param SourceData - The source data input we want to translate, this object will be duplicate to allow multithread safe operations
	 * @param ImportAssetParameters - All import asset parameter we need to pass to the import asset function
	 * @return true if the import succeed, false otherwise.
	 */
	UFUNCTION(BlueprintCallable, Category = "Interchange | Import Manager")
<<<<<<< HEAD
	bool ImportScene(const FString& ContentPath, const UInterchangeSourceData* SourceData, const FImportAssetParameters& ImportAssetParameters);

	TTuple<UE::Interchange::FAssetImportResultRef, UE::Interchange::FSceneImportResultRef>
=======
	INTERCHANGEENGINE_API bool ImportScene(const FString& ContentPath, const UInterchangeSourceData* SourceData, const FImportAssetParameters& ImportAssetParameters);

	INTERCHANGEENGINE_API TTuple<UE::Interchange::FAssetImportResultRef, UE::Interchange::FSceneImportResultRef>
>>>>>>> 4af6daef
	ImportSceneAsync(const FString& ContentPath, const UInterchangeSourceData* SourceData, const FImportAssetParameters& ImportAssetParameters);

	/**
	 * Call this to start an export asset process, the caller must specify a source data.
	 * 
	 * @Param SourceData - The source data output 
	 * @Param bIsAutomated - If true the exporter will not show any UI or dialog
	 * @return true if the import succeed, false otherwise.
	 */
	UFUNCTION(BlueprintCallable, Category = "Interchange | Export Manager")
	INTERCHANGEENGINE_API bool ExportAsset(const UObject* Asset, bool bIsAutomated = false);

	/**
	 * Call this to start an export scene process, the caller must specify a source data
	 * This import process can import many different asset and there transform (USceneComponent) and store the result in a blueprint and add the blueprint to the level.
	 * @Param SourceData - The source data input we want to translate
	 * @Param bIsAutomated - If true the import asset will not show any UI or dialog
	 * @return true if the import succeed, false otherwise.
	 */
	UFUNCTION(BlueprintCallable, Category = "Interchange | Export Manager")
	INTERCHANGEENGINE_API bool ExportScene(const UObject* World, bool bIsAutomated = false);

	/*
	* Script helper to create a source data object pointing on a file on disk
	* @Param InFilename: Specify a file on disk
	* @return: A new UInterchangeSourceData.
	*/
	UFUNCTION(BlueprintCallable, Category = "Interchange | Import Manager")
<<<<<<< HEAD
	static UInterchangeSourceData* CreateSourceData(const FString& InFileName);
=======
	static INTERCHANGEENGINE_API UInterchangeSourceData* CreateSourceData(const FString& InFileName);
>>>>>>> 4af6daef

	/**
	* Script helper to get a registered factory for a specified class
	* @Param FactoryClass: The class we search a registerd factory
	* @return: if found, we return the factory class that is registered. Return NULL if nothing found.
	*/
	UFUNCTION(BlueprintCallable, Category = "Interchange | Import Manager")
<<<<<<< HEAD
	const UClass* GetRegisteredFactoryClass(const UClass* ClassToMake) const;
=======
	INTERCHANGEENGINE_API const UClass* GetRegisteredFactoryClass(const UClass* ClassToMake) const;
>>>>>>> 4af6daef

	/**
	 * Return an FImportAsynHelper pointer. The pointer is deleted when ReleaseAsyncHelper is call.
	 * @param Data - The data we want to pass to the different import tasks
	 */
<<<<<<< HEAD
	TSharedRef<UE::Interchange::FImportAsyncHelper, ESPMode::ThreadSafe> CreateAsyncHelper(const UE::Interchange::FImportAsyncHelperData& Data, const FImportAssetParameters& ImportAssetParameters);
=======
	INTERCHANGEENGINE_API TSharedRef<UE::Interchange::FImportAsyncHelper, ESPMode::ThreadSafe> CreateAsyncHelper(const UE::Interchange::FImportAsyncHelperData& Data, const FImportAssetParameters& ImportAssetParameters);
>>>>>>> 4af6daef

	/** Delete the specified AsyncHelper and remove it from the array that was holding it. */
	INTERCHANGEENGINE_API void ReleaseAsyncHelper(TWeakPtr<UE::Interchange::FImportAsyncHelper, ESPMode::ThreadSafe> AsyncHelper);

	/*
	 * Return the first translator that can translate the source data.
	 * @Param SourceData - The source data for which we search a translator.
	 * @return return a matching translator or nullptr if there is no match.
	 */
	INTERCHANGEENGINE_API UInterchangeTranslatorBase* GetTranslatorForSourceData(const UInterchangeSourceData* SourceData) const;

	/**
	 * Return true if the Interchange is active (importing or exporting), return false otherwise.
	 */
	INTERCHANGEENGINE_API bool IsInterchangeActive();

	/**
	 * Return true if the Interchange is active (importing or exporting), return false otherwise.
	 */
	bool IsInterchangeActive();

	/**
	 * Return false if the Interchange is not active (importing or exporting).
	 * If the interchange is active, it will display a notification to let the user know they can cancel the asynchronous import/export
	 * to be able to complete the operation they want to do. (The exit editor operation is calling this)
	 */
	INTERCHANGEENGINE_API bool WarnIfInterchangeIsActive();

	/**
	 * Look if there is a translator registered that can translate the source data with the specified PayloadInterface
	 * @Param SourceData - The source data input we want to translate to Uod
	 * @return true if the source data can be translated using the specified PayloadInterface, false otherwise.
	 */
	INTERCHANGEENGINE_API bool CanTranslateSourceDataWithPayloadInterface(const UInterchangeSourceData* SourceData, const UClass* PayloadInterfaceClass) const;

	/*
	 * Return the first translator that can translate the source data with the specified PayloadInterface.
	 * @Param SourceData - The source data for which we search a translator.
	 * @Param PayloadInterfaceClass - The PayloadInterface that the translator must implement.
	 * @return return a matching translator implementing the specified PayloadInterface or nullptr if there is no match.
	 */
	INTERCHANGEENGINE_API UInterchangeTranslatorBase* GetTranslatorSupportingPayloadInterfaceForSourceData(const UInterchangeSourceData* SourceData, const UClass* PayloadInterfaceClass) const;

	/**
	 * Return true if the object is being imported, return false otherwise. If the user import multiple file in the same folder its possible to
	 * have the same asset name in two different files.
	 */
	INTERCHANGEENGINE_API bool IsObjectBeingImported(UObject* Object) const;

protected:

	/** Return true if we can show some UI */
	static INTERCHANGEENGINE_API bool IsAttended();

	/*
	 * Find all Pipeline candidate (c++, blueprint and python).
	 * @Param SourceData - The source data for which we search a translator.
	 * @return return a matching translator or nullptr if there is no match.
	 */
	INTERCHANGEENGINE_API void FindPipelineCandidate(TArray<UClass*>& PipelineCandidates);

	/**
	 * This function cancel all task and finish them has fast as possible.
	 * We use this if the user cancel the work or if the editor is exiting.
	 * @note - This is a asynchronous call, tasks will be completed (cancel) soon.
	 */
	INTERCHANGEENGINE_API void CancelAllTasks();

	/**
	 * Wait synchronously that all tasks are done
	 */
<<<<<<< HEAD
	void WaitUntilAllTasksDone(bool bCancel);
=======
	INTERCHANGEENGINE_API void WaitUntilAllTasksDone(bool bCancel);
>>>>>>> 4af6daef


	/**
	 * If we set the mode to active we will setup the timer and add the thread that will block the GC.
	 * If the we set the mode to inactive we will remove the timer and finish the thread that block the GC.
	 */
	INTERCHANGEENGINE_API void SetActiveMode(bool IsActive);

	/**
	 * Start task until we reach the taskgraph worker number.
	 * @param bCancelAllTasks - If true we will start all task but with the cancel state set, so task will complete fast and call the completion task
	 */
	INTERCHANGEENGINE_API void StartQueuedTasks(bool bCancelAllTasks = false);

	/**
	 * Called by the public Import functions
	 */
	INTERCHANGEENGINE_API TTuple<UE::Interchange::FAssetImportResultRef, UE::Interchange::FSceneImportResultRef>
	ImportInternal(const FString& ContentPath, const UInterchangeSourceData* SourceData, const FImportAssetParameters& ImportAssetParameters, const UE::Interchange::EImportType ImportType);

	/**
	 * Called by the public Import functions
	 */
	TTuple<UE::Interchange::FAssetImportResultRef, UE::Interchange::FSceneImportResultRef>
	ImportInternal(const FString& ContentPath, const UInterchangeSourceData* SourceData, const FImportAssetParameters& ImportAssetParameters, const UE::Interchange::EImportType ImportType);

private:
	struct FQueuedTaskData
	{
		FString PackageBasePath;
		TSharedPtr<UE::Interchange::FImportAsyncHelper, ESPMode::ThreadSafe> AsyncHelper;
	};
	
	//Queue all incomming tasks if there is more started task then we have cores
	TQueue<FQueuedTaskData> QueuedTasks;
	int32 QueueTaskCount = 0;

	//By using pointer, there is no issue if the array get resize
	TArray<TSharedPtr<UE::Interchange::FImportAsyncHelper, ESPMode::ThreadSafe> > ImportTasks;

	TSharedPtr<FAsyncTaskNotification> Notification = nullptr;
	FTSTicker::FDelegateHandle NotificationTickHandle;

	// Caching the registered translator classes to avoid double registration fast
	UPROPERTY()
	TSet<TObjectPtr<const UClass>> RegisteredTranslatorsClass;

	//The manager will create translator at every import, translator must be able to retrieve payload information when the factory ask for it.
	//The translator stored has value is only use to know if we can use this type of translator.
//	UPROPERTY()
//	TArray<TObjectPtr<UInterchangeTranslatorBase>> RegisteredTranslators;
	
	//The manager will create only one pipeline per type
//	UPROPERTY()
//	TMap<TObjectPtr<const UClass>, TObjectPtr<UInterchangePipelineBase> > RegisteredPipelines;

	//The manager will create only one factory per type
	UPROPERTY()
	TMap<TObjectPtr<const UClass>, TObjectPtr<const UClass> > RegisteredFactoryClasses;

	//The manager will create only one writer per type
	UPROPERTY()
	TMap<TObjectPtr<const UClass>, TObjectPtr<UInterchangeWriterBase> > RegisteredWriters;

	//If interchange is currently importing we have a timer to watch the cancel and we block GC 
	FThreadSafeBool bIsActive = false;

	//If the user wants to use the same import pipeline stack for all the queue task
	//This boolean is reset to false when the ImportTasks array is empty.
	bool bImportAllWithDefault = false;

	//Indicates that the import process was canceled by the user.
	//This boolean is reset to false when the ImportTasks array is empty.
	bool bImportCanceled = false;

<<<<<<< HEAD
=======
	//We want to avoid starting an import task during a GC
	FDelegateHandle GCEndDelegate;
	bool bGCEndDelegateCancellAllTask = false;

>>>>>>> 4af6daef
	friend class UE::Interchange::FScopedTranslator;
};<|MERGE_RESOLUTION|>--- conflicted
+++ resolved
@@ -28,17 +28,11 @@
 #include "InterchangeManager.generated.h"
 
 class FAsyncTaskNotification;
-<<<<<<< HEAD
-class UInterchangeFactoryBase;
-class UInterchangeFactoryBaseNode;
-class UInterchangePipelineBase;
-=======
 class UInterchangeBlueprintPipelineBase;
 class UInterchangeFactoryBase;
 class UInterchangeFactoryBaseNode;
 class UInterchangePipelineBase;
 class UInterchangePythonPipelineBase;
->>>>>>> 4af6daef
 
 /** Some utilities delegates for the automation of interchange */
 DECLARE_DYNAMIC_DELEGATE_OneParam(FOnObjectImportDoneDynamic, UObject*, Object);
@@ -51,28 +45,16 @@
 {
 	namespace Interchange
 	{
-<<<<<<< HEAD
-		class INTERCHANGEENGINE_API FScopedInterchangeImportEnableState
-		{
-		public:
-			explicit FScopedInterchangeImportEnableState(const bool bScopeValue);
-			~FScopedInterchangeImportEnableState();
-=======
 		class FScopedInterchangeImportEnableState
 		{
 		public:
 			INTERCHANGEENGINE_API explicit FScopedInterchangeImportEnableState(const bool bScopeValue);
 			INTERCHANGEENGINE_API ~FScopedInterchangeImportEnableState();
->>>>>>> 4af6daef
 		private:
 			bool bOriginalInterchangeImportEnableState;
 		};
 
-<<<<<<< HEAD
-		class INTERCHANGEENGINE_API FScopedSourceData
-=======
 		class FScopedSourceData
->>>>>>> 4af6daef
 		{
 		public:
 			INTERCHANGEENGINE_API explicit FScopedSourceData(const FString& Filename);
@@ -113,17 +95,10 @@
 			UObject* ReimportObject = nullptr;
 		};
 
-<<<<<<< HEAD
-		class INTERCHANGEENGINE_API FImportResult : protected FGCObject
-		{
-		public:
-			FImportResult();
-=======
 		class FImportResult : protected FGCObject
 		{
 		public:
 			INTERCHANGEENGINE_API FImportResult();
->>>>>>> 4af6daef
 
 			FImportResult(FImportResult&&) = delete;
 			FImportResult& operator=(FImportResult&&) = delete;
@@ -152,11 +127,7 @@
 			// Assets are only made available once they have been completely imported (passed through the entire import pipeline)
 			// While the status isn't EStatus::Done, the list can grow between subsequent calls.
 			// FAssetImportResult holds a reference to the assets so that they aren't garbage collected.
-<<<<<<< HEAD
-			const TArray< UObject* >& GetImportedObjects() const;
-=======
 			INTERCHANGEENGINE_API const TArray< UObject* >& GetImportedObjects() const;
->>>>>>> 4af6daef
 
 			// Helper to get the first asset of a certain class. Use when expecting a single asset of that class to be imported since the order isn't deterministic.
 			INTERCHANGEENGINE_API UObject* GetFirstAssetOfClass(UClass* InClass) const;
@@ -164,21 +135,11 @@
 			// Return the results of this asset import operation
 			UInterchangeResultsContainer* GetResults() const { return Results; }
 
-			// Return the results of this asset import operation
-			UInterchangeResultsContainer* GetResults() const { return Results; }
-
 			// Adds an asset to the list of imported assets.
-<<<<<<< HEAD
-			void AddImportedObject(UObject* ImportedObject);
-
-			// Callback when the status switches to done.
-			void OnDone(TFunction< void(FImportResult&) > Callback);
-=======
 			INTERCHANGEENGINE_API void AddImportedObject(UObject* ImportedObject);
 
 			// Callback when the status switches to done.
 			INTERCHANGEENGINE_API void OnDone(TFunction< void(FImportResult&) > Callback);
->>>>>>> 4af6daef
 
 			// Internal delegates (use the FImportAssetParameters when calling the interchange import functions to set those)
 			FOnObjectImportDoneDynamic OnObjectDone;
@@ -189,11 +150,7 @@
 
 		protected:
 			/* FGCObject interface */
-<<<<<<< HEAD
-			virtual void AddReferencedObjects(FReferenceCollector& Collector) override;
-=======
 			INTERCHANGEENGINE_API virtual void AddReferencedObjects(FReferenceCollector& Collector) override;
->>>>>>> 4af6daef
 			virtual FString GetReferencerName() const override
 			{
 				return TEXT("UE::Interchange::FImportResult");
@@ -202,15 +159,9 @@
 		private:
 			std::atomic< EStatus > ImportStatus;
 
-<<<<<<< HEAD
-			TArray< UObject* > ImportedObjects;
-			mutable FRWLock ImportedObjectsRWLock;
-			UInterchangeResultsContainer* Results;
-=======
 			TArray< TObjectPtr<UObject> > ImportedObjects;
 			mutable FRWLock ImportedObjectsRWLock;
 			TObjectPtr<UInterchangeResultsContainer> Results;
->>>>>>> 4af6daef
 
 			FGraphEventRef GraphEvent; // WaitUntilDone waits for this event to be triggered.
 
@@ -244,19 +195,11 @@
 
 			//The following Arrays are per source data
 			TArray<TStrongObjectPtr<UInterchangeBaseNodeContainer>> BaseNodeContainers;
-<<<<<<< HEAD
-			TArray<UInterchangeSourceData*> SourceDatas;
-			TArray<UInterchangeTranslatorBase*> Translators;
-
-			//Pipelines array is not per source data
-			TArray<UInterchangePipelineBase*> Pipelines;
-=======
 			TArray<TObjectPtr<UInterchangeSourceData>> SourceDatas;
 			TArray<TObjectPtr<UInterchangeTranslatorBase>> Translators;
 
 			//Pipelines array is not per source data
 			TArray<TObjectPtr<UInterchangePipelineBase>> Pipelines;
->>>>>>> 4af6daef
 			//The original pipelines asset to save in the asset reimport data. The original pipeline can restore python class member value.
 			//Python class instanced assets cannot be saved, so we have to serialize in json the data to restore it when we do a re-import.
 			TArray<UObject*> OriginalPipelines;
@@ -265,14 +208,9 @@
 			TArray<FGraphEventRef> PipelineTasks;
 			TArray<FGraphEventRef> PipelinePostImportTasks;
 			FGraphEventRef ParsingTask;
-<<<<<<< HEAD
-			TArray<FGraphEventRef> CreatePackageTasks;
-			TArray<FGraphEventRef> CreateAssetTasks;
-=======
 			TArray<FGraphEventRef> BeginImportObjectTasks;
 			TArray<FGraphEventRef> ImportObjectTasks;
 			TArray<FGraphEventRef> FinalizeImportObjectTasks;
->>>>>>> 4af6daef
 			TArray<FGraphEventRef> SceneTasks;
 
 			FGraphEventRef PreAsyncCompletionTask;
@@ -294,13 +232,6 @@
 			// Set of classes which creation is allowed
 			TSet<UClass*> AllowedClasses;
 
-<<<<<<< HEAD
-			// Created factories map, Key is factory node UID
-			FCriticalSection CreatedFactoriesLock;
-			TMap<FString, UInterchangeFactoryBase*> CreatedFactories;
-
-=======
->>>>>>> 4af6daef
 			struct FImportedObjectInfo
 			{
 				UObject* ImportedObject = nullptr; // The object that was imported
@@ -309,13 +240,6 @@
 				bool bIsReimport;
 			};
 
-<<<<<<< HEAD
-			FCriticalSection ImportedAssetsPerSourceIndexLock;
-			TMap<int32, TArray<FImportedObjectInfo>> ImportedAssetsPerSourceIndex;
-
-			FCriticalSection ImportedSceneObjectsPerSourceIndexLock;
-			TMap<int32, TArray<FImportedObjectInfo>> ImportedSceneObjectsPerSourceIndex;
-=======
 			FImportedObjectInfo& AddDefaultImportedAssetGetRef(int32 SourceIndex);
 			const FImportedObjectInfo* FindImportedAssets(int32 SourceIndex, TFunction< bool(const FImportedObjectInfo& ImportedObjects) > Predicate) const;
 			void IterateImportedAssets(int32 SourceIndex, TFunction< void(const TArray<FImportedObjectInfo>& ImportedObjects) > Callback) const;
@@ -330,7 +254,6 @@
 			 * Return true if the Object is imported by this async import, false otherwise
 			 */
 			bool IsImportingObject(UObject* Object) const;
->>>>>>> 4af6daef
 
 			FImportAsyncHelperData TaskData;
 
@@ -373,13 +296,9 @@
 		void SanitizeObjectName(FString& ObjectName);
 
 		/* This function take an asset representing a pipeline and generate a UInterchangePipelineBase asset. */
-<<<<<<< HEAD
-		INTERCHANGEENGINE_API UInterchangePipelineBase* GeneratePipelineInstance(const FSoftObjectPath& PipelineInstance);
-=======
 		INTERCHANGEENGINE_API UInterchangePipelineBase* GeneratePipelineInstance(const FSoftObjectPath& PipelineInstance, UPackage* PipelineInstancePackage = nullptr);
 
 		INTERCHANGEENGINE_API UInterchangePipelineBase* GeneratePipelineInstanceInSourceAssetPackage(const FSoftObjectPath& PipelineInstance);
->>>>>>> 4af6daef
 
 	} //ns interchange
 } //ns UE
@@ -387,21 +306,13 @@
 /**
  * This class is use to pass override pipelines in the ImportAssetTask Options member
  */
-<<<<<<< HEAD
-UCLASS(Transient, BlueprintType)
-class INTERCHANGEENGINE_API UInterchangePipelineStackOverride : public UObject
-=======
 UCLASS(Transient, BlueprintType, MinimalAPI)
 class UInterchangePipelineStackOverride : public UObject
->>>>>>> 4af6daef
 {
 	GENERATED_BODY()
 public:
 
 	UPROPERTY(EditAnywhere, BlueprintReadWrite, Category = "Interchange|ImportAsset")
-<<<<<<< HEAD
-		TArray<TObjectPtr<UInterchangePipelineBase>> OverridePipelines;
-=======
 	TArray<FSoftObjectPath> OverridePipelines;
 
 	UFUNCTION(BlueprintCallable, Category = "Interchange | PipelineStackOverride")
@@ -412,11 +323,10 @@
 
 	UFUNCTION(BlueprintCallable, Category = "Interchange | PipelineStackOverride")
 	INTERCHANGEENGINE_API void AddPipeline(UInterchangePipelineBase* PipelineBase);
->>>>>>> 4af6daef
 };
 
 USTRUCT(BlueprintType)
-struct INTERCHANGEENGINE_API FImportAssetParameters
+struct FImportAssetParameters
 {
 	GENERATED_USTRUCT_BODY()
 
@@ -432,11 +342,6 @@
 	UPROPERTY(EditAnywhere, BlueprintReadWrite, Category = "Interchange|ImportAsset")
 	bool bIsAutomated = false;
 
-<<<<<<< HEAD
-	// Adding some override will tell interchange to use the specific custom set pipelines instead of letting the user or the system chose
-	UPROPERTY(EditAnywhere, BlueprintReadWrite, Category = "Interchange|ImportAsset")
-	TArray<TObjectPtr<UInterchangePipelineBase>> OverridePipelines;
-=======
 	// Tell interchange to follow redirectors when determining the location an asset will be imported
 	UPROPERTY(EditAnywhere, BlueprintReadWrite, Category = "Interchange|ImportAsset")
 	bool bFollowRedirectors = false;
@@ -444,7 +349,6 @@
 	// Adding some override will tell interchange to use the specific custom set pipelines instead of letting the user or the system chose
 	UPROPERTY(EditAnywhere, BlueprintReadWrite, Category = "Interchange|ImportAsset", meta = (AllowedClasses = "/Script/InterchangeCore.InterchangePipelineBase, /Script/InterchangeEngine.InterchangeBlueprintPipelineBase, /Script/InterchangeEngine.InterchangePythonPipelineAsset"))
 	TArray<FSoftObjectPath> OverridePipelines;
->>>>>>> 4af6daef
 
 	/* Delegates used track the imported objects */
 
@@ -493,9 +397,6 @@
 	static INTERCHANGEENGINE_API bool IsInterchangeImportEnabled();
 	/** Set the CVar which make interchange enable or not.*/
 	static INTERCHANGEENGINE_API void SetInterchangeImportEnabled(bool bEnabled);
-
-	/** Return the CVar which make interchange enable or not.*/
-	static bool IsInterchangeImportEnabled();
 
 	/** delegate type fired when new assets have been imported. Note: InCreatedObject can be NULL if import failed. Params: UFactory* InFactory, UObject* InCreatedObject */
 	DECLARE_MULTICAST_DELEGATE_OneParam(FInterchangeOnAssetPostImport, UObject*);
@@ -556,21 +457,6 @@
 	INTERCHANGEENGINE_API TArray<FString> GetSupportedFormatsForObject(const UObject* Object) const;
 
 	/**
-	 * Returns the list of supported formats for a given translator type.
-	 */
-	TArray<FString> GetSupportedFormats(const EInterchangeTranslatorType ForTranslatorType) const;
-
-	/**
-	 * Returns the list of formats supporting the specified translator asset type.
-	 */
-	TArray<FString> GetSupportedAssetTypeFormats(const EInterchangeTranslatorAssetType ForTranslatorAssetType) const;
-
-	/**
-	 * Returns the list of supported formats for a given Object.
-	 */
-	TArray<FString> GetSupportedFormatsForObject(const UObject* Object) const;
-
-	/**
 	 * Look if there is a registered translator for this source data.
 	 * This allow us to by pass the original asset tools system to import supported asset.
 	 * @Param SourceData - The source data input we want to translate to Uod
@@ -584,13 +470,6 @@
 	 * @Param OutFilenames - An array that is filled with the object's source filenames if the operation is successful.
 	 */
 	INTERCHANGEENGINE_API bool CanReimport(const UObject* Object, TArray<FString>& OutFilenames) const;
-
-	/**
-	 * Returns true if Interchange can create that type of assets and is able to translate its source file.
-	 * @Param Object - The object we want to reimport.
-	 * @Param OutFilenames - An array that is filled with the object's source filenames if the operation is successful.
-	 */
-	bool CanReimport(const UObject* Object, TArray<FString>& OutFilenames) const;
 
 	/**
 	 * Call this to start an import asset process, the caller must specify a source data.
@@ -615,15 +494,9 @@
 	 * @return true if the import succeed, false otherwise.
 	 */
 	UFUNCTION(BlueprintCallable, Category = "Interchange | Import Manager")
-<<<<<<< HEAD
-	bool ImportScene(const FString& ContentPath, const UInterchangeSourceData* SourceData, const FImportAssetParameters& ImportAssetParameters);
-
-	TTuple<UE::Interchange::FAssetImportResultRef, UE::Interchange::FSceneImportResultRef>
-=======
 	INTERCHANGEENGINE_API bool ImportScene(const FString& ContentPath, const UInterchangeSourceData* SourceData, const FImportAssetParameters& ImportAssetParameters);
 
 	INTERCHANGEENGINE_API TTuple<UE::Interchange::FAssetImportResultRef, UE::Interchange::FSceneImportResultRef>
->>>>>>> 4af6daef
 	ImportSceneAsync(const FString& ContentPath, const UInterchangeSourceData* SourceData, const FImportAssetParameters& ImportAssetParameters);
 
 	/**
@@ -652,11 +525,7 @@
 	* @return: A new UInterchangeSourceData.
 	*/
 	UFUNCTION(BlueprintCallable, Category = "Interchange | Import Manager")
-<<<<<<< HEAD
-	static UInterchangeSourceData* CreateSourceData(const FString& InFileName);
-=======
 	static INTERCHANGEENGINE_API UInterchangeSourceData* CreateSourceData(const FString& InFileName);
->>>>>>> 4af6daef
 
 	/**
 	* Script helper to get a registered factory for a specified class
@@ -664,21 +533,13 @@
 	* @return: if found, we return the factory class that is registered. Return NULL if nothing found.
 	*/
 	UFUNCTION(BlueprintCallable, Category = "Interchange | Import Manager")
-<<<<<<< HEAD
-	const UClass* GetRegisteredFactoryClass(const UClass* ClassToMake) const;
-=======
 	INTERCHANGEENGINE_API const UClass* GetRegisteredFactoryClass(const UClass* ClassToMake) const;
->>>>>>> 4af6daef
 
 	/**
 	 * Return an FImportAsynHelper pointer. The pointer is deleted when ReleaseAsyncHelper is call.
 	 * @param Data - The data we want to pass to the different import tasks
 	 */
-<<<<<<< HEAD
-	TSharedRef<UE::Interchange::FImportAsyncHelper, ESPMode::ThreadSafe> CreateAsyncHelper(const UE::Interchange::FImportAsyncHelperData& Data, const FImportAssetParameters& ImportAssetParameters);
-=======
 	INTERCHANGEENGINE_API TSharedRef<UE::Interchange::FImportAsyncHelper, ESPMode::ThreadSafe> CreateAsyncHelper(const UE::Interchange::FImportAsyncHelperData& Data, const FImportAssetParameters& ImportAssetParameters);
->>>>>>> 4af6daef
 
 	/** Delete the specified AsyncHelper and remove it from the array that was holding it. */
 	INTERCHANGEENGINE_API void ReleaseAsyncHelper(TWeakPtr<UE::Interchange::FImportAsyncHelper, ESPMode::ThreadSafe> AsyncHelper);
@@ -694,11 +555,6 @@
 	 * Return true if the Interchange is active (importing or exporting), return false otherwise.
 	 */
 	INTERCHANGEENGINE_API bool IsInterchangeActive();
-
-	/**
-	 * Return true if the Interchange is active (importing or exporting), return false otherwise.
-	 */
-	bool IsInterchangeActive();
 
 	/**
 	 * Return false if the Interchange is not active (importing or exporting).
@@ -750,11 +606,7 @@
 	/**
 	 * Wait synchronously that all tasks are done
 	 */
-<<<<<<< HEAD
-	void WaitUntilAllTasksDone(bool bCancel);
-=======
 	INTERCHANGEENGINE_API void WaitUntilAllTasksDone(bool bCancel);
->>>>>>> 4af6daef
 
 
 	/**
@@ -773,12 +625,6 @@
 	 * Called by the public Import functions
 	 */
 	INTERCHANGEENGINE_API TTuple<UE::Interchange::FAssetImportResultRef, UE::Interchange::FSceneImportResultRef>
-	ImportInternal(const FString& ContentPath, const UInterchangeSourceData* SourceData, const FImportAssetParameters& ImportAssetParameters, const UE::Interchange::EImportType ImportType);
-
-	/**
-	 * Called by the public Import functions
-	 */
-	TTuple<UE::Interchange::FAssetImportResultRef, UE::Interchange::FSceneImportResultRef>
 	ImportInternal(const FString& ContentPath, const UInterchangeSourceData* SourceData, const FImportAssetParameters& ImportAssetParameters, const UE::Interchange::EImportType ImportType);
 
 private:
@@ -830,12 +676,9 @@
 	//This boolean is reset to false when the ImportTasks array is empty.
 	bool bImportCanceled = false;
 
-<<<<<<< HEAD
-=======
 	//We want to avoid starting an import task during a GC
 	FDelegateHandle GCEndDelegate;
 	bool bGCEndDelegateCancellAllTask = false;
 
->>>>>>> 4af6daef
 	friend class UE::Interchange::FScopedTranslator;
 };