// Copyright Epic Games, Inc. All Rights Reserved.

#pragma once

#include "CoreMinimal.h"
#include "EditorFramework/AssetImportData.h"
#include "Nodes/InterchangeBaseNode.h"
#include "Nodes/InterchangeBaseNodeContainer.h"
#include "UObject/Class.h"
#include "UObject/Object.h"
#include "UObject/ObjectMacros.h"

#include "InterchangeAssetImportData.generated.h"

class UInterchangePipelineBase;

UCLASS(BlueprintType, MinimalAPI)
class UInterchangeAssetImportData : public UAssetImportData
{
	GENERATED_BODY()
public:
	// Begin UObject interface
	virtual void PostLoad() override;
	virtual void Serialize(FArchive& Ar) override;
	// End UObject interface


	/**
	 * Return the first filename stored in this data. The resulting filename will be absolute (ie, not relative to the asset).
	 */
	UFUNCTION(BlueprintCallable, Category = "Interchange | AssetImportData")
	FString ScriptGetFirstFilename() const
	{
		//TODO make sure this work at runtime
#if WITH_EDITORONLY_DATA
		return GetFirstFilename();
#else
		return FString();
#endif
	}

	/**
	 * Extract all the (resolved) filenames.
	 */
	UFUNCTION(BlueprintCallable, Category = "Interchange | AssetImportData")
	TArray<FString> ScriptExtractFilenames() const
	{
		//TODO make sure this work at runtime
#if WITH_EDITORONLY_DATA
		return ExtractFilenames();
#else
		return TArray<FString>();
#endif
	}

	/**
	 * Extract all the filename labels.
	 */
	UFUNCTION(BlueprintCallable, Category = "Interchange | AssetImportData")
	TArray<FString> ScriptExtractDisplayLabels() const
	{
		TArray<FString> TempDisplayLabels;
		//TODO make sure this work at runtime
#if WITH_EDITORONLY_DATA
		ExtractDisplayLabels(TempDisplayLabels);
#endif
		return TempDisplayLabels;
	}

#if WITH_EDITORONLY_DATA
#if WITH_EDITOR
	/**
	 * This function add tags to the asset registry.
	 */
	virtual void AppendAssetRegistryTags(TArray<FAssetRegistryTag>& OutTags) override
	{
<<<<<<< HEAD
		if (NodeContainer->IsNodeUidValid(NodeUniqueID))
		{
			if (const UInterchangeBaseNode* Node = NodeContainer->GetNode(NodeUniqueID))
			{
				Node->AppendAssetRegistryTags(OutTags);
=======
		if(const UInterchangeBaseNodeContainer* NodeContainerTmp = GetNodeContainer())
		{
			if (NodeContainerTmp->IsNodeUidValid(NodeUniqueID))
			{
				if (const UInterchangeBaseNode* Node = GetStoredNode(NodeUniqueID))
				{
					Node->AppendAssetRegistryTags(OutTags);
				}
>>>>>>> 4af6daef
			}
		}
		Super::AppendAssetRegistryTags(OutTags);
	}
#endif
#endif

<<<<<<< HEAD
	/** The graph that was use to create this asset */
	UPROPERTY(VisibleAnywhere, Category = "Interchange | AssetImportData")
	TObjectPtr<UInterchangeBaseNodeContainer> NodeContainer;
=======
	/** On a level import, set to the UInterchangeSceneImportAsset created during the import */
	UPROPERTY(EditAnywhere, Category = "Interchange | AssetImportData")
	FSoftObjectPath SceneImportAsset;

	/** Returns a pointer to the UInterchangeAssetImportData referred by the input object if applicable */
	static UInterchangeAssetImportData* GetFromObject(UObject* Object)
	{
		if (Object)
		{
			TArray<UObject*> SubObjects;
			GetObjectsWithOuter(Object, SubObjects);
			for (UObject* SubObject : SubObjects)
			{
				if (UInterchangeAssetImportData* AssetImportData = Cast<UInterchangeAssetImportData>(SubObject))
				{
					return AssetImportData;
				}
			}
		}

		return nullptr;
	}
>>>>>>> 4af6daef

	/** The Node UID pass to the factory that exist in the graph that was use to create this asset */
	UPROPERTY(VisibleAnywhere, Category = "Interchange | AssetImportData")
	FString NodeUniqueID;

<<<<<<< HEAD
	/** List of pipelines use to import an asset */
	UPROPERTY(EditAnywhere, Category = "Interchange | AssetImportData")
	TArray<TObjectPtr<UObject>> Pipelines;
=======

	UFUNCTION(BlueprintCallable, Category = "Interchange | AssetImportData")
	INTERCHANGEENGINE_API UInterchangeBaseNodeContainer* GetNodeContainer() const;

	UFUNCTION(BlueprintCallable, Category = "Interchange | AssetImportData")
	INTERCHANGEENGINE_API void SetNodeContainer(UInterchangeBaseNodeContainer* InNodeContainer) const;

	/**
	* Returns Array of non-null pipelines
	*/
	UFUNCTION(BlueprintCallable, Category = "Interchange | AssetImportData")
	INTERCHANGEENGINE_API TArray<UObject*> GetPipelines() const;

	UFUNCTION(BlueprintCallable, Category = "Interchange | AssetImportData")
	INTERCHANGEENGINE_API int32 GetNumberOfPipelines() const;

	UFUNCTION(BlueprintCallable, Category = "Interchange | AssetImportData")
	INTERCHANGEENGINE_API void SetPipelines(const TArray<UObject*>& InPipelines) const;


	UFUNCTION(BlueprintCallable, Category = "Interchange | AssetImportData")
	INTERCHANGEENGINE_API const UInterchangeBaseNode* GetStoredNode(const FString& InNodeUniqueId) const;

	UFUNCTION(BlueprintCallable, Category = "Interchange | AssetImportData")
	INTERCHANGEENGINE_API UInterchangeFactoryBaseNode* GetStoredFactoryNode(const FString& InNodeUniqueId) const;

private:
	UPROPERTY(meta = (DeprecatedProperty, DeprecationMessage = "Use GetNodeContainer/SetNodeContainer instead."))
	TObjectPtr<UInterchangeBaseNodeContainer> NodeContainer_DEPRECATED;
	UPROPERTY(meta = (DeprecatedProperty, DeprecationMessage = "Use GetPipelines/SetPipelines instead."))
	TArray<TObjectPtr<UObject>> Pipelines_DEPRECATED;

	UPROPERTY(Transient)
	mutable TObjectPtr<UInterchangeBaseNodeContainer> TransientNodeContainer;

	UPROPERTY(Transient)
	mutable TArray<TObjectPtr<UObject>> TransientPipelines;

	void ProcessContainerCache() const;
	void ProcessPipelinesCache() const;
	void ProcessDeprecatedData() const;
	mutable TArray64<uint8> CachedNodeContainer;
	mutable TArray<TPair<FString, FString>> CachedPipelines; //Class, Data(serialized JSON) pair
>>>>>>> 4af6daef
};<|MERGE_RESOLUTION|>--- conflicted
+++ resolved
@@ -74,13 +74,6 @@
 	 */
 	virtual void AppendAssetRegistryTags(TArray<FAssetRegistryTag>& OutTags) override
 	{
-<<<<<<< HEAD
-		if (NodeContainer->IsNodeUidValid(NodeUniqueID))
-		{
-			if (const UInterchangeBaseNode* Node = NodeContainer->GetNode(NodeUniqueID))
-			{
-				Node->AppendAssetRegistryTags(OutTags);
-=======
 		if(const UInterchangeBaseNodeContainer* NodeContainerTmp = GetNodeContainer())
 		{
 			if (NodeContainerTmp->IsNodeUidValid(NodeUniqueID))
@@ -89,7 +82,6 @@
 				{
 					Node->AppendAssetRegistryTags(OutTags);
 				}
->>>>>>> 4af6daef
 			}
 		}
 		Super::AppendAssetRegistryTags(OutTags);
@@ -97,11 +89,6 @@
 #endif
 #endif
 
-<<<<<<< HEAD
-	/** The graph that was use to create this asset */
-	UPROPERTY(VisibleAnywhere, Category = "Interchange | AssetImportData")
-	TObjectPtr<UInterchangeBaseNodeContainer> NodeContainer;
-=======
 	/** On a level import, set to the UInterchangeSceneImportAsset created during the import */
 	UPROPERTY(EditAnywhere, Category = "Interchange | AssetImportData")
 	FSoftObjectPath SceneImportAsset;
@@ -124,17 +111,11 @@
 
 		return nullptr;
 	}
->>>>>>> 4af6daef
 
 	/** The Node UID pass to the factory that exist in the graph that was use to create this asset */
 	UPROPERTY(VisibleAnywhere, Category = "Interchange | AssetImportData")
 	FString NodeUniqueID;
 
-<<<<<<< HEAD
-	/** List of pipelines use to import an asset */
-	UPROPERTY(EditAnywhere, Category = "Interchange | AssetImportData")
-	TArray<TObjectPtr<UObject>> Pipelines;
-=======
 
 	UFUNCTION(BlueprintCallable, Category = "Interchange | AssetImportData")
 	INTERCHANGEENGINE_API UInterchangeBaseNodeContainer* GetNodeContainer() const;
@@ -178,5 +159,4 @@
 	void ProcessDeprecatedData() const;
 	mutable TArray64<uint8> CachedNodeContainer;
 	mutable TArray<TPair<FString, FString>> CachedPipelines; //Class, Data(serialized JSON) pair
->>>>>>> 4af6daef
 };