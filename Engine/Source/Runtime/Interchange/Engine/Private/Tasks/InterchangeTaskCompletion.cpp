// Copyright Epic Games, Inc. All Rights Reserved.
#include "InterchangeTaskCompletion.h"

#include "AssetRegistry/AssetRegistryModule.h"
#include "Async/TaskGraphInterfaces.h"
#include "CoreMinimal.h"
#include "Engine/World.h"
#include "GameFramework/Actor.h"
#include "InterchangeEngineLogPrivate.h"
#include "InterchangeFactoryBase.h"
#include "InterchangeManager.h"
#include "InterchangePipelineBase.h"
#include "InterchangeResultsContainer.h"
#include "Nodes/InterchangeFactoryBaseNode.h"
#include "Stats/Stats.h"
#include "Templates/SharedPointer.h"
#include "UObject/GarbageCollection.h"
#include "UObject/Object.h"
#include "UObject/UObjectHash.h"
#include "UObject/ObjectMacros.h"
#include "UObject/WeakObjectPtrTemplates.h"

void UE::Interchange::FTaskPreAsyncCompletion::DoTask(ENamedThreads::Type CurrentThread, const FGraphEventRef& MyCompletionGraphEvent)
{
	TRACE_CPUPROFILER_EVENT_SCOPE("UE::Interchange::FTaskPreAsyncCompletion::DoTask")
#if INTERCHANGE_TRACE_ASYNCHRONOUS_TASK_ENABLED
	INTERCHANGE_TRACE_ASYNCHRONOUS_TASK(PreAsyncCompletion)
#endif
	FGCScopeGuard GCScopeGuard;

	TSharedPtr<FImportAsyncHelper, ESPMode::ThreadSafe> AsyncHelper = WeakAsyncHelper.Pin();
	check(AsyncHelper.IsValid());

	//No need anymore of the translators sources
	AsyncHelper->ReleaseTranslatorsSource();
}

void UE::Interchange::FTaskPreCompletion::DoTask(ENamedThreads::Type CurrentThread, const FGraphEventRef& MyCompletionGraphEvent)
<<<<<<< HEAD
{
	TRACE_CPUPROFILER_EVENT_SCOPE("UE::Interchange::FTaskPreCompletion::DoTask")
#if INTERCHANGE_TRACE_ASYNCHRONOUS_TASK_ENABLED
	INTERCHANGE_TRACE_ASYNCHRONOUS_TASK(PreCompletion)
#endif
	TSharedPtr<FImportAsyncHelper, ESPMode::ThreadSafe> AsyncHelper = WeakAsyncHelper.Pin();
	check(AsyncHelper.IsValid());

	UInterchangeResultsContainer* Results = AsyncHelper->AssetImportResult->GetResults();

	auto ForEachImportedObjectForEachSource = [&AsyncHelper, &Results](TMap<int32, TArray<FImportAsyncHelper::FImportedObjectInfo>>& ImportedObjectsPerSourceIndex, bool bIsAsset)
	{
		for (TPair<int32, TArray<FImportAsyncHelper::FImportedObjectInfo>>& ObjectInfosPerSourceIndexPair : ImportedObjectsPerSourceIndex)
		{
			//Verify if the task was cancel
			if (AsyncHelper->bCancel)
			{
				for (const FImportAsyncHelper::FImportedObjectInfo& ObjectInfo : ObjectInfosPerSourceIndexPair.Value)
				{
					//Cancel factories so they can do proper cleanup
					if (ObjectInfo.Factory)
					{
						ObjectInfo.Factory->Cancel();
					}
				}
				//Skip if cancel
				continue;
			}

			const int32 SourceIndex = ObjectInfosPerSourceIndexPair.Key;
			const bool bCallPostImportGameThreadCallback = ensure(AsyncHelper->SourceDatas.IsValidIndex(SourceIndex));

			//First iteration to call SetupObject_GameThread and pipeline ExecutePostFactoryPipeline
			for (const FImportAsyncHelper::FImportedObjectInfo& ObjectInfo : ObjectInfosPerSourceIndexPair.Value)
			{
				UObject* ImportedObject = ObjectInfo.ImportedObject;
				//In case Some factory code cannot run outside of the main thread we offer this callback to finish the work before calling post edit change (building the asset)
				if (bCallPostImportGameThreadCallback && ObjectInfo.Factory)
				{
					UInterchangeFactoryBase::FSetupObjectParams Arguments;
					Arguments.ImportedObject = ImportedObject;
					Arguments.SourceData = AsyncHelper->SourceDatas[SourceIndex];
					Arguments.FactoryNode = ObjectInfo.FactoryNode;
					// Should we assert if there is no factory node?
					Arguments.NodeUniqueID = ObjectInfo.FactoryNode ? ObjectInfo.FactoryNode->GetUniqueID() : FString();
					Arguments.NodeContainer = AsyncHelper->BaseNodeContainers[SourceIndex].Get();
					Arguments.Pipelines = AsyncHelper->Pipelines;
					Arguments.OriginalPipelines = AsyncHelper->OriginalPipelines;
					Arguments.bIsReimport = ObjectInfo.bIsReimport;
					ObjectInfo.Factory->SetupObject_GameThread(Arguments);
				}

				if (ImportedObject == nullptr || !IsValid(ImportedObject))
				{
					continue;
				}

				UInterchangeResultSuccess* Message = Results->Add<UInterchangeResultSuccess>();
				Message->SourceAssetName = AsyncHelper->SourceDatas[SourceIndex]->GetFilename();
				Message->DestinationAssetName = ImportedObject->GetPathName();
				Message->AssetType = ImportedObject->GetClass();

				//Clear any async flag from the created asset and all its subobjects
				const EInternalObjectFlags AsyncFlags = EInternalObjectFlags::Async | EInternalObjectFlags::AsyncLoading;
				ImportedObject->ClearInternalFlags(AsyncFlags);

				TArray<UObject*> ImportedSubobjects;
				const bool bIncludeNestedObjects = true;
				GetObjectsWithOuter(ImportedObject, ImportedSubobjects, bIncludeNestedObjects);
				for (UObject* ImportedSubobject : ImportedSubobjects)
				{
					ImportedSubobject->ClearInternalFlags(AsyncFlags);
				}

				//Make sure the package is dirty
				ImportedObject->MarkPackageDirty();

				if (!bIsAsset)
				{
					if (AActor* Actor = Cast<AActor>(ImportedObject))
					{
						Actor->RegisterAllComponents();
					}
					else if (UActorComponent* Component = Cast<UActorComponent>(ImportedObject))
					{
						Component->RegisterComponent();
					}
				}

				for (UInterchangePipelineBase* PipelineBase : AsyncHelper->Pipelines)
				{
					PipelineBase->ScriptedExecutePostFactoryPipeline(AsyncHelper->BaseNodeContainers[SourceIndex].Get()
						, ObjectInfo.FactoryNode ? ObjectInfo.FactoryNode->GetUniqueID() : FString()
						, ImportedObject
						, ObjectInfo.bIsReimport);
				}
			}

#if WITH_EDITOR
			//Second iteration to call PostEditChange
			for (const FImportAsyncHelper::FImportedObjectInfo& ObjectInfo : ObjectInfosPerSourceIndexPair.Value)
			{
				UObject* ImportedObject = ObjectInfo.ImportedObject;
				if (ImportedObject == nullptr || !IsValid(ImportedObject))
				{
					continue;
				}
				ImportedObject->PostEditChange();
			}
#endif //WITH_EDITOR

			//Third iteration to call FinalizeObject_GameThread
			for (const FImportAsyncHelper::FImportedObjectInfo& ObjectInfo : ObjectInfosPerSourceIndexPair.Value)
			{
				UObject* ImportedObject = ObjectInfo.ImportedObject;
				if (ImportedObject == nullptr || !IsValid(ImportedObject))
				{
					continue;
				}
				//Post import broadcast
				if (bIsAsset)
				{
					AsyncHelper->AssetImportResult->AddImportedObject(ImportedObject);

					if (!AsyncHelper->TaskData.ReimportObject)
					{
						//Notify the asset registry, only when we have created the asset
						FAssetRegistryModule::AssetCreated(ImportedObject);
					}
				}
				else
				{
					AsyncHelper->SceneImportResult->AddImportedObject(ImportedObject);
				}

				//In case Some factory code cannot run outside of the main thread we offer this callback to finish the work after calling post edit change (building the asset)
				//Its possible the build of the asset to be asynchronous, the factory must handle is own asset correctly
				if (bCallPostImportGameThreadCallback && ObjectInfo.Factory)
				{
					UInterchangeFactoryBase::FSetupObjectParams Arguments;
					Arguments.ImportedObject = ImportedObject;
					Arguments.SourceData = AsyncHelper->SourceDatas[SourceIndex];
					Arguments.FactoryNode = ObjectInfo.FactoryNode;
					Arguments.NodeUniqueID = ObjectInfo.FactoryNode ? ObjectInfo.FactoryNode->GetUniqueID() : FString();
					Arguments.NodeContainer = AsyncHelper->BaseNodeContainers[SourceIndex].Get();
					Arguments.Pipelines = AsyncHelper->Pipelines;
					Arguments.OriginalPipelines = AsyncHelper->OriginalPipelines;
					Arguments.bIsReimport = ObjectInfo.bIsReimport;
					ObjectInfo.Factory->FinalizeObject_GameThread(Arguments);
				}
			}
		}
	};

	bool bIsAsset = true;
	ForEachImportedObjectForEachSource(AsyncHelper->ImportedAssetsPerSourceIndex, bIsAsset);

	bIsAsset = false;
	ForEachImportedObjectForEachSource(AsyncHelper->ImportedSceneObjectsPerSourceIndex, bIsAsset);
}


void UE::Interchange::FTaskCompletion::DoTask(ENamedThreads::Type CurrentThread, const FGraphEventRef& MyCompletionGraphEvent)
{
	TRACE_CPUPROFILER_EVENT_SCOPE("UE::Interchange::FTaskCompletion::DoTask")
=======
{
	TRACE_CPUPROFILER_EVENT_SCOPE("UE::Interchange::FTaskPreCompletion::DoTask")
>>>>>>> 4af6daef
#if INTERCHANGE_TRACE_ASYNCHRONOUS_TASK_ENABLED
	INTERCHANGE_TRACE_ASYNCHRONOUS_TASK(PreCompletion)
#endif
	TSharedPtr<FImportAsyncHelper, ESPMode::ThreadSafe> AsyncHelper = WeakAsyncHelper.Pin();
	check(AsyncHelper.IsValid());

<<<<<<< HEAD
	AsyncHelper->SendAnalyticImportEndData();
	//No need anymore of the translators sources
	AsyncHelper->ReleaseTranslatorsSource();

	//Broadcast OnAssetPostImport/OnAssetPostReimport for each imported asset
	for(TPair<int32, TArray<FImportAsyncHelper::FImportedObjectInfo>>& AssetInfosPerSourceIndexPair : AsyncHelper->ImportedAssetsPerSourceIndex)
=======
	UInterchangeResultsContainer* Results = AsyncHelper->AssetImportResult->GetResults();

	bool bIsAsset = true;

	auto IterationCallback = [&AsyncHelper, &Results, &bIsAsset](int32 SourceIndex, const TArray<FImportAsyncHelper::FImportedObjectInfo>& ImportedObjects)
>>>>>>> 4af6daef
	{
		//Verify if the task was cancel
		if (AsyncHelper->bCancel)
		{
			for (const FImportAsyncHelper::FImportedObjectInfo& ObjectInfo : ImportedObjects)
			{
				//Cancel factories so they can do proper cleanup
				if (ObjectInfo.Factory)
				{
					ObjectInfo.Factory->Cancel();
				}
			}
			//Skip if cancel
			return;
		}
<<<<<<< HEAD
		const int32 SourceIndex = AssetInfosPerSourceIndexPair.Key;
		for (const FImportAsyncHelper::FImportedObjectInfo& AssetInfo : AssetInfosPerSourceIndexPair.Value)
		{
			UObject* Asset = AssetInfo.ImportedObject;
			if (AsyncHelper->TaskData.ReimportObject)
=======

		const bool bCallPostImportGameThreadCallback = ensure(AsyncHelper->SourceDatas.IsValidIndex(SourceIndex));

		//First iteration to call SetupObject_GameThread and pipeline ExecutePostFactoryPipeline
		for (const FImportAsyncHelper::FImportedObjectInfo& ObjectInfo : ImportedObjects)
		{
			UObject* ImportedObject = ObjectInfo.ImportedObject;
			//In case Some factory code cannot run outside of the main thread we offer this callback to finish the work before calling post edit change (building the asset)
			if (bCallPostImportGameThreadCallback && ObjectInfo.Factory)
			{
				UInterchangeFactoryBase::FSetupObjectParams Arguments;
				Arguments.ImportedObject = ImportedObject;
				Arguments.SourceData = AsyncHelper->SourceDatas[SourceIndex];
				Arguments.FactoryNode = ObjectInfo.FactoryNode;
				// Should we assert if there is no factory node?
				Arguments.NodeUniqueID = ObjectInfo.FactoryNode ? ObjectInfo.FactoryNode->GetUniqueID() : FString();
				Arguments.NodeContainer = AsyncHelper->BaseNodeContainers[SourceIndex].Get();
				Arguments.Pipelines = ObjectPtrDecay(AsyncHelper->Pipelines);
				Arguments.Pipelines = AsyncHelper->Pipelines;
				Arguments.OriginalPipelines = AsyncHelper->OriginalPipelines;
				Arguments.bIsReimport = ObjectInfo.bIsReimport;
				ObjectInfo.Factory->SetupObject_GameThread(Arguments);
			}

			if (ImportedObject == nullptr || !IsValid(ImportedObject))
			{
				continue;
			}

			UInterchangeResultSuccess* Message = Results->Add<UInterchangeResultSuccess>();
			Message->SourceAssetName = AsyncHelper->SourceDatas[SourceIndex]->GetFilename();
			Message->DestinationAssetName = ImportedObject->GetPathName();
			Message->AssetType = ImportedObject->GetClass();

			//Clear any async flag from the created asset and all its subobjects
			const EInternalObjectFlags AsyncFlags = EInternalObjectFlags::Async | EInternalObjectFlags::AsyncLoading;
			ImportedObject->ClearInternalFlags(AsyncFlags);

			TArray<UObject*> ImportedSubobjects;
			const bool bIncludeNestedObjects = true;
			GetObjectsWithOuter(ImportedObject, ImportedSubobjects, bIncludeNestedObjects);
			for (UObject* ImportedSubobject : ImportedSubobjects)
			{
				ImportedSubobject->ClearInternalFlags(AsyncFlags);
			}

			//Make sure the package is dirty
			ImportedObject->MarkPackageDirty();

			if (!bIsAsset)
			{
				if (AActor* Actor = Cast<AActor>(ImportedObject))
				{
					Actor->RegisterAllComponents();
				}
				else if (UActorComponent* Component = Cast<UActorComponent>(ImportedObject))
				{
					Component->RegisterComponent();
				}
			}

			for (UInterchangePipelineBase* PipelineBase : AsyncHelper->Pipelines)
			{
				PipelineBase->ScriptedExecutePostFactoryPipeline(AsyncHelper->BaseNodeContainers[SourceIndex].Get()
					, ObjectInfo.FactoryNode ? ObjectInfo.FactoryNode->GetUniqueID() : FString()
					, ImportedObject
					, ObjectInfo.bIsReimport);
			}
		}

#if WITH_EDITOR
		//Second iteration to call PostEditChange
		for (const FImportAsyncHelper::FImportedObjectInfo& ObjectInfo : ImportedObjects)
		{
			UObject* ImportedObject = ObjectInfo.ImportedObject;
			if (ImportedObject == nullptr || !IsValid(ImportedObject))
			{
				continue;
			}
			ImportedObject->PostEditChange();
		}
#endif //WITH_EDITOR

		//Third iteration to call FinalizeObject_GameThread
		for (const FImportAsyncHelper::FImportedObjectInfo& ObjectInfo : ImportedObjects)
		{
			UObject* ImportedObject = ObjectInfo.ImportedObject;
			if (ImportedObject == nullptr || !IsValid(ImportedObject))
			{
				continue;
			}
			//Post import broadcast
			if (bIsAsset)
>>>>>>> 4af6daef
			{
				AsyncHelper->AssetImportResult->AddImportedObject(ImportedObject);

				if (!AsyncHelper->TaskData.ReimportObject)
				{
					//Notify the asset registry, only when we have created the asset
					FAssetRegistryModule::AssetCreated(ImportedObject);
				}
			}
<<<<<<< HEAD
			//We broadcast this event for both import and reimport.
			InterchangeManager->OnAssetPostImport.Broadcast(Asset);
=======
			else
			{
				AsyncHelper->SceneImportResult->AddImportedObject(ImportedObject);
			}

			//In case Some factory code cannot run outside of the main thread we offer this callback to finish the work after calling post edit change (building the asset)
			//Its possible the build of the asset to be asynchronous, the factory must handle is own asset correctly
			if (bCallPostImportGameThreadCallback && ObjectInfo.Factory)
			{
				UInterchangeFactoryBase::FSetupObjectParams Arguments;
				Arguments.ImportedObject = ImportedObject;
				Arguments.SourceData = AsyncHelper->SourceDatas[SourceIndex];
				Arguments.FactoryNode = ObjectInfo.FactoryNode;
				Arguments.NodeUniqueID = ObjectInfo.FactoryNode ? ObjectInfo.FactoryNode->GetUniqueID() : FString();
				Arguments.NodeContainer = AsyncHelper->BaseNodeContainers[SourceIndex].Get();
				Arguments.Pipelines = ObjectPtrDecay(AsyncHelper->Pipelines);
				Arguments.Pipelines = AsyncHelper->Pipelines;
				Arguments.OriginalPipelines = AsyncHelper->OriginalPipelines;
				Arguments.bIsReimport = ObjectInfo.bIsReimport;
				ObjectInfo.Factory->FinalizeObject_GameThread(Arguments);
			}
>>>>>>> 4af6daef
		}
	};

	//Asset import
	bIsAsset = true;
	AsyncHelper->IterateImportedAssetsPerSourceIndex(IterationCallback);

	//Scene import
	bIsAsset = false;
	AsyncHelper->IterateImportedSceneObjectsPerSourceIndex(IterationCallback);
}


void UE::Interchange::FTaskCompletion::DoTask(ENamedThreads::Type CurrentThread, const FGraphEventRef& MyCompletionGraphEvent)
{
	TRACE_CPUPROFILER_EVENT_SCOPE("UE::Interchange::FTaskCompletion::DoTask")
#if INTERCHANGE_TRACE_ASYNCHRONOUS_TASK_ENABLED
	INTERCHANGE_TRACE_ASYNCHRONOUS_TASK(Completion)
#endif
	TSharedPtr<FImportAsyncHelper, ESPMode::ThreadSafe> AsyncHelper = WeakAsyncHelper.Pin();
	check(AsyncHelper.IsValid());

	AsyncHelper->SendAnalyticImportEndData();
	//No need anymore of the translators sources
	AsyncHelper->ReleaseTranslatorsSource();

<<<<<<< HEAD
	if (AsyncHelper->bCancel)
	{
		//If task is canceled, delete all created assets by this task
		for (TPair<int32, TArray<FImportAsyncHelper::FImportedObjectInfo>>& AssetInfosPerSourceIndexPair : AsyncHelper->ImportedAssetsPerSourceIndex)
		{
			const int32 SourceIndex = AssetInfosPerSourceIndexPair.Key;
			for (const FImportAsyncHelper::FImportedObjectInfo& AssetInfo : AssetInfosPerSourceIndexPair.Value)
			{
				UObject* Asset = AssetInfo.ImportedObject;
				if (Asset)
				{
					//Make any created asset go away
					Asset->ClearFlags(RF_Standalone | RF_Public | RF_Transactional);
					Asset->ClearInternalFlags(EInternalObjectFlags::Async);
					Asset->SetFlags(RF_Transient);
					Asset->MarkAsGarbage();
				}
			}
		}

		//If task is canceled, remove all actors from their world
		for (TPair<int32, TArray<FImportAsyncHelper::FImportedObjectInfo>>& SceneObjectInfosPerSourceIndexPair : AsyncHelper->ImportedSceneObjectsPerSourceIndex)
		{
			const int32 SourceIndex = SceneObjectInfosPerSourceIndexPair.Key;
			for (const FImportAsyncHelper::FImportedObjectInfo& SceneObjectInfo : SceneObjectInfosPerSourceIndexPair.Value)
			{
				if (AActor* Actor = Cast<AActor>(SceneObjectInfo.ImportedObject))
				{
					if (UWorld* ActorWorld = Actor->GetWorld())
					{
						const bool bModifyLevel = false; //This isn't undoable
						ActorWorld->RemoveActor(Actor, bModifyLevel);
					}
=======
	if (!AsyncHelper->bCancel)
	{
		//Broadcast OnAssetPostImport/OnAssetPostReimport for each imported asset
		AsyncHelper->IterateImportedAssetsPerSourceIndex([AsyncHelper](int32 SourceIndex, const TArray<FImportAsyncHelper::FImportedObjectInfo>& AssetInfos)
			{
				for (const FImportAsyncHelper::FImportedObjectInfo& AssetInfo : AssetInfos)
				{
					UObject* Asset = AssetInfo.ImportedObject;
					if (AsyncHelper->TaskData.ReimportObject && AsyncHelper->TaskData.ReimportObject == Asset)
					{
						UInterchangeManager::GetInterchangeManager().OnAssetPostReimport.Broadcast(Asset);
					}
					//We broadcast this event for both import and reimport.
					UInterchangeManager::GetInterchangeManager().OnAssetPostImport.Broadcast(Asset);
>>>>>>> 4af6daef
				}
			});
	}
	else
	{
		//If task is canceled, delete all created assets by this task
		AsyncHelper->IterateImportedAssetsPerSourceIndex([](int32 SourceIndex, const TArray<FImportAsyncHelper::FImportedObjectInfo>& AssetInfos)
			{
				for (const FImportAsyncHelper::FImportedObjectInfo& AssetInfo : AssetInfos)
				{
					UObject* Asset = AssetInfo.ImportedObject;
					if (Asset)
					{
						//Make any created asset go away
						Asset->ClearFlags(RF_Standalone | RF_Public | RF_Transactional);
						Asset->ClearInternalFlags(EInternalObjectFlags::Async);
						Asset->SetFlags(RF_Transient);
						Asset->MarkAsGarbage();
					}
				}
			});

		//If task is canceled, remove all actors from their world
		AsyncHelper->IterateImportedSceneObjectsPerSourceIndex([](int32 SourceIndex, const TArray<FImportAsyncHelper::FImportedObjectInfo>& AssetInfos)
			{
				for (const FImportAsyncHelper::FImportedObjectInfo& SceneObjectInfo : AssetInfos)
				{
					if (AActor* Actor = Cast<AActor>(SceneObjectInfo.ImportedObject))
					{
						if (UWorld* ActorWorld = Actor->GetWorld())
						{
							const bool bModifyLevel = false; //This isn't undoable
							ActorWorld->RemoveActor(Actor, bModifyLevel);
						}
					}
				}
			});
	}

	AsyncHelper->AssetImportResult->SetDone();
	AsyncHelper->SceneImportResult->SetDone();

	//Release the async helper
	AsyncHelper = nullptr;
	InterchangeManager->ReleaseAsyncHelper(WeakAsyncHelper);
}<|MERGE_RESOLUTION|>--- conflicted
+++ resolved
@@ -36,7 +36,6 @@
 }
 
 void UE::Interchange::FTaskPreCompletion::DoTask(ENamedThreads::Type CurrentThread, const FGraphEventRef& MyCompletionGraphEvent)
-<<<<<<< HEAD
 {
 	TRACE_CPUPROFILER_EVENT_SCOPE("UE::Interchange::FTaskPreCompletion::DoTask")
 #if INTERCHANGE_TRACE_ASYNCHRONOUS_TASK_ENABLED
@@ -47,185 +46,9 @@
 
 	UInterchangeResultsContainer* Results = AsyncHelper->AssetImportResult->GetResults();
 
-	auto ForEachImportedObjectForEachSource = [&AsyncHelper, &Results](TMap<int32, TArray<FImportAsyncHelper::FImportedObjectInfo>>& ImportedObjectsPerSourceIndex, bool bIsAsset)
-	{
-		for (TPair<int32, TArray<FImportAsyncHelper::FImportedObjectInfo>>& ObjectInfosPerSourceIndexPair : ImportedObjectsPerSourceIndex)
-		{
-			//Verify if the task was cancel
-			if (AsyncHelper->bCancel)
-			{
-				for (const FImportAsyncHelper::FImportedObjectInfo& ObjectInfo : ObjectInfosPerSourceIndexPair.Value)
-				{
-					//Cancel factories so they can do proper cleanup
-					if (ObjectInfo.Factory)
-					{
-						ObjectInfo.Factory->Cancel();
-					}
-				}
-				//Skip if cancel
-				continue;
-			}
-
-			const int32 SourceIndex = ObjectInfosPerSourceIndexPair.Key;
-			const bool bCallPostImportGameThreadCallback = ensure(AsyncHelper->SourceDatas.IsValidIndex(SourceIndex));
-
-			//First iteration to call SetupObject_GameThread and pipeline ExecutePostFactoryPipeline
-			for (const FImportAsyncHelper::FImportedObjectInfo& ObjectInfo : ObjectInfosPerSourceIndexPair.Value)
-			{
-				UObject* ImportedObject = ObjectInfo.ImportedObject;
-				//In case Some factory code cannot run outside of the main thread we offer this callback to finish the work before calling post edit change (building the asset)
-				if (bCallPostImportGameThreadCallback && ObjectInfo.Factory)
-				{
-					UInterchangeFactoryBase::FSetupObjectParams Arguments;
-					Arguments.ImportedObject = ImportedObject;
-					Arguments.SourceData = AsyncHelper->SourceDatas[SourceIndex];
-					Arguments.FactoryNode = ObjectInfo.FactoryNode;
-					// Should we assert if there is no factory node?
-					Arguments.NodeUniqueID = ObjectInfo.FactoryNode ? ObjectInfo.FactoryNode->GetUniqueID() : FString();
-					Arguments.NodeContainer = AsyncHelper->BaseNodeContainers[SourceIndex].Get();
-					Arguments.Pipelines = AsyncHelper->Pipelines;
-					Arguments.OriginalPipelines = AsyncHelper->OriginalPipelines;
-					Arguments.bIsReimport = ObjectInfo.bIsReimport;
-					ObjectInfo.Factory->SetupObject_GameThread(Arguments);
-				}
-
-				if (ImportedObject == nullptr || !IsValid(ImportedObject))
-				{
-					continue;
-				}
-
-				UInterchangeResultSuccess* Message = Results->Add<UInterchangeResultSuccess>();
-				Message->SourceAssetName = AsyncHelper->SourceDatas[SourceIndex]->GetFilename();
-				Message->DestinationAssetName = ImportedObject->GetPathName();
-				Message->AssetType = ImportedObject->GetClass();
-
-				//Clear any async flag from the created asset and all its subobjects
-				const EInternalObjectFlags AsyncFlags = EInternalObjectFlags::Async | EInternalObjectFlags::AsyncLoading;
-				ImportedObject->ClearInternalFlags(AsyncFlags);
-
-				TArray<UObject*> ImportedSubobjects;
-				const bool bIncludeNestedObjects = true;
-				GetObjectsWithOuter(ImportedObject, ImportedSubobjects, bIncludeNestedObjects);
-				for (UObject* ImportedSubobject : ImportedSubobjects)
-				{
-					ImportedSubobject->ClearInternalFlags(AsyncFlags);
-				}
-
-				//Make sure the package is dirty
-				ImportedObject->MarkPackageDirty();
-
-				if (!bIsAsset)
-				{
-					if (AActor* Actor = Cast<AActor>(ImportedObject))
-					{
-						Actor->RegisterAllComponents();
-					}
-					else if (UActorComponent* Component = Cast<UActorComponent>(ImportedObject))
-					{
-						Component->RegisterComponent();
-					}
-				}
-
-				for (UInterchangePipelineBase* PipelineBase : AsyncHelper->Pipelines)
-				{
-					PipelineBase->ScriptedExecutePostFactoryPipeline(AsyncHelper->BaseNodeContainers[SourceIndex].Get()
-						, ObjectInfo.FactoryNode ? ObjectInfo.FactoryNode->GetUniqueID() : FString()
-						, ImportedObject
-						, ObjectInfo.bIsReimport);
-				}
-			}
-
-#if WITH_EDITOR
-			//Second iteration to call PostEditChange
-			for (const FImportAsyncHelper::FImportedObjectInfo& ObjectInfo : ObjectInfosPerSourceIndexPair.Value)
-			{
-				UObject* ImportedObject = ObjectInfo.ImportedObject;
-				if (ImportedObject == nullptr || !IsValid(ImportedObject))
-				{
-					continue;
-				}
-				ImportedObject->PostEditChange();
-			}
-#endif //WITH_EDITOR
-
-			//Third iteration to call FinalizeObject_GameThread
-			for (const FImportAsyncHelper::FImportedObjectInfo& ObjectInfo : ObjectInfosPerSourceIndexPair.Value)
-			{
-				UObject* ImportedObject = ObjectInfo.ImportedObject;
-				if (ImportedObject == nullptr || !IsValid(ImportedObject))
-				{
-					continue;
-				}
-				//Post import broadcast
-				if (bIsAsset)
-				{
-					AsyncHelper->AssetImportResult->AddImportedObject(ImportedObject);
-
-					if (!AsyncHelper->TaskData.ReimportObject)
-					{
-						//Notify the asset registry, only when we have created the asset
-						FAssetRegistryModule::AssetCreated(ImportedObject);
-					}
-				}
-				else
-				{
-					AsyncHelper->SceneImportResult->AddImportedObject(ImportedObject);
-				}
-
-				//In case Some factory code cannot run outside of the main thread we offer this callback to finish the work after calling post edit change (building the asset)
-				//Its possible the build of the asset to be asynchronous, the factory must handle is own asset correctly
-				if (bCallPostImportGameThreadCallback && ObjectInfo.Factory)
-				{
-					UInterchangeFactoryBase::FSetupObjectParams Arguments;
-					Arguments.ImportedObject = ImportedObject;
-					Arguments.SourceData = AsyncHelper->SourceDatas[SourceIndex];
-					Arguments.FactoryNode = ObjectInfo.FactoryNode;
-					Arguments.NodeUniqueID = ObjectInfo.FactoryNode ? ObjectInfo.FactoryNode->GetUniqueID() : FString();
-					Arguments.NodeContainer = AsyncHelper->BaseNodeContainers[SourceIndex].Get();
-					Arguments.Pipelines = AsyncHelper->Pipelines;
-					Arguments.OriginalPipelines = AsyncHelper->OriginalPipelines;
-					Arguments.bIsReimport = ObjectInfo.bIsReimport;
-					ObjectInfo.Factory->FinalizeObject_GameThread(Arguments);
-				}
-			}
-		}
-	};
-
 	bool bIsAsset = true;
-	ForEachImportedObjectForEachSource(AsyncHelper->ImportedAssetsPerSourceIndex, bIsAsset);
-
-	bIsAsset = false;
-	ForEachImportedObjectForEachSource(AsyncHelper->ImportedSceneObjectsPerSourceIndex, bIsAsset);
-}
-
-
-void UE::Interchange::FTaskCompletion::DoTask(ENamedThreads::Type CurrentThread, const FGraphEventRef& MyCompletionGraphEvent)
-{
-	TRACE_CPUPROFILER_EVENT_SCOPE("UE::Interchange::FTaskCompletion::DoTask")
-=======
-{
-	TRACE_CPUPROFILER_EVENT_SCOPE("UE::Interchange::FTaskPreCompletion::DoTask")
->>>>>>> 4af6daef
-#if INTERCHANGE_TRACE_ASYNCHRONOUS_TASK_ENABLED
-	INTERCHANGE_TRACE_ASYNCHRONOUS_TASK(PreCompletion)
-#endif
-	TSharedPtr<FImportAsyncHelper, ESPMode::ThreadSafe> AsyncHelper = WeakAsyncHelper.Pin();
-	check(AsyncHelper.IsValid());
-
-<<<<<<< HEAD
-	AsyncHelper->SendAnalyticImportEndData();
-	//No need anymore of the translators sources
-	AsyncHelper->ReleaseTranslatorsSource();
-
-	//Broadcast OnAssetPostImport/OnAssetPostReimport for each imported asset
-	for(TPair<int32, TArray<FImportAsyncHelper::FImportedObjectInfo>>& AssetInfosPerSourceIndexPair : AsyncHelper->ImportedAssetsPerSourceIndex)
-=======
-	UInterchangeResultsContainer* Results = AsyncHelper->AssetImportResult->GetResults();
-
-	bool bIsAsset = true;
 
 	auto IterationCallback = [&AsyncHelper, &Results, &bIsAsset](int32 SourceIndex, const TArray<FImportAsyncHelper::FImportedObjectInfo>& ImportedObjects)
->>>>>>> 4af6daef
 	{
 		//Verify if the task was cancel
 		if (AsyncHelper->bCancel)
@@ -241,13 +64,6 @@
 			//Skip if cancel
 			return;
 		}
-<<<<<<< HEAD
-		const int32 SourceIndex = AssetInfosPerSourceIndexPair.Key;
-		for (const FImportAsyncHelper::FImportedObjectInfo& AssetInfo : AssetInfosPerSourceIndexPair.Value)
-		{
-			UObject* Asset = AssetInfo.ImportedObject;
-			if (AsyncHelper->TaskData.ReimportObject)
-=======
 
 		const bool bCallPostImportGameThreadCallback = ensure(AsyncHelper->SourceDatas.IsValidIndex(SourceIndex));
 
@@ -341,7 +157,6 @@
 			}
 			//Post import broadcast
 			if (bIsAsset)
->>>>>>> 4af6daef
 			{
 				AsyncHelper->AssetImportResult->AddImportedObject(ImportedObject);
 
@@ -351,10 +166,6 @@
 					FAssetRegistryModule::AssetCreated(ImportedObject);
 				}
 			}
-<<<<<<< HEAD
-			//We broadcast this event for both import and reimport.
-			InterchangeManager->OnAssetPostImport.Broadcast(Asset);
-=======
 			else
 			{
 				AsyncHelper->SceneImportResult->AddImportedObject(ImportedObject);
@@ -376,7 +187,6 @@
 				Arguments.bIsReimport = ObjectInfo.bIsReimport;
 				ObjectInfo.Factory->FinalizeObject_GameThread(Arguments);
 			}
->>>>>>> 4af6daef
 		}
 	};
 
@@ -403,41 +213,6 @@
 	//No need anymore of the translators sources
 	AsyncHelper->ReleaseTranslatorsSource();
 
-<<<<<<< HEAD
-	if (AsyncHelper->bCancel)
-	{
-		//If task is canceled, delete all created assets by this task
-		for (TPair<int32, TArray<FImportAsyncHelper::FImportedObjectInfo>>& AssetInfosPerSourceIndexPair : AsyncHelper->ImportedAssetsPerSourceIndex)
-		{
-			const int32 SourceIndex = AssetInfosPerSourceIndexPair.Key;
-			for (const FImportAsyncHelper::FImportedObjectInfo& AssetInfo : AssetInfosPerSourceIndexPair.Value)
-			{
-				UObject* Asset = AssetInfo.ImportedObject;
-				if (Asset)
-				{
-					//Make any created asset go away
-					Asset->ClearFlags(RF_Standalone | RF_Public | RF_Transactional);
-					Asset->ClearInternalFlags(EInternalObjectFlags::Async);
-					Asset->SetFlags(RF_Transient);
-					Asset->MarkAsGarbage();
-				}
-			}
-		}
-
-		//If task is canceled, remove all actors from their world
-		for (TPair<int32, TArray<FImportAsyncHelper::FImportedObjectInfo>>& SceneObjectInfosPerSourceIndexPair : AsyncHelper->ImportedSceneObjectsPerSourceIndex)
-		{
-			const int32 SourceIndex = SceneObjectInfosPerSourceIndexPair.Key;
-			for (const FImportAsyncHelper::FImportedObjectInfo& SceneObjectInfo : SceneObjectInfosPerSourceIndexPair.Value)
-			{
-				if (AActor* Actor = Cast<AActor>(SceneObjectInfo.ImportedObject))
-				{
-					if (UWorld* ActorWorld = Actor->GetWorld())
-					{
-						const bool bModifyLevel = false; //This isn't undoable
-						ActorWorld->RemoveActor(Actor, bModifyLevel);
-					}
-=======
 	if (!AsyncHelper->bCancel)
 	{
 		//Broadcast OnAssetPostImport/OnAssetPostReimport for each imported asset
@@ -452,7 +227,6 @@
 					}
 					//We broadcast this event for both import and reimport.
 					UInterchangeManager::GetInterchangeManager().OnAssetPostImport.Broadcast(Asset);
->>>>>>> 4af6daef
 				}
 			});
 	}
