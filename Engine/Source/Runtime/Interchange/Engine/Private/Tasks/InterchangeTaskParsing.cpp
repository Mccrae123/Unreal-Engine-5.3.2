// Copyright Epic Games, Inc. All Rights Reserved.
#include "InterchangeTaskParsing.h"

#include "Async/TaskGraphInterfaces.h"
#include "CoreMinimal.h"
#include "GameFramework/Actor.h"
#include "InterchangeEngineLogPrivate.h"
#include "InterchangeFactoryBase.h"
#include "InterchangeManager.h"
#include "InterchangeSourceData.h"
#include "InterchangeTaskCompletion.h"
#include "InterchangeTaskCreateSceneObjects.h"
#include "InterchangeTaskImportObject.h"
#include "InterchangeTaskPipeline.h"
#include "InterchangeTranslatorBase.h"
#include "Misc/Paths.h"
#include "Nodes/InterchangeBaseNode.h"
#include "Nodes/InterchangeBaseNodeContainer.h"
#include "PackageUtils/PackageUtils.h"
#include "Stats/Stats.h"
#include "Templates/SharedPointer.h"
#include "UObject/GarbageCollection.h"
#include "UObject/Object.h"
#include "UObject/ObjectMacros.h"
#include "UObject/UObjectGlobals.h"
#include "UObject/WeakObjectPtrTemplates.h"

/**
 * For the Dependency sort to work the predicate must be transitive ( A > B > C implying A > C).
 * That means we must take into account the whole dependency chain, not just the immediate dependencies.
 * 
 * This is a helper struct to quickly create the dependencies chain of a node using a cache.
 */
struct FNodeDependencyCache
{
	const TSet<FString>& GetAccumulatedDependencies(const UInterchangeBaseNodeContainer* NodeContainer, const FString& NodeID)
	{
		TRACE_CPUPROFILER_EVENT_SCOPE("FNodeDependencyCache::GetAccumulatedDependencies")
		TSet<FString> NodeStack;
		return GetAccumulatedDependencies(NodeContainer, NodeID, NodeStack);
	}

private:

	const TSet<FString>& GetAccumulatedDependencies(const UInterchangeBaseNodeContainer* NodeContainer, const FString& NodeID, TSet<FString>& NodeStack)
	{
		if (const TSet<FString>* DependenciesPtr = CachedDependencies.Find(NodeID))
		{
			return *DependenciesPtr;
		}

		TSet<FString> Dependencies;
		AccumulateDependencies(NodeContainer, NodeID, Dependencies, NodeStack);
		return CachedDependencies.Add(NodeID, MoveTemp(Dependencies));
	}

	void AccumulateDependencies(const UInterchangeBaseNodeContainer* NodeContainer, const FString& NodeID, TSet<FString>& OutDependenciesSet, TSet<FString>& NodeStack)
	{
		const UInterchangeFactoryBaseNode* FactoryNode = NodeContainer->GetFactoryNode(NodeID);
		if (!FactoryNode)
		{
			return;
		}

		bool bAlreadyInSet = false;
		NodeStack.Add(NodeID, &bAlreadyInSet);
		if (ensureMsgf(!bAlreadyInSet, TEXT("FNodeDependencyCache::AccumulateDependencies - Node \"%s\" is in a circular dependency, assets may not be imported properly."), *NodeID))
		{
			TArray<FString> FactoryDependencies;
			FactoryNode->GetFactoryDependencies(FactoryDependencies);
			OutDependenciesSet.Reserve(OutDependenciesSet.Num() + FactoryDependencies.Num());
			for (const FString& DependencyID : FactoryDependencies)
			{
				bAlreadyInSet = false;
				OutDependenciesSet.Add(DependencyID, &bAlreadyInSet);
				// Avoid infinite recursion.
				if (!bAlreadyInSet)
				{
					OutDependenciesSet.Append(GetAccumulatedDependencies(NodeContainer, DependencyID, NodeStack));
				}
			}
			NodeStack.Remove(NodeID);
		}
	}

	TMap<FString, TSet<FString>> CachedDependencies;
};


void UE::Interchange::FTaskParsing::DoTask(ENamedThreads::Type CurrentThread, const FGraphEventRef& MyCompletionGraphEvent)
{
	TRACE_CPUPROFILER_EVENT_SCOPE("UE::Interchange::FTaskParsing::DoTask")
#if INTERCHANGE_TRACE_ASYNCHRONOUS_TASK_ENABLED
	INTERCHANGE_TRACE_ASYNCHRONOUS_TASK(ParsingGraph)
#endif
	FGCScopeGuard GCScopeGuard;

	TSharedPtr<FImportAsyncHelper, ESPMode::ThreadSafe> AsyncHelper = WeakAsyncHelper.Pin();
	check(AsyncHelper.IsValid());

	//Parse each graph and prepare import task data, we will then be able to create all the task with the correct dependencies
	struct FTaskData
	{
		FString UniqueID;
		int32 SourceIndex = INDEX_NONE;
		bool bIsSceneNode = false;
		TArray<FString> Dependencies;
		FGraphEventRef GraphEventRef;
		FGraphEventArray Prerequisites;
		const UClass* FactoryClass;

		TArray<UInterchangeFactoryBaseNode*, TInlineAllocator<1>> Nodes; // For scenes, we can group multiple nodes into a single task as they are usually very light
	};

	TArray<FTaskData> TaskDatas;

	//Avoid creating asset if the asynchronous import is canceled, just create the completion task
	if (!AsyncHelper->bCancel)
	{
		for (int32 SourceIndex = 0; SourceIndex < AsyncHelper->SourceDatas.Num(); ++SourceIndex)
		{
			TArray<FTaskData> SourceTaskDatas;

			if (!AsyncHelper->BaseNodeContainers.IsValidIndex(SourceIndex))
			{
				continue;
			}

			UInterchangeBaseNodeContainer* BaseNodeContainer = AsyncHelper->BaseNodeContainers[SourceIndex].Get();
			if (!BaseNodeContainer)
			{
				continue;
			}

			//Translation and pipelines are not executed, compute the children cache for translated and factory nodes
			BaseNodeContainer->ComputeChildrenCache();

			const bool bCanImportSceneNode = AsyncHelper->TaskData.ImportType == EImportType::ImportType_Scene;
			BaseNodeContainer->IterateNodesOfType<UInterchangeFactoryBaseNode>([&](const FString& NodeUID, UInterchangeFactoryBaseNode* FactoryNode)
			{
				if (!FactoryNode->IsEnabled())
<<<<<<< HEAD
				{
					//Do not call factory for a disabled node
					return;
				}

				UClass* ObjectClass = FactoryNode->GetObjectClass();
				if (ObjectClass != nullptr)
				{
=======
				{
					//Do not call factory for a disabled node
					return;
				}

				UClass* ObjectClass = FactoryNode->GetObjectClass();
				if (ObjectClass != nullptr)
				{
>>>>>>> 4af6daef
					const UClass* RegisteredFactoryClass = InterchangeManager->GetRegisteredFactoryClass(ObjectClass);

					const bool bIsSceneNode = FactoryNode->GetObjectClass()->IsChildOf<AActor>() || FactoryNode->GetObjectClass()->IsChildOf<UActorComponent>();

					if (!RegisteredFactoryClass || (bIsSceneNode && !bCanImportSceneNode))
					{
						//nothing we can import from this element
						return;
					}

					FTaskData& NodeTaskData = SourceTaskDatas.AddDefaulted_GetRef();
					NodeTaskData.UniqueID = FactoryNode->GetUniqueID();
					NodeTaskData.SourceIndex = SourceIndex;
					NodeTaskData.bIsSceneNode = bIsSceneNode;
					NodeTaskData.Nodes.Add(FactoryNode);
					FactoryNode->GetFactoryDependencies(NodeTaskData.Dependencies);
					NodeTaskData.FactoryClass = RegisteredFactoryClass;
				}
			});

			{
				FNodeDependencyCache DependencyCache;

				//Sort per dependencies
				auto SortByDependencies =
					[&BaseNodeContainer, &DependencyCache](const FTaskData& A, const FTaskData& B)
				{
					const TSet<FString>& BDependencies = DependencyCache.GetAccumulatedDependencies(BaseNodeContainer, B.UniqueID);
					//if A is a dependency of B then return true to do A before B
					if (BDependencies.Contains(A.UniqueID))
					{
						return true;
					}
					// Cache number of B's dependencies as reference on TSet can become stale
					const int32 BDependenciesNum = BDependencies.Num();

					const TSet<FString>& ADependencies = DependencyCache.GetAccumulatedDependencies(BaseNodeContainer, A.UniqueID);
					if (ADependencies.Contains(B.UniqueID))
					{
						return false;
					}

					return ADependencies.Num() <= BDependenciesNum;
				};

				// Nodes cannot depend on a node from another source, so it's faster to sort the dependencies per-source and then append those to the TaskData arrays.
				SourceTaskDatas.Sort(SortByDependencies);
			}

			TaskDatas.Append(MoveTemp(SourceTaskDatas));
		}
	}

	auto CreateTasksForEachTaskData = [](TArray<FTaskData>& TaskDatas, TFunction<FGraphEventRef(FTaskData&)> CreateTasksFunc) -> FGraphEventArray
<<<<<<< HEAD
	{
		FGraphEventArray GraphEvents;

		for (int32 TaskIndex = 0; TaskIndex < TaskDatas.Num(); ++TaskIndex)
		{
			FTaskData& TaskData = TaskDatas[TaskIndex];

			if (TaskData.Dependencies.Num() > 0)
			{
				//Search the previous node to find the dependence
				for (int32 DepTaskIndex = 0; DepTaskIndex < TaskIndex; ++DepTaskIndex)
				{
					if (TaskData.Dependencies.Contains(TaskDatas[DepTaskIndex].UniqueID))
					{
						//Add has prerequisite
						TaskData.Prerequisites.Add(TaskDatas[DepTaskIndex].GraphEventRef);
					}
				}
			}

			TaskData.GraphEventRef = CreateTasksFunc(TaskData);
			GraphEvents.Add(TaskData.GraphEventRef);
		}

		return GraphEvents;
	};

	struct FTaskParsingRenameInfo
	{
		UInterchangeFactoryBaseNode* FactoryNode = nullptr;
		int32 SourceIndex = INDEX_NONE;
		FString OriginalName = FString();
		FString NewName = FString();
	};

	TMap<FString, FTaskParsingRenameInfo> RenameAssets;
	TSet<FString> CreatedTasksAssetNames; // Tracks for which asset name we have created a task so that we don't have 2 tasks for the same asset name
	TFunction<FGraphEventRef(FTaskData&)> CreateTasksFromData = [this, &AsyncHelper, &RenameAssets, &CreatedTasksAssetNames](FTaskData& TaskData)
	{
		check(TaskData.Nodes.Num() == 1); //We expect 1 node per asset task

		const int32 SourceIndex = TaskData.SourceIndex;
		const UClass* const FactoryClass = TaskData.FactoryClass;
		UInterchangeFactoryBaseNode* FactoryNode = TaskData.Nodes[0];

		if (TaskData.bIsSceneNode)
		{
			return AsyncHelper->SceneTasks.Add_GetRef(
				TGraphTask<FTaskCreateSceneObjects>::CreateTask(&(TaskData.Prerequisites))
				.ConstructAndDispatchWhenReady(PackageBasePath, SourceIndex, WeakAsyncHelper, TaskData.Nodes, FactoryClass));
		}
		else
		{
			FString PackageSubPath;
			FactoryNode->GetCustomSubPath(PackageSubPath);

			FString AssetFullPath = FPaths::Combine(PackageBasePath, PackageSubPath, FactoryNode->GetAssetName());

			//Make sure there is no duplicate name full path
			uint32 NameIndex = 1;
			FString NewName = AssetFullPath;
			bool NameClash = true;
			
			while (NameClash)
			{
				if (CreatedTasksAssetNames.Contains(NewName))
				{
					const FString NameIndexString = FString::FromInt(NameIndex++);
					NewName = AssetFullPath + NameIndexString;
					FTaskParsingRenameInfo& RenameInfo = RenameAssets.FindOrAdd(AssetFullPath);
					RenameInfo.FactoryNode = FactoryNode;
					RenameInfo.OriginalName = AssetFullPath;
					RenameInfo.NewName = NewName;
					RenameInfo.SourceIndex = SourceIndex;
					FactoryNode->SetDisplayLabel(FactoryNode->GetDisplayLabel() + NameIndexString);
					if (FactoryNode->HasAttribute(UE::Interchange::FBaseNodeStaticData::AssetNameKey()))
					{
						//TextureFactorNodes automatically set up the AssetNames which then are used for asset creation:
						FactoryNode->SetAssetName(FactoryNode->GetDisplayLabel());
					}
				}
				else
				{
					AssetFullPath = NewName;
					NameClash = false;
				}
			}

			if (ensureMsgf(!CreatedTasksAssetNames.Contains(AssetFullPath),
				TEXT("Found multiple task data with the same asset name (%s). Only one will be executed."), *AssetFullPath))
			{
				//Add create package task has a prerequisite of FTaskImportObject_Async. Create package task is a game thread task
				FGraphEventArray CreatePackagePrerequistes;
				int32 CreatePackageTaskIndex = AsyncHelper->CreatePackageTasks.Add(
					TGraphTask<FTaskImportObject_GameThread>::CreateTask(&(TaskData.Prerequisites)).ConstructAndDispatchWhenReady(PackageBasePath, SourceIndex, WeakAsyncHelper, FactoryNode, FactoryClass)
				);
				CreatePackagePrerequistes.Add(AsyncHelper->CreatePackageTasks[CreatePackageTaskIndex]);

				int32 CreateTaskIndex = AsyncHelper->CreateAssetTasks.Add(
					TGraphTask<FTaskImportObject_Async>::CreateTask(&(CreatePackagePrerequistes)).ConstructAndDispatchWhenReady(PackageBasePath, SourceIndex, WeakAsyncHelper, FactoryNode)
				);

				CreatedTasksAssetNames.Add(AssetFullPath);

				return AsyncHelper->CreateAssetTasks[CreateTaskIndex];
			}
			else
			{
				FGraphEventRef EmptyGraphEvent = FGraphEvent::CreateGraphEvent();
				EmptyGraphEvent->DispatchSubsequents();
				return EmptyGraphEvent;
			}
		}
	};

=======
	{
		FGraphEventArray GraphEvents;

		for (int32 TaskIndex = 0; TaskIndex < TaskDatas.Num(); ++TaskIndex)
		{
			FTaskData& TaskData = TaskDatas[TaskIndex];

			if (TaskData.Dependencies.Num() > 0)
			{
				//Search the previous node to find the dependence
				for (int32 DepTaskIndex = 0; DepTaskIndex < TaskIndex; ++DepTaskIndex)
				{
					if (TaskData.Dependencies.Contains(TaskDatas[DepTaskIndex].UniqueID))
					{
						//Add has prerequisite
						TaskData.Prerequisites.Add(TaskDatas[DepTaskIndex].GraphEventRef);
					}
				}
			}

			TaskData.GraphEventRef = CreateTasksFunc(TaskData);
			GraphEvents.Add(TaskData.GraphEventRef);
		}

		return GraphEvents;
	};

	struct FTaskParsingRenameInfo
	{
		UInterchangeFactoryBaseNode* FactoryNode = nullptr;
		int32 SourceIndex = INDEX_NONE;
		FString OriginalName = FString();
		FString NewName = FString();
	};

	TMap<FString, FTaskParsingRenameInfo> RenameAssets;
	TSet<FString> CreatedTasksAssetNames; // Tracks for which asset name we have created a task so that we don't have 2 tasks for the same asset name
	TFunction<FGraphEventRef(FTaskData&)> CreateTasksFromData = [this, &AsyncHelper, &RenameAssets, &CreatedTasksAssetNames](FTaskData& TaskData)
	{
		check(TaskData.Nodes.Num() == 1); //We expect 1 node per asset task

		const int32 SourceIndex = TaskData.SourceIndex;
		const UClass* const FactoryClass = TaskData.FactoryClass;
		UInterchangeFactoryBaseNode* FactoryNode = TaskData.Nodes[0];

		if (TaskData.bIsSceneNode)
		{
			return AsyncHelper->SceneTasks.Add_GetRef(
				TGraphTask<FTaskCreateSceneObjects>::CreateTask(&(TaskData.Prerequisites))
				.ConstructAndDispatchWhenReady(PackageBasePath, SourceIndex, WeakAsyncHelper, TaskData.Nodes, FactoryClass));
		}
		else
		{
			FString PackageSubPath;
			FactoryNode->GetCustomSubPath(PackageSubPath);

			FString AssetFullPath = FPaths::Combine(PackageBasePath, PackageSubPath, FactoryNode->GetAssetName());

			//Make sure there is no duplicate name full path
			uint32 NameIndex = 1;
			FString NewName = AssetFullPath;
			bool NameClash = true;
			
			while (NameClash)
			{
				if (CreatedTasksAssetNames.Contains(NewName))
				{
					const FString NameIndexString = FString::FromInt(NameIndex++);
					NewName = AssetFullPath + NameIndexString;
					FTaskParsingRenameInfo& RenameInfo = RenameAssets.FindOrAdd(AssetFullPath);
					RenameInfo.FactoryNode = FactoryNode;
					RenameInfo.OriginalName = AssetFullPath;
					RenameInfo.NewName = NewName;
					RenameInfo.SourceIndex = SourceIndex;
					FactoryNode->SetDisplayLabel(FactoryNode->GetDisplayLabel() + NameIndexString);
					if (FactoryNode->HasAttribute(UE::Interchange::FBaseNodeStaticData::AssetNameKey()))
					{
						//TextureFactorNodes automatically set up the AssetNames which then are used for asset creation:
						FactoryNode->SetAssetName(FactoryNode->GetDisplayLabel());
					}
				}
				else
				{
					AssetFullPath = NewName;
					NameClash = false;
				}
			}

			if (ensureMsgf(!CreatedTasksAssetNames.Contains(AssetFullPath),
				TEXT("Found multiple task data with the same asset name (%s). Only one will be executed."), *AssetFullPath))
			{
				FGraphEventArray ImportObjectTasksPrerequistes;
				int32 BeginImportObjectTaskIndex = AsyncHelper->BeginImportObjectTasks.Add(
					TGraphTask<FTaskImportObject_GameThread>::CreateTask(&(TaskData.Prerequisites)).ConstructAndDispatchWhenReady(PackageBasePath, SourceIndex, WeakAsyncHelper, FactoryNode, FactoryClass)
				);
				ImportObjectTasksPrerequistes.Add(AsyncHelper->BeginImportObjectTasks[BeginImportObjectTaskIndex]);

				int32 ImportObjectTaskIndex = AsyncHelper->ImportObjectTasks.Add(
					TGraphTask<FTaskImportObject_Async>::CreateTask(&(ImportObjectTasksPrerequistes)).ConstructAndDispatchWhenReady(PackageBasePath, SourceIndex, WeakAsyncHelper, FactoryNode)
				);

				FGraphEventArray FinalizeImportObjectTasksPrerequistes;
				FinalizeImportObjectTasksPrerequistes.Add(AsyncHelper->ImportObjectTasks[ImportObjectTaskIndex]);

				int32 FinalizeCreateTaskIndex = AsyncHelper->FinalizeImportObjectTasks.Add(
					TGraphTask<FTaskImportObjectFinalize_GameThread>::CreateTask(&(FinalizeImportObjectTasksPrerequistes)).ConstructAndDispatchWhenReady(PackageBasePath, SourceIndex, WeakAsyncHelper, FactoryNode)
				);

				CreatedTasksAssetNames.Add(AssetFullPath);

				return AsyncHelper->FinalizeImportObjectTasks[FinalizeCreateTaskIndex];
			}
			else
			{
				FGraphEventRef EmptyGraphEvent = FGraphEvent::CreateGraphEvent();
				EmptyGraphEvent->DispatchSubsequents();
				return EmptyGraphEvent;
			}
		}
	};

	//If we find nothing to import, we notify the user
	if (TaskDatas.Num() == 0)
	{
		for(TObjectPtr<UInterchangeTranslatorBase> Translator : AsyncHelper->Translators)
		{
			//We need a valid translator to add a result message
			if (!Translator)
			{
				continue;
			}
			UInterchangeResultError_Generic* ErrorResult = NewObject<UInterchangeResultError_Generic>(GetTransientPackage(), UInterchangeResultError_Generic::StaticClass());
			ErrorResult->Text = NSLOCTEXT("InterchangeTaskParsing", "TranslatorNoAssetImported", "There was no data to import in the provided source data.");
			ErrorResult->SourceAssetName = Translator->GetSourceData()->GetFilename();
			Translator->AddMessage(ErrorResult);
		}
	}

>>>>>>> 4af6daef
	FGraphEventArray CompletionPrerequistes;
	const int32 PoolWorkerThreadCount = FTaskGraphInterface::Get().GetNumWorkerThreads() / 2;
	const int32 MaxNumWorker = FMath::Max(PoolWorkerThreadCount, 1);
	FGraphEventArray GroupPrerequistes;
	for (int32 TaskIndex = 0; TaskIndex < TaskDatas.Num(); ++TaskIndex)
	{
		FTaskData& TaskData = TaskDatas[TaskIndex];

		if (TaskData.Dependencies.Num() > 0)
		{
			//Search the previous node to find the dependence
			for (int32 DepTaskIndex = 0; DepTaskIndex < TaskIndex; ++DepTaskIndex)
			{
				if (TaskData.Dependencies.Contains(TaskDatas[DepTaskIndex].UniqueID))
				{
					//Add has prerequisite
					TaskData.Prerequisites.Add(TaskDatas[DepTaskIndex].GraphEventRef);
				}
			}
		}

		//Append the group prerequisite to the task data prerequisite if the group is full
		//This allow to chain the group dependencies to control the number of task
		if (GroupPrerequistes.Num() >= MaxNumWorker)
		{
			TaskData.Prerequisites.Append(GroupPrerequistes);
			GroupPrerequistes.Reset();
		}
		TaskData.GraphEventRef = CreateTasksFromData(TaskData);
		GroupPrerequistes.Add(TaskData.GraphEventRef);
	}
	CompletionPrerequistes.Append(GroupPrerequistes);
<<<<<<< HEAD

	if (!RenameAssets.IsEmpty())
	{
		TMap<TWeakObjectPtr<UInterchangeTranslatorBase>, FString> TranslatorMessageMap;
		for (const TPair<FString, FTaskParsingRenameInfo>& RenameAssetKvp : RenameAssets)
		{
			const FTaskParsingRenameInfo& RenameInfo = RenameAssetKvp.Value;
			FString& Message = TranslatorMessageMap.FindOrAdd(AsyncHelper->Translators[RenameInfo.SourceIndex]);
			Message += FText::Format(NSLOCTEXT("InterchangeTaskParsingDoTask", "RenamedAssetMessagePerAsset", "\n OriginalName:[{0}] NewName:[{1}]")
				, FText::FromString(RenameInfo.OriginalName)
				, FText::FromString(RenameInfo.NewName)).ToString();
		}
		for (const TPair<TWeakObjectPtr<UInterchangeTranslatorBase>, FString>& MessagePerTranslator : TranslatorMessageMap)
		{
			UInterchangeResultWarning_Generic* WarningResult = NewObject<UInterchangeResultWarning_Generic>(GetTransientPackage(), UInterchangeResultWarning_Generic::StaticClass());
			FString Message = NSLOCTEXT("InterchangeTaskParsingDoTask", "RenamedAssetsMessageHeader", "Renamed Assets:").ToString();
			Message += MessagePerTranslator.Value;
			WarningResult->Text = FText::FromString(Message);
			MessagePerTranslator.Key->AddMessage(WarningResult);
		}
	}

=======

	if (!RenameAssets.IsEmpty())
	{
		TMap<TWeakObjectPtr<UInterchangeTranslatorBase>, FString> TranslatorMessageMap;
		for (const TPair<FString, FTaskParsingRenameInfo>& RenameAssetKvp : RenameAssets)
		{
			const FTaskParsingRenameInfo& RenameInfo = RenameAssetKvp.Value;
			FString& Message = TranslatorMessageMap.FindOrAdd(AsyncHelper->Translators[RenameInfo.SourceIndex]);
			Message += FText::Format(NSLOCTEXT("InterchangeTaskParsingDoTask", "RenamedAssetMessagePerAsset", "\n OriginalName:[{0}] NewName:[{1}]")
				, FText::FromString(RenameInfo.OriginalName)
				, FText::FromString(RenameInfo.NewName)).ToString();
		}
		for (const TPair<TWeakObjectPtr<UInterchangeTranslatorBase>, FString>& MessagePerTranslator : TranslatorMessageMap)
		{
			if (GIsAutomationTesting)
			{
				
				UInterchangeResultDisplay_Generic* DisplayResult = NewObject<UInterchangeResultDisplay_Generic>(GetTransientPackage(), UInterchangeResultDisplay_Generic::StaticClass());
				FString Message = NSLOCTEXT("InterchangeTaskParsingDoTask", "RenamedAssetsMessageHeader", "Renamed Assets:").ToString();
				Message += MessagePerTranslator.Value;
				DisplayResult->Text = FText::FromString(Message);
				MessagePerTranslator.Key->AddMessage(DisplayResult);
			}
			else
			{
				UInterchangeResultWarning_Generic* WarningResult = NewObject<UInterchangeResultWarning_Generic>(GetTransientPackage(), UInterchangeResultWarning_Generic::StaticClass());
				FString Message = NSLOCTEXT("InterchangeTaskParsingDoTask", "RenamedAssetsMessageHeader", "Renamed Assets:").ToString();
				Message += MessagePerTranslator.Value;
				WarningResult->Text = FText::FromString(Message);
				MessagePerTranslator.Key->AddMessage(WarningResult);
			}
		}
	}

>>>>>>> 4af6daef
	//Add an async task for pre completion
	
	FGraphEventArray PreCompletionPrerequistes;
	AsyncHelper->PreCompletionTask = TGraphTask<FTaskPreCompletion>::CreateTask(&CompletionPrerequistes).ConstructAndDispatchWhenReady(InterchangeManager, WeakAsyncHelper);
	PreCompletionPrerequistes.Add(AsyncHelper->PreCompletionTask);

	//Start the Post pipeline task
	for (int32 SourceIndex = 0; SourceIndex < AsyncHelper->SourceDatas.Num(); ++SourceIndex)
	{
		for (int32 GraphPipelineIndex = 0; GraphPipelineIndex < AsyncHelper->Pipelines.Num(); ++GraphPipelineIndex)
		{
			int32 GraphPipelineTaskIndex = AsyncHelper->PipelinePostImportTasks.Add(
				TGraphTask<FTaskPipelinePostImport>::CreateTask(&(PreCompletionPrerequistes)).ConstructAndDispatchWhenReady(SourceIndex, GraphPipelineIndex, WeakAsyncHelper)
			);
			//Ensure we run the pipeline in the same order we create the task, since the pipeline modifies the node container, its important that its not processed in parallel, Adding the one we start to the prerequisites
			//is the way to go here
			PreCompletionPrerequistes.Add(AsyncHelper->PipelinePostImportTasks[GraphPipelineTaskIndex]);
		}
	}

	FGraphEventArray PreAsyncCompletionPrerequistes;
	AsyncHelper->PreAsyncCompletionTask = TGraphTask<FTaskPreAsyncCompletion>::CreateTask(&PreCompletionPrerequistes).ConstructAndDispatchWhenReady(InterchangeManager, WeakAsyncHelper);
	PreAsyncCompletionPrerequistes.Add(AsyncHelper->PreAsyncCompletionTask);

	AsyncHelper->CompletionTask = TGraphTask<FTaskCompletion>::CreateTask(&PreAsyncCompletionPrerequistes).ConstructAndDispatchWhenReady(InterchangeManager, WeakAsyncHelper);
}<|MERGE_RESOLUTION|>--- conflicted
+++ resolved
@@ -139,7 +139,6 @@
 			BaseNodeContainer->IterateNodesOfType<UInterchangeFactoryBaseNode>([&](const FString& NodeUID, UInterchangeFactoryBaseNode* FactoryNode)
 			{
 				if (!FactoryNode->IsEnabled())
-<<<<<<< HEAD
 				{
 					//Do not call factory for a disabled node
 					return;
@@ -148,16 +147,6 @@
 				UClass* ObjectClass = FactoryNode->GetObjectClass();
 				if (ObjectClass != nullptr)
 				{
-=======
-				{
-					//Do not call factory for a disabled node
-					return;
-				}
-
-				UClass* ObjectClass = FactoryNode->GetObjectClass();
-				if (ObjectClass != nullptr)
-				{
->>>>>>> 4af6daef
 					const UClass* RegisteredFactoryClass = InterchangeManager->GetRegisteredFactoryClass(ObjectClass);
 
 					const bool bIsSceneNode = FactoryNode->GetObjectClass()->IsChildOf<AActor>() || FactoryNode->GetObjectClass()->IsChildOf<UActorComponent>();
@@ -212,7 +201,6 @@
 	}
 
 	auto CreateTasksForEachTaskData = [](TArray<FTaskData>& TaskDatas, TFunction<FGraphEventRef(FTaskData&)> CreateTasksFunc) -> FGraphEventArray
-<<<<<<< HEAD
 	{
 		FGraphEventArray GraphEvents;
 
@@ -304,122 +292,6 @@
 			if (ensureMsgf(!CreatedTasksAssetNames.Contains(AssetFullPath),
 				TEXT("Found multiple task data with the same asset name (%s). Only one will be executed."), *AssetFullPath))
 			{
-				//Add create package task has a prerequisite of FTaskImportObject_Async. Create package task is a game thread task
-				FGraphEventArray CreatePackagePrerequistes;
-				int32 CreatePackageTaskIndex = AsyncHelper->CreatePackageTasks.Add(
-					TGraphTask<FTaskImportObject_GameThread>::CreateTask(&(TaskData.Prerequisites)).ConstructAndDispatchWhenReady(PackageBasePath, SourceIndex, WeakAsyncHelper, FactoryNode, FactoryClass)
-				);
-				CreatePackagePrerequistes.Add(AsyncHelper->CreatePackageTasks[CreatePackageTaskIndex]);
-
-				int32 CreateTaskIndex = AsyncHelper->CreateAssetTasks.Add(
-					TGraphTask<FTaskImportObject_Async>::CreateTask(&(CreatePackagePrerequistes)).ConstructAndDispatchWhenReady(PackageBasePath, SourceIndex, WeakAsyncHelper, FactoryNode)
-				);
-
-				CreatedTasksAssetNames.Add(AssetFullPath);
-
-				return AsyncHelper->CreateAssetTasks[CreateTaskIndex];
-			}
-			else
-			{
-				FGraphEventRef EmptyGraphEvent = FGraphEvent::CreateGraphEvent();
-				EmptyGraphEvent->DispatchSubsequents();
-				return EmptyGraphEvent;
-			}
-		}
-	};
-
-=======
-	{
-		FGraphEventArray GraphEvents;
-
-		for (int32 TaskIndex = 0; TaskIndex < TaskDatas.Num(); ++TaskIndex)
-		{
-			FTaskData& TaskData = TaskDatas[TaskIndex];
-
-			if (TaskData.Dependencies.Num() > 0)
-			{
-				//Search the previous node to find the dependence
-				for (int32 DepTaskIndex = 0; DepTaskIndex < TaskIndex; ++DepTaskIndex)
-				{
-					if (TaskData.Dependencies.Contains(TaskDatas[DepTaskIndex].UniqueID))
-					{
-						//Add has prerequisite
-						TaskData.Prerequisites.Add(TaskDatas[DepTaskIndex].GraphEventRef);
-					}
-				}
-			}
-
-			TaskData.GraphEventRef = CreateTasksFunc(TaskData);
-			GraphEvents.Add(TaskData.GraphEventRef);
-		}
-
-		return GraphEvents;
-	};
-
-	struct FTaskParsingRenameInfo
-	{
-		UInterchangeFactoryBaseNode* FactoryNode = nullptr;
-		int32 SourceIndex = INDEX_NONE;
-		FString OriginalName = FString();
-		FString NewName = FString();
-	};
-
-	TMap<FString, FTaskParsingRenameInfo> RenameAssets;
-	TSet<FString> CreatedTasksAssetNames; // Tracks for which asset name we have created a task so that we don't have 2 tasks for the same asset name
-	TFunction<FGraphEventRef(FTaskData&)> CreateTasksFromData = [this, &AsyncHelper, &RenameAssets, &CreatedTasksAssetNames](FTaskData& TaskData)
-	{
-		check(TaskData.Nodes.Num() == 1); //We expect 1 node per asset task
-
-		const int32 SourceIndex = TaskData.SourceIndex;
-		const UClass* const FactoryClass = TaskData.FactoryClass;
-		UInterchangeFactoryBaseNode* FactoryNode = TaskData.Nodes[0];
-
-		if (TaskData.bIsSceneNode)
-		{
-			return AsyncHelper->SceneTasks.Add_GetRef(
-				TGraphTask<FTaskCreateSceneObjects>::CreateTask(&(TaskData.Prerequisites))
-				.ConstructAndDispatchWhenReady(PackageBasePath, SourceIndex, WeakAsyncHelper, TaskData.Nodes, FactoryClass));
-		}
-		else
-		{
-			FString PackageSubPath;
-			FactoryNode->GetCustomSubPath(PackageSubPath);
-
-			FString AssetFullPath = FPaths::Combine(PackageBasePath, PackageSubPath, FactoryNode->GetAssetName());
-
-			//Make sure there is no duplicate name full path
-			uint32 NameIndex = 1;
-			FString NewName = AssetFullPath;
-			bool NameClash = true;
-			
-			while (NameClash)
-			{
-				if (CreatedTasksAssetNames.Contains(NewName))
-				{
-					const FString NameIndexString = FString::FromInt(NameIndex++);
-					NewName = AssetFullPath + NameIndexString;
-					FTaskParsingRenameInfo& RenameInfo = RenameAssets.FindOrAdd(AssetFullPath);
-					RenameInfo.FactoryNode = FactoryNode;
-					RenameInfo.OriginalName = AssetFullPath;
-					RenameInfo.NewName = NewName;
-					RenameInfo.SourceIndex = SourceIndex;
-					FactoryNode->SetDisplayLabel(FactoryNode->GetDisplayLabel() + NameIndexString);
-					if (FactoryNode->HasAttribute(UE::Interchange::FBaseNodeStaticData::AssetNameKey()))
-					{
-						//TextureFactorNodes automatically set up the AssetNames which then are used for asset creation:
-						FactoryNode->SetAssetName(FactoryNode->GetDisplayLabel());
-					}
-				}
-				else
-				{
-					AssetFullPath = NewName;
-					NameClash = false;
-				}
-			}
-
-			if (ensureMsgf(!CreatedTasksAssetNames.Contains(AssetFullPath),
-				TEXT("Found multiple task data with the same asset name (%s). Only one will be executed."), *AssetFullPath))
-			{
 				FGraphEventArray ImportObjectTasksPrerequistes;
 				int32 BeginImportObjectTaskIndex = AsyncHelper->BeginImportObjectTasks.Add(
 					TGraphTask<FTaskImportObject_GameThread>::CreateTask(&(TaskData.Prerequisites)).ConstructAndDispatchWhenReady(PackageBasePath, SourceIndex, WeakAsyncHelper, FactoryNode, FactoryClass)
@@ -467,7 +339,6 @@
 		}
 	}
 
->>>>>>> 4af6daef
 	FGraphEventArray CompletionPrerequistes;
 	const int32 PoolWorkerThreadCount = FTaskGraphInterface::Get().GetNumWorkerThreads() / 2;
 	const int32 MaxNumWorker = FMath::Max(PoolWorkerThreadCount, 1);
@@ -500,30 +371,6 @@
 		GroupPrerequistes.Add(TaskData.GraphEventRef);
 	}
 	CompletionPrerequistes.Append(GroupPrerequistes);
-<<<<<<< HEAD
-
-	if (!RenameAssets.IsEmpty())
-	{
-		TMap<TWeakObjectPtr<UInterchangeTranslatorBase>, FString> TranslatorMessageMap;
-		for (const TPair<FString, FTaskParsingRenameInfo>& RenameAssetKvp : RenameAssets)
-		{
-			const FTaskParsingRenameInfo& RenameInfo = RenameAssetKvp.Value;
-			FString& Message = TranslatorMessageMap.FindOrAdd(AsyncHelper->Translators[RenameInfo.SourceIndex]);
-			Message += FText::Format(NSLOCTEXT("InterchangeTaskParsingDoTask", "RenamedAssetMessagePerAsset", "\n OriginalName:[{0}] NewName:[{1}]")
-				, FText::FromString(RenameInfo.OriginalName)
-				, FText::FromString(RenameInfo.NewName)).ToString();
-		}
-		for (const TPair<TWeakObjectPtr<UInterchangeTranslatorBase>, FString>& MessagePerTranslator : TranslatorMessageMap)
-		{
-			UInterchangeResultWarning_Generic* WarningResult = NewObject<UInterchangeResultWarning_Generic>(GetTransientPackage(), UInterchangeResultWarning_Generic::StaticClass());
-			FString Message = NSLOCTEXT("InterchangeTaskParsingDoTask", "RenamedAssetsMessageHeader", "Renamed Assets:").ToString();
-			Message += MessagePerTranslator.Value;
-			WarningResult->Text = FText::FromString(Message);
-			MessagePerTranslator.Key->AddMessage(WarningResult);
-		}
-	}
-
-=======
 
 	if (!RenameAssets.IsEmpty())
 	{
@@ -558,7 +405,6 @@
 		}
 	}
 
->>>>>>> 4af6daef
 	//Add an async task for pre completion
 	
 	FGraphEventArray PreCompletionPrerequistes;
