--- conflicted
+++ resolved
@@ -101,13 +101,8 @@
 	FInterchangePipelinePropertyStatePerContext ReimportStates;
 };
 
-<<<<<<< HEAD
-UCLASS(BlueprintType, Blueprintable, editinlinenew, Abstract)
-class INTERCHANGECORE_API UInterchangePipelineBase : public UObject
-=======
 UCLASS(BlueprintType, Blueprintable, editinlinenew, Abstract, MinimalAPI)
 class UInterchangePipelineBase : public UObject
->>>>>>> 4af6daef
 {
 	GENERATED_BODY()
 
@@ -115,11 +110,7 @@
 
 	UE_DEPRECATED(5.2, "This function is replace by ScriptedExecutePipeline.")
 	UFUNCTION(BlueprintNativeEvent, BlueprintCallable, Category = "Interchange | Pipeline")
-<<<<<<< HEAD
-	void ScriptedExecutePreImportPipeline(UInterchangeBaseNodeContainer* BaseNodeContainer, const TArray<UInterchangeSourceData*>& SourceDatas);
-=======
 	INTERCHANGECORE_API void ScriptedExecutePreImportPipeline(UInterchangeBaseNodeContainer* BaseNodeContainer, const TArray<UInterchangeSourceData*>& SourceDatas);
->>>>>>> 4af6daef
 
 	UE_DEPRECATED(5.2, "This internal public function is deprecated and not replace by any.")
 	void ScriptedExecutePreImportPipeline_Implementation(UInterchangeBaseNodeContainer* BaseNodeContainer, const TArray<UInterchangeSourceData*>& SourceDatas)
@@ -137,11 +128,7 @@
 	 * @note - the FTaskPipeline is calling this function not the virtual one that is call by the default implementation.
 	 */
 	UFUNCTION(BlueprintNativeEvent, BlueprintCallable, Category = "Interchange | Pipeline")
-<<<<<<< HEAD
-	void ScriptedExecutePipeline(UInterchangeBaseNodeContainer* BaseNodeContainer, const TArray<UInterchangeSourceData*>& SourceDatas);
-=======
 	INTERCHANGECORE_API void ScriptedExecutePipeline(UInterchangeBaseNodeContainer* BaseNodeContainer, const TArray<UInterchangeSourceData*>& SourceDatas);
->>>>>>> 4af6daef
 	/** The default implementation (call if the blueprint do not have any implementation) will call the virtual ExecutePipeline */
 	void ScriptedExecutePipeline_Implementation(UInterchangeBaseNodeContainer* BaseNodeContainer, const TArray<UInterchangeSourceData*>& SourceDatas)
 	{
@@ -152,10 +139,9 @@
 	/**
 	 * ScriptedExecutePostFactoryPipeline is call after the factory create the unreal asset but before calling PostEditChange.
 	 * @note - the FTaskPreCompletion task is calling this function not the virtual one that is call by the default implementation.
-<<<<<<< HEAD
-	 */
-	UFUNCTION(BlueprintNativeEvent, BlueprintCallable, Category = "Interchange | Pipeline")
-	void ScriptedExecutePostFactoryPipeline(const UInterchangeBaseNodeContainer* BaseNodeContainer, const FString& FactoryNodeKey, UObject* CreatedAsset, bool bIsAReimport);
+	 */
+	UFUNCTION(BlueprintNativeEvent, BlueprintCallable, Category = "Interchange | Pipeline")
+	INTERCHANGECORE_API void ScriptedExecutePostFactoryPipeline(const UInterchangeBaseNodeContainer* BaseNodeContainer, const FString& FactoryNodeKey, UObject* CreatedAsset, bool bIsAReimport);
 	/** The default implementation (call if the blueprint do not have any implementation) will call the virtual ExecutePostFactoryPipeline */
 	void ScriptedExecutePostFactoryPipeline_Implementation(const UInterchangeBaseNodeContainer* BaseNodeContainer, const FString& FactoryNodeKey, UObject* CreatedAsset, bool bIsAReimport)
 	{
@@ -169,34 +155,11 @@
 	 * @note - the FTaskPipelinePostImport is calling this function not the virtual one that is call by the default implementation.
 	 */
 	UFUNCTION(BlueprintNativeEvent, BlueprintCallable, Category = "Interchange | Pipeline")
-	void ScriptedExecutePostImportPipeline(const UInterchangeBaseNodeContainer* BaseNodeContainer, const FString& FactoryNodeKey, UObject* CreatedAsset, bool bIsAReimport);
-	/** The default implementation (call if the blueprint do not have any implementation) will call the virtual ExecutePostImportPipeline */
-	void ScriptedExecutePostImportPipeline_Implementation(const UInterchangeBaseNodeContainer* BaseNodeContainer, const FString& FactoryNodeKey, UObject* CreatedAsset, bool bIsAReimport)
-	{
-		//By default we call the virtual import pipeline execution
-=======
-	 */
-	UFUNCTION(BlueprintNativeEvent, BlueprintCallable, Category = "Interchange | Pipeline")
-	INTERCHANGECORE_API void ScriptedExecutePostFactoryPipeline(const UInterchangeBaseNodeContainer* BaseNodeContainer, const FString& FactoryNodeKey, UObject* CreatedAsset, bool bIsAReimport);
-	/** The default implementation (call if the blueprint do not have any implementation) will call the virtual ExecutePostFactoryPipeline */
-	void ScriptedExecutePostFactoryPipeline_Implementation(const UInterchangeBaseNodeContainer* BaseNodeContainer, const FString& FactoryNodeKey, UObject* CreatedAsset, bool bIsAReimport)
-	{
-		//By default we call the virtual import pipeline execution
-		ExecutePostFactoryPipeline(BaseNodeContainer, FactoryNodeKey, CreatedAsset, bIsAReimport);
-	}
-	/**
-	 * ScriptedExecutePostImportPipeline is call after we completely import an asset, PostEditChange is already called.
-	 * This can be useful if you need an asset build data to finish the setup of another asset.
-	 * @example - PhysicsAsset need skeletal mesh render data to be build properly.
-	 * @note - the FTaskPipelinePostImport is calling this function not the virtual one that is call by the default implementation.
-	 */
-	UFUNCTION(BlueprintNativeEvent, BlueprintCallable, Category = "Interchange | Pipeline")
 	INTERCHANGECORE_API void ScriptedExecutePostImportPipeline(const UInterchangeBaseNodeContainer* BaseNodeContainer, const FString& FactoryNodeKey, UObject* CreatedAsset, bool bIsAReimport);
 	/** The default implementation (call if the blueprint do not have any implementation) will call the virtual ExecutePostImportPipeline */
 	void ScriptedExecutePostImportPipeline_Implementation(const UInterchangeBaseNodeContainer* BaseNodeContainer, const FString& FactoryNodeKey, UObject* CreatedAsset, bool bIsAReimport)
 	{
 		//By default we call the virtual import pipeline execution
->>>>>>> 4af6daef
 		ExecutePostImportPipeline(BaseNodeContainer, FactoryNodeKey, CreatedAsset, bIsAReimport);
 	}
 
@@ -205,11 +168,7 @@
 	 * the Interchange manager is calling this function not the virtual one that is call by the default implementation.
 	 */
 	UFUNCTION(BlueprintCallable, BlueprintNativeEvent, Category = "Interchange | Pipeline")
-<<<<<<< HEAD
-	void ScriptedExecuteExportPipeline(UInterchangeBaseNodeContainer* BaseNodeContainer);
-=======
 	INTERCHANGECORE_API void ScriptedExecuteExportPipeline(UInterchangeBaseNodeContainer* BaseNodeContainer);
->>>>>>> 4af6daef
 
 	/** The default implementation (call if the blueprint do not have any implementation) will call the virtual ExecuteExportPipeline */
 	void ScriptedExecuteExportPipeline_Implementation(UInterchangeBaseNodeContainer* BaseNodeContainer)
@@ -222,11 +181,7 @@
 	 * the Interchange manager is calling this function not the virtual one that is call by the default implementation.
 	 */
 	UFUNCTION(BlueprintNativeEvent, BlueprintCallable, Category = "Interchange | Pipeline")
-<<<<<<< HEAD
-	bool ScriptedCanExecuteOnAnyThread(EInterchangePipelineTask PipelineTask);
-=======
 	INTERCHANGECORE_API bool ScriptedCanExecuteOnAnyThread(EInterchangePipelineTask PipelineTask);
->>>>>>> 4af6daef
 
 	/** The default implementation (call if the blueprint do not have any implementation) will call the virtual CanExecuteAsync */
 	bool ScriptedCanExecuteOnAnyThread_Implementation(EInterchangePipelineTask PipelineTask)
@@ -239,11 +194,7 @@
 	 * the Interchange framework is calling this function not the virtual one that is called by the default implementation.
 	 */
 	UFUNCTION(BlueprintNativeEvent, BlueprintCallable, Category = "Interchange | Pipeline")
-<<<<<<< HEAD
-	void ScriptedSetReimportSourceIndex(UClass* ReimportObjectClass, const int32 SourceFileIndex);
-=======
 	INTERCHANGECORE_API void ScriptedSetReimportSourceIndex(UClass* ReimportObjectClass, const int32 SourceFileIndex);
->>>>>>> 4af6daef
 
 	/** The default implementation (call if the blueprint do not have any implementation) will call the virtual SetReimportContentFromSourceIndex */
 	void ScriptedSetReimportSourceIndex_Implementation(UClass* ReimportObjectClass, const int32 SourceFileIndex)
@@ -271,7 +222,6 @@
 	 * This function is called before showing the import dialog it is not called doing a re-import.
 	 */
 	virtual void PreDialogCleanup(const FName PipelineStackName) {}
-<<<<<<< HEAD
 
 	/**
 	 * This function should return true if all the pipeline settings are in a valid state to start the import.
@@ -290,117 +240,6 @@
 	 * @Param ReimportType - Tell pipeline what re-import type the user want to achieve.
 	 * @Param ReimportAsset - This is an optional parameter which is set when re-importing an asset.
 	 */
-	virtual void AdjustSettingsForContext(EInterchangePipelineContext ReimportType, TObjectPtr<UObject> ReimportAsset);
-	virtual void AdjustSettingsFromCache();
-
-	/** Transfer the source pipeline adjust settings to this pipeline. */
-	void TransferAdjustSettings(UInterchangePipelineBase* SourcePipeline);
-
-	/**
-	 * This function is used to add the given message object directly into the results for this operation.
-	 */
-	template <typename T>
-	T* AddMessage() const
-	{
-		check(Results != nullptr);
-		T* Item = Results->Add<T>();
-		return Item;
-	}
-
-	void AddMessage(UInterchangeResult* Item) const
-	{
-		check(Results != nullptr);
-		Results->Add(Item);
-	}
-	
-	void SetResultsContainer(UInterchangeResultsContainer* InResults)
-	{
-		Results = InResults;
-	}
-
-	/**
-	 * Return a const property states pointer. Return nullptr if the property do not exist
-	 */
-	const FInterchangePipelinePropertyStates* GetPropertyStates(const FName PropertyPath) const;
-
-	/**
-	 * Return a mutable property states pointer. Return nullptr if the property do not exist
-	 */
-	FInterchangePipelinePropertyStates* GetMutablePropertyStates(const FName PropertyPath);
-
-	/**
-	 * Return true if the property has valid states, false if no states was set for the property
-	 */
-	UFUNCTION(BlueprintCallable, Category = "Interchange | Pipeline")
-	bool DoesPropertyStatesExist(const FName PropertyPath) const;
-
-	/**
-	 * Return a mutable property states Reference. Add the property states if it doesnt exist.
-	 */
-	UFUNCTION(BlueprintCallable, Category = "Interchange | Pipeline")
-	FInterchangePipelinePropertyStates& FindOrAddPropertyStates(const FName PropertyPath);
-
-	/**
-	 * Return the property name of the properties states map
-	 */
-	static FName GetPropertiesStatesPropertyName();
-
-	static FName GetResultsPropertyName();
-
-	bool CanEditPropertiesStates() { return bAllowPropertyStatesEdition; }
-	bool IsReimportContext() { return bIsReimportContext; }
-
-protected:
-=======
->>>>>>> 4af6daef
-
-	UE_DEPRECATED(5.2, "This function is replace by ExecutePipeline.")
-	virtual void ExecutePreImportPipeline(UInterchangeBaseNodeContainer* BaseNodeContainer, const TArray<UInterchangeSourceData*>& SourceDatas)
-	{
-	}
-
-	/**
-	 * This function is called after the translation is done. It should create any factory node representing unreal assets to be imported by the factories
-	 */
-	virtual void ExecutePipeline(UInterchangeBaseNodeContainer* BaseNodeContainer, const TArray<UInterchangeSourceData*>& SourceDatas)
-	{
-		PRAGMA_DISABLE_DEPRECATION_WARNINGS
-		ExecutePreImportPipeline(BaseNodeContainer, SourceDatas);
-		PRAGMA_ENABLE_DEPRECATION_WARNINGS
-	}
-
-	/**
-<<<<<<< HEAD
-	 * This function is called after the factory create an asset, but before PostEditChange is called.
-	 * It is always call on the game thread, code inside this function should not wait on other thread. (do not stall the game thread)
-	 * This is the place to do any change to the unreal asset before PostEditChange is call.
-	 */
-	virtual void ExecutePostFactoryPipeline(const UInterchangeBaseNodeContainer* BaseNodeContainer, const FString& NodeKey, UObject* CreatedAsset, bool bIsAReimport)
-	{
-	}
-
-	/**
-	 * This function is called after the unreal asset is completely import and PostEditChange was called.
-	 * @Note: Some unreal assets have asynchronous build, its possible they are still compiling.
-	 */
-	virtual void ExecutePostImportPipeline(const UInterchangeBaseNodeContainer* BaseNodeContainer, const FString& NodeKey, UObject* CreatedAsset, bool bIsAReimport)
-=======
-	 * This function should return true if all the pipeline settings are in a valid state to start the import.
-	 * The Interchange Pipeline Configuration Dialog will call this to know if the Import button can be enable.
-	 */
-	virtual bool IsSettingsAreValid(TOptional<FText>& OutInvalidReason) const
-	{
-		return true;
-	}
-
-	/**
-	 * This function is call when before we show the pipeline dialog. Pipeline that override it can change the existing settings according to the re-import type.
-	 * The function is also call when we import or re-import custom LOD and alternate skinning.
-	 * 
-	 * @Note - The function will set the context of the pipeline
-	 * @Param ReimportType - Tell pipeline what re-import type the user want to achieve.
-	 * @Param ReimportAsset - This is an optional parameter which is set when re-importing an asset.
-	 */
 	INTERCHANGECORE_API virtual void AdjustSettingsForContext(EInterchangePipelineContext ReimportType, TObjectPtr<UObject> ReimportAsset);
 	INTERCHANGECORE_API virtual void AdjustSettingsFromCache();
 
@@ -468,8 +307,8 @@
 	 * properties and will generate a combo box with the PossibleValues if the function return true.
 	 */
 	virtual bool GetPropertyPossibleValues(const FName PropertyPath, TArray<FString>& PossibleValues)
->>>>>>> 4af6daef
-	{
+	{
+		return false;
 	}
 #endif //WITH_EDITOR
 
@@ -555,17 +394,6 @@
 	{
 	}
 
-<<<<<<< HEAD
-	void LoadSettingsInternal(const FName PipelineStackName, const FString& ConfigFilename, TMap<FName, FInterchangePipelinePropertyStates>& ParentPropertiesStates);
-
-	void SaveSettingsInternal(const FName PipelineStackName, const FString& ConfigFilename);
-
-	UInterchangePipelineBase* GetMostPipelineOuter() const;
-
-	static void InternalToggleVisibilityPropertiesOfMetaDataValue(UInterchangePipelineBase* OuterMostPipeline, UInterchangePipelineBase* Pipeline, bool bDoTransientSubPipeline, const FString& MetaDataKey, const FString& MetaDataValue, const bool bVisibilityState);
-	static void HidePropertiesOfCategory(UInterchangePipelineBase* OuterMostPipeline, UInterchangePipelineBase* Pipeline, const FString& HideCategoryName, bool bDoTransientSubPipeline = false);
-	static void HidePropertiesOfSubCategory(UInterchangePipelineBase* OuterMostPipeline, UInterchangePipelineBase* Pipeline, const FString& HideSubCategoryName, bool bDoTransientSubPipeline = false);
-=======
 	INTERCHANGECORE_API void LoadSettingsInternal(const FName PipelineStackName, const FString& ConfigFilename, TMap<FName, FInterchangePipelinePropertyStates>& ParentPropertiesStates);
 
 	INTERCHANGECORE_API void SaveSettingsInternal(const FName PipelineStackName, const FString& ConfigFilename);
@@ -575,7 +403,6 @@
 	static INTERCHANGECORE_API void InternalToggleVisibilityPropertiesOfMetaDataValue(UInterchangePipelineBase* OuterMostPipeline, UInterchangePipelineBase* Pipeline, bool bDoTransientSubPipeline, const FString& MetaDataKey, const FString& MetaDataValue, const bool bVisibilityState);
 	static INTERCHANGECORE_API void HidePropertiesOfCategory(UInterchangePipelineBase* OuterMostPipeline, UInterchangePipelineBase* Pipeline, const FString& HideCategoryName, bool bDoTransientSubPipeline = false);
 	static INTERCHANGECORE_API void HidePropertiesOfSubCategory(UInterchangePipelineBase* OuterMostPipeline, UInterchangePipelineBase* Pipeline, const FString& HideSubCategoryName, bool bDoTransientSubPipeline = false);
->>>>>>> 4af6daef
 	
 	/**
 	 * If true, the property editor for this pipeline instance will allow properties states edition.
