--- conflicted
+++ resolved
@@ -150,18 +150,6 @@
 		* Node that derive from UInterchangeBaseNode can also add a struct that derive from this one to add there static data
 		* @note: The static data are mainly for holding Attribute keys. All attributes that are always available for a node should be in this class or a derived class.
 		*/
-<<<<<<< HEAD
-	struct INTERCHANGECORE_API FBaseNodeStaticData
-	{
-		static const FAttributeKey& UniqueIDKey();
-		static const FAttributeKey& DisplayLabelKey();
-		static const FAttributeKey& ParentIDKey();
-		static const FAttributeKey& IsEnabledKey();
-		static const FAttributeKey& TargetAssetIDsKey();
-		static const FAttributeKey& ClassTypeAttributeKey();
-		static const FAttributeKey& AssetNameKey();
-		static const FAttributeKey& NodeContainerTypeKey();
-=======
 	struct FBaseNodeStaticData
 	{
 		static INTERCHANGECORE_API const FAttributeKey& UniqueIDKey();
@@ -172,7 +160,6 @@
 		static INTERCHANGECORE_API const FAttributeKey& ClassTypeAttributeKey();
 		static INTERCHANGECORE_API const FAttributeKey& AssetNameKey();
 		static INTERCHANGECORE_API const FAttributeKey& NodeContainerTypeKey();
->>>>>>> 4af6daef
 	};
 
 } //ns UE::Interchange
@@ -199,11 +186,7 @@
 public:
 	static constexpr const TCHAR* HierarchySeparator = TEXT("\\");
 
-<<<<<<< HEAD
-	UInterchangeBaseNode();
-=======
 	INTERCHANGECORE_API UInterchangeBaseNode();
->>>>>>> 4af6daef
 
 	/**
 	 * Initialize the base data of the node
@@ -222,38 +205,22 @@
 	/**
 	 * Icon name, use to retrieve the brush when we display the node in any UI
 	 */
-<<<<<<< HEAD
-	virtual FName GetIconName() const;
-=======
 	INTERCHANGECORE_API virtual FName GetIconName() const;
->>>>>>> 4af6daef
 
 	/**
 	 * UI that inspect node attribute call this to give a readable name to attribute key
 	 */
-<<<<<<< HEAD
-	virtual FString GetKeyDisplayName(const UE::Interchange::FAttributeKey& NodeAttributeKey) const;
-=======
 	INTERCHANGECORE_API virtual FString GetKeyDisplayName(const UE::Interchange::FAttributeKey& NodeAttributeKey) const;
->>>>>>> 4af6daef
 
 	/**
 	 * UI that inspect node attribute call this to display or hide an attribute
 	 */
-<<<<<<< HEAD
-	virtual bool ShouldHideAttribute(const UE::Interchange::FAttributeKey& NodeAttributeKey) const;
-=======
 	INTERCHANGECORE_API virtual bool ShouldHideAttribute(const UE::Interchange::FAttributeKey& NodeAttributeKey) const;
->>>>>>> 4af6daef
 
 	/**
 	 * UI that inspect node attribute call this to display the attribute under the returned category
 	 */
-<<<<<<< HEAD
-	virtual FString GetAttributeCategory(const UE::Interchange::FAttributeKey& NodeAttributeKey) const;
-=======
 	INTERCHANGECORE_API virtual FString GetAttributeCategory(const UE::Interchange::FAttributeKey& NodeAttributeKey) const;
->>>>>>> 4af6daef
 
 	/**
 	 * Add an attribute to the node
@@ -286,11 +253,7 @@
 	 *
 	 * @param NodeAttributeKey - The key of the attribute
 	 */
-<<<<<<< HEAD
-	virtual UE::Interchange::EAttributeTypes GetAttributeType(const UE::Interchange::FAttributeKey& NodeAttributeKey) const;
-=======
 	INTERCHANGECORE_API virtual UE::Interchange::EAttributeTypes GetAttributeType(const UE::Interchange::FAttributeKey& NodeAttributeKey) const;
->>>>>>> 4af6daef
 
 	/**
 	 * This function return an  attribute handle for the specified Key.
@@ -307,181 +270,112 @@
 	/**
 	 * Use this function to query all the node attribute keys
 	 */
-<<<<<<< HEAD
-	void GetAttributeKeys(TArray<UE::Interchange::FAttributeKey>& AttributeKeys) const;
-=======
 	INTERCHANGECORE_API void GetAttributeKeys(TArray<UE::Interchange::FAttributeKey>& AttributeKeys) const;
->>>>>>> 4af6daef
 
 	/**
 	 * Remove any attribute from this node. Return false if we cannot remove it. If the attribute do not exist it will return true.
 	 */
 	UFUNCTION(BlueprintCallable, Category = "Interchange | Node")
-<<<<<<< HEAD
-	bool RemoveAttribute(const FName& NodeAttributeKey);
-=======
 	INTERCHANGECORE_API bool RemoveAttribute(const FString& NodeAttributeKey);
->>>>>>> 4af6daef
 
 	/**
 	 * Add a boolean attribute to this node. Return false if the attribute do not exist or if we cannot add it
 	 */
 	UFUNCTION(BlueprintCallable, Category = "Interchange | Node")
-<<<<<<< HEAD
-	bool AddBooleanAttribute(const FName& NodeAttributeKey, const bool& Value);
-=======
 	INTERCHANGECORE_API bool AddBooleanAttribute(const FString& NodeAttributeKey, const bool& Value);
->>>>>>> 4af6daef
 	
 	/**
 	 * Get a boolean attribute from this node. Return false if the attribute do not exist
 	 */
 	UFUNCTION(BlueprintCallable, Category = "Interchange | Node")
-<<<<<<< HEAD
-	bool GetBooleanAttribute(const FName& NodeAttributeKey, bool& OutValue) const;
-=======
 	INTERCHANGECORE_API bool GetBooleanAttribute(const FString& NodeAttributeKey, bool& OutValue) const;
->>>>>>> 4af6daef
 
 	/**
 	 * Add a int32 attribute to this node. Return false if the attribute do not exist or if we cannot add it
 	 */
 	UFUNCTION(BlueprintCallable, Category = "Interchange | Node")
-<<<<<<< HEAD
-	bool AddInt32Attribute(const FName& NodeAttributeKey, const int32& Value);
-=======
 	INTERCHANGECORE_API bool AddInt32Attribute(const FString& NodeAttributeKey, const int32& Value);
->>>>>>> 4af6daef
 	
 	/**
 	 * Get a int32 attribute from this node. Return false if the attribute do not exist
 	 */
 	UFUNCTION(BlueprintCallable, Category = "Interchange | Node")
-<<<<<<< HEAD
-	bool GetInt32Attribute(const FName& NodeAttributeKey, int32& OutValue) const;
-=======
 	INTERCHANGECORE_API bool GetInt32Attribute(const FString& NodeAttributeKey, int32& OutValue) const;
->>>>>>> 4af6daef
 
 	/**
 	 * Add a float attribute to this node. Return false if the attribute do not exist or if we cannot add it
 	 */
 	UFUNCTION(BlueprintCallable, Category = "Interchange | Node")
-<<<<<<< HEAD
-	bool AddFloatAttribute(const FName& NodeAttributeKey, const float& Value);
-=======
 	INTERCHANGECORE_API bool AddFloatAttribute(const FString& NodeAttributeKey, const float& Value);
->>>>>>> 4af6daef
 	
 	/**
 	 * Get a float attribute from this node. Return false if the attribute do not exist
 	 */
 	UFUNCTION(BlueprintCallable, Category = "Interchange | Node")
-<<<<<<< HEAD
-	bool GetFloatAttribute(const FName& NodeAttributeKey, float& OutValue) const;
-=======
 	INTERCHANGECORE_API bool GetFloatAttribute(const FString& NodeAttributeKey, float& OutValue) const;
->>>>>>> 4af6daef
 
 	/**
 	 * Add a double attribute to this node. Return false if the attribute do not exist or if we cannot add it
 	 */
 	UFUNCTION(BlueprintCallable, Category = "Interchange | Node")
-<<<<<<< HEAD
-	bool AddDoubleAttribute(const FName& NodeAttributeKey, const double& Value);
-=======
 	INTERCHANGECORE_API bool AddDoubleAttribute(const FString& NodeAttributeKey, const double& Value);
->>>>>>> 4af6daef
 	
 	/**
 	 * Get a double attribute from this node. Return false if the attribute do not exist
 	 */
 	UFUNCTION(BlueprintCallable, Category = "Interchange | Node")
-<<<<<<< HEAD
-	bool GetDoubleAttribute(const FName& NodeAttributeKey, double& OutValue) const;
-=======
 	INTERCHANGECORE_API bool GetDoubleAttribute(const FString& NodeAttributeKey, double& OutValue) const;
->>>>>>> 4af6daef
 
 	/**
 	 * Add a string attribute to this node. Return false if the attribute do not exist or if we cannot add it
 	 */
 	UFUNCTION(BlueprintCallable, Category = "Interchange | Node")
-<<<<<<< HEAD
-	bool AddStringAttribute(const FName& NodeAttributeKey, const FString& Value);
-=======
 	INTERCHANGECORE_API bool AddStringAttribute(const FString& NodeAttributeKey, const FString& Value);
->>>>>>> 4af6daef
 	
 	/**
 	 * Get a string attribute from this node. Return false if the attribute do not exist
 	 */
 	UFUNCTION(BlueprintCallable, Category = "Interchange | Node")
-<<<<<<< HEAD
-	bool GetStringAttribute(const FName& NodeAttributeKey, FString& OutValue) const;
-=======
 	INTERCHANGECORE_API bool GetStringAttribute(const FString& NodeAttributeKey, FString& OutValue) const;
->>>>>>> 4af6daef
 
 	/**
 	 * Add a guid attribute to this node. Return false if the attribute do not exist or if we cannot add it
 	 */
 	UFUNCTION(BlueprintCallable, Category = "Interchange | Node")
-<<<<<<< HEAD
-	bool AddGuidAttribute(const FName& NodeAttributeKey, const FGuid& Value);
-=======
 	INTERCHANGECORE_API bool AddGuidAttribute(const FString& NodeAttributeKey, const FGuid& Value);
->>>>>>> 4af6daef
 
 	/**
 	 * Get a guid attribute from this node. Return false if the attribute do not exist
 	 */
 	UFUNCTION(BlueprintCallable, Category = "Interchange | Node")
-<<<<<<< HEAD
-	bool GetGuidAttribute(const FName& NodeAttributeKey, FGuid& OutValue) const;
-=======
 	INTERCHANGECORE_API bool GetGuidAttribute(const FString& NodeAttributeKey, FGuid& OutValue) const;
->>>>>>> 4af6daef
 
 	/**
 	 * Add a FLinearColor attribute to this node. Return false if the attribute do not exist or if we cannot add it
 	 */
 	UFUNCTION(BlueprintCallable, Category = "Interchange | Node")
-<<<<<<< HEAD
-	bool AddLinearColorAttribute(const FName& NodeAttributeKey, const FLinearColor& Value);
-=======
 	INTERCHANGECORE_API bool AddLinearColorAttribute(const FString& NodeAttributeKey, const FLinearColor& Value);
->>>>>>> 4af6daef
 	
 	/**
 	 * Get a FLinearColor attribute from this node. Return false if the attribute do not exist
 	 */
 	UFUNCTION(BlueprintCallable, Category = "Interchange | Node")
-<<<<<<< HEAD
-	bool GetLinearColorAttribute(const FName& NodeAttributeKey, FLinearColor& OutValue) const;
-=======
 	INTERCHANGECORE_API bool GetLinearColorAttribute(const FString& NodeAttributeKey, FLinearColor& OutValue) const;
->>>>>>> 4af6daef
 
 	/**
 	 * Add a Vector2 attribute to this node. Return false if the attribute do not exist or if we cannot add it
 	 */
 	UFUNCTION(BlueprintCallable, Category = "Interchange | Node")
-<<<<<<< HEAD
-	bool AddVector2Attribute(const FName& NodeAttributeKey, const FVector2f& Value);
-=======
 	INTERCHANGECORE_API bool AddVector2Attribute(const FString& NodeAttributeKey, const FVector2f& Value);
->>>>>>> 4af6daef
 
 	/**
 	 * Get a Vector2 attribute from this node. Return false if the attribute do not exist
 	 */
 	UFUNCTION(BlueprintCallable, Category = "Interchange | Node")
-<<<<<<< HEAD
-	bool GetVector2Attribute(const FName& NodeAttributeKey, FVector2f& OutValue) const;
+	INTERCHANGECORE_API bool GetVector2Attribute(const FString& NodeAttributeKey, FVector2f& OutValue) const;
 
 	template<typename AttributeType>
-	AttributeType GetAttributeChecked(const FName& NodeAttributeKey) const
+	AttributeType GetAttributeChecked(const FString& NodeAttributeKey) const
 	{
 		AttributeType Value = AttributeType();
 		check(HasAttribute(UE::Interchange::FAttributeKey(NodeAttributeKey)));
@@ -492,34 +386,12 @@
 	}
 
 	template<typename AttributeType>
-	bool GetAttribute(const FName& NodeAttributeKey, AttributeType& OutValue) const
-	{
-		INTERCHANGE_BASE_NODE_GET_ATTRIBUTE(AttributeType);
-	}
-	template<typename AttributeType>
-	bool SetAttribute(const FName& NodeAttributeKey, const AttributeType& Value)
-=======
-	INTERCHANGECORE_API bool GetVector2Attribute(const FString& NodeAttributeKey, FVector2f& OutValue) const;
-
-	template<typename AttributeType>
-	AttributeType GetAttributeChecked(const FString& NodeAttributeKey) const
-	{
-		AttributeType Value = AttributeType();
-		check(HasAttribute(UE::Interchange::FAttributeKey(NodeAttributeKey)));
-		UE::Interchange::FAttributeStorage::TAttributeHandle<AttributeType> Handle = GetAttributeHandle<AttributeType>(UE::Interchange::FAttributeKey(NodeAttributeKey));
-		check(Handle.IsValid());
-		check(Handle.Get(Value) == UE::Interchange::EAttributeStorageResult::Operation_Success);
-		return Value;
-	}
-
-	template<typename AttributeType>
 	bool GetAttribute(const FString& NodeAttributeKey, AttributeType& OutValue) const
 	{
 		INTERCHANGE_BASE_NODE_GET_ATTRIBUTE(AttributeType);
 	}
 	template<typename AttributeType>
 	bool SetAttribute(const FString& NodeAttributeKey, const AttributeType& Value)
->>>>>>> 4af6daef
 	{
 		INTERCHANGE_BASE_NODE_ADD_ATTRIBUTE(AttributeType);
 	}
@@ -559,41 +431,25 @@
 	 * Get number of target assets relating to this object.
 	 */
 	UFUNCTION(BlueprintCallable, Category = "Interchange | Node")
-<<<<<<< HEAD
-	int32 GetTargetNodeCount() const;
-=======
 	INTERCHANGECORE_API int32 GetTargetNodeCount() const;
->>>>>>> 4af6daef
 
 	/**
 	 * Get target assets relating to this object.
 	 */
 	UFUNCTION(BlueprintCallable, Category = "Interchange | Node")
-<<<<<<< HEAD
-	void GetTargetNodeUids(TArray<FString>& OutTargetAssets) const;
-=======
 	INTERCHANGECORE_API void GetTargetNodeUids(TArray<FString>& OutTargetAssets) const;
->>>>>>> 4af6daef
 
 	/**
 	 * Add asset node UID relating to this object.
 	 */
 	UFUNCTION(BlueprintCallable, Category = "Interchange | Node")
-<<<<<<< HEAD
-	bool AddTargetNodeUid(const FString& AssetUid) const;
-=======
 	INTERCHANGECORE_API bool AddTargetNodeUid(const FString& AssetUid) const;
->>>>>>> 4af6daef
 
 	/**
 	 * Remove asset node UID relating to this object.
 	 */
 	UFUNCTION(BlueprintCallable, Category = "Interchange | Node")
-<<<<<<< HEAD
-	bool RemoveTargetNodeUid(const FString& AssetUid) const;
-=======
 	INTERCHANGECORE_API bool RemoveTargetNodeUid(const FString& AssetUid) const;
->>>>>>> 4af6daef
 
 	/**
 	 * IsEnable true mean that the node will be import/export, if false it will be discarded.
@@ -614,11 +470,7 @@
 	 * Return the node container type which define the purpose of the node (Factory node, translated scene node or translated asset node).
 	 */
 	UFUNCTION(BlueprintCallable, Category = "Interchange | Node")
-<<<<<<< HEAD
-	EInterchangeNodeContainerType GetNodeContainerType() const;
-=======
 	INTERCHANGECORE_API EInterchangeNodeContainerType GetNodeContainerType() const;
->>>>>>> 4af6daef
 
 	/**
 	 * Return a FGuid build from the FSHA1 of all the attribute data contain in the node.
@@ -627,11 +479,7 @@
 	 * the order we add the attributes.
 	 * This function interface is pure virtual
 	 */
-<<<<<<< HEAD
-	virtual FGuid GetHash() const;
-=======
 	INTERCHANGECORE_API virtual FGuid GetHash() const;
->>>>>>> 4af6daef
 
 	/**
 	 * Optional, Any node that can import/export an asset should set the proper name we will give to the asset.
@@ -652,35 +500,19 @@
 	/**
 	 * Serialize the node, by default only the attribute storage is serialize for a node
 	 */
-<<<<<<< HEAD
-	virtual void Serialize(FArchive& Ar) override;
-
-	static void CompareNodeStorage(UInterchangeBaseNode* NodeA, const UInterchangeBaseNode* NodeB, TArray<UE::Interchange::FAttributeKey>& RemovedAttributes, TArray<UE::Interchange::FAttributeKey>& AddedAttributes, TArray<UE::Interchange::FAttributeKey>& ModifiedAttributes);
-	
-	static void CopyStorageAttributes(const UInterchangeBaseNode* SourceNode, UInterchangeBaseNode* DestinationNode, TArray<UE::Interchange::FAttributeKey>& AttributeKeys);
-
-	static void CopyStorage(const UInterchangeBaseNode* SourceNode, UInterchangeBaseNode* DestinationNode);
+	INTERCHANGECORE_API virtual void Serialize(FArchive& Ar) override;
+
+	static INTERCHANGECORE_API void CompareNodeStorage(const UInterchangeBaseNode* NodeA, const UInterchangeBaseNode* NodeB, TArray<UE::Interchange::FAttributeKey>& RemovedAttributes, TArray<UE::Interchange::FAttributeKey>& AddedAttributes, TArray<UE::Interchange::FAttributeKey>& ModifiedAttributes);
+	
+	static INTERCHANGECORE_API void CopyStorageAttributes(const UInterchangeBaseNode* SourceNode, UInterchangeBaseNode* DestinationNode, TArray<UE::Interchange::FAttributeKey>& AttributeKeys);
+
+	static INTERCHANGECORE_API void CopyStorage(const UInterchangeBaseNode* SourceNode, UInterchangeBaseNode* DestinationNode);
 	
 	virtual void AppendAssetRegistryTags(TArray<FAssetRegistryTag>& OutTags) const
 	{
 		return;
 	}
 
-=======
-	INTERCHANGECORE_API virtual void Serialize(FArchive& Ar) override;
-
-	static INTERCHANGECORE_API void CompareNodeStorage(const UInterchangeBaseNode* NodeA, const UInterchangeBaseNode* NodeB, TArray<UE::Interchange::FAttributeKey>& RemovedAttributes, TArray<UE::Interchange::FAttributeKey>& AddedAttributes, TArray<UE::Interchange::FAttributeKey>& ModifiedAttributes);
-	
-	static INTERCHANGECORE_API void CopyStorageAttributes(const UInterchangeBaseNode* SourceNode, UInterchangeBaseNode* DestinationNode, TArray<UE::Interchange::FAttributeKey>& AttributeKeys);
-
-	static INTERCHANGECORE_API void CopyStorage(const UInterchangeBaseNode* SourceNode, UInterchangeBaseNode* DestinationNode);
-	
-	virtual void AppendAssetRegistryTags(TArray<FAssetRegistryTag>& OutTags) const
-	{
-		return;
-	}
-
->>>>>>> 4af6daef
 protected:
 	/** The storage use to store the Key value attribute for this node. */
 	TSharedPtr<UE::Interchange::FAttributeStorage, ESPMode::ThreadSafe> Attributes;
