--- conflicted
+++ resolved
@@ -40,39 +40,23 @@
 };
 ENUM_CLASS_FLAGS(EInterchangeTranslatorAssetType);
 
-<<<<<<< HEAD
-UCLASS(BlueprintType, Blueprintable, Abstract)
-class INTERCHANGECORE_API UInterchangeTranslatorBase : public UObject
-=======
 UCLASS(BlueprintType, Blueprintable, Abstract, MinimalAPI)
 class UInterchangeTranslatorBase : public UObject
->>>>>>> 4af6daef
 {
 	GENERATED_BODY()
 public:
 
 	/** return true if the translator can translate the given source data. */
-<<<<<<< HEAD
-	virtual bool CanImportSourceData(const UInterchangeSourceData* InSourceData) const;
-=======
 	INTERCHANGECORE_API virtual bool CanImportSourceData(const UInterchangeSourceData* InSourceData) const;
->>>>>>> 4af6daef
 
 	/** Specifies the capabilities of a translator. */
 	virtual EInterchangeTranslatorType GetTranslatorType() const { return EInterchangeTranslatorType::Assets; }
 
 	bool DoesSupportAssetType(EInterchangeTranslatorAssetType AssetType) const { return EnumHasAllFlags(GetSupportedAssetTypes(), AssetType); }
-<<<<<<< HEAD
-	virtual EInterchangeTranslatorAssetType GetSupportedAssetTypes() const PURE_VIRTUAL(UInterchangeTranslatorBase::GetSupportedAssetTypes, return EInterchangeTranslatorAssetType::None;);
-
-	/** List of formats supported by the translator. Each entry is of the form "ext;Description" where ext is the file extension. */
-	virtual TArray<FString> GetSupportedFormats() const PURE_VIRTUAL(UInterchangeTranslatorBase::GetSupportedExtensions, return TArray<FString>(););
-=======
 	INTERCHANGECORE_API virtual EInterchangeTranslatorAssetType GetSupportedAssetTypes() const PURE_VIRTUAL(UInterchangeTranslatorBase::GetSupportedAssetTypes, return EInterchangeTranslatorAssetType::None;);
 
 	/** List of formats supported by the translator. Each entry is of the form "ext;Description" where ext is the file extension. */
 	INTERCHANGECORE_API virtual TArray<FString> GetSupportedFormats() const PURE_VIRTUAL(UInterchangeTranslatorBase::GetSupportedExtensions, return TArray<FString>(););
->>>>>>> 4af6daef
 
 	/**
 	 * Translate the associated source data into node(s) that are hold in the specified nodes container.
@@ -111,13 +95,6 @@
 	template <typename T>
 	T* AddMessage() const
 	{
-<<<<<<< HEAD
-		ensure(Results != nullptr);
-		ensure(SourceData != nullptr);
-		T* Item = Results->Add<T>();
-		Item->SourceAssetName = SourceData->GetFilename();
-		return Item;
-=======
 		if (ensure(Results) && ensure(SourceData))
 		{
 			T* Item = Results->Add<T>();
@@ -125,24 +102,16 @@
 			return Item;
 		}
 		return nullptr;
->>>>>>> 4af6daef
 	}
 
 
 	void AddMessage(UInterchangeResult* Item) const
 	{
-<<<<<<< HEAD
-		ensure(Results != nullptr);
-		ensure(SourceData != nullptr);
-		Results->Add(Item);
-		Item->SourceAssetName = SourceData->GetFilename();
-=======
 		if (ensure(Results) && ensure(SourceData))
 		{
 			Results->Add(Item);
 			Item->SourceAssetName = SourceData->GetFilename();
 		}
->>>>>>> 4af6daef
 	}
 	
 
