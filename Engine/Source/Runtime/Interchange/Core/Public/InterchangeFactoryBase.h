--- conflicted
+++ resolved
@@ -30,20 +30,6 @@
 };
 
 /**
-<<<<<<< HEAD
- * UObject asset factory implementation:
- * 1. ImportAssetObject_GameThread - Create the asset UObject, and you can also import source data and setup properties synchronously.
- * 2. ImportAssetObject_Async - Import source data and setup properties asynchronously.
- * 3. SetupObject_GameThread - Do any UObject setup required before the build (before PostEditChange), the UObject dependencies should exist and have all the source data and properties imported.
- * 4. FinalizeObject_GameThread - Do any final UObject setup after the build (after PostEditChange)
- * 
- * Actor factory implementation
- * 1. ImportSceneObject_GameThread - Create an actor in a level.
- */
-
-UCLASS(BlueprintType, Blueprintable, Abstract)
-class INTERCHANGECORE_API UInterchangeFactoryBase : public UObject
-=======
  * Asset factory implementation:
  * 
  * The first 3 steps use the interchange factory node to import/re-import the UObject
@@ -65,7 +51,6 @@
 
 UCLASS(BlueprintType, Blueprintable, Abstract, MinimalAPI)
 class UInterchangeFactoryBase : public UObject
->>>>>>> 4af6daef
 {
 	GENERATED_BODY()
 public:
@@ -112,29 +97,6 @@
 		 * the asset we want to re-import. The re-import should just change the source data and not any asset settings.
 		 */
 		UObject* ReimportObject = nullptr;
-<<<<<<< HEAD
-	};
-
-	UE_DEPRECATED(5.2, "This function is replaced by ImportAssetObject_GameThread.")
-	virtual UObject* CreateEmptyAsset(const FImportAssetObjectParams& Arguments)
-	{
-		return nullptr;
-	}
-	
-	/**
-	 * Create the asset UObject. You can optionally import source data (payload data) and configure the properties synchronously.
-	 *
-	 * @param Arguments - The structure containing all necessary arguments to import the UObject and the package, see the structure definition for the documentation.
-	 * @return the imported UObject or nullptr if there is an error.
-	 *
-	 * @Note Mandatory to override this function to create the asset UObject. Not mandatory for level actor, use CreateSceneObject instead.
-	 */
-	virtual UObject* ImportAssetObject_GameThread(const FImportAssetObjectParams& Arguments)
-	{
-		PRAGMA_DISABLE_DEPRECATION_WARNINGS
-		return CreateEmptyAsset(Arguments);
-		PRAGMA_ENABLE_DEPRECATION_WARNINGS
-=======
 	};
 
 	struct FImportAssetResult
@@ -181,55 +143,9 @@
 			return ReferenceObject.TryLoad();
 		}
 		return nullptr;
->>>>>>> 4af6daef
-	}
-
-	UE_DEPRECATED(5.2, "This function is replaced by ImportAssetObject_Async.")
-	virtual UObject* CreateAsset(const FImportAssetObjectParams& Arguments)
-	{
-		//By default simply return the UObject created by ImportAssetObject_GameThread that was store in the asset node.
-		FSoftObjectPath ReferenceObject;
-		if (Arguments.AssetNode->GetCustomReferenceObject(ReferenceObject))
-		{
-			return ReferenceObject.TryLoad();
-		}
-		return nullptr;
-	}
-	/**
-<<<<<<< HEAD
-	 * Override it to setup the UObject source data (payload data) and configure the properties asynchronously. Do not create the asset UObject asynchronously.
-	 *
-	 * @param Arguments - The structure containing all necessary data to imported the UObject, see the structure definition for the documentation.
-	 * @return the imported UObject or nullptr if there is an error.
-	 */
-	virtual UObject* ImportAssetObject_Async(const FImportAssetObjectParams& Arguments)
-	{
-		PRAGMA_DISABLE_DEPRECATION_WARNINGS
-		return CreateAsset(Arguments);
-		PRAGMA_ENABLE_DEPRECATION_WARNINGS
-	}
-
-	/**
-	 * Parameters to pass to SpawnActor function
-	 */
-	struct FImportSceneObjectsParams
-	{
-		/** The level in which to create the scene objects */
-		ULevel* Level = nullptr;
-
-		/** The name we want to give to the actor that we will create */
-		FString ObjectName;
-
-		/** The base node that describe how to create the asset */
-		UInterchangeFactoryBaseNode* FactoryNode = nullptr;
-
-		/** The node container associated with the current source index */
-		const UInterchangeBaseNodeContainer* NodeContainer = nullptr;
-	};
-
-	UE_DEPRECATED(5.2, "This function is replaced by ImportSceneObject_GameThread.")
-	virtual UObject* CreateSceneObject(const FImportSceneObjectsParams& Arguments)
-=======
+	}
+
+	/**
 	 * Override it to import/re-import the UObject source data and configure the properties asynchronously. Do not create the asset UObject asynchronously.
 	 * Helpful to get all the payload in parallel or do any long import task
 	 *
@@ -253,7 +169,6 @@
 	 * @return the FImportAssetResult, see the structure to access the documentation.
 	 */
 	virtual FImportAssetResult EndImportAsset_GameThread(const FImportAssetObjectParams& Arguments)
->>>>>>> 4af6daef
 	{
 		FImportAssetResult ImportAssetResult;
 		//By default simply return the UObject created by BeginImportAssetObject_GameThread that was store in the asset node.
@@ -266,8 +181,6 @@
 	}
 
 	/**
-<<<<<<< HEAD
-=======
 	 * Parameters to pass to SpawnActor function
 	 */
 	struct FImportSceneObjectsParams
@@ -296,7 +209,6 @@
 	};
 
 	/**
->>>>>>> 4af6daef
 	 * Creates the scene object from a Scene Node data.
 	 *
 	 * @param Arguments - The structure containing all necessary arguments, see the structure definition for the documentation.
@@ -304,13 +216,7 @@
 	 */
 	virtual UObject* ImportSceneObject_GameThread(const FImportSceneObjectsParams& Arguments)
 	{
-<<<<<<< HEAD
-		PRAGMA_DISABLE_DEPRECATION_WARNINGS
-		return CreateSceneObject(Arguments);
-		PRAGMA_ENABLE_DEPRECATION_WARNINGS
-=======
 		return nullptr;
->>>>>>> 4af6daef
 	}
 
 	/** Call when the user cancel the operation. */
@@ -337,54 +243,22 @@
 ;
 	};
 
-<<<<<<< HEAD
-	UE_DEPRECATED(5.2, "This function is replaced by SetupObject_GameThread.")
-	virtual void PreImportPreCompletedCallback(const FSetupObjectParams& Arguments)
-	{
-		check(IsInGameThread());
-	}
-
 	/*
 	 * Do any UObject setup required before the build (before PostEditChange) and after all dependency UObject have been imported.
 	 * @note - This function is called when starting the pre completion task (before PostEditChange is called for the asset).
 	 */
 	virtual void SetupObject_GameThread(const FSetupObjectParams& Arguments)
 	{
-		PRAGMA_DISABLE_DEPRECATION_WARNINGS
-		PreImportPreCompletedCallback(Arguments);
-		PRAGMA_ENABLE_DEPRECATION_WARNINGS
+		check(IsInGameThread());
 	}
 	
-	UE_DEPRECATED(5.2, "This function is replace by FinalizeObject_GameThread.")
-	virtual void PostImportPreCompletedCallback(const FSetupObjectParams& Arguments)
-	{
-		check(IsInGameThread());
-	}
-
-=======
-	/*
-	 * Do any UObject setup required before the build (before PostEditChange) and after all dependency UObject have been imported.
-	 * @note - This function is called when starting the pre completion task (before PostEditChange is called for the asset).
-	 */
-	virtual void SetupObject_GameThread(const FSetupObjectParams& Arguments)
-	{
-		check(IsInGameThread());
-	}
-	
->>>>>>> 4af6daef
 	/*
 	 * Do any final UObject setup after the build (after PostEditChange)
 	 * @note - This function is called at the end of the pre completion task (after PostEditChange is called for the asset).
 	 */
 	virtual void FinalizeObject_GameThread(const FSetupObjectParams& Arguments)
 	{
-<<<<<<< HEAD
-		PRAGMA_DISABLE_DEPRECATION_WARNINGS
-		PostImportPreCompletedCallback(Arguments);
-		PRAGMA_ENABLE_DEPRECATION_WARNINGS
-=======
 		check(IsInGameThread());
->>>>>>> 4af6daef
 	}
 
 	/**
