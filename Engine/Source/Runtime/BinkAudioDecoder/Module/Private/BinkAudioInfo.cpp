--- conflicted
+++ resolved
@@ -654,8 +654,6 @@
 	return bErrorStateLatch;
 }
 
-<<<<<<< HEAD
-=======
 class BINKAUDIODECODER_API FBinkAudioDecoderModule : public IModuleInterface
 {
 public:	
@@ -669,5 +667,4 @@
 	virtual void ShutdownModule() override {}
 };
 
->>>>>>> d731a049
 IMPLEMENT_MODULE(FBinkAudioDecoderModule, BinkAudioDecoder)