--- conflicted
+++ resolved
@@ -26,13 +26,10 @@
         {
             return Path.Combine(ModuleDirectory, "..", "SDK", "BinkAudio", "Lib", "libbinka_ue_decode_ios_static.a");
         }
-<<<<<<< HEAD
-=======
         if (Target.Platform == UnrealTargetPlatform.TVOS)
         {
             return Path.Combine(ModuleDirectory, "..", "SDK", "BinkAudio", "Lib", "libbinka_ue_decode_tvos_static.a");
         }
->>>>>>> d731a049
         return null;
     }
 
