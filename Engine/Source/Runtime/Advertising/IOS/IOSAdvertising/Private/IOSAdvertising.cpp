// Copyright 1998-2019 Epic Games, Inc. All Rights Reserved.

#include "IOSAdvertising.h"
#include "IOS/IOSAppDelegate.h"
#include "Modules/ModuleManager.h"
#include "IOS/IOSAsyncTask.h"
#include "IOS/IOSAppDelegate.h"

DEFINE_LOG_CATEGORY_STATIC( LogAdvertising, Display, All );

IMPLEMENT_MODULE( FIOSAdvertisingProvider, IOSAdvertising );

<<<<<<< HEAD
#if __IPHONE_OS_VERSION_MIN_REQUIRED < __IPHONE_10_0
=======
#if __IPHONE_OS_VERSION_MIN_REQUIRED < __IPHONE_10_0 && !PLATFORM_TVOS
#import <iAd/ADBannerView.h>

>>>>>>> 5edfa17c
@interface IOSAdvertising : UIResponder <ADBannerViewDelegate>
	/** iAd banner view, if open */
	@property(retain) ADBannerView* BannerView;
@end

@implementation IOSAdvertising

@synthesize BannerView;

/** TRUE if the iAd banner should be on the bottom of the screen */
static BOOL bDrawOnBottom;

/** true if the user wants the banner to be displayed */
static bool bWantVisibleBanner = false;

+ (IOSAdvertising*)GetDelegate
{
	static IOSAdvertising * Singleton = [[IOSAdvertising alloc] init];
	return Singleton;
}

-(void)dealloc
{
	[BannerView release];
	[super dealloc];
}

/**
* Will show an iAd on the top or bottom of screen, on top of the GL view (doesn't resize
* the view)
*
* @param bShowOnBottomOfScreen If true, the iAd will be shown at the bottom of the screen, top otherwise
*/
-(void)ShowAdBanner:(NSNumber*)bShowOnBottomOfScreen
{
	bDrawOnBottom = [bShowOnBottomOfScreen boolValue];
	bWantVisibleBanner = true;

	bool bNeedsToAddSubview = false;
	if (self.BannerView == nil)
	{
		self.BannerView = [[ADBannerView alloc] initWithAdType:ADAdTypeBanner];
		self.BannerView.delegate = self;
		bNeedsToAddSubview = true;
	}
	CGRect BannerFrame = CGRectZero;
	BannerFrame.size = [self.BannerView sizeThatFits : [IOSAppDelegate GetDelegate].RootView.bounds.size];

	if (bDrawOnBottom)
	{
		// move to off the bottom
		BannerFrame.origin.y = [IOSAppDelegate GetDelegate].RootView.bounds.size.height - BannerFrame.size.height;
	}

	self.BannerView.frame = BannerFrame;

	// start out hidden, will fade in when ad loads
	self.BannerView.hidden = YES;
	self.BannerView.alpha = 0.0f;

	if (bNeedsToAddSubview)
	{
		[[IOSAppDelegate GetDelegate].RootView addSubview : self.BannerView];
	}
	else if (self.BannerView.bannerLoaded)
	{
		[self bannerViewDidLoadAd : self.BannerView];
	}
}

-(void)bannerViewDidLoadAd:(ADBannerView*)Banner
{
#if !NO_LOGGING
	NSLog(@"Ad loaded!");
#endif

	if (self.BannerView.hidden && bWantVisibleBanner)
	{
		self.BannerView.hidden = NO;
		[UIView animateWithDuration:0.4f
animations:^
		{
			self.BannerView.alpha = 1.0f;
		}
		];
	}
}

-(void)bannerView:(ADBannerView *)Banner didFailToReceiveAdWithError : (NSError *)Error
{
#if !NO_LOGGING
	NSLog(@"Ad failed to load: '%@'", Error);
#endif

	// if we get an error, hide the banner 
	[self HideAdBanner];
}

/**
* Callback when the user clicks on an ad
*/
-(BOOL)bannerViewActionShouldBegin:(ADBannerView*)Banner willLeaveApplication : (BOOL)bWillLeave
{
	// if we aren't about to swap out the app, tell the game to pause (or whatever)
	if (!bWillLeave)
	{
		FIOSAsyncTask* AsyncTask = [[FIOSAsyncTask alloc] init];
		AsyncTask.GameThreadCallback = ^ bool(void)
		{
			// tell the ad manager the user clicked on the banner
			//@TODO: IAD:			UPlatformInterfaceBase::GetInGameAdManagerSingleton()->OnUserClickedBanner();

			return true;
		};
		[AsyncTask FinishedTask];
	}

	return YES;
}

/**
* Callback when an ad is closed
*/
-(void)bannerViewActionDidFinish:(ADBannerView*)Banner
{
	FIOSAsyncTask* AsyncTask = [[FIOSAsyncTask alloc] init];
	AsyncTask.GameThreadCallback = ^ bool(void)
	{
		// tell ad singleton we closed the ad
		//@TODO: IAD:		UPlatformInterfaceBase::GetInGameAdManagerSingleton()->OnUserClosedAd();

		return true;
	};
	[AsyncTask FinishedTask];
}

/**
* Hides the iAd banner shows with ShowAdBanner. Will force close the ad if it's open
*/
-(void)HideAdBanner
{
	// fade it out
	if (!self.BannerView.hidden)
	{
		[UIView animateWithDuration:0.4f
animations:^
		{
			self.BannerView.alpha = 0.0f;
		}
completion:^(BOOL finished) 
		   {
			   self.BannerView.hidden = YES;
		   }
		];
	}
}

-(void)UserHideAdBanner
{
	bWantVisibleBanner = false;
	[self HideAdBanner];
}

/**
* Forces closed any displayed ad. Can lead to loss of revenue
*/
-(void)CloseAd
{
	// boot user out of the ad
	bWantVisibleBanner = false;
	[self.BannerView cancelBannerViewAction];
}
@end
#endif

void FIOSAdvertisingProvider::ShowAdBanner( bool bShowOnBottomOfScreen, int32 /*AdID*/ ) 
{
<<<<<<< HEAD
#if __IPHONE_OS_VERSION_MIN_REQUIRED < __IPHONE_10_0
	[[IOSAdvertising GetDelegate] performSelectorOnMainThread:@selector(ShowAdBanner:) withObject:[NSNumber numberWithBool : bShowOnBottomOfScreen] waitUntilDone : NO];
#else
    UE_LOG(LogIOS, Warning, TEXT("iAd has been deprecated as of IOS 10 and is this advertising provider is now deprecated in UE 4.21"));
=======
#if __IPHONE_OS_VERSION_MIN_REQUIRED < __IPHONE_10_0 && !PLATFORM_TVOS
	[[IOSAdvertising GetDelegate] performSelectorOnMainThread:@selector(ShowAdBanner:) withObject:[NSNumber numberWithBool : bShowOnBottomOfScreen] waitUntilDone : NO];
#else
    UE_LOG(LogIOS, Warning, TEXT("iAd has been deprecated as of IOS 10 and this advertising provider is now deprecated in UE 4.21"));
>>>>>>> 5edfa17c
#endif
}

void FIOSAdvertisingProvider::HideAdBanner() 
{
<<<<<<< HEAD
#if __IPHONE_OS_VERSION_MIN_REQUIRED < __IPHONE_10_0
	[[IOSAdvertising GetDelegate] performSelectorOnMainThread:@selector(UserHideAdBanner) withObject:nil waitUntilDone : NO];
#else
    UE_LOG(LogIOS, Warning, TEXT("iAd has been deprecated as of IOS 10 and is this advertising provider is now deprecated in UE 4.21"));
=======
#if __IPHONE_OS_VERSION_MIN_REQUIRED < __IPHONE_10_0 && !PLATFORM_TVOS
	[[IOSAdvertising GetDelegate] performSelectorOnMainThread:@selector(UserHideAdBanner) withObject:nil waitUntilDone : NO];
#else
    UE_LOG(LogIOS, Warning, TEXT("iAd has been deprecated as of IOS 10 and this advertising provider is now deprecated in UE 4.21"));
>>>>>>> 5edfa17c
#endif
}

void FIOSAdvertisingProvider::CloseAdBanner() 
{
<<<<<<< HEAD
#if __IPHONE_OS_VERSION_MIN_REQUIRED < __IPHONE_10_0
	[[IOSAdvertising GetDelegate] performSelectorOnMainThread:@selector(CloseAd) withObject:nil waitUntilDone : NO];
#else
    UE_LOG(LogIOS, Warning, TEXT("iAd has been deprecated as of IOS 10 and is this advertising provider is now deprecated in UE 4.21"));
=======
#if __IPHONE_OS_VERSION_MIN_REQUIRED < __IPHONE_10_0 && !PLATFORM_TVOS
	[[IOSAdvertising GetDelegate] performSelectorOnMainThread:@selector(CloseAd) withObject:nil waitUntilDone : NO];
#else
    UE_LOG(LogIOS, Warning, TEXT("iAd has been deprecated as of IOS 10 and this advertising provider is now deprecated in UE 4.21"));
>>>>>>> 5edfa17c
#endif
}

int32 FIOSAdvertisingProvider::GetAdIDCount()
{
<<<<<<< HEAD
#if __IPHONE_OS_VERSION_MIN_REQUIRED < __IPHONE_10_0
	return 1;
#else
    UE_LOG(LogIOS, Warning, TEXT("iAd has been deprecated as of IOS 10 and is this advertising provider is now deprecated in UE 4.21"));
=======
#if __IPHONE_OS_VERSION_MIN_REQUIRED < __IPHONE_10_0 && !PLATFORM_TVOS
	return 1;
#else
    UE_LOG(LogIOS, Warning, TEXT("iAd has been deprecated as of IOS 10 and this advertising provider is now deprecated in UE 4.21"));
>>>>>>> 5edfa17c
    return 0;
#endif
}<|MERGE_RESOLUTION|>--- conflicted
+++ resolved
@@ -10,13 +10,9 @@
 
 IMPLEMENT_MODULE( FIOSAdvertisingProvider, IOSAdvertising );
 
-<<<<<<< HEAD
-#if __IPHONE_OS_VERSION_MIN_REQUIRED < __IPHONE_10_0
-=======
 #if __IPHONE_OS_VERSION_MIN_REQUIRED < __IPHONE_10_0 && !PLATFORM_TVOS
 #import <iAd/ADBannerView.h>
 
->>>>>>> 5edfa17c
 @interface IOSAdvertising : UIResponder <ADBannerViewDelegate>
 	/** iAd banner view, if open */
 	@property(retain) ADBannerView* BannerView;
@@ -194,65 +190,37 @@
 
 void FIOSAdvertisingProvider::ShowAdBanner( bool bShowOnBottomOfScreen, int32 /*AdID*/ ) 
 {
-<<<<<<< HEAD
-#if __IPHONE_OS_VERSION_MIN_REQUIRED < __IPHONE_10_0
+#if __IPHONE_OS_VERSION_MIN_REQUIRED < __IPHONE_10_0 && !PLATFORM_TVOS
 	[[IOSAdvertising GetDelegate] performSelectorOnMainThread:@selector(ShowAdBanner:) withObject:[NSNumber numberWithBool : bShowOnBottomOfScreen] waitUntilDone : NO];
 #else
-    UE_LOG(LogIOS, Warning, TEXT("iAd has been deprecated as of IOS 10 and is this advertising provider is now deprecated in UE 4.21"));
-=======
-#if __IPHONE_OS_VERSION_MIN_REQUIRED < __IPHONE_10_0 && !PLATFORM_TVOS
-	[[IOSAdvertising GetDelegate] performSelectorOnMainThread:@selector(ShowAdBanner:) withObject:[NSNumber numberWithBool : bShowOnBottomOfScreen] waitUntilDone : NO];
-#else
-    UE_LOG(LogIOS, Warning, TEXT("iAd has been deprecated as of IOS 10 and this advertising provider is now deprecated in UE 4.21"));
->>>>>>> 5edfa17c
+    UE_LOG(LogIOS, Warning, TEXT("iAd has been deprecated as of IOS 10 and this advertising provider is now deprecated in UE 4.21"));
 #endif
 }
 
 void FIOSAdvertisingProvider::HideAdBanner() 
 {
-<<<<<<< HEAD
-#if __IPHONE_OS_VERSION_MIN_REQUIRED < __IPHONE_10_0
+#if __IPHONE_OS_VERSION_MIN_REQUIRED < __IPHONE_10_0 && !PLATFORM_TVOS
 	[[IOSAdvertising GetDelegate] performSelectorOnMainThread:@selector(UserHideAdBanner) withObject:nil waitUntilDone : NO];
 #else
-    UE_LOG(LogIOS, Warning, TEXT("iAd has been deprecated as of IOS 10 and is this advertising provider is now deprecated in UE 4.21"));
-=======
-#if __IPHONE_OS_VERSION_MIN_REQUIRED < __IPHONE_10_0 && !PLATFORM_TVOS
-	[[IOSAdvertising GetDelegate] performSelectorOnMainThread:@selector(UserHideAdBanner) withObject:nil waitUntilDone : NO];
-#else
-    UE_LOG(LogIOS, Warning, TEXT("iAd has been deprecated as of IOS 10 and this advertising provider is now deprecated in UE 4.21"));
->>>>>>> 5edfa17c
+    UE_LOG(LogIOS, Warning, TEXT("iAd has been deprecated as of IOS 10 and this advertising provider is now deprecated in UE 4.21"));
 #endif
 }
 
 void FIOSAdvertisingProvider::CloseAdBanner() 
 {
-<<<<<<< HEAD
-#if __IPHONE_OS_VERSION_MIN_REQUIRED < __IPHONE_10_0
+#if __IPHONE_OS_VERSION_MIN_REQUIRED < __IPHONE_10_0 && !PLATFORM_TVOS
 	[[IOSAdvertising GetDelegate] performSelectorOnMainThread:@selector(CloseAd) withObject:nil waitUntilDone : NO];
 #else
-    UE_LOG(LogIOS, Warning, TEXT("iAd has been deprecated as of IOS 10 and is this advertising provider is now deprecated in UE 4.21"));
-=======
-#if __IPHONE_OS_VERSION_MIN_REQUIRED < __IPHONE_10_0 && !PLATFORM_TVOS
-	[[IOSAdvertising GetDelegate] performSelectorOnMainThread:@selector(CloseAd) withObject:nil waitUntilDone : NO];
-#else
-    UE_LOG(LogIOS, Warning, TEXT("iAd has been deprecated as of IOS 10 and this advertising provider is now deprecated in UE 4.21"));
->>>>>>> 5edfa17c
+    UE_LOG(LogIOS, Warning, TEXT("iAd has been deprecated as of IOS 10 and this advertising provider is now deprecated in UE 4.21"));
 #endif
 }
 
 int32 FIOSAdvertisingProvider::GetAdIDCount()
 {
-<<<<<<< HEAD
-#if __IPHONE_OS_VERSION_MIN_REQUIRED < __IPHONE_10_0
+#if __IPHONE_OS_VERSION_MIN_REQUIRED < __IPHONE_10_0 && !PLATFORM_TVOS
 	return 1;
 #else
-    UE_LOG(LogIOS, Warning, TEXT("iAd has been deprecated as of IOS 10 and is this advertising provider is now deprecated in UE 4.21"));
-=======
-#if __IPHONE_OS_VERSION_MIN_REQUIRED < __IPHONE_10_0 && !PLATFORM_TVOS
-	return 1;
-#else
-    UE_LOG(LogIOS, Warning, TEXT("iAd has been deprecated as of IOS 10 and this advertising provider is now deprecated in UE 4.21"));
->>>>>>> 5edfa17c
+    UE_LOG(LogIOS, Warning, TEXT("iAd has been deprecated as of IOS 10 and this advertising provider is now deprecated in UE 4.21"));
     return 0;
 #endif
 }