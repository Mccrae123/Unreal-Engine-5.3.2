// Copyright 1998-2019 Epic Games, Inc. All Rights Reserved.

#include "FoliageActor.h"
#include "InstancedFoliageActor.h"
#include "FoliageType_Actor.h"
#include "FoliageHelper.h"

//
//
// FFoliageActor
void FFoliageActor::AddReferencedObjects(UObject* InThis, FReferenceCollector& Collector)
{
	for (AActor*& Actor : ActorInstances)
	{
		if (Actor != nullptr)
		{
			Collector.AddReferencedObject(Actor, InThis);
		}
	}
}

void FFoliageActor::Serialize(FArchive& Ar)
{
#if WITH_EDITORONLY_DATA
	if (Ar.CustomVer(FFoliageCustomVersion::GUID) < FFoliageCustomVersion::FoliageActorSupportNoWeakPtr)
	{
		Ar << ActorInstances_Deprecated;
	}
	else
#endif
	{
		Ar << ActorInstances;
	}

		
	Ar << ActorClass;
}

void FFoliageActor::DestroyActors(bool bOnLoad)
{
<<<<<<< HEAD
	for (AActor* Actor : ActorInstances)
=======
	TArray<AActor*> CopyActorInstances(ActorInstances);
	ActorInstances.Empty();
	for (AActor* Actor : CopyActorInstances)
>>>>>>> 69078e53
	{
		if (Actor != nullptr)
		{
            if (bOnLoad)
			{
				Actor->ConditionalPostLoad();
			}
			Actor->GetWorld()->DestroyActor(Actor);
		}
	}
	ActorInstances.Empty();
}

#if WITH_EDITOR
bool FFoliageActor::IsInitialized() const
{
<<<<<<< HEAD
	return ActorClass != nullptr;;
=======
	return ActorClass != nullptr;
>>>>>>> 69078e53
}

void FFoliageActor::Initialize(AInstancedFoliageActor* IFA, const UFoliageType* FoliageType)
{
	check(!IsInitialized());
	const UFoliageType_Actor* FoliageType_Actor = Cast<UFoliageType_Actor>(FoliageType);
<<<<<<< HEAD
	ActorClass = FoliageType_Actor->ActorClass ? *FoliageType_Actor->ActorClass : AActor::StaticClass();
=======
	ActorClass = FoliageType_Actor->ActorClass ? FoliageType_Actor->ActorClass.Get() : AActor::StaticClass();
	bShouldAttachToBaseComponent = FoliageType_Actor->bShouldAttachToBaseComponent;
>>>>>>> 69078e53
}

void FFoliageActor::Uninitialize()
{
	check(IsInitialized());
	DestroyActors(false);
	ActorClass = nullptr;
}

AActor* FFoliageActor::Spawn(AInstancedFoliageActor* IFA, const FFoliageInstance& Instance)
{
	if (ActorClass == nullptr)
	{
		return nullptr;
	}

	FActorSpawnParameters SpawnParameters;
	SpawnParameters.ObjectFlags = RF_Transactional;
	SpawnParameters.bHideFromSceneOutliner = true;
	SpawnParameters.OverrideLevel = IFA->GetLevel();
	AActor* NewActor = IFA->GetWorld()->SpawnActor<AActor>(ActorClass, Instance.GetInstanceWorldTransform(), SpawnParameters);
	if (NewActor)
	{
		FFoliageHelper::SetIsOwnedByFoliage(NewActor);
	}
	return NewActor;
}

TArray<AActor*> FFoliageActor::GetActorsFromSelectedIndices(const TSet<int32>& SelectedIndices) const
{
	TArray<AActor*> Selection;
	Selection.Reserve(SelectedIndices.Num());
	for (int32 i : SelectedIndices)
	{
		check(i < ActorInstances.Num());
		if (ActorInstances[i] != nullptr)
		{
			Selection.Add(ActorInstances[i]);
		}
	}

	return Selection;
}

int32 FFoliageActor::GetInstanceCount() const
{
	return ActorInstances.Num();
}

void FFoliageActor::PreAddInstances(AInstancedFoliageActor* IFA, const UFoliageType* FoliageType, int32 Count)
{
	if (!IsInitialized())
	{
		Initialize(IFA, FoliageType);
		check(IsInitialized());
	}
}

void FFoliageActor::AddInstance(AInstancedFoliageActor* IFA, const FFoliageInstance& NewInstance)
{
	ActorInstances.Add(Spawn(IFA, NewInstance));
}

void FFoliageActor::RemoveInstance(int32 InstanceIndex)
{
	AActor* Actor = ActorInstances[InstanceIndex];
	ActorInstances.RemoveAtSwap(InstanceIndex);

	if (Actor && Actor->GetWorld())
	{
		Actor->GetWorld()->DestroyActor(Actor, true);
	}
}

void FFoliageActor::SetInstanceWorldTransform(int32 InstanceIndex, const FTransform& Transform, bool bTeleport)
{
	if (AActor* Actor = ActorInstances[InstanceIndex])
	{
		Actor->SetActorTransform(Transform);
	}
}

FTransform FFoliageActor::GetInstanceWorldTransform(int32 InstanceIndex) const
{
	if (AActor* Actor = ActorInstances[InstanceIndex])
	{
		return Actor->GetTransform();
	}

	return FTransform::Identity;
}

bool FFoliageActor::IsOwnedComponent(const UPrimitiveComponent* Component) const
{
	const AActor* Owner = Component->GetOwner();

	return ActorInstances.Contains(Owner);
}

int32 FFoliageActor::FindIndex(const AActor* InActor) const
{
	return ActorInstances.IndexOfByKey(InActor);
}

int32 FFoliageActor::FindIndex(const UPrimitiveComponent* Component) const
{
	return FindIndex(Component->GetOwner());
}

void FFoliageActor::Refresh(AInstancedFoliageActor* IFA, const TArray<FFoliageInstance>& Instances, bool Async, bool Force)
{
	for (int32 i = 0; i < Instances.Num(); ++i)
	{
		if (ActorInstances[i] == nullptr || ActorInstances[i]->IsPendingKill())
		{
			ActorInstances[i] = Spawn(IFA, Instances[i]);
		}
	}
}

void FFoliageActor::OnHiddenEditorViewMaskChanged(uint64 InHiddenEditorViews)
{
	for (AActor* Actor : ActorInstances)
	{
		if (Actor != nullptr)
		{
			if (Actor->HiddenEditorViews != InHiddenEditorViews)
			{
				Actor->HiddenEditorViews = InHiddenEditorViews;
				Actor->MarkComponentsRenderStateDirty();
			}
		}
	}
}

void FFoliageActor::UpdateActorTransforms(const TArray<FFoliageInstance>& Instances)
{
	for (int32 i = 0; i < Instances.Num(); ++i)
	{
		SetInstanceWorldTransform(i, Instances[i].GetInstanceWorldTransform(), true);
	}
}

<<<<<<< HEAD
void FFoliageActor::PostApplyLevelTransform(const FTransform& InTransform, const TArray<FFoliageInstance>& Instances)
{
	UpdateActorTransforms(Instances);
}

=======
>>>>>>> 69078e53
void FFoliageActor::PostEditUndo(AInstancedFoliageActor* IFA, UFoliageType* FoliageType, const TArray<FFoliageInstance>& Instances, const TSet<int32>& SelectedIndices)
{
	UpdateActorTransforms(Instances);
}

void FFoliageActor::NotifyFoliageTypeChanged(AInstancedFoliageActor* IFA, UFoliageType* FoliageType, const TArray<FFoliageInstance>& Instances, const TSet<int32>& SelectedIndices, bool bSourceChanged)
{
	if (UFoliageType_Actor* FoliageTypeActor = Cast<UFoliageType_Actor>(FoliageType))
	{
		if (bShouldAttachToBaseComponent != FoliageTypeActor->bShouldAttachToBaseComponent)
		{
			bShouldAttachToBaseComponent = FoliageTypeActor->bShouldAttachToBaseComponent;
			if (!bShouldAttachToBaseComponent)
			{
				IFA->RemoveBaseComponentOnFoliageTypeInstances(FoliageType);
			}
		}
	}

	if (bSourceChanged)
	{
		Reapply(IFA, FoliageType, Instances);
		ApplySelection(true, SelectedIndices);
	}
}

void FFoliageActor::Reapply(AInstancedFoliageActor* IFA, const UFoliageType* FoliageType, const TArray<FFoliageInstance>& Instances, bool bPostLoad)
{
	IFA->Modify();
	DestroyActors(bPostLoad);
	
	if (IsInitialized())
	{
		Uninitialize();
	}
	Initialize(IFA, FoliageType);

	for (int32 i = 0; i < Instances.Num(); ++i)
	{
		ActorInstances.Add(Spawn(IFA, Instances[i]));
	}
}

void FFoliageActor::SelectAllInstances(bool bSelect)
{
<<<<<<< HEAD
	TArray<AActor*> Selection;
	Selection.Reserve(Count);
	check(ActorInstances.Num() >= InstanceIndex + Count);
	for (int32 i = InstanceIndex; i < (InstanceIndex + Count); ++i)
	{
		if (ActorInstances[i])
		{
			Selection.Add(ActorInstances[i]);
		}
	}
	AInstancedFoliageActor::SelectionChanged.Broadcast(bSelect, Selection);
=======
	AInstancedFoliageActor::SelectionChanged.Broadcast(bSelect, ActorInstances);
}

void FFoliageActor::SelectInstance(bool bSelect, int32 Index)
{
	TArray<AActor*> SingleInstance;
	SingleInstance.Add(ActorInstances[Index]);
	AInstancedFoliageActor::SelectionChanged.Broadcast(bSelect, SingleInstance);
}

void FFoliageActor::SelectInstances(bool bSelect, const TSet<int32>& SelectedIndices)
{
	AInstancedFoliageActor::SelectionChanged.Broadcast(bSelect, GetActorsFromSelectedIndices(SelectedIndices));
>>>>>>> 69078e53
}

void FFoliageActor::ApplySelection(bool bApply, const TSet<int32>& SelectedIndices)
{
	if (bApply && SelectedIndices.Num() > 0)
	{
		AInstancedFoliageActor::SelectionChanged.Broadcast(true, GetActorsFromSelectedIndices(SelectedIndices));
	}
}

void FFoliageActor::ClearSelection(const TSet<int32>& SelectedIndices)
{
	AInstancedFoliageActor::SelectionChanged.Broadcast(false, GetActorsFromSelectedIndices(SelectedIndices));
}

bool FFoliageActor::UpdateInstanceFromActor(AInstancedFoliageActor* IFA, AActor* InActor, FFoliageInfo& FoliageInfo)
{
	int32 Index = FindIndex(InActor);
	if (Index == INDEX_NONE)
	{
		return false;
	}

	IFA->Modify();
	const bool bChecked = false; // In the case of the PostEditUndo its possible that the instancehash is empty.
	FoliageInfo.InstanceHash->RemoveInstance(FoliageInfo.Instances[Index].Location, Index, bChecked);
	
	FTransform ActorTransform = InActor->GetTransform();
	FoliageInfo.Instances[Index].Location = ActorTransform.GetLocation();
	FoliageInfo.Instances[Index].Rotation = FRotator(ActorTransform.GetRotation());
	FoliageInfo.Instances[Index].PreAlignRotation = FoliageInfo.Instances[Index].Rotation;
	FoliageInfo.Instances[Index].DrawScale3D = InActor->GetActorScale3D();
	FoliageInfo.InstanceHash->InsertInstance(FoliageInfo.Instances[Index].Location, Index);
	
	return true;
}

void FFoliageActor::GetInvalidInstances(TArray<int32>& InvalidInstances)
{
	for (int32 Index = 0; Index < ActorInstances.Num(); ++Index)
	{
		if (ActorInstances[Index] == nullptr)
		{
			InvalidInstances.Add(Index);
		}
	}
}

#endif // WITH_EDITOR<|MERGE_RESOLUTION|>--- conflicted
+++ resolved
@@ -38,13 +38,9 @@
 
 void FFoliageActor::DestroyActors(bool bOnLoad)
 {
-<<<<<<< HEAD
-	for (AActor* Actor : ActorInstances)
-=======
 	TArray<AActor*> CopyActorInstances(ActorInstances);
 	ActorInstances.Empty();
 	for (AActor* Actor : CopyActorInstances)
->>>>>>> 69078e53
 	{
 		if (Actor != nullptr)
 		{
@@ -55,29 +51,20 @@
 			Actor->GetWorld()->DestroyActor(Actor);
 		}
 	}
-	ActorInstances.Empty();
 }
 
 #if WITH_EDITOR
 bool FFoliageActor::IsInitialized() const
 {
-<<<<<<< HEAD
-	return ActorClass != nullptr;;
-=======
 	return ActorClass != nullptr;
->>>>>>> 69078e53
 }
 
 void FFoliageActor::Initialize(AInstancedFoliageActor* IFA, const UFoliageType* FoliageType)
 {
 	check(!IsInitialized());
 	const UFoliageType_Actor* FoliageType_Actor = Cast<UFoliageType_Actor>(FoliageType);
-<<<<<<< HEAD
-	ActorClass = FoliageType_Actor->ActorClass ? *FoliageType_Actor->ActorClass : AActor::StaticClass();
-=======
 	ActorClass = FoliageType_Actor->ActorClass ? FoliageType_Actor->ActorClass.Get() : AActor::StaticClass();
 	bShouldAttachToBaseComponent = FoliageType_Actor->bShouldAttachToBaseComponent;
->>>>>>> 69078e53
 }
 
 void FFoliageActor::Uninitialize()
@@ -221,14 +208,6 @@
 	}
 }
 
-<<<<<<< HEAD
-void FFoliageActor::PostApplyLevelTransform(const FTransform& InTransform, const TArray<FFoliageInstance>& Instances)
-{
-	UpdateActorTransforms(Instances);
-}
-
-=======
->>>>>>> 69078e53
 void FFoliageActor::PostEditUndo(AInstancedFoliageActor* IFA, UFoliageType* FoliageType, const TArray<FFoliageInstance>& Instances, const TSet<int32>& SelectedIndices)
 {
 	UpdateActorTransforms(Instances);
@@ -274,19 +253,6 @@
 
 void FFoliageActor::SelectAllInstances(bool bSelect)
 {
-<<<<<<< HEAD
-	TArray<AActor*> Selection;
-	Selection.Reserve(Count);
-	check(ActorInstances.Num() >= InstanceIndex + Count);
-	for (int32 i = InstanceIndex; i < (InstanceIndex + Count); ++i)
-	{
-		if (ActorInstances[i])
-		{
-			Selection.Add(ActorInstances[i]);
-		}
-	}
-	AInstancedFoliageActor::SelectionChanged.Broadcast(bSelect, Selection);
-=======
 	AInstancedFoliageActor::SelectionChanged.Broadcast(bSelect, ActorInstances);
 }
 
@@ -300,7 +266,6 @@
 void FFoliageActor::SelectInstances(bool bSelect, const TSet<int32>& SelectedIndices)
 {
 	AInstancedFoliageActor::SelectionChanged.Broadcast(bSelect, GetActorsFromSelectedIndices(SelectedIndices));
->>>>>>> 69078e53
 }
 
 void FFoliageActor::ApplySelection(bool bApply, const TSet<int32>& SelectedIndices)
