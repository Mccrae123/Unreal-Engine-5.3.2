// Copyright 1998-2019 Epic Games, Inc. All Rights Reserved.


#pragma once

#include "CoreMinimal.h"
#include "UObject/ObjectMacros.h"
#include "Templates/SubclassOf.h"
#include "GameFramework/Actor.h"
#include "FoliageType_InstancedStaticMesh.h"
#include "FoliageInstanceBase.h"
#include "InstancedFoliage.h"

#include "InstancedFoliageActor.generated.h"

// Custom serialization version for all packages containing Instance Foliage
struct FFoliageCustomVersion
{
	enum Type
	{
		// Before any version changes were made in the plugin
		BeforeCustomVersionWasAdded = 0,
		// Converted to use HierarchicalInstancedStaticMeshComponent
		FoliageUsingHierarchicalISMC = 1,
		// Changed Component to not RF_Transactional
		HierarchicalISMCNonTransactional = 2,
		// Added FoliageTypeUpdateGuid
		AddedFoliageTypeUpdateGuid = 3,
		// Use a GUID to determine whic procedural actor spawned us
		ProceduralGuid = 4,
		// Support for cross-level bases 
		CrossLevelBase = 5,
		// FoliageType for details customization
		FoliageTypeCustomization = 6,
		// FoliageType for details customization continued
		FoliageTypeCustomizationScaling = 7,
		// FoliageType procedural scale and shade settings updated
		FoliageTypeProceduralScaleAndShade = 8,
		// Added FoliageHISMC and blueprint support
		FoliageHISMCBlueprints = 9,
		// Added Mobility setting to UFoliageType
		AddedMobility = 10,
		// Make sure that foliage has FoliageHISMC class
		FoliageUsingFoliageISMC = 11,
		// Foliage Actor Support
		FoliageActorSupport = 12,
		// Foliage Actor (No weak ptr)
		FoliageActorSupportNoWeakPtr = 13,
<<<<<<< HEAD
=======
		// Foliage Instances are now always saved local to Level
		FoliageRepairInstancesWithLevelTransform = 14,
>>>>>>> 69078e53
		// -----<new versions can be added above this line>-------------------------------------------------
		VersionPlusOne,
		LatestVersion = VersionPlusOne - 1
	};

	// The GUID for this custom version number
	const static FGuid GUID;

private:
	FFoliageCustomVersion() {}
};

class UProceduralFoliageComponent;

// Function for filtering out hit components during FoliageTrace
typedef TFunction<bool(const UPrimitiveComponent*)> FFoliageTraceFilterFunc;

UCLASS(notplaceable, hidecategories = (Object, Rendering, Mobility), MinimalAPI, NotBlueprintable)
class AInstancedFoliageActor : public AActor
{
	GENERATED_UCLASS_BODY()

public:
#if WITH_EDITORONLY_DATA
	// Cross level references cache for instances base
	FFoliageInstanceBaseCache InstanceBaseCache;
#endif// WITH_EDITORONLY_DATA

	TMap<UFoliageType*, TUniqueObj<FFoliageInfo>> FoliageInfos;

public:
	//~ Begin UObject Interface.
	virtual void Serialize(FArchive& Ar) override;
	virtual void PostLoad() override;
	static void AddReferencedObjects(UObject* InThis, FReferenceCollector& Collector);
	//~ End UObject Interface. 

	//~ Begin AActor Interface.
	// we don't want to have our components automatically destroyed by the Blueprint code
	virtual void RerunConstructionScripts() override {}
	virtual bool IsLevelBoundsRelevant() const override { return false; }

protected:
	// Default InternalTakeRadialDamage behavior finds and scales damage for the closest component which isn't appropriate for foliage.
	virtual float InternalTakeRadialDamage(float Damage, struct FRadialDamageEvent const& RadialDamageEvent, class AController* EventInstigator, AActor* DamageCauser) override;
public:
#if WITH_EDITOR
	virtual void PostInitProperties() override;
	virtual void BeginDestroy() override;
	virtual void Destroyed() override;
	FOLIAGE_API void CleanupDeletedFoliageType();
	FOLIAGE_API void DetectFoliageTypeChangeAndUpdate();

	// Delegate type for selection change events
	DECLARE_MULTICAST_DELEGATE_TwoParams(FOnSelectionChanged, bool, const TArray<AActor*>&);
	FOLIAGE_API static FOnSelectionChanged SelectionChanged;

	DECLARE_MULTICAST_DELEGATE_OneParam(FOnInstanceCoundChanged, const UFoliageType*);
	FOLIAGE_API static FOnInstanceCoundChanged InstanceCountChanged;
#endif
	//~ End AActor Interface.


	// Performs a reverse lookup from a source object to a local foliage type (i.e. the foliage type owned exclusively by this IFA)
	FOLIAGE_API UFoliageType* GetLocalFoliageTypeForSource(const UObject* InSource, FFoliageInfo** OutMeshInfo = nullptr);
	
	// Performs a reverse lookup from a source object to all the foliage types that are currently using that object (includes assets and blueprint classes)
	FOLIAGE_API void GetAllFoliageTypesForSource(const UObject* InSource, TArray<const UFoliageType*>& OutFoliageTypes);
	
	FOLIAGE_API FFoliageInfo* FindFoliageTypeOfClass(TSubclassOf<UFoliageType_InstancedStaticMesh> Class);

	// Finds the number of instances overlapping with the sphere. 
	FOLIAGE_API int32 GetOverlappingSphereCount(const UFoliageType* FoliageType, const FSphere& Sphere) const;
	// Finds the number of instances overlapping with the box. 
	FOLIAGE_API int32 GetOverlappingBoxCount(const UFoliageType* FoliageType, const FBox& Box) const;
	// Finds all instances in the provided box and get their transforms
	FOLIAGE_API void GetOverlappingBoxTransforms(const UFoliageType* FoliageType, const FBox& Box, TArray<FTransform>& OutTransforms) const;
	// Perf Warnin: potentially slow! Dev-only use recommended.
	// Returns list of meshes and counts for all nearby instances. OutCounts accumulates between runs.
	FOLIAGE_API void GetOverlappingMeshCounts(const FSphere& Sphere, TMap<UStaticMesh*, int32>& OutCounts) const;

	// Finds a mesh entry
	FOLIAGE_API FFoliageInfo* FindInfo(const UFoliageType* InType);

	// Finds a mesh entry
	FOLIAGE_API const FFoliageInfo* FindInfo(const UFoliageType* InType) const;

	/**
	* Get the instanced foliage actor for the current streaming level.
	*
	* @param InCreationWorldIfNone			World to create the foliage instance in
	* @param bCreateIfNone					Create if doesnt already exist
	* returns								pointer to foliage object instance
	*/
	static FOLIAGE_API AInstancedFoliageActor* GetInstancedFoliageActorForCurrentLevel(UWorld* InWorld, bool bCreateIfNone = false);


	/**
	* Get the instanced foliage actor for the specified streaming level.
	* @param bCreateIfNone					Create if doesnt already exist
	* returns								pointer to foliage object instance
	*/
	static FOLIAGE_API AInstancedFoliageActor* GetInstancedFoliageActorForLevel(ULevel* Level, bool bCreateIfNone = false);

#if WITH_EDITOR
	static FOLIAGE_API bool FoliageTrace(const UWorld* InWorld, FHitResult& OutHit, const FDesiredFoliageInstance& DesiredInstance, FName InTraceTag = NAME_None, bool InbReturnFaceIndex = false, const FFoliageTraceFilterFunc& FilterFunc = FFoliageTraceFilterFunc());
	static FOLIAGE_API bool CheckCollisionWithWorld(const UWorld* InWorld, const UFoliageType* Settings, const FFoliageInstance& Inst, const FVector& HitNormal, const FVector& HitLocation, UPrimitiveComponent* HitComponent);

	virtual void PreEditUndo() override;
	virtual void PostEditUndo() override;
	virtual bool ShouldExport() override;
	virtual bool ShouldImport(FString* ActorPropString, bool IsMovingLevel) override;

	// Called in response to BSP rebuilds to migrate foliage from obsolete to new components.
	FOLIAGE_API void MapRebuild();

	// Moves instances based on the specified component to the current streaming level
	static FOLIAGE_API void MoveInstancesForComponentToCurrentLevel(UActorComponent* InComponent);

	// Change all instances based on one component to a new component (possible in another level).
	// The instances keep the same world locations
	FOLIAGE_API void MoveInstancesToNewComponent(UPrimitiveComponent* InOldComponent, UPrimitiveComponent* InNewComponent);
	FOLIAGE_API void MoveInstancesToNewComponent(UPrimitiveComponent* InOldComponent, const FBox& InBoxWithInstancesToMove, UPrimitiveComponent* InNewComponent);
	static FOLIAGE_API void MoveInstancesToNewComponent(UWorld* InWorld, UPrimitiveComponent* InOldComponent, const FBox& InBoxWithInstancesToMove, UPrimitiveComponent* InNewComponent);
	static FOLIAGE_API void MoveInstancesToNewComponent(UWorld* InWorld, UPrimitiveComponent* InOldComponent, UPrimitiveComponent* InNewComponent);
	
	// Move selected instances to a foliage actor in target level
	FOLIAGE_API void MoveSelectedInstancesToLevel(ULevel* InTargetLevel);

	// Move all instances to a foliage actor in target level
	FOLIAGE_API void MoveAllInstancesToLevel(ULevel* InTargetLevel);
	
	// Move instances based on a component that has just been moved.
	void MoveInstancesForMovedComponent(UActorComponent* InComponent);

	// Move instances that are owned by foliage actor.
	void MoveInstancesForMovedOwnedActors(AActor* InActor);
	
	// Returns a map of Static Meshes and their placed instances attached to a component.
	FOLIAGE_API TMap<UFoliageType*, TArray<const FFoliageInstancePlacementInfo*>> GetInstancesForComponent(UActorComponent* InComponent);

	// Deletes the instances attached to a component
	FOLIAGE_API void DeleteInstancesForComponent(UActorComponent* InComponent);
	FOLIAGE_API void DeleteInstancesForComponent(UActorComponent* InComponent, const UFoliageType* InFoliageType);

	// Deletes the instances attached to a component, traverses all foliage actors in the world
	static FOLIAGE_API void DeleteInstancesForComponent(UWorld* InWorld, UActorComponent* InComponent);

	// Deletes the instances spawned by a procedural component
	void DeleteInstancesForProceduralFoliageComponent(const UProceduralFoliageComponent* ProceduralFoliageComponent, bool InRebuildTree);

	/** @return True if any instances exist that were spawned by the given procedural component */
	bool ContainsInstancesFromProceduralFoliageComponent(const UProceduralFoliageComponent* ProceduralFoliageComponent);

	// Finds a mesh entry or adds it if it doesn't already exist
	FOLIAGE_API FFoliageInfo* FindOrAddMesh(UFoliageType* InType);

	FOLIAGE_API UFoliageType* AddFoliageType(const UFoliageType* InType, FFoliageInfo** OutInfo = nullptr);
	// Add a new static mesh.
	FOLIAGE_API FFoliageInfo* AddMesh(UStaticMesh* InMesh, UFoliageType** OutSettings = nullptr, const UFoliageType_InstancedStaticMesh* DefaultSettings = nullptr);
	FOLIAGE_API FFoliageInfo* AddMesh(UFoliageType* InType);

	// Remove the FoliageType from the list, and all its instances.
	FOLIAGE_API void RemoveFoliageType(UFoliageType** InFoliageType, int32 Num);

	// Select an individual instance.
	FOLIAGE_API void SelectInstance(UInstancedStaticMeshComponent* InComponent, int32 InComponentInstanceIndex, bool bToggle);

	// Select an individual instance.
	FOLIAGE_API void SelectInstance(AActor* InActor, bool bToggle);

	// Whether actor has selected instances
	FOLIAGE_API bool HasSelectedInstances() const;

	// Will return all the foliage type used by currently selected instances
	FOLIAGE_API TMap<UFoliageType*, FFoliageInfo*> GetSelectedInstancesFoliageType();

	// Will return all the foliage type used
	FOLIAGE_API TMap<UFoliageType*, FFoliageInfo*> GetAllInstancesFoliageType();

	// Propagate the selected instances to the actual foliage implementation
	FOLIAGE_API void ApplySelection(bool bApply);

	// Returns the location for the widget
	FOLIAGE_API bool GetSelectionLocation(FVector& OutLocation) const;

	/** Whether there any foliage instances painted on specified component */
	static FOLIAGE_API bool HasFoliageAttached(UActorComponent* InComponent);

	/* Called to notify InstancedFoliageActor that a UFoliageType has been modified */
	void NotifyFoliageTypeChanged(UFoliageType* FoliageType, bool bSourceChanged);
	void NotifyFoliageTypeWillChange(UFoliageType* FoliageType);

	DECLARE_EVENT_OneParam(AInstancedFoliageActor, FOnFoliageTypeMeshChanged, UFoliageType*);
	FOnFoliageTypeMeshChanged& OnFoliageTypeMeshChanged() { return OnFoliageTypeMeshChangedEvent; }

	/* Fix up a duplicate IFA */
	void RepairDuplicateIFA(AInstancedFoliageActor* InDuplicateIFA);

	void RemoveBaseComponentOnFoliageTypeInstances(UFoliageType* FoliageType);
#endif	//WITH_EDITOR

private:
#if WITH_EDITORONLY_DATA
	// Deprecated data, will be converted and cleaned up in PostLoad
	TMap<UFoliageType*, TUniqueObj<struct FFoliageMeshInfo_Deprecated>> FoliageMeshes_Deprecated;
	TMap<UFoliageType*, TUniqueObj<struct FFoliageMeshInfo_Deprecated2>> FoliageMeshes_Deprecated2;
#endif//WITH_EDITORONLY_DATA
	
#if WITH_EDITOR
	void ClearSelection();
	void OnLevelActorMoved(AActor* InActor);
	void OnLevelActorDeleted(AActor* InActor);
	void OnApplyLevelTransform(const FTransform& InTransform);
	void OnPostApplyLevelOffset(ULevel* InLevel, UWorld* InWorld, const FVector& InOffset, bool bWorldShift);
	void OnPostWorldInitialization(UWorld* World, const UWorld::InitializationValues IVS);

	// Move instances to a foliage actor in target level
	FOLIAGE_API void MoveInstancesToLevel(ULevel* InTargetLevel, TSet<int32>& InInstanceList, FFoliageInfo* InCurrentMeshInfo, UFoliageType* InFoliageType);
#endif
private:
#if WITH_EDITOR
	FDelegateHandle OnLevelActorMovedDelegateHandle;
	FDelegateHandle OnLevelActorDeletedDelegateHandle;
	FDelegateHandle OnPostApplyLevelOffsetDelegateHandle;
	FDelegateHandle OnApplyLevelTransformDelegateHandle;
<<<<<<< HEAD
=======
	FDelegateHandle OnPostWorldInitializationDelegateHandle;
>>>>>>> 69078e53

	FOnFoliageTypeMeshChanged OnFoliageTypeMeshChangedEvent;
#endif

};<|MERGE_RESOLUTION|>--- conflicted
+++ resolved
@@ -46,11 +46,8 @@
 		FoliageActorSupport = 12,
 		// Foliage Actor (No weak ptr)
 		FoliageActorSupportNoWeakPtr = 13,
-<<<<<<< HEAD
-=======
 		// Foliage Instances are now always saved local to Level
 		FoliageRepairInstancesWithLevelTransform = 14,
->>>>>>> 69078e53
 		// -----<new versions can be added above this line>-------------------------------------------------
 		VersionPlusOne,
 		LatestVersion = VersionPlusOne - 1
@@ -277,10 +274,7 @@
 	FDelegateHandle OnLevelActorDeletedDelegateHandle;
 	FDelegateHandle OnPostApplyLevelOffsetDelegateHandle;
 	FDelegateHandle OnApplyLevelTransformDelegateHandle;
-<<<<<<< HEAD
-=======
 	FDelegateHandle OnPostWorldInitializationDelegateHandle;
->>>>>>> 69078e53
 
 	FOnFoliageTypeMeshChanged OnFoliageTypeMeshChangedEvent;
 #endif
