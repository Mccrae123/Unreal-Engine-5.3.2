--- conflicted
+++ resolved
@@ -105,11 +105,6 @@
 	FOLIAGE_API FGenerateProceduralContentParams GetGenerateProceduralContentParams() const;
 
 	/**
-	 * Returns a params struct based on this component properties. 
-	 */
-	FGenerateProceduralContentParams GetGenerateProceduralContentParams() const;
-
-	/**
 	 * Runs the procedural foliage simulation, removes the old result, creates instances with the new result
 	 * @return True if the simulation succeeded
 	 */ 
@@ -119,33 +114,19 @@
 	 * Runs the procedural foliage simulation to generate a list of desired instances to spawn.
 	 * @return True if the simulation succeeded
 	 */
-<<<<<<< HEAD
-	bool GenerateProceduralContent(TArray<FDesiredFoliageInstance>& OutInstances);
-	static bool GenerateProceduralContent(const FGenerateProceduralContentParams& InParams, TArray<FDesiredFoliageInstance>& OutInstances);
-			
-	/** Removes all spawned foliage instances in the level that were spawned by this component */
-	void RemoveProceduralContent(bool bInRebuildTree = true);
-	static void RemoveProceduralContent(UWorld* InWorld, const FGuid& InProceduralGuid, bool bInRebuildTree, TSet<AInstancedFoliageActor*>& OutModifiedActors);
-=======
 	FOLIAGE_API bool GenerateProceduralContent(TArray<FDesiredFoliageInstance>& OutInstances);
 	static FOLIAGE_API bool GenerateProceduralContent(const FGenerateProceduralContentParams& InParams, TArray<FDesiredFoliageInstance>& OutInstances);
 			
 	/** Removes all spawned foliage instances in the level that were spawned by this component */
 	FOLIAGE_API void RemoveProceduralContent(bool bInRebuildTree = true);
 	static FOLIAGE_API void RemoveProceduralContent(UWorld* InWorld, const FGuid& InProceduralGuid, bool bInRebuildTree, TSet<AInstancedFoliageActor*>& OutModifiedActors);
->>>>>>> 4af6daef
 
 	/** @return True if any foliage instances in the level were spawned by this component */
 	FOLIAGE_API bool HasSpawnedAnyInstances();
 	
 	/** @return The position in world space of the bottom-left corner of the bottom-left-most active tile */
-<<<<<<< HEAD
-	FVector GetWorldPosition() const;
-	static FVector GetWorldPosition(const FGenerateProceduralContentParams& Param);
-=======
 	FOLIAGE_API FVector GetWorldPosition() const;
 	static FOLIAGE_API FVector GetWorldPosition(const FGenerateProceduralContentParams& Param);
->>>>>>> 4af6daef
 
 	/** @return The bounds of area encompassed by the simulation */
 	FOLIAGE_API virtual FBox GetBounds() const;
@@ -154,27 +135,16 @@
 	FOLIAGE_API FBodyInstance* GetBoundsBodyInstance() const;
 
 	/** Determines the basic layout of the tiles used in the simulation */
-<<<<<<< HEAD
-	void GetTileLayout(FTileLayout& OutTileLayout) const;
-	static void GetTileLayout(const FGenerateProceduralContentParams& Params, FTileLayout& OutTileLayout);
-=======
 	FOLIAGE_API void GetTileLayout(FTileLayout& OutTileLayout) const;
 	static FOLIAGE_API void GetTileLayout(const FGenerateProceduralContentParams& Params, FTileLayout& OutTileLayout);
->>>>>>> 4af6daef
 
 	void SetSpawningVolume(AVolume* InSpawningVolume) { SpawningVolume = InSpawningVolume; }
 	const FGuid& GetProceduralGuid() const { return ProceduralGuid; }
 
 #if WITH_EDITOR
-<<<<<<< HEAD
-	void LoadSimulatedRegion();
-	void UnloadSimulatedRegion();
-	bool IsSimulatedRegionLoaded();
-=======
 	FOLIAGE_API void LoadSimulatedRegion();
 	FOLIAGE_API void UnloadSimulatedRegion();
 	FOLIAGE_API bool IsSimulatedRegionLoaded();
->>>>>>> 4af6daef
 #endif
 
 private:
