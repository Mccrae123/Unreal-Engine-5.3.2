// Copyright Epic Games, Inc. All Rights Reserved.

#pragma once

#include "CoreMinimal.h"
#include "UObject/ObjectMacros.h"
#include "Kismet/BlueprintFunctionLibrary.h"
#include "FoliageStatistics.generated.h"

class UStaticMesh;

UCLASS(MinimalAPI)
class UFoliageStatistics : public UBlueprintFunctionLibrary
{
	GENERATED_UCLASS_BODY()

	/**
	* Counts how many foliage instances overlap a given sphere
	*
	* @param	Mesh			The static mesh we are interested in counting
	* @param	CenterPosition	The center position of the sphere
	* @param	Radius			The radius of the sphere.
	*
	* return number of foliage instances with their mesh set to Mesh that overlap the sphere
	*/
	UFUNCTION(BlueprintCallable, Category = "Foliage", meta = (WorldContext = "WorldContextObject", UnsafeDuringActorConstruction = "true"))
	static FOLIAGE_API int32 FoliageOverlappingSphereCount(UObject* WorldContextObject, const UStaticMesh* StaticMesh, FVector CenterPosition, float Radius);

	/** 
	 *	Gets the number of instances overlapping a provided box
	 *	@param StaticMesh Mesh to count
	 *	@param Box Box to overlap
	 */
	UFUNCTION(BlueprintCallable, Category = "Foliage", meta = (WorldContext = "WorldContextObject", UnsafeDuringActorConstruction = "true"))
	static FOLIAGE_API int32 FoliageOverlappingBoxCount(UObject* WorldContextObject, const UStaticMesh* StaticMesh, FBox Box);

	/** 
	 *  Get the transform of every instance overlapping the provided FBox
	 *	@param StaticMesh Mesh to get instances of
	 *	@param Box Box to use for overlap
	 *	@param OutTransforms Array to populate with transforms
	 */
	UFUNCTION(BlueprintCallable, Category = "Foliage", meta = (WorldContext = "WorldContextObject", UnsafeDuringActorConstruction = "true"))
<<<<<<< HEAD
	static void FoliageOverlappingBoxTransforms(UObject* WorldContextObject, const UStaticMesh* StaticMesh, FBox Box, TArray<FTransform>& OutTransforms);
=======
	static FOLIAGE_API void FoliageOverlappingBoxTransforms(UObject* WorldContextObject, const UStaticMesh* StaticMesh, FBox Box, TArray<FTransform>& OutTransforms);
>>>>>>> 4af6daef

	/** 
	 *  DEBUG FUNCTION: This is not fast, use only for debug/development.
	 *  Gets an instance count for each unique mesh type overlapping the given sphere.
	 *  @param	CenterPosition	The center position of the sphere
	 *  @param	Radius			The radius of the sphere.
	 *	@param OutMeshCounts	Map of Meshes to instance counts
	 */
	static FOLIAGE_API void FoliageOverlappingMeshCounts_Debug(UObject* WorldContextObject, FVector CenterPosition, float Radius, TMap<UStaticMesh*, int32>& OutMeshCounts);
};
<|MERGE_RESOLUTION|>--- conflicted
+++ resolved
@@ -41,11 +41,7 @@
 	 *	@param OutTransforms Array to populate with transforms
 	 */
 	UFUNCTION(BlueprintCallable, Category = "Foliage", meta = (WorldContext = "WorldContextObject", UnsafeDuringActorConstruction = "true"))
-<<<<<<< HEAD
-	static void FoliageOverlappingBoxTransforms(UObject* WorldContextObject, const UStaticMesh* StaticMesh, FBox Box, TArray<FTransform>& OutTransforms);
-=======
 	static FOLIAGE_API void FoliageOverlappingBoxTransforms(UObject* WorldContextObject, const UStaticMesh* StaticMesh, FBox Box, TArray<FTransform>& OutTransforms);
->>>>>>> 4af6daef
 
 	/** 
 	 *  DEBUG FUNCTION: This is not fast, use only for debug/development.
