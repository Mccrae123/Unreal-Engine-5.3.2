--- conflicted
+++ resolved
@@ -147,44 +147,10 @@
 
 	if(USkinnedMeshComponent* MasterComponent = InComponent->MasterPoseComponent.Get())
 	{
-<<<<<<< HEAD
-		const int32 NumBones = InComponent->MasterBoneMap.Num();
-
-		BaseContext->BoneTransforms.Empty(NumBones);
-		BaseContext->BoneTransforms.AddDefaulted(NumBones);
-=======
 		int32 NumBones = InComponent->MasterBoneMap.Num();
->>>>>>> f30f9b45
 
 		if(NumBones == 0)
 		{
-<<<<<<< HEAD
-			bool bFoundMaster = false;
-			if(InComponent->MasterBoneMap.IsValidIndex(BoneIndex))
-			{
-				const int32 MasterIndex = InComponent->MasterBoneMap[BoneIndex];
-
-				if(MasterIndex != INDEX_NONE)
-				{
-					BaseContext->BoneTransforms[BoneIndex] = MasterComponent->GetComponentSpaceTransforms()[MasterIndex];
-					bFoundMaster = true;
-				}
-			}
-
-			if(!bFoundMaster)
-			{
-				if(SkelMesh)
-				{
-					const int32 ParentIndex = SkelMesh->RefSkeleton.GetParentIndex(BoneIndex);
-
-					if(ParentIndex != INDEX_NONE)
-					{
-						BaseContext->BoneTransforms[BoneIndex] = BaseContext->BoneTransforms[ParentIndex] * SkelMesh->RefSkeleton.GetRefBonePose()[BoneIndex];
-					}
-					else
-					{
-						BaseContext->BoneTransforms[BoneIndex] = SkelMesh->RefSkeleton.GetRefBonePose()[BoneIndex];
-=======
 			if(InComponent->SkeletalMesh)
 			{
 				// This case indicates an invalid master pose component (e.g. no skeletal mesh)
@@ -227,7 +193,6 @@
 						{
 							BaseContext->BoneTransforms[BoneIndex] = SkelMesh->RefSkeleton.GetRefBonePose()[BoneIndex];
 						}
->>>>>>> f30f9b45
 					}
 				}
 			}
@@ -241,11 +206,7 @@
 	UWorld* ComponentWorld = InComponent->GetWorld();
 	check(ComponentWorld);
 
-<<<<<<< HEAD
-	BaseContext->DeltaSeconds = FMath::Min(ComponentWorld->GetDeltaSeconds(), MaxPhysicsDelta);
-=======
 	BaseContext->DeltaSeconds = FMath::Min(InDeltaTime, MaxPhysicsDelta);
->>>>>>> f30f9b45
 
 	BaseContext->TeleportMode = InComponent->ClothTeleportMode;
 
