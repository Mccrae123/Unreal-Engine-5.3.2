--- conflicted
+++ resolved
@@ -77,11 +77,7 @@
 		: FMeshAttributes(InMeshDescription)
 	{}
 
-<<<<<<< HEAD
-	virtual void Register(bool bKeepExistingAttribute = false) override;
-=======
 	STATICMESHDESCRIPTION_API virtual void Register(bool bKeepExistingAttribute = false) override;
->>>>>>> 4af6daef
 	
 	static bool IsReservedAttributeName(const FName InAttributeName)
 	{
