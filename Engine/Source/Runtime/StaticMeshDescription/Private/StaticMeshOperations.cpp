--- conflicted
+++ resolved
@@ -193,10 +193,7 @@
 	const float SquareComparisonThreshold = FMath::Max(ComparisonThreshold * ComparisonThreshold, MIN_flt);
 
 	const FVector3f Position0 = VertexPositions[0];
-<<<<<<< HEAD
-=======
 	// If the positions deltas are too small, we get a zero vector out.
->>>>>>> 4af6daef
 	const FVector3f DPosition1 = VertexPositions[1] - Position0;
 	const FVector3f DPosition2 = VertexPositions[2] - Position0;
 
@@ -206,10 +203,7 @@
 
 	// We have a left-handed coordinate system, but a counter-clockwise winding order
 	// Hence normal calculation has to take the triangle vectors cross product in reverse.
-<<<<<<< HEAD
-=======
 	// If we got a zero vector out above, then this is also zero
->>>>>>> 4af6daef
 	FVector3f Normal = FVector3f::CrossProduct(DPosition2, DPosition1).GetSafeNormal(SquareComparisonThreshold);
 	if (!Normal.IsNearlyZero(ComparisonThreshold))
 	{
@@ -276,11 +270,7 @@
 	const int32 BatchCount = (NumTriangles + BatchSize - 1) / BatchSize;
 
 	ParallelFor( TEXT("ComputeTriangleTangentsAndNormals.PF"), BatchCount,1,
-<<<<<<< HEAD
-		[BatchSize, ComparisonThreshold, NumTriangles, &Attributes](int32 BatchIndex)
-=======
 		[BatchSize, ComparisonThreshold, NumTriangles, &Attributes, DebugName](int32 BatchIndex)
->>>>>>> 4af6daef
 		{
 			TArrayView<const FVector3f> VertexPositions = Attributes.GetVertexPositions().GetRawArray();
 			TArrayView<const FVector2f> VertexUVs = Attributes.GetVertexInstanceUVs().GetRawArray();
@@ -1203,17 +1193,10 @@
 				FVertexInstanceID InstanceID = VertexInstanceIDPair.Value;
 
 				FVector3f& Normal = TargetVertexInstanceNormals[InstanceID];
-<<<<<<< HEAD
-				Normal = FVector3f(Transform.TransformVectorNoScale(FVector(Normal)));
-
-				FVector3f& Tangent = TargetVertexInstanceTangents[InstanceID];
-				Tangent = FVector3f(Transform.TransformVectorNoScale(FVector(Tangent)));
-=======
 				Normal = (FVector3f)FVector(TransformInverseTransposeMatrix.TransformVector((FVector)Normal).GetSafeNormal());
 
 				FVector3f& Tangent = TargetVertexInstanceTangents[InstanceID];
 				Tangent = (FVector3f)FVector(TransformInverseTransposeMatrix.TransformVector((FVector)Tangent).GetSafeNormal());
->>>>>>> 4af6daef
 
 				TargetVertexInstanceBinormalSigns[InstanceID] *= BinormalSignsFactor;
 			}
@@ -1229,11 +1212,7 @@
 
 			TArray<FVertexInstanceID, TInlineAllocator<3>> VertexInstanceIDs;
 			VertexInstanceIDs.Reserve(3);
-<<<<<<< HEAD
-			for (const FVertexInstanceID& VertexInstanceID : TriangleVertexInstanceIDs)
-=======
 			if (bReverseCulling)
->>>>>>> 4af6daef
 			{
 				for (int32 ReverseVertexInstanceIdIndex = TriangleVertexInstanceIDs.Num()-1; ReverseVertexInstanceIdIndex >= 0; ReverseVertexInstanceIdIndex--)
 				{
@@ -2168,11 +2147,7 @@
 {
 	TRACE_CPUPROFILER_EVENT_SCOPE(FStaticMeshOperations::GenerateUniqueUVsForStaticMesh)
 
-<<<<<<< HEAD
-	FUniqueUVMeshDescriptionView MeshDescriptionView(MeshDescription, bMergeIdenticalMaterials, OutTexCoords);
-=======
 	TVertexInstanceAttributesConstRef<FVector2f> VertexInstanceUVs = FStaticMeshConstAttributes(MeshDescription).GetVertexInstanceUVs();
->>>>>>> 4af6daef
 
 	OutTexCoords.Reset();
 
@@ -2181,19 +2156,6 @@
 	{
 		FUniqueUVMeshDescriptionView MeshDescriptionView(MeshDescription, bMergeIdenticalMaterials, OutTexCoords);
 
-<<<<<<< HEAD
-	// Scale down texture resolution to speed up UV generation time
-	// Packing expects at least one texel per chart. This is the absolute minimum to generate valid UVs.
-	const int32 PackingResolution = FMath::Clamp(TextureResolution / 4, 32, 512);
-	const int32 AbsoluteMinResolution = 1 << FMath::CeilLogTwo(FMath::Sqrt((float)NumCharts));
-	const int32 FinalPackingResolution = FMath::Max(PackingResolution, AbsoluteMinResolution);
-
-	bool bPackSuccess = Packer.FindBestPacking(FinalPackingResolution);
-	if (bPackSuccess)
-	{
-		Packer.CommitPackedUVs();
-		MeshDescriptionView.ResolvePackedUVs();
-=======
 		// Find overlapping corners for UV generator. Allow some threshold - this should not produce any error in a case if resulting
 		// mesh will not merge these vertices.
 		FOverlappingCorners OverlappingCorners(MeshDescriptionView, THRESH_POINTS_ARE_SAME);
@@ -2247,7 +2209,6 @@
 			    }
 		    }
 		}
->>>>>>> 4af6daef
 	}
 #endif
 
@@ -2690,11 +2651,7 @@
 
 	for (const FVertexID VertexID : MeshDescription.Vertices().GetElementIDs())
 	{
-<<<<<<< HEAD
-		VertexPositions[VertexID] = FVector3f(Transform.TransformPosition(FVector3d(VertexPositions[VertexID])));
-=======
 		VertexPositions[VertexID] = FVector4f(Transform.TransformPosition(FVector3d(VertexPositions[VertexID])));
->>>>>>> 4af6daef
 	}
 
 	FMatrix TransformInverseTransposeMatrix = Transform.Inverse().GetTransposed();
@@ -2707,20 +2664,12 @@
 	{
 		FVector3f Tangent = VertexInstanceTangents[VertexInstanceID];
 		FVector3f Normal = VertexInstanceNormals[VertexInstanceID];
-<<<<<<< HEAD
-		float BinormalSign = VertexInstanceBinormalSigns[VertexInstanceID];
-
-		VertexInstanceTangents[VertexInstanceID] = (FVector3f)FVector(AdjointT.TransformVector((FVector)Tangent) * MulBy);
-		VertexInstanceBinormalSigns[VertexInstanceID] = BinormalSign * MulBy;
-		VertexInstanceNormals[VertexInstanceID] = (FVector3f)FVector(AdjointT.TransformVector((FVector)Normal) * MulBy);
-=======
 
 		VertexInstanceTangents[VertexInstanceID] = (FVector3f)FVector(TransformInverseTransposeMatrix.TransformVector((FVector)Tangent).GetSafeNormal());
 		VertexInstanceNormals[VertexInstanceID] = (FVector3f)FVector(TransformInverseTransposeMatrix.TransformVector((FVector)Normal).GetSafeNormal());
 
 		float BinormalSign = VertexInstanceBinormalSigns[VertexInstanceID];
 		VertexInstanceBinormalSigns[VertexInstanceID] = BinormalSign * MulBy;
->>>>>>> 4af6daef
 	}
 
 	if (bIsMirrored)
@@ -2893,8 +2842,6 @@
 	return Verts.Num();
 }
 
-<<<<<<< HEAD
-=======
 void FStaticMeshOperations::ReorderMeshDescriptionPolygonGroups(const FMeshDescription& SourceMeshDescription
 	, FMeshDescription& DestinationMeshDescription
 	, TOptional<const FString> DestinationUnmatchMaterialName_Msg
@@ -2998,5 +2945,4 @@
 	}
 }
 
->>>>>>> 4af6daef
 #undef LOCTEXT_NAMESPACE