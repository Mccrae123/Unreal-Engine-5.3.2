--- conflicted
+++ resolved
@@ -39,11 +39,7 @@
 	FVector3f Center(FVector3f::ZeroVector);
 
 	// Calculate the center of this polygon
-<<<<<<< HEAD
-	const TArray<FVertexInstanceID>& VertexInstanceIDs = MeshDescription.GetPolygonVertexInstances(PolygonID);
-=======
 	TArray<FVertexInstanceID, TInlineAllocator<4>> VertexInstanceIDs = MeshDescription.GetPolygonVertexInstances<TInlineAllocator<4>>(PolygonID);
->>>>>>> 6bbb88c8
 	for (const FVertexInstanceID& VertexInstanceID : VertexInstanceIDs)
 	{
 		Center += VertexPositions[MeshDescription.GetVertexInstanceVertex(VertexInstanceID)];
@@ -51,11 +47,7 @@
 	Center /= float(VertexInstanceIDs.Num());
 
 	float AdjustedComparisonThreshold = FMath::Max(ComparisonThreshold, MIN_flt);
-<<<<<<< HEAD
-	for (const FTriangleID& TriangleID : MeshDescription.GetPolygonTriangleIDs(PolygonID))
-=======
 	for (const FTriangleID& TriangleID : MeshDescription.GetPolygonTriangles(PolygonID))
->>>>>>> 6bbb88c8
 	{
 		TArrayView<const FVertexInstanceID> TriangleVertexInstances = MeshDescription.GetTriangleVertexInstances(TriangleID);
 		const FVertexID VertexID0 = MeshDescription.GetVertexInstanceVertex(TriangleVertexInstances[0]);
@@ -137,10 +129,7 @@
 
 void FStaticMeshOperations::ComputePolygonTangentsAndNormals(FMeshDescription& MeshDescription, float ComparisonThreshold)
 {
-<<<<<<< HEAD
-=======
 	PRAGMA_DISABLE_DEPRECATION_WARNINGS
->>>>>>> 6bbb88c8
 	TRACE_CPUPROFILER_EVENT_SCOPE(FStaticMeshOperations::ComputePolygonTangentsAndNormals_Selection);
 
 	FStaticMeshAttributes Attributes(MeshDescription);
@@ -351,11 +340,7 @@
 			UniqueVertexInstanceIDs.Reset(ReservedElements);
 
 			// Get a list of all vertex instances for this vertex which form part of any polygon connected to the edge
-<<<<<<< HEAD
-			for (const FVertexInstanceID& VertexInstanceID : MeshDescription.GetVertexVertexInstances(VertexID))
-=======
 			for (const FVertexInstanceID& VertexInstanceID : MeshDescription.GetVertexVertexInstanceIDs(VertexID))
->>>>>>> 6bbb88c8
 			{
 				for (const FPolygonID& PolygonID : MeshDescription.GetVertexInstanceConnectedPolygons<TInlineAllocator<8>>(VertexInstanceID))
 				{
@@ -557,13 +542,8 @@
 	int32 TriangleIndex = 0;
 	for (const FPolygonID PolygonID : SourceMeshDescription.Polygons().GetElementIDs())
 	{
-<<<<<<< HEAD
-		uint32 PolygonSmoothValue = PolygonSmoothGroup[PolygonID];
-		for (const FTriangleID& TriangleID : SourceMeshDescription.GetPolygonTriangleIDs(PolygonID))
-=======
 		const uint32 PolygonSmoothValue = PolygonSmoothGroup[PolygonID];
 		for (int32 i = 0, Num = SourceMeshDescription.GetPolygonTriangles(PolygonID).Num(); i < Num; ++i)
->>>>>>> 6bbb88c8
 		{
 			FaceSmoothingMasks[TriangleIndex++] = PolygonSmoothValue;
 		}
@@ -679,11 +659,7 @@
 	{
 		const FPolygonGroupID& PolygonGroupID = SourceMeshDescription.GetPolygonPolygonGroup(PolygonID);
 		int32 PolygonIDValue = PolygonID.GetValue();
-<<<<<<< HEAD
-		const TArray<FTriangleID>& TriangleIDs = SourceMeshDescription.GetPolygonTriangleIDs(PolygonID);
-=======
 		TArrayView<const FTriangleID> TriangleIDs = SourceMeshDescription.GetPolygonTriangles(PolygonID);
->>>>>>> 6bbb88c8
 		for (const FTriangleID& TriangleID : TriangleIDs)
 		{
 			if (MaterialMap.Num() > 0 && MaterialMap.Contains(PolygonGroupMaterialSlotName[PolygonGroupID]))
@@ -1097,31 +1073,8 @@
 			FVertexID TargetVertexID = TargetMesh.CreateVertex();
 			TargetVertexPositions[TargetVertexID] = (SourceVertexPositions[SourceVertexID] - FVector3f(AppendSettings.MergedAssetPivot));	//LWC_TODO: Precision loss
 
-<<<<<<< HEAD
-	//Edges
-	TMap<FEdgeID, FEdgeID> SourceEdgeIDRemap;
-	SourceEdgeIDRemap.Reserve(SourceMesh.Edges().Num());
-	for (const FEdgeID SourceEdgeID : SourceMesh.Edges().GetElementIDs())
-	{
-		const FVertexID EdgeVertex0 = SourceMesh.GetEdgeVertex(SourceEdgeID, 0);
-		const FVertexID EdgeVertex1 = SourceMesh.GetEdgeVertex(SourceEdgeID, 1);
-		FEdgeID TargetEdgeID = TargetMesh.CreateEdge(SourceVertexIDRemap[EdgeVertex0], SourceVertexIDRemap[EdgeVertex1]);
-		TargetEdgeHardnesses[TargetEdgeID] = SourceEdgeHardnesses[SourceEdgeID];
-		TargetEdgeCreaseSharpnesses[TargetEdgeID] = SourceEdgeCreaseSharpnesses[SourceEdgeID];
-		SourceEdgeIDRemap.Add(SourceEdgeID, TargetEdgeID);
-	}
-
-	//VertexInstances
-	TMap<FVertexInstanceID, FVertexInstanceID> SourceVertexInstanceIDRemap;
-	SourceVertexInstanceIDRemap.Reserve(SourceMesh.VertexInstances().Num());
-	for (const FVertexInstanceID SourceVertexInstanceID : SourceMesh.VertexInstances().GetElementIDs())
-	{
-		FVertexInstanceID TargetVertexInstanceID = TargetMesh.CreateVertexInstance(SourceVertexIDRemap[SourceMesh.GetVertexInstanceVertex(SourceVertexInstanceID)]);
-		SourceVertexInstanceIDRemap.Add(SourceVertexInstanceID, TargetVertexInstanceID);
-=======
 			SourceToTargetVertexID.Add(SourceVertexID, TargetVertexID);
 		}
->>>>>>> 6bbb88c8
 
 		// Transform vertices properties
 		if (AppendSettings.MeshTransform)
@@ -1186,15 +1139,8 @@
 			}
 		}
 
-<<<<<<< HEAD
-		int32 PolygonVertexCount = PerimeterVertexInstanceIDs.Num();
-		TArray<FVertexInstanceID> VertexInstanceIDs;
-		VertexInstanceIDs.Reserve(PolygonVertexCount);
-		for (const FVertexInstanceID& VertexInstanceID : PerimeterVertexInstanceIDs)
-=======
 		// Triangles
 		for (const FTriangleID SourceTriangleID : SourceMesh.Triangles().GetElementIDs())
->>>>>>> 6bbb88c8
 		{
 			TArrayView<const FVertexInstanceID> TriangleVertexInstanceIDs = SourceMesh.GetTriangleVertexInstances(SourceTriangleID);
 				
@@ -1231,13 +1177,10 @@
 	bHasInvalidNormals = false;
 	bHasInvalidTangents = false;
 
-<<<<<<< HEAD
-=======
 	FStaticMeshConstAttributes Attributes(MeshDescription);
 	TArrayView<const FVector3f> VertexInstanceNormals = Attributes.GetVertexInstanceNormals().GetRawArray();
 	TArrayView<const FVector3f> VertexInstanceTangents = Attributes.GetVertexInstanceTangents().GetRawArray();
 
->>>>>>> 6bbb88c8
 	for (const FVertexInstanceID VertexInstanceID : MeshDescription.VertexInstances().GetElementIDs())
 	{
 		bHasInvalidNormals |= (VertexInstanceNormals[VertexInstanceID].IsNearlyZero() || VertexInstanceNormals[VertexInstanceID].ContainsNaN());
@@ -1472,17 +1415,10 @@
 				const FVertexID VertexID(Index);
 
 				bool bPointHasAllTangents = true;
-<<<<<<< HEAD
-				//Fill the VertexInfoMap
-				for (const FEdgeID& EdgeID : MeshDescription.GetVertexConnectedEdges(VertexID))
-				{
-					for (const FTriangleID& TriangleID : MeshDescription.GetEdgeConnectedTriangles(EdgeID))
-=======
 				// Fill the VertexInfoMap
 				for (const FEdgeID& EdgeID : MeshDescription.GetVertexConnectedEdgeIDs(VertexID))
 				{
 					for (const FTriangleID& TriangleID : MeshDescription.GetEdgeConnectedTriangleIDs(EdgeID))
->>>>>>> 6bbb88c8
 					{
 						FVertexInfo& VertexInfo = VertexInfoMap.FindOrAdd(TriangleID);
 						int32 EdgeIndex = VertexInfo.EdgeIDs.AddUnique(EdgeID);
@@ -1547,11 +1483,7 @@
 								//End of the group
 								continue;
 							}
-<<<<<<< HEAD
-							for (const FTriangleID& TriangleID : MeshDescription.GetEdgeConnectedTriangles(EdgeID))
-=======
 							for (const FTriangleID& TriangleID : MeshDescription.GetEdgeConnectedTriangleIDs(EdgeID))
->>>>>>> 6bbb88c8
 							{
 								if (TriangleID == CurrentVertexInfo.TriangleID)
 								{
@@ -1576,11 +1508,7 @@
 					GroupBiNormal.Reset();
 					VertexInstanceInGroup.Reset();
 
-<<<<<<< HEAD
-					FVector GroupNormal(FVector::ZeroVector);
-=======
 					FVector3f GroupNormal(FVector3f::ZeroVector);
->>>>>>> 6bbb88c8
 					for (const FTriangleID& TriangleID : Group)
 					{
 						FVertexInfo& CurrentVertexInfo = VertexInfoMap.FindOrAdd(TriangleID);
@@ -1699,14 +1627,6 @@
 {
 	struct FMeshDescriptionCachedData
 	{
-<<<<<<< HEAD
-		FMeshDescription* MeshDescription;
-		TVertexAttributesRef<const FVector> VertexPositions;
-		TVertexInstanceAttributesRef<const FVector> VertexInstanceNormals;
-		TVertexInstanceAttributesRef<const FVector2D> VertexInstanceUVs;
-		TVertexInstanceAttributesRef<FVector> VertexInstanceTangents;
-		TVertexInstanceAttributesRef<float> VertexInstanceBinormalSigns;
-=======
 		int32 NumTriangles;
 		TArrayView<const FVertexID> TriangleVertexIDs;
 		TArrayView<const FVertexInstanceID> TriangleVertexInstanceIDs;
@@ -1715,46 +1635,24 @@
 		TArrayView<const FVector2f> VertexInstanceUVs;
 		TArrayView<FVector3f> VertexInstanceTangents;
 		TArrayView<float> VertexInstanceBinormalSigns;
->>>>>>> 6bbb88c8
 	};
 
 	int MikkGetNumFaces(const SMikkTSpaceContext* Context)
 	{
 		FMeshDescriptionCachedData* UserData = (FMeshDescriptionCachedData*)(Context->m_pUserData);
-<<<<<<< HEAD
-		return UserData->MeshDescription->Polygons().GetArraySize();
-=======
 		return UserData->NumTriangles;
->>>>>>> 6bbb88c8
 	}
 
 	int MikkGetNumVertsOfFace(const SMikkTSpaceContext* Context, const int FaceIdx)
 	{
-<<<<<<< HEAD
-		// All of our meshes are triangles.
-		FMeshDescriptionCachedData* UserData = (FMeshDescriptionCachedData*)(Context->m_pUserData);
-		if (UserData->MeshDescription->IsPolygonValid(FPolygonID(FaceIdx)))
-		{
-			return UserData->MeshDescription->GetPolygonVertexInstances(FPolygonID(FaceIdx)).Num();
-		}
-
-		return 0;
-=======
 		FMeshDescriptionCachedData* UserData = (FMeshDescriptionCachedData*)(Context->m_pUserData);
 		return 3;
->>>>>>> 6bbb88c8
 	}
 
 	void MikkGetPosition(const SMikkTSpaceContext* Context, float Position[3], const int FaceIdx, const int VertIdx)
 	{
 		FMeshDescriptionCachedData* UserData = (FMeshDescriptionCachedData*)(Context->m_pUserData);
-<<<<<<< HEAD
-		const FVertexInstanceID VertexInstanceID = UserData->MeshDescription->GetPolygonVertexInstances(FPolygonID(FaceIdx))[VertIdx];
-		const FVertexID VertexID = UserData->MeshDescription->GetVertexInstanceVertex(VertexInstanceID);
-		const FVector& VertexPosition = UserData->VertexPositions[VertexID];
-=======
 		const FVector3f& VertexPosition = UserData->VertexPositions[UserData->TriangleVertexIDs[FaceIdx * 3 + VertIdx]];
->>>>>>> 6bbb88c8
 		Position[0] = VertexPosition.X;
 		Position[1] = VertexPosition.Y;
 		Position[2] = VertexPosition.Z;
@@ -1763,12 +1661,7 @@
 	void MikkGetNormal(const SMikkTSpaceContext* Context, float Normal[3], const int FaceIdx, const int VertIdx)
 	{
 		FMeshDescriptionCachedData* UserData = (FMeshDescriptionCachedData*)(Context->m_pUserData);
-<<<<<<< HEAD
-		const FVertexInstanceID VertexInstanceID = UserData->MeshDescription->GetPolygonVertexInstances(FPolygonID(FaceIdx))[VertIdx];
-		const FVector& VertexNormal = UserData->VertexInstanceNormals[VertexInstanceID];
-=======
 		const FVector3f& VertexNormal = UserData->VertexInstanceNormals[UserData->TriangleVertexInstanceIDs[FaceIdx * 3 + VertIdx]];
->>>>>>> 6bbb88c8
 		Normal[0] = VertexNormal.X;
 		Normal[1] = VertexNormal.Y;
 		Normal[2] = VertexNormal.Z;
@@ -1777,25 +1670,15 @@
 	void MikkSetTSpaceBasic(const SMikkTSpaceContext* Context, const float Tangent[3], const float BitangentSign, const int FaceIdx, const int VertIdx)
 	{
 		FMeshDescriptionCachedData* UserData = (FMeshDescriptionCachedData*)(Context->m_pUserData);
-<<<<<<< HEAD
-		const FVertexInstanceID VertexInstanceID = UserData->MeshDescription->GetPolygonVertexInstances(FPolygonID(FaceIdx))[VertIdx];
-		UserData->VertexInstanceTangents[VertexInstanceID] = FVector(Tangent[0], Tangent[1], Tangent[2]);
-=======
 		const FVertexInstanceID VertexInstanceID = UserData->TriangleVertexInstanceIDs[FaceIdx * 3 + VertIdx];
 		UserData->VertexInstanceTangents[VertexInstanceID] = FVector3f(Tangent[0], Tangent[1], Tangent[2]);
->>>>>>> 6bbb88c8
 		UserData->VertexInstanceBinormalSigns[VertexInstanceID] = -BitangentSign;
 	}
 
 	void MikkGetTexCoord(const SMikkTSpaceContext* Context, float UV[2], const int FaceIdx, const int VertIdx)
 	{
 		FMeshDescriptionCachedData* UserData = (FMeshDescriptionCachedData*)(Context->m_pUserData);
-<<<<<<< HEAD
-		const FVertexInstanceID VertexInstanceID = UserData->MeshDescription->GetPolygonVertexInstances(FPolygonID(FaceIdx))[VertIdx];
-		const FVector2D& TexCoord = UserData->VertexInstanceUVs[VertexInstanceID];
-=======
 		const FVector2f& TexCoord = UserData->VertexInstanceUVs[UserData->TriangleVertexInstanceIDs[FaceIdx * 3 + VertIdx]];
->>>>>>> 6bbb88c8
 		UV[0] = TexCoord.X;
 		UV[1] = TexCoord.Y;
 	}
@@ -1832,16 +1715,6 @@
 	MikkTInterface.m_setTSpace = nullptr;
 
 	MeshDescriptionMikktSpaceInterface::FMeshDescriptionCachedData UserData;
-<<<<<<< HEAD
-	UserData.MeshDescription = &MeshDescription;
-
-	FStaticMeshAttributes Attributes(MeshDescription);
-	UserData.VertexPositions = Attributes.GetVertexPositions();
-	UserData.VertexInstanceUVs = Attributes.GetVertexInstanceUVs();
-	UserData.VertexInstanceNormals = Attributes.GetVertexInstanceNormals();
-	UserData.VertexInstanceTangents = Attributes.GetVertexInstanceTangents();
-	UserData.VertexInstanceBinormalSigns = Attributes.GetVertexInstanceBinormalSigns();
-=======
 	UserData.NumTriangles = MeshDescription.Triangles().Num();
 
 	FStaticMeshAttributes Attributes(MeshDescription);
@@ -1852,7 +1725,6 @@
 	UserData.VertexInstanceNormals = Attributes.GetVertexInstanceNormals().GetRawArray();
 	UserData.VertexInstanceTangents = Attributes.GetVertexInstanceTangents().GetRawArray();
 	UserData.VertexInstanceBinormalSigns = Attributes.GetVertexInstanceBinormalSigns().GetRawArray();
->>>>>>> 6bbb88c8
 	
 	SMikkTSpaceContext MikkTContext;
 	MikkTContext.m_pInterface = &MikkTInterface;
@@ -1887,11 +1759,7 @@
 	int32 WedgeIndex = 0;
 	for (const FPolygonID PolygonID : MeshDescription.Polygons().GetElementIDs())
 	{
-<<<<<<< HEAD
-		const TArray<FTriangleID>& TriangleIDs = MeshDescription.GetPolygonTriangleIDs(PolygonID);
-=======
 		TArrayView<const FTriangleID> TriangleIDs = MeshDescription.GetPolygonTriangles(PolygonID);
->>>>>>> 6bbb88c8
 		for (const FTriangleID& TriangleID : TriangleIDs)
 		{
 			for (int32 Corner = 0; Corner < 3; ++Corner)
@@ -1964,11 +1832,7 @@
 
 		for (const FPolygonID PolygonID : MeshDescription.Polygons().GetElementIDs())
 		{
-<<<<<<< HEAD
-			const TArray<FTriangleID>& TriangleIDs = MeshDescription.GetPolygonTriangleIDs(PolygonID);
-=======
 			TArrayView<const FTriangleID> TriangleIDs = MeshDescription.GetPolygonTriangles(PolygonID);
->>>>>>> 6bbb88c8
 			for (const FTriangleID& TriangleID : TriangleIDs)
 			{
 				for (int32 Corner = 0; Corner < 3; ++Corner)
@@ -2223,23 +2087,7 @@
 	if (bPackSuccess)
 	{
 		Packer.CommitPackedUVs();
-<<<<<<< HEAD
-		TVertexInstanceAttributesConstRef<FVector2D> DupVertexInstanceUVs = DuplicateMeshDescription.VertexInstanceAttributes().GetAttributesRef<FVector2D>(MeshAttribute::VertexInstance::TextureCoordinate);
-		TVertexInstanceAttributesConstRef<FVector2D> VertexInstanceUVs = MeshDescription.VertexInstanceAttributes().GetAttributesRef<FVector2D>(MeshAttribute::VertexInstance::TextureCoordinate);
-		// Save generated UVs
-		check(DupVertexInstanceUVs.GetNumIndices() > 1);
-		OutTexCoords.AddZeroed(VertexInstanceUVs.GetNumElements());
-		int32 TextureCoordIndex = 0;
-		for (const FVertexInstanceID VertexInstanceID : MeshDescription.VertexInstances().GetElementIDs())
-		{
-			FVertexInstanceID RemapID = bMergeIdenticalMaterials ? RemapVertexInstance[VertexInstanceID] : VertexInstanceID;
-			// Save generated UVs
-			OutTexCoords[TextureCoordIndex] = DupVertexInstanceUVs.Get(RemapID, 1);	// UV1
-			TextureCoordIndex++;
-		}
-=======
 		OutTexCoords = LWC::ConvertArrayType<FVector2D>(MeshDescriptionView.RetrievePackedUVs());	// LWC_TODO: Perf pessimization.
->>>>>>> 6bbb88c8
 	}
 
 	return bPackSuccess;
@@ -2433,11 +2281,7 @@
 	BoxPlanes.Add(FPlane4f(Center - FVector3f(HalfSize.X, 0, 0), FVector3f::BackwardVector));	// Back plane
 
 	// For each polygon, find the box plane that best matches the polygon normal
-<<<<<<< HEAD
-	for (const FPolygonID PolygonID : MeshDescription.Polygons().GetElementIDs())
-=======
 	for (const FTriangleID TriangleID : MeshDescription.Triangles().GetElementIDs())
->>>>>>> 6bbb88c8
 	{
 		TArrayView<const FVertexID> Vertices = MeshDescription.GetTriangleVertices(TriangleID);
 		TArrayView<const FVertexInstanceID> VertexInstances = MeshDescription.GetTriangleVertexInstances(TriangleID);
@@ -2474,19 +2318,11 @@
 			// Apply the gizmo transforms
 			Vertex = FVector3f(Params.Rotation.RotateVector(FVector3d(Vertex)));
 			Vertex -= Offset;
-<<<<<<< HEAD
 
 			// Normalize coordinates
 			Vertex.X = FMath::IsNearlyZero(Size.X) ? 0.0f : Vertex.X / Size.X;
 			Vertex.Y = FMath::IsNearlyZero(Size.Y) ? 0.0f : Vertex.Y / Size.Y;
 			Vertex.Z = FMath::IsNearlyZero(Size.Z) ? 0.0f : Vertex.Z / Size.Z;
-=======
->>>>>>> 6bbb88c8
-
-			// Normalize coordinates
-			Vertex.X = FMath::IsNearlyZero(Size.X) ? 0.0f : Vertex.X / Size.X;
-			Vertex.Y = FMath::IsNearlyZero(Size.Y) ? 0.0f : Vertex.Y / Size.Y;
-			Vertex.Z = FMath::IsNearlyZero(Size.Z) ? 0.0f : Vertex.Z / Size.Z;
 
 			float UCoord = FVector3f::DotProduct(Vertex, U) * Params.UVTile.X;
 			float VCoord = FVector3f::DotProduct(Vertex, V) * Params.UVTile.Y;
@@ -2545,11 +2381,7 @@
 {
 	TVertexInstanceAttributesConstRef<FVector4f> VertexInstanceColors = MeshDescription.VertexInstanceAttributes().GetAttributesRef<FVector4f>(MeshAttribute::VertexInstance::Color);
 	bool bHasVertexColor = false;
-<<<<<<< HEAD
-	FVector4 WhiteColor(FLinearColor::White);
-=======
 	FVector4f WhiteColor(FLinearColor::White);
->>>>>>> 6bbb88c8
 	for (const FVertexInstanceID VertexInstanceID : MeshDescription.VertexInstances().GetElementIDs())
 	{
 		if (VertexInstanceColors[VertexInstanceID] != WhiteColor)
@@ -2671,7 +2503,7 @@
 	TVertexInstanceAttributesRef<FVector3f> VertexNormals = MeshDescription.VertexInstanceAttributes().GetAttributesRef<FVector3f>(MeshAttribute::VertexInstance::Normal);
 	TVertexInstanceAttributesRef<FVector3f> VertexTangents = MeshDescription.VertexInstanceAttributes().GetAttributesRef<FVector3f>(MeshAttribute::VertexInstance::Tangent);
 
-	for (const FVertexInstanceID& VertexInstanceID : VertexInstanceIDs)
+	for (const FVertexInstanceID VertexInstanceID : VertexInstanceIDs)
 	{
 		// Just reverse the sign of the normals/tangents; note that since binormals are the cross product of normal with tangent, they are left untouched
 		VertexNormals[VertexInstanceID] *= -1.0f;
@@ -2717,42 +2549,4 @@
 	}
 }
 
-void FStaticMeshOperations::ApplyTransform(FMeshDescription& MeshDescription, const FTransform& Transform)
-{
-	TRACE_CPUPROFILER_EVENT_SCOPE(FStaticMeshOperations::ApplyTransform)
-
-	TVertexAttributesRef<FVector> VertexPositions = MeshDescription.VertexAttributes().GetAttributesRef<FVector>(MeshAttribute::Vertex::Position);
-	TVertexInstanceAttributesRef<FVector> VertexInstanceNormals = MeshDescription.VertexInstanceAttributes().GetAttributesRef<FVector>(MeshAttribute::VertexInstance::Normal);
-	TVertexInstanceAttributesRef<FVector> VertexInstanceTangents = MeshDescription.VertexInstanceAttributes().GetAttributesRef<FVector>(MeshAttribute::VertexInstance::Tangent);
-	TVertexInstanceAttributesRef<float> VertexInstanceBinormalSigns = MeshDescription.VertexInstanceAttributes().GetAttributesRef<float>(MeshAttribute::VertexInstance::BinormalSign);
-
-	for (const FVertexID VertexID : MeshDescription.Vertices().GetElementIDs())
-	{
-		VertexPositions[VertexID] = Transform.TransformPosition(VertexPositions[VertexID]);
-	}
-
-	FMatrix Matrix = Transform.ToMatrixWithScale();
-	FMatrix AdjointT = Matrix.TransposeAdjoint();
-	AdjointT.RemoveScaling();
-
-	const bool bIsMirrored = Transform.GetDeterminant() < 0.f;
-	const float MulBy = bIsMirrored ? -1.f : 1.f;
-
-	for (const FVertexInstanceID VertexInstanceID : MeshDescription.VertexInstances().GetElementIDs())
-	{
-		FVector Tangent = VertexInstanceTangents[VertexInstanceID];
-		FVector Normal = VertexInstanceNormals[VertexInstanceID];
-		float BinormalSign = VertexInstanceBinormalSigns[VertexInstanceID];
-
-		VertexInstanceTangents[VertexInstanceID] = AdjointT.TransformVector(Tangent) * MulBy;
-		VertexInstanceBinormalSigns[VertexInstanceID] = BinormalSign * MulBy;
-		VertexInstanceNormals[VertexInstanceID] = AdjointT.TransformVector(Normal) * MulBy;
-	}
-
-	if (bIsMirrored)
-	{
-		MeshDescription.ReverseAllPolygonFacing();
-	}
-}
-
 #undef LOCTEXT_NAMESPACE