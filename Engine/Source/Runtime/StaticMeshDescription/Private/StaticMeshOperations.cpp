--- conflicted
+++ resolved
@@ -46,12 +46,8 @@
 	}
 	Center /= float(VertexInstanceIDs.Num());
 
-<<<<<<< HEAD
-	float AdjustedComparisonThreshold = FMath::Max(ComparisonThreshold, MIN_flt);
-=======
 	// GetSafeNormal compare the squareSum to the tolerance.
 	const float SquareComparisonThreshold = FMath::Max(ComparisonThreshold * ComparisonThreshold, MIN_flt);
->>>>>>> d731a049
 	for (const FTriangleID& TriangleID : MeshDescription.GetPolygonTriangles(PolygonID))
 	{
 		TArrayView<const FVertexInstanceID> TriangleVertexInstances = MeshDescription.GetTriangleVertexInstances(TriangleID);
@@ -60,14 +56,9 @@
 		const FVertexID VertexID2 = MeshDescription.GetVertexInstanceVertex(TriangleVertexInstances[2]);
 
 		const FVector3f Position0 = VertexPositions[VertexID0];
-<<<<<<< HEAD
-		const FVector3f DPosition1 = VertexPositions[VertexID1] - Position0;
-		const FVector3f DPosition2 = VertexPositions[VertexID2] - Position0;
-=======
 		// To avoid numerical error due to small edges, DPosition is normalized
 		const FVector3f DPosition1 = (VertexPositions[VertexID1] - Position0).GetSafeNormal(SquareComparisonThreshold);
 		const FVector3f DPosition2 = (VertexPositions[VertexID2] - Position0).GetSafeNormal(SquareComparisonThreshold);
->>>>>>> d731a049
 
 		const FVector2f UV0 = VertexUVs[TriangleVertexInstances[0]];
 		const FVector2f DUV1 = VertexUVs[TriangleVertexInstances[1]] - UV0;
@@ -75,11 +66,7 @@
 
 		// We have a left-handed coordinate system, but a counter-clockwise winding order
 		// Hence normal calculation has to take the triangle vectors cross product in reverse.
-<<<<<<< HEAD
-		FVector3f TmpNormal = FVector3f::CrossProduct(DPosition2, DPosition1).GetSafeNormal(AdjustedComparisonThreshold);
-=======
 		FVector3f TmpNormal = FVector3f::CrossProduct(DPosition2, DPosition1).GetSafeNormal(SquareComparisonThreshold);
->>>>>>> d731a049
 		if (!TmpNormal.IsNearlyZero(ComparisonThreshold))
 		{
 			FMatrix44f	ParameterToLocal(
@@ -201,14 +188,9 @@
 	const float SquareComparisonThreshold = FMath::Max(ComparisonThreshold * ComparisonThreshold, MIN_flt);
 
 	const FVector3f Position0 = VertexPositions[0];
-<<<<<<< HEAD
-	const FVector3f DPosition1 = VertexPositions[1] - Position0;
-	const FVector3f DPosition2 = VertexPositions[2] - Position0;
-=======
 	// To avoid numerical error due to small edges, DPosition is normalized
 	const FVector3f DPosition1 = (VertexPositions[1] - Position0).GetSafeNormal(SquareComparisonThreshold);
 	const FVector3f DPosition2 = (VertexPositions[2] - Position0).GetSafeNormal(SquareComparisonThreshold);
->>>>>>> d731a049
 
 	const FVector2f UV0 = FVector2f(VertexUVs[0]);
 	const FVector2f DUV1 = FVector2f(VertexUVs[1]) - UV0;
@@ -216,11 +198,7 @@
 
 	// We have a left-handed coordinate system, but a counter-clockwise winding order
 	// Hence normal calculation has to take the triangle vectors cross product in reverse.
-<<<<<<< HEAD
-	FVector3f Normal = FVector3f::CrossProduct(DPosition2, DPosition1).GetSafeNormal(AdjustedComparisonThreshold);
-=======
 	FVector3f Normal = FVector3f::CrossProduct(DPosition2, DPosition1).GetSafeNormal(SquareComparisonThreshold);
->>>>>>> d731a049
 	if (!Normal.IsNearlyZero(ComparisonThreshold))
 	{
 		FMatrix44f	ParameterToLocal(
@@ -2119,11 +2097,7 @@
 	if (bPackSuccess)
 	{
 		Packer.CommitPackedUVs();
-<<<<<<< HEAD
-		OutTexCoords = LWC::ConvertArrayType<FVector2D>(MeshDescriptionView.RetrievePackedUVs());	// LWC_TODO: Perf pessimization.
-=======
 		OutTexCoords = UE::LWC::ConvertArrayType<FVector2D>(MeshDescriptionView.RetrievePackedUVs());	// LWC_TODO: Perf pessimization.
->>>>>>> d731a049
 	}
 
 	return bPackSuccess;
