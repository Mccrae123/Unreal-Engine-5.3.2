// Copyright Epic Games, Inc. All Rights Reserved.

#pragma once

#include "UObject/ObjectMacros.h"
#include "UObject/Object.h"
#include "UObject/Class.h"
#include "Misc/Attribute.h"
#include "InputCoreTypes.generated.h"

INPUTCORE_API DECLARE_LOG_CATEGORY_EXTERN(LogInput, Log, All);


/** Defines the controller hands for tracking.  Could be expanded, as needed, to facilitate non-handheld controllers */
UENUM(BlueprintType)
enum class EControllerHand : uint8
{
	Left,
	Right,
	AnyHand,
	Pad,
	ExternalCamera,
	Gun,
	HMD,
	Chest,
	LeftShoulder,
	RightShoulder,
	LeftElbow,
	RightElbow,
	Waist,
	LeftKnee,
	RightKnee,
	LeftFoot,
	RightFoot,
	Special,

	ControllerHand_Count UMETA(Hidden, DisplayName = "<INVALID>"),
};

enum class EPairedAxis : uint8
{
	Unpaired,			// This key is unpaired
	X,					// This key represents the X axis of its PairedAxisKey
	Y,					// This key represents the Y axis of its PairedAxisKey
	Z,					// This key represents the Z axis of its PairedAxisKey - Currently unused
};

USTRUCT(BlueprintType,Blueprintable)
struct FKey
{
	GENERATED_USTRUCT_BODY()

	FKey()
	{
	}

	FKey(const FName InName)
		: KeyName(InName)
	{
	}

	FKey(const TCHAR* InName)
		: KeyName(FName(InName))
	{
	}

	FKey(const ANSICHAR* InName)
		: KeyName(FName(InName))
	{
	}

	INPUTCORE_API bool IsValid() const;
	INPUTCORE_API bool IsModifierKey() const;
	INPUTCORE_API bool IsGamepadKey() const;
	INPUTCORE_API bool IsTouch() const;
	INPUTCORE_API bool IsMouseButton() const;
	INPUTCORE_API bool IsButtonAxis() const;
	INPUTCORE_API bool IsAxis1D() const;
	INPUTCORE_API bool IsAxis2D() const;
	INPUTCORE_API bool IsAxis3D() const;
	UE_DEPRECATED(4.26, "Please use IsAxis1D instead.")
	INPUTCORE_API bool IsFloatAxis() const;
	UE_DEPRECATED(4.26, "Please use IsAxis2D/IsAxis3D instead.")
<<<<<<< HEAD
	bool IsVectorAxis() const;
	bool IsDigital() const;
	bool IsAnalog() const;
	bool IsBindableInBlueprints() const;
	bool ShouldUpdateAxisWithoutSamples() const;
	bool IsBindableToActions() const;
	bool IsDeprecated() const;
	bool IsGesture() const;
	FText GetDisplayName(bool bLongDisplayName = true) const;
	FString ToString() const;
	FName GetFName() const;
	FName GetMenuCategory() const;
	EPairedAxis GetPairedAxis() const;
	FKey GetPairedAxisKey() const;

	bool SerializeFromMismatchedTag(struct FPropertyTag const& Tag, FStructuredArchive::FSlot Slot);
	bool ExportTextItem(FString& ValueStr, FKey const& DefaultValue, UObject* Parent, int32 PortFlags, UObject* ExportRootScope) const;
	bool ImportTextItem(const TCHAR*& Buffer, int32 PortFlags, UObject* Parent, FOutputDevice* ErrorText);
	void PostSerialize(const FArchive& Ar);
	void PostScriptConstruct();
=======
	INPUTCORE_API bool IsVectorAxis() const;
	INPUTCORE_API bool IsDigital() const;
	INPUTCORE_API bool IsAnalog() const;
	INPUTCORE_API bool IsBindableInBlueprints() const;
	INPUTCORE_API bool ShouldUpdateAxisWithoutSamples() const;
	INPUTCORE_API bool IsBindableToActions() const;
	INPUTCORE_API bool IsDeprecated() const;
	INPUTCORE_API bool IsGesture() const;
	INPUTCORE_API FText GetDisplayName(bool bLongDisplayName = true) const;
	INPUTCORE_API FString ToString() const;
	INPUTCORE_API FName GetFName() const;
	INPUTCORE_API FName GetMenuCategory() const;
	INPUTCORE_API EPairedAxis GetPairedAxis() const;
	INPUTCORE_API FKey GetPairedAxisKey() const;

	INPUTCORE_API bool SerializeFromMismatchedTag(struct FPropertyTag const& Tag, FStructuredArchive::FSlot Slot);
	INPUTCORE_API bool ExportTextItem(FString& ValueStr, FKey const& DefaultValue, UObject* Parent, int32 PortFlags, UObject* ExportRootScope) const;
	INPUTCORE_API bool ImportTextItem(const TCHAR*& Buffer, int32 PortFlags, UObject* Parent, FOutputDevice* ErrorText);
	INPUTCORE_API void PostSerialize(const FArchive& Ar);
	INPUTCORE_API void PostScriptConstruct();
>>>>>>> 4af6daef

	friend bool operator==(const FKey& KeyA, const FKey& KeyB) { return KeyA.KeyName == KeyB.KeyName; }
	friend bool operator!=(const FKey& KeyA, const FKey& KeyB) { return KeyA.KeyName != KeyB.KeyName; }
	friend bool operator<(const FKey& KeyA, const FKey& KeyB) { return KeyA.KeyName.LexicalLess(KeyB.KeyName); }
	friend uint32 GetTypeHash(const FKey& Key) { return GetTypeHash(Key.KeyName); }

	friend struct EKeys;

	INPUTCORE_API static const TCHAR* SyntheticCharPrefix;

private:

	UPROPERTY(EditAnywhere, Category="Input")
	FName KeyName;

	mutable class TSharedPtr<struct FKeyDetails> KeyDetails;

	void ConditionalLookupKeyDetails() const;
	void ResetKey();
};

template<>
struct TStructOpsTypeTraits<FKey> : public TStructOpsTypeTraitsBase2<FKey>
{
	enum
	{
		WithStructuredSerializeFromMismatchedTag = true,
		WithExportTextItem = true,
		WithImportTextItem = true,
		WithPostSerialize = true,
		WithPostScriptConstruct = true,
		WithCopy = true,		// Necessary so that TSharedPtr<FKeyDetails> Data is copied around
	};
};

DECLARE_DELEGATE_RetVal_OneParam(FText, FGetKeyDisplayNameSignature, const FKey);

struct FKeyDetails
{
	enum EKeyFlags
	{
		GamepadKey				 = 1 << 0,
		Touch					 = 1 << 1,
		MouseButton				 = 1 << 2,
		ModifierKey				 = 1 << 3,
		NotBlueprintBindableKey	 = 1 << 4,
		Axis1D					 = 1 << 5,
		Axis3D					 = 1 << 6,
		UpdateAxisWithoutSamples = 1 << 7,
		NotActionBindableKey	 = 1 << 8,
		Deprecated				 = 1 << 9,

		// All axis representations
		ButtonAxis				 = 1 << 10,		// Analog 1D axis emulating a digital button press. E.g. Gamepad right stick up
		Axis2D					 = 1 << 11,

		// Gesture input types such as Flick, Pinch, and Rotate
		Gesture					 = 1 << 12,

		// Deprecated. Replace with axis definitions for clarity.

		FloatAxis  UE_DEPRECATED(4.26, "Please use Axis1D instead.") = Axis1D,
		VectorAxis UE_DEPRECATED(4.26, "Please use Axis2D/Axis3D instead.") = Axis3D,

		NoFlags                  = 0,
	};

	INPUTCORE_API FKeyDetails(const FKey InKey, const TAttribute<FText>& InLongDisplayName, const uint32 InKeyFlags = 0, const FName InMenuCategory = NAME_None, const TAttribute<FText>& InShortDisplayName = TAttribute<FText>() );
	INPUTCORE_API FKeyDetails(const FKey InKey, const TAttribute<FText>& InLongDisplayName, const TAttribute<FText>& InShortDisplayName, const uint32 InKeyFlags = 0, const FName InMenuCategory = NAME_None);

	FORCEINLINE bool IsModifierKey() const { return bIsModifierKey != 0; }
	FORCEINLINE bool IsGamepadKey() const { return bIsGamepadKey != 0; }
	FORCEINLINE bool IsTouch() const { return bIsTouch != 0; }
	FORCEINLINE bool IsMouseButton() const { return bIsMouseButton != 0; }
	FORCEINLINE bool IsAxis1D() const { return AxisType == EInputAxisType::Axis1D; }
	FORCEINLINE bool IsAxis2D() const { return AxisType == EInputAxisType::Axis2D; }
	FORCEINLINE bool IsAxis3D() const { return AxisType == EInputAxisType::Axis3D; }
	FORCEINLINE bool IsButtonAxis() const { return AxisType == EInputAxisType::Button; }	// Analog 1D axis emulating a digital button press.
	UE_DEPRECATED(4.26, "Please use IsAxis1D instead.")
	FORCEINLINE bool IsFloatAxis() const { return IsAxis1D(); }
	UE_DEPRECATED(4.26, "Please use IsAxis2D/IsAxis3D instead.")
	FORCEINLINE bool IsVectorAxis() const { return IsAxis2D() || IsAxis3D(); }
	FORCEINLINE bool IsAnalog() const { return IsAxis1D() || IsAxis2D() || IsAxis3D(); }
	FORCEINLINE bool IsDigital() const { return !IsAnalog(); }
	FORCEINLINE bool IsBindableInBlueprints() const { return bIsBindableInBlueprints != 0; }
	FORCEINLINE bool ShouldUpdateAxisWithoutSamples() const { return bShouldUpdateAxisWithoutSamples != 0; }
	FORCEINLINE bool IsBindableToActions() const { return bIsBindableToActions != 0; }
	FORCEINLINE bool IsGesture() const { return bIsGesture != 0; }
	FORCEINLINE bool IsDeprecated() const { return bIsDeprecated != 0; }
	FORCEINLINE FName GetMenuCategory() const { return MenuCategory; }
	INPUTCORE_API FText GetDisplayName(const bool bLongDisplayName = true) const;
	FORCEINLINE const FKey& GetKey() const { return Key; }

	// Key pairing
	FORCEINLINE EPairedAxis GetPairedAxis() const { return PairedAxis; }
	FORCEINLINE const FKey& GetPairedAxisKey() const { return PairedAxisKey; }

private:
	friend struct EKeys;

	INPUTCORE_API void CommonInit(const uint32 InKeyFlags);

	enum class EInputAxisType : uint8
	{
		None,
		Button,			// Whilst the physical input is an analog axis the FKey uses it to emulate a digital button.
		Axis1D,
		Axis2D,
		Axis3D,
	};

	FKey  Key;

	// Key pairing
	EPairedAxis PairedAxis = EPairedAxis::Unpaired;		// Paired axis identifier. Lets this key know which axis it represents on the PairedAxisKey
	FKey		PairedAxisKey;							// Paired axis reference. This is the FKey representing the final paired vector axis. Note: NOT the other key in the pairing.

	FName MenuCategory;

	uint8 bIsModifierKey : 1;
	uint8 bIsGamepadKey : 1;
	uint8 bIsTouch : 1;
	uint8 bIsMouseButton : 1;
	uint8 bIsBindableInBlueprints : 1;
	uint8 bShouldUpdateAxisWithoutSamples : 1;
	uint8 bIsBindableToActions : 1;
	uint8 bIsDeprecated : 1;
	uint8 bIsGesture : 1;
	EInputAxisType AxisType;

	TAttribute<FText> LongDisplayName;
	TAttribute<FText> ShortDisplayName;
};

UENUM(BlueprintType)
namespace ETouchIndex
{
	// The number of entries in ETouchIndex must match the number of touch keys defined in EKeys and NUM_TOUCH_KEYS above
	enum Type : int
	{
		Touch1,
		Touch2,
		Touch3,
		Touch4,
		Touch5,
		Touch6,
		Touch7,
		Touch8,
		Touch9,
		Touch10,
		/**
		 * This entry is special.  NUM_TOUCH_KEYS - 1, is used for the cursor so that it's represented
		 * as another finger index, but doesn't overlap with touch input indexes.
		 */
		CursorPointerIndex UMETA(Hidden),
		MAX_TOUCHES UMETA(Hidden)
	};
}

UENUM()
namespace EConsoleForGamepadLabels
{
	enum Type : int
	{
		None,
		XBoxOne,
		PS4
	};
}

struct EKeys
{
	static INPUTCORE_API const FKey AnyKey;

	static INPUTCORE_API const FKey MouseX;
	static INPUTCORE_API const FKey MouseY;
	static INPUTCORE_API const FKey Mouse2D;
	static INPUTCORE_API const FKey MouseScrollUp;
	static INPUTCORE_API const FKey MouseScrollDown;
	static INPUTCORE_API const FKey MouseWheelAxis;

	static INPUTCORE_API const FKey LeftMouseButton;
	static INPUTCORE_API const FKey RightMouseButton;
	static INPUTCORE_API const FKey MiddleMouseButton;
	static INPUTCORE_API const FKey ThumbMouseButton;
	static INPUTCORE_API const FKey ThumbMouseButton2;

	static INPUTCORE_API const FKey BackSpace;
	static INPUTCORE_API const FKey Tab;
	static INPUTCORE_API const FKey Enter;
	static INPUTCORE_API const FKey Pause;

	static INPUTCORE_API const FKey CapsLock;
	static INPUTCORE_API const FKey Escape;
	static INPUTCORE_API const FKey SpaceBar;
	static INPUTCORE_API const FKey PageUp;
	static INPUTCORE_API const FKey PageDown;
	static INPUTCORE_API const FKey End;
	static INPUTCORE_API const FKey Home;

	static INPUTCORE_API const FKey Left;
	static INPUTCORE_API const FKey Up;
	static INPUTCORE_API const FKey Right;
	static INPUTCORE_API const FKey Down;

	static INPUTCORE_API const FKey Insert;
	static INPUTCORE_API const FKey Delete;

	static INPUTCORE_API const FKey Zero;
	static INPUTCORE_API const FKey One;
	static INPUTCORE_API const FKey Two;
	static INPUTCORE_API const FKey Three;
	static INPUTCORE_API const FKey Four;
	static INPUTCORE_API const FKey Five;
	static INPUTCORE_API const FKey Six;
	static INPUTCORE_API const FKey Seven;
	static INPUTCORE_API const FKey Eight;
	static INPUTCORE_API const FKey Nine;

	static INPUTCORE_API const FKey A;
	static INPUTCORE_API const FKey B;
	static INPUTCORE_API const FKey C;
	static INPUTCORE_API const FKey D;
	static INPUTCORE_API const FKey E;
	static INPUTCORE_API const FKey F;
	static INPUTCORE_API const FKey G;
	static INPUTCORE_API const FKey H;
	static INPUTCORE_API const FKey I;
	static INPUTCORE_API const FKey J;
	static INPUTCORE_API const FKey K;
	static INPUTCORE_API const FKey L;
	static INPUTCORE_API const FKey M;
	static INPUTCORE_API const FKey N;
	static INPUTCORE_API const FKey O;
	static INPUTCORE_API const FKey P;
	static INPUTCORE_API const FKey Q;
	static INPUTCORE_API const FKey R;
	static INPUTCORE_API const FKey S;
	static INPUTCORE_API const FKey T;
	static INPUTCORE_API const FKey U;
	static INPUTCORE_API const FKey V;
	static INPUTCORE_API const FKey W;
	static INPUTCORE_API const FKey X;
	static INPUTCORE_API const FKey Y;
	static INPUTCORE_API const FKey Z;

	static INPUTCORE_API const FKey NumPadZero;
	static INPUTCORE_API const FKey NumPadOne;
	static INPUTCORE_API const FKey NumPadTwo;
	static INPUTCORE_API const FKey NumPadThree;
	static INPUTCORE_API const FKey NumPadFour;
	static INPUTCORE_API const FKey NumPadFive;
	static INPUTCORE_API const FKey NumPadSix;
	static INPUTCORE_API const FKey NumPadSeven;
	static INPUTCORE_API const FKey NumPadEight;
	static INPUTCORE_API const FKey NumPadNine;

	static INPUTCORE_API const FKey Multiply;
	static INPUTCORE_API const FKey Add;
	static INPUTCORE_API const FKey Subtract;
	static INPUTCORE_API const FKey Decimal;
	static INPUTCORE_API const FKey Divide;

	static INPUTCORE_API const FKey F1;
	static INPUTCORE_API const FKey F2;
	static INPUTCORE_API const FKey F3;
	static INPUTCORE_API const FKey F4;
	static INPUTCORE_API const FKey F5;
	static INPUTCORE_API const FKey F6;
	static INPUTCORE_API const FKey F7;
	static INPUTCORE_API const FKey F8;
	static INPUTCORE_API const FKey F9;
	static INPUTCORE_API const FKey F10;
	static INPUTCORE_API const FKey F11;
	static INPUTCORE_API const FKey F12;

	static INPUTCORE_API const FKey NumLock;

	static INPUTCORE_API const FKey ScrollLock;

	static INPUTCORE_API const FKey LeftShift;
	static INPUTCORE_API const FKey RightShift;
	static INPUTCORE_API const FKey LeftControl;
	static INPUTCORE_API const FKey RightControl;
	static INPUTCORE_API const FKey LeftAlt;
	static INPUTCORE_API const FKey RightAlt;
	static INPUTCORE_API const FKey LeftCommand;
	static INPUTCORE_API const FKey RightCommand;

	static INPUTCORE_API const FKey Semicolon;
	static INPUTCORE_API const FKey Equals;
	static INPUTCORE_API const FKey Comma;
	static INPUTCORE_API const FKey Underscore;
	static INPUTCORE_API const FKey Hyphen;
	static INPUTCORE_API const FKey Period;
	static INPUTCORE_API const FKey Slash;
	static INPUTCORE_API const FKey Tilde;
	static INPUTCORE_API const FKey LeftBracket;
	static INPUTCORE_API const FKey Backslash;
	static INPUTCORE_API const FKey RightBracket;
	static INPUTCORE_API const FKey Apostrophe;

	static INPUTCORE_API const FKey Ampersand;
	static INPUTCORE_API const FKey Asterix;
	static INPUTCORE_API const FKey Caret;
	static INPUTCORE_API const FKey Colon;
	static INPUTCORE_API const FKey Dollar;
	static INPUTCORE_API const FKey Exclamation;
	static INPUTCORE_API const FKey LeftParantheses;
	static INPUTCORE_API const FKey RightParantheses;
	static INPUTCORE_API const FKey Quote;

	static INPUTCORE_API const FKey A_AccentGrave;
	static INPUTCORE_API const FKey E_AccentGrave;
	static INPUTCORE_API const FKey E_AccentAigu;
	static INPUTCORE_API const FKey C_Cedille;
	static INPUTCORE_API const FKey Section;

	// Platform Keys
	// These keys platform specific versions of keys that go by different names.
	// The delete key is a good example, on Windows Delete is the virtual key for Delete.
	// On Macs, the Delete key is the virtual key for BackSpace.
	static INPUTCORE_API const FKey Platform_Delete;

	// Gamepad Keys
	static INPUTCORE_API const FKey Gamepad_Left2D;
	static INPUTCORE_API const FKey Gamepad_LeftX;
	static INPUTCORE_API const FKey Gamepad_LeftY;
	static INPUTCORE_API const FKey Gamepad_Right2D;
	static INPUTCORE_API const FKey Gamepad_RightX;
	static INPUTCORE_API const FKey Gamepad_RightY;
	static INPUTCORE_API const FKey Gamepad_LeftTriggerAxis;
	static INPUTCORE_API const FKey Gamepad_RightTriggerAxis;

	static INPUTCORE_API const FKey Gamepad_LeftThumbstick;
	static INPUTCORE_API const FKey Gamepad_RightThumbstick;
	static INPUTCORE_API const FKey Gamepad_Special_Left;
	static INPUTCORE_API const FKey Gamepad_Special_Left_X;
	static INPUTCORE_API const FKey Gamepad_Special_Left_Y;
	static INPUTCORE_API const FKey Gamepad_Special_Right;
	static INPUTCORE_API const FKey Gamepad_FaceButton_Bottom;
	static INPUTCORE_API const FKey Gamepad_FaceButton_Right;
	static INPUTCORE_API const FKey Gamepad_FaceButton_Left;
	static INPUTCORE_API const FKey Gamepad_FaceButton_Top;
	static INPUTCORE_API const FKey Gamepad_LeftShoulder;
	static INPUTCORE_API const FKey Gamepad_RightShoulder;
	static INPUTCORE_API const FKey Gamepad_LeftTrigger;
	static INPUTCORE_API const FKey Gamepad_RightTrigger;
	static INPUTCORE_API const FKey Gamepad_DPad_Up;
	static INPUTCORE_API const FKey Gamepad_DPad_Down;
	static INPUTCORE_API const FKey Gamepad_DPad_Right;
	static INPUTCORE_API const FKey Gamepad_DPad_Left;

	// Virtual key codes used for input axis button press/release emulation
	static INPUTCORE_API const FKey Gamepad_LeftStick_Up;
	static INPUTCORE_API const FKey Gamepad_LeftStick_Down;
	static INPUTCORE_API const FKey Gamepad_LeftStick_Right;
	static INPUTCORE_API const FKey Gamepad_LeftStick_Left;

	static INPUTCORE_API const FKey Gamepad_RightStick_Up;
	static INPUTCORE_API const FKey Gamepad_RightStick_Down;
	static INPUTCORE_API const FKey Gamepad_RightStick_Right;
	static INPUTCORE_API const FKey Gamepad_RightStick_Left;

	// static const FKey Vector axes (FVector; not float)
	static INPUTCORE_API const FKey Tilt;
	static INPUTCORE_API const FKey RotationRate;
	static INPUTCORE_API const FKey Gravity;
	static INPUTCORE_API const FKey Acceleration;

	// Gestures
	static INPUTCORE_API const FKey Gesture_Pinch;
	static INPUTCORE_API const FKey Gesture_Flick;
	static INPUTCORE_API const FKey Gesture_Rotate;

	// PS4-specific
	UE_DEPRECATED(5.0, "This key has deprecated and will be removed. Use GamePad_Special_Left/Right instead.")
<<<<<<< HEAD
	static const FKey PS4_Special;
=======
	static INPUTCORE_API const FKey PS4_Special;
>>>>>>> 4af6daef

	// Steam Controller Specific
	static INPUTCORE_API const FKey Steam_Touch_0;
	static INPUTCORE_API const FKey Steam_Touch_1;
	static INPUTCORE_API const FKey Steam_Touch_2;
	static INPUTCORE_API const FKey Steam_Touch_3;
	static INPUTCORE_API const FKey Steam_Back_Left;
	static INPUTCORE_API const FKey Steam_Back_Right;

	// Xbox One global speech commands
	static INPUTCORE_API const FKey Global_Menu;
	static INPUTCORE_API const FKey Global_View;
	static INPUTCORE_API const FKey Global_Pause;
	static INPUTCORE_API const FKey Global_Play;
	static INPUTCORE_API const FKey Global_Back;

	// Android-specific
<<<<<<< HEAD
	static const FKey Android_Back;
	static const FKey Android_Volume_Up;
	static const FKey Android_Volume_Down;
	static const FKey Android_Menu;

	// HTC Vive Controller
	UE_DEPRECATED(5.1, "This key has been deprecated and will be removed.")
	static const FKey Vive_Left_System_Click;
	static const FKey Vive_Left_Grip_Click;
	static const FKey Vive_Left_Menu_Click;
	static const FKey Vive_Left_Trigger_Click;
	static const FKey Vive_Left_Trigger_Axis;
	static const FKey Vive_Left_Trackpad_2D;
	static const FKey Vive_Left_Trackpad_X;
	static const FKey Vive_Left_Trackpad_Y;
	static const FKey Vive_Left_Trackpad_Click;
	static const FKey Vive_Left_Trackpad_Touch;
	static const FKey Vive_Left_Trackpad_Up;
	static const FKey Vive_Left_Trackpad_Down;
	static const FKey Vive_Left_Trackpad_Left;
	static const FKey Vive_Left_Trackpad_Right;
	UE_DEPRECATED(5.1, "This key has been deprecated and will be removed.")
	static const FKey Vive_Right_System_Click;
	static const FKey Vive_Right_Grip_Click;
	static const FKey Vive_Right_Menu_Click;
	static const FKey Vive_Right_Trigger_Click;
	static const FKey Vive_Right_Trigger_Axis;
	static const FKey Vive_Right_Trackpad_2D;
	static const FKey Vive_Right_Trackpad_X;
	static const FKey Vive_Right_Trackpad_Y;
	static const FKey Vive_Right_Trackpad_Click;
	static const FKey Vive_Right_Trackpad_Touch;
	static const FKey Vive_Right_Trackpad_Up;
	static const FKey Vive_Right_Trackpad_Down;
	static const FKey Vive_Right_Trackpad_Left;
	static const FKey Vive_Right_Trackpad_Right;

	// Microsoft Mixed Reality Motion Controller
	static const FKey MixedReality_Left_Menu_Click;
	static const FKey MixedReality_Left_Grip_Click;
	static const FKey MixedReality_Left_Trigger_Click;
	static const FKey MixedReality_Left_Trigger_Axis;
	static const FKey MixedReality_Left_Thumbstick_2D;
	static const FKey MixedReality_Left_Thumbstick_X;
	static const FKey MixedReality_Left_Thumbstick_Y;
	static const FKey MixedReality_Left_Thumbstick_Click;
	static const FKey MixedReality_Left_Thumbstick_Up;
	static const FKey MixedReality_Left_Thumbstick_Down;
	static const FKey MixedReality_Left_Thumbstick_Left;
	static const FKey MixedReality_Left_Thumbstick_Right;
	static const FKey MixedReality_Left_Trackpad_2D;
	static const FKey MixedReality_Left_Trackpad_X;
	static const FKey MixedReality_Left_Trackpad_Y;
	static const FKey MixedReality_Left_Trackpad_Click;
	static const FKey MixedReality_Left_Trackpad_Touch;
	static const FKey MixedReality_Left_Trackpad_Up;
	static const FKey MixedReality_Left_Trackpad_Down;
	static const FKey MixedReality_Left_Trackpad_Left;
	static const FKey MixedReality_Left_Trackpad_Right;
	static const FKey MixedReality_Right_Menu_Click;
	static const FKey MixedReality_Right_Grip_Click;
	static const FKey MixedReality_Right_Trigger_Click;
	static const FKey MixedReality_Right_Trigger_Axis;
	static const FKey MixedReality_Right_Thumbstick_2D;
	static const FKey MixedReality_Right_Thumbstick_X;
	static const FKey MixedReality_Right_Thumbstick_Y;
	static const FKey MixedReality_Right_Thumbstick_Click;
	static const FKey MixedReality_Right_Thumbstick_Up;
	static const FKey MixedReality_Right_Thumbstick_Down;
	static const FKey MixedReality_Right_Thumbstick_Left;
	static const FKey MixedReality_Right_Thumbstick_Right;
	static const FKey MixedReality_Right_Trackpad_2D;
	static const FKey MixedReality_Right_Trackpad_X;
	static const FKey MixedReality_Right_Trackpad_Y;
	static const FKey MixedReality_Right_Trackpad_Click;
	static const FKey MixedReality_Right_Trackpad_Touch;
	static const FKey MixedReality_Right_Trackpad_Up;
	static const FKey MixedReality_Right_Trackpad_Down;
	static const FKey MixedReality_Right_Trackpad_Left;
	static const FKey MixedReality_Right_Trackpad_Right;

	// Oculus Touch Controller
	static const FKey OculusTouch_Left_X_Click;
	static const FKey OculusTouch_Left_Y_Click;
	static const FKey OculusTouch_Left_X_Touch;
	static const FKey OculusTouch_Left_Y_Touch;
	static const FKey OculusTouch_Left_Menu_Click;
	static const FKey OculusTouch_Left_Grip_Click;
	static const FKey OculusTouch_Left_Grip_Axis;
	static const FKey OculusTouch_Left_Trigger_Click;
	static const FKey OculusTouch_Left_Trigger_Axis;
	static const FKey OculusTouch_Left_Trigger_Touch;
	static const FKey OculusTouch_Left_Thumbstick_2D;
	static const FKey OculusTouch_Left_Thumbstick_X;
	static const FKey OculusTouch_Left_Thumbstick_Y;
	static const FKey OculusTouch_Left_Thumbstick_Click;
	static const FKey OculusTouch_Left_Thumbstick_Touch;
	static const FKey OculusTouch_Left_Thumbstick_Up;
	static const FKey OculusTouch_Left_Thumbstick_Down;
	static const FKey OculusTouch_Left_Thumbstick_Left;
	static const FKey OculusTouch_Left_Thumbstick_Right;
	static const FKey OculusTouch_Right_A_Click;
	static const FKey OculusTouch_Right_B_Click;
	static const FKey OculusTouch_Right_A_Touch;
	static const FKey OculusTouch_Right_B_Touch;
	UE_DEPRECATED(5.1, "This key has been deprecated and will be removed.")
	static const FKey OculusTouch_Right_System_Click;
	static const FKey OculusTouch_Right_Grip_Click;
	static const FKey OculusTouch_Right_Grip_Axis;
	static const FKey OculusTouch_Right_Trigger_Click;
	static const FKey OculusTouch_Right_Trigger_Axis;
	static const FKey OculusTouch_Right_Trigger_Touch;
	static const FKey OculusTouch_Right_Thumbstick_2D;
	static const FKey OculusTouch_Right_Thumbstick_X;
	static const FKey OculusTouch_Right_Thumbstick_Y;
	static const FKey OculusTouch_Right_Thumbstick_Click;
	static const FKey OculusTouch_Right_Thumbstick_Touch;
	static const FKey OculusTouch_Right_Thumbstick_Up;
	static const FKey OculusTouch_Right_Thumbstick_Down;
	static const FKey OculusTouch_Right_Thumbstick_Left;
	static const FKey OculusTouch_Right_Thumbstick_Right;

	// Valve Index Controller
	static const FKey ValveIndex_Left_A_Click;
	static const FKey ValveIndex_Left_B_Click;
	static const FKey ValveIndex_Left_A_Touch;
	static const FKey ValveIndex_Left_B_Touch;
	UE_DEPRECATED(5.1, "This key has been deprecated and will be removed.")
	static const FKey ValveIndex_Left_System_Click;
	UE_DEPRECATED(5.1, "This key has been deprecated and will be removed.")
	static const FKey ValveIndex_Left_System_Touch;
	static const FKey ValveIndex_Left_Grip_Axis;
	static const FKey ValveIndex_Left_Grip_Force;
	static const FKey ValveIndex_Left_Trigger_Click;
	static const FKey ValveIndex_Left_Trigger_Axis;
	static const FKey ValveIndex_Left_Trigger_Touch;
	static const FKey ValveIndex_Left_Thumbstick_2D;
	static const FKey ValveIndex_Left_Thumbstick_X;
	static const FKey ValveIndex_Left_Thumbstick_Y;
	static const FKey ValveIndex_Left_Thumbstick_Click;
	static const FKey ValveIndex_Left_Thumbstick_Touch;
	static const FKey ValveIndex_Left_Thumbstick_Up;
	static const FKey ValveIndex_Left_Thumbstick_Down;
	static const FKey ValveIndex_Left_Thumbstick_Left;
	static const FKey ValveIndex_Left_Thumbstick_Right;
	static const FKey ValveIndex_Left_Trackpad_2D;
	static const FKey ValveIndex_Left_Trackpad_X;
	static const FKey ValveIndex_Left_Trackpad_Y;
	static const FKey ValveIndex_Left_Trackpad_Force;
	static const FKey ValveIndex_Left_Trackpad_Touch;
	static const FKey ValveIndex_Left_Trackpad_Up;
	static const FKey ValveIndex_Left_Trackpad_Down;
	static const FKey ValveIndex_Left_Trackpad_Left;
	static const FKey ValveIndex_Left_Trackpad_Right;
	static const FKey ValveIndex_Right_A_Click;
	static const FKey ValveIndex_Right_B_Click;
	static const FKey ValveIndex_Right_A_Touch;
	static const FKey ValveIndex_Right_B_Touch;
	UE_DEPRECATED(5.1, "This key has been deprecated and will be removed.")
	static const FKey ValveIndex_Right_System_Click;
	UE_DEPRECATED(5.1, "This key has been deprecated and will be removed.")
	static const FKey ValveIndex_Right_System_Touch;
	static const FKey ValveIndex_Right_Grip_Axis;
	static const FKey ValveIndex_Right_Grip_Force;
	static const FKey ValveIndex_Right_Trigger_Click;
	static const FKey ValveIndex_Right_Trigger_Axis;
	static const FKey ValveIndex_Right_Trigger_Touch;
	static const FKey ValveIndex_Right_Thumbstick_2D;
	static const FKey ValveIndex_Right_Thumbstick_X;
	static const FKey ValveIndex_Right_Thumbstick_Y;
	static const FKey ValveIndex_Right_Thumbstick_Click;
	static const FKey ValveIndex_Right_Thumbstick_Touch;
	static const FKey ValveIndex_Right_Thumbstick_Up;
	static const FKey ValveIndex_Right_Thumbstick_Down;
	static const FKey ValveIndex_Right_Thumbstick_Left;
	static const FKey ValveIndex_Right_Thumbstick_Right;
	static const FKey ValveIndex_Right_Trackpad_2D;
	static const FKey ValveIndex_Right_Trackpad_X;
	static const FKey ValveIndex_Right_Trackpad_Y;
	static const FKey ValveIndex_Right_Trackpad_Force;
	static const FKey ValveIndex_Right_Trackpad_Touch;
	static const FKey ValveIndex_Right_Trackpad_Up;
	static const FKey ValveIndex_Right_Trackpad_Down;
	static const FKey ValveIndex_Right_Trackpad_Left;
	static const FKey ValveIndex_Right_Trackpad_Right;
=======
	static INPUTCORE_API const FKey Android_Back;
	static INPUTCORE_API const FKey Android_Volume_Up;
	static INPUTCORE_API const FKey Android_Volume_Down;
	static INPUTCORE_API const FKey Android_Menu;

	// HTC Vive Controller
	UE_DEPRECATED(5.1, "This key has been deprecated and will be removed.")
	static INPUTCORE_API const FKey Vive_Left_System_Click;
	static INPUTCORE_API const FKey Vive_Left_Grip_Click;
	static INPUTCORE_API const FKey Vive_Left_Menu_Click;
	static INPUTCORE_API const FKey Vive_Left_Trigger_Click;
	static INPUTCORE_API const FKey Vive_Left_Trigger_Axis;
	static INPUTCORE_API const FKey Vive_Left_Trackpad_2D;
	static INPUTCORE_API const FKey Vive_Left_Trackpad_X;
	static INPUTCORE_API const FKey Vive_Left_Trackpad_Y;
	static INPUTCORE_API const FKey Vive_Left_Trackpad_Click;
	static INPUTCORE_API const FKey Vive_Left_Trackpad_Touch;
	static INPUTCORE_API const FKey Vive_Left_Trackpad_Up;
	static INPUTCORE_API const FKey Vive_Left_Trackpad_Down;
	static INPUTCORE_API const FKey Vive_Left_Trackpad_Left;
	static INPUTCORE_API const FKey Vive_Left_Trackpad_Right;
	UE_DEPRECATED(5.1, "This key has been deprecated and will be removed.")
	static INPUTCORE_API const FKey Vive_Right_System_Click;
	static INPUTCORE_API const FKey Vive_Right_Grip_Click;
	static INPUTCORE_API const FKey Vive_Right_Menu_Click;
	static INPUTCORE_API const FKey Vive_Right_Trigger_Click;
	static INPUTCORE_API const FKey Vive_Right_Trigger_Axis;
	static INPUTCORE_API const FKey Vive_Right_Trackpad_2D;
	static INPUTCORE_API const FKey Vive_Right_Trackpad_X;
	static INPUTCORE_API const FKey Vive_Right_Trackpad_Y;
	static INPUTCORE_API const FKey Vive_Right_Trackpad_Click;
	static INPUTCORE_API const FKey Vive_Right_Trackpad_Touch;
	static INPUTCORE_API const FKey Vive_Right_Trackpad_Up;
	static INPUTCORE_API const FKey Vive_Right_Trackpad_Down;
	static INPUTCORE_API const FKey Vive_Right_Trackpad_Left;
	static INPUTCORE_API const FKey Vive_Right_Trackpad_Right;

	// Microsoft Mixed Reality Motion Controller
	static INPUTCORE_API const FKey MixedReality_Left_Menu_Click;
	static INPUTCORE_API const FKey MixedReality_Left_Grip_Click;
	static INPUTCORE_API const FKey MixedReality_Left_Trigger_Click;
	static INPUTCORE_API const FKey MixedReality_Left_Trigger_Axis;
	static INPUTCORE_API const FKey MixedReality_Left_Thumbstick_2D;
	static INPUTCORE_API const FKey MixedReality_Left_Thumbstick_X;
	static INPUTCORE_API const FKey MixedReality_Left_Thumbstick_Y;
	static INPUTCORE_API const FKey MixedReality_Left_Thumbstick_Click;
	static INPUTCORE_API const FKey MixedReality_Left_Thumbstick_Up;
	static INPUTCORE_API const FKey MixedReality_Left_Thumbstick_Down;
	static INPUTCORE_API const FKey MixedReality_Left_Thumbstick_Left;
	static INPUTCORE_API const FKey MixedReality_Left_Thumbstick_Right;
	static INPUTCORE_API const FKey MixedReality_Left_Trackpad_2D;
	static INPUTCORE_API const FKey MixedReality_Left_Trackpad_X;
	static INPUTCORE_API const FKey MixedReality_Left_Trackpad_Y;
	static INPUTCORE_API const FKey MixedReality_Left_Trackpad_Click;
	static INPUTCORE_API const FKey MixedReality_Left_Trackpad_Touch;
	static INPUTCORE_API const FKey MixedReality_Left_Trackpad_Up;
	static INPUTCORE_API const FKey MixedReality_Left_Trackpad_Down;
	static INPUTCORE_API const FKey MixedReality_Left_Trackpad_Left;
	static INPUTCORE_API const FKey MixedReality_Left_Trackpad_Right;
	static INPUTCORE_API const FKey MixedReality_Right_Menu_Click;
	static INPUTCORE_API const FKey MixedReality_Right_Grip_Click;
	static INPUTCORE_API const FKey MixedReality_Right_Trigger_Click;
	static INPUTCORE_API const FKey MixedReality_Right_Trigger_Axis;
	static INPUTCORE_API const FKey MixedReality_Right_Thumbstick_2D;
	static INPUTCORE_API const FKey MixedReality_Right_Thumbstick_X;
	static INPUTCORE_API const FKey MixedReality_Right_Thumbstick_Y;
	static INPUTCORE_API const FKey MixedReality_Right_Thumbstick_Click;
	static INPUTCORE_API const FKey MixedReality_Right_Thumbstick_Up;
	static INPUTCORE_API const FKey MixedReality_Right_Thumbstick_Down;
	static INPUTCORE_API const FKey MixedReality_Right_Thumbstick_Left;
	static INPUTCORE_API const FKey MixedReality_Right_Thumbstick_Right;
	static INPUTCORE_API const FKey MixedReality_Right_Trackpad_2D;
	static INPUTCORE_API const FKey MixedReality_Right_Trackpad_X;
	static INPUTCORE_API const FKey MixedReality_Right_Trackpad_Y;
	static INPUTCORE_API const FKey MixedReality_Right_Trackpad_Click;
	static INPUTCORE_API const FKey MixedReality_Right_Trackpad_Touch;
	static INPUTCORE_API const FKey MixedReality_Right_Trackpad_Up;
	static INPUTCORE_API const FKey MixedReality_Right_Trackpad_Down;
	static INPUTCORE_API const FKey MixedReality_Right_Trackpad_Left;
	static INPUTCORE_API const FKey MixedReality_Right_Trackpad_Right;

	// Oculus Touch Controller
	static INPUTCORE_API const FKey OculusTouch_Left_X_Click;
	static INPUTCORE_API const FKey OculusTouch_Left_Y_Click;
	static INPUTCORE_API const FKey OculusTouch_Left_X_Touch;
	static INPUTCORE_API const FKey OculusTouch_Left_Y_Touch;
	static INPUTCORE_API const FKey OculusTouch_Left_Menu_Click;
	static INPUTCORE_API const FKey OculusTouch_Left_Grip_Click;
	static INPUTCORE_API const FKey OculusTouch_Left_Grip_Axis;
	static INPUTCORE_API const FKey OculusTouch_Left_Trigger_Click;
	static INPUTCORE_API const FKey OculusTouch_Left_Trigger_Axis;
	static INPUTCORE_API const FKey OculusTouch_Left_Trigger_Touch;
	static INPUTCORE_API const FKey OculusTouch_Left_Thumbstick_2D;
	static INPUTCORE_API const FKey OculusTouch_Left_Thumbstick_X;
	static INPUTCORE_API const FKey OculusTouch_Left_Thumbstick_Y;
	static INPUTCORE_API const FKey OculusTouch_Left_Thumbstick_Click;
	static INPUTCORE_API const FKey OculusTouch_Left_Thumbstick_Touch;
	static INPUTCORE_API const FKey OculusTouch_Left_Thumbstick_Up;
	static INPUTCORE_API const FKey OculusTouch_Left_Thumbstick_Down;
	static INPUTCORE_API const FKey OculusTouch_Left_Thumbstick_Left;
	static INPUTCORE_API const FKey OculusTouch_Left_Thumbstick_Right;
	static INPUTCORE_API const FKey OculusTouch_Right_A_Click;
	static INPUTCORE_API const FKey OculusTouch_Right_B_Click;
	static INPUTCORE_API const FKey OculusTouch_Right_A_Touch;
	static INPUTCORE_API const FKey OculusTouch_Right_B_Touch;
	UE_DEPRECATED(5.1, "This key has been deprecated and will be removed.")
	static INPUTCORE_API const FKey OculusTouch_Right_System_Click;
	static INPUTCORE_API const FKey OculusTouch_Right_Grip_Click;
	static INPUTCORE_API const FKey OculusTouch_Right_Grip_Axis;
	static INPUTCORE_API const FKey OculusTouch_Right_Trigger_Click;
	static INPUTCORE_API const FKey OculusTouch_Right_Trigger_Axis;
	static INPUTCORE_API const FKey OculusTouch_Right_Trigger_Touch;
	static INPUTCORE_API const FKey OculusTouch_Right_Thumbstick_2D;
	static INPUTCORE_API const FKey OculusTouch_Right_Thumbstick_X;
	static INPUTCORE_API const FKey OculusTouch_Right_Thumbstick_Y;
	static INPUTCORE_API const FKey OculusTouch_Right_Thumbstick_Click;
	static INPUTCORE_API const FKey OculusTouch_Right_Thumbstick_Touch;
	static INPUTCORE_API const FKey OculusTouch_Right_Thumbstick_Up;
	static INPUTCORE_API const FKey OculusTouch_Right_Thumbstick_Down;
	static INPUTCORE_API const FKey OculusTouch_Right_Thumbstick_Left;
	static INPUTCORE_API const FKey OculusTouch_Right_Thumbstick_Right;

	// Valve Index Controller
	static INPUTCORE_API const FKey ValveIndex_Left_A_Click;
	static INPUTCORE_API const FKey ValveIndex_Left_B_Click;
	static INPUTCORE_API const FKey ValveIndex_Left_A_Touch;
	static INPUTCORE_API const FKey ValveIndex_Left_B_Touch;
	UE_DEPRECATED(5.1, "This key has been deprecated and will be removed.")
	static INPUTCORE_API const FKey ValveIndex_Left_System_Click;
	UE_DEPRECATED(5.1, "This key has been deprecated and will be removed.")
	static INPUTCORE_API const FKey ValveIndex_Left_System_Touch;
	static INPUTCORE_API const FKey ValveIndex_Left_Grip_Axis;
	static INPUTCORE_API const FKey ValveIndex_Left_Grip_Force;
	static INPUTCORE_API const FKey ValveIndex_Left_Trigger_Click;
	static INPUTCORE_API const FKey ValveIndex_Left_Trigger_Axis;
	static INPUTCORE_API const FKey ValveIndex_Left_Trigger_Touch;
	static INPUTCORE_API const FKey ValveIndex_Left_Thumbstick_2D;
	static INPUTCORE_API const FKey ValveIndex_Left_Thumbstick_X;
	static INPUTCORE_API const FKey ValveIndex_Left_Thumbstick_Y;
	static INPUTCORE_API const FKey ValveIndex_Left_Thumbstick_Click;
	static INPUTCORE_API const FKey ValveIndex_Left_Thumbstick_Touch;
	static INPUTCORE_API const FKey ValveIndex_Left_Thumbstick_Up;
	static INPUTCORE_API const FKey ValveIndex_Left_Thumbstick_Down;
	static INPUTCORE_API const FKey ValveIndex_Left_Thumbstick_Left;
	static INPUTCORE_API const FKey ValveIndex_Left_Thumbstick_Right;
	static INPUTCORE_API const FKey ValveIndex_Left_Trackpad_2D;
	static INPUTCORE_API const FKey ValveIndex_Left_Trackpad_X;
	static INPUTCORE_API const FKey ValveIndex_Left_Trackpad_Y;
	static INPUTCORE_API const FKey ValveIndex_Left_Trackpad_Force;
	static INPUTCORE_API const FKey ValveIndex_Left_Trackpad_Touch;
	static INPUTCORE_API const FKey ValveIndex_Left_Trackpad_Up;
	static INPUTCORE_API const FKey ValveIndex_Left_Trackpad_Down;
	static INPUTCORE_API const FKey ValveIndex_Left_Trackpad_Left;
	static INPUTCORE_API const FKey ValveIndex_Left_Trackpad_Right;
	static INPUTCORE_API const FKey ValveIndex_Right_A_Click;
	static INPUTCORE_API const FKey ValveIndex_Right_B_Click;
	static INPUTCORE_API const FKey ValveIndex_Right_A_Touch;
	static INPUTCORE_API const FKey ValveIndex_Right_B_Touch;
	UE_DEPRECATED(5.1, "This key has been deprecated and will be removed.")
	static INPUTCORE_API const FKey ValveIndex_Right_System_Click;
	UE_DEPRECATED(5.1, "This key has been deprecated and will be removed.")
	static INPUTCORE_API const FKey ValveIndex_Right_System_Touch;
	static INPUTCORE_API const FKey ValveIndex_Right_Grip_Axis;
	static INPUTCORE_API const FKey ValveIndex_Right_Grip_Force;
	static INPUTCORE_API const FKey ValveIndex_Right_Trigger_Click;
	static INPUTCORE_API const FKey ValveIndex_Right_Trigger_Axis;
	static INPUTCORE_API const FKey ValveIndex_Right_Trigger_Touch;
	static INPUTCORE_API const FKey ValveIndex_Right_Thumbstick_2D;
	static INPUTCORE_API const FKey ValveIndex_Right_Thumbstick_X;
	static INPUTCORE_API const FKey ValveIndex_Right_Thumbstick_Y;
	static INPUTCORE_API const FKey ValveIndex_Right_Thumbstick_Click;
	static INPUTCORE_API const FKey ValveIndex_Right_Thumbstick_Touch;
	static INPUTCORE_API const FKey ValveIndex_Right_Thumbstick_Up;
	static INPUTCORE_API const FKey ValveIndex_Right_Thumbstick_Down;
	static INPUTCORE_API const FKey ValveIndex_Right_Thumbstick_Left;
	static INPUTCORE_API const FKey ValveIndex_Right_Thumbstick_Right;
	static INPUTCORE_API const FKey ValveIndex_Right_Trackpad_2D;
	static INPUTCORE_API const FKey ValveIndex_Right_Trackpad_X;
	static INPUTCORE_API const FKey ValveIndex_Right_Trackpad_Y;
	static INPUTCORE_API const FKey ValveIndex_Right_Trackpad_Force;
	static INPUTCORE_API const FKey ValveIndex_Right_Trackpad_Touch;
	static INPUTCORE_API const FKey ValveIndex_Right_Trackpad_Up;
	static INPUTCORE_API const FKey ValveIndex_Right_Trackpad_Down;
	static INPUTCORE_API const FKey ValveIndex_Right_Trackpad_Left;
	static INPUTCORE_API const FKey ValveIndex_Right_Trackpad_Right;
>>>>>>> 4af6daef

	// Virtual buttons that use other buttons depending on the platform
	static INPUTCORE_API const FKey Virtual_Accept;
	static INPUTCORE_API const FKey Virtual_Back;

	static INPUTCORE_API const FKey Invalid;

	static const int32 NUM_TOUCH_KEYS = 11;
	static INPUTCORE_API const FKey TouchKeys[NUM_TOUCH_KEYS];

	// XR key names are parseable into exactly 4 tokens
	static const int32 NUM_XR_KEY_TOKENS = 4;

<<<<<<< HEAD
	// XR key names are parseable into exactly 4 tokens
	static const int32 NUM_XR_KEY_TOKENS = 4;

	static EConsoleForGamepadLabels::Type ConsoleForGamepadLabels;
=======
	static INPUTCORE_API EConsoleForGamepadLabels::Type ConsoleForGamepadLabels;
>>>>>>> 4af6daef

	static INPUTCORE_API const FName NAME_KeyboardCategory;
	static INPUTCORE_API const FName NAME_GamepadCategory;
	static INPUTCORE_API const FName NAME_MouseCategory;

	static INPUTCORE_API void Initialize();
	static INPUTCORE_API void AddKey(const FKeyDetails& KeyDetails);
	static INPUTCORE_API void AddPairedKey(const FKeyDetails& PairedKeyDetails, FKey KeyX, FKey KeyY);	// Map the two provided keys to the X and Z axes of the paired key
	static INPUTCORE_API void GetAllKeys(TArray<FKey>& OutKeys);
	static INPUTCORE_API TSharedPtr<FKeyDetails> GetKeyDetails(const FKey Key);
	static INPUTCORE_API void RemoveKeysWithCategory(const FName InCategory);

	// These exist for backwards compatibility reasons only
	static bool IsModifierKey(FKey Key) { return Key.IsModifierKey(); }
	static bool IsGamepadKey(FKey Key) { return Key.IsGamepadKey(); }
	static bool IsAxis(FKey Key) { return Key.IsAxis1D(); }
	static bool IsBindableInBlueprints(const FKey Key) { return Key.IsBindableInBlueprints(); }
	static void SetConsoleForGamepadLabels(const EConsoleForGamepadLabels::Type Console) { ConsoleForGamepadLabels = Console; }

	// Function that provides remapping for some gamepad keys in display windows
	static INPUTCORE_API FText GetGamepadDisplayName(const FKey Key);

	static INPUTCORE_API void AddMenuCategoryDisplayInfo(const FName CategoryName, const FText DisplayName, const FName PaletteIcon);
	static INPUTCORE_API FText GetMenuCategoryDisplayName(const FName CategoryName);
	static INPUTCORE_API FName GetMenuCategoryPaletteIcon(const FName CategoryName);

private:

	struct FCategoryDisplayInfo
	{
		FText DisplayName;
		FName PaletteIcon;
	};

	static INPUTCORE_API TMap<FKey, TSharedPtr<FKeyDetails> > InputKeys;
	static INPUTCORE_API TMap<FName, FCategoryDisplayInfo> MenuCategoryDisplayInfo;
	static INPUTCORE_API bool bInitialized;

};

/** Various states of touch inputs. */
UENUM()
namespace ETouchType
{
	enum Type : int
	{
		Began,
		Moved,
		Stationary,
		ForceChanged,
		FirstMove,
		Ended,

		NumTypes
	};
}


struct FInputKeyManager
{
public:
	static INPUTCORE_API FInputKeyManager& Get();

	INPUTCORE_API void GetCodesFromKey(const FKey Key, const uint32*& KeyCode, const uint32*& CharCode) const;

	/**
	 * Retrieves the key mapped to the specified character code.
	 * @param KeyCode	The key code to get the name for.
	 */
	INPUTCORE_API FKey GetKeyFromCodes( const uint32 KeyCode, const uint32 CharCode ) const;
	INPUTCORE_API void InitKeyMappings();
private:
	FInputKeyManager()
	{
		InitKeyMappings();
	}

	static TSharedPtr< FInputKeyManager > Instance;
	TMap<uint32, FKey> KeyMapVirtualToEnum;
	TMap<uint32, FKey> KeyMapCharToEnum;
};

UCLASS(abstract)
class UInputCoreTypes : public UObject
{
	GENERATED_BODY()

};

#if UE_ENABLE_INCLUDE_ORDER_DEPRECATED_IN_5_2
#include "CoreMinimal.h"
#endif<|MERGE_RESOLUTION|>--- conflicted
+++ resolved
@@ -81,28 +81,6 @@
 	UE_DEPRECATED(4.26, "Please use IsAxis1D instead.")
 	INPUTCORE_API bool IsFloatAxis() const;
 	UE_DEPRECATED(4.26, "Please use IsAxis2D/IsAxis3D instead.")
-<<<<<<< HEAD
-	bool IsVectorAxis() const;
-	bool IsDigital() const;
-	bool IsAnalog() const;
-	bool IsBindableInBlueprints() const;
-	bool ShouldUpdateAxisWithoutSamples() const;
-	bool IsBindableToActions() const;
-	bool IsDeprecated() const;
-	bool IsGesture() const;
-	FText GetDisplayName(bool bLongDisplayName = true) const;
-	FString ToString() const;
-	FName GetFName() const;
-	FName GetMenuCategory() const;
-	EPairedAxis GetPairedAxis() const;
-	FKey GetPairedAxisKey() const;
-
-	bool SerializeFromMismatchedTag(struct FPropertyTag const& Tag, FStructuredArchive::FSlot Slot);
-	bool ExportTextItem(FString& ValueStr, FKey const& DefaultValue, UObject* Parent, int32 PortFlags, UObject* ExportRootScope) const;
-	bool ImportTextItem(const TCHAR*& Buffer, int32 PortFlags, UObject* Parent, FOutputDevice* ErrorText);
-	void PostSerialize(const FArchive& Ar);
-	void PostScriptConstruct();
-=======
 	INPUTCORE_API bool IsVectorAxis() const;
 	INPUTCORE_API bool IsDigital() const;
 	INPUTCORE_API bool IsAnalog() const;
@@ -123,7 +101,6 @@
 	INPUTCORE_API bool ImportTextItem(const TCHAR*& Buffer, int32 PortFlags, UObject* Parent, FOutputDevice* ErrorText);
 	INPUTCORE_API void PostSerialize(const FArchive& Ar);
 	INPUTCORE_API void PostScriptConstruct();
->>>>>>> 4af6daef
 
 	friend bool operator==(const FKey& KeyA, const FKey& KeyB) { return KeyA.KeyName == KeyB.KeyName; }
 	friend bool operator!=(const FKey& KeyA, const FKey& KeyB) { return KeyA.KeyName != KeyB.KeyName; }
@@ -501,11 +478,7 @@
 
 	// PS4-specific
 	UE_DEPRECATED(5.0, "This key has deprecated and will be removed. Use GamePad_Special_Left/Right instead.")
-<<<<<<< HEAD
-	static const FKey PS4_Special;
-=======
 	static INPUTCORE_API const FKey PS4_Special;
->>>>>>> 4af6daef
 
 	// Steam Controller Specific
 	static INPUTCORE_API const FKey Steam_Touch_0;
@@ -523,193 +496,6 @@
 	static INPUTCORE_API const FKey Global_Back;
 
 	// Android-specific
-<<<<<<< HEAD
-	static const FKey Android_Back;
-	static const FKey Android_Volume_Up;
-	static const FKey Android_Volume_Down;
-	static const FKey Android_Menu;
-
-	// HTC Vive Controller
-	UE_DEPRECATED(5.1, "This key has been deprecated and will be removed.")
-	static const FKey Vive_Left_System_Click;
-	static const FKey Vive_Left_Grip_Click;
-	static const FKey Vive_Left_Menu_Click;
-	static const FKey Vive_Left_Trigger_Click;
-	static const FKey Vive_Left_Trigger_Axis;
-	static const FKey Vive_Left_Trackpad_2D;
-	static const FKey Vive_Left_Trackpad_X;
-	static const FKey Vive_Left_Trackpad_Y;
-	static const FKey Vive_Left_Trackpad_Click;
-	static const FKey Vive_Left_Trackpad_Touch;
-	static const FKey Vive_Left_Trackpad_Up;
-	static const FKey Vive_Left_Trackpad_Down;
-	static const FKey Vive_Left_Trackpad_Left;
-	static const FKey Vive_Left_Trackpad_Right;
-	UE_DEPRECATED(5.1, "This key has been deprecated and will be removed.")
-	static const FKey Vive_Right_System_Click;
-	static const FKey Vive_Right_Grip_Click;
-	static const FKey Vive_Right_Menu_Click;
-	static const FKey Vive_Right_Trigger_Click;
-	static const FKey Vive_Right_Trigger_Axis;
-	static const FKey Vive_Right_Trackpad_2D;
-	static const FKey Vive_Right_Trackpad_X;
-	static const FKey Vive_Right_Trackpad_Y;
-	static const FKey Vive_Right_Trackpad_Click;
-	static const FKey Vive_Right_Trackpad_Touch;
-	static const FKey Vive_Right_Trackpad_Up;
-	static const FKey Vive_Right_Trackpad_Down;
-	static const FKey Vive_Right_Trackpad_Left;
-	static const FKey Vive_Right_Trackpad_Right;
-
-	// Microsoft Mixed Reality Motion Controller
-	static const FKey MixedReality_Left_Menu_Click;
-	static const FKey MixedReality_Left_Grip_Click;
-	static const FKey MixedReality_Left_Trigger_Click;
-	static const FKey MixedReality_Left_Trigger_Axis;
-	static const FKey MixedReality_Left_Thumbstick_2D;
-	static const FKey MixedReality_Left_Thumbstick_X;
-	static const FKey MixedReality_Left_Thumbstick_Y;
-	static const FKey MixedReality_Left_Thumbstick_Click;
-	static const FKey MixedReality_Left_Thumbstick_Up;
-	static const FKey MixedReality_Left_Thumbstick_Down;
-	static const FKey MixedReality_Left_Thumbstick_Left;
-	static const FKey MixedReality_Left_Thumbstick_Right;
-	static const FKey MixedReality_Left_Trackpad_2D;
-	static const FKey MixedReality_Left_Trackpad_X;
-	static const FKey MixedReality_Left_Trackpad_Y;
-	static const FKey MixedReality_Left_Trackpad_Click;
-	static const FKey MixedReality_Left_Trackpad_Touch;
-	static const FKey MixedReality_Left_Trackpad_Up;
-	static const FKey MixedReality_Left_Trackpad_Down;
-	static const FKey MixedReality_Left_Trackpad_Left;
-	static const FKey MixedReality_Left_Trackpad_Right;
-	static const FKey MixedReality_Right_Menu_Click;
-	static const FKey MixedReality_Right_Grip_Click;
-	static const FKey MixedReality_Right_Trigger_Click;
-	static const FKey MixedReality_Right_Trigger_Axis;
-	static const FKey MixedReality_Right_Thumbstick_2D;
-	static const FKey MixedReality_Right_Thumbstick_X;
-	static const FKey MixedReality_Right_Thumbstick_Y;
-	static const FKey MixedReality_Right_Thumbstick_Click;
-	static const FKey MixedReality_Right_Thumbstick_Up;
-	static const FKey MixedReality_Right_Thumbstick_Down;
-	static const FKey MixedReality_Right_Thumbstick_Left;
-	static const FKey MixedReality_Right_Thumbstick_Right;
-	static const FKey MixedReality_Right_Trackpad_2D;
-	static const FKey MixedReality_Right_Trackpad_X;
-	static const FKey MixedReality_Right_Trackpad_Y;
-	static const FKey MixedReality_Right_Trackpad_Click;
-	static const FKey MixedReality_Right_Trackpad_Touch;
-	static const FKey MixedReality_Right_Trackpad_Up;
-	static const FKey MixedReality_Right_Trackpad_Down;
-	static const FKey MixedReality_Right_Trackpad_Left;
-	static const FKey MixedReality_Right_Trackpad_Right;
-
-	// Oculus Touch Controller
-	static const FKey OculusTouch_Left_X_Click;
-	static const FKey OculusTouch_Left_Y_Click;
-	static const FKey OculusTouch_Left_X_Touch;
-	static const FKey OculusTouch_Left_Y_Touch;
-	static const FKey OculusTouch_Left_Menu_Click;
-	static const FKey OculusTouch_Left_Grip_Click;
-	static const FKey OculusTouch_Left_Grip_Axis;
-	static const FKey OculusTouch_Left_Trigger_Click;
-	static const FKey OculusTouch_Left_Trigger_Axis;
-	static const FKey OculusTouch_Left_Trigger_Touch;
-	static const FKey OculusTouch_Left_Thumbstick_2D;
-	static const FKey OculusTouch_Left_Thumbstick_X;
-	static const FKey OculusTouch_Left_Thumbstick_Y;
-	static const FKey OculusTouch_Left_Thumbstick_Click;
-	static const FKey OculusTouch_Left_Thumbstick_Touch;
-	static const FKey OculusTouch_Left_Thumbstick_Up;
-	static const FKey OculusTouch_Left_Thumbstick_Down;
-	static const FKey OculusTouch_Left_Thumbstick_Left;
-	static const FKey OculusTouch_Left_Thumbstick_Right;
-	static const FKey OculusTouch_Right_A_Click;
-	static const FKey OculusTouch_Right_B_Click;
-	static const FKey OculusTouch_Right_A_Touch;
-	static const FKey OculusTouch_Right_B_Touch;
-	UE_DEPRECATED(5.1, "This key has been deprecated and will be removed.")
-	static const FKey OculusTouch_Right_System_Click;
-	static const FKey OculusTouch_Right_Grip_Click;
-	static const FKey OculusTouch_Right_Grip_Axis;
-	static const FKey OculusTouch_Right_Trigger_Click;
-	static const FKey OculusTouch_Right_Trigger_Axis;
-	static const FKey OculusTouch_Right_Trigger_Touch;
-	static const FKey OculusTouch_Right_Thumbstick_2D;
-	static const FKey OculusTouch_Right_Thumbstick_X;
-	static const FKey OculusTouch_Right_Thumbstick_Y;
-	static const FKey OculusTouch_Right_Thumbstick_Click;
-	static const FKey OculusTouch_Right_Thumbstick_Touch;
-	static const FKey OculusTouch_Right_Thumbstick_Up;
-	static const FKey OculusTouch_Right_Thumbstick_Down;
-	static const FKey OculusTouch_Right_Thumbstick_Left;
-	static const FKey OculusTouch_Right_Thumbstick_Right;
-
-	// Valve Index Controller
-	static const FKey ValveIndex_Left_A_Click;
-	static const FKey ValveIndex_Left_B_Click;
-	static const FKey ValveIndex_Left_A_Touch;
-	static const FKey ValveIndex_Left_B_Touch;
-	UE_DEPRECATED(5.1, "This key has been deprecated and will be removed.")
-	static const FKey ValveIndex_Left_System_Click;
-	UE_DEPRECATED(5.1, "This key has been deprecated and will be removed.")
-	static const FKey ValveIndex_Left_System_Touch;
-	static const FKey ValveIndex_Left_Grip_Axis;
-	static const FKey ValveIndex_Left_Grip_Force;
-	static const FKey ValveIndex_Left_Trigger_Click;
-	static const FKey ValveIndex_Left_Trigger_Axis;
-	static const FKey ValveIndex_Left_Trigger_Touch;
-	static const FKey ValveIndex_Left_Thumbstick_2D;
-	static const FKey ValveIndex_Left_Thumbstick_X;
-	static const FKey ValveIndex_Left_Thumbstick_Y;
-	static const FKey ValveIndex_Left_Thumbstick_Click;
-	static const FKey ValveIndex_Left_Thumbstick_Touch;
-	static const FKey ValveIndex_Left_Thumbstick_Up;
-	static const FKey ValveIndex_Left_Thumbstick_Down;
-	static const FKey ValveIndex_Left_Thumbstick_Left;
-	static const FKey ValveIndex_Left_Thumbstick_Right;
-	static const FKey ValveIndex_Left_Trackpad_2D;
-	static const FKey ValveIndex_Left_Trackpad_X;
-	static const FKey ValveIndex_Left_Trackpad_Y;
-	static const FKey ValveIndex_Left_Trackpad_Force;
-	static const FKey ValveIndex_Left_Trackpad_Touch;
-	static const FKey ValveIndex_Left_Trackpad_Up;
-	static const FKey ValveIndex_Left_Trackpad_Down;
-	static const FKey ValveIndex_Left_Trackpad_Left;
-	static const FKey ValveIndex_Left_Trackpad_Right;
-	static const FKey ValveIndex_Right_A_Click;
-	static const FKey ValveIndex_Right_B_Click;
-	static const FKey ValveIndex_Right_A_Touch;
-	static const FKey ValveIndex_Right_B_Touch;
-	UE_DEPRECATED(5.1, "This key has been deprecated and will be removed.")
-	static const FKey ValveIndex_Right_System_Click;
-	UE_DEPRECATED(5.1, "This key has been deprecated and will be removed.")
-	static const FKey ValveIndex_Right_System_Touch;
-	static const FKey ValveIndex_Right_Grip_Axis;
-	static const FKey ValveIndex_Right_Grip_Force;
-	static const FKey ValveIndex_Right_Trigger_Click;
-	static const FKey ValveIndex_Right_Trigger_Axis;
-	static const FKey ValveIndex_Right_Trigger_Touch;
-	static const FKey ValveIndex_Right_Thumbstick_2D;
-	static const FKey ValveIndex_Right_Thumbstick_X;
-	static const FKey ValveIndex_Right_Thumbstick_Y;
-	static const FKey ValveIndex_Right_Thumbstick_Click;
-	static const FKey ValveIndex_Right_Thumbstick_Touch;
-	static const FKey ValveIndex_Right_Thumbstick_Up;
-	static const FKey ValveIndex_Right_Thumbstick_Down;
-	static const FKey ValveIndex_Right_Thumbstick_Left;
-	static const FKey ValveIndex_Right_Thumbstick_Right;
-	static const FKey ValveIndex_Right_Trackpad_2D;
-	static const FKey ValveIndex_Right_Trackpad_X;
-	static const FKey ValveIndex_Right_Trackpad_Y;
-	static const FKey ValveIndex_Right_Trackpad_Force;
-	static const FKey ValveIndex_Right_Trackpad_Touch;
-	static const FKey ValveIndex_Right_Trackpad_Up;
-	static const FKey ValveIndex_Right_Trackpad_Down;
-	static const FKey ValveIndex_Right_Trackpad_Left;
-	static const FKey ValveIndex_Right_Trackpad_Right;
-=======
 	static INPUTCORE_API const FKey Android_Back;
 	static INPUTCORE_API const FKey Android_Volume_Up;
 	static INPUTCORE_API const FKey Android_Volume_Down;
@@ -895,7 +681,6 @@
 	static INPUTCORE_API const FKey ValveIndex_Right_Trackpad_Down;
 	static INPUTCORE_API const FKey ValveIndex_Right_Trackpad_Left;
 	static INPUTCORE_API const FKey ValveIndex_Right_Trackpad_Right;
->>>>>>> 4af6daef
 
 	// Virtual buttons that use other buttons depending on the platform
 	static INPUTCORE_API const FKey Virtual_Accept;
@@ -909,14 +694,7 @@
 	// XR key names are parseable into exactly 4 tokens
 	static const int32 NUM_XR_KEY_TOKENS = 4;
 
-<<<<<<< HEAD
-	// XR key names are parseable into exactly 4 tokens
-	static const int32 NUM_XR_KEY_TOKENS = 4;
-
-	static EConsoleForGamepadLabels::Type ConsoleForGamepadLabels;
-=======
 	static INPUTCORE_API EConsoleForGamepadLabels::Type ConsoleForGamepadLabels;
->>>>>>> 4af6daef
 
 	static INPUTCORE_API const FName NAME_KeyboardCategory;
 	static INPUTCORE_API const FName NAME_GamepadCategory;
