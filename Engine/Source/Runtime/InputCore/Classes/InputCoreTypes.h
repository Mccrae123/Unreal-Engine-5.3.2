--- conflicted
+++ resolved
@@ -421,71 +421,6 @@
 	static const FKey Gesture_Flick;
 	static const FKey Gesture_Rotate;
 
-<<<<<<< HEAD
-	// Motion Controllers
-	//		Left Controller
-	static const FKey MotionController_Left_FaceButton1;
-	static const FKey MotionController_Left_FaceButton2;
-	static const FKey MotionController_Left_FaceButton3;
-	static const FKey MotionController_Left_FaceButton4;
-	static const FKey MotionController_Left_FaceButton5;
-	static const FKey MotionController_Left_FaceButton6;
-	static const FKey MotionController_Left_FaceButton7;
-	static const FKey MotionController_Left_FaceButton8;
-
-	static const FKey MotionController_Left_Shoulder;
-	static const FKey MotionController_Left_Trigger;
-
-	static const FKey MotionController_Left_Grip1;
-	static const FKey MotionController_Left_Grip2;
-
-	static const FKey MotionController_Left_Thumbstick;
-	static const FKey MotionController_Left_Thumbstick_Up;
-	static const FKey MotionController_Left_Thumbstick_Down;
-	static const FKey MotionController_Left_Thumbstick_Left;
-	static const FKey MotionController_Left_Thumbstick_Right;
-
-	//		Right Controller
-	static const FKey MotionController_Right_FaceButton1;
-	static const FKey MotionController_Right_FaceButton2;
-	static const FKey MotionController_Right_FaceButton3;
-	static const FKey MotionController_Right_FaceButton4;
-	static const FKey MotionController_Right_FaceButton5;
-	static const FKey MotionController_Right_FaceButton6;
-	static const FKey MotionController_Right_FaceButton7;
-	static const FKey MotionController_Right_FaceButton8;
-
-	static const FKey MotionController_Right_Shoulder;
-	static const FKey MotionController_Right_Trigger;
-
-	static const FKey MotionController_Right_Grip1;
-	static const FKey MotionController_Right_Grip2;
-
-	static const FKey MotionController_Right_Thumbstick;
-	static const FKey MotionController_Right_Thumbstick_Up;
-	static const FKey MotionController_Right_Thumbstick_Down;
-	static const FKey MotionController_Right_Thumbstick_Left;
-	static const FKey MotionController_Right_Thumbstick_Right;
-	 
-	//   Motion Controller Axes
-	//		Left Controller
-	static const FKey MotionController_Left_Thumbstick_XY;
-	static const FKey MotionController_Left_Thumbstick_X;
-	static const FKey MotionController_Left_Thumbstick_Y;
-	static const FKey MotionController_Left_TriggerAxis;
-	static const FKey MotionController_Left_Grip1Axis;
-	static const FKey MotionController_Left_Grip2Axis;
-
-	//		Right Controller
-	static const FKey MotionController_Right_Thumbstick_XY;
-	static const FKey MotionController_Right_Thumbstick_X;
-	static const FKey MotionController_Right_Thumbstick_Y;
-	static const FKey MotionController_Right_TriggerAxis;
-	static const FKey MotionController_Right_Grip1Axis;
-	static const FKey MotionController_Right_Grip2Axis;
-
-=======
->>>>>>> 90fae962
 	// PS4-specific
 	static const FKey PS4_Special;
 
