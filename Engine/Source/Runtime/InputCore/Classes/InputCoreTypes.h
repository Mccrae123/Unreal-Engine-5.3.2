--- conflicted
+++ resolved
@@ -158,12 +158,9 @@
 		ButtonAxis				 = 1 << 10,		// Analog 1D axis emulating a digital button press. E.g. Gamepad right stick up
 		Axis2D					 = 1 << 11,
 
-<<<<<<< HEAD
-=======
 		// Gesture input types such as Flick, Pinch, and Rotate
 		Gesture					 = 1 << 12,
 
->>>>>>> 6bbb88c8
 		// Deprecated. Replace with axis definitions for clarity.
 
 		FloatAxis  UE_DEPRECATED(4.26, "Please use Axis1D instead.") = Axis1D,
