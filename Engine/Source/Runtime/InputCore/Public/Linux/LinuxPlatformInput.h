--- conflicted
+++ resolved
@@ -6,11 +6,7 @@
 
 class FString;
 
-<<<<<<< HEAD
-struct INPUTCORE_API FLinuxPlatformInput : FGenericPlatformInput
-=======
 struct FLinuxPlatformInput : FGenericPlatformInput
->>>>>>> 4af6daef
 {
 	static INPUTCORE_API uint32 GetKeyMap( uint32* KeyCodes, FString* KeyNames, uint32 MaxMappings );
 	static INPUTCORE_API uint32 GetCharKeyMap(uint32* KeyCodes, FString* KeyNames, uint32 MaxMappings);
