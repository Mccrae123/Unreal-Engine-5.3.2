--- conflicted
+++ resolved
@@ -8,11 +8,7 @@
 
 class FString;
 
-<<<<<<< HEAD
-struct INPUTCORE_API FGenericPlatformInput
-=======
 struct FGenericPlatformInput
->>>>>>> 4af6daef
 {
 public:
 	FORCEINLINE static uint32 GetKeyMap( uint32* KeyCodes, FString* KeyNames, uint32 MaxMappings )
