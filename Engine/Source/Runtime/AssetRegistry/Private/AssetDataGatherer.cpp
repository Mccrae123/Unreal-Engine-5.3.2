--- conflicted
+++ resolved
@@ -21,19 +21,6 @@
 #include "Misc/Paths.h"
 #include "Misc/PathViews.h"
 #include "Misc/ScopeLock.h"
-<<<<<<< HEAD
-#include "AssetRegistryArchive.h"
-#include "AssetRegistryPrivate.h"
-#include "PackageReader.h"
-#include "Async/ParallelFor.h"
-#include "Algo/AnyOf.h"
-
-namespace AssetDataGathererConstants
-{
-	static const int32 MaxFilesToDiscoverBeforeFlush = 2500;
-	static const int32 MaxFilesToGatherBeforeFlush = 250;
-	static const int32 MinSecondsToElapseBeforeCacheWrite = 60;
-=======
 #include "Misc/ScopeExit.h"
 #include "PackageReader.h"
 #include "Serialization/Archive.h"
@@ -46,63 +33,13 @@
 	constexpr int32 ExpectedMaxBatchSize = 100;
 	constexpr int32 MinSecondsToElapseBeforeCacheWrite = 60;
 	static constexpr uint32 CacheSerializationMagic = 0xCBA78340; // Added integrity checking
->>>>>>> 6bbb88c8
 }
 
 namespace UE
 {
-<<<<<<< HEAD
-	class FLambdaDirectoryStatVisitor : public IPlatformFile::FDirectoryStatVisitor
-	{
-	public:
-		typedef TFunctionRef<bool(const TCHAR*, const FFileStatData&)> FLambdaRef;
-		FLambdaRef Callback;
-		explicit FLambdaDirectoryStatVisitor(FLambdaRef InCallback)
-			: Callback(MoveTemp(InCallback))
-		{
-		}
-		virtual bool Visit(const TCHAR* FilenameOrDirectory, const FFileStatData& StatData) override
-		{
-			return Callback(FilenameOrDirectory, StatData);
-		}
-	};
-
-	static constexpr FAsciiSet InvalidLongPackageCharacters(INVALID_LONGPACKAGE_CHARACTERS);
-
-	static bool ConvertToValidLongPackageName(const FString& Filename, /* out */ FString& LongPackageName)
-	{
-		// Make sure the path does not contain invalid characters. These packages will not be successfully loaded or read later.
-		return FPackageName::TryConvertFilenameToLongPackageName(Filename, LongPackageName) &&
-			FAsciiSet::HasNone(*LongPackageName, InvalidLongPackageCharacters);
-	}
-}
-
-namespace AssetDataDiscoveryUtil
-{
-	bool PassesScanFilters(const TArray<FString>& InBlacklistFilters, const FString& InPath)
-	{
-		for (const FString& Filter : InBlacklistFilters)
-		{
-			if (InPath.StartsWith(Filter))
-			{
-				return false;
-			}
-		}
-		return true;
-	}
-}
-
-FAssetDataDiscovery::FAssetDataDiscovery(const TArray<FString>& InPaths, const TArray<FString>& InBlacklistScanFilters, bool bInIsSynchronous)
-	: bIsSynchronous(bInIsSynchronous)
-	, bIsDiscoveringFiles(true)
-	, BlacklistScanFilters(InBlacklistScanFilters)
-	, StopTaskCounter(0)
-	, Thread(nullptr)
-=======
 namespace AssetDataGather
 {
 namespace Private
->>>>>>> 6bbb88c8
 {
 
 /** InOutResult = Value, but without shrinking the string to fit. */
@@ -161,18 +98,10 @@
 {
 }
 
-<<<<<<< HEAD
-	TArray<FString> LocalBlacklistScanFilters;
-
-	// This set contains the folders that we should hide by default unless they contain assets
-	TSet<FString> PathsToHideIfEmpty;
-	PathsToHideIfEmpty.Add(TEXT("/Game/Collections"));
-=======
 FGatheredPathData::FGatheredPathData(const FDiscoveredPathData& DiscoveredData)
 	:FGatheredPathData(DiscoveredData.LocalAbsPath, DiscoveredData.LongPackageName, DiscoveredData.PackageTimestamp)
 {
 }
->>>>>>> 6bbb88c8
 
 FGatheredPathData::FGatheredPathData(FDiscoveredPathData&& DiscoveredData)
 	: LocalAbsPath(MoveTemp(DiscoveredData.LocalAbsPath))
@@ -225,91 +154,17 @@
 	// Shutdown all children
 	for (TRefCountPtr<FScanDir>& ScanDir : SubDirs)
 	{
-<<<<<<< HEAD
-		if (StopTaskCounter.GetValue() != 0)
-		{
-			// Requested to stop - break out of the directory iteration
-			return false;
-		}
-
-		const FString PackageFilenameStr = InPackageFilename;
-		FString PackagePath;
-		bool bIsLongPackagePath = ConvertToValidLongPackageName(PackageFilenameStr, PackagePath);
-		if (AssetDataDiscoveryUtil::PassesScanFilters(LocalBlacklistScanFilters, PackagePath))
-		{
-			if (InPackageStatData.bIsDirectory)
-			{
-				LocalDiscoveredDirectories.Add(PackageFilenameStr / TEXT(""));
-				if (bIsLongPackagePath && !PathsToHideIfEmpty.Contains(PackagePath))
-				{
-					LocalDiscoveredPathsSet.Add(PackagePath);
-				}
-			}
-			else if (FPackageName::IsPackageFilename(PackageFilenameStr))
-			{
-				if (bIsLongPackagePath)
-				{
-					if (IsPriorityFile(PackageFilenameStr))
-					{
-						LocalPriorityFilesToSearch.Add(FDiscoveredPackageFile(PackageFilenameStr, InPackageStatData.ModificationTime));
-					}
-					else
-					{
-						LocalNonPriorityFilesToSearch.Add(FDiscoveredPackageFile(PackageFilenameStr, InPackageStatData.ModificationTime));
-					}
-
-					LocalDiscoveredPathsSet.Add(FPackageName::GetLongPackagePath(PackagePath));
-
-					++NumDiscoveredFiles;
-
-					// Flush the data if we've processed enough
-					if (!bIsSynchronous && (LocalPriorityFilesToSearch.Num() + LocalNonPriorityFilesToSearch.Num()) >= AssetDataGathererConstants::MaxFilesToDiscoverBeforeFlush)
-					{
-						FlushLocalResultsIfRequired();
-					}
-				}
-			}
-		}
-		return true;
-	};
-
-	bool bIsIdle = true;
-=======
 		// Destruction contract for FScanDir requires that the parent calls Shutdown before dropping the reference
 		ScanDir->Shutdown();
 		ScanDir.SafeRelease();
 	}
 	SubDirs.Empty();
->>>>>>> 6bbb88c8
 
 	// Update MountDir data that we influence
 	if (!bIsComplete)
 	{
-<<<<<<< HEAD
-		FString LocalDirectoryToSearch;
-		{
-			FScopeLock CritSectionLock(&WorkerThreadCriticalSection);
-
-			if (DirectoriesToSearch.Num() > 0)
-			{
-				bIsDiscoveringFiles = true;
-
-				LocalFilenamePathToPrioritize = FilenamePathToPrioritize;
-
-				// Pop off the first path to search
-				LocalDirectoryToSearch = DirectoriesToSearch[0];
-				DirectoriesToSearch.RemoveAt(0, 1, false);
-			}
-
-			if (BlacklistScanFilters.Num() > 0)
-			{
-				LocalBlacklistScanFilters = MoveTemp(BlacklistScanFilters);
-			}
-		}
-=======
 		MountDir->GetDiscovery().NumDirectoriesToScan.Decrement();
 	}
->>>>>>> 6bbb88c8
 
 	// Update Parent data that we influence
 	if (Parent) // Root ScanDir has no parent
@@ -403,17 +258,7 @@
 	return IsOnAllowList() && !IsOnDenyList();
 }
 
-<<<<<<< HEAD
-void FAssetDataDiscovery::SetBlacklistScanFilters(const TArray<FString>& InBlacklistScanFilters)
-{
-	FScopeLock CritSectionLock(&WorkerThreadCriticalSection);
-	BlacklistScanFilters = InBlacklistScanFilters;
-}
-
-void FAssetDataDiscovery::SortPathsByPriority(const int32 MaxNumToSort)
-=======
 bool FScanDir::FInherited::IsOnDenyList() const
->>>>>>> 6bbb88c8
 {
 	return bMatchesDenyList && !bIgnoreDenyList;
 }
@@ -428,23 +273,10 @@
 	return bIsOnAllowList || bMatchesDenyList || bIgnoreDenyList;
 }
 
-<<<<<<< HEAD
-FAssetDataGatherer::FAssetDataGatherer(const TArray<FString>& InPaths, const TArray<FString>& InSpecificFiles, const TArray<FString>& InBlacklistScanFilters, bool bInIsSynchronous, EAssetDataCacheMode AssetDataCacheMode)
-	: StopTaskCounter( 0 )
-	, bIsSynchronous( bInIsSynchronous )
-	, bIsDiscoveringFiles( false )
-	, SearchStartTime( 0 )
-	, BlacklistScanFilters(InBlacklistScanFilters)
-	, NumPathsToSearchAtLastSyncPoint( InPaths.Num() )
-	, bLoadAndSaveCache( false )
-	, bFinishedInitialDiscovery( false )
-	, Thread(nullptr)
-=======
 FScanDir::FInherited::FInherited(const FInherited& Parent, const FInherited& Child)
 	: bIsOnAllowList(Parent.bIsOnAllowList || Child.bIsOnAllowList)
 	, bMatchesDenyList(Parent.bMatchesDenyList || Child.bMatchesDenyList)
 	, bIgnoreDenyList(Parent.bIgnoreDenyList || Child.bIgnoreDenyList)
->>>>>>> 6bbb88c8
 {
 }
 
@@ -452,34 +284,6 @@
 {
 	if (!MountDir)
 	{
-<<<<<<< HEAD
-		if (AssetDataCacheMode == EAssetDataCacheMode::UseMonolithicCache)
-		{
-			bLoadAndSaveCache = true;
-			CacheFilename = FPaths::ProjectIntermediateDir() / (bGatherDependsData ? TEXT("CachedAssetRegistry.bin") : TEXT("CachedAssetRegistryNoDeps.bin"));
-		}
-		else if (InPaths.Num() > 0)
-		{
-			// Sort the paths to try and build a consistent hash for this input
-			TArray<FString> SortedPaths = InPaths;
-			SortedPaths.StableSort();
-
-			// todo: handle hash collisions?
-			uint32 CacheHash = GetTypeHash(SortedPaths[0]);
-			for (int32 PathIndex = 1; PathIndex < SortedPaths.Num(); ++PathIndex)
-			{
-				CacheHash = HashCombine(CacheHash, GetTypeHash(SortedPaths[PathIndex]));
-			}
-
-			bLoadAndSaveCache = true;
-			CacheFilename = FPaths::ProjectIntermediateDir() / TEXT("AssetRegistryCache") / FString::Printf(TEXT("%08x%s.bin"), CacheHash, bGatherDependsData ? TEXT("") : TEXT("NoDeps"));
-		}
-	}
-
-	// Add any specific files before doing search
-	AddFilesToSearch(InSpecificFiles);
-	if (!bIsSynchronous && !FPlatformProcess::SupportsMultithreading())
-=======
 		OutData = FInherited();
 		return;
 	}
@@ -490,32 +294,17 @@
 	FStringView FirstComponent;
 	FStringView RemainingPath;
 	if (!InRelPath.IsEmpty())
->>>>>>> 6bbb88c8
 	{
 		FPathViews::SplitFirstComponent(InRelPath, FirstComponent, RemainingPath);
 		SubDir = FindSubDir(FirstComponent);
 	}
 	if (!SubDir)
 	{
-<<<<<<< HEAD
-		// Run the package file discovery synchronously
-		FAssetDataDiscovery PackageFileDiscovery(InPaths, BlacklistScanFilters, bIsSynchronous);
-		PackageFileDiscovery.GetAndTrimSearchResults(DiscoveredPaths, FilesToSearch, NumPathsToSearchAtLastSyncPoint);
-
-		Run();
+		OutData = Accumulated;
 	}
 	else
 	{
-		BackgroundPackageFileDiscovery = MakeShared<FAssetDataDiscovery>(InPaths, BlacklistScanFilters, bIsSynchronous);
-		Thread = FRunnableThread::Create(this, TEXT("FAssetDataGatherer"), 0, TPri_BelowNormal);
-		checkf(Thread, TEXT("Failed to create asset data gatherer thread"));
-=======
-		OutData = Accumulated;
-	}
-	else
-	{
 		SubDir->GetMonitorData(RemainingPath, Accumulated, OutData);
->>>>>>> 6bbb88c8
 	}
 }
 
@@ -536,45 +325,8 @@
 
 bool FScanDir::HasScanned() const
 {
-<<<<<<< HEAD
-	TRACE_CPUPROFILER_EVENT_SCOPE(FAssetDataGatherer::Run)
-	
-	static constexpr uint32 RemovedCacheSerializationVersionMagic = 0xAF014867;
-
-	if ( bLoadAndSaveCache )
-	{
-		TRACE_CPUPROFILER_EVENT_SCOPE(ReadAssetCacheFile)
-
-		// load the cached data
-		TUniquePtr<FArchive> FileAr(IFileManager::Get().CreateFileReader(*CacheFilename, FILEREAD_Silent));
-		if (FileAr && !FileAr->IsError() && FileAr->TotalSize() > 2 * sizeof(uint32))
-		{
-			uint32 MagicNumber = 0;
-			*FileAr << MagicNumber;
-
-			if (!FileAr->IsError() && MagicNumber == RemovedCacheSerializationVersionMagic)
-			{
-				FAssetRegistryVersion::Type RegistryVersion;
-				if (FAssetRegistryVersion::SerializeVersion(*FileAr, RegistryVersion) && RegistryVersion == FAssetRegistryVersion::LatestVersion)
-				{
-					FAssetRegistryReader RegistryReader(*FileAr);
-					if (!RegistryReader.IsError())
-					{
-						SerializeCache(RegistryReader);
-					}	
-				}
-			}
-		}
-	}
-
-	TArray<FDiscoveredPackageFile> LocalFilesToSearch;
-	TArray<FAssetData*> LocalAssetResults;
-	TArray<FPackageDependencyData> LocalDependencyResults;
-	TArray<FString> LocalCookedPackageNamesWithoutAssetDataResults;
-=======
 	return bHasScanned;
 }
->>>>>>> 6bbb88c8
 
 bool FScanDir::IsComplete() const
 {
@@ -587,42 +339,6 @@
 	Result += SubDirs.GetAllocatedSize();
 	for (const TRefCountPtr<FScanDir>& Value : SubDirs)
 	{
-<<<<<<< HEAD
-		TRACE_CPUPROFILER_EVENT_SCOPE(WriteAssetCacheFile);
-
-		// Save to a temp file first, then move to the destination to avoid corruption
-		FString TempFilename(CacheFilename + TEXT(".tmp"));
-
-		TUniquePtr<FArchive> FileAr(IFileManager::Get().CreateFileWriter(*TempFilename, 0));
-		if (FileAr)
-		{
-			int32 MagicNumber = RemovedCacheSerializationVersionMagic;
-			*FileAr << MagicNumber;
-
-			FAssetRegistryVersion::Type RegistryVersion = FAssetRegistryVersion::LatestVersion;
-			FAssetRegistryVersion::SerializeVersion(*FileAr, RegistryVersion);
-
-#if ALLOW_NAME_BATCH_SAVING
-			{
-				// We might be able to reduce load time by using AssetRegistry::SerializationOptions
-				// to save certain common tags as FName.
-				FAssetRegistryWriter Ar(FAssetRegistryWriterOptions(), *FileAr);
-				SerializeCache(Ar);
-			}
-#else		
-		checkf(false, TEXT("Cannot save asset registry cache in this configuration"));
-#endif
-
-			// Close file handle before moving temp file to target 
-			FileAr.Reset();
-			IFileManager::Get().Move(*CacheFilename, *TempFilename);
-		}
-		else
-		{
-			UE_LOG(LogAssetRegistry, Error, TEXT("Failed to open file for write %s"), *TempFilename);
-		}
-	};
-=======
 		Result += sizeof(*Value);
 		Result += Value->GetAllocatedSize();
 	}
@@ -639,7 +355,6 @@
 {
 	// GetControllingDir can only be called on valid ScanDirs, which we rely on since we need to call FindOrAddSubDir which relies on that
 	check(IsValid());
->>>>>>> 6bbb88c8
 
 	FInherited Accumulated(ParentData, DirectData);
 	if (InRelPath.IsEmpty())
@@ -744,28 +459,6 @@
 			bool bMatchesDenyList = false;
 			for (FScanDir* Current = this; Current; Current = Current->Parent)
 			{
-<<<<<<< HEAD
-				FName PackageName;
-				FName Extension;
-				const FDiscoveredPackageFile& AssetFileData;
-				TArray<FAssetData*> AssetDataFromFile;
-				FPackageDependencyData DependencyData;
-				TArray<FString> CookedPackageNamesWithoutAssetData;
-				bool bCanAttemptAssetRetry = false;
-				bool bResult = false;
-
-				FReadContext(FName InPackageName, FName InExtension, const FDiscoveredPackageFile& InAssetFileData)
-					: PackageName(InPackageName)
-					, Extension(InExtension)
-					, AssetFileData(InAssetFileData)
-				{
-				}
-			};
-
-			TArray<FReadContext> ReadContexts;
-			FString LongPackageNameString;
-			for (const FDiscoveredPackageFile& AssetFileData : LocalFilesToSearch)
-=======
 				bIgnoreDenyList = bIgnoreDenyList || Current->DirectData.bIgnoreDenyList;
 				bMatchesDenyList = bMatchesDenyList || Current->DirectData.bMatchesDenyList;
 			}
@@ -790,7 +483,6 @@
 		{
 			bool bNewValue = *InProperties.HasScanned;
 			auto SetProperties = [bNewValue](FScanDir& ScanDir)
->>>>>>> 6bbb88c8
 			{
 				if (ScanDir.bScanInFlight)
 				{
@@ -824,21 +516,9 @@
 			Properties = &ModifiedProperties.GetValue();
 		}
 
-<<<<<<< HEAD
-				LongPackageNameString.Reset();
-				if (!FPackageName::TryConvertFilenameToLongPackageName(AssetFileData.PackageFilename, LongPackageNameString))
-				{
-					// Conversion is expected to fail when the path has recently been unmounted, fail silent instead of fatal crash
-					continue;
-				}
-
-				const FName PackageName = *LongPackageNameString;
-				const FName Extension = FName(*FPaths::GetExtension(AssetFileData.PackageFilename));
-=======
 		FStringView FirstComponent;
 		FStringView Remainder;
 		FPathViews::SplitFirstComponent(InRelPath, FirstComponent, Remainder);
->>>>>>> 6bbb88c8
 
 		FScanDir* SubDir = nullptr;
 		if (bHasScanned &&
@@ -869,20 +549,6 @@
 					FFileStatData StatData = IFileManager::Get().GetStatData(LocalAbsPath.ToString());
 					if (!StatData.bIsValid || !StatData.bIsDirectory)
 					{
-<<<<<<< HEAD
-						const FDateTime& CachedTimestamp = DiskCachedAssetData->Timestamp;
-						if (AssetFileData.PackageTimestamp != CachedTimestamp)
-						{
-							DiskCachedAssetData = nullptr;
-						}
-						else if ((DiskCachedAssetData->DependencyData.PackageName != PackageName && DiskCachedAssetData->DependencyData.PackageName != NAME_None) ||
-								DiskCachedAssetData->Extension != Extension)
-						{
-							UE_LOG(LogAssetRegistry, Display, TEXT("Cached dependency data for package '%s' is invalid. Discarding cached data."), *PackageName.ToString());
-							DiskCachedAssetData = nullptr;
-						}
-					}
-=======
 						UE_LOG(LogAssetRegistry, Warning, TEXT("SetDirectoryProperties called on %s path %.*s. Ignoring the call."),
 							StatData.bIsValid ? TEXT("file") : TEXT("non-existent"), LocalAbsPath.Len(), LocalAbsPath.GetData());
 						return false;
@@ -3974,7 +3640,6 @@
 		SetIsIdle(false);
 	}
 }
->>>>>>> 6bbb88c8
 
 void FAssetDataGatherer::OnDirectoryCreated(FStringView LocalPath)
 {
@@ -4013,17 +3678,6 @@
 	}
 }
 
-<<<<<<< HEAD
-						AddToCache(PackageName, DiskCachedAssetData);
-					}
-				}
-
-				if (!bLoadedFromCache)
-				{
-					ReadContexts.Emplace(PackageName, Extension, AssetFileData);
-				}
-			}
-=======
 void FAssetDataGatherer::SetDirectoryProperties(FStringView LocalPath, const UE::AssetDataGather::Private::FSetPathProperties& InProperties)
 {
 	FString LocalAbsPath = NormalizeLocalPath(LocalPath);
@@ -4036,7 +3690,6 @@
 	{
 		return;
 	}
->>>>>>> 6bbb88c8
 
 	{
 		FGathererScopeLock ResultsScopeLock(&ResultsLock);
@@ -4083,38 +3736,20 @@
 {
 	using namespace UE::AssetDataGather::Private;
 
-<<<<<<< HEAD
-					if (bCachePackage)
-					{
-						// Update the cache
-						FDiskCachedAssetData* NewData = new FDiskCachedAssetData(ReadContext.AssetFileData.PackageTimestamp, ReadContext.Extension);
-						NewData->AssetDataList.Reserve(ReadContext.AssetDataFromFile.Num());
-						for (const FAssetData* BackgroundAssetData : ReadContext.AssetDataFromFile)
-						{
-							NewData->AssetDataList.Add(*BackgroundAssetData);
-						}
-=======
 	FSetPathProperties Properties;
 	Properties.IsOnAllowList = bIsAllowed;
 	SetDirectoryProperties(LocalPath, Properties);
 }
->>>>>>> 6bbb88c8
 
 bool FAssetDataGatherer::IsOnAllowList(FStringView LocalPath) const
 {
 	return Discovery->IsOnAllowList(NormalizeLocalPath(LocalPath));
 }
 
-<<<<<<< HEAD
-						NewCachedAssetData.Add(NewData);
-						AddToCache(ReadContext.PackageName, NewData);
-					}
-=======
 bool FAssetDataGatherer::IsOnDenyList(FStringView LocalPath) const
 {
 	return Discovery->IsOnDenyList(NormalizeLocalPath(LocalPath));
 }
->>>>>>> 6bbb88c8
 
 bool FAssetDataGatherer::IsMonitored(FStringView LocalPath) const
 {
@@ -4175,32 +3810,7 @@
 	BlockingFiles.Add(MoveTemp(FilePath));
 }
 
-<<<<<<< HEAD
-void FAssetDataGatherer::AddToCache(FName PackageName, FDiskCachedAssetData* DiskCachedAssetData)
-{
-	FDiskCachedAssetData*& ValueInMap = NewCachedAssetDataMap.FindOrAdd(PackageName, DiskCachedAssetData);
-	if (ValueInMap != DiskCachedAssetData)
-	{
-		// An updated DiskCachedAssetData for the same package; replace the existing DiskCachedAssetData with the new one.
-		// Note that memory management of the DiskCachedAssetData is handled in a separate structure; we do not need to delete the old value here.
-		if (DiskCachedAssetData->Extension != ValueInMap->Extension)
-		{
-			// Two files with the same package name but different extensions, e.g. basename.umap and basename.uasset
-			// This is invalid - some systems in the engine (Cooker's FPackageNameCache) assume that package : filename is 1 : 1 - so issue a warning
-			// Because it is invalid, we don't fully support it here (our map is keyed only by packagename), and will remove from cache all but the last filename we find with the same packagename
-			// TODO: Turn this into a warning once all sample projects have fixed it
-			UE_LOG(LogAssetRegistry, Display, TEXT("Multiple files exist with the same package name %s but different extensions (%s and %s). ")
-				TEXT("This is invalid and will cause errors; merge or rename or delete one of the files."),
-				*PackageName.ToString(), *ValueInMap->Extension.ToString(), *DiskCachedAssetData->Extension.ToString());
-		}
-		ValueInMap = DiskCachedAssetData;
-	}
-}
-
-void FAssetDataGatherer::Stop()
-=======
 void FFilesToSearch::AddDirectory(FString&& DirAbsPath, TArray<FGatheredPathData>&& FilePaths)
->>>>>>> 6bbb88c8
 {
 	if (FilePaths.Num() == 0)
 	{
@@ -4349,17 +3959,7 @@
 {
 	if (InRelPath.IsEmpty())
 	{
-<<<<<<< HEAD
-		LongPackageName.Reset();
-		if (ConvertToValidLongPackageName(Filename, LongPackageName)
-			&& AssetDataDiscoveryUtil::PassesScanFilters(BlacklistScanFilters, LongPackageName))
-		{
-			// Add the path to this asset into the list of discovered paths
-			FilesToAdd.Add(Filename);
-		}
-=======
 		return *this;
->>>>>>> 6bbb88c8
 	}
 	FStringView FirstComponent;
 	FStringView RemainingPath;
@@ -4380,12 +3980,7 @@
 	FTreeNode* SubDir = FindSubDir(FirstComponent);
 	if (!SubDir)
 	{
-<<<<<<< HEAD
-		FScopeLock CritSectionLock(&WorkerThreadCriticalSection);
-		FilesToSearch.Append(MoveTemp(FilesToAdd));
-=======
 		return nullptr;
->>>>>>> 6bbb88c8
 	}
 
 	return SubDir->FindNode(RemainingPath);
@@ -4439,19 +4034,7 @@
 	}
 }
 
-<<<<<<< HEAD
-void FAssetDataGatherer::SetBlacklistScanFilters(const TArray<FString>& InBlacklistScanFilters)
-{
-	if (BackgroundPackageFileDiscovery.IsValid())
-	{
-		BackgroundPackageFileDiscovery->SetBlacklistScanFilters(InBlacklistScanFilters);
-	}
-}
-
-void FAssetDataGatherer::SortPathsByPriority(const int32 MaxNumToSort)
-=======
 void FFilesToSearch::FTreeNode::AddFile(FGatheredPathData&& FilePath)
->>>>>>> 6bbb88c8
 {
 	Files.Add(MoveTemp(FilePath));
 }
@@ -4478,18 +4061,7 @@
 template <typename RangeType>
 void FFilesToSearch::FTreeNode::PopAllFiles(RangeType& Out)
 {
-<<<<<<< HEAD
-	TRACE_CPUPROFILER_EVENT_SCOPE(FAssetDataGatherer::ReadAssetFile)
-	OutCanRetry = false;
-	AssetDataList.Reset();
-
-	FPackageReader PackageReader;
-
-	FPackageReader::EOpenPackageResult OpenPackageResult;
-	if ( !PackageReader.OpenPackageFile(AssetFilename, &OpenPackageResult) )
-=======
 	while (!Files.IsEmpty())
->>>>>>> 6bbb88c8
 	{
 		Out.Add(Files.Pop(false /* bAllowShrinking */));
 	}
@@ -4534,29 +4106,10 @@
 		{
 			SubDirs.RemoveAt(Index);
 		}
-
-		// DEPRECATION_TODO: Remove this fixup-on-load once we bump EUnrealEngineObjectUE4Version VER_UE4_ASSETREGISTRY_DEPENDENCYFLAGS and therefore all projects will resave each ObjectRedirector
-		// UObjectRedirectors were originally incorrectly marked as having editor-only imports, since UObjectRedirector is an editor-only class. But UObjectRedirectors are followed during cooking
-		// and so their imports should be considered used-in-game. Mark all dependencies in the package as used in game if the package has a UObjectRedirector object
-		FName RedirectorClassName = UObjectRedirector::StaticClass()->GetFName();
-		if (Algo::AnyOf(AssetDataList, [RedirectorClassName](FAssetData* AssetData) { return AssetData->AssetClass == RedirectorClassName; }))
-		{
-			TBitArray<>& ImportUsedInGame = DependencyData.ImportUsedInGame;
-			for (int32 ImportNum = ImportUsedInGame.Num(), Index = 0; Index < ImportNum; ++Index)
-			{
-				ImportUsedInGame[Index] = true;
-			}
-		}
-		// END DEPRECATION_TODO
-	}
-}
-
-<<<<<<< HEAD
-template<class Archive>
-void FAssetDataGatherer::SerializeCache(Archive&& Ar)
-=======
+	}
+}
+
 bool FFilesToSearch::FTreeNode::IsEmpty() const
->>>>>>> 6bbb88c8
 {
 	return Files.Num() == 0 && SubDirs.Num() == 0;
 }
@@ -4582,50 +4135,10 @@
 	Size += SubDirs.GetAllocatedSize() + SubDirs.Num()*sizeof(FTreeNode);
 	for (const TUniquePtr<FTreeNode>& SubDir : SubDirs)
 	{
-<<<<<<< HEAD
-		// allocate one single block for all asset data structs (to reduce tens of thousands of heap allocations)
-		if (Ar.IsError() || LocalNumAssets < 0)
-		{
-			Ar.SetError();
-		}
-		else
-		{
-			FSoftObjectPathSerializationScope SerializationScope(NAME_None, NAME_None, ESoftObjectPathCollectType::NeverCollect, ESoftObjectPathSerializeType::AlwaysSerialize);
-
-			const int32 MinAssetEntrySize = sizeof(int32);
-			int32 MaxReservation = (Ar.TotalSize() - Ar.Tell()) / MinAssetEntrySize;
-			DiskCachedAssetDataMap.Empty(FMath::Min(LocalNumAssets, MaxReservation));
-
-			for (int32 AssetIndex = 0; AssetIndex < LocalNumAssets; ++AssetIndex)
-			{
-				// Load the name first to add the entry to the tmap below
-				FName PackageName;
-				Ar << PackageName;
-				if (Ar.IsError())
-				{
-					// There was an error reading the cache. Bail out.
-					break;
-				}
-
-				// Add to the cached map
-				FDiskCachedAssetData& CachedAssetData = DiskCachedAssetDataMap.Add(PackageName);
-
-				// Now load the data
-				CachedAssetData.SerializeForCache(Ar);
-
-				if (Ar.IsError())
-				{
-					// There was an error reading the cache. Bail out.
-					break;
-				}
-			}
-		}
-=======
 		Size += SubDir->GetAllocatedSize();
 	}
 	return Size;
 }
->>>>>>> 6bbb88c8
 
 int32 FFilesToSearch::FTreeNode::NumFiles() const
 {
