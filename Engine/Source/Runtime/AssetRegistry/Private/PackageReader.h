--- conflicted
+++ resolved
@@ -30,14 +30,10 @@
 		VersionTooNew,
 		/** The package contains an unknown custom version */
 		CustomVersionMissing,
-<<<<<<< HEAD
-		CustomVersionInvalid,
-=======
 		/** The package contains a custom version that failed it's validator */
 		CustomVersionInvalid,
 		/** Package was unversioned but the process cannot load unversioned packages */
 		Unversioned,
->>>>>>> 6bbb88c8
 	};
 
 	/** Creates a loader for the filename */
@@ -62,10 +58,7 @@
 	bool SerializeNameMap();
 	bool SerializeImportMap(TArray<FObjectImport>& OutImportMap);
 	bool SerializeExportMap(TArray<FObjectExport>& OutExportMap);
-<<<<<<< HEAD
-=======
 	bool SerializeImportedClasses(const TArray<FObjectImport>& ImportMap, TArray<FName>& OutClassNames);
->>>>>>> 6bbb88c8
 	bool SerializeSoftPackageReferenceList(TArray<FName>& OutSoftPackageReferenceList);
 	bool SerializeSearchableNamesMap(FPackageDependencyData& OutDependencyData);
 	bool SerializeAssetRegistryDependencyData(FPackageDependencyData& DependencyData);
@@ -86,15 +79,10 @@
 	}
 
 private:
-<<<<<<< HEAD
-	bool StartSerializeSection(int64 Offset);
-
-=======
 	bool TryGetLongPackageName(FString& OutLongPackageName) const;
 	bool StartSerializeSection(int64 Offset);
 
 	FString LongPackageName;
->>>>>>> 6bbb88c8
 	FString PackageFilename;
 	/* Loader is the interface used to read the bytes from the package's repository. All interpretation of the bytes is done by serializing into *this, which is also an FArchive. */
 	FArchive* Loader;
@@ -102,8 +90,5 @@
 	TArray<FName> NameMap;
 	int64 PackageFileSize;
 	int64 AssetRegistryDependencyDataOffset;
-<<<<<<< HEAD
-=======
 	bool bLoaderOwner;
->>>>>>> 6bbb88c8
 };