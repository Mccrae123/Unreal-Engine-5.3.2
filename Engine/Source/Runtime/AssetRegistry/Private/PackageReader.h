// Copyright Epic Games, Inc. All Rights Reserved.

#pragma once

#include "Misc/EnumClassFlags.h"
#include "Serialization/ArchiveUObject.h"
#include "UObject/ObjectResource.h"
#include "UObject/PackageFileSummary.h"

struct FAssetData;
class FAssetPackageData;
class FLinkerTables;
class FPackageDependencyData;

class FPackageReader : public FArchiveUObject
{
public:
	FPackageReader();
	~FPackageReader();

	enum class EOpenPackageResult : uint8
	{
		/** The package summary loaded successfully */
		Success,
		/** The package reader was not given a valid archive to load from */
		NoLoader,
		/** The package tag could not be found, the package is probably corrupted */
		MalformedTag,
		/** The package is too old to be loaded */
		VersionTooOld,
		/** The package is from a newer version of the engine */
		VersionTooNew,
		/** The package contains an unknown custom version */
		CustomVersionMissing,
		/** The package contains a custom version that failed it's validator */
		CustomVersionInvalid,
		/** Package was unversioned but the process cannot load unversioned packages */
		Unversioned,
	};

	/** Creates a loader for the filename */
	bool OpenPackageFile(FStringView PackageFilename, EOpenPackageResult* OutErrorCode = nullptr);
	bool OpenPackageFile(FStringView LongPackageName, FStringView PackageFilename, EOpenPackageResult* OutErrorCode = nullptr);
	bool OpenPackageFile(FArchive* Loader, EOpenPackageResult* OutErrorCode = nullptr);
	bool OpenPackageFile(EOpenPackageResult* OutErrorCode = nullptr);

	/** Returns the LongPackageName from constructor if provided, otherwise calculates it from FPackageName::TryConvertFilenameToLongPackageName. */
	bool TryGetLongPackageName(FString& OutLongPackageName) const;
	/** Returns the LongPackageName as in TryGetPackageName; asserts if not found. */
	FString GetLongPackageName() const;

	/** Reads information from the asset registry data table and converts it to FAssetData */
	bool ReadAssetRegistryData(TArray<FAssetData*>& AssetDataList, bool& bOutIsCookedWithoutAssetData);

	/** Options for what to read in functions that read multiple things at once. */
	enum class EReadOptions
	{
		None = 0,
		PackageData = 1 << 0,
		Dependencies = 1 << 1,
		Default = PackageData | Dependencies,
	};
	/** Reads information used by the dependency graph */
	bool ReadDependencyData(FPackageDependencyData& OutDependencyData, EReadOptions Options);

	// Farchive implementation to redirect requests to the Loader
	virtual void Serialize( void* V, int64 Length ) override;
	virtual bool Precache( int64 PrecacheOffset, int64 PrecacheSize ) override;
	virtual void Seek( int64 InPos ) override;
	virtual int64 Tell() override;
	virtual int64 TotalSize() override;
	virtual FArchive& operator<<( FName& Name ) override;
	virtual FString GetArchiveName() const override
	{
		return PackageFilename;
	}

private:
<<<<<<< HEAD
	bool TryGetLongPackageName(FString& OutLongPackageName) const;
	bool StartSerializeSection(int64 Offset);

=======
	/** Attempts to get the class name of an object from the thumbnail cache for packages older than VER_UE4_ASSET_REGISTRY_TAGS */
	bool ReadAssetDataFromThumbnailCache(TArray<FAssetData*>& AssetDataList);
	/** Creates asset data reconstructing all the required data from cooked package info */
	bool ReadAssetRegistryDataFromCookedPackage(TArray<FAssetData*>& AssetDataList, bool& bOutIsCookedWithoutAssetData);
	bool StartSerializeSection(int64 Offset);

	/** Serializers for different package maps */
	bool SerializeNameMap();
	bool SerializeImportMap();
	bool SerializeExportMap();
	bool SerializeImportedClasses(const TArray<FObjectImport>& InImportMap, TArray<FName>& OutClassNames);
	bool SerializeSoftPackageReferenceList(TArray<FName>& OutSoftPackageReferenceList);
	bool SerializeSearchableNamesMap(FLinkerTables& OutSearchableNames);
	bool SerializeAssetRegistryDependencyData(TBitArray<>& OutImportUsedInGame, TBitArray<>& OutSoftPackageUsedInGame,
		const TArray<FObjectImport>& InImportMap, const TArray<FName>& SoftPackageReferenceList);
	bool SerializePackageTrailer(FAssetPackageData& PackageData);

	/** Returns flags the asset package was saved with */
	uint32 GetPackageFlags() const;

>>>>>>> d731a049
	FString LongPackageName;
	FString PackageFilename;
	/* Loader is the interface used to read the bytes from the package's repository. All interpretation of the bytes is done by serializing into *this, which is also an FArchive. */
	FArchive* Loader;
	FPackageFileSummary PackageFileSummary;
	TArray<FName> NameMap;
	TArray<FObjectImport> ImportMap;
	TArray<FObjectExport> ExportMap;
	int64 PackageFileSize;
	int64 AssetRegistryDependencyDataOffset;
	bool bLoaderOwner;
};
ENUM_CLASS_FLAGS(FPackageReader::EReadOptions);<|MERGE_RESOLUTION|>--- conflicted
+++ resolved
@@ -76,11 +76,6 @@
 	}
 
 private:
-<<<<<<< HEAD
-	bool TryGetLongPackageName(FString& OutLongPackageName) const;
-	bool StartSerializeSection(int64 Offset);
-
-=======
 	/** Attempts to get the class name of an object from the thumbnail cache for packages older than VER_UE4_ASSET_REGISTRY_TAGS */
 	bool ReadAssetDataFromThumbnailCache(TArray<FAssetData*>& AssetDataList);
 	/** Creates asset data reconstructing all the required data from cooked package info */
@@ -101,7 +96,6 @@
 	/** Returns flags the asset package was saved with */
 	uint32 GetPackageFlags() const;
 
->>>>>>> d731a049
 	FString LongPackageName;
 	FString PackageFilename;
 	/* Loader is the interface used to read the bytes from the package's repository. All interpretation of the bytes is done by serializing into *this, which is also an FArchive. */
