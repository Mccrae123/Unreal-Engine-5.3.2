--- conflicted
+++ resolved
@@ -118,10 +118,7 @@
 	/** Construct the AssetRegistryImpl, including initial scans if applicable. */
 	void Initialize(Impl::FInitializeContext& Context);
 	void OnEnginePreExit();
-<<<<<<< HEAD
-=======
 	void OnAllModuleLoadingPhasesComplete();
->>>>>>> 4af6daef
 
 	// Helpers for functions of the same name from UAssetRegistryImpl
 
@@ -139,11 +136,7 @@
 	bool AddPath(Impl::FEventContext& EventContext, const FString& PathToAdd);
 	void SearchAllAssets(Impl::FEventContext& EventContext, Impl::FClassInheritanceContext& InheritanceContext,
 		bool bSynchronousSearch);
-<<<<<<< HEAD
-	bool GetVerseFilesByPath(FName PackagePath, TArray<FName>& OutFilePaths, bool bRecursive = false) const;
-=======
 	bool GetVerseFilesByPath(FName PackagePath, TArray<FName>* OutFilePaths, bool bRecursive) const;
->>>>>>> 4af6daef
 	void ScanPathsSynchronous(Impl::FScanPathContext& Context);
 	void PrioritizeSearchPath(const FString& PathToPrioritize);
 	void ScanModifiedAssetFiles(Impl::FEventContext& EventContext, Impl::FClassInheritanceContext& InheritanceContext,
@@ -185,12 +178,6 @@
 	/** Enumerate assets in the State, filtering by package not in PackagesToSkip */
 	void EnumerateAllDiskAssets(TSet<FName>& PackageNamesToSkip, TFunctionRef<bool(const FAssetData&)> Callback) const;
 
-<<<<<<< HEAD
-	/** Delete any temporary allocated objects that were passed out to external callers and hopefully have been deleted by now */
-	UE_DEPRECATED(5.0, "Supports deprecated functions returning pointers")
-	void TickDeletes();
-=======
->>>>>>> 4af6daef
 	/** Waits for the gatherer to be idle if it is operating synchronously. */
 	void WaitForGathererIdleIfSynchronous();
 	/** Callback type for TickGatherer */
@@ -199,15 +186,10 @@
 	Impl::EGatherStatus TickGatherer(Impl::FEventContext& EventContext,
 		Impl::FClassInheritanceContext& InheritanceContext, const double TickStartTime, bool& bOutInterrupted,
 		TOptional<FAssetsFoundCallback> AssetsFoundCallback = TOptional<FAssetsFoundCallback>());
-<<<<<<< HEAD
-	/** Send a log message with the search statistics. */
-	void LogSearchDiagnostics() const;
-=======
 	/** Send a log message with the search statistics. 
 	 *  StartTime is used to report wall clock search time in the case of background scan
 	 */
 	void LogSearchDiagnostics(double StartTime) const;
->>>>>>> 4af6daef
 	/** Look for and load a single AssetData result from the gatherer. */
 	void TickGatherPackage(Impl::FEventContext& EventContext, const FString& PackageName, const FString& LocalPath);
 	void ClearGathererCache();
@@ -246,11 +228,7 @@
 	/** Removes the asset data associated with this package from the look-up maps */
 	void RemovePackageData(Impl::FEventContext& EventContext, const FName PackageName);
 	/** Removes the Verse file from the look-up maps */
-<<<<<<< HEAD
-	void RemoveVerseFile(FName VerseFilePathToRemove);
-=======
 	void RemoveVerseFile(Impl::FEventContext& EventContext, FName VerseFilePathToRemove);
->>>>>>> 4af6daef
 
 	/** Returns the names of all subclasses of the class whose name is ClassName */
 	void GetSubClasses(Impl::FClassInheritanceContext& InheritanceContext, const TArray<FTopLevelAssetPath>& InClassNames,
@@ -306,11 +284,8 @@
 	 * If TickStartTime is < 0, the entire list of gathered assets will be cached. Also used in sychronous searches
 	 */
 	void AssetSearchDataGathered(Impl::FEventContext& EventContext, const double TickStartTime, TMultiMap<FName, FAssetData*>& AssetResults);
-<<<<<<< HEAD
-=======
 	/** Validate assets gathered from disk before adding them to the AssetRegistry. */
 	bool ShouldSkipGatheredAsset(FAssetData& AssetData);
->>>>>>> 4af6daef
 
 	/**
 	 * Called every tick when data is retrieved by the background path search.
@@ -326,24 +301,17 @@
 		TRingBuffer<FString>& CookedPackageNamesWithoutAssetDataResults, bool& bOutInterrupted);
 
 	/** Called every tick when data is retrieved by the background dependency search */
-<<<<<<< HEAD
-	void VerseFilesGathered(const double TickStartTime, TRingBuffer<FName>& VerseResults);
-=======
 	void VerseFilesGathered(Impl::FEventContext& EventContext, const double TickStartTime, TRingBuffer<FName>& VerseResults);
->>>>>>> 4af6daef
 
 	/** Adds the asset data to the lookup maps */
 	void AddAssetData(Impl::FEventContext& EventContext, FAssetData* AssetData);
 
 	/** Updates an existing asset data with the new value and updates lookup maps */
 	void UpdateAssetData(Impl::FEventContext& EventContext, FAssetData* AssetData, FAssetData&& NewAssetData, bool bKeepDeletedTags);
-<<<<<<< HEAD
-=======
 
 	/** Updates the tags on an existing asset data by adding the tags from NewAssetData that do not already exist. */
 	void AddNonOverlappingTags(Impl::FEventContext& EventContext, FAssetData& ExistingAssetData,
 		const FAssetData& NewAssetData);
->>>>>>> 4af6daef
 
 	/** Removes the asset data from the lookup maps */
 	bool RemoveAssetData(Impl::FEventContext& EventContext, FAssetData* AssetData);
@@ -421,12 +389,6 @@
 	/** Lists of results from the background thread that are waiting to get processed by the main thread */
 	FAssetDataGatherer::FResults BackgroundResults;
 
-<<<<<<< HEAD
-	UE_DEPRECATED(5.0, "DelayDelete is only intended to support deprecated functions.")
-	TArray<TUniqueFunction<void()>> DeleteActions;
-
-=======
->>>>>>> 4af6daef
 	/** Time spent processing Gather results */
 	float StoreGatherResultsTimeSeconds;
 	/** The highest number of pending results observed during initial gathering */
@@ -438,10 +400,6 @@
 	bool bInitialSearchStarted;
 	/** Flag to indicate if the initial background search has completed */
 	bool bInitialSearchCompleted;
-<<<<<<< HEAD
-	/** Flag to indicate if the initial background search can be finalized */
-	bool bCanFinishInitialSearch = false;
-=======
 	/**
 	 * Flag to indicate PreloadingComplete; finishing the background search is blocked until preloading complete
 	 * because preloading can add assets.
@@ -453,7 +411,6 @@
 	 * we need to wait for all the plugins that will load before declaring completion.
 	 */
 	bool bAllModuleLoadingPhasesComplete = false;
->>>>>>> 4af6daef
 	/** Status of the background search, so we can take actions when it changes to or from idle */
 	Impl::EGatherStatus GatherStatus;
 
@@ -498,11 +455,7 @@
 	TMultiMap<FString, FName> DirectoryReferencers;
 
 	/** A map of per asset class dependency gatherer called in LoadCalculatedDependencies */
-<<<<<<< HEAD
-	TMap<UClass*, UE::AssetDependencyGatherer::Private::FRegisteredAssetDependencyGatherer*> RegisteredDependencyGathererClasses;
-=======
 	TMultiMap<UClass*, UE::AssetDependencyGatherer::Private::FRegisteredAssetDependencyGatherer*> RegisteredDependencyGathererClasses;
->>>>>>> 4af6daef
 	bool bRegisteredDependencyGathererClassesDirty;
 #endif
 #if WITH_ENGINE && WITH_EDITOR
@@ -532,11 +485,8 @@
 		Removed,
 		Updated,
 		UpdatedOnDisk,
-<<<<<<< HEAD
-=======
 		
 		MAX
->>>>>>> 4af6daef
 	};
 	TOptional<IAssetRegistry::FFileLoadProgressUpdateData> ProgressUpdateData;
 	TArray<TPair<FString, EEvent>> PathEvents;
@@ -675,12 +625,8 @@
  * Fills in OutPackageNamesWithAssets with names of all packages tested.
 */
 void EnumerateMemoryAssets(const FARCompiledFilter& InFilter, TSet<FName>& OutPackageNamesWithAssets,
-<<<<<<< HEAD
-	bool& bOutStopIteration, TFunctionRef<bool(FAssetData&&)> Callback, bool bSkipARFilteredAssets);
-=======
 	bool& bOutStopIteration, FRWLock& InterfaceLock, const FAssetRegistryState& GuardedDataState,
 	TFunctionRef<bool(FAssetData&&)> Callback, bool bSkipARFilteredAssets);
->>>>>>> 4af6daef
 
 }
 
