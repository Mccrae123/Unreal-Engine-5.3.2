// Copyright Epic Games, Inc. All Rights Reserved.

#pragma once

#include "CoreMinimal.h"

#include "AssetRegistry/AssetData.h"
#include "Containers/BitArray.h"
#include "Misc/AssetRegistryInterface.h"
#include "UObject/Linker.h"

class FPackageDependencyData : public FLinkerTables
{
public:
	/** The name of the package that dependency data is gathered from */
	FName PackageName;

	/** Asset Package data, gathered at the same time as dependency data */
	FAssetPackageData PackageData;

	TBitArray<> ImportUsedInGame;
	TBitArray<> SoftPackageUsedInGame;

	/**
	 * Return the package name of the UObject represented by the specified import. 
	 * 
	 * @param	PackageIndex	package index for the resource to get the name for
	 *
	 * @return	the path name of the UObject represented by the resource at PackageIndex, or the empty string if this isn't an import
	 */
	FName GetImportPackageName(int32 ImportIndex);

	/**
	 * Serialize as part of the registry cache. This is not meant to be serialized as part of a package so  it does not handle versions normally
	 * To version this data change FAssetRegistryVersion or CacheSerializationVersion
	 */
	void SerializeForCache(FArchive& Ar)
	{
		Ar << PackageName;
		Ar << ImportMap;
		Ar << SoftPackageReferenceList;
		Ar << SearchableNamesMap;
		PackageData.SerializeForCache(Ar);
		Ar << ImportUsedInGame;
		Ar << SoftPackageUsedInGame;
		if (Ar.IsLoading())
		{
			if (!IsValid())
			{
				Ar.SetError();
			}
		}
	}

	bool IsValid() const
	{
		return ImportUsedInGame.Num() == ImportMap.Num() &&
			SoftPackageUsedInGame.Num() == SoftPackageReferenceList.Num();
<<<<<<< HEAD
=======
	}

	/** Returns the amount of memory allocated by this container, not including sizeof(*this). */
	SIZE_T GetAllocatedSize() const
	{
		SIZE_T Result = FLinkerTables::GetAllocatedSize();
		Result += ImportUsedInGame.GetAllocatedSize();
		Result += SoftPackageUsedInGame.GetAllocatedSize();
		return Result;
>>>>>>> 6bbb88c8
	}
};<|MERGE_RESOLUTION|>--- conflicted
+++ resolved
@@ -56,8 +56,6 @@
 	{
 		return ImportUsedInGame.Num() == ImportMap.Num() &&
 			SoftPackageUsedInGame.Num() == SoftPackageReferenceList.Num();
-<<<<<<< HEAD
-=======
 	}
 
 	/** Returns the amount of memory allocated by this container, not including sizeof(*this). */
@@ -67,6 +65,5 @@
 		Result += ImportUsedInGame.GetAllocatedSize();
 		Result += SoftPackageUsedInGame.GetAllocatedSize();
 		return Result;
->>>>>>> 6bbb88c8
 	}
 };