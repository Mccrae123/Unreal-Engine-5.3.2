// Copyright Epic Games, Inc. All Rights Reserved.

#pragma once

#include "AssetDataGatherer.h"

#include "Containers/Set.h"
#include "Misc/Optional.h"
#include "Misc/StringBuilder.h"
#include "Templates/RefCounting.h"
#include "Templates/UniquePtr.h"

#include <atomic>

namespace UE
{
namespace AssetDataGather
{
namespace Private
{

class FMountDir;
struct FScanDirAndParentData;

/** Enum to specify files and directories that should be completed earlier than others */
enum class EPriority : uint8
{
	/** Game thread is blocked until the file/directory is completed */
	Blocking,
	/** Optional information (e.g. use of the ReferenceViewer) is unavailable until the file/directory is completed */
	High,
	/** Nothing has requested the file/directory yet */
	Normal,

	Highest = Blocking,
	Lowest = Normal,
};

/** Fields being set in a call to SetProperty */
struct FSetPathProperties
{
	/** The path (usually a plugin's root content path) was requested for scanning through e.g. ScanPathsSynchronous */
	TOptional<bool> IsOnAllowList;
	/**
	 * Set whether the given directory matches a deny list entry.
	 */
	TOptional<bool> MatchesDenyList;
	/**
	 * Set whether the given directory should ignore the deny list, even if it or its parent matches a deny list entry.
	 */
	TOptional<bool> IgnoreDenyList;
	/**
	 * The directory's list of direct file/subdirectory children has been scanned through a call to
	 * IFileManager::IterateDirectoryStat after process start or the last request to rescan it
	 */
	TOptional<bool> HasScanned;

	/** Used to early-exit from tree traversal when all properties have finished being handled */
	bool IsSet() const
	{
		return IsOnAllowList.IsSet() | HasScanned.IsSet() | MatchesDenyList.IsSet() | //-V792
			IgnoreDenyList.IsSet(); //-V792
	}
};

/** To distinguish between assets and Verse source code */
enum class EGatherableFileType : uint8
{
	Invalid,
	Directory,
	PackageFile,
	VerseFile,
};

/** Information needed about a discovered asset file or path that is needed by the Discoverer */
struct FDiscoveredPathData
{
	/** The absolute path to the file on disk, relative to the directory that issued the scan */
	FString LocalAbsPath;
	/** The LongPackageName of the path (inherited from the MountDir) */
	FString LongPackageName;
	/** The relative path from the path's parent directory */
	FString RelPath;
	/** If the path is a file, the modification timestamp of the package file (that it had when it was discovered). */
	FDateTime PackageTimestamp;
	/** The type of file that was found */
	EGatherableFileType Type = EGatherableFileType::Invalid;
<<<<<<< HEAD

	FDiscoveredPathData() = default;
	FDiscoveredPathData(FStringView InLocalAbsPath, FStringView InLongPackageName, FStringView InRelPath,
		const FDateTime& InPackageTimestamp, EGatherableFileType InType);
	FDiscoveredPathData(FStringView InLocalAbsPath, FStringView InLongPackageName, FStringView InRelPath,
		EGatherableFileType InType);
	void Assign(FStringView InLocalAbsPath, FStringView InLongPackageName, FStringView InRelPath,
		const FDateTime& InPackageTimestamp, EGatherableFileType InType);
	void Assign(FStringView InLocalAbsPath, FStringView InLongPackageName, FStringView InRelPath,
		EGatherableFileType InType);
=======
	/** Whether the file should just be reported as blocked and not further data gathered */
	bool bBlocked = false;

	FDiscoveredPathData() = default;
	FDiscoveredPathData(FStringView InLocalAbsPath, FStringView InLongPackageName, FStringView InRelPath,
		const FDateTime& InPackageTimestamp, EGatherableFileType InType, bool bInBlocked);
	FDiscoveredPathData(FStringView InLocalAbsPath, FStringView InLongPackageName, FStringView InRelPath,
		EGatherableFileType InType, bool bInBlocked);
	void Assign(FStringView InLocalAbsPath, FStringView InLongPackageName, FStringView InRelPath,
		const FDateTime& InPackageTimestamp, EGatherableFileType InType, bool bInBlocked);
	void Assign(FStringView InLocalAbsPath, FStringView InLongPackageName, FStringView InRelPath,
		EGatherableFileType InType, bool bInBlocked);
>>>>>>> 4af6daef

	/** Return the total amount of heap memory used by the gatherer (including not-yet-claimed search results). */
	SIZE_T GetAllocatedSize() const;
};

/** Information needed about a discovered asset file or path that is needed by the Gatherer */
struct FGatheredPathData
{
	/** The absolute path to the file on disk, relative to the directory that issued the scan */
	FString LocalAbsPath;
	/** The LongPackageName of the path (inherited from the MountDir) */
	FString LongPackageName;
	/** The modification timestamp of the package file (that it had when it was discovered) */
	FDateTime PackageTimestamp;
	/** The type of file that was found */
	EGatherableFileType Type = EGatherableFileType::Invalid;
<<<<<<< HEAD

	FGatheredPathData() = default;
	FGatheredPathData(FStringView InLocalAbsPath, FStringView InLongPackageName, const FDateTime& InPackageTimestamp,
		EGatherableFileType InType);
	explicit FGatheredPathData(const FDiscoveredPathData& DiscoveredData);
	explicit FGatheredPathData(FDiscoveredPathData&& DiscoveredData);
	void Assign(FStringView InLocalAbsPath, FStringView InLongPackageName, const FDateTime& InPackageTimestamp,
		EGatherableFileType InType);
=======
	/** Whether the file should just be reported as blocked and not further data gathered */
	bool bBlocked = false;

	FGatheredPathData() = default;
	FGatheredPathData(FStringView InLocalAbsPath, FStringView InLongPackageName, const FDateTime& InPackageTimestamp,
		EGatherableFileType InType, bool bInBlocked);
	explicit FGatheredPathData(const FDiscoveredPathData& DiscoveredData);
	explicit FGatheredPathData(FDiscoveredPathData&& DiscoveredData);
	void Assign(FStringView InLocalAbsPath, FStringView InLongPackageName, const FDateTime& InPackageTimestamp,
		EGatherableFileType InType, bool bInBlocked);
>>>>>>> 4af6daef
	void Assign(const FDiscoveredPathData& DiscoveredData);

	/**
	 * Return the total amount of heap memory used by the gatherer (including not-yet-claimed search results).
	 * Used for performance metrics.
	 */
	SIZE_T GetAllocatedSize() const;
};

/** A container to efficiently receive files from discovery and search the container to raise priority of a path */
class FFilesToSearch
{
public:
	/** Add the given FilePath as a single file with blocking priority. */
	void AddPriorityFile(FGatheredPathData&& FilePath);
	/** Add the given directory and its discovered direct Files. */
	void AddDirectory(FString&& DirAbsPath, TArray<FGatheredPathData>&& FilePaths);
	/** Re-add a file from PopFront that we didn't have time to process. */
	void AddFileAgainAfterTimeout(FGatheredPathData&& FilePath);
	/**
	 * Re-add a file from PopFront that uses a not-yet-loaded class for later retry.
	 * Later retry files are not returned from PopFront until RetryLaterRetryFiles is called.
	 */
	void AddFileForLaterRetry(FGatheredPathData&& FilePath);
	/** Move all of the LaterRetry files into the main list so that they are once again visible to PopFront. */
	void RetryLaterRetryFiles();

	/** In coarse priority order, pop the given number of files out of the container. */
	template <typename AllocatorType>
	void PopFront(TArray<FGatheredPathData, AllocatorType>& Out, int32 NumToPop);

	/** Search the container for all files with the given directory and set their priority. */
	void PrioritizeDirectory(FStringView DirAbsPath, EPriority Priority);
	/**
	 * Search the container for all files with the given Path and set their priority.
	 * Path may be BaseNameWithPath or the full BaseNameWithPath.Extension.
	 */
	void PrioritizeFile(FStringView FileAbsPathExtOptional, EPriority Priority);
	/** How many files with blocking priority are in the container. */
	int32 NumBlockingFiles() const;

	/** Reduce memory used in buffers. */
	void Shrink();
	/** How many files are in the container, including unavailable files. */
	int32 Num() const;
	/** How many files are returnable from PopFront. */
	int32 GetNumAvailable() const;
	/** How much memory is used by the container, not counting sizeof(*this). */
	SIZE_T GetAllocatedSize() const;
private:
	/** A directory-search-tree structure; each node has a list of direct files and subdirectories. */
	struct FTreeNode
	{
		FTreeNode() = default;
		explicit FTreeNode(FStringView InRelPath);

		/** The name of the directory relative to its parent. */
		FStringView GetRelPath() const;

		/**
		 * Recursively search the tree to find the given relative directory name,
		 * adding nodes for the directory and its parents if required.
		 */
		FTreeNode& FindOrAddNode(FStringView InRelPath);
		/**
		 * Recursively search the tree to find the given relative directory name;
		 * return nullptr if the node or any parent is not found.
		 */
		FTreeNode* FindNode(FStringView InRelPath);

		/** Add the given FilePaths as direct file children of the Node's directory. */
		void AddFiles(TArray<FGatheredPathData>&& FilePaths);
		/** Add the given FilePath as a direct file child of the Node's directory. */
		void AddFile(FGatheredPathData&& FilePath);

		/** Pop the NumToPop files out of this node and its children and decrement NumToPop by how many were popped. */
		template <typename RangeType>
		void PopFiles(RangeType& Out, int32& NumToPop);
		/** Pop all files out of this node and its children. */
		template <typename RangeType>
		void PopAllFiles(RangeType& Out);
		/** Pop files out of *this but not children, if they match the given full path or BaseNameWithPath. */
		template <typename RangeType>
		void PopMatchingDirectFiles(RangeType& Out, FStringView FileAbsPathExtOptional);

		/** Delete the given child node if it is empty. */
		void PruneEmptyChild(FStringView SubDirBaseName);
		/** Return true if this node has no files or subdirs. */
		bool IsEmpty() const;
		/** Reduce memory used in buffers. */
		void Shrink();
		/** How much memory is used by *this, not counting sizeof(*this). */
		SIZE_T GetAllocatedSize() const;
		/** Number of files in *this and its child nodes. */
		int32 NumFiles() const;
	private:
		/** Search direct SubDirs for the given BaseName and add a node for it if not existing. */
		FTreeNode& FindOrAddSubDir(FStringView SubDirBaseName);
		/** Search direct SubDirs for the given BaseName and return nullptr if not existing. */
		FTreeNode* FindSubDir(FStringView SubDirBaseName);
		/** Find the index of the subdir with the given Relative path. */
		int32 FindLowerBoundSubDir(FStringView SubDirBaseName);

		FString RelPath;
		TArray<FGatheredPathData> Files; // Not sorted
		TArray<TUniquePtr<FTreeNode>> SubDirs; // Sorted
	};
	FTreeNode Root;
	TRingBuffer<UE::AssetDataGather::Private::FGatheredPathData> BlockingFiles;
	TRingBuffer<UE::AssetDataGather::Private::FGatheredPathData> LaterRetryFiles;
	int32 AvailableFilesNum = 0;
};


/** Stores a LocalAbsPath and existence information. A file system query is issued the first time the data is needed. */
struct FPathExistence
{
	/** What kind of thing we found at the given path */
	enum EType
	{
		Directory,
		File,
		MissingButDirExists,
		MissingParentDir,
	};

	explicit FPathExistence(FStringView InLocalAbsPath);
	const FString& GetLocalAbsPath() const;
	EType GetType();
	FDateTime GetModificationTime();

	/** If the path is a directory or file, return the path. Otherwise return the parent directory, if it exists. */
	FStringView GetLowestExistingPath();

	/** Issue the file system query if not already done. */
	void LoadExistenceData();

private:
	FString LocalAbsPath;
	FDateTime ModificationTime;
	EType PathType = EType::MissingParentDir;
	bool bHasExistenceData = false;
};

/**
 * Tree data node representing a directory in the scan; direct subdirectories are stored as other FScanDir instances
 * referenced from the SubDirs array. Directories are removed from the tree once their scans are finished to save memory.
 * Queries take into account that deleted nodes have been completed.
 *
 * This class is not ThreadSafe; The FAssetDataDiscovery reads/writes its data only while holding TreeLock.
 */
class FScanDir : public FRefCountBase
{
public:
	/** Holder for fields on FScanDir that are inherited from parents */
	struct FInherited
	{
		FInherited() = default;

		/** Whether the ScanDir is in the allow list. */
		bool bIsOnAllowList = false;
		/** Whether the ScanDir is under one of the folders on the deny list. */
		bool bMatchesDenyList = false;
		/** Whether the ScanDir has been set to ignore the deny list. */
		bool bIgnoreDenyList = false;

		bool IsMonitored() const;
		bool IsOnDenyList() const;
		bool IsOnAllowList() const;
		bool HasSetting() const;
		FInherited(const FInherited& Parent, const FInherited& Child);
	};

	FScanDir(FMountDir& InMountDir, FScanDir* InParent, FStringView RelPath);
	~FScanDir();

	/**
	 * Marks that this ScanDir is no longer in use and clear its data. The ScanDir will remain allocated until all threads
	 * have dropped their reference to it.
	 */
	void Shutdown();

	/** Check whether this ScanDir is alive; it may have been marked for destruction and cleared on another thread. */
	bool IsValid() const;

	FMountDir* GetMountDir() const;

	/** Get this ScanDir's RelPath from its Parent */
	FStringView GetRelPath() const;

	/** Calculate this ScanDir's full absolute path by accumulating RelPaths from parents and append it. */
	void AppendLocalAbsPath(FStringBuilderBase& OutFullPath) const;
	/** Calculate this ScanDir's full absolute path by accumulating RelPaths from parents and return it as a string. */
	FString GetLocalAbsPath() const;
	/** Calculate the relative path from the MountPoint to this ScanDir and append it to OutRelPath.  */
	void AppendMountRelPath(FStringBuilderBase& OutRelPath) const;
	/** Calculate the relative path from the MountPoint to this ScanDir and return it as a string.  */
	FString GetMountRelPath() const;

	/**
	 * Report whether the given RelPath is allow listed and not deny listed, based on parent data and
	 * on the discovered settings on Stem ScanDirs between *this and the leaf path.
	 */
	void GetMonitorData(FStringView InRelPath, const FInherited& ParentData, FInherited& OutData) const;
	/** Return whether this scandir is allow listed and not deny listed and hence needs to be or has been scanned. */
	bool IsMonitored(const FInherited& ParentData) const;

	/** Report whether this ScanDir will be scanned in the current or future Tick. */
	bool ShouldScan(const FInherited& ParentData) const;
	/** Report whether this ScanDir has been scanned. */
	bool HasScanned() const;
	/** Report whether this ScanDir is complete: has scanned or should not scan, and all subdirs have completed. */
	bool IsComplete() const;

	/** Return the memory used by the tree under this ScanDir; excludes sizeof(*this). */
	SIZE_T GetAllocatedSize() const;
	/**
	 * Find the Direct parent of InRelPath, or a fallback. Will return null only if !bIsDirectory and InRelPath is empty.
	 * The fallback is returned if InRelPath has already completed and been deleted, or if InRelPath is not monitored.
	 * The fallback is the lowest existing parent directory of InRelPath.
	 */
	FScanDir* GetControllingDir(FStringView InRelPath, bool bIsDirectory, const FInherited& ParentData,
		FInherited& OutData, FString& OutRelPath);

	/**
	 * Set values of fields on the given directory indicated by InRelPath for all properties existing on InProperties.
	 * Returns whether the directory was found and its property was changed; returns false if InRelPath was not a
	 * directory or the property did not need to be changed.
	 */
	bool TrySetDirectoryProperties(FStringView InRelPath, FInherited& ParentData,
		const FSetPathProperties& InProperties, bool bConfirmedExists, FScanDirAndParentData& OutControllingDir);
	/**
	 * Mark that the given file has already been scanned, so that it will not be double reporting in the upcoming
	 * directory scan, if one is upcoming.
	 */
	void MarkFileAlreadyScanned(FStringView BaseName);

	/**
	 * Called from the Tick; handle the list of subdirs and files that were found from IterateDirectoryStat called
	 * on this ScanDir, reporting discovered files and updating status variables.
	 */
	void SetScanResults(FStringView LocalAbsPath, const FInherited& ParentData,
		TArrayView<FDiscoveredPathData>& InOutSubDirs, TArrayView<FDiscoveredPathData>& InOutFiles);
	/**
	 * Update the completion state of this ScanDir and all ScanDirs under it based on each dir's scan status and its
	 * child dirs' completion state. Add any ScanDirs that need to be scanned to OutScanRequests.
	 */
	void Update(TArray<FScanDirAndParentData>& OutScanRequests, const FScanDir::FInherited& ParentData);

	FScanDir* GetFirstIncompleteScanDir();

	/** Thread-synchronization helper - return true if the Tick thread is in the middle of scanning this directory. */
	bool IsScanInFlight() const;
	/** Thread-synchronization helper - set that the Tick thread is starting/done with the scan of this directory. */
	void SetScanInFlight(bool bInScanInFlight);
	/**
	 * Thread-synchronization helper - report whether a non tick thread has marked that this directory is changed or
	 * invalidated and the scan should be thrown out.
	 */
	bool IsScanInFlightInvalidated() const;
	/**
	 * Thread-synchronization helper - set that the current ongoing scan is invalidated, or clear the marker from
	 * the tick thread once it has been consumed.
	 */
	void SetScanInFlightInvalidated(bool bInValidated);

	/** Set completion flags on this and its parents (and optionally its descendents) so that it will be updated again. */
	void MarkDirty(bool bMarkDescendents);

	/** Minimize data in internal buffers. */
	void Shrink();

protected:

	/**
	 * Setting to complete marks that this directory has been scanned, and all of its subdirectories have scanned
	 * as well, so it can be skipped when it or its parent is waited on. Setting back to incomplete can occur when a
	 * AssetDataGatherer client wants to rescan the directory.
	 */
	void SetComplete(bool bInIsComplete);
	/** 
	 * Return whether this ScanDir has direct settings (allow list, deny list, etc) that we need to preserve on it
	 * even if has finished scanning.
	 */
	bool HasPersistentSettings() const;

	/** Find the ScanDir subdirectory for the given basename, or return nullptr. */
	FScanDir* FindSubDir(FStringView SubDirBaseName);
	const FScanDir* FindSubDir(FStringView SubDirBaseName) const;
	/** Find the ScanDir subdirectory for the given basename, and add it if it does not exist. */
	FScanDir& FindOrAddSubDir(FStringView SubDirBaseName);
	/**
	 * Find the ScanDir subdirectory for the given basename, and if it exists, Shutdown and remove it from SubDirs,
	 * which will eventually delete it.
	 */
	void RemoveSubDir(FStringView SubDirBaseName);

	/** Find the index of the subdir with the given Relative path. */
	int32 FindLowerBoundSubDir(FStringView SubDirBaseName);

	/** Call the given lambda void(FScanDir&) on each existing SubDir. */
	template <typename CallbackType> void ForEachSubDir(const CallbackType& Callback);
	/**
	 * Call the given lambda void(FScanDir&) on each present-in-memory descedent ScanDir of this.
	 * Does not look for directories on disk, only the ones that have already been created in memory.
	 * Depth-first-search traversal, called on parents before children.
	 */
	template <typename CallbackType> void ForEachDescendent(const CallbackType& Callback);

	TArray<TRefCountPtr<FScanDir>> SubDirs; // Sorted
	TArray<FString> AlreadyScannedFiles; // Unsorted
	FMountDir* MountDir = nullptr;
	FScanDir* Parent = nullptr;
	FString RelPath;
	/** Whether each piece of the inherited data has been set directly on this directory */
	FInherited DirectData;
	bool bHasScanned = false;
	bool bScanInFlight = false;
	bool bScanInFlightInvalidated = false;
	bool bIsComplete = false;
};

/**
 *  A refcounted pointer to a ScanDir, along with the ParentData found when tracing down from the root
 * path to the ScanDir. Used to return list of directories needing scanning from Update.
 */
struct FScanDirAndParentData
{
	TRefCountPtr<FScanDir> ScanDir;
	FScanDir::FInherited ParentData;
};

/**
 * Gather data about a MountPoint that has been registered with FPackageName
 * The FMountDir holds a FScanTree with information about each directory (that is pruned when not in use).
 * It also holds data that is needed only per MountPoint, such as the packagename.
 * It also holds data per subdirectory that is more performant to hold in a map rather than to require the FScanTrees to
 * be kept.
 *
 * This class is not ThreadSafe; The FAssetDataDiscovery reads/writes its data only while holding TreeLock.
 */
class FMountDir
{
public:
	FMountDir(FAssetDataDiscovery& InDiscovery, FStringView LocalAbsPath, FStringView PackagePath);
	~FMountDir();

	/** The local path from FPackageName, absolute d:\root\Engine\Content rather relative ../../../Engine/Content. */
	FStringView GetLocalAbsPath() const;
	/** The package path from FPackageName. */
	FStringView GetLongPackageName() const;

	/** Return the FAssetDataDiscovery that owns this FMountDir. */
	FAssetDataDiscovery& GetDiscovery() const;

	/** Find the direct parent of InRelPath, or the lowest fallback. See FScanDir::GetControllingDir. */
	FScanDir* GetControllingDir(FStringView LocalAbsPath, bool bIsDirectory, FScanDir::FInherited& OutParentData,
		FString& OutRelPath);
	/** Return the memory used by the tree under this MountDir, except that sizeof(*this) is excluded. */
	SIZE_T GetAllocatedSize() const;

	/** Report whether this MountDir is complete: all ScanDirs under it either have scanned or should not scan. */
	bool IsComplete() const;

	/** Report the collapsed data for the scandir - allow list, deny list, etc. Returns false data for non child paths. */
	void GetMonitorData(FStringView InLocalAbsPath, FScanDir::FInherited& OutData) const;
	/**
	 * Return whether the given path is a child path of *this and is allow listed and is not deny listed, which means
	 * it will be or has been scanned.
	 */
	bool IsMonitored(FStringView InLocalAbsPath) const;

	/*
	 * Set values of fields on the given directory for all of the properties existing on InProperties.
	 * Returns whether the directory was foundand its property was changed; returns false if LocalAbsPath was not a
	 * directory under this MountDir or the property did not need to be changed.
	 */
	bool TrySetDirectoryProperties(FStringView LocalAbsPath, const FSetPathProperties& InProperties,
		bool bConfirmedExists, FScanDirAndParentData* OutControllingDir);
	/** Update all incomplete ScanDirs under this MountDir and add any that need to be scanned to OutScanRequests. */
	void Update(TArray<FScanDirAndParentData>& OutScanRequests);

	FScanDir* GetFirstIncompleteScanDir();

	/** Record a directory under the MountDir has been scanned, used to detect if configuration occurs after scanning. */
	void SetHasStartedScanning();
	/** Minimize data in internal buffers. */
	void Shrink();

	/** Record that the MountDir is rooted at a childpath of this. The childpath will not be scanned by this. */
	void AddChildMount(FMountDir* ChildMount);
	/** Mark that a childpath MountDir is being deleted and the childpath should be scanned again by this. */
	void RemoveChildMount(FMountDir* ChildMount);
	/**
	 * Remove all childmounts. Does not handle properly updating the MountDir to reown those paths;
	 * this is used during destruction all MountDirs.
	 */
	void OnDestroyClearChildMounts();
	/**
	 * Record the backpointer to the parent mountdir that this mountdir's path is a child path of,
	 * or null if the parent no longer exists.
	 */
	void SetParentMount(FMountDir* ParentMount);
	/** Return the parent MountDir. */
	FMountDir* GetParentMount() const;
	/** Return the MountDirs that have been recorded as ChildMounts. */
	TArray<FMountDir*> GetChildMounts() const;

protected:
	/** Inspect the Discovery's DenyLists and add the ones applicable to this into this MountDir's set of DenyLists. */
	void UpdateDenyList();
	/** Mark that given path needs to be reconsidered by Update. */
	void MarkDirty(FStringView MountRelPath);

	/** Add a ChildMountPath, which indicates that another MountPoint owns that path and this Mount should not scan it. */
	void AddChildMountPath(FStringView MountRelPath);
	/** Remove a ChildMountPath, return whether there was a match to be removed. */
	bool RemoveChildMountPath(FStringView MountRelPath);
	/** Report whether the given Path is equal to or a child of an existing ChildMountPath. */
	bool IsChildMountPath(FStringView MountRelPath) const;

	/** Child mount paths; these directories should not be scanned by this MountDir. */
	TArray<FString> ChildMountPaths;
	/**
	 * Set of relative path from the MountDir paths that should not be scanned, because they were requested
	 * deny listed by clients or because a childmount owns them.
	 */
	TSet<FString> RelPathsDenyList;
	/** Absolute path to the root of the MountDir in the local file system. */
	FString LocalAbsPath;
	/** LongPackageName that was assigned to the MountDir in FPackageName. */
	FString LongPackageName;
	/**
	 * ScanDir for the root directory of this MountDir; child paths to scan will be created (and destroyed after use)
	 * as children of the ScanDir (with the exception of childmounts).
	 */
	TRefCountPtr<FScanDir> Root;
	/** Backpointer to the Discovery that owns this MountDir. */
	FAssetDataDiscovery& Discovery;
	/**
	 * If this is a nested MountDir (a nested path was registered with FPackageName) ParentMount is a
	 * pointer to the FMountDir that corresponds to the registered parent directory.
	 */
	FMountDir* ParentMount = nullptr;
	/** Records whether any directory at or under the MountDir's root has been scanned. */
	bool bHasStartedScanning = false;
};

/** Subsystem that discovers the files that FAssetDataGatherer should process.
 */
class FAssetDataDiscovery : public FRunnable
{
public:
	FAssetDataDiscovery(const TArray<FString>& InLongPackageNamesDenyList,
<<<<<<< HEAD
		const TArray<FString>& InMountRelativePathsDenyList, bool bInIsSynchronous);
=======
		const TArray<FString>& InMountRelativePathsDenyList, bool bInAsyncEnabled);
>>>>>>> 4af6daef
	virtual ~FAssetDataDiscovery();


	// Controlling Async behavior

	/** Start the async thread, if this Gatherer was created async. Does nothing if not async or already started. */
	void StartAsync();

	// FRunnable implementation
	virtual bool Init() override;
	virtual uint32 Run() override;
	virtual void Stop() override;
	virtual void Exit() override;

	/** Signals to end the thread and waits for it to close before returning */
	void EnsureCompletion();

	bool IsSynchronous() const;

	// Receiving Results and reading properties (possibly while tick is running)
	/** Gets search results from the file discovery. */
	void GetAndTrimSearchResults(bool& bOutIsComplete, TArray<FString>& OutDiscoveredPaths,
		FFilesToSearch& OutFilesToSearch, int32& OutNumPathsToSearch);
	/** Get diagnostics for telemetry or logging. */
	void GetDiagnostics(float& OutCumulativeDiscoveryTime);
	/** Wait (joining in on the tick) until all currently monitored paths have been scanned. */
	void WaitForIdle();
	/** Optionally set some scan properties for the given paths and then wait for their scans to finish. */
	void SetPropertiesAndWait(TArrayView<FPathExistence> QueryPaths, bool bAddToAllowList, bool bForceRescan,
		bool bIgnoreDenyListScanFilters);
	/** Return whether the given path is allowed due to e.g. TrySetDirectoryProperties with IsOnAllowList. */
	bool IsOnAllowList(FStringView LocalAbsPath) const;
	/** Return whether the given path matches the deny list and has not been marked IgnoreDenyList. */
	bool IsOnDenyList(FStringView LocalAbsPath) const;
	/** Return whether the path should or has been scanned because it is on the AllowList and not on the DenyList. */
	bool IsMonitored(FStringView LocalAbsPath) const;
	/** Return the memory used by *this. sizeof(*this) is not included. */
	SIZE_T GetAllocatedSize() const;

	// Events and setting of properties (possibly while tick is running)
	/**
	 * Register the given LocalAbsPath/LongPackageName pair that came from FPackageName's list of mount points as
	 * a mountpoint to track. Will not be scanned until allow listed.
	 */
	void AddMountPoint(const FString& LocalAbsPath, FStringView LongPackageName);
	/** Remove the mountpoint because FPackageName has removed it. */
	void RemoveMountPoint(const FString& LocalAbsPath);
	/** Raise the priority until completion of scans of the given path and its subdirs. */
	void PrioritizeSearchPath(const FString& LocalAbsPath, EPriority Priority);
	/** Set properties on the directory, called when files are requested to be on an allow/deny list or rescanned. */
	bool TrySetDirectoryProperties(const FString& LocalAbsPath,
		const UE::AssetDataGather::Private::FSetPathProperties& Properties, bool bConfirmedExists);
	/** Event called from the directory watcher when a directory is created. It will be scanned if IsMonitored. */
	void OnDirectoryCreated(FStringView LocalAbsPath);
	/** Event called from the directory watcher when files are created. Each will be reported if IsMonitored. */
	void OnFilesCreated(TConstArrayView<FString> LocalAbsPaths);

private:
	/** Find the MountDir with a root that contains LocalAbsPath, finding the lowest child if there are multiple. */
	FMountDir* FindContainingMountPoint(FStringView LocalAbsPath);
	const FMountDir* FindContainingMountPoint(FStringView LocalAbsPath) const;
	/** Find the mountpoint with the given root. */
	FMountDir* FindMountPoint(FStringView LocalAbsPath);
	/**
	 * Find the mountpoint with the given root, creating it if it does not already exist.
	 * Handle registration of child mountdirs.
	 */
	FMountDir& FindOrAddMountPoint(FStringView LocalAbsPath, FStringView LongPackageName);
	/** Execute the search on the sorted-by-path mountdirs, returning the first mountdir with root >= the given path. */
	int32 FindLowerBoundMountPoint(FStringView LocalAbsPath) const;

	/** Run the tick, either called from the async Run or called on thread from a thread executing a synchronous wait. */
	void TickInternal(bool bTickAll);
	/** Update all incomplete ScanDirs under all MountDirs and add any that need to be scanned to OutScanRequests. */
	void UpdateAll(TArray<FScanDirAndParentData>& OutScanRequests);
	/** Mark whether this discoverer has finished and is idle. Update properties dependent upon the idle state. */
	void SetIsIdle(bool bInIdle);
	void SetIsIdle(bool bInIdle, double& TickStartTime);

	/** Store the given discovered files and directories in the results. */
	void AddDiscovered(FStringView DirAbsPath, TConstArrayView<FDiscoveredPathData> SubDirs,
		TConstArrayView<FDiscoveredPathData> Files);
	/** Store the given specially reported single file in the results. */
	void AddDiscoveredFile(FDiscoveredPathData&& File);

	/** For a given file path, determine the type it should be gathered as. */
	static EGatherableFileType GetFileType(FStringView FilePath);

	/**
	 * Return whether a directory with the given LongPackageName should be reported to the AssetRegistry
	 * We do not report some directories because they should not enter the AssetRegistry list of paths if empty,
	 * and reporting a path to the AssetRegistry adds it unconditionally to the list of paths.
	 * If ShouldDirBeReported returns false, the directory will still be added to the catalog if non-empty,
	 * because the AssetRegistry adds the path of every added file.
	 */
	bool ShouldDirBeReported(FStringView LongPackageName) const;

	/** Handle the actions necessary for a single created file. */
	void OnFileCreated(const FString& LocalPaths);
	/** Helper for TrySetDirectoryProperties, called from within the critical section. */
	bool TrySetDirectoryPropertiesInternal(const FString& LocalAbsPath,
		const UE::AssetDataGather::Private::FSetPathProperties& Properties, bool bConfirmedExists);

	/** Add the given path as a MountPoint and update child registrations. */
	void AddMountPointInternal(const FString& LocalAbsPath, FStringView LongPackageName);
	/** Remove the given path as a MountPoint and update child registrations. */
	void RemoveMountPointInternal(const FString& LocalAbsPath);

	/** Minimize memory usage in the buffers used during gathering. */
	void Shrink();

	/** Scoped guard for pausing the asynchronous tick. */
	struct FScopedPause
	{
		FScopedPause(const FAssetDataDiscovery& InOwner);
		~FScopedPause();
		const FAssetDataDiscovery& Owner;
	};

private:
	/**
	 * Protect access to data in the ScanDir tree which can be read/write from the tick or from SetProperties.
	 * To prevent DeadLocks, TreeLock must not be entered while holding ResultsLock.
	 */
	mutable FGathererCriticalSection TreeLock;
	/**
	 * Prevent simultaneous ticks from two different threads and protect access to Tick-specific data.
	 * Can only be queried or taken while holding TreeLock, but can continue to be held after exiting TreeLock.
	 */
	mutable FThreadOwnerSection TickOwner;
	/**
	 * Protect access to the data written from tick and read/written from GetAndTrimSearchResults.
	 * ResultsLock can be entered while holding TreeLock.
	 */
	mutable FGathererCriticalSection ResultsLock;


	// Variable section for variables that are constant during threading.

	/** Deny list of full absolute paths. Child paths will not be scanned unless requested to ignore DenyLists. */
	TArray<FString> LongPackageNamesDenyList;
	/** DenyList of relative paths in each mount. Child paths will not be scanned unless requested to ignore DenyLists. */
	TArray<FString> MountRelativePathsDenyList;
	/** LongPackageNames for directories that should not be reported, see ShouldDirBeReported. */
	TSet<FString> DirLongPackageNamesToNotReport;
	/** Thread to run the discovery FRunnable on. Read-only while threading is possible. */
	FRunnableThread* Thread;
<<<<<<< HEAD
	/** True if this gather request is synchronous (i.e, IsRunningCommandlet()). */
	bool bIsSynchronous;
=======
	/**
	 * True if async discovery is enabled, false if e.g. singlethreaded or disabled by commandline.
	 * Even when enabled, discovery is still synchronous until StartAsync is called.
	 */
	bool bAsyncEnabled;
>>>>>>> 4af6daef


	// Variable section for variables that are atomics read/writable from outside critical sections.

	/**
	 * Whether this Discoverer has finished all work (may be still present in the results.)
	 * Readable anywhere. Writable only within TreeLock.
	 */
	std::atomic<bool> bIsIdle;
	/**
	 * Set to true after editing PriorityScanDirs to inform a running Tick that it should abort its
	 * current batch to reduce latency in handling the new priorities.
	 */
	std::atomic<bool> bPriorityDirty;
	/** > 0 if we've been asked to abort work in progress at the next opportunity. */
	std::atomic<uint32> IsStopped;
	/** > 0 if we've been asked to pause the worker thread so a synchronous function can take over the tick. */
	mutable std::atomic<uint32> IsPaused;
	/**
	 * Number of directories that have been discovered and IsMonitored but have not yet been scanned.
	 * Used for progress tracking.
	 */
	FThreadSafeCounter NumDirectoriesToScan;
	/** Triggered after scanning PriorityDirs to inform threads waiting on a PriorityDir to recheck conditions. */
	FEventRef PriorityDataUpdated{ EEventMode::ManualReset };

	// Variable section for variables that are read/writable only within ResultsLock.

	/** Directories found in the scan; may be empty. */
	TArray<FString> DiscoveredDirectories;

	/** Files found found in the scan. */
	struct FDirectoryResult
	{
		FDirectoryResult(FStringView InDirAbsPath, TConstArrayView<FDiscoveredPathData> InFiles);
		FString DirAbsPath;
		TArray<FGatheredPathData> Files;
		SIZE_T GetAllocatedSize() const;
	};
	TArray<FDirectoryResult> DiscoveredFiles;
	TArray<FGatheredPathData> DiscoveredSingleFiles;
	/** Time spent in TickInternal since the last time cook was idle. Used for logging. */
	double CurrentDiscoveryTime = 0.;
	/** Number of files discovered during scanning since start or resumed from idle. Used for logging. */
	int32 NumDiscoveredFiles = 0;
	/** Cumulative total of NumDiscoveredFiles across all non-idle periods. */
	int32 CumulativeDiscoveredFiles = 0;
	/** Cumulative total of time spent in all non-idle periods. */
	float CumulativeDiscoveryTime = 0.f;

	// Variable section for variables that are read/writable only within TreeLock.

	/**
	 * Sorted list of MountDirs, sorted by FPackagePath::Less on the absolute paths.
	 * Each MountDir contains a ScanDir tree and other data that configures the scanning within that MountPoint.
	 * Read/writable only with TreeLock, both the list and all data owned by each MountDir.
	 */
	TArray<TUniquePtr<FMountDir>> MountDirs;

	/** A ScanDir and referencecount for directories that have been prioritized by ScanPathsSynchronous. */
	struct FPriorityScanDirData
	{
		TRefCountPtr<FScanDir> ScanDir;
		FScanDir::FInherited ParentData;
		int32 RequestCount = 0;
		/**
		 * Fire and forget prioritization increments RequestCount without ever decrementing it, and
		 * sets bReleaseWhenComplete to have it be decremented by TickInternal.
		 */
		bool bReleaseWhenComplete = false;
	};
	TArray<FPriorityScanDirData> PriorityScanDirs;

	// Variable section for variables that are read/writable only by the TickOwner thread

	/** Scratch space to store scan results during the tick to avoid allocations. */
	struct FDirToScanData
	{
		TRefCountPtr<FScanDir> ScanDir;
		FScanDir::FInherited ParentData;
		// This type is used in a TArray, and TArray assumes elements can be memmoved. 
		// TStringBuilder<N> cannot be memmoved, so use FStringBuilderBase without a buffer.
		FStringBuilderBase DirLocalAbsPath;
		FStringBuilderBase DirLongPackageName;
		TArray<FDiscoveredPathData> IteratedSubDirs;
		TArray<FDiscoveredPathData> IteratedFiles;
		int32 NumIteratedDirs = 0;
		int32 NumIteratedFiles = 0;
		bool bScanned = false;

		void Reset();
		SIZE_T GetAllocatedSize() const;
	};
	TArray<FDirToScanData> DirToScanDatas;

	/** Scratch space used per helper thread in the forloop to avoid allocations. */
	struct FDirToScanBuffer
	{
		bool bAbort = false;

		void Reset();
	};
	TArray<FDirToScanBuffer> DirToScanBuffers;

	friend class FMountDir;
	friend class FScanDir;
};

} // namespace Private
} // namespace AssetDataGather
} // namespace UE<|MERGE_RESOLUTION|>--- conflicted
+++ resolved
@@ -85,18 +85,6 @@
 	FDateTime PackageTimestamp;
 	/** The type of file that was found */
 	EGatherableFileType Type = EGatherableFileType::Invalid;
-<<<<<<< HEAD
-
-	FDiscoveredPathData() = default;
-	FDiscoveredPathData(FStringView InLocalAbsPath, FStringView InLongPackageName, FStringView InRelPath,
-		const FDateTime& InPackageTimestamp, EGatherableFileType InType);
-	FDiscoveredPathData(FStringView InLocalAbsPath, FStringView InLongPackageName, FStringView InRelPath,
-		EGatherableFileType InType);
-	void Assign(FStringView InLocalAbsPath, FStringView InLongPackageName, FStringView InRelPath,
-		const FDateTime& InPackageTimestamp, EGatherableFileType InType);
-	void Assign(FStringView InLocalAbsPath, FStringView InLongPackageName, FStringView InRelPath,
-		EGatherableFileType InType);
-=======
 	/** Whether the file should just be reported as blocked and not further data gathered */
 	bool bBlocked = false;
 
@@ -109,7 +97,6 @@
 		const FDateTime& InPackageTimestamp, EGatherableFileType InType, bool bInBlocked);
 	void Assign(FStringView InLocalAbsPath, FStringView InLongPackageName, FStringView InRelPath,
 		EGatherableFileType InType, bool bInBlocked);
->>>>>>> 4af6daef
 
 	/** Return the total amount of heap memory used by the gatherer (including not-yet-claimed search results). */
 	SIZE_T GetAllocatedSize() const;
@@ -126,16 +113,6 @@
 	FDateTime PackageTimestamp;
 	/** The type of file that was found */
 	EGatherableFileType Type = EGatherableFileType::Invalid;
-<<<<<<< HEAD
-
-	FGatheredPathData() = default;
-	FGatheredPathData(FStringView InLocalAbsPath, FStringView InLongPackageName, const FDateTime& InPackageTimestamp,
-		EGatherableFileType InType);
-	explicit FGatheredPathData(const FDiscoveredPathData& DiscoveredData);
-	explicit FGatheredPathData(FDiscoveredPathData&& DiscoveredData);
-	void Assign(FStringView InLocalAbsPath, FStringView InLongPackageName, const FDateTime& InPackageTimestamp,
-		EGatherableFileType InType);
-=======
 	/** Whether the file should just be reported as blocked and not further data gathered */
 	bool bBlocked = false;
 
@@ -146,7 +123,6 @@
 	explicit FGatheredPathData(FDiscoveredPathData&& DiscoveredData);
 	void Assign(FStringView InLocalAbsPath, FStringView InLongPackageName, const FDateTime& InPackageTimestamp,
 		EGatherableFileType InType, bool bInBlocked);
->>>>>>> 4af6daef
 	void Assign(const FDiscoveredPathData& DiscoveredData);
 
 	/**
@@ -601,11 +577,7 @@
 {
 public:
 	FAssetDataDiscovery(const TArray<FString>& InLongPackageNamesDenyList,
-<<<<<<< HEAD
-		const TArray<FString>& InMountRelativePathsDenyList, bool bInIsSynchronous);
-=======
 		const TArray<FString>& InMountRelativePathsDenyList, bool bInAsyncEnabled);
->>>>>>> 4af6daef
 	virtual ~FAssetDataDiscovery();
 
 
@@ -753,16 +725,11 @@
 	TSet<FString> DirLongPackageNamesToNotReport;
 	/** Thread to run the discovery FRunnable on. Read-only while threading is possible. */
 	FRunnableThread* Thread;
-<<<<<<< HEAD
-	/** True if this gather request is synchronous (i.e, IsRunningCommandlet()). */
-	bool bIsSynchronous;
-=======
 	/**
 	 * True if async discovery is enabled, false if e.g. singlethreaded or disabled by commandline.
 	 * Even when enabled, discovery is still synchronous until StartAsync is called.
 	 */
 	bool bAsyncEnabled;
->>>>>>> 4af6daef
 
 
 	// Variable section for variables that are atomics read/writable from outside critical sections.
