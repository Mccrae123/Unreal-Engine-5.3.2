--- conflicted
+++ resolved
@@ -7,13 +7,14 @@
 #include "Misc/PackageName.h"
 #include "UObject/Class.h"
 #include "AssetRegistryPrivate.h"
-#include "AssetData.h"
+#include "AssetRegistry/AssetData.h"
 #include "AssetRegistry.h"
 
 FPackageReader::FPackageReader()
-{
-	Loader = nullptr;
-	PackageFileSize = 0;
+	: Loader(nullptr)
+	, PackageFileSize(0)
+	, AssetRegistryDependencyDataOffset(INDEX_NONE)
+{
 	this->SetIsLoading(true);
 	this->SetIsPersistent(true);
 }
@@ -66,6 +67,7 @@
 	if( PackageFileSummary.Tag != PACKAGE_FILE_TAG || IsError())
 	{
 		// Unrecognized or malformed package file
+		UE_LOG(LogAssetRegistry, Error, TEXT("Package %s has malformed tag"), *PackageFilename);
 		SetPackageErrorCode(EOpenPackageResult::MalformedTag);
 		return false;
 	}
@@ -73,6 +75,7 @@
 	// Don't read packages that are too old
 	if( PackageFileSummary.GetFileVersionUE4() < VER_UE4_OLDEST_LOADABLE_PACKAGE )
 	{
+		UE_LOG(LogAssetRegistry, Error, TEXT("Package %s is too old"), *PackageFilename);
 		SetPackageErrorCode(EOpenPackageResult::VersionTooOld);
 		return false;
 	}
@@ -80,6 +83,7 @@
 	// Don't read packages that were saved with an package version newer than the current one.
 	if( (PackageFileSummary.GetFileVersionUE4() > GPackageFileUE4Version) || (PackageFileSummary.GetFileVersionLicenseeUE4() > GPackageFileLicenseeUE4Version) )
 	{
+		UE_LOG(LogAssetRegistry, Error, TEXT("Package %s is too new"), *PackageFilename);
 		SetPackageErrorCode(EOpenPackageResult::VersionTooNew);
 		return false;
 	}
@@ -95,6 +99,8 @@
 		}
 		else if (Diff.Type == ECustomVersionDifference::Newer)
 		{
+			UE_LOG(LogAssetRegistry, Error, TEXT("Package %s has newer custom version of %s"), *PackageFilename, *Diff.Version->GetFriendlyName().ToString());
+
 			SetPackageErrorCode(EOpenPackageResult::VersionTooNew);
 			return false;
 		}
@@ -105,23 +111,15 @@
 	SetLicenseeUE4Ver(PackageFileSummary.GetFileVersionLicenseeUE4());
 	SetEngineVer(PackageFileSummary.SavedByEngineVersion);
 
-	SetByteSwapping(Loader->ForceByteSwapping());
-
 	const FCustomVersionContainer& PackageFileSummaryVersions = PackageFileSummary.GetCustomVersionContainer();
 	SetCustomVersions(PackageFileSummaryVersions);
 
-	SetFilterEditorOnly(Loader->IsFilterEditorOnly());
-
 	PackageFileSize = Loader->TotalSize();
 
 	SetPackageErrorCode(EOpenPackageResult::Success);
 	return true;
 }
-<<<<<<< HEAD
-bool FPackageReader::ReadAssetRegistryData (TArray<FAssetData*>& AssetDataList)
-=======
 bool FPackageReader::StartSerializeSection(int64 Offset)
->>>>>>> 3ecbc206
 {
 	check(Loader);
 	if (Offset <= 0 || Offset > PackageFileSize)
@@ -142,7 +140,7 @@
 		FMessageLog("AssetRegistry").Warning(FText::Format(NSLOCTEXT("AssetRegistry", MessageKey, "Cannot read AssetRegistry Data in {FileName}, skipping it. Error: " MessageKey "."), CorruptPackageWarningArguments)); \
 	} while (false)
 
-bool FPackageReader::ReadAssetRegistryData (TArray<FAssetData*>& AssetDataList)
+bool FPackageReader::ReadAssetRegistryData(TArray<FAssetData*>& AssetDataList)
 {
 	if (!StartSerializeSection(PackageFileSummary.AssetRegistryDataOffset))
 	{
@@ -151,105 +149,54 @@
 
 	// Determine the package name and path
 	FString PackageName = FPackageName::FilenameToLongPackageName(PackageFilename);
-	FString PackagePath = FPackageName::GetLongPackagePath(PackageName);
-
-	const bool bIsMapPackage = (PackageFileSummary.PackageFlags & PKG_ContainsMap) != 0;
-
-	// Load the object count
-	int32 ObjectCount = 0;
-	*this << ObjectCount;
-	const int32 MinBytesPerObject = 1;
-	if (IsError() || ObjectCount < 0 || PackageFileSize < Tell() + ObjectCount * MinBytesPerObject)
-	{
-		UE_PACKAGEREADER_CORRUPTPACKAGE_WARNING("ReadAssetRegistryDataInvalidObjectCount", PackageFilename);
-		return false;
-	}
-
-	// Worlds that were saved before they were marked public do not have asset data so we will synthesize it here to make sure we see all legacy umaps
-	// We will also do this for maps saved after they were marked public but no asset data was saved for some reason. A bug caused this to happen for some maps.
-	if (bIsMapPackage)
-	{
-		const bool bLegacyPackage = PackageFileSummary.GetFileVersionUE4() < VER_UE4_PUBLIC_WORLDS;
-		const bool bNoMapAsset = (ObjectCount == 0);
-		if (bLegacyPackage || bNoMapAsset)
-		{
-			FString AssetName = FPackageName::GetLongPackageAssetName(PackageName);
-			AssetDataList.Add(new FAssetData(FName(*PackageName), FName(*PackagePath), FName(*AssetName), FName(TEXT("World")), FAssetDataTagMap(), PackageFileSummary.ChunkIDs, PackageFileSummary.PackageFlags));
-		}
-	}
-
-	const int32 MinBytesPerTag = 1;
-	// UAsset files usually only have one asset, maps and redirectors have multiple
-	for(int32 ObjectIdx = 0; ObjectIdx < ObjectCount; ++ObjectIdx)
-	{
-		FString ObjectPath;
-		FString ObjectClassName;
-		int32 TagCount = 0;
-		*this << ObjectPath;
-		*this << ObjectClassName;
-		*this << TagCount;
-		if (IsError() || TagCount < 0 || PackageFileSize < Tell() + TagCount * MinBytesPerTag)
-		{
-			UE_PACKAGEREADER_CORRUPTPACKAGE_WARNING("ReadAssetRegistryDataInvalidTagCount", PackageFilename);
-			return false;
-		}
-
-		FAssetDataTagMap TagsAndValues;
-		TagsAndValues.Reserve(TagCount);
-
-		for(int32 TagIdx = 0; TagIdx < TagCount; ++TagIdx)
-		{
-			FString Key;
-			FString Value;
-			*this << Key;
-			*this << Value;
-			if (IsError())
-			{
-				UE_PACKAGEREADER_CORRUPTPACKAGE_WARNING("ReadAssetRegistryDataInvalidTag", PackageFilename);
-				return false;
-			}
-
-			if (!Key.IsEmpty() && !Value.IsEmpty())
-			{
-				TagsAndValues.Add(FName(*Key), Value);
-			}
-		}
-
-		// Before worlds were RF_Public, other non-public assets were added to the asset data table in map packages.
-		// Here we simply skip over them
-		if (bIsMapPackage && PackageFileSummary.GetFileVersionUE4() < VER_UE4_PUBLIC_WORLDS)
-		{
-			if (ObjectPath != FPackageName::GetLongPackageAssetName(PackageName))
-			{
-				continue;
-			}
-		}
-
-		// if we have an object path that starts with the package then this asset is outer-ed to another package
-		const bool bFullObjectPath = ObjectPath.StartsWith(TEXT("/"), ESearchCase::CaseSensitive);
-
-		// if we do not have a full object path already, build it
-		if (!bFullObjectPath)
-		{
-			// if we do not have a full object path, ensure that we have a top level object for the package and not a sub object
-			if (!ensureMsgf(!ObjectPath.Contains(TEXT("."), ESearchCase::CaseSensitive), TEXT("Cannot make FAssetData for sub object %s in package %s!"), *ObjectPath, *PackageName))
-			{
-				UE_ASSET_LOG(LogAssetRegistry, Warning, *PackageName, TEXT("Cannot make FAssetData for sub object %s!"), *ObjectPath);
-				continue;
-			}
-			ObjectPath = PackageName + TEXT(".") + ObjectPath;			
-		}
-		// Previously export couldn't have its outer as an import
-		else if (PackageFileSummary.GetFileVersionUE4() < VER_UE4_NON_OUTER_PACKAGE_IMPORT)
-		{
-			UE_ASSET_LOG(LogAssetRegistry, Warning, *PackageName, TEXT("Package has invalid export %s, resave source package!"), *ObjectPath);
-			continue;
-		}
-
-		// Create a new FAssetData for this asset and update it with the gathered data
-		AssetDataList.Add(new FAssetData(PackageName, ObjectPath, FName(*ObjectClassName), MoveTemp(TagsAndValues), PackageFileSummary.ChunkIDs, PackageFileSummary.PackageFlags));
-	}
-
+
+	using namespace UE::AssetRegistry;
+
+	EReadPackageDataMainErrorCode ErrorCode;
+	if (!ReadPackageDataMain(*this, PackageName, PackageFileSummary, AssetRegistryDependencyDataOffset, AssetDataList, ErrorCode))
+	{
+		switch (ErrorCode)
+		{
+		case EReadPackageDataMainErrorCode::InvalidObjectCount:
+			UE_PACKAGEREADER_CORRUPTPACKAGE_WARNING("EReadPackageDataMainErrorCode::InvalidObjectCount", PackageFilename);
+			break;
+		case EReadPackageDataMainErrorCode::InvalidTagCount:
+			UE_PACKAGEREADER_CORRUPTPACKAGE_WARNING("EReadPackageDataMainErrorCode::InvalidTagCount", PackageFilename);
+			break;
+		case EReadPackageDataMainErrorCode::InvalidTag:
+			UE_PACKAGEREADER_CORRUPTPACKAGE_WARNING("EReadPackageDataMainErrorCode::InvalidTag", PackageFilename);
+			break;
+		default:
+			UE_PACKAGEREADER_CORRUPTPACKAGE_WARNING("EReadPackageDataMainErrorCode::Unknown", PackageFilename);
+			break;
+		}
+		return false;
+	}
+
+	return true;
+}
+
+bool FPackageReader::SerializeAssetRegistryDependencyData(FPackageDependencyData& DependencyData)
+{
+	if (AssetRegistryDependencyDataOffset == INDEX_NONE)
+	{
+		// For old package versions that did not write out the dependency flags, set default values of the flags
+		DependencyData.ImportUsedInGame.Init(true, DependencyData.ImportMap.Num());
+		DependencyData.SoftPackageUsedInGame.Init(true, DependencyData.SoftPackageReferenceList.Num());
+		return true;
+	}
+
+	if (!StartSerializeSection(AssetRegistryDependencyDataOffset))
+	{
+		return false;
+	}
+
+	if (!UE::AssetRegistry::ReadPackageDataDependencies(*this, DependencyData.ImportUsedInGame, DependencyData.SoftPackageUsedInGame)
+		|| !DependencyData.IsValid())
+	{
+		UE_PACKAGEREADER_CORRUPTPACKAGE_WARNING("SerializeAssetRegistryDependencyData", PackageFilename);
+		return false;
+	}
 	return true;
 }
 
@@ -398,7 +345,12 @@
 	{
 		return false;
 	}
-
+	if (!SerializeAssetRegistryDependencyData(OutDependencyData))
+	{
+		return false;
+	}
+
+	checkf(OutDependencyData.IsValid(), TEXT("We should have early exited above rather than creating invalid dependency data"));
 	return true;
 }
 
@@ -651,4 +603,138 @@
 	}
 
 	return *this;
+}
+
+namespace UE
+{
+namespace AssetRegistry
+{
+	// See the corresponding WritePackageData defined in SavePackageUtilities.cpp in CoreUObject module
+	bool ReadPackageDataMain(FArchive& BinaryArchive, const FString& PackageName, const FPackageFileSummary& PackageFileSummary, int64& OutDependencyDataOffset, TArray<FAssetData*>& OutAssetDataList, EReadPackageDataMainErrorCode& OutError)
+	{
+		OutError = EReadPackageDataMainErrorCode::Unknown;
+
+		const FString PackagePath = FPackageName::GetLongPackagePath(PackageName);
+		const int64 PackageFileSize = BinaryArchive.TotalSize();
+		const bool bIsMapPackage = (PackageFileSummary.PackageFlags & PKG_ContainsMap) != 0;
+
+		// To avoid large patch sizes, we have frozen cooked package format at the format before VER_UE4_ASSETREGISTRY_DEPENDENCYFLAGS
+		bool bPreDependencyFormat = PackageFileSummary.GetFileVersionUE4() < VER_UE4_ASSETREGISTRY_DEPENDENCYFLAGS || !!(PackageFileSummary.PackageFlags & PKG_FilterEditorOnly);
+
+		// Load offsets to optionally-read data
+		if (bPreDependencyFormat)
+		{
+			OutDependencyDataOffset = INDEX_NONE;
+		}
+		else
+		{
+			BinaryArchive << OutDependencyDataOffset;
+		}
+
+		// Load the object count
+		int32 ObjectCount = 0;
+		BinaryArchive << ObjectCount;
+		const int32 MinBytesPerObject = 1;
+		if (BinaryArchive.IsError() || ObjectCount < 0 || PackageFileSize < BinaryArchive.Tell() + ObjectCount * MinBytesPerObject)
+		{
+			OutError = EReadPackageDataMainErrorCode::InvalidObjectCount;
+			return false;
+		}
+
+		// Worlds that were saved before they were marked public do not have asset data so we will synthesize it here to make sure we see all legacy umaps
+		// We will also do this for maps saved after they were marked public but no asset data was saved for some reason. A bug caused this to happen for some maps.
+		if (bIsMapPackage)
+		{
+			const bool bLegacyPackage = PackageFileSummary.GetFileVersionUE4() < VER_UE4_PUBLIC_WORLDS;
+			const bool bNoMapAsset = (ObjectCount == 0);
+			if (bLegacyPackage || bNoMapAsset)
+			{
+				FString AssetName = FPackageName::GetLongPackageAssetName(PackageName);
+				OutAssetDataList.Add(new FAssetData(FName(*PackageName), FName(*PackagePath), FName(*AssetName), FName(TEXT("World")), FAssetDataTagMap(), PackageFileSummary.ChunkIDs, PackageFileSummary.PackageFlags));
+			}
+		}
+
+		const int32 MinBytesPerTag = 1;
+		// UAsset files usually only have one asset, maps and redirectors have multiple
+		for (int32 ObjectIdx = 0; ObjectIdx < ObjectCount; ++ObjectIdx)
+		{
+			FString ObjectPath;
+			FString ObjectClassName;
+			int32 TagCount = 0;
+			BinaryArchive << ObjectPath;
+			BinaryArchive << ObjectClassName;
+			BinaryArchive << TagCount;
+			if (BinaryArchive.IsError() || TagCount < 0 || PackageFileSize < BinaryArchive.Tell() + TagCount * MinBytesPerTag)
+			{
+				OutError = EReadPackageDataMainErrorCode::InvalidTagCount;
+				return false;
+			}
+
+			FAssetDataTagMap TagsAndValues;
+			TagsAndValues.Reserve(TagCount);
+
+			for (int32 TagIdx = 0; TagIdx < TagCount; ++TagIdx)
+			{
+				FString Key;
+				FString Value;
+				BinaryArchive << Key;
+				BinaryArchive << Value;
+				if (BinaryArchive.IsError())
+				{
+					OutError = EReadPackageDataMainErrorCode::InvalidTag;
+					return false;
+				}
+
+				if (!Key.IsEmpty() && !Value.IsEmpty())
+				{
+					TagsAndValues.Add(FName(*Key), Value);
+				}
+			}
+
+			// Before worlds were RF_Public, other non-public assets were added to the asset data table in map packages.
+			// Here we simply skip over them
+			if (bIsMapPackage && PackageFileSummary.GetFileVersionUE4() < VER_UE4_PUBLIC_WORLDS)
+			{
+				if (ObjectPath != FPackageName::GetLongPackageAssetName(PackageName))
+				{
+					continue;
+				}
+			}
+
+			// if we have an object path that starts with the package then this asset is outer-ed to another package
+			const bool bFullObjectPath = ObjectPath.StartsWith(TEXT("/"), ESearchCase::CaseSensitive);
+
+			// if we do not have a full object path already, build it
+			if (!bFullObjectPath)
+			{
+				// if we do not have a full object path, ensure that we have a top level object for the package and not a sub object
+				if (!ensureMsgf(!ObjectPath.Contains(TEXT("."), ESearchCase::CaseSensitive), TEXT("Cannot make FAssetData for sub object %s in package %s!"), *ObjectPath, *PackageName))
+				{
+					UE_ASSET_LOG(LogAssetRegistry, Warning, *PackageName, TEXT("Cannot make FAssetData for sub object %s!"), *ObjectPath);
+					continue;
+				}
+				ObjectPath = PackageName + TEXT(".") + ObjectPath;
+			}
+			// Previously export couldn't have its outer as an import
+			else if (PackageFileSummary.GetFileVersionUE4() < VER_UE4_NON_OUTER_PACKAGE_IMPORT)
+			{
+				UE_ASSET_LOG(LogAssetRegistry, Warning, *PackageName, TEXT("Package has invalid export %s, resave source package!"), *ObjectPath);
+				continue;
+			}
+
+			// Create a new FAssetData for this asset and update it with the gathered data
+			OutAssetDataList.Add(new FAssetData(PackageName, ObjectPath, FName(*ObjectClassName), MoveTemp(TagsAndValues), PackageFileSummary.ChunkIDs, PackageFileSummary.PackageFlags));
+		}
+
+		return true;
+	}
+
+	// See the corresponding WriteAssetRegistryPackageData defined in SavePackageUtilities.cpp in CoreUObject module
+	bool ReadPackageDataDependencies(FArchive& BinaryArchive, TBitArray<>& OutImportUsedInGame, TBitArray<>& OutSoftPackageUsedInGame)
+	{
+		BinaryArchive << OutImportUsedInGame;
+		BinaryArchive << OutSoftPackageUsedInGame;
+		return !BinaryArchive.IsError();
+	}
+}
 }