--- conflicted
+++ resolved
@@ -108,7 +108,6 @@
 
 	// Don't read packages that were saved with an package version newer than the current one.
 	if (PackageFileSummary.IsFileVersionTooNew())
-<<<<<<< HEAD
 	{
 		UE_LOG(	LogAssetRegistry, Error, TEXT("Package %s is too new. Engine Version: %i  Package Version: %i"), 
 				*PackageFilename, GPackageFileUEVersion.ToValue(), PackageFileSummary.GetFileVersionUE().ToValue());
@@ -119,22 +118,8 @@
 
 	if (PackageFileSummary.GetFileVersionLicenseeUE() > GPackageFileLicenseeUEVersion)
 	{
-		UE_LOG(	LogAssetRegistry, Error, TEXT("Package %s is too new. Licensee Version: %i Package Licensee Version: %i"), 
-				*PackageFilename, GPackageFileLicenseeUEVersion, PackageFileSummary.GetFileVersionLicenseeUE());
-=======
-	{
-		UE_LOG(	LogAssetRegistry, Error, TEXT("Package %s is too new. Engine Version: %i  Package Version: %i"), 
-				*PackageFilename, GPackageFileUEVersion.ToValue(), PackageFileSummary.GetFileVersionUE().ToValue());
-
-		SetPackageErrorCode(EOpenPackageResult::VersionTooNew);
-		return false;
-	}
-
-	if (PackageFileSummary.GetFileVersionLicenseeUE() > GPackageFileLicenseeUEVersion)
-	{
 		UE_LOG(LogAssetRegistry, Error, TEXT("Package %s is too new. Licensee Version: %i Package Licensee Version: %i"),
 			*PackageFilename, GPackageFileLicenseeUEVersion, PackageFileSummary.GetFileVersionLicenseeUE());
->>>>>>> d731a049
 
 		SetPackageErrorCode(EOpenPackageResult::VersionTooNew);
 		return false;
@@ -190,8 +175,6 @@
 	}
 }
 
-<<<<<<< HEAD
-=======
 FString FPackageReader::GetLongPackageName() const
 {
 	FString Result;
@@ -199,7 +182,6 @@
 	return Result;
 }
 
->>>>>>> d731a049
 bool FPackageReader::StartSerializeSection(int64 Offset)
 {
 	check(Loader);
@@ -402,18 +384,8 @@
 	FString PackageName;
 	if (!TryGetLongPackageName(PackageName))
 	{
-<<<<<<< HEAD
-		FString PackageName;
-		if (!TryGetLongPackageName(PackageName))
-		{
-			return false;
-		}
-
-		bool bFoundAtLeastOneAsset = false;
-=======
-		return false;
-	}
->>>>>>> d731a049
+		return false;
+	}
 
 	bool bFoundAtLeastOneAsset = false;
 
