--- conflicted
+++ resolved
@@ -8,26 +8,15 @@
 #include "HAL/FileManager.h"
 #include "Internationalization/Internationalization.h"
 #include "Logging/MessageLog.h"
-<<<<<<< HEAD
-#include "Misc/PackageName.h"
-#include "UObject/Class.h"
-#include "AssetRegistryPrivate.h"
-#include "AssetRegistry/AssetData.h"
-#include "AssetRegistry.h"
-=======
 #include "Misc/Guid.h"
 #include "Misc/PackageName.h"
 #include "UObject/Class.h"
->>>>>>> 6bbb88c8
 
 FPackageReader::FPackageReader()
 	: Loader(nullptr)
 	, PackageFileSize(0)
 	, AssetRegistryDependencyDataOffset(INDEX_NONE)
-<<<<<<< HEAD
-=======
 	, bLoaderOwner(false)
->>>>>>> 6bbb88c8
 {
 	this->SetIsLoading(true);
 	this->SetIsPersistent(true);
@@ -107,24 +96,16 @@
 	// Don't read packages that are too old
 	if (PackageFileSummary.IsFileVersionTooOld())
 	{
-<<<<<<< HEAD
-		UE_LOG(LogAssetRegistry, Error, TEXT("Package %s is too old"), *PackageFilename);
-		SetPackageErrorCode(EOpenPackageResult::VersionTooOld);
-=======
 		UE_LOG(	LogAssetRegistry, Error, TEXT("Package %s is too old. Min Version: %i  Package Version: %i"), 
 				*PackageFilename, (int32)VER_UE4_OLDEST_LOADABLE_PACKAGE, PackageFileSummary.GetFileVersionUE().FileVersionUE4);
 
 		SetPackageErrorCode(EOpenPackageResult::Unversioned);
->>>>>>> 6bbb88c8
 		return false;
 	}
 
 	// Don't read packages that were saved with an package version newer than the current one.
 	if (PackageFileSummary.IsFileVersionTooNew())
 	{
-<<<<<<< HEAD
-		UE_LOG(LogAssetRegistry, Error, TEXT("Package %s is too new"), *PackageFilename);
-=======
 		UE_LOG(	LogAssetRegistry, Error, TEXT("Package %s is too new. Engine Version: %i  Package Version: %i"), 
 				*PackageFilename, GPackageFileUEVersion.ToValue(), PackageFileSummary.GetFileVersionUE().ToValue());
 
@@ -137,7 +118,6 @@
 		UE_LOG(	LogAssetRegistry, Error, TEXT("Package %s is too new. Licensee Version: %i Package Licensee Version: %i"), 
 				*PackageFilename, GPackageFileLicenseeUEVersion, PackageFileSummary.GetFileVersionLicenseeUE());
 
->>>>>>> 6bbb88c8
 		SetPackageErrorCode(EOpenPackageResult::VersionTooNew);
 		return false;
 	}
@@ -178,10 +158,6 @@
 	SetPackageErrorCode(EOpenPackageResult::Success);
 	return true;
 }
-<<<<<<< HEAD
-bool FPackageReader::StartSerializeSection(int64 Offset)
-{
-=======
 
 bool FPackageReader::TryGetLongPackageName(FString& OutLongPackageName) const
 {
@@ -198,7 +174,6 @@
 
 bool FPackageReader::StartSerializeSection(int64 Offset)
 {
->>>>>>> 6bbb88c8
 	check(Loader);
 	if (Offset <= 0 || Offset > PackageFileSize)
 	{
@@ -227,11 +202,7 @@
 
 	// Determine the package name and path
 	FString PackageName;
-<<<<<<< HEAD
-	if (!FPackageName::TryConvertFilenameToLongPackageName(PackageFilename, PackageName))
-=======
 	if (!TryGetLongPackageName(PackageName))
->>>>>>> 6bbb88c8
 	{
 		// Path was possibly unmounted
 		return false;
@@ -421,24 +392,11 @@
 bool FPackageReader::ReadDependencyData(FPackageDependencyData& OutDependencyData)
 {
 	FString PackageNameString;
-<<<<<<< HEAD
-	if (!FPackageName::TryConvertFilenameToLongPackageName(PackageFilename, PackageNameString))
-=======
 	if (!TryGetLongPackageName(PackageNameString))
->>>>>>> 6bbb88c8
 	{
 		// Path was possibly unmounted
 		return false;
 	}
-<<<<<<< HEAD
-
-	OutDependencyData.PackageName = FName(*PackageNameString);
-	OutDependencyData.PackageData.DiskSize = PackageFileSize;
-	PRAGMA_DISABLE_DEPRECATION_WARNINGS
-	OutDependencyData.PackageData.PackageGuid = PackageFileSummary.Guid;
-	PRAGMA_ENABLE_DEPRECATION_WARNINGS
-
-=======
 
 	OutDependencyData.PackageName = FName(*PackageNameString);
 	FAssetPackageData& PackageData = OutDependencyData.PackageData;
@@ -451,7 +409,6 @@
 	PackageData.FileVersionLicenseeUE = PackageFileSummary.GetFileVersionLicenseeUE();
 	PackageData.SetIsLicenseeVersion(PackageFileSummary.SavedByEngineVersion.IsLicenseeVersion());
 
->>>>>>> 6bbb88c8
 	if (!SerializeNameMap())
 	{
 		return false;
@@ -460,13 +417,10 @@
 	{
 		return false;
 	}
-<<<<<<< HEAD
-=======
 	if (!SerializeImportedClasses(OutDependencyData.ImportMap, PackageData.ImportedClasses))
 	{
 		return false;
 	}
->>>>>>> 6bbb88c8
 	if (!SerializeSoftPackageReferenceList(OutDependencyData.SoftPackageReferenceList))
 	{
 		return false;
@@ -536,13 +490,8 @@
 		}
 		for ( int32 ImportMapIdx = 0; ImportMapIdx < PackageFileSummary.ImportCount; ++ImportMapIdx )
 		{
-<<<<<<< HEAD
-			FObjectImport* Import = new(OutImportMap)FObjectImport;
-			*this << *Import;
-=======
 			FObjectImport& Import = OutImportMap.Emplace_GetRef();
 			*this << Import;
->>>>>>> 6bbb88c8
 			if (IsError())
 			{
 				UE_PACKAGEREADER_CORRUPTPACKAGE_WARNING("SerializeImportMapInvalidImport", PackageFilename);
@@ -554,11 +503,7 @@
 	return true;
 }
 
-<<<<<<< HEAD
-bool FPackageReader::SerializeExportMap(TArray<FObjectExport>& OutExportMap)
-=======
 bool FPackageReader::SerializeImportedClasses(const TArray<FObjectImport>& ImportMap, TArray<FName>& OutClassNames)
->>>>>>> 6bbb88c8
 {
 	OutClassNames.Reset();
 
@@ -577,8 +522,6 @@
 			UE_PACKAGEREADER_CORRUPTPACKAGE_WARNING("SerializeExportMapInvalidExportCount", PackageFilename);
 			return false;
 		}
-<<<<<<< HEAD
-=======
 		FObjectExport ExportBuffer;
 		for (int32 ExportMapIdx = 0; ExportMapIdx < PackageFileSummary.ExportCount; ++ExportMapIdx)
 		{
@@ -674,7 +617,6 @@
 			UE_PACKAGEREADER_CORRUPTPACKAGE_WARNING("SerializeExportMapInvalidExportCount", PackageFilename);
 			return false;
 		}
->>>>>>> 6bbb88c8
 		for (int32 ExportMapIdx = 0; ExportMapIdx < PackageFileSummary.ExportCount; ++ExportMapIdx)
 		{
 			FObjectExport* Export = new(OutExportMap)FObjectExport;
@@ -706,11 +648,7 @@
 			UE_PACKAGEREADER_CORRUPTPACKAGE_WARNING("SerializeSoftPackageReferenceListInvalidReferencesCount", PackageFilename);
 			return false;
 		}
-<<<<<<< HEAD
-		if (UE4Ver() < VER_UE4_ADDED_SOFT_OBJECT_PATH)
-=======
 		if (UEVer() < VER_UE4_ADDED_SOFT_OBJECT_PATH)
->>>>>>> 6bbb88c8
 		{
 			for (int32 ReferenceIdx = 0; ReferenceIdx < PackageFileSummary.SoftPackageReferencesCount; ++ReferenceIdx)
 			{
@@ -849,13 +787,7 @@
 	return *this;
 }
 
-<<<<<<< HEAD
-namespace UE
-{
-namespace AssetRegistry
-=======
 namespace UE::AssetRegistry
->>>>>>> 6bbb88c8
 {
 	// See the corresponding WritePackageData defined in SavePackageUtilities.cpp in CoreUObject module
 	bool ReadPackageDataMain(FArchive& BinaryArchive, const FString& PackageName, const FPackageFileSummary& PackageFileSummary, int64& OutDependencyDataOffset, TArray<FAssetData*>& OutAssetDataList, EReadPackageDataMainErrorCode& OutError)
@@ -864,17 +796,10 @@
 
 		const FString PackagePath = FPackageName::GetLongPackagePath(PackageName);
 		const int64 PackageFileSize = BinaryArchive.TotalSize();
-<<<<<<< HEAD
-		const bool bIsMapPackage = (PackageFileSummary.PackageFlags & PKG_ContainsMap) != 0;
-
-		// To avoid large patch sizes, we have frozen cooked package format at the format before VER_UE4_ASSETREGISTRY_DEPENDENCYFLAGS
-		bool bPreDependencyFormat = PackageFileSummary.GetFileVersionUE4() < VER_UE4_ASSETREGISTRY_DEPENDENCYFLAGS || !!(PackageFileSummary.PackageFlags & PKG_FilterEditorOnly);
-=======
 		const bool bIsMapPackage = (PackageFileSummary.GetPackageFlags() & PKG_ContainsMap) != 0;
 
 		// To avoid large patch sizes, we have frozen cooked package format at the format before VER_UE4_ASSETREGISTRY_DEPENDENCYFLAGS
 		bool bPreDependencyFormat = PackageFileSummary.GetFileVersionUE() < VER_UE4_ASSETREGISTRY_DEPENDENCYFLAGS || !!(PackageFileSummary.GetPackageFlags() & PKG_FilterEditorOnly);
->>>>>>> 6bbb88c8
 
 		// Load offsets to optionally-read data
 		if (bPreDependencyFormat)
@@ -900,20 +825,12 @@
 		// We will also do this for maps saved after they were marked public but no asset data was saved for some reason. A bug caused this to happen for some maps.
 		if (bIsMapPackage)
 		{
-<<<<<<< HEAD
-			const bool bLegacyPackage = PackageFileSummary.GetFileVersionUE4() < VER_UE4_PUBLIC_WORLDS;
-=======
 			const bool bLegacyPackage = PackageFileSummary.GetFileVersionUE() < VER_UE4_PUBLIC_WORLDS;
->>>>>>> 6bbb88c8
 			const bool bNoMapAsset = (ObjectCount == 0);
 			if (bLegacyPackage || bNoMapAsset)
 			{
 				FString AssetName = FPackageName::GetLongPackageAssetName(PackageName);
-<<<<<<< HEAD
-				OutAssetDataList.Add(new FAssetData(FName(*PackageName), FName(*PackagePath), FName(*AssetName), FName(TEXT("World")), FAssetDataTagMap(), PackageFileSummary.ChunkIDs, PackageFileSummary.PackageFlags));
-=======
 				OutAssetDataList.Add(new FAssetData(FName(*PackageName), FName(*PackagePath), FName(*AssetName), FName(TEXT("World")), FAssetDataTagMap(), PackageFileSummary.ChunkIDs, PackageFileSummary.GetPackageFlags()));
->>>>>>> 6bbb88c8
 			}
 		}
 
@@ -956,11 +873,7 @@
 
 			// Before worlds were RF_Public, other non-public assets were added to the asset data table in map packages.
 			// Here we simply skip over them
-<<<<<<< HEAD
-			if (bIsMapPackage && PackageFileSummary.GetFileVersionUE4() < VER_UE4_PUBLIC_WORLDS)
-=======
 			if (bIsMapPackage && PackageFileSummary.GetFileVersionUE() < VER_UE4_PUBLIC_WORLDS)
->>>>>>> 6bbb88c8
 			{
 				if (ObjectPath != FPackageName::GetLongPackageAssetName(PackageName))
 				{
@@ -983,22 +896,14 @@
 				ObjectPath = PackageName + TEXT(".") + ObjectPath;
 			}
 			// Previously export couldn't have its outer as an import
-<<<<<<< HEAD
-			else if (PackageFileSummary.GetFileVersionUE4() < VER_UE4_NON_OUTER_PACKAGE_IMPORT)
-=======
 			else if (PackageFileSummary.GetFileVersionUE() < VER_UE4_NON_OUTER_PACKAGE_IMPORT)
->>>>>>> 6bbb88c8
 			{
 				UE_ASSET_LOG(LogAssetRegistry, Warning, *PackageName, TEXT("Package has invalid export %s, resave source package!"), *ObjectPath);
 				continue;
 			}
 
 			// Create a new FAssetData for this asset and update it with the gathered data
-<<<<<<< HEAD
-			OutAssetDataList.Add(new FAssetData(PackageName, ObjectPath, FName(*ObjectClassName), MoveTemp(TagsAndValues), PackageFileSummary.ChunkIDs, PackageFileSummary.PackageFlags));
-=======
 			OutAssetDataList.Add(new FAssetData(PackageName, ObjectPath, FName(*ObjectClassName), MoveTemp(TagsAndValues), PackageFileSummary.ChunkIDs, PackageFileSummary.GetPackageFlags()));
->>>>>>> 6bbb88c8
 		}
 
 		return true;
@@ -1011,8 +916,4 @@
 		BinaryArchive << OutSoftPackageUsedInGame;
 		return !BinaryArchive.IsError();
 	}
-<<<<<<< HEAD
-}
-=======
->>>>>>> 6bbb88c8
 }