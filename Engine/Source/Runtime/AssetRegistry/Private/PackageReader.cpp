--- conflicted
+++ resolved
@@ -11,15 +11,10 @@
 #include "Misc/Guid.h"
 #include "Misc/PackageName.h"
 #include "Misc/PackagePath.h"
-<<<<<<< HEAD
-#include "UObject/Class.h"
-#include "UObject/Linker.h"
-=======
 #include "Misc/ScopeExit.h"
 #include "UObject/Class.h"
 #include "UObject/Linker.h"
 #include "UObject/PackageRelocation.h"
->>>>>>> 4af6daef
 #include "UObject/PackageTrailer.h"
 
 
@@ -113,7 +108,6 @@
 				*PackageFilename, (int32)VER_UE4_OLDEST_LOADABLE_PACKAGE, PackageFileSummary.GetFileVersionUE().FileVersionUE4);
 
 		SetPackageErrorCode(EOpenPackageResult::Unversioned);
-<<<<<<< HEAD
 		return false;
 	}
 
@@ -131,25 +125,6 @@
 	if (PackageFileSummary.GetFileVersionLicenseeUE() > GPackageFileLicenseeUEVersion)
 	{
 		// Log a warning rather than an error. Linkerload gracefully handles this case.
-=======
-		return false;
-	}
-
-	// Don't read packages that were saved with a package version newer than the current one.
-	if (PackageFileSummary.IsFileVersionTooNew())
-	{
-		// Log a warning rather than an error. Linkerload gracefully handles this case.
-		UE_LOG(	LogAssetRegistry, Warning, TEXT("Package %s is too new. Engine Version: %i  Package Version: %i"),
-				*PackageFilename, GPackageFileUEVersion.ToValue(), PackageFileSummary.GetFileVersionUE().ToValue());
-
-		SetPackageErrorCode(EOpenPackageResult::VersionTooNew);
-		return false;
-	}
-
-	if (PackageFileSummary.GetFileVersionLicenseeUE() > GPackageFileLicenseeUEVersion)
-	{
-		// Log a warning rather than an error. Linkerload gracefully handles this case.
->>>>>>> 4af6daef
 		UE_LOG(LogAssetRegistry, Warning, TEXT("Package %s is too new. Licensee Version: %i Package Licensee Version: %i"),
 			*PackageFilename, GPackageFileLicenseeUEVersion, PackageFileSummary.GetFileVersionLicenseeUE());
 
@@ -238,7 +213,68 @@
 			CorruptPackageWarningArguments).ToString()); \
 	} while (false)
 
-<<<<<<< HEAD
+
+const FPackageFileSummary& FPackageReader::GetPackageFileSummary() const
+{
+	return PackageFileSummary;
+}
+
+bool FPackageReader::GetImports(TArray<FObjectImport>& OutImportMap)
+{
+	if (!SerializeNameMap() || !SerializeImportMap())
+	{
+		return false;
+	}
+	OutImportMap = ImportMap;
+	return true;
+}
+
+bool FPackageReader::GetExports(TArray<FObjectExport>& OutExportMap)
+{
+	if (!SerializeNameMap() || !SerializeExportMap())
+	{
+		return false;
+	}
+	OutExportMap = ExportMap;
+	return true;
+}
+
+bool FPackageReader::GetSoftPackageReferenceList(TArray<FName>& OutSoftPackageReferenceList)
+{
+	if (!SerializeNameMap() || !SerializeSoftPackageReferenceList())
+	{
+		return false;
+	}
+	OutSoftPackageReferenceList = SoftPackageReferenceList;
+	return true;
+}
+
+bool FPackageReader::ReadEditorOnlyFlags(TBitArray<>& OutImportUsedInGame, TBitArray<>& OutSoftPackageUsedInGame)
+{
+	if (!SerializeNameMap() || !SerializeImportMap() || !SerializeSoftPackageReferenceList())
+	{
+		return false;
+	}
+	if (!SerializeEditorOnlyFlags(OutImportUsedInGame, OutSoftPackageUsedInGame))
+	{
+		return false;
+	}
+	return true;
+}
+
+bool FPackageReader::ReadImportedClasses(TArray<FName>& OutClassNames)
+{
+	if (!SerializeNameMap() || !SerializeImportMap())
+	{
+		return false;
+	}
+	if (!SerializeImportedClasses(ImportMap, OutClassNames))
+	{
+		return false;
+	}
+	return true;
+}
+
 bool FPackageReader::ReadAssetRegistryData(TArray<FAssetData*>& AssetDataList, bool& bOutIsCookedWithoutAssetData)
 {
 	bOutIsCookedWithoutAssetData = false;
@@ -247,100 +283,9 @@
 		return ReadAssetRegistryDataFromCookedPackage(AssetDataList, bOutIsCookedWithoutAssetData);
 	}
 
-	if (!SerializeNameMap())
-	{
-		return false;
-	}
-	if (!SerializeImportMap())
-	{
-		return false;
-	}
-	if (!SerializeExportMap())
-=======
-
-const FPackageFileSummary& FPackageReader::GetPackageFileSummary() const
-{
-	return PackageFileSummary;
-}
-
-bool FPackageReader::GetImports(TArray<FObjectImport>& OutImportMap)
-{
-	if (!SerializeNameMap() || !SerializeImportMap())
-	{
-		return false;
-	}
-	OutImportMap = ImportMap;
-	return true;
-}
-
-bool FPackageReader::GetExports(TArray<FObjectExport>& OutExportMap)
-{
-	if (!SerializeNameMap() || !SerializeExportMap())
-	{
-		return false;
-	}
-	OutExportMap = ExportMap;
-	return true;
-}
-
-bool FPackageReader::GetSoftPackageReferenceList(TArray<FName>& OutSoftPackageReferenceList)
-{
-	if (!SerializeNameMap() || !SerializeSoftPackageReferenceList())
-	{
-		return false;
-	}
-	OutSoftPackageReferenceList = SoftPackageReferenceList;
-	return true;
-}
-
-bool FPackageReader::ReadEditorOnlyFlags(TBitArray<>& OutImportUsedInGame, TBitArray<>& OutSoftPackageUsedInGame)
-{
-	if (!SerializeNameMap() || !SerializeImportMap() || !SerializeSoftPackageReferenceList())
->>>>>>> 4af6daef
-	{
-		return false;
-	}
-	if (!SerializeEditorOnlyFlags(OutImportUsedInGame, OutSoftPackageUsedInGame))
-	{
-		return false;
-	}
-	return true;
-}
-
-bool FPackageReader::ReadImportedClasses(TArray<FName>& OutClassNames)
-{
-	if (!SerializeNameMap() || !SerializeImportMap())
-	{
-		return false;
-	}
-	if (!SerializeImportedClasses(ImportMap, OutClassNames))
-	{
-		return false;
-	}
-	return true;
-}
-
-bool FPackageReader::ReadAssetRegistryData(TArray<FAssetData*>& AssetDataList, bool& bOutIsCookedWithoutAssetData)
-{
-	bOutIsCookedWithoutAssetData = false;
-	if (!!(GetPackageFlags() & PKG_FilterEditorOnly))
-	{
-		return ReadAssetRegistryDataFromCookedPackage(AssetDataList, bOutIsCookedWithoutAssetData);
-	}
-
 	if (!SerializeNameMap() || !SerializeImportMap() || !SerializeExportMap())
 	{
 		return false;
-	}
-
-	if (!StartSerializeSection(PackageFileSummary.AssetRegistryDataOffset))
-	{
-		if (!ReadAssetDataFromThumbnailCache(AssetDataList))
-		{
-			// Legacy files without AR data and without a thumbnail cache are treated as having no assets
-			AssetDataList.Reset();
-		}
-		return true;
 	}
 
 	if (!StartSerializeSection(PackageFileSummary.AssetRegistryDataOffset))
@@ -388,10 +333,6 @@
 	return true;
 }
 
-<<<<<<< HEAD
-bool FPackageReader::SerializeAssetRegistryDependencyData(TBitArray<>& OutImportUsedInGame, TBitArray<>& OutSoftPackageUsedInGame,
-	const TArray<FObjectImport>& InImportMap, const TArray<FName>& SoftPackageReferenceList)
-=======
 bool FPackageReader::ReadLinkerObjects(TMap<FSoftObjectPath, FObjectData>& OutExports,
 	TMap<FSoftObjectPath, FObjectData>& OutImports, TMap<FName, bool>& OutSoftPackageReferences)
 {
@@ -463,17 +404,12 @@
 
 bool FPackageReader::SerializeAssetRegistryDependencyData(TBitArray<>& OutImportUsedInGame, TBitArray<>& OutSoftPackageUsedInGame,
 	const TArray<FObjectImport>& InImportMap, const TArray<FName>& InSoftPackageReferenceList)
->>>>>>> 4af6daef
 {
 	if (AssetRegistryDependencyDataOffset == INDEX_NONE)
 	{
 		// For old package versions that did not write out the dependency flags, set default values of the flags
 		OutImportUsedInGame.Init(true, InImportMap.Num());
-<<<<<<< HEAD
-		OutSoftPackageUsedInGame.Init(true, SoftPackageReferenceList.Num());
-=======
 		OutSoftPackageUsedInGame.Init(true, InSoftPackageReferenceList.Num());
->>>>>>> 4af6daef
 		return true;
 	}
 
@@ -484,11 +420,7 @@
 
 	if (!UE::AssetRegistry::ReadPackageDataDependencies(*this, OutImportUsedInGame, OutSoftPackageUsedInGame) ||
 		OutImportUsedInGame.Num() != InImportMap.Num() ||
-<<<<<<< HEAD
-		OutSoftPackageUsedInGame.Num() != SoftPackageReferenceList.Num())
-=======
 		OutSoftPackageUsedInGame.Num() != InSoftPackageReferenceList.Num())
->>>>>>> 4af6daef
 	{
 		UE_PACKAGEREADER_CORRUPTPACKAGE_WARNING("SerializeAssetRegistryDependencyData", PackageFilename);
 		return false;
@@ -516,8 +448,6 @@
 	return true;
 }
 
-<<<<<<< HEAD
-=======
 void FPackageReader::ApplyRelocationToImportMapAndSoftPackageReferenceList(FStringView LoadedPackageName, TArray<FName>& OutSoftPackageReferenceList)
 {
 #if WITH_EDITOR
@@ -531,7 +461,6 @@
 #endif
 }
 
->>>>>>> 4af6daef
 bool FPackageReader::ReadAssetDataFromThumbnailCache(TArray<FAssetData*>& AssetDataList)
 {
 	if (!StartSerializeSection(PackageFileSummary.ThumbnailTableOffset))
@@ -611,19 +540,7 @@
 	{
 		const FString PackagePath = FPackageName::GetLongPackagePath(PackageName);
 
-<<<<<<< HEAD
-		if (!SerializeNameMap())
-		{
-			return false;
-		}
-		if (!SerializeImportMap())
-		{
-			return false;
-		}
-		if (!SerializeExportMap())
-=======
 		if (!SerializeNameMap() || !SerializeImportMap() || !SerializeExportMap())
->>>>>>> 4af6daef
 		{
 			return false;
 		}
@@ -643,7 +560,6 @@
 					ObjectClassName = PackageName;
 					ObjectClassName += '.'; 
 					ClassExport.ObjectName.AppendString(ObjectClassName);
-<<<<<<< HEAD
 				}
 				else if (Export.ClassIndex.IsImport())
 				{
@@ -653,17 +569,6 @@
 					ObjectClassName += '.';
 					ClassImport.ObjectName.AppendString(ObjectClassName);
 				}
-=======
-				}
-				else if (Export.ClassIndex.IsImport())
-				{
-					const FObjectImport& ClassImport = ImportMap[Export.ClassIndex.ToImport()];
-					const FObjectImport& ClassPackageImport = ImportMap[ClassImport.OuterIndex.ToImport()];
-					ClassPackageImport.ObjectName.AppendString(ObjectClassName);
-					ObjectClassName += '.';
-					ClassImport.ObjectName.AppendString(ObjectClassName);
-				}
->>>>>>> 4af6daef
 
 				AssetDataList.Add(new FAssetData(FName(*PackageName), FName(*PackagePath), Export.ObjectName, FTopLevelAssetPath(ObjectClassName), FAssetDataTagMap(), TArray<int32>(), GetPackageFlags()));
 				bFoundAtLeastOneAsset = true;
@@ -685,23 +590,11 @@
 
 	OutDependencyData.PackageName = FName(*PackageNameString);
 	if (!EnumHasAnyFlags(Options, EReadOptions::PackageData | EReadOptions::Dependencies))
-<<<<<<< HEAD
 	{
 		return true;
 	}
 
-	if (!SerializeNameMap())
-=======
->>>>>>> 4af6daef
-	{
-		return true;
-	}
-
-<<<<<<< HEAD
-	if (!SerializeImportMap())
-=======
 	if (!SerializeNameMap() || !SerializeImportMap())
->>>>>>> 4af6daef
 	{
 		return false;
 	}
@@ -733,12 +626,7 @@
 	if (EnumHasAnyFlags(Options, EReadOptions::Dependencies))
 	{
 		OutDependencyData.bHasDependencyData = true;
-<<<<<<< HEAD
-		TArray<FName> SoftPackageReferenceList;
-		if (!SerializeSoftPackageReferenceList(SoftPackageReferenceList))
-=======
 		if (!SerializeSoftPackageReferenceList())
->>>>>>> 4af6daef
 		{
 			return false;
 		}
@@ -756,11 +644,8 @@
 			return false;
 		}
 
-<<<<<<< HEAD
-=======
 		ApplyRelocationToImportMapAndSoftPackageReferenceList(PackageNameString, SoftPackageReferenceList);
 
->>>>>>> 4af6daef
 		OutDependencyData.LoadDependenciesFromPackageHeader(OutDependencyData.PackageName, ImportMap, SoftPackageReferenceList,
 			SearchableNames.SearchableNamesMap, ImportUsedInGame, SoftPackageUsedInGame);
 	}
@@ -1067,8 +952,6 @@
 	return true;
 }
 
-<<<<<<< HEAD
-=======
 bool FPackageReader::SerializeEditorOnlyFlags(TBitArray<>& OutImportUsedInGame, TBitArray<>& OutSoftPackageUsedInGame)
 {
 	if (AssetRegistryDependencyDataOffset == INDEX_NONE &&
@@ -1110,7 +993,6 @@
 	return true;
 }
 
->>>>>>> 4af6daef
 bool FPackageReader::SerializeSearchableNamesMap(FLinkerTables& OutSearchableNames)
 {
 	if (UEVer() >= VER_UE4_ADDED_SEARCHABLE_NAMES && PackageFileSummary.SearchableNamesOffset > 0)
@@ -1206,8 +1088,6 @@
 	return *this;
 }
 
-<<<<<<< HEAD
-=======
 void FPackageReader::ConvertLinkerTableToPaths(FName InPackageName, TArray<FObjectExport>& InExportMap, TArray<FObjectImport>& InImportMap,
 	TArray<FSoftObjectPath>& OutExports, TArray<FSoftObjectPath>& OutImports)
 {
@@ -1313,7 +1193,6 @@
 }
 
 
->>>>>>> 4af6daef
 namespace UE::AssetRegistry
 {
 	class FNameMapAwareArchive : public FArchiveProxy
@@ -1325,7 +1204,6 @@
 		FNameMapAwareArchive(FArchive& Inner)
 			: FArchiveProxy(Inner)
 		{}
-<<<<<<< HEAD
 
 		FORCEINLINE virtual FArchive& operator<<(FName& Name) override
 		{
@@ -1374,56 +1252,6 @@
 			FNameMapAwareArchive NameMapArchive(BinaryArchive);
 			NameMapArchive.SerializeNameMap(PackageFileSummary);
 
-=======
-
-		FORCEINLINE virtual FArchive& operator<<(FName& Name) override
-		{
-			FArchive& Ar = *this;
-			int32 NameIndex;
-			Ar << NameIndex;
-			int32 Number = 0;
-			Ar << Number;
-
-			if (NameMap.IsValidIndex(NameIndex))
-			{
-				// if the name wasn't loaded (because it wasn't valid in this context)
-				FNameEntryId MappedName = NameMap[NameIndex];
-
-				// simply create the name from the NameMap's name and the serialized instance number
-				Name = FName::CreateFromDisplayId(MappedName, Number);
-			}
-			else
-			{
-				Name = FName();
-				SetCriticalError();
-			}
-
-			return *this;
-		}
-
-		void SerializeNameMap(const FPackageFileSummary& PackageFileSummary)
-		{
-			Seek(PackageFileSummary.NameOffset);
-			NameMap.Reserve(PackageFileSummary.NameCount);
-			FNameEntrySerialized NameEntry(ENAME_LinkerConstructor);
-			for (int32 Idx = NameMap.Num(); Idx < PackageFileSummary.NameCount; ++Idx)
-			{
-				*this << NameEntry;
-				NameMap.Emplace(FName(NameEntry).GetDisplayIndex());
-			}
-		}
-	};
-	FString ReconstructFullClassPath(FArchive& BinaryArchive, const FString& PackageName, const FPackageFileSummary& PackageFileSummary, const FString& AssetClassName,
-		const TArray<FObjectImport>* InImports = nullptr, const TArray<FObjectExport>* InExports = nullptr)
-	{
-		FName ClassFName(*AssetClassName);
-		FLinkerTables LinkerTables;
-		if (!InImports || !InExports)
-		{
-			FNameMapAwareArchive NameMapArchive(BinaryArchive);
-			NameMapArchive.SerializeNameMap(PackageFileSummary);
-
->>>>>>> 4af6daef
 			// Load the linker tables
 			if (!InImports)
 			{
