// Copyright Epic Games, Inc. All Rights Reserved.

#include "AssetRegistry.h"

#include "Algo/Unique.h"
#include "AssetDataGatherer.h"
#include "AssetRegistry/ARFilter.h"
#include "AssetRegistry/AssetDependencyGatherer.h"
#include "AssetRegistryConsoleCommands.h"
#include "AssetRegistryPrivate.h"
#include "Async/Async.h"
#include "Blueprint/BlueprintSupport.h"
#include "DependsNode.h"
#include "GenericPlatform/GenericPlatformChunkInstall.h"
#include "HAL/PlatformMisc.h"
#include "HAL/ThreadHeartBeat.h"
#include "Interfaces/IPluginManager.h"
#include "Misc/CommandLine.h"
#include "Misc/ConfigCacheIni.h"
#include "Misc/CoreDelegates.h"
#include "Misc/FileHelper.h"
#include "Misc/Optional.h"
#include "Misc/Paths.h"
#include "Misc/PathViews.h"
#include "Misc/RedirectCollector.h"
#include "Misc/ScopeExit.h"
#include "Misc/ScopeRWLock.h"
#include "Misc/TrackedActivity.h"
#include "PackageReader.h"
#include "Serialization/ArrayReader.h"
#include "Templates/UnrealTemplate.h"
#include "UObject/ConstructorHelpers.h"
#include "UObject/CoreRedirects.h"
#include "UObject/MetaData.h"
#include "UObject/UObjectHash.h"
#include "UObject/UObjectIterator.h"

#include UE_INLINE_GENERATED_CPP_BY_NAME(AssetRegistry)

#if WITH_EDITOR
#include "DirectoryWatcherModule.h"
#include "HAL/IConsoleManager.h"
#include "HAL/PlatformProcess.h"
#include "IDirectoryWatcher.h"
#endif // WITH_EDITOR

/**
 * ********** AssetRegistry threading model **********
 * *** Functions and InterfaceLock ***
 * All data(except events and RWLock) in the AssetRegistry is stored on the FAssetRegistryImpl GuardedData object.
 * No data can be read on GuardedData unless the caller has entered the InterfaceLock.
 * All data on FAssetRegistryImpl is private; this allows us to mark threading model with function prototypes.
 * All functions on FAssetRegistryImpl are intended to be called only within a critical section.
 * const functions require a ReadLock critical section; non-const require a WriteLock.
 * The requirement that functions must be called only from within a critical section(and non-const only within a
 * WriteLock) is not enforced technically; change authors need to carefully follow the synchronization model.

 * *** Events, Callbacks, and Object Virtuals ***
 * The AssetRegistry provides several Events(e.g.AssetAddedEvent) that can be subscribed to from arbitrary engine or
 * licensee code, and some functions(e.g.EnumerateAssets) take a callback, and some functions call arbitrary
 * UObject virtuals(e.g. new FAssetData(UObject*)). Some of this arbitrary code can call AssetRegistry functions of
 * their own, and if they were called from within the lock that reentrancy would cause a deadlock when we tried
 * to acquire the RWLock (RWLocks are not reenterable on the same thread). With some exceptions AssetRegistryImpl code
 * is therefore not allowed to call callbacks, send events, or call UObject virtuals from inside a lock.

 * FEventContext allows deferring events to a point in the top-level interface function outside the lock. The top-level
 * function passes the EventContext in to the GuardedData functions, which add events on to it, and then it broadcasts
 * the events outside the lock. FEventContext also handles deferring events to the Tick function executed from
 * the GameThread, as we have a contract that events are only called from the game thread.

 * Callbacks are handled on a case-by-case basis; each interface function handles queuing up the data for the callback
 * functions and calling it outside the lock. The one exception is the ShouldSetManager function, which we call
 * from inside the lock, since it is relatively well-behaved code as it is only used by UAssetManager and licensee
 * subclasses of UAssetManager.

 * UObject virtuals are handled on a case-by-case basis; the primary example is `new FAssetData(UObject*)`, which
 * ProcessLoadedAssetsToUpdateCache takes care to call outside the lock and only on the game thread.
 *
 * *** Updating Caches - InheritanceContext ***
 * The AssetRegistry has a cache for CodeGeneratorClasses and for an InheritanceMap of classes - native and blueprint.
 * Updating these caches needs to be done within a writelock; for CodeGeneratorClasses we do this normally by marking
 * all functions that need to update it as non-const. For InheritanceMap that would be overly pessimistic as several
 * otherwise-const functions need to occasionally update the caches. For InheritanceMap we therefore have
 * FClassInheritanceContext and FClassInheritanceBuffer. The top-level interface functions check whether the
 * inheritance map will need to be updated during their execution, and if so they enter a write lock with the ability
 * to update the members in the InheritanceContext. Otherwise they enter a readlock and the InheritanceBuffer will not
 * be modified. All functions that use the cached data require the InheritanceContext to give them access, to ensure
 * they are only using correctly updated cache data.
 *
 * *** Returning Internal Data ***
 * All interface functions that return internal data return it by copy, or provide a ReadLockEnumerate function that
 * calls a callback under the readlock, where the author of the callback has to ensure other AssetRegistry functions
 * are not called.
 */

static FAssetRegistryConsoleCommands ConsoleCommands; // Registers its various console commands in the constructor

namespace UE::AssetRegistry
{
	const FName WildcardFName(TEXT("*"));
	const FTopLevelAssetPath WildcardPathName(TEXT("/*"), TEXT("*"));
}

namespace UE::AssetRegistry::Impl
{
	/** The max time to spend in UAssetRegistryImpl::Tick */
	const float MaxSecondsPerFrame = 0.04f;
}

/**
 * Implementation of IAssetRegistryInterface; forwards calls from the CoreUObject-accessible IAssetRegistryInterface into the AssetRegistry-accessible IAssetRegistry
 */
class FAssetRegistryInterface : public IAssetRegistryInterface
{
public:
	virtual void GetDependencies(FName InPackageName, TArray<FName>& OutDependencies,
		UE::AssetRegistry::EDependencyCategory Category = UE::AssetRegistry::EDependencyCategory::Package,
		const UE::AssetRegistry::FDependencyQuery& Flags = UE::AssetRegistry::FDependencyQuery()) override
	{
		IAssetRegistry::GetChecked().GetDependencies(InPackageName, OutDependencies, Category, Flags);
	}

	virtual UE::AssetRegistry::EExists TryGetAssetByObjectPath(const FSoftObjectPath& ObjectPath, FAssetData& OutAssetData) const override
	{
		auto AssetRegistry = IAssetRegistry::Get();
		if (!AssetRegistry)
		{
			return UE::AssetRegistry::EExists::Unknown;
		}
		return AssetRegistry->TryGetAssetByObjectPath(ObjectPath, OutAssetData);
	}

	virtual UE::AssetRegistry::EExists TryGetAssetPackageData(FName PackageName, class FAssetPackageData& OutPackageData) const override
	{
		auto AssetRegistry = IAssetRegistry::Get();
		if (!AssetRegistry)
		{
			return UE::AssetRegistry::EExists::Unknown;
		}
		return AssetRegistry->TryGetAssetPackageData(PackageName, OutPackageData);
	}

protected:
	/* This function is a workaround for platforms that don't support disable of deprecation warnings on override functions*/
	virtual void GetDependenciesDeprecated(FName InPackageName, TArray<FName>& OutDependencies, EAssetRegistryDependencyType::Type InDependencyType) override
	{
		PRAGMA_DISABLE_DEPRECATION_WARNINGS
		IAssetRegistry::GetChecked().GetDependencies(InPackageName, OutDependencies, InDependencyType);
		PRAGMA_ENABLE_DEPRECATION_WARNINGS
	}
};
FAssetRegistryInterface GAssetRegistryInterface;

// Caching is permanently enabled in editor because memory is not that constrained, disabled by default otherwise
#define ASSETREGISTRY_CACHE_ALWAYS_ENABLED (WITH_EDITOR)

DEFINE_LOG_CATEGORY(LogAssetRegistry);


namespace UE::AssetRegistry::Premade
{

/** Returns whether the given executable configuration supports AssetRegistry Preloading. Called before Main. */
static bool IsEnabled()
{
	return (FPlatformProperties::RequiresCookedData() && (IsRunningGame() || IsRunningDedicatedServer()))
		|| ASSETREGISTRY_ENABLE_PREMADE_REGISTRY_IN_EDITOR;
}

static bool CanLoadAsync()
{
	// TaskGraphSystemReady callback doesn't really mean it's running
	return FPlatformProcess::SupportsMultithreading() && FTaskGraphInterface::IsRunning();
}

static bool CanConsumeAsync()
{
	// Async Consumption (copying the preloaded Premade FAssetRegistryState into the global AR) is only
	// available when async is available, and is not currently used in the cooked game because we have
	// to block on it anyway.
	return CanLoadAsync() && !FPlatformProperties::RequiresCookedData();
}

/** Returns the paths to possible Premade AssetRegistry files, ordered from highest priority to lowest. */
TArray<FString, TInlineAllocator<2>> GetPriorityPaths()
{
	TArray<FString, TInlineAllocator<2>> Paths;
#if ASSETREGISTRY_ENABLE_PREMADE_REGISTRY_IN_EDITOR
	Paths.Add(FPaths::Combine(FPaths::ProjectDir(), TEXT("EditorClientAssetRegistry.bin")));
#endif
	Paths.Add(FPaths::Combine(FPaths::ProjectDir(), TEXT("AssetRegistry.bin")));
	return Paths;
}

enum class ELoadResult : uint8
{
	Succeeded = 0,
	NotFound = 1,
	FailedToLoad = 2,
	Inactive = 3,
	AlreadyConsumed = 4,
	UninitializedMemberLoadResult = 5,
};

// Loads cooked AssetRegistry.bin using an async preload task if available and sync otherwise
class FPreloader
{
public:
	enum class EConsumeResult
	{
		Succeeded,
		Failed,
		Deferred
	};
	using FConsumeFunction = TFunction<void(ELoadResult LoadResult, FAssetRegistryState&& ARState)>;

	FPreloader()
	{
		if (UE::AssetRegistry::Premade::IsEnabled())
		{
			LoadState = EState::NotFound;

			// run DelayedInitialize when TaskGraph system is ready
			OnTaskGraphReady.Emplace(STATS ? EDelayedRegisterRunPhase::StatSystemReady :
											 EDelayedRegisterRunPhase::TaskGraphSystemReady,
				[this]()
			{
				DelayedInitialize();
			}); 
		}
	}
	~FPreloader()
	{
		// We are destructed after Main exits, which means that our AsyncThread was either never called
		// or it was waited on to complete by TaskGraph. Therefore we do not need to handle waiting for it ourselves.
		Shutdown();
	}

	/**
	 * Block on any pending async load, load if synchronous, and call ConsumeFunction with the results before returning.
	 * If Consume has been called previously, the current ConsumeFunction is ignored and this call returns false.
	 * 
	 * @return Whether the load succeeded (this information is also passed to the ConsumeFunction).
	 */
	bool Consume(FConsumeFunction&& ConsumeFunction)
	{
		EConsumeResult Result = ConsumeInternal(MoveTemp(ConsumeFunction), FConsumeFunction());
		check(Result != EConsumeResult::Deferred);
		return Result == EConsumeResult::Succeeded;
	}

	/**
	 * If a load is pending, store ConsumeAsynchronous for later calling and return EConsumeResult::Deferred.
	 * If load is complete, or failed, or needs to run synchronously, load if necessary and call ConsumeSynchronous with results before returning.
	 * Note if this function returns EConsumeResult::Deferred, the ConsumeAsynchronous will be called from another thread,
	 * possibly before this call returns.
	 * If Consume has been called previously, this call is ignored and returns EConsumeResult::Failed.
	 *
	 * @return Whether the load succeeded (this information is also passed to the ConsumeFunction).
	 */
	EConsumeResult ConsumeOrDefer(FConsumeFunction&& ConsumeSynchronous, FConsumeFunction&& ConsumeAsynchronous)
	{
		return ConsumeInternal(MoveTemp(ConsumeSynchronous), MoveTemp(ConsumeAsynchronous));
	}

private:
	enum class EState : uint8
	{
		WillNeverPreload,
		LoadSynchronous,
		NotFound,
		Loading,
		Loaded,
		Consumed,
	};


	bool TrySetPath()
	{
		for (FString& LocalPath : GetPriorityPaths())
		{
			if (IFileManager::Get().FileExists(*LocalPath))
			{
				ARPath = MoveTemp(LocalPath);
				return true;
			}
		}
		return false;
	}

	bool TrySetPath(const IPakFile& Pak)
	{
		for (FString& LocalPath : GetPriorityPaths())
		{
			if (Pak.PakContains(LocalPath))
			{
				ARPath = MoveTemp(LocalPath);
				return true;
			}
		}
		return false;
	}

	ELoadResult TryLoad()
	{
		checkf(!ARPath.IsEmpty(), TEXT("TryLoad must not be called until after TrySetPath has succeeded."));

		FAssetRegistryLoadOptions Options;
		const int32 ThreadReduction = 2; // This thread + main thread already has work to do 
		int32 MaxWorkers = CanLoadAsync() ? FPlatformMisc::NumberOfCoresIncludingHyperthreads() - ThreadReduction : 0;
		Options.ParallelWorkers = FMath::Clamp(MaxWorkers, 0, 16);
		bool bLoadSucceeded = FAssetRegistryState::LoadFromDisk(*ARPath, Options, Payload);
		UE_CLOG(!bLoadSucceeded, LogAssetRegistry, Warning, TEXT("Premade AssetRegistry path %s existed but failed to load."), *ARPath);
		UE_CLOG(bLoadSucceeded, LogAssetRegistry, Log, TEXT("Premade AssetRegistry loaded from '%s'"), *ARPath);
		LoadResult = bLoadSucceeded ? ELoadResult::Succeeded : ELoadResult::FailedToLoad;
		return LoadResult;
	}

	void DelayedInitialize()
	{
		// This function will run before any UObject (ie UAssetRegistryImpl) code can run, so we don't need to do any thread safety
		// CanLoadAsync - we have to check this after the task graph is ready
		if (!CanLoadAsync())
		{
			LoadState = EState::LoadSynchronous;
			return;
		}

		// PreloadReady is in Triggered state until the Async thread is created. It is Reset in KickPreload.
		PreloadReady = FPlatformProcess::GetSynchEventFromPool(true /* bIsManualReset */);
		PreloadReady->Trigger();

		if (TrySetPath())
		{
			KickPreload();
		}
		else
		{
			// set to NotFound, although PakMounted may set it to found later
			LoadState = EState::NotFound;

			// The PAK with the main registry isn't mounted yet
			PakMountedDelegate = FCoreDelegates::OnPakFileMounted2.AddLambda([this](const IPakFile& Pak)
				{
					FScopeLock Lock(&StateLock);
					if (LoadState == EState::NotFound && TrySetPath(Pak))
					{
						KickPreload();
						// Remove the callback from OnPakFileMounted2 to avoid wasting time in all future PakFile mounts
						// Do not access any of the lambda captures after the call to Remove, because deallocating the 
						// DelegateHandle also deallocates our lambda captures
						FDelegateHandle LocalPakMountedDelegate = PakMountedDelegate;
						PakMountedDelegate.Reset();
						FCoreDelegates::OnPakFileMounted2.Remove(LocalPakMountedDelegate);
					}
				});
		}
	}

	void KickPreload()
	{
		// Called from Within the Lock
		check(LoadState == EState::NotFound && !ARPath.IsEmpty());
		LoadState = EState::Loading;
		PreloadReady->Reset();
		Async(EAsyncExecution::TaskGraph, [this]() { TryLoadAsync(); });
	}

	void TryLoadAsync()
	{
		// This function is active only after State has been set to Loading and PreloadReady has been Reset
		// Until this function triggers PreloadReady, it has exclusive ownership of bLoadSucceeded and Payload
		// Load outside the lock so that ConsumeOrDefer does not have to wait for the Load before it can defer and exit
		ELoadResult LocalResult = TryLoad();
		// Trigger outside the lock so that a locked Consume function that is waiting on PreloadReady can wait inside the lock.
		PreloadReady->Trigger();

		FConsumeFunction LocalConsumeCallback;
		{
			FScopeLock Lock(&StateLock);
			// The consume function may have woken up after the trigger and already consumed and changed LoadState to Consumed
			if (LoadState == EState::Loading)
			{
				LoadState = EState::Loaded;
				if (ConsumeCallback)
				{
					LocalConsumeCallback = MoveTemp(ConsumeCallback);
					ConsumeCallback.Reset();
					LoadState = EState::Consumed;
				}
			}
		}

		if (LocalConsumeCallback)
		{
			// No further threads will read/write payload at this point (until destructor, which is called after all async threads are complete
			// so we can use it outside the lock
			LocalConsumeCallback(LocalResult, MoveTemp(Payload));
			Shutdown();
		}
	}

	EConsumeResult ConsumeInternal(FConsumeFunction&& ConsumeSynchronous, FConsumeFunction&& ConsumeAsynchronous)
	{
		SCOPED_BOOT_TIMING("FCookedAssetRegistryPreloader::Consume");

		FScopeLock Lock(&StateLock);
		// Report failure if constructor decided not to preload or this has already been Consumed
		if (LoadState == EState::WillNeverPreload || LoadState == EState::Consumed || ConsumeCallback)
		{
			Lock.Unlock(); // Unlock before calling external code in Consume callback
			ELoadResult LocalResult = (LoadState == EState::Consumed || ConsumeCallback) ? ELoadResult::AlreadyConsumed : ELoadResult::Inactive;
			ConsumeSynchronous(LocalResult, FAssetRegistryState());
			return EConsumeResult::Failed;
		}

		if (LoadState == EState::LoadSynchronous)
		{
			ELoadResult LocalResult = TrySetPath() ? TryLoad() : ELoadResult::NotFound;
			LoadState = EState::Consumed;
			Lock.Unlock(); // Unlock before calling external code in Consume callback
			ConsumeSynchronous(LocalResult, MoveTemp(Payload));
			Shutdown(); // Shutdown can be called outside the lock since AsyncThread doesn't exist
			return LocalResult == ELoadResult::Succeeded ? EConsumeResult::Succeeded : EConsumeResult::Failed;
		}

		// Cancel any further searching in Paks since we will no longer accept preloads starting after this point
		FCoreDelegates::OnPakFileMounted2.Remove(PakMountedDelegate);
		PakMountedDelegate.Reset();

		if (ConsumeAsynchronous && LoadState == EState::Loading)
		{
			// The load might have completed and the TryAsyncLoad thread is waiting to enter the lock, but we will still defer since Consume won the race
			ConsumeCallback = MoveTemp(ConsumeAsynchronous);
			return EConsumeResult::Deferred;
		}

		{
			SCOPED_BOOT_TIMING("BlockingConsume");
			// If the load is in progress, wait for it to finish (which it does outside the lock)
			PreloadReady->Wait();
		}

		// TryAsyncLoad might not yet have set state to Loaded
		check(LoadState == EState::Loaded || LoadState == EState::Loading || LoadState == EState::NotFound);
		ELoadResult LocalResult = LoadState == EState::NotFound ? ELoadResult::NotFound : LoadResult;
		LoadState = EState::Consumed;

		// No further async threads exist that will read/write payload at this point so we can use it outside the lock
		Lock.Unlock(); // Unlock before calling external code in Consume callback
		ConsumeSynchronous(LocalResult, MoveTemp(Payload));
		Shutdown(); // Shutdown can be called outside the lock since we have set state to Consumed and the Async thread will notice and exit
		return LocalResult == ELoadResult::Succeeded ? EConsumeResult::Succeeded : EConsumeResult::Failed;
	}

	/** Called when the Preloader has no further work to do, to free resources early since destruction occurs at end of process. */
	void Shutdown()
	{
		OnTaskGraphReady.Reset();
		if (PreloadReady)
		{
			FPlatformProcess::ReturnSynchEventToPool(PreloadReady);
			PreloadReady = nullptr;
		}
		ARPath.Reset();
		Payload.Reset();
	}

	/** simple way to trigger a callback at a specific time that TaskGraph is usable. */
	TOptional<FDelayedAutoRegisterHelper> OnTaskGraphReady;

	/** Lock that guards members on this (see notes on each member). */
	FCriticalSection StateLock;
	/** Trigger for blocking Consume to wait upon TryLoadAsync. This Trigger is only allocated when in the states NotFound, Loaded, Loading. */
	FEvent* PreloadReady = nullptr;

	/** Path discovered for the AssetRegistry; Read/Write only within the Lock. */
	FString ARPath;

	/**
	 * The ARState loaded from disk. Owned exclusively by either the first Consume or by TryAsyncLoad.
	 * If LoadState is never set to Loading, this state is read/written only by the first thread to call Consume.
	 * If LoadState is set to Loading (which happens before threading starts), the thread running TryAsyncLoad
	 * owns this payload until it triggers PayloadReady, after which ownership returns to the first thread to call Consume.
	 */
	FAssetRegistryState Payload;

	/** Delegate handle for the callback added to OnPakFileMounted2.After threading starts, Read / Write only within the lock. */
	FDelegateHandle PakMountedDelegate;

	/** Callback from ConsumeOrDefer that is set so TryLoadAsync can trigger the Consume when it completes.Read / Write only within the lock. */
	FConsumeFunction ConsumeCallback;

	/** State machine state. Read/Write only within the lock (or before threading starts). */
	EState LoadState = EState::WillNeverPreload;

	/** Result of TryLoad.Thread ownership rules are the same as the rules for Payload. */
	ELoadResult LoadResult = ELoadResult::UninitializedMemberLoadResult;
}
GPreloader;

#if ASSETREGISTRY_ENABLE_PREMADE_REGISTRY_IN_EDITOR
FAsyncConsumer::~FAsyncConsumer()
{
	if (Consumed)
	{
		FPlatformProcess::ReturnSynchEventToPool(Consumed);
		Consumed = nullptr;
	}
}

void FAsyncConsumer::PrepareForConsume()
{
	// Called within the lock
	check(!Consumed);
	Consumed = FPlatformProcess::GetSynchEventFromPool(true /* bIsManualReset */);
	++ReferenceCount;
};

<<<<<<< HEAD
		const bool bLoaded = LoadAssetRegistry(GetPath(), Options, State);
		UE_CLOG(bLoaded, LogAssetRegistry, Verbose, TEXT("AssetRegistry.bin loaded from '%s'"), GetPath())
		checkf(bLoaded, TEXT("Failed to load %s"), GetPath());
=======
void FAsyncConsumer::Wait(UAssetRegistryImpl& UARI, FWriteScopeLock& ScopeLock)
{
	// Called within the lock
	if (ReferenceCount == 0)
	{
		return;
>>>>>>> d731a049
	}
	++ReferenceCount;

	// Wait outside of the lock so that the AsyncThread can enter the lock to call Consume
	{
		UARI.InterfaceLock.WriteUnlock();
		ON_SCOPE_EXIT{ UARI.InterfaceLock.WriteLock(); };
		check(Consumed != nullptr);
		Consumed->Wait();
	}

	--ReferenceCount;
	if (ReferenceCount == 0)
	{
		// We're the last one to drop the refcount, so delete Consumed
		check(Consumed != nullptr);
		FPlatformProcess::ReturnSynchEventToPool(Consumed);
		Consumed = nullptr;
	}
}

void FAsyncConsumer::Consume(UAssetRegistryImpl& UARI, UE::AssetRegistry::Impl::FEventContext& EventContext, ELoadResult LoadResult, FAssetRegistryState&& ARState)
{
	// Called within the lock
	UARI.GuardedData.LoadPremadeAssetRegistry(EventContext, LoadResult, MoveTemp(ARState), FAssetRegistryState::EInitializationMode::OnlyUpdateNew);
	check(ReferenceCount >= 1);
	check(Consumed != nullptr);
	Consumed->Trigger();
	--ReferenceCount;
	if (ReferenceCount == 0)
	{
		// We're the last one to drop the refcount, so delete Consumed
		FPlatformProcess::ReturnSynchEventToPool(Consumed);
		Consumed = nullptr;
	}
}

#endif

}

namespace UE::AssetRegistry
{
void FAssetRegistryImpl::ConditionalLoadPremadeAssetRegistry(UAssetRegistryImpl& UARI, Impl::FEventContext& EventContext, FWriteScopeLock& ScopeLock)
{
#if ASSETREGISTRY_ENABLE_PREMADE_REGISTRY_IN_EDITOR
	AsyncConsumer.Wait(UARI, ScopeLock);
#endif
}

void FAssetRegistryImpl::ConsumeOrDeferPreloadedPremade(UAssetRegistryImpl& UARI, Impl::FEventContext& EventContext)
{
	// Called from inside WriteLock on InterfaceLock
	using namespace UE::AssetRegistry::Premade;
	if (!UE::AssetRegistry::Premade::IsEnabled())
	{
		// if we aren't doing any preloading, then we can set the initial search is done right away.
		// Otherwise, it is set from LoadPremadeAssetRegistry
		bCanFinishInitialSearch = true;
		return;
	}
#if ASSETREGISTRY_ENABLE_PREMADE_REGISTRY_IN_EDITOR
	FPreloader::FConsumeFunction ConsumeFromAsyncThread = [this, &UARI](Premade::ELoadResult LoadResult, FAssetRegistryState&& ARState)
	{
		Impl::FEventContext EventContext;
		{
			FWriteScopeLock InterfaceScopeLock(UARI.InterfaceLock);
			AsyncConsumer.Consume(UARI, EventContext, LoadResult, MoveTemp(ARState));
		}
		UARI.Broadcast(EventContext);
	};
	auto ConsumeOnCurrentThread = [ConsumeFromAsyncThread](Premade::ELoadResult LoadResult, FAssetRegistryState&& ARState) mutable
	{
		Async(EAsyncExecution::TaskGraph, [LoadResult, ARState=MoveTemp(ARState), ConsumeFromAsyncThread=MoveTemp(ConsumeFromAsyncThread)]() mutable
		{
			ConsumeFromAsyncThread(LoadResult, MoveTemp(ARState));
		});
	};
	if (CanConsumeAsync())
	{
		AsyncConsumer.PrepareForConsume();
		GPreloader.ConsumeOrDefer(MoveTemp(ConsumeOnCurrentThread), MoveTemp(ConsumeFromAsyncThread));
	}
	else
#endif
	{
		GPreloader.Consume([this, &EventContext](Premade::ELoadResult LoadResult, FAssetRegistryState&& ARState)
			{
				LoadPremadeAssetRegistry(EventContext, LoadResult, MoveTemp(ARState), FAssetRegistryState::EInitializationMode::Rebuild);
			});
	}
}
}

/** Returns the appropriate ChunkProgressReportingType for the given Asset enum */
EChunkProgressReportingType::Type GetChunkAvailabilityProgressType(EAssetAvailabilityProgressReportingType::Type ReportType)
{
	EChunkProgressReportingType::Type ChunkReportType;
	switch (ReportType)
	{
	case EAssetAvailabilityProgressReportingType::ETA:
		ChunkReportType = EChunkProgressReportingType::ETA;
		break;
	case EAssetAvailabilityProgressReportingType::PercentageComplete:
		ChunkReportType = EChunkProgressReportingType::PercentageComplete;
		break;
	default:
		ChunkReportType = EChunkProgressReportingType::PercentageComplete;
		UE_LOG(LogAssetRegistry, Error, TEXT("Unsupported assetregistry report type: %i"), (int)ReportType);
		break;
	}
	return ChunkReportType;
}

const TCHAR* GetDevelopmentAssetRegistryFilename()
{
	return TEXT("DevelopmentAssetRegistry.bin");
}

UAssetRegistry::UAssetRegistry(const FObjectInitializer& ObjectInitializer)
	: Super(ObjectInitializer)
{
}

namespace UE::AssetRegistry::Impl
{

struct FInitializeContext
{
	UAssetRegistryImpl& UARI;
	FEventContext Events;
	FClassInheritanceContext InheritanceContext;
	FClassInheritanceBuffer InheritanceBuffer;
	TArray<FString> RootContentPaths;
	bool bRedirectorsNeedSubscribe = false;
	bool bUpdateDiskCacheAfterLoad = false;
	bool bNeedsSearchAllAssetsAtStartSynchronous = false;
};

}

UAssetRegistryImpl::UAssetRegistryImpl(const FObjectInitializer& ObjectInitializer)
	: Super(ObjectInitializer)
{
	SCOPED_BOOT_TIMING("UAssetRegistryImpl::UAssetRegistryImpl");

	UE::AssetRegistry::Impl::FInitializeContext Context{ *this };

	{
		FWriteScopeLock InterfaceScopeLock(InterfaceLock);
		GetInheritanceContextWithRequiredLock(InterfaceScopeLock, Context.InheritanceContext,
			Context.InheritanceBuffer);

		GuardedData.Initialize(Context);
		InitializeEvents(Context);
	}
	Broadcast(Context.Events);
}

bool UAssetRegistryImpl::IsPathBeautificationNeeded(const FString& InAssetPath) const
{
	return InAssetPath.Contains(FPackagePath::GetExternalActorsFolderName()) || InAssetPath.Contains(FPackagePath::GetExternalObjectsFolderName());
}

namespace UE::AssetRegistry
{

FAssetRegistryImpl::FAssetRegistryImpl()
{
}

void FAssetRegistryImpl::LoadPremadeAssetRegistry(Impl::FEventContext& EventContext,
	Premade::ELoadResult LoadResult, FAssetRegistryState&& ARState, FAssetRegistryState::EInitializationMode Mode)
{
	SCOPED_BOOT_TIMING("LoadPremadeAssetRegistry");
	UE_SCOPED_ENGINE_ACTIVITY("Loading premade asset registry");

	if (SerializationOptions.bSerializeAssetRegistry)
	{
		if (LoadResult == Premade::ELoadResult::Succeeded)
		{
			if (Mode == FAssetRegistryState::EInitializationMode::Rebuild)
			{
				State = MoveTemp(ARState);
				CachePathsFromState(EventContext, State);
			}
			else
			{
				State.InitializeFromExisting(ARState, SerializationOptions, Mode);
				CachePathsFromState(EventContext, ARState);
			}
		}
		else
		{
			UE_CLOG(FPlatformProperties::RequiresCookedData() && (IsRunningGame() || IsRunningDedicatedServer()),
				LogAssetRegistry, Error, TEXT("Failed to load premade asset registry. LoadResult == %d."), static_cast<int32>(LoadResult));
		}
	}

	TArray<TSharedRef<IPlugin>> ContentPlugins = IPluginManager::Get().GetEnabledPluginsWithContent();
	for (const TSharedRef<IPlugin>& ContentPlugin : ContentPlugins)
	{
		if (ContentPlugin->CanContainContent())
		{
			FArrayReader SerializedAssetData;
			FString PluginAssetRegistry = ContentPlugin->GetBaseDir() / TEXT("AssetRegistry.bin");
			if (IFileManager::Get().FileExists(*PluginAssetRegistry) && FFileHelper::LoadFileToArray(SerializedAssetData, *PluginAssetRegistry))
			{
				SerializedAssetData.Seek(0);
				FAssetRegistryState PluginState;
				PluginState.Load(SerializedAssetData);

				State.InitializeFromExisting(PluginState, SerializationOptions, FAssetRegistryState::EInitializationMode::Append);
				CachePathsFromState(EventContext, PluginState);
			}
		}
	}

	// let Tick know that it can finalize the initial search
	bCanFinishInitialSearch = true;
}

void FAssetRegistryImpl::Initialize(Impl::FInitializeContext& Context)
{
	LLM_SCOPE(ELLMTag::AssetRegistry);

	const double StartupStartTime = FPlatformTime::Seconds();

	bInitialSearchStarted = false;
	bInitialSearchCompleted = true;
	GatherStatus = Impl::EGatherStatus::Active;
	bSearchAllAssets = false;
	AmortizeStartTime = 0;
	TotalAmortizeTime = 0;

	// By default update the disk cache once on asset load, to incorporate changes made in PostLoad. This only happens in editor builds
	bUpdateDiskCacheAfterLoad = true;

	bIsTempCachingAlwaysEnabled = ASSETREGISTRY_CACHE_ALWAYS_ENABLED;
	bIsTempCachingEnabled = bIsTempCachingAlwaysEnabled;
	TempCachedInheritanceBuffer.bDirty = true;

	ClassGeneratorNamesRegisteredClassesVersionNumber = MAX_uint64;

	// By default do not double check mount points are still valid when gathering new assets
	bVerifyMountPointAfterGather = false;

#if WITH_EDITOR
	if (GIsEditor)
	{
		// Double check mount point is still valid because it could have been umounted
		bVerifyMountPointAfterGather = true;
	}
#endif // WITH_EDITOR

	// Collect all code generator classes (currently BlueprintCore-derived ones)
	CollectCodeGeneratorClasses();
#if WITH_ENGINE && WITH_EDITOR
	Utils::PopulateSkipClasses(SkipUncookedClasses, SkipCookedClasses);
#endif

	// Read default serialization options
	Utils::InitializeSerializationOptionsFromIni(SerializationOptions, FString());
	Utils::InitializeSerializationOptionsFromIni(DevelopmentSerializationOptions, FString(), UE::AssetRegistry::ESerializationTarget::ForDevelopment);

	// If in the editor or cookcommandlet, we start the GlobalGatherer now
	// In the game or other commandlets, we do not construct it until project or commandlet code calls SearchAllAssets or ScanPathsSynchronous
	bool bSearchAllAssetsAtStart = GIsEditor && (!IsRunningCommandlet() || IsRunningCookCommandlet());
#if !UE_BUILD_SHIPPING
	bool bCommandlineAllAssetsAtStart;
	if (FParse::Bool(FCommandLine::Get(), TEXT("AssetGatherAll="), bCommandlineAllAssetsAtStart))
	{
		bSearchAllAssetsAtStart = bCommandlineAllAssetsAtStart;
	}
#endif
	if (bSearchAllAssetsAtStart)
	{
		ConstructGatherer();
		if (!GlobalGatherer->IsSynchronous())
		{
			SearchAllAssetsInitialAsync(Context.Events, Context.InheritanceContext);
		}
		else
		{
			// For the Editor we need to take responsibility for the synchronous search; Commandlets will handle that themselves
			Context.bNeedsSearchAllAssetsAtStartSynchronous = GIsEditor && !IsRunningCommandlet();
		}
	}

	ConsumeOrDeferPreloadedPremade(Context.UARI, Context.Events);

	// Report startup time. This does not include DirectoryWatcher startup time.
	UE_LOG(LogAssetRegistry, Log, TEXT("FAssetRegistry took %0.4f seconds to start up"), FPlatformTime::Seconds() - StartupStartTime);

#if WITH_EDITOR
	if (GConfig)
	{
		GConfig->GetBool(TEXT("AssetRegistry"), TEXT("bUpdateDiskCacheAfterLoad"), bUpdateDiskCacheAfterLoad, GEngineIni);
	}
#endif
	Context.bUpdateDiskCacheAfterLoad = bUpdateDiskCacheAfterLoad;

	// Content roots always exist; add them as paths
	FPackageName::QueryRootContentPaths(Context.RootContentPaths);
	for (const FString& AssetPath : Context.RootContentPaths)
	{
		AddPath(Context.Events, AssetPath);
	}

	InitRedirectors(Context.Events, Context.InheritanceContext, Context.bRedirectorsNeedSubscribe);

#if WITH_EDITOR
	if (!UE::AssetDependencyGatherer::Private::FRegisteredAssetDependencyGatherer::IsEmpty())
	{
		TArray<UObject*> Classes;
		GetObjectsOfClass(UClass::StaticClass(), Classes);

		/** Per Class dependency gatherers */
		UE::AssetDependencyGatherer::Private::FRegisteredAssetDependencyGatherer::ForEach([&](UE::AssetDependencyGatherer::Private::FRegisteredAssetDependencyGatherer* RegisteredAssetDependencyGatherer)
		{
			UClass* AssetClass = RegisteredAssetDependencyGatherer->GetAssetClass();
			for(UObject* ClassObject : Classes)
			{
				if (UClass* Class = Cast<UClass>(ClassObject); Class && Class->IsChildOf(AssetClass) && !Class->HasAnyClassFlags(CLASS_Abstract | CLASS_Deprecated | CLASS_NewerVersionExists))
				{
					RegisteredDependencyGathererClasses.Add(Class, RegisteredAssetDependencyGatherer);
				}
			}
		});
	}
#endif
}

}

void UAssetRegistryImpl::InitializeEvents(UE::AssetRegistry::Impl::FInitializeContext& Context)
{
	if (HasAnyFlags(RF_ClassDefaultObject))
	{
		check(UE::AssetRegistry::Private::IAssetRegistrySingleton::Singleton == nullptr && IAssetRegistryInterface::Default == nullptr);
		UE::AssetRegistry::Private::IAssetRegistrySingleton::Singleton = this;
		IAssetRegistryInterface::Default = &GAssetRegistryInterface;
	}

	if (Context.bRedirectorsNeedSubscribe)
	{
		FCoreDelegates::FResolvePackageNameDelegate PackageResolveDelegate;
		PackageResolveDelegate.BindUObject(this, &UAssetRegistryImpl::OnResolveRedirect);
		FCoreDelegates::PackageNameResolvers.Add(PackageResolveDelegate);
	}

#if WITH_EDITOR
	// In-game doesn't listen for directory changes
	if (GIsEditor)
	{
		FDirectoryWatcherModule& DirectoryWatcherModule = FModuleManager::LoadModuleChecked<FDirectoryWatcherModule>(TEXT("DirectoryWatcher"));
		IDirectoryWatcher* DirectoryWatcher = DirectoryWatcherModule.Get();

		if (DirectoryWatcher)
		{
			for (TArray<FString>::TConstIterator RootPathIt(Context.RootContentPaths); RootPathIt; ++RootPathIt)
			{
				const FString& RootPath = *RootPathIt;
				const FString& ContentFolder = FPackageName::LongPackageNameToFilename(RootPath);

				// A missing directory here could be due to a plugin that specifies it contains content, yet has no content yet. PluginManager
				// Mounts these folders anyway which results in them being returned from QueryRootContentPaths
				if (IFileManager::Get().DirectoryExists(*ContentFolder))
				{
					FDelegateHandle NewHandle;
					DirectoryWatcher->RegisterDirectoryChangedCallback_Handle(
						ContentFolder,
						IDirectoryWatcher::FDirectoryChanged::CreateUObject(this, &UAssetRegistryImpl::OnDirectoryChanged),
						NewHandle,
						IDirectoryWatcher::WatchOptions::IncludeDirectoryChanges);

					OnDirectoryChangedDelegateHandles.Add(RootPath, NewHandle);
				}
			}
		}
	}

	if (Context.bUpdateDiskCacheAfterLoad)
	{
		FCoreUObjectDelegates::OnAssetLoaded.AddUObject(this, &UAssetRegistryImpl::OnAssetLoaded);
	}

	if (bAddMetaDataTagsToOnGetExtraObjectTags)
	{
		UObject::FAssetRegistryTag::OnGetExtraObjectTags.AddUObject(this, &UAssetRegistryImpl::OnGetExtraObjectTags);
	}
<<<<<<< HEAD
=======
	if (Context.bNeedsSearchAllAssetsAtStartSynchronous)
	{
		FCoreDelegates::OnFEngineLoopInitComplete.AddUObject(this, &UAssetRegistryImpl::OnFEngineLoopInitCompleteSearchAllAssets);
	}
>>>>>>> d731a049
#endif // WITH_EDITOR

	FCoreDelegates::OnEnginePreExit.AddUObject(this, &UAssetRegistryImpl::OnEnginePreExit);

	// Listen for new content paths being added or removed at runtime.  These are usually plugin-specific asset paths that
	// will be loaded a bit later on.
	FPackageName::OnContentPathMounted().AddUObject(this, &UAssetRegistryImpl::OnContentPathMounted);
	FPackageName::OnContentPathDismounted().AddUObject(this, &UAssetRegistryImpl::OnContentPathDismounted);

	// If we were called before engine has fully initialized, refresh classes on initialize. If not this won't do anything as it already happened
	FCoreDelegates::OnPostEngineInit.AddUObject(this, &UAssetRegistryImpl::OnRefreshNativeClasses);

	IPluginManager& PluginManager = IPluginManager::Get();
	ELoadingPhase::Type LoadingPhase = PluginManager.GetLastCompletedLoadingPhase();
	if (LoadingPhase == ELoadingPhase::None || LoadingPhase < ELoadingPhase::PostEngineInit)
	{
		PluginManager.OnLoadingPhaseComplete().AddUObject(this, &UAssetRegistryImpl::OnPluginLoadingPhaseComplete);
	}
}

UAssetRegistryImpl::UAssetRegistryImpl(FVTableHelper& Helper)
{
}

bool UAssetRegistryImpl::OnResolveRedirect(const FString& InPackageName, FString& OutPackageName)
{
	FReadScopeLock InterfaceScopeLock(InterfaceLock);
	return GuardedData.ResolveRedirect(InPackageName, OutPackageName);
}

namespace UE::AssetRegistry
{

bool FAssetRegistryImpl::ResolveRedirect(const FString& InPackageName, FString& OutPackageName) const
{
	int32 DotIndex = InPackageName.Find(TEXT("."), ESearchCase::CaseSensitive);

	FString ContainerPackageName; 
	const FString* PackageNamePtr = &InPackageName; // don't return this
	if (DotIndex != INDEX_NONE)
	{
		ContainerPackageName = InPackageName.Left(DotIndex);
		PackageNamePtr = &ContainerPackageName;
	}
	const FString& PackageName = *PackageNamePtr;

	for (const FAssetRegistryPackageRedirect& PackageRedirect : PackageRedirects)
	{
		if (PackageName.Compare(PackageRedirect.SourcePackageName) == 0)
		{
			OutPackageName = InPackageName.Replace(*PackageRedirect.SourcePackageName, *PackageRedirect.DestPackageName);
			return true;
		}
	}
	return false;
}

void FAssetRegistryImpl::InitRedirectors(Impl::FEventContext& EventContext,
	Impl::FClassInheritanceContext& InheritanceContext, bool& bOutRedirectorsNeedSubscribe)
{
	bOutRedirectorsNeedSubscribe = false;

	// plugins can't initialize redirectors in the editor, it will mess up the saving of content.
	if ( GIsEditor )
	{
		return;
	}

	TArray<TSharedRef<IPlugin>> EnabledPlugins = IPluginManager::Get().GetEnabledPlugins();
	for (const TSharedRef<IPlugin>& Plugin : EnabledPlugins)
	{
		FString PluginConfigFilename = FString::Printf(TEXT("%s%s/%s.ini"), *FPaths::GeneratedConfigDir(), ANSI_TO_TCHAR(FPlatformProperties::PlatformName()), *Plugin->GetName() );
		
		bool bShouldRemap = false;
		
		if ( !GConfig->GetBool(TEXT("PluginSettings"), TEXT("RemapPluginContentToGame"), bShouldRemap, PluginConfigFilename) )
		{
			continue;
		}

		if (!bShouldRemap)
		{
			continue;
		}

		// if we are -game in editor build we might need to initialize the asset registry manually for this plugin
		if (!FPlatformProperties::RequiresCookedData() && IsRunningGame())
		{
			TArray<FString> PathsToSearch;
			
			FString RootPackageName = FString::Printf(TEXT("/%s/"), *Plugin->GetName());
			PathsToSearch.Add(RootPackageName);

			Impl::FScanPathContext Context(EventContext, InheritanceContext, PathsToSearch, TArray<FString>());
			ScanPathsSynchronous(Context);
		}

		FName PluginPackageName = FName(*FString::Printf(TEXT("/%s/"), *Plugin->GetName()));
		EnumerateAssetsByPathNoTags(PluginPackageName,
			[&Plugin, this](const FAssetData& PartialAssetData)
			{
				FString NewPackageNameString = PartialAssetData.PackageName.ToString();
				FString RootPackageName = FString::Printf(TEXT("/%s/"), *Plugin->GetName());
				FString OriginalPackageNameString = NewPackageNameString.Replace(*RootPackageName, TEXT("/Game/"));

				PackageRedirects.Add(FAssetRegistryPackageRedirect(OriginalPackageNameString, NewPackageNameString));
				return true;
			}, true, false);

		bOutRedirectorsNeedSubscribe = true;
	}
}

}

void UAssetRegistryImpl::OnPluginLoadingPhaseComplete(ELoadingPhase::Type LoadingPhase, bool bPhaseSuccessful)
{
	if (LoadingPhase != ELoadingPhase::PostEngineInit)
	{
		return;
	}
	{
		FWriteScopeLock InterfaceScopeLock(InterfaceLock);
		GuardedData.OnPostEngineInit(bPhaseSuccessful);
	}

	IPluginManager::Get().OnLoadingPhaseComplete().RemoveAll(this);
}

namespace UE::AssetRegistry
{

void FAssetRegistryImpl::OnPostEngineInit(bool bPhaseSuccessful)
{
	// If we have constructed the GlobalGatherer then we need to readscriptpackages,
	// otherwise we will read them when constructing the gatherer.
	if (GlobalGatherer.IsValid())
	{
		ReadScriptPackages();
	}

	// Reparse the skip classes the next time ShouldSkipAsset is called, since available classes
	// for the search over all classes may have changed
#if WITH_ENGINE && WITH_EDITOR
	// If we ever need to update the Filtering list outside of the game thread, we will need to defer the update 
	// of the Filtering namespace to the tick function; UE::AssetRegistry::Filtering can only be used in game thread
	check(IsInGameThread());
	Utils::PopulateSkipClasses(SkipUncookedClasses, SkipCookedClasses);
	UE::AssetRegistry::FFiltering::SetSkipClasses(SkipUncookedClasses, SkipCookedClasses);
#endif
}

void FAssetRegistryImpl::ReadScriptPackages()
{
	GlobalGatherer->SetInitialPluginsLoaded();
	if (GlobalGatherer->IsGatheringDependencies())
	{
		// Now that all scripts have been loaded, we need to create AssetPackageDatas for every script
		// This is also done whenever scripts are referenced in our gather of existing packages,
		// but we need to complete it for all scripts that were referenced but not yet loaded for packages
		// that we already gathered
		for (TObjectIterator<UPackage> It; It; ++It)
		{
			UPackage* Package = *It;
			if (Package)
			{
				if (Package && FPackageName::IsScriptPackage(Package->GetName()))
				{
					FAssetPackageData* ScriptPackageData = State.CreateOrGetAssetPackageData(Package->GetFName());
					// Get the guid off the script package, it is updated when script is changed so we need to refresh it every run
					PRAGMA_DISABLE_DEPRECATION_WARNINGS
					ScriptPackageData->PackageGuid = Package->GetGuid();
					PRAGMA_ENABLE_DEPRECATION_WARNINGS
				}
			}
		}
	}
}

}

void UAssetRegistryImpl::InitializeSerializationOptions(FAssetRegistrySerializationOptions& Options, const FString& PlatformIniName, UE::AssetRegistry::ESerializationTarget Target) const
{
	if (PlatformIniName.IsEmpty())
	{
		FReadScopeLock InterfaceScopeLock(InterfaceLock);
		// Use options we already loaded, the first pass for this happens at object creation time so this is always valid when queried externally
		GuardedData.CopySerializationOptions(Options, Target);
	}
	else
	{
		UE::AssetRegistry::Utils::InitializeSerializationOptionsFromIni(Options, PlatformIniName, Target);
	}
}

namespace UE::AssetRegistry
{

void FAssetRegistryImpl::CopySerializationOptions(FAssetRegistrySerializationOptions& OutOptions, ESerializationTarget Target) const
{
	if (Target == UE::AssetRegistry::ESerializationTarget::ForGame)
	{
		OutOptions = SerializationOptions;
	}
	else
	{
		OutOptions = DevelopmentSerializationOptions;
	}
}

namespace Utils
{

static TSet<FName> MakeNameSet(const TArray<FString>& Strings)
{
	TSet<FName> Out;
	Out.Reserve(Strings.Num());
	for (const FString& String : Strings)
	{
		Out.Add(FName(*String));
	}

	return Out;
}

void InitializeSerializationOptionsFromIni(FAssetRegistrySerializationOptions& Options, const FString& PlatformIniName, UE::AssetRegistry::ESerializationTarget Target)
{
	FConfigFile* EngineIni = nullptr;
#if WITH_EDITOR
	// Use passed in platform, or current platform if empty
	FConfigFile PlatformEngineIni;
	FConfigCacheIni::LoadLocalIniFile(PlatformEngineIni, TEXT("Engine"), true, (!PlatformIniName.IsEmpty() ? *PlatformIniName : ANSI_TO_TCHAR(FPlatformProperties::IniPlatformName())));
	EngineIni = &PlatformEngineIni;
#else
	// In cooked builds, always use the normal engine INI
	EngineIni = GConfig->FindConfigFile(GEngineIni);
#endif

	Options = FAssetRegistrySerializationOptions(Target);
	// For DevelopmentAssetRegistry, all non-tag options are overridden in the constructor
	const bool bForDevelopment = Target == UE::AssetRegistry::ESerializationTarget::ForDevelopment;
	if (!bForDevelopment)
	{
		EngineIni->GetBool(TEXT("AssetRegistry"), TEXT("bSerializeAssetRegistry"), Options.bSerializeAssetRegistry);
		EngineIni->GetBool(TEXT("AssetRegistry"), TEXT("bSerializeDependencies"), Options.bSerializeDependencies);
		EngineIni->GetBool(TEXT("AssetRegistry"), TEXT("bSerializeNameDependencies"), Options.bSerializeSearchableNameDependencies);
		EngineIni->GetBool(TEXT("AssetRegistry"), TEXT("bSerializeManageDependencies"), Options.bSerializeManageDependencies);
		EngineIni->GetBool(TEXT("AssetRegistry"), TEXT("bSerializePackageData"), Options.bSerializePackageData);
		EngineIni->GetBool(TEXT("AssetRegistry"), TEXT("bFilterAssetDataWithNoTags"), Options.bFilterAssetDataWithNoTags);
		EngineIni->GetBool(TEXT("AssetRegistry"), TEXT("bFilterDependenciesWithNoTags"), Options.bFilterDependenciesWithNoTags);
		EngineIni->GetBool(TEXT("AssetRegistry"), TEXT("bFilterSearchableNames"), Options.bFilterSearchableNames);
	}

	EngineIni->GetBool(TEXT("AssetRegistry"), TEXT("bUseAssetRegistryTagsWhitelistInsteadOfBlacklist"), Options.bUseAssetRegistryTagsAllowListInsteadOfDenyList);
	TArray<FString> FilterListItems;
	if (Options.bUseAssetRegistryTagsAllowListInsteadOfDenyList)
	{
		EngineIni->GetArray(TEXT("AssetRegistry"), TEXT("CookedTagsWhitelist"), FilterListItems);
	}
	else
	{
		EngineIni->GetArray(TEXT("AssetRegistry"), TEXT("CookedTagsBlacklist"), FilterListItems);
	}

	{
		// this only needs to be done once, and only on builds using USE_COMPACT_ASSET_REGISTRY
		TArray<FString> AsFName;
		EngineIni->GetArray(TEXT("AssetRegistry"), TEXT("CookedTagsAsFName"), AsFName);
		Options.CookTagsAsName = MakeNameSet(AsFName);

		TArray<FString> AsPathName;
		EngineIni->GetArray(TEXT("AssetRegistry"), TEXT("CookedTagsAsPathName"), AsPathName);
		Options.CookTagsAsPath = MakeNameSet(AsPathName);
	}

	// Takes on the pattern "(Class=SomeClass,Tag=SomeTag)"
	// Optional key KeepInDevOnly for tweaking a DevelopmentAssetRegistry (additive if allow list, subtractive if deny list)
	for (const FString& FilterEntry : FilterListItems)
	{
		FString TrimmedEntry = FilterEntry;
		TrimmedEntry.TrimStartAndEndInline();
		if (TrimmedEntry.Left(1) == TEXT("("))
		{
			TrimmedEntry.RightChopInline(1, false);
		}
		if (TrimmedEntry.Right(1) == TEXT(")"))
		{
			TrimmedEntry.LeftChopInline(1, false);
		}

		TArray<FString> Tokens;
		TrimmedEntry.ParseIntoArray(Tokens, TEXT(","));
		FString ClassName;
		FString TagName;
		bool bKeepInDevOnly = false;

		for (const FString& Token : Tokens)
		{
			FString KeyString;
			FString ValueString;
			if (Token.Split(TEXT("="), &KeyString, &ValueString))
			{
				KeyString.TrimStartAndEndInline();
				ValueString.TrimStartAndEndInline();
				if (KeyString == TEXT("Class"))
				{
					ClassName = ValueString;
				}
				else if (KeyString == TEXT("Tag"))
				{
					TagName = ValueString;
				}
				else if (KeyString == TEXT("KeepInDevOnly"))
				{
					bKeepInDevOnly = true;
				}
			}
		}

		const bool bPassesDevOnlyRule = !bKeepInDevOnly || Options.bUseAssetRegistryTagsAllowListInsteadOfDenyList == bForDevelopment;
		if (!ClassName.IsEmpty() && !TagName.IsEmpty() && bPassesDevOnlyRule)
		{
			FName TagFName = FName(*TagName);

			// Include subclasses if the class is in memory at this time (native classes only)
			UClass* FilterlistClass = Cast<UClass>(StaticFindObject(UClass::StaticClass(), nullptr, *ClassName));
			if (FilterlistClass)
			{
				Options.CookFilterlistTagsByClass.FindOrAdd(FilterlistClass->GetClassPathName()).Add(TagFName);

				TArray<UClass*> DerivedClasses;
				GetDerivedClasses(FilterlistClass, DerivedClasses);
				for (UClass* DerivedClass : DerivedClasses)
				{
					Options.CookFilterlistTagsByClass.FindOrAdd(DerivedClass->GetClassPathName()).Add(TagFName);
				}
			}
			else
			{
				FTopLevelAssetPath ClassPathName;
				if (ClassName == TEXTVIEW("*"))
				{
					ClassPathName = UE::AssetRegistry::WildcardPathName;
				}
				else if (FPackageName::IsShortPackageName(ClassName))
				{
					ClassPathName = UClass::TryConvertShortTypeNameToPathName<UClass>(ClassName, ELogVerbosity::Warning, TEXT("Parsing [AssetRegistry] CookedTagsWhitelist or CookedTagsBlacklist"));
					UE_CLOG(ClassPathName.IsNull(), LogAssetRegistry, Warning, TEXT("Failed to convert short class name \"%s\" when parsing ini [AssetRegistry] CookedTagsWhitelist or CookedTagsBlacklist"), *ClassName);
				}
				else
				{
					ClassPathName = FTopLevelAssetPath(ClassName);
				}
				// Class is not in memory yet. Just add an explicit filter.
				// Automatically adding subclasses of non-native classes is not supported.
				// In these cases, using Class=* is usually sufficient				
				Options.CookFilterlistTagsByClass.FindOrAdd(ClassPathName).Add(TagFName);
			}
		}
	}
}

}

void FAssetRegistryImpl::CollectCodeGeneratorClasses()
{
	// Only refresh the list if our registered classes have changed
	if (ClassGeneratorNamesRegisteredClassesVersionNumber == GetRegisteredClassesVersionNumber())
	{
		return;
	}
	ClassGeneratorNamesRegisteredClassesVersionNumber = GetRegisteredClassesVersionNumber();

	// Work around the fact we don't reference Engine module directly
<<<<<<< HEAD
	UClass* BlueprintCoreClass = Cast<UClass>(StaticFindObject(UClass::StaticClass(), ANY_PACKAGE, TEXT("BlueprintCore")));
=======
	FTopLevelAssetPath BlueprintCorePathName(TEXT("/Script/Engine"), TEXT("BlueprintCore"));
	UClass* BlueprintCoreClass = FindObject<UClass>(BlueprintCorePathName);
>>>>>>> d731a049
	if (!BlueprintCoreClass)
	{
		return;
	}

<<<<<<< HEAD
	ClassGeneratorNames.Add(BlueprintCoreClass->GetFName());
=======
	ClassGeneratorNames.Add(BlueprintCoreClass->GetClassPathName());
>>>>>>> d731a049

	TArray<UClass*> BlueprintCoreDerivedClasses;
	GetDerivedClasses(BlueprintCoreClass, BlueprintCoreDerivedClasses);
	for (UClass* BPCoreClass : BlueprintCoreDerivedClasses)
	{
		bool bAlreadyRecorded;
<<<<<<< HEAD
		FName BPCoreClassName = BPCoreClass->GetFName();
=======
		FTopLevelAssetPath BPCoreClassName = BPCoreClass->GetClassPathName();
>>>>>>> d731a049
		ClassGeneratorNames.Add(BPCoreClassName, &bAlreadyRecorded);
		if (bAlreadyRecorded)
		{
			continue;
		}

		// For new generator classes, add all instances of them to CachedBPInheritanceMap. This is usually done
		// when AddAssetData is called for those instances, but when we add a new generator class we have to recheck all
		// instances of the class since they would have failed to detect they were Blueprint classes before.
		// This can happen if blueprints in plugin B are scanned before their blueprint class from plugin A is scanned.
<<<<<<< HEAD
		for (const FAssetData* AssetData : State.GetAssetsByClassName(BPCoreClassName))
=======
		for (const FAssetData* AssetData : State.GetAssetsByClassPathName(BPCoreClassName))
>>>>>>> d731a049
		{
			const FString GeneratedClass = AssetData->GetTagValueRef<FString>(FBlueprintTags::GeneratedClassPath);
			const FString ParentClass = AssetData->GetTagValueRef<FString>(FBlueprintTags::ParentClassPath);
			if (!GeneratedClass.IsEmpty() && !ParentClass.IsEmpty())
			{
<<<<<<< HEAD
				const FName GeneratedClassFName = *Utils::ExportTextPathToObjectName(GeneratedClass);
				const FName ParentClassFName = *Utils::ExportTextPathToObjectName(ParentClass);

				if (!CachedBPInheritanceMap.Contains(GeneratedClassFName))
				{
					CachedBPInheritanceMap.Add(GeneratedClassFName, ParentClassFName);
=======
				const FTopLevelAssetPath GeneratedClassPathName(FPackageName::ExportTextPathToObjectPath(GeneratedClass));
				const FTopLevelAssetPath ParentClassPathName(FPackageName::ExportTextPathToObjectPath(ParentClass));

				if (!CachedBPInheritanceMap.Contains(GeneratedClassPathName))
				{
					AddCachedBPClassParent(GeneratedClassPathName, ParentClassPathName);
>>>>>>> d731a049

					// Invalidate caching because CachedBPInheritanceMap got modified
					TempCachedInheritanceBuffer.bDirty = true;
				}
			}
		}
	}
}

}

void UAssetRegistryImpl::OnRefreshNativeClasses()
{
	FWriteScopeLock InterfaceScopeLock(InterfaceLock);
	GuardedData.RefreshNativeClasses();
}

namespace UE::AssetRegistry
{

void FAssetRegistryImpl::RefreshNativeClasses()
{
	// Native classes have changed so reinitialize code generator, class inheritance maps,
	// and serialization options
	CollectCodeGeneratorClasses();
	TempCachedInheritanceBuffer.bDirty = true;

	// Read default serialization options
	Utils::InitializeSerializationOptionsFromIni(SerializationOptions, FString());
}

}

#if WITH_EDITOR
void UAssetRegistryImpl::OnFEngineLoopInitCompleteSearchAllAssets()
{
	SearchAllAssets(true);
}
#endif

void UAssetRegistryImpl::OnEnginePreExit()
{
	FWriteScopeLock InterfaceScopeLock(InterfaceLock);
	GuardedData.OnEnginePreExit();
}

void UAssetRegistryImpl::FinishDestroy()
{
	{
		FWriteScopeLock InterfaceScopeLock(InterfaceLock);

		// Stop listening for content mount point events
		FPackageName::OnContentPathMounted().RemoveAll(this);
		FPackageName::OnContentPathDismounted().RemoveAll(this);
		FCoreDelegates::OnPostEngineInit.RemoveAll(this);
		FCoreDelegates::OnEnginePreExit.RemoveAll(this);
		IPluginManager::Get().OnLoadingPhaseComplete().RemoveAll(this);

#if WITH_EDITOR
		if (GIsEditor)
		{
			// If the directory module is still loaded, unregister any delegates
			if (FModuleManager::Get().IsModuleLoaded("DirectoryWatcher"))
			{
				FDirectoryWatcherModule& DirectoryWatcherModule = FModuleManager::GetModuleChecked<FDirectoryWatcherModule>("DirectoryWatcher");
				IDirectoryWatcher* DirectoryWatcher = DirectoryWatcherModule.Get();

				if (DirectoryWatcher)
				{
					TArray<FString> RootContentPaths;
					FPackageName::QueryRootContentPaths(RootContentPaths);
					for (TArray<FString>::TConstIterator RootPathIt(RootContentPaths); RootPathIt; ++RootPathIt)
					{
						const FString& RootPath = *RootPathIt;
						const FString& ContentFolder = FPackageName::LongPackageNameToFilename(RootPath);
						DirectoryWatcher->UnregisterDirectoryChangedCallback_Handle(ContentFolder, OnDirectoryChangedDelegateHandles.FindRef(RootPath));
					}
				}
			}
		}

<<<<<<< HEAD
	if (GuardedData.IsUpdateDiskCacheAfterLoad())
	{
		FCoreUObjectDelegates::OnAssetLoaded.RemoveAll(this);
	}

	if (bAddMetaDataTagsToOnGetExtraObjectTags)
	{
		UObject::FAssetRegistryTag::OnGetExtraObjectTags.RemoveAll(this);
	}
=======
		if (GuardedData.IsUpdateDiskCacheAfterLoad())
		{
			FCoreUObjectDelegates::OnAssetLoaded.RemoveAll(this);
		}

		if (bAddMetaDataTagsToOnGetExtraObjectTags)
		{
			UObject::FAssetRegistryTag::OnGetExtraObjectTags.RemoveAll(this);
		}
		FCoreDelegates::OnFEngineLoopInitComplete.RemoveAll(this);

>>>>>>> d731a049
#endif // WITH_EDITOR

		if (HasAnyFlags(RF_ClassDefaultObject))
		{
			check(UE::AssetRegistry::Private::IAssetRegistrySingleton::Singleton == this && IAssetRegistryInterface::Default == &GAssetRegistryInterface);
			UE::AssetRegistry::Private::IAssetRegistrySingleton::Singleton = nullptr;
			IAssetRegistryInterface::Default = nullptr;
		}

		// Clear all listeners
		PathAddedEvent.Clear();
		PathRemovedEvent.Clear();
		AssetAddedEvent.Clear();
		AssetRemovedEvent.Clear();
		AssetRenamedEvent.Clear();
		AssetUpdatedEvent.Clear();
		AssetUpdatedOnDiskEvent.Clear();
		InMemoryAssetCreatedEvent.Clear();
		InMemoryAssetDeletedEvent.Clear();
		FileLoadedEvent.Clear();
		FileLoadProgressUpdatedEvent.Clear();
	}

<<<<<<< HEAD
	// Clear all listeners
	PathAddedEvent.Clear();
	PathRemovedEvent.Clear();
	AssetAddedEvent.Clear();
	AssetRemovedEvent.Clear();
	AssetRenamedEvent.Clear();
	AssetUpdatedEvent.Clear();
	AssetUpdatedOnDiskEvent.Clear();
	InMemoryAssetCreatedEvent.Clear();
	InMemoryAssetDeletedEvent.Clear();
	FileLoadedEvent.Clear();
	FileLoadProgressUpdatedEvent.Clear();
=======
	Super::FinishDestroy();
}

UAssetRegistryImpl::~UAssetRegistryImpl()
{
>>>>>>> d731a049
}

UAssetRegistryImpl& UAssetRegistryImpl::Get()
{
	check(UE::AssetRegistry::Private::IAssetRegistrySingleton::Singleton);
	return static_cast<UAssetRegistryImpl&>(*UE::AssetRegistry::Private::IAssetRegistrySingleton::Singleton);
}

namespace UE::AssetRegistry
{

void FAssetRegistryImpl::OnEnginePreExit()
{
	// Shut down the GlobalGatherer's gather threads, before we start tearing down the engine
	GlobalGatherer.Reset();
}

void FAssetRegistryImpl::ConstructGatherer()
{
	if (GlobalGatherer.IsValid())
	{
		return;
	}

	TArray<FString> PathsDenyList;
	TArray<FString> ContentSubPathsDenyList;
	if (FConfigFile* EngineIni = GConfig->FindConfigFile(GEngineIni))
	{
		EngineIni->GetArray(TEXT("AssetRegistry"), TEXT("BlacklistPackagePathScanFilters"), PathsDenyList);
		EngineIni->GetArray(TEXT("AssetRegistry"), TEXT("BlacklistContentSubPathScanFilters"), ContentSubPathsDenyList);
	}

	bool bIsSynchronous = IsRunningGame();
	GlobalGatherer = MakeUnique<FAssetDataGatherer>(PathsDenyList, ContentSubPathsDenyList, bIsSynchronous);

	// Read script packages if all initial plugins have been loaded, otherwise do nothing; we wait for the callback.
	ELoadingPhase::Type LoadingPhase = IPluginManager::Get().GetLastCompletedLoadingPhase();
	if (LoadingPhase != ELoadingPhase::None && LoadingPhase >= ELoadingPhase::PostEngineInit)
	{
		ReadScriptPackages();
	}
}

void FAssetRegistryImpl::SearchAllAssetsInitialAsync(Impl::FEventContext& EventContext,
	Impl::FClassInheritanceContext& InheritanceContext)
{
	bInitialSearchStarted = true;
	bInitialSearchCompleted = false;
	FullSearchStartTime = FPlatformTime::Seconds();
	SearchAllAssets(EventContext, InheritanceContext, false /* bSynchronousSearch */);
}

}

void UAssetRegistryImpl::SearchAllAssets(bool bSynchronousSearch)
{
	using namespace UE::AssetRegistry::Impl;

	FEventContext EventContext;
	{
		FWriteScopeLock InterfaceScopeLock(InterfaceLock);
		FClassInheritanceContext InheritanceContext;
		FClassInheritanceBuffer InheritanceBuffer;
		GetInheritanceContextWithRequiredLock(InterfaceScopeLock, InheritanceContext, InheritanceBuffer);
		if (bSynchronousSearch)
		{
			// make sure any outstanding async preload is complete
			GuardedData.ConditionalLoadPremadeAssetRegistry(*this, EventContext, InterfaceScopeLock);
		}
		GuardedData.SearchAllAssets(EventContext, InheritanceContext, bSynchronousSearch);
	}
#if WITH_EDITOR
	if (bSynchronousSearch)
	{
		ProcessLoadedAssetsToUpdateCache(EventContext, -1., EGatherStatus::Complete);
	}
#endif
	Broadcast(EventContext);
}

bool UAssetRegistryImpl::IsSearchAllAssets() const
{
	FReadScopeLock InterfaceScopeLock(InterfaceLock);
	return GuardedData.IsSearchAllAssets();
}

bool UAssetRegistryImpl::IsSearchAsync() const
{
	FReadScopeLock InterfaceScopeLock(InterfaceLock);
	return GuardedData.IsInitialSearchStarted();
}

namespace UE::AssetRegistry
{

void FAssetRegistryImpl::SearchAllAssets(Impl::FEventContext& EventContext,
	Impl::FClassInheritanceContext& InheritanceContext, bool bSynchronousSearch)
{
	LLM_SCOPE(ELLMTag::AssetRegistry);

	ConstructGatherer();
	FAssetDataGatherer& Gatherer = *GlobalGatherer;
	if (Gatherer.IsSynchronous())
	{
		UE_CLOG(!bSynchronousSearch, LogAssetRegistry, Warning, TEXT("SearchAllAssets: Gatherer is in synchronous mode; forcing bSynchronousSearch=true."));
		bSynchronousSearch = true;
	}

	Gatherer.ActivateMonolithicCache();

	// Add all existing mountpoints to the GlobalGatherer
	// This will include Engine content, Game content, but also may include mounted content directories for one or more plugins.
	TArray<FString> PackagePathsToSearch;
	FPackageName::QueryRootContentPaths(PackagePathsToSearch);
	for (const FString& PackagePath : PackagePathsToSearch)
	{
		const FString& MountLocalPath = FPackageName::LongPackageNameToFilename(PackagePath);
		Gatherer.AddMountPoint(MountLocalPath, PackagePath);
		Gatherer.SetIsOnAllowList(MountLocalPath, true);
	}
	bSearchAllAssets = true; // Mark that future mounts and directories should be scanned

	if (bSynchronousSearch)
	{
		Gatherer.WaitForIdle();
		bool bUnusedInterrupted;
<<<<<<< HEAD
		Impl::EGatherStatus UnusedStatus = TickGatherer(EventContext, -1., bUnusedInterrupted);
=======
		Impl::EGatherStatus UnusedStatus = TickGatherer(EventContext, InheritanceContext, -1., bUnusedInterrupted);
>>>>>>> d731a049
#if WITH_EDITOR
		if (!bInitialSearchStarted)
		{
			// We have a contract that we call UpdateRedirectCollector after the call to SearchAllAssets completes.
			// If we ran the initial async call asynchronously it is done in TickGatherer; for later synchronous calls it is done here
			UpdateRedirectCollector();
		}
#endif
	}
	else
	{
		Gatherer.StartAsync();
	}
}

}

void UAssetRegistryImpl::WaitForCompletion()
{
	using namespace UE::AssetRegistry::Impl;
<<<<<<< HEAD
=======
	LLM_SCOPE(ELLMTag::AssetRegistry);
>>>>>>> d731a049

	for (;;)
	{
		FEventContext EventContext;
		EGatherStatus Status;
		{
			FWriteScopeLock InterfaceScopeLock(InterfaceLock);
<<<<<<< HEAD
			bool bUnusedInterrupted;
			Status = GuardedData.TickGatherer(EventContext, -1., bUnusedInterrupted);
=======
			FClassInheritanceContext InheritanceContext;
			FClassInheritanceBuffer InheritanceBuffer;
			GetInheritanceContextWithRequiredLock(InterfaceScopeLock, InheritanceContext, InheritanceBuffer);

			bool bUnusedInterrupted;
			Status = GuardedData.TickGatherer(EventContext, InheritanceContext, -1., bUnusedInterrupted);
>>>>>>> d731a049
		}
#if WITH_EDITOR
		ProcessLoadedAssetsToUpdateCache(EventContext, -1., Status);
#endif
		Broadcast(EventContext);
		if (Status != EGatherStatus::Active)
		{
			break;
		}

		FThreadHeartBeat::Get().HeartBeat();
		FPlatformProcess::SleepNoStats(0.0001f);
	}
}

void UAssetRegistryImpl::WaitForPackage(const FString& PackageName)
{
	UE::AssetRegistry::Impl::FEventContext EventContext;
	{
		FWriteScopeLock InterfaceScopeLock(InterfaceLock);
		if (GuardedData.IsLoadingAssets())
		{
			FString LocalPath;
			if (FPackageName::TryConvertLongPackageNameToFilename(PackageName, LocalPath))
			{
				GuardedData.TickGatherPackage(EventContext, PackageName, LocalPath);
			}
		}
	}
	Broadcast(EventContext);
}

bool UAssetRegistryImpl::HasAssets(const FName PackagePath, const bool bRecursive) const
{
	FReadScopeLock InterfaceScopeLock(InterfaceLock);
	return GuardedData.HasAssets(PackagePath, bRecursive);
}

namespace UE::AssetRegistry
{

bool FAssetRegistryImpl::HasAssets(const FName PackagePath, const bool bRecursive) const
{
	bool bHasAssets = State.HasAssets(PackagePath, true /*bARFiltering*/);

	if (!bHasAssets && bRecursive)
	{
		CachedPathTree.EnumerateSubPaths(PackagePath, [this, &bHasAssets](FName SubPath)
		{
			bHasAssets = State.HasAssets(SubPath, true /*bARFiltering*/);
			return !bHasAssets;
		});
	}

	return bHasAssets;
}

}

bool UAssetRegistryImpl::GetAssetsByPackageName(FName PackageName, TArray<FAssetData>& OutAssetData, bool bIncludeOnlyOnDiskAssets, bool bSkipARFilteredAssets) const
{
	FARFilter Filter;
	Filter.PackageNames.Add(PackageName);
	Filter.bIncludeOnlyOnDiskAssets = bIncludeOnlyOnDiskAssets;
	return GetAssets(Filter, OutAssetData, bSkipARFilteredAssets);
}

bool UAssetRegistryImpl::GetAssetsByPath(FName PackagePath, TArray<FAssetData>& OutAssetData, bool bRecursive, bool bIncludeOnlyOnDiskAssets) const
{
	FARFilter Filter;
	Filter.bRecursivePaths = bRecursive;
	Filter.PackagePaths.Add(PackagePath);
	Filter.bIncludeOnlyOnDiskAssets = bIncludeOnlyOnDiskAssets;
	return GetAssets(Filter, OutAssetData);
}

bool UAssetRegistryImpl::GetAssetsByPaths(TArray<FName> PackagePaths, TArray<FAssetData>& OutAssetData, bool bRecursive, bool bIncludeOnlyOnDiskAssets) const
{
	FARFilter Filter;
	Filter.bRecursivePaths = bRecursive;
	Filter.PackagePaths = MoveTemp(PackagePaths);
	Filter.bIncludeOnlyOnDiskAssets = bIncludeOnlyOnDiskAssets;
	return GetAssets(Filter, OutAssetData);
}

namespace UE::AssetRegistry
{

void FAssetRegistryImpl::EnumerateAssetsByPathNoTags(FName PackagePath,
	TFunctionRef<bool(const FAssetData&)> Callback, bool bRecursive, bool bIncludeOnlyOnDiskAssets) const
{
	if (PackagePath.IsNone())
	{
		return;
	}
	FARFilter Filter;
	Filter.bRecursivePaths = bRecursive;
	Filter.PackagePaths.Add(PackagePath);
	Filter.bIncludeOnlyOnDiskAssets = bIncludeOnlyOnDiskAssets;

	// CompileFilter takes an inheritance context, but only to handle filters with recursive classes, which we are not using here
	UE::AssetRegistry::Impl::FClassInheritanceContext EmptyInheritanceContext;
	FARCompiledFilter CompiledFilter;
	CompileFilter(EmptyInheritanceContext, Filter, CompiledFilter);

	TSet<FName> PackagesToSkip;
	if (!bIncludeOnlyOnDiskAssets)
	{
		bool bStopIteration;
		Utils::EnumerateMemoryAssetsHelper(CompiledFilter, PackagesToSkip, bStopIteration,
			[&Callback](const UObject* Object, FAssetData&& PartialAssetData)
			{
				return Callback(PartialAssetData);
			}, true /* bSkipARFilteredAssets */);
		if (bStopIteration)
		{
			return;
		}
	}
	EnumerateDiskAssets(CompiledFilter, PackagesToSkip, Callback, true /* bSkipARFilteredAssets */);
}

}

static FTopLevelAssetPath TryConvertShortTypeNameToPathName(FName ClassName)
{
	FTopLevelAssetPath ClassPathName;
	if (ClassName != NAME_None)
	{
		FString ShortClassName = ClassName.ToString();
		ClassPathName = UClass::TryConvertShortTypeNameToPathName<UStruct>(*ShortClassName, ELogVerbosity::Warning, TEXT("AssetRegistry using deprecated function"));
		UE_CLOG(ClassPathName.IsNull(), LogClass, Error, TEXT("Failed to convert short class name %s to class path name."), *ShortClassName);
	}
	return ClassPathName;
}

bool UAssetRegistryImpl::GetAssetsByClass(FName ClassName, TArray<FAssetData>& OutAssetData, bool bSearchSubClasses) const
{
	FTopLevelAssetPath ClassPathName = TryConvertShortTypeNameToPathName(ClassName);
	return GetAssetsByClass(ClassPathName, OutAssetData, bSearchSubClasses);
}

bool UAssetRegistryImpl::GetAssetsByClass(FTopLevelAssetPath ClassPathName, TArray<FAssetData>& OutAssetData, bool bSearchSubClasses) const
{
	FARFilter Filter;
	Filter.ClassPaths.Add(ClassPathName);
	Filter.bRecursiveClasses = bSearchSubClasses;
	return GetAssets(Filter, OutAssetData);
}

bool UAssetRegistryImpl::GetAssetsByTags(const TArray<FName>& AssetTags, TArray<FAssetData>& OutAssetData) const
{
	FARFilter Filter;
	for (const FName& AssetTag : AssetTags)
	{
		Filter.TagsAndValues.Add(AssetTag);
	}
	return GetAssets(Filter, OutAssetData);
}

bool UAssetRegistryImpl::GetAssetsByTagValues(const TMultiMap<FName, FString>& AssetTagsAndValues, TArray<FAssetData>& OutAssetData) const
{
	FARFilter Filter;
	for (const auto& AssetTagsAndValue : AssetTagsAndValues)
	{
		Filter.TagsAndValues.Add(AssetTagsAndValue.Key, AssetTagsAndValue.Value);
	}
	return GetAssets(Filter, OutAssetData);
}

bool UAssetRegistryImpl::GetAssets(const FARFilter& InFilter, TArray<FAssetData>& OutAssetData,
	bool bSkipARFilteredAssets) const
{
	using namespace UE::AssetRegistry::Utils;

	FARCompiledFilter CompiledFilter;
	CompileFilter(InFilter, CompiledFilter);
	if (CompiledFilter.IsEmpty() || !IsFilterValid(CompiledFilter))
	{
		return false;
	}

	TSet<FName> PackagesToSkip;
	if (!InFilter.bIncludeOnlyOnDiskAssets)
	{
		bool bStopIterationUnused;
		EnumerateMemoryAssets(CompiledFilter, PackagesToSkip, bStopIterationUnused,
			[&OutAssetData](FAssetData&& AssetData)
			{
				OutAssetData.Add(MoveTemp(AssetData));
				return true;
			}, bSkipARFilteredAssets);
	}

	{
		FReadScopeLock InterfaceScopeLock(InterfaceLock);
		GuardedData.EnumerateDiskAssets(CompiledFilter, PackagesToSkip, [&OutAssetData](const FAssetData& AssetData)
			{
				OutAssetData.Emplace(AssetData);
				return true;
			}, bSkipARFilteredAssets);
	}
	return true;
}

bool UAssetRegistryImpl::EnumerateAssets(const FARFilter& InFilter, TFunctionRef<bool(const FAssetData&)> Callback,
	bool bSkipARFilteredAssets) const
{
	FARCompiledFilter CompiledFilter;
	CompileFilter(InFilter, CompiledFilter);
	return EnumerateAssets(CompiledFilter, Callback, bSkipARFilteredAssets);
}

bool UAssetRegistryImpl::EnumerateAssets(const FARCompiledFilter& InFilter, TFunctionRef<bool(const FAssetData&)> Callback,
	bool bSkipARFilteredAssets) const
{
	using namespace UE::AssetRegistry::Utils;

	// Verify filter input. If all assets are needed, use EnumerateAllAssets() instead.
	if (InFilter.IsEmpty() || !IsFilterValid(InFilter))
	{
		return false;
	}

	TSet<FName> PackagesToSkip;
	if (!InFilter.bIncludeOnlyOnDiskAssets)
	{
		bool bStopIteration;
		EnumerateMemoryAssets(InFilter, PackagesToSkip, bStopIteration,
			[&Callback](FAssetData&& AssetData)
			{
				return Callback(AssetData);
			}, bSkipARFilteredAssets);
		if (bStopIteration)
		{
			return true;
		}
	}

	TArray<FAssetData, TInlineAllocator<128>> FoundAssets;
	{
		FReadScopeLock InterfaceScopeLock(InterfaceLock);
		GuardedData.EnumerateDiskAssets(InFilter, PackagesToSkip, [&FoundAssets](const FAssetData& AssetData)
			{
				FoundAssets.Emplace(AssetData);
				return true;
			}, bSkipARFilteredAssets);
	}
	for (const FAssetData& AssetData : FoundAssets)
	{
		if (!Callback(AssetData))
		{
			break;
		}
	}
	return true;
}

namespace UE::AssetRegistry
{

namespace Utils
{

void EnumerateMemoryAssetsHelper(const FARCompiledFilter& InFilter, TSet<FName>& OutPackageNamesWithAssets,
	bool& bOutStopIteration, TFunctionRef<bool(const UObject* Object, FAssetData&& PartialAssetData)> Callback,
	bool bSkipARFilteredAssets)
{
	checkf(IsInGameThread(), TEXT("Enumerating in-memory assets can only be done on the game thread; it uses non-threadsafe UE::AssetRegistry::Filtering globals."));
	bOutStopIteration = false;

	// Skip assets that were loaded for diffing
	const uint32 FilterWithoutPackageFlags = InFilter.WithoutPackageFlags | PKG_ForDiffing;
	const uint32 FilterWithPackageFlags = InFilter.WithPackageFlags;

	auto FilterInMemoryObjectLambda = [&](const UObject* Obj, bool& OutContinue)
	{
		if (Obj->IsAsset())
		{
			// Skip assets that are currently loading
			if (Obj->HasAnyFlags(RF_NeedLoad))
			{
				return;
			}

			UPackage* InMemoryPackage = Obj->GetOutermost();

			// Skip assets with any of the specified 'without' package flags 
			if (InMemoryPackage->HasAnyPackageFlags(FilterWithoutPackageFlags))
			{
				return;
			}

			// Skip assets without any the specified 'with' packages flags
			if (!InMemoryPackage->HasAllPackagesFlags(FilterWithPackageFlags))
			{
				return;
			}

			// Skip classes that report themselves as assets but that the editor AssetRegistry is currently not counting as assets
			if (bSkipARFilteredAssets && UE::AssetRegistry::FFiltering::ShouldSkipAsset(Obj))
			{
				return;
			}

			// Package name
			const FName PackageName = InMemoryPackage->GetFName();

			OutPackageNamesWithAssets.Add(PackageName);

			if (InFilter.PackageNames.Num() && !InFilter.PackageNames.Contains(PackageName))
			{
				return;
			}

			// Asset Path
			const FSoftObjectPath ObjectPath = FSoftObjectPath(Obj);
			if (InFilter.SoftObjectPaths.Num() > 0)
			{
				if (!InFilter.SoftObjectPaths.Contains(ObjectPath))
				{
					return;
				}
			}

			// Package path
			const FString PackageNameStr = InMemoryPackage->GetName();
			if (InFilter.PackagePaths.Num() > 0)
			{
				const FName PackagePath = FName(*FPackageName::GetLongPackagePath(PackageNameStr));
				if (!InFilter.PackagePaths.Contains(PackagePath))
				{
					return;
				}
			}

			// Could perhaps save some FName -> String conversions by creating this a bit earlier using the UObject constructor
			// to get package name and path.
			FAssetData PartialAssetData(PackageNameStr, ObjectPath.ToString(), Obj->GetClass()->GetClassPathName(), FAssetDataTagMap(),
				InMemoryPackage->GetChunkIDs(), InMemoryPackage->GetPackageFlags());

			// All filters passed, except for AssetRegistry filter; caller must check that one
			OutContinue = Callback(Obj, MoveTemp(PartialAssetData));
		}
	};

	// Iterate over all in-memory assets to find the ones that pass the filter components
	if (InFilter.ClassPaths.Num() > 0)
	{
		TArray<UObject*> InMemoryObjects;
		for (FTopLevelAssetPath ClassName : InFilter.ClassPaths)
		{
			UClass* Class = FindObject<UClass>(ClassName);
			if (Class != nullptr)
			{
				GetObjectsOfClass(Class, InMemoryObjects, false, RF_NoFlags);
			}
		}

		for (UObject* Object : InMemoryObjects)
		{
			bool bContinue = true;
			FilterInMemoryObjectLambda(Object, bContinue);
			if (!bContinue)
			{
				bOutStopIteration = true;
				return;
			}
		}
	}
	else
	{
		for (FThreadSafeObjectIterator ObjIt; ObjIt; ++ObjIt)
		{
			bool bContinue = true;
			FilterInMemoryObjectLambda(*ObjIt, bContinue);
			if (!bContinue)
			{
				bOutStopIteration = true;
				return;
			}

			FPlatformMisc::PumpEssentialAppMessages();
		}
	}
}

void EnumerateMemoryAssets(const FARCompiledFilter& InFilter, TSet<FName>& OutPackageNamesWithAssets,
	bool& bOutStopIteration, TFunctionRef<bool(FAssetData&&)> Callback, bool bSkipARFilteredAssets)
{
	check(!InFilter.IsEmpty() && Utils::IsFilterValid(InFilter));
	EnumerateMemoryAssetsHelper(InFilter, OutPackageNamesWithAssets, bOutStopIteration,
		[&InFilter, &Callback](const UObject* Object, FAssetData&& PartialAssetData)
		{
			Object->GetAssetRegistryTags(PartialAssetData);
			// After adding tags, PartialAssetData is now a full AssetData

			// Tags and values
			if (InFilter.TagsAndValues.Num() > 0)
			{
				bool bMatch = false;
				for (const TPair<FName, TOptional<FString>>& FilterPair : InFilter.TagsAndValues)
				{
					FAssetTagValueRef RegistryValue = PartialAssetData.TagsAndValues.FindTag(FilterPair.Key);

					if (RegistryValue.IsSet() && (!FilterPair.Value.IsSet() || RegistryValue == FilterPair.Value.GetValue()))
					{
						bMatch = true;
						break;
					}
				}

				if (!bMatch)
				{
					return true;
				}
			}

			// All filters passed
			return Callback(MoveTemp(PartialAssetData));
		}, bSkipARFilteredAssets);
}

}

void FAssetRegistryImpl::EnumerateDiskAssets(const FARCompiledFilter& InFilter, TSet<FName>& PackagesToSkip,
	TFunctionRef<bool(const FAssetData&)> Callback, bool bSkipARFilteredAssets) const
{
	check(!InFilter.IsEmpty() && Utils::IsFilterValid(InFilter));
	PackagesToSkip.Append(CachedEmptyPackages);
	State.EnumerateAssets(InFilter, PackagesToSkip, Callback, bSkipARFilteredAssets);
}

}

FAssetData UAssetRegistryImpl::GetAssetByObjectPath(const FSoftObjectPath& ObjectPath, bool bIncludeOnlyOnDiskAssets) const
{
	if (!bIncludeOnlyOnDiskAssets)
	{
		TStringBuilder<FName::StringBufferSize> Builder;
		ObjectPath.ToString(Builder);
		UObject* Asset = FindObject<UObject>(nullptr, *Builder);

		if (Asset)
		{
			if (!UE::AssetRegistry::FFiltering::ShouldSkipAsset(Asset))
			{
				return FAssetData(Asset, false /* bAllowBlueprintClass */);
			}
			else
			{
				return FAssetData();
			}
		}
	}

	{
		FReadScopeLock InterfaceScopeLock(InterfaceLock);
		const FAssetRegistryState& State = GuardedData.GetState();
		const FAssetData* FoundData = State.GetAssetByObjectPath(ObjectPath);
		return (FoundData && !GuardedData.ShouldSkipAsset(FoundData->AssetClassPath, FoundData->PackageFlags)) ? *FoundData : FAssetData();
	}
}

FAssetData UAssetRegistryImpl::GetAssetByObjectPath(const FName ObjectPath, bool bIncludeOnlyOnDiskAssets) const
{
PRAGMA_DISABLE_DEPRECATION_WARNINGS;
	return GetAssetByObjectPath(FSoftObjectPath(ObjectPath.ToString()));
PRAGMA_ENABLE_DEPRECATION_WARNINGS;
}

UE::AssetRegistry::EExists UAssetRegistryImpl::TryGetAssetByObjectPath(const FSoftObjectPath& ObjectPath, FAssetData& OutAssetData) const
{
	FReadScopeLock InterfaceScopeLock(InterfaceLock);
	bool bAssetRegistryReady = GuardedData.IsInitialSearchStarted() && GuardedData.IsInitialSearchCompleted();
	const FAssetRegistryState& State = GuardedData.GetState();
	const FAssetData* FoundData = State.GetAssetByObjectPath(ObjectPath);
	if (!FoundData)
	{
		if (!bAssetRegistryReady)
		{
			return UE::AssetRegistry::EExists::Unknown;
		}
		return UE::AssetRegistry::EExists::DoesNotExist;
	}
	OutAssetData = *FoundData;
	return UE::AssetRegistry::EExists::Exists;
}

UE::AssetRegistry::EExists UAssetRegistryImpl::TryGetAssetPackageData(const FName PackageName, FAssetPackageData& OutAssetPackageData) const
{
	FReadScopeLock InterfaceScopeLock(InterfaceLock);
	bool bAssetRegistryReady = GuardedData.IsInitialSearchStarted() && GuardedData.IsInitialSearchCompleted();
	const FAssetRegistryState& State = GuardedData.GetState();
	const FAssetPackageData* FoundData = State.GetAssetPackageData(PackageName);
	if (!FoundData)
	{
		if (!bAssetRegistryReady)
		{
			return UE::AssetRegistry::EExists::Unknown;
		}
		return UE::AssetRegistry::EExists::DoesNotExist;
	}
	OutAssetPackageData = *FoundData;
	return UE::AssetRegistry::EExists::Exists;
}

bool UAssetRegistryImpl::GetAllAssets(TArray<FAssetData>& OutAssetData, bool bIncludeOnlyOnDiskAssets) const
{
	const double GetAllAssetsStartTime = FPlatformTime::Seconds();
	TSet<FName> PackageNamesToSkip;

	// All in memory assets
	if (!bIncludeOnlyOnDiskAssets)
	{
		bool bStopIterationUnused;
		UE::AssetRegistry::Utils::EnumerateAllMemoryAssets(PackageNamesToSkip, bStopIterationUnused,
			[&OutAssetData](FAssetData&& AssetData)
			{
				OutAssetData.Add(MoveTemp(AssetData));
				return true;
			});
	}

	{
		FReadScopeLock InterfaceScopeLock(InterfaceLock);
		GuardedData.EnumerateAllDiskAssets(PackageNamesToSkip,
			[&OutAssetData](const FAssetData& AssetData)
			{
				OutAssetData.Add(AssetData);
				return true;
			});
	}

	UE_LOG(LogAssetRegistry, VeryVerbose, TEXT("GetAllAssets completed in %0.4f seconds"), FPlatformTime::Seconds() - GetAllAssetsStartTime);
	return true;
}

bool UAssetRegistryImpl::EnumerateAllAssets(TFunctionRef<bool(const FAssetData&)> Callback, bool bIncludeOnlyOnDiskAssets) const
{
	const double GetAllAssetsStartTime = FPlatformTime::Seconds();
	TSet<FName> PackageNamesToSkip;

	// All in memory assets
	if (!bIncludeOnlyOnDiskAssets)
	{
		bool bStopIteration;
		UE::AssetRegistry::Utils::EnumerateAllMemoryAssets(PackageNamesToSkip, bStopIteration,
			[&Callback](FAssetData&& AssetData)
			{
				return Callback(AssetData);
			});
		if (bStopIteration)
		{
			return true;
		}
	}

	// We have to call the callback on a copy rather than a reference since the callback may reenter the lock
	TArray<FAssetData, TInlineAllocator<128>> OnDiskAssetDatas;
	{
		FReadScopeLock InterfaceScopeLock(InterfaceLock);
		GuardedData.EnumerateAllDiskAssets(PackageNamesToSkip,
			[&OnDiskAssetDatas](const FAssetData& AssetData)
			{
				OnDiskAssetDatas.Add(AssetData);
				return true;
			});
	}

	for (const FAssetData& AssetData : OnDiskAssetDatas)
	{
		if (!Callback(AssetData))
		{
			return true;
		}
	}
	return true;
}

namespace UE::AssetRegistry
{

namespace Utils
{

void EnumerateAllMemoryAssets(TSet<FName>& OutPackageNamesWithAssets, bool& bOutStopIteration,
	TFunctionRef<bool(FAssetData&&)> Callback)
{
	checkf(IsInGameThread(), TEXT("Enumerating memory assets can only be done on the game thread; it uses non-threadsafe UE::AssetRegistry::Filtering globals."));
	bOutStopIteration = false;
	for (FThreadSafeObjectIterator ObjIt; ObjIt; ++ObjIt)
	{
		if (ObjIt->IsAsset() && !UE::AssetRegistry::FFiltering::ShouldSkipAsset(*ObjIt))
		{
			FAssetData AssetData(*ObjIt, true /* bAllowBlueprintClass */);
			OutPackageNamesWithAssets.Add(AssetData.PackageName);
			if (!Callback(MoveTemp(AssetData)))
			{
				bOutStopIteration = true;
				return;
			}
		}
	}
}

}

void FAssetRegistryImpl::EnumerateAllDiskAssets(TSet<FName>& PackageNamesToSkip, TFunctionRef<bool(const FAssetData&)> Callback) const
{
	PackageNamesToSkip.Append(CachedEmptyPackages);
	State.EnumerateAllAssets(PackageNamesToSkip, Callback, true /*bARFiltering*/);
}

}

void UAssetRegistryImpl::GetPackagesByName(FStringView PackageName, TArray<FName>& OutPackageNames) const
{
	FReadScopeLock InterfaceScopeLock(InterfaceLock);
	const FAssetRegistryState& State = GuardedData.GetState();
	UE_CLOG(GuardedData.IsInitialSearchStarted() && !GuardedData.IsInitialSearchCompleted(), LogAssetRegistry, Warning,
		TEXT("GetPackagesByName has been called before AssetRegistry gather is complete and it does not wait. ")
		TEXT("The search may return incomplete results."));
	State.GetPackagesByName(PackageName, OutPackageNames);

}

FName UAssetRegistryImpl::GetFirstPackageByName(FStringView PackageName) const
{
	FName LongPackageName;
	bool bSearchAllAssets;
	{
		FReadScopeLock InterfaceScopeLock(InterfaceLock);
		const FAssetRegistryState& State = GuardedData.GetState();
		UE_CLOG(GuardedData.IsInitialSearchStarted() && !GuardedData.IsInitialSearchCompleted(), LogAssetRegistry, Warning,
			TEXT("GetFirstPackageByName has been called before AssetRegistry gather is complete and it does not wait. ")
			TEXT("The search may fail to find the package."));
		LongPackageName = State.GetFirstPackageByName(PackageName);
		bSearchAllAssets = GuardedData.IsSearchAllAssets();
	}
#if WITH_EDITOR
	if (!GIsEditor && !bSearchAllAssets)
	{
		// Temporary support for -game:
		// When running editor.exe with -game, we do not have a cooked AssetRegistry and we do not scan either
		// In that case, fall back to searching on disk if the search in the AssetRegistry (as expected) fails
		// In the future we plan to avoid this situation by having -game run the scan as well
		if (LongPackageName.IsNone())
		{
			UE_LOG(LogAssetRegistry, Warning,
				TEXT("GetFirstPackageByName is being called in `-game` to resolve partial package name. ")
				TEXT("This may cause a slow scan on disk. ")
				TEXT("Consider using the fully qualified package name for better performance. "));
			FString LongPackageNameString;
			if (FPackageName::SearchForPackageOnDisk(FString(PackageName), &LongPackageNameString))
			{
				LongPackageName = FName(*LongPackageNameString);
			}
		}
	}
#endif
	return LongPackageName;
}

bool UAssetRegistryImpl::GetDependencies(const FAssetIdentifier& AssetIdentifier, TArray<FAssetIdentifier>& OutDependencies, EAssetRegistryDependencyType::Type InDependencyType) const
{
	FReadScopeLock InterfaceScopeLock(InterfaceLock);
	PRAGMA_DISABLE_DEPRECATION_WARNINGS
	return GuardedData.GetState().GetDependencies(AssetIdentifier, OutDependencies, InDependencyType);
	PRAGMA_ENABLE_DEPRECATION_WARNINGS
}

bool UAssetRegistryImpl::GetDependencies(const FAssetIdentifier& AssetIdentifier, TArray<FAssetIdentifier>& OutDependencies, UE::AssetRegistry::EDependencyCategory Category, const UE::AssetRegistry::FDependencyQuery& Flags) const
{
	FReadScopeLock InterfaceScopeLock(InterfaceLock);
	return GuardedData.GetState().GetDependencies(AssetIdentifier, OutDependencies, Category, Flags);
}

bool UAssetRegistryImpl::GetDependencies(const FAssetIdentifier& AssetIdentifier, TArray<FAssetDependency>& OutDependencies, UE::AssetRegistry::EDependencyCategory Category, const UE::AssetRegistry::FDependencyQuery& Flags) const
{
	FReadScopeLock InterfaceScopeLock(InterfaceLock);
	return GuardedData.GetState().GetDependencies(AssetIdentifier, OutDependencies, Category, Flags);
}

static void ConvertAssetIdentifiersToPackageNames(const TArray<FAssetIdentifier>& AssetIdentifiers, TArray<FName>& OutPackageNames)
{
	// add all PackageNames :
	OutPackageNames.Reserve(OutPackageNames.Num() + AssetIdentifiers.Num());
	for (const FAssetIdentifier& AssetId : AssetIdentifiers)
	{
		if (AssetId.PackageName != NAME_None)
		{
			OutPackageNames.Add(AssetId.PackageName);
		}
	}

	// make unique ; sort in previous contents of OutPackageNames to unique against them too
	OutPackageNames.Sort( FNameFastLess() );

	int UniqueNum = Algo::Unique( OutPackageNames );
	OutPackageNames.SetNum(UniqueNum,false);
}

bool UAssetRegistryImpl::GetDependencies(FName PackageName, TArray<FName>& OutDependencies, EAssetRegistryDependencyType::Type InDependencyType) const
{
	TArray<FAssetIdentifier> TempDependencies;
	PRAGMA_DISABLE_DEPRECATION_WARNINGS
	if (!GetDependencies(PackageName, TempDependencies, InDependencyType))
	{
		return false;
	}
	PRAGMA_ENABLE_DEPRECATION_WARNINGS
	ConvertAssetIdentifiersToPackageNames(TempDependencies, OutDependencies);
	return true;
}

bool UAssetRegistryImpl::GetDependencies(FName PackageName, TArray<FName>& OutDependencies, UE::AssetRegistry::EDependencyCategory Category, const UE::AssetRegistry::FDependencyQuery& Flags) const
{
	TArray<FAssetIdentifier> TempDependencies;
	if (!GetDependencies(FAssetIdentifier(PackageName), TempDependencies, Category, Flags))
	{
		return false;
	}
	ConvertAssetIdentifiersToPackageNames(TempDependencies, OutDependencies);
	return true;
}

bool IAssetRegistry::K2_GetDependencies(FName PackageName, const FAssetRegistryDependencyOptions& DependencyOptions, TArray<FName>& OutDependencies) const
{
	UE::AssetRegistry::FDependencyQuery Flags;
	bool bResult = false;
	if (DependencyOptions.GetPackageQuery(Flags))
	{
		bResult = GetDependencies(PackageName, OutDependencies, UE::AssetRegistry::EDependencyCategory::Package, Flags) || bResult;
	}
	if (DependencyOptions.GetSearchableNameQuery(Flags))
	{
		bResult = GetDependencies(PackageName, OutDependencies, UE::AssetRegistry::EDependencyCategory::SearchableName, Flags) || bResult;
	}
	if (DependencyOptions.GetManageQuery(Flags))
	{
		bResult = GetDependencies(PackageName, OutDependencies, UE::AssetRegistry::EDependencyCategory::Manage, Flags) || bResult;
	}
	return bResult;
}

bool UAssetRegistryImpl::GetReferencers(const FAssetIdentifier& AssetIdentifier, TArray<FAssetIdentifier>& OutReferencers, EAssetRegistryDependencyType::Type InReferenceType) const
{
	FReadScopeLock InterfaceScopeLock(InterfaceLock);
	PRAGMA_DISABLE_DEPRECATION_WARNINGS
	return GuardedData.GetState().GetReferencers(AssetIdentifier, OutReferencers, InReferenceType);
	PRAGMA_ENABLE_DEPRECATION_WARNINGS
}

bool UAssetRegistryImpl::GetReferencers(const FAssetIdentifier& AssetIdentifier, TArray<FAssetIdentifier>& OutReferencers, UE::AssetRegistry::EDependencyCategory Category, const UE::AssetRegistry::FDependencyQuery& Flags) const
{
	FReadScopeLock InterfaceScopeLock(InterfaceLock);
	return GuardedData.GetState().GetReferencers(AssetIdentifier, OutReferencers, Category, Flags);
}

bool UAssetRegistryImpl::GetReferencers(const FAssetIdentifier& AssetIdentifier, TArray<FAssetDependency>& OutReferencers, UE::AssetRegistry::EDependencyCategory Category, const UE::AssetRegistry::FDependencyQuery& Flags) const
{
	FReadScopeLock InterfaceScopeLock(InterfaceLock);
	return GuardedData.GetState().GetReferencers(AssetIdentifier, OutReferencers, Category, Flags);
}

bool UAssetRegistryImpl::GetReferencers(FName PackageName, TArray<FName>& OutReferencers, EAssetRegistryDependencyType::Type InReferenceType) const
{
	TArray<FAssetIdentifier> TempReferencers;

	PRAGMA_DISABLE_DEPRECATION_WARNINGS
	if (!GetReferencers(FAssetIdentifier(PackageName), TempReferencers, InReferenceType))
	{
		return false;
	}
	PRAGMA_ENABLE_DEPRECATION_WARNINGS
	ConvertAssetIdentifiersToPackageNames(TempReferencers, OutReferencers);
	return true;
}

bool UAssetRegistryImpl::GetReferencers(FName PackageName, TArray<FName>& OutReferencers, UE::AssetRegistry::EDependencyCategory Category, const UE::AssetRegistry::FDependencyQuery& Flags) const
{
	TArray<FAssetIdentifier> TempReferencers;

	if (!GetReferencers(FAssetIdentifier(PackageName), TempReferencers, Category, Flags))
	{
		return false;
	}
	ConvertAssetIdentifiersToPackageNames(TempReferencers, OutReferencers);
	return true;
}

bool IAssetRegistry::K2_GetReferencers(FName PackageName, const FAssetRegistryDependencyOptions& ReferenceOptions, TArray<FName>& OutReferencers) const
{
	UE::AssetRegistry::FDependencyQuery Flags;
	bool bResult = false;
	if (ReferenceOptions.GetPackageQuery(Flags))
	{
		bResult = GetReferencers(PackageName, OutReferencers, UE::AssetRegistry::EDependencyCategory::Package, Flags) || bResult;
	}
	if (ReferenceOptions.GetSearchableNameQuery(Flags))
	{
		bResult = GetReferencers(PackageName, OutReferencers, UE::AssetRegistry::EDependencyCategory::SearchableName, Flags) || bResult;
	}
	if (ReferenceOptions.GetManageQuery(Flags))
	{
		bResult = GetReferencers(PackageName, OutReferencers, UE::AssetRegistry::EDependencyCategory::Manage, Flags) || bResult;
	}

	return bResult;
}

const FAssetPackageData* UAssetRegistryImpl::GetAssetPackageData(FName PackageName) const
{
	FWriteScopeLock InterfaceScopeLock(InterfaceLock);
	PRAGMA_DISABLE_DEPRECATION_WARNINGS
	return const_cast<UE::AssetRegistry::FAssetRegistryImpl&>(GuardedData).GetAssetPackageData(PackageName);
	PRAGMA_ENABLE_DEPRECATION_WARNINGS
}

namespace UE::AssetRegistry
{

const FAssetPackageData* FAssetRegistryImpl::GetAssetPackageData(FName PackageName)
{
	const FAssetPackageData* AssetPackageData = State.GetAssetPackageData(PackageName);
	if (!AssetPackageData)
	{
		return nullptr;
	}
	FAssetPackageData* Result = new FAssetPackageData(*AssetPackageData);
	PRAGMA_DISABLE_DEPRECATION_WARNINGS
	DeleteActions.Add([Result]() { delete Result; });
	PRAGMA_ENABLE_DEPRECATION_WARNINGS
	return Result;
}

}

TOptional<FAssetPackageData> UAssetRegistryImpl::GetAssetPackageDataCopy(FName PackageName) const
{
	FReadScopeLock InterfaceScopeLock(InterfaceLock);
	const FAssetPackageData* AssetPackageData = GuardedData.GetState().GetAssetPackageData(PackageName);
	return AssetPackageData ? *AssetPackageData : TOptional<FAssetPackageData>();
}

void UAssetRegistryImpl::EnumerateAllPackages(TFunctionRef<void(FName PackageName, const FAssetPackageData& PackageData)> Callback) const
{
	FReadScopeLock InterfaceScopeLock(InterfaceLock);
	for (const TPair<FName, const FAssetPackageData*>& Pair : GuardedData.GetState().GetAssetPackageDataMap())
	{
		Callback(Pair.Key, *Pair.Value);
	}
}


bool UAssetRegistryImpl::DoesPackageExistOnDisk(FName PackageName, FString* OutCorrectCasePackageName, FString* OutExtension) const
{
	auto CalculateExtension = [](const FString& PackageNameStr, TConstArrayView<FAssetData> Assets) -> FString
	{
		FTopLevelAssetPath ClassRedirector = UObjectRedirector::StaticClass()->GetClassPathName();
		bool bContainsMap = false;
		bool bContainsRedirector = false;
		for (const FAssetData& Asset : Assets)
		{
			bContainsMap |= ((Asset.PackageFlags & PKG_ContainsMap) != 0);
			bContainsRedirector |= (Asset.AssetClassPath == ClassRedirector);
		}
		if (!bContainsMap && bContainsRedirector)
		{
			// presence of map -> .umap
			// But we can only assume lack of map -> .uasset if we know the type of every object in the package.
			// If we don't, because there was a redirector, we have to check the package on disk
			FString FileName;
			if (FPackageName::DoesPackageExist(PackageNameStr, &FileName, false /* InAllowTextFormats */))
			{
				check(!FileName.IsEmpty());
				return FPaths::GetExtension(FileName, true /* bIncludeDot */);
			}
		}
		return bContainsMap ? FPackageName::GetMapPackageExtension() : FPackageName::GetAssetPackageExtension();
	};

#if WITH_EDITOR
	if (GIsEditor)
	{
		// The editor always gathers PackageAssetDatas and uses those because they exactly match files on disk, whereas AssetsByPackageName
		// includes memory-only assets that have added themselves to the AssetRegistry's State.
		FString PackageNameStr = PackageName.ToString();
		if (FPackageName::IsScriptPackage(PackageNameStr))
		{
			// Script packages are an exception; the AssetRegistry creates AssetPackageData for them but they exist only in memory
			return false;
		}

		const FAssetPackageData* AssetPackageData;
		{
			FReadScopeLock InterfaceScopeLock(InterfaceLock);
			AssetPackageData = GuardedData.GetState().GetAssetPackageData(PackageName);
		}
		const static bool bVerifyNegativeResults = FParse::Param(FCommandLine::Get(), TEXT("AssetRegistryValidatePackageExists"));
		if (bVerifyNegativeResults && !AssetPackageData)
		{
			FString FileName;
			if (FPackageName::DoesPackageExist(PackageNameStr, &FileName, false /* InAllowTextFormats */))
			{
				UE_LOG(LogAssetRegistry, Warning, TEXT("Package %s exists on disk but does not exist in the AssetRegistry"), *PackageNameStr);
				if (OutCorrectCasePackageName)
				{
					FPackageName::TryConvertLongPackageNameToFilename(FileName, *OutCorrectCasePackageName);
				}
				if (OutExtension)
				{
					*OutExtension = FPaths::GetExtension(FileName, true /* bIncludeDot */);
				}
				return true;
			}
		}

		if (!AssetPackageData)
		{
			return false;
		}

		if (OutCorrectCasePackageName)
		{
			// TODO: Implement this correctly by saving the information in AssetPackageData if the capitalization does not match the FName capitalization
			*OutCorrectCasePackageName = PackageNameStr;
		}
		if (OutExtension)
		{
			// TODO: Save the extension on the AssetPackageData rather than deriving it here
			// Guessing the extension based on map vs non-map also does not support text assets and maps which have a different extension
			TArray<FAssetData> Assets;
			GetAssetsByPackageName(PackageName, Assets, /*bIncludeOnlyDiskAssets*/ true);
			*OutExtension = CalculateExtension(PackageNameStr, Assets);
		}
		return true;
	}
	else
#endif
	{
		// Runtime Game and Programs use GetAssetsByPackageName, which will match the files on disk since these configurations do not
		// add loaded assets to the AssetRegistryState
		TArray<FAssetData> Assets;
		GetAssetsByPackageName(PackageName, Assets, /*bIncludeOnlyDiskAssets*/ true);
		if (Assets.Num() == 0)
		{
			return false;
		}
		FString PackageNameStr = PackageName.ToString();
		if (OutCorrectCasePackageName)
		{
			// In Game does not handle matching case, but it still needs to return a value for the CorrectCase field if asked
			*OutCorrectCasePackageName = PackageNameStr;
		}
		if (OutExtension)
		{
			*OutExtension = CalculateExtension(PackageNameStr, Assets);
		}
		return true;
	}
}

FSoftObjectPath UAssetRegistryImpl::GetRedirectedObjectPath(const FSoftObjectPath& ObjectPath) const
{
	FReadScopeLock InterfaceScopeLock(InterfaceLock);
	return GuardedData.GetRedirectedObjectPath(ObjectPath);
}

FName UAssetRegistryImpl::GetRedirectedObjectPath(const FName ObjectPath) const
{
	FReadScopeLock InterfaceScopeLock(InterfaceLock);
PRAGMA_DISABLE_DEPRECATION_WARNINGS
	return GuardedData.GetRedirectedObjectPath(ObjectPath);
PRAGMA_ENABLE_DEPRECATION_WARNINGS
}

namespace UE::AssetRegistry
{

FSoftObjectPath FAssetRegistryImpl::GetRedirectedObjectPath(const FSoftObjectPath& ObjectPath) const
{
	FSoftObjectPath RedirectedPath = ObjectPath;

	// For legacy behavior, for the first object pointed to, we look up the object in memory
	// before checking the on-disk assets
	UObject* Asset = ObjectPath.ResolveObject();
	const FAssetData* AssetData = nullptr;
	if (!Asset)
	{
		AssetData = State.GetAssetByObjectPath(ObjectPath);
	}

	TSet<FSoftObjectPath> SeenPaths;
	SeenPaths.Add(RedirectedPath);

	auto TryGetRedirectedPath = [](UObject* InAsset, const FAssetData* InAssetData, FSoftObjectPath& OutRedirectedPath)
	{
		if (InAsset)
		{
			UObjectRedirector* Redirector = Cast<UObjectRedirector>(InAsset);
			if (Redirector && Redirector->DestinationObject)
			{
				OutRedirectedPath = FSoftObjectPath(Redirector->DestinationObject);
				return true;
			}
		}
		else if (InAssetData && InAssetData->IsRedirector())
		{
			FString Dest;
			if (InAssetData->GetTagValue("DestinationObject", Dest))
			{
				ConstructorHelpers::StripObjectClass(Dest);
				OutRedirectedPath = Dest;
				return true;
			}
		}
		return false;
	};

	// Need to follow chain of redirectors
	while (TryGetRedirectedPath(Asset, AssetData, RedirectedPath))
	{
		if (SeenPaths.Contains(RedirectedPath))
		{
			// Recursive, bail
			break;
		}
		else
		{
			SeenPaths.Add(RedirectedPath);
			// For legacy behavior, for all redirects after the initial request, we only check on-disk assets
			Asset = nullptr;
			AssetData = State.GetAssetByObjectPath(RedirectedPath);
		}
	}

	return RedirectedPath;
}

UE_DEPRECATED(5.1, "Asset path FNames have been deprecated, use FSoftObjectPath instead.")
FName FAssetRegistryImpl::GetRedirectedObjectPath(const FName ObjectPath) const
{
	return FName(*GetRedirectedObjectPath(FSoftObjectPath(ObjectPath.ToString())).ToString());
}

}

bool UAssetRegistryImpl::GetAncestorClassNames(FName ClassName, TArray<FName>& OutAncestorClassNames) const
{
	FTopLevelAssetPath ClassPathName = TryConvertShortTypeNameToPathName(ClassName);
	TArray<FTopLevelAssetPath> OutAncestorClassPathNames;
	bool bResult = GetAncestorClassNames(ClassPathName, OutAncestorClassPathNames);
	for (FTopLevelAssetPath AncestorPathName : OutAncestorClassPathNames)
	{
		OutAncestorClassNames.Add(AncestorPathName.GetAssetName());
	}
	return bResult;
}

bool UAssetRegistryImpl::GetAncestorClassNames(FTopLevelAssetPath ClassName, TArray<FTopLevelAssetPath>& OutAncestorClassNames) const
{
	UE::AssetRegistry::Impl::FClassInheritanceContext InheritanceContext;
	UE::AssetRegistry::Impl::FClassInheritanceBuffer InheritanceBuffer;
	FRWScopeLock InterfaceScopeLock(InterfaceLock, SLT_ReadOnly);
	const_cast<UAssetRegistryImpl*>(this)->GetInheritanceContextWithRequiredLock(
		InterfaceScopeLock, InheritanceContext, InheritanceBuffer);
	return GuardedData.GetAncestorClassNames(InheritanceContext, ClassName, OutAncestorClassNames);
}

namespace UE::AssetRegistry
{

bool FAssetRegistryImpl::GetAncestorClassNames(Impl::FClassInheritanceContext& InheritanceContext, FTopLevelAssetPath ClassName,
	TArray<FTopLevelAssetPath>& OutAncestorClassNames) const
{
	// Assume we found the class unless there is an error
	bool bFoundClass = true;

	InheritanceContext.ConditionalUpdate();
	const TMap<FTopLevelAssetPath, FTopLevelAssetPath>& InheritanceMap = InheritanceContext.Buffer->InheritanceMap;

	// Make sure the requested class is in the inheritance map
	if (!InheritanceMap.Contains(ClassName))
	{
		bFoundClass = false;
	}
	else
	{
		// Now follow the map pairs until we cant find any more parents
		const FTopLevelAssetPath* CurrentClassName = &ClassName;
		const uint32 MaxInheritanceDepth = 65536;
		uint32 CurrentInheritanceDepth = 0;
		while (CurrentInheritanceDepth < MaxInheritanceDepth && CurrentClassName != nullptr)
		{
			CurrentClassName = InheritanceMap.Find(*CurrentClassName);

			if (CurrentClassName)
			{
				if (CurrentClassName->IsNull())
				{
					// No parent, we are at the root
					CurrentClassName = nullptr;
				}
				else
				{
					OutAncestorClassNames.Add(*CurrentClassName);
				}
			}
			CurrentInheritanceDepth++;
		}

		if (CurrentInheritanceDepth == MaxInheritanceDepth)
		{
			UE_LOG(LogAssetRegistry, Error, TEXT("IsChildClass exceeded max inheritance depth. There is probably an infinite loop of parent classes."));
			bFoundClass = false;
		}
	}

	return bFoundClass;
}

}

void UAssetRegistryImpl::GetDerivedClassNames(const TArray<FName>& ClassNames, const TSet<FName>& ExcludedClassNames,
	TSet<FName>& OutDerivedClassNames) const
{
	TArray<FTopLevelAssetPath> ClassPaths;
	for (FName ClassName : ClassNames)
	{
		ClassPaths.Add(TryConvertShortTypeNameToPathName(ClassName));
	}
	TSet<FTopLevelAssetPath> ExcludedClassPathNames;
	for (FName ExcludedClassName : ExcludedClassNames)
	{
		ExcludedClassPathNames.Add(TryConvertShortTypeNameToPathName(ExcludedClassName));
	}
	TSet<FTopLevelAssetPath> OutDerivedClassPathNames;
	GetDerivedClassNames(ClassPaths, ExcludedClassPathNames, OutDerivedClassPathNames);
	for (FTopLevelAssetPath DerivedClassPathName : OutDerivedClassPathNames)
	{
		OutDerivedClassNames.Add(DerivedClassPathName.GetAssetName());
	}
}

void UAssetRegistryImpl::GetDerivedClassNames(const TArray<FTopLevelAssetPath>& ClassNames, const TSet<FTopLevelAssetPath>& ExcludedClassNames,
	TSet<FTopLevelAssetPath>& OutDerivedClassNames) const
{
	UE::AssetRegistry::Impl::FClassInheritanceContext InheritanceContext;
	UE::AssetRegistry::Impl::FClassInheritanceBuffer InheritanceBuffer;
	FRWScopeLock InterfaceScopeLock(InterfaceLock, SLT_ReadOnly);
	const_cast<UAssetRegistryImpl*>(this)->GetInheritanceContextWithRequiredLock(
		InterfaceScopeLock, InheritanceContext, InheritanceBuffer);
	GuardedData.GetSubClasses(InheritanceContext, ClassNames, ExcludedClassNames, OutDerivedClassNames);
}

void UAssetRegistryImpl::GetAllCachedPaths(TArray<FString>& OutPathList) const
{
	FReadScopeLock InterfaceScopeLock(InterfaceLock);
	const FPathTree& CachedPathTree = GuardedData.GetCachedPathTree();
	OutPathList.Reserve(OutPathList.Num() + CachedPathTree.NumPaths());
	CachedPathTree.EnumerateAllPaths([&OutPathList](FName Path)
	{
		OutPathList.Emplace(Path.ToString());
		return true;
	});
}

void UAssetRegistryImpl::EnumerateAllCachedPaths(TFunctionRef<bool(FString)> Callback) const
{
	EnumerateAllCachedPaths([&Callback](FName Path)
	{
		return Callback(Path.ToString());
	});
}

void UAssetRegistryImpl::EnumerateAllCachedPaths(TFunctionRef<bool(FName)> Callback) const
{
	TArray<FName> FoundPaths;
	{
		FReadScopeLock InterfaceScopeLock(InterfaceLock);
		const FPathTree& CachedPathTree = GuardedData.GetCachedPathTree();
		FoundPaths.Reserve(CachedPathTree.NumPaths());
		CachedPathTree.EnumerateAllPaths([&FoundPaths](FName Path)
		{
			FoundPaths.Add(Path);
			return true;
		});
	}
	for (FName Path : FoundPaths)
	{
		if (!Callback(Path))
		{
			return;
		}
	}
}

void UAssetRegistryImpl::GetSubPaths(const FString& InBasePath, TArray<FString>& OutPathList, bool bInRecurse) const
{
	FReadScopeLock InterfaceScopeLock(InterfaceLock);
	const FPathTree& CachedPathTree = GuardedData.GetCachedPathTree();
	CachedPathTree.EnumerateSubPaths(*InBasePath, [&OutPathList](FName Path)
	{
		OutPathList.Emplace(Path.ToString());
		return true;
	}, bInRecurse);
}

void UAssetRegistryImpl::GetSubPaths(const FName& InBasePath, TArray<FName>& OutPathList, bool bInRecurse) const
{
	FReadScopeLock InterfaceScopeLock(InterfaceLock);
	const FPathTree& CachedPathTree = GuardedData.GetCachedPathTree();
	CachedPathTree.EnumerateSubPaths(InBasePath, [&OutPathList](FName Path)
	{
		OutPathList.Emplace(Path);
		return true;
	}, bInRecurse);
}

void UAssetRegistryImpl::EnumerateSubPaths(const FString& InBasePath, TFunctionRef<bool(FString)> Callback, bool bInRecurse) const
{
	TArray<FName, TInlineAllocator<64>> SubPaths;
	{
		FReadScopeLock InterfaceScopeLock(InterfaceLock);
		const FPathTree& CachedPathTree = GuardedData.GetCachedPathTree();
		CachedPathTree.EnumerateSubPaths(FName(*InBasePath), [&SubPaths](FName PathName)
		{
			SubPaths.Add(PathName);
			return true;
		}, bInRecurse);
	}
	for (FName PathName : SubPaths)
	{
		if (!Callback(PathName.ToString()))
		{
			break;
		}
	}
}

void UAssetRegistryImpl::EnumerateSubPaths(const FName InBasePath, TFunctionRef<bool(FName)> Callback, bool bInRecurse) const
{
	TArray<FName, TInlineAllocator<64>> SubPaths;
	{
		FReadScopeLock InterfaceScopeLock(InterfaceLock);
		const FPathTree& CachedPathTree = GuardedData.GetCachedPathTree();
		CachedPathTree.EnumerateSubPaths(InBasePath, [&SubPaths](FName PathName)
		{
			SubPaths.Add(PathName);
			return true;
		}, bInRecurse);
	}
	for (FName PathName : SubPaths)
	{
		if (!Callback(PathName))
		{
			break;
		}
	}
}

void UAssetRegistryImpl::RunAssetsThroughFilter(TArray<FAssetData>& AssetDataList, const FARFilter& Filter) const
{
	if (Filter.IsEmpty())
	{
		return;
	}
	FARCompiledFilter CompiledFilter;
	CompileFilter(Filter, CompiledFilter);
	UE::AssetRegistry::Utils::RunAssetsThroughFilter(AssetDataList, CompiledFilter, UE::AssetRegistry::Utils::EFilterMode::Inclusive);
}

void UAssetRegistryImpl::UseFilterToExcludeAssets(TArray<FAssetData>& AssetDataList, const FARFilter& Filter) const
{
	if (Filter.IsEmpty())
	{
		return;
	}
	FARCompiledFilter CompiledFilter;
	CompileFilter(Filter, CompiledFilter);
	UE::AssetRegistry::Utils::RunAssetsThroughFilter(AssetDataList, CompiledFilter, UE::AssetRegistry::Utils::EFilterMode::Exclusive);
}

bool UAssetRegistryImpl::IsAssetIncludedByFilter(const FAssetData& AssetData, const FARCompiledFilter& Filter) const
{
	return UE::AssetRegistry::Utils::RunAssetThroughFilter(AssetData, Filter, UE::AssetRegistry::Utils::EFilterMode::Inclusive);
}

bool UAssetRegistryImpl::IsAssetExcludedByFilter(const FAssetData& AssetData, const FARCompiledFilter& Filter) const
{
	return UE::AssetRegistry::Utils::RunAssetThroughFilter(AssetData, Filter, UE::AssetRegistry::Utils::EFilterMode::Exclusive);
}

namespace UE::AssetRegistry::Utils
{

bool RunAssetThroughFilter(const FAssetData& AssetData, const FARCompiledFilter& Filter, const EFilterMode FilterMode)
{
	const bool bPassFilterValue = FilterMode == EFilterMode::Inclusive;
	if (Filter.IsEmpty())
	{
		return bPassFilterValue;
	}

	const bool bFilterResult = RunAssetThroughFilter_Unchecked(AssetData, Filter, bPassFilterValue);
	return bFilterResult == bPassFilterValue;
}

bool RunAssetThroughFilter_Unchecked(const FAssetData& AssetData, const FARCompiledFilter& Filter, const bool bPassFilterValue)
{
	// Package Names
	if (Filter.PackageNames.Num() > 0)
	{
		const bool bPassesPackageNames = Filter.PackageNames.Contains(AssetData.PackageName);
		if (bPassesPackageNames != bPassFilterValue)
		{
			return !bPassFilterValue;
		}
	}

	// Package Paths
	if (Filter.PackagePaths.Num() > 0)
	{
		const bool bPassesPackagePaths = Filter.PackagePaths.Contains(AssetData.PackagePath);
		if (bPassesPackagePaths != bPassFilterValue)
		{
			return !bPassFilterValue;
		}
	}

	// ObjectPaths
	if (Filter.SoftObjectPaths.Num() > 0)
	{
		const bool bPassesObjectPaths = Filter.SoftObjectPaths.Contains(AssetData.GetSoftObjectPath());
		if (bPassesObjectPaths != bPassFilterValue)
		{
			return !bPassFilterValue;
		}
	}

	// Classes
	if (Filter.ClassPaths.Num() > 0)
	{
		const bool bPassesClasses = Filter.ClassPaths.Contains(AssetData.AssetClassPath);
		if (bPassesClasses != bPassFilterValue)
		{
			return !bPassFilterValue;
		}
	}

	// Tags and values
	if (Filter.TagsAndValues.Num() > 0)
	{
		bool bPassesTags = false;
		for (const auto& TagsAndValuePair : Filter.TagsAndValues)
		{
			bPassesTags |= TagsAndValuePair.Value.IsSet()
				? AssetData.TagsAndValues.ContainsKeyValue(TagsAndValuePair.Key, TagsAndValuePair.Value.GetValue())
				: AssetData.TagsAndValues.Contains(TagsAndValuePair.Key);
			if (bPassesTags)
			{
				break;
			}
		}
		if (bPassesTags != bPassFilterValue)
		{
			return !bPassFilterValue;
		}
	}

	return bPassFilterValue;
}

void RunAssetsThroughFilter(TArray<FAssetData>& AssetDataList, const FARCompiledFilter& CompiledFilter, const EFilterMode FilterMode)
{
	if (!IsFilterValid(CompiledFilter))
	{
		return;
	}

	const int32 OriginalArrayCount = AssetDataList.Num();
	const bool bPassFilterValue = FilterMode == EFilterMode::Inclusive;

	// Spin the array backwards to minimize the number of elements that are repeatedly moved down
	for (int32 AssetDataIndex = AssetDataList.Num() - 1; AssetDataIndex >= 0; --AssetDataIndex)
	{
		const bool bFilterResult = RunAssetThroughFilter_Unchecked(AssetDataList[AssetDataIndex], CompiledFilter, bPassFilterValue);
		if (bFilterResult != bPassFilterValue)
		{
			AssetDataList.RemoveAt(AssetDataIndex, 1, /*bAllowShrinking*/false);
			continue;
		}
	}
	if (OriginalArrayCount > AssetDataList.Num())
	{
		AssetDataList.Shrink();
	}
}

}

void UAssetRegistryImpl::ExpandRecursiveFilter(const FARFilter& InFilter, FARFilter& ExpandedFilter) const
{
	FARCompiledFilter CompiledFilter;
	CompileFilter(InFilter, CompiledFilter);

	ExpandedFilter.Clear();
	ExpandedFilter.PackageNames = CompiledFilter.PackageNames.Array();
	ExpandedFilter.PackagePaths = CompiledFilter.PackagePaths.Array();
	ExpandedFilter.SoftObjectPaths = CompiledFilter.SoftObjectPaths.Array();
	ExpandedFilter.ClassPaths = CompiledFilter.ClassPaths.Array();
	ExpandedFilter.TagsAndValues = CompiledFilter.TagsAndValues;
	ExpandedFilter.bIncludeOnlyOnDiskAssets = CompiledFilter.bIncludeOnlyOnDiskAssets;
	ExpandedFilter.WithoutPackageFlags = CompiledFilter.WithoutPackageFlags;
	ExpandedFilter.WithPackageFlags = CompiledFilter.WithPackageFlags;
}

void UAssetRegistryImpl::CompileFilter(const FARFilter& InFilter, FARCompiledFilter& OutCompiledFilter) const
{
	UE::AssetRegistry::Impl::FClassInheritanceContext InheritanceContext;
	UE::AssetRegistry::Impl::FClassInheritanceBuffer InheritanceBuffer;
	FRWScopeLock InterfaceScopeLock(InterfaceLock, SLT_ReadOnly);
	if (InFilter.bRecursiveClasses)
	{
		const_cast<UAssetRegistryImpl*>(this)->GetInheritanceContextWithRequiredLock(
			InterfaceScopeLock, InheritanceContext, InheritanceBuffer);
	}
	else
	{
		// CompileFilter takes an inheritance context, but only to handle filters with recursive classes
		// which we are not using here, so leave the InheritanceContext empty
	}
	GuardedData.CompileFilter(InheritanceContext, InFilter, OutCompiledFilter);
}

namespace UE::AssetRegistry
{

void FAssetRegistryImpl::CompileFilter(Impl::FClassInheritanceContext& InheritanceContext, const FARFilter& InFilter,
	FARCompiledFilter& OutCompiledFilter) const
{
	OutCompiledFilter.Clear();
	OutCompiledFilter.PackageNames.Append(InFilter.PackageNames);
	OutCompiledFilter.PackagePaths.Reserve(InFilter.PackagePaths.Num());
	for (FName PackagePath : InFilter.PackagePaths)
	{
		OutCompiledFilter.PackagePaths.Add(FPathTree::NormalizePackagePath(PackagePath));
	}
	OutCompiledFilter.SoftObjectPaths.Append(InFilter.SoftObjectPaths);

#if WITH_EDITORONLY_DATA
PRAGMA_DISABLE_DEPRECATION_WARNINGS
	OutCompiledFilter.SoftObjectPaths.Append(UE::SoftObjectPath::Private::ConvertObjectPathNames(InFilter.ObjectPaths));
PRAGMA_ENABLE_DEPRECATION_WARNINGS
#endif

PRAGMA_DISABLE_DEPRECATION_WARNINGS
	if (!ensureAlwaysMsgf(InFilter.ClassNames.Num() == 0, TEXT("Asset Registry Filter using ClassNames instead of ClassPaths. First class name: \"%s\""), *InFilter.ClassNames[0].ToString()))
	{
		OutCompiledFilter.ClassPaths.Reserve(InFilter.ClassNames.Num());
		for (FName ClassName : InFilter.ClassNames)
		{
			if (!ClassName.IsNone())
			{
				FTopLevelAssetPath ClassPathName = UClass::TryConvertShortTypeNameToPathName<UStruct>(ClassName.ToString(), ELogVerbosity::Warning, TEXT("Compiling Asset Registry Filter"));
				if (!ClassPathName.IsNull())
				{
					OutCompiledFilter.ClassPaths.Add(ClassPathName);
				}
				else
				{
					UE_LOG(LogAssetRegistry, Error, TEXT("Failed to resolve class path for short clas name \"%s\" when compiling asset registry filter"), *ClassName.ToString());
				}
			}
		}
	}
PRAGMA_ENABLE_DEPRECATION_WARNINGS
	OutCompiledFilter.ClassPaths.Append(InFilter.ClassPaths);
	OutCompiledFilter.TagsAndValues = InFilter.TagsAndValues;
	OutCompiledFilter.bIncludeOnlyOnDiskAssets = InFilter.bIncludeOnlyOnDiskAssets;
	OutCompiledFilter.WithoutPackageFlags = InFilter.WithoutPackageFlags;
	OutCompiledFilter.WithPackageFlags = InFilter.WithPackageFlags;

	if (InFilter.bRecursivePaths)
	{
		// Add the sub-paths of all the input paths to the expanded list
		for (const FName& PackagePath : InFilter.PackagePaths)
		{
			CachedPathTree.GetSubPaths(PackagePath, OutCompiledFilter.PackagePaths);
		}
	}

	if (InFilter.bRecursiveClasses)
	{
		// Add the sub-classes of all the input classes to the expanded list, excluding any that were requested
		if (InFilter.RecursiveClassPathsExclusionSet.Num() > 0 && InFilter.ClassPaths.Num() == 0)
		{
			TArray<FTopLevelAssetPath> ClassNamesObject;
			ClassNamesObject.Add(UObject::StaticClass()->GetClassPathName());

			GetSubClasses(InheritanceContext, ClassNamesObject, InFilter.RecursiveClassPathsExclusionSet, OutCompiledFilter.ClassPaths);
		}
		else
		{
			GetSubClasses(InheritanceContext, InFilter.ClassPaths, InFilter.RecursiveClassPathsExclusionSet, OutCompiledFilter.ClassPaths);
		}
	}
}

}

EAssetAvailability::Type UAssetRegistryImpl::GetAssetAvailability(const FAssetData& AssetData) const
{
	return UE::AssetRegistry::Utils::GetAssetAvailability(AssetData);
}

namespace UE::AssetRegistry::Utils
{

EAssetAvailability::Type GetAssetAvailability(const FAssetData& AssetData)
{
	IPlatformChunkInstall* ChunkInstall = FPlatformMisc::GetPlatformChunkInstall();

	EChunkLocation::Type BestLocation = EChunkLocation::DoesNotExist;

	// check all chunks to see which has the best locality
	for (int32 PakchunkId : AssetData.GetChunkIDs())
	{
		EChunkLocation::Type ChunkLocation = ChunkInstall->GetPakchunkLocation(PakchunkId);

		// if we find one in the best location, early out
		if (ChunkLocation == EChunkLocation::BestLocation)
		{
			BestLocation = ChunkLocation;
			break;
		}

		if (ChunkLocation > BestLocation)
		{
			BestLocation = ChunkLocation;
		}
	}

	switch (BestLocation)
	{
	case EChunkLocation::LocalFast:
		return EAssetAvailability::LocalFast;
	case EChunkLocation::LocalSlow:
		return EAssetAvailability::LocalSlow;
	case EChunkLocation::NotAvailable:
		return EAssetAvailability::NotAvailable;
	case EChunkLocation::DoesNotExist:
		return EAssetAvailability::DoesNotExist;
	default:
		check(0);
		return EAssetAvailability::LocalFast;
	}
}

}

float UAssetRegistryImpl::GetAssetAvailabilityProgress(const FAssetData& AssetData, EAssetAvailabilityProgressReportingType::Type ReportType) const
{
	return UE::AssetRegistry::Utils::GetAssetAvailabilityProgress(AssetData, ReportType);
}

namespace UE::AssetRegistry::Utils
{

float GetAssetAvailabilityProgress(const FAssetData& AssetData, EAssetAvailabilityProgressReportingType::Type ReportType)
{
	IPlatformChunkInstall* ChunkInstall = FPlatformMisc::GetPlatformChunkInstall();
	EChunkProgressReportingType::Type ChunkReportType = GetChunkAvailabilityProgressType(ReportType);

	bool IsPercentageComplete = (ChunkReportType == EChunkProgressReportingType::PercentageComplete) ? true : false;
	check(ReportType == EAssetAvailabilityProgressReportingType::PercentageComplete || ReportType == EAssetAvailabilityProgressReportingType::ETA);

	float BestProgress = MAX_FLT;

	// check all chunks to see which has the best time remaining
	for (int32 PakchunkID : AssetData.GetChunkIDs())
	{
		float Progress = ChunkInstall->GetChunkProgress(PakchunkID, ChunkReportType);

		// need to flip percentage completes for the comparison
		if (IsPercentageComplete)
		{
			Progress = 100.0f - Progress;
		}

		if (Progress <= 0.0f)
		{
			BestProgress = 0.0f;
			break;
		}

		if (Progress < BestProgress)
		{
			BestProgress = Progress;
		}
	}

	// unflip percentage completes
	if (IsPercentageComplete)
	{
		BestProgress = 100.0f - BestProgress;
	}
	return BestProgress;
}

}

bool UAssetRegistryImpl::GetAssetAvailabilityProgressTypeSupported(EAssetAvailabilityProgressReportingType::Type ReportType) const
{
	return UE::AssetRegistry::Utils::GetAssetAvailabilityProgressTypeSupported(ReportType);
}

namespace UE::AssetRegistry::Utils
{

bool GetAssetAvailabilityProgressTypeSupported(EAssetAvailabilityProgressReportingType::Type ReportType)
{
	IPlatformChunkInstall* ChunkInstall = FPlatformMisc::GetPlatformChunkInstall();
	return ChunkInstall->GetProgressReportingTypeSupported(GetChunkAvailabilityProgressType(ReportType));
}

}

void UAssetRegistryImpl::PrioritizeAssetInstall(const FAssetData& AssetData) const
{
	UE::AssetRegistry::Utils::PrioritizeAssetInstall(AssetData);
}

namespace UE::AssetRegistry::Utils
{

void PrioritizeAssetInstall(const FAssetData& AssetData)
{
	IPlatformChunkInstall* ChunkInstall = FPlatformMisc::GetPlatformChunkInstall();

	const TConstArrayView<int32> ChunkIDs = AssetData.GetChunkIDs();
	if (ChunkIDs.Num() == 0)
	{
		return;
	}

	ChunkInstall->PrioritizePakchunk(ChunkIDs[0], EChunkPriority::Immediate);
}

}

bool UAssetRegistryImpl::GetVerseFilesByPath(FName PackagePath, TArray<FName>& OutFilePaths, bool bRecursive /*= false*/) const
{
	FReadScopeLock InterfaceScopeLock(InterfaceLock);
	return GuardedData.GetVerseFilesByPath(PackagePath, OutFilePaths, bRecursive);
}

namespace UE::AssetRegistry
{

bool FAssetRegistryImpl::GetVerseFilesByPath(FName PackagePath, TArray<FName>& OutFilePaths, bool bRecursive /*= false*/) const
{
	bool bFoundAnything = false;
	TSet<FName> PathList;
	PathList.Reserve(32);
	if (bRecursive)
	{
		CachedPathTree.GetSubPaths(PackagePath, PathList, true);
	}
	PathList.Add(PackagePath);
	for (const FName& PathName : PathList)
	{
		const TArray<FName>* FilePaths = CachedVerseFilesByPath.Find(PathName);
		if (FilePaths)
		{
			OutFilePaths.Append(*FilePaths);
			bFoundAnything = true;
		}
	}

	return bFoundAnything;
}

}

bool UAssetRegistryImpl::AddPath(const FString& PathToAdd)
{
	UE::AssetRegistry::Impl::FEventContext EventContext;
	bool bResult;
	{
		FWriteScopeLock InterfaceScopeLock(InterfaceLock);
		bResult = GuardedData.AddPath(EventContext, PathToAdd);
	}
	Broadcast(EventContext);
	return bResult;
}

namespace UE::AssetRegistry
{

bool FAssetRegistryImpl::AddPath(Impl::FEventContext& EventContext, const FString& PathToAdd)
{
	bool bIsDenied = false;
	// If no GlobalGatherer, then we are in the game or non-cook commandlet and we do not implement deny listing
	if (GlobalGatherer.IsValid())
	{
		FString LocalPathToAdd;
		if (FPackageName::TryConvertLongPackageNameToFilename(PathToAdd, LocalPathToAdd))
		{
			bIsDenied = GlobalGatherer->IsOnDenyList(LocalPathToAdd);
		}
	}
	if (bIsDenied)
	{
		return false;
	}
	return AddAssetPath(EventContext, FName(*PathToAdd));
}

}

bool UAssetRegistryImpl::RemovePath(const FString& PathToRemove)
{
	UE::AssetRegistry::Impl::FEventContext EventContext;
	bool bResult;
	{
		FWriteScopeLock InterfaceScopeLock(InterfaceLock);
		bResult = GuardedData.RemoveAssetPath(EventContext, FName(*PathToRemove));
	}
	Broadcast(EventContext);
	return bResult;
}

bool UAssetRegistryImpl::PathExists(const FString& PathToTest) const
{
	return PathExists(FName(*PathToTest));
}

bool UAssetRegistryImpl::PathExists(const FName PathToTest) const
{
	FReadScopeLock InterfaceScopeLock(InterfaceLock);
	return GuardedData.GetCachedPathTree().PathExists(PathToTest);
}

void UAssetRegistryImpl::ScanPathsSynchronous(const TArray<FString>& InPaths, bool bForceRescan,
	bool bIgnoreDenyListScanFilters)
{
	ScanPathsSynchronousInternal(InPaths, TArray<FString>(), bForceRescan, bIgnoreDenyListScanFilters);
}

void UAssetRegistryImpl::ScanFilesSynchronous(const TArray<FString>& InFilePaths, bool bForceRescan)
{
	ScanPathsSynchronousInternal(TArray<FString>(), InFilePaths, bForceRescan,
		false /* bIgnoreDenyListScanFilters */);
}

void UAssetRegistryImpl::ScanPathsSynchronousInternal(const TArray<FString>& InDirs, const TArray<FString>& InFiles,
	bool bInForceRescan, bool bInIgnoreDenyListScanFilters)
{
	UE_SCOPED_IO_ACTIVITY(*WriteToString<256>("Scan Paths"));

	TRACE_CPUPROFILER_EVENT_SCOPE(UAssetRegistryImpl::ScanPathsSynchronousInternal);
	UE_TRACK_REFERENCING_OPNAME_SCOPED(PackageAccessTrackingOps::NAME_ResetContext);
	const double SearchStartTime = FPlatformTime::Seconds();

	UE::AssetRegistry::Impl::FEventContext EventContext;
<<<<<<< HEAD
	UE::AssetRegistry::Impl::FScanPathContext Context(EventContext, InDirs, InFiles,
=======
	UE::AssetRegistry::Impl::FClassInheritanceContext InheritanceContext;
	UE::AssetRegistry::Impl::FClassInheritanceBuffer InheritanceBuffer;
	UE::AssetRegistry::Impl::FScanPathContext Context(EventContext, InheritanceContext, InDirs, InFiles,
>>>>>>> d731a049
		bInForceRescan, bInIgnoreDenyListScanFilters, nullptr /* OutFindAssets */);

	{
		FWriteScopeLock InterfaceScopeLock(InterfaceLock);
		GetInheritanceContextWithRequiredLock(InterfaceScopeLock, InheritanceContext, InheritanceBuffer);

		// make sure any outstanding async preload is complete
		GuardedData.ConditionalLoadPremadeAssetRegistry(*this, EventContext, InterfaceScopeLock);
		GuardedData.ScanPathsSynchronous(Context);
	}
	if (Context.LocalPaths.IsEmpty())
	{
		return;
	}

#if WITH_EDITOR
	ProcessLoadedAssetsToUpdateCache(EventContext, -1., Context.Status);
#endif
	Broadcast(EventContext);

	// Log stats
	FString PathsString;
	if (Context.LocalPaths.Num() > 1)
	{
		PathsString = FString::Printf(TEXT("'%s' and %d other paths"), *Context.LocalPaths[0], Context.LocalPaths.Num() - 1);
	}
	else
	{
		PathsString = FString::Printf(TEXT("'%s'"), *Context.LocalPaths[0]);
	}

	UE_LOG(LogAssetRegistry, Verbose, TEXT("ScanPathsSynchronous completed scanning %s to find %d assets in %0.4f seconds"), *PathsString,
		Context.NumFoundAssets, FPlatformTime::Seconds() - SearchStartTime);
}

void UAssetRegistryImpl::PrioritizeSearchPath(const FString& PathToPrioritize)
{
	FWriteScopeLock InterfaceScopeLock(InterfaceLock);
	GuardedData.PrioritizeSearchPath(PathToPrioritize);
}

namespace UE::AssetRegistry
{

void FAssetRegistryImpl::PrioritizeSearchPath(const FString& PathToPrioritize)
{
	if (!GlobalGatherer.IsValid())
	{
		return;
	}
	GlobalGatherer->PrioritizeSearchPath(PathToPrioritize);

	// Also prioritize the queue of background search results
	int32 FirstNonPriorityIndex = 0;
	for (int Index = 0; Index < BackgroundResults.Assets.Num(); ++Index)
	{
		FAssetData* PriorityElement = BackgroundResults.Assets[Index];
		if (PriorityElement && PriorityElement->PackagePath.ToString().StartsWith(PathToPrioritize))
		{
			Swap(BackgroundResults.Assets[FirstNonPriorityIndex++], BackgroundResults.Assets[Index]);
		}
	}
	FirstNonPriorityIndex = 0;
	for (int Index = 0; Index < BackgroundResults.Paths.Num(); ++Index)
	{
		FString& PriorityElement = BackgroundResults.Paths[Index];
		if (PriorityElement.StartsWith(PathToPrioritize))
		{
			Swap(BackgroundResults.Paths[FirstNonPriorityIndex++], BackgroundResults.Paths[Index]);
		}
	}
}

}

void UAssetRegistryImpl::AssetCreated(UObject* NewAsset)
{
	if (ensure(NewAsset) && NewAsset->IsAsset())
	{
		// Add the newly created object to the package file cache because its filename can already be
		// determined by its long package name.
		// @todo AssetRegistry We are assuming it will be saved in a single asset package.
		UPackage* NewPackage = NewAsset->GetOutermost();

		// Mark this package as newly created.
		NewPackage->SetPackageFlags(PKG_NewlyCreated);

		const FString NewPackageName = NewPackage->GetName();

		bool bShouldSkipAssset;
		UE::AssetRegistry::Impl::FEventContext EventContext;
		{
			FWriteScopeLock InterfaceScopeLock(InterfaceLock);
			// If this package was marked as an empty package before, it is no longer empty, so remove it from the list
			GuardedData.RemoveEmptyPackage(NewPackage->GetFName());

			// Add the path to the Path Tree, in case it wasn't already there
			GuardedData.AddAssetPath(EventContext, *FPackageName::GetLongPackagePath(NewPackageName));
			bShouldSkipAssset = GuardedData.ShouldSkipAsset(NewAsset);
		}

		Broadcast(EventContext);
		if (!bShouldSkipAssset)
		{
			checkf(IsInGameThread(), TEXT("AssetCreated is not yet implemented as callable from other threads"));
			// Let subscribers know that the new asset was added to the registry
			AssetAddedEvent.Broadcast(FAssetData(NewAsset, true /* bAllowBlueprintClass */));

			// Notify listeners that an asset was just created
			InMemoryAssetCreatedEvent.Broadcast(NewAsset);
		}
	}
}

void UAssetRegistryImpl::AssetDeleted(UObject* DeletedAsset)
{
	checkf(GIsEditor, TEXT("Updating the AssetRegistry is only available in editor"));
	if (ensure(DeletedAsset) && DeletedAsset->IsAsset())
	{
		UPackage* DeletedObjectPackage = DeletedAsset->GetOutermost();
		bool bIsEmptyPackage = DeletedObjectPackage != nullptr && UPackage::IsEmptyPackage(DeletedObjectPackage, DeletedAsset);
		bool bInitialSearchCompleted = false;

		bool bShouldSkipAsset;
		{
			FWriteScopeLock InterfaceScopeLock(InterfaceLock);

			// Deleting the last asset in a package causes the package to be garbage collected.
			// If the UPackage object is GCed, it will be considered 'Unloaded' which will cause it to
			// be fully loaded from disk when save is invoked.
			// We want to keep the package around so we can save it empty or delete the file.
			if (bIsEmptyPackage)
			{
				GuardedData.AddEmptyPackage(DeletedObjectPackage->GetFName());

				// If there is a package metadata object, clear the standalone flag so the package can be truly emptied upon GC
				if (UMetaData* MetaData = DeletedObjectPackage->GetMetaData())
				{
					MetaData->ClearFlags(RF_Standalone);
				}
			}
			bInitialSearchCompleted = GuardedData.IsInitialSearchCompleted();
			bShouldSkipAsset = GuardedData.ShouldSkipAsset(DeletedAsset);
		}

#if WITH_EDITOR
		if (bInitialSearchCompleted && FAssetData::IsRedirector(DeletedAsset))

		{
			// Need to remove from GRedirectCollector
			GRedirectCollector.RemoveAssetPathRedirection(FSoftObjectPath(DeletedAsset));
		}
#endif

		if (!bShouldSkipAsset)
		{
			FAssetData AssetDataDeleted = FAssetData(DeletedAsset, true /* bAllowBlueprintClass */);

			checkf(IsInGameThread(), TEXT("AssetDeleted is not yet implemented as callable from other threads"));
			// Let subscribers know that the asset was removed from the registry
			AssetRemovedEvent.Broadcast(AssetDataDeleted);

			// Notify listeners that an in-memory asset was just deleted
			InMemoryAssetDeletedEvent.Broadcast(DeletedAsset);
		}
	}
}

void UAssetRegistryImpl::AssetRenamed(const UObject* RenamedAsset, const FString& OldObjectPath)
{
	checkf(GIsEditor, TEXT("Updating the AssetRegistry is only available in editor"));
	if (ensure(RenamedAsset) && RenamedAsset->IsAsset())
	{
		// Add the renamed object to the package file cache because its filename can already be
		// determined by its long package name.
		// @todo AssetRegistry We are assuming it will be saved in a single asset package.
		UPackage* NewPackage = RenamedAsset->GetOutermost();
		const FString NewPackageName = NewPackage->GetName();
		const FString Filename = FPackageName::LongPackageNameToFilename(NewPackageName, FPackageName::GetAssetPackageExtension());

		// We want to keep track of empty packages so we can properly merge cached assets with in-memory assets
		UPackage* OldPackage = nullptr;
		FString OldPackageName;
		FString OldAssetName;
		if (OldObjectPath.Split(TEXT("."), &OldPackageName, &OldAssetName))
		{
			OldPackage = FindPackage(nullptr, *OldPackageName);
		}

		bool bShouldSkipAsset;
		UE::AssetRegistry::Impl::FEventContext EventContext;
		{
			FWriteScopeLock InterfaceScopeLock(InterfaceLock);
			GuardedData.RemoveEmptyPackage(NewPackage->GetFName());

			if (OldPackage && UPackage::IsEmptyPackage(OldPackage))
			{
				GuardedData.AddEmptyPackage(OldPackage->GetFName());
			}

			// Add the path to the Path Tree, in case it wasn't already there
			GuardedData.AddAssetPath(EventContext, *FPackageName::GetLongPackagePath(NewPackageName));
			bShouldSkipAsset = GuardedData.ShouldSkipAsset(RenamedAsset);
		}

		Broadcast(EventContext);
		if (!bShouldSkipAsset)
		{
			checkf(IsInGameThread(), TEXT("AssetRenamed is not yet implemented as callable from other threads"));
			AssetRenamedEvent.Broadcast(FAssetData(RenamedAsset, true /* bAllowBlueprintClass */), OldObjectPath);
		}
	}
}

void UAssetRegistryImpl::AssetSaved(const UObject& SavedAsset)
{
#if WITH_EDITOR
	if (!ensure(SavedAsset.IsAsset()))
	{
		return;
	}

	FWriteScopeLock InterfaceScopeLock(InterfaceLock);
<<<<<<< HEAD
	GuardedData.OnAssetSaved(SavedAsset);
=======
	GuardedData.AddLoadedAssetToProcess(SavedAsset);
#endif
}

void UAssetRegistryImpl::AssetTagsFinalized(const UObject& FinalizedAsset)
{
#if WITH_EDITOR
	if (!FinalizedAsset.IsAsset())
	{
		return;
	}

	FWriteScopeLock InterfaceScopeLock(InterfaceLock);
	GuardedData.AddLoadedAssetToProcess(FinalizedAsset);
>>>>>>> d731a049
#endif
}

void UAssetRegistryImpl::PackageDeleted(UPackage* DeletedPackage)
{
	checkf(GIsEditor, TEXT("Updating the AssetRegistry is only available in editor"));
	UE::AssetRegistry::Impl::FEventContext EventContext;
	if (ensure(DeletedPackage))
	{
		FWriteScopeLock InterfaceScopeLock(InterfaceLock);
		GuardedData.RemovePackageData(EventContext, DeletedPackage->GetFName());
	}
	Broadcast(EventContext);
}

bool UAssetRegistryImpl::IsLoadingAssets() const
{
	FReadScopeLock InterfaceScopeLock(InterfaceLock);
	return GuardedData.IsLoadingAssets();
}

namespace UE::AssetRegistry
{

bool FAssetRegistryImpl::IsLoadingAssets() const
{
	return !bInitialSearchCompleted;
}

}

void UAssetRegistryImpl::Tick(float DeltaTime)
{
	checkf(IsInGameThread(), TEXT("The tick function executes deferred loads and events and must be on the game thread to do so."));
	LLM_SCOPE(ELLMTag::AssetRegistry);

	UE::AssetRegistry::Impl::EGatherStatus Status = UE::AssetRegistry::Impl::EGatherStatus::Active;
	double TickStartTime = -1; // Force a full flush if DeltaTime < 0
	if (DeltaTime >= 0)
	{
		TickStartTime = FPlatformTime::Seconds();
	}


	bool bInterrupted;
	do
	{
		bInterrupted = false;
		UE::AssetRegistry::Impl::FEventContext EventContext;
		{
			FWriteScopeLock InterfaceScopeLock(InterfaceLock);
			UE::AssetRegistry::Impl::FClassInheritanceContext InheritanceContext;
			UE::AssetRegistry::Impl::FClassInheritanceBuffer InheritanceBuffer;
			GetInheritanceContextWithRequiredLock(InterfaceScopeLock, InheritanceContext, InheritanceBuffer);

			// Process any deferred events and deletes
			PRAGMA_DISABLE_DEPRECATION_WARNINGS
			GuardedData.TickDeletes();
			PRAGMA_ENABLE_DEPRECATION_WARNINGS
			EventContext = MoveTemp(DeferredEvents);
			DeferredEvents.Clear();
			if (EventContext.IsEmpty())
			{
				// Tick the Gatherer
<<<<<<< HEAD
				Status = GuardedData.TickGatherer(EventContext, TickStartTime, bInterrupted);
=======
				Status = GuardedData.TickGatherer(EventContext, InheritanceContext, TickStartTime, bInterrupted);
>>>>>>> d731a049
			}
			else
			{
				// Skip the TickGather to deal with the DeferredEvents first
				bInterrupted = true;
			}
		}

#if WITH_EDITOR
		if (!bInterrupted)
		{
			ProcessLoadedAssetsToUpdateCache(EventContext, TickStartTime, Status);
		}
#endif
		Broadcast(EventContext);
	} while (bInterrupted && (TickStartTime < 0 || (FPlatformTime::Seconds() - TickStartTime) <= UE::AssetRegistry::Impl::MaxSecondsPerFrame));
}

namespace UE::AssetRegistry
{

void FAssetRegistryImpl::TickDeletes()
{
	PRAGMA_DISABLE_DEPRECATION_WARNINGS
	for (TUniqueFunction<void()>& Action : DeleteActions)
	{
		Action();
	}
	DeleteActions.Empty();
	PRAGMA_ENABLE_DEPRECATION_WARNINGS
}

Impl::EGatherStatus FAssetRegistryImpl::TickGatherer(Impl::FEventContext& EventContext,
<<<<<<< HEAD
	const double TickStartTime, bool& bOutInterrupted, TOptional<FAssetsFoundCallback> AssetsFoundCallback)
=======
	Impl::FClassInheritanceContext& InheritanceContext, const double TickStartTime, bool& bOutInterrupted,
	TOptional<FAssetsFoundCallback> AssetsFoundCallback)
>>>>>>> d731a049
{
	using namespace UE::AssetRegistry::Impl;

	EGatherStatus OutStatus = EGatherStatus::Complete;
	bOutInterrupted = false;
	if (!GlobalGatherer.IsValid())
	{
		return OutStatus;
	}

	// Gather results from the background search
<<<<<<< HEAD
	bool bIsSearching = false;
	bool bAbleToProgress = false;
	TArray<double> SearchTimes;
	int32 NumFilesToSearch = 0;
	int32 NumPathsToSearch = 0;
	bool bIsDiscoveringFiles = false;
	GlobalGatherer->GetAndTrimSearchResults(bIsSearching, bAbleToProgress, BackgroundAssetResults, BackgroundPathResults, BackgroundDependencyResults,
		BackgroundCookedPackageNamesWithoutAssetDataResults, SearchTimes, NumFilesToSearch, NumPathsToSearch, bIsDiscoveringFiles);
=======
	FAssetDataGatherer::FResultContext ResultContext;
	GlobalGatherer->GetAndTrimSearchResults(BackgroundResults, ResultContext);	
>>>>>>> d731a049
	// Report the search times
	for (double SearchTime : ResultContext.SearchTimes)
	{
		UE_LOG(LogAssetRegistry, Verbose, TEXT("### Background search completed in %0.4f seconds"), SearchTime);
	}
<<<<<<< HEAD
	const bool bHadAssetsToProcess = BackgroundAssetResults.Num() > 0 || BackgroundDependencyResults.Num() > 0;
	auto UpdateStatus = [bIsSearching, bAbleToProgress, bHadAssetsToProcess, bIsDiscoveringFiles, &EventContext,
		&OutStatus, &NumFilesToSearch, &NumPathsToSearch, this](bool bInterrupted)
=======
	const bool bHadAssetsToProcess = BackgroundResults.Assets.Num() > 0 || BackgroundResults.Dependencies.Num() > 0;
	auto GetNumGatherFromDiskPending = [&ResultContext, this]()
	{
		return ResultContext.NumFilesToSearch + ResultContext.NumPathsToSearch + BackgroundResults.Paths.Num() + BackgroundResults.Assets.Num()
			+ BackgroundResults.Dependencies.Num() + BackgroundResults.CookedPackageNamesWithoutAssetData.Num();
	};
	auto UpdateStatus = [bHadAssetsToProcess, &ResultContext, &EventContext, &OutStatus, this](int32 NumGatherPending, bool bInterrupted)
>>>>>>> d731a049
	{
		// Compute total pending, plus highest pending for this run so we can show a good progress bar
		int32 NumPending = NumGatherPending
#if WITH_EDITOR
			+ (PackagesNeedingDependencyCalculation.Num() ? 1 : 0)
#endif
			;
		HighestPending = FMath::Max(this->HighestPending, NumPending);

<<<<<<< HEAD
		if (!bInterrupted && !bIsSearching && NumPending == 0)
		{
			OutStatus = EGatherStatus::Complete;
		}
		else if (!bInterrupted && !bAbleToProgress)
=======
		if (!bInterrupted && !ResultContext.bIsSearching && NumPending == 0)
		{
			OutStatus = EGatherStatus::Complete;
		}
		else if (!bInterrupted && !ResultContext.bAbleToProgress)
>>>>>>> d731a049
		{
			OutStatus = EGatherStatus::UnableToProgress;
		}
		else
		{
			OutStatus = EGatherStatus::Active;
		}
		// Notify the status change, only when something changed, or when sending the final result before going idle
<<<<<<< HEAD
		if (bIsSearching || bHadAssetsToProcess ||
=======
		if (ResultContext.bIsSearching || bHadAssetsToProcess ||
>>>>>>> d731a049
			(OutStatus == EGatherStatus::Complete && this->GatherStatus != EGatherStatus::Complete))
		{
			EventContext.ProgressUpdateData.Emplace(
				HighestPending,					// NumTotalAssets
				HighestPending - NumPending,	// NumAssetsProcessedByAssetRegistry
				NumPending / 2,					// NumAssetsPendingDataLoad, divided by 2 because assets are double counted due to dependencies
				ResultContext.bIsDiscoveringFiles // bIsDiscoveringAssetFiles
			);
		}
		this->GatherStatus = OutStatus;
	};


	// Add discovered paths
	if (BackgroundResults.Paths.Num())
	{
		PathDataGathered(EventContext, TickStartTime, BackgroundResults.Paths);
	}

	// Process the asset results
	if (BackgroundResults.Assets.Num())
	{
		// Mark the first amortize time
		if (AmortizeStartTime == 0)
		{
			AmortizeStartTime = FPlatformTime::Seconds();
		}
		if (AssetsFoundCallback.IsSet())
		{
			AssetsFoundCallback.GetValue()(BackgroundResults.Assets);
		}

		AssetSearchDataGathered(EventContext, TickStartTime, BackgroundResults.Assets);

		if (BackgroundResults.Assets.Num() == 0)
		{
			TotalAmortizeTime += FPlatformTime::Seconds() - AmortizeStartTime;
			AmortizeStartTime = 0;
		}
	}

	// Add dependencies
	if (BackgroundResults.Dependencies.Num())
	{
		DependencyDataGathered(TickStartTime, BackgroundResults.Dependencies);
	}

	// Load cooked packages that do not have asset data
	if (BackgroundResults.CookedPackageNamesWithoutAssetData.Num())
	{
		CookedPackageNamesWithoutAssetDataGathered(EventContext, TickStartTime, BackgroundResults.CookedPackageNamesWithoutAssetData, bOutInterrupted);
		if (bOutInterrupted)
		{
<<<<<<< HEAD
			UpdateStatus(true /* bInterrupted */);
=======
			UpdateStatus(GetNumGatherFromDiskPending(), true /* bInterrupted */);
			return OutStatus;
		}
	}

	// Add Verse files
	if (BackgroundResults.VerseFiles.Num())
	{
		VerseFilesGathered(TickStartTime, BackgroundResults.VerseFiles);
	}

	// Load Calculated Dependencies when the gather from disk is complete; the full gather is not complete until after this is done
	int32 NumGatherFromDiskPending = GetNumGatherFromDiskPending();
#if WITH_EDITOR
	bool bDiskGatherComplete = !ResultContext.bIsSearching && NumGatherFromDiskPending == 0;
	if (bDiskGatherComplete && PackagesNeedingDependencyCalculation.Num())
	{
		LoadCalculatedDependencies(nullptr, TickStartTime, InheritanceContext, bOutInterrupted);
		if (bOutInterrupted)
		{
			UpdateStatus(NumGatherFromDiskPending, true /* bInterrupted */);
>>>>>>> d731a049
			return OutStatus;
		}
	}
#endif

	// If completing an initial search, refresh the content browser
	UpdateStatus(NumGatherFromDiskPending, false /* bInterrupted */);

	if (OutStatus == EGatherStatus::Complete)
	{
		HighestPending = 0;

		if (!bInitialSearchCompleted && bCanFinishInitialSearch)
		{
#if WITH_EDITOR
			// update redirectors
			UpdateRedirectCollector();
#endif
			UE_LOG(LogAssetRegistry, Verbose, TEXT("### Time spent amortizing search results: %0.4f seconds"), TotalAmortizeTime);
			UE_LOG(LogAssetRegistry, Log, TEXT("Asset discovery search completed in %0.4f seconds"), FPlatformTime::Seconds() - FullSearchStartTime);

			bInitialSearchCompleted = true;

			EventContext.bFileLoadedEventBroadcast = true;
		}
	}

	return OutStatus;
}

void FAssetRegistryImpl::TickGatherPackage(Impl::FEventContext& EventContext, const FString& PackageName, const FString& LocalPath)
{
	if (!GlobalGatherer.IsValid())
	{
		return;
	}
	GlobalGatherer->WaitOnPath(LocalPath);

	FName PackageFName(PackageName);

	// Gather results from the background search
	GlobalGatherer->GetPackageResults(BackgroundResults.Assets, BackgroundResults.Dependencies);

	TRingBuffer<FAssetData*> PackageAssets;
	TRingBuffer<FPackageDependencyData> PackageDependencyDatas;
	for (int n = 0; n < BackgroundResults.Assets.Num(); ++n)
	{
		FAssetData* Asset = BackgroundResults.Assets[n];
		if (Asset->PackageName == PackageFName)
		{
			Swap(BackgroundResults.Assets[n], BackgroundResults.Assets.Last());
			PackageAssets.Add(BackgroundResults.Assets.PopValue());
			--n;
		}
	}
	for (int n = 0; n < BackgroundResults.Dependencies.Num(); ++n)
	{
		FPackageDependencyData& DependencyData = BackgroundResults.Dependencies[n];
		if (DependencyData.PackageName == PackageFName)
		{
			Swap(BackgroundResults.Dependencies[n], BackgroundResults.Dependencies.Last());
			PackageDependencyDatas.Add(BackgroundResults.Dependencies.PopValue());
			--n;
		}
	}
	if (PackageAssets.Num() > 0)
	{
		AssetSearchDataGathered(EventContext, -1., PackageAssets);
	}
	if (PackageDependencyDatas.Num() > 0)
	{
		DependencyDataGathered(-1., PackageDependencyDatas);
	}
}

#if WITH_EDITOR
void FAssetRegistryImpl::LoadCalculatedDependencies(TArray<FName>* AssetPackageNamesToCalculate, double TickStartTime,
	Impl::FClassInheritanceContext& InheritanceContext, bool& bOutInterrupted)
{
	auto CheckForTimeUp = [&TickStartTime, &bOutInterrupted](bool bHadActivity)
	{
		// Only Check TimeUp when we found something to do, otherwise we waste time calling FPlatformTime::Seconds
		if (!bHadActivity)
		{
			return false;
		}
		if (TickStartTime >= 0 && (FPlatformTime::Seconds() - TickStartTime) >= UE::AssetRegistry::Impl::MaxSecondsPerFrame)
		{
			bOutInterrupted = true;
			return true;
		}
		return false;
	};

	if (AssetPackageNamesToCalculate)
	{
		for (FName PackageName : *AssetPackageNamesToCalculate)
		{
			// We do not remove the package from PackagesNeedingDependencyCalculation, because
			// we are only calculating an interim result when AssetsToCalculate is non-null
			// We will run again on each of these PackageNames when TickGatherer finishes gathering all dependencies
			if (PackagesNeedingDependencyCalculation.Contains(PackageName))
			{
				bool bHadActivity;
				LoadCalculatedDependencies(PackageName, InheritanceContext, bHadActivity);
				if (CheckForTimeUp(bHadActivity))
				{
					return;
				}
			}
		}
	}
	else
	{
		for (TSet<FName>::TIterator It = PackagesNeedingDependencyCalculation.CreateIterator(); It; ++It)
		{
			bool bHadActivity;
			LoadCalculatedDependencies(*It, InheritanceContext, bHadActivity);
			It.RemoveCurrent();
			if (CheckForTimeUp(bHadActivity))
			{
				return;
			}
		}
		check(PackagesNeedingDependencyCalculation.IsEmpty());
	}
}

void FAssetRegistryImpl::LoadCalculatedDependencies(FName PackageName,
	Impl::FClassInheritanceContext& InheritanceContext, bool& bOutHadActivity)
{
	bOutHadActivity = false;
	
	auto GetCompiledFilter = [this, &InheritanceContext](const FARFilter& InFilter) -> FARCompiledFilter
	{
		FARCompiledFilter CompiledFilter;
		CompileFilter(InheritanceContext, InFilter, CompiledFilter);
		return CompiledFilter;
	};

	for (const FAssetData* AssetData : State.GetAssetsByPackageName(PackageName))
	{
		if (UE::AssetDependencyGatherer::Private::FRegisteredAssetDependencyGatherer** AssetDependencyGatherer = RegisteredDependencyGathererClasses.Find(AssetData->GetClass()))
		{
			if (!bOutHadActivity)
			{
				RemoveDirectoryReferencer(PackageName);
			}

			bOutHadActivity = true;
			TArray<IAssetDependencyGatherer::FGathereredDependency> GatheredDependencies;
			TArray<FString> DirectoryReferences;

			(*AssetDependencyGatherer)->GatherDependencies(*AssetData, State, GetCompiledFilter, GatheredDependencies, DirectoryReferences);
			
			if (GatheredDependencies.Num())
			{
				FDependsNode* SourceNode = State.CreateOrFindDependsNode(FAssetIdentifier(PackageName));

				for (const IAssetDependencyGatherer::FGathereredDependency& GatheredDepencency : GatheredDependencies)
				{
					FDependsNode* TargetNode = State.CreateOrFindDependsNode(FAssetIdentifier(GatheredDepencency.PackageName));
					EDependencyProperty DependencyProperties = GatheredDepencency.Property;
					SourceNode->AddDependency(TargetNode, EDependencyCategory::Package, DependencyProperties);
					TargetNode->AddReferencer(SourceNode);
				}
			}

			for (const FString& Directory : DirectoryReferences)
			{
				AddDirectoryReferencer(PackageName, Directory);
			}
		}
	}
}

void FAssetRegistryImpl::AddDirectoryReferencer(FName PackageName, const FString& DirectoryLocalPathOrLongPackageName)
{
	FString DirectoryLocalPath;
	if (!FPackageName::TryConvertLongPackageNameToFilename(DirectoryLocalPathOrLongPackageName, DirectoryLocalPath))
	{
		UE_LOG(LogAssetRegistry, Warning,
			TEXT("AddDirectoryReferencer called with LongPackageName %s that cannot be mapped to a local path. Ignoring it."),
			*DirectoryLocalPathOrLongPackageName);
		return;
	}
	FPaths::MakeStandardFilename(DirectoryLocalPath);
	DirectoryReferencers.AddUnique(DirectoryLocalPath, PackageName);
}

void FAssetRegistryImpl::RemoveDirectoryReferencer(FName PackageName)
{
	TArray<FString> FoundKeys;
	for (const TPair<FString, FName>& Pair : DirectoryReferencers)
	{
		if (Pair.Value == PackageName)
		{
			FoundKeys.Add(Pair.Key);
		}
	}
	for (FString& Key : FoundKeys)
	{
		DirectoryReferencers.Remove(Key, PackageName);
	}
}

#endif


}

void UAssetRegistryImpl::Serialize(FArchive& Ar)
{
	UE::AssetRegistry::Impl::FEventContext EventContext;
	{
		FWriteScopeLock InterfaceScopeLock(InterfaceLock);
		GuardedData.Serialize(Ar, EventContext);
	}
	Broadcast(EventContext);
}

namespace UE::AssetRegistry
{

void FAssetRegistryImpl::Serialize(FArchive& Ar, Impl::FEventContext& EventContext)
{
	if (Ar.IsObjectReferenceCollector())
	{
		// The Asset Registry does not have any object references, and its serialization function is expensive
		return;
	}
	else if (Ar.IsLoading())
	{
		State.Load(Ar);
		CachePathsFromState(EventContext, State);
	}
	else if (Ar.IsSaving())
	{
		State.Save(Ar, SerializationOptions);
	}
}

}

/** Append the assets from the incoming state into our own */
void UAssetRegistryImpl::AppendState(const FAssetRegistryState& InState)
{
	UE::AssetRegistry::Impl::FEventContext EventContext;
	{
		FWriteScopeLock InterfaceScopeLock(InterfaceLock);
		GuardedData.AppendState(EventContext, InState);
	}

	Broadcast(EventContext);
	checkf(IsInGameThread(), TEXT("AppendState is not yet implemented as callable from other threads"));
	InState.EnumerateAllAssets(TSet<FName>(), [this](const FAssetData& AssetData)
	{
		// Let subscribers know that the new asset was added to the registry
		AssetAddedEvent.Broadcast(AssetData);
		return true;
	}, true /*bARFiltering*/);
}

namespace UE::AssetRegistry
{

void FAssetRegistryImpl::AppendState(Impl::FEventContext& EventContext, const FAssetRegistryState& InState)
{
	State.InitializeFromExisting(InState, SerializationOptions, FAssetRegistryState::EInitializationMode::Append);
	CachePathsFromState(EventContext, InState);
}

void FAssetRegistryImpl::CachePathsFromState(Impl::FEventContext& EventContext, const FAssetRegistryState& InState)
{
	SCOPED_BOOT_TIMING("FAssetRegistryImpl::CachePathsFromState");

	LLM_SCOPE(ELLMTag::AssetRegistry);

	// Refreshes ClassGeneratorNames if out of date due to module load
	CollectCodeGeneratorClasses();

	// Add paths to cache
	for (const FAssetData* AssetData : InState.CachedAssets)
	{
		if (AssetData != nullptr)
		{
			AddAssetPath(EventContext, AssetData->PackagePath);

			// Populate the class map if adding blueprint
			if (ClassGeneratorNames.Contains(AssetData->AssetClassPath))
			{
				FAssetRegistryExportPath GeneratedClass = AssetData->GetTagValueRef<FAssetRegistryExportPath>(FBlueprintTags::GeneratedClassPath);
				FAssetRegistryExportPath ParentClass = AssetData->GetTagValueRef<FAssetRegistryExportPath>(FBlueprintTags::ParentClassPath);

				if (GeneratedClass && ParentClass)
				{
					AddCachedBPClassParent(GeneratedClass.ToTopLevelAssetPath(), ParentClass.ToTopLevelAssetPath());

					// Invalidate caching because CachedBPInheritanceMap got modified
					TempCachedInheritanceBuffer.bDirty = true;
				}
			}
		}
	}
}

}

SIZE_T UAssetRegistryImpl::GetAllocatedSize(bool bLogDetailed) const
{
	SIZE_T StateSize = 0;
	SIZE_T StaticSize = 0;
	SIZE_T SearchSize = 0;
	{
		FReadScopeLock InterfaceScopeLock(InterfaceLock);
		GuardedData.GetAllocatedSize(bLogDetailed, StateSize, StaticSize, SearchSize);
		StaticSize += sizeof(UAssetRegistryImpl);
#if WITH_EDITOR
		StaticSize += OnDirectoryChangedDelegateHandles.GetAllocatedSize();
#endif
	}

	if (bLogDetailed)
	{
		UE_LOG(LogAssetRegistry, Log, TEXT("AssetRegistry Static Size: %" SIZE_T_FMT "k"), StaticSize / 1024);
		UE_LOG(LogAssetRegistry, Log, TEXT("AssetRegistry Search Size: %" SIZE_T_FMT "k"), SearchSize / 1024);
	}

	return StateSize + StaticSize + SearchSize;
}

namespace UE::AssetRegistry
{

void FAssetRegistryImpl::GetAllocatedSize(bool bLogDetailed, SIZE_T& StateSize, SIZE_T& StaticSize, SIZE_T& SearchSize) const
{
	StateSize = State.GetAllocatedSize(bLogDetailed);

	StaticSize = CachedEmptyPackages.GetAllocatedSize() + CachedBPInheritanceMap.GetAllocatedSize() + ClassGeneratorNames.GetAllocatedSize();
	SearchSize = BackgroundResults.GetAllocatedSize() + CachedPathTree.GetAllocatedSize();

	if (bIsTempCachingEnabled && !bIsTempCachingAlwaysEnabled)
	{
		SIZE_T TempCacheMem = TempCachedInheritanceBuffer.GetAllocatedSize();
		StaticSize += TempCacheMem;
		UE_LOG(LogAssetRegistry, Warning, TEXT("Asset Registry Temp caching enabled, wasting memory: %lldk"), TempCacheMem / 1024);
	}

	if (GlobalGatherer.IsValid())
	{
		SearchSize += sizeof(*GlobalGatherer);
		SearchSize += GlobalGatherer->GetAllocatedSize();
	}

	StaticSize += SerializationOptions.CookFilterlistTagsByClass.GetAllocatedSize();
	for (const TPair<FTopLevelAssetPath, TSet<FName>>& Pair : SerializationOptions.CookFilterlistTagsByClass)
	{
		StaticSize += Pair.Value.GetAllocatedSize();
	}
}

}

void UAssetRegistryImpl::LoadPackageRegistryData(FArchive& Ar, FLoadPackageRegistryData& InOutData) const
{
	FPackageReader Reader;
	if (Reader.OpenPackageFile(&Ar))
	{
		UE::AssetRegistry::Utils::ReadAssetFile(Reader, InOutData);
	}
}

void UAssetRegistryImpl::LoadPackageRegistryData(const FString& PackageFilename, FLoadPackageRegistryData& InOutData) const
{
	FPackageReader Reader;
	if (Reader.OpenPackageFile(PackageFilename))
	{
		UE::AssetRegistry::Utils::ReadAssetFile(Reader, InOutData);
	}
}

namespace UE::AssetRegistry::Utils
{

bool ReadAssetFile(FPackageReader& PackageReader, IAssetRegistry::FLoadPackageRegistryData& InOutData)
{
	TArray<FAssetData*> AssetDataList;
	TArray<FString> CookedPackageNamesWithoutAssetDataGathered;

	const bool bGetDependencies = (InOutData.bGetDependencies);
	FPackageDependencyData DependencyData;

	bool bReadOk = FAssetDataGatherer::ReadAssetFile(PackageReader, AssetDataList, DependencyData,
		CookedPackageNamesWithoutAssetDataGathered,
		InOutData.bGetDependencies ? FPackageReader::EReadOptions::Dependencies : FPackageReader::EReadOptions::None);

	if (bReadOk)
	{
		// Copy & free asset data to the InOutData
		InOutData.Data.Reset(AssetDataList.Num());
		for (FAssetData* AssetData : AssetDataList)
		{
			InOutData.Data.Emplace(*AssetData);
		}

		AssetDataList.Reset();

		if (InOutData.bGetDependencies)
		{
			InOutData.DataDependencies.Reset(DependencyData.PackageDependencies.Num());
			for (FPackageDependencyData::FPackageDependency& Dependency : DependencyData.PackageDependencies)
			{
				InOutData.DataDependencies.Emplace(Dependency.PackageName);
			}
		}
	}

	// Cleanup the allocated asset data
	for (FAssetData* AssetData : AssetDataList)
	{
		delete AssetData;
	}

	return bReadOk;
}

}

void UAssetRegistryImpl::InitializeTemporaryAssetRegistryState(FAssetRegistryState& OutState, const FAssetRegistrySerializationOptions& Options, bool bRefreshExisting) const
{
	using FAssetDataMap = UE::AssetRegistry::Private::FAssetDataMap;

	FReadScopeLock InterfaceScopeLock(InterfaceLock);
	const FAssetRegistryState& State = GuardedData.GetState();
	OutState.InitializeFromExisting(State.CachedAssets, State.CachedDependsNodes, State.CachedPackageData, Options, bRefreshExisting ? FAssetRegistryState::EInitializationMode::OnlyUpdateExisting : FAssetRegistryState::EInitializationMode::Rebuild);
}

#if ASSET_REGISTRY_STATE_DUMPING_ENABLED
void UAssetRegistryImpl::DumpState(const TArray<FString>& Arguments, TArray<FString>& OutPages, int32 LinesPerPage) const
{
	FReadScopeLock InterfaceScopeLock(InterfaceLock);
	GuardedData.GetState().Dump(Arguments, OutPages, LinesPerPage);
}
#endif

const FAssetRegistryState* UAssetRegistryImpl::GetAssetRegistryState() const
{
	FReadScopeLock InterfaceScopeLock(InterfaceLock);
	PRAGMA_DISABLE_DEPRECATION_WARNINGS
	return &GuardedData.GetState();
	PRAGMA_ENABLE_DEPRECATION_WARNINGS
}

TSet<FName> UAssetRegistryImpl::GetCachedEmptyPackagesCopy() const
{
	FReadScopeLock InterfaceScopeLock(InterfaceLock);
	return GuardedData.GetCachedEmptyPackages();
}

const TSet<FName>& UAssetRegistryImpl::GetCachedEmptyPackages() const
{
	FReadScopeLock InterfaceScopeLock(InterfaceLock);
	PRAGMA_DISABLE_DEPRECATION_WARNINGS
	return GuardedData.GetCachedEmptyPackages();
	PRAGMA_ENABLE_DEPRECATION_WARNINGS
}

bool UAssetRegistryImpl::ContainsTag(FName TagName) const
{
	FReadScopeLock InterfaceScopeLock(InterfaceLock);
	return GuardedData.GetState().GetTagToAssetDatasMap().Contains(TagName);
}

namespace UE::AssetRegistry
{

namespace Impl
{

<<<<<<< HEAD
FScanPathContext::FScanPathContext(FEventContext& InEventContext, const TArray<FString>& InDirs, const TArray<FString>& InFiles,
	bool bInForceRescan, bool bInIgnoreDenyListScanFilters, TArray<FName>* FoundAssets)
=======
FScanPathContext::FScanPathContext(FEventContext& InEventContext, FClassInheritanceContext& InInheritanceContext, 
	const TArray<FString>& InDirs, const TArray<FString>& InFiles, bool bInForceRescan,
	bool bInIgnoreDenyListScanFilters, TArray<FSoftObjectPath>* FoundAssets)
>>>>>>> d731a049
	: EventContext(InEventContext)
	, InheritanceContext(InInheritanceContext)
	, OutFoundAssets(FoundAssets)
	, bForceRescan(bInForceRescan)
	, bIgnoreDenyListScanFilters(bInIgnoreDenyListScanFilters)
{
	if (OutFoundAssets)
	{
		OutFoundAssets->Empty();
	}

	if (bIgnoreDenyListScanFilters && !bForceRescan)
	{
		// This restriction is necessary because we have not yet implemented some of the required behavior to handle bIgnoreDenyListScanFilters without bForceRescan;
		// For skipping of directories that we have already scanned, we would have to check whether the directory has been set to be monitored with the proper flag (ignore deny list or not)
		// rather than just checking whether it has been set to be monitored at all
		UE_LOG(LogAssetRegistry, Warning, TEXT("ScanPathsSynchronous: bIgnoreDenyListScanFilters==true is only valid when bForceRescan==true. Setting bForceRescan=true."));
		bForceRescan = true;
	}

	FString LocalPath;
	FString PackageName;
	FString Extension;
	FPackageName::EFlexNameType FlexNameType;
	LocalFiles.Reserve(InFiles.Num());
	PackageFiles.Reserve(InFiles.Num());
	for (const FString& InFile : InFiles)
	{
		if (!FPackageName::TryConvertToMountedPath(InFile, &LocalPath, &PackageName, nullptr, nullptr, &Extension, &FlexNameType))
		{
			UE_LOG(LogAssetRegistry, Warning, TEXT("ScanPathsSynchronous: %s is not in a mounted path, will not scan."), *InFile);
			continue;
		}
		if (Extension.IsEmpty())
		{
			// The empty extension is not a valid Package extension; it might exist, but we will pay the price to check it
			if (!IFileManager::Get().FileExists(*LocalPath))
			{
				// Find the extension
				FPackagePath PackagePath = FPackagePath::FromLocalPath(LocalPath);
				if (!FPackageName::DoesPackageExist(PackagePath, &PackagePath))
				{
					UE_LOG(LogAssetRegistry, Warning, TEXT("ScanPathsSynchronous: Package %s does not exist, will not scan."), *InFile);
					continue;
				}
				Extension = LexToString(PackagePath.GetHeaderExtension());
			}
		}
		LocalFiles.Add(LocalPath + Extension);
		PackageFiles.Add(PackageName);
	}
	LocalDirs.Reserve(InDirs.Num());
	PackageDirs.Reserve(InDirs.Num());
	for (const FString& InDir : InDirs)
	{
		if (!FPackageName::TryConvertToMountedPath(InDir, &LocalPath, &PackageName, nullptr, nullptr, &Extension, &FlexNameType))
		{
			UE_LOG(LogAssetRegistry, Warning, TEXT("ScanPathsSynchronous: %s is not in a mounted path, will not scan."), *InDir);
			continue;
		}
		LocalDirs.Add(LocalPath + Extension);
		PackageDirs.Add(PackageName + Extension);
	}
}

}

void FAssetRegistryImpl::ScanPathsSynchronous(Impl::FScanPathContext& Context)
{
	LLM_SCOPE(ELLMTag::AssetRegistry);

	ConstructGatherer();
	FAssetDataGatherer& Gatherer = *GlobalGatherer;

	// Add a cache file for any not-yet-scanned dirs
	TArray<FString> CacheFilePackagePaths;
	if (!Context.bForceRescan && Gatherer.IsCacheEnabled())
	{
		for (int n = 0; n < Context.LocalDirs.Num(); ++n)
		{
			if (!Gatherer.IsOnAllowList(Context.LocalDirs[n]))
			{
				CacheFilePackagePaths.Add(Context.PackageDirs[n]);
			}
		}
	}
	Context.LocalPaths.Reserve(Context.LocalFiles.Num() + Context.LocalDirs.Num());
	Context.LocalPaths.Append(MoveTemp(Context.LocalDirs));
	Context.LocalPaths.Append(MoveTemp(Context.LocalFiles));
	if (Context.LocalPaths.IsEmpty())
	{
		return;
	}
	Gatherer.AddRequiredMountPoints(Context.LocalPaths);

	FString CacheFilename;
	if (!CacheFilePackagePaths.IsEmpty())
	{
		CacheFilename = Gatherer.GetCacheFilename(CacheFilePackagePaths);
		Gatherer.LoadCacheFile(CacheFilename);
	}

	Gatherer.ScanPathsSynchronous(Context.LocalPaths, Context.bForceRescan, Context.bIgnoreDenyListScanFilters, CacheFilename, Context.PackageDirs);
<<<<<<< HEAD
=======
	TArray<FName> FoundAssetPackageNames;
>>>>>>> d731a049

	auto AssetsFoundCallback = [&Context, &FoundAssetPackageNames, this](const TRingBuffer<FAssetData*>& InFoundAssets)
	{
		Context.NumFoundAssets = InFoundAssets.Num();

		FoundAssetPackageNames.Reset();
		FoundAssetPackageNames.Reserve(Context.NumFoundAssets);

		// The gatherer may have added other assets that were scanned as part of the ongoing background scan; remove any assets that were not in the requested paths
		for (FAssetData* AssetData : InFoundAssets)
		{
			bool bIsInRequestedPaths = false;

			TStringBuilder<128> PackageNameStr;
			AssetData->PackageName.ToString(PackageNameStr);
			FStringView PackageName(PackageNameStr.ToString(), PackageNameStr.Len());

			for (const FString& RequestedPackageDir : Context.PackageDirs)
			{
				if (FPathViews::IsParentPathOf(RequestedPackageDir, PackageName))
				{
					bIsInRequestedPaths = true;
					break;
				}
			}

			if (!bIsInRequestedPaths)
			{
				for (const FString& RequestedPackageFile : Context.PackageFiles)
				{
					if (PackageName.Equals(RequestedPackageFile, ESearchCase::IgnoreCase))
					{
						bIsInRequestedPaths = true;
						break;
					}
				}
			}

			if (bIsInRequestedPaths)
			{
				UE_LOG(LogAssetRegistry, VeryVerbose, TEXT("FAssetRegistryImpl::ScanPathsSynchronous: Found Asset: %s"),
<<<<<<< HEAD
					*AssetData->ObjectPath.ToString());	
				Context.OutFoundAssets->Add(AssetData->ObjectPath);
=======
					*AssetData->GetObjectPathString());
				if (Context.OutFoundAssets)
				{
					Context.OutFoundAssets->Add(AssetData->GetSoftObjectPath());
				}
				FoundAssetPackageNames.Add(AssetData->PackageName);
>>>>>>> d731a049
			}
		}
	};

	bool bUnusedInterrupted;
<<<<<<< HEAD
	Context.Status = TickGatherer(Context.EventContext, -1., bUnusedInterrupted, FAssetsFoundCallback(AssetsFoundCallback));
=======
	Context.Status = TickGatherer(Context.EventContext, Context.InheritanceContext, -1., bUnusedInterrupted,
		FAssetsFoundCallback(AssetsFoundCallback));
#if WITH_EDITOR
	LoadCalculatedDependencies(&FoundAssetPackageNames, -1., Context.InheritanceContext, bUnusedInterrupted);
#endif
>>>>>>> d731a049
}

namespace Utils
{

bool IsPathMounted(const FString& Path, const TSet<FString>& MountPointsNoTrailingSlashes, FString& StringBuffer)
{
	const int32 SecondSlash = Path.Len() > 1 ? Path.Find(TEXT("/"), ESearchCase::CaseSensitive, ESearchDir::FromStart, 1) : INDEX_NONE;
	if (SecondSlash != INDEX_NONE)
	{
		StringBuffer.Reset(SecondSlash);
		StringBuffer.Append(*Path, SecondSlash);
		if (MountPointsNoTrailingSlashes.Contains(StringBuffer))
		{
			return true;
		}
	}
	else
	{
		if (MountPointsNoTrailingSlashes.Contains(Path))
		{
			return true;
		}
	}

	return false;
}

}

#if WITH_EDITOR
void FAssetRegistryImpl::PostLoadAssetRegistryTags(FAssetData* AssetData)
{
	check(AssetData);
	if (AssetData->TagsAndValues.Num())
	{
		FTopLevelAssetPath AssetClassPath = AssetData->AssetClassPath;
		UClass* AssetClass = FindObject<UClass>(AssetClassPath, true);
		while (!AssetClass)
		{
			// this is probably a blueprint that has not yet been loaded, try to find its native base class
			const FTopLevelAssetPath* ParentClassPath = CachedBPInheritanceMap.Find(AssetClassPath);
			if (ParentClassPath && !ParentClassPath->IsNull())
			{
				AssetClassPath = *ParentClassPath;
				AssetClass = FindObject<UClass>(AssetClassPath, true);
			}
			else
			{
				break;
			}
		}

		if (AssetClass)
		{
			if (UObject* ClassCDO = AssetClass->GetDefaultObject(false))
			{
				TArray<UObject::FAssetRegistryTag> TagsToModify;
				ClassCDO->PostLoadAssetRegistryTags(*AssetData, TagsToModify);
				if (TagsToModify.Num())
				{
					FAssetDataTagMap TagsAndValues = AssetData->TagsAndValues.CopyMap();
					for (const UObject::FAssetRegistryTag& Tag : TagsToModify)
					{
						TagsAndValues.Remove(Tag.Name);
						TagsAndValues.Add(Tag.Name, Tag.Value);
					}
					AssetData->TagsAndValues = FAssetDataTagMapSharedView(MoveTemp(TagsAndValues));
				}
			}
		}
	}
}
#endif

void FAssetRegistryImpl::AssetSearchDataGathered(Impl::FEventContext& EventContext, const double TickStartTime, TRingBuffer<FAssetData*>& AssetResults)
{
	const bool bFlushFullBuffer = TickStartTime < 0;

	// Refreshes ClassGeneratorNames if out of date due to module load
	CollectCodeGeneratorClasses();

	TSet<FString> MountPoints;
	FString PackagePathString;
	FString PackageRoot;
	if (AssetResults.Num() > 0 && bVerifyMountPointAfterGather)
	{
		TArray<FString> MountPointsArray;
		FPackageName::QueryRootContentPaths(MountPointsArray, /*bIncludeReadOnlyRoots=*/ true, /*bWithoutLeadingSlashes*/ false, /*WithoutTrailingSlashes=*/ true);
		MountPoints.Append(MoveTemp(MountPointsArray));
	}

	// Add the found assets
	while (AssetResults.Num() > 0)
	{
		// Delete or take ownership of the BackgroundResult; it was originally new'd by an FPackageReader
		TUniquePtr<FAssetData> BackgroundResult(AssetResults.PopFrontValue());
		CA_ASSUME(BackgroundResult.Get() != nullptr);

		// Try to update any asset data that may already exist
		FCachedAssetKey Key(*BackgroundResult);
		FAssetData* const* FoundData = State.CachedAssets.Find(Key);
		FAssetData* ExistingAssetData = FoundData ? *FoundData : nullptr;

		const FName PackagePath = BackgroundResult->PackagePath;

		// Skip stale results caused by mount then unmount of a path within short period.
		bool bPathIsMounted = true;
		if (bVerifyMountPointAfterGather)
		{
			PackagePath.ToString(PackagePathString);
			if (!Utils::IsPathMounted(PackagePathString, MountPoints, PackageRoot))
			{
				bPathIsMounted = false;
			}
		}

		if (ExistingAssetData)
		{
			// If this ensure fires then we've somehow processed the same result more than once, and that should never happen
			if (ensure(ExistingAssetData != BackgroundResult.Get()))
			{
				// If the current AssetData came from a loaded asset, don't overwrite it with the new one from disk; loaded asset is more authoritative because it has run the postload steps
#if WITH_EDITOR
				if (!AssetDataObjectPathsUpdatedOnLoad.Contains(BackgroundResult->GetSoftObjectPath()))
#endif
				{
#if WITH_EDITOR
					PostLoadAssetRegistryTags(BackgroundResult.Get());
#endif
					// The asset exists in the cache from disk and has not yet been loaded into memory, update it with the new background data
					UpdateAssetData(EventContext, ExistingAssetData, MoveTemp(*BackgroundResult));
				}
			}
		}
		else
		{
			// The asset isn't in the cache yet, add it and notify subscribers
			if (bPathIsMounted)
			{
#if WITH_EDITOR
				PostLoadAssetRegistryTags(BackgroundResult.Get());
#endif
				AddAssetData(EventContext, BackgroundResult.Release());
			}
		}

		if (bPathIsMounted)
		{
			// Populate the path tree
			AddAssetPath(EventContext, PackagePath);
		}
		else
		{
<<<<<<< HEAD
			UE_LOG(LogAssetRegistry, Warning, TEXT("AssetRegistry: An asset has been loaded with an invalid mount point: '%s', Mount Point: '%s'"), *BackgroundResult->ObjectPath.ToString(), *PackagePathString)
=======
			UE_LOG(LogAssetRegistry, Warning, TEXT("AssetRegistry: An asset has been loaded with an invalid mount point: '%s', Mount Point: '%s'"), *BackgroundResult->GetObjectPathString(), *PackagePathString)
>>>>>>> d731a049
		}

		// Check to see if we have run out of time in this tick
		if (!bFlushFullBuffer && (FPlatformTime::Seconds() - TickStartTime) > Impl::MaxSecondsPerFrame)
		{
			return;
		}
	}
}

void FAssetRegistryImpl::PathDataGathered(Impl::FEventContext& EventContext, const double TickStartTime, TRingBuffer<FString>& PathResults)
{
	const bool bFlushFullBuffer = TickStartTime < 0;

	TSet<FString> MountPoints;
	FString PackageRoot;
	if (PathResults.Num() > 0 && bVerifyMountPointAfterGather)
	{
		TArray<FString> MountPointsArray;
		FPackageName::QueryRootContentPaths(MountPointsArray, /*bIncludeReadOnlyRoots=*/ true, /*bWithoutLeadingSlashes*/ false, /*WithoutTrailingSlashes=*/ true);
		MountPoints.Append(MoveTemp(MountPointsArray));
	}

	while (PathResults.Num() > 0)
	{
		FString Path = PathResults.PopFrontValue();

		// Skip stale results caused by mount then unmount of a path within short period.
		if (!bVerifyMountPointAfterGather || Utils::IsPathMounted(Path, MountPoints, PackageRoot))
		{
			AddAssetPath(EventContext, FName(*Path));
		}
		else
		{
			UE_LOG(LogAssetRegistry, Warning, TEXT("AssetRegistry: A path has been loaded with an invalid mount point: '%s'"), *Path)
		}

		// Check to see if we have run out of time in this tick
		if (!bFlushFullBuffer && (FPlatformTime::Seconds() - TickStartTime) > Impl::MaxSecondsPerFrame)
		{
			return;
		}
	}
}

void FAssetRegistryImpl::DependencyDataGathered(const double TickStartTime, TRingBuffer<FPackageDependencyData>& DependsResults)
{
	using namespace UE::AssetRegistry;
	const bool bFlushFullBuffer = TickStartTime < 0;

	while (DependsResults.Num() > 0)
	{
		FPackageDependencyData Result = DependsResults.PopFrontValue();

<<<<<<< HEAD
		// Update package data
		FAssetPackageData* PackageData = State.CreateOrGetAssetPackageData(Result.PackageName);
		*PackageData = Result.PackageData;

		FDependsNode* Node = State.CreateOrFindDependsNode(Result.PackageName);

		// We will populate the node dependencies below. Empty the set here in case this file was already read
		// Also remove references to all existing dependencies, those will be also repopulated below
		Node->IterateOverDependencies([Node](FDependsNode* InDependency, UE::AssetRegistry::EDependencyCategory Category, UE::AssetRegistry::EDependencyProperty Properties, bool bDuplicate)
		{
			if (!bDuplicate)
			{
				InDependency->RemoveReferencer(Node);
			}
		});

		Node->ClearDependencies();

		// Don't bother registering dependencies on these packages, every package in the game will depend on them
		static TArray<FName> ScriptPackagesToSkip = TArray<FName>{ TEXT("/Script/CoreUObject"), TEXT("/Script/Engine"), TEXT("/Script/BlueprintGraph"), TEXT("/Script/UnrealEd") };

		// Determine the new package dependencies
		TMap<FName, FDependsNode::FPackageFlagSet> PackageDependencies;
		check(Result.ImportUsedInGame.Num() == Result.ImportMap.Num());
		for (int32 ImportIdx = 0; ImportIdx < Result.ImportMap.Num(); ++ImportIdx)
		{
			FName AssetReference = Result.GetImportPackageName(ImportIdx);

			// Should we skip this because it's too common?
			if (ScriptPackagesToSkip.Contains(AssetReference))
			{
				continue;
			}
			FName Redirected = FCoreRedirects::GetRedirectedName(ECoreRedirectFlags::Type_Package,
				FCoreRedirectObjectName(NAME_None, NAME_None, AssetReference)).PackageName;
			AssetReference = Redirected;

			EDependencyProperty DependencyProperty = EDependencyProperty::Build | EDependencyProperty::Hard;
			DependencyProperty |= Result.ImportUsedInGame[ImportIdx] ? EDependencyProperty::Game : EDependencyProperty::None;
			PackageDependencies.FindOrAdd(AssetReference).Add(FDependsNode::PackagePropertiesToByte(DependencyProperty));
		}

		check(Result.SoftPackageUsedInGame.Num() == Result.SoftPackageReferenceList.Num());
		for (int32 SoftPackageIdx = 0; SoftPackageIdx < Result.SoftPackageReferenceList.Num(); ++SoftPackageIdx)
		{
			FName AssetReference = Result.SoftPackageReferenceList[SoftPackageIdx];
			FName Redirected = FCoreRedirects::GetRedirectedName(ECoreRedirectFlags::Type_Package,
				FCoreRedirectObjectName(NAME_None, NAME_None, AssetReference)).PackageName;
			AssetReference = Redirected;

			EDependencyProperty DependencyProperty = UE::AssetRegistry::EDependencyProperty::Build;
			DependencyProperty |= (Result.SoftPackageUsedInGame[SoftPackageIdx] ? EDependencyProperty::Game : EDependencyProperty::None);
			PackageDependencies.FindOrAdd(AssetReference).Add(FDependsNode::PackagePropertiesToByte(DependencyProperty));
=======
		checkf(!GIsEditor || Result.bHasPackageData, TEXT("We rely on PackageData being read for every gathered Asset in the editor."));
		if (Result.bHasPackageData)
		{
			// Update package data
			FAssetPackageData* PackageData = State.CreateOrGetAssetPackageData(Result.PackageName);
			*PackageData = Result.PackageData;
>>>>>>> d731a049
		}

		if (Result.bHasDependencyData)
		{
			FDependsNode* Node = State.CreateOrFindDependsNode(Result.PackageName);
#if WITH_EDITOR
			PackagesNeedingDependencyCalculation.Add(Result.PackageName);
#endif

			// We will populate the node dependencies below. Empty the set here in case this file was already read
			// Also remove references to all existing dependencies, those will be also repopulated below
			Node->IterateOverDependencies([Node](FDependsNode* InDependency, UE::AssetRegistry::EDependencyCategory Category, UE::AssetRegistry::EDependencyProperty Properties, bool bDuplicate)
				{
					if (!bDuplicate)
					{
						InDependency->RemoveReferencer(Node);
					}
				});

			Node->ClearDependencies();

			// Don't bother registering dependencies on these packages, every package in the game will depend on them
			static TArray<FName> ScriptPackagesToSkip = TArray<FName>{ TEXT("/Script/CoreUObject"), TEXT("/Script/Engine"), TEXT("/Script/BlueprintGraph"), TEXT("/Script/UnrealEd") };

			// Conditionally add package dependencies
			TMap<FName, FDependsNode::FPackageFlagSet> PackageDependencies;
			for (FPackageDependencyData::FPackageDependency& DependencyData : Result.PackageDependencies)
			{
				// Skip hard dependencies to the common script packages
				FName DependencyPackageName = DependencyData.PackageName;
				if (EnumHasAnyFlags(DependencyData.Property, EDependencyProperty::Hard) && ScriptPackagesToSkip.Contains(DependencyPackageName))
				{
					continue;
				}
				FName Redirected = FCoreRedirects::GetRedirectedName(ECoreRedirectFlags::Type_Package,
					FCoreRedirectObjectName(NAME_None, NAME_None, DependencyPackageName)).PackageName;
				DependencyPackageName = Redirected;

				FDependsNode::FPackageFlagSet& PackageFlagSet = PackageDependencies.FindOrAdd(DependencyPackageName);
				PackageFlagSet.Add(FDependsNode::PackagePropertiesToByte(DependencyData.Property));
			}

			// Doubly-link all of the PackageDependencies
			for (TPair<FName, FDependsNode::FPackageFlagSet>& NewDependsIt : PackageDependencies)
			{
				FName DependencyPackageName = NewDependsIt.Key;
				FAssetIdentifier Identifier(DependencyPackageName);
				FDependsNode* DependsNode = State.CreateOrFindDependsNode(Identifier);

				// Handle failure of CreateOrFindDependsNode
				// And Skip dependencies to self 
				if (DependsNode != nullptr && DependsNode != Node)
				{
					if (DependsNode->GetConnectionCount() == 0)
					{
						// This was newly created, see if we need to read the script package Guid
						const FNameBuilder DependencyPackageNameStr(DependencyPackageName);

						if (FPackageName::IsScriptPackage(DependencyPackageNameStr))
						{
							// Get the guid off the script package, it is updated when script is changed so we need to refresh it every run
							UPackage* Package = FindPackage(nullptr, *DependencyPackageNameStr);

							if (Package)
							{
								FAssetPackageData* ScriptPackageData = State.CreateOrGetAssetPackageData(DependencyPackageName);
								PRAGMA_DISABLE_DEPRECATION_WARNINGS
								ScriptPackageData->PackageGuid = Package->GetGuid();
								PRAGMA_ENABLE_DEPRECATION_WARNINGS
							}
						}
					}

					Node->AddPackageDependencySet(DependsNode, NewDependsIt.Value);
					DependsNode->AddReferencer(Node);
				}
			}

			// Add node for all name references
			for (FPackageDependencyData::FSearchableNamesDependency& NamesDependency : Result.SearchableNameDependencies)
			{
				for (FName& ValueName : NamesDependency.ValueNames)
				{
					FAssetIdentifier AssetId(NamesDependency.PackageName, NamesDependency.ObjectName, ValueName);
					FDependsNode* DependsNode = State.CreateOrFindDependsNode(AssetId);
					if (DependsNode != nullptr)
					{
						Node->AddDependency(DependsNode, EDependencyCategory::SearchableName, EDependencyProperty::None);
						DependsNode->AddReferencer(Node);
					}
				}
			}
			Node->SetIsDependenciesInitialized(true);
		}

		// Check to see if we have run out of time in this tick
		if (!bFlushFullBuffer && (FPlatformTime::Seconds() - TickStartTime) > Impl::MaxSecondsPerFrame)
		{
			return;
		}
	}
}

void FAssetRegistryImpl::CookedPackageNamesWithoutAssetDataGathered(Impl::FEventContext& EventContext,
	const double TickStartTime, TRingBuffer<FString>& CookedPackageNamesWithoutAssetDataResults, bool& bOutInterrupted)
{
	bOutInterrupted = false;

	struct FConfigValue
	{
		FConfigValue()
		{
			if (GConfig)
			{
				GConfig->GetBool(TEXT("AssetRegistry"), TEXT("LoadCookedPackagesWithoutAssetData"), bShouldProcess, GEngineIni);
			}
		}

		bool bShouldProcess = true;
	};
	static FConfigValue ShouldProcessCookedPackages;

	// Add the found assets
	if (ShouldProcessCookedPackages.bShouldProcess)
	{
		while (CookedPackageNamesWithoutAssetDataResults.Num() > 0)
		{
			// If this data is cooked and it we couldn't find any asset in its export table then try to load the entire package 
			// Loading the entire package will make all of its assets searchable through the in-memory scanning performed by GetAssets
			EventContext.RequiredLoads.Add(CookedPackageNamesWithoutAssetDataResults.PopFrontValue());
		}
		if (TickStartTime >= 0)
		{
			// If the tick is time-limited, signal an interruption now to process the loads before proceeding with any other tick steps
			bOutInterrupted = true;
			return;
		}
	}
	else
	{
		// Do nothing will these packages. For projects which could run entirely from cooked data, this
		// process will involve opening every single package synchronously on the game thread which will
		// kill performance. We need a better way.
		CookedPackageNamesWithoutAssetDataResults.Empty();
	}
}

void FAssetRegistryImpl::VerseFilesGathered(const double TickStartTime, TRingBuffer<FName>& VerseResults)
{
	while (VerseResults.Num() > 0)
	{
		FName VerseFilePath = VerseResults.PopFrontValue();

		bool bAlreadyExists = false;
		CachedVerseFiles.Add(VerseFilePath, &bAlreadyExists);
		if (!bAlreadyExists)
		{
			WriteToString<256> VerseFilePathString(VerseFilePath);
			FName VerseDirectoryPath(FPathViews::GetPath(VerseFilePathString.ToView()));
			TArray<FName>& FilePathsArray = CachedVerseFilesByPath.FindOrAdd(VerseDirectoryPath);
			FilePathsArray.Add(VerseFilePath);
		}

		// Check to see if we have run out of time in this tick
		if (TickStartTime >= 0 && (FPlatformTime::Seconds() - TickStartTime) > Impl::MaxSecondsPerFrame)
		{
			return;
		}
	}
}

void FAssetRegistryImpl::AddEmptyPackage(FName PackageName)
{
	CachedEmptyPackages.Add(PackageName);
}

bool FAssetRegistryImpl::RemoveEmptyPackage(FName PackageName)
{
	return CachedEmptyPackages.Remove(PackageName) > 0;
}

bool FAssetRegistryImpl::AddAssetPath(Impl::FEventContext& EventContext, FName PathToAdd)
{
	return CachedPathTree.CachePath(PathToAdd, [this, &EventContext](FName AddedPath)
	{
		EventContext.PathEvents.Emplace(AddedPath.ToString(), Impl::FEventContext::EEvent::Added);
	});
}

bool FAssetRegistryImpl::RemoveAssetPath(Impl::FEventContext& EventContext, FName PathToRemove, bool bEvenIfAssetsStillExist)
{
	if (!bEvenIfAssetsStillExist)
	{
		// Check if there were assets in the specified folder. You can not remove paths that still contain assets
		bool bHasAsset = false;
		EnumerateAssetsByPathNoTags(PathToRemove, [&bHasAsset](const FAssetData&)
			{
				bHasAsset = true;
				return false;
			}, true /* bRecursive */, false /* bIncludeOnlyOnDiskAssets */);
		if (bHasAsset)
		{
			// At least one asset still exists in the path. Fail the remove.
			return false;
		}
	}

	CachedPathTree.RemovePath(PathToRemove, [this, &EventContext](FName RemovedPath)
	{
		EventContext.PathEvents.Emplace(RemovedPath.ToString(), Impl::FEventContext::EEvent::Removed);
	});
	return true;
<<<<<<< HEAD
}

namespace Utils
{

FString ExportTextPathToObjectName(const FString& InExportTextPath)
{
	const FString ObjectPath = FPackageName::ExportTextPathToObjectPath(InExportTextPath);
	return FPackageName::ObjectPathToObjectName(ObjectPath);
}

=======
>>>>>>> d731a049
}

void FAssetRegistryImpl::AddAssetData(Impl::FEventContext& EventContext, FAssetData* AssetData)
{
	State.AddAssetData(AssetData);

	if (!ShouldSkipAsset(AssetData->AssetClassPath, AssetData->PackageFlags))
	{
		EventContext.AssetEvents.Emplace(*AssetData, Impl::FEventContext::EEvent::Added);
	}

	// Populate the class map if adding blueprint
	if (ClassGeneratorNames.Contains(AssetData->AssetClassPath))
	{
		const FString GeneratedClass = AssetData->GetTagValueRef<FString>(FBlueprintTags::GeneratedClassPath);
		const FString ParentClass = AssetData->GetTagValueRef<FString>(FBlueprintTags::ParentClassPath);
		if (!GeneratedClass.IsEmpty() && !ParentClass.IsEmpty() && GeneratedClass != TEXTVIEW("None") && ParentClass != TEXTVIEW("None"))
		{
			const FTopLevelAssetPath GeneratedClassPathName(GeneratedClass);
			const FTopLevelAssetPath ParentClassPathName(ParentClass);
			if (ensureAlwaysMsgf(!GeneratedClassPathName.IsNull() && !ParentClassPathName.IsNull(),
				TEXT("Short class names used in AddAssetData: GeneratedClass=%s, ParentClass=%s. Short class names in these tags on the Blueprint class should have been converted to path names."),
				*GeneratedClass, *ParentClass))
			{
				AddCachedBPClassParent(GeneratedClassPathName, ParentClassPathName);

				// Invalidate caching because CachedBPInheritanceMap got modified
				TempCachedInheritanceBuffer.bDirty = true;
			}
		}
	}
}

void FAssetRegistryImpl::UpdateAssetData(Impl::FEventContext& EventContext, FAssetData* AssetData, FAssetData&& NewAssetData)
{
	// Update the class map if updating a blueprint
	if (ClassGeneratorNames.Contains(AssetData->AssetClassPath))
	{
		const FString OldGeneratedClass = AssetData->GetTagValueRef<FString>(FBlueprintTags::GeneratedClassPath);
		const FString OldParentClass = AssetData->GetTagValueRef<FString>(FBlueprintTags::ParentClassPath);
		const FString NewGeneratedClass = NewAssetData.GetTagValueRef<FString>(FBlueprintTags::GeneratedClassPath);
		const FString NewParentClass = NewAssetData.GetTagValueRef<FString>(FBlueprintTags::ParentClassPath);
		if (OldGeneratedClass != NewGeneratedClass || OldParentClass != NewParentClass)
		{
			if (!OldGeneratedClass.IsEmpty() && OldGeneratedClass != TEXTVIEW("None"))
			{
				const FTopLevelAssetPath OldGeneratedClassName(OldGeneratedClass);
				if (ensureAlwaysMsgf(!OldGeneratedClassName.IsNull(),
					TEXT("Short class name used: OldGeneratedClass=%s. Short class names in tags on the Blueprint class should have been converted to path names."),
					*OldGeneratedClass))
				{
					CachedBPInheritanceMap.Remove(OldGeneratedClassName);

					// Invalidate caching because CachedBPInheritanceMap got modified
					TempCachedInheritanceBuffer.bDirty = true;
				}
			}

			if (!NewGeneratedClass.IsEmpty() && !NewParentClass.IsEmpty() && NewGeneratedClass != TEXTVIEW("None") && NewParentClass != TEXTVIEW("None"))
			{
				const FTopLevelAssetPath NewGeneratedClassName(NewGeneratedClass);
				const FTopLevelAssetPath NewParentClassName(NewParentClass);
				if (ensureAlwaysMsgf(!NewGeneratedClassName.IsNull() && !NewParentClassName.IsNull(),
					TEXT("Short class names used in AddAssetData: GeneratedClass=%s, ParentClass=%s. Short class names in these tags on the Blueprint class should have been converted to path names."),
					*NewGeneratedClass, *NewParentClass))
				{
					AddCachedBPClassParent(NewGeneratedClassName, NewParentClassName);
				}

				// Invalidate caching because CachedBPInheritanceMap got modified
				TempCachedInheritanceBuffer.bDirty = true;
			}
		}
	}

	bool bModified;
	State.UpdateAssetData(AssetData, MoveTemp(NewAssetData), &bModified);
	
	if (bModified && !ShouldSkipAsset(AssetData->AssetClassPath, AssetData->PackageFlags))
	{
		EventContext.AssetEvents.Emplace(*AssetData, Impl::FEventContext::EEvent::Updated);
	}
}

bool FAssetRegistryImpl::RemoveAssetData(Impl::FEventContext& EventContext, FAssetData* AssetData)
{
	bool bRemoved = false;

	if (ensure(AssetData))
	{
		if (!ShouldSkipAsset(AssetData->AssetClassPath, AssetData->PackageFlags))
		{
			EventContext.AssetEvents.Emplace(*AssetData, Impl::FEventContext::EEvent::Removed);
		}

		// Remove from the class map if removing a blueprint
		if (ClassGeneratorNames.Contains(AssetData->AssetClassPath))
		{
			const FString OldGeneratedClass = AssetData->GetTagValueRef<FString>(FBlueprintTags::GeneratedClassPath);
			if (!OldGeneratedClass.IsEmpty() && OldGeneratedClass != TEXTVIEW("None"))
			{
				const FTopLevelAssetPath OldGeneratedClassPathName(FPackageName::ExportTextPathToObjectPath(OldGeneratedClass));
				if (ensureAlwaysMsgf(!OldGeneratedClassPathName.IsNull(),
					TEXT("Short class name used: OldGeneratedClass=%s"), *OldGeneratedClass))
				{
					CachedBPInheritanceMap.Remove(OldGeneratedClassPathName);

					// Invalidate caching because CachedBPInheritanceMap got modified
					TempCachedInheritanceBuffer.bDirty = true;
				}
			}
		}

		bool bRemovedDependencyData;
		State.RemoveAssetData(AssetData, true /* bRemoveDependencyData */, bRemoved, bRemovedDependencyData);
	}

	return bRemoved;
}

void FAssetRegistryImpl::RemovePackageData(Impl::FEventContext& EventContext, const FName PackageName)
{
	TArray<FAssetData*, TInlineAllocator<1>>* PackageAssetsPtr = State.CachedAssetsByPackageName.Find(PackageName);
	if (PackageAssetsPtr && PackageAssetsPtr->Num() > 0)
	{
		FAssetIdentifier PackageAssetIdentifier(PackageName);
		// If there were any EDependencyCategory::Package referencers, re-add them to a new empty dependency node, as it would be when the referencers are loaded from disk
		// We do not have to handle SearchableName or Manage referencers, because those categories of dependencies are not created for non-existent AssetIdentifiers
		TArray<TPair<FAssetIdentifier, FDependsNode::FPackageFlagSet>> PackageReferencers;
		{
			FDependsNode** FoundPtr = State.CachedDependsNodes.Find(PackageAssetIdentifier);
			FDependsNode* DependsNode = FoundPtr ? *FoundPtr : nullptr;
			if (DependsNode)
			{
				DependsNode->GetPackageReferencers(PackageReferencers);
			}
		}

		// Copy the array since RemoveAssetData may re-allocate it!
		TArray<FAssetData*, TInlineAllocator<1>> PackageAssets = *PackageAssetsPtr;
		for (FAssetData* PackageAsset : PackageAssets)
		{
			RemoveAssetData(EventContext, PackageAsset);
		}

		// Readd any referencers, creating an empty DependsNode to hold them
		if (PackageReferencers.Num())
		{
			FDependsNode* NewNode = State.CreateOrFindDependsNode(PackageAssetIdentifier);
			for (TPair<FAssetIdentifier, FDependsNode::FPackageFlagSet>& Pair : PackageReferencers)
			{
				FDependsNode* ReferencerNode = State.CreateOrFindDependsNode(Pair.Key);
				if (ReferencerNode != nullptr)
				{
					ReferencerNode->AddPackageDependencySet(NewNode, Pair.Value);
					NewNode->AddReferencer(ReferencerNode);
				}
			}
		}
	}
}

void FAssetRegistryImpl::RemoveVerseFile(FName VerseFilePathToRemove)
{
	if (CachedVerseFiles.Remove(VerseFilePathToRemove))
	{
		WriteToString<256> VerseFilePathString(VerseFilePathToRemove);
		FName VerseDirectoryPath(FPathViews::GetPath(VerseFilePathString.ToView()));
		TArray<FName>* FilePathsArray = CachedVerseFilesByPath.Find(VerseDirectoryPath);
		if (ensure(FilePathsArray)) // We found it in CachedVerseFiles, so we must also find it here
		{
			FilePathsArray->Remove(VerseFilePathToRemove);
			if (FilePathsArray->IsEmpty())
			{
				CachedVerseFilesByPath.Remove(VerseDirectoryPath);
			}
		}
	}
}

}

#if WITH_EDITOR

void UAssetRegistryImpl::OnDirectoryChanged(const TArray<FFileChangeData>& FileChanges)
{
	TRACE_CPUPROFILER_EVENT_SCOPE(UAssetRegistryImpl::OnDirectoryChanged);

	// Take local copy of FileChanges array as we wish to collapse pairs of 'Removed then Added' FileChangeData
	// entries into a single 'Modified' entry.
	TArray<FFileChangeData> FileChangesProcessed(FileChanges);

	for (int32 FileEntryIndex = 0; FileEntryIndex < FileChangesProcessed.Num(); FileEntryIndex++)
	{
		if (FileChangesProcessed[FileEntryIndex].Action == FFileChangeData::FCA_Added)
		{
			// Search back through previous entries to see if this Added can be paired with a previous Removed
			const FString& FilenameToCompare = FileChangesProcessed[FileEntryIndex].Filename;
			for (int32 SearchIndex = FileEntryIndex - 1; SearchIndex >= 0; SearchIndex--)
			{
				if (FileChangesProcessed[SearchIndex].Action == FFileChangeData::FCA_Removed &&
					FileChangesProcessed[SearchIndex].Filename == FilenameToCompare)
				{
					// Found a Removed which matches the Added - change the Added file entry to be a Modified...
					FileChangesProcessed[FileEntryIndex].Action = FFileChangeData::FCA_Modified;

					// ...and remove the Removed entry
					FileChangesProcessed.RemoveAt(SearchIndex);
					FileEntryIndex--;
					break;
				}
			}
		}
	}

	UE::AssetRegistry::Impl::FEventContext EventContext;
	{
		FWriteScopeLock InterfaceScopeLock(InterfaceLock);
		UE::AssetRegistry::Impl::FClassInheritanceContext InheritanceContext;
		UE::AssetRegistry::Impl::FClassInheritanceBuffer InheritanceBuffer;
		GetInheritanceContextWithRequiredLock(InterfaceScopeLock, InheritanceContext, InheritanceBuffer);
		GuardedData.OnDirectoryChanged(EventContext, InheritanceContext, FileChangesProcessed);
	}
	Broadcast(EventContext);
}

namespace UE::AssetRegistry
{

void FAssetRegistryImpl::OnDirectoryChanged(Impl::FEventContext& EventContext,
	Impl::FClassInheritanceContext& InheritanceContext, TArray<FFileChangeData>& FileChangesProcessed)
{
	TArray<FString> NewDirs;
	TArray<FString> NewFiles;
	TArray<FString> ModifiedFiles;
	for (int32 FileIdx = 0; FileIdx < FileChangesProcessed.Num(); ++FileIdx)
	{
		FString LongPackageName;
		const FString File = FString(FileChangesProcessed[FileIdx].Filename);
		const bool bIsPackageFile = FPackageName::IsPackageExtension(*FPaths::GetExtension(File, true));
		const bool bIsValidPackageName = FPackageName::TryConvertFilenameToLongPackageName(File, LongPackageName);
		const bool bIsValidPackage = bIsPackageFile && bIsValidPackageName;
		FName LongPackageFName(*LongPackageName);

		if (bIsValidPackage)
		{
<<<<<<< HEAD
=======
			FName LongPackageFName(*LongPackageName);

>>>>>>> d731a049
			bool bAddedOrCreated = false;
			switch (FileChangesProcessed[FileIdx].Action)
			{
			case FFileChangeData::FCA_Added:
				// This is a package file that was created on disk. Mark it to be scanned for asset data.
				NewFiles.AddUnique(File);
				bAddedOrCreated = true;
				UE_LOG(LogAssetRegistry, Verbose, TEXT("File was added to content directory: %s"), *File);
				break;

			case FFileChangeData::FCA_Modified:
				// This is a package file that changed on disk. Mark it to be scanned immediately for new or removed asset data.
				ModifiedFiles.AddUnique(File);
				bAddedOrCreated = true;
				UE_LOG(LogAssetRegistry, Verbose, TEXT("File changed in content directory: %s"), *File);
				break;

			case FFileChangeData::FCA_Removed:
				// This file was deleted. Remove all assets in the package from the registry.
				RemovePackageData(EventContext, LongPackageFName);
				// If the package was a package we were tracking as empty (due to e.g. a rename in editor), remove it.
				// Disk now matches editor
				RemoveEmptyPackage(LongPackageFName);
				UE_LOG(LogAssetRegistry, Verbose, TEXT("File was removed from content directory: %s"), *File);
				break;
			}
			if (bAddedOrCreated && CachedEmptyPackages.Contains(LongPackageFName))
			{
				UE_LOG(LogAssetRegistry, Warning, TEXT("%s: package was marked as deleted in editor, but has been modified on disk. It will once again be returned from AssetRegistry queries."),
					*File);
				RemoveEmptyPackage(LongPackageFName);
			}
		}
		else if (bIsValidPackageName)
		{
			// Is this a Verse file?
			if (FAssetDataGatherer::IsVerseFile(File))
			{
				switch (FileChangesProcessed[FileIdx].Action)
				{
				case FFileChangeData::FCA_Added:
					// This is a Verse file that was created on disk.
					NewFiles.AddUnique(File);
					UE_LOG(LogAssetRegistry, Verbose, TEXT("Verse file was added to content directory: %s"), *File);
					break;

				case FFileChangeData::FCA_Modified:
					// Note: Since content of Verse files is not scanned, no need to handle FCA_Modified
					break;

				case FFileChangeData::FCA_Removed:
					WriteToString<256> VerseFilePathString(LongPackageName, FPathViews::GetExtension(File, true));
					RemoveVerseFile(*VerseFilePathString);
					UE_LOG(LogAssetRegistry, Verbose, TEXT("Verse file was removed from content directory: %s"), *File);
					break;
				}
			}
			else
			{
				// This could be a directory or possibly a file with no extension or a wrong extension.
				// No guaranteed way to know at this point since it may have been deleted.
				switch (FileChangesProcessed[FileIdx].Action)
				{
				case FFileChangeData::FCA_Added:
				{
					if (FPaths::DirectoryExists(File))
					{
						NewDirs.Add(File);
						UE_LOG(LogAssetRegistry, Verbose, TEXT("Directory was added to content directory: %s"), *File);
					}
					break;
				}
				case FFileChangeData::FCA_Removed:
				{
					RemoveAssetPath(EventContext, *LongPackageName);
					UE_LOG(LogAssetRegistry, Verbose, TEXT("Directory was removed from content directory: %s"), *File);
					break;
				}
				default:
					break;
				}
			}
		}

#if WITH_EDITOR
		if (bIsValidPackageName)
		{
			// If a package changes in a referenced directory, modify the Assets that monitor that directory
			FString DirectoryPath = FPaths::CreateStandardFilename(FPaths::GetPath(File));
			// TODO: Change DirectoryReferencers to a FileNameMap so we can do this FindParentDirectory check more quickly
			TArray<FName, TInlineAllocator<1>> WatcherPackageNames;
			for (const TPair<FString, FName>& Pair : DirectoryReferencers)
			{
				if (FPathViews::IsParentPathOf(Pair.Key, DirectoryPath))
				{
					WatcherPackageNames.Add(Pair.Value);
				}
			}
			for (FName WatcherPackageName : WatcherPackageNames)
			{
				// ScanModifiedAssetFiles accepts LongPackageNames as well as LocalPaths
				ModifiedFiles.AddUnique(WatcherPackageName.ToString());
			}
		}
#endif
			
	}

	if (NewFiles.Num() || NewDirs.Num())
	{
		if (GlobalGatherer.IsValid())
		{
			for (FString& NewDir : NewDirs)
			{
				GlobalGatherer->OnDirectoryCreated(NewDir);
			}
			GlobalGatherer->OnFilesCreated(NewFiles);
			if (GlobalGatherer->IsSynchronous())
			{
<<<<<<< HEAD
				Impl::FScanPathContext Context(EventContext, NewDirs, NewFiles,
=======
				Impl::FScanPathContext Context(EventContext, InheritanceContext, NewDirs, NewFiles,
>>>>>>> d731a049
					false /* bForceRescan */, false /* bIgnoreDenyListScanFilters */, nullptr /* OutFoundAssets */);
				ScanPathsSynchronous(Context);
			}
		}
	}
	ScanModifiedAssetFiles(EventContext, InheritanceContext, ModifiedFiles);
}

}

void UAssetRegistryImpl::OnAssetLoaded(UObject *AssetLoaded)
{
	FWriteScopeLock InterfaceScopeLock(InterfaceLock);
	GuardedData.AddLoadedAssetToProcess(*AssetLoaded);
}

void UAssetRegistryImpl::ProcessLoadedAssetsToUpdateCache(UE::AssetRegistry::Impl::FEventContext& EventContext,
	const double TickStartTime, UE::AssetRegistry::Impl::EGatherStatus Status)
{
	// Note this function can be reentered due to arbitrary code execution in construction of FAssetData
	if (!IsInGameThread())
	{
		// Calls to GetAssetRegistryTags are only allowed on the GameThread
		return;
	}

	// Early exit to save cputime if we're still processing cache data
	const bool bFlushFullBuffer = TickStartTime < 0;
	if (Status == UE::AssetRegistry::Impl::EGatherStatus::Active && !bFlushFullBuffer)
	{
		return;
	}

	LLM_SCOPE(ELLMTag::AssetRegistry);


	constexpr int32 BatchSize = 16;
	TArray<const UObject*> BatchObjects;
	TArray<FAssetData, TInlineAllocator<BatchSize>> BatchAssetDatas;

	{
		FWriteScopeLock InterfaceScopeLock(InterfaceLock);
		GuardedData.GetProcessLoadedAssetsBatch(BatchObjects, BatchSize);
		if (BatchObjects.Num() == 0)
		{
			return;
		}

		// Refreshes ClassGeneratorNames if out of date due to module load
		GuardedData.CollectCodeGeneratorClasses();
	}

	while (BatchObjects.Num() > 0)
	{
		bool bTimedOut = false;
		int32 CurrentBatchSize = BatchObjects.Num();
		BatchAssetDatas.Reset(CurrentBatchSize);
		int32 Index = 0;
		while (Index < CurrentBatchSize)
		{
			const UObject* LoadedObject = BatchObjects[Index++];
			if (!LoadedObject->IsAsset())
			{
				// If the object has changed and is no longer an asset, ignore it. This can happen when an Actor is modified during cooking to no longer have an external package
				continue;
			}
			BatchAssetDatas.Add(FAssetData(LoadedObject, true /* bAllowBlueprintClass */));

			// Check to see if we have run out of time in this tick
			if (!bFlushFullBuffer &&
				(FPlatformTime::Seconds() - TickStartTime) > UE::AssetRegistry::Impl::MaxSecondsPerFrame)
			{
				bTimedOut = true;
				break;
			}
		}

		FWriteScopeLock InterfaceScopeLock(InterfaceLock);
		GuardedData.PushProcessLoadedAssetsBatch(EventContext, BatchAssetDatas,
			TArrayView<const UObject*>(BatchObjects).Slice(Index, CurrentBatchSize-Index));
		if (bTimedOut)
		{
			break;
		}
		GuardedData.GetProcessLoadedAssetsBatch(BatchObjects, BatchSize);
	}
}

namespace UE::AssetRegistry
{

void FAssetRegistryImpl::AddLoadedAssetToProcess(const UObject& AssetLoaded)
{
	LoadedAssetsToProcess.Add(&AssetLoaded);
}

<<<<<<< HEAD
void FAssetRegistryImpl::OnAssetSaved(const UObject& AssetSaved)
{
	LoadedAssetsToProcess.Add(&AssetSaved);
}

=======
>>>>>>> d731a049
void FAssetRegistryImpl::GetProcessLoadedAssetsBatch(TArray<const UObject*>& OutLoadedAssets, uint32 BatchSize)
{
	if (!GlobalGatherer.IsValid() || !bUpdateDiskCacheAfterLoad)
	{
		OutLoadedAssets.Reset();
		return;
	}

	OutLoadedAssets.Reset(BatchSize);
	while (!LoadedAssetsToProcess.IsEmpty() && OutLoadedAssets.Num() < static_cast<int32>(BatchSize))
	{
		const UObject* LoadedAsset = LoadedAssetsToProcess.PopFrontValue().Get();
		if (!LoadedAsset)
		{
			// This could be null, in which case it already got freed, ignore
			continue;
		}

		//@todo_ow: this will skip actors because after postload some actors might not have proper transform
		if (LoadedAsset->HasAnyFlags(RF_HasExternalPackage))
		{
			continue;
		}

		// Take a new snapshot of the asset's data every time it loads or saves

		UPackage* InMemoryPackage = LoadedAsset->GetOutermost();
		if (InMemoryPackage->IsDirty())
		{
			// Package is dirty, which means it has changes other than just a PostLoad
			// In editor, ignore the update of the asset; it will be updated when saved
			// In the cook commandlet, in which editoruser-created changes are impossible, do the update anyway.
			// Occurrences of IsDirty in the cook commandlet are spurious and a code bug.
			if (!IsRunningCookCommandlet())
			{
				continue;
			}
		}

		OutLoadedAssets.Add(LoadedAsset);
	}
}

void FAssetRegistryImpl::PushProcessLoadedAssetsBatch(Impl::FEventContext& EventContext,
	TArrayView<FAssetData> LoadedAssetDatas, TArrayView<const UObject*> UnprocessedFromBatch)
{
	// Add or update existing for all of the AssetDatas created by the batch
	for (FAssetData& NewAssetData : LoadedAssetDatas)
	{
		FCachedAssetKey Key(NewAssetData);
		FAssetData** DataFromGather = State.CachedAssets.Find(Key);

		AssetDataObjectPathsUpdatedOnLoad.Add(NewAssetData.GetSoftObjectPath());

		if (!DataFromGather)
		{
			FAssetData* ClonedAssetData = new FAssetData(MoveTemp(NewAssetData));
			AddAssetData(EventContext, ClonedAssetData);
		}
		else
		{
			UpdateAssetData(EventContext, *DataFromGather, MoveTemp(NewAssetData));
		}
	}

	// Push back any objects from the batch that were not processed due to timing out
	for (int32 Index = UnprocessedFromBatch.Num() - 1; Index >= 0; --Index)
	{
		LoadedAssetsToProcess.EmplaceFront(UnprocessedFromBatch[Index]);
	}
}


void FAssetRegistryImpl::UpdateRedirectCollector()
{
	// Look for all redirectors in list
	const TArray<const FAssetData*>& RedirectorAssets = State.GetAssetsByClassPathName(UObjectRedirector::StaticClass()->GetClassPathName());

	for (const FAssetData* AssetData : RedirectorAssets)
	{
		FSoftObjectPath Destination = GetRedirectedObjectPath(AssetData->GetSoftObjectPath());

		if (Destination != AssetData->GetSoftObjectPath())
		{
			GRedirectCollector.AddAssetPathRedirection(AssetData->GetSoftObjectPath(), Destination);
		}
	}
}

}

#endif // WITH_EDITOR

void UAssetRegistryImpl::ScanModifiedAssetFiles(const TArray<FString>& InFilePaths)
{
	UE::AssetRegistry::Impl::FEventContext EventContext;
	{
		FWriteScopeLock InterfaceScopeLock(InterfaceLock);
		UE::AssetRegistry::Impl::FClassInheritanceContext InheritanceContext;
		UE::AssetRegistry::Impl::FClassInheritanceBuffer InheritanceBuffer;
		GetInheritanceContextWithRequiredLock(InterfaceScopeLock, InheritanceContext, InheritanceBuffer);
		GuardedData.ScanModifiedAssetFiles(EventContext, InheritanceContext, InFilePaths);
	}

#if WITH_EDITOR
	// Our caller expects up to date results after calling this function,
	// but in-memory results will override the on-disk results we just scanned,
	// and our in-memory results might be out of date due to being queued but not yet processed.
	// So ProcessLoadedAssetsToUpdateCache before returning to make sure results are up to date.
	ProcessLoadedAssetsToUpdateCache(EventContext, -1., UE::AssetRegistry::Impl::EGatherStatus::Complete);
#endif

	Broadcast(EventContext);
}

namespace UE::AssetRegistry
{

void FAssetRegistryImpl::ScanModifiedAssetFiles(Impl::FEventContext& EventContext,
	Impl::FClassInheritanceContext& InheritanceContext, const TArray<FString>& InFilePaths)
{
	if (InFilePaths.Num() > 0)
	{
		// Convert all the filenames to package names
		TArray<FString> ModifiedPackageNames;
		ModifiedPackageNames.Reserve(InFilePaths.Num());
		for (const FString& File : InFilePaths)
		{
			ModifiedPackageNames.Add(FPackageName::FilenameToLongPackageName(File));
		}

		// Get the assets that are currently inside the package
		TArray<TArray<FAssetData*, TInlineAllocator<1>>> ExistingFilesAssetData;
		ExistingFilesAssetData.Reserve(InFilePaths.Num());
		for (const FString& PackageName : ModifiedPackageNames)
		{
			TArray<FAssetData*, TInlineAllocator<1>>* PackageAssetsPtr = State.CachedAssetsByPackageName.Find(*PackageName);
			if (PackageAssetsPtr && PackageAssetsPtr->Num() > 0)
			{
				ExistingFilesAssetData.Add(*PackageAssetsPtr);
			}
			else
			{
				ExistingFilesAssetData.AddDefaulted();
			}
		}

		// Re-scan and update the asset registry with the new asset data
<<<<<<< HEAD
		TArray<FName> FoundAssets;
		Impl::FScanPathContext Context(EventContext, TArray<FString>(), InFilePaths,
=======
		TArray<FSoftObjectPath> FoundAssets;
		Impl::FScanPathContext Context(EventContext, InheritanceContext, TArray<FString>(), InFilePaths,
>>>>>>> d731a049
			true /* bForceRescan */, false /* bIgnoreDenyListScanFilters */, &FoundAssets);
		ScanPathsSynchronous(Context);

		// Remove any assets that are no longer present in the package
		for (const TArray<FAssetData*, TInlineAllocator<1>>& OldPackageAssets : ExistingFilesAssetData)
		{
			for (FAssetData* OldPackageAsset : OldPackageAssets)
			{
				if (!FoundAssets.Contains(OldPackageAsset->GetSoftObjectPath()))
				{
					RemoveAssetData(EventContext, OldPackageAsset);
				}
			}
		}

		// Send ModifiedOnDisk event for every Asset that was modified
<<<<<<< HEAD
		for (FName FoundAsset : FoundAssets)
		{
			FAssetData** AssetData = State.CachedAssetsByObjectPath.Find(FoundAsset);
=======
		for (const FSoftObjectPath& FoundAsset : FoundAssets)
		{
			FAssetData** AssetData = State.CachedAssets.Find(FCachedAssetKey(FoundAsset));
>>>>>>> d731a049
			if (AssetData)
			{
				EventContext.AssetEvents.Emplace(**AssetData, Impl::FEventContext::EEvent::UpdatedOnDisk);
			}
		}
	}
}

}

void UAssetRegistryImpl::OnContentPathMounted(const FString& InAssetPath, const FString& FileSystemPath)
{
	// Sanitize
	FString AssetPathWithTrailingSlash;
	if (!InAssetPath.EndsWith(TEXT("/"), ESearchCase::CaseSensitive))
	{
		// We actually want a trailing slash here so the path can be properly converted while searching for assets
		AssetPathWithTrailingSlash = InAssetPath + TEXT("/");
	}
	else
	{
		AssetPathWithTrailingSlash = InAssetPath;
	}

#if WITH_EDITOR
	FDirectoryWatcherModule& DirectoryWatcherModule = FModuleManager::LoadModuleChecked<FDirectoryWatcherModule>(TEXT("DirectoryWatcher"));
	IDirectoryWatcher* DirectoryWatcher = nullptr;
	if (GIsEditor) 	// In-game doesn't listen for directory changes
	{
		DirectoryWatcher = DirectoryWatcherModule.Get();
		if (DirectoryWatcher)
		{
			// If the path doesn't exist on disk, make it so the watcher will work.
			IFileManager::Get().MakeDirectory(*FileSystemPath, /*Tree=*/true);
		}
	}
		
#endif

	UE::AssetRegistry::Impl::FEventContext EventContext;
	{
		FWriteScopeLock InterfaceScopeLock(InterfaceLock);
		UE::AssetRegistry::Impl::FClassInheritanceContext InheritanceContext;
		UE::AssetRegistry::Impl::FClassInheritanceBuffer InheritanceBuffer;
		GetInheritanceContextWithRequiredLock(InterfaceScopeLock, InheritanceContext, InheritanceBuffer);
		GuardedData.OnContentPathMounted(EventContext, InheritanceContext, InAssetPath, AssetPathWithTrailingSlash,
			FileSystemPath);

		// Listen for directory changes in this content path
#if WITH_EDITOR
		// In-game doesn't listen for directory changes
		if (DirectoryWatcher)
		{
			if (!OnDirectoryChangedDelegateHandles.Contains(AssetPathWithTrailingSlash))
			{
				FDelegateHandle NewHandle;
				DirectoryWatcher->RegisterDirectoryChangedCallback_Handle(
					FileSystemPath, 
					IDirectoryWatcher::FDirectoryChanged::CreateUObject(this, &UAssetRegistryImpl::OnDirectoryChanged),
					NewHandle, 
					IDirectoryWatcher::WatchOptions::IncludeDirectoryChanges);

				OnDirectoryChangedDelegateHandles.Add(AssetPathWithTrailingSlash, NewHandle);
			}
		}
#endif // WITH_EDITOR
	}

	Broadcast(EventContext);
}

namespace UE::AssetRegistry
{

void FAssetRegistryImpl::OnContentPathMounted(Impl::FEventContext& EventContext,
	Impl::FClassInheritanceContext& InheritanceContext, const FString& InAssetPath,
	const FString& AssetPathWithTrailingSlash, const FString& FileSystemPath)
{
	// Content roots always exist
	AddPath(EventContext, AssetPathWithTrailingSlash);

	if (GlobalGatherer.IsValid() && bSearchAllAssets)
	{
		if (GlobalGatherer->IsSynchronous())
		{
			Impl::FScanPathContext Context(EventContext, InheritanceContext, { FileSystemPath }, TArray<FString>());
			ScanPathsSynchronous(Context);
		}
		else
		{
			GlobalGatherer->AddMountPoint(FileSystemPath, InAssetPath);
			GlobalGatherer->SetIsOnAllowList(FileSystemPath, true);
		}
	}
}

}

void UAssetRegistryImpl::OnContentPathDismounted(const FString& InAssetPath, const FString& FileSystemPath)
{
	// Sanitize
	FString AssetPathNoTrailingSlash = InAssetPath;
	if (AssetPathNoTrailingSlash.EndsWith(TEXT("/"), ESearchCase::CaseSensitive))
	{
		// We don't want a trailing slash here as it could interfere with RemoveAssetPath
		AssetPathNoTrailingSlash.LeftChopInline(1, false);
	}

#if WITH_EDITOR
	FDirectoryWatcherModule& DirectoryWatcherModule = FModuleManager::LoadModuleChecked<FDirectoryWatcherModule>(TEXT("DirectoryWatcher"));
	IDirectoryWatcher* DirectoryWatcher = nullptr;
	if (GIsEditor) 	// In-game doesn't listen for directory changes
	{
		DirectoryWatcher = DirectoryWatcherModule.Get();
	}
#endif

	UE::AssetRegistry::Impl::FEventContext EventContext;
	{
		FWriteScopeLock InterfaceScopeLock(InterfaceLock);
		GuardedData.OnContentPathDismounted(EventContext, InAssetPath, AssetPathNoTrailingSlash, FileSystemPath);

		// Stop listening for directory changes in this content path
#if WITH_EDITOR
		if (DirectoryWatcher)
		{
			// Make sure OnDirectoryChangedDelegateHandles key is symmetrical with the one used in OnContentPathMounted
			FString AssetPathWithTrailingSlash;
			if (!InAssetPath.EndsWith(TEXT("/"), ESearchCase::CaseSensitive))
			{
				AssetPathWithTrailingSlash = InAssetPath + TEXT("/");
			}
			else
			{
				AssetPathWithTrailingSlash = InAssetPath;
			}

			FDelegateHandle DirectoryChangedHandle;
			if (ensure(OnDirectoryChangedDelegateHandles.RemoveAndCopyValue(AssetPathWithTrailingSlash, DirectoryChangedHandle)))
			{
				DirectoryWatcher->UnregisterDirectoryChangedCallback_Handle(FileSystemPath, DirectoryChangedHandle);
			}
		}
#endif // WITH_EDITOR
	}
	Broadcast(EventContext);
}

namespace UE::AssetRegistry
{

void FAssetRegistryImpl::OnContentPathDismounted(Impl::FEventContext& EventContext, const FString& InAssetPath, const FString& AssetPathNoTrailingSlash, const FString& FileSystemPath)
{
	if (GlobalGatherer.IsValid())
	{
		GlobalGatherer->RemoveMountPoint(FileSystemPath);
	}

	// Remove all cached assets found at this location
	{
		FName AssetPathNoTrailingSlashFName(*AssetPathNoTrailingSlash);
		TArray<FAssetData*> AllAssetDataToRemove;
		TSet<FName> PathList;
		const bool bRecurse = true;
		CachedPathTree.GetSubPaths(AssetPathNoTrailingSlashFName, PathList, bRecurse);
		PathList.Add(AssetPathNoTrailingSlashFName);
		for (FName PathName : PathList)
		{
			TArray<FAssetData*>* AssetsInPath = State.CachedAssetsByPath.Find(PathName);
			if (AssetsInPath)
			{
				AllAssetDataToRemove.Append(*AssetsInPath);
			}
		}

		for (FAssetData* AssetData : AllAssetDataToRemove)
		{
			RemoveAssetData(EventContext, AssetData);
		}
	}

	// Remove the root path
	{
		const bool bEvenIfAssetsStillExist = true;
		RemoveAssetPath(EventContext, FName(*AssetPathNoTrailingSlash), bEvenIfAssetsStillExist);
	}
}

}

void UAssetRegistryImpl::SetTemporaryCachingMode(bool bEnable)
{
	checkf(IsInGameThread(), TEXT("Changing Caching mode is only available on the game thread because it affects behavior on all threads"));
	FWriteScopeLock InterfaceScopeLock(InterfaceLock);
	GuardedData.SetTemporaryCachingMode(bEnable);
}

namespace UE::AssetRegistry
{

void FAssetRegistryImpl::SetTemporaryCachingMode(bool bEnable)
{
	if (bIsTempCachingAlwaysEnabled || bEnable == bIsTempCachingEnabled)
	{
		return;
	}

	bIsTempCachingEnabled = bEnable;
	TempCachedInheritanceBuffer.bDirty = true;
	if (!bEnable)
	{
		TempCachedInheritanceBuffer.Clear();
	}
}

}

void UAssetRegistryImpl::SetTemporaryCachingModeInvalidated()
{
	checkf(IsInGameThread(), TEXT("Invalidating temporary cache is only available on the game thread because it affects behavior on all threads"));
	FWriteScopeLock InterfaceScopeLock(InterfaceLock);
	GuardedData.SetTemporaryCachingModeInvalidated();
}

namespace UE::AssetRegistry
{

void FAssetRegistryImpl::SetTemporaryCachingModeInvalidated()
{
	TempCachedInheritanceBuffer.bDirty = true;
}

}

bool UAssetRegistryImpl::GetTemporaryCachingMode() const
{
	FReadScopeLock InterfaceScopeLock(InterfaceLock);
	return GuardedData.IsTempCachingEnabled();
}

namespace UE::AssetRegistry
{

void FAssetRegistryImpl::AddCachedBPClassParent(const FTopLevelAssetPath& ClassPath, const FTopLevelAssetPath& NotYetRedirectedParentPath)
{
	// We do not check for CoreRedirects for ClassPath, because this function is only called on behalf of ClassPath being loaded,
	// and the code author would have changed the package containing ClassPath to match the redirect they added.
	// But we do need to check for CoreRedirects in the ParentPath, because when a parent class is renamed, we do not resave
	// all packages containing subclasses to update their FBlueprintTags::ParentClassPath AssetData tags.
	FTopLevelAssetPath ParentPath = NotYetRedirectedParentPath;
#if WITH_EDITOR
	FCoreRedirectObjectName RedirectedParentObjectName = FCoreRedirects::GetRedirectedName(ECoreRedirectFlags::Type_Class,
		FCoreRedirectObjectName(NotYetRedirectedParentPath.GetAssetName(), NAME_None, NotYetRedirectedParentPath.GetPackageName()));
	if (!RedirectedParentObjectName.OuterName.IsNone())
	{
		UE_LOG(LogAssetRegistry, Error,
			TEXT("Class redirect exists from %s -> %s, which is invalid because ClassNames must be TopLevelAssetPaths. ")
			TEXT("Redirect will be ignored in AssetRegistry queries."),
			*NotYetRedirectedParentPath.ToString(), *RedirectedParentObjectName.ToString());
	}
	else
	{
		ParentPath = FTopLevelAssetPath(RedirectedParentObjectName.PackageName, RedirectedParentObjectName.ObjectName);
	}
#endif
	CachedBPInheritanceMap.Add(ClassPath, ParentPath);
}

void FAssetRegistryImpl::UpdateInheritanceBuffer(Impl::FClassInheritanceBuffer& OutBuffer) const
{
	TRACE_CPUPROFILER_EVENT_SCOPE(UAssetRegistryImpl::UpdateTemporaryCaches)

	TMap<UClass*, TSet<UClass*>> NativeSubclasses = GetAllDerivedClasses();

	uint32 NumNativeClasses = 1; // UObject has no superclass
	for (const TPair<UClass*, TSet<UClass*>>& Pair : NativeSubclasses)
	{
		NumNativeClasses += Pair.Value.Num();
	}
	OutBuffer.InheritanceMap.Reserve(NumNativeClasses + CachedBPInheritanceMap.Num());
	OutBuffer.InheritanceMap = CachedBPInheritanceMap;
	OutBuffer.InheritanceMap.Add(FTopLevelAssetPath(TEXT("/Script.CoreUObject"), TEXT("Object")), FTopLevelAssetPath());

	for (TPair<FTopLevelAssetPath, TArray<FTopLevelAssetPath>>& Pair : OutBuffer.ReverseInheritanceMap)
	{
		Pair.Value.Reset();
	}
	OutBuffer.ReverseInheritanceMap.Reserve(NativeSubclasses.Num());

	for (const TPair<UClass*, TSet<UClass*>>& Pair : NativeSubclasses)
	{
		FTopLevelAssetPath SuperclassName = Pair.Key->GetClassPathName();

		TArray<FTopLevelAssetPath>* OutputSubclasses = &OutBuffer.ReverseInheritanceMap.FindOrAdd(SuperclassName);
		OutputSubclasses->Reserve(Pair.Value.Num());
		for (UClass* Subclass : Pair.Value)
		{
			if (!Subclass->HasAnyClassFlags(CLASS_Deprecated | CLASS_NewerVersionExists))
			{
				FTopLevelAssetPath SubclassName = Subclass->GetClassPathName();
				OutputSubclasses->Add(SubclassName);
				OutBuffer.InheritanceMap.Add(SubclassName, SuperclassName);

				if (Subclass->Interfaces.Num())
				{
					// Add any implemented interfaces to the reverse inheritance map, but not to the forward map
					for (const FImplementedInterface& Interface : Subclass->Interfaces)
					{
						if (UClass* InterfaceClass = Interface.Class) // could be nulled out by ForceDelete of a blueprint interface
						{
							TArray<FTopLevelAssetPath>& Implementations = OutBuffer.ReverseInheritanceMap.FindOrAdd(InterfaceClass->GetClassPathName());
							Implementations.Add(SubclassName);
						}
					}

					// Refetch OutputSubClasses from ReverseInheritanceMap because we just modified the ReverseInheritanceMap and may have resized
					OutputSubclasses = OutBuffer.ReverseInheritanceMap.Find(SuperclassName);
					check(OutputSubclasses); // It was added above
				}
			}
		}
	}

	// Add non-native classes to reverse map
	for (const TPair<FTopLevelAssetPath, FTopLevelAssetPath>& Kvp : CachedBPInheritanceMap)
	{
		const FTopLevelAssetPath& ParentClassName = Kvp.Value;
		if (!ParentClassName.IsNull())
		{
			TArray<FTopLevelAssetPath>& ChildClasses = OutBuffer.ReverseInheritanceMap.FindOrAdd(ParentClassName);
			ChildClasses.Add(Kvp.Key);
		}

	}

	OutBuffer.RegisteredClassesVersionNumber = GetRegisteredClassesVersionNumber();
	OutBuffer.bDirty = false;
}

}

void UAssetRegistryImpl::GetInheritanceContextWithRequiredLock(FRWScopeLock& InOutScopeLock,
	UE::AssetRegistry::Impl::FClassInheritanceContext& InheritanceContext,
	UE::AssetRegistry::Impl::FClassInheritanceBuffer& StackBuffer)
{
	uint64 CurrentClassesVersionNumber = GetRegisteredClassesVersionNumber();
	bool bNeedsWriteLock = false;
	if (GuardedData.GetClassGeneratorNamesRegisteredClassesVersionNumber() != CurrentClassesVersionNumber)
	{
		// ConditionalUpdate writes to protected data in CollectCodeGeneratorClasses, so we cannot proceed under a read lock
		bNeedsWriteLock = true;
	}
	if (GuardedData.IsTempCachingEnabled() && !GuardedData.GetTempCachedInheritanceBuffer().IsUpToDate(CurrentClassesVersionNumber))
	{
		// Temp caching is enabled, so we will be reading the protected data in TempCachedInheritanceBuffer
		// It's out of date, so we need to write to it first, so we cannot proceed under a read lock
		bNeedsWriteLock = true;
	}
	if (bNeedsWriteLock)
	{
		InOutScopeLock.ReleaseReadOnlyLockAndAcquireWriteLock_USE_WITH_CAUTION();
	}

	// Note that we have to reread all data since we may have dropped the lock
	GetInheritanceContextAfterVerifyingLock(CurrentClassesVersionNumber, InheritanceContext, StackBuffer);
}

void UAssetRegistryImpl::GetInheritanceContextWithRequiredLock(FWriteScopeLock& InOutScopeLock,
	UE::AssetRegistry::Impl::FClassInheritanceContext& InheritanceContext,
	UE::AssetRegistry::Impl::FClassInheritanceBuffer& StackBuffer)
{
	uint64 CurrentClassesVersionNumber = GetRegisteredClassesVersionNumber();
	GetInheritanceContextAfterVerifyingLock(CurrentClassesVersionNumber, InheritanceContext, StackBuffer);
}

void UAssetRegistryImpl::GetInheritanceContextAfterVerifyingLock(uint64 CurrentClassesVersionNumber,
	UE::AssetRegistry::Impl::FClassInheritanceContext& InheritanceContext,
	UE::AssetRegistry::Impl::FClassInheritanceBuffer& StackBuffer)
{
	// If bIsTempCachingAlwaysEnabled, then we are guaranteed that bIsTempCachingEnabled=true.
	// We rely on this to simplify logic and only check bIsTempCachingEnabled
	check(!GuardedData.IsTempCachingAlwaysEnabled() || GuardedData.IsTempCachingEnabled());

	bool bCodeGeneratorClassesUpToDate = GuardedData.GetClassGeneratorNamesRegisteredClassesVersionNumber() == CurrentClassesVersionNumber;
	if (GuardedData.IsTempCachingEnabled())
	{
		// Use the persistent buffer
		UE::AssetRegistry::Impl::FClassInheritanceBuffer& TempCachedInheritanceBuffer = GuardedData.GetTempCachedInheritanceBuffer();
		bool bInheritanceMapUpToDate = TempCachedInheritanceBuffer.IsUpToDate(CurrentClassesVersionNumber);
		InheritanceContext.BindToBuffer(TempCachedInheritanceBuffer, GuardedData, bInheritanceMapUpToDate, bCodeGeneratorClassesUpToDate);
	}
	else
	{
		// Use the StackBuffer for the duration of the caller
		InheritanceContext.BindToBuffer(StackBuffer, GuardedData, false /* bInInheritanceMapUpToDate */, bCodeGeneratorClassesUpToDate);
	}
}

#if WITH_EDITOR
void UAssetRegistryImpl::OnGetExtraObjectTags(const UObject* Object, TArray<UObject::FAssetRegistryTag>& OutTags)
{
	if (bAddMetaDataTagsToOnGetExtraObjectTags)
	{
		TSet<FName>& MetaDataTags = UObject::GetMetaDataTagsForAssetRegistry();
		// It is critical that bIncludeOnlyOnDiskAssets=true otherwise this will cause an infinite loop
<<<<<<< HEAD
		const FAssetData AssetData = GetAssetByObjectPath(*Object->GetPathName(), /*bIncludeOnlyOnDiskAssets=*/true);
=======
		const FAssetData AssetData = GetAssetByObjectPath(FSoftObjectPath(Object), /*bIncludeOnlyOnDiskAssets=*/true);
>>>>>>> d731a049
		for (const FName MetaDataTag : MetaDataTags)
		{
			auto OutTagsContainsTagPredicate = [MetaDataTag](const UObject::FAssetRegistryTag& Tag) { return Tag.Name == MetaDataTag; };
			if (!OutTags.ContainsByPredicate(OutTagsContainsTagPredicate))
			{
				FAssetTagValueRef TagValue = AssetData.TagsAndValues.FindTag(MetaDataTag);
				if (TagValue.IsSet())
				{
					OutTags.Add(UObject::FAssetRegistryTag(MetaDataTag, TagValue.AsString(), UObject::FAssetRegistryTag::TT_Alphabetical));
				}
			}
		}
	}
}
#endif

namespace UE::AssetRegistry
{

namespace Impl
{

void FClassInheritanceBuffer::Clear()
{
	InheritanceMap.Empty();
	ReverseInheritanceMap.Empty();
}

bool FClassInheritanceBuffer::IsUpToDate(uint64 CurrentClassesVersionNumber) const
{
	return !bDirty && RegisteredClassesVersionNumber == CurrentClassesVersionNumber;
}

SIZE_T FClassInheritanceBuffer::GetAllocatedSize() const
{
	return InheritanceMap.GetAllocatedSize() + ReverseInheritanceMap.GetAllocatedSize();
}

void FClassInheritanceContext::BindToBuffer(FClassInheritanceBuffer& InBuffer, FAssetRegistryImpl& InAssetRegistryImpl, 
	bool bInInheritanceMapUpToDate, bool bInCodeGeneratorClassesUpToDate)
{
	AssetRegistryImpl = &InAssetRegistryImpl;
	Buffer = &InBuffer;
	bInheritanceMapUpToDate = bInInheritanceMapUpToDate;
	bCodeGeneratorClassesUpToDate = bInCodeGeneratorClassesUpToDate;
}

void FClassInheritanceContext::ConditionalUpdate()
{
	check(Buffer != nullptr); // It is not valid to call ConditionalUpdate with an empty FClassInheritanceContext
	if (bInheritanceMapUpToDate)
	{
		return;
	}

	if (!bCodeGeneratorClassesUpToDate)
	{
		AssetRegistryImpl->CollectCodeGeneratorClasses();
		bCodeGeneratorClassesUpToDate = true;
	}
	AssetRegistryImpl->UpdateInheritanceBuffer(*Buffer);
	bInheritanceMapUpToDate = true;
}

}

void FAssetRegistryImpl::GetSubClasses(Impl::FClassInheritanceContext& InheritanceContext,
	const TArray<FTopLevelAssetPath>& InClassNames, const TSet<FTopLevelAssetPath>& ExcludedClassNames, TSet<FTopLevelAssetPath>& SubClassNames) const
{
	InheritanceContext.ConditionalUpdate();

	TSet<FTopLevelAssetPath> ProcessedClassNames;
	for (const FTopLevelAssetPath& ClassName : InClassNames)
	{
		// Now find all subclass names
		GetSubClasses_Recursive(InheritanceContext, ClassName, SubClassNames, ProcessedClassNames, ExcludedClassNames);
	}
}

void FAssetRegistryImpl::GetSubClasses_Recursive(Impl::FClassInheritanceContext& InheritanceContext, FTopLevelAssetPath InClassName,
	TSet<FTopLevelAssetPath>& SubClassNames, TSet<FTopLevelAssetPath>& ProcessedClassNames, const TSet<FTopLevelAssetPath>& ExcludedClassNames) const
{
	if (ExcludedClassNames.Contains(InClassName))
	{
		// This class is in the exclusion list. Exclude it.
	}
	else if (ProcessedClassNames.Contains(InClassName))
	{
		// This class has already been processed. Ignore it.
	}
	else
	{
		SubClassNames.Add(InClassName);
		ProcessedClassNames.Add(InClassName);

		auto AddSubClasses = [this, &InheritanceContext, &SubClassNames, &ProcessedClassNames, &ExcludedClassNames]
		(FTopLevelAssetPath ParentClassName)
		{
			const TArray<FTopLevelAssetPath>* FoundSubClassNames = InheritanceContext.Buffer->ReverseInheritanceMap.Find(ParentClassName);
			if (FoundSubClassNames)
			{
				for (FTopLevelAssetPath ClassName : (*FoundSubClassNames))
				{
					GetSubClasses_Recursive(InheritanceContext, ClassName, SubClassNames, ProcessedClassNames,
						ExcludedClassNames);
				}
			}
		};

		// Add Subclasses of the given classname
		AddSubClasses(InClassName);
	}
}

}

#if WITH_EDITOR
static FString GAssetRegistryManagementPathsPackageDebugName;
static FAutoConsoleVariableRef CVarAssetRegistryManagementPathsPackageDebugName(
	TEXT("AssetRegistry.ManagementPathsPackageDebugName"),
	GAssetRegistryManagementPathsPackageDebugName,
	TEXT("If set, when manage references are set, the chain of references that caused this package to become managed will be printed to the log"));

void PrintAssetRegistryManagementPathsPackageDebugInfo(FDependsNode* Node, const TMap<FDependsNode*, FDependsNode*>& EditorOnlyManagementPaths)
{
	if (Node)
	{
		UE_LOG(LogAssetRegistry, Display, TEXT("SetManageReferences is printing out the reference chain that caused '%s' to be managed"), *GAssetRegistryManagementPathsPackageDebugName);
		TSet<FDependsNode*> AllVisitedNodes;
		while (FDependsNode* ReferencingNode = EditorOnlyManagementPaths.FindRef(Node))
		{
			UE_LOG(LogAssetRegistry, Display, TEXT("  %s"), *ReferencingNode->GetIdentifier().ToString());
			if (AllVisitedNodes.Contains(ReferencingNode))
			{
				UE_LOG(LogAssetRegistry, Display, TEXT("  ... (Circular reference back to %s)"), *ReferencingNode->GetPackageName().ToString());
				break;
			}

			AllVisitedNodes.Add(ReferencingNode);
			Node = ReferencingNode;
		}
	}
	else
	{
		UE_LOG(LogAssetRegistry, Warning, TEXT("Node with AssetRegistryManagementPathsPackageDebugName '%s' was not found"), *GAssetRegistryManagementPathsPackageDebugName);
	}
}
#endif // WITH_EDITOR

void UAssetRegistryImpl::SetManageReferences(const TMultiMap<FAssetIdentifier, FAssetIdentifier>& ManagerMap,
	bool bClearExisting, UE::AssetRegistry::EDependencyCategory RecurseType, TSet<FDependsNode*>& ExistingManagedNodes,
	ShouldSetManagerPredicate ShouldSetManager)
{
	// For performance reasons we call the ShouldSetManager callback when inside the lock. Licensee UAssetManagers
	// are responsible for not calling AssetRegistry functions from ShouldSetManager as that would create a deadlock
	FWriteScopeLock InterfaceScopeLock(InterfaceLock);
	GuardedData.SetManageReferences(ManagerMap, bClearExisting, RecurseType, ExistingManagedNodes, ShouldSetManager);
}

namespace UE::AssetRegistry
{

void FAssetRegistryImpl::SetManageReferences(const TMultiMap<FAssetIdentifier, FAssetIdentifier>& ManagerMap,
	bool bClearExisting, UE::AssetRegistry::EDependencyCategory RecurseType, TSet<FDependsNode*>& ExistingManagedNodes,
	IAssetRegistry::ShouldSetManagerPredicate ShouldSetManager)
{
	// Set default predicate if needed
	if (!ShouldSetManager)
	{
		ShouldSetManager = [](const FAssetIdentifier& Manager, const FAssetIdentifier& Source, const FAssetIdentifier& Target, UE::AssetRegistry::EDependencyCategory Category, UE::AssetRegistry::EDependencyProperty Properties, EAssetSetManagerFlags::Type Flags)
		{
			return EAssetSetManagerResult::SetButDoNotRecurse;
		};
	}

	if (bClearExisting)
	{
		// Find all nodes with incoming manage dependencies
		for (const TPair<FAssetIdentifier, FDependsNode*>& Pair : State.CachedDependsNodes)
		{
			Pair.Value->IterateOverDependencies([&ExistingManagedNodes](FDependsNode* TestNode, EDependencyCategory Category, EDependencyProperty Property, bool bUnique)
				{
					ExistingManagedNodes.Add(TestNode);
				}, EDependencyCategory::Manage);
		}

		// Clear them
		for (const TPair<FAssetIdentifier, FDependsNode*>& Pair : State.CachedDependsNodes)
		{
			Pair.Value->ClearDependencies(EDependencyCategory::Manage);
		}
		for (FDependsNode* NodeToClear : ExistingManagedNodes)
		{
			NodeToClear->SetIsReferencersSorted(false);
			NodeToClear->RefreshReferencers();
		}
		ExistingManagedNodes.Empty();
	}

	TMap<FDependsNode*, TArray<FDependsNode *>> ExplicitMap; // Reverse of ManagerMap, specifies what relationships to add to each node

	for (const TPair<FAssetIdentifier, FAssetIdentifier>& Pair : ManagerMap)
	{
		FDependsNode* ManagedNode = State.FindDependsNode(Pair.Value);

		if (!ManagedNode)
		{
			UE_LOG(LogAssetRegistry, Error, TEXT("Cannot set %s to manage asset %s because %s does not exist!"), *Pair.Key.ToString(), *Pair.Value.ToString(), *Pair.Value.ToString());
			continue;
		}

		TArray<FDependsNode*>& ManagerList = ExplicitMap.FindOrAdd(ManagedNode);

		FDependsNode* ManagerNode = State.CreateOrFindDependsNode(Pair.Key);

		ManagerList.Add(ManagerNode);
	}

	TSet<FDependsNode*> Visited;
	TMap<FDependsNode*, EDependencyProperty> NodesToManage;
	TArray<FDependsNode*> NodesToHardReference;
	TArray<FDependsNode*> NodesToRecurse;

#if WITH_EDITOR
	// Map of every depends node to the node whose reference caused it to become managed by an asset. Used to look up why an asset was chosen to be the manager.
	TMap<FDependsNode*, FDependsNode*> EditorOnlyManagementPaths;
#endif

	TSet<FDependsNode*> NewManageNodes;
	// For each explicitly set asset
	for (const TPair<FDependsNode*, TArray<FDependsNode *>>& ExplicitPair : ExplicitMap)
	{
		FDependsNode* BaseManagedNode = ExplicitPair.Key;
		const TArray<FDependsNode*>& ManagerNodes = ExplicitPair.Value;

		for (FDependsNode* ManagerNode : ManagerNodes)
		{
			Visited.Reset();
			NodesToManage.Reset();
			NodesToRecurse.Reset();

			FDependsNode* SourceNode = ManagerNode;

			auto IterateFunction = [&ManagerNode, &SourceNode, &ShouldSetManager, &NodesToManage, &NodesToHardReference, &NodesToRecurse, &Visited, &ExplicitMap, &ExistingManagedNodes
#if WITH_EDITOR
										, &EditorOnlyManagementPaths
#endif
										](FDependsNode* ReferencingNode, FDependsNode* TargetNode, EDependencyCategory DependencyType, EDependencyProperty DependencyProperties)
			{
				// Only recurse if we haven't already visited, and this node passes recursion test
				if (!Visited.Contains(TargetNode))
				{
					EAssetSetManagerFlags::Type Flags = (EAssetSetManagerFlags::Type)((SourceNode == ManagerNode ? EAssetSetManagerFlags::IsDirectSet : 0)
						| (ExistingManagedNodes.Contains(TargetNode) ? EAssetSetManagerFlags::TargetHasExistingManager : 0)
						| (ExplicitMap.Find(TargetNode) && SourceNode != ManagerNode ? EAssetSetManagerFlags::TargetHasDirectManager : 0));

					EAssetSetManagerResult::Type Result = ShouldSetManager(ManagerNode->GetIdentifier(), SourceNode->GetIdentifier(), TargetNode->GetIdentifier(), DependencyType, DependencyProperties, Flags);

					if (Result == EAssetSetManagerResult::DoNotSet)
					{
						return;
					}

					EDependencyProperty ManageProperties = (Flags & EAssetSetManagerFlags::IsDirectSet) ? EDependencyProperty::Direct : EDependencyProperty::None;
					NodesToManage.Add(TargetNode, ManageProperties);

#if WITH_EDITOR
					if (!GAssetRegistryManagementPathsPackageDebugName.IsEmpty())
					{
						EditorOnlyManagementPaths.Add(TargetNode, ReferencingNode ? ReferencingNode : ManagerNode);
					}
#endif

					if (Result == EAssetSetManagerResult::SetAndRecurse)
					{
						NodesToRecurse.Push(TargetNode);
					}
				}
			};

			// Check initial node
			IterateFunction(nullptr, BaseManagedNode, EDependencyCategory::Manage, EDependencyProperty::Direct);

			// Do all recursion first, but only if we have a recurse type
			if (RecurseType != EDependencyCategory::None)
			{
				while (NodesToRecurse.Num())
				{
					// Pull off end of array, order doesn't matter
					SourceNode = NodesToRecurse.Pop();

					Visited.Add(SourceNode);

					SourceNode->IterateOverDependencies([&IterateFunction, SourceNode](FDependsNode* TargetNode, EDependencyCategory DependencyCategory, EDependencyProperty DependencyProperties, bool bDuplicate)
						{
							// Skip editor-only properties
							if (!!(DependencyProperties & EDependencyProperty::Game))
							{
								IterateFunction(SourceNode, TargetNode, DependencyCategory, DependencyProperties);
							}
						}, RecurseType);
				}
			}

			ManagerNode->SetIsDependencyListSorted(UE::AssetRegistry::EDependencyCategory::Manage, false);
			for (TPair<FDependsNode*, EDependencyProperty>& ManagePair : NodesToManage)
			{
				ManagePair.Key->SetIsReferencersSorted(false);
				ManagePair.Key->AddReferencer(ManagerNode);
				ManagerNode->AddDependency(ManagePair.Key, EDependencyCategory::Manage, ManagePair.Value);
				NewManageNodes.Add(ManagePair.Key);
			}
		}
	}

	for (FDependsNode* ManageNode : NewManageNodes)
	{
		ExistingManagedNodes.Add(ManageNode);
	}
	// Restore all nodes to manage dependencies sorted and references sorted, so we can efficiently read them in future operations
	for (const TPair<FAssetIdentifier, FDependsNode*>& Pair : State.CachedDependsNodes)
	{
		FDependsNode* DependsNode = Pair.Value;
		DependsNode->SetIsDependencyListSorted(UE::AssetRegistry::EDependencyCategory::Manage, true);
		DependsNode->SetIsReferencersSorted(true);
	}

#if WITH_EDITOR
	if (!GAssetRegistryManagementPathsPackageDebugName.IsEmpty())
	{
		FDependsNode* PackageDebugInfoNode = State.FindDependsNode(FName(*GAssetRegistryManagementPathsPackageDebugName));
		PrintAssetRegistryManagementPathsPackageDebugInfo(PackageDebugInfoNode, EditorOnlyManagementPaths);
	}
#endif
}

}

bool UAssetRegistryImpl::SetPrimaryAssetIdForObjectPath(const FSoftObjectPath& ObjectPath, FPrimaryAssetId PrimaryAssetId)
{
	UE::AssetRegistry::Impl::FEventContext EventContext;
	bool bResult;
	{
		FWriteScopeLock InterfaceScopeLock(InterfaceLock);
		bResult = GuardedData.SetPrimaryAssetIdForObjectPath(EventContext, ObjectPath, PrimaryAssetId);
	}
	Broadcast(EventContext);
	return bResult;
}

namespace UE::AssetRegistry
{

bool FAssetRegistryImpl::SetPrimaryAssetIdForObjectPath(Impl::FEventContext& EventContext, const FSoftObjectPath& ObjectPath, FPrimaryAssetId PrimaryAssetId)
{
	FAssetData** FoundAssetData = State.CachedAssets.Find(FCachedAssetKey(ObjectPath));

	if (!FoundAssetData)
	{
		return false;
	}

	FAssetData* AssetData = *FoundAssetData;

	FAssetDataTagMap TagsAndValues = AssetData->TagsAndValues.CopyMap();
	TagsAndValues.Add(FPrimaryAssetId::PrimaryAssetTypeTag, PrimaryAssetId.PrimaryAssetType.ToString());
	TagsAndValues.Add(FPrimaryAssetId::PrimaryAssetNameTag, PrimaryAssetId.PrimaryAssetName.ToString());

	FAssetData NewAssetData(*AssetData);
	NewAssetData.TagsAndValues = FAssetDataTagMapSharedView(MoveTemp(TagsAndValues));
	UpdateAssetData(EventContext, AssetData, MoveTemp(NewAssetData));

	return true;
}

}

void FAssetRegistryDependencyOptions::SetFromFlags(const EAssetRegistryDependencyType::Type InFlags)
{
	bIncludeSoftPackageReferences = (InFlags & EAssetRegistryDependencyType::Soft);
	bIncludeHardPackageReferences = (InFlags & EAssetRegistryDependencyType::Hard);
	bIncludeSearchableNames = (InFlags & EAssetRegistryDependencyType::SearchableName);
	bIncludeSoftManagementReferences = (InFlags & EAssetRegistryDependencyType::SoftManage);
	bIncludeHardManagementReferences = (InFlags & EAssetRegistryDependencyType::HardManage);
}

EAssetRegistryDependencyType::Type FAssetRegistryDependencyOptions::GetAsFlags() const
{
	uint32 Flags = EAssetRegistryDependencyType::None;
	Flags |= (bIncludeSoftPackageReferences ? EAssetRegistryDependencyType::Soft : EAssetRegistryDependencyType::None);
	Flags |= (bIncludeHardPackageReferences ? EAssetRegistryDependencyType::Hard : EAssetRegistryDependencyType::None);
	Flags |= (bIncludeSearchableNames ? EAssetRegistryDependencyType::SearchableName : EAssetRegistryDependencyType::None);
	Flags |= (bIncludeSoftManagementReferences ? EAssetRegistryDependencyType::SoftManage : EAssetRegistryDependencyType::None);
	Flags |= (bIncludeHardManagementReferences ? EAssetRegistryDependencyType::HardManage : EAssetRegistryDependencyType::None);
	return (EAssetRegistryDependencyType::Type)Flags;
}

bool FAssetRegistryDependencyOptions::GetPackageQuery(UE::AssetRegistry::FDependencyQuery& Flags) const
{
	Flags = UE::AssetRegistry::FDependencyQuery();
	if (bIncludeSoftPackageReferences || bIncludeHardPackageReferences)
	{
		if (!bIncludeSoftPackageReferences) Flags.Required |= UE::AssetRegistry::EDependencyProperty::Hard;
		if (!bIncludeHardPackageReferences) Flags.Excluded |= UE::AssetRegistry::EDependencyProperty::Hard;
		return true;
	}
	return false;
}

bool FAssetRegistryDependencyOptions::GetSearchableNameQuery(UE::AssetRegistry::FDependencyQuery& Flags) const
{
	Flags = UE::AssetRegistry::FDependencyQuery();
	return bIncludeSearchableNames;
}

bool FAssetRegistryDependencyOptions::GetManageQuery(UE::AssetRegistry::FDependencyQuery& Flags) const
{
	Flags = UE::AssetRegistry::FDependencyQuery();
	if (bIncludeSoftManagementReferences || bIncludeHardManagementReferences)
	{
		if (!bIncludeSoftManagementReferences) Flags.Required |= UE::AssetRegistry::EDependencyProperty::Direct;
		if (!bIncludeHardPackageReferences) Flags.Excluded|= UE::AssetRegistry::EDependencyProperty::Direct;
		return true;
	}
	return false;
}

namespace UE::AssetRegistry
{

const FAssetRegistryState& FAssetRegistryImpl::GetState() const
{
	return State;
}

const FPathTree& FAssetRegistryImpl::GetCachedPathTree() const
{
	return CachedPathTree;
}

const TSet<FName>& FAssetRegistryImpl::GetCachedEmptyPackages() const
{
	return CachedEmptyPackages;
}

bool FAssetRegistryImpl::ShouldSkipAsset(FTopLevelAssetPath AssetClass, uint32 PackageFlags) const
{
#if WITH_ENGINE && WITH_EDITOR
	return Utils::ShouldSkipAsset(AssetClass, PackageFlags, SkipUncookedClasses, SkipCookedClasses);
#else
	return false;
#endif
}

bool FAssetRegistryImpl::ShouldSkipAsset(const UObject* InAsset) const
{
#if WITH_ENGINE && WITH_EDITOR
	return Utils::ShouldSkipAsset(InAsset, SkipUncookedClasses, SkipCookedClasses);
#else
	return false;
#endif
}

namespace Impl
{

void FEventContext::Clear()
{
	bFileLoadedEventBroadcast = false;
	ProgressUpdateData.Reset();
	PathEvents.Empty();
	AssetEvents.Empty();
	RequiredLoads.Empty();
}

bool FEventContext::IsEmpty() const
{
	return !bFileLoadedEventBroadcast &&
		!ProgressUpdateData.IsSet() &&
		PathEvents.Num() == 0 &&
		AssetEvents.Num() == 0 &&
		RequiredLoads.Num() == 0;
}

void FEventContext::Append(FEventContext&& Other)
{
	if (&Other == this)
	{
		return;
	}
	bFileLoadedEventBroadcast |= Other.bFileLoadedEventBroadcast;
	if (Other.ProgressUpdateData.IsSet())
	{
		ProgressUpdateData = MoveTemp(Other.ProgressUpdateData);
	}
	PathEvents.Append(MoveTemp(Other.PathEvents));
	AssetEvents.Append(MoveTemp(Other.AssetEvents));
	RequiredLoads.Append(MoveTemp(Other.RequiredLoads));
}

}

}

void UAssetRegistryImpl::ReadLockEnumerateTagToAssetDatas(TFunctionRef<void(FName TagName, const TArray<const FAssetData*>& Assets)> Callback) const
{
	FReadScopeLock InterfaceScopeLock(InterfaceLock);
	for (const TPair<FName, const TArray<const FAssetData*>>& Pair : GuardedData.GetState().GetTagToAssetDatasMap())
	{
		Callback(Pair.Key, Pair.Value);
	}
}

void UAssetRegistryImpl::Broadcast(UE::AssetRegistry::Impl::FEventContext& EventContext)
{
	using namespace UE::AssetRegistry::Impl;
	if (!IsInGameThread())
	{
		// By contract events (and PackageLoads) can only be sent on the game thread; some legacy systems depend on 
		// this and are not threadsafe. If we're not in the game thread, defer all events in the EventContext
		// instead of broadcasting them on this thread
		FWriteScopeLock InterfaceScopeLock(InterfaceLock);
		check(&EventContext != &DeferredEvents); // Only the GameThread should be calling Broadcast on DeferredEvents
		DeferredEvents.Append(MoveTemp(EventContext));
		EventContext.Clear();
		return;
	}

	if (EventContext.bFileLoadedEventBroadcast)
	{
		FileLoadedEvent.Broadcast();
		EventContext.bFileLoadedEventBroadcast = false;
	}

	if (EventContext.ProgressUpdateData.IsSet())
	{
		FileLoadProgressUpdatedEvent.Broadcast(*EventContext.ProgressUpdateData);
		EventContext.ProgressUpdateData.Reset();
	}

	if (EventContext.PathEvents.Num())
	{
		for (const TPair<FString, FEventContext::EEvent>& PathEvent : EventContext.PathEvents)
		{
			const FString& Path = PathEvent.Get<0>();
			switch (PathEvent.Get<1>())
			{
			case FEventContext::EEvent::Added:
				PathAddedEvent.Broadcast(Path);
				break;
			case FEventContext::EEvent::Removed:
				PathRemovedEvent.Broadcast(Path);
				break;
			}
		}
		EventContext.PathEvents.Empty();
	}

	if (EventContext.AssetEvents.Num())
	{
		for (const TPair<FAssetData, FEventContext::EEvent>& AssetEvent : EventContext.AssetEvents)
		{
			const FAssetData& AssetData = AssetEvent.Get<0>();
			switch (AssetEvent.Get<1>())
			{
			case FEventContext::EEvent::Added:
				AssetAddedEvent.Broadcast(AssetData);
				break;
			case FEventContext::EEvent::Removed:
				AssetRemovedEvent.Broadcast(AssetData);
				break;
			case FEventContext::EEvent::Updated:
				AssetUpdatedEvent.Broadcast(AssetData);
				break;
			case FEventContext::EEvent::UpdatedOnDisk:
				AssetUpdatedOnDiskEvent.Broadcast(AssetData);
				break;
			default:
				checkNoEntry();
				break;
			}
		}
		EventContext.AssetEvents.Empty();
	}
	if (EventContext.RequiredLoads.Num())
	{
		for (const FString& RequiredLoad : EventContext.RequiredLoads)
		{
			LoadPackage(nullptr, *RequiredLoad, 0);
		}
		EventContext.RequiredLoads.Empty();
	}
}


UAssetRegistryImpl::FPathAddedEvent& UAssetRegistryImpl::OnPathAdded()
{
	checkf(IsInGameThread(), TEXT("Registering to AssetRegistry events is not supported from multiple threads."));
	return PathAddedEvent;
}

UAssetRegistryImpl::FPathRemovedEvent& UAssetRegistryImpl::OnPathRemoved()
{
	checkf(IsInGameThread(), TEXT("Registering to AssetRegistry events is not supported from multiple threads."));
	return PathRemovedEvent;
}

UAssetRegistryImpl::FAssetAddedEvent& UAssetRegistryImpl::OnAssetAdded()
{
	checkf(IsInGameThread(), TEXT("Registering to AssetRegistry events is not supported from multiple threads."));
	return AssetAddedEvent;
}

UAssetRegistryImpl::FAssetRemovedEvent& UAssetRegistryImpl::OnAssetRemoved()
{
	checkf(IsInGameThread(), TEXT("Registering to AssetRegistry events is not supported from multiple threads."));
	return AssetRemovedEvent;
}

UAssetRegistryImpl::FAssetRenamedEvent& UAssetRegistryImpl::OnAssetRenamed()
{
	checkf(IsInGameThread(), TEXT("Registering to AssetRegistry events is not supported from multiple threads."));
	return AssetRenamedEvent;
}

UAssetRegistryImpl::FAssetUpdatedEvent& UAssetRegistryImpl::OnAssetUpdated()
{
	checkf(IsInGameThread(), TEXT("Registering to AssetRegistry events is not supported from multiple threads."));
	return AssetUpdatedEvent;
}

UAssetRegistryImpl::FAssetUpdatedEvent& UAssetRegistryImpl::OnAssetUpdatedOnDisk()
{
	checkf(IsInGameThread(), TEXT("Registering to AssetRegistry events is not supported from multiple threads."));
	return AssetUpdatedOnDiskEvent;
}

UAssetRegistryImpl::FInMemoryAssetCreatedEvent& UAssetRegistryImpl::OnInMemoryAssetCreated()
{
	checkf(IsInGameThread(), TEXT("Registering to AssetRegistry events is not supported from multiple threads."));
	return InMemoryAssetCreatedEvent;
}

UAssetRegistryImpl::FInMemoryAssetDeletedEvent& UAssetRegistryImpl::OnInMemoryAssetDeleted()
{
	checkf(IsInGameThread(), TEXT("Registering to AssetRegistry events is not supported from multiple threads."));
	return InMemoryAssetDeletedEvent;
}

UAssetRegistryImpl::FFilesLoadedEvent& UAssetRegistryImpl::OnFilesLoaded()
{
	checkf(IsInGameThread(), TEXT("Registering to AssetRegistry events is not supported from multiple threads."));
	return FileLoadedEvent;
}

UAssetRegistryImpl::FFileLoadProgressUpdatedEvent& UAssetRegistryImpl::OnFileLoadProgressUpdated()
{
	checkf(IsInGameThread(), TEXT("Registering to AssetRegistry events is not supported from multiple threads."));
	return FileLoadProgressUpdatedEvent;
}


namespace UE::AssetRegistry
{
<<<<<<< HEAD
=======
const FAssetData* GetMostImportantAsset(TConstArrayView<const FAssetData*> PackageAssetDatas, bool bRequireOneTopLevelAsset)
{
	if (PackageAssetDatas.Num() == 1) // common case
	{
		return PackageAssetDatas[0];
	}

	// Find a candidate asset.
	// If there's a "UAsset", then we use that as the asset.
	// If not, then we look for a "TopLevelAsset", i.e. one that shows up in the content browser.
	int32 TopLevelAssetCount = 0;

	// If we have multiple TLAs, then we pick the "least" TLA.
	// If we have NO TLAs, then we pick the "least" asset,
	// both determined by class then name:
	auto AssetDataLessThan = [](const FAssetData* LHS, const FAssetData* RHS)
	{
		int32 ClassCompare = LHS->AssetClassPath.Compare(RHS->AssetClassPath);
		if (ClassCompare == 0)
		{
			return LHS->AssetName.LexicalLess(RHS->AssetName);
		}
		return ClassCompare < 0;
	};

	const FAssetData* LeastTopLevelAsset = nullptr;
	const FAssetData* LeastAsset = nullptr;
	for (const FAssetData* Asset : PackageAssetDatas)
	{
		if (Asset->AssetName.IsNone())
		{
			continue;
		}
		if (Asset->IsUAsset())
		{
			return Asset;
		}
		// This is after IsUAsset because Blueprints can be the UAsset but also be considered skipable.
		if (FFiltering::ShouldSkipAsset(Asset->AssetClassPath, Asset->PackageFlags))
		{
			continue;
		}
		if (Asset->IsTopLevelAsset())
		{
			TopLevelAssetCount++;
			if (LeastTopLevelAsset == nullptr ||
				AssetDataLessThan(Asset, LeastTopLevelAsset))
			{
				LeastTopLevelAsset = Asset;
			}
		}
		if (LeastAsset == nullptr ||
			AssetDataLessThan(Asset, LeastAsset))
		{
			LeastAsset = Asset;
		}
	}

	if (bRequireOneTopLevelAsset)
	{
		if (TopLevelAssetCount == 1)
		{
			return LeastTopLevelAsset;
		}
		return nullptr;
	}

	if (TopLevelAssetCount)
	{
		return LeastTopLevelAsset;
	}
	return LeastAsset;
}

>>>>>>> d731a049

void GetAssetForPackages(TConstArrayView<FName> PackageNames, TMap<FName, FAssetData>& OutPackageToAssetData)
{
	FARFilter Filter;
	for (FName PackageName : PackageNames)
	{
		Filter.PackageNames.Add(PackageName);
	}
<<<<<<< HEAD

=======
	
>>>>>>> d731a049
	TArray<FAssetData> AssetDataList;
	IAssetRegistry* AssetRegistry = IAssetRegistry::Get();
	if (!AssetRegistry)
	{
		return;
	}
	AssetRegistry->GetAssets(Filter, AssetDataList);
<<<<<<< HEAD
	auto IsHigherDisplayPriority = [](const FAssetData& LHS, const FAssetData& RHS)
	{
		bool bLHSIsEmpty = LHS.AssetName.IsNone();
		bool bRHSIsEmpty = RHS.AssetName.IsNone();
		if (bLHSIsEmpty || bRHSIsEmpty)
		{
			return !bLHSIsEmpty;
		}
		bool bLHSIsUAsset = LHS.IsUAsset();
		bool bRHSIsUAsset = RHS.IsUAsset();
		if (bLHSIsUAsset != bRHSIsUAsset)
		{
			return bLHSIsUAsset;
		}
		bool bLHSShouldSkip = FFiltering::ShouldSkipAsset(LHS.AssetClass, LHS.PackageFlags);
		bool bRHSShouldSkip = FFiltering::ShouldSkipAsset(LHS.AssetClass, LHS.PackageFlags);
		if (bLHSShouldSkip || bRHSShouldSkip)
		{
			return !bLHSShouldSkip;
		}
		return LHS.AssetName.FastLess(RHS.AssetName);
	};
	for (FAssetData& AssetData : AssetDataList)
	{
		// If there are multiple assets in the same package, use the highest priority asset for the display
		FAssetData& MappedAssetData = OutPackageToAssetData.FindOrAdd(AssetData.PackageName);
		if (IsHigherDisplayPriority(AssetData, MappedAssetData))
		{
			MappedAssetData = MoveTemp(AssetData);
		}
	}
}

}
=======

	if (AssetDataList.Num() == 0)
	{
		return;
	}

	Algo::SortBy(AssetDataList, &FAssetData::PackageName, FNameFastLess());

	TArray<const FAssetData*, TInlineAllocator<1>> PackageAssetDatas;
	FName CurrentPackageName = AssetDataList[0].PackageName;
	for (const FAssetData& AssetData : AssetDataList)
	{
		if (CurrentPackageName != AssetData.PackageName)
		{
			OutPackageToAssetData.FindOrAdd(CurrentPackageName) = *GetMostImportantAsset(PackageAssetDatas, false);
			PackageAssetDatas.Reset();
			CurrentPackageName = AssetData.PackageName;
		}

		PackageAssetDatas.Push(&AssetData);
	}

	OutPackageToAssetData.FindOrAdd(CurrentPackageName) = *GetMostImportantAsset(PackageAssetDatas, false);

}

} // namespace AssetRegistry
>>>>>>> d731a049
<|MERGE_RESOLUTION|>--- conflicted
+++ resolved
@@ -517,18 +517,12 @@
 	++ReferenceCount;
 };
 
-<<<<<<< HEAD
-		const bool bLoaded = LoadAssetRegistry(GetPath(), Options, State);
-		UE_CLOG(bLoaded, LogAssetRegistry, Verbose, TEXT("AssetRegistry.bin loaded from '%s'"), GetPath())
-		checkf(bLoaded, TEXT("Failed to load %s"), GetPath());
-=======
 void FAsyncConsumer::Wait(UAssetRegistryImpl& UARI, FWriteScopeLock& ScopeLock)
 {
 	// Called within the lock
 	if (ReferenceCount == 0)
 	{
 		return;
->>>>>>> d731a049
 	}
 	++ReferenceCount;
 
@@ -920,13 +914,10 @@
 	{
 		UObject::FAssetRegistryTag::OnGetExtraObjectTags.AddUObject(this, &UAssetRegistryImpl::OnGetExtraObjectTags);
 	}
-<<<<<<< HEAD
-=======
 	if (Context.bNeedsSearchAllAssetsAtStartSynchronous)
 	{
 		FCoreDelegates::OnFEngineLoopInitComplete.AddUObject(this, &UAssetRegistryImpl::OnFEngineLoopInitCompleteSearchAllAssets);
 	}
->>>>>>> d731a049
 #endif // WITH_EDITOR
 
 	FCoreDelegates::OnEnginePreExit.AddUObject(this, &UAssetRegistryImpl::OnEnginePreExit);
@@ -1301,33 +1292,21 @@
 	ClassGeneratorNamesRegisteredClassesVersionNumber = GetRegisteredClassesVersionNumber();
 
 	// Work around the fact we don't reference Engine module directly
-<<<<<<< HEAD
-	UClass* BlueprintCoreClass = Cast<UClass>(StaticFindObject(UClass::StaticClass(), ANY_PACKAGE, TEXT("BlueprintCore")));
-=======
 	FTopLevelAssetPath BlueprintCorePathName(TEXT("/Script/Engine"), TEXT("BlueprintCore"));
 	UClass* BlueprintCoreClass = FindObject<UClass>(BlueprintCorePathName);
->>>>>>> d731a049
 	if (!BlueprintCoreClass)
 	{
 		return;
 	}
 
-<<<<<<< HEAD
-	ClassGeneratorNames.Add(BlueprintCoreClass->GetFName());
-=======
 	ClassGeneratorNames.Add(BlueprintCoreClass->GetClassPathName());
->>>>>>> d731a049
 
 	TArray<UClass*> BlueprintCoreDerivedClasses;
 	GetDerivedClasses(BlueprintCoreClass, BlueprintCoreDerivedClasses);
 	for (UClass* BPCoreClass : BlueprintCoreDerivedClasses)
 	{
 		bool bAlreadyRecorded;
-<<<<<<< HEAD
-		FName BPCoreClassName = BPCoreClass->GetFName();
-=======
 		FTopLevelAssetPath BPCoreClassName = BPCoreClass->GetClassPathName();
->>>>>>> d731a049
 		ClassGeneratorNames.Add(BPCoreClassName, &bAlreadyRecorded);
 		if (bAlreadyRecorded)
 		{
@@ -1338,31 +1317,18 @@
 		// when AddAssetData is called for those instances, but when we add a new generator class we have to recheck all
 		// instances of the class since they would have failed to detect they were Blueprint classes before.
 		// This can happen if blueprints in plugin B are scanned before their blueprint class from plugin A is scanned.
-<<<<<<< HEAD
-		for (const FAssetData* AssetData : State.GetAssetsByClassName(BPCoreClassName))
-=======
 		for (const FAssetData* AssetData : State.GetAssetsByClassPathName(BPCoreClassName))
->>>>>>> d731a049
 		{
 			const FString GeneratedClass = AssetData->GetTagValueRef<FString>(FBlueprintTags::GeneratedClassPath);
 			const FString ParentClass = AssetData->GetTagValueRef<FString>(FBlueprintTags::ParentClassPath);
 			if (!GeneratedClass.IsEmpty() && !ParentClass.IsEmpty())
 			{
-<<<<<<< HEAD
-				const FName GeneratedClassFName = *Utils::ExportTextPathToObjectName(GeneratedClass);
-				const FName ParentClassFName = *Utils::ExportTextPathToObjectName(ParentClass);
-
-				if (!CachedBPInheritanceMap.Contains(GeneratedClassFName))
-				{
-					CachedBPInheritanceMap.Add(GeneratedClassFName, ParentClassFName);
-=======
 				const FTopLevelAssetPath GeneratedClassPathName(FPackageName::ExportTextPathToObjectPath(GeneratedClass));
 				const FTopLevelAssetPath ParentClassPathName(FPackageName::ExportTextPathToObjectPath(ParentClass));
 
 				if (!CachedBPInheritanceMap.Contains(GeneratedClassPathName))
 				{
 					AddCachedBPClassParent(GeneratedClassPathName, ParentClassPathName);
->>>>>>> d731a049
 
 					// Invalidate caching because CachedBPInheritanceMap got modified
 					TempCachedInheritanceBuffer.bDirty = true;
@@ -1444,17 +1410,6 @@
 			}
 		}
 
-<<<<<<< HEAD
-	if (GuardedData.IsUpdateDiskCacheAfterLoad())
-	{
-		FCoreUObjectDelegates::OnAssetLoaded.RemoveAll(this);
-	}
-
-	if (bAddMetaDataTagsToOnGetExtraObjectTags)
-	{
-		UObject::FAssetRegistryTag::OnGetExtraObjectTags.RemoveAll(this);
-	}
-=======
 		if (GuardedData.IsUpdateDiskCacheAfterLoad())
 		{
 			FCoreUObjectDelegates::OnAssetLoaded.RemoveAll(this);
@@ -1466,7 +1421,6 @@
 		}
 		FCoreDelegates::OnFEngineLoopInitComplete.RemoveAll(this);
 
->>>>>>> d731a049
 #endif // WITH_EDITOR
 
 		if (HasAnyFlags(RF_ClassDefaultObject))
@@ -1490,26 +1444,11 @@
 		FileLoadProgressUpdatedEvent.Clear();
 	}
 
-<<<<<<< HEAD
-	// Clear all listeners
-	PathAddedEvent.Clear();
-	PathRemovedEvent.Clear();
-	AssetAddedEvent.Clear();
-	AssetRemovedEvent.Clear();
-	AssetRenamedEvent.Clear();
-	AssetUpdatedEvent.Clear();
-	AssetUpdatedOnDiskEvent.Clear();
-	InMemoryAssetCreatedEvent.Clear();
-	InMemoryAssetDeletedEvent.Clear();
-	FileLoadedEvent.Clear();
-	FileLoadProgressUpdatedEvent.Clear();
-=======
 	Super::FinishDestroy();
 }
 
 UAssetRegistryImpl::~UAssetRegistryImpl()
 {
->>>>>>> d731a049
 }
 
 UAssetRegistryImpl& UAssetRegistryImpl::Get()
@@ -1636,11 +1575,7 @@
 	{
 		Gatherer.WaitForIdle();
 		bool bUnusedInterrupted;
-<<<<<<< HEAD
-		Impl::EGatherStatus UnusedStatus = TickGatherer(EventContext, -1., bUnusedInterrupted);
-=======
 		Impl::EGatherStatus UnusedStatus = TickGatherer(EventContext, InheritanceContext, -1., bUnusedInterrupted);
->>>>>>> d731a049
 #if WITH_EDITOR
 		if (!bInitialSearchStarted)
 		{
@@ -1661,10 +1596,7 @@
 void UAssetRegistryImpl::WaitForCompletion()
 {
 	using namespace UE::AssetRegistry::Impl;
-<<<<<<< HEAD
-=======
 	LLM_SCOPE(ELLMTag::AssetRegistry);
->>>>>>> d731a049
 
 	for (;;)
 	{
@@ -1672,17 +1604,12 @@
 		EGatherStatus Status;
 		{
 			FWriteScopeLock InterfaceScopeLock(InterfaceLock);
-<<<<<<< HEAD
-			bool bUnusedInterrupted;
-			Status = GuardedData.TickGatherer(EventContext, -1., bUnusedInterrupted);
-=======
 			FClassInheritanceContext InheritanceContext;
 			FClassInheritanceBuffer InheritanceBuffer;
 			GetInheritanceContextWithRequiredLock(InterfaceScopeLock, InheritanceContext, InheritanceBuffer);
 
 			bool bUnusedInterrupted;
 			Status = GuardedData.TickGatherer(EventContext, InheritanceContext, -1., bUnusedInterrupted);
->>>>>>> d731a049
 		}
 #if WITH_EDITOR
 		ProcessLoadedAssetsToUpdateCache(EventContext, -1., Status);
@@ -3451,13 +3378,9 @@
 	const double SearchStartTime = FPlatformTime::Seconds();
 
 	UE::AssetRegistry::Impl::FEventContext EventContext;
-<<<<<<< HEAD
-	UE::AssetRegistry::Impl::FScanPathContext Context(EventContext, InDirs, InFiles,
-=======
 	UE::AssetRegistry::Impl::FClassInheritanceContext InheritanceContext;
 	UE::AssetRegistry::Impl::FClassInheritanceBuffer InheritanceBuffer;
 	UE::AssetRegistry::Impl::FScanPathContext Context(EventContext, InheritanceContext, InDirs, InFiles,
->>>>>>> d731a049
 		bInForceRescan, bInIgnoreDenyListScanFilters, nullptr /* OutFindAssets */);
 
 	{
@@ -3681,9 +3604,6 @@
 	}
 
 	FWriteScopeLock InterfaceScopeLock(InterfaceLock);
-<<<<<<< HEAD
-	GuardedData.OnAssetSaved(SavedAsset);
-=======
 	GuardedData.AddLoadedAssetToProcess(SavedAsset);
 #endif
 }
@@ -3698,7 +3618,6 @@
 
 	FWriteScopeLock InterfaceScopeLock(InterfaceLock);
 	GuardedData.AddLoadedAssetToProcess(FinalizedAsset);
->>>>>>> d731a049
 #endif
 }
 
@@ -3763,11 +3682,7 @@
 			if (EventContext.IsEmpty())
 			{
 				// Tick the Gatherer
-<<<<<<< HEAD
-				Status = GuardedData.TickGatherer(EventContext, TickStartTime, bInterrupted);
-=======
 				Status = GuardedData.TickGatherer(EventContext, InheritanceContext, TickStartTime, bInterrupted);
->>>>>>> d731a049
 			}
 			else
 			{
@@ -3801,12 +3716,8 @@
 }
 
 Impl::EGatherStatus FAssetRegistryImpl::TickGatherer(Impl::FEventContext& EventContext,
-<<<<<<< HEAD
-	const double TickStartTime, bool& bOutInterrupted, TOptional<FAssetsFoundCallback> AssetsFoundCallback)
-=======
 	Impl::FClassInheritanceContext& InheritanceContext, const double TickStartTime, bool& bOutInterrupted,
 	TOptional<FAssetsFoundCallback> AssetsFoundCallback)
->>>>>>> d731a049
 {
 	using namespace UE::AssetRegistry::Impl;
 
@@ -3818,29 +3729,13 @@
 	}
 
 	// Gather results from the background search
-<<<<<<< HEAD
-	bool bIsSearching = false;
-	bool bAbleToProgress = false;
-	TArray<double> SearchTimes;
-	int32 NumFilesToSearch = 0;
-	int32 NumPathsToSearch = 0;
-	bool bIsDiscoveringFiles = false;
-	GlobalGatherer->GetAndTrimSearchResults(bIsSearching, bAbleToProgress, BackgroundAssetResults, BackgroundPathResults, BackgroundDependencyResults,
-		BackgroundCookedPackageNamesWithoutAssetDataResults, SearchTimes, NumFilesToSearch, NumPathsToSearch, bIsDiscoveringFiles);
-=======
 	FAssetDataGatherer::FResultContext ResultContext;
 	GlobalGatherer->GetAndTrimSearchResults(BackgroundResults, ResultContext);	
->>>>>>> d731a049
 	// Report the search times
 	for (double SearchTime : ResultContext.SearchTimes)
 	{
 		UE_LOG(LogAssetRegistry, Verbose, TEXT("### Background search completed in %0.4f seconds"), SearchTime);
 	}
-<<<<<<< HEAD
-	const bool bHadAssetsToProcess = BackgroundAssetResults.Num() > 0 || BackgroundDependencyResults.Num() > 0;
-	auto UpdateStatus = [bIsSearching, bAbleToProgress, bHadAssetsToProcess, bIsDiscoveringFiles, &EventContext,
-		&OutStatus, &NumFilesToSearch, &NumPathsToSearch, this](bool bInterrupted)
-=======
 	const bool bHadAssetsToProcess = BackgroundResults.Assets.Num() > 0 || BackgroundResults.Dependencies.Num() > 0;
 	auto GetNumGatherFromDiskPending = [&ResultContext, this]()
 	{
@@ -3848,7 +3743,6 @@
 			+ BackgroundResults.Dependencies.Num() + BackgroundResults.CookedPackageNamesWithoutAssetData.Num();
 	};
 	auto UpdateStatus = [bHadAssetsToProcess, &ResultContext, &EventContext, &OutStatus, this](int32 NumGatherPending, bool bInterrupted)
->>>>>>> d731a049
 	{
 		// Compute total pending, plus highest pending for this run so we can show a good progress bar
 		int32 NumPending = NumGatherPending
@@ -3858,19 +3752,11 @@
 			;
 		HighestPending = FMath::Max(this->HighestPending, NumPending);
 
-<<<<<<< HEAD
-		if (!bInterrupted && !bIsSearching && NumPending == 0)
+		if (!bInterrupted && !ResultContext.bIsSearching && NumPending == 0)
 		{
 			OutStatus = EGatherStatus::Complete;
 		}
-		else if (!bInterrupted && !bAbleToProgress)
-=======
-		if (!bInterrupted && !ResultContext.bIsSearching && NumPending == 0)
-		{
-			OutStatus = EGatherStatus::Complete;
-		}
 		else if (!bInterrupted && !ResultContext.bAbleToProgress)
->>>>>>> d731a049
 		{
 			OutStatus = EGatherStatus::UnableToProgress;
 		}
@@ -3879,11 +3765,7 @@
 			OutStatus = EGatherStatus::Active;
 		}
 		// Notify the status change, only when something changed, or when sending the final result before going idle
-<<<<<<< HEAD
-		if (bIsSearching || bHadAssetsToProcess ||
-=======
 		if (ResultContext.bIsSearching || bHadAssetsToProcess ||
->>>>>>> d731a049
 			(OutStatus == EGatherStatus::Complete && this->GatherStatus != EGatherStatus::Complete))
 		{
 			EventContext.ProgressUpdateData.Emplace(
@@ -3937,9 +3819,6 @@
 		CookedPackageNamesWithoutAssetDataGathered(EventContext, TickStartTime, BackgroundResults.CookedPackageNamesWithoutAssetData, bOutInterrupted);
 		if (bOutInterrupted)
 		{
-<<<<<<< HEAD
-			UpdateStatus(true /* bInterrupted */);
-=======
 			UpdateStatus(GetNumGatherFromDiskPending(), true /* bInterrupted */);
 			return OutStatus;
 		}
@@ -3961,7 +3840,6 @@
 		if (bOutInterrupted)
 		{
 			UpdateStatus(NumGatherFromDiskPending, true /* bInterrupted */);
->>>>>>> d731a049
 			return OutStatus;
 		}
 	}
@@ -4441,14 +4319,9 @@
 namespace Impl
 {
 
-<<<<<<< HEAD
-FScanPathContext::FScanPathContext(FEventContext& InEventContext, const TArray<FString>& InDirs, const TArray<FString>& InFiles,
-	bool bInForceRescan, bool bInIgnoreDenyListScanFilters, TArray<FName>* FoundAssets)
-=======
 FScanPathContext::FScanPathContext(FEventContext& InEventContext, FClassInheritanceContext& InInheritanceContext, 
 	const TArray<FString>& InDirs, const TArray<FString>& InFiles, bool bInForceRescan,
 	bool bInIgnoreDenyListScanFilters, TArray<FSoftObjectPath>* FoundAssets)
->>>>>>> d731a049
 	: EventContext(InEventContext)
 	, InheritanceContext(InInheritanceContext)
 	, OutFoundAssets(FoundAssets)
@@ -4552,10 +4425,7 @@
 	}
 
 	Gatherer.ScanPathsSynchronous(Context.LocalPaths, Context.bForceRescan, Context.bIgnoreDenyListScanFilters, CacheFilename, Context.PackageDirs);
-<<<<<<< HEAD
-=======
 	TArray<FName> FoundAssetPackageNames;
->>>>>>> d731a049
 
 	auto AssetsFoundCallback = [&Context, &FoundAssetPackageNames, this](const TRingBuffer<FAssetData*>& InFoundAssets)
 	{
@@ -4597,31 +4467,22 @@
 			if (bIsInRequestedPaths)
 			{
 				UE_LOG(LogAssetRegistry, VeryVerbose, TEXT("FAssetRegistryImpl::ScanPathsSynchronous: Found Asset: %s"),
-<<<<<<< HEAD
-					*AssetData->ObjectPath.ToString());	
-				Context.OutFoundAssets->Add(AssetData->ObjectPath);
-=======
 					*AssetData->GetObjectPathString());
 				if (Context.OutFoundAssets)
 				{
 					Context.OutFoundAssets->Add(AssetData->GetSoftObjectPath());
 				}
 				FoundAssetPackageNames.Add(AssetData->PackageName);
->>>>>>> d731a049
 			}
 		}
 	};
 
 	bool bUnusedInterrupted;
-<<<<<<< HEAD
-	Context.Status = TickGatherer(Context.EventContext, -1., bUnusedInterrupted, FAssetsFoundCallback(AssetsFoundCallback));
-=======
 	Context.Status = TickGatherer(Context.EventContext, Context.InheritanceContext, -1., bUnusedInterrupted,
 		FAssetsFoundCallback(AssetsFoundCallback));
 #if WITH_EDITOR
 	LoadCalculatedDependencies(&FoundAssetPackageNames, -1., Context.InheritanceContext, bUnusedInterrupted);
 #endif
->>>>>>> d731a049
 }
 
 namespace Utils
@@ -4776,11 +4637,7 @@
 		}
 		else
 		{
-<<<<<<< HEAD
-			UE_LOG(LogAssetRegistry, Warning, TEXT("AssetRegistry: An asset has been loaded with an invalid mount point: '%s', Mount Point: '%s'"), *BackgroundResult->ObjectPath.ToString(), *PackagePathString)
-=======
 			UE_LOG(LogAssetRegistry, Warning, TEXT("AssetRegistry: An asset has been loaded with an invalid mount point: '%s', Mount Point: '%s'"), *BackgroundResult->GetObjectPathString(), *PackagePathString)
->>>>>>> d731a049
 		}
 
 		// Check to see if we have run out of time in this tick
@@ -4835,68 +4692,12 @@
 	{
 		FPackageDependencyData Result = DependsResults.PopFrontValue();
 
-<<<<<<< HEAD
-		// Update package data
-		FAssetPackageData* PackageData = State.CreateOrGetAssetPackageData(Result.PackageName);
-		*PackageData = Result.PackageData;
-
-		FDependsNode* Node = State.CreateOrFindDependsNode(Result.PackageName);
-
-		// We will populate the node dependencies below. Empty the set here in case this file was already read
-		// Also remove references to all existing dependencies, those will be also repopulated below
-		Node->IterateOverDependencies([Node](FDependsNode* InDependency, UE::AssetRegistry::EDependencyCategory Category, UE::AssetRegistry::EDependencyProperty Properties, bool bDuplicate)
-		{
-			if (!bDuplicate)
-			{
-				InDependency->RemoveReferencer(Node);
-			}
-		});
-
-		Node->ClearDependencies();
-
-		// Don't bother registering dependencies on these packages, every package in the game will depend on them
-		static TArray<FName> ScriptPackagesToSkip = TArray<FName>{ TEXT("/Script/CoreUObject"), TEXT("/Script/Engine"), TEXT("/Script/BlueprintGraph"), TEXT("/Script/UnrealEd") };
-
-		// Determine the new package dependencies
-		TMap<FName, FDependsNode::FPackageFlagSet> PackageDependencies;
-		check(Result.ImportUsedInGame.Num() == Result.ImportMap.Num());
-		for (int32 ImportIdx = 0; ImportIdx < Result.ImportMap.Num(); ++ImportIdx)
-		{
-			FName AssetReference = Result.GetImportPackageName(ImportIdx);
-
-			// Should we skip this because it's too common?
-			if (ScriptPackagesToSkip.Contains(AssetReference))
-			{
-				continue;
-			}
-			FName Redirected = FCoreRedirects::GetRedirectedName(ECoreRedirectFlags::Type_Package,
-				FCoreRedirectObjectName(NAME_None, NAME_None, AssetReference)).PackageName;
-			AssetReference = Redirected;
-
-			EDependencyProperty DependencyProperty = EDependencyProperty::Build | EDependencyProperty::Hard;
-			DependencyProperty |= Result.ImportUsedInGame[ImportIdx] ? EDependencyProperty::Game : EDependencyProperty::None;
-			PackageDependencies.FindOrAdd(AssetReference).Add(FDependsNode::PackagePropertiesToByte(DependencyProperty));
-		}
-
-		check(Result.SoftPackageUsedInGame.Num() == Result.SoftPackageReferenceList.Num());
-		for (int32 SoftPackageIdx = 0; SoftPackageIdx < Result.SoftPackageReferenceList.Num(); ++SoftPackageIdx)
-		{
-			FName AssetReference = Result.SoftPackageReferenceList[SoftPackageIdx];
-			FName Redirected = FCoreRedirects::GetRedirectedName(ECoreRedirectFlags::Type_Package,
-				FCoreRedirectObjectName(NAME_None, NAME_None, AssetReference)).PackageName;
-			AssetReference = Redirected;
-
-			EDependencyProperty DependencyProperty = UE::AssetRegistry::EDependencyProperty::Build;
-			DependencyProperty |= (Result.SoftPackageUsedInGame[SoftPackageIdx] ? EDependencyProperty::Game : EDependencyProperty::None);
-			PackageDependencies.FindOrAdd(AssetReference).Add(FDependsNode::PackagePropertiesToByte(DependencyProperty));
-=======
 		checkf(!GIsEditor || Result.bHasPackageData, TEXT("We rely on PackageData being read for every gathered Asset in the editor."));
 		if (Result.bHasPackageData)
 		{
 			// Update package data
 			FAssetPackageData* PackageData = State.CreateOrGetAssetPackageData(Result.PackageName);
 			*PackageData = Result.PackageData;
->>>>>>> d731a049
 		}
 
 		if (Result.bHasDependencyData)
@@ -5109,20 +4910,6 @@
 		EventContext.PathEvents.Emplace(RemovedPath.ToString(), Impl::FEventContext::EEvent::Removed);
 	});
 	return true;
-<<<<<<< HEAD
-}
-
-namespace Utils
-{
-
-FString ExportTextPathToObjectName(const FString& InExportTextPath)
-{
-	const FString ObjectPath = FPackageName::ExportTextPathToObjectPath(InExportTextPath);
-	return FPackageName::ObjectPathToObjectName(ObjectPath);
-}
-
-=======
->>>>>>> d731a049
 }
 
 void FAssetRegistryImpl::AddAssetData(Impl::FEventContext& EventContext, FAssetData* AssetData)
@@ -5365,15 +5152,11 @@
 		const bool bIsPackageFile = FPackageName::IsPackageExtension(*FPaths::GetExtension(File, true));
 		const bool bIsValidPackageName = FPackageName::TryConvertFilenameToLongPackageName(File, LongPackageName);
 		const bool bIsValidPackage = bIsPackageFile && bIsValidPackageName;
-		FName LongPackageFName(*LongPackageName);
 
 		if (bIsValidPackage)
 		{
-<<<<<<< HEAD
-=======
 			FName LongPackageFName(*LongPackageName);
 
->>>>>>> d731a049
 			bool bAddedOrCreated = false;
 			switch (FileChangesProcessed[FileIdx].Action)
 			{
@@ -5493,11 +5276,7 @@
 			GlobalGatherer->OnFilesCreated(NewFiles);
 			if (GlobalGatherer->IsSynchronous())
 			{
-<<<<<<< HEAD
-				Impl::FScanPathContext Context(EventContext, NewDirs, NewFiles,
-=======
 				Impl::FScanPathContext Context(EventContext, InheritanceContext, NewDirs, NewFiles,
->>>>>>> d731a049
 					false /* bForceRescan */, false /* bIgnoreDenyListScanFilters */, nullptr /* OutFoundAssets */);
 				ScanPathsSynchronous(Context);
 			}
@@ -5594,14 +5373,6 @@
 	LoadedAssetsToProcess.Add(&AssetLoaded);
 }
 
-<<<<<<< HEAD
-void FAssetRegistryImpl::OnAssetSaved(const UObject& AssetSaved)
-{
-	LoadedAssetsToProcess.Add(&AssetSaved);
-}
-
-=======
->>>>>>> d731a049
 void FAssetRegistryImpl::GetProcessLoadedAssetsBatch(TArray<const UObject*>& OutLoadedAssets, uint32 BatchSize)
 {
 	if (!GlobalGatherer.IsValid() || !bUpdateDiskCacheAfterLoad)
@@ -5750,13 +5521,8 @@
 		}
 
 		// Re-scan and update the asset registry with the new asset data
-<<<<<<< HEAD
-		TArray<FName> FoundAssets;
-		Impl::FScanPathContext Context(EventContext, TArray<FString>(), InFilePaths,
-=======
 		TArray<FSoftObjectPath> FoundAssets;
 		Impl::FScanPathContext Context(EventContext, InheritanceContext, TArray<FString>(), InFilePaths,
->>>>>>> d731a049
 			true /* bForceRescan */, false /* bIgnoreDenyListScanFilters */, &FoundAssets);
 		ScanPathsSynchronous(Context);
 
@@ -5773,15 +5539,9 @@
 		}
 
 		// Send ModifiedOnDisk event for every Asset that was modified
-<<<<<<< HEAD
-		for (FName FoundAsset : FoundAssets)
-		{
-			FAssetData** AssetData = State.CachedAssetsByObjectPath.Find(FoundAsset);
-=======
 		for (const FSoftObjectPath& FoundAsset : FoundAssets)
 		{
 			FAssetData** AssetData = State.CachedAssets.Find(FCachedAssetKey(FoundAsset));
->>>>>>> d731a049
 			if (AssetData)
 			{
 				EventContext.AssetEvents.Emplace(**AssetData, Impl::FEventContext::EEvent::UpdatedOnDisk);
@@ -6187,11 +5947,7 @@
 	{
 		TSet<FName>& MetaDataTags = UObject::GetMetaDataTagsForAssetRegistry();
 		// It is critical that bIncludeOnlyOnDiskAssets=true otherwise this will cause an infinite loop
-<<<<<<< HEAD
-		const FAssetData AssetData = GetAssetByObjectPath(*Object->GetPathName(), /*bIncludeOnlyOnDiskAssets=*/true);
-=======
 		const FAssetData AssetData = GetAssetByObjectPath(FSoftObjectPath(Object), /*bIncludeOnlyOnDiskAssets=*/true);
->>>>>>> d731a049
 		for (const FName MetaDataTag : MetaDataTags)
 		{
 			auto OutTagsContainsTagPredicate = [MetaDataTag](const UObject::FAssetRegistryTag& Tag) { return Tag.Name == MetaDataTag; };
@@ -6856,8 +6612,6 @@
 
 namespace UE::AssetRegistry
 {
-<<<<<<< HEAD
-=======
 const FAssetData* GetMostImportantAsset(TConstArrayView<const FAssetData*> PackageAssetDatas, bool bRequireOneTopLevelAsset)
 {
 	if (PackageAssetDatas.Num() == 1) // common case
@@ -6932,7 +6686,6 @@
 	return LeastAsset;
 }
 
->>>>>>> d731a049
 
 void GetAssetForPackages(TConstArrayView<FName> PackageNames, TMap<FName, FAssetData>& OutPackageToAssetData)
 {
@@ -6941,11 +6694,7 @@
 	{
 		Filter.PackageNames.Add(PackageName);
 	}
-<<<<<<< HEAD
-
-=======
 	
->>>>>>> d731a049
 	TArray<FAssetData> AssetDataList;
 	IAssetRegistry* AssetRegistry = IAssetRegistry::Get();
 	if (!AssetRegistry)
@@ -6953,42 +6702,6 @@
 		return;
 	}
 	AssetRegistry->GetAssets(Filter, AssetDataList);
-<<<<<<< HEAD
-	auto IsHigherDisplayPriority = [](const FAssetData& LHS, const FAssetData& RHS)
-	{
-		bool bLHSIsEmpty = LHS.AssetName.IsNone();
-		bool bRHSIsEmpty = RHS.AssetName.IsNone();
-		if (bLHSIsEmpty || bRHSIsEmpty)
-		{
-			return !bLHSIsEmpty;
-		}
-		bool bLHSIsUAsset = LHS.IsUAsset();
-		bool bRHSIsUAsset = RHS.IsUAsset();
-		if (bLHSIsUAsset != bRHSIsUAsset)
-		{
-			return bLHSIsUAsset;
-		}
-		bool bLHSShouldSkip = FFiltering::ShouldSkipAsset(LHS.AssetClass, LHS.PackageFlags);
-		bool bRHSShouldSkip = FFiltering::ShouldSkipAsset(LHS.AssetClass, LHS.PackageFlags);
-		if (bLHSShouldSkip || bRHSShouldSkip)
-		{
-			return !bLHSShouldSkip;
-		}
-		return LHS.AssetName.FastLess(RHS.AssetName);
-	};
-	for (FAssetData& AssetData : AssetDataList)
-	{
-		// If there are multiple assets in the same package, use the highest priority asset for the display
-		FAssetData& MappedAssetData = OutPackageToAssetData.FindOrAdd(AssetData.PackageName);
-		if (IsHigherDisplayPriority(AssetData, MappedAssetData))
-		{
-			MappedAssetData = MoveTemp(AssetData);
-		}
-	}
-}
-
-}
-=======
 
 	if (AssetDataList.Num() == 0)
 	{
@@ -7015,5 +6728,4 @@
 
 }
 
-} // namespace AssetRegistry
->>>>>>> d731a049
+} // namespace AssetRegistry