--- conflicted
+++ resolved
@@ -394,48 +394,6 @@
 	TSet<FName> PackagesToSkip = CachedEmptyPackages;
 
 	// Prepare a set of each filter component for fast searching
-<<<<<<< HEAD
-	TSet<FName> FilterPackageNames;
-	TSet<FName> FilterPackagePaths;
-	TSet<FName> FilterClassNames;
-	TSet<FName> FilterObjectPaths;
-	const int32 NumFilterPackageNames = Filter.PackageNames.Num();
-	const int32 NumFilterPackagePaths = Filter.PackagePaths.Num();
-	const int32 NumFilterClasses = Filter.ClassNames.Num();
-	const int32 NumFilterObjectPaths = Filter.ObjectPaths.Num();
-
-	for ( int32 NameIdx = 0; NameIdx < NumFilterPackageNames; ++NameIdx )
-	{
-		FilterPackageNames.Add(Filter.PackageNames[NameIdx]);
-	}
-
-	for ( int32 PathIdx = 0; PathIdx < NumFilterPackagePaths; ++PathIdx )
-	{
-		FilterPackagePaths.Add(Filter.PackagePaths[PathIdx]);
-	}
-
-	if ( Filter.bRecursivePaths )
-	{
-		// Add subpaths to all the input paths to the list
-		for ( int32 PathIdx = 0; PathIdx < NumFilterPackagePaths; ++PathIdx )
-		{
-			CachedPathTree.GetSubPaths(Filter.PackagePaths[PathIdx], FilterPackagePaths);
-		}
-	}
-
-	if ( Filter.bRecursiveClasses )
-	{
-		// GetSubClasses includes the base classes
-		GetSubClasses(Filter.ClassNames, Filter.RecursiveClassesExclusionSet, FilterClassNames);
-	}
-	else
-	{
-		for ( int32 ClassIdx = 0; ClassIdx < NumFilterClasses; ++ClassIdx )
-		{
-			FilterClassNames.Add(Filter.ClassNames[ClassIdx]);
-		}
-	}
-=======
 	TSet<FName> FilterPackageNames(Filter.PackageNames);
 	TSet<FName> FilterPackagePaths(Filter.PackagePaths);
 	TSet<FName> FilterClassNames(Filter.ClassNames);
@@ -444,7 +402,6 @@
 	const int32 NumFilterPackagePaths = FilterPackagePaths.Num();
 	const int32 NumFilterClasses = FilterClassNames.Num();
 	const int32 NumFilterObjectPaths = FilterObjectPaths.Num();
->>>>>>> 50b84fc1
 
 	if ( !Filter.bIncludeOnlyOnDiskAssets )
 	{
@@ -570,179 +527,7 @@
 		}
 	}
 
-<<<<<<< HEAD
-	// Now add cached (unloaded) assets
-	// Form a set of assets matched by each filter
-	TArray< TArray<FAssetData*> > DiskFilterSets;
-
-	// On disk package names
-	if ( Filter.PackageNames.Num() )
-	{
-		auto PackageNameFilter = new(DiskFilterSets) TArray<FAssetData*>();
-
-		for ( auto PackageIt = FilterPackageNames.CreateConstIterator(); PackageIt; ++PackageIt )
-		{
-			auto PackageAssets = CachedAssetsByPackageName.Find(*PackageIt);
-					
-			if (PackageAssets != nullptr)
-			{
-				PackageNameFilter->Append(*PackageAssets);
-			}
-		}
-	}
-
-	// On disk package paths
-	if ( Filter.PackagePaths.Num() )
-	{
-		auto PathFilter = new(DiskFilterSets) TArray<FAssetData*>();
-
-		for ( auto PathIt = FilterPackagePaths.CreateConstIterator(); PathIt; ++PathIt )
-		{
-			auto PathAssets = CachedAssetsByPath.Find(*PathIt);
-
-			if (PathAssets != nullptr)
-			{
-				PathFilter->Append(*PathAssets);
-			}
-		}
-	}
-
-	// On disk classes
-	if ( Filter.ClassNames.Num() )
-	{
-		auto ClassFilter = new(DiskFilterSets) TArray<FAssetData*>();
-
-		for ( auto ClassNameIt = FilterClassNames.CreateConstIterator(); ClassNameIt; ++ClassNameIt )
-		{
-			auto ClassAssets = CachedAssetsByClass.Find(*ClassNameIt);
-
-			if (ClassAssets != nullptr)
-			{
-				ClassFilter->Append(*ClassAssets);
-			}
-		}
-	}
-
-	// On disk object paths
-	if ( Filter.ObjectPaths.Num() )
-	{
-		auto ObjectPathsFilter = new(DiskFilterSets) TArray<const FAssetData*>();
-
-		for ( int32 ObjectPathIdx = 0; ObjectPathIdx < Filter.ObjectPaths.Num(); ++ObjectPathIdx )
-		{
-			const FAssetData*const* AssetDataPtr = CachedAssetsByObjectPath.Find(Filter.ObjectPaths[ObjectPathIdx]);
-
-			if ( AssetDataPtr != nullptr )
-			{
-				ObjectPathsFilter->Add(*AssetDataPtr);
-			}
-		}
-	}
-
-	// On disk tags and values
-	if ( Filter.TagsAndValues.Num() )
-	{
-		auto TagAndValuesFilter = new(DiskFilterSets) TArray<const FAssetData*>();
-
-		for (auto FilterTagIt = Filter.TagsAndValues.CreateConstIterator(); FilterTagIt; ++FilterTagIt)
-		{
-			const FName Tag = FilterTagIt.Key();
-			const FString& Value = FilterTagIt.Value();
-				
-			auto TagAssets = CachedAssetsByTag.Find(Tag);
-
-			if (TagAssets != nullptr)
-			{
-				for (auto TagIt = (*TagAssets).CreateConstIterator(); TagIt; ++TagIt)
-				{
-					FAssetData* AssetData = *TagIt;
-
-					if ( AssetData != nullptr )
-					{
-						const FString* TagValue = AssetData->TagsAndValues.Find(Tag);
-						if ( TagValue != nullptr && *TagValue == Value )
-						{
-							TagAndValuesFilter->Add(AssetData);
-						}
-					}
-				}
-			}
-		}
-	}
-
-	// If we have any filter sets, add the assets which are contained in the sets to OutAssetData
-	if ( DiskFilterSets.Num() > 0 )
-	{
-		// Initialize the combined filter set to the first set, in case we can skip combining.
-		TArray<FAssetData*>* CombinedFilterSet = DiskFilterSets.GetData();
-		TArray<FAssetData*> Intersection;
-
-		// If we have more than one set, we must combine them. We take the intersection
-		if ( DiskFilterSets.Num() > 1 )
-		{
-			// Sort each set for the intersection algorithm
-			struct FCompareFAssetData
-			{
-				FORCEINLINE bool operator()( const FAssetData& A, const FAssetData& B ) const
-				{
-					return A.ObjectPath.Compare(B.ObjectPath) < 0;
-				}
-			};
-
-			for ( auto SetIt = DiskFilterSets.CreateIterator(); SetIt; ++SetIt )
-			{
-				(*SetIt).Sort( FCompareFAssetData() );
-			}
-
-			// Set the "current" intersection set to the first filter set
-			Intersection = DiskFilterSets[0];
-
-			// Now iterate over every set beyond the first and intersect it with the current
-			for ( int32 SetIdx = 1; SetIdx < DiskFilterSets.Num(); ++SetIdx )
-			{
-				TArray<FAssetData*> NewIntersection;
-				const TArray<FAssetData*>& SetA = Intersection;
-				const TArray<FAssetData*>& SetB = DiskFilterSets[SetIdx];
-				int32 AIdx = 0;
-				int32 BIdx = 0;
-
-				// Do intersection
-				while (AIdx < SetA.Num() && BIdx < SetB.Num())
-				{
-					if (SetA[AIdx]->ObjectPath.Compare(SetB[BIdx]->ObjectPath) < 0) ++AIdx;
-					else if (SetB[BIdx]->ObjectPath.Compare(SetA[AIdx]->ObjectPath) < 0) ++BIdx;
-					else { NewIntersection.Add(SetA[AIdx]); AIdx++; BIdx++; }
-				}
-
-				// Update the "current" intersection with the results
-				Intersection = NewIntersection;
-			}
-
-			// Set the CombinedFilterSet pointer to the full intersection of all sets
-			CombinedFilterSet = &Intersection;
-		}
-
-		// Iterate over the final combined filter set to add to OutAssetData
-		for ( auto AssetIt = (*CombinedFilterSet).CreateConstIterator(); AssetIt; ++AssetIt )
-		{
-			if ( CachedEmptyPackages.Contains((*AssetIt)->PackageName) )
-			{
-				// Skip assets from empty packages
-				continue;
-			}
-
-			if ( InMemoryObjectPaths.Contains((*AssetIt)->ObjectPath) )
-			{
-				// Make sure the asset is not in memory. It should have already been added.
-				continue;
-			}
-
-			OutAssetData.Add(**AssetIt);
-		}
-	}
-=======
 	State.GetAssets(Filter, PackagesToSkip, OutAssetData);
->>>>>>> 50b84fc1
 
 	UE_LOG(LogAssetRegistry, Verbose, TEXT("GetAssets completed in %0.4f seconds"), FPlatformTime::Seconds() - GetAssetsStartTime);
 
@@ -1835,11 +1620,7 @@
 					// Package name has to be this package, take a guess at object name
 					PackageName = Result.PackageName;
 					ObjectName = FName(*FPackageName::GetLongPackageAssetName(Result.PackageName.ToString()));
-<<<<<<< HEAD
-						
-=======
-
->>>>>>> 50b84fc1
+
 					break;
 				}
 
