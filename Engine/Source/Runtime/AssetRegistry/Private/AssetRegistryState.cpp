--- conflicted
+++ resolved
@@ -16,14 +16,9 @@
 #include "Misc/FileHelper.h"
 #include "Misc/Paths.h"
 #include "Misc/PathViews.h"
-<<<<<<< HEAD
-#include "NameTableArchive.h"
-#include "PackageReader.h"
-=======
 #include "Misc/StringBuilder.h"
 #include "NameTableArchive.h"
 #include "AssetRegistry/PackageReader.h"
->>>>>>> 4af6daef
 #include "Serialization/ArrayReader.h"
 #include "Serialization/LargeMemoryReader.h"
 #include "Serialization/MemoryWriter.h"
@@ -389,11 +384,7 @@
 	{
 		for (const TPair<FName, FAssetPackageData*>& Pair : AssetPackageDataMap)
 		{
-<<<<<<< HEAD
-			bool bIsScriptPackage = FPackageName::IsScriptPackage(Pair.Key.ToString());
-=======
 			bool bIsScriptPackage = FPackageName::IsScriptPackage(WriteToString<256>(Pair.Key));
->>>>>>> 4af6daef
 			if (InInitializationMode == EInitializationMode::OnlyUpdateNew && CachedPackageData.Find(Pair.Key))
 			{
 				continue;
@@ -461,11 +452,7 @@
 					TargetNode->SetIsDependencyListSorted(InCategory, false);
 					TargetNode->AddDependency(TargetDependency, InCategory, InFlags);
 					TargetDependency->SetIsReferencersSorted(false);
-<<<<<<< HEAD
-					TargetDependency->AddReferencer(TargetDependency);
-=======
 					TargetDependency->AddReferencer(TargetNode);
->>>>>>> 4af6daef
 				}
 			});
 			TargetNode->SetIsDependenciesInitialized(true);
@@ -1172,14 +1159,6 @@
 	Ar << AssetCount;
 
 	// Write asset data first
-<<<<<<< HEAD
-	TArray<FAssetData*> SortedAssetsByObjectPath = CachedAssets.Array();
-	Algo::Sort(SortedAssetsByObjectPath, [](const FAssetData* A, const FAssetData* B) { return A->GetSoftObjectPath().LexicalLess(B->GetSoftObjectPath()); });
-	for (FAssetData* AssetData : SortedAssetsByObjectPath)
-	{
-		// Hardcoding FAssetRegistryVersion::LatestVersion here so that branches can get optimized out in the forceinlined SerializeForCache
-		AssetData->SerializeForCache(Ar);
-=======
 	{
 		TArray<TPair<FAssetData*, FSoftObjectPath>> SortedAssetsByObjectPath;
 		SortedAssetsByObjectPath.Reserve(AssetCount);
@@ -1196,7 +1175,6 @@
 			// Hardcoding FAssetRegistryVersion::LatestVersion here so that branches can get optimized out in the forceinlined SerializeForCache
 			Asset.Key->SerializeForCache(Ar);
 		}
->>>>>>> 4af6daef
 	}
 
 	// Serialize Dependencies
@@ -1372,7 +1350,6 @@
 	// Optimizing serialization of latest asset data format by moving version checking out of SerializeForCache function and falling back to versioned
 	// serialization should we attempt to load an older version of AR (usually commandlets)
 	if (Version == FAssetRegistryVersion::LatestVersion)
-<<<<<<< HEAD
 	{
 		for (FAssetData& NewAssetData : PreallocatedAssetDataBuffer)
 		{
@@ -1383,18 +1360,6 @@
 	{
 		for (FAssetData& NewAssetData : PreallocatedAssetDataBuffer)
 		{
-=======
-	{
-		for (FAssetData& NewAssetData : PreallocatedAssetDataBuffer)
-		{
-			NewAssetData.SerializeForCache(Ar);
-		}
-	}
-	else
-	{
-		for (FAssetData& NewAssetData : PreallocatedAssetDataBuffer)
-		{
->>>>>>> 4af6daef
 			NewAssetData.SerializeForCacheOldVersion(Ar, Version);
 		}
 	}
@@ -1866,7 +1831,6 @@
 void FAssetRegistryState::AddTagsToAssetData(const FSoftObjectPath& InObjectPath, FAssetDataTagMap&& InTagsAndValues)
 {
 	if (InTagsAndValues.IsEmpty())
-<<<<<<< HEAD
 	{
 		return;
 	}
@@ -1874,7 +1838,7 @@
 	FSetElementId Id = CachedAssets.FindId(FCachedAssetKey(InObjectPath));
 	if (!Id.IsValidId())
 	{
-		UE_LOG(LogAssetRegistry, Error, TEXT("AddTagsToAssetData called with asset data that doesn't exist! Tags not added. ObjectPath: %s"), *InObjectPath.ToString());
+		UE_LOG(LogAssetRegistry, Warning, TEXT("AddTagsToAssetData called with asset data that doesn't exist! Tags not added. ObjectPath: %s"), *InObjectPath.ToString());
 		return;
 	}
 	FAssetData* AssetData = CachedAssets[Id];
@@ -1896,25 +1860,9 @@
 		{
 			SetTagsOnExistingAsset(AssetData, MoveTemp(LocalTagsAndValues));
 		}
-=======
-	{
-		return;
->>>>>>> 4af6daef
-	}
-
-	FSetElementId Id = CachedAssets.FindId(FCachedAssetKey(InObjectPath));
-	if (!Id.IsValidId())
-	{
-		UE_LOG(LogAssetRegistry, Warning, TEXT("AddTagsToAssetData called with asset data that doesn't exist! Tags not added. ObjectPath: %s"), *InObjectPath.ToString());
-		return;
-	}
-	FAssetData* AssetData = CachedAssets[Id];
-	FAssetDataTagMap Tags = AssetData->TagsAndValues.CopyMap();
-	Tags.Append(MoveTemp(InTagsAndValues));
-	SetTagsOnExistingAsset(AssetData, MoveTemp(Tags));
-}
-
-<<<<<<< HEAD
+	}
+}
+
 void FAssetRegistryState::SetTagsOnExistingAsset(FAssetData* AssetData, FAssetDataTagMap&& NewTags)
 {
 	// Update the tag cache map to remove deleted tags
@@ -1935,44 +1883,6 @@
 
 		if (!AssetData->TagsAndValues.Contains(FNameKey))
 		{
-=======
-
-void FAssetRegistryState::FilterTags(const FAssetRegistrySerializationOptions& Options)
-{
-	for (FAssetData* AssetData : CachedAssets) 
-	{
-		check(AssetData);
-
-		FAssetDataTagMap LocalTagsAndValues;
-		FAssetRegistryState::FilterTags(AssetData->TagsAndValues, LocalTagsAndValues, Options.CookFilterlistTagsByClass.Find(AssetData->AssetClassPath), Options);
-		if (LocalTagsAndValues != AssetData->TagsAndValues)
-		{
-			SetTagsOnExistingAsset(AssetData, MoveTemp(LocalTagsAndValues));
-		}
-	}
-}
-
-void FAssetRegistryState::SetTagsOnExistingAsset(FAssetData* AssetData, FAssetDataTagMap&& NewTags)
-{
-	// Update the tag cache map to remove deleted tags
-	for (auto TagIt = AssetData->TagsAndValues.CreateConstIterator(); TagIt; ++TagIt)
-	{
-		const FName FNameKey = TagIt.Key();
-
-		if (!NewTags.Contains(FNameKey))
-		{
-			TArray<FAssetData*>* OldTagAssets = CachedAssetsByTag.Find(FNameKey);
-			OldTagAssets->RemoveSingleSwap(AssetData);
-		}
-	}
-	// Update the tag cache map to add added tags
-	for (auto TagIt = NewTags.CreateConstIterator(); TagIt; ++TagIt)
-	{
-		const FName FNameKey = TagIt.Key();
-
-		if (!AssetData->TagsAndValues.Contains(FNameKey))
-		{
->>>>>>> 4af6daef
 			TArray<FAssetData*>& NewTagAssets = CachedAssetsByTag.FindOrAdd(FNameKey);
 			NewTagAssets.Add(AssetData);
 		}
@@ -2299,15 +2209,12 @@
 
  FAssetPackageData* FAssetRegistryState::GetAssetPackageData(FName PackageName)
 {
-<<<<<<< HEAD
-=======
 	FAssetPackageData** FoundData = CachedPackageData.Find(PackageName);
 	return FoundData ? *FoundData : nullptr;
 }
 
 FAssetPackageData* FAssetRegistryState::CreateOrGetAssetPackageData(FName PackageName)
 {
->>>>>>> 4af6daef
 	FAssetPackageData*& Data = CachedPackageData.FindOrAdd(PackageName);
 	if (Data == nullptr)
 	{
