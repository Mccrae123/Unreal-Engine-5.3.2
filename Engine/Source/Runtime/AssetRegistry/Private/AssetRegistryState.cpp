--- conflicted
+++ resolved
@@ -1,10 +1,7 @@
 // Copyright Epic Games, Inc. All Rights Reserved.
 
 #include "AssetRegistry/AssetRegistryState.h"
-<<<<<<< HEAD
-=======
-
->>>>>>> 6bbb88c8
+
 #include "Misc/CommandLine.h"
 #include "Misc/FileHelper.h"
 #include "Misc/Paths.h"
@@ -16,10 +13,7 @@
 #include "UObject/UObjectIterator.h"
 #include "UObject/MetaData.h"
 #include "AssetRegistryArchive.h"
-<<<<<<< HEAD
-=======
 #include "AssetRegistryImpl.h"
->>>>>>> 6bbb88c8
 #include "AssetRegistryPrivate.h"
 #include "AssetRegistry/ARFilter.h"
 #include "DependsNode.h"
@@ -165,11 +159,7 @@
 			// It's an allow list, only include it if it is in the all classes list or in the class specific list
 			if (bInAllClassesList || bInClassSpecificList)
 			{
-<<<<<<< HEAD
-				// It is in the white list. Keep it.
-=======
 				// It is in the allow list. Keep it.
->>>>>>> 6bbb88c8
 				OutTagsAndValues.Add(TagPair.Key, TagPair.Value.ToLoose());
 			}
 		}
@@ -178,11 +168,7 @@
 			// It's a deny list, include it unless it is in the all classes list or in the class specific list
 			if (!bInAllClassesList && !bInClassSpecificList)
 			{
-<<<<<<< HEAD
-				// It isn't in the blacklist. Keep it.
-=======
 				// It isn't in the deny list. Keep it.
->>>>>>> 6bbb88c8
 				OutTagsAndValues.Add(TagPair.Key, TagPair.Value.ToLoose());
 			}
 		}
@@ -361,32 +347,6 @@
 		// Filter asset registry tags now
 		const FAssetData& AssetData = *Pair.Value;
 
-<<<<<<< HEAD
-			if (InInitializationMode == EInitializationMode::OnlyUpdateExisting)
-			{
-				// Only modify tags
-				if (ExistingData)
-				{
-					// Bundle tags might have changed even if other tags haven't
-					ExistingData->TaggedAssetBundles = AssetData.TaggedAssetBundles;
-
-					// If tags have changed we need to update CachedAssetsByTag
-					if (LocalTagsAndValues != ExistingData->TagsAndValues)
-					{
-						FAssetData TempData = *ExistingData;
-						TempData.TagsAndValues = FAssetDataTagMapSharedView(MoveTemp(LocalTagsAndValues));
-						UpdateAssetData(ExistingData, TempData);
-					}
-				}
-			}
-			else
-			{
-				FAssetData* NewData = new FAssetData(AssetData.PackageName, AssetData.PackagePath, AssetData.AssetName,
-					AssetData.AssetClass, LocalTagsAndValues, AssetData.ChunkIDs, AssetData.PackageFlags);
-				NewData->TaggedAssetBundles = AssetData.TaggedAssetBundles;
-
-				AddAssetData(NewData);
-=======
 		FAssetDataTagMap LocalTagsAndValues;
 		FAssetRegistryState::FilterTags(AssetData.TagsAndValues, LocalTagsAndValues, Options.CookFilterlistTagsByClass.Find(AssetData.AssetClass), Options);
 		
@@ -403,7 +363,6 @@
 				FAssetData TempData = *ExistingData;
 				TempData.TagsAndValues = FAssetDataTagMapSharedView(MoveTemp(LocalTagsAndValues));
 				UpdateAssetData(ExistingData, TempData);
->>>>>>> 6bbb88c8
 			}
 		}
 		else
@@ -925,7 +884,6 @@
 	if (Node != nullptr)
 	{
 		Node->GetDependencies(OutDependencies, Category, Flags);
-<<<<<<< HEAD
 		return true;
 	}
 	else
@@ -948,8 +906,6 @@
 	if (Node != nullptr)
 	{
 		Node->GetDependencies(OutDependencies, Category, Flags);
-=======
->>>>>>> 6bbb88c8
 		return true;
 	}
 	else
@@ -958,9 +914,9 @@
 	}
 }
 
-bool FAssetRegistryState::GetDependencies(const FAssetIdentifier& AssetIdentifier,
-										  TArray<FAssetDependency>& OutDependencies,
-										  UE::AssetRegistry::EDependencyCategory Category, const UE::AssetRegistry::FDependencyQuery& Flags) const
+bool FAssetRegistryState::GetReferencers(const FAssetIdentifier& AssetIdentifier,
+										 TArray<FAssetIdentifier>& OutReferencers,
+										 EAssetRegistryDependencyType::Type InReferenceType) const
 {
 	bool bResult = false;
 	PRAGMA_DISABLE_DEPRECATION_WARNINGS
@@ -987,6 +943,7 @@
 {
 	const FDependsNode* const* NodePtr = CachedDependsNodes.Find(AssetIdentifier);
 	const FDependsNode* Node = nullptr;
+
 	if (NodePtr != nullptr)
 	{
 		Node = *NodePtr;
@@ -994,7 +951,6 @@
 
 	if (Node != nullptr)
 	{
-<<<<<<< HEAD
 		TArray<FDependsNode*> DependencyNodes;
 		Node->GetReferencers(DependencyNodes, Category, Flags);
 
@@ -1004,9 +960,6 @@
 			OutReferencers.Add(DependencyNode->GetIdentifier());
 		}
 
-=======
-		Node->GetDependencies(OutDependencies, Category, Flags);
->>>>>>> 6bbb88c8
 		return true;
 	}
 	else
@@ -1016,7 +969,6 @@
 }
 
 bool FAssetRegistryState::GetReferencers(const FAssetIdentifier& AssetIdentifier,
-<<<<<<< HEAD
 										 TArray<FAssetDependency>& OutReferencers,
 										 UE::AssetRegistry::EDependencyCategory Category, const UE::AssetRegistry::FDependencyQuery& Flags) const
 {
@@ -1119,164 +1071,6 @@
 			{
 				return -1;
 			}
-=======
-										 TArray<FAssetIdentifier>& OutReferencers,
-										 EAssetRegistryDependencyType::Type InReferenceType) const
-{
-	bool bResult = false;
-	PRAGMA_DISABLE_DEPRECATION_WARNINGS
-	UE::AssetRegistry::FDependencyQuery Flags(InReferenceType);
-	PRAGMA_ENABLE_DEPRECATION_WARNINGS
-	if (!!(InReferenceType & EAssetRegistryDependencyType::Packages))
-	{
-		bResult = GetReferencers(AssetIdentifier, OutReferencers, UE::AssetRegistry::EDependencyCategory::Package, Flags) || bResult;
-	}
-	if (!!(InReferenceType & EAssetRegistryDependencyType::SearchableName))
-	{
-		bResult = GetReferencers(AssetIdentifier, OutReferencers, UE::AssetRegistry::EDependencyCategory::SearchableName) || bResult;
-	}
-	if (!!(InReferenceType & EAssetRegistryDependencyType::Manage))
-	{
-		bResult = GetReferencers(AssetIdentifier, OutReferencers, UE::AssetRegistry::EDependencyCategory::Manage, Flags) || bResult;
-	}
-	return bResult;
-}
-
-bool FAssetRegistryState::GetReferencers(const FAssetIdentifier& AssetIdentifier,
-										 TArray<FAssetIdentifier>& OutReferencers,
-										 UE::AssetRegistry::EDependencyCategory Category, const UE::AssetRegistry::FDependencyQuery& Flags) const
-{
-	const FDependsNode* const* NodePtr = CachedDependsNodes.Find(AssetIdentifier);
-	const FDependsNode* Node = nullptr;
-
-	if (NodePtr != nullptr)
-	{
-		Node = *NodePtr;
-	}
-
-	if (Node != nullptr)
-	{
-		TArray<FDependsNode*> DependencyNodes;
-		Node->GetReferencers(DependencyNodes, Category, Flags);
-
-		OutReferencers.Reserve(DependencyNodes.Num());
-		for (FDependsNode* DependencyNode : DependencyNodes)
-		{
-			OutReferencers.Add(DependencyNode->GetIdentifier());
-		}
-
-		return true;
-	}
-	else
-	{
-		return false;
-	}
-}
-
-bool FAssetRegistryState::GetReferencers(const FAssetIdentifier& AssetIdentifier,
-										 TArray<FAssetDependency>& OutReferencers,
-										 UE::AssetRegistry::EDependencyCategory Category, const UE::AssetRegistry::FDependencyQuery& Flags) const
-{
-	const FDependsNode* const* NodePtr = CachedDependsNodes.Find(AssetIdentifier);
-	const FDependsNode* Node = nullptr;
-
-	if (NodePtr != nullptr)
-	{
-		Node = *NodePtr;
-	}
-
-	if (Node != nullptr)
-	{
-		Node->GetReferencers(OutReferencers, Category, Flags);
-		return true;
-	}
-	else
-	{
-		return false;
-	}
-}
-
-bool FAssetRegistryState::Serialize(FArchive& Ar, const FAssetRegistrySerializationOptions& Options)
-{
-	return Ar.IsSaving() ? Save(Ar, Options) : Load(Ar, FAssetRegistryLoadOptions(Options));
-}
-
-bool FAssetRegistryState::Save(FArchive& OriginalAr, const FAssetRegistrySerializationOptions& Options)
-{
-	SCOPED_BOOT_TIMING("FAssetRegistryState::Save");
-
-	check(!OriginalAr.IsLoading());
-
-	// This is only used for the runtime version of the AssetRegistry
-
-#if !ALLOW_NAME_BATCH_SAVING
-	checkf(false, TEXT("Cannot save cooked AssetRegistryState in this configuration"));
-#else
-	check(CachedAssetsByObjectPath.Num() == NumAssets);
-
-	FAssetRegistryVersion::Type Version = FAssetRegistryVersion::LatestVersion;
-	FAssetRegistryVersion::SerializeVersion(OriginalAr, Version);
-
-	// Set up fixed asset registry writer
-	FAssetRegistryWriter Ar(FAssetRegistryWriterOptions(Options), OriginalAr);
-
-	// serialize number of objects
-	int32 AssetCount = CachedAssetsByObjectPath.Num();
-	Ar << AssetCount;
-
-	// Write asset data first
-	for (TPair<FName, FAssetData*>& Pair : CachedAssetsByObjectPath)
-	{
-		FAssetData& AssetData(*Pair.Value);
-		AssetData.SerializeForCache(Ar);
-	}
-
-	// Serialize Dependencies
-	// Write placeholder data for the size
-	int64 OffsetToDependencySectionSize = Ar.Tell();
-	int64 DependencySectionSize = 0;
-	Ar << DependencySectionSize;
-	int64 DependencySectionStart = Ar.Tell();
-	if (!Options.bSerializeDependencies)
-	{
-		int32 NumDependencies = 0;
-		Ar << NumDependencies;
-	}
-	else
-	{
-		TMap<FDependsNode*, FDependsNode*> RedirectCache;
-		TMap<FDependsNode*, int32> DependsIndexMap;
-		TArray<FDependsNode*> Dependencies;
-		DependsIndexMap.Reserve(CachedAssetsByObjectPath.Num());
-
-		// Scan dependency nodes, we won't save all of them if we filter out certain types
-		for (TPair<FAssetIdentifier, FDependsNode*>& Pair : CachedDependsNodes)
-		{
-			FDependsNode* Node = Pair.Value;
-
-			if (Node->GetIdentifier().IsPackage() 
-				|| (Options.bSerializeSearchableNameDependencies && Node->GetIdentifier().IsValue())
-				|| (Options.bSerializeManageDependencies && Node->GetIdentifier().GetPrimaryAssetId().IsValid()))
-			{
-				DependsIndexMap.Add(Node, Dependencies.Num());
-				Dependencies.Add(Node);
-			}
-		}
-
-		int32 NumDependencies = Dependencies.Num();
-		Ar << NumDependencies;
-
-		TUniqueFunction<int32(FDependsNode*, bool bAsReferencer)> GetSerializeIndexFromNode = [this, &RedirectCache, &DependsIndexMap](FDependsNode* InDependency, bool bAsReferencer)
-		{
-			if (!bAsReferencer)
-			{
-				InDependency = ResolveRedirector(InDependency, CachedAssetsByObjectPath, RedirectCache);
-			}
-			if (!InDependency)
-			{
-				return -1;
-			}
->>>>>>> 6bbb88c8
 			int32* DependencyIndex = DependsIndexMap.Find(InDependency);
 			if (!DependencyIndex)
 			{
@@ -1329,11 +1123,7 @@
 	FAssetRegistryVersion::Type Version = FAssetRegistryVersion::LatestVersion;
 	FAssetRegistryVersion::SerializeVersion(OriginalAr, Version);
 
-<<<<<<< HEAD
-	FSoftObjectPathSerializationScope SerializationScope(NAME_None, NAME_None, ESoftObjectPathCollectType::NeverCollect, ESoftObjectPathSerializeType::AlwaysSerialize);
-=======
 	FSoftObjectPathSerializationScope SerializationScope(NAME_None, NAME_None, ESoftObjectPathCollectType::NonPackage, ESoftObjectPathSerializeType::AlwaysSerialize);
->>>>>>> 6bbb88c8
 
 	if (Version < FAssetRegistryVersion::RemovedMD5Hash)
 	{
@@ -1397,7 +1187,6 @@
 		}
 			
 		if (!Options.bLoadDependencies || Ar.IsError())
-<<<<<<< HEAD
 		{
 			Ar.Seek(DependencySectionEnd);
 		}
@@ -1408,40 +1197,35 @@
 
 	if (LocalNumPackageData > 0)
 	{
+		FAssetPackageData SerializedElement;
+		TArrayView<FAssetPackageData> PreallocatedPackageDataBuffer;
 		if (Options.bLoadPackageData)
 		{
-			TArrayView<FAssetPackageData> PreallocatedPackageDataBuffer(new FAssetPackageData[LocalNumPackageData], LocalNumPackageData);
+			PreallocatedPackageDataBuffer = TArrayView<FAssetPackageData>(new FAssetPackageData[LocalNumPackageData], LocalNumPackageData);
 			PreallocatedPackageDataBuffers.Add(PreallocatedPackageDataBuffer.GetData());
 			CachedPackageData.Reserve(LocalNumPackageData);
-			for (FAssetPackageData& NewPackageData : PreallocatedPackageDataBuffer)
-			{
-				FName PackageName;
-				Ar << PackageName;
-		
-				if (Version < FAssetRegistryVersion::AddedCookedMD5Hash)
-				{
-					Ar << NewPackageData.DiskSize;
-					PRAGMA_DISABLE_DEPRECATION_WARNINGS
-					Ar << NewPackageData.PackageGuid;
-					PRAGMA_ENABLE_DEPRECATION_WARNINGS
-				}
-				else
-				{
-					NewPackageData.SerializeForCache(Ar);
-				}
-
-				CachedPackageData.Add(PackageName, &NewPackageData);
-			}	
-		}
-		else
-		{
-			for (int32 PackageDataIndex = 0; PackageDataIndex < LocalNumPackageData; PackageDataIndex++)
-			{
-				FName PackageName;
-				Ar << PackageName;
-
-				FAssetPackageData FakeData;
-				FakeData.SerializeForCache(Ar);
+		}
+		for (int32 PackageDataIndex = 0; PackageDataIndex < LocalNumPackageData; PackageDataIndex++)
+		{
+			FName PackageName;
+			Ar << PackageName;
+			FAssetPackageData* NewPackageData;
+			if (Options.bLoadPackageData)
+			{
+				NewPackageData = &PreallocatedPackageDataBuffer[PackageDataIndex];
+				CachedPackageData.Add(PackageName, NewPackageData);
+			}
+			else
+			{
+				NewPackageData = &SerializedElement;
+			}
+			if (Version >= FAssetRegistryVersion::LatestVersion)
+			{
+				NewPackageData->SerializeForCache(Ar);
+			}
+			else
+			{
+				NewPackageData->SerializeForCacheOldVersion(Ar, Version);
 			}
 		}
 	}
@@ -1480,58 +1264,10 @@
 }
 
 void FAssetRegistryState::LoadDependencies_BeforeFlags(FArchive& Ar, bool bSerializeDependencies, FAssetRegistryVersion::Type Version)
-=======
-		{
-			Ar.Seek(DependencySectionEnd);
-		}
-	}
-
-	int32 LocalNumPackageData = 0;
-	Ar << LocalNumPackageData;
-
-	if (LocalNumPackageData > 0)
-	{
-		FAssetPackageData SerializedElement;
-		TArrayView<FAssetPackageData> PreallocatedPackageDataBuffer;
-		if (Options.bLoadPackageData)
-		{
-			PreallocatedPackageDataBuffer = TArrayView<FAssetPackageData>(new FAssetPackageData[LocalNumPackageData], LocalNumPackageData);
-			PreallocatedPackageDataBuffers.Add(PreallocatedPackageDataBuffer.GetData());
-			CachedPackageData.Reserve(LocalNumPackageData);
-		}
-		for (int32 PackageDataIndex = 0; PackageDataIndex < LocalNumPackageData; PackageDataIndex++)
-		{
-			FName PackageName;
-			Ar << PackageName;
-			FAssetPackageData* NewPackageData;
-			if (Options.bLoadPackageData)
-			{
-				NewPackageData = &PreallocatedPackageDataBuffer[PackageDataIndex];
-				CachedPackageData.Add(PackageName, NewPackageData);
-			}
-			else
-			{
-				NewPackageData = &SerializedElement;
-			}
-			if (Version >= FAssetRegistryVersion::LatestVersion)
-			{
-				NewPackageData->SerializeForCache(Ar);
-			}
-			else
-			{
-				NewPackageData->SerializeForCacheOldVersion(Ar, Version);
-			}
-		}
-	}
-}
-
-void FAssetRegistryState::LoadDependencies(FArchive& Ar)
->>>>>>> 6bbb88c8
 {
 	int32 LocalNumDependsNodes = 0;
 	Ar << LocalNumDependsNodes;
 
-<<<<<<< HEAD
 	FDependsNode Placeholder;
 	FDependsNode* PreallocatedDependsNodeDataBuffer = nullptr;
 	if (bSerializeDependencies && LocalNumDependsNodes > 0)
@@ -1574,92 +1310,12 @@
 		{
 			CachedDependsNodes.Add(DependsNode->GetIdentifier(), DependsNode);
 		}
-=======
-	if (LocalNumDependsNodes <= 0)
-	{
-		return;
-	}
-
-	FDependsNode* PreallocatedDependsNodeDataBuffer = new FDependsNode[LocalNumDependsNodes];
-	PreallocatedDependsNodeDataBuffers.Add(PreallocatedDependsNodeDataBuffer);
-	CachedDependsNodes.Reserve(LocalNumDependsNodes);
-	
-	TUniqueFunction<FDependsNode*(int32)> GetNodeFromSerializeIndex = [&PreallocatedDependsNodeDataBuffer, LocalNumDependsNodes](int32 Index) -> FDependsNode*
-	{
-		if (Index < 0 || LocalNumDependsNodes <= Index)
-		{
-			return nullptr;
-		}
-		return &PreallocatedDependsNodeDataBuffer[Index];
-	};
-
-	FDependsNode::FLoadScratch Scratch;
-	for (int32 DependsNodeIndex = 0; DependsNodeIndex < LocalNumDependsNodes; DependsNodeIndex++)
-	{
-		FDependsNode* DependsNode = &PreallocatedDependsNodeDataBuffer[DependsNodeIndex];
-		DependsNode->SerializeLoad(Ar, GetNodeFromSerializeIndex, Scratch);
-		CachedDependsNodes.Add(DependsNode->GetIdentifier(), DependsNode);
->>>>>>> 6bbb88c8
-	}
-}
-
-void FAssetRegistryState::LoadDependencies_BeforeFlags(FArchive& Ar, bool bSerializeDependencies, FAssetRegistryVersion::Type Version)
-{
-<<<<<<< HEAD
-	uint32 MapMemory = CachedAssetsByObjectPath.GetAllocatedSize();
-=======
-	int32 LocalNumDependsNodes = 0;
-	Ar << LocalNumDependsNodes;
-
-	FDependsNode Placeholder;
-	FDependsNode* PreallocatedDependsNodeDataBuffer = nullptr;
-	if (bSerializeDependencies && LocalNumDependsNodes > 0)
-	{
-		PreallocatedDependsNodeDataBuffer = new FDependsNode[LocalNumDependsNodes];
-		PreallocatedDependsNodeDataBuffers.Add(PreallocatedDependsNodeDataBuffer);
-		CachedDependsNodes.Reserve(LocalNumDependsNodes);
-	}
-	TUniqueFunction<FDependsNode* (int32)> GetNodeFromSerializeIndex = [&PreallocatedDependsNodeDataBuffer, LocalNumDependsNodes](int32 Index)->FDependsNode *
-	{
-		if (Index < 0 || LocalNumDependsNodes <= Index)
-		{
-			return nullptr;
-		}
-		return &PreallocatedDependsNodeDataBuffer[Index];
-	};
-
-	uint32 HardBits, SoftBits, HardManageBits, SoftManageBits;
-	FDependsNode::GetPropertySetBits_BeforeFlags(HardBits, SoftBits, HardManageBits, SoftManageBits);
-
-	TArray<FDependsNode*> DependsNodes;
-	for (int32 DependsNodeIndex = 0; DependsNodeIndex < LocalNumDependsNodes; DependsNodeIndex++)
-	{
-		// Create the node if we're actually saving dependencies, otherwise just fake serialize
-		FDependsNode* DependsNode = nullptr;
-		if (bSerializeDependencies)
-		{
-			DependsNode = &PreallocatedDependsNodeDataBuffer[DependsNodeIndex];
-		}
-		else
-		{
-			DependsNode = &Placeholder;
-		}
-
-		// Call the DependsNode legacy serialization function
-		DependsNode->SerializeLoad_BeforeFlags(Ar, Version, PreallocatedDependsNodeDataBuffer, LocalNumDependsNodes, bSerializeDependencies, HardBits, SoftBits, HardManageBits, SoftManageBits);
-
-		// Register the DependsNode with its AssetIdentifier
-		if (bSerializeDependencies)
-		{
-			CachedDependsNodes.Add(DependsNode->GetIdentifier(), DependsNode);
-		}
 	}
 }
 
 SIZE_T FAssetRegistryState::GetAllocatedSize(bool bLogDetailed) const
 {
 	SIZE_T MapMemory = CachedAssetsByObjectPath.GetAllocatedSize();
->>>>>>> 6bbb88c8
 	MapMemory += CachedAssetsByPackageName.GetAllocatedSize();
 	MapMemory += CachedAssetsByPath.GetAllocatedSize();
 	MapMemory += CachedAssetsByClass.GetAllocatedSize();
@@ -1689,11 +1345,7 @@
 		UE_LOG(LogAssetRegistry, Log, TEXT("Index Size: %" SIZE_T_FMT "k"), MapMemory / 1024);
 	}
 
-<<<<<<< HEAD
-	uint32 AssetDataSize = 0;
-=======
 	SIZE_T AssetDataSize = 0;
->>>>>>> 6bbb88c8
 	FAssetDataTagMapSharedView::FMemoryCounter TagMemoryUsage;
 
 	for (const TPair<FName, FAssetData*>& AssetDataPair : CachedAssetsByObjectPath)
@@ -1708,17 +1360,10 @@
 	if (bLogDetailed)
 	{
 		UE_LOG(LogAssetRegistry, Log, TEXT("AssetData Count: %d"), CachedAssetsByObjectPath.Num());
-<<<<<<< HEAD
-		UE_LOG(LogAssetRegistry, Log, TEXT("AssetData Static Size: %dk"), AssetDataSize / 1024);
-		UE_LOG(LogAssetRegistry, Log, TEXT("Loose Tags: %dk"), TagMemoryUsage.GetLooseSize() / 1024);
-		UE_LOG(LogAssetRegistry, Log, TEXT("Fixed Tags: %dk"), TagMemoryUsage.GetFixedSize() / 1024);
-		UE_LOG(LogAssetRegistry, Log, TEXT("TArray<FAssetData*>: %dk"), MapArrayMemory / 1024);
-=======
 		UE_LOG(LogAssetRegistry, Log, TEXT("AssetData Static Size: %" SIZE_T_FMT "k"), AssetDataSize / 1024);
 		UE_LOG(LogAssetRegistry, Log, TEXT("Loose Tags: %" SIZE_T_FMT "k"), TagMemoryUsage.GetLooseSize() / 1024);
 		UE_LOG(LogAssetRegistry, Log, TEXT("Fixed Tags: %" SIZE_T_FMT "k"), TagMemoryUsage.GetFixedSize() / 1024);
 		UE_LOG(LogAssetRegistry, Log, TEXT("TArray<FAssetData*>: %" SIZE_T_FMT "k"), MapArrayMemory / 1024);
->>>>>>> 6bbb88c8
 	}
 
 	SIZE_T DependNodesSize = 0, DependenciesSize = 0;
@@ -1740,11 +1385,7 @@
 
 	SIZE_T PackageDataSize = CachedPackageData.Num() * sizeof(FAssetPackageData);
 
-<<<<<<< HEAD
-	uint32 TotalBytes = MapMemory + AssetDataSize + TagMemoryUsage.GetFixedSize()  + TagMemoryUsage.GetLooseSize() + DependNodesSize + DependenciesSize + PackageDataSize + MapArrayMemory;
-=======
 	SIZE_T TotalBytes = MapMemory + AssetDataSize + TagMemoryUsage.GetFixedSize()  + TagMemoryUsage.GetLooseSize() + DependNodesSize + DependenciesSize + PackageDataSize + MapArrayMemory;
->>>>>>> 6bbb88c8
 
 	if (bLogDetailed)
 	{
@@ -1845,11 +1486,7 @@
 	UE_CLOG(NumAssets != 0, LogAssetRegistry, Fatal, TEXT("Can only load into empty asset registry states. Load into temporary and append using InitializeFromExisting() instead."));
 
 	NumAssets = AssetDatas.Num();
-<<<<<<< HEAD
-
-=======
 	
->>>>>>> 6bbb88c8
 	auto SetPathCache = [&]() 
 	{
 		CachedAssetsByObjectPath.Empty(AssetDatas.Num());
@@ -1929,7 +1566,7 @@
 
 void FAssetRegistryState::AddAssetData(FAssetData* AssetData)
 {
-<<<<<<< HEAD
+
 	FAssetData*& ExistingByObjectPath = CachedAssetsByObjectPath.FindOrAdd(AssetData->ObjectPath);
 	if (ExistingByObjectPath)
 	{
@@ -1942,21 +1579,6 @@
 	}
 	ExistingByObjectPath = AssetData;
 
-=======
-
-	FAssetData*& ExistingByObjectPath = CachedAssetsByObjectPath.FindOrAdd(AssetData->ObjectPath);
-	if (ExistingByObjectPath)
-	{
-		UE_LOG(LogAssetRegistry, Error, TEXT("AddAssetData called with ObjectPath %s which already exists. ")
-			TEXT("This will overwrite and leak the existing AssetData."), *AssetData->ObjectPath.ToString());
-	}
-	else
-	{
-		++NumAssets;
-	}
-	ExistingByObjectPath = AssetData;
-
->>>>>>> 6bbb88c8
 	TArray<FAssetData*, TInlineAllocator<1>>& PackageAssets = CachedAssetsByPackageName.FindOrAdd(AssetData->PackageName);
 	TArray<FAssetData*>& PathAssets = CachedAssetsByPath.FindOrAdd(AssetData->PackagePath);
 	TArray<FAssetData*>& ClassAssets = CachedAssetsByClass.FindOrAdd(AssetData->AssetClass);
@@ -2085,8 +1707,6 @@
 	*AssetData = NewAssetData;
 }
 
-<<<<<<< HEAD
-=======
 bool FAssetRegistryState::UpdateAssetDataPackageFlags(FName PackageName, uint32 PackageFlags)
 {
 	if (const TArray<FAssetData*, TInlineAllocator<1>>* Assets = CachedAssetsByPackageName.Find(PackageName))
@@ -2102,7 +1722,6 @@
 	return false;
 }
 
->>>>>>> 6bbb88c8
 void FAssetRegistryState::RemoveAssetData(FAssetData* AssetData, bool bRemoveDependencyData, bool& bOutRemovedAssetData, bool& bOutRemovedPackageData)
 {
 	bOutRemovedAssetData = false;
@@ -2391,11 +2010,7 @@
 	int32 NumLinesInPage = 0;
 	const int32 LineTerminatorLen = TCString<TCHAR>::Strlen(LINE_TERMINATOR);
 
-<<<<<<< HEAD
-	auto FinishPage = [&PageBuffer, &NumLinesInPage, HashStartValue, HashMultiplier, PageEndSearchLength, &OutPages, &OverflowText, LineTerminatorLen]()
-=======
 	auto FinishPage = [&PageBuffer, &NumLinesInPage, HashStartValue, HashMultiplier, PageEndSearchLength, &OutPages, &OverflowText, LineTerminatorLen](bool bLastPage)
->>>>>>> 6bbb88c8
 	{
 		int32 PageEndIndex = PageBuffer.Len();
 		const TCHAR* BufferEnd = PageBuffer.GetData() + PageEndIndex;
@@ -2404,11 +2019,7 @@
 		// because after one missing or added line, every page from that point on will be offset and therefore different, making false positive differences
 		// To make pages after one missing or added line the same, we look for a good page ending based on the text of all the lines near the end of the current page
 		// By choosing specific-valued texts as page breaks, we will usually randomly get lucky and have the two diffs pick the same line for the end of the page
-<<<<<<< HEAD
-		if (NumLinesInPage > PageEndSearchLength)
-=======
 		if (!bLastPage && NumLinesInPage > PageEndSearchLength)
->>>>>>> 6bbb88c8
 		{
 			const TCHAR* WinningLineEnd = BufferEnd;
 			uint32 WinningLineValue = 0;
@@ -2433,11 +2044,7 @@
 			}
 			if (WinningLineEnd != BufferEnd)
 			{
-<<<<<<< HEAD
-				PageEndIndex = WinningLineEnd - PageBuffer.GetData();
-=======
 				PageEndIndex = UE_PTRDIFF_TO_INT32(WinningLineEnd - PageBuffer.GetData());
->>>>>>> 6bbb88c8
 				NumOverflowLines = WinningSearchIndex;
 			}
 		}
@@ -2475,11 +2082,7 @@
 			}
 			else
 			{
-<<<<<<< HEAD
-				FinishPage();
-=======
 				FinishPage(false);
->>>>>>> 6bbb88c8
 			}
 		}
 	};
@@ -2741,11 +2344,7 @@
 		}
 		else
 		{
-<<<<<<< HEAD
-			FinishPage();
-=======
 			FinishPage(true);
->>>>>>> 6bbb88c8
 		}
 	}
 }
