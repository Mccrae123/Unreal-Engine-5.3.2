// Copyright Epic Games, Inc. All Rights Reserved.

#pragma once

#include "AssetRegistry/AssetData.h"
#include "AssetRegistry/IAssetRegistry.h"
#include "Containers/Array.h"
#include "Containers/ArrayView.h"
#include "Containers/ContainerAllocationPolicies.h"
#include "Containers/Map.h"
#include "Containers/Set.h"
#include "Containers/StringFwd.h"
#include "CoreTypes.h"
#include "HAL/PlatformCrt.h"
#include "Misc/AssetRegistryInterface.h"
#include "Templates/UnrealTemplate.h"
#include "UObject/NameTypes.h"
#include "UObject/SoftObjectPath.h"
#include "UObject/TopLevelAssetPath.h"
<<<<<<< HEAD

#if UE_ENABLE_INCLUDE_ORDER_DEPRECATED_IN_5_2
#include "CoreMinimal.h"
#endif

=======

#if UE_ENABLE_INCLUDE_ORDER_DEPRECATED_IN_5_2
#include "CoreMinimal.h"
#endif

>>>>>>> 4af6daef
class FArchive;
class FAssetDataTagMap;
class FAssetDataTagMapSharedView;
class FDependsNode;
class FString;
struct FARCompiledFilter;
struct FPrimaryAssetId;
template <typename FuncType> class TFunctionRef;

namespace UE::AssetRegistry
{
	class FAssetRegistryImpl;
}

struct FAssetRegistryHeader;

/** Load/Save options used to modify how the cache is serialized. These are read out of the AssetRegistry section of Engine.ini and can be changed per platform. */
struct FAssetRegistrySerializationOptions
{
	FAssetRegistrySerializationOptions(UE::AssetRegistry::ESerializationTarget Target = UE::AssetRegistry::ESerializationTarget::ForGame)
	{
		if (Target == UE::AssetRegistry::ESerializationTarget::ForDevelopment)
		{
			InitForDevelopment();
		}
	}

	/** True rather to load/save registry at all */
	bool bSerializeAssetRegistry = false;

	/** True rather to load/save dependency info. If true this will handle hard and soft package references */
	bool bSerializeDependencies = false;

	/** True rather to load/save dependency info for Name references,  */
	bool bSerializeSearchableNameDependencies = false;

	/** True rather to load/save dependency info for Manage references,  */
	bool bSerializeManageDependencies = false;

	/** If true will read/write FAssetPackageData */
	bool bSerializePackageData = false;

	/** True if CookFilterlistTagsByClass is an allow list. False if it is a deny list. */
	bool bUseAssetRegistryTagsAllowListInsteadOfDenyList = false;

	/** True if we want to only write out asset data if it has valid tags. This saves memory by not saving data for things like textures */
	bool bFilterAssetDataWithNoTags = false;

	/** True if we also want to filter out dependency data for assets that have no tags. Only filters if bFilterAssetDataWithNoTags is also true */
	bool bFilterDependenciesWithNoTags = false;

	/** Filter out searchable names from dependency data */
	bool bFilterSearchableNames = false;

	/** The map of class pathname to tag set of tags that are allowed in cooked builds. This is either an allow list or deny list depending on bUseAssetRegistryTagsAllowListInsteadOfDenyList */
	TMap<FTopLevelAssetPath, TSet<FName>> CookFilterlistTagsByClass;

	/** Tag keys whose values should be stored as FName in cooked builds */
	TSet<FName> CookTagsAsName;

	/** Tag keys whose values should be stored as FRegistryExportPath in cooked builds */
	TSet<FName> CookTagsAsPath;

	/** Disable all filters */
	void DisableFilters()
	{
		bFilterAssetDataWithNoTags = false;
		bFilterDependenciesWithNoTags = false;
		bFilterSearchableNames = false;
	}

private:
	void InitForDevelopment()
	{
		bSerializeAssetRegistry = bSerializeDependencies = bSerializeSearchableNameDependencies = bSerializeManageDependencies = bSerializePackageData = true;
		DisableFilters();
	}
};

struct FAssetRegistryLoadOptions
{
	FAssetRegistryLoadOptions() = default;
	explicit FAssetRegistryLoadOptions(const FAssetRegistrySerializationOptions& Options)
		: bLoadDependencies(Options.bSerializeDependencies)
		, bLoadPackageData(Options.bSerializePackageData)
	{}

	bool bLoadDependencies = true;
	bool bLoadPackageData = true;
	int32 ParallelWorkers = 0;
};

<<<<<<< HEAD
=======
struct FAssetRegistryPruneOptions
{
	TSet<FName> RequiredPackages;
	TSet<FName> RemovePackages;
	TSet<int32> ChunksToKeep;
	FAssetRegistrySerializationOptions Options;

	/* Remove FDependsNodes that do not point to packages */
	bool bRemoveDependenciesWithoutPackages = false;

	/* List of types that should not be pruned because they do not have a package */
	TSet<FPrimaryAssetType> RemoveDependenciesWithoutPackagesKeepPrimaryAssetTypes;
};

>>>>>>> 4af6daef
namespace UE::AssetRegistry::Private
{
	/* 
	* Key type for TSet<FAssetData*> in the asset registry.
	* Top level assets are searched for by their asset path as two names (e.g. '/Path/ToPackageName' + 'AssetName')
	* Other assets (e.g. external actors) are searched for by their full path with the whole outer chain as a single name. 
	* (e.g. '/Path/To/Package.TopLevel:Subobject' + 'DeeperSubobject')
	*/
	struct FCachedAssetKey
	{
		explicit FCachedAssetKey(const FAssetData* InAssetData);
		explicit FCachedAssetKey(const FAssetData& InAssetData);
		explicit FCachedAssetKey(FTopLevelAssetPath InAssetPath);
		explicit FCachedAssetKey(const FSoftObjectPath& InObjectPath);

		FString ToString() const;
		int32 Compare(const FCachedAssetKey& Other) const;	// Order asset keys with fast non-lexical comparison
		void AppendString(FStringBuilderBase& Builder) const;

		FName OuterPath = NAME_None;
		FName ObjectName = NAME_None;
	};

	inline FStringBuilderBase& operator<<(FStringBuilderBase& Builder, const FCachedAssetKey& Key);
	inline bool operator==(const FCachedAssetKey& A, const FCachedAssetKey& B);
	inline bool operator!=(const FCachedAssetKey& A, const FCachedAssetKey& B);
	inline uint32 GetTypeHash(const FCachedAssetKey& A);

	/* 
	* Policy type for TSet<FAssetData*> to use FCachedAssetKey for hashing/equality.
	* This allows is to store just FAssetData* in the map without storing an extra copy of the key fields to save memory.
	*/
	struct FCachedAssetKeyFuncs
	{
		using KeyInitType = FCachedAssetKey;
		using ElementInitType = void; // TSet doesn't actually use this type 

		enum { bAllowDuplicateKeys = false };

		static FORCEINLINE KeyInitType GetSetKey(const FAssetData* Element)
		{
			return FCachedAssetKey(*Element);
		}

		static FORCEINLINE bool Matches(KeyInitType A, KeyInitType B)
		{
			return A == B;
		}

		static FORCEINLINE uint32 GetKeyHash(KeyInitType Key)
		{
			return GetTypeHash(Key);
		}
	};

	using FAssetDataMap = TSet<FAssetData*, FCachedAssetKeyFuncs>;
	using FConstAssetDataMap = TSet<const FAssetData*, FCachedAssetKeyFuncs>;
}

/** The state of an asset registry, this is used internally by IAssetRegistry to represent the disk cache, and is also accessed directly to save/load cooked caches */
class FAssetRegistryState
{
	using FCachedAssetKey = UE::AssetRegistry::Private::FCachedAssetKey;
public:
	// These types are an implementation detail and they and the functions which take/return them are subject to change without deprecation warnings.
	using FAssetDataMap = UE::AssetRegistry::Private::FAssetDataMap;
	using FConstAssetDataMap = UE::AssetRegistry::Private::FConstAssetDataMap;

	FAssetRegistryState() = default;
	FAssetRegistryState(const FAssetRegistryState&) = delete;
	FAssetRegistryState(FAssetRegistryState&& Rhs) { *this = MoveTemp(Rhs); }
	ASSETREGISTRY_API ~FAssetRegistryState();

	FAssetRegistryState& operator=(const FAssetRegistryState&) = delete;
	ASSETREGISTRY_API FAssetRegistryState& operator=(FAssetRegistryState&& O);

	/**
	 * Enum controlling how we initialize this state
	 */
	enum class EInitializationMode
	{
		Rebuild,
		OnlyUpdateExisting,
		Append,
		OnlyUpdateNew,
	};

	/**
	 * Does the given path contain assets?
	 * @param bARFiltering Whether to apply filtering from UE::AssetRegistry::FFiltering (false by default)
	 * @note This function doesn't recurse into sub-paths.
	 */
	ASSETREGISTRY_API bool HasAssets(const FName PackagePath, bool bARFiltering=false) const;

	/**
	 * Gets asset data for all assets that match the filter.
	 * Assets returned must satisfy every filter component if there is at least one element in the component's array.
	 * Assets will satisfy a component if they match any of the elements in it.
	 *
	 * @param Filter filter to apply to the assets in the AssetRegistry
	 * @param PackageNamesToSkip explicit list of packages to skip, because they were already added
	 * @param OutAssetData the list of assets in this path
	 * @param bSkipARFilteredAssets If true, skip assets that are skipped by UE::AssetRegistry::FFiltering (false by default)
	 */
<<<<<<< HEAD
	bool GetAssets(const FARCompiledFilter& Filter, const TSet<FName>& PackageNamesToSkip, TArray<FAssetData>& OutAssetData, bool bSkipARFilteredAssets = false) const;
=======
	ASSETREGISTRY_API bool GetAssets(const FARCompiledFilter& Filter, const TSet<FName>& PackageNamesToSkip, TArray<FAssetData>& OutAssetData, bool bSkipARFilteredAssets = false) const;
>>>>>>> 4af6daef

	/**
	 * Enumerate asset data for all assets that match the filter.
	 * Assets returned must satisfy every filter component if there is at least one element in the component's array.
	 * Assets will satisfy a component if they match any of the elements in it.
	 *
	 * @param Filter filter to apply to the assets in the AssetRegistry
	 * @param PackageNamesToSkip explicit list of packages to skip, because they were already added
	 * @param Callback function to call for each asset data enumerated
	 * @param bARFiltering Whether to apply filtering from UE::AssetRegistry::FFiltering (false by default)
	 */
	ASSETREGISTRY_API bool EnumerateAssets(const FARCompiledFilter& Filter, const TSet<FName>& PackageNamesToSkip, TFunctionRef<bool(const FAssetData&)> Callback, bool bARFiltering = false) const;

	/**
	 * Gets asset data for all assets in the registry state.
	 *
	 * @param PackageNamesToSkip explicit list of packages to skip, because they were already added
	 * @param OutAssetData the list of assets
	 * @param bARFiltering Whether to apply filtering from UE::AssetRegistry::FFiltering (false by default)
	 */
	ASSETREGISTRY_API bool GetAllAssets(const TSet<FName>& PackageNamesToSkip, TArray<FAssetData>& OutAssetData, bool bARFiltering = false) const;

	/**
	 * Enumerates asset data for all assets in the registry state.
	 *
	 * @param PackageNamesToSkip explicit list of packages to skip, because they were already added
	 * @param Callback function to call for each asset data enumerated
	 * @param bARFiltering Whether to apply filtering from UE::AssetRegistry::FFiltering (false by default)
	 */
<<<<<<< HEAD
	bool EnumerateAllAssets(const TSet<FName>& PackageNamesToSkip, TFunctionRef<bool(const FAssetData&)> Callback, bool bARFiltering = false) const;
	void EnumerateAllAssets(TFunctionRef<void(const FAssetData&)> Callback) const;
=======
	ASSETREGISTRY_API bool EnumerateAllAssets(const TSet<FName>& PackageNamesToSkip, TFunctionRef<bool(const FAssetData&)> Callback, bool bARFiltering = false) const;
	ASSETREGISTRY_API void EnumerateAllAssets(TFunctionRef<void(const FAssetData&)> Callback) const;
>>>>>>> 4af6daef

	/**
	 * Gets the LongPackageNames for all packages with the given PackageName.
	 * Call to check existence of a LongPackageName or find all packages with a ShortPackageName.
	 *
	 * @param PackageName Name of the package to find, may be a LongPackageName or ShortPackageName.
	 * @param OutPackageNames All discovered matching LongPackageNames are appended to this array.
	 */
	ASSETREGISTRY_API void GetPackagesByName(FStringView PackageName, TArray<FName>& OutPackageNames) const;

	/**
	 * Returns the first LongPackageName found for the given PackageName.
	 * Issues a warning and returns the first (sorted lexically) if there is more than one.
	 * Call to check existence of a LongPackageName or find a package with a ShortPackageName.
	 *
	 * @param PackageName Name of the package to find, may be a LongPackageName or ShortPackageName.
	 * @return The first LongPackageName of the matching package, or NAME_None if not found.
	 */
	ASSETREGISTRY_API FName GetFirstPackageByName(FStringView PackageName) const;

	/**
	 * Appends a list of packages and searchable names that are referenced by the supplied package or name. (On disk references ONLY)
	 *
	 * @param AssetIdentifier	the name of the package/name for which to gather dependencies
	 * @param OutDependencies	a list of things that are referenced by AssetIdentifier
	 * @param Category	which category(ies) of dependencies to include in the output list. Dependencies matching ANY of the OR'd categories will be returned.
	 * @param Flags	which flags are required present or not present on the dependencies. Dependencies matching ALL required and NONE excluded bits will be returned. For each potentially returned dependency, flags not applicable to their category are ignored.
	 */
	ASSETREGISTRY_API bool GetDependencies(const FAssetIdentifier& AssetIdentifier, TArray<FAssetIdentifier>& OutDependencies, UE::AssetRegistry::EDependencyCategory Category = UE::AssetRegistry::EDependencyCategory::All, const UE::AssetRegistry::FDependencyQuery& Flags = UE::AssetRegistry::FDependencyQuery()) const;
	ASSETREGISTRY_API bool GetDependencies(const FAssetIdentifier& AssetIdentifier, TArray<FAssetDependency>& OutDependencies, UE::AssetRegistry::EDependencyCategory Category = UE::AssetRegistry::EDependencyCategory::All, const UE::AssetRegistry::FDependencyQuery& Flags = UE::AssetRegistry::FDependencyQuery()) const;

	/**
	 * Appends a list of packages and searchable names that reference the supplied package or name. (On disk references ONLY)
	 *
	 * @param AssetIdentifier	the name of the package/name for which to gather dependencies
	 * @param OutReferencers	a list of things that reference AssetIdentifier
	 * @param Category	which category(ies) of dependencies to include in the output list. Dependencies matching ANY of the OR'd categories will be returned.
	 * @param Flags	which flags are required present or not present on the dependencies. Dependencies matching ALL required and NONE excluded bits will be returned. For each potentially returned dependency, flags not applicable to their category are ignored.
	 */
	ASSETREGISTRY_API bool GetReferencers(const FAssetIdentifier& AssetIdentifier, TArray<FAssetIdentifier>& OutReferencers, UE::AssetRegistry::EDependencyCategory Category = UE::AssetRegistry::EDependencyCategory::All, const UE::AssetRegistry::FDependencyQuery& Flags = UE::AssetRegistry::FDependencyQuery()) const;
	ASSETREGISTRY_API bool GetReferencers(const FAssetIdentifier& AssetIdentifier, TArray<FAssetDependency>& OutReferencers, UE::AssetRegistry::EDependencyCategory Category = UE::AssetRegistry::EDependencyCategory::All, const UE::AssetRegistry::FDependencyQuery& Flags = UE::AssetRegistry::FDependencyQuery()) const;

	/**
	 * Gets the asset data for the specified object path
	 *
	 * @param ObjectPath the path of the object to be looked up
	 * @return the assets data, null if not found
	 */
	UE_DEPRECATED(5.1, "Asset path FNames have been deprecated, use FSoftObjectPath instead.")
	const FAssetData* GetAssetByObjectPath(const FName ObjectPath) const
	{
		return GetAssetByObjectPath(FSoftObjectPath(ObjectPath.ToString()));
	}

	/**
	 * Gets the asset data for the specified object path
	 *
	 * @param ObjectPath the path of the object to be looked up
	 * @return the assets data, null if not found
	 */
	const FAssetData* GetAssetByObjectPath(const FSoftObjectPath& ObjectPath) const 
	{
		FCachedAssetKey Key(ObjectPath);
		FAssetData* const* FoundAsset = CachedAssets.Find(Key);
		if (FoundAsset)
		{
			return *FoundAsset;
		}

		return nullptr;
	}

	/**
	 * Gets the asset data for the specified package name
	 *
	 * @param PackageName the path of the package to be looked up
	 * @return an array of AssetData*, empty if nothing found
	 */
	TArrayView<FAssetData const* const> GetAssetsByPackageName(const FName PackageName) const
	{
		if (const TArray<FAssetData*, TInlineAllocator<1>>* FoundAssetArray = CachedAssetsByPackageName.Find(PackageName))
		{
			return MakeArrayView(*FoundAssetArray);
		}

		return TArrayView<FAssetData* const>();
	}

	/**
	 * Gets the asset data for the specified asset class
	 *
	 * @param ClassName the class name of the assets to look for
	 * @return An array of AssetData*, empty if nothing found
	 */
	UE_DEPRECATED(5.1, "Class names are now represented by path names. Please use GetAssetsByClassPathName")
<<<<<<< HEAD
	const TArray<const FAssetData*>& GetAssetsByClassName(const FName ClassName) const;
=======
	ASSETREGISTRY_API const TArray<const FAssetData*>& GetAssetsByClassName(const FName ClassName) const;
>>>>>>> 4af6daef

	/**
	 * Gets the asset data for the specified asset class
	 *
	 * @param ClassPathName the class path name of the assets to look for
	 * @return An array of AssetData*, empty if nothing found
	 */
	const TArray<const FAssetData*>& GetAssetsByClassPathName(const FTopLevelAssetPath ClassPathName) const
	{
		static TArray<const FAssetData*> InvalidArray;
		const TArray<FAssetData*>* FoundAssetArray = CachedAssetsByClass.Find(ClassPathName);
		if (FoundAssetArray)
		{
			return reinterpret_cast<const TArray<const FAssetData*>&>(*FoundAssetArray);
		}

		return InvalidArray;
	}

	/**
	 * Gets the asset data for the specified asset tag
	 *
	 * @param TagName the tag name to search for
	 * @return An array of AssetData*, empty if nothing found
	 */
	const TArray<const FAssetData*>& GetAssetsByTagName(const FName TagName) const
	{
		static TArray<const FAssetData*> InvalidArray;
		const TArray<FAssetData*>* FoundAssetArray = CachedAssetsByTag.Find(TagName);
		if (FoundAssetArray)
		{
			return reinterpret_cast<const TArray<const FAssetData*>&>(*FoundAssetArray);
		}

		return InvalidArray;
	}

	/** Returns const version of internal ObjectPath->AssetData map for fast iteration */
	const FConstAssetDataMap& GetAssetDataMap() const
	{
		return reinterpret_cast<const FConstAssetDataMap&>(CachedAssets);
	}

	/** Returns const version of internal Tag->AssetDatas map for fast iteration */
	const TMap<FName, const TArray<const FAssetData*>> GetTagToAssetDatasMap() const
	{
		return reinterpret_cast<const TMap<FName, const TArray<const FAssetData*>>&>(CachedAssetsByTag);
	}

	/** Returns const version of internal PackageName->PackageData map for fast iteration */
	const TMap<FName, const FAssetPackageData*>& GetAssetPackageDataMap() const
	{
		return reinterpret_cast<const TMap<FName, const FAssetPackageData*>&>(CachedPackageData);
	}

	/** Get the set of primary assets contained in this state */
	ASSETREGISTRY_API void GetPrimaryAssetsIds(TSet<FPrimaryAssetId>& OutPrimaryAssets) const;

	/** Returns pointer to the asset package data */
	ASSETREGISTRY_API const FAssetPackageData* GetAssetPackageData(FName PackageName) const;
	ASSETREGISTRY_API FAssetPackageData* GetAssetPackageData(FName PackageName);

	/** Returns all package names */
	void GetPackageNames(TArray<FName>& OutPackageNames) const
	{
		OutPackageNames.Reserve(CachedAssetsByPackageName.Num());
		for (auto It = CachedAssetsByPackageName.CreateConstIterator(); It; ++It)
		{
			OutPackageNames.Add(It.Key());
		}
	}

	/** Finds an existing package data, or creates a new one to modify */
	ASSETREGISTRY_API FAssetPackageData* CreateOrGetAssetPackageData(FName PackageName);

	/** Removes existing package data */
	ASSETREGISTRY_API bool RemovePackageData(FName PackageName);

	/** Adds the asset data to the lookup maps */
	ASSETREGISTRY_API void AddAssetData(FAssetData* AssetData);

	/** Add the given tags/values to the asset data associated with the given object path, if it exists */
	ASSETREGISTRY_API void AddTagsToAssetData(const FSoftObjectPath& InObjectPath, FAssetDataTagMap&& InTagsAndValues);

	/** Add the given tags/values to the asset data associated with the given object path, if it exists */
	void AddTagsToAssetData(const FSoftObjectPath& InObjectPath, FAssetDataTagMap&& InTagsAndValues);

	/** Finds an existing asset data based on object path and updates it with the new value and updates lookup maps */
<<<<<<< HEAD
	void UpdateAssetData(const FAssetData& NewAssetData, bool bCreateIfNotExists=false);
	void UpdateAssetData(FAssetData&& NewAssetData, bool bCreateIfNotExists = false);

	/** Updates an existing asset data with the new value and updates lookup maps */
	void UpdateAssetData(FAssetData* AssetData, const FAssetData& NewAssetData, bool* bOutModified = nullptr);
	void UpdateAssetData(FAssetData* AssetData, FAssetData&& NewAssetData, bool* bOutModified = nullptr);
=======
	ASSETREGISTRY_API void UpdateAssetData(const FAssetData& NewAssetData, bool bCreateIfNotExists=false);
	ASSETREGISTRY_API void UpdateAssetData(FAssetData&& NewAssetData, bool bCreateIfNotExists = false);

	/** Updates an existing asset data with the new value and updates lookup maps */
	ASSETREGISTRY_API void UpdateAssetData(FAssetData* AssetData, const FAssetData& NewAssetData, bool* bOutModified = nullptr);
	ASSETREGISTRY_API void UpdateAssetData(FAssetData* AssetData, FAssetData&& NewAssetData, bool* bOutModified = nullptr);
>>>>>>> 4af6daef

	/**
	 * Updates all asset data package flags in the specified package
	 *
	 * @param PackageName the package name
	 * @param PackageFlags the package flags to set
	 * @return True if any assets exists in the package
	 */
	ASSETREGISTRY_API bool UpdateAssetDataPackageFlags(FName PackageName, uint32 PackageFlags);

	/** Removes the asset data from the lookup maps */
	ASSETREGISTRY_API void RemoveAssetData(FAssetData* AssetData, bool bRemoveDependencyData, bool& bOutRemovedAssetData, bool& bOutRemovedPackageData);

	/**
	 * Clear all dependencies of the given category from the given AssetIdentifier (e.g. package).
	 * Also clears the referencer link from each of the dependencies.
	 */
	ASSETREGISTRY_API void ClearDependencies(const FAssetIdentifier& AssetIdentifier, UE::AssetRegistry::EDependencyCategory Category);
	/**
	 * Add the given dependencies to the given AssetIdentifier (e.g. package).
	 * Also adds a referencer link on each of the dependencies.
	 */
	ASSETREGISTRY_API void AddDependencies(const FAssetIdentifier& AssetIdentifier, TConstArrayView<FAssetDependency> Dependencies);
	/**
	 * Clears existing dependencies of the given Category(s) and assigns the input Dependencies. Gives an error if 
	 * any elements of Dependencies are outside of the Category(s).
	 */
	ASSETREGISTRY_API void SetDependencies(const FAssetIdentifier& AssetIdentifier, TConstArrayView<FAssetDependency> Dependencies,
		UE::AssetRegistry::EDependencyCategory Category = UE::AssetRegistry::EDependencyCategory::All);
	/**
	 * Clear all referencers of the given category from the given AssetIdentifier (e.g. package).
	 * Also clears the dependency link from each of the referencers.
	 */
	ASSETREGISTRY_API void ClearReferencers(const FAssetIdentifier& AssetIdentifier, UE::AssetRegistry::EDependencyCategory Category);
	/**
	 * Add a dependency on the given AssetIdentifier (e.g. package) from each of the Referencers.
	 * Also adds a referencer link to each referencer on the AssetIdentifer's node.
	 */
	ASSETREGISTRY_API void AddReferencers(const FAssetIdentifier& AssetIdentifier, TConstArrayView<FAssetDependency> Referencers);
	/**
	 * Clears existing referencers of the given Category(s) and assigns the input Referencers. Gives an error if
	 * any elements of Referencers are outside of the Category(s).
	 */
	ASSETREGISTRY_API void SetReferencers(const FAssetIdentifier& AssetIdentifier, TConstArrayView<FAssetDependency> Referencers,
		UE::AssetRegistry::EDependencyCategory Category = UE::AssetRegistry::EDependencyCategory::All);

	/** Resets to default state */
	ASSETREGISTRY_API void Reset();

	/** Initializes cache from existing set of asset data and depends nodes */
<<<<<<< HEAD
	void InitializeFromExisting(const FAssetDataMap& AssetDataMap, const TMap<FAssetIdentifier, FDependsNode*>& DependsNodeMap, const TMap<FName, FAssetPackageData*>& AssetPackageDataMap, const FAssetRegistrySerializationOptions& Options, EInitializationMode InitializationMode = EInitializationMode::Rebuild);
=======
	ASSETREGISTRY_API void InitializeFromExisting(const FAssetDataMap& AssetDataMap, const TMap<FAssetIdentifier, FDependsNode*>& DependsNodeMap, const TMap<FName, FAssetPackageData*>& AssetPackageDataMap, const FAssetRegistrySerializationOptions& Options, EInitializationMode InitializationMode = EInitializationMode::Rebuild);
>>>>>>> 4af6daef
	void InitializeFromExisting(const FAssetRegistryState& Existing, const FAssetRegistrySerializationOptions& Options, EInitializationMode InitializationMode = EInitializationMode::Rebuild)
	{
		InitializeFromExisting(Existing.CachedAssets, Existing.CachedDependsNodes, Existing.CachedPackageData, Options, InitializationMode);
	}

	/** 
	 * Prunes an asset cache, this removes asset data, nodes, and package data that isn't needed. 
	 * @param RequiredPackages If set, only these packages will be maintained. If empty it will keep all unless filtered by other parameters
	 * @param RemovePackages These packages will be removed from the current set
	 * @param ChunksToKeep The list of chunks that are allowed to remain. Any assets in other chunks are pruned. If empty, all assets are kept regardless of chunk
	 * @param Options Serialization options to read filter info from
	 */
	ASSETREGISTRY_API void PruneAssetData(const TSet<FName>& RequiredPackages, const TSet<FName>& RemovePackages, const TSet<int32> ChunksToKeep, const FAssetRegistrySerializationOptions& Options);
	ASSETREGISTRY_API void PruneAssetData(const TSet<FName>& RequiredPackages, const TSet<FName>& RemovePackages, const FAssetRegistrySerializationOptions& Options);
	ASSETREGISTRY_API void Prune(const FAssetRegistryPruneOptions& PruneOptions);

	
	/**
	 * Initializes a cache from an existing using a set of filters. This is more efficient than calling InitalizeFromExisting and then PruneAssetData.
	 * @param ExistingState State to use initialize from
	 * @param RequiredPackages If set, only these packages will be maintained. If empty it will keep all unless filtered by other parameters
	 * @param RemovePackages These packages will be removed from the current set
	 * @param ChunksToKeep The list of chunks that are allowed to remain. Any assets in other chunks are pruned. If empty, all assets are kept regardless of chunk
	 * @param Options Serialization options to read filter info from
	 */
	ASSETREGISTRY_API void InitializeFromExistingAndPrune(const FAssetRegistryState& ExistingState, const TSet<FName>& RequiredPackages, const TSet<FName>& RemovePackages, const TSet<int32> ChunksToKeep, const FAssetRegistrySerializationOptions& Options);

	/** Edit every AssetData's Tags to remove Tags that are filtered out by the filtering rules in Options */
	ASSETREGISTRY_API void FilterTags(const FAssetRegistrySerializationOptions& Options);

	/** Edit every AssetData's Tags to remove Tags that are filtered out by the filtering rules in Options */
	void FilterTags(const FAssetRegistrySerializationOptions& Options);


	/** Serialize the registry to/from a file, skipping editor only data */
	ASSETREGISTRY_API bool Serialize(FArchive& Ar, const FAssetRegistrySerializationOptions& Options);

	/** Save without editor-only data */
<<<<<<< HEAD
	bool Save(FArchive& Ar, const FAssetRegistrySerializationOptions& Options);
	bool Load(FArchive& Ar, const FAssetRegistryLoadOptions& Options = FAssetRegistryLoadOptions(), FAssetRegistryVersion::Type* OutVersion = nullptr);
=======
	ASSETREGISTRY_API bool Save(FArchive& Ar, const FAssetRegistrySerializationOptions& Options);
	ASSETREGISTRY_API bool Load(FArchive& Ar, const FAssetRegistryLoadOptions& Options = FAssetRegistryLoadOptions(), FAssetRegistryVersion::Type* OutVersion = nullptr);
>>>>>>> 4af6daef

	/** 
	* Example Usage:
	*	FAssetRegistryState AssetRegistry;
	*	bool bSucceeded = FAssetRegistryState::LoadFromDisk(TEXT("Path/To/AR"), FAssetRegistryLoadOptions(), AssetRegistry);
	*/
<<<<<<< HEAD
	static bool LoadFromDisk(const TCHAR* InPath, const FAssetRegistryLoadOptions& InOptions, FAssetRegistryState& OutState, FAssetRegistryVersion::Type* OutVersion = nullptr);

	/** Returns memory size of entire registry, optionally logging sizes */
	SIZE_T GetAllocatedSize(bool bLogDetailed = false) const;
=======
	static ASSETREGISTRY_API bool LoadFromDisk(const TCHAR* InPath, const FAssetRegistryLoadOptions& InOptions, FAssetRegistryState& OutState, FAssetRegistryVersion::Type* OutVersion = nullptr);

	/** Returns memory size of entire registry, optionally logging sizes */
	ASSETREGISTRY_API SIZE_T GetAllocatedSize(bool bLogDetailed = false) const;
>>>>>>> 4af6daef

	/** Checks a filter to make sure there are no illegal entries */
	static ASSETREGISTRY_API bool IsFilterValid(const FARCompiledFilter& Filter);

	/** Returns the number of assets in this state */
	int32 GetNumAssets() const { return NumAssets; }

	/** Returns the number of packages in this state */
	int32 GetNumPackages() const { return CachedAssetsByPackageName.Num(); }

#if ASSET_REGISTRY_STATE_DUMPING_ENABLED
	/**
	 * Writes out the state in textual form. Use arguments to control which segments to emit.
	 * @param Arguments List of segments to emit. Possible values: 'ObjectPath', 'PackageName', 'Path', 'Class', 'Tag', 'Dependencies' and 'PackageData'
	 * @param OutPages Textual representation will be written to this array; each entry will have LinesPerPage lines of the full dump.
	 * @param LinesPerPage - how many lines should be combined into each string element of OutPages, for e.g. breaking up the dump into separate files.
	 *        To facilitate diffing between similar-but-different registries, the actual number of lines per page will be slightly less than LinesPerPage; we introduce partially deterministic pagebreaks near the end of each page.
	 */
	ASSETREGISTRY_API void Dump(const TArray<FString>& Arguments, TArray<FString>& OutPages, int32 LinesPerPage=1) const;
#endif

private:
	template<class Archive>
	void Load(Archive&& Ar, const FAssetRegistryHeader& Header, const FAssetRegistryLoadOptions& Options);

	/** Initialize the lookup maps */
	ASSETREGISTRY_API void SetAssetDatas(TArrayView<FAssetData> AssetDatas, const FAssetRegistryLoadOptions& Options);

	/** Find the first non-redirector dependency node starting from InDependency. */
<<<<<<< HEAD
	FDependsNode* ResolveRedirector(FDependsNode* InDependency, const FAssetDataMap& InAllowedAssets, TMap<FDependsNode*, FDependsNode*>& InCache);
=======
	ASSETREGISTRY_API FDependsNode* ResolveRedirector(FDependsNode* InDependency, const FAssetDataMap& InAllowedAssets, TMap<FDependsNode*, FDependsNode*>& InCache);
>>>>>>> 4af6daef

	/** Finds an existing node for the given package and returns it, or returns null if one isn't found */
	ASSETREGISTRY_API FDependsNode* FindDependsNode(const FAssetIdentifier& Identifier) const;

	/** Creates a node in the CachedDependsNodes map or finds the existing node and returns it */
	ASSETREGISTRY_API FDependsNode* CreateOrFindDependsNode(const FAssetIdentifier& Identifier);

	/** Removes the depends node and updates the dependencies to no longer contain it as as a referencer. */
	ASSETREGISTRY_API bool RemoveDependsNode(const FAssetIdentifier& Identifier);

	/** Filter a set of tags and output a copy of the filtered set. */
<<<<<<< HEAD
	static void FilterTags(const FAssetDataTagMapSharedView& InTagsAndValues, FAssetDataTagMap& OutTagsAndValues, const TSet<FName>* ClassSpecificFilterList, const FAssetRegistrySerializationOptions & Options);
=======
	static ASSETREGISTRY_API void FilterTags(const FAssetDataTagMapSharedView& InTagsAndValues, FAssetDataTagMap& OutTagsAndValues, const TSet<FName>* ClassSpecificFilterList, const FAssetRegistrySerializationOptions & Options);

	ASSETREGISTRY_API void LoadDependencies(FArchive& Ar);
	ASSETREGISTRY_API void LoadDependencies_BeforeFlags(FArchive& Ar, bool bSerializeDependencies, FAssetRegistryVersion::Type Version);
>>>>>>> 4af6daef

	ASSETREGISTRY_API void SetTagsOnExistingAsset(FAssetData* AssetData, FAssetDataTagMap&& NewTags);

<<<<<<< HEAD
	void SetTagsOnExistingAsset(FAssetData* AssetData, FAssetDataTagMap&& NewTags);

=======
>>>>>>> 4af6daef
	/** Set of asset data for assets saved to disk. Searched via path name types, implicitly converted to FCachedAssetKey. */
	FAssetDataMap CachedAssets;

	/** The map of package names to asset data for assets saved to disk */
	TMap<FName, TArray<FAssetData*, TInlineAllocator<1>> > CachedAssetsByPackageName;

	/** The map of long package path to asset data for assets saved to disk */
	TMap<FName, TArray<FAssetData*> > CachedAssetsByPath;

	/** The map of class name to asset data for assets saved to disk */
	TMap<FTopLevelAssetPath, TArray<FAssetData*> > CachedAssetsByClass;

	/** The map of asset tag to asset data for assets saved to disk */
	TMap<FName, TArray<FAssetData*> > CachedAssetsByTag;

	/** A map of object names to dependency data */
	TMap<FAssetIdentifier, FDependsNode*> CachedDependsNodes;

	/** A map of Package Names to Package Data */
	TMap<FName, FAssetPackageData*> CachedPackageData;

	/** When loading a registry from disk, we can allocate all the FAssetData objects in one chunk, to save on 10s of thousands of heap allocations */
	TArray<FAssetData*> PreallocatedAssetDataBuffers;
	TArray<FDependsNode*> PreallocatedDependsNodeDataBuffers;
	TArray<FAssetPackageData*> PreallocatedPackageDataBuffers;

	/** Counters for asset/depends data memory allocation to ensure that every FAssetData and FDependsNode created is deleted */
	int32 NumAssets = 0;
	int32 NumDependsNodes = 0;
	int32 NumPackageData = 0;

	friend class UAssetRegistryImpl;
	friend class UE::AssetRegistry::FAssetRegistryImpl;
};

namespace UE::AssetRegistry::Private
{
	FORCEINLINE uint32 HashCombineQuick(uint32 A, uint32 B)
	{
		return A ^ (B + 0x9e3779b9 + (A << 6) + (A >> 2));
	}

	inline FCachedAssetKey::FCachedAssetKey(const FAssetData* InAssetData)
	{
		if (!InAssetData)
		{
			return;
		}

#if WITH_EDITORONLY_DATA
		if (!InAssetData->GetOptionalOuterPathName().IsNone())
		{
			OuterPath = InAssetData->GetOptionalOuterPathName();
		}
		else
#endif
		{
			OuterPath = InAssetData->PackageName;
		}
		ObjectName = InAssetData->AssetName;
	}

	inline FCachedAssetKey::FCachedAssetKey(const FAssetData& InAssetData)
		: FCachedAssetKey(&InAssetData)
	{
	}

	inline FCachedAssetKey::FCachedAssetKey(FTopLevelAssetPath InAssetPath)
		: OuterPath(InAssetPath.GetPackageName())
		, ObjectName(InAssetPath.GetAssetName())
	{
	}

	inline FCachedAssetKey::FCachedAssetKey(const FSoftObjectPath& InObjectPath)
	{
		if (InObjectPath.GetAssetFName().IsNone())
		{
			// Packages themselves never appear in the asset registry
			return;
		}
		else if (InObjectPath.GetSubPathString().IsEmpty())
		{
			// If InObjectPath represents a top-level asset we can just take the existing FNames.
			OuterPath = InObjectPath.GetLongPackageFName();
			ObjectName = InObjectPath.GetAssetFName();
		}
		else
		{
			// If InObjectPath represents a subobject we need to split the path into the path of the outer and the name of the innermost object.
			TStringBuilder<FName::StringBufferSize> Builder;
			InObjectPath.ToString(Builder);

			const FAssetPathParts Parts = SplitIntoOuterPathAndAssetName(Builder);

			// This should be impossible as at bare minimum concatenating the package name and asset name should add a separator
			check(!Parts.OuterPath.IsEmpty() && !Parts.InnermostName.IsEmpty()); 

			// Don't create FNames for this query struct. If the AssetData exists to find, the FName will already exist due to OptionalOuterPath on FAssetData.
			OuterPath = FName(Parts.OuterPath, FNAME_Find); 
			ObjectName = FName(Parts.InnermostName);
		}
	}
	inline FString FCachedAssetKey::ToString() const
	{
		TStringBuilder<FName::StringBufferSize> Builder;
		AppendString(Builder);
		return FString(Builder);
	}

	inline int32 FCachedAssetKey::Compare(const FCachedAssetKey& Other) const
	{
		if (OuterPath == Other.OuterPath)
		{
			return ObjectName.CompareIndexes(Other.ObjectName);
		}
		else
		{
			return OuterPath.CompareIndexes(Other.OuterPath);
		}
	}

	inline void FCachedAssetKey::AppendString(FStringBuilderBase& Builder) const
	{
		ConcatenateOuterPathAndObjectName(Builder, OuterPath, ObjectName);
	}

	inline FStringBuilderBase& operator<<(FStringBuilderBase& Builder, const FCachedAssetKey& Key)
	{
		Key.AppendString(Builder);
		return Builder;
	}

	inline bool operator==(const FCachedAssetKey& A, const FCachedAssetKey& B)
	{
		return A.OuterPath == B.OuterPath && A.ObjectName == B.ObjectName;
	}

	inline bool operator!=(const FCachedAssetKey& A, const FCachedAssetKey& B)
	{
		return A.OuterPath != B.OuterPath || A.ObjectName != B.ObjectName;
	}

	inline uint32 GetTypeHash(const FCachedAssetKey& A)
	{
		return HashCombineQuick(GetTypeHash(A.OuterPath), GetTypeHash(A.ObjectName));
	}
}<|MERGE_RESOLUTION|>--- conflicted
+++ resolved
@@ -17,19 +17,11 @@
 #include "UObject/NameTypes.h"
 #include "UObject/SoftObjectPath.h"
 #include "UObject/TopLevelAssetPath.h"
-<<<<<<< HEAD
 
 #if UE_ENABLE_INCLUDE_ORDER_DEPRECATED_IN_5_2
 #include "CoreMinimal.h"
 #endif
 
-=======
-
-#if UE_ENABLE_INCLUDE_ORDER_DEPRECATED_IN_5_2
-#include "CoreMinimal.h"
-#endif
-
->>>>>>> 4af6daef
 class FArchive;
 class FAssetDataTagMap;
 class FAssetDataTagMapSharedView;
@@ -122,8 +114,6 @@
 	int32 ParallelWorkers = 0;
 };
 
-<<<<<<< HEAD
-=======
 struct FAssetRegistryPruneOptions
 {
 	TSet<FName> RequiredPackages;
@@ -138,7 +128,6 @@
 	TSet<FPrimaryAssetType> RemoveDependenciesWithoutPackagesKeepPrimaryAssetTypes;
 };
 
->>>>>>> 4af6daef
 namespace UE::AssetRegistry::Private
 {
 	/* 
@@ -243,11 +232,7 @@
 	 * @param OutAssetData the list of assets in this path
 	 * @param bSkipARFilteredAssets If true, skip assets that are skipped by UE::AssetRegistry::FFiltering (false by default)
 	 */
-<<<<<<< HEAD
-	bool GetAssets(const FARCompiledFilter& Filter, const TSet<FName>& PackageNamesToSkip, TArray<FAssetData>& OutAssetData, bool bSkipARFilteredAssets = false) const;
-=======
 	ASSETREGISTRY_API bool GetAssets(const FARCompiledFilter& Filter, const TSet<FName>& PackageNamesToSkip, TArray<FAssetData>& OutAssetData, bool bSkipARFilteredAssets = false) const;
->>>>>>> 4af6daef
 
 	/**
 	 * Enumerate asset data for all assets that match the filter.
@@ -277,13 +262,8 @@
 	 * @param Callback function to call for each asset data enumerated
 	 * @param bARFiltering Whether to apply filtering from UE::AssetRegistry::FFiltering (false by default)
 	 */
-<<<<<<< HEAD
-	bool EnumerateAllAssets(const TSet<FName>& PackageNamesToSkip, TFunctionRef<bool(const FAssetData&)> Callback, bool bARFiltering = false) const;
-	void EnumerateAllAssets(TFunctionRef<void(const FAssetData&)> Callback) const;
-=======
 	ASSETREGISTRY_API bool EnumerateAllAssets(const TSet<FName>& PackageNamesToSkip, TFunctionRef<bool(const FAssetData&)> Callback, bool bARFiltering = false) const;
 	ASSETREGISTRY_API void EnumerateAllAssets(TFunctionRef<void(const FAssetData&)> Callback) const;
->>>>>>> 4af6daef
 
 	/**
 	 * Gets the LongPackageNames for all packages with the given PackageName.
@@ -379,11 +359,7 @@
 	 * @return An array of AssetData*, empty if nothing found
 	 */
 	UE_DEPRECATED(5.1, "Class names are now represented by path names. Please use GetAssetsByClassPathName")
-<<<<<<< HEAD
-	const TArray<const FAssetData*>& GetAssetsByClassName(const FName ClassName) const;
-=======
 	ASSETREGISTRY_API const TArray<const FAssetData*>& GetAssetsByClassName(const FName ClassName) const;
->>>>>>> 4af6daef
 
 	/**
 	 * Gets the asset data for the specified asset class
@@ -468,25 +444,13 @@
 	/** Add the given tags/values to the asset data associated with the given object path, if it exists */
 	ASSETREGISTRY_API void AddTagsToAssetData(const FSoftObjectPath& InObjectPath, FAssetDataTagMap&& InTagsAndValues);
 
-	/** Add the given tags/values to the asset data associated with the given object path, if it exists */
-	void AddTagsToAssetData(const FSoftObjectPath& InObjectPath, FAssetDataTagMap&& InTagsAndValues);
-
 	/** Finds an existing asset data based on object path and updates it with the new value and updates lookup maps */
-<<<<<<< HEAD
-	void UpdateAssetData(const FAssetData& NewAssetData, bool bCreateIfNotExists=false);
-	void UpdateAssetData(FAssetData&& NewAssetData, bool bCreateIfNotExists = false);
-
-	/** Updates an existing asset data with the new value and updates lookup maps */
-	void UpdateAssetData(FAssetData* AssetData, const FAssetData& NewAssetData, bool* bOutModified = nullptr);
-	void UpdateAssetData(FAssetData* AssetData, FAssetData&& NewAssetData, bool* bOutModified = nullptr);
-=======
 	ASSETREGISTRY_API void UpdateAssetData(const FAssetData& NewAssetData, bool bCreateIfNotExists=false);
 	ASSETREGISTRY_API void UpdateAssetData(FAssetData&& NewAssetData, bool bCreateIfNotExists = false);
 
 	/** Updates an existing asset data with the new value and updates lookup maps */
 	ASSETREGISTRY_API void UpdateAssetData(FAssetData* AssetData, const FAssetData& NewAssetData, bool* bOutModified = nullptr);
 	ASSETREGISTRY_API void UpdateAssetData(FAssetData* AssetData, FAssetData&& NewAssetData, bool* bOutModified = nullptr);
->>>>>>> 4af6daef
 
 	/**
 	 * Updates all asset data package flags in the specified package
@@ -537,11 +501,7 @@
 	ASSETREGISTRY_API void Reset();
 
 	/** Initializes cache from existing set of asset data and depends nodes */
-<<<<<<< HEAD
-	void InitializeFromExisting(const FAssetDataMap& AssetDataMap, const TMap<FAssetIdentifier, FDependsNode*>& DependsNodeMap, const TMap<FName, FAssetPackageData*>& AssetPackageDataMap, const FAssetRegistrySerializationOptions& Options, EInitializationMode InitializationMode = EInitializationMode::Rebuild);
-=======
 	ASSETREGISTRY_API void InitializeFromExisting(const FAssetDataMap& AssetDataMap, const TMap<FAssetIdentifier, FDependsNode*>& DependsNodeMap, const TMap<FName, FAssetPackageData*>& AssetPackageDataMap, const FAssetRegistrySerializationOptions& Options, EInitializationMode InitializationMode = EInitializationMode::Rebuild);
->>>>>>> 4af6daef
 	void InitializeFromExisting(const FAssetRegistryState& Existing, const FAssetRegistrySerializationOptions& Options, EInitializationMode InitializationMode = EInitializationMode::Rebuild)
 	{
 		InitializeFromExisting(Existing.CachedAssets, Existing.CachedDependsNodes, Existing.CachedPackageData, Options, InitializationMode);
@@ -572,38 +532,23 @@
 	/** Edit every AssetData's Tags to remove Tags that are filtered out by the filtering rules in Options */
 	ASSETREGISTRY_API void FilterTags(const FAssetRegistrySerializationOptions& Options);
 
-	/** Edit every AssetData's Tags to remove Tags that are filtered out by the filtering rules in Options */
-	void FilterTags(const FAssetRegistrySerializationOptions& Options);
-
 
 	/** Serialize the registry to/from a file, skipping editor only data */
 	ASSETREGISTRY_API bool Serialize(FArchive& Ar, const FAssetRegistrySerializationOptions& Options);
 
 	/** Save without editor-only data */
-<<<<<<< HEAD
-	bool Save(FArchive& Ar, const FAssetRegistrySerializationOptions& Options);
-	bool Load(FArchive& Ar, const FAssetRegistryLoadOptions& Options = FAssetRegistryLoadOptions(), FAssetRegistryVersion::Type* OutVersion = nullptr);
-=======
 	ASSETREGISTRY_API bool Save(FArchive& Ar, const FAssetRegistrySerializationOptions& Options);
 	ASSETREGISTRY_API bool Load(FArchive& Ar, const FAssetRegistryLoadOptions& Options = FAssetRegistryLoadOptions(), FAssetRegistryVersion::Type* OutVersion = nullptr);
->>>>>>> 4af6daef
 
 	/** 
 	* Example Usage:
 	*	FAssetRegistryState AssetRegistry;
 	*	bool bSucceeded = FAssetRegistryState::LoadFromDisk(TEXT("Path/To/AR"), FAssetRegistryLoadOptions(), AssetRegistry);
 	*/
-<<<<<<< HEAD
-	static bool LoadFromDisk(const TCHAR* InPath, const FAssetRegistryLoadOptions& InOptions, FAssetRegistryState& OutState, FAssetRegistryVersion::Type* OutVersion = nullptr);
-
-	/** Returns memory size of entire registry, optionally logging sizes */
-	SIZE_T GetAllocatedSize(bool bLogDetailed = false) const;
-=======
 	static ASSETREGISTRY_API bool LoadFromDisk(const TCHAR* InPath, const FAssetRegistryLoadOptions& InOptions, FAssetRegistryState& OutState, FAssetRegistryVersion::Type* OutVersion = nullptr);
 
 	/** Returns memory size of entire registry, optionally logging sizes */
 	ASSETREGISTRY_API SIZE_T GetAllocatedSize(bool bLogDetailed = false) const;
->>>>>>> 4af6daef
 
 	/** Checks a filter to make sure there are no illegal entries */
 	static ASSETREGISTRY_API bool IsFilterValid(const FARCompiledFilter& Filter);
@@ -633,11 +578,7 @@
 	ASSETREGISTRY_API void SetAssetDatas(TArrayView<FAssetData> AssetDatas, const FAssetRegistryLoadOptions& Options);
 
 	/** Find the first non-redirector dependency node starting from InDependency. */
-<<<<<<< HEAD
-	FDependsNode* ResolveRedirector(FDependsNode* InDependency, const FAssetDataMap& InAllowedAssets, TMap<FDependsNode*, FDependsNode*>& InCache);
-=======
 	ASSETREGISTRY_API FDependsNode* ResolveRedirector(FDependsNode* InDependency, const FAssetDataMap& InAllowedAssets, TMap<FDependsNode*, FDependsNode*>& InCache);
->>>>>>> 4af6daef
 
 	/** Finds an existing node for the given package and returns it, or returns null if one isn't found */
 	ASSETREGISTRY_API FDependsNode* FindDependsNode(const FAssetIdentifier& Identifier) const;
@@ -649,22 +590,13 @@
 	ASSETREGISTRY_API bool RemoveDependsNode(const FAssetIdentifier& Identifier);
 
 	/** Filter a set of tags and output a copy of the filtered set. */
-<<<<<<< HEAD
-	static void FilterTags(const FAssetDataTagMapSharedView& InTagsAndValues, FAssetDataTagMap& OutTagsAndValues, const TSet<FName>* ClassSpecificFilterList, const FAssetRegistrySerializationOptions & Options);
-=======
 	static ASSETREGISTRY_API void FilterTags(const FAssetDataTagMapSharedView& InTagsAndValues, FAssetDataTagMap& OutTagsAndValues, const TSet<FName>* ClassSpecificFilterList, const FAssetRegistrySerializationOptions & Options);
 
 	ASSETREGISTRY_API void LoadDependencies(FArchive& Ar);
 	ASSETREGISTRY_API void LoadDependencies_BeforeFlags(FArchive& Ar, bool bSerializeDependencies, FAssetRegistryVersion::Type Version);
->>>>>>> 4af6daef
 
 	ASSETREGISTRY_API void SetTagsOnExistingAsset(FAssetData* AssetData, FAssetDataTagMap&& NewTags);
 
-<<<<<<< HEAD
-	void SetTagsOnExistingAsset(FAssetData* AssetData, FAssetDataTagMap&& NewTags);
-
-=======
->>>>>>> 4af6daef
 	/** Set of asset data for assets saved to disk. Searched via path name types, implicitly converted to FCachedAssetKey. */
 	FAssetDataMap CachedAssets;
 
