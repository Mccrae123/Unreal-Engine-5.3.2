--- conflicted
+++ resolved
@@ -760,19 +760,11 @@
 	ASSETREGISTRY_API bool ReadPackageDataDependencies(FArchive& BinaryArchive, TBitArray<>& OutImportUsedInGame, TBitArray<>& OutSoftPackageUsedInGame);
 
 	/**
-<<<<<<< HEAD
-	 * Given a list of packages, gather the primary assets for each package.
-=======
 	 * Given a list of packages, gather the most important assets for each package.
->>>>>>> d731a049
 	 * If multiple assets are in a package, the most important asset will be added.
 	 * If a package does not exist or does not have any assets, no entry will be added for that package name.
 	 */
 	ASSETREGISTRY_API void GetAssetForPackages(TConstArrayView<FName> PackageNames, TMap<FName, FAssetData>& OutPackageToAssetData);
-<<<<<<< HEAD
-}
-}
-=======
 
 	/**
 	 * Given a list of asset datas for a specific package, find an asset considered "most important" or "representative".
@@ -797,7 +789,6 @@
 
 } // namespace AssetRegistry
 } // namespace UE
->>>>>>> d731a049
 
 /** Returns the filename without filepath for the DevelopmentAssetRegistry written by the cooker. */
 ASSETREGISTRY_API const TCHAR* GetDevelopmentAssetRegistryFilename();
