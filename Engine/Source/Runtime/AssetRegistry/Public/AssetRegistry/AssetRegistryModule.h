--- conflicted
+++ resolved
@@ -79,21 +79,6 @@
 
 	UE_DEPRECATED(5.2, "Use the new AssetsSaved function that takes FAssetData.")
 	static void AssetSaved(const UObject& SavedAsset)
-<<<<<<< HEAD
-	{
-		PRAGMA_DISABLE_DEPRECATION_WARNINGS;
-		IAssetRegistry::GetChecked().AssetSaved(SavedAsset);
-		PRAGMA_ENABLE_DEPRECATION_WARNINGS;
-	}
-
-	static void AssetsSaved(TArray<FAssetData>&& SavedAssets)
-	{
-		IAssetRegistry::GetChecked().AssetsSaved(MoveTemp(SavedAssets));
-	}
-
-	static void PackageDeleted(UPackage* DeletedPackage)
-=======
->>>>>>> 4af6daef
 	{
 		PRAGMA_DISABLE_DEPRECATION_WARNINGS;
 		IAssetRegistry::GetChecked().AssetSaved(SavedAsset);
@@ -125,19 +110,6 @@
 		}
 		return AssetRegistry->TryGetAssetByObjectPath(ObjectPath, OutAssetData);
 	}
-<<<<<<< HEAD
-
-	virtual UE::AssetRegistry::EExists TryGetAssetPackageData(FName PackageName, FAssetPackageData& OutAssetPackageData) const override
-	{
-		IAssetRegistry* AssetRegistry = IAssetRegistry::Get();
-		if (!AssetRegistry)
-		{
-			return UE::AssetRegistry::EExists::Unknown;
-		}
-		return AssetRegistry->TryGetAssetPackageData(PackageName, OutAssetPackageData);
-	}
-=======
->>>>>>> 4af6daef
 
 	virtual UE::AssetRegistry::EExists TryGetAssetPackageData(FName PackageName, FAssetPackageData& OutAssetPackageData) const override
 	{
