// Copyright 1998-2015 Epic Games, Inc. All Rights Reserved.

#pragma once

#include "AssetData.h"
#include "ARFilter.h"
#include "AssetRegistryInterface.h"


namespace EAssetAvailability
{
	enum Type
	{
		DoesNotExist,	// asset chunkid does not exist
		NotAvailable,	// chunk containing asset has not been installed yet
		LocalSlow,		// chunk containing asset is on local slow media (optical)
		LocalFast		// chunk containing asset is on local fast media (HDD)
	};
}

namespace EAssetAvailabilityProgressReportingType
{
	enum Type
	{
		ETA,					// time remaining in seconds
		PercentageComplete		// percentage complete in 99.99 format
	};
}

class FDependsNode;

class IAssetRegistry
{
public:

	/** Virtual destructor*/
	virtual ~IAssetRegistry() {}

	/**
	 * Gets asset data for the assets in the package with the specified package name
	 *
	 * @param PackageName the package name for the requested assets
	 * @param OutAssetData the list of assets in this path
	 */
	virtual bool GetAssetsByPackageName(FName PackageName, TArray<FAssetData>& OutAssetData) const = 0;

	/**
	 * Gets asset data for all assets in the supplied folder path
	 *
	 * @param PackagePath the path to query asset data in
	 * @param OutAssetData the list of assets in this path
	 * @param bRecursive if true, all supplied paths will be searched recursively
	 */
	virtual bool GetAssetsByPath(FName PackagePath, TArray<FAssetData>& OutAssetData, bool bRecursive = false) const = 0;

	/**
	 * Gets asset data for all assets with the supplied class
	 *
	 * @param ClassName the class name of the assets requested
	 * @param OutAssetData the list of assets in this path
	 * @param bSearchSubClasses if true, all subclasses of the passed in class will be searched as well
	 */
	virtual bool GetAssetsByClass(FName ClassName, TArray<FAssetData>& OutAssetData, bool bSearchSubClasses = false) const = 0;

	/**
	 * Gets asset data for all assets with the supplied tags and values
	 *
	 * @param AssetTagsAndValues the tags and values associated with the assets requested
	 * @param OutAssetData the list of assets in this path
	 */
	virtual bool GetAssetsByTagValues(const TMultiMap<FName, FString>& AssetTagsAndValues, TArray<FAssetData>& OutAssetData) const = 0;

	/**
	 * Gets asset data for all assets that match the filter.
	 * Assets returned must satisfy every filter component if there is at least one element in the component's array.
	 * Assets will satisfy a component if they match any of the elements in it.
	 *
	 * @param Filter filter to apply to the assets in the AssetRegistry
	 * @param OutAssetData the list of assets in this path
	 */
	virtual bool GetAssets(const FARFilter& Filter, TArray<FAssetData>& OutAssetData) const = 0;

	/**
	 * Gets the asset data for the specified object path
	 *
	 * @param ObjectPath the path of the object to be looked up
	 * @param OutAssetData the assets data;Will be invalid if object could not be found
	 */
	virtual FAssetData GetAssetByObjectPath( const FName ObjectPath ) const = 0;

	/**
	 * Gets asset data for all assets in the registry.
	 * This method may be slow, use a filter if possible to avoid iterating over the entire registry.
	 *
	 * @param OutAssetData the list of assets in this path
	 */
	virtual bool GetAllAssets(TArray<FAssetData>& OutAssetData) const = 0;

	/**
	 * Gets a list of paths to objects that are referenced by the supplied package. (On disk references ONLY)
	 *
	 * @param PackageName		the name of the package for which to gather dependencies
	 * @param OutDependencies	a list of paths to objects that are referenced by the package whose path is PackageName
	 * @param InDependencyType	which kinds of dependency to include in the output list
	 */
	virtual bool GetDependencies(FName PackageName, TArray<FName>& OutDependencies, EAssetRegistryDependencyType::Type InDependencyType = EAssetRegistryDependencyType::All) const = 0;

	/**
	 * Gets a list of paths to objects that reference the supplied package. (On disk references ONLY)
	 *
	 * @param PackageName		the name of the package for which to gather dependencies
	 * @param OutReferencers	a list of paths to objects that reference the package whose path is PackageName
	 */
	virtual bool GetReferencers(FName PackageName, TArray<FName>& OutReferencers) const = 0;

	/** Returns true if the specified ClassName's ancestors could be found. If so, OutAncestorClassNames is a list of all its ancestors */
	virtual bool GetAncestorClassNames(FName ClassName, TArray<FName>& OutAncestorClassNames) const = 0;

	/** Returns the names of all classes derived by the supplied class names, excluding any classes matching the excluded class names. */
	virtual void GetDerivedClassNames(const TArray<FName>& ClassNames, const TSet<FName>& ExcludedClassNames, TSet<FName>& OutDerivedClassNames) const = 0;

	/** Gets a list of all paths that are currently cached */
	virtual void GetAllCachedPaths(TArray<FString>& OutPathList) const = 0;

	/** Gets a list of all paths that are currently cached below the passed-in base path */
	virtual void GetSubPaths(const FString& InBasePath, TArray<FString>& OutPathList, bool bInRecurse) const = 0;

	/** Trims items out of the asset data list that do not pass the supplied filter */
	virtual void RunAssetsThroughFilter (TArray<FAssetData>& AssetDataList, const FARFilter& Filter) const = 0;

	/**
	 * Gets the current availability of an asset, primarily for streaming install purposes.
	 *
	 * @param FAssetData the asset to check for availability
	 */
	virtual EAssetAvailability::Type GetAssetAvailability(const FAssetData& AssetData) const = 0;

	/**
	 * Gets an ETA or percentage complete for an asset that is still in the process of being installed.
	 *
	 * @param FAssetData the asset to check for progress status
	 * @param ReportType the type of report to query.
	 */
	virtual float GetAssetAvailabilityProgress(const FAssetData& AssetData, EAssetAvailabilityProgressReportingType::Type ReportType) const = 0;

	/**
	 * @param ReportType The report type to query.
	 * Returns if a given report type is supported on the current platform
	 */
	virtual bool GetAssetAvailabilityProgressTypeSupported(EAssetAvailabilityProgressReportingType::Type ReportType) const = 0;	

	/**
	 * Hint the streaming installers to prioritize a specific asset for install.
	 *
	 * @param FAssetData the asset which needs to have installation prioritized
	 */
	virtual void PrioritizeAssetInstall(const FAssetData& AssetData) const = 0;

	/** Adds the specified path to the set of cached paths. These will be returned by GetAllCachedPaths(). Returns true if the path was actually added and false if it already existed. */
	virtual bool AddPath(const FString& PathToAdd) = 0;

	/** Attempts to remove the specified path to the set of cached paths. This will only succeed if there are no assets left in the specified path. */
	virtual bool RemovePath(const FString& PathToRemove) = 0;

	/** Scan the supplied paths right now and populate the asset registry. If bForceRescan is true, the paths will be scanned again, even if they were previously scanned */
	virtual void ScanPathsSynchronous(const TArray<FString>& InPaths, bool bForceRescan = false) = 0;

	/** Look for all assets on disk (can be async or synchronous) */
	virtual void SearchAllAssets(bool bSynchronousSearch) = 0;

	/** If assets are currently being asynchronously scanned in the specified path, this will cause them to be scanned before other assets. */
	virtual void PrioritizeSearchPath(const FString& PathToPrioritize) = 0;

	/** Event for when paths are added to the registry */
	DECLARE_EVENT_OneParam( IAssetRegistry, FPathAddedEvent, const FString& /*Path*/ );
	virtual FPathAddedEvent& OnPathAdded() = 0;

	/** Event for when paths are removed from the registry */
	DECLARE_EVENT_OneParam( IAssetRegistry, FPathRemovedEvent, const FString& /*Path*/ );
	virtual FPathRemovedEvent& OnPathRemoved() = 0;

	/** Informs the asset registry that an in-memory asset has been created */
	virtual void AssetCreated (UObject* NewAsset) = 0;

	/** Informs the asset registry that an in-memory asset has been deleted */
	virtual void AssetDeleted (UObject* DeletedAsset) = 0;

	/** Informs the asset registry that an in-memory asset has been renamed */
	virtual void AssetRenamed (const UObject* RenamedAsset, const FString& OldObjectPath) = 0;

	/** Event for when assets are added to the registry */
	DECLARE_EVENT_OneParam( IAssetRegistry, FAssetAddedEvent, const FAssetData& );
	virtual FAssetAddedEvent& OnAssetAdded() = 0;

	/** Event for when assets are removed from the registry */
	DECLARE_EVENT_OneParam( IAssetRegistry, FAssetRemovedEvent, const FAssetData& );
	virtual FAssetRemovedEvent& OnAssetRemoved() = 0;

	/** Event for when assets are renamed in the registry */
	DECLARE_EVENT_TwoParams( IAssetRegistry, FAssetRenamedEvent, const FAssetData&, const FString& );
	virtual FAssetRenamedEvent& OnAssetRenamed() = 0;

	/** Event for when in-memory assets are created */
	DECLARE_EVENT_OneParam( IAssetRegistry, FInMemoryAssetCreatedEvent, UObject* );
	virtual FInMemoryAssetCreatedEvent& OnInMemoryAssetCreated() = 0;

	/** Event for when assets are deleted */
	DECLARE_EVENT_OneParam( IAssetRegistry, FInMemoryAssetDeletedEvent, UObject* );
	virtual FInMemoryAssetDeletedEvent& OnInMemoryAssetDeleted() = 0;

	/** Event for when the asset registry is done loading files */
	DECLARE_EVENT( IAssetRegistry, FFilesLoadedEvent );
	virtual FFilesLoadedEvent& OnFilesLoaded() = 0;

	/** Event to update the progress of the background file load */
	DECLARE_EVENT_TwoParams( IAssetRegistry, FFileLoadProgressUpdatedEvent, int32 /*NumAssetsDiscovered*/, int32 /*TotalAssets*/ );
	virtual FFileLoadProgressUpdatedEvent& OnFileLoadProgressUpdated() = 0;

	/** Returns true if the asset registry is currently loading files and does not yet know about all assets */
	virtual bool IsLoadingAssets() const = 0;

	/** Tick the asset registry */
	virtual void Tick (float DeltaTime) = 0;

	/** Serialize the registry to/from a file, skipping editor only data */
	virtual void Serialize(FArchive& Ar) = 0;

	/** Serialize raw registry data to a file, skipping editor only data */
<<<<<<< HEAD
	virtual void SaveRegistryData(FArchive& Ar, TMap<FName, FAssetData*>& Data) = 0;


	/** Serialize registry data from a file */
	virtual void LoadRegistryData(FArchive& Ar, TMap<FName, FAssetData*>& Data) = 0;
=======
	virtual void SaveRegistryData(FArchive& Ar, TMap<FName, FAssetData*>& Data, TArray<FName>* InMaps = nullptr) = 0;


	/** Serialize registry data from a file */
	virtual void LoadRegistryData(FArchive& Ar, TMap<FName, FAssetData*>& Data, TArray<FDependsNode*>& OutDependencyData) = 0;
>>>>>>> a8a797ea
};<|MERGE_RESOLUTION|>--- conflicted
+++ resolved
@@ -226,17 +226,9 @@
 	virtual void Serialize(FArchive& Ar) = 0;
 
 	/** Serialize raw registry data to a file, skipping editor only data */
-<<<<<<< HEAD
-	virtual void SaveRegistryData(FArchive& Ar, TMap<FName, FAssetData*>& Data) = 0;
-
-
-	/** Serialize registry data from a file */
-	virtual void LoadRegistryData(FArchive& Ar, TMap<FName, FAssetData*>& Data) = 0;
-=======
 	virtual void SaveRegistryData(FArchive& Ar, TMap<FName, FAssetData*>& Data, TArray<FName>* InMaps = nullptr) = 0;
 
 
 	/** Serialize registry data from a file */
 	virtual void LoadRegistryData(FArchive& Ar, TMap<FName, FAssetData*>& Data, TArray<FDependsNode*>& OutDependencyData) = 0;
->>>>>>> a8a797ea
 };