// Copyright Epic Games, Inc. All Rights Reserved.

#pragma once

#include "CoreMinimal.h"
#if UE_ENABLE_INCLUDE_ORDER_DEPRECATED_IN_5_2
#include "RenderingThread.h"
#endif
#include "RenderDeferredCleanup.h"
#include "UObject/GCObject.h"

struct FSlateDynamicImageBrush;
struct FCompositeFont;
struct FStandaloneCompositeFont;

//This is a helper class that we use to hold values we parse from the .ini. Clean way to access things like dynamic image brushes / fonts / etc used in our UI that
//we want to be somewhat data driven but we can't rely on UObject support to implement(as the PreLoad stuff happens too early for UObject support)
//This lets us set easy to change values in our .ini that are parsed at runtime and stored in this container
class FPreLoadSettingsContainerBase : public FDeferredCleanupInterface, public FGCObject
{
public:

    //Helper struct to store groups of things we want to display together in the UI so that we can parse it easily in the .ini. 
    //IE: Show this background, with this text at this font size
    struct FScreenGroupingBase
    {
    public:
        
        FString ScreenBackgroundIdentifer;
        FString TextIdentifier;
        float FontSize;

        FScreenGroupingBase(const FString& ScreenBackgroundIdentifierIn, const FString& TextIdentifierIn, float FontSizeIn)
            : ScreenBackgroundIdentifer(ScreenBackgroundIdentifierIn)
            , TextIdentifier(TextIdentifierIn)
            , FontSize(FontSizeIn)
        {}
    };

	//This is a listing of ScreenGroupings (stored by Identifier) that should be displayed in this order during a particular LoadingGroup.
	//@TODO: TRoss, possible to move these loading groups into their own DeferreedCleanupInterface instead of the entire container being the DeferredCleanupInterface,
	//if we want to support unloading them. For right now though, we mostly just care about loading them selectively and are ok with keeping them in memory until we clean everything up.
	struct FScreenOrderByLoadingGroup
	{
	public:
		TArray<FName> ScreenGroupings;

		FScreenOrderByLoadingGroup()
			: ScreenGroupings ()
		{}
	};

	//Helper struct  to store information required to construct a CustomSlateImageBrush. Parsed from our .ini
	struct FCustomBrushDefine
	{
	public:
		FString BrushIdentifier;
		FString FilePath;
		FVector2D Size;

		FCustomBrushDefine(const FString& BrushIdentifierIn, const FString& FilePathIn, FVector2D SizeIn)
			: BrushIdentifier(BrushIdentifierIn)
			, FilePath(FilePathIn)
			, Size(SizeIn)
		{}
	};

	//Helper struct to store all BrushDefines we need to load for a given BrushLoadingGroup
	struct FCustomBrushLoadingGroup
	{
	public:
		TArray<FCustomBrushDefine> CustomBrushDefinesToLoad;
	};

public:

    static FPreLoadSettingsContainerBase& Get()
    {
        if (Instance == nullptr)
        {
            Instance = new FPreLoadSettingsContainerBase();
        }

        return *Instance;
    }

    static void Destroy()
    {
        if (Instance)
        {
            delete Instance;
            Instance = nullptr;
        }
    }

private:

    FPreLoadSettingsContainerBase() 
		: CurrentLoadGroup(NAME_None)
    {
		bShouldLoadBrushes = true;
		HasCreatedSystemFontFile = false;
    }

    PRELOADSCREEN_API virtual ~FPreLoadSettingsContainerBase();

public:

	//~ Begin FGCObject interface
	PRELOADSCREEN_API virtual void AddReferencedObjects(FReferenceCollector& Collector) override;
	virtual FString GetReferencerName() const override { return TEXT("FPreLoadSettingsContainerBase"); }
	//~ End FGCObject interface

    PRELOADSCREEN_API virtual const FSlateDynamicImageBrush* GetBrush(const FString& Identifier);
    PRELOADSCREEN_API virtual FText GetLocalizedText(const FString& Identifier);
    PRELOADSCREEN_API virtual TSharedPtr<FCompositeFont> GetFont(const FString& Identifier);
    PRELOADSCREEN_API virtual FScreenGroupingBase* GetScreenGrouping(const FString& Identifier);

    int GetNumScreenGroupings() const { return ScreenGroupings.Num(); }

	PRELOADSCREEN_API virtual const FScreenGroupingBase* GetScreenAtIndex(int index) const;
	PRELOADSCREEN_API virtual bool IsValidScreenIndex(int index) const;

    PRELOADSCREEN_API virtual void CreateCustomSlateImageBrush(const FString& Identifier, const FString& TexturePath, const FVector2D& ImageDimensions);
    PRELOADSCREEN_API virtual void AddLocalizedText(const FString& Identifier, FText LocalizedText);
    PRELOADSCREEN_API virtual void AddScreenGrouping(const FString& Identifier, FScreenGroupingBase& ScreenGrouping);
    
    //Maps the given font file to the given language and stores it under the FontIdentifier.
    //Identifier maps the entire CompositeFont, so if you want to add multiple fonts  for multiple languages, just store them all under the same identifer
    PRELOADSCREEN_API virtual void BuildCustomFont(const FString& FontIdentifier, const FString& Language, const FString& FilePath);
	PRELOADSCREEN_API virtual bool BuildSystemFontFile();
	PRELOADSCREEN_API virtual const FString GetSystemFontFilePath() const;

    //Helper functions that parse a .ini config entry and call the appropriate create function to 
    PRELOADSCREEN_API virtual void ParseBrushConfigEntry(const FString& BrushConfigEntry);
    PRELOADSCREEN_API virtual void ParseFontConfigEntry(const FString&  SplitConfigEntry);
    PRELOADSCREEN_API virtual void ParseLocalizedTextConfigString(const FString&  SplitConfigEntry);
    PRELOADSCREEN_API virtual void ParseScreenGroupingConfigString(const FString&  SplitConfigEntry);

	//Helper function to parse all .ini entries for LoadingGroups and ScreenOrder. Do these together so we can assert if
	//we don't find a matching LoadingGroup identifier in the config. Should be run after we parse all screen groupings
	PRELOADSCREEN_API virtual void ParseLoadingGroups(TArray<FString>& LoadingGroupIdentifiers);
	PRELOADSCREEN_API virtual void ParseAllScreenOrderEntries(TArray<FString>& LoadingGroups, TArray<FString>& ScreenOrderEntries);
	PRELOADSCREEN_API virtual void ParseScreenOrderConfigString(const FString& ScreenOrderEntry);

    //Sets the PluginContent dir so that when parsing config entries we can accept plugin relative file paths
    virtual void SetPluginContentDir(const FString& PluginContentDirIn) { PluginContentDir = PluginContentDirIn; }

	//Tells the container rather it should actually load image brushes
	PRELOADSCREEN_API virtual void SetShouldLoadBrushes(bool bInShouldLoadBrushes);

    float TimeToDisplayEachBackground;
    
	FName GetCurrentLoadGrouping() const { return CurrentLoadGroup; }
	PRELOADSCREEN_API void LoadGrouping(FName Identifier);
	PRELOADSCREEN_API void PerformInitialAssetLoad();

    //Helper function that takes in a file path and tries to reconsile it to be Plugin Specific if applicable.
    //Ensures if file is not found in either Plugin's content dir or the original path
    PRELOADSCREEN_API virtual FString ConvertIfPluginRelativeContentPath(const FString& FilePath);

protected:

    //Helper functions that verify if the supplied .ini config entry is valid to create a resource out of it
    PRELOADSCREEN_API virtual bool IsValidBrushConfig(TArray<FString>& SplitConfigEntry);
    PRELOADSCREEN_API virtual bool IsValidFontConfigString(TArray<FString>& SplitConfigEntry);
    PRELOADSCREEN_API virtual bool IsValidLocalizedTextConfigString(TArray<FString>& SplitConfigEntry);
    PRELOADSCREEN_API virtual bool IsValidScreenGrooupingConfigString(TArray<FString>& SplitConfigEntry);

protected:
	TArray<FString> ParsedLoadingGroupIdentifiers;

	/* Property Storage. Ties FName to a particular resource so we can get it by identifier. */
    TMap<FName, FSlateDynamicImageBrush*> BrushResources;
    TMap<FName, FText> LocalizedTextResources;
    TMap<FName, TSharedPtr<FStandaloneCompositeFont>> FontResources;

	TMap<FName, FScreenOrderByLoadingGroup> ScreenOrderByLoadingGroups;
    TMap<FName, FScreenGroupingBase> ScreenGroupings;

	TMap<FName, FCustomBrushLoadingGroup> BrushLoadingGroups;

    //This string is used to make file paths relative to a particular Plugin's content directory when parsing file paths.
    FString PluginContentDir;

	// Rather we should load image brushes
	bool bShouldLoadBrushes;

	FName CurrentLoadGroup;

	bool HasCreatedSystemFontFile;

	//If our Font filepath is set to this, we use the system font instead of a custom font we load in
	static PRELOADSCREEN_API FString UseSystemFontOverride;

	//If we supply no loading groups, use this identifier by default
	static PRELOADSCREEN_API FString DefaultInitialLoadingGroupIdentifier;

    // Singleton Instance -- This is only not a TSharedPtr as it needs to be cleaned up by a deferredcleanup call which directly
    // destroys the underlying object, causing a SharedPtr crash at shutdown.
<<<<<<< HEAD
    static FPreLoadSettingsContainerBase* Instance;
=======
    static PRELOADSCREEN_API FPreLoadSettingsContainerBase* Instance;
>>>>>>> 4af6daef
};<|MERGE_RESOLUTION|>--- conflicted
+++ resolved
@@ -198,9 +198,5 @@
 
     // Singleton Instance -- This is only not a TSharedPtr as it needs to be cleaned up by a deferredcleanup call which directly
     // destroys the underlying object, causing a SharedPtr crash at shutdown.
-<<<<<<< HEAD
-    static FPreLoadSettingsContainerBase* Instance;
-=======
     static PRELOADSCREEN_API FPreLoadSettingsContainerBase* Instance;
->>>>>>> 4af6daef
 };