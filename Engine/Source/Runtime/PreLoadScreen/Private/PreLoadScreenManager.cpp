// Copyright Epic Games, Inc. All Rights Reserved.

#include "PreLoadScreenManager.h"

#include "Engine/GameEngine.h"
#include "Framework/Application/SlateApplication.h"
#include "GlobalShader.h"
#include "ShaderCompiler.h"

#include "PreLoadScreen.h"
#include "PreLoadSettingsContainer.h"

#include "HAL/ThreadManager.h"
#include "Modules/ModuleManager.h"

#if BUILD_EMBEDDED_APP
#include "Misc/EmbeddedCommunication.h"
#endif

#if PLATFORM_ANDROID
#if USE_ANDROID_EVENTS
#include "Android/AndroidEventManager.h"
#endif
#endif

IMPLEMENT_MODULE(FDefaultModuleImpl, PreLoadScreen);

DEFINE_LOG_CATEGORY_STATIC(LogPreLoadScreenManager, Log, All);

TUniquePtr<FPreLoadScreenManager, FPreLoadScreenManager::FPreLoadScreenManagerDelete> FPreLoadScreenManager::Instance;
FCriticalSection FPreLoadScreenManager::AcquireCriticalSection;
TAtomic<bool> FPreLoadScreenManager::bRenderingEnabled(true);
<<<<<<< HEAD

FPreLoadScreenManager* FPreLoadScreenManager::Get()
{
	return Instance.Get();
}

void FPreLoadScreenManager::Create()
{
	check(IsInGameThread());

	// Lock in case a user decide to create/detroy the manager multiple times
	FScopeLock Lock(&AcquireCriticalSection);

	if (!Instance.IsValid() && ArePreLoadScreensEnabled())
	{
		Instance = TUniquePtr<FPreLoadScreenManager, FPreLoadScreenManager::FPreLoadScreenManagerDelete>(new FPreLoadScreenManager);
	}
}

void FPreLoadScreenManager::Destroy()
{
	check(IsInGameThread());

=======

FPreLoadScreenManager* FPreLoadScreenManager::Get()
{
	return Instance.Get();
}

void FPreLoadScreenManager::Create()
{
	check(IsInGameThread());

	// Lock in case a user decide to create/detroy the manager multiple times
	FScopeLock Lock(&AcquireCriticalSection);

	if (!Instance.IsValid() && ArePreLoadScreensEnabled())
	{
		Instance = TUniquePtr<FPreLoadScreenManager, FPreLoadScreenManager::FPreLoadScreenManagerDelete>(new FPreLoadScreenManager);
	}
}

void FPreLoadScreenManager::Destroy()
{
	check(IsInGameThread());

>>>>>>> 6bbb88c8
	FScopeLock Lock(&AcquireCriticalSection); // Make sure the render thread is completed before cleaning up

	if (Instance.IsValid())
	{
		Instance->CleanUpResources();
		Instance.Reset();
	}
}

FPreLoadScreenManager::FPreLoadScreenManager()
	: ActivePreLoadScreenIndex(-1)
	, LastTickTime(0.0)
	, bInitialized(false)
	, SyncMechanism(nullptr)
	, bIsResponsibleForRendering(false)
	, bHasRenderPreLoadScreenFrame_RenderThread(false)
	, LastRenderTickTime(0.0)
	, OriginalSlateSleepVariableValue(0.f)
	, bIsEngineLoadingComplete(false)
{}

void FPreLoadScreenManager::Initialize(FSlateRenderer& InSlateRenderer)
{
	check(IsInGameThread());

	if (bInitialized || !ArePreLoadScreensEnabled())
	{
		return;
	}

    bInitialized = true;

	// Initialize shaders, because otherwise they might not be guaranteed to exist at this point
	if (!FPlatformProperties::RequiresCookedData() && GShaderCompilingManager)
	{
		TArray<int32> ShaderMapIds;
		ShaderMapIds.Add(GlobalShaderMapId);
		GShaderCompilingManager->FinishCompilation(TEXT("Global"), ShaderMapIds);
	}

	if (FApp::CanEverRender())
	{
		// Make sure we haven't created a game window already, if so use that. If not make a new one
		UGameEngine* GameEngine = Cast<UGameEngine>(GEngine);
		TSharedRef<SWindow> GameWindow = (GameEngine && GameEngine->GameViewportWindow.IsValid()) ? GameEngine->GameViewportWindow.Pin().ToSharedRef() : UGameEngine::CreateGameWindow();

		VirtualRenderWindow =
			SNew(SVirtualWindow)
			.Size(GameWindow->GetClientSizeInScreen());

		MainWindow = GameWindow;

		WidgetRenderer = MakeShared<FPreLoadSlateWidgetRenderer, ESPMode::ThreadSafe>(GameWindow, VirtualRenderWindow, &InSlateRenderer);
	}

	LastRenderTickTime = FPlatformTime::Seconds();
	LastTickTime = FPlatformTime::Seconds();
}

void FPreLoadScreenManager::RegisterPreLoadScreen(const TSharedPtr<IPreLoadScreen>& PreLoadScreen)
{
	check(IsInGameThread());

    PreLoadScreens.Add(PreLoadScreen);
}

void FPreLoadScreenManager::UnRegisterPreLoadScreen(const TSharedPtr<IPreLoadScreen>& PreLoadScreen)
{
	check(IsInGameThread());

	FScopeLock Lock(&AcquireCriticalSection);
	if (PreLoadScreen.IsValid())
	{
		const int32 IndexOf = PreLoadScreens.IndexOfByKey(PreLoadScreen);
		if (PreLoadScreens.IsValidIndex(IndexOf))
		{
			if (IndexOf == ActivePreLoadScreenIndex)
			{
				ensureMsgf(false, TEXT("Can't remove an active preloadscreen."));
				return;
			}

			TSharedPtr<IPreLoadScreen> PreviousActivePreLoadScreen = PreLoadScreens.IsValidIndex(ActivePreLoadScreenIndex)
				? PreLoadScreens[ActivePreLoadScreenIndex] : nullptr;

			PreLoadScreen->CleanUp();
			PreLoadScreens.RemoveAtSwap(IndexOf);

			if (PreviousActivePreLoadScreen)
			{
				ActivePreLoadScreenIndex = PreLoadScreens.IndexOfByKey(PreviousActivePreLoadScreen);
			}
		}
	}
}

bool FPreLoadScreenManager::PlayFirstPreLoadScreen(EPreLoadScreenTypes PreLoadScreenTypeToPlay)
{
	for (int32 PreLoadScreenIndex = 0; PreLoadScreenIndex < PreLoadScreens.Num(); ++PreLoadScreenIndex)
	{
		if (PreLoadScreens[PreLoadScreenIndex]->GetPreLoadScreenType() == PreLoadScreenTypeToPlay)
		{
			PlayPreLoadScreenAtIndex(PreLoadScreenIndex);
			return true;
		}
	}
	return false;
}

void FPreLoadScreenManager::PlayPreLoadScreenAtIndex(int32 Index)
{
	check(IsInGameThread());

	if (ArePreLoadScreensEnabled())
	{
		FScopeLock Lock(&AcquireCriticalSection);

		if (ensureAlwaysMsgf(!HasValidActivePreLoadScreen(), TEXT("Call to FPreLoadScreenManager::PlayPreLoadScreenAtIndex when something is already playing.")))
		{
			ActivePreLoadScreenIndex = Index;
			if (ensureAlwaysMsgf(HasValidActivePreLoadScreen(), TEXT("Call to FPreLoadScreenManager::PlayPreLoadScreenAtIndex with an invalid index! Nothing will play!")))
			{
				IPreLoadScreen* ActiveScreen = GetActivePreLoadScreen();
				if (ActiveScreen->GetPreLoadScreenType() == EPreLoadScreenTypes::EarlyStartupScreen)
				{
					HandleEarlyStartupPlay();
				}
				else if (ActiveScreen->GetPreLoadScreenType() == EPreLoadScreenTypes::EngineLoadingScreen)
				{
					HandleEngineLoadingPlay();
				}
				else if (ActiveScreen->GetPreLoadScreenType() == EPreLoadScreenTypes::CustomSplashScreen)
				{
					HandleCustomSplashScreenPlay();
				}
				else
				{
					UE_LOG(LogPreLoadScreenManager, Fatal, TEXT("Attempting to play an Active PreLoadScreen type that hasn't been implemented inside of PreLoadScreenmanager!"));
				}
			}
			else
			{
				ActivePreLoadScreenIndex = INDEX_NONE;
			}
		}
    }
}

bool FPreLoadScreenManager::PlayPreLoadScreenWithTag(FName InTag)
{
	for (int32 PreLoadScreenIndex = 0; PreLoadScreenIndex < PreLoadScreens.Num(); ++PreLoadScreenIndex)
	{
		if (PreLoadScreens[PreLoadScreenIndex]->GetPreLoadScreenTag() == InTag)
		{
			PlayPreLoadScreenAtIndex(PreLoadScreenIndex);
			return true;
		}
	}
	return false;
}

void FPreLoadScreenManager::HandleEarlyStartupPlay()
{
	if (ensureAlwaysMsgf(HasActivePreLoadScreenType(EPreLoadScreenTypes::EarlyStartupScreen), TEXT("Invalid Active PreLoadScreen!")))
	{
		IPreLoadScreen* PreLoadScreen = GetActivePreLoadScreen();
		if (PreLoadScreen)
		{
			SCOPED_BOOT_TIMING("FPreLoadScreenManager::HandleEarlyStartupPlay()");

			PreLoadScreen->OnPlay(MainWindow);

			{
				TSharedPtr<SWindow> MainWindowPtr = MainWindow.Pin();
				if (MainWindowPtr.IsValid() && PreLoadScreen->GetWidget().IsValid())
				{
					MainWindowPtr->SetContent(PreLoadScreen->GetWidget().ToSharedRef());
				}
			}

			bool bDidDisableScreensaver = false;
			if (FPlatformApplicationMisc::IsScreensaverEnabled())
			{
				bDidDisableScreensaver = FPlatformApplicationMisc::ControlScreensaver(FGenericPlatformApplicationMisc::EScreenSaverAction::Disable);
			}

			FPlatformMisc::HidePlatformStartupScreen();

			RegisterDelegatesForEarlyStartupPlay();			

			{
				SCOPED_BOOT_TIMING("FPreLoadScreenManager::EarlyPlayFrameTick()");

				//We run this PreLoadScreen until its finished or we lose the MainWindow as EarlyPreLoadPlay is synchronous
				while (!PreLoadScreen->IsDone())
				{
					EarlyPlayFrameTick();
				}
			}

<<<<<<< HEAD
			if (bDidDisableScreensaver)
			{
				FPlatformApplicationMisc::ControlScreensaver(FGenericPlatformApplicationMisc::EScreenSaverAction::Enable);
			}

			StopPreLoadScreen();
		}
	}
=======
			CleanUpDelegatesForEarlyStartupPlay();

			if (bDidDisableScreensaver)
			{
				FPlatformApplicationMisc::ControlScreensaver(FGenericPlatformApplicationMisc::EScreenSaverAction::Enable);
			}

			StopPreLoadScreen();
		}
	}
}

void FPreLoadScreenManager::RegisterDelegatesForEarlyStartupPlay()
{
	//Have to register to handle FlushRenderingCommands for the length of the PreLoadScreen
	FCoreRenderDelegates::OnFlushRenderingCommandsStart.AddRaw(this, &FPreLoadScreenManager::HandleFlushRenderingCommandsStart);
	FCoreRenderDelegates::OnFlushRenderingCommandsEnd.AddRaw(this, &FPreLoadScreenManager::HandleFlushRenderingCommandsEnd);
}

void FPreLoadScreenManager::CleanUpDelegatesForEarlyStartupPlay()
{
	FCoreRenderDelegates::OnFlushRenderingCommandsStart.RemoveAll(this);
	FCoreRenderDelegates::OnFlushRenderingCommandsEnd.RemoveAll(this);
>>>>>>> 6bbb88c8
}

void FPreLoadScreenManager::HandleEngineLoadingPlay()
{
	if (ensureAlwaysMsgf(HasActivePreLoadScreenType(EPreLoadScreenTypes::EngineLoadingScreen), TEXT("Invalid Active PreLoadScreen!")))
	{
		IPreLoadScreen* PreLoadScreen = GetActivePreLoadScreen();
		if (PreLoadScreen)
		{
			PreLoadScreen->OnPlay(MainWindow.Pin());

			if (PreLoadScreen->GetWidget().IsValid() && VirtualRenderWindow.IsValid())
			{
				VirtualRenderWindow->SetContent(PreLoadScreen->GetWidget().ToSharedRef());
			}
<<<<<<< HEAD
		}

=======

			//Need to update bIsResponsibleForRendering as a PreLoadScreen may not have updated it before this point
			if (!bIsResponsibleForRendering && PreLoadScreen->ShouldRender())
			{
				bIsResponsibleForRendering = true;
				IsResponsibleForRenderingDelegate.Broadcast(bIsResponsibleForRendering);
			}
		}

>>>>>>> 6bbb88c8
		if (WidgetRenderer.IsValid())
		{
			if (ensure(SyncMechanism == nullptr))
			{
				SyncMechanism = new FPreLoadScreenSlateSynchMechanism(WidgetRenderer);
				SyncMechanism->Initialize();
			}
		}
	}
}

void FPreLoadScreenManager::HandleCustomSplashScreenPlay()
{
	if (ensureAlwaysMsgf(HasActivePreLoadScreenType(EPreLoadScreenTypes::CustomSplashScreen), TEXT("Invalid Active PreLoadScreen!")))
	{
		IPreLoadScreen* PreLoadScreen = GetActivePreLoadScreen();
		if (PreLoadScreen && MainWindow.IsValid())
		{
			SCOPED_BOOT_TIMING("FPreLoadScreenManager::HandleCustomSplashScreenPlay()");

			PreLoadScreen->OnPlay(MainWindow.Pin());

			if (PreLoadScreen->GetWidget().IsValid())
			{
				MainWindow.Pin()->SetContent(PreLoadScreen->GetWidget().ToSharedRef());
			}
			
			bool bDidDisableScreensaver = false;
			if (FPlatformApplicationMisc::IsScreensaverEnabled())
			{
				bDidDisableScreensaver = FPlatformApplicationMisc::ControlScreensaver(FGenericPlatformApplicationMisc::EScreenSaverAction::Disable);
			}

			FPlatformMisc::HidePlatformStartupScreen();
			FPlatformMisc::PlatformHandleSplashScreen(false);

			while (!PreLoadScreen->IsDone())
			{
				EarlyPlayFrameTick();
			}

			if (bDidDisableScreensaver)
			{
				FPlatformApplicationMisc::ControlScreensaver(FGenericPlatformApplicationMisc::EScreenSaverAction::Enable);
			}

			StopPreLoadScreen();
		}
	}
}

void FPreLoadScreenManager::StaticRenderTick_RenderThread()
{
	check(IsInRenderingThread());

	FScopeLock Lock(&AcquireCriticalSection);
	if (ensure(FPreLoadScreenManager::Get())) // The manager should clear the slate render thread before closing
	{
		FPreLoadScreenManager::Get()->RenderTick_RenderThread();
	}
}

void FPreLoadScreenManager::RenderTick_RenderThread()
{
	//Calculate tick time
	const double CurrentTime = FPlatformTime::Seconds();
	double DeltaTime = CurrentTime - LastRenderTickTime;
	LastRenderTickTime = CurrentTime;

	//Check if we have an active index before doing any work
	if (HasValidActivePreLoadScreen() && bRenderingEnabled)
	{
		IPreLoadScreen* PreLoadScreen = GetActivePreLoadScreen();

		check(PreLoadScreen && IsInRenderingThread());
		if (MainWindow.IsValid() && VirtualRenderWindow.IsValid() && !PreLoadScreen->IsDone())
		{
			GFrameNumberRenderThread++;
			GRHICommandList.GetImmediateCommandList().BeginFrame();
			PreLoadScreen->RenderTick(DeltaTime);
			GRHICommandList.GetImmediateCommandList().EndFrame();
			GRHICommandList.GetImmediateCommandList().ImmediateFlush(EImmediateFlushType::FlushRHIThreadFlushResources);
		}
	}
}

bool FPreLoadScreenManager::HasRegisteredPreLoadScreenType(EPreLoadScreenTypes PreLoadScreenTypeToCheck) const
{
    bool HasMatchingRegisteredScreen = false;
    for (const TSharedPtr<IPreLoadScreen>& Screen : PreLoadScreens)
    {
        if (Screen.IsValid() && (Screen->GetPreLoadScreenType() == PreLoadScreenTypeToCheck))
        {
            HasMatchingRegisteredScreen = true;
        }
    }

    return HasMatchingRegisteredScreen;
}

bool FPreLoadScreenManager::HasActivePreLoadScreenType(EPreLoadScreenTypes PreLoadScreenTypeToCheck) const
{
    return (HasValidActivePreLoadScreen() && (GetActivePreLoadScreen()->GetPreLoadScreenType() == PreLoadScreenTypeToCheck));
}

bool FPreLoadScreenManager::HasValidActivePreLoadScreen() const
{
    IPreLoadScreen* PreLoadScreen = nullptr;
    return (PreLoadScreens.IsValidIndex(ActivePreLoadScreenIndex) && PreLoadScreens[ActivePreLoadScreenIndex].IsValid());
}

IPreLoadScreen* FPreLoadScreenManager::GetActivePreLoadScreen()
{
    return HasValidActivePreLoadScreen() ? PreLoadScreens[ActivePreLoadScreenIndex].Get() : nullptr;
}

const IPreLoadScreen* FPreLoadScreenManager::GetActivePreLoadScreen() const
{
    return HasValidActivePreLoadScreen() ? PreLoadScreens[ActivePreLoadScreenIndex].Get() : nullptr;
}

bool FPreLoadScreenManager::HasActivePreLoadScreenTypeForEarlyStartup() const
{
	return HasActivePreLoadScreenType(EPreLoadScreenTypes::EarlyStartupScreen) || HasActivePreLoadScreenType(EPreLoadScreenTypes::CustomSplashScreen);
}

void FPreLoadScreenManager::EarlyPlayFrameTick()
{
    if (ensureAlwaysMsgf(HasActivePreLoadScreenTypeForEarlyStartup(), TEXT("EarlyPlayFrameTick called without a valid EarlyPreLoadScreen!")))
    {
        GameLogicFrameTick();
        EarlyPlayRenderFrameTick();
    }
}

void FPreLoadScreenManager::GameLogicFrameTick()
{
    IPreLoadScreen* ActivePreLoadScreen = GetActivePreLoadScreen();
    if (ensureAlwaysMsgf(ActivePreLoadScreen, TEXT("Invalid Active PreLoadScreen during GameLogicFameTick!")))
    {
        //First spin the platform by having it sleep a bit
        const float SleepTime = ActivePreLoadScreen ? ActivePreLoadScreen->GetAddedTickDelay() : 0.f;
        if (SleepTime > 0)
        {
            FPlatformProcess::Sleep(SleepTime);
        }

        double CurrentTime = FPlatformTime::Seconds();
        double DeltaTime = CurrentTime - LastTickTime;
        LastTickTime = CurrentTime;

		//Clamp to what should be more then any max reasonable time. This is to help with cases of
		//backgrounding or setting breakpoints to trigger huge ticks
		const double MaxTickTime = 5.0;
		DeltaTime = FMath::Min(DeltaTime, MaxTickTime);

        //We have to manually tick everything as we are looping the main thread here
		FTaskGraphInterface::Get().ProcessThreadUntilIdle(ENamedThreads::GameThread);
        FTSTicker::GetCoreTicker().Tick(DeltaTime);
        FThreadManager::Get().Tick();

		//Tick any platform specific things we need here
		PlatformSpecificGameLogicFrameTick();

        //Tick the Active Screen
        ActivePreLoadScreen->Tick(DeltaTime);

        // Pump messages to handle input , etc from system
        FPlatformApplicationMisc::PumpMessages(true);

        FSlateApplication::Get().PollGameDeviceState();
        // Gives widgets a chance to process any accumulated input
        FSlateApplication::Get().FinishedInputThisFrame();

		FSlateApplication::Get().GetPlatformApplication()->Tick(DeltaTime);

        //Needed as this won't be incrementing on its own and some other tick functions rely on this (like analytics)
        GFrameCounter++;
    }
}

void FPreLoadScreenManager::PlatformSpecificGameLogicFrameTick()
{
#if PLATFORM_ANDROID
	Android_PlatformSpecificGameLogicFrameTick();
#endif //PLATFORM_ANDROID

#if PLATFORM_IOS
	IOS_PlatformSpecificGameLogicFrameTick();
#endif //PLATFORM_IOS

<<<<<<< HEAD
#if PLATFORM_XBOXONE
	XboxOne_PlatformSpecificGameLogicFrameTick();
#endif // PLATFORM_XBOXONE
}

=======
>>>>>>> 6bbb88c8
void FPreLoadScreenManager::EnableRendering(bool bEnabled)
{
    FScopeLock ScopeLock(&AcquireCriticalSection);
    bRenderingEnabled = bEnabled;
}

void FPreLoadScreenManager::EarlyPlayRenderFrameTick()
{
	bool bIsResponsibleForRendering_Local = true;

	if (!bRenderingEnabled || !FSlateApplication::IsInitialized())
	{
		// If rendering disabled, FPreLoadScreenManager is responsible for rendering but choosing not to, probably because the
		// app is not in the foreground.

		// Cycle lock to give a chance to another thread to re-enable rendering.
		AcquireCriticalSection.Unlock();
		FPlatformProcess::Sleep(0);
		AcquireCriticalSection.Lock();
		return;
	}

	IPreLoadScreen* ActivePreLoadScreen = PreLoadScreens[ActivePreLoadScreenIndex].Get();
	if (ensureAlwaysMsgf(ActivePreLoadScreen, TEXT("Invalid Active PreLoadScreen during EarlyPlayRenderFrameTick!")))
	{
		if (!ActivePreLoadScreen->ShouldRender())
		{
			bIsResponsibleForRendering_Local = false;
		}

		if (bIsResponsibleForRendering_Local != bIsResponsibleForRendering)
		{
			bIsResponsibleForRendering = bIsResponsibleForRendering_Local;
			IsResponsibleForRenderingDelegate.Broadcast(bIsResponsibleForRendering);
		}

		if (bIsResponsibleForRendering_Local)
		{
			FSlateApplication& SlateApp = FSlateApplication::Get();
			float SlateDeltaTime = SlateApp.GetDeltaTime();

			//Setup Slate Render Command
			FPreLoadScreenManager* Self = this;
			ENQUEUE_RENDER_COMMAND(BeginPreLoadScreenFrame)(
				[Self, SlateDeltaTime](FRHICommandListImmediate& RHICmdList)
				{
					FScopeLock Lock(&FPreLoadScreenManager::AcquireCriticalSection);
					// Self is still valid because we do a FlushRenderingCommands in StopPreLoadScreen
					if (Self->bRenderingEnabled && Self->HasActivePreLoadScreenTypeForEarlyStartup() && !Self->bHasRenderPreLoadScreenFrame_RenderThread)
					{
						GFrameNumberRenderThread++;
						GRHICommandList.GetImmediateCommandList().BeginFrame();

						Self->bHasRenderPreLoadScreenFrame_RenderThread = true;
						IPreLoadScreen* ActivePreLoadScreen = Self->PreLoadScreens[Self->ActivePreLoadScreenIndex].Get();
						ActivePreLoadScreen->RenderTick(SlateDeltaTime);
					}
				});

			SlateApp.Tick();

			AcquireCriticalSection.Unlock();

			// Synchronize the game thread and the render thread so that the render thread doesn't get too far behind.
			SlateApp.GetRenderer()->Sync();

			AcquireCriticalSection.Lock();

			ENQUEUE_RENDER_COMMAND(FinishPreLoadScreenFrame)(
				[Self](FRHICommandListImmediate& RHICmdList)
				{
					// Self is still valid because we do a FlushRenderingCommands in StopPreLoadScreen
					Self->bHasRenderPreLoadScreenFrame_RenderThread = false;
					GRHICommandList.GetImmediateCommandList().EndFrame();
					GRHICommandList.GetImmediateCommandList().ImmediateFlush(EImmediateFlushType::FlushRHIThreadFlushResources);
				});
		}
	}
}

void FPreLoadScreenManager::StopPreLoadScreen()
{
	check(IsInGameThread());

	if (HasValidActivePreLoadScreen())
	{
		if (ensureMsgf(HasActivePreLoadScreenTypeForEarlyStartup(), TEXT("WaitForEngineLoadingScreenToFinish should be called when using an EngineLoadingScreen.")))
		{
			HandleStopPreLoadScreen();
		}

		AcquireCriticalSection.Unlock();
		FlushRenderingCommands();
		AcquireCriticalSection.Lock();
	}
}

void FPreLoadScreenManager::HandleStopPreLoadScreen()
{
	{
		FScopeLock Lock(&AcquireCriticalSection); // prevent stop while we are rendering the preloadscreen

		if (HasValidActivePreLoadScreen())
		{
			PreLoadScreens[ActivePreLoadScreenIndex]->OnStop();
		}

		ActivePreLoadScreenIndex = -1;

		//Clear our window content
		if (MainWindow.IsValid())
		{
			MainWindow.Pin()->SetContent(SNullWidget::NullWidget);
		}
		if (VirtualRenderWindow.IsValid())
		{
			VirtualRenderWindow->SetContent(SNullWidget::NullWidget);
		}
	}
}

void FPreLoadScreenManager::PassPreLoadScreenWindowBackToGame() const
{
    if (IsUsingMainWindow())
    {
		FScopeLock Lock(&AcquireCriticalSection); // wait until we finish with rendering before moving the context

        UGameEngine* GameEngine = Cast<UGameEngine>(GEngine);
        if (MainWindow.IsValid() && GameEngine)
        {
            GameEngine->GameViewportWindow = MainWindow;
        }
        else
        {
            UE_LOG(LogPreLoadScreenManager, Warning, TEXT("FPreLoadScreenManager::PassLoadingScreenWindowBackToGame failed.  No Window"));
        }
    }
}

bool FPreLoadScreenManager::IsUsingMainWindow() const
{
    return MainWindow.IsValid();
}

TSharedPtr<SWindow> FPreLoadScreenManager::GetRenderWindow()
{
    return MainWindow.IsValid() ? MainWindow.Pin() : nullptr;
}

void FPreLoadScreenManager::WaitForEngineLoadingScreenToFinish()
{
	check(IsInGameThread());

	//Start just doing game logic ticks until the Screen is finished.
	//Since this is a non-early screen, rendering happens separately still on the Slate rendering thread, so only need
	//the game logic ticks
	if (HasActivePreLoadScreenType(EPreLoadScreenTypes::EngineLoadingScreen))
	{
		IPreLoadScreen* ActivePreLoadScreen = GetActivePreLoadScreen();
		while (ActivePreLoadScreen && !ActivePreLoadScreen->IsDone())
		{
			GameLogicFrameTick();
		}
	}

	//No longer need SyncMechanism now that the widget has finished rendering
	if (SyncMechanism != nullptr)
	{
		SyncMechanism->DestroySlateThread();
<<<<<<< HEAD

		delete SyncMechanism;
		SyncMechanism = nullptr;
	}

=======

		delete SyncMechanism;
		SyncMechanism = nullptr;
	}

>>>>>>> 6bbb88c8
	HandleStopPreLoadScreen();
}

void FPreLoadScreenManager::SetEngineLoadingComplete(bool IsEngineLoadingFinished)
{
    bIsEngineLoadingComplete = IsEngineLoadingFinished;

    IPreLoadScreen* PreLoadScreen = GetActivePreLoadScreen();
    if (PreLoadScreen)
    {
        PreLoadScreen->SetEngineLoadingFinished(IsEngineLoadingFinished);
    }
}

bool FPreLoadScreenManager::ArePreLoadScreensEnabled()
{
	bool bEnabled = !GIsEditor && !IsRunningDedicatedServer() && !IsRunningCommandlet() && GUseThreadedRendering;

#if !UE_BUILD_SHIPPING
	bEnabled &= !FParse::Param(FCommandLine::Get(), TEXT("NoLoadingScreen"));
#endif

#if PLATFORM_UNIX
	bEnabled = false;
#endif

	return bEnabled;
}

void FPreLoadScreenManager::HandleFlushRenderingCommandsStart()
{
	//Whenever we flush rendering commands we need to unlock this critical section or we will softlock due to our enqueued rendering command never being able to
	//acquire this critical section as its both locked on the GT and the GT won't unlock it as it's waiting for the rendering command to finish to unlock
	AcquireCriticalSection.Unlock();
}

void FPreLoadScreenManager::HandleFlushRenderingCommandsEnd()
{
	//Relock critical section after the FlushRenderCommands finishes as we are
	AcquireCriticalSection.Lock();
}

void FPreLoadScreenManager::CleanUpResources()
{
	// Since we are on the game thread, the PreLoadScreen must be completed.
	//But if we are in EngineLoadingScreen, then the thread may be still active if WaitForEngineLoadingScreenToFinish was not called.
	bool bHasActiPreLoadScreen = HasValidActivePreLoadScreen();
	ensureMsgf(!bHasActiPreLoadScreen, TEXT("StopPreLoadScreen or WaitForEngineLoadingScreenToFinish (if EngineLoadingScreen) should be called before we destroy the Screen Manager."));

	if (SyncMechanism)
	{
		SyncMechanism->DestroySlateThread();
		delete SyncMechanism;
		SyncMechanism = nullptr;
	}

    for (TSharedPtr<IPreLoadScreen>& PreLoadScreen : PreLoadScreens)
    {
        if (PreLoadScreen.IsValid())
        {
            PreLoadScreen->CleanUp();
        }

        PreLoadScreen.Reset();
    }

    OnPreLoadScreenManagerCleanUp.Broadcast();

    //Make sure our FPreLoadSettingsContainer is cleaned up. We do this here instead of one of the
    //StartupScreens because we don't know how many of them will be using the same PreLoadScreenContainer, however any
    //other game specific settings containers should be cleaned up by their screens/modules
    BeginCleanup(&FPreLoadSettingsContainerBase::Get());
}

#if PLATFORM_ANDROID
void FPreLoadScreenManager::Android_PlatformSpecificGameLogicFrameTick()
{
#if USE_ANDROID_EVENTS
	// Process any Android events or we may have issues returning from background
	FAppEventManager::GetInstance()->Tick();
#endif //USE_ANDROIID_EVENTS
}
#endif //PLATFORM_ANDROID

#if PLATFORM_IOS
void FPreLoadScreenManager::IOS_PlatformSpecificGameLogicFrameTick()
{
	// drain the async task queue from the game thread
	[FIOSAsyncTask ProcessAsyncTasks];
}
<<<<<<< HEAD
#endif //PLATFORM_IOS

#if PLATFORM_XBOXONE
void FPreLoadScreenManager::XboxOne_PlatformSpecificGameLogicFrameTick()
{
	// Xbox doesn't run engine init on the main thread, so we need to flush logging periodically
	GLog->FlushThreadedLogs();
}
#endif //PLATFORM_XBOXONE
=======
#endif //PLATFORM_IOS
>>>>>>> 6bbb88c8
<|MERGE_RESOLUTION|>--- conflicted
+++ resolved
@@ -30,7 +30,6 @@
 TUniquePtr<FPreLoadScreenManager, FPreLoadScreenManager::FPreLoadScreenManagerDelete> FPreLoadScreenManager::Instance;
 FCriticalSection FPreLoadScreenManager::AcquireCriticalSection;
 TAtomic<bool> FPreLoadScreenManager::bRenderingEnabled(true);
-<<<<<<< HEAD
 
 FPreLoadScreenManager* FPreLoadScreenManager::Get()
 {
@@ -54,31 +53,6 @@
 {
 	check(IsInGameThread());
 
-=======
-
-FPreLoadScreenManager* FPreLoadScreenManager::Get()
-{
-	return Instance.Get();
-}
-
-void FPreLoadScreenManager::Create()
-{
-	check(IsInGameThread());
-
-	// Lock in case a user decide to create/detroy the manager multiple times
-	FScopeLock Lock(&AcquireCriticalSection);
-
-	if (!Instance.IsValid() && ArePreLoadScreensEnabled())
-	{
-		Instance = TUniquePtr<FPreLoadScreenManager, FPreLoadScreenManager::FPreLoadScreenManagerDelete>(new FPreLoadScreenManager);
-	}
-}
-
-void FPreLoadScreenManager::Destroy()
-{
-	check(IsInGameThread());
-
->>>>>>> 6bbb88c8
 	FScopeLock Lock(&AcquireCriticalSection); // Make sure the render thread is completed before cleaning up
 
 	if (Instance.IsValid())
@@ -279,16 +253,6 @@
 				}
 			}
 
-<<<<<<< HEAD
-			if (bDidDisableScreensaver)
-			{
-				FPlatformApplicationMisc::ControlScreensaver(FGenericPlatformApplicationMisc::EScreenSaverAction::Enable);
-			}
-
-			StopPreLoadScreen();
-		}
-	}
-=======
 			CleanUpDelegatesForEarlyStartupPlay();
 
 			if (bDidDisableScreensaver)
@@ -312,7 +276,6 @@
 {
 	FCoreRenderDelegates::OnFlushRenderingCommandsStart.RemoveAll(this);
 	FCoreRenderDelegates::OnFlushRenderingCommandsEnd.RemoveAll(this);
->>>>>>> 6bbb88c8
 }
 
 void FPreLoadScreenManager::HandleEngineLoadingPlay()
@@ -328,10 +291,6 @@
 			{
 				VirtualRenderWindow->SetContent(PreLoadScreen->GetWidget().ToSharedRef());
 			}
-<<<<<<< HEAD
-		}
-
-=======
 
 			//Need to update bIsResponsibleForRendering as a PreLoadScreen may not have updated it before this point
 			if (!bIsResponsibleForRendering && PreLoadScreen->ShouldRender())
@@ -341,7 +300,6 @@
 			}
 		}
 
->>>>>>> 6bbb88c8
 		if (WidgetRenderer.IsValid())
 		{
 			if (ensure(SyncMechanism == nullptr))
@@ -532,15 +490,8 @@
 #if PLATFORM_IOS
 	IOS_PlatformSpecificGameLogicFrameTick();
 #endif //PLATFORM_IOS
-
-<<<<<<< HEAD
-#if PLATFORM_XBOXONE
-	XboxOne_PlatformSpecificGameLogicFrameTick();
-#endif // PLATFORM_XBOXONE
-}
-
-=======
->>>>>>> 6bbb88c8
+}
+
 void FPreLoadScreenManager::EnableRendering(bool bEnabled)
 {
     FScopeLock ScopeLock(&AcquireCriticalSection);
@@ -710,19 +661,11 @@
 	if (SyncMechanism != nullptr)
 	{
 		SyncMechanism->DestroySlateThread();
-<<<<<<< HEAD
 
 		delete SyncMechanism;
 		SyncMechanism = nullptr;
 	}
 
-=======
-
-		delete SyncMechanism;
-		SyncMechanism = nullptr;
-	}
-
->>>>>>> 6bbb88c8
 	HandleStopPreLoadScreen();
 }
 
@@ -813,16 +756,4 @@
 	// drain the async task queue from the game thread
 	[FIOSAsyncTask ProcessAsyncTasks];
 }
-<<<<<<< HEAD
-#endif //PLATFORM_IOS
-
-#if PLATFORM_XBOXONE
-void FPreLoadScreenManager::XboxOne_PlatformSpecificGameLogicFrameTick()
-{
-	// Xbox doesn't run engine init on the main thread, so we need to flush logging periodically
-	GLog->FlushThreadedLogs();
-}
-#endif //PLATFORM_XBOXONE
-=======
-#endif //PLATFORM_IOS
->>>>>>> 6bbb88c8
+#endif //PLATFORM_IOS