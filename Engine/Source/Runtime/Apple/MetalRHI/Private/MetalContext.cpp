--- conflicted
+++ resolved
@@ -785,21 +785,6 @@
 
 FMetalBuffer FMetalDeviceContext::CreatePooledBuffer(FMetalPooledBufferArgs const& Args)
 {
-<<<<<<< HEAD
-	uint32 RequestedBufferOffsetAlignment = BufferOffsetAlignment;
-	
-#if PLATFORM_IOS
-	if((Args.Flags & BUF_ShaderResource) != 0)
-	{
-		// Buffer backed linear textures have specific align requirements
-		// We don't know upfront the pixel format that may be requested for an SRV so we can't use minimumLinearTextureAlignmentForPixelFormat:
-		const uint32 BufferBackedLinearTextureOffsetAlignment = 64;	// Hot fix only - This is defined in the header for > 4.23
-		RequestedBufferOffsetAlignment = BufferBackedLinearTextureOffsetAlignment;
-	}
-#endif
-
-	NSUInteger CpuResourceOption = ((NSUInteger)Args.CpuCacheMode) << mtlpp::ResourceCpuCacheModeShift;
-=======
 	NSUInteger CpuResourceOption = ((NSUInteger)Args.CpuCacheMode) << mtlpp::ResourceCpuCacheModeShift;
 	
 	uint32 RequestedBufferOffsetAlignment = BufferOffsetAlignment;
@@ -811,7 +796,6 @@
 		RequestedBufferOffsetAlignment = BufferBackedLinearTextureOffsetAlignment;
 	}
 	
->>>>>>> 69078e53
     FMetalBuffer Buffer = Heap.CreateBuffer(Args.Size, RequestedBufferOffsetAlignment, Args.Flags, FMetalCommandQueue::GetCompatibleResourceOptions((mtlpp::ResourceOptions)(CpuResourceOption | mtlpp::ResourceOptions::HazardTrackingModeUntracked | ((NSUInteger)Args.Storage << mtlpp::ResourceStorageModeShift))));
 	check(Buffer && Buffer.GetPtr());
 #if METAL_DEBUG_OPTIONS
