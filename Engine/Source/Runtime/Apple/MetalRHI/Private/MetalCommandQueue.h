--- conflicted
+++ resolved
@@ -141,11 +141,7 @@
 	static inline bool SupportsSeparateMSAAAndResolveTarget() { return (PLATFORM_MAC != 0 || GMaxRHIFeatureLevel >= ERHIFeatureLevel::SM5); }
 
 	/** @returns True on UMA system; false otherwise.  */
-<<<<<<< HEAD
-	static inline bool IsUMASystem() { return (GRHIVendorId == 0x106B); }
-=======
 	static inline bool IsUMASystem() { return IsRHIDeviceApple(); }
->>>>>>> 4af6daef
 
 #pragma mark - Public Debug Support -
 
