// Copyright 1998-2017 Epic Games, Inc. All Rights Reserved.

#pragma once

#include <Metal/Metal.h>

class FMetalCommandList;

/**
 * Enumeration of features which are present only on some OS/device combinations.
 * These have to be checked at runtime as well as compile time to ensure backward compatibility.
 */
enum EMetalFeatures
{
	/** Support for separate front & back stencil ref. values */
	EMetalFeaturesSeparateStencil = 1 << 0,
	/** Support for specifying an update to the buffer offset only */
	EMetalFeaturesSetBufferOffset = 1 << 1,
	/** Support for specifying the depth clip mode */
	EMetalFeaturesDepthClipMode = 1 << 2,
	/** Support for specifying resource usage & memory options */
	EMetalFeaturesResourceOptions = 1 << 3,
	/** Supports texture->buffer blit options for depth/stencil blitting */
	EMetalFeaturesDepthStencilBlitOptions = 1 << 4,
    /** Supports creating a native stencil texture view from a depth/stencil texture */
    EMetalFeaturesStencilView = 1 << 5,
    /** Supports a depth-16 pixel format */
    EMetalFeaturesDepth16 = 1 << 6,
	/** Supports NSUInteger counting visibility queries */
	EMetalFeaturesCountingQueries = 1 << 7,
	/** Supports base vertex/instance for draw calls */
	EMetalFeaturesBaseVertexInstance = 1 << 8,
	/** Supports indirect buffers for draw calls */
	EMetalFeaturesIndirectBuffer = 1 << 9,
	/** Supports layered rendering */
	EMetalFeaturesLayeredRendering = 1 << 10,
	/** Support for specifying small buffers as byte arrays */
	EMetalFeaturesSetBytes = 1 << 11,
	/** Supports different shader standard versions */
	EMetalFeaturesShaderVersions = 1 << 12,
	/** Supports tessellation rendering */
	EMetalFeaturesTessellation = 1 << 13,
	/** Supports arbitrary buffer/texture writes from graphics shaders */
	EMetalFeaturesGraphicsUAVs = 1 << 14,
	/** Supports framework-level validation */
	EMetalFeaturesValidation = 1 << 15,
<<<<<<< HEAD
	/** Supports detailed statistics */
	EMetalFeaturesStatistics= 1 << 16,
=======
	/** Supports absolute-time emulation using command-buffer completion handlers */
	EMetalFeaturesAbsoluteTimeQueries = 1 << 16,
	/** Supports detailed statistics */
	EMetalFeaturesStatistics= 1 << 17,
	/** Supports memory-less texture resources */
	EMetalFeaturesMemoryLessResources = 1 << 18,
	/** Supports the explicit MTLHeap APIs */
	EMetalFeaturesHeaps = 1 << 19,
	/** Supports the explicit MTLFence APIs */
	EMetalFeaturesFences = 1 << 20,
	/** Supports deferred store action speficication */
	EMetalFeaturesDeferredStoreActions = 1 << 21,
>>>>>>> 50b84fc1
};

/**
 * FMetalCommandQueue:
 */
class FMetalCommandQueue
{
public:
#pragma mark - Public C++ Boilerplate -

	/**
	 * Constructor
	 * @param Device The Metal device to create on.
	 * @param MaxNumCommandBuffers The maximum number of incomplete command-buffers, defaults to 0 which implies the system default.
	 */
	FMetalCommandQueue(id<MTLDevice> Device, uint32 const MaxNumCommandBuffers = 0);
	
	/** Destructor */
	~FMetalCommandQueue(void);
	
#pragma mark - Public Command Buffer Mutators -

	/**
	 * Start encoding to CommandBuffer. It is an error to call this with any outstanding command encoders or current command buffer.
	 * Instead call EndEncoding & CommitCommandBuffer before calling this.
	 * @param CommandBuffer The new command buffer to begin encoding to.
	 */
	id<MTLCommandBuffer> CreateCommandBuffer(void);
	
	/**
	 * Commit the supplied command buffer immediately.
	 * @param CommandBuffer The command buffer to commit, must be non-nil.
 	 */
	void CommitCommandBuffer(id<MTLCommandBuffer> const CommandBuffer);
	
	/**
	 * Deferred contexts submit their internal lists of command-buffers out of order, the command-queue takes ownership and handles reordering them & lazily commits them once all command-buffer lists are submitted.
	 * @param BufferList The list of buffers to enqueue into the command-queue at the given index.
	 * @param Index The 0-based index to commit BufferList's contents into relative to other active deferred contexts.
	 * @param Count The total number of deferred contexts that will submit - only once all are submitted can any command-buffer be committed.
	 */
	void SubmitCommandBuffers(NSArray<id<MTLCommandBuffer>>* BufferList, uint32 Index, uint32 Count);

	/** @returns Creates a new MTLFence or nil if this is unsupported */
	id<MTLFence> CreateFence(NSString* Label) const;
	
#pragma mark - Public Command Queue Accessors -
	
	/** @returns The command queue's native device. */
	id<MTLDevice> GetDevice(void) const;
	
	/** Converts a Metal v1.1+ resource option to something valid on the current version. */
	NSUInteger GetCompatibleResourceOptions(MTLResourceOptions Options) const;
	
	/**
	 * @param InFeature A specific Metal feature to check for.
	 * @returns True if the requested feature is supported, else false.
	 */
	static inline bool SupportsFeature(EMetalFeatures InFeature) { return ((Features & InFeature) != 0); }

#pragma mark - Public Debug Support -

	/** Inserts a boundary that marks the end of a frame for the debug capture tool. */
	void InsertDebugCaptureBoundary(void);
	
	/** Enable or disable runtime debugging features. */
	void SetRuntimeDebuggingLevel(int32 const Level);
	
	/** @returns The level of runtime debugging features enabled. */
	int32 GetRuntimeDebuggingLevel(void) const;

#if METAL_STATISTICS
#pragma mark - Public Statistics Extensions -

	/** @returns An object that provides Metal statistics information or nullptr. */
	class IMetalStatistics* GetStatistics(void);
#endif
	
private:
#pragma mark - Private Member Variables -
	id<MTLCommandQueue> CommandQueue;
#if METAL_STATISTICS
	class IMetalStatistics* Statistics;
#endif
	TArray<NSArray<id<MTLCommandBuffer>>*> CommandBuffers;
	int32 RuntimeDebuggingLevel;
	NSUInteger PermittedOptions;
	static uint32 Features;
};<|MERGE_RESOLUTION|>--- conflicted
+++ resolved
@@ -44,10 +44,6 @@
 	EMetalFeaturesGraphicsUAVs = 1 << 14,
 	/** Supports framework-level validation */
 	EMetalFeaturesValidation = 1 << 15,
-<<<<<<< HEAD
-	/** Supports detailed statistics */
-	EMetalFeaturesStatistics= 1 << 16,
-=======
 	/** Supports absolute-time emulation using command-buffer completion handlers */
 	EMetalFeaturesAbsoluteTimeQueries = 1 << 16,
 	/** Supports detailed statistics */
@@ -60,7 +56,6 @@
 	EMetalFeaturesFences = 1 << 20,
 	/** Supports deferred store action speficication */
 	EMetalFeaturesDeferredStoreActions = 1 << 21,
->>>>>>> 50b84fc1
 };
 
 /**
