--- conflicted
+++ resolved
@@ -78,11 +78,6 @@
 	{
 		Usage |= mtlpp::TextureUsage::RenderTarget;
 		Usage |= mtlpp::TextureUsage::ShaderRead;
-<<<<<<< HEAD
-		// The cost of PixelFormatView on macOS/iOS is exorbitant, we need to reallocate on demand to avoid it
-		Usage &= ~(mtlpp::TextureUsage::PixelFormatView);
-=======
->>>>>>> 6bbb88c8
 	}
 	return (mtlpp::TextureUsage)Usage;
 }
@@ -258,27 +253,6 @@
 
 mtlpp::PixelFormat ToSRGBFormat(mtlpp::PixelFormat MTLFormat)
 {
-<<<<<<< HEAD
-#if PLATFORM_MAC
-	// Mojave doesn't support Apple Silicon and also doesn't have the Device supportsFamily: selector
-	static bool bUnsupportedFamilyCheck = FPlatformMisc::MacOSXVersionCompare(10,15,0) < 0;
-	if(bUnsupportedFamilyCheck)
-	{
-		return ToSRGBFormat_NonAppleMacGPU(MTLFormat);
-	}
-#endif
-    
-#if PLATFORM_IOS
-    // iOS 12 doesn't have the Device supportsFamily: selector
-    static bool bUnsupportedFamilyCheck = FPlatformMisc::IOSVersionCompare(13,0,0) < 0;
-    if(bUnsupportedFamilyCheck)
-    {
-        return ToSRGBFormat_AppleGPU(MTLFormat);
-    }
-#endif
-      
-=======
->>>>>>> 6bbb88c8
 	if([GetMetalDeviceContext().GetDevice().GetPtr() supportsFamily:MTLGPUFamilyApple1])
 	{
 		MTLFormat = ToSRGBFormat_AppleGPU(MTLFormat);
@@ -531,11 +505,7 @@
 	};
 
 	mtlpp::PixelFormat MetalFormat = (mtlpp::PixelFormat)GPixelFormats[PixelFormat].PlatformFormat;
-<<<<<<< HEAD
-	if (Flags & TexCreate_SRGB)
-=======
 	if (EnumHasAnyFlags(Flags, TexCreate_SRGB))
->>>>>>> 6bbb88c8
 	{
 		// Ensure we have the correct sRGB target format if we create a new texture view rather than using the source texture
 		MetalFormat = ToSRGBFormat(MetalFormat);
@@ -583,18 +553,12 @@
 	
 	bool bUseSourceTex = (Source.PixelFormat != PF_DepthStencil) && Source.PixelFormat == Format && MipRange.location == 0 && MipRange.length == Source.Texture.GetMipmapLevelCount();
 	
-<<<<<<< HEAD
-	if (Flags & TexCreate_SRGB)
-=======
 	if (EnumHasAnyFlags(Flags, TexCreate_SRGB))
->>>>>>> 6bbb88c8
 	{
 		if(bSRGBForceDisable)
 		{
 			// Force no sRGB, should create new view without sRGB format
 			bUseSourceTex = false;
-<<<<<<< HEAD
-=======
 #if PLATFORM_MAC
 			// R8Unorm has been expanded in the source surface for sRGBA support - we need to expand to RGBA to enable compatible texture format view for non apple silicon macs
 			if (Format == PF_G8 && Source.Texture.GetPixelFormat() == mtlpp::PixelFormat::RGBA8Unorm_sRGB)
@@ -602,7 +566,6 @@
 				MetalFormat = mtlpp::PixelFormat::RGBA8Unorm;
 			}
 #endif
->>>>>>> 6bbb88c8
 		}
 		else
 		{
@@ -1243,11 +1206,7 @@
 	
 #if PLATFORM_MAC
 	// Expand R8_sRGB into RGBA8_sRGB for non Apple Silicon Mac.
-<<<<<<< HEAD
-	if (PixelFormat == PF_G8 && (Flags & TexCreate_SRGB) && Type == RRT_Texture2D && LockMode == RLM_WriteOnly && Texture.GetPixelFormat() == mtlpp::PixelFormat::RGBA8Unorm_sRGB)
-=======
 	if (PixelFormat == PF_G8 && EnumHasAnyFlags(Flags, TexCreate_SRGB) && Type == RRT_Texture2D && LockMode == RLM_WriteOnly && Texture.GetPixelFormat() == mtlpp::PixelFormat::RGBA8Unorm_sRGB)
->>>>>>> 6bbb88c8
 	{
 		DestStride = FMath::Max<uint32>(SizeX >> MipIndex, 1);
 	}
@@ -1281,11 +1240,7 @@
 	}
 #if PLATFORM_MAC
 	// Expand R8_sRGB into RGBA8_sRGB for non Apple Silicon Mac.
-<<<<<<< HEAD
-	if (PixelFormat == PF_G8 && (Flags & TexCreate_SRGB) && Type == RRT_Texture2D && Texture.GetPixelFormat() == mtlpp::PixelFormat::RGBA8Unorm_sRGB)
-=======
 	if (PixelFormat == PF_G8 && EnumHasAnyFlags(Flags, TexCreate_SRGB) && Type == RRT_Texture2D && Texture.GetPixelFormat() == mtlpp::PixelFormat::RGBA8Unorm_sRGB)
->>>>>>> 6bbb88c8
 	{
 		TArray<uint8> Data;
 		uint8* ExpandedMem = (uint8*) SourceBuffer.contents;
@@ -1492,11 +1447,7 @@
 			
 #if PLATFORM_MAC
 			// Pack RGBA8_sRGB into R8_sRGB for non Apple Silicon Mac.
-<<<<<<< HEAD
-			if (PixelFormat == PF_G8 && (Flags & TexCreate_SRGB) && Type == RRT_Texture2D && Texture.GetPixelFormat() == mtlpp::PixelFormat::RGBA8Unorm_sRGB)
-=======
 			if (PixelFormat == PF_G8 && EnumHasAnyFlags(Flags, TexCreate_SRGB) && Type == RRT_Texture2D && Texture.GetPixelFormat() == mtlpp::PixelFormat::RGBA8Unorm_sRGB)
->>>>>>> 6bbb88c8
 			{
 				TArray<uint8> Data;
 				uint8* ExpandedMem = (uint8*)SourceData.GetContents();
@@ -1641,11 +1592,7 @@
 		NumBlocksY = FMath::Max<uint32>(NumBlocksY, 2);
 	}
 #if PLATFORM_MAC
-<<<<<<< HEAD
-	else if (PixelFormat == PF_G8 && (Flags & TexCreate_SRGB) && Texture.GetPixelFormat() == mtlpp::PixelFormat::RGBA8Unorm_sRGB)
-=======
 	else if (PixelFormat == PF_G8 && EnumHasAnyFlags(Flags, TexCreate_SRGB) && Texture.GetPixelFormat() == mtlpp::PixelFormat::RGBA8Unorm_sRGB)
->>>>>>> 6bbb88c8
 	{
 		// RGBA_sRGB is the closest match - so expand the data.
 		NumBlocksX *= 4;
@@ -2051,11 +1998,7 @@
 #if PLATFORM_MAC
 	// Expand R8_sRGB into RGBA8_sRGB for non Apple Silicon Mac.
 	FMetalTexture Tex = Texture->Surface.Texture;
-<<<<<<< HEAD
-	if(Texture->GetFormat() == PF_G8 && (Texture->GetFlags() & TexCreate_SRGB) && Tex.GetPixelFormat() == mtlpp::PixelFormat::RGBA8Unorm_sRGB)
-=======
 	if(Texture->GetFormat() == PF_G8 && EnumHasAnyFlags(Texture->GetFlags(), TexCreate_SRGB) && Tex.GetPixelFormat() == mtlpp::PixelFormat::RGBA8Unorm_sRGB)
->>>>>>> 6bbb88c8
 	{
 		const uint32 BufferSize = UpdateRegion.Height * UpdateRegion.Width * sizeof(uint32);		
 		Buffer = GetMetalDeviceContext().CreatePooledBuffer(FMetalPooledBufferArgs(GetMetalDeviceContext().GetDevice(), BufferSize, BUF_Dynamic, mtlpp::StorageMode::Shared));
@@ -2179,11 +2122,7 @@
 #if PLATFORM_MAC
 			// Expand R8_sRGB into RGBA8_sRGB for non Apple Silicon Mac.
 			TArray<uint32> ExpandedData;
-<<<<<<< HEAD
-			if(Texture->GetFormat() == PF_G8 && (Texture->GetFlags() & TexCreate_SRGB) && Tex.GetPixelFormat() == mtlpp::PixelFormat::RGBA8Unorm_sRGB)
-=======
 			if(Texture->GetFormat() == PF_G8 && EnumHasAnyFlags(Texture->GetFlags(), TexCreate_SRGB) && Tex.GetPixelFormat() == mtlpp::PixelFormat::RGBA8Unorm_sRGB)
->>>>>>> 6bbb88c8
 			{
 				ExpandedData.AddZeroed(UpdateRegion.Height * UpdateRegion.Width);
 				InternalExpandR8ToStandardRGBA((uint32*)ExpandedData.GetData(), UpdateRegion, SourcePitch, SourceData);
@@ -2339,11 +2278,7 @@
 		FMetalTexture Tex = Texture->Surface.Texture;
 		
 #if PLATFORM_MAC
-<<<<<<< HEAD
-		checkf(!(Texture->GetFormat() == PF_G8 && (Texture->GetFlags() & TexCreate_SRGB) && Tex.GetPixelFormat() == mtlpp::PixelFormat::RGBA8Unorm_sRGB), TEXT("MetalRHI on non Apple Silicon does not support PF_G8_sRGB on 3D, array or cube textures as it requires manual, CPU-side expansion to RGBA8_sRGB which is expensive!"));
-=======
 		checkf(!(Texture->GetFormat() == PF_G8 && EnumHasAnyFlags(Texture->GetFlags(), TexCreate_SRGB) && Tex.GetPixelFormat() == mtlpp::PixelFormat::RGBA8Unorm_sRGB), TEXT("MetalRHI on non Apple Silicon does not support PF_G8_sRGB on 3D, array or cube textures as it requires manual, CPU-side expansion to RGBA8_sRGB which is expensive!"));
->>>>>>> 6bbb88c8
 #endif
 		if(Tex.GetStorageMode() == mtlpp::StorageMode::Private)
 		{
@@ -2527,107 +2462,6 @@
 	NOT_SUPPORTED("RHIVirtualTextureSetFirstMipVisible");
 }
 
-<<<<<<< HEAD
-struct FMetalRHICommandUnaliasTextures final : public FRHICommand<FMetalRHICommandUnaliasTextures>
-{
-	TArray<FRHITexture*> Textures;
-	
-	FORCEINLINE_DEBUGGABLE FMetalRHICommandUnaliasTextures(FRHITexture** InTextures, int32 NumTextures)
-	{
-		check(InTextures && NumTextures);
-		Textures.Append(InTextures, NumTextures);
-	}
-	
-	void Execute(FRHICommandListBase& CmdList)
-	{
-		@autoreleasepool {
-		for (int32 i = 0; i < Textures.Num(); ++i)
-		{
-			FMetalSurface* Source = GetMetalSurfaceFromRHITexture(Textures[i]);
-			Source->MakeUnAliasable();
-		}
-		}
-	}
-};
-
-void FMetalDynamicRHI::RHIAcquireTransientResource_RenderThread(FRHITexture* Texture)
-{
-	@autoreleasepool {
-	FRHICommandListImmediate& RHICmdList = FRHICommandListExecutor::GetImmediateCommandList();
-	if (RHICmdList.Bypass() || !IsRunningRHIInSeparateThread())
-	{
-		FMetalSurface* Source = GetMetalSurfaceFromRHITexture(Texture);
-		Source->MakeUnAliasable();
-	}
-	else
-	{
-		new (RHICmdList.AllocCommand<FMetalRHICommandUnaliasTextures>()) FMetalRHICommandUnaliasTextures(&Texture, 1);
-		RHICmdList.RHIThreadFence(true);
-	}
-	}
-}
-
-struct FMetalRHICommandAliasTextures final : public FRHICommand<FMetalRHICommandAliasTextures>
-{
-	TArray<FRHITexture*> Textures;
-	
-	FORCEINLINE_DEBUGGABLE FMetalRHICommandAliasTextures(FRHITexture** InTextures, int32 NumTextures)
-	{
-		check(InTextures && NumTextures);
-		Textures.Append(InTextures, NumTextures);
-	}
-	
-	void Execute(FRHICommandListBase& CmdList)
-	{
-		@autoreleasepool {
-		for (int32 i = 0; i < Textures.Num(); ++i)
-		{
-			FMetalSurface* Source = GetMetalSurfaceFromRHITexture(Textures[i]);
-			Source->MakeAliasable();
-		}
-		}
-	}
-};
-
-void FMetalDynamicRHI::RHIDiscardTransientResource_RenderThread(FRHITexture* Texture)
-{
-	@autoreleasepool {
-	FRHICommandListImmediate& RHICmdList = FRHICommandListExecutor::GetImmediateCommandList();
-	if (RHICmdList.Bypass() || !IsRunningRHIInSeparateThread())
-	{
-		FMetalSurface* Source = GetMetalSurfaceFromRHITexture(Texture);
-		Source->MakeAliasable();
-	}
-	else
-	{
-		new (RHICmdList.AllocCommand<FMetalRHICommandAliasTextures>()) FMetalRHICommandAliasTextures(&Texture, 1);
-		RHICmdList.RHIThreadFence(true);
-	}
-	}
-}
-
-void FMetalDynamicRHI::RHIAcquireTransientResource_RenderThread(FRHIVertexBuffer* Buffer)
-{
-	// This is a no-op for the Metal RHI.
-}
-
-void FMetalDynamicRHI::RHIDiscardTransientResource_RenderThread(FRHIVertexBuffer* Buffer)
-{
-	// This is a no-op for the Metal RHI.
-}
-
-void FMetalDynamicRHI::RHIAcquireTransientResource_RenderThread(FRHIStructuredBuffer* Buffer)
-{
-	// This is a no-op for the Metal RHI.
-}
-
-void FMetalDynamicRHI::RHIDiscardTransientResource_RenderThread(FRHIStructuredBuffer* Buffer)
-{
-	// This is a no-op for the Metal RHI.
-}
-
-=======
->>>>>>> 6bbb88c8
 struct FRHICopySubTextureRegion final : public FRHICommand<FRHICopySubTextureRegion>
 {
 	FRHITexture2D* SourceTexture;
@@ -2888,18 +2722,10 @@
 		FMetalResourceMultiBuffer* DstBuffer = ResourceCast(DstBufferRHI);
 		FMetalResourceMultiBuffer* SrcBuffer = ResourceCast(SrcBufferRHI);
 
-<<<<<<< HEAD
-		check(DstVertexBuffer && SrcVertexBuffer);
-		check(!DstVertexBuffer->Data && !SrcVertexBuffer->Data);
-		check(DstOffset + NumBytes <= DstBufferRHI->GetSize() && SrcOffset + NumBytes <= SrcBufferRHI->GetSize());
-
-		GetInternalContext().CopyFromBufferToBuffer(SrcVertexBuffer->GetCurrentBuffer(), SrcOffset, DstVertexBuffer->GetCurrentBuffer(), DstOffset, NumBytes);
-=======
 		check(DstBuffer && SrcBuffer);
 		check(!DstBuffer->Data && !SrcBuffer->Data);
 		check(DstOffset + NumBytes <= DstBufferRHI->GetSize() && SrcOffset + NumBytes <= SrcBufferRHI->GetSize());
 
 		GetInternalContext().CopyFromBufferToBuffer(SrcBuffer->GetCurrentBuffer(), SrcOffset, DstBuffer->GetCurrentBuffer(), DstOffset, NumBytes);
->>>>>>> 6bbb88c8
 	}
 }