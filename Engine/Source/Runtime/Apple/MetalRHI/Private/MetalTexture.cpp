// Copyright Epic Games, Inc. All Rights Reserved.

/*=============================================================================
 MetalTexture.cpp: Metal texture RHI implementation.
 =============================================================================*/

#include "MetalRHIPrivate.h"
#include "MetalProfiler.h" // for STAT_MetalTexturePageOffTime
#include "MetalCommandBuffer.h"
#include "RenderUtils.h"
#include "Containers/ResourceArray.h"
#include "Misc/ScopeRWLock.h"
#include "MetalLLM.h"

volatile int64 FMetalSurface::ActiveUploads = 0;

int32 GMetalMaxOutstandingAsyncTexUploads = 100 * 1024 * 1024;
FAutoConsoleVariableRef CVarMetalMaxOutstandingAsyncTexUploads(
															   TEXT("rhi.Metal.MaxOutstandingAsyncTexUploads"),
															   GMetalMaxOutstandingAsyncTexUploads,
															   TEXT("The maximum number of outstanding asynchronous texture uploads allowed to be pending in Metal. After the limit is reached the next upload will wait for all outstanding operations to complete and purge the waiting free-lists in order to reduce peak memory consumption. Defaults to 0 (infinite), set to a value > 0 limit the number."),
															   ECVF_ReadOnly|ECVF_RenderThreadSafe
															   );

int32 GMetalForceIOSTexturesShared = 1;
FAutoConsoleVariableRef CVarMetalForceIOSTexturesShared(
														TEXT("rhi.Metal.ForceIOSTexturesShared"),
														GMetalForceIOSTexturesShared,
														TEXT("If true, forces all textures to be Shared on iOS"),
														ECVF_RenderThreadSafe);

/** Given a pointer to a RHI texture that was created by the Metal RHI, returns a pointer to the FMetalTextureBase it encapsulates. */
FMetalSurface* GetMetalSurfaceFromRHITexture(FRHITexture* Texture)
{
	return Texture
		? static_cast<FMetalSurface*>(Texture->GetTextureBaseRHI())
		: nullptr;
}

static bool IsRenderTarget(ETextureCreateFlags Flags)
{
	return EnumHasAnyFlags(Flags, TexCreate_RenderTargetable | TexCreate_ResolveTargetable | TexCreate_DepthStencilTargetable | TexCreate_DepthStencilResolveTarget);
}

static mtlpp::TextureUsage ConvertFlagsToUsage(ETextureCreateFlags Flags)
{
	NSUInteger Usage = mtlpp::TextureUsage::Unknown;
    if (EnumHasAnyFlags(Flags, TexCreate_ShaderResource|TexCreate_ResolveTargetable|TexCreate_DepthStencilTargetable))
	{
		Usage |= mtlpp::TextureUsage::ShaderRead;
		Usage |= mtlpp::TextureUsage::PixelFormatView;
	}
	
	if (EnumHasAnyFlags(Flags, TexCreate_UAV))
	{
		Usage |= mtlpp::TextureUsage::ShaderRead;
		Usage |= mtlpp::TextureUsage::ShaderWrite;
		Usage |= mtlpp::TextureUsage::PixelFormatView;
	}
	
	// offline textures are normal shader read textures
	if (EnumHasAnyFlags(Flags, TexCreate_OfflineProcessed))
	{
		Usage |= mtlpp::TextureUsage::ShaderRead;
	}

	//if the high level is doing manual resolves then the textures specifically markes as resolve targets
	//are likely to be used in a manual shader resolve by the high level and must be bindable as rendertargets.
	const bool bSeparateResolveTargets = FMetalCommandQueue::SupportsSeparateMSAAAndResolveTarget();
	const bool bResolveTarget = EnumHasAnyFlags(Flags, TexCreate_ResolveTargetable);
	if (EnumHasAnyFlags(Flags, TexCreate_RenderTargetable|TexCreate_DepthStencilTargetable|TexCreate_DepthStencilResolveTarget) || (bResolveTarget && bSeparateResolveTargets))
	{
		Usage |= mtlpp::TextureUsage::RenderTarget;
		Usage |= mtlpp::TextureUsage::ShaderRead;
	}
	return (mtlpp::TextureUsage)Usage;
}

static bool IsPixelFormatCompressed(EPixelFormat Format)
{
	switch (Format)
	{
		case PF_DXT1:
		case PF_DXT3:
		case PF_DXT5:
		case PF_PVRTC2:
		case PF_PVRTC4:
		case PF_BC4:
		case PF_BC5:
		case PF_ETC2_RGB:
		case PF_ETC2_RGBA:
		case PF_ASTC_4x4:
		case PF_ASTC_6x6:
		case PF_ASTC_8x8:
		case PF_ASTC_10x10:
		case PF_ASTC_12x12:
		case PF_BC6H:
		case PF_BC7:
			return true;
		default:
			return false;
	}
}

static bool IsPixelFormatASTCCompressed(EPixelFormat Format)
{
	switch (Format)
	{
		case PF_ASTC_4x4:
		case PF_ASTC_6x6:
		case PF_ASTC_8x8:
		case PF_ASTC_10x10:
		case PF_ASTC_12x12:
			return true;
		default:
			return false;
	}
}

static bool IsPixelFormatPVRTCCompressed(EPixelFormat Format)
{
	switch (Format)
	{
		case PF_PVRTC2:
		case PF_PVRTC4:
		case PF_ETC2_RGB:
		case PF_ETC2_RGBA:
			return true;
		default:
			return false;
	}
}

void SafeReleaseMetalTexture(FMetalSurface* Surface, FMetalTexture& Texture, bool bAVFoundationTexture)
{
	if(GIsMetalInitialized && GDynamicRHI)
	{
		if (!bAVFoundationTexture)
		{
			GetMetalDeviceContext().ReleaseTexture(Surface, Texture);
		}
		else
		{
			SafeReleaseMetalObject([Texture.GetPtr() retain]);
		}
	}
}

void SafeReleaseMetalTexture(FMetalSurface* Surface, FMetalTexture& Texture)
{
	if(GIsMetalInitialized && GDynamicRHI)
	{
		GetMetalDeviceContext().ReleaseTexture(Surface, Texture);
	}
}

#if PLATFORM_MAC
mtlpp::PixelFormat ToSRGBFormat_NonAppleMacGPU(mtlpp::PixelFormat MTLFormat)
{
	// Expand as R8_sRGB is Apple Silicon only.
	if (MTLFormat == mtlpp::PixelFormat::R8Unorm)
	{
		MTLFormat = mtlpp::PixelFormat::RGBA8Unorm;
	}

	switch (MTLFormat)
	{
		case mtlpp::PixelFormat::RGBA8Unorm:
			MTLFormat = mtlpp::PixelFormat::RGBA8Unorm_sRGB;
			break;
		case mtlpp::PixelFormat::BGRA8Unorm:
			MTLFormat = mtlpp::PixelFormat::BGRA8Unorm_sRGB;
			break;
		case mtlpp::PixelFormat::BC1_RGBA:
			MTLFormat = mtlpp::PixelFormat::BC1_RGBA_sRGB;
			break;
		case mtlpp::PixelFormat::BC2_RGBA:
			MTLFormat = mtlpp::PixelFormat::BC2_RGBA_sRGB;
			break;
		case mtlpp::PixelFormat::BC3_RGBA:
			MTLFormat = mtlpp::PixelFormat::BC3_RGBA_sRGB;
			break;
		case mtlpp::PixelFormat::BC7_RGBAUnorm:
			MTLFormat = mtlpp::PixelFormat::BC7_RGBAUnorm_sRGB;
			break;
		default:
			break;
	}
	return MTLFormat;
}
#endif

mtlpp::PixelFormat ToSRGBFormat_AppleGPU(mtlpp::PixelFormat MTLFormat)
{
	switch (MTLFormat)
	{
		case mtlpp::PixelFormat::RGBA8Unorm:
			MTLFormat = mtlpp::PixelFormat::RGBA8Unorm_sRGB;
			break;
		case mtlpp::PixelFormat::BGRA8Unorm:
			MTLFormat = mtlpp::PixelFormat::BGRA8Unorm_sRGB;
			break;
		case mtlpp::PixelFormat::R8Unorm:
			MTLFormat = mtlpp::PixelFormat::R8Unorm_sRGB;
			break;
		case mtlpp::PixelFormat::PVRTC_RGBA_2BPP:
			MTLFormat = mtlpp::PixelFormat::PVRTC_RGBA_2BPP_sRGB;
			break;
		case mtlpp::PixelFormat::PVRTC_RGBA_4BPP:
			MTLFormat = mtlpp::PixelFormat::PVRTC_RGBA_4BPP_sRGB;
			break;
		case mtlpp::PixelFormat::ASTC_4x4_LDR:
			MTLFormat = mtlpp::PixelFormat::ASTC_4x4_sRGB;
			break;
		case mtlpp::PixelFormat::ASTC_6x6_LDR:
			MTLFormat = mtlpp::PixelFormat::ASTC_6x6_sRGB;
			break;
		case mtlpp::PixelFormat::ASTC_8x8_LDR:
			MTLFormat = mtlpp::PixelFormat::ASTC_8x8_sRGB;
			break;
		case mtlpp::PixelFormat::ASTC_10x10_LDR:
			MTLFormat = mtlpp::PixelFormat::ASTC_10x10_sRGB;
			break;
		case mtlpp::PixelFormat::ASTC_12x12_LDR:
			MTLFormat = mtlpp::PixelFormat::ASTC_12x12_sRGB;
			break;
#if PLATFORM_MAC
		// Fix for Apple silicon M1 macs that can support BC pixel formats even though they are Apple family GPUs.
		case mtlpp::PixelFormat::BC1_RGBA:
			MTLFormat = mtlpp::PixelFormat::BC1_RGBA_sRGB;
			break;
		case mtlpp::PixelFormat::BC2_RGBA:
			MTLFormat = mtlpp::PixelFormat::BC2_RGBA_sRGB;
			break;
		case mtlpp::PixelFormat::BC3_RGBA:
			MTLFormat = mtlpp::PixelFormat::BC3_RGBA_sRGB;
			break;
		case mtlpp::PixelFormat::BC7_RGBAUnorm:
			MTLFormat = mtlpp::PixelFormat::BC7_RGBAUnorm_sRGB;
			break;
#endif
		default:
			break;
	}
	return MTLFormat;
}

mtlpp::PixelFormat ToSRGBFormat(mtlpp::PixelFormat MTLFormat)
{
	if([GetMetalDeviceContext().GetDevice().GetPtr() supportsFamily:MTLGPUFamilyApple1])
	{
		MTLFormat = ToSRGBFormat_AppleGPU(MTLFormat);
	}
#if PLATFORM_MAC
	else if([GetMetalDeviceContext().GetDevice().GetPtr() supportsFamily:MTLGPUFamilyMac1])
	{
		MTLFormat = ToSRGBFormat_NonAppleMacGPU(MTLFormat);
	}
#endif
	
	return MTLFormat;
}

static inline uint32 ComputeLockIndex(uint32 MipIndex, uint32 ArrayIndex)
{
	check(MipIndex < MAX_uint16);
	check(ArrayIndex < MAX_uint16);
	return (MipIndex & MAX_uint16) | ((ArrayIndex & MAX_uint16) << 16);
}

void FMetalSurface::PrepareTextureView()
{
	// Recreate the texture to enable MTLTextureUsagePixelFormatView which must be off unless we definitely use this feature or we are throwing ~4% performance vs. Windows on the floor.
	mtlpp::TextureUsage Usage = (mtlpp::TextureUsage)Texture.GetUsage();
	bool bMemoryLess = false;
#if PLATFORM_IOS
	bMemoryLess = (Texture.GetStorageMode() == mtlpp::StorageMode::Memoryless);
#endif
	if(!(Usage & mtlpp::TextureUsage::PixelFormatView) && !bMemoryLess)
	{
		check(ImageSurfaceRef == nullptr);
		
		check(Texture);
		const bool bMSAATextureIsTexture = MSAATexture == Texture;
		const bool bMSAAResolveTextureIsTexture = MSAAResolveTexture == Texture;
		if (MSAATexture && !bMSAATextureIsTexture)
		{
			FMetalTexture OldMSAATexture = MSAATexture;
			MSAATexture = Reallocate(MSAATexture, mtlpp::TextureUsage::PixelFormatView);
			SafeReleaseMetalTexture(this, OldMSAATexture, ImageSurfaceRef != nullptr);
		}
		if (MSAAResolveTexture && !bMSAAResolveTextureIsTexture)
		{
			FMetalTexture OldMSAAResolveTexture = MSAAResolveTexture;
			MSAAResolveTexture = Reallocate(MSAAResolveTexture, mtlpp::TextureUsage::PixelFormatView);
			SafeReleaseMetalTexture(this, OldMSAAResolveTexture, ImageSurfaceRef != nullptr);
		}
		
		FMetalTexture OldTexture = Texture;
		Texture = Reallocate(Texture, mtlpp::TextureUsage::PixelFormatView);
		SafeReleaseMetalTexture(this, OldTexture, ImageSurfaceRef != nullptr);
		
		if (bMSAATextureIsTexture)
		{
			MSAATexture = Texture;
		}
		if (bMSAAResolveTextureIsTexture)
		{
			MSAAResolveTexture = Texture;
		}
	}
}

FMetalTexture FMetalSurface::Reallocate(FMetalTexture InTexture, mtlpp::TextureUsage UsageModifier)
{
	mtlpp::TextureDescriptor Desc;
	Desc.SetTextureType(InTexture.GetTextureType());
	Desc.SetPixelFormat(InTexture.GetPixelFormat());
	Desc.SetWidth(InTexture.GetWidth());
	Desc.SetHeight(InTexture.GetHeight());
	Desc.SetDepth(InTexture.GetDepth());
	Desc.SetMipmapLevelCount(InTexture.GetMipmapLevelCount());
	Desc.SetSampleCount(InTexture.GetSampleCount());
	Desc.SetArrayLength(InTexture.GetArrayLength());
	
	static mtlpp::ResourceOptions GeneralResourceOption = (mtlpp::ResourceOptions)FMetalCommandQueue::GetCompatibleResourceOptions(mtlpp::ResourceOptions::HazardTrackingModeUntracked);
	
	Desc.SetResourceOptions(mtlpp::ResourceOptions(((NSUInteger)InTexture.GetCpuCacheMode() << mtlpp::ResourceCpuCacheModeShift) | ((NSUInteger)Texture.GetStorageMode() << mtlpp::ResourceStorageModeShift) | GeneralResourceOption));
	Desc.SetCpuCacheMode(InTexture.GetCpuCacheMode());
	Desc.SetStorageMode(InTexture.GetStorageMode());
	Desc.SetUsage(mtlpp::TextureUsage(InTexture.GetUsage() | UsageModifier));
	
	FMetalTexture NewTex = GetMetalDeviceContext().CreateTexture(this, Desc);
	check(NewTex);
	return NewTex;
}

void FMetalSurface::MakeAliasable(void)
{
	check(ImageSurfaceRef == nullptr);
	
	static bool bSupportsHeaps = GetMetalDeviceContext().SupportsFeature(EMetalFeaturesHeaps);
	if (bSupportsHeaps && Texture.GetStorageMode() == mtlpp::StorageMode::Private && Texture.GetHeap())
	{
		if (MSAATexture && (MSAATexture != Texture) && !MSAATexture.IsAliasable())
		{
			MSAATexture.MakeAliasable();
#if STATS || ENABLE_LOW_LEVEL_MEM_TRACKER
			MetalLLM::LogAliasTexture(MSAATexture);
#endif
		}
		if (!Texture.IsAliasable())
		{
			Texture.MakeAliasable();
#if STATS || ENABLE_LOW_LEVEL_MEM_TRACKER
			MetalLLM::LogAliasTexture(Texture);
#endif
		}
	}
}

uint8 GetMetalPixelFormatKey(mtlpp::PixelFormat Format)
{
	struct FMetalPixelFormatKeyMap
	{
		FRWLock Mutex;
		uint8 NextKey = 1; // 0 is reserved for mtlpp::PixelFormat::Invalid
		TMap<uint64, uint8> Map;

		uint8 Get(mtlpp::PixelFormat Format)
		{
			FRWScopeLock Lock(Mutex, SLT_ReadOnly);
			uint8* Key = Map.Find((uint64)Format);
			if (Key == nullptr)
			{
				Lock.ReleaseReadOnlyLockAndAcquireWriteLock_USE_WITH_CAUTION();
				Key = Map.Find((uint64)Format);
				if (Key == nullptr)
				{
					Key = &Map.Add((uint64)Format, NextKey++);
					// only giving 6 bits to the key
					checkf(NextKey < 64, TEXT("Too many unique pixel formats to fit into the PipelineStateHash"));
				}
			}
			return *Key;
		}

		FMetalPixelFormatKeyMap()
		{
			// Add depth stencil formats first, so we don't have to use 6 bits for them in the pipeline hash
			Get(mtlpp::PixelFormat::Depth32Float);
			Get(mtlpp::PixelFormat::Stencil8);
			Get(mtlpp::PixelFormat::Depth32Float_Stencil8);
	#if PLATFORM_MAC
			Get(mtlpp::PixelFormat::Depth24Unorm_Stencil8);
			Get(mtlpp::PixelFormat::Depth16Unorm);
	#endif
		}
	} static PixelFormatKeyMap;

	return PixelFormatKeyMap.Get(Format);
}

FMetalTextureCreateDesc::FMetalTextureCreateDesc(FRHITextureCreateDesc const& InDesc)
	: FRHITextureCreateDesc(InDesc)
	, bIsRenderTarget(IsRenderTarget(InDesc.Flags))
{
	MTLFormat = (mtlpp::PixelFormat)GPixelFormats[InDesc.Format].PlatformFormat;
	if (EnumHasAnyFlags(InDesc.Flags, TexCreate_SRGB))
	{
		MTLFormat = ToSRGBFormat(MTLFormat);
	}

	// get a unique key for this surface's format
	FormatKey = GetMetalPixelFormatKey(MTLFormat);

	if (InDesc.IsTextureCube())
	{
		Desc = mtlpp::TextureDescriptor::TextureCubeDescriptor(MTLFormat, InDesc.Extent.X, (InDesc.NumMips > 1));
	}
	else if (InDesc.IsTexture3D())
	{
		Desc.SetTextureType(mtlpp::TextureType::Texture3D);
		Desc.SetWidth(InDesc.Extent.X);
		Desc.SetHeight(InDesc.Extent.Y);
		Desc.SetDepth(InDesc.Depth);
		Desc.SetPixelFormat(MTLFormat);
		Desc.SetArrayLength(1);
		Desc.SetMipmapLevelCount(1);
		Desc.SetSampleCount(1);
	}
	else
	{
		Desc = mtlpp::TextureDescriptor::Texture2DDescriptor(MTLFormat, InDesc.Extent.X, InDesc.Extent.Y, (InDesc.NumMips > 1));
		Desc.SetArrayLength(InDesc.ArraySize);
	}

	// flesh out the descriptor
	if (InDesc.IsTextureArray())
	{
		Desc.SetArrayLength(InDesc.ArraySize);
		if (InDesc.IsTextureCube())
		{
			if (FMetalCommandQueue::SupportsFeature(EMetalFeaturesCubemapArrays))
			{
				Desc.SetTextureType(mtlpp::TextureType::TextureCubeArray);
			}
			else
			{
				Desc.SetTextureType(mtlpp::TextureType::Texture2DArray);
				Desc.SetArrayLength(InDesc.ArraySize * 6);
			}
		}
		else
		{
			Desc.SetTextureType(mtlpp::TextureType::Texture2DArray);
		}
	}
	Desc.SetMipmapLevelCount(InDesc.NumMips);

	{
		Desc.SetUsage(ConvertFlagsToUsage(InDesc.Flags));
		
		const bool bAppleGPU = [GetMetalDeviceContext().GetDevice().GetPtr() supportsFamily:MTLGPUFamilyApple1];

		if (EnumHasAnyFlags(InDesc.Flags, TexCreate_CPUReadback) && !EnumHasAnyFlags(InDesc.Flags, TexCreate_RenderTargetable | TexCreate_DepthStencilTargetable | TexCreate_FastVRAM))
		{
			Desc.SetCpuCacheMode(mtlpp::CpuCacheMode::DefaultCache);
			
			if(bAppleGPU)
			{
				Desc.SetStorageMode(mtlpp::StorageMode::Shared);
				Desc.SetResourceOptions((mtlpp::ResourceOptions)(mtlpp::ResourceOptions::CpuCacheModeDefaultCache | mtlpp::ResourceOptions::StorageModeShared));
			}
#if PLATFORM_MAC
			else
			{
				Desc.SetStorageMode(mtlpp::StorageMode::Managed);
				Desc.SetResourceOptions((mtlpp::ResourceOptions)(mtlpp::ResourceOptions::CpuCacheModeDefaultCache | mtlpp::ResourceOptions::StorageModeManaged));
			}
#endif
		}
		else if (EnumHasAnyFlags(InDesc.Flags, TexCreate_NoTiling) && !EnumHasAnyFlags(InDesc.Flags, TexCreate_FastVRAM | TexCreate_DepthStencilTargetable | TexCreate_RenderTargetable | TexCreate_UAV))
		{
			Desc.SetCpuCacheMode(mtlpp::CpuCacheMode::DefaultCache);
			
			if(bAppleGPU)
			{
				Desc.SetStorageMode(mtlpp::StorageMode::Shared);
				Desc.SetResourceOptions((mtlpp::ResourceOptions)(mtlpp::ResourceOptions::CpuCacheModeDefaultCache | mtlpp::ResourceOptions::StorageModeShared));
			}
#if PLATFORM_MAC
			else
			{
				Desc.SetStorageMode(mtlpp::StorageMode::Managed);
				Desc.SetResourceOptions((mtlpp::ResourceOptions)(mtlpp::ResourceOptions::CpuCacheModeDefaultCache | mtlpp::ResourceOptions::StorageModeManaged));
			}
#endif
		}
		else if (EnumHasAnyFlags(InDesc.Flags, TexCreate_RenderTargetable | TexCreate_DepthStencilTargetable | TexCreate_ResolveTargetable | TexCreate_DepthStencilResolveTarget))
		{
			check(!(InDesc.Flags & TexCreate_CPUReadback));
			Desc.SetCpuCacheMode(mtlpp::CpuCacheMode::DefaultCache);
#if PLATFORM_MAC
			Desc.SetStorageMode(mtlpp::StorageMode::Private);
			Desc.SetResourceOptions((mtlpp::ResourceOptions)(mtlpp::ResourceOptions::CpuCacheModeDefaultCache | mtlpp::ResourceOptions::StorageModePrivate));
#else
			if (GMetalForceIOSTexturesShared)
			{
				Desc.SetStorageMode(mtlpp::StorageMode::Shared);
				Desc.SetResourceOptions((mtlpp::ResourceOptions)(mtlpp::ResourceOptions::CpuCacheModeDefaultCache | mtlpp::ResourceOptions::StorageModeShared));
			}
			else
			{
				Desc.SetStorageMode(mtlpp::StorageMode::Private);
				Desc.SetResourceOptions((mtlpp::ResourceOptions)(mtlpp::ResourceOptions::CpuCacheModeDefaultCache | mtlpp::ResourceOptions::StorageModePrivate));
			}
#endif
		}
		else
		{
			check(!(InDesc.Flags & TexCreate_CPUReadback));
			Desc.SetCpuCacheMode(mtlpp::CpuCacheMode::DefaultCache);
#if PLATFORM_MAC
			Desc.SetStorageMode(mtlpp::StorageMode::Private);
			Desc.SetResourceOptions((mtlpp::ResourceOptions)(mtlpp::ResourceOptions::CpuCacheModeDefaultCache | mtlpp::ResourceOptions::StorageModePrivate));
#else
			if (GMetalForceIOSTexturesShared)
			{
				Desc.SetStorageMode(mtlpp::StorageMode::Shared);
				Desc.SetResourceOptions((mtlpp::ResourceOptions)(mtlpp::ResourceOptions::CpuCacheModeDefaultCache | mtlpp::ResourceOptions::StorageModeShared));
			}
			// No private storage for PVRTC as it messes up the blit-encoder usage.
			// note: this is set to always be on and will be re-addressed in a future release
			else
			{
				if (IsPixelFormatPVRTCCompressed(InDesc.Format))
				{
					Desc.SetStorageMode(mtlpp::StorageMode::Shared);
					Desc.SetResourceOptions((mtlpp::ResourceOptions)(mtlpp::ResourceOptions::CpuCacheModeDefaultCache | mtlpp::ResourceOptions::StorageModeShared));
				}
				else
				{
					Desc.SetStorageMode(mtlpp::StorageMode::Private);
					Desc.SetResourceOptions((mtlpp::ResourceOptions)(mtlpp::ResourceOptions::CpuCacheModeDefaultCache | mtlpp::ResourceOptions::StorageModePrivate));
				}
			}
#endif
		}

#if PLATFORM_IOS
		if (EnumHasAnyFlags(InDesc.Flags, TexCreate_Memoryless))
		{
			ensure(EnumHasAnyFlags(InDesc.Flags, (TexCreate_RenderTargetable | TexCreate_DepthStencilTargetable)));
			ensure(!EnumHasAnyFlags(InDesc.Flags, (TexCreate_CPUReadback | TexCreate_CPUWritable)));
			ensure(!EnumHasAnyFlags(InDesc.Flags, TexCreate_UAV));
			Desc.SetStorageMode(mtlpp::StorageMode::Memoryless);
			Desc.SetResourceOptions((mtlpp::ResourceOptions)(mtlpp::ResourceOptions::CpuCacheModeDefaultCache | mtlpp::ResourceOptions::StorageModeMemoryless));
		}
#endif

		static mtlpp::ResourceOptions GeneralResourceOption = FMetalCommandQueue::GetCompatibleResourceOptions(mtlpp::ResourceOptions::HazardTrackingModeUntracked);
		Desc.SetResourceOptions((mtlpp::ResourceOptions)(Desc.GetResourceOptions() | GeneralResourceOption));
	}
}

FMetalSurface::FMetalSurface(FMetalTextureCreateDesc const& CreateDesc)
	: FRHITexture       (CreateDesc)
	, FormatKey         (CreateDesc.FormatKey)
	, Texture           (nil)
	, MSAATexture       (nil)
	, MSAAResolveTexture(nil)
	, TotalTextureSize  (0)
	, Viewport          (nullptr)
	, ImageSurfaceRef   (nullptr)
{
	FPlatformAtomics::InterlockedExchange(&Written, 0);

	check(CreateDesc.Extent.X > 0 && CreateDesc.Extent.Y > 0 && CreateDesc.NumMips > 0);

	// the special back buffer surface will be updated in GetMetalDeviceContext().BeginDrawingViewport - no need to set the texture here
	if (EnumHasAnyFlags(CreateDesc.Flags, TexCreate_Presentable))
	{
		return;
	}
    
    bool bIsMSAARequired = CreateDesc.NumSamples > 1 && !FParse::Param(FCommandLine::Get(), TEXT("nomsaa"));

	FResourceBulkDataInterface* BulkData = CreateDesc.BulkData;

	// The bulk data interface can be used to create external textures for VR and media player.
	// Handle these first.
	if (BulkData != nullptr)
	{
		switch (BulkData->GetResourceType())
		{
		case FResourceBulkDataInterface::EBulkDataType::MediaTexture:
			{
				checkf(CreateDesc.NumMips == 1 && CreateDesc.ArraySize == 1, TEXT("Only handling bulk data with 1 mip and 1 array length"));
				ImageSurfaceRef = (CFTypeRef)BulkData->GetResourceBulkData();
				CFRetain(ImageSurfaceRef);
				
#if !COREVIDEO_SUPPORTS_METAL
				Texture = MTLPP_VALIDATE(mtlpp::Device, GetMetalDeviceContext().GetDevice(), SafeGetRuntimeDebuggingLevel() >= EMetalDebugLevelValidation, NewTexture(CreateDesc.Desc, CVPixelBufferGetIOSurface((CVPixelBufferRef)ImageSurfaceRef), 0));
#else
				Texture = CVMetalTextureGetTexture((CVMetalTextureRef)ImageSurfaceRef);
#endif
				METAL_FATAL_ASSERT(Texture, TEXT("Failed to create texture, desc %s"), *FString([CreateDesc.Desc description]));

				BulkData->Discard();
				BulkData = nullptr;
			}
			break;

#if PLATFORM_MAC
		case FResourceBulkDataInterface::EBulkDataType::VREyeBuffer:
			{
				ImageSurfaceRef = (CFTypeRef)BulkData->GetResourceBulkData();
				CFRetain(ImageSurfaceRef);

				mtlpp::TextureDescriptor DescCopy = CreateDesc.Desc;
				DescCopy.SetStorageMode(mtlpp::StorageMode::Managed);
				DescCopy.SetResourceOptions((mtlpp::ResourceOptions)((DescCopy.GetResourceOptions() & ~(mtlpp::ResourceStorageModeMask)) | mtlpp::ResourceOptions::StorageModeManaged));

				Texture = [GetMetalDeviceContext().GetDevice() newTextureWithDescriptor:DescCopy iosurface : (IOSurfaceRef)ImageSurfaceRef plane : 0];

				METAL_FATAL_ASSERT(Texture, TEXT("Failed to create texture, desc %s"), *FString([DescCopy description]));

				BulkData->Discard();
				BulkData = nullptr;
			}
			break;
#endif
		}
	}

	if (!Texture)
	{
		// Non VR/media texture case (i.e. a regular texture
		// Create the actual texture resource. Decide if we need to create from buffer backing
		const bool bBufferCompatibleOption = 	(CreateDesc.Desc.GetTextureType() == mtlpp::TextureType::Texture2D || CreateDesc.Desc.GetTextureType() == mtlpp::TextureType::TextureBuffer) &&
												CreateDesc.NumMips == 1 && CreateDesc.ArraySize == 1 && CreateDesc.NumSamples == 1 && CreateDesc.Desc.GetDepth() == 1;

        FMetalTextureCreateDesc NewCreateDesc = CreateDesc;
        
#if PLATFORM_IOS
        // If we are attempting to create an MSAA texture the texture cannot be memoryless unless we are creating a depth texture
        if(bIsMSAARequired && CreateDesc.Format != PF_DepthStencil && EnumHasAllFlags(CreateDesc.Flags, TexCreate_Memoryless))
        {
            NewCreateDesc.Flags &= ~TexCreate_Memoryless;
            
            if (GMetalForceIOSTexturesShared)
            {
                NewCreateDesc.Desc.SetStorageMode(mtlpp::StorageMode::Shared);
                NewCreateDesc.Desc.SetResourceOptions((mtlpp::ResourceOptions)(mtlpp::ResourceOptions::CpuCacheModeDefaultCache | mtlpp::ResourceOptions::StorageModeShared));
            }
            else
            {
                NewCreateDesc.Desc.SetStorageMode(mtlpp::StorageMode::Private);
                NewCreateDesc.Desc.SetResourceOptions((mtlpp::ResourceOptions)(mtlpp::ResourceOptions::CpuCacheModeDefaultCache | mtlpp::ResourceOptions::StorageModePrivate));
            }
        }
#endif
        
		if(bBufferCompatibleOption && (EnumHasAllFlags(CreateDesc.Flags, TexCreate_UAV | TexCreate_NoTiling) || EnumHasAllFlags(CreateDesc.Flags, TexCreate_AtomicCompatible)))
		{
			mtlpp::Device Device = GetMetalDeviceContext().GetDevice();
<<<<<<< HEAD
			
			const uint32 MinimumByteAlignment = GetMetalDeviceContext().GetDevice().GetMinimumLinearTextureAlignmentForPixelFormat(MTLFormat);
			const NSUInteger BytesPerRow = Align(Desc.GetWidth() * GPixelFormats[Format].BlockBytes, MinimumByteAlignment);
			
			// Backing buffer resource options must match the texture we are going to create from it
			FMetalPooledBufferArgs Args(Device, BytesPerRow * Desc.GetHeight(), BUF_Dynamic, mtlpp::StorageMode::Private, Desc.GetCpuCacheMode());
			FMetalBuffer Buffer = GetMetalDeviceContext().CreatePooledBuffer(Args);

			Texture = Buffer.NewTexture(Desc, 0, BytesPerRow);
=======

			const uint32 MinimumByteAlignment = Device.GetMinimumLinearTextureAlignmentForPixelFormat(CreateDesc.MTLFormat);
			const NSUInteger BytesPerRow = Align(NewCreateDesc.Desc.GetWidth() * GPixelFormats[NewCreateDesc.Format].BlockBytes, MinimumByteAlignment);

			// Backing buffer resource options must match the texture we are going to create from it
			FMetalPooledBufferArgs Args(Device, BytesPerRow * NewCreateDesc.Desc.GetHeight(), BUF_Dynamic, mtlpp::StorageMode::Private, NewCreateDesc.Desc.GetCpuCacheMode());
			FMetalBuffer Buffer = GetMetalDeviceContext().CreatePooledBuffer(Args);

			Texture = Buffer.NewTexture(NewCreateDesc.Desc, 0, BytesPerRow);
>>>>>>> d731a049
		}
		else
		{
			// If we are in here then either the texture description is not buffer compatable or these flags were not set
			// assert that these flag combinations are not set as they require a buffer backed texture and the texture description is not compatible with that
			checkf(!EnumHasAllFlags(CreateDesc.Flags, TexCreate_AtomicCompatible), TEXT("Requested buffer backed texture that breaks Metal linear texture limitations: %s"), *FString([NewCreateDesc.Desc description]));
			Texture = GetMetalDeviceContext().CreateTexture(this, NewCreateDesc.Desc);
		}
		
		METAL_FATAL_ASSERT(Texture, TEXT("Failed to create texture, desc %s"), *FString([CreateDesc.Desc description]));
	}

	if (BulkData)
	{
		// Regular texture has some bulk data to handle
		UE_LOG(LogMetal, Display, TEXT("Got a bulk data texture, with %d mips"), CreateDesc.NumMips);
		checkf(CreateDesc.NumMips == 1, TEXT("Only handling bulk data with 1 mip and 1 array length"));

		check(IsInRenderingThread());
		FRHICommandListImmediate& RHICmdList = FRHICommandListExecutor::GetImmediateCommandList();

		// lock, copy, unlock
		uint32 Stride;
		void* LockedData = FMetalDynamicRHI::Get().LockTexture2D_RenderThread(RHICmdList, this, 0, RLM_WriteOnly, Stride, false);
		check(LockedData);
		FMemory::Memcpy(LockedData, BulkData->GetResourceBulkData(), BulkData->GetResourceBulkDataSize());
		FMetalDynamicRHI::Get().UnlockTexture2D_RenderThread(RHICmdList, this, 0, false);

		// bulk data can be unloaded now
		BulkData->Discard();
		BulkData = nullptr;
	}

	// calculate size of the texture
	TotalTextureSize = GetMemorySize();

	if (bIsMSAARequired)
	{
		mtlpp::TextureDescriptor Desc = CreateDesc.Desc;
		check(CreateDesc.bIsRenderTarget);
		Desc.SetTextureType(mtlpp::TextureType::Texture2DMultisample);

		// allow commandline to override
		uint32 NewNumSamples;
		if (FParse::Value(FCommandLine::Get(), TEXT("msaa="), NewNumSamples))
		{
			Desc.SetSampleCount(NewNumSamples);
		}
		else
		{
			Desc.SetSampleCount(CreateDesc.NumSamples);
		}

		bool bMemoryless = false;
        
#if PLATFORM_IOS
		if (EnumHasAllFlags(CreateDesc.Flags, TexCreate_Memoryless))
		{
			bMemoryless = true;
			Desc.SetStorageMode(mtlpp::StorageMode::Memoryless);
			Desc.SetResourceOptions(mtlpp::ResourceOptions::StorageModeMemoryless);
		}
#endif

		MSAATexture = GetMetalDeviceContext().CreateTexture(this, Desc);
			
		//device doesn't support HW depth resolve.  This case only valid on mobile renderer or
		//on Mac where RHISupportsSeparateMSAAAndResolveTextures is true.
		const bool bSupportsMSAADepthResolve = GetMetalDeviceContext().SupportsFeature(EMetalFeaturesMSAADepthResolve);
		const bool bDepthButNoResolveSupported = CreateDesc.Format == PF_DepthStencil && !bSupportsMSAADepthResolve;
		if (bDepthButNoResolveSupported)
		{
			Texture = MSAATexture;
				
			// we don't have the resolve texture, so we just update the memory size with the MSAA size
			TotalTextureSize = TotalTextureSize * CreateDesc.NumSamples;
		}
		else if (!bMemoryless)
		{
			// an MSAA render target takes NumSamples more space, in addition to the resolve texture
			TotalTextureSize += TotalTextureSize * CreateDesc.NumSamples;
		}
			
		if (MSAATexture != Texture)
		{
			check(!MSAAResolveTexture);
				
			//if bSupportsSeparateMSAAAndResolve then the high level expect to binds the MSAA when binding shader params.
			const bool bSupportsSeparateMSAAAndResolve = FMetalCommandQueue::SupportsSeparateMSAAAndResolveTarget();
			if (bSupportsSeparateMSAAAndResolve)
			{
				MSAAResolveTexture = Texture;
					
				Texture = MSAATexture;
			}
			else
			{
				MSAAResolveTexture = Texture;
			}
		}
			
		//we always require an MSAAResolveTexture if MSAATexture is active.
		check(!MSAATexture || MSAAResolveTexture || bDepthButNoResolveSupported);
			
		NSLog(@"Creating %dx MSAA %d x %d %s surface", (int32)CreateDesc.Desc.GetSampleCount(), CreateDesc.Extent.X, CreateDesc.Extent.Y, EnumHasAnyFlags(CreateDesc.Flags, TexCreate_RenderTargetable) ? "Color" : "Depth");
		if (MSAATexture.GetPtr() == nil)
		{
			NSLog(@"Failed to create texture, desc  %@", CreateDesc.Desc.GetPtr());
		}
	}
	
	// create a stencil buffer if needed
	if (CreateDesc.Format == PF_DepthStencil)
	{
		// 1 byte per texel
		TotalTextureSize += CreateDesc.Extent.X * CreateDesc.Extent.Y;
	}
	
	// track memory usage
	
	if (CreateDesc.bIsRenderTarget)
	{
		GCurrentRendertargetMemorySize += Align(TotalTextureSize, 1024) / 1024;
	}
	else
	{
		GCurrentTextureMemorySize += Align(TotalTextureSize, 1024) / 1024;
	}
	
#if STATS
	if (CreateDesc.IsTextureCube())
	{
		if (CreateDesc.bIsRenderTarget)
		{
			INC_MEMORY_STAT_BY(STAT_RenderTargetMemoryCube, TotalTextureSize);
		}
		else
		{
			INC_MEMORY_STAT_BY(STAT_TextureMemoryCube, TotalTextureSize);
		}
	}
	else if (CreateDesc.IsTexture3D())
	{
		if (CreateDesc.bIsRenderTarget)
		{
			INC_MEMORY_STAT_BY(STAT_RenderTargetMemory3D, TotalTextureSize);
		}
		else
		{
			INC_MEMORY_STAT_BY(STAT_TextureMemory3D, TotalTextureSize);
		}
	}
	else
	{
		if (CreateDesc.bIsRenderTarget)
		{
			INC_MEMORY_STAT_BY(STAT_RenderTargetMemory2D, TotalTextureSize);
		}
		else
		{
			INC_MEMORY_STAT_BY(STAT_TextureMemory2D, TotalTextureSize);
		}
	}
#endif
}

@interface FMetalDeferredStats : FApplePlatformObject
{
@public
	uint64 TextureSize;
	ETextureDimension Dimension;
	bool bIsRenderTarget;
}
@end

@implementation FMetalDeferredStats
APPLE_PLATFORM_OBJECT_ALLOC_OVERRIDES(FMetalDeferredStats)
-(void)dealloc
{
#if STATS
	if (Dimension == ETextureDimension::TextureCube || Dimension == ETextureDimension::TextureCubeArray)
	{
		if (bIsRenderTarget)
		{
			DEC_MEMORY_STAT_BY(STAT_RenderTargetMemoryCube, TextureSize);
		}
		else
		{
			DEC_MEMORY_STAT_BY(STAT_TextureMemoryCube, TextureSize);
		}
	}
	else if (Dimension == ETextureDimension::Texture3D)
	{
		if (bIsRenderTarget)
		{
			DEC_MEMORY_STAT_BY(STAT_RenderTargetMemory3D, TextureSize);
		}
		else
		{
			DEC_MEMORY_STAT_BY(STAT_TextureMemory3D, TextureSize);
		}
	}
	else
	{
		if (bIsRenderTarget)
		{
			DEC_MEMORY_STAT_BY(STAT_RenderTargetMemory2D, TextureSize);
		}
		else
		{
			DEC_MEMORY_STAT_BY(STAT_TextureMemory2D, TextureSize);
		}
	}
#endif
	if (bIsRenderTarget)
	{
		GCurrentRendertargetMemorySize -= Align(TextureSize, 1024) / 1024;
	}
	else
	{
		GCurrentTextureMemorySize -= Align(TextureSize, 1024) / 1024;
	}
	[super dealloc];
}
@end

FMetalSurface::~FMetalSurface()
{
	bool const bIsRenderTarget = IsRenderTarget(GetDesc().Flags);
	
	if (MSAATexture.GetPtr())
	{
		if (Texture.GetPtr() != MSAATexture.GetPtr())
		{
			SafeReleaseMetalTexture(this, MSAATexture, false);
		}
	}
	
	
	//do the same as above.  only do a [release] if it's the same as texture.
	if (MSAAResolveTexture.GetPtr())
	{
		if (Texture.GetPtr() != MSAAResolveTexture.GetPtr())
		{
			SafeReleaseMetalTexture(this, MSAAResolveTexture, false);
		}
	}
	
	if (!(GetDesc().Flags & TexCreate_Presentable) && Texture.GetPtr())
	{
		SafeReleaseMetalTexture(this, Texture, (ImageSurfaceRef != nullptr));
	}
	
	MSAATexture = nil;
	MSAAResolveTexture = nil;
	Texture = nil;
	
	// track memory usage
	FMetalDeferredStats* Block = [FMetalDeferredStats new];
	Block->Dimension = GetDesc().Dimension;
	Block->TextureSize = TotalTextureSize;
	Block->bIsRenderTarget = bIsRenderTarget;
	SafeReleaseMetalObject(Block);
	
	if(ImageSurfaceRef)
	{
		// CFArray can contain CFType objects and is toll-free bridged with NSArray
		CFArrayRef Temp = CFArrayCreate(kCFAllocatorSystemDefault, &ImageSurfaceRef, 1, &kCFTypeArrayCallBacks);
		SafeReleaseMetalObject((NSArray*)Temp);
		CFRelease(ImageSurfaceRef);
	}
	
	ImageSurfaceRef = nullptr;
}

id <MTLBuffer> FMetalSurface::AllocSurface(uint32 MipIndex, uint32 ArrayIndex, EResourceLockMode LockMode, uint32& DestStride, bool SingleLayer /*= false*/)
{
	check(IsInRenderingThread());

	// get size and stride
	uint32 MipBytes = GetMipSize(MipIndex, &DestStride, SingleLayer);
	
	// allocate some temporary memory
	// This should really be pooled and texture transfers should be their own pool
	id <MTLDevice> Device = GetMetalDeviceContext().GetDevice();
	id <MTLBuffer> Buffer = [Device newBufferWithLength:MipBytes options:MTLResourceStorageModeShared];
	Buffer.label = @"Temporary Surface Backing";
	
	// Note: while the lock is active, this map owns the backing store.
	const uint32 LockIndex = ComputeLockIndex(MipIndex, ArrayIndex);
	GRHILockTracker.Lock(this, Buffer, LockIndex, MipBytes, LockMode, false);
	
#if PLATFORM_MAC
	// Expand R8_sRGB into RGBA8_sRGB for non Apple Silicon Mac.
	if (   GetDesc().Format == PF_G8 
		&& GetDesc().Dimension == ETextureDimension::Texture2D
		&& EnumHasAnyFlags(GetDesc().Flags, TexCreate_SRGB) 
		&& LockMode == RLM_WriteOnly 
		&& Texture.GetPixelFormat() == mtlpp::PixelFormat::RGBA8Unorm_sRGB)
	{
		DestStride = FMath::Max<uint32>(GetDesc().Extent.X >> MipIndex, 1);
	}
#endif
	
	check(Buffer);
	
	return Buffer;
}

void FMetalSurface::UpdateSurfaceAndDestroySourceBuffer(id <MTLBuffer> SourceBuffer, uint32 MipIndex, uint32 ArrayIndex)
{
#if STATS
	uint64 Start = FPlatformTime::Cycles64();
#endif
	check(SourceBuffer);
	
	uint32 Stride;
	uint32 BytesPerImage = GetMipSize(MipIndex, &Stride, true);
	
	mtlpp::Region Region;
	if (GetDesc().IsTexture3D())
	{
		// upload the texture to the texture slice
		Region = mtlpp::Region(
			0, 0, 0,
			FMath::Max<uint32>(GetDesc().Extent.X >> MipIndex, 1),
			FMath::Max<uint32>(GetDesc().Extent.Y >> MipIndex, 1),
			FMath::Max<uint32>(GetDesc().Depth    >> MipIndex, 1)
		);
	}
	else
	{
		// upload the texture to the texture slice
		Region = mtlpp::Region(
			0, 0,
			FMath::Max<uint32>(GetDesc().Extent.X >> MipIndex, 1),
			FMath::Max<uint32>(GetDesc().Extent.Y >> MipIndex, 1)
		);
	}

#if PLATFORM_MAC
	// Expand R8_sRGB into RGBA8_sRGB for non Apple Silicon Mac.
	if (   GetDesc().Format == PF_G8 
		&& GetDesc().Dimension == ETextureDimension::Texture2D
		&& EnumHasAnyFlags(GetDesc().Flags, TexCreate_SRGB) 
		&& Texture.GetPixelFormat() == mtlpp::PixelFormat::RGBA8Unorm_sRGB)
	{
		TArray<uint8> Data;
		uint8* ExpandedMem = (uint8*) SourceBuffer.contents;
		check(ExpandedMem);
		Data.Append(ExpandedMem, BytesPerImage);
		uint32 SrcStride = FMath::Max<uint32>(GetDesc().Extent.X >> MipIndex, 1);
		for(uint y = 0; y < FMath::Max<uint32>(GetDesc().Extent.Y >> MipIndex, 1); y++)
		{
			uint8* RowDest = ExpandedMem;
			for(uint x = 0; x < FMath::Max<uint32>(GetDesc().Extent.X >> MipIndex, 1); x++)
			{
				*(RowDest++) = Data[(y * SrcStride) + x];
				*(RowDest++) = Data[(y * SrcStride) + x];
				*(RowDest++) = Data[(y * SrcStride) + x];
				*(RowDest++) = Data[(y * SrcStride) + x];
			}
			ExpandedMem = (ExpandedMem + Stride);
		}
	}
#endif
	
	if(Texture.GetStorageMode() == mtlpp::StorageMode::Private)
	{
		SCOPED_AUTORELEASE_POOL;
		
		FMetalBuffer Buffer(SourceBuffer);
		
		int64 Size = BytesPerImage * Region.size.depth * FMath::Max(1u, ArrayIndex);
		
		int64 Count = FPlatformAtomics::InterlockedAdd(&ActiveUploads, Size);
		
		bool const bWait = ((GetMetalDeviceContext().GetNumActiveContexts() == 1) && (GMetalMaxOutstandingAsyncTexUploads > 0) && (Count >= GMetalMaxOutstandingAsyncTexUploads));
		
		mtlpp::BlitOption Options = mtlpp::BlitOption::None;
#if !PLATFORM_MAC
		if (Texture.GetPixelFormat() >= mtlpp::PixelFormat::PVRTC_RGB_2BPP && Texture.GetPixelFormat() <= mtlpp::PixelFormat::PVRTC_RGBA_4BPP_sRGB)
		{
			Options = mtlpp::BlitOption::RowLinearPVRTC;
		}
#endif
		
		if(GetMetalDeviceContext().AsyncCopyFromBufferToTexture(Buffer, 0, Stride, BytesPerImage, Region.size, Texture, ArrayIndex, MipIndex, Region.origin, Options))
		{
			mtlpp::CommandBufferHandler ScheduledHandler = nil;
	#if STATS
			int64* Cycles = new int64;
			FPlatformAtomics::InterlockedExchange(Cycles, 0);
			ScheduledHandler = [Cycles](mtlpp::CommandBuffer const&)
			{
				FPlatformAtomics::InterlockedExchange(Cycles, FPlatformTime::Cycles64());
			};
			mtlpp::CommandBufferHandler CompletionHandler = [SourceBuffer, Size, Cycles](mtlpp::CommandBuffer const&)
	#else
			mtlpp::CommandBufferHandler CompletionHandler = [SourceBuffer, Size](mtlpp::CommandBuffer const&)
	#endif
			{
				FPlatformAtomics::InterlockedAdd(&ActiveUploads, -Size);
	#if STATS
				int64 Taken = FPlatformTime::Cycles64() - *Cycles;
				delete Cycles;
				FPlatformAtomics::InterlockedAdd(&GMetalTexturePageOnTime, Taken);
	#endif
				[SourceBuffer release];
			};
			GetMetalDeviceContext().SubmitAsyncCommands(ScheduledHandler, CompletionHandler, bWait);
			
		}
		else
		{
			mtlpp::CommandBufferHandler CompletionHandler = [SourceBuffer, Size](mtlpp::CommandBuffer const&)
			{
				FPlatformAtomics::InterlockedAdd(&ActiveUploads, -Size);
				[SourceBuffer release];
			};
			GetMetalDeviceContext().GetCurrentRenderPass().AddCompletionHandler(CompletionHandler);
		}
		
		INC_DWORD_STAT_BY(STAT_MetalTextureMemUpdate, Size);
		
		if (bWait)
		{
			GetMetalDeviceContext().ClearFreeList();
		}
	}
	else
	{
#if !PLATFORM_MAC
		if (Texture.GetPixelFormat() >= mtlpp::PixelFormat::PVRTC_RGB_2BPP && Texture.GetPixelFormat() <= mtlpp::PixelFormat::PVRTC_RGBA_4BPP_sRGB) // @todo Calculate correct strides and byte-counts
		{
			Stride = 0;
			BytesPerImage = 0;
		}
#endif
		
		MTLPP_VALIDATE(mtlpp::Texture, Texture, SafeGetRuntimeDebuggingLevel() >= EMetalDebugLevelValidation, Replace(Region, MipIndex, ArrayIndex, SourceBuffer.contents, Stride, BytesPerImage));
		[SourceBuffer release];
		
		INC_DWORD_STAT_BY(STAT_MetalTextureMemUpdate, BytesPerImage);
	}
	
	FPlatformAtomics::InterlockedExchange(&Written, 1);
	
#if STATS
	GMetalTexturePageOnTime += (FPlatformTime::Cycles64() - Start);
#endif
}

void* FMetalSurface::Lock(uint32 MipIndex, uint32 ArrayIndex, EResourceLockMode LockMode, uint32& DestStride, bool SingleLayer /*= false*/)
{
	// get size and stride
	uint32 MipBytes = GetMipSize(MipIndex, &DestStride, false);
	
	// allocate some temporary memory
	id <MTLBuffer> Buffer = AllocSurface(MipIndex, ArrayIndex, LockMode, DestStride, SingleLayer);
	FMetalBuffer SourceData(Buffer);
	
	switch(LockMode)
	{
		case RLM_ReadOnly:
		{
			SCOPE_CYCLE_COUNTER(STAT_MetalTexturePageOffTime);
			
			FRHICommandListImmediate& RHICmdList = FRHICommandListExecutor::GetImmediateCommandList();
			const bool bIssueImmediateCommands = RHICmdList.Bypass() || IsInRHIThread();
			
			mtlpp::Region Region;
			if (GetDesc().IsTexture3D())
			{
				// upload the texture to the texture slice
				Region = mtlpp::Region(
					0, 0, 0,
					FMath::Max<uint32>(GetDesc().Extent.X >> MipIndex, 1),
					FMath::Max<uint32>(GetDesc().Extent.Y >> MipIndex, 1),
					FMath::Max<uint32>(GetDesc().Depth    >> MipIndex, 1));
			}
			else
			{
				// upload the texture to the texture slice
				Region = mtlpp::Region(
					0, 0,
					FMath::Max<uint32>(GetDesc().Extent.X >> MipIndex, 1),
					FMath::Max<uint32>(GetDesc().Extent.Y >> MipIndex, 1)
				);
			}
			
			if (Texture.GetStorageMode() == mtlpp::StorageMode::Private)
			{
				// If we are running with command lists or the RHI thread is enabled we have to execute GFX commands in that context.
				auto CopyTexToBuf =
				[this, &ArrayIndex, &MipIndex, &Region, &SourceData, &DestStride, &MipBytes](FRHICommandListImmediate& RHICmdList)
				{
					GetMetalDeviceContext().CopyFromTextureToBuffer(this->Texture, ArrayIndex, MipIndex, Region.origin, Region.size, SourceData, 0, DestStride, MipBytes, mtlpp::BlitOption::None);
					//kick the current command buffer.
					GetMetalDeviceContext().SubmitCommandBufferAndWait();
				};
				
				if (bIssueImmediateCommands)
				{
					CopyTexToBuf(RHICmdList);
				}
				else
				{
					RHICmdList.EnqueueLambda(MoveTemp(CopyTexToBuf));
					RHICmdList.ImmediateFlush(EImmediateFlushType::FlushRHIThread);
				}
			}
			else
			{
#if PLATFORM_MAC
				if(this->Texture.GetStorageMode() == mtlpp::StorageMode::Managed)
				{
					// Managed texture - need to sync GPU -> CPU before access as it could have been written to by the GPU
					auto SyncReadbackToCPU =
					[this, &ArrayIndex, &MipIndex](FRHICommandListImmediate& RHICmdList)
					{
						GetMetalDeviceContext().SynchronizeTexture(this->Texture, ArrayIndex, MipIndex);
						GetMetalDeviceContext().SubmitCommandBufferAndWait();
					};
					
					// Similar to above. If we are in a context where we have command lists or the RHI thread we must execute
					// commands there. Otherwise we can just do this directly.
					if (bIssueImmediateCommands)
					{
						SyncReadbackToCPU(RHICmdList);
					}
					else
					{
						RHICmdList.EnqueueLambda(MoveTemp(SyncReadbackToCPU));
						RHICmdList.ImmediateFlush(EImmediateFlushType::FlushRHIThread);
					}
				}
#endif
				
				// This block breaks the texture atlas system in Ocean, which depends on nonzero strides coming back from compressed textures. Turning off.
#if 0
				if (GetDesc().Format == PF_PVRTC2 || GetDesc().Format == PF_PVRTC4)
				{
					// for compressed textures metal debug RT expects 0 for rowBytes and imageBytes.
					DestStride = 0;
					MipBytes = 0;
				}
#endif
				uint32 BytesPerRow = DestStride;
				if (GetDesc().Format == PF_PVRTC2 || GetDesc().Format == PF_PVRTC4)
				{
					// for compressed textures metal debug RT expects 0 for rowBytes and imageBytes.
					BytesPerRow = 0;
					MipBytes = 0;
				}
				MTLPP_VALIDATE(mtlpp::Texture, Texture, SafeGetRuntimeDebuggingLevel() >= EMetalDebugLevelValidation, GetBytes(MTLPP_VALIDATE(mtlpp::Buffer, SourceData, SafeGetRuntimeDebuggingLevel() >= EMetalDebugLevelValidation, GetContents()), BytesPerRow, MipBytes, Region, MipIndex, ArrayIndex));
			}
			
#if PLATFORM_MAC
			// Pack RGBA8_sRGB into R8_sRGB for non Apple Silicon Mac.
			if (   GetDesc().Format == PF_G8 
				&& GetDesc().Dimension == ETextureDimension::Texture2D
				&& EnumHasAnyFlags(GetDesc().Flags, TexCreate_SRGB) 
				&& Texture.GetPixelFormat() == mtlpp::PixelFormat::RGBA8Unorm_sRGB)
			{
				TArray<uint8> Data;
				uint8* ExpandedMem = (uint8*)SourceData.GetContents();
				Data.Append(ExpandedMem, MipBytes);
				uint32 SrcStride = DestStride;
				DestStride = FMath::Max<uint32>(GetDesc().Extent.X >> MipIndex, 1);
				for(uint y = 0; y < FMath::Max<uint32>(GetDesc().Extent.Y >> MipIndex, 1); y++)
				{
					uint8* RowDest = ExpandedMem;
					for(uint x = 0; x < FMath::Max<uint32>(GetDesc().Extent.X >> MipIndex, 1); x++)
					{
						*(RowDest++) = Data[(y * SrcStride) + (x * 4)];
					}
					ExpandedMem = (ExpandedMem + DestStride);
				}
			}
#endif
			
			break;
		}
		case RLM_WriteOnly:
		{
			break;
		}
		default:
			check(false);
			break;
	}
	
	return SourceData.GetContents();
}

void FMetalSurface::Unlock(uint32 MipIndex, uint32 ArrayIndex, bool bTryAsync)
{
	check(IsInRenderingThread());
	
	const uint32 LockIndex = ComputeLockIndex(MipIndex, ArrayIndex);
	FRHILockTracker::FLockParams Params = GRHILockTracker.Unlock(this, LockIndex);
	
	id <MTLBuffer> SourceData = (id <MTLBuffer>) Params.Buffer;
	if(bTryAsync)
	{
		AsyncUnlock(SourceData, MipIndex, ArrayIndex);
	}
	else
	{
		UpdateSurfaceAndDestroySourceBuffer(SourceData, MipIndex, ArrayIndex);
	}
}

void* FMetalSurface::AsyncLock(class FRHICommandListImmediate& RHICmdList, uint32 MipIndex, uint32 ArrayIndex, EResourceLockMode LockMode, uint32& DestStride, bool bNeedsDefaultRHIFlush)
{
	bool bDirectLock = (LockMode == RLM_ReadOnly || !GIsRHIInitialized);
	
	void* BufferData = nullptr;
	
	// Never flush for writing, it is unnecessary
	if (bDirectLock)
	{
		if (bNeedsDefaultRHIFlush)
		{
			// @todo Not all read locks need to flush either, but that'll require resource use tracking
			QUICK_SCOPE_CYCLE_COUNTER(STAT_RHIMETHOD_LockTexture2D_Flush);
			RHICmdList.ImmediateFlush(EImmediateFlushType::FlushRHIThread);
		}
		BufferData = Lock(MipIndex, ArrayIndex, LockMode, DestStride);
	}
	else
	{
		id <MTLBuffer> Buffer = AllocSurface(MipIndex, ArrayIndex, LockMode, DestStride);
		check(Buffer);
		
		BufferData = Buffer.contents;
	}
	
	check(BufferData);
	
	return BufferData;
}

struct FMetalRHICommandUnlockTextureUpdate final : public FRHICommand<FMetalRHICommandUnlockTextureUpdate>
{
	FMetalSurface* Surface;
	id <MTLBuffer> UpdateData;
	uint32 MipIndex;
	
	FORCEINLINE_DEBUGGABLE FMetalRHICommandUnlockTextureUpdate(FMetalSurface* InSurface, id <MTLBuffer> InUpdateData, uint32 InMipIndex)
	: Surface(InSurface)
	, UpdateData(InUpdateData)
	, MipIndex(InMipIndex)
	{
		[UpdateData retain];
	}
	
	void Execute(FRHICommandListBase& CmdList)
	{
		Surface->UpdateSurfaceAndDestroySourceBuffer(UpdateData, MipIndex, 0);
	}
	
	virtual ~FMetalRHICommandUnlockTextureUpdate()
	{
		[UpdateData release];
	}
};

void FMetalSurface::AsyncUnlock(id <MTLBuffer> SourceData, uint32 MipIndex, uint32 ArrayIndex)
{
	FRHICommandListImmediate& RHICmdList = FRHICommandListExecutor::GetImmediateCommandList();
	if (RHICmdList.Bypass() || !IsRunningRHIInSeparateThread())
	{
		UpdateSurfaceAndDestroySourceBuffer(SourceData, MipIndex, ArrayIndex);
	}
	else
	{
		new (RHICmdList.AllocCommand<FMetalRHICommandUnlockTextureUpdate>()) FMetalRHICommandUnlockTextureUpdate(this, SourceData, MipIndex);
	}
}

uint32 FMetalSurface::GetMipSize(uint32 MipIndex, uint32* Stride, bool bSingleLayer)
{
	EPixelFormat PixelFormat = GetDesc().Format;

	// DXT/BC formats on Mac actually do have mip-tails that are smaller than the block size, they end up being uncompressed.
	bool const bPixelFormatASTC = IsPixelFormatASTCCompressed(PixelFormat);
	
	// Calculate the dimensions of the mip-map.
	const uint32 BlockSizeX = GPixelFormats[PixelFormat].BlockSizeX;
	const uint32 BlockSizeY = GPixelFormats[PixelFormat].BlockSizeY;
	const uint32 BlockBytes = GPixelFormats[PixelFormat].BlockBytes;
	const uint32 Alignment = 1u; // Apparently we always want natural row alignment (tightly-packed) even though the docs say iOS doesn't support it - this may be because we don't upload texture data from one contiguous buffer.
	const uint32 UnalignedMipSizeX = FMath::Max<uint32>(GetDesc().Extent.X >> MipIndex, BlockSizeX);
	const uint32 UnalignedMipSizeY = FMath::Max<uint32>(GetDesc().Extent.Y >> MipIndex, BlockSizeY);
	const uint32 MipSizeX = (bPixelFormatASTC) ? AlignArbitrary(UnalignedMipSizeX, BlockSizeX) : UnalignedMipSizeX;
	const uint32 MipSizeY = (bPixelFormatASTC) ? AlignArbitrary(UnalignedMipSizeY, BlockSizeY) : UnalignedMipSizeY;
	
	const uint32 MipSizeZ = bSingleLayer ? 1 : FMath::Max<uint32>(GetDesc().Depth >> MipIndex, 1u);
	uint32 NumBlocksX = (MipSizeX + BlockSizeX - 1) / BlockSizeX;
	uint32 NumBlocksY = (MipSizeY + BlockSizeY - 1) / BlockSizeY;
	if (PixelFormat == PF_PVRTC2 || PixelFormat == PF_PVRTC4)
	{
		// PVRTC has minimum 2 blocks width and height
		NumBlocksX = FMath::Max<uint32>(NumBlocksX, 2);
		NumBlocksY = FMath::Max<uint32>(NumBlocksY, 2);
	}
#if PLATFORM_MAC
	else if (PixelFormat == PF_G8 && EnumHasAnyFlags(GetDesc().Flags, TexCreate_SRGB) && Texture.GetPixelFormat() == mtlpp::PixelFormat::RGBA8Unorm_sRGB)
	{
		// RGBA_sRGB is the closest match - so expand the data.
		NumBlocksX *= 4;
	}
#endif
	
	const uint32 MipStride = NumBlocksX * BlockBytes;
	const uint32 AlignedStride = ((MipStride - 1) & ~(Alignment - 1)) + Alignment;
	
	const uint32 MipBytes = AlignedStride * NumBlocksY * MipSizeZ;
	
	if (Stride)
	{
		*Stride = AlignedStride;
	}
	
	return MipBytes;
}

uint32 FMetalSurface::GetMemorySize()
{
	// if already calculated, no need to do it again
	if (TotalTextureSize != 0)
	{
		return TotalTextureSize;
	}
	
	if (Texture.GetPtr() == nil)
	{
		return 0;
	}
	
	uint32 TotalSize = 0;
	for (uint32 MipIndex = 0; MipIndex < Texture.GetMipmapLevelCount(); MipIndex++)
	{
		TotalSize += GetMipSize(MipIndex, NULL, false);
	}
	
	return TotalSize;
}

uint32 FMetalSurface::GetNumFaces()
{
	return GetDesc().Depth * GetDesc().ArraySize;
}

FMetalTexture FMetalSurface::GetDrawableTexture()
{
	if (!Texture && EnumHasAnyFlags(GetDesc().Flags, TexCreate_Presentable))
	{
		check(Viewport);
		Texture = Viewport->GetDrawableTexture(EMetalViewportAccessRHI);
	}
	return Texture;
}

ns::AutoReleased<FMetalTexture> FMetalSurface::GetCurrentTexture()
{
	ns::AutoReleased<FMetalTexture> Tex;
	if (Viewport && EnumHasAnyFlags(GetDesc().Flags, TexCreate_Presentable))
	{
		check(Viewport);
		Tex = Viewport->GetCurrentTexture(EMetalViewportAccessRHI);
	}
	return Tex;
}


/*-----------------------------------------------------------------------------
 Texture allocator support.
 -----------------------------------------------------------------------------*/

void FMetalDynamicRHI::RHIGetTextureMemoryStats(FTextureMemoryStats& OutStats)
{
	if(MemoryStats.TotalGraphicsMemory > 0)
	{
		OutStats.DedicatedVideoMemory = MemoryStats.DedicatedVideoMemory;
		OutStats.DedicatedSystemMemory = MemoryStats.DedicatedSystemMemory;
		OutStats.SharedSystemMemory = MemoryStats.SharedSystemMemory;
		OutStats.TotalGraphicsMemory = MemoryStats.TotalGraphicsMemory;
	}
	else
	{
		OutStats.DedicatedVideoMemory = 0;
		OutStats.DedicatedSystemMemory = 0;
		OutStats.SharedSystemMemory = 0;
		OutStats.TotalGraphicsMemory = 0;
	}
	
	OutStats.AllocatedMemorySize = int64(GCurrentTextureMemorySize) * 1024;
	OutStats.LargestContiguousAllocation = OutStats.AllocatedMemorySize;
	OutStats.TexturePoolSize = GTexturePoolSize;
	OutStats.PendingMemoryAdjustment = 0;
}

bool FMetalDynamicRHI::RHIGetTextureMemoryVisualizeData( FColor* /*TextureData*/, int32 /*SizeX*/, int32 /*SizeY*/, int32 /*Pitch*/, int32 /*PixelSize*/ )
{
	NOT_SUPPORTED("RHIGetTextureMemoryVisualizeData");
	return false;
}

uint32 FMetalDynamicRHI::RHIComputeMemorySize(FRHITexture* TextureRHI)
{
	@autoreleasepool {
		if(!TextureRHI)
		{
			return 0;
		}
		
		return GetMetalSurfaceFromRHITexture(TextureRHI)->GetMemorySize();
	}
}

/*-----------------------------------------------------------------------------
 2D texture support.
 -----------------------------------------------------------------------------*/

FTextureRHIRef FMetalDynamicRHI::RHICreateTexture_RenderThread(class FRHICommandListImmediate& RHICmdList, const FRHITextureCreateDesc& CreateDesc)
{
	@autoreleasepool{
		return this->RHICreateTexture(CreateDesc);
	}
}

<<<<<<< HEAD
FTexture3DRHIRef FMetalDynamicRHI::RHICreateTexture3D(uint32 SizeX, uint32 SizeY, uint32 SizeZ, uint8 Format, uint32 NumMips, ETextureCreateFlags Flags, ERHIAccess InResourceState, FRHIResourceCreateInfo& CreateInfo)
{
	@autoreleasepool {
		return new FMetalTexture3D((EPixelFormat)Format, SizeX, SizeY, SizeZ, NumMips, Flags, CreateInfo.BulkData, CreateInfo.ClearValueBinding);
	}
}

void FMetalDynamicRHI::RHIGenerateMips(FRHITexture* SourceSurfaceRHI)
{
	@autoreleasepool {
		FMetalSurface* Surf = GetMetalSurfaceFromRHITexture(SourceSurfaceRHI);
		if (Surf && Surf->Texture)
		{
			ImmediateContext.GetInternalContext().AsyncGenerateMipmapsForTexture(Surf->Texture);
		}
	}
}

// deferred unlock commands
struct FMetalRHICommandAsyncReallocateTexture2D final : public FRHICommand<FMetalRHICommandAsyncReallocateTexture2D>
{
	FMetalContext& Context;
	FMetalTexture2D* OldTexture;
	FMetalTexture2D* NewTexture;
	int32 NewMipCount;
	int32 NewSizeX;
	int32 NewSizeY;
	FThreadSafeCounter* RequestStatus;
	
	FORCEINLINE_DEBUGGABLE FMetalRHICommandAsyncReallocateTexture2D(FMetalContext& InContext, FMetalTexture2D* InOldTexture, FMetalTexture2D* InNewTexture, int32 InNewMipCount, int32 InNewSizeX, int32 InNewSizeY, FThreadSafeCounter* InRequestStatus)
	: Context(InContext)
	, OldTexture(InOldTexture)
	, NewTexture(InNewTexture)
	, NewMipCount(InNewMipCount)
	, NewSizeX(InNewSizeX)
	, NewSizeY(InNewSizeY)
	, RequestStatus(InRequestStatus)
	{
	}
	
	void Execute(FRHICommandListBase& CmdList)
	{
		CopyMips(Context, OldTexture, NewTexture, NewMipCount, NewSizeX, NewSizeY, RequestStatus);
	}
	
	static void CopyMips(FMetalContext& Context, FMetalTexture2D* OldTexture, FMetalTexture2D* NewTexture, int32 NewMipCount, int32 NewSizeX, int32 NewSizeY, FThreadSafeCounter* RequestStatus)
	{
		// figure out what mips to schedule
		const uint32 NumSharedMips = FMath::Min(OldTexture->GetNumMips(), NewTexture->GetNumMips());
		const uint32 SourceMipOffset = OldTexture->GetNumMips() - NumSharedMips;
		const uint32 DestMipOffset = NewTexture->GetNumMips() - NumSharedMips;
		
		const uint32 BlockSizeX = GPixelFormats[OldTexture->GetFormat()].BlockSizeX;
		const uint32 BlockSizeY = GPixelFormats[OldTexture->GetFormat()].BlockSizeY;
		
		// only handling straight 2D textures here
		uint32 SliceIndex = 0;
		mtlpp::Origin Origin(0,0,0);
		
		FMetalTexture Tex = OldTexture->Surface.Texture;
		
		// DXT/BC formats on Mac actually do have mip-tails that are smaller than the block size, they end up being uncompressed.
		bool const bPixelFormatASTC = IsPixelFormatASTCCompressed(OldTexture->GetFormat());
		
		bool bAsync = true;
		for (uint32 MipIndex = 0; MipIndex < NumSharedMips; ++MipIndex)
		{
			const uint32 UnalignedMipSizeX = FMath::Max<uint32>(1, NewSizeX >> (MipIndex + DestMipOffset));
			const uint32 UnalignedMipSizeY = FMath::Max<uint32>(1, NewSizeY >> (MipIndex + DestMipOffset));
			const uint32 MipSizeX = FMath::Max<uint32>(1, NewSizeX >> (MipIndex + DestMipOffset));
			const uint32 MipSizeY = FMath::Max<uint32>(1, NewSizeY >> (MipIndex + DestMipOffset));
			
			bAsync &= Context.AsyncCopyFromTextureToTexture(OldTexture->Surface.Texture, SliceIndex, MipIndex + SourceMipOffset, Origin, mtlpp::Size(MipSizeX, MipSizeY, 1), NewTexture->Surface.Texture, SliceIndex, MipIndex + DestMipOffset, Origin);
		}
		
		// when done, decrement the counter to indicate it's safe
		mtlpp::CommandBufferHandler CompletionHandler = [Tex](mtlpp::CommandBuffer const&)
		{
		};
		
		if(bAsync)
		{
	    	// kck it off!
			Context.SubmitAsyncCommands(nil, CompletionHandler, false);
		}
		else
		{
			Context.GetCurrentRenderPass().AddCompletionHandler(CompletionHandler);
		}
		
		// Like D3D mark this as complete immediately.
		RequestStatus->Decrement();
		
		FMetalSurface* Source = GetMetalSurfaceFromRHITexture(OldTexture);
		Source->MakeAliasable();
=======
FTextureRHIRef FMetalDynamicRHI::RHICreateTexture(const FRHITextureCreateDesc& CreateDesc)
{
	@autoreleasepool{
		return new FMetalSurface(CreateDesc);
>>>>>>> d731a049
	}
}

FTexture2DRHIRef FMetalDynamicRHI::RHIAsyncCreateTexture2D(uint32 SizeX, uint32 SizeY, uint8 Format, uint32 NumMips, ETextureCreateFlags Flags, ERHIAccess InResourceState, void** InitialMipData, uint32 NumInitialMips)
{
	UE_LOG(LogMetal, Fatal, TEXT("RHIAsyncCreateTexture2D is not supported"));
	return FTexture2DRHIRef();
}

void FMetalDynamicRHI::RHICopySharedMips(FRHITexture2D* DestTexture2D, FRHITexture2D* SrcTexture2D)
{
	NOT_SUPPORTED("RHICopySharedMips");
}

void FMetalDynamicRHI::RHIGenerateMips(FRHITexture* SourceSurfaceRHI)
{
	@autoreleasepool {
		FMetalSurface* Surf = GetMetalSurfaceFromRHITexture(SourceSurfaceRHI);
		if (Surf && Surf->Texture)
		{
			ImmediateContext.GetInternalContext().AsyncGenerateMipmapsForTexture(Surf->Texture);
		}
	}
}

FTexture2DRHIRef FMetalDynamicRHI::AsyncReallocateTexture2D_RenderThread(class FRHICommandListImmediate& RHICmdList, FRHITexture2D* Texture2D, int32 NewMipCount, int32 NewSizeX, int32 NewSizeY, FThreadSafeCounter* RequestStatus)
{
	return this->RHIAsyncReallocateTexture2D(Texture2D, NewMipCount, NewSizeX, NewSizeY, RequestStatus);
}

ETextureReallocationStatus FMetalDynamicRHI::FinalizeAsyncReallocateTexture2D_RenderThread(class FRHICommandListImmediate& RHICmdList, FRHITexture2D* Texture2D, bool bBlockUntilCompleted)
{
	// No need to flush - does nothing
	return this->RHIFinalizeAsyncReallocateTexture2D(Texture2D, bBlockUntilCompleted);
}

ETextureReallocationStatus FMetalDynamicRHI::CancelAsyncReallocateTexture2D_RenderThread(class FRHICommandListImmediate& RHICmdList, FRHITexture2D* Texture2D, bool bBlockUntilCompleted)
{
	// No need to flush - does nothing
	return this->RHICancelAsyncReallocateTexture2D(Texture2D, bBlockUntilCompleted);
}

FTexture2DRHIRef FMetalDynamicRHI::RHIAsyncReallocateTexture2D(FRHITexture2D* OldTextureRHI, int32 NewMipCount, int32 NewSizeX, int32 NewSizeY, FThreadSafeCounter* RequestStatus)
{
	@autoreleasepool {

		check(IsInRenderingThread());
		FRHICommandListImmediate& RHICmdList = FRHICommandListExecutor::GetImmediateCommandList();

		FMetalSurface* OldTexture = ResourceCast(OldTextureRHI);

		FRHITextureDesc Desc = OldTexture->GetDesc();
		Desc.Extent = FIntPoint(NewSizeX, NewSizeY);
		Desc.NumMips = NewMipCount;

		FRHITextureCreateDesc CreateDesc(
			Desc,
			RHIGetDefaultResourceState(Desc.Flags, false),
			TEXT("RHIAsyncReallocateTexture2D")
		);
		
		FMetalSurface* NewTexture = new FMetalSurface(CreateDesc);

		// Copy shared mips
		RHICmdList.EnqueueLambda([this, OldTexture, NewSizeX, NewSizeY, NewTexture, RequestStatus](FRHICommandListImmediate& RHICmdList)
		{
			FMetalContext& Context = ImmediateContext.GetInternalContext();

			// figure out what mips to schedule
			const uint32 NumSharedMips = FMath::Min(OldTexture->GetNumMips(), NewTexture->GetNumMips());
			const uint32 SourceMipOffset = OldTexture->GetNumMips() - NumSharedMips;
			const uint32 DestMipOffset = NewTexture->GetNumMips() - NumSharedMips;

			const uint32 BlockSizeX = GPixelFormats[OldTexture->GetFormat()].BlockSizeX;
			const uint32 BlockSizeY = GPixelFormats[OldTexture->GetFormat()].BlockSizeY;

			// only handling straight 2D textures here
			uint32 SliceIndex = 0;
			mtlpp::Origin Origin(0, 0, 0);

			FMetalTexture Tex = OldTexture->Texture;

			// DXT/BC formats on Mac actually do have mip-tails that are smaller than the block size, they end up being uncompressed.
			bool const bPixelFormatASTC = IsPixelFormatASTCCompressed(OldTexture->GetFormat());

			bool bAsync = true;
			for (uint32 MipIndex = 0; MipIndex < NumSharedMips; ++MipIndex)
			{
				const uint32 UnalignedMipSizeX = FMath::Max<uint32>(1, NewSizeX >> (MipIndex + DestMipOffset));
				const uint32 UnalignedMipSizeY = FMath::Max<uint32>(1, NewSizeY >> (MipIndex + DestMipOffset));
				const uint32 MipSizeX = FMath::Max<uint32>(1, NewSizeX >> (MipIndex + DestMipOffset));
				const uint32 MipSizeY = FMath::Max<uint32>(1, NewSizeY >> (MipIndex + DestMipOffset));

				bAsync &= Context.AsyncCopyFromTextureToTexture(OldTexture->Texture, SliceIndex, MipIndex + SourceMipOffset, Origin, mtlpp::Size(MipSizeX, MipSizeY, 1), NewTexture->Texture, SliceIndex, MipIndex + DestMipOffset, Origin);
			}

			// when done, decrement the counter to indicate it's safe
			mtlpp::CommandBufferHandler CompletionHandler = [Tex](mtlpp::CommandBuffer const&)
			{
			};

			if (bAsync)
			{
				// kck it off!
				Context.SubmitAsyncCommands(nil, CompletionHandler, false);
			}
			else
			{
				Context.GetCurrentRenderPass().AddCompletionHandler(CompletionHandler);
			}

			// Like D3D mark this as complete immediately.
			RequestStatus->Decrement();

			FMetalSurface* Source = GetMetalSurfaceFromRHITexture(OldTexture);
			Source->MakeAliasable();
		});
		
		return NewTexture;
	}
}

ETextureReallocationStatus FMetalDynamicRHI::RHIFinalizeAsyncReallocateTexture2D(FRHITexture2D* Texture2D, bool bBlockUntilCompleted )
{
	return TexRealloc_Succeeded;
}

ETextureReallocationStatus FMetalDynamicRHI::RHICancelAsyncReallocateTexture2D(FRHITexture2D* Texture2D, bool bBlockUntilCompleted )
{
	return TexRealloc_Failed;
}

void* FMetalDynamicRHI::LockTexture2D_RenderThread(class FRHICommandListImmediate& RHICmdList, FRHITexture2D* Texture, uint32 MipIndex, EResourceLockMode LockMode, uint32& DestStride, bool bLockWithinMiptail, bool bNeedsDefaultRHIFlush)
{
	@autoreleasepool {
		check(IsInRenderingThread());
		
		FMetalSurface* TextureMTL = ResourceCast(Texture);
		
		void* BufferData = TextureMTL->AsyncLock(RHICmdList, MipIndex, 0, LockMode, DestStride, bNeedsDefaultRHIFlush);
		
		return BufferData;
	}
}

void FMetalDynamicRHI::UnlockTexture2D_RenderThread(class FRHICommandListImmediate& RHICmdList, FRHITexture2D* Texture, uint32 MipIndex, bool bLockWithinMiptail, bool bNeedsDefaultRHIFlush)
{
	@autoreleasepool
	{
		check(IsInRenderingThread());
		
		FMetalSurface* TextureMTL = ResourceCast(Texture);
		TextureMTL->Unlock(MipIndex, 0, true);
	}
}


void* FMetalDynamicRHI::RHILockTexture2D(FRHITexture2D* TextureRHI,uint32 MipIndex,EResourceLockMode LockMode,uint32& DestStride,bool bLockWithinMiptail)
{
	@autoreleasepool {
		FMetalSurface* Texture = ResourceCast(TextureRHI);
		return Texture->Lock(MipIndex, 0, LockMode, DestStride);
	}
}

void FMetalDynamicRHI::RHIUnlockTexture2D(FRHITexture2D* TextureRHI,uint32 MipIndex,bool bLockWithinMiptail)
{
	@autoreleasepool {
		FMetalSurface* Texture = ResourceCast(TextureRHI);
		Texture->Unlock(MipIndex, 0, false);
	}
}

void* FMetalDynamicRHI::RHILockTexture2DArray(FRHITexture2DArray* TextureRHI,uint32 TextureIndex,uint32 MipIndex,EResourceLockMode LockMode,uint32& DestStride,bool bLockWithinMiptail)
{
	@autoreleasepool {
		FMetalSurface* Texture = ResourceCast(TextureRHI);
		return Texture->Lock(MipIndex, TextureIndex, LockMode, DestStride);
	}
}

void FMetalDynamicRHI::RHIUnlockTexture2DArray(FRHITexture2DArray* TextureRHI,uint32 TextureIndex,uint32 MipIndex,bool bLockWithinMiptail)
{
	@autoreleasepool {
		FMetalSurface* Texture = ResourceCast(TextureRHI);
		Texture->Unlock(MipIndex, TextureIndex, false);
	}
}

#if PLATFORM_MAC
static void InternalExpandR8ToStandardRGBA(uint32* pDest, const struct FUpdateTextureRegion2D& UpdateRegion, uint32& InOutSourcePitch, const uint8* pSrc)
{
	// Should only be required for non Apple Silicon Macs
	const uint32 ExpandedPitch = UpdateRegion.Width * sizeof(uint32);
	
	for(uint y = 0; y < UpdateRegion.Height; y++)
	{
		for(uint x = 0; x < UpdateRegion.Width; x++)
		{
			uint8 Value = pSrc[(y * InOutSourcePitch) + x];
			*(pDest++) = (Value | (Value << 8) | (Value << 16) | (Value << 24));
		}
	}
	
	InOutSourcePitch = ExpandedPitch;
}
#endif

static FMetalBuffer Internal_CreateBufferAndCopyTexture2DUpdateRegionData(FRHITexture2D* TextureRHI, const struct FUpdateTextureRegion2D& UpdateRegion, uint32& InOutSourcePitch, const uint8* SourceData)
{
	FMetalBuffer OutBuffer;

	FMetalSurface* Texture = ResourceCast(TextureRHI);

#if PLATFORM_MAC
	// Expand R8_sRGB into RGBA8_sRGB for non Apple Silicon Mac.
	if (   Texture->GetFormat() == PF_G8
		&& EnumHasAnyFlags(Texture->GetFlags(), TexCreate_SRGB)
		&& Texture->Texture.GetPixelFormat() == mtlpp::PixelFormat::RGBA8Unorm_sRGB)
	{
		const uint32 ExpandedBufferSize = UpdateRegion.Height * UpdateRegion.Width * sizeof(uint32);
		OutBuffer = GetMetalDeviceContext().CreatePooledBuffer(FMetalPooledBufferArgs(GetMetalDeviceContext().GetDevice(), ExpandedBufferSize, BUF_Static, mtlpp::StorageMode::Shared));
		InternalExpandR8ToStandardRGBA((uint32*)OutBuffer.GetContents(), UpdateRegion, InOutSourcePitch, SourceData);
	}
	else
#endif
	{
		const FPixelFormatInfo& FormatInfo = GPixelFormats[TextureRHI->GetFormat()];
		
		const uint32 BufferSize = UpdateRegion.Height * InOutSourcePitch;
		OutBuffer = GetMetalDeviceContext().CreatePooledBuffer(FMetalPooledBufferArgs(GetMetalDeviceContext().GetDevice(), BufferSize, BUF_Static, mtlpp::StorageMode::Shared));

		uint32 CopyPitch = FMath::DivideAndRoundUp(UpdateRegion.Width, (uint32)FormatInfo.BlockSizeX) * FormatInfo.BlockBytes;
		check(CopyPitch <= InOutSourcePitch);
		
		uint8* pDestRow = (uint8*)OutBuffer.GetContents();
		uint8* pSourceRow = (uint8*)SourceData;
		const uint32 NumRows = UpdateRegion.Height / (uint32)FormatInfo.BlockSizeY;
		
		// Limit copy to line by line by update region pitch otherwise we can go off the end of source data on the last row
		for (uint32 i = 0;i < NumRows;++i)
		{
			FMemory::Memcpy(pDestRow, pSourceRow, CopyPitch);
			pSourceRow += InOutSourcePitch;
			pDestRow += InOutSourcePitch;
		}
	}

	return OutBuffer;
}

static void InternalUpdateTexture2D(FMetalContext& Context, FRHITexture2D* TextureRHI, uint32 MipIndex, FUpdateTextureRegion2D const& UpdateRegion, uint32 SourcePitch, FMetalBuffer Buffer)
{
	FMetalSurface* Texture = ResourceCast(TextureRHI);
	FMetalTexture Tex = Texture->Texture;
	
	mtlpp::Region Region = mtlpp::Region(UpdateRegion.DestX, UpdateRegion.DestY, UpdateRegion.Width, UpdateRegion.Height);
	
	if(Tex.GetStorageMode() == mtlpp::StorageMode::Private)
	{
		SCOPED_AUTORELEASE_POOL;
		
		const FPixelFormatInfo& FormatInfo = GPixelFormats[TextureRHI->GetFormat()];
		const uint32 NumRows = UpdateRegion.Height / (uint32)FormatInfo.BlockSizeY;
		uint32 BytesPerImage = SourcePitch * NumRows;
		
		mtlpp::BlitOption Options = mtlpp::BlitOption::None;
#if !PLATFORM_MAC
		if (Tex.GetPixelFormat() >= mtlpp::PixelFormat::PVRTC_RGB_2BPP && Tex.GetPixelFormat() <= mtlpp::PixelFormat::PVRTC_RGBA_4BPP_sRGB)
		{
			Options = mtlpp::BlitOption::RowLinearPVRTC;
		}
#endif
		if(Context.AsyncCopyFromBufferToTexture(Buffer, 0, SourcePitch, BytesPerImage, Region.size, Tex, 0, MipIndex, Region.origin, Options))
		{
			Context.SubmitAsyncCommands(nil, nil, false);
		}
	}
	else
	{
		MTLPP_VALIDATE(mtlpp::Texture, Tex, SafeGetRuntimeDebuggingLevel() >= EMetalDebugLevelValidation, Replace(Region, MipIndex, 0, MTLPP_VALIDATE(mtlpp::Buffer, Buffer, SafeGetRuntimeDebuggingLevel() >= EMetalDebugLevelValidation, GetContents()), SourcePitch, 0));
	}

	FPlatformAtomics::InterlockedExchange(&Texture->Written, 1);
}

struct FMetalRHICommandUpdateTexture2D final : public FRHICommand<FMetalRHICommandUpdateTexture2D>
{
	FMetalContext& Context;
	FRHITexture2D* Texture;
	uint32 MipIndex;
	FUpdateTextureRegion2D UpdateRegion;
	uint32 SourcePitch;
	FMetalBuffer SourceBuffer;

	FORCEINLINE_DEBUGGABLE FMetalRHICommandUpdateTexture2D(FMetalContext& InContext, FRHITexture2D* InTexture, uint32 InMipIndex, FUpdateTextureRegion2D InUpdateRegion, uint32 InSourcePitch, const uint8* SourceData)
	: Context(InContext)
	, Texture(InTexture)
	, MipIndex(InMipIndex)
	, UpdateRegion(InUpdateRegion)
	, SourcePitch(InSourcePitch)
	{
		SourceBuffer = Internal_CreateBufferAndCopyTexture2DUpdateRegionData(Texture, UpdateRegion, SourcePitch, SourceData);
	}
	
	void Execute(FRHICommandListBase& CmdList)
	{		
		InternalUpdateTexture2D(Context, Texture, MipIndex, UpdateRegion, SourcePitch, SourceBuffer);
		GetMetalDeviceContext().ReleaseBuffer(SourceBuffer);
		INC_DWORD_STAT_BY(STAT_MetalTextureMemUpdate, UpdateRegion.Height * SourcePitch);
	}
};

void FMetalDynamicRHI::UpdateTexture2D_RenderThread(class FRHICommandListImmediate& RHICmdList, FRHITexture2D* Texture, uint32 MipIndex, const struct FUpdateTextureRegion2D& UpdateRegion, uint32 SourcePitch, const uint8* SourceData)
{
	@autoreleasepool {
		if (RHICmdList.Bypass() || !IsRunningRHIInSeparateThread())
		{
			this->RHIUpdateTexture2D(Texture, MipIndex, UpdateRegion, SourcePitch, SourceData);
		}
		else
		{
			new (RHICmdList.AllocCommand<FMetalRHICommandUpdateTexture2D>()) FMetalRHICommandUpdateTexture2D(ImmediateContext.GetInternalContext(), Texture, MipIndex, UpdateRegion, SourcePitch, SourceData);
		}
	}
}

void FMetalDynamicRHI::RHIUpdateTexture2D(FRHITexture2D* TextureRHI, uint32 MipIndex, const struct FUpdateTextureRegion2D& UpdateRegion, uint32 SourcePitch, const uint8* SourceData)
{
	@autoreleasepool 
	{
		FMetalSurface* Texture = ResourceCast(TextureRHI);
		FMetalTexture Tex = Texture->Texture;
		
		if(Tex.GetStorageMode() == mtlpp::StorageMode::Private)
		{
			FMetalBuffer Buffer = Internal_CreateBufferAndCopyTexture2DUpdateRegionData(TextureRHI, UpdateRegion, SourcePitch, SourceData);
			InternalUpdateTexture2D(ImmediateContext.GetInternalContext(), TextureRHI, MipIndex, UpdateRegion, SourcePitch, Buffer);
			GetMetalDeviceContext().ReleaseBuffer(Buffer);
		}
		else
		{
#if PLATFORM_MAC
			// Expand R8_sRGB into RGBA8_sRGB for non Apple Silicon Mac.
			TArray<uint32> ExpandedData;
			if(Texture->GetFormat() == PF_G8 && EnumHasAnyFlags(Texture->GetFlags(), TexCreate_SRGB) && Tex.GetPixelFormat() == mtlpp::PixelFormat::RGBA8Unorm_sRGB)
			{
				ExpandedData.AddZeroed(UpdateRegion.Height * UpdateRegion.Width);
				InternalExpandR8ToStandardRGBA((uint32*)ExpandedData.GetData(), UpdateRegion, SourcePitch, SourceData);
				SourceData = (uint8*)ExpandedData.GetData();
			}
#endif
			mtlpp::Region Region = mtlpp::Region(UpdateRegion.DestX, UpdateRegion.DestY, UpdateRegion.Width, UpdateRegion.Height);
			MTLPP_VALIDATE(mtlpp::Texture, Tex, SafeGetRuntimeDebuggingLevel() >= EMetalDebugLevelValidation, Replace(Region, MipIndex, 0, SourceData, SourcePitch, 0));

			FPlatformAtomics::InterlockedExchange(&Texture->Written, 1);
		}
		
		INC_DWORD_STAT_BY(STAT_MetalTextureMemUpdate, UpdateRegion.Height*SourcePitch);
	}
}

static FMetalBuffer Internal_CreateBufferAndCopyTexture3DUpdateRegionData(FRHITexture3D* TextureRHI, const struct FUpdateTextureRegion3D& UpdateRegion, uint32 SourceRowPitch, uint32 SourceDepthPitch, const uint8* SourceData)
{
	FMetalSurface* Texture = ResourceCast(TextureRHI);
	
	const uint32 BufferSize = SourceDepthPitch * UpdateRegion.Depth;
	FMetalBuffer OutBuffer = GetMetalDeviceContext().CreatePooledBuffer(FMetalPooledBufferArgs(GetMetalDeviceContext().GetDevice(), BufferSize, BUF_Static, mtlpp::StorageMode::Shared));

	const FPixelFormatInfo& FormatInfo = GPixelFormats[TextureRHI->GetFormat()];
	uint32 CopyPitch = FMath::DivideAndRoundUp(UpdateRegion.Width, (uint32)FormatInfo.BlockSizeX) * FormatInfo.BlockBytes;
	
	check(FormatInfo.BlockSizeZ == 1);
	check(CopyPitch <= SourceRowPitch);
		
	uint8_t* DestData = (uint8_t*)OutBuffer.GetContents();
	const uint32 NumRows = UpdateRegion.Height / (uint32)FormatInfo.BlockSizeY;
		
	// Perform safe line copy
	for (uint32 i = 0;i < UpdateRegion.Depth;++i)
	{
		const uint8* pSourceRowData = SourceData + (SourceDepthPitch * i);
		uint8* pDestRowData = DestData + (SourceDepthPitch * i);

		for (uint32 j = 0;j < NumRows;++j)
		{
			FMemory::Memcpy(pDestRowData, pSourceRowData, CopyPitch);
			pSourceRowData += SourceRowPitch;
			pDestRowData += SourceRowPitch;
		}
	}
	
	return OutBuffer;
}


static void InternalUpdateTexture3D(FMetalContext& Context, FRHITexture3D* TextureRHI, uint32 MipIndex, const FUpdateTextureRegion3D& UpdateRegion, uint32 SourceRowPitch, uint32 SourceDepthPitch, FMetalBuffer Buffer)
{
	FMetalSurface* Texture = ResourceCast(TextureRHI);
	FMetalTexture Tex = Texture->Texture;
	
	mtlpp::Region Region = mtlpp::Region(UpdateRegion.DestX, UpdateRegion.DestY, UpdateRegion.DestZ, UpdateRegion.Width, UpdateRegion.Height, UpdateRegion.Depth);
	
	if(Tex.GetStorageMode() == mtlpp::StorageMode::Private)
	{
		const FPixelFormatInfo& FormatInfo = GPixelFormats[TextureRHI->GetFormat()];
		const uint32 NumRows = UpdateRegion.Height / (uint32)FormatInfo.BlockSizeY;
		const uint32 BytesPerImage = SourceRowPitch * NumRows;
		
		mtlpp::BlitOption Options = mtlpp::BlitOption::None;
#if !PLATFORM_MAC
		if (Tex.GetPixelFormat() >= mtlpp::PixelFormat::PVRTC_RGB_2BPP && Tex.GetPixelFormat() <= mtlpp::PixelFormat::PVRTC_RGBA_4BPP_sRGB)
		{
			Options = mtlpp::BlitOption::RowLinearPVRTC;
		}
#endif
		if(Context.AsyncCopyFromBufferToTexture(Buffer, 0, SourceRowPitch, BytesPerImage, Region.size, Tex, 0, MipIndex, Region.origin, Options))
		{
			Context.SubmitAsyncCommands(nil, nil, false);
		}
	}
	else
	{
		MTLPP_VALIDATE(mtlpp::Texture, Tex, SafeGetRuntimeDebuggingLevel() >= EMetalDebugLevelValidation, Replace(Region, MipIndex, 0, (uint8*)Buffer.GetContents(), SourceRowPitch, SourceDepthPitch));
	}

	FPlatformAtomics::InterlockedExchange(&Texture->Written, 1);
}

struct FMetalDynamicRHIUpdateTexture3DCommand final : public FRHICommand<FMetalDynamicRHIUpdateTexture3DCommand>
{
	FMetalContext& Context;
	FRHITexture3D* DestinationTexture;
	uint32 MipIndex;
	FUpdateTextureRegion3D UpdateRegion;
	uint32 SourceRowPitch;
	uint32 SourceDepthPitch;
	FMetalBuffer Buffer;
	
	FORCEINLINE_DEBUGGABLE FMetalDynamicRHIUpdateTexture3DCommand(FMetalContext& InContext, FRHITexture3D* TextureRHI, uint32 InMipIndex, const struct FUpdateTextureRegion3D& InUpdateRegion, uint32 InSourceRowPitch, uint32 InSourceDepthPitch, const uint8* SourceData)
	: Context(InContext)
	, DestinationTexture(TextureRHI)
	, MipIndex(InMipIndex)
	, UpdateRegion(InUpdateRegion)
	, SourceRowPitch(InSourceRowPitch)
	, SourceDepthPitch(InSourceDepthPitch)
	{
		Buffer = Internal_CreateBufferAndCopyTexture3DUpdateRegionData(TextureRHI, UpdateRegion, SourceRowPitch, SourceDepthPitch, SourceData);
	}
	
	void Execute(FRHICommandListBase& CmdList)
	{
		InternalUpdateTexture3D(Context, DestinationTexture, MipIndex, UpdateRegion, SourceRowPitch, SourceDepthPitch, Buffer);
		GetMetalDeviceContext().ReleaseBuffer(Buffer);
		INC_DWORD_STAT_BY(STAT_MetalTextureMemUpdate, UpdateRegion.Height * UpdateRegion.Width * SourceDepthPitch);
	}
};

void FMetalDynamicRHI::UpdateTexture3D_RenderThread(class FRHICommandListImmediate& RHICmdList, FRHITexture3D* Texture, uint32 MipIndex, const struct FUpdateTextureRegion3D& UpdateRegion, uint32 SourceRowPitch, uint32 SourceDepthPitch, const uint8* SourceData)
{
	if (RHICmdList.Bypass() || !IsRunningRHIInSeparateThread())
	{
		RHIUpdateTexture3D(Texture, MipIndex, UpdateRegion, SourceRowPitch, SourceDepthPitch, SourceData);
	}
	else
	{
		new (RHICmdList.AllocCommand<FMetalDynamicRHIUpdateTexture3DCommand>()) FMetalDynamicRHIUpdateTexture3DCommand(ImmediateContext.GetInternalContext(), Texture, MipIndex, UpdateRegion, SourceRowPitch, SourceDepthPitch, SourceData);
	}
}

FUpdateTexture3DData FMetalDynamicRHI::BeginUpdateTexture3D_RenderThread(class FRHICommandListImmediate& RHICmdList, FRHITexture3D* Texture, uint32 MipIndex, const struct FUpdateTextureRegion3D& UpdateRegion)
{
	check(IsInRenderingThread());
	
	const int32 FormatSize = PixelFormatBlockBytes[Texture->GetFormat()];
	const int32 RowPitch = UpdateRegion.Width * FormatSize;
	const int32 DepthPitch = UpdateRegion.Width * UpdateRegion.Height * FormatSize;
	
	SIZE_T MemorySize = DepthPitch * UpdateRegion.Depth;
	uint8* Data = (uint8*)FMemory::Malloc(MemorySize);
	
	return FUpdateTexture3DData(Texture, MipIndex, UpdateRegion, RowPitch, DepthPitch, Data, MemorySize, GFrameNumberRenderThread);
}

void FMetalDynamicRHI::EndUpdateTexture3D_RenderThread(class FRHICommandListImmediate& RHICmdList, FUpdateTexture3DData& UpdateData)
{
	check(IsInRenderingThread());
	check(GFrameNumberRenderThread == UpdateData.FrameNumber);
	
	if (RHICmdList.Bypass() || !IsRunningRHIInSeparateThread())
	{
		GDynamicRHI->RHIUpdateTexture3D(UpdateData.Texture, UpdateData.MipIndex, UpdateData.UpdateRegion, UpdateData.RowPitch, UpdateData.DepthPitch, UpdateData.Data);
	}
	else
	{
		new (RHICmdList.AllocCommand<FMetalDynamicRHIUpdateTexture3DCommand>()) FMetalDynamicRHIUpdateTexture3DCommand(ImmediateContext.GetInternalContext(), UpdateData.Texture, UpdateData.MipIndex, UpdateData.UpdateRegion, UpdateData.RowPitch, UpdateData.DepthPitch, UpdateData.Data);
	}
	
	FMemory::Free(UpdateData.Data);
	UpdateData.Data = nullptr;
}

void FMetalDynamicRHI::RHIUpdateTexture3D(FRHITexture3D* TextureRHI,uint32 MipIndex,const FUpdateTextureRegion3D& UpdateRegion,uint32 SourceRowPitch,uint32 SourceDepthPitch, const uint8* SourceData)
{
	@autoreleasepool {
	
		FMetalSurface* Texture = ResourceCast(TextureRHI);
		FMetalTexture Tex = Texture->Texture;
		
#if PLATFORM_MAC
		checkf(!(Texture->GetFormat() == PF_G8 && EnumHasAnyFlags(Texture->GetFlags(), TexCreate_SRGB) && Tex.GetPixelFormat() == mtlpp::PixelFormat::RGBA8Unorm_sRGB), TEXT("MetalRHI on non Apple Silicon does not support PF_G8_sRGB on 3D, array or cube textures as it requires manual, CPU-side expansion to RGBA8_sRGB which is expensive!"));
#endif
		if(Tex.GetStorageMode() == mtlpp::StorageMode::Private)
		{
			SCOPED_AUTORELEASE_POOL;

			FMetalBuffer IntermediateBuffer = Internal_CreateBufferAndCopyTexture3DUpdateRegionData(TextureRHI, UpdateRegion, SourceRowPitch, SourceDepthPitch, SourceData);
			InternalUpdateTexture3D(ImmediateContext.GetInternalContext(), TextureRHI, MipIndex, UpdateRegion, SourceRowPitch, SourceDepthPitch, IntermediateBuffer);
			GetMetalDeviceContext().ReleaseBuffer(IntermediateBuffer);
		}
		else
		{
			mtlpp::Region Region = mtlpp::Region(UpdateRegion.DestX, UpdateRegion.DestY, UpdateRegion.DestZ, UpdateRegion.Width, UpdateRegion.Height, UpdateRegion.Depth);
			MTLPP_VALIDATE(mtlpp::Texture, Tex, SafeGetRuntimeDebuggingLevel() >= EMetalDebugLevelValidation, Replace(Region, MipIndex, 0, SourceData, SourceRowPitch, SourceDepthPitch));
			FPlatformAtomics::InterlockedExchange(&Texture->Written, 1);
		}
		
		INC_DWORD_STAT_BY(STAT_MetalTextureMemUpdate, UpdateRegion.Height * UpdateRegion.Width * SourceDepthPitch);
	}
}

/*-----------------------------------------------------------------------------
 Cubemap texture support.
 -----------------------------------------------------------------------------*/
void* FMetalDynamicRHI::RHILockTextureCubeFace(FRHITextureCube* TextureCubeRHI,uint32 FaceIndex,uint32 ArrayIndex,uint32 MipIndex,EResourceLockMode LockMode,uint32& DestStride,bool bLockWithinMiptail)
{
	@autoreleasepool {
		FMetalSurface* TextureCube = ResourceCast(TextureCubeRHI);
		uint32 MetalFace = GetMetalCubeFace((ECubeFace)FaceIndex);
		return TextureCube->Lock(MipIndex, MetalFace + (6 * ArrayIndex), LockMode, DestStride, true);
	}
}

void FMetalDynamicRHI::RHIUnlockTextureCubeFace(FRHITextureCube* TextureCubeRHI,uint32 FaceIndex,uint32 ArrayIndex,uint32 MipIndex,bool bLockWithinMiptail)
{
	@autoreleasepool {
		FMetalSurface* TextureCube = ResourceCast(TextureCubeRHI);
		uint32 MetalFace = GetMetalCubeFace((ECubeFace)FaceIndex);
		TextureCube->Unlock(MipIndex, MetalFace + (ArrayIndex * 6), false);
	}
}

void FMetalDynamicRHI::RHIBindDebugLabelName(FRHITexture* TextureRHI, const TCHAR* Name)
{
	@autoreleasepool {
		FMetalSurface* Surf = GetMetalSurfaceFromRHITexture(TextureRHI);
		if(Surf->Texture)
		{
			Surf->Texture.SetLabel(FString(Name).GetNSString());
		}
		if(Surf->MSAATexture)
		{
			Surf->MSAATexture.SetLabel(FString(Name).GetNSString());
		}
	}
}

void FMetalDynamicRHI::RHIVirtualTextureSetFirstMipInMemory(FRHITexture2D* TextureRHI, uint32 FirstMip)
{
	NOT_SUPPORTED("RHIVirtualTextureSetFirstMipInMemory");
}

void FMetalDynamicRHI::RHIVirtualTextureSetFirstMipVisible(FRHITexture2D* TextureRHI, uint32 FirstMip)
{
	NOT_SUPPORTED("RHIVirtualTextureSetFirstMipVisible");
}

<<<<<<< HEAD
struct FRHICopySubTextureRegion final : public FRHICommand<FRHICopySubTextureRegion>
{
	FRHITexture2D* SourceTexture;
	FRHITexture2D* DestinationTexture;
	FBox2D SourceBox;
	FBox2D DestinationBox;
	
	FORCEINLINE_DEBUGGABLE FRHICopySubTextureRegion(FRHITexture2D* InSourceTexture, FRHITexture2D* InDestinationTexture, FBox2D InSourceBox, FBox2D InDestinationBox)
	: SourceTexture(InSourceTexture)
	, DestinationTexture(InDestinationTexture)
	, SourceBox(InSourceBox)
	, DestinationBox(InDestinationBox)
	{
	}
	
	void Execute(FRHICommandListBase& CmdList)
	{
		GDynamicRHI->RHICopySubTextureRegion(SourceTexture, DestinationTexture, SourceBox, DestinationBox);
	}
};

void FMetalDynamicRHI::RHICopySubTextureRegion_RenderThread(class FRHICommandListImmediate& RHICmdList, FRHITexture2D* SourceTexture, FRHITexture2D* DestinationTexture, FBox2D SourceBox, FBox2D DestinationBox)
{
	@autoreleasepool
	{
		if (RHICmdList.Bypass() || !IsRunningRHIInSeparateThread())
		{
			GDynamicRHI->RHICopySubTextureRegion(SourceTexture, DestinationTexture, SourceBox, DestinationBox);
		}
		else
		{
			new (RHICmdList.AllocCommand<FRHICopySubTextureRegion>()) FRHICopySubTextureRegion(SourceTexture, DestinationTexture, SourceBox, DestinationBox);
		}
	}
}

void FMetalDynamicRHI::RHICopySubTextureRegion(FRHITexture2D* SourceTexture, FRHITexture2D* DestinationTexture, FBox2D SourceBox, FBox2D DestinationBox)
{
	@autoreleasepool {
		check(SourceTexture);
		check(DestinationTexture);
		
		FMetalTexture2D* MetalSrcTexture = ResourceCast(SourceTexture);
		FMetalTexture2D* MetalDestTexture = ResourceCast(DestinationTexture);
		
		if(SourceTexture->GetFormat() == DestinationTexture->GetFormat())
		{
			FVector2D SourceSizeVector = SourceBox.GetSize();
			FVector2D DestinatioSizeVector = DestinationBox.GetSize();
			
			mtlpp::Origin SourceOrigin(SourceBox.Min.X, SourceBox.Min.Y, 0);
			mtlpp::Size SourceSize(SourceSizeVector.X, SourceSizeVector.Y, 1);
			
			mtlpp::Origin DestinationOrigin(DestinationBox.Min.X, DestinationBox.Min.Y, 0);
			mtlpp::Size DestinationSize(DestinatioSizeVector.X, DestinatioSizeVector.Y, 1);
			
			check(DestinationSize.width == SourceSize.width);
			check(DestinationSize.height == SourceSize.height);
			
			FMetalTexture SrcTexture;
			mtlpp::TextureUsage Usage = MetalSrcTexture->Surface.Texture.GetUsage();
			if(Usage & mtlpp::TextureUsage::PixelFormatView)
			{
				ns::Range Slices(0, MetalSrcTexture->Surface.Texture.GetArrayLength() * (MetalSrcTexture->Surface.bIsCubemap ? 6 : 1));
				if(MetalSrcTexture->Surface.Texture.GetPixelFormat() != MetalDestTexture->Surface.Texture.GetPixelFormat())
				{
					SrcTexture = MetalSrcTexture->Surface.Texture.NewTextureView(MetalDestTexture->Surface.Texture.GetPixelFormat(), MetalSrcTexture->Surface.Texture.GetTextureType(), ns::Range(0, MetalSrcTexture->Surface.Texture.GetMipmapLevelCount()), Slices);
				}
			}
			if (!SrcTexture)
			{
				SrcTexture = MetalSrcTexture->Surface.Texture;
			}
			
			// Account for create with TexCreate_SRGB flag which could make these different
			if(SrcTexture.GetPixelFormat() == MetalDestTexture->Surface.Texture.GetPixelFormat())
			{
				ImmediateContext.GetInternalContext().CopyFromTextureToTexture(SrcTexture, 0, 0, SourceOrigin,SourceSize,MetalDestTexture->Surface.Texture, 0, 0, DestinationOrigin);
			}
			else
			{
				// Linear and sRGB mismatch then try to go via metal buffer
				// Modified clone of logic from MetalRenderTarget.cpp
				uint32 BytesPerPixel = (MetalSrcTexture->Surface.PixelFormat != PF_DepthStencil) ? GPixelFormats[MetalSrcTexture->Surface.PixelFormat].BlockBytes : 1;
				const uint32 Stride = BytesPerPixel * SourceSize.width;
				const uint32 Alignment = PLATFORM_MAC ? 1u : 64u;
				const uint32 AlignedStride = ((Stride - 1) & ~(Alignment - 1)) + Alignment;
				const uint32 BytesPerImage = AlignedStride *  SourceSize.height;
				
				FMetalBuffer Buffer = GetMetalDeviceContext().CreatePooledBuffer(FMetalPooledBufferArgs(ImmediateContext.Context->GetDevice(), BytesPerImage, BUF_Dynamic, mtlpp::StorageMode::Shared));
				
				check(Buffer);
				
				mtlpp::BlitOption Options = mtlpp::BlitOption::None;
#if !PLATFORM_MAC
				if (MetalSrcTexture->Surface.Texture.GetPixelFormat() >= mtlpp::PixelFormat::PVRTC_RGB_2BPP && MetalSrcTexture->Surface.Texture.GetPixelFormat() <= mtlpp::PixelFormat::PVRTC_RGBA_4BPP_sRGB)
				{
					Options = mtlpp::BlitOption::RowLinearPVRTC;
				}
#endif
				ImmediateContext.GetInternalContext().CopyFromTextureToBuffer(MetalSrcTexture->Surface.Texture, 0, 0, SourceOrigin, SourceSize, Buffer, 0, AlignedStride, BytesPerImage, Options);
				ImmediateContext.GetInternalContext().CopyFromBufferToTexture(Buffer, 0, Stride, BytesPerImage, SourceSize, MetalDestTexture->Surface.Texture, 0, 0, DestinationOrigin, Options);
				
				GetMetalDeviceContext().ReleaseBuffer(Buffer);
			}
			
			if (SrcTexture != MetalSrcTexture->Surface.Texture)
			{
				SafeReleaseMetalTexture(SrcTexture);
			}
		}
		else
		{
			UE_LOG(LogMetal, Error, TEXT("RHICopySubTextureRegion Source (UnrealEngine %d: MTL %d) <-> Destination (UnrealEngine %d: MTL %d) texture format mismatch"), (uint32)SourceTexture->GetFormat(), (uint32)MetalSrcTexture->Surface.Texture.GetPixelFormat(), (uint32)DestinationTexture->GetFormat(), (uint32)MetalDestTexture->Surface.Texture.GetPixelFormat());
		}
	}
}

=======
>>>>>>> d731a049
inline bool MetalRHICopyTexutre_IsTextureFormatCompatible(EPixelFormat SrcFmt, EPixelFormat DstFmt)
{
	//
	// For now, we only support copies between textures of mismatching
	// formats if they are of size-compatible internal formats.  This allows us
	// to copy from uncompressed to compressed textures, specifically in support
	// of the runtime virtual texture system.  Note that copies of compatible
	// formats incur the cost of an extra copy, as we must copy from the source
	// texture to a temporary buffer and finally to the destination texture.
	//
	return ((SrcFmt == DstFmt) || (GPixelFormats[SrcFmt].BlockBytes == GPixelFormats[DstFmt].BlockBytes));
}

void FMetalRHICommandContext::RHICopyTexture(FRHITexture* SourceTextureRHI, FRHITexture* DestTextureRHI, const FRHICopyTextureInfo& CopyInfo)
{
	@autoreleasepool {
		check(SourceTextureRHI);
		check(DestTextureRHI);
		
		FMetalSurface* MetalSrcTexture = GetMetalSurfaceFromRHITexture(SourceTextureRHI);
		FMetalSurface* MetalDestTexture = GetMetalSurfaceFromRHITexture(DestTextureRHI);
		
		const bool TextureFormatExactMatch = (SourceTextureRHI->GetFormat() == DestTextureRHI->GetFormat());
		const bool TextureFormatCompatible = MetalRHICopyTexutre_IsTextureFormatCompatible(SourceTextureRHI->GetFormat(), DestTextureRHI->GetFormat());
		
		if (TextureFormatExactMatch || TextureFormatCompatible)
		{
			const FIntVector Size = CopyInfo.Size == FIntVector::ZeroValue ? MetalSrcTexture->GetDesc().GetSize() >> CopyInfo.SourceMipIndex : CopyInfo.Size;

			FMetalTexture SrcTexture;

			if (TextureFormatExactMatch)
			{
				mtlpp::TextureUsage Usage = MetalSrcTexture->Texture.GetUsage();
				if (Usage & mtlpp::TextureUsage::PixelFormatView)
				{
					ns::Range Slices(0, MetalSrcTexture->Texture.GetArrayLength() * (MetalSrcTexture->GetDesc().IsTextureCube() ? 6 : 1));
					if (MetalSrcTexture->Texture.GetPixelFormat() != MetalDestTexture->Texture.GetPixelFormat())
					{
						SrcTexture = MetalSrcTexture->Texture.NewTextureView(MetalDestTexture->Texture.GetPixelFormat(), MetalSrcTexture->Texture.GetTextureType(), ns::Range(0, MetalSrcTexture->Texture.GetMipmapLevelCount()), Slices);
					}
				}
				if (!SrcTexture)
				{
					SrcTexture = MetalSrcTexture->Texture;
				}
			}
			
			for (uint32 SliceIndex = 0; SliceIndex < CopyInfo.NumSlices; ++SliceIndex)
			{
				uint32 SourceSliceIndex = CopyInfo.SourceSliceIndex + SliceIndex;
				uint32 DestSliceIndex = CopyInfo.DestSliceIndex + SliceIndex;

				for (uint32 MipIndex = 0; MipIndex < CopyInfo.NumMips; ++MipIndex)
				{
					uint32 SourceMipIndex = CopyInfo.SourceMipIndex + MipIndex;
					uint32 DestMipIndex = CopyInfo.DestMipIndex + MipIndex;
					mtlpp::Size SourceSize(FMath::Max(Size.X >> MipIndex, 1), FMath::Max(Size.Y >> MipIndex, 1), FMath::Max(Size.Z >> MipIndex, 1));
					mtlpp::Size DestSize = SourceSize;

					mtlpp::Origin SourceOrigin(CopyInfo.SourcePosition.X >> MipIndex, CopyInfo.SourcePosition.Y >> MipIndex, CopyInfo.SourcePosition.Z >> MipIndex);
					mtlpp::Origin DestinationOrigin(CopyInfo.DestPosition.X >> MipIndex, CopyInfo.DestPosition.Y >> MipIndex, CopyInfo.DestPosition.Z >> MipIndex);

					if (TextureFormatCompatible)
					{
						DestSize.width  *= GPixelFormats[MetalDestTexture->GetDesc().Format].BlockSizeX;
						DestSize.height *= GPixelFormats[MetalDestTexture->GetDesc().Format].BlockSizeY;
					}

					// Account for create with TexCreate_SRGB flag which could make these different
					if (TextureFormatExactMatch && (SrcTexture.GetPixelFormat() == MetalDestTexture->Texture.GetPixelFormat()))
					{
						GetInternalContext().CopyFromTextureToTexture(SrcTexture, SourceSliceIndex, SourceMipIndex, SourceOrigin,SourceSize,MetalDestTexture->Texture, DestSliceIndex, DestMipIndex, DestinationOrigin);
					}
					else
					{
						//
						// In the case of compatible texture formats or pixel
						// format mismatch (like linear vs. sRGB), then we must
						// achieve the copy by going through a buffer object.
						//
						const bool BlockSizeMatch = (GPixelFormats[MetalSrcTexture->GetDesc().Format].BlockSizeX == GPixelFormats[MetalDestTexture->GetDesc().Format].BlockSizeX);
						const uint32 BytesPerPixel = (MetalSrcTexture->GetDesc().Format != PF_DepthStencil) ? GPixelFormats[MetalSrcTexture->GetDesc().Format].BlockBytes : 1;
						const uint32 Stride = BytesPerPixel * SourceSize.width;
#if PLATFORM_MAC
						const uint32 Alignment = 1u;
#else
						// don't mess with alignment if we copying between formats with a different block size
						const uint32 Alignment = BlockSizeMatch ? 64u : 1u;
#endif
						const uint32 AlignedStride = ((Stride - 1) & ~(Alignment - 1)) + Alignment;
						const uint32 BytesPerImage = AlignedStride *  SourceSize.height;
						const uint32 DataSize = BytesPerImage * SourceSize.depth;
						
						FMetalBuffer Buffer = GetMetalDeviceContext().CreatePooledBuffer(FMetalPooledBufferArgs(GetInternalContext().GetDevice(), DataSize, BUF_Dynamic, mtlpp::StorageMode::Shared));
						
						check(Buffer);
						
						mtlpp::BlitOption Options = mtlpp::BlitOption::None;
#if !PLATFORM_MAC
						if (MetalSrcTexture->Texture.GetPixelFormat() >= mtlpp::PixelFormat::PVRTC_RGB_2BPP && MetalSrcTexture->Texture.GetPixelFormat() <= mtlpp::PixelFormat::PVRTC_RGBA_4BPP_sRGB)
						{
							Options = mtlpp::BlitOption::RowLinearPVRTC;
						}
#endif
						GetInternalContext().CopyFromTextureToBuffer(MetalSrcTexture->Texture, SourceSliceIndex, SourceMipIndex, SourceOrigin, SourceSize, Buffer, 0, AlignedStride, BytesPerImage, Options);
						GetInternalContext().CopyFromBufferToTexture(Buffer, 0, Stride, BytesPerImage, DestSize, MetalDestTexture->Texture, DestSliceIndex, DestMipIndex, DestinationOrigin, Options);
						
						GetMetalDeviceContext().ReleaseBuffer(Buffer);
					}
				}
			}
			
			if (SrcTexture && (SrcTexture != MetalSrcTexture->Texture))
			{
				SafeReleaseMetalTexture(SrcTexture);
			}
		}
		else
		{
			UE_LOG(LogMetal, Error, TEXT("RHICopyTexture Source (UnrealEngine %d: MTL %d) <-> Destination (UnrealEngine %d: MTL %d) texture format mismatch"), (uint32)SourceTextureRHI->GetFormat(), (uint32)MetalSrcTexture->Texture.GetPixelFormat(), (uint32)DestTextureRHI->GetFormat(), (uint32)MetalDestTexture->Texture.GetPixelFormat());
		}
	}
}

void FMetalRHICommandContext::RHICopyBufferRegion(FRHIBuffer* DstBufferRHI, uint64 DstOffset, FRHIBuffer* SrcBufferRHI, uint64 SrcOffset, uint64 NumBytes)
{
	if (!DstBufferRHI || !SrcBufferRHI || DstBufferRHI == SrcBufferRHI || !NumBytes)
	{
		return;
	}

	@autoreleasepool {
		FMetalResourceMultiBuffer* DstBuffer = ResourceCast(DstBufferRHI);
		FMetalResourceMultiBuffer* SrcBuffer = ResourceCast(SrcBufferRHI);

		check(DstBuffer && SrcBuffer);
		check(!DstBuffer->Data && !SrcBuffer->Data);
		check(DstOffset + NumBytes <= DstBufferRHI->GetSize() && SrcOffset + NumBytes <= SrcBufferRHI->GetSize());

		GetInternalContext().CopyFromBufferToBuffer(SrcBuffer->GetCurrentBuffer(), SrcOffset, DstBuffer->GetCurrentBuffer(), DstOffset, NumBytes);
	}
}<|MERGE_RESOLUTION|>--- conflicted
+++ resolved
@@ -665,17 +665,6 @@
 		if(bBufferCompatibleOption && (EnumHasAllFlags(CreateDesc.Flags, TexCreate_UAV | TexCreate_NoTiling) || EnumHasAllFlags(CreateDesc.Flags, TexCreate_AtomicCompatible)))
 		{
 			mtlpp::Device Device = GetMetalDeviceContext().GetDevice();
-<<<<<<< HEAD
-			
-			const uint32 MinimumByteAlignment = GetMetalDeviceContext().GetDevice().GetMinimumLinearTextureAlignmentForPixelFormat(MTLFormat);
-			const NSUInteger BytesPerRow = Align(Desc.GetWidth() * GPixelFormats[Format].BlockBytes, MinimumByteAlignment);
-			
-			// Backing buffer resource options must match the texture we are going to create from it
-			FMetalPooledBufferArgs Args(Device, BytesPerRow * Desc.GetHeight(), BUF_Dynamic, mtlpp::StorageMode::Private, Desc.GetCpuCacheMode());
-			FMetalBuffer Buffer = GetMetalDeviceContext().CreatePooledBuffer(Args);
-
-			Texture = Buffer.NewTexture(Desc, 0, BytesPerRow);
-=======
 
 			const uint32 MinimumByteAlignment = Device.GetMinimumLinearTextureAlignmentForPixelFormat(CreateDesc.MTLFormat);
 			const NSUInteger BytesPerRow = Align(NewCreateDesc.Desc.GetWidth() * GPixelFormats[NewCreateDesc.Format].BlockBytes, MinimumByteAlignment);
@@ -685,7 +674,6 @@
 			FMetalBuffer Buffer = GetMetalDeviceContext().CreatePooledBuffer(Args);
 
 			Texture = Buffer.NewTexture(NewCreateDesc.Desc, 0, BytesPerRow);
->>>>>>> d731a049
 		}
 		else
 		{
@@ -1520,108 +1508,10 @@
 	}
 }
 
-<<<<<<< HEAD
-FTexture3DRHIRef FMetalDynamicRHI::RHICreateTexture3D(uint32 SizeX, uint32 SizeY, uint32 SizeZ, uint8 Format, uint32 NumMips, ETextureCreateFlags Flags, ERHIAccess InResourceState, FRHIResourceCreateInfo& CreateInfo)
-{
-	@autoreleasepool {
-		return new FMetalTexture3D((EPixelFormat)Format, SizeX, SizeY, SizeZ, NumMips, Flags, CreateInfo.BulkData, CreateInfo.ClearValueBinding);
-	}
-}
-
-void FMetalDynamicRHI::RHIGenerateMips(FRHITexture* SourceSurfaceRHI)
-{
-	@autoreleasepool {
-		FMetalSurface* Surf = GetMetalSurfaceFromRHITexture(SourceSurfaceRHI);
-		if (Surf && Surf->Texture)
-		{
-			ImmediateContext.GetInternalContext().AsyncGenerateMipmapsForTexture(Surf->Texture);
-		}
-	}
-}
-
-// deferred unlock commands
-struct FMetalRHICommandAsyncReallocateTexture2D final : public FRHICommand<FMetalRHICommandAsyncReallocateTexture2D>
-{
-	FMetalContext& Context;
-	FMetalTexture2D* OldTexture;
-	FMetalTexture2D* NewTexture;
-	int32 NewMipCount;
-	int32 NewSizeX;
-	int32 NewSizeY;
-	FThreadSafeCounter* RequestStatus;
-	
-	FORCEINLINE_DEBUGGABLE FMetalRHICommandAsyncReallocateTexture2D(FMetalContext& InContext, FMetalTexture2D* InOldTexture, FMetalTexture2D* InNewTexture, int32 InNewMipCount, int32 InNewSizeX, int32 InNewSizeY, FThreadSafeCounter* InRequestStatus)
-	: Context(InContext)
-	, OldTexture(InOldTexture)
-	, NewTexture(InNewTexture)
-	, NewMipCount(InNewMipCount)
-	, NewSizeX(InNewSizeX)
-	, NewSizeY(InNewSizeY)
-	, RequestStatus(InRequestStatus)
-	{
-	}
-	
-	void Execute(FRHICommandListBase& CmdList)
-	{
-		CopyMips(Context, OldTexture, NewTexture, NewMipCount, NewSizeX, NewSizeY, RequestStatus);
-	}
-	
-	static void CopyMips(FMetalContext& Context, FMetalTexture2D* OldTexture, FMetalTexture2D* NewTexture, int32 NewMipCount, int32 NewSizeX, int32 NewSizeY, FThreadSafeCounter* RequestStatus)
-	{
-		// figure out what mips to schedule
-		const uint32 NumSharedMips = FMath::Min(OldTexture->GetNumMips(), NewTexture->GetNumMips());
-		const uint32 SourceMipOffset = OldTexture->GetNumMips() - NumSharedMips;
-		const uint32 DestMipOffset = NewTexture->GetNumMips() - NumSharedMips;
-		
-		const uint32 BlockSizeX = GPixelFormats[OldTexture->GetFormat()].BlockSizeX;
-		const uint32 BlockSizeY = GPixelFormats[OldTexture->GetFormat()].BlockSizeY;
-		
-		// only handling straight 2D textures here
-		uint32 SliceIndex = 0;
-		mtlpp::Origin Origin(0,0,0);
-		
-		FMetalTexture Tex = OldTexture->Surface.Texture;
-		
-		// DXT/BC formats on Mac actually do have mip-tails that are smaller than the block size, they end up being uncompressed.
-		bool const bPixelFormatASTC = IsPixelFormatASTCCompressed(OldTexture->GetFormat());
-		
-		bool bAsync = true;
-		for (uint32 MipIndex = 0; MipIndex < NumSharedMips; ++MipIndex)
-		{
-			const uint32 UnalignedMipSizeX = FMath::Max<uint32>(1, NewSizeX >> (MipIndex + DestMipOffset));
-			const uint32 UnalignedMipSizeY = FMath::Max<uint32>(1, NewSizeY >> (MipIndex + DestMipOffset));
-			const uint32 MipSizeX = FMath::Max<uint32>(1, NewSizeX >> (MipIndex + DestMipOffset));
-			const uint32 MipSizeY = FMath::Max<uint32>(1, NewSizeY >> (MipIndex + DestMipOffset));
-			
-			bAsync &= Context.AsyncCopyFromTextureToTexture(OldTexture->Surface.Texture, SliceIndex, MipIndex + SourceMipOffset, Origin, mtlpp::Size(MipSizeX, MipSizeY, 1), NewTexture->Surface.Texture, SliceIndex, MipIndex + DestMipOffset, Origin);
-		}
-		
-		// when done, decrement the counter to indicate it's safe
-		mtlpp::CommandBufferHandler CompletionHandler = [Tex](mtlpp::CommandBuffer const&)
-		{
-		};
-		
-		if(bAsync)
-		{
-	    	// kck it off!
-			Context.SubmitAsyncCommands(nil, CompletionHandler, false);
-		}
-		else
-		{
-			Context.GetCurrentRenderPass().AddCompletionHandler(CompletionHandler);
-		}
-		
-		// Like D3D mark this as complete immediately.
-		RequestStatus->Decrement();
-		
-		FMetalSurface* Source = GetMetalSurfaceFromRHITexture(OldTexture);
-		Source->MakeAliasable();
-=======
 FTextureRHIRef FMetalDynamicRHI::RHICreateTexture(const FRHITextureCreateDesc& CreateDesc)
 {
 	@autoreleasepool{
 		return new FMetalSurface(CreateDesc);
->>>>>>> d731a049
 	}
 }
 
@@ -2199,127 +2089,6 @@
 	NOT_SUPPORTED("RHIVirtualTextureSetFirstMipVisible");
 }
 
-<<<<<<< HEAD
-struct FRHICopySubTextureRegion final : public FRHICommand<FRHICopySubTextureRegion>
-{
-	FRHITexture2D* SourceTexture;
-	FRHITexture2D* DestinationTexture;
-	FBox2D SourceBox;
-	FBox2D DestinationBox;
-	
-	FORCEINLINE_DEBUGGABLE FRHICopySubTextureRegion(FRHITexture2D* InSourceTexture, FRHITexture2D* InDestinationTexture, FBox2D InSourceBox, FBox2D InDestinationBox)
-	: SourceTexture(InSourceTexture)
-	, DestinationTexture(InDestinationTexture)
-	, SourceBox(InSourceBox)
-	, DestinationBox(InDestinationBox)
-	{
-	}
-	
-	void Execute(FRHICommandListBase& CmdList)
-	{
-		GDynamicRHI->RHICopySubTextureRegion(SourceTexture, DestinationTexture, SourceBox, DestinationBox);
-	}
-};
-
-void FMetalDynamicRHI::RHICopySubTextureRegion_RenderThread(class FRHICommandListImmediate& RHICmdList, FRHITexture2D* SourceTexture, FRHITexture2D* DestinationTexture, FBox2D SourceBox, FBox2D DestinationBox)
-{
-	@autoreleasepool
-	{
-		if (RHICmdList.Bypass() || !IsRunningRHIInSeparateThread())
-		{
-			GDynamicRHI->RHICopySubTextureRegion(SourceTexture, DestinationTexture, SourceBox, DestinationBox);
-		}
-		else
-		{
-			new (RHICmdList.AllocCommand<FRHICopySubTextureRegion>()) FRHICopySubTextureRegion(SourceTexture, DestinationTexture, SourceBox, DestinationBox);
-		}
-	}
-}
-
-void FMetalDynamicRHI::RHICopySubTextureRegion(FRHITexture2D* SourceTexture, FRHITexture2D* DestinationTexture, FBox2D SourceBox, FBox2D DestinationBox)
-{
-	@autoreleasepool {
-		check(SourceTexture);
-		check(DestinationTexture);
-		
-		FMetalTexture2D* MetalSrcTexture = ResourceCast(SourceTexture);
-		FMetalTexture2D* MetalDestTexture = ResourceCast(DestinationTexture);
-		
-		if(SourceTexture->GetFormat() == DestinationTexture->GetFormat())
-		{
-			FVector2D SourceSizeVector = SourceBox.GetSize();
-			FVector2D DestinatioSizeVector = DestinationBox.GetSize();
-			
-			mtlpp::Origin SourceOrigin(SourceBox.Min.X, SourceBox.Min.Y, 0);
-			mtlpp::Size SourceSize(SourceSizeVector.X, SourceSizeVector.Y, 1);
-			
-			mtlpp::Origin DestinationOrigin(DestinationBox.Min.X, DestinationBox.Min.Y, 0);
-			mtlpp::Size DestinationSize(DestinatioSizeVector.X, DestinatioSizeVector.Y, 1);
-			
-			check(DestinationSize.width == SourceSize.width);
-			check(DestinationSize.height == SourceSize.height);
-			
-			FMetalTexture SrcTexture;
-			mtlpp::TextureUsage Usage = MetalSrcTexture->Surface.Texture.GetUsage();
-			if(Usage & mtlpp::TextureUsage::PixelFormatView)
-			{
-				ns::Range Slices(0, MetalSrcTexture->Surface.Texture.GetArrayLength() * (MetalSrcTexture->Surface.bIsCubemap ? 6 : 1));
-				if(MetalSrcTexture->Surface.Texture.GetPixelFormat() != MetalDestTexture->Surface.Texture.GetPixelFormat())
-				{
-					SrcTexture = MetalSrcTexture->Surface.Texture.NewTextureView(MetalDestTexture->Surface.Texture.GetPixelFormat(), MetalSrcTexture->Surface.Texture.GetTextureType(), ns::Range(0, MetalSrcTexture->Surface.Texture.GetMipmapLevelCount()), Slices);
-				}
-			}
-			if (!SrcTexture)
-			{
-				SrcTexture = MetalSrcTexture->Surface.Texture;
-			}
-			
-			// Account for create with TexCreate_SRGB flag which could make these different
-			if(SrcTexture.GetPixelFormat() == MetalDestTexture->Surface.Texture.GetPixelFormat())
-			{
-				ImmediateContext.GetInternalContext().CopyFromTextureToTexture(SrcTexture, 0, 0, SourceOrigin,SourceSize,MetalDestTexture->Surface.Texture, 0, 0, DestinationOrigin);
-			}
-			else
-			{
-				// Linear and sRGB mismatch then try to go via metal buffer
-				// Modified clone of logic from MetalRenderTarget.cpp
-				uint32 BytesPerPixel = (MetalSrcTexture->Surface.PixelFormat != PF_DepthStencil) ? GPixelFormats[MetalSrcTexture->Surface.PixelFormat].BlockBytes : 1;
-				const uint32 Stride = BytesPerPixel * SourceSize.width;
-				const uint32 Alignment = PLATFORM_MAC ? 1u : 64u;
-				const uint32 AlignedStride = ((Stride - 1) & ~(Alignment - 1)) + Alignment;
-				const uint32 BytesPerImage = AlignedStride *  SourceSize.height;
-				
-				FMetalBuffer Buffer = GetMetalDeviceContext().CreatePooledBuffer(FMetalPooledBufferArgs(ImmediateContext.Context->GetDevice(), BytesPerImage, BUF_Dynamic, mtlpp::StorageMode::Shared));
-				
-				check(Buffer);
-				
-				mtlpp::BlitOption Options = mtlpp::BlitOption::None;
-#if !PLATFORM_MAC
-				if (MetalSrcTexture->Surface.Texture.GetPixelFormat() >= mtlpp::PixelFormat::PVRTC_RGB_2BPP && MetalSrcTexture->Surface.Texture.GetPixelFormat() <= mtlpp::PixelFormat::PVRTC_RGBA_4BPP_sRGB)
-				{
-					Options = mtlpp::BlitOption::RowLinearPVRTC;
-				}
-#endif
-				ImmediateContext.GetInternalContext().CopyFromTextureToBuffer(MetalSrcTexture->Surface.Texture, 0, 0, SourceOrigin, SourceSize, Buffer, 0, AlignedStride, BytesPerImage, Options);
-				ImmediateContext.GetInternalContext().CopyFromBufferToTexture(Buffer, 0, Stride, BytesPerImage, SourceSize, MetalDestTexture->Surface.Texture, 0, 0, DestinationOrigin, Options);
-				
-				GetMetalDeviceContext().ReleaseBuffer(Buffer);
-			}
-			
-			if (SrcTexture != MetalSrcTexture->Surface.Texture)
-			{
-				SafeReleaseMetalTexture(SrcTexture);
-			}
-		}
-		else
-		{
-			UE_LOG(LogMetal, Error, TEXT("RHICopySubTextureRegion Source (UnrealEngine %d: MTL %d) <-> Destination (UnrealEngine %d: MTL %d) texture format mismatch"), (uint32)SourceTexture->GetFormat(), (uint32)MetalSrcTexture->Surface.Texture.GetPixelFormat(), (uint32)DestinationTexture->GetFormat(), (uint32)MetalDestTexture->Surface.Texture.GetPixelFormat());
-		}
-	}
-}
-
-=======
->>>>>>> d731a049
 inline bool MetalRHICopyTexutre_IsTextureFormatCompatible(EPixelFormat SrcFmt, EPixelFormat DstFmt)
 {
 	//
