--- conflicted
+++ resolved
@@ -1761,57 +1761,6 @@
             
             for (uint32 i = 0; i < NumHeapSizes; i++)
             {
-<<<<<<< HEAD
-				// When not forcing the disposal of all resources we can compact them using the render-pass
-                for (uint32 j = 1; !bForce && j < BufferHeaps[u][t][i].Num(); j++)
-                {
-                    FMetalSubBufferHeap* Data = BufferHeaps[u][t][i][j];
-                    if (Data->AllocRanges.Num() > 0 && BytesCompacted < BytesToCompact)
-                    {
-                        for (FMetalSubBufferHeap::Allocation const& Alloc : Data->AllocRanges)
-                        {
-                            if (Alloc.Owner)
-                            {
-								check(Alloc.Owner == nullptr);
-//                                for (uint32 AllocIndex = 0; AllocIndex < j && BytesCompacted < BytesToCompact; AllocIndex++)
-//                                {
-//                                    FMetalSubBufferHeap* Prev = BufferHeaps[u][t][i][AllocIndex];
-//                                    if (Prev->MaxAvailableSize() >= Alloc.Range.Length)
-//                                    {
-//                                        FMetalBuffer NewBuffer = Prev->NewBuffer(Alloc.Range.Length);
-//                                        check(NewBuffer && NewBuffer.GetPtr());
-//
-//                                        FMetalBuffer SourceResource = FMetalBuffer((id<MTLBuffer>)Alloc.Resource);
-//										Pass->AsyncCopyFromBufferToBuffer(SourceResource, Alloc.Range.Location, NewBuffer, 0, Alloc.Range.Length);
-//
-//                                        FMetalBuffer PrevBuffer;
-//                                        FMetalBuffer PrevCPUBuffer;
-//                                        if (Alloc.Owner->Buffer.GetPtr() == Alloc.Resource && Alloc.Owner->Buffer.GetOffset() == Alloc.Range.Location)
-//                                        {
-//                                            PrevBuffer = Alloc.Owner->Buffer;
-//                                            Alloc.Owner->Buffer = NewBuffer;
-//                                        }
-//                                        if (Alloc.Owner->CPUBuffer.GetPtr() == Alloc.Resource && Alloc.Owner->CPUBuffer.GetOffset() == Alloc.Range.Location)
-//                                        {
-//                                            PrevCPUBuffer = Alloc.Owner->CPUBuffer;
-//                                            Alloc.Owner->CPUBuffer = NewBuffer;
-//                                        }
-//                                        if (PrevBuffer)
-//                                            SafeReleaseMetalBuffer(PrevBuffer);
-//                                        if (PrevCPUBuffer)
-//                                            SafeReleaseMetalBuffer(PrevCPUBuffer);
-//
-//                                        BytesCompacted += Alloc.Range.Length;
-//                                        break;
-//                                    }
-//                                }
-                            }
-                        }
-                    }
-                }
-                
-=======
->>>>>>> 7d5968f5
                 for (auto It = BufferHeaps[u][t][i].CreateIterator(); It; ++It)
                 {
                     FMetalSubBufferHeap* Data = *It;
