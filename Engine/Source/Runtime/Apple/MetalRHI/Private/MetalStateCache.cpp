// Copyright Epic Games, Inc. All Rights Reserved.


#include "MetalRHIPrivate.h"
#include "MetalRHIRenderQuery.h"
#include "MetalShaderTypes.h"
#include "MetalGraphicsPipelineState.h"
#include "MetalStateCache.h"
#include "MetalProfiler.h"
#include "MetalCommandBuffer.h"

#if PLATFORM_MAC
	#ifndef UINT128_MAX
		#define UINT128_MAX (((__uint128_t)1 << 127) - (__uint128_t)1 + ((__uint128_t)1 << 127))
	#endif
	#define FMETALTEXTUREMASK_MAX UINT128_MAX
#else
	#define FMETALTEXTUREMASK_MAX UINT32_MAX
#endif

static mtlpp::TriangleFillMode TranslateFillMode(ERasterizerFillMode FillMode)
{
	switch (FillMode)
	{
		case FM_Wireframe:	return mtlpp::TriangleFillMode::Lines;
		case FM_Point:		return mtlpp::TriangleFillMode::Fill;
		default:			return mtlpp::TriangleFillMode::Fill;
	};
}

static mtlpp::CullMode TranslateCullMode(ERasterizerCullMode CullMode)
{
	switch (CullMode)
	{
		case CM_CCW:	return mtlpp::CullMode::Front;
		case CM_CW:		return mtlpp::CullMode::Back;
		default:		return mtlpp::CullMode::None;
	}
}

static mtlpp::DepthClipMode TranslateDepthClipMode(ERasterizerDepthClipMode DepthClipMode)
{
	switch (DepthClipMode)
	{
	case ERasterizerDepthClipMode::DepthClip:	return mtlpp::DepthClipMode::Clip;
	case ERasterizerDepthClipMode::DepthClamp:	return mtlpp::DepthClipMode::Clamp;
	default:									return mtlpp::DepthClipMode::Clip;
	}
}

FORCEINLINE mtlpp::StoreAction GetMetalRTStoreAction(ERenderTargetStoreAction StoreAction)
{
	switch(StoreAction)
	{
		case ERenderTargetStoreAction::ENoAction: return mtlpp::StoreAction::DontCare;
		case ERenderTargetStoreAction::EStore: return mtlpp::StoreAction::Store;
		//default store action in the desktop renderers needs to be mtlpp::StoreAction::StoreAndMultisampleResolve.  Trying to express the renderer by the requested maxrhishaderplatform
        //because we may render to the same MSAA target twice in two separate passes.  BasePass, then some stuff, then translucency for example and we need to not lose the prior MSAA contents to do this properly.
		case ERenderTargetStoreAction::EMultisampleResolve:
		{
            static bool bNoMSAA = FParse::Param(FCommandLine::Get(), TEXT("nomsaa"));
			static bool bSupportsMSAAStoreResolve = FMetalCommandQueue::SupportsFeature(EMetalFeaturesMSAAStoreAndResolve) && (GMaxRHIFeatureLevel >= ERHIFeatureLevel::SM5);
            if (bNoMSAA)
            {
                return mtlpp::StoreAction::Store;
            }
			else if (bSupportsMSAAStoreResolve)
			{
				return mtlpp::StoreAction::StoreAndMultisampleResolve;
			}
			else
			{
				return mtlpp::StoreAction::MultisampleResolve;
			}
		}
		default: return mtlpp::StoreAction::DontCare;
	}
}

FORCEINLINE mtlpp::StoreAction GetConditionalMetalRTStoreAction(bool bMSAATarget)
{
	if (bMSAATarget)
	{
		//this func should only be getting called when an encoder had to abnormally break.  In this case we 'must' do StoreAndResolve because the encoder will be restarted later
		//with the original MSAA rendertarget and the original data must still be there to continue the render properly.
		check(FMetalCommandQueue::SupportsFeature(EMetalFeaturesMSAAStoreAndResolve));
		return mtlpp::StoreAction::StoreAndMultisampleResolve;
	}
	else
	{
		return mtlpp::StoreAction::Store;
	}	
}

class FMetalRenderPassDescriptorPool
{
public:
	FMetalRenderPassDescriptorPool()
	{
		
	}
	
	~FMetalRenderPassDescriptorPool()
	{
		
	}
	
	mtlpp::RenderPassDescriptor CreateDescriptor()
	{
		MTLRenderPassDescriptor* Desc = Cache.Pop();
		if (!Desc)
		{
			Desc = [MTLRenderPassDescriptor new];
		}
		return mtlpp::RenderPassDescriptor(Desc);
	}
	
	void ReleaseDescriptor(mtlpp::RenderPassDescriptor& Desc)
	{
		mtlpp::Texture EmptyTex;
		
		ns::Array<mtlpp::RenderPassColorAttachmentDescriptor> Attachements = Desc.GetColorAttachments();
		for (uint32 i = 0; i < MaxSimultaneousRenderTargets; i++)
		{
			mtlpp::RenderPassColorAttachmentDescriptor Color = Attachements[i];
			Color.SetTexture(EmptyTex);
			Color.SetResolveTexture(EmptyTex);
			Color.SetStoreAction(mtlpp::StoreAction::Store);
		}
		
		mtlpp::RenderPassDepthAttachmentDescriptor Depth = Desc.GetDepthAttachment();
		Depth.SetTexture(EmptyTex);
		Depth.SetResolveTexture(EmptyTex);
		Depth.SetStoreAction(mtlpp::StoreAction::Store);

		mtlpp::RenderPassStencilAttachmentDescriptor Stencil = Desc.GetStencilAttachment();
		Stencil.SetTexture(EmptyTex);
		Stencil.SetResolveTexture(EmptyTex);
		Stencil.SetStoreAction(mtlpp::StoreAction::Store);

		mtlpp::Buffer Empty;
		Desc.SetVisibilityResultBuffer(Empty);
		
#if PLATFORM_MAC
		Desc.SetRenderTargetArrayLength(1);
#endif
		
		Cache.Push(Desc.GetPtr());
	}
	
	static FMetalRenderPassDescriptorPool& Get()
	{
		static FMetalRenderPassDescriptorPool sSelf;
		return sSelf;
	}
	
private:
	TLockFreePointerListLIFO<MTLRenderPassDescriptor> Cache;
};

void SafeReleaseMetalRenderPassDescriptor(mtlpp::RenderPassDescriptor& Desc)
{
	if (Desc.GetPtr())
	{
		FMetalRenderPassDescriptorPool::Get().ReleaseDescriptor(Desc);
	}
}

FMetalStateCache::FMetalStateCache(bool const bInImmediate)
: DepthStore(mtlpp::StoreAction::Unknown)
, StencilStore(mtlpp::StoreAction::Unknown)
, VisibilityResults(nullptr)
, VisibilityMode(mtlpp::VisibilityResultMode::Disabled)
, VisibilityOffset(0)
, VisibilityWritten(0)
, DepthStencilState(nullptr)
, RasterizerState(nullptr)
, StencilRef(0)
, BlendFactor(FLinearColor::Transparent)
, FrameBufferSize(CGSizeMake(0.0, 0.0))
, RenderTargetArraySize(1)
, RenderPassDesc(nil)
, RasterBits(0)
, PipelineBits(0)
, bIsRenderTargetActive(false)
, bHasValidRenderTarget(false)
, bHasValidColorTarget(false)
, bScissorRectEnabled(false)
, bCanRestartRenderPass(false)
, bImmediate(bInImmediate)
, bFallbackDepthStencilBound(false)
{
	FMemory::Memzero(Viewport);
	FMemory::Memzero(Scissor);
	
	ActiveViewports = 0;
	ActiveScissors = 0;
	
	for (uint32 i = 0; i < MaxSimultaneousRenderTargets; i++)
	{
		ColorStore[i] = mtlpp::StoreAction::Unknown;
	}
	
	FMemory::Memzero(RenderPassInfo);
	FMemory::Memzero(DirtyUniformBuffers);
}

FMetalStateCache::~FMetalStateCache()
{
	RenderPassDesc = nil;
	
	for (uint32 i = 0; i < MaxVertexElementCount; i++)
	{
		VertexBuffers[i].Buffer = nil;
		VertexBuffers[i].Bytes = nil;
#if METAL_RHI_RAYTRACING
		VertexBuffers[i].AccelerationStructure = nil;
#endif
		VertexBuffers[i].Length = 0;
		VertexBuffers[i].Offset = 0;
	}
	for (uint32 Frequency = 0; Frequency < EMetalShaderStages::Num; Frequency++)
	{
		ShaderSamplers[Frequency].Bound = 0;
		for (uint32 i = 0; i < ML_MaxSamplers; i++)
		{
			ShaderSamplers[Frequency].Samplers[i] = nil;
		}
		for (uint32 i = 0; i < ML_MaxBuffers; i++)
		{
			BoundUniformBuffers[Frequency][i] = nullptr;
			ShaderBuffers[Frequency].Buffers[i].Buffer = nil;
#if METAL_RHI_RAYTRACING
			ShaderBuffers[Frequency].Buffers[i].AccelerationStructure = nil;
#endif
			ShaderBuffers[Frequency].Buffers[i].Bytes = nil;
			ShaderBuffers[Frequency].Buffers[i].Length = 0;
			ShaderBuffers[Frequency].Buffers[i].ElementRowPitch = 0;
			ShaderBuffers[Frequency].Buffers[i].Offset = 0;
			ShaderBuffers[Frequency].Buffers[i].Usage = mtlpp::ResourceUsage(0);
			ShaderBuffers[Frequency].Formats[i] = PF_Unknown;
		}
		ShaderBuffers[Frequency].Bound = 0;
		for (uint32 i = 0; i < ML_MaxTextures; i++)
		{
			ShaderTextures[Frequency].Textures[i] = nil;
			ShaderTextures[Frequency].Usage[i] = mtlpp::ResourceUsage(0);
		}
		ShaderTextures[Frequency].Bound = 0;
	}
	
	VisibilityResults = nil;
}

void FMetalStateCache::Reset(void)
{
	SampleCount = 0;
	
	FMemory::Memzero(Viewport);
	FMemory::Memzero(Scissor);
	
	ActiveViewports = 0;
	ActiveScissors = 0;
	
	FMemory::Memzero(RenderPassInfo);
	bIsRenderTargetActive = false;
	bHasValidRenderTarget = false;
	bHasValidColorTarget = false;
	bScissorRectEnabled = false;
	
	FMemory::Memzero(DirtyUniformBuffers);
	FMemory::Memzero(BoundUniformBuffers);
	ActiveUniformBuffers.Empty();
	
	for (uint32 i = 0; i < MaxVertexElementCount; i++)
	{
		VertexBuffers[i].Buffer = nil;
		VertexBuffers[i].Bytes = nil;
#if METAL_RHI_RAYTRACING
		VertexBuffers[i].AccelerationStructure = nil;
#endif
		VertexBuffers[i].Length = 0;
		VertexBuffers[i].Offset = 0;
	}
	for (uint32 Frequency = 0; Frequency < EMetalShaderStages::Num; Frequency++)
	{
		ShaderSamplers[Frequency].Bound = 0;
		for (uint32 i = 0; i < ML_MaxSamplers; i++)
		{
			ShaderSamplers[Frequency].Samplers[i] = nil;
		}
		for (uint32 i = 0; i < ML_MaxBuffers; i++)
		{
			ShaderBuffers[Frequency].Buffers[i].Buffer = nil;
#if METAL_RHI_RAYTRACING
			ShaderBuffers[Frequency].Buffers[i].AccelerationStructure = nil;
#endif
			ShaderBuffers[Frequency].Buffers[i].Bytes = nil;
			ShaderBuffers[Frequency].Buffers[i].Length = 0;
			ShaderBuffers[Frequency].Buffers[i].ElementRowPitch = 0;
			ShaderBuffers[Frequency].Buffers[i].Offset = 0;
			ShaderBuffers[Frequency].Formats[i] = PF_Unknown;
		}
		ShaderBuffers[Frequency].Bound = 0;
		for (uint32 i = 0; i < ML_MaxTextures; i++)
		{
			ShaderTextures[Frequency].Textures[i] = nil;
			ShaderTextures[Frequency].Usage[i] = mtlpp::ResourceUsage(0);
		}
		ShaderTextures[Frequency].Bound = 0;
	}
	
	VisibilityResults = nil;
	VisibilityMode = mtlpp::VisibilityResultMode::Disabled;
	VisibilityOffset = 0;
	VisibilityWritten = 0;
	
	DepthStencilState.SafeRelease();
	RasterizerState.SafeRelease();
	GraphicsPSO.SafeRelease();
	ComputeShader.SafeRelease();
	DepthStencilSurface.SafeRelease();
	StencilRef = 0;
	
	RenderPassDesc = nil;
	
	for (uint32 i = 0; i < MaxSimultaneousRenderTargets; i++)
	{
		ColorStore[i] = mtlpp::StoreAction::Unknown;
	}
	DepthStore = mtlpp::StoreAction::Unknown;
	StencilStore = mtlpp::StoreAction::Unknown;
	
	BlendFactor = FLinearColor::Transparent;
	FrameBufferSize = CGSizeMake(0.0, 0.0);
	RenderTargetArraySize = 0;
    bCanRestartRenderPass = false;
    
    RasterBits = EMetalRenderFlagMask;
    PipelineBits = EMetalPipelineFlagMask;
}

static bool MTLScissorRectEqual(mtlpp::ScissorRect const& Left, mtlpp::ScissorRect const& Right)
{
	return Left.x == Right.x && Left.y == Right.y && Left.width == Right.width && Left.height == Right.height;
}

void FMetalStateCache::SetScissorRect(bool const bEnable, mtlpp::ScissorRect const& Rect)
{
	if (bScissorRectEnabled != bEnable || !MTLScissorRectEqual(Scissor[0], Rect))
	{
		bScissorRectEnabled = bEnable;
		if (bEnable)
		{
			Scissor[0] = Rect;
		}
		else
		{
			Scissor[0].x = Viewport[0].originX;
			Scissor[0].y = Viewport[0].originY;
			Scissor[0].width = Viewport[0].width;
			Scissor[0].height = Viewport[0].height;
		}
		
		// Clamp to framebuffer size - Metal doesn't allow scissor to be larger.
		Scissor[0].x = Scissor[0].x;
		Scissor[0].y = Scissor[0].y;
		Scissor[0].width = FMath::Max((Scissor[0].x + Scissor[0].width <= FMath::RoundToInt32(FrameBufferSize.width)) ? Scissor[0].width : FMath::RoundToInt32(FrameBufferSize.width) - Scissor[0].x, (NSUInteger)1u);
		Scissor[0].height = FMath::Max((Scissor[0].y + Scissor[0].height <= FMath::RoundToInt32(FrameBufferSize.height)) ? Scissor[0].height : FMath::RoundToInt32(FrameBufferSize.height) - Scissor[0].y, (NSUInteger)1u);
		
		RasterBits |= EMetalRenderFlagScissorRect;
	}
	
	ActiveScissors = 1;
}

void FMetalStateCache::SetBlendFactor(FLinearColor const& InBlendFactor)
{
	if(BlendFactor != InBlendFactor)
	{
		BlendFactor = InBlendFactor;
		RasterBits |= EMetalRenderFlagBlendColor;
	}
}

void FMetalStateCache::SetStencilRef(uint32 const InStencilRef)
{
	if(StencilRef != InStencilRef)
	{
		StencilRef = InStencilRef;
		RasterBits |= EMetalRenderFlagStencilReferenceValue;
	}
}

void FMetalStateCache::SetDepthStencilState(FMetalDepthStencilState* InDepthStencilState)
{
	if(DepthStencilState != InDepthStencilState)
	{
		DepthStencilState = InDepthStencilState;
		RasterBits |= EMetalRenderFlagDepthStencilState;
	}
}

void FMetalStateCache::SetRasterizerState(FMetalRasterizerState* InRasterizerState)
{
	if(RasterizerState != InRasterizerState)
	{
		RasterizerState = InRasterizerState;
		RasterBits |= EMetalRenderFlagFrontFacingWinding|EMetalRenderFlagCullMode|EMetalRenderFlagDepthBias|EMetalRenderFlagTriangleFillMode|EMetalRenderFlagDepthClipMode;
	}
}

void FMetalStateCache::SetComputeShader(FMetalComputeShader* InComputeShader)
{
	if(ComputeShader != InComputeShader)
	{
		ComputeShader = InComputeShader;
		
		PipelineBits |= EMetalPipelineFlagComputeShader;
		
		DirtyUniformBuffers[EMetalShaderStages::Compute] = 0xffffffff;

		for (uint32 Index = 0; Index < ML_MaxTextures; ++Index)
		{
			ShaderTextures[EMetalShaderStages::Compute].Textures[Index] = nil;
			ShaderTextures[EMetalShaderStages::Compute].Usage[Index] = mtlpp::ResourceUsage(0);
		}
		ShaderTextures[EMetalShaderStages::Compute].Bound = 0;

		for (const auto& PackedGlobalArray : InComputeShader->Bindings.PackedGlobalArrays)
		{
			ShaderParameters[EMetalShaderStages::Compute].PrepareGlobalUniforms(CrossCompiler::PackedTypeNameToTypeIndex(PackedGlobalArray.TypeName), PackedGlobalArray.Size);
		}
	}
}

bool FMetalStateCache::SetRenderPassInfo(FRHIRenderPassInfo const& InRenderTargets, FMetalQueryBuffer* QueryBuffer, bool const bRestart)
{
	bool bNeedsSet = false;
	
	// see if our new Info matches our previous Info
	if (NeedsToSetRenderTarget(InRenderTargets))
	{
		bool bNeedsClear = false;
		
		//Create local store action states if we support deferred store
		mtlpp::StoreAction NewColorStore[MaxSimultaneousRenderTargets];
		for (uint32 i = 0; i < MaxSimultaneousRenderTargets; ++i)
		{
			NewColorStore[i] = mtlpp::StoreAction::Unknown;
		}
		
		mtlpp::StoreAction NewDepthStore = mtlpp::StoreAction::Unknown;
		mtlpp::StoreAction NewStencilStore = mtlpp::StoreAction::Unknown;
		
		// back this up for next frame
		RenderPassInfo = InRenderTargets;
		
		// at this point, we need to fully set up an encoder/command buffer, so make a new one (autoreleased)
		mtlpp::RenderPassDescriptor RenderPass = FMetalRenderPassDescriptorPool::Get().CreateDescriptor();
	
		// if we need to do queries, write to the supplied query buffer
		{
			VisibilityResults = QueryBuffer;
			RenderPass.SetVisibilityResultBuffer(QueryBuffer ? QueryBuffer->Buffer : nil);
		}
		
		if (QueryBuffer != VisibilityResults)
		{
			VisibilityOffset = 0;
			VisibilityWritten = 0;
		}
	
		// default to non-msaa
	    int32 OldCount = SampleCount;
		SampleCount = 0;
	
		bIsRenderTargetActive = false;
		bHasValidRenderTarget = false;
		bHasValidColorTarget = false;
		
		bFallbackDepthStencilBound = false;
		
		uint8 ArrayTargets = 0;
		uint8 BoundTargets = 0;
		uint32 ArrayRenderLayers = UINT_MAX;
		
		bool bFramebufferSizeSet = false;
		FrameBufferSize = CGSizeMake(0.f, 0.f);
		
		bCanRestartRenderPass = true;
		
		ns::Array<mtlpp::RenderPassColorAttachmentDescriptor> Attachements = RenderPass.GetColorAttachments();
		
		uint32 NumColorRenderTargets = RenderPassInfo.GetNumColorRenderTargets();
		
		for (uint32 RenderTargetIndex = 0; RenderTargetIndex < MaxSimultaneousRenderTargets; RenderTargetIndex++)
		{
			// default to invalid
			uint8 FormatKey = 0;
			// only try to set it if it was one that was set (ie less than RenderPassInfo.NumColorRenderTargets)
			if (RenderTargetIndex < NumColorRenderTargets && RenderPassInfo.ColorRenderTargets[RenderTargetIndex].RenderTarget != nullptr)
			{
				const FRHIRenderPassInfo::FColorEntry& RenderTargetView = RenderPassInfo.ColorRenderTargets[RenderTargetIndex];
				ColorTargets[RenderTargetIndex] = RenderTargetView.RenderTarget;
				ResolveTargets[RenderTargetIndex] = RenderTargetView.ResolveTarget;
				
				FMetalSurface& Surface = *GetMetalSurfaceFromRHITexture(RenderTargetView.RenderTarget);
				FormatKey = Surface.FormatKey;
				
				uint32 Width = FMath::Max((uint32)(Surface.GetDesc().Extent.X >> RenderTargetView.MipIndex), (uint32)1);
				uint32 Height = FMath::Max((uint32)(Surface.GetDesc().Extent.Y >> RenderTargetView.MipIndex), (uint32)1);
				if(!bFramebufferSizeSet)
				{
					bFramebufferSizeSet = true;
					FrameBufferSize.width = Width;
					FrameBufferSize.height = Height;
				}
				else
				{
					FrameBufferSize.width = FMath::Min(FrameBufferSize.width, (CGFloat)Width);
					FrameBufferSize.height = FMath::Min(FrameBufferSize.height, (CGFloat)Height);
				}
	
				// if this is the back buffer, make sure we have a usable drawable
				ConditionalUpdateBackBuffer(Surface);
				FMetalSurface* ResolveSurface = GetMetalSurfaceFromRHITexture(RenderTargetView.ResolveTarget);
				if (ResolveSurface)
				{
					ConditionalUpdateBackBuffer(*ResolveSurface);
				}
					
				BoundTargets |= 1 << RenderTargetIndex;
            
#if !PLATFORM_MAC
                if (Surface.Texture.GetPtr() == nil)
                {
                    SampleCount = OldCount;
                    bCanRestartRenderPass &= (OldCount <= 1);
                    return true;
                }
#endif
				
				// The surface cannot be nil - we have to have a valid render-target array after this call.
				check (Surface.Texture);
	
				// user code generally passes -1 as a default, but we need 0
				uint32 ArraySliceIndex = RenderTargetView.ArraySlice == 0xFFFFFFFF ? 0 : RenderTargetView.ArraySlice;
				if (Surface.GetDesc().IsTextureCube())
				{
					ArraySliceIndex = GetMetalCubeFace((ECubeFace)ArraySliceIndex);
				}
				
				switch(Surface.GetDesc().Dimension)
				{
					case ETextureDimension::Texture2DArray:
					case ETextureDimension::Texture3D:
					case ETextureDimension::TextureCube:
					case ETextureDimension::TextureCubeArray:
						if(RenderTargetView.ArraySlice == 0xFFFFFFFF)
						{
							ArrayTargets |= (1 << RenderTargetIndex);
							ArrayRenderLayers = FMath::Min(ArrayRenderLayers, Surface.GetNumFaces());
						}
						else
						{
							ArrayRenderLayers = 1;
						}
						break;
					default:
						ArrayRenderLayers = 1;
						break;
				}
	
				mtlpp::RenderPassColorAttachmentDescriptor ColorAttachment = Attachements[RenderTargetIndex];
	
				ERenderTargetStoreAction HighLevelStoreAction = GetStoreAction(RenderTargetView.Action);
				ERenderTargetLoadAction HighLevelLoadAction = GetLoadAction(RenderTargetView.Action);
				
				// on iOS with memory-less MSAA textures we can't load them
                // in case high level code wants to load and render to MSAA target, set attachment to a resolved texture
				bool bUseResolvedTexture = false;
#if PLATFORM_IOS
				bUseResolvedTexture = (
					Surface.MSAATexture && 
					Surface.MSAATexture.GetStorageMode() == mtlpp::StorageMode::Memoryless && 
					HighLevelLoadAction == ERenderTargetLoadAction::ELoad);
#endif
				
				bool bMemoryless = false;
				if (Surface.MSAATexture && !bUseResolvedTexture)
				{
#if PLATFORM_IOS
					if (Surface.MSAATexture.GetStorageMode() == mtlpp::StorageMode::Memoryless)
					{
						bMemoryless = true;
						HighLevelLoadAction = ERenderTargetLoadAction::EClear;
					}
#endif
					// set up an MSAA attachment
					ColorAttachment.SetTexture(Surface.MSAATexture);
					NewColorStore[RenderTargetIndex] = GetMetalRTStoreAction(ERenderTargetStoreAction::EMultisampleResolve);
					ColorAttachment.SetStoreAction(!bMemoryless && GRHIDeviceId > 2 ? mtlpp::StoreAction::Unknown : NewColorStore[RenderTargetIndex]);
					ColorAttachment.SetResolveTexture(Surface.MSAAResolveTexture ? Surface.MSAAResolveTexture : Surface.Texture);
					SampleCount = Surface.MSAATexture.GetSampleCount();
				}
				else
				{
#if PLATFORM_IOS
					if (Surface.Texture.GetStorageMode() == mtlpp::StorageMode::Memoryless)
					{
						bMemoryless = true;
						HighLevelStoreAction = ERenderTargetStoreAction::ENoAction;
						HighLevelLoadAction = ERenderTargetLoadAction::EClear;
					}
#endif
					// set up non-MSAA attachment
					ColorAttachment.SetTexture(Surface.Texture);
					NewColorStore[RenderTargetIndex] = GetMetalRTStoreAction(HighLevelStoreAction);
					ColorAttachment.SetStoreAction(!bMemoryless ? mtlpp::StoreAction::Unknown : NewColorStore[RenderTargetIndex]);
                    SampleCount = 1;
				}
				
				ColorAttachment.SetLevel(RenderTargetView.MipIndex);
				if(Surface.GetDesc().IsTexture3D())
				{
					ColorAttachment.SetSlice(0);
					ColorAttachment.SetDepthPlane(ArraySliceIndex);
				}
				else
				{
					ColorAttachment.SetSlice(ArraySliceIndex);
				}
				
				ColorAttachment.SetLoadAction((Surface.Written || !bImmediate || bRestart) ? GetMetalRTLoadAction(HighLevelLoadAction) : mtlpp::LoadAction::Clear);
				FPlatformAtomics::InterlockedExchange(&Surface.Written, 1);
				
				bNeedsClear |= (ColorAttachment.GetLoadAction() == mtlpp::LoadAction::Clear);
				
				const FClearValueBinding& ClearValue = RenderPassInfo.ColorRenderTargets[RenderTargetIndex].RenderTarget->GetClearBinding();
				if (ClearValue.ColorBinding == EClearBinding::EColorBound)
				{
					const FLinearColor& ClearColor = ClearValue.GetClearColor();
					ColorAttachment.SetClearColor(mtlpp::ClearColor(ClearColor.R, ClearColor.G, ClearColor.B, ClearColor.A));
				}

				bCanRestartRenderPass &= 	!bMemoryless &&
											ColorAttachment.GetLoadAction() == mtlpp::LoadAction::Load &&
											HighLevelStoreAction != ERenderTargetStoreAction::ENoAction;
	
				bHasValidRenderTarget = true;
				bHasValidColorTarget = true;
			}
			else
			{
				ColorTargets[RenderTargetIndex].SafeRelease();
				ResolveTargets[RenderTargetIndex].SafeRelease();
			}
		}
		
		RenderTargetArraySize = 1;
		
		if(ArrayTargets)
		{
			if (!GetMetalDeviceContext().SupportsFeature(EMetalFeaturesLayeredRendering))
			{
				METAL_FATAL_ASSERT(ArrayRenderLayers != 1, TEXT("Layered rendering is unsupported on this device (%d)."), ArrayRenderLayers);
			}
#if PLATFORM_MAC
			else
			{
				METAL_FATAL_ASSERT(ArrayTargets == BoundTargets, TEXT("All color render targets must be layered when performing multi-layered rendering under Metal (%d != %d)."), ArrayTargets, BoundTargets);
					RenderTargetArraySize = ArrayRenderLayers;
					RenderPass.SetRenderTargetArrayLength(ArrayRenderLayers);
			}
#endif
		}
	
		// default to invalid
		uint8 DepthFormatKey = 0;
		uint8 StencilFormatKey = 0;
		
		// setup depth and/or stencil
		if (RenderPassInfo.DepthStencilRenderTarget.DepthStencilTarget != nullptr)
		{
			FMetalSurface& Surface = *GetMetalSurfaceFromRHITexture(RenderPassInfo.DepthStencilRenderTarget.DepthStencilTarget);
			
			switch(Surface.GetDesc().Dimension)
			{
				case ETextureDimension::Texture2DArray:
				case ETextureDimension::Texture3D:
				case ETextureDimension::TextureCube:
				case ETextureDimension::TextureCubeArray:
					ArrayRenderLayers = Surface.GetNumFaces();
					break;
				default:
					ArrayRenderLayers = 1;
					break;
			}
			if(!ArrayTargets && ArrayRenderLayers > 1)
			{
				METAL_FATAL_ASSERT(GetMetalDeviceContext().SupportsFeature(EMetalFeaturesLayeredRendering), TEXT("Layered rendering is unsupported on this device (%d)."), ArrayRenderLayers);
#if PLATFORM_MAC
					RenderTargetArraySize = ArrayRenderLayers;
					RenderPass.SetRenderTargetArrayLength(ArrayRenderLayers);
#endif
			}
			
			if(!bFramebufferSizeSet)
			{
				bFramebufferSizeSet = true;
				FrameBufferSize.width  = Surface.GetDesc().Extent.X;
				FrameBufferSize.height = Surface.GetDesc().Extent.Y;
			}
			else
			{
				FrameBufferSize.width = FMath::Min(FrameBufferSize.width, (CGFloat)Surface.GetDesc().Extent.X);
				FrameBufferSize.height = FMath::Min(FrameBufferSize.height, (CGFloat)Surface.GetDesc().Extent.Y);
			}
			
			EPixelFormat DepthStencilPixelFormat = RenderPassInfo.DepthStencilRenderTarget.DepthStencilTarget->GetFormat();
			
			FMetalTexture DepthTexture = nil;
			FMetalTexture StencilTexture = nil;
			
            const bool bSupportSeparateMSAAResolve = FMetalCommandQueue::SupportsSeparateMSAAAndResolveTarget();
			uint32 DepthSampleCount = (Surface.MSAATexture ? Surface.MSAATexture.GetSampleCount() : Surface.Texture.GetSampleCount());
            bool bDepthStencilSampleCountMismatchFixup = false;
            DepthTexture = Surface.MSAATexture ? Surface.MSAATexture : Surface.Texture;
			if (SampleCount == 0)
			{
				SampleCount = DepthSampleCount;
			}
			else if (SampleCount != DepthSampleCount)
            {
				static bool bLogged = false;
				if (!bSupportSeparateMSAAResolve)
				{
					//in the case of NOT support separate MSAA resolve the high level may legitimately cause a mismatch which we need to handle by binding the resolved target which we normally wouldn't do.
					DepthTexture = Surface.Texture;
					bDepthStencilSampleCountMismatchFixup = true;
					DepthSampleCount = 1;
				}
				else if (!bLogged)
				{
					UE_LOG(LogMetal, Error, TEXT("If we support separate targets the high level should always give us matching counts"));
					bLogged = true;
				}
            }

			switch (DepthStencilPixelFormat)
			{
				case PF_X24_G8:
				case PF_DepthStencil:
				case PF_D24:
				{
					mtlpp::PixelFormat DepthStencilFormat = Surface.Texture ? (mtlpp::PixelFormat)Surface.Texture.GetPixelFormat() : mtlpp::PixelFormat::Invalid;
					
					switch(DepthStencilFormat)
					{
						case mtlpp::PixelFormat::Depth32Float:
							StencilTexture =  nil;
							break;
						case mtlpp::PixelFormat::Stencil8:
							StencilTexture = DepthTexture;
							break;
						case mtlpp::PixelFormat::Depth32Float_Stencil8:
							StencilTexture = DepthTexture;
							break;
#if PLATFORM_MAC
						case mtlpp::PixelFormat::Depth24Unorm_Stencil8:
							StencilTexture = DepthTexture;
							break;
#endif
						default:
							break;
					}
					
					break;
				}
				case PF_ShadowDepth:
				{
					break;
				}
				default:
					break;
			}
			
			float DepthClearValue = 0.0f;
			uint32 StencilClearValue = 0;
			const FClearValueBinding& ClearValue = RenderPassInfo.DepthStencilRenderTarget.DepthStencilTarget->GetClearBinding();
			if (ClearValue.ColorBinding == EClearBinding::EDepthStencilBound)
			{
				ClearValue.GetDepthStencil(DepthClearValue, StencilClearValue);
			}
			else if(!ArrayTargets && ArrayRenderLayers > 1)
			{
				DepthClearValue = 1.0f;
			}

           bool const bCombinedDepthStencilUsingStencil = (DepthTexture && (mtlpp::PixelFormat)DepthTexture.GetPixelFormat() != mtlpp::PixelFormat::Depth32Float && RenderPassInfo.DepthStencilRenderTarget.ExclusiveDepthStencil.IsUsingStencil());
			bool const bUsingDepth = (RenderPassInfo.DepthStencilRenderTarget.ExclusiveDepthStencil.IsUsingDepth() || (bCombinedDepthStencilUsingStencil));
			if (DepthTexture && bUsingDepth)
			{
				mtlpp::RenderPassDepthAttachmentDescriptor DepthAttachment;
				
				DepthFormatKey = Surface.FormatKey;
				
				ERenderTargetActions DepthActions = GetDepthActions(RenderPassInfo.DepthStencilRenderTarget.Action);
				ERenderTargetLoadAction DepthLoadAction = GetLoadAction(DepthActions);
				ERenderTargetStoreAction DepthStoreAction = GetStoreAction(DepthActions);

				// set up the depth attachment
				DepthAttachment.SetTexture(DepthTexture);
				DepthAttachment.SetLoadAction(GetMetalRTLoadAction(DepthLoadAction));
				
				bNeedsClear |= (DepthAttachment.GetLoadAction() == mtlpp::LoadAction::Clear);
				
				ERenderTargetStoreAction HighLevelStoreAction = (Surface.MSAATexture && !bDepthStencilSampleCountMismatchFixup) ? ERenderTargetStoreAction::EMultisampleResolve : DepthStoreAction;
				if (bUsingDepth && (HighLevelStoreAction == ERenderTargetStoreAction::ENoAction || bDepthStencilSampleCountMismatchFixup))
				{
					if (DepthSampleCount > 1)
					{
						HighLevelStoreAction = ERenderTargetStoreAction::EMultisampleResolve;
					}
					else
					{
						HighLevelStoreAction = ERenderTargetStoreAction::EStore;
					}
				}
				
				const bool bSupportsMSAADepthResolve = GetMetalDeviceContext().SupportsFeature(EMetalFeaturesMSAADepthResolve);
				bool bDepthTextureMemoryless = false;
#if PLATFORM_IOS
				bDepthTextureMemoryless = DepthTexture.GetStorageMode() == mtlpp::StorageMode::Memoryless;
				if (bDepthTextureMemoryless)
				{
					DepthAttachment.SetLoadAction(mtlpp::LoadAction::Clear);
					
					if (bSupportsMSAADepthResolve && Surface.MSAATexture && DepthStoreAction == ERenderTargetStoreAction::EMultisampleResolve)
					{
						HighLevelStoreAction = ERenderTargetStoreAction::EMultisampleResolve;
					}
					else
					{
						HighLevelStoreAction = ERenderTargetStoreAction::ENoAction;
					}
				}
                else
                {
                	HighLevelStoreAction = DepthStoreAction;
                }
#endif
                //needed to quiet the metal validation that runs when you end renderpass. (it requires some kind of 'resolve' for an msaa target)
				//But with deferredstore we don't set the real one until submit time.
				NewDepthStore = !Surface.MSAATexture || bSupportsMSAADepthResolve ? GetMetalRTStoreAction(HighLevelStoreAction) : mtlpp::StoreAction::DontCare;
				DepthAttachment.SetStoreAction(!bDepthTextureMemoryless && Surface.MSAATexture && GRHIDeviceId > 2 ? mtlpp::StoreAction::Unknown : NewDepthStore);
				DepthAttachment.SetClearDepth(DepthClearValue);
				check(SampleCount > 0);

				if (Surface.MSAATexture && bSupportsMSAADepthResolve && DepthAttachment.GetStoreAction() != mtlpp::StoreAction::DontCare)
				{
                    if (!bDepthStencilSampleCountMismatchFixup)
                    {
                        DepthAttachment.SetResolveTexture(Surface.MSAAResolveTexture ? Surface.MSAAResolveTexture : Surface.Texture);
                    }
#if PLATFORM_MAC
					//would like to assert and do manual custom resolve, but that is causing some kind of weird corruption.
					//checkf(false, TEXT("Depth resolves need to do 'max' for correctness.  MacOS does not expose this yet unless the spec changed."));
#else
					DepthAttachment.SetDepthResolveFilter(mtlpp::MultisampleDepthResolveFilter::Max);
#endif
				}
				
				bHasValidRenderTarget = true;
				bFallbackDepthStencilBound = (RenderPassInfo.DepthStencilRenderTarget.DepthStencilTarget == FallbackDepthStencilSurface);

				bool bDepthMSAARestart = !bDepthTextureMemoryless && HighLevelStoreAction == ERenderTargetStoreAction::EMultisampleResolve;
				bCanRestartRenderPass &=	(DepthSampleCount <= 1 || bDepthMSAARestart) &&
											(
												(RenderPassInfo.DepthStencilRenderTarget.DepthStencilTarget == FallbackDepthStencilSurface) ||
												((DepthAttachment.GetLoadAction() == mtlpp::LoadAction::Load) && (bDepthMSAARestart || !RenderPassInfo.DepthStencilRenderTarget.ExclusiveDepthStencil.IsDepthWrite() || DepthStoreAction == ERenderTargetStoreAction::EStore))
											);
				
				// and assign it
				RenderPass.SetDepthAttachment(DepthAttachment);
			}
	
            //if we're dealing with a samplecount mismatch we just bail on stencil entirely as stencil
            //doesn't have an autoresolve target to use.
			
			bool const bCombinedDepthStencilUsingDepth = (StencilTexture && StencilTexture.GetPixelFormat() != mtlpp::PixelFormat::Stencil8 && RenderPassInfo.DepthStencilRenderTarget.ExclusiveDepthStencil.IsUsingDepth());
			bool const bUsingStencil = RenderPassInfo.DepthStencilRenderTarget.ExclusiveDepthStencil.IsUsingStencil() || (bCombinedDepthStencilUsingDepth);
			if (StencilTexture && bUsingStencil)
			{
				mtlpp::RenderPassStencilAttachmentDescriptor StencilAttachment;
				
				StencilFormatKey = Surface.FormatKey;
				
				ERenderTargetActions StencilActions = GetStencilActions(RenderPassInfo.DepthStencilRenderTarget.Action);
				ERenderTargetLoadAction StencilLoadAction = GetLoadAction(StencilActions);
				ERenderTargetStoreAction StencilStoreAction = GetStoreAction(StencilActions);
	
				// set up the stencil attachment
				StencilAttachment.SetTexture(StencilTexture);
				StencilAttachment.SetLoadAction(GetMetalRTLoadAction(StencilLoadAction));
				
				bNeedsClear |= (StencilAttachment.GetLoadAction() == mtlpp::LoadAction::Clear);
				
				ERenderTargetStoreAction HighLevelStoreAction = StencilStoreAction;
				if (bUsingStencil && (HighLevelStoreAction == ERenderTargetStoreAction::ENoAction || bDepthStencilSampleCountMismatchFixup))
				{
					HighLevelStoreAction = ERenderTargetStoreAction::EStore;
				}
				
				bool bStencilMemoryless = false;
#if PLATFORM_IOS
				if (StencilTexture.GetStorageMode() == mtlpp::StorageMode::Memoryless)
				{
					bStencilMemoryless = true;
					HighLevelStoreAction = ERenderTargetStoreAction::ENoAction;
					StencilAttachment.SetLoadAction(mtlpp::LoadAction::Clear);
				}
				else
				{
					HighLevelStoreAction = StencilStoreAction;
				}
#endif
				
				// For the case where Depth+Stencil is MSAA we can't Resolve depth and Store stencil - we can only Resolve + DontCare or StoreResolve + Store (on newer H/W and iOS).
				// We only allow use of StoreResolve in the Desktop renderers as the mobile renderer does not and should not assume hardware support for it.
				NewStencilStore = (StencilTexture.GetSampleCount() == 1  || GetMetalRTStoreAction(ERenderTargetStoreAction::EMultisampleResolve) == mtlpp::StoreAction::StoreAndMultisampleResolve) ? GetMetalRTStoreAction(HighLevelStoreAction) : mtlpp::StoreAction::DontCare;
				StencilAttachment.SetStoreAction(!bStencilMemoryless && StencilTexture.GetSampleCount() > 1 && GRHIDeviceId > 2 ? mtlpp::StoreAction::Unknown : NewStencilStore);
				StencilAttachment.SetClearStencil(StencilClearValue);

				if (SampleCount == 0)
				{
					SampleCount = StencilAttachment.GetTexture().GetSampleCount();
				}
				
				bHasValidRenderTarget = true;
				
				// @todo Stencil writes that need to persist must use ERenderTargetStoreAction::EStore on iOS.
				// We should probably be using deferred store actions so that we can safely lazily instantiate encoders.
				bool bStencilMSAARestart = !bStencilMemoryless && HighLevelStoreAction != ERenderTargetStoreAction::ENoAction;
				bCanRestartRenderPass &= 	(bStencilMSAARestart || SampleCount <= 1) &&
											(
												(RenderPassInfo.DepthStencilRenderTarget.DepthStencilTarget == FallbackDepthStencilSurface) ||
												((StencilAttachment.GetLoadAction() == mtlpp::LoadAction::Load) && (bStencilMSAARestart || !RenderPassInfo.DepthStencilRenderTarget.ExclusiveDepthStencil.IsStencilWrite() || (StencilStoreAction == ERenderTargetStoreAction::EStore)))
											);
				
				// and assign it
				RenderPass.SetStencilAttachment(StencilAttachment);
			}
		}
		
		//Update deferred store states if required otherwise they're already set directly on the Metal Attachement Descriptors
		{
			for (uint32 i = 0; i < MaxSimultaneousRenderTargets; ++i)
			{
				ColorStore[i] = NewColorStore[i];
			}
			DepthStore = NewDepthStore;
			StencilStore = NewStencilStore;
		}
		
		if (SampleCount == 0)
		{
			SampleCount = 1;
		}
		
		bIsRenderTargetActive = bHasValidRenderTarget;
		
		// Only start encoding if the render target state is valid
		if (bHasValidRenderTarget)
		{
			// Retain and/or release the depth-stencil surface in case it is a temporary surface for a draw call that writes to depth without a depth/stencil buffer bound.
			DepthStencilSurface = RenderPassInfo.DepthStencilRenderTarget.DepthStencilTarget;
			DepthStencilResolve = RenderPassInfo.DepthStencilRenderTarget.ResolveTarget;
		}
		else
		{
			DepthStencilSurface.SafeRelease();
			DepthStencilResolve.SafeRelease();
		}
		
		RenderPassDesc = RenderPass;
		
		bNeedsSet = true;
	}

	return bNeedsSet;
}

void FMetalStateCache::InvalidateRenderTargets(void)
{
	bHasValidRenderTarget = false;
	bHasValidColorTarget = false;
	bIsRenderTargetActive = false;
}

void FMetalStateCache::SetRenderTargetsActive(bool const bActive)
{
	bIsRenderTargetActive = bActive;
}

static bool MTLViewportEqual(mtlpp::Viewport const& Left, mtlpp::Viewport const& Right)
{
	return FMath::IsNearlyEqual(Left.originX, Right.originX) &&
			FMath::IsNearlyEqual(Left.originY, Right.originY) &&
			FMath::IsNearlyEqual(Left.width, Right.width) &&
			FMath::IsNearlyEqual(Left.height, Right.height) &&
			FMath::IsNearlyEqual(Left.znear, Right.znear) &&
			FMath::IsNearlyEqual(Left.zfar, Right.zfar);
}

void FMetalStateCache::SetViewport(const mtlpp::Viewport& InViewport)
{
	if (!MTLViewportEqual(Viewport[0], InViewport))
	{
		Viewport[0] = InViewport;
	
		RasterBits |= EMetalRenderFlagViewport;
	}
	
	ActiveViewports = 1;
	
	if (!bScissorRectEnabled)
	{
		mtlpp::ScissorRect Rect;
		Rect.x = InViewport.originX;
		Rect.y = InViewport.originY;
		Rect.width = InViewport.width;
		Rect.height = InViewport.height;
		SetScissorRect(false, Rect);
	}
}

void FMetalStateCache::SetViewport(uint32 Index, const mtlpp::Viewport& InViewport)
{
	check(Index < ML_MaxViewports);
	
	if (!MTLViewportEqual(Viewport[Index], InViewport))
	{
		Viewport[Index] = InViewport;
		
		RasterBits |= EMetalRenderFlagViewport;
	}
	
	// There may not be gaps in the viewport array.
	ActiveViewports = Index + 1;
	
	// This always sets the scissor rect because the RHI doesn't bother to expose proper scissor states for multiple viewports.
	// This will have to change if we want to guarantee correctness in the mid to long term.
	{
		mtlpp::ScissorRect Rect;
		Rect.x = InViewport.originX;
		Rect.y = InViewport.originY;
		Rect.width = InViewport.width;
		Rect.height = InViewport.height;
		SetScissorRect(Index, false, Rect);
	}
}

void FMetalStateCache::SetScissorRect(uint32 Index, bool const bEnable, mtlpp::ScissorRect const& Rect)
{
	check(Index < ML_MaxViewports);
	if (!MTLScissorRectEqual(Scissor[Index], Rect))
	{
		// There's no way we can setup the bounds correctly - that must be done by the caller or incorrect rendering & crashes will ensue.
		Scissor[Index] = Rect;
		RasterBits |= EMetalRenderFlagScissorRect;
	}
	
	ActiveScissors = Index + 1;
}

void FMetalStateCache::SetViewports(const mtlpp::Viewport InViewport[], uint32 Count)
{
	check(Count >= 1 && Count < ML_MaxViewports);
	
	// Check if the count has changed first & if so mark for a rebind
	if (ActiveViewports != Count)
	{
		RasterBits |= EMetalRenderFlagViewport;
		RasterBits |= EMetalRenderFlagScissorRect;
	}
	
	for (uint32 i = 0; i < Count; i++)
	{
		SetViewport(i, InViewport[i]);
	}
	
	ActiveViewports = Count;
}

void FMetalStateCache::SetVertexStream(uint32 const Index, FMetalBuffer* Buffer, FMetalBufferData* Bytes, uint32 const Offset, uint32 const Length)
{
	check(Index < MaxVertexElementCount);
	check(UNREAL_TO_METAL_BUFFER_INDEX(Index) < MaxMetalStreams);

	if (Buffer)
	{
		VertexBuffers[Index].Buffer = *Buffer;
	}
	else
	{
		VertexBuffers[Index].Buffer = nil;
	}
	VertexBuffers[Index].Offset = 0;
	VertexBuffers[Index].Bytes = Bytes;
	VertexBuffers[Index].Length = Length;
#if METAL_RHI_RAYTRACING
	VertexBuffers[Index].AccelerationStructure = nil;
#endif
	
	SetShaderBuffer(EMetalShaderStages::Vertex, VertexBuffers[Index].Buffer, Bytes, Offset, Length, UNREAL_TO_METAL_BUFFER_INDEX(Index), mtlpp::ResourceUsage::Read);
}

uint32 FMetalStateCache::GetVertexBufferSize(uint32 const Index)
{
	check(Index < MaxVertexElementCount);
	check(UNREAL_TO_METAL_BUFFER_INDEX(Index) < MaxMetalStreams);
	return VertexBuffers[Index].Length;
}

void FMetalStateCache::SetGraphicsPipelineState(FMetalGraphicsPipelineState* State)
{
	if (GraphicsPSO != State)
	{
		GraphicsPSO = State;
				
		DirtyUniformBuffers[EMetalShaderStages::Vertex] = 0xffffffff;
		DirtyUniformBuffers[EMetalShaderStages::Pixel] = 0xffffffff;
#if PLATFORM_SUPPORTS_GEOMETRY_SHADERS
		DirtyUniformBuffers[EMetalShaderStages::Geometry] = 0xffffffff;
#endif
		
		PipelineBits |= EMetalPipelineFlagPipelineState;
		
        if (SafeGetRuntimeDebuggingLevel() >= EMetalDebugLevelResetOnBind)
        {
            for (uint32 i = 0; i < EMetalShaderStages::Num; i++)
            {
                ShaderBuffers[i].Bound = UINT32_MAX;
                ShaderTextures[i].Bound = FMETALTEXTUREMASK_MAX;
                ShaderSamplers[i].Bound = UINT16_MAX;
            }
        }
		
		SetDepthStencilState(State->DepthStencilState);
		SetRasterizerState(State->RasterizerState);

		for (const auto& PackedGlobalArray : State->VertexShader->Bindings.PackedGlobalArrays)
		{
			ShaderParameters[EMetalShaderStages::Vertex].PrepareGlobalUniforms(CrossCompiler::PackedTypeNameToTypeIndex(PackedGlobalArray.TypeName), PackedGlobalArray.Size);
		}

		if (State->PixelShader)
		{
			for (const auto& PackedGlobalArray : State->PixelShader->Bindings.PackedGlobalArrays)
			{
				ShaderParameters[EMetalShaderStages::Pixel].PrepareGlobalUniforms(CrossCompiler::PackedTypeNameToTypeIndex(PackedGlobalArray.TypeName), PackedGlobalArray.Size);
			}
		}
	}
}

FMetalShaderPipeline* FMetalStateCache::GetPipelineState() const
{
	return GraphicsPSO->GetPipeline();
}

EPrimitiveType FMetalStateCache::GetPrimitiveType()
{
	check(IsValidRef(GraphicsPSO));
	return GraphicsPSO->GetPrimitiveType();
}

void FMetalStateCache::BindUniformBuffer(EMetalShaderStages const Freq, uint32 const BufferIndex, FRHIUniformBuffer* BufferRHI)
{
	check(BufferIndex < ML_MaxBuffers);
	if (BoundUniformBuffers[Freq][BufferIndex] != BufferRHI)
	{
		ActiveUniformBuffers.Add(BufferRHI);
		BoundUniformBuffers[Freq][BufferIndex] = BufferRHI;
		DirtyUniformBuffers[Freq] |= 1 << BufferIndex;
	}
}

void FMetalStateCache::SetVisibilityResultMode(mtlpp::VisibilityResultMode const Mode, NSUInteger const Offset)
{
	if (VisibilityMode != Mode || VisibilityOffset != Offset)
	{
		VisibilityMode = Mode;
		VisibilityOffset = Offset;
		
		RasterBits |= EMetalRenderFlagVisibilityResultMode;
	}
}

void FMetalStateCache::ConditionalUpdateBackBuffer(FMetalSurface& Surface)
{
	// are we setting the back buffer? if so, make sure we have the drawable
	if (EnumHasAnyFlags(Surface.GetDesc().Flags, TexCreate_Presentable))
	{
		// update the back buffer texture the first time used this frame
		if (Surface.Texture.GetPtr() == nil)
		{
			// set the texture into the backbuffer
			Surface.GetDrawableTexture();
		}
#if PLATFORM_MAC
		check (Surface.Texture);
#endif
	}
}

bool FMetalStateCache::NeedsToSetRenderTarget(const FRHIRenderPassInfo& InRenderPassInfo)
{
	// see if our new Info matches our previous Info
	uint32 CurrentNumColorRenderTargets = RenderPassInfo.GetNumColorRenderTargets();
	uint32 NewNumColorRenderTargets = InRenderPassInfo.GetNumColorRenderTargets();
	
	// basic checks
	bool bAllChecksPassed = GetHasValidRenderTarget() && bIsRenderTargetActive && CurrentNumColorRenderTargets == NewNumColorRenderTargets &&
		(InRenderPassInfo.DepthStencilRenderTarget.DepthStencilTarget == RenderPassInfo.DepthStencilRenderTarget.DepthStencilTarget);

	// now check each color target if the basic tests passe
	if (bAllChecksPassed)
	{
		for (int32 RenderTargetIndex = 0; RenderTargetIndex < NewNumColorRenderTargets; RenderTargetIndex++)
		{
			const FRHIRenderPassInfo::FColorEntry& RenderTargetView = InRenderPassInfo.ColorRenderTargets[RenderTargetIndex];
			const FRHIRenderPassInfo::FColorEntry& PreviousRenderTargetView = RenderPassInfo.ColorRenderTargets[RenderTargetIndex];

			// handle simple case of switching textures or mip/slice
			if (RenderTargetView.RenderTarget != PreviousRenderTargetView.RenderTarget ||
				RenderTargetView.ResolveTarget != PreviousRenderTargetView.ResolveTarget ||
				RenderTargetView.MipIndex != PreviousRenderTargetView.MipIndex ||
				RenderTargetView.ArraySlice != PreviousRenderTargetView.ArraySlice)
			{
				bAllChecksPassed = false;
				break;
			}
			
			// it's non-trivial when we need to switch based on load/store action:
			// LoadAction - it only matters what we are switching to in the new one
			//    If we switch to Load, no need to switch as we can re-use what we already have
			//    If we switch to Clear, we have to always switch to a new RT to force the clear
			//    If we switch to DontCare, there's definitely no need to switch
			//    If we switch *from* Clear then we must change target as we *don't* want to clear again.
            if (GetLoadAction(RenderTargetView.Action) == ERenderTargetLoadAction::EClear)
            {
                bAllChecksPassed = false;
                break;
            }
            // StoreAction - this matters what the previous one was **In Spirit**
            //    If we come from Store, we need to switch to a new RT to force the store
            //    If we come from DontCare, then there's no need to switch
            //    @todo metal: However, we basically only use Store now, and don't
            //        care about intermediate results, only final, so we don't currently check the value
            //			if (PreviousRenderTargetView.StoreAction == ERenderTTargetStoreAction::EStore)
            //			{
            //				bAllChecksPassed = false;
            //				break;
            //			}
        }
        
        if (InRenderPassInfo.DepthStencilRenderTarget.DepthStencilTarget && (GetLoadAction(GetDepthActions(InRenderPassInfo.DepthStencilRenderTarget.Action)) == ERenderTargetLoadAction::EClear || GetLoadAction(GetStencilActions(InRenderPassInfo.DepthStencilRenderTarget.Action)) == ERenderTargetLoadAction::EClear))
        {
            bAllChecksPassed = false;
		}
		
		if (InRenderPassInfo.DepthStencilRenderTarget.DepthStencilTarget && (GetStoreAction(GetDepthActions(InRenderPassInfo.DepthStencilRenderTarget.Action)) > GetStoreAction(GetDepthActions(RenderPassInfo.DepthStencilRenderTarget.Action)) || GetStoreAction(GetStencilActions(InRenderPassInfo.DepthStencilRenderTarget.Action)) > GetStoreAction(GetStencilActions(RenderPassInfo.DepthStencilRenderTarget.Action))))
		{
			// Don't break the encoder if we can just change the store actions.
			mtlpp::StoreAction NewDepthStore = DepthStore;
			mtlpp::StoreAction NewStencilStore = StencilStore;
			if (GetStoreAction(GetDepthActions(InRenderPassInfo.DepthStencilRenderTarget.Action)) > GetStoreAction(GetDepthActions(RenderPassInfo.DepthStencilRenderTarget.Action)))
			{
				if (RenderPassDesc.GetDepthAttachment().GetTexture())
				{
					FMetalSurface& Surface = *GetMetalSurfaceFromRHITexture(RenderPassInfo.DepthStencilRenderTarget.DepthStencilTarget);
					
					const uint32 DepthSampleCount = (Surface.MSAATexture ? Surface.MSAATexture.GetSampleCount() : Surface.Texture.GetSampleCount());
					bool const bDepthStencilSampleCountMismatchFixup = (SampleCount != DepthSampleCount);

					ERenderTargetStoreAction HighLevelStoreAction = (Surface.MSAATexture && !bDepthStencilSampleCountMismatchFixup) ? ERenderTargetStoreAction::EMultisampleResolve : GetStoreAction(GetDepthActions(RenderPassInfo.DepthStencilRenderTarget.Action));
					
#if PLATFORM_IOS
					FMetalTexture& Tex = Surface.MSAATexture ? Surface.MSAATexture : Surface.Texture;
					if (Tex.GetStorageMode() == mtlpp::StorageMode::Memoryless)
					{
						HighLevelStoreAction = ERenderTargetStoreAction::ENoAction;
					}
#endif
					
					NewDepthStore = GetMetalRTStoreAction(HighLevelStoreAction);
				}
				else
				{
					bAllChecksPassed = false;
				}
			}
			
			if (GetStoreAction(GetStencilActions(InRenderPassInfo.DepthStencilRenderTarget.Action)) > GetStoreAction(GetStencilActions(RenderPassInfo.DepthStencilRenderTarget.Action)))
			{
				if (RenderPassDesc.GetStencilAttachment().GetTexture())
				{
					NewStencilStore = GetMetalRTStoreAction(GetStoreAction(GetStencilActions(RenderPassInfo.DepthStencilRenderTarget.Action)));
#if PLATFORM_IOS
					if (RenderPassDesc.GetStencilAttachment().GetTexture().GetStorageMode() == mtlpp::StorageMode::Memoryless)
					{
						NewStencilStore = GetMetalRTStoreAction(ERenderTargetStoreAction::ENoAction);
					}
#endif
				}
				else
				{
					bAllChecksPassed = false;
				}
			}
			
			if (bAllChecksPassed)
			{
				DepthStore = NewDepthStore;
				StencilStore = NewStencilStore;
			}
		}
	}

	// if we are setting them to nothing, then this is probably end of frame, and we can't make a framebuffer
	// with nothng, so just abort this (only need to check on single MRT case)
	if (NewNumColorRenderTargets == 1 && InRenderPassInfo.ColorRenderTargets[0].RenderTarget == nullptr &&
		InRenderPassInfo.DepthStencilRenderTarget.DepthStencilTarget == nullptr)
	{
		bAllChecksPassed = true;
	}

	return bAllChecksPassed == false;
}

<<<<<<< HEAD
void FMetalStateCache::SetShaderBuffer(EMetalShaderStages const Frequency, FMetalBuffer const& Buffer, FMetalBufferData* const Bytes, NSUInteger const Offset, NSUInteger const Length, NSUInteger const Index, mtlpp::ResourceUsage const Usage, EPixelFormat const Format, NSUInteger const ElementRowPitch, TArray<TTuple<ns::AutoReleased<mtlpp::Resource>, mtlpp::ResourceUsage>> ReferencedResources)
=======
void FMetalStateCache::SetShaderBuffer(
	  EMetalShaderStages const Frequency
	, FMetalBuffer const& Buffer
	, FMetalBufferData* const Bytes
	, NSUInteger const Offset
	, NSUInteger const Length
	, NSUInteger const Index
	, mtlpp::ResourceUsage const Usage
	, EPixelFormat const Format
	, NSUInteger const ElementRowPitch
	, TArray<TTuple<ns::AutoReleased<mtlpp::Resource>, mtlpp::ResourceUsage>> ReferencedResources
)
>>>>>>> 4af6daef
{
	check(Frequency < EMetalShaderStages::Num);
	check(Index < ML_MaxBuffers);
	
	if (ShaderBuffers[Frequency].Buffers[Index].Buffer != Buffer ||
		ShaderBuffers[Frequency].Buffers[Index].Bytes != Bytes ||
		ShaderBuffers[Frequency].Buffers[Index].Offset != Offset ||
		ShaderBuffers[Frequency].Buffers[Index].Length != Length ||
		ShaderBuffers[Frequency].Buffers[Index].ElementRowPitch != ElementRowPitch ||
		!(ShaderBuffers[Frequency].Buffers[Index].Usage & Usage) ||
		ShaderBuffers[Frequency].Formats[Index] != Format)
	{
		ShaderBuffers[Frequency].Buffers[Index].Buffer = Buffer;
		ShaderBuffers[Frequency].Buffers[Index].Bytes = Bytes;
#if METAL_RHI_RAYTRACING
		ShaderBuffers[Frequency].Buffers[Index].AccelerationStructure = nil;
#endif
		ShaderBuffers[Frequency].Buffers[Index].ReferencedResources = ReferencedResources;
		ShaderBuffers[Frequency].Buffers[Index].Offset = Offset;
		ShaderBuffers[Frequency].Buffers[Index].Length = Length;
		ShaderBuffers[Frequency].Buffers[Index].ElementRowPitch = ElementRowPitch;
		ShaderBuffers[Frequency].Buffers[Index].Usage = Usage;
		
		ShaderBuffers[Frequency].Formats[Index] = Format;
		
		if (Buffer || Bytes)
		{
			ShaderBuffers[Frequency].Bound |= (1 << Index);
		}
		else
		{
			ShaderBuffers[Frequency].Bound &= ~(1 << Index);
		}
	}
}

#if METAL_RHI_RAYTRACING
void FMetalStateCache::SetShaderBuffer(EMetalShaderStages const Frequency, mtlpp::AccelerationStructure const& AccelerationStructure, NSUInteger const Index, TArray<TTuple<ns::AutoReleased<mtlpp::Resource>, mtlpp::ResourceUsage>> ReferencedResources)
{
	check(Frequency < EMetalShaderStages::Num);
	check(Index < ML_MaxBuffers);

	if (ShaderBuffers[Frequency].Buffers[Index].AccelerationStructure.GetPtr() != AccelerationStructure.GetPtr())
	{
		ShaderBuffers[Frequency].Buffers[Index].AccelerationStructure = AccelerationStructure;
		ShaderBuffers[Frequency].Buffers[Index].Buffer = nil;
		ShaderBuffers[Frequency].Buffers[Index].Bytes = nil;
		ShaderBuffers[Frequency].Buffers[Index].ReferencedResources = ReferencedResources;
		ShaderBuffers[Frequency].Buffers[Index].Offset = 0;
		ShaderBuffers[Frequency].Buffers[Index].Length = 0;
		ShaderBuffers[Frequency].Buffers[Index].Usage = mtlpp::ResourceUsage(0);

		ShaderBuffers[Frequency].Formats[Index] = PF_Unknown;

		if (AccelerationStructure)
		{
			ShaderBuffers[Frequency].Bound |= (1 << Index);
		}
		else
		{
			ShaderBuffers[Frequency].Bound &= ~(1 << Index);
		}
	}
}
#endif // METAL_RHI_RAYTRACING

void FMetalStateCache::SetShaderTexture(EMetalShaderStages const Frequency, FMetalTexture const& Texture, NSUInteger const Index, mtlpp::ResourceUsage const Usage)
{
	check(Frequency < EMetalShaderStages::Num);
	check(Index < ML_MaxTextures);

#if (PLATFORM_IOS || PLATFORM_TVOS)
    UE_CLOG([Texture.GetPtr() storageMode] == MTLStorageModeMemoryless, LogMetal, Fatal, TEXT("FATAL: Attempting to bind a memoryless texture. Stage %u Index %u Texture %@"), Frequency, Index, Texture.GetPtr());
#endif
	
	if (ShaderTextures[Frequency].Textures[Index] != Texture
		|| ShaderTextures[Frequency].Usage[Index] != Usage)
	{
		ShaderTextures[Frequency].Textures[Index] = Texture;
		ShaderTextures[Frequency].Usage[Index] = Usage;
		
		if (Texture)
		{
			ShaderTextures[Frequency].Bound |= (FMetalTextureMask(1) << FMetalTextureMask(Index));
		}
		else
		{
			ShaderTextures[Frequency].Bound &= ~(FMetalTextureMask(1) << FMetalTextureMask(Index));
		}
	}
}

void FMetalStateCache::SetShaderSamplerState(EMetalShaderStages const Frequency, FMetalSamplerState* const Sampler, NSUInteger const Index)
{
	check(Frequency < EMetalShaderStages::Num);
	check(Index < ML_MaxSamplers);
	
	if (ShaderSamplers[Frequency].Samplers[Index].GetPtr() != (Sampler ? Sampler->State.GetPtr() : nil))
	{
		if (Sampler)
		{
#if !PLATFORM_MAC
			ShaderSamplers[Frequency].Samplers[Index] = ((Frequency == EMetalShaderStages::Vertex || Frequency == EMetalShaderStages::Compute) && Sampler->NoAnisoState) ? Sampler->NoAnisoState : Sampler->State;
#else
			ShaderSamplers[Frequency].Samplers[Index] = Sampler->State;
#endif
			ShaderSamplers[Frequency].Bound |= (1 << Index);
		}
		else
		{
			ShaderSamplers[Frequency].Samplers[Index] = nil;
			ShaderSamplers[Frequency].Bound &= ~(1 << Index);
		}
	}
}

<<<<<<< HEAD
void FMetalStateCache::SetResource(uint32 ShaderStage, uint32 BindIndex, FRHITexture* RESTRICT TextureRHI)
{
	FMetalSurface* Surface = GetMetalSurfaceFromRHITexture(TextureRHI);
	ns::AutoReleased<FMetalTexture> Texture;
	mtlpp::ResourceUsage Usage = (mtlpp::ResourceUsage)0;
	if (Surface != nullptr)
	{
		Texture = Surface->Texture;
		Usage = mtlpp::ResourceUsage(mtlpp::ResourceUsage::Read|mtlpp::ResourceUsage::Sample);
	}
	
=======
static EMetalShaderStages TranslateShaderStage(CrossCompiler::EShaderStage ShaderStage)
{
>>>>>>> 4af6daef
	switch (ShaderStage)
	{
	default: checkNoEntry(); [[fallthrough]];
	case CrossCompiler::SHADER_STAGE_PIXEL  : return EMetalShaderStages::Pixel;
	case CrossCompiler::SHADER_STAGE_VERTEX : return EMetalShaderStages::Vertex;
	case CrossCompiler::SHADER_STAGE_COMPUTE: return EMetalShaderStages::Compute;
	}
}

void FMetalStateCache::SetShaderResourceView(EMetalShaderStages ShaderStage, uint32 BindIndex, FMetalShaderResourceView* SRV)
{
	if (SRV)
	{
<<<<<<< HEAD
		if (SRV->bTexture)
		{
			FMetalTexture const& View = SRV->GetTextureView();
			if (View)
			{
				SetShaderTexture(ShaderStage, View, BindIndex, mtlpp::ResourceUsage(mtlpp::ResourceUsage::Read | mtlpp::ResourceUsage::Sample));
			}
			else
			{
				SetShaderTexture(ShaderStage, nil, BindIndex, mtlpp::ResourceUsage(0));
			}
		}
		else
		{
			if (IsLinearBuffer(ShaderStage, BindIndex) && SRV->GetLinearTexture())
			{
				ns::AutoReleased<FMetalTexture> Tex;
				Tex = SRV->GetLinearTexture();

				SetShaderTexture(ShaderStage, Tex, BindIndex, mtlpp::ResourceUsage(mtlpp::ResourceUsage::Read | mtlpp::ResourceUsage::Sample));
			}
			else
			{
				FMetalResourceMultiBuffer* Buffer = SRV->GetSourceBuffer();
				if(Buffer != nullptr)
				{
#if METAL_RHI_RAYTRACING
					if (Buffer->IsAccelerationStructure())
					{
						SetShaderBuffer(ShaderStage, Buffer->AccelerationStructureHandle, BindIndex, SRV->ReferencedResources);
					}
					else
#endif // METAL_RHI_RAYTRACING
					{
						SetShaderBuffer(ShaderStage, Buffer->GetCurrentBufferOrNil(), Buffer->Data, SRV->Offset, Buffer->GetSize(), BindIndex, mtlpp::ResourceUsage::Read, (EPixelFormat)SRV->Format, 0, SRV->ReferencedResources);
					}
				}
				else
				{
					SetShaderBuffer(ShaderStage, nil, nullptr, 0, 0, BindIndex, mtlpp::ResourceUsage(0));
				}
			}
		}
	}
}

bool FMetalStateCache::IsLinearBuffer(EMetalShaderStages ShaderStage, uint32 BindIndex)
{
    switch (ShaderStage)
    {
        case EMetalShaderStages::Vertex:
        {
            return (GraphicsPSO->VertexShader->Bindings.LinearBuffer & (1 << BindIndex)) != 0;
            break;
        }
        case EMetalShaderStages::Pixel:
        {
            return (GraphicsPSO->PixelShader->Bindings.LinearBuffer & (1 << BindIndex)) != 0;
            break;
        }
        case EMetalShaderStages::Compute:
        {
            return (ComputeShader->Bindings.LinearBuffer & (1 << BindIndex)) != 0;
        }
        default:
        {
            check(false);
            return false;
        }
    }
}

void FMetalStateCache::SetShaderUnorderedAccessView(EMetalShaderStages ShaderStage, uint32 BindIndex, FMetalUnorderedAccessView* RESTRICT UAV)
{
	if (UAV)
	{
		if (UAV->bTexture)
		{
			FMetalSurface* Surface = UAV->GetSourceTexture();
			FMetalTexture const& View = UAV->GetTextureView();

			if (View)
			{
				FPlatformAtomics::InterlockedExchange(&Surface->Written, 1);

				SetShaderTexture(ShaderStage, View, BindIndex, mtlpp::ResourceUsage(mtlpp::ResourceUsage::Read | mtlpp::ResourceUsage::Write));

				if (Surface->Texture.GetBuffer() && (EnumHasAllFlags(Surface->GetDesc().Flags, TexCreate_UAV | TexCreate_NoTiling) || EnumHasAllFlags(Surface->GetDesc().Flags, TexCreate_AtomicCompatible) || EnumHasAllFlags(Surface->GetDesc().Flags, ETextureCreateFlags::Atomic64Compatible)))
				{
					uint32 BytesPerRow = Surface->Texture.GetBufferBytesPerRow();
					uint32 ElementsPerRow = BytesPerRow / GPixelFormats[(EPixelFormat)Surface->GetFormat()].BlockBytes;

					FMetalBuffer Buffer(Surface->Texture.GetBuffer(), false);
					const uint32 BufferOffset = Surface->Texture.GetBufferOffset();
					const uint32 BufferSize = Surface->Texture.GetBuffer().GetLength();
					SetShaderBuffer(ShaderStage, Buffer, nullptr, BufferOffset, BufferSize, BindIndex, mtlpp::ResourceUsage(mtlpp::ResourceUsage::Read | mtlpp::ResourceUsage::Write), static_cast<EPixelFormat>(UAV->Format), ElementsPerRow);
				}
			}
			else
			{
				SetShaderTexture(ShaderStage, nil, BindIndex, mtlpp::ResourceUsage(0));
			}
		}
		else
		{
			FMetalResourceMultiBuffer* Buffer = UAV->GetSourceBuffer();
			check(!Buffer->Data && Buffer->GetCurrentBufferOrNil());

			if (IsLinearBuffer(ShaderStage, BindIndex) && UAV->GetLinearTexture())
			{
				ns::AutoReleased<FMetalTexture> Tex;
				Tex = UAV->GetLinearTexture();
				SetShaderTexture(ShaderStage, Tex, BindIndex, mtlpp::ResourceUsage(mtlpp::ResourceUsage::Read | mtlpp::ResourceUsage::Write));
			}

			SetShaderBuffer(ShaderStage, Buffer->GetCurrentBufferOrNil(), Buffer->Data, 0, Buffer->GetSize(), BindIndex, mtlpp::ResourceUsage(mtlpp::ResourceUsage::Read | mtlpp::ResourceUsage::Write), (EPixelFormat)UAV->Format);
		}
	}
}

void FMetalStateCache::SetResource(uint32 ShaderStage, uint32 BindIndex, FMetalShaderResourceView* RESTRICT SRV)
{
	switch (ShaderStage)
	{
		case CrossCompiler::SHADER_STAGE_PIXEL:
			SetShaderResourceView(nullptr, EMetalShaderStages::Pixel, BindIndex, SRV);
			break;
			
		case CrossCompiler::SHADER_STAGE_VERTEX:
			SetShaderResourceView(nullptr, EMetalShaderStages::Vertex, BindIndex, SRV);
			break;
			
		case CrossCompiler::SHADER_STAGE_COMPUTE:
			SetShaderResourceView(nullptr, EMetalShaderStages::Compute, BindIndex, SRV);
			break;
			
		default:
			check(0);
=======
		switch (SRV->GetMetalType())
		{
		case FMetalResourceViewBase::EMetalType::Null:
			checkf(false, TEXT("Attempt to bind a null SRV."));
			break;

		case FMetalResourceViewBase::EMetalType::TextureView:
            {
                SetShaderTexture(ShaderStage, SRV->GetTextureView(), BindIndex, mtlpp::ResourceUsage(mtlpp::ResourceUsage::Read | mtlpp::ResourceUsage::Sample));
            }
			break;

		case FMetalResourceViewBase::EMetalType::BufferView:
			{
				auto const& View = SRV->GetBufferView();
				SetShaderBuffer(ShaderStage, View.Buffer, nil, View.Offset, View.Size, BindIndex, mtlpp::ResourceUsage::Read);
			}
>>>>>>> 4af6daef
			break;

<<<<<<< HEAD
void FMetalStateCache::SetResource(uint32 ShaderStage, uint32 BindIndex, FMetalSamplerState* RESTRICT SamplerState)
{
	check(SamplerState->State);
	switch (ShaderStage)
	{
		case CrossCompiler::SHADER_STAGE_PIXEL:
			SetShaderSamplerState(EMetalShaderStages::Pixel, SamplerState, BindIndex);
			break;
			
		case CrossCompiler::SHADER_STAGE_VERTEX:
			SetShaderSamplerState(EMetalShaderStages::Vertex, SamplerState, BindIndex);
			break;
			
		case CrossCompiler::SHADER_STAGE_COMPUTE:
			SetShaderSamplerState(EMetalShaderStages::Compute, SamplerState, BindIndex);
			break;
			
		default:
			check(0);
=======
#if METAL_RHI_RAYTRACING
		case FMetalResourceViewBase::EMetalType::AccelerationStructure:
			SetShaderBuffer(ShaderStage, Buffer->GetAccelerationStructure(), BindIndex, SRV->ReferencedResources);
>>>>>>> 4af6daef
			break;
#endif
		}
	}
}

<<<<<<< HEAD
void FMetalStateCache::SetResource(uint32 ShaderStage, uint32 BindIndex, FMetalUnorderedAccessView* RESTRICT UAV)
=======
void FMetalStateCache::SetShaderUnorderedAccessView(EMetalShaderStages ShaderStage, uint32 BindIndex, FMetalUnorderedAccessView* UAV)
>>>>>>> 4af6daef
{
	if (UAV)
	{
		mtlpp::ResourceUsage const Usage = mtlpp::ResourceUsage(
			mtlpp::ResourceUsage::Read |
			mtlpp::ResourceUsage::Write
		);

		switch (UAV->GetMetalType())
		{
		case FMetalResourceViewBase::EMetalType::Null:
			checkf(false, TEXT("Attempt to bind a null UAV."));
			break;

		case FMetalResourceViewBase::EMetalType::TextureView:
            {
                SetShaderTexture(ShaderStage, UAV->GetTextureView(), BindIndex, Usage);
            }
			break;

		case FMetalResourceViewBase::EMetalType::BufferView:
			{
				auto const& View = UAV->GetBufferView();
				SetShaderBuffer(ShaderStage, View.Buffer, nil, View.Offset, View.Size, BindIndex, Usage);
			}
			break;
                
        case FMetalResourceViewBase::EMetalType::TextureBufferBacked:
            {
                auto const& View = UAV->GetTextureBufferBacked();
                uint32 BytesPerRow = View.Texture.GetBufferBytesPerRow();
                uint32 ElementsPerRow = BytesPerRow / GPixelFormats[View.Format].BlockBytes;
                
                SetShaderBuffer(ShaderStage, View.Buffer, nil, View.Offset, View.Size,
                                BindIndex, Usage, static_cast<EPixelFormat>(View.Format), ElementsPerRow);
                SetShaderTexture(ShaderStage, View.Texture, BindIndex, Usage);
            }
            break;

<<<<<<< HEAD
=======
#if METAL_RHI_RAYTRACING
		case FMetalResourceViewBase::EMetalType::AccelerationStructure:
			checkNoEntry(); // not implemented
			break;
#endif
		}

		if (UAV->IsTexture())
		{
			// @todo this needs refactoring.
			FPlatformAtomics::InterlockedExchange(&ResourceCast(UAV->GetTexture())->Written, 1);
		}
	}
}

>>>>>>> 4af6daef
template <class ShaderType>
void FMetalStateCache::SetResourcesFromTables(ShaderType Shader, CrossCompiler::EShaderStage ShaderStage)
{
	checkSlow(Shader);
	
<<<<<<< HEAD
	EMetalShaderStages Frequency;
	switch (ShaderStage)
=======
	EMetalShaderStages Frequency = TranslateShaderStage(ShaderStage);

	if (!FMetalCommandQueue::SupportsFeature(EMetalFeaturesIABs))
>>>>>>> 4af6daef
	{
		struct FUniformResourceBinder
		{
			FMetalStateCache& StateCache;
			EMetalShaderStages Frequency;

			void SetUAV(FRHIUnorderedAccessView* UAV, uint8 Index)
			{
				StateCache.SetShaderUnorderedAccessView(Frequency, Index, static_cast<FMetalUnorderedAccessView*>(UAV));
			}

<<<<<<< HEAD
	if (!FMetalCommandQueue::SupportsFeature(EMetalFeaturesIABs))
	{
		struct FUniformResourceBinder
		{
			FMetalStateCache& StateCache;
			uint32 ShaderStage;

			void SetUAV(FRHIUnorderedAccessView*  UAV, uint8 Index) { StateCache.SetResource(ShaderStage, Index, static_cast<FMetalUnorderedAccessView*>(UAV)); }
			void SetSRV(FRHIShaderResourceView*   SRV, uint8 Index) { StateCache.SetResource(ShaderStage, Index, static_cast<FMetalShaderResourceView*>(SRV)); }

			void SetTexture(FRHITexture*      Texture, uint8 Index) { StateCache.SetResource(ShaderStage, Index, Texture); }
			void SetSampler(FRHISamplerState* Sampler, uint8 Index) { StateCache.SetResource(ShaderStage, Index, static_cast<FMetalSamplerState*>(Sampler)); }
		};

		UE::RHICore::SetResourcesFromTables(
			  FUniformResourceBinder { *this, ShaderStage }
			, *Shader
			, Shader->Bindings.ShaderResourceTable
			, DirtyUniformBuffers[Frequency]
			, BoundUniformBuffers[Frequency]
#if ENABLE_RHI_VALIDATION
			, nullptr /*Tracker*/ // @todo: the current structure of the Metal RHI prevents easily passing the RHI validation layer tracker here
#endif
		);
	}
	else
	{
=======
			void SetSRV(FRHIShaderResourceView* SRV, uint8 Index)
			{
				StateCache.SetShaderResourceView(Frequency, Index, static_cast<FMetalShaderResourceView*>(SRV));
			}

			void SetTexture(FRHITexture* Texture, uint8 Index)
			{
				StateCache.SetShaderTexture(
					  Frequency
					, GetMetalSurfaceFromRHITexture(Texture)->Texture
					, Index
					, mtlpp::ResourceUsage(mtlpp::ResourceUsage::Read | mtlpp::ResourceUsage::Sample)
				);
			}

			void SetSampler(FRHISamplerState* Sampler, uint8 Index)
			{
				StateCache.SetShaderSamplerState(Frequency, static_cast<FMetalSamplerState*>(Sampler), Index);
			}
		};

		UE::RHICore::SetResourcesFromTables(
			  FUniformResourceBinder { *this, Frequency }
			, *Shader
			, Shader->Bindings.ShaderResourceTable
			, DirtyUniformBuffers[Frequency]
			, BoundUniformBuffers[Frequency]
#if ENABLE_RHI_VALIDATION
			, nullptr /*Tracker*/ // @todo: the current structure of the Metal RHI prevents easily passing the RHI validation layer tracker here
#endif
		);
	}
	else
	{
>>>>>>> 4af6daef
		DirtyUniformBuffers[Frequency] = 0;
	}
}

void FMetalStateCache::CommitRenderResources(FMetalCommandEncoder* Raster)
{
	check(IsValidRef(GraphicsPSO));
    
    SetResourcesFromTables(GraphicsPSO->VertexShader, CrossCompiler::SHADER_STAGE_VERTEX);
    GetShaderParameters(EMetalShaderStages::Vertex).CommitPackedGlobals(this, Raster, EMetalShaderStages::Vertex, GraphicsPSO->VertexShader->Bindings);
	
    if (IsValidRef(GraphicsPSO->PixelShader))
    {
    	SetResourcesFromTables(GraphicsPSO->PixelShader, CrossCompiler::SHADER_STAGE_PIXEL);
        GetShaderParameters(EMetalShaderStages::Pixel).CommitPackedGlobals(this, Raster, EMetalShaderStages::Pixel, GraphicsPSO->PixelShader->Bindings);
    }
}

void FMetalStateCache::CommitComputeResources(FMetalCommandEncoder* Compute)
{
	check(IsValidRef(ComputeShader));
	SetResourcesFromTables(ComputeShader, CrossCompiler::SHADER_STAGE_COMPUTE);
	
	GetShaderParameters(EMetalShaderStages::Compute).CommitPackedGlobals(this, Compute, EMetalShaderStages::Compute, ComputeShader->Bindings);
}

bool FMetalStateCache::PrepareToRestart(bool const bCurrentApplied)
{
	if(CanRestartRenderPass())
	{
		return true;
	}
	else
	{
		FRHIRenderPassInfo Info = GetRenderPassInfo();
		
		ERenderTargetActions DepthActions = GetDepthActions(Info.DepthStencilRenderTarget.Action);
		ERenderTargetActions StencilActions = GetStencilActions(Info.DepthStencilRenderTarget.Action);
		ERenderTargetLoadAction DepthLoadAction = GetLoadAction(DepthActions);
		ERenderTargetStoreAction DepthStoreAction = GetStoreAction(DepthActions);
		ERenderTargetLoadAction StencilLoadAction = GetLoadAction(StencilActions);
		ERenderTargetStoreAction StencilStoreAction = GetStoreAction(StencilActions);

		if (Info.DepthStencilRenderTarget.DepthStencilTarget)
		{
			if(bCurrentApplied && Info.DepthStencilRenderTarget.ExclusiveDepthStencil.IsDepthWrite() && DepthStoreAction == ERenderTargetStoreAction::ENoAction)
			{
				return false;
			}
			if (bCurrentApplied && Info.DepthStencilRenderTarget.ExclusiveDepthStencil.IsStencilWrite() && StencilStoreAction == ERenderTargetStoreAction::ENoAction)
			{
				return false;
			}
		
			if (bCurrentApplied || DepthLoadAction != ERenderTargetLoadAction::EClear)
			{
				DepthLoadAction = ERenderTargetLoadAction::ELoad;
			}
			if (Info.DepthStencilRenderTarget.ExclusiveDepthStencil.IsDepthWrite())
			{
				DepthStoreAction = ERenderTargetStoreAction::EStore;
			}

			if (bCurrentApplied || StencilLoadAction != ERenderTargetLoadAction::EClear)
			{
				StencilLoadAction = ERenderTargetLoadAction::ELoad;
			}
			if (Info.DepthStencilRenderTarget.ExclusiveDepthStencil.IsStencilWrite())
			{
				StencilStoreAction = ERenderTargetStoreAction::EStore;
			}
			
			DepthActions = MakeRenderTargetActions(DepthLoadAction, DepthStoreAction);
			StencilActions = MakeRenderTargetActions(StencilLoadAction, StencilStoreAction);
			Info.DepthStencilRenderTarget.Action = MakeDepthStencilTargetActions(DepthActions, StencilActions);
		}
		
		for (int32 RenderTargetIndex = 0; RenderTargetIndex < Info.GetNumColorRenderTargets(); RenderTargetIndex++)
		{
			FRHIRenderPassInfo::FColorEntry& RenderTargetView = Info.ColorRenderTargets[RenderTargetIndex];
			ERenderTargetLoadAction LoadAction = GetLoadAction(RenderTargetView.Action);
			ERenderTargetStoreAction StoreAction = GetStoreAction(RenderTargetView.Action);
			
			if(bCurrentApplied && StoreAction == ERenderTargetStoreAction::ENoAction)
			{
				return false;
			}
			
			if (!bCurrentApplied && LoadAction == ERenderTargetLoadAction::EClear)
			{
				StoreAction == ERenderTargetStoreAction::EStore;
			}
			else
			{
				LoadAction = ERenderTargetLoadAction::ELoad;
			}
			RenderTargetView.Action = MakeRenderTargetActions(LoadAction, StoreAction);
			check(RenderTargetView.RenderTarget == nil || GetStoreAction(RenderTargetView.Action) != ERenderTargetStoreAction::ENoAction);
		}
		
		InvalidateRenderTargets();
		return SetRenderPassInfo(Info, GetVisibilityResultsBuffer(), true) && CanRestartRenderPass();
	}
}

void FMetalStateCache::SetStateDirty(void)
{	
	RasterBits = UINT32_MAX;
    PipelineBits = EMetalPipelineFlagMask;
	for (uint32 i = 0; i < EMetalShaderStages::Num; i++)
	{
		ShaderBuffers[i].Bound = UINT32_MAX;
		ShaderTextures[i].Bound = FMETALTEXTUREMASK_MAX;
		ShaderSamplers[i].Bound = UINT16_MAX;
	}
}

void FMetalStateCache::SetShaderBufferDirty(EMetalShaderStages const Frequency, NSUInteger const Index)
{
	ShaderBuffers[Frequency].Bound |= (1 << Index);
}

void FMetalStateCache::SetRenderStoreActions(FMetalCommandEncoder& CommandEncoder, bool const bConditionalSwitch)
{
	check(CommandEncoder.IsRenderCommandEncoderActive())
	{
		if (bConditionalSwitch)
		{
			ns::Array<mtlpp::RenderPassColorAttachmentDescriptor> ColorAttachments = RenderPassDesc.GetColorAttachments();
			for (int32 RenderTargetIndex = 0; RenderTargetIndex < RenderPassInfo.GetNumColorRenderTargets(); RenderTargetIndex++)
			{
				FRHIRenderPassInfo::FColorEntry& RenderTargetView = RenderPassInfo.ColorRenderTargets[RenderTargetIndex];
				if(RenderTargetView.RenderTarget != nil)
				{
					const bool bMultiSampled = (ColorAttachments[RenderTargetIndex].GetTexture().GetSampleCount() > 1);
					ColorStore[RenderTargetIndex] = GetConditionalMetalRTStoreAction(bMultiSampled);
				}
			}
			
			if (RenderPassInfo.DepthStencilRenderTarget.DepthStencilTarget)
			{
				const bool bMultiSampled = RenderPassDesc.GetDepthAttachment().GetTexture() && (RenderPassDesc.GetDepthAttachment().GetTexture().GetSampleCount() > 1);
				DepthStore = GetConditionalMetalRTStoreAction(bMultiSampled);
				StencilStore = GetConditionalMetalRTStoreAction(false);
			}
		}
		CommandEncoder.SetRenderPassStoreActions(ColorStore, DepthStore, StencilStore);
	}
}

void FMetalStateCache::FlushVisibilityResults(FMetalCommandEncoder& CommandEncoder)
{
#if PLATFORM_MAC
	if(VisibilityResults && VisibilityResults->Buffer && VisibilityResults->Buffer.GetStorageMode() == mtlpp::StorageMode::Managed && VisibilityWritten && CommandEncoder.IsRenderCommandEncoderActive())
	{
		TRefCountPtr<FMetalFence> Fence = CommandEncoder.EndEncoding();
		
        CommandEncoder.BeginBlitCommandEncoding();
		CommandEncoder.WaitForFence(Fence);
		
		mtlpp::BlitCommandEncoder& Encoder = CommandEncoder.GetBlitCommandEncoder();

		// METAL_GPUPROFILE(FMetalProfiler::GetProfiler()->EncodeBlit(CommandEncoder.GetCommandBufferStats(), __FUNCTION__));
		MTLPP_VALIDATE(mtlpp::BlitCommandEncoder, Encoder, SafeGetRuntimeDebuggingLevel() >= EMetalDebugLevelValidation, Synchronize(VisibilityResults->Buffer));
		METAL_DEBUG_LAYER(EMetalDebugLevelFastValidation, CommandEncoder.GetBlitCommandEncoderDebugging().Synchronize(VisibilityResults->Buffer));
		
		VisibilityWritten = 0;
	}
#endif
}

void FMetalStateCache::SetRenderState(FMetalCommandEncoder& CommandEncoder)
{
	SCOPE_CYCLE_COUNTER(STAT_MetalSetRenderStateTime);
	
	if (RasterBits)
	{
		if (RasterBits & EMetalRenderFlagViewport)
		{
			CommandEncoder.SetViewport(Viewport, ActiveViewports);
		}
		if (RasterBits & EMetalRenderFlagFrontFacingWinding)
		{
			CommandEncoder.SetFrontFacingWinding(mtlpp::Winding::CounterClockwise);
		}
		if (RasterBits & EMetalRenderFlagCullMode)
		{
			check(IsValidRef(RasterizerState));
			CommandEncoder.SetCullMode(TranslateCullMode(RasterizerState->State.CullMode));
		}
		if (RasterBits & EMetalRenderFlagDepthBias)
		{
			check(IsValidRef(RasterizerState));
			CommandEncoder.SetDepthBias(RasterizerState->State.DepthBias, RasterizerState->State.SlopeScaleDepthBias, FLT_MAX);
		}
		if ((RasterBits & EMetalRenderFlagScissorRect))
		{
			CommandEncoder.SetScissorRect(Scissor, ActiveScissors);
		}
		if (RasterBits & EMetalRenderFlagTriangleFillMode)
		{
			check(IsValidRef(RasterizerState));
			CommandEncoder.SetTriangleFillMode(TranslateFillMode(RasterizerState->State.FillMode));
		}
		if (RasterBits & EMetalRenderFlagBlendColor)
		{
			CommandEncoder.SetBlendColor(BlendFactor.R, BlendFactor.G, BlendFactor.B, BlendFactor.A);
		}
		if (RasterBits & EMetalRenderFlagDepthStencilState)
		{
			check(IsValidRef(DepthStencilState));
            
            if (DepthStencilState && RenderPassDesc && SafeGetRuntimeDebuggingLevel() >= EMetalDebugLevelFastValidation)
            {
                METAL_FATAL_ASSERT(DepthStencilState->bIsDepthWriteEnabled == false || (RenderPassDesc.GetDepthAttachment() && RenderPassDesc.GetDepthAttachment().GetTexture()) , TEXT("Attempting to set a depth-stencil state that writes depth but no depth texture is configured!\nState: %s\nRender Pass: %s"), *FString([DepthStencilState->State.GetPtr() description]), *FString([RenderPassDesc.GetPtr() description]));
                METAL_FATAL_ASSERT(DepthStencilState->bIsStencilWriteEnabled == false || (RenderPassDesc.GetStencilAttachment() && RenderPassDesc.GetStencilAttachment().GetTexture()), TEXT("Attempting to set a depth-stencil state that writes stencil but no stencil texture is configured!\nState: %s\nRender Pass: %s"), *FString([DepthStencilState->State.GetPtr() description]), *FString([RenderPassDesc.GetPtr() description]));
            }
            
			CommandEncoder.SetDepthStencilState(DepthStencilState ? DepthStencilState->State : nil);
		}
		if (RasterBits & EMetalRenderFlagStencilReferenceValue)
		{
			CommandEncoder.SetStencilReferenceValue(StencilRef);
		}
		if (RasterBits & EMetalRenderFlagVisibilityResultMode)
		{
			CommandEncoder.SetVisibilityResultMode(VisibilityMode, VisibilityOffset);
			if (VisibilityMode != mtlpp::VisibilityResultMode::Disabled)
			{
            	VisibilityWritten = VisibilityOffset + FMetalQueryBufferPool::EQueryResultMaxSize;
			}
		}
		if (RasterBits & EMetalRenderFlagDepthClipMode)
		{
			check(IsValidRef(RasterizerState));
			CommandEncoder.SetDepthClipMode(TranslateDepthClipMode(RasterizerState->State.DepthClipMode));
		}
		RasterBits = 0;
	}
}

void FMetalStateCache::EnsureTextureAndType(EMetalShaderStages Stage, uint32 Index, const TMap<uint8, uint8>& TexTypes) const
{
#if UE_BUILD_DEBUG || UE_BUILD_DEVELOPMENT
	if (ShaderTextures[Stage].Textures[Index])
	{
		if (ShaderTextures[Stage].Textures[Index].GetTextureType() != (mtlpp::TextureType)TexTypes.FindRef(Index))
		{
			ensureMsgf(0, TEXT("Mismatched texture type: EMetalShaderStages %d, Index %d, ShaderTextureType %d != TexTypes %d"), (uint32)Stage, Index, (uint32)ShaderTextures[Stage].Textures[Index].GetTextureType(), (uint32)TexTypes.FindRef(Index));
		}
	}
	else
	{
		ensureMsgf(0, TEXT("NULL texture: EMetalShaderStages %d, Index %d"), (uint32)Stage, Index);
	}
#endif
}

void FMetalStateCache::SetRenderPipelineState(FMetalCommandEncoder& CommandEncoder)
{
	SCOPE_CYCLE_COUNTER(STAT_MetalSetRenderPipelineStateTime);
	
    if ((PipelineBits & EMetalPipelineFlagRasterMask) != 0)
    {
    	// Some Intel drivers need RenderPipeline state to be set after DepthStencil state to work properly
    	FMetalShaderPipeline* Pipeline = GetPipelineState();

		check(Pipeline);
        CommandEncoder.SetRenderPipelineState(Pipeline);
        
        PipelineBits &= EMetalPipelineFlagComputeMask;
    }
	
#if METAL_DEBUG_OPTIONS
	if (SafeGetRuntimeDebuggingLevel() >= EMetalDebugLevelFastValidation)
	{
		FMetalShaderPipeline* Pipeline = GetPipelineState();
		EMetalShaderStages VertexStage = EMetalShaderStages::Vertex;
		
		FMetalDebugShaderResourceMask VertexMask = Pipeline->ResourceMask[EMetalShaderVertex];
		TArray<uint32>& MinVertexBufferSizes = Pipeline->BufferDataSizes[EMetalShaderVertex];
		const TMap<uint8, uint8>& VertexTexTypes = Pipeline->TextureTypes[EMetalShaderVertex];
		while(VertexMask.BufferMask)
		{
			uint32 Index = __builtin_ctz(VertexMask.BufferMask);
			VertexMask.BufferMask &= ~(1 << Index);
			
			if (VertexStage == EMetalShaderStages::Vertex)
			{
				FMetalBufferBinding const& Binding = ShaderBuffers[VertexStage].Buffers[Index];
				ensure(Binding.Buffer || Binding.Bytes);
				ensure(MinVertexBufferSizes.Num() > Index);
				ensure(Binding.Length >= MinVertexBufferSizes[Index]);
			}
		}
#if PLATFORM_MAC
		{
			uint64 LoTextures = (uint64)VertexMask.TextureMask;
			while(LoTextures)
			{
				uint32 Index = __builtin_ctzll(LoTextures);
				LoTextures &= ~(uint64(1) << uint64(Index));
				EnsureTextureAndType(VertexStage, Index, VertexTexTypes);
			}
			
			uint64 HiTextures = (uint64)(VertexMask.TextureMask >> FMetalTextureMask(64));
			while(HiTextures)
			{
				uint32 Index = __builtin_ctzll(HiTextures);
				HiTextures &= ~(uint64(1) << uint64(Index));
				EnsureTextureAndType(VertexStage, Index + 64, VertexTexTypes);
			}
		}
#else
		while(VertexMask.TextureMask)
		{
			uint32 Index = __builtin_ctz(VertexMask.TextureMask);
			VertexMask.TextureMask &= ~(1 << Index);
			
			EnsureTextureAndType(VertexStage, Index, VertexTexTypes);
		}
#endif
		while(VertexMask.SamplerMask)
		{
			uint32 Index = __builtin_ctz(VertexMask.SamplerMask);
			VertexMask.SamplerMask &= ~(1 << Index);
			ensure(ShaderSamplers[VertexStage].Samplers[Index]);
		}
		
		FMetalDebugShaderResourceMask FragmentMask = Pipeline->ResourceMask[EMetalShaderFragment];
		TArray<uint32>& MinFragmentBufferSizes = Pipeline->BufferDataSizes[EMetalShaderFragment];
		const TMap<uint8, uint8>& FragmentTexTypes = Pipeline->TextureTypes[EMetalShaderFragment];
		while(FragmentMask.BufferMask)
		{
			uint32 Index = __builtin_ctz(FragmentMask.BufferMask);
			FragmentMask.BufferMask &= ~(1 << Index);
			
			FMetalBufferBinding const& Binding = ShaderBuffers[EMetalShaderStages::Pixel].Buffers[Index];
			ensure(Binding.Buffer || Binding.Bytes);
			ensure(MinFragmentBufferSizes.Num() > Index);
			ensure(Binding.Length >= MinFragmentBufferSizes[Index]);
		}
#if PLATFORM_MAC
		{
			uint64 LoTextures = (uint64)FragmentMask.TextureMask;
			while(LoTextures)
			{
				uint32 Index = __builtin_ctzll(LoTextures);
				LoTextures &= ~(uint64(1) << uint64(Index));
				EnsureTextureAndType(EMetalShaderStages::Pixel, Index, FragmentTexTypes);
			}
			
			uint64 HiTextures = (uint64)(FragmentMask.TextureMask >> FMetalTextureMask(64));
			while(HiTextures)
			{
				uint32 Index = __builtin_ctzll(HiTextures);
				HiTextures &= ~(uint64(1) << uint64(Index));
				EnsureTextureAndType(EMetalShaderStages::Pixel, Index + 64, FragmentTexTypes);
			}
		}
#else
		while(FragmentMask.TextureMask)
		{
			uint32 Index = __builtin_ctz(FragmentMask.TextureMask);
			FragmentMask.TextureMask &= ~(1 << Index);
			
			EnsureTextureAndType(EMetalShaderStages::Pixel, Index, FragmentTexTypes);
		}
#endif
		while(FragmentMask.SamplerMask)
		{
			uint32 Index = __builtin_ctz(FragmentMask.SamplerMask);
			FragmentMask.SamplerMask &= ~(1 << Index);
			ensure(ShaderSamplers[EMetalShaderStages::Pixel].Samplers[Index]);
		}
	}
#endif // METAL_DEBUG_OPTIONS
}

void FMetalStateCache::SetComputePipelineState(FMetalCommandEncoder& CommandEncoder)
{
	if ((PipelineBits & EMetalPipelineFlagComputeMask) != 0)
	{
		FMetalShaderPipeline* Pipeline = ComputeShader->GetPipeline();
	    check(Pipeline);
	    CommandEncoder.SetComputePipelineState(Pipeline);
        
        PipelineBits &= EMetalPipelineFlagRasterMask;
    }
	
	if (SafeGetRuntimeDebuggingLevel() >= EMetalDebugLevelFastValidation)
	{
		FMetalShaderPipeline* Pipeline = ComputeShader->GetPipeline();
		check(Pipeline);
		
		FMetalDebugShaderResourceMask ComputeMask = Pipeline->ResourceMask[EMetalShaderCompute];
		TArray<uint32>& MinComputeBufferSizes = Pipeline->BufferDataSizes[EMetalShaderCompute];
		const TMap<uint8, uint8>& ComputeTexTypes = Pipeline->TextureTypes[EMetalShaderCompute];
		while(ComputeMask.BufferMask)
		{
			uint32 Index = __builtin_ctz(ComputeMask.BufferMask);
			ComputeMask.BufferMask &= ~(1 << Index);
			
			FMetalBufferBinding const& Binding = ShaderBuffers[EMetalShaderStages::Compute].Buffers[Index];
			ensure(Binding.Buffer || Binding.Bytes);
			ensure(MinComputeBufferSizes.Num() > Index);
			ensure(Binding.Length >= MinComputeBufferSizes[Index]);
		}
#if PLATFORM_MAC
		{
			uint64 LoTextures = (uint64)ComputeMask.TextureMask;
			while(LoTextures)
			{
				uint32 Index = __builtin_ctzll(LoTextures);
				LoTextures &= ~(uint64(1) << uint64(Index));
				EnsureTextureAndType(EMetalShaderStages::Compute, Index, ComputeTexTypes);
			}
			
			uint64 HiTextures = (uint64)(ComputeMask.TextureMask >> FMetalTextureMask(64));
			while(HiTextures)
			{
				uint32 Index = __builtin_ctzll(HiTextures);
				HiTextures &= ~(uint64(1) << uint64(Index));
				EnsureTextureAndType(EMetalShaderStages::Compute, Index + 64, ComputeTexTypes);
			}
		}
#else
		while(ComputeMask.TextureMask)
		{
			uint32 Index = __builtin_ctz(ComputeMask.TextureMask);
			ComputeMask.TextureMask &= ~(1 << Index);
			
			EnsureTextureAndType(EMetalShaderStages::Compute, Index, ComputeTexTypes);
		}
#endif
		while(ComputeMask.SamplerMask)
		{
			uint32 Index = __builtin_ctz(ComputeMask.SamplerMask);
			ComputeMask.SamplerMask &= ~(1 << Index);
			ensure(ShaderSamplers[EMetalShaderStages::Compute].Samplers[Index]);
		}
	}
}

void FMetalStateCache::CommitResourceTable(EMetalShaderStages const Frequency, mtlpp::FunctionType const Type, FMetalCommandEncoder& CommandEncoder)
{
	FMetalBufferBindings& BufferBindings = ShaderBuffers[Frequency];
	while(BufferBindings.Bound)
	{
		uint32 Index = __builtin_ctz(BufferBindings.Bound);
		BufferBindings.Bound &= ~(1 << Index);
		
		if (Index < ML_MaxBuffers)
		{
			FMetalBufferBinding& Binding = BufferBindings.Buffers[Index];
			if (Binding.Buffer)
			{
				CommandEncoder.SetShaderBuffer(Type, Binding.Buffer, Binding.Offset, Binding.Length, Index, Binding.Usage, BufferBindings.Formats[Index], Binding.ElementRowPitch, Binding.ReferencedResources);

				if (Binding.Buffer.IsSingleUse())
				{
					Binding.Buffer = nil;
				}
			}
			else if (Binding.Bytes)
			{
				CommandEncoder.SetShaderData(Type, Binding.Bytes, Binding.Offset, Index, BufferBindings.Formats[Index], Binding.ElementRowPitch);
<<<<<<< HEAD
			}
#if METAL_RHI_RAYTRACING
			else if (Binding.AccelerationStructure)
			{
				CommandEncoder.SetShaderAccelerationStructure(Type, Binding.AccelerationStructure, Index);
			}
=======
			}
#if METAL_RHI_RAYTRACING
			else if (Binding.AccelerationStructure)
			{
				CommandEncoder.SetShaderAccelerationStructure(Type, Binding.AccelerationStructure, Index);
			}
>>>>>>> 4af6daef
#endif // METAL_RHI_RAYTRACING
		}
	}
	
	FMetalTextureBindings& TextureBindings = ShaderTextures[Frequency];
#if PLATFORM_MAC
	uint64 LoTextures = (uint64)TextureBindings.Bound;
	while(LoTextures)
	{
		uint32 Index = __builtin_ctzll(LoTextures);
		LoTextures &= ~(uint64(1) << uint64(Index));
		
		if (Index < ML_MaxTextures && TextureBindings.Textures[Index])
		{
			CommandEncoder.SetShaderTexture(Type, TextureBindings.Textures[Index], Index, TextureBindings.Usage[Index]);
		}
	}
	
	uint64 HiTextures = (uint64)(TextureBindings.Bound >> FMetalTextureMask(64));
	while(HiTextures)
	{
		uint32 Index = __builtin_ctzll(HiTextures);
		HiTextures &= ~(uint64(1) << uint64(Index));
		Index += 64;
		
		if (Index < ML_MaxTextures && TextureBindings.Textures[Index])
		{
			CommandEncoder.SetShaderTexture(Type, TextureBindings.Textures[Index], Index, TextureBindings.Usage[Index]);
		}
	}
	
	TextureBindings.Bound = FMetalTextureMask(LoTextures) | (FMetalTextureMask(HiTextures) << FMetalTextureMask(64));
	check(TextureBindings.Bound == 0);
#else
	while(TextureBindings.Bound)
	{
		uint32 Index = __builtin_ctz(TextureBindings.Bound);
		TextureBindings.Bound &= ~(FMetalTextureMask(FMetalTextureMask(1) << FMetalTextureMask(Index)));
		
		if (Index < ML_MaxTextures && TextureBindings.Textures[Index])
		{
			CommandEncoder.SetShaderTexture(Type, TextureBindings.Textures[Index], Index, TextureBindings.Usage[Index]);
		}
	}
#endif
	
    FMetalSamplerBindings& SamplerBindings = ShaderSamplers[Frequency];
	while(SamplerBindings.Bound)
	{
		uint32 Index = __builtin_ctz(SamplerBindings.Bound);
		SamplerBindings.Bound &= ~(1 << Index);
		
		if (Index < ML_MaxSamplers && SamplerBindings.Samplers[Index])
		{
			CommandEncoder.SetShaderSamplerState(Type, SamplerBindings.Samplers[Index], Index);
		}
	}
}

FMetalBuffer& FMetalStateCache::GetDebugBuffer()
{
    if (!DebugBuffer)
    {
        // Assume worst case tiling (16x16) and render-target size (4096x4096) on iOS for now
        uint32 NumTiles = PLATFORM_MAC ? 1 : 65536;
        DebugBuffer = GetMetalDeviceContext().CreatePooledBuffer(FMetalPooledBufferArgs(GetMetalDeviceContext().GetDevice(), NumTiles * sizeof(FMetalDebugInfo), BUF_Dynamic, mtlpp::StorageMode::Shared));
    }
    return DebugBuffer;
}

FTexture2DRHIRef FMetalStateCache::CreateFallbackDepthStencilSurface(uint32 Width, uint32 Height)
{
#if PLATFORM_MAC
	if (!IsValidRef(FallbackDepthStencilSurface) || FallbackDepthStencilSurface->GetSizeX() < Width || FallbackDepthStencilSurface->GetSizeY() < Height)
#else
	if (!IsValidRef(FallbackDepthStencilSurface) || FallbackDepthStencilSurface->GetSizeX() != Width || FallbackDepthStencilSurface->GetSizeY() != Height)
#endif
	{
		const FRHITextureCreateDesc Desc =
			FRHITextureCreateDesc::Create2D(TEXT("FallbackDepthStencilSurface"), Width, Height, PF_DepthStencil)
			.SetFlags(ETextureCreateFlags::DepthStencilTargetable);

		FallbackDepthStencilSurface = RHICreateTexture(Desc);
	}
	check(IsValidRef(FallbackDepthStencilSurface));
	return FallbackDepthStencilSurface;
}

void FMetalStateCache::DiscardRenderTargets(bool Depth, bool Stencil, uint32 ColorBitMask)
{
	if (Depth)
	{
		switch (DepthStore)
		{
			case mtlpp::StoreAction::Unknown:
			case mtlpp::StoreAction::Store:
				DepthStore = mtlpp::StoreAction::DontCare;
				break;
			case mtlpp::StoreAction::StoreAndMultisampleResolve:
				DepthStore = mtlpp::StoreAction::MultisampleResolve;
				break;
			default:
				break;
		}
	}

	if (Stencil)
	{
		StencilStore = mtlpp::StoreAction::DontCare;
	}

	for (uint32 Index = 0; Index < MaxSimultaneousRenderTargets; ++Index)
	{
		if ((ColorBitMask & (1u << Index)) != 0)
		{
			switch (ColorStore[Index])
			{
				case mtlpp::StoreAction::Unknown:
				case mtlpp::StoreAction::Store:
					ColorStore[Index] = mtlpp::StoreAction::DontCare;
					break;
				case mtlpp::StoreAction::StoreAndMultisampleResolve:
					ColorStore[Index] = mtlpp::StoreAction::MultisampleResolve;
					break;
				default:
					break;
			}
		}
	}
}<|MERGE_RESOLUTION|>--- conflicted
+++ resolved
@@ -1341,9 +1341,6 @@
 	return bAllChecksPassed == false;
 }
 
-<<<<<<< HEAD
-void FMetalStateCache::SetShaderBuffer(EMetalShaderStages const Frequency, FMetalBuffer const& Buffer, FMetalBufferData* const Bytes, NSUInteger const Offset, NSUInteger const Length, NSUInteger const Index, mtlpp::ResourceUsage const Usage, EPixelFormat const Format, NSUInteger const ElementRowPitch, TArray<TTuple<ns::AutoReleased<mtlpp::Resource>, mtlpp::ResourceUsage>> ReferencedResources)
-=======
 void FMetalStateCache::SetShaderBuffer(
 	  EMetalShaderStages const Frequency
 	, FMetalBuffer const& Buffer
@@ -1356,7 +1353,6 @@
 	, NSUInteger const ElementRowPitch
 	, TArray<TTuple<ns::AutoReleased<mtlpp::Resource>, mtlpp::ResourceUsage>> ReferencedResources
 )
->>>>>>> 4af6daef
 {
 	check(Frequency < EMetalShaderStages::Num);
 	check(Index < ML_MaxBuffers);
@@ -1473,22 +1469,8 @@
 	}
 }
 
-<<<<<<< HEAD
-void FMetalStateCache::SetResource(uint32 ShaderStage, uint32 BindIndex, FRHITexture* RESTRICT TextureRHI)
-{
-	FMetalSurface* Surface = GetMetalSurfaceFromRHITexture(TextureRHI);
-	ns::AutoReleased<FMetalTexture> Texture;
-	mtlpp::ResourceUsage Usage = (mtlpp::ResourceUsage)0;
-	if (Surface != nullptr)
-	{
-		Texture = Surface->Texture;
-		Usage = mtlpp::ResourceUsage(mtlpp::ResourceUsage::Read|mtlpp::ResourceUsage::Sample);
-	}
-	
-=======
 static EMetalShaderStages TranslateShaderStage(CrossCompiler::EShaderStage ShaderStage)
 {
->>>>>>> 4af6daef
 	switch (ShaderStage)
 	{
 	default: checkNoEntry(); [[fallthrough]];
@@ -1502,146 +1484,6 @@
 {
 	if (SRV)
 	{
-<<<<<<< HEAD
-		if (SRV->bTexture)
-		{
-			FMetalTexture const& View = SRV->GetTextureView();
-			if (View)
-			{
-				SetShaderTexture(ShaderStage, View, BindIndex, mtlpp::ResourceUsage(mtlpp::ResourceUsage::Read | mtlpp::ResourceUsage::Sample));
-			}
-			else
-			{
-				SetShaderTexture(ShaderStage, nil, BindIndex, mtlpp::ResourceUsage(0));
-			}
-		}
-		else
-		{
-			if (IsLinearBuffer(ShaderStage, BindIndex) && SRV->GetLinearTexture())
-			{
-				ns::AutoReleased<FMetalTexture> Tex;
-				Tex = SRV->GetLinearTexture();
-
-				SetShaderTexture(ShaderStage, Tex, BindIndex, mtlpp::ResourceUsage(mtlpp::ResourceUsage::Read | mtlpp::ResourceUsage::Sample));
-			}
-			else
-			{
-				FMetalResourceMultiBuffer* Buffer = SRV->GetSourceBuffer();
-				if(Buffer != nullptr)
-				{
-#if METAL_RHI_RAYTRACING
-					if (Buffer->IsAccelerationStructure())
-					{
-						SetShaderBuffer(ShaderStage, Buffer->AccelerationStructureHandle, BindIndex, SRV->ReferencedResources);
-					}
-					else
-#endif // METAL_RHI_RAYTRACING
-					{
-						SetShaderBuffer(ShaderStage, Buffer->GetCurrentBufferOrNil(), Buffer->Data, SRV->Offset, Buffer->GetSize(), BindIndex, mtlpp::ResourceUsage::Read, (EPixelFormat)SRV->Format, 0, SRV->ReferencedResources);
-					}
-				}
-				else
-				{
-					SetShaderBuffer(ShaderStage, nil, nullptr, 0, 0, BindIndex, mtlpp::ResourceUsage(0));
-				}
-			}
-		}
-	}
-}
-
-bool FMetalStateCache::IsLinearBuffer(EMetalShaderStages ShaderStage, uint32 BindIndex)
-{
-    switch (ShaderStage)
-    {
-        case EMetalShaderStages::Vertex:
-        {
-            return (GraphicsPSO->VertexShader->Bindings.LinearBuffer & (1 << BindIndex)) != 0;
-            break;
-        }
-        case EMetalShaderStages::Pixel:
-        {
-            return (GraphicsPSO->PixelShader->Bindings.LinearBuffer & (1 << BindIndex)) != 0;
-            break;
-        }
-        case EMetalShaderStages::Compute:
-        {
-            return (ComputeShader->Bindings.LinearBuffer & (1 << BindIndex)) != 0;
-        }
-        default:
-        {
-            check(false);
-            return false;
-        }
-    }
-}
-
-void FMetalStateCache::SetShaderUnorderedAccessView(EMetalShaderStages ShaderStage, uint32 BindIndex, FMetalUnorderedAccessView* RESTRICT UAV)
-{
-	if (UAV)
-	{
-		if (UAV->bTexture)
-		{
-			FMetalSurface* Surface = UAV->GetSourceTexture();
-			FMetalTexture const& View = UAV->GetTextureView();
-
-			if (View)
-			{
-				FPlatformAtomics::InterlockedExchange(&Surface->Written, 1);
-
-				SetShaderTexture(ShaderStage, View, BindIndex, mtlpp::ResourceUsage(mtlpp::ResourceUsage::Read | mtlpp::ResourceUsage::Write));
-
-				if (Surface->Texture.GetBuffer() && (EnumHasAllFlags(Surface->GetDesc().Flags, TexCreate_UAV | TexCreate_NoTiling) || EnumHasAllFlags(Surface->GetDesc().Flags, TexCreate_AtomicCompatible) || EnumHasAllFlags(Surface->GetDesc().Flags, ETextureCreateFlags::Atomic64Compatible)))
-				{
-					uint32 BytesPerRow = Surface->Texture.GetBufferBytesPerRow();
-					uint32 ElementsPerRow = BytesPerRow / GPixelFormats[(EPixelFormat)Surface->GetFormat()].BlockBytes;
-
-					FMetalBuffer Buffer(Surface->Texture.GetBuffer(), false);
-					const uint32 BufferOffset = Surface->Texture.GetBufferOffset();
-					const uint32 BufferSize = Surface->Texture.GetBuffer().GetLength();
-					SetShaderBuffer(ShaderStage, Buffer, nullptr, BufferOffset, BufferSize, BindIndex, mtlpp::ResourceUsage(mtlpp::ResourceUsage::Read | mtlpp::ResourceUsage::Write), static_cast<EPixelFormat>(UAV->Format), ElementsPerRow);
-				}
-			}
-			else
-			{
-				SetShaderTexture(ShaderStage, nil, BindIndex, mtlpp::ResourceUsage(0));
-			}
-		}
-		else
-		{
-			FMetalResourceMultiBuffer* Buffer = UAV->GetSourceBuffer();
-			check(!Buffer->Data && Buffer->GetCurrentBufferOrNil());
-
-			if (IsLinearBuffer(ShaderStage, BindIndex) && UAV->GetLinearTexture())
-			{
-				ns::AutoReleased<FMetalTexture> Tex;
-				Tex = UAV->GetLinearTexture();
-				SetShaderTexture(ShaderStage, Tex, BindIndex, mtlpp::ResourceUsage(mtlpp::ResourceUsage::Read | mtlpp::ResourceUsage::Write));
-			}
-
-			SetShaderBuffer(ShaderStage, Buffer->GetCurrentBufferOrNil(), Buffer->Data, 0, Buffer->GetSize(), BindIndex, mtlpp::ResourceUsage(mtlpp::ResourceUsage::Read | mtlpp::ResourceUsage::Write), (EPixelFormat)UAV->Format);
-		}
-	}
-}
-
-void FMetalStateCache::SetResource(uint32 ShaderStage, uint32 BindIndex, FMetalShaderResourceView* RESTRICT SRV)
-{
-	switch (ShaderStage)
-	{
-		case CrossCompiler::SHADER_STAGE_PIXEL:
-			SetShaderResourceView(nullptr, EMetalShaderStages::Pixel, BindIndex, SRV);
-			break;
-			
-		case CrossCompiler::SHADER_STAGE_VERTEX:
-			SetShaderResourceView(nullptr, EMetalShaderStages::Vertex, BindIndex, SRV);
-			break;
-			
-		case CrossCompiler::SHADER_STAGE_COMPUTE:
-			SetShaderResourceView(nullptr, EMetalShaderStages::Compute, BindIndex, SRV);
-			break;
-			
-		default:
-			check(0);
-=======
 		switch (SRV->GetMetalType())
 		{
 		case FMetalResourceViewBase::EMetalType::Null:
@@ -1659,45 +1501,18 @@
 				auto const& View = SRV->GetBufferView();
 				SetShaderBuffer(ShaderStage, View.Buffer, nil, View.Offset, View.Size, BindIndex, mtlpp::ResourceUsage::Read);
 			}
->>>>>>> 4af6daef
 			break;
 
-<<<<<<< HEAD
-void FMetalStateCache::SetResource(uint32 ShaderStage, uint32 BindIndex, FMetalSamplerState* RESTRICT SamplerState)
-{
-	check(SamplerState->State);
-	switch (ShaderStage)
-	{
-		case CrossCompiler::SHADER_STAGE_PIXEL:
-			SetShaderSamplerState(EMetalShaderStages::Pixel, SamplerState, BindIndex);
-			break;
-			
-		case CrossCompiler::SHADER_STAGE_VERTEX:
-			SetShaderSamplerState(EMetalShaderStages::Vertex, SamplerState, BindIndex);
-			break;
-			
-		case CrossCompiler::SHADER_STAGE_COMPUTE:
-			SetShaderSamplerState(EMetalShaderStages::Compute, SamplerState, BindIndex);
-			break;
-			
-		default:
-			check(0);
-=======
 #if METAL_RHI_RAYTRACING
 		case FMetalResourceViewBase::EMetalType::AccelerationStructure:
 			SetShaderBuffer(ShaderStage, Buffer->GetAccelerationStructure(), BindIndex, SRV->ReferencedResources);
->>>>>>> 4af6daef
 			break;
 #endif
 		}
 	}
 }
 
-<<<<<<< HEAD
-void FMetalStateCache::SetResource(uint32 ShaderStage, uint32 BindIndex, FMetalUnorderedAccessView* RESTRICT UAV)
-=======
 void FMetalStateCache::SetShaderUnorderedAccessView(EMetalShaderStages ShaderStage, uint32 BindIndex, FMetalUnorderedAccessView* UAV)
->>>>>>> 4af6daef
 {
 	if (UAV)
 	{
@@ -1737,8 +1552,6 @@
             }
             break;
 
-<<<<<<< HEAD
-=======
 #if METAL_RHI_RAYTRACING
 		case FMetalResourceViewBase::EMetalType::AccelerationStructure:
 			checkNoEntry(); // not implemented
@@ -1754,20 +1567,14 @@
 	}
 }
 
->>>>>>> 4af6daef
 template <class ShaderType>
 void FMetalStateCache::SetResourcesFromTables(ShaderType Shader, CrossCompiler::EShaderStage ShaderStage)
 {
 	checkSlow(Shader);
 	
-<<<<<<< HEAD
-	EMetalShaderStages Frequency;
-	switch (ShaderStage)
-=======
 	EMetalShaderStages Frequency = TranslateShaderStage(ShaderStage);
 
 	if (!FMetalCommandQueue::SupportsFeature(EMetalFeaturesIABs))
->>>>>>> 4af6daef
 	{
 		struct FUniformResourceBinder
 		{
@@ -1779,35 +1586,6 @@
 				StateCache.SetShaderUnorderedAccessView(Frequency, Index, static_cast<FMetalUnorderedAccessView*>(UAV));
 			}
 
-<<<<<<< HEAD
-	if (!FMetalCommandQueue::SupportsFeature(EMetalFeaturesIABs))
-	{
-		struct FUniformResourceBinder
-		{
-			FMetalStateCache& StateCache;
-			uint32 ShaderStage;
-
-			void SetUAV(FRHIUnorderedAccessView*  UAV, uint8 Index) { StateCache.SetResource(ShaderStage, Index, static_cast<FMetalUnorderedAccessView*>(UAV)); }
-			void SetSRV(FRHIShaderResourceView*   SRV, uint8 Index) { StateCache.SetResource(ShaderStage, Index, static_cast<FMetalShaderResourceView*>(SRV)); }
-
-			void SetTexture(FRHITexture*      Texture, uint8 Index) { StateCache.SetResource(ShaderStage, Index, Texture); }
-			void SetSampler(FRHISamplerState* Sampler, uint8 Index) { StateCache.SetResource(ShaderStage, Index, static_cast<FMetalSamplerState*>(Sampler)); }
-		};
-
-		UE::RHICore::SetResourcesFromTables(
-			  FUniformResourceBinder { *this, ShaderStage }
-			, *Shader
-			, Shader->Bindings.ShaderResourceTable
-			, DirtyUniformBuffers[Frequency]
-			, BoundUniformBuffers[Frequency]
-#if ENABLE_RHI_VALIDATION
-			, nullptr /*Tracker*/ // @todo: the current structure of the Metal RHI prevents easily passing the RHI validation layer tracker here
-#endif
-		);
-	}
-	else
-	{
-=======
 			void SetSRV(FRHIShaderResourceView* SRV, uint8 Index)
 			{
 				StateCache.SetShaderResourceView(Frequency, Index, static_cast<FMetalShaderResourceView*>(SRV));
@@ -1842,7 +1620,6 @@
 	}
 	else
 	{
->>>>>>> 4af6daef
 		DirtyUniformBuffers[Frequency] = 0;
 	}
 }
@@ -2310,21 +2087,12 @@
 			else if (Binding.Bytes)
 			{
 				CommandEncoder.SetShaderData(Type, Binding.Bytes, Binding.Offset, Index, BufferBindings.Formats[Index], Binding.ElementRowPitch);
-<<<<<<< HEAD
 			}
 #if METAL_RHI_RAYTRACING
 			else if (Binding.AccelerationStructure)
 			{
 				CommandEncoder.SetShaderAccelerationStructure(Type, Binding.AccelerationStructure, Index);
 			}
-=======
-			}
-#if METAL_RHI_RAYTRACING
-			else if (Binding.AccelerationStructure)
-			{
-				CommandEncoder.SetShaderAccelerationStructure(Type, Binding.AccelerationStructure, Index);
-			}
->>>>>>> 4af6daef
 #endif // METAL_RHI_RAYTRACING
 		}
 	}
