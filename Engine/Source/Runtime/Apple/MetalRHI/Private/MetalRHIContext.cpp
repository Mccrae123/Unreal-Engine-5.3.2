--- conflicted
+++ resolved
@@ -96,9 +96,6 @@
 		const FRHIRenderPassInfo::FColorEntry& RenderTargetView = InInfo.ColorRenderTargets[0];
 		FMetalSurface* RenderTarget = GetMetalSurfaceFromRHITexture(RenderTargetView.RenderTarget);
 
-<<<<<<< HEAD
-void FMetalRHIComputeContext::RHISetComputePipelineState(FRHIComputePipelineState* ComputePipelineState)
-=======
 		uint32 Width = FMath::Max((uint32)(RenderTarget->Texture.GetWidth() >> RenderTargetView.MipIndex), (uint32)1);
 		uint32 Height = FMath::Max((uint32)(RenderTarget->Texture.GetHeight() >> RenderTargetView.MipIndex), (uint32)1);
 
@@ -113,7 +110,6 @@
 }
 
 void FMetalRHICommandContext::RHIEndRenderPass()
->>>>>>> 4af6daef
 {
 	if (RenderPassInfo.NumOcclusionQueries > 0)
 	{
@@ -132,33 +128,6 @@
 	FMetalSurface* Source = GetMetalSurfaceFromRHITexture(Info.SourceTexture);
 	FMetalSurface* Destination = GetMetalSurfaceFromRHITexture(Info.DestTexture);
 
-<<<<<<< HEAD
-void FMetalRHICommandContext::RHIBeginRenderPass(const FRHIRenderPassInfo& InInfo, const TCHAR* InName)
-{
-	SCOPED_AUTORELEASE_POOL;
-	
-	if (InInfo.NumOcclusionQueries > 0)
-	{
-		Context->GetCommandList().SetParallelIndex(0, 0);
-	}
-
-	Context->SetRenderPassInfo(InInfo);
-
-	// Set the viewport to the full size of render target 0.
-	if (InInfo.ColorRenderTargets[0].RenderTarget)
-	{
-		const FRHIRenderPassInfo::FColorEntry& RenderTargetView = InInfo.ColorRenderTargets[0];
-		FMetalSurface* RenderTarget = GetMetalSurfaceFromRHITexture(RenderTargetView.RenderTarget);
-
-		uint32 Width = FMath::Max((uint32)(RenderTarget->Texture.GetWidth() >> RenderTargetView.MipIndex), (uint32)1);
-		uint32 Height = FMath::Max((uint32)(RenderTarget->Texture.GetHeight() >> RenderTargetView.MipIndex), (uint32)1);
-
-		RHISetViewport(0.0f, 0.0f, 0.0f, (float)Width, (float)Height, 1.0f);
-	}
-	
-	RenderPassInfo = InInfo;
-	if (InInfo.NumOcclusionQueries > 0)
-=======
 	const FRHITextureDesc& SourceDesc = Source->GetDesc();
 	const FRHITextureDesc& DestinationDesc = Destination->GetDesc();
 
@@ -179,61 +148,11 @@
 		Size.height = Info.ResolveRect.Y2 - Info.ResolveRect.Y1;
 	}
 	else
->>>>>>> 4af6daef
 	{
 		Size.width  = FMath::Max<uint32>(1, SourceDesc.Extent.X >> Info.MipLevel);
 		Size.height = FMath::Max<uint32>(1, SourceDesc.Extent.Y >> Info.MipLevel);
 	}
 
-<<<<<<< HEAD
-void FMetalRHICommandContext::RHIEndRenderPass()
-{
-	if (RenderPassInfo.NumOcclusionQueries > 0)
-=======
-	if (Profiler)
->>>>>>> 4af6daef
-	{
-		Profiler->RegisterGPUWork();
-	}
-
-<<<<<<< HEAD
-	UE::RHICore::ResolveRenderPassTargets(RenderPassInfo, [this](UE::RHICore::FResolveTextureInfo Info)
-	{
-		ResolveTexture(Info);
-	});
-}
-
-void FMetalRHICommandContext::ResolveTexture(UE::RHICore::FResolveTextureInfo Info)
-{
-	@autoreleasepool{
-	FMetalSurface* Source = GetMetalSurfaceFromRHITexture(Info.SourceTexture);
-	FMetalSurface* Destination = GetMetalSurfaceFromRHITexture(Info.DestTexture);
-
-	const FRHITextureDesc& SourceDesc = Source->GetDesc();
-	const FRHITextureDesc& DestinationDesc = Destination->GetDesc();
-
-	const bool bDepthStencil = SourceDesc.Format == PF_DepthStencil;
-	const bool bSupportsMSAADepthResolve = GetMetalDeviceContext().SupportsFeature(EMetalFeaturesMSAADepthResolve);
-	const bool bSupportsMSAAStoreAndResolve = GetMetalDeviceContext().SupportsFeature(EMetalFeaturesMSAAStoreAndResolve);
-	// Resolve required - Device must support this - Using Shader for resolve not supported amd NumSamples should be 1
-	check((!bDepthStencil && bSupportsMSAAStoreAndResolve) || (bDepthStencil && bSupportsMSAADepthResolve));
-
-	mtlpp::Origin Origin(0, 0, 0);
-	mtlpp::Size Size(0, 0, 1);
-
-	if (Info.ResolveRect.IsValid())
-	{
-		Origin.x    = Info.ResolveRect.X1;
-		Origin.y    = Info.ResolveRect.Y1;
-		Size.width  = Info.ResolveRect.X2 - Info.ResolveRect.X1;
-		Size.height = Info.ResolveRect.Y2 - Info.ResolveRect.Y1;
-	}
-	else
-	{
-		Size.width  = FMath::Max<uint32>(1, SourceDesc.Extent.X >> Info.MipLevel);
-		Size.height = FMath::Max<uint32>(1, SourceDesc.Extent.Y >> Info.MipLevel);
-	}
-
 	if (Profiler)
 	{
 		Profiler->RegisterGPUWork();
@@ -250,19 +169,6 @@
 
 	for (int32 ArraySlice = ArraySliceBegin; ArraySlice < ArraySliceEnd; ArraySlice++)
 	{
-=======
-	int32 ArraySliceBegin = Info.ArraySlice;
-	int32 ArraySliceEnd   = Info.ArraySlice + 1;
-
-	if (Info.ArraySlice < 0)
-	{
-		ArraySliceBegin = 0;
-		ArraySliceEnd   = SourceDesc.ArraySize;
-	}
-
-	for (int32 ArraySlice = ArraySliceBegin; ArraySlice < ArraySliceEnd; ArraySlice++)
-	{
->>>>>>> 4af6daef
 		Context->CopyFromTextureToTexture(Source->MSAAResolveTexture, ArraySlice, Info.MipLevel, Origin, Size, Destination->Texture, ArraySlice, Info.MipLevel, Origin);
 	}
 	}
