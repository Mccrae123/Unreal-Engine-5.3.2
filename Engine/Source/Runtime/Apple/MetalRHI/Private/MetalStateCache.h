--- conflicted
+++ resolved
@@ -78,9 +78,6 @@
 	 * @param Format The UAV pixel format.
 	 * @param ReferencedResources The resources indirectly used by the bound buffer.
 	 */
-<<<<<<< HEAD
-	void SetShaderBuffer(EMetalShaderStages const Frequency, FMetalBuffer const& Buffer, FMetalBufferData* const Bytes, NSUInteger const Offset, NSUInteger const Length, NSUInteger const Index, mtlpp::ResourceUsage const Usage, EPixelFormat const Format = PF_Unknown, NSUInteger const ElementRowPitch = 0, TArray<TTuple<ns::AutoReleased<mtlpp::Resource>, mtlpp::ResourceUsage>> ReferencedResources = {});
-=======
 	void SetShaderBuffer(
 		EMetalShaderStages const Frequency
 		, FMetalBuffer const& Buffer
@@ -93,7 +90,6 @@
 		, NSUInteger const ElementRowPitch = 0
 		, TArray<TTuple<ns::AutoReleased<mtlpp::Resource>, mtlpp::ResourceUsage>> ReferencedResources = {}
 	);
->>>>>>> 4af6daef
 
 #if METAL_RHI_RAYTRACING
 	/*
@@ -184,14 +180,6 @@
 	
 	void SetDepthStencilState(FMetalDepthStencilState* InDepthStencilState);
 	void SetRasterizerState(FMetalRasterizerState* InRasterizerState);
-<<<<<<< HEAD
-
-	FORCEINLINE void SetResource(uint32 ShaderStage, uint32 BindIndex, FRHITexture* RESTRICT TextureRHI);
-	FORCEINLINE void SetResource(uint32 ShaderStage, uint32 BindIndex, FMetalShaderResourceView* RESTRICT SRV);
-	FORCEINLINE void SetResource(uint32 ShaderStage, uint32 BindIndex, FMetalSamplerState* RESTRICT SamplerState);
-	FORCEINLINE void SetResource(uint32 ShaderStage, uint32 BindIndex, FMetalUnorderedAccessView* RESTRICT UAV);
-=======
->>>>>>> 4af6daef
 	
 	template <class ShaderType>
 	void SetResourcesFromTables(ShaderType Shader, CrossCompiler::EShaderStage ShaderStage);
