// Copyright Epic Games, Inc. All Rights Reserved.


#include "MetalRHIPrivate.h"
#include "MetalRHIStagingBuffer.h"
#include "MetalCommandBuffer.h"
#include "RenderUtils.h"
#include "ClearReplacementShaders.h"
#include "MetalTransitionData.h"

<<<<<<< HEAD
// Constructor for buffers
FMetalResourceViewBase::FMetalResourceViewBase(FRHIBuffer* InBuffer, uint32 InStartOffsetBytes, uint32 InNumElements, EPixelFormat InFormat)
	: SourceBuffer(ResourceCast(InBuffer))
	, bTexture         (false)
	, bSRGBForceDisable(false)
	, MipLevel         (0)
	, Reserved         (0)
	, NumMips          (0)
	, Format           (InFormat)
	, Stride           (0)
	, Offset           (InBuffer ? InStartOffsetBytes : 0)
{
	check(!bTexture);

	if (SourceBuffer)
	{
		SourceBuffer->AddRef();

		EBufferUsageFlags Usage = SourceBuffer->GetUsage();
		if (EnumHasAnyFlags(Usage, BUF_VertexBuffer))
		{
			if (!SourceBuffer)
			{
				Stride = 0;
			}
			else
			{
				check(SourceBuffer->GetUsage() & BUF_ShaderResource);
				Stride = GPixelFormats[Format].BlockBytes;

				LinearTextureDesc = MakeUnique<FMetalLinearTextureDescriptor>(InStartOffsetBytes, InNumElements, Stride);
				SourceBuffer->CreateLinearTexture((EPixelFormat)Format, SourceBuffer, LinearTextureDesc.Get());
			}
		}
		else if (EnumHasAnyFlags(Usage, BUF_IndexBuffer))
		{
			if (!SourceBuffer)
			{
				Format = PF_R16_UINT;
				Stride = 0;
			}
			else
			{
				Format = (SourceBuffer->IndexType == mtlpp::IndexType::UInt16) ? PF_R16_UINT : PF_R32_UINT;
				Stride = SourceBuffer->GetStride();

				check(Stride == ((Format == PF_R16_UINT) ? 2 : 4));

				LinearTextureDesc = MakeUnique<FMetalLinearTextureDescriptor>(InStartOffsetBytes, InNumElements, Stride);
				SourceBuffer->CreateLinearTexture((EPixelFormat)Format, SourceBuffer, LinearTextureDesc.Get());
			}
		}
		else
		{
			check(EnumHasAnyFlags(Usage, BUF_StructuredBuffer | BUF_ByteAddressBuffer));

			Format = PF_Unknown;
			Stride = SourceBuffer->GetStride();
		}
	}
}

// Constructor for textures
FMetalResourceViewBase::FMetalResourceViewBase(
	  FRHITexture* InTexture
	, EPixelFormat InFormat
	, uint8 InMipLevel
	, uint8 InNumMipLevels
	, ERHITextureSRVOverrideSRGBType InSRGBOverride
	, uint32 InFirstArraySlice
	, uint32 InNumArraySlices
	, bool bInUAV
	)
	: SourceTexture(ResourceCast(InTexture))
	, bTexture(true)
	, bSRGBForceDisable(InSRGBOverride == SRGBO_ForceDisable)
	, MipLevel(InMipLevel)
	, Reserved(0)
	, NumMips(InNumMipLevels)
	, Format((InTexture && InFormat == PF_Unknown) ? InTexture->GetDesc().Format : InFormat)
	, Stride(0)
	, Offset(0)
{
	if (SourceTexture)
	{
		SourceTexture->AddRef();

#if PLATFORM_IOS
		// Memoryless targets can't have texture views (SRVs or UAVs)
		if (SourceTexture->Texture.GetStorageMode() != mtlpp::StorageMode::Memoryless)
#endif
		{
			// Determine the appropriate metal format for the view.
			// This format will be non-sRGB. We convert to sRGB below if required.
			mtlpp::PixelFormat MetalFormat = (mtlpp::PixelFormat)GPixelFormats[Format].PlatformFormat;

			if (Format == PF_X24_G8)
			{
				// Stencil buffer view of a depth texture
				check(SourceTexture->GetDesc().Format == PF_DepthStencil);
				switch (SourceTexture->Texture.GetPixelFormat())
				{
				default: checkNoEntry(); break;
#if PLATFORM_MAC
				case mtlpp::PixelFormat::Depth24Unorm_Stencil8: MetalFormat = mtlpp::PixelFormat::X24_Stencil8; break;
#endif
				case mtlpp::PixelFormat::Depth32Float_Stencil8: MetalFormat = mtlpp::PixelFormat::X32_Stencil8; break;
				}
			}
			else
			{
				// Override the format's sRGB setting if appropriate
				if (EnumHasAnyFlags(SourceTexture->GetDesc().Flags, TexCreate_SRGB))
				{
					if (bSRGBForceDisable)
					{
#if PLATFORM_MAC
						// R8Unorm has been expanded in the source surface for sRGBA support - we need to expand to RGBA to enable compatible texture format view for non apple silicon macs
						if (Format == PF_G8 && SourceTexture->Texture.GetPixelFormat() == mtlpp::PixelFormat::RGBA8Unorm_sRGB)
						{
							MetalFormat = mtlpp::PixelFormat::RGBA8Unorm;
						}
#endif
					}
					else
					{
						// Ensure we have the correct sRGB target format if we create a new texture view rather than using the source texture
						MetalFormat = ToSRGBFormat(MetalFormat);
					}
				}
			}

			// We can use the source texture directly if the view's format / mip count etc matches.
			bool bUseSourceTex =
				MipLevel == 0
				&& NumMips == SourceTexture->Texture.GetMipmapLevelCount()
				&& MetalFormat == SourceTexture->Texture.GetPixelFormat()
				&& !(bInUAV && SourceTexture->GetDesc().IsTextureCube())		// @todo: Remove this once Cube UAV supported for all Metal Devices
				&& InFirstArraySlice == 0
				&& InNumArraySlices == 0;

			if (bUseSourceTex)
			{
				// SRV is exactly compatible with the original texture.
				TextureView = SourceTexture->Texture;
			}
			else
			{
				// Recreate the texture to enable MTLTextureUsagePixelFormatView which must be off unless we definitely use this feature or we are throwing ~4% performance vs. Windows on the floor.
				// @todo recreating resources like this will likely prevent us from making view creation multi-threaded.
				// @todo RW: Flag usage creation logic has changed: This should be a check(PixelFormatView) now: SourceTexture should have been created with correct flags
				if (!(SourceTexture->Texture.GetUsage() & mtlpp::TextureUsage::PixelFormatView))
				{
					SourceTexture->PrepareTextureView();
				}

				const uint32 TextureSliceCount = SourceTexture->Texture.GetArrayLength();
				const uint32 CubeSliceMultiplier = SourceTexture->GetDesc().IsTextureCube() ? 6 : 1;
				const uint32 NumArraySlices = (InNumArraySlices > 0 ? InNumArraySlices : TextureSliceCount) * CubeSliceMultiplier;

				// @todo: Remove this type swizzle once Cube UAV supported for all Metal Devices - SRV seem to want to stay as cube but UAV are expected to be 2DArray
				mtlpp::TextureType TextureType = bInUAV && SourceTexture->GetDesc().IsTextureCube() ? mtlpp::TextureType::Texture2DArray : SourceTexture->Texture.GetTextureType();

				// Assume a texture view of 1 slice into a multislice texture wants to be the non-array texture type
				// This doesn't really matter to Metal but will be very important when this texture is bound in the shader
				if (InNumArraySlices == 1)
				{
					switch (TextureType)
					{
					case mtlpp::TextureType::Texture2DArray:
						TextureType = mtlpp::TextureType::Texture2D;
						break;
					case mtlpp::TextureType::TextureCubeArray:
						TextureType = mtlpp::TextureType::TextureCube;
						break;
					default:
						// NOP
						break;
					}
				}

				TextureView = SourceTexture->Texture.NewTextureView(
					MetalFormat,
					TextureType,
					ns::Range(MipLevel, NumMips),
					ns::Range(InFirstArraySlice, NumArraySlices));

#if METAL_DEBUG_OPTIONS
				TextureView.SetLabel([SourceTexture->Texture.GetLabel() stringByAppendingString:@"_TextureView"]);
#endif
			}
		}
	}
	else
	{
		TextureView = {};
	}
}

FMetalResourceViewBase::~FMetalResourceViewBase()
{
	if (TextureView)
	{
		SafeReleaseMetalTexture(TextureView);
		TextureView = nil;
	}
	
	if (bTexture)
	{
		if (SourceTexture)
			SourceTexture->Release();
	}
	else
	{
		if (SourceBuffer)
			SourceBuffer->Release();
	}
}

ns::AutoReleased<FMetalTexture> FMetalResourceViewBase::GetLinearTexture()
{
	ns::AutoReleased<FMetalTexture> NewLinearTexture;
	if (SourceBuffer)
	{
		NewLinearTexture = SourceBuffer->GetLinearTexture((EPixelFormat)Format, LinearTextureDesc.Get());
=======
void FMetalViewableResource::UpdateLinkedViews()
{
	for (FMetalResourceViewBase* View = LinkedViews; View; View = View->Next())
	{
		View->UpdateView();
	}
}


FMetalResourceViewBase::~FMetalResourceViewBase()
{
	Invalidate();
	Unlink();
}

void FMetalResourceViewBase::Invalidate()
{
	if (bOwnsResource)
	{
		// @todo - SRV/UAV refactor - is releasing objects like this safe / correct?
		switch (GetMetalType())
		{
		case EMetalType::TextureView:
			SafeReleaseMetalTexture(Storage.Get<FMetalTexture>()); 
			break;

		case EMetalType::BufferView:
			SafeReleaseMetalBuffer(Storage.Get<FBufferView>().Buffer);
			break;
                
        case EMetalType::TextureBufferBacked:
            FTextureBufferBacked & View = Storage.Get<FTextureBufferBacked>();
            SafeReleaseMetalTexture(View.Texture);
            break;
		}
>>>>>>> 4af6daef
	}

<<<<<<< HEAD
FUnorderedAccessViewRHIRef FMetalDynamicRHI::RHICreateUnorderedAccessView_RenderThread(class FRHICommandListImmediate& RHICmdList, FRHIBuffer* Buffer, bool bUseUAVCounter, bool bAppendBuffer)
{
	return this->RHICreateUnorderedAccessView(Buffer, bUseUAVCounter, bAppendBuffer);
}

FUnorderedAccessViewRHIRef FMetalDynamicRHI::RHICreateUnorderedAccessView_RenderThread(class FRHICommandListImmediate& RHICmdList, FRHITexture* Texture, uint32 MipLevel, uint16 FirstArraySlice, uint16 NumArraySlices)
{
	FMetalSurface* Surface = GetMetalSurfaceFromRHITexture(Texture);

	// The FMetalResourceViewBase constructor for textures currently modifies the underlying texture object via FMetalSurface::PrepareTextureView() to add PixelFormatView support if it was not already created with it.
	// Because of this, the following RHI thread stall is necessary. We will need to clean this up in future before RHI functions can be completely thread safe.
	if (!(Surface->Texture.GetUsage() & mtlpp::TextureUsage::PixelFormatView))
	{
		FScopedRHIThreadStaller StallRHIThread(RHICmdList);
		return this->RHICreateUnorderedAccessView(Texture, MipLevel, FirstArraySlice, NumArraySlices);
	}
	else
	{
		return this->RHICreateUnorderedAccessView(Texture, MipLevel, FirstArraySlice, NumArraySlices);
	}
=======
	Storage.Emplace<FEmptyVariantState>();
	bOwnsResource = true;
}

FMetalTexture& FMetalResourceViewBase::InitAsTextureView()
{
	check(GetMetalType() == EMetalType::Null);
	Storage.Emplace<FMetalTexture>();
	return Storage.Get<FMetalTexture>();
>>>>>>> 4af6daef
}

void FMetalResourceViewBase::InitAsBufferView(FMetalBuffer& Buffer, uint32 Offset, uint32 Size)
{
<<<<<<< HEAD
	FUnorderedAccessViewRHIRef Result = this->RHICreateUnorderedAccessView(Buffer, Format);
	if (IsRunningRHIInSeparateThread() && !RHICmdList.Bypass())
	{
		RHICmdList.RHIThreadFence(true);
	}
	return Result;
=======
	check(GetMetalType() == EMetalType::Null);
	Storage.Emplace<FBufferView>(Buffer, Offset, Size);
	bOwnsResource = false;
>>>>>>> 4af6daef
}

void FMetalResourceViewBase::InitAsTextureBufferBacked(FMetalTexture& Texture, FMetalBuffer& Buffer, uint32 Offset, uint32 Size, EPixelFormat Format = EPixelFormat::PF_Unknown)
{
<<<<<<< HEAD
	@autoreleasepool {
		return new FMetalUnorderedAccessView(BufferRHI, bUseUAVCounter, bAppendBuffer);
	}
}

FUnorderedAccessViewRHIRef FMetalDynamicRHI::RHICreateUnorderedAccessView(FRHITexture* TextureRHI, uint32 MipLevel, uint16 FirstArraySlice, uint16 NumArraySlices)
{
	@autoreleasepool {
		return new FMetalUnorderedAccessView(TextureRHI, MipLevel, FirstArraySlice, NumArraySlices);
	}
}

FUnorderedAccessViewRHIRef FMetalDynamicRHI::RHICreateUnorderedAccessView(FRHIBuffer* BufferRHI, uint8 Format)
{
	@autoreleasepool {
		return new FMetalUnorderedAccessView(BufferRHI, (EPixelFormat)Format);
	}
}

FShaderResourceViewRHIRef FMetalDynamicRHI::CreateShaderResourceView_RenderThread(class FRHICommandListImmediate& RHICmdList, FRHIBuffer* Buffer, uint32 Stride, uint8 Format)
{
	FShaderResourceViewRHIRef Result = this->RHICreateShaderResourceView(Buffer, Stride, (EPixelFormat)Format);
	if (IsRunningRHIInSeparateThread() && !RHICmdList.Bypass())
	{
		RHICmdList.RHIThreadFence(true);
	}
	return Result;
}

FShaderResourceViewRHIRef FMetalDynamicRHI::CreateShaderResourceView_RenderThread(class FRHICommandListImmediate& RHICmdList, const FShaderResourceViewInitializer& Initializer)
{
	FShaderResourceViewRHIRef Result = this->RHICreateShaderResourceView(Initializer);
	if (IsRunningRHIInSeparateThread() && !RHICmdList.Bypass())
	{
		RHICmdList.RHIThreadFence(true);
	}
	return Result;
}

FShaderResourceViewRHIRef FMetalDynamicRHI::CreateShaderResourceView_RenderThread(class FRHICommandListImmediate& RHICmdList, FRHIBuffer* Buffer)
{
	FShaderResourceViewRHIRef Result = this->RHICreateShaderResourceView(Buffer);
	if (IsRunningRHIInSeparateThread() && !RHICmdList.Bypass())
	{
		RHICmdList.RHIThreadFence(true);
	}
	return Result;
}

FShaderResourceViewRHIRef FMetalDynamicRHI::RHICreateShaderResourceView_RenderThread(class FRHICommandListImmediate& RHICmdList, FRHIBuffer* Buffer, uint32 Stride, uint8 Format)
{
	FShaderResourceViewRHIRef Result = this->RHICreateShaderResourceView(Buffer, Stride, Format);
	if (IsRunningRHIInSeparateThread() && !RHICmdList.Bypass())
	{
		RHICmdList.RHIThreadFence(true);
	}
	return Result;
}

FShaderResourceViewRHIRef FMetalDynamicRHI::RHICreateShaderResourceView_RenderThread(class FRHICommandListImmediate& RHICmdList, const FShaderResourceViewInitializer& Initializer)
{
	FShaderResourceViewRHIRef Result = this->RHICreateShaderResourceView(Initializer);
	if (IsRunningRHIInSeparateThread() && !RHICmdList.Bypass())
	{
		RHICmdList.RHIThreadFence(true);
	}
	return Result;
}

FShaderResourceViewRHIRef FMetalDynamicRHI::RHICreateShaderResourceView_RenderThread(class FRHICommandListImmediate& RHICmdList, FRHIBuffer* Buffer)
{
	FShaderResourceViewRHIRef Result = this->RHICreateShaderResourceView(Buffer);
	if (IsRunningRHIInSeparateThread() && !RHICmdList.Bypass())
	{
		RHICmdList.RHIThreadFence(true);
	}
	return Result;
}

FShaderResourceViewRHIRef FMetalDynamicRHI::RHICreateShaderResourceView_RenderThread(class FRHICommandListImmediate& RHICmdList, FRHITexture* Texture2DRHI, const FRHITextureSRVCreateInfo& CreateInfo)
{
	FMetalSurface* Surface = GetMetalSurfaceFromRHITexture(Texture2DRHI);

	// The FMetalResourceViewBase constructor for textures currently modifies the underlying texture object via FMetalSurface::PrepareTextureView() to add PixelFormatView support if it was not already created with it.
	// Because of this, the following RHI thread stall is necessary. We will need to clean this up in future before RHI functions can be completely thread safe.
	if (!(Surface->Texture.GetUsage() & mtlpp::TextureUsage::PixelFormatView))
	{
		FScopedRHIThreadStaller StallRHIThread(RHICmdList);
		return this->RHICreateShaderResourceView(Texture2DRHI, CreateInfo);
	}
	else
	{
		return this->RHICreateShaderResourceView(Texture2DRHI, CreateInfo);
	}
}

FShaderResourceViewRHIRef FMetalDynamicRHI::RHICreateShaderResourceView(FRHITexture* Texture2DRHI, const FRHITextureSRVCreateInfo& CreateInfo)
{
	@autoreleasepool {
		return new FMetalShaderResourceView(Texture2DRHI, CreateInfo);
=======
    check(GetMetalType() == EMetalType::Null);
    Storage.Emplace<FTextureBufferBacked>(Texture, Buffer, Offset, Size, Format);
}

FMetalShaderResourceView::FMetalShaderResourceView(FRHICommandListBase& RHICmdList, FRHIViewableResource* InResource, FRHIViewDesc const& InViewDesc)
	: FRHIShaderResourceView(InResource, InViewDesc)
{
	RHICmdList.EnqueueLambda([this](FRHICommandListBase&)
	{
		LinkHead(GetBaseResource()->LinkedViews);
		UpdateView();
	});
}

FMetalViewableResource* FMetalShaderResourceView::GetBaseResource() const
{
	return IsBuffer()
		? static_cast<FMetalViewableResource*>(ResourceCast(GetBuffer()))
		: static_cast<FMetalViewableResource*>(ResourceCast(GetTexture()));
}

mtlpp::TextureType UAVDimensionToMetalTextureType(FRHIViewDesc::EDimension Dimension)
{
    switch (Dimension)
    {
        case FRHIViewDesc::EDimension::Texture2D:
            return mtlpp::TextureType::Texture2D;
        case FRHIViewDesc::EDimension::Texture2DArray:
        case FRHIViewDesc::EDimension::TextureCube:
        case FRHIViewDesc::EDimension::TextureCubeArray:
            return mtlpp::TextureType::Texture2DArray;
        case FRHIViewDesc::EDimension::Texture3D:
            return mtlpp::TextureType::Texture3D;
        default:
            checkNoEntry();
    }
    
    return mtlpp::TextureType::Texture2D;
}

mtlpp::TextureType SRVDimensionToMetalTextureType(FRHIViewDesc::EDimension Dimension)
{
    switch (Dimension)
    {
        case FRHIViewDesc::EDimension::Texture2D:
            return mtlpp::TextureType::Texture2D;
        case FRHIViewDesc::EDimension::Texture2DArray:
            return mtlpp::TextureType::Texture2DArray;
        case FRHIViewDesc::EDimension::TextureCube:
            return mtlpp::TextureType::TextureCube;
        case FRHIViewDesc::EDimension::TextureCubeArray:
            return mtlpp::TextureType::TextureCubeArray;
        case FRHIViewDesc::EDimension::Texture3D:
            return mtlpp::TextureType::Texture3D;
        default:
            checkNoEntry();
    }
    
    return mtlpp::TextureType::Texture2D;
}

void FMetalShaderResourceView::UpdateView()
{
	Invalidate();

	if (IsBuffer())
	{
		FMetalRHIBuffer* Buffer = ResourceCast(GetBuffer());
		auto const Info = ViewDesc.Buffer.SRV.GetViewInfo(Buffer);

		if (!Info.bNullView)
		{
			switch (Info.BufferType)
			{
			case FRHIViewDesc::EBufferType::Typed:
				{
					check(FMetalCommandQueue::SupportsFeature(EMetalFeaturesTextureBuffers));

					mtlpp::PixelFormat Format = (mtlpp::PixelFormat)GMetalBufferFormats[Info.Format].LinearTextureFormat;
					NSUInteger Options = ((NSUInteger)Buffer->Mode) << mtlpp::ResourceStorageModeShift;

                    const uint32 MinimumByteAlignment = GetMetalDeviceContext().GetDevice().GetMinimumLinearTextureAlignmentForPixelFormat(Format);
                    const uint32 MinimumElementAlignment = MinimumByteAlignment / Info.StrideInBytes;
                    uint32 NumElements = Align(Info.NumElements, MinimumElementAlignment);
                    uint32 SizeInBytes = NumElements * Info.StrideInBytes;
                    
					auto Desc = mtlpp::TextureDescriptor::TextureBufferDescriptor(
						  Format
						, NumElements
						, mtlpp::ResourceOptions(Options)
						, mtlpp::TextureUsage::ShaderRead
					);

					Desc.SetAllowGPUOptimisedContents(false);

					FMetalTexture& View = InitAsTextureView();
					View = Buffer->GetCurrentBuffer().NewTexture(Desc, Info.OffsetInBytes, SizeInBytes);
				}
				break;

			case FRHIViewDesc::EBufferType::Raw:
			case FRHIViewDesc::EBufferType::Structured:
				{
					InitAsBufferView(Buffer->GetCurrentBuffer(), Info.OffsetInBytes, Info.SizeInBytes);
				}
				break;

			default:
				checkNoEntry();
				break;
			}
		}
	}
	else
	{
		FMetalTexture& View = InitAsTextureView();

		FMetalSurface* Texture = ResourceCast(GetTexture());
		auto const Info = ViewDesc.Texture.SRV.GetViewInfo(Texture);

		// Texture must have been created with view support.
		check(Texture->Texture.GetUsage() & mtlpp::TextureUsage::PixelFormatView);

#if PLATFORM_IOS
		// Memoryless targets can't have texture views (SRVs or UAVs)
		check(Texture->Texture.GetStorageMode() != mtlpp::StorageMode::Memoryless);
#endif

		mtlpp::PixelFormat MetalFormat = UEToMetalFormat(Info.Format, Info.bSRGB);
        mtlpp::TextureType TextureType = Texture->Texture.GetTextureType();

        if (EnumHasAnyFlags(Texture->GetDesc().Flags, TexCreate_SRGB) && !Info.bSRGB)
        {
#if PLATFORM_MAC
            // R8Unorm has been expanded in the source surface for sRGBA support - we need to expand to RGBA to enable compatible texture format view for non apple silicon macs
            if (Info.Format == PF_G8 && Texture->Texture.GetPixelFormat() == mtlpp::PixelFormat::RGBA8Unorm_sRGB)
            {
                MetalFormat = mtlpp::PixelFormat::RGBA8Unorm;
            }
#endif
        }

        if (Info.Format == PF_X24_G8)
        {
            // Stencil buffer view of a depth texture
            check(Texture->GetDesc().Format == PF_DepthStencil);
            switch (Texture->Texture.GetPixelFormat())
            {
            default: checkNoEntry(); break;
#if PLATFORM_MAC
            case mtlpp::PixelFormat::Depth24Unorm_Stencil8: MetalFormat = mtlpp::PixelFormat::X24_Stencil8; break;
#endif
            case mtlpp::PixelFormat::Depth32Float_Stencil8: MetalFormat = mtlpp::PixelFormat::X32_Stencil8; break;
            }
        }
        
        bool bUseSourceTexture = Info.bAllMips && Info.bAllSlices && MetalFormat == Texture->Texture.GetPixelFormat() &&
                                SRVDimensionToMetalTextureType(Info.Dimension) == TextureType;
        
		// We can use the source texture directly if the view's format / mip count etc matches.
		if (bUseSourceTexture)
		{
			// View is exactly compatible with the original texture.
			View = Texture->Texture;
			bOwnsResource = false;
		}
		else
		{
            TextureType = SRVDimensionToMetalTextureType(Info.Dimension);

            uint32_t ArrayStart = Info.ArrayRange.First;
            uint32_t ArraySize = Info.ArrayRange.Num;
            
            if (Info.Dimension == FRHIViewDesc::EDimension::TextureCube ||
                Info.Dimension == FRHIViewDesc::EDimension::TextureCubeArray)
            {
                ArrayStart = Info.ArrayRange.First * 6;
                ArraySize = Info.ArrayRange.Num * 6;
            }
            
			View = Texture->Texture.NewTextureView(
				MetalFormat,
                TextureType,
				ns::Range(Info.MipRange.First, Info.MipRange.Num),
				ns::Range(ArrayStart, ArraySize)
			);

#if METAL_DEBUG_OPTIONS
			View.SetLabel([Texture->Texture.GetLabel() stringByAppendingString:@"_TextureView"]);
#endif
		}
>>>>>>> 4af6daef
	}
}




FMetalUnorderedAccessView::FMetalUnorderedAccessView(FRHICommandListBase& RHICmdList, FRHIViewableResource* InResource, FRHIViewDesc const& InViewDesc)
	: FRHIUnorderedAccessView(InResource, InViewDesc)
{
<<<<<<< HEAD
	@autoreleasepool {
		return this->RHICreateShaderResourceView(FShaderResourceViewInitializer(BufferRHI));
	}
=======
	RHICmdList.EnqueueLambda([this](FRHICommandListBase&)
	{
		LinkHead(GetBaseResource()->LinkedViews);
		UpdateView();
	});
>>>>>>> 4af6daef
}

FMetalViewableResource* FMetalUnorderedAccessView::GetBaseResource() const
{
<<<<<<< HEAD
	@autoreleasepool {
		check(GPixelFormats[Format].BlockBytes == Stride);
		return this->RHICreateShaderResourceView(FShaderResourceViewInitializer(BufferRHI, EPixelFormat(Format)));
	}
=======
	return IsBuffer()
		? static_cast<FMetalViewableResource*>(ResourceCast(GetBuffer()))
		: static_cast<FMetalViewableResource*>(ResourceCast(GetTexture()));
>>>>>>> 4af6daef
}

void FMetalUnorderedAccessView::UpdateView()
{
<<<<<<< HEAD
	@autoreleasepool {
		return new FMetalShaderResourceView(Initializer);
	}
}

void FMetalDynamicRHI::RHIUpdateShaderResourceView(FRHIShaderResourceView* SRVRHI, FRHIBuffer* BufferRHI, uint32 Stride, uint8 Format)
{
	check(SRVRHI);
	FMetalShaderResourceView* SRV = ResourceCast(SRVRHI);
	check(!SRV->bTexture);

	FMetalResourceMultiBuffer* OldBuffer = SRV->SourceBuffer;

	SRV->SourceBuffer = ResourceCast(BufferRHI);
	SRV->Stride = Stride;
	SRV->Format = Format;

	if (SRV->SourceBuffer)
		SRV->SourceBuffer->AddRef();

	if (OldBuffer)
		OldBuffer->Release();
}

void FMetalDynamicRHI::RHIUpdateShaderResourceView(FRHIShaderResourceView* SRVRHI, FRHIBuffer* BufferRHI)
{
	check(SRVRHI);
	FMetalShaderResourceView* SRV = ResourceCast(SRVRHI);
	check(!SRV->bTexture);

	FMetalResourceMultiBuffer* OldBuffer = SRV->SourceBuffer;

	SRV->SourceBuffer = ResourceCast(BufferRHI);
	SRV->Stride = 0;

	SRV->Format = SRV->SourceBuffer && SRV->SourceBuffer->IndexType != mtlpp::IndexType::UInt16
		? PF_R32_UINT
		: PF_R16_UINT;

	if (SRV->SourceBuffer)
		SRV->SourceBuffer->AddRef();

	if (OldBuffer)
		OldBuffer->Release();
=======
	Invalidate();

	if (IsBuffer())
	{
		FMetalRHIBuffer* Buffer = ResourceCast(GetBuffer());
		auto const Info = ViewDesc.Buffer.UAV.GetViewInfo(Buffer);

		checkf(!Info.bAtomicCounter && !Info.bAppendBuffer, TEXT("UAV counters not implemented."));

		if (!Info.bNullView)
		{
			switch (Info.BufferType)
			{
			case FRHIViewDesc::EBufferType::Typed:
			{
				check(FMetalCommandQueue::SupportsFeature(EMetalFeaturesTextureBuffers));

				mtlpp::PixelFormat Format = (mtlpp::PixelFormat)GMetalBufferFormats[Info.Format].LinearTextureFormat;
				NSUInteger Options = ((NSUInteger)Buffer->Mode) << mtlpp::ResourceStorageModeShift;

                const uint32 MinimumByteAlignment = GetMetalDeviceContext().GetDevice().GetMinimumLinearTextureAlignmentForPixelFormat(Format);
                const uint32 MinimumElementAlignment = MinimumByteAlignment / Info.StrideInBytes;
                uint32 NumElements = Align(Info.NumElements, MinimumElementAlignment);
                uint32 SizeInBytes = NumElements * Info.StrideInBytes;
                
				auto Desc = mtlpp::TextureDescriptor::TextureBufferDescriptor(
					Format
					, NumElements
					, mtlpp::ResourceOptions(Options)
					, mtlpp::TextureUsage(mtlpp::TextureUsage::ShaderRead | mtlpp::TextureUsage::ShaderWrite)
				);

				Desc.SetAllowGPUOptimisedContents(false);

                FMetalTexture MetalTexture(Buffer->GetCurrentBuffer().NewTexture(Desc, Info.OffsetInBytes, SizeInBytes));
                InitAsTextureBufferBacked(MetalTexture, Buffer->GetCurrentBuffer(), Info.OffsetInBytes, SizeInBytes, Info.Format);
			}
			break;

			case FRHIViewDesc::EBufferType::Raw:
			case FRHIViewDesc::EBufferType::Structured:
			{
				InitAsBufferView(Buffer->GetCurrentBuffer(), Info.OffsetInBytes, Info.SizeInBytes);
			}
			break;

			default:
				checkNoEntry();
				break;
			}
		}
	}
	else
	{
		FMetalSurface* Texture = ResourceCast(GetTexture());
		auto const Info = ViewDesc.Texture.UAV.GetViewInfo(Texture);

		// Texture must have been created with view support.
		check(Texture->Texture.GetUsage() & mtlpp::TextureUsage::PixelFormatView);

#if PLATFORM_IOS
		// Memoryless targets can't have texture views (SRVs or UAVs)
		check(Texture->Texture.GetStorageMode() != mtlpp::StorageMode::Memoryless);
#endif

		mtlpp::PixelFormat MetalFormat = UEToMetalFormat(Info.Format, false);
        mtlpp::TextureType TextureType = Texture->Texture.GetTextureType();

        if (EnumHasAnyFlags(Texture->GetDesc().Flags, TexCreate_SRGB))
        {
#if PLATFORM_MAC
            // R8Unorm has been expanded in the source surface for sRGBA support - we need to expand to RGBA to enable compatible texture format view for non apple silicon macs
            if (Info.Format == PF_G8 && Texture->Texture.GetPixelFormat() == mtlpp::PixelFormat::RGBA8Unorm_sRGB)
            {
                MetalFormat = mtlpp::PixelFormat::RGBA8Unorm;
            }
#endif
        }
        
        if (Info.Format == PF_X24_G8)
        {
            // Stencil buffer view of a depth texture
            check(Texture->GetDesc().Format == PF_DepthStencil);
            switch (Texture->Texture.GetPixelFormat())
            {
            default: checkNoEntry(); break;
#if PLATFORM_MAC
            case mtlpp::PixelFormat::Depth24Unorm_Stencil8: MetalFormat = mtlpp::PixelFormat::X24_Stencil8; break;
#endif
            case mtlpp::PixelFormat::Depth32Float_Stencil8: MetalFormat = mtlpp::PixelFormat::X32_Stencil8; break;
            }
        }
        
        bool bUseSourceTexture = Info.bAllMips && Info.bAllSlices &&
                                UAVDimensionToMetalTextureType(Info.Dimension) == TextureType && MetalFormat == Texture->Texture.GetPixelFormat();
        
        bool bIsAtomicCompatible = EnumHasAllFlags(Texture->GetDesc().Flags, TexCreate_AtomicCompatible) ||
                                            EnumHasAllFlags(Texture->GetDesc().Flags, ETextureCreateFlags::Atomic64Compatible);
        
        // We can use the source texture directly if the view's format / mip count etc matches.
        if (bUseSourceTexture)
		{
            // If we are using texture atomics then we need to bind them as buffers because Metal lacks texture atomics
            if((EnumHasAllFlags(Texture->GetDesc().Flags, TexCreate_UAV | TexCreate_NoTiling) || bIsAtomicCompatible) && Texture->Texture.GetBuffer())
            {
                FMetalBuffer MetalBuffer(Texture->Texture.GetBuffer(), false);
                InitAsTextureBufferBacked(Texture->Texture, MetalBuffer,
                                        Texture->Texture.GetBufferOffset(),
                                        Texture->Texture.GetBuffer().GetLength(), Info.Format);
            }
            else
            {
                FMetalTexture& View = InitAsTextureView();
                View = Texture->Texture;
            }
            bOwnsResource = false;
		}
		else
		{
            uint32_t ArrayStart = Info.ArrayRange.First;
            uint32_t ArraySize = Info.ArrayRange.Num;
            TextureType = UAVDimensionToMetalTextureType(Info.Dimension);
            
            if (Info.Dimension == FRHIViewDesc::EDimension::TextureCube ||
                Info.Dimension == FRHIViewDesc::EDimension::TextureCubeArray)
            {
                ArrayStart = Info.ArrayRange.First * 6;
                ArraySize = Info.ArrayRange.Num * 6;
            }
            
            // Metal doesn't support atomic Texture2DArray
            if(bIsAtomicCompatible && Info.Dimension == FRHIViewDesc::EDimension::Texture2DArray)
            {
                TextureType = mtlpp::TextureType::Texture2D;
            }
            
			FMetalTexture MetalTexture(Texture->Texture.NewTextureView(
				MetalFormat,
                TextureType,
				ns::Range(Info.MipLevel, 1),
                ns::Range(ArrayStart, ArraySize))
			);
            
            // If we are using texture atomics then we need to bind them as buffers because Metal lacks texture atomics
            if((EnumHasAllFlags(Texture->GetDesc().Flags, TexCreate_UAV | TexCreate_NoTiling) || bIsAtomicCompatible)
				 && Texture->Texture.GetBuffer())
            {
                FMetalBuffer MetalBuffer(Texture->Texture.GetBuffer(), false);
                InitAsTextureBufferBacked(MetalTexture, MetalBuffer,
                                          Texture->Texture.GetBufferOffset(),
                                          Texture->Texture.GetBuffer().GetLength(), Info.Format);
            }
            else
            {
                FMetalTexture& View = InitAsTextureView();
                View = MetalTexture;
            }
            
#if METAL_DEBUG_OPTIONS
            MetalTexture.SetLabel([Texture->Texture.GetLabel() stringByAppendingString:@"_TextureView"]);
#endif
        }
	}
}

FShaderResourceViewRHIRef FMetalDynamicRHI::RHICreateShaderResourceView(FRHICommandListBase& RHICmdList, FRHIViewableResource* Resource, FRHIViewDesc const& ViewDesc)
{
	@autoreleasepool {
		return new FMetalShaderResourceView(RHICmdList, Resource, ViewDesc);
	}
}

FUnorderedAccessViewRHIRef FMetalDynamicRHI::RHICreateUnorderedAccessView(FRHICommandListBase& RHICmdList, FRHIViewableResource* Resource, FRHIViewDesc const& ViewDesc)
{
	@autoreleasepool {
		return new FMetalUnorderedAccessView(RHICmdList, Resource, ViewDesc);
	}
>>>>>>> 4af6daef
}


#if UE_METAL_RHI_SUPPORT_CLEAR_UAV_WITH_BLIT_ENCODER
void FMetalUnorderedAccessView::ClearUAVWithBlitEncoder(TRHICommandList_RecursiveHazardous<FMetalRHICommandContext>& RHICmdList, uint32 Pattern)
{
	RHICmdList.RunOnContext([this, Pattern](FMetalRHICommandContext& Context)
	{
		SCOPED_AUTORELEASE_POOL;

<<<<<<< HEAD
	FMetalResourceMultiBuffer* SourceBuffer = ResourceCast(UnorderedAccessViewRHI)->GetSourceBuffer();
	FMetalBuffer Buffer = SourceBuffer->GetCurrentBuffer();
	uint32 Size = SourceBuffer->GetSize();

	check(Type != EMetalRHIClearUAVType::VertexBuffer || EnumHasAnyFlags(SourceBuffer->GetUsage(), BUF_ByteAddressBuffer));
=======
		FMetalRHIBuffer* SourceBuffer = ResourceCast(GetBuffer());
        auto const &Info = ViewDesc.Buffer.UAV.GetViewInfo(SourceBuffer);
		FMetalBuffer Buffer = SourceBuffer->GetCurrentBuffer();
		uint32 Size = Info.SizeInBytes;
		uint32 AlignedSize = Align(Size, BufferOffsetAlignment);
		FMetalPooledBufferArgs Args(Context.GetInternalContext().GetDevice(), AlignedSize, BUF_Dynamic, mtlpp::StorageMode::Shared);

		FMetalBuffer Temp = Context.GetInternalContext().CreatePooledBuffer(Args);

		uint32* ContentBytes = (uint32*)Temp.GetContents();
		for (uint32 Element = 0; Element < (AlignedSize >> 2); ++Element)
		{
			ContentBytes[Element] = Pattern;
		}
>>>>>>> 4af6daef

		Context.GetInternalContext().CopyFromBufferToBuffer(Temp, 0, Buffer, Info.OffsetInBytes, Size);
		Context.GetInternalContext().ReleaseBuffer(Temp);
	});
}
#endif // UE_METAL_RHI_SUPPORT_CLEAR_UAV_WITH_BLIT_ENCODER

void FMetalRHICommandContext::RHIClearUAVFloat(FRHIUnorderedAccessView* UnorderedAccessViewRHI, const FVector4f& Values)
{
<<<<<<< HEAD
#if UE_METAL_RHI_SUPPORT_CLEAR_UAV_WITH_BLIT_ENCODER
	FMetalUnorderedAccessView* UAV = ResourceCast(UnorderedAccessViewRHI);
	if (!UAV->bTexture && EnumHasAnyFlags(UAV->GetSourceBuffer()->GetUsage(), BUF_StructuredBuffer))
	{
		ClearUAVWithBlitEncoder(UnorderedAccessViewRHI, EMetalRHIClearUAVType::StructuredBuffer, *(uint32*)&Values.X);
	}
	else
#endif // UE_METAL_RHI_SUPPORT_CLEAR_UAV_WITH_BLIT_ENCODER
	{
		TRHICommandList_RecursiveHazardous<FMetalRHICommandContext> RHICmdList(this);
		ClearUAV(RHICmdList, ResourceCast(UnorderedAccessViewRHI), &Values, true);
	}
=======
	TRHICommandList_RecursiveHazardous<FMetalRHICommandContext> RHICmdList(this);
	ResourceCast(UnorderedAccessViewRHI)->ClearUAV(RHICmdList, &Values, true);
>>>>>>> 4af6daef
}

void FMetalRHICommandContext::RHIClearUAVUint(FRHIUnorderedAccessView* UnorderedAccessViewRHI, const FUintVector4& Values)
{
<<<<<<< HEAD
#if UE_METAL_RHI_SUPPORT_CLEAR_UAV_WITH_BLIT_ENCODER
	FMetalUnorderedAccessView* UAV = ResourceCast(UnorderedAccessViewRHI);
	if (!UAV->bTexture && EnumHasAnyFlags(UAV->GetSourceBuffer()->GetUsage(), BUF_StructuredBuffer))
	{
		ClearUAVWithBlitEncoder(UnorderedAccessViewRHI, EMetalRHIClearUAVType::StructuredBuffer, *(uint32*)&Values.X);
	}
	else
#endif // UE_METAL_RHI_SUPPORT_CLEAR_UAV_WITH_BLIT_ENCODER
	{
		TRHICommandList_RecursiveHazardous<FMetalRHICommandContext> RHICmdList(this);
		ClearUAV(RHICmdList, ResourceCast(UnorderedAccessViewRHI), &Values, false);
	}
=======
	TRHICommandList_RecursiveHazardous<FMetalRHICommandContext> RHICmdList(this);
	ResourceCast(UnorderedAccessViewRHI)->ClearUAV(RHICmdList, &Values, false);
>>>>>>> 4af6daef
}

void FMetalUnorderedAccessView::ClearUAV(TRHICommandList_RecursiveHazardous<FMetalRHICommandContext>& RHICmdList, const void* ClearValue, bool bFloat)
{
	@autoreleasepool {
<<<<<<< HEAD
		EClearReplacementValueType ValueType = bFloat ? EClearReplacementValueType::Float : EClearReplacementValueType::Uint32;

		// The Metal validation layer will complain about resources with a
		// signed format bound against an unsigned data format type as the
		// shader parameter.
		switch (GPixelFormats[UnorderedAccessView->Format].UnrealFormat)
=======
		auto GetValueType = [&](EPixelFormat InFormat)
>>>>>>> 4af6daef
		{
			if (bFloat)
				return EClearReplacementValueType::Float;

			// The Metal validation layer will complain about resources with a
			// signed format bound against an unsigned data format type as the
			// shader parameter.
			switch (InFormat)
			{
			case PF_R32_SINT:
			case PF_R16_SINT:
			case PF_R16G16B16A16_SINT:
				return EClearReplacementValueType::Int32;
			}

			return EClearReplacementValueType::Uint32;
		};

<<<<<<< HEAD
		if (UnorderedAccessView->bTexture)
		{
			FMetalSurface* Texture = UnorderedAccessView->GetSourceTexture();
			FIntVector SizeXYZ = Texture->GetSizeXYZ();

			if (FRHITexture2D* Texture2D = Texture->GetTexture2D())
			{
				ClearUAVShader_T<EClearReplacementResourceType::Texture2D, 4, false>(RHICmdList, UnorderedAccessView, SizeXYZ.X, SizeXYZ.Y, SizeXYZ.Z, ClearValue, ValueType);
			}
			else if (FRHITexture2DArray* Texture2DArray = Texture->GetTexture2DArray())
			{
				ClearUAVShader_T<EClearReplacementResourceType::Texture2DArray, 4, false>(RHICmdList, UnorderedAccessView, SizeXYZ.X, SizeXYZ.Y, SizeXYZ.Z, ClearValue, ValueType);
			}
			else if (FRHITexture3D* Texture3D = Texture->GetTexture3D())
			{
				ClearUAVShader_T<EClearReplacementResourceType::Texture3D, 4, false>(RHICmdList, UnorderedAccessView, SizeXYZ.X, SizeXYZ.Y, SizeXYZ.Z, ClearValue, ValueType);
			}
			else if (FRHITextureCube* TextureCube = Texture->GetTextureCube())
			{
				ClearUAVShader_T<EClearReplacementResourceType::Texture2DArray, 4, false>(RHICmdList, UnorderedAccessView, SizeXYZ.X, SizeXYZ.Y, SizeXYZ.Z, ClearValue, ValueType);
			}
			else
=======
		if (IsBuffer())
		{
			FMetalRHIBuffer* Buffer = ResourceCast(GetBuffer());
			auto const Info = ViewDesc.Buffer.UAV.GetViewInfo(Buffer);

			switch (Info.BufferType)
			{
#if UE_METAL_RHI_SUPPORT_CLEAR_UAV_WITH_BLIT_ENCODER
			case FRHIViewDesc::EBufferType::Raw:
				ClearUAVWithBlitEncoder(RHICmdList, *(const uint32*)ClearValue);
				break;

			case FRHIViewDesc::EBufferType::Structured:
				ClearUAVWithBlitEncoder(RHICmdList, *(const uint32*)ClearValue);
				break;
#endif // UE_METAL_RHI_SUPPORT_CLEAR_UAV_WITH_BLIT_ENCODER

			default:
				ClearUAVShader_T<EClearReplacementResourceType::Buffer, 4, false>(RHICmdList, this, Info.NumElements, 1, 1, ClearValue, GetValueType(Info.Format));
				break;
			}
		}
		else
		{
			FMetalSurface* Texture = ResourceCast(GetTexture());
			auto const Info = ViewDesc.Texture.UAV.GetViewInfo(Texture);

			FIntVector SizeXYZ = Texture->GetMipDimensions(Info.MipLevel);

			switch (Texture->GetDesc().Dimension)
>>>>>>> 4af6daef
			{
			case ETextureDimension::Texture2D:
				ClearUAVShader_T<EClearReplacementResourceType::Texture2D, 4, false>(RHICmdList, this, SizeXYZ.X, SizeXYZ.Y, SizeXYZ.Z, ClearValue, GetValueType(Info.Format));
				break;

			case ETextureDimension::Texture2DArray:
				ClearUAVShader_T<EClearReplacementResourceType::Texture2DArray, 4, false>(RHICmdList, this, SizeXYZ.X, SizeXYZ.Y, Info.ArrayRange.Num, ClearValue, GetValueType(Info.Format));
				break;

			case ETextureDimension::TextureCube:
			case ETextureDimension::TextureCubeArray:
				ClearUAVShader_T<EClearReplacementResourceType::Texture2DArray, 4, false>(RHICmdList, this, SizeXYZ.X, SizeXYZ.Y, Info.ArrayRange.Num * 6, ClearValue, GetValueType(Info.Format));
				break;

			case ETextureDimension::Texture3D:
				ClearUAVShader_T<EClearReplacementResourceType::Texture3D, 4, false>(RHICmdList, this, SizeXYZ.X, SizeXYZ.Y, SizeXYZ.Z, ClearValue, GetValueType(Info.Format));
				break;

			default:
				checkNoEntry();
				break;
			}
		}
<<<<<<< HEAD
		else
		{
			FMetalResourceMultiBuffer* SourceBuffer = UnorderedAccessView->GetSourceBuffer();

#if UE_METAL_RHI_SUPPORT_CLEAR_UAV_WITH_BLIT_ENCODER
			if (EnumHasAnyFlags(SourceBuffer->GetUsage(), BUF_ByteAddressBuffer))
			{
				ClearUAVWithBlitEncoder(UnorderedAccessView, EMetalRHIClearUAVType::VertexBuffer, *(const uint32*)ClearValue);
			}
			else
#endif // UE_METAL_RHI_SUPPORT_CLEAR_UAV_WITH_BLIT_ENCODER
			{
				uint32 NumElements = SourceBuffer->GetSize() / GPixelFormats[UnorderedAccessView->Format].BlockBytes;
				ClearUAVShader_T<EClearReplacementResourceType::Buffer, 4, false>(RHICmdList, UnorderedAccessView, NumElements, 1, 1, ClearValue, ValueType);
			}
		}
=======
>>>>>>> 4af6daef
	} // @autoreleasepool
}

void FMetalGPUFence::WriteInternal(mtlpp::CommandBuffer& CmdBuffer)
{
	Fence = CmdBuffer.GetCompletionFence();
	check(Fence);
}

void FMetalRHICommandContext::RHICopyToStagingBuffer(FRHIBuffer* SourceBufferRHI, FRHIStagingBuffer* DestinationStagingBufferRHI, uint32 Offset, uint32 NumBytes)
{
	@autoreleasepool {
		check(DestinationStagingBufferRHI);

		FMetalRHIStagingBuffer* MetalStagingBuffer = ResourceCast(DestinationStagingBufferRHI);
		ensureMsgf(!MetalStagingBuffer->bIsLocked, TEXT("Attempting to Copy to a locked staging buffer. This may have undefined behavior"));
		FMetalRHIBuffer* SourceBuffer = ResourceCast(SourceBufferRHI);
		FMetalBuffer& ReadbackBuffer = MetalStagingBuffer->ShadowBuffer;

		// Need a shadow buffer for this read. If it hasn't been allocated in our FStagingBuffer or if
		// it's not big enough to hold our readback we need to allocate.
		if (!ReadbackBuffer || ReadbackBuffer.GetLength() < NumBytes)
		{
			if (ReadbackBuffer)
			{
				SafeReleaseMetalBuffer(ReadbackBuffer);
			}
			FMetalPooledBufferArgs ArgsCPU(GetMetalDeviceContext().GetDevice(), NumBytes, BUF_Dynamic, mtlpp::StorageMode::Shared);
			ReadbackBuffer = GetMetalDeviceContext().CreatePooledBuffer(ArgsCPU);
		}

		// Inline copy from the actual buffer to the shadow
		GetMetalDeviceContext().CopyFromBufferToBuffer(SourceBuffer->GetCurrentBuffer(), Offset, ReadbackBuffer, 0, NumBytes);
	}
}

void FMetalRHICommandContext::RHIWriteGPUFence(FRHIGPUFence* FenceRHI)
{
	@autoreleasepool {
		check(FenceRHI);
		FMetalGPUFence* Fence = ResourceCast(FenceRHI);
		Fence->WriteInternal(Context->GetCurrentCommandBuffer());
	}
}

FGPUFenceRHIRef FMetalDynamicRHI::RHICreateGPUFence(const FName &Name)
{
	@autoreleasepool {
	return new FMetalGPUFence(Name);
	}
}

void FMetalGPUFence::Clear()
{
	Fence = mtlpp::CommandBufferFence();
}

bool FMetalGPUFence::Poll() const
{
	if (Fence)
	{
		return Fence.Wait(0);
	}
	else
	{
		return false;
	}
}<|MERGE_RESOLUTION|>--- conflicted
+++ resolved
@@ -8,233 +8,6 @@
 #include "ClearReplacementShaders.h"
 #include "MetalTransitionData.h"
 
-<<<<<<< HEAD
-// Constructor for buffers
-FMetalResourceViewBase::FMetalResourceViewBase(FRHIBuffer* InBuffer, uint32 InStartOffsetBytes, uint32 InNumElements, EPixelFormat InFormat)
-	: SourceBuffer(ResourceCast(InBuffer))
-	, bTexture         (false)
-	, bSRGBForceDisable(false)
-	, MipLevel         (0)
-	, Reserved         (0)
-	, NumMips          (0)
-	, Format           (InFormat)
-	, Stride           (0)
-	, Offset           (InBuffer ? InStartOffsetBytes : 0)
-{
-	check(!bTexture);
-
-	if (SourceBuffer)
-	{
-		SourceBuffer->AddRef();
-
-		EBufferUsageFlags Usage = SourceBuffer->GetUsage();
-		if (EnumHasAnyFlags(Usage, BUF_VertexBuffer))
-		{
-			if (!SourceBuffer)
-			{
-				Stride = 0;
-			}
-			else
-			{
-				check(SourceBuffer->GetUsage() & BUF_ShaderResource);
-				Stride = GPixelFormats[Format].BlockBytes;
-
-				LinearTextureDesc = MakeUnique<FMetalLinearTextureDescriptor>(InStartOffsetBytes, InNumElements, Stride);
-				SourceBuffer->CreateLinearTexture((EPixelFormat)Format, SourceBuffer, LinearTextureDesc.Get());
-			}
-		}
-		else if (EnumHasAnyFlags(Usage, BUF_IndexBuffer))
-		{
-			if (!SourceBuffer)
-			{
-				Format = PF_R16_UINT;
-				Stride = 0;
-			}
-			else
-			{
-				Format = (SourceBuffer->IndexType == mtlpp::IndexType::UInt16) ? PF_R16_UINT : PF_R32_UINT;
-				Stride = SourceBuffer->GetStride();
-
-				check(Stride == ((Format == PF_R16_UINT) ? 2 : 4));
-
-				LinearTextureDesc = MakeUnique<FMetalLinearTextureDescriptor>(InStartOffsetBytes, InNumElements, Stride);
-				SourceBuffer->CreateLinearTexture((EPixelFormat)Format, SourceBuffer, LinearTextureDesc.Get());
-			}
-		}
-		else
-		{
-			check(EnumHasAnyFlags(Usage, BUF_StructuredBuffer | BUF_ByteAddressBuffer));
-
-			Format = PF_Unknown;
-			Stride = SourceBuffer->GetStride();
-		}
-	}
-}
-
-// Constructor for textures
-FMetalResourceViewBase::FMetalResourceViewBase(
-	  FRHITexture* InTexture
-	, EPixelFormat InFormat
-	, uint8 InMipLevel
-	, uint8 InNumMipLevels
-	, ERHITextureSRVOverrideSRGBType InSRGBOverride
-	, uint32 InFirstArraySlice
-	, uint32 InNumArraySlices
-	, bool bInUAV
-	)
-	: SourceTexture(ResourceCast(InTexture))
-	, bTexture(true)
-	, bSRGBForceDisable(InSRGBOverride == SRGBO_ForceDisable)
-	, MipLevel(InMipLevel)
-	, Reserved(0)
-	, NumMips(InNumMipLevels)
-	, Format((InTexture && InFormat == PF_Unknown) ? InTexture->GetDesc().Format : InFormat)
-	, Stride(0)
-	, Offset(0)
-{
-	if (SourceTexture)
-	{
-		SourceTexture->AddRef();
-
-#if PLATFORM_IOS
-		// Memoryless targets can't have texture views (SRVs or UAVs)
-		if (SourceTexture->Texture.GetStorageMode() != mtlpp::StorageMode::Memoryless)
-#endif
-		{
-			// Determine the appropriate metal format for the view.
-			// This format will be non-sRGB. We convert to sRGB below if required.
-			mtlpp::PixelFormat MetalFormat = (mtlpp::PixelFormat)GPixelFormats[Format].PlatformFormat;
-
-			if (Format == PF_X24_G8)
-			{
-				// Stencil buffer view of a depth texture
-				check(SourceTexture->GetDesc().Format == PF_DepthStencil);
-				switch (SourceTexture->Texture.GetPixelFormat())
-				{
-				default: checkNoEntry(); break;
-#if PLATFORM_MAC
-				case mtlpp::PixelFormat::Depth24Unorm_Stencil8: MetalFormat = mtlpp::PixelFormat::X24_Stencil8; break;
-#endif
-				case mtlpp::PixelFormat::Depth32Float_Stencil8: MetalFormat = mtlpp::PixelFormat::X32_Stencil8; break;
-				}
-			}
-			else
-			{
-				// Override the format's sRGB setting if appropriate
-				if (EnumHasAnyFlags(SourceTexture->GetDesc().Flags, TexCreate_SRGB))
-				{
-					if (bSRGBForceDisable)
-					{
-#if PLATFORM_MAC
-						// R8Unorm has been expanded in the source surface for sRGBA support - we need to expand to RGBA to enable compatible texture format view for non apple silicon macs
-						if (Format == PF_G8 && SourceTexture->Texture.GetPixelFormat() == mtlpp::PixelFormat::RGBA8Unorm_sRGB)
-						{
-							MetalFormat = mtlpp::PixelFormat::RGBA8Unorm;
-						}
-#endif
-					}
-					else
-					{
-						// Ensure we have the correct sRGB target format if we create a new texture view rather than using the source texture
-						MetalFormat = ToSRGBFormat(MetalFormat);
-					}
-				}
-			}
-
-			// We can use the source texture directly if the view's format / mip count etc matches.
-			bool bUseSourceTex =
-				MipLevel == 0
-				&& NumMips == SourceTexture->Texture.GetMipmapLevelCount()
-				&& MetalFormat == SourceTexture->Texture.GetPixelFormat()
-				&& !(bInUAV && SourceTexture->GetDesc().IsTextureCube())		// @todo: Remove this once Cube UAV supported for all Metal Devices
-				&& InFirstArraySlice == 0
-				&& InNumArraySlices == 0;
-
-			if (bUseSourceTex)
-			{
-				// SRV is exactly compatible with the original texture.
-				TextureView = SourceTexture->Texture;
-			}
-			else
-			{
-				// Recreate the texture to enable MTLTextureUsagePixelFormatView which must be off unless we definitely use this feature or we are throwing ~4% performance vs. Windows on the floor.
-				// @todo recreating resources like this will likely prevent us from making view creation multi-threaded.
-				// @todo RW: Flag usage creation logic has changed: This should be a check(PixelFormatView) now: SourceTexture should have been created with correct flags
-				if (!(SourceTexture->Texture.GetUsage() & mtlpp::TextureUsage::PixelFormatView))
-				{
-					SourceTexture->PrepareTextureView();
-				}
-
-				const uint32 TextureSliceCount = SourceTexture->Texture.GetArrayLength();
-				const uint32 CubeSliceMultiplier = SourceTexture->GetDesc().IsTextureCube() ? 6 : 1;
-				const uint32 NumArraySlices = (InNumArraySlices > 0 ? InNumArraySlices : TextureSliceCount) * CubeSliceMultiplier;
-
-				// @todo: Remove this type swizzle once Cube UAV supported for all Metal Devices - SRV seem to want to stay as cube but UAV are expected to be 2DArray
-				mtlpp::TextureType TextureType = bInUAV && SourceTexture->GetDesc().IsTextureCube() ? mtlpp::TextureType::Texture2DArray : SourceTexture->Texture.GetTextureType();
-
-				// Assume a texture view of 1 slice into a multislice texture wants to be the non-array texture type
-				// This doesn't really matter to Metal but will be very important when this texture is bound in the shader
-				if (InNumArraySlices == 1)
-				{
-					switch (TextureType)
-					{
-					case mtlpp::TextureType::Texture2DArray:
-						TextureType = mtlpp::TextureType::Texture2D;
-						break;
-					case mtlpp::TextureType::TextureCubeArray:
-						TextureType = mtlpp::TextureType::TextureCube;
-						break;
-					default:
-						// NOP
-						break;
-					}
-				}
-
-				TextureView = SourceTexture->Texture.NewTextureView(
-					MetalFormat,
-					TextureType,
-					ns::Range(MipLevel, NumMips),
-					ns::Range(InFirstArraySlice, NumArraySlices));
-
-#if METAL_DEBUG_OPTIONS
-				TextureView.SetLabel([SourceTexture->Texture.GetLabel() stringByAppendingString:@"_TextureView"]);
-#endif
-			}
-		}
-	}
-	else
-	{
-		TextureView = {};
-	}
-}
-
-FMetalResourceViewBase::~FMetalResourceViewBase()
-{
-	if (TextureView)
-	{
-		SafeReleaseMetalTexture(TextureView);
-		TextureView = nil;
-	}
-	
-	if (bTexture)
-	{
-		if (SourceTexture)
-			SourceTexture->Release();
-	}
-	else
-	{
-		if (SourceBuffer)
-			SourceBuffer->Release();
-	}
-}
-
-ns::AutoReleased<FMetalTexture> FMetalResourceViewBase::GetLinearTexture()
-{
-	ns::AutoReleased<FMetalTexture> NewLinearTexture;
-	if (SourceBuffer)
-	{
-		NewLinearTexture = SourceBuffer->GetLinearTexture((EPixelFormat)Format, LinearTextureDesc.Get());
-=======
 void FMetalViewableResource::UpdateLinkedViews()
 {
 	for (FMetalResourceViewBase* View = LinkedViews; View; View = View->Next())
@@ -270,31 +43,8 @@
             SafeReleaseMetalTexture(View.Texture);
             break;
 		}
->>>>>>> 4af6daef
-	}
-
-<<<<<<< HEAD
-FUnorderedAccessViewRHIRef FMetalDynamicRHI::RHICreateUnorderedAccessView_RenderThread(class FRHICommandListImmediate& RHICmdList, FRHIBuffer* Buffer, bool bUseUAVCounter, bool bAppendBuffer)
-{
-	return this->RHICreateUnorderedAccessView(Buffer, bUseUAVCounter, bAppendBuffer);
-}
-
-FUnorderedAccessViewRHIRef FMetalDynamicRHI::RHICreateUnorderedAccessView_RenderThread(class FRHICommandListImmediate& RHICmdList, FRHITexture* Texture, uint32 MipLevel, uint16 FirstArraySlice, uint16 NumArraySlices)
-{
-	FMetalSurface* Surface = GetMetalSurfaceFromRHITexture(Texture);
-
-	// The FMetalResourceViewBase constructor for textures currently modifies the underlying texture object via FMetalSurface::PrepareTextureView() to add PixelFormatView support if it was not already created with it.
-	// Because of this, the following RHI thread stall is necessary. We will need to clean this up in future before RHI functions can be completely thread safe.
-	if (!(Surface->Texture.GetUsage() & mtlpp::TextureUsage::PixelFormatView))
-	{
-		FScopedRHIThreadStaller StallRHIThread(RHICmdList);
-		return this->RHICreateUnorderedAccessView(Texture, MipLevel, FirstArraySlice, NumArraySlices);
-	}
-	else
-	{
-		return this->RHICreateUnorderedAccessView(Texture, MipLevel, FirstArraySlice, NumArraySlices);
-	}
-=======
+	}
+
 	Storage.Emplace<FEmptyVariantState>();
 	bOwnsResource = true;
 }
@@ -304,129 +54,17 @@
 	check(GetMetalType() == EMetalType::Null);
 	Storage.Emplace<FMetalTexture>();
 	return Storage.Get<FMetalTexture>();
->>>>>>> 4af6daef
 }
 
 void FMetalResourceViewBase::InitAsBufferView(FMetalBuffer& Buffer, uint32 Offset, uint32 Size)
 {
-<<<<<<< HEAD
-	FUnorderedAccessViewRHIRef Result = this->RHICreateUnorderedAccessView(Buffer, Format);
-	if (IsRunningRHIInSeparateThread() && !RHICmdList.Bypass())
-	{
-		RHICmdList.RHIThreadFence(true);
-	}
-	return Result;
-=======
 	check(GetMetalType() == EMetalType::Null);
 	Storage.Emplace<FBufferView>(Buffer, Offset, Size);
 	bOwnsResource = false;
->>>>>>> 4af6daef
 }
 
 void FMetalResourceViewBase::InitAsTextureBufferBacked(FMetalTexture& Texture, FMetalBuffer& Buffer, uint32 Offset, uint32 Size, EPixelFormat Format = EPixelFormat::PF_Unknown)
 {
-<<<<<<< HEAD
-	@autoreleasepool {
-		return new FMetalUnorderedAccessView(BufferRHI, bUseUAVCounter, bAppendBuffer);
-	}
-}
-
-FUnorderedAccessViewRHIRef FMetalDynamicRHI::RHICreateUnorderedAccessView(FRHITexture* TextureRHI, uint32 MipLevel, uint16 FirstArraySlice, uint16 NumArraySlices)
-{
-	@autoreleasepool {
-		return new FMetalUnorderedAccessView(TextureRHI, MipLevel, FirstArraySlice, NumArraySlices);
-	}
-}
-
-FUnorderedAccessViewRHIRef FMetalDynamicRHI::RHICreateUnorderedAccessView(FRHIBuffer* BufferRHI, uint8 Format)
-{
-	@autoreleasepool {
-		return new FMetalUnorderedAccessView(BufferRHI, (EPixelFormat)Format);
-	}
-}
-
-FShaderResourceViewRHIRef FMetalDynamicRHI::CreateShaderResourceView_RenderThread(class FRHICommandListImmediate& RHICmdList, FRHIBuffer* Buffer, uint32 Stride, uint8 Format)
-{
-	FShaderResourceViewRHIRef Result = this->RHICreateShaderResourceView(Buffer, Stride, (EPixelFormat)Format);
-	if (IsRunningRHIInSeparateThread() && !RHICmdList.Bypass())
-	{
-		RHICmdList.RHIThreadFence(true);
-	}
-	return Result;
-}
-
-FShaderResourceViewRHIRef FMetalDynamicRHI::CreateShaderResourceView_RenderThread(class FRHICommandListImmediate& RHICmdList, const FShaderResourceViewInitializer& Initializer)
-{
-	FShaderResourceViewRHIRef Result = this->RHICreateShaderResourceView(Initializer);
-	if (IsRunningRHIInSeparateThread() && !RHICmdList.Bypass())
-	{
-		RHICmdList.RHIThreadFence(true);
-	}
-	return Result;
-}
-
-FShaderResourceViewRHIRef FMetalDynamicRHI::CreateShaderResourceView_RenderThread(class FRHICommandListImmediate& RHICmdList, FRHIBuffer* Buffer)
-{
-	FShaderResourceViewRHIRef Result = this->RHICreateShaderResourceView(Buffer);
-	if (IsRunningRHIInSeparateThread() && !RHICmdList.Bypass())
-	{
-		RHICmdList.RHIThreadFence(true);
-	}
-	return Result;
-}
-
-FShaderResourceViewRHIRef FMetalDynamicRHI::RHICreateShaderResourceView_RenderThread(class FRHICommandListImmediate& RHICmdList, FRHIBuffer* Buffer, uint32 Stride, uint8 Format)
-{
-	FShaderResourceViewRHIRef Result = this->RHICreateShaderResourceView(Buffer, Stride, Format);
-	if (IsRunningRHIInSeparateThread() && !RHICmdList.Bypass())
-	{
-		RHICmdList.RHIThreadFence(true);
-	}
-	return Result;
-}
-
-FShaderResourceViewRHIRef FMetalDynamicRHI::RHICreateShaderResourceView_RenderThread(class FRHICommandListImmediate& RHICmdList, const FShaderResourceViewInitializer& Initializer)
-{
-	FShaderResourceViewRHIRef Result = this->RHICreateShaderResourceView(Initializer);
-	if (IsRunningRHIInSeparateThread() && !RHICmdList.Bypass())
-	{
-		RHICmdList.RHIThreadFence(true);
-	}
-	return Result;
-}
-
-FShaderResourceViewRHIRef FMetalDynamicRHI::RHICreateShaderResourceView_RenderThread(class FRHICommandListImmediate& RHICmdList, FRHIBuffer* Buffer)
-{
-	FShaderResourceViewRHIRef Result = this->RHICreateShaderResourceView(Buffer);
-	if (IsRunningRHIInSeparateThread() && !RHICmdList.Bypass())
-	{
-		RHICmdList.RHIThreadFence(true);
-	}
-	return Result;
-}
-
-FShaderResourceViewRHIRef FMetalDynamicRHI::RHICreateShaderResourceView_RenderThread(class FRHICommandListImmediate& RHICmdList, FRHITexture* Texture2DRHI, const FRHITextureSRVCreateInfo& CreateInfo)
-{
-	FMetalSurface* Surface = GetMetalSurfaceFromRHITexture(Texture2DRHI);
-
-	// The FMetalResourceViewBase constructor for textures currently modifies the underlying texture object via FMetalSurface::PrepareTextureView() to add PixelFormatView support if it was not already created with it.
-	// Because of this, the following RHI thread stall is necessary. We will need to clean this up in future before RHI functions can be completely thread safe.
-	if (!(Surface->Texture.GetUsage() & mtlpp::TextureUsage::PixelFormatView))
-	{
-		FScopedRHIThreadStaller StallRHIThread(RHICmdList);
-		return this->RHICreateShaderResourceView(Texture2DRHI, CreateInfo);
-	}
-	else
-	{
-		return this->RHICreateShaderResourceView(Texture2DRHI, CreateInfo);
-	}
-}
-
-FShaderResourceViewRHIRef FMetalDynamicRHI::RHICreateShaderResourceView(FRHITexture* Texture2DRHI, const FRHITextureSRVCreateInfo& CreateInfo)
-{
-	@autoreleasepool {
-		return new FMetalShaderResourceView(Texture2DRHI, CreateInfo);
-=======
     check(GetMetalType() == EMetalType::Null);
     Storage.Emplace<FTextureBufferBacked>(Texture, Buffer, Offset, Size, Format);
 }
@@ -618,7 +256,6 @@
 			View.SetLabel([Texture->Texture.GetLabel() stringByAppendingString:@"_TextureView"]);
 #endif
 		}
->>>>>>> 4af6daef
 	}
 }
 
@@ -628,81 +265,22 @@
 FMetalUnorderedAccessView::FMetalUnorderedAccessView(FRHICommandListBase& RHICmdList, FRHIViewableResource* InResource, FRHIViewDesc const& InViewDesc)
 	: FRHIUnorderedAccessView(InResource, InViewDesc)
 {
-<<<<<<< HEAD
-	@autoreleasepool {
-		return this->RHICreateShaderResourceView(FShaderResourceViewInitializer(BufferRHI));
-	}
-=======
 	RHICmdList.EnqueueLambda([this](FRHICommandListBase&)
 	{
 		LinkHead(GetBaseResource()->LinkedViews);
 		UpdateView();
 	});
->>>>>>> 4af6daef
 }
 
 FMetalViewableResource* FMetalUnorderedAccessView::GetBaseResource() const
 {
-<<<<<<< HEAD
-	@autoreleasepool {
-		check(GPixelFormats[Format].BlockBytes == Stride);
-		return this->RHICreateShaderResourceView(FShaderResourceViewInitializer(BufferRHI, EPixelFormat(Format)));
-	}
-=======
 	return IsBuffer()
 		? static_cast<FMetalViewableResource*>(ResourceCast(GetBuffer()))
 		: static_cast<FMetalViewableResource*>(ResourceCast(GetTexture()));
->>>>>>> 4af6daef
 }
 
 void FMetalUnorderedAccessView::UpdateView()
 {
-<<<<<<< HEAD
-	@autoreleasepool {
-		return new FMetalShaderResourceView(Initializer);
-	}
-}
-
-void FMetalDynamicRHI::RHIUpdateShaderResourceView(FRHIShaderResourceView* SRVRHI, FRHIBuffer* BufferRHI, uint32 Stride, uint8 Format)
-{
-	check(SRVRHI);
-	FMetalShaderResourceView* SRV = ResourceCast(SRVRHI);
-	check(!SRV->bTexture);
-
-	FMetalResourceMultiBuffer* OldBuffer = SRV->SourceBuffer;
-
-	SRV->SourceBuffer = ResourceCast(BufferRHI);
-	SRV->Stride = Stride;
-	SRV->Format = Format;
-
-	if (SRV->SourceBuffer)
-		SRV->SourceBuffer->AddRef();
-
-	if (OldBuffer)
-		OldBuffer->Release();
-}
-
-void FMetalDynamicRHI::RHIUpdateShaderResourceView(FRHIShaderResourceView* SRVRHI, FRHIBuffer* BufferRHI)
-{
-	check(SRVRHI);
-	FMetalShaderResourceView* SRV = ResourceCast(SRVRHI);
-	check(!SRV->bTexture);
-
-	FMetalResourceMultiBuffer* OldBuffer = SRV->SourceBuffer;
-
-	SRV->SourceBuffer = ResourceCast(BufferRHI);
-	SRV->Stride = 0;
-
-	SRV->Format = SRV->SourceBuffer && SRV->SourceBuffer->IndexType != mtlpp::IndexType::UInt16
-		? PF_R32_UINT
-		: PF_R16_UINT;
-
-	if (SRV->SourceBuffer)
-		SRV->SourceBuffer->AddRef();
-
-	if (OldBuffer)
-		OldBuffer->Release();
-=======
 	Invalidate();
 
 	if (IsBuffer())
@@ -880,7 +458,6 @@
 	@autoreleasepool {
 		return new FMetalUnorderedAccessView(RHICmdList, Resource, ViewDesc);
 	}
->>>>>>> 4af6daef
 }
 
 
@@ -891,13 +468,6 @@
 	{
 		SCOPED_AUTORELEASE_POOL;
 
-<<<<<<< HEAD
-	FMetalResourceMultiBuffer* SourceBuffer = ResourceCast(UnorderedAccessViewRHI)->GetSourceBuffer();
-	FMetalBuffer Buffer = SourceBuffer->GetCurrentBuffer();
-	uint32 Size = SourceBuffer->GetSize();
-
-	check(Type != EMetalRHIClearUAVType::VertexBuffer || EnumHasAnyFlags(SourceBuffer->GetUsage(), BUF_ByteAddressBuffer));
-=======
 		FMetalRHIBuffer* SourceBuffer = ResourceCast(GetBuffer());
         auto const &Info = ViewDesc.Buffer.UAV.GetViewInfo(SourceBuffer);
 		FMetalBuffer Buffer = SourceBuffer->GetCurrentBuffer();
@@ -912,7 +482,6 @@
 		{
 			ContentBytes[Element] = Pattern;
 		}
->>>>>>> 4af6daef
 
 		Context.GetInternalContext().CopyFromBufferToBuffer(Temp, 0, Buffer, Info.OffsetInBytes, Size);
 		Context.GetInternalContext().ReleaseBuffer(Temp);
@@ -922,59 +491,20 @@
 
 void FMetalRHICommandContext::RHIClearUAVFloat(FRHIUnorderedAccessView* UnorderedAccessViewRHI, const FVector4f& Values)
 {
-<<<<<<< HEAD
-#if UE_METAL_RHI_SUPPORT_CLEAR_UAV_WITH_BLIT_ENCODER
-	FMetalUnorderedAccessView* UAV = ResourceCast(UnorderedAccessViewRHI);
-	if (!UAV->bTexture && EnumHasAnyFlags(UAV->GetSourceBuffer()->GetUsage(), BUF_StructuredBuffer))
-	{
-		ClearUAVWithBlitEncoder(UnorderedAccessViewRHI, EMetalRHIClearUAVType::StructuredBuffer, *(uint32*)&Values.X);
-	}
-	else
-#endif // UE_METAL_RHI_SUPPORT_CLEAR_UAV_WITH_BLIT_ENCODER
-	{
-		TRHICommandList_RecursiveHazardous<FMetalRHICommandContext> RHICmdList(this);
-		ClearUAV(RHICmdList, ResourceCast(UnorderedAccessViewRHI), &Values, true);
-	}
-=======
 	TRHICommandList_RecursiveHazardous<FMetalRHICommandContext> RHICmdList(this);
 	ResourceCast(UnorderedAccessViewRHI)->ClearUAV(RHICmdList, &Values, true);
->>>>>>> 4af6daef
 }
 
 void FMetalRHICommandContext::RHIClearUAVUint(FRHIUnorderedAccessView* UnorderedAccessViewRHI, const FUintVector4& Values)
 {
-<<<<<<< HEAD
-#if UE_METAL_RHI_SUPPORT_CLEAR_UAV_WITH_BLIT_ENCODER
-	FMetalUnorderedAccessView* UAV = ResourceCast(UnorderedAccessViewRHI);
-	if (!UAV->bTexture && EnumHasAnyFlags(UAV->GetSourceBuffer()->GetUsage(), BUF_StructuredBuffer))
-	{
-		ClearUAVWithBlitEncoder(UnorderedAccessViewRHI, EMetalRHIClearUAVType::StructuredBuffer, *(uint32*)&Values.X);
-	}
-	else
-#endif // UE_METAL_RHI_SUPPORT_CLEAR_UAV_WITH_BLIT_ENCODER
-	{
-		TRHICommandList_RecursiveHazardous<FMetalRHICommandContext> RHICmdList(this);
-		ClearUAV(RHICmdList, ResourceCast(UnorderedAccessViewRHI), &Values, false);
-	}
-=======
 	TRHICommandList_RecursiveHazardous<FMetalRHICommandContext> RHICmdList(this);
 	ResourceCast(UnorderedAccessViewRHI)->ClearUAV(RHICmdList, &Values, false);
->>>>>>> 4af6daef
 }
 
 void FMetalUnorderedAccessView::ClearUAV(TRHICommandList_RecursiveHazardous<FMetalRHICommandContext>& RHICmdList, const void* ClearValue, bool bFloat)
 {
 	@autoreleasepool {
-<<<<<<< HEAD
-		EClearReplacementValueType ValueType = bFloat ? EClearReplacementValueType::Float : EClearReplacementValueType::Uint32;
-
-		// The Metal validation layer will complain about resources with a
-		// signed format bound against an unsigned data format type as the
-		// shader parameter.
-		switch (GPixelFormats[UnorderedAccessView->Format].UnrealFormat)
-=======
 		auto GetValueType = [&](EPixelFormat InFormat)
->>>>>>> 4af6daef
 		{
 			if (bFloat)
 				return EClearReplacementValueType::Float;
@@ -993,30 +523,6 @@
 			return EClearReplacementValueType::Uint32;
 		};
 
-<<<<<<< HEAD
-		if (UnorderedAccessView->bTexture)
-		{
-			FMetalSurface* Texture = UnorderedAccessView->GetSourceTexture();
-			FIntVector SizeXYZ = Texture->GetSizeXYZ();
-
-			if (FRHITexture2D* Texture2D = Texture->GetTexture2D())
-			{
-				ClearUAVShader_T<EClearReplacementResourceType::Texture2D, 4, false>(RHICmdList, UnorderedAccessView, SizeXYZ.X, SizeXYZ.Y, SizeXYZ.Z, ClearValue, ValueType);
-			}
-			else if (FRHITexture2DArray* Texture2DArray = Texture->GetTexture2DArray())
-			{
-				ClearUAVShader_T<EClearReplacementResourceType::Texture2DArray, 4, false>(RHICmdList, UnorderedAccessView, SizeXYZ.X, SizeXYZ.Y, SizeXYZ.Z, ClearValue, ValueType);
-			}
-			else if (FRHITexture3D* Texture3D = Texture->GetTexture3D())
-			{
-				ClearUAVShader_T<EClearReplacementResourceType::Texture3D, 4, false>(RHICmdList, UnorderedAccessView, SizeXYZ.X, SizeXYZ.Y, SizeXYZ.Z, ClearValue, ValueType);
-			}
-			else if (FRHITextureCube* TextureCube = Texture->GetTextureCube())
-			{
-				ClearUAVShader_T<EClearReplacementResourceType::Texture2DArray, 4, false>(RHICmdList, UnorderedAccessView, SizeXYZ.X, SizeXYZ.Y, SizeXYZ.Z, ClearValue, ValueType);
-			}
-			else
-=======
 		if (IsBuffer())
 		{
 			FMetalRHIBuffer* Buffer = ResourceCast(GetBuffer());
@@ -1047,7 +553,6 @@
 			FIntVector SizeXYZ = Texture->GetMipDimensions(Info.MipLevel);
 
 			switch (Texture->GetDesc().Dimension)
->>>>>>> 4af6daef
 			{
 			case ETextureDimension::Texture2D:
 				ClearUAVShader_T<EClearReplacementResourceType::Texture2D, 4, false>(RHICmdList, this, SizeXYZ.X, SizeXYZ.Y, SizeXYZ.Z, ClearValue, GetValueType(Info.Format));
@@ -1071,25 +576,6 @@
 				break;
 			}
 		}
-<<<<<<< HEAD
-		else
-		{
-			FMetalResourceMultiBuffer* SourceBuffer = UnorderedAccessView->GetSourceBuffer();
-
-#if UE_METAL_RHI_SUPPORT_CLEAR_UAV_WITH_BLIT_ENCODER
-			if (EnumHasAnyFlags(SourceBuffer->GetUsage(), BUF_ByteAddressBuffer))
-			{
-				ClearUAVWithBlitEncoder(UnorderedAccessView, EMetalRHIClearUAVType::VertexBuffer, *(const uint32*)ClearValue);
-			}
-			else
-#endif // UE_METAL_RHI_SUPPORT_CLEAR_UAV_WITH_BLIT_ENCODER
-			{
-				uint32 NumElements = SourceBuffer->GetSize() / GPixelFormats[UnorderedAccessView->Format].BlockBytes;
-				ClearUAVShader_T<EClearReplacementResourceType::Buffer, 4, false>(RHICmdList, UnorderedAccessView, NumElements, 1, 1, ClearValue, ValueType);
-			}
-		}
-=======
->>>>>>> 4af6daef
 	} // @autoreleasepool
 }
 
