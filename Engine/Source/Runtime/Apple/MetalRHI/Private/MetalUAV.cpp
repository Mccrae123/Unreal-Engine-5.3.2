--- conflicted
+++ resolved
@@ -157,12 +157,7 @@
 	if (FMetalCommandQueue::SupportsFeature(EMetalFeaturesLinearTextureUAVs))
 	{
 		check(VertexBuffer->GetUsage() & BUF_UnorderedAccess);
-<<<<<<< HEAD
-		ns::AutoReleased<FMetalTexture> Tex = VertexBuffer->CreateLinearTexture((EPixelFormat)Format);
-		check(Tex);
-=======
 		VertexBuffer->CreateLinearTexture((EPixelFormat)Format, VertexBuffer);
->>>>>>> cf6d231e
 	}
 		
 	// create the UAV buffer to point to the structured buffer's memory
@@ -188,12 +183,7 @@
 		if (FMetalCommandQueue::SupportsFeature(EMetalFeaturesLinearTextureUAVs))
 		{
 			check(IndexBuffer->GetUsage() & BUF_UnorderedAccess);
-<<<<<<< HEAD
-			ns::AutoReleased<FMetalTexture> Tex = IndexBuffer->CreateLinearTexture((EPixelFormat)Format);
-			check(Tex);
-=======
 			IndexBuffer->CreateLinearTexture((EPixelFormat)Format, IndexBuffer);
->>>>>>> cf6d231e
 		}
 		
 		// create the UAV buffer to point to the structured buffer's memory
@@ -344,12 +334,7 @@
 		check(Stride == GPixelFormats[Format].BlockBytes);
 		check(VertexBuffer->GetUsage() & BUF_ShaderResource);
 		
-<<<<<<< HEAD
-		ns::AutoReleased<FMetalTexture> Tex = VertexBuffer->CreateLinearTexture((EPixelFormat)Format);
-		check(Tex);
-=======
 		VertexBuffer->CreateLinearTexture((EPixelFormat)Format, VertexBuffer);
->>>>>>> cf6d231e
 	}
 	
 	return SRV;
@@ -370,12 +355,7 @@
 	
 	if (FMetalCommandQueue::SupportsFeature(EMetalFeaturesLinearTextures))
 	{
-<<<<<<< HEAD
-		ns::AutoReleased<FMetalTexture> Tex = Buffer->CreateLinearTexture((EPixelFormat)SRV->Format);
-		check(Tex);
-=======
 		Buffer->CreateLinearTexture((EPixelFormat)SRV->Format, Buffer);
->>>>>>> cf6d231e
 	}
 	
 	return SRV;
@@ -559,23 +539,9 @@
 			FMetalBuffer Temp = nil;
 			bool bBufferPooled = false;
 			
-<<<<<<< HEAD
-			if (AlignedSize > (1024 * 1024))
-			{
-				FMetalPooledBufferArgs Args(GetMetalDeviceContext().GetDevice(), AlignedSize, mtlpp::StorageMode::Shared);
-				Temp = GetMetalDeviceContext().CreatePooledBuffer(Args);
-				bBufferPooled = true;
-			}
-			else
-			{
-				Temp = Context->AllocateFromRingBuffer(AlignedSize);
-				Temp.MarkSingleUse();
-			}
-=======
 			FMetalPooledBufferArgs Args(GetMetalDeviceContext().GetDevice(), AlignedSize, mtlpp::StorageMode::Shared);
 			Temp = GetMetalDeviceContext().CreatePooledBuffer(Args);
 			bBufferPooled = true;
->>>>>>> cf6d231e
 			
 			// Construct a pattern that can be encoded into the temporary buffer (handles packing & 2-byte formats).
 			uint32 Pattern[4];
