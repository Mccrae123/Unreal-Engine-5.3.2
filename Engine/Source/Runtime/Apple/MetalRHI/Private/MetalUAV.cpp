// Copyright Epic Games, Inc. All Rights Reserved.


#include "MetalRHIPrivate.h"
#include "MetalRHIStagingBuffer.h"
#include "MetalCommandBuffer.h"
#include "RenderUtils.h"
#include "ClearReplacementShaders.h"
#include "MetalTransitionData.h"

// Constructor for buffers
FMetalResourceViewBase::FMetalResourceViewBase(FRHIBuffer* InBuffer, uint32 InStartOffsetBytes, uint32 InNumElements, EPixelFormat InFormat)
	: SourceBuffer(ResourceCast(InBuffer))
	, bTexture         (false)
	, bSRGBForceDisable(false)
	, MipLevel         (0)
	, Reserved         (0)
	, NumMips          (0)
	, Format           (InFormat)
	, Stride           (0)
	, Offset           (InBuffer ? InStartOffsetBytes : 0)
{
	check(!bTexture);

	if (SourceBuffer)
	{
		SourceBuffer->AddRef();

		EBufferUsageFlags Usage = SourceBuffer->GetUsage();
		if (EnumHasAnyFlags(Usage, BUF_VertexBuffer))
		{
			if (!SourceBuffer)
			{
				Stride = 0;
			}
			else
			{
				check(SourceBuffer->GetUsage() & BUF_ShaderResource);
				Stride = GPixelFormats[Format].BlockBytes;

				LinearTextureDesc = MakeUnique<FMetalLinearTextureDescriptor>(InStartOffsetBytes, InNumElements, Stride);
				SourceBuffer->CreateLinearTexture((EPixelFormat)Format, SourceBuffer, LinearTextureDesc.Get());
			}
		}
		else if (EnumHasAnyFlags(Usage, BUF_IndexBuffer))
		{
			if (!SourceBuffer)
			{
				Format = PF_R16_UINT;
				Stride = 0;
			}
			else
			{
				Format = (SourceBuffer->IndexType == mtlpp::IndexType::UInt16) ? PF_R16_UINT : PF_R32_UINT;
				Stride = SourceBuffer->GetStride();

				check(Stride == ((Format == PF_R16_UINT) ? 2 : 4));

				LinearTextureDesc = MakeUnique<FMetalLinearTextureDescriptor>(InStartOffsetBytes, InNumElements, Stride);
				SourceBuffer->CreateLinearTexture((EPixelFormat)Format, SourceBuffer, LinearTextureDesc.Get());
			}
		}
		else
		{
			check(EnumHasAnyFlags(Usage, BUF_StructuredBuffer));

			Format = PF_Unknown;
			Stride = SourceBuffer->GetStride();
		}
	}
}

// Constructor for textures
FMetalResourceViewBase::FMetalResourceViewBase(
	  FRHITexture* InTexture
	, EPixelFormat InFormat
	, uint8 InMipLevel
	, uint8 InNumMipLevels
	, ERHITextureSRVOverrideSRGBType InSRGBOverride
	, uint32 InFirstArraySlice
	, uint32 InNumArraySlices
	, bool bInUAV
	)
	: SourceTexture(ResourceCast(InTexture))
	, bTexture(true)
	, bSRGBForceDisable(InSRGBOverride == SRGBO_ForceDisable)
	, MipLevel(InMipLevel)
	, Reserved(0)
	, NumMips(InNumMipLevels)
	, Format((InTexture && InFormat == PF_Unknown) ? InTexture->GetDesc().Format : InFormat)
	, Stride(0)
	, Offset(0)
{
	if (SourceTexture)
	{
		SourceTexture->AddRef();

#if PLATFORM_IOS
		// Memoryless targets can't have texture views (SRVs or UAVs)
		if (SourceTexture->Texture.GetStorageMode() != mtlpp::StorageMode::Memoryless)
#endif
		{
			// Determine the appropriate metal format for the view.
			// This format will be non-sRGB. We convert to sRGB below if required.
			mtlpp::PixelFormat MetalFormat = (mtlpp::PixelFormat)GPixelFormats[Format].PlatformFormat;

			if (Format == PF_X24_G8)
			{
				// Stencil buffer view of a depth texture
				check(SourceTexture->GetDesc().Format == PF_DepthStencil);
				switch (SourceTexture->Texture.GetPixelFormat())
				{
				default: checkNoEntry(); break;
#if PLATFORM_MAC
				case mtlpp::PixelFormat::Depth24Unorm_Stencil8: MetalFormat = mtlpp::PixelFormat::X24_Stencil8; break;
#endif
				case mtlpp::PixelFormat::Depth32Float_Stencil8: MetalFormat = mtlpp::PixelFormat::X32_Stencil8; break;
				}
			}
			else
			{
				// Override the format's sRGB setting if appropriate
				if (EnumHasAnyFlags(SourceTexture->GetDesc().Flags, TexCreate_SRGB))
				{
					if (bSRGBForceDisable)
					{
#if PLATFORM_MAC
						// R8Unorm has been expanded in the source surface for sRGBA support - we need to expand to RGBA to enable compatible texture format view for non apple silicon macs
						if (Format == PF_G8 && SourceTexture->Texture.GetPixelFormat() == mtlpp::PixelFormat::RGBA8Unorm_sRGB)
						{
							MetalFormat = mtlpp::PixelFormat::RGBA8Unorm;
						}
#endif
					}
					else
					{
						// Ensure we have the correct sRGB target format if we create a new texture view rather than using the source texture
						MetalFormat = ToSRGBFormat(MetalFormat);
					}
				}
			}

			// We can use the source texture directly if the view's format / mip count etc matches.
			bool bUseSourceTex =
				MipLevel == 0
				&& NumMips == SourceTexture->Texture.GetMipmapLevelCount()
				&& MetalFormat == SourceTexture->Texture.GetPixelFormat()
				&& !(bInUAV && SourceTexture->GetDesc().IsTextureCube())		// @todo: Remove this once Cube UAV supported for all Metal Devices
				&& InFirstArraySlice == 0
				&& InNumArraySlices == 0;

			if (bUseSourceTex)
			{
				// SRV is exactly compatible with the original texture.
				TextureView = SourceTexture->Texture;
			}
			else
			{
				// Recreate the texture to enable MTLTextureUsagePixelFormatView which must be off unless we definitely use this feature or we are throwing ~4% performance vs. Windows on the floor.
				// @todo recreating resources like this will likely prevent us from making view creation multi-threaded.
				// @todo RW: Flag usage creation logic has changed: This should be a check(PixelFormatView) now: SourceTexture should have been created with correct flags
				if (!(SourceTexture->Texture.GetUsage() & mtlpp::TextureUsage::PixelFormatView))
				{
					SourceTexture->PrepareTextureView();
				}

				const uint32 TextureSliceCount = SourceTexture->Texture.GetArrayLength();
				const uint32 CubeSliceMultiplier = SourceTexture->GetDesc().IsTextureCube() ? 6 : 1;
				const uint32 NumArraySlices = (InNumArraySlices > 0 ? InNumArraySlices : TextureSliceCount) * CubeSliceMultiplier;

				// @todo: Remove this type swizzle once Cube UAV supported for all Metal Devices - SRV seem to want to stay as cube but UAV are expected to be 2DArray
				mtlpp::TextureType TextureType = bInUAV && SourceTexture->GetDesc().IsTextureCube() ? mtlpp::TextureType::Texture2DArray : SourceTexture->Texture.GetTextureType();

				// Assume a texture view of 1 slice into a multislice texture wants to be the non-array texture type
				// This doesn't really matter to Metal but will be very important when this texture is bound in the shader
				if (InNumArraySlices == 1)
				{
					switch (TextureType)
					{
					case mtlpp::TextureType::Texture2DArray:
						TextureType = mtlpp::TextureType::Texture2D;
						break;
					case mtlpp::TextureType::TextureCubeArray:
						TextureType = mtlpp::TextureType::TextureCube;
						break;
					default:
						// NOP
						break;
					}
				}

				TextureView = SourceTexture->Texture.NewTextureView(
					MetalFormat,
					TextureType,
					ns::Range(MipLevel, NumMips),
					ns::Range(InFirstArraySlice, NumArraySlices));

#if METAL_DEBUG_OPTIONS
				TextureView.SetLabel([SourceTexture->Texture.GetLabel() stringByAppendingString:@"_TextureView"]);
#endif
			}
		}
	}
	else
	{
		TextureView = {};
	}
}

FMetalResourceViewBase::~FMetalResourceViewBase()
{
	if (TextureView)
	{
		SafeReleaseMetalTexture(TextureView);
		TextureView = nil;
	}
	
	if (bTexture)
	{
		if (SourceTexture)
			SourceTexture->Release();
	}
	else
	{
		if (SourceBuffer)
			SourceBuffer->Release();
	}
}

ns::AutoReleased<FMetalTexture> FMetalResourceViewBase::GetLinearTexture()
{
	ns::AutoReleased<FMetalTexture> NewLinearTexture;
	if (SourceBuffer)
	{
		NewLinearTexture = SourceBuffer->GetLinearTexture((EPixelFormat)Format, LinearTextureDesc.Get());
	}
	return NewLinearTexture;
}

FUnorderedAccessViewRHIRef FMetalDynamicRHI::RHICreateUnorderedAccessView_RenderThread(class FRHICommandListImmediate& RHICmdList, FRHIBuffer* Buffer, bool bUseUAVCounter, bool bAppendBuffer)
{
	return this->RHICreateUnorderedAccessView(Buffer, bUseUAVCounter, bAppendBuffer);
}

FUnorderedAccessViewRHIRef FMetalDynamicRHI::RHICreateUnorderedAccessView_RenderThread(class FRHICommandListImmediate& RHICmdList, FRHITexture* Texture, uint32 MipLevel, uint16 FirstArraySlice, uint16 NumArraySlices)
{
	FMetalSurface* Surface = GetMetalSurfaceFromRHITexture(Texture);

	// The FMetalResourceViewBase constructor for textures currently modifies the underlying texture object via FMetalSurface::PrepareTextureView() to add PixelFormatView support if it was not already created with it.
	// Because of this, the following RHI thread stall is necessary. We will need to clean this up in future before RHI functions can be completely thread safe.
	if (!(Surface->Texture.GetUsage() & mtlpp::TextureUsage::PixelFormatView))
	{
		FScopedRHIThreadStaller StallRHIThread(RHICmdList);
<<<<<<< HEAD
		return GDynamicRHI->RHICreateUnorderedAccessView(Texture, MipLevel, FirstArraySlice, NumArraySlices);
	}
	else
	{
		return GDynamicRHI->RHICreateUnorderedAccessView(Texture, MipLevel, FirstArraySlice, NumArraySlices);
=======
		return this->RHICreateUnorderedAccessView(Texture, MipLevel, FirstArraySlice, NumArraySlices);
	}
	else
	{
		return this->RHICreateUnorderedAccessView(Texture, MipLevel, FirstArraySlice, NumArraySlices);
>>>>>>> d731a049
	}
}

FUnorderedAccessViewRHIRef FMetalDynamicRHI::RHICreateUnorderedAccessView_RenderThread(class FRHICommandListImmediate& RHICmdList, FRHIBuffer* Buffer, uint8 Format)
{
	FUnorderedAccessViewRHIRef Result = this->RHICreateUnorderedAccessView(Buffer, Format);
	if (IsRunningRHIInSeparateThread() && !RHICmdList.Bypass())
	{
		RHICmdList.RHIThreadFence(true);
	}
	return Result;
}

FUnorderedAccessViewRHIRef FMetalDynamicRHI::RHICreateUnorderedAccessView(FRHIBuffer* BufferRHI, bool bUseUAVCounter, bool bAppendBuffer)
{
	@autoreleasepool {
		return new FMetalUnorderedAccessView(BufferRHI, bUseUAVCounter, bAppendBuffer);
	}
}

FUnorderedAccessViewRHIRef FMetalDynamicRHI::RHICreateUnorderedAccessView(FRHITexture* TextureRHI, uint32 MipLevel, uint16 FirstArraySlice, uint16 NumArraySlices)
{
	// Slice selection of a texture array still need to be implemented on Metal
	check(FirstArraySlice == 0 && NumArraySlices == 0);
	@autoreleasepool {
		return new FMetalUnorderedAccessView(TextureRHI, MipLevel, FirstArraySlice, NumArraySlices);
	}
}

FUnorderedAccessViewRHIRef FMetalDynamicRHI::RHICreateUnorderedAccessView(FRHIBuffer* BufferRHI, uint8 Format)
{
	@autoreleasepool {
		return new FMetalUnorderedAccessView(BufferRHI, (EPixelFormat)Format);
	}
}

FShaderResourceViewRHIRef FMetalDynamicRHI::CreateShaderResourceView_RenderThread(class FRHICommandListImmediate& RHICmdList, FRHIBuffer* Buffer, uint32 Stride, uint8 Format)
{
	FShaderResourceViewRHIRef Result = this->RHICreateShaderResourceView(Buffer, Stride, (EPixelFormat)Format);
	if (IsRunningRHIInSeparateThread() && !RHICmdList.Bypass())
	{
		RHICmdList.RHIThreadFence(true);
	}
	return Result;
}

FShaderResourceViewRHIRef FMetalDynamicRHI::CreateShaderResourceView_RenderThread(class FRHICommandListImmediate& RHICmdList, const FShaderResourceViewInitializer& Initializer)
{
	FShaderResourceViewRHIRef Result = this->RHICreateShaderResourceView(Initializer);
	if (IsRunningRHIInSeparateThread() && !RHICmdList.Bypass())
	{
		RHICmdList.RHIThreadFence(true);
	}
	return Result;
}

FShaderResourceViewRHIRef FMetalDynamicRHI::CreateShaderResourceView_RenderThread(class FRHICommandListImmediate& RHICmdList, FRHIBuffer* Buffer)
{
	FShaderResourceViewRHIRef Result = this->RHICreateShaderResourceView(Buffer);
	if (IsRunningRHIInSeparateThread() && !RHICmdList.Bypass())
	{
		RHICmdList.RHIThreadFence(true);
	}
	return Result;
}

FShaderResourceViewRHIRef FMetalDynamicRHI::RHICreateShaderResourceView_RenderThread(class FRHICommandListImmediate& RHICmdList, FRHIBuffer* Buffer, uint32 Stride, uint8 Format)
{
	FShaderResourceViewRHIRef Result = this->RHICreateShaderResourceView(Buffer, Stride, Format);
	if (IsRunningRHIInSeparateThread() && !RHICmdList.Bypass())
	{
		RHICmdList.RHIThreadFence(true);
	}
	return Result;
}

FShaderResourceViewRHIRef FMetalDynamicRHI::RHICreateShaderResourceView_RenderThread(class FRHICommandListImmediate& RHICmdList, const FShaderResourceViewInitializer& Initializer)
{
	FShaderResourceViewRHIRef Result = this->RHICreateShaderResourceView(Initializer);
	if (IsRunningRHIInSeparateThread() && !RHICmdList.Bypass())
	{
		RHICmdList.RHIThreadFence(true);
	}
	return Result;
}

FShaderResourceViewRHIRef FMetalDynamicRHI::RHICreateShaderResourceView_RenderThread(class FRHICommandListImmediate& RHICmdList, FRHIBuffer* Buffer)
{
	FShaderResourceViewRHIRef Result = this->RHICreateShaderResourceView(Buffer);
	if (IsRunningRHIInSeparateThread() && !RHICmdList.Bypass())
	{
		RHICmdList.RHIThreadFence(true);
	}
	return Result;
}

FShaderResourceViewRHIRef FMetalDynamicRHI::RHICreateShaderResourceView_RenderThread(class FRHICommandListImmediate& RHICmdList, FRHITexture* Texture2DRHI, const FRHITextureSRVCreateInfo& CreateInfo)
{
	FMetalSurface* Surface = GetMetalSurfaceFromRHITexture(Texture2DRHI);

	// The FMetalResourceViewBase constructor for textures currently modifies the underlying texture object via FMetalSurface::PrepareTextureView() to add PixelFormatView support if it was not already created with it.
	// Because of this, the following RHI thread stall is necessary. We will need to clean this up in future before RHI functions can be completely thread safe.
	if (!(Surface->Texture.GetUsage() & mtlpp::TextureUsage::PixelFormatView))
	{
		FScopedRHIThreadStaller StallRHIThread(RHICmdList);
		return this->RHICreateShaderResourceView(Texture2DRHI, CreateInfo);
	}
	else
	{
		return this->RHICreateShaderResourceView(Texture2DRHI, CreateInfo);
	}
}

FShaderResourceViewRHIRef FMetalDynamicRHI::RHICreateShaderResourceView(FRHITexture* Texture2DRHI, const FRHITextureSRVCreateInfo& CreateInfo)
{
	@autoreleasepool {
		return new FMetalShaderResourceView(Texture2DRHI, CreateInfo);
	}
}

FShaderResourceViewRHIRef FMetalDynamicRHI::RHICreateShaderResourceView(FRHIBuffer* BufferRHI)
{
	@autoreleasepool {
		return this->RHICreateShaderResourceView(FShaderResourceViewInitializer(BufferRHI));
	}
}

FShaderResourceViewRHIRef FMetalDynamicRHI::RHICreateShaderResourceView(FRHIBuffer* BufferRHI, uint32 Stride, uint8 Format)
{
	@autoreleasepool {
		check(GPixelFormats[Format].BlockBytes == Stride);
		return this->RHICreateShaderResourceView(FShaderResourceViewInitializer(BufferRHI, EPixelFormat(Format)));
	}
}

FShaderResourceViewRHIRef FMetalDynamicRHI::RHICreateShaderResourceView(const FShaderResourceViewInitializer& Initializer)
{
	@autoreleasepool {
		return new FMetalShaderResourceView(Initializer);
	}
}

void FMetalDynamicRHI::RHIUpdateShaderResourceView(FRHIShaderResourceView* SRVRHI, FRHIBuffer* BufferRHI, uint32 Stride, uint8 Format)
{
	check(SRVRHI);
	FMetalShaderResourceView* SRV = ResourceCast(SRVRHI);
	check(!SRV->bTexture);

	FMetalResourceMultiBuffer* OldBuffer = SRV->SourceBuffer;

	SRV->SourceBuffer = ResourceCast(BufferRHI);
	SRV->Stride = Stride;
	SRV->Format = Format;

	if (SRV->SourceBuffer)
		SRV->SourceBuffer->AddRef();

	if (OldBuffer)
		OldBuffer->Release();
}

void FMetalDynamicRHI::RHIUpdateShaderResourceView(FRHIShaderResourceView* SRVRHI, FRHIBuffer* BufferRHI)
{
	check(SRVRHI);
	FMetalShaderResourceView* SRV = ResourceCast(SRVRHI);
	check(!SRV->bTexture);

	FMetalResourceMultiBuffer* OldBuffer = SRV->SourceBuffer;

	SRV->SourceBuffer = ResourceCast(BufferRHI);
	SRV->Stride = 0;

	SRV->Format = SRV->SourceBuffer && SRV->SourceBuffer->IndexType != mtlpp::IndexType::UInt16
		? PF_R32_UINT
		: PF_R16_UINT;

	if (SRV->SourceBuffer)
		SRV->SourceBuffer->AddRef();

	if (OldBuffer)
		OldBuffer->Release();
}

#if UE_METAL_RHI_SUPPORT_CLEAR_UAV_WITH_BLIT_ENCODER
void FMetalRHICommandContext::ClearUAVWithBlitEncoder(FRHIUnorderedAccessView* UnorderedAccessViewRHI, EMetalRHIClearUAVType Type, uint32 Pattern)
{
	SCOPED_AUTORELEASE_POOL;

	FMetalResourceMultiBuffer* SourceBuffer = ResourceCast(UnorderedAccessViewRHI)->GetSourceBuffer();
	FMetalBuffer Buffer = SourceBuffer->GetCurrentBuffer();
	uint32 Size = SourceBuffer->GetSize();

	check(Type != EMetalRHIClearUAVType::VertexBuffer || EnumHasAnyFlags(SourceBuffer->GetUsage(), BUF_ByteAddressBuffer));

	uint32 AlignedSize = Align(Size, BufferOffsetAlignment);
	FMetalPooledBufferArgs Args(GetMetalDeviceContext().GetDevice(), AlignedSize, BUF_Dynamic, mtlpp::StorageMode::Shared);
	FMetalBuffer Temp = GetMetalDeviceContext().CreatePooledBuffer(Args);
	uint32* ContentBytes = (uint32*)Temp.GetContents();
	for (uint32 Element = 0; Element < (AlignedSize >> 2); ++Element)
	{
		ContentBytes[Element] = Pattern;
	}
	Context->CopyFromBufferToBuffer(Temp, 0, Buffer, 0, Size);
	GetMetalDeviceContext().ReleaseBuffer(Temp);
}
#endif // UE_METAL_RHI_SUPPORT_CLEAR_UAV_WITH_BLIT_ENCODER

void FMetalRHICommandContext::RHIClearUAVFloat(FRHIUnorderedAccessView* UnorderedAccessViewRHI, const FVector4f& Values)
{
#if UE_METAL_RHI_SUPPORT_CLEAR_UAV_WITH_BLIT_ENCODER
	FMetalUnorderedAccessView* UAV = ResourceCast(UnorderedAccessViewRHI);
	if (!UAV->bTexture && EnumHasAnyFlags(UAV->GetSourceBuffer()->GetUsage(), BUF_StructuredBuffer))
	{
		ClearUAVWithBlitEncoder(UnorderedAccessViewRHI, EMetalRHIClearUAVType::StructuredBuffer, *(uint32*)&Values.X);
	}
	else
#endif // UE_METAL_RHI_SUPPORT_CLEAR_UAV_WITH_BLIT_ENCODER
	{
		TRHICommandList_RecursiveHazardous<FMetalRHICommandContext> RHICmdList(this);
		ClearUAV(RHICmdList, ResourceCast(UnorderedAccessViewRHI), &Values, true);
	}
}

void FMetalRHICommandContext::RHIClearUAVUint(FRHIUnorderedAccessView* UnorderedAccessViewRHI, const FUintVector4& Values)
{
#if UE_METAL_RHI_SUPPORT_CLEAR_UAV_WITH_BLIT_ENCODER
	FMetalUnorderedAccessView* UAV = ResourceCast(UnorderedAccessViewRHI);
	if (!UAV->bTexture && EnumHasAnyFlags(UAV->GetSourceBuffer()->GetUsage(), BUF_StructuredBuffer))
	{
		ClearUAVWithBlitEncoder(UnorderedAccessViewRHI, EMetalRHIClearUAVType::StructuredBuffer, *(uint32*)&Values.X);
	}
	else
#endif // UE_METAL_RHI_SUPPORT_CLEAR_UAV_WITH_BLIT_ENCODER
	{
		TRHICommandList_RecursiveHazardous<FMetalRHICommandContext> RHICmdList(this);
		ClearUAV(RHICmdList, ResourceCast(UnorderedAccessViewRHI), &Values, false);
	}
}

void FMetalRHICommandContext::ClearUAV(TRHICommandList_RecursiveHazardous<FMetalRHICommandContext>& RHICmdList, FMetalUnorderedAccessView* UnorderedAccessView, const void* ClearValue, bool bFloat)
{
	@autoreleasepool {
		EClearReplacementValueType ValueType = bFloat ? EClearReplacementValueType::Float : EClearReplacementValueType::Uint32;

		// The Metal validation layer will complain about resources with a
		// signed format bound against an unsigned data format type as the
		// shader parameter.
		switch (GPixelFormats[UnorderedAccessView->Format].UnrealFormat)
		{
			case PF_R32_SINT:
			case PF_R16_SINT:
			case PF_R16G16B16A16_SINT:
				ValueType = EClearReplacementValueType::Int32;
				break;
				
			default:
				break;
		}

		if (UnorderedAccessView->bTexture)
		{
			FMetalSurface* Texture = UnorderedAccessView->GetSourceTexture();
			FIntVector SizeXYZ = Texture->GetSizeXYZ();

			if (FRHITexture2D* Texture2D = Texture->GetTexture2D())
			{
				ClearUAVShader_T<EClearReplacementResourceType::Texture2D, 4, false>(RHICmdList, UnorderedAccessView, SizeXYZ.X, SizeXYZ.Y, SizeXYZ.Z, ClearValue, ValueType);
			}
			else if (FRHITexture2DArray* Texture2DArray = Texture->GetTexture2DArray())
			{
				ClearUAVShader_T<EClearReplacementResourceType::Texture2DArray, 4, false>(RHICmdList, UnorderedAccessView, SizeXYZ.X, SizeXYZ.Y, SizeXYZ.Z, ClearValue, ValueType);
			}
			else if (FRHITexture3D* Texture3D = Texture->GetTexture3D())
			{
				ClearUAVShader_T<EClearReplacementResourceType::Texture3D, 4, false>(RHICmdList, UnorderedAccessView, SizeXYZ.X, SizeXYZ.Y, SizeXYZ.Z, ClearValue, ValueType);
			}
			else if (FRHITextureCube* TextureCube = Texture->GetTextureCube())
			{
				ClearUAVShader_T<EClearReplacementResourceType::Texture2DArray, 4, false>(RHICmdList, UnorderedAccessView, SizeXYZ.X, SizeXYZ.Y, SizeXYZ.Z, ClearValue, ValueType);
			}
			else
			{
				ensure(0);
			}
		}
		else
		{
			FMetalResourceMultiBuffer* SourceBuffer = UnorderedAccessView->GetSourceBuffer();

#if UE_METAL_RHI_SUPPORT_CLEAR_UAV_WITH_BLIT_ENCODER
			if (EnumHasAnyFlags(SourceBuffer->GetUsage(), BUF_ByteAddressBuffer))
			{
				ClearUAVWithBlitEncoder(UnorderedAccessView, EMetalRHIClearUAVType::VertexBuffer, *(const uint32*)ClearValue);
			}
			else
#endif // UE_METAL_RHI_SUPPORT_CLEAR_UAV_WITH_BLIT_ENCODER
			{
				uint32 NumElements = SourceBuffer->GetSize() / GPixelFormats[UnorderedAccessView->Format].BlockBytes;
				ClearUAVShader_T<EClearReplacementResourceType::Buffer, 4, false>(RHICmdList, UnorderedAccessView, NumElements, 1, 1, ClearValue, ValueType);
			}
		}
	} // @autoreleasepool
}

void FMetalRHICommandContext::RHIBeginTransitions(TArrayView<const FRHITransition*> Transitions)
{
	for (auto Transition : Transitions)
	{
		Transition->GetPrivateData<FMetalTransitionData>()->BeginResourceTransitions();
	}
}

void FMetalRHICommandContext::RHIEndTransitions(TArrayView<const FRHITransition*> Transitions)
{
	for (auto Transition : Transitions)
	{
		Transition->GetPrivateData<FMetalTransitionData>()->EndResourceTransitions();
	}
}

void FMetalGPUFence::WriteInternal(mtlpp::CommandBuffer& CmdBuffer)
{
	Fence = CmdBuffer.GetCompletionFence();
	check(Fence);
}

void FMetalRHICommandContext::RHICopyToStagingBuffer(FRHIBuffer* SourceBufferRHI, FRHIStagingBuffer* DestinationStagingBufferRHI, uint32 Offset, uint32 NumBytes)
{
	@autoreleasepool {
		check(DestinationStagingBufferRHI);

		FMetalRHIStagingBuffer* MetalStagingBuffer = ResourceCast(DestinationStagingBufferRHI);
		ensureMsgf(!MetalStagingBuffer->bIsLocked, TEXT("Attempting to Copy to a locked staging buffer. This may have undefined behavior"));
		FMetalVertexBuffer* SourceBuffer = ResourceCast(SourceBufferRHI);
		FMetalBuffer& ReadbackBuffer = MetalStagingBuffer->ShadowBuffer;

		// Need a shadow buffer for this read. If it hasn't been allocated in our FStagingBuffer or if
		// it's not big enough to hold our readback we need to allocate.
		if (!ReadbackBuffer || ReadbackBuffer.GetLength() < NumBytes)
		{
			if (ReadbackBuffer)
			{
				SafeReleaseMetalBuffer(ReadbackBuffer);
			}
			FMetalPooledBufferArgs ArgsCPU(GetMetalDeviceContext().GetDevice(), NumBytes, BUF_Dynamic, mtlpp::StorageMode::Shared);
			ReadbackBuffer = GetMetalDeviceContext().CreatePooledBuffer(ArgsCPU);
		}

		// Inline copy from the actual buffer to the shadow
		GetMetalDeviceContext().CopyFromBufferToBuffer(SourceBuffer->GetCurrentBuffer(), Offset, ReadbackBuffer, 0, NumBytes);
	}
}

void FMetalRHICommandContext::RHIWriteGPUFence(FRHIGPUFence* FenceRHI)
{
	@autoreleasepool {
		check(FenceRHI);
		FMetalGPUFence* Fence = ResourceCast(FenceRHI);
		Fence->WriteInternal(Context->GetCurrentCommandBuffer());
	}
}

FGPUFenceRHIRef FMetalDynamicRHI::RHICreateGPUFence(const FName &Name)
{
	@autoreleasepool {
	return new FMetalGPUFence(Name);
	}
}

void FMetalGPUFence::Clear()
{
	Fence = mtlpp::CommandBufferFence();
}

bool FMetalGPUFence::Poll() const
{
	if (Fence)
	{
		return Fence.Wait(0);
	}
	else
	{
		return false;
	}
}<|MERGE_RESOLUTION|>--- conflicted
+++ resolved
@@ -251,19 +251,11 @@
 	if (!(Surface->Texture.GetUsage() & mtlpp::TextureUsage::PixelFormatView))
 	{
 		FScopedRHIThreadStaller StallRHIThread(RHICmdList);
-<<<<<<< HEAD
-		return GDynamicRHI->RHICreateUnorderedAccessView(Texture, MipLevel, FirstArraySlice, NumArraySlices);
+		return this->RHICreateUnorderedAccessView(Texture, MipLevel, FirstArraySlice, NumArraySlices);
 	}
 	else
 	{
-		return GDynamicRHI->RHICreateUnorderedAccessView(Texture, MipLevel, FirstArraySlice, NumArraySlices);
-=======
 		return this->RHICreateUnorderedAccessView(Texture, MipLevel, FirstArraySlice, NumArraySlices);
-	}
-	else
-	{
-		return this->RHICreateUnorderedAccessView(Texture, MipLevel, FirstArraySlice, NumArraySlices);
->>>>>>> d731a049
 	}
 }
 
@@ -286,8 +278,6 @@
 
 FUnorderedAccessViewRHIRef FMetalDynamicRHI::RHICreateUnorderedAccessView(FRHITexture* TextureRHI, uint32 MipLevel, uint16 FirstArraySlice, uint16 NumArraySlices)
 {
-	// Slice selection of a texture array still need to be implemented on Metal
-	check(FirstArraySlice == 0 && NumArraySlices == 0);
 	@autoreleasepool {
 		return new FMetalUnorderedAccessView(TextureRHI, MipLevel, FirstArraySlice, NumArraySlices);
 	}
