--- conflicted
+++ resolved
@@ -11,8 +11,6 @@
 
 #define UE_METAL_RHI_SUPPORT_CLEAR_UAV_WITH_BLIT_ENCODER	1
 
-#define UE_METAL_RHI_SUPPORT_CLEAR_UAV_WITH_BLIT_ENCODER	1
-
 class FMetalContext;
 struct FMetalCommandBufferFence;
 
@@ -47,11 +45,7 @@
 	
 	virtual void RHIDispatchComputeShader(uint32 ThreadGroupCountX, uint32 ThreadGroupCountY, uint32 ThreadGroupCountZ) final override;
 	
-<<<<<<< HEAD
-	virtual void RHIDispatchIndirectComputeShader(FRHIVertexBuffer* ArgumentBuffer, uint32 ArgumentOffset) final override;
-=======
 	virtual void RHIDispatchIndirectComputeShader(FRHIBuffer* ArgumentBuffer, uint32 ArgumentOffset) final override;
->>>>>>> 6bbb88c8
 	
 	// Useful when used with geometry shader (emit polygons to different viewports), otherwise SetViewPort() is simpler
 	// @param Count >0
@@ -128,15 +122,9 @@
 	// @param MaxY excluding like Win32 RECT
 	virtual void RHISetScissorRect(bool bEnable, uint32 MinX, uint32 MinY, uint32 MaxX, uint32 MaxY) final override;
 	
-<<<<<<< HEAD
-	virtual void RHISetGraphicsPipelineState(FRHIGraphicsPipelineState* GraphicsState, bool bApplyAdditionalState) final override;
-	
-	virtual void RHISetGlobalUniformBuffers(const FUniformBufferStaticBindings& InUniformBuffers) final override;
-=======
 	virtual void RHISetGraphicsPipelineState(FRHIGraphicsPipelineState* GraphicsState, uint32 StencilRef, bool bApplyAdditionalState) final override;
 	
 	virtual void RHISetStaticUniformBuffers(const FUniformBufferStaticBindings& InUniformBuffers) final override;
->>>>>>> 6bbb88c8
 
 	/** Set the shader resource view of a surface. */
 	virtual void RHISetShaderTexture(FRHIGraphicsShader* Shader, uint32 TextureIndex, FRHITexture* NewTexture) final override;
@@ -212,13 +200,7 @@
 	
 	virtual void RHIPopEvent() final override;
 	
-<<<<<<< HEAD
-	virtual void RHIUpdateTextureReference(FRHITextureReference* TextureRef, FRHITexture* NewTexture) final override;
-	
-	virtual void RHICopyToStagingBuffer(FRHIVertexBuffer* SourceBufferRHI, FRHIStagingBuffer* DestinationStagingBufferRHI, uint32 Offset, uint32 NumBytes) final override;
-=======
 	virtual void RHICopyToStagingBuffer(FRHIBuffer* SourceBufferRHI, FRHIStagingBuffer* DestinationStagingBufferRHI, uint32 Offset, uint32 NumBytes) final override;
->>>>>>> 6bbb88c8
 	virtual void RHIWriteGPUFence(FRHIGPUFence* FenceRHI) final override;
 
 	virtual void RHIBeginTransitions(TArrayView<const FRHITransition*> Transitions);
