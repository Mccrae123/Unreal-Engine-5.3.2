--- conflicted
+++ resolved
@@ -115,7 +115,7 @@
 	// @param MaxY excluding like Win32 RECT
 	virtual void RHISetScissorRect(bool bEnable, uint32 MinX, uint32 MinY, uint32 MaxX, uint32 MaxY) final override;
 	
-	virtual void RHISetGraphicsPipelineState(FRHIGraphicsPipelineState* GraphicsState) final override;
+	virtual void RHISetGraphicsPipelineState(FRHIGraphicsPipelineState* GraphicsState, bool bApplyAdditionalState) final override;
 
 	virtual void RHISetGlobalUniformBuffers(const FUniformBufferStaticBindings& InUniformBuffers) final override;
 
@@ -239,13 +239,6 @@
 
 	virtual void RHIEndRenderPass() final override;
 	
-<<<<<<< HEAD
-	virtual void RHIBeginComputePass(const TCHAR* InName) final override;
-	
-	virtual void RHIEndComputePass() final override;
-	
-=======
->>>>>>> 3ecbc206
 	virtual void RHINextSubpass() final override;
 
 protected:
