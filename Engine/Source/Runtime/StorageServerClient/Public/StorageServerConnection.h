--- conflicted
+++ resolved
@@ -2,21 +2,12 @@
 
 #pragma once
 
-<<<<<<< HEAD
-#include "CoreMinimal.h"
-#include "Compression/CompressedBuffer.h"
-#include "IO/IoContainerId.h"
-#include "Misc/StringBuilder.h"
-#include "Serialization/CompactBinarySerialization.h"
-#include "Memory/MemoryView.h"
-=======
 #include "CoreTypes.h"
 #include "Compression/CompressedBuffer.h"
 #include "Containers/UnrealString.h"
 #include "Misc/StringBuilder.h"
 #include "Memory/MemoryFwd.h"
 #include "Templates/SharedPointer.h"
->>>>>>> d731a049
 
 #if !UE_BUILD_SHIPPING
 
@@ -26,11 +17,7 @@
 class FSocket;
 class FStorageServerChunkBatchRequest;
 class FStorageServerConnection;
-<<<<<<< HEAD
-class FIoBuffer;
-=======
 class ISocketSubsystem;
->>>>>>> d731a049
 
 enum class EStorageServerContentType : uint8
 {
@@ -45,15 +32,6 @@
 	switch (ContentType)
 	{
 		case EStorageServerContentType::CbObject:
-<<<<<<< HEAD
-			return "application/ue-x-cb"_ASV;
-		case EStorageServerContentType::Binary:
-			return "application/octet-stream"_ASV;
-		case EStorageServerContentType::CompressedBinary:
-			return "application/x-ue-comp"_ASV;
-		default:
-			return "unknown"_ASV;
-=======
 			return ANSITEXTVIEW("application/ue-x-cb");
 		case EStorageServerContentType::Binary:
 			return ANSITEXTVIEW("application/octet-stream");
@@ -61,33 +39,20 @@
 			return ANSITEXTVIEW("application/x-ue-comp");
 		default:
 			return ANSITEXTVIEW("unknown");
->>>>>>> d731a049
 	};
 };
 
 inline EStorageServerContentType GetMimeType(const FAnsiStringView& ContentType)
 {
-<<<<<<< HEAD
-	if (ContentType == "application/octet-stream"_ASV)
+	if (ContentType == ANSITEXTVIEW("application/octet-stream"))
 	{
 		return EStorageServerContentType::Binary;
 	}
-	else if (ContentType == "application/x-ue-comp"_ASV)
+	else if (ContentType == ANSITEXTVIEW("application/x-ue-comp"))
 	{
 		return EStorageServerContentType::CompressedBinary;
 	}
-	else if (ContentType == "application/x-ue-cb"_ASV)
-=======
-	if (ContentType == ANSITEXTVIEW("application/octet-stream"))
-	{
-		return EStorageServerContentType::Binary;
-	}
-	else if (ContentType == ANSITEXTVIEW("application/x-ue-comp"))
-	{
-		return EStorageServerContentType::CompressedBinary;
-	}
 	else if (ContentType == ANSITEXTVIEW("application/x-ue-cb"))
->>>>>>> d731a049
 	{
 		return EStorageServerContentType::CbObject;
 	}
@@ -116,15 +81,6 @@
 		FAnsiStringView Hostname,
 		EStorageServerContentType Accept = EStorageServerContentType::Binary);
 
-<<<<<<< HEAD
-	FStorageServerRequest(
-		FAnsiStringView Verb,
-		FAnsiStringView Resource,
-		FAnsiStringView Hostname,
-		EStorageServerContentType Accept = EStorageServerContentType::Binary);
-
-=======
->>>>>>> d731a049
 	FSocket* Send(FStorageServerConnection& Owner);
 	virtual void Serialize(void* V, int64 Length) override;
 
@@ -175,17 +131,6 @@
 	int64 SerializeChunk(FStorageServerSerializationContext& Context, FIoBuffer& OutChunk, void* TargetVa = nullptr, uint64 RawOffset = 0, uint64 RawSize = MAX_uint64);
 	
 	inline int64 SerializeChunk(FIoBuffer& OutChunk, void* TargetVa = nullptr, uint64 RawOffset = 0, uint64 RawSize = MAX_uint64)
-<<<<<<< HEAD
-	{
-		FStorageServerSerializationContext SerializationContext;
-		return SerializeChunk(SerializationContext, OutChunk, TargetVa, RawOffset, RawSize);
-	}
-
-	int64 SerializeChunkTo(FMutableMemoryView Memory, uint64 RawOffset = 0);
-
-	FCbObject GetResponseObject()
-=======
->>>>>>> d731a049
 	{
 		FStorageServerSerializationContext SerializationContext;
 		return SerializeChunk(SerializationContext, OutChunk, TargetVa, RawOffset, RawSize);
