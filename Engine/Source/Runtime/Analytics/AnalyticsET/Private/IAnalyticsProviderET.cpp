--- conflicted
+++ resolved
@@ -347,11 +347,7 @@
 			// try to keep on the same cadence when flushing, since we could miss our window by several frames.
 			if (!bHadFlushesQueued && Now >= NextEventFlushTime)
 			{
-<<<<<<< HEAD
-				const float Multiplier = (FloatCastChecked<float>(Now - NextEventFlushTime, 1./16.) / FlushIntervalSec) + 1.f;
-=======
 				const double Multiplier = FMath::Floor((Now - NextEventFlushTime) / FlushIntervalSec) + 1.;
->>>>>>> 4af6daef
 				NextEventFlushTime += Multiplier * FlushIntervalSec;
 			}
 		}
@@ -479,17 +475,8 @@
 			TSharedRef<IHttpRequest, ESPMode::ThreadSafe> HttpRequest = CreateRequest();
 			HttpRequest->SetHeader(TEXT("Content-Type"), TEXT("application/json; charset=utf-8"));
 			// Want to avoid putting the project name into the User-Agent, because for some apps (like the editor), the project name is private info.
-<<<<<<< HEAD
-			// Code Pulled from FGenericPlatformHttp::GetDefaultUserAgent, but with project name pulled out
-			HttpRequest->SetHeader(TEXT("User-Agent"), FString::Printf(TEXT("%s/%s %s/%s"),
-				TEXT("PROJECTNAME"),
-				*FPlatformHttp::EscapeUserAgentString(FApp::GetBuildVersion()),
-				*FPlatformHttp::EscapeUserAgentString(FString(FPlatformProperties::IniPlatformName())),
-				*FPlatformHttp::EscapeUserAgentString(FPlatformMisc::GetOSVersion())));
-=======
 			// The analytics User-Agent uses the default User-Agent, but with project name removed.
 			HttpRequest->SetHeader(TEXT("User-Agent"), UserAgentCache.GetUserAgent());
->>>>>>> 4af6daef
 			HttpRequest->SetURL(Config.APIServerET / URLPath);
 			HttpRequest->SetVerb(TEXT("POST"));
 			HttpRequest->SetContent(MoveTemp(Payload));
