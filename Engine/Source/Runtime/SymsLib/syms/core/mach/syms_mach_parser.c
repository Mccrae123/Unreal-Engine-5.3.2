// Copyright Epic Games, Inc. All Rights Reserved.

#ifndef SYMS_MACH_PARSER_C
#define SYMS_MACH_PARSER_C

////////////////////////////////
//~ NOTE(allen): MACH Parser Functions

SYMS_API SYMS_MachBinAccel*
syms_mach_bin_from_base_range(SYMS_Arena *arena, void *base, SYMS_U64Range range){
  SYMS_MachBinAccel *result = (SYMS_MachBinAccel*)&syms_format_nil;
  
  //- read properties from magic
  SYMS_U32 magic = 0;
  syms_based_range_read_struct(base, range, 0, &magic);
  
  SYMS_B32 is_mach = syms_false;
  SYMS_B32 is_swapped = syms_false;
  SYMS_B32 is_32 = syms_false;
  switch (magic){
    case SYMS_MACH_MAGIC_32:
    {
      is_mach = syms_true;
      is_32 = syms_true;
    }break;
    case SYMS_MACH_MAGIC_64:
    {
      is_mach = syms_true;
    }break;
    
    case SYMS_MACH_CIGAM_32:
    {
      is_mach = syms_true;
      is_swapped = syms_true;
      is_32 = syms_true;
    }break;
    case SYMS_MACH_CIGAM_64:
    {
      is_mach = syms_true;
      is_swapped = syms_true;
    }break;
  }
  
  if (is_mach){
    //- read header
    SYMS_U64 after_header_off = 0;
    SYMS_MachHeader64 header = {0};
    if (is_32){
      SYMS_MachHeader32 header32 = {0};
      after_header_off = syms_based_range_read_struct(base, range, 0, &header32);
      if (is_swapped){
        syms_bswap_in_place(SYMS_MachHeader32, &header32);
      }
      syms_mach_header64_from_header32(&header, &header32);
    }
    else{
      after_header_off = syms_based_range_read_struct(base, range, 0, &header);
      if (is_swapped){
        syms_bswap_in_place(SYMS_MachHeader64, &header);
      }
    }
    
    //- gather segment and section lists
    SYMS_ArenaTemp scratch = syms_get_scratch(&arena, 1);
    
    SYMS_MachSegmentNode *segment_first = 0;
    SYMS_MachSegmentNode *segment_last = 0;
    SYMS_U32 segment_count = 0;
    
    SYMS_MachSectionNode *section_first = 0;
    SYMS_MachSectionNode *section_last = 0;
    SYMS_U32 section_count = 0;
    
    SYMS_U64Range bind_ranges[SYMS_MachBindTable_COUNT]; syms_memzero_struct(&bind_ranges[0]);
    SYMS_U64Range export_range = syms_make_u64_range(0,0);
<<<<<<< HEAD
=======

    SYMS_MachSymtabCommand symtab; syms_memzero_struct(&symtab);
>>>>>>> d731a049
    
    SYMS_MachDylibList dylib_list; syms_memzero_struct(&dylib_list);
    
    { // push null dylib
      SYMS_MachDylib dylib; syms_memzero_struct(&dylib);
      syms_mach_dylib_list_push(scratch.arena, &dylib_list, &dylib, syms_make_u64_range(0,0));
    }
    
    SYMS_U64 next_cmd_off = after_header_off;
    for (SYMS_U32 i = 0; i < header.ncmds; i += 1){
      //- align read offset
      SYMS_U64 cmd_off = 0;
      if (is_32){
        cmd_off = SYMS_AlignPow2(next_cmd_off, 4);
      }
      else{
        cmd_off = SYMS_AlignPow2(next_cmd_off, 8);
      }
      
      //- read command
      SYMS_MachLoadCommand lc = {0};
      syms_based_range_read_struct(base, range, cmd_off, &lc);
      switch (lc.type){
        case SYMS_MachLoadCommandType_SYMTAB: 
        {
          syms_based_range_read_struct(base, range, cmd_off, &symtab);
        }break;

        case SYMS_MachLoadCommandType_SEGMENT: 
        {
          SYMS_MachSegmentCommand32 segment_command32 = {0};
          syms_based_range_read_struct(base, range, cmd_off, &segment_command32);
          if (is_swapped){
            syms_bswap_in_place(SYMS_MachSegmentCommand32, &segment_command32);
          }
          SYMS_U64 after_seg_off = cmd_off + sizeof(SYMS_MachSegmentCommand32);

          // push segment node
          SYMS_MachSegmentNode *segment_node = syms_push_array_zero(scratch.arena, SYMS_MachSegmentNode, 1);
          syms_mach_segment64_from_segment32(&segment_node->data, &segment_command32);
          SYMS_QueuePush(segment_first, segment_last, segment_node);
          segment_count += 1;

          // loop over sections
          SYMS_U64 next_sec_off = after_seg_off;
          SYMS_U64 sec_count = segment_command32.nsects;
          for (SYMS_U32 k = 0; k < sec_count; k += 1){
            // read section 64
            SYMS_U64 sec_off = next_sec_off;
            SYMS_MachSection32 section32 = {0};
            syms_based_range_read_struct(base, range, sec_off, &section32);
            if (is_swapped){
              syms_bswap_in_place(SYMS_MachSection32, &section32);
            }
            next_sec_off = sec_off + sizeof(SYMS_MachSection32);

            // push section node
            SYMS_MachSectionNode *section_node = syms_push_array_zero(scratch.arena, SYMS_MachSectionNode, 1);
            syms_mach_section64_from_section32(&section_node->data, &section32);
            SYMS_QueuePush(section_first, section_last, section_node);
            section_count += 1;
          }
        }break;

        case SYMS_MachLoadCommandType_SEGMENT_64:
        {
          // read segment 64
          SYMS_MachSegmentCommand64 segment_command64 = {0};
          syms_based_range_read_struct(base, range, cmd_off, &segment_command64);
          if (is_swapped){
            syms_bswap_in_place(SYMS_MachSegmentCommand64, &segment_command64);
          }
          SYMS_U64 after_seg_off = cmd_off + sizeof(SYMS_MachSegmentCommand64);
          
          // push segment node
          SYMS_MachSegmentNode *segment_node = syms_push_array_zero(scratch.arena, SYMS_MachSegmentNode, 1);
          segment_node->data = segment_command64;
          SYMS_QueuePush(segment_first, segment_last, segment_node);
          segment_count += 1;
          
          // loop over sections
          SYMS_U64 next_sec_off = after_seg_off;
          SYMS_U64 sec_count = segment_command64.nsects;
          for (SYMS_U32 k = 0; k < sec_count; k += 1){
            // read section 64
            SYMS_U64 sec_off = next_sec_off;
            SYMS_MachSection64 section64 = {0};
            syms_based_range_read_struct(base, range, sec_off, &section64);
            if (is_swapped){
              syms_bswap_in_place(SYMS_MachSection64, &section64);
            }
            next_sec_off = sec_off + sizeof(SYMS_MachSection64);
            
            // push section node
            SYMS_MachSectionNode *section_node = syms_push_array_zero(scratch.arena, SYMS_MachSectionNode, 1);
            section_node->data = section64;
            SYMS_QueuePush(section_first, section_last, section_node);
            section_count += 1;
          }
        }break;
        
        case SYMS_MachLoadCommandType_DYLD_INFO_ONLY: 
        {
          SYMS_MachDyldInfoCommand dyld;
          syms_based_range_read_struct(base, range, cmd_off, &dyld);
          if (is_swapped){
            syms_bswap_in_place(SYMS_MachDyldInfoCommand, &dyld);
          }
          
          bind_ranges[SYMS_MachBindTable_REGULAR] = syms_make_u64_inrange(range, dyld.bind_off, dyld.bind_size);
          bind_ranges[SYMS_MachBindTable_LAZY]    = syms_make_u64_inrange(range, dyld.lazy_bind_off, dyld.lazy_bind_size);
          bind_ranges[SYMS_MachBindTable_WEAK]    = syms_make_u64_inrange(range, dyld.weak_bind_off, dyld.weak_bind_size);
          export_range = syms_make_u64_inrange(range, dyld.export_off, dyld.export_size);
        }break;
        
        case SYMS_MachLoadCommandType_LOAD_WEAK_DYLIB:
        case SYMS_MachLoadCommandType_LOAD_DYLIB: 
        case SYMS_MachLoadCommandType_LOAD_UPWARD_DYLIB:
        case SYMS_MachLoadCommandType_LAZY_LOAD_DYLIB:
        {
          SYMS_MachDylibCommand cmd; syms_memzero_struct(&cmd);
          syms_based_range_read_struct(base, range, cmd_off, &cmd);
          SYMS_MachDylib *dylib = &cmd.dylib;
          if (is_swapped){
            syms_bswap_in_place(SYMS_MachDylib, dylib);
          }
          SYMS_U64      name_offset = cmd_off + dylib->name.offset;
          SYMS_U64Range name_range  = syms_make_u64_inrange(range, name_offset, (cmd_off + lc.size) - name_offset);
          syms_mach_dylib_list_push(scratch.arena, &dylib_list, dylib, name_range);
        }break;
      }
      
      next_cmd_off = cmd_off + lc.size;
    }
    
    //- segment array from list
    SYMS_MachSegmentCommand64 *segments = syms_push_array(arena, SYMS_MachSegmentCommand64, segment_count);
    {
      SYMS_MachSegmentNode *segment_node = segment_first;
      SYMS_MachSegmentCommand64 *segment_ptr = segments;
      SYMS_MachSegmentCommand64 *segment_opl = segments + segment_count;
      for (; segment_ptr < segment_opl; segment_ptr += 1, segment_node = segment_node->next){
        *segment_ptr = segment_node->data;
      }
    }
    
    //- section array from list
    SYMS_MachSection64 *sections = syms_push_array(arena, SYMS_MachSection64, section_count);
    {
      SYMS_MachSectionNode *section_node = section_first;
      SYMS_MachSection64 *section_ptr = sections;
      SYMS_MachSection64 *section_opl = sections + section_count;
      for (; section_ptr < section_opl; section_ptr += 1, section_node = section_node->next){
        *section_ptr = section_node->data;
      }
    }
    
    //- fill result
<<<<<<< HEAD
    result                = syms_push_array(arena, SYMS_MachBinAccel, 1);
    result->format        = SYMS_FileFormat_MACH;
    result->arch          = syms_mach_arch_from_cputype(header.cputype);
    result->segment_count = segment_count;
    result->segments      = segments;
    result->section_count = section_count;
    result->sections      = sections;
=======
    result                     = syms_push_array(arena, SYMS_MachBinAccel, 1);
    result->load_command_count = header.ncmds;
    result->load_commands      = syms_make_u64_inrange(range, after_header_off, header.sizeofcmds);
    result->format             = SYMS_FileFormat_MACH;
    result->arch               = syms_mach_arch_from_cputype(header.cputype);
    result->is_swapped         = is_swapped;
    result->symtab             = symtab;
    result->segment_count      = segment_count;
    result->segments           = segments;
    result->section_count      = section_count;
    result->sections           = sections;
>>>>>>> d731a049
    syms_memmove(&result->bind_ranges[0], &bind_ranges[0], sizeof(bind_ranges));
    result->export_range  = export_range;
    { // convert dylib list to array
      result->dylib_count = 0;
      result->dylibs = syms_push_array(arena, SYMS_MachParsedDylib, dylib_list.count);
      for (SYMS_MachDylibNode *n = dylib_list.first; n != 0; n = n->next){
        result->dylibs[result->dylib_count++] = n->data;
      }
    }
    
    syms_release_scratch(scratch);
  }
  
  return(result);
}

SYMS_API SYMS_MachFileAccel*
syms_mach_file_accel_from_data(SYMS_Arena *arena, SYMS_String8 data){
  void *base = data.str;
  SYMS_U64Range range = syms_make_u64_range(0, data.size);
  
  SYMS_U32 magic = 0;
  syms_based_range_read_struct(base, range, 0, &magic);
  
  SYMS_B32 is_mach = syms_false;
  SYMS_B32 is_fat = syms_false;
  switch (magic){
    case SYMS_MACH_MAGIC_32:
    case SYMS_MACH_CIGAM_32:
    case SYMS_MACH_MAGIC_64:
    case SYMS_MACH_CIGAM_64:
    {
      is_mach = syms_true;
    }break;
    
    case SYMS_MACH_FAT_MAGIC:
    case SYMS_MACH_FAT_CIGAM:
    {
      is_mach = syms_true;
      is_fat = syms_true;
    }break;
  }
  
  SYMS_B32 is_swapped = syms_false;
  if (is_mach){
    switch (magic){
      case SYMS_MACH_CIGAM_32:
      case SYMS_MACH_CIGAM_64:
      case SYMS_MACH_FAT_CIGAM:
      {
        is_swapped = syms_true;
      }break;
    }
  }
  
  SYMS_MachFileAccel *result = (SYMS_MachFileAccel *)&syms_format_nil;
  if (is_mach){
    result = syms_push_array(arena, SYMS_MachFileAccel, 1);
    result->format = SYMS_FileFormat_MACH;
    result->is_swapped = is_swapped;
    result->is_fat = is_fat;
  }
  return(result);
}

SYMS_API SYMS_B32
syms_mach_file_is_bin(SYMS_MachFileAccel *file){
  SYMS_B32 result = (!file->is_fat);
  return(result);
}

SYMS_API SYMS_MachBinAccel *
syms_mach_bin_accel_from_file(SYMS_Arena *arena, SYMS_String8 data, SYMS_MachFileAccel *file){
  SYMS_MachBinAccel *result = (SYMS_MachBinAccel*)&syms_format_nil;
  if (!file->is_fat){
    SYMS_U64Range range = syms_make_u64_range(0, data.size);
    result = syms_mach_bin_from_base_range(arena, data.str, range);
  }
  return(result);
}

SYMS_API SYMS_B32
syms_mach_file_is_bin_list(SYMS_MachFileAccel *file_accel){
  SYMS_B32 result = file_accel->is_fat;
  return(result);
}

SYMS_API SYMS_MachBinListAccel*
syms_mach_bin_list_accel_from_file(SYMS_Arena *arena, SYMS_String8 data, SYMS_MachFileAccel *file){
  SYMS_MachBinListAccel *result = (SYMS_MachBinListAccel*)&syms_format_nil;
  
  if (file->is_fat){
    void *base = data.str;
    SYMS_U64Range range = syms_make_u64_range(0, data.size);
    
    SYMS_B32 is_swapped = file->is_swapped;
    
    SYMS_U32 read_offset = 0;
    SYMS_MachFatHeader fat_header = {0};
    read_offset += syms_based_range_read_struct(base, range, read_offset, &fat_header);
    if (is_swapped){
      syms_bswap_in_place(SYMS_MachFatHeader, &fat_header);
    }
    
    SYMS_U64 fat_count = fat_header.nfat_arch;
    SYMS_MachFatArch *fats = syms_push_array_zero(arena, SYMS_MachFatArch, fat_count);
    
    SYMS_MachFatArch *fat_ptr = fats;
    for (SYMS_U32 i = 0; i < fat_count; i += 1, fat_ptr += 1){
      read_offset += syms_based_range_read_struct(base, range, read_offset, fat_ptr);
      if (is_swapped){
        syms_bswap_in_place(SYMS_MachFatArch, fat_ptr);
      }
    }
    
    result = syms_push_array(arena, SYMS_MachBinListAccel, 1);
    result->format = SYMS_FileFormat_MACH;
    result->count = fat_count;
    result->fats = fats;
  }
  
  return(result);
}


////////////////////////////////
// NOTE(allen): Arch

SYMS_API SYMS_Arch
syms_mach_arch_from_bin(SYMS_MachBinAccel *bin){
  SYMS_Arch result = bin->arch;
  return(result);
}


////////////////////////////////
// NOTE(allen): Bin List

SYMS_API SYMS_BinInfoArray
syms_mach_bin_info_array_from_bin_list(SYMS_Arena *arena, SYMS_MachBinListAccel *bin_list){
  // allocate bin info array
  SYMS_U64 count = bin_list->count;
  SYMS_BinInfo *bin_info = syms_push_array(arena, SYMS_BinInfo, count);
  
  // fill bin info array
  SYMS_MachFatArch *fat_ptr = bin_list->fats;
  SYMS_BinInfo *bin_info_ptr = bin_info;
  for (SYMS_U64 i = 0; i < count; i += 1, bin_info_ptr += 1, fat_ptr += 1){
    bin_info_ptr->arch = syms_mach_arch_from_cputype(fat_ptr->cputype);
    bin_info_ptr->range = syms_make_u64_range(fat_ptr->offset, fat_ptr->offset + fat_ptr->size);
  } 
  
  // package up and return
  SYMS_BinInfoArray result = {0};
  result.count = count;
  result.bin_info = bin_info;
  return(result);
}

SYMS_API SYMS_MachBinAccel*
syms_mach_bin_accel_from_bin_list_number(SYMS_Arena *arena, SYMS_String8 data,
                                         SYMS_MachBinListAccel *bin_list, SYMS_U64 n){
  SYMS_MachBinAccel *result = (SYMS_MachBinAccel*)&syms_format_nil;
  if (1 <= n && n <= bin_list->count){
    SYMS_MachFatArch *fat = &bin_list->fats[n - 1];
    SYMS_U64Range range = syms_make_u64_range(fat->offset, fat->offset + fat->size);
    result = syms_mach_bin_from_base_range(arena, data.str, range);
  }
  return(result);
}


////////////////////////////////
// NOTE(allen): Binary Secs

SYMS_API SYMS_SecInfoArray
syms_mach_sec_info_array_from_bin(SYMS_Arena *arena, SYMS_String8 data, SYMS_MachBinAccel *bin){
  SYMS_SecInfoArray array;
  array.count = bin->section_count;
  array.sec_info = syms_push_array_zero(arena, SYMS_SecInfo, array.count);
  
  SYMS_MachSection64 *mach_sec = bin->sections;
  SYMS_MachSection64 *mach_sec_opl = bin->sections + array.count;
  SYMS_SecInfo *sec_info = array.sec_info;
  for (; mach_sec < mach_sec_opl; sec_info += 1, mach_sec += 1){
    SYMS_U8 *name_ptr = mach_sec->sectname;
    SYMS_U8 *ptr = name_ptr;
    SYMS_U8 *opl = name_ptr + SYMS_ARRAY_SIZE(mach_sec->sectname);
    for (;ptr < opl && *ptr != 0; ptr += 1);
    
    SYMS_String8 name = syms_str8_range(name_ptr, ptr);
    
    sec_info->name = syms_push_string_copy(arena, name);
    // TODO(allen): figure out when these ranges actually apply and when the section isn't
    // there one side or the other.
    sec_info->vrange = syms_make_u64_range(mach_sec->addr,   mach_sec->addr   + mach_sec->size);
    sec_info->frange = syms_make_u64_range(mach_sec->offset, mach_sec->offset + mach_sec->size);
  }
  return array;
}
SYMS_API SYMS_U64
syms_mach_default_vbase_from_bin(SYMS_MachBinAccel *bin){
  // TODO(rjf): @nick verify
  SYMS_U64 min_vbase = 0;
  for(SYMS_U64 segment_idx = 0; segment_idx < bin->segment_count; segment_idx += 1)
  {
    SYMS_MachSegmentCommand64 *segment = bin->segments + segment_idx;
    if(min_vbase == 0 || segment->vmaddr < min_vbase)
    {
      min_vbase = segment->vmaddr;
    }
  }
  return min_vbase;
}

////////////////////////////////

SYMS_API void
syms_mach_dylib_list_push(SYMS_Arena *arena, SYMS_MachDylibList *list, SYMS_MachDylib *dylib, SYMS_U64Range name){
  SYMS_MachDylibNode *node = syms_push_array(arena, SYMS_MachDylibNode, 1);
  node->data.header = *dylib;
  node->data.name = name;
  node->next = 0;
  SYMS_QueuePush(list->first, list->last, node);
  list->count += 1;
}

////////////////////////////////

SYMS_API SYMS_MachBindList
syms_mach_binds_from_base_range(SYMS_Arena *arena, void *base, SYMS_U64Range range, SYMS_U32 address_size, SYMS_MachBindTable bind_type){
  SYMS_U64 read_offset = 0;
  SYMS_MachBindList list; syms_memzero_struct(&list);
  SYMS_MachBind state;    syms_memzero_struct(&state);
  for (;;){
    SYMS_U8 encoded_byte = 0;
    read_offset += syms_based_range_read_struct(base, range, read_offset, &encoded_byte);
    
    SYMS_U8 opcode = encoded_byte & SYMS_MachBindOpcode_MASK;
    SYMS_U8 imm    = encoded_byte & SYMS_MachBindOpcode_IMM_MASK;
    
    switch (opcode){
      case SYMS_MachBindOpcode_DONE: goto exit;
      
      case SYMS_MachBindOpcode_SET_DYLIB_ORDINAL_IMM:
      {
        state.dylib = imm;
      } break;
      case SYMS_MachBindOpcode_SET_DYLIB_ORDINAL_ULEB:
      {
        read_offset += syms_based_range_read_uleb128(base, range, read_offset, &state.dylib);
      } break;
      case SYMS_MachBindOpcode_SET_DYLIB_SPECIAL_IMM:
      {
        SYMS_ASSERT_PARANOID("TODO: SET_DYLIB_SPECIAL_IMM");
      } break;
      case SYMS_MachBindOpcode_SET_SYMBOL_TRAILING_FLAGS_IMM:
      {
        state.flags = imm;
        state.symbol_name = syms_based_range_read_string(base, range, read_offset);
        read_offset += (state.symbol_name.size + 1);
      } break;
      case SYMS_MachBindOpcode_SET_TYPE_IMM:
      {
        state.type = imm;
      } break;
      case SYMS_MachBindOpcode_SET_ADDEND_SLEB:
      {
        read_offset += syms_based_range_read_sleb128(base, range, read_offset, &state.addend);
      } break;
      case SYMS_MachBindOpcode_SET_SEGMENT_AND_OFFSET_ULEB:
      {
        state.segment = imm;
        read_offset += syms_based_range_read_uleb128(base, range, read_offset, &state.segment_offset);
      } break;
      case SYMS_MachBindOpcode_ADD_ADDR_ULEB:
      {
        SYMS_U64 addend = 0;
        read_offset += syms_based_range_read_uleb128(base, range, read_offset, &addend);
        state.segment_offset += addend;
      } break;
      case SYMS_MachBindOpcode_DO_BIND_ADD_ADDR_ULEB:
      {
        SYMS_U64 addend = 0;
        read_offset += syms_based_range_read_uleb128(base, range, read_offset, &addend);
        state.segment_offset += addend;
      } goto do_bind;
      case SYMS_MachBindOpcode_DO_BIND_ADD_ADDR_IMM_SCALED:
      {
        state.segment_offset += imm;
      } goto do_bind;
      case SYMS_MachBindOpcode_DO_BIND_ULEB_TIMES_SKIPPING_ULEB:
      {
        SYMS_U64 count = 0, skip = 0;
        read_offset += syms_based_range_read_uleb128(base, range, read_offset, &count);
        read_offset += syms_based_range_read_uleb128(base, range, read_offset, &skip);
        
        state.segment_offset += skip * address_size;
      } goto do_bind;
      case SYMS_MachBindOpcode_DO_BIND:
      {
      } goto do_bind;
      do_bind:
      {
        if (bind_type == SYMS_MachBindTable_LAZY){
          for (;read_offset < syms_u64_range_size(range);){
            SYMS_U8 value = 0;
            SYMS_U64 read_size = syms_based_range_read_struct(base, range, read_offset, &value);
            if (value != 0){
              break;
            }
            read_offset += read_size;
          }
        }
        SYMS_MachBindNode *node = syms_push_array(arena, SYMS_MachBindNode, 1);
        node->data = state;
        node->next = 0;
        SYMS_QueuePush(list.first, list.last, node);
        list.count += 1;
      } break;
    }
  }
  exit:;
  
  return list;
}

SYMS_API SYMS_ImportArray
syms_mach_imports_from_bin(SYMS_Arena *arena, SYMS_String8 data, SYMS_MachBinAccel *bin){
  SYMS_ArenaTemp scratch = syms_get_scratch(&arena, 1);
  
  // read and copy library names
  SYMS_String8 *dylib_names = syms_push_array(scratch.arena, SYMS_String8, bin->dylib_count);
  for (SYMS_U32 i = 0; i < bin->dylib_count; ++i){
    SYMS_String8 name = syms_based_range_read_string((void*)data.str, bin->dylibs[i].name, 0);
    dylib_names[i] = syms_push_string_copy(arena, name);
  }
  
  // build binds
  SYMS_U64 address_size = syms_address_size_from_arch(bin->arch);
  SYMS_U64 total_bind_count = 0;
  SYMS_MachBindList binds[SYMS_MachBindTable_COUNT];
  for (SYMS_U32 i = 0; i < SYMS_ARRAY_SIZE(binds); ++i){
    binds[i] = syms_mach_binds_from_base_range(scratch.arena, (void*)data.str, bin->bind_ranges[i], address_size, (SYMS_MachBindTable)i);
    total_bind_count += binds[i].count;
  }
  
  // convert mach binds to syms imports
  SYMS_ImportArray import_array; 
  import_array.count = 0;
  import_array.imports = syms_push_array(arena, SYMS_Import, total_bind_count);
  for (SYMS_U32 i = 0; i < SYMS_ARRAY_SIZE(binds); ++i){
    for (SYMS_MachBindNode *node = binds[i].first; node != 0; node = node->next){
      SYMS_MachBind *bind = &node->data;
      SYMS_Import *import = &import_array.imports[import_array.count++];
      import->name = syms_push_string_copy(arena, bind->symbol_name);
      if (bind->dylib < bin->dylib_count){
        import->library_name = dylib_names[bind->dylib];
      } else{
        import->library_name = syms_str8(0,0);
      }
      import->ordinal = 0;
    }
  }
  
  syms_release_scratch(scratch);
  return import_array;
}

static SYMS_MachExport *
syms_mach_parse_export_node(SYMS_Arena *arena, void *base, SYMS_U64Range range, SYMS_String8 name, SYMS_U64 read_offset){
  SYMS_MachExport *node = 0;
  SYMS_U64 export_size = 0;
  SYMS_U64 read_size = syms_based_range_read_uleb128(base, range, read_offset, &export_size);
  if (read_size > 0){
    read_offset += read_size;
    
    // push new node
    node = syms_push_array_zero(arena, SYMS_MachExport, 1);
    node->name = name;
    node->is_export_info = export_size != 0;
    
    // read export discriminator
    SYMS_U64Range export_range = syms_make_u64_inrange(range, read_offset, export_size);
    read_offset += export_size;
    
    // parse export info
    if (node->is_export_info){
      SYMS_U64 export_read_offset = 0;
      export_read_offset += syms_based_range_read_uleb128(base, export_range, export_read_offset, &node->flags);
      if (node->flags & SYMS_MachExportSymbolFlags_REEXPORT){
        export_read_offset += syms_based_range_read_uleb128(base, export_range, export_read_offset, &node->dylib_ordinal);
        node->import_name = syms_based_range_read_string(base, export_range, export_read_offset);
        export_read_offset += (node->import_name.size + 1);
      } else{
        export_read_offset += syms_based_range_read_uleb128(base, export_range, export_read_offset, &node->address);
        if (node->flags & SYMS_MachExportSymbolFlags_STUB_AND_RESOLVED){
          export_read_offset += syms_based_range_read_uleb128(base, export_range, export_read_offset, &node->resolver);
        }
      }
    }
    
    // read child info
    read_offset += syms_based_range_read_struct(base, range, read_offset, &node->child_count);
    if (node->child_count > 0){
      node->children = syms_push_array(arena, SYMS_MachExport *, node->child_count);
      for (SYMS_U8 child_idx = 0; child_idx < node->child_count; child_idx += 1){
        SYMS_String8 name = syms_based_range_read_string(base, range, read_offset);
        read_offset += (name.size + 1);
        SYMS_U64 child_offset = 0;
        read_offset += syms_based_range_read_uleb128(base, range, read_offset, &child_offset);
        node->children[child_idx] = syms_mach_parse_export_node(arena, base, range, name, child_offset);
      }
    }
  }
  
  return node;
}

SYMS_API SYMS_MachExport *
syms_build_mach_export_trie(SYMS_Arena *arena, void *base, SYMS_U64Range range){
  // TODO(nick): rewrite function to use arena for recursion.
  return syms_mach_parse_export_node(arena, base, range, syms_str8_lit(""), 0);
}

SYMS_API SYMS_ExportArray
syms_mach_exports_from_bin(SYMS_Arena *arena, SYMS_String8 data, SYMS_MachBinAccel *bin){
  SYMS_ArenaTemp scratch = syms_get_scratch(&arena, 1);
  
  // read and copy library names
  SYMS_String8 *dylib_names = syms_push_array(scratch.arena, SYMS_String8, bin->dylib_count);
  for (SYMS_U32 i = 0; i < bin->dylib_count; ++i){
    SYMS_String8 name = syms_based_range_read_string((void*)data.str, bin->dylibs[i].name, 0);
    dylib_names[i] = syms_push_string_copy(arena, name);
  }
  
  // build export trie
  SYMS_MachExport *root_export = syms_build_mach_export_trie(scratch.arena, (void*)data.str, bin->export_range);
  
  // traverse trie
  SYMS_ExportNode *first_export = 0;
  SYMS_ExportNode *last_export = 0;
  SYMS_U32 export_count = 0;
  if (root_export){
    SYMS_MachExportFrame *stack = 0;
    SYMS_MachExportFrame *free_frames = 0;
    
    SYMS_MachExportFrame *frame = syms_push_array_zero(arena, SYMS_MachExportFrame, 1);
    frame->node = root_export;
    SYMS_StackPush(stack, frame);
    
    for (; stack != 0; ){
      SYMS_B32 pop_frame = frame->child_idx >= frame->node->child_count;
      if (pop_frame){
        if (frame->node->is_export_info){
          // append strings from nodes on the stack
          SYMS_ArenaTemp temp = syms_arena_temp_begin(scratch.arena);
          SYMS_String8List name_parts; syms_memzero_struct(&name_parts);
          for (SYMS_MachExportFrame *f = frame; f != 0; f = f->next){
            syms_string_list_push_front(temp.arena, &name_parts, f->node->name);
          }
          SYMS_StringJoin join; syms_memzero_struct(&join);
          SYMS_String8 name = syms_string_list_join(arena, &name_parts, &join);
          syms_arena_temp_end(temp);
          
          SYMS_ExportNode *export_node = syms_push_array(scratch.arena, SYMS_ExportNode, 1); 
          
          // add export to the list
          SYMS_QueuePush(first_export, last_export, export_node);
          export_count += 1;
          
          // initialize export
          SYMS_Export *exp = &export_node->data;
          if (frame->node->flags & SYMS_MachExportSymbolFlags_REEXPORT){
            // TODO(nick): need dylib with reexports to test this code path
            if (frame->node->dylib_ordinal > 0 && frame->node->dylib_ordinal < bin->dylib_count){
              exp->name = name;
              exp->address = 0;
              exp->ordinal = 0;
              exp->forwarder_library_name = dylib_names[frame->node->dylib_ordinal-1];
              exp->forwarder_import_name = syms_push_string_copy(arena, frame->node->import_name);
            } else{
              SYMS_ASSERT_PARANOID(!"invalid dylib ordinal");
            }
          } else{
            exp->name = name;
            exp->address = frame->node->address;
            exp->ordinal = 0;
            exp->forwarder_library_name = syms_str8(0,0);
            exp->forwarder_import_name = syms_str8(0,0);
          }
        }
        
        // pop current frame 
        SYMS_MachExportFrame *to_free = frame;
        frame = SYMS_StackPop(stack);
        
        // push frame to free list for later reuse
        to_free->next = 0;
        SYMS_StackPush(free_frames, to_free);
      } else{
        // push frame
        SYMS_MachExportFrame *new_frame = free_frames;
        if (new_frame){
          SYMS_StackPop(free_frames);
        } else{
          new_frame = syms_push_array_zero(arena, SYMS_MachExportFrame, 1);
        }
        new_frame->next = 0;
        new_frame->child_idx = 0;
        new_frame->node = frame->node->children[frame->child_idx++];
        frame = SYMS_StackPush(stack, new_frame);
      }
    }
  }
  
  SYMS_ExportArray export_array;
  export_array.count = 0;
  export_array.exports = syms_push_array(arena, SYMS_Export, export_count);
  for (SYMS_ExportNode *n = first_export; n != 0; n = n->next){
    export_array.exports[export_array.count++] = n->data;
  }
  
  syms_release_scratch(scratch);
  return export_array;
}

#endif // SYMS_MACH_PARSER_C<|MERGE_RESOLUTION|>--- conflicted
+++ resolved
@@ -73,11 +73,8 @@
     
     SYMS_U64Range bind_ranges[SYMS_MachBindTable_COUNT]; syms_memzero_struct(&bind_ranges[0]);
     SYMS_U64Range export_range = syms_make_u64_range(0,0);
-<<<<<<< HEAD
-=======
 
     SYMS_MachSymtabCommand symtab; syms_memzero_struct(&symtab);
->>>>>>> d731a049
     
     SYMS_MachDylibList dylib_list; syms_memzero_struct(&dylib_list);
     
@@ -236,15 +233,6 @@
     }
     
     //- fill result
-<<<<<<< HEAD
-    result                = syms_push_array(arena, SYMS_MachBinAccel, 1);
-    result->format        = SYMS_FileFormat_MACH;
-    result->arch          = syms_mach_arch_from_cputype(header.cputype);
-    result->segment_count = segment_count;
-    result->segments      = segments;
-    result->section_count = section_count;
-    result->sections      = sections;
-=======
     result                     = syms_push_array(arena, SYMS_MachBinAccel, 1);
     result->load_command_count = header.ncmds;
     result->load_commands      = syms_make_u64_inrange(range, after_header_off, header.sizeofcmds);
@@ -256,7 +244,6 @@
     result->segments           = segments;
     result->section_count      = section_count;
     result->sections           = sections;
->>>>>>> d731a049
     syms_memmove(&result->bind_ranges[0], &bind_ranges[0], sizeof(bind_ranges));
     result->export_range  = export_range;
     { // convert dylib list to array
