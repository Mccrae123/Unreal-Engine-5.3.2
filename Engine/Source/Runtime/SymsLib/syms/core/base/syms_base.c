--- conflicted
+++ resolved
@@ -679,7 +679,7 @@
 }
 
 ////////////////////////////////
-//~ NOTE(rjf): Based Ranges
+//~ rjf: Based Ranges
 
 SYMS_API void*
 syms_based_range_ptr(void *base, SYMS_U64Range range, SYMS_U64 offset){
@@ -775,11 +775,7 @@
 }
 
 ////////////////////////////////
-<<<<<<< HEAD
-//~ NOTE(allen): Memory Views
-=======
 //~ allen: Memory Views
->>>>>>> d731a049
 
 SYMS_API SYMS_MemoryView
 syms_memory_view_make(SYMS_String8 data, SYMS_U64 base){
@@ -810,19 +806,7 @@
 }
 
 ////////////////////////////////
-<<<<<<< HEAD
-//~ NOTE(nick): Bit manipulations
-=======
 //~ nick: Bit manipulations
-
-SYMS_API SYMS_U16
-syms_bswap_u16(SYMS_U16 x)
-{
-  SYMS_U16 result = (((x & 0xFF00) >> 8) |
-                     ((x & 0x00FF) << 8));
-  return result;
-}
->>>>>>> d731a049
 
 SYMS_API SYMS_U16
 syms_bswap_u16(SYMS_U16 x)
