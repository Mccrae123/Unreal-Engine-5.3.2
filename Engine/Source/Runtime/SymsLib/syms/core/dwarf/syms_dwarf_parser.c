// Copyright Epic Games, Inc. All Rights Reserved.

#ifndef SYMS_DWARF_PARSER_C
#define SYMS_DWARF_PARSER_C

// TODO(rjf):
//
// [ ] Any time we encode a subrange of a section inside of a
//     SYMS_DwAttribValue, we need to do that consistently, regardless of
//     whether or not it is a string, memory block, etc. We should just use
//     the SYMS_DwSectionKind and then the min/max pair.
//
// [ ] Things we are not reporting, or haven't figured out:
//   @dwarf_expr @dwarf_v5 @dw_cross_unit
//   [ ] currently, we're filtering out template arguments in the member accelerator.
//       this is because they don't correspond one-to-one with anything in PDB, but
//       they do contain useful information that we might want to expose another way
//       somehow.
//   [ ] DWARF V5 features that nobody seems to use right now
//     [ ] ref_addr_desc + next_info_ctx
//         apparently these are necessary when dereferencing some DWARF V5 ways of
//         forming references. They don't seem to come up at all for any real data
//         but might be a case somewhere.
//     [ ] case when only .debug_line and .debug_line_str is available, without
//         compilation unit debug info? do we care about this at all?
//     [ ] SYMS_DwFormKind_REF_SIG8, which requires using .debug_names
//         to do a lookup for a reference
//     [ ] DWARF V5, but also V1 & V2 for syms_dw_range_list_from_range_offset
//   [ ] SYMS_DwAttribClass_RNGLIST and SYMS_DwFormKind_RNGLISTX
//   [ ] SYMS_DwOpCode_XDEREF_SIZE + SYMS_DwOpCode_XDEREF
//   [ ] SYMS_DwOpCode_PIECE + SYMS_DwOpCode_BIT_PIECE
//   [ ] SYMS_DwExtOpcode_DEFINE_FILE, for line info
//   [ ] DWARF procedures in DWARF expr evaluation
//   [ ] SYMS_DwAttribKind_DATA_MEMBER_LOCATION is not being *fully* handled right
//       now; full handling requires evaluating a DWARF expression to find out the
//       offset of a member. Right now we handle the common case, which is when it
//       is encoded as a constant value.
//   [ ] inline information
//   [ ] full info we are not handling:
//     [ ] friend classes
//     [ ] DWARF macro info
//     [ ] whether or not a function is the entry point
//   [ ] attributes we are not handling that may be important:
//     [ ] SYMS_DwAttribKind_ABSTRACT_ORIGIN
//       - ???
//     [ ] SYMS_DwAttribKind_VARIABLE_PARAMETER
//       - determines whether or not a parameter to a function is mutable, I think?
//     [ ] SYMS_DwAttribKind_MUTABLE
//       - I think this is for specific keywords, may not be relevant to C/++
//     [ ] SYMS_DwAttribKind_CALL_COLUMN
//       - column position of an inlined subroutine
//     [ ] SYMS_DwAttribKind_CALL_FILE
//       - file of inlined subroutine
//     [ ] SYMS_DwAttribKind_CALL_LINE
//       - line number of inlined subroutine
//     [ ] SYMS_DwAttribKind_CONST_EXPR
//       - ??? maybe C++ constexpr?
//     [ ] SYMS_DwAttribKind_ENUM_CLASS
//       - c++ thing that's an enum with a backing type
//     [ ] SYMS_DwAttribKind_LINKAGE_NAME
//       - name used to do linking

////////////////////////////////
//~ rjf: Globals

SYMS_READ_ONLY SYMS_GLOBAL SYMS_DwCompRoot syms_dw_nil_comp_root = {SYMS_DwCompUnitKind_RESERVED};

////////////////////////////////
//~ rjf: Basic Helpers

SYMS_API SYMS_U64
syms_dw_hash_from_string(SYMS_String8 string)
{
  SYMS_U64 result = 5381;
  for(SYMS_U64 i = 0; i < string.size; i += 1)
  {
    result = ((result << 5) + result) + string.str[i];
  }
  return result;
}

#if 1
SYMS_API SYMS_U64
syms_dw_hash_from_sid(SYMS_SymbolID id)
{
  SYMS_U64 low_bit = id & 1;
  SYMS_U64 chaotic_bits = id & 0x0000000000000007;
  SYMS_U64 hash = (id >> 3) | (chaotic_bits << 61);
  for(SYMS_U64 rot = 0; rot < chaotic_bits; rot += 1)
  {
    SYMS_U64 lower_portion = hash & 0x1FFFFFFFFFFFFFFF;
    SYMS_U64 low_bit = lower_portion & 1;
    SYMS_U64 lower_portion_rotated = (low_bit << 60) | (lower_portion >> 1);
    hash = (hash & 0xE000000000000000) | lower_portion_rotated;
  }
  hash = ((hash & 0xE000000000000000) >> 61) | ((hash & 0x1FFFFFFFFFFFFFFF) << 3);
  hash |= low_bit;
  return hash;
}
#elif 0
SYMS_API SYMS_U64
syms_dw_hash_from_sid(SYMS_SymbolID id)
{
  SYMS_U64 low_bit = id & 1;
  SYMS_U64 h = (id >> 4) << 1;
  h &= 0xfffffffffffffffe;
  h += low_bit;
  return h;
}
#elif 0
SYMS_API SYMS_U64
syms_dw_hash_from_sid(SYMS_SymbolID id)
{
  SYMS_U64 x = id;
  SYMS_U64 z = (x += 0x9e3779b97f4a7c15);
	z = (z ^ (z >> 30)) * 0xbf58476d1ce4e5b9;
	z = (z ^ (z >> 27)) * 0x94d049bb133111eb;
	return z ^ (z >> 31);
}
#else
SYMS_API SYMS_U64
syms_dw_hash_from_sid(SYMS_SymbolID id)
{
  SYMS_U64 key = id;
  key = ~key + (key << 21);
  key = (key << 21) - key - 1;
  key = key ^ (key >> 24);
  key = (key + (key << 3)) + (key << 8);
  key = key ^ (key >> 14);
  key = (key + (key << 2)) + (key << 4);
  key = key ^ (key >> 28);
  key = key + (key << 31);
  return key;
}
#endif

SYMS_API SYMS_SymbolID
syms_dw_sid_from_info_offset(SYMS_U64 info_offset)
{
  return info_offset;
}

SYMS_API SYMS_DwAttribClass
syms_dw_pick_attrib_value_class(SYMS_DwAttribKind attrib, SYMS_DwFormKind form_kind)
{
  // NOTE(rjf): DWARF's spec specifies two mappings:
  // (SYMS_DwAttribKind) => List(SYMS_DwAttribClass)
  // (SYMS_DwFormKind)   => List(SYMS_DwAttribClass)
  //
  // This function's purpose is to find the overlapping class between an
  // SYMS_DwAttribKind and SYMS_DwFormKind.
  SYMS_DwAttribClass result = 0;
  SYMS_DwAttribClass attrib_info = syms_dw_attrib_class_from_attrib_kind(attrib);
  SYMS_DwAttribClass form_info = syms_dw_attrib_class_from_form_kind(form_kind);
  if(attrib_info != 0 && form_info != 0)
  {
    result = SYMS_DwAttribClass_UNDEFINED;
    for(SYMS_U32 i = 0; i < 32; ++i)
    {
      SYMS_U32 n = 1u << i;
      if((attrib_info & n) != 0 && (form_info & n) != 0)
      {
        result = ((SYMS_DwAttribClass) n);
        break;
      }
    }
  }
  return result;
}

SYMS_API SYMS_SymbolKind
syms_dw_symbol_kind_from_tag_stub(SYMS_String8 data, SYMS_DwDbgAccel *dbg, SYMS_DwAttribValueResolveParams resolve_params, SYMS_DwTagStub *stub)
{
  SYMS_SymbolKind symbol_kind = SYMS_SymbolKind_Null;
  switch(stub->kind)
  {
    //- rjf: procs
    case SYMS_DwTagKind_INLINED_SUBROUTINE: {symbol_kind = SYMS_SymbolKind_Inline;}break;
    case SYMS_DwTagKind_SUBPROGRAM:
    {
      symbol_kind = SYMS_SymbolKind_Procedure;
    }break;
    
    //- rjf: constants
    case SYMS_DwTagKind_ENUMERATOR:
    {
      symbol_kind = SYMS_SymbolKind_Const;
    }break;
    
    //- rjf: types
    case SYMS_DwTagKind_STRUCTURE_TYPE:
    case SYMS_DwTagKind_UNION_TYPE:
    case SYMS_DwTagKind_CLASS_TYPE:
    case SYMS_DwTagKind_VOLATILE_TYPE:
    case SYMS_DwTagKind_ENUMERATION_TYPE:
    case SYMS_DwTagKind_TYPEDEF:
    case SYMS_DwTagKind_POINTER_TYPE:
    case SYMS_DwTagKind_ARRAY_TYPE:
    case SYMS_DwTagKind_REFERENCE_TYPE:
    case SYMS_DwTagKind_STRING_TYPE:
    case SYMS_DwTagKind_SUBROUTINE_TYPE:
    case SYMS_DwTagKind_PTR_TO_MEMBER_TYPE:
    case SYMS_DwTagKind_SUBRANGE_TYPE:
    case SYMS_DwTagKind_BASE_TYPE:
    case SYMS_DwTagKind_CONST_TYPE:
    case SYMS_DwTagKind_RVALUE_REFERENCE_TYPE:
    symbol_kind = SYMS_SymbolKind_Type; break;
    
    //- rjf: variables
    case SYMS_DwTagKind_FORMAL_PARAMETER:
    symbol_kind = SYMS_SymbolKind_LocalVariable; break;
    
    //- rjf: variables that could possibly be static
    case SYMS_DwTagKind_MEMBER:
    case SYMS_DwTagKind_VARIABLE:
    {
      SYMS_ArenaTemp scratch = syms_get_scratch(0, 0);
      SYMS_B32 has_external = syms_false;
      SYMS_B32 has_location = syms_false;
      SYMS_B32 has_const_val = syms_false;
      SYMS_DwAttribValue location_value = {SYMS_DwSectionKind_Null};
      SYMS_DwAttribList attribs = syms_dw_attrib_list_from_stub(scratch.arena, data, dbg, resolve_params.addr_size, stub);
      for(SYMS_DwAttribNode *attrib_n = attribs.first;
          attrib_n != 0;
          attrib_n = attrib_n->next)
      {
        SYMS_DwAttrib *attrib = &attrib_n->attrib;
        if(attrib->attrib_kind == SYMS_DwAttribKind_EXTERNAL)
        {
          has_external = syms_true;
        }
        else if(attrib->attrib_kind == SYMS_DwAttribKind_LOCATION)
        {
          has_location = syms_true;
          location_value = syms_dw_attrib_value_from_form_value(data, dbg, resolve_params,
                                                                attrib->form_kind,
                                                                attrib->value_class,
                                                                attrib->form_value);
        }
        else if(attrib->attrib_kind == SYMS_DwAttribKind_CONST_VALUE)
        {
          has_const_val = syms_true;
        }
      }
      
      SYMS_B32 location_is_fixed_address = syms_false;
      if(has_location)
      {
        void *info_base = syms_dw_sec_base_from_dbg(data, dbg, SYMS_DwSectionKind_Info);
        SYMS_U64Range loc_rng = syms_make_u64_range(location_value.v[0],
                                                    location_value.v[0] + location_value.v[1]);
        
        // TODO(allen): fill this in correctly
        SYMS_U64 text_base = 0;
        SYMS_DwSimpleLoc loc = syms_dw_expr__analyze_fast(info_base, loc_rng, text_base);
        location_is_fixed_address = (loc.kind == SYMS_DwSimpleLocKind_Address);
      }
      
      if(has_const_val)
      {
        symbol_kind = SYMS_SymbolKind_Const;
      }
      else if(location_is_fixed_address)
      {
        symbol_kind = SYMS_SymbolKind_ImageRelativeVariable;
      }
      else if(!has_external && !location_is_fixed_address)
      {
        symbol_kind = SYMS_SymbolKind_LocalVariable;
      }
      syms_release_scratch(scratch);
    }break;
    
    //- rjf: scopes
    case SYMS_DwTagKind_LEXICAL_BLOCK:
    symbol_kind = SYMS_SymbolKind_Scope; break;
    
    default: break;
  }
  return symbol_kind;
}

SYMS_API SYMS_SecInfoArray
syms_dw_copy_sec_info_array(SYMS_Arena *arena, SYMS_SecInfoArray array)
{
  SYMS_SecInfoArray result = {0};
  result.count = array.count;
  result.sec_info = syms_push_array_zero(arena, SYMS_SecInfo, result.count);
  for(SYMS_U64 idx = 0; idx < array.count; idx += 1)
  {
    result.sec_info[idx].vrange = array.sec_info[idx].vrange;
    result.sec_info[idx].frange = array.sec_info[idx].frange;
    result.sec_info[idx].name = syms_push_string_copy(arena, array.sec_info[idx].name);
  }
  return result;
}

SYMS_API SYMS_String8
syms_dw_path_from_dir_and_filename(SYMS_Arena *arena, SYMS_String8 dir, SYMS_String8 filename)
{
  SYMS_ArenaTemp scratch = syms_get_scratch(&arena, 1);
  SYMS_String8List pieces = {0};
  SYMS_U8 slash_char = '/';
  
  //- rjf: get pieces of full path from dir
  SYMS_B32 starts_with_slash = 0;
  {
    SYMS_U64 start = 0;
    for(SYMS_U64 idx = 0; idx <= dir.size; idx += 1)
    {
      if(idx == dir.size && idx > start)
      {
        SYMS_String8 str = syms_str8(dir.str+start, idx-start);
        syms_string_list_push(scratch.arena, &pieces, str);
      }
      else if(idx < dir.size && (dir.str[idx] == '/' || dir.str[idx] == '\\'))
      {
        if(idx == 0)
        {
          starts_with_slash = 1;
        }
        if(dir.str[idx] == '\\')
        {
          slash_char = '\\';
        }
        if(idx - start != 0)
        {
          SYMS_String8 str = syms_str8(dir.str+start, idx-start);
          syms_string_list_push(scratch.arena, &pieces, str);
        }
        start = idx+1;
      }
    }
  }
  
  //- rjf: get pieces of full path from filename
  {
    SYMS_U64 start = 0;
    for(SYMS_U64 idx = 0; idx <= filename.size; idx += 1)
    {
      if(idx == filename.size && idx > start)
      {
        SYMS_String8 str = syms_str8(filename.str+start, idx-start);
        syms_string_list_push(scratch.arena, &pieces, str);
      }
      else if(idx < filename.size && (filename.str[idx] == '/' || filename.str[idx] == '\\'))
      {
        if(idx - start != 0)
        {
          SYMS_String8 str = syms_str8(filename.str+start, idx-start);
          syms_string_list_push(scratch.arena, &pieces, str);
        }
        start = idx+1;
      }
    }
  }
  
  SYMS_String8 result = {0};
  SYMS_StringJoin join = {0};
  join.pre = starts_with_slash ? syms_str8_lit("/") : syms_str8_lit("");
  join.sep = syms_str8(&slash_char, 1);
  result = syms_string_list_join(arena, &pieces, &join);
  syms_release_scratch(scratch);
  return result;
}

SYMS_API void
syms_dw_symbol_id_chunk_list_push(SYMS_Arena *arena, SYMS_DwSymbolIDChunkList *list, SYMS_SymbolID sid)
{
  SYMS_DwSymbolIDChunk *chunk = list->last;
  if(chunk == 0 || chunk->count >= SYMS_ARRAY_SIZE(chunk->ids))
  {
    chunk = syms_push_array_zero(arena, SYMS_DwSymbolIDChunk, 1);
    SYMS_QueuePush(list->first, list->last, chunk);
    list->chunk_count += 1;
  }
  chunk->ids[chunk->count] = sid;
  chunk->count += 1;
  list->total_id_count += 1;
}

SYMS_API SYMS_SymbolIDArray
syms_dw_sid_array_from_chunk_list(SYMS_Arena *arena, SYMS_DwSymbolIDChunkList list)
{
  SYMS_SymbolIDArray array = {0};
  array.count = list.total_id_count;
  array.ids = syms_push_array(arena, SYMS_SymbolID, array.count);
  SYMS_U64 idx = 0;
  for(SYMS_DwSymbolIDChunk *chunk = list.first; chunk != 0; chunk = chunk->next)
  {
    syms_memmove(array.ids + idx, chunk->ids, chunk->count*sizeof(SYMS_SymbolID));
    idx += chunk->count;
  }
  return array;
}

////////////////////////////////
//~ rjf: DWARF-Specific Based Range Reads

SYMS_API SYMS_U64
syms_dw_based_range_read_length(void *base, SYMS_U64Range range, SYMS_U64 offset, SYMS_U64 *out_value)
{
  SYMS_U64 bytes_read = 0;
  SYMS_U64 value = 0;
  SYMS_U32 first32 = 0;
  if(syms_based_range_read_struct(base, range, offset, &first32))
  {
    // NOTE(rjf): DWARF 32-bit => use the first 32 bits as the size.
    if(first32 != 0xffffffff)
    {
      value = (SYMS_U64)first32;
      bytes_read = sizeof(SYMS_U32);
    }
    // NOTE(rjf): DWARF 64-bit => first 32 are just a marker, use the next 64 bits as the size.
    else if(syms_based_range_read_struct(base, range, offset + sizeof(SYMS_U32), &value))
    {
      value = 0;
      bytes_read = sizeof(SYMS_U32) + sizeof(SYMS_U64);
    }
  }
  if(out_value != 0)
  {
    *out_value = value;
  }
  return bytes_read;
}

SYMS_API SYMS_U64
syms_dw_based_range_read_abbrev_tag(void *base, SYMS_U64Range range, SYMS_U64 offset, SYMS_DwAbbrev *out_abbrev)
{
  SYMS_U64 total_bytes_read = 0;
  
  //- rjf: parse ID
  SYMS_U64 id_off = offset;
  SYMS_U64 sub_kind_off = id_off;
  SYMS_U64 id = 0;
  {
    SYMS_U64 bytes_read = syms_based_range_read_uleb128(base, range, id_off, &id);
    sub_kind_off += bytes_read;
    total_bytes_read += bytes_read;
  }
  
  //- rjf: parse sub-kind
  SYMS_U64 sub_kind = 0;
  SYMS_U64 next_off = sub_kind_off;
  if(id != 0)
  {
    SYMS_U64 bytes_read = syms_based_range_read_uleb128(base, range, sub_kind_off, &sub_kind);
    next_off += bytes_read;
    total_bytes_read += bytes_read;
  }
  
  //- rjf: parse whether this tag has children
  SYMS_U8 has_children = 0;
  if(id != 0)
  {
    total_bytes_read += syms_based_range_read_struct(base, range, next_off, &has_children);
  }
  
  //- rjf: fill abbrev
  if(out_abbrev != 0)
  {
    SYMS_DwAbbrev abbrev;
    syms_memzero_struct(&abbrev);
    abbrev.kind = SYMS_DwAbbrevKind_Tag;
    abbrev.abbrev_range = syms_make_u64_range(range.min+offset, range.min+offset+total_bytes_read);
    abbrev.sub_kind = sub_kind;
    abbrev.id = id;
    if(has_children)
    {
      abbrev.flags |= SYMS_DwAbbrevFlag_HasChildren;
    }
    *out_abbrev = abbrev;
  }
  
  return total_bytes_read;
}

SYMS_API SYMS_U64
syms_dw_based_range_read_abbrev_attrib_info(void *base, SYMS_U64Range range, SYMS_U64 offset, SYMS_DwAbbrev *out_abbrev)
{
  SYMS_U64 total_bytes_read = 0;
  
  //- rjf: parse ID
  SYMS_U64 id_off = offset;
  SYMS_U64 sub_kind_off = id_off;
  SYMS_U64 id = 0;
  {
    SYMS_U64 bytes_read = syms_based_range_read_uleb128(base, range, id_off, &id);
    sub_kind_off += bytes_read;
    total_bytes_read += bytes_read;
  }
  
  //- rjf: parse sub-kind (form-kind)
  SYMS_U64 sub_kind = 0;
  SYMS_U64 next_off = sub_kind_off;
  {
    SYMS_U64 bytes_read = syms_based_range_read_uleb128(base, range, sub_kind_off, &sub_kind);
    next_off += bytes_read;
    total_bytes_read += bytes_read;
  }
  
  //- rjf: parse implicit const
  SYMS_U64 implicit_const = 0;
  if(sub_kind == SYMS_DwFormKind_IMPLICIT_CONST)
  {
    SYMS_U64 bytes_read = syms_based_range_read_uleb128(base, range, next_off, &implicit_const);
    total_bytes_read += bytes_read;
  }
  
  //- rjf: fill abbrev
  if(out_abbrev != 0)
  {
    SYMS_DwAbbrev abbrev;
    syms_memzero_struct(&abbrev);
    abbrev.kind = SYMS_DwAbbrevKind_Attrib;
    abbrev.abbrev_range = syms_make_u64_range(offset, offset+total_bytes_read);
    abbrev.sub_kind = sub_kind;
    abbrev.id = id;
    if(sub_kind == SYMS_DwFormKind_IMPLICIT_CONST)
    {
      abbrev.flags |= SYMS_DwAbbrevFlag_HasImplicitConst;
      abbrev.const_value = implicit_const;
    }
    *out_abbrev = abbrev;
  }
  
  return total_bytes_read;
}

SYMS_API SYMS_U64
syms_dw_based_range_read_attrib_form_value(void *base, SYMS_U64Range range, SYMS_U64 offset, SYMS_DwMode mode, SYMS_U64 address_size, SYMS_DwFormKind form_kind, SYMS_U64 implicit_const, SYMS_DwAttribValue *form_value_out)
{
  SYMS_U64 bytes_read = 0;
  SYMS_U64 bytes_to_read = 0;
  SYMS_DwAttribValue form_value;
  syms_memzero_struct(&form_value);
  
  switch(form_kind)
  {
    
    //- rjf: 1-byte uint reads
    case SYMS_DwFormKind_REF1:  case SYMS_DwFormKind_DATA1: case SYMS_DwFormKind_FLAG:
    case SYMS_DwFormKind_STRX1: case SYMS_DwFormKind_ADDRX1:
    bytes_to_read = 1; goto read_fixed_uint;
    
    //- rjf: 2-byte uint reads
    case SYMS_DwFormKind_REF2: case SYMS_DwFormKind_DATA2: case SYMS_DwFormKind_STRX2:
    case SYMS_DwFormKind_ADDRX2:
    bytes_to_read = 2; goto read_fixed_uint;
    
    //- rjf: 3-byte uint reads
    case SYMS_DwFormKind_STRX3: case SYMS_DwFormKind_ADDRX3:
    bytes_to_read = 3; goto read_fixed_uint;
    
    //- rjf: 4-byte uint reads
    case SYMS_DwFormKind_DATA4: case SYMS_DwFormKind_REF4: case SYMS_DwFormKind_REF_SUP4: case SYMS_DwFormKind_STRX4: case SYMS_DwFormKind_ADDRX4:
    bytes_to_read = 4; goto read_fixed_uint;
    
    //- rjf: 8-byte uint reads
    case SYMS_DwFormKind_DATA8: case SYMS_DwFormKind_REF8: case SYMS_DwFormKind_REF_SIG8: case SYMS_DwFormKind_REF_SUP8:
    bytes_to_read = 8; goto read_fixed_uint;
    
    //- rjf: address-size reads
    case SYMS_DwFormKind_ADDR:       bytes_to_read = address_size; goto read_fixed_uint;
    
    //- rjf: offset-size reads
    case SYMS_DwFormKind_REF_ADDR: case SYMS_DwFormKind_SEC_OFFSET: case SYMS_DwFormKind_LINE_STRP:
    case SYMS_DwFormKind_STRP: case SYMS_DwFormKind_STRP_SUP:
    bytes_to_read = syms_dw_offset_size_from_mode(mode); goto read_fixed_uint;
    
    //- rjf: fixed-size uint reads
    {
      read_fixed_uint:;
      SYMS_U64 value = 0;
      bytes_read = syms_based_range_read(base, range, offset, bytes_to_read, &value);
      form_value.v[0] = value;
    }break;
    
    //- rjf: uleb128 reads
    case SYMS_DwFormKind_UDATA: case SYMS_DwFormKind_REF_UDATA: case SYMS_DwFormKind_STRX:
    case SYMS_DwFormKind_ADDRX: case SYMS_DwFormKind_LOCLISTX:  case SYMS_DwFormKind_RNGLISTX:
    {
      SYMS_U64 value = 0;
      bytes_read = syms_based_range_read_uleb128(base, range, offset, &value);
      form_value.v[0] = value;
    }break;
    
    //- rjf: sleb128 reads
    case SYMS_DwFormKind_SDATA:
    {
      SYMS_S64 value = 0;
      bytes_read = syms_based_range_read_sleb128(base, range, offset, &value);
      form_value.v[0] = value;
    }break;
    
    //- rjf: fixed-size uint read + skip
    case SYMS_DwFormKind_BLOCK1: bytes_to_read = 1; goto read_fixed_uint_skip;
    case SYMS_DwFormKind_BLOCK2: bytes_to_read = 2; goto read_fixed_uint_skip;
    case SYMS_DwFormKind_BLOCK4: bytes_to_read = 4; goto read_fixed_uint_skip;
    {
      read_fixed_uint_skip:;
      SYMS_U64 size = 0;
      bytes_read = syms_based_range_read(base, range, offset, bytes_to_read, &size);
      form_value.v[0] = size;
      form_value.v[1] = offset;
      bytes_read += size;
    }break;
    
    //- rjf: uleb 128 read + skip
    case SYMS_DwFormKind_BLOCK:
    {
      SYMS_U64 size = 0;
      bytes_read = syms_based_range_read_uleb128(base, range, offset, &size);
      form_value.v[0] = size;
      form_value.v[1] = offset;
      bytes_read += size;
    }break;
    
    //- rjf: u64 ranges
    case SYMS_DwFormKind_DATA16:
    {
      SYMS_U64 value1 = 0;
      SYMS_U64 value2 = 0;
      bytes_read += syms_based_range_read_struct(base, range, offset,                    &value1);
      bytes_read += syms_based_range_read_struct(base, range, offset + sizeof(SYMS_U64), &value2);
      form_value.v[0] = value1;
      form_value.v[1] = value2;
    }break;
    
    //- rjf: strings
    case SYMS_DwFormKind_STRING:
    {
      SYMS_String8 string = syms_based_range_read_string(base, range, offset);
      bytes_read = string.size + 1;
      SYMS_U64 string_offset = offset;
      SYMS_U64 string_size = (offset + bytes_read) - string_offset;
      form_value.v[0] = string_offset;
      form_value.v[1] = string_offset+string_size-1;
    }break;
    
    //- rjf: implicit const
    case SYMS_DwFormKind_IMPLICIT_CONST:
    {
      // NOTE(nick): This is special case.
      // Unlike other forms that have their values stored in the .debug_info section,
      // This one defines it's value in the .debug_abbrev section.
      form_value.v[0] = implicit_const;
    }break;
    
    //- rjf: expr loc
    case SYMS_DwFormKind_EXPRLOC:
    {
      SYMS_U64 size = 0;
      bytes_read = syms_based_range_read_uleb128(base, range, offset, &size);
      form_value.v[0] = offset + bytes_read;
      form_value.v[1] = size;
      bytes_read += size;
    }break;
    
    //- rjf: flag present
    case SYMS_DwFormKind_FLAG_PRESENT:
    {
      form_value.v[0] = 1;
    }break;
    
    case SYMS_DwFormKind_INDIRECT:
    {
      SYMS_INVALID_CODE_PATH;
    }break;
    
    case SYMS_DwFormKind_INVALID:
    {
    }break;
  }
  
  if(form_value_out != 0)
  {
    *form_value_out = form_value;
  }
  
  return bytes_read;
}

////////////////////////////////
//~ rjf: Debug Info Accelerator (DbgAccel) code

//- rjf: debug info and interaction with ELF file accel

SYMS_API SYMS_B32
syms_dw_elf_bin_accel_is_dbg(SYMS_ElfBinAccel *bin_accel)
{
  SYMS_B32 result = syms_false;
  SYMS_String8 required_sections[] =
  {
    syms_str8_comp(".debug_info"),
  };
  for(SYMS_U64 required_section_idx = 0;
      required_section_idx < SYMS_ARRAY_SIZE(required_sections);
      required_section_idx += 1)
  {
    SYMS_B32 found = syms_false;
    for(SYMS_U64 section_idx = 0;
        section_idx < bin_accel->sections.count;
        section_idx += 1)
    {
      if(syms_string_match(required_sections[required_section_idx], bin_accel->sections.v[section_idx].name, 0))
      {
        found = syms_true;
        break;
      }
    }
    if(found)
    {
      result = syms_true;
    }
    else
    {
      result = syms_false;
      break;
    }
  }
  return result;
}

SYMS_API SYMS_DwDbgAccel *
syms_dw_dbg_accel_from_sec_info_array(SYMS_Arena *arena, SYMS_String8 data, SYMS_U64 vbase, SYMS_Arch arch, SYMS_SecInfoArray sections)
{
  //- rjf: scan file accel for info and abbrev sections, which are all that is necessary for
  // some useful debug info to come from DWARF.
  SYMS_B32 has_necessary_sections = syms_false;
  {
    SYMS_DwSectionKind necessary_kinds[] = 
    {
      SYMS_DwSectionKind_Info,
      SYMS_DwSectionKind_Abbrev
    };
    SYMS_U32 match_count = 0;
    for (SYMS_U64 kind_idx = 0; kind_idx < SYMS_ARRAY_SIZE(necessary_kinds); kind_idx += 1) 
    {
      SYMS_String8 dw_name = syms_dw_name_string_from_section_kind(necessary_kinds[kind_idx]);
      SYMS_String8 dwo_name = syms_dw_dwo_name_string_from_section_kind(necessary_kinds[kind_idx]);
      SYMS_String8 dw_mach_name = syms_dw_mach_name_string_from_section_kind(necessary_kinds[kind_idx]);
      for(SYMS_U64 section_idx = 0; section_idx < sections.count; section_idx += 1) 
      {
        if(syms_string_match(sections.sec_info[section_idx].name, dw_name, 0) ||
           syms_string_match(sections.sec_info[section_idx].name, dwo_name, 0) ||
           syms_string_match(sections.sec_info[section_idx].name, dw_mach_name, 0)) 
        {
          match_count += 1;
          break;
        }
      }
    }
    has_necessary_sections = (match_count == SYMS_ARRAY_SIZE(necessary_kinds));
  }
  
  //- rjf: scan sections for .text section, so we can store its index (useful for
  // later stuff in the expression transpiler)
  SYMS_U64 text_section_idx = 0;
  for(SYMS_U64 idx = 0; idx < sections.count; idx += 1)
  {
    if(syms_string_match(sections.sec_info[idx].name, syms_str8_lit(".text"), 0))
    {
      text_section_idx = idx;
      break;
    }
  }
  
  //- rjf: build section map + figure out mode
  SYMS_DwMode mode = SYMS_DwMode_32Bit;
  SYMS_DwSection *section_map = 0;
  SYMS_B32 is_dwo = syms_false;
  if(has_necessary_sections)
  {
    section_map = syms_push_array_zero(arena, SYMS_DwSection, SYMS_DwSectionKind_COUNT);
    for(SYMS_DwSectionKind section_kind = (SYMS_DwSectionKind)(SYMS_DwSectionKind_Null+1);
        section_kind < SYMS_DwSectionKind_COUNT;
        section_kind = (SYMS_DwSectionKind)(section_kind + 1))
    {
      SYMS_String8 section_kind_name = syms_dw_name_string_from_section_kind(section_kind);
      SYMS_String8 dwo_section_kind_name = syms_dw_dwo_name_string_from_section_kind(section_kind);
      SYMS_String8 mach_kind_name = syms_dw_mach_name_string_from_section_kind(section_kind);
      for(SYMS_U64 section_idx = 0; section_idx < sections.count; section_idx += 1)
      {
        SYMS_B32 match_main = syms_string_match(sections.sec_info[section_idx].name, section_kind_name, 0);
        SYMS_B32 match_dwo = syms_string_match(sections.sec_info[section_idx].name, dwo_section_kind_name, 0);
        SYMS_B32 match_mach = syms_string_match(sections.sec_info[section_idx].name, mach_kind_name, 0);
        if(match_main || match_dwo || match_mach)
        {
          section_map[section_kind].range = sections.sec_info[section_idx].frange;
          if(section_map[section_kind].range.max - section_map[section_kind].range.min > SYMS_U32_MAX)
          {
            mode = SYMS_DwMode_64Bit;
          }
          if(match_dwo && section_kind == SYMS_DwSectionKind_Info)
          {
            is_dwo = syms_true;
          }
          break;
        }
      }
    }
  }
  
  //- rjf: find acceptable vrange for this file, to detect busted line info sections later
  SYMS_U64Range acceptable_vrange = {0};
  if(has_necessary_sections)
  {
    for(SYMS_U64 idx = 0; idx < sections.count; idx += 1)
    {
      acceptable_vrange.min = SYMS_MIN(acceptable_vrange.min, sections.sec_info[idx].vrange.min);
      acceptable_vrange.max = SYMS_MAX(acceptable_vrange.max, sections.sec_info[idx].vrange.max);
    }
  }
  
  //- rjf: find .debug_info and .debug_aranges for initial quick parse
  void *info_base = 0;
  SYMS_U64Range info_rng = {0};
  void *aranges_base = 0;
  SYMS_U64Range aranges_rng = {0};
  if(has_necessary_sections)
  {
    info_base    = data.str + section_map[SYMS_DwSectionKind_Info].range.min;
    info_rng     = syms_make_u64_range(0, syms_u64_range_size(section_map[SYMS_DwSectionKind_Info].range));
    aranges_base = data.str + section_map[SYMS_DwSectionKind_ARanges].range.min;
    aranges_rng  = syms_make_u64_range(0, syms_u64_range_size(section_map[SYMS_DwSectionKind_ARanges].range));
  }
  
  //- rjf: parse comp unit range info from .debug_info and .debug_aranges
  SYMS_U64 unit_count = 0;
  SYMS_DwUnitRangeInfo *unit_range_info = 0;
  if(has_necessary_sections)
  {
    SYMS_ArenaTemp scratch = syms_get_scratch(&arena, 1);
    
    //- rjf: get all comp unit file ranges
    SYMS_U64RangeList unit_franges = {0};
    {
      for(SYMS_U64 offset = 0;;)
      {
        SYMS_U64 info_size = 0;
        SYMS_U64 bytes_read = syms_dw_based_range_read_length(info_base, info_rng, offset, &info_size);
        if(info_size == 0)
        {
          break;
        }
        SYMS_U64 total_info_size = info_size + bytes_read;
        SYMS_U64 info_start = info_rng.min + offset;
        SYMS_U64Range range = syms_make_u64_range(info_start, info_start + total_info_size);
        syms_u64_range_list_push(scratch.arena, &unit_franges, range);
        offset += total_info_size;
      }
    }
    unit_count = unit_franges.node_count;
    
    //- rjf: get all comp unit addr ranges via .debug_aranges
    SYMS_U64RangeArray *unit_aranges = syms_push_array_zero(scratch.arena, SYMS_U64RangeArray, unit_count);
    {
      for(SYMS_U64 offset = 0; offset < aranges_rng.max;)
      {
        // rjf: parse hdr
        SYMS_U64 unit_length = 0;
        SYMS_U16 version = 0;
        SYMS_U64 debug_info_offset = 0;
        SYMS_U8 address_size = 0;
        SYMS_U8 segment_size = 0;
        offset += syms_dw_based_range_read_length(aranges_base, aranges_rng, offset, &unit_length);
        offset += syms_based_range_read_struct(aranges_base, aranges_rng, offset, &version);
        offset += syms_based_range_read(aranges_base, aranges_rng, offset, syms_dw_offset_size_from_mode(mode), &debug_info_offset);
        offset += syms_based_range_read_struct(aranges_base, aranges_rng, offset, &address_size);
        offset += syms_based_range_read_struct(aranges_base, aranges_rng, offset, &segment_size);
        
        // rjf: figure out which UID we're looking at
        SYMS_UnitID uid = 0;
        SYMS_U64 unit_idx = 0;
        {
          for(SYMS_U64RangeNode *n = unit_franges.first; n != 0; n = n->next, unit_idx += 1)
          {
            if(n->range.min <= debug_info_offset && debug_info_offset < n->range.max)
            {
              uid = unit_idx+1;
              break;
            }
          }
        }
        
        // rjf: figure out tuple size
        SYMS_U64 tuple_size = address_size*2 + segment_size;
        
        // rjf: adjust parsing offset to be divisible by the tuple size (see the February 13, 2017 spec)
        SYMS_U64 bytes_too_far_past_boundary = offset%tuple_size;
        if(bytes_too_far_past_boundary)
        {
          offset += (tuple_size - bytes_too_far_past_boundary);
        }
        
        // rjf: parse tuples
        SYMS_U64RangeList rngs = {0};
        {
          for(;;)
          {
            SYMS_U64 segment = 0;
            SYMS_U64 address = 0;
            SYMS_U64 length = 0;
            offset += syms_based_range_read(aranges_base, aranges_rng, offset, segment_size, &segment);
            offset += syms_based_range_read(aranges_base, aranges_rng, offset, address_size, &address);
            offset += syms_based_range_read(aranges_base, aranges_rng, offset, address_size, &length);
            if(segment == 0 && address == 0 && length == 0)
            {
              break;
            }
            if(length != 0 && acceptable_vrange.min <= address && address < acceptable_vrange.max)
            {
              SYMS_U64Range rng = syms_make_u64_range(address, address+length);
              syms_u64_range_list_push(scratch.arena, &rngs, rng);
            }
          }
        }
        
        // rjf: fill unit_aranges slot
        unit_aranges[unit_idx] = syms_u64_range_array_from_list(arena, &rngs);
        
        // rjf: log
#if SYMS_ENABLE_DEV_LOG
        SYMS_LogOpen(SYMS_LogFeature_DwarfUnitRanges, uid, rnglog);
        {
          SYMS_Log(".debug_aranges [unit #%i]:\n", uid);
          for(SYMS_U64 idx = 0; idx < unit_aranges[unit_idx].count; idx += 1)
          {
            SYMS_Log(" [0x%" SYMS_PRIx64 ", 0x%" SYMS_PRIx64 ")\n", unit_aranges[unit_idx].ranges[idx].min, unit_aranges[unit_idx].ranges[idx].max);
          }
        }
        SYMS_LogClose(rnglog);
#endif
      }
    }
    
    //- rjf: build range info array
    unit_range_info = syms_push_array_zero(arena, SYMS_DwUnitRangeInfo, unit_franges.node_count);
    {
      SYMS_U64RangeNode *frange_node = unit_franges.first;
      for(SYMS_U64 unit_idx = 0;
          unit_idx < unit_franges.node_count && frange_node != 0;
          unit_idx += 1, frange_node = frange_node->next)
      {
        unit_range_info[unit_idx].uid = unit_idx+1;
        unit_range_info[unit_idx].frange = frange_node->range;
        unit_range_info[unit_idx].addr_ranges = unit_aranges[unit_idx];
      }
    }
    
    syms_release_scratch(scratch);
  }
  
  //- rjf: fill+return
  SYMS_DwDbgAccel *dbg = (SYMS_DwDbgAccel*)&syms_format_nil;
  if(has_necessary_sections)
  {
    dbg = syms_push_array_zero(arena, SYMS_DwDbgAccel, 1);
    dbg->format = SYMS_FileFormat_DWARF;
    dbg->arch = arch;
    dbg->mode = mode;
    dbg->vbase = vbase;
    dbg->sections = syms_dw_copy_sec_info_array(arena, sections);
    dbg->text_section_idx = text_section_idx;
    dbg->acceptable_vrange = acceptable_vrange;
    dbg->section_map = section_map;
    dbg->unit_count = unit_count;
    dbg->unit_range_info = unit_range_info;
    dbg->is_dwo = is_dwo;
  }
  return dbg;
}

SYMS_API SYMS_DwDbgAccel *
syms_dw_dbg_accel_from_elf_bin(SYMS_Arena *arena, SYMS_String8 data, SYMS_ElfBinAccel *bin)
{
  SYMS_ArenaTemp scratch = syms_get_scratch(&arena, 1);
  SYMS_SecInfoArray sec_info_array = syms_elf_sec_info_array_from_bin(scratch.arena, data, bin);
  SYMS_DwDbgAccel *dbg = syms_dw_dbg_accel_from_sec_info_array(arena, data, syms_elf_default_vbase_from_bin(bin), bin->header.arch, sec_info_array);
  syms_release_scratch(scratch);
  return dbg;
}

SYMS_API SYMS_DwDbgAccel *
syms_dw_dbg_accel_from_mach_bin(SYMS_Arena *arena, SYMS_String8 data, SYMS_MachBinAccel *bin)
{
  SYMS_ArenaTemp scratch = syms_get_scratch(&arena, 1);
  SYMS_SecInfoArray sec_info_array = syms_mach_sec_info_array_from_bin(scratch.arena, data, bin);
  SYMS_DwDbgAccel *dbg = syms_dw_dbg_accel_from_sec_info_array(arena, data, syms_mach_default_vbase_from_bin(bin), bin->arch, sec_info_array);
  syms_release_scratch(scratch);
  return dbg;
}

SYMS_API SYMS_ExtFileList
syms_dw_ext_file_list_from_dbg(SYMS_Arena *arena, SYMS_String8 data, SYMS_DwDbgAccel *dbg)
{
  SYMS_ExtFileList list;
  syms_memzero_struct(&list);
  SYMS_ArenaTemp scratch = syms_get_scratch(&arena, 1);
  SYMS_DwUnitSetAccel *unit_set = syms_dw_unit_set_accel_from_dbg(scratch.arena, data, dbg);
  SYMS_U64 count = syms_dw_unit_count_from_set(unit_set);
  for(SYMS_U64 unit_num = 1; unit_num <= count; unit_num += 1)
  {
    SYMS_UnitID uid = syms_dw_uid_from_number(unit_set, unit_num);
    SYMS_DwCompRoot *root = syms_dw_comp_root_from_uid(unit_set, uid);
    SYMS_DwExtDebugRef ext_ref = syms_dw_ext_debug_ref_from_comp_root(root);
    if(ext_ref.dwo_path.size != 0)
    {
      SYMS_ExtFileNode *node = syms_push_array(arena, SYMS_ExtFileNode, 1);
      node->ext_file.file_name = syms_push_string_copy(arena, ext_ref.dwo_path);
      syms_memzero_struct(&node->ext_file.match_key);
      syms_memmove(node->ext_file.match_key.v, &ext_ref.dwo_id, sizeof(SYMS_U64));
      SYMS_QueuePush(list.first, list.last, node);
      list.node_count += 1;
    }
  }
  syms_release_scratch(scratch);
  return list;
}

SYMS_API SYMS_SecInfoArray
syms_dw_sec_info_array_from_dbg(SYMS_Arena *arena, SYMS_String8 data, SYMS_DwDbgAccel *dbg)
{
  SYMS_SecInfoArray result = syms_dw_copy_sec_info_array(arena, dbg->sections);
  return result;
}

SYMS_API SYMS_ExtMatchKey
syms_dw_ext_match_key_from_dbg(SYMS_String8 data, SYMS_DwDbgAccel *dbg)
{
  SYMS_ExtMatchKey key;
  syms_memzero_struct(&key);
  if(dbg->is_dwo)
  {
    SYMS_ArenaTemp scratch = syms_get_scratch(0, 0);
    SYMS_ExtFileList ext_files = syms_dw_ext_file_list_from_dbg(scratch.arena, data, dbg);
    if(ext_files.node_count != 0)
    {
      SYMS_ExtFileNode *n = ext_files.first;
      key = n->ext_file.match_key;;
    }
    syms_arena_temp_end(scratch);
  }
  else
  {
    SYMS_U32 checksum = syms_elf_gnu_debuglink_crc32(0, data);
    syms_memmove(key.v, &checksum, sizeof(checksum));
  }
  return key;
}

SYMS_API SYMS_U64
syms_dw_default_vbase_from_dbg(SYMS_DwDbgAccel *dbg)
{
  return dbg->vbase;
}

//- rjf: top-level unit info

SYMS_API SYMS_UnitID
syms_dw_uid_from_foff(SYMS_DwDbgAccel *dbg, SYMS_U64 foff)
{
  SYMS_UnitID uid = 0;
  for(SYMS_U64 unit_idx = 0; unit_idx < dbg->unit_count; unit_idx += 1)
  {
    if(dbg->unit_range_info[unit_idx].frange.min <= foff && foff < dbg->unit_range_info[unit_idx].frange.max)
    {
      uid = unit_idx+1;
      break;
    }
  }
  return uid;
}

//- rjf: important DWARF section base/range accessors

SYMS_API SYMS_B32
syms_dw_sec_is_present(SYMS_DwDbgAccel *dbg, SYMS_DwSectionKind kind)
{
  SYMS_U64Range *range = &dbg->section_map[kind].range;
  SYMS_B32 result = (range->max > range->min);
  return(result);
}

SYMS_API void *
syms_dw_sec_base_from_dbg(SYMS_String8 data, SYMS_DwDbgAccel *dbg, SYMS_DwSectionKind kind)
{
  return data.str + dbg->section_map[kind].range.min;
}

SYMS_API SYMS_U64Range
syms_dw_sec_range_from_dbg(SYMS_DwDbgAccel *dbg, SYMS_DwSectionKind kind)
{
  return syms_make_u64_range(0, syms_u64_range_size(dbg->section_map[kind].range));
}

////////////////////////////////
//~ rjf: Abbrev Table

SYMS_API SYMS_DwAbbrevTable
syms_dw_make_abbrev_table(SYMS_Arena *arena, SYMS_String8 data, SYMS_DwDbgAccel *dbg, SYMS_U64 abbrev_offset)
{
  void *file_base = syms_dw_sec_base_from_dbg(data, dbg, SYMS_DwSectionKind_Abbrev);
  SYMS_U64Range abbrev_range = syms_dw_sec_range_from_dbg(dbg, SYMS_DwSectionKind_Abbrev);
  
  SYMS_DwAbbrevTable table;
  syms_memzero_struct(&table);
  
  //- rjf: count the tags we have
  SYMS_U64 tag_count = 0;
  for(SYMS_U64 abbrev_read_off = abbrev_offset - abbrev_range.min;;)
  {
    SYMS_DwAbbrev tag;
    {
      SYMS_U64 bytes_read = syms_dw_based_range_read_abbrev_tag(file_base, abbrev_range, abbrev_read_off, &tag);
      abbrev_read_off += bytes_read;
      if(bytes_read == 0 || tag.id == 0)
      {
        break;
      }
    }
    for(;;)
    {
      SYMS_DwAbbrev attrib;
      syms_memzero_struct(&attrib);
      SYMS_U64 bytes_read = syms_dw_based_range_read_abbrev_attrib_info(file_base, abbrev_range, abbrev_read_off, &attrib);
      abbrev_read_off += bytes_read;
      if(bytes_read == 0 || attrib.id == 0)
      {
        break;
      }
    }
    tag_count += 1;
  }
  
  //- rjf: build table
  table.count = tag_count;
  table.entries = syms_push_array(arena, SYMS_DwAbbrevTableEntry, table.count);
  syms_memset(table.entries, 0, sizeof(SYMS_DwAbbrevTableEntry)*table.count);
  SYMS_U64 tag_idx = 0;
  for(SYMS_U64 abbrev_read_off = abbrev_offset - abbrev_range.min;;)
  {
    SYMS_DwAbbrev tag;
    {
      SYMS_U64 bytes_read = syms_dw_based_range_read_abbrev_tag(file_base, abbrev_range, abbrev_read_off, &tag);
      abbrev_read_off += bytes_read;
      if(bytes_read == 0 || tag.id == 0)
      {
        break;
      }
    }
    
    // rjf: insert this tag into the table
    {
      table.entries[tag_idx].id = tag.id;
      table.entries[tag_idx].off = tag.abbrev_range.min;
      tag_idx += 1;
    }
    
    for(;;)
    {
      SYMS_DwAbbrev attrib;
      syms_memzero_struct(&attrib);
      SYMS_U64 bytes_read = syms_dw_based_range_read_abbrev_attrib_info(file_base, abbrev_range, abbrev_read_off, &attrib);
      abbrev_read_off += bytes_read;
      if(bytes_read == 0 || attrib.id == 0)
      {
        break;
      }
    }
    tag_count += 1;
  }
  
  return table;
}

SYMS_API SYMS_U64
syms_dw_abbrev_offset_from_abbrev_id(SYMS_DwAbbrevTable table, SYMS_U64 abbrev_id)
{
  SYMS_U64 abbrev_offset = SYMS_U64_MAX;
  if(table.count > 0)
  {
    SYMS_S64 min = 0;
    SYMS_S64 max = (SYMS_S64)table.count - 1;
    while(min <= max)
    {
      SYMS_S64 mid = (min + max) / 2;
      if (abbrev_id > table.entries[mid].id)
      {
        min = mid + 1;
      }
      else if (abbrev_id < table.entries[mid].id)
      {
        max = mid - 1;
      }
      else
      {
        abbrev_offset = table.entries[mid].off;
        break;
      }
    }
  }
  return abbrev_offset;
}

////////////////////////////////
//~ rjf: Miscellaneous DWARF Section Parsing

//- rjf: .debug_ranges (DWARF V4)

SYMS_API SYMS_U64RangeList
syms_dw_v4_range_list_from_range_offset(SYMS_Arena *arena, SYMS_String8 data, SYMS_DwDbgAccel *dbg, SYMS_U64 addr_size, SYMS_U64 comp_unit_base_addr, SYMS_U64 range_off)
{
  void *base = syms_dw_sec_base_from_dbg(data, dbg, SYMS_DwSectionKind_Ranges);
  SYMS_U64Range rng = syms_dw_sec_range_from_dbg(dbg, SYMS_DwSectionKind_Ranges);
  
  SYMS_U64RangeList list;
  syms_memzero_struct(&list);
  
  SYMS_U64 read_off = range_off;
  SYMS_U64 base_addr = comp_unit_base_addr;
  
  for(;read_off < rng.max;)
  {
    SYMS_U64 v0 = 0;
    SYMS_U64 v1 = 0;
    read_off += syms_based_range_read(base, rng, read_off, addr_size, &v0);
    read_off += syms_based_range_read(base, rng, read_off, addr_size, &v1);
    
    //- rjf: base address entry
    if((addr_size == 4 && v0 == 0xffffffff) ||
       (addr_size == 8 && v0 == 0xffffffffffffffff))
    {
      base_addr = v1;
    }
    //- rjf: end-of-list entry
    else if(v0 == 0 && v1 == 0)
    {
      break;
    }
    //- rjf: range list entry
    else
    {
      SYMS_U64 min_addr = v0 + base_addr;
      SYMS_U64 max_addr = v1 + base_addr;
      syms_u64_range_list_push(arena, &list, syms_make_u64_range(min_addr, max_addr));
    }
  }
  
  return list;
}

//- rjf: .debug_loc (DWARF V4)

SYMS_API SYMS_LocRangeList
syms_dw_v4_location_ranges_from_loc_offset(SYMS_Arena *arena, SYMS_String8 data, SYMS_DwDbgAccel *dbg, SYMS_U64 addr_size, SYMS_U64 comp_unit_base_addr, SYMS_U64 offset)
{
  void *base = syms_dw_sec_base_from_dbg(data, dbg, SYMS_DwSectionKind_Loc);
  SYMS_U64Range rng = syms_dw_sec_range_from_dbg(dbg, SYMS_DwSectionKind_Loc);
  
  SYMS_LocRangeList list = {0};
  
  SYMS_U64 read_off = offset;
  SYMS_U64 base_addr = comp_unit_base_addr;
  
  for(;read_off < rng.max;)
  {
    SYMS_U64 v0 = 0;
    SYMS_U64 v1 = 0;
    read_off += syms_based_range_read(base, rng, read_off, addr_size, &v0);
    read_off += syms_based_range_read(base, rng, read_off, addr_size, &v1);
    
    //- rjf: base address entry
    if((addr_size == 4 && v0 == 0xffffffff) ||
       (addr_size == 8 && v0 == 0xffffffffffffffff))
    {
      base_addr = v1;
    }
    //- rjf: end-of-list entry
    else if(v0 == 0 && v1 == 0)
    {
      break;
    }
    //- rjf: location list entry
    else
    {
      SYMS_U64 start_addr = v0 + base_addr;
      SYMS_U64 end_addr = v1 + base_addr;
      
      // rjf: push to list
      SYMS_LocRangeNode *n = syms_push_array_zero(arena, SYMS_LocRangeNode, 1);
      n->loc_range.vrange = syms_make_u64_range(start_addr, end_addr);
      n->loc_range.loc_id = (SYMS_LocID)read_off;
      SYMS_QueuePush(list.first, list.last, n);
      list.count += 1;
      
      // rjf: skip past location description
      SYMS_U16 locdesc_length = 0;
      read_off += syms_based_range_read_struct(base, rng, read_off, &locdesc_length);
      read_off += locdesc_length;
    }
  }
  
  return list;
}

SYMS_API SYMS_Location
syms_dw_v4_location_from_loc_id(SYMS_Arena *arena, SYMS_String8 data, SYMS_DwDbgAccel *dbg, SYMS_LocID id)
{
  SYMS_Location result = {0};
  
  void *base = syms_dw_sec_base_from_dbg(data, dbg, SYMS_DwSectionKind_Loc);
  SYMS_U64Range sec_range = syms_dw_sec_range_from_dbg(dbg, SYMS_DwSectionKind_Loc);
  SYMS_U64 read_off = (SYMS_U64)id;
  SYMS_U16 length = 0;
  read_off += syms_based_range_read_struct(base, sec_range, read_off, &length);
  void *expr_base = syms_based_range_ptr(base, sec_range, read_off);
  SYMS_U64Range expr_range = syms_make_u64_range(read_off, read_off+length);
  SYMS_String8 location = syms_dw_expr__transpile_to_eval(arena, dbg, base, expr_range);
  
  // TODO(rjf): wire up `location` to `result`, once SYMS_Location changes to
  // returning a SYMS_String8 instead of an op list.
  
  return result;
}

//- rjf: .debug_pubtypes + .debug_pubnames (DWARF V4)

SYMS_API SYMS_DwPubStringsTable
syms_dw_v4_pub_strings_table_from_section_kind(SYMS_Arena *arena, SYMS_String8 data, SYMS_DwDbgAccel *dbg, SYMS_DwSectionKind section_kind)
{
  SYMS_DwPubStringsTable names_table;
  syms_memzero_struct(&names_table);
  
  SYMS_ArenaTemp scratch = syms_get_scratch(&arena, 1);
  
  // TODO(rjf): Arbitrary choice.
  names_table.size = 16384;
  names_table.buckets = syms_push_array_zero(arena, SYMS_DwPubStringsBucket*, names_table.size);
  
  void *base = syms_dw_sec_base_from_dbg(data, dbg, section_kind);
  SYMS_U64Range rng = syms_dw_sec_range_from_dbg(dbg, section_kind);
  SYMS_U64 read_off = 0;
  
  SYMS_U64 off_size = syms_dw_offset_size_from_mode(dbg->mode);
  
  SYMS_U64 table_length = 0;
  SYMS_U16 unit_version = 0;
  SYMS_U64 cu_info_off = 0;
  SYMS_U64 cu_info_len = 0;
  SYMS_U64 cu_num = 0;
  read_off += syms_dw_based_range_read_length(base, rng, read_off, &table_length);
  read_off += syms_based_range_read_struct(base, rng, read_off, &unit_version);
  read_off += syms_based_range_read(base, rng, read_off, off_size, &cu_info_off);
  read_off += syms_dw_based_range_read_length(base, rng, read_off, &cu_info_len);
  cu_num = syms_dw_uid_from_foff(dbg, cu_info_off);
  
  for(;;)
  {
    SYMS_U64 info_off = 0;
    {
      SYMS_U64 bytes_read = syms_based_range_read(base, rng, read_off, off_size, &info_off);
      read_off += bytes_read;
      if(bytes_read == 0)
      {
        break;
      }
    }
    
    //- rjf: if we got a nonzero .debug_info offset, we've found a valid entry.
    if(info_off != 0)
    {
      SYMS_String8 string = syms_based_range_read_string(base, rng, read_off);
      read_off += string.size + 1;
      SYMS_U64 hash = syms_dw_hash_from_string(string);
      SYMS_U64 bucket_idx = hash % names_table.size;
      SYMS_DwPubStringsBucket *bucket = syms_push_array(arena, SYMS_DwPubStringsBucket, 1);
      bucket->next = names_table.buckets[bucket_idx];
      bucket->string = string;
      bucket->sid = syms_dw_sid_from_info_offset(info_off);
      bucket->uid = cu_num;
      names_table.buckets[bucket_idx] = bucket;
    }
    
    //- rjf: if we did not read a proper entry in the table, we need to try to
    // read the header of the next table.
    else
    {
      SYMS_U64 next_table_length = 0;
      {
        SYMS_U64 bytes_read = syms_dw_based_range_read_length(base, rng, read_off, &next_table_length);
        if(bytes_read == 0 || next_table_length == 0)
        {
          break;
        }
        read_off += bytes_read;
      }
      read_off += syms_based_range_read_struct(base, rng, read_off, &unit_version);
      read_off += syms_based_range_read(base, rng, read_off, off_size, &cu_info_off);
      read_off += syms_dw_based_range_read_length(base, rng, read_off, &cu_info_len);
      cu_num = syms_dw_uid_from_foff(dbg, cu_info_off);
    }
  }
  
  syms_release_scratch(scratch);
  
  return names_table;
}

SYMS_API SYMS_USIDList
syms_dw_v4_usid_list_from_pub_table_string(SYMS_Arena *arena, SYMS_DwPubStringsTable tbl, SYMS_String8 string)
{
  SYMS_USIDList list = {0};
  SYMS_U64 hash = syms_dw_hash_from_string(string);
  SYMS_U64 idx = hash % tbl.size;
  for(SYMS_DwPubStringsBucket *bucket = tbl.buckets[idx]; bucket; bucket = bucket->next)
  {
    if(syms_string_match(bucket->string, string, 0))
    {
      SYMS_USIDNode *n = syms_push_array(arena, SYMS_USIDNode, 1);
      n->usid.uid = bucket->uid;
      n->usid.sid = bucket->sid;
      SYMS_QueuePush(list.first, list.last, n);
      list.count += 1;
    }
  }
  return list;
}

//- rjf: .debug_str_offsets (DWARF V5)

SYMS_API SYMS_U64
syms_dw_v5_offset_from_offs_section_base_index(SYMS_String8 data, SYMS_DwDbgAccel *dbg, SYMS_DwSectionKind section, SYMS_U64 base, SYMS_U64 index)
{
  SYMS_U64 result = 0;
  
  void *sec_base = syms_dw_sec_base_from_dbg(data, dbg, section);
  SYMS_U64Range rng = syms_dw_sec_range_from_dbg(dbg, section);
  SYMS_U64 read_off = base;
  
  //- rjf: get the length of each entry
  SYMS_U64 entry_len = dbg->mode == SYMS_DwMode_64Bit ? 8 : 4;
  
  //- rjf: parse the unit's length (not including the length itself)
  SYMS_U64 unit_length = 0;
  read_off += syms_dw_based_range_read_length(sec_base, rng, read_off, &unit_length);
  
  //- rjf: parse version
  SYMS_U16 version = 0;
  read_off += syms_based_range_read_struct(sec_base, rng, read_off, &version);
  SYMS_ASSERT_PARANOID(version == 5); // must be 5 as of V5.
  
  //- rjf: parse padding
  SYMS_U16 padding = 0;
  read_off += syms_based_range_read_struct(sec_base, rng, read_off, &padding);
  SYMS_ASSERT_PARANOID(padding == 0); // must be 0 as of V5.
  
  //- rjf: read
  if (unit_length >= sizeof(SYMS_U16)*2) 
  {
    void *entries = (SYMS_U8 *)sec_base + read_off;
    SYMS_U64 count = (unit_length - sizeof(SYMS_U16)*2) / entry_len;
    if(0 <= index && index < count)
    {
      switch(entry_len)
      {
        default: break;
        case 4: {result = ((SYMS_U32 *)entries)[index];}break;
        case 8: {result = ((SYMS_U64 *)entries)[index];}break;
      }
    }
  }
  
  return result;
}

//- rjf: .debug_addr parsing

SYMS_API SYMS_U64
syms_dw_v5_addr_from_addrs_section_base_index(SYMS_String8 data, SYMS_DwDbgAccel *dbg, SYMS_DwSectionKind section, SYMS_U64 base, SYMS_U64 index)
{
  SYMS_U64 result = 0;
  
  void *sec_base = syms_dw_sec_base_from_dbg(data, dbg, section);
  SYMS_U64Range rng = syms_dw_sec_range_from_dbg(dbg, section);
  SYMS_U64 read_off = base;
  
  //- rjf: parse the unit's length (not including the length itself)
  SYMS_U64 unit_length = 0;
  read_off += syms_dw_based_range_read_length(sec_base, rng, read_off, &unit_length);
  
  //- rjf: parse version
  SYMS_U16 version = 0;
  read_off += syms_based_range_read_struct(sec_base, rng, read_off, &version);
  SYMS_ASSERT_PARANOID(version == 5); // must be 5 as of V5.
  
  //- rjf: parse address size
  SYMS_U8 address_size = 0;
  read_off += syms_based_range_read_struct(sec_base, rng, read_off, &address_size);
  
  //- rjf: parse segment selector size
  SYMS_U8 segment_selector_size = 0;
  read_off += syms_based_range_read_struct(sec_base, rng, read_off, &segment_selector_size);
  
  //- rjf: read
  SYMS_U64 entry_size = address_size + segment_selector_size;
  SYMS_U64 count = (unit_length - sizeof(SYMS_U16)*2) / entry_size;
  if(0 <= index && index < count)
  {
    void *entry = (SYMS_U8 *)syms_based_range_ptr(sec_base, rng, read_off) + entry_size*index;
    SYMS_U64Range entry_rng = syms_make_u64_range(0, entry_size);
    SYMS_U64 segment = 0;
    SYMS_U64 addr = 0;
    syms_based_range_read(entry, entry_rng, 0,                     sizeof(segment), &segment);
    syms_based_range_read(entry, entry_rng, segment_selector_size, sizeof(addr),    &addr);
    result = addr;
  }
  
  return result;
}

//- rjf: .debug_rnglists + .debug_loclists parsing

SYMS_API SYMS_U64
syms_dw_v5_sec_offset_from_rnglist_or_loclist_section_base_index(SYMS_String8 data, SYMS_DwDbgAccel *dbg, SYMS_DwSectionKind section_kind, SYMS_U64 base, SYMS_U64 index)
{
  //
  // NOTE(rjf): This is only appropriate to call when SYMS_DwFormKind_RNGLISTX is
  // used to access a range list, *OR* when SYMS_DwFormKind_LOCLISTX is used to
  // access a location list. Otherwise, SYMS_DwFormKind_SEC_OFFSET is required.
  //
  // See the DWARF V5 spec (February 13, 2017), page 242. (rnglists)
  // See the DWARF V5 spec (February 13, 2017), page 215. (loclists)
  //
  
  SYMS_U64 result = 0;
  void *sec_base = syms_dw_sec_base_from_dbg(data, dbg, section_kind);
  SYMS_U64Range rng = syms_dw_sec_range_from_dbg(dbg, section_kind);
  SYMS_U64 read_off = base;
  
  //- rjf: get the length of each entry
  SYMS_U64 entry_len = dbg->mode == SYMS_DwMode_64Bit ? 8 : 4;
  
  //- rjf: parse the unit's length (not including the length itself)
  SYMS_U64 unit_length = 0;
  read_off += syms_dw_based_range_read_length(sec_base, rng, read_off, &unit_length);
  
  //- rjf: parse version
  SYMS_U16 version = 0;
  read_off += syms_based_range_read_struct(sec_base, rng, read_off, &version);
  SYMS_ASSERT_PARANOID(version == 5); // must be 5 as of V5.
  
  //- rjf: parse address size
  SYMS_U8 address_size = 0;
  read_off += syms_based_range_read_struct(sec_base, rng, read_off, &address_size);
  
  //- rjf: parse segment selector size
  SYMS_U8 segment_selector_size = 0;
  read_off += syms_based_range_read_struct(sec_base, rng, read_off, &segment_selector_size);
  
  //- rjf: parse offset entry count
  SYMS_U32 offset_entry_count = 0;
  read_off += syms_based_range_read_struct(sec_base, rng, read_off, &offset_entry_count);
  
  //- rjf: read from offsets array
  SYMS_U64 table_off = read_off;
  void *offsets_arr = syms_based_range_ptr(sec_base, rng, read_off);
  if(0 <= index && index < (SYMS_U64)offset_entry_count)
  {
    SYMS_U64 rnglist_offset = 0;
    switch(entry_len)
    {
      default: break;
      case 4: rnglist_offset = ((SYMS_U32 *)offsets_arr)[index]; break;
      case 8: rnglist_offset = ((SYMS_U64 *)offsets_arr)[index]; break;
    }
    result = rnglist_offset+table_off;
  }
  
  return result;
}

SYMS_API SYMS_U64RangeList
syms_dw_v5_range_list_from_rnglist_offset(SYMS_Arena *arena, SYMS_String8 data, SYMS_DwDbgAccel *dbg, SYMS_DwSectionKind section, SYMS_U64 addr_size, SYMS_U64 addr_section_base, SYMS_U64 offset)
{
  SYMS_U64RangeList list = {0};
  
  SYMS_U64 read_off = offset;
  void *base = syms_dw_sec_base_from_dbg(data, dbg, section);
  SYMS_U64Range rng = syms_dw_sec_range_from_dbg(dbg, section);
  
  SYMS_U64 base_addr = 0;
  
  for(SYMS_B32 done = syms_false; !done;)
  {
    SYMS_U8 kind8 = 0;
    read_off += syms_based_range_read_struct(base, rng, read_off, &kind8);
    SYMS_DwRngListEntryKind kind = (SYMS_DwRngListEntryKind)kind8;
    
    switch(kind)
    {
      //- rjf: can be used in split and non-split units:
      default:
      case SYMS_DwRngListEntryKind_EndOfList:
      {
        done = syms_true;
      }break;
      
      case SYMS_DwRngListEntryKind_BaseAddressX:
      {
        SYMS_U64 base_addr_idx = 0;
        read_off += syms_based_range_read_uleb128(base, rng, read_off, &base_addr_idx);
        base_addr = syms_dw_v5_addr_from_addrs_section_base_index(data, dbg, SYMS_DwSectionKind_Addr, addr_section_base, base_addr_idx);
      }break;
      
      case SYMS_DwRngListEntryKind_StartxEndx:
      {
        SYMS_U64 start_addr_idx = 0;
        SYMS_U64 end_addr_idx = 0;
        read_off += syms_based_range_read_uleb128(base, rng, read_off, &start_addr_idx);
        read_off += syms_based_range_read_uleb128(base, rng, read_off, &end_addr_idx);
        SYMS_U64 start_addr = syms_dw_v5_addr_from_addrs_section_base_index(data, dbg, SYMS_DwSectionKind_Addr, addr_section_base, start_addr_idx);
        SYMS_U64 end_addr = syms_dw_v5_addr_from_addrs_section_base_index(data, dbg, SYMS_DwSectionKind_Addr, addr_section_base, end_addr_idx);
        syms_u64_range_list_push(arena, &list, syms_make_u64_range(start_addr, end_addr));
      }break;
      
      case SYMS_DwRngListEntryKind_StartxLength:
      {
        SYMS_U64 start_addr_idx = 0;
        SYMS_U64 length = 0;
        read_off += syms_based_range_read_uleb128(base, rng, read_off, &start_addr_idx);
        read_off += syms_based_range_read_uleb128(base, rng, read_off, &length);
        SYMS_U64 start_addr = syms_dw_v5_addr_from_addrs_section_base_index(data, dbg, SYMS_DwSectionKind_Addr, addr_section_base, start_addr_idx);
        SYMS_U64 end_addr = start_addr + length;
        syms_u64_range_list_push(arena, &list, syms_make_u64_range(start_addr, end_addr));
      }break;
      
      case SYMS_DwRngListEntryKind_OffsetPair:
      {
        SYMS_U64 start_offset = 0;
        SYMS_U64 end_offset = 0;
        read_off += syms_based_range_read_uleb128(base, rng, read_off, &start_offset);
        read_off += syms_based_range_read_uleb128(base, rng, read_off, &end_offset);
        syms_u64_range_list_push(arena, &list, syms_make_u64_range(start_offset + base_addr, end_offset + base_addr));
      }break;
      
      //- rjf: non-split units only:
      
      case SYMS_DwRngListEntryKind_BaseAddress:
      {
        SYMS_U64 new_base_addr = 0;
        read_off += syms_based_range_read(base, rng, read_off, addr_size, &new_base_addr);
        base_addr = new_base_addr;
      }break;
      
      case SYMS_DwRngListEntryKind_StartEnd:
      {
        SYMS_U64 start = 0;
        SYMS_U64 end = 0;
        read_off += syms_based_range_read(base, rng, read_off, addr_size, &start);
        read_off += syms_based_range_read(base, rng, read_off, addr_size, &end);
        syms_u64_range_list_push(arena, &list, syms_make_u64_range(start, end));
      }break;
      
      case SYMS_DwRngListEntryKind_StartLength:
      {
        SYMS_U64 start = 0;
        SYMS_U64 length = 0;
        read_off += syms_based_range_read(base, rng, read_off, addr_size, &start);
        read_off += syms_based_range_read_uleb128(base, rng, read_off, &length);
        syms_u64_range_list_push(arena, &list, syms_make_u64_range(start, start+length));
      }break;
    }
  }
  
  return list;
}

//- rjf: .debug_loclists parsing

SYMS_API SYMS_LocRangeList
syms_dw_v5_location_ranges_from_loclist_offset(SYMS_Arena *arena, SYMS_String8 data, SYMS_DwDbgAccel *dbg, SYMS_DwSectionKind section, SYMS_U64 addr_size, SYMS_U64 addr_section_base, SYMS_U64 offset)
{
  SYMS_LocRangeList list = {0};
  
  SYMS_U64 read_off = offset;
  void *base = syms_dw_sec_base_from_dbg(data, dbg, section);
  SYMS_U64Range rng = syms_dw_sec_range_from_dbg(dbg, section);
  
  SYMS_U64 base_addr = 0;
  
  for(SYMS_B32 done = syms_false; !done;)
  {
    SYMS_U8 kind8 = 0;
    read_off += syms_based_range_read_struct(base, rng, read_off, &kind8);
    SYMS_DwLocListEntryKind kind = (SYMS_DwLocListEntryKind)kind8;
    
    SYMS_B32 do_counted_location_description = 0;
    SYMS_U64 start_addr = 0;
    SYMS_U64 end_addr = 0;
    
    switch(kind)
    {
      //- rjf: can be used in split and non-split units:
      default:
      case SYMS_DwLocListEntryKind_EndOfList:
      {
        done = syms_true;
      }break;
      
      case SYMS_DwLocListEntryKind_BaseAddressX:
      {
        SYMS_U64 base_addr_idx = 0;
        read_off += syms_based_range_read_uleb128(base, rng, read_off, &base_addr_idx);
        base_addr = syms_dw_v5_addr_from_addrs_section_base_index(data, dbg, SYMS_DwSectionKind_Addr, addr_section_base, base_addr_idx);
      }break;
      
      case SYMS_DwLocListEntryKind_StartXEndX:
      {
        SYMS_U64 start_addr_idx = 0;
        SYMS_U64 end_addr_idx = 0;
        read_off += syms_based_range_read_uleb128(base, rng, read_off, &start_addr_idx);
        read_off += syms_based_range_read_uleb128(base, rng, read_off, &end_addr_idx);
        start_addr = syms_dw_v5_addr_from_addrs_section_base_index(data, dbg, SYMS_DwSectionKind_Addr, addr_section_base, start_addr_idx);
        end_addr = syms_dw_v5_addr_from_addrs_section_base_index(data, dbg, SYMS_DwSectionKind_Addr, addr_section_base, end_addr_idx);
        do_counted_location_description = 1;
      }break;
      
      case SYMS_DwLocListEntryKind_StartXLength:
      {
        SYMS_U64 start_addr_idx = 0;
        SYMS_U64 length = 0;
        read_off += syms_based_range_read_uleb128(base, rng, read_off, &start_addr_idx);
        read_off += syms_based_range_read_uleb128(base, rng, read_off, &length);
        start_addr = syms_dw_v5_addr_from_addrs_section_base_index(data, dbg, SYMS_DwSectionKind_Addr, addr_section_base, start_addr_idx);
        end_addr = start_addr + length;
        do_counted_location_description = 1;
      }break;
      
      case SYMS_DwLocListEntryKind_OffsetPair:
      {
        SYMS_U64 start_offset = 0;
        SYMS_U64 end_offset = 0;
        read_off += syms_based_range_read_uleb128(base, rng, read_off, &start_offset);
        read_off += syms_based_range_read_uleb128(base, rng, read_off, &end_offset);
        start_addr = start_offset + base_addr;
        end_addr = end_offset + base_addr;
        do_counted_location_description = 1;
      }break;
      
      case SYMS_DwLocListEntryKind_DefaultLocation:
      {
        do_counted_location_description = 1;
      }break;
      
      //- rjf: non-split units only:
      
      case SYMS_DwLocListEntryKind_BaseAddress:
      {
        SYMS_U64 new_base_addr = 0;
        read_off += syms_based_range_read(base, rng, read_off, addr_size, &new_base_addr);
        base_addr = new_base_addr;
      }break;
      
      case SYMS_DwLocListEntryKind_StartEnd:
      {
        SYMS_U64 start = 0;
        SYMS_U64 end = 0;
        read_off += syms_based_range_read(base, rng, read_off, addr_size, &start);
        read_off += syms_based_range_read(base, rng, read_off, addr_size, &end);
        start_addr = start;
        end_addr = end;
        do_counted_location_description = 1;
      }break;
      
      case SYMS_DwLocListEntryKind_StartLength:
      {
        SYMS_U64 start = 0;
        SYMS_U64 length = 0;
        read_off += syms_based_range_read(base, rng, read_off, addr_size, &start);
        read_off += syms_based_range_read_uleb128(base, rng, read_off, &length);
        start_addr = start;
        end_addr = start+length;
        do_counted_location_description = 1;
      }break;
    }
    
    //- rjf: parse a counted location description + push to result, if valid
    if(do_counted_location_description)
    {
      SYMS_LocRangeNode *n = syms_push_array_zero(arena, SYMS_LocRangeNode, 1);
      n->loc_range.vrange.min = start_addr;
      n->loc_range.vrange.max = end_addr;
      n->loc_range.loc_id = read_off;
      SYMS_QueuePush(list.first, list.last, n);
      list.count += 1;
      
      // rjf: skip past the location description
      SYMS_U64 locdesc_length = 0;
      read_off += syms_based_range_read_uleb128(base, rng, read_off, &locdesc_length);
      read_off += locdesc_length;
    }
  }
  
  return list;
}

SYMS_API SYMS_Location
syms_dw_v5_location_from_loclist_id(SYMS_Arena *arena, SYMS_String8 data, SYMS_DwDbgAccel *dbg, SYMS_DwSectionKind section, SYMS_LocID id)
{
  SYMS_Location result = {0};
  
  void *base = syms_dw_sec_base_from_dbg(data, dbg, section);
  SYMS_U64Range sec_range = syms_dw_sec_range_from_dbg(dbg, section);
  SYMS_U64 read_off = (SYMS_U64)id;
  SYMS_U64 length = 0;
  read_off += syms_based_range_read_uleb128(base, sec_range, read_off, &length);
  void *expr_base = syms_based_range_ptr(base, sec_range, read_off);
  SYMS_U64Range expr_range = syms_make_u64_range(read_off, read_off+length);
  SYMS_String8 location = syms_dw_expr__transpile_to_eval(arena, dbg, base, expr_range);
  
  // TODO(rjf): wire up `location` to `result`, once SYMS_Location changes to
  // returning a SYMS_String8 instead of an op list.
  
  return result;
}

////////////////////////////////
//~ rjf: Attrib Value Parsing

SYMS_API SYMS_DwAttribValueResolveParams
syms_dw_attrib_value_resolve_params_from_comp_root(SYMS_DwCompRoot *root)
{
  SYMS_DwAttribValueResolveParams params;
  syms_memzero_struct(&params);
  params.version                  = root->version;
  params.addr_size                = root->address_size;
  params.containing_unit_info_off = root->info_off;
  params.debug_addrs_base         = root->addrs_base;
  params.debug_rnglists_base      = root->rnglist_base;
  params.debug_str_offs_base      = root->stroffs_base;
  params.debug_loclists_base      = root->loclist_base;
  return params;
}

SYMS_API SYMS_DwAttribValue
syms_dw_attrib_value_from_form_value(SYMS_String8 data, SYMS_DwDbgAccel *dbg, SYMS_DwAttribValueResolveParams resolve_params,
                                     SYMS_DwFormKind form_kind, SYMS_DwAttribClass value_class,
                                     SYMS_DwAttribValue form_value)
{
  SYMS_DwAttribValue value;
  syms_memzero_struct(&value);
  
  //~ rjf: DWARF V5 value parsing
  
  //- rjf: (DWARF V5 ONLY) the form value is storing an address index (ADDRess indeX), which we
  // must resolve to an actual address using the containing comp unit's contribution to the
  // .debug_addr section.
  if(resolve_params.version >= SYMS_DwVersion_V5 &&
     value_class == SYMS_DwAttribClass_ADDRESS &&
     (form_kind == SYMS_DwFormKind_ADDRX  || form_kind == SYMS_DwFormKind_ADDRX1 ||
      form_kind == SYMS_DwFormKind_ADDRX2 || form_kind == SYMS_DwFormKind_ADDRX3 ||
      form_kind == SYMS_DwFormKind_ADDRX4))
  {
    SYMS_U64 addr_index = form_value.v[0];
    SYMS_U64 addr = syms_dw_v5_addr_from_addrs_section_base_index(data, dbg, SYMS_DwSectionKind_Addr, resolve_params.debug_addrs_base, addr_index);
    value.v[0] = addr;
  }
  //- rjf: (DWARF V5 ONLY) lookup into the .debug_loclists section via an index
  else if(resolve_params.version >= SYMS_DwVersion_V5 &&
          value_class == SYMS_DwAttribClass_LOCLIST &&
          form_kind == SYMS_DwFormKind_LOCLISTX)
  {
    SYMS_U64 loclist_index = form_value.v[0];
    SYMS_U64 loclist_offset = syms_dw_v5_sec_offset_from_rnglist_or_loclist_section_base_index(data, dbg, SYMS_DwSectionKind_LocLists, resolve_params.debug_loclists_base, loclist_index);
    value.section = SYMS_DwSectionKind_LocLists;
    value.v[0] = loclist_offset;
  }
  //- rjf: (DWARF V5 ONLY) lookup into the .debug_loclists section via an offset
  else if(resolve_params.version >= SYMS_DwVersion_V5 &&
          (value_class == SYMS_DwAttribClass_LOCLIST ||
           value_class == SYMS_DwAttribClass_LOCLISTPTR) &&
          form_kind == SYMS_DwFormKind_SEC_OFFSET)
  {
    SYMS_U64 loclist_offset = form_value.v[0];
    value.section = SYMS_DwSectionKind_LocLists;
    value.v[0] = loclist_offset;
  }
  //- rjf: (DWARF V5 ONLY) lookup into the .debug_rnglists section via an index
  else if(resolve_params.version >= SYMS_DwVersion_V5 &&
          (value_class == SYMS_DwAttribClass_RNGLISTPTR ||
           value_class == SYMS_DwAttribClass_RNGLIST) &&
          form_kind == SYMS_DwFormKind_RNGLISTX)
  {
    SYMS_U64 rnglist_index = form_value.v[0];
    SYMS_U64 rnglist_offset = syms_dw_v5_sec_offset_from_rnglist_or_loclist_section_base_index(data, dbg, SYMS_DwSectionKind_RngLists, resolve_params.debug_rnglists_base, rnglist_index);
    value.section = SYMS_DwSectionKind_RngLists;
    value.v[0] = rnglist_offset;
  }
  //- rjf: (DWARF V5 ONLY) lookup into the .debug_rnglists section via an offset
  else if(resolve_params.version >= SYMS_DwVersion_V5 &&
          (value_class == SYMS_DwAttribClass_RNGLISTPTR ||
           value_class == SYMS_DwAttribClass_RNGLIST) &&
          form_kind != SYMS_DwFormKind_RNGLISTX)
  {
    SYMS_U64 rnglist_offset = form_value.v[0];
    value.section = SYMS_DwSectionKind_RngLists;
    value.v[0] = rnglist_offset;
  }
  //- rjf: (DWARF V5 ONLY) .debug_str_offsets table index, that we need to resolve
  // using the containing compilation unit's contribution to the section
  else if(resolve_params.version >= SYMS_DwVersion_V5 &&
          value_class == SYMS_DwAttribClass_STRING && 
          (form_kind == SYMS_DwFormKind_STRX ||
           form_kind == SYMS_DwFormKind_STRX1 ||
           form_kind == SYMS_DwFormKind_STRX2 ||
           form_kind == SYMS_DwFormKind_STRX3 ||
           form_kind == SYMS_DwFormKind_STRX4))
  {
    SYMS_U64 str_index = form_value.v[0];
    SYMS_U64 str_offset = syms_dw_v5_offset_from_offs_section_base_index(data, dbg, SYMS_DwSectionKind_StrOffsets, resolve_params.debug_str_offs_base, str_index);
    value.section = SYMS_DwSectionKind_Str;
    void *base = syms_dw_sec_base_from_dbg(data, dbg, value.section);
    SYMS_U64Range range = syms_dw_sec_range_from_dbg(dbg, value.section);
    SYMS_String8 string = syms_based_range_read_string(base, range, str_offset);
    value.v[0] = str_offset;
    value.v[1] = value.v[0] + string.size;
  }
  //- rjf: (DWARF V5 ONLY) reference that we should resolve through ref_addr_desc
  else if(resolve_params.version >= SYMS_DwVersion_V5 &&
          value_class == SYMS_DwAttribClass_REFERENCE &&
          form_kind == SYMS_DwFormKind_REF_ADDR)
  {
    // TODO(nick): DWARF 5 @dwarf_v5
  }
  //- TODO(rjf): (DWARF V5 ONLY) reference resolution using the .debug_names section
  else if(resolve_params.version >= SYMS_DwVersion_V5 &&
          form_kind == SYMS_DwFormKind_REF_SIG8)
  {
    // TODO(nick): DWARF 5: We need to handle .debug_names section in order to resolve this value. @dwarf_v5
    value.v[0] = SYMS_U64_MAX;
  }
  
  //~ rjf: All other value parsing (DWARF V4 and below)
  
  //- rjf: reference to an offset relative to the compilation unit's info base
  else if (value_class == SYMS_DwAttribClass_REFERENCE &&
           (form_kind == SYMS_DwFormKind_REF1 ||
            form_kind == SYMS_DwFormKind_REF2 ||
            form_kind == SYMS_DwFormKind_REF4 ||
            form_kind == SYMS_DwFormKind_REF8 ||
            form_kind == SYMS_DwFormKind_REF_UDATA))
  {
    value.v[0] = resolve_params.containing_unit_info_off + form_value.v[0];
  }
  
  //- rjf: info-section string -- this is a string that is just pasted straight
  // into the .debug_info section
  else if(value_class == SYMS_DwAttribClass_STRING && form_kind == SYMS_DwFormKind_STRING)
  {
    value = form_value;
    value.section = SYMS_DwSectionKind_Info;
  }
  
  //- rjf: string-section string -- this is a string that's inside the .debug_str
  // section, and we've been provided an offset to it
  else if(value_class == SYMS_DwAttribClass_STRING && 
          (form_kind == SYMS_DwFormKind_STRP ||
           form_kind == SYMS_DwFormKind_STRP_SUP))
  {
    value.section = SYMS_DwSectionKind_Str;
    void *base = syms_dw_sec_base_from_dbg(data, dbg, value.section);
    SYMS_U64Range range = syms_dw_sec_range_from_dbg(dbg, value.section);
    SYMS_String8 string = syms_based_range_read_string(base, range, form_value.v[0]);
    value.v[0] = form_value.v[0];
    value.v[1] = value.v[0] + string.size;
  }
  //- rjf: line-string
  else if(value_class == SYMS_DwAttribClass_STRING && form_kind == SYMS_DwFormKind_LINE_STRP)
  {
    value.section = SYMS_DwSectionKind_LineStr;
    void *base = syms_dw_sec_base_from_dbg(data, dbg, value.section);
    SYMS_U64Range range = syms_dw_sec_range_from_dbg(dbg, value.section);
    SYMS_String8 string = syms_based_range_read_string(base, range, form_value.v[0]);
    value.v[0] = form_value.v[0];
    value.v[1] = value.v[0] + string.size;
  }
  //- rjf: .debug_ranges
  else if(resolve_params.version < SYMS_DwVersion_V5 &&
          (value_class == SYMS_DwAttribClass_RNGLISTPTR ||
           value_class == SYMS_DwAttribClass_RNGLIST) &&
          (form_kind == SYMS_DwFormKind_SEC_OFFSET))
  {
    SYMS_U64 ranges_offset = form_value.v[0];
    value.section = SYMS_DwSectionKind_Ranges;
    value.v[0] = ranges_offset;
  }
  //- rjf: .debug_loc
  else if(resolve_params.version < SYMS_DwVersion_V5 &&
          (value_class == SYMS_DwAttribClass_LOCLISTPTR ||
           value_class == SYMS_DwAttribClass_LOCLIST) &&
          (form_kind == SYMS_DwFormKind_SEC_OFFSET))
  {
    SYMS_U64 offset = form_value.v[0];
    value.section = SYMS_DwSectionKind_Loc;
    value.v[0] = offset;
  }
  //- rjf: invalid attribute class
  else if(value_class == 0)
  {
    SYMS_ASSERT_PARANOID(!"attribute class was not resolved");
  }
  //- rjf: in all other cases, we can accept the form_value as the correct
  // representation for the parsed value, so we can just copy it over.
  else
  {
    value = form_value;
  }
  
  return value;
}

SYMS_API SYMS_String8
syms_dw_string_from_attrib_value(SYMS_String8 data, SYMS_DwDbgAccel *dbg, SYMS_DwAttribValue value)
{
  SYMS_String8 string;
  syms_memzero_struct(&string);
  SYMS_DwSectionKind section_kind = value.section;
  void *base = syms_dw_sec_base_from_dbg(data, dbg, section_kind);
  SYMS_U64Range range = syms_dw_sec_range_from_dbg(dbg, section_kind);
  string.str = (SYMS_U8 *)syms_based_range_ptr(base, range, value.v[0]);
  string.size = value.v[1] - value.v[0];
  return string;
}

SYMS_API SYMS_U64RangeList
syms_dw_range_list_from_high_low_pc_and_ranges_attrib_value(SYMS_Arena *arena, SYMS_String8 data, SYMS_DwDbgAccel *dbg, SYMS_U64 address_size, SYMS_U64 comp_unit_base_addr, SYMS_U64 addr_section_base, SYMS_U64 low_pc, SYMS_U64 high_pc, SYMS_DwAttribValue ranges_value)
{
  SYMS_U64RangeList list = {0};
  switch(ranges_value.section)
  {
    //- rjf: (DWARF V5 ONLY) .debug_rnglists offset
    case SYMS_DwSectionKind_RngLists:
    {
      list = syms_dw_v5_range_list_from_rnglist_offset(arena, data, dbg, ranges_value.section, address_size, addr_section_base, ranges_value.v[0]);
    }break;
    
    //- rjf: (DWARF V4 and earlier) .debug_ranges parsing
    case SYMS_DwSectionKind_Ranges:
    {
      list = syms_dw_v4_range_list_from_range_offset(arena, data, dbg, address_size, comp_unit_base_addr, ranges_value.v[0]);
    }break;
    
    //- rjf: fall back to trying to use low/high PCs
    default:
    {
      syms_u64_range_list_push(arena, &list, syms_make_u64_range(low_pc, high_pc));
    }break;
  }
  return list;
}

////////////////////////////////
//~ rjf: Tag Parsing

SYMS_API SYMS_DwAttribListParseResult
syms_dw_parse_attrib_list_from_info_abbrev_offsets(SYMS_Arena *arena, SYMS_String8 data, SYMS_DwDbgAccel *dbg, SYMS_U64 address_size, SYMS_U64 info_off, SYMS_U64 abbrev_off)
{
  //- rjf: set up prereqs
  void *info_base = syms_dw_sec_base_from_dbg(data, dbg, SYMS_DwSectionKind_Info);
  SYMS_U64Range info_range = syms_dw_sec_range_from_dbg(dbg, SYMS_DwSectionKind_Info);
  void *abbrev_base = syms_dw_sec_base_from_dbg(data, dbg, SYMS_DwSectionKind_Abbrev);
  SYMS_U64Range abbrev_range = syms_dw_sec_range_from_dbg(dbg, SYMS_DwSectionKind_Abbrev);
  
  //- rjf: set up read offsets
  SYMS_U64 info_read_off   = info_off;
  SYMS_U64 abbrev_read_off = abbrev_off;
  
  //- rjf: parse all attributes 
  SYMS_DwAttribListParseResult result = {0};
  for(SYMS_B32 good_abbrev = syms_true; good_abbrev;)
  {
<<<<<<< HEAD
=======
    SYMS_U64 attrib_info_offset = info_read_off;
    
>>>>>>> d731a049
    //- rjf: parse abbrev attrib info
    SYMS_DwAbbrev abbrev;
    syms_memzero_struct(&abbrev);
    {
      SYMS_U64 bytes_read = syms_dw_based_range_read_abbrev_attrib_info(abbrev_base, abbrev_range, abbrev_read_off, &abbrev);
      abbrev_read_off += bytes_read;
      good_abbrev = abbrev.id != 0;
    }
    
    //- rjf: extract attrib info from abbrev
    SYMS_DwAttribKind attrib_kind = (SYMS_DwAttribKind)abbrev.id;
    SYMS_DwFormKind form_kind = (SYMS_DwFormKind)abbrev.sub_kind;
    SYMS_DwAttribClass attrib_class = syms_dw_pick_attrib_value_class(attrib_kind, form_kind);
    
    //- rjf: parse the form value from the file
    SYMS_DwAttribValue form_value;
    syms_memzero_struct(&form_value);
    if(good_abbrev)
    {
      // NOTE(nick): This is a special case form. Basically it let's user to
      // define attribute form in the .debug_info.
      if(form_kind == SYMS_DwFormKind_INDIRECT)
      {
        SYMS_U64 override_form_kind = 0;
        info_read_off += syms_based_range_read_uleb128(info_base, info_range, info_read_off, &override_form_kind);
        form_kind = (SYMS_DwFormKind)override_form_kind;
      }
      SYMS_U64 bytes_read = syms_dw_based_range_read_attrib_form_value(info_base, info_range, info_read_off, dbg->mode, address_size,
                                                                       form_kind, abbrev.const_value, &form_value);
      info_read_off += bytes_read;
    }
    
    //- rjf: push this parsed attrib to the list
    if(good_abbrev)
    {
      SYMS_DwAttribNode *node = syms_push_array_zero(arena, SYMS_DwAttribNode, 1);
<<<<<<< HEAD
=======
      node->attrib.info_off     = attrib_info_offset;
>>>>>>> d731a049
      node->attrib.abbrev_id    = abbrev.id;
      node->attrib.attrib_kind  = attrib_kind;
      node->attrib.form_kind    = form_kind;
      node->attrib.value_class  = attrib_class;
      node->attrib.form_value   = form_value;
      result.attribs.count += 1;
      SYMS_QueuePush(result.attribs.first, result.attribs.last, node);
    }
  }
  
  result.max_info_off = info_read_off;
  result.max_abbrev_off = abbrev_read_off;
  return result;
}

SYMS_API SYMS_DwTag *
syms_dw_tag_from_info_offset(SYMS_Arena *arena,
                             SYMS_String8 data,
                             SYMS_DwDbgAccel *dbg,
                             SYMS_DwAbbrevTable abbrev_table,
                             SYMS_U64 address_size,
                             SYMS_U64 info_offset)
{
  void *info_base = syms_dw_sec_base_from_dbg(data, dbg, SYMS_DwSectionKind_Info);
  SYMS_U64Range info_range = syms_dw_sec_range_from_dbg(dbg, SYMS_DwSectionKind_Info);
  void *abbrev_base = syms_dw_sec_base_from_dbg(data, dbg, SYMS_DwSectionKind_Abbrev);
  SYMS_U64Range abbrev_range = syms_dw_sec_range_from_dbg(dbg, SYMS_DwSectionKind_Abbrev);
  
  SYMS_DwTag *tag = syms_push_array_zero(arena, SYMS_DwTag, 1);
  
  //- rjf: calculate .debug_info read cursor, relative to info range minimum
  SYMS_U64 info_read_off = info_offset - info_range.min;
  
  //- rjf: read abbrev ID
  SYMS_U64 abbrev_id = 0;
  info_read_off += syms_based_range_read_uleb128(info_base, info_range, info_read_off, &abbrev_id);
  SYMS_B32 good_abbrev_id = abbrev_id != 0;
  
  //- rjf: figure out abbrev offset for this ID
  SYMS_U64 abbrev_offset = 0;
  if(good_abbrev_id)
  {
    abbrev_offset = syms_dw_abbrev_offset_from_abbrev_id(abbrev_table, abbrev_id);
  }
  
  //- rjf: calculate .debug_abbrev read cursor, relative to abbrev range minimum
  SYMS_U64 abbrev_read_off = abbrev_offset - abbrev_range.min;
  
  //- rjf: parse abbrev tag info
  SYMS_DwAbbrev abbrev_tag_info;
  syms_memzero_struct(&abbrev_tag_info);
  SYMS_B32 good_tag_abbrev = syms_false;
  if(good_abbrev_id)
  {
    abbrev_read_off += syms_dw_based_range_read_abbrev_tag(abbrev_base, abbrev_range, abbrev_read_off, &abbrev_tag_info);
    good_tag_abbrev = syms_true;//abbrev_tag_info.id != 0;
  }
  
  //- rjf: parse all attributes for this tag
  SYMS_U64 attribs_info_off = 0;
  SYMS_U64 attribs_abbrev_off = 0;
  SYMS_DwAttribList attribs = {0};
  if(good_tag_abbrev)
  {
    SYMS_DwAttribListParseResult attribs_parse = syms_dw_parse_attrib_list_from_info_abbrev_offsets(arena, data, dbg, address_size, info_read_off, abbrev_read_off);
    attribs_info_off = info_read_off;
    attribs_abbrev_off = abbrev_read_off;
    info_read_off = attribs_parse.max_info_off;
    abbrev_read_off = attribs_parse.max_abbrev_off;
    attribs = attribs_parse.attribs;
  }
  
  //- rjf: fill tag
  {
    tag->abbrev_id = abbrev_id;
    tag->info_range = syms_make_u64_range(info_offset, info_range.min + info_read_off);
    tag->abbrev_range = syms_make_u64_range(abbrev_offset, abbrev_range.min + abbrev_read_off);
    tag->has_children = !!(abbrev_tag_info.flags & SYMS_DwAbbrevFlag_HasChildren);
    tag->kind = (SYMS_DwTagKind)abbrev_tag_info.sub_kind;
    tag->attribs_info_off   = attribs_info_off;
    tag->attribs_abbrev_off = attribs_abbrev_off;
    tag->attribs = attribs;
  }
  
  return tag;
}

SYMS_API SYMS_DwTagStub
syms_dw_stub_from_tag(SYMS_String8 data, SYMS_DwDbgAccel *dbg, SYMS_DwAttribValueResolveParams resolve_params,
                      SYMS_DwTag *tag)
{
  SYMS_DwTagStub stub = {0};
  stub.sid = tag->info_range.min;
  stub.kind = tag->kind;
  stub.children_info_off = tag->has_children ? tag->info_range.max : 0;
  stub.attribs_info_off = tag->attribs_info_off;
  stub.attribs_abbrev_off = tag->attribs_abbrev_off;
  for(SYMS_DwAttribNode *n = tag->attribs.first; n != 0; n = n->next)
  {
    SYMS_DwAttrib *attrib = &n->attrib;
    switch(attrib->attrib_kind)
    {
      default: break;
      case SYMS_DwAttribKind_SPECIFICATION:
      {
        SYMS_DwAttribValue value = syms_dw_attrib_value_from_form_value(data, dbg, resolve_params, attrib->form_kind, attrib->value_class, attrib->form_value);
        stub.ref = value.v[0];
      }break;
      case SYMS_DwAttribKind_OBJECT_POINTER:       stub.flags |= SYMS_DwTagStubFlag_HasObjectPointerArg; break;
      case SYMS_DwAttribKind_LOCATION:             stub.flags |= SYMS_DwTagStubFlag_HasLocation; break;
      case SYMS_DwAttribKind_EXTERNAL:             stub.flags |= SYMS_DwTagStubFlag_HasExternal; break;
    }
  }
  return stub;
}

////////////////////////////////
//~ rjf: Unit Set Accel;

SYMS_API SYMS_U64
syms_dw_v5_header_offset_from_table_offset(SYMS_String8 data, SYMS_DwDbgAccel *dbg, SYMS_DwSectionKind section, SYMS_U64 table_off)
{
  // NOTE(rjf): From the DWARF V5 spec (February 13, 2017), page 401:
  //
  // "
  // Each skeleton compilation unit also has a DW_AT_addr_base attribute,
  // which provides the relocated offset to that compilation unit’s
  // contribution in the executable’s .debug_addr section. Unlike the
  // DW_AT_stmt_list attribute, the offset refers to the first address table
  // slot, not to the section header. In this example, we see that the first
  // address (slot 0) from demo1.o begins at offset 48. Because the
  // .debug_addr section contains an 8-byte header, the object file’s
  // contribution to the section actually begins at offset 40 (for a 64-bit
  // DWARF object, the header would be 16 bytes long, and the value for the
  // DW_AT_addr_base attribute would then be 56). All attributes in demo1.dwo
  // that use DW_FORM_addrx, DW_FORM_addrx1, DW_FORM_addrx2, DW_FORM_addrx3
  // or DW_FORM_addrx4 would then refer to address table slots relative to
  // that offset. Likewise, the .debug_addr contribution from demo2.dwo begins
  // at offset 72, and its first address slot is at offset 80. Because these
  // contributions have been processed by the linker, they contain relocated
  // values for the addresses in the program that are referred to by the
  // debug information.
  // "
  //
  // This seems to at least partially explain why the addr_base is showing up
  // 8 bytes later than we are expecting it to. We can't actually just store
  // the base that we read from the SYMS_DwAttribKind_ADDR_BASE attrib, because
  // it's showing up *after* the header, so we need to bump it back.
  
  // NOTE(rjf): From the DWARF V5 spec (February 13, 2017), page 66:
  //
  // "
  // A DW_AT_rnglists_base attribute, whose value is of class rnglistsptr. This
  // attribute points to the beginning of the offsets table (immediately
  // following the header) of the compilation unit's contribution to the
  // .debug_rnglists section. References to range lists (using DW_FORM_rnglistx)
  // within the compilation unit are interpreted relative to this base.
  // "
  //
  // Similarly, we need to figure out where to go to parse the header.
  
  SYMS_U64 max_header_size = 0;
  SYMS_U64 min_header_size = 0;
  switch(section)
  {
    default:
    case SYMS_DwSectionKind_Addr:
    {
      max_header_size = 16;
      min_header_size = 8;
    }break;
    case SYMS_DwSectionKind_StrOffsets:
    {
      max_header_size = 16;
      min_header_size = 8;
    }break;
    case SYMS_DwSectionKind_RngLists:
    {
      max_header_size = 20;
      min_header_size = 12;
    }break;
    case SYMS_DwSectionKind_LocLists:
    {
      // TODO(rjf)
    }break;
  }
  
  SYMS_U64 past_header = table_off;
  void *addr_base = syms_dw_sec_base_from_dbg(data, dbg, section);
  SYMS_U64Range addr_rng = syms_dw_sec_range_from_dbg(dbg, section);
  
  //- rjf: figure out which sized header we have
  SYMS_U64 header_size = 0;
  {
    // rjf: try max header, and if it works, the header is the max size, otherwise we will
    // need to rely on the min header size
    SYMS_U32 first32 = 0;
    syms_based_range_read_struct(addr_base, addr_rng, past_header-max_header_size, &first32);
    if(first32 == 0xffffffff)
    {
      header_size = max_header_size;
    }
    else
    {
      header_size = min_header_size;
    }
  }
  
  return table_off - header_size;
}

SYMS_API SYMS_DwCompRoot
syms_dw_comp_root_from_range(SYMS_Arena *arena, SYMS_String8 data, SYMS_DwDbgAccel *dbg, SYMS_U64 index, SYMS_U64Range range)
{
  void *info_base = syms_dw_sec_base_from_dbg(data, dbg, SYMS_DwSectionKind_Info);
  SYMS_ArenaTemp scratch = syms_get_scratch(&arena, 1);
  
  //- rjf: up-front known parsing offsets (yep, that's right, it's only 1!)
  SYMS_U64 size_off = 0;
  
  //- rjf: parse size of this compilation unit's data
  SYMS_U64 size = 0;
  SYMS_U64 version_off = size_off;
  {
    SYMS_U64 bytes_read = syms_dw_based_range_read_length(info_base, range, size_off, &size);
    version_off += bytes_read;
  }
  
  //- rjf: parse version
  SYMS_B32 got_version = syms_false;
  SYMS_U16 version = 0;
  SYMS_U64 unit_off = version_off;
  if(syms_based_range_read_struct(info_base, range, version_off, &version))
  {
    unit_off += sizeof(SYMS_U16);
    got_version = syms_true;
  }
  
  //- rjf: parse unit kind, abbrev_base, address size
  SYMS_B32 got_unit_kind = syms_false;
  SYMS_U64 next_off = unit_off;
  SYMS_U64 unit_kind = SYMS_DwCompUnitKind_RESERVED;
  SYMS_U64 abbrev_base = SYMS_U64_MAX;
  SYMS_U64 address_size = 0;
  SYMS_U64 spec_dwo_id = 0;
  if(got_version)
  {
    switch(version)
    {
      default: break;
      case SYMS_DwVersion_V3:
      case SYMS_DwVersion_V4:
      {
        next_off += syms_dw_based_range_read_length(info_base, range, next_off, &abbrev_base);
        next_off += syms_based_range_read(info_base, range, next_off, 1, &address_size);
        got_unit_kind = syms_true;
      }break;
      case SYMS_DwVersion_V5:
      {
        next_off += syms_based_range_read(info_base, range, next_off, 1, &unit_kind);
        next_off += syms_based_range_read(info_base, range, next_off, 1, &address_size);
        next_off += syms_dw_based_range_read_length(info_base, range, next_off, &abbrev_base);
        got_unit_kind = syms_true;
        
        //- rjf: parse DWO ID if appropriate
        if(unit_kind == SYMS_DwCompUnitKind_SKELETON || dbg->is_dwo)
        {
          next_off += syms_based_range_read(info_base, range, next_off, 8, &spec_dwo_id);
        }
      }break;
    }
  }
  
  //- rjf: build abbrev table
  SYMS_DwAbbrevTable abbrev_table = {0};
  if(got_unit_kind)
  {
    abbrev_table = syms_dw_make_abbrev_table(arena, data, dbg, abbrev_base);
  }
  
  //- rjf: parse compilation unit's tag
  SYMS_B32 got_comp_unit_tag = syms_false;
  SYMS_DwTag *comp_unit_tag = 0;
  if(got_unit_kind)
  {
    SYMS_U64 comp_root_tag_off = range.min + next_off;
    comp_unit_tag = syms_dw_tag_from_info_offset(scratch.arena, data, dbg, abbrev_table, address_size, comp_root_tag_off);
    got_comp_unit_tag = syms_true;
  }
  
  //- rjf: get all of the attribute values we need to start resolving attribute values
  SYMS_DwAttribValueResolveParams resolve_params;
  syms_memzero_struct(&resolve_params);
  resolve_params.version = (SYMS_DwVersion)version;
  if(got_comp_unit_tag)
  {
    for(SYMS_DwAttribNode *attrib_n = comp_unit_tag->attribs.first; attrib_n; attrib_n = attrib_n->next)
    {
      SYMS_DwAttrib *attrib = &attrib_n->attrib;
      
      // NOTE(rjf): We'll have to rely on just the form value at this point,
      // since we can't use the unit yet (since we're currently in the process
      // of building it). This should always be enough, otherwise there would
      // be a cyclic dependency in the requirements of each part of the
      // compilation unit's parse. DWARF is pretty crazy, but not *that* crazy,
      // so this should be good.
      switch(attrib->attrib_kind)
      {
        default: break;
        case SYMS_DwAttribKind_ADDR_BASE:         {resolve_params.debug_addrs_base     = attrib->form_value.v[0];}break;
        case SYMS_DwAttribKind_STR_OFFSETS_BASE:  {resolve_params.debug_str_offs_base  = attrib->form_value.v[0];}break;
        case SYMS_DwAttribKind_RNGLISTS_BASE:     {resolve_params.debug_rnglists_base  = attrib->form_value.v[0];}break;
        case SYMS_DwAttribKind_LOCLISTS_BASE:     {resolve_params.debug_loclists_base  = attrib->form_value.v[0];}break;
      }
    }
  }
  
  //- rjf: correct table offsets to header offsets (since DWARF V5 insists on being as useless as possible)
  if(got_comp_unit_tag && version >= SYMS_DwVersion_V5)
  {
    resolve_params.debug_addrs_base = syms_dw_v5_header_offset_from_table_offset(data, dbg, SYMS_DwSectionKind_Addr,
                                                                                 resolve_params.debug_addrs_base);
    resolve_params.debug_str_offs_base = syms_dw_v5_header_offset_from_table_offset(data, dbg, SYMS_DwSectionKind_StrOffsets,
                                                                                    resolve_params.debug_str_offs_base);
    resolve_params.debug_loclists_base = syms_dw_v5_header_offset_from_table_offset(data, dbg, SYMS_DwSectionKind_LocLists,
                                                                                    resolve_params.debug_loclists_base);
    resolve_params.debug_rnglists_base = syms_dw_v5_header_offset_from_table_offset(data, dbg, SYMS_DwSectionKind_RngLists,
                                                                                    resolve_params.debug_rnglists_base);
  }
  
  //- rjf: parse the rest of the compilation unit tag's attributes that we'd
  // like to cache
  SYMS_String8    name              = {0};
  SYMS_String8    producer          = {0};
  SYMS_String8    compile_dir       = {0};
  SYMS_String8    external_dwo_name = {0};
  SYMS_String8    external_gnu_dwo_name = {0};
  SYMS_U64        gnu_dwo_id        = 0;
  SYMS_U64        language          = 0;
  SYMS_U64        name_case         = 0;
  SYMS_B32        use_utf8          = 0;
  SYMS_U64        low_pc            = 0;
  SYMS_U64        high_pc           = 0;
  SYMS_B32        high_pc_is_relative = 0;
  SYMS_DwAttribValue ranges_attrib_value = {SYMS_DwSectionKind_Null};
  SYMS_U64        line_base         = 0;
  if(got_comp_unit_tag)
  {
    for(SYMS_DwAttribNode *attrib_n = comp_unit_tag->attribs.first; attrib_n; attrib_n = attrib_n->next)
    {
      SYMS_DwAttrib *attrib = &attrib_n->attrib;
      
      //- rjf: form value => value
      SYMS_DwAttribValue value;
      SYMS_B32 good_value = syms_false;
      {
        syms_memzero_struct(&value);
        if(syms_dw_are_attrib_class_and_form_kind_compatible(attrib->value_class, attrib->form_kind))
        {
          value = syms_dw_attrib_value_from_form_value(data, dbg, resolve_params,
                                                       attrib->form_kind,
                                                       attrib->value_class,
                                                       attrib->form_value);
          good_value = syms_true;
        }
      }
      
      //- rjf: map value to extracted info
      if(good_value)
      {
        switch(attrib->attrib_kind)
        {
          case SYMS_DwAttribKind_NAME:              {name                   = syms_dw_string_from_attrib_value(data, dbg, value); }break;
          case SYMS_DwAttribKind_PRODUCER:          {producer               = syms_dw_string_from_attrib_value(data, dbg, value); }break;
          case SYMS_DwAttribKind_COMP_DIR:          {compile_dir            = syms_dw_string_from_attrib_value(data, dbg, value); }break;
          case SYMS_DwAttribKind_DWO_NAME:          {external_dwo_name      = syms_dw_string_from_attrib_value(data, dbg, value); }break;
          case SYMS_DwAttribKind_GNU_DWO_NAME:      {external_gnu_dwo_name  = syms_dw_string_from_attrib_value(data, dbg, value); }break;
          case SYMS_DwAttribKind_GNU_DWO_ID:        {gnu_dwo_id             = value.v[0]; }break;
          case SYMS_DwAttribKind_LANGUAGE:          {language               = value.v[0]; }break;
          case SYMS_DwAttribKind_IDENTIFIER_CASE:   {name_case              = value.v[0]; }break;
          case SYMS_DwAttribKind_USE_UTF8:          {use_utf8               = (SYMS_B32)value.v[0]; }break;
          case SYMS_DwAttribKind_LOW_PC:            {low_pc                 = value.v[0]; }break;
          case SYMS_DwAttribKind_HIGH_PC:           {high_pc                = value.v[0]; high_pc_is_relative = attrib->value_class != SYMS_DwAttribClass_ADDRESS;}break;
          case SYMS_DwAttribKind_RANGES:            {ranges_attrib_value    = value; }break;
          case SYMS_DwAttribKind_STMT_LIST:         {line_base              = value.v[0]; }break;
          default: break;
        }
      }
    }
  }
  
  //- rjf: build+fill unit
  SYMS_DwCompRoot unit;
  syms_memzero_struct(&unit);
  
  //- rjf: fill header data
  unit.size            = size;
  unit.kind            = (SYMS_DwCompUnitKind)unit_kind;
  unit.version         = (SYMS_DwVersion)version;
  unit.address_size    = address_size;
  unit.abbrev_off      = abbrev_base;
  unit.info_off        = range.min;
  unit.index           = index;
  unit.tags_info_range = syms_make_u64_range(range.min+next_off, range.max);
  unit.abbrev_table    = abbrev_table;
  
  //- rjf: fill out offsets we need for attrib value resolution
  unit.rnglist_base = resolve_params.debug_rnglists_base;
  unit.loclist_base = resolve_params.debug_loclists_base;
  unit.addrs_base   = resolve_params.debug_addrs_base;
  unit.stroffs_base = resolve_params.debug_str_offs_base;
  
  //- rjf: fill out general info
  unit.name          = name;
  unit.producer      = producer;
  unit.compile_dir   = compile_dir;
  unit.external_dwo_name = external_dwo_name.size != 0 ? external_dwo_name : external_gnu_dwo_name;
  if(external_dwo_name.size)
  {
    unit.dwo_id = spec_dwo_id;
  }
  else if(external_gnu_dwo_name.size)
  {
    unit.dwo_id = gnu_dwo_id;
  }
  unit.language      = language;
  unit.name_case     = name_case;
  unit.use_utf8      = use_utf8;
  unit.line_off      = line_base;
  unit.low_pc        = low_pc;
  unit.high_pc       = high_pc;
  unit.ranges_attrib_value = ranges_attrib_value;
  
  //- rjf: fill fixup of low/high PC situation
  if(high_pc_is_relative)
  {
    unit.high_pc += unit.low_pc;
  }
  
  //- rjf: fill base address
  {
    unit.base_addr = unit.low_pc;
  }
  
  //- rjf: build+fill directory and file tables
  {
    void *line_base = syms_dw_sec_base_from_dbg(data, dbg, SYMS_DwSectionKind_Line);
    SYMS_U64Range line_rng = syms_dw_sec_range_from_dbg(dbg, SYMS_DwSectionKind_Line);
    SYMS_DwLineVMHeader vm_header;
    SYMS_U64 read_size = syms_dw_read_line_vm_header(arena, line_base, line_rng, unit.line_off, data, dbg, &unit, &vm_header);
    if (read_size > 0) {
      unit.dir_table = vm_header.dir_table;
      unit.file_table = vm_header.file_table;
    }
  }
  
  syms_release_scratch(scratch);
  return unit;
}

SYMS_API SYMS_DwExtDebugRef
syms_dw_ext_debug_ref_from_comp_root(SYMS_DwCompRoot *root)
{
  SYMS_DwExtDebugRef ref;
  syms_memzero_struct(&ref);
  ref.dwo_path = root->external_dwo_name;
  ref.dwo_id = root->dwo_id;
  return ref;
}

SYMS_API SYMS_DwUnitSetAccel *
syms_dw_unit_set_accel_from_dbg(SYMS_Arena *arena, SYMS_String8 data, SYMS_DwDbgAccel *dbg)
{
  SYMS_DwUnitSetAccel *unit_set_accel = syms_push_array(arena, SYMS_DwUnitSetAccel, 1);
  syms_memzero_struct(unit_set_accel);
  unit_set_accel->format = SYMS_FileFormat_DWARF;
  unit_set_accel->root_count = dbg->unit_count;
  unit_set_accel->roots = syms_push_array_zero(arena, SYMS_DwCompRoot, unit_set_accel->root_count);
  for(SYMS_U64 unit_idx = 0; unit_idx < dbg->unit_count; unit_idx += 1)
  {
    unit_set_accel->roots[unit_idx] = syms_dw_comp_root_from_range(arena, data, dbg, unit_idx, dbg->unit_range_info[unit_idx].frange);
  }
  return unit_set_accel;
}

SYMS_API SYMS_U64
syms_dw_unit_count_from_set(SYMS_DwUnitSetAccel *accel)
{
  return accel->root_count;
}

SYMS_API SYMS_DwCompRoot*
syms_dw_comp_root_from_uid(SYMS_DwUnitSetAccel *accel, SYMS_UnitID uid){
  SYMS_DwCompRoot *root = &syms_dw_nil_comp_root;
  SYMS_U64 num = syms_dw_unit_number_from_uid(accel, uid);
  if(0 < num && num <= accel->root_count)
  {
    root = &accel->roots[uid-1];
  }
  return root;
}

SYMS_API SYMS_UnitID
syms_dw_uid_from_number(SYMS_DwUnitSetAccel *accel, SYMS_U64 n)
{
  return n;
}

SYMS_API SYMS_U64
syms_dw_unit_number_from_uid(SYMS_DwUnitSetAccel *accel, SYMS_UnitID uid){
  return uid;
}

SYMS_API SYMS_UnitInfo
syms_dw_unit_info_from_uid(SYMS_DwUnitSetAccel *unit_set, SYMS_UnitID uid)
{
  SYMS_UnitInfo result = {0};
  SYMS_DwCompRoot *comp_root = syms_dw_comp_root_from_uid(unit_set, uid);
  result.features      = (SYMS_UnitFeature_CompilationUnit|
                          SYMS_UnitFeature_Types|
                          SYMS_UnitFeature_StaticVariables|
                          SYMS_UnitFeature_ExternVariables|
                          SYMS_UnitFeature_Functions);
  result.language      = syms_dw_base_language_from_dw_language((SYMS_DwLanguage)comp_root->language);
  return(result);
}

SYMS_API SYMS_UnitNames
syms_dw_unit_names_from_uid(SYMS_Arena *arena, SYMS_DwUnitSetAccel *unit_set, SYMS_UnitID uid)
{
  SYMS_UnitNames result = {0};
  SYMS_DwCompRoot *comp_root = syms_dw_comp_root_from_uid(unit_set, uid);
  result.source_file   = syms_push_string_copy(arena, comp_root->name);
  result.compiler      = syms_push_string_copy(arena, comp_root->producer);
  result.compile_dir   = syms_push_string_copy(arena, comp_root->compile_dir);
  return(result);
}

SYMS_API void
syms_dw_sort_unit_range_point_array_in_place__merge(SYMS_DwUnitRangePoint *a, SYMS_U64 left, SYMS_U64 right, SYMS_U64 end, SYMS_DwUnitRangePoint *b)
{
  SYMS_U64 left_i = left;
  SYMS_U64 right_i = right;
  for(SYMS_U64 idx = left; idx < end; idx += 1)
  {
    if(left_i < right && (right_i >= end || a[left_i].p <= a[right_i].p))
    {
      b[idx] = a[left_i];
      left_i += 1;
    }
    else
    {
      b[idx] = a[right_i];
      right_i += 1;
    }
  }
}

SYMS_API void
syms_dw_sort_unit_range_point_array_in_place(SYMS_DwUnitRangePoint *a, SYMS_U64 count)
{
  SYMS_ArenaTemp scratch = syms_get_scratch(0, 0);
  SYMS_DwUnitRangePoint *b = syms_push_array_zero(scratch.arena, SYMS_DwUnitRangePoint, count);
  SYMS_DwUnitRangePoint *sort_array = a;
  SYMS_DwUnitRangePoint *scratch_array = b;
  for(SYMS_U64 run_width = 1; run_width < count; run_width *= 2)
  {
    for(SYMS_U64 i = 0; i < count; i += 2*run_width)
    {
      syms_dw_sort_unit_range_point_array_in_place__merge(sort_array, i, SYMS_MIN(i+run_width, count), SYMS_MIN(i + 2*run_width, count), scratch_array);
    }
    SYMS_Swap(SYMS_DwUnitRangePoint *, sort_array, scratch_array);
  }
  if(scratch_array == a)
  {
    syms_memmove(a, sort_array, count*sizeof(*a));
  }
  syms_release_scratch(scratch);
}

SYMS_API SYMS_UnitRangeArray
syms_dw_unit_ranges_from_set(SYMS_Arena *arena, SYMS_String8 data, SYMS_DwDbgAccel *dbg, SYMS_DwUnitSetAccel *unit_set)
{
  SYMS_ArenaTemp scratch = syms_get_scratch(&arena, 1);
  
  SYMS_U64 unit_count            = dbg->unit_count;
  SYMS_U64RangeList *unit_ranges = syms_push_array_zero(scratch.arena, SYMS_U64RangeList, unit_count);
  
  //- rjf: fill ranges that came from the .debug_aranges section
  for(SYMS_U64 unit_idx = 0; unit_idx < unit_count; unit_idx += 1)
  {
    for(SYMS_U64 rng_idx = 0; rng_idx < dbg->unit_range_info[unit_idx].addr_ranges.count; rng_idx += 1)
    {
      syms_u64_range_list_push(scratch.arena, &unit_ranges[unit_idx], dbg->unit_range_info[unit_idx].addr_ranges.ranges[rng_idx]);
    }
  }
  
  //- rjf: fill range list for all compilation unit ranges/low-pc/high-pc data
  //
  // NOTE(rjf): .debug_aranges is apparently not entirely complete, and will not
  // include all the ranges we care about. The LLVM function (at 9/14/2021)
  // DWARFDebugAranges::generate seems to suggest this. We also need to rely on
  // the DW_AT_ranges and DW_AT_low_pc/high_pc attributes to build a complete
  // mapping of all compilation unit ranges.
  //
  for(SYMS_U64 unit_idx = 0; unit_idx < unit_count; unit_idx += 1)
  {
    SYMS_DwCompRoot *root = syms_dw_comp_root_from_uid(unit_set, unit_idx+1);
    SYMS_U64RangeList rngs = syms_dw_range_list_from_high_low_pc_and_ranges_attrib_value(scratch.arena, data, dbg,
                                                                                         root->address_size,
                                                                                         root->base_addr,
                                                                                         root->addrs_base,
                                                                                         root->low_pc,
                                                                                         root->high_pc,
                                                                                         root->ranges_attrib_value);
    syms_u64_range_list_concat(&unit_ranges[unit_idx], &rngs);
  }
  
  //- rjf: calc num of all ranges
  SYMS_U64 range_count = 0;
  for(SYMS_U64 unit_idx = 0; unit_idx < unit_count; unit_idx += 1)
  {
    range_count += unit_ranges[unit_idx].node_count;
  }
  
  //- rjf: bake
  SYMS_UnitRange *ranges = syms_push_array_zero(scratch.arena, SYMS_UnitRange, range_count);
  {
    SYMS_UnitRange *range_ptr = ranges;
    for(SYMS_U64 unit_idx = 0; unit_idx < unit_count; unit_idx += 1)
    {
      for(SYMS_U64RangeNode *n = unit_ranges[unit_idx].first; n != 0; n = n->next)
      {
        range_ptr->uid = unit_idx + 1;
        range_ptr->vrange = n->range;
        range_ptr += 1;
      }
    }
  }
  
  //- rjf: pointify
  SYMS_U64 rng_point_count = range_count*2;
  SYMS_DwUnitRangePoint *rng_points = syms_push_array_zero(scratch.arena, SYMS_DwUnitRangePoint, rng_point_count);
  {
    SYMS_U64 rng_point_write_idx = 0;
    for(SYMS_U64 rng_idx = 0; rng_idx < range_count; rng_idx += 1)
    {
      SYMS_U64Range vrange = ranges[rng_idx].vrange;
      SYMS_UnitID uid = ranges[rng_idx].uid;
      if(vrange.min != 0xffffffffffffffff && vrange.min != 0 && syms_u64_range_size(vrange) != 0)
      {
        rng_points[rng_point_write_idx].p      = vrange.min;
        rng_points[rng_point_write_idx].uid    = uid;
        rng_points[rng_point_write_idx].is_min = 1;
        rng_point_write_idx += 1;
        rng_points[rng_point_write_idx].p      = vrange.max;
        rng_points[rng_point_write_idx].uid    = uid;
        rng_points[rng_point_write_idx].is_min = 0;
        rng_point_write_idx += 1;
      }
    }
    rng_point_count = rng_point_write_idx;
  }
  
  //- rjf: sort pointified ranges
#if 1
  syms_dw_sort_unit_range_point_array_in_place(rng_points, rng_point_count);
#else
  for(SYMS_U64 i = 0; i < rng_point_count; i += 1)
  {
    SYMS_U64 min_idx = 0;
    SYMS_U64 min_p = 0;
    for(SYMS_U64 j = i+1; j < rng_point_count; j += 1)
    {
      if(min_idx == 0 || rng_points[j].p < min_p)
      {
        min_idx = j;
        min_p = rng_points[j].p;
      }
    }
    if(min_idx != 0)
    {
      SYMS_Swap(SYMS_DwUnitRangePoint, rng_points[i], rng_points[min_idx]);
    }
  }
#endif
  
  //- rjf: build final range list, collapse pairs into ranges
  typedef struct SYMS_DwUnitRangeNode SYMS_DwUnitRangeNode;
  struct SYMS_DwUnitRangeNode
  {
    SYMS_DwUnitRangeNode *next;
    SYMS_UnitID uid;
    SYMS_U64Range vrange;
  };
  SYMS_DwUnitRangeNode *first_unit_range_node = 0;
  SYMS_DwUnitRangeNode *last_unit_range_node = 0;
  SYMS_U64 unit_range_node_count = 0;
  {
    if(rng_point_count > 0)
    {
      SYMS_UnitID active_uid = rng_points[0].uid;
      SYMS_U64 active_rng_min = rng_points[0].p;
      SYMS_U64 depth = 1;
      SYMS_U64 last_max = 0;
      for(SYMS_U64 p_idx = 1; p_idx < rng_point_count; p_idx += 1)
      {
        SYMS_B32      push = syms_false;
        SYMS_U64Range push_vrange = {0};
        SYMS_UnitID   push_uid = 0;
        
        //- rjf: point in the same UID
        if(rng_points[p_idx].uid == active_uid)
        {
          // rjf: min => nested UID range, ignore + increase depth
          if(rng_points[p_idx].is_min)
          {
            depth += 1;
          }
          // rjf: max => end of some range, decrement depth and add new range if we're out of all hierarchies
          else
          {
            depth -= 1;
            if(depth == 0)
            {
              push = syms_true;
              push_vrange = syms_make_u64_range(active_rng_min, rng_points[p_idx].p);
              push_uid = active_uid;
              active_uid = 0;
              active_rng_min = 0;
            }
          }
        }
        //- rjf: different uid + new min, end existing range + start a new one
        else if(rng_points[p_idx].is_min)
        {
          if(active_uid != 0)
          {
            push = syms_true;
            push_vrange = syms_make_u64_range(active_rng_min, rng_points[p_idx].p);
            push_uid = active_uid;
          }
          active_uid = rng_points[p_idx].uid;
          active_rng_min = rng_points[p_idx].p;
          depth = 1;
        }
        //- rjf: max for UID we're not focusing --- this generally means we were "interrupted" by
        // another UID -- so take the last max we produced, and make a range out of it
        else if(last_max != 0)
        {
          push = syms_true;
          push_vrange = syms_make_u64_range(last_max, rng_points[p_idx].p);
          push_uid = rng_points[p_idx].uid;
          active_uid = 0;
          active_rng_min = 0;
          depth = 0;
        }
        
        //- rjf: push if we got a new range
        if(push && push_vrange.min != 0xffffffffffffffff && push_vrange.min != 0 && syms_u64_range_size(push_vrange) != 0)
        {
          SYMS_DwUnitRangeNode *n = syms_push_array_zero(scratch.arena, SYMS_DwUnitRangeNode, 1);
          n->uid = push_uid;
          n->vrange = push_vrange;
          SYMS_QueuePush(first_unit_range_node, last_unit_range_node, n);
          unit_range_node_count += 1;
          last_max = push_vrange.max;
        }
      }
    }
  }
  
  //- rjf: bake+fill+return
  SYMS_UnitRangeArray result = {0};
  {
    SYMS_LogOpen(SYMS_LogFeature_DwarfUnitRanges, 0, log);
    result.count = unit_range_node_count;
    result.ranges = syms_push_array_zero(arena, SYMS_UnitRange, result.count);
    SYMS_U64 idx = 0;
    for(SYMS_DwUnitRangeNode *n = first_unit_range_node; n != 0; n = n->next, idx += 1)
    {
      result.ranges[idx].uid = n->uid;
      result.ranges[idx].vrange = n->vrange;
      SYMS_Log("$rng: %i => [0x%" SYMS_PRIx64 ", 0x%" SYMS_PRIx64 ")\n", (int)n->uid, n->vrange.min, n->vrange.max);
    }
    SYMS_LogClose(log);
  }
  syms_release_scratch(scratch);
  return result;
}

SYMS_API SYMS_String8Array
syms_dw_file_table_from_uid(SYMS_Arena *arena, SYMS_String8 data, SYMS_DwDbgAccel *dbg,
                            SYMS_DwUnitSetAccel *unit_set, SYMS_UnitID uid)
{
  SYMS_String8Array result = {0};
  SYMS_DwCompRoot *root = syms_dw_comp_root_from_uid(unit_set, uid);
  if(root->file_table.count != 0)
  {
    SYMS_U64 count = root->file_table.count;
    SYMS_String8 *strings = syms_push_array_zero(arena, SYMS_String8, count);
    
    SYMS_String8 *string_ptr = strings;
    for(SYMS_U64 idx = 0; idx < count; idx += 1, string_ptr += 1)
    {
      SYMS_DwLineFile file = root->file_table.v[idx];
      SYMS_String8 dir_string = root->dir_table.strings[file.dir_idx];
      SYMS_String8 full_string = syms_dw_path_from_dir_and_filename(arena, dir_string, file.file_name);
      *string_ptr = full_string;
    }
    
    result.strings = strings;
    result.count = count;
  }
  return(result);
}

////////////////////////////////
//~ rjf: Tag Reference Data Structure

SYMS_API SYMS_DwTagRefTable
syms_dw_tag_ref_table_make(SYMS_Arena *arena, SYMS_U64 size)
{
  SYMS_DwTagRefTable table = {0};
  table.size = size;
  table.v = syms_push_array_zero(arena, SYMS_DwTagRefNode *, size);
  return table;
}

SYMS_API void
syms_dw_tag_ref_table_insert(SYMS_Arena *arena, SYMS_DwTagRefTable *table, SYMS_SymbolID src, SYMS_SymbolID dst)
{
  SYMS_U64 hash = syms_dw_hash_from_sid(dst);
  SYMS_U64 idx = hash % table->size;
  SYMS_DwTagRefNode *n = syms_push_array_zero(arena, SYMS_DwTagRefNode, 1);
  n->dst = dst;
  n->src = src;
  SYMS_StackPush_N(table->v[idx], n, hash_next);
}

SYMS_API SYMS_SymbolID
syms_dw_tag_ref_table_lookup_src(SYMS_DwTagRefTable table, SYMS_SymbolID dst)
{
  SYMS_SymbolID result = {0};
  SYMS_U64 hash = syms_dw_hash_from_sid(dst);
  SYMS_U64 idx = hash % table.size;
  for(SYMS_DwTagRefNode *n = table.v[idx]; n != 0; n = n->hash_next)
  {
    if(n->dst == dst)
    {
      result = n->src;
      break;
    }
  }
  return result;
}

////////////////////////////////
//~ rjf: Unit Symbol Accelerator

SYMS_API SYMS_U64
syms_dw_primify_table_size(SYMS_U64 v)
{
  SYMS_LOCAL SYMS_U64 primes[] =
  {
    4073, 5821, 7369, 7919, 8971, 10687, 13217, 14639, 16193, 17389, 19373,
    22123, 24517, 26029, 27259, 29633, 32917, 35381, 37139, 37813, 39631, 
    42641, 45263, 47653, 54037, 57119, 59183, 62927, 66103, 69389, 70657,
    72467, 76819, 80051, 84017, 87071, 93179, 97303, 99817, 102397, 104677,
    112967, 116371, 128111, 161407, 178301, 187963, 200003, 249439, 312583,
    411637, 466019, 545959, 745709, 796571, 862177, 918539, 1032683, 1187239,
    1213633, 1299827,
  };
  SYMS_U64 result = 0;
  SYMS_U64 low = 0;
  SYMS_U64 high = SYMS_ARRAY_SIZE(primes);
  for(;;)
  {
    SYMS_U64 mid = (high + low) / 2;
    SYMS_U64 left = mid > 0 ? primes[mid-1] : 4073;
    SYMS_U64 right = primes[mid];
    if(left <= v && v <= right)
    {
      result = left;
      break;
    }
    else if(v < left)
    {
      high = mid;
    }
    else if(right < v)
    {
      low = mid;
    }
  }
  return result;
}

SYMS_API SYMS_U64
syms_dw_predict_good_stub_table_size_from_range_size(SYMS_U64 size)
{
  // NOTE(rjf): currently, we're caching somewhere around ~25% of the tags we parse;
  // so we only need table size for that
  SYMS_F64 pct_cached = 0.2;
  
  SYMS_F64 size_f = (SYMS_F64)size;
  SYMS_F64 a = -0.0000000001700537876;
  SYMS_F64 b = 0.1051854269;
  SYMS_F64 c = 3748.774284;
  SYMS_F64 table_size_f = (a * size_f*size_f) + (b * size_f) + c;
  table_size_f *= pct_cached;
  SYMS_U64 table_size = (SYMS_U64)table_size_f;
  table_size = SYMS_AlignPow2(table_size, 1024);
  table_size = SYMS_MAX(table_size, 4096);
  table_size = syms_dw_primify_table_size(table_size);
  return table_size;
}

SYMS_API SYMS_DwUnitAccel *
syms_dw_unit_accel_from_comp_root(SYMS_Arena *arena, SYMS_String8 data, SYMS_DwDbgAccel *dbg, SYMS_DwCompRoot *comp_root)
{
  SYMS_ProfBegin("syms_dw_unit_accel_from_comp_root");
  SYMS_ArenaTemp scratch = syms_get_scratch(&arena, 1);
  SYMS_DwUnitAccel *unit = syms_push_array(arena, SYMS_DwUnitAccel, 1);
  syms_memzero_struct(unit);
  
  //- rjf: initialize accelerator
  unit->format       = dbg->format;
  unit->uid          = comp_root->index + 1;
  unit->version      = comp_root->version;
  unit->address_size = comp_root->address_size;
  unit->base_addr    = comp_root->base_addr;
  unit->addrs_base   = comp_root->addrs_base;
  unit->abbrev_table.count = comp_root->abbrev_table.count;
  unit->abbrev_table.entries = (SYMS_DwAbbrevTableEntry *)syms_push_string_copy(arena, syms_str8((SYMS_U8 *)comp_root->abbrev_table.entries,
                                                                                                 sizeof(SYMS_DwAbbrevTableEntry) * unit->abbrev_table.count)).str;
  unit->stub_table_size = syms_dw_predict_good_stub_table_size_from_range_size(comp_root->tags_info_range.max - comp_root->tags_info_range.min);
  unit->stub_table = syms_push_array_zero(arena, SYMS_DwTagStubCacheNode *, unit->stub_table_size);
  // TODO(rjf): This is an arbitrary choice of size. Can we predict it? Or tune it to
  // common cases at least?
  unit->ref_table = syms_dw_tag_ref_table_make(arena, 4096);
  // TODO(rjf): This is an arbitrary choice of size. Can we predict it? Or tune it to
  // common cases at least?
  unit->parent_table = syms_dw_tag_ref_table_make(arena, 4096);
  unit->resolve_params = syms_dw_attrib_value_resolve_params_from_comp_root(comp_root);
  
  //- rjf: parse loop
  SYMS_U64 tags_parsed = 0;
  SYMS_U64 cache_nodes_inserted = 0;
  SYMS_DwSymbolIDChunkList top_ids = {0};
  SYMS_DwSymbolIDChunkList proc_ids = {0};
  SYMS_DwSymbolIDChunkList var_ids = {0};
  SYMS_DwSymbolIDChunkList type_ids = {0};
  {
    typedef struct SYMS_DwParseParent SYMS_DwParseParent;
    struct SYMS_DwParseParent
    {
      SYMS_DwParseParent *next;
      SYMS_DwTagStubCacheNode *parent;
      SYMS_DwTagStub parent_stub;
    };
    SYMS_DwParseParent *parent_stack = 0;
    SYMS_U64 tree_depth = 0;
    
    for(SYMS_U64 info_off = comp_root->tags_info_range.min; info_off < comp_root->tags_info_range.max;)
    {
      SYMS_Arena *conflicts[] = { scratch.arena, arena };
      SYMS_ArenaTemp per_tag_scratch = syms_get_scratch(conflicts, SYMS_ARRAY_SIZE(conflicts));
      
      //- rjf: parse tag
      SYMS_DwTag *tag = syms_dw_tag_from_info_offset(per_tag_scratch.arena, data, dbg, comp_root->abbrev_table, comp_root->address_size, info_off);
      SYMS_B32 good_tag = tag->abbrev_id != 0;
      info_off = tag->info_range.max;
      if(good_tag)
      {
        tags_parsed += 1;
      }
      
      //- rjf: convert tag to stub
      SYMS_DwTagStub stub = {0};
      if(good_tag)
      {
        stub = syms_dw_stub_from_tag(data, dbg, unit->resolve_params, tag);
      }
      
      //- rjf: classify + store ID into classification lists
      if(good_tag)
      {
        SYMS_SymbolKind symbol_kind = syms_dw_symbol_kind_from_tag_stub(data, dbg, syms_dw_attrib_value_resolve_params_from_comp_root(comp_root), &stub);
        switch(symbol_kind)
        {
          default: break;
          case SYMS_SymbolKind_Procedure:             syms_dw_symbol_id_chunk_list_push(scratch.arena, &proc_ids, stub.sid); break;
          case SYMS_SymbolKind_Type:                  syms_dw_symbol_id_chunk_list_push(scratch.arena, &type_ids, stub.sid); break;
          case SYMS_SymbolKind_ImageRelativeVariable: syms_dw_symbol_id_chunk_list_push(scratch.arena, &var_ids, stub.sid); break;
        }
        if(tree_depth <= 1 ||
           symbol_kind == SYMS_SymbolKind_Procedure ||
           symbol_kind == SYMS_SymbolKind_ImageRelativeVariable ||
           symbol_kind == SYMS_SymbolKind_Type)
        {
          syms_dw_symbol_id_chunk_list_push(scratch.arena, &top_ids, stub.sid); 
        }
      }
      
      //- rjf: determine if this tag should be cached
      SYMS_B32 should_be_cached = 0;
      if(good_tag)
      {
        // NOTE(rjf): only cache nodes when we either don't have any parents at all
        // (in which case we need to make some), or when our active parent was cached
        // also.
        should_be_cached = parent_stack == 0 || parent_stack->parent != 0;
        
        // NOTE(rjf): any of the listed tag kinds will not be cached, and will be re-parsed
        // upon being queried by a caller:
        switch(tag->kind)
        {
          default: break;
          
          case SYMS_DwTagKind_IMPORTED_DECLARATION:
          case SYMS_DwTagKind_UNSPECIFIED_PARAMETERS:
          case SYMS_DwTagKind_VARIANT:
          case SYMS_DwTagKind_COMMON_BLOCK:
          case SYMS_DwTagKind_COMMON_INCLUSION:
          case SYMS_DwTagKind_MODULE:
          case SYMS_DwTagKind_WITH_STMT:
          case SYMS_DwTagKind_ACCESS_DECLARATION:
          case SYMS_DwTagKind_DWARF_PROCEDURE:
          case SYMS_DwTagKind_IMPORTED_MODULE:
          case SYMS_DwTagKind_TEMPLATE_ALIAS:
          
          //case SYMS_DwTagKind_STRUCTURE_TYPE:
          //case SYMS_DwTagKind_CLASS_TYPE:
          //case SYMS_DwTagKind_UNION_TYPE:
          //case SYMS_DwTagKind_ENUMERATION_TYPE:
          //case SYMS_DwTagKind_SUBPROGRAM:
          case SYMS_DwTagKind_POINTER_TYPE:
          case SYMS_DwTagKind_REFERENCE_TYPE:
          case SYMS_DwTagKind_SUBROUTINE_TYPE:
          case SYMS_DwTagKind_TYPEDEF:
          //case SYMS_DwTagKind_SUBPROGRAM:
          {
            should_be_cached = 0;
          }break;
        }
      }
      
      //- rjf: allocate/fill cache node
      SYMS_DwTagStubCacheNode *stub_node = 0;
      if(should_be_cached)
      {
        stub_node = syms_push_array_zero(arena, SYMS_DwTagStubCacheNode, 1);
        stub_node->stub = stub;
      }
      
      //- rjf: link stub cache node into hash table
      if(stub_node != 0)
      {
        cache_nodes_inserted += 1;
        SYMS_U64 hash = syms_dw_hash_from_sid(stub_node->stub.sid);
        SYMS_U64 idx = hash % unit->stub_table_size;
        // printf("%16" SYMS_PRIu64 ", %16" SYMS_PRIu64 ", %16" SYMS_PRIu64 ", %16" SYMS_PRIu64 "\n", stub_node->stub.sid, hash, idx, unit->stub_table_size);
        stub_node->hash_next = unit->stub_table[idx];
        unit->stub_table[idx] = stub_node;
      }
      
      //- rjf: insert stub cache node into tree
      if(stub_node != 0)
      {
        if(parent_stack)
        {
          SYMS_DwTagStubCacheNode *closest_ancestor = 0;
          for(SYMS_DwParseParent *p = parent_stack; p != 0; p = p->next)
          {
            if(p->parent)
            {
              closest_ancestor = p->parent;
              break;
            }
          }
          if(closest_ancestor)
          {
            SYMS_QueuePush(closest_ancestor->first, closest_ancestor->last, stub_node);
            closest_ancestor->children_count += 1;
          }
        }
        if(unit->stub_root == 0)
        {
          unit->stub_root = stub_node;
        }
      }
      
      // NOTE(rjf): Sometimes, DWARF splits info for a single symbol across multiple
      // tags. In this case, we'll have an earlier tag (which may or may not be
      // cached) that is completed by another tag that points to it. This is pretty
      // inconvenient, because we often watn to go the other direction -- from the
      // earlier tag *to* its completion, so we can get full info from either
      // direction. Usually these are only pairs, it seems - there is usually only
      // one specification per tag that has any (I have not seen any cases to the
      // contrary, at least). A tag with the SYMS_DwAttribKind_SPECIFICATION attrib
      // should always come *AFTER* the tag of the associated declaration.
      //
      // For more info, see DWARF V4 spec (June 10, 2010), page 36.
      //
      // In any case, here we've found a tag that is "completing" an earlier tag.
      // That earlier tag may not have been cached, so we cannot simply write to
      // that earlier tag and expect everything to be OK. If that earlier tag was
      // not cached, we'll need to cache the fact that it was referenced, and then
      // any time we get a tag stub (either from the cache or from reparsing), we
      // can functionally query that table and always get correct results,
      // irrespective of what was cached when.
      //
      // In short, we can't get away with not caching something here, because of
      // the fact that we're parsing a relationship between two seemingly-unrelated
      // (at least with respect to the tree structure) symbol IDs.
      //
      // We *can* write to the completed tag stub *if it was cached*, but otherwise
      // caching the reference into the table is necessary.
      //
      if(stub.ref != 0)
      {
        SYMS_DwTagStubCacheNode *ref_node = syms_dw_tag_stub_cache_node_from_sid(unit, stub.ref);
        // NOTE(rjf): if we cached the tag that is being referenced, we can
        // write to its reference slot here to point back at this tag.
        if(ref_node != 0)
        {
          ref_node->stub.ref = stub.sid;
        }
        // NOTE(rjf): otherwise, we'll need to remember this link being formed
        // later so that when we query the completed tag, we'll figure out who
        // completed it.
        else
        {
          syms_dw_tag_ref_table_insert(arena, &unit->ref_table, stub.sid, stub.ref);
        }
      }
      
      //- rjf: fill out parent ref for UDTs that might add a namespace
      if(stub.sid != 0 &&
         parent_stack != 0 &&
         parent_stack->parent_stub.sid != 0 &&
         (parent_stack->parent_stub.kind == SYMS_DwTagKind_STRUCTURE_TYPE ||
          parent_stack->parent_stub.kind == SYMS_DwTagKind_UNION_TYPE ||
          parent_stack->parent_stub.kind == SYMS_DwTagKind_CLASS_TYPE))
      {
        syms_dw_tag_ref_table_insert(arena, &unit->parent_table, parent_stack->parent_stub.sid, stub.sid);
      }
      
      //- rjf: update parent
      SYMS_B32 good_parent = syms_false;
      {
        // NOTE(rjf): good tag with children => push this artifact as parent
        if(good_tag)
        {
          if(tag->has_children)
          {
            SYMS_DwParseParent *n = syms_push_array_zero(scratch.arena, SYMS_DwParseParent, 1);
            SYMS_StackPush(parent_stack, n);
            n->parent = stub_node;
            n->parent_stub = stub;
            tree_depth += 1;
          }
        }
        // NOTE(rjf): bad tag => if there's an active parent, go back up to its parent.
        // otherwise, we are done
        else
        {
          if(parent_stack != 0)
          {
            parent_stack = parent_stack->next;
            tree_depth -= 1;
          }
        }
        good_parent = parent_stack != 0;
      }
      
      syms_release_scratch(per_tag_scratch);
      if(good_parent == 0)
      {
        break;
      }
    }
  }
  
  //- rjf: construct synthetic stub for void type
  {
    SYMS_DwTagStub void_stub = {0};
    void_stub.sid = SYMS_DWARF_VOID_TYPE_ID;
    void_stub.kind = SYMS_DwTagKind_BASE_TYPE;
    SYMS_DwTagStubCacheNode *void_stub_node = syms_push_array_zero(arena, SYMS_DwTagStubCacheNode, 1);
    void_stub_node->stub = void_stub;
    
    //- rjf: link into tree
    SYMS_QueuePush(unit->stub_root->first, unit->stub_root->last, void_stub_node);
    unit->stub_root->children_count += 1;
    
    //- rjf: link into hash table
    SYMS_U64 hash = syms_dw_hash_from_sid(void_stub.sid);
    SYMS_U64 idx = hash % unit->stub_table_size;
    void_stub_node->hash_next = unit->stub_table[idx];
    unit->stub_table[idx] = void_stub_node;
    
    syms_dw_symbol_id_chunk_list_push(scratch.arena, &type_ids, void_stub.sid);
    syms_dw_symbol_id_chunk_list_push(scratch.arena, &top_ids, void_stub.sid);
  }
  
  //- rjf: fill classified top-level symbol arrays
  {
    SYMS_ProfBegin("syms_dw_unit_accel_from_comp_root.top_level_array_build");
    unit->all_top_ids = syms_dw_sid_array_from_chunk_list(arena, top_ids);
    unit->proc_ids    = syms_dw_sid_array_from_chunk_list(arena, proc_ids);
    unit->var_ids     = syms_dw_sid_array_from_chunk_list(arena, var_ids);
    unit->type_ids    = syms_dw_sid_array_from_chunk_list(arena, type_ids);
    SYMS_ProfEnd();
  }
  
  //- rjf: log statistics about which tag kinds were cached
#if RJF_DEBUG
  {
    SYMS_LogOpen(SYMS_LogFeature_DwarfTags, unit->uid, log);
    SYMS_Log("$tag_profile\n");
    
    // NOTE(rjf): pct odd hashes vs. pct even hashes
#if 0
    {
      SYMS_U64 odd = 0;
      SYMS_U64 even = 0;
      SYMS_U64 total = 0;
      for(SYMS_U64 idx = 0; idx < unit->stub_table_size; idx += 1)
      {
        for(SYMS_DwTagStubCacheNode *n = unit->stub_table[idx]; n != 0; n = n->hash_next)
        {
          total += 1;
          SYMS_U64 hash = syms_dw_hash_from_sid(n->stub.sid);
          if(hash & 1)
          {
            odd += 1;
          }
          else
          {
            even += 1;
          }
        }
      }
      printf("%16f %16f\n", (SYMS_F32)odd / total, (SYMS_F32)even / total);
    }
#endif
    
    // NOTE(rjf): size, # of empty buckets, # of buckets total
#if 0
    {
      SYMS_U64 zeroes = 0;
      for(SYMS_U64 idx = 0; idx < unit->stub_table_size; idx += 1)
      {
        if(unit->stub_table[idx] == 0)
        {
          zeroes += 1;
        }
      }
      printf("%16" SYMS_PRIu64 "       %16" SYMS_PRIu64 "       %16" SYMS_PRIu64 "\n", comp_root->tags_info_range.max-comp_root->tags_info_range.min, zeroes,
             unit->stub_table_size);
    }
#endif
    
    // NOTE(rjf): size, ratio of buckets filled, ratio of stubs vs. table size
#if 0
    {
      SYMS_U64 count = 0;
      SYMS_U64 zeroes = 0;
      for(SYMS_U64 idx = 0; idx < unit->stub_table_size; idx += 1)
      {
        if(unit->stub_table[idx] == 0)
        {
          zeroes += 1;
        }
        for(SYMS_DwTagStubCacheNode *n = unit->stub_table[idx]; n != 0; n = n->hash_next)
        {
          count += 1;
        }
      }
      printf("%24" SYMS_PRIu64 ", %24f, %24f, %24f\n",
             comp_root->tags_info_range.max-comp_root->tags_info_range.min,
             1.f - (SYMS_F32)zeroes / (SYMS_F32)unit->stub_table_size,
             (SYMS_F32)count / (SYMS_F32)unit->stub_table_size,
             (SYMS_F32)count / (SYMS_F32)tags_parsed);
    }
#endif
    
    // NOTE(rjf): size, # of collisions
#if 0
    {
      SYMS_U64 collisions = 0;
      for(SYMS_U64 idx = 0; idx < unit->stub_table_size; idx += 1)
      {
        SYMS_U64 collisions_this_slot = 0;
        for(SYMS_DwTagStubCacheNode *n = unit->stub_table[idx]; n != 0; n = n->hash_next)
        {
          if(n->hash_next)
          {
            collisions_this_slot += 1;
          }
        }
        collisions += collisions_this_slot;
      }
      printf("%16" SYMS_PRIu64 "       %16" SYMS_PRIu64 "\n", comp_root->tags_info_range.max-comp_root->tags_info_range.min, collisions);
    }
#endif
    
    // NOTE(rjf): table stats
#if 0
    {
      SYMS_U64 table_size = unit->stub_table_size;
      SYMS_U64 num_cached =0;
      SYMS_U64 zeroes = 0;
      SYMS_U64 n = 0;
      SYMS_U64 worst_case_chain = 0;
      SYMS_F64 avg = 0;
      for(SYMS_U64 idx = 0; idx < unit->stub_table_size; idx += 1)
      {
        SYMS_U64 length = 0;
        for(SYMS_DwTagStubCacheNode *n = unit->stub_table[idx]; n != 0; n = n->hash_next)
        {
          length += 1;
        }
        num_cached += length;
        if(length > 0)
        {
          worst_case_chain = SYMS_MAX(length, worst_case_chain);
          avg *= n;
          avg += length;
          n += 1;
          avg /= n;
        }
        else
        {
          zeroes += 1;
        }
      }
      
      SYMS_F64 load_factor = (SYMS_F64)num_cached / table_size;
      SYMS_F64 avg_load_variance = 0;
      SYMS_F64 var_n = 0;
      {
        for(SYMS_U64 idx = 0; idx < unit->stub_table_size; idx += 1)
        {
          SYMS_U64 length = 0;
          for(SYMS_DwTagStubCacheNode *n = unit->stub_table[idx]; n != 0; n = n->hash_next)
          {
            length += 1;
          }
          SYMS_F64 diff = (SYMS_F64)length - load_factor;
          SYMS_F64 variance = diff*diff;
          avg_load_variance *= var_n;
          avg_load_variance += variance;
          var_n += 1;
          avg_load_variance /= var_n;
        }
      }
      
      printf("range_size: %8" SYMS_PRIu64 "  |  table_size: %7" SYMS_PRIu64 "  |  num_cached: %11" SYMS_PRIu64 " (%8.2f%%)  |  num_parsed: %8" SYMS_PRIu64 "  |  num_zeroes: %7" SYMS_PRIu64 " (%8.2f%%)  |  avg_chain_length: %8f  |  worst_case_chain: %3" SYMS_PRIu64 "  |  avg_load_variance: %8f\n",
             comp_root->tags_info_range.max-comp_root->tags_info_range.min,
             table_size,
             num_cached,
             100.f * (SYMS_F32)num_cached / table_size,
             tags_parsed,
             zeroes,
             100.f * (SYMS_F32)zeroes / table_size,
             avg,
             worst_case_chain,
             avg_load_variance);
      
      // printf("%16" SYMS_PRIu64 "       %16f\n", comp_root->tags_info_range.max-comp_root->tags_info_range.min, avg);
    }
#endif
    
    // NOTE(rjf): size, avg chain length
#if 0
    {
      SYMS_U64 n = 0;
      SYMS_F32 avg = 0;
      for(SYMS_U64 idx = 0; idx < unit->stub_table_size; idx += 1)
      {
        SYMS_U64 length = 0;
        for(SYMS_DwTagStubCacheNode *n = unit->stub_table[idx]; n != 0; n = n->next)
        {
          length += 1;
        }
        if(length > 0)
        {
          avg *= n;
          avg += length;
          n += 1;
          avg /= n;
        }
      }
      printf("%16" SYMS_PRIu64 "       %16f\n", comp_root->tags_info_range.max-comp_root->tags_info_range.min, avg);
    }
#endif
    
    // NOTE(rjf): size, # of tags
#if 0
    {
      printf("%24" SYMS_PRIu64 ", %24" SYMS_PRIu64 ", %24" SYMS_PRIu64 "\n", comp_root->tags_info_range.max-comp_root->tags_info_range.min, tags_parsed, unit->stub_table_size);
    }
#endif
    
    SYMS_U64 tag_kind_counts_size = 65536;
    SYMS_U64 *tag_kind_counts = syms_push_array_zero(scratch.arena, SYMS_U64, tag_kind_counts_size);
    SYMS_U64 total = 0;
    for(SYMS_U64 idx = 0; idx < unit->all_top_ids.count; idx += 1)
    {
      SYMS_DwTagStubCacheNode *cache_node = syms_dw_tag_stub_cache_node_from_sid(unit, unit->all_top_ids.ids[idx]);
      if(cache_node != 0 && cache_node->stub.kind < tag_kind_counts_size)
      {
        tag_kind_counts[cache_node->stub.kind] += 1;
        total += 1;
      }
    }
    
    for(SYMS_U64 tag_kind = 0; tag_kind < tag_kind_counts_size; tag_kind += 1)
    {
      if(tag_kind_counts[tag_kind] != 0)
      {
        SYMS_String8 tag_kind_str = syms_string_from_enum_value(SYMS_DwTagKind, tag_kind);
        SYMS_F32 pct = (SYMS_F32)((SYMS_F64)tag_kind_counts[tag_kind] / (SYMS_F64)total);
        SYMS_Log("  %.*s: %.2f%% [%" SYMS_PRIu64 "]\n", syms_expand_string(tag_kind_str), pct*100, tag_kind_counts[tag_kind]);
      }
    }
    
    SYMS_LogClose(log);
  }
#endif
  
  SYMS_ProfEnd();
  syms_release_scratch(scratch);
  return unit;
}

SYMS_API SYMS_DwUnitAccel*
syms_dw_unit_accel_from_uid(SYMS_Arena *arena, SYMS_String8 data,
                            SYMS_DwDbgAccel *dbg,
                            SYMS_DwUnitSetAccel *unit_set,
                            SYMS_UnitID uid){
  SYMS_DwCompRoot *comp_root = syms_dw_comp_root_from_uid(unit_set, uid);
  SYMS_DwUnitAccel *result = syms_dw_unit_accel_from_comp_root(arena, data, dbg, comp_root);
  return(result);
}

SYMS_API SYMS_UnitID
syms_dw_uid_from_accel(SYMS_DwUnitAccel *unit)
{
  SYMS_UnitID id = unit->uid;
  return id;
}

SYMS_API SYMS_DwTagStubCacheNode *
syms_dw_tag_stub_cache_node_from_sid(SYMS_DwUnitAccel *unit, SYMS_SymbolID sid)
{
  SYMS_DwTagStubCacheNode *result = 0;
  SYMS_U64 hash = syms_dw_hash_from_sid(sid);
  SYMS_U64 idx = hash % unit->stub_table_size;
  for(SYMS_DwTagStubCacheNode *n = unit->stub_table[idx]; n != 0; n = n->hash_next)
  {
    if(n->stub.sid == sid)
    {
      result = n;
      break;
    }
  }
  return result;
}

SYMS_API SYMS_DwTagStub
syms_dw_tag_stub_from_sid(SYMS_String8 data, SYMS_DwDbgAccel *dbg, SYMS_DwUnitAccel *unit, SYMS_SymbolID sid)
{
  SYMS_DwTagStub stub = {0};
  SYMS_ArenaTemp scratch = syms_get_scratch(0, 0);
  SYMS_DwTag *tag = syms_dw_tag_from_info_offset(scratch.arena, data, dbg, unit->abbrev_table, unit->address_size, sid);
  stub = syms_dw_stub_from_tag(data, dbg, unit->resolve_params, tag);
  if(stub.ref == 0)
  {
    SYMS_SymbolID tag_that_referenced_stub = syms_dw_tag_ref_table_lookup_src(unit->ref_table, sid);
    stub.ref = tag_that_referenced_stub;
  }
  syms_release_scratch(scratch);
  return stub;
}

SYMS_API SYMS_DwTagStub
syms_dw_cached_tag_stub_from_sid__parse_fallback(SYMS_String8 data, SYMS_DwDbgAccel *dbg, SYMS_DwUnitAccel *unit, SYMS_SymbolID sid)
{
  SYMS_DwTagStub stub = {0};
  if(sid != 0)
  {
    SYMS_DwTagStubCacheNode *n = syms_dw_tag_stub_cache_node_from_sid(unit, sid);
    if(n != 0)
    {
      stub = n->stub;
    }
    else
    {
      stub = syms_dw_tag_stub_from_sid(data, dbg, unit, sid);
    }
  }
  return stub;
}

SYMS_API SYMS_DwTagStubList
syms_dw_children_from_tag_stub(SYMS_Arena *arena, SYMS_String8 data, SYMS_DwDbgAccel *dbg, SYMS_DwUnitAccel *unit, SYMS_DwTagStub stub)
{
  SYMS_DwTagStubList list = {0};
  SYMS_DwTagStubCacheNode *cache_node = syms_dw_tag_stub_cache_node_from_sid(unit, stub.sid);
  if(cache_node != 0)
  {
    for(SYMS_DwTagStubCacheNode *child = cache_node->first; child != 0; child = child->next)
    {
      SYMS_DwTagStubNode *n = syms_push_array_zero(arena, SYMS_DwTagStubNode, 1);
      n->stub = child->stub;
      SYMS_QueuePush(list.first, list.last, n);
      list.count += 1;
    }
  }
  else if(stub.children_info_off != 0)
  {
    SYMS_ArenaTemp scratch = syms_get_scratch(&arena, 1);
    SYMS_U64 depth = 0;
    for(SYMS_U64 info_off = stub.children_info_off;;)
    {
      SYMS_DwTag *child_tag = syms_dw_tag_from_info_offset(scratch.arena, data, dbg, unit->abbrev_table, unit->address_size, info_off);
      info_off = child_tag->info_range.max;
      
      if(depth == 0 && child_tag->kind != SYMS_DwTagKind_NULL)
      {
        SYMS_DwTagStubNode *n = syms_push_array_zero(arena, SYMS_DwTagStubNode, 1);
        n->stub = syms_dw_stub_from_tag(data, dbg, unit->resolve_params, child_tag);
        n->stub.ref = syms_dw_tag_ref_table_lookup_src(unit->ref_table, n->stub.sid);
        SYMS_QueuePush(list.first, list.last, n);
        list.count += 1;
      }
      
      if(child_tag->has_children)
      {
        depth += 1;
      }
      else if(child_tag->kind == SYMS_DwTagKind_NULL)
      {
        if(depth == 0)
        {
          break;
        }
        depth -= 1;
      }
    }
    syms_release_scratch(scratch);
  }
  return list;
}

SYMS_API SYMS_DwAttribList
syms_dw_attrib_list_from_stub(SYMS_Arena *arena, SYMS_String8 data, SYMS_DwDbgAccel *dbg, SYMS_U64 addr_size, SYMS_DwTagStub *stub)
{
  SYMS_DwAttribListParseResult parse = syms_dw_parse_attrib_list_from_info_abbrev_offsets(arena, data, dbg, addr_size, stub->attribs_info_off, stub->attribs_abbrev_off);
  return parse.attribs;
}

SYMS_API SYMS_SymbolIDArray
syms_dw_copy_sid_array_if_needed(SYMS_Arena *arena, SYMS_SymbolIDArray arr)
{
  SYMS_SymbolIDArray result = {0};
  result.count = arr.count;
  result.ids = syms_push_array(arena, SYMS_SymbolID, result.count);
  syms_memmove(result.ids, arr.ids, sizeof(SYMS_SymbolID)*result.count);
  return result;
}

SYMS_API SYMS_SymbolIDArray
syms_dw_proc_sid_array_from_unit(SYMS_Arena *arena, SYMS_DwUnitAccel *unit)
{
  return syms_dw_copy_sid_array_if_needed(arena, unit->proc_ids);
}

SYMS_API SYMS_SymbolIDArray
syms_dw_var_sid_array_from_unit(SYMS_Arena *arena, SYMS_DwUnitAccel *unit)
{
  return syms_dw_copy_sid_array_if_needed(arena, unit->var_ids);
}

SYMS_API SYMS_SymbolIDArray
syms_dw_type_sid_array_from_unit(SYMS_Arena *arena, SYMS_DwUnitAccel *unit)
{
  return syms_dw_copy_sid_array_if_needed(arena, unit->type_ids);
}

////////////////////////////////
//~ rjf: Member Accelerator

SYMS_API SYMS_DwMemsAccel *
syms_dw_mems_accel_from_sid(SYMS_Arena *arena, SYMS_String8 data, SYMS_DwDbgAccel *dbg,
                            SYMS_DwUnitAccel *unit, SYMS_SymbolID sid)
{
  SYMS_ArenaTemp scratch = syms_get_scratch(&arena, 1);
  
  SYMS_DwMemsAccel *accel = (SYMS_DwMemsAccel *)&syms_format_nil;
  SYMS_DwTagStub stub = syms_dw_cached_tag_stub_from_sid__parse_fallback(data, dbg, unit, sid);
  if(stub.kind == SYMS_DwTagKind_STRUCTURE_TYPE ||
     stub.kind == SYMS_DwTagKind_UNION_TYPE ||
     stub.kind == SYMS_DwTagKind_CLASS_TYPE)
  {
    SYMS_DwTagStubList children = syms_dw_children_from_tag_stub(scratch.arena, data, dbg, unit, stub);
    accel = syms_push_array_zero(arena, SYMS_DwMemsAccel, 1);
    accel->format = SYMS_FileFormat_DWARF;
    accel->count = children.count;
    accel->mem_infos = syms_push_array_zero(arena, SYMS_MemInfo, accel->count);
    accel->type_symbols = syms_push_array_zero(arena, SYMS_USID, accel->count);
    accel->full_symbols = syms_push_array_zero(arena, SYMS_USID, accel->count);
    accel->sig_symbols = syms_push_array_zero(arena, SYMS_SymbolID, accel->count);
    
    SYMS_DwTagStubNode *child_n = children.first;
    for(SYMS_U64 idx = 0; idx < accel->count && child_n != 0; child_n = child_n->next)
    {
      SYMS_DwTagStub *child_stub = &child_n->stub;
      
      SYMS_MemInfo  *out_mem_info    = accel->mem_infos + idx;
      SYMS_USID     *out_type_handle = accel->type_symbols + idx;
      SYMS_USID     *out_full_handle = accel->full_symbols + idx;
      SYMS_SymbolID *out_sig_symbol  = accel->sig_symbols + idx;
      
      //- rjf: skip children we don't export in the members accelerator
      if(child_stub->kind == SYMS_DwTagKind_TEMPLATE_TYPE_PARAMETER)
      {
        accel->count -= 1;
        continue;
      }
      idx += 1;
      
      //- rjf: get child attributes
      SYMS_DwAttribList attribs = syms_dw_attrib_list_from_stub(scratch.arena, data, dbg, unit->address_size, child_stub);
      
      //- rjf: get info from attributes
      SYMS_String8 name = {0};
      SYMS_MemVisibility visibility = SYMS_MemVisibility_Null;
      SYMS_MemFlags flags = 0;
      SYMS_B32 is_virtual = syms_false;
      SYMS_B32 is_external = syms_false;
      SYMS_SymbolID type = syms_dw_sid_from_info_offset(SYMS_DWARF_VOID_TYPE_ID);
      SYMS_U32 offset = 0;
      SYMS_U32 virtual_offset = 0;
      for(SYMS_DwAttribNode *attrib_n = attribs.first;
          attrib_n != 0;
          attrib_n = attrib_n->next)
      {
        SYMS_DwAttrib *attrib = &attrib_n->attrib;
        SYMS_DwAttribValue value = syms_dw_attrib_value_from_form_value(data, dbg, unit->resolve_params,
                                                                        attrib->form_kind,
                                                                        attrib->value_class,
                                                                        attrib->form_value);
        
        switch(attrib->attrib_kind)
        {
          //- rjf: name
          case SYMS_DwAttribKind_NAME:
          {
            name = syms_dw_string_from_attrib_value(data, dbg, value);
          }break;
          
          //- rjf: type
          case SYMS_DwAttribKind_TYPE:
          {
            // TODO(rjf): This doesn't handle cross-unit references @dw_cross_unit
            type = syms_dw_sid_from_info_offset(value.v[0]);
          }break;
          
          //- rjf: visibility
          case SYMS_DwAttribKind_VISIBILITY:
          {
            visibility = syms_dw_mem_visibility_from_access((SYMS_DwAccess)value.v[0]);
          }break;
          
          //- rjf: virtuality
          case SYMS_DwAttribKind_VIRTUALITY:
          {
            is_virtual = (value.v[0] == SYMS_DwVirtuality_Virtual ||
                          value.v[0] == SYMS_DwVirtuality_PureVirtual);
            if(is_virtual)
            {
              flags |= SYMS_MemFlag_Virtual;
            }
          }break;
          
          //- rjf: virtual table offset
          case SYMS_DwAttribKind_VTABLE_ELEM_LOCATION:
          {
            switch(attrib->value_class)
            {
              // NOTE(rjf): I don't think these are ever reported as simple
              // offsets. There's not much we can do about that, even though
              // it'd be sufficient. Instead, we have to evaluate a DWARF
              // expression. But, I'm leaving this code here, as a desperate
              // wish to the stars that someday it'll be hit.
              case SYMS_DwAttribClass_CONST:
              {
                virtual_offset = value.v[0];
              }break;
              
              //- rjf: best-first-guess at DWARF expression evaluation. this
              // won't be totally correct, since evaluation of an arbitrary
              // DWARF expression requires information about a running process,
              // but we can hit the common cases here.
              default:
              {
                SYMS_ArenaTemp scratch = syms_get_scratch(&arena, 1);
                void *debug_info_base = syms_dw_sec_base_from_dbg(data, dbg, SYMS_DwSectionKind_Info);
                void *exprloc_base = (void *)((SYMS_U8 *)debug_info_base + value.v[0]);
                SYMS_U64Range exprloc_rng = syms_make_u64_range(0, value.v[1]);
                
                // TODO(allen): fill this in correctly
                SYMS_U64 text_base = 0;
                SYMS_DwSimpleLoc loc = syms_dw_expr__analyze_fast(exprloc_base, exprloc_rng, text_base);
                if(loc.kind == SYMS_DwSimpleLocKind_Address)
                {
                  // NOTE(rjf): These are reported in slots, but PDB reports in byte offsets,
                  // so this maps to the same space as PDB.
                  virtual_offset = loc.addr * unit->address_size;
                }
                syms_release_scratch(scratch);
              }break;
            }
          }break;
          
          //- rjf: external
          case SYMS_DwAttribKind_EXTERNAL:
          {
            is_external = syms_true;
          }break;
          
          //- rjf: bit offsets
          case SYMS_DwAttribKind_DATA_MEMBER_LOCATION:
          {
            switch(attrib->value_class)
            {
              case SYMS_DwAttribClass_CONST:
              {
                offset = value.v[0];
              }break;
              default:
              {
                // TODO(rjf): Must evaluate a DWARF expression in order to find out the byte offset. @dwarf_expr
              }break;
            }
          }break;
          case SYMS_DwAttribKind_DATA_BIT_OFFSET:
          {
            offset = value.v[0];
          }break;
          
        }
      }
      
      //- rjf: get tag-kind-specific data
      // TODO(rjf): offsets
      SYMS_MemKind kind = SYMS_MemKind_Null;
      SYMS_SymbolID sig_symbol = {0};
      SYMS_USID inferred_type_symbol = {0};
      SYMS_USID inferred_full_symbol = {0};
      switch(child_stub->kind)
      {
        default: break;
        
        case SYMS_DwTagKind_MEMBER:
        {
          SYMS_DwTagStubFlags flags = child_stub->flags;
          kind = SYMS_MemKind_DataField;
          inferred_type_symbol.uid = syms_dw_uid_from_accel(unit);
          inferred_type_symbol.sid = type;
          
          if(child_stub->ref != 0)
          {
            SYMS_DwTagStub child_ref_stub = syms_dw_cached_tag_stub_from_sid__parse_fallback(data, dbg, unit, child_stub->ref);
            inferred_full_symbol.uid = syms_dw_uid_from_accel(unit);
            inferred_full_symbol.sid = child_ref_stub.sid;
            flags |= child_ref_stub.flags;
          }
          if(flags & (SYMS_DwTagStubFlag_HasLocation|SYMS_DwTagStubFlag_HasExternal))
          {
            kind = SYMS_MemKind_StaticData;
          }
        }break;
        
        case SYMS_DwTagKind_SUBPROGRAM:
        {
          sig_symbol = child_stub->sid;
          kind = SYMS_MemKind_Method;
          
          SYMS_DwTagStub child_ref_stub = syms_dw_cached_tag_stub_from_sid__parse_fallback(data, dbg, unit, child_stub->ref);
          if(child_stub->ref != 0)
          {
            inferred_full_symbol.uid = unit->uid;
            inferred_full_symbol.sid = child_ref_stub.sid;
            if(!(child_ref_stub.flags & SYMS_DwTagStubFlag_HasObjectPointerArg))
            {
              kind = SYMS_MemKind_StaticMethod;
            }
          }
          
          //- rjf: check for constructor/destructor via best-guess string match
          {
            SYMS_String8 child_name = syms_dw_file_string_from_sid(data, dbg, unit, child_stub->sid);
            SYMS_String8 child_ref_name = syms_dw_file_string_from_sid(data, dbg, unit, child_ref_stub.sid);
            SYMS_String8 real_child_name = child_name.size ? child_name : child_ref_name;
            SYMS_B32 child_is_destructor = real_child_name.size > 0 && syms_string_match(real_child_name, syms_str8_lit("~"),
                                                                                         SYMS_StringMatchFlag_RightSideSloppy);
            if(child_is_destructor)
            {
              real_child_name.str += 1;
              real_child_name.size -= 1;
            }
            real_child_name = syms_string_trunc_symbol_heuristic(real_child_name);
            
            SYMS_String8 symbol_name = syms_dw_file_string_from_sid(data, dbg, unit, sid);
            symbol_name = syms_string_trunc_symbol_heuristic(symbol_name);
            if(syms_string_match(symbol_name, real_child_name, 0))
            {
              if(child_is_destructor)
              {
                flags |= SYMS_MemFlag_Destructor;
              }
              else
              {
                flags |= SYMS_MemFlag_Constructor;
              }
            }
          }
          
        }break;
        
        case SYMS_DwTagKind_INHERITANCE:
        {
          kind = is_virtual ? SYMS_MemKind_VBaseClassPtr : SYMS_MemKind_BaseClass;
          inferred_type_symbol.sid = type;
          inferred_type_symbol.uid = syms_dw_uid_from_accel(unit);
        }break;
        
        case SYMS_DwTagKind_STRUCTURE_TYPE:
        case SYMS_DwTagKind_UNION_TYPE:
        case SYMS_DwTagKind_ENUMERATION_TYPE:
        case SYMS_DwTagKind_TYPEDEF:
        {
          kind = SYMS_MemKind_NestedType;
          inferred_type_symbol.sid = child_stub->sid;
          inferred_type_symbol.uid = syms_dw_uid_from_accel(unit);
        }break;
      }
      
      //- rjf: fill
      out_mem_info->kind        = kind;
      out_mem_info->name        = name;
      out_mem_info->visibility  = visibility;
      out_mem_info->flags       = flags;
      out_mem_info->off         = offset;
      out_mem_info->virtual_off = virtual_offset;
      *out_type_handle = inferred_type_symbol;
      *out_full_handle = inferred_full_symbol;
      *out_sig_symbol = sig_symbol;
    }
  }
  syms_release_scratch(scratch);
  return accel;
}

SYMS_API SYMS_U64
syms_dw_mem_count_from_mems(SYMS_DwMemsAccel *mems)
{
  return mems->count;
}

SYMS_API SYMS_MemInfo
syms_dw_mem_info_from_number(SYMS_Arena *arena, SYMS_String8 data, SYMS_DwDbgAccel *dbg,
                             SYMS_DwUnitAccel *unit, SYMS_DwMemsAccel *mems, SYMS_U64 n)
{
  SYMS_MemInfo result;
  syms_memzero_struct(&result);
  if(0 < n && n <= mems->count)
  {
    result = mems->mem_infos[n-1];
  }
  return result;
}

SYMS_API SYMS_USID
syms_dw_type_from_mem_number(SYMS_String8 data, SYMS_DwDbgAccel *dbg,
                             SYMS_DwUnitAccel *unit, SYMS_DwMemsAccel *mems,
                             SYMS_U64 n)
{
  SYMS_USID result;
  syms_memzero_struct(&result);
  if(0 < n && n <= mems->count)
  {
    result = mems->type_symbols[n-1];
  }
  return result;
}

SYMS_API SYMS_SigInfo
syms_dw_sig_info_from_mem_number(SYMS_Arena *arena, SYMS_String8 data, SYMS_DwDbgAccel *dbg,
                                 SYMS_DwUnitAccel *unit, SYMS_DwMemsAccel *mems, SYMS_U64 n)
{
  SYMS_SigInfo result;
  syms_memzero_struct(&result);
  if(0 < n && n <= mems->count)
  {
    SYMS_SymbolID sig_symbol = mems->sig_symbols[n-1];
    result = syms_dw_sig_info_from_sid(arena, data, dbg, unit, sig_symbol);
  }
  return result;
}

SYMS_API SYMS_USID
syms_dw_symbol_from_mem_number(SYMS_String8 data, SYMS_DwDbgAccel *dbg,
                               SYMS_DwUnitAccel *unit, SYMS_DwMemsAccel *mems,
                               SYMS_U64 n)
{
  SYMS_USID result;
  syms_memzero_struct(&result);
  if(0 < n && n <= mems->count)
  {
    result = mems->full_symbols[n-1];
  }
  return result;
}

SYMS_API SYMS_EnumInfoArray
syms_dw_enum_info_array_from_sid(SYMS_Arena *arena, SYMS_String8 data, SYMS_DwDbgAccel *dbg,
                                 SYMS_DwUnitAccel *unit, SYMS_SymbolID sid)
{
  SYMS_ArenaTemp scratch = syms_get_scratch(&arena, 1);
  SYMS_EnumInfoArray array;
  syms_memzero_struct(&array);
  
  SYMS_DwTagStub stub = syms_dw_cached_tag_stub_from_sid__parse_fallback(data, dbg, unit, sid);
  if(stub.sid != 0 && stub.kind == SYMS_DwTagKind_ENUMERATION_TYPE)
  {
    SYMS_DwTagStubList children = syms_dw_children_from_tag_stub(scratch.arena, data, dbg, unit, stub);
    
    SYMS_U64 count = 0;
    for(SYMS_DwTagStubNode *child_n = children.first; child_n != 0; child_n = child_n->next)
    {
      SYMS_DwTagStub *child_stub = &child_n->stub;
      if(child_stub->kind == SYMS_DwTagKind_ENUMERATOR)
      {
        count += 1;
      }
    }
    
    SYMS_EnumInfo *enum_info = syms_push_array_zero(arena, SYMS_EnumInfo, count);
    SYMS_U64 idx = 0;
    for(SYMS_DwTagStubNode *child_n = children.first; child_n != 0; child_n = child_n->next)
    {
      SYMS_DwTagStub *child_stub = &child_n->stub;
      if(child_stub->kind == SYMS_DwTagKind_ENUMERATOR)
      {
        SYMS_String8 name = {0};
        SYMS_U64 val = 0;
        
        SYMS_ArenaTemp temp = syms_arena_temp_begin(scratch.arena);
        SYMS_DwAttribList attribs = syms_dw_attrib_list_from_stub(temp.arena, data, dbg, unit->address_size, child_stub);
        SYMS_B32 got_name = syms_false;
        SYMS_B32 got_val = syms_false;
        
        for(SYMS_DwAttribNode *attrib_n = attribs.first;
            attrib_n != 0 && (!got_name || !got_val);
            attrib_n = attrib_n->next)
        {
          SYMS_DwAttrib *attrib = &attrib_n->attrib;
          SYMS_DwAttribValue attrib_value = syms_dw_attrib_value_from_form_value(data, dbg, unit->resolve_params,
                                                                                 attrib->form_kind, attrib->value_class, attrib->form_value);
          switch(attrib->attrib_kind)
          {
            case SYMS_DwAttribKind_NAME:
            {
              got_name = syms_true;
              name = syms_dw_string_from_attrib_value(data, dbg, attrib_value);
            }break;
            case SYMS_DwAttribKind_CONST_VALUE:
            {
              got_val = syms_true;
              val = attrib_value.v[0];
            }break;
          }
        }
        
        enum_info[idx].name = syms_push_string_copy(arena, name);
        enum_info[idx].val = val;
        
        syms_arena_temp_end(temp);
        idx += 1;
      }
    }
    
    array.count = count;
    array.enum_info = enum_info;
  }
  
  syms_release_scratch(scratch);
  return array;
}

SYMS_API SYMS_USID
syms_dw_containing_type_from_sid(SYMS_String8 data, SYMS_DwDbgAccel *dbg, SYMS_DwUnitAccel *unit, SYMS_SymbolID sid)
{
  SYMS_USID result = {0};
  result.uid = unit->uid;
  result.sid = syms_dw_tag_ref_table_lookup_src(unit->parent_table, sid);
  if(result.sid == 0)
  {
    SYMS_DwTagStub stub = syms_dw_cached_tag_stub_from_sid__parse_fallback(data, dbg, unit, sid);
    result.sid = syms_dw_tag_ref_table_lookup_src(unit->parent_table, stub.ref);
  }
  return result;
}

////////////////////////////////
//~ rjf: Full Symbol Info Parsing

SYMS_API SYMS_String8
syms_dw_file_string_from_sid(SYMS_String8 data, SYMS_DwDbgAccel *dbg, SYMS_DwUnitAccel *unit, SYMS_SymbolID sid)
{
  SYMS_String8 name = syms_str8_lit("");
  if(sid == SYMS_DWARF_VOID_TYPE_ID)
  {
    name = syms_str8_lit("void");
  }
  else
  {
    SYMS_ArenaTemp scratch = syms_get_scratch(0, 0);
    SYMS_DwTagStub stub = syms_dw_cached_tag_stub_from_sid__parse_fallback(data, dbg, unit, sid);
    SYMS_DwAttribList attribs = syms_dw_attrib_list_from_stub(scratch.arena, data, dbg, unit->address_size, &stub);
    for(SYMS_DwAttribNode *n = attribs.first; n != 0; n = n->next)
    {
      SYMS_DwAttrib *attrib = &n->attrib;
      if(attrib->attrib_kind == SYMS_DwAttribKind_NAME)
      {
        SYMS_DwAttribValue value = syms_dw_attrib_value_from_form_value(data, dbg, unit->resolve_params,
                                                                        attrib->form_kind,
                                                                        attrib->value_class,
                                                                        attrib->form_value);
        name = syms_dw_string_from_attrib_value(data, dbg, value);
        break;
      }
    }
    syms_release_scratch(scratch);
  }
  return name;
}

SYMS_API SYMS_SymbolKind
syms_dw_symbol_kind_from_sid(SYMS_String8 data, SYMS_DwDbgAccel *dbg, SYMS_DwUnitAccel *unit, SYMS_SymbolID sid)
{
  SYMS_SymbolKind result = SYMS_SymbolKind_Null;
  SYMS_DwTagStub stub = syms_dw_cached_tag_stub_from_sid__parse_fallback(data, dbg, unit, sid);
  result = syms_dw_symbol_kind_from_tag_stub(data, dbg, unit->resolve_params, &stub);
  return result;
}

SYMS_API SYMS_String8
syms_dw_symbol_name_from_sid(SYMS_Arena *arena, SYMS_String8 data, SYMS_DwDbgAccel *dbg, SYMS_DwUnitAccel *unit, SYMS_SymbolID sid)
{
  SYMS_String8 name = syms_dw_file_string_from_sid(data, dbg, unit, sid);
  if(name.size == 0)
  {
    SYMS_DwTagStub stub = syms_dw_cached_tag_stub_from_sid__parse_fallback(data, dbg, unit, sid);
    name = syms_dw_file_string_from_sid(data, dbg, unit, stub.ref);
  }
  SYMS_String8 result = syms_push_string_copy(arena, name);
  return result;
}

SYMS_API SYMS_TypeInfo
syms_dw_type_info_from_sid(SYMS_String8 data, SYMS_DwDbgAccel *dbg, SYMS_DwUnitAccel *unit, SYMS_SymbolID sid)
{
  SYMS_ArenaTemp scratch = syms_get_scratch(0, 0);
  SYMS_TypeInfo info = {SYMS_TypeKind_Null};
  
  SYMS_DwTagStub stub = syms_dw_cached_tag_stub_from_sid__parse_fallback(data, dbg, unit, sid);
  if(stub.sid != 0)
  {
    SYMS_SymbolID void_id = syms_dw_sid_from_info_offset(SYMS_DWARF_VOID_TYPE_ID);
    
    //- rjf: get attributes
    SYMS_DwAttribList attribs = syms_dw_attrib_list_from_stub(scratch.arena, data, dbg, unit->address_size, &stub);
    
    //- rjf: define info from attributes
    SYMS_SymbolID                          type = 0;
    SYMS_UnitID                        type_uid = 0;
    SYMS_DwAttribTypeEncoding          encoding = SYMS_DwAttribTypeEncoding_Null;
    SYMS_U64                               size = 1;
    SYMS_SizeInterpretation size_interpretation = SYMS_SizeInterpretation_Multiplier;
    SYMS_DwCallingConvention    call_convention = SYMS_DwCallingConvention_Normal;
    SYMS_FileID                        loc_file = 0;
    SYMS_U32                           loc_line = 0;
    SYMS_U32                         loc_column = 0;
    SYMS_USID                   containing_type = {0};
    
    //- rjf: loop through DWARF attributes and fill info
    for(SYMS_DwAttribNode *attrib_n = attribs.first;
        attrib_n != 0;
        attrib_n = attrib_n->next)
    {
      SYMS_DwAttrib *attrib = &attrib_n->attrib;
      SYMS_DwAttribValue value = syms_dw_attrib_value_from_form_value(data, dbg, unit->resolve_params, attrib->form_kind, attrib->value_class, attrib->form_value);
      switch(attrib->attrib_kind)
      {
        //- rjf: type references
        case SYMS_DwAttribKind_TYPE:
        {
          type = syms_dw_sid_from_info_offset(value.v[0]);
          // TODO(rjf): This doesn't handle cross-unit references @dw_cross_unit
          type_uid = unit->uid;
        }break;
        
        //- rjf: containing types (used for member-pointers)
        case SYMS_DwAttribKind_CONTAINING_TYPE:
        {
          // TODO(rjf): This doesn't handle cross-unit references @dw_cross_unit
          containing_type.sid = syms_dw_sid_from_info_offset(value.v[0]);
          containing_type.uid = unit->uid;
        }break;
        
        //- rjf: sizes
        case SYMS_DwAttribKind_BYTE_SIZE: {size_interpretation = SYMS_SizeInterpretation_ByteCount;   }goto read_size;
        case SYMS_DwAttribKind_ARR_COUNT: {size_interpretation = SYMS_SizeInterpretation_Multiplier;  }goto read_size;
        read_size:;
        {
          size = value.v[0];
        }break;
        case SYMS_DwAttribKind_BIT_SIZE: 
        {
          size_interpretation = SYMS_SizeInterpretation_ByteCount;
          size = (value.v[0] + 7)/8;
        }break;
        
        //- rjf: misc enums
        case SYMS_DwAttribKind_ENCODING:
        {
          encoding = (SYMS_DwAttribTypeEncoding)value.v[0];
        }break;
        case SYMS_DwAttribKind_CALLING_CONVENTION:
        {
          call_convention = (SYMS_DwCallingConvention)value.v[0];
        }break;
        
        //- rjf: loc
        case SYMS_DwAttribKind_DECL_FILE:   {loc_file = syms_dw_file_id_from_index(value.v[0]); }break;
        case SYMS_DwAttribKind_DECL_LINE:   {loc_line   = (SYMS_U32)value.v[0]; }break;
        case SYMS_DwAttribKind_DECL_COLUMN: {loc_column = (SYMS_U32)value.v[0]; }break;
        
        default: break;
      }
    }
    
    //- rjf: fill
    info.kind                 = syms_dw_type_kind_from_tag_encoding_size(stub.kind, encoding, size);
    info.mods                 = syms_dw_type_modifiers_from_tag_kind(stub.kind);
    info.direct_type.uid      = type_uid;
    info.direct_type.sid      = type;
    info.reported_size_interp = size_interpretation;
    info.reported_size        = size;
    info.src_coord.file_id    = loc_file;
    info.src_coord.line       = loc_line;
    info.src_coord.col        = loc_column;
    switch (info.kind){
      case SYMS_TypeKind_Proc:
      {
        info.call_convention    = syms_dw_base_call_convention_from_dw_calling_convention(call_convention);
      }break;
      case SYMS_TypeKind_MemberPtr:
      {
        info.containing_type    = containing_type;
      }break;
    }
    
    //- rjf: void type direct_type
    if(sid != void_id && type == 0 &&
       (info.mods != 0 ||
        stub.kind == SYMS_DwTagKind_POINTER_TYPE ||
        stub.kind == SYMS_DwTagKind_SUBROUTINE_TYPE))
    {
      info.direct_type.uid = unit->uid;
      info.direct_type.sid = void_id;
    }
    
    //- rjf: type kind fill overrides
    if(sid == void_id)
    {
      info.kind = SYMS_TypeKind_Void;
      info.reported_size_interp = SYMS_SizeInterpretation_ByteCount;
      info.reported_size = 0;
    }
    
    //- rjf: size fill overrides 
    {
      if(info.kind == SYMS_TypeKind_Ptr)
      {
        info.reported_size = unit->address_size;
        info.reported_size_interp = SYMS_SizeInterpretation_ByteCount;
      }
      else if(info.kind == SYMS_TypeKind_MemberPtr)
      {
        info.reported_size_interp = SYMS_SizeInterpretation_ByteCount;
        info.reported_size = 0;
        if(type != 0)
        {
          SYMS_DwTagStub type_stub = syms_dw_cached_tag_stub_from_sid__parse_fallback(data, dbg, unit, type);
          
          // NOTE(rjf): It looks like DWARF doesn't export size information for
          // member pointers, despite the fact that they are not the same size
          // as regular pointers. In experimentation, we've found that with
          // DWARF-producing builds by compilers, method-pointers look to be
          // 16 bytes (not 8, due to multiple inheritance), and regular member
          // pointers look like they're 8 bytes (despite their equivalent being
          // 4 bytes in PDB). These aren't necessarily what they are, but this
          // is what their layout in structs would suggest. So, until we find a
          // better way to do this, we're just going to assume that if we're
          // pointing at a member function, we're 2 * ptr sized, and if we're
          // not, then we're ptr sized.
          if(type_stub.kind == SYMS_DwTagKind_SUBROUTINE_TYPE)
          {
            info.reported_size = unit->address_size * 2;
          }
          else
          {
            info.reported_size = unit->address_size;
          }
        }
      }
    }
    
    //- rjf: for array types: override fill from children
    if(info.kind == SYMS_TypeKind_Array)
    {
      SYMS_DwTagStubList children = syms_dw_children_from_tag_stub(scratch.arena, data, dbg, unit, stub);
      for(SYMS_DwTagStubNode *child_n = children.first; child_n; child_n = child_n->next)
      {
        SYMS_DwTagStub *child = &child_n->stub;
        if(child->kind == SYMS_DwTagKind_SUBRANGE_TYPE)
        {
          SYMS_DwAttribList child_attribs = syms_dw_attrib_list_from_stub(scratch.arena, data, dbg, unit->address_size, child);
          
          for(SYMS_DwAttribNode *child_attrib_n = child_attribs.first;
              child_attrib_n != 0;
              child_attrib_n = child_attrib_n->next)
          {
            SYMS_DwAttrib *child_attrib = &child_attrib_n->attrib;
            if(child_attrib->attrib_kind == SYMS_DwAttribKind_ARR_COUNT)
            {
              SYMS_DwAttribValue value = syms_dw_attrib_value_from_form_value(data, dbg, unit->resolve_params,
                                                                              child_attrib->form_kind,
                                                                              child_attrib->value_class,
                                                                              child_attrib->form_value);
              info.reported_size = value.v[0];
              info.reported_size_interp = SYMS_SizeInterpretation_Multiplier;
              break;
            }
          }
          break;
        }
      }
    }
  }
  
  syms_release_scratch(scratch);
  return info;
}

SYMS_API SYMS_ConstInfo
syms_dw_const_info_from_sid(SYMS_String8 data, SYMS_DwDbgAccel *dbg, SYMS_DwUnitAccel *unit, SYMS_SymbolID id)
{
  SYMS_ArenaTemp scratch = syms_get_scratch(0, 0);
  SYMS_ConstInfo info;
  syms_memzero_struct(&info);
  
  SYMS_DwTagStub stub = syms_dw_cached_tag_stub_from_sid__parse_fallback(data, dbg, unit, id);
  if(stub.sid != 0)
  {
    //- rjf: get attributes
    SYMS_DwAttribList attribs = syms_dw_attrib_list_from_stub(scratch.arena, data, dbg, unit->address_size, &stub);
    
    //- rjf: define info from attributes
    SYMS_U64 const_value = 0;
    
    //- rjf: loop through DWARF attributes and fill info
    for(SYMS_DwAttribNode *attrib_n = attribs.first;
        attrib_n != 0;
        attrib_n = attrib_n->next)
    {
      SYMS_DwAttrib *attrib = &attrib_n->attrib;
      SYMS_DwAttribValue value = syms_dw_attrib_value_from_form_value(data, dbg, unit->resolve_params, attrib->form_kind, attrib->value_class, attrib->form_value);
      switch(attrib->attrib_kind)
      {
        //- rjf: const values
        case SYMS_DwAttribKind_CONST_VALUE:
        {
          switch(attrib->value_class)
          {
            case SYMS_DwAttribClass_CONST:
            {
              const_value = value.v[0];
            }break;
            default: /* TODO(rjf): */ break;
          }
        }break;
        
        default: break;
      }
    }
    
    //- rjf: fill
    info.kind = SYMS_TypeKind_UInt64;
    info.val = const_value;
  }
  
  syms_release_scratch(scratch);
  return info;
}

SYMS_API SYMS_USID
syms_dw_type_from_var_sid(SYMS_String8 data, SYMS_DwDbgAccel *dbg, SYMS_DwUnitAccel *unit, SYMS_SymbolID id)
{
  SYMS_ArenaTemp scratch = syms_get_scratch(0, 0);
  SYMS_USID result;
  syms_memzero_struct(&result);
  SYMS_DwTagStub stub = syms_dw_cached_tag_stub_from_sid__parse_fallback(data, dbg, unit, id);
  if(stub.sid != 0)
  {
    SYMS_DwAttribList attribs = syms_dw_attrib_list_from_stub(scratch.arena, data, dbg, unit->address_size, &stub);
    result.uid = unit->uid;
    result.sid = syms_dw_sid_from_info_offset(SYMS_DWARF_VOID_TYPE_ID);
    for(SYMS_DwAttribNode *attrib_n = attribs.first;
        attrib_n != 0;
        attrib_n = attrib_n->next)
    {
      SYMS_DwAttrib *attrib = &attrib_n->attrib;
      SYMS_DwAttribValue value = syms_dw_attrib_value_from_form_value(data, dbg, unit->resolve_params, attrib->form_kind, attrib->value_class, attrib->form_value);
      if(attrib->attrib_kind == SYMS_DwAttribKind_TYPE)
      {
        // TODO(rjf): This does not handle cross-unit references @dw_cross_unit
        result.sid = syms_dw_sid_from_info_offset(value.v[0]);
        result.uid = unit->uid;
        break;
      }
    }
  }
  syms_release_scratch(scratch);
  return result;
}

SYMS_API SYMS_U64
syms_dw_voff_from_var_sid(SYMS_String8 data, SYMS_DwDbgAccel *dbg, SYMS_DwUnitAccel *unit, SYMS_SymbolID sid)
{
  SYMS_U64 result = 0;
  SYMS_ArenaTemp scratch = syms_get_scratch(0, 0);
  SYMS_DwTagStub stub = syms_dw_cached_tag_stub_from_sid__parse_fallback(data, dbg, unit, sid);
  if(stub.sid != 0)
  {
    SYMS_DwAttribList attribs = syms_dw_attrib_list_from_stub(scratch.arena, data, dbg, unit->address_size, &stub);
    
    SYMS_DwAttrib *location_attrib = 0;
    for(SYMS_DwAttribNode *attrib_n = attribs.first;
        attrib_n != 0;
        attrib_n = attrib_n->next)
    {
      SYMS_DwAttrib *attrib = &attrib_n->attrib;
      if (attrib->attrib_kind == SYMS_DwAttribKind_LOCATION){
        location_attrib = attrib;
        break;
      }
    }
    
    if(location_attrib != 0)
    {
      SYMS_DwAttribValue value = syms_dw_attrib_value_from_form_value(data, dbg, unit->resolve_params,
                                                                      location_attrib->form_kind,
                                                                      location_attrib->value_class,
                                                                      location_attrib->form_value);
      
      switch (location_attrib->value_class){
        case SYMS_DwAttribClass_CONST:
        {
          result = value.v[0];
        }break;
        
        default:
        {
          SYMS_ArenaTemp temp2 = syms_arena_temp_begin(scratch.arena);
          void *debug_info_base = syms_dw_sec_base_from_dbg(data, dbg, SYMS_DwSectionKind_Info);
          void *exprloc_base = ((SYMS_U8*)debug_info_base + value.v[0]);
          SYMS_U64Range exprloc_range = syms_make_u64_range(0, value.v[1]);
          
          // TODO(allen): fill this in correctly
          SYMS_U64 text_base = 0;
          SYMS_DwSimpleLoc loc = syms_dw_expr__analyze_fast(exprloc_base, exprloc_range, text_base);
          if (loc.kind == SYMS_DwSimpleLocKind_Address){
            result = loc.addr;
          }
          
          syms_arena_temp_end(temp2);
        }break;
      }
    }
  }
  syms_release_scratch(scratch);
  return(result);
}

SYMS_API SYMS_SymbolIDList
syms_dw_children_from_sid_with_kinds(SYMS_Arena *arena, SYMS_String8 data, SYMS_DwDbgAccel *dbg, SYMS_DwUnitAccel *unit, SYMS_SymbolID sid, SYMS_DwTagKind *kinds, SYMS_U64 count)
{
  SYMS_ArenaTemp scratch = syms_get_scratch(&arena, 1);
  SYMS_SymbolIDList list;
  syms_memzero_struct(&list);
  SYMS_DwTagStub stub = syms_dw_cached_tag_stub_from_sid__parse_fallback(data, dbg, unit, sid);
  SYMS_DwTagStubList children = syms_dw_children_from_tag_stub(scratch.arena, data, dbg, unit, stub);
  for(SYMS_DwTagStubNode *n = children.first; n != 0; n = n->next)
  {
    SYMS_B32 matches = 0;
    for(SYMS_U64 kind_idx = 0; kind_idx < count; kind_idx += 1)
    {
      if(n->stub.kind == kinds[kind_idx])
      {
        matches = 1;
        break;
      }
    }
    if(matches)
    {
      SYMS_SymbolIDNode *node = syms_push_array_zero(arena, SYMS_SymbolIDNode, 1);
      node->id = n->stub.sid;
      SYMS_QueuePush(list.first, list.last, node);
      list.count += 1;
    }
  }
  syms_release_scratch(scratch);
  return list;
}

//- rjf: variable locations

SYMS_API SYMS_Location
syms_dw_location_from_sid(SYMS_Arena *arena, SYMS_String8 data, SYMS_DwDbgAccel *dbg, SYMS_DwUnitAccel *unit, SYMS_SymbolID sid, SYMS_DwAttribKind loc_attrib)
{
  SYMS_Location result = {0};
  SYMS_ArenaTemp scratch = syms_get_scratch(&arena, 1);
  
  SYMS_DwTagStub stub = syms_dw_cached_tag_stub_from_sid__parse_fallback(data, dbg, unit, sid);
  if(stub.sid != 0)
  {
    SYMS_DwAttribList attribs = syms_dw_attrib_list_from_stub(scratch.arena, data, dbg, unit->address_size, &stub);
    for(SYMS_DwAttribNode *n = attribs.first; n != 0; n = n->next)
    {
      SYMS_DwAttrib *attrib = &n->attrib;
      if(attrib->attrib_kind == loc_attrib &&
         attrib->form_kind == SYMS_DwFormKind_EXPRLOC)
      {
        SYMS_DwAttribValue location_value = syms_dw_attrib_value_from_form_value(data, dbg, unit->resolve_params,
                                                                                 attrib->form_kind,
                                                                                 attrib->value_class,
                                                                                 attrib->form_value);
        void *expr_base = syms_dw_sec_base_from_dbg(data, dbg, SYMS_DwSectionKind_Info);
        SYMS_U64Range expr_range = syms_make_u64_range(location_value.v[0], location_value.v[0] + location_value.v[1]);
        SYMS_String8 location = syms_dw_expr__transpile_to_eval(arena, dbg, expr_base, expr_range );
        break;
      }
    }
  }
  
  // TODO(rjf): once SYMS_Location has changed accordingly (returns a string
  // instead of an op-list, wire up `location` to `result`)
  
  syms_release_scratch(scratch);
  return result;
}

SYMS_API SYMS_LocRangeArray
syms_dw_location_ranges_from_sid(SYMS_Arena *arena, SYMS_String8 data, SYMS_DwDbgAccel *dbg,
                                 SYMS_DwUnitAccel *unit, SYMS_SymbolID sid, SYMS_DwAttribKind loc_attrib)
{
  SYMS_LocRangeArray result = {0};
  SYMS_ArenaTemp scratch = syms_get_scratch(&arena, 1);
  
  // rjf: get location range list from sid, if applicable
  SYMS_LocRangeList list = {0};
  SYMS_DwTagStub stub = syms_dw_cached_tag_stub_from_sid__parse_fallback(data, dbg, unit, sid);
  if(stub.sid != 0)
  {
    SYMS_DwAttribList attribs = syms_dw_attrib_list_from_stub(scratch.arena, data, dbg, unit->address_size, &stub);
    for(SYMS_DwAttribNode *n = attribs.first; n != 0; n = n->next)
    {
      SYMS_DwAttrib *attrib = &n->attrib;
      if(attrib->attrib_kind == loc_attrib &&
         (attrib->value_class == SYMS_DwAttribClass_LOCLISTPTR ||
          attrib->value_class == SYMS_DwAttribClass_LOCLIST))
      {
        SYMS_DwAttribValue location_value = syms_dw_attrib_value_from_form_value(data, dbg, unit->resolve_params,
                                                                                 attrib->form_kind,
                                                                                 attrib->value_class,
                                                                                 attrib->form_value);
        SYMS_U64 comp_unit_base_addr = unit->base_addr;
        switch(location_value.section)
        {
          // NOTE(rjf): .debug_loclists is only available in DWARF V5, so we can use that to
          // determine which parsing path to use.
          case SYMS_DwSectionKind_LocLists:
          {
            list = syms_dw_v5_location_ranges_from_loclist_offset(scratch.arena, data, dbg, location_value.section, unit->address_size, comp_unit_base_addr, location_value.v[0]);
          }break;
          
          // NOTE(rjf): .debug_loclists is only available in DWARF V4 and earlier.
          case SYMS_DwSectionKind_Loc:
          {
            list = syms_dw_v4_location_ranges_from_loc_offset(scratch.arena, data, dbg, unit->address_size, comp_unit_base_addr, location_value.v[0]);
          }break;
        }
        break;
      }
    }
  }
  
  // rjf: convert list => array
  if(list.count != 0)
  {
    result.count = list.count;
    result.loc_ranges = syms_push_array_zero(arena, SYMS_LocRange, result.count);
    SYMS_U64 idx = 0;
    for(SYMS_LocRangeNode *n = list.first; n != 0; n = n->next, idx += 1)
    {
      result.loc_ranges[idx] = n->loc_range;
    }
  }
  
  syms_release_scratch(scratch);
  return result;
}

SYMS_API SYMS_Location
syms_dw_location_from_id(SYMS_Arena *arena, SYMS_String8 data, SYMS_DwDbgAccel *dbg,
                         SYMS_DwUnitAccel *unit, SYMS_LocID loc_id)
{
  SYMS_Location result = {0};
  switch(unit->version)
  {
    case SYMS_DwVersion_V5:{syms_dw_v5_location_from_loclist_id(arena, data, dbg, SYMS_DwSectionKind_LocLists, loc_id);}break;
    case SYMS_DwVersion_V4:{syms_dw_v4_location_from_loc_id(arena, data, dbg, loc_id);}break;
  }
  return result;
}

//- rjf: location information helpers

SYMS_API SYMS_DwAttribKind
syms_dw_attrib_kind_from_proc_loc(SYMS_ProcLoc proc_loc)
{
  SYMS_DwAttribKind attrib = (SYMS_DwAttribKind)0;
  switch(proc_loc)
  {
    case SYMS_ProcLoc_FrameBase:    {attrib = SYMS_DwAttribKind_FRAME_BASE;}break;
    case SYMS_ProcLoc_ReturnAddress:{attrib = SYMS_DwAttribKind_RETURN_ADDR;}break;
  }
  return attrib;
}

SYMS_API SYMS_Location
syms_dw_location_from_var_sid(SYMS_Arena *arena, SYMS_String8 data, SYMS_DwDbgAccel *dbg, SYMS_DwUnitAccel *unit, SYMS_SymbolID sid)
{
  return syms_dw_location_from_sid(arena, data, dbg, unit, sid, SYMS_DwAttribKind_LOCATION);
}

SYMS_API SYMS_LocRangeArray
syms_dw_location_ranges_from_var_sid(SYMS_Arena *arena, SYMS_String8 data, SYMS_DwDbgAccel *dbg,
                                     SYMS_DwUnitAccel *unit, SYMS_SymbolID sid)
{
  return syms_dw_location_ranges_from_sid(arena, data, dbg, unit, sid, SYMS_DwAttribKind_LOCATION);
}

SYMS_API SYMS_Location
syms_dw_location_from_proc_sid(SYMS_Arena *arena, SYMS_String8 data, SYMS_DwDbgAccel *dbg, SYMS_DwUnitAccel *unit, SYMS_SymbolID sid, SYMS_ProcLoc proc_loc)
{
  SYMS_DwAttribKind attrib_kind = syms_dw_attrib_kind_from_proc_loc(proc_loc);
  SYMS_Location location = syms_dw_location_from_sid(arena, data, dbg, unit, sid, attrib_kind);
  return location;
}

SYMS_API SYMS_LocRangeArray
syms_dw_location_ranges_from_proc_sid(SYMS_Arena *arena, SYMS_String8 data, SYMS_DwDbgAccel *dbg,
                                      SYMS_DwUnitAccel *unit, SYMS_SymbolID sid, SYMS_ProcLoc proc_loc)
{
  SYMS_DwAttribKind attrib_kind = syms_dw_attrib_kind_from_proc_loc(proc_loc);
  SYMS_LocRangeArray ranges = syms_dw_location_ranges_from_sid(arena, data, dbg, unit, sid, attrib_kind);
  return ranges;
}

//- rjf: files

SYMS_API SYMS_U64
syms_dw_file_index_from_id(SYMS_FileID id)
{
  return id - 1;
}

SYMS_API SYMS_FileID
syms_dw_file_id_from_index(SYMS_U64 idx)
{
  return idx + 1;
}

SYMS_API SYMS_String8
syms_dw_file_name_from_id(SYMS_Arena *arena, SYMS_DwUnitSetAccel *unit_set, SYMS_UnitID uid, SYMS_FileID file_id)
{
  SYMS_String8 result = {0};
  
  //- rjf: get comp root
  SYMS_DwCompRoot *root = syms_dw_comp_root_from_uid(unit_set, uid);
  
  //- rjf: get .debug_line file struct for this file ID
  SYMS_U64 file_idx = syms_dw_file_index_from_id(file_id);
  SYMS_DwLineFile file = {0};
  SYMS_B32 good_file = syms_false;
  if(0 <= file_idx && file_idx < root->file_table.count)
  {
    file = root->file_table.v[file_idx];
    good_file = syms_true;
  }
  
  //- rjf: get directory string for this file
  SYMS_String8 dir = {0};
  if(good_file && 0 <= file.dir_idx && file.dir_idx < root->dir_table.count)
  {
    dir = root->dir_table.strings[file.dir_idx];
  }
  
  //- rjf: build final string
  result = syms_dw_path_from_dir_and_filename(arena, dir, file.file_name);
  
  return result;
}

//- rjf: procedures

SYMS_API SYMS_U64RangeArray
syms_dw_scope_vranges_from_sid(SYMS_Arena *arena, SYMS_String8 data, SYMS_DwDbgAccel *dbg,
                               SYMS_DwUnitAccel *unit, SYMS_SymbolID sid)
{
  SYMS_U64RangeList list;
  syms_memzero_struct(&list);
  SYMS_ArenaTemp scratch = syms_get_scratch(&arena, 1);
  
  //- rjf: id => stub
  SYMS_DwTagStub stub = syms_dw_cached_tag_stub_from_sid__parse_fallback(data, dbg, unit, sid);
  
  //- rjf: get range list
  if(stub.sid != 0)
  {
    SYMS_DwAttribList attribs = syms_dw_attrib_list_from_stub(scratch.arena, data, dbg, unit->address_size, &stub);
    
    SYMS_U64 low_pc = 0;
    SYMS_U64 high_pc = 0;
    SYMS_B32 high_pc_is_relative = 0;
    SYMS_DwAttribValue ranges_attrib_value = {SYMS_DwSectionKind_Null};
    
    for(SYMS_DwAttribNode *attrib_n = attribs.first;
        attrib_n != 0;
        attrib_n = attrib_n->next)
    {
      SYMS_DwAttrib *attrib = &attrib_n->attrib;
      SYMS_DwAttribValue value = syms_dw_attrib_value_from_form_value(data, dbg, unit->resolve_params, attrib->form_kind, attrib->value_class, attrib->form_value);
      
      if(attrib->attrib_kind == SYMS_DwAttribKind_RANGES)
      {
        ranges_attrib_value = value;
      }
      else if(attrib->attrib_kind == SYMS_DwAttribKind_LOW_PC)
      {
        low_pc = value.v[0];
      }
      else if(attrib->attrib_kind == SYMS_DwAttribKind_HIGH_PC)
      {
        high_pc = value.v[0];
        high_pc_is_relative = (attrib->value_class & SYMS_DwAttribClass_ADDRESS) == 0;
      }
    }
    
    if(high_pc_is_relative)
    {
      high_pc = low_pc + high_pc;
    }
    list = syms_dw_range_list_from_high_low_pc_and_ranges_attrib_value(scratch.arena, data, dbg,
                                                                       unit->address_size,
                                                                       unit->base_addr,
                                                                       unit->addrs_base,
                                                                       low_pc,
                                                                       high_pc,
                                                                       ranges_attrib_value);
  }
  
  SYMS_U64RangeArray result;
  syms_memzero_struct(&result);
  result = syms_u64_range_array_from_list(arena, &list);
  syms_release_scratch(scratch);
  return result;
}

SYMS_API SYMS_SigInfo
syms_dw_sig_info_from_sid(SYMS_Arena *arena, SYMS_String8 data, SYMS_DwDbgAccel *dbg,
                          SYMS_DwUnitAccel *unit, SYMS_SymbolID id)
{
  SYMS_ArenaTemp scratch = syms_get_scratch(&arena, 1);
  
  SYMS_SymbolIDList param_types;
  SYMS_SymbolID return_type;
  syms_memzero_struct(&param_types);
  syms_memzero_struct(&return_type);
  return_type = syms_dw_sid_from_info_offset(SYMS_DWARF_VOID_TYPE_ID);
  SYMS_SymbolID this_ptr_type = {0};
  
  //- rjf: get info from id
  SYMS_DwTagStub stub = syms_dw_cached_tag_stub_from_sid__parse_fallback(data, dbg, unit, id);
  if(stub.sid != 0)
  {
    SYMS_DwAttribList attribs = syms_dw_attrib_list_from_stub(scratch.arena, data, dbg, unit->address_size, &stub);
    
    //- rjf: grab return type
    for(SYMS_DwAttribNode *attrib_n = attribs.first;
        attrib_n != 0;
        attrib_n = attrib_n->next)
    {
      SYMS_DwAttrib *attrib = &attrib_n->attrib;
      SYMS_DwAttribValue value = syms_dw_attrib_value_from_form_value(data, dbg, unit->resolve_params, attrib->form_kind, attrib->value_class, attrib->form_value);
      if(attrib->attrib_kind == SYMS_DwAttribKind_TYPE)
      {
        return_type = syms_dw_sid_from_info_offset(value.v[0]);
        break;
      }
    }
    
    //- rjf: figure out if this is a member function
    SYMS_DwTagStub ref_stub = syms_dw_cached_tag_stub_from_sid__parse_fallback(data, dbg, unit, stub.ref);
    SYMS_DwTagStubFlags flags = stub.flags | ref_stub.flags;
    
    //- rjf: grab children
    SYMS_DwTagStubList children = syms_dw_children_from_tag_stub(scratch.arena, data, dbg, unit, stub);
    
    //- rjf: grab param types
    int child_idx = 0;
    for(SYMS_DwTagStubNode *child_n = children.first; child_n != 0; child_n = child_n->next, child_idx += 1)
    {
      SYMS_DwTagStub *child = &child_n->stub;
      if(child->kind == SYMS_DwTagKind_FORMAL_PARAMETER)
      {
        SYMS_DwAttribList child_attribs = syms_dw_attrib_list_from_stub(scratch.arena, data, dbg, unit->address_size, child);
        SYMS_SymbolID param_type = syms_dw_sid_from_info_offset(SYMS_DWARF_VOID_TYPE_ID);
        for(SYMS_DwAttribNode *child_attrib_n = child_attribs.first;
            child_attrib_n != 0;
            child_attrib_n = child_attrib_n->next)
        {
          SYMS_DwAttrib *attrib = &child_attrib_n->attrib;
          if(attrib->attrib_kind == SYMS_DwAttribKind_TYPE)
          {
            SYMS_DwAttribValue value = syms_dw_attrib_value_from_form_value(data, dbg, unit->resolve_params, attrib->form_kind, attrib->value_class, attrib->form_value);
            param_type = syms_dw_sid_from_info_offset(value.v[0]);
            break;
          }
        }
        
        if(child_idx == 0 && flags & SYMS_DwTagStubFlag_HasObjectPointerArg)
        {
          this_ptr_type = param_type;
        }
        else
        {
          syms_push_sid_to_list(scratch.arena, &param_types, param_type);
        }
      }
    }
  }
  
  //- rjf: build/fill result
  SYMS_SigInfo result;
  syms_memzero_struct(&result);
  result.uid = unit->uid;
  result.param_type_ids = syms_sid_array_from_list(arena, &param_types);
  result.return_type_id = return_type;
  result.this_type_id = this_ptr_type;
  
  syms_release_scratch(scratch);
  return result;
}

SYMS_API SYMS_UnitIDAndSig
syms_dw_proc_sig_handle_from_sid(SYMS_String8 data, SYMS_DwDbgAccel *dbg, SYMS_DwUnitAccel *unit,
                                 SYMS_SymbolID sid){
  SYMS_UnitIDAndSig result = {unit->uid, {sid}};
  return result;
}

SYMS_API SYMS_SigInfo
syms_dw_sig_info_from_handle(SYMS_Arena *arena, SYMS_String8 data, SYMS_DwDbgAccel *dbg, SYMS_DwUnitAccel *unit, SYMS_SigHandle handle){
  SYMS_SymbolID id = {handle.v};
  return syms_dw_sig_info_from_sid(arena, data, dbg, unit, id);
}

SYMS_API SYMS_SymbolIDArray
syms_dw_scope_children_from_sid(SYMS_Arena *arena, SYMS_String8 data, SYMS_DwDbgAccel *dbg, SYMS_DwUnitAccel *unit, SYMS_SymbolID id)
{
  SYMS_DwTagKind kinds[] =
  {
    SYMS_DwTagKind_FORMAL_PARAMETER,
    SYMS_DwTagKind_VARIABLE,
    SYMS_DwTagKind_LEXICAL_BLOCK,
    SYMS_DwTagKind_STRUCTURE_TYPE,
    SYMS_DwTagKind_UNION_TYPE,
    SYMS_DwTagKind_CLASS_TYPE,
    SYMS_DwTagKind_ENUMERATION_TYPE,
    SYMS_DwTagKind_SUBPROGRAM,
    SYMS_DwTagKind_INLINED_SUBROUTINE,
  };
  SYMS_ArenaTemp scratch = syms_get_scratch(&arena, 1);
  SYMS_SymbolIDList list = syms_dw_children_from_sid_with_kinds(scratch.arena, data, dbg, unit, id, kinds, SYMS_ARRAY_SIZE(kinds));
  SYMS_SymbolIDArray array = syms_sid_array_from_list(arena, &list);
  syms_release_scratch(scratch);
  return array;
}

//- rjf: line info

SYMS_API void
syms_dw_line_vm_reset(SYMS_DwLineVMState *state, SYMS_B32 default_is_stmt){
  state->address         = 0;
  state->op_index        = 0;
  state->file_index      = 1;
  state->line            = 1;
  state->column          = 0;
  state->is_stmt         = default_is_stmt;
  state->basic_block     = syms_false;
  state->prologue_end    = syms_false;
  state->epilogue_begin  = syms_false;
  state->isa             = 0;
  state->discriminator   = 0;
}

SYMS_API void
syms_dw_line_vm_advance(SYMS_DwLineVMState *state, SYMS_U64 advance,
                        SYMS_U64 min_inst_len, SYMS_U64 max_ops_for_inst){
  SYMS_U64 op_index = state->op_index + advance;
  state->address += min_inst_len*(op_index/max_ops_for_inst);
  state->op_index = op_index % max_ops_for_inst;
}

SYMS_API SYMS_DwLineSeqNode *
syms_dw_push_line_seq(SYMS_Arena* arena, SYMS_DwLineTableParseResult *parsed_tbl)
{
  SYMS_DwLineSeqNode *new_seq = syms_push_array_zero(arena, SYMS_DwLineSeqNode, 1);
  SYMS_QueuePush(parsed_tbl->first_seq, parsed_tbl->last_seq, new_seq);
  parsed_tbl->seq_count += 1;
  SYMS_Log("<new sequence>\n");
  return new_seq;
}

SYMS_API SYMS_DwLineNode *
syms_dw_push_line(SYMS_Arena *arena, SYMS_DwLineTableParseResult *tbl, SYMS_DwLineVMState *vm_state, SYMS_B32 start_of_sequence)
{
  SYMS_DwLineNode *n = 0;
  if(vm_state->busted_seq == 0)
  {
    SYMS_DwLineSeqNode *seq = tbl->last_seq;
    if(seq == 0 || start_of_sequence)
    {
      if(seq && seq->count == 1)
      {
        SYMS_Log("ERROR! do not emit sequences with only one line...\n");
      }
      seq = syms_dw_push_line_seq(arena, tbl);
    }
    
    n = syms_push_array_zero(arena, SYMS_DwLineNode, 1);
    SYMS_QueuePush(seq->first, seq->last, n);
    seq->count += 1;
    n->line.src_coord.file_id = syms_dw_file_id_from_index(vm_state->file_index);
    n->line.src_coord.line    = vm_state->line;
    n->line.src_coord.col     = vm_state->column;
    n->line.voff              = vm_state->address;
    SYMS_Log(" line: [%i] %i:%i => %llx\n",
             vm_state->file_index,vm_state->line, vm_state->column, vm_state->address);
  }
  return n;
}

SYMS_API SYMS_DwLineTableParseResult
syms_dw_parsed_line_table_from_comp_root(SYMS_Arena *arena, SYMS_String8 data, SYMS_DwDbgAccel *dbg, SYMS_DwCompRoot *root)
{
  SYMS_LogOpen(SYMS_LogFeature_LineTable, root->index + 1, dwarf_line_vm);
  
  void *base = syms_dw_sec_base_from_dbg(data, dbg, SYMS_DwSectionKind_Line);
  SYMS_U64Range line_info_range = syms_dw_sec_range_from_dbg(dbg, SYMS_DwSectionKind_Line);
  SYMS_U64 read_off_start = root->line_off - line_info_range.min;
  SYMS_U64 read_off = read_off_start;
  
  SYMS_DwLineVMHeader vm_header;
  read_off += syms_dw_read_line_vm_header(arena, base, line_info_range, read_off, data, dbg, root, &vm_header);
  
  //- rjf: prep state for VM
  SYMS_DwLineVMState vm_state;
  syms_memzero_struct(&vm_state);
  syms_dw_line_vm_reset(&vm_state, vm_header.default_is_stmt);
  
  //- rjf: VM loop; build output list
  SYMS_DwLineTableParseResult result = {0};
  SYMS_B32 end_of_seq = 0;
  SYMS_B32 error = syms_false;
  for (;!error && read_off < vm_header.unit_opl;){
    //- rjf: parse opcode
    SYMS_U8 opcode = 0;
    read_off += syms_based_range_read_struct(base, line_info_range, read_off, &opcode);
    
    //- rjf: do opcode action
    switch (opcode){
      default:
      {
        //- rjf: special opcode case
        if(opcode >= vm_header.opcode_base)
        {
          SYMS_U32 adjusted_opcode = (SYMS_U32)(opcode - vm_header.opcode_base);
          SYMS_U32 op_advance = adjusted_opcode / vm_header.line_range;
          SYMS_S32 line_inc = (SYMS_S32)vm_header.line_base + ((SYMS_S32)adjusted_opcode) % (SYMS_S32)vm_header.line_range;
          // TODO(allen): can we just call dw_advance_line_vm_state_pc
          SYMS_U64 addr_inc = vm_header.min_inst_len * ((vm_state.op_index+op_advance) / vm_header.max_ops_for_inst);
          vm_state.address += addr_inc;
          vm_state.op_index = (vm_state.op_index + op_advance) % vm_header.max_ops_for_inst;
          vm_state.line = (SYMS_U32)((SYMS_S32)vm_state.line + line_inc);
          vm_state.basic_block = syms_false;
          vm_state.prologue_end = syms_false;
          vm_state.epilogue_begin = syms_false;
          vm_state.discriminator = 0;
          
          SYMS_Log("[special opcode] inc line by %i, inc addr by %i\n", line_inc, (int)addr_inc);
          syms_dw_push_line(arena, &result, &vm_state, end_of_seq);
          end_of_seq = 0;
          
#if 0
          // NOTE(rjf): DWARF has dummy lines at the end of groups of line ranges, where we'd like
          // to break line info into sequences.
          if(vm_state.line == 0)
          {
            end_of_seq = 1;
          }
#endif
        }
        //- NOTE(nick): Skipping unknown opcode. This is a valid case and
        // it works because compiler stores operand lengths that we can read
        // to skip unknown opcode
        else{
          if (opcode > 0 && opcode <= vm_header.num_opcode_lens){
            SYMS_U8 num_operands = vm_header.opcode_lens[opcode - 1];
            for (SYMS_U8 i = 0; i < num_operands; i += 1){
              SYMS_U64 operand = 0;
              read_off += syms_based_range_read_uleb128(base, line_info_range, read_off, &operand);
            }
          }
          else{
            error = syms_true;
            goto exit;
          }
        }
      }break;
      
      //- NOTE(nick): standard opcodes
      
      case SYMS_DwStdOpcode_COPY:
      {
        SYMS_Log("copy\n");
        syms_dw_push_line(arena, &result, &vm_state, end_of_seq);
        end_of_seq = 0;
        vm_state.discriminator   = 0;
        vm_state.basic_block     = syms_false;
        vm_state.prologue_end    = syms_false;
        vm_state.epilogue_begin  = syms_false;
      }break;
      
      case SYMS_DwStdOpcode_ADVANCE_PC:
      {
        SYMS_U64 advance = 0;
        read_off += syms_based_range_read_uleb128(base, line_info_range, read_off, &advance);
        syms_dw_line_vm_advance(&vm_state, advance, vm_header.min_inst_len, vm_header.max_ops_for_inst);
        SYMS_Log("advance pc by %i, now %" SYMS_PRIx64 "\n", (int)advance, vm_state.address);
      }break;
      
      case SYMS_DwStdOpcode_ADVANCE_LINE:
      {
        SYMS_S64 s = 0;
        read_off += syms_based_range_read_sleb128(base, line_info_range, read_off, &s);
        vm_state.line += s;
        SYMS_Log("advance line by %i\n", (int)s);
      }break;
      
      case SYMS_DwStdOpcode_SET_FILE:
      {
        SYMS_U64 file_index = 0;
        read_off += syms_based_range_read_uleb128(base, line_info_range, read_off, &file_index);
        vm_state.file_index = file_index;
        SYMS_Log("set file to %i\n", (int)file_index);
      }break;
      
      case SYMS_DwStdOpcode_SET_COLUMN:
      {
        SYMS_U64 column = 0;
        read_off += syms_based_range_read_uleb128(base, line_info_range, read_off, &column);
        vm_state.column = column;
        SYMS_Log("set column to %i\n", (int)column);
      }break;
      
      case SYMS_DwStdOpcode_NEGATE_STMT:
      {
        vm_state.is_stmt = !vm_state.is_stmt;
        SYMS_Log("negate is_stmt (now is %i)\n", (int)vm_state.is_stmt);
      }break;
      
      case SYMS_DwStdOpcode_SET_BASIC_BLOCK:
      {
        vm_state.basic_block = syms_true;
        SYMS_Log("set basic_block to true\n");
      }break;
      
      case SYMS_DwStdOpcode_CONST_ADD_PC:
      {
        SYMS_U64 advance = (0xffu - vm_header.opcode_base)/vm_header.line_range;
        syms_dw_line_vm_advance(&vm_state, advance, vm_header.min_inst_len, vm_header.max_ops_for_inst);
        SYMS_Log("const add pc with %i\n", (int)advance);
      }break;
      
      case SYMS_DwStdOpcode_FIXED_ADVANCE_PC:
      {
        SYMS_U16 operand = 0;
        read_off += syms_based_range_read_struct(base, line_info_range, read_off, &operand);
        vm_state.address += operand;
        vm_state.op_index = 0;
        SYMS_Log("fixed add pc with %i\n", (int)operand);
      }break;
      
      case SYMS_DwStdOpcode_SET_PROLOGUE_END:
      {
        vm_state.prologue_end = syms_true;
        SYMS_Log("set prologue end\n");
      }break;
      
      case SYMS_DwStdOpcode_SET_EPILOGUE_BEGIN:
      {
        vm_state.epilogue_begin = syms_true;
        SYMS_Log("set epilogue begin\n");
      }break;
      
      case SYMS_DwStdOpcode_SET_ISA:
      {
        SYMS_U64 v = 0;
        read_off += syms_based_range_read_uleb128(base, line_info_range, read_off, &v);
        vm_state.isa = v;
        SYMS_Log("set isa to %i\n", (int)v);
      }break;
      
      //- NOTE(nick): extended opcodes
      case SYMS_DwStdOpcode_EXTENDED_OPCODE:
      {
        SYMS_U64 length = 0;
        read_off += syms_based_range_read_uleb128(base, line_info_range, read_off, &length);
        SYMS_U64 start_off = read_off;
        SYMS_U8 extended_opcode = 0;
        read_off += syms_based_range_read_struct(base, line_info_range, read_off, &extended_opcode);
        
        switch (extended_opcode){
          case SYMS_DwExtOpcode_END_SEQUENCE:
          {
            vm_state.end_sequence = syms_true;
            syms_dw_push_line(arena, &result, &vm_state, 0);
            SYMS_Log("<end sequence>\n");
            syms_dw_line_vm_reset(&vm_state, vm_header.default_is_stmt);
            end_of_seq = 1;
          }break;
          
          case SYMS_DwExtOpcode_SET_ADDRESS:
          {
            SYMS_U64 address = 0;
            read_off += syms_based_range_read(base, line_info_range, read_off, root->address_size, &address);
            vm_state.address = address;
            vm_state.op_index = 0;
            vm_state.busted_seq = !(dbg->acceptable_vrange.min <= address && address < dbg->acceptable_vrange.max);
            SYMS_Log("set address to %" SYMS_PRIx64 "\n", address);
          }break;
          
          case SYMS_DwExtOpcode_DEFINE_FILE:
          {
            SYMS_String8 file_name = syms_based_range_read_string(base, line_info_range, read_off);
            SYMS_U64 dir_index = 0;
            SYMS_U64 modify_time = 0;
            SYMS_U64 file_size = 0;
            read_off += file_name.size + 1;
            read_off += syms_based_range_read_uleb128(base, line_info_range, read_off, &dir_index);
            read_off += syms_based_range_read_uleb128(base, line_info_range, read_off, &modify_time);
            read_off += syms_based_range_read_uleb128(base, line_info_range, read_off, &file_size);
            
            // TODO(rjf): Not fully implemented. By the DWARF V4 spec, the above is
            // all that needs to be parsed, but the rest of the work that needs to
            // happen here---allowing this file to be used by further opcodes---is
            // not implemented.
            //
            // See the DWARF V4 spec (June 10, 2010), page 122.
            error = syms_true;
            SYMS_Log("UNHANDLED DEFINE FILE!!!\n");
          }break;
          
          case SYMS_DwExtOpcode_SET_DISCRIMINATOR:
          {
            SYMS_U64 v = 0;
            read_off += syms_based_range_read_uleb128(base, line_info_range, read_off, &v);
            vm_state.discriminator = v;
            SYMS_Log("set discriminator to %" SYMS_PRIx64 "\n", v);
          }break;
          
          default: break;
        }
        
        SYMS_U64 num_skip = read_off - (start_off + length);
        read_off += num_skip;
        if (syms_based_range_ptr(base, line_info_range, read_off) == 0 || 
            start_off + length > read_off){
          error = syms_true;
        }
        
      }break;
    }
  }
  exit:;
  
  SYMS_LogClose(dwarf_line_vm);
  
  return(result);
}

SYMS_API SYMS_LineParseOut
syms_dw_line_parse_from_uid(SYMS_Arena *arena, SYMS_String8 data, SYMS_DwDbgAccel *dbg, SYMS_DwUnitSetAccel *unit_set, SYMS_UnitID uid)
{
  SYMS_ArenaTemp scratch = syms_get_scratch(&arena, 1);
  SYMS_DwCompRoot *root = syms_dw_comp_root_from_uid(unit_set, uid);
  SYMS_DwLineTableParseResult parsed_tbl = syms_dw_parsed_line_table_from_comp_root(scratch.arena, data, dbg, root);
  SYMS_LineParseOut result = {0};
  {
    //- rjf: calculate # of lines we have
    SYMS_U64 line_count = 0;
    SYMS_U64 seq_count = 0;
    for(SYMS_DwLineSeqNode *seq = parsed_tbl.first_seq; seq != 0; seq = seq->next)
    {
      if(seq->count > 1)
      {
        line_count += seq->count;
        seq_count += 1;
      }
    }
    
    //- rjf: set up arrays
    SYMS_U64 *sequence_index_array = syms_push_array_zero(arena, SYMS_U64, parsed_tbl.seq_count + 1);
    SYMS_Line *line_array = syms_push_array_zero(arena, SYMS_Line, line_count);
    
    //- rjf: fill arrays
    SYMS_U64 line_idx = 0;
    SYMS_U64 seq_idx = 0;
    for (SYMS_DwLineSeqNode *seq = parsed_tbl.first_seq;
         seq != 0;
         seq = seq->next, seq_idx += 1){
      sequence_index_array[seq_idx] = line_idx;
      for (SYMS_DwLineNode *line = seq->first;
           line != 0;
           line = line->next, line_idx += 1){
        line_array[line_idx] = line->line;
      }
    }
    sequence_index_array[seq_idx] = line_idx;
    
    //- fill result
    result.line_table.sequence_count = parsed_tbl.seq_count;
    result.line_table.sequence_index_array = sequence_index_array;
    result.line_table.line_count = line_count;
    result.line_table.line_array = line_array;
  }
  syms_release_scratch(scratch);
  return result;
}

SYMS_API SYMS_U64
syms_dw_read_line_file(void *line_base, SYMS_U64Range line_rng, SYMS_U64 line_off, SYMS_DwDbgAccel *dbg, SYMS_String8 data, SYMS_DwCompRoot *unit, SYMS_U8 address_size, SYMS_U64 format_count, SYMS_U64Range *formats, SYMS_DwLineFile *line_file_out)
{
  syms_memzero_struct(line_file_out);
  
  SYMS_DwAttribValueResolveParams resolve_params = syms_dw_attrib_value_resolve_params_from_comp_root(unit);
  SYMS_U64 line_off_start = line_off;
  for (SYMS_U64 format_idx = 0; format_idx < format_count; ++format_idx) 
  {
    SYMS_DwLNCT lnct = (SYMS_DwLNCT)formats[format_idx].min;
    SYMS_DwFormKind form_kind = (SYMS_DwFormKind)formats[format_idx].max;
    SYMS_DwAttribValue form_value;
    syms_memzero_struct(&form_value);
    line_off += syms_dw_based_range_read_attrib_form_value(line_base, line_rng, line_off, dbg->mode, address_size, form_kind, 0, &form_value);
    switch (lnct) 
    {
      case SYMS_DwLNCT_PATH: 
      {
        SYMS_ASSERT_PARANOID(form_kind == SYMS_DwFormKind_STRING || form_kind == SYMS_DwFormKind_LINE_STRP ||
                             form_kind == SYMS_DwFormKind_STRP || form_kind == SYMS_DwFormKind_STRP_SUP ||
                             form_kind == SYMS_DwFormKind_STRX || form_kind == SYMS_DwFormKind_STRX1 ||
                             form_kind == SYMS_DwFormKind_STRX2 || form_kind == SYMS_DwFormKind_STRX3 ||
                             form_kind == SYMS_DwFormKind_STRX4);
        SYMS_DwAttribValue attrib_value = syms_dw_attrib_value_from_form_value(data, dbg, resolve_params, form_kind, SYMS_DwAttribClass_STRING, form_value);
        line_file_out->file_name = syms_dw_string_from_attrib_value(data, dbg, attrib_value);
      } break;
      
      case SYMS_DwLNCT_DIRECTORY_INDEX: 
      {
        SYMS_ASSERT_PARANOID(form_kind == SYMS_DwFormKind_DATA1 || form_kind == SYMS_DwFormKind_DATA2 ||
                             form_kind == SYMS_DwFormKind_UDATA);
        SYMS_DwAttribValue attrib_value = syms_dw_attrib_value_from_form_value(data, dbg, resolve_params, form_kind, SYMS_DwAttribClass_BLOCK, form_value);
        line_file_out->dir_idx = attrib_value.v[0];
      } break;
      
      case SYMS_DwLNCT_TIMESTAMP: 
      {
        SYMS_ASSERT_PARANOID(form_kind == SYMS_DwFormKind_UDATA || form_kind == SYMS_DwFormKind_DATA4 ||
                             form_kind == SYMS_DwFormKind_DATA8 || form_kind == SYMS_DwFormKind_BLOCK);
        SYMS_DwAttribValue attrib_value = syms_dw_attrib_value_from_form_value( data, dbg, resolve_params, form_kind, SYMS_DwAttribClass_CONST, form_value);
        line_file_out->modify_time = attrib_value.v[0];
      } break;
      
      case SYMS_DwLNCT_SIZE: 
      {
        SYMS_ASSERT_PARANOID(form_kind == SYMS_DwFormKind_UDATA || form_kind == SYMS_DwFormKind_DATA1 ||
                             form_kind == SYMS_DwFormKind_DATA2 || form_kind == SYMS_DwFormKind_DATA4 ||
                             form_kind == SYMS_DwFormKind_DATA8);
        SYMS_DwAttribValue attrib_value = syms_dw_attrib_value_from_form_value(data, dbg, resolve_params, form_kind, SYMS_DwAttribClass_BLOCK, form_value);
        line_file_out->file_size = attrib_value.v[0];
      } break;
      
      case SYMS_DwLNCT_MD5: 
      {
        SYMS_ASSERT_PARANOID(form_kind == SYMS_DwFormKind_DATA16);
        SYMS_DwAttribValue attrib_value = syms_dw_attrib_value_from_form_value(data, dbg, resolve_params, form_kind, SYMS_DwAttribClass_BLOCK, form_value);
        line_file_out->md5_digest[0] = attrib_value.v[0];
        line_file_out->md5_digest[1] = attrib_value.v[1];
      } break;
      
      default: 
      {
        SYMS_ASSERT_PARANOID(SYMS_DwLNCT_USER_LO < lnct && lnct < SYMS_DwLNCT_USER_HI);
      } break;
    }
  }
  SYMS_U64 result = line_off - line_off_start;
  return result;
}

SYMS_API SYMS_U64
syms_dw_read_line_vm_header(SYMS_Arena *arena, void *line_base, SYMS_U64Range line_rng, SYMS_U64 line_off, SYMS_String8 data, SYMS_DwDbgAccel *dbg, SYMS_DwCompRoot *unit, SYMS_DwLineVMHeader *header_out)
{
  SYMS_U64 line_off_start = line_off;
  
  SYMS_ArenaTemp scratch = syms_get_scratch(&arena, 1);
  
  //- rjf: parse unit length
  header_out->unit_length = 0;
  {
    line_off += syms_dw_based_range_read_length(line_base, line_rng, line_off, &header_out->unit_length);
  }
  
  header_out->unit_opl = line_off + header_out->unit_length;
  
  //- rjf: parse version and header length
  line_off += syms_based_range_read_struct(line_base, line_rng, line_off, &header_out->version);
  
  if (header_out->version == SYMS_DwVersion_V5) {
    line_off += syms_based_range_read_struct(line_base, line_rng, line_off, &header_out->address_size);
    line_off += syms_based_range_read_struct(line_base, line_rng, line_off, &header_out->segment_selector_size);
  }
  
  {
    SYMS_U64 off_size = syms_dw_offset_size_from_mode(dbg->mode);
    line_off += syms_based_range_read(line_base, line_rng, line_off, off_size, &header_out->header_length);
  }
  
  //- rjf: calculate program offset
  header_out->program_off = line_off + header_out->header_length;
  
  //- rjf: parse minimum instruction length
  {
    line_off += syms_based_range_read_struct(line_base, line_rng, line_off, &header_out->min_inst_len);
  }
  
  //- rjf: parse max ops for instruction
  switch (header_out->version) 
  {
    case SYMS_DwVersion_V5:
    case SYMS_DwVersion_V4: 
    {
      line_off += syms_based_range_read_struct(line_base, line_rng, line_off, &header_out->max_ops_for_inst);
      SYMS_ASSERT_PARANOID(header_out->max_ops_for_inst > 0);
    } break;
    case SYMS_DwVersion_V3:
    case SYMS_DwVersion_V2:
    case SYMS_DwVersion_V1: 
    {
      header_out->max_ops_for_inst = 1;
    } break;
    default: break;
  }
  
  //- rjf: parse rest of program info
  syms_based_range_read_struct(line_base, line_rng, line_off + 0 * sizeof(SYMS_U8), &header_out->default_is_stmt);
  syms_based_range_read_struct(line_base, line_rng, line_off + 1 * sizeof(SYMS_U8), &header_out->line_base);
  syms_based_range_read_struct(line_base, line_rng, line_off + 2 * sizeof(SYMS_U8), &header_out->line_range);
  syms_based_range_read_struct(line_base, line_rng, line_off + 3 * sizeof(SYMS_U8), &header_out->opcode_base);
  line_off += 4 * sizeof(SYMS_U8);
  SYMS_ASSERT_PARANOID(header_out->opcode_base != 0 && header_out->opcode_base > 0);
  
  //- rjf: calculate opcode length array
  header_out->num_opcode_lens = header_out->opcode_base - 1u;
  header_out->opcode_lens = (SYMS_U8 *)syms_based_range_ptr(line_base, line_rng, line_off);
  line_off += header_out->num_opcode_lens * sizeof(SYMS_U8);
  
  if (header_out->version == SYMS_DwVersion_V5) {
    //- parse directory names
    SYMS_U8 directory_entry_format_count = 0;
    line_off += syms_based_range_read_struct(line_base, line_rng, line_off, &directory_entry_format_count);
    SYMS_ASSERT_PARANOID(directory_entry_format_count == 1);
    SYMS_U64Range *directory_entry_formats =
      syms_push_array(scratch.arena, SYMS_U64Range, directory_entry_format_count);
    for (SYMS_U8 format_idx = 0; format_idx < directory_entry_format_count; ++format_idx) 
    {
      SYMS_U64 content_type_code = 0, form_code = 0;
      line_off += syms_based_range_read_uleb128(line_base, line_rng, line_off, &content_type_code);
      line_off += syms_based_range_read_uleb128(line_base, line_rng, line_off, &form_code);
      directory_entry_formats[format_idx] = syms_make_u64_range(content_type_code, form_code);
    }
    SYMS_U64 directories_count = 0;
    line_off += syms_based_range_read_uleb128(line_base, line_rng, line_off, &directories_count);
    header_out->dir_table.count = directories_count;
    header_out->dir_table.strings = syms_push_array(arena, SYMS_String8, header_out->dir_table.count);
    for (SYMS_U64 dir_idx = 0; dir_idx < directories_count; ++dir_idx) 
    {
      SYMS_DwLineFile line_file;
      line_off += syms_dw_read_line_file(line_base,
                                         line_rng,
                                         line_off,
                                         dbg,
                                         data,
                                         unit,
                                         header_out->address_size,
                                         directory_entry_format_count,
                                         directory_entry_formats,
                                         &line_file);
      // imperically directory format defines just names, but format is structured so it can export md5, time stamp for directories
      
      SYMS_String8 file_name = syms_push_string_copy(arena, line_file.file_name);
      header_out->dir_table.strings[dir_idx] = file_name;
    }
    //- parse file table
    SYMS_U8 file_name_entry_format_count = 0;
    line_off += syms_based_range_read_struct(line_base, line_rng, line_off, &file_name_entry_format_count);
    SYMS_U64Range *file_name_entry_formats = syms_push_array(scratch.arena, SYMS_U64Range, file_name_entry_format_count);
    for (SYMS_U8 format_idx = 0; format_idx < file_name_entry_format_count; ++format_idx) 
    {
      SYMS_U64 content_type_code = 0, form_code = 0;
      line_off += syms_based_range_read_uleb128(line_base, line_rng, line_off, &content_type_code);
      line_off += syms_based_range_read_uleb128(line_base, line_rng, line_off, &form_code);
      file_name_entry_formats[format_idx] = syms_make_u64_range(content_type_code, form_code);
    }
    SYMS_U64 file_names_count = 0;
    line_off += syms_based_range_read_uleb128(line_base, line_rng, line_off, &file_names_count);
    header_out->file_table.count = file_names_count;
    header_out->file_table.v = syms_push_array(arena, SYMS_DwLineFile, header_out->file_table.count);
    //SYMS_ASSERT_IMPLIES(file_name_entry_format_count == 0, file_names_count == 0);
    for (SYMS_U64 file_idx = 0; file_idx < file_names_count; ++file_idx) 
    {
      line_off += syms_dw_read_line_file(line_base,
                                         line_rng,
                                         line_off,
                                         dbg,
                                         data,
                                         unit,
                                         header_out->address_size,
                                         file_name_entry_format_count,
                                         file_name_entry_formats,
                                         &header_out->file_table.v[file_idx]);
    }
  }
  else 
  {
    SYMS_String8List dir_list;
    syms_memzero_struct(&dir_list);
    
    syms_string_list_push(scratch.arena, &dir_list, unit->compile_dir);
    for (;;) 
    {
      SYMS_String8 dir = syms_based_range_read_string(line_base, line_rng, line_off);
      line_off += dir.size + 1;
      if (dir.size == 0) 
      {
        break;
      }
      syms_string_list_push(scratch.arena, &dir_list, dir);
    }
    
    SYMS_DwLineVMFileList file_list;
    syms_memzero_struct(&file_list);
    
    //- rjf: push 0-index file (compile file)
    {
      SYMS_DwLineVMFileNode *node = syms_push_array(scratch.arena, SYMS_DwLineVMFileNode, 1);
      syms_memzero_struct(node);
      node->file.file_name = unit->name;
      SYMS_QueuePush(file_list.first, file_list.last, node);
      file_list.node_count += 1;
    }
    
    for (;;) 
    {
      SYMS_String8 file_name = syms_based_range_read_string(line_base, line_rng, line_off);
      SYMS_U64 dir_index = 0;
      SYMS_U64 modify_time = 0;
      SYMS_U64 file_size = 0;
      line_off += file_name.size + 1;
      if (file_name.size == 0) 
      {
        break;
      }
      line_off += syms_based_range_read_uleb128(line_base, line_rng, line_off, &dir_index);
      line_off += syms_based_range_read_uleb128(line_base, line_rng, line_off, &modify_time);
      line_off += syms_based_range_read_uleb128(line_base, line_rng, line_off, &file_size);
      
      SYMS_DwLineVMFileNode *node = syms_push_array(scratch.arena, SYMS_DwLineVMFileNode, 1);
      node->file.file_name = file_name;
      node->file.dir_idx = dir_index;
      node->file.modify_time = modify_time;
      node->file.file_size = file_size;
      SYMS_QueuePush(file_list.first, file_list.last, node);
      file_list.node_count += 1;
    }
    
    //- rjf: build dir table
    {
      header_out->dir_table.count = dir_list.node_count;
      header_out->dir_table.strings = syms_push_array(arena, SYMS_String8, header_out->dir_table.count);
      SYMS_String8Node *n = dir_list.first;
      for(SYMS_U64 idx = 0; n != 0 && idx < header_out->dir_table.count; idx += 1, n = n->next) 
      {
        SYMS_String8 string = syms_push_string_copy(arena, n->string);
        header_out->dir_table.strings[idx] = string;
      }
    }
    
    //- rjf: build file table
    {
      header_out->file_table.count = file_list.node_count;
      header_out->file_table.v = syms_push_array(arena, SYMS_DwLineFile, header_out->file_table.count);
      SYMS_U64 file_idx = 0;
      SYMS_DwLineVMFileNode *file_node = file_list.first;
      for(; file_node != 0; file_idx += 1, file_node = file_node->next) 
      {
        SYMS_String8 file_name = syms_push_string_copy(arena, file_node->file.file_name);
        header_out->file_table.v[file_idx].file_name = file_name;
        header_out->file_table.v[file_idx].dir_idx = file_node->file.dir_idx;
        header_out->file_table.v[file_idx].modify_time = file_node->file.modify_time;
        header_out->file_table.v[file_idx].file_size = file_node->file.file_size;
      }
    }
  }
  syms_release_scratch(scratch);
  
  SYMS_U64 result = line_off - line_off_start;
  return result;
}

//- rjf: name maps

SYMS_API SYMS_DwMapAccel*
syms_dw_type_map_from_dbg(SYMS_Arena *arena, SYMS_String8 data, SYMS_DwDbgAccel *dbg)
{
  SYMS_DwMapAccel *result = (SYMS_DwMapAccel *)&syms_format_nil;
  if(syms_dw_sec_is_present(dbg, SYMS_DwSectionKind_PubTypes))
  {
    result = syms_push_array(arena, SYMS_DwMapAccel, 1);
    syms_memzero_struct(result);
    result->format = SYMS_FileFormat_DWARF;
    result->tbl = syms_dw_v4_pub_strings_table_from_section_kind(arena, data, dbg, SYMS_DwSectionKind_PubTypes);
  }
  return result;
}

SYMS_API SYMS_DwMapAccel*
syms_dw_image_symbol_map_from_dbg(SYMS_Arena *arena, SYMS_String8 data, SYMS_DwDbgAccel *dbg)
{
  SYMS_DwMapAccel *result = (SYMS_DwMapAccel *)&syms_format_nil;
  if(syms_dw_sec_is_present(dbg, SYMS_DwSectionKind_PubNames))
  {
    result = syms_push_array(arena, SYMS_DwMapAccel, 1);
    syms_memzero_struct(result);
    result->format = SYMS_FileFormat_DWARF;
    result->tbl = syms_dw_v4_pub_strings_table_from_section_kind(arena, data, dbg, SYMS_DwSectionKind_PubNames);
  }
  return result;
}

SYMS_API SYMS_USIDList
syms_dw_usid_list_from_string(SYMS_Arena *arena, SYMS_DwMapAccel *map, SYMS_String8 string)
{
  return syms_dw_v4_usid_list_from_pub_table_string(arena, map->tbl, string);
}

#endif // SYMS_DWARF_PARSER_C<|MERGE_RESOLUTION|>--- conflicted
+++ resolved
@@ -2082,11 +2082,8 @@
   SYMS_DwAttribListParseResult result = {0};
   for(SYMS_B32 good_abbrev = syms_true; good_abbrev;)
   {
-<<<<<<< HEAD
-=======
     SYMS_U64 attrib_info_offset = info_read_off;
     
->>>>>>> d731a049
     //- rjf: parse abbrev attrib info
     SYMS_DwAbbrev abbrev;
     syms_memzero_struct(&abbrev);
@@ -2123,10 +2120,7 @@
     if(good_abbrev)
     {
       SYMS_DwAttribNode *node = syms_push_array_zero(arena, SYMS_DwAttribNode, 1);
-<<<<<<< HEAD
-=======
       node->attrib.info_off     = attrib_info_offset;
->>>>>>> d731a049
       node->attrib.abbrev_id    = abbrev.id;
       node->attrib.attrib_kind  = attrib_kind;
       node->attrib.form_kind    = form_kind;
