// Copyright Epic Games, Inc. All Rights Reserved.

#ifndef SYMS_PDB_PARSER_C
#define SYMS_PDB_PARSER_C

////////////////////////////////
//~ NOTE(allen): PDB's Prerequisite Formats

#include "syms/core/pdb/syms_msf_parser.c"

////////////////////////////////
//~ NOTE(allen): PDB TPI Functions

SYMS_API SYMS_PdbTpiOffRange
syms_pdb_tpi__hint_from_index(SYMS_PdbTpiAccel *tpi, SYMS_CvTypeIndex ti){
  // b.s. rule: largest 'index' so that 'tpi->hints[index].ti <= ti'
  //            or, when that's impossible, 'index = tpi->count'
  SYMS_PdbTpiOffHint *hints = tpi->hints;
  SYMS_U32 index = tpi->count;
  SYMS_U32 min = 0;
  SYMS_U32 max = tpi->count;
  for (;;){
    SYMS_U32 mid = (min + max)/2;
    SYMS_PdbTpiOffHint *h = hints + mid;
    if (h->ti > ti){
      max = mid;
      if (max == 0){
        break;
      }
    }
    else{
      min = mid;
      if (min + 1 >= max){
        index = min;
        break;
      }
    }
  }
  
  // return result
  SYMS_PdbTpiOffRange result = {0};
  if (index < tpi->count){
    result.first_off = tpi->base_off + tpi->hints[index].off;
    result.first_ti = tpi->hints[index].ti;
    result.opl_ti = SYMS_U32_MAX;
    if (index + 1 < tpi->count){
      result.opl_ti = tpi->hints[index + 1].ti;
    }
  }
  return(result);
}

SYMS_API void
syms_pdb_tpi__fill_off_range(SYMS_String8 data, SYMS_MsfAccel *msf, SYMS_PdbTpiAccel *tpi,
                             SYMS_PdbTpiOffRange *fill){
  // fill params
  SYMS_U32         first_off = fill->first_off;
  SYMS_CvTypeIndex first_ti  = SYMS_ClampBot(tpi->first_ti, fill->first_ti);
  SYMS_CvTypeIndex opl_ti    = SYMS_ClampTop(fill->opl_ti, tpi->opl_ti);
  SYMS_MsfStreamNumber sn    = tpi->type_sn;
  
  // default fill to non-zero invalid off (all bytes 0xFF)
  //  we do this because we use zero to indicate "cache not filled"
  //  so "filled by invalid" needs another value.
  SYMS_U32 *type_off_ptr = tpi->off + first_ti - tpi->first_ti;
  syms_memset(type_off_ptr, 0xFF, sizeof(*type_off_ptr)*(opl_ti - first_ti));
  
  // fill
  SYMS_U32 cursor = first_off;
  for (SYMS_CvTypeIndex ti = first_ti;
       ti < opl_ti;
       ti += 1, type_off_ptr += 1){
    // save off
    *type_off_ptr = cursor;
    // read size
    SYMS_U16 size = 0;
    syms_msf_read_struct(data, msf, sn, cursor, &size);
    // advance
    cursor += 2 + size;
    if (size == 0 || !syms_msf_bounds_check(msf, sn, cursor)){
      break;
    }
  }
}

SYMS_API SYMS_PdbTpiAccel
syms_pdb_tpi_accel_from_sn(SYMS_Arena *arena, SYMS_String8 data, SYMS_MsfAccel *msf, SYMS_MsfStreamNumber sn){
  SYMS_ProfBegin("syms_pdb_tpi_accel_from_sn");
  
  // init data structures
  SYMS_PdbTpiAccel result = {0};
  if (sn == SYMS_PdbFixedStream_TPI ||
      sn == SYMS_PdbFixedStream_IPI){
    SYMS_PdbTpiHeader hdr = {0};
    syms_msf_read_struct(data, msf, sn, 0, &hdr);
    if (hdr.version == SYMS_PdbTpiVersion_IMPV80){ // NOTE(allen): the only version we support so far.
      
      // parse hash table
      SYMS_PdbChain **buckets = 0;
      SYMS_U32 bucket_count = 0;
      
      if (hdr.hash_bucket_count != 0){
        // grab scratch
        SYMS_ArenaTemp scratch = syms_get_scratch(&arena, 1);
        
        // setup buckets
        bucket_count = hdr.hash_bucket_count;
        buckets = syms_push_array(arena, SYMS_PdbChain*, bucket_count);
        syms_memset(buckets, 0, sizeof(*buckets)*bucket_count);
        
        // grab hash array
        SYMS_MsfRange hash_range = syms_msf_range_from_sn(msf, hdr.hash_sn);
        SYMS_MsfRange range = syms_msf_sub_range(hash_range, hdr.hash_vals.off, hdr.hash_vals.size);
        SYMS_String8 hash_array = syms_msf_read_whole_range(scratch.arena, data, msf, range);
        
        // iterate hash vals
        SYMS_U32 stride = hdr.hash_key_size;
        SYMS_U8 *cursor = hash_array.str;
        SYMS_U8 *opl_cursor = hash_array.str + hash_array.size;
        SYMS_CvTypeIndex ti = hdr.ti_lo;
        for (;;){
          // read index
          SYMS_U32 bucket_index = 0;
          syms_memmove(&bucket_index, cursor, stride);
          
          // save to typemap
          SYMS_PdbChain *entry = 0;
          if (bucket_index < bucket_count){
            entry = syms_push_array(arena, SYMS_PdbChain, 1);
            syms_memzero_struct(entry);
            SYMS_StackPush(buckets[bucket_index], entry);
            entry->v = ti;
          }
          
          // advance cursor
          cursor += stride;
          ti += 1;
          
          // exit condition
          if (cursor >= opl_cursor){
            break;
          }
        }
        
        // release scratch
        syms_release_scratch(scratch);
      }
      
      // parse hint table
      SYMS_PdbTpiOffHint *hints = 0;
      SYMS_U32 hint_count = 0;
      {
        SYMS_MsfRange hash_range = syms_msf_range_from_sn(msf, hdr.hash_sn);
        SYMS_MsfRange range = syms_msf_sub_range(hash_range, hdr.ti_off.off, hdr.ti_off.size);
        SYMS_String8 hint_memory = syms_msf_read_whole_range(arena, data, msf, range);
        hints = (SYMS_PdbTpiOffHint*)hint_memory.str;
        hint_count = (hint_memory.size)/sizeof(*hints);
      }
      
      // offset array
      SYMS_CvTypeIndex first_ti = 0;
      SYMS_CvTypeIndex opl_ti = 0;
      SYMS_U32 *off = 0;
      {
        first_ti = hdr.ti_lo;
        opl_ti   = SYMS_ClampBot(first_ti, hdr.ti_hi);
        
        SYMS_U64 count = opl_ti - first_ti;
        off = syms_push_array(arena, SYMS_U32, count);
        syms_memset(off, 0, sizeof(*off)*count);
      }
      
      // fill result
      result.type_sn  = sn;
      result.buckets  = buckets;
      result.bucket_count = bucket_count;
      result.count    = hint_count;
      result.hints    = hints;
      result.base_off = hdr.header_size;
      result.first_ti = first_ti;
      result.opl_ti   = opl_ti;
      result.off      = off;
    }
  }
  
  SYMS_ProfEnd();
  
  return(result);
}

SYMS_API SYMS_U32
syms_pdb_tpi_off_from_ti(SYMS_String8 data, SYMS_MsfAccel *msf, SYMS_PdbTpiAccel *tpi, SYMS_CvTypeIndex ti){
  SYMS_U32 result = 0;
  if (tpi->first_ti <= ti && ti < tpi->opl_ti){
    // read off
    SYMS_U32 relative_index = ti - tpi->first_ti;
    SYMS_U32 off = tpi->off[relative_index];
    
    // if not zero this is the result
    if (off != 0){
      result = off;
    }
    
    // otherwise compute and cache this off range
    else{
      SYMS_PdbTpiOffRange hint = syms_pdb_tpi__hint_from_index(tpi, ti);
      syms_pdb_tpi__fill_off_range(data, msf, tpi, &hint);
      result = tpi->off[relative_index];
    }
    
    // collapse "error cases" down to null
    if (result == SYMS_U32_MAX){
      result = 0;
    }
  }
  return(result);
}

SYMS_API SYMS_U32
syms_pdb_tpi_base_off(SYMS_PdbTpiAccel *tpi){
  return(tpi->base_off);
}

SYMS_API SYMS_MsfRange
syms_pdb_tpi_range(SYMS_MsfAccel *msf, SYMS_PdbTpiAccel *map){
  SYMS_MsfRange range = syms_msf_range_from_sn(msf, map->type_sn);
  SYMS_MsfRange result = syms_msf_sub_range(range, map->base_off, range.size - map->base_off);
  return(result);
}

SYMS_API SYMS_USIDList
syms_pdb_types_from_name(SYMS_Arena *arena, SYMS_String8 data, SYMS_PdbDbgAccel *dbg, SYMS_PdbUnitAccel *unit,
                         SYMS_String8 name){
  // setup accel
  SYMS_PdbTpiAccel *tpi = &dbg->tpi;
  
  SYMS_USIDList result = {0};
  if (tpi->bucket_count > 0){
    
    // get bucket
    SYMS_U32 name_hash = syms_pdb_hashV1(name);
    SYMS_U32 bucket_index = name_hash%tpi->bucket_count;
    
    // iterate bucket
    for (SYMS_PdbChain *bucket = tpi->buckets[bucket_index];
         bucket != 0;
         bucket = bucket->next){
      SYMS_CvTypeIndex ti = bucket->v;
      if (unit->top_min_index <= ti){
        SYMS_U64 index = ti - unit->top_min_index;
        if (index < unit->ti_count){
          SYMS_PdbStub *stub = unit->ti_stubs + index;
          if (stub != 0 && syms_string_match(stub->name, name, 0)){
            SYMS_USIDNode *usid_node = syms_push_array(arena, SYMS_USIDNode, 1);
            SYMS_QueuePush(result.first, result.last, usid_node);
            result.count += 1;
            usid_node->usid.uid = SYMS_PdbPseudoUnit_TPI;
            usid_node->usid.sid = SYMS_ID_u32_u32(SYMS_PdbSymbolIDKind_Index, ti);
          }
        }
      }
    }
  }
  
  return(result);
}

////////////////////////////////
//~ NOTE(allen): PDB GSI

SYMS_API SYMS_PdbGsiAccel
syms_pdb_gsi_accel_from_range(SYMS_Arena *arena, SYMS_String8 data, SYMS_MsfAccel *msf, SYMS_MsfRange range){
  SYMS_ProfBegin("syms_pdb_parse_info");
  
  // get scratch
  SYMS_ArenaTemp scratch = syms_get_scratch(&arena, 1);
  // check gsi info
  SYMS_B32 has_gsi = syms_false;
  SYMS_PdbGsiHeader header = {0};
  if (syms_msf_read_struct_in_range(data, msf, range, 0, &header)){
    if (header.sig == SYMS_PdbGsiSignature_Basic &&
        header.ver == SYMS_PdbGsiVersion_V70 &&
        header.num_buckets != 0){
      has_gsi = syms_true;
    }
  }
  
  // hash offset
  SYMS_U32 hash_record_array_off = sizeof(header);
  
  // bucket count
  SYMS_U32 bucket_count = 4096;
  SYMS_U32 slot_count = bucket_count + 1;
  
  // get unpacked offsets
  SYMS_U32 *unpacked_offsets = 0;
  if (has_gsi){
    unpacked_offsets = syms_push_array(scratch.arena, SYMS_U32, slot_count);
    
    SYMS_ArenaTemp temp = syms_arena_temp_begin(scratch.arena);
    
    // array offsets
    SYMS_U32 bitmask_count = ((slot_count + 31)/32);
    SYMS_U32 bitmask_size = bitmask_count*4;
    SYMS_U32 bitmask_off = hash_record_array_off + header.hr_len;
    SYMS_U32 offsets_off = bitmask_off + bitmask_size;
    
    // read bitmask
    SYMS_MsfRange bitmask_range = syms_msf_sub_range(range, bitmask_off, bitmask_size);
    SYMS_String8 bitmask = syms_msf_read_whole_range(scratch.arena, data, msf, bitmask_range);
    SYMS_U32 bitmask_count_clamped = bitmask.size/4;
    
    // read packed offsets
    SYMS_MsfRange offsets_range = syms_msf_sub_range(range, offsets_off, range.size - offsets_off);
    SYMS_String8 packed_offsets = syms_msf_read_whole_range(scratch.arena, data, msf, offsets_range);
    SYMS_U32 packed_offsets_count = packed_offsets.size/4;
    
    // unpack offsets
    SYMS_U32 *bitmask_ptr = (SYMS_U32*)(bitmask.str);
    SYMS_U32 *bitmask_opl = bitmask_ptr + bitmask_count_clamped;
    SYMS_U32 *dst_ptr = unpacked_offsets;
    SYMS_U32 *dst_opl = dst_ptr + slot_count;
    SYMS_U32 *src_ptr = (SYMS_U32*)packed_offsets.str;
    SYMS_U32 *src_opl = src_ptr + packed_offsets_count;
    for (; bitmask_ptr < bitmask_opl && src_ptr < src_opl; bitmask_ptr += 1){
      SYMS_U32 bits = *bitmask_ptr;
      SYMS_U32 dst_max = (SYMS_U32)(dst_opl - dst_ptr);
      SYMS_U32 src_max = (SYMS_U32)(src_opl - src_ptr);
      SYMS_U32 k_max0 = SYMS_ClampTop(32, dst_max);
      SYMS_U32 k_max = SYMS_ClampTop(k_max0, src_max);
      for (SYMS_U32 k = 0; k < k_max; k += 1){
        if ((bits & 1) == 1){
          *dst_ptr = *src_ptr;
          src_ptr += 1;
        }
        else{
          *dst_ptr = SYMS_U32_MAX;
        }
        dst_ptr += 1;
        bits >>= 1;
      }
    }
    for (; dst_ptr < dst_opl; dst_ptr += 1){
      *dst_ptr = SYMS_U32_MAX;
    }
    
    syms_arena_temp_end(temp);
  }
  
  // construct table
  SYMS_PdbChain **table = 0;
  SYMS_B32 table_build_success = syms_true;
  if (unpacked_offsets != 0){
    table = syms_push_array(arena, SYMS_PdbChain*, bucket_count + 1);
    
    // read hash records
    SYMS_MsfRange hash_record_range = syms_msf_sub_range(range, hash_record_array_off, header.hr_len);
    SYMS_String8 hash_records = syms_msf_read_whole_range(scratch.arena, data, msf, hash_record_range);
    SYMS_U32 entry_count = hash_records.size/sizeof(SYMS_PdbGsiHashRecord);
    
    // build bucket chains
    // NOTE(allen):  we have to do this backwards to make the singly linked
    // stacks end up in the right order, and because of the way groups of
    // offsets are stored by PDB (it is specified this way on purpose)
    SYMS_U32 last_index = entry_count - 1;
    SYMS_PdbGsiHashRecord *in_ptr  = (SYMS_PdbGsiHashRecord*)(hash_records.str) + last_index;
    SYMS_U32 prev_n = entry_count;
    for (SYMS_U32 i = bucket_count + 1; i > 0;){
      i -= 1;
      SYMS_PdbChain *table_ptr = 0;
      if (unpacked_offsets[i] != SYMS_U32_MAX){
        SYMS_U32 n = unpacked_offsets[i]/sizeof(SYMS_PdbGsiHrOffsetCalc);
        if (n > prev_n){
          table_build_success = syms_false;
          break;
        }
        SYMS_U32 num_steps = prev_n - n;
        for (SYMS_U32 j = 0; j < num_steps; j += 1){
          SYMS_PdbChain *bucket = syms_push_array(arena, SYMS_PdbChain, 1);
          SYMS_StackPush(table_ptr, bucket);
          bucket->v = in_ptr->off - 1;
          in_ptr -= 1;
        }
        prev_n = n;
      }
      table[i] = table_ptr;
    }
  }
  
  // build the result
  SYMS_PdbGsiAccel result = {0};
  if (table_build_success){
    result.buckets = table;
    result.bucket_count = bucket_count;
  }
  
  // release scratch
  syms_release_scratch(scratch);
  
  SYMS_ProfEnd();
  
  return(result);
}

SYMS_API SYMS_MsfRange
syms_pdb_gsi_part_from_psi_range(SYMS_MsfRange psi_range){
  // NOTE(allen): We don't actually use the PSI specific information right now,
  // so it's basically just a wrapper around GSI. We didn't collapse it down to
  // one system because there might be reasons to start using these extra features
  // and then this will need to be a wrapper.
#if 0
  // psi header
  SYMS_PdbPsiHeader header = {0};
  syms_msf_read_struct_in_range(data, accel, psi_range, 0, &header);
#endif
  
  SYMS_MsfRange result = syms_msf_sub_range(psi_range, sizeof(SYMS_PdbPsiHeader),
                                            psi_range.size - sizeof(SYMS_PdbPsiHeader));
  return(result);
}

SYMS_API SYMS_USIDList
syms_pdb_symbols_from_name(SYMS_Arena *arena, SYMS_String8 data, SYMS_MsfAccel *msf,
                           SYMS_PdbGsiAccel *gsi, SYMS_PdbUnitAccel *unit, SYMS_String8 name){
  SYMS_USIDList result = {0};
  
  if (gsi->bucket_count > 0){
    // get unit range
    SYMS_MsfRange range = syms_msf_range_from_sn(msf, unit->sn);
    
    // grab scratch
    SYMS_ArenaTemp scratch = syms_get_scratch(&arena, 1);
    
    // get bucket
    SYMS_U32 name_hash = syms_pdb_hashV1(name);
    SYMS_U32 bucket_index = name_hash%gsi->bucket_count;
    
    // iterate bucket
    for (SYMS_PdbChain *bucket = gsi->buckets[bucket_index];
         bucket != 0;
         bucket = bucket->next){
      SYMS_U32 off = bucket->v;
      SYMS_PdbStub *stub = syms_pdb_stub_from_unit_off(unit, off);
      if (stub != 0 && syms_string_match(stub->name, name, 0)){
        SYMS_CvElement element = syms_cv_element(data, msf, range, stub->off);
        
        SYMS_UnitID   uid = 0;
        SYMS_SymbolID sid = 0;
        switch (element.kind){
          case SYMS_CvSymKind_PROCREF:
          case SYMS_CvSymKind_LPROCREF:
          case SYMS_CvSymKind_DATAREF:
          {
            SYMS_CvRef2 ref2 = {0};
            syms_msf_read_struct_in_range(data, msf, element.range, 0, &ref2);
            uid = SYMS_PdbPseudoUnit_COUNT + ref2.imod;
            sid = SYMS_ID_u32_u32(SYMS_PdbSymbolIDKind_Off, ref2.sym_off);
          }break;
        }
        
        if (uid != 0){
          SYMS_USIDNode *chain = syms_push_array(arena, SYMS_USIDNode, 1);
          SYMS_QueuePush(result.first, result.last, chain);
          result.count += 1;
          chain->usid.uid = uid;
          chain->usid.sid = sid;
        }
      }
    }
    
    // release scratch
    syms_release_scratch(scratch);
  }
  
  return(result);
}

////////////////////////////////
//~ NOTE(allen): PDB Accel Functions

// pdb specific parsing

SYMS_API SYMS_PdbDbiAccel
syms_pdb_dbi_from_msf(SYMS_String8 data, SYMS_MsfAccel *accel){
  SYMS_ProfBegin("syms_pdb_dbi_from_msf");
  
  // grab the dbi stream
  SYMS_MsfRange range = syms_msf_range_from_sn(accel, SYMS_PdbFixedStream_DBI);
  
  // read dbi header
  SYMS_PdbDbiHeader header = {0};
  syms_msf_read_struct_in_range(data, accel, range, 0, &header);
  
  // extract dbi info
  SYMS_PdbDbiAccel result = {0};
  if (header.sig == SYMS_PdbDbiHeaderSignature_V1){
    // info directly from the header
    result.valid = 1;
    result.machine_type = header.machine;
    result.gsi_sn = header.gsi_sn;
    result.psi_sn = header.psi_sn;
    result.sym_sn = header.sym_sn;
    
    // organize the sizes of the ranges in dbi
    SYMS_U64 range_size[SYMS_PdbDbiRange_COUNT];
    range_size[SYMS_PdbDbiRange_ModuleInfo] = header.module_info_size;
    range_size[SYMS_PdbDbiRange_SecCon]     = header.sec_con_size;
    range_size[SYMS_PdbDbiRange_SecMap]     = header.sec_map_size;
    range_size[SYMS_PdbDbiRange_FileInfo]   = header.file_info_size;
    range_size[SYMS_PdbDbiRange_TSM]        = header.tsm_size;
    range_size[SYMS_PdbDbiRange_EcInfo]     = header.ec_info_size;
    range_size[SYMS_PdbDbiRange_DbgHeader]  = header.dbg_header_size;
    
    // fill range offset array
    {
      SYMS_U64 cursor = sizeof(header);
      SYMS_U64 i = 0;
      for (; i < (SYMS_U64)(SYMS_PdbDbiRange_COUNT); i += 1){
        result.range_off[i] = cursor;
        cursor += range_size[i];
        cursor = SYMS_ClampTop(cursor, range.size);
      }
      //~ NOTE(allen): one last value past the end so that off[i + 1] - off[i] can get us the sizes back.
      result.range_off[i] = cursor;
    }
    
    // read debug streams
    {
      //~ NOTE(allen): zero is a valid stream [ it sucks I know :( ]
      // so we explicitly invalidate sn by clearing to 0xFF instead.
      syms_memset(result.dbg_sn, 0xFF, sizeof(result.dbg_sn));
      SYMS_MsfRange dbg_sub_range = syms_pdb_dbi_sub_range(&result, SYMS_PdbDbiRange_DbgHeader);
      SYMS_U64 read_size = SYMS_ClampTop(sizeof(result.dbg_sn), dbg_sub_range.size);
      syms_msf_read_in_range(data, accel, dbg_sub_range, 0, read_size, result.dbg_sn);
    }
  }
  
  SYMS_ProfEnd();
  
  return(result);
}

SYMS_API SYMS_MsfRange
syms_pdb_dbi_sub_range(SYMS_PdbDbiAccel *dbi, SYMS_PdbDbiRange n){
  SYMS_MsfRange result = {0};
  result.sn = SYMS_PdbFixedStream_DBI;
  result.off = dbi->range_off[n];
  result.size = dbi->range_off[n + 1] - result.off;
  return(result);
}

SYMS_API SYMS_MsfRange
syms_pdb_dbi_stream(SYMS_MsfAccel *msf, SYMS_PdbDbiAccel *dbi, SYMS_PdbDbiStream n){
  SYMS_MsfRange result = syms_msf_range_from_sn(msf, dbi->dbg_sn[n]);
  return(result);
}

SYMS_API SYMS_PdbInfoTable
syms_pdb_parse_info(SYMS_Arena *arena, SYMS_String8 data, SYMS_MsfAccel *accel){
  SYMS_ProfBegin("syms_pdb_parse_info");
  
  // grab the info stream
  SYMS_MsfRange range = syms_msf_range_from_sn(accel, SYMS_PdbFixedStream_PDB);
  
  // read info stream's header
  SYMS_PdbInfoHeader header = {0};
  syms_msf_read_struct_in_range(data, accel, range, 0, &header);
  SYMS_U32 after_header_off = sizeof(header);
  
  // read auth_guid (only in certain recent pdb versions)
  SYMS_PeGuid auth_guid = {0};
  SYMS_U32 after_auth_guid_off = after_header_off;
  switch (header.version){
    case SYMS_PdbVersion_VC70_DEP:
    case SYMS_PdbVersion_VC70:
    case SYMS_PdbVersion_VC80:
    case SYMS_PdbVersion_VC110:
    case SYMS_PdbVersion_VC140:
    {
      syms_msf_read_struct_in_range(data, accel, range, after_header_off, &auth_guid);
      after_auth_guid_off = after_header_off + sizeof(auth_guid);
    }break;
    
    default:
    {}break;
  }
  
  // read table layout data
  SYMS_U32 names_base_off = 0;
  SYMS_U32 hash_table_count = 0;
  SYMS_U32 hash_table_max = 0;
  SYMS_U32 epilogue_base_off = 0;
  
  if (header.version != 0){
    SYMS_U32 names_len_off = after_auth_guid_off;
    
    SYMS_U32 names_len = 0;
    syms_msf_read_struct_in_range(data, accel, range, names_len_off, &names_len);
    
    names_base_off = names_len_off + 4;
    
    SYMS_U32 hash_table_count_off = names_base_off + names_len;
    syms_msf_read_struct_in_range(data, accel, range, hash_table_count_off, &hash_table_count);
    
    SYMS_U32 hash_table_max_off = hash_table_count_off + 4;
    syms_msf_read_struct_in_range(data, accel, range, hash_table_max_off, &hash_table_max);
    
    SYMS_U32 num_present_words_off = hash_table_max_off + 4;
    SYMS_U32 num_present_words = 0;
    syms_msf_read_struct_in_range(data, accel, range, num_present_words_off, &num_present_words);
    
    SYMS_U32 present_words_array_off = num_present_words_off + 4;
    
    SYMS_U32 num_deleted_words_off = present_words_array_off + num_present_words*sizeof(SYMS_U32);
    SYMS_U32 num_deleted_words = 0;
    syms_msf_read_struct_in_range(data, accel, range, num_deleted_words_off, &num_deleted_words);
    
    SYMS_U32 deleted_words_array_off = num_deleted_words_off + 4;
    
    epilogue_base_off = deleted_words_array_off + num_deleted_words*sizeof(SYMS_U32);
  }
  
  // read table
  SYMS_PdbInfoTable result = {0};
  if (hash_table_count > 0 && syms_msf_bounds_check_in_range(range, epilogue_base_off)){
    SYMS_U32 record_off = epilogue_base_off;
    for (SYMS_U32 i = 0;
         i < hash_table_count;
         i += 1, record_off += 8){
      // read record
      SYMS_U32 record[2];
      syms_msf_read_in_range(data, accel, range, record_off, 8, record);
      SYMS_U32 relative_name_off = record[0];
      SYMS_MsfStreamNumber sn = (SYMS_MsfStreamNumber)record[1];
      
      // read name
      SYMS_U32 name_off = names_base_off + relative_name_off;
      SYMS_String8 name = syms_msf_read_zstring_in_range(arena, data, accel, range, name_off);
      
      // push new slot
      SYMS_PdbInfoSlot *slot = syms_push_array(arena, SYMS_PdbInfoSlot, 1);
      SYMS_QueuePush(result.first, result.last, slot);
      slot->string = name;
      slot->sn = sn;
    }
  }
  result.auth_guid = auth_guid;
  
  SYMS_ProfEnd();
  
  return(result);
}

SYMS_API SYMS_PdbNamedStreamArray
syms_pdb_named_stream_array(SYMS_PdbInfoTable *table){
  SYMS_ProfBegin("syms_pdb_named_stream_array");
  
  // mapping "PdbDbiNamedStream" indexes to strings
  struct StreamNameIndexPair{
    SYMS_PdbNamedStream index;
    SYMS_String8 name;
  };
  struct StreamNameIndexPair pairs[] = {
    {SYMS_PdbNamedStream_HEADER_BLOCK, syms_str8_lit("/src/headerblock")},
    {SYMS_PdbNamedStream_STRTABLE    , syms_str8_lit("/names")},
    {SYMS_PdbNamedStream_LINK_INFO   , syms_str8_lit("/LinkInfo")},
  };
  
  // build baked array of stream indices
  SYMS_PdbNamedStreamArray result = {0};
  struct StreamNameIndexPair *p = pairs;
  for (SYMS_U64 i = 0; i < SYMS_ARRAY_SIZE(pairs); i += 1, p += 1){
    SYMS_String8 name = p->name;
    // slot from name
    SYMS_PdbInfoSlot *matching_slot = 0;
    for (SYMS_PdbInfoSlot *slot = table->first;
         slot != 0;
         slot = slot->next){
      if (syms_string_match(name, slot->string, 0)){
        matching_slot = slot;
        break;
      }
    }
    // store this slot's stream number into the array
    if (matching_slot != 0){
      result.sn[p->index] = matching_slot->sn;
    }
  }
  
  SYMS_ProfEnd();
  
  return(result);
}

SYMS_API SYMS_PdbStrtblAccel
syms_pdb_dbi_parse_strtbl(SYMS_Arena *arena, SYMS_String8 data, SYMS_MsfAccel *msf, SYMS_MsfStreamNumber sn){
  SYMS_ProfBegin("syms_pdb_dbi_parse_strtbl");
  
  // grab the strtable stream
  SYMS_MsfRange range = syms_msf_range_from_sn(msf, sn);
  
  // read strtable's header
  SYMS_PdbDbiStrTableHeader header = {0};
  syms_msf_read_struct_in_range(data, msf, range, 0, &header);
  
  // read strtable's layout
  SYMS_PdbStrtblAccel result = {0};
  if (header.magic == 0xEFFEEFFE && header.version == 1){
    SYMS_U32 strblock_size_off = sizeof(header);
    SYMS_U32 strblock_size = 0;
    syms_msf_read_struct_in_range(data, msf, range, strblock_size_off, &strblock_size);
    
    SYMS_U32 strblock_off = strblock_size_off + 4;
    SYMS_U32 bucket_count_off = strblock_off + strblock_size;
    SYMS_U32 bucket_count = 0;
    syms_msf_read_struct_in_range(data, msf, range, bucket_count_off, &bucket_count);
    
    SYMS_U32 bucket_array_off = bucket_count_off + 4;
    SYMS_U32 bucket_array_size = bucket_count*sizeof(SYMS_PdbStringIndex);
    
    if (syms_msf_bounds_check_in_range(range, bucket_array_off + bucket_array_size)){
      result.bucket_count = bucket_count;
      result.sn = sn;
      result.strblock.min = range.off + strblock_off;
      result.strblock.max = result.strblock.min + strblock_size;
      result.buckets.min  = range.off + bucket_array_off;
      result.buckets.max  = result.buckets.min + bucket_array_size;
    }
  }
  
  SYMS_ProfEnd();
  
  return(result);
}


// pdb specific api

SYMS_API SYMS_MsfAccel*
syms_pdb_msf_accel_from_dbg(SYMS_PdbDbgAccel *dbg){
  SYMS_MsfAccel *result = dbg->msf;
  return(result);
}

SYMS_API SYMS_String8
syms_pdb_strtbl_string_from_off(SYMS_Arena *arena, SYMS_String8 data, SYMS_PdbDbgAccel *dbg, SYMS_U32 off){
  // setup accel
  SYMS_MsfAccel *msf = dbg->msf;
  SYMS_PdbStrtblAccel *strtbl = &dbg->strtbl;
  
  // get string range
  SYMS_MsfRange range = syms_msf_range_from_sn(msf, strtbl->sn);
  SYMS_MsfRange str_range = syms_msf_sub_range_from_off_range(range, strtbl->strblock);
  
  // read string
  SYMS_String8 result = syms_msf_read_zstring_in_range(arena, data, msf, str_range, off);
  return(result);
}

SYMS_API SYMS_String8
syms_pdb_strtbl_string_from_index(SYMS_Arena *arena, SYMS_String8 data, SYMS_PdbDbgAccel *dbg,
                                  SYMS_PdbStringIndex n){
  // setup accel
  SYMS_MsfAccel *msf = dbg->msf;
  SYMS_PdbStrtblAccel *strtbl = &dbg->strtbl;
  
  SYMS_String8 result = {0};
  if (n < strtbl->bucket_count){
    // get bucket range
    SYMS_MsfRange range = syms_msf_range_from_sn(msf, strtbl->sn);
    SYMS_MsfRange bkt_range = syms_msf_sub_range_from_off_range(range, strtbl->buckets);
    
    // get offset
    SYMS_U32 offset_off = n*4;
    SYMS_U32 offset = 0;
    if (syms_msf_read_struct_in_range(data, msf, bkt_range, offset_off, &offset)){
      
      // get string range
      SYMS_MsfRange str_range = syms_msf_sub_range_from_off_range(range, strtbl->strblock);
      
      // read string
      result = syms_msf_read_zstring_in_range(arena, data, msf, str_range, offset);
    }
  }
  
  return(result);
}


// main api

SYMS_API SYMS_PdbFileAccel*
syms_pdb_file_accel_from_data(SYMS_Arena *arena, SYMS_String8 data){
  SYMS_PdbFileAccel *result = (SYMS_PdbFileAccel*)&syms_format_nil;
  SYMS_MsfAccel *msf = syms_msf_accel_from_data(arena, data);
  if (msf != 0){
    result = syms_push_array(arena, SYMS_PdbFileAccel, 1);
    result->format = SYMS_FileFormat_PDB;
    result->msf = msf;
  }
  return(result);
}

SYMS_API SYMS_PdbDbgAccel*
syms_pdb_dbg_accel_from_file(SYMS_Arena *arena, SYMS_String8 data, SYMS_PdbFileAccel *file){
  // setup accel
  SYMS_MsfAccel *msf = file->msf;
  
  // setup result
  SYMS_PdbDbgAccel *result = (SYMS_PdbDbgAccel*)&syms_format_nil;
  
  // parse dbi header
  SYMS_PdbDbiAccel dbi = syms_pdb_dbi_from_msf(data, msf);
  if (dbi.valid){
    // copy msf if it's not a prior on this arena.
    // TODO(allen): re-apply deep copy optimizations using handle checks
    SYMS_MsfAccel *dbg_msf = syms_msf_deep_copy(arena, msf);
    
    // parse info table
    SYMS_ArenaTemp scratch = syms_get_scratch(&arena, 1);
    SYMS_PdbInfoTable info_table = syms_pdb_parse_info(scratch.arena, data, msf);
    
    // get gsi range
    SYMS_MsfRange gsi_range = syms_msf_range_from_sn(msf, dbi.gsi_sn);
    SYMS_MsfRange psi_range = syms_msf_range_from_sn(msf, dbi.psi_sn);
    SYMS_MsfRange gsi_part_psi_range = syms_pdb_gsi_part_from_psi_range(psi_range);
    
    // fill accelerator
    result = syms_push_array(arena, SYMS_PdbDbgAccel, 1);
    result->format = SYMS_FileFormat_PDB;
    result->msf = dbg_msf;
    result->dbi = dbi;
    result->named = syms_pdb_named_stream_array(&info_table);
    result->strtbl = syms_pdb_dbi_parse_strtbl(arena, data, msf, result->named.sn[SYMS_PdbNamedStream_STRTABLE]);
    result->tpi = syms_pdb_tpi_accel_from_sn(arena, data, msf, SYMS_PdbFixedStream_TPI);
    result->ipi = syms_pdb_tpi_accel_from_sn(arena, data, msf, SYMS_PdbFixedStream_IPI);
    result->gsi = syms_pdb_gsi_accel_from_range(arena, data, msf, gsi_range);
    result->psi = syms_pdb_gsi_accel_from_range(arena, data, msf, gsi_part_psi_range);
    result->auth_guid = info_table.auth_guid;
    
    // release scratch
    syms_release_scratch(scratch);
  }
  return(result);
}


////////////////////////////////
//~ NOTE(allen): PDB Architecture

SYMS_API SYMS_Arch
syms_pdb_arch_from_dbg(SYMS_PdbDbgAccel *dbg){
  SYMS_Arch result = syms_arch_from_coff_machine_type(dbg->dbi.machine_type);
  return(result);
}


////////////////////////////////
//~ NOTE(allen): PDB Match Keys

SYMS_API SYMS_ExtMatchKey
syms_pdb_ext_match_key_from_dbg(SYMS_String8 data, SYMS_PdbDbgAccel *dbg){
  SYMS_ExtMatchKey result = {0};
  syms_memmove(&result, &dbg->auth_guid, sizeof(dbg->auth_guid));
  return(result);
}


////////////////////////////////
//~ NOTE(allen): PDB Sections

// pdb specific

SYMS_API SYMS_CoffSection
syms_pdb_coff_section(SYMS_String8 data, SYMS_PdbDbgAccel *dbg, SYMS_U64 n){
  SYMS_CoffSection result = {0};
  if (1 <= n){
    SYMS_MsfAccel *msf = dbg->msf;
    SYMS_MsfRange range = syms_pdb_dbi_stream(msf, &dbg->dbi, SYMS_PdbDbiStream_SECTION_HEADER);
    SYMS_U64 off = (n - 1)*sizeof(SYMS_CoffSection);
    syms_msf_read_struct_in_range(data, msf, range, off, &result);
  }
  return(result);
}

// main api

SYMS_API SYMS_SecInfoArray
syms_pdb_sec_info_array_from_dbg(SYMS_Arena *arena, SYMS_String8 data, SYMS_PdbDbgAccel *dbg){
  SYMS_ArenaTemp scratch = syms_get_scratch(&arena, 1);
  
  // setup accels
  SYMS_MsfAccel *msf = dbg->msf;
  SYMS_PdbDbiAccel *dbi = &dbg->dbi;
  
  // size of section header / size of coff section
  SYMS_MsfRange range = syms_pdb_dbi_stream(msf, dbi, SYMS_PdbDbiStream_SECTION_HEADER);
  SYMS_U64 count = range.size/sizeof(SYMS_CoffSection);
  
  // grab coff array
  SYMS_CoffSection *coff_secs = syms_push_array(scratch.arena, SYMS_CoffSection, count);
  syms_msf_read_in_range(data, msf, range, 0, count*sizeof(*coff_secs), coff_secs);
  
  // fill array
  SYMS_SecInfoArray result = {0};
  result.count = count;
  result.sec_info = syms_push_array(arena, SYMS_SecInfo, count);
  
  SYMS_SecInfo *sec_info = result.sec_info;
  SYMS_CoffSection *coff_sec = coff_secs;
  
  for (SYMS_U64 i = 0; i < result.count; i += 1, sec_info += 1, coff_sec += 1){
    // extract name
    SYMS_U8 *name = coff_sec->name;
    SYMS_U8 *name_ptr = name;
    SYMS_U8 *name_opl = name + 8;
    for (;name_ptr < name_opl && *name_ptr != 0; name_ptr += 1);
    
    // fill sec info
    sec_info->name = syms_push_string_copy(arena, syms_str8_range(name, name_ptr));
    sec_info->vrange.min = coff_sec->virt_off;
    sec_info->vrange.max = coff_sec->virt_off + coff_sec->virt_size;
    sec_info->frange.min = coff_sec->file_off;
    sec_info->frange.max = coff_sec->file_off + coff_sec->file_size;
  }
  
  syms_release_scratch(scratch);
  
  return(result);
}

////////////////////////////////
//~ NOTE(allen): PDB Compilation Units

// pdb helpers

SYMS_API SYMS_PdbCompUnit*
syms_pdb_comp_unit_from_id(SYMS_PdbUnitSetAccel *accel, SYMS_UnitID id){
  SYMS_PdbCompUnit *result = 0;
  if (SYMS_PdbPseudoUnit_FIRST_COMP_UNIT <= id){
    SYMS_U64 index = id - SYMS_PdbPseudoUnit_FIRST_COMP_UNIT;
    if (index < accel->comp_count){
      result = accel->comp_units[index];
    }
  }
  return(result);
}

SYMS_API SYMS_MsfRange
syms_pdb_msf_range_from_comp_unit(SYMS_PdbCompUnit *unit, SYMS_PdbCompUnitRange n){
  SYMS_MsfRange result = {0};
  result.sn = unit->sn;
  result.off = unit->range_off[n];
  result.size = unit->range_off[n + 1] - result.off;
  return(result);
}

// main api

SYMS_API SYMS_PdbUnitSetAccel*
syms_pdb_unit_set_accel_from_dbg(SYMS_Arena *arena, SYMS_String8 data, SYMS_PdbDbgAccel *dbg){
  // setup accels
  SYMS_MsfAccel *msf = dbg->msf;
  SYMS_PdbDbiAccel *dbi = &dbg->dbi;
  
  // parse list of modules
  SYMS_PdbCompUnitNode *first = 0;
  SYMS_PdbCompUnitNode *last = 0;
  SYMS_U64 count = 0;
  
  {
    // grab module info range
    SYMS_MsfRange range = syms_pdb_dbi_sub_range(dbi, SYMS_PdbDbiRange_ModuleInfo);
    
    // parse loop
    SYMS_U64 off = 0;
    for (;;){
      // exit condition - past end
      if (off >= range.size){
        break;
      }
      
      // extract comp unit info
      SYMS_B32 got_comp_unit = syms_false;
      SYMS_PdbCompUnit comp_unit = {0};
      SYMS_U32 next_comp_unit_off = 0;
      
      SYMS_PdbDbiCompUnitHeader header = {0};
      if (syms_msf_read_struct_in_range(data, msf, range, off, &header)){
        got_comp_unit = syms_true;
        
        // extract names from after header
        SYMS_U32 name_off = off + sizeof(header);
        SYMS_String8 name = syms_msf_read_zstring_in_range(arena, data, msf, range, name_off);
        
        SYMS_U32 name2_off = name_off + name.size + 1;
        SYMS_String8 name2 = syms_msf_read_zstring_in_range(arena, data, msf, range, name2_off);
        
        SYMS_U32 after_name2_off = name2_off + name2.size + 1;
        next_comp_unit_off = (after_name2_off + 3)&~3;
        
        // get the size of this mod's stream
        SYMS_MsfStreamInfo stream_info = syms_msf_stream_info_from_sn(msf, header.sn);
        SYMS_U64 stream_size = stream_info.size;
        
        // organize size information
        SYMS_U64 range_size[SYMS_PdbCompUnitRange_COUNT];
        range_size[SYMS_PdbCompUnitRange_Symbols] = header.symbol_bytes;
        range_size[SYMS_PdbCompUnitRange_C11] = header.c11_lines_size;
        range_size[SYMS_PdbCompUnitRange_C13] = header.c13_lines_size;
        
        // fill comp unit range offs
        {
          SYMS_U64 cursor = 0;
          SYMS_U64 i = 0;
          for (; i < (SYMS_U64)(SYMS_PdbCompUnitRange_COUNT); i += 1){
            comp_unit.range_off[i] = cursor;
            cursor += range_size[i];
            cursor = SYMS_ClampTop(cursor, stream_size);
          }
          //~ NOTE(allen): one last value past the end so that off[i + 1] - off[i] can get us the sizes back.
          comp_unit.range_off[i] = cursor;
        }
        
        // skip annoying signature in first range
        if (range_size[SYMS_PdbCompUnitRange_Symbols] > 4){
          comp_unit.range_off[0] += 4;
        }
        
        // fill comp unit direct fields
        comp_unit.sn = header.sn;
        comp_unit.src_file = header.src_file;
        comp_unit.pdb_file = header.pdb_file;
        
        comp_unit.module_name = name;
        comp_unit.obj_name = name2;
      }
      
      // exit condition - failed read
      if (!got_comp_unit){
        break;
      }
      
      // save to list
      SYMS_PdbCompUnitNode *node = syms_push_array(arena, SYMS_PdbCompUnitNode, 1);
      SYMS_QueuePush(first, last, node);
      count += 1;
      syms_memmove(&node->comp_unit, &comp_unit, sizeof(comp_unit));
      
      // increment offset
      off = next_comp_unit_off;
    }
  }
  
  // linearize for quick index
  SYMS_PdbCompUnit **comp_units = syms_push_array(arena, SYMS_PdbCompUnit*, count);
  {
    SYMS_PdbCompUnit **comp_unit_ptr = comp_units;
    for (SYMS_PdbCompUnitNode *node = first;
         node != 0;
         node = node->next, comp_unit_ptr += 1){
      *comp_unit_ptr = &node->comp_unit;
    }
  }
  
  // fill result
  SYMS_PdbUnitSetAccel *result = syms_push_array(arena, SYMS_PdbUnitSetAccel, 1);
  result->format = SYMS_FileFormat_PDB;
  result->comp_units = comp_units;
  result->comp_count = count;
  
  return(result);
}

SYMS_API SYMS_U64
syms_pdb_unit_count_from_set(SYMS_PdbUnitSetAccel *unit_set){
  SYMS_U64 result = unit_set->comp_count + SYMS_PdbPseudoUnit_COUNT;
  return(result);
}

SYMS_API SYMS_UnitInfo
syms_pdb_unit_info_from_uid(SYMS_PdbUnitSetAccel *unit_set, SYMS_UnitID uid){
  SYMS_UnitInfo result = {0};
  
  // TODO(allen): language
  
  switch (uid){
    case SYMS_PdbPseudoUnit_SYM:
    {
      result.features = (SYMS_UnitFeature_StaticVariables|
                         SYMS_UnitFeature_ExternVariables|
                         SYMS_UnitFeature_FunctionStubs);
    }break;
    
    case SYMS_PdbPseudoUnit_TPI:
    {
      result.features = SYMS_UnitFeature_Types;
    }break;
    
    default:
    {
      SYMS_PdbCompUnit *unit = syms_pdb_comp_unit_from_id(unit_set, uid);
      if (unit != 0){
        result.features = (SYMS_UnitFeature_CompilationUnit|
                           SYMS_UnitFeature_StaticVariables|
                           SYMS_UnitFeature_Functions);
      }
    }break;
  }
  
  return(result);
}

SYMS_API SYMS_UnitNames
syms_pdb_unit_names_from_uid(SYMS_Arena *arena, SYMS_PdbUnitSetAccel *unit_set, SYMS_UnitID uid){
  SYMS_UnitNames result = {0};
  // try compilation unit
  SYMS_PdbCompUnit *unit = syms_pdb_comp_unit_from_id(unit_set, uid);
  if (unit != 0){
    result.object_file  = syms_push_string_copy(arena, unit->module_name);
    result.archive_file = syms_push_string_copy(arena, unit->obj_name);
  }
  return(result);
}

SYMS_API SYMS_UnitRangeArray
syms_pdb_unit_ranges_from_set(SYMS_Arena *arena, SYMS_String8 data, SYMS_PdbDbgAccel *dbg,
                              SYMS_PdbUnitSetAccel *unit_set){
  //- setup accels
  SYMS_MsfAccel *msf = dbg->msf;
  SYMS_PdbDbiAccel *dbi = &dbg->dbi;
  
  //- parse contributions
  SYMS_U64 range_count = 0;
  SYMS_UnitRange *ranges = 0;
  {
    // grab module info range
    SYMS_MsfRange range = syms_pdb_dbi_sub_range(dbi, SYMS_PdbDbiRange_SecCon);
    
    // read version
    SYMS_PdbDbiSectionContribVersion version = 0;
    syms_msf_read_struct_in_range(data, msf, range, 0, &version);
    
    // read array off/size info
    SYMS_U32 item_size = 0;
    SYMS_U32 array_off = 0;
    switch (version){
      default:
      {
        // TODO(allen): do we have a test case for this?
        version = 0;
        item_size = sizeof(SYMS_PdbDbiSectionContrib40);
      }break;
      case SYMS_PdbDbiSectionContribVersion_1:
      {
        item_size = sizeof(SYMS_PdbDbiSectionContrib);
        array_off = sizeof(version);
      }break;
      case SYMS_PdbDbiSectionContribVersion_2:
      {
        item_size = sizeof(SYMS_PdbDbiSectionContrib2);
        array_off = sizeof(version);
      }break;
    }
    
    // allocate ranges array
    SYMS_U64 max_count = (range.size - array_off)/item_size;
    ranges = syms_push_array(arena, SYMS_UnitRange, max_count);
    
    // fill array
    {
      SYMS_UnitRange *unit_range = ranges;
      SYMS_UnitRange *opl = ranges + max_count;
      for (SYMS_U32 off = array_off;
           unit_range < opl;
           off += item_size){
        SYMS_PdbDbiSectionContrib40 sc = {0};
        if (!syms_msf_read_struct_in_range(data, msf, range, off, &sc)){
          break;
        }
        
        if (sc.size > 0){
          // calculate range
          SYMS_CoffSection section = syms_pdb_coff_section(data, dbg, sc.sec);
          SYMS_U64 min = section.virt_off + sc.sec_off;
          
          // fill unit range
          unit_range->vrange.min = min;
          unit_range->vrange.max = min + sc.size;
          unit_range->uid = sc.mod + SYMS_PdbPseudoUnit_FIRST_COMP_UNIT;
          unit_range += 1;
        }
      }
      
      range_count = (SYMS_U64)(unit_range - ranges);
      
      syms_arena_put_back(arena, sizeof(SYMS_UnitRange)*(max_count - range_count));
    }
  }
  
  //- assemble result
  SYMS_UnitRangeArray result = {ranges, range_count};
  return(result);
}

////////////////////////////////
//~ NOTE(allen): PDB Symbol Parsing

// cv parsing helpers

SYMS_API void
syms_pdb_leaf_debug_helper(SYMS_CvLeaf kind){
  switch (kind){
    case SYMS_CvLeaf_MODIFIER_16t:break;
    case SYMS_CvLeaf_POINTER_16t:break;
    case SYMS_CvLeaf_ARRAY_16t:break;
    case SYMS_CvLeaf_CLASS_16t:break;
    case SYMS_CvLeaf_STRUCTURE_16t:break;
    case SYMS_CvLeaf_UNION_16t:break;
    case SYMS_CvLeaf_ENUM_16t:break;
    case SYMS_CvLeaf_PROCEDURE_16t:break;
    case SYMS_CvLeaf_MFUNCTION_16t:break;
    case SYMS_CvLeaf_VTSHAPE:break;
    case SYMS_CvLeaf_COBOL0_16t:break;
    case SYMS_CvLeaf_COBOL1:break;
    case SYMS_CvLeaf_BARRAY_16t:break;
    case SYMS_CvLeaf_LABEL:break;
    case SYMS_CvLeaf_NULL:break;
    case SYMS_CvLeaf_NOTTRAN:break;
    case SYMS_CvLeaf_DIMARRAY_16t:break;
    case SYMS_CvLeaf_VFTPATH_16t:break;
    case SYMS_CvLeaf_PRECOMP_16t:break;
    case SYMS_CvLeaf_ENDPRECOMP:break;
    case SYMS_CvLeaf_OEM_16t:break;
    case SYMS_CvLeaf_TYPESERVER_ST:break;
    case SYMS_CvLeaf_SKIP_16t:break;
    case SYMS_CvLeaf_ARGLIST_16t:break;
    case SYMS_CvLeaf_DEFARG_16t:break;
    case SYMS_CvLeaf_LIST:break;
    case SYMS_CvLeaf_FIELDLIST_16t:break;
    case SYMS_CvLeaf_DERIVED_16t:break;
    case SYMS_CvLeaf_BITFIELD_16t:break;
    case SYMS_CvLeaf_METHODLIST_16t:break;
    case SYMS_CvLeaf_DIMCONU_16t:break;
    case SYMS_CvLeaf_DIMCONLU_16t:break;
    case SYMS_CvLeaf_DIMVARU_16t:break;
    case SYMS_CvLeaf_DIMVARLU_16t:break;
    case SYMS_CvLeaf_REFSYM:break;
    case SYMS_CvLeaf_BCLASS_16t:break;
    case SYMS_CvLeaf_VBCLASS_16t:break;
    case SYMS_CvLeaf_IVBCLASS_16t:break;
    case SYMS_CvLeaf_ENUMERATE_ST:break;
    case SYMS_CvLeaf_FRIENDFCN_16t:break;
    case SYMS_CvLeaf_INDEX_16t:break;
    case SYMS_CvLeaf_MEMBER_16t:break;
    case SYMS_CvLeaf_STMEMBER_16t:break;
    case SYMS_CvLeaf_METHOD_16t:break;
    case SYMS_CvLeaf_NESTTYPE_16t:break;
    case SYMS_CvLeaf_VFUNCTAB_16t:break;
    case SYMS_CvLeaf_FRIENDCLS_16t:break;
    case SYMS_CvLeaf_ONEMETHOD_16t:break;
    case SYMS_CvLeaf_VFUNCOFF_16t:break;
    case SYMS_CvLeaf_TI16_MAX:break;
    case SYMS_CvLeaf_MODIFIER:break;
    case SYMS_CvLeaf_POINTER:break;
    case SYMS_CvLeaf_ARRAY_ST:break;
    case SYMS_CvLeaf_CLASS_ST:break;
    case SYMS_CvLeaf_STRUCTURE_ST:break;
    case SYMS_CvLeaf_UNION_ST:break;
    case SYMS_CvLeaf_ENUM_ST:break;
    case SYMS_CvLeaf_PROCEDURE:break;
    case SYMS_CvLeaf_MFUNCTION:break;
    case SYMS_CvLeaf_COBOL0:break;
    case SYMS_CvLeaf_BARRAY:break;
    case SYMS_CvLeaf_DIMARRAY_ST:break;
    case SYMS_CvLeaf_VFTPATH:break;
    case SYMS_CvLeaf_PRECOMP_ST:break;
    case SYMS_CvLeaf_OEM:break;
    case SYMS_CvLeaf_ALIAS_ST:break;
    case SYMS_CvLeaf_OEM2:break;
    case SYMS_CvLeaf_SKIP:break;
    case SYMS_CvLeaf_ARGLIST:break;
    case SYMS_CvLeaf_DEFARG_ST:break;
    case SYMS_CvLeaf_FIELDLIST:break;
    case SYMS_CvLeaf_DERIVED:break;
    case SYMS_CvLeaf_BITFIELD:break;
    case SYMS_CvLeaf_METHODLIST:break;
    case SYMS_CvLeaf_DIMCONU:break;
    case SYMS_CvLeaf_DIMCONLU:break;
    case SYMS_CvLeaf_DIMVARU:break;
    case SYMS_CvLeaf_DIMVARLU:break;
    case SYMS_CvLeaf_BCLASS:break;
    case SYMS_CvLeaf_VBCLASS:break;
    case SYMS_CvLeaf_IVBCLASS:break;
    case SYMS_CvLeaf_FRIENDFCN_ST:break;
    case SYMS_CvLeaf_INDEX:break;
    case SYMS_CvLeaf_MEMBER_ST:break;
    case SYMS_CvLeaf_STMEMBER_ST:break;
    case SYMS_CvLeaf_METHOD_ST:break;
    case SYMS_CvLeaf_NESTTYPE_ST:break;
    case SYMS_CvLeaf_VFUNCTAB:break;
    case SYMS_CvLeaf_FRIENDCLS:break;
    case SYMS_CvLeaf_ONEMETHOD_ST:break;
    case SYMS_CvLeaf_VFUNCOFF:break;
    case SYMS_CvLeaf_NESTTYPEEX_ST:break;
    case SYMS_CvLeaf_MEMBERMODIFY_ST:break;
    case SYMS_CvLeaf_MANAGED_ST:break;
    case SYMS_CvLeaf_ST_MAX:break;
    case SYMS_CvLeaf_TYPESERVER:break;
    case SYMS_CvLeaf_ENUMERATE:break;
    case SYMS_CvLeaf_ARRAY:break;
    case SYMS_CvLeaf_CLASS:break;
    case SYMS_CvLeaf_STRUCTURE:break;
    case SYMS_CvLeaf_UNION:break;
    case SYMS_CvLeaf_ENUM:break;
    case SYMS_CvLeaf_DIMARRAY:break;
    case SYMS_CvLeaf_PRECOMP:break;
    case SYMS_CvLeaf_ALIAS:break;
    case SYMS_CvLeaf_DEFARG:break;
    case SYMS_CvLeaf_FRIENDFCN:break;
    case SYMS_CvLeaf_MEMBER:break;
    case SYMS_CvLeaf_STMEMBER:break;
    case SYMS_CvLeaf_METHOD:break;
    case SYMS_CvLeaf_NESTTYPE:break;
    case SYMS_CvLeaf_ONEMETHOD:break;
    case SYMS_CvLeaf_NESTTYPEEX:break;
    case SYMS_CvLeaf_MEMBERMODIFY:break;
    case SYMS_CvLeaf_MANAGED:break;
    case SYMS_CvLeaf_TYPESERVER2:break;
    case SYMS_CvLeaf_STRIDED_ARRAY:break;
    case SYMS_CvLeaf_HLSL:break;
    case SYMS_CvLeaf_MODIFIER_EX:break;
    case SYMS_CvLeaf_INTERFACE:break;
    case SYMS_CvLeaf_BINTERFACE:break;
    case SYMS_CvLeaf_VECTOR:break;
    case SYMS_CvLeaf_MATRIX:break;
    case SYMS_CvLeaf_VFTABLE:break;
    case SYMS_CvLeaf_FUNC_ID:break;
    case SYMS_CvLeaf_MFUNC_ID:break;
    case SYMS_CvLeaf_BUILDINFO:break;
    case SYMS_CvLeaf_SUBSTR_LIST:break;
    case SYMS_CvLeaf_STRING_ID:break;
    case SYMS_CvLeaf_UDT_SRC_LINE:break;
    case SYMS_CvLeaf_UDT_MOD_SRC_LINE:break;
    case SYMS_CvLeaf_CLASSPTR:break;
    case SYMS_CvLeaf_CLASSPTR2:break;
    case SYMS_CvLeaf_CHAR:break;
    case SYMS_CvLeaf_SHORT:break;
    case SYMS_CvLeaf_USHORT:break;
    case SYMS_CvLeaf_LONG:break;
    case SYMS_CvLeaf_ULONG:break;
    case SYMS_CvLeaf_FLOAT32:break;
    case SYMS_CvLeaf_FLOAT64:break;
    case SYMS_CvLeaf_FLOAT80:break;
    case SYMS_CvLeaf_FLOAT128:break;
    case SYMS_CvLeaf_QUADWORD:break;
    case SYMS_CvLeaf_UQUADWORD:break;
    case SYMS_CvLeaf_FLOAT48:break;
    case SYMS_CvLeaf_COMPLEX32:break;
    case SYMS_CvLeaf_COMPLEX64:break;
    case SYMS_CvLeaf_COMPLEX80:break;
    case SYMS_CvLeaf_COMPLEX128:break;
    case SYMS_CvLeaf_VARSTRING:break;
    case SYMS_CvLeaf_OCTWORD:break;
    case SYMS_CvLeaf_UOCTWORD:break;
    case SYMS_CvLeaf_DECIMAL:break;
    case SYMS_CvLeaf_DATE:break;
    case SYMS_CvLeaf_UTF8STRING:break;
    case SYMS_CvLeaf_FLOAT16:break;
    case SYMS_CvLeaf_PAD0:break;
    case SYMS_CvLeaf_PAD1:break;
    case SYMS_CvLeaf_PAD2:break;
    case SYMS_CvLeaf_PAD3:break;
    case SYMS_CvLeaf_PAD4:break;
    case SYMS_CvLeaf_PAD5:break;
    case SYMS_CvLeaf_PAD6:break;
    case SYMS_CvLeaf_PAD7:break;
    case SYMS_CvLeaf_PAD8:break;
    case SYMS_CvLeaf_PAD9:break;
    case SYMS_CvLeaf_PAD10:break;
    case SYMS_CvLeaf_PAD11:break;
    case SYMS_CvLeaf_PAD12:break;
    case SYMS_CvLeaf_PAD13:break;
    case SYMS_CvLeaf_PAD14:break;
    case SYMS_CvLeaf_PAD15:break;
  }
}

SYMS_API void
syms_pdb_sym_debug_helper(SYMS_CvSymKind kind){
  switch (kind){
    case SYMS_CvSymKind_NULL:break;
    case SYMS_CvSymKind_COMPILE:break;
    case SYMS_CvSymKind_REGISTER_16t:break;
    case SYMS_CvSymKind_CONSTANT_16t:break;
    case SYMS_CvSymKind_UDT_16t:break;
    case SYMS_CvSymKind_SSEARCH:break;
    case SYMS_CvSymKind_END:break;
    case SYMS_CvSymKind_SKIP:break;
    case SYMS_CvSymKind_CVRESERVE:break;
    case SYMS_CvSymKind_OBJNAME_ST:break;
    case SYMS_CvSymKind_ENDARG:break;
    case SYMS_CvSymKind_COBOLUDT_16t:break;
    case SYMS_CvSymKind_MANYREG_16t:break;
    case SYMS_CvSymKind_RETURN:break;
    case SYMS_CvSymKind_ENTRYTHIS:break;
    case SYMS_CvSymKind_BPREL16:break;
    case SYMS_CvSymKind_LDATA16:break;
    case SYMS_CvSymKind_GDATA16:break;
    case SYMS_CvSymKind_PUB16:break;
    case SYMS_CvSymKind_LPROC16:break;
    case SYMS_CvSymKind_GPROC16:break;
    case SYMS_CvSymKind_THUNK16:break;
    case SYMS_CvSymKind_BLOCK16:break;
    case SYMS_CvSymKind_WITH16:break;
    case SYMS_CvSymKind_LABEL16:break;
    case SYMS_CvSymKind_CEXMODEL16:break;
    case SYMS_CvSymKind_VFTABLE16:break;
    case SYMS_CvSymKind_REGREL16:break;
    case SYMS_CvSymKind_BPREL32_16t:break;
    case SYMS_CvSymKind_LDATA32_16t:break;
    case SYMS_CvSymKind_GDATA32_16t:break;
    case SYMS_CvSymKind_PUB32_16t:break;
    case SYMS_CvSymKind_LPROC32_16t:break;
    case SYMS_CvSymKind_GPROC32_16t:break;
    case SYMS_CvSymKind_THUNK32_ST:break;
    case SYMS_CvSymKind_BLOCK32_ST:break;
    case SYMS_CvSymKind_WITH32_ST:break;
    case SYMS_CvSymKind_LABEL32_ST:break;
    case SYMS_CvSymKind_CEXMODEL32:break;
    case SYMS_CvSymKind_VFTABLE32_16t:break;
    case SYMS_CvSymKind_REGREL32_16t:break;
    case SYMS_CvSymKind_LTHREAD32_16t:break;
    case SYMS_CvSymKind_GTHREAD32_16t:break;
    case SYMS_CvSymKind_SLINK32:break;
    case SYMS_CvSymKind_LPROCMIPS_16t:break;
    case SYMS_CvSymKind_GPROCMIPS_16t:break;
    case SYMS_CvSymKind_PROCREF_ST:break;
    case SYMS_CvSymKind_DATAREF_ST:break;
    case SYMS_CvSymKind_ALIGN:break;
    case SYMS_CvSymKind_LPROCREF_ST:break;
    case SYMS_CvSymKind_OEM:break;
    case SYMS_CvSymKind_TI16_MAX:break;
    case SYMS_CvSymKind_CONSTANT_ST:break;
    case SYMS_CvSymKind_UDT_ST:break;
    case SYMS_CvSymKind_COBOLUDT_ST:break;
    case SYMS_CvSymKind_MANYREG_ST:break;
    case SYMS_CvSymKind_BPREL32_ST:break;
    case SYMS_CvSymKind_LDATA32_ST:break;
    case SYMS_CvSymKind_GDATA32_ST:break;
    case SYMS_CvSymKind_PUB32_ST:break;
    case SYMS_CvSymKind_LPROC32_ST:break;
    case SYMS_CvSymKind_GPROC32_ST:break;
    case SYMS_CvSymKind_VFTABLE32:break;
    case SYMS_CvSymKind_REGREL32_ST:break;
    case SYMS_CvSymKind_LTHREAD32_ST:break;
    case SYMS_CvSymKind_GTHREAD32_ST:break;
    case SYMS_CvSymKind_LPROCMIPS_ST:break;
    case SYMS_CvSymKind_GPROCMIPS_ST:break;
    case SYMS_CvSymKind_FRAMEPROC:break;
    case SYMS_CvSymKind_COMPILE2_ST:break;
    case SYMS_CvSymKind_MANYREG2_ST:break;
    case SYMS_CvSymKind_LPROCIA64_ST:break;
    case SYMS_CvSymKind_GPROCIA64_ST:break;
    case SYMS_CvSymKind_LOCALSLOT_ST:break;
    case SYMS_CvSymKind_PARAMSLOT_ST:break;
    case SYMS_CvSymKind_GMANPROC_ST:break;
    case SYMS_CvSymKind_LMANPROC_ST:break;
    case SYMS_CvSymKind_RESERVED1:break;
    case SYMS_CvSymKind_RESERVED2:break;
    case SYMS_CvSymKind_RESERVED3:break;
    case SYMS_CvSymKind_RESERVED4:break;
    case SYMS_CvSymKind_LMANDATA_ST:break;
    case SYMS_CvSymKind_GMANDATA_ST:break;
    case SYMS_CvSymKind_MANFRAMEREL_ST:break;
    case SYMS_CvSymKind_MANREGISTER_ST:break;
    case SYMS_CvSymKind_MANSLOT_ST:break;
    case SYMS_CvSymKind_MANMANYREG_ST:break;
    case SYMS_CvSymKind_MANREGREL_ST:break;
    case SYMS_CvSymKind_MANMANYREG2_ST:break;
    case SYMS_CvSymKind_MANTYPREF:break;
    case SYMS_CvSymKind_UNAMESPACE_ST:break;
    case SYMS_CvSymKind_ST_MAX:break;
    case SYMS_CvSymKind_OBJNAME:break;
    case SYMS_CvSymKind_THUNK32:break;
    case SYMS_CvSymKind_BLOCK32:break;
    case SYMS_CvSymKind_WITH32:break;
    case SYMS_CvSymKind_LABEL32:break;
    case SYMS_CvSymKind_REGISTER:break;
    case SYMS_CvSymKind_CONSTANT:break;
    case SYMS_CvSymKind_UDT:break;
    case SYMS_CvSymKind_COBOLUDT:break;
    case SYMS_CvSymKind_MANYREG:break;
    case SYMS_CvSymKind_BPREL32:break;
    case SYMS_CvSymKind_LDATA32:break;
    case SYMS_CvSymKind_GDATA32:break;
    case SYMS_CvSymKind_PUB32:break;
    case SYMS_CvSymKind_LPROC32:break;
    case SYMS_CvSymKind_GPROC32:break;
    case SYMS_CvSymKind_REGREL32:break;
    case SYMS_CvSymKind_LTHREAD32:break;
    case SYMS_CvSymKind_GTHREAD32:break;
    case SYMS_CvSymKind_LPROCMIPS:break;
    case SYMS_CvSymKind_GPROCMIPS:break;
    case SYMS_CvSymKind_COMPILE2:break;
    case SYMS_CvSymKind_MANYREG2:break;
    case SYMS_CvSymKind_LPROCIA64:break;
    case SYMS_CvSymKind_GPROCIA64:break;
    case SYMS_CvSymKind_LOCALSLOT:break;
    case SYMS_CvSymKind_PARAMSLOT:break;
    case SYMS_CvSymKind_LMANDATA:break;
    case SYMS_CvSymKind_GMANDATA:break;
    case SYMS_CvSymKind_MANFRAMEREL:break;
    case SYMS_CvSymKind_MANREGISTER:break;
    case SYMS_CvSymKind_MANSLOT:break;
    case SYMS_CvSymKind_MANMANYREG:break;
    case SYMS_CvSymKind_MANREGREL:break;
    case SYMS_CvSymKind_MANMANYREG2:break;
    case SYMS_CvSymKind_UNAMESPACE:break;
    case SYMS_CvSymKind_PROCREF:break;
    case SYMS_CvSymKind_DATAREF:break;
    case SYMS_CvSymKind_LPROCREF:break;
    case SYMS_CvSymKind_ANNOTATIONREF:break;
    case SYMS_CvSymKind_TOKENREF:break;
    case SYMS_CvSymKind_GMANPROC:break;
    case SYMS_CvSymKind_LMANPROC:break;
    case SYMS_CvSymKind_TRAMPOLINE:break;
    case SYMS_CvSymKind_MANCONSTANT:break;
    case SYMS_CvSymKind_ATTR_FRAMEREL:break;
    case SYMS_CvSymKind_ATTR_REGISTER:break;
    case SYMS_CvSymKind_ATTR_REGREL:break;
    case SYMS_CvSymKind_ATTR_MANYREG:break;
    case SYMS_CvSymKind_SEPCODE:break;
    case SYMS_CvSymKind_DEFRANGE_2005:break;
    case SYMS_CvSymKind_DEFRANGE2_2005:break;
    case SYMS_CvSymKind_SECTION:break;
    case SYMS_CvSymKind_COFFGROUP:break;
    case SYMS_CvSymKind_EXPORT:break;
    case SYMS_CvSymKind_CALLSITEINFO:break;
    case SYMS_CvSymKind_FRAMECOOKIE:break;
    case SYMS_CvSymKind_DISCARDED:break;
    case SYMS_CvSymKind_COMPILE3:break;
    case SYMS_CvSymKind_ENVBLOCK:break;
    case SYMS_CvSymKind_LOCAL:break;
    case SYMS_CvSymKind_DEFRANGE:break;
    case SYMS_CvSymKind_DEFRANGE_SUBFIELD:break;
    case SYMS_CvSymKind_DEFRANGE_REGISTER:break;
    case SYMS_CvSymKind_DEFRANGE_FRAMEPOINTER_REL:break;
    case SYMS_CvSymKind_DEFRANGE_SUBFIELD_REGISTER:break;
    case SYMS_CvSymKind_DEFRANGE_FRAMEPOINTER_REL_FULL_SCOPE:break;
    case SYMS_CvSymKind_DEFRANGE_REGISTER_REL:break;
    case SYMS_CvSymKind_LPROC32_ID:break;
    case SYMS_CvSymKind_GPROC32_ID:break;
    case SYMS_CvSymKind_LPROCMIPS_ID:break;
    case SYMS_CvSymKind_GPROCMIPS_ID:break;
    case SYMS_CvSymKind_LPROCIA64_ID:break;
    case SYMS_CvSymKind_GPROCIA64_ID:break;
    case SYMS_CvSymKind_BUILDINFO:break;
    case SYMS_CvSymKind_INLINESITE:break;
    case SYMS_CvSymKind_INLINESITE_END:break;
    case SYMS_CvSymKind_PROC_ID_END:break;
    case SYMS_CvSymKind_DEFRANGE_HLSL:break;
    case SYMS_CvSymKind_GDATA_HLSL:break;
    case SYMS_CvSymKind_LDATA_HLSL:break;
    case SYMS_CvSymKind_FILESTATIC:break;
    case SYMS_CvSymKind_LPROC32_DPC:break;
    case SYMS_CvSymKind_LPROC32_DPC_ID:break;
    case SYMS_CvSymKind_DEFRANGE_DPC_PTR_TAG:break;
    case SYMS_CvSymKind_DPC_SYM_TAG_MAP:break;
    case SYMS_CvSymKind_ARMSWITCHTABLE:break;
    case SYMS_CvSymKind_CALLEES:break;
    case SYMS_CvSymKind_CALLERS:break;
    case SYMS_CvSymKind_POGODATA:break;
    case SYMS_CvSymKind_INLINESITE2:break;
    case SYMS_CvSymKind_HEAPALLOCSITE:break;
    case SYMS_CvSymKind_MOD_TYPEREF:break;
    case SYMS_CvSymKind_REF_MINIPDB:break;
    case SYMS_CvSymKind_PDBMAP:break;
    case SYMS_CvSymKind_GDATA_HLSL32:break;
    case SYMS_CvSymKind_LDATA_HLSL32:break;
    case SYMS_CvSymKind_GDATA_HLSL32_EX:break;
    case SYMS_CvSymKind_LDATA_HLSL32_EX:break;
    case SYMS_CvSymKind_FASTLINK:break;
    case SYMS_CvSymKind_INLINEES:break;
  }
}


SYMS_API SYMS_CvElement
syms_cv_element(SYMS_String8 data, SYMS_MsfAccel *msf, SYMS_MsfRange range, SYMS_U32 off){
  SYMS_CvSymbolHelper sym = {0};
  syms_msf_read_struct_in_range(data, msf, range, off, &sym);
  SYMS_CvElement result = {0};
  if (sym.size > 0){
    SYMS_U32 end_unclamped = off + 2 + sym.size;
    SYMS_U32 end_clamped = SYMS_ClampTop(end_unclamped, range.size);
    SYMS_U32 next_off = (end_unclamped + 3)&(~3);
    SYMS_U32 start = off + 4;
    result.range = syms_msf_sub_range(range, start, end_clamped - start);
    result.next_off = next_off;
    result.kind = sym.type;
  }
  return(result);
}

SYMS_API SYMS_U32
syms_cv_read_numeric(SYMS_String8 data, SYMS_MsfAccel *msf, SYMS_MsfRange range, SYMS_U32 off,
                     SYMS_CvNumeric *out){
  SYMS_U32 result = 0;
  SYMS_U16 leaf = 0;
  syms_memzero_struct(out);
  if (syms_msf_read_struct_in_range(data, msf, range, off, &leaf)){
    if (leaf < SYMS_CvLeaf_NUMERIC){
      out->kind = SYMS_TypeKind_UInt32;
      syms_memmove(out->data, &leaf, 2);
      result = sizeof(leaf);
    }
    else{
      SYMS_CvNumeric num = {SYMS_TypeKind_Null};
      SYMS_U32 size = 0;
      switch (leaf){
        case SYMS_CvLeaf_FLOAT16:   num.kind = SYMS_TypeKind_Float16;  size = 2;  break;
        case SYMS_CvLeaf_FLOAT32:   num.kind = SYMS_TypeKind_Float32;  size = 4;  break;
        case SYMS_CvLeaf_FLOAT48:   num.kind = SYMS_TypeKind_Float48;  size = 6;  break;
        case SYMS_CvLeaf_FLOAT64:   num.kind = SYMS_TypeKind_Float64;  size = 8;  break;
        case SYMS_CvLeaf_FLOAT80:   num.kind = SYMS_TypeKind_Float80;  size = 10; break;
        case SYMS_CvLeaf_FLOAT128:  num.kind = SYMS_TypeKind_Float128; size = 16; break;
        case SYMS_CvLeaf_CHAR:      num.kind = SYMS_TypeKind_Int8;     size = 1;  break;
        case SYMS_CvLeaf_SHORT:     num.kind = SYMS_TypeKind_Int16;    size = 2;  break;
        case SYMS_CvLeaf_USHORT:    num.kind = SYMS_TypeKind_UInt16;   size = 2;  break;
        case SYMS_CvLeaf_LONG:      num.kind = SYMS_TypeKind_Int32;    size = 4;  break;
        case SYMS_CvLeaf_ULONG:     num.kind = SYMS_TypeKind_UInt32;   size = 4;  break;
        case SYMS_CvLeaf_QUADWORD:  num.kind = SYMS_TypeKind_Int64;    size = 8; break;
        case SYMS_CvLeaf_UQUADWORD: num.kind = SYMS_TypeKind_UInt64;   size = 8; break;
        default:break;
      }
      SYMS_U32 number_off = off + sizeof(leaf);
      if (syms_msf_read_in_range(data, msf, range, number_off, size, num.data)){
        syms_memmove(out, &num, sizeof(num));
        result = number_off + size - off;
      }
    }
  }
  return(result);
}

SYMS_API SYMS_U32
syms_cv_u32_from_numeric(SYMS_CvNumeric num){
  SYMS_U32 result = 0;
  syms_memmove(&result, num.data, 4);
  return(result);
}

SYMS_API SYMS_ConstInfo
syms_pdb_const_info_from_cv_numeric(SYMS_CvNumeric num){
  SYMS_ConstInfo result = {SYMS_TypeKind_Null};
  result.kind = num.kind;
  syms_memmove(&result.val, num.data, sizeof(result.val));
  return(result);
}

SYMS_API SYMS_PdbStubRef*
syms_pdb_alloc_ref(SYMS_Arena *arena, SYMS_PdbStubRef **free_list){
  SYMS_PdbStubRef *result = *free_list;
  if (result != 0){
    SYMS_StackPop(*free_list);
  }
  else{
    result = syms_push_array(arena, SYMS_PdbStubRef, 1);
  }
  return(result);
}


// cv sym parse

SYMS_API SYMS_PdbUnitAccel*
syms_pdb_sym_accel_from_range(SYMS_Arena *arena, SYMS_String8 data, SYMS_MsfAccel *msf, SYMS_MsfRange range,
                              SYMS_UnitID uid){
  // get scratch
  SYMS_ArenaTemp scratch = syms_get_scratch(&arena, 1);
  
  // root
  SYMS_PdbStub root = {0};
  SYMS_U64 top_count = 0;
  
  // all list
  SYMS_PdbStub *first = 0;
  SYMS_PdbStub *last = 0;
  SYMS_U64 all_count = 0;
  
  // proc & var
  SYMS_PdbStubRef *proc_first = 0;
  SYMS_PdbStubRef *proc_last = 0;
  SYMS_U64 proc_count = 0;
  
  SYMS_PdbStubRef *var_first = 0;
  SYMS_PdbStubRef *var_last = 0;
  SYMS_U64 var_count = 0;
  
<<<<<<< HEAD
=======
  // thread vars
  SYMS_PdbStubRef *tls_var_first = 0;
  SYMS_PdbStubRef *tls_var_last = 0;
  SYMS_U64 tls_var_count = 0;
  
>>>>>>> d731a049
  // thunk
  SYMS_PdbStubRef *thunk_first = 0;
  SYMS_PdbStubRef *thunk_last = 0;
  SYMS_U64 thunk_count = 0;
  
  // pub
  SYMS_PdbStubRef *pub_first = 0;
  SYMS_PdbStubRef *pub_last = 0;
  SYMS_U64 pub_count = 0;
  
  // parse loop
  SYMS_PdbStub *defrange_collector_stub = &root;
  SYMS_PdbStubRef *stack = 0;
  SYMS_PdbStubRef *stack_free = 0;
  SYMS_U32 cursor = 0;
  for (;;){
    // read element
    SYMS_CvElement element = syms_cv_element(data, msf, range, cursor);
    
    // exit condition
    if (element.next_off == 0){
      break;
    }
    
    // init stub
    SYMS_U32 symbol_off = element.range.off - 4;
    SYMS_PdbStub *stub = syms_push_array_zero(arena, SYMS_PdbStub, 1);
    SYMS_QueuePush_N(first, last, stub, bucket_next);
    all_count += 1;
    stub->off = symbol_off;
    
    // default parent
    SYMS_PdbStub *parent_for_this_stub = &root;
    if (stack != 0){
      parent_for_this_stub = stack->stub;
    }
    
    // defrange collecting check
    SYMS_B32 preserve_defrange_collection = syms_false;
    
    // parse
    switch (element.kind){
      default:break;
      
      case SYMS_CvSymKind_LDATA32:
      case SYMS_CvSymKind_GDATA32:
      {
        SYMS_U32 name_off = sizeof(SYMS_CvData32);
        SYMS_String8 name = syms_msf_read_zstring_in_range(arena, data, msf, element.range, name_off);
        
        stub->name = name;
        
        // push onto var list
        SYMS_PdbStubRef *ref = syms_pdb_alloc_ref(scratch.arena, &stack_free);
        ref->stub = stub;
        SYMS_QueuePush(var_first, var_last, ref);
        var_count += 1;
      }break;
      
<<<<<<< HEAD
#if 0
=======
>>>>>>> d731a049
      case SYMS_CvSymKind_LTHREAD32:
      case SYMS_CvSymKind_GTHREAD32:
      {
        SYMS_U32 name_off = sizeof(SYMS_CvThread32);
        SYMS_String8 name = syms_msf_read_zstring_in_range(arena, data, msf, element.range, name_off);
        
        stub->name = name;
        
        // push onto var list
        SYMS_PdbStubRef *ref = syms_pdb_alloc_ref(scratch.arena, &stack_free);
        ref->stub = stub;
<<<<<<< HEAD
        SYMS_QueuePush(var_first, var_last, ref);
        var_count += 1;
      }break;
#endif
=======
        SYMS_QueuePush(tls_var_first, tls_var_last, ref);
        tls_var_count += 1;
      }break;
>>>>>>> d731a049
      
      // general local variable
      case SYMS_CvSymKind_LOCAL:
      {
        SYMS_U32 name_off = sizeof(SYMS_CvLocal);
        SYMS_String8 name = syms_msf_read_zstring_in_range(arena, data, msf, element.range, name_off);
        
        stub->name = name;
        
        preserve_defrange_collection = syms_true;
        defrange_collector_stub = stub;
      }break;
      
      case SYMS_CvSymKind_FILESTATIC:
      {
        SYMS_U32 name_off = sizeof(SYMS_CvFileStatic);
        SYMS_String8 name = syms_msf_read_zstring_in_range(arena, data, msf, element.range, name_off);
        
        stub->name = name;
        
        preserve_defrange_collection = syms_true;
        defrange_collector_stub = stub;
      }break;
      
      case SYMS_CvSymKind_DEFRANGE_2005:
      case SYMS_CvSymKind_DEFRANGE2_2005:
      case SYMS_CvSymKind_DEFRANGE:
      case SYMS_CvSymKind_DEFRANGE_SUBFIELD:
      case SYMS_CvSymKind_DEFRANGE_REGISTER:
      case SYMS_CvSymKind_DEFRANGE_FRAMEPOINTER_REL:
      case SYMS_CvSymKind_DEFRANGE_SUBFIELD_REGISTER:
      case SYMS_CvSymKind_DEFRANGE_FRAMEPOINTER_REL_FULL_SCOPE:
      case SYMS_CvSymKind_DEFRANGE_REGISTER_REL:
      {
        preserve_defrange_collection = syms_true;
        parent_for_this_stub = defrange_collector_stub;
      }break;
      
      case SYMS_CvSymKind_REGREL32:
      {
        SYMS_U32 name_off = sizeof(SYMS_CvRegrel32);
        SYMS_String8 name = syms_msf_read_zstring_in_range(arena, data, msf, element.range, name_off);
        
        stub->name = name;
      }break;
      
      case SYMS_CvSymKind_CONSTANT:
      {
        SYMS_CvNumeric numeric_val = {SYMS_TypeKind_Null};
        SYMS_String8 name = {0};
        SYMS_U32 numeric_off = sizeof(SYMS_CvConstant);
        SYMS_U32 numeric_size = syms_cv_read_numeric(data, msf, element.range, numeric_off, &numeric_val);
        SYMS_U32 name_off = numeric_off + numeric_size;
        name = syms_msf_read_zstring_in_range(arena, data, msf, element.range, name_off);
        
        stub->num = syms_cv_u32_from_numeric(numeric_val);
        stub->name = name;
      }break;
      
      case SYMS_CvSymKind_PROCREF:
      case SYMS_CvSymKind_LPROCREF:
      case SYMS_CvSymKind_DATAREF:
      {
        SYMS_U32 name_off = sizeof(SYMS_CvRef2);
        SYMS_String8 name = syms_msf_read_zstring_in_range(arena, data, msf, element.range, name_off);
        
        stub->name = name;
      }break;
      
      case SYMS_CvSymKind_LPROC32:
      case SYMS_CvSymKind_GPROC32:
      {
        // TODO(allen): (element.range.off + element.range.size) gives the beginning of
        // the FRAMEPROC - use this to write a fast *PROC32 -> FRAMEPROC helper
        
        SYMS_U32 name_off = sizeof(SYMS_CvProc32);
        SYMS_String8 name = syms_msf_read_zstring_in_range(arena, data, msf, element.range, name_off);
        
        stub->name = name;
        
        // push stub stack
        SYMS_PdbStubRef *stack_node = syms_pdb_alloc_ref(scratch.arena, &stack_free);
        SYMS_StackPush(stack, stack_node);
        stack_node->stub = stub;
        
        // push onto proc list
        SYMS_PdbStubRef *ref = syms_pdb_alloc_ref(scratch.arena, &stack_free);
        ref->stub = stub;
        SYMS_QueuePush(proc_first, proc_last, ref);
        proc_count += 1;
      }break;
      
      case SYMS_CvSymKind_BLOCK32:
      {
        SYMS_U32 name_off = sizeof(SYMS_CvBlock32);
        SYMS_String8 name = syms_msf_read_zstring_in_range(arena, data, msf, element.range, name_off);
        
        stub->name = name;
        
        // push stub stack
        SYMS_PdbStubRef *stack_node = syms_pdb_alloc_ref(scratch.arena, &stack_free);
        SYMS_StackPush(stack, stack_node);
        stack_node->stub = stub;
      }break;
      
      case SYMS_CvSymKind_END:
      {
        if (stack != 0){
          SYMS_PdbStubRef *bucket = stack;
          SYMS_StackPop(stack);
          SYMS_StackPush(stack_free, bucket);
        }
        parent_for_this_stub = &root;
      }break;
      
      case SYMS_CvSymKind_PUB32:
      {
        SYMS_U32 name_off = sizeof(SYMS_CvPubsym32);
        SYMS_String8 name = syms_msf_read_zstring_in_range(arena, data, msf, element.range, name_off);
        stub->name = name;
        
        // push onto stripped symbol list
        SYMS_PdbStubRef *ref = syms_pdb_alloc_ref(scratch.arena, &stack_free);
        ref->stub = stub;
        SYMS_QueuePush(pub_first, pub_last, ref);
        pub_count += 1;
      }break;
      
      case SYMS_CvSymKind_THUNK32:
      {
        SYMS_U32 name_off = sizeof(SYMS_CvThunk32);
        SYMS_String8 name = syms_msf_read_zstring_in_range(scratch.arena, data, msf, element.range, name_off);
        stub->name = name;
        
        // push onto thunk list
        SYMS_PdbStubRef *ref = syms_pdb_alloc_ref(scratch.arena, &stack_free);
        ref->stub = stub;
        SYMS_QueuePush(thunk_first, thunk_last, ref);
        thunk_count += 1;
      }break;
    }
    
    // clear defrange collector
    if (!preserve_defrange_collection){
      defrange_collector_stub = &root;
    }
    
    // insert into tree
    SYMS_ASSERT(parent_for_this_stub != 0);
    SYMS_QueuePush_N(parent_for_this_stub->first, parent_for_this_stub->last, stub, sibling_next);
    if (parent_for_this_stub != &root){
      stub->parent = parent_for_this_stub;
    }
    else{
      top_count += 1;
    }
    
    // increment
    cursor = element.next_off;
  }
  
  // build top stubs pointer table
  SYMS_PdbStub **top_stubs = syms_push_array(arena, SYMS_PdbStub*, top_count);
  {
    SYMS_PdbStub **ptr = top_stubs;
    for (SYMS_PdbStub *node = root.first;
         node != 0;
         node = node->sibling_next, ptr += 1){
      *ptr = node;
    }
  }
  
  // build proc stubs pointer table
  SYMS_PdbStub **proc_stubs = syms_push_array(arena, SYMS_PdbStub*, proc_count);
  {
    SYMS_PdbStub **ptr = proc_stubs;
    for (SYMS_PdbStubRef *ref = proc_first;
         ref != 0;
         ref = ref->next, ptr += 1){
      *ptr = ref->stub;
    }
  }
  
  // build var stubs pointer table
  SYMS_PdbStub **var_stubs = syms_push_array(arena, SYMS_PdbStub*, var_count);
  {
    SYMS_PdbStub **ptr = var_stubs;
    for (SYMS_PdbStubRef *ref = var_first;
         ref != 0;
         ref = ref->next, ptr += 1){
      *ptr = ref->stub;
    }
  }
  
<<<<<<< HEAD
=======
  // build thread stubs pointer table
  SYMS_PdbStub **tls_var_stubs = syms_push_array(arena, SYMS_PdbStub*, tls_var_count);
  {
    SYMS_PdbStub **ptr = tls_var_stubs;
    for (SYMS_PdbStubRef *ref = tls_var_first;
         ref != 0;
         ref = ref->next, ptr += 1){
      *ptr = ref->stub;
    }
  }
  
>>>>>>> d731a049
  // build thunk stubs pointer table
  SYMS_PdbStub **thunk_stubs = syms_push_array(arena, SYMS_PdbStub*, thunk_count);
  {
    SYMS_PdbStub **ptr = thunk_stubs;
    for (SYMS_PdbStubRef *ref = thunk_first;
         ref != 0;
         ref = ref->next, ptr += 1){
      *ptr = ref->stub;
    }
  }
  
  // build pub stubs pointer table
  SYMS_PdbStub **pub_stubs = syms_push_array(arena, SYMS_PdbStub*, pub_count);
  {
    SYMS_PdbStub **ptr = pub_stubs;
    for (SYMS_PdbStubRef *ref = pub_first;
         ref != 0;
         ref = ref->next, ptr += 1){
      *ptr = ref->stub;
    }
  }
  
  // build bucket table
  SYMS_U64 bucket_count = (all_count/2)*2 + 3;
  SYMS_PdbStub **buckets = syms_push_array(arena, SYMS_PdbStub*, bucket_count);
  if (bucket_count > 0){
    syms_memset(buckets, 0, sizeof(*buckets)*bucket_count);
    for (SYMS_PdbStub *bucket = first, *next = 0;
         bucket != 0;
         bucket = next){
      next = bucket->bucket_next;
      SYMS_U64 hash = syms_hash_u64(bucket->off);
      SYMS_U32 bucket_index = hash%bucket_count;
      SYMS_StackPush_N(buckets[bucket_index], bucket, bucket_next);
    }
  }
  
  // release scratch
  syms_release_scratch(scratch);
  
  // fill result
  SYMS_PdbUnitAccel *result = syms_push_array_zero(arena, SYMS_PdbUnitAccel, 1);
  result->format = SYMS_FileFormat_PDB;
  result->sn = range.sn;
  result->top_stubs = top_stubs;
  result->top_count = top_count;
  result->buckets = buckets;
  result->bucket_count = bucket_count;
  result->all_count = all_count;
  result->uid = uid;
  result->proc_stubs = proc_stubs;
  result->proc_count = proc_count;
  result->var_stubs = var_stubs;
  result->var_count = var_count;
<<<<<<< HEAD
=======
  result->tls_var_stubs = tls_var_stubs;
  result->tls_var_count = tls_var_count;
>>>>>>> d731a049
  result->thunk_stubs = thunk_stubs;
  result->thunk_count = thunk_count;
  result->pub_stubs = pub_stubs;
  result->pub_count = pub_count;
  
  return(result);
}

SYMS_API SYMS_PdbUnitAccel*
syms_pdb_pub_sym_accel_from_dbg(SYMS_Arena *arena, SYMS_String8 data, SYMS_PdbDbgAccel *dbg){
  SYMS_MsfAccel *msf = dbg->msf;
  SYMS_MsfRange range = syms_msf_range_from_sn(msf, dbg->dbi.sym_sn);
  SYMS_PdbUnitAccel *result = syms_pdb_sym_accel_from_range(arena, data, msf, range, SYMS_PdbPseudoUnit_SYM);
  return(result);
}

SYMS_API SYMS_SymbolKind
syms_pdb_sym_symbol_kind_from_id(SYMS_String8 data, SYMS_PdbDbgAccel *dbg,
                                 SYMS_PdbUnitAccel *unit, SYMS_SymbolID id){
  //- setup accel
  SYMS_MsfAccel *msf = dbg->msf;
  
  //- read id
  SYMS_MsfRange range = syms_msf_range_from_sn(msf, unit->sn);
  SYMS_PdbStub *stub = syms_pdb_stub_from_unit_off(unit, SYMS_ID_u32_1(id));
  
  //- parse symbol
  SYMS_SymbolKind result = SYMS_SymbolKind_Null;
  if (stub != 0){
    //- get kind
    SYMS_CvElement element = syms_cv_element(data, msf, range, stub->off);
    switch (element.kind){
      default:break;
      case SYMS_CvSymKind_LDATA32:
      case SYMS_CvSymKind_GDATA32:
      {
        result = SYMS_SymbolKind_ImageRelativeVariable;
      }break;
      case SYMS_CvSymKind_LOCAL:
      case SYMS_CvSymKind_REGREL32:
      {
        result = SYMS_SymbolKind_LocalVariable;
      }break;
      case SYMS_CvSymKind_CONSTANT:
      {
        result = SYMS_SymbolKind_Const;
      }break;
      case SYMS_CvSymKind_LPROC32:
      case SYMS_CvSymKind_GPROC32:
      {
        result = SYMS_SymbolKind_Procedure;
      }break;
      case SYMS_CvSymKind_BLOCK32:
      {
        result = SYMS_SymbolKind_Scope;
      }break;
      case SYMS_CvSymKind_LTHREAD32:
      case SYMS_CvSymKind_GTHREAD32:
      {
        result = SYMS_SymbolKind_TLSVariable;
      }break;
    }
  }
  
  return(result);
}

SYMS_API SYMS_String8
syms_pdb_sym_symbol_name_from_id(SYMS_Arena *arena, SYMS_String8 data, SYMS_PdbDbgAccel *dbg,
                                 SYMS_PdbUnitAccel *unit, SYMS_SymbolID id){
  //- read id
  SYMS_PdbStub *stub = syms_pdb_stub_from_unit_off(unit, SYMS_ID_u32_1(id));
  
  //- parse symbol
  SYMS_String8 result = {0};
  if (stub != 0){
    //- copy name if needed
    result = syms_push_string_copy(arena, stub->name);
  }
  
  return(result);
}

// cv leaf parse

SYMS_API SYMS_PdbUnitAccel*
syms_pdb_leaf_accel_from_dbg(SYMS_Arena *arena, SYMS_String8 data, SYMS_PdbDbgAccel *dbg){
  // setup accel
  SYMS_MsfAccel *msf = dbg->msf;
  SYMS_PdbTpiAccel *tpi = &dbg->tpi;
  SYMS_MsfRange range = syms_pdb_tpi_range(msf, tpi);
  
  // allocate stub array
  SYMS_CvTypeIndex first_ti = tpi->first_ti;
  SYMS_CvTypeIndex opl_ti = tpi->opl_ti;
  SYMS_U64 ti_count = opl_ti - first_ti;
  SYMS_PdbStub *ti_stubs = syms_push_array(arena, SYMS_PdbStub, ti_count);
  
  // initialize off stub count
  SYMS_U64 off_stub_count = 0;
  
  // parse loop
  SYMS_PdbStub *stub = ti_stubs;
  SYMS_PdbStub *opl = ti_stubs + ti_count;
  SYMS_U32 cursor = 0;
  SYMS_CvTypeIndex ti = first_ti;
  for (;stub < opl;){
    // read element
    SYMS_CvElement element = syms_cv_element(data, msf, range, cursor);
    
    // exit condition
    if (element.next_off == 0){
      break;
    }
    
    // setup stub
    syms_memzero_struct(stub);
    stub->off = element.range.off - 4;
    
    // parse
    switch (element.kind){
      default:break;
      
      case SYMS_CvLeaf_ARRAY:
      {
        SYMS_U32 num_off = sizeof(SYMS_CvLeafArray);
        SYMS_CvNumeric num = {SYMS_TypeKind_Null};
        SYMS_U32 num_size = syms_cv_read_numeric(data, msf, element.range, num_off, &num);
        (void)num_size;
        stub->num = syms_cv_u32_from_numeric(num);
      }break;
      
      // udt
      case SYMS_CvLeaf_CLASS:
      case SYMS_CvLeaf_STRUCTURE:
      case SYMS_CvLeaf_INTERFACE:
      {
        SYMS_U32 num_off = sizeof(SYMS_CvLeafStruct);
        SYMS_CvNumeric num = {SYMS_TypeKind_Null};
        SYMS_U32 num_size = syms_cv_read_numeric(data, msf, element.range, num_off, &num);
        SYMS_U32 name_off = num_off + num_size;
        SYMS_String8 name = syms_msf_read_zstring_in_range(arena, data, msf, element.range, name_off);
        
        stub->num = syms_cv_u32_from_numeric(num);
        stub->name = name;
      }break;
      
      case SYMS_CvLeaf_UNION:
      {
        SYMS_U32 num_off = sizeof(SYMS_CvLeafUnion);
        SYMS_CvNumeric num = {SYMS_TypeKind_Null};
        SYMS_U32 num_size = syms_cv_read_numeric(data, msf, element.range, num_off, &num);
        SYMS_U32 name_off = num_off + num_size;
        SYMS_String8 name = syms_msf_read_zstring_in_range(arena, data, msf, element.range, name_off);
        
        stub->num = syms_cv_u32_from_numeric(num);
        stub->name = name;
      }break;
      
      case SYMS_CvLeaf_ENUM:
      {
        SYMS_U32 name_off = sizeof(SYMS_CvLeafEnum);
        SYMS_String8 name = syms_msf_read_zstring_in_range(arena, data, msf, element.range, name_off);
        stub->name = name;
      }break;
      
      case SYMS_CvLeaf_CLASSPTR:
      case SYMS_CvLeaf_CLASSPTR2:
      {
        SYMS_U32 num_off = sizeof(SYMS_CvLeafClassPtr);
        SYMS_CvNumeric num = {SYMS_TypeKind_Null};
        SYMS_U32 num_size = syms_cv_read_numeric(data, msf, element.range, num_off, &num);
        SYMS_U32 name_off = num_off + num_size;
        SYMS_String8 name = syms_msf_read_zstring_in_range(arena, data, msf, element.range, name_off);
        
        stub->num = syms_cv_u32_from_numeric(num);
        stub->name = name;
      }break;
      
      case SYMS_CvLeaf_ALIAS:
      {
        SYMS_U32 name_off = sizeof(SYMS_CvLeafAlias);
        SYMS_String8 name = syms_msf_read_zstring_in_range(arena, data, msf, element.range, name_off);
        
        stub->name = name;
      }break;
      
      // field list
      case SYMS_CvLeaf_FIELDLIST:
      {
        // parse loop
        SYMS_PdbStub *parent = stub;
        SYMS_U32 fl_cursor = 0;
        for (;fl_cursor < element.range.size;){
          // read kind
          SYMS_CvLeaf lf_kind = 0;
          syms_msf_read_struct_in_range(data, msf, element.range, fl_cursor, &lf_kind);
          
          // insert new stub under parent
          SYMS_PdbStub *fl_stub = syms_push_array(arena, SYMS_PdbStub, 1);
          syms_memzero_struct(fl_stub);
          SYMS_QueuePush_N(parent->first, parent->last, fl_stub, sibling_next);
          fl_stub->parent = parent;
          fl_stub->off = element.range.off + fl_cursor;
          
          // read internal leaf
          SYMS_U32 lf_data_off = fl_cursor + sizeof(lf_kind);
          SYMS_U32 lf_end_off = lf_data_off + 2;
          
          switch (lf_kind){
            default:break;
            
            case SYMS_CvLeaf_MEMBER:
            {
              SYMS_U32 num_off = lf_data_off + sizeof(SYMS_CvLeafMember);
              SYMS_CvNumeric num = {SYMS_TypeKind_Null};
              SYMS_U32 num_size = syms_cv_read_numeric(data, msf, element.range, num_off, &num);
              SYMS_U32 name_off = num_off + num_size;
              SYMS_String8 name = syms_msf_read_zstring_in_range(arena, data, msf, element.range, name_off);
              
              fl_stub->num = syms_cv_u32_from_numeric(num);
              fl_stub->name = name;
              lf_end_off = name_off + name.size + 1;
            }break;
            
            case SYMS_CvLeaf_STMEMBER:
            {
              SYMS_U32 name_off = lf_data_off + sizeof(SYMS_CvLeafStMember);
              SYMS_String8 name = syms_msf_read_zstring_in_range(arena, data, msf, element.range, name_off);
              
              fl_stub->name = name;
              lf_end_off = name_off + name.size + 1;
            }break;
            
            case SYMS_CvLeaf_METHOD:
            {
              SYMS_U32 name_off = lf_data_off + sizeof(SYMS_CvLeafMethod);
              SYMS_String8 name = syms_msf_read_zstring_in_range(arena, data, msf, element.range, name_off);
              
              fl_stub->name = name;
              lf_end_off = name_off + name.size + 1;
            }break;
            
            case SYMS_CvLeaf_ONEMETHOD:
            {
              SYMS_CvLeafOneMethod onemethod = {0};
              syms_msf_read_struct_in_range(data, msf, element.range, lf_data_off, &onemethod);
              SYMS_CvMethodProp prop = SYMS_CvFieldAttribs_Extract_MPROP(onemethod.attribs);
              
              SYMS_U32 name_off = lf_data_off + sizeof(onemethod);
              SYMS_U32 virtoff = 0;
              if (prop == SYMS_CvMethodProp_PUREINTRO || prop == SYMS_CvMethodProp_INTRO){
                syms_msf_read_struct_in_range(data, msf, range, name_off, &virtoff);
                name_off += sizeof(virtoff);
              }
              SYMS_String8 name = syms_msf_read_zstring_in_range(arena, data, msf, element.range, name_off);
              
              fl_stub->name = name;
              fl_stub->num = virtoff;
              lf_end_off = name_off + name.size + 1;
            }break;
            
            case SYMS_CvLeaf_ENUMERATE:
            {
              SYMS_U32 num_off = lf_data_off + sizeof(SYMS_CvLeafEnumerate);
              SYMS_CvNumeric num = {SYMS_TypeKind_Null};
              SYMS_U32 num_size = syms_cv_read_numeric(data, msf, element.range, num_off, &num);
              SYMS_U32 name_off = num_off + num_size;
              SYMS_String8 name = syms_msf_read_zstring_in_range(arena, data, msf, element.range, name_off);
              
              fl_stub->num = syms_cv_u32_from_numeric(num);
              fl_stub->name = name;
              lf_end_off = name_off + name.size + 1;
            }break;
            
            case SYMS_CvLeaf_NESTTYPE:
            case SYMS_CvLeaf_NESTTYPEEX:
            {
              SYMS_U32 name_off = lf_data_off + sizeof(SYMS_CvLeafNestTypeEx);
              SYMS_String8 name = syms_msf_read_zstring_in_range(arena, data, msf, element.range, name_off);
              
              fl_stub->name = name;
              lf_end_off = name_off + name.size + 1;
            }break;
            
            case SYMS_CvLeaf_BCLASS:
            {
              SYMS_U32 num_off = lf_data_off + sizeof(SYMS_CvLeafBClass);
              SYMS_CvNumeric num = {SYMS_TypeKind_Null};
              SYMS_U32 num_size = syms_cv_read_numeric(data, msf, element.range, num_off, &num);
              
              fl_stub->num = syms_cv_u32_from_numeric(num);
              lf_end_off = num_off + num_size;
            }break;
            
            case SYMS_CvLeaf_VBCLASS:
            case SYMS_CvLeaf_IVBCLASS:
            {
              SYMS_U32 num_off = lf_data_off + sizeof(SYMS_CvLeafVBClass);
              SYMS_CvNumeric num = {SYMS_TypeKind_Null};
              SYMS_U32 num_size = syms_cv_read_numeric(data, msf, element.range, num_off, &num);
              
              SYMS_U32 num2_off = num_off + num_size;
              SYMS_CvNumeric num2 = {SYMS_TypeKind_Null};
              SYMS_U32 num2_size = syms_cv_read_numeric(data, msf, element.range, num2_off, &num2);
              
              fl_stub->num = syms_cv_u32_from_numeric(num);
              fl_stub->num2 = syms_cv_u32_from_numeric(num2);
              lf_end_off = num2_off + num2_size;
            }break;
            
            case SYMS_CvLeaf_VFUNCTAB:
            {
              lf_end_off = lf_data_off + sizeof(SYMS_CvLeafVFuncTab);
            }break;
            
            case SYMS_CvLeaf_VFUNCOFF:
            {
              lf_end_off = lf_data_off + sizeof(SYMS_CvLeafVFuncOff);
            }break;
          }
          
          // increment
          SYMS_U32 next_lf_off = (lf_end_off + 3)&~3;
          fl_cursor = next_lf_off;
          off_stub_count += 1;
        }
        
      }break;
      
      // method list
      case SYMS_CvLeaf_METHODLIST:
      {
        // parse loop
        SYMS_PdbStub *parent = stub;
        SYMS_U32 ml_cursor = 0;
        
        for (;ml_cursor < element.range.size;){
          // read method
          SYMS_CvMethod methodrec = {0};
          syms_msf_read_struct_in_range(data, msf, element.range, ml_cursor, &methodrec);
          SYMS_CvMethodProp mprop = SYMS_CvFieldAttribs_Extract_MPROP(methodrec.attribs);
          
          // get virtual offset
          SYMS_U32 virtual_offset = 0;
          SYMS_U32 next_off = ml_cursor + sizeof(methodrec);
          switch (mprop){
            default:break;
            case SYMS_CvMethodProp_INTRO:
            case SYMS_CvMethodProp_PUREINTRO:
            {
              syms_msf_read_struct_in_range(data, msf, element.range, next_off, &virtual_offset);
              next_off += sizeof(SYMS_U32);
            }break;
          }
          
          // insert new stub under parent
          SYMS_PdbStub *ml_stub = syms_push_array(arena, SYMS_PdbStub, 1);
          syms_memzero_struct(ml_stub);
          SYMS_QueuePush_N(parent->first, parent->last, ml_stub, sibling_next);
          ml_stub->parent = parent;
          ml_stub->off = element.range.off + ml_cursor;
          ml_stub->num = virtual_offset;
          
          // increment
          ml_cursor = next_off;
        }
      }break;
    }
    
    // increment
    cursor = element.next_off;
    ti += 1;
    stub += 1;
  }
  
  // build bucket table
  SYMS_U64 bucket_count = off_stub_count*5/4;
  SYMS_PdbStub **buckets = syms_push_array(arena, SYMS_PdbStub*, bucket_count);
  if (bucket_count > 0){
    syms_memset(buckets, 0, sizeof(*buckets)*bucket_count);
    SYMS_PdbStub *stub = ti_stubs;
    for (SYMS_U64 i = 0; i < ti_count; i += 1, stub += 1){
      for (SYMS_PdbStub *internal_stub = stub->first;
           internal_stub != 0;
           internal_stub = internal_stub->sibling_next){
        SYMS_U64 hash = syms_hash_u64(internal_stub->off);
        SYMS_U32 bucket_index = hash%bucket_count;
        SYMS_StackPush_N(buckets[bucket_index], internal_stub, bucket_next);
      }
    }
  }
  
  // filter top stubs
  SYMS_MsfRange whole_range = syms_msf_range_from_sn(msf, range.sn);
  SYMS_PdbStub **udt_stubs = syms_push_array(arena, SYMS_PdbStub*, ti_count);
  SYMS_U64 udt_count = 0;
  {
    SYMS_PdbStub **top_stub_ptr = udt_stubs;
    SYMS_PdbStub *stub = ti_stubs;
    SYMS_PdbStub *stub_opl = ti_stubs + ti_count;
    for (; stub < stub_opl; stub += 1){
      SYMS_U16 type = {0};
      syms_msf_read_struct_in_range(data, msf, whole_range, stub->off + 2, &type);
      switch (type){
        // type kinds
        case SYMS_CvLeaf_CLASS:
        case SYMS_CvLeaf_STRUCTURE:
        case SYMS_CvLeaf_INTERFACE:
        case SYMS_CvLeaf_UNION:
        case SYMS_CvLeaf_ENUM:
        case SYMS_CvLeaf_CLASSPTR:
        case SYMS_CvLeaf_CLASSPTR2:
        case SYMS_CvLeaf_ALIAS:
        {
          *top_stub_ptr = stub;
          top_stub_ptr += 1;
        }break;
      }
    }
    
    udt_count = (SYMS_U64)(top_stub_ptr - udt_stubs);
    syms_arena_put_back(arena, sizeof(SYMS_PdbStub*)*(ti_count - udt_count));
  }
  
  // fill result
  SYMS_PdbUnitAccel *result = syms_push_array(arena, SYMS_PdbUnitAccel, 1);
  result->format = SYMS_FileFormat_PDB;
  result->leaf_set = syms_true;
  result->sn = range.sn;
  result->top_stubs = udt_stubs;
  result->top_count = udt_count;
  result->top_min_index = first_ti;
  result->buckets = buckets;
  result->bucket_count = bucket_count;
  result->all_count = ti_count + off_stub_count;
  result->ti_stubs = ti_stubs;
  result->ti_count = ti_count;
  result->uid = SYMS_PdbPseudoUnit_TPI;
  result->udt_stubs = udt_stubs;
  result->udt_count = udt_count;
  
  return(result);
}

SYMS_API SYMS_PdbLeafResolve
syms_pdb_leaf_resolve_from_id(SYMS_String8 data, SYMS_PdbDbgAccel *dbg, SYMS_PdbUnitAccel *unit, SYMS_SymbolID id){
  // setup accel
  SYMS_MsfAccel *msf = dbg->msf;
  
  // read id
  SYMS_MsfRange range = syms_msf_range_from_sn(msf, unit->sn);
  
  SYMS_PdbLeafResolve result = {0};
  switch (SYMS_ID_u16_0(id)){
    case SYMS_PdbSymbolIDKind_Index:
    {
      result.stub = syms_pdb_stub_from_unit_index(unit, SYMS_ID_u32_1(id));
      if (result.stub != 0){
        SYMS_CvElement element = syms_cv_element(data, msf, range, result.stub->off);
        result.leaf_kind = element.kind;
        result.leaf_range = element.range;
      }
      result.is_leaf_id = syms_true;
    }break;
    
    case SYMS_PdbSymbolIDKind_Off:
    {
      result.stub = syms_pdb_stub_from_unit_off(unit, SYMS_ID_u32_1(id));
      if (result.stub != 0){
        SYMS_U32 lf_off = result.stub->off;
        syms_msf_read_struct_in_range(data, msf, range, lf_off, &result.leaf_kind);
        SYMS_U32 lf_data_off = lf_off + 2;
        result.leaf_range = syms_msf_sub_range(range, lf_data_off, range.size - lf_data_off);
      }
    }break;
  }
  
  return(result);
}

SYMS_API SYMS_SymbolKind
syms_pdb_leaf_symbol_kind_from_id(SYMS_String8 data, SYMS_PdbDbgAccel *dbg,
                                  SYMS_PdbUnitAccel *unit, SYMS_SymbolID id){
  //- read id
  SYMS_PdbLeafResolve resolve = syms_pdb_leaf_resolve_from_id(data, dbg, unit, id);
  
  //- zero clear result
  SYMS_SymbolKind result = SYMS_SymbolKind_Null;
  
  //- basic type info
  if (resolve.stub == 0 && resolve.is_leaf_id){
    SYMS_CvTypeIndex ti = SYMS_ID_u32_1(id);
    if (ti == syms_cv_type_id_variadic){
      result = SYMS_SymbolKind_Type;
    }
    else if (ti < 0x1000){
      SYMS_CvBasicPointerKind basic_ptr_kind = SYMS_CvBasicPointerKindFromTypeId(ti);
      switch (basic_ptr_kind){
        case SYMS_CvBasicPointerKind_VALUE:
        case SYMS_CvBasicPointerKind_16BIT:
        case SYMS_CvBasicPointerKind_FAR_16BIT:
        case SYMS_CvBasicPointerKind_HUGE_16BIT:
        case SYMS_CvBasicPointerKind_32BIT:
        case SYMS_CvBasicPointerKind_16_32BIT:
        case SYMS_CvBasicPointerKind_64BIT:
        {
          SYMS_U32 itype_kind = SYMS_CvBasicTypeFromTypeId(ti);
          switch (itype_kind){
            case SYMS_CvBasicType_VOID:
            case SYMS_CvBasicType_HRESULT:
            case SYMS_CvBasicType_RCHAR:
            case SYMS_CvBasicType_CHAR:
            case SYMS_CvBasicType_UCHAR:
            case SYMS_CvBasicType_WCHAR:
            case SYMS_CvBasicType_SHORT:
            case SYMS_CvBasicType_USHORT:
            case SYMS_CvBasicType_LONG:
            case SYMS_CvBasicType_ULONG:
            case SYMS_CvBasicType_QUAD:
            case SYMS_CvBasicType_UQUAD:
            case SYMS_CvBasicType_OCT:
            case SYMS_CvBasicType_UOCT:
            case SYMS_CvBasicType_CHAR8:
            case SYMS_CvBasicType_CHAR16:
            case SYMS_CvBasicType_CHAR32:
            case SYMS_CvBasicType_BOOL8:
            case SYMS_CvBasicType_BOOL16:
            case SYMS_CvBasicType_BOOL32:
            case SYMS_CvBasicType_BOOL64:
            case SYMS_CvBasicType_INT8:
            case SYMS_CvBasicType_INT16:
            case SYMS_CvBasicType_INT32:
            case SYMS_CvBasicType_INT64:
            case SYMS_CvBasicType_INT128:
            case SYMS_CvBasicType_UINT8:
            case SYMS_CvBasicType_UINT16:
            case SYMS_CvBasicType_UINT32:
            case SYMS_CvBasicType_UINT64:
            case SYMS_CvBasicType_UINT128:
            case SYMS_CvBasicType_FLOAT16:
            case SYMS_CvBasicType_FLOAT32:
            case SYMS_CvBasicType_FLOAT64:
            case SYMS_CvBasicType_FLOAT32PP:
            case SYMS_CvBasicType_FLOAT80:
            case SYMS_CvBasicType_FLOAT128:
            case SYMS_CvBasicType_COMPLEX32:
            case SYMS_CvBasicType_COMPLEX64:
            case SYMS_CvBasicType_COMPLEX80:
            case SYMS_CvBasicType_COMPLEX128:
            {
              result = SYMS_SymbolKind_Type;
            }break;
          }
        }break;
      }
    }
  }
  
  //- recorded type info
  if (resolve.stub != 0){
    switch (resolve.leaf_kind){
      // type kinds
      case SYMS_CvLeaf_MODIFIER:
      case SYMS_CvLeaf_POINTER:
      case SYMS_CvLeaf_PROCEDURE:
      case SYMS_CvLeaf_MFUNCTION:
      case SYMS_CvLeaf_ARRAY:
      case SYMS_CvLeaf_BITFIELD:
      case SYMS_CvLeaf_CLASS:
      case SYMS_CvLeaf_STRUCTURE:
      case SYMS_CvLeaf_INTERFACE:
      case SYMS_CvLeaf_UNION:
      case SYMS_CvLeaf_ENUM:
      case SYMS_CvLeaf_CLASSPTR:
      case SYMS_CvLeaf_CLASSPTR2:
      case SYMS_CvLeaf_ALIAS:
      {
        result = SYMS_SymbolKind_Type;
      }break;
    }
  }
  
  return(result);
}

SYMS_API SYMS_String8
syms_pdb_leaf_symbol_name_from_id(SYMS_Arena *arena, SYMS_String8 data, SYMS_PdbDbgAccel *dbg,
                                  SYMS_PdbUnitAccel *unit, SYMS_SymbolID id){
  //- read id
  SYMS_PdbLeafResolve resolve = syms_pdb_leaf_resolve_from_id(data, dbg, unit, id);
  
  //- zero clear result
  SYMS_String8 result = {0};
  
  //- basic type info
  if (resolve.stub == 0 && resolve.is_leaf_id){
    SYMS_CvTypeIndex ti = SYMS_ID_u32_1(id);
    if (ti < 0x1000){
      SYMS_CvBasicPointerKind basic_ptr_kind = SYMS_CvBasicPointerKindFromTypeId(ti);
      if (basic_ptr_kind == SYMS_CvBasicPointerKind_VALUE){
        SYMS_U32 itype_kind = SYMS_CvBasicTypeFromTypeId(ti);
        result = syms_string_from_enum_value(SYMS_CvBasicType, itype_kind);
      }
    }
  }
  
  //- recorded type info
  if (resolve.stub != 0){
    result = syms_push_string_copy(arena, resolve.stub->name);
  }
  
  return(result);
}

SYMS_API SYMS_TypeInfo
syms_pdb_leaf_type_info_from_id(SYMS_String8 data, SYMS_PdbDbgAccel *dbg, SYMS_PdbUnitAccel *unit,
                                SYMS_SymbolID id){
  // setup accel
  SYMS_MsfAccel *msf = dbg->msf;
  
  // read id
  SYMS_PdbLeafResolve resolve = syms_pdb_leaf_resolve_from_id(data, dbg, unit, id);
  
  // zero clear result
  SYMS_TypeInfo result;
  syms_memzero_struct(&result);
  
  // basic type info
  if (resolve.stub == 0 && resolve.is_leaf_id){
    SYMS_CvTypeIndex ti = SYMS_ID_u32_1(id);
    if (ti == syms_cv_type_id_variadic){
      result.kind = SYMS_TypeKind_Variadic;
    }
    else if (ti < 0x1000){
      SYMS_CvBasicPointerKind basic_ptr_kind = SYMS_CvBasicPointerKindFromTypeId(ti);
      SYMS_U32 itype_kind = SYMS_CvBasicTypeFromTypeId(ti);
      
      result.reported_size_interp = SYMS_SizeInterpretation_ByteCount;
      
      switch (basic_ptr_kind){
        default:
        {
          result.reported_size_interp = SYMS_SizeInterpretation_Null;
        }break;
        
        case SYMS_CvBasicPointerKind_VALUE:
        {
          switch (itype_kind){
            default:
            {
              result.reported_size_interp = SYMS_SizeInterpretation_Null;
            }break;
            
            case SYMS_CvBasicType_VOID:
            {
              result.kind = SYMS_TypeKind_Void;
              result.reported_size_interp = SYMS_SizeInterpretation_Null;
            }break;
            
            case SYMS_CvBasicType_HRESULT:
            {
              result.kind = SYMS_TypeKind_Void;
              result.reported_size = 4;
            }break;
            
            case SYMS_CvBasicType_RCHAR:
            case SYMS_CvBasicType_CHAR:
            {
              result.kind = SYMS_TypeKind_Int8;
              result.mods = SYMS_TypeModifier_Char;
              result.reported_size = 1;
            }break;
            
            case SYMS_CvBasicType_UCHAR:
            {
              result.kind = SYMS_TypeKind_UInt8;
              result.mods = SYMS_TypeModifier_Char;
              result.reported_size = 1;
            }break;
            
            case SYMS_CvBasicType_WCHAR:
            {
              result.kind = SYMS_TypeKind_UInt16;
              result.mods = SYMS_TypeModifier_Char;
              result.reported_size = 2;
            }break;
            
            case SYMS_CvBasicType_BOOL8:
            case SYMS_CvBasicType_CHAR8:
            case SYMS_CvBasicType_INT8:
            {
              result.kind = SYMS_TypeKind_Int8;
              result.reported_size = 1;
            }break;
            
            case SYMS_CvBasicType_BOOL16:
            case SYMS_CvBasicType_CHAR16:
            case SYMS_CvBasicType_SHORT:
            case SYMS_CvBasicType_INT16:
            {
              result.kind = SYMS_TypeKind_Int16;
              result.reported_size = 2;
            }break;
            
            case SYMS_CvBasicType_BOOL32:
            case SYMS_CvBasicType_CHAR32:
            case SYMS_CvBasicType_INT32:
            {
              result.kind = SYMS_TypeKind_Int32;
              result.reported_size = 4;
            }break;
            
            case SYMS_CvBasicType_BOOL64:
            case SYMS_CvBasicType_QUAD:
            case SYMS_CvBasicType_INT64:
            {
              result.kind = SYMS_TypeKind_Int64;
              result.reported_size = 8;
            }break;
            
            case SYMS_CvBasicType_OCT:
            case SYMS_CvBasicType_INT128:
            {
              result.kind = SYMS_TypeKind_Int128;
              result.reported_size = 16;
            }break;
            
            case SYMS_CvBasicType_UINT8:
            {
              result.kind = SYMS_TypeKind_UInt8;
              result.reported_size = 1;
            }break;
            
            case SYMS_CvBasicType_USHORT:
            case SYMS_CvBasicType_UINT16:
            {
              result.kind = SYMS_TypeKind_UInt16;
              result.reported_size = 2;
            }break;
            
            case SYMS_CvBasicType_LONG:
            {
              result.kind = SYMS_TypeKind_Int32;
              result.reported_size = 4;
            }break;
            
            case SYMS_CvBasicType_ULONG:
            {
              result.kind = SYMS_TypeKind_UInt32;
              result.reported_size = 4;
            }break;
            
            case SYMS_CvBasicType_UINT32:
            {
              result.kind = SYMS_TypeKind_UInt32;
              result.reported_size = 4;
            }break;
            
            case SYMS_CvBasicType_UQUAD:
            case SYMS_CvBasicType_UINT64:
            {
              result.kind = SYMS_TypeKind_UInt64;
              result.reported_size = 8;
            }break;
            
            case SYMS_CvBasicType_UOCT:
            case SYMS_CvBasicType_UINT128:
            {
              result.kind = SYMS_TypeKind_UInt128;
              result.reported_size = 16;
            }break;
            
            case SYMS_CvBasicType_FLOAT16:
            {
              result.kind = SYMS_TypeKind_Float16;
              result.reported_size = 2;
            }break;
            
            case SYMS_CvBasicType_FLOAT32:
            {
              result.kind = SYMS_TypeKind_Float32;
              result.reported_size = 4;
            }break;
            
            case SYMS_CvBasicType_FLOAT64:
            {
              result.kind = SYMS_TypeKind_Float64;
              result.reported_size = 8;
            }break;
            
            case SYMS_CvBasicType_FLOAT32PP:
            {
              result.kind = SYMS_TypeKind_Float32PP;
              result.reported_size = 4;
            }break;
            
            case SYMS_CvBasicType_FLOAT80:
            {
              result.kind = SYMS_TypeKind_Float80;
              result.reported_size = 10;
            }break;
            
            case SYMS_CvBasicType_FLOAT128:
            {
              result.kind = SYMS_TypeKind_Float128;
              result.reported_size = 16;
            }break;
            
            case SYMS_CvBasicType_COMPLEX32:
            {
              result.kind = SYMS_TypeKind_Complex32;
              result.reported_size = 8;
            }break;
            
            case SYMS_CvBasicType_COMPLEX64:
            {
              result.kind = SYMS_TypeKind_Complex64;
              result.reported_size = 16;
            }break;
            
            case SYMS_CvBasicType_COMPLEX80:
            {
              result.kind = SYMS_TypeKind_Complex80;
              result.reported_size = 20;
            }break;
            
            case SYMS_CvBasicType_COMPLEX128:
            {
              result.kind = SYMS_TypeKind_Complex128;
              result.reported_size = 32;
            }break;
          }
        }break;
        
        case SYMS_CvBasicPointerKind_16BIT:
        case SYMS_CvBasicPointerKind_FAR_16BIT:
        case SYMS_CvBasicPointerKind_HUGE_16BIT:
        {
          result.kind = SYMS_TypeKind_Ptr;
          result.reported_size = 2;
          result.direct_type.uid = SYMS_PdbPseudoUnit_TPI;
          result.direct_type.sid = SYMS_ID_u32_u32(SYMS_PdbSymbolIDKind_Index, itype_kind);
        }break;
        
        case SYMS_CvBasicPointerKind_32BIT:
        case SYMS_CvBasicPointerKind_16_32BIT:
        {
          result.kind = SYMS_TypeKind_Ptr;
          result.reported_size = 4;
          result.direct_type.uid = SYMS_PdbPseudoUnit_TPI;
          result.direct_type.sid = SYMS_ID_u32_u32(SYMS_PdbSymbolIDKind_Index, itype_kind);
        }break;
        
        case SYMS_CvBasicPointerKind_64BIT:
        {
          result.kind = SYMS_TypeKind_Ptr;
          result.reported_size  = 8;
          result.direct_type.uid = SYMS_PdbPseudoUnit_TPI;
          result.direct_type.sid = SYMS_ID_u32_u32(SYMS_PdbSymbolIDKind_Index, itype_kind);
        }break;
      }
    }
  }
  
  // recorded type info
  if (resolve.stub != 0){
    // shared fields for user data type paths
    SYMS_TypeKind type_kind = SYMS_TypeKind_Null;
    SYMS_CvTypeProps props = 0;
    
    switch (resolve.leaf_kind){
      default:break;
      
      case SYMS_CvLeaf_MODIFIER:
      {
        SYMS_CvLeafModifier modifier = {0};
        if (syms_msf_read_struct_in_range(data, msf, resolve.leaf_range, 0, &modifier)){
          result.kind = SYMS_TypeKind_Modifier;
          result.mods = syms_pdb_modifier_from_cv_modifier_flags(modifier.flags);
          result.direct_type.uid = SYMS_PdbPseudoUnit_TPI;
          result.direct_type.sid = SYMS_ID_u32_u32(SYMS_PdbSymbolIDKind_Index, modifier.itype);
          result.reported_size_interp = SYMS_SizeInterpretation_Multiplier;
          result.reported_size = 1;
        }
      }break;
      
      case SYMS_CvLeaf_POINTER:
      {
        SYMS_CvLeafPointer ptr = {0};
        if (syms_msf_read_struct_in_range(data, msf, resolve.leaf_range, 0, &ptr)){
          SYMS_U64 size = SYMS_CvPointerAttribs_Extract_SIZE(ptr.attr);
          //SYMS_CvPointerKind ptr_kind = SYMS_CvPointerAttribs_Extract_KIND(ptr.attr);
          SYMS_CvPointerMode ptr_mode = SYMS_CvPointerAttribs_Extract_MODE(ptr.attr);
          
          SYMS_TypeKind type_kind = syms_pdb_type_kind_from_cv_pointer_mode(ptr_mode);
          
          SYMS_CvTypeIndex containing_type = 0;
          if (type_kind == SYMS_TypeKind_MemberPtr){
            syms_msf_read_struct_in_range(data, msf, resolve.leaf_range, sizeof(ptr), &containing_type);
          }
          
          result.direct_type.uid = SYMS_PdbPseudoUnit_TPI;
          result.direct_type.sid = SYMS_ID_u32_u32(SYMS_PdbSymbolIDKind_Index, ptr.itype);
          result.kind = type_kind;
          result.mods = syms_pdb_modifier_from_cv_pointer_attribs(ptr.attr);
          result.reported_size_interp = SYMS_SizeInterpretation_ByteCount;
          result.reported_size = size;
          if (containing_type != 0){
            result.containing_type.uid = SYMS_PdbPseudoUnit_TPI;
            result.containing_type.sid = SYMS_ID_u32_u32(SYMS_PdbSymbolIDKind_Index, containing_type);
          }
        }
      }break;
      
      case SYMS_CvLeaf_PROCEDURE:
      {
        SYMS_CvLeafProcedure proc = {0};
        if (syms_msf_read_struct_in_range(data, msf, resolve.leaf_range, 0, &proc)){
          // skipped: funcattr, arg_count, arg_itype
          result.direct_type.uid = SYMS_PdbPseudoUnit_TPI;
          result.direct_type.sid = SYMS_ID_u32_u32(SYMS_PdbSymbolIDKind_Index, proc.ret_itype);
          result.kind = SYMS_TypeKind_Proc;
          result.call_convention = syms_pdb_call_convention_from_cv_call_kind(proc.call_kind);
        }
      }break;
      
      case SYMS_CvLeaf_MFUNCTION:
      {
        SYMS_CvLeafMFunction mfunc = {0};
        if (syms_msf_read_struct_in_range(data, msf, resolve.leaf_range, 0, &mfunc)){
          // skipped: class_itype, this_itype, funcattr, arg_count, arg_itype, thisadjust
          result.direct_type.uid = SYMS_PdbPseudoUnit_TPI;
          result.direct_type.sid = SYMS_ID_u32_u32(SYMS_PdbSymbolIDKind_Index, mfunc.ret_itype);
          result.kind = SYMS_TypeKind_Proc;
          result.call_convention = syms_pdb_call_convention_from_cv_call_kind(mfunc.call_kind);
        }
      }break;
      
      case SYMS_CvLeaf_ARRAY:
      {
        SYMS_CvLeafArray array = {0};
        if (syms_msf_read_struct_in_range(data, msf, resolve.leaf_range, 0, &array)){
          result.direct_type.uid = SYMS_PdbPseudoUnit_TPI;
          result.direct_type.sid = SYMS_ID_u32_u32(SYMS_PdbSymbolIDKind_Index, array.entry_itype);
          result.kind = SYMS_TypeKind_Array;
          result.reported_size_interp = SYMS_SizeInterpretation_ByteCount;
          result.reported_size = resolve.stub->num;
        }
      }break;
      
      case SYMS_CvLeaf_BITFIELD:
      {
        SYMS_CvLeafBitField bitfield = {0};
        if (syms_msf_read_struct_in_range(data, msf, resolve.leaf_range, 0, &bitfield)){
          result.direct_type.uid = SYMS_PdbPseudoUnit_TPI;
          result.direct_type.sid = SYMS_ID_u32_u32(SYMS_PdbSymbolIDKind_Index, bitfield.itype);
          result.kind = SYMS_TypeKind_Bitfield;
          result.reported_size_interp = SYMS_SizeInterpretation_Multiplier;
          result.reported_size = 1;
          // TODO(allen): bitfield reporting
        }
      }break;
      
      // udt
      {
        case SYMS_CvLeaf_STRUCTURE:
        {
          type_kind = SYMS_TypeKind_Struct;
          goto read_struct;
        }
        case SYMS_CvLeaf_CLASS:
        case SYMS_CvLeaf_INTERFACE:
        {
          type_kind = SYMS_TypeKind_Class;
          goto read_struct;
        }
        read_struct:
        {
          SYMS_CvLeafStruct struct_ = {0};
          syms_msf_read_struct_in_range(data, msf, resolve.leaf_range, 0, &struct_);
          props = struct_.props;
          goto fill_result;
        }
        
        case SYMS_CvLeaf_UNION:
        {
          type_kind = SYMS_TypeKind_Union;
          SYMS_CvLeafUnion union_ = {0};
          syms_msf_read_struct_in_range(data, msf, resolve.leaf_range, 0, &union_);
          props = union_.props;
          goto fill_result;
        }
        
        case SYMS_CvLeaf_ENUM:
        {
          type_kind = SYMS_TypeKind_Enum;
          SYMS_CvLeafEnum enum_ = {0};
          syms_msf_read_struct_in_range(data, msf, resolve.leaf_range, 0, &enum_);
          props = enum_.props;
          result.direct_type.uid = SYMS_PdbPseudoUnit_TPI;
          result.direct_type.sid = SYMS_ID_u32_u32(SYMS_PdbSymbolIDKind_Index, enum_.itype);
          goto fill_result;
        }
        
        case SYMS_CvLeaf_CLASSPTR:
        case SYMS_CvLeaf_CLASSPTR2:
        {
          type_kind = SYMS_TypeKind_Struct;
          SYMS_CvLeafClassPtr class_ptr = {0};
          syms_msf_read_struct_in_range(data, msf, resolve.leaf_range, 0, &class_ptr);
          props = class_ptr.props;
          goto fill_result;
        }
        
        fill_result:
        {
          SYMS_B32 is_fwdref = !!(props & SYMS_CvTypeProp_FWDREF);
          if (is_fwdref){
            result.kind = syms_type_kind_fwd_from_main(type_kind);
            result.reported_size_interp = SYMS_SizeInterpretation_ResolveForwardReference;
            result.reported_size = 0;
          }
          else{
            result.kind = type_kind;
            if (type_kind == SYMS_TypeKind_Enum){
              result.reported_size_interp = SYMS_SizeInterpretation_Multiplier;
              result.reported_size = 1;
            }
            else{
              result.reported_size_interp = SYMS_SizeInterpretation_ByteCount;
              result.reported_size = resolve.stub->num;
            }
          }
        }
      }break;
      
      case SYMS_CvLeaf_ALIAS:
      {
        SYMS_CvLeafAlias alias = {0};
        if (syms_msf_read_struct_in_range(data, msf, resolve.leaf_range, 0, &alias)){
          result.kind = SYMS_TypeKind_Typedef;
          result.direct_type.uid = SYMS_PdbPseudoUnit_TPI;
          result.direct_type.sid = SYMS_ID_u32_u32(SYMS_PdbSymbolIDKind_Index, alias.itype);
          result.reported_size_interp = SYMS_SizeInterpretation_Multiplier;
          result.reported_size = 1;
        }
      }break;
    }
  }
  
  // type index
  if (resolve.is_leaf_id){
    SYMS_CvTypeIndex ti = SYMS_ID_u32_1(id);
    SYMS_String8 id_data = {(SYMS_U8*)&ti, sizeof(ti)};
    
    SYMS_PdbTpiAccel *ipi = &dbg->ipi;
    SYMS_MsfRange ipi_range = syms_msf_range_from_sn(msf, ipi->type_sn);
    
    if (ipi->bucket_count > 0){
      
      // get bucket
      SYMS_U32 name_hash = syms_pdb_hashV1(id_data);
      SYMS_U32 bucket_index = name_hash%ipi->bucket_count;
      
      // iterate bucket
      for (SYMS_PdbChain *bucket = ipi->buckets[bucket_index];
           bucket != 0;
           bucket = bucket->next){
        SYMS_CvItemId item_id  = bucket->v;
        SYMS_U32 item_off = syms_pdb_tpi_off_from_ti(data, msf, ipi, item_id);
        
        SYMS_CvElement element = syms_cv_element(data, msf, ipi_range, item_off);
        switch (element.kind){
          default:break;
          
          case SYMS_CvLeaf_UDT_MOD_SRC_LINE:
          {
            // TODO(allen): we have never hit this case before; we're not sure how it works,
            // and have no way to test it.
            SYMS_ASSERT_PARANOID(!"not implemented");
#if 0
            SYMS_CvLeafModSrcLine mod_src_line = {0};
            if (syms_msf_read_struct_in_range(data, msf, element.range, 0, &mod_src_line)){
            }
#endif
          }break;
          
          case SYMS_CvLeaf_UDT_SRC_LINE:
          {
            SYMS_CvLeafUDTSrcLine udt_src_line = {0};
            if (syms_msf_read_struct_in_range(data, msf, element.range, 0, &udt_src_line)){
              if (udt_src_line.udt_itype == ti){
                result.src_coord.file_id = SYMS_ID_u32_u32(SYMS_PdbFileIDKind_IPIStringID, udt_src_line.src);
                result.src_coord.line = udt_src_line.ln;
                goto dbl_break;
              }
            }
          }break;
        }
      }
      
      dbl_break:;
    }
  }
  
  return(result);
}

SYMS_API SYMS_ConstInfo
syms_pdb_leaf_const_info_from_id(SYMS_String8 data, SYMS_PdbDbgAccel *dbg, SYMS_PdbUnitAccel *unit,
                                 SYMS_SymbolID id){
  // setup accel
  SYMS_MsfAccel *msf = dbg->msf;
  
  // read id
  SYMS_PdbLeafResolve resolve = syms_pdb_leaf_resolve_from_id(data, dbg, unit, id);
  
  // zero clear result
  SYMS_ConstInfo result = {SYMS_TypeKind_Null};
  
  // return const info
  if (resolve.stub != 0){
    switch (resolve.leaf_kind){
      default:break;
      
      case SYMS_CvLeaf_ENUMERATE:
      {
        SYMS_CvLeafEnumerate enumerate  = {0};
        if (syms_msf_read_struct_in_range(data, msf, resolve.leaf_range, 0, &enumerate)){
          // TODO(allen): attribs: SYMS_CvFieldAttribs;
          
          SYMS_U32 num_off = sizeof(SYMS_CvLeafEnumerate);
          SYMS_CvNumeric num = {SYMS_TypeKind_Null};
          SYMS_U32 num_size = syms_cv_read_numeric(data, msf, resolve.leaf_range, num_off, &num);
          (void)num_size;
          result = syms_pdb_const_info_from_cv_numeric(num);
        }
      }break;
    }
  }
  
  return(result);
}

// pdb unit helpers

SYMS_API SYMS_PdbStub*
syms_pdb_stub_from_unit_off(SYMS_PdbUnitAccel *unit, SYMS_U32 off){
  SYMS_PdbStub *result = 0;
  if (unit->bucket_count > 0){
    SYMS_U64 hash = syms_hash_u64(off);
    SYMS_U32 bucket_index = hash%unit->bucket_count;
    for (SYMS_PdbStub *stub = unit->buckets[bucket_index];
         stub != 0;
         stub = stub->bucket_next){
      if (stub->off == off){
        result = stub;
        break;
      }
    }
  }
  return(result);
}

SYMS_API SYMS_PdbStub*
syms_pdb_stub_from_unit_index(SYMS_PdbUnitAccel *unit, SYMS_U32 index){
  SYMS_PdbStub *result = 0;
  if (unit->top_min_index <= index){
    SYMS_U32 relative_index = index - unit->top_min_index;
    if (relative_index < unit->ti_count){
      result = unit->ti_stubs + relative_index;
    }
  }
  return(result);
}


// main api

SYMS_API SYMS_PdbUnitAccel*
syms_pdb_unit_accel_from_id(SYMS_Arena *arena, SYMS_String8 data, SYMS_PdbDbgAccel *dbg,
                            SYMS_PdbUnitSetAccel *unit_set, SYMS_UnitID uid){
  // setup result
  SYMS_PdbUnitAccel *result = (SYMS_PdbUnitAccel*)&syms_format_nil;
  
  switch (uid){
    case SYMS_PdbPseudoUnit_SYM:
    {
      result = syms_pdb_pub_sym_accel_from_dbg(arena, data, dbg);
    }break;
    
    case SYMS_PdbPseudoUnit_TPI:
    {
      result = syms_pdb_leaf_accel_from_dbg(arena, data, dbg);
    }break;
    
    default:
    {
      SYMS_PdbCompUnit *unit = syms_pdb_comp_unit_from_id(unit_set, uid);
      if (unit != 0){
        SYMS_MsfRange range = syms_pdb_msf_range_from_comp_unit(unit, SYMS_PdbCompUnitRange_Symbols);
        result = syms_pdb_sym_accel_from_range(arena, data, dbg->msf, range, uid);
      }
    }break;
  }
  
  return(result);
}

SYMS_API SYMS_UnitID
syms_pdb_uid_from_accel(SYMS_PdbUnitAccel *unit){
  return(unit->uid);
}

SYMS_API SYMS_UnitID
syms_pdb_tls_var_uid_from_dbg(SYMS_PdbDbgAccel *dbg){
  // NOTE(nick): Thread var symbols are stored in global symbol stream
  // which doesn't abstract well with DWARF model where thread vars
  // are stored on per compilation units basis.
  return(SYMS_PdbPseudoUnit_SYM);
}

SYMS_API SYMS_SymbolIDArray
syms_pdb_proc_sid_array_from_unit(SYMS_Arena *arena, SYMS_PdbUnitAccel *unit){
  SYMS_SymbolIDArray result = {0};
  if (!unit->leaf_set){
    
    //- allocate array
    SYMS_U64 count = unit->proc_count;
    SYMS_SymbolID *ids = syms_push_array(arena, SYMS_SymbolID, count);
    
    //- fill array
    SYMS_SymbolID *id_ptr = ids;
    SYMS_PdbStub **stub_ptr = unit->proc_stubs;
    SYMS_PdbStub **opl = stub_ptr + count;
    for (; stub_ptr < opl; id_ptr += 1, stub_ptr += 1){
      *id_ptr = SYMS_ID_u32_u32(SYMS_PdbSymbolIDKind_Off, (**stub_ptr).off);
    }
    
    //- assemble result
    result.count = count;
    result.ids = ids;
  }
  return(result);
}

SYMS_API SYMS_SymbolIDArray
syms_pdb_var_sid_array_from_unit(SYMS_Arena *arena, SYMS_PdbUnitAccel *unit){
  SYMS_SymbolIDArray result = {0};
  if (!unit->leaf_set){
    
    //- allocate array
    SYMS_U64 count = unit->var_count;
    SYMS_SymbolID *ids = syms_push_array(arena, SYMS_SymbolID, count);
    
    //- fill array
    SYMS_SymbolID *id_ptr = ids;
    SYMS_PdbStub **stub_ptr = unit->var_stubs;
    SYMS_PdbStub **opl = stub_ptr + count;
    for (; stub_ptr < opl; id_ptr += 1, stub_ptr += 1){
      *id_ptr = SYMS_ID_u32_u32(SYMS_PdbSymbolIDKind_Off, (**stub_ptr).off);
    }
    
    //- assemble result
    result.count = count;
    result.ids = ids;
  }
  return(result);
}

SYMS_API SYMS_SymbolIDArray
syms_pdb_tls_var_sid_array_from_unit(SYMS_Arena *arena, SYMS_PdbUnitAccel *thread_unit){
  SYMS_SymbolIDArray result = {0};
  if (!thread_unit->leaf_set){
    
    //- allocate array
    SYMS_U64 count = thread_unit->tls_var_count;
    SYMS_SymbolID *ids = syms_push_array(arena, SYMS_SymbolID, count);
    
    //- fill array
    SYMS_SymbolID *id_ptr = ids;
    SYMS_PdbStub **stub_ptr = thread_unit->tls_var_stubs;
    SYMS_PdbStub **opl = stub_ptr + count;
    for (; stub_ptr < opl; id_ptr += 1, stub_ptr += 1){
      *id_ptr = SYMS_ID_u32_u32(SYMS_PdbSymbolIDKind_Off, (**stub_ptr).off);
    }
    
    //- assemble result
    result.count = count;
    result.ids = ids;
  }
  
  return(result);
}

SYMS_API SYMS_SymbolIDArray
syms_pdb_type_sid_array_from_unit(SYMS_Arena *arena, SYMS_PdbUnitAccel *unit){
  SYMS_SymbolIDArray result = {0};
  if (unit->leaf_set){
    
    //- allocate array
    SYMS_U64 count = unit->udt_count;
    SYMS_SymbolID *ids = syms_push_array(arena, SYMS_SymbolID, count);
    
    //- offset info
    SYMS_PdbStub *ti_stubs = unit->ti_stubs;
    SYMS_U32 top_min_index = (SYMS_U32)unit->top_min_index;
    
    //- fill array
    SYMS_SymbolID *id_ptr = ids;
    SYMS_PdbStub **stub_ptr = unit->udt_stubs;
    SYMS_PdbStub **opl = stub_ptr + count;
    for (; stub_ptr < opl; id_ptr += 1, stub_ptr += 1){
      SYMS_PdbStub *stub = *stub_ptr;
      SYMS_U32 index = (SYMS_U32)(stub - ti_stubs) + top_min_index;
      *id_ptr = SYMS_ID_u32_u32(SYMS_PdbSymbolIDKind_Index, index);
    }
    
    //- assemble result
    result.count = count;
    result.ids = ids;
  }
  return(result);
}

SYMS_API SYMS_U64
syms_pdb_symbol_count_from_unit(SYMS_PdbUnitAccel *unit){
  SYMS_U64 result = unit->top_count;
  return(result);
}

SYMS_API SYMS_SymbolKind
syms_pdb_symbol_kind_from_sid(SYMS_String8 data, SYMS_PdbDbgAccel *dbg,
                              SYMS_PdbUnitAccel *unit, SYMS_SymbolID id){
  // dispatch to sym or leaf
  SYMS_SymbolKind result = SYMS_SymbolKind_Null;
  if (unit->leaf_set){
    result = syms_pdb_leaf_symbol_kind_from_id(data, dbg, unit, id);
  }
  else{
    result = syms_pdb_sym_symbol_kind_from_id(data, dbg, unit, id);
  }
  return(result);
}

SYMS_API SYMS_String8
syms_pdb_symbol_name_from_sid(SYMS_Arena *arena,SYMS_String8 data,SYMS_PdbDbgAccel *dbg,
                              SYMS_PdbUnitAccel *unit, SYMS_SymbolID id){
  // dispatch to sym or leaf
  SYMS_String8 result = {0};
  if (unit->leaf_set){
    result = syms_pdb_leaf_symbol_name_from_id(arena, data, dbg, unit, id);
  }
  else{
    result = syms_pdb_sym_symbol_name_from_id(arena, data, dbg, unit, id);
  }
  return(result);
}

SYMS_API SYMS_TypeInfo
syms_pdb_type_info_from_id(SYMS_String8 data, SYMS_PdbDbgAccel *dbg, SYMS_PdbUnitAccel *unit, SYMS_SymbolID id){
  SYMS_TypeInfo result = {SYMS_TypeKind_Null};
  if (unit->leaf_set){
    result = syms_pdb_leaf_type_info_from_id(data, dbg, unit, id);
  }
  return(result);
}

SYMS_API SYMS_ConstInfo
syms_pdb_const_info_from_id(SYMS_String8 data, SYMS_PdbDbgAccel *dbg, SYMS_PdbUnitAccel *unit, SYMS_SymbolID id){
  SYMS_ConstInfo result = {SYMS_TypeKind_Null};
  if (unit->leaf_set){
    result = syms_pdb_leaf_const_info_from_id(data, dbg, unit, id);
  }
  return(result);
}


////////////////////////////////
//~ NOTE(allen): PDB Variable Info

// cv parse

SYMS_API SYMS_USID
syms_pdb_sym_type_from_var_id(SYMS_String8 data, SYMS_PdbDbgAccel *dbg,
                              SYMS_PdbUnitAccel *unit, SYMS_SymbolID id){
  // setup accel
  SYMS_MsfAccel *msf = dbg->msf;
  
  // read id
  SYMS_MsfRange range = syms_msf_range_from_sn(msf, unit->sn);
  SYMS_PdbStub *stub = syms_pdb_stub_from_unit_off(unit, SYMS_ID_u32_1(id));
  
  // zero clear result
  SYMS_USID result = {0};
  
  // parse symbol
  if (stub != 0){
    SYMS_CvElement element = syms_cv_element(data, msf, range, stub->off);
    switch (element.kind){
      default:break;
      
      case SYMS_CvSymKind_LDATA32:
      case SYMS_CvSymKind_GDATA32:
      {
        SYMS_CvData32 data32 = {0};
        syms_msf_read_struct_in_range(data, msf, element.range, 0, &data32);
        
        result.sid = SYMS_ID_u32_u32(SYMS_PdbSymbolIDKind_Index, data32.itype);
        result.uid = SYMS_PdbPseudoUnit_TPI;
      }break;
      
      case SYMS_CvSymKind_LOCAL:
      {
        SYMS_CvLocal loc = {0};
        syms_msf_read_struct_in_range(data, msf, element.range, 0, &loc);
        
        result.sid = SYMS_ID_u32_u32(SYMS_PdbSymbolIDKind_Index, loc.itype);
        result.uid = SYMS_PdbPseudoUnit_TPI;
      }break;
      
      case SYMS_CvSymKind_REGREL32:
      {
        SYMS_CvRegrel32 regrel32 = {0};
        syms_msf_read_struct_in_range(data, msf, element.range, 0, &regrel32);
        
        result.sid = SYMS_ID_u32_u32(SYMS_PdbSymbolIDKind_Index, regrel32.itype);
        result.uid = SYMS_PdbPseudoUnit_TPI;
      }break;
      
      case SYMS_CvSymKind_LTHREAD32:
      case SYMS_CvSymKind_GTHREAD32:
      {
        SYMS_CvThread32 thread32 = {0};
        syms_msf_read_struct_in_range(data, msf, element.range, 0, &thread32);
        
        result.sid = SYMS_ID_u32_u32(SYMS_PdbSymbolIDKind_Index, thread32.itype);
        result.uid = SYMS_PdbPseudoUnit_TPI;
      }break;
    }
  }
  
  return(result);
}


SYMS_API SYMS_U64
syms_pdb_sym_voff_from_var_sid(SYMS_String8 data, SYMS_PdbDbgAccel *dbg, SYMS_PdbUnitAccel *unit,
                               SYMS_SymbolID sid){
  // setup accel
  SYMS_MsfAccel *msf = dbg->msf;
  
  // read id
  SYMS_MsfRange range = syms_msf_range_from_sn(msf, unit->sn);
  SYMS_PdbStub *stub = syms_pdb_stub_from_unit_off(unit, SYMS_ID_u32_1(sid));
  
  // zero clear result
  SYMS_U64 result = 0;
  
  // parse symbol
  if (stub != 0){
    SYMS_CvElement element = syms_cv_element(data, msf, range, stub->off);
    switch (element.kind){
      default:break;
      
      case SYMS_CvSymKind_LDATA32:
      case SYMS_CvSymKind_GDATA32:
      {
        SYMS_CvData32 data32 = {0};
        syms_msf_read_struct_in_range(data, msf, element.range, 0, &data32);
        SYMS_CoffSection section = syms_pdb_coff_section(data, dbg, data32.sec);
        result = section.virt_off + data32.sec_off;
      }break;
    }
  }
  
  return(result);
}

SYMS_API SYMS_RegSection
syms_pdb_reg_section_from_x86_reg(SYMS_CvReg cv_reg){
  SYMS_RegSection result = {0};
  if (cv_reg < SYMS_ARRAY_SIZE(syms_reg_slices_X86)){
    SYMS_RegSlice *slice = syms_reg_slices_X86 + cv_reg;
    SYMS_RegID reg_id = slice->reg_id;
    if (reg_id < SYMS_RegX86Code_COUNT){
      SYMS_RegSection *section = syms_reg_section_X86 + reg_id;
      result.off = section->off + slice->byte_off;
      result.size = slice->byte_size;
    }
  }
  return(result);
}

SYMS_API SYMS_RegSection
syms_pdb_reg_section_from_x64_reg(SYMS_CvReg cv_reg){
  SYMS_RegSection result = {0};
  if (cv_reg < SYMS_ARRAY_SIZE(syms_reg_slices_X64)){
    SYMS_RegSlice *slice = syms_reg_slices_X64 + cv_reg;
    SYMS_RegID reg_id = slice->reg_id;
    if (reg_id < SYMS_RegX64Code_COUNT){
      SYMS_RegSection *section = syms_reg_section_X64 + reg_id;
      result.off = section->off + slice->byte_off;
      result.size = slice->byte_size;
    }
  }
  return(result);
}

SYMS_API SYMS_RegSection
syms_pdb_reg_section_from_arch_reg(SYMS_Arch arch, SYMS_CvReg cv_reg){
  SYMS_RegSection result = {0};
  switch (arch){
    case SYMS_Arch_X86: result = syms_pdb_reg_section_from_x86_reg(cv_reg); break;
    case SYMS_Arch_X64: result = syms_pdb_reg_section_from_x64_reg(cv_reg); break;
  }
  return(result);
}

SYMS_API SYMS_RegSection
syms_pdb_reg_section_from_framepointer(SYMS_String8 data,  SYMS_PdbDbgAccel *dbg,
                                       SYMS_MsfRange range, SYMS_PdbStub *framepointer_stub){
  //- get accelerator
  SYMS_MsfAccel *msf = dbg->msf;
  
  //- get LOCAL
  SYMS_PdbStub *local_stub = framepointer_stub->parent;
  SYMS_CvElement local_element = {0};
  SYMS_B32 got_local = syms_false;
  if (local_stub != 0){
    local_element = syms_cv_element(data, msf, range, local_stub->off);
    if (local_element.kind == SYMS_CvSymKind_LOCAL){
      got_local = syms_true;
    }
  }
  
  //- get *PROC32
  SYMS_CvElement root_element = {0};
  if (got_local){
    SYMS_PdbStub *root_stub = local_stub->parent;
    for (;root_stub->parent != 0;){
      root_stub = root_stub->parent;
    }
    root_element = syms_cv_element(data, msf, range, root_stub->off);
  }
  SYMS_B32 got_proc32 = (root_element.kind == SYMS_CvSymKind_LPROC32 ||
                         root_element.kind == SYMS_CvSymKind_GPROC32);
  
  //- get FRAMEPROC
  SYMS_B32 got_fp_flags = syms_false;
  SYMS_CvFrameprocFlags fp_flags = 0;
  if (got_proc32){
    SYMS_U64 fp_off = root_element.range.off + root_element.range.size;
    SYMS_CvElement fp_element = syms_cv_element(data, msf, range, fp_off);
    if (fp_element.kind == SYMS_CvSymKind_FRAMEPROC){
      SYMS_U64 flags_off = SYMS_MEMBER_OFFSET(SYMS_CvFrameproc, flags);
      got_fp_flags = syms_msf_read_struct_in_range(data, msf, fp_element.range,
                                                   flags_off, &fp_flags);
    }
  }
  
  //- determine the register
  SYMS_RegSection result = {0};
  SYMS_Arch arch = syms_pdb_arch_from_dbg(dbg);
  if (got_fp_flags){
    // check if parameter
    SYMS_U64 flags_off = SYMS_MEMBER_OFFSET(SYMS_CvLocal, flags);
    SYMS_CvLocalFlags local_flags = 0;
    syms_msf_read_struct_in_range(data, msf, local_element.range, flags_off, &local_flags);
    SYMS_B32 is_parameter = (local_flags & SYMS_CvLocalFlag_PARAM);
    
    // get frame pointer code
    SYMS_CvEncodedFramePtrReg frame_ptr_reg = 0;
    if (is_parameter){
      frame_ptr_reg = SYMS_CvFrameprocFlags_Extract_ParamBasePointer(fp_flags);
    }
    else{
      frame_ptr_reg = SYMS_CvFrameprocFlags_Extract_LocalBasePointer(fp_flags);
    }
    
    // get register section
    switch (arch){
      case SYMS_Arch_X86:
      {
        switch (frame_ptr_reg){
          case SYMS_CvEncodedFramePtrReg_StackPtr:
          {
            // TODO(allen): support SYMS_CvAllReg_VFRAME
          }break;
          case SYMS_CvEncodedFramePtrReg_FramePtr:
          {
            result = syms_pdb_reg_section_from_x86_reg(SYMS_CvRegx86_EBP);
          }break;
          case SYMS_CvEncodedFramePtrReg_BasePtr:
          {
            result = syms_pdb_reg_section_from_x86_reg(SYMS_CvRegx86_EBX);
          }break;
        }
      }break;
      case SYMS_Arch_X64:
      {
        switch (frame_ptr_reg){
          case SYMS_CvEncodedFramePtrReg_StackPtr:
          {
            result = syms_pdb_reg_section_from_x64_reg(SYMS_CvRegx64_RSP);
          }break;
          case SYMS_CvEncodedFramePtrReg_FramePtr:
          {
            result = syms_pdb_reg_section_from_x64_reg(SYMS_CvRegx64_RBP);
          }break;
          case SYMS_CvEncodedFramePtrReg_BasePtr:
          {
            result = syms_pdb_reg_section_from_x64_reg(SYMS_CvRegx64_R13);
          }break;
        }
      }break;
    }
  }
  
  //- fallback
  else{
    switch (arch){
      case SYMS_Arch_X86:
      {
        result = syms_reg_section_X86[SYMS_RegX86Code_ebp];
      }break;
      case SYMS_Arch_X64:
      {
        result = syms_reg_section_X64[SYMS_RegX64Code_rbp];
      }break;
    }
  }
  
  return(result);
}

// main api

SYMS_API SYMS_USID
syms_pdb_type_from_var_id(SYMS_String8 data, SYMS_PdbDbgAccel *dbg, SYMS_PdbUnitAccel *unit, SYMS_SymbolID id){
  SYMS_USID result = {0};
  if (!unit->leaf_set){
    result = syms_pdb_sym_type_from_var_id(data, dbg, unit, id);
  }
  return(result);
}

SYMS_API SYMS_U64
syms_pdb_voff_from_var_sid(SYMS_String8 data, SYMS_PdbDbgAccel *dbg, SYMS_PdbUnitAccel *unit, SYMS_SymbolID sid){
  SYMS_U64 result = 0;
  if (!unit->leaf_set){
    result = syms_pdb_sym_voff_from_var_sid(data, dbg, unit, sid);
  }
  return(result);
}

SYMS_API SYMS_Location
syms_pdb_location_from_var_sid(SYMS_Arena *arena, SYMS_String8 data, SYMS_PdbDbgAccel *dbg,
                               SYMS_PdbUnitAccel *unit, SYMS_SymbolID sid){
  SYMS_Location result = {0};
  if (!unit->leaf_set){
    // setup accel
    SYMS_MsfAccel *msf = dbg->msf;
    
    // read id
    SYMS_MsfRange range = syms_msf_range_from_sn(msf, unit->sn);
    SYMS_PdbStub *stub = syms_pdb_stub_from_unit_off(unit, SYMS_ID_u32_1(sid));
    
    // parse symbol
    if (stub != 0){
      SYMS_CvElement element = syms_cv_element(data, msf, range, stub->off);
      
      switch (element.kind){
        case SYMS_CvSymKind_LDATA32:
        case SYMS_CvSymKind_GDATA32:
        {
          SYMS_CvData32 data32 = {0};
          syms_msf_read_struct_in_range(data, msf, element.range, 0, &data32);
          SYMS_CoffSection section = syms_pdb_coff_section(data, dbg, data32.sec);
          SYMS_U32 voff = section.virt_off + data32.sec_off;
          
          //- build the location info for addr:`module base + off`
          SYMS_EvalOpList list = {0};
          syms_op_push(arena, &list, SYMS_EvalOp_ModuleOff, syms_op_params(voff));
          
          result.op_list = list;
          result.mode = SYMS_EvalMode_Address;
        }break;
        
        case SYMS_CvSymKind_REGREL32:
        {
          //- extract info
          SYMS_CvRegrel32 regrel32 = {0};
          syms_msf_read_struct_in_range(data, msf, element.range, 0, &regrel32);
          
          SYMS_CvReg cv_reg = regrel32.reg;
          SYMS_U32 off = regrel32.reg_off;
          SYMS_Arch arch = syms_pdb_arch_from_dbg(dbg);
          // TODO(allen): report unimplemented architecture, unimplemented register convertion
          SYMS_RegSection sec = syms_pdb_reg_section_from_arch_reg(arch, cv_reg);
          
          //- build the location info for addr:`reg + off`
          SYMS_EvalOpList list = {0};
          syms_op_push(arena, &list, SYMS_EvalOp_RegRead, syms_op_params_2u16(sec.off, sec.size));
          if (off != 0){
            syms_op_encode_u(arena, &list, off);
            syms_op_push(arena, &list, SYMS_EvalOp_Add, syms_op_params(SYMS_EvalTypeGroup_U));
          }
          
          result.op_list = list;
          result.mode = SYMS_EvalMode_Address;
        }break;
        
        case SYMS_CvSymKind_GTHREAD32:
        case SYMS_CvSymKind_LTHREAD32:
        {
          SYMS_CvThread32 thread32 = {0};
          syms_msf_read_struct_in_range(data, msf, element.range, 0, &thread32);
          
          //- build the location info for addr:`TLS base + off`
          SYMS_EvalOpList list = {0};
          if (thread32.tls_off <= 0xFFFF){
            syms_op_push(arena, &list, SYMS_EvalOp_TLSOff, syms_op_params(thread32.tls_off));
          }
          else{
            syms_op_push(arena, &list, SYMS_EvalOp_TLSOff, syms_op_params(0xFFFF));
            syms_op_encode_u(arena, &list, (thread32.tls_off - 0xFFFF));
            syms_op_push(arena, &list, SYMS_EvalOp_Add, syms_op_params(SYMS_EvalTypeGroup_U));
          }
          
          result.op_list = list;
          result.mode = SYMS_EvalMode_Address;
        }break;
      }
    }
  }
  return(result);
}

SYMS_API SYMS_LocRangeArray
syms_pdb_location_ranges_from_var_sid(SYMS_Arena *arena, SYMS_String8 data, SYMS_PdbDbgAccel *dbg,
                                      SYMS_PdbUnitAccel *unit, SYMS_SymbolID sid){
  SYMS_LocRangeArray result = {0};
  if (!unit->leaf_set){
    //- setup accel
    SYMS_MsfAccel *msf = dbg->msf;
    
    //- read id
    SYMS_MsfRange range = syms_msf_range_from_sn(msf, unit->sn);
    SYMS_PdbStub *stub = syms_pdb_stub_from_unit_off(unit, SYMS_ID_u32_1(sid));
    
    //- parse symbol
    if (stub != 0){
      SYMS_CvElement element = syms_cv_element(data, msf, range, stub->off);
      if (element.kind == SYMS_CvSymKind_LOCAL){
        SYMS_ArenaTemp scratch = syms_get_scratch(&arena, 1);
        
        //- gather ranges
        SYMS_LocRangeList list = {0};
        for (SYMS_PdbStub *child = stub->first;
             child != 0;
             child = child->sibling_next){
          SYMS_CvElement child_element = syms_cv_element(data, msf, range, child->off);
          SYMS_LocID loc_id = SYMS_ID_u32_u32(SYMS_PdbSymbolIDKind_Off, child->off);
          
          //- determine handling path
          SYMS_B32 do_standard_range = syms_true;
          SYMS_U64 range_off = 0;
          switch (child_element.kind){
            case SYMS_CvSymKind_DEFRANGE_2005:
            case SYMS_CvSymKind_DEFRANGE2_2005:
            {
              // TODO(allen): Investigate these cases further
              do_standard_range = syms_false;
            }break;
            
            case SYMS_CvSymKind_DEFRANGE:
            {
              range_off = SYMS_MEMBER_OFFSET(SYMS_CvDefrange, range);
            }break;
            
            case SYMS_CvSymKind_DEFRANGE_SUBFIELD:
            {
              range_off = SYMS_MEMBER_OFFSET(SYMS_CvDefrangeSubfield, range);
            }break;
            
            case SYMS_CvSymKind_DEFRANGE_REGISTER:
            {
              range_off = SYMS_MEMBER_OFFSET(SYMS_CvDefrangeRegister, range);
            }break;
            
            case SYMS_CvSymKind_DEFRANGE_FRAMEPOINTER_REL:
            {
              range_off = SYMS_MEMBER_OFFSET(SYMS_CvDefrangeFramepointerRel, range);
            }break;
            
            case SYMS_CvSymKind_DEFRANGE_SUBFIELD_REGISTER:
            {
              range_off = SYMS_MEMBER_OFFSET(SYMS_CvDefrangeSubfieldRegister, range);
            }break;
            
            case SYMS_CvSymKind_DEFRANGE_FRAMEPOINTER_REL_FULL_SCOPE:
            {
              do_standard_range = syms_false;
              
              //- emit a single range that covers all U64
              SYMS_LocRangeNode *node = syms_push_array(scratch.arena, SYMS_LocRangeNode, 1);
              SYMS_QueuePush(list.first, list.last, node);
              list.count += 1;
              node->loc_range.vrange.min = 0;
              node->loc_range.vrange.max = SYMS_U64_MAX;
              node->loc_range.loc_id = loc_id;
            }break;
            
            case SYMS_CvSymKind_DEFRANGE_REGISTER_REL:
            {
              range_off = SYMS_MEMBER_OFFSET(SYMS_CvDefrangeRegisterRel, range);
            }break;
          }
          
          //- apply range handling
          if (do_standard_range){
            SYMS_CvLvarAddrRange addr_range = {0};
            if (syms_msf_read_struct_in_range(data, msf, child_element.range, range_off, &addr_range)){
              // setup main range
              SYMS_CoffSection section = syms_pdb_coff_section(data, dbg, addr_range.sec);
              SYMS_U64 vaddr_base = section.virt_off + addr_range.off;
              SYMS_U64 vaddr_last = vaddr_base + addr_range.len;
              
              // setup gaps
              SYMS_U64 gap_off = range_off + sizeof(addr_range);
              SYMS_U64 gap_count = (child_element.range.size - gap_off)/sizeof(SYMS_CvLvarAddrGap);
              SYMS_U64 gap_opl = gap_off + gap_count*sizeof(SYMS_CvLvarAddrGap);
              
              // emit loop
              SYMS_U64 vaddr_cursor = vaddr_base;
              for (SYMS_U64 gap_cursor = gap_off;
                   gap_cursor < gap_opl;
                   gap_cursor += sizeof(SYMS_CvLvarAddrGap)){
                SYMS_CvLvarAddrGap gap = {0};
                syms_msf_read_struct_in_range(data, msf, child_element.range, gap_off, &gap);
                
                SYMS_U64 gap_first = vaddr_base + gap.off;
                
                // emit range
                {
                  SYMS_LocRangeNode *node = syms_push_array(scratch.arena, SYMS_LocRangeNode, 1);
                  SYMS_QueuePush(list.first, list.last, node);
                  list.count += 1;
                  node->loc_range.vrange.min = vaddr_cursor;
                  node->loc_range.vrange.max = gap_first;
                  node->loc_range.loc_id = loc_id;
                }
                
                // advance vaddr cursor
                vaddr_cursor = gap_first + gap.len;
              }
              
              // emit range
              {
                SYMS_LocRangeNode *node = syms_push_array(scratch.arena, SYMS_LocRangeNode, 1);
                SYMS_QueuePush(list.first, list.last, node);
                list.count += 1;
                node->loc_range.vrange.min = vaddr_cursor;
                node->loc_range.vrange.max = vaddr_last;
                node->loc_range.loc_id = loc_id;
              }
            }
          }
        }
        
        //- flatten list
        SYMS_LocRange *loc_ranges = syms_push_array(arena, SYMS_LocRange, list.count);
        SYMS_LocRange *loc_range_ptr = loc_ranges;
        for (SYMS_LocRangeNode *node = list.first;
             node != 0;
             node = node->next, loc_range_ptr += 1){
          syms_memmove(loc_range_ptr, &node->loc_range, sizeof(node->loc_range));
        }
        
        //- fill result
        result.loc_ranges = loc_ranges;
        result.count = list.count;
        
        syms_release_scratch(scratch);
      }
    }
  }
  return(result);
}

SYMS_API SYMS_Location
syms_pdb_location_from_id(SYMS_Arena *arena, SYMS_String8 data, SYMS_PdbDbgAccel *dbg,
                          SYMS_PdbUnitAccel *unit, SYMS_LocID loc_id){
  SYMS_Location result = {0};
  if (!unit->leaf_set){
    // setup accel
    SYMS_MsfAccel *msf = dbg->msf;
    
    // read id
    SYMS_MsfRange range = syms_msf_range_from_sn(msf, unit->sn);
    SYMS_PdbStub *stub = syms_pdb_stub_from_unit_off(unit, SYMS_ID_u32_1(loc_id));
    
    // parse symbol
    if (stub != 0){
      SYMS_CvElement element = syms_cv_element(data, msf, range, stub->off);
      
      switch (element.kind){
        {
          case SYMS_CvSymKind_DEFRANGE_2005:
          case SYMS_CvSymKind_DEFRANGE2_2005:
          {
            // TODO(allen): Investigate these cases further
          }break;
          
          case SYMS_CvSymKind_DEFRANGE:
          {
            // TODO(allen): SYMS_CvDefrange 'program' - don't know how to interpret
          }break;
          
          case SYMS_CvSymKind_DEFRANGE_SUBFIELD:
          {
            // TODO(allen): SYMS_CvDefrangeSubfield 'program' - don't know how to interpret
            // TODO(allen): SYMS_CvDefrangeSubfield 'off_in_parent' - not a supported concept
          }break;
          
          case SYMS_CvSymKind_DEFRANGE_REGISTER:
          {
            // extract info
            SYMS_CvDefrangeRegister defrange_register = {0};
            syms_msf_read_struct_in_range(data, msf, element.range, 0, &defrange_register);
            
            SYMS_CvReg cv_reg = defrange_register.reg;
            SYMS_Arch arch = syms_pdb_arch_from_dbg(dbg);
            SYMS_RegSection sec = syms_pdb_reg_section_from_arch_reg(arch, cv_reg);
            
            // location info ops
            SYMS_EvalOpList list = {0};
            syms_op_encode_reg_section(arena, &list, sec);
            
            // fill result
            result.op_list = list;
            result.mode = SYMS_EvalMode_Register;
          }break;
          
          case SYMS_CvSymKind_DEFRANGE_FRAMEPOINTER_REL:
          case SYMS_CvSymKind_DEFRANGE_FRAMEPOINTER_REL_FULL_SCOPE:
          {
            // extract framepointer register
            SYMS_RegSection sec = syms_pdb_reg_section_from_framepointer(data, dbg, range, stub);
            
            // extract offset
            SYMS_U32 offset = 0;
            syms_msf_read_struct_in_range(data, msf, element.range, 0, &offset);
            
            // location info ops
            SYMS_EvalOpList list = {0};
            syms_op_push(arena, &list, SYMS_EvalOp_RegRead, syms_op_params_2u16(sec.off, sec.size));
            if (offset != 0){
              syms_op_encode_u(arena, &list, offset);
              syms_op_push(arena, &list, SYMS_EvalOp_Add, syms_op_params(SYMS_EvalTypeGroup_U));
            }
            
            // fill result
            result.op_list = list;
            result.mode = SYMS_EvalMode_Address;
          }break;
          
          case SYMS_CvSymKind_DEFRANGE_SUBFIELD_REGISTER:
          {
            // TODO(allen): SYMS_CvDefrangeSubfieldRegister 'off_in_parent' - not a supported concept
          }break;
          
          case SYMS_CvSymKind_DEFRANGE_REGISTER_REL:
          {
            // extract info
            SYMS_CvDefrangeRegisterRel defrange_register_rel = {0};
            syms_msf_read_struct_in_range(data, msf, element.range, 0, &defrange_register_rel);
            
            SYMS_CvReg cv_reg = defrange_register_rel.reg;
            SYMS_U32 off = defrange_register_rel.reg_off;
            SYMS_Arch arch = syms_pdb_arch_from_dbg(dbg);
            SYMS_RegSection sec = syms_pdb_reg_section_from_arch_reg(arch, cv_reg);
            
            // location info ops
            SYMS_EvalOpList list = {0};
            syms_op_push(arena, &list, SYMS_EvalOp_RegRead, syms_op_params_2u16(sec.off, sec.size));
            if (off != 0){
              syms_op_encode_u(arena, &list, off);
              syms_op_push(arena, &list, SYMS_EvalOp_Add, syms_op_params(SYMS_EvalTypeGroup_U));
            }
            
            // fill result
            result.op_list = list;
            result.mode = SYMS_EvalMode_Address;;
          }break;
        }
      }
      
    }
  }
  return(result);
}


////////////////////////////////
//~ NOTE(allen): PDB Member Info

// cv parse

SYMS_API void
syms_pdb__field_list_parse(SYMS_Arena *arena, SYMS_String8 data, SYMS_MsfAccel *msf,
                           SYMS_PdbUnitAccel *unit, SYMS_U32 index, SYMS_PdbMemStubList *out){
  // get field list from ti
  SYMS_PdbStub *list_stub = syms_pdb_stub_from_unit_index(unit, index);
  
  // parse loop
  if (list_stub != 0){
    // leaf range
    SYMS_MsfRange range = syms_msf_range_from_sn(msf, unit->sn);
    
    // use the stubs from initial parse
    for (SYMS_PdbStub *field_stub = list_stub->first;
         field_stub != 0;
         field_stub = field_stub->sibling_next){
      // read kind
      SYMS_U32 lf_off = field_stub->off;
      SYMS_CvLeaf lf_kind = 0;
      syms_msf_read_struct_in_range(data, msf, range, lf_off, &lf_kind);
      
      // recurse into indexes
      if (lf_kind == SYMS_CvLeaf_INDEX){
        // TODO(allen): infinite recursion breaker.
        SYMS_CvLeafIndex index = {0};
        if (syms_msf_read_struct_in_range(data, msf, range, lf_off, &index)){
          syms_pdb__field_list_parse(arena, data, msf, unit, index.itype, out);
        }
      }
      
      // gather members
      else{
        switch (lf_kind){
          case SYMS_CvLeaf_MEMBER:
          case SYMS_CvLeaf_STMEMBER:
          case SYMS_CvLeaf_ONEMETHOD:
          case SYMS_CvLeaf_NESTTYPE:
          case SYMS_CvLeaf_NESTTYPEEX:
          case SYMS_CvLeaf_BCLASS:
          case SYMS_CvLeaf_VBCLASS:
          case SYMS_CvLeaf_IVBCLASS:
          case SYMS_CvLeaf_VFUNCTAB:
          case SYMS_CvLeaf_VFUNCOFF:
          {
            SYMS_PdbMemStubNode *node = syms_push_array(arena, SYMS_PdbMemStubNode, 1);
            node->name = syms_push_string_copy(arena, field_stub->name);
            node->num = field_stub->num;
            node->off = field_stub->off;
            node->off2 = 0;
            SYMS_QueuePush(out->first, out->last, node);
            out->mem_count += 1;
          }break;
          
          case SYMS_CvLeaf_METHOD:
          {
            SYMS_U32 off = field_stub->off;
            // TODO(allen): do we get anything useful from this num?
            SYMS_U32 num = field_stub->num;
            SYMS_String8 name = syms_push_string_copy(arena, field_stub->name);
            
            SYMS_U32 method_off = lf_off + sizeof(lf_kind);
            SYMS_CvLeafMethod method = {0};
            syms_msf_read_struct_in_range(data, msf, range, method_off, &method);
            
            SYMS_PdbStub *method_list_stub = syms_pdb_stub_from_unit_index(unit, method.itype_list);
            
            if (method_list_stub != 0){
              SYMS_U32 method_list_off = method_list_stub->off;
              SYMS_PdbStub *method_stub = method_list_stub->first;
              for (SYMS_U32 i = 0;
                   i < method.count && method_stub != 0;
                   i += 1, method_stub = method_stub->sibling_next){
                SYMS_PdbMemStubNode *node = syms_push_array(arena, SYMS_PdbMemStubNode, 1);
                node->name = name;
                node->num = num;
                node->off = off;
                node->off2 = method_stub->off - method_list_off;
                SYMS_QueuePush(out->first, out->last, node);
                out->mem_count += 1;
              }
            }
          }break;
        }
      }
    }
  }
}

// main api

SYMS_API SYMS_PdbMemsAccel*
syms_pdb_mems_accel_from_sid(SYMS_Arena *arena, SYMS_String8 data, SYMS_PdbDbgAccel *dbg,
                             SYMS_PdbUnitAccel *unit, SYMS_SymbolID id){
  // setup accels
  SYMS_MsfAccel *msf = dbg->msf;
  
  // dispatch to leaf
  SYMS_PdbMemsAccel *result = (SYMS_PdbMemsAccel*)&syms_format_nil;
  if (unit->leaf_set){
    
    // read id
    SYMS_PdbStub *stub = 0;
    if (SYMS_ID_u16_0(id) == SYMS_PdbSymbolIDKind_Index){
      stub = syms_pdb_stub_from_unit_index(unit, SYMS_ID_u32_1(id));
    }
    
    // extract field list from stub
    SYMS_CvTypeIndex ti = 0;
    if (stub != 0){
      SYMS_MsfRange range = syms_msf_range_from_sn(msf, unit->sn);
      SYMS_CvElement element = syms_cv_element(data, msf, range, stub->off);
      switch (element.kind){
        case SYMS_CvLeaf_CLASS:
        case SYMS_CvLeaf_STRUCTURE:
        case SYMS_CvLeaf_INTERFACE:
        {
          SYMS_CvLeafStruct struct_ = {0};
          if (syms_msf_read_struct_in_range(data, msf, element.range, 0, &struct_)){
            ti = struct_.field;
          }
        }break;
        
        case SYMS_CvLeaf_UNION:
        {
          SYMS_CvLeafUnion union_ = {0};
          if (syms_msf_read_struct_in_range(data, msf, element.range, 0, &union_)){
            ti = union_.field;
          }
        }break;
        
        case SYMS_CvLeaf_CLASSPTR:
        case SYMS_CvLeaf_CLASSPTR2:
        {
          SYMS_CvLeafClassPtr class_ptr = {0};
          if (syms_msf_read_struct_in_range(data, msf, element.range, 0, &class_ptr)){
            ti = class_ptr.field;
          }
        }break;
      }
    }
    
    if (ti != 0){
      // recursively gather members
      SYMS_PdbMemStubList list = {0};
      syms_pdb__field_list_parse(arena, data, msf, unit, ti, &list);
      
      // construct result
      SYMS_String8 type_name = syms_push_string_copy(arena, stub->name);
      SYMS_PdbMemStubNode **members = syms_push_array(arena, SYMS_PdbMemStubNode*, list.mem_count);
      {
        SYMS_U64 i = 0;
        for (SYMS_PdbMemStubNode *node = list.first;
             node != 0;
             node = node->next, i += 1){
          members[i] = node;
        }
      }
      
      result = syms_push_array(arena, SYMS_PdbMemsAccel, 1);
      syms_memzero_struct(result);
      result->format = SYMS_FileFormat_PDB;
      result->type_name = type_name;
      result->count = list.mem_count;
      result->members = members;
    }
  }
  
  return(result);
}

SYMS_API SYMS_U64
syms_pdb_mem_count_from_mems(SYMS_PdbMemsAccel *mems){
  SYMS_U64 result = mems->count;
  return(result);
}

SYMS_API void
syms_pdb__fill_method_mem_info(SYMS_String8 data, SYMS_MsfAccel *msf, SYMS_MsfRange range, SYMS_U32 vbaseoff_off,
                               SYMS_CvFieldAttribs attribs, SYMS_String8 type_name, SYMS_String8 name, 
                               SYMS_MemInfo *out){
  SYMS_CvMemberAccess access = SYMS_CvFieldAttribs_Extract_ACCESS(attribs);
  SYMS_MemVisibility visibility = syms_mem_visibility_from_member_access(access);
  
  SYMS_U32 vbaseoff = 0;
  SYMS_B32 is_virtual = syms_false;
  SYMS_B32 is_static = syms_false;
  
  SYMS_CvMethodProp mprop = SYMS_CvFieldAttribs_Extract_MPROP(attribs);
  switch (mprop){
    case SYMS_CvMethodProp_INTRO:
    case SYMS_CvMethodProp_PUREINTRO:
    {
      syms_msf_read_struct_in_range(data, msf, range, vbaseoff_off, &vbaseoff);
    }//fallthrough;
    case SYMS_CvMethodProp_VIRTUAL:
    case SYMS_CvMethodProp_PUREVIRT:
    {
      is_virtual = syms_true;
    }break;
    case SYMS_CvMethodProp_STATIC:
    {
      is_static = syms_true;
    }break;
  }
  
  SYMS_MemKind kind = SYMS_MemKind_Method;
  if (is_static){
    kind = SYMS_MemKind_StaticMethod;
  }
  
  SYMS_MemFlags flags = 0;
  if (is_virtual){
    flags |= SYMS_MemFlag_Virtual;
  }
  
  SYMS_B32 destructor_flag = syms_false;
  SYMS_String8 name_destructor_skipped = name;
  if (name.size > 0 && name.str[0] == '~'){
    name_destructor_skipped.str += 1;
    name_destructor_skipped.size -= 1;
    destructor_flag = syms_true;
  }
  
  SYMS_String8 type_name_trunc = syms_string_trunc_symbol_heuristic(type_name);
  SYMS_String8 name_trunc = syms_string_trunc_symbol_heuristic(name_destructor_skipped);
  
  if (syms_string_match(type_name_trunc, name_trunc, 0)){
    if (destructor_flag){
      flags |= SYMS_MemFlag_Destructor;
    }
    else{
      flags |= SYMS_MemFlag_Constructor;
    }
  }
  
  out->kind = kind;
  out->visibility = visibility;
  out->flags = flags;
  out->virtual_off = vbaseoff;
}

SYMS_API SYMS_MemInfo
syms_pdb_mem_info_from_number(SYMS_Arena *arena, SYMS_String8 data, SYMS_PdbDbgAccel *dbg, SYMS_PdbUnitAccel *unit,
                              SYMS_PdbMemsAccel *mems, SYMS_U64 n){
  // setup accels
  SYMS_MsfAccel *msf = dbg->msf;
  
  SYMS_MemInfo result = {SYMS_MemKind_Null};
  if (1 <= n && n <= mems->count){
    SYMS_U64 index = n - 1;
    SYMS_PdbMemStubNode *stub = mems->members[index];
    
    if (stub != 0){
      // read kind
      SYMS_U32 lf_off = stub->off;
      SYMS_MsfRange range = syms_msf_range_from_sn(msf, unit->sn);
      SYMS_CvLeaf lf_kind = 0;
      syms_msf_read_struct_in_range(data, msf, range, lf_off, &lf_kind);
      
      SYMS_U32 data_off = lf_off + sizeof(lf_kind);
      
      switch (lf_kind){
        default:break;
        
        case SYMS_CvLeaf_MEMBER:
        {
          SYMS_CvLeafMember member = {0};
          syms_msf_read_struct_in_range(data, msf, range, data_off, &member);
          
          SYMS_CvMemberAccess access = SYMS_CvFieldAttribs_Extract_ACCESS(member.attribs);
          SYMS_MemVisibility visibility = syms_mem_visibility_from_member_access(access);
          
          result.kind = SYMS_MemKind_DataField;
          result.name = syms_push_string_copy(arena, stub->name);
          result.visibility = visibility;
          result.off = stub->num;
        }break;
        
        case SYMS_CvLeaf_STMEMBER:
        {
          SYMS_CvLeafStMember stmember = {0};
          syms_msf_read_struct_in_range(data, msf, range, data_off, &stmember);
          
          SYMS_CvMemberAccess access = SYMS_CvFieldAttribs_Extract_ACCESS(stmember.attribs);
          SYMS_MemVisibility visibility = syms_mem_visibility_from_member_access(access);
          
          result.kind = SYMS_MemKind_StaticData;
          result.name = syms_push_string_copy(arena, stub->name);
          result.visibility = visibility;
        }break;
        
        case SYMS_CvLeaf_METHOD:
        {
          SYMS_CvLeafMethod method = {0};
          syms_msf_read_struct_in_range(data, msf, range, data_off, &method);
          
          SYMS_PdbStub *method_list_stub = syms_pdb_stub_from_unit_index(unit, method.itype_list);
          
          if (method_list_stub != 0){
            SYMS_U32 rec_off = method_list_stub->off + stub->off2;
            SYMS_CvMethod methodrec = {0};
            syms_msf_read_struct_in_range(data, msf, range, rec_off, &methodrec);
            syms_pdb__fill_method_mem_info(data, msf, range, rec_off + sizeof(methodrec), methodrec.attribs,
                                           mems->type_name, stub->name, &result);
            result.name = syms_push_string_copy(arena, stub->name);
          }
        }break;
        
        case SYMS_CvLeaf_ONEMETHOD:
        {
          SYMS_CvLeafOneMethod onemethod = {0};
          syms_msf_read_struct_in_range(data, msf, range, data_off, &onemethod);
          
          syms_pdb__fill_method_mem_info(data, msf, range, data_off + sizeof(onemethod), onemethod.attribs,
                                         mems->type_name, stub->name, &result);
          result.name = syms_push_string_copy(arena, stub->name);
        }break;
        
        case SYMS_CvLeaf_NESTTYPE:
        case SYMS_CvLeaf_NESTTYPEEX:
        {
          SYMS_MemVisibility visibility = SYMS_MemVisibility_Public;
          if (lf_kind == SYMS_CvLeaf_NESTTYPEEX){
            SYMS_CvLeafNestTypeEx nest_type_ex = {0};
            syms_msf_read_struct_in_range(data, msf, range, data_off, &nest_type_ex);
            SYMS_CvMemberAccess access = SYMS_CvFieldAttribs_Extract_ACCESS(nest_type_ex.attribs);
            visibility = syms_mem_visibility_from_member_access(access);
          }
          
          result.kind = SYMS_MemKind_NestedType;
          result.name = syms_push_string_copy(arena, stub->name);
          result.visibility = visibility;
        }break;
        
        case SYMS_CvLeaf_BCLASS:
        {
          SYMS_CvLeafBClass bclass = {0};
          syms_msf_read_struct_in_range(data, msf, range, data_off, &bclass);
          
          SYMS_CvMemberAccess access = SYMS_CvFieldAttribs_Extract_ACCESS(bclass.attribs);
          SYMS_MemVisibility visibility = syms_mem_visibility_from_member_access(access);
          
          result.kind = SYMS_MemKind_BaseClass;
          result.name = syms_push_string_copy(arena, stub->name);
          result.visibility = visibility;
          result.off = stub->num;
        }break;
        
        case SYMS_CvLeaf_VBCLASS:
        case SYMS_CvLeaf_IVBCLASS:
        {
          SYMS_CvLeafVBClass vbclass = {0};
          syms_msf_read_struct_in_range(data, msf, range, data_off, &vbclass);
          
          SYMS_CvMemberAccess access = SYMS_CvFieldAttribs_Extract_ACCESS(vbclass.attribs);
          SYMS_MemVisibility visibility = syms_mem_visibility_from_member_access(access);
          
          result.kind = SYMS_MemKind_VBaseClassPtr;
          result.name = syms_push_string_copy(arena, stub->name);
          result.visibility = visibility;
          result.off = stub->num;
        }break;
        
        case SYMS_CvLeaf_VFUNCTAB:
        {
          SYMS_CvLeafVFuncTab vfunctab = {0};
          syms_msf_read_struct_in_range(data, msf, range, data_off, &vfunctab);
          
          result.kind = SYMS_MemKind_VTablePtr;
          result.off = 0;
        }break;
        
        case SYMS_CvLeaf_VFUNCOFF:
        {
          SYMS_CvLeafVFuncOff vfuncoff = {0};
          syms_msf_read_struct_in_range(data, msf, range, data_off, &vfuncoff);
          
          result.kind = SYMS_MemKind_VTablePtr;
          result.off = vfuncoff.off;
        }break;
      }
    }
  }
  
  return(result);
}

SYMS_API SYMS_USID
syms_pdb_type_from_mem_number(SYMS_String8 data, SYMS_PdbDbgAccel *dbg, SYMS_PdbUnitAccel *unit,
                              SYMS_PdbMemsAccel *mems, SYMS_U64 n){
  // setup accels
  SYMS_MsfAccel *msf = dbg->msf;
  
  SYMS_USID result = {0};
  if (1 <= n && n <= mems->count){
    SYMS_U64 index = n - 1;
    SYMS_PdbMemStubNode *stub = mems->members[index];
    
    if (stub != 0){
      SYMS_U32 lf_off = stub->off;
      SYMS_MsfRange range = syms_msf_range_from_sn(msf, unit->sn);
      SYMS_CvLeaf lf_kind = 0;
      syms_msf_read_struct_in_range(data, msf, range, lf_off, &lf_kind);
      
      SYMS_U32 data_off = lf_off + sizeof(lf_kind);
      
      result.uid = SYMS_PdbPseudoUnit_TPI;
      
      switch (lf_kind){
        default:
        {
          result.uid = 0;
        }break;
        
        case SYMS_CvLeaf_MEMBER:
        {
          SYMS_CvLeafMember member = {0};
          syms_msf_read_struct_in_range(data, msf, range, data_off, &member);
          
          result.sid = SYMS_ID_u32_u32(SYMS_PdbSymbolIDKind_Index, member.itype);
        }break;
        
        case SYMS_CvLeaf_STMEMBER:
        {
          SYMS_CvLeafStMember stmember = {0};
          syms_msf_read_struct_in_range(data, msf, range, data_off, &stmember);
          result.sid = SYMS_ID_u32_u32(SYMS_PdbSymbolIDKind_Index, stmember.itype);
        }break;
        
        case SYMS_CvLeaf_NESTTYPE:
        case SYMS_CvLeaf_NESTTYPEEX:
        {
          SYMS_CvLeafNestTypeEx nest_type_ex = {0};
          syms_msf_read_struct_in_range(data, msf, range, data_off, &nest_type_ex);
          
          result.sid = SYMS_ID_u32_u32(SYMS_PdbSymbolIDKind_Index, nest_type_ex.itype);
        }break;
        
        case SYMS_CvLeaf_BCLASS:
        {
          SYMS_CvLeafBClass bclass = {0};
          syms_msf_read_struct_in_range(data, msf, range, data_off, &bclass);
          
          result.sid = SYMS_ID_u32_u32(SYMS_PdbSymbolIDKind_Index, bclass.itype);
        }break;
        
        case SYMS_CvLeaf_VBCLASS:
        case SYMS_CvLeaf_IVBCLASS:
        {
          SYMS_CvLeafVBClass vbclass = {0};
          syms_msf_read_struct_in_range(data, msf, range, data_off, &vbclass);
          
          result.sid = SYMS_ID_u32_u32(SYMS_PdbSymbolIDKind_Index, vbclass.itype);
        }break;
      }
    }
  }
  
  return(result);
}

SYMS_API SYMS_SigInfo
syms_pdb_sig_info_from_mem_number(SYMS_Arena *arena, SYMS_String8 data,
                                  SYMS_PdbDbgAccel *dbg, SYMS_PdbUnitAccel *unit,
                                  SYMS_PdbMemsAccel *mems, SYMS_U64 n){
  // setup accels
  SYMS_MsfAccel *msf = dbg->msf;
  
  SYMS_SigInfo result = {0};
  if (1 <= n && n <= mems->count){
    SYMS_U64 index = n - 1;
    SYMS_PdbMemStubNode *stub = mems->members[index];
    
    if (stub != 0){
      // read kind
      SYMS_U32 lf_off = stub->off;
      SYMS_MsfRange range = syms_msf_range_from_sn(msf, unit->sn);
      SYMS_CvLeaf lf_kind = 0;
      syms_msf_read_struct_in_range(data, msf, range, lf_off, &lf_kind);
      
      SYMS_U32 data_off = lf_off + sizeof(lf_kind);
      
      switch (lf_kind){
        default:
        {}break;
        
        case SYMS_CvLeaf_METHOD:
        {
          SYMS_CvLeafMethod method = {0};
          syms_msf_read_struct_in_range(data, msf, range, data_off, &method);
          
          SYMS_PdbStub *method_list_stub = syms_pdb_stub_from_unit_index(unit, method.itype_list);
          if (method_list_stub != 0){
            SYMS_U32 rec_off = method_list_stub->off + stub->off2;
            SYMS_CvMethod methodrec = {0};
            syms_msf_read_struct_in_range(data, msf, range, rec_off, &methodrec);
            result = syms_pdb_sig_info_from_sig_index(arena, data, dbg, unit, methodrec.itype);
          }
        }break;
        
        case SYMS_CvLeaf_ONEMETHOD:
        {
          SYMS_CvLeafOneMethod onemethod = {0};
          syms_msf_read_struct_in_range(data, msf, range, data_off, &onemethod);
          result = syms_pdb_sig_info_from_sig_index(arena, data, dbg, unit, onemethod.itype);
        }break;
      }
    }
  }
  
  return(result);
}

SYMS_API SYMS_EnumInfoArray
syms_pdb_enum_info_array_from_sid(SYMS_Arena *arena, SYMS_String8 data, SYMS_PdbDbgAccel *dbg,
                                  SYMS_PdbUnitAccel *unit, SYMS_SymbolID sid){
  // setup accels
  SYMS_MsfAccel *msf = dbg->msf;
  
  // dispatch to leaf
  SYMS_EnumInfoArray result = {0};
  if (unit->leaf_set){
    SYMS_MsfRange range = syms_msf_range_from_sn(msf, unit->sn);
    
    // read id
    SYMS_PdbStub *stub = 0;
    if (SYMS_ID_u16_0(sid) == SYMS_PdbSymbolIDKind_Index){
      stub = syms_pdb_stub_from_unit_index(unit, SYMS_ID_u32_1(sid));
    }
    
    // extract field list from stub
    SYMS_CvTypeIndex ti = 0;
    if (stub != 0){
      SYMS_CvElement element = syms_cv_element(data, msf, range, stub->off);
      if (element.kind == SYMS_CvLeaf_ENUM){
        SYMS_CvLeafEnum enum_ = {0};
        if (syms_msf_read_struct_in_range(data, msf, element.range, 0, &enum_)){
          ti = enum_.field;
        }
      }
    }
    
    // get field list from ti
    SYMS_PdbStub *list_stub = syms_pdb_stub_from_unit_index(unit, ti);
    
    // parse loop
    if (list_stub != 0){
      // count the enumerates
      SYMS_U64 count = 0;
      for (SYMS_PdbStub *field_stub = list_stub->first;
           field_stub != 0;
           field_stub = field_stub->sibling_next){
        SYMS_U32 lf_off = field_stub->off;
        SYMS_CvLeaf lf_kind = 0;
        syms_msf_read_struct_in_range(data, msf, range, lf_off, &lf_kind);
        if (lf_kind == SYMS_CvLeaf_ENUMERATE){
          count += 1;
        }
      }
      
      // fill the enumerates array
      result.count = count;
      result.enum_info = syms_push_array(arena, SYMS_EnumInfo, count);
      
      SYMS_EnumInfo *enum_info_ptr = result.enum_info;
      for (SYMS_PdbStub *field_stub = list_stub->first;
           field_stub != 0;
           field_stub = field_stub->sibling_next){
        SYMS_U32 lf_off = field_stub->off;
        SYMS_CvLeaf lf_kind = 0;
        syms_msf_read_struct_in_range(data, msf, range, lf_off, &lf_kind);
        if (lf_kind == SYMS_CvLeaf_ENUMERATE){
          enum_info_ptr->name = syms_push_string_copy(arena, field_stub->name);
          syms_memmove(&enum_info_ptr->val, &field_stub->num, sizeof(field_stub->num));
          enum_info_ptr += 1;
        }
      }
    }
  }
  
  return(result);
}


////////////////////////////////
//~ NOTE(allen): PDB Procedure Info

// main api

SYMS_API SYMS_UnitIDAndSig
syms_pdb_proc_sig_handle_from_id(SYMS_String8 data, SYMS_PdbDbgAccel *dbg, SYMS_PdbUnitAccel *unit,
                                 SYMS_SymbolID id){
  SYMS_UnitIDAndSig result = {0};
  
  if (!unit->leaf_set){
    // setup accels
    SYMS_MsfAccel *msf = dbg->msf;
    
    // read id
    SYMS_MsfRange range = syms_msf_range_from_sn(msf, unit->sn);
    SYMS_PdbStub *stub = syms_pdb_stub_from_unit_off(unit, SYMS_ID_u32_1(id));
    
    // read proc
    if (stub != 0){
      SYMS_CvElement element = syms_cv_element(data, msf, range, stub->off);
      switch (element.kind){
        default:break;
        
        case SYMS_CvSymKind_LPROC32:
        case SYMS_CvSymKind_GPROC32:
        {
          SYMS_CvProc32 proc32 = {0};
          if (syms_msf_read_struct_in_range(data, msf, element.range, 0, &proc32)){
            result.uid = SYMS_PdbPseudoUnit_TPI;
            result.sig.v = proc32.itype;
          }
        }break;
      }
    }
  }
  
  return(result);
}

SYMS_API SYMS_SigInfo
syms_pdb_sig_info_from_handle(SYMS_Arena *arena, SYMS_String8 data, SYMS_PdbDbgAccel *dbg, SYMS_PdbUnitAccel *unit,
                              SYMS_SigHandle handle){
  SYMS_SigInfo result = {0};
  if (unit->leaf_set){
    result = syms_pdb_sig_info_from_sig_index(arena, data, dbg, unit, handle.v);
  }
  return(result);
}

SYMS_API SYMS_U64RangeArray
syms_pdb_scope_vranges_from_sid(SYMS_Arena *arena, SYMS_String8 data, SYMS_PdbDbgAccel *dbg,
                                SYMS_PdbUnitAccel *unit, SYMS_SymbolID sid){
  SYMS_U64RangeArray result = {0};
  if (!unit->leaf_set){
    // setup accels
    SYMS_MsfAccel *msf = dbg->msf;
    
    // read id
    SYMS_MsfRange range = syms_msf_range_from_sn(msf, unit->sn);
    SYMS_PdbStub *stub = syms_pdb_stub_from_unit_off(unit, SYMS_ID_u32_1(sid));
    
    // read proc
    if (stub != 0){
      SYMS_CvElement element = syms_cv_element(data, msf, range, stub->off);
      switch (element.kind){
        default:break;
        
        case SYMS_CvSymKind_LPROC32:
        case SYMS_CvSymKind_GPROC32:
        {
          SYMS_CvProc32 proc32 = {0};
          if (syms_msf_read_struct_in_range(data, msf, element.range, 0, &proc32)){
            SYMS_CoffSection section = syms_pdb_coff_section(data, dbg, proc32.sec);
            
            SYMS_U64Range range = {0};
            range.min = section.virt_off + proc32.off;
            range.max = range.min + proc32.len;
            
            result.count = 1;
            result.ranges = syms_push_array(arena, SYMS_U64Range, 1);
            result.ranges[0] = range;
          }
        }break;
        
        case SYMS_CvSymKind_BLOCK32:
        {
          SYMS_CvBlock32 block32 = {0};
          if (syms_msf_read_struct_in_range(data, msf, element.range, 0, &block32)){
            SYMS_CoffSection section = syms_pdb_coff_section(data, dbg, block32.sec);
            
            SYMS_U64Range range = {0};
            range.min = section.virt_off + block32.off;
            range.max = range.min + block32.len;
            
            result.count = 1;
            result.ranges = syms_push_array(arena, SYMS_U64Range, 1);
            result.ranges[0] = range;
          }
        }break;
      }
    }
  }
  
  return(result);
}

SYMS_API SYMS_SymbolIDArray
syms_pdb_scope_children_from_sid(SYMS_Arena *arena, SYMS_String8 data, SYMS_PdbDbgAccel *dbg,
                                 SYMS_PdbUnitAccel *unit, SYMS_SymbolID id){
  // dispatch to sym or leaf
  SYMS_ArenaTemp scratch = syms_get_scratch(&arena, 1);
  SYMS_SymbolIDList list = {0};
  if (!unit->leaf_set){
    // setup accels
    SYMS_MsfAccel *msf = dbg->msf;
    
    // read id
    SYMS_MsfRange range = syms_msf_range_from_sn(msf, unit->sn);
    SYMS_PdbStub *stub = syms_pdb_stub_from_unit_off(unit, SYMS_ID_u32_1(id));
    
    // build list
    if (stub != 0){
      SYMS_CvElement element = syms_cv_element(data, msf, range, stub->off);
      switch (element.kind){
        default:break;
        
        case SYMS_CvSymKind_LPROC32:
        case SYMS_CvSymKind_GPROC32:
        case SYMS_CvSymKind_BLOCK32:
        {
          for (SYMS_PdbStub *child = stub->first;
               child != 0;
               child = child->sibling_next){
            SYMS_SymbolIDNode *node = syms_push_array(arena, SYMS_SymbolIDNode, 1);
            SYMS_QueuePush(list.first, list.last, node);
            node->id = SYMS_ID_u32_u32(SYMS_PdbSymbolIDKind_Off, child->off);
            list.count += 1;
          }
        }break;
      }
    }
  }
  
  // convert list to array
  SYMS_SymbolIDArray result = syms_sid_array_from_list(arena, &list);
  
  syms_release_scratch(scratch);
  
  return(result);
}

<<<<<<< HEAD
SYMS_API void
syms_pdb_stripped_sort_in_place(SYMS_StrippedInfo *info, SYMS_U64 count){
  if (count > 1){
    SYMS_U64 pivot = count - 1;
    SYMS_U64 pivot_voff = info[pivot].voff;
    
    SYMS_B32 eq_flip_flop = syms_false;
    
    SYMS_U64 j = 0;
    for (SYMS_U64 i = 0; i < pivot; i += 1){
      SYMS_U64 voff = info[i].voff;
      SYMS_B32 swap = syms_false;
      if (voff < pivot_voff){
        swap = syms_true;
      }
      else if (voff == pivot_voff){
        swap = eq_flip_flop;
        eq_flip_flop = !eq_flip_flop;
      }
      if (swap){
        SYMS_Swap(SYMS_StrippedInfo, info[i], info[j]);
        j += 1;
      }
    }
    
    SYMS_Swap(SYMS_StrippedInfo, info[j], info[pivot]);
    
    syms_pdb_stripped_sort_in_place(info, j);
    syms_pdb_stripped_sort_in_place(info + j + 1, count - (j + 1));
  }
}

SYMS_API SYMS_StrippedInfoArray
syms_pdb_stripped_from_unit(SYMS_Arena *arena, SYMS_String8 data, SYMS_PdbDbgAccel *dbg, SYMS_PdbUnitAccel *unit){
  SYMS_StrippedInfoArray result = {0};
  
  if (unit->pub_count != 0){
    // setup accels
    SYMS_MsfAccel *msf = dbg->msf;
    
    // allocate output memory
    SYMS_U64 count = unit->pub_count;
    SYMS_StrippedInfo *info = syms_push_array(arena, SYMS_StrippedInfo, count);
    
    // fill output array
    SYMS_StrippedInfo *info_ptr = info;
    SYMS_PdbStub **stub_opl = unit->pub_stubs + count;
    for (SYMS_PdbStub **stub_ptr = unit->pub_stubs; stub_ptr < stub_opl; stub_ptr += 1, info_ptr += 1){
      SYMS_PdbStub *stub = *stub_ptr;
      
      // extract info from stub
      SYMS_String8 name = stub->name;
      SYMS_U64 voff = 0;
      {
        SYMS_MsfRange range = syms_msf_range_from_sn(msf, unit->sn);
        SYMS_CvElement sig_element = syms_cv_element(data, msf, range, stub->off);
        SYMS_CvPubsym32 pubsym32 = {0};
        if (syms_msf_read_struct_in_range(data, msf, sig_element.range, 0, &pubsym32)){
          SYMS_CoffSection coff_section = syms_pdb_coff_section(data, dbg, pubsym32.sec);
          voff = coff_section.virt_off + pubsym32.off;
        }
      }
      
      // fill stripped info
      info_ptr->name = syms_push_string_copy(arena, name);
      info_ptr->voff = voff;
    }
    
    // sort stripped info
    syms_pdb_stripped_sort_in_place(info, count);
    
    // fill result struct
    result.info = info;
    result.count = count;
  }
  
  return(result);
}


=======
>>>>>>> d731a049
////////////////////////////////
//~ NOTE(allen): PDB Signature Info

// pdb specific helper
SYMS_API SYMS_SigInfo
syms_pdb_sig_info_from_sig_index(SYMS_Arena *arena, SYMS_String8 data, SYMS_PdbDbgAccel *dbg,
                                 SYMS_PdbUnitAccel *unit, SYMS_CvTypeIndex index){
  SYMS_SigInfo result = {0};
  
  if (unit->leaf_set){
    // setup accels
    SYMS_MsfAccel *msf = dbg->msf;
    
    // get unit range
    SYMS_MsfRange range = syms_msf_range_from_sn(msf, unit->sn);
    
    // get member function data
    SYMS_CvTypeIndex arg_itype = 0;
    SYMS_CvTypeIndex ret_itype = 0;
    SYMS_CvTypeIndex this_itype = 0;
    
    {
      SYMS_PdbStub *sig_stub = syms_pdb_stub_from_unit_index(unit, index);
      if (sig_stub != 0){
        SYMS_CvElement sig_element = syms_cv_element(data, msf, range, sig_stub->off);
        switch (sig_element.kind){
          case SYMS_CvLeaf_PROCEDURE:
          {
            SYMS_CvLeafProcedure proc = {0};
            syms_msf_read_struct_in_range(data, msf, sig_element.range, 0, &proc);
            arg_itype = proc.arg_itype;
            ret_itype = proc.ret_itype;
          }break;
          
          case SYMS_CvLeaf_MFUNCTION:
          {
            SYMS_CvLeafMFunction mfunc = {0};
            syms_msf_read_struct_in_range(data, msf, sig_element.range, 0, &mfunc);
            arg_itype = mfunc.arg_itype;
            ret_itype = mfunc.ret_itype;
            this_itype = mfunc.this_itype;
          }break;
        }
      }
    }
    
    // get args list
    SYMS_CvLeafArgList args_list = {0};
    SYMS_MsfRange args_list_range = {0};
    if (arg_itype != 0){
      SYMS_PdbStub *args_stub = syms_pdb_stub_from_unit_index(unit, arg_itype);
      if (args_stub != 0){
        SYMS_CvElement args_element = syms_cv_element(data, msf, range, args_stub->off);
        if (args_element.kind == SYMS_CvLeaf_ARGLIST){
          syms_msf_read_struct_in_range(data, msf, args_element.range, 0, &args_list);
          args_list_range = syms_msf_sub_range(args_element.range, sizeof(args_list),
                                               args_element.range.size - sizeof(args_list));
        }
      }
    }
    
    // build params list
    
    SYMS_SymbolIDArray param_array = {0};
    if (args_list.count > 0){
      SYMS_ArenaTemp scratch = syms_get_scratch(&arena, 1);
      SYMS_String8 args_list_data = syms_msf_read_whole_range(scratch.arena, data, msf, args_list_range);
      
      SYMS_CvTypeIndex *ti_array = (SYMS_CvTypeIndex*)args_list_data.str;
      SYMS_U32 data_max_count = args_list_data.size/sizeof(SYMS_CvTypeIndex);
      SYMS_U32 count = SYMS_ClampTop(args_list.count, data_max_count);
      
      SYMS_SymbolID *ids = syms_push_array(arena, SYMS_SymbolID, count);
      SYMS_SymbolID *id_ptr = ids;
      SYMS_CvTypeIndex *ti = ti_array;
      for (SYMS_U32 i = 0; i < count; i += 1, ti += 1, id_ptr += 1){
        *id_ptr = SYMS_ID_u32_u32(SYMS_PdbSymbolIDKind_Index, *ti);
      }
      
      param_array.ids = ids;
      param_array.count = count;
      syms_release_scratch(scratch);
    }
    
    result.uid = SYMS_PdbPseudoUnit_TPI;
    result.param_type_ids = param_array;
    result.return_type_id = SYMS_ID_u32_u32(SYMS_PdbSymbolIDKind_Index, ret_itype);
    result.this_type_id = SYMS_ID_u32_u32(SYMS_PdbSymbolIDKind_Index, this_itype);
    
  }
  
  return(result);
}

// main api
SYMS_API SYMS_SigInfo
syms_pdb_sig_info_from_id(SYMS_Arena *arena, SYMS_String8 data, SYMS_PdbDbgAccel *dbg,
                          SYMS_PdbUnitAccel *unit, SYMS_SymbolID id){
  SYMS_SigInfo result = {0};
  
  if (unit->leaf_set){
    // setup accels
    SYMS_MsfAccel *msf = dbg->msf;
    SYMS_MsfRange range = syms_msf_range_from_sn(msf, unit->sn);
    
    // method stub symbol -> sig info
    if (SYMS_ID_u16_0(id) == SYMS_PdbSymbolIDKind_Off){
      SYMS_PdbStub *stub = syms_pdb_stub_from_unit_off(unit, SYMS_ID_u32_1(id));
      if (stub != 0){
        SYMS_U32 lf_off = stub->off;
        SYMS_CvLeaf lf_kind = 0;
        syms_msf_read_struct_in_range(data, msf, range, lf_off, &lf_kind);
        
        SYMS_U32 data_off = lf_off + sizeof(lf_kind);
        
        switch (lf_kind){
          case SYMS_CvLeaf_METHOD:
          {
            SYMS_CvLeafMethod method = {0};
            syms_msf_read_struct_in_range(data, msf, range, data_off, &method);
            
            SYMS_PdbStub *method_list_stub = syms_pdb_stub_from_unit_index(unit, method.itype_list);
            
            if (method_list_stub != 0){
              SYMS_U32 rec_off = method_list_stub->off + SYMS_ID_u16_1(id);
              SYMS_CvMethod methodrec = {0};
              syms_msf_read_struct_in_range(data, msf, range, rec_off, &methodrec);
              result = syms_pdb_sig_info_from_sig_index(arena, data, dbg, unit, methodrec.itype);
            }
          }break;
          
          case SYMS_CvLeaf_ONEMETHOD:
          {
            SYMS_CvLeafOneMethod onemethod = {0};
            syms_msf_read_struct_in_range(data, msf, range, data_off, &onemethod);
            result = syms_pdb_sig_info_from_sig_index(arena, data, dbg, unit, onemethod.itype);
          }break;
        }
      }
    }
    
    // type symbol -> sig info
    else{
      result = syms_pdb_sig_info_from_sig_index(arena, data, dbg, unit, SYMS_ID_u32_1(id));
    }
  }
  
  return(result);
}

////////////////////////////////
//~ NOTE(allen): PDB Line Info

// pdb specific

SYMS_API SYMS_PdbC13SubSection*
syms_pdb_c13_sub_sections(SYMS_Arena *arena, SYMS_String8 data, SYMS_MsfAccel *accel, SYMS_MsfRange range){
  SYMS_PdbC13SubSection *first = 0;
  SYMS_PdbC13SubSection *last = 0;
  
  SYMS_U32 off = 0;
  for (;;){
    // read header
    // TODO(allen): better name for this struct
    SYMS_CvSubSectionHeader header;
    syms_memzero_struct(&header);
    syms_msf_read_struct_in_range(data, accel, range, off, &header);
    
    // get sub section info
    SYMS_U32 sub_section_off = off + sizeof(header);
    SYMS_U32 sub_section_size = header.size;
    SYMS_U32 after_sub_section = sub_section_off + sub_section_size;
    
    // exit condition
    if (!syms_msf_bounds_check_in_range(range, after_sub_section)){
      break;
    }
    
    // emit sub section
    SYMS_PdbC13SubSection *sub_section = syms_push_array(arena, SYMS_PdbC13SubSection, 1);
    syms_memzero_struct(sub_section);
    SYMS_QueuePush(first, last, sub_section);
    sub_section->kind = header.kind;
    sub_section->off = sub_section_off;
    sub_section->size = sub_section_size;
    
    // increment off
    off = sub_section_off + sub_section_size;
  }
  
  return(first);
}

SYMS_API void
syms_pdb_loose_push_file_id(SYMS_Arena *arena, SYMS_PdbLineTableLoose *loose, SYMS_FileID id){
  // check if this id is new
  SYMS_B32 is_duplicate = syms_false;
  for (SYMS_PdbFileNode *node = loose->first_file_node;
       node != 0;
       node = node->next){
    SYMS_U64 count = node->count;
    SYMS_FileID *id_ptr = node->file_ids;
    for (SYMS_U64 i = 0; i < count; i += 1, id_ptr += 1){
      if (*id_ptr == id){
        is_duplicate = syms_true;
        goto dblbreak;
      }
    }
  }
  dblbreak:;
  
  // insert new id
  if (!is_duplicate){
    SYMS_PdbFileNode *last_node = loose->last_file_node;
    if (last_node != 0 && last_node->count == SYMS_ARRAY_SIZE(last_node->file_ids)){
      last_node = 0;
    }
    if (last_node == 0){
      last_node = syms_push_array(arena, SYMS_PdbFileNode, 1);
      SYMS_QueuePush(loose->first_file_node, loose->last_file_node, last_node);
      last_node->count = 0;
    }
    last_node->file_ids[last_node->count] = id;
    last_node->count += 1;
    loose->file_count += 1;
  }
}

SYMS_API SYMS_Line*
syms_pdb_loose_push_sequence(SYMS_Arena *arena, SYMS_PdbLineTableLoose *loose, SYMS_U64 line_count){
  SYMS_PdbLineSequence *new_seq = syms_push_array(arena, SYMS_PdbLineSequence, 1);
  SYMS_Line *result = syms_push_array(arena, SYMS_Line, line_count);
  
  new_seq->lines = result;
  new_seq->line_count = line_count;
  
  SYMS_QueuePush(loose->first_seq, loose->last_seq, new_seq);
  loose->seq_count += 1;
  loose->line_count += line_count;
  
  return(result);
}

// main api
SYMS_API SYMS_String8
syms_pdb_file_name_from_id(SYMS_Arena *arena, SYMS_String8 data, SYMS_PdbDbgAccel *dbg,
                           SYMS_PdbUnitSetAccel *unit_set, SYMS_UnitID uid, SYMS_FileID id){
  // setup accel
  SYMS_MsfAccel *msf = dbg->msf;
  
  // read string
  SYMS_String8 result = {0};
  switch (SYMS_ID_u32_0(id)){
    case SYMS_PdbFileIDKind_IPIOff:
    {
      SYMS_PdbTpiAccel *ipi = &dbg->ipi;
      SYMS_MsfRange ipi_range = syms_msf_range_from_sn(msf, ipi->type_sn);
      result = syms_msf_read_zstring_in_range(arena, data, msf, ipi_range, SYMS_ID_u32_1(id));
    }break;
    
    case SYMS_PdbFileIDKind_IPIStringID:
    {
      SYMS_PdbTpiAccel *ipi = &dbg->ipi;
      SYMS_MsfRange ipi_range = syms_msf_range_from_sn(msf, ipi->type_sn);
      SYMS_U32 src_item_off = syms_pdb_tpi_off_from_ti(data, msf, ipi, SYMS_ID_u32_1(id));
      SYMS_CvElement src_element = syms_cv_element(data, msf, ipi_range, src_item_off);
      if (src_element.kind == SYMS_CvLeaf_STRING_ID){
        SYMS_CvLeafStringId string_id = {0};
        if (syms_msf_read_struct_in_range(data, msf, src_element.range, 0, &string_id)){
          result = syms_msf_read_zstring_in_range(arena, data, msf, src_element.range, sizeof(string_id));
        }
      }
    }break;
    
    case SYMS_PdbFileIDKind_StrTblOff:
    {
      result = syms_pdb_strtbl_string_from_off(arena, data, dbg, SYMS_ID_u32_1(id));
    }break;
    
    case SYMS_PdbFileIDKind_C11Off:
    {
      SYMS_PdbCompUnit *comp_unit = syms_pdb_comp_unit_from_id(unit_set, uid);
      SYMS_MsfRange c11_range = syms_pdb_msf_range_from_comp_unit(comp_unit, SYMS_PdbCompUnitRange_C11);
      SYMS_U32 off = SYMS_ID_u32_1(id);
      syms_msf_read_in_range(data, msf, c11_range, off, 1, &result.size);
      result.str = syms_push_array(arena, SYMS_U8, result.size);
      syms_msf_read_in_range(data, msf, c11_range, off + 1, result.size, result.str);
    }break;
  }
  return(result);
}

SYMS_API SYMS_LineParseOut
syms_pdb_line_parse_from_uid(SYMS_Arena *arena, SYMS_String8 data, SYMS_PdbDbgAccel *dbg,
                             SYMS_PdbUnitSetAccel *unit_set, SYMS_UnitID uid){
  //- get comp unit
  SYMS_PdbCompUnit *comp_unit = syms_pdb_comp_unit_from_id(unit_set, uid);
  
  //- build table
  SYMS_LineParseOut result = {0};
  if (comp_unit != 0){
    
    // setup accels
    SYMS_MsfAccel *msf = dbg->msf;
    SYMS_ArenaTemp scratch = syms_get_scratch(&arena, 1);
    
    // setup loose
    SYMS_PdbLineTableLoose loose = {0};
    
    // try C13
    SYMS_MsfRange c13_range = syms_pdb_msf_range_from_comp_unit(comp_unit, SYMS_PdbCompUnitRange_C13);
    if (c13_range.size > 0){
      SYMS_PdbC13SubSection *sub_sections = syms_pdb_c13_sub_sections(scratch.arena, data, msf, c13_range);
      
      // find the checksums section
      SYMS_PdbC13SubSection *checksums = 0;
      for (SYMS_PdbC13SubSection *node = sub_sections;
           node != 0;
           node = node->next){
        if (node->kind == SYMS_CvSubSectionKind_FILECHKSMS){
          checksums = node;
          break;
        }
      }
      
      // extract checksums range
      SYMS_MsfRange checksums_range = {0};
      if (checksums != 0){
        checksums_range = syms_msf_sub_range(c13_range, checksums->off, checksums->size);
      }
      
      // iterate lines sections
      for (SYMS_PdbC13SubSection *sub_sec_node = sub_sections;
           sub_sec_node != 0;
           sub_sec_node = sub_sec_node->next){
        if (sub_sec_node->kind == SYMS_CvSubSectionKind_LINES){
          SYMS_MsfRange subsec_range = syms_msf_sub_range(c13_range, sub_sec_node->off, sub_sec_node->size);
          
          // read header
          SYMS_CvSubSecLinesHeader subsec_lines_header = {0};
          syms_msf_read_struct_in_range(data, msf, subsec_range, 0, &subsec_lines_header);
          
          // check for columns
          SYMS_B32 has_columns = ((subsec_lines_header.flags&SYMS_CvSubSecLinesFlag_HasColumns) != 0);
          
          // read file
          SYMS_U32 file_off = sizeof(subsec_lines_header);
          SYMS_CvFile file = {0};
          syms_msf_read_struct_in_range(data, msf, subsec_range, file_off, &file);
          
          SYMS_U32 line_array_off = file_off + sizeof(file);
          SYMS_U32 column_array_off = line_array_off + file.num_lines*sizeof(SYMS_CvLine);
          
          // track down this file info
          SYMS_CvChecksum chksum = {0};
          syms_msf_read_struct_in_range(data, msf, checksums_range, file.file_off, &chksum);
          
          // setup the section's file id
          SYMS_FileID file_id = SYMS_ID_u32_u32(SYMS_PdbFileIDKind_StrTblOff, chksum.name_off);
          syms_pdb_loose_push_file_id(scratch.arena, &loose, file_id);
          
          // get the section's virtual offset
          SYMS_CoffSection coff_section = syms_pdb_coff_section(data, dbg, subsec_lines_header.sec);
          SYMS_U32 sequence_base_virt_off = coff_section.virt_off + subsec_lines_header.sec_off;
          
          // start the sequence
          SYMS_Line *lines_out = syms_pdb_loose_push_sequence(scratch.arena, &loose, file.num_lines + 1);
          
          // parse info
          SYMS_Line *line_out_ptr = lines_out;
          SYMS_U32 line_cursor_off = line_array_off;
          SYMS_U32 column_cursor_off = column_array_off;
          for (SYMS_U32 i = 0; i < file.num_lines; i += 1, line_out_ptr += 1){
            
            // read line
            SYMS_CvLine line = {0};
            syms_msf_read_struct_in_range(data, msf, subsec_range, line_cursor_off, &line);
            
            // read column
            SYMS_CvColumn col = {0};
            if (has_columns){
              syms_msf_read_struct_in_range(data, msf, subsec_range, column_cursor_off, &col);
            }
            
            // calculate line data
            SYMS_U64 line_off = sequence_base_virt_off + line.off;
            SYMS_U32 line_number = (line.flags>>SYMS_CvLineFlag_LINE_NUMBER_SHIFT)&SYMS_CvLineFlag_LINE_NUMBER_MASK;
            //SYMS_U32 delta_to_end = (line.flags>>SYMS_CvLineFlag_DELTA_TO_END_SHIFT)&SYMS_CvLineFlag_DELTA_TO_END_MASK;
            //SYMS_B32 statement = ((line.flags & SYMS_CvLineFlag_STATEMENT) != 0);
            
            // emit
            line_out_ptr->src_coord.file_id = file_id;
            line_out_ptr->src_coord.line = line_number;
            line_out_ptr->src_coord.col = col.start;
            line_out_ptr->voff = line_off;
            
            // increment 
            line_cursor_off += sizeof(line);
            column_cursor_off += sizeof(col);
          }
          
          // explicitly add an ender
          {
            line_out_ptr->src_coord.file_id = file_id;
            line_out_ptr->src_coord.line = 0;
            line_out_ptr->src_coord.col = 0;
            line_out_ptr->voff = sequence_base_virt_off + subsec_lines_header.len;
          }
        }
      }
    }
    
    // try C11
    SYMS_MsfRange c11_range = syms_pdb_msf_range_from_comp_unit(comp_unit, SYMS_PdbCompUnitRange_C11);
    if (c11_range.size > 0){
      // c11 layout:
      //  file_count: U16;
      //  range_count: U16;
      //  file_array: U32[file_count];
      //  range_array: U64[range_count];
      //  range_array2: U16[range_count];
      //  @align(4)
      //  ... more data ...
      struct C11Header{
        SYMS_U16 file_count;
        SYMS_U16 range_count;
      };
      struct C11Header header = {0};
      syms_msf_read_struct_in_range(data, msf, c11_range, 0, &header);
      SYMS_U32 unk_file_array_off   = sizeof(header);
      SYMS_U32 unk_range_array_off  = unk_file_array_off + header.file_count*4;
      SYMS_U32 unk_range_array2_off = unk_range_array_off + header.range_count*8;
      SYMS_U32 after_unk_range_array2_off = unk_range_array2_off + header.range_count*2;
      SYMS_U32 after_header_off = (after_unk_range_array2_off + 3)&~3;
      
      // iterate file sections
      SYMS_U32 file_section_cursor = after_header_off;
      for (;file_section_cursor < c11_range.size;){
        // file section layout:
        //  sec_count: U16;
        //  padding: U16;
        //  sec_array: U32[sec_count];
        //  range_array: U64[sec_count];
        //  path: length-prefixed with 1 byte;
        //  @align(4)
        //  ... more data ...
        SYMS_U32 file_section_off = file_section_cursor;
        SYMS_U16 sec_count = 0;
        syms_msf_read_struct_in_range(data, msf, c11_range, file_section_off, &sec_count);
        SYMS_U32 unk_sec_array_off = file_section_off + 4;
        SYMS_U32 range_array_off   = unk_sec_array_off + 4*sec_count;
        SYMS_U32 parse_path_off    = range_array_off + 8*sec_count;
        
        SYMS_U32 path_size = 0;
        syms_msf_read_in_range(data, msf, c11_range, parse_path_off, 1, &path_size);
        SYMS_U32 path_off = parse_path_off + 1; (void)path_off;
        SYMS_U32 after_path_off = parse_path_off + 1 + path_size;
        
        SYMS_U32 after_file_section_off = (after_path_off + 3)&~3;
        
        // setup section file id
        SYMS_FileID file_id = SYMS_ID_u32_u32(SYMS_PdbFileIDKind_C11Off, parse_path_off);
        syms_pdb_loose_push_file_id(scratch.arena, &loose, file_id);
        
        // iterate sections
        SYMS_U32 section_cursor = after_file_section_off;
        for (SYMS_U16 i = 0; i < sec_count; i += 1){
          // section layout:
          //  sec: U16;
          //  line_count: U16;
          //  offs_array: U32[line_count];
          //  nums_array: U16[line_count];
          //  @align(4)
          //  ... more data ...
          SYMS_U32 section_off = section_cursor;
          struct C11Sec{
            SYMS_U16 sec;
            SYMS_U16 line_count;
          };
          struct C11Sec c11_sec = {0};
          syms_msf_read_struct_in_range(data, msf, c11_range, section_off, &c11_sec);
          SYMS_U32 offs_array_off = section_off + sizeof(c11_sec);
          SYMS_U32 nums_array_off = offs_array_off + c11_sec.line_count*4;
          SYMS_U32 after_nums_array_off = nums_array_off + c11_sec.line_count*2;
          SYMS_U32 after_section_off = (after_nums_array_off + 3)&~3;
          
          // get section range
          SYMS_U32Range sec_range = {0};
          syms_msf_read_struct_in_range(data, msf, c11_range, range_array_off + 8*i, &sec_range);
          
          // get the section's virtual offset
          SYMS_CoffSection coff_section = syms_pdb_coff_section(data, dbg, c11_sec.sec);
          SYMS_U32 sequence_base_virt_off = coff_section.virt_off;
          
          // start the sequence
          SYMS_Line *lines_out = syms_pdb_loose_push_sequence(scratch.arena, &loose, c11_sec.line_count + 1);
          
          // iterate line info
          SYMS_Line *line_out_ptr = lines_out;
          for (SYMS_U16 j = 0; j < c11_sec.line_count; j += 1, line_out_ptr += 1){
            SYMS_U32 line_off = 0;
            SYMS_U16 line_num = 0;
            syms_msf_read_struct_in_range(data, msf, c11_range, offs_array_off + 4*j, &line_off);
            syms_msf_read_struct_in_range(data, msf, c11_range, nums_array_off + 2*j, &line_num);
            
            line_out_ptr->src_coord.file_id = file_id;
            line_out_ptr->src_coord.line = line_num;
            line_out_ptr->src_coord.col = 0;
            line_out_ptr->voff = sequence_base_virt_off + line_off;
          }
          
          // explicitly add an ender
          {
            line_out_ptr->src_coord.file_id = file_id;
            line_out_ptr->src_coord.line = 0;
            line_out_ptr->src_coord.col = 0;
            line_out_ptr->voff = sequence_base_virt_off + sec_range.max;
          }
          
          // increment
          section_cursor = after_section_off;
        }
        
        // increment
        file_section_cursor = section_cursor;
      }
    }
    
    // file table from list
    SYMS_FileID *id_array = syms_push_array(arena, SYMS_FileID, loose.file_count);
    {
      SYMS_FileID *file_id_ptr = id_array;
      for (SYMS_PdbFileNode *node = loose.first_file_node;
           node != 0;
           node = node->next){
        syms_memmove(file_id_ptr, node->file_ids, sizeof(*node->file_ids)*node->count);
        file_id_ptr += node->count;
      }
    }
    
    // line table from lists
    SYMS_U64 *sequence_index_array = syms_push_array(arena, SYMS_U64, loose.seq_count + 1);
    SYMS_Line *line_array = syms_push_array(arena, SYMS_Line, loose.line_count);
    {
      SYMS_U64 *index_ptr = sequence_index_array;
      SYMS_Line *line_ptr = line_array;
      SYMS_U64 index = 0;
      for (SYMS_PdbLineSequence *seq = loose.first_seq;
           seq != 0;
           seq = seq->next){
        SYMS_U64 seq_line_count = seq->line_count;
        // fill indices
        *index_ptr = index;
        index_ptr += 1;
        // fill lines
        syms_memmove(line_ptr, seq->lines, sizeof(*seq->lines)*seq_line_count);
        line_ptr += seq_line_count;
        index += seq_line_count;
      }
      *index_ptr = index;
    }
    
    // fill result
    result.file_id_array.count = loose.file_count;
    result.file_id_array.ids = id_array;
    result.line_table.sequence_count = loose.seq_count;
    result.line_table.sequence_index_array = sequence_index_array;
    result.line_table.line_count = loose.line_count;
    result.line_table.line_array = line_array;
    
    syms_release_scratch(scratch);
  }
  
  return(result);
}


////////////////////////////////
// NOTE(allen): PDB Name Maps

SYMS_API SYMS_PdbMapAccel*
syms_pdb_type_map_from_dbg(SYMS_Arena *arena, SYMS_String8 data, SYMS_PdbDbgAccel *dbg){
  SYMS_PdbMapAccel *result = syms_push_array(arena, SYMS_PdbMapAccel, 1);
  result->format = SYMS_FileFormat_PDB;
  result->uid = SYMS_PdbPseudoUnit_TPI;
  return(result);
}

SYMS_API SYMS_PdbMapAccel*
syms_pdb_unmangled_symbol_map_from_dbg(SYMS_Arena *arena, SYMS_String8 data, SYMS_PdbDbgAccel *dbg){
  SYMS_PdbMapAccel *result = syms_push_array(arena, SYMS_PdbMapAccel, 1);
  result->format = SYMS_FileFormat_PDB;
  result->uid = SYMS_PdbPseudoUnit_SYM;
  return(result);
}

SYMS_API SYMS_UnitID
syms_pdb_partner_uid_from_map(SYMS_PdbMapAccel *map){
  return(map->uid);
}

SYMS_API SYMS_USIDList
syms_pdb_usid_list_from_string(SYMS_Arena *arena, SYMS_String8 data, SYMS_PdbDbgAccel *dbg,
                               SYMS_PdbUnitAccel *unit, SYMS_PdbMapAccel *map, SYMS_String8 string){
  SYMS_USIDList result = {0};
  if (unit->format == SYMS_FileFormat_PDB){
    switch (map->uid){
      case SYMS_PdbPseudoUnit_SYM:
      {
        result = syms_pdb_symbols_from_name(arena, data, dbg->msf, &dbg->gsi, unit, string);
      }break;
      
      case SYMS_PdbPseudoUnit_TPI:
      {
        result = syms_pdb_types_from_name(arena, data, dbg, unit, string);
      }break;
    }
  }
  return(result);
}


////////////////////////////////
//~ allen: PDB Mangled Names

SYMS_API SYMS_UnitID
syms_pdb_link_names_uid(void){
  return(SYMS_PdbPseudoUnit_SYM);
}

SYMS_API SYMS_PdbLinkMapAccel*
syms_pdb_link_map_from_dbg(SYMS_Arena *arena, SYMS_String8 data, SYMS_PdbDbgAccel *dbg){
  SYMS_PdbLinkMapAccel *result = syms_push_array(arena, SYMS_PdbLinkMapAccel, 1);
  result->format = SYMS_FileFormat_PDB;
  return(result);
}

SYMS_API SYMS_U64
syms_pdb_voff_from_link_name(SYMS_String8 data, SYMS_PdbDbgAccel *dbg, SYMS_PdbLinkMapAccel *map,
                             SYMS_PdbUnitAccel *link_unit, SYMS_String8 name){
  SYMS_U64 result = 0;
  
  // get accelerators
  SYMS_MsfAccel *msf = dbg->msf;
  SYMS_PdbGsiAccel *psi = &dbg->psi;
  
  if (psi->bucket_count > 0){
    // get unit range
    SYMS_MsfRange range = syms_msf_range_from_sn(msf, link_unit->sn);
    
    // grab scratch
    SYMS_ArenaTemp scratch = syms_get_scratch(0, 0);
    
    // get bucket
    SYMS_U32 name_hash = syms_pdb_hashV1(name);
    SYMS_U32 bucket_index = name_hash%psi->bucket_count;
    
    // iterate bucket
    for (SYMS_PdbChain *bucket = psi->buckets[bucket_index];
         bucket != 0;
         bucket = bucket->next){
      SYMS_U32 off = bucket->v;
      SYMS_PdbStub *stub = syms_pdb_stub_from_unit_off(link_unit, off);
      if (stub != 0 && syms_string_match(stub->name, name, 0)){
        SYMS_CvElement element = syms_cv_element(data, msf, range, stub->off);
        if (element.kind == SYMS_CvSymKind_PUB32){
          SYMS_CvPubsym32 pub = {0};
          syms_msf_read_struct_in_range(data, msf, element.range, 0, &pub);
          SYMS_CoffSection coff_section = syms_pdb_coff_section(data, dbg, pub.sec);
          result = coff_section.virt_off + pub.off;
          break;
        }
      }
    }
    
    // release scratch
    syms_release_scratch(scratch);
  }
  
  return(result);
}

SYMS_API SYMS_LinkNameRecArray
syms_pdb_link_name_array_from_unit(SYMS_Arena *arena, SYMS_String8 data,
                                   SYMS_PdbDbgAccel *dbg, SYMS_PdbUnitAccel *unit){
  SYMS_LinkNameRecArray result = {0};
  
  if (unit->pub_count != 0){
    // setup accels
    SYMS_MsfAccel *msf = dbg->msf;
    
    // allocate output memory
    SYMS_U64 count = unit->pub_count;
    SYMS_LinkNameRec *rec = syms_push_array(arena, SYMS_LinkNameRec, count);
    
    // fill output array
    SYMS_LinkNameRec *rec_ptr = rec;
    SYMS_PdbStub **stub_opl = unit->pub_stubs + count;
    for (SYMS_PdbStub **stub_ptr = unit->pub_stubs; stub_ptr < stub_opl; stub_ptr += 1, rec_ptr += 1){
      SYMS_PdbStub *stub = *stub_ptr;
      
      // extract rec from stub
      SYMS_String8 name = stub->name;
      SYMS_U64 voff = 0;
      {
        SYMS_MsfRange range = syms_msf_range_from_sn(msf, unit->sn);
        SYMS_CvElement sig_element = syms_cv_element(data, msf, range, stub->off);
        SYMS_CvPubsym32 pubsym32 = {0};
        if (syms_msf_read_struct_in_range(data, msf, sig_element.range, 0, &pubsym32)){
          SYMS_CoffSection coff_section = syms_pdb_coff_section(data, dbg, pubsym32.sec);
          voff = coff_section.virt_off + pubsym32.off;
        }
      }
      
      // fill stripped rec
      rec_ptr->name = syms_push_string_copy(arena, name);
      rec_ptr->voff = voff;
    }
    
    // fill result struct
    result.recs = rec;
    result.count = count;
  }
  
  return(result);
}

////////////////////////////////
//~ allen: PDB CV -> Syms Enums and Flags

SYMS_API SYMS_TypeKind
syms_pdb_type_kind_from_cv_pointer_mode(SYMS_CvPointerMode mode){
  SYMS_TypeKind result = SYMS_TypeKind_Null;
  switch (mode){
    default:break;
    case SYMS_CvPointerMode_PTR:    result = SYMS_TypeKind_Ptr;             break;
    case SYMS_CvPointerMode_LVREF:  result = SYMS_TypeKind_LValueReference; break;
    case SYMS_CvPointerMode_RVREF:  result = SYMS_TypeKind_RValueReference; break;
    case SYMS_CvPointerMode_PMEM:
    case SYMS_CvPointerMode_PMFUNC: result = SYMS_TypeKind_MemberPtr;       break;
  }
  return(result);
}

SYMS_API SYMS_TypeModifiers
syms_pdb_modifier_from_cv_pointer_attribs(SYMS_CvPointerAttribs attribs){
  SYMS_TypeModifiers result = 0;
  if (attribs & SYMS_CvPointerAttrib_IS_VOLATILE){
    result |= SYMS_TypeModifier_Volatile;
  }
  if (attribs & SYMS_CvPointerAttrib_IS_CONST){
    result |= SYMS_TypeModifier_Const;
  }
  if (attribs & SYMS_CvPointerAttrib_IS_UNALIGNED){
    result |= SYMS_TypeModifier_Packed;
  }
  if (attribs & SYMS_CvPointerAttrib_IS_RESTRICTED){
    result |= SYMS_TypeModifier_Restrict;
  }
  if (attribs & SYMS_CvPointerAttrib_IS_LREF){
    result |= SYMS_TypeModifier_Reference;
  }
  if (attribs & SYMS_CvPointerAttrib_IS_RREF){
    result |= SYMS_TypeModifier_RValueReference;
  }
  return(result);
}

SYMS_API SYMS_TypeModifiers
syms_pdb_modifier_from_cv_modifier_flags(SYMS_CvModifierFlags flags){
  SYMS_TypeModifiers result = 0;
  if (flags & SYMS_CvModifierFlag_VOLATILE){
    result |= SYMS_TypeModifier_Volatile;
  }
  if (flags & SYMS_CvModifierFlag_CONST){
    result |= SYMS_TypeModifier_Const;
  }
  if (flags & SYMS_CvModifierFlag_UNALIGNED){
    result |= SYMS_TypeModifier_Packed;
  }
  return(result);
}

SYMS_API SYMS_CallConvention
syms_pdb_call_convention_from_cv_call_kind(SYMS_CvCallKind kind){
  SYMS_CallConvention result = SYMS_CallConvention_NULL;
  switch (kind){
    case SYMS_CvCallKind_NEAR_C:      result = SYMS_CallConvention_NEAR_C;      break;
    case SYMS_CvCallKind_FAR_C:       result = SYMS_CallConvention_FAR_C;       break;
    case SYMS_CvCallKind_NEAR_PASCAL: result = SYMS_CallConvention_NEAR_PASCAL; break;
    case SYMS_CvCallKind_FAR_PASCAL:  result = SYMS_CallConvention_FAR_PASCAL;  break;
    case SYMS_CvCallKind_NEAR_FAST:   result = SYMS_CallConvention_NEAR_FAST;   break;
    case SYMS_CvCallKind_FAR_FAST:    result = SYMS_CallConvention_FAR_FAST;    break;
    case SYMS_CvCallKind_NEAR_STD:    result = SYMS_CallConvention_NEAR_STD;    break;
    case SYMS_CvCallKind_FAR_STD:     result = SYMS_CallConvention_FAR_STD;     break;
    case SYMS_CvCallKind_NEAR_SYS:    result = SYMS_CallConvention_NEAR_SYS;    break;
    case SYMS_CvCallKind_FAR_SYS:     result = SYMS_CallConvention_FAR_SYS;     break;
    case SYMS_CvCallKind_THISCALL:    result = SYMS_CallConvention_THISCALL;    break;
    case SYMS_CvCallKind_MIPSCALL:    result = SYMS_CallConvention_MIPSCALL;    break;
    case SYMS_CvCallKind_GENERIC:     result = SYMS_CallConvention_GENERIC;     break;
    case SYMS_CvCallKind_ALPHACALL:   result = SYMS_CallConvention_ALPHACALL;   break;
    case SYMS_CvCallKind_PPCCALL:     result = SYMS_CallConvention_PPCCALL;     break;
    case SYMS_CvCallKind_SHCALL:      result = SYMS_CallConvention_SHCALL;      break;
    case SYMS_CvCallKind_ARMCALL:     result = SYMS_CallConvention_ARMCALL;     break;
    case SYMS_CvCallKind_AM33CALL:    result = SYMS_CallConvention_AM33CALL;    break;
    case SYMS_CvCallKind_TRICALL:     result = SYMS_CallConvention_TRICALL;     break;
    case SYMS_CvCallKind_SH5CALL:     result = SYMS_CallConvention_SH5CALL;     break;
    case SYMS_CvCallKind_M32RCALL:    result = SYMS_CallConvention_M32RCALL;    break;
    case SYMS_CvCallKind_CLRCALL:     result = SYMS_CallConvention_CLRCALL;     break;
    case SYMS_CvCallKind_INLINE:      result = SYMS_CallConvention_INLINE;      break;
    case SYMS_CvCallKind_NEAR_VECTOR: result = SYMS_CallConvention_NEAR_VECTOR; break;
  }
  return(result);
}

#if 0
SYMS_API SYMS_ProcedureFlags
syms_pdb_procedure_flags_from_cv_procedure_flags(SYMS_CvProcFlags pdb_flags){
  SYMS_ProcedureFlags result = 0;
  if (pdb_flags){
    
  }
  return(result);
}

SYMS_API SYMS_VarFlags
syms_var_flags_from_cv_local_flags(SYMS_CvLocalFlags pdb_flags){
  SYMS_VarFlags result = 0;
  // TODO(allen): canonical flag conversion
  if (pdb_flags & SYMS_CvLocalFlag_PARAM){
    result |= SYMS_VarFlag_Parameter;
  }
  if (pdb_flags & SYMS_CvLocalFlag_COMPGEN){
    result |= SYMS_VarFlag_CompilerGen;
  }
  if (pdb_flags & SYMS_CvLocalFlag_ALIASED){
    result |= SYMS_VarFlag_Aliased;
  }
  if (pdb_flags & SYMS_CvLocalFlag_RETVAL){
    result |= SYMS_VarFlag_ReturnValue;
  }
  if (pdb_flags & SYMS_CvLocalFlag_OPTOUT){
    result |= SYMS_VarFlag_OptOut;
  }
  if (pdb_flags & SYMS_CvLocalFlag_STATIC){
    result |= SYMS_VarFlag_Static;
  }
  if (pdb_flags & SYMS_CvLocalFlag_GLOBAL){
    result |= SYMS_VarFlag_Global;
  }
  return(result);
}
#endif

#endif //SYMS_PDB_PARSER_C<|MERGE_RESOLUTION|>--- conflicted
+++ resolved
@@ -1698,14 +1698,11 @@
   SYMS_PdbStubRef *var_last = 0;
   SYMS_U64 var_count = 0;
   
-<<<<<<< HEAD
-=======
   // thread vars
   SYMS_PdbStubRef *tls_var_first = 0;
   SYMS_PdbStubRef *tls_var_last = 0;
   SYMS_U64 tls_var_count = 0;
   
->>>>>>> d731a049
   // thunk
   SYMS_PdbStubRef *thunk_first = 0;
   SYMS_PdbStubRef *thunk_last = 0;
@@ -1765,10 +1762,6 @@
         var_count += 1;
       }break;
       
-<<<<<<< HEAD
-#if 0
-=======
->>>>>>> d731a049
       case SYMS_CvSymKind_LTHREAD32:
       case SYMS_CvSymKind_GTHREAD32:
       {
@@ -1780,16 +1773,9 @@
         // push onto var list
         SYMS_PdbStubRef *ref = syms_pdb_alloc_ref(scratch.arena, &stack_free);
         ref->stub = stub;
-<<<<<<< HEAD
-        SYMS_QueuePush(var_first, var_last, ref);
-        var_count += 1;
-      }break;
-#endif
-=======
         SYMS_QueuePush(tls_var_first, tls_var_last, ref);
         tls_var_count += 1;
       }break;
->>>>>>> d731a049
       
       // general local variable
       case SYMS_CvSymKind_LOCAL:
@@ -1984,8 +1970,6 @@
     }
   }
   
-<<<<<<< HEAD
-=======
   // build thread stubs pointer table
   SYMS_PdbStub **tls_var_stubs = syms_push_array(arena, SYMS_PdbStub*, tls_var_count);
   {
@@ -1997,7 +1981,6 @@
     }
   }
   
->>>>>>> d731a049
   // build thunk stubs pointer table
   SYMS_PdbStub **thunk_stubs = syms_push_array(arena, SYMS_PdbStub*, thunk_count);
   {
@@ -2052,11 +2035,8 @@
   result->proc_count = proc_count;
   result->var_stubs = var_stubs;
   result->var_count = var_count;
-<<<<<<< HEAD
-=======
   result->tls_var_stubs = tls_var_stubs;
   result->tls_var_count = tls_var_count;
->>>>>>> d731a049
   result->thunk_stubs = thunk_stubs;
   result->thunk_count = thunk_count;
   result->pub_stubs = pub_stubs;
@@ -4803,89 +4783,6 @@
   return(result);
 }
 
-<<<<<<< HEAD
-SYMS_API void
-syms_pdb_stripped_sort_in_place(SYMS_StrippedInfo *info, SYMS_U64 count){
-  if (count > 1){
-    SYMS_U64 pivot = count - 1;
-    SYMS_U64 pivot_voff = info[pivot].voff;
-    
-    SYMS_B32 eq_flip_flop = syms_false;
-    
-    SYMS_U64 j = 0;
-    for (SYMS_U64 i = 0; i < pivot; i += 1){
-      SYMS_U64 voff = info[i].voff;
-      SYMS_B32 swap = syms_false;
-      if (voff < pivot_voff){
-        swap = syms_true;
-      }
-      else if (voff == pivot_voff){
-        swap = eq_flip_flop;
-        eq_flip_flop = !eq_flip_flop;
-      }
-      if (swap){
-        SYMS_Swap(SYMS_StrippedInfo, info[i], info[j]);
-        j += 1;
-      }
-    }
-    
-    SYMS_Swap(SYMS_StrippedInfo, info[j], info[pivot]);
-    
-    syms_pdb_stripped_sort_in_place(info, j);
-    syms_pdb_stripped_sort_in_place(info + j + 1, count - (j + 1));
-  }
-}
-
-SYMS_API SYMS_StrippedInfoArray
-syms_pdb_stripped_from_unit(SYMS_Arena *arena, SYMS_String8 data, SYMS_PdbDbgAccel *dbg, SYMS_PdbUnitAccel *unit){
-  SYMS_StrippedInfoArray result = {0};
-  
-  if (unit->pub_count != 0){
-    // setup accels
-    SYMS_MsfAccel *msf = dbg->msf;
-    
-    // allocate output memory
-    SYMS_U64 count = unit->pub_count;
-    SYMS_StrippedInfo *info = syms_push_array(arena, SYMS_StrippedInfo, count);
-    
-    // fill output array
-    SYMS_StrippedInfo *info_ptr = info;
-    SYMS_PdbStub **stub_opl = unit->pub_stubs + count;
-    for (SYMS_PdbStub **stub_ptr = unit->pub_stubs; stub_ptr < stub_opl; stub_ptr += 1, info_ptr += 1){
-      SYMS_PdbStub *stub = *stub_ptr;
-      
-      // extract info from stub
-      SYMS_String8 name = stub->name;
-      SYMS_U64 voff = 0;
-      {
-        SYMS_MsfRange range = syms_msf_range_from_sn(msf, unit->sn);
-        SYMS_CvElement sig_element = syms_cv_element(data, msf, range, stub->off);
-        SYMS_CvPubsym32 pubsym32 = {0};
-        if (syms_msf_read_struct_in_range(data, msf, sig_element.range, 0, &pubsym32)){
-          SYMS_CoffSection coff_section = syms_pdb_coff_section(data, dbg, pubsym32.sec);
-          voff = coff_section.virt_off + pubsym32.off;
-        }
-      }
-      
-      // fill stripped info
-      info_ptr->name = syms_push_string_copy(arena, name);
-      info_ptr->voff = voff;
-    }
-    
-    // sort stripped info
-    syms_pdb_stripped_sort_in_place(info, count);
-    
-    // fill result struct
-    result.info = info;
-    result.count = count;
-  }
-  
-  return(result);
-}
-
-
-=======
->>>>>>> d731a049
 ////////////////////////////////
 //~ NOTE(allen): PDB Signature Info
 
