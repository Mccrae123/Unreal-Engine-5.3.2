// Copyright Epic Games, Inc. All Rights Reserved.
/* date = May 11th 2021 4:59 pm */

#ifndef SYMS_PDB_PARSER_H
#define SYMS_PDB_PARSER_H

////////////////////////////////
//~ allen: PDB's Prerequisite Formats

#include "syms/core/pdb/syms_msf_parser.h"

////////////////////////////////
//~ allen: PDB Fundamental

// TODO(allen): version of this with optimized memory locality could be pretty useful.
typedef struct SYMS_PdbChain{
  struct SYMS_PdbChain *next;
  SYMS_U32 v;
} SYMS_PdbChain;

typedef enum SYMS_PdbSymbolIDKind{
  SYMS_PdbSymbolIDKind_Off,
  SYMS_PdbSymbolIDKind_Index,
} SYMS_PdbSymbolIDKind;

typedef enum SYMS_PdbFileIDKind{
  SYMS_PdbFileIDKind_Null,
  SYMS_PdbFileIDKind_IPIOff,
  SYMS_PdbFileIDKind_IPIStringID,
  SYMS_PdbFileIDKind_StrTblOff,
  SYMS_PdbFileIDKind_C11Off,
} SYMS_PdbFileIDKind;

typedef enum SYMS_PdbPseudoUnit{
  SYMS_PdbPseudoUnit_Null,
  SYMS_PdbPseudoUnit_SYM,
  SYMS_PdbPseudoUnit_TPI,
  SYMS_PdbPseudoUnit_COUNT = SYMS_PdbPseudoUnit_TPI,
  SYMS_PdbPseudoUnit_FIRST_COMP_UNIT,
} SYMS_PdbPseudoUnit;

////////////////////////////////
//~ allen: CV Parsing

typedef struct SYMS_CvElement{
  SYMS_MsfRange range;
  SYMS_U32 next_off;
  SYMS_U16 kind;
} SYMS_CvElement;

typedef struct SYMS_CvNumeric{
  SYMS_TypeKind kind;
  SYMS_U8 data[32];
} SYMS_CvNumeric;

////////////////////////////////
//~ allen: PDB DBI Information

typedef struct SYMS_PdbDbiAccel{
  SYMS_B16 valid;
  SYMS_CoffMachineType machine_type;
  SYMS_MsfStreamNumber gsi_sn;
  SYMS_MsfStreamNumber psi_sn;
  SYMS_MsfStreamNumber sym_sn;
  
  SYMS_U64 range_off[(SYMS_U64)(SYMS_PdbDbiRange_COUNT) + 1];
  SYMS_MsfStreamNumber dbg_sn[SYMS_PdbDbiStream_COUNT];
} SYMS_PdbDbiAccel;

typedef struct SYMS_PdbInfoSlot{
  struct SYMS_PdbInfoSlot *next;
  SYMS_String8 string;
  SYMS_MsfStreamNumber sn;
} SYMS_PdbInfoSlot;

typedef struct SYMS_PdbInfoTable{
  SYMS_PdbInfoSlot *first;
  SYMS_PdbInfoSlot *last;
  SYMS_PeGuid auth_guid;
} SYMS_PdbInfoTable;

typedef struct SYMS_PdbNamedStreamArray{
  SYMS_MsfStreamNumber sn[SYMS_PdbNamedStream_COUNT];
} SYMS_PdbNamedStreamArray;

typedef struct SYMS_PdbStrtblAccel{
  SYMS_U32 bucket_count;
  SYMS_MsfStreamNumber sn;
  SYMS_U32Range strblock;
  SYMS_U32Range buckets;
} SYMS_PdbStrtblAccel;

////////////////////////////////
//~ allen: PDB Units

typedef struct SYMS_PdbCompUnit{
  SYMS_MsfStreamNumber sn;
  SYMS_U64 range_off[(SYMS_U64)(SYMS_PdbCompUnitRange_COUNT) + 1];
  
  SYMS_PdbStringIndex src_file;
  SYMS_PdbStringIndex pdb_file;
  
  SYMS_String8 module_name;
  SYMS_String8 obj_name;
} SYMS_PdbCompUnit;

typedef struct SYMS_PdbCompUnitNode{
  struct SYMS_PdbCompUnitNode *next;
  SYMS_PdbCompUnit comp_unit;
} SYMS_PdbCompUnitNode;

typedef struct SYMS_PdbUnitSetAccel{
  SYMS_FileFormat format;
  SYMS_PdbCompUnit **comp_units;
  SYMS_U64 comp_count;
} SYMS_PdbUnitSetAccel;

typedef struct SYMS_PdbStub{
  struct SYMS_PdbStub *bucket_next;
  struct SYMS_PdbStub *parent;
  struct SYMS_PdbStub *sibling_next;
  struct SYMS_PdbStub *first;
  struct SYMS_PdbStub *last;
  SYMS_U32 off;
  SYMS_U32 num;
  union{
    SYMS_U32 num2;
    SYMS_String8 name;
  };
} SYMS_PdbStub;

typedef struct SYMS_PdbStubRef{
  struct SYMS_PdbStubRef *next;
  SYMS_PdbStub *stub;
} SYMS_PdbStubRef;

typedef struct SYMS_PdbUnitAccel{
  SYMS_FileFormat format;
  SYMS_B32 leaf_set;
  SYMS_MsfStreamNumber sn;
  SYMS_PdbStub **top_stubs;
  SYMS_U64 top_count;
  SYMS_U64 top_min_index;
  SYMS_PdbStub **buckets;
  SYMS_U64 bucket_count;
  SYMS_U64 all_count;
  SYMS_PdbStub *ti_stubs;
  SYMS_U64 ti_count;
  SYMS_UnitID uid;
  
  SYMS_PdbStub **proc_stubs;
  SYMS_U64 proc_count;
  SYMS_PdbStub **var_stubs;
  SYMS_U64 var_count;
<<<<<<< HEAD
=======
  SYMS_PdbStub **tls_var_stubs;
  SYMS_U64 tls_var_count;
>>>>>>> d731a049
  SYMS_PdbStub **thunk_stubs;
  SYMS_U64 thunk_count;
  SYMS_PdbStub **pub_stubs;
  SYMS_U64 pub_count;
  SYMS_PdbStub **udt_stubs;
  SYMS_U64 udt_count;
} SYMS_PdbUnitAccel;

typedef struct SYMS_PdbLeafResolve{
  SYMS_PdbStub *stub;
  SYMS_CvLeaf leaf_kind;
  SYMS_MsfRange leaf_range;
  SYMS_B32 is_leaf_id;
} SYMS_PdbLeafResolve;

////////////////////////////////
//~ allen: PDB C13

typedef struct SYMS_PdbC13SubSection{
  struct SYMS_PdbC13SubSection *next;
  SYMS_CvSubSectionKind kind;
  SYMS_U32 off;
  SYMS_U32 size;
} SYMS_PdbC13SubSection;

////////////////////////////////
//~ allen: PDB TPI

typedef struct SYMS_PdbTpiOffRange{
  SYMS_U32 first_off;
  SYMS_CvTypeIndex first_ti;
  SYMS_CvTypeIndex opl_ti;
} SYMS_PdbTpiOffRange;

typedef struct SYMS_PdbTpiAccel{
  SYMS_MsfStreamNumber type_sn;
  SYMS_PdbTpiOffHint *hints;
  SYMS_PdbChain **buckets;
  SYMS_U32 bucket_count;
  SYMS_U64 count;
  SYMS_U32 base_off;
  SYMS_CvTypeIndex first_ti;
  SYMS_CvTypeIndex opl_ti;
  SYMS_U32 *off;
} SYMS_PdbTpiAccel;

////////////////////////////////
//~ allen: PDB GSI

typedef struct SYMS_PdbGsiAccel{
  SYMS_PdbChain **buckets;
  SYMS_U32 bucket_count;
} SYMS_PdbGsiAccel;

////////////////////////////////
//~ allen: PDB Accel Types

typedef struct SYMS_PdbFileAccel{
  SYMS_FileFormat format;
  SYMS_MsfAccel *msf;
} SYMS_PdbFileAccel;

typedef struct SYMS_PdbDbgAccel{
  SYMS_FileFormat format;
  SYMS_MsfAccel *msf;
  SYMS_PdbDbiAccel dbi;
  SYMS_PdbNamedStreamArray named;
  SYMS_PdbStrtblAccel strtbl;
  SYMS_PdbTpiAccel tpi;
  SYMS_PdbTpiAccel ipi;
  SYMS_PdbGsiAccel gsi;
  SYMS_PdbGsiAccel psi;
  SYMS_PeGuid auth_guid;
} SYMS_PdbDbgAccel;

////////////////////////////////
//~ allen: PDB Members

typedef struct SYMS_PdbMemStubNode{
  struct SYMS_PdbMemStubNode *next;
  SYMS_String8 name;
  SYMS_U32 num;
  SYMS_U32 off;
  SYMS_U32 off2;
} SYMS_PdbMemStubNode;

typedef struct SYMS_PdbMemStubList{
  SYMS_PdbMemStubNode *first;
  SYMS_PdbMemStubNode *last;
  SYMS_U64 mem_count;
} SYMS_PdbMemStubList;

typedef struct SYMS_PdbMemsAccel{
  SYMS_FileFormat format;
  SYMS_String8 type_name;
  SYMS_U64 count;
  SYMS_PdbMemStubNode **members;
} SYMS_PdbMemsAccel;

typedef struct SYMS_EnumInfoNode{
  struct SYMS_EnumInfoNode *next;
  SYMS_EnumInfo enum_info;
} SYMS_EnumInfoNode;

////////////////////////////////
//~ allen: PDB Lines

typedef struct SYMS_PdbFileNode{
  struct SYMS_PdbFileNode *next;
  SYMS_U64 count;
  SYMS_FileID file_ids[6];
} SYMS_PdbFileNode;

typedef struct SYMS_PdbLineSequence{
  struct SYMS_PdbLineSequence *next;
  SYMS_Line *lines;
  SYMS_U64 line_count;
} SYMS_PdbLineSequence;

typedef struct SYMS_PdbLineTableLoose{
  SYMS_PdbFileNode *first_file_node;
  SYMS_PdbFileNode *last_file_node;
  SYMS_U64 file_count;
  
  SYMS_PdbLineSequence *first_seq;
  SYMS_PdbLineSequence *last_seq;
  SYMS_U64 seq_count;
  SYMS_U64 line_count;
} SYMS_PdbLineTableLoose;


////////////////////////////////
//~ allen: PDB Map Accel Type

typedef struct SYMS_PdbMapAccel{
  SYMS_FileFormat format;
  SYMS_UnitID uid;
} SYMS_PdbMapAccel;

typedef struct SYMS_PdbLinkMapAccel{
  SYMS_FileFormat format;
} SYMS_PdbLinkMapAccel;

////////////////////////////////
//~ allen: PDB TPI Functions

//- tpi accel helpers
SYMS_API SYMS_PdbTpiOffRange syms_pdb_tpi__hint_from_index(SYMS_PdbTpiAccel *tpi, SYMS_CvTypeIndex ti);
SYMS_API void                syms_pdb_tpi__fill_off_range(SYMS_String8 data, SYMS_MsfAccel *msf,
                                                          SYMS_PdbTpiAccel *tpi, SYMS_PdbTpiOffRange *fill);

//- tpi accel
SYMS_API SYMS_PdbTpiAccel syms_pdb_tpi_accel_from_sn(SYMS_Arena *arena, SYMS_String8 data, SYMS_MsfAccel *msf,
                                                     SYMS_MsfStreamNumber sn);
SYMS_API SYMS_U32         syms_pdb_tpi_off_from_ti(SYMS_String8 data, SYMS_MsfAccel *msf, SYMS_PdbTpiAccel *tpi,
                                                   SYMS_CvTypeIndex ti);
SYMS_API SYMS_U32         syms_pdb_tpi_base_off(SYMS_PdbTpiAccel *tpi);
SYMS_API SYMS_MsfRange    syms_pdb_tpi_range(SYMS_MsfAccel *msf, SYMS_PdbTpiAccel *tpi);

//- tpi name lookups
SYMS_API SYMS_USIDList syms_pdb_types_from_name(SYMS_Arena *arena, SYMS_String8 data, SYMS_PdbDbgAccel *dbg,
                                                SYMS_PdbUnitAccel *unit, SYMS_String8 name);


////////////////////////////////
//~ allen: PDB GSI Functions

SYMS_API SYMS_PdbGsiAccel  syms_pdb_gsi_accel_from_range(SYMS_Arena *arena, SYMS_String8 data, SYMS_MsfAccel *msf,
                                                         SYMS_MsfRange range);
SYMS_API SYMS_MsfRange     syms_pdb_gsi_part_from_psi_range(SYMS_MsfRange psi_range);

SYMS_API SYMS_USIDList     syms_pdb_symbols_from_name(SYMS_Arena *arena, SYMS_String8 data, SYMS_MsfAccel *msf,
                                                      SYMS_PdbGsiAccel *gsi, SYMS_PdbUnitAccel *unit,
                                                      SYMS_String8 name);


////////////////////////////////
//~ allen: PDB Accelerator Setup

// pdb specific parsing
SYMS_API SYMS_PdbDbiAccel syms_pdb_dbi_from_msf(SYMS_String8 data, SYMS_MsfAccel *msf);
SYMS_API SYMS_MsfRange    syms_pdb_dbi_sub_range(SYMS_PdbDbiAccel *dbi, SYMS_PdbDbiRange n);
SYMS_API SYMS_MsfRange    syms_pdb_dbi_stream(SYMS_MsfAccel *msf, SYMS_PdbDbiAccel *dbi, SYMS_PdbDbiStream n);

SYMS_API SYMS_PdbInfoTable        syms_pdb_parse_info(SYMS_Arena *arena, SYMS_String8 data, SYMS_MsfAccel *msf);
SYMS_API SYMS_PdbNamedStreamArray syms_pdb_named_stream_array(SYMS_PdbInfoTable *table);
SYMS_API SYMS_PdbStrtblAccel      syms_pdb_dbi_parse_strtbl(SYMS_Arena *arena, SYMS_String8 data,
                                                            SYMS_MsfAccel *msf, SYMS_MsfStreamNumber sn);

// pdb specific api
SYMS_API SYMS_MsfAccel* syms_pdb_msf_accel_from_dbg(SYMS_PdbDbgAccel *dbg);

SYMS_API SYMS_String8 syms_pdb_strtbl_string_from_off(SYMS_Arena *arena, SYMS_String8 data, SYMS_PdbDbgAccel *dbg,
                                                      SYMS_U32 off);
SYMS_API SYMS_String8 syms_pdb_strtbl_string_from_index(SYMS_Arena *arena, SYMS_String8 data,
                                                        SYMS_PdbDbgAccel *dbg, SYMS_PdbStringIndex n);

// main api
SYMS_API SYMS_PdbFileAccel* syms_pdb_file_accel_from_data(SYMS_Arena *arena, SYMS_String8 data);
SYMS_API SYMS_PdbDbgAccel*  syms_pdb_dbg_accel_from_file(SYMS_Arena *arena, SYMS_String8 data,
                                                         SYMS_PdbFileAccel *file);


////////////////////////////////
//~ allen: PDB Architecture

// main api
SYMS_API SYMS_Arch syms_pdb_arch_from_dbg(SYMS_PdbDbgAccel *dbg);


////////////////////////////////
//~ allen: PDB Match Keys

SYMS_API SYMS_ExtMatchKey syms_pdb_ext_match_key_from_dbg(SYMS_String8 data, SYMS_PdbDbgAccel *dbg);


////////////////////////////////
//~ allen: PDB Sections

// pdb specific
SYMS_API SYMS_CoffSection syms_pdb_coff_section(SYMS_String8 data, SYMS_PdbDbgAccel *dbg, SYMS_U64 n);

// main api
SYMS_API SYMS_SecInfoArray syms_pdb_sec_info_array_from_dbg(SYMS_Arena *arena, SYMS_String8 data,
                                                            SYMS_PdbDbgAccel *dbg);

////////////////////////////////
//~ allen: PDB Compilation Units

// pdb specific
SYMS_API SYMS_PdbCompUnit* syms_pdb_comp_unit_from_id(SYMS_PdbUnitSetAccel *unit_set, SYMS_UnitID id);
SYMS_API SYMS_MsfRange     syms_pdb_msf_range_from_comp_unit(SYMS_PdbCompUnit *unit, SYMS_PdbCompUnitRange n);

// main api
SYMS_API SYMS_PdbUnitSetAccel*syms_pdb_unit_set_accel_from_dbg(SYMS_Arena *arena, SYMS_String8 data,
                                                               SYMS_PdbDbgAccel *dbg);
SYMS_API SYMS_U64             syms_pdb_unit_count_from_set(SYMS_PdbUnitSetAccel *unit_set);
SYMS_API SYMS_UnitInfo        syms_pdb_unit_info_from_uid(SYMS_PdbUnitSetAccel *unit_set, SYMS_UnitID uid);
SYMS_API SYMS_UnitNames       syms_pdb_unit_names_from_uid(SYMS_Arena *arena, SYMS_PdbUnitSetAccel *unit_set,
                                                           SYMS_UnitID uid);

SYMS_API SYMS_UnitRangeArray  syms_pdb_unit_ranges_from_set(SYMS_Arena *arena,
                                                            SYMS_String8 data, SYMS_PdbDbgAccel *dbg,
                                                            SYMS_PdbUnitSetAccel *unit_set);

SYMS_API SYMS_UnitFeatures    syms_pdb_unit_features_from_number(SYMS_PdbUnitSetAccel *unit_set, SYMS_U64 n);

////////////////////////////////
//~ allen: PDB Symbol Parsing

// cv parsing helpers
SYMS_API void               syms_pdb_leaf_debug_helper(SYMS_CvLeaf kind);
SYMS_API void               syms_pdb_sym_debug_helper(SYMS_CvSymKind kind);

SYMS_API SYMS_CvElement     syms_cv_element(SYMS_String8 data, SYMS_MsfAccel *msf, SYMS_MsfRange range,
                                            SYMS_U32 off);
SYMS_API SYMS_U32           syms_cv_read_numeric(SYMS_String8 data, SYMS_MsfAccel *msf, SYMS_MsfRange range,
                                                 SYMS_U32 off, SYMS_CvNumeric *out);
SYMS_API SYMS_U32           syms_cv_u32_from_numeric(SYMS_CvNumeric num);

SYMS_API SYMS_ConstInfo     syms_pdb_const_info_from_cv_numeric(SYMS_CvNumeric num);

SYMS_API SYMS_PdbStubRef*   syms_pdb_alloc_ref(SYMS_Arena *arena, SYMS_PdbStubRef **free_list);

// cv parse
SYMS_API SYMS_PdbUnitAccel*syms_pdb_sym_accel_from_range(SYMS_Arena *arena, SYMS_String8 data, SYMS_MsfAccel *msf,
                                                         SYMS_MsfRange range, SYMS_UnitID uid);

SYMS_API SYMS_SymbolKind   syms_pdb_sym_symbol_kind_from_id(SYMS_String8 data, SYMS_PdbDbgAccel *dbg,
                                                            SYMS_PdbUnitAccel *unit, SYMS_SymbolID id);
SYMS_API SYMS_String8      syms_pdb_sym_symbol_name_from_id(SYMS_Arena *arena,
                                                            SYMS_String8 data, SYMS_PdbDbgAccel *dbg,
                                                            SYMS_PdbUnitAccel *unit, SYMS_SymbolID id);

SYMS_API SYMS_PdbUnitAccel*  syms_pdb_pub_sym_accel_from_dbg(SYMS_Arena *arena, SYMS_String8 data,
                                                             SYMS_PdbDbgAccel *dbg);

SYMS_API SYMS_PdbUnitAccel*  syms_pdb_leaf_accel_from_dbg(SYMS_Arena *arena, SYMS_String8 data,
                                                          SYMS_PdbDbgAccel *dbg);
SYMS_API SYMS_PdbLeafResolve syms_pdb_leaf_resolve_from_id(SYMS_String8 data, SYMS_PdbDbgAccel *dbg,
                                                           SYMS_PdbUnitAccel *unit, SYMS_SymbolID id);

SYMS_API SYMS_SymbolKind     syms_pdb_leaf_symbol_kind_from_sid(SYMS_String8 data, SYMS_PdbDbgAccel *dbg,
                                                                SYMS_PdbUnitAccel *unit, SYMS_SymbolID id);
SYMS_API SYMS_String8        syms_pdb_leaf_symbol_name_from_sid(SYMS_Arena *arena,
                                                                SYMS_String8 data, SYMS_PdbDbgAccel *dbg,
                                                                SYMS_PdbUnitAccel *unit, SYMS_SymbolID id);

SYMS_API SYMS_TypeInfo       syms_pdb_leaf_type_info_from_id(SYMS_String8 data, SYMS_PdbDbgAccel *dbg,
                                                             SYMS_PdbUnitAccel *unit, SYMS_SymbolID id);
SYMS_API SYMS_ConstInfo      syms_pdb_leaf_const_info_from_id(SYMS_String8 data, SYMS_PdbDbgAccel *dbg,
                                                              SYMS_PdbUnitAccel *unit, SYMS_SymbolID id);

// pdb unit helpers
SYMS_API SYMS_PdbStub* syms_pdb_stub_from_unit_off(SYMS_PdbUnitAccel *unit, SYMS_U32 off);
SYMS_API SYMS_PdbStub* syms_pdb_stub_from_unit_index(SYMS_PdbUnitAccel *unit, SYMS_U32 index);

// main api
SYMS_API SYMS_PdbUnitAccel*syms_pdb_unit_accel_from_id(SYMS_Arena *arena, SYMS_String8 data, SYMS_PdbDbgAccel *dbg,
                                                       SYMS_PdbUnitSetAccel *unit_set, SYMS_UnitID id);

SYMS_API SYMS_UnitID       syms_pdb_uid_from_accel(SYMS_PdbUnitAccel *unit);

SYMS_API SYMS_SymbolIDArray syms_pdb_proc_sid_array_from_unit(SYMS_Arena *arena, SYMS_PdbUnitAccel *unit);
SYMS_API SYMS_SymbolIDArray syms_pdb_var_sid_array_from_unit(SYMS_Arena *arena, SYMS_PdbUnitAccel *unit);

SYMS_API SYMS_UnitID       syms_pdb_tls_var_uid_from_dbg(SYMS_PdbDbgAccel *dbg);
SYMS_API SYMS_SymbolIDArray syms_pdb_tls_var_sid_array_from_unit(SYMS_Arena *arena, SYMS_PdbUnitAccel *unit);

SYMS_API SYMS_SymbolIDArray syms_pdb_type_sid_array_from_unit(SYMS_Arena *arena, SYMS_PdbUnitAccel *unit);

SYMS_API SYMS_U64          syms_pdb_symbol_count_from_unit(SYMS_PdbUnitAccel *unit);

SYMS_API SYMS_SymbolKind   syms_pdb_symbol_kind_from_sid(SYMS_String8 data, SYMS_PdbDbgAccel *dbg,
                                                         SYMS_PdbUnitAccel *unit, SYMS_SymbolID id);
SYMS_API SYMS_String8      syms_pdb_symbol_name_from_sid(SYMS_Arena *arena,SYMS_String8 data,SYMS_PdbDbgAccel *dbg,
                                                         SYMS_PdbUnitAccel *unit, SYMS_SymbolID id);


SYMS_API SYMS_TypeInfo     syms_pdb_type_info_from_id(SYMS_String8 data, SYMS_PdbDbgAccel *dbg,
                                                      SYMS_PdbUnitAccel *unit, SYMS_SymbolID id);
SYMS_API SYMS_ConstInfo    syms_pdb_const_info_from_id(SYMS_String8 data, SYMS_PdbDbgAccel *dbg,
                                                       SYMS_PdbUnitAccel *unit, SYMS_SymbolID id);

////////////////////////////////
//~ allen: PDB Variable Info

// cv parse
SYMS_API SYMS_USID   syms_pdb_sym_type_from_var_id(SYMS_String8 data, SYMS_PdbDbgAccel *dbg,
                                                   SYMS_PdbUnitAccel *unit, SYMS_SymbolID id);

SYMS_API SYMS_U64    syms_pdb_sym_voff_from_var_sid(SYMS_String8 data, SYMS_PdbDbgAccel *dbg,
                                                    SYMS_PdbUnitAccel *unit, SYMS_SymbolID sid);

SYMS_API SYMS_RegSection syms_pdb_reg_section_from_x86_reg(SYMS_CvReg cv_reg);
SYMS_API SYMS_RegSection syms_pdb_reg_section_from_x64_reg(SYMS_CvReg cv_reg);
SYMS_API SYMS_RegSection syms_pdb_reg_section_from_arch_reg(SYMS_Arch arch, SYMS_CvReg cv_reg);

SYMS_API SYMS_RegSection syms_pdb_reg_section_from_framepointer(SYMS_String8 data,  SYMS_PdbDbgAccel *dbg,
                                                                SYMS_MsfRange range, SYMS_PdbStub *framepointer_stub);

// main api
SYMS_API SYMS_USID   syms_pdb_type_from_var_id(SYMS_String8 data, SYMS_PdbDbgAccel *dbg, SYMS_PdbUnitAccel *unit,
                                               SYMS_SymbolID id);

SYMS_API SYMS_U64    syms_pdb_voff_from_var_sid(SYMS_String8 data, SYMS_PdbDbgAccel *dbg, SYMS_PdbUnitAccel *unit,
                                                SYMS_SymbolID sid);

SYMS_API SYMS_Location syms_pdb_location_from_var_sid(SYMS_Arena *arena, SYMS_String8 data, SYMS_PdbDbgAccel *dbg,
                                                      SYMS_PdbUnitAccel *unit, SYMS_SymbolID sid);
SYMS_API SYMS_LocRangeArray syms_pdb_location_ranges_from_var_sid(SYMS_Arena *arena, SYMS_String8 data, SYMS_PdbDbgAccel *dbg,
                                                                  SYMS_PdbUnitAccel *unit, SYMS_SymbolID sid);
SYMS_API SYMS_Location syms_pdb_location_from_id(SYMS_Arena *arena, SYMS_String8 data, SYMS_PdbDbgAccel *dbg,
                                                 SYMS_PdbUnitAccel *unit, SYMS_LocID loc_id);


////////////////////////////////
//~ allen: PDB Member Info

// cv parse
SYMS_API void syms_pdb__field_list_parse(SYMS_Arena *arena, SYMS_String8 data, SYMS_MsfAccel *msf,
                                         SYMS_PdbUnitAccel *unit, SYMS_U32 index, SYMS_PdbMemStubList *out);

// main api
SYMS_API SYMS_PdbMemsAccel*syms_pdb_mems_accel_from_sid(SYMS_Arena *arena, SYMS_String8 data,
                                                        SYMS_PdbDbgAccel *dbg, SYMS_PdbUnitAccel *unit,
                                                        SYMS_SymbolID id);

SYMS_API SYMS_U64      syms_pdb_mem_count_from_mems(SYMS_PdbMemsAccel *mems);
SYMS_API SYMS_MemInfo  syms_pdb_mem_info_from_number(SYMS_Arena *arena, SYMS_String8 data, SYMS_PdbDbgAccel *dbg,
                                                     SYMS_PdbUnitAccel *unit, SYMS_PdbMemsAccel *mems, SYMS_U64 n);

SYMS_API SYMS_USID     syms_pdb_type_from_mem_number(SYMS_String8 data, SYMS_PdbDbgAccel *dbg,
                                                     SYMS_PdbUnitAccel *unit, SYMS_PdbMemsAccel *mems,
                                                     SYMS_U64 n);

SYMS_API SYMS_SigInfo  syms_pdb_sig_info_from_mem_number(SYMS_Arena *arena, SYMS_String8 data,
                                                         SYMS_PdbDbgAccel *dbg, SYMS_PdbUnitAccel *unit,
                                                         SYMS_PdbMemsAccel *mems, SYMS_U64 n);

SYMS_API SYMS_EnumInfoArray syms_pdb_enum_info_array_from_sid(SYMS_Arena *arena, SYMS_String8 data,
                                                              SYMS_PdbDbgAccel *dbg, SYMS_PdbUnitAccel *unit,
                                                              SYMS_SymbolID sid);

////////////////////////////////
//~ allen: PDB Procedure Info

// main api

SYMS_API SYMS_UnitIDAndSig syms_pdb_proc_sig_handle_from_id(SYMS_String8 data, SYMS_PdbDbgAccel *dbg,
                                                            SYMS_PdbUnitAccel *unit, SYMS_SymbolID id);
SYMS_API SYMS_SigInfo      syms_pdb_sig_info_from_handle(SYMS_Arena *arena, SYMS_String8 data,
                                                         SYMS_PdbDbgAccel *dbg, SYMS_PdbUnitAccel *unit,
                                                         SYMS_SigHandle handle);

SYMS_API SYMS_U64RangeArray syms_pdb_scope_vranges_from_sid(SYMS_Arena *arena, SYMS_String8 data,
                                                            SYMS_PdbDbgAccel *dbg, SYMS_PdbUnitAccel *unit,
                                                            SYMS_SymbolID sid);
SYMS_API SYMS_SymbolIDArray syms_pdb_scope_children_from_sid(SYMS_Arena *arena, SYMS_String8 data,
                                                             SYMS_PdbDbgAccel *dbg, SYMS_PdbUnitAccel *unit,
                                                             SYMS_SymbolID id);

SYMS_API void                   syms_pdb_stripped_sort_in_place(SYMS_StrippedInfo *info, SYMS_U64 count);

SYMS_API SYMS_StrippedInfoArray syms_pdb_stripped_from_unit(SYMS_Arena *arena, SYMS_String8 data,
                                                            SYMS_PdbDbgAccel *dbg, SYMS_PdbUnitAccel *unit);

////////////////////////////////
//~ allen: PDB Signature Info

// pdb specific helper
SYMS_API SYMS_SigInfo syms_pdb_sig_info_from_sig_index(SYMS_Arena *arena, SYMS_String8 data, SYMS_PdbDbgAccel *dbg,
                                                       SYMS_PdbUnitAccel *unit, SYMS_CvTypeIndex index);

// main api
SYMS_API SYMS_SigInfo syms_pdb_sig_info_from_id(SYMS_Arena *arena, SYMS_String8 data, SYMS_PdbDbgAccel *dbg,
                                                SYMS_PdbUnitAccel *unit, SYMS_SymbolID id);

////////////////////////////////
//~ allen: PDB Line Info

// pdb specific
SYMS_API SYMS_PdbC13SubSection* syms_pdb_c13_sub_sections(SYMS_Arena *arena, SYMS_String8 data, 
                                                          SYMS_MsfAccel *msf, SYMS_MsfRange range);

SYMS_API void       syms_pdb_loose_push_file_id(SYMS_Arena *arena, SYMS_PdbLineTableLoose *loose, SYMS_FileID id);
SYMS_API SYMS_Line* syms_pdb_loose_push_sequence(SYMS_Arena *arena, SYMS_PdbLineTableLoose *loose,
                                                 SYMS_U64 line_count);

// main api
SYMS_API SYMS_String8 syms_pdb_file_name_from_id(SYMS_Arena *arena, SYMS_String8 data, SYMS_PdbDbgAccel *dbg,
                                                 SYMS_PdbUnitSetAccel *unit_set, SYMS_UnitID uid,
                                                 SYMS_FileID id);

SYMS_API SYMS_LineParseOut syms_pdb_line_parse_from_uid(SYMS_Arena *arena, SYMS_String8 data,
                                                        SYMS_PdbDbgAccel *dbg, SYMS_PdbUnitSetAccel *set,
                                                        SYMS_UnitID uid);

////////////////////////////////
//~ allen: PDB Name Maps

// main api
SYMS_API SYMS_PdbMapAccel* syms_pdb_type_map_from_dbg(SYMS_Arena *arena, SYMS_String8 data, SYMS_PdbDbgAccel *dbg);
SYMS_API SYMS_PdbMapAccel* syms_pdb_unmangled_symbol_map_from_dbg(SYMS_Arena *arena, SYMS_String8 data,
                                                                  SYMS_PdbDbgAccel *dbg);
SYMS_API SYMS_UnitID       syms_pdb_partner_uid_from_map(SYMS_PdbMapAccel *map);
SYMS_API SYMS_USIDList     syms_pdb_usid_list_from_string(SYMS_Arena *arena, SYMS_String8 data,
                                                          SYMS_PdbDbgAccel *dbg, SYMS_PdbUnitAccel *unit,
                                                          SYMS_PdbMapAccel *map, SYMS_String8 string);

////////////////////////////////
//~ allen: PDB Mangled Names

// main api
SYMS_API SYMS_UnitID syms_pdb_link_names_uid(void);

SYMS_API SYMS_PdbLinkMapAccel* syms_pdb_link_map_from_dbg(SYMS_Arena *arena, SYMS_String8 data,
                                                          SYMS_PdbDbgAccel *dbg);
SYMS_API SYMS_U64              syms_pdb_voff_from_link_name(SYMS_String8 data, SYMS_PdbDbgAccel *dbg,
                                                            SYMS_PdbLinkMapAccel *map,
                                                            SYMS_PdbUnitAccel *link_unit, SYMS_String8 name);
SYMS_API SYMS_LinkNameRecArray syms_pdb_link_name_array_from_unit(SYMS_Arena *arena, SYMS_String8 data,
                                                                  SYMS_PdbDbgAccel *dbg, SYMS_PdbUnitAccel *unit);

////////////////////////////////
//~ allen: PDB CV -> Syms Enums and Flags

SYMS_API SYMS_TypeKind       syms_pdb_type_kind_from_cv_pointer_mode(SYMS_CvPointerMode mode);
SYMS_API SYMS_TypeModifiers  syms_pdb_modifier_from_cv_pointer_attribs(SYMS_CvPointerAttribs attribs);
SYMS_API SYMS_TypeModifiers  syms_pdb_modifier_from_cv_modifier_flags(SYMS_CvModifierFlags flags);
SYMS_API SYMS_CallConvention syms_pdb_call_convention_from_cv_call_kind(SYMS_CvCallKind kind);
//SYMS_API SYMS_ProcedureFlags syms_pdb_procedure_flags_from_cv_procedure_flags(SYMS_CvProcFlags pdb_flags);
//SYMS_API SYMS_VarFlags       syms_var_flags_from_cv_local_flags(SYMS_CvLocalFlags pdb_flags);

#endif //SYMS_PDB_PARSER_H<|MERGE_RESOLUTION|>--- conflicted
+++ resolved
@@ -152,11 +152,8 @@
   SYMS_U64 proc_count;
   SYMS_PdbStub **var_stubs;
   SYMS_U64 var_count;
-<<<<<<< HEAD
-=======
   SYMS_PdbStub **tls_var_stubs;
   SYMS_U64 tls_var_count;
->>>>>>> d731a049
   SYMS_PdbStub **thunk_stubs;
   SYMS_U64 thunk_count;
   SYMS_PdbStub **pub_stubs;
@@ -559,11 +556,6 @@
                                                              SYMS_PdbDbgAccel *dbg, SYMS_PdbUnitAccel *unit,
                                                              SYMS_SymbolID id);
 
-SYMS_API void                   syms_pdb_stripped_sort_in_place(SYMS_StrippedInfo *info, SYMS_U64 count);
-
-SYMS_API SYMS_StrippedInfoArray syms_pdb_stripped_from_unit(SYMS_Arena *arena, SYMS_String8 data,
-                                                            SYMS_PdbDbgAccel *dbg, SYMS_PdbUnitAccel *unit);
-
 ////////////////////////////////
 //~ allen: PDB Signature Info
 
