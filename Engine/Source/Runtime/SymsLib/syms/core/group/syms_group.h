// Copyright Epic Games, Inc. All Rights Reserved.
/* date = August 2nd 2021 0:48 pm */

#ifndef SYMS_GROUP_H
#define SYMS_GROUP_H

////////////////////////////////
//~ allen: Syms Line Mapping Structures

typedef struct SYMS_LineToAddrMap{
  SYMS_U64Range *ranges;
  // line_range_indexes ranges from [0,line_count] inclusive so that:
  // for-all i in [0,line_count):
  //   (line_range_indexes[i + 1] - line_range_indexes[i]) == # of ranges for line at index i
  SYMS_U32 *line_range_indexes;
  SYMS_U32 *line_numbers;
  SYMS_U64 line_count;
} SYMS_LineToAddrMap;

typedef struct SYMS_FileToLineToAddrNode{
  struct SYMS_FileToLineToAddrNode *next;
  SYMS_FileID file_id;
  SYMS_LineToAddrMap *map;
} SYMS_FileToLineToAddrNode;

typedef struct SYMS_FileToLineToAddrBuckets{
  SYMS_FileToLineToAddrNode **buckets;
  SYMS_U64 bucket_count;
} SYMS_FileToLineToAddrBuckets;

//- loose version
typedef struct SYMS_FileToLineToAddrLooseLine{
  struct SYMS_FileToLineToAddrLooseLine *next;
  SYMS_U32 line;
  SYMS_U64RangeList ranges;
} SYMS_FileToLineToAddrLooseLine;

typedef struct SYMS_FileToLineToAddrLooseFile{
  struct SYMS_FileToLineToAddrLooseFile *next;
  SYMS_FileID file_id;
  SYMS_FileToLineToAddrLooseLine *first;
  SYMS_FileToLineToAddrLooseLine *last;
  SYMS_U64 line_count;
  SYMS_U64 range_count;
} SYMS_FileToLineToAddrLooseFile;

typedef struct SYMS_FileToLineToAddrLoose{
  SYMS_FileToLineToAddrLooseFile *first;
  SYMS_FileToLineToAddrLooseFile *last;
  SYMS_U64 count;
} SYMS_FileToLineToAddrLoose;

////////////////////////////////
//~ allen: Syms Group Types

typedef SYMS_U32 SYMS_GroupUnitCacheFlags;
enum{
  SYMS_GroupUnitCacheFlag_HasProcSidArray   = (1 <<  0),
  SYMS_GroupUnitCacheFlag_HasVarSidArray    = (1 <<  1),
  SYMS_GroupUnitCacheFlag_HasTlsVarSidArray = (1 <<  2),
  SYMS_GroupUnitCacheFlag_HasTypeSidArray   = (1 <<  3),
  SYMS_GroupUnitCacheFlag_HasFileTable      = (1 <<  4),
  SYMS_GroupUnitCacheFlag_HasInfFileTable   = (1 <<  5),
  SYMS_GroupUnitCacheFlag_HasLineTable      = (1 <<  6),
  SYMS_GroupUnitCacheFlag_HasProcMap        = (1 <<  7),
  SYMS_GroupUnitCacheFlag_HasVarMap         = (1 <<  8),
  SYMS_GroupUnitCacheFlag_HasLineSeqMap     = (1 <<  9),
  SYMS_GroupUnitCacheFlag_HasLineToAddrMap  = (1 <<  10),
  SYMS_GroupUnitCacheFlag_HasTypeNameMap    = (1 <<  11),
};

typedef struct SYMS_Group{
  SYMS_Arena *arena;
  
  //- thread lanes
  SYMS_Arena **lane_arenas;
  SYMS_U64 lane_count;
  SYMS_U64 lane_max;
  
  //- data for binary and debug files
  SYMS_String8 bin_data;
  SYMS_String8 dbg_data;
  SYMS_BinAccel *bin;
  SYMS_DbgAccel *dbg;
  
  //- top-level accelerators and info
  SYMS_Arch arch;
  SYMS_U64 address_size;
  SYMS_U64 default_vbase;
  SYMS_SecInfoArray sec_info_array;
  SYMS_UnitSetAccel *unit_set;
  SYMS_U64 unit_count;
  
  //- basic section caches
  SYMS_String8 *sec_names;
  
  //- basic unit caches
  SYMS_GroupUnitCacheFlags *unit_cache_flags;
  SYMS_UnitAccel **units;
  SYMS_SymbolIDArray *proc_sid_arrays;
  SYMS_SymbolIDArray *var_sid_arrays;
  SYMS_SymbolIDArray *thread_sid_arrays;
  SYMS_SymbolIDArray *type_sid_arrays;
  SYMS_String8Array *file_tables;
  SYMS_String8Array *inferred_file_tables;
  SYMS_LineParseOut *line_tables;
  SYMS_SpatialMap1D *unit_proc_maps;
  SYMS_SpatialMap1D *unit_var_maps;
  SYMS_SpatialMap1D *line_sequence_maps;
  SYMS_FileToLineToAddrBuckets *file_to_line_to_addr_buckets;
  SYMS_SymbolNameMap *unit_type_maps;
  
  //- hash tables caches
  SYMS_StringCons string_cons;
  SYMS_FileID2NameMap file_id_2_name_map;
  
  //- type graph
  SYMS_TypeGraph type_graph;
  
  //- one-time fills/builds
  SYMS_B8 unit_ranges_is_filled;
  SYMS_B8 type_map_unit_is_filled;
<<<<<<< HEAD
=======
  SYMS_B8 symbol_map_unit_is_filled;
  SYMS_B8 mangled_symbol_map_unit_is_filled;
>>>>>>> d731a049
  SYMS_B8 sec_map_v_is_built;
  SYMS_B8 sec_map_f_is_built;
  SYMS_B8 unit_map_is_built;
  SYMS_B8 name_2_file_id_map_is_built;
<<<<<<< HEAD
  SYMS_B8 stripped_info_is_filled;
  SYMS_B8 stripped_info_map_is_built;
=======
  SYMS_B8 link_name_record_array_is_filled;
  SYMS_B8 link_name_spatial_map_is_built;
  SYMS_B8 link_map_is_built;
  SYMS_B8 link_name_unit_is_filled;
>>>>>>> d731a049
  
  SYMS_UnitRangeArray unit_ranges;
  SYMS_SpatialMap1D sec_map_v;
  SYMS_SpatialMap1D sec_map_f;
  SYMS_SpatialMap1D unit_map;
  SYMS_Name2FileIDMap name_2_file_id_map;
<<<<<<< HEAD
  SYMS_StrippedInfoArray stripped_info;
  SYMS_SpatialMap1D stripped_info_map;
} SYMS_Group;

////////////////////////////////
// NOTE(allen): Data Structure Nils

SYMS_READ_ONLY SYMS_GLOBAL SYMS_SymbolIDArray syms_sid_array_nil = {0};
SYMS_READ_ONLY SYMS_GLOBAL SYMS_String8Array syms_string_array_nil = {0};
SYMS_READ_ONLY SYMS_GLOBAL SYMS_LineParseOut syms_line_parse_nil = {0};
SYMS_READ_ONLY SYMS_GLOBAL SYMS_SpatialMap1D syms_spatial_map_1d_nil = {0};
SYMS_READ_ONLY SYMS_GLOBAL SYMS_LineToAddrMap syms_line_to_addr_map_nil = {0};
SYMS_READ_ONLY SYMS_GLOBAL SYMS_TypeMemberArray syms_type_member_array_nil = {0};
SYMS_READ_ONLY SYMS_GLOBAL SYMS_EnumInfoArray syms_enum_info_array_nil = {0};

SYMS_READ_ONLY SYMS_GLOBAL SYMS_TypeNode syms_type_graph_nil = {
  SYMS_TypeKind_Null,     // kind
  {(SYMS_U8*)"(nil)", 5}, // name
  0,                      // byte_size
  0,                      // src_coord
  &syms_type_graph_nil,   // direct_type
  &syms_type_graph_nil,   // this_type
};
=======
  SYMS_LinkNameRecArray link_name_record_array;
  SYMS_SpatialMap1D link_name_spatial_map;
  SYMS_LinkMapAccel *link_map;
  SYMS_UnitAccel *link_name_unit;
  
  //- map & units
  SYMS_MapAndUnit type_mau;
  SYMS_MapAndUnit symbol_mau;
} SYMS_Group;

////////////////////////////////
//~ allen: Data Structure Nils
>>>>>>> d731a049

SYMS_READ_ONLY SYMS_GLOBAL SYMS_SymbolIDArray syms_sid_array_nil = {0};
SYMS_READ_ONLY SYMS_GLOBAL SYMS_String8Array syms_string_array_nil = {0};
SYMS_READ_ONLY SYMS_GLOBAL SYMS_LineParseOut syms_line_parse_nil = {{0}};
SYMS_READ_ONLY SYMS_GLOBAL SYMS_SpatialMap1D syms_spatial_map_1d_nil = {0};
SYMS_READ_ONLY SYMS_GLOBAL SYMS_LineToAddrMap syms_line_to_addr_map_nil = {0};
SYMS_READ_ONLY SYMS_GLOBAL SYMS_TypeMemberArray syms_type_member_array_nil = {0};
SYMS_READ_ONLY SYMS_GLOBAL SYMS_EnumInfoArray syms_enum_info_array_nil = {0};

////////////////////////////////
//~ allen: Syms Group Setup Functions

SYMS_API SYMS_Group* syms_group_alloc(void);
SYMS_API void        syms_group_release(SYMS_Group *group);

SYMS_API void        syms_group_init(SYMS_Group *group, SYMS_ParseBundle *params);

SYMS_API void        syms_group_parse_all_units__single_thread(SYMS_Group *group);
SYMS_API void        syms_group_parse_all_top_level(SYMS_Group *group);

SYMS_API void        syms_group_begin_multilane(SYMS_Group *group, SYMS_U64 lane_count);
SYMS_API void        syms_group_end_multilane(SYMS_Group *group);

SYMS_API SYMS_Arena* syms_group_get_lane_arena(SYMS_Group *group);

////////////////////////////////
//~ allen: Syms Group Getters & Cache Accessors

// TODO(allen): better sorting plan here.

SYMS_API SYMS_String8       syms_group_bin_data(SYMS_Group *group);
SYMS_API SYMS_BinAccel*     syms_group_bin(SYMS_Group *group);
SYMS_API SYMS_String8       syms_group_dbg_data(SYMS_Group *group);
SYMS_API SYMS_DbgAccel*     syms_group_dbg(SYMS_Group *group);
SYMS_API SYMS_UnitSetAccel* syms_group_unit_set(SYMS_Group *group);

SYMS_API SYMS_U64           syms_group_address_size(SYMS_Group *group);
SYMS_API SYMS_U64           syms_group_default_vbase(SYMS_Group *group);

SYMS_API SYMS_SecInfoArray  syms_group_sec_info_array(SYMS_Group *group);
SYMS_API SYMS_SecInfo*      syms_group_sec_info_from_number(SYMS_Group *group, SYMS_U64 n);

SYMS_API SYMS_U64           syms_group_unit_count(SYMS_Group *group);
SYMS_API SYMS_UnitInfo      syms_group_unit_info_from_uid(SYMS_Group *group, SYMS_UnitID uid);
SYMS_API SYMS_UnitNames     syms_group_unit_names_from_uid(SYMS_Arena *arena, SYMS_Group *group, SYMS_UnitID uid);

// thread safe (with lanes equipped to group)
SYMS_API SYMS_UnitAccel*    syms_group_unit_from_uid(SYMS_Group *group, SYMS_UnitID uid);
SYMS_API SYMS_SymbolIDArray*syms_group_proc_sid_array_from_uid(SYMS_Group *group, SYMS_UnitID uid);
SYMS_API SYMS_SymbolIDArray*syms_group_var_sid_array_from_uid(SYMS_Group *group, SYMS_UnitID uid);
SYMS_API SYMS_SymbolIDArray*syms_group_tls_var_sid_array_from_uid(SYMS_Group *group, SYMS_UnitID uid);
SYMS_API SYMS_SymbolIDArray*syms_group_type_sid_array_from_uid(SYMS_Group *group, SYMS_UnitID uid);
SYMS_API SYMS_String8Array* syms_group_file_table_from_uid(SYMS_Group *group, SYMS_UnitID uid);
SYMS_API SYMS_LineParseOut* syms_group_line_parse_from_uid(SYMS_Group *group, SYMS_UnitID uid);
SYMS_API SYMS_LineTable*    syms_group_line_table_from_uid(SYMS_Group *group, SYMS_UnitID uid);
SYMS_API SYMS_String8Array* syms_group_inferred_file_table_from_uid(SYMS_Group *group, SYMS_UnitID uid);

SYMS_API SYMS_String8Array* syms_group_file_table_from_uid_with_fallbacks(SYMS_Group *group, SYMS_UnitID uid);

SYMS_API SYMS_UnitRangeArray syms_group_unit_ranges(SYMS_Group *group);

SYMS_API SYMS_SymbolKind    syms_group_symbol_kind_from_sid(SYMS_Group *group,
                                                            SYMS_UnitAccel *unit, SYMS_SymbolID sid);
SYMS_API SYMS_String8       syms_group_symbol_name_from_sid(SYMS_Arena *arena, SYMS_Group *group,
                                                            SYMS_UnitAccel *unit, SYMS_SymbolID sid);

SYMS_API SYMS_String8       syms_group_file_name_from_id(SYMS_Group *group, SYMS_UnitID uid, SYMS_FileID file_id);

SYMS_API SYMS_MapAndUnit*   syms_group_type_map(SYMS_Group *group);
SYMS_API SYMS_MapAndUnit*   syms_group_unmangled_symbol_map(SYMS_Group *group);

SYMS_API SYMS_LinkNameRecArray syms_group_link_name_records(SYMS_Group *group);
SYMS_API SYMS_LinkMapAccel*    syms_group_link_name_map(SYMS_Group *group);
SYMS_API SYMS_UnitAccel*       syms_group_link_name_unit(SYMS_Group *group);

SYMS_API SYMS_StrippedInfoArray syms_group_stripped_info(SYMS_Group *group);


////////////////////////////////
//~ allen: Syms Group Address Mapping Functions

//- linear scan versions
SYMS_API SYMS_U64      syms_group_sec_number_from_voff__linear_scan(SYMS_Group *group, SYMS_U64 voff);
SYMS_API SYMS_U64      syms_group_sec_number_from_foff__linear_scan(SYMS_Group *group, SYMS_U64 foff);

SYMS_API SYMS_U64Maybe syms_group_voff_from_foff__linear_scan(SYMS_Group *group, SYMS_U64 foff);
SYMS_API SYMS_U64Maybe syms_group_foff_from_voff__linear_scan(SYMS_Group *group, SYMS_U64 voff);

SYMS_API SYMS_UnitID   syms_group_uid_from_voff__linear_scan(SYMS_Group *group, SYMS_U64 voff);
SYMS_API SYMS_SymbolID syms_group_proc_sid_from_uid_voff__linear_scan(SYMS_Group *group, SYMS_UnitID uid,
                                                                      SYMS_U64 voff);

SYMS_API SYMS_Line     syms_group_line_from_uid_voff__linear_scan(SYMS_Group *group, SYMS_UnitID uid,
                                                                  SYMS_U64 voff);
SYMS_API SYMS_U64RangeList syms_group_vranges_from_uid_line__linear_scan(SYMS_Arena *arena, SYMS_Group *group,
                                                                         SYMS_UnitID uid,
                                                                         SYMS_FileID file_id, SYMS_U32 line);

//- map getters
SYMS_API SYMS_SpatialMap1D* syms_group_sec_map_v(SYMS_Group *group);
SYMS_API SYMS_SpatialMap1D* syms_group_sec_map_f(SYMS_Group *group);

SYMS_API SYMS_SpatialMap1D* syms_group_unit_map(SYMS_Group *group);

// thread safe (with lanes equipped to group)
SYMS_API SYMS_SpatialMap1D* syms_group_proc_map_from_uid(SYMS_Group *group, SYMS_UnitID uid);
SYMS_API SYMS_SpatialMap1D* syms_group_line_sequence_map_from_uid(SYMS_Group *group, SYMS_UnitID uid);

SYMS_API void                syms_group_fetch_line_to_addr_maps_from_uid(SYMS_Group *group, SYMS_UnitID uid);
SYMS_API SYMS_LineToAddrMap* syms_group_line_to_addr_map_from_uid_file_id(SYMS_Group *group, SYMS_UnitID uid,
                                                                          SYMS_FileID file_id);

<<<<<<< HEAD
SYMS_API SYMS_SpatialMap1D* syms_group_stripped_info_map(SYMS_Group *group);
=======
SYMS_API SYMS_SymbolNameMap* syms_group_type_map_from_uid(SYMS_Group *group, SYMS_UnitID uid);

SYMS_API SYMS_SpatialMap1D*  syms_group_link_name_spatial_map(SYMS_Group *group);
SYMS_API void                syms_group__link_names_sort_in_place(SYMS_LinkNameRec *recs, SYMS_U64 count);
>>>>>>> d731a049

//- accelerated versions
SYMS_API SYMS_U64      syms_group_sec_number_from_voff__accelerated(SYMS_Group *group, SYMS_U64 voff);
SYMS_API SYMS_U64      syms_group_sec_number_from_foff__accelerated(SYMS_Group *group, SYMS_U64 foff);

SYMS_API SYMS_U64Maybe syms_group_sec_voff_from_foff__accelerated(SYMS_Group *group, SYMS_U64 voff);
SYMS_API SYMS_U64Maybe syms_group_sec_foff_from_voff__accelerated(SYMS_Group *group, SYMS_U64 foff);

SYMS_API SYMS_UnitID   syms_group_uid_from_voff__accelerated(SYMS_Group *group, SYMS_U64 voff);
SYMS_API SYMS_SymbolID syms_group_proc_sid_from_uid_voff__accelerated(SYMS_Group *group, SYMS_UnitID uid,
                                                                      SYMS_U64 voff);

SYMS_API SYMS_Line     syms_group_line_from_uid_voff__accelerated(SYMS_Group *group, SYMS_UnitID uid,
                                                                  SYMS_U64 voff);
SYMS_API SYMS_U64RangeArray syms_group_vranges_from_uid_line__accelerated(SYMS_Group *group, SYMS_UnitID uid,
                                                                          SYMS_FileID file_id, SYMS_U32 line);

//- line info binary search helper
SYMS_API SYMS_U64      syms_index_from_n__u32__binary_search_round_up(SYMS_U32 *v, SYMS_U64 count, SYMS_U32 n);

//- line-to-addr map helpers
SYMS_API void          syms_line_to_addr_line_sort(SYMS_FileToLineToAddrLooseLine **array, SYMS_U64 count);
SYMS_API void          syms_line_to_addr_line_sort__rec(SYMS_FileToLineToAddrLooseLine **array, SYMS_U64 count);

////////////////////////////////
//~ allen: Syms Group Name Mapping Functions

SYMS_API SYMS_USID     syms_group_usid_from_unmangled_name(SYMS_Group *group, SYMS_String8 name);
SYMS_API SYMS_USIDList syms_group_all_usid_from_unmangled_name(SYMS_Arena *arena, SYMS_Group *group,
                                                               SYMS_String8 name);

SYMS_API SYMS_U64      syms_group_voff_from_link_name(SYMS_Group *group, SYMS_String8 name);
SYMS_API SYMS_ResolvedLine syms_group_resolved_location_from_link_name(SYMS_Group *group, SYMS_String8 name);

////////////////////////////////
//~ allen: Syms Group Type Graph

SYMS_API SYMS_TypeGraph* syms_group_type_graph(SYMS_Group *group);

////////////////////////////////
//~ allen: Syms Group Varaible Address Mapping Functions

// these are seperated because they require type info which
// cannot be parallelized like the others


SYMS_API SYMS_SymbolID syms_group_var_sid_from_uid_voff__linear_scan(SYMS_TypeGraph *graph, SYMS_Group *group,
                                                                     SYMS_UnitID uid, SYMS_U64 voff);

SYMS_API SYMS_SpatialMap1D* syms_group_var_map_from_uid(SYMS_TypeGraph *graph, SYMS_Group *group, SYMS_UnitID uid);

SYMS_API SYMS_SymbolID syms_group_var_sid_from_uid_voff__accelerated(SYMS_TypeGraph *graph, SYMS_Group *group,
                                                                     SYMS_UnitID uid, SYMS_U64 voff);


////////////////////////////////
//~ allen: Syms Group Type Info Functions

SYMS_API SYMS_TypeNode* syms_group_type_from_usid(SYMS_TypeGraph *graph, SYMS_Group *group, SYMS_USID usid);
SYMS_API SYMS_TypeNode* syms_group_type_from_usid__rec(SYMS_TypeGraph *graph, SYMS_Group *group, SYMS_USID usid);

SYMS_API SYMS_TypeChain syms_group_artificial_types_from_name(SYMS_Group *group, SYMS_String8 name);

// TODO(allen): sort with name maps?
SYMS_API SYMS_USIDList syms_group_type_list_from_name_accelerated(SYMS_Arena *arena, SYMS_Group *group,
                                                                  SYMS_String8 name);
SYMS_API SYMS_SymbolIDArray syms_group_types_from_unit_name(SYMS_Group *group, SYMS_UnitID uid, SYMS_String8 name);

SYMS_API SYMS_U64       syms_group_type_size_from_usid(SYMS_TypeGraph *graph, SYMS_Group *group, SYMS_USID usid);

SYMS_API SYMS_TypeMemberArray* syms_type_members_from_type(SYMS_Group *group, SYMS_TypeNode *type);
SYMS_API SYMS_EnumInfoArray*   syms_type_enum_members_from_type(SYMS_Group *group, SYMS_TypeNode *type);

////////////////////////////////
//~ allen: Syms File Map

SYMS_API SYMS_Name2FileIDMap* syms_group_file_map(SYMS_Group *group);


#endif //SYMS_GROUP_H<|MERGE_RESOLUTION|>--- conflicted
+++ resolved
@@ -120,55 +120,22 @@
   //- one-time fills/builds
   SYMS_B8 unit_ranges_is_filled;
   SYMS_B8 type_map_unit_is_filled;
-<<<<<<< HEAD
-=======
   SYMS_B8 symbol_map_unit_is_filled;
   SYMS_B8 mangled_symbol_map_unit_is_filled;
->>>>>>> d731a049
   SYMS_B8 sec_map_v_is_built;
   SYMS_B8 sec_map_f_is_built;
   SYMS_B8 unit_map_is_built;
   SYMS_B8 name_2_file_id_map_is_built;
-<<<<<<< HEAD
-  SYMS_B8 stripped_info_is_filled;
-  SYMS_B8 stripped_info_map_is_built;
-=======
   SYMS_B8 link_name_record_array_is_filled;
   SYMS_B8 link_name_spatial_map_is_built;
   SYMS_B8 link_map_is_built;
   SYMS_B8 link_name_unit_is_filled;
->>>>>>> d731a049
   
   SYMS_UnitRangeArray unit_ranges;
   SYMS_SpatialMap1D sec_map_v;
   SYMS_SpatialMap1D sec_map_f;
   SYMS_SpatialMap1D unit_map;
   SYMS_Name2FileIDMap name_2_file_id_map;
-<<<<<<< HEAD
-  SYMS_StrippedInfoArray stripped_info;
-  SYMS_SpatialMap1D stripped_info_map;
-} SYMS_Group;
-
-////////////////////////////////
-// NOTE(allen): Data Structure Nils
-
-SYMS_READ_ONLY SYMS_GLOBAL SYMS_SymbolIDArray syms_sid_array_nil = {0};
-SYMS_READ_ONLY SYMS_GLOBAL SYMS_String8Array syms_string_array_nil = {0};
-SYMS_READ_ONLY SYMS_GLOBAL SYMS_LineParseOut syms_line_parse_nil = {0};
-SYMS_READ_ONLY SYMS_GLOBAL SYMS_SpatialMap1D syms_spatial_map_1d_nil = {0};
-SYMS_READ_ONLY SYMS_GLOBAL SYMS_LineToAddrMap syms_line_to_addr_map_nil = {0};
-SYMS_READ_ONLY SYMS_GLOBAL SYMS_TypeMemberArray syms_type_member_array_nil = {0};
-SYMS_READ_ONLY SYMS_GLOBAL SYMS_EnumInfoArray syms_enum_info_array_nil = {0};
-
-SYMS_READ_ONLY SYMS_GLOBAL SYMS_TypeNode syms_type_graph_nil = {
-  SYMS_TypeKind_Null,     // kind
-  {(SYMS_U8*)"(nil)", 5}, // name
-  0,                      // byte_size
-  0,                      // src_coord
-  &syms_type_graph_nil,   // direct_type
-  &syms_type_graph_nil,   // this_type
-};
-=======
   SYMS_LinkNameRecArray link_name_record_array;
   SYMS_SpatialMap1D link_name_spatial_map;
   SYMS_LinkMapAccel *link_map;
@@ -181,7 +148,6 @@
 
 ////////////////////////////////
 //~ allen: Data Structure Nils
->>>>>>> d731a049
 
 SYMS_READ_ONLY SYMS_GLOBAL SYMS_SymbolIDArray syms_sid_array_nil = {0};
 SYMS_READ_ONLY SYMS_GLOBAL SYMS_String8Array syms_string_array_nil = {0};
@@ -257,8 +223,6 @@
 SYMS_API SYMS_LinkMapAccel*    syms_group_link_name_map(SYMS_Group *group);
 SYMS_API SYMS_UnitAccel*       syms_group_link_name_unit(SYMS_Group *group);
 
-SYMS_API SYMS_StrippedInfoArray syms_group_stripped_info(SYMS_Group *group);
-
 
 ////////////////////////////////
 //~ allen: Syms Group Address Mapping Functions
@@ -294,14 +258,10 @@
 SYMS_API SYMS_LineToAddrMap* syms_group_line_to_addr_map_from_uid_file_id(SYMS_Group *group, SYMS_UnitID uid,
                                                                           SYMS_FileID file_id);
 
-<<<<<<< HEAD
-SYMS_API SYMS_SpatialMap1D* syms_group_stripped_info_map(SYMS_Group *group);
-=======
 SYMS_API SYMS_SymbolNameMap* syms_group_type_map_from_uid(SYMS_Group *group, SYMS_UnitID uid);
 
 SYMS_API SYMS_SpatialMap1D*  syms_group_link_name_spatial_map(SYMS_Group *group);
 SYMS_API void                syms_group__link_names_sort_in_place(SYMS_LinkNameRec *recs, SYMS_U64 count);
->>>>>>> d731a049
 
 //- accelerated versions
 SYMS_API SYMS_U64      syms_group_sec_number_from_voff__accelerated(SYMS_Group *group, SYMS_U64 voff);
