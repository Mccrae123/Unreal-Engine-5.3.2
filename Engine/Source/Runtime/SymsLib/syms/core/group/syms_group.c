--- conflicted
+++ resolved
@@ -23,10 +23,6 @@
 syms_group_init(SYMS_Group *group, SYMS_ParseBundle *params){
   SYMS_ASSERT_PARANOID(syms_thread_lane == 0);
   SYMS_ProfBegin("syms_group_init");
-<<<<<<< HEAD
-  SYMS_ASSERT_PARANOID(syms_thread_lane == 0);
-=======
->>>>>>> d731a049
   
   //- fill in bin
   SYMS_String8 bin_data = params->bin_data;
@@ -515,10 +511,6 @@
 syms_group_file_name_from_id(SYMS_Group *group, SYMS_UnitID uid, SYMS_FileID file_id){
   SYMS_ASSERT_PARANOID(syms_thread_lane == 0);
   SYMS_ProfBegin("syms_group_file_name_from_id");
-<<<<<<< HEAD
-  SYMS_ASSERT_PARANOID(syms_thread_lane == 0);
-=======
->>>>>>> d731a049
   SYMS_String8 from_map = syms_file_id_2_name_map_name_from_id(&group->file_id_2_name_map, uid, file_id);
   SYMS_String8 result = {0};
   if (from_map.size != 0){
@@ -600,18 +592,6 @@
   return(result);
 }
 
-<<<<<<< HEAD
-SYMS_API SYMS_StrippedInfoArray
-syms_group_stripped_info(SYMS_Group *group){
-  if (!group->stripped_info_is_filled){
-    SYMS_UnitID pub_uid = syms_uid_collated_public_symbols_from_set(group->unit_set);
-    SYMS_UnitAccel *pub = syms_group_unit_from_uid(group, pub_uid);
-    group->stripped_info = syms_stripped_from_unit(group->arena, group->dbg_data, group->dbg, pub);
-    group->stripped_info_is_filled = syms_true;
-  }
-  SYMS_StrippedInfoArray result = group->stripped_info;
-  return(result);
-=======
 SYMS_API void
 syms_group__link_names_sort_in_place(SYMS_LinkNameRec *recs, SYMS_U64 count){
   SYMS_ArenaTemp scratch = syms_get_scratch(0, 0);
@@ -677,7 +657,6 @@
   }
   
   syms_release_scratch(scratch);
->>>>>>> d731a049
 }
 
 
@@ -1092,61 +1071,6 @@
   return(result);
 }
 
-<<<<<<< HEAD
-SYMS_API SYMS_SpatialMap1D*
-syms_group_var_map_from_uid(SYMS_Group *group, SYMS_UnitID uid){
-  SYMS_ProfBegin("syms_group_var_map_from_uid");
-  SYMS_ASSERT_PARANOID(syms_thread_lane == 0);
-  SYMS_U64 index = uid - 1;
-  if (index < group->unit_count &&
-      (group->unit_cache_flags[index] & SYMS_GroupUnitCacheFlag_HasVarMap) == 0){
-    //- build loose map
-    SYMS_ArenaTemp scratch = syms_get_scratch(0, 0);
-    SYMS_SpatialMap1DLoose loose = {0};
-    
-    SYMS_String8 dbg_data = group->dbg_data;
-    SYMS_DbgAccel *dbg = group->dbg;
-    SYMS_UnitAccel *unit = syms_group_unit_from_uid(group, uid);
-    SYMS_SymbolIDArray *sid_array = syms_group_var_sid_array_from_uid(group, uid);
-    SYMS_U64 count = sid_array->count;
-    
-    SYMS_SymbolID *sid_ptr = sid_array->ids;
-    for (SYMS_U64 n = 1; n <= count; n += 1, sid_ptr += 1){
-      SYMS_SymbolID sid = *sid_ptr;
-      SYMS_SymbolKind kind = syms_group_symbol_kind_from_sid(group, unit, sid);
-      if (kind == SYMS_SymbolKind_ImageRelativeVariable){
-        SYMS_U64 var_virt_off = syms_voff_from_var_sid(dbg_data, dbg, unit, sid);
-        SYMS_USID var_type_usid = syms_type_from_var_sid(dbg_data, dbg, unit, sid);
-        SYMS_U64 var_size = syms_group_type_size_from_usid(group, var_type_usid);
-        SYMS_U64Range range = {var_virt_off, var_virt_off + var_size};
-        syms_spatial_map_1d_loose_push_single(scratch.arena, &loose, sid, range);
-      }
-    }
-    
-    //- bake tight map
-    SYMS_Arena *arena = syms_group_get_lane_arena(group);
-    SYMS_SpatialMap1D map = syms_spatial_map_1d_bake(arena, &loose);
-    
-    //- save to group
-    group->unit_cache_flags[index] |= SYMS_GroupUnitCacheFlag_HasVarMap;
-    group->unit_var_maps[index] = map;
-    
-    syms_release_scratch(scratch);
-    
-    SYMS_ASSERT_PARANOID(syms_spatial_map_1d_invariants(&map));
-  }
-  
-  SYMS_SpatialMap1D *result = &syms_spatial_map_1d_nil;
-  if (index < group->unit_count){
-    result = &group->unit_var_maps[index];
-  }
-  
-  SYMS_ProfEnd();
-  return(result);
-}
-
-=======
->>>>>>> d731a049
 SYMS_API void
 syms_group_fetch_line_to_addr_maps_from_uid(SYMS_Group *group, SYMS_UnitID uid){
   SYMS_ProfBegin("syms_group_fetch_line_to_addr_maps_from_uid");
@@ -1349,26 +1273,6 @@
   return(result);
 }
 
-<<<<<<< HEAD
-SYMS_API SYMS_SpatialMap1D*
-syms_group_stripped_info_map(SYMS_Group *group){
-  SYMS_ProfBegin("syms_group_stripped_info_map");
-  SYMS_ASSERT_PARANOID(syms_thread_lane == 0);
-  if (!group->stripped_info_map_is_built){
-    SYMS_Arena *arena = group->arena;
-    
-    //- fill spatial map array
-    SYMS_StrippedInfoArray stripped_info = syms_group_stripped_info(group);
-    SYMS_U64 guess_count = stripped_info.count;
-    SYMS_SpatialMap1DRange *ranges = syms_push_array(arena, SYMS_SpatialMap1DRange, guess_count);
-    SYMS_SpatialMap1DRange *range_ptr = ranges;
-    SYMS_StrippedInfo *stripped_ptr = stripped_info.info;
-    for (SYMS_U64 i = 0; i < guess_count; i += 1, stripped_ptr += 1){
-      SYMS_U64 min = stripped_ptr->voff;
-      SYMS_U64 max = SYMS_U64_MAX;
-      if (i + 1 < guess_count){
-        max = (stripped_ptr + 1)->voff;
-=======
 SYMS_API SYMS_SymbolNameMap*
 syms_group_type_map_from_uid(SYMS_Group *group, SYMS_UnitID uid){
   SYMS_ProfBegin("syms_group_type_map_from_uid");
@@ -1430,7 +1334,6 @@
       SYMS_U64 max = SYMS_U64_MAX;
       if (i + 1 < guess_count){
         max = (rec_ptr + 1)->voff;
->>>>>>> d731a049
       }
       SYMS_ASSERT(min <= max);
       if (min < max){
@@ -1449,22 +1352,13 @@
     SYMS_SpatialMap1D map = {ranges, actual_count};
     
     //- save to group
-<<<<<<< HEAD
-    group->stripped_info_map_is_built = syms_true;
-    group->stripped_info_map = map;
-=======
     group->link_name_spatial_map_is_built = syms_true;
     group->link_name_spatial_map = map;
->>>>>>> d731a049
     
     SYMS_ASSERT_PARANOID(syms_spatial_map_1d_invariants(&map));
   }
   
-<<<<<<< HEAD
-  SYMS_SpatialMap1D *result = &group->stripped_info_map;
-=======
   SYMS_SpatialMap1D *result = &group->link_name_spatial_map;
->>>>>>> d731a049
   SYMS_ProfEnd();
   return(result);
 }
@@ -1675,14 +1569,6 @@
 ////////////////////////////////
 // allen: Syms Group Name Mapping Functions
 
-<<<<<<< HEAD
-SYMS_API SYMS_TypeNode*
-syms_group_type_from_usid(SYMS_Group *group, SYMS_USID usid){
-  SYMS_ProfBegin("syms_group_type_from_usid");
-  SYMS_ASSERT_PARANOID(syms_thread_lane == 0);
-  SYMS_TypeNode *result = syms_group_type_from_usid__rec(group, usid);
-  SYMS_ProfEnd();
-=======
 SYMS_API SYMS_USID
 syms_group_usid_from_unmangled_name(SYMS_Group *group, SYMS_String8 name){
   SYMS_USID result = {0};
@@ -1705,7 +1591,6 @@
   if (syms_accel_is_good(map->map)){
     result = syms_usid_list_from_string(arena, group->dbg_data, group->dbg, map, name);
   }
->>>>>>> d731a049
   return(result);
 }
 
@@ -1947,11 +1832,7 @@
             }
             
             // resolve direct type
-<<<<<<< HEAD
-            SYMS_TypeNode *direct = syms_group_type_from_usid__rec(group, type_info.direct_type);
-=======
             SYMS_TypeNode *direct = syms_group_type_from_usid__rec(graph, group, type_info.direct_type);
->>>>>>> d731a049
             
             // compute size info
             SYMS_U64 byte_size = 0;
@@ -2112,10 +1993,6 @@
 syms_group_type_size_from_usid(SYMS_TypeGraph *graph, SYMS_Group *group, SYMS_USID usid){
   SYMS_ASSERT_PARANOID(syms_thread_lane == 0);
   SYMS_ProfBegin("syms_group_type_size_from_usid");
-<<<<<<< HEAD
-  SYMS_ASSERT_PARANOID(syms_thread_lane == 0);
-=======
->>>>>>> d731a049
   SYMS_UnitAccel *unit = syms_group_unit_from_uid(group, usid.uid);
   SYMS_TypeInfo type_info = syms_type_info_from_sid(group->dbg_data, group->dbg, unit, usid.sid);
   SYMS_U64 result = 0;
@@ -2139,89 +2016,6 @@
   return(result);
 }
 
-<<<<<<< HEAD
-SYMS_API SYMS_TypeNode*
-syms_group_type_basic(SYMS_Group *group, SYMS_TypeKind basic_kind, SYMS_U64 size, SYMS_String8 name){
-  SYMS_ProfBegin("syms_group_type_basic");
-  SYMS_ASSERT_PARANOID(syms_thread_lane == 0);
-  
-  SYMS_TypeNode *result = &syms_type_graph_nil;
-  
-  SYMS_String8 name_cons = syms_string_cons(group->arena, &group->string_cons, name);
-  
-  SYMS_U64 content[3];
-  content[0] = basic_kind;
-  content[1] = size;
-  content[2] = (SYMS_U64)name_cons.str;
-  SYMS_String8 data = {(SYMS_U8*)content, sizeof(content)};
-  result = syms_type_from_content(&group->type_content_buckets, data);
-  
-  if (result == 0){
-    result = syms_push_array_zero(group->arena, SYMS_TypeNode, 1);
-    syms_type_content_buckets_insert(group->arena, &group->type_content_buckets, data, result);
-    
-    result->kind = basic_kind;
-    result->name = name_cons;
-    result->byte_size = size;
-    result->direct_type = &syms_type_graph_nil;
-    result->this_type = &syms_type_graph_nil;
-  }
-  
-  SYMS_ProfEnd();
-  return(result);
-}
-
-SYMS_API SYMS_TypeNode*
-syms_group_type_mod_from_type(SYMS_Group *group, SYMS_TypeNode *type, SYMS_TypeModifiers mods){
-  SYMS_ProfBegin("syms_group_type_mod_from_type");
-  SYMS_ASSERT_PARANOID(syms_thread_lane == 0);
-  
-  SYMS_TypeNode *result = &syms_type_graph_nil;
-  
-  SYMS_U64 content[3];
-  content[0] = SYMS_TypeKind_Modifier;
-  content[1] = mods;
-  content[2] = (SYMS_U64)type;
-  SYMS_String8 data = {(SYMS_U8*)content, sizeof(content)};
-  result = syms_type_from_content(&group->type_content_buckets, data);
-  
-  if (result == 0){
-    result = syms_push_array_zero(group->arena, SYMS_TypeNode, 1);
-    syms_type_content_buckets_insert(group->arena, &group->type_content_buckets, data, result);
-    
-    result->kind = SYMS_TypeKind_Modifier;
-    result->byte_size = type->byte_size;
-    result->direct_type = type;
-    result->this_type = &syms_type_graph_nil;
-    result->mods = mods;
-  }
-  
-  SYMS_ProfEnd();
-  return(result);
-}
-
-SYMS_API SYMS_TypeNode*
-syms_group_type_ptr_from_type(SYMS_Group *group, SYMS_TypeKind ptr_kind, SYMS_TypeNode *type){
-  SYMS_ProfBegin("syms_group_type_ptr_from_type");
-  SYMS_ASSERT_PARANOID(syms_thread_lane == 0);
-  
-  SYMS_TypeNode *result = &syms_type_graph_nil;
-  
-  SYMS_U64 content[2];
-  content[0] = ptr_kind;
-  content[1] = (SYMS_U64)type;
-  SYMS_String8 data = {(SYMS_U8*)content, sizeof(content)};
-  result = syms_type_from_content(&group->type_content_buckets, data);
-  
-  if (result == 0){
-    result = syms_push_array_zero(group->arena, SYMS_TypeNode, 1);
-    syms_type_content_buckets_insert(group->arena, &group->type_content_buckets, data, result);
-    
-    result->kind = ptr_kind;
-    result->byte_size = syms_group_address_size(group);
-    result->direct_type = type;
-    result->this_type = &syms_type_graph_nil;
-=======
 SYMS_API SYMS_TypeChain syms_group_artificial_types_from_name(SYMS_Group *group, SYMS_String8 name){
   SYMS_TypeChain result = syms_type_from_name(&group->type_graph, name);
   return(result);
@@ -2233,102 +2027,24 @@
   SYMS_MapAndUnit *map_unit = syms_group_type_map(group);
   if (syms_accel_is_good(map_unit->map)){
     result = syms_usid_list_from_string(arena, group->dbg_data, group->dbg, map_unit, name);
->>>>>>> d731a049
-  }
-  return(result);
-}
-
-<<<<<<< HEAD
-SYMS_API SYMS_TypeNode*
-syms_group_type_array_from_type(SYMS_Group *group, SYMS_TypeNode *type, SYMS_U64 count){
-  SYMS_ProfBegin("syms_group_type_array_from_type");
-  SYMS_ASSERT_PARANOID(syms_thread_lane == 0);
-  
-  SYMS_TypeNode *result = &syms_type_graph_nil;
-  
-  SYMS_U64 content[3];
-  content[0] = SYMS_TypeKind_Array;
-  content[1] = count;
-  content[2] = (SYMS_U64)type;
-  SYMS_String8 data = {(SYMS_U8*)content, sizeof(content)};
-  result = syms_type_from_content(&group->type_content_buckets, data);
-  
-  if (result == 0){
-    result = syms_push_array_zero(group->arena, SYMS_TypeNode, 1);
-    syms_type_content_buckets_insert(group->arena, &group->type_content_buckets, data, result);
-    
-    result->kind = SYMS_TypeKind_Array;
-    result->byte_size = count*type->byte_size;
-    result->direct_type = type;
-    result->this_type = &syms_type_graph_nil;
-    result->array_count = count;
-  }
-  
-  SYMS_ProfEnd();
-  return(result);
-}
-
-SYMS_API SYMS_TypeNode*
-syms_group_type_proc_from_type(SYMS_Group *group, SYMS_TypeNode *ret_type, SYMS_TypeNode *this_type,
-                               SYMS_TypeNode **param_types, SYMS_U64 param_count){
-  SYMS_ProfBegin("syms_group_type_proc_from_type");
-  SYMS_ASSERT_PARANOID(syms_thread_lane == 0);
-  
-  SYMS_TypeNode *result = &syms_type_graph_nil;
-  
-  SYMS_String8 params_as_string = {(SYMS_U8*)param_types, sizeof(*param_types)*param_count};
-  SYMS_String8 params_cons = syms_string_cons(group->arena, &group->string_cons, params_as_string);
-  
-  SYMS_U64 content[4];
-  content[0] = SYMS_TypeKind_Proc;
-  content[1] = (SYMS_U64)ret_type;
-  content[2] = (SYMS_U64)this_type;
-  content[3] = (SYMS_U64)params_cons.str;
-  SYMS_String8 data = {(SYMS_U8*)content, sizeof(content)};
-  result = syms_type_from_content(&group->type_content_buckets, data);
-  
-  if (result == 0){
-    result = syms_push_array_zero(group->arena, SYMS_TypeNode, 1);
-    syms_type_content_buckets_insert(group->arena, &group->type_content_buckets, data, result);
-    
-    result->kind = SYMS_TypeKind_Proc;
-    result->byte_size = 0;
-    result->direct_type = ret_type;
-    result->this_type = this_type;
-    result->proc.params = (SYMS_TypeNode**)(params_cons.str);
-    result->proc.param_count = param_count;
-=======
+  }
+  return(result);
+}
+
 SYMS_API SYMS_SymbolIDArray
 syms_group_types_from_unit_name(SYMS_Group *group, SYMS_UnitID uid, SYMS_String8 name){
   SYMS_SymbolNameMap *map = syms_group_type_map_from_uid(group, uid);
   SYMS_SymbolIDArray result = {0};
   if (map != 0){
     result = syms_symbol_name_map_array_from_string(map, name);
->>>>>>> d731a049
-  }
-  return(result);
-}
-
-<<<<<<< HEAD
-SYMS_API SYMS_TypeNode*
-syms_group_type_member_ptr_from_type(SYMS_Group *group, SYMS_TypeNode *container, SYMS_TypeNode *type){
-  SYMS_ProfBegin("syms_group_type_member_ptr_from_type");
-  SYMS_ASSERT_PARANOID(syms_thread_lane == 0);
-  
-  SYMS_TypeNode *result = &syms_type_graph_nil;
-  
-  SYMS_U64 content[3];
-  content[0] = SYMS_TypeKind_MemberPtr;
-  content[1] = (SYMS_U64)container;
-  content[2] = (SYMS_U64)type;
-  SYMS_String8 data = {(SYMS_U8*)content, sizeof(content)};
-  result = syms_type_from_content(&group->type_content_buckets, data);
-=======
+  }
+  return(result);
+}
+
 SYMS_API SYMS_TypeMemberArray*
 syms_type_members_from_type(SYMS_Group *group,
                             SYMS_TypeNode *type){
   SYMS_ProfBegin("syms_type_members_from_type");
->>>>>>> d731a049
   
   SYMS_TypeMemberArray *result = &syms_type_member_array_nil;
   
