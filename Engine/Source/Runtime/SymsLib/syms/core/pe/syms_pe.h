--- conflicted
+++ resolved
@@ -163,12 +163,7 @@
 ////////////////////////////////
 // Import
 
-<<<<<<< HEAD
-typedef struct
-{
-=======
 typedef struct SYMS_PeImportDirectoryEntry{
->>>>>>> d731a049
   SYMS_U32 lookup_table_virt_off;
   SYMS_U32 timestamp;
   SYMS_U32 forwarder_chain;
@@ -179,12 +174,7 @@
 ////////////////////////////////
 // Export
 
-<<<<<<< HEAD
-typedef struct
-{
-=======
 typedef struct SYMS_PeExportTable{
->>>>>>> d731a049
   SYMS_U32 flags;                       // must be zero
   SYMS_U32 timestamp;                   // time and date when export table was created
   SYMS_U16 major_ver;                   // table version, user can change major and minor version
