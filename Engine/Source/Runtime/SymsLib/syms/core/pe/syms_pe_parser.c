--- conflicted
+++ resolved
@@ -62,12 +62,8 @@
     SYMS_U64 clamped_sec_count = (sec_array_opl - sec_array_off)/sizeof(SYMS_CoffSection);
     SYMS_CoffSection *sections = (SYMS_CoffSection*)((SYMS_U8*)base + sec_array_off);
     
-<<<<<<< HEAD
-    // get data directory from optional
-=======
     // read ptional header
     SYMS_U64 image_base = 0;
->>>>>>> d731a049
     SYMS_U32 data_dir_count = 0;
     SYMS_U64Range *data_dirs_file = 0;
     SYMS_U64Range *data_dirs_virt = 0;
@@ -480,11 +476,7 @@
   SYMS_ASSERT(bin->arch == SYMS_Arch_X86 || bin->arch == SYMS_Arch_X64);
   SYMS_U64 pdata_off = bin->data_dirs_file[SYMS_PeDataDirectoryIndex_EXCEPTIONS].min;
   SYMS_U64 pdata_count = syms_u64_range_size(bin->data_dirs_file[SYMS_PeDataDirectoryIndex_EXCEPTIONS]) / sizeof(SYMS_PeIntelPdata);
-<<<<<<< HEAD
-
-=======
-  
->>>>>>> d731a049
+  
   SYMS_U64 result = 0;
   // check if this bin includes a pdata array
   if (pdata_count > 0){
@@ -591,12 +583,7 @@
 }
 
 SYMS_API SYMS_U64
-<<<<<<< HEAD
-syms_pe_virt_off_to_file_off(SYMS_CoffSection *sections, SYMS_U32 section_count, SYMS_U64 virt_off)
-{
-=======
 syms_pe_virt_off_to_file_off(SYMS_CoffSection *sections, SYMS_U32 section_count, SYMS_U64 virt_off){
->>>>>>> d731a049
   SYMS_U64 file_off = 0;
   for (SYMS_U32 sect_idx = 0; sect_idx < section_count; sect_idx += 1){
     SYMS_CoffSection *sect = &sections[sect_idx];
@@ -608,213 +595,8 @@
 }
 
 SYMS_API SYMS_U64
-<<<<<<< HEAD
-syms_pe_bin_virt_off_to_file_off(SYMS_String8 data, SYMS_PeBinAccel *bin, SYMS_U64 virt_off)
-{
-  return syms_pe_virt_off_to_file_off((SYMS_CoffSection*)((SYMS_U8*)data.str + bin->section_array_off), bin->section_count, virt_off);
-}
-
-SYMS_API SYMS_ImportArray
-syms_pe_imports_from_bin(SYMS_Arena *arena, SYMS_String8 data, SYMS_PeBinAccel *bin)
-{
-  SYMS_ArenaTemp scratch = syms_get_scratch(&arena, 1);
-  
-  //- rjf: grab prerequisites
-  void *base = (void*)data.str;
-  SYMS_Arch arch = syms_pe_arch_from_bin(bin);
-  SYMS_U64 arch_bit_size = syms_address_size_from_arch(bin->arch);
-  SYMS_U64 arch_byte_size = arch_bit_size / 8;
-  
-  //- rjf: grab ranges
-  SYMS_U64Range dir_range = bin->data_dirs_file[SYMS_PeDataDirectoryIndex_IMPORT];
-  SYMS_U64Range data_range = syms_make_u64_range(0, data.size);
-  
-  //- rjf: parse import list
-  SYMS_PeImportDllNode *first_dll = 0;
-  SYMS_PeImportDllNode *last_dll = 0;
-  SYMS_U32 dll_count = 0;
-  {
-    for(SYMS_U64 read_offset = 0;;)
-    {
-      // rjf: read entry
-      SYMS_PeImportDirectoryEntry import_entry = {0};
-      read_offset += syms_based_range_read_struct(base, dir_range, read_offset, &import_entry);
-      
-      // rjf: break if this is the last entry
-      SYMS_B32 is_last_import_directory = (import_entry.lookup_table_virt_off == 0 &&
-                                           import_entry.timestamp == 0 &&
-                                           import_entry.forwarder_chain == 0 &&
-                                           import_entry.name_virt_off == 0 &&
-                                           import_entry.import_addr_table_virt_off == 0);
-      if(is_last_import_directory)
-      {
-        break;
-      }
-      
-      // rjf: grab offsets
-      SYMS_U64 roff__dll_name_file = syms_pe_bin_virt_off_to_file_off(data, bin, import_entry.name_virt_off);
-      SYMS_U64 roff__lookup_table = syms_pe_bin_virt_off_to_file_off(data, bin, import_entry.lookup_table_virt_off);
-      
-      // rjf: build import DLL node
-      SYMS_PeImportDllNode *dll_node = syms_push_array(scratch.arena, SYMS_PeImportDllNode, 1);
-      dll_node->next = 0;
-      dll_node->import_entry = import_entry;
-      dll_node->name = syms_based_range_read_string(base, data_range, roff__dll_name_file);
-      dll_node->first_import = 0;
-      dll_node->last_import = 0;
-      dll_node->import_count = 0;
-      dll_count += 1;
-      SYMS_QueuePush(first_dll, last_dll, dll_node);
-      
-      // rjf: build list of all imports for this DLL
-      for(;;)
-      {
-        // rjf: parse entry
-        SYMS_U64 lookup_entry = 0;
-        roff__lookup_table += syms_based_range_read(base, data_range, roff__lookup_table, arch_byte_size, &lookup_entry);
-        
-        // rjf: break if we're done
-        if(lookup_entry == 0)
-        {
-          break;
-        }
-        
-        // rjf: build node
-        SYMS_PeImportNode *import_node = syms_push_array_zero(scratch.arena, SYMS_PeImportNode, 1);
-        SYMS_QueuePush(dll_node->first_import, dll_node->last_import, import_node);
-        dll_node->import_count += 1;
-        
-        // rjf: grab name/ordinal
-        SYMS_B32 is_ordinal = (arch_bit_size == 64) ? lookup_entry & 0x8000000000000000 : lookup_entry & 0x80000000;
-        if(is_ordinal)
-        {
-          import_node->ordinal = lookup_entry & 0xFFFF;
-        }
-        else
-        {
-          SYMS_U64 hn_file_off = syms_pe_bin_virt_off_to_file_off(data, bin, lookup_entry);
-          syms_based_range_read_struct(base, data_range, hn_file_off, &import_node->hint);
-          import_node->name = syms_based_range_read_string(base, data_range, hn_file_off + sizeof(import_node->hint));
-        }
-      }
-      
-    }
-  }
-  
-  //- rjf: sum imports
-  SYMS_U64 total_import_count = 0;
-  for(SYMS_PeImportDllNode *n = first_dll; n != 0; n = n->next)
-  {
-    total_import_count += n->import_count;
-  }
-  
-  //- rjf: build+fill result
-  SYMS_ImportArray import_array = {0};
-  {
-    SYMS_U64 import_write_idx = 0;
-    import_array.count = total_import_count;
-    import_array.imports = syms_push_array_zero(arena, SYMS_Import, import_array.count);
-    for(SYMS_PeImportDllNode *dll_node = first_dll;
-        dll_node != 0;
-        dll_node = dll_node->next)
-    {
-      for(SYMS_PeImportNode *import_node = dll_node->first_import;
-          import_node != 0;
-          import_node = import_node->next)
-      {
-        SYMS_Import *imp = &import_array.imports[import_write_idx];
-        imp->library_name = syms_push_string_copy(arena, dll_node->name);
-        imp->name = syms_push_string_copy(arena, import_node->name);
-        imp->ordinal = import_node->ordinal;
-        import_write_idx += 1;
-      }
-    }
-  }
-  
-  //- rjf: return
-  syms_release_scratch(scratch);
-  return import_array;
-}
-
-SYMS_API SYMS_ExportArray
-syms_pe_exports_from_bin(SYMS_Arena *arena, SYMS_String8 data, SYMS_PeBinAccel *bin)
-{
-  SYMS_U64Range dir_range = bin->data_dirs_file[SYMS_PeDataDirectoryIndex_EXPORT];
-  SYMS_U64Range data_range = syms_make_u64_range(0, data.size);
-  void *base = (void*)data.str;
-  
-  SYMS_PeExportTable header; syms_memzero_struct(&header);
-  syms_based_range_read_struct(base, dir_range, 0, &header);
-  
-  SYMS_U32 export_address_table_file_off = syms_pe_bin_virt_off_to_file_off(data, bin, header.export_address_table_virt_off);
-  SYMS_U32 name_pointer_table_file_off   = syms_pe_bin_virt_off_to_file_off(data, bin, header.name_pointer_table_virt_off);
-  SYMS_U32 ordinal_table_file_off        = syms_pe_bin_virt_off_to_file_off(data, bin, header.ordinal_table_virt_off);
-  
-  SYMS_U64Range export_table_range       = syms_make_u64_inrange(data_range, export_address_table_file_off, sizeof(SYMS_U32) * header.export_address_table_count);
-  SYMS_U64Range name_pointer_table_range = syms_make_u64_inrange(data_range, name_pointer_table_file_off,   sizeof(SYMS_U32) * header.name_pointer_table_count);
-  SYMS_U64Range ordinal_table_range      = syms_make_u64_inrange(data_range, ordinal_table_file_off,        sizeof(SYMS_U16) * header.name_pointer_table_count);
-  
-  // NOTE(nick): There is a DLL name string in the export header. This is
-  // intersting because if we read image from memory we can figure out its
-  // name by reading this string.
-#if 0
-  SYMS_U32 dll_name_file_off = syms_pe_bin_virt_off_to_file_off(data, bin, header.name_virt_off);
-  SYMS_String8 dll_name = syms_based_range_read_string(base, data_range, dll_name_file_off);
-#endif
-  
-  SYMS_ExportArray export_array;
-  export_array.count = header.name_pointer_table_count;
-  export_array.exports = syms_push_array_zero(arena, SYMS_Export, export_array.count);
-  
-  for (SYMS_U32 i = 0; i < header.name_pointer_table_count; i += 1) {
-    SYMS_U32 name_virt_off = 0;
-    syms_based_range_read_struct(base, name_pointer_table_range, i * sizeof(name_virt_off), &name_virt_off);
-    SYMS_U32 name_file_off = syms_pe_bin_virt_off_to_file_off(data, bin, name_virt_off);
-    SYMS_String8 name = syms_based_range_read_string(base, data_range, name_file_off);
-    
-    SYMS_U16 ordinal = 0;
-    syms_based_range_read_struct(base, ordinal_table_range, i * sizeof(ordinal), &ordinal);
-    SYMS_U32 biased_ordinal = ordinal + header.ordinal_base;
-    
-    SYMS_U32 export_virt_off = 0;
-    syms_based_range_read_struct(base, export_table_range, ordinal * sizeof(export_virt_off), &export_virt_off);
-    SYMS_U32 export_file_off = syms_pe_bin_virt_off_to_file_off(data, bin, export_virt_off);
-    
-    SYMS_Export *exp = &export_array.exports[i];
-    SYMS_B32 is_virt_off_forwarder = bin->data_dirs_virt[SYMS_PeDataDirectoryIndex_EXPORT].min <= export_virt_off && export_virt_off < bin->data_dirs_virt[SYMS_PeDataDirectoryIndex_EXPORT].max;
-    if (is_virt_off_forwarder) {
-      SYMS_String8 library_name = syms_str8_lit("@MALFORMED_LIBRARY_NAME@");
-      SYMS_String8 import_name = syms_str8_lit("@MALFORMED_IMPORT_NAME@");
-      // parse forwarder command string that is formatted like "<DLL>.<IMPORT>"
-      SYMS_String8 forwarder = syms_based_range_read_string(base, data_range, export_file_off);
-      SYMS_ArenaTemp temp = syms_arena_temp_begin(arena);
-      SYMS_String8List list = syms_string_split(temp.arena, forwarder, '.');
-      if (list.node_count == 2) {
-        library_name = list.first->string;
-        import_name  = list.last->string;
-      }
-      syms_arena_temp_end(temp);
-      // fill out export
-      exp->name = syms_push_string_copy(arena, name);
-      exp->address = 0;
-      exp->ordinal = biased_ordinal;
-      exp->forwarder_library_name = syms_push_string_copy(arena, library_name);
-      exp->forwarder_import_name = syms_push_string_copy(arena, import_name);
-    } else {
-      // fill out export
-      exp->name = syms_push_string_copy(arena, name);
-      exp->address = export_virt_off;
-      exp->ordinal = biased_ordinal;
-    }
-  }
-  
-  return export_array;
-}
-
-=======
 syms_pe_bin_virt_off_to_file_off(SYMS_String8 data, SYMS_PeBinAccel *bin, SYMS_U64 virt_off){
   return syms_pe_virt_off_to_file_off((SYMS_CoffSection*)((SYMS_U8*)data.str + bin->section_array_off), bin->section_count, virt_off);
 }
 
->>>>>>> d731a049
 #endif //SYMS_PE_PARSER_C