// Copyright Epic Games, Inc. All Rights Reserved.
/* date = May 11th 2021 4:54 pm */

#ifndef SYMS_ELF_H
#define SYMS_ELF_H

////////////////////////////////
//~ NOTE(nick): Generated

#include "syms/core/generated/syms_meta_elf.h"

////////////////////////////////
//~ rjf: Elf File Header Types

typedef enum SYMS_ElfIdentifier{
  SYMS_ElfIdentifier_MAG0       = 0,
  SYMS_ElfIdentifier_MAG1       = 1,
  SYMS_ElfIdentifier_MAG2       = 2,
  SYMS_ElfIdentifier_MAG3       = 3,
  SYMS_ElfIdentifier_CLASS      = 4,
  SYMS_ElfIdentifier_DATA       = 5,
  SYMS_ElfIdentifier_VERSION    = 6,
  SYMS_ElfIdentifier_OSABI      = 7,
  SYMS_ElfIdentfiier_ABIVERSION = 8,
  SYMS_ElfIdentifier_NIDENT     = 16,
}SYMS_ElfIdentifier;

typedef struct SYMS_ElfEhdr64 SYMS_ElfEhdr64;
struct SYMS_ElfEhdr64
{
  SYMS_U8 e_ident[SYMS_ElfIdentifier_NIDENT];
  SYMS_U16 e_type;
  SYMS_U16 e_machine;
  SYMS_U32 e_version;
  SYMS_U64 e_entry;
  SYMS_U64 e_phoff;
  SYMS_U64 e_shoff;
  SYMS_U32 e_flags;
  SYMS_U16 e_ehsize;
  SYMS_U16 e_phentsize;
  SYMS_U16 e_phnum;
  SYMS_U16 e_shentsize;
  SYMS_U16 e_shnum;
  SYMS_U16 e_shstrndx;
};

typedef struct SYMS_ElfEhdr32 SYMS_ElfEhdr32;
struct SYMS_ElfEhdr32
{
  SYMS_U8 e_ident[SYMS_ElfIdentifier_NIDENT];
  SYMS_U16 e_type;
  SYMS_U16 e_machine;
  SYMS_U32 e_version;
  SYMS_U32 e_entry;
  SYMS_U32 e_phoff;
  SYMS_U32 e_shoff;
  SYMS_U32 e_flags;
  SYMS_U16 e_ehsize;
  SYMS_U16 e_phentsize;
  SYMS_U16 e_phnum;
  SYMS_U16 e_shentsize;
  SYMS_U16 e_shnum;
  SYMS_U16 e_shstrndx;
};

typedef struct SYMS_ElfShdr64 SYMS_ElfShdr64;
struct SYMS_ElfShdr64
{
  SYMS_U32 sh_name;
  SYMS_U32 sh_type;
  SYMS_U64 sh_flags;
  SYMS_U64 sh_addr;
  SYMS_U64 sh_offset;
  SYMS_U64 sh_size;
  SYMS_U32 sh_link;
  SYMS_U32 sh_info;
  SYMS_U64 sh_addralign;
  SYMS_U64 sh_entsize;
};

typedef struct SYMS_ElfShdr32 SYMS_ElfShdr32;
struct SYMS_ElfShdr32
{
  SYMS_U32 sh_name;
  SYMS_U32 sh_type;
  SYMS_U32 sh_flags;
  SYMS_U32 sh_addr;
  SYMS_U32 sh_offset;
  SYMS_U32 sh_size;
  SYMS_U32 sh_link;
  SYMS_U32 sh_info;
  SYMS_U32 sh_addralign;
  SYMS_U32 sh_entsize;
};

typedef struct SYMS_ElfPhdr64 SYMS_ElfPhdr64;
struct SYMS_ElfPhdr64
{
  SYMS_U32 p_type;
  SYMS_U32 p_flags;
  SYMS_U64 p_offset;
  SYMS_U64 p_vaddr;
  SYMS_U64 p_paddr;
  SYMS_U64 p_filesz;
  SYMS_U64 p_memsz;
  SYMS_U64 p_align;
};

typedef struct SYMS_ElfPhdr32 SYMS_ElfPhdr32;
struct SYMS_ElfPhdr32
{
  SYMS_U32 p_type;
  SYMS_U32 p_offset;
  SYMS_U32 p_vaddr;
  SYMS_U32 p_paddr;
  SYMS_U32 p_filesz;
  SYMS_U32 p_memsz;
  SYMS_U32 p_flags;
  SYMS_U32 p_align;
};

////////////////////////////////
//~ NOTE(allen): Auxiliary Vectors

// these appear in /proc/<pid>/auxv of a process, they are not in elf files

typedef struct SYMS_ElfAuxv32{
  SYMS_U32 a_type;
  SYMS_U32 a_val;
} SYMS_ElfAuxv32;

typedef struct SYMS_ElfAuxv64{
  SYMS_U64 a_type;
  SYMS_U64 a_val;
} SYMS_ElfAuxv64;

////////////////////////////////
//~ NOTE(allen): Dynamic Structures

// these appear in the virtual address space of a process, they are not in elf files

typedef struct SYMS_ElfDyn32{
  SYMS_U32 tag;
  SYMS_U32 val;
} SYMS_ElfDyn32;

typedef struct SYMS_ElfDyn64{
  SYMS_U64 tag;
  SYMS_U64 val;
} SYMS_ElfDyn64;

typedef struct SYMS_ElfLinkMap32{
  SYMS_U32 base;
  SYMS_U32 name;
  SYMS_U32 ld;
  SYMS_U32 next;
} SYMS_ElfLinkMap32;

typedef struct SYMS_ElfLinkMap64{
  SYMS_U64 base;
  SYMS_U64 name;
  SYMS_U64 ld;
  SYMS_U64 next;
} SYMS_ElfLinkMap64;

////////////////////////////////
// Imports and Exports

typedef struct 
{
  SYMS_U32 st_name;  // Holds index into files string table.
  SYMS_U32 st_value; // Depending on the context, this may be address, size, etc.
  SYMS_U32 st_size;  // Data size in bytes. Zero when size is unknown.
  SYMS_U8  st_info;  // Contains symbols type and binding.
  SYMS_U8  st_other; // Reserved for future use, currenly zero.
  SYMS_U16 st_shndx; // Section index to which symbol is relevant.
} SYMS_ElfSym32;

typedef struct 
{
  SYMS_U32 st_name;
  SYMS_U8  st_info;
  SYMS_U8  st_other;
  SYMS_U16 st_shndx;
  SYMS_U64 st_value;
  SYMS_U64 st_size;
} SYMS_ElfSym64;

#define SYMS_ELF_ST_INFO(b,t)     (((b) << 4) + ((t) & 0xF))
#define SYMS_ELF_ST_BIND(x)       ((x) >> 4)
#define SYMS_ELF_ST_TYPE(x)       ((x) & 0xF)
#define SYMS_ELF_ST_VISIBILITY(v) ((v) & 0x3)

typedef struct
{
  SYMS_U32 r_offset;
  SYMS_U32 r_info;
} SYMS_ElfRel32;

typedef struct
{
  SYMS_U32 r_offset;
  SYMS_U32 r_info;
  SYMS_S32 r_addend;
} SYMS_ElfRela32;

typedef struct
{
  SYMS_U64 r_offset;
  SYMS_U64 r_info;
} SYMS_ElfRel64;

typedef struct
{
  SYMS_U64 r_offset;
  SYMS_U64 r_info;
  SYMS_S64 r_addend;
} SYMS_ElfRela64;

#define SYMS_ELF32_R_SYM(x)  ((x) >> 8)
#define SYMS_ELF32_R_TYPE(x) ((x) & 0xFF)

#define SYMS_ELF64_R_INFO(s,t) (((SYMS_U64)(s) << 32) | (SYMS_U64)t)
#define SYMS_ELF64_R_SYM(x)  ((x) >> 32)
#define SYMS_ELF64_R_TYPE(x) ((x) & 0xffffffff)

// This flag is set to indicate that symbol is not available outside the shared object
#define SYMS_ELF_EXTERNAL_VERSYM_HIDDEN 0x8000
#define SYMS_ELF_EXTERNAL_VERSYM_MASK   0x7FFF

// Appears in .gnu.verdef (SHT_GNU_verdef)
typedef struct
{
  SYMS_U16 vd_version;
  SYMS_U16 vd_flags;
  SYMS_U16 vd_ndx;
  SYMS_U16 vd_cnt;
  SYMS_U32 vd_hash;
  SYMS_U32 vd_aux;
  SYMS_U32 vd_next;
} SYMS_ElfExternalVerdef;

// Appears in .gnu.verdef (SHT_GNU_verdef)
typedef struct
{
  SYMS_U32 vda_name;
  SYMS_U32 vda_next;
} SYMS_ElfExternalVerdaux;

// Appears in .gnu.verneed (SHT_GNU_verneed)
typedef struct
{
  SYMS_U16 vn_version;
  SYMS_U16 vn_cnt;
  SYMS_U32 vn_file;
  SYMS_U32 vn_aux;
  SYMS_U32 vn_next;
} SYMS_ElfExternalVerneed;

// Appears in .gnu.verneed (SHT_GNU_verneed)
typedef struct
{
  SYMS_U32 vna_hash;
  SYMS_U16 vna_flags;
  SYMS_U16 vna_other;
  SYMS_U32 vna_name;
  SYMS_U32 vna_next;
} SYMS_ElfExternalVernaux;

// Appears in .gnu.version (SHT_GNU_versym)
typedef struct
{
  SYMS_U16 vs_vers;
} SYMS_ElfExternalVersym;
<<<<<<< HEAD
=======

typedef struct
{
  SYMS_U32 name_size;
  SYMS_U32 desc_size;
  SYMS_U32 type;
  // name + desc
  // SYMS_U8  data[1];
} SYMS_ElfNote;
>>>>>>> d731a049

SYMS_C_LINKAGE_BEGIN

////////////////////////////////
//~ rjf: 32 => 64 bit conversions

// TODO(allen): avoid extra copies (use pointers where convenient)
SYMS_API SYMS_ElfEhdr64 syms_elf_ehdr64_from_ehdr32(SYMS_ElfEhdr32 h32);
SYMS_API SYMS_ElfShdr64 syms_elf_shdr64_from_shdr32(SYMS_ElfShdr32 h32);
SYMS_API SYMS_ElfPhdr64 syms_elf_phdr64_from_phdr32(SYMS_ElfPhdr32 h32);
SYMS_API SYMS_ElfDyn64  syms_elf_dyn64_from_dyn32(SYMS_ElfDyn32 h32);
SYMS_API SYMS_ElfSym64  syms_elf_sym64_from_sym32(SYMS_ElfSym32 sym32);
SYMS_API SYMS_ElfRel64  syms_elf_rel64_from_rel32(SYMS_ElfRel32 rel32);
SYMS_API SYMS_ElfRela64 syms_elf_rela64_from_rela32(SYMS_ElfRela32 rela32);
// TODO(allen): auxv?
// TODO(allen): linkmap?

////////////////////////////////
//~ rjf: .gnu_debuglink section 32-bit CRC

SYMS_API SYMS_U32 syms_elf_gnu_debuglink_crc32(SYMS_U32 crc, SYMS_String8 data);

SYMS_C_LINKAGE_END

#endif // SYMS_ELF_H<|MERGE_RESOLUTION|>--- conflicted
+++ resolved
@@ -272,8 +272,6 @@
 {
   SYMS_U16 vs_vers;
 } SYMS_ElfExternalVersym;
-<<<<<<< HEAD
-=======
 
 typedef struct
 {
@@ -283,7 +281,6 @@
   // name + desc
   // SYMS_U8  data[1];
 } SYMS_ElfNote;
->>>>>>> d731a049
 
 SYMS_C_LINKAGE_BEGIN
 
