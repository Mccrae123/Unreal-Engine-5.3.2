--- conflicted
+++ resolved
@@ -213,7 +213,6 @@
     sections[section_idx].header = header;
     sections[section_idx].virtual_range = syms_make_u64_range(header.sh_addr, header.sh_addr + virt_size);
     sections[section_idx].file_range = syms_make_u64_range(header.sh_offset, header.sh_offset + file_size);
-    sections[section_idx].sh_link = header.sh_link;
     sections[section_idx].name = name_stabilized;
   }
   
@@ -420,14 +419,9 @@
     {
       // NOTE(rjf): We subtract 1 from sh_link because we don't store the null
       // section in the bin section array.
-<<<<<<< HEAD
-      SYMS_U64 sh_link_idx = sect->sh_link-1;
-      SYMS_B32 sh_link_in_bounds = (0 < sect->sh_link && sect->sh_link < bin->sections.count);
-=======
       SYMS_U64 sh_link_idx = sect->header.sh_link-1;
       SYMS_B32 sh_link_in_bounds = (0 < sect->header.sh_link && sect->header.sh_link < bin->sections.count);
       (void)sh_link_in_bounds;
->>>>>>> d731a049
       if(syms_string_match(sect->name, syms_str8_lit(".gnu.version_r"), 0)) 
       {
         verneed_range = sect->file_range;
@@ -446,12 +440,6 @@
   }
   
   //- rjf: grab .dynsym symbol array
-<<<<<<< HEAD
-  SYMS_U64 sym_arr_count = syms_u64_range_size(dynsym_range) / sym_size;
-  SYMS_ElfSym64 *sym_arr = syms_push_array_zero(scratch.arena, SYMS_ElfSym64, sym_arr_count);
-  SYMS_ElfSym64 *sym_arr_opl = sym_arr + sym_arr_count;
-  {
-=======
   SYMS_ElfSym64 *sym_arr = 0;
   SYMS_ElfSym64 *sym_arr_opl = 0;
   if (syms_u64_range_size(dynsym_range) > sym_size) 
@@ -459,7 +447,6 @@
     SYMS_U64 sym_arr_count = (syms_u64_range_size(dynsym_range) / sym_size) - 1;
     sym_arr = syms_push_array_zero(scratch.arena, SYMS_ElfSym64, sym_arr_count);
     sym_arr_opl = sym_arr + sym_arr_count;
->>>>>>> d731a049
     // NOTE(rjf): We start the read offset at sym_size because the format
     // always has a meaningless null symbol at the beginning of the block.
     SYMS_U64 roff__sym_array = sym_size;
@@ -607,15 +594,9 @@
     SYMS_ElfSection *sect = &bin->sections.v[sec_idx];
     if (syms_string_match(sect->name, syms_str8_lit(".gnu.version_d"), 0)) 
     {
-<<<<<<< HEAD
-      SYMS_ASSERT(sect->sh_link > 0 && sect->sh_link < bin->sections.count);
-      verdef_range = sect->file_range;
-      verdef_strtab_range = bin->sections.v[sect->sh_link-1].file_range;
-=======
       SYMS_ASSERT(sect->header.sh_link > 0 && sect->header.sh_link < bin->sections.count);
       verdef_range = sect->file_range;
       verdef_strtab_range = bin->sections.v[sect->header.sh_link-1].file_range;
->>>>>>> d731a049
     }
     if (syms_string_match(sect->name, syms_str8_lit(".gnu.version"), 0)) 
     {
@@ -623,15 +604,9 @@
     }
     if (syms_string_match(sect->name, syms_str8_lit(".dynsym"), 0)) 
     {
-<<<<<<< HEAD
-      SYMS_ASSERT(sect->sh_link > 0 && sect->sh_link < bin->sections.count);
-      dynsym_range = sect->file_range;
-      dynsym_strtab_range = bin->sections.v[sect->sh_link-1].file_range;
-=======
       SYMS_ASSERT(sect->header.sh_link > 0 && sect->header.sh_link < bin->sections.count);
       dynsym_range = sect->file_range;
       dynsym_strtab_range = bin->sections.v[sect->header.sh_link-1].file_range;
->>>>>>> d731a049
     }
   }
   
