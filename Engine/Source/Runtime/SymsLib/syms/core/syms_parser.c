// Copyright Epic Games, Inc. All Rights Reserved.

#ifndef SYMS_PARSER_C
#define SYMS_PARSER_C

////////////////////////////////
//~ NOTE(allen): General File Analysis

SYMS_API SYMS_FileAccel*
syms_file_accel_from_data(SYMS_Arena *arena, SYMS_String8 data){
  SYMS_FileAccel *result = (SYMS_FileAccel*)&syms_format_nil;
  
  // easy to recognize
  if (result->format == SYMS_FileFormat_Null){
    result = (SYMS_FileAccel*)syms_pe_file_accel_from_data(arena, data);
  }
  if (result->format == SYMS_FileFormat_Null){
    result = (SYMS_FileAccel*)syms_pdb_file_accel_from_data(arena, data);
  }
  if (result->format == SYMS_FileFormat_Null){
    result = (SYMS_FileAccel*)syms_elf_file_accel_from_data(arena, data);
  }
  if (result->format == SYMS_FileFormat_Null){
    result = (SYMS_FileAccel*)syms_mach_file_accel_from_data(arena, data);
  }
  
  // harder to recognize
  if (result->format == SYMS_FileFormat_Null){
    result = (SYMS_FileAccel*)syms_coff_file_accel_from_data(arena, data);
  }
  
  SYMS_ASSERT_PARANOID(syms_parser_api_invariants());
  return(result);
}

SYMS_API SYMS_FileFormat
syms_file_format_from_file(SYMS_FileAccel *accel){
  SYMS_FileFormat result = accel->format;
  return(result);
}

////////////////////////////////
//~ NOTE(allen): Bin File

SYMS_API SYMS_B32
syms_file_is_bin(SYMS_FileAccel *file){
  SYMS_B32 result = syms_false;
  switch (file->format){
    case SYMS_FileFormat_PE:
    case SYMS_FileFormat_ELF:
    case SYMS_FileFormat_COFF16:
    case SYMS_FileFormat_COFF32:
    {
      result = syms_true;
    }break;
    
    case SYMS_FileFormat_MACH:
    {
      result = syms_mach_file_is_bin(&file->mach_accel);
    }break;
  }
  SYMS_ASSERT_PARANOID(syms_parser_api_invariants());
  return(result);
}

SYMS_API SYMS_BinAccel*
syms_bin_accel_from_file(SYMS_Arena *arena, SYMS_String8 data, SYMS_FileAccel *file){
  SYMS_ProfBegin("syms_bin_accel_from_file");
  SYMS_BinAccel *result = (SYMS_BinAccel*)&syms_format_nil;
  switch (file->format){
    case SYMS_FileFormat_PE:
    {
      result = (SYMS_BinAccel*)syms_pe_bin_accel_from_file(arena, data, &file->pe_accel);
    }break;
    
    case SYMS_FileFormat_COFF16:
    case SYMS_FileFormat_COFF32:
    {
      result = (SYMS_BinAccel*)syms_coff_bin_accel_from_file(arena, data, &file->coff_accel);
    }break;
    
    case SYMS_FileFormat_ELF:
    {
      result = (SYMS_BinAccel*)syms_elf_bin_accel_from_file(arena, data, &file->elf_accel);
    }break;
    
    case SYMS_FileFormat_MACH:
    {
      result = (SYMS_BinAccel*)syms_mach_bin_accel_from_file(arena, data, &file->mach_accel);
    }break;
  }
  SYMS_ASSERT_PARANOID(syms_parser_api_invariants());
  SYMS_ProfEnd();
  return(result);
}

// arch
SYMS_API SYMS_Arch
syms_arch_from_bin(SYMS_BinAccel *bin){
  SYMS_ProfBegin("syms_arch_from_bin");
  SYMS_Arch result = SYMS_Arch_Null;
  switch (bin->format){
    case SYMS_FileFormat_PE:
    {
      result = syms_pe_arch_from_bin(&bin->pe_accel);
    }break;
    
    case SYMS_FileFormat_COFF16:
    case SYMS_FileFormat_COFF32:
    {
      result = syms_coff_arch_from_bin(&bin->coff_accel);
    }break;
    
    case SYMS_FileFormat_ELF:
    {
      result = syms_elf_arch_from_bin(&bin->elf_accel);
    }break;
    
    case SYMS_FileFormat_MACH:
    {
      result = syms_mach_arch_from_bin(&bin->mach_accel);
    }break;
  }
  SYMS_ASSERT_PARANOID(syms_parser_api_invariants());
  SYMS_ProfEnd();
  return(result);
}

// external info
SYMS_API SYMS_ExtFileList
syms_ext_file_list_from_bin(SYMS_Arena *arena, SYMS_String8 data, SYMS_BinAccel *accel){
  SYMS_ProfBegin("syms_ext_file_list_from_bin");
  SYMS_ExtFileList result = {0};
  switch (accel->format){
    case SYMS_FileFormat_PE:
    {
      result = syms_pe_ext_file_list_from_bin(arena, data, &accel->pe_accel);
    }break;
    
    case SYMS_FileFormat_ELF:
    {
      result = syms_elf_ext_file_list_from_bin(arena, data, &accel->elf_accel);
    }break;
  }
  SYMS_ASSERT_PARANOID(syms_parser_api_invariants());
  SYMS_ProfEnd();
  return(result);
}

// binary sections
SYMS_API SYMS_SecInfoArray
syms_sec_info_array_from_bin(SYMS_Arena *arena, SYMS_String8 data, SYMS_BinAccel *bin){
  SYMS_ProfBegin("syms_sec_info_array_from_bin");
  SYMS_SecInfoArray result = {0};
  switch (bin->format){
    case SYMS_FileFormat_PE:
    {
      result = syms_pe_sec_info_array_from_bin(arena, data, &bin->pe_accel);
    }break;
    
    case SYMS_FileFormat_COFF16:
    case SYMS_FileFormat_COFF32:
    {
      result = syms_coff_sec_info_array_from_bin(arena, data, &bin->coff_accel);
    }break;
    
    case SYMS_FileFormat_ELF:
    {
      result = syms_elf_sec_info_array_from_bin(arena, data, &bin->elf_accel);
    }break;
    
    case SYMS_FileFormat_MACH:
    {
      result = syms_mach_sec_info_array_from_bin(arena, data, &bin->mach_accel);
    }break;
  }
  SYMS_ASSERT_PARANOID(syms_parser_api_invariants());
  SYMS_ProfEnd();
  return(result);
}


// default vbase
SYMS_API SYMS_U64
syms_default_vbase_from_bin(SYMS_BinAccel *bin){
  SYMS_ProfBegin("syms_default_vbase_from_bin");
  SYMS_U64 result = 0;
  switch (bin->format){
    case SYMS_FileFormat_PE:
    {
      // this always has value 0
    }break;
    
    case SYMS_FileFormat_ELF:
    {
      result = syms_elf_default_vbase_from_bin(&bin->elf_accel);
    }break;
    
    case SYMS_FileFormat_MACH:
    {
      // TODO(allen): ?
    }break;
  }
  SYMS_ASSERT_PARANOID(syms_parser_api_invariants());
  SYMS_ProfEnd();
  return(result);
}

// imports & exports
SYMS_API SYMS_ImportArray
syms_imports_from_bin(SYMS_Arena *arena, SYMS_String8 data, SYMS_BinAccel *bin){
  SYMS_ProfBegin("syms_imports_from_bin");
  SYMS_ImportArray result = {0};
  switch (bin->format){
    case SYMS_FileFormat_PE:
    {
      result = syms_pe_imports_from_bin(arena, data, &bin->pe_accel);
    }break;
    
    case SYMS_FileFormat_ELF:
    {
      result = syms_elf_imports_from_bin(arena, data, &bin->elf_accel);
    }break;
    
    case SYMS_FileFormat_MACH:
    {
      result = syms_mach_imports_from_bin(arena, data, &bin->mach_accel);
    }break;
  }
  SYMS_ASSERT_PARANOID(syms_parser_api_invariants());
  SYMS_ProfEnd();
  return(result);
}

SYMS_API SYMS_ExportArray
syms_exports_from_bin(SYMS_Arena *arena, SYMS_String8 data, SYMS_BinAccel *bin){
  SYMS_ProfBegin("syms_exports_from_bin");
  SYMS_ExportArray result = {0};
  switch (bin->format){
    case SYMS_FileFormat_PE:
    {
      result = syms_pe_exports_from_bin(arena, data, &bin->pe_accel);
    }break;
    
    case SYMS_FileFormat_ELF:
    {
      result = syms_elf_exports_from_bin(arena, data, &bin->elf_accel);
    }break;
    
    case SYMS_FileFormat_MACH:
    {
      result = syms_mach_exports_from_bin(arena, data, &bin->mach_accel);
    }break;
  }
  SYMS_ASSERT_PARANOID(syms_parser_api_invariants());
  SYMS_ProfEnd();
  return(result);
}

// imports & exports
SYMS_API SYMS_ImportArray
syms_imports_from_bin(SYMS_Arena *arena, SYMS_String8 data, SYMS_BinAccel *bin){
  SYMS_ProfBegin("syms_imports_from_bin");
  SYMS_ImportArray result = {0};
  switch (bin->format){
    case SYMS_FileFormat_PE:
    {
      result = syms_pe_imports_from_bin(arena, data, &bin->pe_accel);
    }break;
    
    case SYMS_FileFormat_ELF:
    {
      result = syms_elf_imports_from_bin(arena, data, &bin->elf_accel);
    }break;
    
    case SYMS_FileFormat_MACH:
    {
      result = syms_mach_imports_from_bin(arena, data, &bin->mach_accel);
    }break;
  }
  SYMS_ASSERT_PARANOID(syms_parser_api_invariants());
  SYMS_ProfEnd();
  return(result);
}

SYMS_API SYMS_ExportArray
syms_exports_from_bin(SYMS_Arena *arena, SYMS_String8 data, SYMS_BinAccel *bin){
  SYMS_ProfBegin("syms_exports_from_bin");
  SYMS_ExportArray result = {0};
  switch (bin->format){
    case SYMS_FileFormat_PE:
    {
      result = syms_pe_exports_from_bin(arena, data, &bin->pe_accel);
    }break;
    
    case SYMS_FileFormat_ELF:
    {
      result = syms_elf_exports_from_bin(arena, data, &bin->elf_accel);
    }break;
    
    case SYMS_FileFormat_MACH:
    {
      result = syms_mach_exports_from_bin(arena, data, &bin->mach_accel);
    }break;
  }
  SYMS_ASSERT_PARANOID(syms_parser_api_invariants());
  SYMS_ProfEnd();
  return(result);
}


////////////////////////////////
//~ NOTE(nick): Bin List

SYMS_API SYMS_B32
syms_file_is_bin_list(SYMS_FileAccel *file){
  SYMS_B32 result = syms_false;
  switch (file->format){
    case SYMS_FileFormat_MACH: 
    {
      result = syms_mach_file_is_bin_list((SYMS_MachFileAccel*)file);
    }break;
  }
  return(result);
}

SYMS_API SYMS_BinListAccel*
syms_bin_list_from_file(SYMS_Arena *arena, SYMS_String8 data, SYMS_FileAccel *file){
  SYMS_ProfBegin("syms_bin_list_from_file");
  SYMS_BinListAccel *result = (SYMS_BinListAccel*)&syms_format_nil;
  switch (file->format){
    case SYMS_FileFormat_MACH: 
    {
      result = (SYMS_BinListAccel*)syms_mach_bin_list_accel_from_file(arena, data, (SYMS_MachFileAccel*)file);
    }break;
  }
  SYMS_ASSERT_PARANOID(syms_parser_api_invariants());
  SYMS_ProfEnd();
  return(result);
}

SYMS_API SYMS_BinInfoArray
syms_bin_info_array_from_bin_list(SYMS_Arena *arena, SYMS_BinListAccel *list){
  SYMS_ProfBegin("syms_bin_info_array_from_bin_list");
  SYMS_BinInfoArray result; syms_memzero_struct(&result);
  switch (list->format){
    case SYMS_FileFormat_MACH:
    {
      result = syms_mach_bin_info_array_from_bin_list(arena, (SYMS_MachBinListAccel*)list);
    }break;
  }
  SYMS_ASSERT_PARANOID(syms_parser_api_invariants());
  SYMS_ProfEnd();
  return(result);
}

SYMS_API SYMS_BinAccel*
syms_bin_accel_from_bin_list_number(SYMS_Arena *arena, SYMS_String8 data, SYMS_BinListAccel *list, SYMS_U64 n){
  SYMS_ProfBegin("syms_bin_accel_from_bin_list_number");
  SYMS_BinAccel *result = (SYMS_BinAccel*)&syms_format_nil;
  switch (list->format){
    case SYMS_FileFormat_MACH:
    {
      result = (SYMS_BinAccel*)syms_mach_bin_accel_from_bin_list_number(arena, data, &list->mach_accel, n);
    }break;
  }
  SYMS_ASSERT_PARANOID(syms_parser_api_invariants());
  SYMS_ProfEnd();
  return(result);
}

////////////////////////////////
//~ NOTE(rjf): Dbg File

SYMS_API SYMS_B32
syms_file_is_dbg(SYMS_FileAccel *accel){
  SYMS_ProfBegin("syms_file_is_dbg");
  SYMS_B32 result = syms_false;
  switch(accel->format){
    case SYMS_FileFormat_PDB:
    {
      result = syms_true;
    }break;
  }
  SYMS_ASSERT_PARANOID(syms_parser_api_invariants());
  SYMS_ProfEnd();
  return(result);
}

SYMS_API SYMS_DbgAccel*
syms_dbg_accel_from_file(SYMS_Arena *arena, SYMS_String8 data, SYMS_FileAccel *accel){
  SYMS_ProfBegin("syms_dbg_accel_from_file");
  SYMS_DbgAccel *result = (SYMS_DbgAccel*)&syms_format_nil;
  switch(accel->format){
    case SYMS_FileFormat_PDB:
    {
      result = (SYMS_DbgAccel*)syms_pdb_dbg_accel_from_file(arena, data, &accel->pdb_accel);
    }break;
  }
  SYMS_ASSERT_PARANOID(syms_parser_api_invariants());
  SYMS_ProfEnd();
  return(result);
}

SYMS_API SYMS_B32
syms_bin_is_dbg(SYMS_BinAccel *bin){
  SYMS_ProfBegin("syms_bin_is_dbg");
  SYMS_B32 result = syms_false;
  switch(bin->format){
    case SYMS_FileFormat_ELF:
    {
      result = syms_dw_elf_bin_accel_is_dbg(&bin->elf_accel);
    }break;
  }
  SYMS_ASSERT_PARANOID(syms_parser_api_invariants());
  SYMS_ProfEnd();
  return(result);
}

SYMS_API SYMS_DbgAccel *
syms_dbg_accel_from_bin(SYMS_Arena *arena, SYMS_String8 data, SYMS_BinAccel *bin)
{
  SYMS_ProfBegin("syms_dbg_accel_from_bin");
  SYMS_DbgAccel *result = (SYMS_DbgAccel*)&syms_format_nil;
  switch(bin->format){
    case SYMS_FileFormat_ELF:
    {
      result = (SYMS_DbgAccel*)syms_dw_dbg_accel_from_elf_bin(arena, data, &bin->elf_accel);
    }break;
    
    case SYMS_FileFormat_MACH:
    {
      result = (SYMS_DbgAccel*)syms_dw_dbg_accel_from_mach_bin(arena, data, &bin->mach_accel);
    }break;
  }
  SYMS_ASSERT_PARANOID(syms_parser_api_invariants());
  SYMS_ProfEnd();
  return(result);
}

// arch
SYMS_API SYMS_Arch
syms_arch_from_dbg(SYMS_DbgAccel *dbg){
  SYMS_ProfBegin("syms_arch_from_dbg");
  SYMS_Arch result = SYMS_Arch_Null;
  switch (dbg->format){
    case SYMS_FileFormat_PDB:
    {
      result = syms_pdb_arch_from_dbg(&dbg->pdb_accel);
    }break;
    
    case SYMS_FileFormat_DWARF:
    {
      result = ((SYMS_DwDbgAccel *)dbg)->arch;
    }break;
  }
  SYMS_ASSERT_PARANOID(syms_parser_api_invariants());
  SYMS_ProfEnd();
  return(result);
}

// external info
SYMS_API SYMS_ExtFileList
syms_ext_file_list_from_dbg(SYMS_Arena *arena, SYMS_String8 data, SYMS_DbgAccel *dbg){
  SYMS_ProfBegin("syms_ext_file_list_from_dbg");
  SYMS_ExtFileList result = {0};
  switch (dbg->format){
    case SYMS_FileFormat_PDB:
    {
      // NOTE(allen): PDB has no external files, do nothing.
    }break;
    
    case SYMS_FileFormat_DWARF:
    {
      result = syms_dw_ext_file_list_from_dbg(arena, data, &dbg->dw_accel);
    }break;
  }
  SYMS_ASSERT_PARANOID(syms_parser_api_invariants());
  SYMS_ProfEnd();
  return(result);
}

// match key
SYMS_API SYMS_ExtMatchKey
syms_ext_match_key_from_dbg(SYMS_String8 data, SYMS_DbgAccel *dbg){
  SYMS_ProfBegin("syms_ext_match_key_from_dbg");
  SYMS_ExtMatchKey result = {0};
  switch (dbg->format){
    case SYMS_FileFormat_PDB:
    {
      result = syms_pdb_ext_match_key_from_dbg(data, &dbg->pdb_accel);
    }break;
    
    case SYMS_FileFormat_DWARF:
    {
      result = syms_dw_ext_match_key_from_dbg(data, &dbg->dw_accel);
    }break;
  }
  SYMS_ASSERT_PARANOID(syms_parser_api_invariants());
  SYMS_ProfEnd();
  return(result);
}

// binary secs
SYMS_API SYMS_SecInfoArray
syms_sec_info_array_from_dbg(SYMS_Arena *arena, SYMS_String8 data, SYMS_DbgAccel *dbg){
  SYMS_ProfBegin("syms_sec_info_array_from_bin");
  SYMS_SecInfoArray result = {0};
  switch (dbg->format){
    case SYMS_FileFormat_PDB:
    {
      result = syms_pdb_sec_info_array_from_dbg(arena, data, &dbg->pdb_accel);
    }break;
    
    case SYMS_FileFormat_DWARF:
    {
      result = syms_dw_sec_info_array_from_dbg(arena, data, &dbg->dw_accel);
    }break;
  }
  SYMS_ASSERT_PARANOID(syms_parser_api_invariants());
  SYMS_ProfEnd();
  return(result);
}

// default vbase
SYMS_API SYMS_U64
syms_default_vbase_from_dbg(SYMS_DbgAccel *dbg){
  SYMS_ProfBegin("syms_sec_info_array_from_bin");
  SYMS_U64 result = 0;
  switch (dbg->format){
    case SYMS_FileFormat_PDB:
    {
      // always has value 0
    }break;
    
    case SYMS_FileFormat_DWARF:
    {
      result = syms_dw_default_vbase_from_dbg(&dbg->dw_accel);
    }break;
  }
  SYMS_ASSERT_PARANOID(syms_parser_api_invariants());
  SYMS_ProfEnd();
  return(result);
}


// compilation units
SYMS_API SYMS_UnitSetAccel*
syms_unit_set_accel_from_dbg(SYMS_Arena *arena, SYMS_String8 data, SYMS_DbgAccel *accel){
  SYMS_ProfBegin("syms_unit_set_accel_from_dbg");
  SYMS_UnitSetAccel *result = (SYMS_UnitSetAccel*)&syms_format_nil;
  switch (accel->format){
    case SYMS_FileFormat_PDB:
    {
      result = (SYMS_UnitSetAccel*)syms_pdb_unit_set_accel_from_dbg(arena, data, &accel->pdb_accel);
    }break;
    
    case SYMS_FileFormat_DWARF:
    {
      result = (SYMS_UnitSetAccel*)syms_dw_unit_set_accel_from_dbg(arena, data, &accel->dw_accel);
    }break;
  }
  SYMS_ASSERT_PARANOID(syms_parser_api_invariants());
  SYMS_ProfEnd();
  return(result);
}

SYMS_API SYMS_U64
syms_unit_count_from_set(SYMS_UnitSetAccel *accel){
  SYMS_ProfBegin("syms_unit_count_from_set");
  SYMS_U64 result = 0;
  switch (accel->format){
    case SYMS_FileFormat_PDB:
    {
      result = syms_pdb_unit_count_from_set(&accel->pdb_accel);
    }break;
    
    case SYMS_FileFormat_DWARF:
    {
      result = syms_dw_unit_count_from_set(&accel->dw_accel);
    }break;
  }
  SYMS_ASSERT_PARANOID(syms_parser_api_invariants());
  SYMS_ProfEnd();
  return(result);
}

SYMS_API SYMS_UnitInfo
syms_unit_info_from_uid(SYMS_UnitSetAccel *unit_set, SYMS_UnitID uid){
  SYMS_ProfBegin("syms_unit_info_from_uid");
  SYMS_UnitInfo result = {0};
  switch (unit_set->format){
    case SYMS_FileFormat_PDB:
    {
      result = syms_pdb_unit_info_from_uid(&unit_set->pdb_accel, uid);
    }break;
    
    case SYMS_FileFormat_DWARF:
    {
      result = syms_dw_unit_info_from_uid(&unit_set->dw_accel, uid);
    }break;
  }
  SYMS_ASSERT_PARANOID(syms_parser_api_invariants());
  SYMS_ProfEnd();
  return(result);
}

SYMS_API SYMS_UnitNames
syms_unit_names_from_uid(SYMS_Arena *arena, SYMS_UnitSetAccel *unit_set, SYMS_UnitID uid){
  SYMS_ProfBegin("syms_unit_names_from_uid");
  SYMS_UnitNames result = {0};
  switch (unit_set->format){
    case SYMS_FileFormat_PDB:
    {
      result = syms_pdb_unit_names_from_uid(arena, &unit_set->pdb_accel, uid);
    }break;
    
    case SYMS_FileFormat_DWARF:
    {
      result = syms_dw_unit_names_from_uid(arena, &unit_set->dw_accel, uid);
    }break;
  }
  SYMS_ASSERT_PARANOID(syms_parser_api_invariants());
  SYMS_ProfEnd();
  return(result);
}

SYMS_API SYMS_UnitRangeArray
syms_unit_ranges_from_set(SYMS_Arena *arena, SYMS_String8 data, SYMS_DbgAccel *dbg, SYMS_UnitSetAccel *unit_set){
  SYMS_ProfBegin("syms_unit_ranges_from_set");
  SYMS_UnitRangeArray result = {0};
  switch (unit_set->format){
    case SYMS_FileFormat_PDB:
    {
      result = syms_pdb_unit_ranges_from_set(arena, data, &dbg->pdb_accel, &unit_set->pdb_accel);
    }break;
    
    case SYMS_FileFormat_DWARF:
    {
      result = syms_dw_unit_ranges_from_set(arena, data, &dbg->dw_accel, &unit_set->dw_accel);
    }break;
  }
  SYMS_ASSERT_PARANOID(syms_parser_api_invariants());
  SYMS_ASSERT_PARANOID(syms_unit_ranges_low_level_invariants(&result));
  SYMS_ASSERT_PARANOID(syms_unit_ranges_high_level_invariants(&result, unit_set));
  SYMS_ProfEnd();
  return(result);
}

SYMS_API SYMS_UnitID
syms_uid_collated_types_from_set(SYMS_UnitSetAccel *unit_set){
  SYMS_ProfBegin("syms_uid_collated_types_from_set");
  SYMS_UnitID result = 0;
  switch (unit_set->format){
    case SYMS_FileFormat_PDB:
    {
      result = SYMS_PdbPseudoUnit_TPI;
    }break;
    case SYMS_FileFormat_DWARF:
    {
      result = 0;
    }break;
  }
  SYMS_ASSERT_PARANOID(syms_parser_api_invariants());
  SYMS_ProfEnd();
  return(result);
}

SYMS_API SYMS_UnitID
syms_uid_collated_public_symbols_from_set(SYMS_UnitSetAccel *unit_set){
  SYMS_ProfBegin("syms_uid_collated_public_symbols_from_set");
  SYMS_UnitID result = 0;
  switch (unit_set->format){
    case SYMS_FileFormat_PDB:
    {
      result = SYMS_PdbPseudoUnit_SYM;
    }break;
    case SYMS_FileFormat_DWARF:
    {
      result = 0;
    }break;
  }
  SYMS_ASSERT_PARANOID(syms_parser_api_invariants());
  SYMS_ProfEnd();
  return(result);
}

// symbol parsing
SYMS_API SYMS_UnitAccel*
syms_unit_accel_from_uid(SYMS_Arena *arena, SYMS_String8 data, SYMS_DbgAccel *dbg, SYMS_UnitSetAccel *unit_set,
                         SYMS_UnitID uid){
  SYMS_ProfBegin("syms_unit_accel_from_uid");
  SYMS_UnitAccel *result = (SYMS_UnitAccel*)&syms_format_nil;
  if (unit_set->format == dbg->format){
    switch (unit_set->format){
      case SYMS_FileFormat_PDB:
      {
        result = (SYMS_UnitAccel*)syms_pdb_unit_accel_from_id(arena, data, &dbg->pdb_accel, &unit_set->pdb_accel, uid);
      }break;
      
      case SYMS_FileFormat_DWARF:
      {
        result = (SYMS_UnitAccel*)syms_dw_unit_accel_from_uid(arena, data, &dbg->dw_accel, &unit_set->dw_accel, uid);
      }break;
    }
  }
  SYMS_ASSERT_PARANOID(syms_parser_api_invariants());
  SYMS_ProfEnd();
  return(result);
}

SYMS_API SYMS_UnitID
syms_uid_from_unit(SYMS_UnitAccel *unit){
  SYMS_ProfBegin("syms_uid_from_unit");
  SYMS_UnitID result = 0;
  switch (unit->format){
    case SYMS_FileFormat_PDB:
    {
      result = syms_pdb_uid_from_accel(&unit->pdb_accel);
    }break;
    
    case SYMS_FileFormat_DWARF:
    {
      result = syms_dw_uid_from_accel(&unit->dw_accel);
    }break;
  }
  SYMS_ASSERT_PARANOID(syms_parser_api_invariants());
  SYMS_ProfEnd();
  return(result);
}

SYMS_API SYMS_SymbolIDArray
syms_proc_sid_array_from_unit(SYMS_Arena *arena, SYMS_UnitAccel *unit){
  SYMS_ProfBegin("syms_proc_sid_array_from_unit");
  SYMS_SymbolIDArray result = {0};
  switch (unit->format){
    case SYMS_FileFormat_PDB:
    {
      result = syms_pdb_proc_sid_array_from_unit(arena, &unit->pdb_accel);
    }break;
    
    case SYMS_FileFormat_DWARF:
    {
      result = syms_dw_proc_sid_array_from_unit(arena, &unit->dw_accel);
    }break;
  }
  SYMS_ASSERT_PARANOID(syms_parser_api_invariants());
  SYMS_ProfEnd();
  return(result);
}

SYMS_API SYMS_SymbolIDArray
syms_var_sid_array_from_unit(SYMS_Arena *arena, SYMS_UnitAccel *unit){
  SYMS_ProfBegin("syms_var_sid_array_from_unit");
  SYMS_SymbolIDArray result = {0};
  switch (unit->format){
    case SYMS_FileFormat_PDB:
    {
      result = syms_pdb_var_sid_array_from_unit(arena, &unit->pdb_accel);
    }break;
    
    case SYMS_FileFormat_DWARF:
    {
      result = syms_dw_var_sid_array_from_unit(arena, &unit->dw_accel);
    }break;
  }
  SYMS_ASSERT_PARANOID(syms_parser_api_invariants());
  SYMS_ProfEnd();
  return(result);
}

SYMS_API SYMS_SymbolIDArray
syms_type_sid_array_from_unit(SYMS_Arena *arena, SYMS_UnitAccel *unit){
  SYMS_ProfBegin("syms_type_sid_array_from_unit");
  SYMS_SymbolIDArray result = {0};
  switch (unit->format){
    case SYMS_FileFormat_PDB:
    {
      result = syms_pdb_type_sid_array_from_unit(arena, &unit->pdb_accel);
    }break;
    
    case SYMS_FileFormat_DWARF:
    {
      result = syms_dw_type_sid_array_from_unit(arena, &unit->dw_accel);
    }break;
  }
  SYMS_ASSERT_PARANOID(syms_parser_api_invariants());
  SYMS_ProfEnd();
  return(result);
}

SYMS_API SYMS_SymbolKind
syms_symbol_kind_from_sid(SYMS_String8 data, SYMS_DbgAccel *dbg, SYMS_UnitAccel *unit, SYMS_SymbolID sid){
  SYMS_ProfBegin("syms_symbol_kind_from_sid");
  SYMS_SymbolKind result = SYMS_SymbolKind_Null;
  if (unit->format == dbg->format){
    switch (unit->format){
      case SYMS_FileFormat_PDB:
      {
        result = syms_pdb_symbol_kind_from_sid(data, &dbg->pdb_accel, &unit->pdb_accel, sid);
      }break;
      
      case SYMS_FileFormat_DWARF:
      {
        result = syms_dw_symbol_kind_from_sid(data, &dbg->dw_accel, &unit->dw_accel, sid);
      }break;
    }
  }
  SYMS_ASSERT_PARANOID(syms_parser_api_invariants());
  SYMS_ProfEnd();
  return(result);
}

SYMS_API SYMS_String8
syms_symbol_name_from_sid(SYMS_Arena *arena, SYMS_String8 data, SYMS_DbgAccel *dbg,
                          SYMS_UnitAccel *unit, SYMS_SymbolID sid){
  SYMS_ProfBegin("syms_symbol_kind_from_sid");
  SYMS_String8 result = {0};
  if (unit->format == dbg->format){
    switch (unit->format){
      case SYMS_FileFormat_PDB:
      {
        result = syms_pdb_symbol_name_from_sid(arena, data, &dbg->pdb_accel, &unit->pdb_accel, sid);
      }break;
      
      case SYMS_FileFormat_DWARF:
      {
        result = syms_dw_symbol_name_from_sid(arena, data, &dbg->dw_accel, &unit->dw_accel, sid);
      }break;
    }
  }
  SYMS_ASSERT_PARANOID(syms_parser_api_invariants());
  SYMS_ProfEnd();
  return(result);
}

SYMS_API SYMS_TypeInfo
syms_type_info_from_sid(SYMS_String8 data, SYMS_DbgAccel *dbg, SYMS_UnitAccel *unit, SYMS_SymbolID id){
  SYMS_ProfBegin("syms_type_info_from_sid");
  SYMS_TypeInfo result = {SYMS_TypeKind_Null};
  if (unit->format == dbg->format){
    switch (unit->format){
      case SYMS_FileFormat_PDB:
      {
        result = syms_pdb_type_info_from_id(data, &dbg->pdb_accel, &unit->pdb_accel, id);
      }break;
      
      case SYMS_FileFormat_DWARF:
      {
        result = syms_dw_type_info_from_sid(data, &dbg->dw_accel, &unit->dw_accel, id);
      }break;
    }
  }
  SYMS_ASSERT_PARANOID(syms_parser_api_invariants());
  SYMS_ProfEnd();
  return(result);
}

SYMS_API SYMS_ConstInfo
syms_const_info_from_sid(SYMS_String8 data, SYMS_DbgAccel *dbg, SYMS_UnitAccel *unit, SYMS_SymbolID id){
  SYMS_ProfBegin("syms_const_info_from_sid");
  SYMS_ConstInfo result = {SYMS_TypeKind_Null};
  if (unit->format == dbg->format){
    switch (unit->format){
      case SYMS_FileFormat_PDB:
      {
        result = syms_pdb_const_info_from_id(data, &dbg->pdb_accel, &unit->pdb_accel, id);
      }break;
      
      case SYMS_FileFormat_DWARF:
      {
        result = syms_dw_const_info_from_sid(data, &dbg->dw_accel, &unit->dw_accel, id);
      }break;
    }
  }
  SYMS_ASSERT_PARANOID(syms_parser_api_invariants());
  SYMS_ProfEnd();
  return(result);
}

// variable info

SYMS_API SYMS_USID
syms_type_from_var_sid(SYMS_String8 data, SYMS_DbgAccel *dbg, SYMS_UnitAccel *unit, SYMS_SymbolID id){
  SYMS_ProfBegin("syms_type_from_var_sid");
  SYMS_USID result = {0};
  if (unit->format == dbg->format){
    switch (unit->format){
      case SYMS_FileFormat_PDB:
      {
        result = syms_pdb_type_from_var_id(data, &dbg->pdb_accel, &unit->pdb_accel, id);
      }break;
      
      case SYMS_FileFormat_DWARF:
      {
        result = syms_dw_type_from_var_sid(data, &dbg->dw_accel, &unit->dw_accel, id);
      }break;
    }
  }
  SYMS_ASSERT_PARANOID(syms_parser_api_invariants());
  SYMS_ProfEnd();
  return(result);
}

SYMS_API SYMS_U64
syms_voff_from_var_sid(SYMS_String8 data, SYMS_DbgAccel *dbg, SYMS_UnitAccel *unit, SYMS_SymbolID id){
  SYMS_ProfBegin("syms_voff_from_var_sid");
  SYMS_U64 result = 0;
  if (unit->format == dbg->format){
    switch (unit->format){
      case SYMS_FileFormat_PDB:
      {
        result = syms_pdb_voff_from_var_sid(data, &dbg->pdb_accel, &unit->pdb_accel, id);
      }break;
      
      case SYMS_FileFormat_DWARF:
      {
        result = syms_dw_voff_from_var_sid(data, &dbg->dw_accel, &unit->dw_accel, id);
      }break;
    }
  }
  SYMS_ASSERT_PARANOID(syms_parser_api_invariants());
  SYMS_ProfEnd();
  return(result);
}

SYMS_API SYMS_Location
syms_location_from_var_sid(SYMS_Arena *arena, SYMS_String8 data, SYMS_DbgAccel *dbg,
                           SYMS_UnitAccel *unit, SYMS_SymbolID sid){
  SYMS_ProfBegin("syms_location_from_var_sid");
  SYMS_Location result = {0};
  if (unit->format == dbg->format){
    switch (unit->format){
      case SYMS_FileFormat_PDB:
      {
        result = syms_pdb_location_from_var_sid(arena, data, &dbg->pdb_accel, &unit->pdb_accel, sid);
      }break;
      
      case SYMS_FileFormat_DWARF:
      {
        result = syms_dw_location_from_var_sid(arena, data, &dbg->dw_accel, &unit->dw_accel, sid);
      }break;
    }
  }
  SYMS_ASSERT_PARANOID(syms_parser_api_invariants());
  SYMS_ProfEnd();
  return(result);
}

SYMS_API SYMS_LocRangeArray
syms_location_ranges_from_var_sid(SYMS_Arena *arena, SYMS_String8 data, SYMS_DbgAccel *dbg,
                                  SYMS_UnitAccel *unit, SYMS_SymbolID sid){
  SYMS_ProfBegin("syms_location_ranges_from_var_sid");
  SYMS_LocRangeArray result = {0};
  if (unit->format == dbg->format){
    switch (unit->format){
      case SYMS_FileFormat_PDB:
      {
        result = syms_pdb_location_ranges_from_var_sid(arena, data, &dbg->pdb_accel,
                                                       &unit->pdb_accel, sid);
      }break;
      
      case SYMS_FileFormat_DWARF:
      {
        result = syms_dw_location_ranges_from_var_sid(arena, data, &dbg->dw_accel, &unit->dw_accel, sid);
      }break;
    }
  }
  SYMS_ASSERT_PARANOID(syms_parser_api_invariants());
  SYMS_ProfEnd();
  return(result);
}

SYMS_API SYMS_Location
syms_location_from_id(SYMS_Arena *arena, SYMS_String8 data, SYMS_DbgAccel *dbg,
                      SYMS_UnitAccel *unit, SYMS_LocID loc_id){
  SYMS_ProfBegin("syms_location_from_id");
  SYMS_Location result = {0};
  if (unit->format == dbg->format){
    switch (unit->format){
      case SYMS_FileFormat_PDB:
      {
        result = syms_pdb_location_from_id(arena, data, &dbg->pdb_accel, &unit->pdb_accel, loc_id);
      }break;
      
      case SYMS_FileFormat_DWARF:
      {
        result = syms_dw_location_from_id(arena, data, &dbg->dw_accel, &unit->dw_accel, loc_id);
      }break;
    }
  }
  SYMS_ASSERT_PARANOID(syms_parser_api_invariants());
  SYMS_ProfEnd();
  return(result);
}


// member info

SYMS_API SYMS_MemsAccel*
syms_mems_accel_from_sid(SYMS_Arena *arena, SYMS_String8 data, SYMS_DbgAccel *dbg,
                         SYMS_UnitAccel *unit, SYMS_SymbolID id){
  SYMS_ProfBegin("syms_mems_accel_from_sid");
  SYMS_MemsAccel *result = (SYMS_MemsAccel *)&syms_format_nil;
  if (dbg->format == unit->format){
    switch (unit->format){
      case SYMS_FileFormat_PDB:
      {
        result = (SYMS_MemsAccel*)syms_pdb_mems_accel_from_sid(arena, data, &dbg->pdb_accel, &unit->pdb_accel, id);
      }break;
      
      case SYMS_FileFormat_DWARF:
      {
        result = (SYMS_MemsAccel *)syms_dw_mems_accel_from_sid(arena, data, &dbg->dw_accel, &unit->dw_accel, id);
      }break;
    }
  }
  SYMS_ASSERT_PARANOID(syms_parser_api_invariants());
  SYMS_ProfEnd();
  return(result);
}

SYMS_API SYMS_U64
syms_mem_count_from_mems(SYMS_MemsAccel *mems){
  SYMS_ProfBegin("syms_mem_count_from_mems");
  SYMS_U64 result = 0;
  switch (mems->format){
    case SYMS_FileFormat_PDB:
    {
      result = syms_pdb_mem_count_from_mems(&mems->pdb_accel);
    }break;
    
    case SYMS_FileFormat_DWARF:
    {
      result = syms_dw_mem_count_from_mems(&mems->dw_accel);
    }break;
  }
  SYMS_ASSERT_PARANOID(syms_parser_api_invariants());
  SYMS_ProfEnd();
  return(result);
}

SYMS_API SYMS_MemInfo
syms_mem_info_from_number(SYMS_Arena *arena, SYMS_String8 data, SYMS_DbgAccel *dbg,
                          SYMS_UnitAccel *unit, SYMS_MemsAccel *mems, SYMS_U64 n){
  SYMS_ProfBegin("syms_mem_info_from_number");
  SYMS_MemInfo result = {SYMS_MemKind_Null};
  if (dbg->format == unit->format && unit->format == mems->format){
    switch (mems->format){
      case SYMS_FileFormat_PDB:
      {
        result = syms_pdb_mem_info_from_number(arena, data, &dbg->pdb_accel, &unit->pdb_accel, &mems->pdb_accel, n);
      }break;
      
      case SYMS_FileFormat_DWARF:
      {
        result = syms_dw_mem_info_from_number(arena, data, &dbg->dw_accel, &unit->dw_accel, &mems->dw_accel, n);
      }break;
    }
  }
  SYMS_ASSERT_PARANOID(syms_parser_api_invariants());
  SYMS_ProfEnd();
  return(result);
}

SYMS_API SYMS_USID
syms_type_from_mem_number(SYMS_String8 data, SYMS_DbgAccel *dbg, SYMS_UnitAccel *unit,
                          SYMS_MemsAccel *mems, SYMS_U64 n){
  SYMS_ProfBegin("syms_type_from_mem_number");
  SYMS_USID result = {0};
  if (dbg->format == unit->format && unit->format == mems->format){
    switch (mems->format){
      case SYMS_FileFormat_PDB:
      {
        result = syms_pdb_type_from_mem_number(data, &dbg->pdb_accel, &unit->pdb_accel, &mems->pdb_accel, n);
      }break;
      
      case SYMS_FileFormat_DWARF:
      {
        result = syms_dw_type_from_mem_number(data, &dbg->dw_accel, &unit->dw_accel, &mems->dw_accel, n);
      }break;
    }
  }
  SYMS_ASSERT_PARANOID(syms_parser_api_invariants());
  SYMS_ProfEnd();
  return(result);
}

SYMS_API SYMS_SigInfo
syms_sig_info_from_mem_number(SYMS_Arena *arena, SYMS_String8 data, SYMS_DbgAccel *dbg,
                              SYMS_UnitAccel *unit, SYMS_MemsAccel *mems, SYMS_U64 n){
  SYMS_ProfBegin("syms_sig_info_from_mem_number");
  SYMS_SigInfo result = {0};
  if (dbg->format == unit->format && unit->format == mems->format){
    switch (mems->format){
      case SYMS_FileFormat_PDB:
      {
        result = syms_pdb_sig_info_from_mem_number(arena, data, &dbg->pdb_accel, &unit->pdb_accel,
                                                   &mems->pdb_accel, n);
      }break;
      
      case SYMS_FileFormat_DWARF:
      {
        result = syms_dw_sig_info_from_mem_number(arena, data, &dbg->dw_accel, &unit->dw_accel, &mems->dw_accel, n);
      }break;
    }
  }
  SYMS_ASSERT_PARANOID(syms_parser_api_invariants());
  SYMS_ProfEnd();
  return(result);
}

SYMS_API SYMS_USID
syms_symbol_from_mem_number(SYMS_String8 data, SYMS_DbgAccel *dbg, SYMS_UnitAccel *unit, SYMS_MemsAccel *mems,
                            SYMS_U64 n){
  SYMS_ProfBegin("syms_symbol_from_mem_number");
  SYMS_USID result = {0};
  if (dbg->format == unit->format && unit->format == mems->format){
    switch (mems->format){
      case SYMS_FileFormat_PDB:
      {
        // NOTE(allen): not available in PDB
      }break;
      
      case SYMS_FileFormat_DWARF:
      {
        result = syms_dw_symbol_from_mem_number(data, &dbg->dw_accel, &unit->dw_accel, &mems->dw_accel, n);
      }break;
    }
  }
  SYMS_ASSERT_PARANOID(syms_parser_api_invariants());
  SYMS_ProfEnd();
  return(result);
}

SYMS_API SYMS_USID
syms_containing_type_from_sid(SYMS_String8 data, SYMS_DbgAccel *dbg, SYMS_UnitAccel *unit, SYMS_SymbolID sid){
  SYMS_ProfBegin("syms_containing_type_from_sid");
  SYMS_USID result = {0};
  if(dbg->format == unit->format){
    switch(unit->format){
      case SYMS_FileFormat_PDB:
      {
        // NOTE(rjf): not available in PDB
      }break;
      
      case SYMS_FileFormat_DWARF:
      {
        result = syms_dw_containing_type_from_sid(data, &dbg->dw_accel, &unit->dw_accel, sid);
      }break;
    }
  }
  SYMS_ASSERT_PARANOID(syms_parser_api_invariants());
  SYMS_ProfEnd();
  return(result);
}

SYMS_API SYMS_EnumInfoArray
syms_enum_info_array_from_sid(SYMS_Arena *arena, SYMS_String8 data, SYMS_DbgAccel *dbg,
                              SYMS_UnitAccel *unit, SYMS_SymbolID sid){
  SYMS_ProfBegin("syms_enum_info_array_from_sid");
  SYMS_EnumInfoArray result = {0};
  if (dbg->format == unit->format){
    switch (unit->format){
      case SYMS_FileFormat_PDB:
      {
        result = syms_pdb_enum_info_array_from_sid(arena, data, &dbg->pdb_accel, &unit->pdb_accel, sid);
      }break;
      
      case SYMS_FileFormat_DWARF:
      {
        result = syms_dw_enum_info_array_from_sid(arena, data, &dbg->dw_accel, &unit->dw_accel, sid);
      }break;
    }
  }
  SYMS_ASSERT_PARANOID(syms_parser_api_invariants());
  SYMS_ProfEnd();
  return(result);
}

// symbol info

SYMS_API SYMS_UnitIDAndSig
syms_sig_handle_from_proc_sid(SYMS_String8 data, SYMS_DbgAccel *dbg, SYMS_UnitAccel *unit, SYMS_SymbolID sid){
  SYMS_ProfBegin("syms_sig_handle_from_proc_sid");
  SYMS_UnitIDAndSig result = {0};
  if (unit->format == dbg->format){
    switch (unit->format){
      case SYMS_FileFormat_PDB:
      {
        result = syms_pdb_proc_sig_handle_from_id(data, &dbg->pdb_accel, &unit->pdb_accel, sid);
      }break;
      
      case SYMS_FileFormat_DWARF:
      {
        result = syms_dw_proc_sig_handle_from_sid(data, &dbg->dw_accel, &unit->dw_accel, sid);
      }break;
    }
  }
  SYMS_ASSERT_PARANOID(syms_parser_api_invariants());
  SYMS_ProfEnd();
  return(result);
}

SYMS_API SYMS_SigInfo
syms_sig_info_from_handle(SYMS_Arena *arena, SYMS_String8 data, SYMS_DbgAccel *dbg, SYMS_UnitAccel *unit,
                          SYMS_SigHandle handle){
  SYMS_ProfBegin("syms_sig_info_from_handle");
  SYMS_SigInfo result = {0};
  if (unit->format == dbg->format){
    switch (unit->format){
      case SYMS_FileFormat_PDB:
      {
        result = syms_pdb_sig_info_from_handle(arena, data, &dbg->pdb_accel, &unit->pdb_accel, handle);
      }break;
      
      case SYMS_FileFormat_DWARF:
      {
        result = syms_dw_sig_info_from_handle(arena, data, &dbg->dw_accel, &unit->dw_accel, handle);
      }break;
    }
  }
  SYMS_ASSERT_PARANOID(syms_parser_api_invariants());
  SYMS_ProfEnd();
  return(result);
}

SYMS_API SYMS_U64RangeArray
syms_scope_vranges_from_sid(SYMS_Arena *arena, SYMS_String8 data, SYMS_DbgAccel *dbg,
                            SYMS_UnitAccel *unit, SYMS_SymbolID id){
  SYMS_ProfBegin("syms_scope_vranges_from_sid");
  SYMS_U64RangeArray result = {0};
  if (unit->format == dbg->format){
    switch (unit->format){
      case SYMS_FileFormat_PDB:
      {
        result = syms_pdb_scope_vranges_from_sid(arena, data, &dbg->pdb_accel, &unit->pdb_accel, id);
      }break;
      
      case SYMS_FileFormat_DWARF:
      {
        result = syms_dw_scope_vranges_from_sid(arena, data, &dbg->dw_accel, &unit->dw_accel, id);
      }break;
    }
  }
  SYMS_ASSERT_PARANOID(syms_parser_api_invariants());
  SYMS_ProfEnd();
  return(result);
}

SYMS_API SYMS_SymbolIDArray
syms_scope_children_from_sid(SYMS_Arena *arena, SYMS_String8 data, SYMS_DbgAccel *dbg,
                             SYMS_UnitAccel *unit, SYMS_SymbolID sid){
  SYMS_ProfBegin("syms_scope_children_from_sid");
  SYMS_SymbolIDArray result = {0};
  if (unit->format == dbg->format){
    switch (unit->format){
      case SYMS_FileFormat_PDB:
      {
        result = syms_pdb_scope_children_from_sid(arena, data, &dbg->pdb_accel, &unit->pdb_accel, sid);
      }break;
      
      case SYMS_FileFormat_DWARF:
      {
        result = syms_dw_scope_children_from_sid(arena, data, &dbg->dw_accel, &unit->dw_accel, sid);
      }break;
    }
  }
  SYMS_ASSERT_PARANOID(syms_parser_api_invariants());
  SYMS_ProfEnd();
  return(result);
}

<<<<<<< HEAD
SYMS_API SYMS_StrippedInfoArray
syms_stripped_from_unit(SYMS_Arena *arena, SYMS_String8 data, SYMS_DbgAccel *dbg, SYMS_UnitAccel *unit){
  SYMS_ProfBegin("syms_stripped_from_unit");
  SYMS_StrippedInfoArray result = {0};
=======
SYMS_API SYMS_Location
syms_location_from_proc_sid(SYMS_Arena *arena, SYMS_String8 data, SYMS_DbgAccel *dbg,
                            SYMS_UnitAccel *unit, SYMS_SymbolID sid, SYMS_ProcLoc proc_loc){
  SYMS_ProfBegin("syms_location_from_proc_sid");
  SYMS_Location result = {0};
>>>>>>> d731a049
  if (unit->format == dbg->format){
    switch (unit->format){
      case SYMS_FileFormat_PDB:
      {
<<<<<<< HEAD
        result = syms_pdb_stripped_from_unit(arena, data, &dbg->pdb_accel, &unit->pdb_accel);
=======
        // do nothing
>>>>>>> d731a049
      }break;
      
      case SYMS_FileFormat_DWARF:
      {
<<<<<<< HEAD
        // do nothing
      }break;
=======
        result = syms_dw_location_from_proc_sid(arena, data, &dbg->dw_accel, &unit->dw_accel, sid, proc_loc);
      }break;
    }
  }
  SYMS_ASSERT_PARANOID(syms_parser_api_invariants());
  SYMS_ProfEnd();
  return(result);
}

SYMS_API SYMS_LocRangeArray
syms_location_ranges_from_proc_sid(SYMS_Arena *arena, SYMS_String8 data, SYMS_DbgAccel *dbg,
                                   SYMS_UnitAccel *unit, SYMS_SymbolID sid, SYMS_ProcLoc proc_loc){
  SYMS_ProfBegin("syms_location_ranges_from_proc_sid");
  SYMS_LocRangeArray result = {0};
  if (unit->format == dbg->format){
    switch (unit->format){
      case SYMS_FileFormat_PDB:
      {
        // do nothing
      }break;
      
      case SYMS_FileFormat_DWARF:
      {
        result = syms_dw_location_ranges_from_proc_sid(arena, data, &dbg->dw_accel, &unit->dw_accel, sid, proc_loc);
      }break;
>>>>>>> d731a049
    }
  }
  SYMS_ASSERT_PARANOID(syms_parser_api_invariants());
  SYMS_ProfEnd();
  return(result);
}

// signature info
SYMS_API SYMS_SigInfo
syms_sig_info_from_type_sid(SYMS_Arena *arena, SYMS_String8 data, SYMS_DbgAccel *dbg,
                            SYMS_UnitAccel *unit, SYMS_SymbolID sid){
  SYMS_ProfBegin("syms_sig_info_from_type_sid");
  SYMS_SigInfo result = {0};
  if (unit->format == dbg->format){
    switch (unit->format){
      case SYMS_FileFormat_PDB:
      {
        result = syms_pdb_sig_info_from_id(arena, data, &dbg->pdb_accel, &unit->pdb_accel, sid);
      }break;
      
      case SYMS_FileFormat_DWARF:
      {
        result = syms_dw_sig_info_from_sid(arena, data, &dbg->dw_accel, &unit->dw_accel, sid);
      }break;
    }
  }
  SYMS_ASSERT_PARANOID(syms_parser_api_invariants());
  SYMS_ProfEnd();
  return(result);
}

// line info
SYMS_API SYMS_String8
syms_file_name_from_id(SYMS_Arena *arena, SYMS_String8 data, SYMS_DbgAccel *dbg, SYMS_UnitSetAccel *unit_set,
                       SYMS_UnitID uid, SYMS_FileID file_id){
  SYMS_ProfBegin("syms_file_name_from_id");
  SYMS_String8 result = {0};
  if (unit_set->format == dbg->format){
    switch (unit_set->format){
      case SYMS_FileFormat_PDB:
      {
        result = syms_pdb_file_name_from_id(arena, data, &dbg->pdb_accel, &unit_set->pdb_accel, uid, file_id);
      }break;
      
      case SYMS_FileFormat_DWARF:
      {
        result = syms_dw_file_name_from_id(arena, &unit_set->dw_accel, uid, file_id);
      }break;
    }
  }
  SYMS_ASSERT_PARANOID(syms_parser_api_invariants());
  SYMS_ProfEnd();
  return(result);
}

SYMS_API SYMS_String8Array
syms_file_table_from_uid(SYMS_Arena *arena, SYMS_String8 data, SYMS_DbgAccel *dbg,
                         SYMS_UnitSetAccel *unit_set, SYMS_UnitID uid)
{
  SYMS_ProfBegin("syms_file_table_from_uid");
  SYMS_String8Array result = {0};
  if(unit_set->format == dbg->format){
    switch (unit_set->format){
      case SYMS_FileFormat_DWARF:
      {
        result = syms_dw_file_table_from_uid(arena, data, &dbg->dw_accel, &unit_set->dw_accel, uid);
      }break;
    }
  }
  SYMS_ASSERT_PARANOID(syms_parser_api_invariants());
  SYMS_ProfEnd();
  return(result);
}

SYMS_API SYMS_LineParseOut
syms_line_parse_from_uid(SYMS_Arena *arena, SYMS_String8 data, SYMS_DbgAccel *dbg,
                         SYMS_UnitSetAccel *unit_set, SYMS_UnitID uid){
  SYMS_ProfBegin("syms_line_parse_from_uid");
  SYMS_LineParseOut result = {0};
  if (dbg->format == unit_set->format){
    switch (unit_set->format){
      case SYMS_FileFormat_PDB:
      {
        result = syms_pdb_line_parse_from_uid(arena, data, &dbg->pdb_accel, &unit_set->pdb_accel, uid);
      }break;
      
      case SYMS_FileFormat_DWARF:
      {
        result = syms_dw_line_parse_from_uid(arena, data, &dbg->dw_accel, &unit_set->dw_accel, uid);
      }break;
    }
  }
  SYMS_ASSERT_PARANOID(syms_parser_api_invariants());
  SYMS_ASSERT_PARANOID(syms_line_table_low_level_invariants(&result.line_table));
  SYMS_ASSERT_PARANOID(syms_line_table_high_level_invariants(&result.line_table));
  SYMS_ProfEnd();
  return(result);
}

// name maps
SYMS_API SYMS_MapAccel*
syms_type_map_from_dbg(SYMS_Arena *arena, SYMS_String8 data, SYMS_DbgAccel *dbg){
  SYMS_ProfBegin("syms_type_map_from_dbg");
  SYMS_MapAccel *result = (SYMS_MapAccel*)&syms_format_nil;
  switch (dbg->format){
    case SYMS_FileFormat_PDB:
    {
      result = (SYMS_MapAccel*)syms_pdb_type_map_from_dbg(arena, data, &dbg->pdb_accel);
    }break;
    
    case SYMS_FileFormat_DWARF:
    {
      result = (SYMS_MapAccel*)syms_dw_type_map_from_dbg(arena, data, &dbg->dw_accel);
    }break;
  }
  SYMS_ASSERT_PARANOID(syms_parser_api_invariants());
  SYMS_ProfEnd();
  return(result);
}

SYMS_API SYMS_MapAccel*
syms_unmangled_symbol_map_from_dbg(SYMS_Arena *arena, SYMS_String8 data, SYMS_DbgAccel *dbg){
  SYMS_ProfBegin("syms_unmangled_symbol_map_from_dbg");
  SYMS_MapAccel *result = (SYMS_MapAccel*)&syms_format_nil;
  switch (dbg->format){
    case SYMS_FileFormat_PDB:
    {
      result = (SYMS_MapAccel*)syms_pdb_unmangled_symbol_map_from_dbg(arena, data, &dbg->pdb_accel);
    }break;
    
    case SYMS_FileFormat_DWARF:
    {
      result = (SYMS_MapAccel*)syms_dw_image_symbol_map_from_dbg(arena, data, &dbg->dw_accel);
    }break;
  }
  SYMS_ASSERT_PARANOID(syms_parser_api_invariants());
  SYMS_ProfEnd();
  return(result);
}

SYMS_API SYMS_UnitID
syms_partner_uid_from_map(SYMS_MapAccel *map){
  SYMS_ProfBegin("syms_partner_uid_from_map");
  SYMS_UnitID result = 0;
  switch (map->format){
    case SYMS_FileFormat_PDB:
    {
      result = syms_pdb_partner_uid_from_map(&map->pdb_accel);
    }break;
    
    case SYMS_FileFormat_DWARF:
    {
      // NOTE(allen): do nothing
    }break;
  }
  SYMS_ASSERT_PARANOID(syms_parser_api_invariants());
  SYMS_ProfEnd();
  return(result);
}

SYMS_API SYMS_USIDList
syms_usid_list_from_string(SYMS_Arena *arena, SYMS_String8 data, SYMS_DbgAccel *dbg,
                           SYMS_MapAndUnit *map_and_unit, SYMS_String8 string){
  SYMS_ProfBegin("syms_usid_list_from_string");
  SYMS_USIDList result = {0};
  if (map_and_unit->map->format == dbg->format){
    switch (dbg->format){
      case SYMS_FileFormat_PDB:
      {
        result = syms_pdb_usid_list_from_string(arena, data, &dbg->pdb_accel,
                                                &map_and_unit->unit->pdb_accel,
                                                &map_and_unit->map->pdb_accel,
                                                string);
      }break;
      
      case SYMS_FileFormat_DWARF:
      {
        result = syms_dw_usid_list_from_string(arena, &map_and_unit->map->dw_accel, string);
      }break;
    }
  }
  SYMS_ASSERT_PARANOID(syms_parser_api_invariants());
  SYMS_ProfEnd();
  return(result);
}

// mangled names (linker names)

SYMS_API SYMS_UnitID
syms_link_names_uid(SYMS_DbgAccel *dbg){
  SYMS_UnitID result = 0;
  switch (dbg->format){
    case SYMS_FileFormat_PDB:
    {
      result = syms_pdb_link_names_uid();
    }break;
    
    case SYMS_FileFormat_DWARF:
    {
      // NOTE(allen): do nothing
    }break;
  }
  return(result);
}

SYMS_API SYMS_B32
syms_link_map_is_complete(SYMS_LinkMapAccel *map){
  SYMS_ProfBegin("syms_link_map_is_complete");
  SYMS_B32 result = syms_false;
  switch (map->format){
    case SYMS_FileFormat_PDB:
    {
      result = syms_true;
    }break;
    case SYMS_FileFormat_DWARF:
    {
      result = syms_false;
    }break;
  }
  SYMS_ProfEnd();
  return(result);
}

SYMS_API SYMS_LinkMapAccel*
syms_link_map_from_dbg(SYMS_Arena *arena, SYMS_String8 data, SYMS_DbgAccel *dbg){
  SYMS_ProfBegin("syms_link_map_from_dbg");
  SYMS_LinkMapAccel *result = (SYMS_LinkMapAccel*)&syms_format_nil;
  switch (dbg->format){
    case SYMS_FileFormat_PDB:
    {
      result = (SYMS_LinkMapAccel*)syms_pdb_link_map_from_dbg(arena, data, (SYMS_PdbDbgAccel*)dbg);
    }break;
    
    case SYMS_FileFormat_DWARF:
    {
      // TODO(allen): 
    }break;
  }
  SYMS_ProfEnd();
  return(result);
}

SYMS_API SYMS_U64
syms_voff_from_link_name(SYMS_String8 data, SYMS_DbgAccel *dbg, SYMS_LinkMapAccel *map,
                         SYMS_UnitAccel *link_unit, SYMS_String8 name){
  SYMS_ProfBegin("syms_voff_from_link_name");
  SYMS_U64 result = 0;
  if (dbg->format == map->format){
    switch (dbg->format){
      case SYMS_FileFormat_PDB:
      {
        result = syms_pdb_voff_from_link_name(data, (SYMS_PdbDbgAccel*)dbg, (SYMS_PdbLinkMapAccel*)map,
                                              (SYMS_PdbUnitAccel*)link_unit, name);
      }break;
      
      case SYMS_FileFormat_DWARF:
      {
        // TODO(allen): 
      }break;
    }
  }
  SYMS_ProfEnd();
  return(result);
}

SYMS_API SYMS_LinkNameRecArray
syms_link_name_array_from_unit(SYMS_Arena *arena, SYMS_String8 data, SYMS_DbgAccel *dbg, SYMS_UnitAccel *unit){
  SYMS_ProfBegin("syms_link_name_array_from_unit");
  SYMS_LinkNameRecArray result = {0};
  if (dbg->format == unit->format){
    switch (dbg->format){
      case SYMS_FileFormat_PDB:
      {
        result = syms_pdb_link_name_array_from_unit(arena, data, (SYMS_PdbDbgAccel*)dbg, (SYMS_PdbUnitAccel*)unit);
      }break;
      
      case SYMS_FileFormat_DWARF:
      {
        // TODO(allen): 
      }break;
    }
  }
  SYMS_ProfEnd();
  return(result);
}

// thread vars

SYMS_API SYMS_UnitID
syms_tls_var_uid_from_dbg(SYMS_DbgAccel *dbg){
  SYMS_UnitID result = 0;
  switch (dbg->format){
    case SYMS_FileFormat_PDB:
    {
      result = syms_pdb_tls_var_uid_from_dbg(&dbg->pdb_accel);
    }break;
  }
  return(result);
}

SYMS_API SYMS_SymbolIDArray
syms_tls_var_sid_array_from_unit(SYMS_Arena *arena, SYMS_UnitAccel *unit){
  SYMS_ProfBegin("syms_tls_var_sid_array_from_unit");
  SYMS_SymbolIDArray result = {0};
  switch (unit->format){
    case SYMS_FileFormat_PDB:
    {
      result = syms_pdb_tls_var_sid_array_from_unit(arena, &unit->pdb_accel);
    }break;
    
    case SYMS_FileFormat_DWARF:
    {
      // TODO(nick): TLS support on dwarf
    }break;
  }
  SYMS_ASSERT_PARANOID(syms_parser_api_invariants());
  SYMS_ProfEnd();
  return(result);
}


#endif //SYMS_PARSER_C<|MERGE_RESOLUTION|>--- conflicted
+++ resolved
@@ -257,57 +257,6 @@
   return(result);
 }
 
-// imports & exports
-SYMS_API SYMS_ImportArray
-syms_imports_from_bin(SYMS_Arena *arena, SYMS_String8 data, SYMS_BinAccel *bin){
-  SYMS_ProfBegin("syms_imports_from_bin");
-  SYMS_ImportArray result = {0};
-  switch (bin->format){
-    case SYMS_FileFormat_PE:
-    {
-      result = syms_pe_imports_from_bin(arena, data, &bin->pe_accel);
-    }break;
-    
-    case SYMS_FileFormat_ELF:
-    {
-      result = syms_elf_imports_from_bin(arena, data, &bin->elf_accel);
-    }break;
-    
-    case SYMS_FileFormat_MACH:
-    {
-      result = syms_mach_imports_from_bin(arena, data, &bin->mach_accel);
-    }break;
-  }
-  SYMS_ASSERT_PARANOID(syms_parser_api_invariants());
-  SYMS_ProfEnd();
-  return(result);
-}
-
-SYMS_API SYMS_ExportArray
-syms_exports_from_bin(SYMS_Arena *arena, SYMS_String8 data, SYMS_BinAccel *bin){
-  SYMS_ProfBegin("syms_exports_from_bin");
-  SYMS_ExportArray result = {0};
-  switch (bin->format){
-    case SYMS_FileFormat_PE:
-    {
-      result = syms_pe_exports_from_bin(arena, data, &bin->pe_accel);
-    }break;
-    
-    case SYMS_FileFormat_ELF:
-    {
-      result = syms_elf_exports_from_bin(arena, data, &bin->elf_accel);
-    }break;
-    
-    case SYMS_FileFormat_MACH:
-    {
-      result = syms_mach_exports_from_bin(arena, data, &bin->mach_accel);
-    }break;
-  }
-  SYMS_ASSERT_PARANOID(syms_parser_api_invariants());
-  SYMS_ProfEnd();
-  return(result);
-}
-
 
 ////////////////////////////////
 //~ NOTE(nick): Bin List
@@ -1271,35 +1220,20 @@
   return(result);
 }
 
-<<<<<<< HEAD
-SYMS_API SYMS_StrippedInfoArray
-syms_stripped_from_unit(SYMS_Arena *arena, SYMS_String8 data, SYMS_DbgAccel *dbg, SYMS_UnitAccel *unit){
-  SYMS_ProfBegin("syms_stripped_from_unit");
-  SYMS_StrippedInfoArray result = {0};
-=======
 SYMS_API SYMS_Location
 syms_location_from_proc_sid(SYMS_Arena *arena, SYMS_String8 data, SYMS_DbgAccel *dbg,
                             SYMS_UnitAccel *unit, SYMS_SymbolID sid, SYMS_ProcLoc proc_loc){
   SYMS_ProfBegin("syms_location_from_proc_sid");
   SYMS_Location result = {0};
->>>>>>> d731a049
   if (unit->format == dbg->format){
     switch (unit->format){
       case SYMS_FileFormat_PDB:
       {
-<<<<<<< HEAD
-        result = syms_pdb_stripped_from_unit(arena, data, &dbg->pdb_accel, &unit->pdb_accel);
-=======
         // do nothing
->>>>>>> d731a049
-      }break;
-      
-      case SYMS_FileFormat_DWARF:
-      {
-<<<<<<< HEAD
-        // do nothing
-      }break;
-=======
+      }break;
+      
+      case SYMS_FileFormat_DWARF:
+      {
         result = syms_dw_location_from_proc_sid(arena, data, &dbg->dw_accel, &unit->dw_accel, sid, proc_loc);
       }break;
     }
@@ -1325,7 +1259,6 @@
       {
         result = syms_dw_location_ranges_from_proc_sid(arena, data, &dbg->dw_accel, &unit->dw_accel, sid, proc_loc);
       }break;
->>>>>>> d731a049
     }
   }
   SYMS_ASSERT_PARANOID(syms_parser_api_invariants());
