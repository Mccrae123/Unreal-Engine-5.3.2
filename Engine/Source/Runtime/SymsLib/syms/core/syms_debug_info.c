--- conflicted
+++ resolved
@@ -76,15 +76,6 @@
 }
 
 SYMS_API SYMS_B32
-<<<<<<< HEAD
-syms_type_kind_is_integer(SYMS_TypeKind kind){
-  SYMS_B32 result = (SYMS_TypeKind_Int8 <= kind && kind <= SYMS_TypeKind_UInt128);
-  return(result);
-}
-
-SYMS_API SYMS_B32
-=======
->>>>>>> d731a049
 syms_type_kind_is_signed(SYMS_TypeKind kind){
   SYMS_B32 result = (SYMS_TypeKind_Int8 <= kind && kind <= SYMS_TypeKind_Int128);
   return(result);
