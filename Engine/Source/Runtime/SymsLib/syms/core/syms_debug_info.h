--- conflicted
+++ resolved
@@ -34,11 +34,7 @@
 } SYMS_BinInfoArray;
 
 ////////////////////////////////
-<<<<<<< HEAD
-//~ NOTE(allen): Binary Imports & Exports
-=======
 //~ allen: Binary Imports & Exports
->>>>>>> d731a049
 
 typedef struct SYMS_Import{
   SYMS_String8 name;
@@ -76,11 +72,7 @@
 } SYMS_ExportArray;
 
 ////////////////////////////////
-<<<<<<< HEAD
-//~ NOTE(allen): Compilation Unit Types
-=======
 //~ allen: Compilation Unit Types
->>>>>>> d731a049
 
 typedef SYMS_U64 SYMS_UnitID;
 
@@ -311,16 +303,6 @@
   SYMS_U64 val;
 } SYMS_ConstInfo;
 
-typedef struct SYMS_StrippedInfo{
-  SYMS_String8 name;
-  SYMS_U64 voff;
-} SYMS_StrippedInfo;
-
-typedef struct SYMS_StrippedInfoArray{
-  SYMS_StrippedInfo *info;
-  SYMS_U64 count;
-} SYMS_StrippedInfoArray;
-
 typedef enum SYMS_MemKind{
   SYMS_MemKind_Null,
   SYMS_MemKind_DataField,
@@ -428,10 +410,7 @@
 SYMS_API SYMS_TypeKind syms_type_kind_fwd_from_main(SYMS_TypeKind type_kind);
 SYMS_API SYMS_TypeKind syms_type_kind_main_from_fwd(SYMS_TypeKind type_kind);
 SYMS_API SYMS_B32      syms_type_kind_is_basic(SYMS_TypeKind kind);
-<<<<<<< HEAD
-=======
 SYMS_API SYMS_B32      syms_type_kind_is_basic_or_enum(SYMS_TypeKind kind);
->>>>>>> d731a049
 SYMS_API SYMS_B32      syms_type_kind_is_integer(SYMS_TypeKind kind);
 SYMS_API SYMS_B32      syms_type_kind_is_signed(SYMS_TypeKind kind);
 SYMS_API SYMS_B32      syms_type_kind_is_complex(SYMS_TypeKind kind);
