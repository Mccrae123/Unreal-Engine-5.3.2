--- conflicted
+++ resolved
@@ -45,365 +45,16 @@
 	return LOCTEXT("BasicRole", "Basic");
 }
 
-<<<<<<< HEAD
-/**
- * ULiveLinkFrameInterpolationProcessor
- */
-TSubclassOf<ULiveLinkRole> ULiveLinkBasicFrameInterpolateProcessor::GetRole() const
-{
-	return ULiveLinkBasicRole::StaticClass();
-}
-
-ULiveLinkFrameInterpolationProcessor::FWorkerSharedPtr ULiveLinkBasicFrameInterpolateProcessor::FetchWorker()
-{
-	if (!BaseInstance.IsValid())
-	{
-		BaseInstance = MakeShared<FLiveLinkBasicFrameInterpolateProcessorWorker, ESPMode::ThreadSafe>(bInterpolatePropertyValues);
-	}
-
-	return BaseInstance;
-}
-
-ULiveLinkBasicFrameInterpolateProcessor::FLiveLinkBasicFrameInterpolateProcessorWorker::FLiveLinkBasicFrameInterpolateProcessorWorker(bool bInInterpolatePropertyValues)
-	: bInterpolatePropertyValues(bInInterpolatePropertyValues)
-{}
-
-TSubclassOf<ULiveLinkRole> ULiveLinkBasicFrameInterpolateProcessor::FLiveLinkBasicFrameInterpolateProcessorWorker::GetRole() const
-{
-	return ULiveLinkBasicRole::StaticClass();
-}
-
-namespace LiveLinkInterpolation
-{
-	void Interpolate(const UStruct* InStruct, bool bCheckForInterpFlag, float InBlendWeight, const void* InFrameDataA, const void* InFrameDataB, void* OutFrameData);
-	void InterpolateProperty(UProperty* Property, float InBlendWeight, const void* InFrameDataA, const void* InFrameDataB, void* OutFrameData);
-
-	template<class T>
-	T BlendValue(const T& A, const T& B, float InBlendWeight)
-	{
-		return FMath::Lerp(A, B, InBlendWeight);
-	}
-
-	template<>
-	FTransform BlendValue(const FTransform& A, const FTransform& B, float InBlendWeight)
-	{
-		const ScalarRegister ABlendWeight(1.0f - InBlendWeight);
-		const ScalarRegister BBlendWeight(InBlendWeight);
-
-		FTransform Output = A * ABlendWeight;
-		Output.AccumulateWithShortestRotation(B, BBlendWeight);
-		Output.NormalizeRotation();
-		return Output;
-	}
-
-	template<class T>
-	void Interpolate(const UStructProperty* StructProperty, float InBlendWeight, const void* DataA, const void* DataB, void* DataResult)
-	{
-		for (int32 ArrayIndex = 0; ArrayIndex < StructProperty->ArrayDim; ++ArrayIndex)
-		{
-			const T* ValuePtrA = StructProperty->ContainerPtrToValuePtr<T>(DataA, ArrayIndex);
-			const T* ValuePtrB = StructProperty->ContainerPtrToValuePtr<T>(DataB, ArrayIndex);
-			T* ValuePtrResult = StructProperty->ContainerPtrToValuePtr<T>(DataResult, ArrayIndex);
-
-			T ValueResult = BlendValue(*ValuePtrA, *ValuePtrB, InBlendWeight);
-			StructProperty->CopySingleValue(ValuePtrResult, &ValueResult);
-		}
-	}
-
-	void Interpolate(const UStruct* InStruct, bool bCheckForInterpFlag, float InBlendWeight, const void* InFrameDataA, const void* InFrameDataB, void* OutFrameData)
-	{
-		for (TFieldIterator<UProperty> Itt(InStruct); Itt; ++Itt)
-		{
-			UProperty* Property = *Itt;
-			if (!bCheckForInterpFlag || Property->HasAnyPropertyFlags(CPF_Interp))
-			{
-				if (UArrayProperty* ArrayProperty = Cast<UArrayProperty>(Property))
-				{
-					for (int32 DimIndex = 0; DimIndex < ArrayProperty->ArrayDim; ++DimIndex)
-					{
-						const void* Data0 = ArrayProperty->ContainerPtrToValuePtr<const void>(InFrameDataA, DimIndex);
-						const void* Data1 = ArrayProperty->ContainerPtrToValuePtr<const void>(InFrameDataB, DimIndex);
-						void* DataResult = ArrayProperty->ContainerPtrToValuePtr<void>(OutFrameData, DimIndex);
-
-						FScriptArrayHelper ArrayHelperA(ArrayProperty, Data0);
-						FScriptArrayHelper ArrayHelperB(ArrayProperty, Data1);
-						FScriptArrayHelper ArrayHelperResult(ArrayProperty, DataResult);
-
-						int32 MinValue = FMath::Min(ArrayHelperA.Num(), FMath::Min(ArrayHelperB.Num(), ArrayHelperResult.Num()));
-						for (int32 ArrayIndex = 0; ArrayIndex < MinValue; ++ArrayIndex)
-						{
-							InterpolateProperty(ArrayProperty->Inner, InBlendWeight, ArrayHelperA.GetRawPtr(ArrayIndex), ArrayHelperB.GetRawPtr(ArrayIndex), ArrayHelperResult.GetRawPtr(ArrayIndex));
-						}
-					}
-				}
-				else
-				{
-					InterpolateProperty(Property, InBlendWeight, InFrameDataA, InFrameDataB, OutFrameData);
-				}
-			}
-		}
-	}
-
-	void InterpolateProperty(UProperty* Property, float InBlendWeight, const void* InFrameDataA, const void* InFrameDataB, void* OutFrameData)
-	{
-		if (UStructProperty* StructProperty = Cast<UStructProperty>(Property))
-		{
-			if (StructProperty->Struct->GetFName() == NAME_Vector)
-			{
-				Interpolate<FVector>(StructProperty, InBlendWeight, InFrameDataA, InFrameDataB, OutFrameData);
-			}
-			else if (StructProperty->Struct->GetFName() == NAME_Vector4)
-			{
-				Interpolate<FVector4>(StructProperty, InBlendWeight, InFrameDataA, InFrameDataB, OutFrameData);
-			}
-			else if (StructProperty->Struct->GetFName() == NAME_Rotator)
-			{
-				Interpolate<FRotator>(StructProperty, InBlendWeight, InFrameDataA, InFrameDataB, OutFrameData);
-			}
-			else if (StructProperty->Struct->GetFName() == NAME_Quat)
-			{
-				Interpolate<FQuat>(StructProperty, InBlendWeight, InFrameDataA, InFrameDataB, OutFrameData);
-			}
-			else if (StructProperty->Struct->GetFName() == NAME_Transform)
-			{
-				Interpolate<FTransform>(StructProperty, InBlendWeight, InFrameDataA, InFrameDataB, OutFrameData);
-			}
-			else if (StructProperty->Struct->GetFName() == NAME_LinearColor)
-			{
-				Interpolate<FLinearColor>(StructProperty, InBlendWeight, InFrameDataA, InFrameDataB, OutFrameData);
-			}
-			else
-			{
-				for (int32 ArrayIndex = 0; ArrayIndex < StructProperty->ArrayDim; ++ArrayIndex)
-				{
-					const void* Data0 = StructProperty->ContainerPtrToValuePtr<const void>(InFrameDataA, ArrayIndex);
-					const void* Data1 = StructProperty->ContainerPtrToValuePtr<const void>(InFrameDataB, ArrayIndex);
-					void* DataResult = StructProperty->ContainerPtrToValuePtr<void>(OutFrameData, ArrayIndex);
-					Interpolate(StructProperty->Struct, false, InBlendWeight, Data0, Data1, DataResult);
-				}
-			}
-		}
-		else if (UNumericProperty* NumericProperty = Cast<UNumericProperty>(Property))
-		{
-			if (NumericProperty->IsFloatingPoint())
-			{
-				for (int32 ArrayIndex = 0; ArrayIndex < NumericProperty->ArrayDim; ++ArrayIndex)
-				{
-					const void* Data0 = NumericProperty->ContainerPtrToValuePtr<const void>(InFrameDataA, ArrayIndex);
-					double Value0 = NumericProperty->GetFloatingPointPropertyValue(Data0);
-					const void* Data1 = NumericProperty->ContainerPtrToValuePtr<const void>(InFrameDataB, ArrayIndex);
-					double Value1 = NumericProperty->GetFloatingPointPropertyValue(Data1);
-
-					double ValueResult = FMath::Lerp(Value0, Value1, InBlendWeight);
-
-					void* DataResult = NumericProperty->ContainerPtrToValuePtr<void>(OutFrameData, ArrayIndex);
-					NumericProperty->SetFloatingPointPropertyValue(DataResult, ValueResult);
-				}
-			}
-			else if (NumericProperty->IsInteger() && !NumericProperty->IsEnum())
-			{
-				for (int32 ArrayIndex = 0; ArrayIndex < NumericProperty->ArrayDim; ++ArrayIndex)
-				{
-					const void* Data0 = NumericProperty->ContainerPtrToValuePtr<const void>(InFrameDataA, ArrayIndex);
-					int64 Value0 = NumericProperty->GetSignedIntPropertyValue(Data0);
-					const void* Data1 = NumericProperty->ContainerPtrToValuePtr<const void>(InFrameDataB, ArrayIndex);
-					int64 Value1 = NumericProperty->GetSignedIntPropertyValue(Data1);
-
-					int64 ValueResult = FMath::Lerp(Value0, Value1, InBlendWeight);
-
-					void* DataResult = NumericProperty->ContainerPtrToValuePtr<void>(OutFrameData, ArrayIndex);
-					NumericProperty->SetIntPropertyValue(DataResult, ValueResult);
-				}
-			}
-		}
-	}
-
-	template<class TTimeType>
-	void Interpolate(TTimeType InTime, const FLiveLinkStaticDataStruct& InStaticData, const TArray<FLiveLinkFrameDataStruct>& InSourceFrames, FLiveLinkSubjectFrameData& OutBlendedFrame, bool bInInterpolatePropertyValues)
-	{
-		int32 FrameDataIndexA = INDEX_NONE;
-		int32 FrameDataIndexB = INDEX_NONE;
-		if (ULiveLinkBasicFrameInterpolateProcessor::FLiveLinkBasicFrameInterpolateProcessorWorker::FindInterpolateIndex(InTime, InSourceFrames, FrameDataIndexA, FrameDataIndexB))
-		{
-			if (FrameDataIndexA == FrameDataIndexB)
-			{
-				// Copy over the frame directly
-				OutBlendedFrame.FrameData.InitializeWith(InSourceFrames[FrameDataIndexA]);
-			}
-			else
-			{
-				const FLiveLinkFrameDataStruct& FrameDataA = InSourceFrames[FrameDataIndexA];
-				const FLiveLinkFrameDataStruct& FrameDataB = InSourceFrames[FrameDataIndexB];
-
-				const double BlendFactor = ULiveLinkBasicFrameInterpolateProcessor::FLiveLinkBasicFrameInterpolateProcessorWorker::GetBlendFactor(InTime, FrameDataA, FrameDataB);
-				if (FMath::IsNearlyZero(BlendFactor))
-				{
-					OutBlendedFrame.FrameData.InitializeWith(FrameDataA);
-				}
-				else if (FMath::IsNearlyEqual(1.0, BlendFactor))
-				{
-					OutBlendedFrame.FrameData.InitializeWith(FrameDataB);
-				}
-				else
-				{
-					ULiveLinkBasicFrameInterpolateProcessor::FLiveLinkBasicFrameInterpolateProcessorWorker::FGenericInterpolateOptions InterpolationOptions;
-					InterpolationOptions.bInterpolatePropertyValues = bInInterpolatePropertyValues;
-
-					ULiveLinkBasicFrameInterpolateProcessor::FLiveLinkBasicFrameInterpolateProcessorWorker::GenericInterpolate(BlendFactor, InterpolationOptions, FrameDataA, FrameDataB, OutBlendedFrame.FrameData);
-				}
-			}
-		}
-		else if (InSourceFrames.Num())
-		{
-			OutBlendedFrame.FrameData.InitializeWith(InSourceFrames[0].GetStruct(), InSourceFrames[0].GetBaseData());
-		}
-	}
-}
-
-void ULiveLinkBasicFrameInterpolateProcessor::FLiveLinkBasicFrameInterpolateProcessorWorker::Interpolate(double InTime, const FLiveLinkStaticDataStruct& InStaticData, const TArray<FLiveLinkFrameDataStruct>& InSourceFrames, FLiveLinkSubjectFrameData& OutBlendedFrame)
-{
-	LiveLinkInterpolation::Interpolate(InTime, InStaticData, InSourceFrames, OutBlendedFrame, bInterpolatePropertyValues);
-}
-
-void ULiveLinkBasicFrameInterpolateProcessor::FLiveLinkBasicFrameInterpolateProcessorWorker::Interpolate(const FQualifiedFrameTime& InTime, const FLiveLinkStaticDataStruct& InStaticData, const TArray<FLiveLinkFrameDataStruct>& InSourceFrames, FLiveLinkSubjectFrameData& OutBlendedFrame)
-{
-	LiveLinkInterpolation::Interpolate(InTime, InStaticData, InSourceFrames, OutBlendedFrame, bInterpolatePropertyValues);
-}
-
-void ULiveLinkBasicFrameInterpolateProcessor::FLiveLinkBasicFrameInterpolateProcessorWorker::GenericInterpolate(double InBlendWeight, const FGenericInterpolateOptions& Options, const FLiveLinkFrameDataStruct& FrameDataA, const FLiveLinkFrameDataStruct& FrameDataB, FLiveLinkFrameDataStruct& OutBlendedFrameData)
-{
-	check(FrameDataA.GetStruct() == FrameDataB.GetStruct());
-
-	const FLiveLinkFrameDataStruct& FrameWhenCanNotBlend = (InBlendWeight > 0.5f) ? FrameDataB : FrameDataA;
-
-	if (Options.bCopyClosestFrame)
-	{
-		OutBlendedFrameData.InitializeWith(FrameDataA.GetStruct(), FrameWhenCanNotBlend.GetBaseData());
-	}
-	else
-	{
-		OutBlendedFrameData.InitializeWith(FrameDataA.GetStruct(), nullptr);
-		if (Options.bCopyClosestMetaData)
-		{
-			OutBlendedFrameData.GetBaseData()->MetaData = FrameWhenCanNotBlend.GetBaseData()->MetaData;
-		}
-	}
-
-	OutBlendedFrameData.GetBaseData()->WorldTime = FLiveLinkWorldTime(FMath::Lerp(FrameDataA.GetBaseData()->WorldTime.GetOffsettedTime(), FrameDataB.GetBaseData()->WorldTime.GetOffsettedTime(), InBlendWeight), 0.0);
-
-	if (Options.bInterpolatePropertyValues)
-	{
-		const TArray<float>& PropertiesA = FrameDataA.GetBaseData()->PropertyValues;
-		const TArray<float>& PropertiesB = FrameDataB.GetBaseData()->PropertyValues;
-		TArray<float>& PropertiesResult = OutBlendedFrameData.GetBaseData()->PropertyValues;
-
-		int32 NumOfProperties = FMath::Min(PropertiesA.Num(), PropertiesB.Num());
-		PropertiesResult.SetNum(NumOfProperties);
-
-		for (int32 PropertyIndex = 0; PropertyIndex < NumOfProperties; ++PropertyIndex)
-		{
-			PropertiesResult[PropertyIndex] = FMath::Lerp(PropertiesA[PropertyIndex], PropertiesB[PropertyIndex], InBlendWeight);
-		}
-	}
-	else
-	{
-		OutBlendedFrameData.GetBaseData()->PropertyValues = FrameWhenCanNotBlend.GetBaseData()->PropertyValues;
-	}
-
-	if (Options.bInterpolateInterpProperties)
-	{
-		LiveLinkInterpolation::Interpolate(FrameDataA.GetStruct(), true, InBlendWeight, FrameDataA.GetBaseData(), FrameDataB.GetBaseData(), OutBlendedFrameData.GetBaseData());
-	}
-}
-
-double ULiveLinkBasicFrameInterpolateProcessor::FLiveLinkBasicFrameInterpolateProcessorWorker::GetBlendFactor(double InTime, const FLiveLinkFrameDataStruct& FrameDataA, const FLiveLinkFrameDataStruct& FrameDataB)
-{
-	const double FrameATime = FrameDataA.GetBaseData()->WorldTime.GetOffsettedTime();
-	const double FrameBTime = FrameDataB.GetBaseData()->WorldTime.GetOffsettedTime();
-	return (InTime - FrameATime) / (FrameBTime - FrameATime);
-}
-
-double ULiveLinkBasicFrameInterpolateProcessor::FLiveLinkBasicFrameInterpolateProcessorWorker::GetBlendFactor(FQualifiedFrameTime InTime, const FLiveLinkFrameDataStruct& FrameDataA, const FLiveLinkFrameDataStruct& FrameDataB)
-{
-	const double FrameASeconds = FrameDataA.GetBaseData()->MetaData.SceneTime.AsSeconds();
-	const double FrameBSeconds = FrameDataB.GetBaseData()->MetaData.SceneTime.AsSeconds();
-	return (InTime.AsSeconds() - FrameASeconds) / (FrameBSeconds - FrameASeconds);
-}
-
- bool ULiveLinkBasicFrameInterpolateProcessor::FLiveLinkBasicFrameInterpolateProcessorWorker::FindInterpolateIndex(double InTime, const TArray<FLiveLinkFrameDataStruct>& InSourceFrames, int32& OutFrameIndexA, int32& OutFrameIndexB)
- {
-	if (InSourceFrames.Num() == 0)
-=======
 bool ULiveLinkBasicRole::IsFrameDataValid(const FLiveLinkStaticDataStruct& InStaticData, const FLiveLinkFrameDataStruct& InFrameData, bool& bOutShouldLogWarning) const
 {
 	bool bResult = Super::IsFrameDataValid(InStaticData, InFrameData, bOutShouldLogWarning);
 	if (bResult)
->>>>>>> 69078e53
 	{
 		const FLiveLinkBaseStaticData* StaticData = InStaticData.Cast<FLiveLinkBaseStaticData>();
 		const FLiveLinkBaseFrameData* FrameData = InFrameData.Cast<FLiveLinkBaseFrameData>();
 		bResult = StaticData && FrameData && StaticData->PropertyNames.Num() == FrameData->PropertyValues.Num();
 	}
-<<<<<<< HEAD
-
-	for (int32 FrameIndex = InSourceFrames.Num() - 1; FrameIndex >= 0; --FrameIndex)
-	{
-		const FLiveLinkFrameDataStruct& SourceFrameData = InSourceFrames[FrameIndex];
-		if (SourceFrameData.GetBaseData()->WorldTime.GetOffsettedTime() < InTime)
-		{
-			if (FrameIndex == InSourceFrames.Num() - 1)
-			{
-				OutFrameIndexA = FrameIndex;
-				OutFrameIndexB = FrameIndex;
-				return true;
-			}
-			else
-			{
-
-				OutFrameIndexA = FrameIndex;
-				OutFrameIndexB = FrameIndex + 1;
-				return true;
-			}
-		}
-	}
-
-	return false;
-}
-
- bool ULiveLinkBasicFrameInterpolateProcessor::FLiveLinkBasicFrameInterpolateProcessorWorker::FindInterpolateIndex(FQualifiedFrameTime InTime, const TArray<FLiveLinkFrameDataStruct>& InSourceFrames, int32& OutFrameIndexA, int32& OutFrameIndexB)
- {
-	 if (InSourceFrames.Num() == 0)
-	 {
-		 return false;
-	 }
-
-	const double InTimeInSeconds = InTime.AsSeconds();
-	for (int32 FrameIndex = InSourceFrames.Num() - 1; FrameIndex >= 0; --FrameIndex)
-	{
-		const FLiveLinkFrameDataStruct& SourceFrameData = InSourceFrames[FrameIndex];
-		if (SourceFrameData.GetBaseData()->MetaData.SceneTime.AsSeconds() < InTimeInSeconds)
-		{
-			if (FrameIndex == InSourceFrames.Num() - 1)
-			{
-				OutFrameIndexA = FrameIndex;
-				OutFrameIndexB = FrameIndex;
-				return true;
-			}
-			else
-			{
-				OutFrameIndexA = FrameIndex;
-				OutFrameIndexB = FrameIndex + 1;
-				return true;
-			}
-		}
-	}
-
-	return false;
- }
-
-=======
 	return bResult;
 }
 
->>>>>>> 69078e53
 #undef LOCTEXT_NAMESPACE