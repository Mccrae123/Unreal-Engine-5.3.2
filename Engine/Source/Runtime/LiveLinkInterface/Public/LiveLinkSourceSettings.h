// Copyright 1998-2019 Epic Games, Inc. All Rights Reserved.

#pragma once

#include "CoreMinimal.h"
#include "UObject/ObjectMacros.h"
#include "UObject/Object.h"

#include "LiveLinkSourceFactory.h"
#include "LiveLinkTypes.h"
#include "Misc/FrameNumber.h"
#include "Misc/FrameRate.h"
#include "Templates/SubclassOf.h"

#include "LiveLinkSourceSettings.generated.h"

UENUM()
enum class ELiveLinkSourceMode : uint8
{
	//The source will the latest frame available to evaluate its subjects.
	//This mode will not attempt any type of interpolation or time synchronization.
	Latest,

	//The source will use the engine's time to evaluate its subjects.
	//This mode is most useful when smooth animation is desired.
	EngineTime,

	//The source will use the engine's timecode to evaluate its subjects.
	//This mode is most useful when sources need to be synchronized with 
	//multiple other external inputs
	//(such as video or other time synchronized sources).
	//Should not be used when the engine isn't setup with a Timecode provider.
	Timecode,
};

//~ A customizer will add the properties manually. You'll need to update LiveLinkSourceSettingsDetailCustomization if you add a property here.
USTRUCT()
struct FLiveLinkSourceBufferManagementSettings
{
	GENERATED_BODY()

	/** If the frame is older than ValidTime, remove it from the buffer list (in seconds). */
<<<<<<< HEAD
	UPROPERTY(EditAnywhere, Category = "Settings", meta=(ForceUnits=s))
=======
	UPROPERTY(EditAnywhere, Category = "Settings", meta=(ForceUnits=s, ClampMin=0.5))
>>>>>>> 69078e53
	float ValidEngineTime = 1.0f;

	/** When evaluating with time: how far back from current time should we read the buffer (in seconds) */
	UPROPERTY(EditAnywhere, Category = "Settings", meta=(ForceUnits=s))
<<<<<<< HEAD
	float EngineTimeOffset;
=======
	float EngineTimeOffset = 0.0f;
>>>>>>> 69078e53

	/** When evaluating with timecode: what is the expected frame rate of the timecode */
	UPROPERTY(EditAnywhere, Category = "Settings")
	FFrameRate TimecodeFrameRate = {24, 1};

<<<<<<< HEAD
	/** If the frame timecode is older than ValidTimecodeFrame, remove it from the buffer list (in TimecodeFrameRate). */
	UPROPERTY(EditAnywhere, Category = "Settings")
=======
	UPROPERTY(EditAnywhere, Category = "Settings")
	bool bGenerateSubFrame = false;

	/**
	 * What is the source frame rate.
	 * When the refresh rate of the source is bigger than the timecode frame rate, LiveLink will try to generate sub frame numbers.
	 * @note The source should generate the sub frame numbers. Use this setting when the source is not able to do so.
	 * @note The generated sub frame numbers will not be saved by Sequencer.
	 */
	UPROPERTY(EditAnywhere, Category = "Settings", meta=(EditCondition="bGenerateSubFrame"))
	FFrameRate SourceTimecodeFrameRate = { 24, 1 };

	/** If the frame timecode is older than ValidTimecodeFrame, remove it from the buffer list (in TimecodeFrameRate). */
	UPROPERTY(EditAnywhere, Category = "Settings", meta=(ClampMin=1))
>>>>>>> 69078e53
	int32 ValidTimecodeFrame = 30;

	/** When evaluating with timecode: how far back from current timecode should we read the buffer (in TimecodeFrameRate). */
	UPROPERTY(EditAnywhere, Category = "Settings")
<<<<<<< HEAD
	int32 TimecodeFrameOffset;

	/** Maximum number of frame to keep in memory. */
	UPROPERTY(EditAnywhere, Category = "Settings")
	int32 MaxNumberOfFrameToBuffered = 10;
=======
	int32 TimecodeFrameOffset = 0;

	/** When evaluating with latest: how far back from latest frame should we read the buffer */
	UPROPERTY(EditAnywhere, Category = "Settings")
	int32 LatestOffset = 0;

	/** Maximum number of frame to keep in memory. */
	UPROPERTY(EditAnywhere, Category = "Settings", meta=(ClampMin=1))
	int32 MaxNumberOfFrameToBuffered = 10;

	/** When cleaning the buffer keep at least one frame, even if the frame doesn't matches the other options. */
	UPROPERTY(EditAnywhere, AdvancedDisplay, Category = "Settings")
	bool bKeepAtLeastOneFrame = true;
>>>>>>> 69078e53
};

USTRUCT()
struct FLiveLinkSourceDebugInfo
{
	GENERATED_BODY()

	UPROPERTY(VisibleAnywhere, Category = "Debug")
	FLiveLinkSubjectName SubjectName;

	UPROPERTY(VisibleAnywhere, Category = "Debug")
	int32 SnapshotIndex;

	UPROPERTY(VisibleAnywhere, Category = "Debug")
	int32 NumberOfBufferAtSnapshot;
};

/** Base class for live link source settings (can be replaced by sources themselves) */
UCLASS()
class LIVELINKINTERFACE_API ULiveLinkSourceSettings : public UObject
{
public:
	GENERATED_BODY()

	/**
	 * The the subject how to create the frame snapshot.
	 * @note A client may evaluate manually the subject in a different mode by using EvaluateFrameAtWorldTime or EvaluateFrameAtSceneTime.
	 */
	UPROPERTY(EditAnywhere, Category = "Settings", meta=(DisplayName="Evaluation Mode"))
	ELiveLinkSourceMode Mode = ELiveLinkSourceMode::EngineTime;

	/** How the frame buffers are managed. */
<<<<<<< HEAD
	UPROPERTY(EditAnywhere, Category = "Settings", meta=(ShowOnlyInnerProperties))
=======
	UPROPERTY(EditAnywhere, Category = "Settings")
>>>>>>> 69078e53
	FLiveLinkSourceBufferManagementSettings BufferSettings;

	/** Connection information that is needed by the factory to recreate the source from a preset. */
	UPROPERTY(EditAnywhere, AdvancedDisplay, Category = "Settings")
	FString ConnectionString;

	/** Factory used to create the source. */
	UPROPERTY(VisibleAnywhere, AdvancedDisplay, Category = "Settings")
	TSubclassOf<ULiveLinkSourceFactory> Factory;

#if WITH_EDITORONLY_DATA
	UPROPERTY(VisibleAnywhere, Category = "Debug", meta=(ShowOnlyInnerProperties))
	TArray<FLiveLinkSourceDebugInfo> SourceDebugInfos;
#endif

	virtual void Serialize(FArchive& Ar) override;

#if WITH_EDITOR
	virtual bool CanEditChange(const UProperty* InProperty) const override;
#endif
};

USTRUCT()
struct
	UE_DEPRECATED(4.23, "FLiveLinkTimeSynchronizationSettings is now unused.")
	FLiveLinkTimeSynchronizationSettings
{
	GENERATED_BODY()

	FLiveLinkTimeSynchronizationSettings() : FrameRate(60, 1) {}

	/**
	 * The frame rate of the source.
	 * This should be the frame rate the source is "stamped" at, not necessarily the frame rate the source is sending.
	 * The source should supply this whenever possible.
	 */
	UPROPERTY(EditAnywhere, Category = Settings)
	FFrameRate FrameRate;

	/** When evaluating: how far back from current timecode should we read the buffer (in frame number) */
	UPROPERTY(EditAnywhere, Category = Settings)
	FFrameNumber FrameOffset;
};
 
USTRUCT()
struct 
	UE_DEPRECATED(4.23, "FLiveLinkInterpolationSettings is now unused.")
	FLiveLinkInterpolationSettings
{
	GENERATED_BODY()

	FLiveLinkInterpolationSettings() 
		: bUseInterpolation_DEPRECATED(false)
		, InterpolationOffset(0.5f) 
	{}

	UPROPERTY()
	bool bUseInterpolation_DEPRECATED;

	/** When interpolating: how far back from current time should we read the buffer (in seconds) */
	UPROPERTY(EditAnywhere, Category = Settings)
	float InterpolationOffset;
};<|MERGE_RESOLUTION|>--- conflicted
+++ resolved
@@ -40,29 +40,17 @@
 	GENERATED_BODY()
 
 	/** If the frame is older than ValidTime, remove it from the buffer list (in seconds). */
-<<<<<<< HEAD
-	UPROPERTY(EditAnywhere, Category = "Settings", meta=(ForceUnits=s))
-=======
 	UPROPERTY(EditAnywhere, Category = "Settings", meta=(ForceUnits=s, ClampMin=0.5))
->>>>>>> 69078e53
 	float ValidEngineTime = 1.0f;
 
 	/** When evaluating with time: how far back from current time should we read the buffer (in seconds) */
 	UPROPERTY(EditAnywhere, Category = "Settings", meta=(ForceUnits=s))
-<<<<<<< HEAD
-	float EngineTimeOffset;
-=======
 	float EngineTimeOffset = 0.0f;
->>>>>>> 69078e53
 
 	/** When evaluating with timecode: what is the expected frame rate of the timecode */
 	UPROPERTY(EditAnywhere, Category = "Settings")
 	FFrameRate TimecodeFrameRate = {24, 1};
 
-<<<<<<< HEAD
-	/** If the frame timecode is older than ValidTimecodeFrame, remove it from the buffer list (in TimecodeFrameRate). */
-	UPROPERTY(EditAnywhere, Category = "Settings")
-=======
 	UPROPERTY(EditAnywhere, Category = "Settings")
 	bool bGenerateSubFrame = false;
 
@@ -77,18 +65,10 @@
 
 	/** If the frame timecode is older than ValidTimecodeFrame, remove it from the buffer list (in TimecodeFrameRate). */
 	UPROPERTY(EditAnywhere, Category = "Settings", meta=(ClampMin=1))
->>>>>>> 69078e53
 	int32 ValidTimecodeFrame = 30;
 
 	/** When evaluating with timecode: how far back from current timecode should we read the buffer (in TimecodeFrameRate). */
 	UPROPERTY(EditAnywhere, Category = "Settings")
-<<<<<<< HEAD
-	int32 TimecodeFrameOffset;
-
-	/** Maximum number of frame to keep in memory. */
-	UPROPERTY(EditAnywhere, Category = "Settings")
-	int32 MaxNumberOfFrameToBuffered = 10;
-=======
 	int32 TimecodeFrameOffset = 0;
 
 	/** When evaluating with latest: how far back from latest frame should we read the buffer */
@@ -102,7 +82,6 @@
 	/** When cleaning the buffer keep at least one frame, even if the frame doesn't matches the other options. */
 	UPROPERTY(EditAnywhere, AdvancedDisplay, Category = "Settings")
 	bool bKeepAtLeastOneFrame = true;
->>>>>>> 69078e53
 };
 
 USTRUCT()
@@ -135,11 +114,7 @@
 	ELiveLinkSourceMode Mode = ELiveLinkSourceMode::EngineTime;
 
 	/** How the frame buffers are managed. */
-<<<<<<< HEAD
-	UPROPERTY(EditAnywhere, Category = "Settings", meta=(ShowOnlyInnerProperties))
-=======
 	UPROPERTY(EditAnywhere, Category = "Settings")
->>>>>>> 69078e53
 	FLiveLinkSourceBufferManagementSettings BufferSettings;
 
 	/** Connection information that is needed by the factory to recreate the source from a preset. */
