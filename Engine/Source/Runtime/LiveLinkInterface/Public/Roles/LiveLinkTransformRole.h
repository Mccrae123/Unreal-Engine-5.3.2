--- conflicted
+++ resolved
@@ -2,7 +2,6 @@
 
 #pragma once
 
-#include "LiveLinkFramePreProcessor.h"
 #include "LiveLinkTypes.h"
 #include "Roles/LiveLinkBasicRole.h"
 #include "LiveLinkTransformRole.generated.h"
@@ -24,63 +23,3 @@
 
 	virtual FText GetDisplayName() const override;
 };
-<<<<<<< HEAD
-
-UENUM()
-enum class ELiveLinkAxis : uint8
-{
-	X UMETA(DisplayName = "X-Axis"),
-	Y UMETA(DisplayName = "Y-Axis"),
-	Z UMETA(DisplayName = "Z-Axis"),
-	XNeg UMETA(DisplayName = "-X-Axis"),
-	YNeg UMETA(DisplayName = "-Y-Axis"),
-	ZNeg UMETA(DisplayName = "-Z-Axis"),
-};
-
-/**
- * Allows to switch any axis of an incoming transform with another axis.
- * @note For example the Z-Axis of an incoming transform can be set to the (optionally negated) Y-Axis of the transform in UE.
- * @note This implies that translation, rotation and scale will be affected by switching an axis.
- */
-UCLASS(meta = (DisplayName = "Axis Switch"))
-class LIVELINKINTERFACE_API ULiveLinkAxisSwitchPreProcessor : public ULiveLinkFramePreProcessor
-{
-	GENERATED_BODY()
-
-public:
-	class FLiveLinkAxisSwitchPreProcessorWorker : public ILiveLinkFramePreProcessorWorker
-	{
-	public:
-		ELiveLinkAxis AxisX = ELiveLinkAxis::X;
-		ELiveLinkAxis AxisY = ELiveLinkAxis::Y;
-		ELiveLinkAxis AxisZ = ELiveLinkAxis::Z;
-
-		virtual TSubclassOf<ULiveLinkRole> GetRole() const override;
-		virtual bool PreProcessFrame(FLiveLinkFrameDataStruct& InOutFrame) const override;
-	};
-
-protected:
-	UPROPERTY(EditAnywhere, Category = "LiveLink")
-	ELiveLinkAxis AxisX = ELiveLinkAxis::X;
-	UPROPERTY(EditAnywhere, Category = "LiveLink")
-	ELiveLinkAxis AxisY = ELiveLinkAxis::Y;
-	UPROPERTY(EditAnywhere, Category = "LiveLink")
-	ELiveLinkAxis AxisZ = ELiveLinkAxis::Z;
-
-
-public:
-	virtual TSubclassOf<ULiveLinkRole> GetRole() const override;
-	virtual ULiveLinkFramePreProcessor::FWorkerSharedPtr FetchWorker() override;
-
-public:
-	//~ UObject interface
-#if WITH_EDITOR
-	virtual void PostEditChangeChainProperty(struct FPropertyChangedChainEvent& PropertyChangedEvent) override;
-#endif //WITH_EDITOR
-	//~ End UObject interface
-
-private:
-	TSharedPtr<FLiveLinkAxisSwitchPreProcessorWorker, ESPMode::ThreadSafe> Instance;
-};
-=======
->>>>>>> 69078e53
