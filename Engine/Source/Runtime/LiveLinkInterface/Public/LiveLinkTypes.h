// Copyright 1998-2019 Epic Games, Inc. All Rights Reserved.

#pragma once

#include "CoreMinimal.h"

#include "LiveLinkRefSkeleton.h"
#include "Misc/FrameRate.h"
#include "Misc/QualifiedFrameTime.h"
#include "UObject/ObjectMacros.h"
#include "UObject/StructOnScope.h"
#include "Serialization/Archive.h"
#include "Templates/HasGetTypeHash.h"
#include "UObject/PropertyPortFlags.h"

#include "LiveLinkTypes.generated.h"


USTRUCT(BlueprintType)
struct FLiveLinkSubjectName
{
public:
	GENERATED_BODY()

	FLiveLinkSubjectName() = default;
	FLiveLinkSubjectName(FName InName) : Name(InName) {}
	FLiveLinkSubjectName(EName InName) : Name(InName) {}

	// Name of the subject
	UPROPERTY(EditAnywhere, BlueprintReadWrite, Category="Live Link")
	FName Name;

	bool IsNone() const { return Name.IsNone(); }
	FString ToString() const { return Name.ToString(); }

	// FName operators
	operator FName&() { return Name; }
	operator const FName&() const { return Name; }

	bool operator==(const FLiveLinkSubjectName& Other) const { return Name == Other.Name; }
	bool operator==(const FName Other) const { return Name == Other; }

	friend FArchive& operator<<(FArchive& Ar, FLiveLinkSubjectName& InSubjectName)
	{
		Ar << InSubjectName.Name;
		return Ar;
	}
};
template <> struct TModels<CGetTypeHashable, FLiveLinkSubjectName> { enum { Value = TModels<CGetTypeHashable, FName>::Value }; };


// Structure that identifies an individual subject
USTRUCT(BlueprintType)
struct LIVELINKINTERFACE_API FLiveLinkSubjectKey
{
	GENERATED_BODY()

	// The guid for this subjects source
	UPROPERTY(BlueprintReadOnly, Category="LiveLink")
	FGuid Source;

	// The Name of this subject
	UPROPERTY(BlueprintReadOnly, Category="LiveLink")
	FLiveLinkSubjectName SubjectName;

	FLiveLinkSubjectKey() = default;
	FLiveLinkSubjectKey(FGuid InSource, FName InSubjectName) : Source(InSource), SubjectName(InSubjectName) {}
	FLiveLinkSubjectKey(const FLiveLinkSubjectKey& Rhs) : Source(Rhs.Source), SubjectName(Rhs.SubjectName) {}

	bool operator== (const FLiveLinkSubjectKey& Other) const { return SubjectName == Other.SubjectName && Source == Other.Source; }
	bool operator!=(const FLiveLinkSubjectKey& Other) const	{ return !(*this == Other); }

	friend FArchive& operator<<(FArchive& Ar, FLiveLinkSubjectKey& InSubjectKey)
	{
		Ar << InSubjectKey.Source;
		Ar << InSubjectKey.SubjectName;
		return Ar;
	}
};


USTRUCT()
struct FLiveLinkWorldTime
{
public:
	GENERATED_BODY()

public:
	FLiveLinkWorldTime()
		: Offset(0.0)
	{
		Time = FPlatformTime::Seconds();
	}

	FLiveLinkWorldTime(const double InTime)
		: Time(InTime)
	{
		Offset = FPlatformTime::Seconds() - InTime;
	}

	explicit FLiveLinkWorldTime(const double InTime, const double InOffset)
		: Time(InTime)
		, Offset(InOffset)
	{
	}

	double GetOffsettedTime() const { return Time + Offset; }

private:
	// Time for this frame. Used during interpolation. If this goes backwards we will dump already stored frames.
	UPROPERTY(meta = (IgnoreForMemberInitializationTest))
	double Time;

	// Value calculated on create to represent the different between the source time and client time
	UPROPERTY()
	double Offset;
<<<<<<< HEAD
=======
};


USTRUCT(BlueprintType)
struct LIVELINKINTERFACE_API FLiveLinkTime
{
	GENERATED_BODY()

	UPROPERTY(EditAnywhere, Category="LiveLink")
	double WorldTime;

	UPROPERTY(EditAnywhere, Category="LiveLink")
	FQualifiedFrameTime SceneTime;

	FLiveLinkTime() = default;
	FLiveLinkTime(double InWorldTime, const FQualifiedFrameTime& InSceneTime)
		: WorldTime(InWorldTime)
		, SceneTime(InSceneTime)
	{
	}
>>>>>>> 69078e53
};


USTRUCT(BlueprintType)
struct LIVELINKINTERFACE_API FLiveLinkMetaData
{
	GENERATED_BODY()

	UPROPERTY(EditAnywhere, BlueprintReadWrite, Category="LiveLink")
	TMap<FName, FString> StringMetaData;

	UPROPERTY(EditAnywhere, BlueprintReadWrite, Category="LiveLink")
	FQualifiedFrameTime SceneTime;
};


/**
 * Base data structure for each frame coming in for a subject
 * @note subclass can't contains reference to UObject
 */
USTRUCT(BlueprintType)
struct LIVELINKINTERFACE_API FLiveLinkBaseFrameData
{
	GENERATED_BODY();

	/** Time in seconds the frame was created. */
	UPROPERTY(VisibleAnywhere, Category="LiveLink")
	FLiveLinkWorldTime WorldTime;

	/** Frame's metadata. */
	UPROPERTY(EditAnywhere, BlueprintReadWrite, Category="LiveLink")
	FLiveLinkMetaData MetaData;

	/** Values of the properties defined in the static structure. Use FLiveLinkBaseStaticData.FindPropertyValue to evaluate. */
	UPROPERTY(EditAnywhere, BlueprintReadWrite, Category="LiveLink")
	TArray<float> PropertyValues;
};


/**
 * Base static data structure for a subject
 * Use to store information that is common to every frame
 * @note subclass can't contains reference to UObject
 */
USTRUCT(BlueprintType)
struct LIVELINKINTERFACE_API FLiveLinkBaseStaticData
{
	GENERATED_BODY()

	/** Names for each curve values that will be sent for each frame */
	UPROPERTY(EditAnywhere, BlueprintReadWrite, Category="LiveLink")
	TArray<FName> PropertyNames;


	bool FindPropertyValue(const FLiveLinkBaseFrameData& FrameData, const FName PropertyName, float& OutValue) const
	{
		if (PropertyNames.Num() == FrameData.PropertyValues.Num())
		{
			const int32 FoundIndex = PropertyNames.Find(PropertyName);
			if (FoundIndex != INDEX_NONE)
			{
				OutValue = FrameData.PropertyValues[FoundIndex];
				return true;
			}
		}
		return false;
	}
};


/**
 * Base blueprint data structure for a subject frame
 * Can be used to do blueprint facilitator per role
 */
USTRUCT(BlueprintType)
struct LIVELINKINTERFACE_API FLiveLinkBaseBlueprintData
{
	GENERATED_BODY();

	FLiveLinkBaseBlueprintData() = default;

	virtual ~FLiveLinkBaseBlueprintData() = default;
};


/**
 * Wrapper around FStructOnScope to handle FLiveLinkBaseFrameData
 * Can safely cast to the specific outer type
 */
template<typename BaseType>
class FLiveLinkBaseDataStruct
{
public:
	FLiveLinkBaseDataStruct() = default;

	//Build the wrapper struct using external data location
	FLiveLinkBaseDataStruct(const UScriptStruct* InType, BaseType* InData)
		: WrappedStruct(InType, reinterpret_cast<uint8*>(InData))
	{
	}

	//Build the wrapper struct for a specific type but without any data to initialize it with
	FLiveLinkBaseDataStruct(const UScriptStruct* InType)
		: WrappedStruct(InType)
	{
	}

	FLiveLinkBaseDataStruct(FLiveLinkBaseDataStruct&& InOther)
		: WrappedStruct(MoveTemp(InOther.WrappedStruct))
	{
	}

public:
	bool IsValid() const
	{
		return GetBaseData() != nullptr;
	}

	void Reset()
	{
		WrappedStruct.Reset();
	}

	BaseType* GetBaseData()
	{
		return reinterpret_cast<BaseType*>(WrappedStruct.GetStructMemory());
	}
	
	const BaseType* GetBaseData() const
	{
		return reinterpret_cast<const BaseType*>(WrappedStruct.GetStructMemory());
	}

	const UScriptStruct* GetStruct() const 
	{
		return ::Cast<const UScriptStruct>(WrappedStruct.GetStruct());
	}

	/**
	 * Initialize ourselves with another data struct directly.
	 * @note: We could have been initialized before so if it's the case, previous memory will be destroyed.
	 */
	template<typename DataType>
	void InitializeWith(const DataType* InData)
	{
		static_assert(TIsDerivedFrom<typename TRemoveReference<DataType>::Type, BaseType>::IsDerived, "'DataType' template parameter must be derived from 'BaseType' to InitializeWith.");
		InitializeWith(DataType::StaticStruct(), InData);
	}

	/**
	 * Initialize ourselves with another struct.
	 * @note: We could have been initialized before so if it's the case, previous memory will be destroyed.
	 */
	void InitializeWith(const UScriptStruct* InOtherStruct, const BaseType* InData)
	{
		check(InOtherStruct);

		//To be used after creating a base struct for a specific type. We should only have a type set.
		WrappedStruct.Initialize(InOtherStruct);
		if (InData)
		{
			GetStruct()->CopyScriptStruct(GetBaseData(), InData);
		}
	}

	/**
	 * Initialize ourselves with another data struct.
	 * @note: We could have been initialized before so if it's the case, previous memory will be destroyed.
	 */
	void InitializeWith(const FLiveLinkBaseDataStruct& InOther)
	{
		//To be used after creating a base struct for a specific type. We should only have a type set.
		WrappedStruct.Initialize(InOther.GetStruct());
		if (InOther.GetBaseData())
		{
			GetStruct()->CopyScriptStruct(GetBaseData(), InOther.GetBaseData());
		}
	}

	BaseType* CloneData() const
	{
		BaseType* DataStruct = nullptr;
		if (const UScriptStruct* ScriptStructPtr = ::Cast<UScriptStruct>(WrappedStruct.GetStruct()))
		{
			DataStruct = (BaseType*)FMemory::Malloc(ScriptStructPtr->GetStructureSize() ? ScriptStructPtr->GetStructureSize() : 1);
			ScriptStructPtr->InitializeStruct(DataStruct);
			ScriptStructPtr->CopyScriptStruct(DataStruct, GetBaseData());
		}
		return DataStruct;
	}

	template<typename Type>
	Type* Cast()
	{
		return FCastImpl<Type>::Cast(GetStruct(), GetBaseData());
	}

	template<typename Type>
	const Type* Cast() const
	{
		return FCastImpl<Type>::ConstCast(GetStruct(), GetBaseData());
	}

	FLiveLinkBaseDataStruct& operator=(FLiveLinkBaseDataStruct&& InOther)
	{
		WrappedStruct = MoveTemp(InOther.WrappedStruct);
		return *this;
	}

	bool operator==(const FLiveLinkBaseDataStruct& Other) const
	{
		if (Other.GetStruct() == GetStruct())
		{
			if (GetBaseData())
			{
				return GetStruct()->CompareScriptStruct(GetBaseData(), Other.GetBaseData(), PPF_None);
			}
			return Other.GetBaseData() == nullptr; // same struct and both uninitialized
		}
		return false;
	}

	friend FArchive& operator<<(FArchive& Ar, FLiveLinkBaseDataStruct& InStruct)
	{
		if (Ar.IsLoading())
		{
			FString StructPath;
			Ar << StructPath;
			if (!StructPath.IsEmpty())
			{
				UScriptStruct* ScriptStructPtr = FindObject<UScriptStruct>(nullptr, *StructPath, false);
				if (ScriptStructPtr == nullptr || !ScriptStructPtr->IsChildOf(TBaseStructure<BaseType>::Get()))
				{
					Ar.SetError();
					return Ar;
				}
				InStruct.WrappedStruct.Initialize(ScriptStructPtr);
				ScriptStructPtr->SerializeItem(Ar, InStruct.GetBaseData(), nullptr);
			}
		}
		// Saving
		else
		{
			FString StructPath;
			if (UScriptStruct* ScriptStructPtr = const_cast<UScriptStruct*>(::Cast<UScriptStruct>(InStruct.GetStruct())))
			{
				StructPath = ScriptStructPtr->GetPathName();
				Ar << StructPath;
				ScriptStructPtr->SerializeItem(Ar, InStruct.GetBaseData(), nullptr);
			}
			else
			{
				Ar << StructPath;
			}
		}

		return Ar;
	}

protected:
	template<typename Type>
	struct FCastImpl
	{
		static Type* Cast(const UScriptStruct* ScriptStruct, BaseType* BaseData)
		{
			if (TIsSame<Type, BaseType>::Value)
			{
				return StaticCast<Type*>(BaseData);
			}
			else
			{
				static_assert(TIsDerivedFrom<typename TRemoveReference<Type>::Type, BaseType>::IsDerived, "'Type' template parameter must be derived from 'BaseType' to Cast.");
				if (ScriptStruct && ScriptStruct->IsChildOf(Type::StaticStruct()))
				{
					return StaticCast<Type*>(BaseData);
				}
			}

			return nullptr;
		}
		static const Type* ConstCast(const UScriptStruct* ScriptStruct, const BaseType* BaseData)
		{
			if (TIsSame<Type, BaseType>::Value)
			{
				return StaticCast<const Type*>(BaseData);
			}
			else
			{
				return const_cast<const Type*>(Cast(ScriptStruct, const_cast<BaseType*>(BaseData)));
			}
		}
	};

protected:
	FStructOnScope WrappedStruct;
};


/** Specialization of our wrapped struct for FLiveLinkBaseStaticData */
using FLiveLinkStaticDataStruct = FLiveLinkBaseDataStruct<FLiveLinkBaseStaticData>;

/** Specialization of our wrapped struct for FLiveLinkBaseFrameData */
using FLiveLinkFrameDataStruct = FLiveLinkBaseDataStruct<FLiveLinkBaseFrameData>;

/** Specialization of our wrapped struct for FLiveLinkBaseBlueprintData */
using FLiveLinkBlueprintDataStruct = FLiveLinkBaseDataStruct<FLiveLinkBaseBlueprintData>;


/**
 * Wrapper around static and dynamic data to be used when fetching a subject complete data
 */
struct FLiveLinkSubjectFrameData
{
public:
	FLiveLinkStaticDataStruct StaticData;
	FLiveLinkFrameDataStruct FrameData;
};


PRAGMA_DISABLE_DEPRECATION_WARNINGS
USTRUCT()
struct
	UE_DEPRECATED(4.20, "FLiveLinkFrameRate is no longer used, please use FFrameRate from TimeManagement instead.")
	FLiveLinkFrameRate : public FFrameRate
{
	GENERATED_BODY()

	using FFrameRate::FFrameRate;

	bool IsValid() const
	{
		return Denominator > 0;
	};

	static LIVELINKINTERFACE_API const FLiveLinkFrameRate FPS_15;
	static LIVELINKINTERFACE_API const FLiveLinkFrameRate FPS_24;
	static LIVELINKINTERFACE_API const FLiveLinkFrameRate FPS_25;
	static LIVELINKINTERFACE_API const FLiveLinkFrameRate FPS_30;
	static LIVELINKINTERFACE_API const FLiveLinkFrameRate FPS_48;
	static LIVELINKINTERFACE_API const FLiveLinkFrameRate FPS_50;
	static LIVELINKINTERFACE_API const FLiveLinkFrameRate FPS_60;
	static LIVELINKINTERFACE_API const FLiveLinkFrameRate FPS_100;
	static LIVELINKINTERFACE_API const FLiveLinkFrameRate FPS_120;
	static LIVELINKINTERFACE_API const FLiveLinkFrameRate FPS_240;

	static LIVELINKINTERFACE_API const FLiveLinkFrameRate NTSC_24;
	static LIVELINKINTERFACE_API const FLiveLinkFrameRate NTSC_30;
	static LIVELINKINTERFACE_API const FLiveLinkFrameRate NTSC_60;
};

USTRUCT()
struct FLiveLinkTimeCode_Base_DEPRECATED
{
	GENERATED_BODY()

	// Integer Seconds since Epoch 
	UPROPERTY()
	int32 Seconds;

	// Integer Frames since last second
	UPROPERTY()
	int32 Frames;

	// Value calculated on create to represent the different between the source time and client time
	UPROPERTY()
	FLiveLinkFrameRate FrameRate;

	FLiveLinkTimeCode_Base_DEPRECATED()
		: Seconds(0), Frames(0), FrameRate()
	{};

	FLiveLinkTimeCode_Base_DEPRECATED(const int32 InSeconds, const int32 InFrames, const FLiveLinkFrameRate& InFrameRate)
		: Seconds(InSeconds), Frames(InFrames), FrameRate(InFrameRate)
	{ };
};

// A Qualified TimeCode associated with 
USTRUCT()
struct
	UE_DEPRECATED(4.20, "FLiveLinkTimeCode is no longer used, please use FQualifiedFrameTime from TimeManagement instead.")
	FLiveLinkTimeCode : public FLiveLinkTimeCode_Base_DEPRECATED
{
	GENERATED_BODY()

	using FLiveLinkTimeCode_Base_DEPRECATED::FLiveLinkTimeCode_Base_DEPRECATED;

	// Implicit conversion to FTimecode
	operator FQualifiedFrameTime() const
	{
		int32 TotalFrameNumber = (int32)FMath::RoundToZero(Seconds * (FrameRate.Numerator / (double)FrameRate.Denominator)) + Frames;
		FFrameTime FrameTime = FFrameTime(TotalFrameNumber);
		return FQualifiedFrameTime(FrameTime, FrameRate);
	}

	FLiveLinkTimeCode& operator=(const FQualifiedFrameTime& InFrameTime)
	{
		const int32 NumberOfFramesInSecond = FMath::CeilToInt(InFrameTime.Rate.AsDecimal());
		const int32 NumberOfFrames = FMath::RoundToZero(InFrameTime.Time.AsDecimal());

		Seconds = (int32)FMath::RoundToZero(NumberOfFrames / (double)NumberOfFramesInSecond);
		Frames = NumberOfFrames % NumberOfFramesInSecond;
		FrameRate = FLiveLinkFrameRate(InFrameTime.Rate.Numerator, InFrameTime.Rate.Denominator);

		return *this;
	}
};


USTRUCT()
struct
	UE_DEPRECATED(4.23, "FLiveLinkFrameData is no longer used, please use the LiveLink roles instead.")
	FLiveLinkCurveElement
{
public:
	GENERATED_BODY()

	FLiveLinkCurveElement()
		: CurveName(NAME_None)
		, CurveValue(0.f)
	{ }

	FLiveLinkCurveElement(FName InCurveName, float InCurveValue)
		: CurveName(InCurveName)
		, CurveValue(InCurveValue)
	{ }

	UPROPERTY()
	FName CurveName;

	UPROPERTY()
	float CurveValue;
};


/** Store animation frame data */
USTRUCT()
struct 
	UE_DEPRECATED(4.23, "FLiveLinkFrameData is no longer used, please use the LiveLink animation role instead.")	
	FLiveLinkFrameData
{
	GENERATED_BODY()
	
	UPROPERTY()
	TArray<FTransform> Transforms;
	
	UPROPERTY()
	TArray<FLiveLinkCurveElement> CurveElements;
	
	UPROPERTY()
	FLiveLinkWorldTime WorldTime;

	UPROPERTY()
	FLiveLinkMetaData MetaData;

};


struct
	UE_DEPRECATED(4.23, "FOptionalCurveElement is no longer used, please use FLiveLinkBaseStaticData::PropertyNames and FLiveLinkBaseFrameData::PropertyValues instead.")
	FOptionalCurveElement
{
	/** Curve Value */
	float Value;
	/** Whether this value is set or not */
	bool bValid;

	FOptionalCurveElement(float InValue)
		: Value(InValue)
		, bValid(true)
	{}

	FOptionalCurveElement()
		: Value(0.f)
		, bValid(false)
	{}

	bool IsValid() const
	{
		return bValid;
	}

	void SetValue(float InValue)
	{
		Value = InValue;
		bValid = true;
	}

	FOptionalCurveElement& operator=(const FLiveLinkCurveElement& InCurveElement)
	{
		SetValue(InCurveElement.CurveValue);
		return *this;
	}

	friend FArchive& operator<<(FArchive& Ar, FOptionalCurveElement& InElement)
	{
		Ar << InElement.Value;
		Ar << InElement.bValid;

		return Ar;
	}
};


//Helper struct for updating curve data across multiple frames of live link data
struct
	UE_DEPRECATED(4.23, "FLiveLinkCurveIntegrationData is no longer used, please use FLiveLinkBaseStaticData::PropertyNames and FLiveLinkBaseFrameData::PropertyValues instead.")
	FLiveLinkCurveIntegrationData
{
public:

	// Number of new curves that need to be added to existing frames
	int32 NumNewCurves;

	// Built curve buffer for current frame in existing curve key format
	TArray<FOptionalCurveElement> CurveValues;
};


struct
	UE_DEPRECATED(4.23, "FLiveLinkCurveKey is no longer used, please use FLiveLinkBaseStaticData::PropertyNames and FLiveLinkBaseFrameData::PropertyValues instead.")
	FLiveLinkCurveKey
{
	TArray<FName> CurveNames;

	FLiveLinkCurveIntegrationData UpdateCurveKey(const TArray<FLiveLinkCurveElement>& CurveElements);
};


/** Store a subject complete frame data. */
struct 
	UE_DEPRECATED(4.23, "FLiveLinkSubjectFrame is no longer used, please use the LiveLink animation role instead.")
	FLiveLinkSubjectFrame
{
	// Ref Skeleton for transforms
	FLiveLinkRefSkeleton RefSkeleton;

	// Guid for ref skeleton so we can track modifications
	FGuid RefSkeletonGuid;

	// Key for storing curve data (Names)
	FLiveLinkCurveKey CurveKeyData;

	// Transforms for this frame
	TArray<FTransform> Transforms;
	
	// Curve data for this frame
	TArray<FOptionalCurveElement> Curves;

	// Metadata for this frame
	FLiveLinkMetaData MetaData;
};


/** Store frame information for animation data */
struct 
	UE_DEPRECATED(4.23, "FLiveLinkFrame is no longer used, please use the LiveLink animation role instead.")
	FLiveLinkFrame
{
	TArray<FTransform> Transforms;
	TArray<FOptionalCurveElement> Curves;

	FLiveLinkMetaData MetaData;

	FLiveLinkWorldTime WorldTime;

	void ExtendCurveData(int32 ExtraCurves)
	{
		Curves.AddDefaulted(ExtraCurves);
	}

	friend FArchive& operator<<(FArchive& Ar, FLiveLinkFrame& InFrame)
	{
		Ar << InFrame.Transforms;
		Ar << InFrame.Curves;
		FLiveLinkWorldTime::StaticStruct()->SerializeItem(Ar, (void*)& InFrame.WorldTime, nullptr);

		return Ar;
	}
};
PRAGMA_ENABLE_DEPRECATION_WARNINGS<|MERGE_RESOLUTION|>--- conflicted
+++ resolved
@@ -114,8 +114,6 @@
 	// Value calculated on create to represent the different between the source time and client time
 	UPROPERTY()
 	double Offset;
-<<<<<<< HEAD
-=======
 };
 
 
@@ -136,7 +134,6 @@
 		, SceneTime(InSceneTime)
 	{
 	}
->>>>>>> 69078e53
 };
 
 
