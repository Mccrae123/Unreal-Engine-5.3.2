// Copyright 1998-2019 Epic Games, Inc. All Rights Reserved.

#pragma once

#include "CoreMinimal.h"

#include "LiveLinkRefSkeleton.h"
#include "Misc/FrameRate.h"
#include "Misc/QualifiedFrameTime.h"
#include "UObject/ObjectMacros.h"
#include "UObject/StructOnScope.h"
#include "Serialization/Archive.h"
#include "Templates/HasGetTypeHash.h"
#include "UObject/PropertyPortFlags.h"

#include "LiveLinkTypes.generated.h"


USTRUCT(BlueprintType)
struct FLiveLinkSubjectName
{
public:
	GENERATED_BODY()

	FLiveLinkSubjectName() = default;
	FLiveLinkSubjectName(FName InName) : Name(InName) {}
	FLiveLinkSubjectName(EName InName) : Name(InName) {}

	// Name of the subject
	UPROPERTY(EditAnywhere, BlueprintReadWrite, Category="Live Link")
	FName Name;

	bool IsNone() const { return Name.IsNone(); }
	FString ToString() const { return Name.ToString(); }

	// FName operators
	operator FName&() { return Name; }
	operator const FName&() const { return Name; }

	bool operator==(const FLiveLinkSubjectName& Other) const { return Name == Other.Name; }
	bool operator==(const FName Other) const { return Name == Other; }

	friend FArchive& operator<<(FArchive& Ar, FLiveLinkSubjectName& InSubjectName)
	{
		Ar << InSubjectName.Name;
		return Ar;
	}
};
template <> struct TModels<CGetTypeHashable, FLiveLinkSubjectName> { enum { Value = TModels<CGetTypeHashable, FName>::Value }; };


// Structure that identifies an individual subject
USTRUCT(BlueprintType)
struct LIVELINKINTERFACE_API FLiveLinkSubjectKey
{
	GENERATED_BODY()

	// The guid for this subjects source
	UPROPERTY(BlueprintReadOnly, Category="LiveLink")
	FGuid Source;

	// The Name of this subject
	UPROPERTY(BlueprintReadOnly, Category="LiveLink")
	FLiveLinkSubjectName SubjectName;

	FLiveLinkSubjectKey() = default;
	FLiveLinkSubjectKey(FGuid InSource, FName InSubjectName) : Source(InSource), SubjectName(InSubjectName) {}
	FLiveLinkSubjectKey(const FLiveLinkSubjectKey& Rhs) : Source(Rhs.Source), SubjectName(Rhs.SubjectName) {}

	bool operator== (const FLiveLinkSubjectKey& Other) const { return SubjectName == Other.SubjectName && Source == Other.Source; }
	bool operator!=(const FLiveLinkSubjectKey& Other) const	{ return !(*this == Other); }

	friend FArchive& operator<<(FArchive& Ar, FLiveLinkSubjectKey& InSubjectKey)
	{
		Ar << InSubjectKey.Source;
		Ar << InSubjectKey.SubjectName;
		return Ar;
	}
};


USTRUCT()
struct FLiveLinkWorldTime
{
public:
	GENERATED_BODY()

public:
	FLiveLinkWorldTime()
		: Offset(0.0)
	{
		Time = FPlatformTime::Seconds();
	}

	FLiveLinkWorldTime(const double InTime)
		: Time(InTime)
	{
		Offset = FPlatformTime::Seconds() - InTime;
	}

	explicit FLiveLinkWorldTime(const double InTime, const double InOffset)
		: Time(InTime)
		, Offset(InOffset)
	{
	}

	double GetOffsettedTime() const { return Time + Offset; }

private:
	// Time for this frame. Used during interpolation. If this goes backwards we will dump already stored frames.
	UPROPERTY(meta = (IgnoreForMemberInitializationTest))
	double Time;

	// Value calculated on create to represent the different between the source time and client time
	UPROPERTY()
	double Offset;
};


USTRUCT(BlueprintType)
struct LIVELINKINTERFACE_API FLiveLinkMetaData
{
	GENERATED_BODY()

	UPROPERTY(EditAnywhere, BlueprintReadWrite, Category="LiveLink")
	TMap<FName, FString> StringMetaData;

	UPROPERTY(EditAnywhere, BlueprintReadWrite, Category="LiveLink")
	FQualifiedFrameTime SceneTime;
};


/**
 * Base data structure for each frame coming in for a subject
 * @note subclass can't contains reference to UObject
 */
USTRUCT(BlueprintType)
struct LIVELINKINTERFACE_API FLiveLinkBaseFrameData
{
	GENERATED_BODY();

	/** Time in seconds the frame was created. */
	UPROPERTY(VisibleAnywhere, Category="LiveLink")
	FLiveLinkWorldTime WorldTime;

	/** Frame's metadata. */
	UPROPERTY(EditAnywhere, BlueprintReadWrite, Category="LiveLink")
	FLiveLinkMetaData MetaData;

	/** Values of the properties defined in the static structure. Use FLiveLinkBaseStaticData.FindPropertyValue to evaluate. */
	UPROPERTY(EditAnywhere, BlueprintReadWrite, Category="LiveLink")
	TArray<float> PropertyValues;
};


/**
 * Base static data structure for a subject
 * Use to store information that is common to every frame
 * @note subclass can't contains reference to UObject
 */
USTRUCT(BlueprintType)
struct LIVELINKINTERFACE_API FLiveLinkBaseStaticData
{
	GENERATED_BODY()

	/** Names for each curve values that will be sent for each frame */
	UPROPERTY(EditAnywhere, BlueprintReadWrite, Category="LiveLink")
	TArray<FName> PropertyNames;


	bool FindPropertyValue(const FLiveLinkBaseFrameData& FrameData, const FName PropertyName, float& OutValue) const
	{
		if (PropertyNames.Num() == FrameData.PropertyValues.Num())
		{
			const int32 FoundIndex = PropertyNames.Find(PropertyName);
			if (FoundIndex != INDEX_NONE)
			{
				OutValue = FrameData.PropertyValues[FoundIndex];
				return true;
			}
		}
		return false;
	}
};


/**
 * Base blueprint data structure for a subject frame
 * Can be used to do blueprint facilitator per role
 */
USTRUCT(BlueprintType)
struct LIVELINKINTERFACE_API FLiveLinkBaseBlueprintData
{
	GENERATED_BODY();

	FLiveLinkBaseBlueprintData() = default;

	virtual ~FLiveLinkBaseBlueprintData() = default;
};


/**
 * Wrapper around FStructOnScope to handle FLiveLinkBaseFrameData
 * Can safely cast to the specific outer type
 */
template<typename BaseType>
class FLiveLinkBaseDataStruct
{
public:
	FLiveLinkBaseDataStruct() = default;

	//Build the wrapper struct using external data location
	FLiveLinkBaseDataStruct(const UScriptStruct* InType, BaseType* InData)
		: WrappedStruct(InType, reinterpret_cast<uint8*>(InData))
	{
	}

	//Build the wrapper struct for a specific type but without any data to initialize it with
	FLiveLinkBaseDataStruct(const UScriptStruct* InType)
		: WrappedStruct(InType)
	{
	}

	FLiveLinkBaseDataStruct(FLiveLinkBaseDataStruct&& InOther)
		: WrappedStruct(MoveTemp(InOther.WrappedStruct))
	{
	}

public:
	bool IsValid() const
	{
		return GetBaseData() != nullptr;
	}

	void Reset()
	{
		WrappedStruct.Reset();
	}

	BaseType* GetBaseData()
	{
		return reinterpret_cast<BaseType*>(WrappedStruct.GetStructMemory());
	}
	
	const BaseType* GetBaseData() const
	{
		return reinterpret_cast<const BaseType*>(WrappedStruct.GetStructMemory());
	}

	const UScriptStruct* GetStruct() const 
	{
		return ::Cast<const UScriptStruct>(WrappedStruct.GetStruct());
	}

	/**
	 * Initialize ourselves with another data struct directly.
	 * @note: We could have been initialized before so if it's the case, previous memory will be destroyed.
	 */
	template<typename DataType>
	void InitializeWith(const DataType* InData)
	{
		static_assert(TIsDerivedFrom<typename TRemoveReference<DataType>::Type, BaseType>::IsDerived, "'DataType' template parameter must be derived from 'BaseType' to InitializeWith.");
		InitializeWith(DataType::StaticStruct(), InData);
	}

	/**
	 * Initialize ourselves with another struct.
	 * @note: We could have been initialized before so if it's the case, previous memory will be destroyed.
	 */
	void InitializeWith(const UScriptStruct* InOtherStruct, const BaseType* InData)
	{
		check(InOtherStruct);

		//To be used after creating a base struct for a specific type. We should only have a type set.
		WrappedStruct.Initialize(InOtherStruct);
		if (InData)
		{
			GetStruct()->CopyScriptStruct(GetBaseData(), InData);
		}
	}

	/**
	 * Initialize ourselves with another data struct.
	 * @note: We could have been initialized before so if it's the case, previous memory will be destroyed.
	 */
	void InitializeWith(const FLiveLinkBaseDataStruct& InOther)
	{
		//To be used after creating a base struct for a specific type. We should only have a type set.
		WrappedStruct.Initialize(InOther.GetStruct());
		if (InOther.GetBaseData())
		{
			GetStruct()->CopyScriptStruct(GetBaseData(), InOther.GetBaseData());
		}
	}

	BaseType* CloneData() const
	{
		BaseType* DataStruct = nullptr;
		if (const UScriptStruct* ScriptStructPtr = ::Cast<UScriptStruct>(WrappedStruct.GetStruct()))
		{
			DataStruct = (BaseType*)FMemory::Malloc(ScriptStructPtr->GetStructureSize() ? ScriptStructPtr->GetStructureSize() : 1);
			ScriptStructPtr->InitializeStruct(DataStruct);
			ScriptStructPtr->CopyScriptStruct(DataStruct, GetBaseData());
		}
		return DataStruct;
	}

	template<typename Type>
	Type* Cast()
	{
		return FCastImpl<Type>::Cast(GetStruct(), GetBaseData());
	}

	template<typename Type>
	const Type* Cast() const
	{
		return FCastImpl<Type>::ConstCast(GetStruct(), GetBaseData());
	}

	FLiveLinkBaseDataStruct& operator=(FLiveLinkBaseDataStruct&& InOther)
	{
		WrappedStruct = MoveTemp(InOther.WrappedStruct);
		return *this;
	}

	bool operator==(const FLiveLinkBaseDataStruct& Other) const
	{
		if (Other.GetStruct() == GetStruct())
		{
			if (GetBaseData())
			{
				return GetStruct()->CompareScriptStruct(GetBaseData(), Other.GetBaseData(), PPF_None);
			}
			return Other.GetBaseData() == nullptr; // same struct and both uninitialized
		}
		return false;
	}

	friend FArchive& operator<<(FArchive& Ar, FLiveLinkBaseDataStruct& InStruct)
	{
		if (Ar.IsLoading())
		{
			FString StructPath;
			Ar << StructPath;
			if (!StructPath.IsEmpty())
			{
				UScriptStruct* ScriptStructPtr = FindObject<UScriptStruct>(nullptr, *StructPath, false);
				if (ScriptStructPtr == nullptr || !ScriptStructPtr->IsChildOf(TBaseStructure<BaseType>::Get()))
				{
					Ar.SetError();
					return Ar;
				}
				InStruct.WrappedStruct.Initialize(ScriptStructPtr);
				ScriptStructPtr->SerializeItem(Ar, InStruct.GetBaseData(), nullptr);
			}
		}
		// Saving
		else
		{
			FString StructPath;
			if (UScriptStruct* ScriptStructPtr = const_cast<UScriptStruct*>(::Cast<UScriptStruct>(InStruct.GetStruct())))
			{
				StructPath = ScriptStructPtr->GetPathName();
				Ar << StructPath;
				ScriptStructPtr->SerializeItem(Ar, InStruct.GetBaseData(), nullptr);
			}
			else
			{
				Ar << StructPath;
			}
		}

		return Ar;
	}

protected:
	template<typename Type>
	struct FCastImpl
	{
		static Type* Cast(const UScriptStruct* ScriptStruct, BaseType* BaseData)
		{
			if (TIsSame<Type, BaseType>::Value)
			{
				return StaticCast<Type*>(BaseData);
			}
			else
			{
				static_assert(TIsDerivedFrom<typename TRemoveReference<Type>::Type, BaseType>::IsDerived, "'Type' template parameter must be derived from 'BaseType' to Cast.");
				if (ScriptStruct && ScriptStruct->IsChildOf(Type::StaticStruct()))
				{
					return StaticCast<Type*>(BaseData);
				}
			}

			return nullptr;
		}
		static const Type* ConstCast(const UScriptStruct* ScriptStruct, const BaseType* BaseData)
		{
			if (TIsSame<Type, BaseType>::Value)
			{
				return StaticCast<const Type*>(BaseData);
			}
			else
			{
				return const_cast<const Type*>(Cast(ScriptStruct, const_cast<BaseType*>(BaseData)));
			}
		}
	};

protected:
	FStructOnScope WrappedStruct;
};


/** Specialization of our wrapped struct for FLiveLinkBaseStaticData */
using FLiveLinkStaticDataStruct = FLiveLinkBaseDataStruct<FLiveLinkBaseStaticData>;

/** Specialization of our wrapped struct for FLiveLinkBaseFrameData */
using FLiveLinkFrameDataStruct = FLiveLinkBaseDataStruct<FLiveLinkBaseFrameData>;

/** Specialization of our wrapped struct for FLiveLinkBaseBlueprintData */
using FLiveLinkBlueprintDataStruct = FLiveLinkBaseDataStruct<FLiveLinkBaseBlueprintData>;


/**
 * Wrapper around static and dynamic data to be used when fetching a subject complete data
 */
struct FLiveLinkSubjectFrameData
{
public:
	FLiveLinkStaticDataStruct StaticData;
	FLiveLinkFrameDataStruct FrameData;
};


PRAGMA_DISABLE_DEPRECATION_WARNINGS
USTRUCT()
struct
	UE_DEPRECATED(4.20, "FLiveLinkFrameRate is no longer used, please use FFrameRate from TimeManagement instead.")
	FLiveLinkFrameRate : public FFrameRate
{
	GENERATED_BODY()

	using FFrameRate::FFrameRate;

	bool IsValid() const
	{
		return Denominator > 0;
	};

	static LIVELINKINTERFACE_API const FLiveLinkFrameRate FPS_15;
	static LIVELINKINTERFACE_API const FLiveLinkFrameRate FPS_24;
	static LIVELINKINTERFACE_API const FLiveLinkFrameRate FPS_25;
	static LIVELINKINTERFACE_API const FLiveLinkFrameRate FPS_30;
	static LIVELINKINTERFACE_API const FLiveLinkFrameRate FPS_48;
	static LIVELINKINTERFACE_API const FLiveLinkFrameRate FPS_50;
	static LIVELINKINTERFACE_API const FLiveLinkFrameRate FPS_60;
	static LIVELINKINTERFACE_API const FLiveLinkFrameRate FPS_100;
	static LIVELINKINTERFACE_API const FLiveLinkFrameRate FPS_120;
	static LIVELINKINTERFACE_API const FLiveLinkFrameRate FPS_240;

	static LIVELINKINTERFACE_API const FLiveLinkFrameRate NTSC_24;
	static LIVELINKINTERFACE_API const FLiveLinkFrameRate NTSC_30;
	static LIVELINKINTERFACE_API const FLiveLinkFrameRate NTSC_60;
};

USTRUCT()
struct FLiveLinkTimeCode_Base_DEPRECATED
{
	GENERATED_BODY()

	// Integer Seconds since Epoch 
	UPROPERTY()
	int32 Seconds;

	// Integer Frames since last second
	UPROPERTY()
	int32 Frames;

	// Value calculated on create to represent the different between the source time and client time
	UPROPERTY()
	FLiveLinkFrameRate FrameRate;

	FLiveLinkTimeCode_Base_DEPRECATED()
		: Seconds(0), Frames(0), FrameRate()
	{};

	FLiveLinkTimeCode_Base_DEPRECATED(const int32 InSeconds, const int32 InFrames, const FLiveLinkFrameRate& InFrameRate)
		: Seconds(InSeconds), Frames(InFrames), FrameRate(InFrameRate)
	{ };
};

// A Qualified TimeCode associated with 
USTRUCT()
struct
	UE_DEPRECATED(4.20, "FLiveLinkTimeCode is no longer used, please use FQualifiedFrameTime from TimeManagement instead.")
	FLiveLinkTimeCode : public FLiveLinkTimeCode_Base_DEPRECATED
{
	GENERATED_BODY()

	using FLiveLinkTimeCode_Base_DEPRECATED::FLiveLinkTimeCode_Base_DEPRECATED;

	// Implicit conversion to FTimecode
	operator FQualifiedFrameTime() const
	{
		int32 TotalFrameNumber = (int32)FMath::RoundToZero(Seconds * (FrameRate.Numerator / (double)FrameRate.Denominator)) + Frames;
		FFrameTime FrameTime = FFrameTime(TotalFrameNumber);
		return FQualifiedFrameTime(FrameTime, FrameRate);
	}

	FLiveLinkTimeCode& operator=(const FQualifiedFrameTime& InFrameTime)
	{
		const int32 NumberOfFramesInSecond = FMath::CeilToInt(InFrameTime.Rate.AsDecimal());
		const int32 NumberOfFrames = FMath::RoundToZero(InFrameTime.Time.AsDecimal());

		Seconds = (int32)FMath::RoundToZero(NumberOfFrames / (double)NumberOfFramesInSecond);
		Frames = NumberOfFrames % NumberOfFramesInSecond;
		FrameRate = FLiveLinkFrameRate(InFrameTime.Rate.Numerator, InFrameTime.Rate.Denominator);

		return *this;
	}
};


USTRUCT()
struct
	UE_DEPRECATED(4.23, "FLiveLinkFrameData is no longer used, please use the LiveLink roles instead.")
	FLiveLinkCurveElement
{
public:
	GENERATED_BODY()

	FLiveLinkCurveElement()
		: CurveName(NAME_None)
		, CurveValue(0.f)
	{ }

	FLiveLinkCurveElement(FName InCurveName, float InCurveValue)
		: CurveName(InCurveName)
		, CurveValue(InCurveValue)
	{ }

	UPROPERTY()
	FName CurveName;

	UPROPERTY()
<<<<<<< HEAD
	FQualifiedFrameTime SceneTime;
=======
	float CurveValue;
>>>>>>> 9ba46998
};


/** Store animation frame data */
USTRUCT()
struct 
	UE_DEPRECATED(4.23, "FLiveLinkFrameData is no longer used, please use the LiveLink animation role instead.")	
	FLiveLinkFrameData
{
	GENERATED_BODY()
	
	UPROPERTY()
	TArray<FTransform> Transforms;
	
	UPROPERTY()
	TArray<FLiveLinkCurveElement> CurveElements;
	
	UPROPERTY()
	FLiveLinkWorldTime WorldTime;

	UPROPERTY()
	FLiveLinkMetaData MetaData;

};


struct
	UE_DEPRECATED(4.23, "FOptionalCurveElement is no longer used, please use FLiveLinkBaseStaticData::PropertyNames and FLiveLinkBaseFrameData::PropertyValues instead.")
	FOptionalCurveElement
{
	/** Curve Value */
	float Value;
	/** Whether this value is set or not */
	bool bValid;

	FOptionalCurveElement(float InValue)
		: Value(InValue)
		, bValid(true)
	{}

	FOptionalCurveElement()
		: Value(0.f)
		, bValid(false)
	{}

	bool IsValid() const
	{
		return bValid;
	}

	void SetValue(float InValue)
	{
		Value = InValue;
		bValid = true;
	}

	FOptionalCurveElement& operator=(const FLiveLinkCurveElement& InCurveElement)
	{
		SetValue(InCurveElement.CurveValue);
		return *this;
	}

	friend FArchive& operator<<(FArchive& Ar, FOptionalCurveElement& InElement)
	{
		Ar << InElement.Value;
		Ar << InElement.bValid;

		return Ar;
	}
};


//Helper struct for updating curve data across multiple frames of live link data
struct
	UE_DEPRECATED(4.23, "FLiveLinkCurveIntegrationData is no longer used, please use FLiveLinkBaseStaticData::PropertyNames and FLiveLinkBaseFrameData::PropertyValues instead.")
	FLiveLinkCurveIntegrationData
{
public:

	// Number of new curves that need to be added to existing frames
	int32 NumNewCurves;

	// Built curve buffer for current frame in existing curve key format
	TArray<FOptionalCurveElement> CurveValues;
};


struct
	UE_DEPRECATED(4.23, "FLiveLinkCurveKey is no longer used, please use FLiveLinkBaseStaticData::PropertyNames and FLiveLinkBaseFrameData::PropertyValues instead.")
	FLiveLinkCurveKey
{
	TArray<FName> CurveNames;

	FLiveLinkCurveIntegrationData UpdateCurveKey(const TArray<FLiveLinkCurveElement>& CurveElements);
};


/** Store a subject complete frame data. */
struct 
	UE_DEPRECATED(4.23, "FLiveLinkSubjectFrame is no longer used, please use the LiveLink animation role instead.")
	FLiveLinkSubjectFrame
{
	// Ref Skeleton for transforms
	FLiveLinkRefSkeleton RefSkeleton;

	// Guid for ref skeleton so we can track modifications
	FGuid RefSkeletonGuid;

	// Key for storing curve data (Names)
	FLiveLinkCurveKey CurveKeyData;

	// Transforms for this frame
	TArray<FTransform> Transforms;
	
	// Curve data for this frame
	TArray<FOptionalCurveElement> Curves;

	// Metadata for this frame
	FLiveLinkMetaData MetaData;
};


/** Store frame information for animation data */
struct 
	UE_DEPRECATED(4.23, "FLiveLinkFrame is no longer used, please use the LiveLink animation role instead.")
	FLiveLinkFrame
{
	TArray<FTransform> Transforms;
	TArray<FOptionalCurveElement> Curves;

	FLiveLinkMetaData MetaData;

	FLiveLinkWorldTime WorldTime;

	void ExtendCurveData(int32 ExtraCurves)
	{
		Curves.AddDefaulted(ExtraCurves);
	}

	friend FArchive& operator<<(FArchive& Ar, FLiveLinkFrame& InFrame)
	{
		Ar << InFrame.Transforms;
		Ar << InFrame.Curves;
		FLiveLinkWorldTime::StaticStruct()->SerializeItem(Ar, (void*)& InFrame.WorldTime, nullptr);

		return Ar;
	}
};
PRAGMA_ENABLE_DEPRECATION_WARNINGS<|MERGE_RESOLUTION|>--- conflicted
+++ resolved
@@ -544,11 +544,7 @@
 	FName CurveName;
 
 	UPROPERTY()
-<<<<<<< HEAD
-	FQualifiedFrameTime SceneTime;
-=======
 	float CurveValue;
->>>>>>> 9ba46998
 };
 
 
