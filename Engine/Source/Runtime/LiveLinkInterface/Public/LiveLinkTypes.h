<<<<<<< HEAD
// Copyright 1998-2018 Epic Games, Inc. All Rights Reserved.
=======
﻿// Copyright 1998-2018 Epic Games, Inc. All Rights Reserved.
>>>>>>> a23640a2

#pragma once

#include "CoreMinimal.h"
#include "UObject/ObjectMacros.h"
#include "LiveLinkRefSkeleton.h"
#include "Misc/FrameRate.h"
#include "Misc/QualifiedFrameTime.h"
#include "LiveLinkTypes.generated.h"

PRAGMA_DISABLE_DEPRECATION_WARNINGS

USTRUCT()
struct FLiveLinkSubjectName
{
public:
	GENERATED_USTRUCT_BODY()

	// Name of the subject
	UPROPERTY(EditAnywhere, Category="Live Link")
	FName Name;

	// FName operators
	operator FName&() { return Name; }
	operator const FName&() const { return Name; }
};

USTRUCT()
struct FLiveLinkCurveElement
{
public:
	GENERATED_USTRUCT_BODY()

	UPROPERTY()
	FName CurveName;
	
	UPROPERTY()
	float CurveValue;
};

USTRUCT()
struct FLiveLinkWorldTime
{
public:
	GENERATED_USTRUCT_BODY()

	// Time for this frame. Used during interpolation. If this goes backwards we will dump already stored frames. 
	UPROPERTY()
	double Time;

	// Value calculated on create to represent the different between the source time and client time
	UPROPERTY()
	double Offset;

	FLiveLinkWorldTime()
		: Offset(0.0)
	{
		Time = FPlatformTime::Seconds();
	};

	FLiveLinkWorldTime(const double InTime)
		: Time(InTime)
	{
		Offset = FPlatformTime::Seconds() - InTime;
	};
};

USTRUCT()
<<<<<<< HEAD
struct FLiveLinkFrameRate
{
public:
	GENERATED_USTRUCT_BODY()
	
	UPROPERTY()
	uint32 Numerator;

	UPROPERTY()
	uint32 Denominator;

	// Defaults to 60fps
	FLiveLinkFrameRate()
		: Numerator(60), Denominator(1)
	{};

	FLiveLinkFrameRate(uint32 InNumerator, uint32 InDenominator) :
		Numerator(InNumerator), Denominator(InDenominator)
	{};

	FLiveLinkFrameRate(const FLiveLinkFrameRate& OtherFrameRate)
	{
		Numerator = OtherFrameRate.Numerator;
		Denominator = OtherFrameRate.Denominator;
	};
=======
struct DEPRECATED(4.20, "FLiveLinkFrameRate is no longer used, please use FFrameRate from TimeManagement instead.") FLiveLinkFrameRate : public FFrameRate
{
public:
	GENERATED_USTRUCT_BODY()

	using FFrameRate::FFrameRate;
>>>>>>> a23640a2

	bool IsValid() const
	{
		return Denominator > 0;
	};

	static LIVELINKINTERFACE_API const FLiveLinkFrameRate FPS_15;
	static LIVELINKINTERFACE_API const FLiveLinkFrameRate FPS_24;
	static LIVELINKINTERFACE_API const FLiveLinkFrameRate FPS_25;
	static LIVELINKINTERFACE_API const FLiveLinkFrameRate FPS_30;
	static LIVELINKINTERFACE_API const FLiveLinkFrameRate FPS_48;
	static LIVELINKINTERFACE_API const FLiveLinkFrameRate FPS_50;
	static LIVELINKINTERFACE_API const FLiveLinkFrameRate FPS_60;
	static LIVELINKINTERFACE_API const FLiveLinkFrameRate FPS_100;
	static LIVELINKINTERFACE_API const FLiveLinkFrameRate FPS_120;
	static LIVELINKINTERFACE_API const FLiveLinkFrameRate FPS_240;

	static LIVELINKINTERFACE_API const FLiveLinkFrameRate NTSC_24;
	static LIVELINKINTERFACE_API const FLiveLinkFrameRate NTSC_30;
	static LIVELINKINTERFACE_API const FLiveLinkFrameRate NTSC_60;
};

<<<<<<< HEAD
// A Qualified TimeCode associated with 
USTRUCT()
struct FLiveLinkTimeCode
{
public:
	GENERATED_USTRUCT_BODY()
=======
USTRUCT()
struct FLiveLinkTimeCode_Base_DEPRECATED
{
	GENERATED_BODY()
>>>>>>> a23640a2

	// Integer Seconds since Epoch 
	UPROPERTY()
	int32 Seconds;

	// Integer Frames since last second
	UPROPERTY()
	int32 Frames;

	// Value calculated on create to represent the different between the source time and client time
	UPROPERTY()
	FLiveLinkFrameRate FrameRate;

<<<<<<< HEAD
	FLiveLinkTimeCode()
		: Seconds(0), Frames(0), FrameRate()
	{};

	FLiveLinkTimeCode(const int32 InSeconds, const int32 InFrames, const FLiveLinkFrameRate& InFrameRate)
=======
	FLiveLinkTimeCode_Base_DEPRECATED()
		: Seconds(0), Frames(0), FrameRate()
	{};

	FLiveLinkTimeCode_Base_DEPRECATED(const int32 InSeconds, const int32 InFrames, const FLiveLinkFrameRate& InFrameRate)
>>>>>>> a23640a2
		: Seconds(InSeconds), Frames(InFrames), FrameRate(InFrameRate)
	{ };
};

<<<<<<< HEAD
USTRUCT()
struct FLiveLinkMetaData
{
public:
	GENERATED_USTRUCT_BODY()
=======
// A Qualified TimeCode associated with 
USTRUCT()
struct DEPRECATED(4.20, "FLiveLinkTimeCode is no longer used, please use FQualifiedFrameTime from TimeManagement instead.") FLiveLinkTimeCode : public FLiveLinkTimeCode_Base_DEPRECATED
{
public:
	GENERATED_BODY()

	using FLiveLinkTimeCode_Base_DEPRECATED::FLiveLinkTimeCode_Base_DEPRECATED;

	// Implicit conversion to FTimecode
	operator FQualifiedFrameTime()
	{
		int32 TotalFrameNumber = (int32)FMath::RoundToZero(Seconds * (FrameRate.Numerator / (double)FrameRate.Denominator)) + Frames;
		FFrameTime FrameTime = FFrameTime(TotalFrameNumber);
		return FQualifiedFrameTime(FrameTime, FrameRate);
	}
};

USTRUCT()
struct LIVELINKINTERFACE_API FLiveLinkMetaData
{
public:

	GENERATED_BODY()

	FLiveLinkMetaData();
	FLiveLinkMetaData(const FLiveLinkMetaData&);
	FLiveLinkMetaData& operator=(const FLiveLinkMetaData&);

	FLiveLinkMetaData(FLiveLinkMetaData&&);
	FLiveLinkMetaData& operator=(FLiveLinkMetaData&&);
>>>>>>> a23640a2

	UPROPERTY()
	TMap<FName, FString> StringMetaData;

<<<<<<< HEAD
=======
	DEPRECATED(4.20, "SceneTime will become an FQualifiedFrameTime from TimeManagement in 4.21. FLiveLinkTimeCode will implicitly allow conversion to FQualifiedFrameTime so please update your code in preparation.")
>>>>>>> a23640a2
	UPROPERTY()
	FLiveLinkTimeCode SceneTime;
};

USTRUCT()
struct FLiveLinkFrameData
{
public:
	GENERATED_USTRUCT_BODY()
	
	UPROPERTY()
	TArray<FTransform> Transforms;
	
	UPROPERTY()
	TArray<FLiveLinkCurveElement> CurveElements;
	
	UPROPERTY()
	FLiveLinkWorldTime WorldTime;

	UPROPERTY()
	FLiveLinkMetaData MetaData;
<<<<<<< HEAD
};

=======

};

PRAGMA_ENABLE_DEPRECATION_WARNINGS

>>>>>>> a23640a2
struct FOptionalCurveElement
{
	/** Curve Value */
	float					Value;
	/** Whether this value is set or not */
	bool					bValid;

	FOptionalCurveElement(float InValue)
		: Value(InValue)
		, bValid(true)
	{}

	FOptionalCurveElement()
		: Value(0.f)
		, bValid(false)
	{}

	bool IsValid() const
	{
		return bValid;
	}

	void SetValue(float InValue)
	{
		Value = InValue;
		bValid = true;
	}
};

//Helper struct for updating curve data across multiple frames of live link data
struct FLiveLinkCurveIntegrationData
{
public:

	// Number of new curves that need to be added to existing frames
	int32 NumNewCurves;

	// Built curve buffer for current frame in existing curve key format
	TArray<FOptionalCurveElement> CurveValues;
};

struct FLiveLinkCurveKey
{
	TArray<FName> CurveNames;

	FLiveLinkCurveIntegrationData UpdateCurveKey(const TArray<FLiveLinkCurveElement>& CurveElements);
};

struct FLiveLinkSubjectFrame
{
	// Ref Skeleton for transforms
	FLiveLinkRefSkeleton RefSkeleton;

	// Fuid for ref skeleton so we can track modifications
	FGuid RefSkeletonGuid;

	// Key for storing curve data (Names)
	FLiveLinkCurveKey	 CurveKeyData;

	// Transforms for this frame
	TArray<FTransform>		Transforms;
	
	// Curve data for this frame
	TArray<FOptionalCurveElement>	Curves;

	// Metadata for this frame
	FLiveLinkMetaData MetaData;
};<|MERGE_RESOLUTION|>--- conflicted
+++ resolved
@@ -1,8 +1,4 @@
-<<<<<<< HEAD
-// Copyright 1998-2018 Epic Games, Inc. All Rights Reserved.
-=======
 ﻿// Copyright 1998-2018 Epic Games, Inc. All Rights Reserved.
->>>>>>> a23640a2
 
 #pragma once
 
@@ -71,40 +67,12 @@
 };
 
 USTRUCT()
-<<<<<<< HEAD
-struct FLiveLinkFrameRate
-{
-public:
-	GENERATED_USTRUCT_BODY()
-	
-	UPROPERTY()
-	uint32 Numerator;
-
-	UPROPERTY()
-	uint32 Denominator;
-
-	// Defaults to 60fps
-	FLiveLinkFrameRate()
-		: Numerator(60), Denominator(1)
-	{};
-
-	FLiveLinkFrameRate(uint32 InNumerator, uint32 InDenominator) :
-		Numerator(InNumerator), Denominator(InDenominator)
-	{};
-
-	FLiveLinkFrameRate(const FLiveLinkFrameRate& OtherFrameRate)
-	{
-		Numerator = OtherFrameRate.Numerator;
-		Denominator = OtherFrameRate.Denominator;
-	};
-=======
 struct DEPRECATED(4.20, "FLiveLinkFrameRate is no longer used, please use FFrameRate from TimeManagement instead.") FLiveLinkFrameRate : public FFrameRate
 {
 public:
 	GENERATED_USTRUCT_BODY()
 
 	using FFrameRate::FFrameRate;
->>>>>>> a23640a2
 
 	bool IsValid() const
 	{
@@ -127,19 +95,10 @@
 	static LIVELINKINTERFACE_API const FLiveLinkFrameRate NTSC_60;
 };
 
-<<<<<<< HEAD
-// A Qualified TimeCode associated with 
-USTRUCT()
-struct FLiveLinkTimeCode
-{
-public:
-	GENERATED_USTRUCT_BODY()
-=======
 USTRUCT()
 struct FLiveLinkTimeCode_Base_DEPRECATED
 {
 	GENERATED_BODY()
->>>>>>> a23640a2
 
 	// Integer Seconds since Epoch 
 	UPROPERTY()
@@ -153,30 +112,15 @@
 	UPROPERTY()
 	FLiveLinkFrameRate FrameRate;
 
-<<<<<<< HEAD
-	FLiveLinkTimeCode()
-		: Seconds(0), Frames(0), FrameRate()
-	{};
-
-	FLiveLinkTimeCode(const int32 InSeconds, const int32 InFrames, const FLiveLinkFrameRate& InFrameRate)
-=======
 	FLiveLinkTimeCode_Base_DEPRECATED()
 		: Seconds(0), Frames(0), FrameRate()
 	{};
 
 	FLiveLinkTimeCode_Base_DEPRECATED(const int32 InSeconds, const int32 InFrames, const FLiveLinkFrameRate& InFrameRate)
->>>>>>> a23640a2
 		: Seconds(InSeconds), Frames(InFrames), FrameRate(InFrameRate)
 	{ };
 };
 
-<<<<<<< HEAD
-USTRUCT()
-struct FLiveLinkMetaData
-{
-public:
-	GENERATED_USTRUCT_BODY()
-=======
 // A Qualified TimeCode associated with 
 USTRUCT()
 struct DEPRECATED(4.20, "FLiveLinkTimeCode is no longer used, please use FQualifiedFrameTime from TimeManagement instead.") FLiveLinkTimeCode : public FLiveLinkTimeCode_Base_DEPRECATED
@@ -208,15 +152,11 @@
 
 	FLiveLinkMetaData(FLiveLinkMetaData&&);
 	FLiveLinkMetaData& operator=(FLiveLinkMetaData&&);
->>>>>>> a23640a2
 
 	UPROPERTY()
 	TMap<FName, FString> StringMetaData;
 
-<<<<<<< HEAD
-=======
 	DEPRECATED(4.20, "SceneTime will become an FQualifiedFrameTime from TimeManagement in 4.21. FLiveLinkTimeCode will implicitly allow conversion to FQualifiedFrameTime so please update your code in preparation.")
->>>>>>> a23640a2
 	UPROPERTY()
 	FLiveLinkTimeCode SceneTime;
 };
@@ -238,16 +178,11 @@
 
 	UPROPERTY()
 	FLiveLinkMetaData MetaData;
-<<<<<<< HEAD
-};
-
-=======
 
 };
 
 PRAGMA_ENABLE_DEPRECATION_WARNINGS
 
->>>>>>> a23640a2
 struct FOptionalCurveElement
 {
 	/** Curve Value */
