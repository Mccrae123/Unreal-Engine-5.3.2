// Copyright 1998-2019 Epic Games, Inc. All Rights Reserved.

#pragma once

#include "Delegates/Delegate.h"
#include "LiveLinkRefSkeleton.h"
#include "Features/IModularFeature.h"
#include "LiveLinkRole.h"
#include "LiveLinkTypes.h"
#include "LiveLinkPresetTypes.h"
#include "Misc/Guid.h"
#include "Templates/SubclassOf.h"


class ILiveLinkSource;
class ULiveLinkRole;
struct FLiveLinkSubjectFrameData;
struct FTimecode;

DECLARE_EVENT_OneParam(ILiveLinkClient, FOnLiveLinkSourceChangedDelegate, FGuid /*SourceGuid*/);
DECLARE_EVENT_OneParam(ILiveLinkClient, FOnLiveLinkSubjectChangedDelegate, FLiveLinkSubjectKey /*SubjectKey*/);
DECLARE_EVENT_ThreeParams(ILiveLinkClient, FOnLiveLinkSubjectStaticDataReceived, FLiveLinkSubjectKey /*InSubjectKey*/, TSubclassOf<ULiveLinkRole> /*SubjectRole*/, const FLiveLinkStaticDataStruct& /*InStaticData*/)
DECLARE_EVENT_ThreeParams(ILiveLinkClient, FOnLiveLinkSubjectFrameDataReceived, FLiveLinkSubjectKey /*InSubjectKey*/, TSubclassOf<ULiveLinkRole> /*SubjectRole*/, const FLiveLinkFrameDataStruct& /*InFrameData*/)
DECLARE_EVENT_FiveParams(ILiveLinkClient, FOnLiveLinkSubjectEvaluated, FLiveLinkSubjectKey /*InSubjectKey*/, TSubclassOf<ULiveLinkRole> /*RequestedRole*/, const FLiveLinkTime& /*RequestedTime*/, bool /*bResult*/, const FLiveLinkTime& /*EvaluatedFrameTime*/)

PRAGMA_DISABLE_DEPRECATION_WARNINGS
class ILiveLinkClient_Base_DEPRECATED : public IModularFeature
{
public:
	UE_DEPRECATED(4.23, "ILiveLinkClient::PushSubjectSkeleton is deprecated. Please use ILiveLinkClient::PushSubjectStaticData with the proper LiveLinkRole's static data structure instead!")
	virtual void PushSubjectSkeleton(FGuid SourceGuid, FName SubjectName, const FLiveLinkRefSkeleton& RefSkeleton) {}

	UE_DEPRECATED(4.23, "ILiveLinkClient::PushSubjectData is deprecated. Please use ILiveLinkClient::PushSubjectFrameData with the proper LiveLinkRole's frame data structure instead!")
	virtual void PushSubjectData(FGuid SourceGuid, FName SubjectName, const FLiveLinkFrameData& FrameData) {}

	UE_DEPRECATED(4.23, "ILiveLinkClient::ClearSubject is deprecated. Please use ILiveLinkClient::RemoveSubject instead!")
	virtual void ClearSubject(FName SubjectName) {}

	UE_DEPRECATED(4.23, "ILiveLinkClient::GetSubjectNames is deprecated. Please use ILiveLinkClient::GetSubjects instead!")
	virtual void GetSubjectNames(TArray<FName>& SubjectNames) {}

	UE_DEPRECATED(4.23, "ILiveLinkClient::GetActiveSubjects is deprecated. Please use ILiveLinkClient::GetSubjects instead!")
	virtual TArray<FLiveLinkSubjectKey> GetActiveSubjects() { return TArray<FLiveLinkSubjectKey>(); }

	UE_DEPRECATED(4.23, "ILiveLinkClient::GetSubjectData is deprecated. Please use ILiveLinkClient::EvaluateFrame with the desired LiveLinkRole instead!")
	virtual const FLiveLinkSubjectFrame* GetSubjectData(FName SubjectName) { return nullptr; }

	UE_DEPRECATED(4.23, "ILiveLinkClient::GetSubjectDataAtWorldTime is deprecated. Please use ILiveLinkClient::EvaluateFrameAtWorldTime with the desired LiveLinkRole instead!")
	virtual const FLiveLinkSubjectFrame* GetSubjectDataAtWorldTime(FName SubjectName, double WorldTime) { return nullptr; }

	UE_DEPRECATED(4.23, "ILiveLinkClient::GetSubjectDataAtSceneTime is deprecated. Please use ILiveLinkClient::EvaluateFrameAtSceneTime with the desired LiveLinkRole instead!")
	virtual const FLiveLinkSubjectFrame* GetSubjectDataAtSceneTime(FName SubjectName, const FTimecode& SceneTime) { return nullptr; }

	UE_DEPRECATED(4.23, "ILiveLinkClient::GetSubjectRawFrames is deprecated. It is no longer supported.")
	virtual const TArray<FLiveLinkFrame>* GetSubjectRawFrames(FName SubjectName) { return nullptr; }

	UE_DEPRECATED(4.23, "ILiveLinkClient::ClearSubjectsFrames is deprecated. Please use ILiveLinkClient::ClearSubjectsFrames_AnyThread with the desired LiveLinkRole instead!")
	virtual void ClearSubjectsFrames(FName SubjectName) {}

	UE_DEPRECATED(4.23, "ILiveLinkClient::ClearAllSubjectsFrames is deprecated. Please use ILiveLinkClient::ClearAllSubjectsFrames_AnyThread with the desired LiveLinkRole instead!")
	virtual void ClearAllSubjectsFrames() {}

	UE_DEPRECATED(4.23, "ILiveLinkClient::GetSaveFrames is deprecated. Please register using RegisterForSubjectFrames to start receiving subject frames instead!")
	virtual bool GetSaveFrames() const { return false; }

	UE_DEPRECATED(4.23, "ILiveLinkClient::SetSaveFrames is deprecated. Please register using RegisterForSubjectFrames to start receiving subject frames instead!")
	virtual bool SetSaveFrames(bool InSave) { return false; }

	UE_DEPRECATED(4.23, "ILiveLinkClient::StartRecordingLiveLink is deprecated. Please register using RegisterForSubjectFrames to start receiving subject frames instead!")
	virtual FGuid StartRecordingLiveLink(const TArray<FName>& SubjectNames) { return FGuid(); }

	UE_DEPRECATED(4.23, "ILiveLinkClient::StartRecordingLiveLink is deprecated. Please register using RegisterForSubjectFrames to start receiving subject frames instead!")
	virtual FGuid StartRecordingLiveLink(const FName& SubjectName) { return FGuid(); }

	UE_DEPRECATED(4.23, "ILiveLinkClient::StopRecordingLiveLinkData is deprecated. Please unregister using UnregisterSubjectFramesHandle to stop receiving subject frames instead!")
	virtual void StopRecordingLiveLinkData(const FGuid &InGuid, const TArray<FName>& SubjectNames) {}

	UE_DEPRECATED(4.23, "ILiveLinkClient::StopRecordingLiveLinkData is deprecated. Please unregister using UnregisterSubjectFramesHandle to stop receiving subject frames instead!")
	virtual void StopRecordingLiveLinkData(const FGuid &InGuid, const FName& SubjectName) {}

	UE_DEPRECATED(4.23, "ILiveLinkClient::GetAndFreeLastRecordedFrames is deprecated. Please register using RegisterForSubjectFrames to receive subject frames instead!")
	virtual void GetAndFreeLastRecordedFrames(const FGuid& InHandlerGuid, FName SubjectName, TArray<FLiveLinkFrame> &OutFrames) {}

	UE_DEPRECATED(4.23, "ILiveLinkClient::AddSourceToSubjectWhiteList is deprecated. Please register using SetSubjectEnabled to enabled a subject instead!")
	virtual void AddSourceToSubjectWhiteList(FName SubjectName, FGuid SourceGuid) {}

	UE_DEPRECATED(4.23, "ILiveLinkClient::RemoveSourceFromSubjectWhiteList is deprecated. Please register using SetSubjectEnabled to disable a subject instead!")
	virtual void RemoveSourceFromSubjectWhiteList(FName SubjectName, FGuid SourceGuid) {}
	
	UE_DEPRECATED(4.23, "ILiveLinkClient::ClearSourceWhiteLists is deprecated. Please register using SetSubjectEnabled to disable a subject instead!")
	virtual void ClearSourceWhiteLists() {}

	UE_DEPRECATED(4.23, "ILiveLinkClient::RegisterSubjectsChangedHandle is deprecated. Please register using OnLiveLinkSubjectAdded and OnLiveLinkSubjectRemoved instead!")
	virtual FDelegateHandle RegisterSubjectsChangedHandle(const FSimpleMulticastDelegate::FDelegate& SubjectsChanged) { return FDelegateHandle(); }

	UE_DEPRECATED(4.23, "ILiveLinkClient::UnregisterSubjectsChangedHandle is deprecated. Please unregister using OnLiveLinkSubjectAdded and OnLiveLinkSubjectRemoved instead!")
	virtual void UnregisterSubjectsChangedHandle(FDelegateHandle Handle) {}
};
PRAGMA_ENABLE_DEPRECATION_WARNINGS


/**
 * Interface for streaming and consuming data from external sources into UE4.
 * A LiveLinkSource, may stream multiple LiveLinkSubject.
 * Pushing and evaluating data can be executed on any thread. The other functions must be executed on the Game Thread.
 * Subject may shared name between sources, but only 1 of those subjects may be enabled.
 */
class LIVELINKINTERFACE_API ILiveLinkClient : public ILiveLinkClient_Base_DEPRECATED
{
public:
	static const int32 LIVELINK_VERSION = 2;

	virtual ~ILiveLinkClient() {}

	static FName ModularFeatureName;

	/** Add a new live link source to the client */
	virtual FGuid AddSource(TSharedPtr<ILiveLinkSource> Source) = 0;

	/** Create from the factory a new live link source and add it to the client. The settings will be duplicated. */
	virtual bool CreateSource(const FLiveLinkSourcePreset& SourcePreset) = 0;

	/** Remove the specified source from the live link client */
	virtual void RemoveSource(TSharedPtr<ILiveLinkSource> Source) = 0;

	/** Remove the source specified by the source Id from the live link client */
	virtual void RemoveSource(FGuid SourceGuid) = 0;

	/** Is the source been added */
	virtual bool HasSourceBeenAdded(TSharedPtr<ILiveLinkSource> Source) const = 0;

	/** Get a list of all the sources */
	virtual TArray<FGuid> GetSources() const = 0;

	/** Get the source preset from the live link client. The settings will be duplicated into DuplicatedObjectOuter. */
	virtual FLiveLinkSourcePreset GetSourcePreset(FGuid SourceGuid, UObject* DuplicatedObjectOuter) const = 0;

	/** Get the type of a source */
	virtual FText GetSourceType(FGuid SourceGuid) const = 0;

	/** Push static data for a specific subject for a certain role. This will clear all buffered frames */
	virtual void PushSubjectStaticData_AnyThread(const FLiveLinkSubjectKey& SubjectKey, TSubclassOf<ULiveLinkRole> Role, FLiveLinkStaticDataStruct&& StaticData) = 0;

	/** Push frame data for a specific subject for a certain role */
	virtual void PushSubjectFrameData_AnyThread(const FLiveLinkSubjectKey& SubjectKey, FLiveLinkFrameDataStruct&& FrameData) = 0;

	/** Create and add a new live link subject to the client */
	virtual bool CreateSubject(const FLiveLinkSubjectPreset& SubjectPreset) = 0;

	/** Clear the subject from the specific source */
	virtual void RemoveSubject_AnyThread(const FLiveLinkSubjectKey& SubjectName) = 0;

	/** Clear the stored frames associated with the enabled subject */
	virtual void ClearSubjectsFrames_AnyThread(FLiveLinkSubjectName SubjectName) = 0;

	/** Clear the stored frames associated with the subject */
	virtual void ClearSubjectsFrames_AnyThread(const FLiveLinkSubjectKey& SubjectKey) = 0;

	/** Clear all subjects frames */
	virtual void ClearAllSubjectsFrames_AnyThread() = 0;

	/** Get the subject preset from the live link client. The settings will be duplicated into DuplicatedObjectOuter. */
	virtual FLiveLinkSubjectPreset GetSubjectPreset(const FLiveLinkSubjectKey& SubjectKey, UObject* DuplicatedObjectOuter) const = 0;

	/** Get a list of all subjects */
	virtual TArray<FLiveLinkSubjectKey> GetSubjects(bool bIncludeDisabledSubject, bool bIncludeVirtualSubject) const = 0;

	/** Whether or not a subject from a specific source is valid and has valid snapshot data */
	virtual bool IsSubjectValid(const FLiveLinkSubjectKey& SubjectKey) const = 0;

	/** Whether or not the client has a subject with this name that is valid and has valid snapshot data */
	virtual bool IsSubjectValid(FLiveLinkSubjectName SubjectName) const = 0;

	/**
	 * Whether or not a subject from the specific source is the enabled subject.
	 * Only 1 subject with the same name can be enabled.
	 * At the start of the frame, a snapshot of the enabled subjects will be made.
	 * That snapshot dictate which subject will be used for the duration of that frame.
	 */
<<<<<<< HEAD
	virtual bool IsSubjectEnabled(const FLiveLinkSubjectKey& SubjectKey, bool bUseSnaphot) const = 0;
=======
	virtual bool IsSubjectEnabled(const FLiveLinkSubjectKey& SubjectKey, bool bForThisFrame) const = 0;
>>>>>>> 69078e53

	/**
	 * Whether or not the client has a subject with this name enabled
	 * Only 1 subject with the same name can be enabled.
	 * At the start of the frame, a snapshot of the enabled subjects will be made.
	 * That snapshot dictate which subject will be used for the duration of that frame.
	 */
	virtual bool IsSubjectEnabled(FLiveLinkSubjectName SubjectName) const = 0;

	/**
	 * Set the subject's from a specific source to enabled, disabling the other in the process.
	 * Only 1 subject with the same name can be enabled.
	 * At the start of the frame, a snapshot of the enabled subjects will be made.
	 * That snapshot dictate which subject will be used for the duration of that frame.
	 * SetSubjectEnabled will take effect on the next frame.
	 */
	virtual void SetSubjectEnabled(const FLiveLinkSubjectKey& SubjectKey, bool bEnabled) = 0;
	
	/** Whether or not the subject's data, from a specific source, is time synchronized or not */
	virtual bool IsSubjectTimeSynchronized(const FLiveLinkSubjectKey& SubjectKey) const = 0;

	/** Whether or not the subject's data is time synchronized or not */
	virtual bool IsSubjectTimeSynchronized(FLiveLinkSubjectName SubjectName) const = 0;

	/** Get the role of a subject from a specific source */
	virtual TSubclassOf<ULiveLinkRole> GetSubjectRole(const FLiveLinkSubjectKey& SubjectKey) const = 0;

	/** Get the role of the subject with this name */
	virtual TSubclassOf<ULiveLinkRole> GetSubjectRole(FLiveLinkSubjectName SubjectName) const = 0;

	/** Get a list of name of subjects supporting a certain role */
	virtual TArray<FLiveLinkSubjectKey> GetSubjectsSupportingRole(TSubclassOf<ULiveLinkRole> SupportedRole, bool bIncludeDisabledSubject, bool bIncludeVirtualSubject) const = 0;

	/** Whether a subject support a particular role, either directly or through a translator */
	virtual bool DoesSubjectSupportsRole(const FLiveLinkSubjectKey& SubjectKey, TSubclassOf<ULiveLinkRole> SupportedRole) const = 0;

	/**
<<<<<<< HEAD
	 * Return the evaluated subject snapshot for a specific role.
	 * The subject may go through a translator to get the desired role's frame data.
	 * @return True if the snapshot is valid.
	 * @note This will always return the same value for a specific frame.
=======
	 * Get the time of all the frames for a specific source.
	 * @note Use for debugging purposes.
	 */
	virtual TArray<FLiveLinkTime> GetSubjectFrameTimes(const FLiveLinkSubjectKey& SubjectKey) const = 0;

	/**
	 * Get the time of all the frames for a source.
	 * @note Use for debugging purposes.
	 */
	virtual TArray<FLiveLinkTime> GetSubjectFrameTimes(FLiveLinkSubjectName SubjectName) const = 0;

	/**
	 * Return the evaluated subject from a specific source snapshot for a specific role.
	 * A subject could have to go through a translator to output in the desired role.
	 * @note This will always return the same value for a specific frame.
	 * @note The prefer method is EvaluateFrame_AnyThread this method should be used for diagnostic or replication.
	 */
	virtual bool EvaluateFrameFromSource_AnyThread(const FLiveLinkSubjectKey& SubjectKey, TSubclassOf<ULiveLinkRole> Role, FLiveLinkSubjectFrameData& OutFrame) = 0;

	/**
	 * Return the evaluated subject snapshot for a specific role.
	 * The subject may go through a translator to get the desired role's frame data.
	 * @return True if the snapshot is valid.
	 * @note This will always return the same value for a specific frame.
>>>>>>> 69078e53
	 * @see ULiveLinkSourceSettings
	 */
	virtual bool EvaluateFrame_AnyThread(FLiveLinkSubjectName SubjectName, TSubclassOf<ULiveLinkRole> Role, FLiveLinkSubjectFrameData& OutFrame) = 0;

	/**
	 * Evaluates a subject for a specific role.
	 * The subject may go through a translator to get the desired role's frame data.
	 * If it's a virtual subject EvaluateFrame_AnyThread will be used instead.
	 * @return True if a frame data was calculated.
	 * @note This value is not cached.
	 * @see ULiveLinkSourceSettings
	 */
	virtual bool EvaluateFrameAtWorldTime_AnyThread(FLiveLinkSubjectName SubjectName, double WorldTime, TSubclassOf<ULiveLinkRole> DesiredRole, FLiveLinkSubjectFrameData& OutFrame) = 0;

	/**
	 * Evaluates a subject for a specific role at a Timecode.
	 * The subject may go through a translator to get the desired role's frame data.
	 * If it's a virtual subject EvaluateFrame_AnyThread will be used instead.
	 * @return True if a frame data was calculated.
	 * @note This value is not cached.
	 * @see ULiveLinkSourceSettings
	 */
	virtual bool EvaluateFrameAtSceneTime_AnyThread(FLiveLinkSubjectName SubjectName, const FTimecode& SceneTime, TSubclassOf<ULiveLinkRole> DesiredRole, FLiveLinkSubjectFrameData& OutFrame) = 0;

	/** Notify when the list of sources has changed. */
	virtual FSimpleMulticastDelegate& OnLiveLinkSourcesChanged() = 0;

	/** Notify when the list of subject has changed. */
	virtual FSimpleMulticastDelegate& OnLiveLinkSubjectsChanged() = 0;

	/** Notify when a new source has been added */
	virtual FOnLiveLinkSourceChangedDelegate& OnLiveLinkSourceAdded() = 0;

	/** Notify when a source has been removed */
	virtual FOnLiveLinkSourceChangedDelegate& OnLiveLinkSourceRemoved() = 0;

	/** Notify when a new subject has been added */
	virtual FOnLiveLinkSubjectChangedDelegate& OnLiveLinkSubjectAdded() = 0;

	/** Notify when a subject has been removed */
	virtual FOnLiveLinkSubjectChangedDelegate& OnLiveLinkSubjectRemoved() = 0;

#if WITH_EDITOR
	/** Notify the debug interface when a subject has been evaluated. Only available in editor and used for debugging purpose. */
	virtual FOnLiveLinkSubjectEvaluated& OnLiveLinkSubjectEvaluated() = 0;
#endif

	/** Register for when a frame has been received for a subject */
	virtual bool RegisterForSubjectFrames(FLiveLinkSubjectName SubjectName, const FOnLiveLinkSubjectStaticDataReceived::FDelegate& OnStaticDataReceived, const FOnLiveLinkSubjectFrameDataReceived::FDelegate& OnFrameDataReceived, FDelegateHandle& OutStaticDataReceivedHandle, FDelegateHandle& OutFrameDataReceivedHandle, TSubclassOf<ULiveLinkRole>& OutSubjectRole, FLiveLinkStaticDataStruct* OutStaticData = nullptr) = 0;
	virtual void UnregisterSubjectFramesHandle(FLiveLinkSubjectName SubjectName, FDelegateHandle StaticDataReceivedHandle, FDelegateHandle FrameDataReceivedHandle) = 0;
};<|MERGE_RESOLUTION|>--- conflicted
+++ resolved
@@ -177,11 +177,7 @@
 	 * At the start of the frame, a snapshot of the enabled subjects will be made.
 	 * That snapshot dictate which subject will be used for the duration of that frame.
 	 */
-<<<<<<< HEAD
-	virtual bool IsSubjectEnabled(const FLiveLinkSubjectKey& SubjectKey, bool bUseSnaphot) const = 0;
-=======
 	virtual bool IsSubjectEnabled(const FLiveLinkSubjectKey& SubjectKey, bool bForThisFrame) const = 0;
->>>>>>> 69078e53
 
 	/**
 	 * Whether or not the client has a subject with this name enabled
@@ -219,37 +215,30 @@
 	virtual bool DoesSubjectSupportsRole(const FLiveLinkSubjectKey& SubjectKey, TSubclassOf<ULiveLinkRole> SupportedRole) const = 0;
 
 	/**
-<<<<<<< HEAD
+	 * Get the time of all the frames for a specific source.
+	 * @note Use for debugging purposes.
+	 */
+	virtual TArray<FLiveLinkTime> GetSubjectFrameTimes(const FLiveLinkSubjectKey& SubjectKey) const = 0;
+
+	/**
+	 * Get the time of all the frames for a source.
+	 * @note Use for debugging purposes.
+	 */
+	virtual TArray<FLiveLinkTime> GetSubjectFrameTimes(FLiveLinkSubjectName SubjectName) const = 0;
+
+	/**
+	 * Return the evaluated subject from a specific source snapshot for a specific role.
+	 * A subject could have to go through a translator to output in the desired role.
+	 * @note This will always return the same value for a specific frame.
+	 * @note The prefer method is EvaluateFrame_AnyThread this method should be used for diagnostic or replication.
+	 */
+	virtual bool EvaluateFrameFromSource_AnyThread(const FLiveLinkSubjectKey& SubjectKey, TSubclassOf<ULiveLinkRole> Role, FLiveLinkSubjectFrameData& OutFrame) = 0;
+
+	/**
 	 * Return the evaluated subject snapshot for a specific role.
 	 * The subject may go through a translator to get the desired role's frame data.
 	 * @return True if the snapshot is valid.
 	 * @note This will always return the same value for a specific frame.
-=======
-	 * Get the time of all the frames for a specific source.
-	 * @note Use for debugging purposes.
-	 */
-	virtual TArray<FLiveLinkTime> GetSubjectFrameTimes(const FLiveLinkSubjectKey& SubjectKey) const = 0;
-
-	/**
-	 * Get the time of all the frames for a source.
-	 * @note Use for debugging purposes.
-	 */
-	virtual TArray<FLiveLinkTime> GetSubjectFrameTimes(FLiveLinkSubjectName SubjectName) const = 0;
-
-	/**
-	 * Return the evaluated subject from a specific source snapshot for a specific role.
-	 * A subject could have to go through a translator to output in the desired role.
-	 * @note This will always return the same value for a specific frame.
-	 * @note The prefer method is EvaluateFrame_AnyThread this method should be used for diagnostic or replication.
-	 */
-	virtual bool EvaluateFrameFromSource_AnyThread(const FLiveLinkSubjectKey& SubjectKey, TSubclassOf<ULiveLinkRole> Role, FLiveLinkSubjectFrameData& OutFrame) = 0;
-
-	/**
-	 * Return the evaluated subject snapshot for a specific role.
-	 * The subject may go through a translator to get the desired role's frame data.
-	 * @return True if the snapshot is valid.
-	 * @note This will always return the same value for a specific frame.
->>>>>>> 69078e53
 	 * @see ULiveLinkSourceSettings
 	 */
 	virtual bool EvaluateFrame_AnyThread(FLiveLinkSubjectName SubjectName, TSubclassOf<ULiveLinkRole> Role, FLiveLinkSubjectFrameData& OutFrame) = 0;
