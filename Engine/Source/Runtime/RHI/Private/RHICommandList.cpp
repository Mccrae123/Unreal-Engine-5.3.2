--- conflicted
+++ resolved
@@ -310,11 +310,6 @@
 
 FRHICommandListBase::~FRHICommandListBase()
 {
-<<<<<<< HEAD
-	checkf(!HasCommands(), TEXT("FRHICommandListBase has been deleted while it still contained commands. The command list was not submitted."));
-
-#if DO_CHECK
-=======
 #if DO_CHECK
 	// Some configurations enable checks in shipping/test, particularly server builds. Skip these checks explicitly in that case, as they can fire very late in
 	// the shutdown process and crash in unexpected ways because the log output channel has already been destroyed. Also, having pending commands
@@ -322,15 +317,11 @@
 #if !UE_BUILD_SHIPPING && !UE_BUILD_TEST
 	checkf(!HasCommands(), TEXT("FRHICommandListBase has been deleted while it still contained commands. The command list was not submitted."));
 
->>>>>>> 74d0b334
 	for (void* Data : QueryBatchData)
 	{
 		check(Data == nullptr);
 	}
-<<<<<<< HEAD
-=======
 #endif
->>>>>>> 74d0b334
 
 	if (PersistentState.RecordingThread == ERecordingThread::Render)
 	{
@@ -776,10 +767,7 @@
 				}
 
 				AllCmdLists.Append(Task.OutCmdLists);
-<<<<<<< HEAD
-=======
 				ExecutingCmdList.PersistentState.Stats.Ptr->Accumulate(Task.Stats);
->>>>>>> 74d0b334
 
 				Task.~FTask();
 			}
