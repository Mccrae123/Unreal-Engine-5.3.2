--- conflicted
+++ resolved
@@ -12,11 +12,8 @@
 
 #include "Windows/WindowsPlatformApplicationMisc.h"
 
-<<<<<<< HEAD
-=======
 #define LOCTEXT_NAMESPACE "WindowsDynamicRHI"
 
->>>>>>> 74d0b334
 bool GDynamicRHIFailedToInitializeAdvancedPlatform = false;
 
 static const TCHAR* GLoadedRHIModuleName;
@@ -817,14 +814,6 @@
 	}
 
 	if (FeatureLevel == ERHIFeatureLevel::SM6)
-<<<<<<< HEAD
-	{
-		GDynamicRHIFailedToInitializeAdvancedPlatform = true;
-	}
-
-	if (TOptional<ERHIFeatureLevel::Type> FallbackFeatureLevel = Config.GetNextHighestTargetedFeatureLevel(WindowsRHI, FeatureLevel))
-=======
->>>>>>> 74d0b334
 	{
 		GDynamicRHIFailedToInitializeAdvancedPlatform = true;
 	}
