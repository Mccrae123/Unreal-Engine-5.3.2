--- conflicted
+++ resolved
@@ -125,11 +125,7 @@
 	}
 
 	GMaxRHIFeatureLevel = ERHIFeatureLevel::ES3_1;
-<<<<<<< HEAD
-	GMaxRHIShaderPlatform = SP_PCD3D_ES3_1;
-=======
 	GMaxRHIShaderPlatform = SP_D3D_ES3_1_HOLOLENS;
->>>>>>> 6bbb88c8
 
 	return DynamicRHI;
 }