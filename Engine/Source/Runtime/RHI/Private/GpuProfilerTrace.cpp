--- conflicted
+++ resolved
@@ -36,11 +36,7 @@
 
 static TSet<uint32> GEventNames;
 
-<<<<<<< HEAD
-RHI_API UE_TRACE_CHANNEL_EXTERN(GpuChannel)
-=======
 UE_TRACE_CHANNEL_EXTERN(GpuChannel, RHI_API)
->>>>>>> 6bbb88c8
 UE_TRACE_CHANNEL_DEFINE(GpuChannel)
 
 UE_TRACE_EVENT_BEGIN(GpuProfiler, EventSpec, NoSync|Important)
@@ -126,12 +122,8 @@
 		return;
 	}
 
-<<<<<<< HEAD
-	if (GCurrentFrame.EventBufferSize >= MaxEventBufferSize - 18) // 10 + 8
-=======
 	// Prevent buffer overrun
 	if (GCurrentFrame.EventBufferSize + 10 + sizeof(uint32) > GCurrentFrame.MaxEventBufferSize) // 10 is the max size that FTraceUtils::Encode7bit might use + some space for the FName index (uint32)
->>>>>>> 6bbb88c8
 	{
 		UE_LOG(LogRHI, Error, TEXT("GpuProfiler's scratch buffer is out of space for this frame (current size : %d kB). Dropping this frame. The size can be increased dynamically with the console variable r.GpuProfilerMaxEventBufferSizeKB"), GCurrentFrame.MaxEventBufferSize / 1024);
 
@@ -192,7 +184,6 @@
 	{
 		// This subtraction is intended to be performed on uint64 to leverage the wrap around behavior defined by the standard
 		uint64 Bias = GCurrentFrame.Calibration.CPUMicroseconds - GCurrentFrame.Calibration.GPUMicroseconds;
-<<<<<<< HEAD
 
 		if (GPUIndex == 0)
 		{
@@ -210,25 +201,6 @@
 				<< Frame2.RenderingFrameNumber(GCurrentFrame.RenderingFrameNumber)
 				<< Frame2.Data(GCurrentFrame.EventBuffer, GCurrentFrame.EventBufferSize);
 		}
-=======
->>>>>>> 6bbb88c8
-
-		if (GPUIndex == 0)
-		{
-			UE_TRACE_LOG(GpuProfiler, Frame, GpuChannel)
-				<< Frame.CalibrationBias(Bias)
-				<< Frame.TimestampBase(GCurrentFrame.TimestampBase)
-				<< Frame.RenderingFrameNumber(GCurrentFrame.RenderingFrameNumber)
-				<< Frame.Data(GCurrentFrame.EventBuffer, GCurrentFrame.EventBufferSize);
-		}
-		else if (GPUIndex == 1)
-		{
-			UE_TRACE_LOG(GpuProfiler, Frame2, GpuChannel)
-				<< Frame2.CalibrationBias(Bias)
-				<< Frame2.TimestampBase(GCurrentFrame.TimestampBase)
-				<< Frame2.RenderingFrameNumber(GCurrentFrame.RenderingFrameNumber)
-				<< Frame2.Data(GCurrentFrame.EventBuffer, GCurrentFrame.EventBufferSize);
-		}
 	}
 
 	GCurrentFrame.EventBufferSize = 0;
