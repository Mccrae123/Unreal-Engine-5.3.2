--- conflicted
+++ resolved
@@ -1797,18 +1797,12 @@
 
 	uint8 MultiViewCount;
 
-	uint8 MultiViewCount;
-
 	FRHISetRenderTargetsInfo() :
 		NumColorRenderTargets(0),
 		bClearColor(false),
 		bHasResolveAttachments(false),
 		bClearDepth(false),
-<<<<<<< HEAD
-		FoveationTexture(nullptr),
-=======
 		ShadingRateTexture(nullptr),
->>>>>>> 3aae9151
 		MultiViewCount(0)
 	{}
 
