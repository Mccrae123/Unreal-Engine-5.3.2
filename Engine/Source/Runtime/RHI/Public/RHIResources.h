--- conflicted
+++ resolved
@@ -853,14 +853,9 @@
 //
 
 
-<<<<<<< HEAD
-/* 
-* Generic GPU fence class used by FRHIGPUMemoryReadback
-=======
 /*
 * Generic GPU fence class.
 * Granularity differs depending on backing RHI - ie it may only represent command buffer granularity.
->>>>>>> 5edfa17c
 * RHI specific fences derive from this to implement real GPU->CPU fencing.
 * The default implementation always returns false for Poll until the next frame from the frame the fence was inserted
 * because not all APIs have a GPU/CPU sync object, we need to fake it.
@@ -870,41 +865,6 @@
 public:
 	FRHIGPUFence(FName InName) : FenceName(InName) {}
 	virtual ~FRHIGPUFence() {}
-<<<<<<< HEAD
-
-    /**
-     * Signal this fence now, which completion can be tested with Poll or Wait.
-	 * RHI implementation might not need to implement this depending on how RHIInsertGPUFence is implemented.
-	 * Note also that RHIInsertGPUFence is currently only called by RHIEnqueueStagedRead.
-     */
-	virtual void Write();
-
-    /**
-     * Poll the fence to see if the GPU has signaled it.
-     * @returns True if and only if the GPU fence has been inserted and the GPU has signalled the fence.
-     */
-	virtual bool Poll() const = 0;
-
-private:
-	FName FenceName;
-};
-
-// Generic implementation of FRHIGPUFence
-class RHI_API FGenericRHIGPUFence : public FRHIGPUFence
-{
-public:
-	FGenericRHIGPUFence(FName InName);
-
-	virtual void Write() final override;
-
-    /** @discussion RHI implementations must be thread-safe and must correctly handle being called before RHIInsertFence if an RHI thread is active. */
-	virtual bool Poll() const final override;
-
-private:
-	uint32 InsertedFrameNumber;
-};
-
-=======
 
 	virtual void Clear() = 0;
 
@@ -935,7 +895,6 @@
 	uint32 InsertedFrameNumber;
 };
 
->>>>>>> 5edfa17c
 class FRHIRenderQuery : public FRHIResource {};
 
 class FRHIComputeFence : public FRHIResource
