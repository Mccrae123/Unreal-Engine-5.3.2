--- conflicted
+++ resolved
@@ -1115,43 +1115,6 @@
 typedef TRefCountPtr<FRHIRayTracingShader>          FRayTracingShaderRHIRef;
 typedef TRefCountPtr<FRHIComputeFence>	FComputeFenceRHIRef;
 typedef TRefCountPtr<FRHIBoundShaderState> FBoundShaderStateRHIRef;
-<<<<<<< HEAD
-
-UE_DEPRECATED(4.23, "FUniformBufferRHIParamRef typedef is deprecated; please use FRHIUniformBuffer* directly instead.")
-typedef FRHIUniformBuffer*              FUniformBufferRHIParamRef;
-typedef TRefCountPtr<FRHIUniformBuffer> FUniformBufferRHIRef;
-
-UE_DEPRECATED(4.23, "FIndexBufferRHIParamRef typedef is deprecated; please use FRHIIndexBuffer* directly instead.")
-typedef FRHIIndexBuffer*              FIndexBufferRHIParamRef;
-typedef TRefCountPtr<FRHIIndexBuffer> FIndexBufferRHIRef;
-
-UE_DEPRECATED(4.23, "FVertexBufferRHIParamRef typedef is deprecated; please use FRHIVertexBuffer* directly instead.")
-typedef FRHIVertexBuffer*              FVertexBufferRHIParamRef;
-typedef TRefCountPtr<FRHIVertexBuffer> FVertexBufferRHIRef;
-
-UE_DEPRECATED(4.23, "FStructuredBufferRHIParamRef typedef is deprecated; please use FRHIStructuredBuffer* directly instead.")
-typedef FRHIStructuredBuffer*              FStructuredBufferRHIParamRef;
-typedef TRefCountPtr<FRHIStructuredBuffer> FStructuredBufferRHIRef;
-
-UE_DEPRECATED(4.23, "FTextureRHIParamRef typedef is deprecated; please use FRHITexture* directly instead.")
-typedef FRHITexture*              FTextureRHIParamRef;
-typedef TRefCountPtr<FRHITexture> FTextureRHIRef;
-
-UE_DEPRECATED(4.23, "FTexture2DRHIParamRef typedef is deprecated; please use FRHITexture2D* directly instead.")
-typedef FRHITexture2D*              FTexture2DRHIParamRef;
-typedef TRefCountPtr<FRHITexture2D> FTexture2DRHIRef;
-
-UE_DEPRECATED(4.23, "FTexture2DArrayRHIParamRef typedef is deprecated; please use FRHITexture2DArray* directly instead.")
-typedef FRHITexture2DArray*              FTexture2DArrayRHIParamRef;
-typedef TRefCountPtr<FRHITexture2DArray> FTexture2DArrayRHIRef;
-
-UE_DEPRECATED(4.23, "FTexture3DRHIParamRef typedef is deprecated; please use FRHITexture3D* directly instead.")
-typedef FRHITexture3D*              FTexture3DRHIParamRef;
-typedef TRefCountPtr<FRHITexture3D> FTexture3DRHIRef;
-
-UE_DEPRECATED(4.23, "FTextureCubeRHIParamRef typedef is deprecated; please use FRHITextureCube* directly instead.")
-typedef FRHITextureCube*              FTextureCubeRHIParamRef;
-=======
 typedef TRefCountPtr<FRHIUniformBuffer> FUniformBufferRHIRef;
 typedef TRefCountPtr<FRHIIndexBuffer> FIndexBufferRHIRef;
 typedef TRefCountPtr<FRHIVertexBuffer> FVertexBufferRHIRef;
@@ -1160,7 +1123,6 @@
 typedef TRefCountPtr<FRHITexture2D> FTexture2DRHIRef;
 typedef TRefCountPtr<FRHITexture2DArray> FTexture2DArrayRHIRef;
 typedef TRefCountPtr<FRHITexture3D> FTexture3DRHIRef;
->>>>>>> 69078e53
 typedef TRefCountPtr<FRHITextureCube> FTextureCubeRHIRef;
 typedef TRefCountPtr<FRHITextureReference> FTextureReferenceRHIRef;
 typedef TRefCountPtr<FRHIRenderQuery> FRenderQueryRHIRef;
