--- conflicted
+++ resolved
@@ -1168,8 +1168,6 @@
 	}
 #endif
 
-	virtual uint32 GetParentGPUIndex() const { return 0; }
-
 protected:
 	void Swap(FRHIBuffer& Other)
 	{
@@ -1229,23 +1227,6 @@
 /** Descriptor used to create a texture resource */
 struct RHI_API FRHITextureDesc
 {
-<<<<<<< HEAD
-public:
-	
-	/** Initialization constructor. */
-	FRHITexture(ERHIResourceType InResourceType, uint32 InNumMips, uint32 InNumSamples, EPixelFormat InFormat, ETextureCreateFlags InFlags, const FClearValueBinding& InClearValue)
-		: FRHIResource(InResourceType)
-		, ClearValue(InClearValue)
-		, NumMips(InNumMips)
-		, NumSamples(InNumSamples)
-		, Format(InFormat)
-		, Flags(InFlags)
-	{}
-
-	UE_DEPRECATED(5.0, "The InLastRenderTime parameter will be removed in the future")
-	FRHITexture(ERHIResourceType InResourceType, uint32 InNumMips, uint32 InNumSamples, EPixelFormat InFormat, ETextureCreateFlags InFlags, FLastRenderTimeContainer* InLastRenderTime, const FClearValueBinding& InClearValue)
-		: FRHITexture(InResourceType, InNumMips, InNumSamples, InFormat, InFlags, InClearValue)
-=======
 	UE_DEPRECATED(5.1, "FRHITextureDesc Create functions have been moved to FRHITextureCreateDesc.")
 	static FRHITextureDesc Create2D(
 		  FIntPoint           Size
@@ -1336,7 +1317,6 @@
 	FRHITextureDesc()
 		: NumSamples(1)
 		, Dimension(ETextureDimension::Texture2D)
->>>>>>> d731a049
 	{}
 
 	FRHITextureDesc(ETextureDimension InDimension)
@@ -1412,23 +1392,6 @@
 		return Hash;
 	}
 
-<<<<<<< HEAD
-	double GetLastRenderTime() const
-	{
-		return LastRenderTime.GetLastRenderTime();
-	}
-
-	/** Returns the last render time container, or NULL if none were specified at creation. */
-	UE_DEPRECATED(5.0, "GetLastRenderTimeContainer is deprecated and will be removed in the future")
-	FLastRenderTimeContainer* GetLastRenderTimeContainer()
-	{
-		return nullptr;
-	}
-
-	UE_DEPRECATED(5.0, "SetDefaultLastRenderTimeContainer is deprecated and will be removed in the future")
-	FORCEINLINE_DEBUGGABLE void SetDefaultLastRenderTimeContainer()
-	{
-=======
 	bool operator == (const FRHITextureDesc& Other) const
 	{
 		return Dimension  == Other.Dimension
@@ -1447,20 +1410,11 @@
 	bool operator != (const FRHITextureDesc& Other) const
 	{
 		return !(*this == Other);
->>>>>>> d731a049
 	}
 
 	bool IsTexture2D() const
 	{
-<<<<<<< HEAD
-		TextureName = InName;
-
-#if TEXTURE_PROFILER_ENABLED
-		FTextureProfiler::Get()->UpdateTextureName(this);
-#endif
-=======
 		return Dimension == ETextureDimension::Texture2D || Dimension == ETextureDimension::Texture2DArray;
->>>>>>> d731a049
 	}
 
 	bool IsTexture3D() const
@@ -1514,33 +1468,9 @@
 
 	/** Clear value to use when fast-clearing the texture. */
 	FClearValueBinding ClearValue;
-<<<<<<< HEAD
-	uint32 NumMips;
-	uint32 NumSamples;
-	EPixelFormat Format;
-	ETextureCreateFlags Flags;
-	FLastRenderTimeContainer LastRenderTime;
-	FName TextureName;
-};
-
-class RHI_API FRHITexture2D : public FRHITexture
-{
-public:
-	
-	/** Initialization constructor. */
-	FRHITexture2D(uint32 InSizeX,uint32 InSizeY,uint32 InNumMips,uint32 InNumSamples,EPixelFormat InFormat,ETextureCreateFlags InFlags, const FClearValueBinding& InClearValue, ERHIResourceType InResourceTypeOverride = RRT_None)
-	: FRHITexture(InResourceTypeOverride != RRT_None ? InResourceTypeOverride : RRT_Texture2D, InNumMips, InNumSamples, InFormat, InFlags, InClearValue)
-	, SizeX(InSizeX)
-	, SizeY(InSizeY)
-	{}
-	
-	// Dynamic cast methods.
-	virtual FRHITexture2D* GetTexture2D() { return this; }
-=======
 
 	/** Platform-specific additional data. Used for offline processed textures on some platforms. */
 	uint32 ExtData = 0;
->>>>>>> d731a049
 
 	/** Extent of the texture in x and y. */
 	FIntPoint Extent = FIntPoint(1, 1);
@@ -1639,35 +1569,12 @@
 			.SetFormat(Format);
 	}
 
-<<<<<<< HEAD
-class RHI_API FRHITexture3D : public FRHITexture
-{
-public:
-	
-	/** Initialization constructor. */
-	FRHITexture3D(uint32 InSizeX,uint32 InSizeY,uint32 InSizeZ,uint32 InNumMips,EPixelFormat InFormat,ETextureCreateFlags InFlags, const FClearValueBinding& InClearValue)
-	: FRHITexture(RRT_Texture3D, InNumMips,1,InFormat,InFlags, InClearValue)
-	, SizeX(InSizeX)
-	, SizeY(InSizeY)
-	, SizeZ(InSizeZ)
-	{}
-	
-	// Dynamic cast methods.
-	virtual FRHITexture3D* GetTexture3D() { return this; }
-	
-	/** @return The width of the texture. */
-	uint32 GetSizeX() const { return SizeX; }
-	
-	/** @return The height of the texture. */
-	uint32 GetSizeY() const { return SizeY; }
-=======
 	static FRHITextureCreateDesc Create2D(const TCHAR* DebugName, int32 SizeX, int32 SizeY, EPixelFormat Format)
 	{
 		return Create2D(DebugName)
 			.SetExtent(SizeX, SizeY)
 			.SetFormat(Format);
 	}
->>>>>>> d731a049
 
 	static FRHITextureCreateDesc Create2DArray(const TCHAR* DebugName, FIntPoint Size, uint16 ArraySize, EPixelFormat Format)
 	{
@@ -1808,20 +1715,9 @@
 	 */
 	virtual const FRHITextureDesc& GetDesc() const { return TextureDesc; }
 	
-<<<<<<< HEAD
-	/** Initialization constructor. */
-	FRHITextureCube(uint32 InSize,uint32 InNumMips,EPixelFormat InFormat,ETextureCreateFlags InFlags, const FClearValueBinding& InClearValue)
-	: FRHITexture(RRT_TextureCube, InNumMips,1,InFormat,InFlags, InClearValue)
-	, Size(InSize)
-	{}
-	
-	// Dynamic cast methods.
-	virtual FRHITextureCube* GetTextureCube() { return this; }
-=======
 	///
 	/// Virtual functions implemented per RHI
 	/// 
->>>>>>> d731a049
 	
 	virtual class FRHITextureReference* GetTextureReference() { return NULL; }
 	virtual FRHIDescriptorHandle GetDefaultBindlessHandle() const { return FRHIDescriptorHandle(); }
@@ -2049,11 +1945,7 @@
 {
 public:
 	explicit FRHITextureReference()
-<<<<<<< HEAD
-		: FRHITexture(RRT_TextureReference, 0, 0, PF_Unknown, TexCreate_None, FClearValueBinding())
-=======
 		: FRHITexture(RRT_TextureReference)
->>>>>>> d731a049
 	{
 		check(DefaultTexture);
 		ReferencedTexture = DefaultTexture;
@@ -2702,247 +2594,6 @@
 	uint64 UpdateScratchSize = 0;
 };
 
-enum class ERayTracingInstanceFlags : uint8
-{
-	None = 0,
-	TriangleCullDisable = 1 << 1, // No back face culling. Triangle is visible from both sides.
-	TriangleCullReverse = 1 << 2, // Makes triangle front-facing if its vertices are counterclockwise from ray origin.
-	ForceOpaque = 1 << 3, // Disable any-hit shader invocation for this instance.
-	ForceNonOpaque = 1 << 4, // Force any-hit shader invocation even if geometries inside the instance were marked opaque.
-};
-ENUM_CLASS_FLAGS(ERayTracingInstanceFlags);
-
-class FRHIRayTracingGeometry;
-/**
-* High level descriptor of one or more instances of a mesh in a ray tracing scene.
-* All instances covered by this descriptor will share shader bindings, but may have different transforms and user data.
-*/
-struct FRayTracingGeometryInstance
-{
-	// TODO: UE-130819 Ref counting is a temporary workaround for a very rare streaming crash.
-	TRefCountPtr<FRHIRayTracingGeometry> GeometryRHI = nullptr;
-
-	// A single physical mesh may be duplicated many times in the scene with different transforms and user data.
-	// All copies share the same shader binding table entries and therefore will have the same material and shader resources.
-	TArrayView<const FMatrix> Transforms;
-
-	TArrayView<const uint32> InstanceSceneDataOffsets;
-
-	// Optional buffer that stores GPU transforms. Used instead of CPU-side transform data.
-	FShaderResourceViewRHIRef GPUTransformsSRV = nullptr;
-
-	// Conservative number of instances. Some of the actual instances may be made inactive if GPU transforms are used.
-	// Must be less or equal to number of entries in Transforms view if CPU transform data is used.
-	// Must be less or equal to number of entries in GPUTransformsSRV if it is non-null.
-	uint32 NumTransforms = 0;
-
-	// Each geometry copy can receive a user-provided integer, which can be used to retrieve extra shader parameters or customize appearance.
-	// This data can be retrieved using GetInstanceUserData() in closest/any hit shaders.
-	// If UserData view is empty, then DefaultUserData value will be used for all instances.
-	// If UserData view is used, then it must have the same number of entries as NumInstances.
-	uint32 DefaultUserData = 0;
-	TArrayView<const uint32> UserData;
-
-	// Each geometry copy can have one bit to make it individually deactivated (removed from TLAS while maintaining hit group indexing). Useful for culling.
-	TArrayView<const uint32> ActivationMask;
-
-	// Mask that will be tested against one provided to TraceRay() in shader code.
-	// If binary AND of instance mask with ray mask is zero, then the instance is considered not intersected / invisible.
-	uint8 Mask = 0xFF;
-
-	// Flags to control triangle back face culling, whether to allow any-hit shaders, etc.
-	ERayTracingInstanceFlags Flags = ERayTracingInstanceFlags::None;
-};
-
-enum ERayTracingGeometryType
-{
-	// Indexed or non-indexed triangle list with fixed function ray intersection.
-	// Vertex buffer must contain vertex positions as VET_Float3.
-	// Vertex stride must be at least 12 bytes, but may be larger to support custom per-vertex data.
-	// Index buffer may be provided for indexed triangle lists. Implicit triangle list is assumed otherwise.
-	RTGT_Triangles,
-
-	// Custom primitive type that requires an intersection shader.
-	// Vertex buffer for procedural geometry must contain one AABB per primitive as {float3 MinXYZ, float3 MaxXYZ}.
-	// Vertex stride must be at least 24 bytes, but may be larger to support custom per-primitive data.
-	// Index buffers can't be used with procedural geometry.
-	RTGT_Procedural,
-};
-DECLARE_INTRINSIC_TYPE_LAYOUT(ERayTracingGeometryType);
-
-enum class ERayTracingGeometryInitializerType
-{
-	// Fully initializes the RayTracingGeometry object: creates underlying buffer and initializes shader parameters.
-	Rendering,
-
-	// Does not create underlying buffer or shader parameters. Used by the streaming system as an object that is streamed into. 
-	StreamingDestination,
-
-	// Creates buffers but does not create shader parameters. Used for intermediate objects in the streaming system.
-	StreamingSource,
-};
-DECLARE_INTRINSIC_TYPE_LAYOUT(ERayTracingGeometryInitializerType);
-
-struct FRayTracingGeometrySegment
-{
-	DECLARE_TYPE_LAYOUT(FRayTracingGeometrySegment, NonVirtual);
-public:
-	LAYOUT_FIELD_INITIALIZED(FBufferRHIRef, VertexBuffer, nullptr);
-	LAYOUT_FIELD_INITIALIZED(EVertexElementType, VertexBufferElementType, VET_Float3);
-
-	// Offset in bytes from the base address of the vertex buffer.
-	LAYOUT_FIELD_INITIALIZED(uint32, VertexBufferOffset, 0);
-
-	// Number of bytes between elements of the vertex buffer (sizeof VET_Float3 by default).
-	// Must be equal or greater than the size of the position vector.
-	LAYOUT_FIELD_INITIALIZED(uint32, VertexBufferStride, 12);
-
-	// Number of vertices (positions) in VertexBuffer.
-	// If an index buffer is present, this must be at least the maximum index value in the index buffer + 1.
-	LAYOUT_FIELD_INITIALIZED(uint32, MaxVertices, 0);
-
-	// Primitive range for this segment.
-	LAYOUT_FIELD_INITIALIZED(uint32, FirstPrimitive, 0);
-	LAYOUT_FIELD_INITIALIZED(uint32, NumPrimitives, 0);
-
-	// Indicates whether any-hit shader could be invoked when hitting this geometry segment.
-	// Setting this to `false` turns off any-hit shaders, making the section "opaque" and improving ray tracing performance.
-	LAYOUT_FIELD_INITIALIZED(bool, bForceOpaque, false);
-
-	// Any-hit shader may be invoked multiple times for the same primitive during ray traversal.
-	// Setting this to `false` guarantees that only a single instance of any-hit shader will run per primitive, at some performance cost.
-	LAYOUT_FIELD_INITIALIZED(bool, bAllowDuplicateAnyHitShaderInvocation, true);
-
-	// Indicates whether this section is enabled and should be taken into account during acceleration structure creation
-	LAYOUT_FIELD_INITIALIZED(bool, bEnabled, true);
-};
-
-struct FRayTracingGeometryInitializer
-{
-	DECLARE_EXPORTED_TYPE_LAYOUT(FRayTracingGeometryInitializer, RHI_API, NonVirtual);
-public:
-	LAYOUT_FIELD_INITIALIZED(FBufferRHIRef, IndexBuffer, nullptr);
-
-	// Offset in bytes from the base address of the index buffer.
-	LAYOUT_FIELD_INITIALIZED(uint32, IndexBufferOffset, 0);
-
-	LAYOUT_FIELD_INITIALIZED(ERayTracingGeometryType, GeometryType, RTGT_Triangles);
-
-	// Total number of primitives in all segments of the geometry. Only used for validation.
-	LAYOUT_FIELD_INITIALIZED(uint32, TotalPrimitiveCount, 0);
-
-	// Partitions of geometry to allow different shader and resource bindings.
-	// All ray tracing geometries must have at least one segment.
-	LAYOUT_FIELD(TMemoryImageArray<FRayTracingGeometrySegment>, Segments);
-
-	// Offline built geometry data. If null, the geometry will be built by the RHI at runtime.
-	LAYOUT_FIELD_INITIALIZED(FResourceArrayInterface*, OfflineData, nullptr);
-
-	// Pointer to an existing ray tracing geometry which the new geometry is built from.
-	LAYOUT_FIELD_INITIALIZED(FRHIRayTracingGeometry*, SourceGeometry, nullptr);
-
-	LAYOUT_FIELD_INITIALIZED(bool, bFastBuild, false);
-	LAYOUT_FIELD_INITIALIZED(bool, bAllowUpdate, false);
-	LAYOUT_FIELD_INITIALIZED(bool, bAllowCompaction, true);
-	LAYOUT_FIELD_INITIALIZED(ERayTracingGeometryInitializerType, Type, ERayTracingGeometryInitializerType::Rendering);
-
-	LAYOUT_FIELD(FName, DebugName);
-};
-
-enum ERayTracingSceneLifetime
-{
-	// Scene may only be used during the frame when it was created.
-	RTSL_SingleFrame,
-
-	// Scene may be constructed once and used in any number of later frames (not currently implemented).
-	// RTSL_MultiFrame,
-};
-
-enum class ERayTracingAccelerationStructureFlags
-{
-	None = 0,
-	AllowUpdate = 1 << 0,
-	AllowCompaction = 1 << 1,
-	FastTrace = 1 << 2,
-	FastBuild = 1 << 3,
-	MinimizeMemory = 1 << 4,
-};
-ENUM_CLASS_FLAGS(ERayTracingAccelerationStructureFlags);
-
-struct FRayTracingSceneInitializer
-{
-	TArrayView<FRayTracingGeometryInstance> Instances;
-
-	// This value controls how many elements will be allocated in the shader binding table per geometry segment.
-	// Changing this value allows different hit shaders to be used for different effects.
-	// For example, setting this to 2 allows one hit shader for regular material evaluation and a different one for shadows.
-	// Desired hit shader can be selected by providing appropriate RayContributionToHitGroupIndex to TraceRay() function.
-	// Use ShaderSlot argument in SetRayTracingHitGroup() to assign shaders and resources for specific part of the shder binding table record.
-	uint32 ShaderSlotsPerGeometrySegment = 1;
-
-	// Defines how many different callable shaders with unique resource bindings can be bound to this scene.
-	// Shaders and resources are assigned to slots in the scene using SetRayTracingCallableShader().
-	uint32 NumCallableShaderSlots = 0;
-
-	// At least one miss shader must be present in a ray tracing scene.
-	// Default miss shader is always in slot 0. Default shader must not use local resources.
-	// Custom miss shaders can be bound to other slots using SetRayTracingMissShader().
-	uint32 NumMissShaderSlots = 1;
-
-	// Defines whether data in this scene should persist between frames.
-	// Currently only single-frame lifetime is supported.
-	ERayTracingSceneLifetime Lifetime = RTSL_SingleFrame;
-
-	FName DebugName;
-};
-
-struct FRayTracingSceneInitializer2
-{
-	// Unique list of geometries referenced by all instances in this scene.
-	// Any referenced geometry is kept alive while the scene is alive.
-	TArray<TRefCountPtr<FRHIRayTracingGeometry>> ReferencedGeometries;
-	// One entry per instance
-	TArray<FRHIRayTracingGeometry*> PerInstanceGeometries;
-	// Exclusive prefix sum of `Instance.NumTransforms` for all instances in this scene. Used to emulate SV_InstanceID in hit shaders.
-	TArray<uint32> BaseInstancePrefixSum;
-	// Exclusive prefix sum of instance geometry segments is used to calculate SBT record address from instance and segment indices.
-	TArray<uint32> SegmentPrefixSum;
-
-	// Total flattened number of ray tracing geometry instances (a single FRayTracingGeometryInstance may represent many).
-	uint32 NumNativeInstances = 0;
-
-	uint32 NumTotalSegments = 0;
-
-	// This value controls how many elements will be allocated in the shader binding table per geometry segment.
-	// Changing this value allows different hit shaders to be used for different effects.
-	// For example, setting this to 2 allows one hit shader for regular material evaluation and a different one for shadows.
-	// Desired hit shader can be selected by providing appropriate RayContributionToHitGroupIndex to TraceRay() function.
-	// Use ShaderSlot argument in SetRayTracingHitGroup() to assign shaders and resources for specific part of the shder binding table record.
-	uint32 ShaderSlotsPerGeometrySegment = 1;
-
-	// Defines how many different callable shaders with unique resource bindings can be bound to this scene.
-	// Shaders and resources are assigned to slots in the scene using SetRayTracingCallableShader().
-	uint32 NumCallableShaderSlots = 0;
-
-	// At least one miss shader must be present in a ray tracing scene.
-	// Default miss shader is always in slot 0. Default shader must not use local resources.
-	// Custom miss shaders can be bound to other slots using SetRayTracingMissShader().
-	uint32 NumMissShaderSlots = 1;
-
-	// Defines whether data in this scene should persist between frames.
-	// Currently only single-frame lifetime is supported.
-	ERayTracingSceneLifetime Lifetime = RTSL_SingleFrame;
-
-	FName DebugName;
-};
-
-struct FRayTracingAccelerationStructureSize
-{
-	uint64 ResultSize = 0;
-	uint64 BuildScratchSize = 0;
-	uint64 UpdateScratchSize = 0;
-};
-
 class FRHIRayTracingAccelerationStructure
 	: public FRHIResource
 #if ENABLE_RHI_VALIDATION
@@ -2985,17 +2636,7 @@
 	{ 
 		return Initializer.Segments.Num(); 
 	}
-<<<<<<< HEAD
-
-	FRayTracingAccelerationStructureSize GetSizeInfo() const
-	{
-		return SizeInfo;
-	};
 protected:
-	FRayTracingAccelerationStructureSize SizeInfo = {};
-=======
-protected:
->>>>>>> d731a049
 	FRayTracingGeometryInitializer Initializer = {};
 	ERayTracingGeometryInitializerType InitializedType = ERayTracingGeometryInitializerType::Rendering;
 };
@@ -3015,11 +2656,8 @@
 	{
 		return nullptr;
 	}
-<<<<<<< HEAD
-=======
 
 	virtual uint32 GetLayerBufferOffset(uint32 LayerIndex) const = 0;
->>>>>>> d731a049
 };
 
 typedef TRefCountPtr<FRHIRayTracingScene>        FRayTracingSceneRHIRef;
@@ -4337,17 +3975,6 @@
 		return ColorIndex;
 	}
 
-<<<<<<< HEAD
-	explicit FRHIRenderPassInfo()
-	{
-		FMemory::Memzero(*this);
-	}
-
-	inline bool IsMSAA() const
-	{
-		return bIsMSAA;
-	}
-
 	FGraphicsPipelineRenderTargetsInfo ExtractRenderTargetsInfo() const
 	{
 		FGraphicsPipelineRenderTargetsInfo RenderTargetsInfo;
@@ -4406,205 +4033,6 @@
 #endif
 	RHI_API void ConvertToRenderTargetsInfo(FRHISetRenderTargetsInfo& OutRTInfo) const;
 
-#if 0 // FORT-162640
-	FRHIRenderPassInfo& operator = (const FRHIRenderPassInfo& In)
-	{
-		FMemory::Memcpy(*this, In);
-		return *this;
-	}
-#endif
-
-	bool bIsMSAA = false;
-
-private:
-	RHI_API void OnVerifyNumUAVsFailed(int32 InNumUAVs);
-};
-
-/** Descriptor used to create a texture resource */
-struct RHI_API FRHITextureCreateInfo
-{
-	static FRHITextureCreateInfo Create2D(
-		FIntPoint InExtent,
-		EPixelFormat InFormat,
-		FClearValueBinding InClearValue,
-		ETextureCreateFlags InFlags,
-		uint8 InNumMips = 1,
-		uint8 InNumSamples = 1)
-	{
-		return FRHITextureCreateInfo(ETextureDimension::Texture2D, InFlags, InFormat, InExtent, InClearValue, 1, 1, InNumMips, InNumSamples);
-	}
-
-	static FRHITextureCreateInfo Create2DArray(
-		FIntPoint InExtent,
-		EPixelFormat InFormat,
-		FClearValueBinding InClearValue,
-		ETextureCreateFlags InFlags,
-		uint16 InArraySize,
-		uint8 InNumMips = 1,
-		uint8 InNumSamples = 1)
-	{
-		return FRHITextureCreateInfo(ETextureDimension::Texture2DArray, InFlags, InFormat, InExtent, InClearValue, 1, InArraySize, InNumMips, InNumSamples);
-	}
-
-	static FRHITextureCreateInfo Create3D(
-		FIntVector InSize,
-		EPixelFormat InFormat,
-		FClearValueBinding InClearValue,
-		ETextureCreateFlags InFlags,
-		uint8 InNumMips = 1)
-	{
-		checkf(InSize.Z >= 0 && InSize.Z <= TNumericLimits<uint16>::Max(), TEXT("Depth parameter (InSize.Z) exceeds valid range"));
-		return FRHITextureCreateInfo(ETextureDimension::Texture3D, InFlags, InFormat, FIntPoint(InSize.X, InSize.Y), InClearValue, (uint16)InSize.Z, 1, InNumMips);
-	}
-
-	static FRHITextureCreateInfo CreateCube(
-		uint32 InSizeInPixels,
-		EPixelFormat InFormat,
-		FClearValueBinding InClearValue,
-		ETextureCreateFlags InFlags,
-		uint8 InNumMips = 1,
-		uint8 InNumSamples = 1)
-	{
-		return FRHITextureCreateInfo(ETextureDimension::TextureCube, InFlags, InFormat, FIntPoint(InSizeInPixels, InSizeInPixels), InClearValue, 1, 1, InNumMips, InNumSamples);
-	}
-
-	static FRHITextureCreateInfo CreateCubeArray(
-		uint32 InSizeInPixels,
-		EPixelFormat InFormat,
-		FClearValueBinding InClearValue,
-		ETextureCreateFlags InFlags,
-		uint16 InArraySize,
-		uint8 InNumMips = 1,
-		uint8 InNumSamples = 1)
-	{
-		return FRHITextureCreateInfo(ETextureDimension::TextureCubeArray, InFlags, InFormat, FIntPoint(InSizeInPixels, InSizeInPixels), InClearValue, 1, InArraySize, InNumMips, InNumSamples);
-	}
-
-	FRHITextureCreateInfo() = default;
-	FRHITextureCreateInfo(
-		ETextureDimension InDimension,
-		ETextureCreateFlags InFlags,
-		EPixelFormat InFormat,
-		FIntPoint InExtent,
-		FClearValueBinding InClearValue,
-		uint16 InDepth = 1,
-		uint16 InArraySize = 1,
-		uint8 InNumMips = 1,
-		uint8 InNumSamples = 1)
-		: ClearValue(InClearValue)
-		, Dimension(InDimension)
-		, Flags(InFlags)
-		, Format(InFormat)
-		, Extent(InExtent)
-		, Depth(InDepth)
-		, ArraySize(InArraySize)
-		, NumMips(InNumMips)
-		, NumSamples(InNumSamples)
-	{}
-
-	bool operator == (const FRHITextureCreateInfo& Other) const
-	{
-		return Dimension == Other.Dimension
-			&& Flags == Other.Flags
-			&& Format == Other.Format
-			&& UAVFormat == Other.UAVFormat
-			&& Extent == Other.Extent
-			&& Depth == Other.Depth
-			&& ArraySize == Other.ArraySize
-			&& NumMips == Other.NumMips
-			&& NumSamples == Other.NumSamples
-			&& ClearValue == Other.ClearValue;
-	}
-
-	bool operator != (const FRHITextureCreateInfo& Other) const
-	{
-		return !(*this == Other);
-	}
-
-	bool IsTexture2D() const
-=======
-	FGraphicsPipelineRenderTargetsInfo ExtractRenderTargetsInfo() const
->>>>>>> d731a049
-	{
-		FGraphicsPipelineRenderTargetsInfo RenderTargetsInfo;
-
-		RenderTargetsInfo.NumSamples = 1;
-		int32 RenderTargetIndex = 0;
-
-		for (; RenderTargetIndex < MaxSimultaneousRenderTargets; ++RenderTargetIndex)
-		{
-			FRHITexture* RenderTarget = ColorRenderTargets[RenderTargetIndex].RenderTarget;
-			if (!RenderTarget)
-			{
-				break;
-			}
-
-			RenderTargetsInfo.RenderTargetFormats[RenderTargetIndex] = (uint8)RenderTarget->GetFormat();
-			RenderTargetsInfo.RenderTargetFlags[RenderTargetIndex] = RenderTarget->GetFlags();
-			RenderTargetsInfo.NumSamples |= RenderTarget->GetNumSamples();
-		}
-
-		RenderTargetsInfo.RenderTargetsEnabled = RenderTargetIndex;
-		for (; RenderTargetIndex < MaxSimultaneousRenderTargets; ++RenderTargetIndex)
-		{
-			RenderTargetsInfo.RenderTargetFormats[RenderTargetIndex] = PF_Unknown;
-		}
-
-		if (DepthStencilRenderTarget.DepthStencilTarget)
-		{
-			RenderTargetsInfo.DepthStencilTargetFormat = DepthStencilRenderTarget.DepthStencilTarget->GetFormat();
-			RenderTargetsInfo.DepthStencilTargetFlag = DepthStencilRenderTarget.DepthStencilTarget->GetFlags();
-			RenderTargetsInfo.NumSamples |= DepthStencilRenderTarget.DepthStencilTarget->GetNumSamples();
-		}
-		else
-		{
-			RenderTargetsInfo.DepthStencilTargetFormat = PF_Unknown;
-		}
-
-		const ERenderTargetActions DepthActions = GetDepthActions(DepthStencilRenderTarget.Action);
-		const ERenderTargetActions StencilActions = GetStencilActions(DepthStencilRenderTarget.Action);
-		RenderTargetsInfo.DepthTargetLoadAction = GetLoadAction(DepthActions);
-		RenderTargetsInfo.DepthTargetStoreAction = GetStoreAction(DepthActions);
-		RenderTargetsInfo.StencilTargetLoadAction = GetLoadAction(StencilActions);
-		RenderTargetsInfo.StencilTargetStoreAction = GetStoreAction(StencilActions);
-		RenderTargetsInfo.DepthStencilAccess = DepthStencilRenderTarget.ExclusiveDepthStencil;
-
-		RenderTargetsInfo.MultiViewCount = MultiViewCount;
-		RenderTargetsInfo.bHasFragmentDensityAttachment = ShadingRateTexture != nullptr;
-
-		return RenderTargetsInfo;
-	}
-
-<<<<<<< HEAD
-	/** Returns whether this descriptor conforms to requirements. */
-	inline bool IsValid() const
-	{
-		return FRHITextureCreateInfo::Validate(*this, /* Name = */ TEXT(""), /* bFatal = */ false);
-	}
-
-	/** Clear value to use when fast-clearing the texture. */
-	FClearValueBinding ClearValue;
-
-	/** Texture dimension to use when creating the RHI texture. */
-	ETextureDimension Dimension = ETextureDimension::Texture2D;
-
-	/** Texture flags passed on to RHI texture. */
-	ETextureCreateFlags Flags = TexCreate_None;
-
-	/** Pixel format used to create RHI texture. */
-	EPixelFormat Format = PF_Unknown;
-
-	/** Texture format used when creating the UAV. PF_Unknown means to use the default one (same as Format). */
-	EPixelFormat UAVFormat = PF_Unknown;
-=======
-#if !(UE_BUILD_SHIPPING || UE_BUILD_TEST)
-	RHI_API void Validate() const;
-#else
-	RHI_API void Validate() const {}
-#endif
-	RHI_API void ConvertToRenderTargetsInfo(FRHISetRenderTargetsInfo& OutRTInfo) const;
->>>>>>> d731a049
-
 	//////////////////////////////////////////////////////////////////////////
 	// Deprecated
 	//////////////////////////////////////////////////////////////////////////
@@ -4618,22 +4046,8 @@
 	UE_DEPRECATED(5.1, "bTooManyUAVs is deprecated")
 	bool bTooManyUAVs = false;
 
-<<<<<<< HEAD
-	/** Number of samples in the texture. >1 for MSAA. */
-	uint8 NumSamples = 1;
-
-	/** Check the validity. */
-	static bool CheckValidity(const FRHITextureCreateInfo& Desc, const TCHAR* Name)
-	{
-		return FRHITextureCreateInfo::Validate(Desc, Name, /* bFatal = */ true);
-	}
-
-private:
-	static bool Validate(const FRHITextureCreateInfo& Desc, const TCHAR* Name, bool bFatal);
-=======
 	UE_DEPRECATED(5.1, "bGeneratingMips is deprecated")
 	bool bGeneratingMips = false;
->>>>>>> d731a049
 };
 
 /** Used to specify a texture metadata plane when creating a view. */
