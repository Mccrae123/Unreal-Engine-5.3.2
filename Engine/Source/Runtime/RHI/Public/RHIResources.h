--- conflicted
+++ resolved
@@ -202,21 +202,12 @@
 	FSHAHash Hash;
 };
 
-<<<<<<< HEAD
-class FRHIVertexShader : public FRHIShader {};
-class FRHIHullShader : public FRHIShader {};
-class FRHIDomainShader : public FRHIShader {};
-class FRHIPixelShader : public FRHIShader {};
-class FRHIGeometryShader : public FRHIShader {};
-class FRHIRayTracingShader : public FRHIShader {};
-=======
 class RHI_VTABLE FRHIVertexShader : public FRHIShader {};
 class RHI_VTABLE FRHIHullShader : public FRHIShader {};
 class RHI_VTABLE FRHIDomainShader : public FRHIShader {};
 class RHI_VTABLE FRHIPixelShader : public FRHIShader {};
 class RHI_VTABLE FRHIGeometryShader : public FRHIShader {};
 class RHI_VTABLE FRHIRayTracingShader : public FRHIShader {};
->>>>>>> 9ba46998
 
 class RHI_API FRHIComputeShader : public FRHIShader
 {
@@ -1143,10 +1134,7 @@
 typedef FRHIComputeShader*              FComputeShaderRHIParamRef;
 typedef TRefCountPtr<FRHIComputeShader> FComputeShaderRHIRef;
 
-<<<<<<< HEAD
-=======
 UE_DEPRECATED(4.23, "FRayTracingShaderRHIParamRef typedef is deprecated; please use FRHIRayTracingShader* directly instead.")
->>>>>>> 9ba46998
 typedef FRHIRayTracingShader*                       FRayTracingShaderRHIParamRef;
 typedef TRefCountPtr<FRHIRayTracingShader>          FRayTracingShaderRHIRef;
 
@@ -2223,57 +2211,6 @@
 			&& bAllowHitGroupIndexing == rhs.bAllowHitGroupIndexing
 			&& RayGenHash == rhs.RayGenHash
 			&& MissHash == rhs.MissHash
-<<<<<<< HEAD
-			&& HitGroupHash == rhs.HitGroupHash;
-	}
-
-	uint32 MaxPayloadSizeInBytes = 32; // sizeof FDefaultPayload declared in RayTracingCommon.ush
-
-	bool bAllowHitGroupIndexing = true;
-
-	const TArrayView<const FRayTracingShaderRHIParamRef>& GetRayGenTable()   const { return RayGenTable; }
-	const TArrayView<const FRayTracingShaderRHIParamRef>& GetMissTable()     const { return MissTable; }
-	const TArrayView<const FRayTracingShaderRHIParamRef>& GetHitGroupTable() const { return HitGroupTable; }
-
-	// Shaders used as entry point to ray tracing work. At least one RayGen shader must be provided.
-	void SetRayGenShaderTable(const TArrayView<const FRayTracingShaderRHIParamRef>& InRayGenShaders)
-	{
-		RayGenTable = InRayGenShaders;
-		RayGenHash = ComputeShaderTableHash(InRayGenShaders);
-	}
-
-	// Shaders that will be invoked if a ray misses all geometry.
-	// If this table is empty, then a built-in default miss shader will be used that sets HitT member of FDefaultPayload to -1.
-	// Desired miss shader can be selected by providing MissShaderIndex to TraceRay() function.
-	void SetMissShaderTable(const TArrayView<const FRayTracingShaderRHIParamRef>& InMissShaders)
-	{
-		MissTable = InMissShaders;
-		MissHash = ComputeShaderTableHash(InMissShaders);
-	}
-
-	// Shaders that will be invoked when ray intersects geometry.
-	// If this table is empty, then a built-in default shader will be used for all geometry, using FDefaultPayload.
-	void SetHitGroupTable(const TArrayView<const FRayTracingShaderRHIParamRef>& InHitGroups)
-	{
-		HitGroupTable = InHitGroups;
-		HitGroupHash = ComputeShaderTableHash(HitGroupTable);
-	}
-
-	uint32 GetHitGroupHash() const { return HitGroupHash; }
-	uint32 GetRayGenHash()   const { return RayGenHash; }
-	uint32 GetRayMissHash()  const { return MissHash; }
-
-private:
-
-	uint32 ComputeShaderTableHash(const TArrayView<const FRayTracingShaderRHIParamRef>& ShaderTable, uint32 InitialHash = 2085640061)
-	{
-		uint32 CombinedHash = InitialHash;
-		for (FRayTracingShaderRHIParamRef ShaderRHI : ShaderTable)
-		{
-			// #dxr_todo: some sort of session-unique ID should be used instead of pointers to ensure that unique hash is
-			// produced if the same memory happens to be re-used for a different shader (i.e. delete followed by new).
-			CombinedHash = PointerHash(ShaderRHI, CombinedHash);
-=======
 			&& HitGroupHash == rhs.HitGroupHash
 			&& CallableHash == rhs.CallableHash;
 	}
@@ -2346,21 +2283,11 @@
 
 			// 64 bit hash combination as per boost::hash_combine_impl
 			CombinedHash ^= ShaderHash + 0x9e3779b9 + (CombinedHash << 6) + (CombinedHash >> 2);
->>>>>>> 9ba46998
 		}
 
 		return CombinedHash;
 	}
 
-<<<<<<< HEAD
-	TArrayView<const FRayTracingShaderRHIParamRef> RayGenTable;
-	TArrayView<const FRayTracingShaderRHIParamRef> MissTable;
-	TArrayView<const FRayTracingShaderRHIParamRef> HitGroupTable;
-
-	uint32 RayGenHash = 0;
-	uint32 MissHash = 0;
-	uint32 HitGroupHash = 0;
-=======
 	TArrayView<FRHIRayTracingShader*> RayGenTable;
 	TArrayView<FRHIRayTracingShader*> MissTable;
 	TArrayView<FRHIRayTracingShader*> HitGroupTable;
@@ -2370,7 +2297,6 @@
 	uint64 MissHash = 0;
 	uint64 HitGroupHash = 0;
 	uint64 CallableHash = 0;
->>>>>>> 9ba46998
 };
 #endif // RHI_RAYTRACING
 
