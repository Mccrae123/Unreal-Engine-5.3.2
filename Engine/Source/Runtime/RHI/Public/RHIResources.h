--- conflicted
+++ resolved
@@ -15,10 +15,6 @@
 #include "Templates/RefCounting.h"
 #include "PixelFormat.h"
 #include "Async/TaskGraphFwd.h"
-<<<<<<< HEAD
-#include "Serialization/MemoryImage.h"
-=======
->>>>>>> 4af6daef
 #include "RHIFwd.h"
 #include "RHIImmutableSamplerState.h"
 #include "RHITransition.h"
@@ -26,28 +22,10 @@
 #include "Math/IntPoint.h"
 #include "Math/IntRect.h"
 #include "Math/IntVector.h"
-<<<<<<< HEAD
-
-#if UE_ENABLE_INCLUDE_ORDER_DEPRECATED_IN_5_2
-#include "TextureProfiler.h"
-#include "Containers/LockFreeList.h"
-#include "Misc/CoreDelegates.h"
 #include "Misc/SecureHash.h"
-#include "Hash/CityHash.h"
-#include "Async/TaskGraphInterfaces.h"
-#include "Experimental/Containers/HazardPointer.h"
-#include "Containers/ClosableMpscQueue.h"
-#include "Containers/ConsumeAllMpmcQueue.h"
-#endif
 
 #include <atomic>
 
-=======
-#include "Misc/SecureHash.h"
-
-#include <atomic>
-
->>>>>>> 4af6daef
 class FHazardPointerCollection;
 class FRHIComputeCommandList;
 class FRHICommandListImmediate;
@@ -99,10 +77,7 @@
 		return uint32(CurrentValue);
 	}
 
-<<<<<<< HEAD
-=======
 	UE_DEPRECATED(5.3, "FlushPendingDeletes is deprecated, please use FRHICommandListExecutor::GetImmediateCommandList().ImmediateFlush(EImmediateFlushType::FlushRHIThreadFlushResources)")
->>>>>>> 4af6daef
 	RHI_API static int32 FlushPendingDeletes(FRHICommandListImmediate& RHICmdList);
 
 	RHI_API static bool Bypass();
@@ -265,8 +240,6 @@
 		: ColorBinding(NoBinding)
 	{
 		check(ColorBinding == EClearBinding::ENoneBound);
-<<<<<<< HEAD
-=======
 
 		Value.Color[0] = 0.0f;
 		Value.Color[1] = 0.0f;
@@ -275,7 +248,6 @@
 
 		Value.DSValue.Depth = 0.0f;
 		Value.DSValue.Stencil = 0;
->>>>>>> 4af6daef
 	}
 
 	explicit FClearValueBinding(const FLinearColor& InClearColor)
@@ -416,11 +388,8 @@
 		ExtData = InExtData;
 	}
 
-<<<<<<< HEAD
-=======
 	FName GetTraceClassName() const									{ const static FLazyName FRHIBufferName(TEXT("FRHIBuffer")); return ClassName == NAME_None ? FRHIBufferName : ClassName; }
 
->>>>>>> 4af6daef
 	// for CreateTexture calls
 	FResourceBulkDataInterface* BulkData;
 
@@ -439,12 +408,9 @@
 
 	// optional data that would have come from an offline cooker or whatever - general purpose
 	uint32 ExtData;
-<<<<<<< HEAD
-=======
 
 	FName ClassName = NAME_None;	// The owner class of FRHIBuffer used for Insight asset metadata tracing
 	FName OwnerName = NAME_None;	// The owner name used for Insight asset metadata tracing
->>>>>>> 4af6daef
 };
 
 class FExclusiveDepthStencil
@@ -815,11 +781,8 @@
 			: TEXT("<unknown>");
 	}
 
-<<<<<<< HEAD
-=======
 	TArray<FShaderCodeValidationStride> DebugStrideValidationData;
 
->>>>>>> 4af6daef
 #else
 
 	const TCHAR* GetShaderName() const { return TEXT("<unknown>"); }
@@ -975,17 +938,13 @@
 // Enabling this requires -norhithread to work correctly since FRHIResource lifetime is managed by both the RT and RHIThread
 #define VALIDATE_UNIFORM_BUFFER_LIFETIME 0
 
-<<<<<<< HEAD
-/** Data structure to store information about resource parameter in a shader parameter structure. */
 struct FRHIUniformBufferResource
 {
-	DECLARE_EXPORTED_TYPE_LAYOUT(FRHIUniformBufferResource, RHI_API, NonVirtual);
-
 	/** Byte offset to each resource in the uniform buffer memory. */
-	LAYOUT_FIELD(uint16, MemberOffset);
+	uint16 MemberOffset;
 
 	/** Type of the member that allow (). */
-	LAYOUT_FIELD(EUniformBufferBaseType, MemberType);
+	EUniformBufferBaseType MemberType;
 
 	/** Compare two uniform buffer layout resources. */
 	friend inline bool operator==(const FRHIUniformBufferResource& A, const FRHIUniformBufferResource& B)
@@ -995,56 +954,8 @@
 	}
 };
 
-inline FArchive& operator<<(FArchive& Ar, FRHIUniformBufferResource& Ref)
-{
-	uint8 Type = (uint8)Ref.MemberType;
-	Ar << Ref.MemberOffset;
-	Ar << Type;
-	Ref.MemberType = (EUniformBufferBaseType)Type;
-	return Ar;
-}
-
 inline constexpr uint16 kUniformBufferInvalidOffset = TNumericLimits<uint16>::Max();
 
-/** Initializer for the layout of a uniform buffer in memory. */
-struct FRHIUniformBufferLayoutInitializer
-{
-	DECLARE_EXPORTED_TYPE_LAYOUT(FRHIUniformBufferLayoutInitializer, RHI_API, NonVirtual);
-
-	FRHIUniformBufferLayoutInitializer() = default;
-
-	explicit FRHIUniformBufferLayoutInitializer(const TCHAR * InName)
-		: Name(InName)
-	{}
-	explicit FRHIUniformBufferLayoutInitializer(const TCHAR * InName, uint32 InConstantBufferSize)
-		: Name(InName)
-		, ConstantBufferSize(InConstantBufferSize)
-	{
-		ComputeHash();
-	}
-=======
-struct FRHIUniformBufferResource
-{
-	/** Byte offset to each resource in the uniform buffer memory. */
-	uint16 MemberOffset;
-
-	/** Type of the member that allow (). */
-	EUniformBufferBaseType MemberType;
->>>>>>> 4af6daef
-
-	/** Compare two uniform buffer layout resources. */
-	friend inline bool operator==(const FRHIUniformBufferResource& A, const FRHIUniformBufferResource& B)
-	{
-		return A.MemberOffset == B.MemberOffset
-			&& A.MemberType == B.MemberType;
-	}
-};
-
-inline constexpr uint16 kUniformBufferInvalidOffset = TNumericLimits<uint16>::Max();
-
-<<<<<<< HEAD
-	void CopyFrom(const FRHIUniformBufferLayoutInitializer& Source)
-=======
 struct FRHIUniformBufferLayoutInitializer;
 
 /** The layout of a uniform buffer in memory. */
@@ -1053,183 +964,6 @@
 	FRHIUniformBufferLayout() = delete;
 
 	RHI_API explicit FRHIUniformBufferLayout(const FRHIUniformBufferLayoutInitializer& Initializer);
-
-	inline const FString& GetDebugName() const
->>>>>>> 4af6daef
-	{
-		return Name;
-	}
-
-	inline uint32 GetHash() const
-	{
-		checkSlow(Hash != 0);
-		return Hash;
-	}
-
-	inline bool HasRenderTargets() const
-	{
-		return RenderTargetsOffset != kUniformBufferInvalidOffset;
-	}
-
-	inline bool HasExternalOutputs() const
-	{
-		return bHasNonGraphOutputs;
-	}
-
-	inline bool HasStaticSlot() const
-	{
-		return IsUniformBufferStaticSlotValid(StaticSlot);
-	}
-
-<<<<<<< HEAD
-	friend FArchive& operator<<(FArchive& Ar, FRHIUniformBufferLayoutInitializer& Ref)
-	{
-		Ar << Ref.ConstantBufferSize;
-		Ar << Ref.StaticSlot;
-		Ar << Ref.RenderTargetsOffset;
-		Ar << Ref.bHasNonGraphOutputs;
-		Ar << Ref.BindingFlags;
-		Ar << Ref.Resources;
-		Ar << Ref.GraphResources;
-		Ar << Ref.GraphTextures;
-		Ar << Ref.GraphBuffers;
-		Ar << Ref.GraphUniformBuffers;
-		Ar << Ref.UniformBuffers;
-		Ar << Ref.Name;
-		Ar << Ref.Hash;
-		Ar << Ref.bNoEmulatedUniformBuffer;
-		return Ar;
-	}
-
-private:
-	// for debugging / error message
-	LAYOUT_FIELD(FMemoryImageString, Name);
-=======
-	const FString Name;
->>>>>>> 4af6daef
-
-public:
-	/** The list of all resource inlined into the shader parameter structure. */
-<<<<<<< HEAD
-	LAYOUT_FIELD(TMemoryImageArray<FRHIUniformBufferResource>, Resources);
-
-	/** The list of all RDG resource references inlined into the shader parameter structure. */
-	LAYOUT_FIELD(TMemoryImageArray<FRHIUniformBufferResource>, GraphResources);
-
-	/** The list of all RDG texture references inlined into the shader parameter structure. */
-	LAYOUT_FIELD(TMemoryImageArray<FRHIUniformBufferResource>, GraphTextures);
-
-	/** The list of all RDG buffer references inlined into the shader parameter structure. */
-	LAYOUT_FIELD(TMemoryImageArray<FRHIUniformBufferResource>, GraphBuffers);
-
-	/** The list of all RDG uniform buffer references inlined into the shader parameter structure. */
-	LAYOUT_FIELD(TMemoryImageArray<FRHIUniformBufferResource>, GraphUniformBuffers);
-
-	/** The list of all non-RDG uniform buffer references inlined into the shader parameter structure. */
-	LAYOUT_FIELD(TMemoryImageArray<FRHIUniformBufferResource>, UniformBuffers);
-
-private:
-	LAYOUT_FIELD_INITIALIZED(uint32, Hash, 0);
-
-public:
-	/** The size of the constant buffer in bytes. */
-	LAYOUT_FIELD_INITIALIZED(uint32, ConstantBufferSize, 0);
-
-	/** The render target binding slots offset, if it exists. */
-	LAYOUT_FIELD_INITIALIZED(uint16, RenderTargetsOffset, kUniformBufferInvalidOffset);
-=======
-	const TArray<FRHIUniformBufferResource> Resources;
-
-	/** The list of all RDG resource references inlined into the shader parameter structure. */
-	const TArray<FRHIUniformBufferResource> GraphResources;
-
-	/** The list of all RDG texture references inlined into the shader parameter structure. */
-	const TArray<FRHIUniformBufferResource> GraphTextures;
-
-	/** The list of all RDG buffer references inlined into the shader parameter structure. */
-	const TArray<FRHIUniformBufferResource> GraphBuffers;
-
-	/** The list of all RDG uniform buffer references inlined into the shader parameter structure. */
-	const TArray<FRHIUniformBufferResource> GraphUniformBuffers;
-
-	/** The list of all non-RDG uniform buffer references inlined into the shader parameter structure. */
-	const TArray<FRHIUniformBufferResource> UniformBuffers;
-
-	const uint32 Hash;
-
-	/** The size of the constant buffer in bytes. */
-	const uint32 ConstantBufferSize;
-
-	/** The render target binding slots offset, if it exists. */
-	const uint16 RenderTargetsOffset;
-
-	/** The static slot (if applicable). */
-	const FUniformBufferStaticSlot StaticSlot;
-
-	/** The binding flags describing how this resource can be bound to the RHI. */
-	const EUniformBufferBindingFlags BindingFlags;
-
-	/** Whether this layout may contain non-render-graph outputs (e.g. RHI UAVs). */
-	const bool bHasNonGraphOutputs;
-
-	/** Used for platforms which use emulated ub's, forces a real uniform buffer instead */
-	const bool bNoEmulatedUniformBuffer;
-
-	/** Compare two uniform buffer layouts. */
-	friend inline bool operator==(const FRHIUniformBufferLayout& A, const FRHIUniformBufferLayout& B)
-	{
-		return A.ConstantBufferSize == B.ConstantBufferSize
-			&& A.StaticSlot == B.StaticSlot
-			&& A.BindingFlags == B.BindingFlags
-			&& A.Resources == B.Resources;
-	}
-};
->>>>>>> 4af6daef
-
-	/** The static slot (if applicable). */
-	LAYOUT_FIELD_INITIALIZED(FUniformBufferStaticSlot, StaticSlot, MAX_UNIFORM_BUFFER_STATIC_SLOTS);
-
-	/** The binding flags describing how this resource can be bound to the RHI. */
-	LAYOUT_FIELD_INITIALIZED(EUniformBufferBindingFlags, BindingFlags, EUniformBufferBindingFlags::Shader);
-
-	/** Whether this layout may contain non-render-graph outputs (e.g. RHI UAVs). */
-	LAYOUT_FIELD_INITIALIZED(bool, bHasNonGraphOutputs, false);
-
-	/** Used for platforms which use emulated ub's, forces a real uniform buffer instead */
-	LAYOUT_FIELD_INITIALIZED(bool, bNoEmulatedUniformBuffer, false);
-
-	/** Compare two uniform buffer layout initializers. */
-	friend inline bool operator==(const FRHIUniformBufferLayoutInitializer& A, const FRHIUniformBufferLayoutInitializer& B)
-	{
-		return A.ConstantBufferSize == B.ConstantBufferSize
-			&& A.StaticSlot == B.StaticSlot
-			&& A.BindingFlags == B.BindingFlags
-			&& A.Resources == B.Resources;
-	}
-};
-
-/** The layout of a uniform buffer in memory. */
-struct FRHIUniformBufferLayout : public FRHIResource
-{
-	FRHIUniformBufferLayout() = delete;
-
-	explicit FRHIUniformBufferLayout(const FRHIUniformBufferLayoutInitializer& Initializer)
-		: FRHIResource(RRT_UniformBufferLayout)
-		, Name(Initializer.GetDebugName())
-		, Resources(Initializer.Resources)
-		, GraphResources(Initializer.GraphResources)
-		, GraphTextures(Initializer.GraphTextures)
-		, GraphBuffers(Initializer.GraphBuffers)
-		, GraphUniformBuffers(Initializer.GraphUniformBuffers)
-		, UniformBuffers(Initializer.UniformBuffers)
-		, Hash(Initializer.GetHash())
-		, ConstantBufferSize(Initializer.ConstantBufferSize)
-		, RenderTargetsOffset(Initializer.RenderTargetsOffset)
-		, StaticSlot(Initializer.StaticSlot)
-		, BindingFlags(Initializer.BindingFlags)
-		, bHasNonGraphOutputs(Initializer.bHasNonGraphOutputs)
-		, bNoEmulatedUniformBuffer(Initializer.bNoEmulatedUniformBuffer)
-	{}
 
 	inline const FString& GetDebugName() const
 	{
@@ -1381,7 +1115,6 @@
 		return Name;
 	}
 
-<<<<<<< HEAD
 #if ENABLE_RHI_VALIDATION
 	virtual RHIValidation::FResource* GetValidationTrackerResource() = 0;
 #endif
@@ -1392,9 +1125,14 @@
 		, TrackedAccess(InAccess)
 	{}
 
-	void Swap(FRHIViewableResource& Other)
-	{
-		::Swap(TrackedAccess, Other.TrackedAccess);
+	void TakeOwnership(FRHIViewableResource& Other)
+	{
+		TrackedAccess = Other.TrackedAccess;
+	}
+
+	void ReleaseOwnership()
+	{
+		TrackedAccess = ERHIAccess::Unknown;
 	}
 
 	FName Name;
@@ -1406,51 +1144,8 @@
 	friend class IRHIComputeContext;
 };
 
-class FRHIBuffer : public FRHIViewableResource
-=======
->>>>>>> 4af6daef
-#if ENABLE_RHI_VALIDATION
-	virtual RHIValidation::FResource* GetValidationTrackerResource() = 0;
-#endif
-
-protected:
-	FRHIViewableResource(ERHIResourceType InResourceType, ERHIAccess InAccess)
-		: FRHIResource(InResourceType)
-		, TrackedAccess(InAccess)
-	{}
-
-	void TakeOwnership(FRHIViewableResource& Other)
-	{
-		TrackedAccess = Other.TrackedAccess;
-	}
-
-	void ReleaseOwnership()
-	{
-		TrackedAccess = ERHIAccess::Unknown;
-	}
-
-	FName Name;
-
-private:
-	ERHIAccess TrackedAccess;
-
-	friend class FRHIComputeCommandList;
-	friend class IRHIComputeContext;
-};
-
 struct FRHIBufferDesc
 {
-<<<<<<< HEAD
-public:
-	FRHIBuffer() : FRHIViewableResource(RRT_Buffer, ERHIAccess::Unknown) {}
-
-	/** Initialization constructor. */
-	FRHIBuffer(uint32 InSize, EBufferUsageFlags InUsage, uint32 InStride)
-		: FRHIViewableResource(RRT_Buffer, ERHIAccess::Unknown /* TODO (RemoveUnknowns): Use InitialAccess from descriptor after refactor. */)
-		, Size(InSize)
-		, Stride(InStride)
-		, Usage(InUsage)
-=======
 	uint32 Size{};
 	uint32 Stride{};
 	EBufferUsageFlags Usage{};
@@ -1463,13 +1158,10 @@
 	{}
 
 	static FRHIBufferDesc Null()
->>>>>>> 4af6daef
 	{
 		return FRHIBufferDesc(0, 0, BUF_NullResource);
 	}
 
-<<<<<<< HEAD
-=======
 	bool IsNull() const
 	{
 		if (EnumHasAnyFlags(Usage, BUF_NullResource))
@@ -1497,19 +1189,14 @@
 
 	FRHIBufferDesc const& GetDesc() const { return Desc; }
 
->>>>>>> 4af6daef
 	/** @return The number of bytes in the buffer. */
 	uint32 GetSize() const { return Desc.Size; }
 
 	/** @return The stride in bytes of the buffer. */
 	uint32 GetStride() const { return Desc.Stride; }
 
-	/** @return The stride in bytes of the buffer. */
-	uint32 GetStride() const { return Stride; }
-
 	/** @return The usage flags used to create the buffer. */
-<<<<<<< HEAD
-	EBufferUsageFlags GetUsage() const { return Usage; }
+	EBufferUsageFlags GetUsage() const { return Desc.Usage; }
 
 	void SetName(const FName& InName) { Name = InName; }
 
@@ -1519,27 +1206,6 @@
 	virtual RHIValidation::FResource* GetValidationTrackerResource() final override
 	{
 		return this;
-	}
-#endif
-=======
-	EBufferUsageFlags GetUsage() const { return Desc.Usage; }
-
-	void SetName(const FName& InName) { Name = InName; }
-
-	virtual uint32 GetParentGPUIndex() const { return 0; }
->>>>>>> 4af6daef
-
-#if ENABLE_RHI_VALIDATION
-	virtual RHIValidation::FResource* GetValidationTrackerResource() final override
-	{
-<<<<<<< HEAD
-		FRHIViewableResource::Swap(Other);
-		::Swap(Stride, Other.Stride);
-		::Swap(Size, Other.Size);
-		::Swap(Usage, Other.Usage);
-=======
-		return this;
->>>>>>> 4af6daef
 	}
 #endif
 
@@ -1552,16 +1218,6 @@
 
 	void TakeOwnership(FRHIBuffer& Other)
 	{
-<<<<<<< HEAD
-		Stride = Size = 0;
-		Usage = EBufferUsageFlags::None;
-	}
-
-private:
-	uint32 Size{};
-	uint32 Stride{};
-	EBufferUsageFlags Usage{};
-=======
 		FRHIViewableResource::TakeOwnership(Other);
 		Desc = Other.Desc;
 	}
@@ -1574,7 +1230,6 @@
 
 private:
 	FRHIBufferDesc Desc;
->>>>>>> 4af6daef
 };
 
 //
@@ -1604,107 +1259,6 @@
 
 
 /** Descriptor used to create a texture resource */
-<<<<<<< HEAD
-struct RHI_API FRHITextureDesc
-{
-	UE_DEPRECATED(5.1, "FRHITextureDesc Create functions have been moved to FRHITextureCreateDesc.")
-	static FRHITextureDesc Create2D(
-		  FIntPoint           Size
-		, EPixelFormat        Format
-		, FClearValueBinding  ClearValue
-		, ETextureCreateFlags Flags
-		, uint8               NumMips    = 1
-		, uint8               NumSamples = 1
-		, uint32              ExtData    = 0
-		)
-	{
-		const uint16 Depth     = 1;
-		const uint16 ArraySize = 1;
-		return FRHITextureDesc(ETextureDimension::Texture2D, Flags, Format, ClearValue, { Size.X, Size.Y }, Depth, ArraySize, NumMips, NumSamples, ExtData);
-	}
-
-	UE_DEPRECATED(5.1, "FRHITextureDesc Create functions have been moved to FRHITextureCreateDesc.")
-	static FRHITextureDesc Create2DArray(
-		  FIntPoint           Size
-		, EPixelFormat        Format
-		, FClearValueBinding  ClearValue
-		, ETextureCreateFlags Flags
-		, uint16              ArraySize
-		, uint8               NumMips    = 1
-		, uint8               NumSamples = 1
-		, uint32              ExtData    = 0
-		)
-	{
-		const uint16 Depth   = 1;
-		return FRHITextureDesc(ETextureDimension::Texture2DArray, Flags, Format, ClearValue, { Size.X, Size.Y }, Depth, ArraySize, NumMips, NumSamples, ExtData);
-	}
-
-	UE_DEPRECATED(5.1, "FRHITextureDesc Create functions have been moved to FRHITextureCreateDesc.")
-	static FRHITextureDesc Create3D(
-		  FIntVector          Size
-		, EPixelFormat        Format
-		, FClearValueBinding  ClearValue
-		, ETextureCreateFlags Flags
-		, uint8               NumMips    = 1
-		, uint32              ExtData    = 0
-		)
-	{
-		const uint16 Depth = (uint16)Size.Z;
-		const uint16 ArraySize  = 1;
-		const uint16 LocalNumSamples = 1;
-
-		checkf(Size.Z <= TNumericLimits<decltype(FRHITextureDesc::Depth)>::Max(), TEXT("Depth parameter (Size.Z) exceeds valid range"));
-
-		return FRHITextureDesc(ETextureDimension::Texture3D, Flags, Format, ClearValue, { Size.X, Size.Y }, Depth, ArraySize, NumMips, LocalNumSamples, ExtData);
-	}
-
-	UE_DEPRECATED(5.1, "FRHITextureDesc Create functions have been moved to FRHITextureCreateDesc.")
-	static FRHITextureDesc CreateCube(
-		  uint32              Size
-		, EPixelFormat        Format
-		, FClearValueBinding  ClearValue
-		, ETextureCreateFlags Flags
-		, uint8               NumMips    = 1
-		, uint8               NumSamples = 1
-		, uint32              ExtData    = 0
-		)
-	{
-		checkf(Size <= (uint32)TNumericLimits<int32>::Max(), TEXT("Size parameter exceeds valid range"));
-
-		const uint16 Depth     = 1;
-		const uint16 ArraySize = 1;
-		return FRHITextureDesc(ETextureDimension::TextureCube, Flags, Format, ClearValue, { (int32)Size, (int32)Size }, Depth, ArraySize, NumMips, NumSamples, ExtData);
-	}
-
-	UE_DEPRECATED(5.1, "FRHITextureDesc Create functions have been moved to FRHITextureCreateDesc.")
-	static FRHITextureDesc CreateCubeArray(
-		  uint32              Size
-		, EPixelFormat        Format
-		, FClearValueBinding  ClearValue
-		, ETextureCreateFlags Flags
-		, uint16              ArraySize
-		, uint8               NumMips    = 1
-		, uint8               NumSamples = 1
-		, uint32              ExtData    = 0
-		)
-	{
-		checkf(Size <= (uint32)TNumericLimits<int32>::Max(), TEXT("Size parameter exceeds valid range"));
-
-		const uint16 Depth   = 1;
-		return FRHITextureDesc(ETextureDimension::TextureCubeArray, Flags, Format, ClearValue, { (int32)Size, (int32)Size }, Depth, ArraySize, NumMips, NumSamples, ExtData);
-	}
-
-	FRHITextureDesc()
-		: NumSamples(1)
-		, Dimension(ETextureDimension::Texture2D)
-	{}
-
-	FRHITextureDesc(ETextureDimension InDimension)
-		: NumSamples(1)
-		, Dimension(InDimension)
-	{
-	}
-=======
 struct FRHITextureDesc
 {
 	FRHITextureDesc() = default;
@@ -1717,7 +1271,6 @@
 	FRHITextureDesc(ETextureDimension InDimension)
 		: Dimension(InDimension)
 	{}
->>>>>>> 4af6daef
 
 	FRHITextureDesc(
 		  ETextureDimension   InDimension
@@ -1743,36 +1296,6 @@
 		, Format    (InFormat    )
 	{}
 
-<<<<<<< HEAD
-	UE_DEPRECATED(5.1, "Prefer using FRHITextureCreateDesc rather than this FRHITextureDesc constructor. Otherwise use the FRHITextureDesc constructor that does not take optional arguments.")
-	FRHITextureDesc(
-		  ETextureDimension   InDimension
-		, ETextureCreateFlags InFlags
-		, EPixelFormat        InFormat
-		, FIntPoint           InExtent
-		, FClearValueBinding  InClearValue
-		, uint16              InDepth      = 1
-		, uint16              InArraySize  = 1
-		, uint8               InNumMips    = 1
-		, uint8               InNumSamples = 1
-		, uint32              InExtData    = 0
-		)
-		: FRHITextureDesc(
-		  InDimension
-		, InFlags
-		, InFormat
-		, InClearValue
-		, InExtent
-		, InDepth
-		, InArraySize
-		, InNumMips
-		, InNumSamples
-		, InExtData
-		)
-	{}
-
-=======
->>>>>>> 4af6daef
 	friend uint32 GetTypeHash(const FRHITextureDesc& Desc)
 	{
 		uint32 Hash = GetTypeHash(Desc.Dimension);
@@ -1784,514 +1307,6 @@
 		Hash = HashCombine(Hash, GetTypeHash(Desc.ArraySize	));
 		Hash = HashCombine(Hash, GetTypeHash(Desc.NumMips	));
 		Hash = HashCombine(Hash, GetTypeHash(Desc.NumSamples));
-<<<<<<< HEAD
-		Hash = HashCombine(Hash, GetTypeHash(Desc.ClearValue));
-		Hash = HashCombine(Hash, GetTypeHash(Desc.ExtData   ));
-		return Hash;
-	}
-
-	bool operator == (const FRHITextureDesc& Other) const
-	{
-		return Dimension  == Other.Dimension
-			&& Flags      == Other.Flags
-			&& Format     == Other.Format
-			&& UAVFormat  == Other.UAVFormat
-			&& Extent     == Other.Extent
-			&& Depth      == Other.Depth
-			&& ArraySize  == Other.ArraySize
-			&& NumMips    == Other.NumMips
-			&& NumSamples == Other.NumSamples
-			&& ClearValue == Other.ClearValue
-			&& ExtData    == Other.ExtData;
-	}
-
-	bool operator != (const FRHITextureDesc& Other) const
-	{
-		return !(*this == Other);
-	}
-
-	bool IsTexture2D() const
-	{
-		return Dimension == ETextureDimension::Texture2D || Dimension == ETextureDimension::Texture2DArray;
-	}
-
-	bool IsTexture3D() const
-	{
-		return Dimension == ETextureDimension::Texture3D;
-	}
-
-	bool IsTextureCube() const
-	{
-		return Dimension == ETextureDimension::TextureCube || Dimension == ETextureDimension::TextureCubeArray;
-	}
-
-	bool IsTextureArray() const
-	{
-		return Dimension == ETextureDimension::Texture2DArray || Dimension == ETextureDimension::TextureCubeArray;
-	}
-
-	bool IsMipChain() const
-	{
-		return NumMips > 1;
-	}
-
-	bool IsMultisample() const
-	{
-		return NumSamples > 1;
-	}
-
-	FIntVector GetSize() const
-	{
-		return FIntVector(Extent.X, Extent.Y, Depth);
-	}
-
-	void Reset()
-	{
-		// Usually we don't want to propagate MSAA samples.
-		NumSamples = 1;
-
-		// Remove UAV flag for textures that don't need it (some formats are incompatible).
-		Flags |= TexCreate_RenderTargetable;
-		Flags &= ~(TexCreate_UAV | TexCreate_ResolveTargetable | TexCreate_DepthStencilResolveTarget | TexCreate_Memoryless);
-	}
-
-	/** Returns whether this descriptor conforms to requirements. */
-	bool IsValid() const
-	{
-		return FRHITextureDesc::Validate(*this, /* Name = */ TEXT(""), /* bFatal = */ false);
-	}
-
-	/** Texture flags passed on to RHI texture. */
-	ETextureCreateFlags Flags = TexCreate_None;
-
-	/** Clear value to use when fast-clearing the texture. */
-	FClearValueBinding ClearValue;
-
-	/** Platform-specific additional data. Used for offline processed textures on some platforms. */
-	uint32 ExtData = 0;
-
-	/** Extent of the texture in x and y. */
-	FIntPoint Extent = FIntPoint(1, 1);
-
-	/** Depth of the texture if the dimension is 3D. */
-	uint16 Depth = 1;
-
-	/** The number of array elements in the texture. (Keep at 1 if dimension is 3D). */
-	uint16 ArraySize = 1;
-
-	/** Number of mips in the texture mip-map chain. */
-	uint8 NumMips = 1;
-
-	/** Number of samples in the texture. >1 for MSAA. */
-	uint8 NumSamples : 5;
-
-	/** Texture dimension to use when creating the RHI texture. */
-	ETextureDimension Dimension : 3;
-
-	/** Pixel format used to create RHI texture. */
-	EPixelFormat Format = PF_Unknown;
-
-	/** Texture format used when creating the UAV. PF_Unknown means to use the default one (same as Format). */
-	EPixelFormat UAVFormat = PF_Unknown;
-
-	/** Resource memory percentage which should be allocated onto fast VRAM (hint-only). (encoding into 8bits, 0..255 -> 0%..100%) */
-	uint8 FastVRAMPercentage = 0xFF;
-
-	/* A mask representing which GPUs to create the resource on, in a multi-GPU system. */
-	FRHIGPUMask GPUMask = FRHIGPUMask::All();
-
-	/** Check the validity. */
-	static bool CheckValidity(const FRHITextureDesc& Desc, const TCHAR* Name)
-	{
-		return FRHITextureDesc::Validate(Desc, Name, /* bFatal = */ true);
-	}
-
-	/**
-	 * Returns an estimated total memory size the described texture will occupy in GPU memory.
-	 * This is an estimate because it only considers the dimensions / format etc of the texture, 
-	 * not any specifics about platform texture layout.
-	 * 
-	 * To get a true measure of a texture resource for the current running platform RHI, use RHICalcTexturePlatformSize().
-	 * 
-	 * @param FirstMipIndex - the index of the most detailed mip to consider in the memory size calculation. Must be < NumMips and <= LastMipIndex.
-	 * @param LastMipIndex  - the index of the least detailed mip to consider in the memory size calculation. Must be < NumMips and >= FirstMipIndex.
-	 */
-	uint64 CalcMemorySizeEstimate(uint32 FirstMipIndex, uint32 LastMipIndex) const;
-	uint64 CalcMemorySizeEstimate(uint32 FirstMipIndex = 0) const
-	{
-		return CalcMemorySizeEstimate(FirstMipIndex, NumMips - 1);
-	}
-
-private:
-	static bool Validate(const FRHITextureDesc& Desc, const TCHAR* Name, bool bFatal);
-};
-
-// @todo deprecate
-using FRHITextureCreateInfo = FRHITextureDesc;
-
-extern RHI_API ERHIAccess RHIGetDefaultResourceState(ETextureCreateFlags InUsage, bool bInHasInitialData);
-
-struct FRHITextureCreateDesc : public FRHITextureDesc
-{
-	static FRHITextureCreateDesc Create(const TCHAR* InDebugName, ETextureDimension InDimension)
-	{
-		return FRHITextureCreateDesc(InDebugName, InDimension);
-	}
-
-	static FRHITextureCreateDesc Create2D(const TCHAR* InDebugName)
-	{
-		return FRHITextureCreateDesc(InDebugName, ETextureDimension::Texture2D);
-	}
-
-	static FRHITextureCreateDesc Create2DArray(const TCHAR* InDebugName)
-	{
-		return FRHITextureCreateDesc(InDebugName, ETextureDimension::Texture2DArray);
-	}
-
-	static FRHITextureCreateDesc Create3D(const TCHAR* InDebugName)
-	{
-		return FRHITextureCreateDesc(InDebugName, ETextureDimension::Texture3D);
-	}
-
-	static FRHITextureCreateDesc CreateCube(const TCHAR* InDebugName)
-	{
-		return FRHITextureCreateDesc(InDebugName, ETextureDimension::TextureCube);
-	}
-
-	static FRHITextureCreateDesc CreateCubeArray(const TCHAR* InDebugName)
-	{
-		return FRHITextureCreateDesc(InDebugName, ETextureDimension::TextureCubeArray);
-	}
-
-	static FRHITextureCreateDesc Create2D(const TCHAR* DebugName, FIntPoint Size, EPixelFormat Format)
-	{
-		return Create2D(DebugName)
-			.SetExtent(Size)
-			.SetFormat(Format);
-	}
-
-	static FRHITextureCreateDesc Create2D(const TCHAR* DebugName, int32 SizeX, int32 SizeY, EPixelFormat Format)
-	{
-		return Create2D(DebugName)
-			.SetExtent(SizeX, SizeY)
-			.SetFormat(Format);
-	}
-
-	static FRHITextureCreateDesc Create2DArray(const TCHAR* DebugName, FIntPoint Size, uint16 ArraySize, EPixelFormat Format)
-	{
-		return Create2DArray(DebugName)
-			.SetExtent(Size)
-			.SetFormat(Format)
-			.SetArraySize((uint16)ArraySize);
-	}
-
-	static FRHITextureCreateDesc Create2DArray(const TCHAR* DebugName, int32 SizeX, int32 SizeY, int32 ArraySize, EPixelFormat Format)
-	{
-		return Create2DArray(DebugName)
-			.SetExtent(SizeX, SizeY)
-			.SetFormat(Format)
-			.SetArraySize((uint16)ArraySize);
-	}
-
-	static FRHITextureCreateDesc Create3D(const TCHAR* DebugName, FIntVector Size, EPixelFormat Format)
-	{
-		return Create3D(DebugName)
-			.SetExtent(Size.X, Size.Y)
-			.SetDepth((uint16)Size.Z)
-			.SetFormat(Format);
-	}
-
-	static FRHITextureCreateDesc Create3D(const TCHAR* DebugName, int32 SizeX, int32 SizeY, int32 SizeZ, EPixelFormat Format)
-	{
-		return Create3D(DebugName)
-			.SetExtent(SizeX, SizeY)
-			.SetDepth((uint16)SizeZ)
-			.SetFormat(Format);
-	}
-
-	static FRHITextureCreateDesc CreateCube(const TCHAR* DebugName, uint32 Size, EPixelFormat Format)
-	{
-		return CreateCube(DebugName)
-			.SetExtent(Size)
-			.SetFormat(Format);
-	}
-
-	static FRHITextureCreateDesc CreateCubeArray(const TCHAR* DebugName, uint32 Size, uint16 ArraySize, EPixelFormat Format)
-	{
-		return CreateCubeArray(DebugName)
-			.SetExtent(Size)
-			.SetFormat(Format)
-			.SetArraySize((uint16)ArraySize);
-	}
-
-	FRHITextureCreateDesc() = default;
-
-	// Constructor with minimal argument set. Name and dimension are always required.
-	FRHITextureCreateDesc(const TCHAR* InDebugName, ETextureDimension InDimension)
-		: FRHITextureDesc(InDimension)
-		, DebugName(InDebugName)
-	{
-	}
-
-	// Constructor for when you already have an FRHITextureDesc
-	FRHITextureCreateDesc(
-		  FRHITextureDesc const&      InDesc
-		, ERHIAccess                  InInitialState
-		, TCHAR const*                InDebugName
-		, FResourceBulkDataInterface* InBulkData     = nullptr
-		)
-		: FRHITextureDesc(InDesc)
-		, InitialState   (InInitialState)
-		, DebugName      (InDebugName)
-		, BulkData       (InBulkData)
-	{}
-
-	void CheckValidity() const
-	{
-		FRHITextureDesc::CheckValidity(*this, DebugName);
-
-		ensureMsgf(InitialState != ERHIAccess::Unknown, TEXT("Resource %s cannot be created in an unknown state."), DebugName);
-	}
-
-	FRHITextureCreateDesc& SetFlags(ETextureCreateFlags InFlags)               { Flags = InFlags;                          return *this; }
-	FRHITextureCreateDesc& AddFlags(ETextureCreateFlags InFlags)               { Flags |= InFlags;                         return *this; }
-	FRHITextureCreateDesc& SetClearValue(FClearValueBinding InClearValue)      { ClearValue = InClearValue;                return *this; }
-	FRHITextureCreateDesc& SetExtData(uint32 InExtData)                        { ExtData = InExtData;                      return *this; }
-	FRHITextureCreateDesc& SetExtent(const FIntPoint& InExtent)                { Extent = InExtent;                        return *this; }
-	FRHITextureCreateDesc& SetExtent(int32 InExtentX, int32 InExtentY)         { Extent = FIntPoint(InExtentX, InExtentY); return *this; }
-	FRHITextureCreateDesc& SetExtent(uint32 InExtent)                          { Extent = FIntPoint(InExtent);             return *this; }
-	FRHITextureCreateDesc& SetDepth(uint16 InDepth)                            { Depth = InDepth;                          return *this; }
-	FRHITextureCreateDesc& SetArraySize(uint16 InArraySize)                    { ArraySize = InArraySize;                  return *this; }
-	FRHITextureCreateDesc& SetNumMips(uint8 InNumMips)                         { NumMips = InNumMips;                      return *this; }
-	FRHITextureCreateDesc& SetNumSamples(uint8 InNumSamples)                   { NumSamples = InNumSamples;                return *this; }
-	FRHITextureCreateDesc& SetDimension(ETextureDimension InDimension)         { Dimension = InDimension;                  return *this; }
-	FRHITextureCreateDesc& SetFormat(EPixelFormat InFormat)                    { Format = InFormat;                        return *this; }
-	FRHITextureCreateDesc& SetUAVFormat(EPixelFormat InUAVFormat)              { UAVFormat = InUAVFormat;                  return *this; }
-	FRHITextureCreateDesc& SetInitialState(ERHIAccess InInitialState)          { InitialState = InInitialState;            return *this; }
-	FRHITextureCreateDesc& SetDebugName(const TCHAR* InDebugName)              { DebugName = InDebugName;                  return *this; }
-	FRHITextureCreateDesc& SetGPUMask(FRHIGPUMask InGPUMask)                   { GPUMask = InGPUMask;                      return *this; }
-	FRHITextureCreateDesc& SetBulkData(FResourceBulkDataInterface* InBulkData) { BulkData = InBulkData;                    return *this; }
-	FRHITextureCreateDesc& DetermineInititialState()                           { if (InitialState == ERHIAccess::Unknown) InitialState = RHIGetDefaultResourceState(Flags, BulkData != nullptr); return *this; }
-	FRHITextureCreateDesc& SetFastVRAMPercentage(float In)                     { FastVRAMPercentage = uint8(FMath::Clamp(In, 0.f, 1.0f) * 0xFF); return *this; }
-
-	/* The RHI access state that the resource will be created in. */
-	ERHIAccess InitialState = ERHIAccess::Unknown;
-
-	/* A friendly name for the resource. */
-	const TCHAR* DebugName = nullptr;
-
-	/* Optional initial data to fill the resource with. */
-	FResourceBulkDataInterface* BulkData = nullptr;
-};
-
-class RHI_API FRHITexture : public FRHIViewableResource
-#if ENABLE_RHI_VALIDATION
-	, public RHIValidation::FTextureResource
-#endif
-{
-protected:
-	/** Initialization constructor. Should only be called by platform RHI implementations. */
-	FRHITexture(const FRHITextureCreateDesc& InDesc);
-
-public:
-	/**
-	 * Get the texture description used to create the texture
-	 * Still virtual because FRHITextureReference can override this function - remove virtual when FRHITextureReference is deprecated
-	 *
-	 * @return TextureDesc used to create the texture
-	 */
-	virtual const FRHITextureDesc& GetDesc() const { return TextureDesc; }
-	
-	///
-	/// Virtual functions implemented per RHI
-	/// 
-	
-	virtual class FRHITextureReference* GetTextureReference() { return NULL; }
-	virtual FRHIDescriptorHandle GetDefaultBindlessHandle() const { return FRHIDescriptorHandle(); }
-
-	/**
-	 * Returns access to the platform-specific native resource pointer.  This is designed to be used to provide plugins with access
-	 * to the underlying resource and should be used very carefully or not at all.
-	 *
-	 * @return	The pointer to the native resource or NULL if it not initialized or not supported for this resource type for some reason
-	 */
-	virtual void* GetNativeResource() const
-	{
-		// Override this in derived classes to expose access to the native texture resource
-		return nullptr;
-	}
-
-	/**
-	 * Returns access to the platform-specific native shader resource view pointer.  This is designed to be used to provide plugins with access
-	 * to the underlying resource and should be used very carefully or not at all.
-	 *
-	 * @return	The pointer to the native resource or NULL if it not initialized or not supported for this resource type for some reason
-	 */
-	virtual void* GetNativeShaderResourceView() const
-	{
-		// Override this in derived classes to expose access to the native texture resource
-		return nullptr;
-	}
-
-	/**
-	 * Returns access to the platform-specific RHI texture baseclass.  This is designed to provide the RHI with fast access to its base classes in the face of multiple inheritance.
-	 * @return	The pointer to the platform-specific RHI texture baseclass or NULL if it not initialized or not supported for this RHI
-	 */
-	virtual void* GetTextureBaseRHI()
-	{
-		// Override this in derived classes to expose access to the native texture resource
-		return nullptr;
-	}
-
-	virtual void GetWriteMaskProperties(void*& OutData, uint32& OutSize)
-	{
-		OutData = nullptr;
-		OutSize = 0;
-	}
-
-	///
-	/// Helper getter functions - non virtual
-	/// 
-
-	/**
-	 * Returns the x, y & z dimensions if the texture
-	 * The Z component will always be 1 for 2D/cube resources and will contain depth for volume textures & array size for array textures
-	 */
-	FIntVector GetSizeXYZ() const
-	{
-		const FRHITextureDesc& Desc = GetDesc();
-		switch (Desc.Dimension)
-		{
-		case ETextureDimension::Texture2D:		  return FIntVector(Desc.Extent.X, Desc.Extent.Y, 1);
-		case ETextureDimension::Texture2DArray:	  return FIntVector(Desc.Extent.X, Desc.Extent.Y, Desc.ArraySize);
-		case ETextureDimension::Texture3D:		  return FIntVector(Desc.Extent.X, Desc.Extent.Y, Desc.Depth);
-		case ETextureDimension::TextureCube:	  return FIntVector(Desc.Extent.X, Desc.Extent.Y, 1);
-		case ETextureDimension::TextureCubeArray: return FIntVector(Desc.Extent.X, Desc.Extent.Y, Desc.ArraySize);
-		}
-		return FIntVector(0, 0, 0);
-	}
-
-	/**
-	 * Returns the dimensions (i.e. the actual number of texels in each dimension) of the specified mip. ArraySize is ignored.
-	 * The Z component will always be 1 for 2D/cube resources and will contain depth for volume textures.
-	 * This differs from GetSizeXYZ() which returns ArraySize in Z for 2D arrays.
-	 */
-	FIntVector GetMipDimensions(uint8 MipIndex) const
-	{
-		const FRHITextureDesc& Desc = GetDesc();
-		return FIntVector(
-			FMath::Max<int32>(Desc.Extent.X >> MipIndex, 1),
-			FMath::Max<int32>(Desc.Extent.Y >> MipIndex, 1),
-			FMath::Max<int32>(Desc.Depth    >> MipIndex, 1)
-		);
-	}
-
-	/** @return Whether the texture is multi sampled. */
-	bool IsMultisampled() const { return GetDesc().NumSamples > 1; }
-
-	/** @return Whether the texture has a clear color defined */
-	bool HasClearValue() const
-	{
-		return GetDesc().ClearValue.ColorBinding != EClearBinding::ENoneBound;
-	}
-
-	/** @return the clear color value if set */
-	FLinearColor GetClearColor() const
-	{
-		return GetDesc().ClearValue.GetClearColor();
-	}
-
-	/** @return the depth & stencil clear value if set */
-	void GetDepthStencilClearValue(float& OutDepth, uint32& OutStencil) const
-	{
-		return GetDesc().ClearValue.GetDepthStencil(OutDepth, OutStencil);
-	}
-
-	/** @return the depth clear value if set */
-	float GetDepthClearValue() const
-	{
-		float Depth;
-		uint32 Stencil;
-		GetDesc().ClearValue.GetDepthStencil(Depth, Stencil);
-		return Depth;
-	}
-
-	/** @return the stencil clear value if set */
-	uint32 GetStencilClearValue() const
-	{
-		float Depth;
-		uint32 Stencil;
-		GetDesc().ClearValue.GetDepthStencil(Depth, Stencil);
-		return Stencil;
-	}
-
-	///
-	/// RenderTime & Name functions - non virtual
-	/// 
-
-	/** sets the last time this texture was cached in a resource table. */
-	FORCEINLINE_DEBUGGABLE void SetLastRenderTime(float InLastRenderTime)
-	{
-		LastRenderTime.SetLastRenderTime(InLastRenderTime);
-	}
-
-	double GetLastRenderTime() const
-	{
-		return LastRenderTime.GetLastRenderTime();
-	}
-
-	void SetName(const FName& InName);
-
-	///
-	/// Deprecated functions
-	/// 
-
-	//UE_DEPRECATED(5.1, "FRHITexture2D is deprecated, please use FRHITexture directly")
-	inline FRHITexture2D* GetTexture2D() { return TextureDesc.Dimension == ETextureDimension::Texture2D ? this : nullptr; }
-	//UE_DEPRECATED(5.1, "FRHITexture2DArray is deprecated, please use FRHITexture directly")
-	inline FRHITexture2DArray* GetTexture2DArray() { return TextureDesc.Dimension == ETextureDimension::Texture2DArray ? this : nullptr; }
-	//UE_DEPRECATED(5.1, "FRHITexture3D is deprecated, please use FRHITexture directly")
-	inline FRHITexture3D* GetTexture3D() { return TextureDesc.Dimension == ETextureDimension::Texture3D ? this : nullptr; }
-	//UE_DEPRECATED(5.1, "FRHITextureCube is deprecated, please use FRHITexture directly")
-	inline FRHITextureCube* GetTextureCube() { return TextureDesc.IsTextureCube() ? this : nullptr; }
-
-	//UE_DEPRECATED(5.1, "GetSizeX() is deprecated, please use GetDesc().Extent.X instead")
-	uint32 GetSizeX() const { return GetDesc().Extent.X; }
-
-	//UE_DEPRECATED(5.1, "GetSizeY() is deprecated, please use GetDesc().Extent.Y instead")
-	uint32 GetSizeY() const { return GetDesc().Extent.Y; }
-
-	//UE_DEPRECATED(5.1, "GetSizeXY() is deprecated, please use GetDesc().Extent.X or GetDesc().Extent.Y instead")
-	FIntPoint GetSizeXY() const { return FIntPoint(GetDesc().Extent.X, GetDesc().Extent.Y); }
-
-	//UE_DEPRECATED(5.1, "GetSizeZ() is deprecated, please use GetDesc().ArraySize instead for TextureArrays and GetDesc().Depth for 3D textures")
-	uint32 GetSizeZ() const { return GetSizeXYZ().Z; }
-
-	//UE_DEPRECATED(5.1, "GetNumMips() is deprecated, please use GetDesc().NumMips instead")
-	uint32 GetNumMips() const { return GetDesc().NumMips; }
-
-	//UE_DEPRECATED(5.1, "GetFormat() is deprecated, please use GetDesc().Format instead")
-	EPixelFormat GetFormat() const { return GetDesc().Format; }
-
-	//UE_DEPRECATED(5.1, "GetFlags() is deprecated, please use GetDesc().Flags instead")
-	ETextureCreateFlags GetFlags() const { return GetDesc().Flags; }
-
-	//UE_DEPRECATED(5.1, "GetNumSamples() is deprecated, please use GetDesc().NumSamples instead")
-	uint32 GetNumSamples() const { return GetDesc().NumSamples; }
-
-	//UE_DEPRECATED(5.1, "GetClearBinding() is deprecated, please use GetDesc().ClearValue instead")
-	const FClearValueBinding GetClearBinding() const { return GetDesc().ClearValue; }
-
-	//UE_DEPRECATED(5.1, "GetSize() is deprecated, please use GetDesc().Extent.X instead")
-	uint32 GetSize() const { check(GetDesc().IsTextureCube()); return GetDesc().Extent.X; }
-
-#if ENABLE_RHI_VALIDATION
-	virtual RHIValidation::FResource* GetValidationTrackerResource() override
-	{
-		// Use the method inherited from RHIValidation::FTextureResource, as that's already a virtual overridden
-		// by subclasses such as FRHITextureReference to return the correct storage for the tracker information.
-		return GetTrackerResource();
-=======
 		Hash = HashCombine(Hash, GetTypeHash(Desc.FastVRAMPercentage));
 		Hash = HashCombine(Hash, GetTypeHash(Desc.ClearValue));
 		Hash = HashCombine(Hash, GetTypeHash(Desc.ExtData   ));
@@ -2770,11 +1785,8 @@
 	FORCEINLINE_DEBUGGABLE void SetLastRenderTime(float InLastRenderTime)
 	{
 		LastRenderTime.SetLastRenderTime(InLastRenderTime);
->>>>>>> 4af6daef
-	}
-
-<<<<<<< HEAD
-=======
+	}
+
 	double GetLastRenderTime() const
 	{
 		return LastRenderTime.GetLastRenderTime();
@@ -2834,7 +1846,6 @@
 	}
 #endif
 
->>>>>>> 4af6daef
 private:
 
 	friend class FRHITextureReference;
@@ -3881,10 +2892,6 @@
 
 enum ERayTracingGeometryType
 {
-<<<<<<< HEAD
-	check(IsInParallelRenderingThread());
-}
-=======
 	// Indexed or non-indexed triangle list with fixed function ray intersection.
 	// Vertex buffer must contain vertex positions as VET_Float3.
 	// Vertex stride must be at least 12 bytes, but may be larger to support custom per-vertex data.
@@ -3898,23 +2905,14 @@
 	RTGT_Procedural,
 };
 DECLARE_INTRINSIC_TYPE_LAYOUT(ERayTracingGeometryType);
->>>>>>> 4af6daef
 
 enum class ERayTracingGeometryInitializerType
 {
 	// Fully initializes the RayTracingGeometry object: creates underlying buffer and initializes shader parameters.
 	Rendering,
 
-<<<<<<< HEAD
-inline FRHIPooledRenderQuery::~FRHIPooledRenderQuery()
-{
-	check(IsInParallelRenderingThread());
-	ReleaseQuery();
-}
-=======
 	// Does not create underlying buffer or shader parameters. Used by the streaming system as an object that is streamed into. 
 	StreamingDestination,
->>>>>>> 4af6daef
 
 	// Creates buffers but does not create shader parameters. Used for intermediate objects in the streaming system.
 	StreamingSource,
@@ -3982,88 +2980,6 @@
 	bool bAllowCompaction = true;
 	ERayTracingGeometryInitializerType Type = ERayTracingGeometryInitializerType::Rendering;
 
-<<<<<<< HEAD
-	virtual void IssueFrameEvent() { }
-
-	virtual bool NeedFlushBeforeEndDrawing() { return true; }
-};
-
-//
-// Views
-//
-
-class FRHIView : public FRHIResource
-{
-public:
-	FRHIView(ERHIResourceType InResourceType, FRHIViewableResource* InParentResource)
-		: FRHIResource(InResourceType)
-		, ParentResource(InParentResource)
-	{}
-
-	virtual FRHIDescriptorHandle GetBindlessHandle() const { return FRHIDescriptorHandle(); }
-
-	FRHIViewableResource* GetParentResource() const { return ParentResource; }
-
-protected:
-	void SetParentResource(FRHIViewableResource* InParentResource)
-	{
-		ParentResource = InParentResource;
-	}
-
-private:
-	FRHIViewableResource* ParentResource;
-};
-
-class FRHIUnorderedAccessView : public FRHIView
-#if ENABLE_RHI_VALIDATION
-	, public RHIValidation::FUnorderedAccessView
-#endif
-{
-public:
-	explicit FRHIUnorderedAccessView(FRHIViewableResource* InParentResource)
-		: FRHIView(RRT_UnorderedAccessView, InParentResource)
-	{}
-};
-
-class FRHIShaderResourceView : public FRHIView
-#if ENABLE_RHI_VALIDATION
-	, public RHIValidation::FShaderResourceView
-#endif
-{
-public:
-	explicit FRHIShaderResourceView(FRHIViewableResource* InParentResource)
-		: FRHIView(RRT_ShaderResourceView, InParentResource)
-	{}
-};
-
-/**
- * A type used only for printing a string for debugging/profiling.
- * Adds Number as a suffix to the printed string even if the base name includes a number, so may prints a string like: Base_1_1
- * This type will always store a numeric suffix explicitly inside itself and never in the name table so it will always be at least 12 bytes
- * regardless of the value of UE_FNAME_OUTLINE_NUMBER.
- * It is not comparable or convertible to other name types to encourage its use only for debugging and avoid using more storage than necessary
- * for the primary use cases of FName (names of objects, assets etc which are widely used and therefor deduped in the name table).
- */
-class RHI_API FDebugName
-{
-	DECLARE_INLINE_TYPE_LAYOUT(FDebugName, NonVirtual);
-
-public:
-	FDebugName();
-	FDebugName(FName InName);
-	FDebugName(FName InName, int32 InNumber);
-	FDebugName(FMemoryImageName InName, int32 InNumber);
-
-	FDebugName& operator=(FName Other);
-
-	FString ToString() const;
-	bool IsNone() const { return Name.IsNone() && Number == NAME_NO_NUMBER_INTERNAL; }
-	void AppendString(FStringBuilderBase& Builder) const;
-
-private:
-	LAYOUT_FIELD(FMemoryImageName, Name);
-	LAYOUT_FIELD(uint32, Number);
-=======
 	// Use FDebugName for auto-generated debug names with numbered suffixes, it is a variation of FMemoryImageName with optional number postfix.
 	FDebugName DebugName;
 	// Store the path name of the owner object for resource tracking. FMemoryImageName allows a conversion to/from FName.
@@ -4137,241 +3053,6 @@
 	FRayTracingSceneInitializer2(FRayTracingSceneInitializer2&&) = default;
 	FRayTracingSceneInitializer2& operator=(FRayTracingSceneInitializer2&&) = default;
 	PRAGMA_ENABLE_DEPRECATION_WARNINGS
->>>>>>> 4af6daef
-};
-
-struct FRayTracingAccelerationStructureSize
-{
-	uint64 ResultSize = 0;
-	uint64 BuildScratchSize = 0;
-	uint64 UpdateScratchSize = 0;
-};
-
-enum class ERayTracingInstanceFlags : uint8
-{
-	None = 0,
-	TriangleCullDisable = 1 << 1, // No back face culling. Triangle is visible from both sides.
-	TriangleCullReverse = 1 << 2, // Makes triangle front-facing if its vertices are counterclockwise from ray origin.
-	ForceOpaque = 1 << 3, // Disable any-hit shader invocation for this instance.
-	ForceNonOpaque = 1 << 4, // Force any-hit shader invocation even if geometries inside the instance were marked opaque.
-};
-ENUM_CLASS_FLAGS(ERayTracingInstanceFlags);
-
-class FRHIRayTracingGeometry;
-/**
-* High level descriptor of one or more instances of a mesh in a ray tracing scene.
-* All instances covered by this descriptor will share shader bindings, but may have different transforms and user data.
-*/
-struct FRayTracingGeometryInstance
-{
-	// TODO: UE-130819 Ref counting is a temporary workaround for a very rare streaming crash.
-	TRefCountPtr<FRHIRayTracingGeometry> GeometryRHI = nullptr;
-
-	// A single physical mesh may be duplicated many times in the scene with different transforms and user data.
-	// All copies share the same shader binding table entries and therefore will have the same material and shader resources.
-	TArrayView<const FMatrix> Transforms;
-
-	// Offsets into the scene's instance scene data buffer used to get instance transforms from GPUScene
-	// If BaseInstanceSceneDataOffset != -1, instances are assumed to be continuous.
-	int32 BaseInstanceSceneDataOffset = -1;
-	TArrayView<const uint32> InstanceSceneDataOffsets;
-
-	// Optional buffer that stores GPU transforms. Used instead of CPU-side transform data.
-	FShaderResourceViewRHIRef GPUTransformsSRV = nullptr;
-
-	// Conservative number of instances. Some of the actual instances may be made inactive if GPU transforms are used.
-	// Must be less or equal to number of entries in Transforms view if CPU transform data is used.
-	// Must be less or equal to number of entries in GPUTransformsSRV if it is non-null.
-	uint32 NumTransforms = 0;
-
-	// Each geometry copy can receive a user-provided integer, which can be used to retrieve extra shader parameters or customize appearance.
-	// This data can be retrieved using GetInstanceUserData() in closest/any hit shaders.
-	// If UserData view is empty, then DefaultUserData value will be used for all instances.
-	// If UserData view is used, then it must have the same number of entries as NumInstances.
-	uint32 DefaultUserData = 0;
-	TArrayView<const uint32> UserData;
-
-	// Each geometry copy can have one bit to make it individually deactivated (removed from TLAS while maintaining hit group indexing). Useful for culling.
-	TArrayView<const uint32> ActivationMask;
-
-	// Whether local bounds scale and center translation should be applied to the instance transform.
-	bool bApplyLocalBoundsTransform = false;
-
-	// Mask that will be tested against one provided to TraceRay() in shader code.
-	// If binary AND of instance mask with ray mask is zero, then the instance is considered not intersected / invisible.
-	uint8 Mask = 0xFF;
-
-	uint8 LayerIndex = 0;
-
-	// Flags to control triangle back face culling, whether to allow any-hit shaders, etc.
-	ERayTracingInstanceFlags Flags = ERayTracingInstanceFlags::None;
-};
-
-enum ERayTracingGeometryType
-{
-	// Indexed or non-indexed triangle list with fixed function ray intersection.
-	// Vertex buffer must contain vertex positions as VET_Float3.
-	// Vertex stride must be at least 12 bytes, but may be larger to support custom per-vertex data.
-	// Index buffer may be provided for indexed triangle lists. Implicit triangle list is assumed otherwise.
-	RTGT_Triangles,
-
-	// Custom primitive type that requires an intersection shader.
-	// Vertex buffer for procedural geometry must contain one AABB per primitive as {float3 MinXYZ, float3 MaxXYZ}.
-	// Vertex stride must be at least 24 bytes, but may be larger to support custom per-primitive data.
-	// Index buffers can't be used with procedural geometry.
-	RTGT_Procedural,
-};
-DECLARE_INTRINSIC_TYPE_LAYOUT(ERayTracingGeometryType);
-
-enum class ERayTracingGeometryInitializerType
-{
-	// Fully initializes the RayTracingGeometry object: creates underlying buffer and initializes shader parameters.
-	Rendering,
-
-	// Does not create underlying buffer or shader parameters. Used by the streaming system as an object that is streamed into. 
-	StreamingDestination,
-
-	// Creates buffers but does not create shader parameters. Used for intermediate objects in the streaming system.
-	StreamingSource,
-};
-DECLARE_INTRINSIC_TYPE_LAYOUT(ERayTracingGeometryInitializerType);
-
-struct FRayTracingGeometrySegment
-{
-	DECLARE_TYPE_LAYOUT(FRayTracingGeometrySegment, NonVirtual);
-public:
-	LAYOUT_FIELD_INITIALIZED(FBufferRHIRef, VertexBuffer, nullptr);
-	LAYOUT_FIELD_INITIALIZED(EVertexElementType, VertexBufferElementType, VET_Float3);
-
-	// Offset in bytes from the base address of the vertex buffer.
-	LAYOUT_FIELD_INITIALIZED(uint32, VertexBufferOffset, 0);
-
-	// Number of bytes between elements of the vertex buffer (sizeof VET_Float3 by default).
-	// Must be equal or greater than the size of the position vector.
-	LAYOUT_FIELD_INITIALIZED(uint32, VertexBufferStride, 12);
-
-	// Number of vertices (positions) in VertexBuffer.
-	// If an index buffer is present, this must be at least the maximum index value in the index buffer + 1.
-	LAYOUT_FIELD_INITIALIZED(uint32, MaxVertices, 0);
-
-	// Primitive range for this segment.
-	LAYOUT_FIELD_INITIALIZED(uint32, FirstPrimitive, 0);
-	LAYOUT_FIELD_INITIALIZED(uint32, NumPrimitives, 0);
-
-	// Indicates whether any-hit shader could be invoked when hitting this geometry segment.
-	// Setting this to `false` turns off any-hit shaders, making the section "opaque" and improving ray tracing performance.
-	LAYOUT_FIELD_INITIALIZED(bool, bForceOpaque, false);
-
-	// Any-hit shader may be invoked multiple times for the same primitive during ray traversal.
-	// Setting this to `false` guarantees that only a single instance of any-hit shader will run per primitive, at some performance cost.
-	LAYOUT_FIELD_INITIALIZED(bool, bAllowDuplicateAnyHitShaderInvocation, true);
-
-	// Indicates whether this section is enabled and should be taken into account during acceleration structure creation
-	LAYOUT_FIELD_INITIALIZED(bool, bEnabled, true);
-};
-
-struct FRayTracingGeometryInitializer
-{
-	DECLARE_EXPORTED_TYPE_LAYOUT(FRayTracingGeometryInitializer, RHI_API, NonVirtual);
-public:
-	LAYOUT_FIELD_INITIALIZED(FBufferRHIRef, IndexBuffer, nullptr);
-
-	// Offset in bytes from the base address of the index buffer.
-	LAYOUT_FIELD_INITIALIZED(uint32, IndexBufferOffset, 0);
-
-	LAYOUT_FIELD_INITIALIZED(ERayTracingGeometryType, GeometryType, RTGT_Triangles);
-
-	// Total number of primitives in all segments of the geometry. Only used for validation.
-	LAYOUT_FIELD_INITIALIZED(uint32, TotalPrimitiveCount, 0);
-
-	// Partitions of geometry to allow different shader and resource bindings.
-	// All ray tracing geometries must have at least one segment.
-	LAYOUT_FIELD(TMemoryImageArray<FRayTracingGeometrySegment>, Segments);
-
-	// Offline built geometry data. If null, the geometry will be built by the RHI at runtime.
-	LAYOUT_FIELD_INITIALIZED(FResourceArrayInterface*, OfflineData, nullptr);
-
-	// Pointer to an existing ray tracing geometry which the new geometry is built from.
-	LAYOUT_FIELD_INITIALIZED(FRHIRayTracingGeometry*, SourceGeometry, nullptr);
-
-	LAYOUT_FIELD_INITIALIZED(bool, bFastBuild, false);
-	LAYOUT_FIELD_INITIALIZED(bool, bAllowUpdate, false);
-	LAYOUT_FIELD_INITIALIZED(bool, bAllowCompaction, true);
-	LAYOUT_FIELD_INITIALIZED(ERayTracingGeometryInitializerType, Type, ERayTracingGeometryInitializerType::Rendering);
-
-	// Use FDebugName for auto-generated debug names with numbered suffixes, it is a variation of FMemoryImageName with optional number postfix.
-	LAYOUT_FIELD(FDebugName, DebugName);
-	// Store the path name of the owner object for resource tracking. FMemoryImageName allows a conversion to/from FName.
-	LAYOUT_FIELD(FMemoryImageName, OwnerName);
-};
-
-enum ERayTracingSceneLifetime
-{
-	// Scene may only be used during the frame when it was created.
-	RTSL_SingleFrame,
-
-	// Scene may be constructed once and used in any number of later frames (not currently implemented).
-	// RTSL_MultiFrame,
-};
-
-enum class ERayTracingAccelerationStructureFlags
-{
-	None = 0,
-	AllowUpdate = 1 << 0,
-	AllowCompaction = 1 << 1,
-	FastTrace = 1 << 2,
-	FastBuild = 1 << 3,
-	MinimizeMemory = 1 << 4,
-};
-ENUM_CLASS_FLAGS(ERayTracingAccelerationStructureFlags);
-
-struct FRayTracingSceneInitializer2
-{
-	// Unique list of geometries referenced by all instances in this scene.
-	// Any referenced geometry is kept alive while the scene is alive.
-	TArray<TRefCountPtr<FRHIRayTracingGeometry>> ReferencedGeometries;
-	// One entry per instance
-	TArray<FRHIRayTracingGeometry*> PerInstanceGeometries;
-	// Exclusive prefix sum of `Instance.NumTransforms` for all instances in this scene. Used to emulate SV_InstanceID in hit shaders.
-	TArray<uint32> BaseInstancePrefixSum;
-	// Exclusive prefix sum of instance geometry segments is used to calculate SBT record address from instance and segment indices.
-	TArray<uint32> SegmentPrefixSum;
-
-	// Total flattened number of ray tracing geometry instances (a single FRayTracingGeometryInstance may represent many) per layer.
-	TArray<uint32> NumNativeInstancesPerLayer;
-
-	UE_DEPRECATED(5.1, "Use NumNativeInstancesPerLayer instead.")
-	uint32 NumNativeInstances = 0;
-
-	uint32 NumTotalSegments = 0;
-
-	// This value controls how many elements will be allocated in the shader binding table per geometry segment.
-	// Changing this value allows different hit shaders to be used for different effects.
-	// For example, setting this to 2 allows one hit shader for regular material evaluation and a different one for shadows.
-	// Desired hit shader can be selected by providing appropriate RayContributionToHitGroupIndex to TraceRay() function.
-	// Use ShaderSlot argument in SetRayTracingHitGroup() to assign shaders and resources for specific part of the shder binding table record.
-	uint32 ShaderSlotsPerGeometrySegment = 1;
-
-	// Defines how many different callable shaders with unique resource bindings can be bound to this scene.
-	// Shaders and resources are assigned to slots in the scene using SetRayTracingCallableShader().
-	uint32 NumCallableShaderSlots = 0;
-
-	// At least one miss shader must be present in a ray tracing scene.
-	// Default miss shader is always in slot 0. Default shader must not use local resources.
-	// Custom miss shaders can be bound to other slots using SetRayTracingMissShader().
-	uint32 NumMissShaderSlots = 1;
-
-	// Defines whether data in this scene should persist between frames.
-	// Currently only single-frame lifetime is supported.
-	ERayTracingSceneLifetime Lifetime = RTSL_SingleFrame;
-
-	FName DebugName;
-
-	PRAGMA_DISABLE_DEPRECATION_WARNINGS
-	FRayTracingSceneInitializer2() = default;
-	FRayTracingSceneInitializer2(FRayTracingSceneInitializer2&&) = default;
-	FRayTracingSceneInitializer2& operator=(FRayTracingSceneInitializer2&&) = default;
-	PRAGMA_ENABLE_DEPRECATION_WARNINGS
 };
 
 struct FRayTracingAccelerationStructureSize
@@ -4413,21 +3094,12 @@
 
 	virtual FRayTracingAccelerationStructureAddress GetAccelerationStructureAddress(uint64 GPUIndex) const = 0;
 	virtual void SetInitializer(const FRayTracingGeometryInitializer& Initializer) = 0;
-<<<<<<< HEAD
 
 	const FRayTracingGeometryInitializer& GetInitializer() const
 	{
 		return Initializer;
 	}
 
-=======
-
-	const FRayTracingGeometryInitializer& GetInitializer() const
-	{
-		return Initializer;
-	}
-
->>>>>>> 4af6daef
 	uint32 GetNumSegments() const 
 	{ 
 		return Initializer.Segments.Num(); 
@@ -4446,11 +3118,7 @@
 	// Returns a buffer view for RHI-specific system parameters associated with this scene.
 	// This may be needed to access ray tracing geometry data in shaders that use ray queries.
 	// Returns NULL if current RHI does not require this buffer.
-<<<<<<< HEAD
-	virtual FRHIShaderResourceView* GetMetadataBufferSRV() const
-=======
 	virtual FRHIShaderResourceView* GetOrCreateMetadataBufferSRV(FRHICommandListImmediate& RHICmdList)
->>>>>>> 4af6daef
 	{
 		return nullptr;
 	}
@@ -4490,13 +3158,8 @@
 
 	~FGenericRHIStagingBuffer() {}
 
-<<<<<<< HEAD
-	virtual void* Lock(uint32 Offset, uint32 NumBytes) final override;
-	virtual void Unlock() final override;
-=======
 	RHI_API virtual void* Lock(uint32 Offset, uint32 NumBytes) final override;
 	RHI_API virtual void Unlock() final override;
->>>>>>> 4af6daef
 	virtual uint64 GetGPUSizeBytes() const final override { return ShadowBuffer.IsValid() ? ShadowBuffer->GetSize() : 0; }
 
 	FBufferRHIRef ShadowBuffer;
@@ -5082,8 +3745,7 @@
 		bool						bInDepthBounds,
 		uint8						InMultiViewCount,
 		bool						bInHasFragmentDensityAttachment,
-		EVRSShadingRate				InShadingRate,
-		uint64						InStatePrecachePSOHash)
+		EVRSShadingRate				InShadingRate)
 		: BoundShaderState(InBoundShaderState)
 		, BlendState(InBlendState)
 		, RasterizerState(InRasterizerState)
@@ -5109,11 +3771,7 @@
 		, bHasFragmentDensityAttachment(bInHasFragmentDensityAttachment)
 		, ShadingRate(InShadingRate)
 		, Flags(InFlags)
-<<<<<<< HEAD
-		, StatePrecachePSOHash(InStatePrecachePSOHash)
-=======
 		, StatePrecachePSOHash(0)
->>>>>>> 4af6daef
 	{
 	}
 
@@ -5159,13 +3817,10 @@
 	// In most RHIs, the format is only influenced by TexCreate_SRGB. D3D12 additionally uses TexCreate_Shared in its format selection logic.
 	static constexpr ETextureCreateFlags RelevantRenderTargetFlagMask = ETextureCreateFlags::SRGB | ETextureCreateFlags::Shared;
 
-<<<<<<< HEAD
-=======
 	// We care about flags that influence DS formats (which is the only thing the underlying API cares about).
 	// D3D12 shares the format choice function with the RT, so preserving all the flags used there out of abundance of caution.
 	static constexpr ETextureCreateFlags RelevantDepthStencilFlagMask = ETextureCreateFlags::SRGB | ETextureCreateFlags::Shared | ETextureCreateFlags::DepthStencilTargetable;
 
->>>>>>> 4af6daef
 	static bool RelevantRenderTargetFlagsEqual(const TRenderTargetFlags& A, const TRenderTargetFlags& B)
 	{
 		for (int32 Index = 0; Index < A.Num(); ++Index)
@@ -5180,8 +3835,6 @@
 		return true;
 	}
 
-<<<<<<< HEAD
-=======
 	static bool RelevantDepthStencilFlagsEqual(const ETextureCreateFlags A, const ETextureCreateFlags B)
 	{
 		ETextureCreateFlags FlagsA = (A & RelevantDepthStencilFlagMask);
@@ -5189,7 +3842,6 @@
 		return (FlagsA == FlagsB);
 	}
 
->>>>>>> 4af6daef
 	uint32 ComputeNumValidRenderTargets() const
 	{
 		// Get the count of valid render targets (ignore those at the end of the array with PF_Unknown)
@@ -5507,16 +4159,6 @@
 		, Y2(InY2)
 	{}
 
-<<<<<<< HEAD
-	FResolveRect(const FResolveRect& Other)
-		: X1(Other.X1)
-		, Y1(Other.Y1)
-		, X2(Other.X2)
-		, Y2(Other.Y2)
-	{}
-
-=======
->>>>>>> 4af6daef
 	explicit FResolveRect(FIntRect Other)
 		: X1(Other.Min.X)
 		, Y1(Other.Min.Y)
@@ -5540,54 +4182,6 @@
 	}
 };
 
-<<<<<<< HEAD
-struct FResolveParams
-{
-	/** used to specify face when resolving to a cube map texture */
-	ECubeFace CubeFace;
-	/** resolve RECT bounded by [X1,Y1]..[X2,Y2]. Or -1 for fullscreen */
-	FResolveRect Rect;
-	FResolveRect DestRect;
-	/** The mip index to resolve in both source and dest. */
-	int32 MipIndex;
-	/** Array index to resolve in the source. */
-	int32 SourceArrayIndex;
-	/** Array index to resolve in the dest. */
-	int32 DestArrayIndex;
-	/** States to transition to at the end of the resolve operation. */
-	ERHIAccess SourceAccessFinal = ERHIAccess::SRVMask;
-	ERHIAccess DestAccessFinal = ERHIAccess::SRVMask;
-
-	/** constructor */
-	FResolveParams(
-		const FResolveRect& InRect = FResolveRect(),
-		ECubeFace InCubeFace = CubeFace_PosX,
-		int32 InMipIndex = 0,
-		int32 InSourceArrayIndex = 0,
-		int32 InDestArrayIndex = 0,
-		const FResolveRect& InDestRect = FResolveRect())
-		: CubeFace(InCubeFace)
-		, Rect(InRect)
-		, DestRect(InDestRect)
-		, MipIndex(InMipIndex)
-		, SourceArrayIndex(InSourceArrayIndex)
-		, DestArrayIndex(InDestArrayIndex)
-	{}
-
-	FORCEINLINE FResolveParams(const FResolveParams& Other)
-		: CubeFace(Other.CubeFace)
-		, Rect(Other.Rect)
-		, DestRect(Other.DestRect)
-		, MipIndex(Other.MipIndex)
-		, SourceArrayIndex(Other.SourceArrayIndex)
-		, DestArrayIndex(Other.DestArrayIndex)
-		, SourceAccessFinal(Other.SourceAccessFinal)
-		, DestAccessFinal(Other.DestAccessFinal)
-	{}
-};
-
-=======
->>>>>>> 4af6daef
 struct FRHIRenderPassInfo
 {
 	struct FColorEntry
@@ -5611,12 +4205,6 @@
 
 	// Controls the area for a multisample resolve or raster UAV (i.e. no fixed-function targets) operation.
 	FResolveRect ResolveRect;
-<<<<<<< HEAD
-
-	UE_DEPRECATED(5.1, "ResolveParameters is deprecated. Use ResolveRect")
-	FResolveParams ResolveParameters;
-=======
->>>>>>> 4af6daef
 
 	// Some RHIs can use a texture to control the sampling and/or shading resolution of different areas 
 	FTextureRHIRef ShadingRateTexture = nullptr;
@@ -5632,17 +4220,9 @@
 	// Hint for some RHI's that renderpass will have specific sub-passes 
 	ESubpassHint SubpassHint = ESubpassHint::None;
 
-<<<<<<< HEAD
-PRAGMA_DISABLE_DEPRECATION_WARNINGS
 	FRHIRenderPassInfo() = default;
 	FRHIRenderPassInfo(const FRHIRenderPassInfo&) = default;
 	FRHIRenderPassInfo& operator=(const FRHIRenderPassInfo&) = default;
-PRAGMA_ENABLE_DEPRECATION_WARNINGS
-=======
-	FRHIRenderPassInfo() = default;
-	FRHIRenderPassInfo(const FRHIRenderPassInfo&) = default;
-	FRHIRenderPassInfo& operator=(const FRHIRenderPassInfo&) = default;
->>>>>>> 4af6daef
 
 	// Color, no depth, optional resolve, optional mip, optional array slice
 	explicit FRHIRenderPassInfo(FRHITexture* ColorRT, ERenderTargetActions ColorAction, FRHITexture* ResolveRT = nullptr, uint8 InMipIndex = 0, int32 InArraySlice = -1)
@@ -5887,73 +4467,20 @@
 #if !(UE_BUILD_SHIPPING || UE_BUILD_TEST)
 	RHI_API void Validate() const;
 #else
-<<<<<<< HEAD
-	RHI_API void Validate() const {}
-#endif
-	RHI_API void ConvertToRenderTargetsInfo(FRHISetRenderTargetsInfo& OutRTInfo) const;
-
-	//////////////////////////////////////////////////////////////////////////
-	// Deprecated
-	//////////////////////////////////////////////////////////////////////////
-
-	UE_DEPRECATED(5.1, "IsMSAA is deprecated.")
-	inline bool IsMSAA() const { return false; }
-
-	UE_DEPRECATED(5.1, "bIsMSAA is deprecated")
-	bool bIsMSAA = false;
-
-	UE_DEPRECATED(5.1, "bTooManyUAVs is deprecated")
-	bool bTooManyUAVs = false;
-
-	UE_DEPRECATED(5.1, "bGeneratingMips is deprecated")
-	bool bGeneratingMips = false;
-};
-
-/** Used to specify a texture metadata plane when creating a view. */
-enum class ERHITextureMetaDataAccess : uint8
-{
-	/** The primary plane is used with default compression behavior. */
-	None = 0,
-
-	/** The primary plane is used without decompressing it. */
-	CompressedSurface,
-
-	/** The depth plane is used with default compression behavior. */
-	Depth,
-
-	/** The stencil plane is used with default compression behavior. */
-	Stencil,
-
-	/** The HTile plane is used. */
-	HTile,
-
-	/** the FMask plane is used. */
-	FMask,
-
-	/** the CMask plane is used. */
-	CMask
-};
-
-=======
 	void Validate() const {}
 #endif
 	RHI_API void ConvertToRenderTargetsInfo(FRHISetRenderTargetsInfo& OutRTInfo) const;
 };
 
 //UE_DEPRECATED(5.3, "Use FRHITextureSRVCreateDesc::SetDisableSRGB to create a view which explicitly disables SRGB.")
->>>>>>> 4af6daef
 enum ERHITextureSRVOverrideSRGBType : uint8
 {
 	SRGBO_Default,
 	SRGBO_ForceDisable,
 };
 
-<<<<<<< HEAD
-struct RHI_API FRHITextureSRVCreateInfo
-=======
 //UE_DEPRECATED(5.3, "Use FRHITextureSRVCreateDesc rather than FRHITextureSRVCreateInfo.")
 struct FRHITextureSRVCreateInfo
->>>>>>> 4af6daef
 {
 	explicit FRHITextureSRVCreateInfo(uint8 InMipLevel = 0u, uint8 InNumMipLevels = 1u, EPixelFormat InFormat = PF_Unknown)
 		: Format(InFormat)
@@ -6019,10 +4546,7 @@
 	{
 		uint32 Hash = uint32(Info.Format) | uint32(Info.MipLevel) << 8 | uint32(Info.NumMipLevels) << 16 | uint32(Info.SRGBOverride) << 24;
 		Hash = HashCombine(Hash, uint32(Info.FirstArraySlice) | uint32(Info.NumArraySlices) << 16);
-<<<<<<< HEAD
-=======
         Hash = HashCombine(Hash, Info.DimensionOverride.IsSet() ? uint32(*Info.DimensionOverride) : MAX_uint32);
->>>>>>> 4af6daef
 		Hash = HashCombine(Hash, uint32(Info.MetaData));
 		return Hash;
 	}
@@ -6034,11 +4558,7 @@
 	}
 
 protected:
-<<<<<<< HEAD
-	static bool Validate(const FRHITextureDesc& TextureDesc, const FRHITextureSRVCreateInfo& TextureSRVDesc, const TCHAR* TextureName, bool bFatal);
-=======
 	RHI_API static bool Validate(const FRHITextureDesc& TextureDesc, const FRHITextureSRVCreateInfo& TextureSRVDesc, const TCHAR* TextureName, bool bFatal);
->>>>>>> 4af6daef
 };
 
 struct FRHITextureUAVCreateInfo
@@ -6059,13 +4579,9 @@
 
 	FORCEINLINE bool operator==(const FRHITextureUAVCreateInfo& Other)const
 	{
-<<<<<<< HEAD
-		return Format == Other.Format && MipLevel == Other.MipLevel && MetaData == Other.MetaData && FirstArraySlice == Other.FirstArraySlice && NumArraySlices == Other.NumArraySlices;
-=======
 		return Format == Other.Format && MipLevel == Other.MipLevel && MetaData == Other.MetaData &&
                 FirstArraySlice == Other.FirstArraySlice && NumArraySlices == Other.NumArraySlices &&
                 DimensionOverride == Other.DimensionOverride;
->>>>>>> 4af6daef
 	}
 
 	FORCEINLINE bool operator!=(const FRHITextureUAVCreateInfo& Other)const
@@ -6076,10 +4592,7 @@
 	friend uint32 GetTypeHash(const FRHITextureUAVCreateInfo& Info)
 	{
 		uint32 Hash = uint32(Info.Format) | uint32(Info.MipLevel) << 8 | uint32(Info.FirstArraySlice) << 16;
-<<<<<<< HEAD
-=======
         Hash = HashCombine(Hash, Info.DimensionOverride.IsSet() ? uint32(*Info.DimensionOverride) : MAX_uint32);
->>>>>>> 4af6daef
 		Hash = HashCombine(Hash, uint32(Info.NumArraySlices) | uint32(Info.MetaData) << 16);
 		return Hash;
 	}
@@ -6126,21 +4639,12 @@
 
 	explicit FRHIBufferSRVCreateInfo(EPixelFormat InFormat)
 		: Format(InFormat)
-<<<<<<< HEAD
-	{
-		if (InFormat != PF_Unknown)
-		{
-			BytesPerElement = GPixelFormats[Format].BlockBytes;
-		}
-	}
-=======
 	{}
 
 	FRHIBufferSRVCreateInfo(uint32 InStartOffsetBytes, uint32 InNumElements)
 		: StartOffsetBytes(InStartOffsetBytes)
 		, NumElements(InNumElements)
 	{}
->>>>>>> 4af6daef
 
 	FORCEINLINE bool operator==(const FRHIBufferSRVCreateInfo& Other)const
 	{
@@ -6156,19 +4660,11 @@
 
 	friend uint32 GetTypeHash(const FRHIBufferSRVCreateInfo& Desc)
 	{
-<<<<<<< HEAD
-		return HashCombine(uint32(Desc.BytesPerElement), uint32(Desc.Format));
-	}
-
-	/** Number of bytes per element. */
-	uint32 BytesPerElement = 1;
-=======
 		return HashCombine(
 			HashCombine(GetTypeHash(Desc.Format), GetTypeHash(Desc.StartOffsetBytes)),
 			GetTypeHash(Desc.NumElements)
 		);
 	}
->>>>>>> 4af6daef
 
 	/** Encoding format for the element. */
 	EPixelFormat Format = PF_Unknown;
@@ -6263,70 +4759,6 @@
 	TArray<TPair<FRHIBufferSRVCreateInfo, FShaderResourceViewRHIRef>, TInlineAllocator<1>> SRVs;
 };
 
-<<<<<<< HEAD
-struct FRHIShaderParameter
-{
-	FRHIShaderParameter(uint16 InBufferIndex, uint16 InBaseIndex, uint16 InByteOffset, uint16 InByteSize)
-		: BufferIndex(InBufferIndex)
-		, BaseIndex(InBaseIndex)
-		, ByteOffset(InByteOffset)
-		, ByteSize(InByteSize)
-	{
-	}
-	uint16 BufferIndex;
-	uint16 BaseIndex;
-	uint16 ByteOffset;
-	uint16 ByteSize;
-};
-
-struct FRHIShaderParameterResource
-{
-	enum class EType : uint8
-	{
-		Texture,
-		ResourceView,
-		UnorderedAccessView,
-		Sampler,
-		UniformBuffer,
-	};
-
-	FRHIShaderParameterResource() = default;
-	FRHIShaderParameterResource(EType InType, FRHIResource* InResource, uint16 InIndex)
-		: Resource(InResource)
-		, Index(InIndex)
-		, Type(InType)
-	{
-	}
-	FRHIShaderParameterResource(FRHITexture* InTexture, uint16 InIndex)
-		: FRHIShaderParameterResource(FRHIShaderParameterResource::EType::Texture, InTexture, InIndex)
-	{
-	}
-	FRHIShaderParameterResource(FRHIShaderResourceView* InView, uint16 InIndex)
-		: FRHIShaderParameterResource(FRHIShaderParameterResource::EType::ResourceView, InView, InIndex)
-	{
-	}
-	FRHIShaderParameterResource(FRHIUnorderedAccessView* InUAV, uint16 InIndex)
-		: FRHIShaderParameterResource(FRHIShaderParameterResource::EType::UnorderedAccessView, InUAV, InIndex)
-	{
-	}
-	FRHIShaderParameterResource(FRHISamplerState* InSamplerState, uint16 InIndex)
-		: FRHIShaderParameterResource(FRHIShaderParameterResource::EType::Sampler, InSamplerState, InIndex)
-	{
-	}
-	FRHIShaderParameterResource(FRHIUniformBuffer* InUniformBuffer, uint16 InIndex)
-		: FRHIShaderParameterResource(FRHIShaderParameterResource::EType::UniformBuffer, InUniformBuffer, InIndex)
-	{
-	}
-
-	FRHIResource* Resource = nullptr;
-	uint16        Index = 0;
-	EType         Type = EType::Texture;
-};
-
-#if UE_ENABLE_INCLUDE_ORDER_DEPRECATED_IN_5_2
-#include "RHIShaderLibrary.h"
-#include "RHITextureReference.h"
-=======
 #if UE_ENABLE_INCLUDE_ORDER_DEPRECATED_IN_5_2
 #include "Async/TaskGraphInterfaces.h"
 #include "Containers/ClosableMpscQueue.h"
@@ -6343,5 +4775,4 @@
 
 #if UE_ENABLE_INCLUDE_ORDER_DEPRECATED_IN_5_3
 #include "Serialization/MemoryImage.h"
->>>>>>> 4af6daef
 #endif