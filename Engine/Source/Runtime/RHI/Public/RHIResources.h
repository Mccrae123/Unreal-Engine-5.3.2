// Copyright Epic Games, Inc. All Rights Reserved.

#pragma once

#include <atomic>

#include "CoreTypes.h"
#include "Misc/AssertionMacros.h"
#include "HAL/UnrealMemory.h"
#include "Containers/Array.h"
#include "Misc/Crc.h"
#include "Containers/UnrealString.h"
#include "UObject/NameTypes.h"
#include "Math/Color.h"
#include "Containers/StaticArray.h"
#include "HAL/ThreadSafeCounter.h"
#include "RHIDefinitions.h"
#include "Templates/RefCounting.h"
#include "PixelFormat.h"
#include "TextureProfiler.h"
#include "Containers/LockFreeList.h"
#include "Misc/SecureHash.h"
#include "Hash/CityHash.h"
#include "Async/TaskGraphInterfaces.h"
#include "Serialization/MemoryImage.h"
#include "Experimental/Containers/HazardPointer.h"
#include "Containers/ClosableMpscQueue.h"
#include "Misc/CoreDelegates.h"

// RHI_WANT_RESOURCE_INFO should be controlled by the RHI module.
#ifndef RHI_WANT_RESOURCE_INFO
#define RHI_WANT_RESOURCE_INFO 0
#endif

// RHI_FORCE_DISABLE_RESOURCE_INFO can be defined anywhere else, like in GlobalDefinitions.
#ifndef RHI_FORCE_DISABLE_RESOURCE_INFO
#define RHI_FORCE_DISABLE_RESOURCE_INFO 0
#endif

#define RHI_ENABLE_RESOURCE_INFO (RHI_WANT_RESOURCE_INFO && !RHI_FORCE_DISABLE_RESOURCE_INFO)

#ifndef RHI_RESOURCE_LIFETIME_VALIDATION
#define RHI_RESOURCE_LIFETIME_VALIDATION 0
#endif


class FRHICommandListImmediate;
struct FClearValueBinding;
struct FRHIResourceInfo;
struct FGenerateMipsStruct;
enum class EClearBinding;

/** The base type of RHI resources. */
class RHI_API FRHIResource
{
public:
	UE_DEPRECATED(5.0, "FRHIResource(bool) is deprecated, please use FRHIResource(ERHIResourceType)")
	FRHIResource(bool InbDoNotDeferDelete=false)
		: ResourceType(RRT_None)
	{
	}

	FRHIResource(ERHIResourceType InResourceType)
		: ResourceType(InResourceType)
	{
#if RHI_ENABLE_RESOURCE_INFO
		BeginTrackingResource(this);
#endif
	}

	virtual ~FRHIResource()
	{
		check(IsEngineExitRequested() || CurrentlyDeleting == this);
		check(AtomicFlags.GetNumRefs(std::memory_order_relaxed) == 0); // this should not have any outstanding refs
		CurrentlyDeleting = nullptr;

#if RHI_ENABLE_RESOURCE_INFO
		EndTrackingResource(this);
#endif
	}

	FORCEINLINE_DEBUGGABLE uint32 AddRef() const
	{
		int32 NewValue = AtomicFlags.AddRef(std::memory_order_acquire);
		checkSlow(NewValue > 0); 
		return uint32(NewValue);
	}

private:
	// Separate function to avoid force inlining this everywhere. Helps both for code size and performance.
	inline void Destroy() const
	{
		if (!AtomicFlags.MarkForDelete(std::memory_order_release))
		{
			while (true)
			{
				auto HP = MakeHazardPointer(PendingDeletes, PendingDeletesHPC);
				TClosableMpscQueue<FRHIResource*>* PendingDeletesPtr = HP.Get();
				if (PendingDeletesPtr->Enqueue(const_cast<FRHIResource*>(this)))
				{
					break;
				}
			}
		}
	}

public:
	FORCEINLINE_DEBUGGABLE uint32 Release() const
	{
		int32 NewValue = AtomicFlags.Release(std::memory_order_release);
		check(NewValue >= 0);

		if (NewValue == 0)
		{
			Destroy();
		}
		checkSlow(NewValue >= 0);
		return uint32(NewValue);
	}

	FORCEINLINE_DEBUGGABLE uint32 GetRefCount() const
	{
		int32 CurrentValue = AtomicFlags.GetNumRefs(std::memory_order_relaxed);
		checkSlow(CurrentValue >= 0); 
		return uint32(CurrentValue);
	}

	static int32 FlushPendingDeletes(FRHICommandListImmediate& RHICmdList);

	static bool Bypass();

	bool IsValid() const
	{
		return AtomicFlags.IsValid(std::memory_order_relaxed);
	}

	void Delete()
	{
		verify(!AtomicFlags.MarkForDelete(std::memory_order_acquire));
		CurrentlyDeleting = this;
		delete this;
	}

	inline ERHIResourceType GetType() const { return ResourceType; }

#if RHI_ENABLE_RESOURCE_INFO
	// Get resource info if available.
	// Should return true if the ResourceInfo was filled with data.
	virtual bool GetResourceInfo(FRHIResourceInfo& OutResourceInfo) const
	{
		OutResourceInfo = FRHIResourceInfo{};
		return false;
	}

	static void BeginTrackingResource(FRHIResource* InResource);
	static void EndTrackingResource(FRHIResource* InResource);
	static void StartTrackingAllResources();
	static void StopTrackingAllResources();
#endif

private:
	class FAtomicFlags
	{
#if RHI_RESOURCE_LIFETIME_VALIDATION
		struct FPacked
		{
			FPacked(uint64 InNumRefs, bool InMarkedForDelete, bool InDeleting) : NumRefs(InNumRefs), MarkedForDelete(InMarkedForDelete), Deleting(InDeleting)
			{
			}

			FPacked() : NumRefs(0), MarkedForDelete(0), Deleting(0)
			{
			}

<<<<<<< HEAD
	FORCEINLINE bool DeferDelete() const
	{
#if DISABLE_RHI_DEFFERED_DELETE
		checkf(!GRHIValidationEnabled, TEXT("RHI validation is not supported when DISABLE_RHI_DEFERRED_DELETE flag is set."));
		return false;
=======
			uint32 NumRefs			: 30;
			uint32 MarkedForDelete	: 1;
			uint32 Deleting			: 1;
		};
		std::atomic<FPacked> Packed = {};
>>>>>>> 6bbb88c8
#else
		std::atomic_int NumRefs = { 0 };
		std::atomic_bool MarkedForDelete = { 0 };
#endif

	public:
		int32 AddRef(std::memory_order MemoryOrder)
		{
#if RHI_RESOURCE_LIFETIME_VALIDATION
			FPacked Old = Packed.load(std::memory_order_relaxed);
			while(true)
			{
				check(Old.Deleting == false);
				if(Packed.compare_exchange_weak(Old, FPacked(Old.NumRefs + 1, Old.MarkedForDelete, false), MemoryOrder, std::memory_order_relaxed))
				{
					return Old.NumRefs + 1;
				}
			}
#else
			return NumRefs.fetch_add(1, MemoryOrder) + 1;
#endif
		}

		int32 Release(std::memory_order MemoryOrder)
		{
#if RHI_RESOURCE_LIFETIME_VALIDATION
			FPacked Old = Packed.load(std::memory_order_relaxed);
			while(true)
			{
				check(Old.Deleting == false);
				if(Packed.compare_exchange_weak(Old, FPacked(Old.NumRefs - 1, Old.MarkedForDelete, false), MemoryOrder, std::memory_order_relaxed))
				{
					return Old.NumRefs - 1;
				}
			}
#else
			return NumRefs.fetch_sub(1, MemoryOrder) - 1;
#endif
		}

		bool MarkForDelete(std::memory_order MemoryOrder)
		{
#if RHI_RESOURCE_LIFETIME_VALIDATION
			FPacked Old = Packed.load(std::memory_order_relaxed);
			while(true)
			{
				check(Old.Deleting == false);
				if(Packed.compare_exchange_weak(Old, FPacked(Old.NumRefs, true, false), MemoryOrder, std::memory_order_relaxed))
				{
					return Old.MarkedForDelete;
				}
			}
#else
			return MarkedForDelete.exchange(true, MemoryOrder);
#endif
		}

		bool UnmarkForDelete(std::memory_order MemoryOrder)
		{
#if RHI_RESOURCE_LIFETIME_VALIDATION
			FPacked Old = Packed.load(std::memory_order_relaxed);
			while(true)
			{
				check(Old.Deleting == false); 
				check(Old.MarkedForDelete == true);
				if(Packed.compare_exchange_weak(Old, FPacked(Old.NumRefs, false, false), MemoryOrder, std::memory_order_relaxed))
				{
					return Old.MarkedForDelete;
				}
			}
#else
			bool Old = MarkedForDelete.exchange(false, MemoryOrder);
			check(Old == true);
			return Old;
#endif
		}

		bool Deleteing()
		{
#if RHI_RESOURCE_LIFETIME_VALIDATION
			FPacked Old = Packed.load(std::memory_order_relaxed);
			while(true)
			{
				check(Old.Deleting == false); 
				check(Old.MarkedForDelete == true);
				if(Old.NumRefs == 0)
				{
					if(Packed.compare_exchange_weak(Old, FPacked(0, true, true), std::memory_order_acquire, std::memory_order_relaxed))
					{
						return true;
					}
				}
				else
				{
					if(Packed.compare_exchange_weak(Old, FPacked(Old.NumRefs, false, false), std::memory_order_release, std::memory_order_relaxed))
					{
						return false;
					}
				}
			}
#else
			check(MarkedForDelete.load(std::memory_order_relaxed) == 1);
			if (NumRefs.load(std::memory_order_acquire) == 0) // caches can bring dead objects back to life
			{
				return true;
			}
			else
			{
				verify(MarkedForDelete.exchange(false, std::memory_order_release));	
				return false;
			}
#endif
		}

		bool IsValid(std::memory_order MemoryOrder)
		{
#if RHI_RESOURCE_LIFETIME_VALIDATION
			FPacked Old = Packed.load(MemoryOrder);
			return !Old.MarkedForDelete && Old.NumRefs > 0;
#else
			return !MarkedForDelete.load(MemoryOrder) && NumRefs.load(MemoryOrder) > 0;
#endif
		}

		int32 GetNumRefs(std::memory_order MemoryOrder)
		{
#if RHI_RESOURCE_LIFETIME_VALIDATION
			FPacked Old = Packed.load(MemoryOrder);
			return Old.NumRefs;
#else
			return NumRefs.load(MemoryOrder);
#endif
		}
	};
	mutable FAtomicFlags AtomicFlags;

	const ERHIResourceType ResourceType;
	bool bCommitted { true };
#if RHI_ENABLE_RESOURCE_INFO
	bool bBeingTracked { false };
#endif

	static std::atomic<TClosableMpscQueue<FRHIResource*>*> PendingDeletes;
	static FHazardPointerCollection PendingDeletesHPC;
	static FRHIResource* CurrentlyDeleting;

	// Some APIs don't do internal reference counting, so we have to wait an extra couple of frames before deleting resources
	// to ensure the GPU has completely finished with them. This avoids expensive fences, etc.
	struct ResourcesToDelete
	{
		TArray<FRHIResource*>	Resources;
		uint32					FrameDeleted{};
	};
};

class FExclusiveDepthStencil
{
public:
	enum Type
	{
		// don't use those directly, use the combined versions below
		// 4 bits are used for depth and 4 for stencil to make the hex value readable and non overlapping
		DepthNop = 0x00,
		DepthRead = 0x01,
		DepthWrite = 0x02,
		DepthMask = 0x0f,
		StencilNop = 0x00,
		StencilRead = 0x10,
		StencilWrite = 0x20,
		StencilMask = 0xf0,

		// use those:
		DepthNop_StencilNop = DepthNop + StencilNop,
		DepthRead_StencilNop = DepthRead + StencilNop,
		DepthWrite_StencilNop = DepthWrite + StencilNop,
		DepthNop_StencilRead = DepthNop + StencilRead,
		DepthRead_StencilRead = DepthRead + StencilRead,
		DepthWrite_StencilRead = DepthWrite + StencilRead,
		DepthNop_StencilWrite = DepthNop + StencilWrite,
		DepthRead_StencilWrite = DepthRead + StencilWrite,
		DepthWrite_StencilWrite = DepthWrite + StencilWrite,
	};

private:
	Type Value;

public:
	// constructor
	FExclusiveDepthStencil(Type InValue = DepthNop_StencilNop)
		: Value(InValue)
	{
	}

	inline bool IsUsingDepthStencil() const
	{
		return Value != DepthNop_StencilNop;
	}
	inline bool IsUsingDepth() const
	{
		return (ExtractDepth() != DepthNop);
	}
	inline bool IsUsingStencil() const
	{
		return (ExtractStencil() != StencilNop);
	}
	inline bool IsDepthWrite() const
	{
		return ExtractDepth() == DepthWrite;
	}
	inline bool IsDepthRead() const
	{
		return ExtractDepth() == DepthRead;
	}
	inline bool IsStencilWrite() const
	{
		return ExtractStencil() == StencilWrite;
	}
	inline bool IsStencilRead() const
	{
		return ExtractStencil() == StencilRead;
	}

	inline bool IsAnyWrite() const
	{
		return IsDepthWrite() || IsStencilWrite();
	}

	inline void SetDepthWrite()
	{
		Value = (Type)(ExtractStencil() | DepthWrite);
	}
	inline void SetStencilWrite()
	{
		Value = (Type)(ExtractDepth() | StencilWrite);
	}
	inline void SetDepthStencilWrite(bool bDepth, bool bStencil)
	{
		Value = DepthNop_StencilNop;

		if (bDepth)
		{
			SetDepthWrite();
		}
		if (bStencil)
		{
			SetStencilWrite();
		}
	}
	bool operator==(const FExclusiveDepthStencil& rhs) const
	{
		return Value == rhs.Value;
	}

	bool operator != (const FExclusiveDepthStencil& RHS) const
	{
		return Value != RHS.Value;
	}

	inline bool IsValid(FExclusiveDepthStencil& Current) const
	{
		Type Depth = ExtractDepth();

		if (Depth != DepthNop && Depth != Current.ExtractDepth())
		{
			return false;
		}

		Type Stencil = ExtractStencil();

		if (Stencil != StencilNop && Stencil != Current.ExtractStencil())
		{
			return false;
		}

		return true;
	}

	inline void GetAccess(ERHIAccess& DepthAccess, ERHIAccess& StencilAccess) const
	{
		DepthAccess = ERHIAccess::None;

<<<<<<< HEAD
class FExclusiveDepthStencil
{
public:
	enum Type
	{
		// don't use those directly, use the combined versions below
		// 4 bits are used for depth and 4 for stencil to make the hex value readable and non overlapping
		DepthNop = 0x00,
		DepthRead = 0x01,
		DepthWrite = 0x02,
		DepthMask = 0x0f,
		StencilNop = 0x00,
		StencilRead = 0x10,
		StencilWrite = 0x20,
		StencilMask = 0xf0,

		// use those:
		DepthNop_StencilNop = DepthNop + StencilNop,
		DepthRead_StencilNop = DepthRead + StencilNop,
		DepthWrite_StencilNop = DepthWrite + StencilNop,
		DepthNop_StencilRead = DepthNop + StencilRead,
		DepthRead_StencilRead = DepthRead + StencilRead,
		DepthWrite_StencilRead = DepthWrite + StencilRead,
		DepthNop_StencilWrite = DepthNop + StencilWrite,
		DepthRead_StencilWrite = DepthRead + StencilWrite,
		DepthWrite_StencilWrite = DepthWrite + StencilWrite,
	};

private:
	Type Value;

public:
	// constructor
	FExclusiveDepthStencil(Type InValue = DepthNop_StencilNop)
		: Value(InValue)
	{
	}

	inline bool IsUsingDepthStencil() const
	{
		return Value != DepthNop_StencilNop;
	}
	inline bool IsUsingDepth() const
	{
		return (ExtractDepth() != DepthNop);
	}
	inline bool IsUsingStencil() const
	{
		return (ExtractStencil() != StencilNop);
	}
	inline bool IsDepthWrite() const
	{
		return ExtractDepth() == DepthWrite;
	}
	inline bool IsDepthRead() const
	{
		return ExtractDepth() == DepthRead;
	}
	inline bool IsStencilWrite() const
	{
		return ExtractStencil() == StencilWrite;
	}
	inline bool IsStencilRead() const
	{
		return ExtractStencil() == StencilRead;
	}

	inline bool IsAnyWrite() const
	{
		return IsDepthWrite() || IsStencilWrite();
	}

	inline void SetDepthWrite()
	{
		Value = (Type)(ExtractStencil() | DepthWrite);
	}
	inline void SetStencilWrite()
	{
		Value = (Type)(ExtractDepth() | StencilWrite);
	}
	inline void SetDepthStencilWrite(bool bDepth, bool bStencil)
	{
		Value = DepthNop_StencilNop;

		if (bDepth)
		{
			SetDepthWrite();
		}
		if (bStencil)
		{
			SetStencilWrite();
		}
	}
	bool operator==(const FExclusiveDepthStencil& rhs) const
	{
		return Value == rhs.Value;
	}

	bool operator != (const FExclusiveDepthStencil& RHS) const
	{
		return Value != RHS.Value;
	}

	inline bool IsValid(FExclusiveDepthStencil& Current) const
	{
		Type Depth = ExtractDepth();

		if (Depth != DepthNop && Depth != Current.ExtractDepth())
		{
			return false;
		}

		Type Stencil = ExtractStencil();

		if (Stencil != StencilNop && Stencil != Current.ExtractStencil())
		{
			return false;
		}

		return true;
	}

	inline void GetAccess(ERHIAccess& DepthAccess, ERHIAccess& StencilAccess) const
	{
		DepthAccess = ERHIAccess::None;

		// SRV access is allowed whilst a depth stencil target is "readable".
		constexpr ERHIAccess DSVReadOnlyMask =
			ERHIAccess::DSVRead |
			ERHIAccess::SRVGraphics |
			ERHIAccess::SRVCompute;
=======
		// SRV access is allowed whilst a depth stencil target is "readable".
		constexpr ERHIAccess DSVReadOnlyMask =
			ERHIAccess::DSVRead;
>>>>>>> 6bbb88c8

		// If write access is required, only the depth block can access the resource.
		constexpr ERHIAccess DSVReadWriteMask =
			ERHIAccess::DSVRead |
			ERHIAccess::DSVWrite;

		if (IsUsingDepth())
		{
			DepthAccess = IsDepthWrite() ? DSVReadWriteMask : DSVReadOnlyMask;
		}

		StencilAccess = ERHIAccess::None;

		if (IsUsingStencil())
		{
			StencilAccess = IsStencilWrite() ? DSVReadWriteMask : DSVReadOnlyMask;
		}
	}

	template <typename TFunction>
	inline void EnumerateSubresources(TFunction Function) const
	{
		if (!IsUsingDepthStencil())
		{
			return;
		}

		ERHIAccess DepthAccess = ERHIAccess::None;
		ERHIAccess StencilAccess = ERHIAccess::None;
		GetAccess(DepthAccess, StencilAccess);

		// Same depth / stencil state; single subresource.
		if (DepthAccess == StencilAccess)
		{
			Function(DepthAccess, FRHITransitionInfo::kAllSubresources);
		}
		// Separate subresources for depth / stencil.
		else
		{
			if (DepthAccess != ERHIAccess::None)
			{
				Function(DepthAccess, FRHITransitionInfo::kDepthPlaneSlice);
			}
			if (StencilAccess != ERHIAccess::None)
			{
				Function(StencilAccess, FRHITransitionInfo::kStencilPlaneSlice);
			}
		}
	}

	/**
	* Returns a new FExclusiveDepthStencil to be used to transition a depth stencil resource to readable.
	* If the depth or stencil is already in a readable state, that particular component is returned as Nop,
	* to avoid unnecessary subresource transitions.
	*/
	inline FExclusiveDepthStencil GetReadableTransition() const
	{
		FExclusiveDepthStencil::Type NewDepthState = IsDepthWrite()
			? FExclusiveDepthStencil::DepthRead
			: FExclusiveDepthStencil::DepthNop;

		FExclusiveDepthStencil::Type NewStencilState = IsStencilWrite()
			? FExclusiveDepthStencil::StencilRead
			: FExclusiveDepthStencil::StencilNop;

		return (FExclusiveDepthStencil::Type)(NewDepthState | NewStencilState);
	}

	/**
	* Returns a new FExclusiveDepthStencil to be used to transition a depth stencil resource to readable.
	* If the depth or stencil is already in a readable state, that particular component is returned as Nop,
	* to avoid unnecessary subresource transitions.
	*/
	inline FExclusiveDepthStencil GetWritableTransition() const
	{
		FExclusiveDepthStencil::Type NewDepthState = IsDepthRead()
			? FExclusiveDepthStencil::DepthWrite
			: FExclusiveDepthStencil::DepthNop;

		FExclusiveDepthStencil::Type NewStencilState = IsStencilRead()
			? FExclusiveDepthStencil::StencilWrite
			: FExclusiveDepthStencil::StencilNop;

		return (FExclusiveDepthStencil::Type)(NewDepthState | NewStencilState);
	}

	uint32 GetIndex() const
	{
		// Note: The array to index has views created in that specific order.

		// we don't care about the Nop versions so less views are needed
		// we combine Nop and Write
		switch (Value)
		{
		case DepthWrite_StencilNop:
		case DepthNop_StencilWrite:
		case DepthWrite_StencilWrite:
		case DepthNop_StencilNop:
			return 0; // old DSAT_Writable

		case DepthRead_StencilNop:
		case DepthRead_StencilWrite:
			return 1; // old DSAT_ReadOnlyDepth

		case DepthNop_StencilRead:
		case DepthWrite_StencilRead:
			return 2; // old DSAT_ReadOnlyStencil

		case DepthRead_StencilRead:
			return 3; // old DSAT_ReadOnlyDepthAndStencil
		}
		// should never happen
		check(0);
		return -1;
	}
	static const uint32 MaxIndex = 4;

private:
	inline Type ExtractDepth() const
	{
		return (Type)(Value & DepthMask);
	}
	inline Type ExtractStencil() const
	{
		return (Type)(Value & StencilMask);
	}
};

//
// State blocks
//

class FRHISamplerState : public FRHIResource 
{
public:
	FRHISamplerState() : FRHIResource(RRT_SamplerState) {}
	virtual bool IsImmutable() const { return false; }
};

class FRHIRasterizerState : public FRHIResource
{
public:
	FRHIRasterizerState() : FRHIResource(RRT_RasterizerState) {}
	virtual bool GetInitializer(struct FRasterizerStateInitializerRHI& Init) { return false; }
};

class FRHIDepthStencilState : public FRHIResource
{
public:
<<<<<<< HEAD
=======
	FRHIDepthStencilState() : FRHIResource(RRT_DepthStencilState) {}
>>>>>>> 6bbb88c8
#if ENABLE_RHI_VALIDATION
	FExclusiveDepthStencil ActualDSMode;
#endif
	virtual bool GetInitializer(struct FDepthStencilStateInitializerRHI& Init) { return false; }
};

class FRHIBlendState : public FRHIResource
{
public:
	FRHIBlendState() : FRHIResource(RRT_BlendState) {}
	virtual bool GetInitializer(class FBlendStateInitializerRHI& Init) { return false; }
};

//
// Shader bindings
//

typedef TArray<struct FVertexElement,TFixedAllocator<MaxVertexElementCount> > FVertexDeclarationElementList;
class FRHIVertexDeclaration : public FRHIResource
{
public:
	FRHIVertexDeclaration() : FRHIResource(RRT_VertexDeclaration) {}
	virtual bool GetInitializer(FVertexDeclarationElementList& Init) { return false; }
};

class FRHIBoundShaderState : public FRHIResource
{
public:
	FRHIBoundShaderState() : FRHIResource(RRT_BoundShaderState) {}
};

//
// Shaders
//

#if !(UE_BUILD_SHIPPING || UE_BUILD_TEST)
	#define RHI_INCLUDE_SHADER_DEBUG_DATA 1
#else
	#define RHI_INCLUDE_SHADER_DEBUG_DATA 0
#endif

class FRHIShader : public FRHIResource
{
public:
	void SetHash(FSHAHash InHash) { Hash = InHash; }
	FSHAHash GetHash() const { return Hash; }

#if RHI_INCLUDE_SHADER_DEBUG_DATA
	// for debugging only e.g. MaterialName:ShaderFile.usf or ShaderFile.usf/EntryFunc
	FString ShaderName;
	FORCEINLINE const TCHAR* GetShaderName() const { return *ShaderName; }
#else
	FORCEINLINE const TCHAR* GetShaderName() const { return TEXT(""); }
#endif

	FRHIShader() = delete;
	FRHIShader(ERHIResourceType InResourceType, EShaderFrequency InFrequency)
		: FRHIResource(InResourceType)
		, Frequency(InFrequency)
	{
	}

	inline EShaderFrequency GetFrequency() const
	{
		return Frequency;
	}

private:
	FSHAHash Hash;
	EShaderFrequency Frequency;
};

class FRHIGraphicsShader : public FRHIShader
{
public:
	explicit FRHIGraphicsShader(ERHIResourceType InResourceType, EShaderFrequency InFrequency)
		: FRHIShader(InResourceType, InFrequency) {}
};

class FRHIVertexShader : public FRHIGraphicsShader
{
public:
	FRHIVertexShader() : FRHIGraphicsShader(RRT_VertexShader, SF_Vertex) {}
};

class FRHIMeshShader : public FRHIGraphicsShader
{
public:
	FRHIMeshShader() : FRHIGraphicsShader(RRT_MeshShader, SF_Mesh) {}
};

class FRHIAmplificationShader : public FRHIGraphicsShader
{
public:
	FRHIAmplificationShader() : FRHIGraphicsShader(RRT_AmplificationShader, SF_Amplification) {}
};

class FRHIPixelShader : public FRHIGraphicsShader
{
public:
	FRHIPixelShader() : FRHIGraphicsShader(RRT_PixelShader, SF_Pixel) {}
};

class FRHIGeometryShader : public FRHIGraphicsShader
{
public:
	FRHIGeometryShader() : FRHIGraphicsShader(RRT_GeometryShader, SF_Geometry) {}
};

class FRHIRayTracingShader : public FRHIShader
{
public:
	explicit FRHIRayTracingShader(EShaderFrequency InFrequency) : FRHIShader(RRT_RayTracingShader, InFrequency) {}
};

class FRHIRayGenShader : public FRHIRayTracingShader
{
public:
	FRHIRayGenShader() : FRHIRayTracingShader(SF_RayGen) {}
};

class FRHIRayMissShader : public FRHIRayTracingShader
{
public:
	FRHIRayMissShader() : FRHIRayTracingShader(SF_RayMiss) {}
};

class FRHIRayCallableShader : public FRHIRayTracingShader
{
public:
	FRHIRayCallableShader() : FRHIRayTracingShader(SF_RayCallable) {}
};

class FRHIRayHitGroupShader : public FRHIRayTracingShader
{
public:
	FRHIRayHitGroupShader() : FRHIRayTracingShader(SF_RayHitGroup) {}
};

class RHI_API FRHIComputeShader : public FRHIShader
{
public:
	FRHIComputeShader() : FRHIShader(RRT_ComputeShader, SF_Compute), Stats(nullptr) {}
	
	inline void SetStats(struct FPipelineStateStats* Ptr) { Stats = Ptr; }
	void UpdateStats();
	
private:
	struct FPipelineStateStats* Stats;
};

//
// Pipeline States
//

class FRHIGraphicsPipelineState : public FRHIResource 
{
<<<<<<< HEAD
=======
public:
	FRHIGraphicsPipelineState() : FRHIResource(RRT_GraphicsPipelineState) {}

	inline void SetSortKey(uint64 InSortKey) { SortKey = InSortKey; }
	inline uint64 GetSortKey() const { return SortKey; }

private:
	uint64 SortKey = 0;

>>>>>>> 6bbb88c8
#if ENABLE_RHI_VALIDATION
	friend class FValidationContext;
	friend class FValidationRHI;
	FExclusiveDepthStencil DSMode;
#endif
};
<<<<<<< HEAD
class FRHIComputePipelineState : public FRHIResource {};
class FRHIRayTracingPipelineState : public FRHIResource {};
=======
class FRHIComputePipelineState : public FRHIResource
{
public:
	FRHIComputePipelineState() : FRHIResource(RRT_ComputePipelineState) {}
};
class FRHIRayTracingPipelineState : public FRHIResource
{
public:
	FRHIRayTracingPipelineState() : FRHIResource(RRT_RayTracingPipelineState) {}
};
>>>>>>> 6bbb88c8

//
// Buffers
//

// Whether to assert in cases where the layout is released before uniform buffers created with that layout
#define VALIDATE_UNIFORM_BUFFER_LAYOUT_LIFETIME 0

// Whether to assert when a uniform buffer is being deleted while still referenced by a mesh draw command
// Enabling this requires -norhithread to work correctly since FRHIResource lifetime is managed by both the RT and RHIThread
#define VALIDATE_UNIFORM_BUFFER_LIFETIME 0

/** Data structure to store information about resource parameter in a shader parameter structure. */
struct FRHIUniformBufferResource
{
<<<<<<< HEAD
public:
	static const uint16 kInvalidOffset = TNumericLimits<uint16>::Max();

	/** Data structure to store information about resource parameter in a shader parameter structure. */
	struct FResourceParameter
	{
		DECLARE_EXPORTED_TYPE_LAYOUT(FResourceParameter, RHI_API, NonVirtual);
	public:
		friend inline FArchive& operator<<(FArchive& Ar, FResourceParameter& Ref)
		{
			uint8 Type = (uint8)Ref.MemberType;
			Ar << Ref.MemberOffset;
			Ar << Type;
			Ref.MemberType = (EUniformBufferBaseType)Type;
			return Ar;
		}
=======
	DECLARE_EXPORTED_TYPE_LAYOUT(FRHIUniformBufferResource, RHI_API, NonVirtual);
>>>>>>> 6bbb88c8

	/** Byte offset to each resource in the uniform buffer memory. */
	LAYOUT_FIELD(uint16, MemberOffset);

	/** Type of the member that allow (). */
	LAYOUT_FIELD(EUniformBufferBaseType, MemberType);
};

inline FArchive& operator<<(FArchive& Ar, FRHIUniformBufferResource& Ref)
{
	uint8 Type = (uint8)Ref.MemberType;
	Ar << Ref.MemberOffset;
	Ar << Type;
	Ref.MemberType = (EUniformBufferBaseType)Type;
	return Ar;
}

/** Compare two uniform buffer layout resources. */
inline bool operator==(const FRHIUniformBufferResource& A, const FRHIUniformBufferResource& B)
{
	return A.MemberOffset == B.MemberOffset
		&& A.MemberType == B.MemberType;
}

static constexpr uint16 kUniformBufferInvalidOffset = TNumericLimits<uint16>::Max();

/** Initializer for the layout of a uniform buffer in memory. */
struct FRHIUniformBufferLayoutInitializer
{
	DECLARE_EXPORTED_TYPE_LAYOUT(FRHIUniformBufferLayoutInitializer, RHI_API, NonVirtual);

	FRHIUniformBufferLayoutInitializer() = default;

	explicit FRHIUniformBufferLayoutInitializer(const TCHAR * InName)
		: Name(InName)
	{}
	explicit FRHIUniformBufferLayoutInitializer(const TCHAR * InName, uint32 InConstantBufferSize)
		: Name(InName)
		, ConstantBufferSize(InConstantBufferSize)
	{
		ComputeHash();
	}

	inline uint32 GetHash() const
	{
		checkSlow(Hash != 0);
		return Hash;
	}

	void ComputeHash()
	{
		// Static slot is not stable. Just track whether we have one at all.
		uint32 TmpHash = ConstantBufferSize << 16 | static_cast<uint32>(BindingFlags) << 8 | static_cast<uint32>(StaticSlot != MAX_UNIFORM_BUFFER_STATIC_SLOTS);

		for (int32 ResourceIndex = 0; ResourceIndex < Resources.Num(); ResourceIndex++)
		{
			// Offset and therefore hash must be the same regardless of pointer size
			checkSlow(Resources[ResourceIndex].MemberOffset == Align(Resources[ResourceIndex].MemberOffset, SHADER_PARAMETER_POINTER_ALIGNMENT));
			TmpHash ^= Resources[ResourceIndex].MemberOffset;
		}

		uint32 N = Resources.Num();
		while (N >= 4)
		{
			TmpHash ^= (Resources[--N].MemberType << 0);
			TmpHash ^= (Resources[--N].MemberType << 8);
			TmpHash ^= (Resources[--N].MemberType << 16);
			TmpHash ^= (Resources[--N].MemberType << 24);
		}
		while (N >= 2)
		{
			TmpHash ^= Resources[--N].MemberType << 0;
			TmpHash ^= Resources[--N].MemberType << 16;
		}
		while (N > 0)
		{
			TmpHash ^= Resources[--N].MemberType;
		}
		Hash = TmpHash;
	}

<<<<<<< HEAD
	FRHIUniformBufferLayout() = default;

	explicit FRHIUniformBufferLayout(const TCHAR* InName)
		: Name(InName)
	{}
=======
	void CopyFrom(const FRHIUniformBufferLayoutInitializer& Source)
	{
		ConstantBufferSize = Source.ConstantBufferSize;
		StaticSlot = Source.StaticSlot;
		BindingFlags = Source.BindingFlags;
		Resources = Source.Resources;
		Name = Source.Name;
		Hash = Source.Hash;
	}

	const FMemoryImageString& GetDebugName() const
	{
		return Name;
	}
>>>>>>> 6bbb88c8

	bool HasRenderTargets() const
	{
		return RenderTargetsOffset != kUniformBufferInvalidOffset;
	}

	bool HasExternalOutputs() const
	{
		return bHasNonGraphOutputs;
	}

<<<<<<< HEAD
	const FMemoryImageString& GetDebugName() const
	{
		return Name;
	}

	bool HasRenderTargets() const
	{
		return RenderTargetsOffset != kInvalidOffset;
	}

	bool HasExternalOutputs() const
	{
		return bHasNonGraphOutputs;
	}

=======
>>>>>>> 6bbb88c8
	bool HasStaticSlot() const
	{
		return IsUniformBufferStaticSlotValid(StaticSlot);
	}

	friend FArchive& operator<<(FArchive& Ar, FRHIUniformBufferLayoutInitializer& Ref)
	{
		Ar << Ref.ConstantBufferSize;
		Ar << Ref.StaticSlot;
		Ar << Ref.RenderTargetsOffset;
		Ar << Ref.bHasNonGraphOutputs;
<<<<<<< HEAD
=======
		Ar << Ref.BindingFlags;
>>>>>>> 6bbb88c8
		Ar << Ref.Resources;
		Ar << Ref.GraphResources;
		Ar << Ref.GraphTextures;
		Ar << Ref.GraphBuffers;
		Ar << Ref.GraphUniformBuffers;
		Ar << Ref.UniformBuffers;
		Ar << Ref.Name;
		Ar << Ref.Hash;
		return Ar;
	}

private:
	// for debugging / error message
	LAYOUT_FIELD(FMemoryImageString, Name);

public:
	/** The list of all resource inlined into the shader parameter structure. */
	LAYOUT_FIELD(TMemoryImageArray<FRHIUniformBufferResource>, Resources);

	/** The list of all RDG resource references inlined into the shader parameter structure. */
	LAYOUT_FIELD(TMemoryImageArray<FRHIUniformBufferResource>, GraphResources);

	/** The list of all RDG texture references inlined into the shader parameter structure. */
	LAYOUT_FIELD(TMemoryImageArray<FRHIUniformBufferResource>, GraphTextures);

	/** The list of all RDG buffer references inlined into the shader parameter structure. */
	LAYOUT_FIELD(TMemoryImageArray<FRHIUniformBufferResource>, GraphBuffers);

	/** The list of all RDG uniform buffer references inlined into the shader parameter structure. */
	LAYOUT_FIELD(TMemoryImageArray<FRHIUniformBufferResource>, GraphUniformBuffers);

	/** The list of all non-RDG uniform buffer references inlined into the shader parameter structure. */
	LAYOUT_FIELD(TMemoryImageArray<FRHIUniformBufferResource>, UniformBuffers);

private:
	LAYOUT_FIELD_INITIALIZED(uint32, Hash, 0);

public:
	/** The size of the constant buffer in bytes. */
	LAYOUT_FIELD_INITIALIZED(uint32, ConstantBufferSize, 0);
<<<<<<< HEAD
=======

	/** The render target binding slots offset, if it exists. */
	LAYOUT_FIELD_INITIALIZED(uint16, RenderTargetsOffset, kUniformBufferInvalidOffset);
>>>>>>> 6bbb88c8

	/** The static slot (if applicable). */
	LAYOUT_FIELD_INITIALIZED(FUniformBufferStaticSlot, StaticSlot, MAX_UNIFORM_BUFFER_STATIC_SLOTS);

<<<<<<< HEAD
	/** The render target binding slots offset, if it exists. */
	LAYOUT_FIELD_INITIALIZED(uint16, RenderTargetsOffset, kInvalidOffset);

	/** Whether this layout may contain non-render-graph outputs (e.g. RHI UAVs). */
	LAYOUT_FIELD_INITIALIZED(bool, bHasNonGraphOutputs, false);

	/** The list of all resource inlined into the shader parameter structure. */
	LAYOUT_FIELD(TMemoryImageArray<FResourceParameter>, Resources);

	/** The list of all RDG resource references inlined into the shader parameter structure. */
	LAYOUT_FIELD(TMemoryImageArray<FResourceParameter>, GraphResources);

	/** The list of all RDG texture references inlined into the shader parameter structure. */
	LAYOUT_FIELD(TMemoryImageArray<FResourceParameter>, GraphTextures);

	/** The list of all RDG buffer references inlined into the shader parameter structure. */
	LAYOUT_FIELD(TMemoryImageArray<FResourceParameter>, GraphBuffers);

	/** The list of all RDG uniform buffer references inlined into the shader parameter structure. */
	LAYOUT_FIELD(TMemoryImageArray<FResourceParameter>, GraphUniformBuffers);

	/** The list of all non-RDG uniform buffer references inlined into the shader parameter structure. */
	LAYOUT_FIELD(TMemoryImageArray<FResourceParameter>, UniformBuffers);

	LAYOUT_MUTABLE_FIELD_INITIALIZED(int32, NumUsesForDebugging, 0);

private:
	// for debugging / error message
	LAYOUT_FIELD(FMemoryImageString, Name);
	LAYOUT_FIELD_INITIALIZED(uint32, Hash, 0);
=======
	/** The binding flags describing how this resource can be bound to the RHI. */
	LAYOUT_FIELD_INITIALIZED(EUniformBufferBindingFlags, BindingFlags, EUniformBufferBindingFlags::Shader);

	/** Whether this layout may contain non-render-graph outputs (e.g. RHI UAVs). */
	LAYOUT_FIELD_INITIALIZED(bool, bHasNonGraphOutputs, false);
>>>>>>> 6bbb88c8
};

/** Compare two uniform buffer layout initializers. */
inline bool operator==(const FRHIUniformBufferLayoutInitializer& A, const FRHIUniformBufferLayoutInitializer& B)
{
	return A.ConstantBufferSize == B.ConstantBufferSize
		&& A.StaticSlot == B.StaticSlot
		&& A.BindingFlags == B.BindingFlags
		&& A.Resources == B.Resources;
}

/** The layout of a uniform buffer in memory. */
struct FRHIUniformBufferLayout : public FRHIResource
{
	FRHIUniformBufferLayout() = delete;

	explicit FRHIUniformBufferLayout(const FRHIUniformBufferLayoutInitializer& Initializer)
		: FRHIResource(RRT_UniformBufferLayout)
		, Name(Initializer.GetDebugName())
		, Resources(Initializer.Resources)
		, GraphResources(Initializer.GraphResources)
		, GraphTextures(Initializer.GraphTextures)
		, GraphBuffers(Initializer.GraphBuffers)
		, GraphUniformBuffers(Initializer.GraphUniformBuffers)
		, UniformBuffers(Initializer.UniformBuffers)
		, Hash(Initializer.GetHash())
		, ConstantBufferSize(Initializer.ConstantBufferSize)
		, RenderTargetsOffset(Initializer.RenderTargetsOffset)
		, StaticSlot(Initializer.StaticSlot)
		, BindingFlags(Initializer.BindingFlags)
		, bHasNonGraphOutputs(Initializer.bHasNonGraphOutputs)
	{}

	inline const FString& GetDebugName() const
	{
		return Name;
	}

	inline uint32 GetHash() const
	{
		checkSlow(Hash != 0);
		return Hash;
	}

	inline bool HasRenderTargets() const
	{
		return RenderTargetsOffset != kUniformBufferInvalidOffset;
	}

	inline bool HasExternalOutputs() const
	{
		return bHasNonGraphOutputs;
	}

	inline bool HasStaticSlot() const
	{
		return IsUniformBufferStaticSlotValid(StaticSlot);
	}

	const FString Name;

	/** The list of all resource inlined into the shader parameter structure. */
	const TArray<FRHIUniformBufferResource> Resources;

	/** The list of all RDG resource references inlined into the shader parameter structure. */
	const TArray<FRHIUniformBufferResource> GraphResources;

	/** The list of all RDG texture references inlined into the shader parameter structure. */
	const TArray<FRHIUniformBufferResource> GraphTextures;

	/** The list of all RDG buffer references inlined into the shader parameter structure. */
	const TArray<FRHIUniformBufferResource> GraphBuffers;

	/** The list of all RDG uniform buffer references inlined into the shader parameter structure. */
	const TArray<FRHIUniformBufferResource> GraphUniformBuffers;

	/** The list of all non-RDG uniform buffer references inlined into the shader parameter structure. */
	const TArray<FRHIUniformBufferResource> UniformBuffers;

	const uint32 Hash;

	/** The size of the constant buffer in bytes. */
	const uint32 ConstantBufferSize;

	/** The render target binding slots offset, if it exists. */
	const uint16 RenderTargetsOffset;

	/** The static slot (if applicable). */
	const FUniformBufferStaticSlot StaticSlot;

	/** The binding flags describing how this resource can be bound to the RHI. */
	const EUniformBufferBindingFlags BindingFlags;

	/** Whether this layout may contain non-render-graph outputs (e.g. RHI UAVs). */
	const bool bHasNonGraphOutputs;
};

/** Compare two uniform buffer layouts. */
inline bool operator==(const FRHIUniformBufferLayout& A, const FRHIUniformBufferLayout& B)
{
	return A.ConstantBufferSize == B.ConstantBufferSize
		&& A.StaticSlot == B.StaticSlot
		&& A.BindingFlags == B.BindingFlags
		&& A.Resources == B.Resources;
}

class FRHIUniformBuffer : public FRHIResource
#if ENABLE_RHI_VALIDATION
	, public RHIValidation::FUniformBufferResource
#endif
{
public:
	FRHIUniformBuffer() = delete;

	/** Initialization constructor. */
	FRHIUniformBuffer(const FRHIUniformBufferLayout* InLayout)
	: FRHIResource(RRT_UniformBuffer)
	, Layout(InLayout)
	, LayoutConstantBufferSize(InLayout->ConstantBufferSize)
	{}

	FORCEINLINE_DEBUGGABLE uint32 Release() const
	{
		const FRHIUniformBufferLayout* LocalLayout = Layout;

#if VALIDATE_UNIFORM_BUFFER_LIFETIME
		int32 LocalNumMeshCommandReferencesForDebugging = NumMeshCommandReferencesForDebugging;
#endif

		uint32 NewRefCount = FRHIResource::Release();

		if (NewRefCount == 0)
		{
#if VALIDATE_UNIFORM_BUFFER_LIFETIME
			check(LocalNumMeshCommandReferencesForDebugging == 0 || IsEngineExitRequested());
#endif
		}

		return NewRefCount;
	}

	/** @return The number of bytes in the uniform buffer. */
	uint32 GetSize() const
	{
		check(LayoutConstantBufferSize == Layout->ConstantBufferSize);
		return LayoutConstantBufferSize;
	}
	const FRHIUniformBufferLayout& GetLayout() const { return *Layout; }
<<<<<<< HEAD

	bool IsGlobal() const
	{
		return IsUniformBufferStaticSlotValid(Layout->StaticSlot);
	}
=======
	const FRHIUniformBufferLayout* GetLayoutPtr() const { return Layout; }
>>>>>>> 6bbb88c8

#if VALIDATE_UNIFORM_BUFFER_LIFETIME
	mutable int32 NumMeshCommandReferencesForDebugging = 0;
#endif

	virtual int32 GetPatchingFrameNumber() const { return -1; }
	virtual void SetPatchingFrameNumber(int32 FrameNumber) { }

private:
	/** Layout of the uniform buffer. */
	TRefCountPtr<const FRHIUniformBufferLayout> Layout;

	uint32 LayoutConstantBufferSize;
};

<<<<<<< HEAD
class FRHIIndexBuffer : public FRHIResource
=======
class FRHIBuffer : public FRHIResource
>>>>>>> 6bbb88c8
#if ENABLE_RHI_VALIDATION
	, public RHIValidation::FBufferResource
#endif
{
public:
	FRHIBuffer() : FRHIResource(RRT_Buffer) {}

	/** Initialization constructor. */
	FRHIBuffer(uint32 InSize, EBufferUsageFlags InUsage, uint32 InStride)
		: FRHIResource(RRT_Buffer)
		, Size(InSize)
		, Stride(InStride)
		, Usage(InUsage)
	{
	}

	/** @return The number of bytes in the buffer. */
	uint32 GetSize() const { return Size; }

	/** @return The stride in bytes of the buffer. */
	uint32 GetStride() const { return Stride; }

<<<<<<< HEAD
class FRHIVertexBuffer : public FRHIResource
#if ENABLE_RHI_VALIDATION
	, public RHIValidation::FBufferResource
#endif
{
public:
=======
	/** @return The usage flags used to create the buffer. */
	EBufferUsageFlags GetUsage() const { return Usage; }
>>>>>>> 6bbb88c8

	void SetName(const FName& InName) { BufferName = InName; }

	FName GetName() const { return BufferName; }

	virtual uint32 GetParentGPUIndex() const { return 0; }

protected:
	void Swap(FRHIBuffer& Other)
	{
		::Swap(Stride, Other.Stride);
		::Swap(Size, Other.Size);
		::Swap(Usage, Other.Usage);
	}

	// Used by RHI implementations that may adjust internal usage flags during object construction.
	void SetUsage(EBufferUsageFlags InUsage)
	{
		Usage = InUsage;
	}

	void ReleaseUnderlyingResource()
	{
		Stride = Size = 0;
		Usage = EBufferUsageFlags::None;
	}

private:
	uint32 Size{};
	uint32 Stride{};
	EBufferUsageFlags Usage{};
	FName BufferName;
};

<<<<<<< HEAD
class FRHIStructuredBuffer : public FRHIResource
#if ENABLE_RHI_VALIDATION
	, public RHIValidation::FBufferResource
#endif
{
public:

	/** Initialization constructor. */
	FRHIStructuredBuffer(uint32 InStride,uint32 InSize,uint32 InUsage)
	: Stride(InStride)
	, Size(InSize)
	, Usage(InUsage)
	{}

	/** @return The stride in bytes of the structured buffer; must be 2 or 4. */
	uint32 GetStride() const { return Stride; }

	/** @return The number of bytes in the structured buffer. */
	uint32 GetSize() const { return Size; }

	/** @return The usage flags used to create the structured buffer. */
	uint32 GetUsage() const { return Usage; }

private:
	uint32 Stride;
	uint32 Size;
	uint32 Usage;
};
=======
UE_DEPRECATED(5.0, "FRHIIndexBuffer is deprecated, please use FRHIBuffer.")      typedef class FRHIBuffer FRHIIndexBuffer;
UE_DEPRECATED(5.0, "FRHIVertexBuffer is deprecated, please use FRHIBuffer.")     typedef class FRHIBuffer FRHIVertexBuffer;
UE_DEPRECATED(5.0, "FRHIStructuredBuffer is deprecated, please use FRHIBuffer.") typedef class FRHIBuffer FRHIStructuredBuffer;
>>>>>>> 6bbb88c8

//
// Textures
//

class RHI_API FLastRenderTimeContainer
{
public:
	FLastRenderTimeContainer() : LastRenderTime(-FLT_MAX) {}

	double GetLastRenderTime() const { return LastRenderTime; }
	FORCEINLINE_DEBUGGABLE void SetLastRenderTime(double InLastRenderTime) 
	{ 
		// avoid dirty caches from redundant writes
		if (LastRenderTime != InLastRenderTime)
		{
			LastRenderTime = InLastRenderTime;
		}
	}

private:
	/** The last time the resource was rendered. */
	double LastRenderTime;
};

class RHI_API FRHITexture : public FRHIResource
#if ENABLE_RHI_VALIDATION
	, public RHIValidation::FTextureResource
#endif
{
public:
	
	/** Initialization constructor. */
<<<<<<< HEAD
	FRHITexture(uint32 InNumMips, uint32 InNumSamples, EPixelFormat InFormat, ETextureCreateFlags InFlags, FLastRenderTimeContainer* InLastRenderTime, const FClearValueBinding& InClearValue)
		: ClearValue(InClearValue)
=======
	FRHITexture(ERHIResourceType InResourceType, uint32 InNumMips, uint32 InNumSamples, EPixelFormat InFormat, ETextureCreateFlags InFlags, const FClearValueBinding& InClearValue)
		: FRHIResource(InResourceType)
		, ClearValue(InClearValue)
>>>>>>> 6bbb88c8
		, NumMips(InNumMips)
		, NumSamples(InNumSamples)
		, Format(InFormat)
		, Flags(InFlags)
	{}

	UE_DEPRECATED(5.0, "The InLastRenderTime parameter will be removed in the future")
	FRHITexture(ERHIResourceType InResourceType, uint32 InNumMips, uint32 InNumSamples, EPixelFormat InFormat, ETextureCreateFlags InFlags, FLastRenderTimeContainer* InLastRenderTime, const FClearValueBinding& InClearValue)
		: FRHITexture(InResourceType, InNumMips, InNumSamples, InFormat, InFlags, InClearValue)
	{}

	// Dynamic cast methods.
	virtual class FRHITexture2D* GetTexture2D() { return NULL; }
	virtual class FRHITexture2DArray* GetTexture2DArray() { return NULL; }
	virtual class FRHITexture3D* GetTexture3D() { return NULL; }
	virtual class FRHITextureCube* GetTextureCube() { return NULL; }
	virtual class FRHITextureReference* GetTextureReference() { return NULL; }
	
	// Slower method to get Size X, Y & Z information. Prefer sub-classes' GetSizeX(), etc
	virtual FIntVector GetSizeXYZ() const = 0;

	/**
	 * Returns access to the platform-specific native resource pointer.  This is designed to be used to provide plugins with access
	 * to the underlying resource and should be used very carefully or not at all.
	 *
	 * @return	The pointer to the native resource or NULL if it not initialized or not supported for this resource type for some reason
	 */
	virtual void* GetNativeResource() const
	{
		// Override this in derived classes to expose access to the native texture resource
		return nullptr;
	}

	/**
	 * Returns access to the platform-specific native shader resource view pointer.  This is designed to be used to provide plugins with access
	 * to the underlying resource and should be used very carefully or not at all.
	 *
	 * @return	The pointer to the native resource or NULL if it not initialized or not supported for this resource type for some reason
	 */
	virtual void* GetNativeShaderResourceView() const
	{
		// Override this in derived classes to expose access to the native texture resource
		return nullptr;
	}
	
	/**
	 * Returns access to the platform-specific RHI texture baseclass.  This is designed to provide the RHI with fast access to its base classes in the face of multiple inheritance.
	 * @return	The pointer to the platform-specific RHI texture baseclass or NULL if it not initialized or not supported for this RHI
	 */
	virtual void* GetTextureBaseRHI()
	{
		// Override this in derived classes to expose access to the native texture resource
		return nullptr;
	}

	/**
	 * Returns the dimensions (i.e. the actual number of texels in each dimension) of the specified mip. ArraySize is ignored.
	 * The Z component will always be 1 for 2D/cube resources and will contain depth for volume textures.
	 * This differs from GetSizeXYZ() which returns ArraySize in Z for 2D arrays.
	 */
	virtual FIntVector GetMipDimensions(uint8 MipIndex) const
	{
		FIntVector Size = GetSizeXYZ();
		return FIntVector(
			FMath::Max(Size.X >> MipIndex, 1),
			FMath::Max(Size.Y >> MipIndex, 1),
			FMath::Max(Size.Z >> MipIndex, 1)
		);
	}

	/** @return The number of mip-maps in the texture. */
	uint32 GetNumMips() const { return NumMips; }

	/** @return The format of the pixels in the texture. */
	EPixelFormat GetFormat() const { return Format; }

	/** @return The flags used to create the texture. */
	ETextureCreateFlags GetFlags() const { return Flags; }

	/* @return the number of samples for multi-sampling. */
	uint32 GetNumSamples() const { return NumSamples; }

	/** @return Whether the texture is multi sampled. */
	bool IsMultisampled() const { return NumSamples > 1; }		

	/** sets the last time this texture was cached in a resource table. */
	FORCEINLINE_DEBUGGABLE void SetLastRenderTime(float InLastRenderTime)
	{
		LastRenderTime.SetLastRenderTime(InLastRenderTime);
	}

	double GetLastRenderTime() const
	{
		return LastRenderTime.GetLastRenderTime();
	}

	/** Returns the last render time container, or NULL if none were specified at creation. */
	UE_DEPRECATED(5.0, "GetLastRenderTimeContainer is deprecated and will be removed in the future")
	FLastRenderTimeContainer* GetLastRenderTimeContainer()
	{
		return nullptr;
	}

	UE_DEPRECATED(5.0, "SetDefaultLastRenderTimeContainer is deprecated and will be removed in the future")
	FORCEINLINE_DEBUGGABLE void SetDefaultLastRenderTimeContainer()
	{
	}

	FORCEINLINE_DEBUGGABLE void SetDefaultLastRenderTimeContainer()
	{
		LastRenderTime = DefaultLastRenderTime;
	}

	void SetName(const FName& InName)
	{
		TextureName = InName;

#if TEXTURE_PROFILER_ENABLED
		FTextureProfiler::Get()->UpdateTextureName(this);
#endif
	}

	FName GetName() const
	{
		return TextureName;
	}

	bool HasClearValue() const
	{
		return ClearValue.ColorBinding != EClearBinding::ENoneBound;
	}

	FLinearColor GetClearColor() const
	{
		return ClearValue.GetClearColor();
	}

	void GetDepthStencilClearValue(float& OutDepth, uint32& OutStencil) const
	{
		return ClearValue.GetDepthStencil(OutDepth, OutStencil);
	}

	float GetDepthClearValue() const
	{
		float Depth;
		uint32 Stencil;
		ClearValue.GetDepthStencil(Depth, Stencil);
		return Depth;
	}

	uint32 GetStencilClearValue() const
	{
		float Depth;
		uint32 Stencil;
		ClearValue.GetDepthStencil(Depth, Stencil);
		return Stencil;
	}

	const FClearValueBinding GetClearBinding() const
	{
		return ClearValue;
	}

	virtual void GetWriteMaskProperties(void*& OutData, uint32& OutSize)
	{
		OutData = nullptr;
		OutSize = 0;
	}

private:
	FClearValueBinding ClearValue;
	uint32 NumMips;
	uint32 NumSamples;
	EPixelFormat Format;
	ETextureCreateFlags Flags;
<<<<<<< HEAD
	FLastRenderTimeContainer& LastRenderTime;
	FLastRenderTimeContainer DefaultLastRenderTime;	
=======
	FLastRenderTimeContainer LastRenderTime;
>>>>>>> 6bbb88c8
	FName TextureName;
};

class RHI_API FRHITexture2D : public FRHITexture
{
public:
	
	/** Initialization constructor. */
<<<<<<< HEAD
	FRHITexture2D(uint32 InSizeX,uint32 InSizeY,uint32 InNumMips,uint32 InNumSamples,EPixelFormat InFormat,ETextureCreateFlags InFlags, const FClearValueBinding& InClearValue)
	: FRHITexture(InNumMips, InNumSamples, InFormat, InFlags, NULL, InClearValue)
=======
	FRHITexture2D(uint32 InSizeX,uint32 InSizeY,uint32 InNumMips,uint32 InNumSamples,EPixelFormat InFormat,ETextureCreateFlags InFlags, const FClearValueBinding& InClearValue, ERHIResourceType InResourceTypeOverride = RRT_None)
	: FRHITexture(InResourceTypeOverride != RRT_None ? InResourceTypeOverride : RRT_Texture2D, InNumMips, InNumSamples, InFormat, InFlags, InClearValue)
>>>>>>> 6bbb88c8
	, SizeX(InSizeX)
	, SizeY(InSizeY)
	{}
	
	// Dynamic cast methods.
	virtual FRHITexture2D* GetTexture2D() { return this; }

	/** @return The width of the texture. */
	uint32 GetSizeX() const { return SizeX; }
	
	/** @return The height of the texture. */
	uint32 GetSizeY() const { return SizeY; }

	inline FIntPoint GetSizeXY() const
	{
		return FIntPoint(SizeX, SizeY);
	}

	virtual FIntVector GetSizeXYZ() const override
	{
		return FIntVector(SizeX, SizeY, 1);
	}

private:

	uint32 SizeX;
	uint32 SizeY;
};

class RHI_API FRHITexture2DArray : public FRHITexture2D
{
public:
	
	/** Initialization constructor. */
	FRHITexture2DArray(uint32 InSizeX,uint32 InSizeY,uint32 InSizeZ,uint32 InNumMips,uint32 NumSamples, EPixelFormat InFormat,ETextureCreateFlags InFlags, const FClearValueBinding& InClearValue)
<<<<<<< HEAD
	: FRHITexture2D(InSizeX, InSizeY, InNumMips,NumSamples,InFormat,InFlags, InClearValue)
=======
	: FRHITexture2D(InSizeX, InSizeY, InNumMips,NumSamples,InFormat,InFlags, InClearValue, RRT_Texture2DArray)
>>>>>>> 6bbb88c8
	, SizeZ(InSizeZ)
	{
		check(InSizeZ != 0);
	}
	
	// Dynamic cast methods.
	virtual FRHITexture2DArray* GetTexture2DArray() { return this; }

	virtual FRHITexture2D* GetTexture2D() { return NULL; }

	/** @return The number of textures in the array. */
	uint32 GetSizeZ() const { return SizeZ; }

	virtual FIntVector GetSizeXYZ() const final override
	{
		return FIntVector(GetSizeX(), GetSizeY(), SizeZ);
	}

	// Because GetSizeXYZ() returns ArraySize in Z, we need to override this function to return 1 instead.
	// @todo: Unify the meaning of "Z" in all texture resources
	virtual FIntVector GetMipDimensions(uint8 MipIndex) const final override
	{
		return FIntVector(
			FMath::Max(GetSizeX() >> MipIndex, 1u),
			FMath::Max(GetSizeY() >> MipIndex, 1u),
			1
		);
	}

private:

	uint32 SizeZ;
};

class RHI_API FRHITexture3D : public FRHITexture
{
public:
	
	/** Initialization constructor. */
	FRHITexture3D(uint32 InSizeX,uint32 InSizeY,uint32 InSizeZ,uint32 InNumMips,EPixelFormat InFormat,ETextureCreateFlags InFlags, const FClearValueBinding& InClearValue)
<<<<<<< HEAD
	: FRHITexture(InNumMips,1,InFormat,InFlags,NULL, InClearValue)
=======
	: FRHITexture(RRT_Texture3D, InNumMips,1,InFormat,InFlags, InClearValue)
>>>>>>> 6bbb88c8
	, SizeX(InSizeX)
	, SizeY(InSizeY)
	, SizeZ(InSizeZ)
	{}
	
	// Dynamic cast methods.
	virtual FRHITexture3D* GetTexture3D() { return this; }
	
	/** @return The width of the texture. */
	uint32 GetSizeX() const { return SizeX; }
	
	/** @return The height of the texture. */
	uint32 GetSizeY() const { return SizeY; }

	/** @return The depth of the texture. */
	uint32 GetSizeZ() const { return SizeZ; }

	virtual FIntVector GetSizeXYZ() const final override
	{
		return FIntVector(SizeX, SizeY, SizeZ);
	}

private:

	uint32 SizeX;
	uint32 SizeY;
	uint32 SizeZ;
};

class RHI_API FRHITextureCube : public FRHITexture
{
public:
	
	/** Initialization constructor. */
	FRHITextureCube(uint32 InSize,uint32 InNumMips,EPixelFormat InFormat,ETextureCreateFlags InFlags, const FClearValueBinding& InClearValue)
<<<<<<< HEAD
	: FRHITexture(InNumMips,1,InFormat,InFlags,NULL, InClearValue)
=======
	: FRHITexture(RRT_TextureCube, InNumMips,1,InFormat,InFlags, InClearValue)
>>>>>>> 6bbb88c8
	, Size(InSize)
	{}
	
	// Dynamic cast methods.
	virtual FRHITextureCube* GetTextureCube() { return this; }
	
	/** @return The width and height of each face of the cubemap. */
	uint32 GetSize() const { return Size; }

	virtual FIntVector GetSizeXYZ() const final override
	{
		return FIntVector(Size, Size, 1);
	}

private:

	uint32 Size;
};

class RHI_API FRHITextureReference final : public FRHITexture
{
public:
	explicit FRHITextureReference()
		: FRHITexture(RRT_TextureReference, 0, 0, PF_Unknown, TexCreate_None, FClearValueBinding())
	{
		check(DefaultTexture);
		ReferencedTexture = DefaultTexture;
	}

	UE_DEPRECATED(5.0, "The InLastRenderTime parameter will be removed in the future")
	explicit FRHITextureReference(FLastRenderTimeContainer* InLastRenderTime)
<<<<<<< HEAD
		: FRHITexture(0,0,PF_Unknown,TexCreate_None,InLastRenderTime, FClearValueBinding())
=======
		: FRHITextureReference()
>>>>>>> 6bbb88c8
	{}

	virtual class FRHITextureReference* GetTextureReference() override
	{
		return this;
	}

	virtual FIntVector GetSizeXYZ() const override 
	{
		check(ReferencedTexture);
		return ReferencedTexture->GetSizeXYZ();
	}

	virtual void* GetNativeResource() const override 
	{
		check(ReferencedTexture);
		return ReferencedTexture->GetNativeResource();
	}

<<<<<<< HEAD
#if ENABLE_RHI_VALIDATION
	virtual RHIValidation::FResource* GetTrackerResource() final override
	{
		check(ReferencedTexture);
		return ReferencedTexture->GetTrackerResource();
	}
#endif

private:
	TRefCountPtr<FRHITexture> ReferencedTexture;
};
=======
	virtual void* GetNativeShaderResourceView() const override
	{
		check(ReferencedTexture);
		return ReferencedTexture->GetNativeShaderResourceView();
	}
>>>>>>> 6bbb88c8

	virtual void* GetTextureBaseRHI() override 
	{
		check(ReferencedTexture);
		return ReferencedTexture->GetTextureBaseRHI();
	}

	virtual void GetWriteMaskProperties(void*& OutData, uint32& OutSize) override
	{
		check(ReferencedTexture);
		return ReferencedTexture->GetWriteMaskProperties(OutData, OutSize);
	}

#if ENABLE_RHI_VALIDATION
	virtual RHIValidation::FResource* GetTrackerResource() final override
	{
		check(ReferencedTexture);
		return ReferencedTexture->GetTrackerResource();
	}
#endif

	inline FRHITexture* GetReferencedTexture() const
	{
		return ReferencedTexture.GetReference();
	}

private:
	friend class FRHICommandListImmediate;
	// Called only from FRHICommandListImmediate::UpdateTextureReference()
	void SetReferencedTexture(FRHITexture* InTexture)
	{
		ReferencedTexture = InTexture
			? InTexture
			: DefaultTexture.GetReference();
	}

	TRefCountPtr<FRHITexture> ReferencedTexture;

	// This pointer is set by the InitRHI() function on the FBlackTextureWithSRV global resource,
	// to allow FRHITextureReference to use the global black texture when the reference is nullptr.
	// A pointer is required since FBlackTextureWithSRV is defined in RenderCore.
	friend class FBlackTextureWithSRV;
	static TRefCountPtr<FRHITexture> DefaultTexture;
};

//
// Misc
//

class RHI_API FRHITimestampCalibrationQuery : public FRHIResource
{
public:
<<<<<<< HEAD
=======
	FRHITimestampCalibrationQuery() : FRHIResource(RRT_TimestampCalibrationQuery) {}
>>>>>>> 6bbb88c8
	uint64 GPUMicroseconds[MAX_NUM_GPUS] = {};
	uint64 CPUMicroseconds[MAX_NUM_GPUS] = {};
};

/*
* Generic GPU fence class.
* Granularity differs depending on backing RHI - ie it may only represent command buffer granularity.
* RHI specific fences derive from this to implement real GPU->CPU fencing.
* The default implementation always returns false for Poll until the next frame from the frame the fence was inserted
* because not all APIs have a GPU/CPU sync object, we need to fake it.
*/
class RHI_API FRHIGPUFence : public FRHIResource
{
public:
	FRHIGPUFence(FName InName) : FRHIResource(RRT_GPUFence), FenceName(InName) {}
	virtual ~FRHIGPUFence() {}

	virtual void Clear() = 0;

	/**
	 * Poll the fence to see if the GPU has signaled it.
	 * @returns True if and only if the GPU fence has been inserted and the GPU has signaled the fence.
	 */
	virtual bool Poll() const = 0;

	/**
	 * Poll on a subset of the GPUs that this fence supports.
	 */
	virtual bool Poll(FRHIGPUMask GPUMask) const { return Poll(); }

	const FName& GetFName() const { return FenceName; }

	FThreadSafeCounter NumPendingWriteCommands;

protected:
	FName FenceName;
};

// Generic implementation of FRHIGPUFence
class RHI_API FGenericRHIGPUFence : public FRHIGPUFence
{
public:
	FGenericRHIGPUFence(FName InName);

	virtual void Clear() final override;

	/** @discussion RHI implementations must be thread-safe and must correctly handle being called before RHIInsertFence if an RHI thread is active. */
	virtual bool Poll() const final override;

	void WriteInternal();

private:
	uint32 InsertedFrameNumber;
};

class FRHIRenderQuery : public FRHIResource
{
public:
	FRHIRenderQuery() : FRHIResource(RRT_RenderQuery) {}
};

class FRHIRenderQueryPool;
class RHI_API FRHIPooledRenderQuery
{
	TRefCountPtr<FRHIRenderQuery> Query;
	FRHIRenderQueryPool* QueryPool = nullptr;

public:
	FRHIPooledRenderQuery() = default;
	FRHIPooledRenderQuery(FRHIRenderQueryPool* InQueryPool, TRefCountPtr<FRHIRenderQuery>&& InQuery);
	~FRHIPooledRenderQuery();

	FRHIPooledRenderQuery(const FRHIPooledRenderQuery&) = delete;
	FRHIPooledRenderQuery& operator=(const FRHIPooledRenderQuery&) = delete;
	FRHIPooledRenderQuery(FRHIPooledRenderQuery&&) = default;
	FRHIPooledRenderQuery& operator=(FRHIPooledRenderQuery&&) = default;

	bool IsValid() const
	{
		return Query.IsValid();
	}

	FRHIRenderQuery* GetQuery() const
	{
		return Query;
	}

	void ReleaseQuery();
};

class RHI_API FRHIRenderQueryPool : public FRHIResource
{
public:
	FRHIRenderQueryPool() : FRHIResource(RRT_RenderQueryPool) {}
	virtual ~FRHIRenderQueryPool() {};
	virtual FRHIPooledRenderQuery AllocateQuery() = 0;

private:
	friend class FRHIPooledRenderQuery;
	virtual void ReleaseQuery(TRefCountPtr<FRHIRenderQuery>&& Query) = 0;
};

inline FRHIPooledRenderQuery::FRHIPooledRenderQuery(FRHIRenderQueryPool* InQueryPool, TRefCountPtr<FRHIRenderQuery>&& InQuery) 
	: Query(MoveTemp(InQuery))
	, QueryPool(InQueryPool)
{
	check(IsInParallelRenderingThread());
}

inline void FRHIPooledRenderQuery::ReleaseQuery()
{
	if (QueryPool && Query.IsValid())
	{
		QueryPool->ReleaseQuery(MoveTemp(Query));
		QueryPool = nullptr;
	}
	check(!Query.IsValid());
}

inline FRHIPooledRenderQuery::~FRHIPooledRenderQuery()
{
	check(IsInParallelRenderingThread());
	ReleaseQuery();
}

class FRHIComputeFence final : public FRHIResource
{
public:

	FRHIComputeFence(FName InName)
<<<<<<< HEAD
		: Name(InName)
=======
		: FRHIResource(RRT_ComputeFence)
		, Name(InName)
>>>>>>> 6bbb88c8
	{}

	FORCEINLINE FName GetName() const
	{
		return Name;
	}

	FORCEINLINE bool GetWriteEnqueued() const
	{
		return Transition != nullptr;
	}

private:
	//debug name of the label.
	FName Name;

public:
	const FRHITransition* Transition = nullptr;
};

class FRHIViewport : public FRHIResource 
{
public:
	FRHIViewport() : FRHIResource(RRT_Viewport) {}

	/**
	 * Returns access to the platform-specific native resource pointer.  This is designed to be used to provide plugins with access
	 * to the underlying resource and should be used very carefully or not at all.
	 *
	 * @return	The pointer to the native resource or NULL if it not initialized or not supported for this resource type for some reason
	 */
	virtual void* GetNativeSwapChain() const { return nullptr; }
	/**
	 * Returns access to the platform-specific native resource pointer to a backbuffer texture.  This is designed to be used to provide plugins with access
	 * to the underlying resource and should be used very carefully or not at all.
	 *
	 * @return	The pointer to the native resource or NULL if it not initialized or not supported for this resource type for some reason
	 */
	virtual void* GetNativeBackBufferTexture() const { return nullptr; }
	/**
	 * Returns access to the platform-specific native resource pointer to a backbuffer rendertarget. This is designed to be used to provide plugins with access
	 * to the underlying resource and should be used very carefully or not at all.
	 *
	 * @return	The pointer to the native resource or NULL if it not initialized or not supported for this resource type for some reason
	 */
	virtual void* GetNativeBackBufferRT() const { return nullptr; }

	/**
	 * Returns access to the platform-specific native window. This is designed to be used to provide plugins with access
	 * to the underlying resource and should be used very carefully or not at all. 
	 *
	 * @return	The pointer to the native resource or NULL if it not initialized or not supported for this resource type for some reason.
	 * AddParam could represent any additional platform-specific data (could be null).
	 */
	virtual void* GetNativeWindow(void** AddParam = nullptr) const { return nullptr; }

	/**
	 * Sets custom Present handler on the viewport
	 */
	virtual void SetCustomPresent(class FRHICustomPresent*) {}

	/**
	 * Returns currently set custom present handler.
	 */
	virtual class FRHICustomPresent* GetCustomPresent() const { return nullptr; }


	/**
	 * Ticks the viewport on the Game thread
	 */
	virtual void Tick(float DeltaTime) {}

	virtual void WaitForFrameEventCompletion() { }

	virtual void IssueFrameEvent() { }
<<<<<<< HEAD
=======
};

//
// Views
//

class FRHIUnorderedAccessView : public FRHIResource
#if ENABLE_RHI_VALIDATION
	, public RHIValidation::FUnorderedAccessView
#endif
{
public:
	FRHIUnorderedAccessView() : FRHIResource(RRT_UnorderedAccessView) {}
};

class FRHIShaderResourceView : public FRHIResource 
#if ENABLE_RHI_VALIDATION
	, public RHIValidation::FShaderResourceView
#endif
{
public:
	FRHIShaderResourceView() : FRHIResource(RRT_ShaderResourceView) {}
};


typedef TRefCountPtr<FRHISamplerState> FSamplerStateRHIRef;
typedef TRefCountPtr<FRHIRasterizerState> FRasterizerStateRHIRef;
typedef TRefCountPtr<FRHIDepthStencilState> FDepthStencilStateRHIRef;
typedef TRefCountPtr<FRHIBlendState> FBlendStateRHIRef;
typedef TRefCountPtr<FRHIVertexDeclaration> FVertexDeclarationRHIRef;
typedef TRefCountPtr<FRHIVertexShader> FVertexShaderRHIRef;
typedef TRefCountPtr<FRHIMeshShader> FMeshShaderRHIRef;
typedef TRefCountPtr<FRHIAmplificationShader> FAmplificationShaderRHIRef;
typedef TRefCountPtr<FRHIPixelShader> FPixelShaderRHIRef;
typedef TRefCountPtr<FRHIGeometryShader> FGeometryShaderRHIRef;
typedef TRefCountPtr<FRHIComputeShader> FComputeShaderRHIRef;
typedef TRefCountPtr<FRHIRayTracingShader>          FRayTracingShaderRHIRef;
typedef TRefCountPtr<FRHIComputeFence>	FComputeFenceRHIRef;
typedef TRefCountPtr<FRHIBoundShaderState> FBoundShaderStateRHIRef;
typedef TRefCountPtr<const FRHIUniformBufferLayout> FUniformBufferLayoutRHIRef;
typedef TRefCountPtr<FRHIUniformBuffer> FUniformBufferRHIRef;
typedef TRefCountPtr<FRHIBuffer> FBufferRHIRef;
UE_DEPRECATED(5.0, "FIndexBufferRHIRef is deprecated, please use FBufferRHIRef.")      typedef FBufferRHIRef FIndexBufferRHIRef;
UE_DEPRECATED(5.0, "FVertexBufferRHIRef is deprecated, please use FBufferRHIRef.")     typedef FBufferRHIRef FVertexBufferRHIRef;
UE_DEPRECATED(5.0, "FStructuredBufferRHIRef is deprecated, please use FBufferRHIRef.") typedef FBufferRHIRef FStructuredBufferRHIRef;
typedef TRefCountPtr<FRHITexture> FTextureRHIRef;
typedef TRefCountPtr<FRHITexture2D> FTexture2DRHIRef;
typedef TRefCountPtr<FRHITexture2DArray> FTexture2DArrayRHIRef;
typedef TRefCountPtr<FRHITexture3D> FTexture3DRHIRef;
typedef TRefCountPtr<FRHITextureCube> FTextureCubeRHIRef;
typedef TRefCountPtr<FRHITextureReference> FTextureReferenceRHIRef;
typedef TRefCountPtr<FRHIRenderQuery> FRenderQueryRHIRef;
typedef TRefCountPtr<FRHIRenderQueryPool> FRenderQueryPoolRHIRef;
typedef TRefCountPtr<FRHITimestampCalibrationQuery> FTimestampCalibrationQueryRHIRef;
typedef TRefCountPtr<FRHIGPUFence>	FGPUFenceRHIRef;
typedef TRefCountPtr<FRHIViewport> FViewportRHIRef;
typedef TRefCountPtr<FRHIUnorderedAccessView> FUnorderedAccessViewRHIRef;
typedef TRefCountPtr<FRHIShaderResourceView> FShaderResourceViewRHIRef;
typedef TRefCountPtr<FRHIGraphicsPipelineState> FGraphicsPipelineStateRHIRef;
typedef TRefCountPtr<FRHIComputePipelineState> FComputePipelineStateRHIRef;
typedef TRefCountPtr<FRHIRayTracingPipelineState> FRayTracingPipelineStateRHIRef;


//
// Ray tracing resources
//

enum class ERayTracingInstanceFlags : uint8
{
	None = 0,
	TriangleCullDisable = 1 << 1, // No back face culling. Triangle is visible from both sides.
	TriangleCullReverse = 1 << 2, // Makes triangle front-facing if its vertices are counterclockwise from ray origin.
	ForceOpaque = 1 << 3, // Disable any-hit shader invocation for this instance.
	ForceNonOpaque = 1 << 4, // Force any-hit shader invocation even if geometries inside the instance were marked opaque.
};
ENUM_CLASS_FLAGS(ERayTracingInstanceFlags);

class FRHIRayTracingGeometry;
/**
* High level descriptor of one or more instances of a mesh in a ray tracing scene.
* All instances covered by this descriptor will share shader bindings, but may have different transforms and user data.
*/
struct FRayTracingGeometryInstance
{
	// TODO: UE-130819 Ref counting is a temporary workaround for a very rare streaming crash.
	TRefCountPtr<FRHIRayTracingGeometry> GeometryRHI = nullptr;

	// A single physical mesh may be duplicated many times in the scene with different transforms and user data.
	// All copies share the same shader binding table entries and therefore will have the same material and shader resources.
	TArrayView<const FMatrix> Transforms;

	TArrayView<const uint32> InstanceSceneDataOffsets;

	// Optional buffer that stores GPU transforms. Used instead of CPU-side transform data.
	FShaderResourceViewRHIRef GPUTransformsSRV = nullptr;

	// Conservative number of instances. Some of the actual instances may be made inactive if GPU transforms are used.
	// Must be less or equal to number of entries in Transforms view if CPU transform data is used.
	// Must be less or equal to number of entries in GPUTransformsSRV if it is non-null.
	uint32 NumTransforms = 0;

	// Each geometry copy can receive a user-provided integer, which can be used to retrieve extra shader parameters or customize appearance.
	// This data can be retrieved using GetInstanceUserData() in closest/any hit shaders.
	// If UserData view is empty, then DefaultUserData value will be used for all instances.
	// If UserData view is used, then it must have the same number of entries as NumInstances.
	uint32 DefaultUserData = 0;
	TArrayView<const uint32> UserData;

	// Each geometry copy can have one bit to make it individually deactivated (removed from TLAS while maintaining hit group indexing). Useful for culling.
	TArrayView<const uint32> ActivationMask;

	// Mask that will be tested against one provided to TraceRay() in shader code.
	// If binary AND of instance mask with ray mask is zero, then the instance is considered not intersected / invisible.
	uint8 Mask = 0xFF;

	// Flags to control triangle back face culling, whether to allow any-hit shaders, etc.
	ERayTracingInstanceFlags Flags = ERayTracingInstanceFlags::None;
};

enum ERayTracingGeometryType
{
	// Indexed or non-indexed triangle list with fixed function ray intersection.
	// Vertex buffer must contain vertex positions as VET_Float3.
	// Vertex stride must be at least 12 bytes, but may be larger to support custom per-vertex data.
	// Index buffer may be provided for indexed triangle lists. Implicit triangle list is assumed otherwise.
	RTGT_Triangles,

	// Custom primitive type that requires an intersection shader.
	// Vertex buffer for procedural geometry must contain one AABB per primitive as {float3 MinXYZ, float3 MaxXYZ}.
	// Vertex stride must be at least 24 bytes, but may be larger to support custom per-primitive data.
	// Index buffers can't be used with procedural geometry.
	RTGT_Procedural,
};
DECLARE_INTRINSIC_TYPE_LAYOUT(ERayTracingGeometryType);

enum class ERayTracingGeometryInitializerType
{
	// Fully initializes the RayTracingGeometry object: creates underlying buffer and initializes shader parameters.
	Rendering,

	// Does not create underlying buffer or shader parameters. Used by the streaming system as an object that is streamed into. 
	StreamingDestination,

	// Creates buffers but does not create shader parameters. Used for intermediate objects in the streaming system.
	StreamingSource,
};
DECLARE_INTRINSIC_TYPE_LAYOUT(ERayTracingGeometryInitializerType);

struct FRayTracingGeometrySegment
{
	DECLARE_TYPE_LAYOUT(FRayTracingGeometrySegment, NonVirtual);
public:
	LAYOUT_FIELD_INITIALIZED(FBufferRHIRef, VertexBuffer, nullptr);
	LAYOUT_FIELD_INITIALIZED(EVertexElementType, VertexBufferElementType, VET_Float3);

	// Offset in bytes from the base address of the vertex buffer.
	LAYOUT_FIELD_INITIALIZED(uint32, VertexBufferOffset, 0);

	// Number of bytes between elements of the vertex buffer (sizeof VET_Float3 by default).
	// Must be equal or greater than the size of the position vector.
	LAYOUT_FIELD_INITIALIZED(uint32, VertexBufferStride, 12);

	// Number of vertices (positions) in VertexBuffer.
	// If an index buffer is present, this must be at least the maximum index value in the index buffer + 1.
	LAYOUT_FIELD_INITIALIZED(uint32, MaxVertices, 0);

	// Primitive range for this segment.
	LAYOUT_FIELD_INITIALIZED(uint32, FirstPrimitive, 0);
	LAYOUT_FIELD_INITIALIZED(uint32, NumPrimitives, 0);

	// Indicates whether any-hit shader could be invoked when hitting this geometry segment.
	// Setting this to `false` turns off any-hit shaders, making the section "opaque" and improving ray tracing performance.
	LAYOUT_FIELD_INITIALIZED(bool, bForceOpaque, false);

	// Any-hit shader may be invoked multiple times for the same primitive during ray traversal.
	// Setting this to `false` guarantees that only a single instance of any-hit shader will run per primitive, at some performance cost.
	LAYOUT_FIELD_INITIALIZED(bool, bAllowDuplicateAnyHitShaderInvocation, true);

	// Indicates whether this section is enabled and should be taken into account during acceleration structure creation
	LAYOUT_FIELD_INITIALIZED(bool, bEnabled, true);
};

struct FRayTracingGeometryInitializer
{
	DECLARE_EXPORTED_TYPE_LAYOUT(FRayTracingGeometryInitializer, RHI_API, NonVirtual);
public:
	LAYOUT_FIELD_INITIALIZED(FBufferRHIRef, IndexBuffer, nullptr);

	// Offset in bytes from the base address of the index buffer.
	LAYOUT_FIELD_INITIALIZED(uint32, IndexBufferOffset, 0);

	LAYOUT_FIELD_INITIALIZED(ERayTracingGeometryType, GeometryType, RTGT_Triangles);

	// Total number of primitives in all segments of the geometry. Only used for validation.
	LAYOUT_FIELD_INITIALIZED(uint32, TotalPrimitiveCount, 0);

	// Partitions of geometry to allow different shader and resource bindings.
	// All ray tracing geometries must have at least one segment.
	LAYOUT_FIELD(TMemoryImageArray<FRayTracingGeometrySegment>, Segments);

	// Offline built geometry data. If null, the geometry will be built by the RHI at runtime.
	LAYOUT_FIELD_INITIALIZED(FResourceArrayInterface*, OfflineData, nullptr);

	// Pointer to an existing ray tracing geometry which the new geometry is built from.
	LAYOUT_FIELD_INITIALIZED(FRHIRayTracingGeometry*, SourceGeometry, nullptr);

	LAYOUT_FIELD_INITIALIZED(bool, bFastBuild, false);
	LAYOUT_FIELD_INITIALIZED(bool, bAllowUpdate, false);
	LAYOUT_FIELD_INITIALIZED(bool, bAllowCompaction, true);
	LAYOUT_FIELD_INITIALIZED(ERayTracingGeometryInitializerType, Type, ERayTracingGeometryInitializerType::Rendering);

	LAYOUT_FIELD(FName, DebugName);
};

enum ERayTracingSceneLifetime
{
	// Scene may only be used during the frame when it was created.
	RTSL_SingleFrame,

	// Scene may be constructed once and used in any number of later frames (not currently implemented).
	// RTSL_MultiFrame,
};

enum class ERayTracingAccelerationStructureFlags
{
	None = 0,
	AllowUpdate = 1 << 0,
	AllowCompaction = 1 << 1,
	FastTrace = 1 << 2,
	FastBuild = 1 << 3,
	MinimizeMemory = 1 << 4,
};
ENUM_CLASS_FLAGS(ERayTracingAccelerationStructureFlags);

struct FRayTracingSceneInitializer
{
	TArrayView<FRayTracingGeometryInstance> Instances;

	// This value controls how many elements will be allocated in the shader binding table per geometry segment.
	// Changing this value allows different hit shaders to be used for different effects.
	// For example, setting this to 2 allows one hit shader for regular material evaluation and a different one for shadows.
	// Desired hit shader can be selected by providing appropriate RayContributionToHitGroupIndex to TraceRay() function.
	// Use ShaderSlot argument in SetRayTracingHitGroup() to assign shaders and resources for specific part of the shder binding table record.
	uint32 ShaderSlotsPerGeometrySegment = 1;

	// Defines how many different callable shaders with unique resource bindings can be bound to this scene.
	// Shaders and resources are assigned to slots in the scene using SetRayTracingCallableShader().
	uint32 NumCallableShaderSlots = 0;

	// At least one miss shader must be present in a ray tracing scene.
	// Default miss shader is always in slot 0. Default shader must not use local resources.
	// Custom miss shaders can be bound to other slots using SetRayTracingMissShader().
	uint32 NumMissShaderSlots = 1;

	// Defines whether data in this scene should persist between frames.
	// Currently only single-frame lifetime is supported.
	ERayTracingSceneLifetime Lifetime = RTSL_SingleFrame;

	FName DebugName;
};

struct FRayTracingSceneInitializer2
{
	// Unique list of geometries referenced by all instances in this scene.
	// Any referenced geometry is kept alive while the scene is alive.
	TArray<TRefCountPtr<FRHIRayTracingGeometry>> ReferencedGeometries;
	// One entry per instance
	TArray<FRHIRayTracingGeometry*> PerInstanceGeometries;
	// Exclusive prefix sum of `Instance.NumTransforms` for all instances in this scene. Used to emulate SV_InstanceID in hit shaders.
	TArray<uint32> BaseInstancePrefixSum;
	// Exclusive prefix sum of instance geometry segments is used to calculate SBT record address from instance and segment indices.
	TArray<uint32> SegmentPrefixSum;

	// Total flattened number of ray tracing geometry instances (a single FRayTracingGeometryInstance may represent many).
	uint32 NumNativeInstances = 0;

	uint32 NumTotalSegments = 0;

	// This value controls how many elements will be allocated in the shader binding table per geometry segment.
	// Changing this value allows different hit shaders to be used for different effects.
	// For example, setting this to 2 allows one hit shader for regular material evaluation and a different one for shadows.
	// Desired hit shader can be selected by providing appropriate RayContributionToHitGroupIndex to TraceRay() function.
	// Use ShaderSlot argument in SetRayTracingHitGroup() to assign shaders and resources for specific part of the shder binding table record.
	uint32 ShaderSlotsPerGeometrySegment = 1;

	// Defines how many different callable shaders with unique resource bindings can be bound to this scene.
	// Shaders and resources are assigned to slots in the scene using SetRayTracingCallableShader().
	uint32 NumCallableShaderSlots = 0;

	// At least one miss shader must be present in a ray tracing scene.
	// Default miss shader is always in slot 0. Default shader must not use local resources.
	// Custom miss shaders can be bound to other slots using SetRayTracingMissShader().
	uint32 NumMissShaderSlots = 1;

	// Defines whether data in this scene should persist between frames.
	// Currently only single-frame lifetime is supported.
	ERayTracingSceneLifetime Lifetime = RTSL_SingleFrame;

	FName DebugName;
};

struct FRayTracingAccelerationStructureSize
{
	uint64 ResultSize = 0;
	uint64 BuildScratchSize = 0;
	uint64 UpdateScratchSize = 0;
>>>>>>> 6bbb88c8
};

class FRHIRayTracingAccelerationStructure
	: public FRHIResource
#if ENABLE_RHI_VALIDATION
	, public RHIValidation::FAccelerationStructureResource
#endif
{
public:
	FRHIRayTracingAccelerationStructure() : FRHIResource(RRT_RayTracingAccelerationStructure) {}
};

<<<<<<< HEAD
class FRHIUnorderedAccessView : public FRHIResource
#if ENABLE_RHI_VALIDATION
	, public RHIValidation::FUnorderedAccessView
#endif
{};

class FRHIShaderResourceView : public FRHIResource 
#if ENABLE_RHI_VALIDATION
	, public RHIValidation::FShaderResourceView
#endif
{};
=======
using FRayTracingAccelerationStructureAddress = uint64;
>>>>>>> 6bbb88c8

/** Bottom level ray tracing acceleration structure (contains triangles). */
class FRHIRayTracingGeometry : public FRHIRayTracingAccelerationStructure
{
public:
	FRHIRayTracingGeometry() = default;
	FRHIRayTracingGeometry(const FRayTracingGeometryInitializer& InInitializer)
		: Initializer(InInitializer)
		, InitializedType(InInitializer.Type)
	{}

	virtual FRayTracingAccelerationStructureAddress GetAccelerationStructureAddress(uint64 GPUIndex) const = 0;
	virtual void SetInitializer(const FRayTracingGeometryInitializer& Initializer) = 0;

	const FRayTracingGeometryInitializer& GetInitializer() const
	{
		return Initializer;
	}

	uint32 GetNumSegments() const 
	{ 
		return Initializer.Segments.Num(); 
	}

	FRayTracingAccelerationStructureSize GetSizeInfo() const
	{
		return SizeInfo;
	};
protected:
	FRayTracingAccelerationStructureSize SizeInfo = {};
	FRayTracingGeometryInitializer Initializer = {};
	ERayTracingGeometryInitializerType InitializedType = ERayTracingGeometryInitializerType::Rendering;
};

typedef TRefCountPtr<FRHIRayTracingGeometry>     FRayTracingGeometryRHIRef;

/** Top level ray tracing acceleration structure (contains instances of meshes). */
class FRHIRayTracingScene : public FRHIRayTracingAccelerationStructure
{
public:
	virtual const FRayTracingSceneInitializer2& GetInitializer() const = 0;

	// Returns a buffer view for RHI-specific system parameters associated with this scene.
	// This may be needed to access ray tracing geometry data in shaders that use ray queries.
	// Returns NULL if current RHI does not require this buffer.
	virtual FRHIShaderResourceView* GetMetadataBufferSRV() const
	{
		return nullptr;
	}
};

typedef TRefCountPtr<FRHIRayTracingScene>        FRayTracingSceneRHIRef;


/* Generic staging buffer class used by FRHIGPUMemoryReadback
* RHI specific staging buffers derive from this
*/
class RHI_API FRHIStagingBuffer : public FRHIResource
{
public:
	FRHIStagingBuffer()
		: FRHIResource(RRT_StagingBuffer)
		, bIsLocked(false)
	{}

	virtual ~FRHIStagingBuffer() {}

	virtual void *Lock(uint32 Offset, uint32 NumBytes) = 0;
	virtual void Unlock() = 0;
protected:
	bool bIsLocked;
};

class RHI_API FGenericRHIStagingBuffer : public FRHIStagingBuffer
{
public:
	FGenericRHIStagingBuffer()
		: FRHIStagingBuffer()
	{}

	~FGenericRHIStagingBuffer() {}

	virtual void* Lock(uint32 Offset, uint32 NumBytes) final override;
	virtual void Unlock() final override;
	FBufferRHIRef ShadowBuffer;
	uint32 Offset;
};

typedef TRefCountPtr<FRHIStagingBuffer>	FStagingBufferRHIRef;

class FRHIRenderTargetView
{
public:
	FRHITexture* Texture;
	uint32 MipIndex;

	/** Array slice or texture cube face.  Only valid if texture resource was created with TexCreate_TargetArraySlicesIndependently! */
	uint32 ArraySliceIndex;
	
	ERenderTargetLoadAction LoadAction;
	ERenderTargetStoreAction StoreAction;

	FRHIRenderTargetView() : 
		Texture(NULL),
		MipIndex(0),
		ArraySliceIndex(-1),
		LoadAction(ERenderTargetLoadAction::ENoAction),
		StoreAction(ERenderTargetStoreAction::ENoAction)
	{}

	FRHIRenderTargetView(const FRHIRenderTargetView& Other) :
		Texture(Other.Texture),
		MipIndex(Other.MipIndex),
		ArraySliceIndex(Other.ArraySliceIndex),
		LoadAction(Other.LoadAction),
		StoreAction(Other.StoreAction)
	{}

	//common case
	explicit FRHIRenderTargetView(FRHITexture* InTexture, ERenderTargetLoadAction InLoadAction) :
		Texture(InTexture),
		MipIndex(0),
		ArraySliceIndex(-1),
		LoadAction(InLoadAction),
		StoreAction(ERenderTargetStoreAction::EStore)
	{}

	//common case
	explicit FRHIRenderTargetView(FRHITexture* InTexture, ERenderTargetLoadAction InLoadAction, uint32 InMipIndex, uint32 InArraySliceIndex) :
		Texture(InTexture),
		MipIndex(InMipIndex),
		ArraySliceIndex(InArraySliceIndex),
		LoadAction(InLoadAction),
		StoreAction(ERenderTargetStoreAction::EStore)
	{}
	
	explicit FRHIRenderTargetView(FRHITexture* InTexture, uint32 InMipIndex, uint32 InArraySliceIndex, ERenderTargetLoadAction InLoadAction, ERenderTargetStoreAction InStoreAction) :
		Texture(InTexture),
		MipIndex(InMipIndex),
		ArraySliceIndex(InArraySliceIndex),
		LoadAction(InLoadAction),
		StoreAction(InStoreAction)
	{}

	bool operator==(const FRHIRenderTargetView& Other) const
	{
		return 
			Texture == Other.Texture &&
			MipIndex == Other.MipIndex &&
			ArraySliceIndex == Other.ArraySliceIndex &&
			LoadAction == Other.LoadAction &&
			StoreAction == Other.StoreAction;
	}
};

class FRHIDepthRenderTargetView
{
public:
	FRHITexture* Texture;

	ERenderTargetLoadAction		DepthLoadAction;
	ERenderTargetStoreAction	DepthStoreAction;
	ERenderTargetLoadAction		StencilLoadAction;

private:
	ERenderTargetStoreAction	StencilStoreAction;
	FExclusiveDepthStencil		DepthStencilAccess;
public:

	// accessor to prevent write access to StencilStoreAction
	ERenderTargetStoreAction GetStencilStoreAction() const { return StencilStoreAction; }
	// accessor to prevent write access to DepthStencilAccess
	FExclusiveDepthStencil GetDepthStencilAccess() const { return DepthStencilAccess; }

	explicit FRHIDepthRenderTargetView() :
		Texture(nullptr),
		DepthLoadAction(ERenderTargetLoadAction::ENoAction),
		DepthStoreAction(ERenderTargetStoreAction::ENoAction),
		StencilLoadAction(ERenderTargetLoadAction::ENoAction),
		StencilStoreAction(ERenderTargetStoreAction::ENoAction),
		DepthStencilAccess(FExclusiveDepthStencil::DepthNop_StencilNop)
	{
		Validate();
	}

	//common case
	explicit FRHIDepthRenderTargetView(FRHITexture* InTexture, ERenderTargetLoadAction InLoadAction, ERenderTargetStoreAction InStoreAction) :
		Texture(InTexture),
		DepthLoadAction(InLoadAction),
		DepthStoreAction(InStoreAction),
		StencilLoadAction(InLoadAction),
		StencilStoreAction(InStoreAction),
		DepthStencilAccess(FExclusiveDepthStencil::DepthWrite_StencilWrite)
	{
		Validate();
	}

	explicit FRHIDepthRenderTargetView(FRHITexture* InTexture, ERenderTargetLoadAction InLoadAction, ERenderTargetStoreAction InStoreAction, FExclusiveDepthStencil InDepthStencilAccess) :
		Texture(InTexture),
		DepthLoadAction(InLoadAction),
		DepthStoreAction(InStoreAction),
		StencilLoadAction(InLoadAction),
		StencilStoreAction(InStoreAction),
		DepthStencilAccess(InDepthStencilAccess)
	{
		Validate();
	}

	explicit FRHIDepthRenderTargetView(FRHITexture* InTexture, ERenderTargetLoadAction InDepthLoadAction, ERenderTargetStoreAction InDepthStoreAction, ERenderTargetLoadAction InStencilLoadAction, ERenderTargetStoreAction InStencilStoreAction) :
		Texture(InTexture),
		DepthLoadAction(InDepthLoadAction),
		DepthStoreAction(InDepthStoreAction),
		StencilLoadAction(InStencilLoadAction),
		StencilStoreAction(InStencilStoreAction),
		DepthStencilAccess(FExclusiveDepthStencil::DepthWrite_StencilWrite)
	{
		Validate();
	}

	explicit FRHIDepthRenderTargetView(FRHITexture* InTexture, ERenderTargetLoadAction InDepthLoadAction, ERenderTargetStoreAction InDepthStoreAction, ERenderTargetLoadAction InStencilLoadAction, ERenderTargetStoreAction InStencilStoreAction, FExclusiveDepthStencil InDepthStencilAccess) :
		Texture(InTexture),
		DepthLoadAction(InDepthLoadAction),
		DepthStoreAction(InDepthStoreAction),
		StencilLoadAction(InStencilLoadAction),
		StencilStoreAction(InStencilStoreAction),
		DepthStencilAccess(InDepthStencilAccess)
	{
		Validate();
	}

	void Validate() const
	{
		// VK and Metal MAY leave the attachment in an undefined state if the StoreAction is DontCare. So we can't assume read-only implies it should be DontCare unless we know for sure it will never be used again.
		// ensureMsgf(DepthStencilAccess.IsDepthWrite() || DepthStoreAction == ERenderTargetStoreAction::ENoAction, TEXT("Depth is read-only, but we are performing a store.  This is a waste on mobile.  If depth can't change, we don't need to store it out again"));
		/*ensureMsgf(DepthStencilAccess.IsStencilWrite() || StencilStoreAction == ERenderTargetStoreAction::ENoAction, TEXT("Stencil is read-only, but we are performing a store.  This is a waste on mobile.  If stencil can't change, we don't need to store it out again"));*/
	}

	bool operator==(const FRHIDepthRenderTargetView& Other) const
	{
		return
			Texture == Other.Texture &&
			DepthLoadAction == Other.DepthLoadAction &&
			DepthStoreAction == Other.DepthStoreAction &&
			StencilLoadAction == Other.StencilLoadAction &&
			StencilStoreAction == Other.StencilStoreAction &&
			DepthStencilAccess == Other.DepthStencilAccess;
	}
};

class FRHISetRenderTargetsInfo
{
public:
	// Color Render Targets Info
	FRHIRenderTargetView ColorRenderTarget[MaxSimultaneousRenderTargets];	
	int32 NumColorRenderTargets;
	bool bClearColor;

	// Color Render Targets Info
	FRHIRenderTargetView ColorResolveRenderTarget[MaxSimultaneousRenderTargets];	
	bool bHasResolveAttachments;

	// Depth/Stencil Render Target Info
	FRHIDepthRenderTargetView DepthStencilRenderTarget;	
	bool bClearDepth;
	bool bClearStencil;

	FRHITexture* ShadingRateTexture;
	EVRSRateCombiner ShadingRateTextureCombiner;

	uint8 MultiViewCount;

	FRHISetRenderTargetsInfo() :
		NumColorRenderTargets(0),
		bClearColor(false),
		bHasResolveAttachments(false),
		bClearDepth(false),
		ShadingRateTexture(nullptr),
		MultiViewCount(0)
	{}

	FRHISetRenderTargetsInfo(int32 InNumColorRenderTargets, const FRHIRenderTargetView* InColorRenderTargets, const FRHIDepthRenderTargetView& InDepthStencilRenderTarget) :
		NumColorRenderTargets(InNumColorRenderTargets),
		bClearColor(InNumColorRenderTargets > 0 && InColorRenderTargets[0].LoadAction == ERenderTargetLoadAction::EClear),
		bHasResolveAttachments(false),
		DepthStencilRenderTarget(InDepthStencilRenderTarget),		
		bClearDepth(InDepthStencilRenderTarget.Texture && InDepthStencilRenderTarget.DepthLoadAction == ERenderTargetLoadAction::EClear),
		ShadingRateTexture(nullptr),
		ShadingRateTextureCombiner(VRSRB_Passthrough)
	{
		check(InNumColorRenderTargets <= 0 || InColorRenderTargets);
		for (int32 Index = 0; Index < InNumColorRenderTargets; ++Index)
		{
			ColorRenderTarget[Index] = InColorRenderTargets[Index];			
		}
	}
	// @todo metal mrt: This can go away after all the cleanup is done
	void SetClearDepthStencil(bool bInClearDepth, bool bInClearStencil = false)
	{
		if (bInClearDepth)
		{
			DepthStencilRenderTarget.DepthLoadAction = ERenderTargetLoadAction::EClear;
		}
		if (bInClearStencil)
		{
			DepthStencilRenderTarget.StencilLoadAction = ERenderTargetLoadAction::EClear;
		}
		bClearDepth = bInClearDepth;		
		bClearStencil = bInClearStencil;		
	}

	uint32 CalculateHash() const
	{
		// Need a separate struct so we can memzero/remove dependencies on reference counts
		struct FHashableStruct
		{
			// *2 for color and resolves, depth goes in the second-to-last slot, shading rate goes in the last slot
			FRHITexture* Texture[MaxSimultaneousRenderTargets*2 + 2];
			uint32 MipIndex[MaxSimultaneousRenderTargets];
			uint32 ArraySliceIndex[MaxSimultaneousRenderTargets];
			ERenderTargetLoadAction LoadAction[MaxSimultaneousRenderTargets];
			ERenderTargetStoreAction StoreAction[MaxSimultaneousRenderTargets];

			ERenderTargetLoadAction		DepthLoadAction;
			ERenderTargetStoreAction	DepthStoreAction;
			ERenderTargetLoadAction		StencilLoadAction;
			ERenderTargetStoreAction	StencilStoreAction;
			FExclusiveDepthStencil		DepthStencilAccess;

			bool bClearDepth;
			bool bClearStencil;
			bool bClearColor;
			bool bHasResolveAttachments;
			FRHIUnorderedAccessView* UnorderedAccessView[MaxSimultaneousUAVs];
			uint8 MultiViewCount;

			void Set(const FRHISetRenderTargetsInfo& RTInfo)
			{
				FMemory::Memzero(*this);
				for (int32 Index = 0; Index < RTInfo.NumColorRenderTargets; ++Index)
				{
					Texture[Index] = RTInfo.ColorRenderTarget[Index].Texture;
					Texture[MaxSimultaneousRenderTargets+Index] = RTInfo.ColorResolveRenderTarget[Index].Texture;
					MipIndex[Index] = RTInfo.ColorRenderTarget[Index].MipIndex;
					ArraySliceIndex[Index] = RTInfo.ColorRenderTarget[Index].ArraySliceIndex;
					LoadAction[Index] = RTInfo.ColorRenderTarget[Index].LoadAction;
					StoreAction[Index] = RTInfo.ColorRenderTarget[Index].StoreAction;
				}

				Texture[MaxSimultaneousRenderTargets] = RTInfo.DepthStencilRenderTarget.Texture;
				Texture[MaxSimultaneousRenderTargets + 1] = RTInfo.ShadingRateTexture;
				DepthLoadAction = RTInfo.DepthStencilRenderTarget.DepthLoadAction;
				DepthStoreAction = RTInfo.DepthStencilRenderTarget.DepthStoreAction;
				StencilLoadAction = RTInfo.DepthStencilRenderTarget.StencilLoadAction;
				StencilStoreAction = RTInfo.DepthStencilRenderTarget.GetStencilStoreAction();
				DepthStencilAccess = RTInfo.DepthStencilRenderTarget.GetDepthStencilAccess();

				bClearDepth = RTInfo.bClearDepth;
				bClearStencil = RTInfo.bClearStencil;
				bClearColor = RTInfo.bClearColor;
				bHasResolveAttachments = RTInfo.bHasResolveAttachments;
				MultiViewCount = RTInfo.MultiViewCount;
			}
		};

		FHashableStruct RTHash;
		FMemory::Memzero(RTHash);
		RTHash.Set(*this);
		return FCrc::MemCrc32(&RTHash, sizeof(RTHash));
	}
};

class FRHICustomPresent : public FRHIResource
{
public:
	FRHICustomPresent() : FRHIResource(RRT_CustomPresent) {}
	
	virtual ~FRHICustomPresent() {} // should release any references to D3D resources.
	
	// Called when viewport is resized.
	virtual void OnBackBufferResize() = 0;

	// Called from render thread to see if a native present will be requested for this frame.
	// @return	true if native Present will be requested for this frame; false otherwise.  Must
	// match value subsequently returned by Present for this frame.
	virtual bool NeedsNativePresent() = 0;
	// In come cases we want to use custom present but still let the native environment handle 
	// advancement of the backbuffer indices.
	// @return true if backbuffer index should advance independently from CustomPresent.
	virtual bool NeedsAdvanceBackbuffer() { return false; };

	// Called from RHI thread when the engine begins drawing to the viewport.
	virtual void BeginDrawing() {};

	// Called from RHI thread to perform custom present.
	// @param InOutSyncInterval - in out param, indicates if vsync is on (>0) or off (==0).
	// @return	true if native Present should be also be performed; false otherwise. If it returns
	// true, then InOutSyncInterval could be modified to switch between VSync/NoVSync for the normal 
	// Present.  Must match value previously returned by NeedsNormalPresent for this frame.
	virtual bool Present(int32& InOutSyncInterval) = 0;

	// Called from RHI thread after native Present has been called
	virtual void PostPresent() {};

	// Called when rendering thread is acquired
	virtual void OnAcquireThreadOwnership() {}
	// Called when rendering thread is released
	virtual void OnReleaseThreadOwnership() {}
};


typedef TRefCountPtr<FRHICustomPresent> FCustomPresentRHIRef;

// Templates to convert an FRHI*Shader to its enum
template<typename TRHIShader> struct TRHIShaderToEnum {};
template<> struct TRHIShaderToEnum<FRHIVertexShader>           { enum { ShaderFrequency = SF_Vertex        }; };
template<> struct TRHIShaderToEnum<FRHIMeshShader>             { enum { ShaderFrequency = SF_Mesh          }; };
template<> struct TRHIShaderToEnum<FRHIAmplificationShader>    { enum { ShaderFrequency = SF_Amplification }; };
template<> struct TRHIShaderToEnum<FRHIPixelShader>            { enum { ShaderFrequency = SF_Pixel         }; };
template<> struct TRHIShaderToEnum<FRHIGeometryShader>         { enum { ShaderFrequency = SF_Geometry      }; };
template<> struct TRHIShaderToEnum<FRHIComputeShader>          { enum { ShaderFrequency = SF_Compute       }; };
template<> struct TRHIShaderToEnum<FRHIVertexShader*>          { enum { ShaderFrequency = SF_Vertex        }; };
template<> struct TRHIShaderToEnum<FRHIMeshShader*>            { enum { ShaderFrequency = SF_Mesh          }; };
template<> struct TRHIShaderToEnum<FRHIAmplificationShader*>   { enum { ShaderFrequency = SF_Amplification }; };
template<> struct TRHIShaderToEnum<FRHIPixelShader*>           { enum { ShaderFrequency = SF_Pixel         }; };
template<> struct TRHIShaderToEnum<FRHIGeometryShader*>        { enum { ShaderFrequency = SF_Geometry      }; };
template<> struct TRHIShaderToEnum<FRHIComputeShader*>         { enum { ShaderFrequency = SF_Compute       }; };
template<> struct TRHIShaderToEnum<FVertexShaderRHIRef>        { enum { ShaderFrequency = SF_Vertex        }; };
template<> struct TRHIShaderToEnum<FMeshShaderRHIRef>          { enum { ShaderFrequency = SF_Mesh          }; };
template<> struct TRHIShaderToEnum<FAmplificationShaderRHIRef> { enum { ShaderFrequency = SF_Amplification }; };
template<> struct TRHIShaderToEnum<FPixelShaderRHIRef>         { enum { ShaderFrequency = SF_Pixel         }; };
template<> struct TRHIShaderToEnum<FGeometryShaderRHIRef>      { enum { ShaderFrequency = SF_Geometry      }; };
template<> struct TRHIShaderToEnum<FComputeShaderRHIRef>       { enum { ShaderFrequency = SF_Compute       }; };

template<typename TRHIShaderType>
inline const TCHAR* GetShaderFrequencyString(bool bIncludePrefix = true)
{
	return GetShaderFrequencyString(static_cast<EShaderFrequency>(TRHIShaderToEnum<TRHIShaderType>::ShaderFrequency), bIncludePrefix);
}

struct FBoundShaderStateInput
{
	inline FBoundShaderStateInput() {}

	inline FBoundShaderStateInput
	(
		FRHIVertexDeclaration* InVertexDeclarationRHI
		, FRHIVertexShader* InVertexShaderRHI
		, FRHIPixelShader* InPixelShaderRHI
#if PLATFORM_SUPPORTS_GEOMETRY_SHADERS
		, FRHIGeometryShader* InGeometryShaderRHI
#endif
	)
		: VertexDeclarationRHI(InVertexDeclarationRHI)
		, VertexShaderRHI(InVertexShaderRHI)
		, PixelShaderRHI(InPixelShaderRHI)
#if PLATFORM_SUPPORTS_GEOMETRY_SHADERS
		, GeometryShaderRHI(InGeometryShaderRHI)
#endif
	{
	}

#if PLATFORM_SUPPORTS_MESH_SHADERS
	inline FBoundShaderStateInput(
		FRHIMeshShader* InMeshShaderRHI,
		FRHIAmplificationShader* InAmplificationShader,
		FRHIPixelShader* InPixelShaderRHI)
		: PixelShaderRHI(InPixelShaderRHI)
		, MeshShaderRHI(InMeshShaderRHI)
		, AmplificationShaderRHI(InAmplificationShader)
	{
	}
#endif

	void AddRefResources()
	{
		if (GetMeshShader())
		{
			check(VertexDeclarationRHI == nullptr);
			check(VertexShaderRHI == nullptr);
			GetMeshShader()->AddRef();

			if (GetAmplificationShader())
			{
				GetAmplificationShader()->AddRef();
			}
		}
		else
		{
			check(VertexDeclarationRHI);
			VertexDeclarationRHI->AddRef();

			check(VertexShaderRHI);
			VertexShaderRHI->AddRef();
		}

		if (PixelShaderRHI)
		{
			PixelShaderRHI->AddRef();
		}

		if (GetGeometryShader())
		{
			GetGeometryShader()->AddRef();
		}
	}

	void ReleaseResources()
	{
		if (GetMeshShader())
		{
			check(VertexDeclarationRHI == nullptr);
			check(VertexShaderRHI == nullptr);
			GetMeshShader()->Release();

			if (GetAmplificationShader())
			{
				GetAmplificationShader()->Release();
			}
		}
		else
		{
			check(VertexDeclarationRHI);
			VertexDeclarationRHI->Release();

			check(VertexShaderRHI);
			VertexShaderRHI->Release();
		}

		if (PixelShaderRHI)
		{
			PixelShaderRHI->Release();
		}

		if (GetGeometryShader())
		{
			GetGeometryShader()->Release();
		}
	}

	FRHIVertexShader* GetVertexShader() const { return VertexShaderRHI; }
	FRHIPixelShader* GetPixelShader() const { return PixelShaderRHI; }

#if PLATFORM_SUPPORTS_MESH_SHADERS
	FRHIMeshShader* GetMeshShader() const { return MeshShaderRHI; }
	void SetMeshShader(FRHIMeshShader* InMeshShader) { MeshShaderRHI = InMeshShader; }
	FRHIAmplificationShader* GetAmplificationShader() const { return AmplificationShaderRHI; }
	void SetAmplificationShader(FRHIAmplificationShader* InAmplificationShader) { AmplificationShaderRHI = InAmplificationShader; }
#else
	constexpr FRHIMeshShader* GetMeshShader() const { return nullptr; }
	void SetMeshShader(FRHIMeshShader*) {}
	constexpr FRHIAmplificationShader* GetAmplificationShader() const { return nullptr; }
	void SetAmplificationShader(FRHIAmplificationShader*) {}
#endif

#if PLATFORM_SUPPORTS_GEOMETRY_SHADERS
	FRHIGeometryShader* GetGeometryShader() const { return GeometryShaderRHI; }
	void SetGeometryShader(FRHIGeometryShader* InGeometryShader) { GeometryShaderRHI = InGeometryShader; }
#else
	constexpr FRHIGeometryShader* GetGeometryShader() const { return nullptr; }
	void SetGeometryShader(FRHIGeometryShader*) {}
#endif

	FRHIVertexDeclaration* VertexDeclarationRHI = nullptr;
	FRHIVertexShader* VertexShaderRHI = nullptr;
	FRHIPixelShader* PixelShaderRHI = nullptr;
private:
#if PLATFORM_SUPPORTS_MESH_SHADERS
	FRHIMeshShader* MeshShaderRHI = nullptr;
	FRHIAmplificationShader* AmplificationShaderRHI = nullptr;
#endif
#if PLATFORM_SUPPORTS_GEOMETRY_SHADERS
	FRHIGeometryShader* GeometryShaderRHI = nullptr;
#endif
};

struct FImmutableSamplerState
{
	using TImmutableSamplers = TStaticArray<FRHISamplerState*, MaxImmutableSamplers>;

	FImmutableSamplerState()
		: ImmutableSamplers(InPlace, nullptr)
	{}

	void Reset()
	{
		for (uint32 Index = 0; Index < MaxImmutableSamplers; ++Index)
		{
			ImmutableSamplers[Index] = nullptr;
		}
	}

	bool operator==(const FImmutableSamplerState& rhs) const
	{
		return ImmutableSamplers == rhs.ImmutableSamplers;
	}

	bool operator!=(const FImmutableSamplerState& rhs) const
	{
		return ImmutableSamplers != rhs.ImmutableSamplers;
	}

	TImmutableSamplers ImmutableSamplers;
};

// Hints for some RHIs that support subpasses
enum class ESubpassHint : uint8
{
	// Regular rendering
	None,

	// Render pass has depth reading subpass
	DepthReadSubpass,

	// Mobile defferred shading subpass
	DeferredShadingSubpass,
<<<<<<< HEAD
=======
};

enum class EConservativeRasterization : uint8
{
	Disabled,
	Overestimated,
};

struct FGraphicsPipelineRenderTargetsInfo
{
	FGraphicsPipelineRenderTargetsInfo()
		: RenderTargetFormats(InPlace, UE_PIXELFORMAT_TO_UINT8(PF_Unknown))
		, RenderTargetFlags(InPlace, TexCreate_None)
		, DepthStencilAccess(FExclusiveDepthStencil::DepthNop_StencilNop)
	{
	}

	uint32															RenderTargetsEnabled = 0;
	TStaticArray<uint8, MaxSimultaneousRenderTargets>				RenderTargetFormats;
	TStaticArray<ETextureCreateFlags, MaxSimultaneousRenderTargets>	RenderTargetFlags;
	EPixelFormat													DepthStencilTargetFormat = PF_Unknown;
	ETextureCreateFlags												DepthStencilTargetFlag = ETextureCreateFlags::None;
	ERenderTargetLoadAction											DepthTargetLoadAction = ERenderTargetLoadAction::ENoAction;
	ERenderTargetStoreAction										DepthTargetStoreAction = ERenderTargetStoreAction::ENoAction;
	ERenderTargetLoadAction											StencilTargetLoadAction = ERenderTargetLoadAction::ENoAction;
	ERenderTargetStoreAction										StencilTargetStoreAction = ERenderTargetStoreAction::ENoAction;
	FExclusiveDepthStencil											DepthStencilAccess;
	uint16															NumSamples = 0;
	uint8															MultiViewCount = 0;
	bool															bHasFragmentDensityAttachment = false;
>>>>>>> 6bbb88c8
};


class FGraphicsPipelineStateInitializer
{
public:
	// Can't use TEnumByte<EPixelFormat> as it changes the struct to be non trivially constructible, breaking memset
	using TRenderTargetFormats		= TStaticArray<uint8/*EPixelFormat*/, MaxSimultaneousRenderTargets>;
<<<<<<< HEAD
	using TRenderTargetFlags		= TStaticArray<uint32/*ETextureCreateFlags*/, MaxSimultaneousRenderTargets>;
=======
	using TRenderTargetFlags		= TStaticArray<ETextureCreateFlags, MaxSimultaneousRenderTargets>;
>>>>>>> 6bbb88c8

	FGraphicsPipelineStateInitializer()
		: BlendState(nullptr)
		, RasterizerState(nullptr)
		, DepthStencilState(nullptr)
		, RenderTargetsEnabled(0)
		, RenderTargetFormats(InPlace, UE_PIXELFORMAT_TO_UINT8(PF_Unknown))
		, RenderTargetFlags(InPlace, TexCreate_None)
		, DepthStencilTargetFormat(PF_Unknown)
		, DepthStencilTargetFlag(TexCreate_None)
		, DepthTargetLoadAction(ERenderTargetLoadAction::ENoAction)
		, DepthTargetStoreAction(ERenderTargetStoreAction::ENoAction)
		, StencilTargetLoadAction(ERenderTargetLoadAction::ENoAction)
		, StencilTargetStoreAction(ERenderTargetStoreAction::ENoAction)
		, NumSamples(0)
		, SubpassHint(ESubpassHint::None)
		, SubpassIndex(0)
		, ConservativeRasterization(EConservativeRasterization::Disabled)
		, bDepthBounds(false)
		, MultiViewCount(0)
		, bHasFragmentDensityAttachment(false)
		, ShadingRate(EVRSShadingRate::VRSSR_1x1)
		, Flags(0)
	{
#if PLATFORM_WINDOWS
		static_assert(sizeof(TRenderTargetFormats::ElementType) == sizeof(uint8/*EPixelFormat*/), "Change TRenderTargetFormats's uint8 to EPixelFormat's size!");
<<<<<<< HEAD
		static_assert(sizeof(TRenderTargetFlags::ElementType) == sizeof(uint32/*ETextureCreateFlags*/), "Change TRenderTargetFlags's uint32 to ETextureCreateFlags's size!");
=======
>>>>>>> 6bbb88c8
#endif
		static_assert(PF_MAX < MAX_uint8, "TRenderTargetFormats assumes EPixelFormat can fit in a uint8!");
	}

	FGraphicsPipelineStateInitializer(
		FBoundShaderStateInput		InBoundShaderState,
		FRHIBlendState*				InBlendState,
		FRHIRasterizerState*		InRasterizerState,
		FRHIDepthStencilState*		InDepthStencilState,
		FImmutableSamplerState		InImmutableSamplerState,
		EPrimitiveType				InPrimitiveType,
		uint32						InRenderTargetsEnabled,
		const TRenderTargetFormats&	InRenderTargetFormats,
		const TRenderTargetFlags&	InRenderTargetFlags,
		EPixelFormat				InDepthStencilTargetFormat,
		ETextureCreateFlags			InDepthStencilTargetFlag,
		ERenderTargetLoadAction		InDepthTargetLoadAction,
		ERenderTargetStoreAction	InDepthTargetStoreAction,
		ERenderTargetLoadAction		InStencilTargetLoadAction,
		ERenderTargetStoreAction	InStencilTargetStoreAction,
		FExclusiveDepthStencil		InDepthStencilAccess,
		uint16						InNumSamples,
		ESubpassHint				InSubpassHint,
		uint8						InSubpassIndex,
		EConservativeRasterization	InConservativeRasterization,
		uint16						InFlags,
		bool						bInDepthBounds,
		uint8						InMultiViewCount,
		bool						bInHasFragmentDensityAttachment,
		EVRSShadingRate				InShadingRate)
		: BoundShaderState(InBoundShaderState)
		, BlendState(InBlendState)
		, RasterizerState(InRasterizerState)
		, DepthStencilState(InDepthStencilState)
		, ImmutableSamplerState(InImmutableSamplerState)
		, PrimitiveType(InPrimitiveType)
		, RenderTargetsEnabled(InRenderTargetsEnabled)
		, RenderTargetFormats(InRenderTargetFormats)
		, RenderTargetFlags(InRenderTargetFlags)
		, DepthStencilTargetFormat(InDepthStencilTargetFormat)
		, DepthStencilTargetFlag(InDepthStencilTargetFlag)
		, DepthTargetLoadAction(InDepthTargetLoadAction)
		, DepthTargetStoreAction(InDepthTargetStoreAction)
		, StencilTargetLoadAction(InStencilTargetLoadAction)
		, StencilTargetStoreAction(InStencilTargetStoreAction)
		, DepthStencilAccess(InDepthStencilAccess)
		, NumSamples(InNumSamples)
		, SubpassHint(InSubpassHint)
		, SubpassIndex(InSubpassIndex)
		, ConservativeRasterization(EConservativeRasterization::Disabled)
		, bDepthBounds(bInDepthBounds)
		, MultiViewCount(InMultiViewCount)
		, bHasFragmentDensityAttachment(bInHasFragmentDensityAttachment)
		, ShadingRate(InShadingRate)
		, Flags(InFlags)
	{
	}

	bool operator==(const FGraphicsPipelineStateInitializer& rhs) const
	{
		if (BoundShaderState.VertexDeclarationRHI != rhs.BoundShaderState.VertexDeclarationRHI ||
			BoundShaderState.VertexShaderRHI != rhs.BoundShaderState.VertexShaderRHI ||
			BoundShaderState.PixelShaderRHI != rhs.BoundShaderState.PixelShaderRHI ||
			BoundShaderState.GetMeshShader() != rhs.BoundShaderState.GetMeshShader() ||
			BoundShaderState.GetAmplificationShader() != rhs.BoundShaderState.GetAmplificationShader() ||
			BoundShaderState.GetGeometryShader() != rhs.BoundShaderState.GetGeometryShader() ||
			BlendState != rhs.BlendState ||
			RasterizerState != rhs.RasterizerState ||
			DepthStencilState != rhs.DepthStencilState ||
			ImmutableSamplerState != rhs.ImmutableSamplerState ||
			PrimitiveType != rhs.PrimitiveType ||
			bDepthBounds != rhs.bDepthBounds ||
			MultiViewCount != rhs.MultiViewCount ||
			ShadingRate != rhs.ShadingRate ||
			bHasFragmentDensityAttachment != rhs.bHasFragmentDensityAttachment ||
			RenderTargetsEnabled != rhs.RenderTargetsEnabled ||
			RenderTargetFormats != rhs.RenderTargetFormats || 
			RenderTargetFlags != rhs.RenderTargetFlags || 
			DepthStencilTargetFormat != rhs.DepthStencilTargetFormat || 
			DepthStencilTargetFlag != rhs.DepthStencilTargetFlag ||
			DepthTargetLoadAction != rhs.DepthTargetLoadAction ||
			DepthTargetStoreAction != rhs.DepthTargetStoreAction ||
			StencilTargetLoadAction != rhs.StencilTargetLoadAction ||
			StencilTargetStoreAction != rhs.StencilTargetStoreAction || 
			DepthStencilAccess != rhs.DepthStencilAccess ||
			NumSamples != rhs.NumSamples ||
			SubpassHint != rhs.SubpassHint ||
			SubpassIndex != rhs.SubpassIndex ||
			ConservativeRasterization != rhs.ConservativeRasterization)
		{
			return false;
		}

		return true;
	}

	uint32 ComputeNumValidRenderTargets() const
	{
		// Get the count of valid render targets (ignore those at the end of the array with PF_Unknown)
		if (RenderTargetsEnabled > 0)
		{
			int32 LastValidTarget = -1;
			for (int32 i = (int32)RenderTargetsEnabled - 1; i >= 0; i--)
			{
				if (RenderTargetFormats[i] != PF_Unknown)
				{
					LastValidTarget = i;
					break;
				}
			}
			return uint32(LastValidTarget + 1);
		}
		return RenderTargetsEnabled;
	}

	FBoundShaderStateInput			BoundShaderState;
	FRHIBlendState*					BlendState;
	FRHIRasterizerState*			RasterizerState;
	FRHIDepthStencilState*			DepthStencilState;
	FImmutableSamplerState			ImmutableSamplerState;

	EPrimitiveType					PrimitiveType;
	uint32							RenderTargetsEnabled;
	TRenderTargetFormats			RenderTargetFormats;
	TRenderTargetFlags				RenderTargetFlags;
	EPixelFormat					DepthStencilTargetFormat;
	ETextureCreateFlags				DepthStencilTargetFlag;
	ERenderTargetLoadAction			DepthTargetLoadAction;
	ERenderTargetStoreAction		DepthTargetStoreAction;
	ERenderTargetLoadAction			StencilTargetLoadAction;
	ERenderTargetStoreAction		StencilTargetStoreAction;
	FExclusiveDepthStencil			DepthStencilAccess;
	uint16							NumSamples;
	ESubpassHint					SubpassHint;
	uint8							SubpassIndex;
	EConservativeRasterization		ConservativeRasterization;
	bool							bDepthBounds;
	uint8							MultiViewCount;
	bool							bHasFragmentDensityAttachment;
	EVRSShadingRate					ShadingRate;
	
	// Note: these flags do NOT affect compilation of this PSO.
	// The resulting object is invariant with respect to whatever is set here, they are
	// behavior hints.
	// They do not participate in equality comparisons or hashing.
	union
	{
		struct
		{
			uint16					Reserved			: 15;
			uint16					bFromPSOFileCache	: 1;
		};
		uint16						Flags;
	};
};

class FRayTracingPipelineStateSignature
{
public:

	uint32 MaxPayloadSizeInBytes = 24; // sizeof FDefaultPayload declared in RayTracingCommon.ush
	bool bAllowHitGroupIndexing = true;

	// NOTE: GetTypeHash(const FRayTracingPipelineStateInitializer& Initializer) should also be updated when changing this function
	bool operator==(const FRayTracingPipelineStateSignature& rhs) const
	{
		return MaxPayloadSizeInBytes == rhs.MaxPayloadSizeInBytes
			&& bAllowHitGroupIndexing == rhs.bAllowHitGroupIndexing
			&& RayGenHash == rhs.RayGenHash
			&& MissHash == rhs.MissHash
			&& HitGroupHash == rhs.HitGroupHash
			&& CallableHash == rhs.CallableHash;
	}

	friend uint32 GetTypeHash(const FRayTracingPipelineStateSignature& Initializer)
	{
		return GetTypeHash(Initializer.MaxPayloadSizeInBytes) ^
			GetTypeHash(Initializer.bAllowHitGroupIndexing) ^
			GetTypeHash(Initializer.GetRayGenHash()) ^
			GetTypeHash(Initializer.GetRayMissHash()) ^
			GetTypeHash(Initializer.GetHitGroupHash()) ^
			GetTypeHash(Initializer.GetCallableHash());
	}

	uint64 GetHitGroupHash() const { return HitGroupHash; }
	uint64 GetRayGenHash()   const { return RayGenHash; }
	uint64 GetRayMissHash()  const { return MissHash; }
	uint64 GetCallableHash() const { return CallableHash; }

protected:

	uint64 RayGenHash = 0;
	uint64 MissHash = 0;
	uint64 HitGroupHash = 0;
	uint64 CallableHash = 0;
};

class FRayTracingPipelineStateInitializer : public FRayTracingPipelineStateSignature
{
public:

	FRayTracingPipelineStateInitializer() = default;

	// Partial ray tracing pipelines can be used for run-time asynchronous shader compilation, but not for rendering.
	// Any number of shaders for any stage may be provided when creating partial pipelines, but 
	// at least one shader must be present in total (completely empty pipelines are not allowed).
	bool bPartial = false;

	// Ray tracing pipeline may be created by deriving from the existing base.
	// Base pipeline will be extended by adding new shaders into it, potentially saving substantial amount of CPU time.
	// Depends on GRHISupportsRayTracingPSOAdditions support at runtime (base pipeline is simply ignored if it is unsupported).
	FRayTracingPipelineStateRHIRef BasePipeline;

	const TArrayView<FRHIRayTracingShader*>& GetRayGenTable()   const { return RayGenTable; }
	const TArrayView<FRHIRayTracingShader*>& GetMissTable()     const { return MissTable; }
	const TArrayView<FRHIRayTracingShader*>& GetHitGroupTable() const { return HitGroupTable; }
	const TArrayView<FRHIRayTracingShader*>& GetCallableTable() const { return CallableTable; }

	// Shaders used as entry point to ray tracing work. At least one RayGen shader must be provided.
	void SetRayGenShaderTable(const TArrayView<FRHIRayTracingShader*>& InRayGenShaders, uint64 Hash = 0)
	{
		RayGenTable = InRayGenShaders;
		RayGenHash = Hash ? Hash : ComputeShaderTableHash(InRayGenShaders);
	}

	// Shaders that will be invoked if a ray misses all geometry.
	// If this table is empty, then a built-in default miss shader will be used that sets HitT member of FMinimalPayload to -1.
	// Desired miss shader can be selected by providing MissShaderIndex to TraceRay() function.
	void SetMissShaderTable(const TArrayView<FRHIRayTracingShader*>& InMissShaders, uint64 Hash = 0)
	{
		MissTable = InMissShaders;
		MissHash = Hash ? Hash : ComputeShaderTableHash(InMissShaders);
	}

	// Shaders that will be invoked when ray intersects geometry.
	// If this table is empty, then a built-in default shader will be used for all geometry, using FDefaultPayload.
	void SetHitGroupTable(const TArrayView<FRHIRayTracingShader*>& InHitGroups, uint64 Hash = 0)
	{
		HitGroupTable = InHitGroups;
		HitGroupHash = Hash ? Hash : ComputeShaderTableHash(HitGroupTable);
	}

	// Shaders that can be explicitly invoked from RayGen shaders by their Shader Binding Table (SBT) index.
	// SetRayTracingCallableShader() command must be used to fill SBT slots before a shader can be called.
	void SetCallableTable(const TArrayView<FRHIRayTracingShader*>& InCallableShaders, uint64 Hash = 0)
	{
		CallableTable = InCallableShaders;
		CallableHash = Hash ? Hash : ComputeShaderTableHash(CallableTable);
	}

private:

	uint64 ComputeShaderTableHash(const TArrayView<FRHIRayTracingShader*>& ShaderTable, uint64 InitialHash = 5699878132332235837ull)
	{
		uint64 CombinedHash = InitialHash;
		for (FRHIRayTracingShader* ShaderRHI : ShaderTable)
		{
			uint64 ShaderHash; // 64 bits from the shader SHA1
			FMemory::Memcpy(&ShaderHash, ShaderRHI->GetHash().Hash, sizeof(ShaderHash));

			// 64 bit hash combination as per boost::hash_combine_impl
			CombinedHash ^= ShaderHash + 0x9e3779b9 + (CombinedHash << 6) + (CombinedHash >> 2);
		}

		return CombinedHash;
	}

	TArrayView<FRHIRayTracingShader*> RayGenTable;
	TArrayView<FRHIRayTracingShader*> MissTable;
	TArrayView<FRHIRayTracingShader*> HitGroupTable;
	TArrayView<FRHIRayTracingShader*> CallableTable;
};

// This PSO is used as a fallback for RHIs that dont support PSOs. It is used to set the graphics state using the legacy state setting APIs
class FRHIGraphicsPipelineStateFallBack : public FRHIGraphicsPipelineState
{
public:
	FRHIGraphicsPipelineStateFallBack() {}

	FRHIGraphicsPipelineStateFallBack(const FGraphicsPipelineStateInitializer& Init)
		: Initializer(Init)
	{
	}

	FGraphicsPipelineStateInitializer Initializer;
};

class FRHIComputePipelineStateFallback : public FRHIComputePipelineState
{
public:
	FRHIComputePipelineStateFallback(FRHIComputeShader* InComputeShader)
		: ComputeShader(InComputeShader)
	{
		check(InComputeShader);
	}

	FRHIComputeShader* GetComputeShader()
	{
		return ComputeShader;
	}

protected:
	TRefCountPtr<FRHIComputeShader> ComputeShader;
};

//
// Shader Library
//

class FRHIShaderLibrary : public FRHIResource
{
public:
	FRHIShaderLibrary(EShaderPlatform InPlatform, FString const& InName) : FRHIResource(RRT_ShaderLibrary), Platform(InPlatform), LibraryName(InName), LibraryId(GetTypeHash(InName)) {}
	virtual ~FRHIShaderLibrary() {}
	
	FORCEINLINE EShaderPlatform GetPlatform(void) const { return Platform; }
	FORCEINLINE const FString& GetName(void) const { return LibraryName; }
	FORCEINLINE uint32 GetId(void) const { return LibraryId; }
	
	virtual bool IsNativeLibrary() const = 0;
	virtual int32 GetNumShaderMaps() const = 0;
	virtual int32 GetNumShaders() const = 0;
	virtual int32 GetNumShadersForShaderMap(int32 ShaderMapIndex) const = 0;
	virtual int32 GetShaderIndex(int32 ShaderMapIndex, int32 i) const = 0;
	virtual int32 FindShaderMapIndex(const FSHAHash& Hash) = 0;
	virtual int32 FindShaderIndex(const FSHAHash& Hash) = 0;
	virtual bool PreloadShader(int32 ShaderIndex, FGraphEventArray& OutCompletionEvents) { return false; }
	virtual bool PreloadShaderMap(int32 ShaderMapIndex, FGraphEventArray& OutCompletionEvents) { return false; }
<<<<<<< HEAD
=======
	virtual bool PreloadShaderMap(int32 ShaderMapIndex, FCoreDelegates::FAttachShaderReadRequestFunc AttachShaderReadRequestFunc) { return false; }
>>>>>>> 6bbb88c8
	virtual void ReleasePreloadedShader(int32 ShaderIndex) {}

	virtual TRefCountPtr<FRHIShader> CreateShader(int32 ShaderIndex) { return nullptr; }
	virtual void Teardown() {};

protected:
	EShaderPlatform Platform;
	FString LibraryName;
	uint32 LibraryId;
};

typedef TRefCountPtr<FRHIShaderLibrary>	FRHIShaderLibraryRef;

class FRHIPipelineBinaryLibrary : public FRHIResource
{
public:
	FRHIPipelineBinaryLibrary(EShaderPlatform InPlatform, FString const& FilePath) : FRHIResource(RRT_PipelineBinaryLibrary), Platform(InPlatform) {}
	virtual ~FRHIPipelineBinaryLibrary() {}
	
	FORCEINLINE EShaderPlatform GetPlatform(void) const { return Platform; }
	
protected:
	EShaderPlatform Platform;
};

typedef TRefCountPtr<FRHIPipelineBinaryLibrary>	FRHIPipelineBinaryLibraryRef;

enum class ERenderTargetActions : uint8
{
	LoadOpMask = 2,

#define RTACTION_MAKE_MASK(Load, Store) (((uint8)ERenderTargetLoadAction::Load << (uint8)LoadOpMask) | (uint8)ERenderTargetStoreAction::Store)

	DontLoad_DontStore =	RTACTION_MAKE_MASK(ENoAction, ENoAction),

	DontLoad_Store =		RTACTION_MAKE_MASK(ENoAction, EStore),
	Clear_Store =			RTACTION_MAKE_MASK(EClear, EStore),
	Load_Store =			RTACTION_MAKE_MASK(ELoad, EStore),

	Clear_DontStore =		RTACTION_MAKE_MASK(EClear, ENoAction),
	Load_DontStore =		RTACTION_MAKE_MASK(ELoad, ENoAction),
	Clear_Resolve =			RTACTION_MAKE_MASK(EClear, EMultisampleResolve),
	Load_Resolve =			RTACTION_MAKE_MASK(ELoad, EMultisampleResolve),

#undef RTACTION_MAKE_MASK
};

inline ERenderTargetActions MakeRenderTargetActions(ERenderTargetLoadAction Load, ERenderTargetStoreAction Store)
{
	return (ERenderTargetActions)(((uint8)Load << (uint8)ERenderTargetActions::LoadOpMask) | (uint8)Store);
}

inline ERenderTargetLoadAction GetLoadAction(ERenderTargetActions Action)
{
	return (ERenderTargetLoadAction)((uint8)Action >> (uint8)ERenderTargetActions::LoadOpMask);
}

inline ERenderTargetStoreAction GetStoreAction(ERenderTargetActions Action)
{
	return (ERenderTargetStoreAction)((uint8)Action & ((1 << (uint8)ERenderTargetActions::LoadOpMask) - 1));
}

enum class EDepthStencilTargetActions : uint8
{
	DepthMask = 4,

#define RTACTION_MAKE_MASK(Depth, Stencil) (((uint8)ERenderTargetActions::Depth << (uint8)DepthMask) | (uint8)ERenderTargetActions::Stencil)

	DontLoad_DontStore =						RTACTION_MAKE_MASK(DontLoad_DontStore, DontLoad_DontStore),
	DontLoad_StoreDepthStencil =				RTACTION_MAKE_MASK(DontLoad_Store, DontLoad_Store),
	DontLoad_StoreStencilNotDepth =				RTACTION_MAKE_MASK(DontLoad_DontStore, DontLoad_Store),
	ClearDepthStencil_StoreDepthStencil =		RTACTION_MAKE_MASK(Clear_Store, Clear_Store),
	LoadDepthStencil_StoreDepthStencil =		RTACTION_MAKE_MASK(Load_Store, Load_Store),
	LoadDepthNotStencil_StoreDepthNotStencil =	RTACTION_MAKE_MASK(Load_Store, DontLoad_DontStore),
	LoadDepthNotStencil_DontStore =				RTACTION_MAKE_MASK(Load_DontStore, DontLoad_DontStore),
	LoadDepthStencil_StoreStencilNotDepth =		RTACTION_MAKE_MASK(Load_DontStore, Load_Store),

	ClearDepthStencil_DontStoreDepthStencil =	RTACTION_MAKE_MASK(Clear_DontStore, Clear_DontStore),
	LoadDepthStencil_DontStoreDepthStencil =	RTACTION_MAKE_MASK(Load_DontStore, Load_DontStore),
	ClearDepthStencil_StoreDepthNotStencil =	RTACTION_MAKE_MASK(Clear_Store, Clear_DontStore),
	ClearDepthStencil_StoreStencilNotDepth =	RTACTION_MAKE_MASK(Clear_DontStore, Clear_Store),
	ClearDepthStencil_ResolveDepthNotStencil =	RTACTION_MAKE_MASK(Clear_Resolve, Clear_DontStore),
	ClearDepthStencil_ResolveStencilNotDepth =	RTACTION_MAKE_MASK(Clear_DontStore, Clear_Resolve),
	LoadDepthClearStencil_StoreDepthStencil  =  RTACTION_MAKE_MASK(Load_Store, Clear_Store),

	ClearStencilDontLoadDepth_StoreStencilNotDepth = RTACTION_MAKE_MASK(DontLoad_DontStore, Clear_Store),

#undef RTACTION_MAKE_MASK
};

inline constexpr EDepthStencilTargetActions MakeDepthStencilTargetActions(const ERenderTargetActions Depth, const ERenderTargetActions Stencil)
{
	return (EDepthStencilTargetActions)(((uint8)Depth << (uint8)EDepthStencilTargetActions::DepthMask) | (uint8)Stencil);
}

inline ERenderTargetActions GetDepthActions(EDepthStencilTargetActions Action)
{
	return (ERenderTargetActions)((uint8)Action >> (uint8)EDepthStencilTargetActions::DepthMask);
}

inline ERenderTargetActions GetStencilActions(EDepthStencilTargetActions Action)
{
	return (ERenderTargetActions)((uint8)Action & ((1 << (uint8)EDepthStencilTargetActions::DepthMask) - 1));
}

struct FRHIRenderPassInfo
{
	struct FColorEntry
	{
		FRHITexture* RenderTarget;
		FRHITexture* ResolveTarget;
		int32 ArraySlice;
		uint8 MipIndex;
		ERenderTargetActions Action;
	};
	FColorEntry ColorRenderTargets[MaxSimultaneousRenderTargets];

	struct FDepthStencilEntry
	{
		FRHITexture* DepthStencilTarget;
		FRHITexture* ResolveTarget;
		EDepthStencilTargetActions Action;
		FExclusiveDepthStencil ExclusiveDepthStencil;
	};
	FDepthStencilEntry DepthStencilRenderTarget;

	// Parameters for resolving a multisampled image
	// When doing raster-only passes with no render targets bound to the pass, use DestRect to describe render area
	FResolveParams ResolveParameters;

	// Some RHIs can use a texture to control the sampling and/or shading resolution of different areas 
	FTextureRHIRef ShadingRateTexture = nullptr;
	EVRSRateCombiner ShadingRateTextureCombiner = VRSRB_Passthrough;

	// Some RHIs require a hint that occlusion queries will be used in this render pass
	uint32 NumOcclusionQueries = 0;
	bool bOcclusionQueries = false;

	// Some RHIs need to know if this render pass is going to be reading and writing to the same texture in the case of generating mip maps for partial resource transitions
	bool bGeneratingMips = false;

	// if this renderpass should be multiview, and if so how many views are required
	uint8 MultiViewCount = 0;

	// Hint for some RHI's that renderpass will have specific sub-passes 
	ESubpassHint SubpassHint = ESubpassHint::None;

	// TODO: Remove once FORT-162640 is solved
	bool bTooManyUAVs = false;


	// Color, no depth, optional resolve, optional mip, optional array slice
	explicit FRHIRenderPassInfo(FRHITexture* ColorRT, ERenderTargetActions ColorAction, FRHITexture* ResolveRT = nullptr, uint8 InMipIndex = 0, int32 InArraySlice = -1)
	{
		check(ColorRT);
		ColorRenderTargets[0].RenderTarget = ColorRT;
		ColorRenderTargets[0].ResolveTarget = ResolveRT;
		ColorRenderTargets[0].ArraySlice = InArraySlice;
		ColorRenderTargets[0].MipIndex = InMipIndex;
		ColorRenderTargets[0].Action = ColorAction;
		DepthStencilRenderTarget.DepthStencilTarget = nullptr;
		DepthStencilRenderTarget.Action = EDepthStencilTargetActions::DontLoad_DontStore;
		DepthStencilRenderTarget.ExclusiveDepthStencil = FExclusiveDepthStencil::DepthNop_StencilNop;
		DepthStencilRenderTarget.ResolveTarget = nullptr;
		bIsMSAA = ColorRT->GetNumSamples() > 1;
		FMemory::Memzero(&ColorRenderTargets[1], sizeof(FColorEntry) * (MaxSimultaneousRenderTargets - 1));
	}

	// Color MRTs, no depth
	explicit FRHIRenderPassInfo(int32 NumColorRTs, FRHITexture* ColorRTs[], ERenderTargetActions ColorAction)
	{
		check(NumColorRTs > 0);
		for (int32 Index = 0; Index < NumColorRTs; ++Index)
		{
			check(ColorRTs[Index]);
			ColorRenderTargets[Index].RenderTarget = ColorRTs[Index];
			ColorRenderTargets[Index].ResolveTarget = nullptr;
			ColorRenderTargets[Index].ArraySlice = -1;
			ColorRenderTargets[Index].MipIndex = 0;
			ColorRenderTargets[Index].Action = ColorAction;
		}
		DepthStencilRenderTarget.DepthStencilTarget = nullptr;
		DepthStencilRenderTarget.Action = EDepthStencilTargetActions::DontLoad_DontStore;
		DepthStencilRenderTarget.ExclusiveDepthStencil = FExclusiveDepthStencil::DepthNop_StencilNop;
		DepthStencilRenderTarget.ResolveTarget = nullptr;
		if (NumColorRTs < MaxSimultaneousRenderTargets)
		{
			FMemory::Memzero(&ColorRenderTargets[NumColorRTs], sizeof(FColorEntry) * (MaxSimultaneousRenderTargets - NumColorRTs));
		}
	}

	// Color MRTs, no depth
	explicit FRHIRenderPassInfo(int32 NumColorRTs, FRHITexture* ColorRTs[], ERenderTargetActions ColorAction, FRHITexture* ResolveTargets[])
	{
		check(NumColorRTs > 0);
		for (int32 Index = 0; Index < NumColorRTs; ++Index)
		{
			check(ColorRTs[Index]);
			ColorRenderTargets[Index].RenderTarget = ColorRTs[Index];
			ColorRenderTargets[Index].ResolveTarget = ResolveTargets[Index];
			ColorRenderTargets[Index].ArraySlice = -1;
			ColorRenderTargets[Index].MipIndex = 0;
			ColorRenderTargets[Index].Action = ColorAction;
		}
		DepthStencilRenderTarget.DepthStencilTarget = nullptr;
		DepthStencilRenderTarget.Action = EDepthStencilTargetActions::DontLoad_DontStore;
		DepthStencilRenderTarget.ExclusiveDepthStencil = FExclusiveDepthStencil::DepthNop_StencilNop;
		DepthStencilRenderTarget.ResolveTarget = nullptr;
		if (NumColorRTs < MaxSimultaneousRenderTargets)
		{
			FMemory::Memzero(&ColorRenderTargets[NumColorRTs], sizeof(FColorEntry) * (MaxSimultaneousRenderTargets - NumColorRTs));
		}
	}

	// Color MRTs and depth
	explicit FRHIRenderPassInfo(int32 NumColorRTs, FRHITexture* ColorRTs[], ERenderTargetActions ColorAction, FRHITexture* DepthRT, EDepthStencilTargetActions DepthActions, FExclusiveDepthStencil InEDS = FExclusiveDepthStencil::DepthWrite_StencilWrite)
	{
		check(NumColorRTs > 0);
		for (int32 Index = 0; Index < NumColorRTs; ++Index)
		{
			check(ColorRTs[Index]);
			ColorRenderTargets[Index].RenderTarget = ColorRTs[Index];
			ColorRenderTargets[Index].ResolveTarget = nullptr;
			ColorRenderTargets[Index].ArraySlice = -1;
			ColorRenderTargets[Index].MipIndex = 0;
			ColorRenderTargets[Index].Action = ColorAction;
		}
		check(DepthRT);
		DepthStencilRenderTarget.DepthStencilTarget = DepthRT;
		DepthStencilRenderTarget.ResolveTarget = nullptr;
		DepthStencilRenderTarget.Action = DepthActions;
		DepthStencilRenderTarget.ExclusiveDepthStencil = InEDS;
		bIsMSAA = DepthRT->GetNumSamples() > 1;
		if (NumColorRTs < MaxSimultaneousRenderTargets)
		{
			FMemory::Memzero(&ColorRenderTargets[NumColorRTs], sizeof(FColorEntry) * (MaxSimultaneousRenderTargets - NumColorRTs));
		}
	}

	// Color MRTs and depth
	explicit FRHIRenderPassInfo(int32 NumColorRTs, FRHITexture* ColorRTs[], ERenderTargetActions ColorAction, FRHITexture* ResolveRTs[], FRHITexture* DepthRT, EDepthStencilTargetActions DepthActions, FRHITexture* ResolveDepthRT, FExclusiveDepthStencil InEDS = FExclusiveDepthStencil::DepthWrite_StencilWrite)
	{
		check(NumColorRTs > 0);
		for (int32 Index = 0; Index < NumColorRTs; ++Index)
		{
			check(ColorRTs[Index]);
			ColorRenderTargets[Index].RenderTarget = ColorRTs[Index];
			ColorRenderTargets[Index].ResolveTarget = ResolveRTs[Index];
			ColorRenderTargets[Index].ArraySlice = -1;
			ColorRenderTargets[Index].MipIndex = 0;
			ColorRenderTargets[Index].Action = ColorAction;
		}
		check(DepthRT);
		DepthStencilRenderTarget.DepthStencilTarget = DepthRT;
		DepthStencilRenderTarget.ResolveTarget = ResolveDepthRT;
		DepthStencilRenderTarget.Action = DepthActions;
		DepthStencilRenderTarget.ExclusiveDepthStencil = InEDS;
		bIsMSAA = DepthRT->GetNumSamples() > 1;
		if (NumColorRTs < MaxSimultaneousRenderTargets)
		{
			FMemory::Memzero(&ColorRenderTargets[NumColorRTs], sizeof(FColorEntry) * (MaxSimultaneousRenderTargets - NumColorRTs));
		}
	}

	// Depth, no color
	explicit FRHIRenderPassInfo(FRHITexture* DepthRT, EDepthStencilTargetActions DepthActions, FRHITexture* ResolveDepthRT = nullptr, FExclusiveDepthStencil InEDS = FExclusiveDepthStencil::DepthWrite_StencilWrite)
	{
		check(DepthRT);
		DepthStencilRenderTarget.DepthStencilTarget = DepthRT;
		DepthStencilRenderTarget.ResolveTarget = ResolveDepthRT;
		DepthStencilRenderTarget.Action = DepthActions;
		DepthStencilRenderTarget.ExclusiveDepthStencil = InEDS;
		bIsMSAA = DepthRT->GetNumSamples() > 1;
		FMemory::Memzero(ColorRenderTargets, sizeof(FColorEntry) * MaxSimultaneousRenderTargets);
	}

	// Depth, no color, occlusion queries
	explicit FRHIRenderPassInfo(FRHITexture* DepthRT, uint32 InNumOcclusionQueries, EDepthStencilTargetActions DepthActions, FRHITexture* ResolveDepthRT = nullptr, FExclusiveDepthStencil InEDS = FExclusiveDepthStencil::DepthWrite_StencilWrite)
		: NumOcclusionQueries(InNumOcclusionQueries)
		, bOcclusionQueries(true)
	{
		check(DepthRT);
		DepthStencilRenderTarget.DepthStencilTarget = DepthRT;
		DepthStencilRenderTarget.ResolveTarget = ResolveDepthRT;
		DepthStencilRenderTarget.Action = DepthActions;
		DepthStencilRenderTarget.ExclusiveDepthStencil = InEDS;
		bIsMSAA = DepthRT->GetNumSamples() > 1;
		FMemory::Memzero(ColorRenderTargets, sizeof(FColorEntry) * MaxSimultaneousRenderTargets);
	}

	// Color and depth
	explicit FRHIRenderPassInfo(FRHITexture* ColorRT, ERenderTargetActions ColorAction, FRHITexture* DepthRT, EDepthStencilTargetActions DepthActions, FExclusiveDepthStencil InEDS = FExclusiveDepthStencil::DepthWrite_StencilWrite)
	{
		check(ColorRT);
		ColorRenderTargets[0].RenderTarget = ColorRT;
		ColorRenderTargets[0].ResolveTarget = nullptr;
		ColorRenderTargets[0].ArraySlice = -1;
		ColorRenderTargets[0].MipIndex = 0;
		ColorRenderTargets[0].Action = ColorAction;
		bIsMSAA = ColorRT->GetNumSamples() > 1;
		check(DepthRT);
		DepthStencilRenderTarget.DepthStencilTarget = DepthRT;
		DepthStencilRenderTarget.ResolveTarget = nullptr;
		DepthStencilRenderTarget.Action = DepthActions;
		DepthStencilRenderTarget.ExclusiveDepthStencil = InEDS;
		FMemory::Memzero(&ColorRenderTargets[1], sizeof(FColorEntry) * (MaxSimultaneousRenderTargets - 1));
	}

	// Color and depth with resolve
	explicit FRHIRenderPassInfo(FRHITexture* ColorRT, ERenderTargetActions ColorAction, FRHITexture* ResolveColorRT,
		FRHITexture* DepthRT, EDepthStencilTargetActions DepthActions, FRHITexture* ResolveDepthRT, FExclusiveDepthStencil InEDS = FExclusiveDepthStencil::DepthWrite_StencilWrite)
	{
		check(ColorRT);
		ColorRenderTargets[0].RenderTarget = ColorRT;
		ColorRenderTargets[0].ResolveTarget = ResolveColorRT;
		ColorRenderTargets[0].ArraySlice = -1;
		ColorRenderTargets[0].MipIndex = 0;
		ColorRenderTargets[0].Action = ColorAction;
		bIsMSAA = ColorRT->GetNumSamples() > 1;
		check(DepthRT);
		DepthStencilRenderTarget.DepthStencilTarget = DepthRT;
		DepthStencilRenderTarget.ResolveTarget = ResolveDepthRT;
		DepthStencilRenderTarget.Action = DepthActions;
		DepthStencilRenderTarget.ExclusiveDepthStencil = InEDS;
		FMemory::Memzero(&ColorRenderTargets[1], sizeof(FColorEntry) * (MaxSimultaneousRenderTargets - 1));
	}

	// Color and depth with resolve and optional sample density
	explicit FRHIRenderPassInfo(FRHITexture* ColorRT, ERenderTargetActions ColorAction, FRHITexture* ResolveColorRT,
		FRHITexture* DepthRT, EDepthStencilTargetActions DepthActions, FRHITexture* ResolveDepthRT, 
		FRHITexture* InShadingRateTexture, EVRSRateCombiner InShadingRateTextureCombiner,
		FExclusiveDepthStencil InEDS = FExclusiveDepthStencil::DepthWrite_StencilWrite)
	{
		check(ColorRT);
		ColorRenderTargets[0].RenderTarget = ColorRT;
		ColorRenderTargets[0].ResolveTarget = ResolveColorRT;
		ColorRenderTargets[0].ArraySlice = -1;
		ColorRenderTargets[0].MipIndex = 0;
		ColorRenderTargets[0].Action = ColorAction;
		bIsMSAA = ColorRT->GetNumSamples() > 1;
		check(DepthRT);
		DepthStencilRenderTarget.DepthStencilTarget = DepthRT;
		DepthStencilRenderTarget.ResolveTarget = ResolveDepthRT;
		DepthStencilRenderTarget.Action = DepthActions;
		DepthStencilRenderTarget.ExclusiveDepthStencil = InEDS;
		ShadingRateTexture = InShadingRateTexture;
		ShadingRateTextureCombiner = InShadingRateTextureCombiner;
		FMemory::Memzero(&ColorRenderTargets[1], sizeof(FColorEntry) * (MaxSimultaneousRenderTargets - 1));
	}

	enum ENoRenderTargets
	{
		NoRenderTargets,
	};
	explicit FRHIRenderPassInfo(ENoRenderTargets Dummy)
	{
		(void)Dummy;
		FMemory::Memzero(*this);
	}

	inline int32 GetNumColorRenderTargets() const
	{
		int32 ColorIndex = 0;
		for (; ColorIndex < MaxSimultaneousRenderTargets; ++ColorIndex)
		{
			const FColorEntry& Entry = ColorRenderTargets[ColorIndex];
			if (!Entry.RenderTarget)
			{
				break;
			}
		}

		return ColorIndex;
	}

	explicit FRHIRenderPassInfo()
	{
		FMemory::Memzero(*this);
	}

	inline bool IsMSAA() const
	{
		return bIsMSAA;
	}

	FGraphicsPipelineRenderTargetsInfo ExtractRenderTargetsInfo() const
	{
		FGraphicsPipelineRenderTargetsInfo RenderTargetsInfo;

		RenderTargetsInfo.NumSamples = 1;
		int32 RenderTargetIndex = 0;

		for (; RenderTargetIndex < MaxSimultaneousRenderTargets; ++RenderTargetIndex)
		{
			FRHITexture* RenderTarget = ColorRenderTargets[RenderTargetIndex].RenderTarget;
			if (!RenderTarget)
			{
				break;
			}

			RenderTargetsInfo.RenderTargetFormats[RenderTargetIndex] = (uint8)RenderTarget->GetFormat();
			RenderTargetsInfo.RenderTargetFlags[RenderTargetIndex] = RenderTarget->GetFlags();
			RenderTargetsInfo.NumSamples |= RenderTarget->GetNumSamples();
		}

		RenderTargetsInfo.RenderTargetsEnabled = RenderTargetIndex;
		for (; RenderTargetIndex < MaxSimultaneousRenderTargets; ++RenderTargetIndex)
		{
			RenderTargetsInfo.RenderTargetFormats[RenderTargetIndex] = PF_Unknown;
		}

		if (DepthStencilRenderTarget.DepthStencilTarget)
		{
			RenderTargetsInfo.DepthStencilTargetFormat = DepthStencilRenderTarget.DepthStencilTarget->GetFormat();
			RenderTargetsInfo.DepthStencilTargetFlag = DepthStencilRenderTarget.DepthStencilTarget->GetFlags();
			RenderTargetsInfo.NumSamples |= DepthStencilRenderTarget.DepthStencilTarget->GetNumSamples();
		}
		else
		{
			RenderTargetsInfo.DepthStencilTargetFormat = PF_Unknown;
		}

		const ERenderTargetActions DepthActions = GetDepthActions(DepthStencilRenderTarget.Action);
		const ERenderTargetActions StencilActions = GetStencilActions(DepthStencilRenderTarget.Action);
		RenderTargetsInfo.DepthTargetLoadAction = GetLoadAction(DepthActions);
		RenderTargetsInfo.DepthTargetStoreAction = GetStoreAction(DepthActions);
		RenderTargetsInfo.StencilTargetLoadAction = GetLoadAction(StencilActions);
		RenderTargetsInfo.StencilTargetStoreAction = GetStoreAction(StencilActions);
		RenderTargetsInfo.DepthStencilAccess = DepthStencilRenderTarget.ExclusiveDepthStencil;

		RenderTargetsInfo.MultiViewCount = MultiViewCount;
		RenderTargetsInfo.bHasFragmentDensityAttachment = ShadingRateTexture != nullptr;

		return RenderTargetsInfo;
	}

#if !(UE_BUILD_SHIPPING || UE_BUILD_TEST)
	RHI_API void Validate() const;
#else
	RHI_API void Validate() const {}
#endif
	RHI_API void ConvertToRenderTargetsInfo(FRHISetRenderTargetsInfo& OutRTInfo) const;

#if 0 // FORT-162640
	FRHIRenderPassInfo& operator = (const FRHIRenderPassInfo& In)
	{
		FMemory::Memcpy(*this, In);
		return *this;
	}
#endif

	bool bIsMSAA = false;

private:
	RHI_API void OnVerifyNumUAVsFailed(int32 InNumUAVs);
};

/** Descriptor used to create a texture resource */
struct RHI_API FRHITextureCreateInfo
{
	static FRHITextureCreateInfo Create2D(
		FIntPoint InExtent,
		EPixelFormat InFormat,
		FClearValueBinding InClearValue,
		ETextureCreateFlags InFlags,
		uint8 InNumMips = 1,
		uint8 InNumSamples = 1)
	{
		return FRHITextureCreateInfo(ETextureDimension::Texture2D, InFlags, InFormat, InExtent, InClearValue, 1, 1, InNumMips, InNumSamples);
	}

	static FRHITextureCreateInfo Create2DArray(
		FIntPoint InExtent,
		EPixelFormat InFormat,
		FClearValueBinding InClearValue,
		ETextureCreateFlags InFlags,
		uint16 InArraySize,
		uint8 InNumMips = 1,
		uint8 InNumSamples = 1)
	{
		return FRHITextureCreateInfo(ETextureDimension::Texture2DArray, InFlags, InFormat, InExtent, InClearValue, 1, InArraySize, InNumMips, InNumSamples);
	}

	static FRHITextureCreateInfo Create3D(
		FIntVector InSize,
		EPixelFormat InFormat,
		FClearValueBinding InClearValue,
		ETextureCreateFlags InFlags,
		uint8 InNumMips = 1)
	{
		checkf(InSize.Z >= 0 && InSize.Z <= TNumericLimits<uint16>::Max(), TEXT("Depth parameter (InSize.Z) exceeds valid range"));
		return FRHITextureCreateInfo(ETextureDimension::Texture3D, InFlags, InFormat, FIntPoint(InSize.X, InSize.Y), InClearValue, (uint16)InSize.Z, 1, InNumMips);
	}

	static FRHITextureCreateInfo CreateCube(
		uint32 InSizeInPixels,
		EPixelFormat InFormat,
		FClearValueBinding InClearValue,
		ETextureCreateFlags InFlags,
		uint8 InNumMips = 1,
		uint8 InNumSamples = 1)
	{
		return FRHITextureCreateInfo(ETextureDimension::TextureCube, InFlags, InFormat, FIntPoint(InSizeInPixels, InSizeInPixels), InClearValue, 1, 1, InNumMips, InNumSamples);
	}

	static FRHITextureCreateInfo CreateCubeArray(
		uint32 InSizeInPixels,
		EPixelFormat InFormat,
		FClearValueBinding InClearValue,
		ETextureCreateFlags InFlags,
		uint16 InArraySize,
		uint8 InNumMips = 1,
		uint8 InNumSamples = 1)
	{
		return FRHITextureCreateInfo(ETextureDimension::TextureCubeArray, InFlags, InFormat, FIntPoint(InSizeInPixels, InSizeInPixels), InClearValue, 1, InArraySize, InNumMips, InNumSamples);
	}

	FRHITextureCreateInfo() = default;
	FRHITextureCreateInfo(
		ETextureDimension InDimension,
		ETextureCreateFlags InFlags,
		EPixelFormat InFormat,
		FIntPoint InExtent,
		FClearValueBinding InClearValue,
		uint16 InDepth = 1,
		uint16 InArraySize = 1,
		uint8 InNumMips = 1,
		uint8 InNumSamples = 1)
		: ClearValue(InClearValue)
		, Dimension(InDimension)
		, Flags(InFlags)
		, Format(InFormat)
		, Extent(InExtent)
		, Depth(InDepth)
		, ArraySize(InArraySize)
		, NumMips(InNumMips)
		, NumSamples(InNumSamples)
	{}

	bool operator == (const FRHITextureCreateInfo& Other) const
	{
		return Dimension == Other.Dimension
			&& Flags == Other.Flags
			&& Format == Other.Format
			&& UAVFormat == Other.UAVFormat
			&& Extent == Other.Extent
			&& Depth == Other.Depth
			&& ArraySize == Other.ArraySize
			&& NumMips == Other.NumMips
			&& NumSamples == Other.NumSamples
			&& ClearValue == Other.ClearValue;
	}

	bool operator != (const FRHITextureCreateInfo& Other) const
	{
		return !(*this == Other);
	}

	bool IsTexture2D() const
	{
		return Dimension == ETextureDimension::Texture2D || Dimension == ETextureDimension::Texture2DArray;
	}

	bool IsTexture3D() const
	{
		return Dimension == ETextureDimension::Texture3D;
	}

	bool IsTextureCube() const
	{
		return Dimension == ETextureDimension::TextureCube || Dimension == ETextureDimension::TextureCubeArray;
	}

	bool IsTextureArray() const
	{
		return Dimension == ETextureDimension::Texture2DArray || Dimension == ETextureDimension::TextureCubeArray;
	}

	bool IsMipChain() const
	{
		return NumMips > 1;
	}

	bool IsMultisample() const
	{
		return NumSamples > 1;
	}

	FIntVector GetSize() const
	{
		return FIntVector(Extent.X, Extent.Y, Depth);
	}

	void Reset()
	{
		// Usually we don't want to propagate MSAA samples.
		NumSamples = 1;

		// Remove UAV flag for textures that don't need it (some formats are incompatible).
		Flags |= TexCreate_RenderTargetable;
		Flags &= ~(TexCreate_UAV | TexCreate_ResolveTargetable | TexCreate_DepthStencilResolveTarget);
	}

	/** Returns whether this descriptor conforms to requirements. */
	inline bool IsValid() const
	{
		return FRHITextureCreateInfo::Validate(*this, /* Name = */ TEXT(""), /* bFatal = */ false);
	}

	/** Clear value to use when fast-clearing the texture. */
	FClearValueBinding ClearValue;

	/** Texture dimension to use when creating the RHI texture. */
	ETextureDimension Dimension = ETextureDimension::Texture2D;

	/** Texture flags passed on to RHI texture. */
	ETextureCreateFlags Flags = TexCreate_None;

	/** Pixel format used to create RHI texture. */
	EPixelFormat Format = PF_Unknown;

	/** Texture format used when creating the UAV. PF_Unknown means to use the default one (same as Format). */
	EPixelFormat UAVFormat = PF_Unknown;

	/** Extent of the texture in x and y. */
	FIntPoint Extent = FIntPoint(1, 1);

	/** Depth of the texture if the dimension is 3D. */
	uint16 Depth = 1;

	/** The number of array elements in the texture. (Keep at 1 if dimension is 3D). */
	uint16 ArraySize = 1;

	/** Number of mips in the texture mip-map chain. */
	uint8 NumMips = 1;

	/** Number of samples in the texture. >1 for MSAA. */
	uint8 NumSamples = 1;

	/** Check the validity. */
	static bool CheckValidity(const FRHITextureCreateInfo& Desc, const TCHAR* Name)
	{
		return FRHITextureCreateInfo::Validate(Desc, Name, /* bFatal = */ true);
	}

private:
	static bool Validate(const FRHITextureCreateInfo& Desc, const TCHAR* Name, bool bFatal);
};

/** Used to specify a texture metadata plane when creating a view. */
enum class ERHITextureMetaDataAccess : uint8
{
	/** The primary plane is used with default compression behavior. */
	None = 0,

	/** The primary plane is used without decompressing it. */
	CompressedSurface,

	/** The depth plane is used with default compression behavior. */
	Depth,

	/** The stencil plane is used with default compression behavior. */
	Stencil,

	/** The HTile plane is used. */
	HTile,

	/** the FMask plane is used. */
	FMask,

	/** the CMask plane is used. */
	CMask
};

enum ERHITextureSRVOverrideSRGBType
{
	SRGBO_Default,
	SRGBO_ForceDisable,
};

struct FRHITextureSRVCreateInfo
{
	explicit FRHITextureSRVCreateInfo(uint8 InMipLevel = 0u, uint8 InNumMipLevels = 1u, EPixelFormat InFormat = PF_Unknown)
		: Format(InFormat)
		, MipLevel(InMipLevel)
		, NumMipLevels(InNumMipLevels)
		, SRGBOverride(SRGBO_Default)
		, FirstArraySlice(0)
		, NumArraySlices(0)
	{}

	explicit FRHITextureSRVCreateInfo(uint8 InMipLevel, uint8 InNumMipLevels, uint32 InFirstArraySlice, uint32 InNumArraySlices, EPixelFormat InFormat = PF_Unknown)
		: Format(InFormat)
		, MipLevel(InMipLevel)
		, NumMipLevels(InNumMipLevels)
		, SRGBOverride(SRGBO_Default)
		, FirstArraySlice(InFirstArraySlice)
		, NumArraySlices(InNumArraySlices)
	{}

	/** View the texture with a different format. Leave as PF_Unknown to use original format. Useful when sampling stencil */
	EPixelFormat Format;

	/** Specify the mip level to use. Useful when rendering to one mip while sampling from another */
	uint8 MipLevel;

	/** Create a view to a single, or multiple mip levels */
	uint8 NumMipLevels;

	/** Potentially override the texture's sRGB flag */
	ERHITextureSRVOverrideSRGBType SRGBOverride;

	/** Specify first array slice index. By default 0. */
	uint32 FirstArraySlice;

	/** Specify number of array slices. If FirstArraySlice and NumArraySlices are both zero, the SRV is created for all array slices. By default 0. */
	uint32 NumArraySlices;

	/** Specify the metadata plane to use when creating a view. */
	ERHITextureMetaDataAccess MetaData = ERHITextureMetaDataAccess::None;

	FORCEINLINE bool operator==(const FRHITextureSRVCreateInfo& Other)const
	{
		return (
			Format == Other.Format &&
			MipLevel == Other.MipLevel &&
			NumMipLevels == Other.NumMipLevels &&
			SRGBOverride == Other.SRGBOverride &&
			FirstArraySlice == Other.FirstArraySlice &&
			NumArraySlices == Other.NumArraySlices &&
			MetaData == Other.MetaData);
	}

	FORCEINLINE bool operator!=(const FRHITextureSRVCreateInfo& Other)const
	{
		return !(*this == Other);
	}
};

FORCEINLINE uint32 GetTypeHash(const FRHITextureSRVCreateInfo& Var)
{
	uint32 Hash0 = uint32(Var.Format) | uint32(Var.MipLevel) << 8 | uint32(Var.NumMipLevels) << 16 | uint32(Var.SRGBOverride) << 24;
	return HashCombine(HashCombine(GetTypeHash(Hash0), GetTypeHash(Var.FirstArraySlice)), GetTypeHash(Var.NumArraySlices));
}

struct FRHITextureUAVCreateInfo
{
public:
	FRHITextureUAVCreateInfo() = default;

	explicit FRHITextureUAVCreateInfo(uint8 InMipLevel, EPixelFormat InFormat = PF_Unknown, uint16 InFirstArraySlice = 0, uint16 InNumArraySlices = 0)
		: Format(InFormat)
		, MipLevel(InMipLevel)
		, FirstArraySlice(InFirstArraySlice)
		, NumArraySlices(InNumArraySlices)
	{}

	explicit FRHITextureUAVCreateInfo(ERHITextureMetaDataAccess InMetaData)
		: MetaData(InMetaData)
	{}

	FORCEINLINE bool operator==(const FRHITextureUAVCreateInfo& Other)const
	{
		return Format == Other.Format && MipLevel == Other.MipLevel && MetaData == Other.MetaData && FirstArraySlice == Other.FirstArraySlice && NumArraySlices == Other.NumArraySlices;
	}

	FORCEINLINE bool operator!=(const FRHITextureUAVCreateInfo& Other)const
	{
		return !(*this == Other);
	}

	EPixelFormat Format = PF_Unknown;
	uint8 MipLevel = 0;
	uint16 FirstArraySlice = 0;
	uint16 NumArraySlices = 0;	// When 0, the default behavior will be used, e.g. all slices mapped.
	ERHITextureMetaDataAccess MetaData = ERHITextureMetaDataAccess::None;
};

/** Descriptor used to create a buffer resource */
struct FRHIBufferCreateInfo
{
	bool operator == (const FRHIBufferCreateInfo& Other) const
	{
		return (
			Size == Other.Size &&
			Stride == Other.Stride &&
			Usage == Other.Usage);
	}

	bool operator != (const FRHIBufferCreateInfo& Other) const
	{
		return !(*this == Other);
	}

	/** Total size of the buffer. */
	uint32 Size = 1;

	/** Stride in bytes */
	uint32 Stride = 1;

	/** Bitfields describing the uses of that buffer. */
	EBufferUsageFlags Usage = BUF_None;
};

struct FRHIBufferSRVCreateInfo
{
	explicit FRHIBufferSRVCreateInfo() = default;

	explicit FRHIBufferSRVCreateInfo(EPixelFormat InFormat)
		: Format(InFormat)
	{
		if (InFormat != PF_Unknown)
		{
			BytesPerElement = GPixelFormats[Format].BlockBytes;
		}
	}

	FORCEINLINE bool operator==(const FRHIBufferSRVCreateInfo& Other)const
	{
		return BytesPerElement == Other.BytesPerElement && Format == Other.Format;
	}

	FORCEINLINE bool operator!=(const FRHIBufferSRVCreateInfo& Other)const
	{
		return !(*this == Other);
	}

	/** Number of bytes per element. */
	uint32 BytesPerElement = 1;

	/** Encoding format for the element. */
	EPixelFormat Format = PF_Unknown;
};

struct FRHIBufferUAVCreateInfo
{
	FRHIBufferUAVCreateInfo() = default;

	explicit FRHIBufferUAVCreateInfo(EPixelFormat InFormat)
		: Format(InFormat)
	{}

	FORCEINLINE bool operator==(const FRHIBufferUAVCreateInfo& Other)const
	{
		return Format == Other.Format && bSupportsAtomicCounter == Other.bSupportsAtomicCounter && bSupportsAppendBuffer == Other.bSupportsAppendBuffer;
	}

	FORCEINLINE bool operator!=(const FRHIBufferUAVCreateInfo& Other)const
	{
		return !(*this == Other);
	}

	/** Number of bytes per element (used for typed buffers). */
	EPixelFormat Format = PF_Unknown;

	/** Whether the uav supports atomic counter or append buffer operations (used for structured buffers) */
	bool bSupportsAtomicCounter = false;
	bool bSupportsAppendBuffer = false;
};

class RHI_API FRHITextureViewCache
{
public:
	// Finds a UAV matching the descriptor in the cache or creates a new one and updates the cache.
	FRHIUnorderedAccessView* GetOrCreateUAV(FRHITexture* Texture, const FRHITextureUAVCreateInfo& CreateInfo);

	// Finds a SRV matching the descriptor in the cache or creates a new one and updates the cache.
	FRHIShaderResourceView* GetOrCreateSRV(FRHITexture* Texture, const FRHITextureSRVCreateInfo& CreateInfo);

	// Sets the debug name of the RHI view resources.
#if !(UE_BUILD_SHIPPING || UE_BUILD_TEST)
	void SetDebugName(const TCHAR* DebugName);
#else
	void SetDebugName(const TCHAR* DebugName) {}
#endif

private:
	TArray<TPair<FRHITextureUAVCreateInfo, FUnorderedAccessViewRHIRef>, TInlineAllocator<1>> UAVs;
	TArray<TPair<FRHITextureSRVCreateInfo, FShaderResourceViewRHIRef>, TInlineAllocator<1>> SRVs;
};

class RHI_API FRHIBufferViewCache
{
public:
	// Finds a UAV matching the descriptor in the cache or creates a new one and updates the cache.
	FRHIUnorderedAccessView* GetOrCreateUAV(FRHIBuffer* Buffer, const FRHIBufferUAVCreateInfo& CreateInfo);

	// Finds a SRV matching the descriptor in the cache or creates a new one and updates the cache.
	FRHIShaderResourceView* GetOrCreateSRV(FRHIBuffer* Buffer, const FRHIBufferSRVCreateInfo& CreateInfo);

	// Sets the debug name of the RHI view resources.
#if !(UE_BUILD_SHIPPING || UE_BUILD_TEST)
	void SetDebugName(const TCHAR* DebugName);
#else
	void SetDebugName(const TCHAR* DebugName) {}
#endif

private:
	TArray<TPair<FRHIBufferUAVCreateInfo, FUnorderedAccessViewRHIRef>, TInlineAllocator<1>> UAVs;
	TArray<TPair<FRHIBufferSRVCreateInfo, FShaderResourceViewRHIRef>, TInlineAllocator<1>> SRVs;
};<|MERGE_RESOLUTION|>--- conflicted
+++ resolved
@@ -172,19 +172,11 @@
 			{
 			}
 
-<<<<<<< HEAD
-	FORCEINLINE bool DeferDelete() const
-	{
-#if DISABLE_RHI_DEFFERED_DELETE
-		checkf(!GRHIValidationEnabled, TEXT("RHI validation is not supported when DISABLE_RHI_DEFERRED_DELETE flag is set."));
-		return false;
-=======
 			uint32 NumRefs			: 30;
 			uint32 MarkedForDelete	: 1;
 			uint32 Deleting			: 1;
 		};
 		std::atomic<FPacked> Packed = {};
->>>>>>> 6bbb88c8
 #else
 		std::atomic_int NumRefs = { 0 };
 		std::atomic_bool MarkedForDelete = { 0 };
@@ -466,143 +458,9 @@
 	{
 		DepthAccess = ERHIAccess::None;
 
-<<<<<<< HEAD
-class FExclusiveDepthStencil
-{
-public:
-	enum Type
-	{
-		// don't use those directly, use the combined versions below
-		// 4 bits are used for depth and 4 for stencil to make the hex value readable and non overlapping
-		DepthNop = 0x00,
-		DepthRead = 0x01,
-		DepthWrite = 0x02,
-		DepthMask = 0x0f,
-		StencilNop = 0x00,
-		StencilRead = 0x10,
-		StencilWrite = 0x20,
-		StencilMask = 0xf0,
-
-		// use those:
-		DepthNop_StencilNop = DepthNop + StencilNop,
-		DepthRead_StencilNop = DepthRead + StencilNop,
-		DepthWrite_StencilNop = DepthWrite + StencilNop,
-		DepthNop_StencilRead = DepthNop + StencilRead,
-		DepthRead_StencilRead = DepthRead + StencilRead,
-		DepthWrite_StencilRead = DepthWrite + StencilRead,
-		DepthNop_StencilWrite = DepthNop + StencilWrite,
-		DepthRead_StencilWrite = DepthRead + StencilWrite,
-		DepthWrite_StencilWrite = DepthWrite + StencilWrite,
-	};
-
-private:
-	Type Value;
-
-public:
-	// constructor
-	FExclusiveDepthStencil(Type InValue = DepthNop_StencilNop)
-		: Value(InValue)
-	{
-	}
-
-	inline bool IsUsingDepthStencil() const
-	{
-		return Value != DepthNop_StencilNop;
-	}
-	inline bool IsUsingDepth() const
-	{
-		return (ExtractDepth() != DepthNop);
-	}
-	inline bool IsUsingStencil() const
-	{
-		return (ExtractStencil() != StencilNop);
-	}
-	inline bool IsDepthWrite() const
-	{
-		return ExtractDepth() == DepthWrite;
-	}
-	inline bool IsDepthRead() const
-	{
-		return ExtractDepth() == DepthRead;
-	}
-	inline bool IsStencilWrite() const
-	{
-		return ExtractStencil() == StencilWrite;
-	}
-	inline bool IsStencilRead() const
-	{
-		return ExtractStencil() == StencilRead;
-	}
-
-	inline bool IsAnyWrite() const
-	{
-		return IsDepthWrite() || IsStencilWrite();
-	}
-
-	inline void SetDepthWrite()
-	{
-		Value = (Type)(ExtractStencil() | DepthWrite);
-	}
-	inline void SetStencilWrite()
-	{
-		Value = (Type)(ExtractDepth() | StencilWrite);
-	}
-	inline void SetDepthStencilWrite(bool bDepth, bool bStencil)
-	{
-		Value = DepthNop_StencilNop;
-
-		if (bDepth)
-		{
-			SetDepthWrite();
-		}
-		if (bStencil)
-		{
-			SetStencilWrite();
-		}
-	}
-	bool operator==(const FExclusiveDepthStencil& rhs) const
-	{
-		return Value == rhs.Value;
-	}
-
-	bool operator != (const FExclusiveDepthStencil& RHS) const
-	{
-		return Value != RHS.Value;
-	}
-
-	inline bool IsValid(FExclusiveDepthStencil& Current) const
-	{
-		Type Depth = ExtractDepth();
-
-		if (Depth != DepthNop && Depth != Current.ExtractDepth())
-		{
-			return false;
-		}
-
-		Type Stencil = ExtractStencil();
-
-		if (Stencil != StencilNop && Stencil != Current.ExtractStencil())
-		{
-			return false;
-		}
-
-		return true;
-	}
-
-	inline void GetAccess(ERHIAccess& DepthAccess, ERHIAccess& StencilAccess) const
-	{
-		DepthAccess = ERHIAccess::None;
-
-		// SRV access is allowed whilst a depth stencil target is "readable".
-		constexpr ERHIAccess DSVReadOnlyMask =
-			ERHIAccess::DSVRead |
-			ERHIAccess::SRVGraphics |
-			ERHIAccess::SRVCompute;
-=======
 		// SRV access is allowed whilst a depth stencil target is "readable".
 		constexpr ERHIAccess DSVReadOnlyMask =
 			ERHIAccess::DSVRead;
->>>>>>> 6bbb88c8
 
 		// If write access is required, only the depth block can access the resource.
 		constexpr ERHIAccess DSVReadWriteMask =
@@ -752,10 +610,7 @@
 class FRHIDepthStencilState : public FRHIResource
 {
 public:
-<<<<<<< HEAD
-=======
 	FRHIDepthStencilState() : FRHIResource(RRT_DepthStencilState) {}
->>>>>>> 6bbb88c8
 #if ENABLE_RHI_VALIDATION
 	FExclusiveDepthStencil ActualDSMode;
 #endif
@@ -913,8 +768,6 @@
 
 class FRHIGraphicsPipelineState : public FRHIResource 
 {
-<<<<<<< HEAD
-=======
 public:
 	FRHIGraphicsPipelineState() : FRHIResource(RRT_GraphicsPipelineState) {}
 
@@ -924,17 +777,12 @@
 private:
 	uint64 SortKey = 0;
 
->>>>>>> 6bbb88c8
 #if ENABLE_RHI_VALIDATION
 	friend class FValidationContext;
 	friend class FValidationRHI;
 	FExclusiveDepthStencil DSMode;
 #endif
 };
-<<<<<<< HEAD
-class FRHIComputePipelineState : public FRHIResource {};
-class FRHIRayTracingPipelineState : public FRHIResource {};
-=======
 class FRHIComputePipelineState : public FRHIResource
 {
 public:
@@ -945,7 +793,6 @@
 public:
 	FRHIRayTracingPipelineState() : FRHIResource(RRT_RayTracingPipelineState) {}
 };
->>>>>>> 6bbb88c8
 
 //
 // Buffers
@@ -961,26 +808,7 @@
 /** Data structure to store information about resource parameter in a shader parameter structure. */
 struct FRHIUniformBufferResource
 {
-<<<<<<< HEAD
-public:
-	static const uint16 kInvalidOffset = TNumericLimits<uint16>::Max();
-
-	/** Data structure to store information about resource parameter in a shader parameter structure. */
-	struct FResourceParameter
-	{
-		DECLARE_EXPORTED_TYPE_LAYOUT(FResourceParameter, RHI_API, NonVirtual);
-	public:
-		friend inline FArchive& operator<<(FArchive& Ar, FResourceParameter& Ref)
-		{
-			uint8 Type = (uint8)Ref.MemberType;
-			Ar << Ref.MemberOffset;
-			Ar << Type;
-			Ref.MemberType = (EUniformBufferBaseType)Type;
-			return Ar;
-		}
-=======
 	DECLARE_EXPORTED_TYPE_LAYOUT(FRHIUniformBufferResource, RHI_API, NonVirtual);
->>>>>>> 6bbb88c8
 
 	/** Byte offset to each resource in the uniform buffer memory. */
 	LAYOUT_FIELD(uint16, MemberOffset);
@@ -1062,13 +890,6 @@
 		Hash = TmpHash;
 	}
 
-<<<<<<< HEAD
-	FRHIUniformBufferLayout() = default;
-
-	explicit FRHIUniformBufferLayout(const TCHAR* InName)
-		: Name(InName)
-	{}
-=======
 	void CopyFrom(const FRHIUniformBufferLayoutInitializer& Source)
 	{
 		ConstantBufferSize = Source.ConstantBufferSize;
@@ -1083,7 +904,6 @@
 	{
 		return Name;
 	}
->>>>>>> 6bbb88c8
 
 	bool HasRenderTargets() const
 	{
@@ -1095,24 +915,6 @@
 		return bHasNonGraphOutputs;
 	}
 
-<<<<<<< HEAD
-	const FMemoryImageString& GetDebugName() const
-	{
-		return Name;
-	}
-
-	bool HasRenderTargets() const
-	{
-		return RenderTargetsOffset != kInvalidOffset;
-	}
-
-	bool HasExternalOutputs() const
-	{
-		return bHasNonGraphOutputs;
-	}
-
-=======
->>>>>>> 6bbb88c8
 	bool HasStaticSlot() const
 	{
 		return IsUniformBufferStaticSlotValid(StaticSlot);
@@ -1124,10 +926,7 @@
 		Ar << Ref.StaticSlot;
 		Ar << Ref.RenderTargetsOffset;
 		Ar << Ref.bHasNonGraphOutputs;
-<<<<<<< HEAD
-=======
 		Ar << Ref.BindingFlags;
->>>>>>> 6bbb88c8
 		Ar << Ref.Resources;
 		Ar << Ref.GraphResources;
 		Ar << Ref.GraphTextures;
@@ -1168,54 +967,18 @@
 public:
 	/** The size of the constant buffer in bytes. */
 	LAYOUT_FIELD_INITIALIZED(uint32, ConstantBufferSize, 0);
-<<<<<<< HEAD
-=======
 
 	/** The render target binding slots offset, if it exists. */
 	LAYOUT_FIELD_INITIALIZED(uint16, RenderTargetsOffset, kUniformBufferInvalidOffset);
->>>>>>> 6bbb88c8
 
 	/** The static slot (if applicable). */
 	LAYOUT_FIELD_INITIALIZED(FUniformBufferStaticSlot, StaticSlot, MAX_UNIFORM_BUFFER_STATIC_SLOTS);
 
-<<<<<<< HEAD
-	/** The render target binding slots offset, if it exists. */
-	LAYOUT_FIELD_INITIALIZED(uint16, RenderTargetsOffset, kInvalidOffset);
+	/** The binding flags describing how this resource can be bound to the RHI. */
+	LAYOUT_FIELD_INITIALIZED(EUniformBufferBindingFlags, BindingFlags, EUniformBufferBindingFlags::Shader);
 
 	/** Whether this layout may contain non-render-graph outputs (e.g. RHI UAVs). */
 	LAYOUT_FIELD_INITIALIZED(bool, bHasNonGraphOutputs, false);
-
-	/** The list of all resource inlined into the shader parameter structure. */
-	LAYOUT_FIELD(TMemoryImageArray<FResourceParameter>, Resources);
-
-	/** The list of all RDG resource references inlined into the shader parameter structure. */
-	LAYOUT_FIELD(TMemoryImageArray<FResourceParameter>, GraphResources);
-
-	/** The list of all RDG texture references inlined into the shader parameter structure. */
-	LAYOUT_FIELD(TMemoryImageArray<FResourceParameter>, GraphTextures);
-
-	/** The list of all RDG buffer references inlined into the shader parameter structure. */
-	LAYOUT_FIELD(TMemoryImageArray<FResourceParameter>, GraphBuffers);
-
-	/** The list of all RDG uniform buffer references inlined into the shader parameter structure. */
-	LAYOUT_FIELD(TMemoryImageArray<FResourceParameter>, GraphUniformBuffers);
-
-	/** The list of all non-RDG uniform buffer references inlined into the shader parameter structure. */
-	LAYOUT_FIELD(TMemoryImageArray<FResourceParameter>, UniformBuffers);
-
-	LAYOUT_MUTABLE_FIELD_INITIALIZED(int32, NumUsesForDebugging, 0);
-
-private:
-	// for debugging / error message
-	LAYOUT_FIELD(FMemoryImageString, Name);
-	LAYOUT_FIELD_INITIALIZED(uint32, Hash, 0);
-=======
-	/** The binding flags describing how this resource can be bound to the RHI. */
-	LAYOUT_FIELD_INITIALIZED(EUniformBufferBindingFlags, BindingFlags, EUniformBufferBindingFlags::Shader);
-
-	/** Whether this layout may contain non-render-graph outputs (e.g. RHI UAVs). */
-	LAYOUT_FIELD_INITIALIZED(bool, bHasNonGraphOutputs, false);
->>>>>>> 6bbb88c8
 };
 
 /** Compare two uniform buffer layout initializers. */
@@ -1364,22 +1127,11 @@
 		return LayoutConstantBufferSize;
 	}
 	const FRHIUniformBufferLayout& GetLayout() const { return *Layout; }
-<<<<<<< HEAD
-
-	bool IsGlobal() const
-	{
-		return IsUniformBufferStaticSlotValid(Layout->StaticSlot);
-	}
-=======
 	const FRHIUniformBufferLayout* GetLayoutPtr() const { return Layout; }
->>>>>>> 6bbb88c8
 
 #if VALIDATE_UNIFORM_BUFFER_LIFETIME
 	mutable int32 NumMeshCommandReferencesForDebugging = 0;
 #endif
-
-	virtual int32 GetPatchingFrameNumber() const { return -1; }
-	virtual void SetPatchingFrameNumber(int32 FrameNumber) { }
 
 private:
 	/** Layout of the uniform buffer. */
@@ -1388,11 +1140,7 @@
 	uint32 LayoutConstantBufferSize;
 };
 
-<<<<<<< HEAD
-class FRHIIndexBuffer : public FRHIResource
-=======
 class FRHIBuffer : public FRHIResource
->>>>>>> 6bbb88c8
 #if ENABLE_RHI_VALIDATION
 	, public RHIValidation::FBufferResource
 #endif
@@ -1415,17 +1163,8 @@
 	/** @return The stride in bytes of the buffer. */
 	uint32 GetStride() const { return Stride; }
 
-<<<<<<< HEAD
-class FRHIVertexBuffer : public FRHIResource
-#if ENABLE_RHI_VALIDATION
-	, public RHIValidation::FBufferResource
-#endif
-{
-public:
-=======
 	/** @return The usage flags used to create the buffer. */
 	EBufferUsageFlags GetUsage() const { return Usage; }
->>>>>>> 6bbb88c8
 
 	void SetName(const FName& InName) { BufferName = InName; }
 
@@ -1460,40 +1199,9 @@
 	FName BufferName;
 };
 
-<<<<<<< HEAD
-class FRHIStructuredBuffer : public FRHIResource
-#if ENABLE_RHI_VALIDATION
-	, public RHIValidation::FBufferResource
-#endif
-{
-public:
-
-	/** Initialization constructor. */
-	FRHIStructuredBuffer(uint32 InStride,uint32 InSize,uint32 InUsage)
-	: Stride(InStride)
-	, Size(InSize)
-	, Usage(InUsage)
-	{}
-
-	/** @return The stride in bytes of the structured buffer; must be 2 or 4. */
-	uint32 GetStride() const { return Stride; }
-
-	/** @return The number of bytes in the structured buffer. */
-	uint32 GetSize() const { return Size; }
-
-	/** @return The usage flags used to create the structured buffer. */
-	uint32 GetUsage() const { return Usage; }
-
-private:
-	uint32 Stride;
-	uint32 Size;
-	uint32 Usage;
-};
-=======
 UE_DEPRECATED(5.0, "FRHIIndexBuffer is deprecated, please use FRHIBuffer.")      typedef class FRHIBuffer FRHIIndexBuffer;
 UE_DEPRECATED(5.0, "FRHIVertexBuffer is deprecated, please use FRHIBuffer.")     typedef class FRHIBuffer FRHIVertexBuffer;
 UE_DEPRECATED(5.0, "FRHIStructuredBuffer is deprecated, please use FRHIBuffer.") typedef class FRHIBuffer FRHIStructuredBuffer;
->>>>>>> 6bbb88c8
 
 //
 // Textures
@@ -1527,14 +1235,9 @@
 public:
 	
 	/** Initialization constructor. */
-<<<<<<< HEAD
-	FRHITexture(uint32 InNumMips, uint32 InNumSamples, EPixelFormat InFormat, ETextureCreateFlags InFlags, FLastRenderTimeContainer* InLastRenderTime, const FClearValueBinding& InClearValue)
-		: ClearValue(InClearValue)
-=======
 	FRHITexture(ERHIResourceType InResourceType, uint32 InNumMips, uint32 InNumSamples, EPixelFormat InFormat, ETextureCreateFlags InFlags, const FClearValueBinding& InClearValue)
 		: FRHIResource(InResourceType)
 		, ClearValue(InClearValue)
->>>>>>> 6bbb88c8
 		, NumMips(InNumMips)
 		, NumSamples(InNumSamples)
 		, Format(InFormat)
@@ -1643,11 +1346,6 @@
 	{
 	}
 
-	FORCEINLINE_DEBUGGABLE void SetDefaultLastRenderTimeContainer()
-	{
-		LastRenderTime = DefaultLastRenderTime;
-	}
-
 	void SetName(const FName& InName)
 	{
 		TextureName = InName;
@@ -1710,12 +1408,7 @@
 	uint32 NumSamples;
 	EPixelFormat Format;
 	ETextureCreateFlags Flags;
-<<<<<<< HEAD
-	FLastRenderTimeContainer& LastRenderTime;
-	FLastRenderTimeContainer DefaultLastRenderTime;	
-=======
 	FLastRenderTimeContainer LastRenderTime;
->>>>>>> 6bbb88c8
 	FName TextureName;
 };
 
@@ -1724,13 +1417,8 @@
 public:
 	
 	/** Initialization constructor. */
-<<<<<<< HEAD
-	FRHITexture2D(uint32 InSizeX,uint32 InSizeY,uint32 InNumMips,uint32 InNumSamples,EPixelFormat InFormat,ETextureCreateFlags InFlags, const FClearValueBinding& InClearValue)
-	: FRHITexture(InNumMips, InNumSamples, InFormat, InFlags, NULL, InClearValue)
-=======
 	FRHITexture2D(uint32 InSizeX,uint32 InSizeY,uint32 InNumMips,uint32 InNumSamples,EPixelFormat InFormat,ETextureCreateFlags InFlags, const FClearValueBinding& InClearValue, ERHIResourceType InResourceTypeOverride = RRT_None)
 	: FRHITexture(InResourceTypeOverride != RRT_None ? InResourceTypeOverride : RRT_Texture2D, InNumMips, InNumSamples, InFormat, InFlags, InClearValue)
->>>>>>> 6bbb88c8
 	, SizeX(InSizeX)
 	, SizeY(InSizeY)
 	{}
@@ -1766,11 +1454,7 @@
 	
 	/** Initialization constructor. */
 	FRHITexture2DArray(uint32 InSizeX,uint32 InSizeY,uint32 InSizeZ,uint32 InNumMips,uint32 NumSamples, EPixelFormat InFormat,ETextureCreateFlags InFlags, const FClearValueBinding& InClearValue)
-<<<<<<< HEAD
-	: FRHITexture2D(InSizeX, InSizeY, InNumMips,NumSamples,InFormat,InFlags, InClearValue)
-=======
 	: FRHITexture2D(InSizeX, InSizeY, InNumMips,NumSamples,InFormat,InFlags, InClearValue, RRT_Texture2DArray)
->>>>>>> 6bbb88c8
 	, SizeZ(InSizeZ)
 	{
 		check(InSizeZ != 0);
@@ -1811,11 +1495,7 @@
 	
 	/** Initialization constructor. */
 	FRHITexture3D(uint32 InSizeX,uint32 InSizeY,uint32 InSizeZ,uint32 InNumMips,EPixelFormat InFormat,ETextureCreateFlags InFlags, const FClearValueBinding& InClearValue)
-<<<<<<< HEAD
-	: FRHITexture(InNumMips,1,InFormat,InFlags,NULL, InClearValue)
-=======
 	: FRHITexture(RRT_Texture3D, InNumMips,1,InFormat,InFlags, InClearValue)
->>>>>>> 6bbb88c8
 	, SizeX(InSizeX)
 	, SizeY(InSizeY)
 	, SizeZ(InSizeZ)
@@ -1851,11 +1531,7 @@
 	
 	/** Initialization constructor. */
 	FRHITextureCube(uint32 InSize,uint32 InNumMips,EPixelFormat InFormat,ETextureCreateFlags InFlags, const FClearValueBinding& InClearValue)
-<<<<<<< HEAD
-	: FRHITexture(InNumMips,1,InFormat,InFlags,NULL, InClearValue)
-=======
 	: FRHITexture(RRT_TextureCube, InNumMips,1,InFormat,InFlags, InClearValue)
->>>>>>> 6bbb88c8
 	, Size(InSize)
 	{}
 	
@@ -1887,11 +1563,7 @@
 
 	UE_DEPRECATED(5.0, "The InLastRenderTime parameter will be removed in the future")
 	explicit FRHITextureReference(FLastRenderTimeContainer* InLastRenderTime)
-<<<<<<< HEAD
-		: FRHITexture(0,0,PF_Unknown,TexCreate_None,InLastRenderTime, FClearValueBinding())
-=======
 		: FRHITextureReference()
->>>>>>> 6bbb88c8
 	{}
 
 	virtual class FRHITextureReference* GetTextureReference() override
@@ -1911,25 +1583,11 @@
 		return ReferencedTexture->GetNativeResource();
 	}
 
-<<<<<<< HEAD
-#if ENABLE_RHI_VALIDATION
-	virtual RHIValidation::FResource* GetTrackerResource() final override
-	{
-		check(ReferencedTexture);
-		return ReferencedTexture->GetTrackerResource();
-	}
-#endif
-
-private:
-	TRefCountPtr<FRHITexture> ReferencedTexture;
-};
-=======
 	virtual void* GetNativeShaderResourceView() const override
 	{
 		check(ReferencedTexture);
 		return ReferencedTexture->GetNativeShaderResourceView();
 	}
->>>>>>> 6bbb88c8
 
 	virtual void* GetTextureBaseRHI() override 
 	{
@@ -1982,10 +1640,7 @@
 class RHI_API FRHITimestampCalibrationQuery : public FRHIResource
 {
 public:
-<<<<<<< HEAD
-=======
 	FRHITimestampCalibrationQuery() : FRHIResource(RRT_TimestampCalibrationQuery) {}
->>>>>>> 6bbb88c8
 	uint64 GPUMicroseconds[MAX_NUM_GPUS] = {};
 	uint64 CPUMicroseconds[MAX_NUM_GPUS] = {};
 };
@@ -2116,12 +1771,8 @@
 public:
 
 	FRHIComputeFence(FName InName)
-<<<<<<< HEAD
-		: Name(InName)
-=======
 		: FRHIResource(RRT_ComputeFence)
 		, Name(InName)
->>>>>>> 6bbb88c8
 	{}
 
 	FORCEINLINE FName GetName() const
@@ -2197,8 +1848,6 @@
 	virtual void WaitForFrameEventCompletion() { }
 
 	virtual void IssueFrameEvent() { }
-<<<<<<< HEAD
-=======
 };
 
 //
@@ -2505,7 +2154,6 @@
 	uint64 ResultSize = 0;
 	uint64 BuildScratchSize = 0;
 	uint64 UpdateScratchSize = 0;
->>>>>>> 6bbb88c8
 };
 
 class FRHIRayTracingAccelerationStructure
@@ -2518,21 +2166,7 @@
 	FRHIRayTracingAccelerationStructure() : FRHIResource(RRT_RayTracingAccelerationStructure) {}
 };
 
-<<<<<<< HEAD
-class FRHIUnorderedAccessView : public FRHIResource
-#if ENABLE_RHI_VALIDATION
-	, public RHIValidation::FUnorderedAccessView
-#endif
-{};
-
-class FRHIShaderResourceView : public FRHIResource 
-#if ENABLE_RHI_VALIDATION
-	, public RHIValidation::FShaderResourceView
-#endif
-{};
-=======
 using FRayTracingAccelerationStructureAddress = uint64;
->>>>>>> 6bbb88c8
 
 /** Bottom level ray tracing acceleration structure (contains triangles). */
 class FRHIRayTracingGeometry : public FRHIRayTracingAccelerationStructure
@@ -3148,8 +2782,6 @@
 
 	// Mobile defferred shading subpass
 	DeferredShadingSubpass,
-<<<<<<< HEAD
-=======
 };
 
 enum class EConservativeRasterization : uint8
@@ -3180,7 +2812,6 @@
 	uint16															NumSamples = 0;
 	uint8															MultiViewCount = 0;
 	bool															bHasFragmentDensityAttachment = false;
->>>>>>> 6bbb88c8
 };
 
 
@@ -3189,11 +2820,7 @@
 public:
 	// Can't use TEnumByte<EPixelFormat> as it changes the struct to be non trivially constructible, breaking memset
 	using TRenderTargetFormats		= TStaticArray<uint8/*EPixelFormat*/, MaxSimultaneousRenderTargets>;
-<<<<<<< HEAD
-	using TRenderTargetFlags		= TStaticArray<uint32/*ETextureCreateFlags*/, MaxSimultaneousRenderTargets>;
-=======
 	using TRenderTargetFlags		= TStaticArray<ETextureCreateFlags, MaxSimultaneousRenderTargets>;
->>>>>>> 6bbb88c8
 
 	FGraphicsPipelineStateInitializer()
 		: BlendState(nullptr)
@@ -3220,10 +2847,6 @@
 	{
 #if PLATFORM_WINDOWS
 		static_assert(sizeof(TRenderTargetFormats::ElementType) == sizeof(uint8/*EPixelFormat*/), "Change TRenderTargetFormats's uint8 to EPixelFormat's size!");
-<<<<<<< HEAD
-		static_assert(sizeof(TRenderTargetFlags::ElementType) == sizeof(uint32/*ETextureCreateFlags*/), "Change TRenderTargetFlags's uint32 to ETextureCreateFlags's size!");
-=======
->>>>>>> 6bbb88c8
 #endif
 		static_assert(PF_MAX < MAX_uint8, "TRenderTargetFormats assumes EPixelFormat can fit in a uint8!");
 	}
@@ -3552,10 +3175,7 @@
 	virtual int32 FindShaderIndex(const FSHAHash& Hash) = 0;
 	virtual bool PreloadShader(int32 ShaderIndex, FGraphEventArray& OutCompletionEvents) { return false; }
 	virtual bool PreloadShaderMap(int32 ShaderMapIndex, FGraphEventArray& OutCompletionEvents) { return false; }
-<<<<<<< HEAD
-=======
 	virtual bool PreloadShaderMap(int32 ShaderMapIndex, FCoreDelegates::FAttachShaderReadRequestFunc AttachShaderReadRequestFunc) { return false; }
->>>>>>> 6bbb88c8
 	virtual void ReleasePreloadedShader(int32 ShaderIndex) {}
 
 	virtual TRefCountPtr<FRHIShader> CreateShader(int32 ShaderIndex) { return nullptr; }
