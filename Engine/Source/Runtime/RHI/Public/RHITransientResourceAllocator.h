--- conflicted
+++ resolved
@@ -251,11 +251,7 @@
 
 	//////////////////////////////////////////////////////////////////////////////////////////////////
 	//! Internal Allocator API
-<<<<<<< HEAD
-	void Acquire(const TCHAR* InName, uint32 InAcquirePassIndex, uint64 InInitCycle) override;
-=======
 	RHI_API void Acquire(const TCHAR* InName, uint32 InAcquirePassIndex, uint64 InInitCycle) override;
->>>>>>> 4af6daef
 	//////////////////////////////////////////////////////////////////////////////////////////////////
 
 	// Returns the underlying RHI texture.
@@ -265,17 +261,10 @@
 	const FRHITextureCreateInfo& GetCreateInfo() const { return CreateInfo; }
 
 	// Finds a UAV matching the descriptor in the cache or creates a new one and updates the cache.
-<<<<<<< HEAD
-	FRHIUnorderedAccessView* GetOrCreateUAV(const FRHITextureUAVCreateInfo& InCreateInfo) { return ViewCache.GetOrCreateUAV(GetRHI(), InCreateInfo); }
-
-	// Finds a SRV matching the descriptor in the cache or creates a new one and updates the cache.
-	FRHIShaderResourceView* GetOrCreateSRV(const FRHITextureSRVCreateInfo& InCreateInfo) { return ViewCache.GetOrCreateSRV(GetRHI(), InCreateInfo); }
-=======
 	FRHIUnorderedAccessView* GetOrCreateUAV(FRHICommandListBase& RHICmdList, const FRHITextureUAVCreateInfo& InCreateInfo) { return ViewCache.GetOrCreateUAV(RHICmdList, GetRHI(), InCreateInfo); }
 
 	// Finds a SRV matching the descriptor in the cache or creates a new one and updates the cache.
 	FRHIShaderResourceView* GetOrCreateSRV(FRHICommandListBase& RHICmdList, const FRHITextureSRVCreateInfo& InCreateInfo) { return ViewCache.GetOrCreateSRV(RHICmdList, GetRHI(), InCreateInfo); }
->>>>>>> 4af6daef
 
 	// The create info describing the texture.
 	const FRHITextureCreateInfo CreateInfo;
@@ -300,11 +289,7 @@
 
 	//////////////////////////////////////////////////////////////////////////////////////////////////
 	//! Internal Allocator API
-<<<<<<< HEAD
-	void Acquire(const TCHAR* InName, uint32 InAcquirePassIndex, uint64 InInitCycle) override;
-=======
 	RHI_API void Acquire(const TCHAR* InName, uint32 InAcquirePassIndex, uint64 InInitCycle) override;
->>>>>>> 4af6daef
 	//////////////////////////////////////////////////////////////////////////////////////////////////
 
 	// Returns the underlying RHI buffer.
@@ -314,17 +299,10 @@
 	const FRHIBufferCreateInfo& GetCreateInfo() const { return CreateInfo; }
 
 	// Finds a UAV matching the descriptor in the cache or creates a new one and updates the cache.
-<<<<<<< HEAD
-	FRHIUnorderedAccessView* GetOrCreateUAV(const FRHIBufferUAVCreateInfo& InCreateInfo) { return ViewCache.GetOrCreateUAV(GetRHI(), InCreateInfo); }
-
-	// Finds a SRV matching the descriptor in the cache or creates a new one and updates the cache.
-	FRHIShaderResourceView* GetOrCreateSRV(const FRHIBufferSRVCreateInfo& InCreateInfo) { return ViewCache.GetOrCreateSRV(GetRHI(), InCreateInfo); }
-=======
 	FRHIUnorderedAccessView* GetOrCreateUAV(FRHICommandListBase& RHICmdList, const FRHIBufferUAVCreateInfo& InCreateInfo) { return ViewCache.GetOrCreateUAV(RHICmdList, GetRHI(), InCreateInfo); }
 
 	// Finds a SRV matching the descriptor in the cache or creates a new one and updates the cache.
 	FRHIShaderResourceView* GetOrCreateSRV(FRHICommandListBase& RHICmdList, const FRHIBufferSRVCreateInfo& InCreateInfo) { return ViewCache.GetOrCreateSRV(RHICmdList, GetRHI(), InCreateInfo); }
->>>>>>> 4af6daef
 
 	// The create info describing the texture.
 	const FRHIBufferCreateInfo CreateInfo;
