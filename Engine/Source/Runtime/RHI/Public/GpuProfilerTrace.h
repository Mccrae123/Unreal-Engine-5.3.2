--- conflicted
+++ resolved
@@ -24,10 +24,7 @@
 	RHI_API static void BeginEventByName(const FName& Name, uint32 FrameNumber, uint64 TimestampMicroseconds);
 	RHI_API static void EndEvent(uint64 TimestampMicroseconds);
 	RHI_API static void EndFrame(uint32 GPUIndex);
-<<<<<<< HEAD
-=======
 	RHI_API static void Deinitialize();
->>>>>>> 6bbb88c8
 };
 
 #define TRACE_GPUPROFILER_DEFINE_EVENT_TYPE(Name) \
