// Copyright 1998-2016 Epic Games, Inc. All Rights Reserved.

#include "MovieSceneCapturePCH.h"

#include "LevelSequencePlayer.h"
#include "AutomatedLevelSequenceCapture.h"
#include "ErrorCodes.h"
#include "SceneViewport.h"
#include "ActiveMovieSceneCaptures.h"
#include "JsonObjectConverter.h"
#include "LevelSequenceBurnIn.h"
#include "Tracks/MovieSceneCinematicShotTrack.h"
#include "Sections/MovieSceneCinematicShotSection.h"
#include "MovieSceneCaptureHelpers.h"

UAutomatedLevelSequenceCapture::UAutomatedLevelSequenceCapture(const FObjectInitializer& Init)
	: Super(Init)
{
#if WITH_EDITORONLY_DATA == 0
	if (!HasAnyFlags(RF_ClassDefaultObject))
	{
		checkf(false, TEXT("Automated level sequence captures can only be used in editor builds."));
	}
#else
	bUseCustomStartFrame = false;
	StartFrame = 0;
	bUseCustomEndFrame = false;
	EndFrame = 1;
	WarmUpFrameCount = 0;
	DelayBeforeWarmUp = 0.0f;
	bWriteEditDecisionList = true;

	RemainingDelaySeconds = 0.0f;
	RemainingWarmUpFrames = 0;

	BurnInOptions = Init.CreateDefaultSubobject<ULevelSequenceBurnInOptions>(this, "BurnInOptions");
#endif
}

#if WITH_EDITORONLY_DATA

void UAutomatedLevelSequenceCapture::SetLevelSequenceAsset(FString AssetPath)
{
	LevelSequenceAsset = MoveTemp(AssetPath);
}

void UAutomatedLevelSequenceCapture::AddFormatMappings(TMap<FString, FStringFormatArg>& OutFormatMappings, const FFrameMetrics& FrameMetrics) const
{
	OutFormatMappings.Add(TEXT("shot"), CachedState.CurrentShotName.ToString());

	const int32 FrameNumber = FMath::RoundToInt(CachedState.CurrentShotLocalTime * CachedState.Settings.FrameRate);
	OutFormatMappings.Add(TEXT("shot_frame"), FString::Printf(*FrameNumberFormat, FrameNumber));
}

void UAutomatedLevelSequenceCapture::Initialize(TSharedPtr<FSceneViewport> InViewport, int32 PIEInstance)
{
	// Apply command-line overrides from parent class first. This needs to be called before setting up the capture strategy with the desired frame rate.
	Super::Initialize(InViewport);

	// Apply command-line overrides
	{
		FString LevelSequenceAssetPath;
		if( FParse::Value( FCommandLine::Get(), TEXT( "-LevelSequence=" ), LevelSequenceAssetPath ) )
		{
			LevelSequenceAsset.SetPath( LevelSequenceAssetPath );
		}

		int32 StartFrameOverride;
		if( FParse::Value( FCommandLine::Get(), TEXT( "-MovieStartFrame=" ), StartFrameOverride ) )
		{
			bUseCustomStartFrame = true;
			StartFrame = StartFrameOverride;
		}

		int32 EndFrameOverride;
		if( FParse::Value( FCommandLine::Get(), TEXT( "-MovieEndFrame=" ), EndFrameOverride ) )
		{
			bUseCustomEndFrame = true;
			EndFrame = EndFrameOverride;
		}

		int32 WarmUpFrameCountOverride;
		if( FParse::Value( FCommandLine::Get(), TEXT( "-MovieWarmUpFrames=" ), WarmUpFrameCountOverride ) )
		{
			WarmUpFrameCount = WarmUpFrameCountOverride;
		}

		float DelayBeforeWarmUpOverride;
		if( FParse::Value( FCommandLine::Get(), TEXT( "-MovieDelayBeforeWarmUp=" ), DelayBeforeWarmUpOverride ) )
		{
			DelayBeforeWarmUp = DelayBeforeWarmUpOverride;
		}
	}

	ALevelSequenceActor* Actor = LevelSequenceActor.Get();

	// If we don't have a valid actor, attempt to find a level sequence actor in the world that references this asset
	if( Actor == nullptr )
	{
		if( LevelSequenceAsset.IsValid() )
		{
			ULevelSequence* Asset = Cast<ULevelSequence>( LevelSequenceAsset.TryLoad() );
			if( Asset != nullptr )
			{
				for( auto It = TActorIterator<ALevelSequenceActor>( InViewport->GetClient()->GetWorld() ); It; ++It )
				{
					if( It->LevelSequence == LevelSequenceAsset )
					{
						// Found it!
						Actor = *It;
						this->LevelSequenceActor = Actor;

						break;
					}
				}
			}
		}
	}

	if (!Actor)
	{
		ULevelSequence* Asset = Cast<ULevelSequence>(LevelSequenceAsset.TryLoad());
		if (Asset)
		{
			// Spawn a new actor
			Actor = InViewport->GetClient()->GetWorld()->SpawnActor<ALevelSequenceActor>();
			Actor->SetSequence(Asset);
			// Ensure it doesn't loop (-1 is indefinite)
			Actor->PlaybackSettings.LoopCount = 0;
		
			LevelSequenceActor = Actor;
		}
		else
		{
			//FPlatformMisc::RequestExit(FMovieSceneCaptureExitCodes::AssetNotFound);
		}
	}

	if (Actor)
	{
		Actor->BurnInOptions = BurnInOptions;
		Actor->RefreshBurnIn();

		// Make sure we're not playing yet (in case AutoPlay was called from BeginPlay)
		if( Actor->SequencePlayer != nullptr && Actor->SequencePlayer->IsPlaying() )
		{
			Actor->SequencePlayer->Stop();
		}
		Actor->bAutoPlay = false;
	}

	CaptureState = ELevelSequenceCaptureState::Setup;
	RemainingDelaySeconds = FMath::Max( 0.0f, DelayBeforeWarmUp );
	CaptureStrategy = MakeShareable(new FFixedTimeStepCaptureStrategy(Settings.FrameRate));
}



void UAutomatedLevelSequenceCapture::SetupFrameRange()
{
	ALevelSequenceActor* Actor = LevelSequenceActor.Get();
	if( Actor )
	{
		ULevelSequence* LevelSequence = Cast<ULevelSequence>( Actor->LevelSequence.TryLoad() );
		if( LevelSequence != nullptr )
		{
			UMovieScene* MovieScene = LevelSequence->GetMovieScene();
			if( MovieScene != nullptr )
			{
				const int32 SequenceStartFrame = FMath::RoundToInt( MovieScene->GetPlaybackRange().GetLowerBoundValue() * Settings.FrameRate );
				const int32 SequenceEndFrame = FMath::Max( SequenceStartFrame, FMath::RoundToInt( MovieScene->GetPlaybackRange().GetUpperBoundValue() * Settings.FrameRate ) );

				// Default to playing back the sequence's stored playback range
				int32 PlaybackStartFrame = SequenceStartFrame;
				int32 PlaybackEndFrame = SequenceEndFrame;

				if( bUseCustomStartFrame )
				{
					PlaybackStartFrame = Settings.bUseRelativeFrameNumbers ? ( SequenceStartFrame + StartFrame ) : StartFrame;
				}

				if( !Settings.bUseRelativeFrameNumbers )
				{
					// NOTE: The frame number will be an offset from the first frame that we start capturing on, not the frame
					// that we start playback at (in the case of WarmUpFrameCount being non-zero).  So we'll cache out frame
					// number offset before adjusting for the warm up frames.
					this->FrameNumberOffset = PlaybackStartFrame;
				}

				if( bUseCustomEndFrame )
				{
					PlaybackEndFrame = FMath::Max( PlaybackStartFrame, Settings.bUseRelativeFrameNumbers ? ( SequenceEndFrame + EndFrame ) : EndFrame );

					// We always add 1 to the number of frames we want to capture, because we want to capture both the start and end frames (which if the play range is 0, would still yield a single frame)
					this->FrameCount = ( PlaybackEndFrame - PlaybackStartFrame ) + 1;
				}
				else
				{
					FrameCount = 0;
				}

				RemainingWarmUpFrames = FMath::Max( WarmUpFrameCount, 0 );
				if( RemainingWarmUpFrames > 0 )
				{
					// We were asked to playback additional frames before we start capturing
					PlaybackStartFrame -= RemainingWarmUpFrames;
				}

				// Override the movie scene's playback range
				Actor->SequencePlayer->SetPlaybackRange(
					(float)PlaybackStartFrame / (float)Settings.FrameRate,
					(float)PlaybackEndFrame / (float)Settings.FrameRate );
			}
		}
	}
}


void UAutomatedLevelSequenceCapture::Tick(float DeltaSeconds)
{
	ALevelSequenceActor* Actor = LevelSequenceActor.Get();

	if (!Actor || !Actor->SequencePlayer)
	{
		return;
	}

	// Setup the automated capture
	if (CaptureState == ELevelSequenceCaptureState::Setup)
	{
		SetupFrameRange();
		
		// Bind to the event so we know when to capture a frame
		OnPlayerUpdatedBinding = Actor->SequencePlayer->OnSequenceUpdated().AddUObject( this, &UAutomatedLevelSequenceCapture::SequenceUpdated );

		CaptureState = ELevelSequenceCaptureState::DelayBeforeWarmUp;
	}

	bool bShouldPlaySequence = false;

	// Then we'll just wait a little bit.  We'll delay the specified number of seconds before capturing to allow any
	// textures to stream in or post processing effects to settle.
	if( CaptureState == ELevelSequenceCaptureState::DelayBeforeWarmUp )
	{
		RemainingDelaySeconds -= DeltaSeconds;
		if( RemainingDelaySeconds <= 0.0f )
		{
			RemainingDelaySeconds = 0.0f;

			// Start warming up.  Even if we're not capturing yet, this will make sure we're rendering at a
			// fixed frame rate.
			StartWarmup();

			// Wait a frame to go by after we've set the fixed time step, so that the animation starts
			// playback at a consistent time
			CaptureState = ELevelSequenceCaptureState::ReadyToWarmUp;
		}
	}
	else if( CaptureState == ELevelSequenceCaptureState::ReadyToWarmUp )
	{
<<<<<<< HEAD
=======
		Actor->SequencePlayer->SetSnapshotSettings(FLevelSequenceSnapshotSettings(Settings.ZeroPadFrameNumbers, Settings.FrameRate));
>>>>>>> aaefee4c
		Actor->SequencePlayer->StartPlayingNextTick();
		// Start warming up
		CaptureState = ELevelSequenceCaptureState::WarmingUp;
	}

	// Count down our warm up frames.
	// The post increment is important - it ensures we capture the very first frame if there are no warm up frames,
	// but correctly skip n frames if there are n warmup frames
	if( CaptureState == ELevelSequenceCaptureState::WarmingUp && RemainingWarmUpFrames-- == 0)
	{
		// Start capturing - this will capture the *next* update from sequencer
		CaptureState = ELevelSequenceCaptureState::FinishedWarmUp;
<<<<<<< HEAD
=======
		UpdateFrameState();
>>>>>>> aaefee4c
		StartCapture();
	}

	if( bCapturing && !Actor->SequencePlayer->IsPlaying() )
	{
		Actor->SequencePlayer->OnSequenceUpdated().Remove( OnPlayerUpdatedBinding );
		FinalizeWhenReady();
	}
}

void UAutomatedLevelSequenceCapture::SequenceUpdated(const ULevelSequencePlayer& Player, float CurrentTime, float PreviousTime)
{
	if (bCapturing)
	{
		UpdateFrameState();
		CaptureThisFrame(CurrentTime - PreviousTime);
	}
}

void UAutomatedLevelSequenceCapture::UpdateFrameState()
{
	ALevelSequenceActor* Actor = LevelSequenceActor.Get();

	if (Actor && Actor->SequencePlayer)
	{
		Actor->SequencePlayer->TakeFrameSnapshot(CachedState);
	}
}

void UAutomatedLevelSequenceCapture::LoadFromConfig()
{
	UMovieSceneCapture::LoadFromConfig();

	BurnInOptions->LoadConfig();
	BurnInOptions->ResetSettings();
	if (BurnInOptions->Settings)
	{
		BurnInOptions->Settings->LoadConfig();
	}
}

void UAutomatedLevelSequenceCapture::SaveToConfig()
{
	BurnInOptions->SaveConfig();
	if (BurnInOptions->Settings)
	{
		BurnInOptions->Settings->SaveConfig();
	}

	UMovieSceneCapture::SaveToConfig();
}

void UAutomatedLevelSequenceCapture::Close()
{
	Super::Close();

	ExportEDL();
}

void UAutomatedLevelSequenceCapture::SerializeAdditionalJson(FJsonObject& Object)
{
	TSharedRef<FJsonObject> OptionsContainer = MakeShareable(new FJsonObject);
	if (FJsonObjectConverter::UStructToJsonObject(BurnInOptions->GetClass(), BurnInOptions, OptionsContainer, 0, 0))
	{
		Object.SetField(TEXT("BurnInOptions"), MakeShareable(new FJsonValueObject(OptionsContainer)));
	}

	if (BurnInOptions->Settings)
	{
		TSharedRef<FJsonObject> SettingsDataObject = MakeShareable(new FJsonObject);
		if (FJsonObjectConverter::UStructToJsonObject(BurnInOptions->Settings->GetClass(), BurnInOptions->Settings, SettingsDataObject, 0, 0))
		{
			Object.SetField(TEXT("BurnInOptionsInitSettings"), MakeShareable(new FJsonValueObject(SettingsDataObject)));
		}
	}
}

void UAutomatedLevelSequenceCapture::DeserializeAdditionalJson(const FJsonObject& Object)
{
	if (!BurnInOptions)
	{
		BurnInOptions = NewObject<ULevelSequenceBurnInOptions>(this, "BurnInOptions");
	}

	TSharedPtr<FJsonValue> OptionsContainer = Object.TryGetField(TEXT("BurnInOptions"));
	if (OptionsContainer.IsValid())
	{
		FJsonObjectConverter::JsonAttributesToUStruct(OptionsContainer->AsObject()->Values, BurnInOptions->GetClass(), BurnInOptions, 0, 0);
	}

	BurnInOptions->ResetSettings();
	if (BurnInOptions->Settings)
	{
		TSharedPtr<FJsonValue> SettingsDataObject = Object.TryGetField(TEXT("BurnInOptionsInitSettings"));
		if (SettingsDataObject.IsValid())
		{
			FJsonObjectConverter::JsonAttributesToUStruct(SettingsDataObject->AsObject()->Values, BurnInOptions->Settings->GetClass(), BurnInOptions->Settings, 0, 0);
		}
	}
}

void UAutomatedLevelSequenceCapture::ExportEDL()
{
	if (!bWriteEditDecisionList)
	{
		return;
	}
	
	ALevelSequenceActor* Actor = LevelSequenceActor.Get();
	ULevelSequencePlayer* Player = Actor ? Actor->SequencePlayer : nullptr;
	ULevelSequence* LevelSequence = Player ? Player->GetLevelSequence() : nullptr;
	UMovieScene* MovieScene = LevelSequence ? LevelSequence->GetMovieScene() : nullptr;

	if (!MovieScene)
	{
		return;
	}

	UMovieSceneCinematicShotTrack* ShotTrack = MovieScene->FindMasterTrack<UMovieSceneCinematicShotTrack>();
	if (!ShotTrack)
	{
		return;
	}

	FString SaveFilename = 	Settings.OutputDirectory.Path / MovieScene->GetOuter()->GetName();

	MovieSceneCaptureHelpers::ExportEDL(MovieScene, Settings.FrameRate, SaveFilename);
}


#endif<|MERGE_RESOLUTION|>--- conflicted
+++ resolved
@@ -258,10 +258,7 @@
 	}
 	else if( CaptureState == ELevelSequenceCaptureState::ReadyToWarmUp )
 	{
-<<<<<<< HEAD
-=======
 		Actor->SequencePlayer->SetSnapshotSettings(FLevelSequenceSnapshotSettings(Settings.ZeroPadFrameNumbers, Settings.FrameRate));
->>>>>>> aaefee4c
 		Actor->SequencePlayer->StartPlayingNextTick();
 		// Start warming up
 		CaptureState = ELevelSequenceCaptureState::WarmingUp;
@@ -274,10 +271,7 @@
 	{
 		// Start capturing - this will capture the *next* update from sequencer
 		CaptureState = ELevelSequenceCaptureState::FinishedWarmUp;
-<<<<<<< HEAD
-=======
 		UpdateFrameState();
->>>>>>> aaefee4c
 		StartCapture();
 	}
 
