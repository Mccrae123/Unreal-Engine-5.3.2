--- conflicted
+++ resolved
@@ -12,8 +12,6 @@
 /**
  * Interface for image wrapper modules.
  * 
-<<<<<<< HEAD
-=======
  * If you have "Engine" module, then just use FImageUtils::CompressImage/DecompressImage
  *
  * The easiest way to load/save an image is FImageUtils::LoadImage/SaveImageByExtension
@@ -21,7 +19,6 @@
  * NOTE: Please prefer to work with images through ImageCore FImage/FImageView 
  * (not TextureSource/TextureSourceFormat or raw arrays of bytes)
  * 
->>>>>>> 4af6daef
  * 
  * note on SRGB/Gamma handling :
  * it is assumed that non-U8 data is always Linear
@@ -72,12 +69,7 @@
 	 * @param InOptionalDebugImageName - An optional string to be displayed with any errors or warnings
 	 * 
 	 * @return The helper base class to manage the data
-<<<<<<< HEAD
-	 * 
-	 * EImageFormat is a compressor / file format , not a pixel format
-=======
 	 * EImageFormat is a compressor / file format, not a pixel format
->>>>>>> 4af6daef
 	 * Deprecated.  Prefer CompressImage/DecompressImage.
 	 */
 	virtual TSharedPtr<IImageWrapper> CreateImageWrapper(const EImageFormat InFormat, const TCHAR* InOptionalDebugImageName = nullptr) = 0;
