--- conflicted
+++ resolved
@@ -7,8 +7,6 @@
 #include "CoreTypes.h"
 #include "Templates/SharedPointer.h"
 #include "ImageCore.h"
-<<<<<<< HEAD
-=======
 
 /**
 
@@ -20,7 +18,6 @@
 
 
 **/
->>>>>>> 4af6daef
 
 /**
  * Enumerates the types of image formats this class can handle.
@@ -98,28 +95,18 @@
  * JPEG interprets Quality as 1-100
  * JPEG default quality is 85 , Uncompressed means 100
  * 
-<<<<<<< HEAD
- * Negative qualities set PNG zlib level
- * PNG interprets "Uncompressed" as zlib level 0 (none)
- * 
- * EXR respects the "Uncompressed" flag
-=======
  * for PNG:
  * Negative qualities in [-1,-9] set PNG zlib level
  * PNG interprets "Uncompressed" as zlib level 0 (none)
  * otherwise default zlib level 3 is used.
  * 
  * EXR respects the "Uncompressed" flag to turn off compression; otherwise ZIP_COMPRESSION is used.
->>>>>>> 4af6daef
  */
 enum class EImageCompressionQuality : int8
 {
 	Default = 0,
 	Uncompressed = 1,
-<<<<<<< HEAD
-=======
 	Max = 100,
->>>>>>> 4af6daef
 };
 
 
@@ -351,8 +338,7 @@
 	IMAGEWRAPPER_API static void ConvertRawImageFormat(ERawImageFormat::Type RawFormat, ERGBFormat & OutFormat,int & OutBitDepth);
 	IMAGEWRAPPER_API static ERawImageFormat::Type ConvertRGBFormat(ERGBFormat RGBFormat,int BitDepth,bool * bIsExactMatch = nullptr);
 	
-<<<<<<< HEAD
-	IMAGEWRAPPER_API static int GetRGBFormatBytesPerPel(ERGBFormat RGBFormat,int BitDepth);
+	IMAGEWRAPPER_API static int64 GetRGBFormatBytesPerPel(ERGBFormat RGBFormat,int BitDepth);
 
 	/* get the current image format, mapped to an ERawImageFormat
 	 * if ! *bIsExactMatch , conversion is needed
@@ -364,19 +350,6 @@
 		int BitDepth = GetBitDepth();
 		ERawImageFormat::Type Ret = ConvertRGBFormat(Format,BitDepth,bIsExactMatch);
 		return Ret;
-=======
-	IMAGEWRAPPER_API static int64 GetRGBFormatBytesPerPel(ERGBFormat RGBFormat,int BitDepth);
-
-	/* get the current image format, mapped to an ERawImageFormat
-	 * if ! *bIsExactMatch , conversion is needed
-	 * can call after SetCompressed()
-	 */
-	ERawImageFormat::Type GetClosestRawImageFormat(bool * bIsExactMatch = nullptr) const
-	{
-		ERGBFormat Format = GetFormat();
-		int BitDepth = GetBitDepth();
-		ERawImageFormat::Type Ret = ConvertRGBFormat(Format,BitDepth,bIsExactMatch);
-		return Ret;
 	}
 
 	/* Set the debug image name
@@ -384,7 +357,6 @@
 	void SetDebugImageName(const TCHAR* InDebugImageName)
 	{
 		DebugImageName = InDebugImageName;
->>>>>>> 4af6daef
 	}
 
 public:
