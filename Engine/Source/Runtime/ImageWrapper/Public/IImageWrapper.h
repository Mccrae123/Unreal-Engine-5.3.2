--- conflicted
+++ resolved
@@ -45,12 +45,9 @@
 
 	/** Tag Image File Format files */
 	TIFF,
-<<<<<<< HEAD
-=======
 
 	/** DirectDraw Surface */
 	DDS,
->>>>>>> d731a049
 };
 
 
