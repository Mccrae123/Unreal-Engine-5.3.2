// Copyright Epic Games, Inc. All Rights Reserved.

using UnrealBuildTool;

public class ImageWrapper : ModuleRules
{
	protected virtual bool bEnableMinimalEXR { get => false; }

	public ImageWrapper(ReadOnlyTargetRules Target) : base(Target)
	{
		PublicIncludePathModuleNames.AddRange(new string[] {
			"ImageCore"
			}
		);
<<<<<<< HEAD
=======

		// include only, no link :
		// for TextureDefines.h :
		PrivateIncludePathModuleNames.AddRange(new string[]
		{
			"Engine",
		});
>>>>>>> 4af6daef

		PublicDefinitions.Add("WITH_UNREALPNG=1");
		PublicDefinitions.Add("WITH_UNREALJPEG=1");

		PrivateDependencyModuleNames.AddRange(
			new string[] {
				"Core",
				"ColorManagement"
			}
		);

		PublicDependencyModuleNames.Add("LibTiff");
		PublicDependencyModuleNames.Add("ImageCore");

		AddEngineThirdPartyPrivateStaticDependencies(Target,
			"zlib",
			"UElibPNG",
			"LibTiff"
		);

		// Jpeg Decoding
		// LibJpegTurbo is much faster than UElibJPG but has not been compiled or tested for all platforms
		// Note that currently this module is included at runtime, so consider the increase in exe size before
		// enabling for any of the console/phone platforms!

<<<<<<< HEAD
		if (Target.Platform.IsInGroup(UnrealPlatformGroup.Windows)
=======
		if ((Target.Platform.IsInGroup(UnrealPlatformGroup.Windows) && Target.WindowsPlatform.Architecture != UnrealArch.Arm64)
>>>>>>> 4af6daef
			|| Target.Platform == UnrealTargetPlatform.Mac
			|| Target.IsInPlatformGroup(UnrealPlatformGroup.Unix))
		{
			PublicDefinitions.Add("WITH_LIBJPEGTURBO=1");
			AddEngineThirdPartyPrivateStaticDependencies(Target, "LibJpegTurbo");
		}
		else
		{
			PublicDefinitions.Add("WITH_LIBJPEGTURBO=0");
			AddEngineThirdPartyPrivateStaticDependencies(Target, "UElibJPG");
		}

		bool bUseMinimalEXR = bEnableMinimalEXR;
		// Add openEXR lib for windows builds.
		if ((Target.Platform.IsInGroup(UnrealPlatformGroup.Windows)) ||
			(Target.Platform == UnrealTargetPlatform.Mac) ||
			(Target.IsInPlatformGroup(UnrealPlatformGroup.Unix) && Target.Architecture == UnrealArch.X64))
		{
			PublicDefinitions.Add("WITH_UNREALEXR=1");
			AddEngineThirdPartyPrivateStaticDependencies(Target, "Imath");
			AddEngineThirdPartyPrivateStaticDependencies(Target, "UEOpenExr");
			bUseMinimalEXR = false;
		}
		else
		{
			PublicDefinitions.Add("WITH_UNREALEXR=0");
		}

		PublicDefinitions.Add("WITH_UNREALEXR_MINIMAL=" + (bUseMinimalEXR ? "1" : "0"));

		// Enable exceptions to allow error handling
		bEnableExceptions = true;
	}
}<|MERGE_RESOLUTION|>--- conflicted
+++ resolved
@@ -12,8 +12,6 @@
 			"ImageCore"
 			}
 		);
-<<<<<<< HEAD
-=======
 
 		// include only, no link :
 		// for TextureDefines.h :
@@ -21,7 +19,6 @@
 		{
 			"Engine",
 		});
->>>>>>> 4af6daef
 
 		PublicDefinitions.Add("WITH_UNREALPNG=1");
 		PublicDefinitions.Add("WITH_UNREALJPEG=1");
@@ -47,11 +44,7 @@
 		// Note that currently this module is included at runtime, so consider the increase in exe size before
 		// enabling for any of the console/phone platforms!
 
-<<<<<<< HEAD
-		if (Target.Platform.IsInGroup(UnrealPlatformGroup.Windows)
-=======
 		if ((Target.Platform.IsInGroup(UnrealPlatformGroup.Windows) && Target.WindowsPlatform.Architecture != UnrealArch.Arm64)
->>>>>>> 4af6daef
 			|| Target.Platform == UnrealTargetPlatform.Mac
 			|| Target.IsInPlatformGroup(UnrealPlatformGroup.Unix))
 		{
