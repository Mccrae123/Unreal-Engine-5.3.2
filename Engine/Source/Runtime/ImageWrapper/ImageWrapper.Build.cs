--- conflicted
+++ resolved
@@ -16,11 +16,7 @@
 		PublicDefinitions.Add("WITH_UNREALJPEG=1");
 
 		PrivateDependencyModuleNames.Add("Core");
-<<<<<<< HEAD
-		PublicDependencyModuleNames.Add("CoreUObject");
-=======
 		PublicDependencyModuleNames.Add("LibTiff");
->>>>>>> 6bbb88c8
 
 		AddEngineThirdPartyPrivateStaticDependencies(Target,
 			"zlib",
@@ -28,14 +24,6 @@
 			"LibTiff"
 		);
 
-<<<<<<< HEAD
-		// Add LibJpegTurbo for supported platforms
-		// **** NOTE - Only Win64 has been tested - other platforms are usable at your own risk, but have not been tested
-		if ((Target.Platform == UnrealTargetPlatform.Win64))/* ||
-			(Target.Platform == UnrealTargetPlatform.Win32) ||
-			(Target.Platform == UnrealTargetPlatform.Mac) ||
-			(Target.IsInPlatformGroup(UnrealPlatformGroup.Unix) && Target.Architecture.StartsWith("x86_64")))*/
-=======
 		// Jpeg Decoding
 		// LibJpegTurbo is much faster than UElibJPG but has not been compiled or tested for all platforms
 		// Note that currently this module is included at runtime, so consider the increase in exe size before
@@ -44,7 +32,6 @@
 		if (Target.Platform == UnrealTargetPlatform.Win64
 			|| Target.Platform == UnrealTargetPlatform.Mac
 			|| Target.IsInPlatformGroup(UnrealPlatformGroup.Unix))
->>>>>>> 6bbb88c8
 		{
 			PublicDefinitions.Add("WITH_LIBJPEGTURBO=1");
 			AddEngineThirdPartyPrivateStaticDependencies(Target, "LibJpegTurbo");
@@ -52,10 +39,7 @@
 		else
 		{
 			PublicDefinitions.Add("WITH_LIBJPEGTURBO=0");
-<<<<<<< HEAD
-=======
 			AddEngineThirdPartyPrivateStaticDependencies(Target, "UElibJPG");
->>>>>>> 6bbb88c8
 		}
 
 		// Add openEXR lib for windows builds.
