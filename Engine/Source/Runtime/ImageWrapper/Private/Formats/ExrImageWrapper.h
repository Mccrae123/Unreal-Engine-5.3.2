// Copyright Epic Games, Inc. All Rights Reserved.

#pragma once

#include "Containers/Array.h"

#include "ImageWrapperBase.h"

#if WITH_UNREALEXR || WITH_UNREALEXR_MINIMAL

#if WITH_UNREALEXR
THIRD_PARTY_INCLUDES_START
	#include "Imath/ImathBox.h"
	#include "OpenEXR/ImfArray.h"
	#include "OpenEXR/ImfChannelList.h"
	#include "OpenEXR/ImfHeader.h"
	#include "OpenEXR/ImfIO.h"
	#include "OpenEXR/ImfInputFile.h"
	#include "OpenEXR/ImfOutputFile.h"
	#include "OpenEXR/ImfRgbaFile.h"
	#include "OpenEXR/ImfStandardAttributes.h"
	#include "OpenEXR/ImfStdIO.h"
	#include "OpenEXR/ImfVersion.h"
THIRD_PARTY_INCLUDES_END
#endif

/**
 * OpenEXR implementation of the helper class
 */
class FExrImageWrapper
	: public FImageWrapperBase
{
public:

	/**
	 * Default Constructor.
	 */
	FExrImageWrapper();

public:

	//~ FImageWrapper interface

	virtual bool SetCompressed(const void* InCompressedData, int64 InCompressedSize) override;
	virtual void Compress(int32 Quality) override;
	virtual void Uncompress(const ERGBFormat InFormat, int32 InBitDepth) override;
	
	virtual bool CanSetRawFormat(const ERGBFormat InFormat, const int32 InBitDepth) const override;
	virtual ERawImageFormat::Type GetSupportedRawFormat(const ERawImageFormat::Type InFormat) const override;
<<<<<<< HEAD
=======

	typedef TUniquePtr<char[]> FUniqueCString;
	FUniqueCString MakeUniqueCString(const char *str)
	{
		size_t num = strlen(str)+1;
		FUniqueCString Ret = MakeUnique<char[]>( num );
		memcpy(Ret.Get(),str,num);
		return Ret;
	}
	TArray< FUniqueCString > FileChannelNames;
>>>>>>> 4af6daef
};

#endif // WITH_UNREALEXR<|MERGE_RESOLUTION|>--- conflicted
+++ resolved
@@ -47,8 +47,6 @@
 	
 	virtual bool CanSetRawFormat(const ERGBFormat InFormat, const int32 InBitDepth) const override;
 	virtual ERawImageFormat::Type GetSupportedRawFormat(const ERawImageFormat::Type InFormat) const override;
-<<<<<<< HEAD
-=======
 
 	typedef TUniquePtr<char[]> FUniqueCString;
 	FUniqueCString MakeUniqueCString(const char *str)
@@ -59,7 +57,6 @@
 		return Ret;
 	}
 	TArray< FUniqueCString > FileChannelNames;
->>>>>>> 4af6daef
 };
 
 #endif // WITH_UNREALEXR