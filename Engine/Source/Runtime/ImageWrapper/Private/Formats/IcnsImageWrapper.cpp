// Copyright Epic Games, Inc. All Rights Reserved.

#include "Formats/IcnsImageWrapper.h"
<<<<<<< HEAD
=======
#include "ImageWrapperPrivate.h"
#include "ImageCoreUtils.h"

>>>>>>> 4af6daef


/* FIcnsImageWrapper structors
 *****************************************************************************/

FIcnsImageWrapper::FIcnsImageWrapper()
	: FImageWrapperBase()
{ }


/* FImageWrapper interface
 *****************************************************************************/

bool FIcnsImageWrapper::SetCompressed(const void* InCompressedData, int64 InCompressedSize)
{
#if PLATFORM_MAC
	if ( ! FImageWrapperBase::SetCompressed(InCompressedData, InCompressedSize) )
	{
		return false;
	}
	
	// set image properties from header

	// always read as BGRA8 regardless of the image format in the file :
	Format = ERGBFormat::BGRA;
	BitDepth = 8;
	Width = Height = 0;

	// get width and height from image data :
	{
		SCOPED_AUTORELEASE_POOL;

		NSData* ImageData = [NSData dataWithBytesNoCopy:CompressedData.GetData() length:CompressedData.Num() freeWhenDone:NO];
		NSImage* Image = [[NSImage alloc] initWithData:ImageData];
		if (Image)
		{
			Width = Image.size.width;
			Height = Image.size.height;

			// TODO: We have decoded the image this far we might want to store this data/object so ::Uncompress doesn't have to do it again
			[Image release];
		}
	}
<<<<<<< HEAD

	return ( Width > 0 );
=======
	
	if ( Width == 0 )
	{
		return false;
	}

	if ( ! FImageCoreUtils::IsImageImportPossible(Width,Height) )
	{
		SetError(TEXT("Image dimensions are not possible to import"));
		return false;
	}

	return true;
>>>>>>> 4af6daef
#else
	return false;
#endif
}


// CanSetRawFormat returns true if SetRaw will accept this format
bool FIcnsImageWrapper::CanSetRawFormat(const ERGBFormat InFormat, const int32 InBitDepth) const
{
	//checkf(false, TEXT("ICNS compression not supported"));
	return false;
}

// returns InFormat if supported, else maps to something supported
ERawImageFormat::Type FIcnsImageWrapper::GetSupportedRawFormat(const ERawImageFormat::Type InFormat) const
{
	//checkf(false, TEXT("ICNS compression not supported"));
	return ERawImageFormat::BGRA8;
}

bool FIcnsImageWrapper::SetRaw(const void* InRawData, int64 InRawSize, const int32 InWidth, const int32 InHeight, const ERGBFormat InFormat, const int32 InBitDepth, const int32 InBytesPerRow)
{
	// Only support tightly packed
	check(InBytesPerRow == 0);

#if PLATFORM_MAC
	// CanSetRawFormat returns false, this will always fail, remove?
	return FImageWrapperBase::SetRaw(InRawData, InRawSize, InWidth, InHeight, InFormat, InBitDepth, InBytesPerRow);
#else
	return false;
#endif
}


void FIcnsImageWrapper::Compress(int32 Quality)
{
	checkf(false, TEXT("ICNS compression not supported"));
}


void FIcnsImageWrapper::Uncompress(const ERGBFormat InFormat, const int32 InBitDepth)
{
#if PLATFORM_MAC
	SCOPED_AUTORELEASE_POOL;

	NSData* ImageData = [NSData dataWithBytesNoCopy:CompressedData.GetData() length:CompressedData.Num() freeWhenDone:NO];
	NSImage* Image = [[NSImage alloc] initWithData:ImageData];
	if (Image)
	{
		NSBitmapImageRep* Bitmap = [NSBitmapImageRep imageRepWithData:[Image TIFFRepresentation]];
		if (Bitmap)
		{
			check(InFormat == ERGBFormat::BGRA || InFormat == ERGBFormat::RGBA);
			check(InBitDepth == 8);
			
			Format = InFormat;
			BitDepth = InBitDepth;

			Width = [Bitmap pixelsWide];
			Height = [Bitmap pixelsHigh];

			// InBitDepth of 8 above must be the per channel value not the image pixel bit depth
			const size_t SrcBitDepth = (Bitmap.bitsPerPixel / Bitmap.samplesPerPixel);
			check(SrcBitDepth == 8);
			
			// Non compressed total image size
			const size_t SrcImageSize = Width * Height * Bitmap.samplesPerPixel;
			
			// 4 channel output BGRA or RGBA
			const size_t DestBytesPerPixel = 4;
			const size_t DestImageSize = Width * Height * DestBytesPerPixel;
			
			RawData.Empty();
			RawData.AddUninitialized(DestImageSize);
			
			if(SrcImageSize == DestImageSize && Bitmap.bytesPerPlane == SrcImageSize && Bitmap.numberOfPlanes == 1)
			{
				// Exact match direct copy
				FMemory::Memcpy(RawData.GetData(), [Bitmap bitmapData], DestImageSize);
			}
			else if(Bitmap.bytesPerPlane == SrcImageSize && Bitmap.numberOfPlanes == 1)
			{
				// Manual copy, could be 24bit or gray scale.  Be conservative about the number of availble source channels during the copy
				uint8* SrcData = [Bitmap bitmapData];
				
				#define SRC_IMAGE_INDEX ((Y * Bitmap.bytesPerRow) + (X * Bitmap.samplesPerPixel))
				#define DEST_IMAGE_INDEX ((Y * (DestBytesPerPixel * Width)) + (X * DestBytesPerPixel))
				
				for(size_t Y = 0;Y < Height;++Y)
				{
					if(Bitmap.samplesPerPixel >= 4)
					{
						for(size_t X = 0;X < Width;++X)
						{
							size_t SrcIndex = SRC_IMAGE_INDEX;
							size_t DestIndex = DEST_IMAGE_INDEX;

							RawData[DestIndex + 0] = SrcData[SrcIndex + 0];
							RawData[DestIndex + 1] = SrcData[SrcIndex + 1];
							RawData[DestIndex + 2] = SrcData[SrcIndex + 2];
							RawData[DestIndex + 3] = SrcData[SrcIndex + 3];
						}
					}
					else if(Bitmap.samplesPerPixel == 3)
					{
						for(size_t X = 0;X < Width;++X)
						{
							size_t SrcIndex = SRC_IMAGE_INDEX;
							size_t DestIndex = DEST_IMAGE_INDEX;

							RawData[DestIndex + 0] = SrcData[SrcIndex + 0];
							RawData[DestIndex + 1] = SrcData[SrcIndex + 1];
							RawData[DestIndex + 2] = SrcData[SrcIndex + 2];
							RawData[DestIndex + 3] = 0xff;
						}
					}
					else if(Bitmap.samplesPerPixel == 2)
					{
						// Placeholder - not sure if this is correct
						for(size_t X = 0;X < Width;++X)
						{
							size_t SrcIndex = SRC_IMAGE_INDEX;
							size_t DestIndex = DEST_IMAGE_INDEX;

							RawData[DestIndex + 0] = SrcData[SrcIndex + 0];
							RawData[DestIndex + 1] = SrcData[SrcIndex + 1];
							RawData[DestIndex + 2] = 0x00;
							RawData[DestIndex + 3] = 0xff;
						}
					}
					else if(Bitmap.samplesPerPixel == 1)
					{
						// Assume gray scale - copy single input channel to all color output channels
						for(size_t X = 0;X < Width;++X)
						{
							size_t SrcIndex = SRC_IMAGE_INDEX;
							size_t DestIndex = DEST_IMAGE_INDEX;

							RawData[DestIndex + 0] = SrcData[SrcIndex + 0];
							RawData[DestIndex + 1] = SrcData[SrcIndex + 0];
							RawData[DestIndex + 2] = SrcData[SrcIndex + 0];
							RawData[DestIndex + 3] = 0xff;
						}
					}
				}
				
				#undef SRC_IMAGE_INDEX
				#undef DEST_IMAGE_INDEX
			}
			else
			{
				// Unhandled case (e.g. Planar)
				SetError(TEXT("FIcnsImageWrapper: Cannot uncompress, unsupported format."));
				RawData.Reset();
			}

			if ((size_t)RawData.Num() >= DestImageSize && Format == ERGBFormat::BGRA)
			{
				for (size_t Index = 0; Index < DestImageSize; Index += 4)
				{
					uint8 Byte = RawData[Index];
					RawData[Index] = RawData[Index + 2];
					RawData[Index + 2] = Byte;
				}
			}
		}
		[Image release];
	}
#else
	checkf(false, TEXT("ICNS uncompressing not supported on this platform"));
#endif
}<|MERGE_RESOLUTION|>--- conflicted
+++ resolved
@@ -1,12 +1,9 @@
 // Copyright Epic Games, Inc. All Rights Reserved.
 
 #include "Formats/IcnsImageWrapper.h"
-<<<<<<< HEAD
-=======
 #include "ImageWrapperPrivate.h"
 #include "ImageCoreUtils.h"
 
->>>>>>> 4af6daef
 
 
 /* FIcnsImageWrapper structors
@@ -50,10 +47,6 @@
 			[Image release];
 		}
 	}
-<<<<<<< HEAD
-
-	return ( Width > 0 );
-=======
 	
 	if ( Width == 0 )
 	{
@@ -67,7 +60,6 @@
 	}
 
 	return true;
->>>>>>> 4af6daef
 #else
 	return false;
 #endif
