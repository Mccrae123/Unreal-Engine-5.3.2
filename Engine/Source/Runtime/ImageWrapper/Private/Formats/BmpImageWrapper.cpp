--- conflicted
+++ resolved
@@ -110,7 +110,6 @@
 	{
 		UE_LOG(LogImageWrapper, Error, TEXT("RLE compression of BMP images not supported"));
 		return false;
-<<<<<<< HEAD
 	}
 	
 	if (bmhdr->biPlanes != 1 )
@@ -132,29 +131,6 @@
 		return false;
 	}
 	
-=======
-	}
-	
-	if (bmhdr->biPlanes != 1 )
-	{
-		UE_LOG(LogImageWrapper, Error, TEXT("BMP uses an unsupported biPlanes != 1"));
-		return false;
-	}
-	
-	if ( bmhdr->biBitCount != 8 && bmhdr->biBitCount != 16 && bmhdr->biBitCount != 24 && bmhdr->biBitCount != 32 )
-	{
-		UE_LOG(LogImageWrapper, Error, TEXT("BMP uses an unsupported biBitCount (%i)"), bmhdr->biBitCount);
-		return false;
-	}
-	
-	const uint8* Bits;
-	if ( ! SafeAdvancePointer(Bits,Buffer,BufferEnd,BitsOffset) )
-	{
-		UE_LOG(LogImageWrapper, Error, TEXT("Bmp read would overrun buffer"));
-		return false;
-	}
-	
->>>>>>> 4af6daef
 	const uint8 * AfterHeader;
 	if ( ! SafeAdvancePointer(AfterHeader, (const uint8 *)bmhdr, BufferEnd, bmhdr->biSize) )
 	{
@@ -188,7 +164,6 @@
 		UE_LOG(LogImageWrapper, Error, TEXT("Bmp dimensions invalid"));
 		return false;
 	}
-<<<<<<< HEAD
 
 	RawData.Empty(RawDataBytes);
 	RawData.AddUninitialized(RawDataBytes);
@@ -214,33 +189,6 @@
 	const int32 SrcPtrDiff = bNegativeHeight ? SrcStride : -SrcStride;
 	const uint8* SrcPtr = Bits + (bNegativeHeight ? 0 : Height - 1) * SrcStride;
 
-=======
-
-	RawData.Empty(RawDataBytes);
-	RawData.AddUninitialized(RawDataBytes);
-	uint8* ImageData = RawData.GetData();
-	
-	// Copy scanlines, accounting for scanline direction according to the Height field.
-	const int32 SrcBytesPerPel = (bmhdr->biBitCount/8);
-	check( SrcBytesPerPel*8 == bmhdr->biBitCount );
-	const int32 SrcStride = Align(Width*SrcBytesPerPel, 4);
-	if ( SrcStride <= 0 )
-	{
-		UE_LOG(LogImageWrapper, Error, TEXT("Bmp dimensions invalid"));
-		return false;
-	}
-
-	const int64 SrcDataSize = SrcStride * (int64) Height;
-	if ( SrcDataSize > (BufferEnd - Bits) )
-	{
-		UE_LOG(LogImageWrapper, Error, TEXT("Bmp read would overrun buffer"));
-		return false;
-	}
-	
-	const int32 SrcPtrDiff = bNegativeHeight ? SrcStride : -SrcStride;
-	const uint8* SrcPtr = Bits + (bNegativeHeight ? 0 : Height - 1) * SrcStride;
-
->>>>>>> 4af6daef
 	if ( bmhdr->biBitCount==8)
 	{
 		// Do palette.
@@ -390,7 +338,6 @@
 		//	so reading them from there works in both cases
 		const FBmiColorsMask* ColorMask = (FBmiColorsMask*)bmhdrEnd;
 		if ( sizeof(FBmiColorsMask) > (BufferEnd - (const uint8 *)ColorMask) )
-<<<<<<< HEAD
 		{
 			UE_LOG(LogImageWrapper, Error, TEXT("Bmp read would overrun buffer"));
 			return false;
@@ -400,17 +347,6 @@
 		//If the header version is V4 or higher we need to make sure we are still using sRGB format
 		if (HeaderVersion >= EBitmapHeaderVersion::BHV_BITMAPV4HEADER)
 		{
-=======
-		{
-			UE_LOG(LogImageWrapper, Error, TEXT("Bmp read would overrun buffer"));
-			return false;
-		}
-
-		// Header version 4 introduced the option to declare custom color space, so we can't just assume sRGB past that version.
-		//If the header version is V4 or higher we need to make sure we are still using sRGB format
-		if (HeaderVersion >= EBitmapHeaderVersion::BHV_BITMAPV4HEADER)
-		{
->>>>>>> 4af6daef
 			const FBitmapInfoHeaderV4* bmhdrV4 = (FBitmapInfoHeaderV4*)bmhdr;
 			if ( sizeof(FBitmapInfoHeaderV4) > (BufferEnd - (const uint8 *)bmhdrV4) )
 			{
@@ -433,7 +369,6 @@
 		{
 			uint32 Mask = RGBAMask[MaskIndex] = ColorMask->RGBAMask[MaskIndex];
 			if ( Mask == 0 )
-<<<<<<< HEAD
 			{
 				MappingRatio[MaskIndex] = 0;
 			}
@@ -449,23 +384,6 @@
 				// use ldexpf to put the >>TrailingBits in the multiply
 				MappingRatio[MaskIndex] = ldexpf( (255.f / ((1ULL<<NumberOfBits) - 1) ) , -TrailingBits );
 			}
-=======
-			{
-				MappingRatio[MaskIndex] = 0;
-			}
-			else
-			{
-				// count the number of bits on in Mask by counting the zeros on each side:
-				int32 TrailingBits = FMath::CountTrailingZeros(Mask);
-				int32 NumberOfBits = 32 - (TrailingBits + FMath::CountLeadingZeros(Mask));
-				check( NumberOfBits > 0 );
-
-				// note: when NumberOfBits is >= 18, this is not exact (differs from if done in doubles)
-				//		but we still get output in [0,255] and the error is small, so let it be
-				// use ldexpf to put the >>TrailingBits in the multiply
-				MappingRatio[MaskIndex] = ldexpf( (255.f / ((1ULL<<NumberOfBits) - 1) ) , -TrailingBits );
-			}
->>>>>>> 4af6daef
 		}
 
 		//In header pre-version 4, we should ignore the last 32bit (alpha) content.
@@ -549,8 +467,6 @@
 	if ( ! bResult )
 	{
 		CompressedData.Reset();
-<<<<<<< HEAD
-=======
 		return false;
 	}
 	
@@ -558,7 +474,6 @@
 	{
 		SetError(TEXT("Image dimensions are not possible to import"));
 		return false;
->>>>>>> 4af6daef
 	}
 
 	return bResult;
