--- conflicted
+++ resolved
@@ -2,10 +2,7 @@
 
 #include "Formats/HdrImageWrapper.h"
 #include "ImageWrapperPrivate.h"
-<<<<<<< HEAD
-=======
 #include "ImageCoreUtils.h"
->>>>>>> 4af6daef
 
 #define LOCTEXT_NAMESPACE "HdrImageWrapper"
 
@@ -65,7 +62,6 @@
 		// Blank line denotes end of header
 		if (!Line[0])
 			break;
-<<<<<<< HEAD
 
 		const char* Cursor = Line;
 
@@ -74,16 +70,6 @@
 		{
 			bHasFormat = true;
 
-=======
-
-		const char* Cursor = Line;
-
-		// Format specified?
-		if (ParseMatchString(Cursor, "FORMAT="))
-		{
-			bHasFormat = true;
-
->>>>>>> 4af6daef
 			// Currently we only support RGBE
 			if (FCStringAnsi::Strcmp(Cursor, "32-bit_rle_rgbe") != 0)
 			{
@@ -96,28 +82,16 @@
 
 	// If we got through the header without it mentioning a format, the file is malformed.
 	if (!bHasFormat)
-<<<<<<< HEAD
 	{
 		return FailHeaderParsing();
 	}
 
 	// Read one more line which specifies the resolution
 	if (!GetHeaderLine(FileDataPtr, Line))
-=======
->>>>>>> 4af6daef
 	{
 		return FailHeaderParsing();
 	}
 
-<<<<<<< HEAD
-=======
-	// Read one more line which specifies the resolution
-	if (!GetHeaderLine(FileDataPtr, Line))
-	{
-		return FailHeaderParsing();
-	}
-
->>>>>>> 4af6daef
 	// If we allow enormous images, we risk int overflows on the size calcs, even with int64s.
 	// As of this writing (Oct 2022) there is no demand for reading huge HDR files, and allocating
 	// memory to enormous images is going to make the editor choke besides. Limiting
@@ -143,8 +117,6 @@
 	Width = ImageWidth;
 	Height = ImageHeight;
 	RGBDataStart = FileDataPtr;
-<<<<<<< HEAD
-=======
 	
 	if ( ! FImageCoreUtils::IsImageImportPossible(Width,Height) )
 	{
@@ -152,7 +124,6 @@
 		return false;
 	}
 
->>>>>>> 4af6daef
 	return true;
 }
 
@@ -309,7 +280,6 @@
 }
 
 bool FHdrImageWrapper::FailUnexpectedEOB()
-<<<<<<< HEAD
 {
 	SetAndLogError(UE::ImageWrapper::Private::HdrImageWrapper::GetEndOfBufferErrorMessage());
 	return false;
@@ -321,19 +291,6 @@
 	return false;
 }
 
-=======
-{
-	SetAndLogError(UE::ImageWrapper::Private::HdrImageWrapper::GetEndOfBufferErrorMessage());
-	return false;
-}
-
-bool FHdrImageWrapper::FailMalformedScanline()
-{
-	SetAndLogError(UE::ImageWrapper::Private::HdrImageWrapper::GetMalformedScanlineErrorMessage());
-	return false;
-}
-
->>>>>>> 4af6daef
 bool FHdrImageWrapper::GetHeaderLine(const uint8*& BufferPos, char Line[256])
 {
 	const uint8* EndOfBuffer = CompressedData.GetData() + CompressedData.Num();
@@ -436,7 +393,6 @@
 
 // InLine is known 0-terminated.
 bool FHdrImageWrapper::ParseImageSize(const char* InLine, int* OutWidth, int* OutHeight)
-<<<<<<< HEAD
 {
 	// We only support the (default) -Y <height> +X <width> form of the image size.
 	if (!ParseMatchString(InLine, "-Y "))
@@ -475,66 +431,17 @@
 
 bool FHdrImageWrapper::DecompressScanline(uint8* Out, const uint8*& In, const uint8* InEnd)
 {
-=======
-{
-	// We only support the (default) -Y <height> +X <width> form of the image size.
-	if (!ParseMatchString(InLine, "-Y "))
-	{
-		return false;
-	}
-
-	if (!ParsePositiveInt(InLine, OutHeight))
-	{
-		return false;
-	}
-
-	if (!ParseMatchString(InLine, " +X "))
-	{
-		return false;
-	}
-
-	if (!ParsePositiveInt(InLine, OutWidth))
-	{
-		return false;
-	}
-
-	return *InLine == 0; // All bytes in line must be consumed
-}
-
-// Trivial helper func to make repetitive error checks easier to read.
-// InCursor <= InEnd is assumed; check that we can read InAmount more bytes without
-// going past InEnd.
-bool FHdrImageWrapper::HaveBytes(const uint8* InCursor, const uint8* InEnd, int InAmount)
-{
-	// InCursor <= InEnd; InEnd - InCursor gives us the number of bytes left.
-	// (Do it this way instead of "InCursor + InAmount <= InEnd" because the latter
-	// might overflow.)
-	return InEnd - InCursor >= InAmount;
-}
-
-bool FHdrImageWrapper::DecompressScanline(uint8* Out, const uint8*& In, const uint8* InEnd)
-{
->>>>>>> 4af6daef
 	// minimum and maximum scanline length for encoding
 	const int32 MINELEN = 8;
 	const int32 MAXELEN = 0x7fff;
 
 	if (Width < MINELEN || Width > MAXELEN)
-<<<<<<< HEAD
 	{
 		return OldDecompressScanline(Out, In, InEnd, Width, false);
 	}
 
 	if (!HaveBytes(In, InEnd, 1))
 	{
-=======
-	{
-		return OldDecompressScanline(Out, In, InEnd, Width, false);
-	}
-
-	if (!HaveBytes(In, InEnd, 1))
-	{
->>>>>>> 4af6daef
 		return false;
 	}
 
