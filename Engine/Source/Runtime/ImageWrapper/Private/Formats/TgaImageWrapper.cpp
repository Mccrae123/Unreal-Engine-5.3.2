// Copyright Epic Games, Inc. All Rights Reserved.

#include "Formats/TgaImageWrapper.h"
#include "ImageWrapperPrivate.h"

#include "TgaImageSupport.h"
#include "ImageCoreUtils.h"



// CanSetRawFormat returns true if SetRaw will accept this format
bool FTgaImageWrapper::CanSetRawFormat(const ERGBFormat InFormat, const int32 InBitDepth) const
{
	return ( InFormat == ERGBFormat::BGRA ) && ( InBitDepth == 8 );
}

// returns InFormat if supported, else maps to something supported
ERawImageFormat::Type FTgaImageWrapper::GetSupportedRawFormat(const ERawImageFormat::Type InFormat) const
{
	return ERawImageFormat::BGRA8;
}

void FTgaImageWrapper::Compress(int32 Quality)
{
	CompressedData.Reset();

<<<<<<< HEAD
	int64 SurfaceBytes = Width * Height * 4;
	check( RawData.Num() == SurfaceBytes );

	int64 CompresedSize = sizeof(FTGAFileHeader) + SurfaceBytes;
=======
	FImageView Image;
	if ( ! GetImageViewOfSetRawForCompress(Image) )
	{
		SetError(TEXT("No valid image to compress"));
		return;
	}
	
	if ( Width > UINT16_MAX || Height > UINT16_MAX )
	{
		SetError(TEXT("Image is too large to export as TGA"));
		return;
	}
			
	check( Image.Format == ERawImageFormat::BGRA8 );
	int64 ImageRowBytes = Width * 4;
	
	// write 32-bit if we have a non-all-255 alpha channel, else write 24 bit
	bool bHasAlpha = FImageCore::DetectAlphaChannel(Image);
	int64 OutBytesPerPixel = bHasAlpha ? 4 : 3;
	int64 OutSurfaceBytes = (int64) Width * Height * OutBytesPerPixel;

	int64 CompresedSize = sizeof(FTGAFileHeader) + OutSurfaceBytes;
>>>>>>> 4af6daef
	CompressedData.SetNum(CompresedSize);

	uint8 * CompressedPtr = CompressedData.GetData();
	
<<<<<<< HEAD
	// super lazy TGA writer here :
	//	always writes 32 bit BGRA

	FTGAFileHeader header = { };

	header.Width  = INTEL_ORDER16( (uint16) Width );
	header.Height = INTEL_ORDER16( (uint16) Height );
	header.ImageTypeCode = 2;
	header.BitsPerPixel = 32;
	header.ImageDescriptor = 8;
=======
	// http://www.paulbourke.net/dataformats/tga/
	// https://en.wikipedia.org/wiki/Truevision_TGA
	FTGAFileHeader header = { };
	
	uint16 Width16  = IntCastChecked<uint16>( Width );
	uint16 Height16 = IntCastChecked<uint16>( Height );
	header.Width  = INTEL_ORDER16( Width16 );
	header.Height = INTEL_ORDER16( Height16 );
	header.ImageTypeCode = 2;
	header.BitsPerPixel = OutBytesPerPixel*8;

	// Image descriptor (1 byte): bits 3-0 give the alpha channel depth, bits 5-4 give pixel ordering
	header.ImageDescriptor = bHasAlpha ? 8 : 0;
>>>>>>> 4af6daef

	memcpy(CompressedPtr,&header,sizeof(header));
	CompressedPtr += sizeof(header);

	// write rows BGRA , bottom up :
<<<<<<< HEAD
	for(int y = Height-1; y>= 0;y--)
	{
		int64 RowBytes = Width * 4;
		const void * From = &RawData[y * RowBytes]; 
		memcpy(CompressedPtr,From,RowBytes);
		CompressedPtr += RowBytes;
	}

=======
	for(int32 y = Height-1; y>= 0;y--)
	{
		const uint8 * From = &RawData[y * ImageRowBytes]; 

		if ( bHasAlpha )
		{
			check( OutBytesPerPixel == 4 );
			check( RawData.Num() == OutSurfaceBytes );

			memcpy(CompressedPtr,From,ImageRowBytes);
			CompressedPtr += ImageRowBytes;
		}
		else
		{
			check( OutBytesPerPixel == 3 );
			
			for(int32 x=0;x<Width;x++)
			{
				// copy RGB, skip A
				CompressedPtr[0] = From[0];
				CompressedPtr[1] = From[1];
				CompressedPtr[2] = From[2];
				From += 4;
				CompressedPtr += 3;
			}
		}
	}

	// TGA file footer is optional :
	/*
	FTGAFileFooter Ftr;
	FMemory::Memzero( &Ftr, sizeof(Ftr) );
	FMemory::Memcpy( Ftr.Signature, "TRUEVISION-XFILE", 16 );
	Ftr.TrailingPeriod = '.';
	Ar.Serialize( &Ftr, sizeof(Ftr) );
	*/

>>>>>>> 4af6daef
	check( CompressedPtr == CompressedData.GetData() + CompressedData.Num() );
}

bool FTgaImageWrapper::SetCompressed(const void* InCompressedData, int64 InCompressedSize)
{
	bool bResult = FImageWrapperBase::SetCompressed(InCompressedData, InCompressedSize);

	if ( bResult && LoadTGAHeader() )
	{
		if ( ! FImageCoreUtils::IsImageImportPossible(Width,Height) )
		{
			SetError(TEXT("Image dimensions are not possible to import"));
			return false;
		}

		return true;
	}
	else
	{
		return false;
	}
}

void FTgaImageWrapper::Uncompress(const ERGBFormat InFormat, const int32 InBitDepth)
{
	const int32 BytesPerPixel = ( InFormat == ERGBFormat::Gray ? 1 : 4 );
	int64 TextureDataSize = (int64)Width * Height * BytesPerPixel;
	RawData.Empty(TextureDataSize);
	RawData.AddUninitialized(TextureDataSize);

	uint32* TextureData = reinterpret_cast< uint32* >( RawData.GetData() );

	FTGAFileHeader* TgaHeader = reinterpret_cast< FTGAFileHeader* >( CompressedData.GetData() );
	if ( !DecompressTGA_helper( TgaHeader, CompressedData.Num(), TextureData, TextureDataSize ) )
	{
		SetError(TEXT("Error while decompressing a TGA"));
		RawData.Reset();
	}
}

bool FTgaImageWrapper::IsTGAHeader(const void * CompressedData,int64 CompressedDataLength)
{
	const FTGAFileHeader* TgaHeader = (FTGAFileHeader*)CompressedData;

	if ( CompressedDataLength >= sizeof( FTGAFileHeader ) &&
		( (TgaHeader->ColorMapType == 0 && TgaHeader->ImageTypeCode == 2) ||
		  ( TgaHeader->ColorMapType == 0 && TgaHeader->ImageTypeCode == 3 ) || // ImageTypeCode 3 is greyscale
		  ( TgaHeader->ColorMapType == 0 && TgaHeader->ImageTypeCode == 10 ) ||
		  ( TgaHeader->ColorMapType == 1 && TgaHeader->ImageTypeCode == 1 && TgaHeader->BitsPerPixel == 8 ) ) )
	{
		return true;
	}
	else
	{
		return false;
	}
}

bool FTgaImageWrapper::LoadTGAHeader()
{
	check( CompressedData.Num() );

	if( ! IsTGAHeader(CompressedData.GetData(),CompressedData.Num()) )
	{
		return false;
	}

	const FTGAFileHeader* TgaHeader = (FTGAFileHeader*)CompressedData.GetData();

	Width = TgaHeader->Width;
	Height = TgaHeader->Height;
	BitDepth = 8;
	
	// must exactly match the logic in DecompressTGA_helper
	if(TgaHeader->ColorMapType == 1 && TgaHeader->ImageTypeCode == 1 && TgaHeader->BitsPerPixel == 8)
	{
		Format = ERGBFormat::Gray;
	}
	else if(TgaHeader->ColorMapType == 0 && TgaHeader->ImageTypeCode == 3 && TgaHeader->BitsPerPixel == 8)
	{
		Format = ERGBFormat::Gray;
	}
	else
	{
		Format = ERGBFormat::BGRA;
	}

	ColorMapType = TgaHeader->ColorMapType;
	ImageTypeCode = TgaHeader->ImageTypeCode;
	
	// TgaHeader->BitsPerPixel is bits per *color*

	return true;
}<|MERGE_RESOLUTION|>--- conflicted
+++ resolved
@@ -24,12 +24,6 @@
 {
 	CompressedData.Reset();
 
-<<<<<<< HEAD
-	int64 SurfaceBytes = Width * Height * 4;
-	check( RawData.Num() == SurfaceBytes );
-
-	int64 CompresedSize = sizeof(FTGAFileHeader) + SurfaceBytes;
-=======
 	FImageView Image;
 	if ( ! GetImageViewOfSetRawForCompress(Image) )
 	{
@@ -52,23 +46,10 @@
 	int64 OutSurfaceBytes = (int64) Width * Height * OutBytesPerPixel;
 
 	int64 CompresedSize = sizeof(FTGAFileHeader) + OutSurfaceBytes;
->>>>>>> 4af6daef
 	CompressedData.SetNum(CompresedSize);
 
 	uint8 * CompressedPtr = CompressedData.GetData();
 	
-<<<<<<< HEAD
-	// super lazy TGA writer here :
-	//	always writes 32 bit BGRA
-
-	FTGAFileHeader header = { };
-
-	header.Width  = INTEL_ORDER16( (uint16) Width );
-	header.Height = INTEL_ORDER16( (uint16) Height );
-	header.ImageTypeCode = 2;
-	header.BitsPerPixel = 32;
-	header.ImageDescriptor = 8;
-=======
 	// http://www.paulbourke.net/dataformats/tga/
 	// https://en.wikipedia.org/wiki/Truevision_TGA
 	FTGAFileHeader header = { };
@@ -82,22 +63,11 @@
 
 	// Image descriptor (1 byte): bits 3-0 give the alpha channel depth, bits 5-4 give pixel ordering
 	header.ImageDescriptor = bHasAlpha ? 8 : 0;
->>>>>>> 4af6daef
 
 	memcpy(CompressedPtr,&header,sizeof(header));
 	CompressedPtr += sizeof(header);
 
 	// write rows BGRA , bottom up :
-<<<<<<< HEAD
-	for(int y = Height-1; y>= 0;y--)
-	{
-		int64 RowBytes = Width * 4;
-		const void * From = &RawData[y * RowBytes]; 
-		memcpy(CompressedPtr,From,RowBytes);
-		CompressedPtr += RowBytes;
-	}
-
-=======
 	for(int32 y = Height-1; y>= 0;y--)
 	{
 		const uint8 * From = &RawData[y * ImageRowBytes]; 
@@ -135,7 +105,6 @@
 	Ar.Serialize( &Ftr, sizeof(Ftr) );
 	*/
 
->>>>>>> 4af6daef
 	check( CompressedPtr == CompressedData.GetData() + CompressedData.Num() );
 }
 
