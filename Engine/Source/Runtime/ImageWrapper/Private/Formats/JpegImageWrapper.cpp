// Copyright Epic Games, Inc. All Rights Reserved.

#include "Formats/JpegImageWrapper.h"

#include "Math/Color.h"
#include "Misc/ScopeLock.h"
#include "ImageWrapperPrivate.h"
<<<<<<< HEAD
=======
#include "ImageCoreUtils.h"
>>>>>>> 4af6daef

#if WITH_UNREALJPEG

#ifdef __clang__
	#pragma clang diagnostic push
	#pragma clang diagnostic ignored "-Wshadow"

	#if PLATFORM_UNIX || PLATFORM_MAC
		#pragma clang diagnostic ignored "-Wshift-negative-value"	// clang 3.7.0
	#endif
#endif


#if WITH_LIBJPEGTURBO
	THIRD_PARTY_INCLUDES_START
	#pragma push_macro("DLLEXPORT")
	#undef DLLEXPORT // libjpeg-turbo defines DLLEXPORT as well
	#include "turbojpeg.h"
	#pragma pop_macro("DLLEXPORT")
	THIRD_PARTY_INCLUDES_END
#else
	PRAGMA_DISABLE_SHADOW_VARIABLE_WARNINGS
	#include "jpgd.h"
	#include "jpgd.cpp"
	#include "jpge.h"
	#include "jpge.cpp"
	PRAGMA_ENABLE_SHADOW_VARIABLE_WARNINGS
#endif	// WITH_LIBJPEGTURBO

#ifdef __clang__
	#pragma clang diagnostic pop
#endif

#if WITH_LIBJPEGTURBO
namespace
{
	int ConvertTJpegPixelFormat(ERGBFormat InFormat)
	{
		// note: libjpeg-turbo currently does not actually read/write A
		//	TJPF_BGRA is a synonym for TJPF_BGRX
		switch (InFormat)
		{
			case ERGBFormat::BGRA:	return TJPF_BGRA;
			case ERGBFormat::Gray:	return TJPF_GRAY;
			case ERGBFormat::RGBA:	return TJPF_RGBA;
			default:	check(0);	return TJPF_RGBA;
		}
	}
}
#endif	// WITH_LIBJPEGTURBO


#if WITH_LIBJPEGTURBO
// libjpeg-turbo since version 2.0.5 is thread safe
#define JPEG_NEEDS_CRITSEC 0
#else
// legacy libjpeg is not thread safe
#define JPEG_NEEDS_CRITSEC 1
#endif

#if JPEG_NEEDS_CRITSEC
// Only allow one thread to use JPEG decoder at a time (it's not thread safe)
static FCriticalSection GJPEGSection; 

#define JPEG_SCOPE_CRITSEC()	FScopeLock JPEGLock(&GJPEGSection)
#else
#define JPEG_SCOPE_CRITSEC()	do { } while(0)
#endif

/* FJpegImageWrapper structors
 *****************************************************************************/

FJpegImageWrapper::FJpegImageWrapper(int32 InNumComponents /* = 4 */)
	: FImageWrapperBase()
	, NumComponents(InNumComponents)
#if WITH_LIBJPEGTURBO
	, Decompressor(0)
#endif	// WITH_LIBJPEGTURBO
{ 
	// NumComponents == 1 for GrayscaleJPEG
}


FJpegImageWrapper::~FJpegImageWrapper()
{
	Reset();
}

void FJpegImageWrapper::Reset()
{
	FImageWrapperBase::Reset();

#if WITH_LIBJPEGTURBO
	if (Decompressor)
	{
		JPEG_SCOPE_CRITSEC();

		tjDestroy(Decompressor);
		Decompressor = 0;
	}
#endif

}

/* FImageWrapperBase interface
 *****************************************************************************/

bool FJpegImageWrapper::SetCompressed(const void* InCompressedData, int64 InCompressedSize)
{
#if WITH_LIBJPEGTURBO
	return SetCompressedTurbo(InCompressedData, InCompressedSize);
#else
	// jpgd doesn't support 64-bit sizes.
	if (InCompressedSize < 0 || InCompressedSize > MAX_uint32)
	{
		return false;
	}

	jpgd::jpeg_decoder_mem_stream jpeg_memStream((uint8*)InCompressedData, (uint32)InCompressedSize);

	jpgd::jpeg_decoder decoder(&jpeg_memStream);
	if (decoder.get_error_code() != jpgd::JPGD_SUCCESS)
	{
		return false;
	}

	if ( ! FImageWrapperBase::SetCompressed(InCompressedData, InCompressedSize) )
	{
		return false;
	}

	// We don't support 16 bit jpegs
	BitDepth = 8;

	Width = decoder.get_width();
	Height = decoder.get_height();

	switch (decoder.get_num_components())
	{
	case 1:
		Format = ERGBFormat::Gray;
		break;
	case 3:
		Format = ERGBFormat::RGBA;
		break;
	default:
		return false;
	}
	
	if ( ! FImageCoreUtils::IsImageImportPossible(Width,Height) )
	{
		SetError(TEXT("Image dimensions are not possible to import"));
		return false;
	}

	return true;
#endif
}


// CanSetRawFormat returns true if SetRaw will accept this format
bool FJpegImageWrapper::CanSetRawFormat(const ERGBFormat InFormat, const int32 InBitDepth) const
{
	return ((InFormat == ERGBFormat::RGBA || InFormat == ERGBFormat::BGRA || InFormat == ERGBFormat::Gray) && InBitDepth == 8);
}

// returns InFormat if supported, else maps to something supported
ERawImageFormat::Type FJpegImageWrapper::GetSupportedRawFormat(const ERawImageFormat::Type InFormat) const
{
	switch(InFormat)
	{
	case ERawImageFormat::G8:
	case ERawImageFormat::BGRA8:
		return InFormat; // directly supported
	case ERawImageFormat::BGRE8:
	case ERawImageFormat::RGBA16:
	case ERawImageFormat::RGBA16F:
	case ERawImageFormat::RGBA32F:
	case ERawImageFormat::G16:
	case ERawImageFormat::R16F:
	case ERawImageFormat::R32F:
		return ERawImageFormat::BGRA8; // needs conversion
	default:
		check(0);
		return ERawImageFormat::BGRA8;
	};
}

void FJpegImageWrapper::Compress(int32 Quality)
{
	if (Quality == 0)
	{
		//default 
		Quality = 85;
	}
	else if (Quality == (int32)EImageCompressionQuality::Uncompressed)
	{
		// fix = 1 (Uncompressed) was previously treated as max-compress
		Quality = 100;
	}
	else
	{
		ensure(Quality >= 1 && Quality <= 100);

		#define JPEG_QUALITY_MIN 40
		// JPEG should not be used below quality JPEG_QUALITY_MIN
		Quality = FMath::Clamp(Quality, JPEG_QUALITY_MIN, 100);
	}

#if WITH_LIBJPEGTURBO
	CompressTurbo(Quality);
#else
	if (CompressedData.Num() == 0)
	{
		JPEG_SCOPE_CRITSEC();
		
		check(RawData.Num());
		check(Width > 0);
		check(Height > 0);

		// re-order components if required - JPEGs expect RGBA
		if(Format == ERGBFormat::BGRA)
		{
			FColor* Colors = (FColor*)RawData.GetData();
			const int32 NumColors = RawData.Num() / 4;
			for(int32 ColorIndex = 0; ColorIndex < NumColors; ColorIndex++)
			{
				Colors[ColorIndex].B = Colors[ColorIndex].B ^ Colors[ColorIndex].R;
				Colors[ColorIndex].R = Colors[ColorIndex].R ^ Colors[ColorIndex].B;
				Colors[ColorIndex].B = Colors[ColorIndex].B ^ Colors[ColorIndex].R;
			}
		}

		CompressedData.Reset(RawData.Num());
		CompressedData.AddUninitialized(RawData.Num());

		// Note: OutBufferSize intentionally uses int64_t type as that's what jpge::compress_image_to_jpeg_file_in_memory expects.
		// UE int64 type is not compatible with int64_t on all compilers (int64_t may be `long`, while int64 is `long long`).
		int64_t OutBufferSize = CompressedData.Num();

		jpge::params Parameters;
		Parameters.m_quality = Quality;
		bool bSuccess = jpge::compress_image_to_jpeg_file_in_memory(
			CompressedData.GetData(), OutBufferSize, Width, Height, NumComponents, RawData.GetData(), Parameters);
		
		check(bSuccess);

		CompressedData.RemoveAt((int64)OutBufferSize, CompressedData.Num() - (int64)OutBufferSize);
	}
#endif
}


void FJpegImageWrapper::Uncompress(const ERGBFormat InFormat, int32 InBitDepth)
{
#if WITH_LIBJPEGTURBO
	UncompressTurbo(InFormat, InBitDepth);
#else
	// Ensure we haven't already uncompressed the file.
	if (RawData.Num() != 0)
	{
		return;
	}

	// Get the number of channels we need to extract
	int Channels = 0;
	if ((InFormat == ERGBFormat::RGBA || InFormat == ERGBFormat::BGRA) && InBitDepth == 8)
	{
		Channels = 4;
	}
	else if (InFormat == ERGBFormat::Gray && InBitDepth == 8)
	{
		Channels = 1;
	}
	else
	{
		check(false);
		return;
	}

	JPEG_SCOPE_CRITSEC();

	check(CompressedData.Num());

	int32 NumColors;
	int32 jpegWidth,jpegHeight;
	uint8* OutData = jpgd::decompress_jpeg_image_from_memory(
		CompressedData.GetData(), CompressedData.Num(), &jpegWidth, &jpegHeight, &NumColors, Channels, (int)InFormat);

	if (OutData)
	{
<<<<<<< HEAD
=======
		Width = jpegWidth;
		Height = jpegHeight;
>>>>>>> 4af6daef
		RawData.Reset(Width * Height * Channels);
		RawData.AddUninitialized(Width * Height * Channels);
		FMemory::Memcpy(RawData.GetData(), OutData, RawData.Num());
		FMemory::Free(OutData);
	}
	else
	{
		UE_LOG(LogImageWrapper, Error, TEXT("JPEG Decompress Error"));
		RawData.Empty();
	}
#endif
}

#if WITH_LIBJPEGTURBO
bool FJpegImageWrapper::SetCompressedTurbo(const void* InCompressedData, int64 InCompressedSize)
{
	// SetCompressed does Reset
	if ( ! FImageWrapperBase::SetCompressed(InCompressedData, InCompressedSize) )
	{
		return false;
	}
	
	JPEG_SCOPE_CRITSEC();

	check( Decompressor == 0 );
	Decompressor = tjInitDecompress();

	int ImageWidth;
	int ImageHeight;
	int SubSampling;
	int ColorSpace;
	if (tjDecompressHeader3(Decompressor, reinterpret_cast<const uint8*>(InCompressedData), InCompressedSize, &ImageWidth, &ImageHeight, &SubSampling, &ColorSpace) != 0)
	{
		SetError(TEXT("tjDecompressHeader3 failed"));
		return false;
	}

	// set after call to base SetCompressed as it will reset members
	Width = ImageWidth;
	Height = ImageHeight;
	BitDepth = 8; // We don't support 16 bit jpegs

	// if NumComponents == 1 (for GrayscaleJPEG format), force ERGBFormat::Gray ?
	Format = ( SubSampling == TJSAMP_GRAY ) ? ERGBFormat::Gray : ERGBFormat::BGRA;
	
	if ( ! FImageCoreUtils::IsImageImportPossible(Width,Height) )
	{
		SetError(TEXT("Image dimensions are not possible to import"));
		return false;
	}

	// Decompressor is retained until Uncompress

	return true;
}

void FJpegImageWrapper::CompressTurbo(int32 Quality)
{
	if (CompressedData.Num() == 0)
	{
<<<<<<< HEAD
		FScopeLock JPEGLock(&GJPEGSection);
=======
		JPEG_SCOPE_CRITSEC();
>>>>>>> 4af6daef

		// Quality mapping should have already been done
		check( Quality >= JPEG_QUALITY_MIN && Quality <= 100 );

		check(Compressor);
		check(RawData.Num());
		check(Width > 0);
		check(Height > 0);
		check(BitDepth == 8);

		const int PixelFormat = ConvertTJpegPixelFormat(Format);
<<<<<<< HEAD
		const int Subsampling = TJSAMP_420;
=======

		// NumComponents == 1 for GrayscaleJPEG
		const int Subsampling = (NumComponents == 1 || Format == ERGBFormat::Gray) ? TJSAMP_GRAY : TJSAMP_420;
>>>>>>> 4af6daef
		const int Flags = TJFLAG_NOREALLOC | TJFLAG_FASTDCT;

		unsigned long OutBufferSize = tjBufSize(Width, Height, Subsampling);
		CompressedData.SetNum(OutBufferSize);
		unsigned char* OutBuffer = CompressedData.GetData();

		int BytesPerRow = GetBytesPerRow();
<<<<<<< HEAD
=======
		
		tjhandle Compressor = tjInitCompress();
>>>>>>> 4af6daef

		const bool bSuccess = tjCompress2(Compressor, RawData.GetData(), Width, BytesPerRow, Height, PixelFormat, &OutBuffer, &OutBufferSize, Subsampling, Quality, Flags) == 0;
		check(bSuccess);
		
		tjDestroy(Compressor);

		if ( ! bSuccess )
		{
			CompressedData.Empty();
			SetError(TEXT("tjCompress2 failed"));
		}
		else
		{
			check( CompressedData.GetData() == OutBuffer ); // TJFLAG_NOREALLOC so OutBuffer should not have changed
			CompressedData.SetNum(OutBufferSize);
		}
	}
}

void FJpegImageWrapper::UncompressTurbo(const ERGBFormat InFormat, int32 InBitDepth)
{
	// Ensure we haven't already uncompressed the file.
	if (RawData.Num() != 0)
	{
		return;
	}

	// Get the number of channels we need to extract
	int Channels = 0;
	if ((InFormat == ERGBFormat::RGBA || InFormat == ERGBFormat::BGRA) && InBitDepth == 8)
	{
		Channels = 4;
	}
	else if (InFormat == ERGBFormat::Gray && InBitDepth == 8)
	{
		Channels = 1;
	}
	else
	{
		check(false);
		return;
	}

	JPEG_SCOPE_CRITSEC();

	check(Decompressor);
	check(CompressedData.Num());

	RawData.Reset(Width * Height * Channels);
	RawData.AddUninitialized(Width * Height * Channels);
	const int PixelFormat = ConvertTJpegPixelFormat(InFormat);
	const int Flags = TJFLAG_NOREALLOC | TJFLAG_FASTDCT;
	// @todo Oodle : evaluate whether TJFLAG_FASTDCT quality loss is worth the speed gained

	if (tjDecompress2(Decompressor, CompressedData.GetData(), CompressedData.Num(), RawData.GetData(), Width, 0, Height, PixelFormat, Flags) != 0)
	{
		UE_LOG(LogImageWrapper, Error, TEXT("JPEG Decompress Error"));
<<<<<<< HEAD
=======
		SetError(TEXT("tjDecompress2 failed"));
>>>>>>> 4af6daef
		RawData.Empty();
		return;
	}
}
#endif	// WITH_LIBJPEGTURBO


#endif //WITH_JPEG<|MERGE_RESOLUTION|>--- conflicted
+++ resolved
@@ -5,10 +5,7 @@
 #include "Math/Color.h"
 #include "Misc/ScopeLock.h"
 #include "ImageWrapperPrivate.h"
-<<<<<<< HEAD
-=======
 #include "ImageCoreUtils.h"
->>>>>>> 4af6daef
 
 #if WITH_UNREALJPEG
 
@@ -300,11 +297,8 @@
 
 	if (OutData)
 	{
-<<<<<<< HEAD
-=======
 		Width = jpegWidth;
 		Height = jpegHeight;
->>>>>>> 4af6daef
 		RawData.Reset(Width * Height * Channels);
 		RawData.AddUninitialized(Width * Height * Channels);
 		FMemory::Memcpy(RawData.GetData(), OutData, RawData.Num());
@@ -365,29 +359,20 @@
 {
 	if (CompressedData.Num() == 0)
 	{
-<<<<<<< HEAD
-		FScopeLock JPEGLock(&GJPEGSection);
-=======
 		JPEG_SCOPE_CRITSEC();
->>>>>>> 4af6daef
 
 		// Quality mapping should have already been done
 		check( Quality >= JPEG_QUALITY_MIN && Quality <= 100 );
 
-		check(Compressor);
 		check(RawData.Num());
 		check(Width > 0);
 		check(Height > 0);
 		check(BitDepth == 8);
 
 		const int PixelFormat = ConvertTJpegPixelFormat(Format);
-<<<<<<< HEAD
-		const int Subsampling = TJSAMP_420;
-=======
 
 		// NumComponents == 1 for GrayscaleJPEG
 		const int Subsampling = (NumComponents == 1 || Format == ERGBFormat::Gray) ? TJSAMP_GRAY : TJSAMP_420;
->>>>>>> 4af6daef
 		const int Flags = TJFLAG_NOREALLOC | TJFLAG_FASTDCT;
 
 		unsigned long OutBufferSize = tjBufSize(Width, Height, Subsampling);
@@ -395,11 +380,8 @@
 		unsigned char* OutBuffer = CompressedData.GetData();
 
 		int BytesPerRow = GetBytesPerRow();
-<<<<<<< HEAD
-=======
 		
 		tjhandle Compressor = tjInitCompress();
->>>>>>> 4af6daef
 
 		const bool bSuccess = tjCompress2(Compressor, RawData.GetData(), Width, BytesPerRow, Height, PixelFormat, &OutBuffer, &OutBufferSize, Subsampling, Quality, Flags) == 0;
 		check(bSuccess);
@@ -457,10 +439,7 @@
 	if (tjDecompress2(Decompressor, CompressedData.GetData(), CompressedData.Num(), RawData.GetData(), Width, 0, Height, PixelFormat, Flags) != 0)
 	{
 		UE_LOG(LogImageWrapper, Error, TEXT("JPEG Decompress Error"));
-<<<<<<< HEAD
-=======
 		SetError(TEXT("tjDecompress2 failed"));
->>>>>>> 4af6daef
 		RawData.Empty();
 		return;
 	}
