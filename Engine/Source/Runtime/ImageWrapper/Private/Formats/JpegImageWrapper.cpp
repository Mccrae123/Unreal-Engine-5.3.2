// Copyright Epic Games, Inc. All Rights Reserved.

#include "Formats/JpegImageWrapper.h"

#include "Math/Color.h"
#include "Misc/ScopeLock.h"
#include "ImageWrapperPrivate.h"

#if WITH_UNREALJPEG

#ifdef __clang__
	#pragma clang diagnostic push
	#pragma clang diagnostic ignored "-Wshadow"

	#if PLATFORM_UNIX || PLATFORM_MAC
		#pragma clang diagnostic ignored "-Wshift-negative-value"	// clang 3.7.0
	#endif
#endif


#if WITH_LIBJPEGTURBO
	THIRD_PARTY_INCLUDES_START
	#pragma push_macro("DLLEXPORT")
	#undef DLLEXPORT // libjpeg-turbo defines DLLEXPORT as well
	#include "turbojpeg.h"
	#pragma pop_macro("DLLEXPORT")
	THIRD_PARTY_INCLUDES_END
#else
	PRAGMA_DISABLE_SHADOW_VARIABLE_WARNINGS
	#include "jpgd.h"
	#include "jpgd.cpp"
	#include "jpge.h"
	#include "jpge.cpp"
	PRAGMA_ENABLE_SHADOW_VARIABLE_WARNINGS
#endif	// WITH_LIBJPEGTURBO

#ifdef __clang__
	#pragma clang diagnostic pop
#endif

DEFINE_LOG_CATEGORY_STATIC(JPEGLog, Log, All);

#if WITH_LIBJPEGTURBO
namespace
{
	int ConvertTJpegPixelFormat(ERGBFormat InFormat)
	{
		switch (InFormat)
		{
			case ERGBFormat::BGRA:	return TJPF_BGRA;
			case ERGBFormat::Gray:	return TJPF_GRAY;
			case ERGBFormat::RGBA:	return TJPF_RGBA;
			default:	check(0);	return TJPF_RGBA;
		}
	}
}
#endif	// WITH_LIBJPEGTURBO

// Only allow one thread to use JPEG decoder at a time (it's not thread safe)
FCriticalSection GJPEGSection; 


/* FJpegImageWrapper structors
 *****************************************************************************/

FJpegImageWrapper::FJpegImageWrapper(int32 InNumComponents)
	: FImageWrapperBase()
	, NumComponents(InNumComponents)
#if WITH_LIBJPEGTURBO
	, Compressor(tjInitCompress())
	, Decompressor(tjInitDecompress())
#endif	// WITH_LIBJPEGTURBO
{ }


#if WITH_LIBJPEGTURBO
FJpegImageWrapper::~FJpegImageWrapper()
{
	FScopeLock JPEGLock(&GJPEGSection);

	if (Compressor)
	{
		tjDestroy(Compressor);
	}
	if (Decompressor)
	{
		tjDestroy(Decompressor);
	}
}
#endif	// WITH_LIBJPEGTURBO

/* FImageWrapperBase interface
 *****************************************************************************/

bool FJpegImageWrapper::SetCompressed(const void* InCompressedData, int64 InCompressedSize)
{
#if WITH_LIBJPEGTURBO
	return SetCompressedTurbo(InCompressedData, InCompressedSize);
#else
	// jpgd doesn't support 64-bit sizes.
	if (InCompressedSize < 0 || InCompressedSize > MAX_uint32)
	{
		return false;
	}

	jpgd::jpeg_decoder_mem_stream jpeg_memStream((uint8*)InCompressedData, (uint32)InCompressedSize);

	jpgd::jpeg_decoder decoder(&jpeg_memStream);
	if (decoder.get_error_code() != jpgd::JPGD_SUCCESS)
		return false;

	bool bResult = FImageWrapperBase::SetCompressed(InCompressedData, InCompressedSize);

	// We don't support 16 bit jpegs
	BitDepth = 8;

	Width = decoder.get_width();
	Height = decoder.get_height();

	switch (decoder.get_num_components())
	{
	case 1:
		Format = ERGBFormat::Gray;
		break;
	case 3:
		Format = ERGBFormat::RGBA;
		break;
	default:
		return false;
	}

	return bResult;
#endif
}


<<<<<<< HEAD
=======
// CanSetRawFormat returns true if SetRaw will accept this format
bool FJpegImageWrapper::CanSetRawFormat(const ERGBFormat InFormat, const int32 InBitDepth) const
{
	return ((InFormat == ERGBFormat::RGBA || InFormat == ERGBFormat::BGRA || InFormat == ERGBFormat::Gray) && InBitDepth == 8);
}

// returns InFormat if supported, else maps to something supported
ERawImageFormat::Type FJpegImageWrapper::GetSupportedRawFormat(const ERawImageFormat::Type InFormat) const
{
	switch(InFormat)
	{
	case ERawImageFormat::G8:
	case ERawImageFormat::BGRA8:
		return InFormat; // directly supported
	case ERawImageFormat::BGRE8:
	case ERawImageFormat::RGBA16:
	case ERawImageFormat::RGBA16F:
	case ERawImageFormat::RGBA32F:
	case ERawImageFormat::G16:
	case ERawImageFormat::R16F:
	case ERawImageFormat::R32F:
		return ERawImageFormat::BGRA8; // needs conversion
	default:
		check(0);
		return ERawImageFormat::BGRA8;
	};
}

>>>>>>> d731a049
bool FJpegImageWrapper::SetRaw(const void* InRawData, int64 InRawSize, const int32 InWidth, const int32 InHeight, const ERGBFormat InFormat, const int32 InBitDepth, const int32 InBytesPerRow)
{
	check((InFormat == ERGBFormat::RGBA || InFormat == ERGBFormat::BGRA || InFormat == ERGBFormat::Gray) && InBitDepth == 8);

	bool bResult = FImageWrapperBase::SetRaw(InRawData, InRawSize, InWidth, InHeight, InFormat, InBitDepth, InBytesPerRow);

	return bResult;
}


void FJpegImageWrapper::Compress(int32 Quality)
{
	if (Quality == 0)
	{
		//default 
		Quality = 85;
	}
	else if (Quality == (int32)EImageCompressionQuality::Uncompressed)
	{
		// fix = 1 (Uncompressed) was previously treated as max-compress
		Quality = 100;
	}
	else
	{
		ensure(Quality >= 1 && Quality <= 100);

		#define JPEG_QUALITY_MIN 40
		// JPEG should not be used below quality JPEG_QUALITY_MIN
		Quality = FMath::Clamp(Quality, JPEG_QUALITY_MIN, 100);
	}

#if WITH_LIBJPEGTURBO
	CompressTurbo(Quality);
#else
	if (CompressedData.Num() == 0)
	{
		FScopeLock JPEGLock(&GJPEGSection);
		
		check(RawData.Num());
		check(Width > 0);
		check(Height > 0);

		// re-order components if required - JPEGs expect RGBA
		if(Format == ERGBFormat::BGRA)
		{
			FColor* Colors = (FColor*)RawData.GetData();
			const int32 NumColors = RawData.Num() / 4;
			for(int32 ColorIndex = 0; ColorIndex < NumColors; ColorIndex++)
			{
				Colors[ColorIndex].B = Colors[ColorIndex].B ^ Colors[ColorIndex].R;
				Colors[ColorIndex].R = Colors[ColorIndex].R ^ Colors[ColorIndex].B;
				Colors[ColorIndex].B = Colors[ColorIndex].B ^ Colors[ColorIndex].R;
			}
		}

		CompressedData.Reset(RawData.Num());
		CompressedData.AddUninitialized(RawData.Num());

		// Note: OutBufferSize intentionally uses int64_t type as that's what jpge::compress_image_to_jpeg_file_in_memory expects.
		// UE int64 type is not compatible with int64_t on all compilers (int64_t may be `long`, while int64 is `long long`).
		int64_t OutBufferSize = CompressedData.Num();

		jpge::params Parameters;
		Parameters.m_quality = Quality;
		bool bSuccess = jpge::compress_image_to_jpeg_file_in_memory(
			CompressedData.GetData(), OutBufferSize, Width, Height, NumComponents, RawData.GetData(), Parameters);
		
		check(bSuccess);

		CompressedData.RemoveAt((int64)OutBufferSize, CompressedData.Num() - (int64)OutBufferSize);
	}
#endif
}


void FJpegImageWrapper::Uncompress(const ERGBFormat InFormat, int32 InBitDepth)
{
#if WITH_LIBJPEGTURBO
	UncompressTurbo(InFormat, InBitDepth);
#else
	// Ensure we haven't already uncompressed the file.
	if (RawData.Num() != 0)
	{
		return;
	}

	// Get the number of channels we need to extract
	int Channels = 0;
	if ((InFormat == ERGBFormat::RGBA || InFormat == ERGBFormat::BGRA) && InBitDepth == 8)
	{
		Channels = 4;
	}
	else if (InFormat == ERGBFormat::Gray && InBitDepth == 8)
	{
		Channels = 1;
	}
	else
	{
		check(false);
		return;
	}

	FScopeLock JPEGLock(&GJPEGSection);

	check(CompressedData.Num());

	int32 NumColors;
	uint8* OutData = jpgd::decompress_jpeg_image_from_memory(
		CompressedData.GetData(), CompressedData.Num(), &Width, &Height, &NumColors, Channels, (int)InFormat);

	if (OutData)
	{
		RawData.Reset(Width * Height * Channels);
		RawData.AddUninitialized(Width * Height * Channels);
		FMemory::Memcpy(RawData.GetData(), OutData, RawData.Num());
		FMemory::Free(OutData);
	}
	else
	{
		UE_LOG(LogImageWrapper, Error, TEXT("JPEG Decompress Error"));
		RawData.Empty();
	}
#endif
}

#if WITH_LIBJPEGTURBO
bool FJpegImageWrapper::SetCompressedTurbo(const void* InCompressedData, int64 InCompressedSize)
{
	FScopeLock JPEGLock(&GJPEGSection);

	check(Decompressor);

	int ImageWidth;
	int ImageHeight;
	int SubSampling;
	int ColorSpace;
	if (tjDecompressHeader3(Decompressor, reinterpret_cast<const uint8*>(InCompressedData), InCompressedSize, &ImageWidth, &ImageHeight, &SubSampling, &ColorSpace) != 0)
	{
		return false;
	}

	const bool bResult = FImageWrapperBase::SetCompressed(InCompressedData, InCompressedSize);

	// set after call to base SetCompressed as it will reset members
	Width = ImageWidth;
	Height = ImageHeight;
	BitDepth = 8; // We don't support 16 bit jpegs
	Format = SubSampling == TJSAMP_GRAY ? ERGBFormat::Gray : ERGBFormat::RGBA;

	return bResult;
}

void FJpegImageWrapper::CompressTurbo(int32 Quality)
{
	if (CompressedData.Num() == 0)
	{
		FScopeLock JPEGLock(&GJPEGSection);

		// Quality mapping should have already been done
		check( Quality >= JPEG_QUALITY_MIN && Quality <= 100 );

		check(Compressor);
		check(RawData.Num());
		check(Width > 0);
		check(Height > 0);
		check(BitDepth == 8);

		const int PixelFormat = ConvertTJpegPixelFormat(Format);
		const int Subsampling = TJSAMP_420;
		const int Flags = TJFLAG_NOREALLOC | TJFLAG_FASTDCT;

		unsigned long OutBufferSize = tjBufSize(Width, Height, Subsampling);
		CompressedData.SetNum(OutBufferSize);
		unsigned char* OutBuffer = CompressedData.GetData();

<<<<<<< HEAD
		const bool bSuccess = tjCompress2(Compressor, RawData.GetData(), Width, RawBytesPerRow, Height, PixelFormat, &OutBuffer, &OutBufferSize, Subsampling, Quality, Flags) == 0;
=======
		int BytesPerRow = GetBytesPerRow();

		const bool bSuccess = tjCompress2(Compressor, RawData.GetData(), Width, BytesPerRow, Height, PixelFormat, &OutBuffer, &OutBufferSize, Subsampling, Quality, Flags) == 0;
>>>>>>> d731a049
		check(bSuccess);

		CompressedData.SetNum(OutBufferSize);
	}
}

void FJpegImageWrapper::UncompressTurbo(const ERGBFormat InFormat, int32 InBitDepth)
{
	// Ensure we haven't already uncompressed the file.
	if (RawData.Num() != 0)
	{
		return;
	}

	// Get the number of channels we need to extract
	int Channels = 0;
	if ((InFormat == ERGBFormat::RGBA || InFormat == ERGBFormat::BGRA) && InBitDepth == 8)
	{
		Channels = 4;
	}
	else if (InFormat == ERGBFormat::Gray && InBitDepth == 8)
	{
		Channels = 1;
	}
	else
	{
		check(false);
	}

	FScopeLock JPEGLock(&GJPEGSection);

	check(Decompressor);
	check(CompressedData.Num());

	RawData.Reset(Width * Height * Channels);
	RawData.AddUninitialized(Width * Height * Channels);
	const int PixelFormat = ConvertTJpegPixelFormat(InFormat);
	const int Flags = TJFLAG_NOREALLOC | TJFLAG_FASTDCT;

	if (tjDecompress2(Decompressor, CompressedData.GetData(), CompressedData.Num(), RawData.GetData(), Width, 0, Height, PixelFormat, Flags) != 0)
	{
		UE_LOG(LogImageWrapper, Error, TEXT("JPEG Decompress Error"));
		RawData.Empty();
		return;
	}
}
#endif	// WITH_LIBJPEGTURBO


#endif //WITH_JPEG<|MERGE_RESOLUTION|>--- conflicted
+++ resolved
@@ -134,8 +134,6 @@
 }
 
 
-<<<<<<< HEAD
-=======
 // CanSetRawFormat returns true if SetRaw will accept this format
 bool FJpegImageWrapper::CanSetRawFormat(const ERGBFormat InFormat, const int32 InBitDepth) const
 {
@@ -164,7 +162,6 @@
 	};
 }
 
->>>>>>> d731a049
 bool FJpegImageWrapper::SetRaw(const void* InRawData, int64 InRawSize, const int32 InWidth, const int32 InHeight, const ERGBFormat InFormat, const int32 InBitDepth, const int32 InBytesPerRow)
 {
 	check((InFormat == ERGBFormat::RGBA || InFormat == ERGBFormat::BGRA || InFormat == ERGBFormat::Gray) && InBitDepth == 8);
@@ -340,13 +337,9 @@
 		CompressedData.SetNum(OutBufferSize);
 		unsigned char* OutBuffer = CompressedData.GetData();
 
-<<<<<<< HEAD
-		const bool bSuccess = tjCompress2(Compressor, RawData.GetData(), Width, RawBytesPerRow, Height, PixelFormat, &OutBuffer, &OutBufferSize, Subsampling, Quality, Flags) == 0;
-=======
 		int BytesPerRow = GetBytesPerRow();
 
 		const bool bSuccess = tjCompress2(Compressor, RawData.GetData(), Width, BytesPerRow, Height, PixelFormat, &OutBuffer, &OutBufferSize, Subsampling, Quality, Flags) == 0;
->>>>>>> d731a049
 		check(bSuccess);
 
 		CompressedData.SetNum(OutBufferSize);
