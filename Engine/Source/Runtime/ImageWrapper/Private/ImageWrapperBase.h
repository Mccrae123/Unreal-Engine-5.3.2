// Copyright Epic Games, Inc. All Rights Reserved.

#pragma once

#include "CoreTypes.h"
#include "Containers/Array.h"
#include "Containers/EnumAsByte.h"
#include "Containers/UnrealString.h"
#include "IImageWrapper.h"


/**
 * The abstract helper class for handling the different image formats
 */
class FImageWrapperBase
	: public IImageWrapper
{
public:

	/** Default Constructor. */
	FImageWrapperBase();

public:

	/**
	 * Gets the image's raw data.
	 *
	 * @return A read-only byte array containing the data.
	 */
	const TArray64<uint8>& GetRawData() const
	{
		return RawData;
	}

	/**
	 * Moves the image's raw data into the provided array.
	 *
	 * @param OutRawData The destination array.
	 */
	void MoveRawData(TArray64<uint8>& OutRawData)
	{
		OutRawData = MoveTemp(RawData);
	}

public:

	/**
	 * Compresses the data.
	 *
	 * @param Quality The compression quality.
	 * 
	 * returns void. call SetError() in your implementation if you fail.
	 */
	virtual void Compress(int32 Quality) = 0;

	/**
	 * Resets the local variables.
	 */
	virtual void Reset();

	/**
	 * Sets last error message.
	 *
	 * @param ErrorMessage The error message to set.
	 */
	void SetError(const TCHAR* ErrorMessage);
	
	/**
	 * Gets last error message.
	 */
	const FString & GetLastError() const
	{
		return LastError;
	}

	/**  
	 * Function to uncompress our data 
	 *
	 * @param InFormat How we want to manipulate the RGB data
	 * 
	 * returns void. call SetError() in your implementation if you fail.
	 */
	virtual void Uncompress(const ERGBFormat InFormat, int32 InBitDepth) = 0;

public:

	//~ IImageWrapper interface

	virtual TArray64<uint8> GetCompressed(int32 Quality = 0) override;

	virtual int32 GetBitDepth() const override
	{
		return BitDepth;
	}

	virtual ERGBFormat GetFormat() const override
	{
		return Format;
	}

	virtual int64 GetHeight() const override
	{
		return Height;
	}

	virtual bool GetRaw(const ERGBFormat InFormat, int32 InBitDepth, TArray64<uint8>& OutRawData) override;

	virtual int64 GetWidth() const override
	{
		return Width;
	}

	virtual bool SetCompressed(const void* InCompressedData, int64 InCompressedSize) override;
	virtual bool SetRaw(const void* InRawData, int64 InRawSize, const int32 InWidth, const int32 InHeight, const ERGBFormat InFormat, const int32 InBitDepth, const int32 InBytesPerRow = 0) override;

protected:

<<<<<<< HEAD
	int GetBytesPerPel() const { return GetRGBFormatBytesPerPel(Format,BitDepth); }
	int GetBytesPerRow() const { return Width * GetBytesPerPel(); }
=======
	int64 GetBytesPerPel() const { return GetRGBFormatBytesPerPel(Format,BitDepth); }
	int64 GetBytesPerRow() const { return Width * GetBytesPerPel(); }

	// For writers: after SetRaw(), call this to get an ImageView of the raw data that was set
	//	can return false if the SetRaw does not map to an image format
	//	pixels point at the RawData array
	bool GetImageViewOfSetRawForCompress(FImageView & OutImage) const;
>>>>>>> 4af6daef

	/** Arrays of compressed/raw data */
	TArray64<uint8> RawData;
	TArray64<uint8> CompressedData;

	/** Format of the raw data */
	ERGBFormat Format;
	int BitDepth;

	/** Width/Height of the image data */
	int64 Width;
	int64 Height;
	
	/** Last Error Message. */
	FString LastError;
};<|MERGE_RESOLUTION|>--- conflicted
+++ resolved
@@ -115,10 +115,6 @@
 
 protected:
 
-<<<<<<< HEAD
-	int GetBytesPerPel() const { return GetRGBFormatBytesPerPel(Format,BitDepth); }
-	int GetBytesPerRow() const { return Width * GetBytesPerPel(); }
-=======
 	int64 GetBytesPerPel() const { return GetRGBFormatBytesPerPel(Format,BitDepth); }
 	int64 GetBytesPerRow() const { return Width * GetBytesPerPel(); }
 
@@ -126,7 +122,6 @@
 	//	can return false if the SetRaw does not map to an image format
 	//	pixels point at the RawData array
 	bool GetImageViewOfSetRawForCompress(FImageView & OutImage) const;
->>>>>>> 4af6daef
 
 	/** Arrays of compressed/raw data */
 	TArray64<uint8> RawData;
