// Copyright Epic Games, Inc. All Rights Reserved.

#pragma once

#include "CoreTypes.h"
#include "Containers/Array.h"
#include "Containers/EnumAsByte.h"
#include "Containers/UnrealString.h"
#include "IImageWrapper.h"


/**
 * The abstract helper class for handling the different image formats
 */
class FImageWrapperBase
	: public IImageWrapper
{
public:

	/** Default Constructor. */
	FImageWrapperBase();

public:

	/**
	 * Gets the image's raw data.
	 *
	 * @return A read-only byte array containing the data.
	 */
	const TArray64<uint8>& GetRawData() const
	{
		return RawData;
	}

	/**
	 * Moves the image's raw data into the provided array.
	 *
	 * @param OutRawData The destination array.
	 */
	void MoveRawData(TArray64<uint8>& OutRawData)
	{
		OutRawData = MoveTemp(RawData);
	}

public:

	/**
	 * Compresses the data.
	 *
	 * @param Quality The compression quality.
	 * 
	 * returns void. call SetError() in your implementation if you fail.
	 */
	virtual void Compress(int32 Quality) = 0;

	/**
	 * Resets the local variables.
	 */
	virtual void Reset();

	/**
	 * Sets last error message.
	 *
	 * @param ErrorMessage The error message to set.
	 */
	void SetError(const TCHAR* ErrorMessage);
	
	/**
	 * Gets last error message.
	 */
	const FString & GetLastError() const
	{
		return LastError;
	}

	/**  
	 * Function to uncompress our data 
	 *
	 * @param InFormat How we want to manipulate the RGB data
	 * 
	 * returns void. call SetError() in your implementation if you fail.
	 */
	virtual void Uncompress(const ERGBFormat InFormat, int32 InBitDepth) = 0;

public:

	//~ IImageWrapper interface

	virtual TArray64<uint8> GetCompressed(int32 Quality = 0) override;

	virtual int32 GetBitDepth() const override
	{
		return BitDepth;
	}

	virtual ERGBFormat GetFormat() const override
	{
		return Format;
	}

	virtual int32 GetHeight() const override
	{
		return Height;
	}

	virtual bool GetRaw(const ERGBFormat InFormat, int32 InBitDepth, TArray64<uint8>& OutRawData) override;

	virtual int32 GetWidth() const override
	{
		return Width;
	}

	virtual bool SetCompressed(const void* InCompressedData, int64 InCompressedSize) override;
	virtual bool SetRaw(const void* InRawData, int64 InRawSize, const int32 InWidth, const int32 InHeight, const ERGBFormat InFormat, const int32 InBitDepth, const int32 InBytesPerRow = 0) override;
<<<<<<< HEAD
	virtual bool SetAnimationInfo(int32 InNumFrames, int32 InFramerate) override;
=======
>>>>>>> d731a049

protected:

	int GetBytesPerPel() const { return GetRGBFormatBytesPerPel(Format,BitDepth); }
	int GetBytesPerRow() const { return Width * GetBytesPerPel(); }

	/** Arrays of compressed/raw data */
	TArray64<uint8> RawData;
	TArray64<uint8> CompressedData;

	/** Format of the raw data */
<<<<<<< HEAD
	ERGBFormat RawFormat;
	int8 RawBitDepth;

	/** Bytes per row for the raw data */
	int32 RawBytesPerRow;

	/** Format of the image */
=======
>>>>>>> d731a049
	ERGBFormat Format;
	int BitDepth;

	/** Width/Height of the image data */
	int32 Width;
	int32 Height;
	
	/** Last Error Message. */
	FString LastError;
};<|MERGE_RESOLUTION|>--- conflicted
+++ resolved
@@ -112,10 +112,6 @@
 
 	virtual bool SetCompressed(const void* InCompressedData, int64 InCompressedSize) override;
 	virtual bool SetRaw(const void* InRawData, int64 InRawSize, const int32 InWidth, const int32 InHeight, const ERGBFormat InFormat, const int32 InBitDepth, const int32 InBytesPerRow = 0) override;
-<<<<<<< HEAD
-	virtual bool SetAnimationInfo(int32 InNumFrames, int32 InFramerate) override;
-=======
->>>>>>> d731a049
 
 protected:
 
@@ -127,16 +123,6 @@
 	TArray64<uint8> CompressedData;
 
 	/** Format of the raw data */
-<<<<<<< HEAD
-	ERGBFormat RawFormat;
-	int8 RawBitDepth;
-
-	/** Bytes per row for the raw data */
-	int32 RawBytesPerRow;
-
-	/** Format of the image */
-=======
->>>>>>> d731a049
 	ERGBFormat Format;
 	int BitDepth;
 
