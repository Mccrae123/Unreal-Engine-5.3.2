--- conflicted
+++ resolved
@@ -314,11 +314,7 @@
 	bool bSuccess = false;
 	if ( TgaHeader->ImageTypeCode == 10 ) // 10 = RLE compressed 
 	{
-<<<<<<< HEAD
-		check( TextureDataSize == TgaHeader->Width * TgaHeader->Height * 4 );
-=======
 		check( TextureDataSize == (int64) TgaHeader->Width * TgaHeader->Height * 4 );
->>>>>>> 4af6daef
 
 		// RLE compression: CHUNKS: 1 -byte header, high bit 0 = raw, 1 = compressed
 		// bits 0-6 are a 7-bit count; count+1 = number of raw pixels following, or rle pixels to be expanded. 
@@ -342,11 +338,7 @@
 	}
 	else if(TgaHeader->ImageTypeCode == 2) // 2 = Uncompressed RGB
 	{
-<<<<<<< HEAD
-		check( TextureDataSize == TgaHeader->Width * TgaHeader->Height * 4 );
-=======
 		check( TextureDataSize == (int64)TgaHeader->Width * TgaHeader->Height * 4 );
->>>>>>> 4af6daef
 
 		if(TgaHeader->BitsPerPixel == 32)
 		{
@@ -369,28 +361,16 @@
 	// Support for alpha stored as pseudo-color 8-bit TgaHeader
 	else if(TgaHeader->ColorMapType == 1 && TgaHeader->ImageTypeCode == 1 && TgaHeader->BitsPerPixel == 8)
 	{
-<<<<<<< HEAD
-		check( TextureDataSize == TgaHeader->Width * TgaHeader->Height * 1 );
-
-		bSuccess = TgaImageSupportImpl::DecompressTGA_8bpp(TgaHeader, TGABufferLenght, (uint8*)TextureData);
-=======
 		check( TextureDataSize == (int64) TgaHeader->Width * TgaHeader->Height * 1 );
 
 		bSuccess = TgaImageSupportImpl::DecompressTGA_8bpp(TgaHeader, TGABufferLength, (uint8*)TextureData);
->>>>>>> 4af6daef
 	}
 	// standard grayscale
 	else if(TgaHeader->ColorMapType == 0 && TgaHeader->ImageTypeCode == 3 && TgaHeader->BitsPerPixel == 8)
 	{
-<<<<<<< HEAD
-		check( TextureDataSize == TgaHeader->Width * TgaHeader->Height * 1 );
-
-		bSuccess = TgaImageSupportImpl::DecompressTGA_8bpp(TgaHeader, TGABufferLenght, (uint8*)TextureData);
-=======
 		check( TextureDataSize == (int64) TgaHeader->Width * TgaHeader->Height * 1 );
 
 		bSuccess = TgaImageSupportImpl::DecompressTGA_8bpp(TgaHeader, TGABufferLength, (uint8*)TextureData);
->>>>>>> 4af6daef
 	}
 	else
 	{
@@ -412,15 +392,9 @@
 		TArray<uint8> FlippedData;
 		FlippedData.AddUninitialized(TextureDataSize);
 
-<<<<<<< HEAD
-		int32 NumBlocksX = TgaHeader->Width;
-		int32 NumBlocksY = TgaHeader->Height;
-		int32 BlockBytes = TgaHeader->BitsPerPixel == 8 ? 1 : 4;
-=======
 		int64 NumBlocksX = TgaHeader->Width;
 		int64 NumBlocksY = TgaHeader->Height;
 		int64 BlockBytes = TgaHeader->BitsPerPixel == 8 ? 1 : 4;
->>>>>>> 4af6daef
 		
 		check( TextureDataSize == NumBlocksX * NumBlocksY * BlockBytes );
 
