// Copyright Epic Games, Inc. All Rights Reserved.

#include "ImageWrapperBase.h"
#include "ImageWrapperPrivate.h"


/* FImageWrapperBase structors
 *****************************************************************************/

FImageWrapperBase::FImageWrapperBase()
	: Format(ERGBFormat::Invalid)
	, BitDepth(0)
	, Width(0)
	, Height(0)
{ }


/* FImageWrapperBase interface
 *****************************************************************************/

void FImageWrapperBase::Reset()
{
	LastError.Empty();
	
	RawData.Empty();
	CompressedData.Empty();

	Format = ERGBFormat::Invalid;
	BitDepth = 0;
	Width = 0;
	Height = 0;
}


void FImageWrapperBase::SetError(const TCHAR* ErrorMessage)
{
	LastError = ErrorMessage;
}


/* IImageWrapper structors
 *****************************************************************************/

TArray64<uint8> FImageWrapperBase::GetCompressed(int32 Quality)
{
	LastError.Empty();
	Compress(Quality);

	return MoveTemp(CompressedData);
}


bool FImageWrapperBase::GetRaw(const ERGBFormat InFormat, int32 InBitDepth, TArray64<uint8>& OutRawData)
{
	LastError.Empty();
	Uncompress(InFormat, InBitDepth);

	if ( ! LastError.IsEmpty())
	{
		UE_LOG(LogImageWrapper, Warning, TEXT("ImageWrapper GetRaw failed: %s"), *LastError);
		return false;
	}
	
	if ( RawData.IsEmpty() )
	{
		return false;
	}

	OutRawData = MoveTemp(RawData);
	
	return true;
}


bool FImageWrapperBase::SetCompressed(const void* InCompressedData, int64 InCompressedSize)
{
	Reset();
	RawData.Empty();			// Invalidates the raw data too

	if(InCompressedSize > 0 && InCompressedData != nullptr)
	{
		// this is usually an unnecessary allocation and copy
		// we should decompress directly from the source buffer

		CompressedData.Empty(InCompressedSize);
		CompressedData.AddUninitialized(InCompressedSize);
		FMemory::Memcpy(CompressedData.GetData(), InCompressedData, InCompressedSize);

		return true;
	}

	return false;
}


bool FImageWrapperBase::SetRaw(const void* InRawData, int64 InRawSize, const int32 InWidth, const int32 InHeight, const ERGBFormat InFormat, const int32 InBitDepth, const int32 InBytesPerRow)
{
	#define check_and_return_false(exp)		do { check(exp); if ( ! (exp) ) return false; } while(0)

	check_and_return_false(InRawData != NULL);
	check_and_return_false(InRawSize > 0);
	check_and_return_false(InWidth > 0);
	check_and_return_false(InHeight > 0);
	check_and_return_false(InBytesPerRow >= 0);

	Reset();
	CompressedData.Empty();		// Invalidates the compressed data too
	
	if ( ! CanSetRawFormat(InFormat,InBitDepth) )
	{
		UE_LOG(LogImageWrapper, Warning, TEXT("ImageWrapper unsupported format; check CanSetRawFormat; %d x %d"), (int)InFormat,InBitDepth);
		return false;
	}
	
	Format = InFormat;
	BitDepth = InBitDepth;
	Width = InWidth;
	Height = InHeight;

	int BytesPerRow = GetBytesPerRow();
	
	int64 RawSize = (int64) BytesPerRow * Height;
	RawData.Empty(RawSize);
	RawData.AddUninitialized(RawSize);

	// copy the incoming data directly
	if ( InBytesPerRow == 0 || BytesPerRow == InBytesPerRow )
	{
		// this is usually an unnecessary allocation and copy
		// we should compress directly from the source buffer

		check_and_return_false( InRawSize >= RawSize );

		FMemory::Memcpy(RawData.GetData(), InRawData, RawSize);
	}
	else
	{
		// The supported image formats (PNG, BMP, etc) don't support strided data (although turbo jpeg does).
		// Therefore we de-stride the data here so we can uniformly support strided input data with all the supported
		// image formats.
		check_and_return_false(InBytesPerRow > BytesPerRow); // equality handled in above branch
		check_and_return_false(InRawSize >= (int64) (Height-1)*InBytesPerRow + BytesPerRow);

		for (int32 y = 0; y < Height; y++)
		{
			FMemory::Memcpy(RawData.GetData() + (y * BytesPerRow), (uint8*)InRawData + (int64) y * InBytesPerRow, BytesPerRow);
		}
	}
	
	#undef check_and_return_false
<<<<<<< HEAD
=======

	return true;
}


int64 IImageWrapper::GetRGBFormatBytesPerPel(ERGBFormat RGBFormat,int BitDepth)
{
	switch(RGBFormat)
	{
	case ERGBFormat::RGBA:
	case ERGBFormat::BGRA:
		if ( BitDepth == 8 )
		{
			return 4;
		}
		else if ( BitDepth == 16 )
		{
			return 8;
		}
		break;
						
	case ERGBFormat::Gray:
		if ( BitDepth == 8 )
		{
			return 1;
		}
		else if ( BitDepth == 16 )
		{
			return 2;
		}
		break;
			
	case ERGBFormat::BGRE:
		if ( BitDepth == 8 )
		{
			return 4;
		}
		break;
			
	case ERGBFormat::RGBAF:
		if ( BitDepth == 16 )
		{
			return 8;
		}
		else if ( BitDepth == 32 )
		{
			return 16;
		}
		break;
			
	case ERGBFormat::GrayF:
		if ( BitDepth == 16 )
		{
			return 2;
		}
		else if ( BitDepth == 32 )
		{
			return 4;
		}
		break;

	default:
		break;
	}

	UE_LOG(LogImageWrapper, Error, TEXT("GetRGBFormatBytesPerPel not handled : %d,%d"), (int)RGBFormat,BitDepth );
	return 0;
}


ERawImageFormat::Type IImageWrapper::ConvertRGBFormat(ERGBFormat RGBFormat,int BitDepth,bool * bIsExactMatch)
{
	bool bIsExactMatchDummy;
	if ( ! bIsExactMatch )
	{
		bIsExactMatch = &bIsExactMatchDummy;
	}
		
	switch(RGBFormat)
	{
	case ERGBFormat::RGBA:
		if ( BitDepth == 8 )
		{
			*bIsExactMatch = false; // needs RB swap
			return ERawImageFormat::BGRA8;
		}
		else if ( BitDepth == 16 )
		{
			*bIsExactMatch = true;
			return ERawImageFormat::RGBA16;
		}
		break;
			
	case ERGBFormat::BGRA:
		if ( BitDepth == 8 )
		{
			*bIsExactMatch = true;
			return ERawImageFormat::BGRA8;
		}
		else if ( BitDepth == 16 )
		{
			*bIsExactMatch = false; // needs RB swap
			return ERawImageFormat::RGBA16;
		}
		break;
			
	case ERGBFormat::Gray:
		if ( BitDepth == 8 )
		{
			*bIsExactMatch = true;
			return ERawImageFormat::G8;
		}
		else if ( BitDepth == 16 )
		{
			*bIsExactMatch = true;
			return ERawImageFormat::G16;
		}
		break;
			
	case ERGBFormat::BGRE:
		if ( BitDepth == 8 )
		{
			*bIsExactMatch = true;
			return ERawImageFormat::BGRE8;
		}
		break;
			
	case ERGBFormat::RGBAF:
		if ( BitDepth == 16 )
		{
			*bIsExactMatch = true;
			return ERawImageFormat::RGBA16F;
		}
		else if ( BitDepth == 32 )
		{
			*bIsExactMatch = true;
			return ERawImageFormat::RGBA32F;
		}
		break;
			
	case ERGBFormat::GrayF:
		if ( BitDepth == 16 )
		{
			*bIsExactMatch = true;
			return ERawImageFormat::R16F;
		}
		else if ( BitDepth == 32 )
		{
			*bIsExactMatch = true;
			return ERawImageFormat::R32F;
		}
		break;

	default:
		break;
	}

	UE_LOG(LogImageWrapper, Warning, TEXT("ConvertRGBFormat not handled : %d,%d"), (int)RGBFormat,BitDepth );
		
	*bIsExactMatch = false;
	return ERawImageFormat::Invalid;
}
	
void IImageWrapper::ConvertRawImageFormat(ERawImageFormat::Type RawFormat, ERGBFormat & OutFormat,int & OutBitDepth)
{
	switch(RawFormat)
	{
	case ERawImageFormat::G8:
		OutFormat = ERGBFormat::Gray;
		OutBitDepth = 8;
		break;
	case ERawImageFormat::BGRA8:
		OutFormat = ERGBFormat::BGRA;
		OutBitDepth = 8;
		break;
	case ERawImageFormat::BGRE8:
		OutFormat = ERGBFormat::BGRE;
		OutBitDepth = 8;
		break;
	case ERawImageFormat::RGBA16:
		OutFormat = ERGBFormat::RGBA;
		OutBitDepth = 16;
		break;
	case ERawImageFormat::RGBA16F:
		OutFormat = ERGBFormat::RGBAF;
		OutBitDepth = 16;
		break;
	case ERawImageFormat::RGBA32F:
		OutFormat = ERGBFormat::RGBAF;
		OutBitDepth = 32;
		break;
	case ERawImageFormat::G16:
		OutFormat = ERGBFormat::Gray;
		OutBitDepth = 16;
		break;
	case ERawImageFormat::R16F:
		OutFormat = ERGBFormat::GrayF;
		OutBitDepth = 16;
		break;
	case ERawImageFormat::R32F:
		OutFormat = ERGBFormat::GrayF;
		OutBitDepth = 32;
		break;
	default:
		check(0);
		break;
	}
}

bool FImageWrapperBase::GetImageViewOfSetRawForCompress(FImageView & OutImage) const
{
	if ( RawData.IsEmpty() )
	{
		return false;
	}
	
	bool bExactMatch;
	ERawImageFormat::Type RawFormat = GetClosestRawImageFormat(&bExactMatch);
	
	// must be bExactMatch, no RB swaps possible, because we just point at the array
	//	this function will fail if SetRaw is done with RGBA8 rather than BGRA8
	if ( RawFormat == ERawImageFormat::Invalid || !bExactMatch )
	{
		return false;
	}

	// ImageWrapper RGBFormat doesn't track if pixels are Gamma/sRGB or not
	//	just assume they are Default for now :
	EGammaSpace GammaSpace = ERawImageFormat::GetDefaultGammaSpace(RawFormat);
	
	OutImage.RawData = (void *) &RawData[0];
	OutImage.SizeX = Width;
	OutImage.SizeY = Height;
	OutImage.NumSlices = 1;
	OutImage.Format = RawFormat;
	OutImage.GammaSpace = GammaSpace;
>>>>>>> 4af6daef

	return true;
}

<<<<<<< HEAD

int IImageWrapper::GetRGBFormatBytesPerPel(ERGBFormat RGBFormat,int BitDepth)
{
	switch(RGBFormat)
	{
	case ERGBFormat::RGBA:
	case ERGBFormat::BGRA:
		if ( BitDepth == 8 )
		{
			return 4;
		}
		else if ( BitDepth == 16 )
		{
			return 8;
		}
		break;
						
	case ERGBFormat::Gray:
		if ( BitDepth == 8 )
		{
			return 1;
		}
		else if ( BitDepth == 16 )
		{
			return 2;
		}
		break;
			
	case ERGBFormat::BGRE:
		if ( BitDepth == 8 )
		{
			return 4;
		}
		break;
			
	case ERGBFormat::RGBAF:
		if ( BitDepth == 16 )
		{
			return 8;
		}
		else if ( BitDepth == 32 )
		{
			return 16;
		}
		break;
			
	case ERGBFormat::GrayF:
		if ( BitDepth == 16 )
		{
			return 2;
		}
		else if ( BitDepth == 32 )
		{
			return 4;
		}
		break;

	default:
		break;
	}

	UE_LOG(LogImageWrapper, Error, TEXT("GetRGBFormatBytesPerPel not handled : %d,%d"), (int)RGBFormat,BitDepth );
	return 0;
}


ERawImageFormat::Type IImageWrapper::ConvertRGBFormat(ERGBFormat RGBFormat,int BitDepth,bool * bIsExactMatch)
{
	bool bIsExactMatchDummy;
	if ( ! bIsExactMatch )
	{
		bIsExactMatch = &bIsExactMatchDummy;
	}
		
	switch(RGBFormat)
	{
	case ERGBFormat::RGBA:
		if ( BitDepth == 8 )
		{
			*bIsExactMatch = false; // needs RB swap
			return ERawImageFormat::BGRA8;
		}
		else if ( BitDepth == 16 )
		{
			*bIsExactMatch = true;
			return ERawImageFormat::RGBA16;
		}
		break;
			
	case ERGBFormat::BGRA:
		if ( BitDepth == 8 )
		{
			*bIsExactMatch = true;
			return ERawImageFormat::BGRA8;
		}
		else if ( BitDepth == 16 )
		{
			*bIsExactMatch = false; // needs RB swap
			return ERawImageFormat::RGBA16;
		}
		break;
			
	case ERGBFormat::Gray:
		if ( BitDepth == 8 )
		{
			*bIsExactMatch = true;
			return ERawImageFormat::G8;
		}
		else if ( BitDepth == 16 )
		{
			*bIsExactMatch = true;
			return ERawImageFormat::G16;
		}
		break;
			
	case ERGBFormat::BGRE:
		if ( BitDepth == 8 )
		{
			*bIsExactMatch = true;
			return ERawImageFormat::BGRE8;
		}
		break;
			
	case ERGBFormat::RGBAF:
		if ( BitDepth == 16 )
		{
			*bIsExactMatch = true;
			return ERawImageFormat::RGBA16F;
		}
		else if ( BitDepth == 32 )
		{
			*bIsExactMatch = true;
			return ERawImageFormat::RGBA32F;
		}
		break;
			
	case ERGBFormat::GrayF:
		if ( BitDepth == 16 )
		{
			*bIsExactMatch = true;
			return ERawImageFormat::R16F;
		}
		else if ( BitDepth == 32 )
		{
			*bIsExactMatch = true;
			return ERawImageFormat::R32F;
		}
		break;

	default:
		break;
	}

	UE_LOG(LogImageWrapper, Warning, TEXT("ConvertRGBFormat not handled : %d,%d"), (int)RGBFormat,BitDepth );
		
	*bIsExactMatch = false;
	return ERawImageFormat::Invalid;
}
	
void IImageWrapper::ConvertRawImageFormat(ERawImageFormat::Type RawFormat, ERGBFormat & OutFormat,int & OutBitDepth)
{
	switch(RawFormat)
	{
	case ERawImageFormat::G8:
		OutFormat = ERGBFormat::Gray;
		OutBitDepth = 8;
		break;
	case ERawImageFormat::BGRA8:
		OutFormat = ERGBFormat::BGRA;
		OutBitDepth = 8;
		break;
	case ERawImageFormat::BGRE8:
		OutFormat = ERGBFormat::BGRE;
		OutBitDepth = 8;
		break;
	case ERawImageFormat::RGBA16:
		OutFormat = ERGBFormat::RGBA;
		OutBitDepth = 16;
		break;
	case ERawImageFormat::RGBA16F:
		OutFormat = ERGBFormat::RGBAF;
		OutBitDepth = 16;
		break;
	case ERawImageFormat::RGBA32F:
		OutFormat = ERGBFormat::RGBAF;
		OutBitDepth = 32;
		break;
	case ERawImageFormat::G16:
		OutFormat = ERGBFormat::Gray;
		OutBitDepth = 16;
		break;
	case ERawImageFormat::R16F:
		OutFormat = ERGBFormat::GrayF;
		OutBitDepth = 16;
		break;
	case ERawImageFormat::R32F:
		OutFormat = ERGBFormat::GrayF;
		OutBitDepth = 32;
		break;
	default:
		check(0);
		break;
	}
}

bool IImageWrapper::GetRawImage(FImage & OutImage)
{
=======
bool IImageWrapper::GetRawImage(FImage & OutImage)
{
>>>>>>> 4af6daef
	TArray64<uint8> OutRawData;
	if ( ! GetRaw(OutRawData) )
	{
		return false;
	}

	int Width = GetWidth();
	int Height = GetHeight();
	ERGBFormat RGBFormat = GetFormat();
	int BitDepth = GetBitDepth();

	bool bExactMatch;
	ERawImageFormat::Type RawFormat = GetClosestRawImageFormat(&bExactMatch);
	
	if ( RawFormat == ERawImageFormat::Invalid )
	{
		return false;
	}

	// ImageWrapper RGBFormat doesn't track if pixels are Gamma/sRGB or not
	//	just assume they are Default for now :
	EGammaSpace GammaSpace = ERawImageFormat::GetDefaultGammaSpace(RawFormat);

	if ( bExactMatch )
	{
		// no conversion required

		OutImage.RawData = MoveTemp(OutRawData);
		OutImage.SizeX = Width;
		OutImage.SizeY = Height;
		OutImage.NumSlices = 1;
		OutImage.Format = RawFormat;
		OutImage.GammaSpace = GammaSpace;
	}
	else
	{
		OutImage.Init( Width, Height, RawFormat, GammaSpace );

		FImageView SrcImage = OutImage;
		SrcImage.RawData = OutRawData.GetData();

		switch(RGBFormat)
		{
		case ERGBFormat::RGBA:
		{
			// RGBA8 -> BGRA8
			check( BitDepth == 8 );
			check( RawFormat == ERawImageFormat::BGRA8 );
			FImageCore::CopyImageRGBABGRA(SrcImage, OutImage );
			break;
		}
			
		case ERGBFormat::BGRA:
		{
			// BGRA16 -> RGBA16
			check( BitDepth == 16 );
			check( RawFormat == ERawImageFormat::RGBA16 );
			FImageCore::CopyImageRGBABGRA(SrcImage, OutImage );
			break;
		}

		default:
			check(0);
			return false;			
		}
	}

	return true;
}<|MERGE_RESOLUTION|>--- conflicted
+++ resolved
@@ -148,8 +148,6 @@
 	}
 	
 	#undef check_and_return_false
-<<<<<<< HEAD
-=======
 
 	return true;
 }
@@ -386,223 +384,12 @@
 	OutImage.NumSlices = 1;
 	OutImage.Format = RawFormat;
 	OutImage.GammaSpace = GammaSpace;
->>>>>>> 4af6daef
 
 	return true;
 }
 
-<<<<<<< HEAD
-
-int IImageWrapper::GetRGBFormatBytesPerPel(ERGBFormat RGBFormat,int BitDepth)
-{
-	switch(RGBFormat)
-	{
-	case ERGBFormat::RGBA:
-	case ERGBFormat::BGRA:
-		if ( BitDepth == 8 )
-		{
-			return 4;
-		}
-		else if ( BitDepth == 16 )
-		{
-			return 8;
-		}
-		break;
-						
-	case ERGBFormat::Gray:
-		if ( BitDepth == 8 )
-		{
-			return 1;
-		}
-		else if ( BitDepth == 16 )
-		{
-			return 2;
-		}
-		break;
-			
-	case ERGBFormat::BGRE:
-		if ( BitDepth == 8 )
-		{
-			return 4;
-		}
-		break;
-			
-	case ERGBFormat::RGBAF:
-		if ( BitDepth == 16 )
-		{
-			return 8;
-		}
-		else if ( BitDepth == 32 )
-		{
-			return 16;
-		}
-		break;
-			
-	case ERGBFormat::GrayF:
-		if ( BitDepth == 16 )
-		{
-			return 2;
-		}
-		else if ( BitDepth == 32 )
-		{
-			return 4;
-		}
-		break;
-
-	default:
-		break;
-	}
-
-	UE_LOG(LogImageWrapper, Error, TEXT("GetRGBFormatBytesPerPel not handled : %d,%d"), (int)RGBFormat,BitDepth );
-	return 0;
-}
-
-
-ERawImageFormat::Type IImageWrapper::ConvertRGBFormat(ERGBFormat RGBFormat,int BitDepth,bool * bIsExactMatch)
-{
-	bool bIsExactMatchDummy;
-	if ( ! bIsExactMatch )
-	{
-		bIsExactMatch = &bIsExactMatchDummy;
-	}
-		
-	switch(RGBFormat)
-	{
-	case ERGBFormat::RGBA:
-		if ( BitDepth == 8 )
-		{
-			*bIsExactMatch = false; // needs RB swap
-			return ERawImageFormat::BGRA8;
-		}
-		else if ( BitDepth == 16 )
-		{
-			*bIsExactMatch = true;
-			return ERawImageFormat::RGBA16;
-		}
-		break;
-			
-	case ERGBFormat::BGRA:
-		if ( BitDepth == 8 )
-		{
-			*bIsExactMatch = true;
-			return ERawImageFormat::BGRA8;
-		}
-		else if ( BitDepth == 16 )
-		{
-			*bIsExactMatch = false; // needs RB swap
-			return ERawImageFormat::RGBA16;
-		}
-		break;
-			
-	case ERGBFormat::Gray:
-		if ( BitDepth == 8 )
-		{
-			*bIsExactMatch = true;
-			return ERawImageFormat::G8;
-		}
-		else if ( BitDepth == 16 )
-		{
-			*bIsExactMatch = true;
-			return ERawImageFormat::G16;
-		}
-		break;
-			
-	case ERGBFormat::BGRE:
-		if ( BitDepth == 8 )
-		{
-			*bIsExactMatch = true;
-			return ERawImageFormat::BGRE8;
-		}
-		break;
-			
-	case ERGBFormat::RGBAF:
-		if ( BitDepth == 16 )
-		{
-			*bIsExactMatch = true;
-			return ERawImageFormat::RGBA16F;
-		}
-		else if ( BitDepth == 32 )
-		{
-			*bIsExactMatch = true;
-			return ERawImageFormat::RGBA32F;
-		}
-		break;
-			
-	case ERGBFormat::GrayF:
-		if ( BitDepth == 16 )
-		{
-			*bIsExactMatch = true;
-			return ERawImageFormat::R16F;
-		}
-		else if ( BitDepth == 32 )
-		{
-			*bIsExactMatch = true;
-			return ERawImageFormat::R32F;
-		}
-		break;
-
-	default:
-		break;
-	}
-
-	UE_LOG(LogImageWrapper, Warning, TEXT("ConvertRGBFormat not handled : %d,%d"), (int)RGBFormat,BitDepth );
-		
-	*bIsExactMatch = false;
-	return ERawImageFormat::Invalid;
-}
-	
-void IImageWrapper::ConvertRawImageFormat(ERawImageFormat::Type RawFormat, ERGBFormat & OutFormat,int & OutBitDepth)
-{
-	switch(RawFormat)
-	{
-	case ERawImageFormat::G8:
-		OutFormat = ERGBFormat::Gray;
-		OutBitDepth = 8;
-		break;
-	case ERawImageFormat::BGRA8:
-		OutFormat = ERGBFormat::BGRA;
-		OutBitDepth = 8;
-		break;
-	case ERawImageFormat::BGRE8:
-		OutFormat = ERGBFormat::BGRE;
-		OutBitDepth = 8;
-		break;
-	case ERawImageFormat::RGBA16:
-		OutFormat = ERGBFormat::RGBA;
-		OutBitDepth = 16;
-		break;
-	case ERawImageFormat::RGBA16F:
-		OutFormat = ERGBFormat::RGBAF;
-		OutBitDepth = 16;
-		break;
-	case ERawImageFormat::RGBA32F:
-		OutFormat = ERGBFormat::RGBAF;
-		OutBitDepth = 32;
-		break;
-	case ERawImageFormat::G16:
-		OutFormat = ERGBFormat::Gray;
-		OutBitDepth = 16;
-		break;
-	case ERawImageFormat::R16F:
-		OutFormat = ERGBFormat::GrayF;
-		OutBitDepth = 16;
-		break;
-	case ERawImageFormat::R32F:
-		OutFormat = ERGBFormat::GrayF;
-		OutBitDepth = 32;
-		break;
-	default:
-		check(0);
-		break;
-	}
-}
-
 bool IImageWrapper::GetRawImage(FImage & OutImage)
 {
-=======
-bool IImageWrapper::GetRawImage(FImage & OutImage)
-{
->>>>>>> 4af6daef
 	TArray64<uint8> OutRawData;
 	if ( ! GetRaw(OutRawData) )
 	{
