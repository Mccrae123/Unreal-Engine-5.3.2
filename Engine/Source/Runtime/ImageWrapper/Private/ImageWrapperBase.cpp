--- conflicted
+++ resolved
@@ -8,14 +8,7 @@
  *****************************************************************************/
 
 FImageWrapperBase::FImageWrapperBase()
-<<<<<<< HEAD
-	: RawFormat(ERGBFormat::Invalid)
-	, RawBitDepth(0)
-	, RawBytesPerRow(0)
-	, Format(ERGBFormat::Invalid)
-=======
 	: Format(ERGBFormat::Invalid)
->>>>>>> d731a049
 	, BitDepth(0)
 	, Width(0)
 	, Height(0)
@@ -32,12 +25,6 @@
 	RawData.Empty();
 	CompressedData.Empty();
 
-<<<<<<< HEAD
-	RawFormat = ERGBFormat::Invalid;
-	RawBitDepth = 0;
-	RawBytesPerRow = 0;
-=======
->>>>>>> d731a049
 	Format = ERGBFormat::Invalid;
 	BitDepth = 0;
 	Width = 0;
@@ -131,15 +118,9 @@
 	int BytesPerRow = GetBytesPerRow();
 	
 
-<<<<<<< HEAD
-	RawFormat = InFormat;
-	RawBitDepth = InBitDepth;
-	RawBytesPerRow = InBytesPerRow;
-=======
 	int64 RawSize = BytesPerRow * Height;
 	RawData.Empty(RawSize);
 	RawData.AddUninitialized(RawSize);
->>>>>>> d731a049
 
 	// copy the incoming data directly
 	if ((InBytesPerRow == 0 || BytesPerRow == InBytesPerRow) && (RawSize == InRawSize))
