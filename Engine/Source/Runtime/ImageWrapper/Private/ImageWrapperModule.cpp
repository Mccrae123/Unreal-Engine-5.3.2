--- conflicted
+++ resolved
@@ -14,12 +14,9 @@
 #include "Formats/PngImageWrapper.h"
 #include "Formats/TgaImageWrapper.h"
 #include "Formats/TiffImageWrapper.h"
-<<<<<<< HEAD
-=======
 #include "Formats/DdsImageWrapper.h"
 
 #include "DDSFile.h"
->>>>>>> d731a049
 
 #include "IImageWrapperModule.h"
 
@@ -46,10 +43,6 @@
 	static const uint8 IMAGE_MAGIC_TIFF_LITTLE_ENDIAN[] = {0x49, 0x49, 0x2A, 0x00};
 	static const uint8 IMAGE_MAGIC_TIFF_BIG_ENDIAN[] = {0x4D, 0x4D, 0x00, 0x2A};
 
-	// Tiff has two magic bytes sequence
-	static const uint8 IMAGE_MAGIC_TIFF_LITTLE_ENDIAN[] = {0x49, 0x49, 0x2A, 0x00};
-	static const uint8 IMAGE_MAGIC_TIFF_BIG_ENDIAN[] = {0x4D, 0x4D, 0x00, 0x2A};
-
 	/** Internal helper function to verify image signature. */
 	template <int32 MagicCount> bool StartsWith(const uint8* Content, int64 ContentSize, const uint8 (&Magic)[MagicCount])
 	{
@@ -135,13 +128,10 @@
 			ImageWrapper = MakeShared<UE::ImageWrapper::Private::FTiffImageWrapper>();
 			break;
 #endif // WITH_LIBTIFF
-<<<<<<< HEAD
-=======
 
 		case EImageFormat::DDS:
 			ImageWrapper = MakeShared<FDdsImageWrapper>();
 			break;
->>>>>>> d731a049
 
 		default:
 			break;
@@ -190,8 +180,6 @@
 		{
 			Format = EImageFormat::TIFF;
 		}
-<<<<<<< HEAD
-=======
 		else if ( FTgaImageWrapper::IsTGAHeader(CompressedData, CompressedSize) )
 		{
 			Format = EImageFormat::TGA;
@@ -200,7 +188,6 @@
 		{
 			Format = EImageFormat::DDS;
 		}
->>>>>>> d731a049
 
 		return Format;
 	}
