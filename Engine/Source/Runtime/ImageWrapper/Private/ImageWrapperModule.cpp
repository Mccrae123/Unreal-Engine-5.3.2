--- conflicted
+++ resolved
@@ -185,19 +185,10 @@
 		{
 			Format = EImageFormat::TIFF;
 		}
-<<<<<<< HEAD
-		else if ( FTgaImageWrapper::IsTGAHeader(CompressedData, CompressedSize) )
-		{
-			Format = EImageFormat::TGA;
-		}
-=======
->>>>>>> 4af6daef
 		else if ( UE::DDS::FDDSFile::IsADDS((const uint8 *)CompressedData, CompressedSize) )
 		{
 			Format = EImageFormat::DDS;
 		}
-<<<<<<< HEAD
-=======
 		else if ( FTgaImageWrapper::IsTGAHeader(CompressedData, CompressedSize) )
 		{
 			// beware: TGA does not have any type Id in the header
@@ -205,7 +196,6 @@
 			//  it should be the last format checked in the list
 			Format = EImageFormat::TGA;
 		}
->>>>>>> 4af6daef
 
 		return Format;
 	}
@@ -323,8 +313,6 @@
 		}
 	}
 	
-<<<<<<< HEAD
-=======
 	// Stress decoding an image many times with corruption
 	//	to test if the ImageWrapper handles invalid data
 	// this is by no means a substitute for real systematic fuzz testing, but is better than nothing
@@ -372,7 +360,6 @@
 		FMemory::Free(Scratch);
 	}
 
->>>>>>> 4af6daef
 	virtual bool DecompressImage(const void* InCompressedData, int64 InCompressedSize, FImage & OutImage) override
 	{
 		TRACE_CPUPROFILER_EVENT_SCOPE(ImageWrapper.Decompress);
@@ -388,14 +375,11 @@
 		{
 			return false;
 		}
-<<<<<<< HEAD
-=======
 		
 		#if 0
 		// for testing :
 		StressDecompressImage(ImageWrapper,InCompressedData,InCompressedSize);
 		#endif
->>>>>>> 4af6daef
 
 		if ( ! ImageWrapper->SetCompressed(InCompressedData,InCompressedSize) )
 		{
