--- conflicted
+++ resolved
@@ -5,37 +5,4 @@
 
 namespace Audio
 {
-<<<<<<< HEAD
-	void IAnalyzerNRTResult::CopyFrom(IAnalyzerNRTResult* SourceResult)
-	{
-		FBitWriter SerializedResult;
-		SourceResult->Serialize(SerializedResult);
-		FBitReader DeserializedResult = FBitReader(SerializedResult.GetData(), SerializedResult.GetNumBytes() * 8);
-		Serialize(DeserializedResult);
-	}
-	
-	FString IAnalyzerNRTResult::ToString() const
-	{
-		return FString(TEXT("To use, override ToString() in this implementation of IAnalyzerNRTResult."));
-	}
-
-	FName IAnalyzerNRTFactory::GetModularFeatureName()
-	{
-		static FName AudioExtFeatureName = FName(TEXT("AudioAnalyzerNRTPlugin"));
-		return AudioExtFeatureName;
-	}
-
-	// This is used to identify analyzers created with this factory.
-	FName IAnalyzerNRTFactory::GetName() const
-	{
-		static FName DefaultName(TEXT("UnnamedAudioAnalyzerNRT"));
-		return DefaultName;
-	}
-
-	FString IAnalyzerNRTFactory::GetTitle() const
-	{
-		return FString("Unnamed Non Real-Time Audio Analyzer.");
-	}
-=======
->>>>>>> 90fae962
 }