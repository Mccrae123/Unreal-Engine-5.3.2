--- conflicted
+++ resolved
@@ -883,11 +883,7 @@
 	return -1;
 }
 
-<<<<<<< HEAD
-//@UE4 BEGIN
-=======
 //@UE BEGIN
->>>>>>> 6bbb88c8
 #if WITH_NAVMESH_CLUSTER_LINKS
 bool rcBuildClusters(rcContext* ctx, rcContourSet& cset, rcClusterSet& clusters)
 {
@@ -955,8 +951,4 @@
 	return true;
 }
 #endif // WITH_NAVMESH_CLUSTER_LINKS
-<<<<<<< HEAD
-//@UE4 END
-=======
-//@UE END
->>>>>>> 6bbb88c8
+//@UE END