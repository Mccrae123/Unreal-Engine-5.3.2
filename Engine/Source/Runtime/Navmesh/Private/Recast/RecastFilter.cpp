// Copyright Epic Games, Inc. All Rights Reserved.
// Modified version of Recast/Detour's source file

//
// Copyright (c) 2009-2010 Mikko Mononen memon@inside.org
//
// This software is provided 'as-is', without any express or implied
// warranty.  In no event will the authors be held liable for any damages
// arising from the use of this software.
// Permission is granted to anyone to use this software for any purpose,
// including commercial applications, and to alter it and redistribute it
// freely, subject to the following restrictions:
// 1. The origin of this software must not be misrepresented; you must not
//    claim that you wrote the original software. If you use this software
//    in a product, an acknowledgment in the product documentation would be
//    appreciated but is not required.
// 2. Altered source versions must be plainly marked as such, and must not be
//    misrepresented as being the original software.
// 3. This notice may not be removed or altered from any source distribution.
//

#define _USE_MATH_DEFINES
#include "Recast/Recast.h"
#include "Recast/RecastAssert.h"

/// @par
///
/// Allows the formation of walkable regions that will flow over low lying 
/// objects such as curbs, and up structures such as stairways. 
/// 
/// Two neighboring spans are walkable if: <tt>rcAbs(currentSpan.smax - neighborSpan.smax) < waklableClimb</tt>
/// 
/// @warning Will override the effect of #rcFilterLedgeSpans.  So if both filters are used, call
/// #rcFilterLedgeSpans after calling this filter. 
///
/// @see rcHeightfield, rcConfig
void rcFilterLowHangingWalkableObstacles(rcContext* ctx, const int walkableClimb, rcHeightfield& solid)
{
	rcAssert(ctx);

	ctx->startTimer(RC_TIMER_FILTER_LOW_OBSTACLES);
	
	const int w = solid.width;
	const int h = solid.height;
	
	for (int y = 0; y < h; ++y)
	{
		for (int x = 0; x < w; ++x)
		{
			rcSpan* ps = 0;
			bool previousWalkable = false;
			unsigned char previousArea = RC_NULL_AREA;
			
			for (rcSpan* s = solid.spans[x + y*w]; s; ps = s, s = s->next)
			{
				const bool walkable = s->data.area != RC_NULL_AREA;
				// If current span is not walkable, but there is walkable
				// span just below it, mark the span above it walkable too.
				if (!walkable && previousWalkable)
				{
					if (rcAbs((int)s->data.smax - (int)ps->data.smax) <= walkableClimb)
						s->data.area = previousArea;
				}
				// Copy walkable flag so that it cannot propagate
				// past multiple non-walkable objects.
				previousWalkable = walkable;
				previousArea = s->data.area;
			}
		}
	}

	ctx->stopTimer(RC_TIMER_FILTER_LOW_OBSTACLES);
}

<<<<<<< HEAD
void rcFilterLedgeSpansImp(rcContext* ctx, const int walkableHeight, const int walkableClimb, const int filterLedgeSpansAtY,
=======
void rcFilterLedgeSpansImp(rcContext* ctx, const int walkableHeight, const int walkableClimb, const bool filterNeighborSlope, const int filterLedgeSpansAtY, //UE
>>>>>>> 4af6daef
	rcHeightfield& solid)
{
	rcAssert(ctx);

	const int w = solid.width;
	const int h = solid.height;
<<<<<<< HEAD
	const int MAX_HEIGHT = 0xffff;
=======
	const int MAX_HEIGHT = RC_SPAN_MAX_HEIGHT;
>>>>>>> 4af6daef

	// Mark border spans.
	for (int x = 0; x < w; ++x)
	{
		for (rcSpan* s = solid.spans[x + filterLedgeSpansAtY*w]; s; s = s->next)
		{
			// Skip non walkable spans.
			if (s->data.area == RC_NULL_AREA)
				continue;

			const int bot = (int)(s->data.smax);
			const int top = s->next ? (int)(s->next->data.smin) : MAX_HEIGHT;

			// Find neighbours minimum height.
			int minh = MAX_HEIGHT;

			// Min and max height of accessible neighbours.
			int asmin = s->data.smax;
			int asmax = s->data.smax;

			for (int dir = 0; dir < 4; ++dir)
			{
				int dx = x + rcGetDirOffsetX(dir);
				int dy = filterLedgeSpansAtY + rcGetDirOffsetY(dir);
				// Skip neighbours which are out of bounds.
				if (dx < 0 || dy < 0 || dx >= w || dy >= h)
				{
					minh = rcMin(minh, -walkableClimb - bot);
					continue;
				}

				// From minus infinity to the first span.
				rcSpan* ns = solid.spans[dx + dy*w];
				int nbot = -walkableClimb;
				int ntop = ns ? (int)ns->data.smin : MAX_HEIGHT;
				// Skip neightbour if the gap between the spans is too small.
				if (rcMin(top, ntop) - rcMax(bot, nbot) > walkableHeight)
					minh = rcMin(minh, nbot - bot);

				// Rest of the spans.
				for (ns = solid.spans[dx + dy*w]; ns; ns = ns->next)
				{
					nbot = (int)ns->data.smax;
					ntop = ns->next ? (int)ns->next->data.smin : MAX_HEIGHT;
					// Skip neightbour if the gap between the spans is too small.
					if (rcMin(top, ntop) - rcMax(bot, nbot) > walkableHeight)
					{
						minh = rcMin(minh, nbot - bot);

						// Find min/max accessible neighbour height. 
<<<<<<< HEAD
						if (rcAbs(nbot - bot) <= walkableClimb)
=======
						if (filterNeighborSlope && rcAbs(nbot - bot) <= walkableClimb)	//UE
>>>>>>> 4af6daef
						{
							if (nbot < asmin) asmin = nbot;
							if (nbot > asmax) asmax = nbot;
						}

					}
				}
			}

			// The current span is close to a ledge if the drop to any
			// neighbour span is less than the walkableClimb.
			if (minh < -walkableClimb)
<<<<<<< HEAD
				s->data.area = RC_NULL_AREA;

			// If the difference between all neighbours is too large,
			// we are at steep slope, mark the span as ledge.
			if ((asmax - asmin) > walkableClimb)
=======
			{
				s->data.area = RC_NULL_AREA;
			}
			// If the difference between all neighbours is too large,
			// we are at steep slope, mark the span as ledge.
//@UE BEGIN
			// This test is meant to reject step/slope combinations that can't be climbed by the agent.
			// At the span level, we detect the walkable climb height between neighbor spans. At the agent level,
			// the radius of the agent can mean that we should consider multiple neighbor spans to detect what would be
			// the actual height of the step to climb. Because of that, depending on the number of voxel represented by
			// the agent radius, the following test might cause more problems than improvements.
			// That's why we decided to allow to control it via the filterNeighborSlope parameter
			else if (filterNeighborSlope && (asmax - asmin) > walkableClimb)
//@UE END
>>>>>>> 4af6daef
			{
				s->data.area = RC_NULL_AREA;
			}
		}
	}
}

/// @par
///
/// A ledge is a span with one or more neighbors whose maximum is further away than @p walkableClimb
/// from the current span's maximum.
/// This method removes the impact of the overestimation of conservative voxelization 
/// so the resulting mesh will not have regions hanging in the air over ledges.
/// 
/// A span is a ledge if: <tt>rcAbs(currentSpan.smax - neighborSpan.smax) > walkableClimb</tt>
/// 
/// @see rcHeightfield, rcConfig
void rcFilterLedgeSpans(rcContext* ctx, const int walkableHeight, const int walkableClimb, const bool filterNeighborSlope, //UE
						rcHeightfield& solid)
{
	rcAssert(ctx);
	
	ctx->startTimer(RC_TIMER_FILTER_BORDER);

	const int h = solid.height;
	
	// Mark border spans.
	for (int y = 0; y < h; ++y)
	{
<<<<<<< HEAD
		rcFilterLedgeSpansImp(ctx, walkableHeight, walkableClimb, y, solid);
	}
	
	ctx->stopTimer(RC_TIMER_FILTER_BORDER);
}	


/// @see rcHeightfield, rcConfig
void rcFilterLedgeSpans(rcContext* ctx, const int walkableHeight, const int walkableClimb, const int yStart, const int maxYProcess,
	rcHeightfield& solid)
{
	rcAssert(ctx);

	ctx->startTimer(RC_TIMER_FILTER_BORDER);

	const int w = solid.width;
=======
		rcFilterLedgeSpansImp(ctx, walkableHeight, walkableClimb, filterNeighborSlope, y, solid);	//UE
	}

	ctx->stopTimer(RC_TIMER_FILTER_BORDER);
}	


/// @see rcHeightfield, rcConfig
void rcFilterLedgeSpans(rcContext* ctx, const int walkableHeight, const int walkableClimb, const bool filterNeighborSlope, const int yStart, const int maxYProcess, //UE
	rcHeightfield& solid)
{
	rcAssert(ctx);

	ctx->startTimer(RC_TIMER_FILTER_BORDER);

>>>>>>> 4af6daef
	const int h = rcMin(yStart + maxYProcess, solid.height);

	for (int y = yStart; y < h; ++y)
	{
<<<<<<< HEAD
		rcFilterLedgeSpansImp(ctx, walkableHeight, walkableClimb, y, solid);
=======
		rcFilterLedgeSpansImp(ctx, walkableHeight, walkableClimb, filterNeighborSlope, y, solid);
>>>>>>> 4af6daef
	}

	ctx->stopTimer(RC_TIMER_FILTER_BORDER);
}

/// @par
///
/// For this filter, the clearance above the span is the distance from the span's 
/// maximum to the next higher span's minimum. (Same grid column.)
/// 
/// @see rcHeightfield, rcConfig
void rcFilterWalkableLowHeightSpans(rcContext* ctx, int walkableHeight, rcHeightfield& solid)
{
	rcAssert(ctx);
	
	ctx->startTimer(RC_TIMER_FILTER_WALKABLE);
	
	const int w = solid.width;
	const int h = solid.height;
	const int MAX_HEIGHT = RC_SPAN_MAX_HEIGHT;
	
	// Remove walkable flag from spans which do not have enough
	// space above them for the agent to stand there.
	for (int y = 0; y < h; ++y)
	{
		for (int x = 0; x < w; ++x)
		{
			for (rcSpan* s = solid.spans[x + y*w]; s; s = s->next)
			{
				const int bot = (int)(s->data.smax);
				const int top = s->next ? (int)(s->next->data.smin) : MAX_HEIGHT;
				if ((top - bot) < walkableHeight)	// UE
					s->data.area = RC_NULL_AREA;
			}
		}
	}
	
	ctx->stopTimer(RC_TIMER_FILTER_WALKABLE);
}

void rcFilterWalkableLowHeightSpansSequences(rcContext* ctx, int walkableHeight, rcHeightfield& solid)
{
	rcAssert(ctx);

	ctx->startTimer(RC_TIMER_FILTER_WALKABLE);

	const int w = solid.width;
	const int h = solid.height;

	const int32 MaxSpans = 64;
	rcCompactSpan SpanList[MaxSpans];
	int32 NumSpans;
	memset(SpanList, 0, sizeof(SpanList));

	// UE: leave only single low span below valid one (null area doesn't count) or after leaving walkableHeight space between them

	// Remove walkable flag from spans which do not have enough
	// space above them for the agent to stand there.
	for (int y = 0; y < h; ++y)
	{
		for (int x = 0; x < w; ++x)
		{
			// build compact span list, we need to iterate from top to bottom
			NumSpans = 0;
			for (rcSpan* s = solid.spans[x + y*w]; s; s = s->next)
			{
				const rcSpanUInt bot = s->data.smax;
				const rcSpanUInt top = s->next ? s->next->data.smin : RC_SPAN_MAX_HEIGHT;
				SpanList[NumSpans].y = rcClamp(bot, 0, RC_SPAN_MAX_HEIGHT);
				SpanList[NumSpans].h = (unsigned char)rcClamp(top - bot, 0, 0xff);
				SpanList[NumSpans].reg = s->data.area;
				
				NumSpans++;
				if (NumSpans >= MaxSpans)
				{
					break;
				}
			}

			rcSpanUInt NextAllowedBase = RC_SPAN_MAX_HEIGHT;
			for (int32 Idx = NumSpans - 1; Idx >= 0; Idx--)
			{
				if (SpanList[Idx].h < walkableHeight)
				{
					if (SpanList[Idx].y < NextAllowedBase)
					{
						NextAllowedBase = rcMax(0, (int)SpanList[Idx].y - walkableHeight);
					}
					else
					{
						SpanList[Idx].reg = RC_NULL_AREA;
					}
				}
				else if (SpanList[Idx].reg != RC_NULL_AREA)
				{
					NextAllowedBase = SpanList[Idx].y;
				}
			}

			int32 SpanIdx = 0;
			for (rcSpan* s = solid.spans[x + y*w]; s; s = s->next)
			{
				if (SpanIdx < MaxSpans)
				{
					s->data.area = SpanList[SpanIdx].reg;
				}

				SpanIdx++;
			}
		}
	}

	ctx->stopTimer(RC_TIMER_FILTER_WALKABLE);
}<|MERGE_RESOLUTION|>--- conflicted
+++ resolved
@@ -72,22 +72,14 @@
 	ctx->stopTimer(RC_TIMER_FILTER_LOW_OBSTACLES);
 }
 
-<<<<<<< HEAD
-void rcFilterLedgeSpansImp(rcContext* ctx, const int walkableHeight, const int walkableClimb, const int filterLedgeSpansAtY,
-=======
 void rcFilterLedgeSpansImp(rcContext* ctx, const int walkableHeight, const int walkableClimb, const bool filterNeighborSlope, const int filterLedgeSpansAtY, //UE
->>>>>>> 4af6daef
 	rcHeightfield& solid)
 {
 	rcAssert(ctx);
 
 	const int w = solid.width;
 	const int h = solid.height;
-<<<<<<< HEAD
-	const int MAX_HEIGHT = 0xffff;
-=======
 	const int MAX_HEIGHT = RC_SPAN_MAX_HEIGHT;
->>>>>>> 4af6daef
 
 	// Mark border spans.
 	for (int x = 0; x < w; ++x)
@@ -138,11 +130,7 @@
 						minh = rcMin(minh, nbot - bot);
 
 						// Find min/max accessible neighbour height. 
-<<<<<<< HEAD
-						if (rcAbs(nbot - bot) <= walkableClimb)
-=======
 						if (filterNeighborSlope && rcAbs(nbot - bot) <= walkableClimb)	//UE
->>>>>>> 4af6daef
 						{
 							if (nbot < asmin) asmin = nbot;
 							if (nbot > asmax) asmax = nbot;
@@ -155,13 +143,6 @@
 			// The current span is close to a ledge if the drop to any
 			// neighbour span is less than the walkableClimb.
 			if (minh < -walkableClimb)
-<<<<<<< HEAD
-				s->data.area = RC_NULL_AREA;
-
-			// If the difference between all neighbours is too large,
-			// we are at steep slope, mark the span as ledge.
-			if ((asmax - asmin) > walkableClimb)
-=======
 			{
 				s->data.area = RC_NULL_AREA;
 			}
@@ -176,7 +157,6 @@
 			// That's why we decided to allow to control it via the filterNeighborSlope parameter
 			else if (filterNeighborSlope && (asmax - asmin) > walkableClimb)
 //@UE END
->>>>>>> 4af6daef
 			{
 				s->data.area = RC_NULL_AREA;
 			}
@@ -206,24 +186,6 @@
 	// Mark border spans.
 	for (int y = 0; y < h; ++y)
 	{
-<<<<<<< HEAD
-		rcFilterLedgeSpansImp(ctx, walkableHeight, walkableClimb, y, solid);
-	}
-	
-	ctx->stopTimer(RC_TIMER_FILTER_BORDER);
-}	
-
-
-/// @see rcHeightfield, rcConfig
-void rcFilterLedgeSpans(rcContext* ctx, const int walkableHeight, const int walkableClimb, const int yStart, const int maxYProcess,
-	rcHeightfield& solid)
-{
-	rcAssert(ctx);
-
-	ctx->startTimer(RC_TIMER_FILTER_BORDER);
-
-	const int w = solid.width;
-=======
 		rcFilterLedgeSpansImp(ctx, walkableHeight, walkableClimb, filterNeighborSlope, y, solid);	//UE
 	}
 
@@ -239,16 +201,11 @@
 
 	ctx->startTimer(RC_TIMER_FILTER_BORDER);
 
->>>>>>> 4af6daef
 	const int h = rcMin(yStart + maxYProcess, solid.height);
 
 	for (int y = yStart; y < h; ++y)
 	{
-<<<<<<< HEAD
-		rcFilterLedgeSpansImp(ctx, walkableHeight, walkableClimb, y, solid);
-=======
 		rcFilterLedgeSpansImp(ctx, walkableHeight, walkableClimb, filterNeighborSlope, y, solid);
->>>>>>> 4af6daef
 	}
 
 	ctx->stopTimer(RC_TIMER_FILTER_BORDER);
