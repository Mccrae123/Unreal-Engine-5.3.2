// Copyright Epic Games, Inc. All Rights Reserved.
// Modified version of Recast/Detour's source file

//
// Copyright (c) 2009-2010 Mikko Mononen memon@inside.org
//
// This software is provided 'as-is', without any express or implied
// warranty.  In no event will the authors be held liable for any damages
// arising from the use of this software.
// Permission is granted to anyone to use this software for any purpose,
// including commercial applications, and to alter it and redistribute it
// freely, subject to the following restrictions:
// 1. The origin of this software must not be misrepresented; you must not
//    claim that you wrote the original software. If you use this software
//    in a product, an acknowledgment in the product documentation would be
//    appreciated but is not required.
// 2. Altered source versions must be plainly marked as such, and must not be
//    misrepresented as being the original software.
// 3. This notice may not be removed or altered from any source distribution.
//

#include "CoreMinimal.h"
#define _USE_MATH_DEFINES
#include "Recast/Recast.h"
#include "Recast/RecastAlloc.h"
#include "Recast/RecastAssert.h"

inline bool overlapBounds(const rcReal* amin, const rcReal* amax, const rcReal* bmin, const rcReal* bmax)
{
	bool overlap = true;
	overlap = (amin[0] > bmax[0] || amax[0] < bmin[0]) ? false : overlap;
	overlap = (amin[1] > bmax[1] || amax[1] < bmin[1]) ? false : overlap;
	overlap = (amin[2] > bmax[2] || amax[2] < bmin[2]) ? false : overlap;
	return overlap;
}

inline bool overlapInterval(unsigned short amin, unsigned short amax,
							unsigned short bmin, unsigned short bmax)
{
	if (amax < bmin) return false;
	if (amin > bmax) return false;
	return true;
}


static rcSpan* allocSpan(rcHeightfield& hf)
{
	// If running out of memory, allocate new page and update the freelist.
	if (!hf.freelist || !hf.freelist->next)
	{
		// Create new page.
		// Allocate memory for the new pool.
		rcSpanPool* pool = (rcSpanPool*)rcAlloc(sizeof(rcSpanPool), RC_ALLOC_PERM);
		if (!pool) return 0;
		pool->next = 0;
		// Add the pool into the list of pools.
		pool->next = hf.pools;
		hf.pools = pool;
		// Add new items to the free list.
		rcSpan* freelist = hf.freelist;
		rcSpan* head = &pool->items[0];
		rcSpan* it = &pool->items[RC_SPANS_PER_POOL];
		do
		{
			--it;
			it->next = freelist;
			freelist = it;
		}
		while (it != head);
		hf.freelist = it;
	}
	
	// Pop item from in front of the free list.
	rcSpan* it = hf.freelist;
	hf.freelist = hf.freelist->next;
	return it;
}

static void freeSpan(rcHeightfield& hf, rcSpan* ptr)
{
	if (!ptr) return;
	// Add the node in front of the free list.
	ptr->next = hf.freelist;
	hf.freelist = ptr;
}

static void addSpan(rcHeightfield& hf, const int x, const int y,
					const unsigned short smin, const unsigned short smax,
					const unsigned char area, const int flagMergeThr)
{
	
	int idx = x + y*hf.width;
	
	rcSpan* s = allocSpan(hf);
	s->data.smin = smin;
	s->data.smax = smax;
	s->data.area = area;
	s->next = 0;
	
	// Empty cell, add the first span.
	if (!hf.spans[idx])
	{
		hf.spans[idx] = s;
		return;
	}
	rcSpan* prev = 0;
	rcSpan* cur = hf.spans[idx];
	
	// Insert and merge spans.
	while (cur)
	{
		if (cur->data.smin > s->data.smax)
		{
			// Current span is further than the new span, break.
			break;
		}
		else if (cur->data.smax < s->data.smin)
		{
			// Current span is before the new span advance.
			prev = cur;
			cur = cur->next;
		}
		else
		{
			// @UE BEGIN
			// Merge overlapping spans.

			// For spans whose tops are really close to each other, prefer walkable areas.
			// This is done in order to remove aliasing (similar to z-fighting) on surfaces close to each other.
			if (rcAbs((int)s->data.smax - (int)cur->data.smax) <= flagMergeThr)
			{
				s->data.area = rcMax(s->data.area, cur->data.area);
			}
			else
			{
				// Use the new spans area if it will become the top.
				if (cur->data.smax > s->data.smax)
					s->data.area = cur->data.area;
			}

			// Merge height intervals.
			if (cur->data.smin < s->data.smin)
				s->data.smin = cur->data.smin;
			if (cur->data.smax > s->data.smax)
				s->data.smax = cur->data.smax;
			// @UE END
			
			// Remove current span.
			rcSpan* next = cur->next;
			freeSpan(hf, cur);
			if (prev)
				prev->next = next;
			else
				hf.spans[idx] = next;
			cur = next;
		}
	}
	
	// Insert new span.
	if (prev)
	{
		s->next = prev->next;
		prev->next = s;
	}
	else
	{
		s->next = hf.spans[idx];
		hf.spans[idx] = s;
	}
}

/// @par
///
/// The span addition can be set to favor flags. If the span is merged to
/// another span and the new @p smax is within @p flagMergeThr units
/// from the existing span, the span flags are merged.
///
/// @see rcHeightfield, rcSpan.
void rcAddSpan(rcContext* /*ctx*/, rcHeightfield& hf, const int x, const int y,
			   const unsigned short smin, const unsigned short smax,
			   const unsigned char area, const int flagMergeThr)
{
//	rcAssert(ctx);
	addSpan(hf, x,y, smin, smax, area, flagMergeThr);
}

void rcAddSpans(rcContext* /*ctx*/, rcHeightfield& hf, const int flagMergeThr,
				const rcSpanCache* cachedSpans, const int nspans)
{
	const rcSpanCache* cachedInfo = cachedSpans;
	for (int i = 0; i < nspans; i++, cachedInfo++)
	{
		addSpan(hf, cachedInfo->x, cachedInfo->y, cachedInfo->data.smin, cachedInfo->data.smax, cachedInfo->data.area, flagMergeThr);
	}
}

int rcCountSpans(rcContext* /*ctx*/, rcHeightfield& hf)
{
	if (hf.width > 0xffff || hf.height > 0xffff)
	{
		return 0;
	}

	int numSpans = 0;
	for (rcSpanPool* pool = hf.pools; pool; pool = pool->next)
	{
		numSpans += RC_SPANS_PER_POOL;
	}

	for (rcSpan* s = hf.freelist; s; s = s->next)
	{
		numSpans--;
	}

	return numSpans;
}

void rcCacheSpans(rcContext* /*ctx*/, rcHeightfield& hf, rcSpanCache* cachedSpans)
{
	rcSpanCache* cachedInfo = cachedSpans;
	for (int iz = 0; iz < hf.height; iz++)
	{
		for (int ix = 0; ix < hf.width; ix++)
		{
			const int idx = ix + (iz * hf.width);
			for (rcSpan* s = hf.spans[idx]; s; s = s->next)
			{
				cachedInfo->x = (unsigned short)ix;
				cachedInfo->y = (unsigned short)iz;
				cachedInfo->data = s->data;
				cachedInfo++;
			}
		}
	}
}

static int clipPoly(const rcReal* in, int n, rcReal* out, rcReal pnx, rcReal pnz, rcReal pd)
{
	rcReal d[12];
	for (int i = 0; i < n; ++i)
		d[i] = pnx*in[i*3+0] + pnz*in[i*3+2] + pd;
	
	int m = 0;
	for (int i = 0, j = n-1; i < n; j=i, ++i)
	{
		bool ina = d[j] >= 0;
		bool inb = d[i] >= 0;
		if (ina != inb)
		{
			rcReal s = d[j] / (d[j] - d[i]);
			out[m*3+0] = in[j*3+0] + (in[i*3+0] - in[j*3+0])*s;
			out[m*3+1] = in[j*3+1] + (in[i*3+1] - in[j*3+1])*s;
			out[m*3+2] = in[j*3+2] + (in[i*3+2] - in[j*3+2])*s;
			m++;
		}
		if (inb)
		{
			out[m*3+0] = in[i*3+0];
			out[m*3+1] = in[i*3+1];
			out[m*3+2] = in[i*3+2];
			m++;
		}
	}
	return m;
}

#if EPIC_ADDITION_USE_NEW_RECAST_RASTERIZER

#define TEST_NEW_RASTERIZER (0)
#define TEST_COVERAGE (0)

static inline int intMax(int a, int b)
{
	return a < b ? b : a;
}

static inline int intMin(int a, int b)
{
	return a < b ? a : b;
}

#if TEST_COVERAGE
static inline void markSpanSample(rcHeightfield& hf, const int x, const int y)
{
#if TEST_NEW_RASTERIZER
	rcAssert(x >= -1 && x < hf.width + 1 && y >= -1 && y < hf.height + 1);
#endif
	hf.RowExt[y + 1].MinCol = intMin(hf.RowExt[y + 1].MinCol, x);
	hf.RowExt[y + 1].MaxCol = intMax(hf.RowExt[y + 1].MaxCol, x);

}
#endif

static inline void addFlatSpanSample(rcHeightfield& hf, const int x, const int y)
{
#if TEST_NEW_RASTERIZER
	rcAssert(x >= -1 && x < hf.width + 1 && y >= -1 && y < hf.height + 1);
#endif
#if TEST_COVERAGE
	rcAssert(hf.RowExt[y + 1].MinCol == intMin(hf.RowExt[y + 1].MinCol, x));
	rcAssert(hf.RowExt[y + 1].MaxCol == intMax(hf.RowExt[y + 1].MaxCol, x));
#endif
	hf.RowExt[y + 1].MinCol = intMin(hf.RowExt[y + 1].MinCol, x);
	hf.RowExt[y + 1].MaxCol = intMax(hf.RowExt[y + 1].MaxCol, x);

}

static inline int SampleIndex(rcHeightfield const& hf, const int x, const int y)
{
#if TEST_NEW_RASTERIZER
	rcAssert(x >= -1 && x < hf.width + 1 && y >= -1 && y < hf.height + 1);
#endif
	return x + 1 + (y + 1)*(hf.width + 2);
}

static inline void addSpanSample(rcHeightfield& hf, const int x, const int y, short int sint)
{
	addFlatSpanSample(hf, x, y);
	int idx = SampleIndex(hf, x, y);
	rcTempSpan& Temp = hf.tempspans[idx];

	Temp.sminmax[0] = Temp.sminmax[0] > sint ? sint : Temp.sminmax[0];
	Temp.sminmax[1] = Temp.sminmax[1] < sint ? sint : Temp.sminmax[1];
}


static inline void intersectX(const rcReal* v0, const rcReal* edge, rcReal cx, rcReal *pnt)
{
	rcReal t = rcClamp((cx - v0[0]) * edge[9 + 0], 0.0f, 1.0f);  // inverses

	pnt[0] = v0[0] + t * edge[0];
	pnt[1] = v0[1] + t * edge[1];
	pnt[2] = v0[2] + t * edge[2];
}

static inline void intersectZ(const rcReal* v0, const rcReal* edge, rcReal cz, rcReal *pnt)
{
	rcReal t = rcClamp((cz - v0[2]) * edge[9 + 2], 0.0f, 1.0f); //inverses

	pnt[0] = v0[0] + t * edge[0];
	pnt[1] = v0[1] + t * edge[1];
	pnt[2] = v0[2] + t * edge[2];
}

#if TEST_NEW_RASTERIZER

static void rasterizeTriTest(const rcReal* v0, const rcReal* v1, const rcReal* v2,
						int xtest, int ytest,
						short int& outsmin, short int& outsmax, 
						 const unsigned char area, rcHeightfield& hf,
						 const rcReal* bmin, const rcReal* bmax,
						 const rcReal cs, const rcReal ics, const rcReal ich,
						 const int flagMergeThr)
{
	outsmin = RC_SPAN_MAX_HEIGHT;
	outsmax = -1;
	const int w = hf.width;
	const int h = hf.height;
	rcReal tmin[3], tmax[3];
	const rcReal by = bmax[1] - bmin[1];

	// Calculate the bounding box of the triangle.
	rcVcopy(tmin, v0);
	rcVcopy(tmax, v0);
	rcVmin(tmin, v1);
	rcVmin(tmin, v2);
	rcVmax(tmax, v1);
	rcVmax(tmax, v2);

	// If the triangle does not touch the bbox of the heightfield, skip the triagle.
	if (!overlapBounds(bmin, bmax, tmin, tmax))
		return;

	// Calculate the footpring of the triangle on the grid.
	int x0 = (int)((tmin[0] - bmin[0])*ics);
	int y0 = (int)((tmin[2] - bmin[2])*ics);
	int x1 = (int)((tmax[0] - bmin[0])*ics);
	int y1 = (int)((tmax[2] - bmin[2])*ics);
	x0 = rcClamp(x0, 0, w-1);
	y0 = rcClamp(y0, 0, h-1);
	x1 = rcClamp(x1, 0, w-1);
	y1 = rcClamp(y1, 0, h-1);

	// Clip the triangle into all grid cells it touches.
	rcReal in[7*3], out[7*3], inrow[7*3];

	for (int y = y0; y <= y1; ++y)
	{
		if (y != ytest) continue;
		// Clip polygon to row.
		rcVcopy(&in[0], v0);
		rcVcopy(&in[1*3], v1);
		rcVcopy(&in[2*3], v2);
		int nvrow = 3;
		const rcReal cz = bmin[2] + y*cs;
		nvrow = clipPoly(in, nvrow, out, 0, 1, -cz);
		if (nvrow < 3) continue;
		nvrow = clipPoly(out, nvrow, inrow, 0, -1, cz+cs);
		if (nvrow < 3) continue;

		for (int x = x0; x <= x1; ++x)
		{
			if (x != xtest) continue;
			// Clip polygon to column.
			int nv = nvrow;
			const rcReal cx = bmin[0] + x*cs;
			nv = clipPoly(inrow, nv, out, 1, 0, -cx);
			if (nv < 3) continue;
			nv = clipPoly(out, nv, in, -1, 0, cx+cs);
			if (nv < 3) continue;

			// Calculate min and max of the span.
			rcReal smin = in[1], smax = in[1];
			for (int i = 1; i < nv; ++i)
			{
				smin = rcMin(smin, in[i*3+1]);
				smax = rcMax(smax, in[i*3+1]);
			}
			smin -= bmin[1];
			smax -= bmin[1];
			// Skip the span if it is outside the heightfield bbox
			if (smax < 0.0f) continue;
			if (smin > by) continue;
			// Clamp the span to the heightfield bbox.
			if (smin < 0.0f) smin = 0;
			if (smax > by) smax = by;

			// Snap the span to the heightfield height grid.
			unsigned short ismin = (unsigned short)rcClamp((int)rcFloor(smin * ich), 0, RC_SPAN_MAX_HEIGHT);
			unsigned short ismax = (unsigned short)rcClamp((int)rcCeil(smax * ich), (int)ismin+1, RC_SPAN_MAX_HEIGHT);
			outsmin = ismin;
			outsmax = ismax;
		}
	}
}
#endif //TEST_NEW_RASTERIZER

static void rasterizeTri(const rcReal* v0, const rcReal* v1, const rcReal* v2,
						 const unsigned char area, rcHeightfield& hf,
						 const rcReal* bmin, const rcReal* bmax,
						 const rcReal cs, const rcReal ics, const rcReal ich, 
						 const int flagMergeThr,
						 const int rasterizationFlags, /*UE*/
	                     const int* rasterizationMasks /*UE*/)
{
	rcEdgeHit* const hfEdgeHits = hf.EdgeHits; //this prevents a static analysis warning

	const int w = hf.width;
	const int h = hf.height;
	const rcReal by = bmax[1] - bmin[1];
	const int projectTriToBottom = rasterizationFlags & RC_PROJECT_TO_BOTTOM; //UE

	int intverts[3][2];

	intverts[0][0] = (int)rcFloor((v0[0] - bmin[0])*ics);
	intverts[0][1] = (int)rcFloor((v0[2] - bmin[2])*ics);
	intverts[1][0] = (int)rcFloor((v1[0] - bmin[0])*ics);
	intverts[1][1] = (int)rcFloor((v1[2] - bmin[2])*ics);
	intverts[2][0] = (int)rcFloor((v2[0] - bmin[0])*ics);
	intverts[2][1] = (int)rcFloor((v2[2] - bmin[2])*ics);

	int x0 = intMin(intverts[0][0], intMin(intverts[1][0], intverts[2][0]));
	int x1 = intMax(intverts[0][0], intMax(intverts[1][0], intverts[2][0]));
	int y0 = intMin(intverts[0][1], intMin(intverts[1][1], intverts[2][1]));
	int y1 = intMax(intverts[0][1], intMax(intverts[1][1], intverts[2][1]));

	if (x1 < 0 || x0 >= w || y1 < 0 || y0 >= h)
		return;

	// Calculate min and max of the triangle

	rcReal triangle_smin = rcMin(rcMin(v0[1], v1[1]), v2[1]);
	rcReal triangle_smax = rcMax(rcMax(v0[1], v1[1]), v2[1]);
	triangle_smin -= bmin[1];
	triangle_smax -= bmin[1];
	// Skip the span if it is outside the heightfield bbox
	if (triangle_smax < 0.0f) return;
	if (triangle_smin > by) return;

	if (x0 == x1 && y0 == y1)
	{
		// Clamp the span to the heightfield bbox.
		if (triangle_smin < 0.0f) triangle_smin = 0.0f;
		if (triangle_smax > by) triangle_smax = by;

		// Snap the span to the heightfield height grid.
<<<<<<< HEAD
		unsigned short triangle_ismin = (unsigned short)rcClamp((int)floorf(triangle_smin * ich), 0, RC_SPAN_MAX_HEIGHT);
		unsigned short triangle_ismax = (unsigned short)rcClamp((int)ceilf(triangle_smax * ich), (int)triangle_ismin+1, RC_SPAN_MAX_HEIGHT);
		const int projectSpanToBottom = rasterizationMasks != nullptr ? (projectTriToBottom & rasterizationMasks[x0+y0*w]) : projectTriToBottom;	//UE4
		if (projectSpanToBottom) //UE4
		{
			triangle_ismin = 0; //UE4
=======
		unsigned short triangle_ismin = (unsigned short)rcClamp((int)rcFloor(triangle_smin * ich), 0, RC_SPAN_MAX_HEIGHT);
		unsigned short triangle_ismax = (unsigned short)rcClamp((int)rcCeil(triangle_smax * ich), (int)triangle_ismin+1, RC_SPAN_MAX_HEIGHT);
		const int projectSpanToBottom = rasterizationMasks != nullptr ? (projectTriToBottom & rasterizationMasks[x0+y0*w]) : projectTriToBottom;	//UE
		if (projectSpanToBottom) //UE
		{
			triangle_ismin = 0; //UE
>>>>>>> 6bbb88c8
		}

		addSpan(hf, x0, y0, triangle_ismin, triangle_ismax, area, flagMergeThr);
		return;
	}

	const short int triangle_ismin = (short int)rcClamp((int)rcFloor(triangle_smin * ich), -32000, 32000);
	const short int triangle_ismax = (short int)rcClamp((int)rcFloor(triangle_smax * ich), -32000, 32000);

	x0 = intMax(x0, 0);
	int x1_edge = intMin(x1, w);
	x1 = intMin(x1, w - 1);
	y0 = intMax(y0, 0);
	int y1_edge = intMin(y1, h);
	y1 = intMin(y1, h - 1);

#if TEST_COVERAGE
	for (int y = y0; y <= y1; y++)
	{
		for (int x = x0; x <= x1; x++)
		{
			short int outsmin, outsmax;
			rasterizeTriTest(v0, v1, v2, x, y, 
				outsmin, outsmax, 
				area, hf,
				bmin, bmax,
				cs, ics, ich,
				flagMergeThr);
			if (outsmin != 8191)
			{
				markSpanSample(hf, x, y);
			}
		}
	}
#endif

	rcReal edges[6][3];

	rcReal vertarray[3][3];
	rcVcopy(vertarray[0], v0);
	rcVcopy(vertarray[1], v1);
	rcVcopy(vertarray[2], v2);

	bool doFlat = true;
	if (doFlat && triangle_ismin == triangle_ismax)
	{
		// flat horizontal, much faster
		for (int basevert = 0; basevert < 3; basevert++)
		{
			int othervert = basevert == 2 ? 0 : basevert + 1;
			int edge = basevert == 0 ? 2 : basevert - 1;

			rcVsub(&edges[edge][0], vertarray[othervert], vertarray[basevert]);
			//rcVnormalize(&edges[edge][0]);
			edges[3 + edge][0] = 1.0f / edges[edge][0];
			edges[3 + edge][1] = 1.0f / edges[edge][1];
			edges[3 + edge][2] = 1.0f / edges[edge][2];

			// drop the vert into the temp span area
			if (intverts[basevert][0] >= x0 && intverts[basevert][0] <= x1 && intverts[basevert][1] >= y0 && intverts[basevert][1] <= y1)
			{
				addFlatSpanSample(hf, intverts[basevert][0], intverts[basevert][1]);
			}
			// set up the edge intersections with horizontal planes
			if (intverts[basevert][1] != intverts[othervert][1])
			{
				int edge0 = intMin(intverts[basevert][1], intverts[othervert][1]);
				int edge1 = intMax(intverts[basevert][1], intverts[othervert][1]);
				int loop0 = intMax(edge0 + 1, y0);
				int loop1 = intMin(edge1, y1_edge);

				unsigned char edgeBits = (edge << 4) | (othervert << 2) | basevert;
				for (int y = loop0; y <= loop1; y++)
				{
					int HitIndex = !!hfEdgeHits[y].Hits[0];
					hfEdgeHits[y].Hits[HitIndex] = edgeBits;
				}
			}
			// do the edge intersections with vertical planes
			if (intverts[basevert][0] != intverts[othervert][0])
			{
				int edge0 = intMin(intverts[basevert][0], intverts[othervert][0]);
				int edge1 = intMax(intverts[basevert][0], intverts[othervert][0]);
				int loop0 = intMax(edge0 + 1, x0);
				int loop1 = intMin(edge1, x1_edge);

				rcReal temppnt[3];
				rcReal cx = bmin[0] + cs * loop0;
				for (int x = loop0; x <= loop1; x++, cx += cs)
				{
					intersectX(vertarray[basevert], &edges[edge][0], cx, temppnt);
					int y = (int)rcFloor((temppnt[2] - bmin[2])*ics);
					if (y >= y0 && y <= y1)
					{
						addFlatSpanSample(hf, x, y);
						addFlatSpanSample(hf, x - 1, y);
					}
				}
			}
		}
		{
			// deal with the horizontal intersections 
			int edge0 = intMin(intverts[0][1], intMin(intverts[1][1],intverts[2][1]));
			int edge1 = intMax(intverts[0][1], intMax(intverts[1][1],intverts[2][1]));
			int loop0 = intMax(edge0 + 1, y0);
			int loop1 = intMin(edge1, y1_edge);

			rcReal Inter[2][3];
			int xInter[2];

			rcReal cz = bmin[2] + cs * loop0;
			for (int y = loop0; y <= loop1; y++, cz += cs)
			{
				rcEdgeHit& Hits = hfEdgeHits[y];
				if (Hits.Hits[0])
				{
					rcAssert(Hits.Hits[1]); // must have two hits

					for (int i = 0; i < 2; i++)
					{
						int edge = Hits.Hits[i] >> 4;
						int othervert = (Hits.Hits[i] >> 2) & 3;
						int basevert = Hits.Hits[i] & 3;

						intersectZ(vertarray[basevert], &edges[edge][0], cz, Inter[i]);
						int x = (int)rcFloor((Inter[i][0] - bmin[0])*ics);
						xInter[i] = x;
						if (x >= x0 && x <= x1)
						{
							addFlatSpanSample(hf, x, y);
							addFlatSpanSample(hf, x, y - 1);
						}
					}
					if (xInter[0] != xInter[1])
					{
						// now fill in the fully contained ones.
						int left = Inter[1][0] < Inter[0][0];  
						int xloop0 = intMax(xInter[left] + 1, x0);
						int xloop1 = intMin(xInter[1 - left], x1);
						if (xloop0 <= xloop1)
						{
							addFlatSpanSample(hf, xloop0, y);
							addFlatSpanSample(hf, xloop1, y);
							addFlatSpanSample(hf, xloop0 - 1, y);
							addFlatSpanSample(hf, xloop1 - 1, y);
							addFlatSpanSample(hf, xloop0, y - 1);
							addFlatSpanSample(hf, xloop1, y - 1);
							addFlatSpanSample(hf, xloop0 - 1, y - 1);
							addFlatSpanSample(hf, xloop1 - 1, y - 1);
						}
					}
					// reset for next triangle
					Hits.Hits[0] = 0;
					Hits.Hits[1] = 0;
				}
			}
		}

		if (rasterizationMasks == nullptr) //UE
		{
			// Snap the span to the heightfield height grid.
			unsigned short triangle_ismin_clamp = (unsigned short)rcClamp((int)triangle_ismin, 0, RC_SPAN_MAX_HEIGHT);
			const unsigned short triangle_ismax_clamp = (unsigned short)rcClamp((int)triangle_ismax, (int)triangle_ismin_clamp+1, RC_SPAN_MAX_HEIGHT);
<<<<<<< HEAD
			if (projectTriToBottom) //UE4
			{
				triangle_ismin_clamp = 0; //UE4
=======
			if (projectTriToBottom) //UE
			{
				triangle_ismin_clamp = 0; //UE
>>>>>>> 6bbb88c8
			}

			for (int y = y0; y <= y1; y++)
			{
				int xloop0 = intMax(hf.RowExt[y + 1].MinCol, x0);
				int xloop1 = intMin(hf.RowExt[y + 1].MaxCol, x1);
				for (int x = xloop0; x <= xloop1; x++)
				{
					addSpan(hf, x, y, triangle_ismin_clamp, triangle_ismax_clamp, area, flagMergeThr);
				}

				// reset for next triangle
				hf.RowExt[y + 1].MinCol = hf.width + 2;
				hf.RowExt[y + 1].MaxCol = -2;
			}
		}
		else
		{
// @UE BEGIN
			for (int y = y0; y <= y1; y++)
			{
				int xloop0 = intMax(hf.RowExt[y + 1].MinCol, x0);
				int xloop1 = intMin(hf.RowExt[y + 1].MaxCol, x1);
				for (int x = xloop0; x <= xloop1; x++)
				{
					// Snap the span to the heightfield height grid.
					unsigned short triangle_ismin_clamp = (unsigned short)rcClamp((int)triangle_ismin, 0, RC_SPAN_MAX_HEIGHT);
					const unsigned short triangle_ismax_clamp = (unsigned short)rcClamp((int)triangle_ismax, (int)triangle_ismin_clamp+1, RC_SPAN_MAX_HEIGHT);
<<<<<<< HEAD
					const int projectSpanToBottom = projectTriToBottom & rasterizationMasks[x+y*w];		//UE4
					if (projectSpanToBottom) //UE4
					{
						triangle_ismin_clamp = 0; //UE4
=======
					const int projectSpanToBottom = projectTriToBottom & rasterizationMasks[x+y*w];		//UE
					if (projectSpanToBottom) //UE
					{
						triangle_ismin_clamp = 0; //UE
>>>>>>> 6bbb88c8
					}
					addSpan(hf, x, y, triangle_ismin_clamp, triangle_ismax_clamp, area, flagMergeThr);
				}

				// reset for next triangle
				hf.RowExt[y + 1].MinCol = hf.width + 2;
				hf.RowExt[y + 1].MaxCol = -2;
			}
// @UE END
		}
	}
	else
	{
		//non-flat case
		for (int basevert = 0; basevert < 3; basevert++)
		{
			int othervert = basevert == 2 ? 0 : basevert + 1;
			int edge = basevert == 0 ? 2 : basevert - 1;

			rcVsub(&edges[edge][0], vertarray[othervert], vertarray[basevert]);
			//rcVnormalize(&edges[edge][0]);
			edges[3 + edge][0] = 1.0f / edges[edge][0];
			edges[3 + edge][1] = 1.0f / edges[edge][1];
			edges[3 + edge][2] = 1.0f / edges[edge][2];

			// drop the vert into the temp span area
			if (intverts[basevert][0] >= x0 && intverts[basevert][0] <= x1 && intverts[basevert][1] >= y0 && intverts[basevert][1] <= y1)
			{
				rcReal sfloat = vertarray[basevert][1] - bmin[1];
				short int sint = (short int)rcClamp((int)rcFloor(sfloat * ich), -32000, 32000);
	#if TEST_NEW_RASTERIZER
				rcAssert(sint >= triangle_ismin - 1 && sint <= triangle_ismax + 1);
	#endif
				addSpanSample(hf, intverts[basevert][0], intverts[basevert][1], sint);
			}
			// set up the edge intersections with horizontal planes
			if (intverts[basevert][1] != intverts[othervert][1])
			{
				int edge0 = intMin(intverts[basevert][1], intverts[othervert][1]);
				int edge1 = intMax(intverts[basevert][1], intverts[othervert][1]);
				int loop0 = intMax(edge0 + 1, y0);
				int loop1 = intMin(edge1, y1_edge);

				unsigned char edgeBits = (edge << 4) | (othervert << 2) | basevert;
				for (int y = loop0; y <= loop1; y++)
				{
					int HitIndex = !!hfEdgeHits[y].Hits[0];
					hfEdgeHits[y].Hits[HitIndex] = edgeBits;
				}
			}
			// do the edge intersections with vertical planes
			if (intverts[basevert][0] != intverts[othervert][0])
			{
				int edge0 = intMin(intverts[basevert][0], intverts[othervert][0]);
				int edge1 = intMax(intverts[basevert][0], intverts[othervert][0]);
				int loop0 = intMax(edge0 + 1, x0);
				int loop1 = intMin(edge1, x1_edge);

				rcReal temppnt[3];
				rcReal cx = bmin[0] + cs * loop0;
				for (int x = loop0; x <= loop1; x++, cx += cs)
				{
					intersectX(vertarray[basevert], &edges[edge][0], cx, temppnt);
					int y = (int)rcFloor((temppnt[2] - bmin[2])*ics);
					if (y >= y0 && y <= y1)
					{
						rcReal sfloat = temppnt[1] - bmin[1];
						short int sint = (short int)rcClamp((int)rcFloor(sfloat * ich), -32000, 32000);
#if TEST_NEW_RASTERIZER
						rcAssert(sint >= triangle_ismin - 1 && sint <= triangle_ismax + 1);
#endif
						addSpanSample(hf, x, y, sint);
						addSpanSample(hf, x - 1, y, sint);
					}
				}
			}
		}
		{
			// deal with the horizontal intersections 
			int edge0 = intMin(intverts[0][1], intMin(intverts[1][1],intverts[2][1]));
			int edge1 = intMax(intverts[0][1], intMax(intverts[1][1],intverts[2][1]));
			int loop0 = intMax(edge0 + 1, y0);
			int loop1 = intMin(edge1, y1_edge);

			rcReal Inter[2][3];
			int xInter[2];

			rcReal cz = bmin[2] + cs * loop0;
			for (int y = loop0; y <= loop1; y++, cz += cs)
			{
				rcEdgeHit& Hits = hfEdgeHits[y];
				if (Hits.Hits[0])
				{
					rcAssert(Hits.Hits[1]); // must have two hits

					for (int i = 0; i < 2; i++)
					{
						int edge = Hits.Hits[i] >> 4;
						int othervert = (Hits.Hits[i] >> 2) & 3;
						int basevert = Hits.Hits[i] & 3;

						CA_SUPPRESS(6385);
						intersectZ(vertarray[basevert], &edges[edge][0], cz, Inter[i]);
						int x = (int)rcFloor((Inter[i][0] - bmin[0])*ics);
						xInter[i] = x;
						if (x >= x0 && x <= x1)
						{
							rcReal sfloat = Inter[i][1] - bmin[1];
							short int sint = (short int)rcClamp((int)rcFloor(sfloat * ich), -32000, 32000);
#if TEST_NEW_RASTERIZER
							rcAssert(sint >= triangle_ismin - 1 && sint <= triangle_ismax + 1);
#endif
							addSpanSample(hf, x, y, sint);
							addSpanSample(hf, x, y - 1, sint);
						}
					}
					if (xInter[0] != xInter[1])
					{
						// now fill in the fully contained ones.
						int left = Inter[1][0] < Inter[0][0];  
						int xloop0 = intMax(xInter[left] + 1, x0);
						int xloop1 = intMin(xInter[1 - left], x1_edge);

						rcReal d = 1.0f / (Inter[1-left][0] - Inter[left][0]);
						rcReal dy = Inter[1-left][1] - Inter[left][1];
						//rcReal ds = dy * d;
						rcReal ds = 0.0f;
						rcReal t = rcClamp((rcReal(xloop0)*cs + bmin[0] - Inter[left][0]) * d, 0.0f, 1.0f);
						rcReal sfloat = (Inter[left][1] + t * dy) - bmin[1];
						if (xloop1 - xloop0 > 0)
						{
							rcReal t2 = rcClamp((rcReal(xloop1)*cs + bmin[0] - Inter[left][0]) * d, 0.0f, 1.0f);
							rcReal sfloat2 = (Inter[left][1] + t2 * dy) - bmin[1];
							ds = (sfloat2 - sfloat) / rcReal(xloop1 - xloop0);
						}
						for (int x = xloop0; x <= xloop1; x++, sfloat += ds)
						{
							short int sint = (short int)rcClamp((int)rcFloor(sfloat * ich), -32000, 32000);
#if TEST_NEW_RASTERIZER
							rcAssert(sint >= triangle_ismin - 1 && sint <= triangle_ismax + 1);
#endif
							addSpanSample(hf, x, y, sint);
							addSpanSample(hf, x - 1, y, sint);
							addSpanSample(hf, x, y - 1, sint);
							addSpanSample(hf, x - 1, y - 1, sint);
						}
					}
					// reset for next triangle
					Hits.Hits[0] = 0;
					Hits.Hits[1] = 0;
				}
			}
		}
		for (int y = y0; y <= y1; y++)
		{
			int xloop0 = intMax(hf.RowExt[y + 1].MinCol, x0);
			int xloop1 = intMin(hf.RowExt[y + 1].MaxCol, x1);
			for (int x = xloop0; x <= xloop1; x++)
			{
				int idx = SampleIndex(hf, x, y);
				rcTempSpan& Temp = hf.tempspans[idx];

				short int smin = Temp.sminmax[0];
				short int smax = Temp.sminmax[1];
	#if TEST_NEW_RASTERIZER
				short int tsmin = Temp.sminmax[0];
				short int tsmax = Temp.sminmax[1];
	#endif
				// reset for next triangle
				Temp.sminmax[0] = 32000;
				Temp.sminmax[1] = -32000;

				// Skip the span if it is outside the heightfield bbox
				if (smin >= RC_SPAN_MAX_HEIGHT || smax < 0) continue;

				smin = intMax(smin, 0);
				smax = intMin(intMax(smax,smin+1), RC_SPAN_MAX_HEIGHT);
<<<<<<< HEAD
				const int projectSpanToBottom = rasterizationMasks != nullptr ? (projectTriToBottom & rasterizationMasks[x+y*w]) : projectTriToBottom; //UE4
				if (projectSpanToBottom) //UE4
				{
					smin = 0; //UE4
=======
				const int projectSpanToBottom = rasterizationMasks != nullptr ? (projectTriToBottom & rasterizationMasks[x+y*w]) : projectTriToBottom; //UE
				if (projectSpanToBottom) //UE
				{
					smin = 0; //UE
>>>>>>> 6bbb88c8
				}

	#if TEST_NEW_RASTERIZER
				{
					short int outsmin, outsmax;
					rasterizeTriTest(v0, v1, v2, x, y, 
						outsmin, outsmax, 
						area, hf,
						bmin, bmax,
						cs, ics, ich,
						flagMergeThr);
					const int tol = 1;
					if (outsmin > smin + tol || outsmin < smin - tol ||
						outsmax > smax + tol || outsmax < smax - tol
						)
					{
						Temp.sminmax[0] = 32000;
						Temp.sminmax[1] = -32000;
						rasterizeTriTest(v0, v1, v2, x, y, 
							outsmin, outsmax, 
							area, hf,
							bmin, bmax,
							cs, ics, ich,
							flagMergeThr);
						if (outsmin != 8191)
						{
							Temp.sminmax[0] = 32000;
							Temp.sminmax[1] = -32000;
						}
					}

				}
	#endif
				addSpan(hf, x, y, smin, smax, area, flagMergeThr);
			}

			// reset for next triangle
			hf.RowExt[y + 1].MinCol = hf.width + 2;
			hf.RowExt[y + 1].MaxCol = -2;
		}
	}
#if TEST_NEW_RASTERIZER
	for (int y = 0; y < h; y++)
	{
		rcAssert(hf.RowExt[y + 1].MinCol == hf.width + 2 && hf.RowExt[y + 1].MaxCol == -2);
		rcEdgeHit& Hits = hfEdgeHits[y];
		rcAssert(!Hits.Hits[0] && !Hits.Hits[1]);
		for (int x = 0; x < w; x++)
		{
			int idx = SampleIndex(hf, x, y);
			rcTempSpan& Temp = hf.tempspans[idx];
			rcAssert(Temp.sminmax[0] == 32000 && Temp.sminmax[1] == -32000);
		}
	}
	rcEdgeHit& Hits = hfEdgeHits[h];
	rcAssert(!Hits.Hits[0] && !Hits.Hits[1]);
#endif
}


#else
static void rasterizeTri(const rcReal* v0, const rcReal* v1, const rcReal* v2,
						 const unsigned char area, rcHeightfield& hf,
						 const rcReal* bmin, const rcReal* bmax,
						 const rcReal cs, const rcReal ics, const rcReal ich,
						 const int flagMergeThr,
						 const int rasterizationFlags,  //UE
						 const int* rasterizationMasks) //UE
{
	const int w = hf.width;
	const int h = hf.height;
<<<<<<< HEAD
	float tmin[3], tmax[3];
	const float by = bmax[1] - bmin[1];
	const int projectTriToBottom = rasterizationFlags & RC_PROJECT_TO_BOTTOM; //UE4
=======
	rcReal tmin[3], tmax[3];
	const rcReal by = bmax[1] - bmin[1];
	const int projectTriToBottom = rasterizationFlags & RC_PROJECT_TO_BOTTOM; //UE
>>>>>>> 6bbb88c8
	
	// Calculate the bounding box of the triangle.
	rcVcopy(tmin, v0);
	rcVcopy(tmax, v0);
	rcVmin(tmin, v1);
	rcVmin(tmin, v2);
	rcVmax(tmax, v1);
	rcVmax(tmax, v2);
	
	// If the triangle does not touch the bbox of the heightfield, skip the triangle.
	if (!overlapBounds(bmin, bmax, tmin, tmax))
		return;
	
	// Calculate the footprint of the triangle on the grid.
	int x0 = (int)((tmin[0] - bmin[0])*ics);
	int y0 = (int)((tmin[2] - bmin[2])*ics);
	int x1 = (int)((tmax[0] - bmin[0])*ics);
	int y1 = (int)((tmax[2] - bmin[2])*ics);
	x0 = rcClamp(x0, 0, w-1);
	y0 = rcClamp(y0, 0, h-1);
	x1 = rcClamp(x1, 0, w-1);
	y1 = rcClamp(y1, 0, h-1);
	
	// Clip the triangle into all grid cells it touches.
	rcReal in[7*3], out[7*3], inrow[7*3];
	
	for (int y = y0; y <= y1; ++y)
	{
		// Clip polygon to row.
		rcVcopy(&in[0], v0);
		rcVcopy(&in[1*3], v1);
		rcVcopy(&in[2*3], v2);
		int nvrow = 3;
		const rcReal cz = bmin[2] + y*cs;
		nvrow = clipPoly(in, nvrow, out, 0, 1, -cz);
		if (nvrow < 3) continue;
		nvrow = clipPoly(out, nvrow, inrow, 0, -1, cz+cs);
		if (nvrow < 3) continue;
		
		for (int x = x0; x <= x1; ++x)
		{
			// Clip polygon to column.
			int nv = nvrow;
			const rcReal cx = bmin[0] + x*cs;
			nv = clipPoly(inrow, nv, out, 1, 0, -cx);
			if (nv < 3) continue;
			nv = clipPoly(out, nv, in, -1, 0, cx+cs);
			if (nv < 3) continue;
			
			// Calculate min and max of the span.
			rcReal smin = in[1], smax = in[1];
			for (int i = 1; i < nv; ++i)
			{
				smin = rcMin(smin, in[i*3+1]);
				smax = rcMax(smax, in[i*3+1]);
			}
			smin -= bmin[1];
			smax -= bmin[1];
			// Skip the span if it is outside the heightfield bbox
			if (smax < 0.0f) continue;
			if (smin > by) continue;
			// Clamp the span to the heightfield bbox.
			if (smin < 0.0f) smin = 0;
			if (smax > by) smax = by;
			
			// Snap the span to the heightfield height grid.
<<<<<<< HEAD
			unsigned short ismin = (unsigned short)rcClamp((int)floorf(smin * ich), 0, RC_SPAN_MAX_HEIGHT);
			unsigned short ismax = (unsigned short)rcClamp((int)ceilf(smax * ich), (int)ismin+1, RC_SPAN_MAX_HEIGHT);
			const int projectSpanToBottom = rasterizationMasks != nullptr ? (projectTriToBottom & rasterizationMasks[x+y*w]) : projectTriToBottom;	//UE4
			if (projectSpanToBottom) //UE4
			{
				ismin = 0; //UE4
=======
			unsigned short ismin = (unsigned short)rcClamp((int)rcFloor(smin * ich), 0, RC_SPAN_MAX_HEIGHT);
			unsigned short ismax = (unsigned short)rcClamp((int)rcCeil(smax * ich), (int)ismin+1, RC_SPAN_MAX_HEIGHT);
			const int projectSpanToBottom = rasterizationMasks != nullptr ? (projectTriToBottom & rasterizationMasks[x+y*w]) : projectTriToBottom;	//UE
			if (projectSpanToBottom) //UE
			{
				ismin = 0; //UE
>>>>>>> 6bbb88c8
			}

			addSpan(hf, x, y, ismin, ismax, area, flagMergeThr);
		}
	}
}
#endif //EPIC_ADDITION_USE_NEW_RECAST_RASTERIZER

/// @par
///
/// No spans will be added if the triangle does not overlap the heightfield grid.
///
/// @see rcHeightfield
void rcRasterizeTriangle(rcContext* ctx, const rcReal* v0, const rcReal* v1, const rcReal* v2,
						 const unsigned char area, rcHeightfield& solid,
						 const int flagMergeThr, const int rasterizationFlags, const int* rasterizationMasks) //UE
{
	rcAssert(ctx);

	ctx->startTimer(RC_TIMER_RASTERIZE_TRIANGLES);

	const rcReal ics = 1.0f/solid.cs;
	const rcReal ich = 1.0f/solid.ch;
	rasterizeTri(v0, v1, v2, area, solid, solid.bmin, solid.bmax, solid.cs, ics, ich, flagMergeThr, rasterizationFlags, rasterizationMasks); //UE

	ctx->stopTimer(RC_TIMER_RASTERIZE_TRIANGLES);
}

/// @par
///
/// Spans will only be added for triangles that overlap the heightfield grid.
///
/// @see rcHeightfield
void rcRasterizeTriangles(rcContext* ctx, const rcReal* verts, const int /*nv*/,
						  const int* tris, const unsigned char* areas, const int nt,
						  rcHeightfield& solid, const int flagMergeThr, const int rasterizationFlags, const int* rasterizationMasks) //UE
{
	if (ctx)
		ctx->startTimer(RC_TIMER_RASTERIZE_TRIANGLES);
	
	const rcReal ics = 1.0f/solid.cs;
	const rcReal ich = 1.0f/solid.ch;
	// Rasterize triangles.
	for (int i = 0; i < nt; ++i)
	{
		const rcReal* v0 = &verts[tris[i*3+0]*3];
		const rcReal* v1 = &verts[tris[i*3+1]*3];
		const rcReal* v2 = &verts[tris[i*3+2]*3];
		// Rasterize.
		rasterizeTri(v0, v1, v2, areas[i], solid, solid.bmin, solid.bmax, solid.cs, ics, ich, flagMergeThr, rasterizationFlags, rasterizationMasks); //UE
	}
	
	if (ctx)
		ctx->stopTimer(RC_TIMER_RASTERIZE_TRIANGLES);
}

/// @par
///
/// Spans will only be added for triangles that overlap the heightfield grid.
///
/// @see rcHeightfield
void rcRasterizeTriangles(rcContext* ctx, const rcReal* verts, const int /*nv*/,
						  const unsigned short* tris, const unsigned char* areas, const int nt,
						  rcHeightfield& solid, const int flagMergeThr, const int rasterizationFlags, const int* rasterizationMasks) //UE
{
	if (ctx)
		ctx->startTimer(RC_TIMER_RASTERIZE_TRIANGLES);
	
	const rcReal ics = 1.0f/solid.cs;
	const rcReal ich = 1.0f/solid.ch;
	// Rasterize triangles.
	for (int i = 0; i < nt; ++i)
	{
		const rcReal* v0 = &verts[tris[i*3+0]*3];
		const rcReal* v1 = &verts[tris[i*3+1]*3];
		const rcReal* v2 = &verts[tris[i*3+2]*3];
		// Rasterize.
		rasterizeTri(v0, v1, v2, areas[i], solid, solid.bmin, solid.bmax, solid.cs, ics, ich, flagMergeThr, rasterizationFlags, rasterizationMasks); //UE
	}
	
	if (ctx)
		ctx->stopTimer(RC_TIMER_RASTERIZE_TRIANGLES);
}

/// @par
///
/// Spans will only be added for triangles that overlap the heightfield grid.
///
/// @see rcHeightfield
void rcRasterizeTriangles(rcContext* ctx, const rcReal* verts, const unsigned char* areas, const int nt,
						  rcHeightfield& solid, const int flagMergeThr, const int rasterizationFlags, const int* rasterizationMasks) //UE
{
	if (ctx)
		ctx->startTimer(RC_TIMER_RASTERIZE_TRIANGLES);
	
	const rcReal ics = 1.0f/solid.cs;
	const rcReal ich = 1.0f/solid.ch;
	// Rasterize triangles.
	for (int i = 0; i < nt; ++i)
	{
		const rcReal* v0 = &verts[(i*3+0)*3];
		const rcReal* v1 = &verts[(i*3+1)*3];
		const rcReal* v2 = &verts[(i*3+2)*3];
		// Rasterize.
		rasterizeTri(v0, v1, v2, areas[i], solid, solid.bmin, solid.bmax, solid.cs, ics, ich, flagMergeThr, rasterizationFlags, rasterizationMasks); //UE
	}
	
	if (ctx)
		ctx->stopTimer(RC_TIMER_RASTERIZE_TRIANGLES);
}<|MERGE_RESOLUTION|>--- conflicted
+++ resolved
@@ -484,21 +484,12 @@
 		if (triangle_smax > by) triangle_smax = by;
 
 		// Snap the span to the heightfield height grid.
-<<<<<<< HEAD
-		unsigned short triangle_ismin = (unsigned short)rcClamp((int)floorf(triangle_smin * ich), 0, RC_SPAN_MAX_HEIGHT);
-		unsigned short triangle_ismax = (unsigned short)rcClamp((int)ceilf(triangle_smax * ich), (int)triangle_ismin+1, RC_SPAN_MAX_HEIGHT);
-		const int projectSpanToBottom = rasterizationMasks != nullptr ? (projectTriToBottom & rasterizationMasks[x0+y0*w]) : projectTriToBottom;	//UE4
-		if (projectSpanToBottom) //UE4
-		{
-			triangle_ismin = 0; //UE4
-=======
 		unsigned short triangle_ismin = (unsigned short)rcClamp((int)rcFloor(triangle_smin * ich), 0, RC_SPAN_MAX_HEIGHT);
 		unsigned short triangle_ismax = (unsigned short)rcClamp((int)rcCeil(triangle_smax * ich), (int)triangle_ismin+1, RC_SPAN_MAX_HEIGHT);
 		const int projectSpanToBottom = rasterizationMasks != nullptr ? (projectTriToBottom & rasterizationMasks[x0+y0*w]) : projectTriToBottom;	//UE
 		if (projectSpanToBottom) //UE
 		{
 			triangle_ismin = 0; //UE
->>>>>>> 6bbb88c8
 		}
 
 		addSpan(hf, x0, y0, triangle_ismin, triangle_ismax, area, flagMergeThr);
@@ -662,15 +653,9 @@
 			// Snap the span to the heightfield height grid.
 			unsigned short triangle_ismin_clamp = (unsigned short)rcClamp((int)triangle_ismin, 0, RC_SPAN_MAX_HEIGHT);
 			const unsigned short triangle_ismax_clamp = (unsigned short)rcClamp((int)triangle_ismax, (int)triangle_ismin_clamp+1, RC_SPAN_MAX_HEIGHT);
-<<<<<<< HEAD
-			if (projectTriToBottom) //UE4
-			{
-				triangle_ismin_clamp = 0; //UE4
-=======
 			if (projectTriToBottom) //UE
 			{
 				triangle_ismin_clamp = 0; //UE
->>>>>>> 6bbb88c8
 			}
 
 			for (int y = y0; y <= y1; y++)
@@ -699,17 +684,10 @@
 					// Snap the span to the heightfield height grid.
 					unsigned short triangle_ismin_clamp = (unsigned short)rcClamp((int)triangle_ismin, 0, RC_SPAN_MAX_HEIGHT);
 					const unsigned short triangle_ismax_clamp = (unsigned short)rcClamp((int)triangle_ismax, (int)triangle_ismin_clamp+1, RC_SPAN_MAX_HEIGHT);
-<<<<<<< HEAD
-					const int projectSpanToBottom = projectTriToBottom & rasterizationMasks[x+y*w];		//UE4
-					if (projectSpanToBottom) //UE4
-					{
-						triangle_ismin_clamp = 0; //UE4
-=======
 					const int projectSpanToBottom = projectTriToBottom & rasterizationMasks[x+y*w];		//UE
 					if (projectSpanToBottom) //UE
 					{
 						triangle_ismin_clamp = 0; //UE
->>>>>>> 6bbb88c8
 					}
 					addSpan(hf, x, y, triangle_ismin_clamp, triangle_ismax_clamp, area, flagMergeThr);
 				}
@@ -887,17 +865,10 @@
 
 				smin = intMax(smin, 0);
 				smax = intMin(intMax(smax,smin+1), RC_SPAN_MAX_HEIGHT);
-<<<<<<< HEAD
-				const int projectSpanToBottom = rasterizationMasks != nullptr ? (projectTriToBottom & rasterizationMasks[x+y*w]) : projectTriToBottom; //UE4
-				if (projectSpanToBottom) //UE4
-				{
-					smin = 0; //UE4
-=======
 				const int projectSpanToBottom = rasterizationMasks != nullptr ? (projectTriToBottom & rasterizationMasks[x+y*w]) : projectTriToBottom; //UE
 				if (projectSpanToBottom) //UE
 				{
 					smin = 0; //UE
->>>>>>> 6bbb88c8
 				}
 
 	#if TEST_NEW_RASTERIZER
@@ -969,15 +940,9 @@
 {
 	const int w = hf.width;
 	const int h = hf.height;
-<<<<<<< HEAD
-	float tmin[3], tmax[3];
-	const float by = bmax[1] - bmin[1];
-	const int projectTriToBottom = rasterizationFlags & RC_PROJECT_TO_BOTTOM; //UE4
-=======
 	rcReal tmin[3], tmax[3];
 	const rcReal by = bmax[1] - bmin[1];
 	const int projectTriToBottom = rasterizationFlags & RC_PROJECT_TO_BOTTOM; //UE
->>>>>>> 6bbb88c8
 	
 	// Calculate the bounding box of the triangle.
 	rcVcopy(tmin, v0);
@@ -1044,21 +1009,12 @@
 			if (smax > by) smax = by;
 			
 			// Snap the span to the heightfield height grid.
-<<<<<<< HEAD
-			unsigned short ismin = (unsigned short)rcClamp((int)floorf(smin * ich), 0, RC_SPAN_MAX_HEIGHT);
-			unsigned short ismax = (unsigned short)rcClamp((int)ceilf(smax * ich), (int)ismin+1, RC_SPAN_MAX_HEIGHT);
-			const int projectSpanToBottom = rasterizationMasks != nullptr ? (projectTriToBottom & rasterizationMasks[x+y*w]) : projectTriToBottom;	//UE4
-			if (projectSpanToBottom) //UE4
-			{
-				ismin = 0; //UE4
-=======
 			unsigned short ismin = (unsigned short)rcClamp((int)rcFloor(smin * ich), 0, RC_SPAN_MAX_HEIGHT);
 			unsigned short ismax = (unsigned short)rcClamp((int)rcCeil(smax * ich), (int)ismin+1, RC_SPAN_MAX_HEIGHT);
 			const int projectSpanToBottom = rasterizationMasks != nullptr ? (projectTriToBottom & rasterizationMasks[x+y*w]) : projectTriToBottom;	//UE
 			if (projectSpanToBottom) //UE
 			{
 				ismin = 0; //UE
->>>>>>> 6bbb88c8
 			}
 
 			addSpan(hf, x, y, ismin, ismax, area, flagMergeThr);
