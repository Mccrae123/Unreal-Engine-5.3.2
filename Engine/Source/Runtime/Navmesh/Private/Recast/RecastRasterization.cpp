--- conflicted
+++ resolved
@@ -26,8 +26,6 @@
 #include "Recast/RecastAssert.h"
 #include "HAL/ConsoleManager.h"
 
-<<<<<<< HEAD
-=======
 //@UE BEGIN
 namespace UE::Recast::Private
 {
@@ -36,7 +34,6 @@
 }
 //@UE END
 
->>>>>>> 4af6daef
 inline bool overlapBounds(const rcReal* amin, const rcReal* amax, const rcReal* bmin, const rcReal* bmax)
 {
 	bool overlap = true;
@@ -438,13 +435,8 @@
 			if (smax > by) smax = by;
 
 			// Snap the span to the heightfield height grid.
-<<<<<<< HEAD
-			unsigned short ismin = (unsigned short)rcClamp((int)rcFloor(smin * ich), 0, RC_SPAN_MAX_HEIGHT);
-			unsigned short ismax = (unsigned short)rcClamp((int)rcCeil(smax * ich), (int)ismin+1, RC_SPAN_MAX_HEIGHT);
-=======
 			rcSpanUInt ismin = (rcSpanUInt)rcClamp((int)rcFloor(smin * ich), 0, RC_SPAN_MAX_HEIGHT);
 			rcSpanUInt ismax = (rcSpanUInt)rcClamp((int)rcCeil(smax * ich), (int)ismin+1, RC_SPAN_MAX_HEIGHT);
->>>>>>> 4af6daef
 			outsmin = ismin;
 			outsmax = ismax;
 		}
@@ -502,13 +494,8 @@
 		if (triangle_smax > by) triangle_smax = by;
 
 		// Snap the span to the heightfield height grid.
-<<<<<<< HEAD
-		unsigned short triangle_ismin = (unsigned short)rcClamp((int)rcFloor(triangle_smin * ich), 0, RC_SPAN_MAX_HEIGHT);
-		unsigned short triangle_ismax = (unsigned short)rcClamp((int)rcCeil(triangle_smax * ich), (int)triangle_ismin+1, RC_SPAN_MAX_HEIGHT);
-=======
 		rcSpanUInt triangle_ismin = (rcSpanUInt)rcClamp((int)rcFloor(triangle_smin * ich), 0, RC_SPAN_MAX_HEIGHT);
 		rcSpanUInt triangle_ismax = (rcSpanUInt)rcClamp((int)rcCeil(triangle_smax * ich), (int)triangle_ismin+1, RC_SPAN_MAX_HEIGHT);
->>>>>>> 4af6daef
 		const int projectSpanToBottom = rasterizationMasks != nullptr ? (projectTriToBottom & rasterizationMasks[x0+y0*w]) : projectTriToBottom;	//UE
 		if (projectSpanToBottom) //UE
 		{
@@ -519,15 +506,10 @@
 		return;
 	}
 
-<<<<<<< HEAD
-	const short int triangle_ismin = (short int)rcClamp((int)rcFloor(triangle_smin * ich), -32000, 32000);
-	const short int triangle_ismax = (short int)rcClamp((int)rcFloor(triangle_smax * ich), -32000, 32000);
-=======
 	constexpr int RANGE = INT_MAX;
 	
 	const int triangle_ismin = rcClamp((int)rcFloor(triangle_smin * ich), -RANGE, RANGE);
 	const int triangle_ismax = rcClamp((int)rcFloor(triangle_smax * ich), -RANGE, RANGE);
->>>>>>> 4af6daef
 
 	x0 = intMax(x0, 0);
 	int x1_edge = intMin(x1, w);
@@ -747,11 +729,7 @@
 			if (intverts[basevert][0] >= x0 && intverts[basevert][0] <= x1 && intverts[basevert][1] >= y0 && intverts[basevert][1] <= y1)
 			{
 				rcReal sfloat = vertarray[basevert][1] - bmin[1];
-<<<<<<< HEAD
-				short int sint = (short int)rcClamp((int)rcFloor(sfloat * ich), -32000, 32000);
-=======
 				const int sint = (int)rcClamp((int)rcFloor(sfloat * ich), -RANGE, RANGE);
->>>>>>> 4af6daef
 	#if TEST_NEW_RASTERIZER
 				rcAssert(sint >= triangle_ismin - 1 && sint <= triangle_ismax + 1);
 	#endif
@@ -789,11 +767,7 @@
 					if (y >= y0 && y <= y1)
 					{
 						rcReal sfloat = temppnt[1] - bmin[1];
-<<<<<<< HEAD
-						short int sint = (short int)rcClamp((int)rcFloor(sfloat * ich), -32000, 32000);
-=======
 						const int sint = (int)rcClamp((int)rcFloor(sfloat * ich), -RANGE, RANGE);
->>>>>>> 4af6daef
 #if TEST_NEW_RASTERIZER
 						rcAssert(sint >= triangle_ismin - 1 && sint <= triangle_ismax + 1);
 #endif
@@ -834,11 +808,7 @@
 						if (x >= x0 && x <= x1)
 						{
 							rcReal sfloat = Inter[i][1] - bmin[1];
-<<<<<<< HEAD
-							short int sint = (short int)rcClamp((int)rcFloor(sfloat * ich), -32000, 32000);
-=======
 							const int sint = (int)rcClamp((int)rcFloor(sfloat * ich), -RANGE, RANGE);
->>>>>>> 4af6daef
 #if TEST_NEW_RASTERIZER
 							rcAssert(sint >= triangle_ismin - 1 && sint <= triangle_ismax + 1);
 #endif
@@ -867,11 +837,7 @@
 						}
 						for (int x = xloop0; x <= xloop1; x++, sfloat += ds)
 						{
-<<<<<<< HEAD
-							short int sint = (short int)rcClamp((int)rcFloor(sfloat * ich), -32000, 32000);
-=======
 							const int sint = (int)rcClamp((int)rcFloor(sfloat * ich), -RANGE, RANGE);
->>>>>>> 4af6daef
 #if TEST_NEW_RASTERIZER
 							rcAssert(sint >= triangle_ismin - 1 && sint <= triangle_ismax + 1);
 #endif
@@ -909,8 +875,8 @@
 				// Skip the span if it is outside the heightfield bbox
 				if (smin >= RC_SPAN_MAX_HEIGHT || smax < 0) continue;
 
-				smin = (short)intMax(smin, 0);
-				smax = (short)intMin(intMax(smax,smin+1), RC_SPAN_MAX_HEIGHT);
+				smin = intMax(smin, 0);
+				smax = intMin(intMax(smax,smin+1), RC_SPAN_MAX_HEIGHT);
 				const int projectSpanToBottom = rasterizationMasks != nullptr ? (projectTriToBottom & rasterizationMasks[x+y*w]) : projectTriToBottom; //UE
 				if (projectSpanToBottom) //UE
 				{
