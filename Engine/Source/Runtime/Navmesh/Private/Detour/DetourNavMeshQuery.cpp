// Copyright Epic Games, Inc. All Rights Reserved.
// Modified version of Recast/Detour's source file

//
// Copyright (c) 2009-2010 Mikko Mononen memon@inside.org
//
// This software is provided 'as-is', without any express or implied
// warranty.  In no event will the authors be held liable for any damages
// arising from the use of this software.
// Permission is granted to anyone to use this software for any purpose,
// including commercial applications, and to alter it and redistribute it
// freely, subject to the following restrictions:
// 1. The origin of this software must not be misrepresented; you must not
//    claim that you wrote the original software. If you use this software
//    in a product, an acknowledgment in the product documentation would be
//    appreciated but is not required.
// 2. Altered source versions must be plainly marked as such, and must not be
//    misrepresented as being the original software.
// 3. This notice may not be removed or altered from any source distribution.
//

#include "Detour/DetourNavMeshQuery.h"
#include "Detour/DetourNode.h"
#include "Detour/DetourAssert.h"

DEFINE_LOG_CATEGORY_STATIC(LogDebugRaycastCrash, All, All);

// To debug the recast AStar enable this define
#define ENABLE_RECAST_ASTAR_LOGGING 0
#if ENABLE_RECAST_ASTAR_LOGGING
	DEFINE_LOG_CATEGORY_STATIC(LogRaycastAStart, Warning, All);
	#define UE_RECAST_ASTAR_LOG(Verbosity, Format, ...) UE_LOG(LogRaycastAStart, Verbosity, Format, __VA_ARGS__)
#else
	#define UE_RECAST_ASTAR_LOG(...)
#endif

/// @class dtQueryFilter
///
/// <b>The Default Implementation</b>
/// 
/// At construction: All area costs default to 1.0.  All flags are included
/// and none are excluded.
/// 
/// If a polygon has both an include and an exclude flag, it will be excluded.
/// 
/// The way filtering works, a navigation mesh polygon must have at least one flag 
/// set to ever be considered by a query. So a polygon with no flags will never
/// be considered.
///
/// Setting the include flags to 0 will result in all polygons being excluded.
///
/// <b>Custom Implementations</b>
/// 
/// dtQueryFilter.isVIrtual must be true in order to extend this class.
/// 
/// Implement a custom query filter by overriding the virtual passFilter() 
/// and getCost() functions. If this is done, both functions should be as 
/// fast as possible. Use cached local copies of data rather than accessing 
/// your own objects where possible.
/// 
/// Custom implementations do not need to adhere to the flags or cost logic 
/// used by the default implementation.  
/// 
/// In order for A* searches to work properly, the cost should be proportional to
/// the travel distance. Implementing a cost modifier less than 1.0 is likely 
/// to lead to problems during pathfinding.
///
/// @see dtNavMeshQuery

dtQueryFilterData::dtQueryFilterData() : heuristicScale(0.999f), lowestAreaCost(1.0f), m_includeFlags(0xffff), m_excludeFlags(0), m_isBacktracking(0)
//@UE BEGIN
	, m_shouldIgnoreClosedNodes(0)
//@UE END
{
	for (int i = 0; i < DT_MAX_AREAS; ++i)
		m_areaCost[i] = 1.0f;

#if WITH_FIXED_AREA_ENTERING_COST
	memset(&m_areaFixedCost, 0, sizeof(m_areaFixedCost));
#endif // WITH_FIXED_AREA_ENTERING_COST
}

bool dtQueryFilterData::equals(const dtQueryFilterData* other) const
{
	bool bEqual =	(heuristicScale == other->heuristicScale) &&
					(lowestAreaCost == other->lowestAreaCost) &&
					(m_includeFlags == other->m_includeFlags) &&
					(m_excludeFlags == other->m_excludeFlags) &&
					(m_isBacktracking == other->m_isBacktracking) &&
//@UE BEGIN
					(m_shouldIgnoreClosedNodes == other->m_shouldIgnoreClosedNodes) &&
//@UE END
					(memcmp(&m_areaCost, &other->m_areaCost, sizeof(m_areaCost)) == 0);

#if WITH_FIXED_AREA_ENTERING_COST
	bEqual = bEqual && (memcmp(&m_areaFixedCost, &other->m_areaFixedCost, sizeof(m_areaFixedCost)) == 0);
#endif // WITH_FIXED_AREA_ENTERING_COST

	return bEqual;
}

void dtQueryFilterData::copyFrom(const dtQueryFilterData* source)
{
	memcpy((void*)this, source, sizeof(dtQueryFilterData));
}

//@UE BEGIN
static const dtReal DEFAULT_HEURISTIC_SCALE = 0.999f; // Search heuristic scale.
//@UE END

dtNavMeshQuery* dtAllocNavMeshQuery()
{
	void* mem = dtAlloc(sizeof(dtNavMeshQuery), DT_ALLOC_PERM_NAVQUERY);
	if (!mem) return 0;
	return new(mem) dtNavMeshQuery;
}

void dtFreeNavMeshQuery(dtNavMeshQuery* navmesh)
{
	if (!navmesh) return;
	navmesh->~dtNavMeshQuery();
	dtFree(navmesh, DT_ALLOC_PERM_NAVQUERY);
}

dtQueryResultPack::dtQueryResultPack(dtPolyRef inRef, dtReal inCost, const dtReal* inPos, unsigned int inFlag) :
	ref(inRef), cost(inCost), flag(inFlag)
{
	if (inPos)
	{
		dtVcopy(pos, inPos);
	}
}

void dtQueryResult::getPos(int idx, dtReal* pos)
{
	dtVcopy(pos, data[idx].pos);
}

void dtQueryResult::setPos(int idx, const dtReal* pos)
{
	dtVcopy(data[idx].pos, pos);
}

void dtQueryResult::copyRefs(dtPolyRef* refs, int nmax)
{
	const int count = dtMin(nmax, data.size());
	for (int i = 0; i < count; i++)
	{
		refs[i] = data[i].ref;
	}
}

void dtQueryResult::copyCosts(dtReal* costs, int nmax)
{
	const int count = dtMin(nmax, data.size());
	for (int i = 0; i < count; i++)
	{
		costs[i] = data[i].cost;
	}
}

void dtQueryResult::copyPos(dtReal* pos, int nmax)
{
	const int count = dtMin(nmax, data.size());
	for (int i = 0; i < count; i++)
	{
		dtVcopy(&pos[i * 3], data[i].pos);
	}
}

void dtQueryResult::copyFlags(unsigned char* flags, int nmax)
{
	const int count = dtMin(nmax, data.size());
	for (int i = 0; i < count; i++)
	{
		flags[i] = (unsigned char)data[i].flag;
	}
}

void dtQueryResult::copyFlags(unsigned int* flags, int nmax)
{
	const int count = dtMin(nmax, data.size());
	for (int i = 0; i < count; i++)
	{
		flags[i] = data[i].flag;
	}
}

//////////////////////////////////////////////////////////////////////////////////////////

/// @class dtNavMeshQuery
///
/// For methods that support undersized buffers, if the buffer is too small 
/// to hold the entire result set the return status of the method will include 
/// the #DT_BUFFER_TOO_SMALL flag.
///
/// Constant member functions can be used by multiple clients without side
/// effects. (E.g. No change to the closed list. No impact on an in-progress
/// sliced path query. Etc.)
/// 
/// Walls and portals: A @e wall is a polygon segment that is 
/// considered impassable. A @e portal is a passable segment between polygons.
/// A portal may be treated as a wall based on the dtQueryFilter used for a query.
///
/// @see dtNavMesh, dtQueryFilter, #dtAllocNavMeshQuery(), #dtAllocNavMeshQuery()

dtNavMeshQuery::dtNavMeshQuery() :
	m_nav(0),
	m_linkFilter(0),
	m_tinyNodePool(0),
	m_nodePool(0),
	m_openList(0),
	m_queryNodes(0)
{
	memset(&m_query, 0, sizeof(dtQueryData));
}

dtNavMeshQuery::~dtNavMeshQuery()
{
	if (m_tinyNodePool)
		m_tinyNodePool->~dtNodePool();
	if (m_nodePool)
		m_nodePool->~dtNodePool();
	if (m_openList)
		m_openList->~dtNodeQueue();
	dtFree(m_tinyNodePool, DT_ALLOC_PERM_NAVQUERY);
	dtFree(m_nodePool, DT_ALLOC_PERM_NAVQUERY);
	dtFree(m_openList, DT_ALLOC_PERM_NAVQUERY);
}

/// @par 
///
/// Must be the first function called after construction, before other
/// functions are used.
///
/// This function can be used multiple times.
dtStatus dtNavMeshQuery::init(const dtNavMesh* nav, const int maxNodes, dtQuerySpecialLinkFilter* linkFilter)
{
	m_nav = nav;
	updateLinkFilter(linkFilter);

	if (maxNodes > 0)
	{
		if (!m_nodePool || m_nodePool->getMaxNodes() < maxNodes)
		{
			if (m_nodePool)
			{
				m_nodePool->~dtNodePool();
				dtFree(m_nodePool, DT_ALLOC_PERM_NAVQUERY);
				m_nodePool = 0;
			}
			m_nodePool = new (dtAlloc(sizeof(dtNodePool), DT_ALLOC_PERM_NAVQUERY)) dtNodePool(maxNodes, dtNextPow2(maxNodes / 4));
			if (!m_nodePool
//@UE BEGIN
				&& maxNodes > 0
//@UE END
				)
				return DT_FAILURE | DT_OUT_OF_MEMORY;
		}
		else
		{
			m_nodePool->clear();
		}
//@UE BEGIN
		m_nodePool->setMaxRuntimeNodes(maxNodes);
//@UE END

		if (!m_tinyNodePool)
		{
			m_tinyNodePool = new (dtAlloc(sizeof(dtNodePool), DT_ALLOC_PERM_NAVQUERY)) dtNodePool(64, 32);
			if (!m_tinyNodePool)
				return DT_FAILURE | DT_OUT_OF_MEMORY;
		}
		else
		{
			m_tinyNodePool->clear();
		}

		// TODO: check the open list size too.
		if (!m_openList || m_openList->getCapacity() < maxNodes)
		{
			if (m_openList)
			{
				m_openList->~dtNodeQueue();
				dtFree(m_openList, DT_ALLOC_PERM_NAVQUERY);
				m_openList = 0;
			}
			m_openList = new (dtAlloc(sizeof(dtNodeQueue), DT_ALLOC_PERM_NAVQUERY)) dtNodeQueue(maxNodes);
			if (!m_openList)
				return DT_FAILURE | DT_OUT_OF_MEMORY;
		}
		else
		{
			m_openList->clear();
		}
	}
	
	return DT_SUCCESS;
}

void dtNavMeshQuery::updateLinkFilter(dtQuerySpecialLinkFilter* linkFilter)
{
	m_linkFilter = linkFilter;
	if (m_linkFilter)
	{
		m_linkFilter->initialize();
	}
}

// LWC_TODO_AI: Should be double(*frand)() to be consistent with the rest of the API
dtStatus dtNavMeshQuery::findRandomPoint(const dtQueryFilter* filter, float(*frand)(),
										 dtPolyRef* randomRef, dtReal* randomPt) const
{
	dtAssert(m_nav);
	
	// Randomly pick one tile. Assume that all tiles cover roughly the same area.
	const dtMeshTile* tile = 0;
	dtReal tsum = 0.0f;
	for (int i = 0; i < m_nav->getMaxTiles(); i++)
	{
		const dtMeshTile* t = m_nav->getTile(i);
		if (!t || !t->header) continue;
		
		// Choose random tile using reservoi sampling.
		const dtReal area = 1.0f; // Could be tile area too.
		tsum += area;
		const dtReal u = frand();
		if (u*tsum <= area)
			tile = t;
	}
	if (!tile)
		return DT_FAILURE;

	// Randomly pick one polygon weighted by polygon area.
	const dtPoly* poly = 0;
	dtPolyRef polyRef = 0;
	const dtPolyRef base = m_nav->getPolyRefBase(tile);

	dtReal areaSum = 0.0f;
	for (int i = 0; i < tile->header->polyCount; ++i)
	{
		const dtPoly* p = &tile->polys[i];
		// Do not return off-mesh connection polygons.
		if (p->getType() != DT_POLYTYPE_GROUND)
			continue;
		// Must pass filter
		const dtPolyRef ref = base | (dtPolyRef)i;
		if (!filter->passFilter(ref, tile, p) || !passLinkFilter(tile, i))
			continue;

		// Calc area of the polygon.
		dtReal polyArea = 0.0f;
		for (int j = 2; j < p->vertCount; ++j)
		{
			const dtReal* va = &tile->verts[p->verts[0]*3];
			const dtReal* vb = &tile->verts[p->verts[j-1]*3];
			const dtReal* vc = &tile->verts[p->verts[j]*3];
			polyArea += dtTriArea2D(va,vb,vc);
		}

		// Choose random polygon weighted by area, using reservoi sampling.
		areaSum += polyArea;
		const dtReal u = frand();
		if (u*areaSum <= polyArea)
		{
			poly = p;
			polyRef = ref;
		}
	}
	
	if (!poly)
		return DT_FAILURE;

	// Randomly pick point on polygon.
	const dtReal* v = &tile->verts[poly->verts[0]*3];
	dtReal verts[3*DT_VERTS_PER_POLYGON];
	dtReal areas[DT_VERTS_PER_POLYGON];
	dtVcopy(&verts[0*3],v);
	for (int j = 1; j < poly->vertCount; ++j)
	{
		v = &tile->verts[poly->verts[j]*3];
		dtVcopy(&verts[j*3],v);
	}
	
	const dtReal s = frand();
	const dtReal t = frand();
	
	dtReal pt[3];
	dtRandomPointInConvexPoly(verts, poly->vertCount, areas, s, t, pt);
	
	dtReal h = 0.0f;
	dtStatus status = getPolyHeight(polyRef, pt, &h);
	if (dtStatusFailed(status))
		return status;
	pt[1] = h;
	
	dtVcopy(randomPt, pt);
	*randomRef = polyRef;

	return DT_SUCCESS;
}

dtStatus dtNavMeshQuery::findRandomPointAroundCircle(dtPolyRef startRef, const dtReal* centerPos, const dtReal radius,
													 const dtQueryFilter* filter, float (*frand)(),
													 dtPolyRef* randomRef, dtReal* randomPt) const
{
	dtAssert(m_nav);
	dtAssert(m_nodePool);
	dtAssert(m_openList);
	
	// Validate input
	if (!startRef || !m_nav->isValidPolyRef(startRef))
		return DT_FAILURE | DT_INVALID_PARAM;
	
	const dtMeshTile* startTile = 0;
	const dtPoly* startPoly = 0;
	m_nav->getTileAndPolyByRefUnsafe(startRef, &startTile, &startPoly);
	if (!filter->passFilter(startRef, startTile, startPoly) || !passLinkFilterByRef(startTile, startRef))
		return DT_FAILURE | DT_INVALID_PARAM;
	
	m_nodePool->clear();
	m_openList->clear();
	
	dtNode* startNode = m_nodePool->getNode(startRef);
	dtVcopy(startNode->pos, centerPos);
	startNode->pidx = 0;
	startNode->cost = 0;
	startNode->total = 0;
	startNode->id = startRef;
	startNode->flags = DT_NODE_OPEN;
	m_openList->push(startNode);
	
	dtStatus status = DT_SUCCESS;
	
	const dtReal radiusSqr = dtSqr(radius);
	dtReal areaSum = 0.0f;

	const int maxPtsPerPoly = 4;
	const int maxRandomPolys = 4; 
	int numRandomPolys = 0;
	int randomPolyIdx = 0;
	dtPolyRef randomRefs[maxRandomPolys] = { 0 };

	while (!m_openList->empty())
	{
		dtNode* bestNode = m_openList->pop();
		bestNode->flags &= ~DT_NODE_OPEN;
		bestNode->flags |= DT_NODE_CLOSED;
		
		// Get poly and tile.
		// The API input has been cheked already, skip checking internal data.
		const dtPolyRef bestRef = bestNode->id;
		const dtMeshTile* bestTile = 0;
		const dtPoly* bestPoly = 0;
		m_nav->getTileAndPolyByRefUnsafe(bestRef, &bestTile, &bestPoly);

		// Place random locations on on ground.
		if (bestPoly->getType() == DT_POLYTYPE_GROUND)
		{
			// Calc area of the polygon.
			dtReal polyArea = 0.0f;
			for (int j = 2; j < bestPoly->vertCount; ++j)
			{
				const dtReal* va = &bestTile->verts[bestPoly->verts[0]*3];
				const dtReal* vb = &bestTile->verts[bestPoly->verts[j-1]*3];
				const dtReal* vc = &bestTile->verts[bestPoly->verts[j]*3];
				polyArea += dtTriArea2D(va,vb,vc);
			}
			// Choose random polygon weighted by area, using reservoi sampling.
			areaSum += polyArea;
			const dtReal u = frand();
			if (u*areaSum <= polyArea)
			{
				randomRefs[randomPolyIdx] = bestRef;
				numRandomPolys++;
				randomPolyIdx = (randomPolyIdx + 1) % maxRandomPolys;
			}
		}
		
		
		// Get parent poly and tile.
		dtPolyRef parentRef = 0;
		const dtMeshTile* parentTile = 0;
		const dtPoly* parentPoly = 0;
		if (bestNode->pidx)
			parentRef = m_nodePool->getNodeAtIdx(bestNode->pidx)->id;
		if (parentRef)
			m_nav->getTileAndPolyByRefUnsafe(parentRef, &parentTile, &parentPoly);
		
		unsigned int i = bestPoly->firstLink;
		while (i != DT_NULL_LINK)
		{
			const dtLink& link = m_nav->getLink(bestTile, i);
			i = link.next;

			dtPolyRef neighbourRef = link.ref;
			// Skip invalid neighbours and do not follow back to parent.
			if (!neighbourRef || neighbourRef == parentRef
//@UE BEGIN
				|| !filter->isValidLinkSide(link.side))
//@UE END
				continue;
			
			// Expand to neighbour
			const dtMeshTile* neighbourTile = 0;
			const dtPoly* neighbourPoly = 0;
			m_nav->getTileAndPolyByRefUnsafe(neighbourRef, &neighbourTile, &neighbourPoly);
			
			// Do not advance if the polygon is excluded by the filter.
			if (!filter->passFilter(neighbourRef, neighbourTile, neighbourPoly) || !passLinkFilterByRef(neighbourTile, neighbourRef))
				continue;
			
			// Find edge and calc distance to the edge.
			dtReal va[3], vb[3];
			if (!getPortalPoints(bestRef, bestPoly, bestTile, neighbourRef, neighbourPoly, neighbourTile, va, vb))
				continue;
			
			// If the circle is not touching the next polygon, skip it.
			dtReal tseg;
			dtReal distSqr = dtDistancePtSegSqr2D(centerPos, va, vb, tseg);
			if (distSqr > radiusSqr)
				continue;
			
			dtNode* neighbourNode = m_nodePool->getNode(neighbourRef);
			if (!neighbourNode)
			{
				status |= DT_OUT_OF_NODES;
				continue;
			}
			
			if (neighbourNode->flags & DT_NODE_CLOSED)
				continue;
			
			// Cost
			if (neighbourNode->flags == 0)
				dtVlerp(neighbourNode->pos, va, vb, 0.5f);
			
			const dtReal total = bestNode->total + dtVdist(bestNode->pos, neighbourNode->pos);
			
			// The node is already in open list and the new result is worse, skip.
			if ((neighbourNode->flags & DT_NODE_OPEN) && total >= neighbourNode->total)
				continue;
			
			neighbourNode->id = neighbourRef;
			neighbourNode->flags = (neighbourNode->flags & ~DT_NODE_CLOSED);
			neighbourNode->pidx = m_nodePool->getNodeIdx(bestNode);
			neighbourNode->total = total;
			
			if (neighbourNode->flags & DT_NODE_OPEN)
			{
				m_openList->modify(neighbourNode);
			}
			else
			{
				neighbourNode->flags = DT_NODE_OPEN;
				m_openList->push(neighbourNode);
			}
		}
	}

	dtReal verts[3*DT_VERTS_PER_POLYGON] = {0};
	dtReal areas[DT_VERTS_PER_POLYGON] = {0};
	bool foundPt = false;

	numRandomPolys = dtMin(numRandomPolys, maxRandomPolys);
	for (int iPoly = numRandomPolys - 1; iPoly >= 0 && !foundPt; iPoly--)
	{
		const dtPolyRef testRef = randomRefs[iPoly];
		const dtMeshTile* testTile = 0;
		const dtPoly* testPoly = 0;
		m_nav->getTileAndPolyByRefUnsafe(testRef, &testTile, &testPoly);

		const dtReal* v = &testTile->verts[testPoly->verts[0]*3];
		dtVcopy(&verts[0*3],v);
		for (int j = 1; j < testPoly->vertCount; ++j)
		{
			v = &testTile->verts[testPoly->verts[j]*3];
			dtVcopy(&verts[j*3],v);
		}

		dtReal pt[3];
		for (int iTry = 0; iTry < maxPtsPerPoly; iTry++)
		{
			const dtReal s = frand();
			const dtReal t = frand();
			dtRandomPointInConvexPoly(verts, testPoly->vertCount, areas, s, t, pt);

			const dtReal distSqr = dtVdist2DSqr(centerPos, pt);
			if (distSqr < radiusSqr)
			{
				dtReal h = 0.0f;
				const dtStatus stat = getPolyHeight(testRef, pt, &h);
				if (!dtStatusFailed(stat))
				{
					pt[1] = h;
					dtVcopy(randomPt, pt);
					*randomRef = testRef;
					foundPt = true;
					break;
				}
			}
		}
	}

	return foundPt ? DT_SUCCESS : DT_FAILURE;
}

<<<<<<< HEAD
//@UE4 BEGIN
#if WITH_NAVMESH_CLUSTER_LINKS
dtStatus dtNavMeshQuery::findRandomPointInCluster(dtClusterRef clusterRef, float (*frand)(), dtPolyRef* randomRef, float* randomPt) const
=======
//@UE BEGIN
#if WITH_NAVMESH_CLUSTER_LINKS
dtStatus dtNavMeshQuery::findRandomPointInCluster(dtClusterRef clusterRef, float(*frand)(), dtPolyRef* randomRef, dtReal* randomPt) const
>>>>>>> 6bbb88c8
{
	dtAssert(m_nav);
	dtAssert(m_nodePool);
	dtAssert(m_openList);

	// Validate input
	if (!clusterRef)
		return DT_FAILURE | DT_INVALID_PARAM;

	const dtMeshTile* searchTile = m_nav->getTileByRef(clusterRef);
	const unsigned int clusterIdx = m_nav->decodeClusterIdCluster(clusterRef);
	if (searchTile == 0 || searchTile->polyClusters == 0 ||
		clusterIdx >= (unsigned int)searchTile->header->clusterCount)
	{
		// this means most probably the hierarchical graph has not been build at all
		return DT_FAILURE | DT_INVALID_PARAM;
	}

	dtReal areaSum = 0.0f;
	const dtPoly* randomPoly = 0;
	int randomPolyIdx = 0;

	const int maxGroundPolys = searchTile->header->offMeshBase;
	for (int i = 0; i < maxGroundPolys; i++)
	{
		if (searchTile->polyClusters[i] == clusterIdx)
		{
			dtPoly* testPoly = &searchTile->polys[i];

			// Calc area of the polygon.
			dtReal polyArea = 0.0f;
			for (int j = 2; j < testPoly->vertCount; ++j)
			{
				const dtReal* va = &searchTile->verts[testPoly->verts[0]*3];
				const dtReal* vb = &searchTile->verts[testPoly->verts[j-1]*3];
				const dtReal* vc = &searchTile->verts[testPoly->verts[j]*3];
				polyArea += dtTriArea2D(va,vb,vc);
			}
			// Choose random polygon weighted by area, using reservoi sampling.
			areaSum += polyArea;
			const dtReal u = frand();
			if (u*areaSum <= polyArea)
			{
				randomPoly = testPoly;
				randomPolyIdx = i;
			}
		}
	}

	if (!randomPoly)
		return DT_FAILURE;

	dtPolyRef randomPolyRef = m_nav->getPolyRefBase(searchTile) | (dtPolyRef)randomPolyIdx;

	// Randomly pick point on polygon.
	const dtReal* v = &searchTile->verts[randomPoly->verts[0]*3];
	dtReal verts[3*DT_VERTS_PER_POLYGON];
	dtReal areas[DT_VERTS_PER_POLYGON];
	dtVcopy(&verts[0*3],v);
	for (int j = 1; j < randomPoly->vertCount; ++j)
	{
		v = &searchTile->verts[randomPoly->verts[j]*3];
		dtVcopy(&verts[j*3],v);
	}

	const dtReal s = frand();
	const dtReal t = frand();

	dtReal pt[3];
	dtRandomPointInConvexPoly(verts, randomPoly->vertCount, areas, s, t, pt);

	dtReal h = 0.0f;
	dtStatus status = getPolyHeight(randomPolyRef, pt, &h);
	if (dtStatusFailed(status))
		return status;

	pt[1] = h;

	dtVcopy(randomPt, pt);
	*randomRef = randomPolyRef;

	return DT_SUCCESS;
}
#endif // WITH_NAVMESH_CLUSTER_LINKS
<<<<<<< HEAD
//@UE4 END
=======
//@UE END
>>>>>>> 6bbb88c8

//////////////////////////////////////////////////////////////////////////////////////////

/// @par
///
/// Uses the detail polygons to find the surface height. (Most accurate.)
///
/// @p pos does not have to be within the bounds of the polygon or navigation mesh.
///
/// See closestPointOnPolyBoundary() for a limited but faster option.
///
dtStatus dtNavMeshQuery::closestPointOnPoly(dtPolyRef ref, const dtReal* pos, dtReal* closest) const
{
	dtAssert(m_nav);
	const dtMeshTile* tile = 0;
	const dtPoly* poly = 0;
	if (dtStatusFailed(m_nav->getTileAndPolyByRef(ref, &tile, &poly)))
		return DT_FAILURE | DT_INVALID_PARAM;
	if (!tile)
		return DT_FAILURE | DT_INVALID_PARAM;
	
	closestPointOnPolyInTile(tile, poly, pos, closest);
	
	return DT_SUCCESS;
}

void dtNavMeshQuery::closestPointOnPolyInTile(const dtMeshTile* tile, const dtPoly* poly,
											  const dtReal* pos, dtReal* closest) const
{
	// Off-mesh connections don't have detail polygons.
	if (poly->getType() == DT_POLYTYPE_OFFMESH_POINT)
	{
		const dtReal* v0 = &tile->verts[poly->verts[0]*3];
		const dtReal* v1 = &tile->verts[poly->verts[1]*3];
		const dtReal d0 = dtVdist(pos, v0);
		const dtReal d1 = dtVdist(pos, v1);
		const dtReal u = d0 / (d0+d1);
		dtVlerp(closest, v0, v1, u);
		return;
	}

	const unsigned int ip = (unsigned int)(poly - tile->polys);

	// Clamp point to be inside the polygon.
	dtReal verts[DT_VERTS_PER_POLYGON*3];
	dtReal edged[DT_VERTS_PER_POLYGON];
	dtReal edget[DT_VERTS_PER_POLYGON];
	const int nv = poly->vertCount;
	for (int i = 0; i < nv; ++i)
		dtVcopy(&verts[i*3], &tile->verts[poly->verts[i]*3]);
	
	dtVcopy(closest, pos);
	if (!dtDistancePtPolyEdgesSqr(pos, verts, nv, edged, edget))
	{
		// Point is outside the polygon, dtClamp to nearest edge.
		dtReal dmin = DT_REAL_MAX;
		int imin = -1;
		for (int i = 0; i < nv; ++i)
		{
			if (edged[i] < dmin)
			{
				dmin = edged[i];
				imin = i;
			}
		}
		const dtReal* va = &verts[imin*3];
		const dtReal* vb = &verts[((imin+1)%nv)*3];
		CA_SUPPRESS(6385);
		dtVlerp(closest, va, vb, edget[imin]);
	}

	// Find height at the location.
	if (poly->getType() == DT_POLYTYPE_GROUND)
	{
		const dtPolyDetail* pd = &tile->detailMeshes[ip];

		for (int j = 0; j < pd->triCount; ++j)
		{
			const unsigned char* t = &tile->detailTris[(pd->triBase+j)*4];
			const dtReal* v[3];
			for (int k = 0; k < 3; ++k)
			{
				if (t[k] < poly->vertCount)
				{
					CA_SUPPRESS(6385);
					v[k] = &tile->verts[poly->verts[t[k]]*3];
				}
				else
				{
					v[k] = &tile->detailVerts[(pd->vertBase+(t[k]-poly->vertCount))*3];
				}
			}
<<<<<<< HEAD
			float h;
=======
			dtReal h;
>>>>>>> 6bbb88c8
			if (dtClosestHeightPointTriangle(closest, v[0], v[1], v[2], h))
			{
				closest[1] = h;
				break;
			}
		}
	}
	else
	{
		dtReal h;
		if (dtClosestHeightPointTriangle(closest, &verts[0], &verts[6], &verts[3], h))
		{
			closest[1] = h;
		}
		else if (dtClosestHeightPointTriangle(closest, &verts[3], &verts[6], &verts[9], h))
		{
			closest[1] = h;
		}
	}
}

/// @par
///
/// Much faster than closestPointOnPoly().
///
/// If the provided position lies within the polygon's xz-bounds (above or below), 
/// then @p pos and @p closest will be equal.
///
/// The height of @p closest will be the polygon boundary.  The height detail is not used.
/// 
/// @p pos does not have to be within the bounds of the polybon or the navigation mesh.
/// 
dtStatus dtNavMeshQuery::closestPointOnPolyBoundary(dtPolyRef ref, const dtReal* pos, dtReal* closest) const
{
	dtAssert(m_nav);
	
	const dtMeshTile* tile = 0;
	const dtPoly* poly = 0;
	if (dtStatusFailed(m_nav->getTileAndPolyByRef(ref, &tile, &poly)))
		return DT_FAILURE | DT_INVALID_PARAM;
	
	// Collect vertices.
	dtReal verts[DT_VERTS_PER_POLYGON*3];
	dtReal edged[DT_VERTS_PER_POLYGON];
	dtReal edget[DT_VERTS_PER_POLYGON];
	int nv = 0;
	for (int i = 0; i < (int)poly->vertCount; ++i)
	{
		dtVcopy(&verts[nv*3], &tile->verts[poly->verts[i]*3]);
		nv++;
	}		
	
	bool inside = dtDistancePtPolyEdgesSqr(pos, verts, nv, edged, edget);
	if (inside)
	{
		// Point is inside the polygon, return the point.
		dtVcopy(closest, pos);
	}
	else
	{
		// Point is outside the polygon, dtClamp to nearest edge.
		dtReal dmin = DT_REAL_MAX;
		int imin = -1;
		for (int i = 0; i < nv; ++i)
		{
			if (edged[i] < dmin)
			{
				dmin = edged[i];
				imin = i;
			}
		}
		const dtReal* va = &verts[imin*3];
		const dtReal* vb = &verts[((imin+1)%nv)*3];
		CA_SUPPRESS(6385);
		dtVlerp(closest, va, vb, edget[imin]);
	}
	
	return DT_SUCCESS;
}

/// @par
///
/// Uses the detail polygons to find the surface height. (Most accurate.)
///
/// @p pos does not have to be within the bounds of the polygon or navigation mesh.
///
dtStatus dtNavMeshQuery::projectedPointOnPoly(dtPolyRef ref, const dtReal* pos, dtReal* projected) const
{
	dtAssert(m_nav);
	const dtMeshTile* tile = 0;
	const dtPoly* poly = 0;
	if (dtStatusFailed(m_nav->getTileAndPolyByRef(ref, &tile, &poly)))
		return DT_FAILURE | DT_INVALID_PARAM;
	if (!tile)
		return DT_FAILURE | DT_INVALID_PARAM;

	return projectedPointOnPolyInTile(tile, poly, pos, projected);
}

dtStatus dtNavMeshQuery::isPointInsidePoly(dtPolyRef ref, const dtReal* pos, bool& result) const
{
	dtAssert(m_nav);
	const dtMeshTile* tile = 0;
	const dtPoly* poly = 0;
	if (dtStatusFailed(m_nav->getTileAndPolyByRef(ref, &tile, &poly)))
		return DT_FAILURE | DT_INVALID_PARAM;
	if (!tile)
		return DT_FAILURE | DT_INVALID_PARAM;

	if (poly->getType() == DT_POLYTYPE_OFFMESH_POINT)
		return false;

	const unsigned int ip = (unsigned int)(poly - tile->polys);

	// Clamp point to be inside the polygon.
	dtReal verts[DT_VERTS_PER_POLYGON * 3];
	const int nv = poly->vertCount;
	for (int i = 0; i < nv; ++i)
		dtVcopy(&verts[i * 3], &tile->verts[poly->verts[i] * 3]);

	result = dtPointInPolygon(pos, verts, nv);

	return DT_SUCCESS;
}

dtStatus dtNavMeshQuery::projectedPointOnPolyInTile(const dtMeshTile* tile, const dtPoly* poly,
	const dtReal* pos, dtReal* projected) const
{
	// Off-mesh connections don't have detail polygons.
	if (poly->getType() == DT_POLYTYPE_OFFMESH_POINT)
	{
		const dtReal* v0 = &tile->verts[poly->verts[0] * 3];
		const dtReal* v1 = &tile->verts[poly->verts[1] * 3];
		const dtReal d0 = dtVdist(pos, v0);
		const dtReal d1 = dtVdist(pos, v1);
		const dtReal u = d0 / (d0 + d1);
		dtVlerp(projected, v0, v1, u);
		
		// @todo this is not quite true, this calculated the closes point, not a projection
		return DT_SUCCESS;
	}

	const unsigned int ip = (unsigned int)(poly - tile->polys);

	// Clamp point to be inside the polygon.
	dtReal verts[DT_VERTS_PER_POLYGON * 3];
	const int nv = poly->vertCount;
	for (int i = 0; i < nv; ++i)
		dtVcopy(&verts[i * 3], &tile->verts[poly->verts[i] * 3]);

	// copy source to output, just to have any valid information there
	dtVcopy(projected, pos);

	if (dtPointInPolygon(pos, verts, nv))
	{
		// adjust point's height
		// @todo this is an approximation. Implement a proper solution if needed
		dtReal h = 0;
		for (int i = 0; i < nv; ++i)
			h += verts[i * 3 + 1];
		
		projected[1] = h / nv;

		return DT_SUCCESS;
	}

	return DT_FAILURE;
}

/// @par
///
/// Will return #DT_FAILURE if the provided position is outside the xz-bounds 
/// of the polygon.
/// 
dtStatus dtNavMeshQuery::getPolyHeight(dtPolyRef ref, const dtReal* pos, dtReal* height) const
{
	dtAssert(m_nav);

	const dtMeshTile* tile = 0;
	const dtPoly* poly = 0;
	if (dtStatusFailed(m_nav->getTileAndPolyByRef(ref, &tile, &poly)))
		return DT_FAILURE | DT_INVALID_PARAM;
	
	if (poly->getType() == DT_POLYTYPE_OFFMESH_POINT)
	{
		const dtReal* v0 = &tile->verts[poly->verts[0]*3];
		const dtReal* v1 = &tile->verts[poly->verts[1]*3];
		const dtReal d0 = dtVdist(pos, v0);
		const dtReal d1 = dtVdist(pos, v1);
		const dtReal u = d0 / (d0+d1);
		if (height)
			*height = v0[1] + (v1[1] - v0[1]) * u;
		return DT_SUCCESS;
	}
<<<<<<< HEAD
	//@UE4 BEGIN
=======
	//@UE BEGIN
>>>>>>> 6bbb88c8
#if WITH_NAVMESH_SEGMENT_LINKS
	else if (poly->getType() == DT_POLYTYPE_OFFMESH_SEGMENT)
	{
		dtReal h;
		if (dtClosestHeightPointTriangle(pos,
			&tile->verts[poly->verts[0]*3],
			&tile->verts[poly->verts[2]*3],
			&tile->verts[poly->verts[1]*3], h))
		{
			if (height) *height = h;
			return DT_SUCCESS;
		}
		else if (dtClosestHeightPointTriangle(pos,
			&tile->verts[poly->verts[1]*3],
			&tile->verts[poly->verts[2]*3],
			&tile->verts[poly->verts[3]*3], h))
		{
			if (height) *height = h;
			return DT_SUCCESS;
		}
	}
#endif // WITH_NAVMESH_SEGMENT_LINKS
<<<<<<< HEAD
	//@UE4 END
=======
	//@UE END
>>>>>>> 6bbb88c8
	else
	{
		const unsigned int ip = (unsigned int)(poly - tile->polys);
		const dtPolyDetail* pd = &tile->detailMeshes[ip];
		for (int j = 0; j < pd->triCount; ++j)
		{
			const unsigned char* t = &tile->detailTris[(pd->triBase+j)*4];
			const dtReal* v[3];
			for (int k = 0; k < 3; ++k)
			{
				if (t[k] < poly->vertCount)
					v[k] = &tile->verts[poly->verts[t[k]]*3];
				else
					v[k] = &tile->detailVerts[(pd->vertBase+(t[k]-poly->vertCount))*3];
			}
			dtReal h;
			if (dtClosestHeightPointTriangle(pos, v[0], v[1], v[2], h))
			{
				if (height)
					*height = h;
				return DT_SUCCESS;
			}
		}
	}
	
	return DT_FAILURE | DT_INVALID_PARAM;
}

<<<<<<< HEAD
//@UE4 BEGIN
=======
//@UE BEGIN
>>>>>>> 6bbb88c8
#if WITH_NAVMESH_CLUSTER_LINKS
dtStatus dtNavMeshQuery::getPolyCluster(dtPolyRef polyRef, dtClusterRef& clusterRef) const
{
	dtAssert(m_nav);

	if (!polyRef || !m_nav->isValidPolyRef(polyRef))
		return DT_FAILURE | DT_INVALID_PARAM;

	const dtMeshTile* testTile = m_nav->getTileByRef(polyRef);
	const unsigned int testPolyIdx = m_nav->decodePolyIdPoly(polyRef);
	if (testTile->polyClusters == 0)
	{
		// this means most probably the hierarchical graph has not been build at all
		return DT_FAILURE;
	}

	if (testPolyIdx >= (unsigned int)testTile->header->offMeshBase)
	{
		// only ground type polygons are assigned to clusters
		return DT_FAILURE;
	}

	const unsigned short clusterIdx = testTile->polyClusters[testPolyIdx];
	clusterRef = m_nav->getClusterRefBase(testTile) | (dtClusterRef)clusterIdx;
	return DT_SUCCESS;
}
#endif // WITH_NAVMESH_CLUSTER_LINKS
<<<<<<< HEAD
//@UE4 END
=======
//@UE END
>>>>>>> 6bbb88c8

/// @par 
///
/// @note If the search box does not intersect any polygons the search will 
/// return #DT_SUCCESS, but @p nearestRef will be zero. So if in doubt, check 
/// @p nearestRef before using @p nearestPt.
///
/// @warning This function is not suitable for large area searches.  If the search
/// extents overlaps more than 128 polygons it may return an invalid result.
///
dtStatus dtNavMeshQuery::findNearestPoly(const dtReal* center, const dtReal* extents,
										 const dtQueryFilter* filter,
										 dtPolyRef* nearestRef, dtReal* nearestPt,
										 const dtReal* referencePt) const
{
	dtAssert(m_nav);

	*nearestRef = 0;
	
	// Get nearby polygons from proximity grid.
	dtPolyRef polys[128];
	int polyCount = 0;
	if (dtStatusFailed(queryPolygons(center, extents, filter, polys, &polyCount, 128)))
		return DT_FAILURE | DT_INVALID_PARAM;
	
//@UE BEGIN
	dtReal referenceLocation[3];
	dtVcopy(referenceLocation, referencePt ? referencePt : center);
	
	// Find nearest polygon amongst the nearby polygons.
	dtPolyRef nearest = 0;
	dtReal nearestDistanceSqr = DT_REAL_MAX;
	for (int i = 0; i < polyCount; ++i)
	{
		dtPolyRef ref = polys[i];
		dtReal closestPtPoly[3];
		closestPointOnPoly(ref, referenceLocation, closestPtPoly);
		const dtReal d = dtVdistSqr(referenceLocation, closestPtPoly);
		const dtReal h = dtAbs(center[1] - closestPtPoly[1]);
//@UE END
		if (d < nearestDistanceSqr && h < extents[1])
		{
			if (nearestPt)
				dtVcopy(nearestPt, closestPtPoly);
			nearestDistanceSqr = d;
			nearest = ref;
		}
	}
	
	if (nearestRef)
		*nearestRef = nearest;
	
	return DT_SUCCESS;
}

//@UE BEGIN
dtStatus dtNavMeshQuery::findNearestPoly2D(const dtReal* center, const dtReal* extents,
											const dtQueryFilter* filter,
											dtPolyRef* nearestRef, dtReal* nearestPt,
											const dtReal* referencePt, dtReal tolerance) const
{
	dtAssert(m_nav);

	*nearestRef = 0;

	// Get nearby polygons from proximity grid.
	dtPolyRef polys[128];
	int polyCount = 0;
	if (dtStatusFailed(queryPolygons(center, extents, filter, polys, &polyCount, 128)))
		return DT_FAILURE | DT_INVALID_PARAM;

	const dtReal toleranceSq = dtSqr(tolerance);
	dtReal referenceLocation[3];
	dtVcopy(referenceLocation, referencePt ? referencePt : center);

	// Find nearest polygon amongst the nearby polygons.
	dtReal bestScoreInTolerance = DT_REAL_MAX;
	dtReal nearestDistanceSqr = DT_REAL_MAX;
	dtReal nearestVertDist = DT_REAL_MAX;
	int32 bestPolyInTolerance = -1;
	int32 bestPolyOutside = -1;

	for (int i = 0; i < polyCount; ++i)
	{
		dtPolyRef ref = polys[i];
		dtReal closestPtPoly[3];
		closestPointOnPoly(ref, referenceLocation, closestPtPoly);
		const dtReal dSq = dtVdist2DSqr(referenceLocation, closestPtPoly);
		const dtReal h = dtAbs(center[1] - closestPtPoly[1]);

		if (h > extents[1])
			continue;
		
		// scoring depends if 2D distance to center is within tolerance value
		if (dSq < toleranceSq)
		{
			const dtReal score = dtSqrt(dSq) + h;
			if (score < bestScoreInTolerance)
			{
				dtVcopy(nearestPt, closestPtPoly);
				bestScoreInTolerance = score;
				bestPolyInTolerance = i;
			}
		}
		else
		{
			if ((dSq < nearestDistanceSqr) || (dSq < nearestDistanceSqr + KINDA_SMALL_NUMBER && h < nearestVertDist))
			{
				if (bestPolyInTolerance < 0)
				{
					dtVcopy(nearestPt, closestPtPoly);
				}

				nearestDistanceSqr = dSq;
				nearestVertDist = h;
				bestPolyOutside = i;
			}
		}
	}

	if (nearestRef)
		*nearestRef = (bestPolyInTolerance >= 0) ? polys[bestPolyInTolerance] : ((bestPolyOutside >= 0) ? polys[bestPolyOutside] : 0);

	return DT_SUCCESS;
}
//@UE END

/// @par 
///
/// @note If the search box does not intersect any polygons the search will 
/// return #DT_SUCCESS, but @p nearestRef will be zero. So if in doubt, check 
/// @p nearestRef before using @p nearestPt.
///
/// @warning This function is not suitable for large area searches.  If the search
/// extents overlaps more than 128 polygons it may return an invalid result.
///
dtStatus dtNavMeshQuery::findNearestContainingPoly(const dtReal* center, const dtReal* extents,
												   const dtQueryFilter* filter,
												   dtPolyRef* nearestRef, dtReal* nearestPt) const
{
	dtAssert(m_nav);

	*nearestRef = 0;

	// Get nearby polygons from proximity grid.
	dtPolyRef polys[128];
	int polyCount = 0;
	if (dtStatusFailed(queryPolygons(center, extents, filter, polys, &polyCount, 128)))
		return DT_FAILURE | DT_INVALID_PARAM;

	// Find nearest polygon amongst the nearby polygons.
	dtPolyRef nearest = 0;
	dtReal nearestDistanceSqr = DT_REAL_MAX;
	for (int i = 0; i < polyCount; ++i)
	{
		dtPolyRef ref = polys[i];

		bool inPoly = false;
		isPointInsidePoly(ref, center, inPoly);

		if (inPoly)
		{
			dtReal closestPtPoly[3];
			closestPointOnPoly(ref, center, closestPtPoly);
			dtReal d = dtVdistSqr(center, closestPtPoly);
			dtReal h = dtAbs(center[1] - closestPtPoly[1]);
			if (d < nearestDistanceSqr && h < extents[1])
			{
				if (nearestPt)
					dtVcopy(nearestPt, closestPtPoly);
				nearestDistanceSqr = d;
				nearest = ref;
			}
		}
	}

	if (nearestRef)
		*nearestRef = nearest;

	return DT_SUCCESS;
}

dtPolyRef dtNavMeshQuery::findNearestPolyInTile(const dtMeshTile* tile, const dtReal* center, const dtReal* extents,
												const dtQueryFilter* filter, dtReal* nearestPt) const
{
	dtAssert(m_nav);
	
	dtReal bmin[3], bmax[3];
	dtVsub(bmin, center, extents);
	dtVadd(bmax, center, extents);
	
	// Get nearby polygons from proximity grid.
	dtPolyRef polys[128];
	int polyCount = queryPolygonsInTile(tile, bmin, bmax, filter, polys, 128);
	
	// Find nearest polygon amongst the nearby polygons.
	dtPolyRef nearest = 0;
	dtReal nearestDistanceSqr = DT_REAL_MAX;
	for (int i = 0; i < polyCount; ++i)
	{
		dtPolyRef ref = polys[i];
		const dtPoly* poly = &tile->polys[m_nav->decodePolyIdPoly(ref)];
		dtReal closestPtPoly[3];
		closestPointOnPolyInTile(tile, poly, center, closestPtPoly);
			
		dtReal d = dtVdistSqr(center, closestPtPoly);
		if (d < nearestDistanceSqr)
		{
			if (nearestPt)
				dtVcopy(nearestPt, closestPtPoly);
			nearestDistanceSqr = d;
			nearest = ref;
		}
	}
	
	return nearest;
}

int dtNavMeshQuery::queryPolygonsInTile(const dtMeshTile* tile, const dtReal* qmin, const dtReal* qmax,
										const dtQueryFilter* filter,
										dtPolyRef* polys, const int maxPolys) const
{
	dtAssert(m_nav);

	const bool bIsInsideTile = dtOverlapBounds(qmin,qmax, tile->header->bmin,tile->header->bmax);
	if (!bIsInsideTile)
	{
		return 0;
	}

	if (tile->bvTree)
	{
		const dtBVNode* node = &tile->bvTree[0];
		const dtBVNode* end = &tile->bvTree[tile->header->bvNodeCount];
		const dtReal* tbmin = tile->header->bmin;
		const dtReal* tbmax = tile->header->bmax;
		const dtReal qfac = m_nav->getBVQuantFactor();

		// Calculate quantized box
		unsigned short bmin[3], bmax[3];
		// dtClamp query box to world box.
		dtReal minx = dtClamp(qmin[0], tbmin[0], tbmax[0]) - tbmin[0];
		dtReal miny = dtClamp(qmin[1], tbmin[1], tbmax[1]) - tbmin[1];
		dtReal minz = dtClamp(qmin[2], tbmin[2], tbmax[2]) - tbmin[2];
		dtReal maxx = dtClamp(qmax[0], tbmin[0], tbmax[0]) - tbmin[0];
		dtReal maxy = dtClamp(qmax[1], tbmin[1], tbmax[1]) - tbmin[1];
		dtReal maxz = dtClamp(qmax[2], tbmin[2], tbmax[2]) - tbmin[2];
		// Quantize
		bmin[0] = (unsigned short)(qfac * minx) & 0xfffe;
		bmin[1] = (unsigned short)(qfac * miny) & 0xfffe;
		bmin[2] = (unsigned short)(qfac * minz) & 0xfffe;
		bmax[0] = (unsigned short)(qfac * maxx + 1) | 1;
		bmax[1] = (unsigned short)(qfac * maxy + 1) | 1;
		bmax[2] = (unsigned short)(qfac * maxz + 1) | 1;
		
		// Traverse tree
		const dtPolyRef base = m_nav->getPolyRefBase(tile);
		int n = 0;
		while (node < end)
		{
			const bool overlap = dtOverlapQuantBounds(bmin, bmax, node->bmin, node->bmax);
			const bool isLeafNode = node->i >= 0;
			
			if (isLeafNode && overlap)
			{
				dtPolyRef ref = base | (dtPolyRef)node->i;
				if (filter->passFilter(ref, tile, &tile->polys[node->i]) && passLinkFilter(tile, node->i))
				{
					if (n < maxPolys)
						polys[n++] = ref;
				}
			}
			
			if (overlap || isLeafNode)
				node++;
			else
			{
				const int escapeIndex = -node->i;
				node += escapeIndex;
			}
		}
		
		return n;
	}
	else
	{
		dtReal bmin[3], bmax[3];
		int n = 0;
		const dtPolyRef base = m_nav->getPolyRefBase(tile);
		for (int i = 0; i < tile->header->polyCount; ++i)
		{
			const dtPoly* p = &tile->polys[i];
			// Do not return off-mesh connection polygons.
			if (p->getType() != DT_POLYTYPE_GROUND)
				continue;
			// Must pass filter
			const dtPolyRef ref = base | (dtPolyRef)i;
			if (!filter->passFilter(ref, tile, p) || !passLinkFilter(tile, i))
				continue;
			// Calc polygon bounds.
			const dtReal* v = &tile->verts[p->verts[0]*3];
			dtVcopy(bmin, v);
			dtVcopy(bmax, v);
			for (int j = 1; j < p->vertCount; ++j)
			{
				v = &tile->verts[p->verts[j]*3];
				dtVmin(bmin, v);
				dtVmax(bmax, v);
			}
			if (dtOverlapBounds(qmin,qmax, bmin,bmax))
			{
				if (n < maxPolys)
					polys[n++] = ref;
			}
		}
		return n;
	}
}

/// @par 
///
/// If no polygons are found, the function will return #DT_SUCCESS with a
/// @p polyCount of zero.
///
/// If @p polys is too small to hold the entire result set, then the array will 
/// be filled to capacity. The method of choosing which polygons from the 
/// full set are included in the partial result set is undefined.
///
dtStatus dtNavMeshQuery::queryPolygons(const dtReal* center, const dtReal* extents,
									   const dtQueryFilter* filter,
									   dtPolyRef* polys, int* polyCount, const int maxPolys) const
{
	dtAssert(m_nav);
	
	dtReal bmin[3], bmax[3];
	dtVsub(bmin, center, extents);
	dtVadd(bmax, center, extents);
	
	// Find tiles the query touches.
	int minx, miny, maxx, maxy;
	m_nav->calcTileLoc(bmin, &minx, &miny);
	m_nav->calcTileLoc(bmax, &maxx, &maxy);

	ReadTilesHelper TileArray;

	int n = 0;
	for (int y = miny; y <= maxy; ++y)
	{
		for (int x = minx; x <= maxx; ++x)
		{
			int nneis = m_nav->getTileCountAt(x,y);
			const dtMeshTile** neis = (const dtMeshTile**)TileArray.PrepareArray(nneis);

			m_nav->getTilesAt(x,y,neis,nneis);
			for (int j = 0; j < nneis; ++j)
			{
				n += queryPolygonsInTile(neis[j], bmin, bmax, filter, polys+n, maxPolys-n);
				if (n >= maxPolys)
				{
					*polyCount = n;
					return DT_SUCCESS | DT_BUFFER_TOO_SMALL;
				}
			}
		}
	}
	*polyCount = n;
	
	return DT_SUCCESS;
}

/// @par
///
/// If the end polygon cannot be reached through the navigation graph,
/// the last polygon in the path will be the nearest the end polygon.
///
/// If the path array is to small to hold the full result, it will be filled as 
/// far as possible from the start polygon toward the end polygon.
///
/// The start and end positions are used to calculate traversal costs. 
/// (The y-values impact the result.)
///
dtStatus dtNavMeshQuery::findPath(dtPolyRef startRef, dtPolyRef endRef,
								  const dtReal* startPos, const dtReal* endPos,
								  const dtReal costLimit, const dtQueryFilter* filter, //@UE
								  dtQueryResult& result, dtReal* totalCost) const
{
	dtAssert(m_nav);
	dtAssert(m_nodePool);
	dtAssert(m_openList);
	
	m_queryNodes = 0;

	if (!startRef || !endRef)
		return DT_FAILURE | DT_INVALID_PARAM;
	
	// Validate input
	if (!m_nav->isValidPolyRef(startRef) || !m_nav->isValidPolyRef(endRef))
		return DT_FAILURE | DT_INVALID_PARAM;
	
	if (startRef == endRef)
	{
		result.addItem(startRef, 0.0f, 0, 0);
		return DT_SUCCESS;
	}
	
	//@UE BEGIN
	const dtReal H_SCALE = filter->getModifiedHeuristicScale();
	const bool shouldIgnoreClosedNodes = filter->getShouldIgnoreClosedNodes();
	//@UE END

	m_nodePool->clear();
	m_openList->clear();
	
	dtNode* startNode = m_nodePool->getNode(startRef);
	dtVcopy(startNode->pos, startPos);
	startNode->pidx = 0;
	startNode->cost = 0;
	startNode->total = dtVdist(startPos, endPos) * H_SCALE;
	startNode->id = startRef;
	startNode->flags = DT_NODE_OPEN;
	m_openList->push(startNode);
	m_queryNodes++;

	dtNode* lastBestNode = startNode;
	dtReal lastBestNodeCost = startNode->total;
	
	dtStatus status = DT_SUCCESS;

	int loopCounter = 0;
	const int loopLimit = m_nodePool->getMaxRuntimeNodes() + 1;

	while (!m_openList->empty())
	{
		// Remove node from open list and put it in closed list.
		dtNode* bestNode = m_openList->pop();
		bestNode->flags &= ~DT_NODE_OPEN;
		bestNode->flags |= DT_NODE_CLOSED;
		
		// Reached the goal, stop searching.
		if (bestNode->id == endRef)
		{
			lastBestNode = bestNode;
			break;
		}
		
		loopCounter++;
		// failsafe for cycles in navigation graph resulting in infinite loop 
		if (loopCounter >= loopLimit * 4)
		{
			break;
		}

		// Get current poly and tile.
		// The API input has been cheked already, skip checking internal data.
		const dtPolyRef bestRef = bestNode->id;
		const dtMeshTile* bestTile = 0;
		const dtPoly* bestPoly = 0;
		m_nav->getTileAndPolyByRefUnsafe(bestRef, &bestTile, &bestPoly);
		
		// Get parent poly and tile.
		dtPolyRef parentRef = 0;
		const dtMeshTile* parentTile = 0;
		const dtPoly* parentPoly = 0;
		if (bestNode->pidx)
			parentRef = m_nodePool->getNodeAtIdx(bestNode->pidx)->id;
		if (parentRef)
			m_nav->getTileAndPolyByRefUnsafe(parentRef, &parentTile, &parentPoly);
		
		unsigned int i = bestPoly->firstLink;
		while (i != DT_NULL_LINK)
		{
			const dtLink& link = m_nav->getLink(bestTile, i);
			i = link.next;

			dtPolyRef neighbourRef = link.ref;
			
			// Skip invalid ids and do not expand back to where we came from.
			if (!neighbourRef || neighbourRef == parentRef
<<<<<<< HEAD
				//@UE4 BEGIN
				|| !filter->isValidLinkSide(link.side))
				//@UE4 END
=======
				//@UE BEGIN
				|| !filter->isValidLinkSide(link.side))
				//@UE END
>>>>>>> 6bbb88c8
			{
				UE_RECAST_ASTAR_LOG( Warning, TEXT("Filtered %lld from %lld"), neighbourRef, bestRef);
				continue;
			}
			
			// Get neighbour poly and tile.
			// The API input has been cheked already, skip checking internal data.
			const dtMeshTile* neighbourTile = 0;
			const dtPoly* neighbourPoly = 0;
			m_nav->getTileAndPolyByRefUnsafe(neighbourRef, &neighbourTile, &neighbourPoly);			
			
			if (!filter->passFilter(neighbourRef, neighbourTile, neighbourPoly) || !passLinkFilterByRef(neighbourTile, neighbourRef))
			{
				UE_RECAST_ASTAR_LOG(Warning, TEXT("Filtered %lld from %lld"), neighbourRef, bestRef);
				continue;
			}

			dtNode* neighbourNode = m_nodePool->getNode(neighbourRef);
			if (!neighbourNode)
			{
				UE_RECAST_ASTAR_LOG(Warning, TEXT("Reach Limit %lld from %lld"), neighbourRef, bestRef);
				status |= DT_OUT_OF_NODES;
				continue;
			}
//@UE BEGIN
			else if (shouldIgnoreClosedNodes && (neighbourNode->flags & DT_NODE_CLOSED) != 0)
			{
				UE_RECAST_ASTAR_LOG(Warning, TEXT("Skipping closed %lld from %lld"), neighbourRef, bestRef);
				continue;
			}
//@UE END

			// Try to update node position for current edge to make paths more precise
			// Unless heuristic is not admissible (overestimates), in which case
			// we have to use constant values for given node to avoid creating cycles
			dtReal neiPos[3] = { 0.0f, 0.0f, 0.0f };
			if (H_SCALE <= 1.0f || neighbourNode->flags == 0)
			{
				getEdgeMidPoint(bestRef, bestPoly, bestTile,
					neighbourRef, neighbourPoly, neighbourTile,
					neiPos);
			}
			else
			{
				dtVcopy(neiPos, neighbourNode->pos);
			}

			// Calculate cost and heuristic.
			dtReal cost = 0;
			dtReal heuristic = 0;
			dtReal curCost = 0;

			// Special case for last node.
			if (neighbourRef != endRef)
			{
				curCost = filter->getCost(bestNode->pos, neiPos, parentRef, parentTile, parentPoly, bestRef, bestTile, bestPoly, neighbourRef, neighbourTile, neighbourPoly);
				cost = bestNode->cost + curCost;
				heuristic = dtVdist(neiPos, endPos)*H_SCALE;
			}
			else
			{
				const dtReal endCost = filter->getCost(neiPos, endPos, bestRef, bestTile, bestPoly, neighbourRef, neighbourTile, neighbourPoly, 0, 0, 0);
				curCost = filter->getCost(bestNode->pos, neiPos, parentRef, parentTile, parentPoly, bestRef, bestTile, bestPoly, neighbourRef, neighbourTile, neighbourPoly);
				cost = bestNode->cost + curCost + endCost;
				heuristic = 0;
			}

			const dtReal total = cost + heuristic;

			// The node is already in open list and the new result is worse, skip.
			if ((neighbourNode->flags & DT_NODE_OPEN) && total >= neighbourNode->total)
			{
				UE_RECAST_ASTAR_LOG(Warning, TEXT("Skipping new cost higher %lld from %lld cost %f total %f prev cost %f"), neighbourRef, bestRef, cost, total, neighbourNode->total);
				continue;
			}

			// The node is already visited and process, and the new result is worse, skip.
			if ((neighbourNode->flags & DT_NODE_CLOSED) && total >= neighbourNode->total)
			{
				UE_RECAST_ASTAR_LOG(Warning, TEXT("Skipping new cost higher %lld from %lld cost %f total %f prev cost %f"), neighbourRef, bestRef, cost, total, neighbourNode->total);
				continue;
			}

			// Cost of current link is DT_UNWALKABLE_POLY_COST, skip.
			if (curCost == DT_UNWALKABLE_POLY_COST)
			{
				UE_RECAST_ASTAR_LOG(Warning, TEXT("Skipping unwalkable poly %lld from %lld cost %f total %f prev cost %f"), neighbourRef, bestRef, cost, total, neighbourNode->total);
				continue;
			}

<<<<<<< HEAD
			if (total > costLimit) //@UE4
=======
			if (total > costLimit) //@UE
>>>>>>> 6bbb88c8
			{
				UE_RECAST_ASTAR_LOG(Warning, TEXT("Skipping reach cost limit poly %lld from %lld cost %f total %f prev cost %f limit %f"), neighbourRef, bestRef, cost, total, neighbourNode->total, costLimit);
				continue;
			}

			// Add or update the node.
			neighbourNode->pidx = m_nodePool->getNodeIdx(bestNode);
			neighbourNode->id = neighbourRef;
			neighbourNode->flags = (neighbourNode->flags & ~DT_NODE_CLOSED);
			neighbourNode->cost = cost;
			neighbourNode->total = total;
			dtVcopy(neighbourNode->pos, neiPos);

			if (neighbourNode->flags & DT_NODE_OPEN)
			{
				// Already in open, update node location.
				m_openList->modify(neighbourNode);
				UE_RECAST_ASTAR_LOG(Warning, TEXT("Modifying %lld from %lld cost %f total %f"), neighbourRef, bestRef, cost, total);
			}
			else
			{
				// Put the node in open list.
				neighbourNode->flags |= DT_NODE_OPEN;
				m_openList->push(neighbourNode);
				m_queryNodes++;
				UE_RECAST_ASTAR_LOG(Warning, TEXT("Pushing %lld from %lld cost %f total %f"), neighbourRef, bestRef, cost, total);
			}
			
			// Update nearest node to target so far.
			if (heuristic < lastBestNodeCost)
			{
				UE_RECAST_ASTAR_LOG(Warning, TEXT("New best path %lld from %lld new best heuristic %f prev best heuristic %f"), neighbourRef, bestRef, heuristic, lastBestNodeCost);
				lastBestNodeCost = heuristic;
				lastBestNode = neighbourNode;
			}
		}
	}
	
	if (lastBestNode->id != endRef)
		status |= DT_PARTIAL_RESULT;
	
	// Reverse the path.
	dtNode* prev = 0;
	dtNode* node = lastBestNode;
	int n = 1;
	do
	{
		dtNode* next = m_nodePool->getNodeAtIdx(node->pidx);
		node->pidx = m_nodePool->getNodeIdx(prev);
		prev = node;
		node = next;
	}
	while (node && ++n < loopLimit);
	
	if (n >= loopLimit)
	{
		return DT_FAILURE | DT_INVALID_CYCLE_PATH;
	}

	result.reserve(n);

	// Store path
	dtReal prevCost = 0.0f;
	node = prev;
	check(node);
	do
	{
		result.addItem(node->id, node->cost - prevCost, 0, 0);
		prevCost = node->cost;

		node = m_nodePool->getNodeAtIdx(node->pidx);
	}
	while (node && --n > 0);

	if (totalCost)
	{
		*totalCost = lastBestNode->total;
	}

	return status;
}

<<<<<<< HEAD
//@UE4 BEGIN
=======
//@UE BEGIN
>>>>>>> 6bbb88c8
#if WITH_NAVMESH_CLUSTER_LINKS
dtStatus dtNavMeshQuery::testClusterPath(dtPolyRef startRef, dtPolyRef endRef) const
{
	const dtMeshTile* startTile = m_nav->getTileByRef(startRef);
	const dtMeshTile* endTile = m_nav->getTileByRef(endRef);
	const unsigned int startPolyIdx = m_nav->decodePolyIdPoly(startRef);
	const unsigned int endPolyIdx = m_nav->decodePolyIdPoly(endRef);

	m_queryNodes = 0;

	if (startTile == 0 || endTile == 0 ||
		startTile->polyClusters == 0 || endTile->polyClusters == 0 ||
		startPolyIdx >= (unsigned int)startTile->header->offMeshBase ||
		endPolyIdx >= (unsigned int)endTile->header->offMeshBase)
	{
		// this means most probably the hierarchical graph has not been build at all
		return DT_FAILURE | DT_INVALID_PARAM;
	}

	const unsigned int startIdx = startTile->polyClusters[startPolyIdx];
	const unsigned int endIdx = endTile->polyClusters[endPolyIdx];
	const dtCluster& startCluster = startTile->clusters[startIdx];
	const dtCluster& endCluster = endTile->clusters[endIdx];

	const dtClusterRef startCRef = m_nav->getClusterRefBase(startTile) | (dtClusterRef)startIdx;
	const dtClusterRef endCRef = m_nav->getClusterRefBase(endTile) | (dtClusterRef)endIdx;
	if (startCRef == endCRef)
	{
		return DT_SUCCESS;
	}

	m_nodePool->clear();
	m_openList->clear();

	dtNode* startNode = m_nodePool->getNode(startCRef);
	dtVcopy(startNode->pos, startCluster.center);
	startNode->pidx = 0;
	startNode->cost = 0;
	startNode->total = dtVdist(startCluster.center, endCluster.center) * DEFAULT_HEURISTIC_SCALE;
	startNode->id = startCRef;
	startNode->flags = DT_NODE_OPEN;
	m_openList->push(startNode);
	m_queryNodes++;

	dtNode* lastBestNode = startNode;
	dtReal lastBestNodeCost = startNode->total;
	
	dtStatus status = DT_FAILURE;
	while (!m_openList->empty())
	{
		// Remove node from open list and put it in closed list.
		dtNode* bestNode = m_openList->pop();
		bestNode->flags &= ~DT_NODE_OPEN;
		bestNode->flags |= DT_NODE_CLOSED;

		// Reached the goal, stop searching.
		if (bestNode->id == endCRef)
		{
			lastBestNode = bestNode;
			break;
		}

		// Get current cluster
		const dtClusterRef bestRef = bestNode->id;
		const dtMeshTile* bestTile = m_nav->getTileByRef(bestRef);
		const unsigned int bestClusterIdx = m_nav->decodeClusterIdCluster(bestRef);
		const dtCluster* bestCluster = &bestTile->clusters[bestClusterIdx];

		// Get parent ref
		const dtClusterRef parentRef = (bestNode->pidx) ? m_nodePool->getNodeAtIdx(bestNode->pidx)->id : 0;

		// Iterate through links
		unsigned int i = bestCluster->firstLink;
		while (i != DT_NULL_LINK)
		{
			// don't update link, cost is not important
			const dtClusterLink& link = m_nav->getClusterLink(bestTile, i);
			i = link.next;

			const dtClusterRef& neighbourRef = link.ref;

			// do not expand back to where we came from.
			if (!neighbourRef || neighbourRef == parentRef)
				continue;

			// Check backtracking
			if ((link.flags & DT_CLINK_VALID_FWD) == 0)
				continue;

			// Get neighbour poly and tile.
			// The API input has been cheked already, skip checking internal data.
			const dtMeshTile* neighbourTile = m_nav->getTileByRef(neighbourRef);
			const dtCluster* neighbourCluster = &neighbourTile->clusters[m_nav->decodeClusterIdCluster(neighbourRef)];

			dtNode* neighbourNode = m_nodePool->getNode(neighbourRef);
			if (!neighbourNode)
			{
				status |= DT_OUT_OF_NODES;
				continue;
			}

			// If the node is visited the first time, calculate node position.
			if (neighbourNode->flags == 0)
			{
				dtVcopy(neighbourNode->pos, neighbourCluster->center);
			}

			// Calculate cost and heuristic.
			const dtReal cost = bestNode->cost;
			const dtReal heuristic = (neighbourRef != endCRef) ? dtVdist(neighbourNode->pos, endCluster.center)*DEFAULT_HEURISTIC_SCALE : 0.0f;
			const dtReal total = cost + heuristic;

			// The node is already in open list and the new result is worse, skip.
			if ((neighbourNode->flags & DT_NODE_OPEN) && total >= neighbourNode->total)
				continue;
			// The node is already visited and process, and the new result is worse, skip.
			if ((neighbourNode->flags & DT_NODE_CLOSED) && total >= neighbourNode->total)
				continue;

			// Add or update the node.
			neighbourNode->pidx = m_nodePool->getNodeIdx(bestNode);
			neighbourNode->id = neighbourRef;
			neighbourNode->flags = (neighbourNode->flags & ~DT_NODE_CLOSED);
			neighbourNode->cost = cost;
			neighbourNode->total = total;

			if (neighbourNode->flags & DT_NODE_OPEN)
			{
				// Already in open, update node location.
				m_openList->modify(neighbourNode);
			}
			else
			{
				// Put the node in open list.
				neighbourNode->flags |= DT_NODE_OPEN;
				m_openList->push(neighbourNode);
				m_queryNodes++;
			}

			// Update nearest node to target so far.
			if (heuristic < lastBestNodeCost)
			{
				lastBestNodeCost = heuristic;
				lastBestNode = neighbourNode;
			}
		}
	}

	if (lastBestNode->id == endCRef)
		status = DT_SUCCESS;

	return status;
}
#endif // WITH_NAVMESH_CLUSTER_LINKS
<<<<<<< HEAD
//@UE4 END
=======
//@UE END
>>>>>>> 6bbb88c8

/// @par
///
/// @warning Calling any non-slice methods before calling finalizeSlicedFindPath() 
/// or finalizeSlicedFindPathPartial() may result in corrupted data!
///
/// The @p filter pointer is stored and used for the duration of the sliced
/// path query.
///
dtStatus dtNavMeshQuery::initSlicedFindPath(dtPolyRef startRef, dtPolyRef endRef,
											const dtReal* startPos, const dtReal* endPos, const dtReal costLimit, //@UE
											const dtQueryFilter* filter)
{
	dtAssert(m_nav);
	dtAssert(m_nodePool);
	dtAssert(m_openList);

	// Init path state.
	memset(&m_query, 0, sizeof(dtQueryData));
	m_query.status = DT_FAILURE;
	m_query.startRef = startRef;
	m_query.endRef = endRef;
	dtVcopy(m_query.startPos, startPos);
	dtVcopy(m_query.endPos, endPos);
	m_query.costLimit = costLimit; //@UE
	m_query.filter = filter;
	
	if (!startRef || !endRef)
		return DT_FAILURE | DT_INVALID_PARAM;
	
	// Validate input
	if (!m_nav->isValidPolyRef(startRef) || !m_nav->isValidPolyRef(endRef))
		return DT_FAILURE | DT_INVALID_PARAM;

	if (startRef == endRef)
	{
		m_query.status = DT_SUCCESS;
		return DT_SUCCESS;
	}
	
	//@UE BEGIN
	const dtReal H_SCALE = filter->getModifiedHeuristicScale();
	//@UE END

	m_nodePool->clear();
	m_openList->clear();
	
	dtNode* startNode = m_nodePool->getNode(startRef);
	dtVcopy(startNode->pos, startPos);
	startNode->pidx = 0;
	startNode->cost = 0;
	startNode->total = dtVdist(startPos, endPos) * H_SCALE;
	startNode->id = startRef;
	startNode->flags = DT_NODE_OPEN;
	m_openList->push(startNode);
	
	m_query.status = DT_IN_PROGRESS;
	m_query.lastBestNode = startNode;
	m_query.lastBestNodeCost = startNode->total;
	
	return m_query.status;
}
	
dtStatus dtNavMeshQuery::updateSlicedFindPath(const int maxIter, int* doneIters)
{
	if (!dtStatusInProgress(m_query.status))
		return m_query.status;

	// Make sure the request is still valid.
	if (!m_nav->isValidPolyRef(m_query.startRef) || !m_nav->isValidPolyRef(m_query.endRef))
	{
		m_query.status = DT_FAILURE;
		return DT_FAILURE;
	}

	//@UE BEGIN
	const dtReal H_SCALE = m_query.filter->getModifiedHeuristicScale();
	const bool shouldIgnoreClosedNodes = m_query.filter->getShouldIgnoreClosedNodes();
	//@UE END
			
	int iter = 0;
	while (iter < maxIter && !m_openList->empty())
	{
		iter++;
		
		// Remove node from open list and put it in closed list.
		dtNode* bestNode = m_openList->pop();
		bestNode->flags &= ~DT_NODE_OPEN;
		bestNode->flags |= DT_NODE_CLOSED;
		
		// Reached the goal, stop searching.
		if (bestNode->id == m_query.endRef)
		{
			m_query.lastBestNode = bestNode;
			const dtStatus details = m_query.status & DT_STATUS_DETAIL_MASK;
			m_query.status = DT_SUCCESS | details;
			if (doneIters)
				*doneIters = iter;
			return m_query.status;
		}
		
		// Get current poly and tile.
		// The API input has been cheked already, skip checking internal data.
		const dtPolyRef bestRef = bestNode->id;
		const dtMeshTile* bestTile = 0;
		const dtPoly* bestPoly = 0;
		if (dtStatusFailed(m_nav->getTileAndPolyByRef(bestRef, &bestTile, &bestPoly)))
		{
			// The polygon has disappeared during the sliced query, fail.
			m_query.status = DT_FAILURE;
			if (doneIters)
				*doneIters = iter;
			return m_query.status;
		}
		
		// Get parent poly and tile.
		dtPolyRef parentRef = 0;
		const dtMeshTile* parentTile = 0;
		const dtPoly* parentPoly = 0;
		if (bestNode->pidx)
			parentRef = m_nodePool->getNodeAtIdx(bestNode->pidx)->id;
		if (parentRef)
		{
			if (dtStatusFailed(m_nav->getTileAndPolyByRef(parentRef, &parentTile, &parentPoly)))
			{
				// The polygon has disappeared during the sliced query, fail.
				m_query.status = DT_FAILURE;
				if (doneIters)
					*doneIters = iter;
				return m_query.status;
			}
		}
		
		unsigned int i = bestPoly->firstLink;
		while (i != DT_NULL_LINK)
		{
			const dtLink& link = m_nav->getLink(bestTile, i);
			i = link.next;

			dtPolyRef neighbourRef = link.ref;
			
			// Skip invalid ids and do not expand back to where we came from.
			if (!neighbourRef || neighbourRef == parentRef
//@UE BEGIN
				|| !m_query.filter->isValidLinkSide(link.side))
//@UE END
				continue;
			
			// Get neighbour poly and tile.
			// The API input has been cheked already, skip checking internal data.
			const dtMeshTile* neighbourTile = 0;
			const dtPoly* neighbourPoly = 0;
			m_nav->getTileAndPolyByRefUnsafe(neighbourRef, &neighbourTile, &neighbourPoly);			
			
			if (!m_query.filter->passFilter(neighbourRef, neighbourTile, neighbourPoly) || !passLinkFilterByRef(neighbourTile, neighbourRef))
				continue;
			
			dtNode* neighbourNode = m_nodePool->getNode(neighbourRef);
			if (!neighbourNode)
			{
				m_query.status |= DT_OUT_OF_NODES;
				continue;
			}
//@UE BEGIN
			else if (shouldIgnoreClosedNodes && (neighbourNode->flags & DT_NODE_CLOSED) != 0)
			{
				continue;
			}
//@UE END
			
			// Always calculate correct position on neighbor's edge,
			// skipping to wrong edge may greatly change path cost
			// (if area cost differences are more than 5x default)
			dtReal neiPos[3] = { 0.0f, 0.0f, 0.0f };
			getEdgeMidPoint(bestRef, bestPoly, bestTile,
				neighbourRef, neighbourPoly, neighbourTile,
				neiPos);
			
			// Calculate cost and heuristic.
			dtReal cost = 0;
			dtReal heuristic = 0;
			dtReal curCost = 0; //@UE
			
			// Special case for last node.
			if (neighbourRef != m_query.endRef)
			{
				// Cost
				curCost = m_query.filter->getCost(bestNode->pos, neiPos,
					parentRef, parentTile, parentPoly,
					bestRef, bestTile, bestPoly,
					neighbourRef, neighbourTile, neighbourPoly);
				cost = bestNode->cost + curCost;
				heuristic = dtVdist(neiPos, m_query.endPos)*H_SCALE;
			}
			else
			{
				// Cost
				curCost = m_query.filter->getCost(bestNode->pos, neiPos,
												  parentRef, parentTile, parentPoly,
												  bestRef, bestTile, bestPoly,
												  neighbourRef, neighbourTile, neighbourPoly);
				const dtReal endCost = m_query.filter->getCost(neiPos, m_query.endPos,
												  bestRef, bestTile, bestPoly,
												  neighbourRef, neighbourTile, neighbourPoly,
												  0, 0, 0);
				
				cost = bestNode->cost + curCost + endCost;
				heuristic = 0;
			}
			
			const dtReal total = cost + heuristic;

			// The node is already in open list and the new result is worse, skip.
			if ((neighbourNode->flags & DT_NODE_OPEN) && total >= neighbourNode->total)
				continue;

			// The node is already visited and process, and the new result is worse, skip.
			if ((neighbourNode->flags & DT_NODE_CLOSED) && total >= neighbourNode->total)
				continue;

			// Cost of current link is DT_UNWALKABLE_POLY_COST, skip.
			if (curCost == DT_UNWALKABLE_POLY_COST) //@UE
				continue;

			if (total > m_query.costLimit) //@UE
				continue;
			
			// Add or update the node.
			neighbourNode->pidx = m_nodePool->getNodeIdx(bestNode);
			neighbourNode->id = neighbourRef;
			neighbourNode->flags = (neighbourNode->flags & ~DT_NODE_CLOSED);
			neighbourNode->cost = cost;
			neighbourNode->total = total;
			dtVcopy(neighbourNode->pos, neiPos);
			
			if (neighbourNode->flags & DT_NODE_OPEN)
			{
				// Already in open, update node location.
				m_openList->modify(neighbourNode);
			}
			else
			{
				// Put the node in open list.
				neighbourNode->flags |= DT_NODE_OPEN;
				m_openList->push(neighbourNode);
			}
			
			// Update nearest node to target so far.
			if (heuristic < m_query.lastBestNodeCost)
			{
				m_query.lastBestNodeCost = heuristic;
				m_query.lastBestNode = neighbourNode;
			}
		}
	}
	
	// Exhausted all nodes, but could not find path.
	if (m_openList->empty())
	{
		const dtStatus details = m_query.status & DT_STATUS_DETAIL_MASK;
		m_query.status = DT_SUCCESS | details;
	}

	if (doneIters)
		*doneIters = iter;

	return m_query.status;
}

dtStatus dtNavMeshQuery::finalizeSlicedFindPath(dtPolyRef* path, int* pathCount, const int maxPath)
{
	*pathCount = 0;
	
	if (dtStatusFailed(m_query.status))
	{
		// Reset query.
		memset(&m_query, 0, sizeof(dtQueryData));
		return DT_FAILURE;
	}

	int n = 0;

	if (m_query.startRef == m_query.endRef)
	{
		// Special case: the search starts and ends at same poly.
		path[n++] = m_query.startRef;
	}
	else
	{
		// Reverse the path.
		dtAssert(m_query.lastBestNode);
		
		if (m_query.lastBestNode->id != m_query.endRef)
			m_query.status |= DT_PARTIAL_RESULT;
		
		dtNode* prev = 0;
		dtNode* node = m_query.lastBestNode;
		do
		{
			dtNode* next = m_nodePool->getNodeAtIdx(node->pidx);
			node->pidx = m_nodePool->getNodeIdx(prev);
			prev = node;
			node = next;
		}
		while (node);
		
		// Store path
		node = prev;
		check(node);
		do
		{
			path[n++] = node->id;
			if (n >= maxPath)
			{
				m_query.status |= DT_BUFFER_TOO_SMALL;
				break;
			}
			node = m_nodePool->getNodeAtIdx(node->pidx);
		}
		while (node);
	}
	
	const dtStatus details = m_query.status & DT_STATUS_DETAIL_MASK;

	// Reset query.
	memset(&m_query, 0, sizeof(dtQueryData));
	
	*pathCount = n;
	
	return DT_SUCCESS | details;
}

dtStatus dtNavMeshQuery::finalizeSlicedFindPathPartial(const dtPolyRef* existing, const int existingSize,
													   dtPolyRef* path, int* pathCount, const int maxPath)
{
	*pathCount = 0;
	
	if (existingSize == 0)
	{
		return DT_FAILURE;
	}
	
	if (dtStatusFailed(m_query.status))
	{
		// Reset query.
		memset(&m_query, 0, sizeof(dtQueryData));
		return DT_FAILURE;
	}
	
	int n = 0;
	
	if (m_query.startRef == m_query.endRef)
	{
		// Special case: the search starts and ends at same poly.
		path[n++] = m_query.startRef;
	}
	else
	{
		// Find furthest existing node that was visited.
		dtNode* prev = 0;
		dtNode* node = 0;
		for (int i = existingSize-1; i >= 0; --i)
		{
			node = m_nodePool->findNode(existing[i]);
			if (node)
				break;
		}
		
		if (!node)
		{
			m_query.status |= DT_PARTIAL_RESULT;
			dtAssert(m_query.lastBestNode);
			node = m_query.lastBestNode;
		}
		
		// Reverse the path.
		do
		{
			dtNode* next = m_nodePool->getNodeAtIdx(node->pidx);
			node->pidx = m_nodePool->getNodeIdx(prev);
			prev = node;
			node = next;
		}
		while (node);
		
		// Store path
		node = prev;
		check(node);
		do
		{
			path[n++] = node->id;
			if (n >= maxPath)
			{
				m_query.status |= DT_BUFFER_TOO_SMALL;
				break;
			}
			node = m_nodePool->getNodeAtIdx(node->pidx);
		}
		while (node);
	}
	
	const dtStatus details = m_query.status & DT_STATUS_DETAIL_MASK;

	// Reset query.
	memset(&m_query, 0, sizeof(dtQueryData));
	
	*pathCount = n;
	
	return DT_SUCCESS | details;
}


<<<<<<< HEAD
dtStatus dtNavMeshQuery::appendVertex(const float* pos, const unsigned char flags, const dtPolyRef ref,
=======
dtStatus dtNavMeshQuery::appendVertex(const dtReal* pos, const unsigned char flags, const dtPolyRef ref,
>>>>>>> 6bbb88c8
									  dtQueryResult& result, const bool bOverrideIdenticalPosition /*= true */) const
{
	if (bOverrideIdenticalPosition && result.size() > 0 && dtVequal(result.getPos(result.size()-1), pos))
	{
		// The vertices are equal, update flags and poly.
		result.setFlag(result.size() - 1, flags);
		result.setRef(result.size() - 1, ref);
	}
	else
	{
		result.addItem(ref, 0, pos, flags);
		
		if (flags == DT_STRAIGHTPATH_END)
		{
			return DT_SUCCESS;
		}
	}
	return DT_IN_PROGRESS;
}

dtStatus dtNavMeshQuery::appendPortals(const int startIdx, const int endIdx, const dtReal* endPos, const dtPolyRef* path,
									   dtQueryResult& result, const int options) const
{
	dtReal startPos[3];
	result.getPos(result.size() - 1, startPos);

	// Append or update last vertex
	dtStatus stat = 0;
	for (int i = startIdx; i < endIdx; i++)
	{
		// Calculate portal
		const dtPolyRef from = path[i];
		const dtMeshTile* fromTile = 0;
		const dtPoly* fromPoly = 0;
		if (dtStatusFailed(m_nav->getTileAndPolyByRef(from, &fromTile, &fromPoly)))
			return DT_FAILURE | DT_INVALID_PARAM;
		
		const dtPolyRef to = path[i+1];
		const dtMeshTile* toTile = 0;
		const dtPoly* toPoly = 0;
		if (dtStatusFailed(m_nav->getTileAndPolyByRef(to, &toTile, &toPoly)))
			return DT_FAILURE | DT_INVALID_PARAM;
		
		dtReal left[3], right[3];
		if (dtStatusFailed(getPortalPoints(from, fromPoly, fromTile, to, toPoly, toTile, left, right)))
			break;
	
		if (options & DT_STRAIGHTPATH_AREA_CROSSINGS)
		{
			// Skip intersection if only area crossings are requested.
			if (fromPoly->getArea() == toPoly->getArea())
				continue;
		}
		
		// Append intersection
		dtReal s,t;
		if (!dtIntersectSegSeg2D(startPos, endPos, left, right, s, t))
		{
			// failsafe for vertical navlinks: if left and right are the same and either start or end matches, append intersection
			if (dtVequal(left, right) && (dtVequal(left, startPos) || dtVequal(left, endPos)))
			{
				// valid intersection, initialize interp value
				t = 0.0f;
			}
			else
			{
				continue;
			}
		}

		dtReal pt[3];
		dtVlerp(pt, left,right, t);

		unsigned char flags = 0;
		if (toPoly->getType() != DT_POLYTYPE_GROUND)
			flags = DT_STRAIGHTPATH_OFFMESH_CONNECTION;

		stat = appendVertex(pt, flags, path[i + 1], result);
		if (stat != DT_IN_PROGRESS)
			return stat;
	}
	return DT_IN_PROGRESS;
}

/// @par
/// 
/// This method peforms what is often called 'string pulling'.
///
/// The start position is clamped to the first polygon in the path, and the 
/// end position is clamped to the last. So the start and end positions should 
/// normally be within or very near the first and last polygons respectively.
///
/// The returned polygon references represent the reference id of the polygon 
/// that is entered at the associated path position. The reference id associated 
/// with the end point will always be zero.  This allows, for example, matching 
/// off-mesh link points to their representative polygons.
///
/// If the provided result buffers are too small for the entire result set, 
/// they will be filled as far as possible from the start toward the end 
/// position.
///
dtStatus dtNavMeshQuery::findStraightPath(const dtReal* startPos, const dtReal* endPos,
										  const dtPolyRef* path, const int pathSize,
										  dtQueryResult& result, const int options) const
{
	dtAssert(m_nav);
	
	if (!path[0])
		return DT_FAILURE | DT_INVALID_PARAM;
	
	dtStatus stat = 0;
	
	// TODO: Should this be callers responsibility?
	dtReal closestStartPos[3];
	if (dtStatusFailed(closestPointOnPolyBoundary(path[0], startPos, closestStartPos)))
		return DT_FAILURE | DT_INVALID_PARAM;

	dtReal closestEndPos[3];
	if (dtStatusFailed(closestPointOnPolyBoundary(path[pathSize-1], endPos, closestEndPos)))
		return DT_FAILURE | DT_INVALID_PARAM;
	
	// Add start point.
	stat = appendVertex(closestStartPos, DT_STRAIGHTPATH_START, path[0], result);
	if (stat != DT_IN_PROGRESS)
		return stat;
	
	if (pathSize > 1)
	{
		dtReal portalApex[3], portalLeft[3], portalRight[3];
		dtVcopy(portalApex, closestStartPos);
		dtVcopy(portalLeft, portalApex);
		dtVcopy(portalRight, portalApex);
		int apexIndex = 0;
		int leftIndex = 0;
		int rightIndex = 0;
		
		unsigned char leftPolyType = 0;
		unsigned char rightPolyType = 0;
		dtReal segt = 0.0f;
		bool segSwapped = false;

		dtPolyRef leftPolyRef = path[0];
		dtPolyRef rightPolyRef = path[0];
		
		for (int i = 0; i < pathSize; ++i)
		{
			dtReal left[3], right[3];
			unsigned char fromType, toType;
			
			if (i+1 < pathSize)
			{
				// Next portal.
				if (dtStatusFailed(getPortalPoints(path[i], path[i+1], left, right, fromType, toType)))
				{
					// Failed to get portal points, in practice this means that path[i+1] is invalid polygon.
					// Clamp the end point to path[i], and return the path so far.
					
					if (dtStatusFailed(closestPointOnPolyBoundary(path[i], endPos, closestEndPos)))
					{
						// This should only happen when the first polygon is invalid.
						return DT_FAILURE | DT_INVALID_PARAM;
					}

					// Apeend portals along the current straight path segment.
					if (options & (DT_STRAIGHTPATH_AREA_CROSSINGS | DT_STRAIGHTPATH_ALL_CROSSINGS))
					{
						stat = appendPortals(apexIndex, i, closestEndPos, path, result, options);
					}

					stat = appendVertex(closestEndPos, 0, path[i], result);
					
					return DT_SUCCESS | DT_PARTIAL_RESULT;
				}

				// If starting really close the portal, advance.
				if (i == 0 && toType == DT_POLYTYPE_GROUND)
				{
					dtReal t;
					if (dtDistancePtSegSqr2D(portalApex, left, right, t) < dtSqr(0.001f))
						continue;
				}
			}
			else
			{
				// End of the path.
				dtVcopy(left, closestEndPos);
				dtVcopy(right, closestEndPos);
				
				fromType = toType = DT_POLYTYPE_GROUND;
			}
			
<<<<<<< HEAD
			//@UE4 BEGIN
=======
			//@UE BEGIN
>>>>>>> 6bbb88c8
#if WITH_NAVMESH_SEGMENT_LINKS
			// Lock moving through segment off-mesh connections
			if (fromType == DT_POLYTYPE_OFFMESH_SEGMENT)
			{
				if (segSwapped)
					segt = 1.0f - segt;

				dtReal lockedPortal[3];
				dtVlerp(lockedPortal, left, right, segt);
				dtVcopy(left, lockedPortal);
				dtVcopy(right, lockedPortal);
			}

			segSwapped = false;
			if (toType == DT_POLYTYPE_OFFMESH_SEGMENT && i != apexIndex)
			{
				dtReal mid0[3], mid1[3];
				dtVadd(mid0, portalLeft, portalRight);
				dtVscale(mid0, mid0, 0.5f);
				dtVadd(mid1, left, right);
				dtVscale(mid1, mid1, 0.5f);
				dtReal dirm[3], dir0[3], dir1[3];
				dtVsub(dirm, mid1, mid0);
				dtVsub(dir0, portalLeft, mid0);
				dtVsub(dir1, left, mid1);
				const dtReal c0 = dtVperp2D(dirm, dir0);
				const dtReal c1 = dtVperp2D(dirm, dir1);
				segSwapped = ((c0 > 0.f) && (c1 < 0.f)) || ((c0 < 0.f) && (c1 > 0.f));
			}
			if (segSwapped)
			{
				dtReal tmp[3];
				dtVcopy(tmp, left);
				dtVcopy(left, right);
				dtVcopy(right, tmp);
			}
#endif // WITH_NAVMESH_SEGMENT_LINKS
<<<<<<< HEAD
//@UE4 END
=======
//@UE END
>>>>>>> 6bbb88c8

			// Right vertex.
			if (dtTriArea2D(portalApex, portalRight, right) <= 0.0f)
			{
				if (dtVequal(portalApex, portalRight) || dtTriArea2D(portalApex, portalLeft, right) > 0.0f)
				{
					dtVcopy(portalRight, right);
					rightPolyRef = (i+1 < pathSize) ? path[i+1] : 0;
					rightPolyType = toType;
					rightIndex = i;
				}
				else
				{
					// Append portals along the current straight path segment.
					if (options & (DT_STRAIGHTPATH_AREA_CROSSINGS | DT_STRAIGHTPATH_ALL_CROSSINGS))
					{
						stat = appendPortals(apexIndex, leftIndex, portalLeft, path, result, options);
						if (stat != DT_IN_PROGRESS)
							return stat;					
					}
				
					dtVcopy(portalApex, portalLeft);
					apexIndex = leftIndex;
					
					unsigned char flags = 0;
					if (!leftPolyRef)
						flags = DT_STRAIGHTPATH_END;
					else if (leftPolyType != DT_POLYTYPE_GROUND)
						flags = DT_STRAIGHTPATH_OFFMESH_CONNECTION;
					dtPolyRef ref = leftPolyRef;
					
					// Append or update vertex
					stat = appendVertex(portalApex, flags, ref, result);
					if (stat != DT_IN_PROGRESS)
						return stat;
					
					dtVcopy(portalLeft, portalApex);
					dtVcopy(portalRight, portalApex);
					leftIndex = apexIndex;
					rightIndex = apexIndex;

<<<<<<< HEAD
					//@UE4 BEGIN
=======
					//@UE BEGIN
>>>>>>> 6bbb88c8
#if WITH_NAVMESH_SEGMENT_LINKS
					if (toType == DT_POLYTYPE_OFFMESH_SEGMENT)
						dtDistancePtSegSqr2D(portalApex, left, right, segt);
#endif // WITH_NAVMESH_SEGMENT_LINKS
<<<<<<< HEAD
					//@UE4 END
=======
					//@UE END
>>>>>>> 6bbb88c8

					// Restart
					i = apexIndex;
					
					continue;
				}
			}
			
			// Left vertex.
			if (dtTriArea2D(portalApex, portalLeft, left) >= 0.0f)
			{
				if (dtVequal(portalApex, portalLeft) || dtTriArea2D(portalApex, portalRight, left) < 0.0f)
				{
					dtVcopy(portalLeft, left);
					leftPolyRef = (i+1 < pathSize) ? path[i+1] : 0;
					leftPolyType = toType;
					leftIndex = i;
				}
				else
				{
					// Append portals along the current straight path segment.
					if (options & (DT_STRAIGHTPATH_AREA_CROSSINGS | DT_STRAIGHTPATH_ALL_CROSSINGS))
					{
						stat = appendPortals(apexIndex, rightIndex, portalRight, path, result, options);
						if (stat != DT_IN_PROGRESS)
							return stat;
					}

					dtVcopy(portalApex, portalRight);
					apexIndex = rightIndex;
					
					unsigned char flags = 0;
					if (!rightPolyRef)
						flags = DT_STRAIGHTPATH_END;
					else if (rightPolyType != DT_POLYTYPE_GROUND)
						flags = DT_STRAIGHTPATH_OFFMESH_CONNECTION;
					dtPolyRef ref = rightPolyRef;

					// Append or update vertex
					stat = appendVertex(portalApex, flags, ref, result);
					if (stat != DT_IN_PROGRESS)
						return stat;
					
					dtVcopy(portalLeft, portalApex);
					dtVcopy(portalRight, portalApex);
					leftIndex = apexIndex;
					rightIndex = apexIndex;	

<<<<<<< HEAD
					//@UE4 BEGIN
=======
					//@UE BEGIN
>>>>>>> 6bbb88c8
#if WITH_NAVMESH_SEGMENT_LINKS
					if (toType == DT_POLYTYPE_OFFMESH_SEGMENT)
						dtDistancePtSegSqr2D(portalApex, left, right, segt);
#endif // WITH_NAVMESH_SEGMENT_LINKS
<<<<<<< HEAD
					//@UE4 END
=======
					//@UE END
>>>>>>> 6bbb88c8

					// Restart
					i = apexIndex;
					
					continue;
				}
			}

<<<<<<< HEAD
			//@UE4 BEGIN
=======
			//@UE BEGIN
>>>>>>> 6bbb88c8
#if WITH_NAVMESH_SEGMENT_LINKS
			// Handle entering off-mesh segments
			if (toType == DT_POLYTYPE_OFFMESH_SEGMENT)
			{
				dtDistancePtSegSqr2D(portalApex, left, right, segt);
				dtVlerp(portalApex, left, right, segt);

				stat = appendVertex(portalApex, DT_STRAIGHTPATH_OFFMESH_CONNECTION, path[i + 1], result);
				if (stat != DT_IN_PROGRESS)
					return stat;

				dtVcopy(portalLeft, portalApex);
				dtVcopy(portalRight, portalApex);
				leftIndex = i;
				rightIndex = i;
			}
#endif // WITH_NAVMESH_SEGMENT_LINKS
<<<<<<< HEAD
			//@UE4 END
=======
			//@UE END
>>>>>>> 6bbb88c8
		}

		// Append portals along the current straight path segment.
		if (options & (DT_STRAIGHTPATH_AREA_CROSSINGS | DT_STRAIGHTPATH_ALL_CROSSINGS))
		{
			stat = appendPortals(apexIndex, pathSize - 1, closestEndPos, path, result, options);
			if (stat != DT_IN_PROGRESS)
				return stat;
		}
	}

	stat = appendVertex(closestEndPos, DT_STRAIGHTPATH_END, 0, result);
	return DT_SUCCESS;
}

/// @par
///
/// This method is optimized for small delta movement and a small number of 
/// polygons. If used for too great a distance, the result set will form an 
/// incomplete path.
///
/// @p resultPos will equal the @p endPos if the end is reached. 
/// Otherwise the closest reachable position will be returned.
/// 
/// @p resultPos is not projected onto the surface of the navigation 
/// mesh. Use #getPolyHeight if this is needed.
///
/// This method treats the end position in the same manner as 
/// the #raycast method. (As a 2D point.) See that method's documentation 
/// for details.
/// 
/// If the @p visited array is too small to hold the entire result set, it will 
/// be filled as far as possible from the start position toward the end 
/// position.
///
dtStatus dtNavMeshQuery::moveAlongSurface(dtPolyRef startRef, const dtReal* startPos, const dtReal* endPos,
										  const dtQueryFilter* filter,
										  dtReal* resultPos, dtPolyRef* visited, int* visitedCount, const int maxVisitedSize) const
{
	dtAssert(m_nav);
	dtAssert(m_tinyNodePool);

	*visitedCount = 0;
	
	// Validate input
	if (!startRef)
		return DT_FAILURE | DT_INVALID_PARAM;
	if (!m_nav->isValidPolyRef(startRef))
		return DT_FAILURE | DT_INVALID_PARAM;
	
	dtStatus status = DT_SUCCESS;
	
	static const int MAX_STACK = 48;
	dtNode* stack[MAX_STACK];
	int nstack = 0;
	
	m_tinyNodePool->clear();
	
	dtNode* startNode = m_tinyNodePool->getNode(startRef);
	startNode->pidx = 0;
	startNode->cost = 0;
	startNode->total = 0;
	startNode->id = startRef;
	startNode->flags = DT_NODE_CLOSED;
	stack[nstack++] = startNode;
	
<<<<<<< HEAD
	float bestPos[3];
	float bestDist = FLT_MAX;
=======
	dtReal bestPos[3];
	dtReal bestDist = DT_REAL_MAX;
>>>>>>> 6bbb88c8
	dtNode* bestNode = startNode;
	dtVcopy(bestPos, startPos);
	
	// Search constraints
	dtReal searchPos[3], searchRadSqr;
	dtVlerp(searchPos, startPos, endPos, 0.5f);
	searchRadSqr = dtSqr(dtVdist(startPos, endPos)/2.0f + 0.001f);
	
	dtReal verts[DT_VERTS_PER_POLYGON*3];
	
	while (nstack)
	{
		// Pop front.
		dtNode* curNode = stack[0];
		for (int i = 0; i < nstack-1; ++i)
			stack[i] = stack[i+1];
		nstack--;
		
		// Get poly and tile.
		// The API input has been cheked already, skip checking internal data.
		const dtPolyRef curRef = curNode->id;
		const dtMeshTile* curTile = 0;
		const dtPoly* curPoly = 0;
		m_nav->getTileAndPolyByRefUnsafe(curRef, &curTile, &curPoly);			
		
		// Collect vertices.
		const int nverts = curPoly->vertCount;
		for (int i = 0; i < nverts; ++i)
			dtVcopy(&verts[i*3], &curTile->verts[curPoly->verts[i]*3]);
		
		// If target is inside the poly, stop search.
		if (dtPointInPolygon(endPos, verts, nverts))
		{
			bestNode = curNode;
			dtVcopy(bestPos, endPos);
			break;
		}
		
		// Find wall edges and find nearest point inside the walls.
		for (int i = 0, j = (int)curPoly->vertCount-1; i < (int)curPoly->vertCount; j = i++)
		{
			// Find links to neighbours.
			static const int MAX_NEIS = 8;
			int nneis = 0;
			dtPolyRef neis[MAX_NEIS];
			
			if (curPoly->neis[j] & DT_EXT_LINK)
			{
				// Tile border.
				unsigned int k = curPoly->firstLink;
				while (k != DT_NULL_LINK)
				{
					const dtLink& link = m_nav->getLink(curTile, k);
					k = link.next;

					if (link.edge == j)
					{
						if (link.ref != 0)
						{
							const dtMeshTile* neiTile = 0;
							const dtPoly* neiPoly = 0;
							m_nav->getTileAndPolyByRefUnsafe(link.ref, &neiTile, &neiPoly);
							if (filter->passFilter(link.ref, neiTile, neiPoly) && passLinkFilterByRef(neiTile, link.ref))
							{
								if (nneis < MAX_NEIS)
									neis[nneis++] = link.ref;
							}
						}
					}
				}
			}
			else if (curPoly->neis[j])
			{
				const unsigned int idx = (unsigned int)(curPoly->neis[j]-1);
				const dtPolyRef ref = m_nav->getPolyRefBase(curTile) | idx;
				if (filter->passFilter(ref, curTile, &curTile->polys[idx]) && passLinkFilter(curTile, idx))
				{
					// Internal edge, encode id.
					neis[nneis++] = ref;
				}
			}
			
			if (!nneis)
			{
				// Wall edge, calc distance.
				const dtReal* vj = &verts[j*3];
				const dtReal* vi = &verts[i*3];
				dtReal tseg;
				const dtReal distSqr = dtDistancePtSegSqr2D(endPos, vj, vi, tseg);
				if (distSqr < bestDist)
				{
                    // Update nearest distance.
					dtVlerp(bestPos, vj,vi, tseg);
					bestDist = distSqr;
					bestNode = curNode;
				}
			}
			else
			{
				for (int k = 0; k < nneis; ++k)
				{
					// Skip if no node can be allocated.
					dtNode* neighbourNode = m_tinyNodePool->getNode(neis[k]);
					if (!neighbourNode)
						continue;
					// Skip if already visited.
					if (neighbourNode->flags & DT_NODE_CLOSED)
						continue;
					
					// Skip the link if it is too far from search constraint.
					// TODO: Maybe should use getPortalPoints(), but this one is way faster.
					const dtReal* vj = &verts[j*3];
					const dtReal* vi = &verts[i*3];
					dtReal tseg;
					dtReal distSqr = dtDistancePtSegSqr2D(searchPos, vj, vi, tseg);
					if (distSqr > searchRadSqr)
						continue;
					
					// Mark as the node as visited and push to queue.
					if (nstack < MAX_STACK)
					{
						neighbourNode->pidx = m_tinyNodePool->getNodeIdx(curNode);
						neighbourNode->flags |= DT_NODE_CLOSED;
						stack[nstack++] = neighbourNode;
					}
				}
			}
		}
	}
	
	int n = 0;
	if (bestNode)
	{
		// Reverse the path.
		dtNode* prev = 0;
		dtNode* node = bestNode;
		do
		{
			dtNode* next = m_tinyNodePool->getNodeAtIdx(node->pidx);
			node->pidx = m_tinyNodePool->getNodeIdx(prev);
			prev = node;
			node = next;
		}
		while (node);
		
		// Store result
		node = prev;
		check(node);
		do
		{
			visited[n++] = node->id;
			if (n >= maxVisitedSize)
			{
				status |= DT_BUFFER_TOO_SMALL;
				break;
			}
			node = m_tinyNodePool->getNodeAtIdx(node->pidx);
		}
		while (node);
	}
	
	dtVcopy(resultPos, bestPos);
	
	*visitedCount = n;
	
	if (n == 0)
	{
		status |= DT_FAILURE;
	}

	return status;
}


dtStatus dtNavMeshQuery::getPortalPoints(dtPolyRef from, dtPolyRef to, dtReal* left, dtReal* right,
										 unsigned char& fromType, unsigned char& toType) const
{
	dtAssert(m_nav);
	
	const dtMeshTile* fromTile = 0;
	const dtPoly* fromPoly = 0;
	if (dtStatusFailed(m_nav->getTileAndPolyByRef(from, &fromTile, &fromPoly)))
		return DT_FAILURE | DT_INVALID_PARAM;
	fromType = fromPoly->getType();

	const dtMeshTile* toTile = 0;
	const dtPoly* toPoly = 0;
	if (dtStatusFailed(m_nav->getTileAndPolyByRef(to, &toTile, &toPoly)))
		return DT_FAILURE | DT_INVALID_PARAM;
	toType = toPoly->getType();
		
	return getPortalPoints(from, fromPoly, fromTile, to, toPoly, toTile, left, right);
}

// Returns portal points between two polygons.
dtStatus dtNavMeshQuery::getPortalPoints(dtPolyRef from, const dtPoly* fromPoly, const dtMeshTile* fromTile,
										 dtPolyRef to, const dtPoly* toPoly, const dtMeshTile* toTile,
										 dtReal* left, dtReal* right) const
{
	// Find the link that points to the 'to' polygon.
	const dtLink* link = 0;
	unsigned int linkIndex = fromPoly->firstLink;
	while (linkIndex != DT_NULL_LINK)
	{
		const dtLink& testLink = m_nav->getLink(fromTile, linkIndex);
		linkIndex = testLink.next;
		
		if (testLink.ref == to)
		{
			link = &testLink;
			break;
		}
	}
	if (!link)
		return DT_FAILURE | DT_INVALID_PARAM;
	
	// Handle off-mesh connections.
	if (fromPoly->getType() == DT_POLYTYPE_OFFMESH_POINT)
	{
		// Find link that points to first vertex.
		unsigned int i = fromPoly->firstLink;
		while (i != DT_NULL_LINK)
		{
			const dtLink& testLink = m_nav->getLink(fromTile, i);
			i = testLink.next;

			if (testLink.ref == to)
			{
				const int v = testLink.edge;
				dtVcopy(left, &fromTile->verts[fromPoly->verts[v]*3]);
				dtVcopy(right, &fromTile->verts[fromPoly->verts[v]*3]);
				return DT_SUCCESS;
			}
		}
		return DT_FAILURE | DT_INVALID_PARAM;
	}
<<<<<<< HEAD
	//@UE4 BEGIN
=======
	//@UE BEGIN
>>>>>>> 6bbb88c8
#if WITH_NAVMESH_SEGMENT_LINKS
	else if (fromPoly->getType() == DT_POLYTYPE_OFFMESH_SEGMENT)
	{
		// Find link that points to first vertex.
		unsigned int i = fromPoly->firstLink;
		while (i != DT_NULL_LINK)
		{
			const dtLink& testLink = m_nav->getLink(fromTile, i);
			i = testLink.next;

			if (testLink.ref == to)
			{
				const int v = testLink.edge * 2;
				dtVcopy(left, &fromTile->verts[fromPoly->verts[v+0]*3]);
				dtVcopy(right, &fromTile->verts[fromPoly->verts[v+1]*3]);
				return DT_SUCCESS;
			}
		}

		return DT_FAILURE | DT_INVALID_PARAM;
	}
<<<<<<< HEAD
	//@UE4 END
=======
	//@UE END
>>>>>>> 6bbb88c8
#endif // WITH_NAVMESH_SEGMENT_LINKS

	if (toPoly->getType() == DT_POLYTYPE_OFFMESH_POINT)
	{
		unsigned int i = toPoly->firstLink;
		while (i != DT_NULL_LINK)
		{
			const dtLink& testLink = m_nav->getLink(toTile, i);
			i = testLink.next;

			if (testLink.ref == from)
			{
				const int v = testLink.edge;
				dtVcopy(left, &toTile->verts[toPoly->verts[v]*3]);
				dtVcopy(right, &toTile->verts[toPoly->verts[v]*3]);
				return DT_SUCCESS;
			}
		}
		return DT_FAILURE | DT_INVALID_PARAM;
	}
<<<<<<< HEAD
	//@UE4 BEGIN
=======
	//@UE BEGIN
>>>>>>> 6bbb88c8
#if WITH_NAVMESH_SEGMENT_LINKS
	else if (toPoly->getType() == DT_POLYTYPE_OFFMESH_SEGMENT)
	{
		unsigned int i = toPoly->firstLink;
		while (i != DT_NULL_LINK)
		{
			const dtLink& testLink = m_nav->getLink(toTile, i);
			i = testLink.next;

			if (testLink.ref == from)
			{
				const int v = testLink.edge * 2;
				dtVcopy(left, &toTile->verts[toPoly->verts[v+0]*3]);
				dtVcopy(right, &toTile->verts[toPoly->verts[v+1]*3]);
				return DT_SUCCESS;
			}
		}
		return DT_FAILURE | DT_INVALID_PARAM;
	}
#endif // WITH_NAVMESH_SEGMENT_LINKS
<<<<<<< HEAD
	//@UE4 END
=======
	//@UE END
>>>>>>> 6bbb88c8

	// Find portal vertices.
	const int v0 = fromPoly->verts[link->edge];
	const int v1 = fromPoly->verts[(link->edge+1) % (int)fromPoly->vertCount];
	dtVcopy(left, &fromTile->verts[v0*3]);
	dtVcopy(right, &fromTile->verts[v1*3]);
	
	// If the link is at tile boundary, dtClamp the vertices to
	// the link width.
//@UE BEGIN
	if ((link->side & DT_CONNECTION_INTERNAL) == 0)
//@UE END
	{
		// Unpack portal limits.
		if (link->bmin != 0 || link->bmax != 255)
		{
			const dtReal s = dtReal(1.)/255.0f;
			const dtReal tmin = link->bmin*s;
			const dtReal tmax = link->bmax*s;
			dtVlerp(left, &fromTile->verts[v0*3], &fromTile->verts[v1*3], tmin);
			dtVlerp(right, &fromTile->verts[v0*3], &fromTile->verts[v1*3], tmax);
		}
	}
	
	return DT_SUCCESS;
}

// Returns edge mid point between two polygons.
dtStatus dtNavMeshQuery::getEdgeMidPoint(dtPolyRef from, dtPolyRef to, dtReal* mid) const
{
	dtReal left[3], right[3];
	unsigned char fromType, toType;
	if (dtStatusFailed(getPortalPoints(from, to, left,right, fromType, toType)))
		return DT_FAILURE | DT_INVALID_PARAM;
	mid[0] = (left[0]+right[0])*0.5f;
	mid[1] = (left[1]+right[1])*0.5f;
	mid[2] = (left[2]+right[2])*0.5f;
	return DT_SUCCESS;
}

dtStatus dtNavMeshQuery::getEdgeMidPoint(dtPolyRef from, const dtPoly* fromPoly, const dtMeshTile* fromTile,
										 dtPolyRef to, const dtPoly* toPoly, const dtMeshTile* toTile,
										 dtReal* mid) const
{
	dtReal left[3], right[3];
	if (dtStatusFailed(getPortalPoints(from, fromPoly, fromTile, to, toPoly, toTile, left, right)))
		return DT_FAILURE | DT_INVALID_PARAM;
	mid[0] = (left[0]+right[0])*0.5f;
	mid[1] = (left[1]+right[1])*0.5f;
	mid[2] = (left[2]+right[2])*0.5f;
	return DT_SUCCESS;
}

/// @par
///
/// This method is meant to be used for quick, short distance checks.
///
/// If the path array is too small to hold the result, it will be filled as 
/// far as possible from the start postion toward the end position.
///
/// <b>Using the Hit Parameter (t)</b>
/// 
/// If the hit parameter is a very high value (DT_REAL_MAX), then the ray has hit 
/// the end position. In this case the path represents a valid corridor to the 
/// end position and the value of @p hitNormal is undefined.
///
/// If the hit parameter is zero, then the start position is on the wall that 
/// was hit and the value of @p hitNormal is undefined.
///
/// If 0 < t < 1.0 then the following applies:
///
/// @code
/// distanceToHitBorder = distanceToEndPosition * t
/// hitPoint = startPos + (endPos - startPos) * t
/// @endcode
///
/// <b>Use Case Restriction</b>
///
/// The raycast ignores the y-value of the end position. (2D check.) This 
/// places significant limits on how it can be used. For example:
///
/// Consider a scene where there is a main floor with a second floor balcony 
/// that hangs over the main floor. So the first floor mesh extends below the 
/// balcony mesh. The start position is somewhere on the first floor. The end 
/// position is on the balcony.
///
/// The raycast will search toward the end position along the first floor mesh. 
/// If it reaches the end position's xz-coordinates it will indicate DT_REAL_MAX
/// (no wall hit), meaning it reached the end position. This is one example of why
/// this method is meant for short distance checks.
///
dtStatus dtNavMeshQuery::raycast(dtPolyRef startRef, const dtReal* startPos, const dtReal* endPos,
								 const dtQueryFilter* filter,
								 dtReal* t, dtReal* hitNormal, dtPolyRef* path, int* pathCount, const int maxPath) const
{
	dtAssert(m_nav);
	UE_CLOG(m_nav == nullptr, LogDebugRaycastCrash, Fatal, TEXT("dtNavMeshQuery::raycast doesn't have valid navmesh!"));
	
	*t = 0;
	if (pathCount)
		*pathCount = 0;
	
	// Validate input
	if (!startRef || !m_nav->isValidPolyRef(startRef))
		return DT_FAILURE | DT_INVALID_PARAM;
	
	dtPolyRef curRef = startRef;
	dtReal verts[DT_VERTS_PER_POLYGON*3];
	int n = 0;
	
	hitNormal[0] = 0;
	hitNormal[1] = 0;
	hitNormal[2] = 0;

	// [UE]: iteration limit, use the same value as findPath
	const int loopLimit = (m_nodePool->getMaxRuntimeNodes() + 1) * 4;
	int loopCounter = 0;

	dtStatus status = DT_SUCCESS;
	
	while (curRef)
	{
		// failsafe for cycles in navigation graph resulting in infinite loop 
		loopCounter++;
		if (loopCounter >= loopLimit)
		{
			return DT_FAILURE | DT_INVALID_CYCLE_PATH;
		}

		// Cast ray against current polygon.
		// The API input has been checked already, skip checking internal data.
		const dtMeshTile* tile = 0;
		const dtPoly* poly = 0;
		{
			unsigned int salt, it, ip;
			m_nav->decodePolyId(curRef, salt, it, ip);
			UE_CLOG(it >= (unsigned int)m_nav->getMaxTiles(), LogDebugRaycastCrash, Fatal, TEXT("dtNavMeshQuery::raycast tried to access invalid tile with ref:0x%X (tileIdx:%d, maxTiles:%d) - out of bounds!"), curRef, it, m_nav->getMaxTiles());
			UE_CLOG(m_nav->getTile(it) == nullptr, LogDebugRaycastCrash, Fatal, TEXT("dtNavMeshQuery::raycast tried to access invalid tile with ref:0x%X (tileIdx:%d, maxTiles:%d) - empty tile!"), curRef, it, m_nav->getMaxTiles());
			UE_CLOG(m_nav->getTile(it)->header == nullptr, LogDebugRaycastCrash, Fatal, TEXT("dtNavMeshQuery::raycast tried to access invalid tile with ref:0x%X (tileIdx:%d, maxTiles:%d) - missing tile header!"), curRef, it, m_nav->getMaxTiles());
			UE_CLOG(ip >= (unsigned int)m_nav->getTile(it)->header->polyCount, LogDebugRaycastCrash, Fatal, TEXT("dtNavMeshQuery::raycast tried to access invalid poly with ref:0x%X (polyIdx:%d, maxPolys:%d)!"), curRef, ip, m_nav->getTile(it)->header->polyCount);
		}
		m_nav->getTileAndPolyByRefUnsafe(curRef, &tile, &poly);
		
		// Check if poly has valid data, bail out otherwise
		if (poly == nullptr || poly->vertCount > DT_VERTS_PER_POLYGON)
		{
			if (pathCount)
				*pathCount = n;
			return DT_FAILURE;
		}

		// Collect vertices.
		int nv = 0;
		for (int i = 0; i < (int)poly->vertCount; ++i)
		{
			dtVcopy(&verts[nv*3], &tile->verts[poly->verts[i]*3]);
			nv++;
		}
		
		dtReal tmin, tmax;
		int segMin, segMax;
		if (!dtIntersectSegmentPoly2D(startPos, endPos, verts, nv, tmin, tmax, segMin, segMax))
		{
			// Could not hit the polygon, keep the old t and report hit.
			if (pathCount)
				*pathCount = n;
			return status;
		}
		// Keep track of furthest t so far.
		if (tmax > *t)
			*t = tmax;
		
		// Store visited polygons.
		if (n < maxPath)
			path[n++] = curRef;
		else
			status |= DT_BUFFER_TOO_SMALL;
		
		// Ray end is completely inside the polygon.
		if (segMax == -1)
		{
			*t = DT_REAL_MAX;
			if (pathCount)
				*pathCount = n;
			return status;
		}
		
		// Follow neighbours.
		dtPolyRef nextRef = 0;
		
		unsigned int i = poly->firstLink;
		while (i != DT_NULL_LINK)
		{
			const dtLink& link = m_nav->getLink(tile, i);
			i = link.next;
			
			// Find link which contains this edge.
			if ((int)link.edge != segMax)
				continue;
			
			// Get pointer to the next polygon.
			const dtMeshTile* nextTile = 0;
			const dtPoly* nextPoly = 0;
			{
				unsigned int salt, it, ip;
				m_nav->decodePolyId(link.ref, salt, it, ip);
				UE_CLOG(it >= (unsigned int)m_nav->getMaxTiles(), LogDebugRaycastCrash, Fatal, TEXT("dtNavMeshQuery::raycast tried to access invalid nei tile with ref:0x%X (tileIdx:%d, maxTiles:%d) - out of bounds!"), link.ref, it, m_nav->getMaxTiles());
				UE_CLOG(m_nav->getTile(it) == nullptr, LogDebugRaycastCrash, Fatal, TEXT("dtNavMeshQuery::raycast tried to access invalid nei tile with ref:0x%X (tileIdx:%d, maxTiles:%d) - empty tile!"), link.ref, it, m_nav->getMaxTiles());
				UE_CLOG(m_nav->getTile(it)->header == nullptr, LogDebugRaycastCrash, Fatal, TEXT("dtNavMeshQuery::raycast tried to access invalid nei tile with ref:0x%X (tileIdx:%d, maxTiles:%d) - missing tile header!"), link.ref, it, m_nav->getMaxTiles());
				UE_CLOG(ip >= (unsigned int)m_nav->getTile(it)->header->polyCount, LogDebugRaycastCrash, Fatal, TEXT("dtNavMeshQuery::raycast tried to access invalid nei poly with ref:0x%X (polyIdx:%d, maxPolys:%d)!"), link.ref, ip, m_nav->getTile(it)->header->polyCount);
			}
			m_nav->getTileAndPolyByRefUnsafe(link.ref, &nextTile, &nextPoly);

			// Skip off-mesh connections.
			if (nextPoly->getType() != DT_POLYTYPE_GROUND)
				continue;
			
			// Skip links based on filter.
			if (!filter->passFilter(link.ref, nextTile, nextPoly) || !passLinkFilterByRef(nextTile, link.ref))
				continue;
			
			// If the link is internal, just return the ref.
//@UE BEGIN
			if (link.side & DT_CONNECTION_INTERNAL)
//@UE END
			{
				nextRef = link.ref;
				break;
			}
			
			// If the link is at tile boundary,
			
			// Check if the link spans the whole edge, and accept.
			if (link.bmin == 0 && link.bmax == 255)
			{
				nextRef = link.ref;
				break;
			}
			
			// Check for partial edge links.
			const int v0 = poly->verts[link.edge];
			CA_SUPPRESS(6385);
			const int v1 = poly->verts[(link.edge+1) % poly->vertCount];
			const dtReal* left = &tile->verts[v0*3];
			const dtReal* right = &tile->verts[v1*3];
			
//@UE BEGIN
			// strip off additional flags
			const unsigned char side = link.side & DT_LINK_FLAG_SIDE_MASK;

			// Check that the intersection lies inside the link portal.
			if (side == 0 || side == 4)
//@UE END
			{
				// Calculate link size.
				const dtReal s = dtReal(1.)/255.0f;
				dtReal lmin = left[2] + (right[2] - left[2])*(link.bmin*s);
				dtReal lmax = left[2] + (right[2] - left[2])*(link.bmax*s);
				if (lmin > lmax) dtSwap(lmin, lmax);
				
				// Find Z intersection.
				dtReal z = startPos[2] + (endPos[2]-startPos[2])*tmax;
				if (z >= lmin && z <= lmax)
				{
					nextRef = link.ref;
					break;
				}
			}
//@UE BEGIN
			else if (side == 2 || side == 6)
//@UE END
			{
				// Calculate link size.
				const dtReal s = dtReal(1.)/255.0f;
				dtReal lmin = left[0] + (right[0] - left[0])*(link.bmin*s);
				dtReal lmax = left[0] + (right[0] - left[0])*(link.bmax*s);
				if (lmin > lmax) dtSwap(lmin, lmax);
				
				// Find X intersection.
				dtReal x = startPos[0] + (endPos[0]-startPos[0])*tmax;
				if (x >= lmin && x <= lmax)
				{
					nextRef = link.ref;
					break;
				}
			}
		}
		
		if (!nextRef)
		{
			// No neighbour, we hit a wall.
			
			// Calculate hit normal.
			const int a = segMax;
			const int b = segMax+1 < nv ? segMax+1 : 0;
			const dtReal* va = &verts[a*3];
			const dtReal* vb = &verts[b*3];
			const dtReal dx = vb[0] - va[0];
			const dtReal dz = vb[2] - va[2];
			hitNormal[0] = dz;
			hitNormal[1] = 0;
			hitNormal[2] = -dx;
			dtVnormalize(hitNormal);
			
			if (pathCount)
				*pathCount = n;
			return status;
		}
		
		// No hit, advance to neighbour polygon.
		curRef = nextRef;
	}
	
	if (pathCount)
		*pathCount = n;
	
	return status;
}

/// @par
///
/// At least one result array must be provided.
///
/// The order of the result set is from least to highest cost to reach the polygon.
///
/// A common use case for this method is to perform Dijkstra searches. 
/// Candidate polygons are found by searching the graph beginning at the start polygon.
///
/// If a polygon is not found via the graph search, even if it intersects the 
/// search circle, it will not be included in the result set. For example:
///
/// polyA is the start polygon.
/// polyB shares an edge with polyA. (Is adjacent.)
/// polyC shares an edge with polyB, but not with polyA
/// Even if the search circle overlaps polyC, it will not be included in the 
/// result set unless polyB is also in the set.
/// 
/// The value of the center point is used as the start position for cost 
/// calculations. It is not projected onto the surface of the mesh, so its 
/// y-value will effect the costs.
///
/// Intersection tests occur in 2D. All polygons and the search circle are 
/// projected onto the xz-plane. So the y-value of the center point does not 
/// effect intersection tests.
///
/// If the result arrays are to small to hold the entire result set, they will be 
/// filled to capacity.
/// 
dtStatus dtNavMeshQuery::findPolysAroundCircle(dtPolyRef startRef, const dtReal* centerPos, const dtReal radius,
											   const dtQueryFilter* filter,
											   dtPolyRef* resultRef, dtPolyRef* resultParent, dtReal* resultCost,
											   int* resultCount, const int maxResult) const
{
	dtAssert(m_nav);
	dtAssert(m_nodePool);
	dtAssert(m_openList);

<<<<<<< HEAD
//@UE4 BEGIN
	if (!resultCount)
		return DT_FAILURE | DT_INVALID_PARAM;
//@UE4 END
=======
//@UE BEGIN
	if (!resultCount)
		return DT_FAILURE | DT_INVALID_PARAM;
//@UE END
>>>>>>> 6bbb88c8

	*resultCount = 0;
	
	// Validate input
	if (!startRef || !m_nav->isValidPolyRef(startRef))
		return DT_FAILURE | DT_INVALID_PARAM;
	
	m_nodePool->clear();
	m_openList->clear();
	
	dtNode* startNode = m_nodePool->getNode(startRef);
	dtVcopy(startNode->pos, centerPos);
	startNode->pidx = 0;
	startNode->cost = 0;
	startNode->total = 0;
	startNode->id = startRef;
	startNode->flags = DT_NODE_OPEN;
	m_openList->push(startNode);
	
	dtStatus status = DT_SUCCESS;
	
	int n = 0;
	if (n < maxResult)
	{
		if (resultRef)
			resultRef[n] = startNode->id;
		if (resultParent)
			resultParent[n] = 0;
		if (resultCost)
			resultCost[n] = 0;
		++n;
	}
	else
	{
		status |= DT_BUFFER_TOO_SMALL;
	}
	
	const dtReal radiusSqr = dtSqr(radius);
	
	while (!m_openList->empty())
	{
		dtNode* bestNode = m_openList->pop();
		bestNode->flags &= ~DT_NODE_OPEN;
		bestNode->flags |= DT_NODE_CLOSED;
		
		// Get poly and tile.
		// The API input has been cheked already, skip checking internal data.
		const dtPolyRef bestRef = bestNode->id;
		const dtMeshTile* bestTile = 0;
		const dtPoly* bestPoly = 0;
		m_nav->getTileAndPolyByRefUnsafe(bestRef, &bestTile, &bestPoly);
		
		// Get parent poly and tile.
		dtPolyRef parentRef = 0;
		const dtMeshTile* parentTile = 0;
		const dtPoly* parentPoly = 0;
		if (bestNode->pidx)
			parentRef = m_nodePool->getNodeAtIdx(bestNode->pidx)->id;
		if (parentRef)
			m_nav->getTileAndPolyByRefUnsafe(parentRef, &parentTile, &parentPoly);
		
		unsigned int i = bestPoly->firstLink;
		while (i != DT_NULL_LINK)
		{
			const dtLink& link = m_nav->getLink(bestTile, i);
			i = link.next;

			dtPolyRef neighbourRef = link.ref;
			// Skip invalid neighbours and do not follow back to parent.
			if (!neighbourRef || neighbourRef == parentRef
//@UE BEGIN
				|| !filter->isValidLinkSide(link.side))
//@UE END
				continue;
			
			// Expand to neighbour
			const dtMeshTile* neighbourTile = 0;
			const dtPoly* neighbourPoly = 0;
			m_nav->getTileAndPolyByRefUnsafe(neighbourRef, &neighbourTile, &neighbourPoly);
		
			// Do not advance if the polygon is excluded by the filter.
			if (!filter->passFilter(neighbourRef, neighbourTile, neighbourPoly) || !passLinkFilterByRef(neighbourTile, neighbourRef))
				continue;
			
			// Find edge and calc distance to the edge.
			dtReal va[3], vb[3];
			if (!getPortalPoints(bestRef, bestPoly, bestTile, neighbourRef, neighbourPoly, neighbourTile, va, vb))
				continue;
			
			// If the circle is not touching the next polygon, skip it.
			dtReal tseg;
			dtReal distSqr = dtDistancePtSegSqr2D(centerPos, va, vb, tseg);
			if (distSqr > radiusSqr)
				continue;
			
			dtNode* neighbourNode = m_nodePool->getNode(neighbourRef);
			if (!neighbourNode)
			{
				status |= DT_OUT_OF_NODES;
				continue;
			}
				
			if (neighbourNode->flags & DT_NODE_CLOSED)
				continue;
			
			// Cost
			if (neighbourNode->flags == 0)
				dtVlerp(neighbourNode->pos, va, vb, 0.5f);
			
			const dtReal total = bestNode->total + dtVdist(bestNode->pos, neighbourNode->pos);
			
			// The node is already in open list and the new result is worse, skip.
			if ((neighbourNode->flags & DT_NODE_OPEN) && total >= neighbourNode->total)
				continue;
			
			neighbourNode->id = neighbourRef;
			neighbourNode->flags = (neighbourNode->flags & ~DT_NODE_CLOSED);
			neighbourNode->pidx = m_nodePool->getNodeIdx(bestNode);
			neighbourNode->total = total;
			
			if (neighbourNode->flags & DT_NODE_OPEN)
			{
				m_openList->modify(neighbourNode);
			}
			else
			{
				if (n < maxResult)
				{
					if (resultRef)
						resultRef[n] = neighbourNode->id;
					if (resultParent)
						resultParent[n] = m_nodePool->getNodeAtIdx(neighbourNode->pidx)->id;
					if (resultCost)
						resultCost[n] = neighbourNode->total;
					++n;
				}
				else
				{
					status |= DT_BUFFER_TOO_SMALL;
				}
				neighbourNode->flags = DT_NODE_OPEN;
				m_openList->push(neighbourNode);
			}
		}
	}
	
	*resultCount = n;
	
	return status;
}

/// @par
///
/// The order of the result set is from least to highest cost.
/// 
/// At least one result array must be provided.
///
/// A common use case for this method is to perform Dijkstra searches. 
/// Candidate polygons are found by searching the graph beginning at the start 
/// polygon.
/// 
/// The same intersection test restrictions that apply to findPolysAroundCircle()
/// method apply to this method.
/// 
/// The 3D centroid of the search polygon is used as the start position for cost 
/// calculations.
/// 
/// Intersection tests occur in 2D. All polygons are projected onto the 
/// xz-plane. So the y-values of the vertices do not effect intersection tests.
/// 
/// If the result arrays are is too small to hold the entire result set, they will 
/// be filled to capacity.
///
dtStatus dtNavMeshQuery::findPolysAroundShape(dtPolyRef startRef, const dtReal* verts, const int nverts,
											  const dtQueryFilter* filter,
											  dtPolyRef* resultRef, dtPolyRef* resultParent, dtReal* resultCost,
											  int* resultCount, const int maxResult) const
{
	dtAssert(m_nav);
	dtAssert(m_nodePool);
	dtAssert(m_openList);
	
	*resultCount = 0;
	
	// Validate input
	if (!startRef || !m_nav->isValidPolyRef(startRef))
		return DT_FAILURE | DT_INVALID_PARAM;
	
	m_nodePool->clear();
	m_openList->clear();
	
	dtReal centerPos[3] = {0,0,0};
	for (int i = 0; i < nverts; ++i)
		dtVadd(centerPos,centerPos,&verts[i*3]);
	dtVscale(centerPos,centerPos,dtReal(1.)/nverts);

	dtNode* startNode = m_nodePool->getNode(startRef);
	dtVcopy(startNode->pos, centerPos);
	startNode->pidx = 0;
	startNode->cost = 0;
	startNode->total = 0;
	startNode->id = startRef;
	startNode->flags = DT_NODE_OPEN;
	m_openList->push(startNode);
	
	dtStatus status = DT_SUCCESS;

	int n = 0;
	if (n < maxResult)
	{
		if (resultRef)
			resultRef[n] = startNode->id;
		if (resultParent)
			resultParent[n] = 0;
		if (resultCost)
			resultCost[n] = 0;
		++n;
	}
	else
	{
		status |= DT_BUFFER_TOO_SMALL;
	}
	
	while (!m_openList->empty())
	{
		dtNode* bestNode = m_openList->pop();
		bestNode->flags &= ~DT_NODE_OPEN;
		bestNode->flags |= DT_NODE_CLOSED;
		
		// Get poly and tile.
		// The API input has been cheked already, skip checking internal data.
		const dtPolyRef bestRef = bestNode->id;
		const dtMeshTile* bestTile = 0;
		const dtPoly* bestPoly = 0;
		m_nav->getTileAndPolyByRefUnsafe(bestRef, &bestTile, &bestPoly);
		
		// Get parent poly and tile.
		dtPolyRef parentRef = 0;
		const dtMeshTile* parentTile = 0;
		const dtPoly* parentPoly = 0;
		if (bestNode->pidx)
			parentRef = m_nodePool->getNodeAtIdx(bestNode->pidx)->id;
		if (parentRef)
			m_nav->getTileAndPolyByRefUnsafe(parentRef, &parentTile, &parentPoly);
		
		unsigned int i = bestPoly->firstLink;
		while (i != DT_NULL_LINK)
		{
			const dtLink& link = m_nav->getLink(bestTile, i);
			i = link.next;

			dtPolyRef neighbourRef = link.ref;
			// Skip invalid neighbours and do not follow back to parent.
			if (!neighbourRef || neighbourRef == parentRef
//@UE BEGIN
				|| !filter->isValidLinkSide(link.side))
//@UE END
				continue;
			
			// Expand to neighbour
			const dtMeshTile* neighbourTile = 0;
			const dtPoly* neighbourPoly = 0;
			m_nav->getTileAndPolyByRefUnsafe(neighbourRef, &neighbourTile, &neighbourPoly);
			
			// Do not advance if the polygon is excluded by the filter.
			if (!filter->passFilter(neighbourRef, neighbourTile, neighbourPoly) || !passLinkFilterByRef(neighbourTile, neighbourRef))
				continue;
			
			// Find edge and calc distance to the edge.
			dtReal va[3], vb[3];
			if (!getPortalPoints(bestRef, bestPoly, bestTile, neighbourRef, neighbourPoly, neighbourTile, va, vb))
				continue;
			
			// If the poly is not touching the edge to the next polygon, skip the connection it.
			dtReal tmin, tmax;
			int segMin, segMax;
			if (!dtIntersectSegmentPoly2D(va, vb, verts, nverts, tmin, tmax, segMin, segMax))
				continue;
			if (tmin > 1.0f || tmax < 0.0f)
				continue;
			
			dtNode* neighbourNode = m_nodePool->getNode(neighbourRef);
			if (!neighbourNode)
			{
				status |= DT_OUT_OF_NODES;
				continue;
			}
			
			if (neighbourNode->flags & DT_NODE_CLOSED)
				continue;
			
			// Cost
			if (neighbourNode->flags == 0)
				dtVlerp(neighbourNode->pos, va, vb, 0.5f);
			
			const dtReal total = bestNode->total + dtVdist(bestNode->pos, neighbourNode->pos);
			
			// The node is already in open list and the new result is worse, skip.
			if ((neighbourNode->flags & DT_NODE_OPEN) && total >= neighbourNode->total)
				continue;
			
			neighbourNode->id = neighbourRef;
			neighbourNode->flags = (neighbourNode->flags & ~DT_NODE_CLOSED);
			neighbourNode->pidx = m_nodePool->getNodeIdx(bestNode);
			neighbourNode->total = total;
			
			if (neighbourNode->flags & DT_NODE_OPEN)
			{
				m_openList->modify(neighbourNode);
			}
			else
			{
				if (n < maxResult)
				{
					if (resultRef)
						resultRef[n] = neighbourNode->id;
					if (resultParent)
						resultParent[n] = m_nodePool->getNodeAtIdx(neighbourNode->pidx)->id;
					if (resultCost)
						resultCost[n] = neighbourNode->total;
					++n;
				}
				else
				{
					status |= DT_BUFFER_TOO_SMALL;
				}
				neighbourNode->flags = DT_NODE_OPEN;
				m_openList->push(neighbourNode);
			}
		}
	}
	
	*resultCount = n;
	
	return status;
}

//@UE BEGIN
//	based on dtNavMeshQuery::findPolysAroundCircle. Refer to its description for more details.
dtStatus dtNavMeshQuery::findPolysInPathDistance(dtPolyRef startRef, const dtReal* centerPos, const dtReal pathDistance,
												const dtQueryFilter* filter, dtPolyRef* resultRef,
												int* resultCount, const int maxResult) const
{
	dtAssert(m_nav);
	dtAssert(m_nodePool);
	dtAssert(m_openList);

	*resultCount = 0;

	// Validate input
	if (!startRef || !m_nav->isValidPolyRef(startRef))
		return DT_FAILURE | DT_INVALID_PARAM;

	m_nodePool->clear();
	m_openList->clear();

	dtNode* startNode = m_nodePool->getNode(startRef);
	dtVcopy(startNode->pos, centerPos);
	startNode->pidx = 0;
	startNode->cost = 0;
	startNode->total = 0;
	startNode->id = startRef;
	startNode->flags = DT_NODE_OPEN;
	m_openList->push(startNode);

	dtStatus status = DT_SUCCESS;

	int n = 0;
	if (n < maxResult)
	{
		if (resultRef)
			resultRef[n] = startNode->id;
		++n;
	}
	else
	{
		status |= DT_BUFFER_TOO_SMALL;
	}

	const dtReal pathDistSqr = dtSqr(pathDistance);

	while (!m_openList->empty())
	{
		dtNode* bestNode = m_openList->pop();
		bestNode->flags &= ~DT_NODE_OPEN;
		bestNode->flags |= DT_NODE_CLOSED;

		// Get poly and tile.
		// The API input has been cheked already, skip checking internal data.
		const dtPolyRef bestRef = bestNode->id;
		const dtMeshTile* bestTile = 0;
		const dtPoly* bestPoly = 0;
		m_nav->getTileAndPolyByRefUnsafe(bestRef, &bestTile, &bestPoly);

		// Get parent poly and tile.
		dtPolyRef parentRef = 0;
		const dtMeshTile* parentTile = 0;
		const dtPoly* parentPoly = 0;
		if (bestNode->pidx)
			parentRef = m_nodePool->getNodeAtIdx(bestNode->pidx)->id;
		if (parentRef)
			m_nav->getTileAndPolyByRefUnsafe(parentRef, &parentTile, &parentPoly);

		unsigned int i = bestPoly->firstLink;
		while (i != DT_NULL_LINK)
		{
			const dtLink& link = m_nav->getLink(bestTile, i);
			i = link.next;

			dtPolyRef neighbourRef = link.ref;
			// Skip invalid neighbours and do not follow back to parent.
			if (!neighbourRef || neighbourRef == parentRef
//@UE BEGIN
				|| !filter->isValidLinkSide(link.side))
//@UE END
				continue;

			// Expand to neighbour
			const dtMeshTile* neighbourTile = 0;
			const dtPoly* neighbourPoly = 0;
			m_nav->getTileAndPolyByRefUnsafe(neighbourRef, &neighbourTile, &neighbourPoly);

			// Do not advance if the polygon is excluded by the filter.
			if (!filter->passFilter(neighbourRef, neighbourTile, neighbourPoly) || !passLinkFilterByRef(neighbourTile, neighbourRef))
				continue;

			// Find edge and calc distance to the edge.
			dtReal va[3], vb[3];
			if (!getPortalPoints(bestRef, bestPoly, bestTile, neighbourRef, neighbourPoly, neighbourTile, va, vb))
				continue;

			// If the circle is not touching the next polygon, skip it.
			dtReal tseg;
			dtReal distSqr = dtDistancePtSegSqr2D(centerPos, va, vb, tseg);
			if (distSqr > pathDistSqr)
				continue;

			dtNode* neighbourNode = m_nodePool->getNode(neighbourRef);
			if (!neighbourNode)
			{
				status |= DT_OUT_OF_NODES;
				continue;
			}

			if (neighbourNode->flags & DT_NODE_CLOSED)
				continue;

			// Cost
			if (neighbourNode->flags == 0)
				dtVlerp(neighbourNode->pos, va, vb, 0.5f);

			const dtReal total = bestNode->total + dtVdist(bestNode->pos, neighbourNode->pos);

			// The node is already in open list and the new result is worse, skip.
			if ((neighbourNode->flags & DT_NODE_OPEN) && total >= neighbourNode->total)
				continue;

			if (dtSqr(total) >= pathDistSqr)
				continue;

			neighbourNode->id = neighbourRef;
			neighbourNode->flags = (neighbourNode->flags & ~DT_NODE_CLOSED);
			neighbourNode->pidx = m_nodePool->getNodeIdx(bestNode);
			neighbourNode->total = total;

			if (neighbourNode->flags & DT_NODE_OPEN)
			{
				m_openList->modify(neighbourNode);
			}
			else
			{
				if (n < maxResult)
				{
					if (resultRef)
						resultRef[n] = neighbourNode->id;
					++n;
				}
				else
				{
					status |= DT_BUFFER_TOO_SMALL;
				}
				neighbourNode->flags = DT_NODE_OPEN;
				m_openList->push(neighbourNode);
			}
		}
	}

	*resultCount = n;

	return status;
}

static bool containsPolyRef(const dtPolyRef testRef, const dtPolyRef* path, const int npath)
{
	for (int i = 0; i < npath; i++)
	{
		if (path[i] == testRef)
			return true;
	}

	return false;
}
//@UE END

/// @par
///
/// This method is optimized for a small search radius and small number of result 
/// polygons.
///
/// Candidate polygons are found by searching the navigation graph beginning at 
/// the start polygon.
///
/// The same intersection test restrictions that apply to the findPolysAroundCircle 
/// method applies to this method.
///
/// The value of the center point is used as the start point for cost calculations. 
/// It is not projected onto the surface of the mesh, so its y-value will effect 
/// the costs.
/// 
/// Intersection tests occur in 2D. All polygons and the search circle are 
/// projected onto the xz-plane. So the y-value of the center point does not 
/// effect intersection tests.
/// 
/// If the result arrays are is too small to hold the entire result set, they will 
/// be filled to capacity.
/// 
dtStatus dtNavMeshQuery::findLocalNeighbourhood(dtPolyRef startRef, const dtReal* centerPos, const dtReal radius,
												const dtQueryFilter* filter,
												dtPolyRef* resultRef, dtPolyRef* resultParent,
												int* resultCount, const int maxResult) const
{
	dtAssert(m_nav);
	dtAssert(m_tinyNodePool);
	
	*resultCount = 0;

	// Validate input
	if (!startRef || !m_nav->isValidPolyRef(startRef))
		return DT_FAILURE | DT_INVALID_PARAM;
	
	static const int MAX_STACK = 48;
	dtNode* stack[MAX_STACK];
	int nstack = 0;
	
	m_tinyNodePool->clear();
	
	dtNode* startNode = m_tinyNodePool->getNode(startRef);
	startNode->pidx = 0;
	startNode->id = startRef;
	startNode->flags = DT_NODE_CLOSED;
	stack[nstack++] = startNode;
	
	const dtReal radiusSqr = dtSqr(radius);
	
	dtReal pa[DT_VERTS_PER_POLYGON*3];
	dtReal pb[DT_VERTS_PER_POLYGON*3];
	
	dtStatus status = DT_SUCCESS;
	
	int n = 0;
	if (n < maxResult)
	{
		resultRef[n] = startNode->id;
		if (resultParent)
			resultParent[n] = 0;
		++n;
	}
	else
	{
		status |= DT_BUFFER_TOO_SMALL;
	}
	
	while (nstack)
	{
		// Pop front.
		dtNode* curNode = stack[0];
		for (int stackIndex = 0; stackIndex < nstack - 1; ++stackIndex)
			stack[stackIndex] = stack[stackIndex + 1];
		nstack--;
		
		// Get poly and tile.
		// The API input has been cheked already, skip checking internal data.
		const dtPolyRef curRef = curNode->id;
		const dtMeshTile* curTile = 0;
		const dtPoly* curPoly = 0;
		m_nav->getTileAndPolyByRefUnsafe(curRef, &curTile, &curPoly);
		
		unsigned int i = curPoly->firstLink;
		while (i != DT_NULL_LINK)
		{
			const dtLink& link = m_nav->getLink(curTile, i);
			i = link.next;

			dtPolyRef neighbourRef = link.ref;
			// Skip invalid neighbours.
			if (!neighbourRef)
				continue;
			
			// Skip if cannot alloca more nodes.
			dtNode* neighbourNode = m_tinyNodePool->getNode(neighbourRef);
			if (!neighbourNode)
				continue;
			// Skip visited.
			if (neighbourNode->flags & DT_NODE_CLOSED)
				continue;
			
			// Expand to neighbour
			const dtMeshTile* neighbourTile = 0;
			const dtPoly* neighbourPoly = 0;
			m_nav->getTileAndPolyByRefUnsafe(neighbourRef, &neighbourTile, &neighbourPoly);
			
			// Skip off-mesh connections.
			if (neighbourPoly->getType() != DT_POLYTYPE_GROUND)
				continue;
			
			// Do not advance if the polygon is excluded by the filter.
			if (!filter->passFilter(neighbourRef, neighbourTile, neighbourPoly) || !passLinkFilterByRef(neighbourTile, neighbourRef))
			{
				continue;
			}
			
			// Find edge and calc distance to the edge.
			dtReal va[3], vb[3];
			if (!getPortalPoints(curRef, curPoly, curTile, neighbourRef, neighbourPoly, neighbourTile, va, vb))
				continue;
			
			// If the circle is not touching the next polygon, skip it.
			dtReal tseg;
			dtReal distSqr = dtDistancePtSegSqr2D(centerPos, va, vb, tseg);
			if (distSqr > radiusSqr)
				continue;
			
			// Mark node visited, this is done before the overlap test so that
			// we will not visit the poly again if the test fails.
			neighbourNode->flags |= DT_NODE_CLOSED;
			neighbourNode->pidx = m_tinyNodePool->getNodeIdx(curNode);
			
			// Check that the polygon does not collide with existing polygons.
			
			// Collect vertices of the neighbour poly.
			const int npa = neighbourPoly->vertCount;
			for (int neighbourPolyVertIndex = 0; neighbourPolyVertIndex < npa; ++neighbourPolyVertIndex)
				dtVcopy(&pa[neighbourPolyVertIndex * 3], &neighbourTile->verts[neighbourPoly->verts[neighbourPolyVertIndex] * 3]);
			
			bool overlap = false;
			for (int j = 0; j < n; ++j)
			{
				dtPolyRef pastRef = resultRef[j];
				
				// Connected polys do not overlap.
				bool connected = false;
				unsigned int neighbourLinkIndex = neighbourPoly->firstLink;
				while (neighbourLinkIndex != DT_NULL_LINK)
				{
					const dtLink& link2 = m_nav->getLink(neighbourTile, neighbourLinkIndex);
					neighbourLinkIndex = link2.next;

					if (link2.ref == pastRef)
					{
						connected = true;
						break;
					}
				}
				if (connected)
					continue;
				
				// Potentially overlapping.
				const dtMeshTile* pastTile = 0;
				const dtPoly* pastPoly = 0;
				m_nav->getTileAndPolyByRefUnsafe(pastRef, &pastTile, &pastPoly);
				
				// Get vertices and test overlap
				const int npb = pastPoly->vertCount;
				for (int pastPolyVertIndex = 0; pastPolyVertIndex < npb; ++pastPolyVertIndex)
					dtVcopy(&pb[pastPolyVertIndex * 3], &pastTile->verts[pastPoly->verts[pastPolyVertIndex] * 3]);
				
				if (dtOverlapPolyPoly2D(pa,npa, pb,npb))
				{
					overlap = true;
					break;
				}
			}
			if (overlap)
				continue;
			
			// This poly is fine, store and advance to the poly.
			if (n < maxResult)
			{
				resultRef[n] = neighbourRef;
				if (resultParent)
					resultParent[n] = curRef;
				++n;
			}
			else
			{
				status |= DT_BUFFER_TOO_SMALL;
			}
			
			if (nstack < MAX_STACK)
			{
				stack[nstack++] = neighbourNode;
			}
		}
	}
	
	*resultCount = n;
	
	return status;
}


struct dtSegInterval
{
	dtPolyRef ref;
	short tmin, tmax;
};

static void insertInterval(dtSegInterval* ints, int& nints, const int maxInts,
						   const short tmin, const short tmax, const dtPolyRef ref)
{
	if (nints+1 > maxInts) return;
	// Find insertion point.
	int idx = 0;
	while (idx < nints)
	{
		if (tmax <= ints[idx].tmin)
			break;
		idx++;
	}
	// Move current results.
	if (nints-idx)
		memmove(ints+idx+1, ints+idx, sizeof(dtSegInterval)*(nints-idx));
	// Store
	ints[idx].ref = ref;
	ints[idx].tmin = tmin;
	ints[idx].tmax = tmax;
	nints++;
}

/// @par
///
/// If the @p segmentRefs parameter is provided, then all polygon segments will be returned. 
/// Otherwise only the wall segments are returned.
/// 
/// A segment that is normally a portal will be included in the result set as a 
/// wall if the @p filter results in the neighbor polygon becoomming impassable.
/// 
/// The @p segmentVerts and @p segmentRefs buffers should normally be sized for the 
/// maximum segments per polygon of the source navigation mesh.
/// 
dtStatus dtNavMeshQuery::getPolyWallSegments(dtPolyRef ref, const dtQueryFilter* filter,
											 dtReal* segmentVerts, dtPolyRef* segmentRefs, int* segmentCount,
											 const int maxSegments) const
{
	dtAssert(m_nav);
	
	*segmentCount = 0;
	
	const dtMeshTile* tile = 0;
	const dtPoly* poly = 0;
	if (dtStatusFailed(m_nav->getTileAndPolyByRef(ref, &tile, &poly)))
		return DT_FAILURE | DT_INVALID_PARAM;
	
	int n = 0;
	static const int MAX_INTERVAL = 16;
	dtSegInterval ints[MAX_INTERVAL];
	int nints;
	
	bool storePortals = false;// segmentRefs != 0;
	
	dtStatus status = DT_SUCCESS;
	
	for (int i = 0, j = (int)poly->vertCount-1; i < (int)poly->vertCount; j = i++)
	{
		// Skip non-solid edges.
		nints = 0;
		if (poly->neis[j] & DT_EXT_LINK)
		{
			// Tile border.
			unsigned int k = poly->firstLink;
			while (k != DT_NULL_LINK)
			{
				const dtLink& link = m_nav->getLink(tile, k);
				k = link.next;

				if (link.edge == j)
				{
					if (link.ref != 0)
					{
						const dtMeshTile* neiTile = 0;
						const dtPoly* neiPoly = 0;
						m_nav->getTileAndPolyByRefUnsafe(link.ref, &neiTile, &neiPoly);
						if (filter->passFilter(link.ref, neiTile, neiPoly) && passLinkFilterByRef(neiTile, link.ref))
						{
							insertInterval(ints, nints, MAX_INTERVAL, link.bmin, link.bmax, link.ref);
						}
					}
				}
			}
		}
		else
		{
			// Internal edge
			dtPolyRef neiRef = 0;
			if (poly->neis[j])
			{
				const unsigned int idx = (unsigned int)(poly->neis[j]-1);
				neiRef = m_nav->getPolyRefBase(tile) | idx;
				if (!filter->passFilter(neiRef, tile, &tile->polys[idx]) || !passLinkFilter(tile, idx))
				{
					neiRef = 0;
				}
			}

			// If the edge leads to another polygon and portals are not stored, skip.
			if (neiRef != 0 && !storePortals)
				continue;
			
			if (n < maxSegments)
			{
				const dtReal* vj = &tile->verts[poly->verts[j]*3];
				const dtReal* vi = &tile->verts[poly->verts[i]*3];
				dtReal* seg = &segmentVerts[n*6];
				dtVcopy(seg+0, vj);
				dtVcopy(seg+3, vi);
				if (segmentRefs)
					segmentRefs[n] = neiRef;
				n++;
			}
			else
			{
				status |= DT_BUFFER_TOO_SMALL;
			}
			
			continue;
		}
		
		// Add sentinels
		insertInterval(ints, nints, MAX_INTERVAL, -1, 0, 0);
		insertInterval(ints, nints, MAX_INTERVAL, 255, 256, 0);
		
		// Store segments.
		const dtReal* vj = &tile->verts[poly->verts[j]*3];
		const dtReal* vi = &tile->verts[poly->verts[i]*3];
		for (int k = 1; k < nints; ++k)
		{
			// Portal segment.
			if (storePortals && ints[k].ref)
			{
				const dtReal tmin = ints[k].tmin/dtReal(255.); 
				const dtReal tmax = ints[k].tmax/dtReal(255.);
				if (n < maxSegments)
				{
					dtReal* seg = &segmentVerts[n*6];
					dtVlerp(seg+0, vj,vi, tmin);
					dtVlerp(seg+3, vj,vi, tmax);
					if (segmentRefs)
						segmentRefs[n] = ints[k].ref;
					n++;
				}
				else
				{
					status |= DT_BUFFER_TOO_SMALL;
				}
			}

			// Wall segment.
			const int imin = ints[k-1].tmax;
			const int imax = ints[k].tmin;
			if (imin != imax)
			{
				const dtReal tmin = imin/dtReal(255.);
				const dtReal tmax = imax/dtReal(255.);
				if (n < maxSegments)
				{
					dtReal* seg = &segmentVerts[n*6];
					dtVlerp(seg+0, vj,vi, tmin);
					dtVlerp(seg+3, vj,vi, tmax);
					if (segmentRefs)
						segmentRefs[n] = 0;
					n++;
				}
				else
				{
					status |= DT_BUFFER_TOO_SMALL;
				}
			}
		}
	}
	
	*segmentCount = n;
	
	return status;
}

static void storeWallSegment(const dtMeshTile* tile, const dtPoly* poly, int edge,
	dtPolyRef ref0, dtPolyRef ref1, const dtNavMesh* nav, const dtReal* centerPos, const dtReal radiusSqr,
	dtReal* resultWalls, dtPolyRef* resultRefs, int* resultCount, const int maxResult)
{
	if (*resultCount < maxResult)
	{
		const dtReal* va = &tile->verts[poly->verts[edge] * 3];
		const dtReal* vb = &tile->verts[poly->verts[(edge + 1) % poly->vertCount] * 3];

		dtReal tseg;
		dtReal distSqr = dtDistancePtSegSqr2D(centerPos, va, vb, tseg);
		if (distSqr <= radiusSqr)
		{
			const int32 Wall0Offset = (*resultCount * 6) + 0;
			const int32 Wall1Offset = (*resultCount * 6) + 3;

			dtVcopy(&resultWalls[Wall0Offset], va);
			dtVcopy(&resultWalls[Wall1Offset], vb);
			resultRefs[*resultCount * 2 + 0] = ref0;
			resultRefs[*resultCount * 2 + 1] = ref1;

			*resultCount += 1;

			// find intersection between two edge segments
			if (nav)
			{
				const dtMeshTile* NeiTile = 0;
				const dtPoly* NeiPoly = 0;
				nav->getTileAndPolyByRef(ref1, &NeiTile, &NeiPoly);

				unsigned int NeiLinkId = NeiPoly ? NeiPoly->firstLink : DT_NULL_LINK;
				while (NeiLinkId != DT_NULL_LINK)
				{
					const dtLink& link = nav->getLink(NeiTile, NeiLinkId);
					NeiLinkId = link.next;

					if (link.ref == ref0)
					{
						const dtReal* va2 = &NeiTile->verts[NeiPoly->verts[link.edge] * 3];
						const dtReal* vb2 = &NeiTile->verts[NeiPoly->verts[(link.edge + 1) % NeiPoly->vertCount] * 3];

						// project segment va2-vb2 on va-vb: point va2
						dtReal seg[3], toPt[3], closestA[3], closestB[3];
						dtVsub(seg, vb, va);

						dtVsub(toPt, va2, va);
						dtReal d1 = dtVdot(toPt, seg);
						dtReal d2 = dtVdot(seg, seg);

						if (d1 <= 0)
						{
							dtVcopy(closestA, va);
						}
						else if (d2 <= d1)
						{
							dtVcopy(closestA, vb);
						}
						else
						{
							dtVmad(closestA, va, seg, d1 / d2);
						}

						// project segment va2-vb2 on va-vb: point vb2
						dtVsub(toPt, vb2, va);
						d1 = dtVdot(toPt, seg);
						d2 = dtVdot(seg, seg);

						if (d1 <= 0)
						{
							dtVcopy(closestB, va);
						}
						else if (d2 <= d1)
						{
							dtVcopy(closestB, vb);
						}
						else
						{
							dtVmad(closestB, va, seg, d1 / d2);
						}

						// store projected segment (intersection of both edges)
						dtVcopy(&resultWalls[Wall0Offset], closestA);
						dtVcopy(&resultWalls[Wall1Offset], closestB);
						break;
					}
				}
			}
		}
	}
}

dtStatus dtNavMeshQuery::findWallsInNeighbourhood(dtPolyRef startRef, const dtReal* centerPos, const dtReal radius,
												  const dtQueryFilter* filter,
												  dtPolyRef* neiRefs, int* neiCount, const int maxNei,
												  dtReal* resultWalls, dtPolyRef* resultRefs, int* resultCount, const int maxResult) const
{
	*resultCount = 0;
	*neiCount = 0;

	// Validate input
	if (!startRef || !m_nav->isValidPolyRef(startRef))
		return DT_FAILURE | DT_INVALID_PARAM;

	m_tinyNodePool->clear();

	static const int MAX_STACK = 48;
	dtNode* stack[MAX_STACK];
	int nstack = 0;

	dtNode* startNode = m_tinyNodePool->getNode(startRef);
	startNode->pidx = 0;
	startNode->id = startRef;
	startNode->flags = DT_NODE_CLOSED;
	stack[nstack++] = startNode;

	dtStatus status = DT_SUCCESS;
	const dtReal radiusSqr = dtSqr(radius);

	int n = 0;
	if (n < maxNei)
	{
		neiRefs[n] = startNode->id;
		++n;
	}
	else
	{
		status |= DT_BUFFER_TOO_SMALL;
	}

	while (nstack)
	{
		// Pop front.
		dtNode* curNode = stack[0];
		for (int stackIndex = 0; stackIndex < nstack - 1; ++stackIndex)
			stack[stackIndex] = stack[stackIndex + 1];
		nstack--;
		
		// Get poly and tile.
		// The API input has been cheked already, skip checking internal data.
		const dtPolyRef curRef = curNode->id;
		const dtMeshTile* curTile = 0;
		const dtPoly* curPoly = 0;
		m_nav->getTileAndPolyByRefUnsafe(curRef, &curTile, &curPoly);

		unsigned int i = curPoly->firstLink;
		while (i != DT_NULL_LINK)
		{
			const dtLink& link = m_nav->getLink(curTile, i);
			i = link.next;

			dtPolyRef neighbourRef = link.ref;
			// Skip invalid neighbours.
			if (!neighbourRef)
			{
				// store wall segment
				storeWallSegment(curTile, curPoly, link.edge, 
					curRef, 0, 0, centerPos, radiusSqr, 
					resultWalls, resultRefs, resultCount, maxResult);
				continue;
			}

			// Skip if cannot alloca more nodes.
			dtNode* neighbourNode = m_tinyNodePool->getNode(neighbourRef);
			if (!neighbourNode)
				continue;
			// Skip visited.
			if (neighbourNode->flags & DT_NODE_CLOSED)
				continue;

			// Expand to neighbour
			const dtMeshTile* neighbourTile = 0;
			const dtPoly* neighbourPoly = 0;
			m_nav->getTileAndPolyByRefUnsafe(neighbourRef, &neighbourTile, &neighbourPoly);

			// Skip off-mesh connections.
			if (neighbourPoly->getType() != DT_POLYTYPE_GROUND)
				continue;

			// Do not advance if the polygon is excluded by the filter.
			if (!filter->passFilter(neighbourRef, neighbourTile, neighbourPoly) || !passLinkFilterByRef(neighbourTile, neighbourRef))
			{
				// store wall segment
				storeWallSegment(curTile, curPoly, link.edge,
					curRef, neighbourRef, m_nav, centerPos, radiusSqr,
					resultWalls, resultRefs, resultCount, maxResult);

				continue;
			}

			// Find edge and calc distance to the edge.
			dtReal va[3], vb[3];
			if (!getPortalPoints(curRef, curPoly, curTile, neighbourRef, neighbourPoly, neighbourTile, va, vb))
				continue;

			// If the circle is not touching the next polygon, skip it.
			dtReal tseg;
			dtReal distSqr = dtDistancePtSegSqr2D(centerPos, va, vb, tseg);
			if (distSqr > radiusSqr)
				continue;

			// Mark node visited, this is done before the overlap test so that
			// we will not visit the poly again if the test fails.
			neighbourNode->flags |= DT_NODE_CLOSED;
			neighbourNode->pidx = m_tinyNodePool->getNodeIdx(curNode);			

			// This poly is fine, store and advance to the poly.
			if (n < maxNei)
			{
				neiRefs[n] = neighbourRef;
				++n;
			}
			else
			{
				status |= DT_BUFFER_TOO_SMALL;
			}

			if (nstack < MAX_STACK)
			{
				stack[nstack++] = neighbourNode;
			}
		}

		// add hard edges of poly
		for (int neighbourIndex = 0; neighbourIndex < curPoly->vertCount; neighbourIndex++)
		{
			bool bStoreEdge = (curPoly->neis[neighbourIndex] == 0);
			if (curPoly->neis[neighbourIndex] & DT_EXT_LINK)
			{
				// check if external edge has valid link
				bool bConnected = false;

				unsigned int linkIdx = curPoly->firstLink;
				while (linkIdx != DT_NULL_LINK)
				{
					const dtLink& link = m_nav->getLink(curTile, linkIdx);
					linkIdx = link.next;

					if (link.edge == neighbourIndex)
					{
						bConnected = true;
						break;
					}
				}

				bStoreEdge = !bConnected;
			}

			if (bStoreEdge)
			{
				storeWallSegment(curTile, curPoly, neighbourIndex,
					curRef, 0, 0, centerPos, radiusSqr, 
					resultWalls, resultRefs, resultCount, maxResult);
			}
		}
	}

	*neiCount = n;
	return status;
}


/// @par
///
/// @p hitPos is not adjusted using the height detail data.
///
/// @p hitDist will equal the search radius if there is no wall within the 
/// radius. In this case the values of @p hitPos and @p hitNormal are
/// undefined.
///
/// The normal will become unpredicable if @p hitDist is a very small number.
///
dtStatus dtNavMeshQuery::findDistanceToWall(dtPolyRef startRef, const dtReal* centerPos, const dtReal maxRadius,
											const dtQueryFilter* filter,
											dtReal* hitDist, dtReal* hitPos, dtReal* hitNormal) const
{
	dtAssert(m_nav);
	dtAssert(m_nodePool);
	dtAssert(m_openList);
	
	// Validate input
	if (!startRef || !m_nav->isValidPolyRef(startRef))
		return DT_FAILURE | DT_INVALID_PARAM;
	
	m_nodePool->clear();
	m_openList->clear();
	
	dtNode* startNode = m_nodePool->getNode(startRef);
	dtVcopy(startNode->pos, centerPos);
	startNode->pidx = 0;
	startNode->cost = 0;
	startNode->total = 0;
	startNode->id = startRef;
	startNode->flags = DT_NODE_OPEN;
	m_openList->push(startNode);
	
	dtReal radiusSqr = dtSqr(maxRadius);
	
	dtStatus status = DT_SUCCESS;
	
	while (!m_openList->empty())
	{
		dtNode* bestNode = m_openList->pop();
		bestNode->flags &= ~DT_NODE_OPEN;
		bestNode->flags |= DT_NODE_CLOSED;
		
		// Get poly and tile.
		// The API input has been cheked already, skip checking internal data.
		const dtPolyRef bestRef = bestNode->id;
		const dtMeshTile* bestTile = 0;
		const dtPoly* bestPoly = 0;
		m_nav->getTileAndPolyByRefUnsafe(bestRef, &bestTile, &bestPoly);
		
		// Get parent poly and tile.
		dtPolyRef parentRef = 0;
		const dtMeshTile* parentTile = 0;
		const dtPoly* parentPoly = 0;
		if (bestNode->pidx)
			parentRef = m_nodePool->getNodeAtIdx(bestNode->pidx)->id;
		if (parentRef)
			m_nav->getTileAndPolyByRefUnsafe(parentRef, &parentTile, &parentPoly);
		
		// Hit test walls.
		for (int i = 0, j = (int)bestPoly->vertCount-1; i < (int)bestPoly->vertCount; j = i++)
		{
			// Skip non-solid edges.
			if (bestPoly->neis[j] & DT_EXT_LINK)
			{
				// Tile border.
				bool solid = true;
				unsigned int k = bestPoly->firstLink;
				while (k != DT_NULL_LINK)
				{
					const dtLink& link = m_nav->getLink(bestTile, k);
					k = link.next;

					if (link.edge == j)
					{
						if (link.ref != 0)
						{
							const dtMeshTile* neiTile = 0;
							const dtPoly* neiPoly = 0;
							m_nav->getTileAndPolyByRefUnsafe(link.ref, &neiTile, &neiPoly);
							if (filter->passFilter(link.ref, neiTile, neiPoly) && passLinkFilterByRef(neiTile, link.ref))
								solid = false;
						}
						break;
					}
				}
				if (!solid) continue;
			}
			else if (bestPoly->neis[j])
			{
				// Internal edge
				const unsigned int idx = (unsigned int)(bestPoly->neis[j]-1);
				const dtPolyRef ref = m_nav->getPolyRefBase(bestTile) | idx;
				if (filter->passFilter(ref, bestTile, &bestTile->polys[idx]) && passLinkFilter(bestTile, idx))
					continue;
			}
			
			// Calc distance to the edge.
			const dtReal* vj = &bestTile->verts[bestPoly->verts[j]*3];
			const dtReal* vi = &bestTile->verts[bestPoly->verts[i]*3];
			dtReal tseg;
			dtReal distSqr = dtDistancePtSegSqr2D(centerPos, vj, vi, tseg);
			
			// Edge is too far, skip.
			if (distSqr > radiusSqr)
				continue;
			
			// Hit wall, update radius.
			radiusSqr = distSqr;
			// Calculate hit pos.
			hitPos[0] = vj[0] + (vi[0] - vj[0])*tseg;
			hitPos[1] = vj[1] + (vi[1] - vj[1])*tseg;
			hitPos[2] = vj[2] + (vi[2] - vj[2])*tseg;
		}
		
		unsigned int i = bestPoly->firstLink;
		while (i != DT_NULL_LINK)
		{
			const dtLink& link = m_nav->getLink(bestTile, i);
			i = link.next;

			dtPolyRef neighbourRef = link.ref;
			// Skip invalid neighbours and do not follow back to parent.
			if (!neighbourRef || neighbourRef == parentRef)
				continue;
			
			// Expand to neighbour.
			const dtMeshTile* neighbourTile = 0;
			const dtPoly* neighbourPoly = 0;
			m_nav->getTileAndPolyByRefUnsafe(neighbourRef, &neighbourTile, &neighbourPoly);
			
			// Skip off-mesh connections.
			if (neighbourPoly->getType() != DT_POLYTYPE_GROUND)
				continue;
			
			// Calc distance to the edge.
			const dtReal* va = &bestTile->verts[bestPoly->verts[link.edge]*3];
			CA_SUPPRESS(6385);
			const dtReal* vb = &bestTile->verts[bestPoly->verts[(link.edge+1) % bestPoly->vertCount]*3];
			dtReal tseg;
			dtReal distSqr = dtDistancePtSegSqr2D(centerPos, va, vb, tseg);
			
			// If the circle is not touching the next polygon, skip it.
			if (distSqr > radiusSqr)
				continue;
			
			if (!filter->passFilter(neighbourRef, neighbourTile, neighbourPoly) || !passLinkFilterByRef(neighbourTile, neighbourRef))
				continue;

			dtNode* neighbourNode = m_nodePool->getNode(neighbourRef);
			if (!neighbourNode)
			{
				status |= DT_OUT_OF_NODES;
				continue;
			}
			
			if (neighbourNode->flags & DT_NODE_CLOSED)
				continue;
			
			// Always calculate correct position on neighbor's edge,
			// skipping to wrong edge may greatly change path cost
			// (if area cost differences are more than 5x default)
			dtReal neiPos[3] = { 0.0f, 0.0f, 0.0f };
			getEdgeMidPoint(bestRef, bestPoly, bestTile,
				neighbourRef, neighbourPoly, neighbourTile,
				neiPos);
			
			const dtReal total = bestNode->total + dtVdist(bestNode->pos, neiPos);
			
			// The node is already in open list and the new result is worse, skip.
			if ((neighbourNode->flags & DT_NODE_OPEN) && total >= neighbourNode->total)
				continue;
			
			neighbourNode->id = neighbourRef;
			neighbourNode->flags = (neighbourNode->flags & ~DT_NODE_CLOSED);
			neighbourNode->pidx = m_nodePool->getNodeIdx(bestNode);
			neighbourNode->total = total;
			dtVcopy(neighbourNode->pos, neiPos);
				
			if (neighbourNode->flags & DT_NODE_OPEN)
			{
				m_openList->modify(neighbourNode);
			}
			else
			{
				neighbourNode->flags |= DT_NODE_OPEN;
				m_openList->push(neighbourNode);
			}
		}
	}
	
	// Calc hit normal.
	dtVsub(hitNormal, centerPos, hitPos);
	dtVnormalize(hitNormal);
	
	*hitDist = dtSqrt(radiusSqr);
	
	return status;
}

bool dtNavMeshQuery::isValidPolyRef(dtPolyRef ref, const dtQueryFilter* filter) const
{
	const dtMeshTile* tile = 0;
	const dtPoly* poly = 0;
	dtStatus status = m_nav->getTileAndPolyByRef(ref, &tile, &poly);

	// should be able to get the polygon if the boundary is valid
	return !dtStatusFailed(status)
		// and should pass all filters
		&& filter->passFilter(ref, tile, poly) && passLinkFilterByRef(tile, ref);
}

/// @par
///
/// The closed list is the list of polygons that were fully evaluated during 
/// the last navigation graph search. (A* or Dijkstra)
/// 
bool dtNavMeshQuery::isInClosedList(dtPolyRef ref) const
{
	if (!m_nodePool) return false;
	const dtNode* node = m_nodePool->findNode(ref);
	return node && node->flags & DT_NODE_CLOSED;
}<|MERGE_RESOLUTION|>--- conflicted
+++ resolved
@@ -605,15 +605,9 @@
 	return foundPt ? DT_SUCCESS : DT_FAILURE;
 }
 
-<<<<<<< HEAD
-//@UE4 BEGIN
-#if WITH_NAVMESH_CLUSTER_LINKS
-dtStatus dtNavMeshQuery::findRandomPointInCluster(dtClusterRef clusterRef, float (*frand)(), dtPolyRef* randomRef, float* randomPt) const
-=======
 //@UE BEGIN
 #if WITH_NAVMESH_CLUSTER_LINKS
 dtStatus dtNavMeshQuery::findRandomPointInCluster(dtClusterRef clusterRef, float(*frand)(), dtPolyRef* randomRef, dtReal* randomPt) const
->>>>>>> 6bbb88c8
 {
 	dtAssert(m_nav);
 	dtAssert(m_nodePool);
@@ -698,11 +692,7 @@
 	return DT_SUCCESS;
 }
 #endif // WITH_NAVMESH_CLUSTER_LINKS
-<<<<<<< HEAD
-//@UE4 END
-=======
 //@UE END
->>>>>>> 6bbb88c8
 
 //////////////////////////////////////////////////////////////////////////////////////////
 
@@ -795,11 +785,7 @@
 					v[k] = &tile->detailVerts[(pd->vertBase+(t[k]-poly->vertCount))*3];
 				}
 			}
-<<<<<<< HEAD
-			float h;
-=======
 			dtReal h;
->>>>>>> 6bbb88c8
 			if (dtClosestHeightPointTriangle(closest, v[0], v[1], v[2], h))
 			{
 				closest[1] = h;
@@ -994,11 +980,7 @@
 			*height = v0[1] + (v1[1] - v0[1]) * u;
 		return DT_SUCCESS;
 	}
-<<<<<<< HEAD
-	//@UE4 BEGIN
-=======
 	//@UE BEGIN
->>>>>>> 6bbb88c8
 #if WITH_NAVMESH_SEGMENT_LINKS
 	else if (poly->getType() == DT_POLYTYPE_OFFMESH_SEGMENT)
 	{
@@ -1021,11 +1003,7 @@
 		}
 	}
 #endif // WITH_NAVMESH_SEGMENT_LINKS
-<<<<<<< HEAD
-	//@UE4 END
-=======
 	//@UE END
->>>>>>> 6bbb88c8
 	else
 	{
 		const unsigned int ip = (unsigned int)(poly - tile->polys);
@@ -1054,11 +1032,7 @@
 	return DT_FAILURE | DT_INVALID_PARAM;
 }
 
-<<<<<<< HEAD
-//@UE4 BEGIN
-=======
 //@UE BEGIN
->>>>>>> 6bbb88c8
 #if WITH_NAVMESH_CLUSTER_LINKS
 dtStatus dtNavMeshQuery::getPolyCluster(dtPolyRef polyRef, dtClusterRef& clusterRef) const
 {
@@ -1086,11 +1060,7 @@
 	return DT_SUCCESS;
 }
 #endif // WITH_NAVMESH_CLUSTER_LINKS
-<<<<<<< HEAD
-//@UE4 END
-=======
 //@UE END
->>>>>>> 6bbb88c8
 
 /// @par 
 ///
@@ -1569,15 +1539,9 @@
 			
 			// Skip invalid ids and do not expand back to where we came from.
 			if (!neighbourRef || neighbourRef == parentRef
-<<<<<<< HEAD
-				//@UE4 BEGIN
-				|| !filter->isValidLinkSide(link.side))
-				//@UE4 END
-=======
 				//@UE BEGIN
 				|| !filter->isValidLinkSide(link.side))
 				//@UE END
->>>>>>> 6bbb88c8
 			{
 				UE_RECAST_ASTAR_LOG( Warning, TEXT("Filtered %lld from %lld"), neighbourRef, bestRef);
 				continue;
@@ -1668,11 +1632,7 @@
 				continue;
 			}
 
-<<<<<<< HEAD
-			if (total > costLimit) //@UE4
-=======
 			if (total > costLimit) //@UE
->>>>>>> 6bbb88c8
 			{
 				UE_RECAST_ASTAR_LOG(Warning, TEXT("Skipping reach cost limit poly %lld from %lld cost %f total %f prev cost %f limit %f"), neighbourRef, bestRef, cost, total, neighbourNode->total, costLimit);
 				continue;
@@ -1755,11 +1715,7 @@
 	return status;
 }
 
-<<<<<<< HEAD
-//@UE4 BEGIN
-=======
 //@UE BEGIN
->>>>>>> 6bbb88c8
 #if WITH_NAVMESH_CLUSTER_LINKS
 dtStatus dtNavMeshQuery::testClusterPath(dtPolyRef startRef, dtPolyRef endRef) const
 {
@@ -1914,11 +1870,7 @@
 	return status;
 }
 #endif // WITH_NAVMESH_CLUSTER_LINKS
-<<<<<<< HEAD
-//@UE4 END
-=======
 //@UE END
->>>>>>> 6bbb88c8
 
 /// @par
 ///
@@ -2331,11 +2283,7 @@
 }
 
 
-<<<<<<< HEAD
-dtStatus dtNavMeshQuery::appendVertex(const float* pos, const unsigned char flags, const dtPolyRef ref,
-=======
 dtStatus dtNavMeshQuery::appendVertex(const dtReal* pos, const unsigned char flags, const dtPolyRef ref,
->>>>>>> 6bbb88c8
 									  dtQueryResult& result, const bool bOverrideIdenticalPosition /*= true */) const
 {
 	if (bOverrideIdenticalPosition && result.size() > 0 && dtVequal(result.getPos(result.size()-1), pos))
@@ -2527,11 +2475,7 @@
 				fromType = toType = DT_POLYTYPE_GROUND;
 			}
 			
-<<<<<<< HEAD
-			//@UE4 BEGIN
-=======
 			//@UE BEGIN
->>>>>>> 6bbb88c8
 #if WITH_NAVMESH_SEGMENT_LINKS
 			// Lock moving through segment off-mesh connections
 			if (fromType == DT_POLYTYPE_OFFMESH_SEGMENT)
@@ -2569,11 +2513,7 @@
 				dtVcopy(right, tmp);
 			}
 #endif // WITH_NAVMESH_SEGMENT_LINKS
-<<<<<<< HEAD
-//@UE4 END
-=======
 //@UE END
->>>>>>> 6bbb88c8
 
 			// Right vertex.
 			if (dtTriArea2D(portalApex, portalRight, right) <= 0.0f)
@@ -2615,20 +2555,12 @@
 					leftIndex = apexIndex;
 					rightIndex = apexIndex;
 
-<<<<<<< HEAD
-					//@UE4 BEGIN
-=======
 					//@UE BEGIN
->>>>>>> 6bbb88c8
 #if WITH_NAVMESH_SEGMENT_LINKS
 					if (toType == DT_POLYTYPE_OFFMESH_SEGMENT)
 						dtDistancePtSegSqr2D(portalApex, left, right, segt);
 #endif // WITH_NAVMESH_SEGMENT_LINKS
-<<<<<<< HEAD
-					//@UE4 END
-=======
 					//@UE END
->>>>>>> 6bbb88c8
 
 					// Restart
 					i = apexIndex;
@@ -2677,20 +2609,12 @@
 					leftIndex = apexIndex;
 					rightIndex = apexIndex;	
 
-<<<<<<< HEAD
-					//@UE4 BEGIN
-=======
 					//@UE BEGIN
->>>>>>> 6bbb88c8
 #if WITH_NAVMESH_SEGMENT_LINKS
 					if (toType == DT_POLYTYPE_OFFMESH_SEGMENT)
 						dtDistancePtSegSqr2D(portalApex, left, right, segt);
 #endif // WITH_NAVMESH_SEGMENT_LINKS
-<<<<<<< HEAD
-					//@UE4 END
-=======
 					//@UE END
->>>>>>> 6bbb88c8
 
 					// Restart
 					i = apexIndex;
@@ -2699,11 +2623,7 @@
 				}
 			}
 
-<<<<<<< HEAD
-			//@UE4 BEGIN
-=======
 			//@UE BEGIN
->>>>>>> 6bbb88c8
 #if WITH_NAVMESH_SEGMENT_LINKS
 			// Handle entering off-mesh segments
 			if (toType == DT_POLYTYPE_OFFMESH_SEGMENT)
@@ -2721,11 +2641,7 @@
 				rightIndex = i;
 			}
 #endif // WITH_NAVMESH_SEGMENT_LINKS
-<<<<<<< HEAD
-			//@UE4 END
-=======
 			//@UE END
->>>>>>> 6bbb88c8
 		}
 
 		// Append portals along the current straight path segment.
@@ -2792,13 +2708,8 @@
 	startNode->flags = DT_NODE_CLOSED;
 	stack[nstack++] = startNode;
 	
-<<<<<<< HEAD
-	float bestPos[3];
-	float bestDist = FLT_MAX;
-=======
 	dtReal bestPos[3];
 	dtReal bestDist = DT_REAL_MAX;
->>>>>>> 6bbb88c8
 	dtNode* bestNode = startNode;
 	dtVcopy(bestPos, startPos);
 	
@@ -3035,11 +2946,7 @@
 		}
 		return DT_FAILURE | DT_INVALID_PARAM;
 	}
-<<<<<<< HEAD
-	//@UE4 BEGIN
-=======
 	//@UE BEGIN
->>>>>>> 6bbb88c8
 #if WITH_NAVMESH_SEGMENT_LINKS
 	else if (fromPoly->getType() == DT_POLYTYPE_OFFMESH_SEGMENT)
 	{
@@ -3061,11 +2968,7 @@
 
 		return DT_FAILURE | DT_INVALID_PARAM;
 	}
-<<<<<<< HEAD
-	//@UE4 END
-=======
 	//@UE END
->>>>>>> 6bbb88c8
 #endif // WITH_NAVMESH_SEGMENT_LINKS
 
 	if (toPoly->getType() == DT_POLYTYPE_OFFMESH_POINT)
@@ -3086,11 +2989,7 @@
 		}
 		return DT_FAILURE | DT_INVALID_PARAM;
 	}
-<<<<<<< HEAD
-	//@UE4 BEGIN
-=======
 	//@UE BEGIN
->>>>>>> 6bbb88c8
 #if WITH_NAVMESH_SEGMENT_LINKS
 	else if (toPoly->getType() == DT_POLYTYPE_OFFMESH_SEGMENT)
 	{
@@ -3111,11 +3010,7 @@
 		return DT_FAILURE | DT_INVALID_PARAM;
 	}
 #endif // WITH_NAVMESH_SEGMENT_LINKS
-<<<<<<< HEAD
-	//@UE4 END
-=======
 	//@UE END
->>>>>>> 6bbb88c8
 
 	// Find portal vertices.
 	const int v0 = fromPoly->verts[link->edge];
@@ -3473,17 +3368,10 @@
 	dtAssert(m_nodePool);
 	dtAssert(m_openList);
 
-<<<<<<< HEAD
-//@UE4 BEGIN
-	if (!resultCount)
-		return DT_FAILURE | DT_INVALID_PARAM;
-//@UE4 END
-=======
 //@UE BEGIN
 	if (!resultCount)
 		return DT_FAILURE | DT_INVALID_PARAM;
 //@UE END
->>>>>>> 6bbb88c8
 
 	*resultCount = 0;
 	
