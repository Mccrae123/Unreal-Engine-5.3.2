// Copyright Epic Games, Inc. All Rights Reserved.
// Modified version of Recast/Detour's source file

//
// Copyright (c) 2009-2010 Mikko Mononen memon@inside.org
//
// This software is provided 'as-is', without any express or implied
// warranty.  In no event will the authors be held liable for any damages
// arising from the use of this software.
// Permission is granted to anyone to use this software for any purpose,
// including commercial applications, and to alter it and redistribute it
// freely, subject to the following restrictions:
// 1. The origin of this software must not be misrepresented; you must not
//    claim that you wrote the original software. If you use this software
//    in a product, an acknowledgment in the product documentation would be
//    appreciated but is not required.
// 2. Altered source versions must be plainly marked as such, and must not be
//    misrepresented as being the original software.
// 3. This notice may not be removed or altered from any source distribution.
//

#include "Detour/DetourNavMeshQuery.h"
#include "Detour/DetourNode.h"
#include "Detour/DetourAssert.h"

DEFINE_LOG_CATEGORY_STATIC(LogDebugRaycastCrash, All, All);

// To debug the recast AStar enable this define
#define ENABLE_RECAST_ASTAR_LOGGING 0
#if ENABLE_RECAST_ASTAR_LOGGING
	DEFINE_LOG_CATEGORY_STATIC(LogRaycastAStart, Warning, All);
	#define UE_RECAST_ASTAR_LOG(Verbosity, Format, ...) UE_LOG(LogRaycastAStart, Verbosity, Format, __VA_ARGS__)
#else
	#define UE_RECAST_ASTAR_LOG(...)
#endif

/// @class dtQueryFilter
///
/// <b>The Default Implementation</b>
/// 
/// At construction: All area costs default to 1.0.  All flags are included
/// and none are excluded.
/// 
/// If a polygon has both an include and an exclude flag, it will be excluded.
/// 
/// The way filtering works, a navigation mesh polygon must have at least one flag 
/// set to ever be considered by a query. So a polygon with no flags will never
/// be considered.
///
/// Setting the include flags to 0 will result in all polygons being excluded.
///
/// <b>Custom Implementations</b>
/// 
/// dtQueryFilter.isVIrtual must be true in order to extend this class.
/// 
/// Implement a custom query filter by overriding the virtual passFilter() 
/// and getCost() functions. If this is done, both functions should be as 
/// fast as possible. Use cached local copies of data rather than accessing 
/// your own objects where possible.
/// 
/// Custom implementations do not need to adhere to the flags or cost logic 
/// used by the default implementation.  
/// 
/// In order for A* searches to work properly, the cost should be proportional to
/// the travel distance. Implementing a cost modifier less than 1.0 is likely 
/// to lead to problems during pathfinding.
///
/// @see dtNavMeshQuery

dtQueryFilterData::dtQueryFilterData() : heuristicScale(0.999f), lowestAreaCost(1.0f), m_includeFlags(0xffff), m_excludeFlags(0), m_isBacktracking(0)
//@UE BEGIN
	, m_shouldIgnoreClosedNodes(0)
//@UE END
{
	for (int i = 0; i < DT_MAX_AREAS; ++i)
		m_areaCost[i] = 1.0f;

#if WITH_FIXED_AREA_ENTERING_COST
	memset(&m_areaFixedCost, 0, sizeof(m_areaFixedCost));
#endif // WITH_FIXED_AREA_ENTERING_COST
}

bool dtQueryFilterData::equals(const dtQueryFilterData* other) const
{
	bool bEqual =	(heuristicScale == other->heuristicScale) &&
					(lowestAreaCost == other->lowestAreaCost) &&
					(m_includeFlags == other->m_includeFlags) &&
					(m_excludeFlags == other->m_excludeFlags) &&
					(m_isBacktracking == other->m_isBacktracking) &&
//@UE BEGIN
					(m_shouldIgnoreClosedNodes == other->m_shouldIgnoreClosedNodes) &&
//@UE END
					(memcmp(&m_areaCost, &other->m_areaCost, sizeof(m_areaCost)) == 0);

#if WITH_FIXED_AREA_ENTERING_COST
	bEqual = bEqual && (memcmp(&m_areaFixedCost, &other->m_areaFixedCost, sizeof(m_areaFixedCost)) == 0);
#endif // WITH_FIXED_AREA_ENTERING_COST

	return bEqual;
}

void dtQueryFilterData::copyFrom(const dtQueryFilterData* source)
{
	memcpy((void*)this, source, sizeof(dtQueryFilterData));
}

//@UE BEGIN
static const dtReal DEFAULT_HEURISTIC_SCALE = 0.999f; // Search heuristic scale.
//@UE END

dtNavMeshQuery* dtAllocNavMeshQuery()
{
	void* mem = dtAlloc(sizeof(dtNavMeshQuery), DT_ALLOC_PERM_NAVQUERY);
	if (!mem) return 0;
	return new(mem) dtNavMeshQuery;
}

void dtFreeNavMeshQuery(dtNavMeshQuery* navmesh)
{
	if (!navmesh) return;
	navmesh->~dtNavMeshQuery();
	dtFree(navmesh, DT_ALLOC_PERM_NAVQUERY);
}

dtQueryResultPack::dtQueryResultPack(dtPolyRef inRef, dtReal inCost, const dtReal* inPos, unsigned int inFlag) :
	ref(inRef), cost(inCost), flag(inFlag)
{
	if (inPos)
	{
		dtVcopy(pos, inPos);
	}
}

void dtQueryResult::getPos(int idx, dtReal* pos)
{
	dtVcopy(pos, data[idx].pos);
}

void dtQueryResult::setPos(int idx, const dtReal* pos)
{
	dtVcopy(data[idx].pos, pos);
}

void dtQueryResult::copyRefs(dtPolyRef* refs, int nmax)
{
	const int count = dtMin(nmax, data.size());
	for (int i = 0; i < count; i++)
	{
		refs[i] = data[i].ref;
	}
}

void dtQueryResult::copyCosts(dtReal* costs, int nmax)
{
	const int count = dtMin(nmax, data.size());
	for (int i = 0; i < count; i++)
	{
		costs[i] = data[i].cost;
	}
}

void dtQueryResult::copyPos(dtReal* pos, int nmax)
{
	const int count = dtMin(nmax, data.size());
	for (int i = 0; i < count; i++)
	{
		dtVcopy(&pos[i * 3], data[i].pos);
	}
}

void dtQueryResult::copyFlags(unsigned char* flags, int nmax)
{
	const int count = dtMin(nmax, data.size());
	for (int i = 0; i < count; i++)
	{
		flags[i] = (unsigned char)data[i].flag;
	}
}

void dtQueryResult::copyFlags(unsigned int* flags, int nmax)
{
	const int count = dtMin(nmax, data.size());
	for (int i = 0; i < count; i++)
	{
		flags[i] = data[i].flag;
	}
}

//////////////////////////////////////////////////////////////////////////////////////////

/// @class dtNavMeshQuery
///
/// For methods that support undersized buffers, if the buffer is too small 
/// to hold the entire result set the return status of the method will include 
/// the #DT_BUFFER_TOO_SMALL flag.
///
/// Constant member functions can be used by multiple clients without side
/// effects. (E.g. No change to the closed list. No impact on an in-progress
/// sliced path query. Etc.)
/// 
/// Walls and portals: A @e wall is a polygon segment that is 
/// considered impassable. A @e portal is a passable segment between polygons.
/// A portal may be treated as a wall based on the dtQueryFilter used for a query.
///
/// @see dtNavMesh, dtQueryFilter, #dtAllocNavMeshQuery(), #dtAllocNavMeshQuery()

dtNavMeshQuery::dtNavMeshQuery() :
	m_nav(0),
	m_linkFilter(0),
	m_tinyNodePool(0),
	m_nodePool(0),
	m_openList(0),
	m_queryNodes(0)
{
	memset(&m_query, 0, sizeof(dtQueryData));
}

dtNavMeshQuery::~dtNavMeshQuery()
{
	if (m_tinyNodePool)
		m_tinyNodePool->~dtNodePool();
	if (m_nodePool)
		m_nodePool->~dtNodePool();
	if (m_openList)
		m_openList->~dtNodeQueue();
	dtFree(m_tinyNodePool, DT_ALLOC_PERM_NAVQUERY);
	dtFree(m_nodePool, DT_ALLOC_PERM_NAVQUERY);
	dtFree(m_openList, DT_ALLOC_PERM_NAVQUERY);
}

/// @par 
///
/// Must be the first function called after construction, before other
/// functions are used.
///
/// This function can be used multiple times.
dtStatus dtNavMeshQuery::init(const dtNavMesh* nav, const int maxNodes, dtQuerySpecialLinkFilter* linkFilter)
{
	m_nav = nav;
	updateLinkFilter(linkFilter);

	if (maxNodes > 0)
	{
		if (!m_nodePool || m_nodePool->getMaxNodes() < maxNodes)
		{
			if (m_nodePool)
			{
				m_nodePool->~dtNodePool();
				dtFree(m_nodePool, DT_ALLOC_PERM_NAVQUERY);
				m_nodePool = 0;
			}
			m_nodePool = new (dtAlloc(sizeof(dtNodePool), DT_ALLOC_PERM_NAVQUERY)) dtNodePool(maxNodes, dtNextPow2(maxNodes / 4));
			if (!m_nodePool
//@UE BEGIN
				&& maxNodes > 0
//@UE END
				)
				return DT_FAILURE | DT_OUT_OF_MEMORY;
		}
		else
		{
			m_nodePool->clear();
		}
//@UE BEGIN
		m_nodePool->setMaxRuntimeNodes(maxNodes);
//@UE END

		if (!m_tinyNodePool)
		{
			m_tinyNodePool = new (dtAlloc(sizeof(dtNodePool), DT_ALLOC_PERM_NAVQUERY)) dtNodePool(64, 32);
			if (!m_tinyNodePool)
				return DT_FAILURE | DT_OUT_OF_MEMORY;
		}
		else
		{
			m_tinyNodePool->clear();
		}

		// TODO: check the open list size too.
		if (!m_openList || m_openList->getCapacity() < maxNodes)
		{
			if (m_openList)
			{
				m_openList->~dtNodeQueue();
				dtFree(m_openList, DT_ALLOC_PERM_NAVQUERY);
				m_openList = 0;
			}
			m_openList = new (dtAlloc(sizeof(dtNodeQueue), DT_ALLOC_PERM_NAVQUERY)) dtNodeQueue(maxNodes);
			if (!m_openList)
				return DT_FAILURE | DT_OUT_OF_MEMORY;
		}
		else
		{
			m_openList->clear();
		}
	}
	
	return DT_SUCCESS;
}

void dtNavMeshQuery::updateLinkFilter(dtQuerySpecialLinkFilter* linkFilter)
{
	m_linkFilter = linkFilter;
	if (m_linkFilter)
	{
		m_linkFilter->initialize();
	}
}

// LWC_TODO_AI: Should be double(*frand)() to be consistent with the rest of the API
dtStatus dtNavMeshQuery::findRandomPoint(const dtQueryFilter* filter, float(*frand)(),
										 dtPolyRef* randomRef, dtReal* randomPt) const
{
	dtAssert(m_nav);
	
	// Randomly pick one tile. Assume that all tiles cover roughly the same area.
	const dtMeshTile* tile = 0;
	dtReal tsum = 0.0f;
	for (int i = 0; i < m_nav->getMaxTiles(); i++)
	{
		const dtMeshTile* t = m_nav->getTile(i);
		if (!t || !t->header) continue;
		
		// Choose random tile using reservoi sampling.
		const dtReal area = 1.0f; // Could be tile area too.
		tsum += area;
		const dtReal u = frand();
		if (u*tsum <= area)
			tile = t;
	}
	if (!tile)
		return DT_FAILURE;

	// Randomly pick one polygon weighted by polygon area.
	const dtPoly* poly = 0;
	dtPolyRef polyRef = 0;
	const dtPolyRef base = m_nav->getPolyRefBase(tile);

	dtReal areaSum = 0.0f;
	for (int i = 0; i < tile->header->polyCount; ++i)
	{
		const dtPoly* p = &tile->polys[i];
		// Do not return off-mesh connection polygons.
		if (p->getType() != DT_POLYTYPE_GROUND)
			continue;
		// Must pass filter
		const dtPolyRef ref = base | (dtPolyRef)i;
		if (!filter->passFilter(ref, tile, p) || !passLinkFilter(tile, i))
			continue;

		// Calc area of the polygon.
		dtReal polyArea = 0.0f;
		for (int j = 2; j < p->vertCount; ++j)
		{
			const dtReal* va = &tile->verts[p->verts[0]*3];
			const dtReal* vb = &tile->verts[p->verts[j-1]*3];
			const dtReal* vc = &tile->verts[p->verts[j]*3];
			polyArea += dtTriArea2D(va,vb,vc);
		}

		// Choose random polygon weighted by area, using reservoi sampling.
		areaSum += polyArea;
		const dtReal u = frand();
		if (u*areaSum <= polyArea)
		{
			poly = p;
			polyRef = ref;
		}
	}
	
	if (!poly)
		return DT_FAILURE;

	// Randomly pick point on polygon.
<<<<<<< HEAD
	const dtReal* v = &tile->verts[poly->verts[0]*3];
	dtReal verts[3*DT_VERTS_PER_POLYGON];
	dtReal areas[DT_VERTS_PER_POLYGON];
	dtVcopy(&verts[0*3],v);
	for (int j = 1; j < poly->vertCount; ++j)
=======
	dtReal verts[3*DT_VERTS_PER_POLYGON];
	dtReal areas[DT_VERTS_PER_POLYGON];
	for (int j = 0; j < poly->vertCount; ++j)
>>>>>>> d731a049
	{
		const dtReal* v = &tile->verts[poly->verts[j]*3];
		dtVcopy(&verts[j*3],v);
	}
	
	const dtReal s = frand();
	const dtReal t = frand();
	
	dtReal pt[3];
	dtRandomPointInConvexPoly(verts, poly->vertCount, areas, s, t, pt);
	
	dtReal h = 0.0f;
	dtStatus status = getPolyHeight(polyRef, pt, &h);
	if (dtStatusFailed(status))
		return status;
	pt[1] = h;
	
	dtVcopy(randomPt, pt);
	*randomRef = polyRef;

	return DT_SUCCESS;
}

dtStatus dtNavMeshQuery::findRandomPointAroundCircle(dtPolyRef startRef, const dtReal* centerPos, const dtReal radius,
													 const dtQueryFilter* filter, float (*frand)(),
													 dtPolyRef* randomRef, dtReal* randomPt) const
{
	dtAssert(m_nav);
	dtAssert(m_nodePool);
	dtAssert(m_openList);
	
	// Validate input
	if (!startRef || !m_nav->isValidPolyRef(startRef))
		return DT_FAILURE | DT_INVALID_PARAM;
	
	const dtMeshTile* startTile = 0;
	const dtPoly* startPoly = 0;
	m_nav->getTileAndPolyByRefUnsafe(startRef, &startTile, &startPoly);
	if (!filter->passFilter(startRef, startTile, startPoly) || !passLinkFilterByRef(startTile, startRef))
		return DT_FAILURE | DT_INVALID_PARAM;
	
	m_nodePool->clear();
	m_openList->clear();
	
	dtNode* startNode = m_nodePool->getNode(startRef);
	dtVcopy(startNode->pos, centerPos);
	startNode->pidx = 0;
	startNode->cost = 0;
	startNode->total = 0;
	startNode->id = startRef;
	startNode->flags = DT_NODE_OPEN;
	m_openList->push(startNode);
	
	dtStatus status = DT_SUCCESS;
	
	const dtReal radiusSqr = dtSqr(radius);
	dtReal areaSum = 0.0f;

	const int maxPtsPerPoly = 4;
	const int maxRandomPolys = 4; 
	int numRandomPolys = 0;
	int randomPolyIdx = 0;
	dtPolyRef randomRefs[maxRandomPolys] = { 0 };

	while (!m_openList->empty())
	{
		dtNode* bestNode = m_openList->pop();
		bestNode->flags &= ~DT_NODE_OPEN;
		bestNode->flags |= DT_NODE_CLOSED;
		
		// Get poly and tile.
		// The API input has been cheked already, skip checking internal data.
		const dtPolyRef bestRef = bestNode->id;
		const dtMeshTile* bestTile = 0;
		const dtPoly* bestPoly = 0;
		m_nav->getTileAndPolyByRefUnsafe(bestRef, &bestTile, &bestPoly);

		// Place random locations on on ground.
		if (bestPoly->getType() == DT_POLYTYPE_GROUND)
		{
			// Calc area of the polygon.
			dtReal polyArea = 0.0f;
			for (int j = 2; j < bestPoly->vertCount; ++j)
			{
				const dtReal* va = &bestTile->verts[bestPoly->verts[0]*3];
				const dtReal* vb = &bestTile->verts[bestPoly->verts[j-1]*3];
				const dtReal* vc = &bestTile->verts[bestPoly->verts[j]*3];
				polyArea += dtTriArea2D(va,vb,vc);
			}
			// Choose random polygon weighted by area, using reservoi sampling.
			areaSum += polyArea;
			const dtReal u = frand();
			if (u*areaSum <= polyArea)
			{
				randomRefs[randomPolyIdx] = bestRef;
				numRandomPolys++;
				randomPolyIdx = (randomPolyIdx + 1) % maxRandomPolys;
			}
		}
		
		
		// Get parent poly and tile.
		dtPolyRef parentRef = 0;
		const dtMeshTile* parentTile = 0;
		const dtPoly* parentPoly = 0;
		if (bestNode->pidx)
			parentRef = m_nodePool->getNodeAtIdx(bestNode->pidx)->id;
		if (parentRef)
			m_nav->getTileAndPolyByRefUnsafe(parentRef, &parentTile, &parentPoly);
		
		unsigned int i = bestPoly->firstLink;
		while (i != DT_NULL_LINK)
		{
			const dtLink& link = m_nav->getLink(bestTile, i);
			i = link.next;

			dtPolyRef neighbourRef = link.ref;
			// Skip invalid neighbours and do not follow back to parent.
			if (!neighbourRef || neighbourRef == parentRef
//@UE BEGIN
				|| !filter->isValidLinkSide(link.side))
//@UE END
				continue;
			
			// Expand to neighbour
			const dtMeshTile* neighbourTile = 0;
			const dtPoly* neighbourPoly = 0;
			m_nav->getTileAndPolyByRefUnsafe(neighbourRef, &neighbourTile, &neighbourPoly);
			
			// Do not advance if the polygon is excluded by the filter.
			if (!filter->passFilter(neighbourRef, neighbourTile, neighbourPoly) || !passLinkFilterByRef(neighbourTile, neighbourRef))
				continue;
			
			// Find edge and calc distance to the edge.
			dtReal va[3], vb[3];
			if (!getPortalPoints(bestRef, bestPoly, bestTile, neighbourRef, neighbourPoly, neighbourTile, va, vb))
				continue;
			
			// If the circle is not touching the next polygon, skip it.
			dtReal tseg;
			dtReal distSqr = dtDistancePtSegSqr2D(centerPos, va, vb, tseg);
			if (distSqr > radiusSqr)
				continue;
			
			dtNode* neighbourNode = m_nodePool->getNode(neighbourRef);
			if (!neighbourNode)
			{
				status |= DT_OUT_OF_NODES;
				continue;
			}
			
			if (neighbourNode->flags & DT_NODE_CLOSED)
				continue;
			
			// Cost
			if (neighbourNode->flags == 0)
				dtVlerp(neighbourNode->pos, va, vb, 0.5f);
			
			const dtReal total = bestNode->total + dtVdist(bestNode->pos, neighbourNode->pos);
			
			// The node is already in open list and the new result is worse, skip.
			if ((neighbourNode->flags & DT_NODE_OPEN) && total >= neighbourNode->total)
				continue;
			
			neighbourNode->id = neighbourRef;
			neighbourNode->flags = (neighbourNode->flags & ~DT_NODE_CLOSED);
			neighbourNode->pidx = m_nodePool->getNodeIdx(bestNode);
			neighbourNode->total = total;
			
			if (neighbourNode->flags & DT_NODE_OPEN)
			{
				m_openList->modify(neighbourNode);
			}
			else
			{
				neighbourNode->flags = DT_NODE_OPEN;
				m_openList->push(neighbourNode);
			}
		}
	}

	dtReal verts[3*DT_VERTS_PER_POLYGON] = {0};
	dtReal areas[DT_VERTS_PER_POLYGON] = {0};
	bool foundPt = false;

	numRandomPolys = dtMin(numRandomPolys, maxRandomPolys);
	for (int iPoly = numRandomPolys - 1; iPoly >= 0 && !foundPt; iPoly--)
	{
		const dtPolyRef testRef = randomRefs[iPoly];
		const dtMeshTile* testTile = 0;
		const dtPoly* testPoly = 0;
		m_nav->getTileAndPolyByRefUnsafe(testRef, &testTile, &testPoly);

<<<<<<< HEAD
		const dtReal* v = &testTile->verts[testPoly->verts[0]*3];
		dtVcopy(&verts[0*3],v);
		for (int j = 1; j < testPoly->vertCount; ++j)
=======
		for (int j = 0; j < testPoly->vertCount; ++j)
>>>>>>> d731a049
		{
			const dtReal* v = &testTile->verts[testPoly->verts[j]*3];
			dtVcopy(&verts[j*3],v);
		}

		dtReal pt[3];
		for (int iTry = 0; iTry < maxPtsPerPoly; iTry++)
		{
			const dtReal s = frand();
			const dtReal t = frand();
			dtRandomPointInConvexPoly(verts, testPoly->vertCount, areas, s, t, pt);

			const dtReal distSqr = dtVdist2DSqr(centerPos, pt);
			if (distSqr < radiusSqr)
			{
				dtReal h = 0.0f;
				const dtStatus stat = getPolyHeight(testRef, pt, &h);
				if (!dtStatusFailed(stat))
				{
					pt[1] = h;
					dtVcopy(randomPt, pt);
					*randomRef = testRef;
					foundPt = true;
					break;
				}
			}
		}
	}

	return foundPt ? DT_SUCCESS : DT_FAILURE;
}

dtStatus dtNavMeshQuery::findRandomPointInPoly(dtPolyRef ref, float(*frand)(), dtReal* randomPt) const
{
	dtAssert(m_nav);

	const dtMeshTile* tile = 0;
	const dtPoly* poly = 0;
	if (dtStatusFailed(m_nav->getTileAndPolyByRef(ref, &tile, &poly)))
		return DT_FAILURE | DT_INVALID_PARAM;

	if (poly->getType() == DT_POLYTYPE_OFFMESH_POINT)
	{
		const dtReal* v0 = &tile->verts[poly->verts[0]*3];
		const dtReal* v1 = &tile->verts[poly->verts[1]*3];
		const dtReal s = frand();
		dtVlerp(randomPt, v0, v1, s);
		return DT_SUCCESS;
	}
	else
	{
		dtReal verts[3*DT_VERTS_PER_POLYGON] = {0};
		dtReal areas[DT_VERTS_PER_POLYGON] = {0};
		for (int j = 0; j < poly->vertCount; ++j)
		{
			const dtReal* v = &tile->verts[poly->verts[j]*3];
			dtVcopy(&verts[j*3],v);
		}

		const dtReal s = frand();
		const dtReal t = frand();

		dtReal pt[3];
		dtRandomPointInConvexPoly(verts, poly->vertCount, areas, s, t, pt);

		dtReal h = 0.0;
		dtStatus status = getPolyHeight(ref, pt, &h);
		if (dtStatusFailed(status))
			return status;
		pt[1] = h;

		dtVcopy(randomPt, pt);
	}

	return DT_SUCCESS;
}

//@UE BEGIN
#if WITH_NAVMESH_CLUSTER_LINKS
dtStatus dtNavMeshQuery::findRandomPointInCluster(dtClusterRef clusterRef, float(*frand)(), dtPolyRef* randomRef, dtReal* randomPt) const
{
	dtAssert(m_nav);
	dtAssert(m_nodePool);
	dtAssert(m_openList);

	// Validate input
	if (!clusterRef)
		return DT_FAILURE | DT_INVALID_PARAM;

	const dtMeshTile* searchTile = m_nav->getTileByRef(clusterRef);
	const unsigned int clusterIdx = m_nav->decodeClusterIdCluster(clusterRef);
	if (searchTile == 0 || searchTile->polyClusters == 0 ||
		clusterIdx >= (unsigned int)searchTile->header->clusterCount)
	{
		// this means most probably the hierarchical graph has not been build at all
		return DT_FAILURE | DT_INVALID_PARAM;
	}

	dtReal areaSum = 0.0f;
	const dtPoly* randomPoly = 0;
	int randomPolyIdx = 0;

	const int maxGroundPolys = searchTile->header->offMeshBase;
	for (int i = 0; i < maxGroundPolys; i++)
	{
		if (searchTile->polyClusters[i] == clusterIdx)
		{
			dtPoly* testPoly = &searchTile->polys[i];

			// Calc area of the polygon.
			dtReal polyArea = 0.0f;
			for (int j = 2; j < testPoly->vertCount; ++j)
			{
				const dtReal* va = &searchTile->verts[testPoly->verts[0]*3];
				const dtReal* vb = &searchTile->verts[testPoly->verts[j-1]*3];
				const dtReal* vc = &searchTile->verts[testPoly->verts[j]*3];
				polyArea += dtTriArea2D(va,vb,vc);
			}
			// Choose random polygon weighted by area, using reservoi sampling.
			areaSum += polyArea;
			const dtReal u = frand();
			if (u*areaSum <= polyArea)
			{
				randomPoly = testPoly;
				randomPolyIdx = i;
			}
		}
	}

	if (!randomPoly)
		return DT_FAILURE;

	dtPolyRef randomPolyRef = m_nav->getPolyRefBase(searchTile) | (dtPolyRef)randomPolyIdx;

	// Randomly pick point on polygon.
<<<<<<< HEAD
	const dtReal* v = &searchTile->verts[randomPoly->verts[0]*3];
	dtReal verts[3*DT_VERTS_PER_POLYGON];
	dtReal areas[DT_VERTS_PER_POLYGON];
	dtVcopy(&verts[0*3],v);
	for (int j = 1; j < randomPoly->vertCount; ++j)
=======
	dtReal verts[3*DT_VERTS_PER_POLYGON];
	dtReal areas[DT_VERTS_PER_POLYGON];
	for (int j = 0; j < randomPoly->vertCount; ++j)
>>>>>>> d731a049
	{
		const dtReal* v = &searchTile->verts[randomPoly->verts[j]*3];
		dtVcopy(&verts[j*3],v);
	}

	const dtReal s = frand();
	const dtReal t = frand();

	dtReal pt[3];
	dtRandomPointInConvexPoly(verts, randomPoly->vertCount, areas, s, t, pt);

	dtReal h = 0.0f;
	dtStatus status = getPolyHeight(randomPolyRef, pt, &h);
	if (dtStatusFailed(status))
		return status;

	pt[1] = h;

	dtVcopy(randomPt, pt);
	*randomRef = randomPolyRef;

	return DT_SUCCESS;
}
#endif // WITH_NAVMESH_CLUSTER_LINKS
//@UE END

//////////////////////////////////////////////////////////////////////////////////////////

/// @par
///
/// Uses the detail polygons to find the surface height. (Most accurate.)
///
/// @p pos does not have to be within the bounds of the polygon or navigation mesh.
///
/// See closestPointOnPolyBoundary() for a limited but faster option.
///
dtStatus dtNavMeshQuery::closestPointOnPoly(dtPolyRef ref, const dtReal* pos, dtReal* closest) const
{
	dtAssert(m_nav);
	const dtMeshTile* tile = 0;
	const dtPoly* poly = 0;
	if (dtStatusFailed(m_nav->getTileAndPolyByRef(ref, &tile, &poly)))
		return DT_FAILURE | DT_INVALID_PARAM;
	if (!tile)
		return DT_FAILURE | DT_INVALID_PARAM;
	
	closestPointOnPolyInTile(tile, poly, pos, closest);
	
	return DT_SUCCESS;
}

void dtNavMeshQuery::closestPointOnPolyInTile(const dtMeshTile* tile, const dtPoly* poly,
											  const dtReal* pos, dtReal* closest) const
{
	// Off-mesh connections don't have detail polygons.
	if (poly->getType() == DT_POLYTYPE_OFFMESH_POINT)
	{
		const dtReal* v0 = &tile->verts[poly->verts[0]*3];
		const dtReal* v1 = &tile->verts[poly->verts[1]*3];
		const dtReal d0 = dtVdist(pos, v0);
		const dtReal d1 = dtVdist(pos, v1);
		const dtReal u = d0 / (d0+d1);
		dtVlerp(closest, v0, v1, u);
		return;
	}

	const unsigned int ip = (unsigned int)(poly - tile->polys);

	// Clamp point to be inside the polygon.
	dtReal verts[DT_VERTS_PER_POLYGON*3];
	dtReal edged[DT_VERTS_PER_POLYGON];
	dtReal edget[DT_VERTS_PER_POLYGON];
	const int nv = poly->vertCount;
	for (int i = 0; i < nv; ++i)
		dtVcopy(&verts[i*3], &tile->verts[poly->verts[i]*3]);
	
	dtVcopy(closest, pos);
	if (!dtDistancePtPolyEdgesSqr(pos, verts, nv, edged, edget))
	{
		// Point is outside the polygon, dtClamp to nearest edge.
		dtReal dmin = DT_REAL_MAX;
		int imin = -1;
		for (int i = 0; i < nv; ++i)
		{
			if (edged[i] < dmin)
			{
				dmin = edged[i];
				imin = i;
			}
		}
		const dtReal* va = &verts[imin*3];
		const dtReal* vb = &verts[((imin+1)%nv)*3];
		CA_SUPPRESS(6385);
		dtVlerp(closest, va, vb, edget[imin]);
	}

	// Find height at the location.
	if (poly->getType() == DT_POLYTYPE_GROUND)
	{
		const dtPolyDetail* pd = &tile->detailMeshes[ip];

		for (int j = 0; j < pd->triCount; ++j)
		{
			const unsigned char* t = &tile->detailTris[(pd->triBase+j)*4];
			const dtReal* v[3];
			for (int k = 0; k < 3; ++k)
			{
				if (t[k] < poly->vertCount)
				{
					CA_SUPPRESS(6385);
					v[k] = &tile->verts[poly->verts[t[k]]*3];
				}
				else
				{
					v[k] = &tile->detailVerts[(pd->vertBase+(t[k]-poly->vertCount))*3];
				}
			}
			dtReal h;
			if (dtClosestHeightPointTriangle(closest, v[0], v[1], v[2], h))
			{
				closest[1] = h;
				break;
			}
		}
	}
	else
	{
		dtReal h;
		if (dtClosestHeightPointTriangle(closest, &verts[0], &verts[6], &verts[3], h))
		{
			closest[1] = h;
		}
		else if (dtClosestHeightPointTriangle(closest, &verts[3], &verts[6], &verts[9], h))
		{
			closest[1] = h;
		}
	}
}

/// @par
///
/// Much faster than closestPointOnPoly().
///
/// If the provided position lies within the polygon's xz-bounds (above or below), 
/// then @p pos and @p closest will be equal.
///
/// The height of @p closest will be the polygon boundary.  The height detail is not used.
/// 
/// @p pos does not have to be within the bounds of the polybon or the navigation mesh.
/// 
dtStatus dtNavMeshQuery::closestPointOnPolyBoundary(dtPolyRef ref, const dtReal* pos, dtReal* closest) const
{
	dtAssert(m_nav);
	
	const dtMeshTile* tile = 0;
	const dtPoly* poly = 0;
	if (dtStatusFailed(m_nav->getTileAndPolyByRef(ref, &tile, &poly)))
		return DT_FAILURE | DT_INVALID_PARAM;
	
	// Collect vertices.
	dtReal verts[DT_VERTS_PER_POLYGON*3];
	dtReal edged[DT_VERTS_PER_POLYGON];
	dtReal edget[DT_VERTS_PER_POLYGON];
	int nv = 0;
	for (int i = 0; i < (int)poly->vertCount; ++i)
	{
		dtVcopy(&verts[nv*3], &tile->verts[poly->verts[i]*3]);
		nv++;
	}		
	
	bool inside = dtDistancePtPolyEdgesSqr(pos, verts, nv, edged, edget);
	if (inside)
	{
		// Point is inside the polygon, return the point.
		dtVcopy(closest, pos);
	}
	else
	{
		// Point is outside the polygon, dtClamp to nearest edge.
		dtReal dmin = DT_REAL_MAX;
		int imin = -1;
		for (int i = 0; i < nv; ++i)
		{
			if (edged[i] < dmin)
			{
				dmin = edged[i];
				imin = i;
			}
		}
		const dtReal* va = &verts[imin*3];
		const dtReal* vb = &verts[((imin+1)%nv)*3];
		CA_SUPPRESS(6385);
		dtVlerp(closest, va, vb, edget[imin]);
	}
	
	return DT_SUCCESS;
}

/// @par
///
/// Uses the detail polygons to find the surface height. (Most accurate.)
///
/// @p pos does not have to be within the bounds of the polygon or navigation mesh.
///
dtStatus dtNavMeshQuery::projectedPointOnPoly(dtPolyRef ref, const dtReal* pos, dtReal* projected) const
{
	dtAssert(m_nav);
	const dtMeshTile* tile = 0;
	const dtPoly* poly = 0;
	if (dtStatusFailed(m_nav->getTileAndPolyByRef(ref, &tile, &poly)))
		return DT_FAILURE | DT_INVALID_PARAM;
	if (!tile)
		return DT_FAILURE | DT_INVALID_PARAM;

	return projectedPointOnPolyInTile(tile, poly, pos, projected);
}

dtStatus dtNavMeshQuery::isPointInsidePoly(dtPolyRef ref, const dtReal* pos, bool& result) const
{
	dtAssert(m_nav);
	const dtMeshTile* tile = 0;
	const dtPoly* poly = 0;
	if (dtStatusFailed(m_nav->getTileAndPolyByRef(ref, &tile, &poly)))
		return DT_FAILURE | DT_INVALID_PARAM;
	if (!tile)
		return DT_FAILURE | DT_INVALID_PARAM;

	if (poly->getType() == DT_POLYTYPE_OFFMESH_POINT)
		return false;

	const unsigned int ip = (unsigned int)(poly - tile->polys);

	// Clamp point to be inside the polygon.
	dtReal verts[DT_VERTS_PER_POLYGON * 3];
	const int nv = poly->vertCount;
	for (int i = 0; i < nv; ++i)
		dtVcopy(&verts[i * 3], &tile->verts[poly->verts[i] * 3]);

	result = dtPointInPolygon(pos, verts, nv);

	return DT_SUCCESS;
}

dtStatus dtNavMeshQuery::projectedPointOnPolyInTile(const dtMeshTile* tile, const dtPoly* poly,
	const dtReal* pos, dtReal* projected) const
{
	// Off-mesh connections don't have detail polygons.
	if (poly->getType() == DT_POLYTYPE_OFFMESH_POINT)
	{
		const dtReal* v0 = &tile->verts[poly->verts[0] * 3];
		const dtReal* v1 = &tile->verts[poly->verts[1] * 3];
		const dtReal d0 = dtVdist(pos, v0);
		const dtReal d1 = dtVdist(pos, v1);
		const dtReal u = d0 / (d0 + d1);
		dtVlerp(projected, v0, v1, u);
		
		// @todo this is not quite true, this calculated the closes point, not a projection
		return DT_SUCCESS;
	}

	const unsigned int ip = (unsigned int)(poly - tile->polys);

	// Clamp point to be inside the polygon.
	dtReal verts[DT_VERTS_PER_POLYGON * 3];
	const int nv = poly->vertCount;
	for (int i = 0; i < nv; ++i)
		dtVcopy(&verts[i * 3], &tile->verts[poly->verts[i] * 3]);

	// copy source to output, just to have any valid information there
	dtVcopy(projected, pos);

	if (dtPointInPolygon(pos, verts, nv))
	{
		// adjust point's height
		// @todo this is an approximation. Implement a proper solution if needed
		dtReal h = 0;
		for (int i = 0; i < nv; ++i)
			h += verts[i * 3 + 1];
		
		projected[1] = h / nv;

		return DT_SUCCESS;
	}

	return DT_FAILURE;
}

/// @par
///
/// Will return #DT_FAILURE if the provided position is outside the xz-bounds 
/// of the polygon.
/// 
dtStatus dtNavMeshQuery::getPolyHeight(dtPolyRef ref, const dtReal* pos, dtReal* height) const
{
	dtAssert(m_nav);

	const dtMeshTile* tile = 0;
	const dtPoly* poly = 0;
	if (dtStatusFailed(m_nav->getTileAndPolyByRef(ref, &tile, &poly)))
		return DT_FAILURE | DT_INVALID_PARAM;
	
	if (poly->getType() == DT_POLYTYPE_OFFMESH_POINT)
	{
		const dtReal* v0 = &tile->verts[poly->verts[0]*3];
		const dtReal* v1 = &tile->verts[poly->verts[1]*3];
		const dtReal d0 = dtVdist(pos, v0);
		const dtReal d1 = dtVdist(pos, v1);
		const dtReal u = d0 / (d0+d1);
		if (height)
			*height = v0[1] + (v1[1] - v0[1]) * u;
		return DT_SUCCESS;
	}
	//@UE BEGIN
#if WITH_NAVMESH_SEGMENT_LINKS
	else if (poly->getType() == DT_POLYTYPE_OFFMESH_SEGMENT)
	{
		dtReal h;
		if (dtClosestHeightPointTriangle(pos,
			&tile->verts[poly->verts[0]*3],
			&tile->verts[poly->verts[2]*3],
			&tile->verts[poly->verts[1]*3], h))
		{
			if (height) *height = h;
			return DT_SUCCESS;
		}
		else if (dtClosestHeightPointTriangle(pos,
			&tile->verts[poly->verts[1]*3],
			&tile->verts[poly->verts[2]*3],
			&tile->verts[poly->verts[3]*3], h))
		{
			if (height) *height = h;
			return DT_SUCCESS;
		}
	}
#endif // WITH_NAVMESH_SEGMENT_LINKS
	//@UE END
	else
	{
		const unsigned int ip = (unsigned int)(poly - tile->polys);
		const dtPolyDetail* pd = &tile->detailMeshes[ip];
		for (int j = 0; j < pd->triCount; ++j)
		{
			const unsigned char* t = &tile->detailTris[(pd->triBase+j)*4];
			const dtReal* v[3];
			for (int k = 0; k < 3; ++k)
			{
				if (t[k] < poly->vertCount)
					v[k] = &tile->verts[poly->verts[t[k]]*3];
				else
					v[k] = &tile->detailVerts[(pd->vertBase+(t[k]-poly->vertCount))*3];
			}
			dtReal h;
			if (dtClosestHeightPointTriangle(pos, v[0], v[1], v[2], h))
			{
				if (height)
					*height = h;
				return DT_SUCCESS;
			}
		}
	}
	
	return DT_FAILURE | DT_INVALID_PARAM;
}

//@UE BEGIN
#if WITH_NAVMESH_CLUSTER_LINKS
dtStatus dtNavMeshQuery::getPolyCluster(dtPolyRef polyRef, dtClusterRef& clusterRef) const
{
	dtAssert(m_nav);

	if (!polyRef || !m_nav->isValidPolyRef(polyRef))
		return DT_FAILURE | DT_INVALID_PARAM;

	const dtMeshTile* testTile = m_nav->getTileByRef(polyRef);
	const unsigned int testPolyIdx = m_nav->decodePolyIdPoly(polyRef);
	if (testTile->polyClusters == 0)
	{
		// this means most probably the hierarchical graph has not been build at all
		return DT_FAILURE;
	}

	if (testPolyIdx >= (unsigned int)testTile->header->offMeshBase)
	{
		// only ground type polygons are assigned to clusters
		return DT_FAILURE;
	}

	const unsigned short clusterIdx = testTile->polyClusters[testPolyIdx];
	clusterRef = m_nav->getClusterRefBase(testTile) | (dtClusterRef)clusterIdx;
	return DT_SUCCESS;
}
#endif // WITH_NAVMESH_CLUSTER_LINKS
//@UE END

/// @par 
///
/// @note If the search box does not intersect any polygons the search will 
/// return #DT_SUCCESS, but @p nearestRef will be zero. So if in doubt, check 
/// @p nearestRef before using @p nearestPt.
///
/// @warning This function is not suitable for large area searches.  If the search
/// extents overlaps more than 128 polygons it may return an invalid result.
///
dtStatus dtNavMeshQuery::findNearestPoly(const dtReal* center, const dtReal* extents,
										 const dtQueryFilter* filter,
										 dtPolyRef* nearestRef, dtReal* nearestPt,
										 const dtReal* referencePt) const
{
	dtAssert(m_nav);

	*nearestRef = 0;
	
	// Get nearby polygons from proximity grid.
	dtPolyRef polys[128];
	int polyCount = 0;
	if (dtStatusFailed(queryPolygons(center, extents, filter, polys, &polyCount, 128)))
		return DT_FAILURE | DT_INVALID_PARAM;
	
//@UE BEGIN
	dtReal referenceLocation[3];
	dtVcopy(referenceLocation, referencePt ? referencePt : center);
	
	// Find nearest polygon amongst the nearby polygons.
	dtPolyRef nearest = 0;
	dtReal nearestDistanceSqr = DT_REAL_MAX;
	for (int i = 0; i < polyCount; ++i)
	{
		dtPolyRef ref = polys[i];
		dtReal closestPtPoly[3];
		closestPointOnPoly(ref, referenceLocation, closestPtPoly);
		const dtReal d = dtVdistSqr(referenceLocation, closestPtPoly);
		const dtReal h = dtAbs(center[1] - closestPtPoly[1]);
//@UE END
		if (d < nearestDistanceSqr && h < extents[1])
		{
			if (nearestPt)
				dtVcopy(nearestPt, closestPtPoly);
			nearestDistanceSqr = d;
			nearest = ref;
		}
	}
	
	if (nearestRef)
		*nearestRef = nearest;
	
	return DT_SUCCESS;
}

//@UE BEGIN
dtStatus dtNavMeshQuery::findNearestPoly2D(const dtReal* center, const dtReal* extents,
											const dtQueryFilter* filter,
											dtPolyRef* nearestRef, dtReal* nearestPt,
											const dtReal* referencePt, dtReal tolerance) const
{
	dtAssert(m_nav);

	*nearestRef = 0;

	// Get nearby polygons from proximity grid.
	dtPolyRef polys[128];
	int polyCount = 0;
	if (dtStatusFailed(queryPolygons(center, extents, filter, polys, &polyCount, 128)))
		return DT_FAILURE | DT_INVALID_PARAM;

	const dtReal toleranceSq = dtSqr(tolerance);
	dtReal referenceLocation[3];
	dtVcopy(referenceLocation, referencePt ? referencePt : center);

	// Find nearest polygon amongst the nearby polygons.
	dtReal bestScoreInTolerance = DT_REAL_MAX;
	dtReal nearestDistanceSqr = DT_REAL_MAX;
	dtReal nearestVertDist = DT_REAL_MAX;
	int32 bestPolyInTolerance = -1;
	int32 bestPolyOutside = -1;

	for (int i = 0; i < polyCount; ++i)
	{
		dtPolyRef ref = polys[i];
		dtReal closestPtPoly[3];
		closestPointOnPoly(ref, referenceLocation, closestPtPoly);
		const dtReal dSq = dtVdist2DSqr(referenceLocation, closestPtPoly);
		const dtReal h = dtAbs(center[1] - closestPtPoly[1]);

		if (h > extents[1])
			continue;
		
		// scoring depends if 2D distance to center is within tolerance value
		if (dSq < toleranceSq)
		{
			const dtReal score = dtSqrt(dSq) + h;
			if (score < bestScoreInTolerance)
			{
				dtVcopy(nearestPt, closestPtPoly);
				bestScoreInTolerance = score;
				bestPolyInTolerance = i;
			}
		}
		else
		{
			if ((dSq < nearestDistanceSqr) || (dSq < nearestDistanceSqr + KINDA_SMALL_NUMBER && h < nearestVertDist))
			{
				if (bestPolyInTolerance < 0)
				{
					dtVcopy(nearestPt, closestPtPoly);
				}

				nearestDistanceSqr = dSq;
				nearestVertDist = h;
				bestPolyOutside = i;
			}
		}
	}

	if (nearestRef)
		*nearestRef = (bestPolyInTolerance >= 0) ? polys[bestPolyInTolerance] : ((bestPolyOutside >= 0) ? polys[bestPolyOutside] : 0);

	return DT_SUCCESS;
}
//@UE END

/// @par 
///
/// @note If the search box does not intersect any polygons the search will 
/// return #DT_SUCCESS, but @p nearestRef will be zero. So if in doubt, check 
/// @p nearestRef before using @p nearestPt.
///
/// @warning This function is not suitable for large area searches.  If the search
/// extents overlaps more than 128 polygons it may return an invalid result.
///
dtStatus dtNavMeshQuery::findNearestContainingPoly(const dtReal* center, const dtReal* extents,
												   const dtQueryFilter* filter,
												   dtPolyRef* nearestRef, dtReal* nearestPt) const
{
	dtAssert(m_nav);

	*nearestRef = 0;

	// Get nearby polygons from proximity grid.
	dtPolyRef polys[128];
	int polyCount = 0;
	if (dtStatusFailed(queryPolygons(center, extents, filter, polys, &polyCount, 128)))
		return DT_FAILURE | DT_INVALID_PARAM;

	// Find nearest polygon amongst the nearby polygons.
	dtPolyRef nearest = 0;
	dtReal nearestDistanceSqr = DT_REAL_MAX;
	for (int i = 0; i < polyCount; ++i)
	{
		dtPolyRef ref = polys[i];

		bool inPoly = false;
		isPointInsidePoly(ref, center, inPoly);

		if (inPoly)
		{
			dtReal closestPtPoly[3];
			closestPointOnPoly(ref, center, closestPtPoly);
			dtReal d = dtVdistSqr(center, closestPtPoly);
			dtReal h = dtAbs(center[1] - closestPtPoly[1]);
			if (d < nearestDistanceSqr && h < extents[1])
			{
				if (nearestPt)
					dtVcopy(nearestPt, closestPtPoly);
				nearestDistanceSqr = d;
				nearest = ref;
			}
		}
	}

	if (nearestRef)
		*nearestRef = nearest;

	return DT_SUCCESS;
}

dtPolyRef dtNavMeshQuery::findNearestPolyInTile(const dtMeshTile* tile, const dtReal* center, const dtReal* extents,
												const dtQueryFilter* filter, dtReal* nearestPt) const
{
	dtAssert(m_nav);
	
	dtReal bmin[3], bmax[3];
	dtVsub(bmin, center, extents);
	dtVadd(bmax, center, extents);
	
	// Get nearby polygons from proximity grid.
	dtPolyRef polys[128];
	int polyCount = queryPolygonsInTile(tile, bmin, bmax, filter, polys, 128);
	
	// Find nearest polygon amongst the nearby polygons.
	dtPolyRef nearest = 0;
	dtReal nearestDistanceSqr = DT_REAL_MAX;
	for (int i = 0; i < polyCount; ++i)
	{
		dtPolyRef ref = polys[i];
		const dtPoly* poly = &tile->polys[m_nav->decodePolyIdPoly(ref)];
		dtReal closestPtPoly[3];
		closestPointOnPolyInTile(tile, poly, center, closestPtPoly);
			
		dtReal d = dtVdistSqr(center, closestPtPoly);
		if (d < nearestDistanceSqr)
		{
			if (nearestPt)
				dtVcopy(nearestPt, closestPtPoly);
			nearestDistanceSqr = d;
			nearest = ref;
		}
	}
	
	return nearest;
}

int dtNavMeshQuery::queryPolygonsInTile(const dtMeshTile* tile, const dtReal* qmin, const dtReal* qmax,
										const dtQueryFilter* filter,
										dtPolyRef* polys, const int maxPolys) const
{
	dtAssert(m_nav);

	const bool bIsInsideTile = dtOverlapBounds(qmin,qmax, tile->header->bmin,tile->header->bmax);
	if (!bIsInsideTile)
	{
		return 0;
	}

	if (tile->bvTree)
	{
		const dtBVNode* node = &tile->bvTree[0];
		const dtBVNode* end = &tile->bvTree[tile->header->bvNodeCount];
		const dtReal* tbmin = tile->header->bmin;
		const dtReal* tbmax = tile->header->bmax;
		const dtReal qfac = m_nav->getBVQuantFactor();

		// Calculate quantized box
		unsigned short bmin[3], bmax[3];
		// dtClamp query box to world box.
		dtReal minx = dtClamp(qmin[0], tbmin[0], tbmax[0]) - tbmin[0];
		dtReal miny = dtClamp(qmin[1], tbmin[1], tbmax[1]) - tbmin[1];
		dtReal minz = dtClamp(qmin[2], tbmin[2], tbmax[2]) - tbmin[2];
		dtReal maxx = dtClamp(qmax[0], tbmin[0], tbmax[0]) - tbmin[0];
		dtReal maxy = dtClamp(qmax[1], tbmin[1], tbmax[1]) - tbmin[1];
		dtReal maxz = dtClamp(qmax[2], tbmin[2], tbmax[2]) - tbmin[2];
		// Quantize
		bmin[0] = (unsigned short)(qfac * minx) & 0xfffe;
		bmin[1] = (unsigned short)(qfac * miny) & 0xfffe;
		bmin[2] = (unsigned short)(qfac * minz) & 0xfffe;
		bmax[0] = (unsigned short)(qfac * maxx + 1) | 1;
		bmax[1] = (unsigned short)(qfac * maxy + 1) | 1;
		bmax[2] = (unsigned short)(qfac * maxz + 1) | 1;
		
		// Traverse tree
		const dtPolyRef base = m_nav->getPolyRefBase(tile);
		int n = 0;
		while (node < end)
		{
			const bool overlap = dtOverlapQuantBounds(bmin, bmax, node->bmin, node->bmax);
			const bool isLeafNode = node->i >= 0;
			
			if (isLeafNode && overlap)
			{
				dtPolyRef ref = base | (dtPolyRef)node->i;
				if (filter->passFilter(ref, tile, &tile->polys[node->i]) && passLinkFilter(tile, node->i))
				{
					if (n < maxPolys)
						polys[n++] = ref;
				}
			}
			
			if (overlap || isLeafNode)
				node++;
			else
			{
				const int escapeIndex = -node->i;
				node += escapeIndex;
			}
		}
		
		return n;
	}
	else
	{
		dtReal bmin[3], bmax[3];
		int n = 0;
		const dtPolyRef base = m_nav->getPolyRefBase(tile);
		for (int i = 0; i < tile->header->polyCount; ++i)
		{
			const dtPoly* p = &tile->polys[i];
			// Do not return off-mesh connection polygons.
			if (p->getType() != DT_POLYTYPE_GROUND)
				continue;
			// Must pass filter
			const dtPolyRef ref = base | (dtPolyRef)i;
			if (!filter->passFilter(ref, tile, p) || !passLinkFilter(tile, i))
				continue;
			// Calc polygon bounds.
			const dtReal* v = &tile->verts[p->verts[0]*3];
			dtVcopy(bmin, v);
			dtVcopy(bmax, v);
			for (int j = 1; j < p->vertCount; ++j)
			{
				v = &tile->verts[p->verts[j]*3];
				dtVmin(bmin, v);
				dtVmax(bmax, v);
			}
			if (dtOverlapBounds(qmin,qmax, bmin,bmax))
			{
				if (n < maxPolys)
					polys[n++] = ref;
			}
		}
		return n;
	}
}

/// @par 
///
/// If no polygons are found, the function will return #DT_SUCCESS with a
/// @p polyCount of zero.
///
/// If @p polys is too small to hold the entire result set, then the array will 
/// be filled to capacity. The method of choosing which polygons from the 
/// full set are included in the partial result set is undefined.
///
dtStatus dtNavMeshQuery::queryPolygons(const dtReal* center, const dtReal* extents,
									   const dtQueryFilter* filter,
									   dtPolyRef* polys, int* polyCount, const int maxPolys) const
{
	dtAssert(m_nav);
	
	dtReal bmin[3], bmax[3];
	dtVsub(bmin, center, extents);
	dtVadd(bmax, center, extents);
	
	// Find tiles the query touches.
	int minx, miny, maxx, maxy;
	m_nav->calcTileLoc(bmin, &minx, &miny);
	m_nav->calcTileLoc(bmax, &maxx, &maxy);

	ReadTilesHelper TileArray;

	int n = 0;
	for (int y = miny; y <= maxy; ++y)
	{
		for (int x = minx; x <= maxx; ++x)
		{
			int nneis = m_nav->getTileCountAt(x,y);
			const dtMeshTile** neis = (const dtMeshTile**)TileArray.PrepareArray(nneis);

			m_nav->getTilesAt(x,y,neis,nneis);
			for (int j = 0; j < nneis; ++j)
			{
				n += queryPolygonsInTile(neis[j], bmin, bmax, filter, polys+n, maxPolys-n);
				if (n >= maxPolys)
				{
					*polyCount = n;
					return DT_SUCCESS | DT_BUFFER_TOO_SMALL;
				}
			}
		}
	}
	*polyCount = n;
	
	return DT_SUCCESS;
}

/// @par
///
/// If the end polygon cannot be reached through the navigation graph,
/// the last polygon in the path will be the nearest the end polygon.
///
/// If the path array is to small to hold the full result, it will be filled as 
/// far as possible from the start polygon toward the end polygon.
///
/// The start and end positions are used to calculate traversal costs. 
/// (The y-values impact the result.)
///
dtStatus dtNavMeshQuery::findPath(dtPolyRef startRef, dtPolyRef endRef,
								  const dtReal* startPos, const dtReal* endPos,
								  const dtReal costLimit, const dtQueryFilter* filter, //@UE
								  dtQueryResult& result, dtReal* totalCost) const
{
	dtAssert(m_nav);
	dtAssert(m_nodePool);
	dtAssert(m_openList);
	
	m_queryNodes = 0;

	if (!startRef || !endRef)
		return DT_FAILURE | DT_INVALID_PARAM;
	
	// Validate input
	if (!m_nav->isValidPolyRef(startRef) || !m_nav->isValidPolyRef(endRef))
		return DT_FAILURE | DT_INVALID_PARAM;
	
	if (startRef == endRef)
	{
		result.addItem(startRef, 0.0f, 0, 0);
		return DT_SUCCESS;
	}
	
	//@UE BEGIN
	const dtReal H_SCALE = filter->getModifiedHeuristicScale();
	const bool shouldIgnoreClosedNodes = filter->getShouldIgnoreClosedNodes();
	//@UE END

	m_nodePool->clear();
	m_openList->clear();
	
	dtNode* startNode = m_nodePool->getNode(startRef);
	dtVcopy(startNode->pos, startPos);
	startNode->pidx = 0;
	startNode->cost = 0;
	startNode->total = dtVdist(startPos, endPos) * H_SCALE;
	startNode->id = startRef;
	startNode->flags = DT_NODE_OPEN;
	m_openList->push(startNode);
	m_queryNodes++;

	dtNode* lastBestNode = startNode;
	dtReal lastBestNodeCost = startNode->total;
	
	dtStatus status = DT_SUCCESS;

	int loopCounter = 0;
	const int loopLimit = m_nodePool->getMaxRuntimeNodes() + 1;

	while (!m_openList->empty())
	{
		// Remove node from open list and put it in closed list.
		dtNode* bestNode = m_openList->pop();
		bestNode->flags &= ~DT_NODE_OPEN;
		bestNode->flags |= DT_NODE_CLOSED;
		
		// Reached the goal, stop searching.
		if (bestNode->id == endRef)
		{
			lastBestNode = bestNode;
			break;
		}
		
		loopCounter++;
		// failsafe for cycles in navigation graph resulting in infinite loop 
		if (loopCounter >= loopLimit * 4)
		{
			break;
		}

		// Get current poly and tile.
		// The API input has been cheked already, skip checking internal data.
		const dtPolyRef bestRef = bestNode->id;
		const dtMeshTile* bestTile = 0;
		const dtPoly* bestPoly = 0;
		m_nav->getTileAndPolyByRefUnsafe(bestRef, &bestTile, &bestPoly);
		
		// Get parent poly and tile.
		dtPolyRef parentRef = 0;
		const dtMeshTile* parentTile = 0;
		const dtPoly* parentPoly = 0;
		if (bestNode->pidx)
			parentRef = m_nodePool->getNodeAtIdx(bestNode->pidx)->id;
		if (parentRef)
			m_nav->getTileAndPolyByRefUnsafe(parentRef, &parentTile, &parentPoly);
		
		unsigned int i = bestPoly->firstLink;
		while (i != DT_NULL_LINK)
		{
			const dtLink& link = m_nav->getLink(bestTile, i);
			i = link.next;

			dtPolyRef neighbourRef = link.ref;
			
			// Skip invalid ids and do not expand back to where we came from.
			if (!neighbourRef || neighbourRef == parentRef
				//@UE BEGIN
				|| !filter->isValidLinkSide(link.side))
				//@UE END
			{
				UE_RECAST_ASTAR_LOG( Warning, TEXT("Filtered %lld from %lld"), neighbourRef, bestRef);
				continue;
			}
			
			// Get neighbour poly and tile.
			// The API input has been cheked already, skip checking internal data.
			const dtMeshTile* neighbourTile = 0;
			const dtPoly* neighbourPoly = 0;
			m_nav->getTileAndPolyByRefUnsafe(neighbourRef, &neighbourTile, &neighbourPoly);			
			
			if (!filter->passFilter(neighbourRef, neighbourTile, neighbourPoly) || !passLinkFilterByRef(neighbourTile, neighbourRef))
			{
				UE_RECAST_ASTAR_LOG(Warning, TEXT("Filtered %lld from %lld"), neighbourRef, bestRef);
				continue;
			}

			dtNode* neighbourNode = m_nodePool->getNode(neighbourRef);
			if (!neighbourNode)
			{
				UE_RECAST_ASTAR_LOG(Warning, TEXT("Reach Limit %lld from %lld"), neighbourRef, bestRef);
				status |= DT_OUT_OF_NODES;
				continue;
			}
//@UE BEGIN
			else if (shouldIgnoreClosedNodes && (neighbourNode->flags & DT_NODE_CLOSED) != 0)
			{
				UE_RECAST_ASTAR_LOG(Warning, TEXT("Skipping closed %lld from %lld"), neighbourRef, bestRef);
				continue;
			}
//@UE END

			// Try to update node position for current edge to make paths more precise
			// Unless heuristic is not admissible (overestimates), in which case
			// we have to use constant values for given node to avoid creating cycles
			dtReal neiPos[3] = { 0.0f, 0.0f, 0.0f };
			if (H_SCALE <= 1.0f || neighbourNode->flags == 0)
			{
				getEdgeMidPoint(bestRef, bestPoly, bestTile,
					neighbourRef, neighbourPoly, neighbourTile,
					neiPos);
			}
			else
			{
				dtVcopy(neiPos, neighbourNode->pos);
			}

			// Calculate cost and heuristic.
			dtReal cost = 0;
			dtReal heuristic = 0;
			dtReal curCost = 0;

			// Special case for last node.
			if (neighbourRef != endRef)
			{
				curCost = filter->getCost(bestNode->pos, neiPos, parentRef, parentTile, parentPoly, bestRef, bestTile, bestPoly, neighbourRef, neighbourTile, neighbourPoly);
				cost = bestNode->cost + curCost;
				heuristic = dtVdist(neiPos, endPos)*H_SCALE;
			}
			else
			{
				const dtReal endCost = filter->getCost(neiPos, endPos, bestRef, bestTile, bestPoly, neighbourRef, neighbourTile, neighbourPoly, 0, 0, 0);
				curCost = filter->getCost(bestNode->pos, neiPos, parentRef, parentTile, parentPoly, bestRef, bestTile, bestPoly, neighbourRef, neighbourTile, neighbourPoly);
				cost = bestNode->cost + curCost + endCost;
				heuristic = 0;
			}

			const dtReal total = cost + heuristic;

			// The node is already in open list and the new result is worse, skip.
			if ((neighbourNode->flags & DT_NODE_OPEN) && total >= neighbourNode->total)
			{
				UE_RECAST_ASTAR_LOG(Warning, TEXT("Skipping new cost higher %lld from %lld cost %f total %f prev cost %f"), neighbourRef, bestRef, cost, total, neighbourNode->total);
				continue;
			}

			// The node is already visited and process, and the new result is worse, skip.
			if ((neighbourNode->flags & DT_NODE_CLOSED) && total >= neighbourNode->total)
			{
				UE_RECAST_ASTAR_LOG(Warning, TEXT("Skipping new cost higher %lld from %lld cost %f total %f prev cost %f"), neighbourRef, bestRef, cost, total, neighbourNode->total);
				continue;
			}

			// Cost of current link is DT_UNWALKABLE_POLY_COST, skip.
			if (curCost == DT_UNWALKABLE_POLY_COST)
			{
				UE_RECAST_ASTAR_LOG(Warning, TEXT("Skipping unwalkable poly %lld from %lld cost %f total %f prev cost %f"), neighbourRef, bestRef, cost, total, neighbourNode->total);
				continue;
			}

			if (total > costLimit) //@UE
			{
				UE_RECAST_ASTAR_LOG(Warning, TEXT("Skipping reach cost limit poly %lld from %lld cost %f total %f prev cost %f limit %f"), neighbourRef, bestRef, cost, total, neighbourNode->total, costLimit);
				continue;
			}

			// Add or update the node.
			neighbourNode->pidx = m_nodePool->getNodeIdx(bestNode);
			neighbourNode->id = neighbourRef;
			neighbourNode->flags = (neighbourNode->flags & ~DT_NODE_CLOSED);
			neighbourNode->cost = cost;
			neighbourNode->total = total;
			dtVcopy(neighbourNode->pos, neiPos);

			if (neighbourNode->flags & DT_NODE_OPEN)
			{
				// Already in open, update node location.
				m_openList->modify(neighbourNode);
				UE_RECAST_ASTAR_LOG(Warning, TEXT("Modifying %lld from %lld cost %f total %f"), neighbourRef, bestRef, cost, total);
			}
			else
			{
				// Put the node in open list.
				neighbourNode->flags |= DT_NODE_OPEN;
				m_openList->push(neighbourNode);
				m_queryNodes++;
				UE_RECAST_ASTAR_LOG(Warning, TEXT("Pushing %lld from %lld cost %f total %f"), neighbourRef, bestRef, cost, total);
			}
			
			// Update nearest node to target so far.
			if (heuristic < lastBestNodeCost)
			{
				UE_RECAST_ASTAR_LOG(Warning, TEXT("New best path %lld from %lld new best heuristic %f prev best heuristic %f"), neighbourRef, bestRef, heuristic, lastBestNodeCost);
				lastBestNodeCost = heuristic;
				lastBestNode = neighbourNode;
			}
		}
	}
	
	if (lastBestNode->id != endRef)
		status |= DT_PARTIAL_RESULT;
	
	// Reverse the path.
	dtNode* prev = 0;
	dtNode* node = lastBestNode;
	int n = 1;
	do
	{
		dtNode* next = m_nodePool->getNodeAtIdx(node->pidx);
		node->pidx = m_nodePool->getNodeIdx(prev);
		prev = node;
		node = next;
	}
	while (node && ++n < loopLimit);
	
	if (n >= loopLimit)
	{
		return DT_FAILURE | DT_INVALID_CYCLE_PATH;
	}

	result.reserve(n);

	// Store path
	dtReal prevCost = 0.0f;
	node = prev;
	check(node);
	do
	{
		result.addItem(node->id, node->cost - prevCost, 0, 0);
		prevCost = node->cost;

		node = m_nodePool->getNodeAtIdx(node->pidx);
	}
	while (node && --n > 0);

	if (totalCost)
	{
		*totalCost = lastBestNode->total;
	}

	return status;
}

//@UE BEGIN
#if WITH_NAVMESH_CLUSTER_LINKS
dtStatus dtNavMeshQuery::testClusterPath(dtPolyRef startRef, dtPolyRef endRef) const
{
	const dtMeshTile* startTile = m_nav->getTileByRef(startRef);
	const dtMeshTile* endTile = m_nav->getTileByRef(endRef);
	const unsigned int startPolyIdx = m_nav->decodePolyIdPoly(startRef);
	const unsigned int endPolyIdx = m_nav->decodePolyIdPoly(endRef);

	m_queryNodes = 0;

	if (startTile == 0 || endTile == 0 ||
		startTile->polyClusters == 0 || endTile->polyClusters == 0 ||
		startPolyIdx >= (unsigned int)startTile->header->offMeshBase ||
		endPolyIdx >= (unsigned int)endTile->header->offMeshBase)
	{
		// this means most probably the hierarchical graph has not been build at all
		return DT_FAILURE | DT_INVALID_PARAM;
	}

	const unsigned int startIdx = startTile->polyClusters[startPolyIdx];
	const unsigned int endIdx = endTile->polyClusters[endPolyIdx];
	const dtCluster& startCluster = startTile->clusters[startIdx];
	const dtCluster& endCluster = endTile->clusters[endIdx];

	const dtClusterRef startCRef = m_nav->getClusterRefBase(startTile) | (dtClusterRef)startIdx;
	const dtClusterRef endCRef = m_nav->getClusterRefBase(endTile) | (dtClusterRef)endIdx;
	if (startCRef == endCRef)
	{
		return DT_SUCCESS;
	}

	m_nodePool->clear();
	m_openList->clear();

	dtNode* startNode = m_nodePool->getNode(startCRef);
	dtVcopy(startNode->pos, startCluster.center);
	startNode->pidx = 0;
	startNode->cost = 0;
	startNode->total = dtVdist(startCluster.center, endCluster.center) * DEFAULT_HEURISTIC_SCALE;
	startNode->id = startCRef;
	startNode->flags = DT_NODE_OPEN;
	m_openList->push(startNode);
	m_queryNodes++;

	dtNode* lastBestNode = startNode;
	dtReal lastBestNodeCost = startNode->total;
	
	dtStatus status = DT_FAILURE;
	while (!m_openList->empty())
	{
		// Remove node from open list and put it in closed list.
		dtNode* bestNode = m_openList->pop();
		bestNode->flags &= ~DT_NODE_OPEN;
		bestNode->flags |= DT_NODE_CLOSED;

		// Reached the goal, stop searching.
		if (bestNode->id == endCRef)
		{
			lastBestNode = bestNode;
			break;
		}

		// Get current cluster
		const dtClusterRef bestRef = bestNode->id;
		const dtMeshTile* bestTile = m_nav->getTileByRef(bestRef);
		const unsigned int bestClusterIdx = m_nav->decodeClusterIdCluster(bestRef);
		const dtCluster* bestCluster = &bestTile->clusters[bestClusterIdx];

		// Get parent ref
		const dtClusterRef parentRef = (bestNode->pidx) ? m_nodePool->getNodeAtIdx(bestNode->pidx)->id : 0;

		// Iterate through links
		unsigned int i = bestCluster->firstLink;
		while (i != DT_NULL_LINK)
		{
			// don't update link, cost is not important
			const dtClusterLink& link = m_nav->getClusterLink(bestTile, i);
			i = link.next;

			const dtClusterRef& neighbourRef = link.ref;

			// do not expand back to where we came from.
			if (!neighbourRef || neighbourRef == parentRef)
				continue;

			// Check backtracking
			if ((link.flags & DT_CLINK_VALID_FWD) == 0)
				continue;

			// Get neighbour poly and tile.
			// The API input has been cheked already, skip checking internal data.
			const dtMeshTile* neighbourTile = m_nav->getTileByRef(neighbourRef);
			const dtCluster* neighbourCluster = &neighbourTile->clusters[m_nav->decodeClusterIdCluster(neighbourRef)];

			dtNode* neighbourNode = m_nodePool->getNode(neighbourRef);
			if (!neighbourNode)
			{
				status |= DT_OUT_OF_NODES;
				continue;
			}

			// If the node is visited the first time, calculate node position.
			if (neighbourNode->flags == 0)
			{
				dtVcopy(neighbourNode->pos, neighbourCluster->center);
			}

			// Calculate cost and heuristic.
			const dtReal cost = bestNode->cost;
			const dtReal heuristic = (neighbourRef != endCRef) ? dtVdist(neighbourNode->pos, endCluster.center)*DEFAULT_HEURISTIC_SCALE : 0.0f;
			const dtReal total = cost + heuristic;

			// The node is already in open list and the new result is worse, skip.
			if ((neighbourNode->flags & DT_NODE_OPEN) && total >= neighbourNode->total)
				continue;
			// The node is already visited and process, and the new result is worse, skip.
			if ((neighbourNode->flags & DT_NODE_CLOSED) && total >= neighbourNode->total)
				continue;

			// Add or update the node.
			neighbourNode->pidx = m_nodePool->getNodeIdx(bestNode);
			neighbourNode->id = neighbourRef;
			neighbourNode->flags = (neighbourNode->flags & ~DT_NODE_CLOSED);
			neighbourNode->cost = cost;
			neighbourNode->total = total;

			if (neighbourNode->flags & DT_NODE_OPEN)
			{
				// Already in open, update node location.
				m_openList->modify(neighbourNode);
			}
			else
			{
				// Put the node in open list.
				neighbourNode->flags |= DT_NODE_OPEN;
				m_openList->push(neighbourNode);
				m_queryNodes++;
			}

			// Update nearest node to target so far.
			if (heuristic < lastBestNodeCost)
			{
				lastBestNodeCost = heuristic;
				lastBestNode = neighbourNode;
			}
		}
	}

	if (lastBestNode->id == endCRef)
		status = DT_SUCCESS;

	return status;
}
#endif // WITH_NAVMESH_CLUSTER_LINKS
//@UE END

/// @par
///
/// @warning Calling any non-slice methods before calling finalizeSlicedFindPath() 
/// or finalizeSlicedFindPathPartial() may result in corrupted data!
///
/// The @p filter pointer is stored and used for the duration of the sliced
/// path query.
///
dtStatus dtNavMeshQuery::initSlicedFindPath(dtPolyRef startRef, dtPolyRef endRef,
											const dtReal* startPos, const dtReal* endPos, const dtReal costLimit, //@UE
											const dtQueryFilter* filter)
{
	dtAssert(m_nav);
	dtAssert(m_nodePool);
	dtAssert(m_openList);

	// Init path state.
	memset(&m_query, 0, sizeof(dtQueryData));
	m_query.status = DT_FAILURE;
	m_query.startRef = startRef;
	m_query.endRef = endRef;
	dtVcopy(m_query.startPos, startPos);
	dtVcopy(m_query.endPos, endPos);
	m_query.costLimit = costLimit; //@UE
	m_query.filter = filter;
	
	if (!startRef || !endRef)
		return DT_FAILURE | DT_INVALID_PARAM;
	
	// Validate input
	if (!m_nav->isValidPolyRef(startRef) || !m_nav->isValidPolyRef(endRef))
		return DT_FAILURE | DT_INVALID_PARAM;

	if (startRef == endRef)
	{
		m_query.status = DT_SUCCESS;
		return DT_SUCCESS;
	}
	
	//@UE BEGIN
	const dtReal H_SCALE = filter->getModifiedHeuristicScale();
	//@UE END

	m_nodePool->clear();
	m_openList->clear();
	
	dtNode* startNode = m_nodePool->getNode(startRef);
	dtVcopy(startNode->pos, startPos);
	startNode->pidx = 0;
	startNode->cost = 0;
	startNode->total = dtVdist(startPos, endPos) * H_SCALE;
	startNode->id = startRef;
	startNode->flags = DT_NODE_OPEN;
	m_openList->push(startNode);
	
	m_query.status = DT_IN_PROGRESS;
	m_query.lastBestNode = startNode;
	m_query.lastBestNodeCost = startNode->total;
	
	return m_query.status;
}
	
dtStatus dtNavMeshQuery::updateSlicedFindPath(const int maxIter, int* doneIters)
{
	if (!dtStatusInProgress(m_query.status))
		return m_query.status;

	// Make sure the request is still valid.
	if (!m_nav->isValidPolyRef(m_query.startRef) || !m_nav->isValidPolyRef(m_query.endRef))
	{
		m_query.status = DT_FAILURE;
		return DT_FAILURE;
	}

	//@UE BEGIN
	const dtReal H_SCALE = m_query.filter->getModifiedHeuristicScale();
	const bool shouldIgnoreClosedNodes = m_query.filter->getShouldIgnoreClosedNodes();
	//@UE END
			
	int iter = 0;
	while (iter < maxIter && !m_openList->empty())
	{
		iter++;
		
		// Remove node from open list and put it in closed list.
		dtNode* bestNode = m_openList->pop();
		bestNode->flags &= ~DT_NODE_OPEN;
		bestNode->flags |= DT_NODE_CLOSED;
		
		// Reached the goal, stop searching.
		if (bestNode->id == m_query.endRef)
		{
			m_query.lastBestNode = bestNode;
			const dtStatus details = m_query.status & DT_STATUS_DETAIL_MASK;
			m_query.status = DT_SUCCESS | details;
			if (doneIters)
				*doneIters = iter;
			return m_query.status;
		}
		
		// Get current poly and tile.
		// The API input has been cheked already, skip checking internal data.
		const dtPolyRef bestRef = bestNode->id;
		const dtMeshTile* bestTile = 0;
		const dtPoly* bestPoly = 0;
		if (dtStatusFailed(m_nav->getTileAndPolyByRef(bestRef, &bestTile, &bestPoly)))
		{
			// The polygon has disappeared during the sliced query, fail.
			m_query.status = DT_FAILURE;
			if (doneIters)
				*doneIters = iter;
			return m_query.status;
		}
		
		// Get parent poly and tile.
		dtPolyRef parentRef = 0;
		const dtMeshTile* parentTile = 0;
		const dtPoly* parentPoly = 0;
		if (bestNode->pidx)
			parentRef = m_nodePool->getNodeAtIdx(bestNode->pidx)->id;
		if (parentRef)
		{
			if (dtStatusFailed(m_nav->getTileAndPolyByRef(parentRef, &parentTile, &parentPoly)))
			{
				// The polygon has disappeared during the sliced query, fail.
				m_query.status = DT_FAILURE;
				if (doneIters)
					*doneIters = iter;
				return m_query.status;
			}
		}
		
		unsigned int i = bestPoly->firstLink;
		while (i != DT_NULL_LINK)
		{
			const dtLink& link = m_nav->getLink(bestTile, i);
			i = link.next;

			dtPolyRef neighbourRef = link.ref;
			
			// Skip invalid ids and do not expand back to where we came from.
			if (!neighbourRef || neighbourRef == parentRef
//@UE BEGIN
				|| !m_query.filter->isValidLinkSide(link.side))
//@UE END
				continue;
			
			// Get neighbour poly and tile.
			// The API input has been cheked already, skip checking internal data.
			const dtMeshTile* neighbourTile = 0;
			const dtPoly* neighbourPoly = 0;
			m_nav->getTileAndPolyByRefUnsafe(neighbourRef, &neighbourTile, &neighbourPoly);			
			
			if (!m_query.filter->passFilter(neighbourRef, neighbourTile, neighbourPoly) || !passLinkFilterByRef(neighbourTile, neighbourRef))
				continue;
			
			dtNode* neighbourNode = m_nodePool->getNode(neighbourRef);
			if (!neighbourNode)
			{
				m_query.status |= DT_OUT_OF_NODES;
				continue;
			}
//@UE BEGIN
			else if (shouldIgnoreClosedNodes && (neighbourNode->flags & DT_NODE_CLOSED) != 0)
			{
				continue;
			}
//@UE END
			
			// Always calculate correct position on neighbor's edge,
			// skipping to wrong edge may greatly change path cost
			// (if area cost differences are more than 5x default)
			dtReal neiPos[3] = { 0.0f, 0.0f, 0.0f };
			getEdgeMidPoint(bestRef, bestPoly, bestTile,
				neighbourRef, neighbourPoly, neighbourTile,
				neiPos);
			
			// Calculate cost and heuristic.
			dtReal cost = 0;
			dtReal heuristic = 0;
			dtReal curCost = 0; //@UE
			
			// Special case for last node.
			if (neighbourRef != m_query.endRef)
			{
				// Cost
				curCost = m_query.filter->getCost(bestNode->pos, neiPos,
					parentRef, parentTile, parentPoly,
					bestRef, bestTile, bestPoly,
					neighbourRef, neighbourTile, neighbourPoly);
				cost = bestNode->cost + curCost;
				heuristic = dtVdist(neiPos, m_query.endPos)*H_SCALE;
			}
			else
			{
				// Cost
				curCost = m_query.filter->getCost(bestNode->pos, neiPos,
												  parentRef, parentTile, parentPoly,
												  bestRef, bestTile, bestPoly,
												  neighbourRef, neighbourTile, neighbourPoly);
				const dtReal endCost = m_query.filter->getCost(neiPos, m_query.endPos,
												  bestRef, bestTile, bestPoly,
												  neighbourRef, neighbourTile, neighbourPoly,
												  0, 0, 0);
				
				cost = bestNode->cost + curCost + endCost;
				heuristic = 0;
			}
			
			const dtReal total = cost + heuristic;

			// The node is already in open list and the new result is worse, skip.
			if ((neighbourNode->flags & DT_NODE_OPEN) && total >= neighbourNode->total)
				continue;

			// The node is already visited and process, and the new result is worse, skip.
			if ((neighbourNode->flags & DT_NODE_CLOSED) && total >= neighbourNode->total)
				continue;

			// Cost of current link is DT_UNWALKABLE_POLY_COST, skip.
			if (curCost == DT_UNWALKABLE_POLY_COST) //@UE
				continue;

			if (total > m_query.costLimit) //@UE
				continue;
			
			// Add or update the node.
			neighbourNode->pidx = m_nodePool->getNodeIdx(bestNode);
			neighbourNode->id = neighbourRef;
			neighbourNode->flags = (neighbourNode->flags & ~DT_NODE_CLOSED);
			neighbourNode->cost = cost;
			neighbourNode->total = total;
			dtVcopy(neighbourNode->pos, neiPos);
			
			if (neighbourNode->flags & DT_NODE_OPEN)
			{
				// Already in open, update node location.
				m_openList->modify(neighbourNode);
			}
			else
			{
				// Put the node in open list.
				neighbourNode->flags |= DT_NODE_OPEN;
				m_openList->push(neighbourNode);
			}
			
			// Update nearest node to target so far.
			if (heuristic < m_query.lastBestNodeCost)
			{
				m_query.lastBestNodeCost = heuristic;
				m_query.lastBestNode = neighbourNode;
			}
		}
	}
	
	// Exhausted all nodes, but could not find path.
	if (m_openList->empty())
	{
		const dtStatus details = m_query.status & DT_STATUS_DETAIL_MASK;
		m_query.status = DT_SUCCESS | details;
	}

	if (doneIters)
		*doneIters = iter;

	return m_query.status;
}

dtStatus dtNavMeshQuery::finalizeSlicedFindPath(dtPolyRef* path, int* pathCount, const int maxPath)
{
	*pathCount = 0;
	
	if (dtStatusFailed(m_query.status))
	{
		// Reset query.
		memset(&m_query, 0, sizeof(dtQueryData));
		return DT_FAILURE;
	}

	int n = 0;

	if (m_query.startRef == m_query.endRef)
	{
		// Special case: the search starts and ends at same poly.
		path[n++] = m_query.startRef;
	}
	else
	{
		// Reverse the path.
		dtAssert(m_query.lastBestNode);
		
		if (m_query.lastBestNode->id != m_query.endRef)
			m_query.status |= DT_PARTIAL_RESULT;
		
		dtNode* prev = 0;
		dtNode* node = m_query.lastBestNode;
		do
		{
			dtNode* next = m_nodePool->getNodeAtIdx(node->pidx);
			node->pidx = m_nodePool->getNodeIdx(prev);
			prev = node;
			node = next;
		}
		while (node);
		
		// Store path
		node = prev;
		check(node);
		do
		{
			path[n++] = node->id;
			if (n >= maxPath)
			{
				m_query.status |= DT_BUFFER_TOO_SMALL;
				break;
			}
			node = m_nodePool->getNodeAtIdx(node->pidx);
		}
		while (node);
	}
	
	const dtStatus details = m_query.status & DT_STATUS_DETAIL_MASK;

	// Reset query.
	memset(&m_query, 0, sizeof(dtQueryData));
	
	*pathCount = n;
	
	return DT_SUCCESS | details;
}

dtStatus dtNavMeshQuery::finalizeSlicedFindPathPartial(const dtPolyRef* existing, const int existingSize,
													   dtPolyRef* path, int* pathCount, const int maxPath)
{
	*pathCount = 0;
	
	if (existingSize == 0)
	{
		return DT_FAILURE;
	}
	
	if (dtStatusFailed(m_query.status))
	{
		// Reset query.
		memset(&m_query, 0, sizeof(dtQueryData));
		return DT_FAILURE;
	}
	
	int n = 0;
	
	if (m_query.startRef == m_query.endRef)
	{
		// Special case: the search starts and ends at same poly.
		path[n++] = m_query.startRef;
	}
	else
	{
		// Find furthest existing node that was visited.
		dtNode* prev = 0;
		dtNode* node = 0;
		for (int i = existingSize-1; i >= 0; --i)
		{
			node = m_nodePool->findNode(existing[i]);
			if (node)
				break;
		}
		
		if (!node)
		{
			m_query.status |= DT_PARTIAL_RESULT;
			dtAssert(m_query.lastBestNode);
			node = m_query.lastBestNode;
		}
		
		// Reverse the path.
		do
		{
			dtNode* next = m_nodePool->getNodeAtIdx(node->pidx);
			node->pidx = m_nodePool->getNodeIdx(prev);
			prev = node;
			node = next;
		}
		while (node);
		
		// Store path
		node = prev;
		check(node);
		do
		{
			path[n++] = node->id;
			if (n >= maxPath)
			{
				m_query.status |= DT_BUFFER_TOO_SMALL;
				break;
			}
			node = m_nodePool->getNodeAtIdx(node->pidx);
		}
		while (node);
	}
	
	const dtStatus details = m_query.status & DT_STATUS_DETAIL_MASK;

	// Reset query.
	memset(&m_query, 0, sizeof(dtQueryData));
	
	*pathCount = n;
	
	return DT_SUCCESS | details;
}


dtStatus dtNavMeshQuery::appendVertex(const dtReal* pos, const unsigned char flags, const dtPolyRef ref,
									  dtQueryResult& result, const bool bOverrideIdenticalPosition /*= true */) const
{
	if (bOverrideIdenticalPosition && result.size() > 0 && dtVequal(result.getPos(result.size()-1), pos))
	{
		// The vertices are equal, update flags and poly.
		result.setFlag(result.size() - 1, flags);
		result.setRef(result.size() - 1, ref);
	}
	else
	{
		result.addItem(ref, 0, pos, flags);
		
		if (flags == DT_STRAIGHTPATH_END)
		{
			return DT_SUCCESS;
		}
	}
	return DT_IN_PROGRESS;
}

dtStatus dtNavMeshQuery::appendPortals(const int startIdx, const int endIdx, const dtReal* endPos, const dtPolyRef* path,
									   dtQueryResult& result, const int options) const
{
	dtReal startPos[3];
	result.getPos(result.size() - 1, startPos);

	// Append or update last vertex
	dtStatus stat = 0;
	for (int i = startIdx; i < endIdx; i++)
	{
		// Calculate portal
		const dtPolyRef from = path[i];
		const dtMeshTile* fromTile = 0;
		const dtPoly* fromPoly = 0;
		if (dtStatusFailed(m_nav->getTileAndPolyByRef(from, &fromTile, &fromPoly)))
			return DT_FAILURE | DT_INVALID_PARAM;
		
		const dtPolyRef to = path[i+1];
		const dtMeshTile* toTile = 0;
		const dtPoly* toPoly = 0;
		if (dtStatusFailed(m_nav->getTileAndPolyByRef(to, &toTile, &toPoly)))
			return DT_FAILURE | DT_INVALID_PARAM;
		
		dtReal left[3], right[3];
		if (dtStatusFailed(getPortalPoints(from, fromPoly, fromTile, to, toPoly, toTile, left, right)))
			break;
	
		if (options & DT_STRAIGHTPATH_AREA_CROSSINGS)
		{
			// Skip intersection if only area crossings are requested.
			if (fromPoly->getArea() == toPoly->getArea())
				continue;
		}
		
		// Append intersection
		dtReal s,t;
		if (!dtIntersectSegSeg2D(startPos, endPos, left, right, s, t))
		{
			// failsafe for vertical navlinks: if left and right are the same and either start or end matches, append intersection
			if (dtVequal(left, right) && (dtVequal(left, startPos) || dtVequal(left, endPos)))
			{
				// valid intersection, initialize interp value
				t = 0.0f;
			}
			else
			{
				continue;
			}
		}

		dtReal pt[3];
		dtVlerp(pt, left,right, t);

		unsigned char flags = 0;
		if (toPoly->getType() != DT_POLYTYPE_GROUND)
			flags = DT_STRAIGHTPATH_OFFMESH_CONNECTION;

		stat = appendVertex(pt, flags, path[i + 1], result);
		if (stat != DT_IN_PROGRESS)
			return stat;
	}
	return DT_IN_PROGRESS;
}

/// @par
/// 
/// This method peforms what is often called 'string pulling'.
///
/// The start position is clamped to the first polygon in the path, and the 
/// end position is clamped to the last. So the start and end positions should 
/// normally be within or very near the first and last polygons respectively.
///
/// The returned polygon references represent the reference id of the polygon 
/// that is entered at the associated path position. The reference id associated 
/// with the end point will always be zero.  This allows, for example, matching 
/// off-mesh link points to their representative polygons.
///
/// If the provided result buffers are too small for the entire result set, 
/// they will be filled as far as possible from the start toward the end 
/// position.
///
dtStatus dtNavMeshQuery::findStraightPath(const dtReal* startPos, const dtReal* endPos,
										  const dtPolyRef* path, const int pathSize,
										  dtQueryResult& result, const int options) const
{
	dtAssert(m_nav);
	
	if (!path[0])
		return DT_FAILURE | DT_INVALID_PARAM;
	
	dtStatus stat = 0;
	
	// TODO: Should this be callers responsibility?
	dtReal closestStartPos[3];
	if (dtStatusFailed(closestPointOnPolyBoundary(path[0], startPos, closestStartPos)))
		return DT_FAILURE | DT_INVALID_PARAM;

	dtReal closestEndPos[3];
	if (dtStatusFailed(closestPointOnPolyBoundary(path[pathSize-1], endPos, closestEndPos)))
		return DT_FAILURE | DT_INVALID_PARAM;
	
	// Add start point.
	stat = appendVertex(closestStartPos, DT_STRAIGHTPATH_START, path[0], result);
	if (stat != DT_IN_PROGRESS)
		return stat;
	
	if (pathSize > 1)
	{
		dtReal portalApex[3], portalLeft[3], portalRight[3];
		dtVcopy(portalApex, closestStartPos);
		dtVcopy(portalLeft, portalApex);
		dtVcopy(portalRight, portalApex);
		int apexIndex = 0;
		int leftIndex = 0;
		int rightIndex = 0;
		
		unsigned char leftPolyType = 0;
		unsigned char rightPolyType = 0;
		dtReal segt = 0.0f;
		bool segSwapped = false;

		dtPolyRef leftPolyRef = path[0];
		dtPolyRef rightPolyRef = path[0];
		
		for (int i = 0; i < pathSize; ++i)
		{
			dtReal left[3], right[3];
			unsigned char fromType, toType;
			
			if (i+1 < pathSize)
			{
				// Next portal.
				if (dtStatusFailed(getPortalPoints(path[i], path[i+1], left, right, fromType, toType)))
				{
					// Failed to get portal points, in practice this means that path[i+1] is invalid polygon.
					// Clamp the end point to path[i], and return the path so far.
					
					if (dtStatusFailed(closestPointOnPolyBoundary(path[i], endPos, closestEndPos)))
					{
						// This should only happen when the first polygon is invalid.
						return DT_FAILURE | DT_INVALID_PARAM;
					}

					// Apeend portals along the current straight path segment.
					if (options & (DT_STRAIGHTPATH_AREA_CROSSINGS | DT_STRAIGHTPATH_ALL_CROSSINGS))
					{
						stat = appendPortals(apexIndex, i, closestEndPos, path, result, options);
					}

					stat = appendVertex(closestEndPos, 0, path[i], result);
					
					return DT_SUCCESS | DT_PARTIAL_RESULT;
				}

				// If starting really close the portal, advance.
				if (i == 0 && toType == DT_POLYTYPE_GROUND)
				{
					dtReal t;
					if (dtDistancePtSegSqr2D(portalApex, left, right, t) < dtSqr(0.001f))
						continue;
				}
			}
			else
			{
				// End of the path.
				dtVcopy(left, closestEndPos);
				dtVcopy(right, closestEndPos);
				
				fromType = toType = DT_POLYTYPE_GROUND;
			}
			
			//@UE BEGIN
#if WITH_NAVMESH_SEGMENT_LINKS
			// Lock moving through segment off-mesh connections
			if (fromType == DT_POLYTYPE_OFFMESH_SEGMENT)
			{
				if (segSwapped)
					segt = 1.0f - segt;

				dtReal lockedPortal[3];
				dtVlerp(lockedPortal, left, right, segt);
				dtVcopy(left, lockedPortal);
				dtVcopy(right, lockedPortal);
			}

			segSwapped = false;
			if (toType == DT_POLYTYPE_OFFMESH_SEGMENT && i != apexIndex)
			{
				dtReal mid0[3], mid1[3];
				dtVadd(mid0, portalLeft, portalRight);
				dtVscale(mid0, mid0, 0.5f);
				dtVadd(mid1, left, right);
				dtVscale(mid1, mid1, 0.5f);
				dtReal dirm[3], dir0[3], dir1[3];
				dtVsub(dirm, mid1, mid0);
				dtVsub(dir0, portalLeft, mid0);
				dtVsub(dir1, left, mid1);
				const dtReal c0 = dtVperp2D(dirm, dir0);
				const dtReal c1 = dtVperp2D(dirm, dir1);
				segSwapped = ((c0 > 0.f) && (c1 < 0.f)) || ((c0 < 0.f) && (c1 > 0.f));
			}
			if (segSwapped)
			{
				dtReal tmp[3];
				dtVcopy(tmp, left);
				dtVcopy(left, right);
				dtVcopy(right, tmp);
			}
#endif // WITH_NAVMESH_SEGMENT_LINKS
//@UE END

			// Right vertex.
			if (dtTriArea2D(portalApex, portalRight, right) <= 0.0f)
			{
				if (dtVequal(portalApex, portalRight) || dtTriArea2D(portalApex, portalLeft, right) > 0.0f)
				{
					dtVcopy(portalRight, right);
					rightPolyRef = (i+1 < pathSize) ? path[i+1] : 0;
					rightPolyType = toType;
					rightIndex = i;
				}
				else
				{
					// Append portals along the current straight path segment.
					if (options & (DT_STRAIGHTPATH_AREA_CROSSINGS | DT_STRAIGHTPATH_ALL_CROSSINGS))
					{
						stat = appendPortals(apexIndex, leftIndex, portalLeft, path, result, options);
						if (stat != DT_IN_PROGRESS)
							return stat;					
					}
				
					dtVcopy(portalApex, portalLeft);
					apexIndex = leftIndex;
					
					unsigned char flags = 0;
					if (!leftPolyRef)
						flags = DT_STRAIGHTPATH_END;
					else if (leftPolyType != DT_POLYTYPE_GROUND)
						flags = DT_STRAIGHTPATH_OFFMESH_CONNECTION;
					dtPolyRef ref = leftPolyRef;
					
					// Append or update vertex
					stat = appendVertex(portalApex, flags, ref, result);
					if (stat != DT_IN_PROGRESS)
						return stat;
					
					dtVcopy(portalLeft, portalApex);
					dtVcopy(portalRight, portalApex);
					leftIndex = apexIndex;
					rightIndex = apexIndex;

					//@UE BEGIN
#if WITH_NAVMESH_SEGMENT_LINKS
					if (toType == DT_POLYTYPE_OFFMESH_SEGMENT)
						dtDistancePtSegSqr2D(portalApex, left, right, segt);
#endif // WITH_NAVMESH_SEGMENT_LINKS
					//@UE END

					// Restart
					i = apexIndex;
					
					continue;
				}
			}
			
			// Left vertex.
			if (dtTriArea2D(portalApex, portalLeft, left) >= 0.0f)
			{
				if (dtVequal(portalApex, portalLeft) || dtTriArea2D(portalApex, portalRight, left) < 0.0f)
				{
					dtVcopy(portalLeft, left);
					leftPolyRef = (i+1 < pathSize) ? path[i+1] : 0;
					leftPolyType = toType;
					leftIndex = i;
				}
				else
				{
					// Append portals along the current straight path segment.
					if (options & (DT_STRAIGHTPATH_AREA_CROSSINGS | DT_STRAIGHTPATH_ALL_CROSSINGS))
					{
						stat = appendPortals(apexIndex, rightIndex, portalRight, path, result, options);
						if (stat != DT_IN_PROGRESS)
							return stat;
					}

					dtVcopy(portalApex, portalRight);
					apexIndex = rightIndex;
					
					unsigned char flags = 0;
					if (!rightPolyRef)
						flags = DT_STRAIGHTPATH_END;
					else if (rightPolyType != DT_POLYTYPE_GROUND)
						flags = DT_STRAIGHTPATH_OFFMESH_CONNECTION;
					dtPolyRef ref = rightPolyRef;

					// Append or update vertex
					stat = appendVertex(portalApex, flags, ref, result);
					if (stat != DT_IN_PROGRESS)
						return stat;
					
					dtVcopy(portalLeft, portalApex);
					dtVcopy(portalRight, portalApex);
					leftIndex = apexIndex;
					rightIndex = apexIndex;	

					//@UE BEGIN
#if WITH_NAVMESH_SEGMENT_LINKS
					if (toType == DT_POLYTYPE_OFFMESH_SEGMENT)
						dtDistancePtSegSqr2D(portalApex, left, right, segt);
#endif // WITH_NAVMESH_SEGMENT_LINKS
					//@UE END

					// Restart
					i = apexIndex;
					
					continue;
				}
			}

			//@UE BEGIN
#if WITH_NAVMESH_SEGMENT_LINKS
			// Handle entering off-mesh segments
			if (toType == DT_POLYTYPE_OFFMESH_SEGMENT)
			{
				dtDistancePtSegSqr2D(portalApex, left, right, segt);
				dtVlerp(portalApex, left, right, segt);

				stat = appendVertex(portalApex, DT_STRAIGHTPATH_OFFMESH_CONNECTION, path[i + 1], result);
				if (stat != DT_IN_PROGRESS)
					return stat;

				dtVcopy(portalLeft, portalApex);
				dtVcopy(portalRight, portalApex);
				leftIndex = i;
				rightIndex = i;
			}
#endif // WITH_NAVMESH_SEGMENT_LINKS
			//@UE END
		}

		// Append portals along the current straight path segment.
		if (options & (DT_STRAIGHTPATH_AREA_CROSSINGS | DT_STRAIGHTPATH_ALL_CROSSINGS))
		{
			stat = appendPortals(apexIndex, pathSize - 1, closestEndPos, path, result, options);
			if (stat != DT_IN_PROGRESS)
				return stat;
		}
	}

	stat = appendVertex(closestEndPos, DT_STRAIGHTPATH_END, 0, result);
	return DT_SUCCESS;
}

/// @par
///
/// This method is optimized for small delta movement and a small number of 
/// polygons. If used for too great a distance, the result set will form an 
/// incomplete path.
///
/// @p resultPos will equal the @p endPos if the end is reached. 
/// Otherwise the closest reachable position will be returned.
/// 
/// @p resultPos is not projected onto the surface of the navigation 
/// mesh. Use #getPolyHeight if this is needed.
///
/// This method treats the end position in the same manner as 
/// the #raycast method. (As a 2D point.) See that method's documentation 
/// for details.
/// 
/// If the @p visited array is too small to hold the entire result set, it will 
/// be filled as far as possible from the start position toward the end 
/// position.
///
dtStatus dtNavMeshQuery::moveAlongSurface(dtPolyRef startRef, const dtReal* startPos, const dtReal* endPos,
										  const dtQueryFilter* filter,
										  dtReal* resultPos, dtPolyRef* visited, int* visitedCount, const int maxVisitedSize) const
{
	dtAssert(m_nav);
	dtAssert(m_tinyNodePool);

	*visitedCount = 0;
	
	// Validate input
	if (!startRef)
		return DT_FAILURE | DT_INVALID_PARAM;
	if (!m_nav->isValidPolyRef(startRef))
		return DT_FAILURE | DT_INVALID_PARAM;
	
	dtStatus status = DT_SUCCESS;
	
	static const int MAX_STACK = 48;
	dtNode* stack[MAX_STACK];
	int nstack = 0;
	
	m_tinyNodePool->clear();
	
	dtNode* startNode = m_tinyNodePool->getNode(startRef);
	startNode->pidx = 0;
	startNode->cost = 0;
	startNode->total = 0;
	startNode->id = startRef;
	startNode->flags = DT_NODE_CLOSED;
	stack[nstack++] = startNode;
	
	dtReal bestPos[3];
	dtReal bestDist = DT_REAL_MAX;
	dtNode* bestNode = startNode;
	dtVcopy(bestPos, startPos);
	
	// Search constraints
	dtReal searchPos[3], searchRadSqr;
	dtVlerp(searchPos, startPos, endPos, 0.5f);
	searchRadSqr = dtSqr(dtVdist(startPos, endPos)/2.0f + 0.001f);
	
	dtReal verts[DT_VERTS_PER_POLYGON*3];
	
	while (nstack)
	{
		// Pop front.
		dtNode* curNode = stack[0];
		for (int i = 0; i < nstack-1; ++i)
			stack[i] = stack[i+1];
		nstack--;
		
		// Get poly and tile.
		// The API input has been cheked already, skip checking internal data.
		const dtPolyRef curRef = curNode->id;
		const dtMeshTile* curTile = 0;
		const dtPoly* curPoly = 0;
		m_nav->getTileAndPolyByRefUnsafe(curRef, &curTile, &curPoly);			
		
		// Collect vertices.
		const int nverts = curPoly->vertCount;
		for (int i = 0; i < nverts; ++i)
			dtVcopy(&verts[i*3], &curTile->verts[curPoly->verts[i]*3]);
		
		// If target is inside the poly, stop search.
		if (dtPointInPolygon(endPos, verts, nverts))
		{
			bestNode = curNode;
			dtVcopy(bestPos, endPos);
			break;
		}
		
		// Find wall edges and find nearest point inside the walls.
		for (int i = 0, j = (int)curPoly->vertCount-1; i < (int)curPoly->vertCount; j = i++)
		{
			// Find links to neighbours.
			static const int MAX_NEIS = 8;
			int nneis = 0;
			dtPolyRef neis[MAX_NEIS];
			
			if (curPoly->neis[j] & DT_EXT_LINK)
			{
				// Tile border.
				unsigned int k = curPoly->firstLink;
				while (k != DT_NULL_LINK)
				{
					const dtLink& link = m_nav->getLink(curTile, k);
					k = link.next;

					if (link.edge == j)
					{
						if (link.ref != 0)
						{
							const dtMeshTile* neiTile = 0;
							const dtPoly* neiPoly = 0;
							m_nav->getTileAndPolyByRefUnsafe(link.ref, &neiTile, &neiPoly);
							if (filter->passFilter(link.ref, neiTile, neiPoly) && passLinkFilterByRef(neiTile, link.ref))
							{
								if (nneis < MAX_NEIS)
									neis[nneis++] = link.ref;
							}
						}
					}
				}
			}
			else if (curPoly->neis[j])
			{
				const unsigned int idx = (unsigned int)(curPoly->neis[j]-1);
				const dtPolyRef ref = m_nav->getPolyRefBase(curTile) | idx;
				if (filter->passFilter(ref, curTile, &curTile->polys[idx]) && passLinkFilter(curTile, idx))
				{
					// Internal edge, encode id.
					neis[nneis++] = ref;
				}
			}
			
			if (!nneis)
			{
				// Wall edge, calc distance.
				const dtReal* vj = &verts[j*3];
				const dtReal* vi = &verts[i*3];
				dtReal tseg;
				const dtReal distSqr = dtDistancePtSegSqr2D(endPos, vj, vi, tseg);
				if (distSqr < bestDist)
				{
                    // Update nearest distance.
					dtVlerp(bestPos, vj,vi, tseg);
					bestDist = distSqr;
					bestNode = curNode;
				}
			}
			else
			{
				for (int k = 0; k < nneis; ++k)
				{
					// Skip if no node can be allocated.
					dtNode* neighbourNode = m_tinyNodePool->getNode(neis[k]);
					if (!neighbourNode)
						continue;
					// Skip if already visited.
					if (neighbourNode->flags & DT_NODE_CLOSED)
						continue;
					
					// Skip the link if it is too far from search constraint.
					// TODO: Maybe should use getPortalPoints(), but this one is way faster.
					const dtReal* vj = &verts[j*3];
					const dtReal* vi = &verts[i*3];
					dtReal tseg;
					dtReal distSqr = dtDistancePtSegSqr2D(searchPos, vj, vi, tseg);
					if (distSqr > searchRadSqr)
						continue;
					
					// Mark as the node as visited and push to queue.
					if (nstack < MAX_STACK)
					{
						neighbourNode->pidx = m_tinyNodePool->getNodeIdx(curNode);
						neighbourNode->flags |= DT_NODE_CLOSED;
						stack[nstack++] = neighbourNode;
					}
				}
			}
		}
	}
	
	int n = 0;
	if (bestNode)
	{
		// Reverse the path.
		dtNode* prev = 0;
		dtNode* node = bestNode;
		do
		{
			dtNode* next = m_tinyNodePool->getNodeAtIdx(node->pidx);
			node->pidx = m_tinyNodePool->getNodeIdx(prev);
			prev = node;
			node = next;
		}
		while (node);
		
		// Store result
		node = prev;
		check(node);
		do
		{
			visited[n++] = node->id;
			if (n >= maxVisitedSize)
			{
				status |= DT_BUFFER_TOO_SMALL;
				break;
			}
			node = m_tinyNodePool->getNodeAtIdx(node->pidx);
		}
		while (node);
	}
	
	dtVcopy(resultPos, bestPos);
	
	*visitedCount = n;
	
	if (n == 0)
	{
		status |= DT_FAILURE;
	}

	return status;
}


dtStatus dtNavMeshQuery::getPortalPoints(dtPolyRef from, dtPolyRef to, dtReal* left, dtReal* right,
										 unsigned char& fromType, unsigned char& toType) const
{
	dtAssert(m_nav);
	
	const dtMeshTile* fromTile = 0;
	const dtPoly* fromPoly = 0;
	if (dtStatusFailed(m_nav->getTileAndPolyByRef(from, &fromTile, &fromPoly)))
		return DT_FAILURE | DT_INVALID_PARAM;
	fromType = fromPoly->getType();

	const dtMeshTile* toTile = 0;
	const dtPoly* toPoly = 0;
	if (dtStatusFailed(m_nav->getTileAndPolyByRef(to, &toTile, &toPoly)))
		return DT_FAILURE | DT_INVALID_PARAM;
	toType = toPoly->getType();
		
	return getPortalPoints(from, fromPoly, fromTile, to, toPoly, toTile, left, right);
}

// Returns portal points between two polygons.
dtStatus dtNavMeshQuery::getPortalPoints(dtPolyRef from, const dtPoly* fromPoly, const dtMeshTile* fromTile,
										 dtPolyRef to, const dtPoly* toPoly, const dtMeshTile* toTile,
										 dtReal* left, dtReal* right) const
{
	// Find the link that points to the 'to' polygon.
	const dtLink* link = 0;
	unsigned int linkIndex = fromPoly->firstLink;
	while (linkIndex != DT_NULL_LINK)
	{
		const dtLink& testLink = m_nav->getLink(fromTile, linkIndex);
		linkIndex = testLink.next;
		
		if (testLink.ref == to)
		{
			link = &testLink;
			break;
		}
	}
	if (!link)
		return DT_FAILURE | DT_INVALID_PARAM;
	
	// Handle off-mesh connections.
	if (fromPoly->getType() == DT_POLYTYPE_OFFMESH_POINT)
	{
		// Find link that points to first vertex.
		unsigned int i = fromPoly->firstLink;
		while (i != DT_NULL_LINK)
		{
			const dtLink& testLink = m_nav->getLink(fromTile, i);
			i = testLink.next;

			if (testLink.ref == to)
			{
				const int v = testLink.edge;
				dtVcopy(left, &fromTile->verts[fromPoly->verts[v]*3]);
				dtVcopy(right, &fromTile->verts[fromPoly->verts[v]*3]);
				return DT_SUCCESS;
			}
		}
		return DT_FAILURE | DT_INVALID_PARAM;
	}
	//@UE BEGIN
#if WITH_NAVMESH_SEGMENT_LINKS
	else if (fromPoly->getType() == DT_POLYTYPE_OFFMESH_SEGMENT)
	{
		// Find link that points to first vertex.
		unsigned int i = fromPoly->firstLink;
		while (i != DT_NULL_LINK)
		{
			const dtLink& testLink = m_nav->getLink(fromTile, i);
			i = testLink.next;

			if (testLink.ref == to)
			{
				const int v = testLink.edge * 2;
				dtVcopy(left, &fromTile->verts[fromPoly->verts[v+0]*3]);
				dtVcopy(right, &fromTile->verts[fromPoly->verts[v+1]*3]);
				return DT_SUCCESS;
			}
		}

		return DT_FAILURE | DT_INVALID_PARAM;
	}
	//@UE END
#endif // WITH_NAVMESH_SEGMENT_LINKS

	if (toPoly->getType() == DT_POLYTYPE_OFFMESH_POINT)
	{
		unsigned int i = toPoly->firstLink;
		while (i != DT_NULL_LINK)
		{
			const dtLink& testLink = m_nav->getLink(toTile, i);
			i = testLink.next;

			if (testLink.ref == from)
			{
				const int v = testLink.edge;
				dtVcopy(left, &toTile->verts[toPoly->verts[v]*3]);
				dtVcopy(right, &toTile->verts[toPoly->verts[v]*3]);
				return DT_SUCCESS;
			}
		}
		return DT_FAILURE | DT_INVALID_PARAM;
	}
	//@UE BEGIN
#if WITH_NAVMESH_SEGMENT_LINKS
	else if (toPoly->getType() == DT_POLYTYPE_OFFMESH_SEGMENT)
	{
		unsigned int i = toPoly->firstLink;
		while (i != DT_NULL_LINK)
		{
			const dtLink& testLink = m_nav->getLink(toTile, i);
			i = testLink.next;

			if (testLink.ref == from)
			{
				const int v = testLink.edge * 2;
				dtVcopy(left, &toTile->verts[toPoly->verts[v+0]*3]);
				dtVcopy(right, &toTile->verts[toPoly->verts[v+1]*3]);
				return DT_SUCCESS;
			}
		}
		return DT_FAILURE | DT_INVALID_PARAM;
	}
#endif // WITH_NAVMESH_SEGMENT_LINKS
	//@UE END

	// Find portal vertices.
	const int v0 = fromPoly->verts[link->edge];
	const int v1 = fromPoly->verts[(link->edge+1) % (int)fromPoly->vertCount];
	dtVcopy(left, &fromTile->verts[v0*3]);
	dtVcopy(right, &fromTile->verts[v1*3]);
	
	// If the link is at tile boundary, dtClamp the vertices to
	// the link width.
//@UE BEGIN
	if ((link->side & DT_CONNECTION_INTERNAL) == 0)
//@UE END
	{
		// Unpack portal limits.
		if (link->bmin != 0 || link->bmax != 255)
		{
			const dtReal s = dtReal(1.)/255.0f;
			const dtReal tmin = link->bmin*s;
			const dtReal tmax = link->bmax*s;
			dtVlerp(left, &fromTile->verts[v0*3], &fromTile->verts[v1*3], tmin);
			dtVlerp(right, &fromTile->verts[v0*3], &fromTile->verts[v1*3], tmax);
		}
	}
	
	return DT_SUCCESS;
}

// Returns edge mid point between two polygons.
dtStatus dtNavMeshQuery::getEdgeMidPoint(dtPolyRef from, dtPolyRef to, dtReal* mid) const
{
	dtReal left[3], right[3];
	unsigned char fromType, toType;
	if (dtStatusFailed(getPortalPoints(from, to, left,right, fromType, toType)))
		return DT_FAILURE | DT_INVALID_PARAM;
	mid[0] = (left[0]+right[0])*0.5f;
	mid[1] = (left[1]+right[1])*0.5f;
	mid[2] = (left[2]+right[2])*0.5f;
	return DT_SUCCESS;
}

dtStatus dtNavMeshQuery::getEdgeMidPoint(dtPolyRef from, const dtPoly* fromPoly, const dtMeshTile* fromTile,
										 dtPolyRef to, const dtPoly* toPoly, const dtMeshTile* toTile,
										 dtReal* mid) const
{
	dtReal left[3], right[3];
	if (dtStatusFailed(getPortalPoints(from, fromPoly, fromTile, to, toPoly, toTile, left, right)))
		return DT_FAILURE | DT_INVALID_PARAM;
	mid[0] = (left[0]+right[0])*0.5f;
	mid[1] = (left[1]+right[1])*0.5f;
	mid[2] = (left[2]+right[2])*0.5f;
	return DT_SUCCESS;
}

/// @par
///
/// This method is meant to be used for quick, short distance checks.
///
/// If the path array is too small to hold the result, it will be filled as 
/// far as possible from the start postion toward the end position.
///
/// <b>Using the Hit Parameter (t)</b>
/// 
/// If the hit parameter is a very high value (DT_REAL_MAX), then the ray has hit 
/// the end position. In this case the path represents a valid corridor to the 
/// end position and the value of @p hitNormal is undefined.
///
/// If the hit parameter is zero, then the start position is on the wall that 
/// was hit and the value of @p hitNormal is undefined.
///
/// If 0 < t < 1.0 then the following applies:
///
/// @code
/// distanceToHitBorder = distanceToEndPosition * t
/// hitPoint = startPos + (endPos - startPos) * t
/// @endcode
///
/// <b>Use Case Restriction</b>
///
/// The raycast ignores the y-value of the end position. (2D check.) This 
/// places significant limits on how it can be used. For example:
///
/// Consider a scene where there is a main floor with a second floor balcony 
/// that hangs over the main floor. So the first floor mesh extends below the 
/// balcony mesh. The start position is somewhere on the first floor. The end 
/// position is on the balcony.
///
/// The raycast will search toward the end position along the first floor mesh. 
/// If it reaches the end position's xz-coordinates it will indicate DT_REAL_MAX
/// (no wall hit), meaning it reached the end position. This is one example of why
/// this method is meant for short distance checks.
///
dtStatus dtNavMeshQuery::raycast(dtPolyRef startRef, const dtReal* startPos, const dtReal* endPos,
								 const dtQueryFilter* filter,
								 dtReal* t, dtReal* hitNormal, dtPolyRef* path, int* pathCount, const int maxPath) const
{
	dtAssert(m_nav);
	UE_CLOG(m_nav == nullptr, LogDebugRaycastCrash, Fatal, TEXT("dtNavMeshQuery::raycast doesn't have valid navmesh!"));
	
	*t = 0;
	if (pathCount)
		*pathCount = 0;
	
	// Validate input
	if (!startRef || !m_nav->isValidPolyRef(startRef))
		return DT_FAILURE | DT_INVALID_PARAM;
	
	dtPolyRef curRef = startRef;
	dtReal verts[DT_VERTS_PER_POLYGON*3];
	int n = 0;
	
	hitNormal[0] = 0;
	hitNormal[1] = 0;
	hitNormal[2] = 0;

	// [UE]: iteration limit, use the same value as findPath
	const int loopLimit = (m_nodePool->getMaxRuntimeNodes() + 1) * 4;
	int loopCounter = 0;

	dtStatus status = DT_SUCCESS;
	
	while (curRef)
	{
		// failsafe for cycles in navigation graph resulting in infinite loop 
		loopCounter++;
		if (loopCounter >= loopLimit)
		{
			return DT_FAILURE | DT_INVALID_CYCLE_PATH;
		}

		// Cast ray against current polygon.
		// The API input has been checked already, skip checking internal data.
		const dtMeshTile* tile = 0;
		const dtPoly* poly = 0;
		{
			unsigned int salt, it, ip;
			m_nav->decodePolyId(curRef, salt, it, ip);
			UE_CLOG(it >= (unsigned int)m_nav->getMaxTiles(), LogDebugRaycastCrash, Fatal, TEXT("dtNavMeshQuery::raycast tried to access invalid tile with ref:0x%X (tileIdx:%d, maxTiles:%d) - out of bounds!"), curRef, it, m_nav->getMaxTiles());
			UE_CLOG(m_nav->getTile(it) == nullptr, LogDebugRaycastCrash, Fatal, TEXT("dtNavMeshQuery::raycast tried to access invalid tile with ref:0x%X (tileIdx:%d, maxTiles:%d) - empty tile!"), curRef, it, m_nav->getMaxTiles());
			UE_CLOG(m_nav->getTile(it)->header == nullptr, LogDebugRaycastCrash, Fatal, TEXT("dtNavMeshQuery::raycast tried to access invalid tile with ref:0x%X (tileIdx:%d, maxTiles:%d) - missing tile header!"), curRef, it, m_nav->getMaxTiles());
			UE_CLOG(ip >= (unsigned int)m_nav->getTile(it)->header->polyCount, LogDebugRaycastCrash, Fatal, TEXT("dtNavMeshQuery::raycast tried to access invalid poly with ref:0x%X (polyIdx:%d, maxPolys:%d)!"), curRef, ip, m_nav->getTile(it)->header->polyCount);
		}
		m_nav->getTileAndPolyByRefUnsafe(curRef, &tile, &poly);
		
		// Check if poly has valid data, bail out otherwise
		if (poly == nullptr || poly->vertCount > DT_VERTS_PER_POLYGON)
		{
			if (pathCount)
				*pathCount = n;
			return DT_FAILURE;
		}

		// Collect vertices.
		int nv = 0;
		for (int i = 0; i < (int)poly->vertCount; ++i)
		{
			dtVcopy(&verts[nv*3], &tile->verts[poly->verts[i]*3]);
			nv++;
		}
		
		dtReal tmin, tmax;
		int segMin, segMax;
		if (!dtIntersectSegmentPoly2D(startPos, endPos, verts, nv, tmin, tmax, segMin, segMax))
		{
			// Could not hit the polygon, keep the old t and report hit.
			if (pathCount)
				*pathCount = n;
			return status;
		}
		// Keep track of furthest t so far.
		if (tmax > *t)
			*t = tmax;
		
		// Store visited polygons.
		if (n < maxPath)
			path[n++] = curRef;
		else
			status |= DT_BUFFER_TOO_SMALL;
		
		// Ray end is completely inside the polygon.
		if (segMax == -1)
		{
			*t = DT_REAL_MAX;
			if (pathCount)
				*pathCount = n;
			return status;
		}
		
		// Follow neighbours.
		dtPolyRef nextRef = 0;
		
		unsigned int i = poly->firstLink;
		while (i != DT_NULL_LINK)
		{
			const dtLink& link = m_nav->getLink(tile, i);
			i = link.next;
			
			// Find link which contains this edge.
			if ((int)link.edge != segMax)
				continue;
			
			// Get pointer to the next polygon.
			const dtMeshTile* nextTile = 0;
			const dtPoly* nextPoly = 0;
			{
				unsigned int salt, it, ip;
				m_nav->decodePolyId(link.ref, salt, it, ip);
				UE_CLOG(it >= (unsigned int)m_nav->getMaxTiles(), LogDebugRaycastCrash, Fatal, TEXT("dtNavMeshQuery::raycast tried to access invalid nei tile with ref:0x%X (tileIdx:%d, maxTiles:%d) - out of bounds!"), link.ref, it, m_nav->getMaxTiles());
				UE_CLOG(m_nav->getTile(it) == nullptr, LogDebugRaycastCrash, Fatal, TEXT("dtNavMeshQuery::raycast tried to access invalid nei tile with ref:0x%X (tileIdx:%d, maxTiles:%d) - empty tile!"), link.ref, it, m_nav->getMaxTiles());
				UE_CLOG(m_nav->getTile(it)->header == nullptr, LogDebugRaycastCrash, Fatal, TEXT("dtNavMeshQuery::raycast tried to access invalid nei tile with ref:0x%X (tileIdx:%d, maxTiles:%d) - missing tile header!"), link.ref, it, m_nav->getMaxTiles());
				UE_CLOG(ip >= (unsigned int)m_nav->getTile(it)->header->polyCount, LogDebugRaycastCrash, Fatal, TEXT("dtNavMeshQuery::raycast tried to access invalid nei poly with ref:0x%X (polyIdx:%d, maxPolys:%d)!"), link.ref, ip, m_nav->getTile(it)->header->polyCount);
			}
			m_nav->getTileAndPolyByRefUnsafe(link.ref, &nextTile, &nextPoly);

			// Skip off-mesh connections.
			if (nextPoly->getType() != DT_POLYTYPE_GROUND)
				continue;
			
			// Skip links based on filter.
			if (!filter->passFilter(link.ref, nextTile, nextPoly) || !passLinkFilterByRef(nextTile, link.ref))
				continue;
			
			// If the link is internal, just return the ref.
//@UE BEGIN
			if (link.side & DT_CONNECTION_INTERNAL)
//@UE END
			{
				nextRef = link.ref;
				break;
			}
			
			// If the link is at tile boundary,
			
			// Check if the link spans the whole edge, and accept.
			if (link.bmin == 0 && link.bmax == 255)
			{
				nextRef = link.ref;
				break;
			}
			
			// Check for partial edge links.
			const int v0 = poly->verts[link.edge];
			CA_SUPPRESS(6385);
			const int v1 = poly->verts[(link.edge+1) % poly->vertCount];
			const dtReal* left = &tile->verts[v0*3];
			const dtReal* right = &tile->verts[v1*3];
			
//@UE BEGIN
			// strip off additional flags
			const unsigned char side = link.side & DT_LINK_FLAG_SIDE_MASK;

			// Check that the intersection lies inside the link portal.
			if (side == 0 || side == 4)
//@UE END
			{
				// Calculate link size.
				const dtReal s = dtReal(1.)/255.0f;
				dtReal lmin = left[2] + (right[2] - left[2])*(link.bmin*s);
				dtReal lmax = left[2] + (right[2] - left[2])*(link.bmax*s);
				if (lmin > lmax) dtSwap(lmin, lmax);
				
				// Find Z intersection.
				dtReal z = startPos[2] + (endPos[2]-startPos[2])*tmax;
				if (z >= lmin && z <= lmax)
				{
					nextRef = link.ref;
					break;
				}
			}
//@UE BEGIN
			else if (side == 2 || side == 6)
//@UE END
			{
				// Calculate link size.
				const dtReal s = dtReal(1.)/255.0f;
				dtReal lmin = left[0] + (right[0] - left[0])*(link.bmin*s);
				dtReal lmax = left[0] + (right[0] - left[0])*(link.bmax*s);
				if (lmin > lmax) dtSwap(lmin, lmax);
				
				// Find X intersection.
				dtReal x = startPos[0] + (endPos[0]-startPos[0])*tmax;
				if (x >= lmin && x <= lmax)
				{
					nextRef = link.ref;
					break;
				}
			}
		}
		
		if (!nextRef)
		{
			// No neighbour, we hit a wall.
			
			// Calculate hit normal.
			const int a = segMax;
			const int b = segMax+1 < nv ? segMax+1 : 0;
			const dtReal* va = &verts[a*3];
			const dtReal* vb = &verts[b*3];
			const dtReal dx = vb[0] - va[0];
			const dtReal dz = vb[2] - va[2];
			hitNormal[0] = dz;
			hitNormal[1] = 0;
			hitNormal[2] = -dx;
			dtVnormalize(hitNormal);
			
			if (pathCount)
				*pathCount = n;
			return status;
		}
		
		// No hit, advance to neighbour polygon.
		curRef = nextRef;
	}
	
	if (pathCount)
		*pathCount = n;
	
	return status;
}

/// @par
///
/// At least one result array must be provided.
///
/// The order of the result set is from least to highest cost to reach the polygon.
///
/// A common use case for this method is to perform Dijkstra searches. 
/// Candidate polygons are found by searching the graph beginning at the start polygon.
///
/// If a polygon is not found via the graph search, even if it intersects the 
/// search circle, it will not be included in the result set. For example:
///
/// polyA is the start polygon.
/// polyB shares an edge with polyA. (Is adjacent.)
/// polyC shares an edge with polyB, but not with polyA
/// Even if the search circle overlaps polyC, it will not be included in the 
/// result set unless polyB is also in the set.
/// 
/// The value of the center point is used as the start position for cost 
/// calculations. It is not projected onto the surface of the mesh, so its 
/// y-value will effect the costs.
///
/// Intersection tests occur in 2D. All polygons and the search circle are 
/// projected onto the xz-plane. So the y-value of the center point does not 
/// effect intersection tests.
///
/// If the result arrays are to small to hold the entire result set, they will be 
/// filled to capacity.
/// 
dtStatus dtNavMeshQuery::findPolysAroundCircle(dtPolyRef startRef, const dtReal* centerPos, const dtReal radius,
											   const dtQueryFilter* filter,
											   dtPolyRef* resultRef, dtPolyRef* resultParent, dtReal* resultCost,
											   int* resultCount, const int maxResult) const
{
	dtAssert(m_nav);
	dtAssert(m_nodePool);
	dtAssert(m_openList);

//@UE BEGIN
	if (!resultCount)
		return DT_FAILURE | DT_INVALID_PARAM;
//@UE END

	*resultCount = 0;
	
	// Validate input
	if (!startRef || !m_nav->isValidPolyRef(startRef))
		return DT_FAILURE | DT_INVALID_PARAM;
	
	m_nodePool->clear();
	m_openList->clear();
	
	dtNode* startNode = m_nodePool->getNode(startRef);
	dtVcopy(startNode->pos, centerPos);
	startNode->pidx = 0;
	startNode->cost = 0;
	startNode->total = 0;
	startNode->id = startRef;
	startNode->flags = DT_NODE_OPEN;
	m_openList->push(startNode);
	
	dtStatus status = DT_SUCCESS;
	
	int n = 0;
	if (n < maxResult)
	{
		if (resultRef)
			resultRef[n] = startNode->id;
		if (resultParent)
			resultParent[n] = 0;
		if (resultCost)
			resultCost[n] = 0;
		++n;
	}
	else
	{
		status |= DT_BUFFER_TOO_SMALL;
	}
	
	const dtReal radiusSqr = dtSqr(radius);
	
	while (!m_openList->empty())
	{
		dtNode* bestNode = m_openList->pop();
		bestNode->flags &= ~DT_NODE_OPEN;
		bestNode->flags |= DT_NODE_CLOSED;
		
		// Get poly and tile.
		// The API input has been cheked already, skip checking internal data.
		const dtPolyRef bestRef = bestNode->id;
		const dtMeshTile* bestTile = 0;
		const dtPoly* bestPoly = 0;
		m_nav->getTileAndPolyByRefUnsafe(bestRef, &bestTile, &bestPoly);
		
		// Get parent poly and tile.
		dtPolyRef parentRef = 0;
		const dtMeshTile* parentTile = 0;
		const dtPoly* parentPoly = 0;
		if (bestNode->pidx)
			parentRef = m_nodePool->getNodeAtIdx(bestNode->pidx)->id;
		if (parentRef)
			m_nav->getTileAndPolyByRefUnsafe(parentRef, &parentTile, &parentPoly);
		
		unsigned int i = bestPoly->firstLink;
		while (i != DT_NULL_LINK)
		{
			const dtLink& link = m_nav->getLink(bestTile, i);
			i = link.next;

			dtPolyRef neighbourRef = link.ref;
			// Skip invalid neighbours and do not follow back to parent.
			if (!neighbourRef || neighbourRef == parentRef
//@UE BEGIN
				|| !filter->isValidLinkSide(link.side))
//@UE END
				continue;
			
			// Expand to neighbour
			const dtMeshTile* neighbourTile = 0;
			const dtPoly* neighbourPoly = 0;
			m_nav->getTileAndPolyByRefUnsafe(neighbourRef, &neighbourTile, &neighbourPoly);
		
			// Do not advance if the polygon is excluded by the filter.
			if (!filter->passFilter(neighbourRef, neighbourTile, neighbourPoly) || !passLinkFilterByRef(neighbourTile, neighbourRef))
				continue;
			
			// Find edge and calc distance to the edge.
			dtReal va[3], vb[3];
			if (!getPortalPoints(bestRef, bestPoly, bestTile, neighbourRef, neighbourPoly, neighbourTile, va, vb))
				continue;
			
			// If the circle is not touching the next polygon, skip it.
			dtReal tseg;
			dtReal distSqr = dtDistancePtSegSqr2D(centerPos, va, vb, tseg);
			if (distSqr > radiusSqr)
				continue;
			
			dtNode* neighbourNode = m_nodePool->getNode(neighbourRef);
			if (!neighbourNode)
			{
				status |= DT_OUT_OF_NODES;
				continue;
			}
				
			if (neighbourNode->flags & DT_NODE_CLOSED)
				continue;
			
			// Cost
			if (neighbourNode->flags == 0)
				dtVlerp(neighbourNode->pos, va, vb, 0.5f);
			
			const dtReal total = bestNode->total + dtVdist(bestNode->pos, neighbourNode->pos);
			
			// The node is already in open list and the new result is worse, skip.
			if ((neighbourNode->flags & DT_NODE_OPEN) && total >= neighbourNode->total)
				continue;
			
			neighbourNode->id = neighbourRef;
			neighbourNode->flags = (neighbourNode->flags & ~DT_NODE_CLOSED);
			neighbourNode->pidx = m_nodePool->getNodeIdx(bestNode);
			neighbourNode->total = total;
			
			if (neighbourNode->flags & DT_NODE_OPEN)
			{
				m_openList->modify(neighbourNode);
			}
			else
			{
				if (n < maxResult)
				{
					if (resultRef)
						resultRef[n] = neighbourNode->id;
					if (resultParent)
						resultParent[n] = m_nodePool->getNodeAtIdx(neighbourNode->pidx)->id;
					if (resultCost)
						resultCost[n] = neighbourNode->total;
					++n;
				}
				else
				{
					status |= DT_BUFFER_TOO_SMALL;
				}
				neighbourNode->flags = DT_NODE_OPEN;
				m_openList->push(neighbourNode);
			}
		}
	}
	
	*resultCount = n;
	
	return status;
}

/// @par
///
/// The order of the result set is from least to highest cost.
/// 
/// At least one result array must be provided.
///
/// A common use case for this method is to perform Dijkstra searches. 
/// Candidate polygons are found by searching the graph beginning at the start 
/// polygon.
/// 
/// The same intersection test restrictions that apply to findPolysAroundCircle()
/// method apply to this method.
/// 
/// The 3D centroid of the search polygon is used as the start position for cost 
/// calculations.
/// 
/// Intersection tests occur in 2D. All polygons are projected onto the 
/// xz-plane. So the y-values of the vertices do not effect intersection tests.
/// 
/// If the result arrays are is too small to hold the entire result set, they will 
/// be filled to capacity.
///
dtStatus dtNavMeshQuery::findPolysAroundShape(dtPolyRef startRef, const dtReal* verts, const int nverts,
											  const dtQueryFilter* filter,
											  dtPolyRef* resultRef, dtPolyRef* resultParent, dtReal* resultCost,
											  int* resultCount, const int maxResult) const
{
	dtAssert(m_nav);
	dtAssert(m_nodePool);
	dtAssert(m_openList);
	
	*resultCount = 0;
	
	// Validate input
	if (!startRef || !m_nav->isValidPolyRef(startRef))
		return DT_FAILURE | DT_INVALID_PARAM;
	
	m_nodePool->clear();
	m_openList->clear();
	
	dtReal centerPos[3] = {0,0,0};
	for (int i = 0; i < nverts; ++i)
		dtVadd(centerPos,centerPos,&verts[i*3]);
	dtVscale(centerPos,centerPos,dtReal(1.)/nverts);

	dtNode* startNode = m_nodePool->getNode(startRef);
	dtVcopy(startNode->pos, centerPos);
	startNode->pidx = 0;
	startNode->cost = 0;
	startNode->total = 0;
	startNode->id = startRef;
	startNode->flags = DT_NODE_OPEN;
	m_openList->push(startNode);
	
	dtStatus status = DT_SUCCESS;

	int n = 0;
	if (n < maxResult)
	{
		if (resultRef)
			resultRef[n] = startNode->id;
		if (resultParent)
			resultParent[n] = 0;
		if (resultCost)
			resultCost[n] = 0;
		++n;
	}
	else
	{
		status |= DT_BUFFER_TOO_SMALL;
	}
	
	while (!m_openList->empty())
	{
		dtNode* bestNode = m_openList->pop();
		bestNode->flags &= ~DT_NODE_OPEN;
		bestNode->flags |= DT_NODE_CLOSED;
		
		// Get poly and tile.
		// The API input has been cheked already, skip checking internal data.
		const dtPolyRef bestRef = bestNode->id;
		const dtMeshTile* bestTile = 0;
		const dtPoly* bestPoly = 0;
		m_nav->getTileAndPolyByRefUnsafe(bestRef, &bestTile, &bestPoly);
		
		// Get parent poly and tile.
		dtPolyRef parentRef = 0;
		const dtMeshTile* parentTile = 0;
		const dtPoly* parentPoly = 0;
		if (bestNode->pidx)
			parentRef = m_nodePool->getNodeAtIdx(bestNode->pidx)->id;
		if (parentRef)
			m_nav->getTileAndPolyByRefUnsafe(parentRef, &parentTile, &parentPoly);
		
		unsigned int i = bestPoly->firstLink;
		while (i != DT_NULL_LINK)
		{
			const dtLink& link = m_nav->getLink(bestTile, i);
			i = link.next;

			dtPolyRef neighbourRef = link.ref;
			// Skip invalid neighbours and do not follow back to parent.
			if (!neighbourRef || neighbourRef == parentRef
//@UE BEGIN
				|| !filter->isValidLinkSide(link.side))
//@UE END
				continue;
			
			// Expand to neighbour
			const dtMeshTile* neighbourTile = 0;
			const dtPoly* neighbourPoly = 0;
			m_nav->getTileAndPolyByRefUnsafe(neighbourRef, &neighbourTile, &neighbourPoly);
			
			// Do not advance if the polygon is excluded by the filter.
			if (!filter->passFilter(neighbourRef, neighbourTile, neighbourPoly) || !passLinkFilterByRef(neighbourTile, neighbourRef))
				continue;
			
			// Find edge and calc distance to the edge.
			dtReal va[3], vb[3];
			if (!getPortalPoints(bestRef, bestPoly, bestTile, neighbourRef, neighbourPoly, neighbourTile, va, vb))
				continue;
			
			// If the poly is not touching the edge to the next polygon, skip the connection it.
			dtReal tmin, tmax;
			int segMin, segMax;
			if (!dtIntersectSegmentPoly2D(va, vb, verts, nverts, tmin, tmax, segMin, segMax))
				continue;
			if (tmin > 1.0f || tmax < 0.0f)
				continue;
			
			dtNode* neighbourNode = m_nodePool->getNode(neighbourRef);
			if (!neighbourNode)
			{
				status |= DT_OUT_OF_NODES;
				continue;
			}
			
			if (neighbourNode->flags & DT_NODE_CLOSED)
				continue;
			
			// Cost
			if (neighbourNode->flags == 0)
				dtVlerp(neighbourNode->pos, va, vb, 0.5f);
			
			const dtReal total = bestNode->total + dtVdist(bestNode->pos, neighbourNode->pos);
			
			// The node is already in open list and the new result is worse, skip.
			if ((neighbourNode->flags & DT_NODE_OPEN) && total >= neighbourNode->total)
				continue;
			
			neighbourNode->id = neighbourRef;
			neighbourNode->flags = (neighbourNode->flags & ~DT_NODE_CLOSED);
			neighbourNode->pidx = m_nodePool->getNodeIdx(bestNode);
			neighbourNode->total = total;
			
			if (neighbourNode->flags & DT_NODE_OPEN)
			{
				m_openList->modify(neighbourNode);
			}
			else
			{
				if (n < maxResult)
				{
					if (resultRef)
						resultRef[n] = neighbourNode->id;
					if (resultParent)
						resultParent[n] = m_nodePool->getNodeAtIdx(neighbourNode->pidx)->id;
					if (resultCost)
						resultCost[n] = neighbourNode->total;
					++n;
				}
				else
				{
					status |= DT_BUFFER_TOO_SMALL;
				}
				neighbourNode->flags = DT_NODE_OPEN;
				m_openList->push(neighbourNode);
			}
		}
	}
	
	*resultCount = n;
	
	return status;
}

//@UE BEGIN
//	based on dtNavMeshQuery::findPolysAroundCircle. Refer to its description for more details.
dtStatus dtNavMeshQuery::findPolysInPathDistance(dtPolyRef startRef, const dtReal* centerPos, const dtReal pathDistance,
												const dtQueryFilter* filter, dtPolyRef* resultRef,
												int* resultCount, const int maxResult) const
{
	dtAssert(m_nav);
	dtAssert(m_nodePool);
	dtAssert(m_openList);

	*resultCount = 0;

	// Validate input
	if (!startRef || !m_nav->isValidPolyRef(startRef))
		return DT_FAILURE | DT_INVALID_PARAM;

	m_nodePool->clear();
	m_openList->clear();

	dtNode* startNode = m_nodePool->getNode(startRef);
	dtVcopy(startNode->pos, centerPos);
	startNode->pidx = 0;
	startNode->cost = 0;
	startNode->total = 0;
	startNode->id = startRef;
	startNode->flags = DT_NODE_OPEN;
	m_openList->push(startNode);

	dtStatus status = DT_SUCCESS;

	int n = 0;
	if (n < maxResult)
	{
		if (resultRef)
			resultRef[n] = startNode->id;
		++n;
	}
	else
	{
		status |= DT_BUFFER_TOO_SMALL;
	}

	const dtReal pathDistSqr = dtSqr(pathDistance);

	while (!m_openList->empty())
	{
		dtNode* bestNode = m_openList->pop();
		bestNode->flags &= ~DT_NODE_OPEN;
		bestNode->flags |= DT_NODE_CLOSED;

		// Get poly and tile.
		// The API input has been cheked already, skip checking internal data.
		const dtPolyRef bestRef = bestNode->id;
		const dtMeshTile* bestTile = 0;
		const dtPoly* bestPoly = 0;
		m_nav->getTileAndPolyByRefUnsafe(bestRef, &bestTile, &bestPoly);

		// Get parent poly and tile.
		dtPolyRef parentRef = 0;
		const dtMeshTile* parentTile = 0;
		const dtPoly* parentPoly = 0;
		if (bestNode->pidx)
			parentRef = m_nodePool->getNodeAtIdx(bestNode->pidx)->id;
		if (parentRef)
			m_nav->getTileAndPolyByRefUnsafe(parentRef, &parentTile, &parentPoly);

		unsigned int i = bestPoly->firstLink;
		while (i != DT_NULL_LINK)
		{
			const dtLink& link = m_nav->getLink(bestTile, i);
			i = link.next;

			dtPolyRef neighbourRef = link.ref;
			// Skip invalid neighbours and do not follow back to parent.
			if (!neighbourRef || neighbourRef == parentRef
//@UE BEGIN
				|| !filter->isValidLinkSide(link.side))
//@UE END
				continue;

			// Expand to neighbour
			const dtMeshTile* neighbourTile = 0;
			const dtPoly* neighbourPoly = 0;
			m_nav->getTileAndPolyByRefUnsafe(neighbourRef, &neighbourTile, &neighbourPoly);

			// Do not advance if the polygon is excluded by the filter.
			if (!filter->passFilter(neighbourRef, neighbourTile, neighbourPoly) || !passLinkFilterByRef(neighbourTile, neighbourRef))
				continue;

			// Find edge and calc distance to the edge.
			dtReal va[3], vb[3];
			if (!getPortalPoints(bestRef, bestPoly, bestTile, neighbourRef, neighbourPoly, neighbourTile, va, vb))
				continue;

			// If the circle is not touching the next polygon, skip it.
			dtReal tseg;
			dtReal distSqr = dtDistancePtSegSqr2D(centerPos, va, vb, tseg);
			if (distSqr > pathDistSqr)
				continue;

			dtNode* neighbourNode = m_nodePool->getNode(neighbourRef);
			if (!neighbourNode)
			{
				status |= DT_OUT_OF_NODES;
				continue;
			}

			if (neighbourNode->flags & DT_NODE_CLOSED)
				continue;

			// Cost
			if (neighbourNode->flags == 0)
				dtVlerp(neighbourNode->pos, va, vb, 0.5f);

			const dtReal total = bestNode->total + dtVdist(bestNode->pos, neighbourNode->pos);

			// The node is already in open list and the new result is worse, skip.
			if ((neighbourNode->flags & DT_NODE_OPEN) && total >= neighbourNode->total)
				continue;

			if (dtSqr(total) >= pathDistSqr)
				continue;

			neighbourNode->id = neighbourRef;
			neighbourNode->flags = (neighbourNode->flags & ~DT_NODE_CLOSED);
			neighbourNode->pidx = m_nodePool->getNodeIdx(bestNode);
			neighbourNode->total = total;

			if (neighbourNode->flags & DT_NODE_OPEN)
			{
				m_openList->modify(neighbourNode);
			}
			else
			{
				if (n < maxResult)
				{
					if (resultRef)
						resultRef[n] = neighbourNode->id;
					++n;
				}
				else
				{
					status |= DT_BUFFER_TOO_SMALL;
				}
				neighbourNode->flags = DT_NODE_OPEN;
				m_openList->push(neighbourNode);
			}
		}
	}

	*resultCount = n;

	return status;
}

static bool containsPolyRef(const dtPolyRef testRef, const dtPolyRef* path, const int npath)
{
	for (int i = 0; i < npath; i++)
	{
		if (path[i] == testRef)
			return true;
	}

	return false;
}
//@UE END

/// @par
///
/// This method is optimized for a small search radius and small number of result 
/// polygons.
///
/// Candidate polygons are found by searching the navigation graph beginning at 
/// the start polygon.
///
/// The same intersection test restrictions that apply to the findPolysAroundCircle 
/// method applies to this method.
///
/// The value of the center point is used as the start point for cost calculations. 
/// It is not projected onto the surface of the mesh, so its y-value will effect 
/// the costs.
/// 
/// Intersection tests occur in 2D. All polygons and the search circle are 
/// projected onto the xz-plane. So the y-value of the center point does not 
/// effect intersection tests.
/// 
/// If the result arrays are is too small to hold the entire result set, they will 
/// be filled to capacity.
/// 
dtStatus dtNavMeshQuery::findLocalNeighbourhood(dtPolyRef startRef, const dtReal* centerPos, const dtReal radius,
												const dtQueryFilter* filter,
												dtPolyRef* resultRef, dtPolyRef* resultParent,
												int* resultCount, const int maxResult) const
{
	dtAssert(m_nav);
	dtAssert(m_tinyNodePool);
	
	*resultCount = 0;

	// Validate input
	if (!startRef || !m_nav->isValidPolyRef(startRef))
		return DT_FAILURE | DT_INVALID_PARAM;
	
	static const int MAX_STACK = 48;
	dtNode* stack[MAX_STACK];
	int nstack = 0;
	
	m_tinyNodePool->clear();
	
	dtNode* startNode = m_tinyNodePool->getNode(startRef);
	startNode->pidx = 0;
	startNode->id = startRef;
	startNode->flags = DT_NODE_CLOSED;
	stack[nstack++] = startNode;
	
	const dtReal radiusSqr = dtSqr(radius);
	
	dtReal pa[DT_VERTS_PER_POLYGON*3];
	dtReal pb[DT_VERTS_PER_POLYGON*3];
	
	dtStatus status = DT_SUCCESS;
	
	int n = 0;
	if (n < maxResult)
	{
		resultRef[n] = startNode->id;
		if (resultParent)
			resultParent[n] = 0;
		++n;
	}
	else
	{
		status |= DT_BUFFER_TOO_SMALL;
	}
	
	while (nstack)
	{
		// Pop front.
		dtNode* curNode = stack[0];
		for (int stackIndex = 0; stackIndex < nstack - 1; ++stackIndex)
			stack[stackIndex] = stack[stackIndex + 1];
		nstack--;
		
		// Get poly and tile.
		// The API input has been cheked already, skip checking internal data.
		const dtPolyRef curRef = curNode->id;
		const dtMeshTile* curTile = 0;
		const dtPoly* curPoly = 0;
		m_nav->getTileAndPolyByRefUnsafe(curRef, &curTile, &curPoly);
		
		unsigned int i = curPoly->firstLink;
		while (i != DT_NULL_LINK)
		{
			const dtLink& link = m_nav->getLink(curTile, i);
			i = link.next;

			dtPolyRef neighbourRef = link.ref;
			// Skip invalid neighbours.
			if (!neighbourRef)
				continue;
			
			// Skip if cannot alloca more nodes.
			dtNode* neighbourNode = m_tinyNodePool->getNode(neighbourRef);
			if (!neighbourNode)
				continue;
			// Skip visited.
			if (neighbourNode->flags & DT_NODE_CLOSED)
				continue;
			
			// Expand to neighbour
			const dtMeshTile* neighbourTile = 0;
			const dtPoly* neighbourPoly = 0;
			m_nav->getTileAndPolyByRefUnsafe(neighbourRef, &neighbourTile, &neighbourPoly);
			
			// Skip off-mesh connections.
			if (neighbourPoly->getType() != DT_POLYTYPE_GROUND)
				continue;
			
			// Do not advance if the polygon is excluded by the filter.
			if (!filter->passFilter(neighbourRef, neighbourTile, neighbourPoly) || !passLinkFilterByRef(neighbourTile, neighbourRef))
			{
				continue;
			}
			
			// Find edge and calc distance to the edge.
			dtReal va[3], vb[3];
			if (!getPortalPoints(curRef, curPoly, curTile, neighbourRef, neighbourPoly, neighbourTile, va, vb))
				continue;
			
			// If the circle is not touching the next polygon, skip it.
			dtReal tseg;
			dtReal distSqr = dtDistancePtSegSqr2D(centerPos, va, vb, tseg);
			if (distSqr > radiusSqr)
				continue;
			
			// Mark node visited, this is done before the overlap test so that
			// we will not visit the poly again if the test fails.
			neighbourNode->flags |= DT_NODE_CLOSED;
			neighbourNode->pidx = m_tinyNodePool->getNodeIdx(curNode);
			
			// Check that the polygon does not collide with existing polygons.
			
			// Collect vertices of the neighbour poly.
			const int npa = neighbourPoly->vertCount;
			for (int neighbourPolyVertIndex = 0; neighbourPolyVertIndex < npa; ++neighbourPolyVertIndex)
				dtVcopy(&pa[neighbourPolyVertIndex * 3], &neighbourTile->verts[neighbourPoly->verts[neighbourPolyVertIndex] * 3]);
			
			bool overlap = false;
			for (int j = 0; j < n; ++j)
			{
				dtPolyRef pastRef = resultRef[j];
				
				// Connected polys do not overlap.
				bool connected = false;
				unsigned int neighbourLinkIndex = neighbourPoly->firstLink;
				while (neighbourLinkIndex != DT_NULL_LINK)
				{
					const dtLink& link2 = m_nav->getLink(neighbourTile, neighbourLinkIndex);
					neighbourLinkIndex = link2.next;

					if (link2.ref == pastRef)
					{
						connected = true;
						break;
					}
				}
				if (connected)
					continue;
				
				// Potentially overlapping.
				const dtMeshTile* pastTile = 0;
				const dtPoly* pastPoly = 0;
				m_nav->getTileAndPolyByRefUnsafe(pastRef, &pastTile, &pastPoly);
				
				// Get vertices and test overlap
				const int npb = pastPoly->vertCount;
				for (int pastPolyVertIndex = 0; pastPolyVertIndex < npb; ++pastPolyVertIndex)
					dtVcopy(&pb[pastPolyVertIndex * 3], &pastTile->verts[pastPoly->verts[pastPolyVertIndex] * 3]);
				
				if (dtOverlapPolyPoly2D(pa,npa, pb,npb))
				{
					overlap = true;
					break;
				}
			}
			if (overlap)
				continue;
			
			// This poly is fine, store and advance to the poly.
			if (n < maxResult)
			{
				resultRef[n] = neighbourRef;
				if (resultParent)
					resultParent[n] = curRef;
				++n;
			}
			else
			{
				status |= DT_BUFFER_TOO_SMALL;
			}
			
			if (nstack < MAX_STACK)
			{
				stack[nstack++] = neighbourNode;
			}
		}
	}
	
	*resultCount = n;
	
	return status;
}


struct dtSegInterval
{
	dtPolyRef ref;
	short tmin, tmax;
};

static void insertInterval(dtSegInterval* ints, int& nints, const int maxInts,
						   const short tmin, const short tmax, const dtPolyRef ref)
{
	if (nints+1 > maxInts) return;
	// Find insertion point.
	int idx = 0;
	while (idx < nints)
	{
		if (tmax <= ints[idx].tmin)
			break;
		idx++;
	}
	// Move current results.
	if (nints-idx)
		memmove(ints+idx+1, ints+idx, sizeof(dtSegInterval)*(nints-idx));
	// Store
	ints[idx].ref = ref;
	ints[idx].tmin = tmin;
	ints[idx].tmax = tmax;
	nints++;
}

/// @par
///
/// If the @p segmentRefs parameter is provided, then all polygon segments will be returned. 
/// Otherwise only the wall segments are returned.
/// 
/// A segment that is normally a portal will be included in the result set as a 
/// wall if the @p filter results in the neighbor polygon becoomming impassable.
/// 
/// The @p segmentVerts and @p segmentRefs buffers should normally be sized for the 
/// maximum segments per polygon of the source navigation mesh.
/// 
dtStatus dtNavMeshQuery::getPolyWallSegments(dtPolyRef ref, const dtQueryFilter* filter,
											 dtReal* segmentVerts, dtPolyRef* segmentRefs, int* segmentCount,
											 const int maxSegments) const
{
	dtAssert(m_nav);
	
	*segmentCount = 0;
	
	const dtMeshTile* tile = 0;
	const dtPoly* poly = 0;
	if (dtStatusFailed(m_nav->getTileAndPolyByRef(ref, &tile, &poly)))
		return DT_FAILURE | DT_INVALID_PARAM;
	
	int n = 0;
	static const int MAX_INTERVAL = 16;
	dtSegInterval ints[MAX_INTERVAL];
	int nints;
	
	bool storePortals = false;// segmentRefs != 0;
	
	dtStatus status = DT_SUCCESS;
	
	for (int i = 0, j = (int)poly->vertCount-1; i < (int)poly->vertCount; j = i++)
	{
		// Skip non-solid edges.
		nints = 0;
		if (poly->neis[j] & DT_EXT_LINK)
		{
			// Tile border.
			unsigned int k = poly->firstLink;
			while (k != DT_NULL_LINK)
			{
				const dtLink& link = m_nav->getLink(tile, k);
				k = link.next;

				if (link.edge == j)
				{
					if (link.ref != 0)
					{
						const dtMeshTile* neiTile = 0;
						const dtPoly* neiPoly = 0;
						m_nav->getTileAndPolyByRefUnsafe(link.ref, &neiTile, &neiPoly);
						if (filter->passFilter(link.ref, neiTile, neiPoly) && passLinkFilterByRef(neiTile, link.ref))
						{
							insertInterval(ints, nints, MAX_INTERVAL, link.bmin, link.bmax, link.ref);
						}
					}
				}
			}
		}
		else
		{
			// Internal edge
			dtPolyRef neiRef = 0;
			if (poly->neis[j])
			{
				const unsigned int idx = (unsigned int)(poly->neis[j]-1);
				neiRef = m_nav->getPolyRefBase(tile) | idx;
				if (!filter->passFilter(neiRef, tile, &tile->polys[idx]) || !passLinkFilter(tile, idx))
				{
					neiRef = 0;
				}
			}

			// If the edge leads to another polygon and portals are not stored, skip.
			if (neiRef != 0 && !storePortals)
				continue;
			
			if (n < maxSegments)
			{
				const dtReal* vj = &tile->verts[poly->verts[j]*3];
				const dtReal* vi = &tile->verts[poly->verts[i]*3];
				dtReal* seg = &segmentVerts[n*6];
				dtVcopy(seg+0, vj);
				dtVcopy(seg+3, vi);
				if (segmentRefs)
					segmentRefs[n] = neiRef;
				n++;
			}
			else
			{
				status |= DT_BUFFER_TOO_SMALL;
			}
			
			continue;
		}
		
		// Add sentinels
		insertInterval(ints, nints, MAX_INTERVAL, -1, 0, 0);
		insertInterval(ints, nints, MAX_INTERVAL, 255, 256, 0);
		
		// Store segments.
		const dtReal* vj = &tile->verts[poly->verts[j]*3];
		const dtReal* vi = &tile->verts[poly->verts[i]*3];
		for (int k = 1; k < nints; ++k)
		{
			// Portal segment.
			if (storePortals && ints[k].ref)
			{
				const dtReal tmin = ints[k].tmin/dtReal(255.); 
				const dtReal tmax = ints[k].tmax/dtReal(255.);
				if (n < maxSegments)
				{
					dtReal* seg = &segmentVerts[n*6];
					dtVlerp(seg+0, vj,vi, tmin);
					dtVlerp(seg+3, vj,vi, tmax);
					if (segmentRefs)
						segmentRefs[n] = ints[k].ref;
					n++;
				}
				else
				{
					status |= DT_BUFFER_TOO_SMALL;
				}
			}

			// Wall segment.
			const int imin = ints[k-1].tmax;
			const int imax = ints[k].tmin;
			if (imin != imax)
			{
				const dtReal tmin = imin/dtReal(255.);
				const dtReal tmax = imax/dtReal(255.);
				if (n < maxSegments)
				{
					dtReal* seg = &segmentVerts[n*6];
					dtVlerp(seg+0, vj,vi, tmin);
					dtVlerp(seg+3, vj,vi, tmax);
					if (segmentRefs)
						segmentRefs[n] = 0;
					n++;
				}
				else
				{
					status |= DT_BUFFER_TOO_SMALL;
				}
			}
		}
	}
	
	*segmentCount = n;
	
	return status;
}

<<<<<<< HEAD
static void storeWallSegment(const dtMeshTile* tile, const dtPoly* poly, int edge,
	dtPolyRef ref0, dtPolyRef ref1, const dtNavMesh* nav, const dtReal* centerPos, const dtReal radiusSqr,
	dtReal* resultWalls, dtPolyRef* resultRefs, int* resultCount, const int maxResult)
=======
static bool isEdgeInRadius(const dtMeshTile* tile, const dtPoly* poly, int edge, const dtReal* centerPos, const dtReal radiusSqr)
{
	const dtReal* va = &tile->verts[poly->verts[edge] * 3];
	const dtReal* vb = &tile->verts[poly->verts[(edge + 1) % poly->vertCount] * 3];

	dtReal tseg;
	const dtReal distSqr = dtDistancePtSegSqr2D(centerPos, va, vb, tseg);
	return distSqr <= radiusSqr;
}

static void storeWallSegment(const dtNavMesh* nav, const dtMeshTile* tile, const dtPoly* poly, int edge, dtPolyRef ref0, dtPolyRef ref1,
							 dtReal* resultWalls, dtPolyRef* resultRefs, int* resultCount, const int maxResult)
>>>>>>> d731a049
{
	if (*resultCount >= maxResult)
	{
		return;
	}
	
	const dtReal* va = &tile->verts[poly->verts[edge] * 3];
	const dtReal* vb = &tile->verts[poly->verts[(edge + 1) % poly->vertCount] * 3];

	const int32 wall0Offset = (*resultCount * 6) + 0;
	const int32 wall1Offset = (*resultCount * 6) + 3;

	dtVcopy(&resultWalls[wall0Offset], va);
	dtVcopy(&resultWalls[wall1Offset], vb);
	resultRefs[*resultCount * 2 + 0] = ref0;
	resultRefs[*resultCount * 2 + 1] = ref1;

	*resultCount += 1;

	// If neighbour is valid, find the segment that both polygons share by projecting the neighbour segment to the current segment va-vb.
	if (ref1)
	{
<<<<<<< HEAD
		const dtReal* va = &tile->verts[poly->verts[edge] * 3];
		const dtReal* vb = &tile->verts[poly->verts[(edge + 1) % poly->vertCount] * 3];

		dtReal tseg;
		dtReal distSqr = dtDistancePtSegSqr2D(centerPos, va, vb, tseg);
		if (distSqr <= radiusSqr)
=======
		const dtMeshTile* neiTile = 0;
		const dtPoly* neiPoly = 0;
		nav->getTileAndPolyByRef(ref1, &neiTile, &neiPoly);

		// Find edge of the neighbour polygon.
		int neiEdge = -1;
		unsigned int neiLinkId = neiPoly ? neiPoly->firstLink : DT_NULL_LINK;
		while (neiLinkId != DT_NULL_LINK)
		{
			const dtLink& link = nav->getLink(neiTile, neiLinkId);
			neiLinkId = link.next;
			if (link.ref == ref0)
			{
				neiEdge = link.edge;
				break;
			}
		}

		if (neiEdge != -1)
>>>>>>> d731a049
		{
			const dtReal* va2 = &neiTile->verts[neiPoly->verts[neiEdge] * 3];
			const dtReal* vb2 = &neiTile->verts[neiPoly->verts[(neiEdge + 1) % neiPoly->vertCount] * 3];

			// Project and clip segment va2-vb2 on va-vb
			dtReal seg[3], diffA[3], diffB[3], clippedA[3], clippedB[3];
			dtVsub(seg, vb, va);

			dtVsub(diffA, va2, va);
			dtVsub(diffB, vb2, va);
			const dtReal da = dtVdot(diffA, seg);
			const dtReal db = dtVdot(diffB, seg);
			const dtReal ds = dtVdot(seg, seg);
			const dtReal dmin = dtMin(da, db);
			const dtReal dmax = dtMax(da, db);
			
			if (dmin <= 0)
			{
				dtVcopy(clippedA, va);
			}
			else if (dmin >= ds)
			{
				dtVcopy(clippedA, vb);
			}
			else
			{
				dtVmad(clippedA, va, seg, dmin / ds);
			}

			if (dmax <= 0)
			{
				dtVcopy(clippedB, va);
			}
			else if (dmax >= ds)
			{
				dtVcopy(clippedB, vb);
			}
			else
			{
				dtVmad(clippedB, va, seg, dmax / ds);
			}

			// Store projected segment (intersection of both edges)
			dtVcopy(&resultWalls[wall0Offset], clippedA);
			dtVcopy(&resultWalls[wall1Offset], clippedB);
		}
	}
}

dtStatus dtNavMeshQuery::findWallsInNeighbourhood(dtPolyRef startRef, const dtReal* centerPos, const dtReal radius,
												  const dtQueryFilter* filter,
												  dtPolyRef* neiRefs, int* neiCount, const int maxNei,
												  dtReal* resultWalls, dtPolyRef* resultRefs, int* resultCount, const int maxResult) const
{
	*resultCount = 0;
	*neiCount = 0;

	// Validate input
	if (!startRef || !m_nav->isValidPolyRef(startRef))
		return DT_FAILURE | DT_INVALID_PARAM;

	m_tinyNodePool->clear();

	static const int MAX_STACK = 48;
	dtNode* stack[MAX_STACK];
	int nstack = 0;

	dtNode* startNode = m_tinyNodePool->getNode(startRef);
	startNode->pidx = 0;
	startNode->id = startRef;
	startNode->flags = DT_NODE_CLOSED;
	stack[nstack++] = startNode;

	dtStatus status = DT_SUCCESS;
	const dtReal radiusSqr = dtSqr(radius);

	int n = 0;
	if (n < maxNei)
	{
		neiRefs[n] = startNode->id;
		++n;
	}
	else
	{
		status |= DT_BUFFER_TOO_SMALL;
	}

	while (nstack)
	{
		// Pop front.
		dtNode* curNode = stack[0];
		for (int stackIndex = 0; stackIndex < nstack - 1; ++stackIndex)
			stack[stackIndex] = stack[stackIndex + 1];
		nstack--;
		
		// Get poly and tile.
		// The API input has been cheked already, skip checking internal data.
		const dtPolyRef curRef = curNode->id;
		const dtMeshTile* curTile = 0;
		const dtPoly* curPoly = 0;
		m_nav->getTileAndPolyByRefUnsafe(curRef, &curTile, &curPoly);

		unsigned int i = curPoly->firstLink;
		while (i != DT_NULL_LINK)
		{
			const dtLink& link = m_nav->getLink(curTile, i);
			i = link.next;

			dtPolyRef neighbourRef = link.ref;
			// Skip invalid neighbours.
			if (!neighbourRef)
			{
				// store wall segment
				if (isEdgeInRadius(curTile, curPoly, link.edge, centerPos, radiusSqr))
				{
					storeWallSegment(m_nav, curTile, curPoly, link.edge,  curRef, 0, 
						resultWalls, resultRefs, resultCount, maxResult);
				}
				continue;
			}

			// Skip if cannot alloca more nodes.
			dtNode* neighbourNode = m_tinyNodePool->getNode(neighbourRef);
			if (!neighbourNode)
				continue;
			// Skip visited.
			if (neighbourNode->flags & DT_NODE_CLOSED)
				continue;

			// Expand to neighbour
			const dtMeshTile* neighbourTile = 0;
			const dtPoly* neighbourPoly = 0;
			m_nav->getTileAndPolyByRefUnsafe(neighbourRef, &neighbourTile, &neighbourPoly);

			// Skip off-mesh connections.
			if (neighbourPoly->getType() != DT_POLYTYPE_GROUND)
				continue;

			// Do not advance if the polygon is excluded by the filter.
			if (!filter->passFilter(neighbourRef, neighbourTile, neighbourPoly) || !passLinkFilterByRef(neighbourTile, neighbourRef))
			{
				// store wall segment
				if (isEdgeInRadius(curTile, curPoly, link.edge, centerPos, radiusSqr))
				{
					storeWallSegment(m_nav, curTile, curPoly, link.edge, curRef, neighbourRef,
						resultWalls, resultRefs, resultCount, maxResult);
				}
				continue;
			}

<<<<<<< HEAD
					if (link.ref == ref0)
					{
						const dtReal* va2 = &NeiTile->verts[NeiPoly->verts[link.edge] * 3];
						const dtReal* vb2 = &NeiTile->verts[NeiPoly->verts[(link.edge + 1) % NeiPoly->vertCount] * 3];

						// project segment va2-vb2 on va-vb: point va2
						dtReal seg[3], toPt[3], closestA[3], closestB[3];
						dtVsub(seg, vb, va);

						dtVsub(toPt, va2, va);
						dtReal d1 = dtVdot(toPt, seg);
						dtReal d2 = dtVdot(seg, seg);
=======
			// Find edge and calc distance to the edge.
			dtReal va[3], vb[3];
			if (!getPortalPoints(curRef, curPoly, curTile, neighbourRef, neighbourPoly, neighbourTile, va, vb))
				continue;

			// If the circle is not touching the next polygon, skip it.
			dtReal tseg;
			dtReal distSqr = dtDistancePtSegSqr2D(centerPos, va, vb, tseg);
			if (distSqr > radiusSqr)
				continue;

			// Mark node visited, this is done before the overlap test so that
			// we will not visit the poly again if the test fails.
			neighbourNode->flags |= DT_NODE_CLOSED;
			neighbourNode->pidx = m_tinyNodePool->getNodeIdx(curNode);			
>>>>>>> d731a049

			// This poly is fine, store and advance to the poly.
			if (n < maxNei)
			{
				neiRefs[n] = neighbourRef;
				++n;
			}
			else
			{
				status |= DT_BUFFER_TOO_SMALL;
			}

			if (nstack < MAX_STACK)
			{
				stack[nstack++] = neighbourNode;
			}
		}

		// add hard edges of poly
		for (int neighbourIndex = 0; neighbourIndex < curPoly->vertCount; neighbourIndex++)
		{
			bool bStoreEdge = (curPoly->neis[neighbourIndex] == 0);
			if (curPoly->neis[neighbourIndex] & DT_EXT_LINK)
			{
				// check if external edge has valid link
				bool bConnected = false;

				unsigned int linkIdx = curPoly->firstLink;
				while (linkIdx != DT_NULL_LINK)
				{
					const dtLink& link = m_nav->getLink(curTile, linkIdx);
					linkIdx = link.next;

					if (link.edge == neighbourIndex)
					{
						bConnected = true;
						break;
					}
				}

				bStoreEdge = !bConnected;
			}

			if (bStoreEdge)
			{
				if (isEdgeInRadius(curTile, curPoly, neighbourIndex, centerPos, radiusSqr))
				{
					storeWallSegment(m_nav, curTile, curPoly, neighbourIndex, curRef, 0, 
						resultWalls, resultRefs, resultCount, maxResult);
				}
			}
		}
	}

	*neiCount = n;
	return status;
}

<<<<<<< HEAD
dtStatus dtNavMeshQuery::findWallsInNeighbourhood(dtPolyRef startRef, const dtReal* centerPos, const dtReal radius,
												  const dtQueryFilter* filter,
												  dtPolyRef* neiRefs, int* neiCount, const int maxNei,
												  dtReal* resultWalls, dtPolyRef* resultRefs, int* resultCount, const int maxResult) const
=======
dtStatus dtNavMeshQuery::findWallsOverlappingShape(dtPolyRef startRef, const dtReal* verts, const int nverts,
												   const dtQueryFilter* filter,
												   dtPolyRef* neiRefs, int* neiCount, const int maxNei,
												   dtReal* resultWalls, dtPolyRef* resultRefs, int* resultCount, const int maxResult) const
>>>>>>> d731a049
{
	*resultCount = 0;
	*neiCount = 0;

	// Validate input
	if (!startRef || !m_nav->isValidPolyRef(startRef))
		return DT_FAILURE | DT_INVALID_PARAM;

	m_tinyNodePool->clear();

	static const int MAX_STACK = 48;
	dtNode* stack[MAX_STACK];
	int nstack = 0;

	dtNode* startNode = m_tinyNodePool->getNode(startRef);
	startNode->pidx = 0;
	startNode->id = startRef;
	startNode->flags = DT_NODE_CLOSED;
	stack[nstack++] = startNode;

	dtStatus status = DT_SUCCESS;
<<<<<<< HEAD
	const dtReal radiusSqr = dtSqr(radius);
=======
>>>>>>> d731a049

	int n = 0;
	if (n < maxNei)
	{
		neiRefs[n] = startNode->id;
		++n;
	}
	else
	{
		status |= DT_BUFFER_TOO_SMALL;
	}

	while (nstack)
	{
		// Pop front.
		dtNode* curNode = stack[0];
		for (int stackIndex = 0; stackIndex < nstack - 1; ++stackIndex)
			stack[stackIndex] = stack[stackIndex + 1];
		nstack--;
		
		// Get poly and tile.
		// The API input has been cheked already, skip checking internal data.
		const dtPolyRef curRef = curNode->id;
		const dtMeshTile* curTile = 0;
		const dtPoly* curPoly = 0;
		m_nav->getTileAndPolyByRefUnsafe(curRef, &curTile, &curPoly);

		unsigned int i = curPoly->firstLink;
		while (i != DT_NULL_LINK)
		{
			const dtLink& link = m_nav->getLink(curTile, i);
			i = link.next;

			dtPolyRef neighbourRef = link.ref;
			// Skip invalid neighbours.
			if (!neighbourRef)
			{
				// store wall segment
				storeWallSegment(m_nav, curTile, curPoly, link.edge, curRef, 0, 
					resultWalls, resultRefs, resultCount, maxResult);
				continue;
			}

			// Skip if cannot alloca more nodes.
			dtNode* neighbourNode = m_tinyNodePool->getNode(neighbourRef);
			if (!neighbourNode)
				continue;
			// Skip visited.
			if (neighbourNode->flags & DT_NODE_CLOSED)
				continue;

			// Expand to neighbour
			const dtMeshTile* neighbourTile = 0;
			const dtPoly* neighbourPoly = 0;
			m_nav->getTileAndPolyByRefUnsafe(neighbourRef, &neighbourTile, &neighbourPoly);

			// Skip off-mesh connections.
			if (neighbourPoly->getType() != DT_POLYTYPE_GROUND)
				continue;

			// Do not advance if the polygon is excluded by the filter.
			if (!filter->passFilter(neighbourRef, neighbourTile, neighbourPoly) || !passLinkFilterByRef(neighbourTile, neighbourRef))
			{
				// store wall segment
				storeWallSegment(m_nav, curTile, curPoly, link.edge, curRef, neighbourRef,
					resultWalls, resultRefs, resultCount, maxResult);

				continue;
			}

			// Find edge and calc distance to the edge.
			dtReal va[3], vb[3];
			if (!getPortalPoints(curRef, curPoly, curTile, neighbourRef, neighbourPoly, neighbourTile, va, vb))
				continue;

<<<<<<< HEAD
			// If the circle is not touching the next polygon, skip it.
			dtReal tseg;
			dtReal distSqr = dtDistancePtSegSqr2D(centerPos, va, vb, tseg);
			if (distSqr > radiusSqr)
=======
			// If the poly is not touching the edge to the next polygon, skip the connection it.
			dtReal tmin, tmax;
			int segMin, segMax;
			if (!dtIntersectSegmentPoly2D(va, vb, verts, nverts, tmin, tmax, segMin, segMax))
				continue;
			if (tmin > 1.0f || tmax < 0.0f)
>>>>>>> d731a049
				continue;

			// Mark node visited, this is done before the overlap test so that
			// we will not visit the poly again if the test fails.
			neighbourNode->flags |= DT_NODE_CLOSED;
			neighbourNode->pidx = m_tinyNodePool->getNodeIdx(curNode);			

			// This poly is fine, store and advance to the poly.
			if (n < maxNei)
			{
				neiRefs[n] = neighbourRef;
				++n;
			}
			else
			{
				status |= DT_BUFFER_TOO_SMALL;
			}

			if (nstack < MAX_STACK)
			{
				stack[nstack++] = neighbourNode;
			}
		}

		// add hard edges of poly
		for (int neighbourIndex = 0; neighbourIndex < curPoly->vertCount; neighbourIndex++)
		{
			bool bStoreEdge = (curPoly->neis[neighbourIndex] == 0);
			if (curPoly->neis[neighbourIndex] & DT_EXT_LINK)
			{
				// check if external edge has valid link
				bool bConnected = false;

				unsigned int linkIdx = curPoly->firstLink;
				while (linkIdx != DT_NULL_LINK)
				{
					const dtLink& link = m_nav->getLink(curTile, linkIdx);
					linkIdx = link.next;

					if (link.edge == neighbourIndex)
					{
						bConnected = true;
						break;
					}
				}

				bStoreEdge = !bConnected;
			}

			if (bStoreEdge)
			{
				storeWallSegment(m_nav, curTile, curPoly, neighbourIndex, curRef, 0, 
					resultWalls, resultRefs, resultCount, maxResult);
			}
		}
	}

	*neiCount = n;
	return status;
}

dtStatus dtNavMeshQuery::findWallsAroundPath(const dtPolyRef* path, const int pathCount, const dtReal* searchAreaPoly, const int searchAreaPolyCount,
												   const float maxAreaEnterCost, const dtQueryFilter* filter,
												   dtPolyRef* neiRefs, int* neiCount, const int maxNei,
												   dtReal* resultWalls, dtPolyRef* resultRefs, int* resultCount, const int maxResult) const
{
	*resultCount = 0;
	*neiCount = 0;

	// Validate input
	if (pathCount == 0)
		return DT_FAILURE | DT_INVALID_PARAM;

	dtStatus status = DT_SUCCESS;

	int n = 0;
	
	m_tinyNodePool->clear();

	static const int MAX_STACK = 48;
	dtNode* stack[MAX_STACK];
	int nstack = 0;

	// Add all seed polygons in the stack.
	for (int i = 0; i < dtMin(pathCount, MAX_STACK); i++)
	{
		const dtPolyRef polyRef = path[i];
		if (m_nav->isValidPolyRef(polyRef))
		{
			dtNode* node = m_tinyNodePool->getNode(polyRef);
			node->pidx = 0;
			node->id = polyRef;
			node->flags = DT_NODE_CLOSED;
			stack[nstack++] = node;

			if (n < maxNei)
			{
				neiRefs[n] = node->id;
				++n;
			}
			else
			{
				status |= DT_BUFFER_TOO_SMALL;
			}
		}
	}

	while (nstack)
	{
		// Pop front.
		dtNode* curNode = stack[0];
		for (int stackIndex = 0; stackIndex < nstack - 1; ++stackIndex)
			stack[stackIndex] = stack[stackIndex + 1];
		nstack--;
		
		// Get poly and tile.
		// The API input has been cheked already, skip checking internal data.
		const dtPolyRef curRef = curNode->id;
		const dtMeshTile* curTile = 0;
		const dtPoly* curPoly = 0;
		m_nav->getTileAndPolyByRefUnsafe(curRef, &curTile, &curPoly);

		unsigned int i = curPoly->firstLink;
		while (i != DT_NULL_LINK)
		{
			const dtLink& link = m_nav->getLink(curTile, i);
			i = link.next;

			dtPolyRef neighbourRef = link.ref;
			// Skip invalid neighbours.
			if (!neighbourRef)
			{
				// store wall segment
				storeWallSegment(m_nav, curTile, curPoly, link.edge, curRef, 0, 
					resultWalls, resultRefs, resultCount, maxResult);
				continue;
			}

			// Skip if cannot alloca more nodes.
			dtNode* neighbourNode = m_tinyNodePool->getNode(neighbourRef);
			if (!neighbourNode)
				continue;
			// Skip visited.
			if (neighbourNode->flags & DT_NODE_CLOSED)
				continue;

			// Expand to neighbour
			const dtMeshTile* neighbourTile = 0;
			const dtPoly* neighbourPoly = 0;
			m_nav->getTileAndPolyByRefUnsafe(neighbourRef, &neighbourTile, &neighbourPoly);

			// Skip off-mesh connections.
			if (neighbourPoly->getType() != DT_POLYTYPE_GROUND)
				continue;

			// Do not advance if the polygon is excluded by the filter, or if the area enter cost is too high.
			const float enterCost = filter->getAreaFixedCost(neighbourPoly->getArea());

			if (!filter->passFilter(neighbourRef, neighbourTile, neighbourPoly)
				|| !passLinkFilterByRef(neighbourTile, neighbourRef)
				|| enterCost > maxAreaEnterCost) 
			{
				// store wall segment
				storeWallSegment(m_nav, curTile, curPoly, link.edge, curRef, neighbourRef,
					resultWalls, resultRefs, resultCount, maxResult);

				continue;
			}

			// Find edge and calc distance to the edge.
			dtReal va[3], vb[3];
			if (!getPortalPoints(curRef, curPoly, curTile, neighbourRef, neighbourPoly, neighbourTile, va, vb))
				continue;

			// If the poly is not touching the edge to the next polygon, skip the connection it.
			dtReal tmin, tmax;
			int segMin, segMax;
			if (!dtIntersectSegmentPoly2D(va, vb, searchAreaPoly, searchAreaPolyCount, tmin, tmax, segMin, segMax))
				continue;
			if (tmin > 1.0f || tmax < 0.0f)
				continue;

			// Mark node visited, this is done before the overlap test so that
			// we will not visit the poly again if the test fails.
			neighbourNode->flags |= DT_NODE_CLOSED;
			neighbourNode->pidx = m_tinyNodePool->getNodeIdx(curNode);			

			// This poly is fine, store and advance to the poly.
			if (n < maxNei)
			{
				neiRefs[n] = neighbourRef;
				++n;
			}
			else
			{
				status |= DT_BUFFER_TOO_SMALL;
			}

			if (nstack < MAX_STACK)
			{
				stack[nstack++] = neighbourNode;
			}
		}

		// add hard edges of poly
		for (int neighbourIndex = 0; neighbourIndex < curPoly->vertCount; neighbourIndex++)
		{
			bool bStoreEdge = (curPoly->neis[neighbourIndex] == 0);
			if (curPoly->neis[neighbourIndex] & DT_EXT_LINK)
			{
				// check if external edge has valid link
				bool bConnected = false;

				unsigned int linkIdx = curPoly->firstLink;
				while (linkIdx != DT_NULL_LINK)
				{
					const dtLink& link = m_nav->getLink(curTile, linkIdx);
					linkIdx = link.next;

					if (link.edge == neighbourIndex)
					{
						bConnected = true;
						break;
					}
				}

				bStoreEdge = !bConnected;
			}

			if (bStoreEdge)
			{
				storeWallSegment(m_nav, curTile, curPoly, neighbourIndex, curRef, 0, 
					resultWalls, resultRefs, resultCount, maxResult);
			}
		}
	}

	*neiCount = n;
	return status;
}

/// @par
///
/// @p hitPos is not adjusted using the height detail data.
///
/// @p hitDist will equal the search radius if there is no wall within the 
/// radius. In this case the values of @p hitPos and @p hitNormal are
/// undefined.
///
/// The normal will become unpredicable if @p hitDist is a very small number.
///
dtStatus dtNavMeshQuery::findDistanceToWall(dtPolyRef startRef, const dtReal* centerPos, const dtReal maxRadius,
											const dtQueryFilter* filter,
											dtReal* hitDist, dtReal* hitPos, dtReal* hitNormal) const
{
	dtAssert(m_nav);
	dtAssert(m_nodePool);
	dtAssert(m_openList);
	
	// Validate input
	if (!startRef || !m_nav->isValidPolyRef(startRef))
		return DT_FAILURE | DT_INVALID_PARAM;
	
	m_nodePool->clear();
	m_openList->clear();
	
	dtNode* startNode = m_nodePool->getNode(startRef);
	dtVcopy(startNode->pos, centerPos);
	startNode->pidx = 0;
	startNode->cost = 0;
	startNode->total = 0;
	startNode->id = startRef;
	startNode->flags = DT_NODE_OPEN;
	m_openList->push(startNode);
	
	dtReal radiusSqr = dtSqr(maxRadius);
	
	dtStatus status = DT_SUCCESS;
	
	while (!m_openList->empty())
	{
		dtNode* bestNode = m_openList->pop();
		bestNode->flags &= ~DT_NODE_OPEN;
		bestNode->flags |= DT_NODE_CLOSED;
		
		// Get poly and tile.
		// The API input has been cheked already, skip checking internal data.
		const dtPolyRef bestRef = bestNode->id;
		const dtMeshTile* bestTile = 0;
		const dtPoly* bestPoly = 0;
		m_nav->getTileAndPolyByRefUnsafe(bestRef, &bestTile, &bestPoly);
		
		// Get parent poly and tile.
		dtPolyRef parentRef = 0;
		const dtMeshTile* parentTile = 0;
		const dtPoly* parentPoly = 0;
		if (bestNode->pidx)
			parentRef = m_nodePool->getNodeAtIdx(bestNode->pidx)->id;
		if (parentRef)
			m_nav->getTileAndPolyByRefUnsafe(parentRef, &parentTile, &parentPoly);
		
		// Hit test walls.
		for (int i = 0, j = (int)bestPoly->vertCount-1; i < (int)bestPoly->vertCount; j = i++)
		{
			// Skip non-solid edges.
			if (bestPoly->neis[j] & DT_EXT_LINK)
			{
				// Tile border.
				bool solid = true;
				unsigned int k = bestPoly->firstLink;
				while (k != DT_NULL_LINK)
				{
					const dtLink& link = m_nav->getLink(bestTile, k);
					k = link.next;

					if (link.edge == j)
					{
						if (link.ref != 0)
						{
							const dtMeshTile* neiTile = 0;
							const dtPoly* neiPoly = 0;
							m_nav->getTileAndPolyByRefUnsafe(link.ref, &neiTile, &neiPoly);
							if (filter->passFilter(link.ref, neiTile, neiPoly) && passLinkFilterByRef(neiTile, link.ref))
								solid = false;
						}
						break;
					}
				}
				if (!solid) continue;
			}
			else if (bestPoly->neis[j])
			{
				// Internal edge
				const unsigned int idx = (unsigned int)(bestPoly->neis[j]-1);
				const dtPolyRef ref = m_nav->getPolyRefBase(bestTile) | idx;
				if (filter->passFilter(ref, bestTile, &bestTile->polys[idx]) && passLinkFilter(bestTile, idx))
					continue;
			}
			
			// Calc distance to the edge.
			const dtReal* vj = &bestTile->verts[bestPoly->verts[j]*3];
			const dtReal* vi = &bestTile->verts[bestPoly->verts[i]*3];
			dtReal tseg;
			dtReal distSqr = dtDistancePtSegSqr2D(centerPos, vj, vi, tseg);
			
			// Edge is too far, skip.
			if (distSqr > radiusSqr)
				continue;
			
			// Hit wall, update radius.
			radiusSqr = distSqr;
			// Calculate hit pos.
			hitPos[0] = vj[0] + (vi[0] - vj[0])*tseg;
			hitPos[1] = vj[1] + (vi[1] - vj[1])*tseg;
			hitPos[2] = vj[2] + (vi[2] - vj[2])*tseg;
		}
		
		unsigned int i = bestPoly->firstLink;
		while (i != DT_NULL_LINK)
		{
			const dtLink& link = m_nav->getLink(bestTile, i);
			i = link.next;

			dtPolyRef neighbourRef = link.ref;
			// Skip invalid neighbours and do not follow back to parent.
			if (!neighbourRef || neighbourRef == parentRef)
				continue;
			
			// Expand to neighbour.
			const dtMeshTile* neighbourTile = 0;
			const dtPoly* neighbourPoly = 0;
			m_nav->getTileAndPolyByRefUnsafe(neighbourRef, &neighbourTile, &neighbourPoly);
			
			// Skip off-mesh connections.
			if (neighbourPoly->getType() != DT_POLYTYPE_GROUND)
				continue;
			
			// Calc distance to the edge.
			const dtReal* va = &bestTile->verts[bestPoly->verts[link.edge]*3];
			CA_SUPPRESS(6385);
			const dtReal* vb = &bestTile->verts[bestPoly->verts[(link.edge+1) % bestPoly->vertCount]*3];
			dtReal tseg;
			dtReal distSqr = dtDistancePtSegSqr2D(centerPos, va, vb, tseg);
			
			// If the circle is not touching the next polygon, skip it.
			if (distSqr > radiusSqr)
				continue;
			
			if (!filter->passFilter(neighbourRef, neighbourTile, neighbourPoly) || !passLinkFilterByRef(neighbourTile, neighbourRef))
				continue;

			dtNode* neighbourNode = m_nodePool->getNode(neighbourRef);
			if (!neighbourNode)
			{
				status |= DT_OUT_OF_NODES;
				continue;
			}
			
			if (neighbourNode->flags & DT_NODE_CLOSED)
				continue;
			
			// Always calculate correct position on neighbor's edge,
			// skipping to wrong edge may greatly change path cost
			// (if area cost differences are more than 5x default)
			dtReal neiPos[3] = { 0.0f, 0.0f, 0.0f };
			getEdgeMidPoint(bestRef, bestPoly, bestTile,
				neighbourRef, neighbourPoly, neighbourTile,
				neiPos);
			
			const dtReal total = bestNode->total + dtVdist(bestNode->pos, neiPos);
			
			// The node is already in open list and the new result is worse, skip.
			if ((neighbourNode->flags & DT_NODE_OPEN) && total >= neighbourNode->total)
				continue;
			
			neighbourNode->id = neighbourRef;
			neighbourNode->flags = (neighbourNode->flags & ~DT_NODE_CLOSED);
			neighbourNode->pidx = m_nodePool->getNodeIdx(bestNode);
			neighbourNode->total = total;
			dtVcopy(neighbourNode->pos, neiPos);
				
			if (neighbourNode->flags & DT_NODE_OPEN)
			{
				m_openList->modify(neighbourNode);
			}
			else
			{
				neighbourNode->flags |= DT_NODE_OPEN;
				m_openList->push(neighbourNode);
			}
		}
	}
	
	// Calc hit normal.
	dtVsub(hitNormal, centerPos, hitPos);
	dtVnormalize(hitNormal);
	
	*hitDist = dtSqrt(radiusSqr);
	
	return status;
}

bool dtNavMeshQuery::isValidPolyRef(dtPolyRef ref, const dtQueryFilter* filter) const
{
	const dtMeshTile* tile = 0;
	const dtPoly* poly = 0;
	dtStatus status = m_nav->getTileAndPolyByRef(ref, &tile, &poly);

	// should be able to get the polygon if the boundary is valid
	return !dtStatusFailed(status)
		// and should pass all filters
		&& filter->passFilter(ref, tile, poly) && passLinkFilterByRef(tile, ref);
}

/// @par
///
/// The closed list is the list of polygons that were fully evaluated during 
/// the last navigation graph search. (A* or Dijkstra)
/// 
bool dtNavMeshQuery::isInClosedList(dtPolyRef ref) const
{
	if (!m_nodePool) return false;
	const dtNode* node = m_nodePool->findNode(ref);
	return node && node->flags & DT_NODE_CLOSED;
}<|MERGE_RESOLUTION|>--- conflicted
+++ resolved
@@ -372,17 +372,9 @@
 		return DT_FAILURE;
 
 	// Randomly pick point on polygon.
-<<<<<<< HEAD
-	const dtReal* v = &tile->verts[poly->verts[0]*3];
-	dtReal verts[3*DT_VERTS_PER_POLYGON];
-	dtReal areas[DT_VERTS_PER_POLYGON];
-	dtVcopy(&verts[0*3],v);
-	for (int j = 1; j < poly->vertCount; ++j)
-=======
 	dtReal verts[3*DT_VERTS_PER_POLYGON];
 	dtReal areas[DT_VERTS_PER_POLYGON];
 	for (int j = 0; j < poly->vertCount; ++j)
->>>>>>> d731a049
 	{
 		const dtReal* v = &tile->verts[poly->verts[j]*3];
 		dtVcopy(&verts[j*3],v);
@@ -576,13 +568,7 @@
 		const dtPoly* testPoly = 0;
 		m_nav->getTileAndPolyByRefUnsafe(testRef, &testTile, &testPoly);
 
-<<<<<<< HEAD
-		const dtReal* v = &testTile->verts[testPoly->verts[0]*3];
-		dtVcopy(&verts[0*3],v);
-		for (int j = 1; j < testPoly->vertCount; ++j)
-=======
 		for (int j = 0; j < testPoly->vertCount; ++j)
->>>>>>> d731a049
 		{
 			const dtReal* v = &testTile->verts[testPoly->verts[j]*3];
 			dtVcopy(&verts[j*3],v);
@@ -718,17 +704,9 @@
 	dtPolyRef randomPolyRef = m_nav->getPolyRefBase(searchTile) | (dtPolyRef)randomPolyIdx;
 
 	// Randomly pick point on polygon.
-<<<<<<< HEAD
-	const dtReal* v = &searchTile->verts[randomPoly->verts[0]*3];
-	dtReal verts[3*DT_VERTS_PER_POLYGON];
-	dtReal areas[DT_VERTS_PER_POLYGON];
-	dtVcopy(&verts[0*3],v);
-	for (int j = 1; j < randomPoly->vertCount; ++j)
-=======
 	dtReal verts[3*DT_VERTS_PER_POLYGON];
 	dtReal areas[DT_VERTS_PER_POLYGON];
 	for (int j = 0; j < randomPoly->vertCount; ++j)
->>>>>>> d731a049
 	{
 		const dtReal* v = &searchTile->verts[randomPoly->verts[j]*3];
 		dtVcopy(&verts[j*3],v);
@@ -4328,11 +4306,6 @@
 	return status;
 }
 
-<<<<<<< HEAD
-static void storeWallSegment(const dtMeshTile* tile, const dtPoly* poly, int edge,
-	dtPolyRef ref0, dtPolyRef ref1, const dtNavMesh* nav, const dtReal* centerPos, const dtReal radiusSqr,
-	dtReal* resultWalls, dtPolyRef* resultRefs, int* resultCount, const int maxResult)
-=======
 static bool isEdgeInRadius(const dtMeshTile* tile, const dtPoly* poly, int edge, const dtReal* centerPos, const dtReal radiusSqr)
 {
 	const dtReal* va = &tile->verts[poly->verts[edge] * 3];
@@ -4345,7 +4318,6 @@
 
 static void storeWallSegment(const dtNavMesh* nav, const dtMeshTile* tile, const dtPoly* poly, int edge, dtPolyRef ref0, dtPolyRef ref1,
 							 dtReal* resultWalls, dtPolyRef* resultRefs, int* resultCount, const int maxResult)
->>>>>>> d731a049
 {
 	if (*resultCount >= maxResult)
 	{
@@ -4368,14 +4340,6 @@
 	// If neighbour is valid, find the segment that both polygons share by projecting the neighbour segment to the current segment va-vb.
 	if (ref1)
 	{
-<<<<<<< HEAD
-		const dtReal* va = &tile->verts[poly->verts[edge] * 3];
-		const dtReal* vb = &tile->verts[poly->verts[(edge + 1) % poly->vertCount] * 3];
-
-		dtReal tseg;
-		dtReal distSqr = dtDistancePtSegSqr2D(centerPos, va, vb, tseg);
-		if (distSqr <= radiusSqr)
-=======
 		const dtMeshTile* neiTile = 0;
 		const dtPoly* neiPoly = 0;
 		nav->getTileAndPolyByRef(ref1, &neiTile, &neiPoly);
@@ -4395,7 +4359,6 @@
 		}
 
 		if (neiEdge != -1)
->>>>>>> d731a049
 		{
 			const dtReal* va2 = &neiTile->verts[neiPoly->verts[neiEdge] * 3];
 			const dtReal* vb2 = &neiTile->verts[neiPoly->verts[(neiEdge + 1) % neiPoly->vertCount] * 3];
@@ -4546,20 +4509,6 @@
 				continue;
 			}
 
-<<<<<<< HEAD
-					if (link.ref == ref0)
-					{
-						const dtReal* va2 = &NeiTile->verts[NeiPoly->verts[link.edge] * 3];
-						const dtReal* vb2 = &NeiTile->verts[NeiPoly->verts[(link.edge + 1) % NeiPoly->vertCount] * 3];
-
-						// project segment va2-vb2 on va-vb: point va2
-						dtReal seg[3], toPt[3], closestA[3], closestB[3];
-						dtVsub(seg, vb, va);
-
-						dtVsub(toPt, va2, va);
-						dtReal d1 = dtVdot(toPt, seg);
-						dtReal d2 = dtVdot(seg, seg);
-=======
 			// Find edge and calc distance to the edge.
 			dtReal va[3], vb[3];
 			if (!getPortalPoints(curRef, curPoly, curTile, neighbourRef, neighbourPoly, neighbourTile, va, vb))
@@ -4575,7 +4524,6 @@
 			// we will not visit the poly again if the test fails.
 			neighbourNode->flags |= DT_NODE_CLOSED;
 			neighbourNode->pidx = m_tinyNodePool->getNodeIdx(curNode);			
->>>>>>> d731a049
 
 			// This poly is fine, store and advance to the poly.
 			if (n < maxNei)
@@ -4634,17 +4582,10 @@
 	return status;
 }
 
-<<<<<<< HEAD
-dtStatus dtNavMeshQuery::findWallsInNeighbourhood(dtPolyRef startRef, const dtReal* centerPos, const dtReal radius,
-												  const dtQueryFilter* filter,
-												  dtPolyRef* neiRefs, int* neiCount, const int maxNei,
-												  dtReal* resultWalls, dtPolyRef* resultRefs, int* resultCount, const int maxResult) const
-=======
 dtStatus dtNavMeshQuery::findWallsOverlappingShape(dtPolyRef startRef, const dtReal* verts, const int nverts,
 												   const dtQueryFilter* filter,
 												   dtPolyRef* neiRefs, int* neiCount, const int maxNei,
 												   dtReal* resultWalls, dtPolyRef* resultRefs, int* resultCount, const int maxResult) const
->>>>>>> d731a049
 {
 	*resultCount = 0;
 	*neiCount = 0;
@@ -4666,10 +4607,6 @@
 	stack[nstack++] = startNode;
 
 	dtStatus status = DT_SUCCESS;
-<<<<<<< HEAD
-	const dtReal radiusSqr = dtSqr(radius);
-=======
->>>>>>> d731a049
 
 	int n = 0;
 	if (n < maxNei)
@@ -4745,19 +4682,12 @@
 			if (!getPortalPoints(curRef, curPoly, curTile, neighbourRef, neighbourPoly, neighbourTile, va, vb))
 				continue;
 
-<<<<<<< HEAD
-			// If the circle is not touching the next polygon, skip it.
-			dtReal tseg;
-			dtReal distSqr = dtDistancePtSegSqr2D(centerPos, va, vb, tseg);
-			if (distSqr > radiusSqr)
-=======
 			// If the poly is not touching the edge to the next polygon, skip the connection it.
 			dtReal tmin, tmax;
 			int segMin, segMax;
 			if (!dtIntersectSegmentPoly2D(va, vb, verts, nverts, tmin, tmax, segMin, segMax))
 				continue;
 			if (tmin > 1.0f || tmax < 0.0f)
->>>>>>> d731a049
 				continue;
 
 			// Mark node visited, this is done before the overlap test so that
