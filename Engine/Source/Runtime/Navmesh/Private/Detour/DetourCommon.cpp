--- conflicted
+++ resolved
@@ -233,28 +233,6 @@
 
 bool dtClosestHeightPointTriangle(const dtReal* p, const dtReal* a, const dtReal* b, const dtReal* c, dtReal& h)
 {
-<<<<<<< HEAD
-	dtReal v0[3], v1[3], v2[3];
-	dtVsub(v0, c,a);
-	dtVsub(v1, b,a);
-	dtVsub(v2, p,a);
-	
-	const dtReal dot00 = dtVdot2D(v0, v0);
-	const dtReal dot01 = dtVdot2D(v0, v1);
-	const dtReal dot02 = dtVdot2D(v0, v2);
-	const dtReal dot11 = dtVdot2D(v1, v1);
-	const dtReal dot12 = dtVdot2D(v1, v2);
-	
-	// Compute barycentric coordinates
-	const dtReal invDenom = 1.0f / (dot00 * dot11 - dot01 * dot01);
-	const dtReal u = (dot11 * dot02 - dot01 * dot12) * invDenom;
-	const dtReal v = (dot00 * dot12 - dot01 * dot02) * invDenom;
-
-	// The (sloppy) epsilon is needed to allow to get height of points which
-	// are interpolated along the edges of the triangles.
-	static const dtReal EPS = 1e-4f;
-	
-=======
 	dtReal vC[3], vB[3], vP[3];
 	dtVsub(vC, c, a);
 	dtVsub(vB, b, a);
@@ -273,7 +251,6 @@
 	const dtReal u = (vB[2] * vP[0] - vB[0] * vP[2]) * invDenom;
 	const dtReal v = (vC[0] * vP[2] - vC[2] * vP[0]) * invDenom;
 
->>>>>>> d731a049
 	// If point lies inside the triangle, return interpolated ycoord.
 	if (u >= -EPS && v >= -EPS && (u+v) <= 1.0+EPS)
 	{
@@ -395,13 +372,8 @@
 	// Find sub triangle weighted by area.
 	const dtReal thr = s*areasum;
 	dtReal acc = 0.0f;
-<<<<<<< HEAD
-	dtReal u = 0.0f;
-	int tri = 0;
-=======
 	dtReal u = 1.0f;
 	int tri = npts - 1;
->>>>>>> d731a049
 	for (int i = 2; i < npts; i++) {
 		const dtReal dacc = areas[i];
 		if (thr >= acc && thr < (acc+dacc))
