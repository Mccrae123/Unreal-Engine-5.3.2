// Copyright Epic Games, Inc. All Rights Reserved.
// Modified version of Recast/Detour's source file

//
// Copyright (c) 2009-2010 Mikko Mononen memon@inside.org
//
// This software is provided 'as-is', without any express or implied
// warranty.  In no event will the authors be held liable for any damages
// arising from the use of this software.
// Permission is granted to anyone to use this software for any purpose,
// including commercial applications, and to alter it and redistribute it
// freely, subject to the following restrictions:
// 1. The origin of this software must not be misrepresented; you must not
//    claim that you wrote the original software. If you use this software
//    in a product, an acknowledgment in the product documentation would be
//    appreciated but is not required.
// 2. Altered source versions must be plainly marked as such, and must not be
//    misrepresented as being the original software.
// 3. This notice may not be removed or altered from any source distribution.
//

#include "Detour/DetourNavMeshBuilder.h"
#include "Detour/DetourNavMesh.h"
#include "Detour/DetourCommon.h"
#include <limits>

static unsigned short MESH_NULL_IDX = 0xffff;


struct BVItem
{
	unsigned short bmin[3];
	unsigned short bmax[3];
	int i;
};

static int compareItemX(const void* va, const void* vb)
{
	const BVItem* a = (const BVItem*)va;
	const BVItem* b = (const BVItem*)vb;
	if (a->bmin[0] < b->bmin[0])
		return -1;
	if (a->bmin[0] > b->bmin[0])
		return 1;
	return 0;
}

static int compareItemY(const void* va, const void* vb)
{
	const BVItem* a = (const BVItem*)va;
	const BVItem* b = (const BVItem*)vb;
	if (a->bmin[1] < b->bmin[1])
		return -1;
	if (a->bmin[1] > b->bmin[1])
		return 1;
	return 0;
}

static int compareItemZ(const void* va, const void* vb)
{
	const BVItem* a = (const BVItem*)va;
	const BVItem* b = (const BVItem*)vb;
	if (a->bmin[2] < b->bmin[2])
		return -1;
	if (a->bmin[2] > b->bmin[2])
		return 1;
	return 0;
}

static void calcExtends(BVItem* items, const int /*nitems*/, const int imin, const int imax,
						unsigned short* bmin, unsigned short* bmax)
{
	bmin[0] = items[imin].bmin[0];
	bmin[1] = items[imin].bmin[1];
	bmin[2] = items[imin].bmin[2];
	
	bmax[0] = items[imin].bmax[0];
	bmax[1] = items[imin].bmax[1];
	bmax[2] = items[imin].bmax[2];
	
	for (int i = imin+1; i < imax; ++i)
	{
		const BVItem& it = items[i];
		if (it.bmin[0] < bmin[0]) bmin[0] = it.bmin[0];
		if (it.bmin[1] < bmin[1]) bmin[1] = it.bmin[1];
		if (it.bmin[2] < bmin[2]) bmin[2] = it.bmin[2];
		
		if (it.bmax[0] > bmax[0]) bmax[0] = it.bmax[0];
		if (it.bmax[1] > bmax[1]) bmax[1] = it.bmax[1];
		if (it.bmax[2] > bmax[2]) bmax[2] = it.bmax[2];
	}
}

inline int longestAxis(unsigned short x, unsigned short y, unsigned short z)
{
	int	axis = 0;
	unsigned short maxVal = x;
	if (y > maxVal)
	{
		axis = 1;
		maxVal = y;
	}
	if (z > maxVal)
	{
		axis = 2;
		maxVal = z;
	}
	return axis;
}

static void subdivide(BVItem* items, int nitems, int imin, int imax, int& curNode, dtBVNode* nodes)
{
	int inum = imax - imin;
	int icur = curNode;
	
	dtBVNode& node = nodes[curNode++];
	
	if (inum == 1)
	{
		// Leaf
		node.bmin[0] = items[imin].bmin[0];
		node.bmin[1] = items[imin].bmin[1];
		node.bmin[2] = items[imin].bmin[2];
		
		node.bmax[0] = items[imin].bmax[0];
		node.bmax[1] = items[imin].bmax[1];
		node.bmax[2] = items[imin].bmax[2];
		
		node.i = items[imin].i;
	}
	else
	{
		// Split
		calcExtends(items, nitems, imin, imax, node.bmin, node.bmax);
		
		int	axis = longestAxis(node.bmax[0] - node.bmin[0],
							   node.bmax[1] - node.bmin[1],
							   node.bmax[2] - node.bmin[2]);
		
		if (axis == 0)
		{
			// Sort along x-axis
			qsort(items+imin, inum, sizeof(BVItem), compareItemX);
		}
		else if (axis == 1)
		{
			// Sort along y-axis
			qsort(items+imin, inum, sizeof(BVItem), compareItemY);
		}
		else
		{
			// Sort along z-axis
			qsort(items+imin, inum, sizeof(BVItem), compareItemZ);
		}
		
		int isplit = imin+inum/2;
		
		// Left
		subdivide(items, nitems, imin, isplit, curNode, nodes);
		// Right
		subdivide(items, nitems, isplit, imax, curNode, nodes);
		
		int iescape = curNode - icur;
		// Negative index means escape.
		node.i = -iescape;
	}
}

static int createBVTree(const unsigned short* verts, const int /*nverts*/,
						const unsigned short* polys, const int npolys, const int nvp,
						const dtPolyDetail* DMeshes, const dtReal* DVerts, const unsigned char* DTris, const dtReal* tbmin,
						const dtReal cs, const dtReal ch,
						const int /*nnodes*/, dtBVNode* nodes)
{
	// Build tree
	BVItem* items = (BVItem*)dtAlloc(sizeof(BVItem)*npolys, DT_ALLOC_TEMP);
	for (int i = 0; i < npolys; i++)
	{
		BVItem& it = items[i];
		it.i = i;
		// Calc polygon bounds.
		const unsigned short* p = &polys[i*nvp*2];
		it.bmin[0] = it.bmax[0] = verts[p[0]*3+0];
		it.bmin[1] = it.bmax[1] = verts[p[0]*3+1];
		it.bmin[2] = it.bmax[2] = verts[p[0]*3+2];
		
		int vertCount = nvp;
		for (int j = 1; j < nvp; ++j)
		{
			if (p[j] == MESH_NULL_IDX)
			{
				vertCount = j;
				break;
			}

			unsigned short x = verts[p[j]*3+0];
			unsigned short y = verts[p[j]*3+1];
			unsigned short z = verts[p[j]*3+2];
			
			if (x < it.bmin[0]) it.bmin[0] = x;
			if (y < it.bmin[1]) it.bmin[1] = y;
			if (z < it.bmin[2]) it.bmin[2] = z;
			
			if (x > it.bmax[0]) it.bmax[0] = x;
			if (y > it.bmax[1]) it.bmax[1] = y;
			if (z > it.bmax[2]) it.bmax[2] = z;
		}

		// include y from detail mesh
		const dtPolyDetail* pd = &DMeshes[i];
		for (int k = 0; k < pd->triCount; ++k)
		{
			const unsigned char* t = &DTris[(pd->triBase + k) * 4];
			for (int m = 0; m < 3; ++m)
			{
				if (t[m] >= vertCount)
				{
					const dtReal* detailCoords = &DVerts[(pd->vertBase + (t[m] - vertCount)) * 3];
					const dtReal qY = (detailCoords[1] - tbmin[1]) / ch;
					const unsigned short qYmin = (unsigned short)dtFloor(qY);
					const unsigned short qYmax = (unsigned short)dtCeil(qY);

					if (qYmin < it.bmin[1]) it.bmin[1] = qYmin;
					if (qYmax > it.bmax[1]) it.bmax[1] = qYmax;
				}
			}
		}

		// Remap y
		it.bmin[1] = (unsigned short)dtFloor((dtReal)it.bmin[1]*ch/cs);
		it.bmax[1] = (unsigned short)dtCeil((dtReal)it.bmax[1]*ch/cs);
	}
	
	int curNode = 0;
	subdivide(items, npolys, 0, npolys, curNode, nodes);
	
	dtFree(items, DT_ALLOC_TEMP);
	
	return curNode;
}

static unsigned char classifyOffMeshPoint(const dtReal* pt, const dtReal* bmin, const dtReal* bmax)
{
	static const unsigned char XP = 1<<0;
	static const unsigned char ZP = 1<<1;
	static const unsigned char XM = 1<<2;
	static const unsigned char ZM = 1<<3;	

	unsigned char outcode = 0; 
	outcode |= (pt[0] >= bmax[0]) ? XP : 0;
	outcode |= (pt[2] >= bmax[2]) ? ZP : 0;
	outcode |= (pt[0] < bmin[0])  ? XM : 0;
	outcode |= (pt[2] < bmin[2])  ? ZM : 0;

	switch (outcode)
	{
	case XP: return 0;
	case XP|ZP: return 1;
	case ZP: return 2;
	case XM|ZP: return 3;
	case XM: return 4;
	case XM|ZM: return 5;
	case ZM: return 6;
	case XP|ZM: return 7;
	};

	return 0xff;	
}

// TODO: Better error handling.

/// @par
/// 
/// The output data array is allocated using the detour allocator (dtAlloc()).  The method
/// used to free the memory will be determined by how the tile is added to the navigation
/// mesh.
///
/// @see dtNavMesh, dtNavMesh::addTile()
bool dtCreateNavMeshData(dtNavMeshCreateParams* params, unsigned char** outData, int* outDataSize)
{
	if (params->nvp > DT_VERTS_PER_POLYGON)
		return false;
	if (params->vertCount >= 0xffff)
		return false;
	if (!params->vertCount || !params->verts)
		return false;
	if (!params->polyCount || !params->polys)
		return false;

	const int nvp = params->nvp;
	
	// Classify off-mesh connection points. We store only the connections
	// whose start point is inside the tile.
	unsigned char* offMeshConClass = 0;
	int storedOffMeshConCount = 0;
	int offMeshConLinkCount = 0;
	int storedOffMeshSegCount = 0;

	if (params->offMeshConCount > 0)
	{
		offMeshConClass = (unsigned char*)dtAlloc(sizeof(unsigned char)*params->offMeshConCount*2, DT_ALLOC_TEMP);
		if (!offMeshConClass)
			return false;

		memset(offMeshConClass, 0, sizeof(unsigned char)*params->offMeshConCount*2);

		// Find tight heigh bounds, used for culling out off-mesh start locations.
		dtReal hmin = DT_REAL_MAX;
		dtReal hmax = -DT_REAL_MAX;
		
		for (int i = 0; i < params->vertCount; ++i)
		{
			const unsigned short* iv = &params->verts[i*3];
			const dtReal h = params->bmin[1] + iv[1] * params->ch;
			hmin = dtMin(hmin,h);
			hmax = dtMax(hmax,h);
		}

		if (params->detailVerts && params->detailVertsCount)
		{
			for (int i = 0; i < params->detailVertsCount; ++i)
			{
				const dtReal h = params->detailVerts[i*3+1];
				hmin = dtMin(hmin,h);
				hmax = dtMax(hmax,h);
			}
		}

		hmin -= params->walkableClimb;
		hmax += params->walkableClimb;

		dtReal bmin[3], bmax[3];
		dtVcopy(bmin, params->bmin);
		dtVcopy(bmax, params->bmax);
		bmin[1] = hmin;
		bmax[1] = hmax;
		
		dtReal bverts[3*4];
		bverts[ 0] = bmin[0]; bverts[ 2] = bmin[2];
		bverts[ 3] = bmax[0]; bverts[ 5] = bmin[2];
		bverts[ 6] = bmax[0]; bverts[ 8] = bmax[2];
		bverts[ 9] = bmin[0]; bverts[11] = bmax[2];

		for (int i = 0; i < params->offMeshConCount; ++i)
		{
			const dtOffMeshLinkCreateParams& offMeshCon = params->offMeshCons[i];
			if (offMeshCon.type & DT_OFFMESH_CON_POINT)
			{
				offMeshConClass[i*2+0] = classifyOffMeshPoint(offMeshCon.vertsA0, bmin, bmax);
				offMeshConClass[i*2+1] = classifyOffMeshPoint(offMeshCon.vertsB0, bmin, bmax);

				// Zero out off-mesh start positions which are not even potentially touching the mesh.
				if (offMeshConClass[i*2+0] == 0xff)
				{
					if ((offMeshCon.vertsA0[1] - offMeshCon.snapHeight) > bmax[1] ||
						(offMeshCon.vertsA0[1] + offMeshCon.snapHeight) < bmin[1])
					{
						offMeshConClass[i * 2 + 0] = 0;
					}
				}

				// Count how many links should be allocated for off-mesh connections.
				if (offMeshConClass[i*2+0] == 0xff)
					offMeshConLinkCount++;
				if (offMeshConClass[i*2+1] == 0xff)
					offMeshConLinkCount++;

				if (offMeshConClass[i*2+0] == 0xff)
					storedOffMeshConCount++;
			}
			else if (offMeshCon.type & DT_OFFMESH_CON_SEGMENT)
			{
				int smin, smax;
				dtReal tmin, tmax;
				if ((offMeshCon.vertsA0[1] >= bmin[1] && offMeshCon.vertsA0[1] <= bmax[1] && classifyOffMeshPoint(offMeshCon.vertsA0, bmin, bmax) == 0xff) ||
					(offMeshCon.vertsA1[1] >= bmin[1] && offMeshCon.vertsA1[1] <= bmax[1] && classifyOffMeshPoint(offMeshCon.vertsA1, bmin, bmax) == 0xff) ||
					(offMeshCon.vertsB0[1] >= bmin[1] && offMeshCon.vertsB0[1] <= bmax[1] && classifyOffMeshPoint(offMeshCon.vertsB0, bmin, bmax) == 0xff) ||
					(offMeshCon.vertsB1[1] >= bmin[1] && offMeshCon.vertsB1[1] <= bmax[1] && classifyOffMeshPoint(offMeshCon.vertsB1, bmin, bmax) == 0xff) ||
					dtIntersectSegmentPoly2D(offMeshCon.vertsA0, offMeshCon.vertsA1, bverts, 4, tmin, tmax, smin, smax) ||
					dtIntersectSegmentPoly2D(offMeshCon.vertsB0, offMeshCon.vertsB1, bverts, 4, tmin, tmax, smin, smax))
				{
					offMeshConClass[i*2] = 0xff;
					storedOffMeshSegCount++;
				}
			}
		}
	}
	
	// Off-mesh connections are stored as polygons, adjust values.
	//@UE BEGIN
#if WITH_NAVMESH_SEGMENT_LINKS
	const int firstSegVert = params->vertCount + storedOffMeshConCount*2;
	const int firstSegPoly = params->polyCount + storedOffMeshConCount;
	const int totPolyCount = firstSegPoly + storedOffMeshSegCount*DT_MAX_OFFMESH_SEGMENT_PARTS;
	const int totVertCount = firstSegVert + storedOffMeshSegCount*DT_MAX_OFFMESH_SEGMENT_PARTS*4;
#else
	const int totPolyCount = params->polyCount + storedOffMeshConCount;
	const int totVertCount = params->vertCount + storedOffMeshConCount * 2;
#endif // WITH_NAVMESH_SEGMENT_LINKS
	//@UE END
	
	// Find portal edges which are at tile borders.
	int edgeCount = 0;
	int portalCount = 0;
	for (int i = 0; i < params->polyCount; ++i)
	{
		const unsigned short* p = &params->polys[i*2*nvp];
		for (int j = 0; j < nvp; ++j)
		{
			if (p[j] == MESH_NULL_IDX) break;
			edgeCount++;
			
			if (p[nvp+j] & 0x8000)
			{
				unsigned short dir = p[nvp+j] & 0xf;
				if (dir != 0xf)
					portalCount++;
			}
		}
	}

//@UE BEGIN: offmesh links will be added in dynamic array
	const int maxLinkCount = edgeCount + portalCount*2;
//@UE END
	
	// Find unique detail vertices.
	int uniqueDetailVertCount = 0;
	int detailTriCount = 0;
	if (params->detailMeshes)
	{
		// Has detail mesh, count unique detail vertex count and use input detail tri count.
		detailTriCount = params->detailTriCount;
		for (int i = 0; i < params->polyCount; ++i)
		{
			const unsigned short* p = &params->polys[i*nvp*2];
			int ndv = params->detailMeshes[i*4+1];
			int nv = 0;
			for (int j = 0; j < nvp; ++j)
			{
				if (p[j] == MESH_NULL_IDX) break;
				nv++;
			}
			ndv -= nv;
			uniqueDetailVertCount += ndv;
		}
	}
	else
	{
		// No input detail mesh, build detail mesh from nav polys.
		uniqueDetailVertCount = 0; // No extra detail verts.
		detailTriCount = 0;
		for (int i = 0; i < params->polyCount; ++i)
		{
			const unsigned short* p = &params->polys[i*nvp*2];
			int nv = 0;
			for (int j = 0; j < nvp; ++j)
			{
				if (p[j] == MESH_NULL_IDX) break;
				nv++;
			}
			detailTriCount += nv-2;
		}
	}
 
	// Calculate data size
	const int headerSize = dtAlign(sizeof(dtMeshHeader));
	const int vertsSize = dtAlign(sizeof(dtReal)*3*totVertCount);
	const int polysSize = dtAlign(sizeof(dtPoly)*totPolyCount);
	const int linksSize = dtAlign(sizeof(dtLink)*maxLinkCount);
	const int detailMeshesSize = dtAlign(sizeof(dtPolyDetail)*params->polyCount);
	const int detailVertsSize = dtAlign(sizeof(dtReal)*3*uniqueDetailVertCount);
	const int detailTrisSize = dtAlign(sizeof(unsigned char)*4*detailTriCount);
	const int bvTreeSize = params->buildBvTree ? dtAlign(sizeof(dtBVNode)*params->polyCount*2) : 0;
	const int offMeshConsSize = dtAlign(sizeof(dtOffMeshConnection)*storedOffMeshConCount);

	//@UE BEGIN
#if WITH_NAVMESH_SEGMENT_LINKS
	const int offMeshSegSize = dtAlign(sizeof(dtOffMeshSegmentConnection)*storedOffMeshSegCount);
#else
	const int offMeshSegSize = 0;
#endif // WITH_NAVMESH_SEGMENT_LINKS

#if WITH_NAVMESH_CLUSTER_LINKS
	const int clustersSize = dtAlign(sizeof(dtCluster)*params->clusterCount);
	const int polyClustersSize = dtAlign(sizeof(unsigned short)*params->polyCount);
#else
	const int clustersSize = 0;
	const int polyClustersSize = 0;
#endif // WITH_NAVMESH_CLUSTER_LINKS
	//@UE END

	const int dataSize = headerSize + vertsSize + polysSize + linksSize +
						 detailMeshesSize + detailVertsSize + detailTrisSize +
						 bvTreeSize + offMeshConsSize + offMeshSegSize +
						 clustersSize + polyClustersSize;
						 
	unsigned char* data = (unsigned char*)dtAlloc(sizeof(unsigned char)*dataSize, DT_ALLOC_PERM_TILE_DATA);
	if (!data)
	{
		dtFree(offMeshConClass, DT_ALLOC_TEMP);
		return false;
	}
	memset(data, 0, dataSize);
	
	unsigned char* d = data;
	dtMeshHeader* header = (dtMeshHeader*)d; d += headerSize;
	dtReal* navVerts = (dtReal*)d; d += vertsSize;
	dtPoly* navPolys = (dtPoly*)d; d += polysSize;
	d += linksSize;
	dtPolyDetail* navDMeshes = (dtPolyDetail*)d; d += detailMeshesSize;
	dtReal* navDVerts = (dtReal*)d; d += detailVertsSize;
	unsigned char* navDTris = (unsigned char*)d; d += detailTrisSize;
	dtBVNode* navBvtree = (dtBVNode*)d; d += bvTreeSize;
	dtOffMeshConnection* offMeshCons = (dtOffMeshConnection*)d; d += offMeshConsSize;

	//@UE BEGIN
#if WITH_NAVMESH_SEGMENT_LINKS
	dtOffMeshSegmentConnection* offMeshSegs = (dtOffMeshSegmentConnection*)d; d += offMeshSegSize;
#endif // WITH_NAVMESH_SEGMENT_LINKS

#if WITH_NAVMESH_CLUSTER_LINKS
	dtCluster* clusters = (dtCluster*)d; d += clustersSize;
	unsigned short* polyClusters = (unsigned short*)d; d += polyClustersSize;
#endif // WITH_NAVMESH_CLUSTER_LINKS
	//@UE END

	//@UE BEGIN Memory optimization
	auto setHeaderShort = [](const int value, unsigned short& headerVal, const TCHAR* text, bool& bAllValuesSet)
	{
		dtAssert(value >= 0);

		//check value will fit in to an unsigned short
		if (value > std::numeric_limits<unsigned short>::max())
		{
<<<<<<< HEAD
			UE_LOG(LogDetour, Error, TEXT("dtCreateNavMeshData: %s is too large to fit in an unsigned short!"), *text);
=======
			UE_LOG(LogDetour, Error, TEXT("dtCreateNavMeshData: %s is too large to fit in an unsigned short!"), text);
>>>>>>> 4af6daef

			bAllValuesSet = false;
			headerVal = 0;
		}
		else
		{
			headerVal = (unsigned short)value;
		}
	};

	bool bAllValuesSet = true;

	header->version = DT_NAVMESH_VERSION;
	header->resolution = params->tileResolutionLevel;	//@UE
	header->x = params->tileX;
	header->y = params->tileY;
	setHeaderShort(params->tileLayer, header->layer, TEXT("tile layer"), bAllValuesSet);
	setHeaderShort(totPolyCount, header->polyCount, TEXT("poly count"), bAllValuesSet);
	setHeaderShort(totVertCount, header->vertCount, TEXT("vert count"), bAllValuesSet);
	setHeaderShort(maxLinkCount, header->maxLinkCount, TEXT("max link count"), bAllValuesSet);
	dtVcopy(header->bmin, params->bmin);
	dtVcopy(header->bmax, params->bmax);
	setHeaderShort(params->polyCount, header->detailMeshCount, TEXT("detail mesh count"), bAllValuesSet);
	setHeaderShort(uniqueDetailVertCount, header->detailVertCount, TEXT("detail vert count"), bAllValuesSet);
	setHeaderShort(detailTriCount, header->detailTriCount, TEXT("detail tri count"), bAllValuesSet);
	setHeaderShort(params->polyCount, header->offMeshBase, TEXT("off mesh base"), bAllValuesSet);
	setHeaderShort(storedOffMeshConCount, header->offMeshConCount, TEXT("off mesh connection count"), bAllValuesSet);
	setHeaderShort(params->buildBvTree ? params->polyCount * 2 : 0, header->bvNodeCount, TEXT("bv node count"), bAllValuesSet);

	//@UE BEGIN
#if WITH_NAVMESH_SEGMENT_LINKS
	setHeaderShort(firstSegPoly, header->offMeshSegPolyBase, TEXT("off mesh seg poly base"), bAllValuesSet);
	setHeaderShort(firstSegVert, header->offMeshSegVertBase, TEXT("off mesh seg vert base"), bAllValuesSet);
	setHeaderShort(storedOffMeshSegCount, header->offMeshSegConCount, TEXT("off mesh seg con count"), bAllValuesSet);
#endif // WITH_NAVMESH_SEGMENT_LINKS

#if WITH_NAVMESH_CLUSTER_LINKS
	setHeaderShort(params->clusterCount, header->clusterCount, TEXT("cluster count"), bAllValuesSet);
#endif // WITH_NAVMESH_CLUSTER_LINKS
	//@UE END

	if (!bAllValuesSet)
	{
		UE_LOG(LogDetour, Error, TEXT("dtCreateNavMeshData: Tile %d, %d: Layer %d: Some dtMeshHeader values are too large to fit in an unsigned short, tile not Generated! Please decrease the size of your nav mesh tiles."), params->tileX, params->tileY, params->tileLayer);

		dtFree(offMeshConClass, DT_ALLOC_TEMP);
		dtFree(data, DT_ALLOC_PERM_TILE_DATA);

		return false;
	}
	//@UE END Memory optimization


	const int offMeshVertsBase = params->vertCount;
	const int offMeshPolyBase = params->polyCount;

	// Store vertices
	// Mesh vertices
	for (int i = 0; i < params->vertCount; ++i)
	{
		const unsigned short* iv = &params->verts[i*3];
		dtReal* v = &navVerts[i*3];
		v[0] = params->bmin[0] + iv[0] * params->cs;
		v[1] = params->bmin[1] + iv[1] * params->ch;
		v[2] = params->bmin[2] + iv[2] * params->cs;
	}
	// Off-mesh point link vertices.
	int n = 0;
	for (int i = 0; i < params->offMeshConCount; ++i)
	{
		const dtOffMeshLinkCreateParams& offMeshCon = params->offMeshCons[i];

		// Only store connections which start from this tile.
		if ((offMeshConClass[i*2+0] == 0xff) && (offMeshCon.type & DT_OFFMESH_CON_POINT))
		{
			dtReal* v = &navVerts[(offMeshVertsBase + n*2)*3];
			dtVcopy(&v[0], &offMeshCon.vertsA0[0]);
			dtVcopy(&v[3], &offMeshCon.vertsB0[0]);
			n++;
		}
	}

	// Store polygons
	// Mesh polys
	const unsigned short* src = params->polys;
	for (int i = 0; i < params->polyCount; ++i)
	{
		dtPoly* p = &navPolys[i];
		p->vertCount = 0;
		p->flags = params->polyFlags[i];
		p->setArea(params->polyAreas[i]);
		p->setType(DT_POLYTYPE_GROUND);
		for (int j = 0; j < nvp; ++j)
		{
			if (src[j] == MESH_NULL_IDX) break;
			p->verts[j] = src[j];
			if (src[nvp+j] & 0x8000)
			{
				// Border or portal edge.
				unsigned short dir = src[nvp+j] & 0xf;
				if (dir == 0xf) // Border
					p->neis[j] = 0;
				else if (dir == 0) // Portal x-
					p->neis[j] = DT_EXT_LINK | 4;
				else if (dir == 1) // Portal z+
					p->neis[j] = DT_EXT_LINK | 2;
				else if (dir == 2) // Portal x+
					p->neis[j] = DT_EXT_LINK | 0;
				else if (dir == 3) // Portal z-
					p->neis[j] = DT_EXT_LINK | 6;
			}
			else
			{
				// Normal connection
				p->neis[j] = src[nvp+j]+1;
			}
			
			p->vertCount++;
		}
		src += nvp*2;
	}
	// Off-mesh point connection polygons.
	n = 0;
	int nseg = 0;
	for (int i = 0; i < params->offMeshConCount; ++i)
	{
		const dtOffMeshLinkCreateParams& offMeshCon = params->offMeshCons[i];

		// Only store connections which start from this tile.
		if (offMeshConClass[i*2+0] == 0xff)
		{
			if (offMeshCon.type & DT_OFFMESH_CON_POINT)
			{
				dtPoly* p = &navPolys[offMeshPolyBase+n];
				p->vertCount = 2;
				p->verts[0] = (unsigned short)(offMeshVertsBase + n*2+0);
				p->verts[1] = (unsigned short)(offMeshVertsBase + n*2+1);
				p->flags = offMeshCon.polyFlag;
				p->setArea(offMeshCon.area);
				p->setType(DT_POLYTYPE_OFFMESH_POINT);
				n++;
			}
			//@UE BEGIN
#if WITH_NAVMESH_SEGMENT_LINKS
			else
			{
				for (int j = 0; j < DT_MAX_OFFMESH_SEGMENT_PARTS; j++)
				{
					dtPoly* p = &navPolys[firstSegPoly+nseg];
					p->vertCount = 0;
					p->flags = offMeshCon.polyFlag;
					p->setArea(offMeshCon.area);
					p->setType(DT_POLYTYPE_OFFMESH_SEGMENT);
					nseg++;
				}
			}
#endif // WITH_NAVMESH_SEGMENT_LINKS
			//@UE END
		}
	}

	// Store detail meshes and vertices.
	// The nav polygon vertices are stored as the first vertices on each mesh.
	// We compress the mesh data by skipping them and using the navmesh coordinates.
	if (params->detailMeshes)
	{
		unsigned short vbase = 0;
		for (int i = 0; i < params->polyCount; ++i)
		{
			dtPolyDetail& dtl = navDMeshes[i];
			const int vb = (int)params->detailMeshes[i*4+0];
			const int ndv = (int)params->detailMeshes[i*4+1];
			const int nv = navPolys[i].vertCount;
			dtl.vertBase = (unsigned int)vbase;
			dtl.vertCount = (unsigned char)(ndv-nv);
			dtl.triBase = (unsigned short)params->detailMeshes[i*4+2];
			dtl.triCount = (unsigned char)params->detailMeshes[i*4+3];
			// Copy vertices except the first 'nv' verts which are equal to nav poly verts.
			if (ndv-nv)
			{
				memcpy(&navDVerts[vbase*3], &params->detailVerts[(vb+nv)*3], sizeof(dtReal)*3*(ndv-nv));
				vbase += (unsigned short)(ndv-nv);
			}
		}
		// Store triangles.
		memcpy(navDTris, params->detailTris, sizeof(unsigned char)*4*params->detailTriCount);
	}
	else
	{
		// Create dummy detail mesh by triangulating polys.
		int tbase = 0;
		for (int i = 0; i < params->polyCount; ++i)
		{
			dtPolyDetail& dtl = navDMeshes[i];
			const int nv = navPolys[i].vertCount;
			dtl.vertBase = 0;
			dtl.vertCount = 0;
			dtl.triBase = (unsigned short)tbase;
			dtl.triCount = (unsigned char)(nv-2);
			// Triangulate polygon (local indices).
			for (int j = 2; j < nv; ++j)
			{
				unsigned char* t = &navDTris[tbase*4];
				t[0] = 0;
				t[1] = (unsigned char)(j-1);
				t[2] = (unsigned char)j;
				// Bit for each edge that belongs to poly boundary.
				t[3] = (1<<2);
				if (j == 2) t[3] |= (1<<0);
				if (j == nv-1) t[3] |= (1<<4);
				tbase++;
			}
		}
	}

	// Store and create BVtree.
	if (params->buildBvTree)
	{
		createBVTree(params->verts, params->vertCount, params->polys, params->polyCount, nvp,
					 navDMeshes, navDVerts, navDTris, params->bmin,
					 params->cs, params->ch, params->polyCount*2, navBvtree);
	}
	
	// Store Off-Mesh connections.
	n = 0;
	nseg = 0;
	for (int i = 0; i < params->offMeshConCount; ++i)
	{
		const dtOffMeshLinkCreateParams& offMeshCon = params->offMeshCons[i];

		// Only store connections which start from this tile.
		if (offMeshConClass[i*2+0] == 0xff)
		{
			if (offMeshCon.type & DT_OFFMESH_CON_POINT)
			{
				dtOffMeshConnection* con = &offMeshCons[n];
				con->poly = (unsigned short)(offMeshPolyBase + n);
				// Copy connection end-points.
				dtVcopy(&con->pos[0], &offMeshCon.vertsA0[0]);
				dtVcopy(&con->pos[3], &offMeshCon.vertsB0[0]);
				con->rad = offMeshCon.snapRadius;
				con->height = offMeshCon.snapHeight;
				con->setFlags(offMeshCon.type);
				con->side = offMeshConClass[i*2+1] == 0xff ? DT_CONNECTION_INTERNAL : offMeshConClass[i*2+1];
				if (offMeshCon.userID)
					con->userId = offMeshCon.userID;
				n++;
			}
			//@UE BEGIN
#if WITH_NAVMESH_SEGMENT_LINKS
			else
			{
				dtOffMeshSegmentConnection* con = &offMeshSegs[nseg];
				dtVcopy(con->startA, &offMeshCon.vertsA0[0]);
				dtVcopy(con->endA, &offMeshCon.vertsA1[0]);
				dtVcopy(con->startB, &offMeshCon.vertsB0[0]);
				dtVcopy(con->endB, &offMeshCon.vertsB1[0]);

				con->rad = offMeshCon.snapRadius;
				con->setFlags(offMeshCon.type);
				if (offMeshCon.userID)
					con->userId = offMeshCon.userID;

				nseg++;
			}
#endif // WITH_NAVMESH_SEGMENT_LINKS
			//@UE END
		}
	}

	dtFree(offMeshConClass, DT_ALLOC_TEMP);

	//@UE BEGIN
#if WITH_NAVMESH_CLUSTER_LINKS
	// Store clusters
	if (params->polyClusters)
	{
		memcpy(polyClusters, params->polyClusters, sizeof(unsigned short)*params->polyCount);
	}

	for (int i = 0; i < params->clusterCount; i++)
	{
		dtCluster& cluster = clusters[i];
		cluster.firstLink = DT_NULL_LINK;
		cluster.numLinks = 0;
		dtVset(cluster.center, 0.f, 0.f, 0.f);

		// calculate center point: take from first poly
		for (int j = 0; j < params->polyCount; j++)
		{
			if (polyClusters[j] != i)
			{
				continue;
			}

			const dtPoly* poly = &navPolys[j];
			dtReal c[3] = { 0.0f, 0.0f, 0.0f };

			for (int iv = 0; iv < poly->vertCount; iv++)
			{
				dtVadd(c, c, &navVerts[poly->verts[iv] * 3]);
			}
			
			dtVmad(cluster.center, cluster.center, c, dtReal(1.) / poly->vertCount);
			break;
		}
	}
#endif // WITH_NAVMESH_CLUSTER_LINKS
	//@UE END
 
	*outData = data;
	*outDataSize = dataSize;
	
	return true;
}

bool dtNavMeshHeaderSwapEndian(unsigned char* data, const int /*dataSize*/)
{
	dtMeshHeader* header = (dtMeshHeader*)data;
	
	int swappedVersion = DT_NAVMESH_VERSION;
	dtSwapEndian(&swappedVersion);
	
	if ((header->version != DT_NAVMESH_VERSION) &&
		(header->version != swappedVersion))
	{
		return false;
	}
		
	dtSwapEndian(&header->version);
	dtSwapEndian(&header->x);
	dtSwapEndian(&header->y);
	dtSwapEndian(&header->layer);
	dtSwapEndian(&header->polyCount);
	dtSwapEndian(&header->vertCount);
	dtSwapEndian(&header->maxLinkCount);
	dtSwapEndian(&header->detailMeshCount);
	dtSwapEndian(&header->detailVertCount);
	dtSwapEndian(&header->detailTriCount);
	dtSwapEndian(&header->bvNodeCount);
	dtSwapEndian(&header->offMeshConCount);
	dtSwapEndian(&header->offMeshBase);
	dtSwapEndian(&header->bmin[0]);
	dtSwapEndian(&header->bmin[1]);
	dtSwapEndian(&header->bmin[2]);
	dtSwapEndian(&header->bmax[0]);
	dtSwapEndian(&header->bmax[1]);
	dtSwapEndian(&header->bmax[2]);

	//@UE BEGIN
#if WITH_NAVMESH_SEGMENT_LINKS
	dtSwapEndian(&header->offMeshSegConCount);
	dtSwapEndian(&header->offMeshSegPolyBase);
	dtSwapEndian(&header->offMeshSegVertBase);
#endif // WITH_NAVMESH_SEGMENT_LINKS

#if WITH_NAVMESH_CLUSTER_LINKS
	dtSwapEndian(&header->clusterCount);
#endif // WITH_NAVMESH_CLUSTER_LINKS
	//@UE END

	// Freelist index and pointers are updated when tile is added, no need to swap.

	return true;
}

/// @par
///
/// @warning This function assumes that the header is in the correct endianess already. 
/// Call #dtNavMeshHeaderSwapEndian() first on the data if the data is expected to be in wrong endianess 
/// to start with. Call #dtNavMeshHeaderSwapEndian() after the data has been swapped if converting from 
/// native to foreign endianess.
bool dtNavMeshDataSwapEndian(unsigned char* data, const int /*dataSize*/)
{
	// Make sure the data is in right format.
	dtMeshHeader* header = (dtMeshHeader*)data;
	if (header->version != DT_NAVMESH_VERSION)
		return false;
	
	// Patch header pointers.
	const int headerSize = dtAlign(sizeof(dtMeshHeader));
	const int vertsSize = dtAlign(sizeof(dtReal)*3*header->vertCount);
	const int polysSize = dtAlign(sizeof(dtPoly)*header->polyCount);
	const int linksSize = dtAlign(sizeof(dtLink)*(header->maxLinkCount));
	const int detailMeshesSize = dtAlign(sizeof(dtPolyDetail)*header->detailMeshCount);
	const int detailVertsSize = dtAlign(sizeof(dtReal)*3*header->detailVertCount);
	const int detailTrisSize = dtAlign(sizeof(unsigned char)*4*header->detailTriCount);
	const int bvtreeSize = dtAlign(sizeof(dtBVNode)*header->bvNodeCount);
	const int offMeshLinksSize = dtAlign(sizeof(dtOffMeshConnection)*header->offMeshConCount);

	//@UE BEGIN
#if WITH_NAVMESH_SEGMENT_LINKS
	const int offMeshSegSize = dtAlign(sizeof(dtOffMeshSegmentConnection)*header->offMeshSegConCount);
#endif // WITH_NAVMESH_SEGMENT_LINKS

#if WITH_NAVMESH_CLUSTER_LINKS
	const int clustersSize = dtAlign(sizeof(dtCluster)*header->clusterCount);
	const int polyClustersSize = dtAlign(sizeof(unsigned short)*header->offMeshBase);
#endif // WITH_NAVMESH_CLUSTER_LINKS
	//@UE END

	unsigned char* d = data + headerSize;
	dtReal* verts = (dtReal*)d; d += vertsSize;
	dtPoly* polys = (dtPoly*)d; d += polysSize;
	/*dtLink* links = (dtLink*)d;*/ d += linksSize;
	dtPolyDetail* detailMeshes = (dtPolyDetail*)d; d += detailMeshesSize;
	dtReal* detailVerts = (dtReal*)d; d += detailVertsSize;
	/*unsigned char* detailTris = (unsigned char*)d;*/ d += detailTrisSize;
	dtBVNode* bvTree = (dtBVNode*)d; d += bvtreeSize;
	dtOffMeshConnection* offMeshCons = (dtOffMeshConnection*)d; d += offMeshLinksSize;

	//@UE BEGIN
#if WITH_NAVMESH_SEGMENT_LINKS
	dtOffMeshSegmentConnection* offMeshSegs = (dtOffMeshSegmentConnection*)d; d += offMeshSegSize;
#endif // WITH_NAVMESH_SEGMENT_LINKS	
 	
#if WITH_NAVMESH_CLUSTER_LINKS
	dtCluster* clusters = (dtCluster*)d; d += clustersSize;
	unsigned short* polyClusters = (unsigned short*)d; d += polyClustersSize;
#endif // WITH_NAVMESH_CLUSTER_LINKS
	//@UE END

	// Vertices
	for (int i = 0; i < header->vertCount*3; ++i)
	{
		dtSwapEndian(&verts[i]);
	}

	// Polys
	for (int i = 0; i < header->polyCount; ++i)
	{
		dtPoly* p = &polys[i];
		// poly->firstLink is update when tile is added, no need to swap.
		for (int j = 0; j < DT_VERTS_PER_POLYGON; ++j)
		{
			dtSwapEndian(&p->verts[j]);
			dtSwapEndian(&p->neis[j]);
		}
		dtSwapEndian(&p->flags);
	}

	// Links are rebuild when tile is added, no need to swap.

	// Detail meshes
	for (int i = 0; i < header->detailMeshCount; ++i)
	{
		dtPolyDetail* pd = &detailMeshes[i];
		dtSwapEndian(&pd->vertBase);
		dtSwapEndian(&pd->triBase);
	}
	
	// Detail verts
	for (int i = 0; i < header->detailVertCount*3; ++i)
	{
		dtSwapEndian(&detailVerts[i]);
	}

	// BV-tree
	for (int i = 0; i < header->bvNodeCount; ++i)
	{
		dtBVNode* node = &bvTree[i];
		for (int j = 0; j < 3; ++j)
		{
			dtSwapEndian(&node->bmin[j]);
			dtSwapEndian(&node->bmax[j]);
		}
		dtSwapEndian(&node->i);
	}

	// Off-mesh Connections: point type
	for (int i = 0; i < header->offMeshConCount; ++i)
	{
		dtOffMeshConnection* con = &offMeshCons[i];
		for (int j = 0; j < 6; ++j)
			dtSwapEndian(&con->pos[j]);
		dtSwapEndian(&con->rad);
		dtSwapEndian(&con->poly);
		dtSwapEndian(&con->userId);
	}

	//@UE BEGIN
#if WITH_NAVMESH_SEGMENT_LINKS
	// Off-mesh Connections: segment type
	for (int i = 0; i < header->offMeshSegConCount; ++i)
	{
		dtOffMeshSegmentConnection* con = &offMeshSegs[i];
		for (int j = 0; j < 3; ++j)
		{
			dtSwapEndian(&con->startA[j]);
			dtSwapEndian(&con->startB[j]);
			dtSwapEndian(&con->endA[j]);
			dtSwapEndian(&con->endB[j]);
		}
		dtSwapEndian(&con->rad);
		dtSwapEndian(&con->firstPoly);
		dtSwapEndian(&con->userId);
	}
#endif // WITH_NAVMESH_SEGMENT_LINKS

#if WITH_NAVMESH_CLUSTER_LINKS
	for (int i = 0; i < header->offMeshBase; i++)
	{
		dtSwapEndian(&polyClusters[i]);
	}
#endif // WITH_NAVMESH_CLUSTER_LINKS
	//@UE END
 
	return true;
}

// @UE BEGIN
// Experimental tile transform
bool dtTransformTileData(unsigned char* data, const int dataSize, const int offsetX, const int offsetY, const dtReal tileWidth, const dtReal tileHeight, const dtReal rotationDeg, const dtReal bvQuantFactor)
{
	// Make sure the data is in right format.
	dtMeshHeader* header = (dtMeshHeader*)data;
	if (header->version != DT_NAVMESH_VERSION)
		return false;

	// Set new coords
	header->x += offsetX;
	header->y += offsetY;

	// Patch header pointers.
	const int headerSize = dtAlign(sizeof(dtMeshHeader));
	const int vertsSize = dtAlign(sizeof(dtReal)*3*header->vertCount);
	const int polysSize = dtAlign(sizeof(dtPoly)*header->polyCount);
	const int linksSize = dtAlign(sizeof(dtLink)*(header->maxLinkCount));
	const int detailMeshesSize = dtAlign(sizeof(dtPolyDetail)*header->detailMeshCount);
	const int detailVertsSize = dtAlign(sizeof(dtReal)*3*header->detailVertCount);
	const int detailTrisSize = dtAlign(sizeof(unsigned char)*4*header->detailTriCount);
	const int bvtreeSize = dtAlign(sizeof(dtBVNode)*header->bvNodeCount);
	const int offMeshLinksSize = dtAlign(sizeof(dtOffMeshConnection)*header->offMeshConCount);

#if WITH_NAVMESH_SEGMENT_LINKS
	const int offMeshSegsSize = dtAlign(sizeof(dtOffMeshSegmentConnection)*header->offMeshSegConCount);
#endif // WITH_NAVMESH_SEGMENT_LINKS

#if WITH_NAVMESH_CLUSTER_LINKS
	const int clustersSize = dtAlign(sizeof(dtCluster)*header->clusterCount);
	const int clusterPolysSize = dtAlign(sizeof(unsigned short)*header->offMeshBase);
#endif //WITH_NAVMESH_CLUSTER_LINKS

	dtMeshTile tile;
	tile.header = header;

	unsigned char* d = data + headerSize;
	tile.verts = (dtReal*)d; d += vertsSize;
	tile.polys = (dtPoly*)d; d += polysSize;
	tile.links = (dtLink*)d; d += linksSize;
	tile.detailMeshes = (dtPolyDetail*)d; d += detailMeshesSize;
	tile.detailVerts = (dtReal*)d; d += detailVertsSize;
	tile.detailTris = (unsigned char*)d; d += detailTrisSize;
	tile.bvTree = (dtBVNode*)d; d += bvtreeSize;
	tile.offMeshCons = (dtOffMeshConnection*)d; d += offMeshLinksSize;

#if WITH_NAVMESH_SEGMENT_LINKS
	tile.offMeshSeg = (dtOffMeshSegmentConnection*)d; d += offMeshSegsSize;
#endif // WITH_NAVMESH_SEGMENT_LINKS

#if WITH_NAVMESH_CLUSTER_LINKS
	tile.clusters = (dtCluster*)d; d += clustersSize;
	tile.polyClusters = (unsigned short*)d; d += clusterPolysSize;
#endif //WITH_NAVMESH_CLUSTER_LINKS

	// Rotate on original center position
	dtReal rotationCenter[3];
	dtVadd(rotationCenter, header->bmin, header->bmax);
	dtVscale(rotationCenter, rotationCenter, 0.5f);

	// Compute offset
	dtReal offset[3];
	offset[0] = tileWidth * offsetX;
	offset[1] = 0.f;
	offset[2] = tileHeight * offsetY;

	// Compute center for bvtree
	unsigned short qMin[3];
	unsigned short qMax[3];
	qMin[0] = (unsigned short)(bvQuantFactor * tile.header->bmin[0]);
	qMin[1] = (unsigned short)(bvQuantFactor * tile.header->bmin[1]);
	qMin[2] = (unsigned short)(bvQuantFactor * tile.header->bmin[2]);
	qMax[0] = (unsigned short)(bvQuantFactor * tile.header->bmax[0]);
	qMax[1] = (unsigned short)(bvQuantFactor * tile.header->bmax[1]);
	qMax[2] = (unsigned short)(bvQuantFactor * tile.header->bmax[2]);
	unsigned short qLocalCenter[3];
	qLocalCenter[0] = (qMax[0] - qMin[0])/2;
	qLocalCenter[1] = (qMax[1] - qMin[1])/2;
	qLocalCenter[2] = (qMax[2] - qMin[2])/2;

	const dtRotation rot = dtSelectRotation(rotationDeg);

	// Transform tile bounds
	dtReal tmin[3];
	dtReal tmax[3];
	dtRotate90(tmin, tile.header->bmin, rotationCenter, rot);
	dtVadd(tmin, tmin, offset);
	dtRotate90(tmax, tile.header->bmax, rotationCenter, rot);
	dtVadd(tmax, tmax, offset);
	dtVcopy(tile.header->bmin, tmin);
	dtVcopy(tile.header->bmax, tmax);
	dtVmin(tile.header->bmin, tmax);
	dtVmax(tile.header->bmax, tmin);

	// Update sides
	for (int j = 0; j < tile.header->polyCount; ++j)
	{
		dtPoly* poly = &tile.polys[j];
		const int nv = poly->vertCount;
		for (int vi = 0; vi < nv; ++vi)
		{
			// Skip non-portal edges.
			if ((poly->neis[vi] & DT_EXT_LINK) == 0)
				continue;

			// Rotate
			// 3 2 1
			// 4   0
			// 5 6 7
			const unsigned short side = poly->neis[vi] & DT_LINK_FLAG_SIDE_MASK;
			const unsigned short newSide = (side + (2*rot)) % 8; //rot [0..3], newSide [0,2,4,6]
			poly->neis[vi] = (poly->neis[vi] & ~DT_LINK_FLAG_SIDE_MASK) | newSide;
		}
	}

	// Transform tile vertices
	for (int j = 0; j < tile.header->vertCount; ++j)
	{
		dtRotate90(&(tile.verts[j*3]), &(tile.verts[j*3]), rotationCenter, rot);
		dtVadd(&(tile.verts[j*3]), &(tile.verts[j*3]), offset);
	}

	// Transform tile details vertices
	for (int j = 0; j < tile.header->detailVertCount; ++j)
	{
		dtRotate90(&(tile.detailVerts[j*3]), &(tile.detailVerts[j*3]), rotationCenter, rot);
		dtVadd(&(tile.detailVerts[j*3]), &(tile.detailVerts[j*3]), offset);
	}

	// Transfrom BVTree (bmin and bmax are local to the tile)
	for (int j = 0; j < tile.header->bvNodeCount; ++j)
	{
		dtBVNode* node = &tile.bvTree[j];
		unsigned short min[3];
		unsigned short max[3];
		dtRotate90(min, node->bmin, qLocalCenter, rot);
		dtRotate90(max, node->bmax, qLocalCenter, rot);
		node->bmin[0] = dtMin(min[0], max[0]);
		node->bmin[1] = dtMin(min[1], max[1]);
		node->bmin[2] = dtMin(min[2], max[2]);
		node->bmax[0] = dtMax(min[0], max[0]);
		node->bmax[1] = dtMax(min[1], max[1]);
		node->bmax[2] = dtMax(min[2], max[2]);
	}

	// Transform off-mesh connections
	for (int j = 0; j < tile.header->offMeshConCount; ++j)
	{
		dtRotate90(&(tile.offMeshCons[j].pos[0]), &(tile.offMeshCons[j].pos[0]), rotationCenter, rot);
		dtRotate90(&(tile.offMeshCons[j].pos[3]), &(tile.offMeshCons[j].pos[3]), rotationCenter, rot);
		dtVadd(&(tile.offMeshCons[j].pos[0]), &(tile.offMeshCons[j].pos[0]), offset);
		dtVadd(&(tile.offMeshCons[j].pos[3]), &(tile.offMeshCons[j].pos[3]), offset);

		const unsigned short realSide = tile.offMeshCons[j].side & DT_LINK_FLAG_SIDE_MASK;
		const unsigned short newSide = (realSide + (2*rot)) % 8; //rot [0..3], side [0,1,2,3,4,5,6,7]
		tile.offMeshCons[j].side = (unsigned char)((tile.offMeshCons[j].side & ~DT_LINK_FLAG_SIDE_MASK) | newSide);
	}

#if WITH_NAVMESH_SEGMENT_LINKS
	// Transform off-mesh segment connections
	for (int j = 0; j < tile.header->offMeshSegConCount; ++j)
	{
		dtRotate90(&(tile.offMeshSeg[j].startA[0]), &(tile.offMeshSeg[j].startA[0]), rotationCenter, rot);
		dtRotate90(&(tile.offMeshSeg[j].endA[0]), &(tile.offMeshSeg[j].endA[0]), rotationCenter, rot);
		dtRotate90(&(tile.offMeshSeg[j].startB[0]), &(tile.offMeshSeg[j].startB[0]), rotationCenter, rot);
		dtRotate90(&(tile.offMeshSeg[j].endB[0]), &(tile.offMeshSeg[j].endB[0]), rotationCenter, rot);
		dtVadd(&(tile.offMeshSeg[j].startA[0]), &(tile.offMeshSeg[j].startA[0]), offset);
		dtVadd(&(tile.offMeshSeg[j].endA[0]), &(tile.offMeshSeg[j].endA[0]), offset);
		dtVadd(&(tile.offMeshSeg[j].startB[0]), &(tile.offMeshSeg[j].startB[0]), offset);
		dtVadd(&(tile.offMeshSeg[j].endB[0]), &(tile.offMeshSeg[j].endB[0]), offset);
	}
#endif // WITH_NAVMESH_SEGMENT_LINKS

#if WITH_NAVMESH_CLUSTER_LINKS
	// Transform clusters
	for (int j = 0; j < tile.header->clusterCount; ++j)
	{
		dtRotate90(&(tile.clusters[j].center[0]), &(tile.clusters[j].center[0]), rotationCenter, rot);
		dtVadd(&(tile.clusters[j].center[0]), &(tile.clusters[j].center[0]), offset);
	}
#endif //WITH_NAVMESH_CLUSTER_LINKS

	return true;
}

void dtComputeTileOffsetFromRotation(const dtReal* position, const dtReal* rotationCenter, const dtReal rotationDeg, const dtReal tileWidth, const dtReal tileHeight, int& deltaX, int& deltaY)
{
	dtReal relativeTilePos[3];
	dtVsub(relativeTilePos, position, rotationCenter);
	dtReal newRelativeTilePos[3] = { 0.f, 0.f, 0.f };
	dtVRot90(newRelativeTilePos, relativeTilePos, dtSelectRotation(rotationDeg));

	dtReal RcTilePosChangedVector[3];
	dtVsub(RcTilePosChangedVector, newRelativeTilePos, relativeTilePos);
	deltaX = (int)(RcTilePosChangedVector[0] / tileWidth);
	deltaY = (int)(RcTilePosChangedVector[2] / tileHeight);
}
// @UE END<|MERGE_RESOLUTION|>--- conflicted
+++ resolved
@@ -532,11 +532,7 @@
 		//check value will fit in to an unsigned short
 		if (value > std::numeric_limits<unsigned short>::max())
 		{
-<<<<<<< HEAD
-			UE_LOG(LogDetour, Error, TEXT("dtCreateNavMeshData: %s is too large to fit in an unsigned short!"), *text);
-=======
 			UE_LOG(LogDetour, Error, TEXT("dtCreateNavMeshData: %s is too large to fit in an unsigned short!"), text);
->>>>>>> 4af6daef
 
 			bAllValuesSet = false;
 			headerVal = 0;
