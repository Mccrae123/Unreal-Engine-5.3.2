// Copyright Epic Games, Inc. All Rights Reserved.
// Modified version of Recast/Detour's source file

//
// Copyright (c) 2009-2010 Mikko Mononen memon@inside.org
//
// This software is provided 'as-is', without any express or implied
// warranty.  In no event will the authors be held liable for any damages
// arising from the use of this software.
// Permission is granted to anyone to use this software for any purpose,
// including commercial applications, and to alter it and redistribute it
// freely, subject to the following restrictions:
// 1. The origin of this software must not be misrepresented; you must not
//    claim that you wrote the original software. If you use this software
//    in a product, an acknowledgment in the product documentation would be
//    appreciated but is not required.
// 2. Altered source versions must be plainly marked as such, and must not be
//    misrepresented as being the original software.
// 3. This notice may not be removed or altered from any source distribution.
//

#include "Detour/DetourNavMesh.h"
#include "Detour/DetourCommon.h"
#include "Detour/DetourAssert.h"

DEFINE_LOG_CATEGORY(LogDetour);

//@UE BEGIN Adding support for memory tracking.
static dtStatsPostAddTileFunc* sAddTileFunc = nullptr;
static dtStatsPreRemoveTileFunc* sRemoveTileFunc = nullptr;

void dtStatsSetCustom(dtStatsPostAddTileFunc* addFunc, dtStatsPreRemoveTileFunc* removeFunc)
{
	sAddTileFunc = addFunc;
	sRemoveTileFunc = removeFunc;
}

static void dtStatsPostAddTile(const dtMeshTile& tileAdd)
{
#if DT_STATS
	if (sAddTileFunc)
	{
		sAddTileFunc(tileAdd);
	}
#endif
}

static void dtStatsPreRemoveTile(const dtMeshTile& tileRemove)
{
#if DT_STATS
	if (sRemoveTileFunc)
	{
		sRemoveTileFunc(tileRemove);
	}
#endif
}
//@UE END Adding support for memory tracking.

enum ESlabOverlapFlag
{
	SLABOVERLAP_Cross = 1,
	SLABOVERLAP_Min = 2,
	SLABOVERLAP_Max = 4,
};

inline bool overlapSlabs(const dtReal* amin, const dtReal* amax,
						 const dtReal* bmin, const dtReal* bmax,
						 const dtReal px, const dtReal py, unsigned char* mode)
{
	// Check for horizontal overlap.
	// The segment is shrunken a little so that slabs which touch
	// at end points are not connected.
	//@UE BEGIN Changed to relative comparison to avoid losing floating point precision.
	const dtReal minx = dtMax(amin[0], bmin[0]);
	const dtReal maxx = dtMin(amax[0], bmax[0]);
	const dtReal diff = maxx - minx;
	if (diff < px)
	{
		*mode = 0; // No overlap
		return false;
	}
	//@UE END

	// Check vertical overlap.
	const dtReal ad = (amax[1]-amin[1]) / (amax[0]-amin[0]);
	const dtReal ak = amin[1] - ad*amin[0];
	const dtReal bd = (bmax[1]-bmin[1]) / (bmax[0]-bmin[0]);
	const dtReal bk = bmin[1] - bd*bmin[0];
	const dtReal aminy = ad*minx + ak;
	const dtReal amaxy = ad*maxx + ak;
	const dtReal bminy = bd*minx + bk;
	const dtReal bmaxy = bd*maxx + bk;
	const dtReal dmin = bminy - aminy;
	const dtReal dmax = bmaxy - amaxy;
		
	// Crossing segments always overlap.
	if (dmin*dmax < 0)
	{
		*mode = SLABOVERLAP_Cross;
		return true;
	}
		
	// Check for overlap at endpoints.
	const dtReal thr = dtSqr(py*2);
	if (dmin*dmin <= thr)
	{
		*mode |= SLABOVERLAP_Min;
	}

	if (dmax*dmax <= thr)
	{
		*mode |= SLABOVERLAP_Max;
	}
		
	return (*mode != 0);
}

static dtReal getSlabCoord(const dtReal* va, const int side)
{
	if (side == 0 || side == 4)
		return va[0];
	else if (side == 2 || side == 6)
		return va[2];
	return 0;
}

static void calcSlabEndPoints(const dtReal* va, const dtReal* vb, dtReal* bmin, dtReal* bmax, const int side)
{
	if (side == 0 || side == 4)
	{
		if (va[2] < vb[2])
		{
			bmin[0] = va[2];
			bmin[1] = va[1];
			bmax[0] = vb[2];
			bmax[1] = vb[1];
		}
		else
		{
			bmin[0] = vb[2];
			bmin[1] = vb[1];
			bmax[0] = va[2];
			bmax[1] = va[1];
		}
	}
	else if (side == 2 || side == 6)
	{
		if (va[0] < vb[0])
		{
			bmin[0] = va[0];
			bmin[1] = va[1];
			bmax[0] = vb[0];
			bmax[1] = vb[1];
		}
		else
		{
			bmin[0] = vb[0];
			bmin[1] = vb[1];
			bmax[0] = va[0];
			bmax[1] = va[1];
		}
	}
}

static dtReal getHeightFromDMesh(const dtMeshTile* tile, int polyIdx, dtReal* pos)
{
	if (tile == 0 || polyIdx < 0 || polyIdx >= tile->header->detailMeshCount)
		return 0.0f;

	const dtPolyDetail* pd = &tile->detailMeshes[polyIdx];
	const dtPoly* poly = &tile->polys[polyIdx];
	for (int j = 0; j < pd->triCount; ++j)
	{
		const unsigned char* t = &tile->detailTris[(pd->triBase+j)*4];
		const dtReal* v[3];
		for (int k = 0; k < 3; ++k)
		{
			if (t[k] < poly->vertCount)
				v[k] = &tile->verts[poly->verts[t[k]]*3];
			else
				v[k] = &tile->detailVerts[(pd->vertBase+(t[k]-poly->vertCount))*3];
		}
		dtReal h;
		if (dtClosestHeightPointTriangle(pos, v[0], v[1], v[2], h))
		{			
			return h;
		}
	}

	return 0.0f;
}

inline int computeTileHash(int x, int y, const int mask)
{
	const unsigned int h1 = 0x8da6b343; // Large multiplicative constants;
	const unsigned int h2 = 0xd8163841; // here arbitrarily chosen primes
	unsigned int n = h1 * x + h2 * y;
	return (int)(n & mask);
}

//@UE BEGIN
enum ELinkAllocationType
{
	// allocated in linksFreeList from dtMeshTile (detour)
	CREATE_LINK_PREALLOCATED,
	// offmesh links will be added in dynamic array (unreal specific)
	CREATE_LINK_DYNAMIC_OFFMESH,
#if WITH_NAVMESH_CLUSTER_LINKS
	CREATE_LINK_DYNAMIC_CLUSTER,
#endif // WITH_NAVMESH_SEGMENT_LINKS
};
//@UE END

inline unsigned int allocLink(dtMeshTile* tile, char LinkAllocMode)
{
	unsigned int newLink = DT_NULL_LINK;

	if (LinkAllocMode == CREATE_LINK_PREALLOCATED)
	{
		if (tile->linksFreeList != DT_NULL_LINK)
		{
			newLink = tile->linksFreeList;
			tile->linksFreeList = tile->links[newLink].next;
		}
	}
//@UE BEGIN: offmesh links will be added in dynamic array. 
	// Both Point to Point (stock detour) and Segment to Segment (unreal)
	else if (LinkAllocMode == CREATE_LINK_DYNAMIC_OFFMESH)
	{
		if (tile->dynamicFreeListO == DT_NULL_LINK)
		{
			dtLink emptyLink;
			memset(&emptyLink, 0, sizeof(dtLink));
			emptyLink.next = DT_NULL_LINK;

			tile->dynamicFreeListO = tile->dynamicLinksO.size();
			tile->dynamicLinksO.push(emptyLink);		
		}

		newLink = tile->dynamicFreeListO;
		tile->dynamicFreeListO = tile->dynamicLinksO[newLink].next;

		newLink += tile->header->maxLinkCount;
	}
#if WITH_NAVMESH_CLUSTER_LINKS
	else if (LinkAllocMode == CREATE_LINK_DYNAMIC_CLUSTER)
	{
		if (tile->dynamicFreeListC == DT_NULL_LINK)
		{
			dtClusterLink emptyLink;
			memset(&emptyLink, 0, sizeof(dtClusterLink));
			emptyLink.next = DT_NULL_LINK;

			tile->dynamicFreeListC = tile->dynamicLinksC.size();
			tile->dynamicLinksC.push(emptyLink);		
		}

		newLink = tile->dynamicFreeListC;
		tile->dynamicFreeListC = tile->dynamicLinksC[newLink].next;

		newLink += DT_CLINK_FIRST;
	}
#endif // WITH_NAVMESH_CLUSTER_LINKS
//@UE END

	return newLink;
}

inline void freeLink(dtMeshTile* tile, unsigned int link)
{
	//@UE BEGIN: offmesh links were added in dynamic array
#if WITH_NAVMESH_CLUSTER_LINKS
	const unsigned int firstClusterLinkIdx = DT_CLINK_FIRST;
#else
	const unsigned int firstClusterLinkIdx = UINT_MAX;
#endif // WITH_NAVMESH_CLUSTER_LINKS

	if (link < (unsigned int)tile->header->maxLinkCount)
	{
		tile->links[link].next = tile->linksFreeList;
		tile->linksFreeList = link;
	}
	else if (link < firstClusterLinkIdx)
	{
		const unsigned int linkIdx = link - tile->header->maxLinkCount;
		tile->dynamicLinksO[linkIdx].next = tile->dynamicFreeListO;
		tile->dynamicFreeListO = linkIdx;
	}
#if WITH_NAVMESH_CLUSTER_LINKS
	else
	{
		const unsigned int linkIdx = link - DT_CLINK_FIRST;
		tile->dynamicLinksC[linkIdx].next = tile->dynamicFreeListC;
		tile->dynamicFreeListC = linkIdx;
	}
#endif // WITH_NAVMESH_CLUSTER_LINKS
	//@UE END
}

dtNavMesh* dtAllocNavMesh()
{
	void* mem = dtAlloc(sizeof(dtNavMesh), DT_ALLOC_PERM_NAVMESH);
	if (!mem) return 0;
	return new(mem) dtNavMesh;
}

/// @par
///
/// This function will only free the memory for tiles with the #DT_TILE_FREE_DATA
/// flag set.
void dtFreeNavMesh(dtNavMesh* navmesh)
{
	if (!navmesh) return;
	navmesh->~dtNavMesh();
	dtFree(navmesh, DT_ALLOC_PERM_NAVMESH);
}

//@UE BEGIN
void dtFreeNavMeshTileRuntimeData(dtMeshTile* tile)
{
	tile->dynamicLinksO.~dtChunkArray();
#if WITH_NAVMESH_CLUSTER_LINKS
	tile->dynamicLinksC.~dtChunkArray();
#endif // WITH_NAVMESH_CLUSTER_LINKS
}

#if WITH_NAVMESH_SEGMENT_LINKS
//////////////////////////////////////////////////////////////////////////////////////////
// Segment type offmesh links

static const unsigned int DT_INVALID_SEGMENT = 0xffffffff;
static const int DT_MAX_OFFMESH_SEGMENT_POINTS = 32;

struct dtOffMeshSegmentIntersection
{
	dtMeshTile* tile;
	unsigned int poly;
	dtReal t;
};

struct dtOffMeshSegmentTileIntersection
{
	dtOffMeshSegmentIntersection points[DT_MAX_OFFMESH_SEGMENT_POINTS];
	int npoints;
};

struct dtOffMeshSegmentIntersectionLink
{
	dtReal t;
	unsigned int polyA, polyB;
	dtMeshTile* tileA;
	dtMeshTile* tileB;
};

struct dtOffMeshSegmentPart
{
	dtReal t0, t1;
	unsigned short vA0, vA1, vB0, vB1;
	unsigned int polyA, polyB;
	dtMeshTile* tileA;
	dtMeshTile* tileB;
};

struct dtOffMeshSegmentData
{
	dtOffMeshSegmentTileIntersection listA;
	dtOffMeshSegmentTileIntersection listB;
};

inline bool isIntersectionPointEqual(dtReal t0, dtReal t1)
{
	return dtAbs(t0 - t1) < 0.001f;
}

static bool isPolyIntersectingSegment(const dtMeshTile* tile, int polyIdx,
	const dtReal* spos, const dtReal* epos, dtReal& tmin, dtReal& tmax)
{
	dtPoly* poly = &tile->polys[polyIdx];
	dtReal verts[DT_VERTS_PER_POLYGON*3];
	for (int i = 0; i < poly->vertCount; i++)
		dtVcopy(&verts[i*3], &tile->verts[poly->verts[i]*3]);

	int smin, smax;
	return dtIntersectSegmentPoly2D(spos, epos, verts, poly->vertCount, tmin, tmax, smin, smax);
}

static void addSegmentIntersections(dtOffMeshSegmentIntersection* isec, dtOffMeshSegmentIntersection* list, int& nlist)
{
	int minIdx = -1;
	int maxIdx = -1;
	for (int i = 0; i < nlist; i++)
	{
		if (isIntersectionPointEqual(list[i].t, isec[0].t)) minIdx = i;
		if (isIntersectionPointEqual(list[i].t, isec[1].t)) maxIdx = i;
	}

	// min = overwrite if exists or add new one
	if (minIdx < 0)
	{
		list[nlist] = isec[0];
		nlist++;
	}
	else
	{
		list[minIdx] = isec[0];
	}

	// max = skip if exists or add new one
	if (maxIdx < 0 && nlist < DT_MAX_OFFMESH_SEGMENT_POINTS)
	{
		list[nlist] = isec[1];
		nlist++;
	}
}

int segmentIntersectionSorter(const void* i1, const void* i2)
{
	// lesser "t" goes first
	const dtOffMeshSegmentIntersection* a = (const dtOffMeshSegmentIntersection*)i1;
	const dtOffMeshSegmentIntersection* b = (const dtOffMeshSegmentIntersection*)i2;
	return (a->t < b->t) ? -1 : (a->t > b->t) ? 1 : 0;
}

static void gatherSegmentIntersections(dtMeshTile* tile,
	const dtReal* spos, const dtReal* epos,const dtReal radius, const dtReal walkableClimb,
	dtOffMeshSegmentTileIntersection& list)
{
	// get all polys intersecting with segment
	dtReal segBMin[3], segBMax[3], segRad[3] = { radius, walkableClimb, radius };
	dtVcopy(segBMin, spos);
	dtVcopy(segBMax, spos);
	dtVmin(segBMin, epos);
	dtVmax(segBMax, epos);
	dtVsub(segBMin, segBMin, segRad);
	dtVadd(segBMax, segBMax, segRad);

	if (!dtOverlapBounds(segBMin, segBMax, tile->header->bmin, tile->header->bmax))
		return;

	dtOffMeshSegmentIntersection intersec[2];
	intersec[0].tile = tile;
	intersec[1].tile = tile;

	dtReal bmin[3], bmax[3];
	for (int i = 0; i < tile->header->offMeshBase; i++)
	{
		dtPoly* poly = &tile->polys[i];
		dtVcopy(bmin, &tile->verts[poly->verts[0]*3]);
		dtVcopy(bmax, &tile->verts[poly->verts[0]*3]);
		for (int j = 1; j < poly->vertCount; j++)
		{
			dtVmin(bmin, &tile->verts[poly->verts[j]*3]);
			dtVmax(bmax, &tile->verts[poly->verts[j]*3]);
		}

		// use simple AABB overlap test first
		if (dtOverlapBounds(segBMin, segBMax, bmin, bmax))
		{
			// mark intersection
			if (isPolyIntersectingSegment(tile, i, spos, epos, intersec[0].t, intersec[1].t))
			{
				intersec[0].poly = i;
				intersec[1].poly = i;
				addSegmentIntersections(intersec, list.points, list.npoints);

				if (list.npoints >= DT_MAX_OFFMESH_SEGMENT_POINTS)
					break;
			}
		}
	}
}

static dtOffMeshSegmentData* initSegmentIntersection(const dtNavMesh& navMesh, dtMeshTile* tile)
{
	const int segCount = tile->header->offMeshSegConCount;
	if (segCount <= 0)
		return NULL;

	dtOffMeshSegmentData* segs = (dtOffMeshSegmentData*)dtAlloc(sizeof(dtOffMeshSegmentData)*segCount, DT_ALLOC_TEMP);
	if (segs == NULL)
		return NULL;

	memset(segs, 0, sizeof(dtOffMeshSegmentData)*segCount);
	for (int i = 0; i < segCount; i++)
	{
		dtOffMeshSegmentConnection& con = tile->offMeshSeg[i];
		
		CA_SUPPRESS(6385);
		gatherSegmentIntersections(tile, con.startA, con.endA, con.rad, navMesh.getWalkableClimb(), segs[i].listA);
		gatherSegmentIntersections(tile, con.startB, con.endB, con.rad, navMesh.getWalkableClimb(), segs[i].listB);
	}

	return segs;
}

static void appendSegmentIntersection(const dtNavMesh& navMesh, dtOffMeshSegmentData* seg, dtMeshTile* tile, dtMeshTile* nei)
{
	if (seg == NULL)
		return;

	for (int i = 0; i < tile->header->offMeshSegConCount; i++)
	{
		dtOffMeshSegmentConnection& con = tile->offMeshSeg[i];

		gatherSegmentIntersections(nei, con.startA, con.endA, con.rad, navMesh.getWalkableClimb(), seg[i].listA);
		gatherSegmentIntersections(nei, con.startB, con.endB, con.rad, navMesh.getWalkableClimb(), seg[i].listB);
	}
}

int segmentIntersectionLinkSorter(const void* i1, const void* i2)
{
	// lesser "t" goes first
	const dtOffMeshSegmentIntersectionLink* a = (const dtOffMeshSegmentIntersectionLink*)i1;
	const dtOffMeshSegmentIntersectionLink* b = (const dtOffMeshSegmentIntersectionLink*)i2;
	return (a->t < b->t) ? -1 : (a->t > b->t) ? 1 : 0;
}

int segmentPartSorter(const void* i1, const void* i2)
{
	// higher length (t1-t0) goes first
	const dtOffMeshSegmentPart* a = (const dtOffMeshSegmentPart*)i1;
	const dtOffMeshSegmentPart* b = (const dtOffMeshSegmentPart*)i2;
	const dtReal lenA = a->t1 - a->t0;
	const dtReal lenB = b->t1 - b->t0;
	return (lenA > lenB) ? -1 : (lenA < lenB) ? 1 : 0;
}

static unsigned int findMatchingSegmentIntersection(const dtReal t, const dtOffMeshSegmentIntersection* points, const int npoints, bool bAllowExisting)
{
	if (npoints < 1 || t < points[0].t || t > points[npoints - 1].t)
		return DT_INVALID_SEGMENT;

	unsigned int seg = DT_INVALID_SEGMENT;
	for (int i = 1; i < npoints; i++)
	{
		if (t <= points[i].t)
		{
			if (bAllowExisting || (!isIntersectionPointEqual(t, points[i].t) && !isIntersectionPointEqual(t, points[i-1].t)))
			{
				if (i < 2 || points[i - 2].poly != points[i - 1].poly)
					seg = i - 1;
			}

			return seg;
		}
	}

	return seg;
}

static bool canConnectSegmentPart(unsigned int startPoly, unsigned int endPoly,
	const dtMeshTile* startTile, const dtMeshTile* endTile,
	const dtOffMeshSegmentIntersection* points, const int npoints)
{
	if ((startPoly != endPoly || startTile != endTile) && (npoints > 1))
	{
		for (int i = 1; i < npoints; i++)
		{
			if (points[i-1].poly == points[i].poly &&
				points[i-1].tile == points[i].tile &&
				startPoly == points[i].poly &&
				startTile == points[i].tile)
			{
				return false;
			}
		}
	}

	return true;
}

static unsigned short findOrAddUniqueValue(dtReal v, dtReal* arr, unsigned short& narr)
{
	for (unsigned short i = 0; i < narr; i++)
	{
		if (arr[i] == v)
			return i;
	}

	const unsigned short pos = narr;
	arr[pos] = v;
	narr++;
	return pos;
}

static void createSegmentParts(dtMeshTile* tile, const dtOffMeshSegmentData& segData,
	dtOffMeshSegmentPart* parts, const int maxParts, int& nparts, unsigned short& nverts)
{
	if (segData.listA.npoints <= 0 && segData.listB.npoints <= 0)
		return;

	const int maxLinks = DT_MAX_OFFMESH_SEGMENT_POINTS * 2;
	dtOffMeshSegmentIntersectionLink links[maxLinks];
	memset(links, 0, sizeof(dtOffMeshSegmentIntersectionLink)*maxLinks);
	int nlinks = 0;

	// match from A to B
	for (int i = 0; i < segData.listA.npoints; i++)
	{
		unsigned int idxB = findMatchingSegmentIntersection(segData.listA.points[i].t, segData.listB.points, segData.listB.npoints, true);
		if (idxB != DT_INVALID_SEGMENT)
		{
			links[nlinks].t = segData.listA.points[i].t;
			links[nlinks].polyA = segData.listA.points[i].poly;
			links[nlinks].polyB = segData.listB.points[idxB].poly;
			links[nlinks].tileA = segData.listA.points[i].tile;
			links[nlinks].tileB = segData.listB.points[idxB].tile;
			nlinks++;
		}
	}

	// match from B to A
	for (int i = 0; i < segData.listA.npoints; i++)
	{
		unsigned int idxA = findMatchingSegmentIntersection(segData.listB.points[i].t, segData.listA.points, segData.listA.npoints, false);
		if (idxA != DT_INVALID_SEGMENT)
		{
			links[nlinks].t = segData.listB.points[i].t;
			links[nlinks].polyA = segData.listA.points[idxA].poly;
			links[nlinks].polyB = segData.listB.points[i].poly;
			links[nlinks].tileA = segData.listA.points[idxA].tile;
			links[nlinks].tileB = segData.listB.points[i].tile;
			nlinks++;
		}
	}

	if (nlinks < 2)
		return;

	// sort positions
	qsort(links, nlinks, sizeof(dtOffMeshSegmentIntersectionLink), segmentIntersectionLinkSorter);

	// create segments
	memset(parts, 0, sizeof(dtOffMeshSegmentPart)*maxParts);
	nparts = 0;

	for (int i = 1; i < nlinks; i++)
	{
		if (links[i-1].tileA == tile || links[i-1].tileB == tile ||
			links[i  ].tileA == tile || links[i  ].tileB == tile ||
			canConnectSegmentPart(links[i-1].polyA, links[i].polyA, links[i-1].tileA, links[i].tileA, segData.listA.points, segData.listA.npoints))
		{
			parts[nparts].t0 = links[i-1].t;
			parts[nparts].t1 = links[i].t;
			parts[nparts].polyA = links[i-1].polyA;
			parts[nparts].polyB = links[i-1].polyB;
			parts[nparts].tileA = links[i-1].tileA;
			parts[nparts].tileB = links[i-1].tileB;
			nparts++;
		}
	}

	// sort positions
	if (nparts > DT_MAX_OFFMESH_SEGMENT_PARTS)
	{
		qsort(parts, nparts, sizeof(dtOffMeshSegmentPart), segmentPartSorter);
		nparts = DT_MAX_OFFMESH_SEGMENT_PARTS;
	}

	// count unique verts
	dtReal uniquePos[DT_MAX_OFFMESH_SEGMENT_PARTS*2];
	unsigned short nPos = 0;
	for (int i = 0; i < nparts; i++)
	{
		parts[i].vA0 = findOrAddUniqueValue(parts[i].t0, uniquePos, nPos);
		parts[i].vA1 = findOrAddUniqueValue(parts[i].t1, uniquePos, nPos);
	}

	for (int i = 0; i < nparts; i++)
	{
		parts[i].vB0 = parts[i].vA0 + nPos;
		parts[i].vB1 = parts[i].vA1 + nPos;
	}

	nverts = nPos * 2;
}

static void createSegmentPolys(dtNavMesh* nav, dtMeshTile* tile, dtOffMeshSegmentConnection* con,
	dtOffMeshSegmentPart* parts, int nparts, unsigned short vertBase, int polyBase)
{
	dtReal lenA[3], lenB[3];
	dtVsub(lenA, con->endA, con->startA);
	dtVsub(lenB, con->endB, con->startB);

	unsigned char sideFwd = DT_LINK_FLAG_OFFMESH_CON | (con->getBiDirectional() ? DT_LINK_FLAG_OFFMESH_CON_BIDIR : 0);
	unsigned char sideBck = sideFwd | DT_LINK_FLAG_OFFMESH_CON_BACKTRACKER;
	con->firstPoly = (unsigned short)(polyBase - tile->header->offMeshSegPolyBase);
	con->npolys = (nparts > 0 && nparts < 256) ? (unsigned char)nparts : 0;

	for (int i = 0; i < nparts; i++)
	{
		dtOffMeshSegmentPart* it = &parts[i];

		// add verts
		dtVmad(&tile->verts[(vertBase+it->vA0)*3], con->startA, lenA, it->t0);
		dtVmad(&tile->verts[(vertBase+it->vA1)*3], con->startA, lenA, it->t1);
		dtVmad(&tile->verts[(vertBase+it->vB0)*3], con->startB, lenB, it->t0);
		dtVmad(&tile->verts[(vertBase+it->vB1)*3], con->startB, lenB, it->t1);

		// add poly
		dtPoly* poly = &tile->polys[polyBase + i];
		poly->vertCount = 4;
		poly->verts[0] = vertBase + it->vA0;
		poly->verts[1] = vertBase + it->vA1;
		poly->verts[2] = vertBase + it->vB0;
		poly->verts[3] = vertBase + it->vB1;
		poly->firstLink = DT_NULL_LINK;

		// add links
		const unsigned char sideA = (tile == it->tileA) ? DT_CONNECTION_INTERNAL : 0;
		const unsigned char sideB = (tile == it->tileB) ? DT_CONNECTION_INTERNAL : 0;
		nav->linkOffMeshHelper(tile, polyBase + i, it->tileA, it->polyA, sideBck | sideA, 0);
		nav->linkOffMeshHelper(tile, polyBase + i, it->tileB, it->polyB, sideFwd | sideB, 1);
		nav->linkOffMeshHelper(it->tileA, it->polyA, tile, polyBase + i, sideFwd | sideA, 0xff);
		nav->linkOffMeshHelper(it->tileB, it->polyB, tile, polyBase + i, sideBck | sideB, 0xff);
	}
}

static void createSegmentLinks(dtNavMesh* nav, dtOffMeshSegmentData* seg, dtMeshTile* tile)
{
	if (seg == NULL)
		return;

	unsigned short vertBase = (unsigned short)tile->header->offMeshSegVertBase;
	int polyBase = tile->header->offMeshSegPolyBase;
	for (int i = 0; i < tile->header->offMeshSegConCount; i++)
	{
		dtOffMeshSegmentConnection& con = tile->offMeshSeg[i];
		dtOffMeshSegmentData& segData = seg[i];

		qsort(segData.listA.points, segData.listA.npoints, sizeof(dtOffMeshSegmentIntersection), segmentIntersectionSorter);
		qsort(segData.listB.points, segData.listB.npoints, sizeof(dtOffMeshSegmentIntersection), segmentIntersectionSorter);

		const int maxParts = (DT_MAX_OFFMESH_SEGMENT_POINTS * 2) - 1;
		dtOffMeshSegmentPart parts[maxParts];
		int nparts = 0;
		unsigned short nverts = 0;
		createSegmentParts(tile, segData, parts, maxParts, nparts, nverts);

		createSegmentPolys(nav, tile, &con, parts, nparts, vertBase, polyBase);
		vertBase += nverts;
		polyBase += nparts;
	}
}
#endif // WITH_NAVMESH_SEGMENT_LINKS
//@UE END

//////////////////////////////////////////////////////////////////////////////////////////

/**
@class dtNavMesh

The navigation mesh consists of one or more tiles defining three primary types of structural data:

A polygon mesh which defines most of the navigation graph. (See rcPolyMesh for its structure.)
A detail mesh used for determining surface height on the polygon mesh. (See rcPolyMeshDetail for its structure.)
Off-mesh connections, which define custom point-to-point edges within the navigation graph.

The general build process is as follows:

-# Create rcPolyMesh and rcPolyMeshDetail data using the Recast build pipeline.
-# Optionally, create off-mesh connection data.
-# Combine the source data into a dtNavMeshCreateParams structure.
-# Create a tile data array using dtCreateNavMeshData().
-# Allocate at dtNavMesh object and initialize it. (For single tile navigation meshes,
   the tile data is loaded during this step.)
-# For multi-tile navigation meshes, load the tile data using dtNavMesh::addTile().

Notes:

- This class is usually used in conjunction with the dtNavMeshQuery class for pathfinding.
- Technically, all navigation meshes are tiled. A 'solo' mesh is simply a navigation mesh initialized 
  to have only a single tile.
- This class does not implement any asynchronous methods. So the ::dtStatus result of all methods will 
  always contain either a success or failure flag.

@see dtNavMeshQuery, dtCreateNavMeshData, dtNavMeshCreateParams, #dtAllocNavMesh, #dtFreeNavMesh
*/

dtNavMesh::dtNavMesh() :
	m_tileWidth(0),
	m_tileHeight(0),
	m_walkableHeight(0),
	m_walkableRadius(0),
	m_walkableClimb(0),
	m_bvQuantFactor(0),
	m_maxTiles(0),
	m_tileLutSize(0),
	m_tileLutMask(0),
	m_posLookup(0),
	m_nextFree(0),
	m_tiles(0),
	m_saltBits(0),
	m_tileBits(0),
	m_polyBits(0)
{
	memset(&m_params, 0, sizeof(dtNavMeshParams));
	memset(m_areaCostOrder, 0, sizeof(m_areaCostOrder));
	m_orig[0] = 0;
	m_orig[1] = 0;
	m_orig[2] = 0;
}

dtNavMesh::~dtNavMesh()
{
	for (int i = 0; i < m_maxTiles; ++i)
	{
		if (m_tiles[i].flags & DT_TILE_FREE_DATA)
		{
			dtMeshTile& meshTile = m_tiles[i];

			dtStatsPreRemoveTile(meshTile);

			dtFree(meshTile.data, DT_ALLOC_PERM_TILE_DATA);
			meshTile.data = 0;
			meshTile.dataSize = 0;
		}

		// cleanup runtime data (not serialized by navmesh owners)
		dtFreeNavMeshTileRuntimeData(&m_tiles[i]);
	}
	dtFree(m_posLookup, DT_ALLOC_PERM_LOOKUP);
	dtFree(m_tiles, DT_ALLOC_PERM_TILES);
}
		
dtStatus dtNavMesh::init(const dtNavMeshParams* params)
{
	m_walkableHeight = params->walkableHeight;
	m_walkableRadius = params->walkableRadius; 
	m_walkableClimb = params->walkableClimb;	
	m_bvQuantFactor = params->bvQuantFactor;
	check(m_bvQuantFactor != 0);
	
	memcpy(&m_params, params, sizeof(dtNavMeshParams));
	dtVcopy(m_orig, params->orig);
	m_tileWidth = params->tileWidth;
	m_tileHeight = params->tileHeight;
	
	// Init tiles
	m_maxTiles = params->maxTiles;
	m_tileLutSize = dtNextPow2(params->maxTiles/4);
	if (!m_tileLutSize) m_tileLutSize = 1;
	m_tileLutMask = m_tileLutSize-1;
	
	m_tiles = (dtMeshTile*)dtAlloc(sizeof(dtMeshTile)*m_maxTiles, DT_ALLOC_PERM_TILES);
	if (!m_tiles)
		return DT_FAILURE | DT_OUT_OF_MEMORY;
	m_posLookup = (dtMeshTile**)dtAlloc(sizeof(dtMeshTile*)*m_tileLutSize, DT_ALLOC_PERM_LOOKUP);
	if (!m_posLookup)
		return DT_FAILURE | DT_OUT_OF_MEMORY;
	memset(m_tiles, 0, sizeof(dtMeshTile)*m_maxTiles);
	memset(m_posLookup, 0, sizeof(dtMeshTile*)*m_tileLutSize);
	m_nextFree = 0;
	for (int i = m_maxTiles-1; i >= 0; --i)
	{
		m_tiles[i].salt = DT_SALT_BASE;
		m_tiles[i].next = m_nextFree;
		m_nextFree = &m_tiles[i];
	}

	// Init ID generator values.
	m_tileBits = dtIlog2(dtNextPow2((unsigned int)params->maxTiles));
	m_polyBits = dtIlog2(dtNextPow2((unsigned int)params->maxPolys));
	// Only allow 31 salt bits, since the salt mask is calculated using 32bit uint and it will overflow.
#if USE_64BIT_ADDRESS
	m_saltBits = dtMin((unsigned int)31, 64 - m_tileBits - m_polyBits);
#else
	m_saltBits = dtMin((unsigned int)31, 32 - m_tileBits - m_polyBits);
#endif
	if (m_saltBits < DT_MIN_SALT_BITS)
		return DT_FAILURE | DT_INVALID_PARAM;
	
	return DT_SUCCESS;
}

dtStatus dtNavMesh::init(unsigned char* data, const int dataSize, const int flags)
{
	// Make sure the data is in right format.
	dtMeshHeader* header = (dtMeshHeader*)data;
	if (header->version != DT_NAVMESH_VERSION)
		return DT_FAILURE | DT_WRONG_VERSION;

	dtNavMeshParams params;
	dtVcopy(params.orig, header->bmin);
	params.tileWidth = header->bmax[0] - header->bmin[0];
	params.tileHeight = header->bmax[2] - header->bmin[2];
	params.maxTiles = 1;
	params.maxPolys = header->polyCount;
	
	dtStatus status = init(&params);
	if (dtStatusFailed(status))
		return status;

	return addTile(data, dataSize, flags, 0, 0);
}

/// @par
///
/// @note The parameters are created automatically when the single tile
/// initialization is performed.
const dtNavMeshParams* dtNavMesh::getParams() const
{
	return &m_params;
}

//////////////////////////////////////////////////////////////////////////////////////////
int dtNavMesh::findConnectingPolys(const dtReal* va, const dtReal* vb,
	const dtMeshTile* fromTile, int fromPolyIdx,
	const dtMeshTile* tile, int side,
	dtChunkArray<FConnectingPolyData>& cons) const
{
	if (!tile) return 0;

	dtReal amin[2], amax[2], apt[3];
	calcSlabEndPoints(va, vb, amin, amax, side);
	const dtReal apos = getSlabCoord(va, side);
	dtVcopy(apt, va);

	// Remove links pointing to 'side' and compact the links array. 
	dtReal bmin[2], bmax[2], bpt[3];
	unsigned short m = DT_EXT_LINK | (unsigned short)side;
	int n = 0;

	dtPolyRef base = getPolyRefBase(tile);

	for (int i = 0; i < tile->header->polyCount; ++i)
	{
		dtPoly* poly = &tile->polys[i];
		const int nv = poly->vertCount;
		for (int j = 0; j < nv; ++j)
		{
			// Skip edges which do not point to the right side.
			if (poly->neis[j] != m) continue;

			const dtReal* vc = &tile->verts[poly->verts[j] * 3];
			const dtReal* vd = &tile->verts[poly->verts[(j + 1) % nv] * 3];
			const dtReal bpos = getSlabCoord(vc, side);

			// Segments are not close enough.
			if (dtAbs(apos - bpos) > 0.01f)
				continue;

			// Check if the segments touch.
			calcSlabEndPoints(vc, vd, bmin, bmax, side);

			unsigned char overlapMode = 0;
			if (!overlapSlabs(amin, amax, bmin, bmax, 0.01f, m_walkableClimb, &overlapMode)) continue;

			// if overlapping with only one side, verify height difference using detailed mesh
			if (overlapMode == SLABOVERLAP_Max || overlapMode == SLABOVERLAP_Min)
			{
				dtVcopy(bpt, vc);
				const int coordIdx = (side == 0 || side == 4) ? 2 : 0;
				apt[coordIdx] = (overlapMode == SLABOVERLAP_Min) ? dtMax(amin[0], bmin[0]) : dtMin(amax[0], bmax[0]);
				bpt[coordIdx] = apt[coordIdx];

				const dtReal aH = getHeightFromDMesh(fromTile, fromPolyIdx, apt);
				const dtReal bH = getHeightFromDMesh(tile, i, bpt);
				const dtReal heightDiff = dtAbs(aH - bH);
				if (heightDiff > m_walkableClimb)
					continue;
			}

			// Add return value.
			FConnectingPolyData NewPolyData;
			NewPolyData.min = dtMax(amin[0], bmin[0]);
			NewPolyData.max = dtMin(amax[0], bmax[0]);
			NewPolyData.ref = base | (dtPolyRef)i;
			cons.push(NewPolyData);
			n++;
			break;
		}
	}

	return n;
}

void dtNavMesh::unconnectExtLinks(dtMeshTile* tile, dtMeshTile* target)
{
	if (!tile || !target) return;

	const unsigned int targetNum = decodePolyIdTile(getTileRef(target));

	for (int i = 0; i < tile->header->polyCount; ++i)
	{
		dtPoly* poly = &tile->polys[i];
		unsigned int j = poly->firstLink;
		unsigned int pj = DT_NULL_LINK;
		while (j != DT_NULL_LINK)
		{
			dtLink& testLink = getLink(tile, j);
//@UE BEGIN
			if ((testLink.side & DT_CONNECTION_INTERNAL) == 0 &&
//@UE END
				decodePolyIdTile(testLink.ref) == targetNum)
			{
				// Remove link.
				unsigned int nj = testLink.next;
				if (pj == DT_NULL_LINK)
				{
					poly->firstLink = nj;
				}
				else
				{
					dtLink& prevLink = getLink(tile, pj);
					prevLink.next = nj;
				}
				freeLink(tile, j);
				j = nj;
			}
			else
			{
				// Advance
				pj = j;
				j = testLink.next;
			}
		}
	}

//@UE BEGIN
#if WITH_NAVMESH_CLUSTER_LINKS
	unconnectClusterLinks(tile, target);
#endif // WITH_NAVMESH_CLUSTER_LINKS
//@UE END
}

void dtNavMesh::connectExtLinks(dtMeshTile* tile, dtMeshTile* target, int side, bool updateCLinks)
{
	if (!tile) return;
	
	dtChunkArray<FConnectingPolyData> cons(16);

	// Connect border links.
	for (int i = 0; i < tile->header->polyCount; ++i)
	{
		dtPoly* poly = &tile->polys[i];

		// Create new links.
//		unsigned short m = DT_EXT_LINK | (unsigned short)side;
		
		const int nv = poly->vertCount;
		for (int j = 0; j < nv; ++j)
		{
			// Skip non-portal edges.
			if ((poly->neis[j] & DT_EXT_LINK) == 0)
				continue;
			
			const int dir = (int)(poly->neis[j] & 0xff);
			if (side != -1 && dir != side)
				continue;
			
			// Create new links
			const dtReal* va = &tile->verts[poly->verts[j]*3];
			const dtReal* vb = &tile->verts[poly->verts[(j+1) % nv]*3];

			// reset array before using
			cons.resize(0);
			findConnectingPolys(va,vb, tile, i, target, dtOppositeTile(dir), cons);

			for (int k = 0; k < cons.size(); ++k)
			{
				const FConnectingPolyData& NeiData = cons[k];
				unsigned int idx = allocLink(tile, CREATE_LINK_PREALLOCATED);
				if (idx != DT_NULL_LINK)
				{
					dtLink* link = &tile->links[idx];
					link->ref = NeiData.ref;
					link->edge = (unsigned char)j;
					link->side = (unsigned char)dir;
					
					link->next = poly->firstLink;
					poly->firstLink = idx;

					// Compress portal limits to a byte value.
					if (dir == 0 || dir == 4)
					{
						dtReal tmin = (NeiData.min-va[2]) / (vb[2]-va[2]);
						dtReal tmax = (NeiData.max-va[2]) / (vb[2]-va[2]);
						if (tmin > tmax)
							dtSwap(tmin,tmax);
						link->bmin = (unsigned char)(dtClamp(tmin, 0.0f, 1.0f)*255.0f);
						link->bmax = (unsigned char)(dtClamp(tmax, 0.0f, 1.0f)*255.0f);
					}
					else if (dir == 2 || dir == 6)
					{
						dtReal tmin = (NeiData.min-va[0]) / (vb[0]-va[0]);
						dtReal tmax = (NeiData.max-va[0]) / (vb[0]-va[0]);
						if (tmin > tmax)
							dtSwap(tmin,tmax);
						link->bmin = (unsigned char)(dtClamp(tmin, 0.0f, 1.0f)*255.0f);
						link->bmax = (unsigned char)(dtClamp(tmax, 0.0f, 1.0f)*255.0f);
					}
				}

				//@UE BEGIN
#if WITH_NAVMESH_CLUSTER_LINKS
				if (updateCLinks)
				{
					unsigned int targetIdx = decodePolyIdPoly(NeiData.ref);
					if (tile->polyClusters && target->polyClusters &&
						i < tile->header->offMeshBase &&
						targetIdx < (unsigned int)target->header->offMeshBase)
					{
						connectClusterLink(tile, tile->polyClusters[i], target, target->polyClusters[targetIdx], DT_CLINK_VALID_FWD);
						connectClusterLink(target, target->polyClusters[targetIdx], tile, tile->polyClusters[i], DT_CLINK_VALID_BCK);
					}
				}
#endif // WITH_NAVMESH_CLUSTER_LINKS
				//@UE END
			}
		}
	}
}

//@UE BEGIN
void dtNavMesh::linkOffMeshHelper(dtMeshTile* tile0, unsigned int polyIdx0, dtMeshTile* tile1, unsigned int polyIdx1, unsigned char side, unsigned char edge)
{
	dtPoly* poly0 = &tile0->polys[polyIdx0];

	const unsigned int idx = allocLink(tile0, CREATE_LINK_DYNAMIC_OFFMESH);
	dtLink& link = getLink(tile0, idx);

	link.ref = getPolyRefBase(tile1) | (dtPolyRef)polyIdx1;
	link.edge = edge;
	link.side = side;
	link.bmin = link.bmax = 0;
	link.next = poly0->firstLink;
	poly0->firstLink = idx;
}
//@UE END

void dtNavMesh::connectExtOffMeshLinks(dtMeshTile* tile, dtMeshTile* target, int side, bool updateCLinks)
{
	if (!tile) return;
	
	// Connect off-mesh links.
	// We are interested on links which land from target tile to this tile.
	//@UE BEGIN
	const unsigned char oppositeSide = (side == -1) ? DT_CONNECTION_INTERNAL : (unsigned char)dtOppositeTile(side);

	for (int i = 0; i < target->header->offMeshConCount; ++i)
	{
		dtOffMeshConnection* targetCon = &target->offMeshCons[i];
		if (targetCon->side != oppositeSide)
			continue;

		const unsigned char biDirFlag = targetCon->getBiDirectional() ? DT_LINK_FLAG_OFFMESH_CON_BIDIR : 0;

		dtPoly* targetPoly = &target->polys[targetCon->poly];
		// Skip off-mesh connections which start location could not be connected at all.
		if (targetPoly->firstLink == DT_NULL_LINK)
			continue;
		
		const dtLink& targetLink = getLink(target, targetPoly->firstLink);
		const dtPolyRef targetLandPoly = targetLink.ref;
		const dtReal ext[3] = { targetCon->rad, targetCon->height, targetCon->rad };

		// Find polygon to connect to.
		const dtReal* p = &targetCon->pos[3];
		dtReal nearestPt[3];
		dtPolyRef ref = 0;

		// [UE] try finding cheapest, but it that's outside requested radius, fallback to nearest one
		// findNearestPoly may return too optimistic results, further check to make sure. 
		if (targetCon->getSnapToCheapestArea())
		{
			ref = findCheapestNearPolyInTile(tile, p, ext, nearestPt);
			if (!ref || (ref == targetLandPoly) || (dtSqr(nearestPt[0] - p[0]) + dtSqr(nearestPt[2] - p[2]) > dtSqr(targetCon->rad)))
			{
				ref = 0;
			}
		}

		if (!ref)
		{
			ref = findNearestPolyInTile(tile, p, ext, nearestPt, true);
			if (!ref || (ref == targetLandPoly) || (dtSqr(nearestPt[0] - p[0]) + dtSqr(nearestPt[2] - p[2]) > dtSqr(targetCon->rad)))
			{
				ref = 0;
			}
		}

		// Avoid linking back into the same ground poly
		if (!ref || (targetLandPoly == ref))
			continue;
		// Make sure the location is on current mesh.
		dtReal* v = &target->verts[targetPoly->verts[1]*3];
		dtVcopy(v, nearestPt);
		
		unsigned char linkSide = oppositeSide | DT_LINK_FLAG_OFFMESH_CON | biDirFlag;
		if (tile != target)
		{
			linkSide &= ~DT_CONNECTION_INTERNAL;
		}

		// Link off-mesh connection to target poly.
		const unsigned int landPolyIdx = decodePolyIdPoly(ref);
		linkOffMeshHelper(target, targetCon->poly, tile, landPolyIdx, linkSide, 1);

		// Link target poly to off-mesh connection.
		linkSide = (side == -1 ? DT_CONNECTION_INTERNAL : side) | DT_LINK_FLAG_OFFMESH_CON | biDirFlag;
		if (tile != target)
		{
			linkSide &= ~DT_CONNECTION_INTERNAL;
		}

		if (biDirFlag == 0)
		{
			// if it's not a bi-directional link put it in anyway
			// just annotate it accordingly
			linkSide |= DT_LINK_FLAG_OFFMESH_CON_BACKTRACKER;
		}

		linkOffMeshHelper(tile, landPolyIdx, target, targetCon->poly, linkSide, 0xff);

#if WITH_NAVMESH_CLUSTER_LINKS
		if (updateCLinks)
		{
			unsigned int targetPolyIdx = decodePolyIdPoly(targetLandPoly);
			unsigned int thisPolyIdx = landPolyIdx;
			if (thisPolyIdx < (unsigned int)tile->header->offMeshBase &&
				targetPolyIdx < (unsigned int)target->header->offMeshBase &&
				tile->polyClusters && target->polyClusters)
			{
				unsigned int targetClusterIdx = target->polyClusters[targetPolyIdx];
				unsigned int thisClusterIdx = tile->polyClusters[thisPolyIdx];
				const bool bUniqueCheck = true;

				const unsigned char flagsFwd = DT_CLINK_VALID_FWD | (biDirFlag ? DT_CLINK_VALID_BCK : 0);
				const unsigned char flagsBck = DT_CLINK_VALID_BCK | (biDirFlag ? DT_CLINK_VALID_FWD : 0);

				connectClusterLink(target, targetClusterIdx, tile, thisClusterIdx, flagsFwd, bUniqueCheck);				
				connectClusterLink(tile, thisClusterIdx, target, targetClusterIdx, flagsBck, bUniqueCheck);
			}
		}
#endif // WITH_NAVMESH_CLUSTER_LINKS
	}
	//@UE END
}

void dtNavMesh::connectIntLinks(dtMeshTile* tile)
{
	if (!tile) return;

	dtPolyRef base = getPolyRefBase(tile);

	for (int i = 0; i < tile->header->polyCount; ++i)
	{
		dtPoly* poly = &tile->polys[i];
		poly->firstLink = DT_NULL_LINK;

		if (poly->getType() != DT_POLYTYPE_GROUND)
			continue;
			
		// Build edge links backwards so that the links will be
		// in the linked list from lowest index to highest.
		for (int j = poly->vertCount-1; j >= 0; --j)
		{
			// Skip hard and non-internal edges.
			if (poly->neis[j] == 0 || (poly->neis[j] & DT_EXT_LINK)) continue;

			unsigned int idx = allocLink(tile, CREATE_LINK_PREALLOCATED);
			if (idx != DT_NULL_LINK)
			{
				dtLink* link = &tile->links[idx];
				link->ref = base | (dtPolyRef)(poly->neis[j]-1);
				link->edge = (unsigned char)j;
//@UE BEGIN 
				link->side = DT_CONNECTION_INTERNAL;
//@UE END
				link->bmin = link->bmax = 0;
				// Add to linked list.
				link->next = poly->firstLink;
				poly->firstLink = idx;
			}
		}			
	}
}

void dtNavMesh::baseOffMeshLinks(dtMeshTile* tile)
{
	if (!tile) return;
	
	// Base off-mesh connection start points.
	for (int i = 0; i < tile->header->offMeshConCount; ++i)
	{
		dtOffMeshConnection* con = &tile->offMeshCons[i];
		dtPoly* poly = &tile->polys[con->poly];
	
		const dtReal ext[3] = { con->rad, con->height, con->rad };
		
		// Find polygon to connect to.
		const dtReal* p = &con->pos[0]; // First vertex
		dtReal nearestPt[3];
		dtPolyRef ref = 0;

		// [UE] try finding cheapest, but it that's outside requested radius, fallback to nearest one
		// findNearestPoly may return too optimistic results, further check to make sure. 
		if (con->getSnapToCheapestArea())
		{
			ref = findCheapestNearPolyInTile(tile, p, ext, nearestPt);
			if (!ref || (dtSqr(nearestPt[0] - p[0]) + dtSqr(nearestPt[2] - p[2]) > dtSqr(con->rad)))
			{
				ref = 0;
			}
		}

		if (!ref)
		{
			ref = findNearestPolyInTile(tile, p, ext, nearestPt, true);
			if (!ref || (dtSqr(nearestPt[0] - p[0]) + dtSqr(nearestPt[2] - p[2]) > dtSqr(con->rad)))
			{
				ref = 0;
			}
		}

		if (!ref) continue;

		// Make sure the location is on current mesh.
		dtReal* v = &tile->verts[poly->verts[0]*3];
		dtVcopy(v, nearestPt);

		unsigned char sideFwd = DT_CONNECTION_INTERNAL | DT_LINK_FLAG_OFFMESH_CON | (con->getBiDirectional() ? DT_LINK_FLAG_OFFMESH_CON_BIDIR : 0);
		unsigned char sideBck = sideFwd | DT_LINK_FLAG_OFFMESH_CON_BACKTRACKER;

		// Link off-mesh connection to target poly.
		linkOffMeshHelper(tile, con->poly, tile, decodePolyIdPoly(ref), sideBck, 0);

		// Start end-point is always connect back to off-mesh connection.
		linkOffMeshHelper(tile, decodePolyIdPoly(ref), tile, con->poly, sideFwd, 0xff);
	}
}

//@UE BEGIN
#if WITH_NAVMESH_CLUSTER_LINKS
void dtNavMesh::connectClusterLink(dtMeshTile* tile0, unsigned int clusterIdx0, dtMeshTile* tile1, unsigned int clusterIdx1, unsigned char flags, bool bCheckExisting)
{
	if (tile0 == tile1 && clusterIdx0 == clusterIdx1)
		return;

	dtCluster& cluster0 = tile0->clusters[clusterIdx0];
	dtClusterRef cluster1Ref = getClusterRefBase(tile1) | (dtClusterRef)clusterIdx1;

	dtClusterLink* link = 0;

	// check if already connected
	if (bCheckExisting)
	{
		unsigned int i = cluster0.firstLink;
		while (i != DT_NULL_LINK)
		{
			dtClusterLink& testLink = getClusterLink(tile0, i);
			if (testLink.ref == cluster1Ref)
			{
				link = &testLink;
				break;
			}

			i = testLink.next;
		}
	}

	if (!link)
	{
		// add new link
		unsigned int linkIdx = allocLink(tile0, CREATE_LINK_DYNAMIC_CLUSTER);
		dtClusterLink& testLink = getClusterLink(tile0, linkIdx);

		testLink.ref = cluster1Ref;
		testLink.next = cluster0.firstLink;
		cluster0.firstLink = linkIdx;

		link = &testLink;
	}

	// assign cost and side properties
	link->flags = link->flags | flags;
}

void dtNavMesh::unconnectClusterLinks(dtMeshTile* tile0, dtMeshTile* tile1)
{
	unsigned int tile1Num = decodeClusterIdTile(getTileRef(tile1));
	unsigned int nclusters = (unsigned int)tile0->header->clusterCount;
	for (unsigned int i = 0; i < nclusters; i++)
	{
		dtCluster& cluster = tile0->clusters[i];

		unsigned int pj = DT_NULL_LINK;
		unsigned int j = cluster.firstLink;
		while (j != DT_NULL_LINK)
		{
			dtClusterLink& link = getClusterLink(tile0, j);
			unsigned int linkTileNum = decodeClusterIdTile(link.ref);
			if (linkTileNum == tile1Num)
			{
				unsigned int nj = link.next;
				if (pj == DT_NULL_LINK)
				{
					cluster.firstLink = nj;
				}
				else
				{
					dtClusterLink& prevLink = getClusterLink(tile0, pj);
					prevLink.next = nj;
				}
				freeLink(tile0, j);
				j = nj;
			}
			else
			{
				pj = j;
				j = link.next;
			}
		}
	}
}
#endif // WITH_NAVMESH_CLUSTER_LINKS
//@UE END

void dtNavMesh::closestPointOnPolyInTile(const dtMeshTile* tile, unsigned int ip,
										 const dtReal* pos, dtReal* closest) const
{
	const dtPoly* poly = &tile->polys[ip];
	// Off-mesh connections don't have detail polygons.
	if (poly->getType() == DT_POLYTYPE_OFFMESH_POINT)
	{
		const dtReal* v0 = &tile->verts[poly->verts[0]*3];
		const dtReal* v1 = &tile->verts[poly->verts[1]*3];
		const dtReal d0 = dtVdist(pos, v0);
		const dtReal d1 = dtVdist(pos, v1);
		const dtReal u = d0 / (d0+d1);
		dtVlerp(closest, v0, v1, u);
		return;
	}

	// Clamp point to be inside the polygon.
	dtReal verts[DT_VERTS_PER_POLYGON*3];
	dtReal edged[DT_VERTS_PER_POLYGON];
	dtReal edget[DT_VERTS_PER_POLYGON];
	const int nv = poly->vertCount;
	for (int i = 0; i < nv; ++i)
		dtVcopy(&verts[i*3], &tile->verts[poly->verts[i]*3]);
	
	dtVcopy(closest, pos);
	if (!dtDistancePtPolyEdgesSqr(pos, verts, nv, edged, edget))
	{
		// Point is outside the polygon, dtClamp to nearest edge.
		dtReal dmin = DT_REAL_MAX;
		int imin = -1;
		for (int i = 0; i < nv; ++i)
		{
			if (edged[i] < dmin)
			{
				dmin = edged[i];
				imin = i;
			}
		}
		const dtReal* va = &verts[imin*3];
		const dtReal* vb = &verts[((imin+1)%nv)*3];
		CA_SUPPRESS(6385);
		dtVlerp(closest, va, vb, edget[imin]);
	}
	
	// Find height at the location.
	if (poly->getType() == DT_POLYTYPE_GROUND)
	{
		const dtPolyDetail* pd = &tile->detailMeshes[ip];

		for (int j = 0; j < pd->triCount; ++j)
		{
			const unsigned char* t = &tile->detailTris[(pd->triBase+j)*4];
			const dtReal* v[3];
			for (int k = 0; k < 3; ++k)
			{
				if (t[k] < poly->vertCount)
				{
					CA_SUPPRESS(6385);
					v[k] = &tile->verts[poly->verts[t[k]]*3];
				}
				else
				{
					v[k] = &tile->detailVerts[(pd->vertBase+(t[k]-poly->vertCount))*3];
				}
			}
			dtReal h;
			if (dtClosestHeightPointTriangle(closest, v[0], v[1], v[2], h))
			{
				closest[1] = h;
				break;
			}
		}
	}
	else
	{
		dtReal h;
		if (dtClosestHeightPointTriangle(closest, &verts[0], &verts[6], &verts[3], h))
		{
			closest[1] = h;
		}
		else if (dtClosestHeightPointTriangle(closest, &verts[3], &verts[6], &verts[9], h))
		{
			closest[1] = h;
		}
	}
}

dtPolyRef dtNavMesh::findNearestPolyInTile(const dtMeshTile* tile,
										   const dtReal* center, const dtReal* extents,
										   dtReal* nearestPt, bool bExcludeUnwalkable) const
{
	dtAssert(nearestPt);

	dtReal bmin[3], bmax[3];
	dtVsub(bmin, center, extents);
	dtVadd(bmax, center, extents);
	
	// Get nearby polygons from proximity grid.
	dtPolyRef polys[128];
	int polyCount = queryPolygonsInTile(tile, bmin, bmax, polys, 128, bExcludeUnwalkable);
	
	// Find nearest polygon amongst the nearby polygons.
	dtPolyRef nearest = 0;
	dtReal nearestDistanceSqr = DT_REAL_MAX;
	dtVcopy(nearestPt, center);
	for (int i = 0; i < polyCount; ++i)
	{
		dtPolyRef ref = polys[i];
		dtReal closestPtPoly[3];
		closestPointOnPolyInTile(tile, decodePolyIdPoly(ref), center, closestPtPoly);
		dtReal d = dtVdistSqr(center, closestPtPoly);
		if (d < nearestDistanceSqr)
		{
			dtVcopy(nearestPt, closestPtPoly);
			nearestDistanceSqr = d;
			nearest = ref;
		}
	}

	// Verify if the point is actually within requested height, caller is performing 2D check anyway (radius)
	if (dtAbs(nearestPt[1]-center[1]) > extents[1])
	{
		nearest = 0;
	}
	
	return nearest;
}

dtPolyRef dtNavMesh::findCheapestNearPolyInTile(const dtMeshTile* tile, const dtReal* center,
												const dtReal* extents, dtReal* nearestPt) const
{
	dtAssert(nearestPt);

	dtReal bmin[3], bmax[3];
	dtVsub(bmin, center, extents);
	dtVadd(bmax, center, extents);

	// Get nearby polygons from proximity grid.
	dtPolyRef polys[128];
	const bool bExcludeUnwalkable = true;
	int polyCount = queryPolygonsInTile(tile, bmin, bmax, polys, 128, bExcludeUnwalkable);

	// Find nearest polygon amongst the nearby polygons.
	dtPolyRef nearest = 0;
	dtReal nearestDistanceSqr = DT_REAL_MAX;
	unsigned char cheapestAreaCostOrder = 0xff;
	for (int i = 0; i < polyCount; ++i)
	{
		dtPolyRef ref = polys[i];
		
		const int polyIdx = decodePolyIdPoly(ref);
		dtPoly* poly = &tile->polys[polyIdx];
		const unsigned char polyAreaCostOrder = m_areaCostOrder[poly->getArea()];
		if (polyAreaCostOrder < cheapestAreaCostOrder)
		{
			cheapestAreaCostOrder = polyAreaCostOrder;
			nearestDistanceSqr = DT_REAL_MAX;
			nearest = 0;
		}

		if (polyAreaCostOrder == cheapestAreaCostOrder)
		{
			dtReal closestPtPoly[3];
			closestPointOnPolyInTile(tile, polyIdx, center, closestPtPoly);
			dtReal d = dtVdistSqr(center, closestPtPoly);
			if (d < nearestDistanceSqr)
			{
				dtVcopy(nearestPt, closestPtPoly);
				nearestDistanceSqr = d;
				nearest = ref;
			}
		}
	}

	// Verify if the point is actually within requested height, caller is performing 2D check anyway (radius)
	if (dtAbs(nearestPt[1] - center[1]) > extents[1])
	{
		nearest = 0;
	}

	return nearest;
}

int dtNavMesh::queryPolygonsInTile(const dtMeshTile* tile, const dtReal* qmin, const dtReal* qmax,
									dtPolyRef* polys, const int maxPolys, bool bExcludeUnwalkable) const
{
	if (tile->bvTree)
	{
		const dtBVNode* node = &tile->bvTree[0];
		const dtBVNode* end = &tile->bvTree[tile->header->bvNodeCount];
		const dtReal* tbmin = tile->header->bmin;
		const dtReal* tbmax = tile->header->bmax;
		
		// Calculate quantized box
		unsigned short bmin[3], bmax[3];
		// dtClamp query box to world box.
		dtReal minx = dtClamp(qmin[0], tbmin[0], tbmax[0]) - tbmin[0];
		dtReal miny = dtClamp(qmin[1], tbmin[1], tbmax[1]) - tbmin[1];
		dtReal minz = dtClamp(qmin[2], tbmin[2], tbmax[2]) - tbmin[2];
		dtReal maxx = dtClamp(qmax[0], tbmin[0], tbmax[0]) - tbmin[0];
		dtReal maxy = dtClamp(qmax[1], tbmin[1], tbmax[1]) - tbmin[1];
		dtReal maxz = dtClamp(qmax[2], tbmin[2], tbmax[2]) - tbmin[2];

		// Quantize
		UE_CLOG(m_bvQuantFactor == 0.f, LogDetour, Warning, TEXT("dtNavMesh::queryPolygonsInTile bounding volume quantization factor is zero! The query might not return the right result"));
		bmin[0] = (unsigned short)(m_bvQuantFactor * minx) & 0xfffe;
		bmin[1] = (unsigned short)(m_bvQuantFactor * miny) & 0xfffe;
		bmin[2] = (unsigned short)(m_bvQuantFactor * minz) & 0xfffe;
		bmax[0] = (unsigned short)(m_bvQuantFactor * maxx + 1) | 1;
		bmax[1] = (unsigned short)(m_bvQuantFactor * maxy + 1) | 1;
		bmax[2] = (unsigned short)(m_bvQuantFactor * maxz + 1) | 1;
		
		// Traverse tree
		dtPolyRef base = getPolyRefBase(tile);
		int n = 0;
		while (node < end)
		{
			const bool overlap = dtOverlapQuantBounds(bmin, bmax, node->bmin, node->bmax);
			const bool isLeafNode = node->i >= 0;
			
			if (isLeafNode && overlap)
			{
				if (n < maxPolys)
				{
					if (!bExcludeUnwalkable || tile->polys[node->i].flags)
					{
						polys[n++] = base | (dtPolyRef)node->i;
					}
				}
			}
			
			if (overlap || isLeafNode)
				node++;
			else
			{
				const int escapeIndex = -node->i;
				node += escapeIndex;
			}
		}
		
		return n;
	}
	else
	{
		dtReal bmin[3], bmax[3];
		int n = 0;
		dtPolyRef base = getPolyRefBase(tile);
		for (int i = 0; i < tile->header->polyCount; ++i)
		{
			dtPoly* p = &tile->polys[i];
			// Do not return off-mesh connection polygons.
			if (p->getType() != DT_POLYTYPE_GROUND)
				continue;
			if (p->flags == 0 && bExcludeUnwalkable)
				continue;

			// Calc polygon bounds.
			const dtReal* v = &tile->verts[p->verts[0]*3];
			dtVcopy(bmin, v);
			dtVcopy(bmax, v);
			for (int j = 1; j < p->vertCount; ++j)
			{
				v = &tile->verts[p->verts[j]*3];
				dtVmin(bmin, v);
				dtVmax(bmax, v);
			}
			if (dtOverlapBounds(qmin,qmax, bmin,bmax))
			{
				if (n < maxPolys)
					polys[n++] = base | (dtPolyRef)i;
			}
		}
		return n;
	}
}

/// @par
///
/// The add operation will fail if the data is in the wrong format, the allocated tile
/// space is full, or there is a tile already at the specified reference.
///
/// The lastRef parameter is used to restore a tile with the same tile
/// reference it had previously used.  In this case the #dtPolyRef's for the
/// tile will be restored to the same values they were before the tile was 
/// removed.
///
/// @see dtCreateNavMeshData, #removeTile
//@UE BEGIN
dtStatus dtNavMesh::addTile(unsigned char* data, int dataSize, int flags,
							dtTileRef lastRef, dtTileRef* result)
{
	// Make sure the data is in right format.
	dtMeshHeader* header = (dtMeshHeader*)data;
	if (header->version != DT_NAVMESH_VERSION)
		return DT_FAILURE | DT_WRONG_VERSION;
		
	// Make sure the location is free.
	if (getTileAt(header->x, header->y, header->layer))
		return DT_FAILURE;
		
	// Allocate a tile.
	dtMeshTile* tile = 0;
	if (!lastRef)
	{
		if (m_nextFree)
		{
			tile = m_nextFree;
			m_nextFree = tile->next;
			tile->next = 0;
		}
	}
	else
	{
		// Try to relocate the tile to specific index with same salt.
		int tileIndex = (int)decodePolyIdTile((dtPolyRef)lastRef);
		if (tileIndex >= m_maxTiles)
			return DT_FAILURE | DT_OUT_OF_MEMORY;
		// Try to find the specific tile id from the free list.
		dtMeshTile* target = &m_tiles[tileIndex];
		dtMeshTile* prev = 0;
		tile = m_nextFree;
		while (tile && tile != target)
		{
			prev = tile;
			tile = tile->next;
		}
		// Could not find the correct location.
		if (tile != target)
			return DT_FAILURE | DT_OUT_OF_MEMORY;
		// Remove from freelist
		if (!prev)
			m_nextFree = tile->next;
		else
			prev->next = tile->next;

		// Restore salt.
		tile->salt = decodePolyIdSalt((dtPolyRef)lastRef);
	}

	// Make sure we could allocate a tile.
	if (!tile)
		return DT_FAILURE | DT_OUT_OF_MEMORY;
	
	// Insert tile into the position lut.
	int h = computeTileHash(header->x, header->y, m_tileLutMask);
	tile->next = m_posLookup[h];
	m_posLookup[h] = tile;
	
	// Patch header pointers.
	const int headerSize = dtAlign(sizeof(dtMeshHeader));
	const int vertsSize = dtAlign(sizeof(dtReal)*3*header->vertCount);
	const int polysSize = dtAlign(sizeof(dtPoly)*header->polyCount);
	const int linksSize = dtAlign(sizeof(dtLink)*(header->maxLinkCount));
	const int detailMeshesSize = dtAlign(sizeof(dtPolyDetail)*header->detailMeshCount);
	const int detailVertsSize = dtAlign(sizeof(dtReal)*3*header->detailVertCount);
	const int detailTrisSize = dtAlign(sizeof(unsigned char)*4*header->detailTriCount);
	const int bvtreeSize = dtAlign(sizeof(dtBVNode)*header->bvNodeCount);
	const int offMeshLinksSize = dtAlign(sizeof(dtOffMeshConnection)*header->offMeshConCount);

#if WITH_NAVMESH_SEGMENT_LINKS
	const int offMeshSegsSize = dtAlign(sizeof(dtOffMeshSegmentConnection)*header->offMeshSegConCount);
#endif // WITH_NAVMESH_SEGMENT_LINKS

#if WITH_NAVMESH_CLUSTER_LINKS
	const int clustersSize = dtAlign(sizeof(dtCluster)*header->clusterCount);
	const int clusterPolysSize = dtAlign(sizeof(unsigned short)*header->offMeshBase);
#endif // WITH_NAVMESH_CLUSTER_LINKS

<<<<<<< HEAD
	unsigned char* d = data + headerSize;
=======
	const unsigned char* d = data + headerSize;
>>>>>>> d731a049
	tile->verts = (dtReal*)d; d += vertsSize;
	tile->polys = (dtPoly*)d; d += polysSize;
	tile->links = (dtLink*)d; d += linksSize;
	tile->detailMeshes = (dtPolyDetail*)d; d += detailMeshesSize;
	tile->detailVerts = (dtReal*)d; d += detailVertsSize;
	tile->detailTris = (unsigned char*)d; d += detailTrisSize;
	tile->bvTree = (dtBVNode*)d; d += bvtreeSize;
	tile->offMeshCons = (dtOffMeshConnection*)d; d += offMeshLinksSize;

	// If there are no items in the bvtree, reset the tree pointer.
	if (!bvtreeSize)
		tile->bvTree = 0;

#if WITH_NAVMESH_SEGMENT_LINKS
	tile->offMeshSeg = (dtOffMeshSegmentConnection*)d; d += offMeshSegsSize;
#endif // WITH_NAVMESH_SEGMENT_LINKS

#if WITH_NAVMESH_CLUSTER_LINKS
	tile->clusters = (dtCluster*)d; d += clustersSize;
	tile->polyClusters = (unsigned short*)d; d += clusterPolysSize;

	const bool bHasClusters = header->clusterCount > 0;
	if (bHasClusters)
	{
		for (int i = 0; i < header->clusterCount; i++)
		{
			tile->clusters[i].numLinks = 0;
			tile->clusters[i].firstLink = DT_NULL_LINK;
		}
	}
	else
	{
		tile->polyClusters = 0;
	}
#else
	const bool bHasClusters = false;
#endif // WITH_NAVMESH_CLUSTER_LINKS

	// Build links freelist
	tile->linksFreeList = 0;
	tile->links[header->maxLinkCount-1].next = DT_NULL_LINK;
	for (int i = 0; i < header->maxLinkCount-1; ++i)
		tile->links[i].next = i+1;

	// Initialize dynamic links array
	tile->dynamicFreeListO = DT_NULL_LINK;
	tile->dynamicLinksO.resize(0);

#if WITH_NAVMESH_CLUSTER_LINKS
	tile->dynamicFreeListC = DT_NULL_LINK;
	tile->dynamicLinksC.resize(0);
#endif // WITH_NAVMESH_CLUSTER_LINKS

	// Init tile.
	tile->header = header;
	tile->data = data;
	tile->dataSize = dataSize;
	tile->flags = flags;

	connectIntLinks(tile);
	baseOffMeshLinks(tile);
	
#if WITH_NAVMESH_SEGMENT_LINKS
	dtOffMeshSegmentData* segList = initSegmentIntersection(*this, tile);
#endif // WITH_NAVMESH_SEGMENT_LINKS

	// Create connections with neighbour tiles.
	ReadTilesHelper TileArray;
	int nneis = 0;
	dtMeshTile** neis = NULL;

	// Connect with layers in current tile.
	nneis = getTileCountAt(header->x, header->y);
	neis = TileArray.PrepareArray(nneis);
	getTilesAt(header->x, header->y, neis, nneis);
	for (int j = 0; j < nneis; ++j)
	{
		if (neis[j] != tile)
		{
			connectExtLinks(tile, neis[j], -1, bHasClusters);
			connectExtLinks(neis[j], tile, -1, bHasClusters);
#if WITH_NAVMESH_SEGMENT_LINKS
			appendSegmentIntersection(*this, segList, tile, neis[j]);
#endif // WITH_NAVMESH_SEGMENT_LINKS
			connectExtOffMeshLinks(tile, neis[j], -1, bHasClusters);
		}
		connectExtOffMeshLinks(neis[j], tile, -1, bHasClusters);
	}
	
	// Connect with neighbour tiles.
	for (int i = 0; i < 8; ++i)
	{
		nneis = getNeighbourTilesCountAt(header->x, header->y, i);
		neis = TileArray.PrepareArray(nneis);
		getNeighbourTilesAt(header->x, header->y, i, neis, nneis);

		for (int j = 0; j < nneis; ++j)
		{
			// Skip diagonal tiles, nothing to connect there 
			// (tiles are visited in a ring around the current tile, even tiles are primary directions)
			if ((i & 1) == 0)
			{
				connectExtLinks(tile, neis[j], i, bHasClusters);
				connectExtLinks(neis[j], tile, dtOppositeTile(i), bHasClusters);
			}
#if WITH_NAVMESH_SEGMENT_LINKS
			appendSegmentIntersection(*this, segList, tile, neis[j]);
#endif // WITH_NAVMESH_SEGMENT_LINKS

			connectExtOffMeshLinks(tile, neis[j], i, bHasClusters);
			connectExtOffMeshLinks(neis[j], tile, dtOppositeTile(i), bHasClusters);
		}
	}

#if WITH_NAVMESH_SEGMENT_LINKS
	createSegmentLinks(this, segList, tile);
	dtFree(segList, DT_ALLOC_TEMP);
#endif // WITH_NAVMESH_SEGMENT_LINKS
	
	if (result)
		*result = getTileRef(tile);

	dtStatsPostAddTile(*tile);
	
	return DT_SUCCESS;
}
//@UE END

const dtMeshTile* dtNavMesh::getTileAt(const int x, const int y, const int layer) const
{
	// Find tile based on hash.
	int h = computeTileHash(x,y,m_tileLutMask);
	dtMeshTile* tile = m_posLookup[h];
	while (tile)
	{
		if (tile->header &&
			tile->header->x == x &&
			tile->header->y == y &&
			tile->header->layer == layer)
		{
			return tile;
		}
		tile = tile->next;
	}
	return 0;
}

int dtNavMesh::getNeighbourTilesAt(const int x, const int y, const int side, dtMeshTile** tiles, const int maxTiles) const
{
	int nx = x, ny = y;
	switch (side)
	{
		case 0: nx++; break;
		case 1: nx++; ny++; break;
		case 2: ny++; break;
		case 3: nx--; ny++; break;
		case 4: nx--; break;
		case 5: nx--; ny--; break;
		case 6: ny--; break;
		case 7: nx++; ny--; break;
	};

	return getTilesAt(nx, ny, (const dtMeshTile**)tiles, maxTiles);
}

// @UE BEGIN
int dtNavMesh::getNeighbourTilesCountAt(const int x, const int y, const int side) const
{
	int nx = x, ny = y;
	switch (side)
	{
		case 0: nx++; break;
		case 1: nx++; ny++; break;
		case 2: ny++; break;
		case 3: nx--; ny++; break;
		case 4: nx--; break;
		case 5: nx--; ny--; break;
		case 6: ny--; break;
		case 7: nx++; ny--; break;
	};

	return getTileCountAt(nx, ny);
}

int dtNavMesh::getTileCountAt(const int x, const int y) const
{
	int n = 0;

	// Find tile based on hash.
	int h = computeTileHash(x,y,m_tileLutMask);
	dtMeshTile* tile = m_posLookup[h];
	while (tile)
	{
		if (tile->header &&
			tile->header->x == x &&
			tile->header->y == y)
		{
			n++;
		}
		tile = tile->next;
	}

	return n;
}
// @UE END

int dtNavMesh::getTilesAt(const int x, const int y, dtMeshTile** tiles, const int maxTiles) const
{
	int n = 0;
	
	// Find tile based on hash.
	int h = computeTileHash(x,y,m_tileLutMask);
	dtMeshTile* tile = m_posLookup[h];
	while (tile)
	{
		if (tile->header &&
			tile->header->x == x &&
			tile->header->y == y)
		{
			if (n < maxTiles)
				tiles[n++] = tile;
		}
		tile = tile->next;
	}
	
	return n;
}

/// @par
///
/// This function will not fail if the tiles array is too small to hold the
/// entire result set.  It will simply fill the array to capacity.
int dtNavMesh::getTilesAt(const int x, const int y, dtMeshTile const** tiles, const int maxTiles) const
{
	int n = 0;
	
	// Find tile based on hash.
	int h = computeTileHash(x,y,m_tileLutMask);
	dtMeshTile* tile = m_posLookup[h];
	while (tile)
	{
		if (tile->header &&
			tile->header->x == x &&
			tile->header->y == y)
		{
			if (n < maxTiles)
				tiles[n++] = tile;
		}
		tile = tile->next;
	}
	
	return n;
}


dtTileRef dtNavMesh::getTileRefAt(const int x, const int y, const int layer) const
{
	// Find tile based on hash.
	int h = computeTileHash(x,y,m_tileLutMask);
	dtMeshTile* tile = m_posLookup[h];
	while (tile)
	{
		if (tile->header &&
			tile->header->x == x &&
			tile->header->y == y &&
			tile->header->layer == layer)
		{
			return getTileRef(tile);
		}
		tile = tile->next;
	}
	return 0;
}

const dtMeshTile* dtNavMesh::getTileByRef(dtTileRef ref) const
{
	if (!ref)
		return 0;
	unsigned int tileIndex = decodePolyIdTile((dtPolyRef)ref);
	unsigned int tileSalt = decodePolyIdSalt((dtPolyRef)ref);
	if ((int)tileIndex >= m_maxTiles)
		return 0;
	const dtMeshTile* tile = &m_tiles[tileIndex];
	if (tile->salt != tileSalt)
		return 0;
	return tile;
}

int dtNavMesh::getMaxTiles() const
{
	return m_maxTiles;
}

dtMeshTile* dtNavMesh::getTile(int i)
{
	return &m_tiles[i];
}

const dtMeshTile* dtNavMesh::getTile(int i) const
{
	return &m_tiles[i];
}

<<<<<<< HEAD
void dtNavMesh::calcTileLoc(const dtReal* pos, int* tx, int* ty) const
{
	*tx = (int)dtFloor((pos[0]-m_orig[0]) / m_tileWidth);
	*ty = (int)dtFloor((pos[2]-m_orig[2]) / m_tileHeight);
=======
bool dtNavMesh::isTileLocInValidRange(const dtReal tx, const dtReal ty) const
{
	return (tx >= (dtReal)std::numeric_limits<int>::min()) &&
		(tx <= (dtReal)std::numeric_limits<int>::max()) &&
		(ty >= (dtReal)std::numeric_limits<int>::min()) &&
		(ty <= (dtReal)std::numeric_limits<int>::max());
}

void dtNavMesh::calcTileLoc(const dtReal* pos, dtReal* tx, dtReal* ty) const
{
	*tx = dtFloor((pos[0] - m_orig[0]) / m_tileWidth);
	*ty = dtFloor((pos[2] - m_orig[2]) / m_tileHeight);
}

void dtNavMesh::calcTileLoc(const dtReal* pos, int* tx, int* ty) const
{
	dtReal txReal = 0.;
	dtReal tyReal = 0.;

	calcTileLoc(pos, &txReal, &tyReal);
	
	*tx = (int)txReal;
	*ty = (int)tyReal;
}

bool dtNavMesh::isTileLocInValidRange(const dtReal* pos) const
{
	dtReal tx = 0.;
	dtReal ty = 0.;

	calcTileLoc(pos, &tx, &ty);
	return isTileLocInValidRange(tx, ty);
>>>>>>> d731a049
}

dtStatus dtNavMesh::getTileAndPolyByRef(const dtPolyRef ref, const dtMeshTile** tile, const dtPoly** poly) const
{
	if (!ref) return DT_FAILURE;
	unsigned int salt, it, ip;
	decodePolyId(ref, salt, it, ip);
	if (it >= (unsigned int)m_maxTiles) return DT_FAILURE | DT_INVALID_PARAM;
	if (m_tiles[it].salt != salt || m_tiles[it].header == 0) return DT_FAILURE | DT_INVALID_PARAM;
	if (ip >= (unsigned int)m_tiles[it].header->polyCount) return DT_FAILURE | DT_INVALID_PARAM;
	*tile = &m_tiles[it];
	*poly = &m_tiles[it].polys[ip];
	return DT_SUCCESS;
}

/// @par
///
/// @warning Only use this function if it is known that the provided polygon
/// reference is valid. This function is faster than #getTileAndPolyByRef, but
/// it does not validate the reference.
void dtNavMesh::getTileAndPolyByRefUnsafe(const dtPolyRef ref, const dtMeshTile** tile, const dtPoly** poly) const
{
	unsigned int salt, it, ip;
	decodePolyId(ref, salt, it, ip);
	*tile = &m_tiles[it];
	*poly = &m_tiles[it].polys[ip];
}

bool dtNavMesh::isValidPolyRef(dtPolyRef ref) const
{
	if (!ref) return false;
	unsigned int salt, it, ip;
	decodePolyId(ref, salt, it, ip);
	if (it >= (unsigned int)m_maxTiles) return false;
	if (m_tiles[it].salt != salt || m_tiles[it].header == 0) return false;
	if (ip >= (unsigned int)m_tiles[it].header->polyCount) return false;
	return true;
}

/// @par
///
/// This function returns the data for the tile so that, if desired,
/// it can be added back to the navigation mesh at a later point.
///
/// @see #addTile
dtStatus dtNavMesh::removeTile(dtTileRef ref, unsigned char** data, int* dataSize)
{
	if (!ref)
		return DT_FAILURE | DT_INVALID_PARAM;
	unsigned int tileIndex = decodePolyIdTile((dtPolyRef)ref);
	unsigned int tileSalt = decodePolyIdSalt((dtPolyRef)ref);
	if ((int)tileIndex >= m_maxTiles)
		return DT_FAILURE | DT_INVALID_PARAM;
	dtMeshTile* tile = &m_tiles[tileIndex];
	if (tile->salt != tileSalt)
		return DT_FAILURE | DT_INVALID_PARAM;

	dtStatsPreRemoveTile(*tile);
	
	// Remove tile from hash lookup.
	int h = computeTileHash(tile->header->x,tile->header->y,m_tileLutMask);
	dtMeshTile* prev = 0;
	dtMeshTile* cur = m_posLookup[h];
	while (cur)
	{
		if (cur == tile)
		{
			if (prev)
				prev->next = cur->next;
			else
				m_posLookup[h] = cur->next;
			break;
		}
		prev = cur;
		cur = cur->next;
	}
	
	// Remove connections to neighbour tiles.
	// Create connections with neighbour tiles.
	ReadTilesHelper TileArray;
	int nneis = getTileCountAt(tile->header->x, tile->header->y);
	dtMeshTile** neis = TileArray.PrepareArray(nneis);
	
	// Connect with layers in current tile.
	getTilesAt(tile->header->x, tile->header->y, neis, nneis);
	for (int j = 0; j < nneis; ++j)
	{
		if (neis[j] == tile) continue;
		unconnectExtLinks(neis[j], tile);
	}
	
	// Connect with neighbour tiles.
	for (int i = 0; i < 8; ++i)
	{
		nneis = getNeighbourTilesCountAt(tile->header->x, tile->header->y, i);
		neis = TileArray.PrepareArray(nneis);

		getNeighbourTilesAt(tile->header->x, tile->header->y, i, neis, nneis);
		for (int j = 0; j < nneis; ++j)
			unconnectExtLinks(neis[j], tile);
	}

	// Whether caller wants to own tile data
	bool callerOwnsData = (data && dataSize);

	// Reset tile.
	if ((tile->flags & DT_TILE_FREE_DATA) && !callerOwnsData)
	{
		// Owns data
		dtFree(tile->data, DT_ALLOC_PERM_TILE_DATA);
		tile->data = 0;
		tile->dataSize = 0;
		if (data) *data = 0;
		if (dataSize) *dataSize = 0;
	}
	else
	{
		if (data) *data = tile->data;
		if (dataSize) *dataSize = tile->dataSize;
	}

	tile->header = 0;
	tile->flags = 0;
	tile->linksFreeList = 0;
	tile->polys = 0;
	tile->verts = 0;
	tile->links = 0;
	tile->detailMeshes = 0;
	tile->detailVerts = 0;
	tile->detailTris = 0;
	tile->bvTree = 0;
	tile->offMeshCons = 0;

	// Update salt, salt should never be zero.
	tile->salt = (tile->salt+1) & ((1<<m_saltBits)-1);
	if (tile->salt == 0)
		tile->salt++;

	// Add to free list.
	tile->next = m_nextFree;
	m_nextFree = tile;

	return DT_SUCCESS;
}

dtTileRef dtNavMesh::getTileRef(const dtMeshTile* tile) const
{
	if (!tile) return 0;
	const unsigned int it = (unsigned int)(tile - m_tiles);
	return (dtTileRef)encodePolyId(tile->salt, it, 0);
}

/// @par
///
/// Example use case:
/// @code
///
/// const dtPolyRef base = navmesh->getPolyRefBase(tile);
/// for (int i = 0; i < tile->header->polyCount; ++i)
/// {
///     const dtPoly* p = &tile->polys[i];
///     const dtPolyRef ref = base | (dtPolyRef)i;
///     
///     // Use the reference to access the polygon data.
/// }
/// @endcode
dtPolyRef dtNavMesh::getPolyRefBase(const dtMeshTile* tile) const
{
	if (!tile) return 0;
	const unsigned int it = (unsigned int)(tile - m_tiles);
	return encodePolyId(tile->salt, it, 0);
}

dtClusterRef dtNavMesh::getClusterRefBase(const dtMeshTile* tile) const
{
	if (!tile) return 0;
	const unsigned int it = (unsigned int)(tile - m_tiles);
	return encodePolyId(tile->salt, it, 0);
}

struct dtTileState
{
	int magic;								// Magic number, used to identify the data.
	int version;							// Data version number.
	dtTileRef ref;							// Tile ref at the time of storing the data.
};

struct dtPolyState
{
	unsigned short flags;						// Flags (see dtPolyFlags).
	unsigned char area;							// Area ID of the polygon.
};

///  @see #storeTileState
int dtNavMesh::getTileStateSize(const dtMeshTile* tile) const
{
	if (!tile) return 0;
	const int headerSize = dtAlign(sizeof(dtTileState));
	const int polyStateSize = dtAlign(sizeof(dtPolyState) * tile->header->polyCount);
	return headerSize + polyStateSize;
}

/// @par
///
/// Tile state includes non-structural data such as polygon flags, area ids, etc.
/// @note The state data is only valid until the tile reference changes.
/// @see #getTileStateSize, #restoreTileState
dtStatus dtNavMesh::storeTileState(const dtMeshTile* tile, unsigned char* data, const int maxDataSize) const
{
	// Make sure there is enough space to store the state.
	const int sizeReq = getTileStateSize(tile);
	if (maxDataSize < sizeReq)
		return DT_FAILURE | DT_BUFFER_TOO_SMALL;
		
	dtTileState* tileState = (dtTileState*)data; data += dtAlign(sizeof(dtTileState));
	dtPolyState* polyStates = (dtPolyState*)data; data += dtAlign(sizeof(dtPolyState) * tile->header->polyCount);
	
	// Store tile state.
	tileState->magic = DT_NAVMESH_STATE_MAGIC;
	tileState->version = DT_NAVMESH_STATE_VERSION;
	tileState->ref = getTileRef(tile);
	
	// Store per poly state.
	for (int i = 0; i < tile->header->polyCount; ++i)
	{
		const dtPoly* p = &tile->polys[i];
		dtPolyState* s = &polyStates[i];
		s->flags = p->flags;
		s->area = p->getArea();
	}
	
	return DT_SUCCESS;
}

/// @par
///
/// Tile state includes non-structural data such as polygon flags, area ids, etc.
/// @note This function does not impact the tile's #dtTileRef and #dtPolyRef's.
/// @see #storeTileState
dtStatus dtNavMesh::restoreTileState(dtMeshTile* tile, const unsigned char* data, const int maxDataSize)
{
	// Make sure there is enough space to store the state.
	const int sizeReq = getTileStateSize(tile);
	if (maxDataSize < sizeReq)
		return DT_FAILURE | DT_INVALID_PARAM;
	
	const dtTileState* tileState = (const dtTileState*)data; data += dtAlign(sizeof(dtTileState));
	const dtPolyState* polyStates = (const dtPolyState*)data; data += dtAlign(sizeof(dtPolyState) * tile->header->polyCount);
	
	// Check that the restore is possible.
	if (tileState->version != DT_NAVMESH_STATE_VERSION)
		return DT_FAILURE | DT_WRONG_VERSION;
	if (tileState->ref != getTileRef(tile))
		return DT_FAILURE | DT_INVALID_PARAM;
	
	// Restore per poly state.
	for (int i = 0; i < tile->header->polyCount; ++i)
	{
		dtPoly* p = &tile->polys[i];
		const dtPolyState* s = &polyStates[i];
		p->flags = s->flags;
		p->setArea(s->area);
	}
	
	return DT_SUCCESS;
}

/// @par
///
/// Off-mesh connections are stored in the navigation mesh as special 2-vertex 
/// polygons with a single edge. At least one of the vertices is expected to be 
/// inside a normal polygon. So an off-mesh connection is "entered" from a 
/// normal polygon at one of its endpoints. This is the polygon identified by 
/// the prevRef parameter.
dtStatus dtNavMesh::getOffMeshConnectionPolyEndPoints(dtPolyRef prevRef, dtPolyRef polyRef, const dtReal* currentPos, dtReal* startPos, dtReal* endPos) const
{
	unsigned int salt, it, ip;

	if (!polyRef)
		return DT_FAILURE;
	
	// Get current polygon
	decodePolyId(polyRef, salt, it, ip);
	if (it >= (unsigned int)m_maxTiles) return DT_FAILURE | DT_INVALID_PARAM;
	if (m_tiles[it].salt != salt || m_tiles[it].header == 0) return DT_FAILURE | DT_INVALID_PARAM;
	const dtMeshTile* tile = &m_tiles[it];
	if (ip >= (unsigned int)tile->header->polyCount) return DT_FAILURE | DT_INVALID_PARAM;
	const dtPoly* poly = &tile->polys[ip];

	if (poly->getType() == DT_POLYTYPE_GROUND)
		return DT_FAILURE;

	// Figure out which way to hand out the vertices.
	int idx0 = 0, idx1 = 1;

	// Find link that points to first vertex.
	unsigned int i = poly->firstLink;
	while (i != DT_NULL_LINK)
	{
		const dtLink& link = getLink(tile, i);
		if (link.edge == 0)
		{
			if (link.ref != prevRef)
			{
				idx0 = 1;
				idx1 = 0;
			}
			break;
		}

		i = link.next;
	}
	
	//@UE BEGIN
#if WITH_NAVMESH_SEGMENT_LINKS
	if (poly->getType() == DT_POLYTYPE_OFFMESH_SEGMENT)
	{
		idx0 = (idx0 == 0) ? 0 : 2;
		idx1 = (idx1 == 1) ? 1 : 3;
		const int idx2 = (idx0 == 0) ? 2 : 0;
		const int idx3 = (idx1 == 1) ? 3 : 1;

		dtReal start0[3], start1[3];
		dtVcopy(start0, &tile->verts[poly->verts[idx0]*3]);
		dtVcopy(start1, &tile->verts[poly->verts[idx1]*3]);
		dtReal t = 0;
		dtDistancePtSegSqr2D(startPos, start0, start1, t);

		dtVlerp(startPos, start0, start1, t);
		dtVlerp(endPos, &tile->verts[poly->verts[idx2]*3], &tile->verts[poly->verts[idx3]*3], t);
	}
	else
#endif // WITH_NAVMESH_SEGMENT_LINKS
	//@UE END
	{
		dtVcopy(startPos, &tile->verts[poly->verts[idx0]*3]);
		dtVcopy(endPos, &tile->verts[poly->verts[idx1]*3]);
	}

	return DT_SUCCESS;
}


const dtOffMeshConnection* dtNavMesh::getOffMeshConnectionByRef(dtPolyRef ref) const
{
	unsigned int salt, it, ip;
	
	if (!ref)
		return 0;
	
	// Get current polygon
	decodePolyId(ref, salt, it, ip);
	if (it >= (unsigned int)m_maxTiles) return 0;
	if (m_tiles[it].salt != salt || m_tiles[it].header == 0) return 0;
	const dtMeshTile* tile = &m_tiles[it];
	if (ip >= (unsigned int)tile->header->polyCount) return 0;
	const dtPoly* poly = &tile->polys[ip];
	
	// Make sure that the current poly is indeed off-mesh link.
	if (poly->getType() != DT_POLYTYPE_OFFMESH_POINT)
		return 0;

	const unsigned int idx =  ip - tile->header->offMeshBase;
	dtAssert(idx < (unsigned int)tile->header->offMeshConCount);
	return &tile->offMeshCons[idx];
}

//@UE BEGIN
#if WITH_NAVMESH_SEGMENT_LINKS
const dtOffMeshSegmentConnection* dtNavMesh::getOffMeshSegmentConnectionByRef(dtPolyRef ref) const
{
	unsigned int salt, it, ip;

	if (!ref)
		return 0;

	// Get current polygon
	decodePolyId(ref, salt, it, ip);
	if (it >= (unsigned int)m_maxTiles) return 0;
	if (m_tiles[it].salt != salt || m_tiles[it].header == 0) return 0;
	const dtMeshTile* tile = &m_tiles[it];
	if (ip >= (unsigned int)tile->header->polyCount) return 0;
	const dtPoly* poly = &tile->polys[ip];

	// Make sure that the current poly is indeed off-mesh link.
	if (poly->getType() != DT_POLYTYPE_OFFMESH_SEGMENT)
		return 0;

	const unsigned int idx = (ip - tile->header->offMeshSegPolyBase) / DT_MAX_OFFMESH_SEGMENT_PARTS;
	dtAssert(idx < (unsigned int)tile->header->offMeshSegConCount);
	return &tile->offMeshSeg[idx];
}

void dtNavMesh::updateOffMeshSegmentConnectionByUserId(unsigned int userId, unsigned char newArea, unsigned short newFlags)
{
	for (int it = 0; it < m_maxTiles; it++)
	{
		dtMeshTile* tile = &m_tiles[it];
		if (tile == 0 || tile->header == 0)
			continue;

		for (int ic = 0; ic < tile->header->offMeshSegConCount; ic++)
		{
			dtOffMeshSegmentConnection& con = tile->offMeshSeg[ic];
			if (con.userId == userId)
			{
				for (int ip = 0; ip < con.npolys; ip++)
				{
					dtPoly* poly = &tile->polys[tile->header->offMeshSegPolyBase + con.firstPoly + ip];
					poly->setArea(newArea);
					poly->flags = newFlags;
				}
			}
		}
	}
}
#endif // WITH_NAVMESH_SEGMENT_LINKS
//@UE END

void dtNavMesh::updateOffMeshConnectionByUserId(unsigned int userId, unsigned char newArea, unsigned short newFlags)
{
	for (int it = 0; it < m_maxTiles; it++)
	{
		dtMeshTile* tile = &m_tiles[it];
		if (tile == 0 || tile->header == 0)
			continue;

		for (int ic = 0; ic < tile->header->offMeshConCount; ic++)
		{
			dtOffMeshConnection& con = tile->offMeshCons[ic];
			if (con.userId == userId)
			{
				dtPoly* poly = &tile->polys[con.poly];
				poly->setArea(newArea);
				poly->flags = newFlags;
			}
		}
	}
}

dtStatus dtNavMesh::setPolyFlags(dtPolyRef ref, unsigned short flags)
{
	if (!ref) return DT_FAILURE;
	unsigned int salt, it, ip;
	decodePolyId(ref, salt, it, ip);
	if (it >= (unsigned int)m_maxTiles) return DT_FAILURE | DT_INVALID_PARAM;
	if (m_tiles[it].salt != salt || m_tiles[it].header == 0) return DT_FAILURE | DT_INVALID_PARAM;
	dtMeshTile* tile = &m_tiles[it];
	if (ip >= (unsigned int)tile->header->polyCount) return DT_FAILURE | DT_INVALID_PARAM;
	dtPoly* poly = &tile->polys[ip];
	
	// Change flags.
	poly->flags = flags;
	
	return DT_SUCCESS;
}

dtStatus dtNavMesh::getPolyFlags(dtPolyRef ref, unsigned short* resultFlags) const
{
	if (!ref) return DT_FAILURE;
	unsigned int salt, it, ip;
	decodePolyId(ref, salt, it, ip);
	if (it >= (unsigned int)m_maxTiles) return DT_FAILURE | DT_INVALID_PARAM;
	if (m_tiles[it].salt != salt || m_tiles[it].header == 0) return DT_FAILURE | DT_INVALID_PARAM;
	const dtMeshTile* tile = &m_tiles[it];
	if (ip >= (unsigned int)tile->header->polyCount) return DT_FAILURE | DT_INVALID_PARAM;
	const dtPoly* poly = &tile->polys[ip];

	*resultFlags = poly->flags;
	
	return DT_SUCCESS;
}

dtStatus dtNavMesh::setPolyArea(dtPolyRef ref, unsigned char area)
{
	if (!ref) return DT_FAILURE;
	unsigned int salt, it, ip;
	decodePolyId(ref, salt, it, ip);
	if (it >= (unsigned int)m_maxTiles) return DT_FAILURE | DT_INVALID_PARAM;
	if (m_tiles[it].salt != salt || m_tiles[it].header == 0) return DT_FAILURE | DT_INVALID_PARAM;
	dtMeshTile* tile = &m_tiles[it];
	if (ip >= (unsigned int)tile->header->polyCount) return DT_FAILURE | DT_INVALID_PARAM;
	dtPoly* poly = &tile->polys[ip];
	
	poly->setArea(area);
	
	return DT_SUCCESS;
}

dtStatus dtNavMesh::getPolyArea(dtPolyRef ref, unsigned char* resultArea) const
{
	if (!ref) return DT_FAILURE;
	unsigned int salt, it, ip;
	decodePolyId(ref, salt, it, ip);
	if (it >= (unsigned int)m_maxTiles) return DT_FAILURE | DT_INVALID_PARAM;
	if (m_tiles[it].salt != salt || m_tiles[it].header == 0) return DT_FAILURE | DT_INVALID_PARAM;
	const dtMeshTile* tile = &m_tiles[it];
	if (ip >= (unsigned int)tile->header->polyCount) return DT_FAILURE | DT_INVALID_PARAM;
	const dtPoly* poly = &tile->polys[ip];
	
	*resultArea = poly->getArea();
	
	return DT_SUCCESS;
}

//@UE BEGIN 
void dtNavMesh::applyWorldOffset(const dtReal* offset)
{
	//Shift navmesh origin
	dtVadd(m_params.orig, m_params.orig, offset);
	dtVadd(m_orig, m_orig, offset);
						
	// Iterate over all tiles and apply provided offset
	for (int i = 0; i < m_maxTiles; ++i)
	{
		dtMeshTile& tile = m_tiles[i];
		if (tile.header != NULL)
		{
			// Shift tile bounds
			dtVadd(tile.header->bmin, tile.header->bmin, offset);
			dtVadd(tile.header->bmax, tile.header->bmax, offset);
			
			//Shift tile vertices
			for (int j = 0; j < tile.header->vertCount; ++j)
			{
				dtVadd(&(tile.verts[j*3]), &(tile.verts[j*3]), offset);
			}
			
			//Shift tile details vertices
			for (int j = 0; j < tile.header->detailVertCount; ++j)
			{
				dtVadd(&(tile.detailVerts[j*3]), &(tile.detailVerts[j*3]), offset);
			}

			//Shift off-mesh connections
			for (int j = 0; j < tile.header->offMeshConCount; ++j)
			{
				dtVadd(&(tile.offMeshCons[j].pos[0]), &(tile.offMeshCons[j].pos[0]), offset);
				dtVadd(&(tile.offMeshCons[j].pos[3]), &(tile.offMeshCons[j].pos[3]), offset);
			}

#if WITH_NAVMESH_SEGMENT_LINKS
			// Shift off-mesh segment connections
			for (int j = 0; j < tile.header->offMeshSegConCount; ++j)
			{
				dtVadd(&(tile.offMeshSeg[j].startA[0]), &(tile.offMeshSeg[j].startA[0]), offset);
				dtVadd(&(tile.offMeshSeg[j].endA[0]),	&(tile.offMeshSeg[j].endA[0]), offset);
				dtVadd(&(tile.offMeshSeg[j].startB[0]), &(tile.offMeshSeg[j].startB[0]), offset);
				dtVadd(&(tile.offMeshSeg[j].endB[0]),	&(tile.offMeshSeg[j].endB[0]), offset);
			}
#endif // WITH_NAVMESH_SEGMENT_LINKS
			
#if WITH_NAVMESH_CLUSTER_LINKS
			// Shift clusters
			for (int j = 0; j < tile.header->clusterCount; ++j)
			{
				dtVadd(&(tile.clusters[j].center[0]), &(tile.clusters[j].center[0]), offset);
			}
#endif // WITH_NAVMESH_CLUSTER_LINKS
		}
	}
}

void dtNavMesh::applyAreaCostOrder(unsigned char* costOrder)
{
	memcpy(m_areaCostOrder, costOrder, sizeof(m_areaCostOrder));
}
//@UE END<|MERGE_RESOLUTION|>--- conflicted
+++ resolved
@@ -1785,11 +1785,7 @@
 	const int clusterPolysSize = dtAlign(sizeof(unsigned short)*header->offMeshBase);
 #endif // WITH_NAVMESH_CLUSTER_LINKS
 
-<<<<<<< HEAD
-	unsigned char* d = data + headerSize;
-=======
 	const unsigned char* d = data + headerSize;
->>>>>>> d731a049
 	tile->verts = (dtReal*)d; d += vertsSize;
 	tile->polys = (dtPoly*)d; d += polysSize;
 	tile->links = (dtLink*)d; d += linksSize;
@@ -2093,12 +2089,6 @@
 	return &m_tiles[i];
 }
 
-<<<<<<< HEAD
-void dtNavMesh::calcTileLoc(const dtReal* pos, int* tx, int* ty) const
-{
-	*tx = (int)dtFloor((pos[0]-m_orig[0]) / m_tileWidth);
-	*ty = (int)dtFloor((pos[2]-m_orig[2]) / m_tileHeight);
-=======
 bool dtNavMesh::isTileLocInValidRange(const dtReal tx, const dtReal ty) const
 {
 	return (tx >= (dtReal)std::numeric_limits<int>::min()) &&
@@ -2131,7 +2121,6 @@
 
 	calcTileLoc(pos, &tx, &ty);
 	return isTileLocInValidRange(tx, ty);
->>>>>>> d731a049
 }
 
 dtStatus dtNavMesh::getTileAndPolyByRef(const dtPolyRef ref, const dtMeshTile** tile, const dtPoly** poly) const
