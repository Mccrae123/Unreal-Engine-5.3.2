// Copyright Epic Games, Inc. All Rights Reserved.
// Modified version of Recast/Detour's source file

//
// Copyright (c) 2009-2010 Mikko Mononen memon@inside.org
//
// This software is provided 'as-is', without any express or implied
// warranty.  In no event will the authors be held liable for any damages
// arising from the use of this software.
// Permission is granted to anyone to use this software for any purpose,
// including commercial applications, and to alter it and redistribute it
// freely, subject to the following restrictions:
// 1. The origin of this software must not be misrepresented; you must not
//    claim that you wrote the original software. If you use this software
//    in a product, an acknowledgment in the product documentation would be
//    appreciated but is not required.
// 2. Altered source versions must be plainly marked as such, and must not be
//    misrepresented as being the original software.
// 3. This notice may not be removed or altered from any source distribution.
//

#include "DebugUtils/DetourDebugDraw.h"
#include "DebugUtils/DebugDraw.h"
#include "Detour/DetourNavMeshQuery.h"
#include "DetourTileCache/DetourTileCacheBuilder.h"
#include "Detour/DetourNode.h"

inline const dtLink& getLinkHelper(const dtMeshTile* tile, unsigned int link)
{
	return (link < (unsigned int)tile->header->maxLinkCount) ? tile->links[link] : tile->dynamicLinksO[link - tile->header->maxLinkCount];
}

static dtReal distancePtLine2d(const dtReal* pt, const dtReal* p, const dtReal* q)
{
	dtReal pqx = q[0] - p[0];
	dtReal pqz = q[2] - p[2];
	dtReal dx = pt[0] - p[0];
	dtReal dz = pt[2] - p[2];
	dtReal d = pqx*pqx + pqz*pqz;
	dtReal t = pqx*dx + pqz*dz;
	if (d != 0) t /= d;
	dx = p[0] + t*pqx - pt[0];
	dz = p[2] + t*pqz - pt[2];
	return dx*dx + dz*dz;
}

static void drawPolyBoundaries(duDebugDraw* dd, const dtMeshTile* tile,
							   const unsigned int col, const float linew,
							   bool inner)
{
	static const dtReal thr = 0.01f*0.01f;

	dd->begin(DU_DRAW_LINES, linew);

	for (int i = 0; i < tile->header->polyCount; ++i)
	{
		const dtPoly* p = &tile->polys[i];
		
		if (p->getType() != DT_POLYTYPE_GROUND) continue;
		
		const dtPolyDetail* pd = &tile->detailMeshes[i];
		
		for (int j = 0, nj = (int)p->vertCount; j < nj; ++j)
		{
			unsigned int c = col;
			if (inner)
			{
				if (p->neis[j] == 0) continue;
				if (p->neis[j] & DT_EXT_LINK)
				{
					bool con = false;
					unsigned int k = p->firstLink;
					while (k != DT_NULL_LINK)
					{
						const dtLink& testLink = getLinkHelper(tile, k);
						if (testLink.edge == j)
						{
							con = true;
							break;
						}

						k = testLink.next;
					}

					if (con)
						c = duRGBA(255,255,255,48);
					else
						c = duRGBA(0,0,0,48);
				}
				else
					c = duRGBA(0,48,64,32);
			}
			else
			{
				if (p->neis[j] != 0) continue;
			}
			
			const dtReal* v0 = &tile->verts[p->verts[j]*3];
			const dtReal* v1 = &tile->verts[p->verts[(j+1) % nj]*3];
			
			// Draw detail mesh edges which align with the actual poly edge.
			// This is really slow.
			for (int k = 0; k < pd->triCount; ++k)
			{
				const unsigned char* t = &tile->detailTris[(pd->triBase+k)*4];
				const dtReal* tv[3];
				for (int m = 0; m < 3; ++m)
				{
					if (t[m] < p->vertCount)
						tv[m] = &tile->verts[p->verts[t[m]]*3];
					else
						tv[m] = &tile->detailVerts[(pd->vertBase+(t[m]-p->vertCount))*3];
				}
				for (int m = 0, n = 2; m < 3; n=m++)
				{
					if (((t[3] >> (n*2)) & 0x3) == 0) continue;	// Skip inner detail edges.
					if (distancePtLine2d(tv[n],v0,v1) < thr &&
						distancePtLine2d(tv[m],v0,v1) < thr)
					{
						dd->vertex(tv[n], c);
						dd->vertex(tv[m], c);
					}
				}
			}
		}
	}
	dd->end();
}

static void drawMeshTile(duDebugDraw* dd, const dtNavMesh& mesh, const dtNavMeshQuery* query,
						 const dtMeshTile* tile, unsigned char flags)
{
	dtPolyRef base = mesh.getPolyRefBase(tile);

	int tileNum = mesh.decodePolyIdTile(base);
	
	dd->depthMask(false);

	dd->begin(DU_DRAW_TRIS);
	for (int i = 0; i < tile->header->polyCount; ++i)
	{
		const dtPoly* p = &tile->polys[i];
		if (p->getType() != DT_POLYTYPE_GROUND)	// Skip off-mesh links.
			continue;
			
		const dtPolyDetail* pd = &tile->detailMeshes[i];

		unsigned int col;
		if (query && query->isInClosedList(base | (dtPolyRef)i))
			col = duRGBA(255,196,0,64);
		else
		{
			if (flags & DU_DRAWNAVMESH_COLOR_TILES)
			{
				col = duIntToCol(tileNum, 128);
			}
			else
			{
				if (p->getArea() == 0) // Treat zero area type as default.
					col = duRGBA(0,192,255,64);
				else
					col = duIntToCol(p->getArea(), 64);
			}
		}
		
		for (int j = 0; j < pd->triCount; ++j)
		{
			const unsigned char* t = &tile->detailTris[(pd->triBase+j)*4];
			for (int k = 0; k < 3; ++k)
			{
				if (t[k] < p->vertCount)
					dd->vertex(&tile->verts[p->verts[t[k]]*3], col);
				else
					dd->vertex(&tile->detailVerts[(pd->vertBase+t[k]-p->vertCount)*3], col);
			}
		}
	}
	dd->end();
	
	// Draw inter poly boundaries
	drawPolyBoundaries(dd, tile, duRGBA(0,48,64,32), 1.5f, true);
	
	// Draw outer poly boundaries
	drawPolyBoundaries(dd, tile, duRGBA(0,48,64,220), 2.5f, false);

	if (flags & DU_DRAWNAVMESH_OFFMESHCONS)
	{
		dd->begin(DU_DRAW_LINES, 2.0f);
		for (int i = 0; i < tile->header->polyCount; ++i)
		{
			const dtPoly* p = &tile->polys[i];

			// draw offmesh connection - point type
			if (p->getType() != DT_POLYTYPE_OFFMESH_POINT)
				continue;

			unsigned int col, col2;
			if (query && query->isInClosedList(base | (dtPolyRef)i))
				col = duRGBA(255,196,0,220);
			else
				col = duDarkenCol(duIntToCol(p->getArea(), 220));

			const dtOffMeshConnection* con = &tile->offMeshCons[i - tile->header->offMeshBase];
			const dtReal* va = &tile->verts[p->verts[0]*3];
			const dtReal* vb = &tile->verts[p->verts[1]*3];

			// Check to see if start and end end-points have links.
			bool startSet = false;
			bool endSet = false;
			unsigned int k = p->firstLink;
			while (k != DT_NULL_LINK)
			{
				const dtLink& testLink = getLinkHelper(tile, k);
				if (testLink.edge == 0)
					startSet = true;
				if (testLink.edge == 1)
					endSet = true;

				k = testLink.next;
			}

			// End points and their on-mesh locations.
			dd->vertex(va[0],va[1],va[2], col);
			dd->vertex(con->pos[0],con->pos[1],con->pos[2], col);
			col2 = startSet ? col : duRGBA(220,32,16,196);
			duAppendCircle(dd, con->pos[0],con->pos[1]+0.1f,con->pos[2], con->rad, col2);

			dd->vertex(vb[0],vb[1],vb[2], col);
			dd->vertex(con->pos[3],con->pos[4],con->pos[5], col);
			col2 = endSet ? col : duRGBA(220,32,16,196);
			duAppendCircle(dd, con->pos[3],con->pos[4]+0.1f,con->pos[5], con->rad, col2);

			// End point vertices.
			dd->vertex(con->pos[0],con->pos[1],con->pos[2], duRGBA(0,48,64,196));
			dd->vertex(con->pos[0],con->pos[1]+0.2f,con->pos[2], duRGBA(0,48,64,196));

			dd->vertex(con->pos[3],con->pos[4],con->pos[5], duRGBA(0,48,64,196));
			dd->vertex(con->pos[3],con->pos[4]+0.2f,con->pos[5], duRGBA(0,48,64,196));

			// Connection arc.
			duAppendArc(dd, con->pos[0],con->pos[1],con->pos[2], con->pos[3],con->pos[4],con->pos[5], 0.25f,
				con->getBiDirectional() ? 0.6f : 0, 0.6f, col);
		}
		dd->end();

<<<<<<< HEAD
//@UE4 BEGIN
=======
//@UE BEGIN
>>>>>>> 6bbb88c8
#if WITH_NAVMESH_SEGMENT_LINKS
		dd->begin(DU_DRAW_LINES, 4.0f);
		for (int i = 0; i < tile->header->polyCount; ++i)
		{
			const dtPoly* p = &tile->polys[i];
			if (p->getType() == DT_POLYTYPE_OFFMESH_SEGMENT)
			{
				dtReal* vA0 = &tile->verts[p->verts[0]*3];
				dtReal* vA1 = &tile->verts[p->verts[1]*3];
				dtReal* vB0 = &tile->verts[p->verts[2]*3];
				dtReal* vB1 = &tile->verts[p->verts[3]*3];

				unsigned int col = duDarkenCol(duIntToCol(p->getArea(), 220));
				duAppendArc(dd, vA0[0], vA0[1], vA0[2], vB0[0], vB0[1], vB0[2], 0.25f, 0.0f, 0.0f, col);
				duAppendArc(dd, vA1[0], vA1[1], vA1[2], vB1[0], vB1[1], vB1[2], 0.25f, 0.0f, 0.0f, col);
			}
		}
		dd->end();

		dd->begin(DU_DRAW_QUADS);
		for (int i = 0; i < tile->header->polyCount; ++i)
		{
			const dtPoly* p = &tile->polys[i];
			if (p->getType() != DT_POLYTYPE_OFFMESH_SEGMENT)	// Skip regular polys.
				continue;

			unsigned int col;
			if (query && query->isInClosedList(base | (dtPolyRef)i))
				col = duRGBA(255,196,0,220);
			else
				col = duDarkenCol(duIntToCol(p->getArea(), 220));

			dtReal* vA0 = &tile->verts[p->verts[0]*3];
			dtReal* vA1 = &tile->verts[p->verts[1]*3];
			dtReal* vB0 = &tile->verts[p->verts[2]*3];
			dtReal* vB1 = &tile->verts[p->verts[3]*3];
			duAppendArcSegment(dd, vA0[0], vA0[1], vA0[2], vA1[0], vA1[1], vA1[2], vB0[0], vB0[1], vB0[2], vB1[0], vB1[1], vB1[2], 0.25f, col);
		}
		dd->end();
#endif // WITH_NAVMESH_SEGMENT_LINKS
<<<<<<< HEAD
//@UE4 END
=======
//@UE END
>>>>>>> 6bbb88c8
	}
	
	const unsigned int vcol = duRGBA(0,0,0,196);
	dd->begin(DU_DRAW_POINTS, 3.0f);
	for (int i = 0; i < tile->header->vertCount; ++i)
	{
		const dtReal* v = &tile->verts[i*3];
		dd->vertex(v[0], v[1], v[2], vcol);
	}
	dd->end();

	dd->depthMask(true);
}

void duDebugDrawNavMesh(duDebugDraw* dd, const dtNavMesh& mesh, unsigned char flags)
{
	if (!dd) return;
	
	for (int i = 0; i < mesh.getMaxTiles(); ++i)
	{
		const dtMeshTile* tile = mesh.getTile(i);
		if (!tile->header) continue;
		drawMeshTile(dd, mesh, 0, tile, flags);
	}
}

void duDebugDrawNavMeshWithClosedList(struct duDebugDraw* dd, const dtNavMesh& mesh, const dtNavMeshQuery& query, unsigned char flags)
{
	if (!dd) return;

	const dtNavMeshQuery* q = (flags & DU_DRAWNAVMESH_CLOSEDLIST) ? &query : 0;
	
	for (int i = 0; i < mesh.getMaxTiles(); ++i)
	{
		const dtMeshTile* tile = mesh.getTile(i);
		if (!tile->header) continue;
		drawMeshTile(dd, mesh, q, tile, flags);
	}
}

void duDebugDrawNavMeshNodes(struct duDebugDraw* dd, const dtNavMeshQuery& query)
{
	if (!dd) return;
	
	const dtNodePool* pool = query.getNodePool();
	if (pool)
	{
		const dtReal off = 0.5f;
		dd->begin(DU_DRAW_POINTS, 4.0f);
		for (int i = 0; i < pool->getHashSize(); ++i)
		{
			for (dtNodeIndex j = pool->getFirst(i); j != DT_NULL_IDX; j = pool->getNext(j))
			{
				const dtNode* node = pool->getNodeAtIdx(j+1);
				if (!node) continue;
				dd->vertex(node->pos[0],node->pos[1]+off,node->pos[2], duRGBA(255,192,0,255));
			}
		}
		dd->end();
		
		dd->begin(DU_DRAW_LINES, 2.0f);
		for (int i = 0; i < pool->getHashSize(); ++i)
		{
			for (dtNodeIndex j = pool->getFirst(i); j != DT_NULL_IDX; j = pool->getNext(j))
			{
				const dtNode* node = pool->getNodeAtIdx(j+1);
				if (!node) continue;
				if (!node->pidx) continue;
				const dtNode* parent = pool->getNodeAtIdx(node->pidx);
				if (!parent) continue;
				dd->vertex(node->pos[0],node->pos[1]+off,node->pos[2], duRGBA(255,192,0,128));
				dd->vertex(parent->pos[0],parent->pos[1]+off,parent->pos[2], duRGBA(255,192,0,128));
			}
		}
		dd->end();
	}
}


static void drawMeshTileBVTree(duDebugDraw* dd, const dtMeshTile* tile, const dtReal bvQuantFactor)
{
	// Draw BV nodes.
	const dtReal cs = 1.0f / bvQuantFactor;
	dd->begin(DU_DRAW_LINES, 1.0f);
	for (int i = 0; i < tile->header->bvNodeCount; ++i)
	{
		const dtBVNode* n = &tile->bvTree[i];
		if (n->i < 0) // Leaf indices are positive.
			continue;
		duAppendBoxWire(dd, tile->header->bmin[0] + n->bmin[0]*cs,
						tile->header->bmin[1] + n->bmin[1]*cs,
						tile->header->bmin[2] + n->bmin[2]*cs,
						tile->header->bmin[0] + n->bmax[0]*cs,
						tile->header->bmin[1] + n->bmax[1]*cs,
						tile->header->bmin[2] + n->bmax[2]*cs,
						duRGBA(255,255,255,128));
	}
	dd->end();
}

void duDebugDrawNavMeshBVTree(duDebugDraw* dd, const dtNavMesh& mesh)
{
	if (!dd) return;

	const dtReal bvQuantFactor = mesh.getBVQuantFactor();
	
	for (int i = 0; i < mesh.getMaxTiles(); ++i)
	{
		const dtMeshTile* tile = mesh.getTile(i);
		if (!tile->header) continue;
		drawMeshTileBVTree(dd, tile, bvQuantFactor);
	}
}

static void drawMeshTilePortal(duDebugDraw* dd, const dtMeshTile* tile, const dtNavMesh& mesh)
{
	// Draw portals
	const dtReal padx = 0.04f;
	const dtReal pady = mesh.getWalkableClimb();

	dd->begin(DU_DRAW_LINES, 2.0f);

	for (int side = 0; side < 8; ++side)
	{
		unsigned short m = DT_EXT_LINK | (unsigned short)side;
		
		for (int i = 0; i < tile->header->polyCount; ++i)
		{
			dtPoly* poly = &tile->polys[i];
			
			// Create new links.
			const int nv = poly->vertCount;
			for (int j = 0; j < nv; ++j)
			{
				// Skip edges which do not point to the right side.
				if (poly->neis[j] != m)
					continue;
				
				// Create new links
				const dtReal* va = &tile->verts[poly->verts[j]*3];
				const dtReal* vb = &tile->verts[poly->verts[(j+1) % nv]*3];
				
				if (side == 0 || side == 4)
				{
					unsigned int col = side == 0 ? duRGBA(128,0,0,128) : duRGBA(128,0,128,128);

					const dtReal x = va[0] + ((side == 0) ? -padx : padx);
					
					dd->vertex(x,va[1]-pady,va[2], col);
					dd->vertex(x,va[1]+pady,va[2], col);

					dd->vertex(x,va[1]+pady,va[2], col);
					dd->vertex(x,vb[1]+pady,vb[2], col);

					dd->vertex(x,vb[1]+pady,vb[2], col);
					dd->vertex(x,vb[1]-pady,vb[2], col);

					dd->vertex(x,vb[1]-pady,vb[2], col);
					dd->vertex(x,va[1]-pady,va[2], col);
				}
				else if (side == 2 || side == 6)
				{
					unsigned int col = side == 2 ? duRGBA(0,128,0,128) : duRGBA(0,128,128,128);

					const dtReal z = va[2] + ((side == 2) ? -padx : padx);
					
					dd->vertex(va[0],va[1]-pady,z, col);
					dd->vertex(va[0],va[1]+pady,z, col);
					
					dd->vertex(va[0],va[1]+pady,z, col);
					dd->vertex(vb[0],vb[1]+pady,z, col);
					
					dd->vertex(vb[0],vb[1]+pady,z, col);
					dd->vertex(vb[0],vb[1]-pady,z, col);
					
					dd->vertex(vb[0],vb[1]-pady,z, col);
					dd->vertex(va[0],va[1]-pady,z, col);
				}

			}
		}
	}
	
	dd->end();
}

void duDebugDrawNavMeshPortals(duDebugDraw* dd, const dtNavMesh& mesh)
{
	if (!dd) return;
	
	for (int i = 0; i < mesh.getMaxTiles(); ++i)
	{
		const dtMeshTile* tile = mesh.getTile(i);
		if (!tile->header) continue;
		drawMeshTilePortal(dd, tile, mesh);
	}
}

void duDebugDrawNavMeshPolysWithFlags(struct duDebugDraw* dd, const dtNavMesh& mesh,
									  const unsigned short polyFlags, const unsigned int col)
{
	if (!dd) return;
	
	for (int i = 0; i < mesh.getMaxTiles(); ++i)
	{
		const dtMeshTile* tile = mesh.getTile(i);
		if (!tile->header) continue;
		dtPolyRef base = mesh.getPolyRefBase(tile);

		for (int j = 0; j < tile->header->polyCount; ++j)
		{
			const dtPoly* p = &tile->polys[j];
			if ((p->flags & polyFlags) == 0) continue;
			duDebugDrawNavMeshPoly(dd, mesh, base|(dtPolyRef)j, col);
		}
	}
}

void duDebugDrawNavMeshPoly(duDebugDraw* dd, const dtNavMesh& mesh, dtPolyRef ref, const unsigned int col)
{
	if (!dd) return;
	
	const dtMeshTile* tile = 0;
	const dtPoly* poly = 0;
	if (dtStatusFailed(mesh.getTileAndPolyByRef(ref, &tile, &poly)))
		return;
	
	dd->depthMask(false);
	
	const unsigned int c = (col & 0x00ffffff) | (64 << 24);
	const unsigned int ip = (unsigned int)(poly - tile->polys);

	if (poly->getType() == DT_POLYTYPE_OFFMESH_POINT)
	{
		dtOffMeshConnection* con = &tile->offMeshCons[ip - tile->header->offMeshBase];

		dd->begin(DU_DRAW_LINES, 2.0f);

		// Connection arc.
		duAppendArc(dd, con->pos[0],con->pos[1],con->pos[2], con->pos[3],con->pos[4],con->pos[5], 0.25f,
					con->getBiDirectional() ? 0.6f : 0, 0.6f, c);
		
		dd->end();
	}
<<<<<<< HEAD
//@UE4 BEGIN
=======
//@UE BEGIN
>>>>>>> 6bbb88c8
#if WITH_NAVMESH_SEGMENT_LINKS
	else if (poly->getType() == DT_POLYTYPE_OFFMESH_SEGMENT)
	{
		dd->begin(DU_DRAW_QUADS);
		dtReal* vA0 = &tile->verts[poly->verts[0]*3];
		dtReal* vA1 = &tile->verts[poly->verts[1]*3];
		dtReal* vB0 = &tile->verts[poly->verts[2]*3];
		dtReal* vB1 = &tile->verts[poly->verts[3]*3];
		duAppendArcSegment(dd, vA0[0], vA0[1], vA0[2], vA1[0], vA1[1], vA1[2], vB0[0], vB0[1], vB0[2], vB1[0], vB1[1], vB1[2], 0.25f, c);
		dd->end();
	}
#endif // WITH_NAVMESH_SEGMENT_LINKS
<<<<<<< HEAD
//@UE4 END
=======
//@UE END
>>>>>>> 6bbb88c8
	else if (poly->getType() == DT_POLYTYPE_GROUND)
	{
		const dtPolyDetail* pd = &tile->detailMeshes[ip];

		dd->begin(DU_DRAW_TRIS);
		for (int i = 0; i < pd->triCount; ++i)
		{
			const unsigned char* t = &tile->detailTris[(pd->triBase+i)*4];
			for (int j = 0; j < 3; ++j)
			{
				if (t[j] < poly->vertCount)
					dd->vertex(&tile->verts[poly->verts[t[j]]*3], c);
				else
					dd->vertex(&tile->detailVerts[(pd->vertBase+t[j]-poly->vertCount)*3], c);
			}
		}
		dd->end();
	}
	
	dd->depthMask(true);

}

<<<<<<< HEAD
//@UE4 BEGIN
=======
//@UE BEGIN
>>>>>>> 6bbb88c8
#if WITH_NAVMESH_CLUSTER_LINKS
void duDebugDrawNavMeshClusters(struct duDebugDraw* dd, const dtNavMesh& mesh)
{
	if (!dd) return;

	for (int i = 0; i < mesh.getMaxTiles(); ++i)
	{
		const dtMeshTile* tile = mesh.getTile(i);
		if (!tile->header) continue;

		dtPolyRef base = mesh.getPolyRefBase(tile);
		for (int ip = 0; ip < tile->header->polyCount; ip++)
		{
			duDebugDrawNavMeshPoly(dd, mesh, base | (dtPolyRef)ip, duIntToCol(tile->polyClusters[ip],255));
		}
	}
} 

void duDebugDrawNavMeshCluster(struct duDebugDraw* dd, const dtNavMesh& mesh, dtClusterRef ref, const unsigned int col)
{
	if (!dd) return;

	const dtMeshTile* tile = mesh.getTileByRef(ref);
	const unsigned int clusterIdx = mesh.decodeClusterIdCluster(ref);
	const dtPolyRef base = mesh.getPolyRefBase(tile);

	if (tile->header)
	{
		for (int ip = 0; ip < tile->header->polyCount; ip++)
		{
			if (tile->polyClusters[ip] == clusterIdx)
				duDebugDrawNavMeshPoly(dd, mesh, base | (dtPolyRef)ip, col);
		}
	}
}
#endif // WITH_NAVMESH_CLUSTER_LINKS
<<<<<<< HEAD
//@UE4 END
=======
//@UE END
>>>>>>> 6bbb88c8

static void debugDrawTileCachePortals(struct duDebugDraw* dd, const dtTileCacheLayer& layer, const dtReal cs, const dtReal ch)
{
	const int w = (int)layer.header->width;
	const int h = (int)layer.header->height;
	const dtReal* bmin = layer.header->bmin;

	// Portals
	unsigned int pcol = duRGBA(255,255,255,255);
	
	const int segs[4*4] = {0,0,0,1, 0,1,1,1, 1,1,1,0, 1,0,0,0};
	
	// Layer portals
	dd->begin(DU_DRAW_LINES, 2.0f);
	for (int y = 0; y < h; ++y)
	{
		for (int x = 0; x < w; ++x)
		{
			const int idx = x+y*w;
			const int lh = (int)layer.heights[idx];
			if (lh == 0xffff) continue;
			
			for (int dir = 0; dir < 4; ++dir)
			{
				if (layer.cons[idx] & (1<<(dir+4)))
				{
					const int* seg = &segs[dir*4];
					const dtReal ax = bmin[0] + (x+seg[0])*cs;
					const dtReal ay = bmin[1] + (lh+2)*ch;
					const dtReal az = bmin[2] + (y+seg[1])*cs;
					const dtReal bx = bmin[0] + (x+seg[2])*cs;
					const dtReal by = bmin[1] + (lh+2)*ch;
					const dtReal bz = bmin[2] + (y+seg[3])*cs;
					dd->vertex(ax, ay, az, pcol);
					dd->vertex(bx, by, bz, pcol);
				}
			}
		}
	}
	dd->end();
}

void duDebugDrawTileCacheLayerAreas(struct duDebugDraw* dd, const dtTileCacheLayer& layer, const dtReal cs, const dtReal ch)
{
	const int w = (int)layer.header->width;
	const int h = (int)layer.header->height;
	const dtReal* bmin = layer.header->bmin;
	const dtReal* bmax = layer.header->bmax;
	const int idx = layer.header->tlayer;
	
	unsigned int color = duIntToCol(idx+1, 255);
	
	// Layer bounds
	dtReal lbmin[3], lbmax[3];
	lbmin[0] = bmin[0] + layer.header->minx*cs;
	lbmin[1] = bmin[1];
	lbmin[2] = bmin[2] + layer.header->miny*cs;
	lbmax[0] = bmin[0] + (layer.header->maxx+1)*cs;
	lbmax[1] = bmax[1];
	lbmax[2] = bmin[2] + (layer.header->maxy+1)*cs;
	duDebugDrawBoxWire(dd, lbmin[0],lbmin[1],lbmin[2], lbmax[0],lbmax[1],lbmax[2], duTransCol(color,128), 2.0f);
	
	// Layer height
	dd->begin(DU_DRAW_QUADS);
	for (int y = 0; y < h; ++y)
	{
		for (int x = 0; x < w; ++x)
		{
			const int lidx = x+y*w;
			const int lh = (int)layer.heights[lidx];
			if (lh == 0xffff) continue;
			const unsigned char area = layer.areas[lidx];
			
			unsigned int col;
			if (area == 63)
				col = duLerpCol(color, duRGBA(0,192,255,64), 32);
			else if (area == 0)
				col = duLerpCol(color, duRGBA(0,0,0,64), 32);
			else
				col = duLerpCol(color, duIntToCol(area, 255), 32);
			
			const dtReal fx = bmin[0] + x*cs;
			const dtReal fy = bmin[1] + (lh+1)*ch;
			const dtReal fz = bmin[2] + y*cs;
			
			dd->vertex(fx, fy, fz, col);
			dd->vertex(fx, fy, fz+cs, col);
			dd->vertex(fx+cs, fy, fz+cs, col);
			dd->vertex(fx+cs, fy, fz, col);
		}
	}
	dd->end();
	
	debugDrawTileCachePortals(dd, layer, cs, ch);
}

void duDebugDrawTileCacheLayerDistance(struct duDebugDraw* dd, const dtTileCacheLayer& layer, const dtTileCacheDistanceField& dfield, const dtReal cs, const dtReal ch)
{
	const int w = (int)layer.header->width;
	const int h = (int)layer.header->height;
	const dtReal* bmin = layer.header->bmin;
	const dtReal* bmax = layer.header->bmax;
	const int idx = layer.header->tlayer;

	dtReal maxd = dfield.maxDist;
	if (maxd < 1.0f) maxd = 1;
	const dtReal dscale = 255.0f / maxd;

	unsigned int color = duIntToCol(idx+1, 255);

	// Layer bounds
	dtReal lbmin[3], lbmax[3];
	lbmin[0] = bmin[0] + layer.header->minx*cs;
	lbmin[1] = bmin[1];
	lbmin[2] = bmin[2] + layer.header->miny*cs;
	lbmax[0] = bmin[0] + (layer.header->maxx+1)*cs;
	lbmax[1] = bmax[1];
	lbmax[2] = bmin[2] + (layer.header->maxy+1)*cs;
	duDebugDrawBoxWire(dd, lbmin[0],lbmin[1],lbmin[2], lbmax[0],lbmax[1],lbmax[2], duTransCol(color,128), 2.0f);

	// Layer Distance field
	dd->begin(DU_DRAW_QUADS);
	for (int y = 0; y < h; ++y)
	{
		for (int x = 0; x < w; ++x)
		{
			const int lidx = x+y*w;
			const int lh = (int)layer.heights[lidx];
			if (lh == 0xffff) continue;

			const unsigned char cd = (unsigned char)(dfield.data[lidx] * dscale);
			const unsigned int col = duRGBA(cd,cd,cd,255);

			const dtReal fx = bmin[0] + x*cs;
			const dtReal fy = bmin[1] + (lh+1)*ch;
			const dtReal fz = bmin[2] + y*cs;

			dd->vertex(fx, fy, fz, col);
			dd->vertex(fx, fy, fz+cs, col);
			dd->vertex(fx+cs, fy, fz+cs, col);
			dd->vertex(fx+cs, fy, fz, col);
		}
	}
	dd->end();

	debugDrawTileCachePortals(dd, layer, cs, ch);
}

void duDebugDrawTileCacheLayerRegions(struct duDebugDraw* dd, const dtTileCacheLayer& layer, const dtReal cs, const dtReal ch)
{
	const int w = (int)layer.header->width;
	const int h = (int)layer.header->height;
	const dtReal* bmin = layer.header->bmin;
	const dtReal* bmax = layer.header->bmax;
	const int idx = layer.header->tlayer;
	
	unsigned int color = duIntToCol(idx+1, 255);
	
	// Layer bounds
	dtReal lbmin[3], lbmax[3];
	lbmin[0] = bmin[0] + layer.header->minx*cs;
	lbmin[1] = bmin[1];
	lbmin[2] = bmin[2] + layer.header->miny*cs;
	lbmax[0] = bmin[0] + (layer.header->maxx+1)*cs;
	lbmax[1] = bmax[1];
	lbmax[2] = bmin[2] + (layer.header->maxy+1)*cs;
	duDebugDrawBoxWire(dd, lbmin[0],lbmin[1],lbmin[2], lbmax[0],lbmax[1],lbmax[2], duTransCol(color,128), 2.0f);
	
	// Layer height
	dd->begin(DU_DRAW_QUADS);
	for (int y = 0; y < h; ++y)
	{
		for (int x = 0; x < w; ++x)
		{
			const int lidx = x+y*w;
			const int lh = (int)layer.heights[lidx];
			if (lh == 0xffff) continue;
			const unsigned short reg = layer.regs[lidx];
			
			unsigned int col = duLerpCol(color, duIntToCol(reg, 255), 192);
			
			const dtReal fx = bmin[0] + x*cs;
			const dtReal fy = bmin[1] + (lh+1)*ch;
			const dtReal fz = bmin[2] + y*cs;
			
			dd->vertex(fx, fy, fz, col);
			dd->vertex(fx, fy, fz+cs, col);
			dd->vertex(fx+cs, fy, fz+cs, col);
			dd->vertex(fx+cs, fy, fz, col);
		}
	}
	dd->end();
	
	debugDrawTileCachePortals(dd, layer, cs, ch);
}




/*struct dtTileCacheContour
{
	int nverts;
	unsigned char* verts;
	unsigned char reg;
	unsigned char area;
};

struct dtTileCacheContourSet
{
	int nconts;
	dtTileCacheContour* conts;
};*/

void duDebugDrawTileCacheContours(duDebugDraw* dd, const struct dtTileCacheContourSet& lcset,
								  const dtReal* orig, const dtReal cs, const dtReal ch)
{
	if (!dd) return;
	
	const unsigned char a = 255;// (unsigned char)(alpha*255.0f);
	
	const int offs[2*4] = {-1,0, 0,1, 1,0, 0,-1};
	
	dd->begin(DU_DRAW_LINES, 2.0f);
	
	for (int i = 0; i < lcset.nconts; ++i)
	{
		const dtTileCacheContour& c = lcset.conts[i];
		unsigned int color = 0;
		
		color = duIntToCol(i, a);
		
		for (int j = 0; j < c.nverts; ++j)
		{
			const int k = (j+1) % c.nverts;
			const unsigned short* va = &c.verts[j*4];
			const unsigned short* vb = &c.verts[k*4];
			const dtReal ax = orig[0] + va[0]*cs;
			const dtReal ay = orig[1] + (va[1]+1+(i&1))*ch;
			const dtReal az = orig[2] + va[2]*cs;
			const dtReal bx = orig[0] + vb[0]*cs;
			const dtReal by = orig[1] + (vb[1]+1+(i&1))*ch;
			const dtReal bz = orig[2] + vb[2]*cs;
			unsigned int col = color;
			if ((va[3] & 0xf) != 0xf)
			{
				// Portal segment
				col = duRGBA(255,255,255,128);
				int d = va[3] & 0xf;
				
				const dtReal cx = (ax+bx)*0.5f;
				const dtReal cy = (ay+by)*0.5f;
				const dtReal cz = (az+bz)*0.5f;

				CA_SUPPRESS(6385);
				const dtReal dx = cx + offs[d*2+0]*2*cs;
				const dtReal dy = cy;
				const dtReal dz = cz + offs[d*2+1]*2*cs;
				
				dd->vertex(cx,cy,cz,duRGBA(255,0,0,255));
				dd->vertex(dx,dy,dz,duRGBA(255,0,0,255));
			}
			
			duAppendArrow(dd, ax,ay,az, bx,by,bz, 0.0f, cs*0.5f, col);
		}
	}
	dd->end();
	
	dd->begin(DU_DRAW_POINTS, 4.0f);	
	
	for (int i = 0; i < lcset.nconts; ++i)
	{
		const dtTileCacheContour& c = lcset.conts[i];
		unsigned int color = 0;
		
		for (int j = 0; j < c.nverts; ++j)
		{
			const unsigned short* va = &c.verts[j*4];
			
			color = duDarkenCol(duIntToCol(i, a));
			if (va[3] & 0x80)
			{
				// Border vertex
				color = duRGBA(255,0,0,255);
			}
			
			dtReal fx = orig[0] + va[0]*cs;
			dtReal fy = orig[1] + (va[1]+1+(i&1))*ch;
			dtReal fz = orig[2] + va[2]*cs;
			dd->vertex(fx,fy,fz, color);
		}
	}
	dd->end();
}

void duDebugDrawTileCacheClusters(duDebugDraw* dd, const struct dtTileCacheClusterSet& lclusters)
{
	// empty for now
}

void duDebugDrawTileCachePolyMesh(duDebugDraw* dd, const struct dtTileCachePolyMesh& lmesh,
								  const dtReal* orig, const dtReal cs, const dtReal ch)
{
	if (!dd) return;
	
	const int nvp = lmesh.nvp;
	
	const int offs[2*4] = {-1,0, 0,1, 1,0, 0,-1};
	
	dd->begin(DU_DRAW_TRIS);
	
	for (int i = 0; i < lmesh.npolys; ++i)
	{
		const unsigned short* p = &lmesh.polys[i*nvp*2];
		
		unsigned int color;
		if (lmesh.areas[i] == DT_TILECACHE_WALKABLE_AREA)
			color = duRGBA(0,192,255,64);
		else if (lmesh.areas[i] == DT_TILECACHE_NULL_AREA)
			color = duRGBA(0,0,0,64);
		else
			color = duIntToCol(lmesh.areas[i], 255);
		
		unsigned short vi[3];
		for (int j = 2; j < nvp; ++j)
		{
			if (p[j] == DT_TILECACHE_NULL_IDX) break;
			vi[0] = p[0];
			vi[1] = p[j-1];
			vi[2] = p[j];
			for (int k = 0; k < 3; ++k)
			{
				const unsigned short* v = &lmesh.verts[vi[k]*3];
				const dtReal x = orig[0] + v[0]*cs;
				const dtReal y = orig[1] + (v[1]+1)*ch;
				const dtReal z = orig[2] + v[2]*cs;
				dd->vertex(x,y,z, color);
			}
		}
	}
	dd->end();
	
	// Draw neighbours edges
	const unsigned int coln = duRGBA(0,48,64,32);
	dd->begin(DU_DRAW_LINES, 1.5f);
	for (int i = 0; i < lmesh.npolys; ++i)
	{
		const unsigned short* p = &lmesh.polys[i*nvp*2];
		for (int j = 0; j < nvp; ++j)
		{
			if (p[j] == DT_TILECACHE_NULL_IDX) break;
			if (p[nvp+j] & 0x8000) continue;
			const int nj = (j+1 >= nvp || p[j+1] == DT_TILECACHE_NULL_IDX) ? 0 : j+1; 
			int vi[2] = {p[j], p[nj]};
			
			for (int k = 0; k < 2; ++k)
			{
				const unsigned short* v = &lmesh.verts[vi[k]*3];
				const dtReal x = orig[0] + v[0]*cs;
				const dtReal y = orig[1] + (v[1]+1)*ch + 0.1f;
				const dtReal z = orig[2] + v[2]*cs;
				dd->vertex(x, y, z, coln);
			}
		}
	}
	dd->end();
	
	// Draw boundary edges
	const unsigned int colb = duRGBA(0,48,64,220);
	dd->begin(DU_DRAW_LINES, 2.5f);
	for (int i = 0; i < lmesh.npolys; ++i)
	{
		const unsigned short* p = &lmesh.polys[i*nvp*2];
		for (int j = 0; j < nvp; ++j)
		{
			if (p[j] == DT_TILECACHE_NULL_IDX) break;
			if ((p[nvp+j] & 0x8000) == 0) continue;
			const int nj = (j+1 >= nvp || p[j+1] == DT_TILECACHE_NULL_IDX) ? 0 : j+1; 
			int vi[2] = {p[j], p[nj]};
			
			unsigned int col = colb;
			if ((p[nvp+j] & 0xf) != 0xf)
			{
				const unsigned short* va = &lmesh.verts[vi[0]*3];
				const unsigned short* vb = &lmesh.verts[vi[1]*3];
				
				const dtReal ax = orig[0] + va[0]*cs;
				const dtReal ay = orig[1] + (va[1]+1+(i&1))*ch;
				const dtReal az = orig[2] + va[2]*cs;
				const dtReal bx = orig[0] + vb[0]*cs;
				const dtReal by = orig[1] + (vb[1]+1+(i&1))*ch;
				const dtReal bz = orig[2] + vb[2]*cs;
				
				const dtReal cx = (ax+bx)*0.5f;
				const dtReal cy = (ay+by)*0.5f;
				const dtReal cz = (az+bz)*0.5f;
				
				int d = p[nvp+j] & 0xf;

				CA_SUPPRESS(6385);
				const dtReal dx = cx + offs[d*2+0]*2*cs;
				const dtReal dy = cy;
				const dtReal dz = cz + offs[d*2+1]*2*cs;
				
				dd->vertex(cx,cy,cz,duRGBA(255,0,0,255));
				dd->vertex(dx,dy,dz,duRGBA(255,0,0,255));
				
				col = duRGBA(255,255,255,128);
			}
			
			for (int k = 0; k < 2; ++k)
			{
				const unsigned short* v = &lmesh.verts[vi[k]*3];
				const dtReal x = orig[0] + v[0]*cs;
				const dtReal y = orig[1] + (v[1]+1)*ch + 0.1f;
				const dtReal z = orig[2] + v[2]*cs;
				dd->vertex(x, y, z, col);
			}
		}
	}
	dd->end();
	
	dd->begin(DU_DRAW_POINTS, 3.0f);
	const unsigned int colv = duRGBA(0,0,0,220);
	for (int i = 0; i < lmesh.nverts; ++i)
	{
		const unsigned short* v = &lmesh.verts[i*3];
		const dtReal x = orig[0] + v[0]*cs;
		const dtReal y = orig[1] + (v[1]+1)*ch + 0.1f;
		const dtReal z = orig[2] + v[2]*cs;
		dd->vertex(x,y,z, colv);
	}
	dd->end();
}

void duDebugDrawTileCacheDetailMesh(duDebugDraw* dd, const struct dtTileCachePolyMeshDetail& dmesh)
{
	if (!dd) return;

	dd->begin(DU_DRAW_TRIS);

	for (int i = 0; i < dmesh.nmeshes; ++i)
	{
		const unsigned int* m = &dmesh.meshes[i*4];
		const unsigned int bverts = m[0];
		const unsigned int btris = m[2];
		const int ntris = (int)m[3];
		const dtReal* verts = &dmesh.verts[bverts*3];
		const unsigned char* tris = &dmesh.tris[btris*4];

		unsigned int color = duIntToCol(i, 192);

		for (int j = 0; j < ntris; ++j)
		{
			dd->vertex(&verts[tris[j*4+0]*3], color);
			dd->vertex(&verts[tris[j*4+1]*3], color);
			dd->vertex(&verts[tris[j*4+2]*3], color);
		}
	}
	dd->end();

	// Internal edges.
	dd->begin(DU_DRAW_LINES, 1.0f);
	const unsigned int coli = duRGBA(0,0,0,64);
	for (int i = 0; i < dmesh.nmeshes; ++i)
	{
		const unsigned int* m = &dmesh.meshes[i*4];
		const unsigned int bverts = m[0];
		const unsigned int btris = m[2];
		const int ntris = (int)m[3];
		const dtReal* verts = &dmesh.verts[bverts*3];
		const unsigned char* tris = &dmesh.tris[btris*4];

		for (int j = 0; j < ntris; ++j)
		{
			const unsigned char* t = &tris[j*4];
			for (int k = 0, kp = 2; k < 3; kp=k++)
			{
				unsigned char ef = (t[3] >> (kp*2)) & 0x3;
				if (ef == 0)
				{
					// Internal edge
					if (t[kp] < t[k])
					{
						dd->vertex(&verts[t[kp]*3], coli);
						dd->vertex(&verts[t[k]*3], coli);
					}
				}
			}
		}
	}
	dd->end();

	// External edges.
	dd->begin(DU_DRAW_LINES, 2.0f);
	const unsigned int cole = duRGBA(0,0,0,64);
	for (int i = 0; i < dmesh.nmeshes; ++i)
	{
		const unsigned int* m = &dmesh.meshes[i*4];
		const unsigned int bverts = m[0];
		const unsigned int btris = m[2];
		const int ntris = (int)m[3];
		const dtReal* verts = &dmesh.verts[bverts*3];
		const unsigned char* tris = &dmesh.tris[btris*4];

		for (int j = 0; j < ntris; ++j)
		{
			const unsigned char* t = &tris[j*4];
			for (int k = 0, kp = 2; k < 3; kp=k++)
			{
				unsigned char ef = (t[3] >> (kp*2)) & 0x3;
				if (ef != 0)
				{
					// Ext edge
					dd->vertex(&verts[t[kp]*3], cole);
					dd->vertex(&verts[t[k]*3], cole);
				}
			}
		}
	}
	dd->end();

	dd->begin(DU_DRAW_POINTS, 3.0f);
	const unsigned int colv = duRGBA(0,0,0,64);
	for (int i = 0; i < dmesh.nmeshes; ++i)
	{
		const unsigned int* m = &dmesh.meshes[i*4];
		const unsigned int bverts = m[0];
		const int nverts = (int)m[1];
		const dtReal* verts = &dmesh.verts[bverts*3];
		for (int j = 0; j < nverts; ++j)
			dd->vertex(&verts[j*3], colv);
	}
	dd->end();
}
<|MERGE_RESOLUTION|>--- conflicted
+++ resolved
@@ -243,11 +243,7 @@
 		}
 		dd->end();
 
-<<<<<<< HEAD
-//@UE4 BEGIN
-=======
 //@UE BEGIN
->>>>>>> 6bbb88c8
 #if WITH_NAVMESH_SEGMENT_LINKS
 		dd->begin(DU_DRAW_LINES, 4.0f);
 		for (int i = 0; i < tile->header->polyCount; ++i)
@@ -288,11 +284,7 @@
 		}
 		dd->end();
 #endif // WITH_NAVMESH_SEGMENT_LINKS
-<<<<<<< HEAD
-//@UE4 END
-=======
 //@UE END
->>>>>>> 6bbb88c8
 	}
 	
 	const unsigned int vcol = duRGBA(0,0,0,196);
@@ -537,11 +529,7 @@
 		
 		dd->end();
 	}
-<<<<<<< HEAD
-//@UE4 BEGIN
-=======
 //@UE BEGIN
->>>>>>> 6bbb88c8
 #if WITH_NAVMESH_SEGMENT_LINKS
 	else if (poly->getType() == DT_POLYTYPE_OFFMESH_SEGMENT)
 	{
@@ -554,11 +542,7 @@
 		dd->end();
 	}
 #endif // WITH_NAVMESH_SEGMENT_LINKS
-<<<<<<< HEAD
-//@UE4 END
-=======
 //@UE END
->>>>>>> 6bbb88c8
 	else if (poly->getType() == DT_POLYTYPE_GROUND)
 	{
 		const dtPolyDetail* pd = &tile->detailMeshes[ip];
@@ -582,11 +566,7 @@
 
 }
 
-<<<<<<< HEAD
-//@UE4 BEGIN
-=======
 //@UE BEGIN
->>>>>>> 6bbb88c8
 #if WITH_NAVMESH_CLUSTER_LINKS
 void duDebugDrawNavMeshClusters(struct duDebugDraw* dd, const dtNavMesh& mesh)
 {
@@ -623,11 +603,7 @@
 	}
 }
 #endif // WITH_NAVMESH_CLUSTER_LINKS
-<<<<<<< HEAD
-//@UE4 END
-=======
 //@UE END
->>>>>>> 6bbb88c8
 
 static void debugDrawTileCachePortals(struct duDebugDraw* dd, const dtTileCacheLayer& layer, const dtReal cs, const dtReal ch)
 {
