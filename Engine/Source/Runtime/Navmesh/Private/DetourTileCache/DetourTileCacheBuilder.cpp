--- conflicted
+++ resolved
@@ -47,11 +47,7 @@
 	alloc->free(cset);
 }
 
-<<<<<<< HEAD
-//@UE4 BEGIN
-=======
 //@UE BEGIN
->>>>>>> 6bbb88c8
 #if WITH_NAVMESH_CLUSTER_LINKS
 dtTileCacheClusterSet* dtAllocTileCacheClusterSet(dtTileCacheAlloc* alloc)
 {
@@ -72,11 +68,7 @@
 	alloc->free(clusters);
 }
 #endif // WITH_NAVMESH_CLUSTER_LINKS
-<<<<<<< HEAD
-//@UE4 END
-=======
 //@UE END
->>>>>>> 6bbb88c8
 
 dtTileCachePolyMesh* dtAllocTileCachePolyMesh(dtTileCacheAlloc* alloc)
 {
@@ -722,16 +714,6 @@
 
 // TODO: move this somewhere else, once the layer meshing is done.
 dtStatus dtBuildTileCacheContours(dtTileCacheAlloc* alloc, dtTileCacheLayer& layer,
-<<<<<<< HEAD
-	const int walkableClimb, const float maxError,
-	const float cs, const float ch,
-	dtTileCacheContourSet& lcset
-	//@UE4 BEGIN
-#if WITH_NAVMESH_CLUSTER_LINKS
-	, dtTileCacheClusterSet& clusters
-#endif //WITH_NAVMESH_CLUSTER_LINKS
-	//@UE4 END
-=======
 	const int walkableClimb, const dtReal maxError,
 	const dtReal cs, const dtReal ch,
 	dtTileCacheContourSet& lcset
@@ -740,7 +722,6 @@
 	, dtTileCacheClusterSet& clusters
 #endif //WITH_NAVMESH_CLUSTER_LINKS
 	//@UE END
->>>>>>> 6bbb88c8
 	)
 {
 	dtAssert(alloc);
@@ -958,11 +939,7 @@
 		}
 	}
 
-<<<<<<< HEAD
-	//@UE4 BEGIN
-=======
 	//@UE BEGIN
->>>>>>> 6bbb88c8
 #if WITH_NAVMESH_CLUSTER_LINKS
 	// Build clusters
 	clusters.nregs = layer.regCount ? (layer.regCount + 1) : 0;
@@ -1056,11 +1033,7 @@
 		}
 	}
 #endif // WITH_NAVMESH_CLUSTER_LINKS
-<<<<<<< HEAD
-	//@UE4 END
-=======
 	//@UE END
->>>>>>> 6bbb88c8
 
 	return DT_SUCCESS;
 }	
@@ -2606,11 +2579,7 @@
 	return DT_SUCCESS;
 }
 
-<<<<<<< HEAD
-//@UE4 BEGIN
-=======
 //@UE BEGIN
->>>>>>> 6bbb88c8
 #if WITH_NAVMESH_CLUSTER_LINKS
 dtStatus dtBuildTileCacheClusters(dtTileCacheAlloc* alloc, dtTileCacheClusterSet& lclusters, dtTileCachePolyMesh& lmesh)
 {
@@ -2642,11 +2611,7 @@
 	return DT_SUCCESS;
 }
 #endif // WITH_NAVMESH_CLUSTER_LINKS
-<<<<<<< HEAD
-//@UE4 END
-=======
 //@UE END
->>>>>>> 6bbb88c8
 
 dtStatus dtBuildTileCacheLayer(dtTileCacheCompressor* comp,
 							   dtTileCacheLayerHeader* header,
