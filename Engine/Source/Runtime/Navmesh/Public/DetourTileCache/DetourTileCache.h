// Copyright Epic Games, Inc. All Rights Reserved.
// Modified version of Recast/Detour's source file

//
// Copyright (c) 2009-2010 Mikko Mononen memon@inside.org
//
// This software is provided 'as-is', without any express or implied
// warranty.  In no event will the authors be held liable for any damages
// arising from the use of this software.
// Permission is granted to anyone to use this software for any purpose,
// including commercial applications, and to alter it and redistribute it
// freely, subject to the following restrictions:
// 1. The origin of this software must not be misrepresented; you must not
//    claim that you wrote the original software. If you use this software
//    in a product, an acknowledgment in the product documentation would be
//    appreciated but is not required.
// 2. Altered source versions must be plainly marked as such, and must not be
//    misrepresented as being the original software.
// 3. This notice may not be removed or altered from any source distribution.
//

#ifndef DETOURTILECACHE_H
#define DETOURTILECACHE_H

#include "CoreMinimal.h"
#include "Detour/DetourLargeWorldCoordinates.h"
#include "Detour/DetourStatus.h"

struct dtTileCacheAlloc;
struct dtTileCacheCompressor;

typedef unsigned int dtObstacleRef;

typedef unsigned int dtCompressedTileRef;

/// Flags for addTile
enum dtCompressedTileFlags
{
	DT_COMPRESSEDTILE_FREE_DATA = 0x01,					///< Navmesh owns the tile memory and should free it.
};

struct dtCompressedTile
{
	unsigned int salt;						///< Counter describing modifications to the tile.
	struct dtTileCacheLayerHeader* header;
	unsigned char* compressed;
	int compressedSize;
	unsigned char* data;
	int dataSize;
	unsigned int flags;
	dtCompressedTile* next;
};

enum ObstacleState
{
	DT_OBSTACLE_EMPTY,
	DT_OBSTACLE_PROCESSING,
	DT_OBSTACLE_PROCESSED,
	DT_OBSTACLE_REMOVING,
};

static const int DT_MAX_TOUCHED_TILES = 8;
struct dtTileCacheObstacle
{
	dtReal pos[3];
	dtReal radius, height;
	dtCompressedTileRef touched[DT_MAX_TOUCHED_TILES];
	dtCompressedTileRef pending[DT_MAX_TOUCHED_TILES];
	unsigned short salt;
	unsigned char state;
	unsigned char ntouched;
	unsigned char npending;
	dtTileCacheObstacle* next;
};

struct dtTileCacheParams
{
	dtReal orig[3];
	dtReal cs, ch;
	int width, height;
	dtReal walkableHeight;
	dtReal walkableRadius;
	dtReal walkableClimb;
	dtReal maxSimplificationError;
	int maxTiles;
	int maxObstacles;
//@UE BEGIN
	dtReal detailSampleDist;
	dtReal detailSampleMaxError;
	int minRegionArea;
	int mergeRegionArea;
	int regionChunkSize;
	int regionPartitioning;
//@UE END
};

struct dtTileCacheMeshProcess
{
	virtual void markAreas(struct dtTileCacheLayer* layer, const dtReal* orig, const dtReal cs, const dtReal ch) = 0;
	
//@UE BEGIN Adding support for LWCoords.
#if !DT_LARGE_WORLD_COORDINATES_DISABLED
	// This function is deprecated use the version that uses dtReal
	virtual void markAreas(struct dtTileCacheLayer* layer, const float* orig, const float cs, const float ch) final {};
#endif // DT_LARGE_WORLD_COORDINATES_DISABLED
//@UE END Adding support for LWCoords.

	virtual void process(struct dtNavMeshCreateParams* params,
						 unsigned char* polyAreas, unsigned short* polyFlags) = 0;
};


class dtTileCache
{
public:
	NAVMESH_API dtTileCache();
	NAVMESH_API ~dtTileCache();
	
	struct dtTileCacheAlloc* getAlloc() { return m_talloc; }
	struct dtTileCacheCompressor* getCompressor() { return m_tcomp; }
	struct dtTileCacheMeshProcess* getProcessor() { return m_tmproc; }
	const dtTileCacheParams* getParams() const { return &m_params; }
	
	inline int getTileCount() const { return m_params.maxTiles; }
	inline const dtCompressedTile* getTile(const int i) const { return &m_tiles[i]; }
	
	inline int getObstacleCount() const { return m_params.maxObstacles; }
	inline const dtTileCacheObstacle* getObstacle(const int i) const { return &m_obstacles[i]; }
	
	NAVMESH_API const dtTileCacheObstacle* getObstacleByRef(dtObstacleRef ref);
	
	NAVMESH_API dtObstacleRef getObstacleRef(const dtTileCacheObstacle* obmin) const;
	
	NAVMESH_API dtStatus init(const dtTileCacheParams* params,
				  struct dtTileCacheAlloc* talloc,
				  struct dtTileCacheCompressor* tcomp,
				  struct dtTileCacheMeshProcess* tmproc);
	
	NAVMESH_API int getTilesAt(const int tx, const int ty, dtCompressedTileRef* tiles, const int maxTiles) const ;
	
	NAVMESH_API dtCompressedTile* getTileAt(const int tx, const int ty, const int tlayer);
	NAVMESH_API dtCompressedTileRef getTileRef(const dtCompressedTile* tile) const;
	NAVMESH_API const dtCompressedTile* getTileByRef(dtCompressedTileRef ref) const;
	
	NAVMESH_API dtStatus addTile(unsigned char* data, const int dataSize, unsigned char flags, dtCompressedTileRef* result);
	
	NAVMESH_API dtStatus removeTile(dtCompressedTileRef ref, unsigned char** data, int* dataSize);
	
<<<<<<< HEAD
	dtStatus addObstacle(const dtReal* pos, const dtReal radius, const dtReal height, dtObstacleRef* result);
	dtStatus removeObstacle(const dtObstacleRef ref);
	
	dtStatus queryTiles(const dtReal* bmin, const dtReal* bmax,
						dtCompressedTileRef* results, int* resultCount, const int maxResults) const;
	
	dtStatus update(const dtReal /*dt*/, class dtNavMesh* navmesh);
=======
	NAVMESH_API dtStatus addObstacle(const dtReal* pos, const dtReal radius, const dtReal height, dtObstacleRef* result);
	NAVMESH_API dtStatus removeObstacle(const dtObstacleRef ref);
	
	NAVMESH_API dtStatus queryTiles(const dtReal* bmin, const dtReal* bmax,
						dtCompressedTileRef* results, int* resultCount, const int maxResults) const;
	
	NAVMESH_API dtStatus update(const dtReal /*dt*/, class dtNavMesh* navmesh);
>>>>>>> 4af6daef
	
	NAVMESH_API dtStatus buildNavMeshTilesAt(const int tx, const int ty, class dtNavMesh* navmesh);
	
	NAVMESH_API dtStatus buildNavMeshTile(const dtCompressedTileRef ref, class dtNavMesh* navmesh);
	
<<<<<<< HEAD
	void calcTightTileBounds(const struct dtTileCacheLayerHeader* header, dtReal* bmin, dtReal* bmax) const;
	
	void getObstacleBounds(const struct dtTileCacheObstacle* ob, dtReal* bmin, dtReal* bmax) const;
=======
	NAVMESH_API void calcTightTileBounds(const struct dtTileCacheLayerHeader* header, dtReal* bmin, dtReal* bmax) const;
	
	NAVMESH_API void getObstacleBounds(const struct dtTileCacheObstacle* ob, dtReal* bmin, dtReal* bmax) const;
>>>>>>> 4af6daef
	

	/// Encodes a tile id.
	inline dtCompressedTileRef encodeTileId(unsigned int salt, unsigned int it) const
	{
		return ((dtCompressedTileRef)salt << m_tileBits) | (dtCompressedTileRef)it;
	}
	
	/// Decodes a tile salt.
	inline unsigned int decodeTileIdSalt(dtCompressedTileRef ref) const
	{
		const dtCompressedTileRef saltMask = ((dtCompressedTileRef)1<<m_saltBits)-1;
		return (unsigned int)((ref >> m_tileBits) & saltMask);
	}
	
	/// Decodes a tile id.
	inline unsigned int decodeTileIdTile(dtCompressedTileRef ref) const
	{
		const dtCompressedTileRef tileMask = ((dtCompressedTileRef)1<<m_tileBits)-1;
		return (unsigned int)(ref & tileMask);
	}

	/// Encodes an obstacle id.
	inline dtObstacleRef encodeObstacleId(unsigned int salt, unsigned int it) const
	{
		return ((dtObstacleRef)salt << 16) | (dtObstacleRef)it;
	}
	
	/// Decodes an obstacle salt.
	inline unsigned int decodeObstacleIdSalt(dtObstacleRef ref) const
	{
		const dtObstacleRef saltMask = ((dtObstacleRef)1<<16)-1;
		return (unsigned int)((ref >> 16) & saltMask);
	}
	
	/// Decodes an obstacle id.
	inline unsigned int decodeObstacleIdObstacle(dtObstacleRef ref) const
	{
		const dtObstacleRef tileMask = ((dtObstacleRef)1<<16)-1;
		return (unsigned int)(ref & tileMask);
	}
	
	
private:
	
	enum ObstacleRequestAction
	{
		REQUEST_ADD,
		REQUEST_REMOVE,
	};
	
	struct ObstacleRequest
	{
		int action;
		dtObstacleRef ref;
	};
	
	int m_tileLutSize;						///< Tile hash lookup size (must be pot).
	int m_tileLutMask;						///< Tile hash lookup mask.
	
	dtCompressedTile** m_posLookup;			///< Tile hash lookup.
	dtCompressedTile* m_nextFreeTile;		///< Freelist of tiles.
	dtCompressedTile* m_tiles;				///< List of tiles.
	
	unsigned int m_saltBits;				///< Number of salt bits in the tile ID.
	unsigned int m_tileBits;				///< Number of tile bits in the tile ID.
	
	dtTileCacheParams m_params;
	
	dtTileCacheAlloc* m_talloc;
	dtTileCacheCompressor* m_tcomp;
	dtTileCacheMeshProcess* m_tmproc;
	
	dtTileCacheObstacle* m_obstacles;
	dtTileCacheObstacle* m_nextFreeObstacle;
	
	static const int MAX_REQUESTS = 64;
	ObstacleRequest m_reqs[MAX_REQUESTS];
	int m_nreqs;
	
	static const int MAX_UPDATE = 64;
	dtCompressedTileRef m_update[MAX_UPDATE];
	int m_nupdate;
	
};

NAVMESH_API dtTileCache* dtAllocTileCache();
NAVMESH_API void dtFreeTileCache(dtTileCache* tc);

#endif<|MERGE_RESOLUTION|>--- conflicted
+++ resolved
@@ -146,15 +146,6 @@
 	
 	NAVMESH_API dtStatus removeTile(dtCompressedTileRef ref, unsigned char** data, int* dataSize);
 	
-<<<<<<< HEAD
-	dtStatus addObstacle(const dtReal* pos, const dtReal radius, const dtReal height, dtObstacleRef* result);
-	dtStatus removeObstacle(const dtObstacleRef ref);
-	
-	dtStatus queryTiles(const dtReal* bmin, const dtReal* bmax,
-						dtCompressedTileRef* results, int* resultCount, const int maxResults) const;
-	
-	dtStatus update(const dtReal /*dt*/, class dtNavMesh* navmesh);
-=======
 	NAVMESH_API dtStatus addObstacle(const dtReal* pos, const dtReal radius, const dtReal height, dtObstacleRef* result);
 	NAVMESH_API dtStatus removeObstacle(const dtObstacleRef ref);
 	
@@ -162,21 +153,14 @@
 						dtCompressedTileRef* results, int* resultCount, const int maxResults) const;
 	
 	NAVMESH_API dtStatus update(const dtReal /*dt*/, class dtNavMesh* navmesh);
->>>>>>> 4af6daef
 	
 	NAVMESH_API dtStatus buildNavMeshTilesAt(const int tx, const int ty, class dtNavMesh* navmesh);
 	
 	NAVMESH_API dtStatus buildNavMeshTile(const dtCompressedTileRef ref, class dtNavMesh* navmesh);
 	
-<<<<<<< HEAD
-	void calcTightTileBounds(const struct dtTileCacheLayerHeader* header, dtReal* bmin, dtReal* bmax) const;
-	
-	void getObstacleBounds(const struct dtTileCacheObstacle* ob, dtReal* bmin, dtReal* bmax) const;
-=======
 	NAVMESH_API void calcTightTileBounds(const struct dtTileCacheLayerHeader* header, dtReal* bmin, dtReal* bmax) const;
 	
 	NAVMESH_API void getObstacleBounds(const struct dtTileCacheObstacle* ob, dtReal* bmin, dtReal* bmax) const;
->>>>>>> 4af6daef
 	
 
 	/// Encodes a tile id.
