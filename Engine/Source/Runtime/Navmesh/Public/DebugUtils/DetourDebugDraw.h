--- conflicted
+++ resolved
@@ -45,35 +45,21 @@
 NAVMESH_API void duDebugDrawNavMeshPolysWithFlags(struct duDebugDraw* dd, const dtNavMesh& mesh, const unsigned short polyFlags, const unsigned int col);
 NAVMESH_API void duDebugDrawNavMeshPoly(struct duDebugDraw* dd, const dtNavMesh& mesh, dtPolyRef ref, const unsigned int col);
 
-<<<<<<< HEAD
-//@UE4 BEGIN
-=======
 //@UE BEGIN
->>>>>>> 6bbb88c8
 #if WITH_NAVMESH_CLUSTER_LINKS
 NAVMESH_API void duDebugDrawNavMeshClusters(struct duDebugDraw* dd, const dtNavMesh& mesh);
 NAVMESH_API void duDebugDrawNavMeshCluster(struct duDebugDraw* dd, const dtNavMesh& mesh, dtClusterRef ref, const unsigned int col);
 
 NAVMESH_API void duDebugDrawTileCacheClusters(duDebugDraw* dd, const struct dtTileCacheClusterSet& lclusters);
 #endif // WITH_NAVMESH_CLUSTER_LINKS
-<<<<<<< HEAD
-//@UE4 END
-
-NAVMESH_API void duDebugDrawTileCacheLayerAreas(struct duDebugDraw* dd, const dtTileCacheLayer& layer, const float cs, const float ch);
-=======
 //@UE END
 
 NAVMESH_API void duDebugDrawTileCacheLayerAreas(struct duDebugDraw* dd, const dtTileCacheLayer& layer, const dtReal cs, const dtReal ch);
->>>>>>> 6bbb88c8
 NAVMESH_API void duDebugDrawTileCacheLayerDistance(struct duDebugDraw* dd, const dtTileCacheLayer& layer,
 									   const dtTileCacheDistanceField& dfield, const dtReal cs, const dtReal ch);
 NAVMESH_API void duDebugDrawTileCacheLayerRegions(struct duDebugDraw* dd, const dtTileCacheLayer& layer, const dtReal cs, const dtReal ch);
 NAVMESH_API void duDebugDrawTileCacheContours(duDebugDraw* dd, const struct dtTileCacheContourSet& lcset,
-<<<<<<< HEAD
-								  const float* orig, const float cs, const float ch);
-=======
 								  const dtReal* orig, const dtReal cs, const dtReal ch);
->>>>>>> 6bbb88c8
 NAVMESH_API void duDebugDrawTileCachePolyMesh(duDebugDraw* dd, const struct dtTileCachePolyMesh& lmesh,
 								  const dtReal* orig, const dtReal cs, const dtReal ch);
 NAVMESH_API void duDebugDrawTileCacheDetailMesh(duDebugDraw* dd, const struct dtTileCachePolyMeshDetail& dmesh);
