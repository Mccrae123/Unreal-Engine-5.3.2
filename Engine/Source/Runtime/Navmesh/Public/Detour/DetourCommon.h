// Copyright Epic Games, Inc. All Rights Reserved.
// Modified version of Recast/Detour's source file

//
// Copyright (c) 2009-2010 Mikko Mononen memon@inside.org
//
// This software is provided 'as-is', without any express or implied
// warranty.  In no event will the authors be held liable for any damages
// arising from the use of this software.
// Permission is granted to anyone to use this software for any purpose,
// including commercial applications, and to alter it and redistribute it
// freely, subject to the following restrictions:
// 1. The origin of this software must not be misrepresented; you must not
//    claim that you wrote the original software. If you use this software
//    in a product, an acknowledgment in the product documentation would be
//    appreciated but is not required.
// 2. Altered source versions must be plainly marked as such, and must not be
//    misrepresented as being the original software.
// 3. This notice may not be removed or altered from any source distribution.
//

#ifndef DETOURCOMMON_H
#define DETOURCOMMON_H

#include "CoreMinimal.h"
#include "Detour/DetourLargeWorldCoordinates.h"
#include "HAL/PlatformMath.h"

// DT_STATS is set from the UE Stats settings
#define DT_STATS STATS

/**
@defgroup detour Detour

Members in this module are used to create, manipulate, and query navigation 
meshes.

@note This is a summary list of members.  Use the index or search 
feature to find minor members.
*/

/// @name General helper functions
/// @{

/// Swaps the values of the two parameters.
///  @param[in,out]	a	Value A
///  @param[in,out]	b	Value B
template<class T> inline void dtSwap(T& a, T& b) { T t = a; a = b; b = t; }

/// Returns the minimum of two values.
///  @param[in]		a	Value A
///  @param[in]		b	Value B
///  @return The minimum of the two values.
template<class T> inline T dtMin(T a, T b) { return a < b ? a : b; }
//@UE BEGIN Adding support for LWCoords. Overloading allows this to be called where one of the parameters is a double and the other a float.
inline dtReal dtMin(dtReal a, dtReal b) { return dtMin<dtReal>(a, b); }
//@UE END Adding support for LWCoords.

/// Returns the maximum of two values.
///  @param[in]		a	Value A
///  @param[in]		b	Value B
///  @return The maximum of the two values.
template<class T> inline T dtMax(T a, T b) { return a > b ? a : b; }
//@UE BEGIN Adding support for LWCoords. Overloading allows this to be called where one of the parameters is a double and the other a float.
inline dtReal dtMax(dtReal a, dtReal b) { return dtMax<dtReal>(a, b); }
//@UE END Adding support for LWCoords.

/// Returns the absolute value.
///  @param[in]		a	The value.
///  @return The absolute value of the specified value.
template<class T> inline T dtAbs(T a) { return a < 0 ? -a : a; }

/// Returns the square of the value.
///  @param[in]		a	The value.
///  @return The square of the value.
template<class T> inline T dtSqr(T a) { return a*a; }

/// Clamps the value to the specified range.
///  @param[in]		v	The value to clamp.
///  @param[in]		mn	The minimum permitted return value.
///  @param[in]		mx	The maximum permitted return value.
///  @return The value, clamped to the specified range.
template<class T> inline T dtClamp(T v, T mn, T mx) { return v < mn ? mn : (v > mx ? mx : v); }
//@UE BEGIN Adding support for LWCoords. Overloading allows this to be called where one of the parameters is a double and the other a float.
inline dtReal dtClamp(dtReal v, dtReal mn, dtReal mx) { return dtClamp<dtReal>(v, mn, mx); }
//@UE END Adding support for LWCoords.

inline float dtFloor(float x)
{
	return floorf(x);
}

inline double dtFloor(double x)
{
	return floor(x);
}

inline float dtCeil(float x)
{
	return ceilf(x);
}

inline double dtCeil(double x)
{
	return ceil(x);
}

inline float dtSin(float x)
{
	return sinf(x);
}

inline double dtSin(double x)
{
	return sin(x);
}

inline float dtCos(float x)
{
	return cosf(x);
}

inline double dtCos(double x)
{
	return cos(x);
}

inline float dtAtan2(float x, float y)
{
	return atan2f(x, y);
}
<<<<<<< HEAD

inline double dtAtan2(double x, double y)
{
	return atan2(x, y);
}

inline float dtSqrt(float x)
{
	return sqrtf(x);
}

inline double dtSqrt(double x)
{
	return sqrt(x);
}

inline float dtfMod(float x, float y)
{
	return fmodf(x, y);
}

=======

inline double dtAtan2(double x, double y)
{
	return atan2(x, y);
}

inline float dtSqrt(float x)
{
	return sqrtf(x);
}

inline double dtSqrt(double x)
{
	return sqrt(x);
}

inline float dtfMod(float x, float y)
{
	return fmodf(x, y);
}

>>>>>>> 4af6daef
inline double dtfMod(double x, double y)
{
	return fmod(x, y);
}

/// @}
/// @name Vector helper functions.
/// @{

/// Derives the cross product of two vectors. (@p v1 x @p v2)
///  @param[out]	dest	The cross product. [(x, y, z)]
///  @param[in]		v1		A Vector [(x, y, z)]
///  @param[in]		v2		A vector [(x, y, z)]
inline void dtVcross(dtReal* dest, const dtReal* v1, const dtReal* v2)
{
	dest[0] = v1[1]*v2[2] - v1[2]*v2[1];
	dest[1] = v1[2]*v2[0] - v1[0]*v2[2];
	dest[2] = v1[0]*v2[1] - v1[1]*v2[0]; 
}

/// Derives the dot product of two vectors. (@p v1 . @p v2)
///  @param[in]		v1	A Vector [(x, y, z)]
///  @param[in]		v2	A vector [(x, y, z)]
/// @return The dot product.
inline dtReal dtVdot(const dtReal* v1, const dtReal* v2)
{
	return v1[0]*v2[0] + v1[1]*v2[1] + v1[2]*v2[2];
}

/// Performs a scaled vector addition. (@p v1 + (@p v2 * @p s))
///  @param[out]	dest	The result vector. [(x, y, z)]
///  @param[in]		v1		The base vector. [(x, y, z)]
///  @param[in]		v2		The vector to scale and add to @p v1. [(x, y, z)]
///  @param[in]		s		The amount to scale @p v2 by before adding to @p v1.
inline void dtVmad(dtReal* dest, const dtReal* v1, const dtReal* v2, const dtReal s)
{
	dest[0] = v1[0]+v2[0]*s;
	dest[1] = v1[1]+v2[1]*s;
	dest[2] = v1[2]+v2[2]*s;
}

/// Performs a linear interpolation between two vectors. (@p v1 toward @p v2)
///  @param[out]	dest	The result vector. [(x, y, x)]
///  @param[in]		v1		The starting vector.
///  @param[in]		v2		The destination vector.
///	 @param[in]		t		The interpolation factor. [Limits: 0 <= value <= 1.0]
inline void dtVlerp(dtReal* dest, const dtReal* v1, const dtReal* v2, const dtReal t)
{
	dest[0] = v1[0]+(v2[0]-v1[0])*t;
	dest[1] = v1[1]+(v2[1]-v1[1])*t;
	dest[2] = v1[2]+(v2[2]-v1[2])*t;
}

/// Performs a vector addition. (@p v1 + @p v2)
///  @param[out]	dest	The result vector. [(x, y, z)]
///  @param[in]		v1		The base vector. [(x, y, z)]
///  @param[in]		v2		The vector to add to @p v1. [(x, y, z)]
inline void dtVadd(dtReal* dest, const dtReal* v1, const dtReal* v2)
{
	dest[0] = v1[0]+v2[0];
	dest[1] = v1[1]+v2[1];
	dest[2] = v1[2]+v2[2];
}

/// Performs a vector subtraction. (@p v1 - @p v2)
///  @param[out]	dest	The result vector. [(x, y, z)]
///  @param[in]		v1		The base vector. [(x, y, z)]
///  @param[in]		v2		The vector to subtract from @p v1. [(x, y, z)]
inline void dtVsub(dtReal* dest, const dtReal* v1, const dtReal* v2)
{
	dest[0] = v1[0]-v2[0];
	dest[1] = v1[1]-v2[1];
	dest[2] = v1[2]-v2[2];
}

/// Scales the vector by the specified value. (@p v * @p t)
///  @param[out]	dest	The result vector. [(x, y, z)]
///  @param[in]		v		The vector to scale. [(x, y, z)]
///  @param[in]		t		The scaling factor.
inline void dtVscale(dtReal* dest, const dtReal* v, const dtReal t)
{
	dest[0] = v[0]*t;
	dest[1] = v[1]*t;
	dest[2] = v[2]*t;
}

/// Selects the minimum value of each element from the specified vectors.
///  @param[in,out]	mn	A vector.  (Will be updated with the result.) [(x, y, z)]
///  @param[in]	v	A vector. [(x, y, z)]
inline void dtVmin(dtReal* mn, const dtReal* v)
{
	mn[0] = dtMin(mn[0], v[0]);
	mn[1] = dtMin(mn[1], v[1]);
	mn[2] = dtMin(mn[2], v[2]);
}

/// Selects the maximum value of each element from the specified vectors.
///  @param[in,out]	mx	A vector.  (Will be updated with the result.) [(x, y, z)]
///  @param[in]		v	A vector. [(x, y, z)]
inline void dtVmax(dtReal* mx, const dtReal* v)
{
	mx[0] = dtMax(mx[0], v[0]);
	mx[1] = dtMax(mx[1], v[1]);
	mx[2] = dtMax(mx[2], v[2]);
}

/// Sets the vector elements to the specified values.
///  @param[out]	dest	The result vector. [(x, y, z)]
///  @param[in]		x		The x-value of the vector.
///  @param[in]		y		The y-value of the vector.
///  @param[in]		z		The z-value of the vector.
inline void dtVset(dtReal* dest, const dtReal x, const dtReal y, const dtReal z)
{
	dest[0] = x; dest[1] = y; dest[2] = z;
}

/// Performs a vector copy.
///  @param[out]	dest	The result. [(x, y, z)]
///  @param[in]		a		The vector to copy. [(x, y, z)]
inline void dtVcopy(dtReal* dest, const dtReal* a)
{
	dest[0] = a[0];
	dest[1] = a[1];
	dest[2] = a[2];
}

/// Derives the scalar length of the vector.
///  @param[in]		v The vector. [(x, y, z)]
/// @return The scalar length of the vector.
inline dtReal dtVlen(const dtReal* v)
{
	return dtSqrt(v[0]*v[0] + v[1]*v[1] + v[2]*v[2]);
}

/// Derives the square of the scalar length of the vector. (len * len)
///  @param[in]		v The vector. [(x, y, z)]
/// @return The square of the scalar length of the vector.
inline dtReal dtVlenSqr(const dtReal* v)
{
	return v[0]*v[0] + v[1]*v[1] + v[2]*v[2];
}

/// Returns the distance between two points.
///  @param[in]		v1	A point. [(x, y, z)]
///  @param[in]		v2	A point. [(x, y, z)]
/// @return The distance between the two points.
NAVMESH_API inline dtReal dtVdist(const dtReal* v1, const dtReal* v2)
{
	const dtReal dx = v2[0] - v1[0];
	const dtReal dy = v2[1] - v1[1];
	const dtReal dz = v2[2] - v1[2];
	return dtSqrt(dx*dx + dy*dy + dz*dz);
}

/// Returns the square of the distance between two points.
///  @param[in]		v1	A point. [(x, y, z)]
///  @param[in]		v2	A point. [(x, y, z)]
/// @return The square of the distance between the two points.
inline dtReal dtVdistSqr(const dtReal* v1, const dtReal* v2)
{
	const dtReal dx = v2[0] - v1[0];
	const dtReal dy = v2[1] - v1[1];
	const dtReal dz = v2[2] - v1[2];
	return dx*dx + dy*dy + dz*dz;
}

/// Derives the distance between the specified points on the xz-plane.
///  @param[in]		v1	A point. [(x, y, z)]
///  @param[in]		v2	A point. [(x, y, z)]
/// @return The distance between the point on the xz-plane.
///
/// The vectors are projected onto the xz-plane, so the y-values are ignored.
inline dtReal dtVdist2D(const dtReal* v1, const dtReal* v2)
{
	const dtReal dx = v2[0] - v1[0];
	const dtReal dz = v2[2] - v1[2];
	return dtSqrt(dx*dx + dz*dz);
}

/// Derives the square of the distance between the specified points on the xz-plane.
///  @param[in]		v1	A point. [(x, y, z)]
///  @param[in]		v2	A point. [(x, y, z)]
/// @return The square of the distance between the point on the xz-plane.
inline dtReal dtVdist2DSqr(const dtReal* v1, const dtReal* v2)
{
	const dtReal dx = v2[0] - v1[0];
	const dtReal dz = v2[2] - v1[2];
	return dx*dx + dz*dz;
}

/// Normalizes the vector.
///  @param[in,out]	v	The vector to normalize. [(x, y, z)]
inline void dtVnormalize(dtReal* v)
{
	dtReal d = 1.0f / dtSqrt(dtSqr(v[0]) + dtSqr(v[1]) + dtSqr(v[2]));
	v[0] *= d;
	v[1] *= d;
	v[2] *= d;
}

/// Performs a 'sloppy' colocation check of the specified points.
///  @param[in]		p0	A point. [(x, y, z)]
///  @param[in]		p1	A point. [(x, y, z)]
/// @return True if the points are considered to be at the same location.
///
/// Basically, this function will return true if the specified points are 
/// close enough to eachother to be considered colocated.
inline bool dtVequal(const dtReal* p0, const dtReal* p1)
{
	static const dtReal thr = dtSqr(dtReal(1.)/16384.0f);
	const dtReal d = dtVdistSqr(p0, p1);
	return d < thr;
}

/// Derives the dot product of two vectors on the xz-plane. (@p u . @p v)
///  @param[in]		u		A vector [(x, y, z)]
///  @param[in]		v		A vector [(x, y, z)]
/// @return The dot product on the xz-plane.
///
/// The vectors are projected onto the xz-plane, so the y-values are ignored.
inline dtReal dtVdot2D(const dtReal* u, const dtReal* v)
{
	return u[0]*v[0] + u[2]*v[2];
}

/// Derives the xz-plane 2D perp product of the two vectors. (uz*vx - ux*vz)
///  @param[in]		u		The LHV vector [(x, y, z)]
///  @param[in]		v		The RHV vector [(x, y, z)]
/// @return The dot product on the xz-plane.
///
/// The vectors are projected onto the xz-plane, so the y-values are ignored.
inline dtReal dtVperp2D(const dtReal* u, const dtReal* v)
{
	return u[2]*v[0] - u[0]*v[2];
}

/// @}
/// @name Computational geometry helper functions.
/// @{

/// Derives the signed xz-plane area of the triangle ABC, or the relationship of line AB to point C.
///  @param[in]		a		Vertex A. [(x, y, z)]
///  @param[in]		b		Vertex B. [(x, y, z)]
///  @param[in]		c		Vertex C. [(x, y, z)]
/// @return The signed xz-plane area of the triangle.
inline dtReal dtTriArea2D(const dtReal* a, const dtReal* b, const dtReal* c)
{
	const dtReal abx = b[0] - a[0];
	const dtReal abz = b[2] - a[2];
	const dtReal acx = c[0] - a[0];
	const dtReal acz = c[2] - a[2];
	return acx*abz - abx*acz;
}

/// Determines if two axis-aligned bounding boxes overlap.
///  @param[in]		amin	Minimum bounds of box A. [(x, y, z)]
///  @param[in]		amax	Maximum bounds of box A. [(x, y, z)]
///  @param[in]		bmin	Minimum bounds of box B. [(x, y, z)]
///  @param[in]		bmax	Maximum bounds of box B. [(x, y, z)]
/// @return True if the two AABB's overlap.
/// @see dtOverlapBounds
inline bool dtOverlapQuantBounds(const unsigned short amin[3], const unsigned short amax[3],
								 const unsigned short bmin[3], const unsigned short bmax[3])
{
	bool overlap = true;
	overlap = (amin[0] > bmax[0] || amax[0] < bmin[0]) ? false : overlap;
	overlap = (amin[1] > bmax[1] || amax[1] < bmin[1]) ? false : overlap;
	overlap = (amin[2] > bmax[2] || amax[2] < bmin[2]) ? false : overlap;
	return overlap;
}

/// Determines if two axis-aligned bounding boxes overlap.
///  @param[in]		amin	Minimum bounds of box A. [(x, y, z)]
///  @param[in]		amax	Maximum bounds of box A. [(x, y, z)]
///  @param[in]		bmin	Minimum bounds of box B. [(x, y, z)]
///  @param[in]		bmax	Maximum bounds of box B. [(x, y, z)]
/// @return True if the two AABB's overlap.
/// @see dtOverlapQuantBounds
inline bool dtOverlapBounds(const dtReal* amin, const dtReal* amax,
							const dtReal* bmin, const dtReal* bmax)
{
	bool overlap = true;
	overlap = (amin[0] > bmax[0] || amax[0] < bmin[0]) ? false : overlap;
	overlap = (amin[1] > bmax[1] || amax[1] < bmin[1]) ? false : overlap;
	overlap = (amin[2] > bmax[2] || amax[2] < bmin[2]) ? false : overlap;
	return overlap;
}

/// Derives the closest point on a triangle from the specified reference point.
///  @param[out]	closest	The closest point on the triangle.	
///  @param[in]		p		The reference point from which to test. [(x, y, z)]
///  @param[in]		a		Vertex A of triangle ABC. [(x, y, z)]
///  @param[in]		b		Vertex B of triangle ABC. [(x, y, z)]
///  @param[in]		c		Vertex C of triangle ABC. [(x, y, z)]
void dtClosestPtPointTriangle(dtReal* closest, const dtReal* p,
							  const dtReal* a, const dtReal* b, const dtReal* c);

/// Derives the y-axis height of the closest point on the triangle from the specified reference point.
///  @param[in]		p		The reference point from which to test. [(x, y, z)]
///  @param[in]		a		Vertex A of triangle ABC. [(x, y, z)]
///  @param[in]		b		Vertex B of triangle ABC. [(x, y, z)]
///  @param[in]		c		Vertex C of triangle ABC. [(x, y, z)]
///  @param[out]	h		The resulting height.
bool dtClosestHeightPointTriangle(const dtReal* p, const dtReal* a, const dtReal* b, const dtReal* c, dtReal& h);

bool dtIntersectSegmentPoly2D(const dtReal* p0, const dtReal* p1,
							  const dtReal* verts, int nverts,
							  dtReal& tmin, dtReal& tmax,
							  int& segMin, int& segMax);

bool dtIntersectSegSeg2D(const dtReal* ap, const dtReal* aq,
						 const dtReal* bp, const dtReal* bq,
						 dtReal& s, dtReal& t);

/// Determines if the specified point is inside the convex polygon on the xz-plane.
///  @param[in]		pt		The point to check. [(x, y, z)]
///  @param[in]		verts	The polygon vertices. [(x, y, z) * @p nverts]
///  @param[in]		nverts	The number of vertices. [Limit: >= 3]
/// @return True if the point is inside the polygon.
bool dtPointInPolygon(const dtReal* pt, const dtReal* verts, const int nverts);

bool dtDistancePtPolyEdgesSqr(const dtReal* pt, const dtReal* verts, const int nverts,
							dtReal* ed, dtReal* et);

dtReal dtDistancePtSegSqr2D(const dtReal* pt, const dtReal* p, const dtReal* q, dtReal& t);
dtReal dtDistancePtSegSqr(const dtReal* pt, const dtReal* p, const dtReal* q);

/// Derives the centroid of a convex polygon.
///  @param[out]	tc		The centroid of the polgyon. [(x, y, z)]
///  @param[in]		idx		The polygon indices. [(vertIndex) * @p nidx]
///  @param[in]		nidx	The number of indices in the polygon. [Limit: >= 3]
///  @param[in]		verts	The polygon vertices. [(x, y, z) * vertCount]
void dtCalcPolyCenter(dtReal* tc, const unsigned short* idx, int nidx, const dtReal* verts);

/// Determines if the two convex polygons overlap on the xz-plane.
///  @param[in]		polya		Polygon A vertices.	[(x, y, z) * @p npolya]
///  @param[in]		npolya		The number of vertices in polygon A.
///  @param[in]		polyb		Polygon B vertices.	[(x, y, z) * @p npolyb]
///  @param[in]		npolyb		The number of vertices in polygon B.
/// @return True if the two polygons overlap.
bool dtOverlapPolyPoly2D(const dtReal* polya, const int npolya,
						 const dtReal* polyb, const int npolyb);

/// @}
/// @name Miscellanious functions.
/// @{

inline unsigned int dtNextPow2(unsigned int v)
{
	v--;
	v |= v >> 1;
	v |= v >> 2;
	v |= v >> 4;
	v |= v >> 8;
	v |= v >> 16;
	v++;
	return v;
}

inline unsigned int dtIlog2(unsigned int v)
{
	unsigned int r;
	unsigned int shift;
	r = (v > 0xffff) << 4; v >>= r;
	shift = (v > 0xff) << 3; v >>= shift; r |= shift;
	shift = (v > 0xf) << 2; v >>= shift; r |= shift;
	shift = (v > 0x3) << 1; v >>= shift; r |= shift;
	r |= (v >> 1);
	return r;
}

//@UE BEGIN Align to 8 byte boundaries when using double precision
inline int dtAlign(int x) 
{
#if DT_LARGE_WORLD_COORDINATES_DISABLED
	return (x + 3) & ~3; // Align to 4 byte boundary
#else
	return (x + 7) & ~7; // Align to 8 byte boundary
#endif
}
//@UE END

inline int dtOppositeTile(int side) { return (side+4) & 0x7; }

inline void dtSwapByte(unsigned char* a, unsigned char* b)
{
	unsigned char tmp = *a;
	*a = *b;
	*b = tmp;
}

inline void dtSwapEndian(unsigned short* v)
{
	unsigned char* x = (unsigned char*)v;
	dtSwapByte(x+0, x+1);
}

inline void dtSwapEndian(short* v)
{
	unsigned char* x = (unsigned char*)v;
	dtSwapByte(x+0, x+1);
}

inline void dtSwapEndian(unsigned int* v)
{
	unsigned char* x = (unsigned char*)v;
	dtSwapByte(x+0, x+3); dtSwapByte(x+1, x+2);
}

inline void dtSwapEndian(int* v)
{
	unsigned char* x = (unsigned char*)v;
	dtSwapByte(x+0, x+3); dtSwapByte(x+1, x+2);
}

inline void dtSwapEndian(unsigned long long int* v)
{
	unsigned char* x = (unsigned char*)v;
	dtSwapByte(x + 0, x + 7); 
	dtSwapByte(x + 1, x + 6);
	dtSwapByte(x + 2, x + 5);
	dtSwapByte(x + 3, x + 4);
}

inline void dtSwapEndian(long long int* v)
{
	unsigned char* x = (unsigned char*)v;
	dtSwapByte(x + 0, x + 7);
	dtSwapByte(x + 1, x + 6);
	dtSwapByte(x + 2, x + 5);
	dtSwapByte(x + 3, x + 4);
}

inline void dtSwapEndian(float* v)
{
	unsigned char* x = (unsigned char*)v;
	dtSwapByte(x+0, x+3); dtSwapByte(x+1, x+2);
}

// @UE BEGIN Adding support for LWCoords.
inline void dtSwapEndian(double* v)
{
	unsigned char* x = (unsigned char*)v;
	dtSwapByte(x + 0, x + 7); dtSwapByte(x + 1, x + 6); dtSwapByte(x + 2, x + 5); dtSwapByte(x + 3, x + 4);
}
//@UE END Adding support for LWCoords.

void dtRandomPointInConvexPoly(const dtReal* pts, const int npts, dtReal* areas,
							   const dtReal s, const dtReal t, dtReal* out);

// @UE BEGIN
enum dtRotation
{
	DT_ROTATE_0, 
	DT_ROTATE_90, 
	DT_ROTATE_180, 
	DT_ROTATE_270
};

/// Select a 90 degree increment value from an input angle in degree.
///  @param[in]		rotationDeg The desired rotation in degree.
///  @return The rotation enum value.
dtRotation dtSelectRotation(dtReal rotationDeg);

/// Rotate by 90 degree increments.
///  @param[out]	dest	The result position. [(x, y, z)]
///  @param[in]		v		The vector to rotate. [(x, y, z)]
///  @param[in]		rot		The rotation enum value.
void dtVRot90(dtReal* dest, const dtReal* v, const dtRotation rot);

/// Rotate by 90 degree increments.
///  @param[out]	dest	The result position. [(x, y, z)]
///  @param[in]		v		The vector to rotate. [(x, y, z)]
///  @param[in]		rot		The rotation enum value.
void dtVRot90(unsigned short* dest, const unsigned short* v, const dtRotation rot);

/// Rotate vector around center position by increments of 90 degrees.
///  @param[out]	dest	The result position. [(x, y, z)]
///  @param[in]		v		The vector to rotate. [(x, y, z)]
///  @param[in]		center	The center point. [(x, y, z)]
///  @param[in]		rot		The rotation enum value.
void dtRotate90(dtReal* dest, const dtReal* v, const dtReal* center, const dtRotation rot);

/// Rotate vector around center position by increments of 90 degrees.
///  @param[out]	dest	The result position. [(x, y, z)]
///  @param[in]		v		The vector to rotate. [(x, y, z)]
///  @param[in]		center	The center point. [(x, y, z)]
///  @param[in]		rot		The rotation enum value.
void dtRotate90(unsigned short* dest, const unsigned short* v, const unsigned short* center, const dtRotation rot);
// @UE END

/// @}

#endif // DETOURCOMMON_H

///////////////////////////////////////////////////////////////////////////

// This section contains detailed documentation for members that don't have
// a source file. It reduces clutter in the main section of the header.

/**

@fn dtReal dtTriArea2D(const dtReal* a, const dtReal* b, const dtReal* c)
@par

The vertices are projected onto the xz-plane, so the y-values are ignored.

This is a low cost function than can be used for various purposes.  Its main purpose
is for point/line relationship testing.

In all cases: A value of zero indicates that all vertices are collinear or represent the same point.
(On the xz-plane.)

When used for point/line relationship tests, AB usually represents a line against which
the C point is to be tested.  In this case:

A positive value indicates that point C is to the left of line AB, looking from A toward B.<br/>
A negative value indicates that point C is to the right of lineAB, looking from A toward B.

When used for evaluating a triangle:

The absolute value of the return value is two times the area of the triangle when it is
projected onto the xz-plane.

A positive return value indicates:

<ul>
<li>The vertices are wrapped in the normal Detour wrap direction.</li>
<li>The triangle's 3D face normal is in the general up direction.</li>
</ul>

A negative return value indicates:

<ul>
<li>The vertices are reverse wrapped. (Wrapped opposite the normal Detour wrap direction.)</li>
<li>The triangle's 3D face normal is in the general down direction.</li>
</ul>

*/<|MERGE_RESOLUTION|>--- conflicted
+++ resolved
@@ -129,7 +129,6 @@
 {
 	return atan2f(x, y);
 }
-<<<<<<< HEAD
 
 inline double dtAtan2(double x, double y)
 {
@@ -151,29 +150,6 @@
 	return fmodf(x, y);
 }
 
-=======
-
-inline double dtAtan2(double x, double y)
-{
-	return atan2(x, y);
-}
-
-inline float dtSqrt(float x)
-{
-	return sqrtf(x);
-}
-
-inline double dtSqrt(double x)
-{
-	return sqrt(x);
-}
-
-inline float dtfMod(float x, float y)
-{
-	return fmodf(x, y);
-}
-
->>>>>>> 4af6daef
 inline double dtfMod(double x, double y)
 {
 	return fmod(x, y);
