// Copyright Epic Games, Inc. All Rights Reserved.
// Modified version of Recast/Detour's source file

//
// Copyright (c) 2009-2010 Mikko Mononen memon@inside.org
//
// This software is provided 'as-is', without any express or implied
// warranty.  In no event will the authors be held liable for any damages
// arising from the use of this software.
// Permission is granted to anyone to use this software for any purpose,
// including commercial applications, and to alter it and redistribute it
// freely, subject to the following restrictions:
// 1. The origin of this software must not be misrepresented; you must not
//    claim that you wrote the original software. If you use this software
//    in a product, an acknowledgment in the product documentation would be
//    appreciated but is not required.
// 2. Altered source versions must be plainly marked as such, and must not be
//    misrepresented as being the original software.
// 3. This notice may not be removed or altered from any source distribution.
//

#ifndef DETOURCOMMON_H
#define DETOURCOMMON_H

#include "CoreMinimal.h"
#include "Detour/DetourLargeWorldCoordinates.h"
<<<<<<< HEAD
=======
#include "HAL/PlatformMath.h"
>>>>>>> d731a049

// DT_STATS is set from the UE Stats settings
#define DT_STATS STATS

/**
@defgroup detour Detour

Members in this module are used to create, manipulate, and query navigation 
meshes.

@note This is a summary list of members.  Use the index or search 
feature to find minor members.
*/

/// @name General helper functions
/// @{

/// Swaps the values of the two parameters.
///  @param[in,out]	a	Value A
///  @param[in,out]	b	Value B
template<class T> inline void dtSwap(T& a, T& b) { T t = a; a = b; b = t; }

/// Returns the minimum of two values.
///  @param[in]		a	Value A
///  @param[in]		b	Value B
///  @return The minimum of the two values.
template<class T> inline T dtMin(T a, T b) { return a < b ? a : b; }
//@UE BEGIN Adding support for LWCoords. Overloading allows this to be called where one of the parameters is a double and the other a float.
inline dtReal dtMin(dtReal a, dtReal b) { return dtMin<dtReal>(a, b); }
//@UE END Adding support for LWCoords.

/// Returns the maximum of two values.
///  @param[in]		a	Value A
///  @param[in]		b	Value B
///  @return The maximum of the two values.
template<class T> inline T dtMax(T a, T b) { return a > b ? a : b; }
//@UE BEGIN Adding support for LWCoords. Overloading allows this to be called where one of the parameters is a double and the other a float.
inline dtReal dtMax(dtReal a, dtReal b) { return dtMax<dtReal>(a, b); }
//@UE END Adding support for LWCoords.

/// Returns the absolute value.
///  @param[in]		a	The value.
///  @return The absolute value of the specified value.
template<class T> inline T dtAbs(T a) { return a < 0 ? -a : a; }

/// Returns the square of the value.
///  @param[in]		a	The value.
///  @return The square of the value.
template<class T> inline T dtSqr(T a) { return a*a; }

/// Clamps the value to the specified range.
///  @param[in]		v	The value to clamp.
///  @param[in]		mn	The minimum permitted return value.
///  @param[in]		mx	The maximum permitted return value.
///  @return The value, clamped to the specified range.
template<class T> inline T dtClamp(T v, T mn, T mx) { return v < mn ? mn : (v > mx ? mx : v); }
//@UE BEGIN Adding support for LWCoords. Overloading allows this to be called where one of the parameters is a double and the other a float.
inline dtReal dtClamp(dtReal v, dtReal mn, dtReal mx) { return dtClamp<dtReal>(v, mn, mx); }
//@UE END Adding support for LWCoords.

//@UE BEGIN Adding support for LWCoords.
// LWC_TODO_AI: Remove the float version of these functions when we go to doubles. Remove prior to 5.0!
inline float dtFloor(float x)
{
	return floorf(x);
}

inline double dtFloor(double x)
{
	return floor(x);
}

inline float dtCeil(float x)
{
	return ceilf(x);
}

inline double dtCeil(double x)
{
	return ceil(x);
}

inline float dtSin(float x)
{
	return sinf(x);
}

inline double dtSin(double x)
{
	return sin(x);
}

inline float dtCos(float x)
{
	return cosf(x);
}

inline double dtCos(double x)
{
	return cos(x);
}

inline float dtAtan2(float x, float y)
{
	return atan2f(x, y);
}

inline double dtAtan2(double x, double y)
{
	return atan2(x, y);
}

inline float dtSqrt(float x)
{
	return sqrtf(x);
}

inline double dtSqrt(double x)
{
	return sqrt(x);
}

inline float dtfMod(float x, float y)
{
	return fmodf(x, y);
}

inline double dtfMod(double x, double y)
{
	return fmod(x, y);
}
//@UE END Adding support for LWCoords.

/// @}
/// @name Vector helper functions.
/// @{

/// Derives the cross product of two vectors. (@p v1 x @p v2)
///  @param[out]	dest	The cross product. [(x, y, z)]
///  @param[in]		v1		A Vector [(x, y, z)]
///  @param[in]		v2		A vector [(x, y, z)]
inline void dtVcross(dtReal* dest, const dtReal* v1, const dtReal* v2)
{
	dest[0] = v1[1]*v2[2] - v1[2]*v2[1];
	dest[1] = v1[2]*v2[0] - v1[0]*v2[2];
	dest[2] = v1[0]*v2[1] - v1[1]*v2[0]; 
}

/// Derives the dot product of two vectors. (@p v1 . @p v2)
///  @param[in]		v1	A Vector [(x, y, z)]
///  @param[in]		v2	A vector [(x, y, z)]
/// @return The dot product.
inline dtReal dtVdot(const dtReal* v1, const dtReal* v2)
{
	return v1[0]*v2[0] + v1[1]*v2[1] + v1[2]*v2[2];
}

/// Performs a scaled vector addition. (@p v1 + (@p v2 * @p s))
///  @param[out]	dest	The result vector. [(x, y, z)]
///  @param[in]		v1		The base vector. [(x, y, z)]
///  @param[in]		v2		The vector to scale and add to @p v1. [(x, y, z)]
///  @param[in]		s		The amount to scale @p v2 by before adding to @p v1.
inline void dtVmad(dtReal* dest, const dtReal* v1, const dtReal* v2, const dtReal s)
{
	dest[0] = v1[0]+v2[0]*s;
	dest[1] = v1[1]+v2[1]*s;
	dest[2] = v1[2]+v2[2]*s;
}

/// Performs a linear interpolation between two vectors. (@p v1 toward @p v2)
///  @param[out]	dest	The result vector. [(x, y, x)]
///  @param[in]		v1		The starting vector.
///  @param[in]		v2		The destination vector.
///	 @param[in]		t		The interpolation factor. [Limits: 0 <= value <= 1.0]
inline void dtVlerp(dtReal* dest, const dtReal* v1, const dtReal* v2, const dtReal t)
{
	dest[0] = v1[0]+(v2[0]-v1[0])*t;
	dest[1] = v1[1]+(v2[1]-v1[1])*t;
	dest[2] = v1[2]+(v2[2]-v1[2])*t;
}

/// Performs a vector addition. (@p v1 + @p v2)
///  @param[out]	dest	The result vector. [(x, y, z)]
///  @param[in]		v1		The base vector. [(x, y, z)]
///  @param[in]		v2		The vector to add to @p v1. [(x, y, z)]
inline void dtVadd(dtReal* dest, const dtReal* v1, const dtReal* v2)
{
	dest[0] = v1[0]+v2[0];
	dest[1] = v1[1]+v2[1];
	dest[2] = v1[2]+v2[2];
}

/// Performs a vector subtraction. (@p v1 - @p v2)
///  @param[out]	dest	The result vector. [(x, y, z)]
///  @param[in]		v1		The base vector. [(x, y, z)]
///  @param[in]		v2		The vector to subtract from @p v1. [(x, y, z)]
inline void dtVsub(dtReal* dest, const dtReal* v1, const dtReal* v2)
{
	dest[0] = v1[0]-v2[0];
	dest[1] = v1[1]-v2[1];
	dest[2] = v1[2]-v2[2];
}

/// Scales the vector by the specified value. (@p v * @p t)
///  @param[out]	dest	The result vector. [(x, y, z)]
///  @param[in]		v		The vector to scale. [(x, y, z)]
///  @param[in]		t		The scaling factor.
inline void dtVscale(dtReal* dest, const dtReal* v, const dtReal t)
{
	dest[0] = v[0]*t;
	dest[1] = v[1]*t;
	dest[2] = v[2]*t;
}

/// Selects the minimum value of each element from the specified vectors.
///  @param[in,out]	mn	A vector.  (Will be updated with the result.) [(x, y, z)]
///  @param[in]	v	A vector. [(x, y, z)]
inline void dtVmin(dtReal* mn, const dtReal* v)
{
	mn[0] = dtMin(mn[0], v[0]);
	mn[1] = dtMin(mn[1], v[1]);
	mn[2] = dtMin(mn[2], v[2]);
}

/// Selects the maximum value of each element from the specified vectors.
///  @param[in,out]	mx	A vector.  (Will be updated with the result.) [(x, y, z)]
///  @param[in]		v	A vector. [(x, y, z)]
inline void dtVmax(dtReal* mx, const dtReal* v)
{
	mx[0] = dtMax(mx[0], v[0]);
	mx[1] = dtMax(mx[1], v[1]);
	mx[2] = dtMax(mx[2], v[2]);
}

/// Sets the vector elements to the specified values.
///  @param[out]	dest	The result vector. [(x, y, z)]
///  @param[in]		x		The x-value of the vector.
///  @param[in]		y		The y-value of the vector.
///  @param[in]		z		The z-value of the vector.
inline void dtVset(dtReal* dest, const dtReal x, const dtReal y, const dtReal z)
{
	dest[0] = x; dest[1] = y; dest[2] = z;
}

/// Performs a vector copy.
///  @param[out]	dest	The result. [(x, y, z)]
///  @param[in]		a		The vector to copy. [(x, y, z)]
inline void dtVcopy(dtReal* dest, const dtReal* a)
{
	dest[0] = a[0];
	dest[1] = a[1];
	dest[2] = a[2];
}

/// Derives the scalar length of the vector.
///  @param[in]		v The vector. [(x, y, z)]
/// @return The scalar length of the vector.
inline dtReal dtVlen(const dtReal* v)
{
	return dtSqrt(v[0]*v[0] + v[1]*v[1] + v[2]*v[2]);
}

/// Derives the square of the scalar length of the vector. (len * len)
///  @param[in]		v The vector. [(x, y, z)]
/// @return The square of the scalar length of the vector.
inline dtReal dtVlenSqr(const dtReal* v)
{
	return v[0]*v[0] + v[1]*v[1] + v[2]*v[2];
}

/// Returns the distance between two points.
///  @param[in]		v1	A point. [(x, y, z)]
///  @param[in]		v2	A point. [(x, y, z)]
/// @return The distance between the two points.
NAVMESH_API inline dtReal dtVdist(const dtReal* v1, const dtReal* v2)
{
	const dtReal dx = v2[0] - v1[0];
	const dtReal dy = v2[1] - v1[1];
	const dtReal dz = v2[2] - v1[2];
	return dtSqrt(dx*dx + dy*dy + dz*dz);
}

/// Returns the square of the distance between two points.
///  @param[in]		v1	A point. [(x, y, z)]
///  @param[in]		v2	A point. [(x, y, z)]
/// @return The square of the distance between the two points.
inline dtReal dtVdistSqr(const dtReal* v1, const dtReal* v2)
{
	const dtReal dx = v2[0] - v1[0];
	const dtReal dy = v2[1] - v1[1];
	const dtReal dz = v2[2] - v1[2];
	return dx*dx + dy*dy + dz*dz;
}

/// Derives the distance between the specified points on the xz-plane.
///  @param[in]		v1	A point. [(x, y, z)]
///  @param[in]		v2	A point. [(x, y, z)]
/// @return The distance between the point on the xz-plane.
///
/// The vectors are projected onto the xz-plane, so the y-values are ignored.
inline dtReal dtVdist2D(const dtReal* v1, const dtReal* v2)
{
	const dtReal dx = v2[0] - v1[0];
	const dtReal dz = v2[2] - v1[2];
	return dtSqrt(dx*dx + dz*dz);
}

/// Derives the square of the distance between the specified points on the xz-plane.
///  @param[in]		v1	A point. [(x, y, z)]
///  @param[in]		v2	A point. [(x, y, z)]
/// @return The square of the distance between the point on the xz-plane.
inline dtReal dtVdist2DSqr(const dtReal* v1, const dtReal* v2)
{
	const dtReal dx = v2[0] - v1[0];
	const dtReal dz = v2[2] - v1[2];
	return dx*dx + dz*dz;
}

/// Normalizes the vector.
///  @param[in,out]	v	The vector to normalize. [(x, y, z)]
inline void dtVnormalize(dtReal* v)
{
	dtReal d = 1.0f / dtSqrt(dtSqr(v[0]) + dtSqr(v[1]) + dtSqr(v[2]));
	v[0] *= d;
	v[1] *= d;
	v[2] *= d;
}

/// Performs a 'sloppy' colocation check of the specified points.
///  @param[in]		p0	A point. [(x, y, z)]
///  @param[in]		p1	A point. [(x, y, z)]
/// @return True if the points are considered to be at the same location.
///
/// Basically, this function will return true if the specified points are 
/// close enough to eachother to be considered colocated.
inline bool dtVequal(const dtReal* p0, const dtReal* p1)
{
	static const dtReal thr = dtSqr(dtReal(1.)/16384.0f);
	const dtReal d = dtVdistSqr(p0, p1);
	return d < thr;
}

/// Derives the dot product of two vectors on the xz-plane. (@p u . @p v)
///  @param[in]		u		A vector [(x, y, z)]
///  @param[in]		v		A vector [(x, y, z)]
/// @return The dot product on the xz-plane.
///
/// The vectors are projected onto the xz-plane, so the y-values are ignored.
inline dtReal dtVdot2D(const dtReal* u, const dtReal* v)
{
	return u[0]*v[0] + u[2]*v[2];
}

/// Derives the xz-plane 2D perp product of the two vectors. (uz*vx - ux*vz)
///  @param[in]		u		The LHV vector [(x, y, z)]
///  @param[in]		v		The RHV vector [(x, y, z)]
/// @return The dot product on the xz-plane.
///
/// The vectors are projected onto the xz-plane, so the y-values are ignored.
inline dtReal dtVperp2D(const dtReal* u, const dtReal* v)
{
	return u[2]*v[0] - u[0]*v[2];
}

/// @}
/// @name Computational geometry helper functions.
/// @{

/// Derives the signed xz-plane area of the triangle ABC, or the relationship of line AB to point C.
///  @param[in]		a		Vertex A. [(x, y, z)]
///  @param[in]		b		Vertex B. [(x, y, z)]
///  @param[in]		c		Vertex C. [(x, y, z)]
/// @return The signed xz-plane area of the triangle.
inline dtReal dtTriArea2D(const dtReal* a, const dtReal* b, const dtReal* c)
{
	const dtReal abx = b[0] - a[0];
	const dtReal abz = b[2] - a[2];
	const dtReal acx = c[0] - a[0];
	const dtReal acz = c[2] - a[2];
	return acx*abz - abx*acz;
}

/// Determines if two axis-aligned bounding boxes overlap.
///  @param[in]		amin	Minimum bounds of box A. [(x, y, z)]
///  @param[in]		amax	Maximum bounds of box A. [(x, y, z)]
///  @param[in]		bmin	Minimum bounds of box B. [(x, y, z)]
///  @param[in]		bmax	Maximum bounds of box B. [(x, y, z)]
/// @return True if the two AABB's overlap.
/// @see dtOverlapBounds
inline bool dtOverlapQuantBounds(const unsigned short amin[3], const unsigned short amax[3],
								 const unsigned short bmin[3], const unsigned short bmax[3])
{
	bool overlap = true;
	overlap = (amin[0] > bmax[0] || amax[0] < bmin[0]) ? false : overlap;
	overlap = (amin[1] > bmax[1] || amax[1] < bmin[1]) ? false : overlap;
	overlap = (amin[2] > bmax[2] || amax[2] < bmin[2]) ? false : overlap;
	return overlap;
}

/// Determines if two axis-aligned bounding boxes overlap.
///  @param[in]		amin	Minimum bounds of box A. [(x, y, z)]
///  @param[in]		amax	Maximum bounds of box A. [(x, y, z)]
///  @param[in]		bmin	Minimum bounds of box B. [(x, y, z)]
///  @param[in]		bmax	Maximum bounds of box B. [(x, y, z)]
/// @return True if the two AABB's overlap.
/// @see dtOverlapQuantBounds
inline bool dtOverlapBounds(const dtReal* amin, const dtReal* amax,
							const dtReal* bmin, const dtReal* bmax)
{
	bool overlap = true;
	overlap = (amin[0] > bmax[0] || amax[0] < bmin[0]) ? false : overlap;
	overlap = (amin[1] > bmax[1] || amax[1] < bmin[1]) ? false : overlap;
	overlap = (amin[2] > bmax[2] || amax[2] < bmin[2]) ? false : overlap;
	return overlap;
}

/// Derives the closest point on a triangle from the specified reference point.
///  @param[out]	closest	The closest point on the triangle.	
///  @param[in]		p		The reference point from which to test. [(x, y, z)]
///  @param[in]		a		Vertex A of triangle ABC. [(x, y, z)]
///  @param[in]		b		Vertex B of triangle ABC. [(x, y, z)]
///  @param[in]		c		Vertex C of triangle ABC. [(x, y, z)]
void dtClosestPtPointTriangle(dtReal* closest, const dtReal* p,
							  const dtReal* a, const dtReal* b, const dtReal* c);

/// Derives the y-axis height of the closest point on the triangle from the specified reference point.
///  @param[in]		p		The reference point from which to test. [(x, y, z)]
///  @param[in]		a		Vertex A of triangle ABC. [(x, y, z)]
///  @param[in]		b		Vertex B of triangle ABC. [(x, y, z)]
///  @param[in]		c		Vertex C of triangle ABC. [(x, y, z)]
///  @param[out]	h		The resulting height.
bool dtClosestHeightPointTriangle(const dtReal* p, const dtReal* a, const dtReal* b, const dtReal* c, dtReal& h);

bool dtIntersectSegmentPoly2D(const dtReal* p0, const dtReal* p1,
							  const dtReal* verts, int nverts,
							  dtReal& tmin, dtReal& tmax,
							  int& segMin, int& segMax);

bool dtIntersectSegSeg2D(const dtReal* ap, const dtReal* aq,
						 const dtReal* bp, const dtReal* bq,
						 dtReal& s, dtReal& t);

/// Determines if the specified point is inside the convex polygon on the xz-plane.
///  @param[in]		pt		The point to check. [(x, y, z)]
///  @param[in]		verts	The polygon vertices. [(x, y, z) * @p nverts]
///  @param[in]		nverts	The number of vertices. [Limit: >= 3]
/// @return True if the point is inside the polygon.
bool dtPointInPolygon(const dtReal* pt, const dtReal* verts, const int nverts);

bool dtDistancePtPolyEdgesSqr(const dtReal* pt, const dtReal* verts, const int nverts,
							dtReal* ed, dtReal* et);

dtReal dtDistancePtSegSqr2D(const dtReal* pt, const dtReal* p, const dtReal* q, dtReal& t);
dtReal dtDistancePtSegSqr(const dtReal* pt, const dtReal* p, const dtReal* q);

/// Derives the centroid of a convex polygon.
///  @param[out]	tc		The centroid of the polgyon. [(x, y, z)]
///  @param[in]		idx		The polygon indices. [(vertIndex) * @p nidx]
///  @param[in]		nidx	The number of indices in the polygon. [Limit: >= 3]
///  @param[in]		verts	The polygon vertices. [(x, y, z) * vertCount]
void dtCalcPolyCenter(dtReal* tc, const unsigned short* idx, int nidx, const dtReal* verts);

/// Determines if the two convex polygons overlap on the xz-plane.
///  @param[in]		polya		Polygon A vertices.	[(x, y, z) * @p npolya]
///  @param[in]		npolya		The number of vertices in polygon A.
///  @param[in]		polyb		Polygon B vertices.	[(x, y, z) * @p npolyb]
///  @param[in]		npolyb		The number of vertices in polygon B.
/// @return True if the two polygons overlap.
bool dtOverlapPolyPoly2D(const dtReal* polya, const int npolya,
						 const dtReal* polyb, const int npolyb);

/// @}
/// @name Miscellanious functions.
/// @{

inline unsigned int dtNextPow2(unsigned int v)
{
	v--;
	v |= v >> 1;
	v |= v >> 2;
	v |= v >> 4;
	v |= v >> 8;
	v |= v >> 16;
	v++;
	return v;
}

inline unsigned int dtIlog2(unsigned int v)
{
	unsigned int r;
	unsigned int shift;
	r = (v > 0xffff) << 4; v >>= r;
	shift = (v > 0xff) << 3; v >>= shift; r |= shift;
	shift = (v > 0xf) << 2; v >>= shift; r |= shift;
	shift = (v > 0x3) << 1; v >>= shift; r |= shift;
	r |= (v >> 1);
	return r;
}

//@UE BEGIN Align to 8 byte boundaries when using double precision
inline int dtAlign(int x) 
{
#if DT_LARGE_WORLD_COORDINATES_DISABLED
	return (x + 3) & ~3; // Align to 4 byte boundary
#else
	return (x + 7) & ~7; // Align to 8 byte boundary
#endif
}
//@UE END

inline int dtOppositeTile(int side) { return (side+4) & 0x7; }

inline void dtSwapByte(unsigned char* a, unsigned char* b)
{
	unsigned char tmp = *a;
	*a = *b;
	*b = tmp;
}

inline void dtSwapEndian(unsigned short* v)
{
	unsigned char* x = (unsigned char*)v;
	dtSwapByte(x+0, x+1);
}

inline void dtSwapEndian(short* v)
{
	unsigned char* x = (unsigned char*)v;
	dtSwapByte(x+0, x+1);
}

inline void dtSwapEndian(unsigned int* v)
{
	unsigned char* x = (unsigned char*)v;
	dtSwapByte(x+0, x+3); dtSwapByte(x+1, x+2);
}

inline void dtSwapEndian(int* v)
{
	unsigned char* x = (unsigned char*)v;
	dtSwapByte(x+0, x+3); dtSwapByte(x+1, x+2);
}

inline void dtSwapEndian(float* v)
{
	unsigned char* x = (unsigned char*)v;
	dtSwapByte(x+0, x+3); dtSwapByte(x+1, x+2);
}

// @UE BEGIN Adding support for LWCoords.
inline void dtSwapEndian(double* v)
{
	unsigned char* x = (unsigned char*)v;
	dtSwapByte(x + 0, x + 7); dtSwapByte(x + 1, x + 6); dtSwapByte(x + 2, x + 5); dtSwapByte(x + 3, x + 4);
}
//@UE END Adding support for LWCoords.

void dtRandomPointInConvexPoly(const dtReal* pts, const int npts, dtReal* areas,
							   const dtReal s, const dtReal t, dtReal* out);

// @UE BEGIN
enum dtRotation
{
	DT_ROTATE_0, 
	DT_ROTATE_90, 
	DT_ROTATE_180, 
	DT_ROTATE_270
};

/// Select a 90 degree increment value from an input angle in degree.
///  @param[in]		rotationDeg The desired rotation in degree.
///  @return The rotation enum value.
dtRotation dtSelectRotation(dtReal rotationDeg);

/// Rotate by 90 degree increments.
///  @param[out]	dest	The result position. [(x, y, z)]
///  @param[in]		v		The vector to rotate. [(x, y, z)]
///  @param[in]		rot		The rotation enum value.
void dtVRot90(dtReal* dest, const dtReal* v, const dtRotation rot);

/// Rotate by 90 degree increments.
///  @param[out]	dest	The result position. [(x, y, z)]
///  @param[in]		v		The vector to rotate. [(x, y, z)]
///  @param[in]		rot		The rotation enum value.
void dtVRot90(unsigned short* dest, const unsigned short* v, const dtRotation rot);

/// Rotate vector around center position by increments of 90 degrees.
///  @param[out]	dest	The result position. [(x, y, z)]
///  @param[in]		v		The vector to rotate. [(x, y, z)]
///  @param[in]		center	The center point. [(x, y, z)]
///  @param[in]		rot		The rotation enum value.
void dtRotate90(dtReal* dest, const dtReal* v, const dtReal* center, const dtRotation rot);

/// Rotate vector around center position by increments of 90 degrees.
///  @param[out]	dest	The result position. [(x, y, z)]
///  @param[in]		v		The vector to rotate. [(x, y, z)]
///  @param[in]		center	The center point. [(x, y, z)]
///  @param[in]		rot		The rotation enum value.
void dtRotate90(unsigned short* dest, const unsigned short* v, const unsigned short* center, const dtRotation rot);
// @UE END

/// @}

#endif // DETOURCOMMON_H

///////////////////////////////////////////////////////////////////////////

// This section contains detailed documentation for members that don't have
// a source file. It reduces clutter in the main section of the header.

/**

@fn dtReal dtTriArea2D(const dtReal* a, const dtReal* b, const dtReal* c)
@par

The vertices are projected onto the xz-plane, so the y-values are ignored.

This is a low cost function than can be used for various purposes.  Its main purpose
is for point/line relationship testing.

In all cases: A value of zero indicates that all vertices are collinear or represent the same point.
(On the xz-plane.)

When used for point/line relationship tests, AB usually represents a line against which
the C point is to be tested.  In this case:

A positive value indicates that point C is to the left of line AB, looking from A toward B.<br/>
A negative value indicates that point C is to the right of lineAB, looking from A toward B.

When used for evaluating a triangle:

The absolute value of the return value is two times the area of the triangle when it is
projected onto the xz-plane.

A positive return value indicates:

<ul>
<li>The vertices are wrapped in the normal Detour wrap direction.</li>
<li>The triangle's 3D face normal is in the general up direction.</li>
</ul>

A negative return value indicates:

<ul>
<li>The vertices are reverse wrapped. (Wrapped opposite the normal Detour wrap direction.)</li>
<li>The triangle's 3D face normal is in the general down direction.</li>
</ul>

*/<|MERGE_RESOLUTION|>--- conflicted
+++ resolved
@@ -24,10 +24,7 @@
 
 #include "CoreMinimal.h"
 #include "Detour/DetourLargeWorldCoordinates.h"
-<<<<<<< HEAD
-=======
 #include "HAL/PlatformMath.h"
->>>>>>> d731a049
 
 // DT_STATS is set from the UE Stats settings
 #define DT_STATS STATS
