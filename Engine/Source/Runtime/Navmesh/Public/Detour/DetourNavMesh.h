--- conflicted
+++ resolved
@@ -107,19 +107,11 @@
 /// A flag that indicates that an off-mesh connection can be traversed in both directions. (Is bidirectional.)
 static const unsigned char DT_OFFMESH_CON_BIDIR = 0x01;
 
-<<<<<<< HEAD
-//@UE4 BEGIN
-static const unsigned char DT_OFFMESH_CON_POINT = 0x02;
-static const unsigned char DT_OFFMESH_CON_SEGMENT = 0x04;
-static const unsigned char DT_OFFMESH_CON_CHEAPAREA = 0x08;
-//@UE4 END
-=======
 //@UE BEGIN
 static const unsigned char DT_OFFMESH_CON_POINT = 0x02;
 static const unsigned char DT_OFFMESH_CON_SEGMENT = 0x04;
 static const unsigned char DT_OFFMESH_CON_CHEAPAREA = 0x08;
 //@UE END
->>>>>>> 6bbb88c8
 
 /// The maximum number of user defined area ids.
 /// @ingroup detour
@@ -152,9 +144,6 @@
 /// Index of first cluster link within tile
 static const unsigned int DT_CLINK_FIRST = 0x80000000;
 #endif // WITH_NAVMESH_CLUSTER_LINKS
-<<<<<<< HEAD
-//@UE4 END
-=======
 //@UE END
 
 //@UE BEGIN Adding support for memory tracking.
@@ -166,7 +155,6 @@
 
 NAVMESH_API void dtStatsSetCustom(dtStatsPostAddTileFunc* addFunc, dtStatsPreRemoveTileFunc* removeFunc);
 //@UE END Adding support for memory tracking.
->>>>>>> 6bbb88c8
 
 /// Tile flags used for various functions and fields.
 /// For an example, see dtNavMesh::addTile().
@@ -198,20 +186,12 @@
 	/// The polygon is an off-mesh connection consisting of two vertices.
 	DT_POLYTYPE_OFFMESH_POINT = 1,
 
-<<<<<<< HEAD
-	//@UE4 BEGIN
-=======
 	//@UE BEGIN
->>>>>>> 6bbb88c8
 #if WITH_NAVMESH_SEGMENT_LINKS
 	/// The polygon is an off-mesh connection consisting of four vertices.
 	DT_POLYTYPE_OFFMESH_SEGMENT = 2,
 #endif // WITH_NAVMESH_SEGMENT_LINKS
-<<<<<<< HEAD
-	//@UE4 END
-=======
 	//@UE END
->>>>>>> 6bbb88c8
 };
 
 
@@ -284,11 +264,7 @@
 	int i;							///< The node's index. (Negative for escape sequence.)
 };
 
-<<<<<<< HEAD
-//@UE4 BEGIN
-=======
 //@UE BEGIN
->>>>>>> 6bbb88c8
 #if WITH_NAVMESH_SEGMENT_LINKS
 struct dtOffMeshSegmentConnection
 {
@@ -325,11 +301,7 @@
 	inline bool getBiDirectional() const { return (flags & 0x80) != 0; }
 };
 #endif // WITH_NAVMESH_SEGMENT_LINKS
-<<<<<<< HEAD
-//@UE4 END
-=======
 //@UE END
->>>>>>> 6bbb88c8
 
 /// Defines an navigation mesh off-mesh connection within a dtMeshTile object.
 /// An off-mesh connection is a user defined traversable connection made up to two vertices.
@@ -341,17 +313,10 @@
 	/// The radius of the endpoints. [Limit: >= 0]
 	dtReal rad;
 
-<<<<<<< HEAD
-	//@UE4 BEGIN
-	/// The snap height of endpoints (less than 0 = use step height)
-	float height;
-	//@UE4 END
-=======
 	//@UE BEGIN
 	/// The snap height of endpoints (less than 0 = use step height)
 	dtReal height;
 	//@UE END
->>>>>>> 6bbb88c8
 
 	/// The id of the offmesh connection. (User assigned when the navigation mesh is built.)
 	unsigned int userId;
@@ -365,11 +330,7 @@
 	/// Link flags. 
 	unsigned char flags;
 
-<<<<<<< HEAD
-	//@UE4 BEGIN
-=======
 	//@UE BEGIN
->>>>>>> 6bbb88c8
 	/// Sets link flags
 	inline void setFlags(unsigned char conFlags)
 	{
@@ -382,17 +343,10 @@
 
 	/// Gets the link snap mode
 	inline bool getSnapToCheapestArea() const { return (flags & 0x40) != 0; }
-<<<<<<< HEAD
-	//@UE4 END
-};
-
-//@UE4 BEGIN
-=======
 	//@UE END
 };
 
 //@UE BEGIN
->>>>>>> 6bbb88c8
 #if WITH_NAVMESH_CLUSTER_LINKS
 /// Cluster of polys
 struct dtCluster
@@ -410,11 +364,7 @@
 	unsigned char flags;			///< Link traversing data
 };
 #endif // WITH_NAVMESH_CLUSTER_LINKS
-<<<<<<< HEAD
-//@UE4 END
-=======
 //@UE END
->>>>>>> 6bbb88c8
 
 /// Provides high level information related to a dtMeshTile object.
 /// @ingroup detour
@@ -433,35 +383,6 @@
 	unsigned short detailMeshCount;		///< The number of sub-meshes in the detail mesh.
 	
 	/// The number of unique vertices in the detail mesh. (In addition to the polygon vertices.)
-<<<<<<< HEAD
-	int detailVertCount;
-	
-	int detailTriCount;			///< The number of triangles in the detail mesh.
-	int bvNodeCount;			///< The number of bounding volume nodes. (Zero if bounding volumes are disabled.)
-	int offMeshConCount;		///< The number of point type off-mesh connections.
-	int offMeshBase;			///< The index of the first polygon which is an point type off-mesh connection.
-
-	//@UE4 BEGIN
-#if WITH_NAVMESH_SEGMENT_LINKS
-	int offMeshSegConCount;		///< The number of segment type off-mesh connections.
-	int offMeshSegPolyBase;		///< The index of the first polygon which is an segment type off-mesh connection
-	int offMeshSegVertBase;		///< The index of the first vertex used by segment type off-mesh connection
-#endif // WITH_NAVMESH_SEGMENT_LINKS
-
-#if WITH_NAVMESH_CLUSTER_LINKS
-	int clusterCount;			///< Number of clusters
-#endif // WITH_NAVMESH_CLUSTER_LINKS
-	//@UE4 END
-
-	float walkableHeight;		///< The height of the agents using the tile.
-	float walkableRadius;		///< The radius of the agents using the tile.
-	float walkableClimb;		///< The maximum climb height of the agents using the tile.
-	float bmin[3];				///< The minimum bounds of the tile's AABB. [(x, y, z)]
-	float bmax[3];				///< The maximum bounds of the tile's AABB. [(x, y, z)]
-	
-	/// The bounding volume quantization factor. 
-	float bvQuantFactor;
-=======
 	unsigned short detailVertCount;
 	
 	unsigned short detailTriCount;		///< The number of triangles in the detail mesh.
@@ -484,7 +405,6 @@
 	// These should be at the bottom, as they are less often used than the rest of the data. The rest will fit in one cache line.
 	dtReal bmin[3];				///< The minimum bounds of the tile's AABB. [(x, y, z)]
 	dtReal bmax[3];				///< The maximum bounds of the tile's AABB. [(x, y, z)]
->>>>>>> 6bbb88c8
 };
 
 /// Defines a navigation mesh tile.
@@ -517,11 +437,7 @@
 	int flags;								///< Tile flags. (See: #dtTileFlags)
 	dtMeshTile* next;						///< The next free tile, or the next tile in the spatial grid.
 
-<<<<<<< HEAD
-	//@UE4 BEGIN
-=======
 	//@UE BEGIN
->>>>>>> 6bbb88c8
 #if WITH_NAVMESH_SEGMENT_LINKS
 	dtOffMeshSegmentConnection* offMeshSeg;		///< The tile off-mesh connections. [Size: dtMeshHeader::offMeshSegConCount]
 #endif // WITH_NAVMESH_SEGMENT_LINKS
@@ -529,16 +445,6 @@
 #if WITH_NAVMESH_CLUSTER_LINKS
 	dtCluster* clusters;						///< Cluster data
 	unsigned short* polyClusters;				///< Cluster Id for each ground type polygon [Size: dtMeshHeader::polyCount]
-<<<<<<< HEAD
-
-	dtChunkArray<dtClusterLink> dynamicLinksC;	///< Dynamic links array (indices starting from DT_CLINK_FIRST)
-	unsigned int dynamicFreeListC;				///< Index of the next free dynamic link
-#endif // WITH_NAVMESH_CLUSTER_LINKS
-
-	dtChunkArray<dtLink> dynamicLinksO;			///< Dynamic links array (indices starting from dtMeshHeader::maxLinkCount)
-	unsigned int dynamicFreeListO;				///< Index of the next free dynamic link
-	//@UE4 END
-=======
 
 	dtChunkArray<dtClusterLink, DT_ALLOC_PERM_TILE_DYNLINK_CLUSTER> dynamicLinksC; ///< Dynamic links array (indices starting from DT_CLINK_FIRST)
 #endif // WITH_NAVMESH_CLUSTER_LINKS
@@ -551,7 +457,6 @@
 #endif // WITH_NAVMESH_CLUSTER_LINKS
 
 	//@UE END
->>>>>>> 6bbb88c8
 };
 
 /// Configuration parameters used to define multi-tile navigation meshes.
@@ -726,11 +631,7 @@
 	///	 @param[in] newArea	Area code to apply
 	void updateOffMeshConnectionByUserId(unsigned int userId, unsigned char newArea, unsigned short newFlags);
 
-<<<<<<< HEAD
-	//@UE4 BEGIN
-=======
 	//@UE BEGIN
->>>>>>> 6bbb88c8
 #if WITH_NAVMESH_SEGMENT_LINKS
 	/// Gets the specified off-mesh connection: segment type
 	///  @param[in]	ref		The polygon reference of the off-mesh connection.
@@ -742,11 +643,7 @@
 	///	 @param[in] newArea	Area code to apply
 	void updateOffMeshSegmentConnectionByUserId(unsigned int userId, unsigned char newArea, unsigned short newFlags);
 #endif // WITH_NAVMESH_SEGMENT_LINKS
-<<<<<<< HEAD
-	//@UE4 END
-=======
 	//@UE END
->>>>>>> 6bbb88c8
 
 	/// @}
 
@@ -868,11 +765,7 @@
 		return decodePolyIdTile(ref);
 	}
 
-<<<<<<< HEAD
-	//@UE4 BEGIN 
-=======
 	//@UE BEGIN 
->>>>>>> 6bbb88c8
 #if WITH_NAVMESH_CLUSTER_LINKS
 	/// Extracts the cluster's index (within its tile) from the specified cluster reference.
 	///  @note This function is generally meant for internal use only.
@@ -952,11 +845,6 @@
 	{
 		return (unsigned int)(tile - m_tiles);
 	}
-<<<<<<< HEAD
-	//@UE4 END
-	/// @}
-
-=======
 	//@UE END
 	/// @}
 
@@ -967,7 +855,6 @@
 	dtReal getBVQuantFactor() const { return m_bvQuantFactor; }
 	//@UE END LWCoords
 
->>>>>>> 6bbb88c8
 private:
 
 	// [UE] result struct for findConnectingPolys
@@ -1008,11 +895,7 @@
 	/// Removes external links at specified side.
 	void unconnectExtLinks(dtMeshTile* tile, dtMeshTile* target);
 	
-<<<<<<< HEAD
-	//@UE4 BEGIN
-=======
 	//@UE BEGIN
->>>>>>> 6bbb88c8
 #if WITH_NAVMESH_CLUSTER_LINKS
 	/// Try to connect clusters
 	void connectClusterLink(dtMeshTile* tile0, unsigned int cluster0,
@@ -1022,11 +905,7 @@
 	/// Removes cluster links at specified side.
 	void unconnectClusterLinks(dtMeshTile* tile, dtMeshTile* target);
 #endif // WITH_NAVMESH_CLUSTER_LINKS
-<<<<<<< HEAD
-	//@UE4 END
-=======
 	//@UE END
->>>>>>> 6bbb88c8
 
 	// TODO: These methods are duplicates from dtNavMeshQuery, but are needed for off-mesh connection finding.
 	
