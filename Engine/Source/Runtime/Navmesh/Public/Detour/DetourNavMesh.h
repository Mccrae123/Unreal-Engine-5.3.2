// Copyright Epic Games, Inc. All Rights Reserved.
// Modified version of Recast/Detour's source file

//
// Copyright (c) 2009-2010 Mikko Mononen memon@inside.org
//
// This software is provided 'as-is', without any express or implied
// warranty.  In no event will the authors be held liable for any damages
// arising from the use of this software.
// Permission is granted to anyone to use this software for any purpose,
// including commercial applications, and to alter it and redistribute it
// freely, subject to the following restrictions:
// 1. The origin of this software must not be misrepresented; you must not
//    claim that you wrote the original software. If you use this software
//    in a product, an acknowledgment in the product documentation would be
//    appreciated but is not required.
// 2. Altered source versions must be plainly marked as such, and must not be
//    misrepresented as being the original software.
// 3. This notice may not be removed or altered from any source distribution.
//

#ifndef DETOURNAVMESH_H
#define DETOURNAVMESH_H

#include "CoreMinimal.h"
#include "Detour/DetourAlloc.h"
#include "Detour/DetourStatus.h"
#include "DetourLargeWorldCoordinates.h"
#include "Logging/LogMacros.h"

NAVMESH_API DECLARE_LOG_CATEGORY_EXTERN(LogDetour, Log, All);

// Note: If you want to use 64-bit refs, change the types of both dtPolyRef & dtTileRef.
// It is also recommended that you change dtHashRef() to a proper 64-bit hash.

#ifndef USE_64BIT_ADDRESS
#define USE_64BIT_ADDRESS 1
#endif

#if USE_64BIT_ADDRESS

#if defined(__LP64__)
// LP64 (Linux/OS X): UE will define its uint64 type as "unsigned long long" so we need to match this
typedef unsigned long long UEType_uint64;
#else
#include <stdint.h>
typedef uint64_t UEType_uint64;
#endif

/// A handle to a polygon within a navigation mesh tile.
/// @ingroup detour
typedef UEType_uint64 dtPolyRef;

/// A handle to a tile within a navigation mesh.
/// @ingroup detour
typedef UEType_uint64 dtTileRef;

/// A handle to a cluster within a navigation mesh tile.
typedef UEType_uint64 dtClusterRef;

#else

/// A handle to a polygon within a navigation mesh tile.
/// @ingroup detour
typedef unsigned int dtPolyRef;

/// A handle to a tile within a navigation mesh.
/// @ingroup detour
typedef unsigned int dtTileRef;

/// A handle to a cluster within a navigation mesh tile.
typedef unsigned int dtClusterRef;

#endif // USE_64BIT_ADDRESS

/// The maximum number of vertices per navigation polygon.
/// @ingroup detour
static const int DT_VERTS_PER_POLYGON = 6;

/// @{
/// @name Tile Serialization Constants
/// These constants are used to detect whether a navigation tile's data
/// and state format is compatible with the current build.
///

/// A magic number used to detect compatibility of navigation tile data.
/// UE magic removed to save memory
//static const int DT_NAVMESH_MAGIC = 'D'<<24 | 'N'<<16 | 'A'<<8 | 'V';

/// A version number used to detect compatibility of navigation tile data.
static const int DT_NAVMESH_VERSION = 7;

/// A magic number used to detect the compatibility of navigation tile states.
static const int DT_NAVMESH_STATE_MAGIC = 'D'<<24 | 'N'<<16 | 'M'<<8 | 'S';

/// A version number used to detect compatibility of navigation tile states.
static const int DT_NAVMESH_STATE_VERSION = 1;

/// @}

/// A flag that indicates that an entity links to an external entity.
/// (E.g. A polygon edge is a portal that links to another polygon.)
static const unsigned short DT_EXT_LINK = 0x8000;

/// A value that indicates the entity does not link to anything.
inline const unsigned int DT_NULL_LINK = 0xffffffff;

/// A flag that indicates that an off-mesh connection can be traversed in both directions. (Is bidirectional.)
static const unsigned char DT_OFFMESH_CON_BIDIR = 0x01;

//@UE BEGIN
static const unsigned char DT_OFFMESH_CON_POINT = 0x02;
static const unsigned char DT_OFFMESH_CON_SEGMENT = 0x04;
static const unsigned char DT_OFFMESH_CON_CHEAPAREA = 0x08;
//@UE END

/// The maximum number of user defined area ids.
/// @ingroup detour
static const int DT_MAX_AREAS = 64;

//@UE BEGIN
/// Navmesh tiles' salt will have at least this much bits
static const int DT_MIN_SALT_BITS = 5;
static const int DT_SALT_BASE = 1;

static const int DT_RESOLUTION_COUNT = 3; 

#if WITH_NAVMESH_SEGMENT_LINKS
/// Max segment parts for segment-to-segment off mesh connection
static const int DT_MAX_OFFMESH_SEGMENT_PARTS = 4;
static const int DT_INVALID_SEGMENT_PART = 0xffff;
#endif // WITH_NAVMESH_SEGMENT_LINKS

/// flags use to annotate dtLink::side with addotional data
static const unsigned char DT_CONNECTION_INTERNAL = (1 << 7);
static const unsigned char DT_LINK_FLAG_OFFMESH_CON = (1 << 6);
static const unsigned char DT_LINK_FLAG_OFFMESH_CON_BIDIR = (1 << 5);
static const unsigned char DT_LINK_FLAG_OFFMESH_CON_BACKTRACKER = (1 << 4);
static const unsigned char DT_LINK_FLAG_OFFMESH_CON_ENABLED = (1 << 3);
static const unsigned char DT_LINK_FLAG_SIDE_MASK = 7;

#if WITH_NAVMESH_CLUSTER_LINKS
/// flags used to annotate dtClusterLink::flags with additional data
static const unsigned char DT_CLINK_VALID_FWD = 0x01;
static const unsigned char DT_CLINK_VALID_BCK = 0x02;

/// Index of first cluster link within tile
static const unsigned int DT_CLINK_FIRST = 0x80000000;
#endif // WITH_NAVMESH_CLUSTER_LINKS
//@UE END

//@UE BEGIN Adding support for memory tracking.
struct dtMeshTile;

typedef void (dtStatsPostAddTileFunc)(const dtMeshTile& TileAdd);

typedef void (dtStatsPreRemoveTileFunc)(const dtMeshTile& tileRemove);

NAVMESH_API void dtStatsSetCustom(dtStatsPostAddTileFunc* addFunc, dtStatsPreRemoveTileFunc* removeFunc);
//@UE END Adding support for memory tracking.

/// Tile flags used for various functions and fields.
/// For an example, see dtNavMesh::addTile().
enum dtTileFlags
{	
	DT_TILE_FREE_DATA = 0x01,					///< The navigation mesh owns the tile memory and is responsible for freeing it.
};

/// Vertex flags returned by dtNavMeshQuery::findStraightPath.
enum dtStraightPathFlags
{
	DT_STRAIGHTPATH_START = 0x01,				///< The vertex is the start position in the path.
	DT_STRAIGHTPATH_END = 0x02,					///< The vertex is the end position in the path.
	DT_STRAIGHTPATH_OFFMESH_CONNECTION = 0x04,	///< The vertex is the start of an off-mesh connection.
};

/// Options for dtNavMeshQuery::findStraightPath.
enum dtStraightPathOptions
{
	DT_STRAIGHTPATH_AREA_CROSSINGS = 0x01,	///< Add a vertex at every polygon edge crossing where area changes.
	DT_STRAIGHTPATH_ALL_CROSSINGS = 0x02,	///< Add a vertex at every polygon edge crossing.
};

/// Flags representing the type of a navigation mesh polygon.
enum dtPolyTypes
{
	/// The polygon is a standard convex polygon that is part of the surface of the mesh.
	DT_POLYTYPE_GROUND = 0,
	/// The polygon is an off-mesh connection consisting of two vertices.
	DT_POLYTYPE_OFFMESH_POINT = 1,

	//@UE BEGIN
#if WITH_NAVMESH_SEGMENT_LINKS
	/// The polygon is an off-mesh connection consisting of four vertices.
	DT_POLYTYPE_OFFMESH_SEGMENT = 2,
#endif // WITH_NAVMESH_SEGMENT_LINKS
	//@UE END
};


/// Defines a polyogn within a dtMeshTile object.
/// @ingroup detour
struct dtPoly
{
	/// Index to first link in linked list. (Or #DT_NULL_LINK if there is no link.)
	unsigned int firstLink;

	/// The indices of the polygon's vertices.
	/// The actual vertices are located in dtMeshTile::verts.
	unsigned short verts[DT_VERTS_PER_POLYGON];

	/// Packed data representing neighbor polygons references and flags for each edge.
	unsigned short neis[DT_VERTS_PER_POLYGON];

	/// The user defined polygon flags.
	unsigned short flags;

	/// The number of vertices in the polygon.
	unsigned char vertCount;

	/// The bit packed area id and polygon type.
	/// @note Use the structure's set and get methods to acess this value.
	unsigned char areaAndtype;

	/// Sets the user defined area id. [Limit: < #DT_MAX_AREAS]
	inline void setArea(unsigned char a) { areaAndtype = (areaAndtype & 0xc0) | (a & 0x3f); }

	/// Sets the polygon type. (See: #dtPolyTypes.)
	inline void setType(unsigned char t) { areaAndtype = (areaAndtype & 0x3f) | (t << 6); }

	/// Gets the user defined area id.
	inline unsigned char getArea() const { return areaAndtype & 0x3f; }

	/// Gets the polygon type. (See: #dtPolyTypes)
	inline unsigned char getType() const { return areaAndtype >> 6; }
};

/// Defines the location of detail sub-mesh data within a dtMeshTile.
struct dtPolyDetail
{
	unsigned short vertBase;		///< The offset of the vertices in the dtMeshTile::detailVerts array.
	unsigned short triBase;			///< The offset of the triangles in the dtMeshTile::detailTris array.
	unsigned char vertCount;		///< The number of vertices in the sub-mesh.
	unsigned char triCount;			///< The number of triangles in the sub-mesh.
};

/// Defines a link between polygons.
/// @note This structure is rarely if ever used by the end user.
/// @see dtMeshTile
struct dtLink
{
	dtPolyRef ref;					///< Neighbour reference. (The neighbor that is linked to.)
	unsigned int next;				///< Index of the next link.
	unsigned char edge;				///< Index of the polygon edge that owns this link.
	unsigned char side;				///< If a boundary link, defines on which side the link is.
	unsigned char bmin;				///< If a boundary link, defines the minimum sub-edge area.
	unsigned char bmax;				///< If a boundary link, defines the maximum sub-edge area.
};

/// Bounding volume node.
/// @note This structure is rarely if ever used by the end user.
/// @see dtMeshTile
struct dtBVNode
{
	unsigned short bmin[3];			///< Minimum bounds of the node's AABB. [(x, y, z)]
	unsigned short bmax[3];			///< Maximum bounds of the node's AABB. [(x, y, z)]
	int i;							///< The node's index. (Negative for escape sequence.)
};

//@UE BEGIN
// This is an unsupported feature and has not been finished to production quality.
#if WITH_NAVMESH_SEGMENT_LINKS
struct dtOffMeshSegmentConnection
{
	dtReal startA[3];				///< Start point of segment A
	dtReal endA[3];					///< End point of segment A
	dtReal startB[3];				///< Start point of segment B
	dtReal endB[3];					///< End point of segment B

	/// The radius of the endpoints. [Limit: >= 0]
	dtReal rad;

	/// The id of the offmesh connection. (User assigned when the navigation mesh is built.)
	unsigned int userId;	
	
	/// First poly in segment pool (+ header->offMeshSegPolyBase)
	unsigned short firstPoly;

	/// Number of created polys
	unsigned char npolys;

	/// Link flags. 
	unsigned char flags;

	/// Sets link flags
	inline void setFlags(unsigned char conFlags)
	{
		flags = ((conFlags & DT_OFFMESH_CON_BIDIR) ? 0x80 : 0); 
	}

	/// Gets the link direction
	inline bool getBiDirectional() const { return (flags & 0x80) != 0; }
};
#endif // WITH_NAVMESH_SEGMENT_LINKS
//@UE END

/// Defines an navigation mesh off-mesh connection within a dtMeshTile object.
/// An off-mesh connection is a user defined traversable connection made up to two vertices.
struct dtOffMeshConnection
{
	/// The endpoints of the connection. [(ax, ay, az, bx, by, bz)]
	dtReal pos[6];

	/// The radius of the endpoints. [Limit: >= 0]
	dtReal rad;

	//@UE BEGIN
	/// The snap height of endpoints (less than 0 = use step height)
	dtReal height;
	//@UE END

	/// The id of the offmesh connection. (User assigned when the navigation mesh is built.)
	unsigned long long int userId;

	/// The polygon reference of the connection within the tile.
	unsigned short poly;

	/// End point side.
	unsigned char side;

	/// Link flags. 
	unsigned char flags;

	//@UE BEGIN
	/// Sets link flags
	inline void setFlags(unsigned char conFlags)
	{
		flags = ((conFlags & DT_OFFMESH_CON_BIDIR) ? 0x80 : 0) |
			((conFlags & DT_OFFMESH_CON_CHEAPAREA) ? 0x40 : 0);
	}

	/// Gets the link direction
	inline bool getBiDirectional() const { return (flags & 0x80) != 0; }

	/// Gets the link snap mode
	inline bool getSnapToCheapestArea() const { return (flags & 0x40) != 0; }
	//@UE END
};

//@UE BEGIN
#if WITH_NAVMESH_CLUSTER_LINKS
/// Cluster of polys
struct dtCluster
{
	dtReal center[3];				///< Center pos of cluster
	unsigned int firstLink;			///< Link in dtMeshTile.links array
	unsigned int numLinks;			///< Number of cluster links
};

/// Links between clusters
struct dtClusterLink
{
	dtClusterRef ref;				///< Destination tile and cluster
	unsigned int next;				///< Next link in dtMeshTile.links array
	unsigned char flags;			///< Link traversing data
};
#endif // WITH_NAVMESH_CLUSTER_LINKS
//@UE END

/// Provides high level information related to a dtMeshTile object.
/// @ingroup detour
struct dtMeshHeader
{
	unsigned short version;	///< Tile data format version number.
	unsigned short layer;			///< The layer of the tile within the dtNavMesh tile grid. (x, y, layer)

	unsigned short polyCount;		///< The number of polygons in the tile.
	unsigned short vertCount;		///< The number of vertices in the tile.

	int x;					///< The x-position of the tile within the dtNavMesh tile grid. (x, y, layer)
	int y;					///< The y-position of the tile within the dtNavMesh tile grid. (x, y, layer)
			
	unsigned short maxLinkCount;		///< The number of allocated links.
	unsigned short detailMeshCount;		///< The number of sub-meshes in the detail mesh.
	
	/// The number of unique vertices in the detail mesh. (In addition to the polygon vertices.)
	unsigned short detailVertCount;
	
	unsigned short detailTriCount;		///< The number of triangles in the detail mesh.
	unsigned short bvNodeCount;			///< The number of bounding volume nodes. (Zero if bounding volumes are disabled.)
	unsigned short offMeshConCount;		///< The number of point type off-mesh connections.
	unsigned short offMeshBase;			///< The index of the first polygon which is an point type off-mesh connection.

	//@UE BEGIN
#if WITH_NAVMESH_SEGMENT_LINKS
	unsigned short offMeshSegConCount;	///< The number of segment type off-mesh connections.
	unsigned short offMeshSegPolyBase;	///< The index of the first polygon which is an segment type off-mesh connection
	unsigned short offMeshSegVertBase;	///< The index of the first vertex used by segment type off-mesh connection
#endif // WITH_NAVMESH_SEGMENT_LINKS

#if WITH_NAVMESH_CLUSTER_LINKS
	unsigned short clusterCount;			///< Number of clusters
#endif // WITH_NAVMESH_CLUSTER_LINKS

	unsigned char resolution;			///< The resolution index used for the tile.
	//@UE END

	// These should be at the bottom, as they are less often used than the rest of the data. The rest will fit in one cache line.
	dtReal bmin[3];				///< The minimum bounds of the tile's AABB. [(x, y, z)]
	dtReal bmax[3];				///< The maximum bounds of the tile's AABB. [(x, y, z)]
};

/// Defines a navigation mesh tile.
/// @ingroup detour
struct dtMeshTile
{
	unsigned int salt;					///< Counter describing modifications to the tile.

	unsigned int linksFreeList;			///< Index to the next free link.
	dtMeshHeader* header;				///< The tile header.
	dtPoly* polys;						///< The tile polygons. [Size: dtMeshHeader::polyCount]
	dtReal* verts;						///< The tile vertices. [Size: dtMeshHeader::vertCount]
	dtLink* links;						///< The tile links. [Size: dtMeshHeader::maxLinkCount]
	dtPolyDetail* detailMeshes;			///< The tile's detail sub-meshes. [Size: dtMeshHeader::detailMeshCount]
	
	/// The detail mesh's unique vertices. [(x, y, z) * dtMeshHeader::detailVertCount]
	dtReal* detailVerts;

	/// The detail mesh's triangles. [(vertA, vertB, vertC) * dtMeshHeader::detailTriCount]
	unsigned char* detailTris;	

	/// The tile bounding volume nodes. [Size: dtMeshHeader::bvNodeCount]
	/// (Will be null if bounding volumes are disabled.)
	dtBVNode* bvTree;

	dtOffMeshConnection* offMeshCons;		///< The tile off-mesh connections. [Size: dtMeshHeader::offMeshConCount]

	unsigned char* data;					///< The tile data. (Not directly accessed under normal situations.)
	int dataSize;							///< Size of the tile data.
	int flags;								///< Tile flags. (See: #dtTileFlags)
	dtMeshTile* next;						///< The next free tile, or the next tile in the spatial grid.

	//@UE BEGIN
#if WITH_NAVMESH_SEGMENT_LINKS
	dtOffMeshSegmentConnection* offMeshSeg;		///< The tile off-mesh connections. [Size: dtMeshHeader::offMeshSegConCount]
#endif // WITH_NAVMESH_SEGMENT_LINKS

#if WITH_NAVMESH_CLUSTER_LINKS
	dtCluster* clusters;						///< Cluster data
	unsigned short* polyClusters;				///< Cluster Id for each ground type polygon [Size: dtMeshHeader::polyCount]

	dtChunkArray<dtClusterLink, DT_ALLOC_PERM_TILE_DYNLINK_CLUSTER> dynamicLinksC; ///< Dynamic links array (indices starting from DT_CLINK_FIRST)
#endif // WITH_NAVMESH_CLUSTER_LINKS

	dtChunkArray<dtLink, DT_ALLOC_PERM_TILE_DYNLINK_OFFMESH> dynamicLinksO; ///< Dynamic links array (indices starting from dtMeshHeader::maxLinkCount)
	unsigned int dynamicFreeListO;				///< Index of the next free dynamic link

#if WITH_NAVMESH_CLUSTER_LINKS
	unsigned int dynamicFreeListC;				///< Index of the next free dynamic link
#endif // WITH_NAVMESH_CLUSTER_LINKS

	//@UE END
};

//@UE BEGIN
/// Configuration parameters depending on navmesh resolution.
struct dtNavMeshResParams
{
	dtReal bvQuantFactor;			///< The bounding volume quantization factor.
};
//@UE END

/// Configuration parameters used to define multi-tile navigation meshes.
/// The values are used to allocate space during the initialization of a navigation mesh.
/// @see dtNavMesh::init()
/// @ingroup detour
struct dtNavMeshParams
{
	//@UE BEGIN
	dtReal walkableHeight;			///< The height of the agents using the tile.
	dtReal walkableRadius;			///< The radius of the agents using the tile.
	dtReal walkableClimb;			///< The maximum climb height of the agents using the tile.	

	dtNavMeshResParams resolutionParams[DT_RESOLUTION_COUNT]; ///< Parameters depending on resolutions.
	//@UE END
	
	dtReal orig[3];					///< The world space origin of the navigation mesh's tile space. [(x, y, z)]
	dtReal tileWidth;				///< The width of each tile. (Along the x-axis.)
	dtReal tileHeight;				///< The height of each tile. (Along the z-axis.)
	int maxTiles;					///< The maximum number of tiles the navigation mesh can contain.
	int maxPolys;					///< The maximum number of polygons each tile can contain.
};

/// A navigation mesh based on tiles of convex polygons.
/// @ingroup detour
class dtNavMesh
{
public:
	NAVMESH_API dtNavMesh();
	NAVMESH_API ~dtNavMesh();

	/// @{
	/// @name Initialization and Tile Management

	/// Initializes the navigation mesh for tiled use.
	///  @param[in]	params		Initialization parameters.
	/// @return The status flags for the operation.
	NAVMESH_API dtStatus init(const dtNavMeshParams* params);

	/// Initializes the navigation mesh for single tile use.
	///  @param[in]	data		Data of the new tile. (See: #dtCreateNavMeshData)
	///  @param[in]	dataSize	The data size of the new tile.
	///  @param[in]	flags		The tile flags. (See: #dtTileFlags)
	/// @return The status flags for the operation.
	///  @see dtCreateNavMeshData
	NAVMESH_API dtStatus init(unsigned char* data, const int dataSize, const int flags);
	
	/// The navigation mesh initialization params.
	NAVMESH_API const dtNavMeshParams* getParams() const;

	/// Adds a tile to the navigation mesh.
	///  @param[in]		data		Data for the new tile mesh. (See: #dtCreateNavMeshData)
	///  @param[in]		dataSize	Data size of the new tile mesh.
	///  @param[in]		flags		Tile flags. (See: #dtTileFlags)
	///  @param[in]		lastRef		The desired reference for the tile. (When reloading a tile.) [opt] [Default: 0]
	///  @param[out]	result		The tile reference. (If the tile was succesfully added.) [opt]
	/// @return The status flags for the operation.
	NAVMESH_API dtStatus addTile(unsigned char* data, int dataSize, int flags, dtTileRef lastRef, dtTileRef* result);
	
	/// Removes the specified tile from the navigation mesh.
	///  @param[in]		ref			The reference of the tile to remove.
	///  @param[out]	data		Data associated with deleted tile.
	///  @param[out]	dataSize	Size of the data associated with deleted tile.
	/// @return The status flags for the operation.
	NAVMESH_API dtStatus removeTile(dtTileRef ref, unsigned char** data, int* dataSize);

	/// @}

	/// @{
	/// @name Query Functions

	/// Calculates the tile grid location for the specified world position.
	///  @param[in]	pos  The world position for the query. [(x, y, z)]
	///  @param[out]	tx		The tile's x-location. (x, y)
	///  @param[out]	ty		The tile's y-location. (x, y)
<<<<<<< HEAD
	void calcTileLoc(const dtReal* pos, int* tx, int* ty) const;
=======
	NAVMESH_API void calcTileLoc(const dtReal* pos, int* tx, int* ty) const;
>>>>>>> 4af6daef


	/// Calculates whether the tile grid location for the specified world position
	/// can fit in the tile indices type (currently an int)
	///  @param[in]	pos			The world position for the query. [(x, y, z)]
<<<<<<< HEAD
	bool isTileLocInValidRange(const dtReal* pos) const;
=======
	NAVMESH_API bool isTileLocInValidRange(const dtReal* pos) const;
>>>>>>> 4af6daef

	/// Gets the tile at the specified grid location.
	///  @param[in]	x		The tile's x-location. (x, y, layer)
	///  @param[in]	y		The tile's y-location. (x, y, layer)
	///  @param[in]	layer	The tile's layer. (x, y, layer)
	/// @return The tile, or null if the tile does not exist.
	NAVMESH_API const dtMeshTile* getTileAt(const int x, const int y, const int layer) const;

// @UE BEGIN
	/// Gets number of tiles at the specified grid location. (All layers.)
	///  @param[in]		x			The tile's x-location. (x, y)
	///  @param[in]		y			The tile's y-location. (x, y)
	/// @return The number of tiles in grid.
	NAVMESH_API int getTileCountAt(const int x, const int y) const;
// @UE END

	/// Gets all tiles at the specified grid location. (All layers.)
	///  @param[in]		x			The tile's x-location. (x, y)
	///  @param[in]		y			The tile's y-location. (x, y)
	///  @param[out]	tiles		A pointer to an array of tiles that will hold the result.
	///  @param[in]		maxTiles	The maximum tiles the tiles parameter can hold.
	/// @return The number of tiles returned in the tiles array.
	NAVMESH_API int getTilesAt(const int x, const int y,
				   dtMeshTile const** tiles, const int maxTiles) const;
	
	/// Gets the tile reference for the tile at specified grid location.
	///  @param[in]	x		The tile's x-location. (x, y, layer)
	///  @param[in]	y		The tile's y-location. (x, y, layer)
	///  @param[in]	layer	The tile's layer. (x, y, layer)
	/// @return The tile reference of the tile, or 0 if there is none.
	NAVMESH_API dtTileRef getTileRefAt(int x, int y, int layer) const;

	/// Gets the tile reference for the specified tile.
	///  @param[in]	tile	The tile.
	/// @return The tile reference of the tile.
	NAVMESH_API dtTileRef getTileRef(const dtMeshTile* tile) const;

	/// Gets the tile for the specified tile reference.
	///  @param[in]	ref		The tile reference of the tile to retrieve.
	/// @return The tile for the specified reference, or null if the 
	///		reference is invalid.
	NAVMESH_API const dtMeshTile* getTileByRef(dtTileRef ref) const;
	
	/// The maximum number of tiles supported by the navigation mesh.
	/// @return The maximum number of tiles supported by the navigation mesh.
	NAVMESH_API int getMaxTiles() const;
	
	/// Gets the tile at the specified index.
	///  @param[in]	i		The tile index. [Limit: 0 >= index < #getMaxTiles()]
	/// @return The tile at the specified index.
	NAVMESH_API const dtMeshTile* getTile(int i) const;

	/// Gets the tile and polygon for the specified polygon reference.
	///  @param[in]		ref		The reference for the a polygon.
	///  @param[out]	tile	The tile containing the polygon.
	///  @param[out]	poly	The polygon.
	/// @return The status flags for the operation.
	NAVMESH_API dtStatus getTileAndPolyByRef(const dtPolyRef ref, const dtMeshTile** tile, const dtPoly** poly) const;
	
	/// Returns the tile and polygon for the specified polygon reference.
	///  @param[in]		ref		A known valid reference for a polygon.
	///  @param[out]	tile	The tile containing the polygon.
	///  @param[out]	poly	The polygon.
	NAVMESH_API void getTileAndPolyByRefUnsafe(const dtPolyRef ref, const dtMeshTile** tile, const dtPoly** poly) const;

	/// Checks the validity of a polygon reference.
	///  @param[in]	ref		The polygon reference to check.
	/// @return True if polygon reference is valid for the navigation mesh.
	NAVMESH_API bool isValidPolyRef(dtPolyRef ref) const;
	
	/// Gets the polygon reference for the tile's base polygon.
	///  @param[in]	tile		The tile.
	/// @return The polygon reference for the base polygon in the specified tile.
	NAVMESH_API dtPolyRef getPolyRefBase(const dtMeshTile* tile) const;
	
	/// Gets the cluster reference for the tile's base cluster.
	///  @param[in]	tile		The tile.
	/// @return The cluster reference for the base cluster in the specified tile.
	NAVMESH_API dtClusterRef getClusterRefBase(const dtMeshTile* tile) const;

	/// Gets the endpoints for an off-mesh connection, ordered by "direction of travel".
	///  @param[in]		prevRef		The reference of the polygon before the connection.
	///  @param[in]		polyRef		The reference of the off-mesh connection polygon.
	///  @param[in]		currentPos	Position before entering off-mesh connection [(x, y, z)]
	///  @param[out]	startPos	The start position of the off-mesh connection. [(x, y, z)]
	///  @param[out]	endPos		The end position of the off-mesh connection. [(x, y, z)]
	/// @return The status flags for the operation.
<<<<<<< HEAD
	dtStatus getOffMeshConnectionPolyEndPoints(dtPolyRef prevRef, dtPolyRef polyRef, const dtReal* currentPos, dtReal* startPos, dtReal* endPos) const;
=======
	NAVMESH_API dtStatus getOffMeshConnectionPolyEndPoints(dtPolyRef prevRef, dtPolyRef polyRef, const dtReal* currentPos, dtReal* startPos, dtReal* endPos) const;
>>>>>>> 4af6daef

	/// Gets the specified off-mesh connection: point type.
	///  @param[in]	ref		The polygon reference of the off-mesh connection.
	/// @return The specified off-mesh connection, or null if the polygon reference is not valid.
	NAVMESH_API const dtOffMeshConnection* getOffMeshConnectionByRef(dtPolyRef ref) const;

	/// Updates area and flags for specified off-mesh connection: point type
	///  @param[in] userId	User Id of connection
	///	 @param[in] newArea	Area code to apply
	NAVMESH_API void updateOffMeshConnectionByUserId(unsigned long long int userId, unsigned char newArea, unsigned short newFlags);

	//@UE BEGIN
#if WITH_NAVMESH_SEGMENT_LINKS
	/// Gets the specified off-mesh connection: segment type
	///  @param[in]	ref		The polygon reference of the off-mesh connection.
	/// @return The specified off-mesh connection, or null if the polygon reference is not valid.
	NAVMESH_API const dtOffMeshSegmentConnection* getOffMeshSegmentConnectionByRef(dtPolyRef ref) const;

	/// Updates area and flags for specified off-mesh connection: segment type
	///  @param[in] userId	User Id of connection
	///	 @param[in] newArea	Area code to apply
	NAVMESH_API void updateOffMeshSegmentConnectionByUserId(unsigned int userId, unsigned char newArea, unsigned short newFlags);
#endif // WITH_NAVMESH_SEGMENT_LINKS
	//@UE END

	/// @}

	/// @{
	/// @name State Management
	/// These functions do not effect #dtTileRef or #dtPolyRef's. 

	/// Sets the user defined flags for the specified polygon.
	///  @param[in]	ref		The polygon reference.
	///  @param[in]	flags	The new flags for the polygon.
	/// @return The status flags for the operation.
	NAVMESH_API dtStatus setPolyFlags(dtPolyRef ref, unsigned short flags);

	/// Gets the user defined flags for the specified polygon.
	///  @param[in]		ref				The polygon reference.
	///  @param[out]	resultFlags		The polygon flags.
	/// @return The status flags for the operation.
	NAVMESH_API dtStatus getPolyFlags(dtPolyRef ref, unsigned short* resultFlags) const;

	/// Sets the user defined area for the specified polygon.
	///  @param[in]	ref		The polygon reference.
	///  @param[in]	area	The new area id for the polygon. [Limit: < #DT_MAX_AREAS]
	/// @return The status flags for the operation.
	NAVMESH_API dtStatus setPolyArea(dtPolyRef ref, unsigned char area);

	/// Gets the user defined area for the specified polygon.
	///  @param[in]		ref			The polygon reference.
	///  @param[out]	resultArea	The area id for the polygon.
	/// @return The status flags for the operation.
	NAVMESH_API dtStatus getPolyArea(dtPolyRef ref, unsigned char* resultArea) const;

	/// Gets the size of the buffer required by #storeTileState to store the specified tile's state.
	///  @param[in]	tile	The tile.
	/// @return The size of the buffer required to store the state.
	NAVMESH_API int getTileStateSize(const dtMeshTile* tile) const;
	
	/// Stores the non-structural state of the tile in the specified buffer. (Flags, area ids, etc.)
	///  @param[in]		tile			The tile.
	///  @param[out]	data			The buffer to store the tile's state in.
	///  @param[in]		maxDataSize		The size of the data buffer. [Limit: >= #getTileStateSize]
	/// @return The status flags for the operation.
	NAVMESH_API dtStatus storeTileState(const dtMeshTile* tile, unsigned char* data, const int maxDataSize) const;
	
	/// Restores the state of the tile.
	///  @param[in]	tile			The tile.
	///  @param[in]	data			The new state. (Obtained from #storeTileState.)
	///  @param[in]	maxDataSize		The size of the state within the data buffer.
	/// @return The status flags for the operation.
	NAVMESH_API dtStatus restoreTileState(dtMeshTile* tile, const unsigned char* data, const int maxDataSize);
	
	/// @}

	/// @{
	/// @name Encoding and Decoding
	/// These functions are generally meant for internal use only.

	/// Derives a standard polygon reference.
	///  @note This function is generally meant for internal use only.
	///  @param[in]	salt	The tile's salt value.
	///  @param[in]	it		The index of the tile.
	///  @param[in]	ip		The index of the polygon within the tile.
	inline dtPolyRef encodePolyId(unsigned int salt, unsigned int it, unsigned int ip) const
	{
		return ((dtPolyRef)salt << (m_polyBits+m_tileBits)) | ((dtPolyRef)it << m_polyBits) | (dtPolyRef)ip;
	}
	
	/// Decodes a standard polygon reference.
	///  @note This function is generally meant for internal use only.
	///  @param[in]	ref   The polygon reference to decode.
	///  @param[out]	salt	The tile's salt value.
	///  @param[out]	it		The index of the tile.
	///  @param[out]	ip		The index of the polygon within the tile.
	///  @see #encodePolyId
	inline void decodePolyId(dtPolyRef ref, unsigned int& salt, unsigned int& it, unsigned int& ip) const
	{
		const dtPolyRef saltMask = ((dtPolyRef)1<<m_saltBits)-1;
		const dtPolyRef tileMask = ((dtPolyRef)1<<m_tileBits)-1;
		const dtPolyRef polyMask = ((dtPolyRef)1<<m_polyBits)-1;
		salt = (unsigned int)((ref >> (m_polyBits+m_tileBits)) & saltMask);
		it = (unsigned int)((ref >> m_polyBits) & tileMask);
		ip = (unsigned int)(ref & polyMask);
	}

	/// Extracts a tile's salt value from the specified polygon reference.
	///  @note This function is generally meant for internal use only.
	///  @param[in]	ref		The polygon reference.
	///  @see #encodePolyId
	inline unsigned int decodePolyIdSalt(dtPolyRef ref) const
	{
		const dtPolyRef saltMask = ((dtPolyRef)1<<m_saltBits)-1;
		return (unsigned int)((ref >> (m_polyBits+m_tileBits)) & saltMask);
	}
	
	/// Extracts the tile's index from the specified polygon reference.
	///  @note This function is generally meant for internal use only.
	///  @param[in]	ref		The polygon reference.
	///  @see #encodePolyId
	inline unsigned int decodePolyIdTile(dtPolyRef ref) const
	{
		const dtPolyRef tileMask = ((dtPolyRef)1<<m_tileBits)-1;
		return (unsigned int)((ref >> m_polyBits) & tileMask);
	}
	
	/// Extracts the polygon's index (within its tile) from the specified polygon reference.
	///  @note This function is generally meant for internal use only.
	///  @param[in]	ref		The polygon reference.
	///  @see #encodePolyId
	inline unsigned int decodePolyIdPoly(dtPolyRef ref) const
	{
		const dtPolyRef polyMask = ((dtPolyRef)1<<m_polyBits)-1;
		return (unsigned int)(ref & polyMask);
	}

	/// Extracts the tile's index from the specified cluster reference.
	///  @note This function is generally meant for internal use only.
	///  @param[in]	ref		The cluster reference.
	inline unsigned int decodeClusterIdTile(dtClusterRef ref) const
	{
		return decodePolyIdTile(ref);
	}

	//@UE BEGIN 
#if WITH_NAVMESH_CLUSTER_LINKS
	/// Extracts the cluster's index (within its tile) from the specified cluster reference.
	///  @note This function is generally meant for internal use only.
	///  @param[in]	ref		The cluster reference.
	inline unsigned int decodeClusterIdCluster(dtClusterRef ref) const
	{
		return decodePolyIdPoly(ref);
	}
#endif // WITH_NAVMESH_CLUSTER_LINKS

	/// Shift navigation mesh by provided offset
<<<<<<< HEAD
	void applyWorldOffset(const dtReal* offset);
=======
	NAVMESH_API void applyWorldOffset(const dtReal* offset);
>>>>>>> 4af6daef

	/// Helper for accessing links
	inline dtLink& getLink(dtMeshTile* tile, unsigned int linkIdx)
	{
		return (linkIdx < (unsigned int)tile->header->maxLinkCount) ? tile->links[linkIdx] : tile->dynamicLinksO[linkIdx - tile->header->maxLinkCount];
	}

	inline const dtLink& getLink(const dtMeshTile* tile, unsigned int linkIdx) const
	{
		return (linkIdx < (unsigned int)tile->header->maxLinkCount) ? tile->links[linkIdx] : tile->dynamicLinksO[linkIdx - tile->header->maxLinkCount];
	}

#if WITH_NAVMESH_CLUSTER_LINKS
	/// Helper for accessing cluster links
	inline dtClusterLink& getClusterLink(dtMeshTile* tile, unsigned int linkIdx)
	{
		return tile->dynamicLinksC[linkIdx - DT_CLINK_FIRST];
	}

	inline const dtClusterLink& getClusterLink(const dtMeshTile* tile, unsigned int linkIdx) const
	{
		return tile->dynamicLinksC[linkIdx - DT_CLINK_FIRST];
	}
#endif // WITH_NAVMESH_CLUSTER_LINKS

	/// Helper for creating links in off-mesh connections
	NAVMESH_API void linkOffMeshHelper(dtMeshTile* tile0, unsigned int polyIdx0, dtMeshTile* tile1, unsigned int polyIdx1, unsigned char side, unsigned char edge);

	inline bool isEmpty() const
	{
		// has no tile grid set up
		return (m_tileWidth > 0 && m_tileHeight > 0) == false;
	}

	inline unsigned int getSaltBits() const
	{
		return m_saltBits;
	}

	NAVMESH_API void applyAreaCostOrder(unsigned char* costOrder);
	
	/// Returns neighbour tile count based on side of given tile.
	NAVMESH_API int getNeighbourTilesCountAt(const int x, const int y, const int side) const;

	bool getNeighbourCoords(const int x, const int y, const int side, int& outX, int& outY) const
	{
		outX = x;
		outY = y;
		switch (side)
		{
		case 0: ++outX; break;
		case 1: ++outX; ++outY; break;
		case 2: ++outY; break;
		case 3: --outX; ++outY; break;
		case 4: --outX; break;
		case 5: --outX; --outY; break;
		case 6: --outY; break;
		case 7: ++outX; --outY; break;
		};
		// @todo we might want to do some validation
		return true;
	}

	unsigned int getTileIndex(const dtMeshTile* tile) const
	{
		return (unsigned int)(tile - m_tiles);
	}
	//@UE END
	/// @}

	//@UE Begin LWCoords
	dtReal getWalkableHeight() const { return m_params.walkableHeight; }
	dtReal getWalkableRadius() const { return m_params.walkableRadius; }
	dtReal getWalkableClimb() const { return m_params.walkableClimb; }
	dtReal getBVQuantFactor(const unsigned char resolution) const { return m_params.resolutionParams[resolution].bvQuantFactor; }
	//@UE END LWCoords

private:

	// [UE] result struct for findConnectingPolys
	struct FConnectingPolyData
	{
		dtReal min;
		dtReal max;
		dtPolyRef ref;
	};

	/// Returns pointer to tile in the tile array.
	NAVMESH_API dtMeshTile* getTile(int i);

	/// Returns neighbour tile based on side.
	NAVMESH_API int getTilesAt(const int x, const int y,
				   dtMeshTile** tiles, const int maxTiles) const;

	/// Returns neighbour tile based on side.
	NAVMESH_API int getNeighbourTilesAt(const int x, const int y, const int side,
							dtMeshTile** tiles, const int maxTiles) const;
	
	/// [UE] Returns all polygons in neighbour tile based on portal defined by the segment.
<<<<<<< HEAD
	int findConnectingPolys(const dtReal* va, const dtReal* vb,
=======
	NAVMESH_API int findConnectingPolys(const dtReal* va, const dtReal* vb,
>>>>>>> 4af6daef
		const dtMeshTile* fromTile, int fromPolyIdx,
		const dtMeshTile* tile, int side,
		dtChunkArray<FConnectingPolyData>& cons) const;

	/// Builds internal polygons links for a tile.
	NAVMESH_API void connectIntLinks(dtMeshTile* tile);
	/// Builds internal polygons links for a tile.
	NAVMESH_API void baseOffMeshLinks(dtMeshTile* tile);

	/// Builds external polygon links for a tile.
	NAVMESH_API void connectExtLinks(dtMeshTile* tile, dtMeshTile* target, int side, bool updateCLinks);
	/// Builds external polygon links for a tile.
	NAVMESH_API void connectExtOffMeshLinks(dtMeshTile* tile, dtMeshTile* target, int side, bool updateCLinks);
	
	/// Removes external links at specified side.
	NAVMESH_API void unconnectExtLinks(dtMeshTile* tile, dtMeshTile* target);
	
	//@UE BEGIN
#if WITH_NAVMESH_CLUSTER_LINKS
	/// Try to connect clusters
	NAVMESH_API void connectClusterLink(dtMeshTile* tile0, unsigned int cluster0,
							dtMeshTile* tile1, unsigned int cluster1,
							unsigned char flags, bool bCheckExisting = true);
	
	/// Removes cluster links at specified side.
	NAVMESH_API void unconnectClusterLinks(dtMeshTile* tile, dtMeshTile* target);
#endif // WITH_NAVMESH_CLUSTER_LINKS
	//@UE END

	// TODO: These methods are duplicates from dtNavMeshQuery, but are needed for off-mesh connection finding.
	
	/// Queries polygons within a tile.
<<<<<<< HEAD
	int queryPolygonsInTile(const dtMeshTile* tile, const dtReal* qmin, const dtReal* qmax,
							dtPolyRef* polys, const int maxPolys, bool bExcludeUnwalkable = false) const;
	/// Find nearest polygon within a tile.
	dtPolyRef findNearestPolyInTile(const dtMeshTile* tile, const dtReal* center,
									const dtReal* extents, dtReal* nearestPt, bool bExcludeUnwalkable = false) const;
	dtPolyRef findCheapestNearPolyInTile(const dtMeshTile* tile, const dtReal* center,
										 const dtReal* extents, dtReal* nearestPt) const;
	/// Returns closest point on polygon.
	void closestPointOnPolyInTile(const dtMeshTile* tile, unsigned int ip,
=======
	NAVMESH_API int queryPolygonsInTile(const dtMeshTile* tile, const dtReal* qmin, const dtReal* qmax,
							dtPolyRef* polys, const int maxPolys, bool bExcludeUnwalkable = false) const;
	/// Find nearest polygon within a tile.
	NAVMESH_API dtPolyRef findNearestPolyInTile(const dtMeshTile* tile, const dtReal* center,
									const dtReal* extents, dtReal* nearestPt, bool bExcludeUnwalkable = false) const;
	NAVMESH_API dtPolyRef findCheapestNearPolyInTile(const dtMeshTile* tile, const dtReal* center,
										 const dtReal* extents, dtReal* nearestPt) const;
	/// Returns closest point on polygon.
	NAVMESH_API void closestPointOnPolyInTile(const dtMeshTile* tile, unsigned int ip,
>>>>>>> 4af6daef
								  const dtReal* pos, dtReal* closest) const;

private:
	/// Calculates whether the tile grid location can fit in the tile indices type (currently an int)
	///  @param[in]	tx			Tile X coord
	///  @param[in]	ty			Tile Y coord
<<<<<<< HEAD
	bool isTileLocInValidRange(const dtReal tx, const dtReal ty) const;
	void calcTileLoc(const dtReal* pos, dtReal* tx, dtReal* ty) const;
=======
	NAVMESH_API bool isTileLocInValidRange(const dtReal tx, const dtReal ty) const;
	NAVMESH_API void calcTileLoc(const dtReal* pos, dtReal* tx, dtReal* ty) const;
>>>>>>> 4af6daef

public:
	dtNavMeshParams m_params;			///< Current initialization params.
	dtReal m_orig[3];					///< Origin of the tile (0,0)
	dtReal m_tileWidth, m_tileHeight;	///< Dimensions of each tile.

	int m_maxTiles;						///< Max number of tiles.
	int m_tileLutSize;					///< Tile hash lookup size (must be pot).
	int m_tileLutMask;					///< Tile hash lookup mask.

	unsigned char m_areaCostOrder[DT_MAX_AREAS];

	dtMeshTile** m_posLookup;			///< Tile hash lookup.
	dtMeshTile* m_nextFree;				///< Freelist of tiles.
	dtMeshTile* m_tiles;				///< List of tiles.
		
	unsigned int m_saltBits;			///< Number of salt bits in the tile ID.
	unsigned int m_tileBits;			///< Number of tile bits in the tile ID.
	unsigned int m_polyBits;			///< Number of poly bits in the tile ID.
};

/// Allocates a navigation mesh object using the Detour allocator.
/// @return A navigation mesh that is ready for initialization, or null on failure.
///  @ingroup detour
NAVMESH_API dtNavMesh* dtAllocNavMesh();

/// Frees the specified navigation mesh object using the Detour allocator.
///  @param[in]	navmesh		A navigation mesh allocated using #dtAllocNavMesh
///  @ingroup detour
NAVMESH_API void dtFreeNavMesh(dtNavMesh* navmesh);

// @UE BEGIN: helper for reading tiles
struct ReadTilesHelper
{
	static const int MaxTiles = 32;
	dtMeshTile* Tiles[MaxTiles];

	int NumAllocated;
	dtMeshTile** AllocatedTiles;

	ReadTilesHelper() : NumAllocated(0), AllocatedTiles(0) {}
	~ReadTilesHelper()
	{
		dtFree(AllocatedTiles, DT_ALLOC_TEMP);
	}

	dtMeshTile** PrepareArray(int RequestedSize)
	{
		if (RequestedSize < MaxTiles)
		{
			return Tiles;
		}

		if (NumAllocated < RequestedSize)
		{
			dtFree(AllocatedTiles, DT_ALLOC_TEMP);
			AllocatedTiles = (dtMeshTile**)dtAlloc(RequestedSize * sizeof(dtMeshTile*), DT_ALLOC_TEMP);
			NumAllocated = RequestedSize;
		}

		return AllocatedTiles;
	}
};
// @UE END

#endif // DETOURNAVMESH_H

///////////////////////////////////////////////////////////////////////////

// This section contains detailed documentation for members that don't have
// a source file. It reduces clutter in the main section of the header.

/**

@typedef dtPolyRef
@par

Polygon references are subject to the same invalidate/preserve/restore 
rules that apply to #dtTileRef's.  If the #dtTileRef for the polygon's
tile changes, the polygon reference becomes invalid.

Changing a polygon's flags, area id, etc. does not impact its polygon
reference.

@typedef dtTileRef
@par

The following changes will invalidate a tile reference:

- The referenced tile has been removed from the navigation mesh.
- The navigation mesh has been initialized using a different set
  of #dtNavMeshParams.

A tile reference is preserved/restored if the tile is added to a navigation 
mesh initialized with the original #dtNavMeshParams and is added at the
original reference location. (E.g. The lastRef parameter is used with
dtNavMesh::addTile.)

Basically, if the storage structure of a tile changes, its associated
tile reference changes.


@var unsigned short dtPoly::neis[DT_VERTS_PER_POLYGON]
@par

Each entry represents data for the edge starting at the vertex of the same index. 
E.g. The entry at index n represents the edge data for vertex[n] to vertex[n+1].

A value of zero indicates the edge has no polygon connection. (It makes up the 
border of the navigation mesh.)

The information can be extracted as follows: 
@code 
neighborRef = neis[n] & 0xff; // Get the neighbor polygon reference.

if (neis[n] & #DT_EX_LINK)
{
    // The edge is an external (portal) edge.
}
@endcode

@var dtReal dtNavMesh::bvQuantFactor
@par

This value is used for converting between world and bounding volume coordinates.
For example:
@code
const dtReal cs = 1.0f / bvQuantFactor;
const dtBVNode* n = &tile->bvTree[i];
if (n->i >= 0)
{
    // This is a leaf node.
    dtReal worldMinX = tile->header->bmin[0] + n->bmin[0]*cs;
    dtReal worldMinY = tile->header->bmin[0] + n->bmin[1]*cs;
    // Etc...
}
@endcode

@struct dtMeshTile
@par

Tiles generally only exist within the context of a dtNavMesh object.

Some tile content is optional.  For example, a tile may not contain any
off-mesh connections.  In this case the associated pointer will be null.

If a detail mesh exists it will share vertices with the base polygon mesh.  
Only the vertices unique to the detail mesh will be stored in #detailVerts.

@warning Tiles returned by a dtNavMesh object are not guarenteed to be populated.
For example: The tile at a location might not have been loaded yet, or may have been removed.
In this case, pointers will be null.  So if in doubt, check the polygon count in the 
tile's header to determine if a tile has polygons defined.

@var dtReal dtOffMeshConnection::pos[6]
@par

For a properly built navigation mesh, vertex A will always be within the bounds of the mesh. 
Vertex B is not required to be within the bounds of the mesh.

*/<|MERGE_RESOLUTION|>--- conflicted
+++ resolved
@@ -543,21 +543,13 @@
 	///  @param[in]	pos  The world position for the query. [(x, y, z)]
 	///  @param[out]	tx		The tile's x-location. (x, y)
 	///  @param[out]	ty		The tile's y-location. (x, y)
-<<<<<<< HEAD
-	void calcTileLoc(const dtReal* pos, int* tx, int* ty) const;
-=======
 	NAVMESH_API void calcTileLoc(const dtReal* pos, int* tx, int* ty) const;
->>>>>>> 4af6daef
 
 
 	/// Calculates whether the tile grid location for the specified world position
 	/// can fit in the tile indices type (currently an int)
 	///  @param[in]	pos			The world position for the query. [(x, y, z)]
-<<<<<<< HEAD
-	bool isTileLocInValidRange(const dtReal* pos) const;
-=======
 	NAVMESH_API bool isTileLocInValidRange(const dtReal* pos) const;
->>>>>>> 4af6daef
 
 	/// Gets the tile at the specified grid location.
 	///  @param[in]	x		The tile's x-location. (x, y, layer)
@@ -645,11 +637,7 @@
 	///  @param[out]	startPos	The start position of the off-mesh connection. [(x, y, z)]
 	///  @param[out]	endPos		The end position of the off-mesh connection. [(x, y, z)]
 	/// @return The status flags for the operation.
-<<<<<<< HEAD
-	dtStatus getOffMeshConnectionPolyEndPoints(dtPolyRef prevRef, dtPolyRef polyRef, const dtReal* currentPos, dtReal* startPos, dtReal* endPos) const;
-=======
 	NAVMESH_API dtStatus getOffMeshConnectionPolyEndPoints(dtPolyRef prevRef, dtPolyRef polyRef, const dtReal* currentPos, dtReal* startPos, dtReal* endPos) const;
->>>>>>> 4af6daef
 
 	/// Gets the specified off-mesh connection: point type.
 	///  @param[in]	ref		The polygon reference of the off-mesh connection.
@@ -807,11 +795,7 @@
 #endif // WITH_NAVMESH_CLUSTER_LINKS
 
 	/// Shift navigation mesh by provided offset
-<<<<<<< HEAD
-	void applyWorldOffset(const dtReal* offset);
-=======
 	NAVMESH_API void applyWorldOffset(const dtReal* offset);
->>>>>>> 4af6daef
 
 	/// Helper for accessing links
 	inline dtLink& getLink(dtMeshTile* tile, unsigned int linkIdx)
@@ -911,11 +895,7 @@
 							dtMeshTile** tiles, const int maxTiles) const;
 	
 	/// [UE] Returns all polygons in neighbour tile based on portal defined by the segment.
-<<<<<<< HEAD
-	int findConnectingPolys(const dtReal* va, const dtReal* vb,
-=======
 	NAVMESH_API int findConnectingPolys(const dtReal* va, const dtReal* vb,
->>>>>>> 4af6daef
 		const dtMeshTile* fromTile, int fromPolyIdx,
 		const dtMeshTile* tile, int side,
 		dtChunkArray<FConnectingPolyData>& cons) const;
@@ -948,17 +928,6 @@
 	// TODO: These methods are duplicates from dtNavMeshQuery, but are needed for off-mesh connection finding.
 	
 	/// Queries polygons within a tile.
-<<<<<<< HEAD
-	int queryPolygonsInTile(const dtMeshTile* tile, const dtReal* qmin, const dtReal* qmax,
-							dtPolyRef* polys, const int maxPolys, bool bExcludeUnwalkable = false) const;
-	/// Find nearest polygon within a tile.
-	dtPolyRef findNearestPolyInTile(const dtMeshTile* tile, const dtReal* center,
-									const dtReal* extents, dtReal* nearestPt, bool bExcludeUnwalkable = false) const;
-	dtPolyRef findCheapestNearPolyInTile(const dtMeshTile* tile, const dtReal* center,
-										 const dtReal* extents, dtReal* nearestPt) const;
-	/// Returns closest point on polygon.
-	void closestPointOnPolyInTile(const dtMeshTile* tile, unsigned int ip,
-=======
 	NAVMESH_API int queryPolygonsInTile(const dtMeshTile* tile, const dtReal* qmin, const dtReal* qmax,
 							dtPolyRef* polys, const int maxPolys, bool bExcludeUnwalkable = false) const;
 	/// Find nearest polygon within a tile.
@@ -968,20 +937,14 @@
 										 const dtReal* extents, dtReal* nearestPt) const;
 	/// Returns closest point on polygon.
 	NAVMESH_API void closestPointOnPolyInTile(const dtMeshTile* tile, unsigned int ip,
->>>>>>> 4af6daef
 								  const dtReal* pos, dtReal* closest) const;
 
 private:
 	/// Calculates whether the tile grid location can fit in the tile indices type (currently an int)
 	///  @param[in]	tx			Tile X coord
 	///  @param[in]	ty			Tile Y coord
-<<<<<<< HEAD
-	bool isTileLocInValidRange(const dtReal tx, const dtReal ty) const;
-	void calcTileLoc(const dtReal* pos, dtReal* tx, dtReal* ty) const;
-=======
 	NAVMESH_API bool isTileLocInValidRange(const dtReal tx, const dtReal ty) const;
 	NAVMESH_API void calcTileLoc(const dtReal* pos, dtReal* tx, dtReal* ty) const;
->>>>>>> 4af6daef
 
 public:
 	dtNavMeshParams m_params;			///< Current initialization params.
