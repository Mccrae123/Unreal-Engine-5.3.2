--- conflicted
+++ resolved
@@ -26,10 +26,7 @@
 #include "Detour/DetourAlloc.h"
 #include "Detour/DetourStatus.h"
 #include "DetourLargeWorldCoordinates.h"
-<<<<<<< HEAD
-=======
 #include "Logging/LogMacros.h"
->>>>>>> d731a049
 
 NAVMESH_API DECLARE_LOG_CATEGORY_EXTERN(LogDetour, Log, All);
 
@@ -280,12 +277,6 @@
 
 	/// The radius of the endpoints. [Limit: >= 0]
 	dtReal rad;
-<<<<<<< HEAD
-
-	/// The snap height of endpoints (less than 0 = use step height)
-	dtReal height;
-=======
->>>>>>> d731a049
 
 	/// The id of the offmesh connection. (User assigned when the navigation mesh is built.)
 	unsigned int userId;	
@@ -540,15 +531,12 @@
 	///  @param[out]	tx		The tile's x-location. (x, y)
 	///  @param[out]	ty		The tile's y-location. (x, y)
 	void calcTileLoc(const dtReal* pos, int* tx, int* ty) const;
-<<<<<<< HEAD
-=======
 
 
 	/// Calculates whether the tile grid location for the specified world position
 	/// can fit in the tile indices type (currently an int)
 	///  @param[in]	pos			The world position for the query. [(x, y, z)]
 	bool isTileLocInValidRange(const dtReal* pos) const;
->>>>>>> d731a049
 
 	/// Gets the tile at the specified grid location.
 	///  @param[in]	x		The tile's x-location. (x, y, layer)
@@ -937,9 +925,6 @@
 	/// Returns closest point on polygon.
 	void closestPointOnPolyInTile(const dtMeshTile* tile, unsigned int ip,
 								  const dtReal* pos, dtReal* closest) const;
-<<<<<<< HEAD
-	
-=======
 
 private:
 	/// Calculates whether the tile grid location can fit in the tile indices type (currently an int)
@@ -949,7 +934,6 @@
 	void calcTileLoc(const dtReal* pos, dtReal* tx, dtReal* ty) const;
 
 public:
->>>>>>> d731a049
 	dtNavMeshParams m_params;			///< Current initialization params. TODO: do not store this info twice.
 	dtReal m_orig[3];					///< Origin of the tile (0,0)
 	dtReal m_tileWidth, m_tileHeight;	///< Dimensions of each tile.
