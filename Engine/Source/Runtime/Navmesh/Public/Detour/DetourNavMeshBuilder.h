--- conflicted
+++ resolved
@@ -77,11 +77,7 @@
 	int polyCount;							///< Number of polygons in the mesh. [Limit: >= 1]
 	int nvp;								///< Number maximum number of vertices per polygon. [Limit: >= 3]
 
-<<<<<<< HEAD
-	// @UE4 BEGIN
-=======
 	// @UE BEGIN
->>>>>>> 6bbb88c8
 #if WITH_NAVMESH_CLUSTER_LINKS
 	/// @}
 	/// @name Cluster Attributes
@@ -89,11 +85,7 @@
 	unsigned short* polyClusters;			///< Cluster Id for each polygon [Size: #polyCount]
 	unsigned short clusterCount;			///< Number of unique clusters
 #endif // WITH_NAVMESH_CLUSTER_LINKS
-<<<<<<< HEAD
-	// @UE4 END
-=======
 	// @UE END
->>>>>>> 6bbb88c8
 
 	/// @}
 	/// @name Height Detail Attributes (Optional)
