// Copyright Epic Games, Inc. All Rights Reserved.
// Modified version of Recast/Detour's source file

//
// Copyright (c) 2009-2010 Mikko Mononen memon@inside.org
//
// This software is provided 'as-is', without any express or implied
// warranty.  In no event will the authors be held liable for any damages
// arising from the use of this software.
// Permission is granted to anyone to use this software for any purpose,
// including commercial applications, and to alter it and redistribute it
// freely, subject to the following restrictions:
// 1. The origin of this software must not be misrepresented; you must not
//    claim that you wrote the original software. If you use this software
//    in a product, an acknowledgment in the product documentation would be
//    appreciated but is not required.
// 2. Altered source versions must be plainly marked as such, and must not be
//    misrepresented as being the original software.
// 3. This notice may not be removed or altered from any source distribution.
//

#ifndef DETOURNAVMESHQUERY_H
#define DETOURNAVMESHQUERY_H

#include "CoreMinimal.h"
#include "Detour/DetourAlloc.h"
#include "Detour/DetourCommon.h"
#include "Detour/DetourLargeWorldCoordinates.h"
<<<<<<< HEAD
=======
#include "Detour/DetourNavMesh.h"
#include "Detour/DetourStatus.h"
#include "Misc/AssertionMacros.h"
>>>>>>> d731a049

//@UE BEGIN
#define WITH_FIXED_AREA_ENTERING_COST 1

// LWC_TODO_AI: This should be DT_REAL_MAX but leaving as FLT_MAX until after 5.0, as UE side has not been converted to taking FReals for Costs.
#define DT_UNWALKABLE_POLY_COST FLT_MAX
//@UE END

// By default dtQueryFilter will use virtual calls.
// On certain platforms indirect or virtual function call is expensive. The default
// setting is to use non-virtual functions, the actual implementations of the functions
// are declared as inline for maximum speed. 
// To avoid virtual calls create dtQueryFilter with inIsVirtual = false.

// Special link filter is custom filter run only for offmesh links with assigned UserId
// Used by smart navlinks in UE
//
struct NAVMESH_API dtQuerySpecialLinkFilter
{
	virtual ~dtQuerySpecialLinkFilter() {}

	/// Returns true if special link can be visited.  (I.e. Is traversable.)
	///  @param[in]		UserId		Unique Id of link
	virtual bool isLinkAllowed(const int UserId) const { return true; }

	/// Called before accessing in A* loop (can be called multiple time for updateSlicedFindPath)
	virtual void initialize() {}
};

// [UE: moved all filter variables to struct, DO NOT mess with virtual functions here!]
struct NAVMESH_API dtQueryFilterData
{
	dtReal m_areaCost[DT_MAX_AREAS];		///< Cost per area type. (Used by default implementation.)
#if WITH_FIXED_AREA_ENTERING_COST
	dtReal m_areaFixedCost[DT_MAX_AREAS];///< Fixed cost for entering an area type (Used by default implementation.)
#endif // WITH_FIXED_AREA_ENTERING_COST
	dtReal heuristicScale;				///< Search heuristic scale.
	dtReal lowestAreaCost;

	unsigned short m_includeFlags;		///< Flags for polygons that can be visited. (Used by default implementation.)
	unsigned short m_excludeFlags;		///< Flags for polygons that should not be visited. (Used by default implementation.)

	bool m_isBacktracking;
	//@UE BEGIN
	/// whether to ignore neighbour nodes that have already been visited.
	/// FALSE by default but you might want to set it to true if using heuristic
	/// scale much larger than 1 or experiencing cycles in our paths for any other
	/// reason
	bool m_shouldIgnoreClosedNodes;
	//@UE END

	dtQueryFilterData();
	
	bool equals(const dtQueryFilterData* other) const;
	void copyFrom(const dtQueryFilterData* source);
};

/// Defines polygon filtering and traversal costs for navigation mesh query operations.
/// @ingroup detour
class NAVMESH_API dtQueryFilter
{
protected:
	dtQueryFilterData data;
	bool isVirtual;
	
public:
	dtQueryFilter(bool inIsVirtual = true) : isVirtual(inIsVirtual)
	{}
	virtual ~dtQueryFilter() {}
	
protected:

	/// inlined filter implementation. @see passFilter for parameter description
	inline bool passInlineFilter(const dtPolyRef ref,
		const dtMeshTile* tile,
		const dtPoly* poly) const
	{
		return (poly->flags & data.m_includeFlags) != 0 && (poly->flags & data.m_excludeFlags) == 0
			&& (data.m_areaCost[poly->getArea()] < DT_UNWALKABLE_POLY_COST)
#if WITH_FIXED_AREA_ENTERING_COST
			&& (data.m_areaFixedCost[poly->getArea()] < DT_UNWALKABLE_POLY_COST)
#endif // WITH_FIXED_AREA_ENTERING_COST
			;
	}

	/// virtual filter implementation (defaults to passInlineFilter). @see passFilter for parameter description
	virtual bool passVirtualFilter(const dtPolyRef ref,
		const dtMeshTile* tile,
		const dtPoly* poly) const
	{
		return passInlineFilter(ref, tile, poly);
	}

public:
	/// Returns true if the polygon can be visited.  (I.e. Is traversable.)
	///  @param[in]		ref		The reference id of the polygon test.
	///  @param[in]		tile	The tile containing the polygon.
	///  @param[in]		poly  The polygon to test.
	inline bool passFilter(const dtPolyRef ref,
							const dtMeshTile* tile,
							const dtPoly* poly) const
	{
		return !isVirtual ? passInlineFilter(ref, tile, poly) : passVirtualFilter(ref, tile, poly);
	}

protected:

	/// inlined scoring function. @see getCost for parameter description
	inline dtReal getInlineCost(const dtReal* pa, const dtReal* pb,
		const dtPolyRef prevRef, const dtMeshTile* prevTile, const dtPoly* prevPoly,
		const dtPolyRef curRef, const dtMeshTile* curTile, const dtPoly* curPoly,
		const dtPolyRef nextRef, const dtMeshTile* nextTile, const dtPoly* nextPoly) const
	{
#if WITH_FIXED_AREA_ENTERING_COST
		const dtReal areaChangeCost = nextPoly != 0 && nextPoly->getArea() != curPoly->getArea()
			? data.m_areaFixedCost[nextPoly->getArea()] : 0.f;

		return dtVdist(pa, pb) * data.m_areaCost[curPoly->getArea()] + areaChangeCost;
#else
		return dtVdist(pa, pb) * data.m_areaCost[curPoly->getArea()];
#endif // #if WITH_FIXED_AREA_ENTERING_COST
	}

	/// virtual scoring function implementation (defaults to getInlineCost). @see getCost for parameter description
	virtual dtReal getVirtualCost(const dtReal* pa, const dtReal* pb,
		const dtPolyRef prevRef, const dtMeshTile* prevTile, const dtPoly* prevPoly,
		const dtPolyRef curRef, const dtMeshTile* curTile, const dtPoly* curPoly,
		const dtPolyRef nextRef, const dtMeshTile* nextTile, const dtPoly* nextPoly) const
	{
		return getInlineCost(pa, pb,
			prevRef, prevTile, prevPoly,
			curRef, curTile, curPoly,
			nextRef, nextTile, nextPoly);
	}

//@UE BEGIN Adding support for LWCoords.
#if !DT_LARGE_WORLD_COORDINATES_DISABLED
	// This function is deprecated call the version on this function that takes FReal
	virtual float getVirtualCost(const float* pa, const float* pb,
		const dtPolyRef prevRef, const dtMeshTile* prevTile, const dtPoly* prevPoly,
		const dtPolyRef curRef, const dtMeshTile* curTile, const dtPoly* curPoly,
		const dtPolyRef nextRef, const dtMeshTile* nextTile, const dtPoly* nextPoly) const final
	{
		check(false); // This function is deprecated use the version of this function that takes FReal
		return 0.f;
	}
#endif
//@UE END Adding support for LWCoords.

public:
	/// Returns cost to move from the beginning to the end of a line segment
	/// that is fully contained within a polygon.
	///  @param[in]		pa			The start position on the edge of the previous and current polygon. [(x, y, z)]
	///  @param[in]		pb			The end position on the edge of the current and next polygon. [(x, y, z)]
	///  @param[in]		prevRef		The reference id of the previous polygon. [opt]
	///  @param[in]		prevTile	The tile containing the previous polygon. [opt]
	///  @param[in]		prevPoly	The previous polygon. [opt]
	///  @param[in]		curRef		The reference id of the current polygon.
	///  @param[in]		curTile		The tile containing the current polygon.
	///  @param[in]		curPoly		The current polygon.
	///  @param[in]		nextRef		The reference id of the next polygon. [opt]
	///  @param[in]		nextTile	The tile containing the next polygon. [opt]
	///  @param[in]		nextPoly	The next polygon. [opt]
	inline dtReal getCost(const dtReal* pa, const dtReal* pb,
						  const dtPolyRef prevRef, const dtMeshTile* prevTile, const dtPoly* prevPoly,
						  const dtPolyRef curRef, const dtMeshTile* curTile, const dtPoly* curPoly,
						  const dtPolyRef nextRef, const dtMeshTile* nextTile, const dtPoly* nextPoly) const
	{
		return !isVirtual ? getInlineCost(pa, pb, prevRef, prevTile, prevPoly, curRef, curTile, curPoly, nextRef, nextTile, nextPoly)
			: getVirtualCost(pa, pb, prevRef, prevTile, prevPoly, curRef, curTile, curPoly, nextRef, nextTile, nextPoly);
	}

	/// @name Getters and setters for the default implementation data.
	///@{

	/// Returns the traversal cost of the area.
	///  @param[in]		i		The id of the area.
	/// @returns The traversal cost of the area.
	inline dtReal getAreaCost(const int i) const { return data.m_areaCost[i]; }

	/// Sets the traversal cost of the area.
	///  @param[in]		i		The id of the area.
	///  @param[in]		cost	The new cost of traversing the area.
	inline void setAreaCost(const int i, const dtReal cost) { data.m_areaCost[i] = cost; data.lowestAreaCost = dtMin(data.lowestAreaCost, cost); }

//@UE BEGIN
	inline const dtReal* getAllAreaCosts() const { return data.m_areaCost; }
	
#if WITH_FIXED_AREA_ENTERING_COST
	/// Returns the fixed cost for entering an area.
	///  @param[in]		i		The id of the area.
	///  @returns The fixed cost of the area.
	inline dtReal getAreaFixedCost(const int i) const { return data.m_areaFixedCost[i]; }

	/// Sets the fixed cost for entering an area.
	///  @param[in]		i		The id of the area.
	///  @param[in]		cost	The new fixed cost of entering the area polygon.
	inline void setAreaFixedCost(const int i, const dtReal cost) { data.m_areaFixedCost[i] = cost; }

	inline const dtReal* getAllFixedAreaCosts() const { return data.m_areaFixedCost; }
#endif // WITH_FIXED_AREA_ENTERING_COST

	inline dtReal getModifiedHeuristicScale() const { return data.heuristicScale * ((data.lowestAreaCost > 0) ? data.lowestAreaCost : 1.0f); }

	/// Retrieves euclidean distance heuristic scale
	///  @returns heuristic scale
	inline dtReal getHeuristicScale() const { return data.heuristicScale; }

	/// Set euclidean distance heuristic scale
	inline void setHeuristicScale(const dtReal newScale) { data.heuristicScale = newScale; }

	/// Filters link in regards to its side. Used for backtracking.
	///  @returns should link with this side be accepted
	inline bool isValidLinkSide(const unsigned char side) const 
	{ 
		return (side & DT_LINK_FLAG_OFFMESH_CON) == 0 || (side & DT_LINK_FLAG_OFFMESH_CON_BIDIR) != 0
			|| (data.m_isBacktracking ? (side & DT_LINK_FLAG_OFFMESH_CON_BACKTRACKER) != 0
				: (side & DT_LINK_FLAG_OFFMESH_CON_BACKTRACKER) == 0);
	}

	/// Sets up filter for backtracking
	inline void setIsBacktracking(const bool isBacktracking) { data.m_isBacktracking = isBacktracking; }

	/// Retrieves information whether this filter is set up for backtracking
	///  @returns is backtracking
	inline bool getIsBacktracking() const { return data.m_isBacktracking; }

	/// Instruct filter whether it can reopen nodes already on closed list
	inline void setShouldIgnoreClosedNodes(const bool shouldIgnore) { data.m_shouldIgnoreClosedNodes = shouldIgnore; }

	/// Retrieves information whether this filter allows reopening closed nodes
	///  @returns should consider reopening nodes already on closed list
	inline bool getShouldIgnoreClosedNodes() const { return data.m_shouldIgnoreClosedNodes; }
//@UE END

	/// Returns the include flags for the filter.
	/// Any polygons that include one or more of these flags will be
	/// included in the operation.
	inline unsigned short getIncludeFlags() const { return data.m_includeFlags; }

	/// Sets the include flags for the filter.
	/// @param[in]		flags	The new flags.
	inline void setIncludeFlags(const unsigned short flags) { data.m_includeFlags = flags; }

	/// Returns the exclude flags for the filter.
	/// Any polygons that include one ore more of these flags will be
	/// excluded from the operation.
	inline unsigned short getExcludeFlags() const { return data.m_excludeFlags; }

	/// Sets the exclude flags for the filter.
	/// @param[in]		flags		The new flags.
	inline void setExcludeFlags(const unsigned short flags) { data.m_excludeFlags = flags; }

	///@}

	/// Check if two filters have the same data values
	inline bool equals(const dtQueryFilter* other) const { return data.equals(&(other->data)); }
	inline bool equals(const dtQueryFilter& other) const { return data.equals(&(other.data)); }

	/// Copy data values from source filter
	inline void copyFrom(const dtQueryFilter* other) { data.copyFrom(&(other->data)); }
	inline void copyFrom(const dtQueryFilter& other) { data.copyFrom(&(other.data)); }

};

struct dtQueryResultPack
{
	dtPolyRef ref;
	dtReal cost;
	dtReal pos[3];
	unsigned int flag;

	dtQueryResultPack() : ref(0), cost(0), flag(0) {}
	dtQueryResultPack(dtPolyRef inRef, dtReal inCost, const dtReal* inPos, unsigned int inFlag);
};

struct NAVMESH_API dtQueryResult
{
	inline void reserve(int n) { data.resize(n); data.resize(0); }
	inline int size() const { return data.size(); }

	inline dtPolyRef getRef(int idx) const { return data[idx].ref; }
	inline dtReal getCost(int idx) const { return data[idx].cost; }
	inline const dtReal* getPos(int idx) const { return data[idx].pos; }
	inline unsigned int getFlag(int idx) const { return data[idx].flag; }
	void getPos(int idx, dtReal* pos);

	void copyRefs(dtPolyRef* refs, int nmax);
	void copyCosts(dtReal* costs, int nmax);
	void copyPos(dtReal* pos, int nmax);
	void copyFlags(unsigned char* flags, int nmax);
	void copyFlags(unsigned int* flags, int nmax);

protected:
	dtChunkArray<dtQueryResultPack> data;

	inline int addItem(dtPolyRef ref, dtReal cost, const dtReal* pos, unsigned int flag) { data.push(dtQueryResultPack(ref, cost, pos, flag)); return data.size() - 1; }

	inline void setRef(int idx, dtPolyRef ref) { data[idx].ref = ref; }
	inline void setCost(int idx, dtReal cost) { data[idx].cost = cost; }
	inline void setFlag(int idx, unsigned int flag) { data[idx].flag = flag; }
	void setPos(int idx, const dtReal* pos);

	friend class dtNavMeshQuery;
};

/// Provides the ability to perform pathfinding related queries against
/// a navigation mesh.
/// @ingroup detour
class NAVMESH_API dtNavMeshQuery
{
public:
	dtNavMeshQuery();
	~dtNavMeshQuery();
	
	/// Initializes the query object.
	///  @param[in]		nav			Pointer to the dtNavMesh object to use for all queries.
	///  @param[in]		maxNodes	Maximum number of search nodes. [Limits: 0 < value <= 65536]
	///  @param[in]		linkFilter	Special link filter used for every query
	/// @returns The status flags for the query.
	dtStatus init(const dtNavMesh* nav, const int maxNodes, dtQuerySpecialLinkFilter* linkFilter = 0);

	/// UE: updates special link filter for this query
	void updateLinkFilter(dtQuerySpecialLinkFilter* linkFilter);
	
	/// @name Standard Pathfinding Functions
	// /@{

	/// Finds a path from the start polygon to the end polygon.
	///  @param[in]		startRef	The reference id of the start polygon.
	///  @param[in]		endRef		The reference id of the end polygon.
	///  @param[in]		startPos	A position within the start polygon. [(x, y, z)]
	///  @param[in]		endPos		A position within the end polygon. [(x, y, z)]
	///  @param[in]		costLimit	Cost limit of nodes allowed to be added to the open list	//@UE
	///  @param[in]		filter		The polygon filter to apply to the query.
	///  @param[out]	result		Results for path corridor, fills in refs and costs for each poly from start to end
	///	 @param[out]	totalCost			If provided will get filled will total cost of path
	dtStatus findPath(dtPolyRef startRef, dtPolyRef endRef,
					  const dtReal* startPos, const dtReal* endPos, const dtReal costLimit, //@UE
					  const dtQueryFilter* filter,
					  dtQueryResult& result, dtReal* totalCost) const;
	
	/// Finds the straight path from the start to the end position within the polygon corridor.
	///  @param[in]		startPos			Path start position. [(x, y, z)]
	///  @param[in]		endPos				Path end position. [(x, y, z)]
	///  @param[in]		path				An array of polygon references that represent the path corridor.
	///  @param[in]		pathSize			The number of polygons in the @p path array.
	///  @param[out]	result				Fills in positions, refs and flags
	///  @param[in]		options				Query options. (see: #dtStraightPathOptions)
	/// @returns The status flags for the query.
	dtStatus findStraightPath(const dtReal* startPos, const dtReal* endPos,
							  const dtPolyRef* path, const int pathSize,
							  dtQueryResult& result, const int options = 0) const;

	///@}
	/// @name Sliced Pathfinding Functions
	/// Common use case:
	///	-# Call initSlicedFindPath() to initialize the sliced path query.
	///	-# Call updateSlicedFindPath() until it returns complete.
	///	-# Call finalizeSlicedFindPath() to get the path.
	///@{ 

	/// Initializes a sliced path query.
	///  @param[in]		startRef	The refrence id of the start polygon.
	///  @param[in]		endRef		The reference id of the end polygon.
	///  @param[in]		startPos	A position within the start polygon. [(x, y, z)]
	///  @param[in]		endPos		A position within the end polygon. [(x, y, z)]
	///  @param[in]		costLimit	Cost limit of nodes allowed to be added to the open list	//@UE
	///  @param[in]		filter		The polygon filter to apply to the query.
	/// @returns The status flags for the query.
	dtStatus initSlicedFindPath(dtPolyRef startRef, dtPolyRef endRef,
								const dtReal* startPos, const dtReal* endPos, const dtReal costLimit, //@UE
								const dtQueryFilter* filter);

	/// Updates an in-progress sliced path query.
	///  @param[in]		maxIter		The maximum number of iterations to perform.
	///  @param[out]	doneIters	The actual number of iterations completed. [opt]
	/// @returns The status flags for the query.
	dtStatus updateSlicedFindPath(const int maxIter, int* doneIters);

	/// Finalizes and returns the results of a sliced path query.
	///  @param[out]	path		An ordered list of polygon references representing the path. (Start to end.) 
	///  							[(polyRef) * @p pathCount]
	///  @param[out]	pathCount	The number of polygons returned in the @p path array.
	///  @param[in]		maxPath		The max number of polygons the path array can hold. [Limit: >= 1]
	/// @returns The status flags for the query.
	dtStatus finalizeSlicedFindPath(dtPolyRef* path, int* pathCount, const int maxPath);
	
	/// Finalizes and returns the results of an incomplete sliced path query, returning the path to the furthest
	/// polygon on the existing path that was visited during the search.
	///  @param[out]	existing		An array of polygon references for the existing path.
	///  @param[out]	existingSize	The number of polygon in the @p existing array.
	///  @param[out]	path			An ordered list of polygon references representing the path. (Start to end.) 
	///  								[(polyRef) * @p pathCount]
	///  @param[out]	pathCount		The number of polygons returned in the @p path array.
	///  @param[in]		maxPath			The max number of polygons the @p path array can hold. [Limit: >= 1]
	/// @returns The status flags for the query.
	dtStatus finalizeSlicedFindPathPartial(const dtPolyRef* existing, const int existingSize,
										   dtPolyRef* path, int* pathCount, const int maxPath);

	///@}
	/// @name Dijkstra Search Functions
	/// @{ 

	/// Finds the polygons along the navigation graph that touch the specified circle.
	///  @param[in]		startRef		The reference id of the polygon where the search starts.
	///  @param[in]		centerPos		The center of the search circle. [(x, y, z)]
	///  @param[in]		radius			The radius of the search circle.
	///  @param[in]		filter			The polygon filter to apply to the query.
	///  @param[out]	resultRef		The reference ids of the polygons touched by the circle. [opt]
	///  @param[out]	resultParent	The reference ids of the parent polygons for each result. 
	///  								Zero if a result polygon has no parent. [opt]
	///  @param[out]	resultCost		The search cost from @p centerPos to the polygon. [opt]
	///  @param[out]	resultCount		The number of polygons found.
	///  @param[in]		maxResult		The maximum number of polygons the result arrays can hold.
	/// @returns The status flags for the query.
	dtStatus findPolysAroundCircle(dtPolyRef startRef, const dtReal* centerPos, const dtReal radius,
								   const dtQueryFilter* filter,
								   dtPolyRef* resultRef, dtPolyRef* resultParent, dtReal* resultCost,
								   int* resultCount, const int maxResult) const;
	
	/// Finds the polygons along the naviation graph that touch the specified convex polygon.
	///  @param[in]		startRef		The reference id of the polygon where the search starts.
	///  @param[in]		verts			The vertices describing the convex polygon. (CCW) 
	///  								[(x, y, z) * @p nverts]
	///  @param[in]		nverts			The number of vertices in the polygon.
	///  @param[in]		filter			The polygon filter to apply to the query.
	///  @param[out]	resultRef		The reference ids of the polygons touched by the search polygon. [opt]
	///  @param[out]	resultParent	The reference ids of the parent polygons for each result. Zero if a 
	///  								result polygon has no parent. [opt]
	///  @param[out]	resultCost		The search cost from the centroid point to the polygon. [opt]
	///  @param[out]	resultCount		The number of polygons found.
	///  @param[in]		maxResult		The maximum number of polygons the result arrays can hold.
	/// @returns The status flags for the query.
	dtStatus findPolysAroundShape(dtPolyRef startRef, const dtReal* verts, const int nverts,
								  const dtQueryFilter* filter,
								  dtPolyRef* resultRef, dtPolyRef* resultParent, dtReal* resultCost,
								  int* resultCount, const int maxResult) const;
	
	//@UE BEGIN
	/// Finds the polygons along the navigation graph that are no more than given path length away from centerPos.
	///  @param[in]		startRef		The reference id of the polygon where the search starts.
	///  @param[in]		centerPos		The center of the search circle. [(x, y, z)]
	///  @param[in]		pathDistance	The path distance limit of the search
	///  @param[in]		filter			The polygon filter to apply to the query.
	///  @param[out]	resultRef		The reference ids of the polygons touched by the circle. [opt]
	///  @param[out]	resultCount		The number of polygons found. [opt]
	///  @param[in]		maxResult		The maximum number of polygons the result arrays can hold.
	/// @returns The status flags for the querydtReal
	dtStatus findPolysInPathDistance(dtPolyRef startRef, const dtReal* centerPos, const dtReal pathDistance,
									const dtQueryFilter* filter, dtPolyRef* resultRef,
									int* resultCount, const int maxResult) const;

	/// @}
	/// @name Local Query Functions
	///@{

	/// Finds the polygon nearest to the specified center point.
	///  @param[in]		center		The center of the search box. [(x, y, z)]
	///  @param[in]		extents		The search distance along each axis. [(x, y, z)]
	///  @param[in]		filter		The polygon filter to apply to the query.
	///  @param[out]	nearestRef	The reference id of the nearest polygon.
	///  @param[out]	nearestPt	The nearest point on the polygon. [opt] [(x, y, z)]
	///  @param[in]		referencePt	If supplied replaces @param center in terms of distance measurements. [opt] [(x, y, z)]
	/// @returns The status flags for the query.
	dtStatus findNearestPoly(const dtReal* center, const dtReal* extents,
							 const dtQueryFilter* filter,
							 dtPolyRef* nearestRef, dtReal* nearestPt, const dtReal* referencePt = 0) const;

	/// Finds the polygon 2D-nearest to the specified center point.
	///  @param[in]		center		The center of the search box. [(x, y, z)]
	///  @param[in]		extents		The search distance along each axis. [(x, y, z)]
	///  @param[in]		filter		The polygon filter to apply to the query.
	///  @param[out]	nearestRef	The reference id of the nearest polygon.
	///  @param[out]	nearestPt	The nearest point on the polygon. [opt] [(x, y, z)]
	///  @param[in]		referencePt	If supplied replaces @param center in terms of distance measurements. [opt] [(x, y, z)]
	///  @param[in]		tolerance	Radius around best 2D point for picking vertical match
	/// @returns The status flags for the query.
	dtStatus findNearestPoly2D(const dtReal* center, const dtReal* extents,
							const dtQueryFilter* filter,
							dtPolyRef* outProjectedRef, dtReal* outProjectedPt,
							const dtReal* referencePt = 0, dtReal tolerance = 0) const;

	/// Finds the nearest polygon in height containing the specified center point.
	///  @param[in]		center		The center of the search box. [(x, y, z)]
	///  @param[in]		extents		The search distance along each axis. [(x, y, z)]
	///  @param[in]		filter		The polygon filter to apply to the query.
	///  @param[out]	nearestRef	The reference id of the nearest polygon.
	///  @param[out]	nearestPt	The nearest point on the polygon. [opt] [(x, y, z)]
	/// @returns The status flags for the query.
	dtStatus findNearestContainingPoly(const dtReal* center, const dtReal* extents,
									   const dtQueryFilter* filter,
									   dtPolyRef* nearestRef, dtReal* nearestPt) const;
	//@UE END

	/// Finds polygons that overlap the search box.
	///  @param[in]		center		The center of the search box. [(x, y, z)]
	///  @param[in]		extents		The search distance along each axis. [(x, y, z)]
	///  @param[in]		filter		The polygon filter to apply to the query.
	///  @param[out]	polys		The reference ids of the polygons that overlap the query box.
	///  @param[out]	polyCount	The number of polygons in the search result.
	///  @param[in]		maxPolys	The maximum number of polygons the search result can hold.
	/// @returns The status flags for the query.
	dtStatus queryPolygons(const dtReal* center, const dtReal* extents,
						   const dtQueryFilter* filter,
						   dtPolyRef* polys, int* polyCount, const int maxPolys) const;

	/// Finds the non-overlapping navigation polygons in the local neighbourhood around the center position.
	///  @param[in]		startRef		The reference id of the polygon where the search starts.
	///  @param[in]		centerPos		The center of the query circle. [(x, y, z)]
	///  @param[in]		radius			The radius of the query circle.
	///  @param[in]		filter			The polygon filter to apply to the query.
	///  @param[out]	resultRef		The reference ids of the polygons touched by the circle.
	///  @param[out]	resultParent	The reference ids of the parent polygons for each result. 
	///  								Zero if a result polygon has no parent. [opt]
	///  @param[out]	resultCount		The number of polygons found.
	///  @param[in]		maxResult		The maximum number of polygons the result arrays can hold.
	/// @returns The status flags for the query.
	dtStatus findLocalNeighbourhood(dtPolyRef startRef, const dtReal* centerPos, const dtReal radius,
									const dtQueryFilter* filter,
									dtPolyRef* resultRef, dtPolyRef* resultParent,
									int* resultCount, const int maxResult) const;

	/// [UE] Finds the wall segments in local neighbourhood
	dtStatus findWallsInNeighbourhood(dtPolyRef startRef, const dtReal* centerPos, const dtReal radius,
									  const dtQueryFilter* filter, 
									  dtPolyRef* neiRefs, int* neiCount, const int maxNei,
									  dtReal* resultWalls, dtPolyRef* resultRefs, int* resultCount, const int maxResult) const;
<<<<<<< HEAD
=======


	/// [UE] Finds the wall segments that overlap the polygon shape.
	dtStatus findWallsOverlappingShape(dtPolyRef startRef, const dtReal* verts, const int nverts,
									   const dtQueryFilter* filter, 
									   dtPolyRef* neiRefs, int* neiCount, const int maxNei,
									   dtReal* resultWalls, dtPolyRef* resultRefs, int* resultCount, const int maxResult) const;
>>>>>>> d731a049

	/// [UE] Finds the wall segments that overlap the polygon shape.
	dtStatus findWallsAroundPath(const dtPolyRef* path, const int pathCount, const dtReal* searchAreaPoly, const int searchAreaPolyCount,
									   const float maxAreaEnterCost, const dtQueryFilter* filter,
									   dtPolyRef* neiRefs, int* neiCount, const int maxNei,
									   dtReal* resultWalls, dtPolyRef* resultRefs, int* resultCount, const int maxResult) const;
	
	/// Moves from the start to the end position constrained to the navigation mesh.
	///  @param[in]		startRef		The reference id of the start polygon.
	///  @param[in]		startPos		A position of the mover within the start polygon. [(x, y, x)]
	///  @param[in]		endPos			The desired end position of the mover. [(x, y, z)]
	///  @param[in]		filter			The polygon filter to apply to the query.
	///  @param[out]	resultPos		The result position of the mover. [(x, y, z)]
	///  @param[out]	visited			The reference ids of the polygons visited during the move.
	///  @param[out]	visitedCount	The number of polygons visited during the move.
	///  @param[in]		maxVisitedSize	The maximum number of polygons the @p visited array can hold.
	/// @returns The status flags for the query.
	dtStatus moveAlongSurface(dtPolyRef startRef, const dtReal* startPos, const dtReal* endPos,
							  const dtQueryFilter* filter,
							  dtReal* resultPos, dtPolyRef* visited, int* visitedCount, const int maxVisitedSize) const;
	
	/// Casts a 'walkability' ray along the surface of the navigation mesh from 
	/// the start position toward the end position.
	///  @param[in]		startRef	The reference id of the start polygon.
	///  @param[in]		startPos	A position within the start polygon representing 
	///  							the start of the ray. [(x, y, z)]
	///  @param[in]		endPos		The position to cast the ray toward. [(x, y, z)]
	///  @param[out]	t			The hit parameter. (DT_REAL_MAX if no wall hit.)
	///  @param[out]	hitNormal	The normal of the nearest wall hit. [(x, y, z)]
	///  @param[in]		filter		The polygon filter to apply to the query.
	///  @param[out]	path		The reference ids of the visited polygons. [opt]
	///  @param[out]	pathCount	The number of visited polygons. [opt]
	///  @param[in]		maxPath		The maximum number of polygons the @p path array can hold.
	///  @param[in]		walkableArea Specific area that can be visited or 255 to skip it and test all areas.
	/// @returns The status flags for the query.
	dtStatus raycast(dtPolyRef startRef, const dtReal* startPos, const dtReal* endPos,
					 const dtQueryFilter* filter,
					 dtReal* t, dtReal* hitNormal, dtPolyRef* path, int* pathCount, const int maxPath) const;
	
	/// Finds the distance from the specified position to the nearest polygon wall.
	///  @param[in]		startRef		The reference id of the polygon containing @p centerPos.
	///  @param[in]		centerPos		The center of the search circle. [(x, y, z)]
	///  @param[in]		maxRadius		The radius of the search circle.
	///  @param[in]		filter			The polygon filter to apply to the query.
	///  @param[out]	hitDist			The distance to the nearest wall from @p centerPos.
	///  @param[out]	hitPos			The nearest position on the wall that was hit. [(x, y, z)]
	///  @param[out]	hitNormal		The normalized ray formed from the wall point to the 
	///  								source point. [(x, y, z)]
	/// @returns The status flags for the query.
	dtStatus findDistanceToWall(dtPolyRef startRef, const dtReal* centerPos, const dtReal maxRadius,
								const dtQueryFilter* filter,
								dtReal* hitDist, dtReal* hitPos, dtReal* hitNormal) const;
	
	/// Returns the segments for the specified polygon, optionally including portals.
	///  @param[in]		ref				The reference id of the polygon.
	///  @param[in]		filter			The polygon filter to apply to the query.
	///  @param[out]	segmentVerts	The segments. [(ax, ay, az, bx, by, bz) * segmentCount]
	///  @param[out]	segmentRefs		The reference ids of each segment's neighbor polygon. 
	///  								Or zero if the segment is a wall. [opt] [(parentRef) * @p segmentCount] 
	///  @param[out]	segmentCount	The number of segments returned.
	///  @param[in]		maxSegments		The maximum number of segments the result arrays can hold.
	/// @returns The status flags for the query.
	dtStatus getPolyWallSegments(dtPolyRef ref, const dtQueryFilter* filter,
								 dtReal* segmentVerts, dtPolyRef* segmentRefs, int* segmentCount,
								 const int maxSegments) const;

	/// Returns random location on navmesh.
	/// Polygons are chosen weighted by area. The search runs in linear related to number of polygon.
	///  @param[in]		filter			The polygon filter to apply to the query.
	///  @param[in]		frand			Function returning a random number [0..1).
	///  @param[out]	randomRef		The reference id of the random location.
	///  @param[out]	randomPt		The random location. 
	/// @returns The status flags for the query.
	dtStatus findRandomPoint(const dtQueryFilter* filter, float(*frand)(),
							 dtPolyRef* randomRef, dtReal* randomPt) const;

	/// Returns random location on navmesh within the reach of specified location.
	/// Polygons are chosen weighted by area. The search runs in linear related to number of polygon.
	/// The location is not exactly constrained by the circle, but it limits the visited polygons.
	///  @param[in]		startRef		The reference id of the polygon where the search starts.
	///  @param[in]		centerPos		The center of the search circle. [(x, y, z)]
	///  @param[in]		filter			The polygon filter to apply to the query.
	///  @param[in]		frand			Function returning a random number [0..1).
	///  @param[out]	randomRef		The reference id of the random location.
	///  @param[out]	randomPt		The random location. [(x, y, z)]
	/// @returns The status flags for the query.
	dtStatus findRandomPointAroundCircle(dtPolyRef startRef, const dtReal* centerPos, const dtReal maxRadius,
										 const dtQueryFilter* filter, float(*frand)(),
										 dtPolyRef* randomRef, dtReal* randomPt) const;
<<<<<<< HEAD
=======

	/// Returns random location inside the specified polygon.
	///  @param[in]		ref				The reference id of the polygon.
	///  @param[in]		frand			Function returning a random number [0..1).
	///  @param[out]	randomPt		The random location. [(x, y, z)]
	/// @returns The status flags for the query.
	dtStatus findRandomPointInPoly(dtPolyRef ref, float(*frand)(), dtReal* randomPt) const;
>>>>>>> d731a049

	//@UE BEGIN
#if WITH_NAVMESH_CLUSTER_LINKS
	/// Check if there is a path from start polygon to the end polygon using cluster graph
	/// (cheap, does not care about link costs)
	///  @param[in]		startRef			The reference id of the start polygon.
	///  @param[in]		endRef				The reference id of the end polygon.
	dtStatus testClusterPath(dtPolyRef startRef, dtPolyRef endRef) const; 

	/// Returns random location on navmesh within specified cluster.
	///  @param[in]		frand			Function returning a random number [0..1).
	///  @param[out]	randomRef		The reference id of the random location.
	///  @param[out]	randomPt		The random location. 
	/// @returns The status flags for the query.
	dtStatus findRandomPointInCluster(dtClusterRef clusterRef, float(*frand)(),
									  dtPolyRef* randomRef, dtReal* randomPt) const;

	/// Gets the cluster containing given polygon
	///  @param[in]		polyRef		The reference id of the polygon.
	///  @param[out]	clusterRef	The reference id of the cluster
	/// @returns The status flags for the query.
	dtStatus getPolyCluster(dtPolyRef polyRef, dtClusterRef& clusterRef) const;
#endif // WITH_NAVMESH_CLUSTER_LINKS
//@UE END
	
	/// Finds the closest point on the specified polygon.
	///  @param[in]		ref			The reference id of the polygon.
	///  @param[in]		pos			The position to check. [(x, y, z)]
	///  @param[out]	closest		The closest point on the polygon. [(x, y, z)]
	/// @returns The status flags for the query.
	dtStatus closestPointOnPoly(dtPolyRef ref, const dtReal* pos, dtReal* closest) const;
	
	/// Returns a point on the boundary closest to the source point if the source point is outside the 
	/// polygon's xz-bounds.
	///  @param[in]		ref			The reference id to the polygon.
	///  @param[in]		pos			The position to check. [(x, y, z)]
	///  @param[out]	closest		The closest point. [(x, y, z)]
	/// @returns The status flags for the query.
	dtStatus closestPointOnPolyBoundary(dtPolyRef ref, const dtReal* pos, dtReal* closest) const;

	/// Finds the point's projection on the specified polygon.
	///  @param[in]		ref			The reference id of the polygon.
	///  @param[in]		pos			The position to check. [(x, y, z)]
	///  @param[out]	closest		The projected point on the polygon. [(x, y, z)]
	/// @returns The status flags for the query.
	dtStatus projectedPointOnPoly(dtPolyRef ref, const dtReal* pos, dtReal* projected) const;
	
	/// Checks if specified pos is inside given polygon specified by ref
	///  @param[in]		ref			The reference id of the polygon.
	///  @param[in]		pos			The position to check. [(x, y, z)]
	///  @param[out]	result		The result of the check, whether the point is inside (true) or not (false)
	/// @returns The status flags for the query.
	dtStatus isPointInsidePoly(dtPolyRef ref, const dtReal* pos, bool& result) const;

	/// Gets the height of the polygon at the provided position using the height detail. (Most accurate.)
	///  @param[in]		ref			The reference id of the polygon.
	///  @param[in]		pos			A position within the xz-bounds of the polygon. [(x, y, z)]
	///  @param[out]	height		The height at the surface of the polygon.
	/// @returns The status flags for the query.
	dtStatus getPolyHeight(dtPolyRef ref, const dtReal* pos, dtReal* height) const;

	/// @}
	/// @name Miscellaneous Functions
	/// @{

	/// Returns true if the polygon reference is valid and passes the filter restrictions.
	///  @param[in]		ref			The polygon reference to check.
	///  @param[in]		filter		The filter to apply.
	bool isValidPolyRef(dtPolyRef ref, const dtQueryFilter* filter) const;

	/// Returns true if the polygon reference is in the closed list. 
	///  @param[in]		ref		The reference id of the polygon to check.
	/// @returns True if the polygon is in closed list.
	bool isInClosedList(dtPolyRef ref) const;
	
	/// Returns true if the cluster link was used in previous search. 
	///  @param[in]		cFrom		The reference id of the start cluster.
	///  @param[in]		cto			The reference id of the end cluster.
	/// @returns True if the cluster link was searched.
	bool wasClusterLinkSearched(dtPolyRef cFrom, dtPolyRef cTo) const;

	/// Gets the node pool.
	/// @returns The node pool.
	class dtNodePool* getNodePool() const { return m_nodePool; }
	
	/// Gets the navigation mesh the query object is using.
	/// @return The navigation mesh the query object is using.
	const dtNavMesh* getAttachedNavMesh() const { return m_nav; }

	/// Gets best node ref and cost from sliced pathfinding data
	void getCurrentBestResult(struct dtNode*& bestNode, dtReal& bestCost) const { bestNode = m_query.lastBestNode; bestCost = m_query.lastBestNodeCost; }

	int getQueryNodes() const { return m_queryNodes; }
	/// @}
	
private:
	
	/// Returns neighbour tile based on side.
	dtMeshTile* getNeighbourTileAt(int x, int y, int side) const;

	/// Queries polygons within a tile.
	int queryPolygonsInTile(const dtMeshTile* tile, const dtReal* qmin, const dtReal* qmax, const dtQueryFilter* filter,
							dtPolyRef* polys, const int maxPolys) const;
	/// Find nearest polygon within a tile.
	dtPolyRef findNearestPolyInTile(const dtMeshTile* tile, const dtReal* center, const dtReal* extents,
									const dtQueryFilter* filter, dtReal* nearestPt) const;
	/// Returns closest point on polygon.
	void closestPointOnPolyInTile(const dtMeshTile* tile, const dtPoly* poly, const dtReal* pos, dtReal* closest) const;

	/// Returns projected point on polygon.
	dtStatus projectedPointOnPolyInTile(const dtMeshTile* tile, const dtPoly* poly, const dtReal* pos, dtReal* projected) const;
	
	//@UE BEGIN
	// exposing function to be able to generate navigation corridors as sequence of point pairs
public:
	/// Returns portal points between two polygons.
	dtStatus getPortalPoints(dtPolyRef from, dtPolyRef to, dtReal* left, dtReal* right,
							 unsigned char& fromType, unsigned char& toType) const;
	dtStatus getPortalPoints(dtPolyRef from, const dtPoly* fromPoly, const dtMeshTile* fromTile,
							 dtPolyRef to, const dtPoly* toPoly, const dtMeshTile* toTile,
							 dtReal* left, dtReal* right) const;
	
	/// Returns edge mid point between two polygons.
	dtStatus getEdgeMidPoint(dtPolyRef from, dtPolyRef to, dtReal* mid) const;
	dtStatus getEdgeMidPoint(dtPolyRef from, const dtPoly* fromPoly, const dtMeshTile* fromTile,
							 dtPolyRef to, const dtPoly* toPoly, const dtMeshTile* toTile,
							 dtReal* mid) const;
	//@UE END

	// Appends vertex to a straight path
	dtStatus appendVertex(const dtReal* pos, const unsigned char flags, const dtPolyRef ref,
						  dtQueryResult& result, const bool bOverrideIdenticalPosition = true) const;

	// Appends intermediate portal points to a straight path.
	dtStatus appendPortals(const int startIdx, const int endIdx, const dtReal* endPos, const dtPolyRef* path,
						   dtQueryResult& result, const int options) const;
	
	inline bool passLinkFilterByRef(const dtMeshTile* tile, const dtPolyRef ref) const
	{
		return passLinkFilter(tile, m_nav->decodePolyIdPoly(ref));
	}

	inline bool passLinkFilter(const dtMeshTile* tile, const int polyIdx) const
	{
		const int linkIdx = polyIdx - tile->header->offMeshBase;

		return !(m_linkFilter && polyIdx >= tile->header->offMeshBase
			&& linkIdx < tile->header->offMeshConCount
			&& tile->offMeshCons[linkIdx].userId != 0
			&& m_linkFilter->isLinkAllowed(tile->offMeshCons[linkIdx].userId) == false);
	}

private:
	const dtNavMesh* m_nav;							///< Pointer to navmesh data.
	dtQuerySpecialLinkFilter* m_linkFilter;			///< Pointer to optional special link filter

	struct dtQueryData
	{
		dtStatus status;
		struct dtNode* lastBestNode;
		dtReal lastBestNodeCost;
		dtPolyRef startRef, endRef;
		dtReal startPos[3], endPos[3];
		dtReal costLimit; 					//@UE ///< Cost limit of nodes allowed to be added to the open list
		const dtQueryFilter* filter;
	};
	dtQueryData m_query;				///< Sliced query state.

	class dtNodePool* m_tinyNodePool;	///< Pointer to small node pool.
	class dtNodePool* m_nodePool;		///< Pointer to node pool.
	class dtNodeQueue* m_openList;		///< Pointer to open list queue.

	mutable int m_queryNodes;
};

/// Allocates a query object using the Detour allocator.
/// @return An allocated query object, or null on failure.
/// @ingroup detour
NAVMESH_API dtNavMeshQuery* dtAllocNavMeshQuery();

/// Frees the specified query object using the Detour allocator.
///  @param[in]		query		A query object allocated using #dtAllocNavMeshQuery
/// @ingroup detour
NAVMESH_API void dtFreeNavMeshQuery(dtNavMeshQuery* query);

#endif // DETOURNAVMESHQUERY_H<|MERGE_RESOLUTION|>--- conflicted
+++ resolved
@@ -26,12 +26,9 @@
 #include "Detour/DetourAlloc.h"
 #include "Detour/DetourCommon.h"
 #include "Detour/DetourLargeWorldCoordinates.h"
-<<<<<<< HEAD
-=======
 #include "Detour/DetourNavMesh.h"
 #include "Detour/DetourStatus.h"
 #include "Misc/AssertionMacros.h"
->>>>>>> d731a049
 
 //@UE BEGIN
 #define WITH_FIXED_AREA_ENTERING_COST 1
@@ -560,8 +557,6 @@
 									  const dtQueryFilter* filter, 
 									  dtPolyRef* neiRefs, int* neiCount, const int maxNei,
 									  dtReal* resultWalls, dtPolyRef* resultRefs, int* resultCount, const int maxResult) const;
-<<<<<<< HEAD
-=======
 
 
 	/// [UE] Finds the wall segments that overlap the polygon shape.
@@ -569,7 +564,6 @@
 									   const dtQueryFilter* filter, 
 									   dtPolyRef* neiRefs, int* neiCount, const int maxNei,
 									   dtReal* resultWalls, dtPolyRef* resultRefs, int* resultCount, const int maxResult) const;
->>>>>>> d731a049
 
 	/// [UE] Finds the wall segments that overlap the polygon shape.
 	dtStatus findWallsAroundPath(const dtPolyRef* path, const int pathCount, const dtReal* searchAreaPoly, const int searchAreaPolyCount,
@@ -659,8 +653,6 @@
 	dtStatus findRandomPointAroundCircle(dtPolyRef startRef, const dtReal* centerPos, const dtReal maxRadius,
 										 const dtQueryFilter* filter, float(*frand)(),
 										 dtPolyRef* randomRef, dtReal* randomPt) const;
-<<<<<<< HEAD
-=======
 
 	/// Returns random location inside the specified polygon.
 	///  @param[in]		ref				The reference id of the polygon.
@@ -668,7 +660,6 @@
 	///  @param[out]	randomPt		The random location. [(x, y, z)]
 	/// @returns The status flags for the query.
 	dtStatus findRandomPointInPoly(dtPolyRef ref, float(*frand)(), dtReal* randomPt) const;
->>>>>>> d731a049
 
 	//@UE BEGIN
 #if WITH_NAVMESH_CLUSTER_LINKS
