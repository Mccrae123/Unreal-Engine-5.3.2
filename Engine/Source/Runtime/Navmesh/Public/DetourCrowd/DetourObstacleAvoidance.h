// Copyright Epic Games, Inc. All Rights Reserved.
// Modified version of Recast/Detour's source file

//
// Copyright (c) 2009-2010 Mikko Mononen memon@inside.org
//
// This software is provided 'as-is', without any express or implied
// warranty.  In no event will the authors be held liable for any damages
// arising from the use of this software.
// Permission is granted to anyone to use this software for any purpose,
// including commercial applications, and to alter it and redistribute it
// freely, subject to the following restrictions:
// 1. The origin of this software must not be misrepresented; you must not
//    claim that you wrote the original software. If you use this software
//    in a product, an acknowledgment in the product documentation would be
//    appreciated but is not required.
// 2. Altered source versions must be plainly marked as such, and must not be
//    misrepresented as being the original software.
// 3. This notice may not be removed or altered from any source distribution.
//

#ifndef DETOUROBSTACLEAVOIDANCE_H
#define DETOUROBSTACLEAVOIDANCE_H

#include "CoreMinimal.h"
#include "Detour/DetourLargeWorldCoordinates.h"

struct dtObstacleCircle
{
	dtReal p[3];			///< Position of the obstacle
	dtReal vel[3];			///< Velocity of the obstacle
	dtReal dvel[3];			///< Velocity of the obstacle
	dtReal rad;				///< Radius of the obstacle
	dtReal dp[3], np[3];	///< Use for side selection during sampling.
};

struct dtObstacleSegment
{
	dtReal p[3], q[3];		///< End points of the obstacle segment
	unsigned char touch : 1;
	unsigned char canIgnore : 1;
};

class dtObstacleAvoidanceDebugData
{
public:
	NAVMESH_API dtObstacleAvoidanceDebugData();
	NAVMESH_API ~dtObstacleAvoidanceDebugData();
	
<<<<<<< HEAD
	bool init(const int maxSamples);
	void reset();
	void addSample(const dtReal* vel, const dtReal ssize, const dtReal pen,
=======
	NAVMESH_API bool init(const int maxSamples);
	NAVMESH_API void reset();
	NAVMESH_API void addSample(const dtReal* vel, const dtReal ssize, const dtReal pen,
>>>>>>> 4af6daef
				   const dtReal vpen, const dtReal vcpen, const dtReal spen, const dtReal tpen);
	
	NAVMESH_API void normalizeSamples();
	
	inline int getSampleCount() const { return m_nsamples; }
	inline const dtReal* getSampleVelocity(const int i) const { return &m_vel[i*3]; }
	inline dtReal getSampleSize(const int i) const { return m_ssize[i]; }
	inline dtReal getSamplePenalty(const int i) const { return m_pen[i]; }
	inline dtReal getSampleDesiredVelocityPenalty(const int i) const { return m_vpen[i]; }
	inline dtReal getSampleCurrentVelocityPenalty(const int i) const { return m_vcpen[i]; }
	inline dtReal getSamplePreferredSidePenalty(const int i) const { return m_spen[i]; }
	inline dtReal getSampleCollisionTimePenalty(const int i) const { return m_tpen[i]; }

private:
	int m_nsamples;
	int m_maxSamples;
	dtReal* m_vel;
	dtReal* m_ssize;
	dtReal* m_pen;
	dtReal* m_vpen;
	dtReal* m_vcpen;
	dtReal* m_spen;
	dtReal* m_tpen;
};

NAVMESH_API dtObstacleAvoidanceDebugData* dtAllocObstacleAvoidanceDebugData();
NAVMESH_API void dtFreeObstacleAvoidanceDebugData(dtObstacleAvoidanceDebugData* ptr);


static const int DT_MAX_PATTERN_DIVS = 32;		///< Max numver of adaptive divs.
static const int DT_MAX_PATTERN_RINGS = 4;		///< Max number of adaptive rings.
static const int DT_MAX_CUSTOM_SAMPLES = 16;	///< Max number of custom samples in single pattern

struct dtObstacleAvoidanceParams
{
	dtReal velBias;
	dtReal weightDesVel;
	dtReal weightCurVel;
	dtReal weightSide;
	dtReal weightToi;
	dtReal horizTime;
	unsigned char patternIdx;	///< [UE] index of custom sampling pattern or 0xff for adaptive
	unsigned char adaptiveDivs;	///< adaptive
	unsigned char adaptiveRings;	///< adaptive
	unsigned char adaptiveDepth;	///< adaptive
};

// [UE] custom sampling patterns
struct dtObstacleAvoidancePattern
{
	dtReal angles[DT_MAX_CUSTOM_SAMPLES];	///< sample's angle (radians) from desired velocity direction
	dtReal radii[DT_MAX_CUSTOM_SAMPLES];		///< sample's radius (0...1)
	int nsamples;							///< Number of samples
};

class dtObstacleAvoidanceQuery
{
public:
	NAVMESH_API dtObstacleAvoidanceQuery();
	NAVMESH_API ~dtObstacleAvoidanceQuery();
	
	NAVMESH_API bool init(const int maxCircles, const int maxSegments, const int maxCustomPatterns);
	
	NAVMESH_API void reset();

<<<<<<< HEAD
	void addCircle(const dtReal* pos, const dtReal rad,
				   const dtReal* vel, const dtReal* dvel);
				   
	void addSegment(const dtReal* p, const dtReal* q, int flags = 0);

	// [UE] store new sampling pattern
	bool setCustomSamplingPattern(int idx, const dtReal* angles, const dtReal* radii, int nsamples);

	// [UE] get custom sampling pattern
	bool getCustomSamplingPattern(int idx, dtReal* angles, dtReal* radii, int* nsamples);

	// [UE] sample velocity using custom patterns
	int sampleVelocityCustom(const dtReal* pos, const dtReal rad,
=======
	NAVMESH_API void addCircle(const dtReal* pos, const dtReal rad,
				   const dtReal* vel, const dtReal* dvel);
				   
	NAVMESH_API void addSegment(const dtReal* p, const dtReal* q, int flags = 0);

	// [UE] store new sampling pattern
	NAVMESH_API bool setCustomSamplingPattern(int idx, const dtReal* angles, const dtReal* radii, int nsamples);

	// [UE] get custom sampling pattern
	NAVMESH_API bool getCustomSamplingPattern(int idx, dtReal* angles, dtReal* radii, int* nsamples);

	// [UE] sample velocity using custom patterns
	NAVMESH_API int sampleVelocityCustom(const dtReal* pos, const dtReal rad,
>>>>>>> 4af6daef
					 		 const dtReal vmax, const dtReal vmult,
							 const dtReal* vel, const dtReal* dvel, dtReal* nvel,
							 const dtObstacleAvoidanceParams* params,
							 dtObstacleAvoidanceDebugData* debug = 0);

<<<<<<< HEAD
	int sampleVelocityAdaptive(const dtReal* pos, const dtReal rad,
=======
	NAVMESH_API int sampleVelocityAdaptive(const dtReal* pos, const dtReal rad,
>>>>>>> 4af6daef
							   const dtReal vmax, const dtReal vmult,
							   const dtReal* vel, const dtReal* dvel, dtReal* nvel,
							   const dtObstacleAvoidanceParams* params, 
							   dtObstacleAvoidanceDebugData* debug = 0);
	
	// [UE] main sampling function
	inline int sampleVelocity(const dtReal* pos, const dtReal rad,
		const dtReal vmax, const dtReal vmult,
		const dtReal* vel, const dtReal* dvel, dtReal* nvel,
		const dtObstacleAvoidanceParams* params,
		dtObstacleAvoidanceDebugData* debug = 0)
	{
		return (params->patternIdx == 0xff) ?
			sampleVelocityAdaptive(pos, rad, vmax, vmult, vel, dvel, nvel, params, debug) :
			sampleVelocityCustom(pos, rad, vmax, vmult, vel, dvel, nvel, params, debug);
	}

	inline int getObstacleCircleCount() const { return m_ncircles; }
	const dtObstacleCircle* getObstacleCircle(const int i) { return &m_circles[i]; }

	inline int getObstacleSegmentCount() const { return m_nsegments; }
	const dtObstacleSegment* getObstacleSegment(const int i) { return &m_segments[i]; }

	// [UE] sampling pattern count accessors
	inline int getCustomPatternCount() const { return m_maxPatterns; }

private:

<<<<<<< HEAD
	void prepare(const dtReal* pos, const dtReal* dvel);

	dtReal processSample(const dtReal* vcand, const dtReal cs,
=======
	NAVMESH_API void prepare(const dtReal* pos, const dtReal* dvel);

	NAVMESH_API dtReal processSample(const dtReal* vcand, const dtReal cs,
>>>>>>> 4af6daef
						const dtReal* pos, const dtReal rad,
						const dtReal* vel, const dtReal* dvel,
						dtObstacleAvoidanceDebugData* debug);

<<<<<<< HEAD
	dtObstacleCircle* insertCircle(const dtReal dist);
	dtObstacleSegment* insertSegment(const dtReal dist);
=======
	NAVMESH_API dtObstacleCircle* insertCircle(const dtReal dist);
	NAVMESH_API dtObstacleSegment* insertSegment(const dtReal dist);
>>>>>>> 4af6daef

	dtObstacleAvoidanceParams m_params;
	dtReal m_invHorizTime;
	dtReal m_vmax;
	dtReal m_invVmax;

	dtObstacleAvoidancePattern* m_customPatterns;
	dtObstacleCircle* m_circles;
	dtObstacleSegment* m_segments;

	int m_maxPatterns;

	int m_maxCircles;
	int m_ncircles;

	int m_maxSegments;
	int m_nsegments;
};

NAVMESH_API dtObstacleAvoidanceQuery* dtAllocObstacleAvoidanceQuery();
NAVMESH_API void dtFreeObstacleAvoidanceQuery(dtObstacleAvoidanceQuery* ptr);


#endif // DETOUROBSTACLEAVOIDANCE_H<|MERGE_RESOLUTION|>--- conflicted
+++ resolved
@@ -47,15 +47,9 @@
 	NAVMESH_API dtObstacleAvoidanceDebugData();
 	NAVMESH_API ~dtObstacleAvoidanceDebugData();
 	
-<<<<<<< HEAD
-	bool init(const int maxSamples);
-	void reset();
-	void addSample(const dtReal* vel, const dtReal ssize, const dtReal pen,
-=======
 	NAVMESH_API bool init(const int maxSamples);
 	NAVMESH_API void reset();
 	NAVMESH_API void addSample(const dtReal* vel, const dtReal ssize, const dtReal pen,
->>>>>>> 4af6daef
 				   const dtReal vpen, const dtReal vcpen, const dtReal spen, const dtReal tpen);
 	
 	NAVMESH_API void normalizeSamples();
@@ -121,21 +115,6 @@
 	
 	NAVMESH_API void reset();
 
-<<<<<<< HEAD
-	void addCircle(const dtReal* pos, const dtReal rad,
-				   const dtReal* vel, const dtReal* dvel);
-				   
-	void addSegment(const dtReal* p, const dtReal* q, int flags = 0);
-
-	// [UE] store new sampling pattern
-	bool setCustomSamplingPattern(int idx, const dtReal* angles, const dtReal* radii, int nsamples);
-
-	// [UE] get custom sampling pattern
-	bool getCustomSamplingPattern(int idx, dtReal* angles, dtReal* radii, int* nsamples);
-
-	// [UE] sample velocity using custom patterns
-	int sampleVelocityCustom(const dtReal* pos, const dtReal rad,
-=======
 	NAVMESH_API void addCircle(const dtReal* pos, const dtReal rad,
 				   const dtReal* vel, const dtReal* dvel);
 				   
@@ -149,17 +128,12 @@
 
 	// [UE] sample velocity using custom patterns
 	NAVMESH_API int sampleVelocityCustom(const dtReal* pos, const dtReal rad,
->>>>>>> 4af6daef
 					 		 const dtReal vmax, const dtReal vmult,
 							 const dtReal* vel, const dtReal* dvel, dtReal* nvel,
 							 const dtObstacleAvoidanceParams* params,
 							 dtObstacleAvoidanceDebugData* debug = 0);
 
-<<<<<<< HEAD
-	int sampleVelocityAdaptive(const dtReal* pos, const dtReal rad,
-=======
 	NAVMESH_API int sampleVelocityAdaptive(const dtReal* pos, const dtReal rad,
->>>>>>> 4af6daef
 							   const dtReal vmax, const dtReal vmult,
 							   const dtReal* vel, const dtReal* dvel, dtReal* nvel,
 							   const dtObstacleAvoidanceParams* params, 
@@ -188,26 +162,15 @@
 
 private:
 
-<<<<<<< HEAD
-	void prepare(const dtReal* pos, const dtReal* dvel);
-
-	dtReal processSample(const dtReal* vcand, const dtReal cs,
-=======
 	NAVMESH_API void prepare(const dtReal* pos, const dtReal* dvel);
 
 	NAVMESH_API dtReal processSample(const dtReal* vcand, const dtReal cs,
->>>>>>> 4af6daef
 						const dtReal* pos, const dtReal rad,
 						const dtReal* vel, const dtReal* dvel,
 						dtObstacleAvoidanceDebugData* debug);
 
-<<<<<<< HEAD
-	dtObstacleCircle* insertCircle(const dtReal dist);
-	dtObstacleSegment* insertSegment(const dtReal dist);
-=======
 	NAVMESH_API dtObstacleCircle* insertCircle(const dtReal dist);
 	NAVMESH_API dtObstacleSegment* insertSegment(const dtReal dist);
->>>>>>> 4af6daef
 
 	dtObstacleAvoidanceParams m_params;
 	dtReal m_invHorizTime;
