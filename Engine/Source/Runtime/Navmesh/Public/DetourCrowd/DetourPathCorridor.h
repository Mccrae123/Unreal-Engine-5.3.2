// Copyright Epic Games, Inc. All Rights Reserved.
// Modified version of Recast/Detour's source file

//
// Copyright (c) 2009-2010 Mikko Mononen memon@inside.org
//
// This software is provided 'as-is', without any express or implied
// warranty.  In no event will the authors be held liable for any damages
// arising from the use of this software.
// Permission is granted to anyone to use this software for any purpose,
// including commercial applications, and to alter it and redistribute it
// freely, subject to the following restrictions:
// 1. The origin of this software must not be misrepresented; you must not
//    claim that you wrote the original software. If you use this software
//    in a product, an acknowledgment in the product documentation would be
//    appreciated but is not required.
// 2. Altered source versions must be plainly marked as such, and must not be
//    misrepresented as being the original software.
// 3. This notice may not be removed or altered from any source distribution.
//

#ifndef DETOUTPATHCORRIDOR_H
#define DETOUTPATHCORRIDOR_H

#include "CoreMinimal.h"
#include "Detour/DetourLargeWorldCoordinates.h"
#include "Detour/DetourNavMesh.h"
#include "HAL/Platform.h"

class dtNavMeshQuery;
class dtQueryFilter;

/// Represents a dynamic polygon corridor used to plan agent movement.
/// @ingroup crowd, detour
class dtPathCorridor
{
	dtReal m_pos[3];
	dtReal m_target[3];
	dtReal m_prevMovePoint[3];
	dtReal m_nextExpectedCorner[3];
	dtReal m_nextExpectedCorner2[3];
	dtReal m_moveSegAngle;
	uint32 m_hasNextExpectedCorner : 1;
	uint32 m_hasNextExpectedCorner2 : 1;
	uint32 m_isInSkipRange : 1;
	uint32 m_enableEarlyReach : 1;

	dtPolyRef* m_path;
	int m_npath;
	int m_maxPath;
	
public:
	NAVMESH_API dtPathCorridor();
	NAVMESH_API ~dtPathCorridor();
	
	/// Allocates the corridor's path buffer. 
	///  @param[in]		maxPath		The maximum path size the corridor can handle.
	/// @return True if the initialization succeeded.
	NAVMESH_API bool init(const int maxPath);
	
	/// Resets the path corridor to the specified position.
	///  @param[in]		ref		The polygon reference containing the position.
	///  @param[in]		pos		The new position in the corridor. [(x, y, z)]
<<<<<<< HEAD
	void reset(dtPolyRef ref, const dtReal* pos);
=======
	NAVMESH_API void reset(dtPolyRef ref, const dtReal* pos);
>>>>>>> 4af6daef
	
	/// Finds the corners in the corridor from the position toward the target. (The straightened path.)
	///  @param[out]	cornerVerts		The corner vertices. [(x, y, z) * cornerCount] [Size: <= maxCorners]
	///  @param[out]	cornerFlags		The flag for each corner. [(flag) * cornerCount] [Size: <= maxCorners]
	///  @param[out]	cornerPolys		The polygon reference for each corner. [(polyRef) * cornerCount] 
	///  								[Size: <= @p maxCorners]
	///  @param[in]		maxCorners		The maximum number of corners the buffers can hold.
	///  @param[in]		navquery		The query object used to build the corridor.
	///  @param[in]		filter			The filter to apply to the operation.
	///  @param[in]		pathOffsetDistance	[UE] Radius for path offsetting
	///  @param[in]		earlyReachDistance	[UE] Radius for early reach detection
	///  @param[in]		bAllowEarlyReach [UE] Check if corner skipping for EarlyReachTest is available now
	/// @return The number of corners returned in the corner buffers. [0 <= value <= @p maxCorners]
<<<<<<< HEAD
	int findCorners(dtReal* cornerVerts, unsigned char* cornerFlags,
=======
	NAVMESH_API int findCorners(dtReal* cornerVerts, unsigned char* cornerFlags,
>>>>>>> 4af6daef
					dtPolyRef* cornerPolys, const int maxCorners,
					dtNavMeshQuery* navquery, const dtQueryFilter* filter,
					dtReal pathOffsetDistance, dtReal earlyReachDistance, bool bAllowEarlyReach = true);
	
	/// Attempts to optimize the path if the specified point is visible from the current position.
	///  @param[in]		next					The point to search toward. [(x, y, z])
	///  @param[in]		pathOptimizationRange	The maximum range to search. [Limit: > 0]
	///  @param[in]		navquery				The query object used to build the corridor.
	///  @param[in]		filter					The filter to apply to the operation.			
<<<<<<< HEAD
	bool optimizePathVisibility(const dtReal* next, const dtReal pathOptimizationRange,
=======
	NAVMESH_API bool optimizePathVisibility(const dtReal* next, const dtReal pathOptimizationRange,
>>>>>>> 4af6daef
								dtNavMeshQuery* navquery, const dtQueryFilter* filter);
	
	/// Attempts to optimize the path using a local area search. (Partial replanning.) 
	///  @param[in]		navquery	The query object used to build the corridor.
	///  @param[in]		filter		The filter to apply to the operation.	
	NAVMESH_API bool optimizePathTopology(dtNavMeshQuery* navquery, const dtQueryFilter* filter);
	
<<<<<<< HEAD
	bool moveOverOffmeshConnection(dtPolyRef offMeshConRef, dtPolyRef* refs,
=======
	NAVMESH_API bool moveOverOffmeshConnection(dtPolyRef offMeshConRef, dtPolyRef* refs,
>>>>>>> 4af6daef
								   const dtReal* agentPos,
								   dtReal* startPos, dtReal* endPos,
								   dtNavMeshQuery* navquery);

	/// [UE] check if offmesh connection can be traversed, but don't modify corridor yet
<<<<<<< HEAD
	bool canMoveOverOffmeshConnection(dtPolyRef offMeshConRef, dtPolyRef* refs,
=======
	NAVMESH_API bool canMoveOverOffmeshConnection(dtPolyRef offMeshConRef, dtPolyRef* refs,
>>>>>>> 4af6daef
		const dtReal* agentPos, dtReal* startPos, dtReal* endPos,
		dtNavMeshQuery* navquery) const;

	/// [UE] remove offmesh connection from corridor
	NAVMESH_API void pruneOffmeshConenction(dtPolyRef offMeshConRef);

<<<<<<< HEAD
	bool fixPathStart(dtPolyRef safeRef, const dtReal* safePos);

	bool trimInvalidPath(dtPolyRef safeRef, const dtReal* safePos,
=======
	NAVMESH_API bool fixPathStart(dtPolyRef safeRef, const dtReal* safePos);

	NAVMESH_API bool trimInvalidPath(dtPolyRef safeRef, const dtReal* safePos,
>>>>>>> 4af6daef
						 dtNavMeshQuery* navquery, const dtQueryFilter* filter);
	
	/// Checks the current corridor path to see if its polygon references remain valid. 
	///  @param[in]		maxLookAhead	The number of polygons from the beginning of the corridor to search.
	///  @param[in]		navquery		The query object used to build the corridor.
	///  @param[in]		filter			The filter to apply to the operation.	
	NAVMESH_API bool isValid(const int maxLookAhead, dtNavMeshQuery* navquery, const dtQueryFilter* filter);
	
	/// Moves the position from the current location to the desired location, adjusting the corridor 
	/// as needed to reflect the change.
	///  @param[in]		npos		The desired new position. [(x, y, z)]
	///  @param[in]		navquery	The query object used to build the corridor.
	///  @param[in]		filter		The filter to apply to the operation.
<<<<<<< HEAD
	bool movePosition(const dtReal* npos, dtNavMeshQuery* navquery, const dtQueryFilter* filter);
=======
	NAVMESH_API bool movePosition(const dtReal* npos, dtNavMeshQuery* navquery, const dtQueryFilter* filter);
>>>>>>> 4af6daef

	/// Moves the target from the curent location to the desired location, adjusting the corridor
	/// as needed to reflect the change. 
	///  @param[in]		npos		The desired new target position. [(x, y, z)]
	///  @param[in]		navquery	The query object used to build the corridor.
	///  @param[in]		filter		The filter to apply to the operation.
<<<<<<< HEAD
	void moveTargetPosition(const dtReal* npos, dtNavMeshQuery* navquery, const dtQueryFilter* filter);
=======
	NAVMESH_API void moveTargetPosition(const dtReal* npos, dtNavMeshQuery* navquery, const dtQueryFilter* filter);
>>>>>>> 4af6daef
	
	/// Loads a new path and target into the corridor.
	///  @param[in]		target		The target location within the last polygon of the path. [(x, y, z)]
	///  @param[in]		path		The path corridor. [(polyRef) * @p npolys]
	///  @param[in]		npath		The number of polygons in the path.
<<<<<<< HEAD
	void setCorridor(const dtReal* target, const dtPolyRef* polys, const int npath);
=======
	NAVMESH_API void setCorridor(const dtReal* target, const dtPolyRef* polys, const int npath);
>>>>>>> 4af6daef
	
	/// Gets the current position within the corridor. (In the first polygon.)
	/// @return The current position within the corridor.
	inline const dtReal* getPos() const { return m_pos; }

	/// Gets the current target within the corridor. (In the last polygon.)
	/// @return The current target within the corridor.
	inline const dtReal* getTarget() const { return m_target; }
	
	/// The polygon reference id of the first polygon in the corridor, the polygon containing the position.
	/// @return The polygon reference id of the first polygon in the corridor. (Or zero if there is no path.)
	inline dtPolyRef getFirstPoly() const { return m_npath ? m_path[0] : 0; }

	/// The polygon reference id of the last polygon in the corridor, the polygon containing the target.
	/// @return The polygon reference id of the last polygon in the corridor. (Or zero if there is no path.)
	inline dtPolyRef getLastPoly() const { return m_npath ? m_path[m_npath-1] : 0; }
	
	/// The corridor's path.
	/// @return The corridor's path. [(polyRef) * #getPathCount()]
	inline const dtPolyRef* getPath() const { return m_path; }

	/// The number of polygons in the current corridor path.
	/// @return The number of polygons in the current corridor path.
	inline int getPathCount() const { return m_npath; } 	

	inline void setEarlyReachTest(bool enable) { m_enableEarlyReach = enable; }

	inline dtReal getSegmentAngle() const { return m_moveSegAngle; }
	inline const dtReal* getNextFixedCorner() const { return &m_nextExpectedCorner[0]; }
	inline const dtReal* getNextFixedCorner2() const { return &m_nextExpectedCorner2[0]; }
	inline bool hasNextFixedCorner() const { return m_hasNextExpectedCorner; }
	inline bool hasNextFixedCorner2() const { return m_hasNextExpectedCorner2; }
};

int dtMergeCorridorStartMoved(dtPolyRef* path, const int npath, const int maxPath,
							  const dtPolyRef* visited, const int nvisited);

int dtMergeCorridorEndMoved(dtPolyRef* path, const int npath, const int maxPath,
							const dtPolyRef* visited, const int nvisited);

int dtMergeCorridorStartShortcut(dtPolyRef* path, const int npath, const int maxPath,
								 const dtPolyRef* visited, const int nvisited);

#endif // DETOUTPATHCORRIDOR_H<|MERGE_RESOLUTION|>--- conflicted
+++ resolved
@@ -61,11 +61,7 @@
 	/// Resets the path corridor to the specified position.
 	///  @param[in]		ref		The polygon reference containing the position.
 	///  @param[in]		pos		The new position in the corridor. [(x, y, z)]
-<<<<<<< HEAD
-	void reset(dtPolyRef ref, const dtReal* pos);
-=======
 	NAVMESH_API void reset(dtPolyRef ref, const dtReal* pos);
->>>>>>> 4af6daef
 	
 	/// Finds the corners in the corridor from the position toward the target. (The straightened path.)
 	///  @param[out]	cornerVerts		The corner vertices. [(x, y, z) * cornerCount] [Size: <= maxCorners]
@@ -79,11 +75,7 @@
 	///  @param[in]		earlyReachDistance	[UE] Radius for early reach detection
 	///  @param[in]		bAllowEarlyReach [UE] Check if corner skipping for EarlyReachTest is available now
 	/// @return The number of corners returned in the corner buffers. [0 <= value <= @p maxCorners]
-<<<<<<< HEAD
-	int findCorners(dtReal* cornerVerts, unsigned char* cornerFlags,
-=======
 	NAVMESH_API int findCorners(dtReal* cornerVerts, unsigned char* cornerFlags,
->>>>>>> 4af6daef
 					dtPolyRef* cornerPolys, const int maxCorners,
 					dtNavMeshQuery* navquery, const dtQueryFilter* filter,
 					dtReal pathOffsetDistance, dtReal earlyReachDistance, bool bAllowEarlyReach = true);
@@ -93,11 +85,7 @@
 	///  @param[in]		pathOptimizationRange	The maximum range to search. [Limit: > 0]
 	///  @param[in]		navquery				The query object used to build the corridor.
 	///  @param[in]		filter					The filter to apply to the operation.			
-<<<<<<< HEAD
-	bool optimizePathVisibility(const dtReal* next, const dtReal pathOptimizationRange,
-=======
 	NAVMESH_API bool optimizePathVisibility(const dtReal* next, const dtReal pathOptimizationRange,
->>>>>>> 4af6daef
 								dtNavMeshQuery* navquery, const dtQueryFilter* filter);
 	
 	/// Attempts to optimize the path using a local area search. (Partial replanning.) 
@@ -105,36 +93,22 @@
 	///  @param[in]		filter		The filter to apply to the operation.	
 	NAVMESH_API bool optimizePathTopology(dtNavMeshQuery* navquery, const dtQueryFilter* filter);
 	
-<<<<<<< HEAD
-	bool moveOverOffmeshConnection(dtPolyRef offMeshConRef, dtPolyRef* refs,
-=======
 	NAVMESH_API bool moveOverOffmeshConnection(dtPolyRef offMeshConRef, dtPolyRef* refs,
->>>>>>> 4af6daef
 								   const dtReal* agentPos,
 								   dtReal* startPos, dtReal* endPos,
 								   dtNavMeshQuery* navquery);
 
 	/// [UE] check if offmesh connection can be traversed, but don't modify corridor yet
-<<<<<<< HEAD
-	bool canMoveOverOffmeshConnection(dtPolyRef offMeshConRef, dtPolyRef* refs,
-=======
 	NAVMESH_API bool canMoveOverOffmeshConnection(dtPolyRef offMeshConRef, dtPolyRef* refs,
->>>>>>> 4af6daef
 		const dtReal* agentPos, dtReal* startPos, dtReal* endPos,
 		dtNavMeshQuery* navquery) const;
 
 	/// [UE] remove offmesh connection from corridor
 	NAVMESH_API void pruneOffmeshConenction(dtPolyRef offMeshConRef);
 
-<<<<<<< HEAD
-	bool fixPathStart(dtPolyRef safeRef, const dtReal* safePos);
-
-	bool trimInvalidPath(dtPolyRef safeRef, const dtReal* safePos,
-=======
 	NAVMESH_API bool fixPathStart(dtPolyRef safeRef, const dtReal* safePos);
 
 	NAVMESH_API bool trimInvalidPath(dtPolyRef safeRef, const dtReal* safePos,
->>>>>>> 4af6daef
 						 dtNavMeshQuery* navquery, const dtQueryFilter* filter);
 	
 	/// Checks the current corridor path to see if its polygon references remain valid. 
@@ -148,32 +122,20 @@
 	///  @param[in]		npos		The desired new position. [(x, y, z)]
 	///  @param[in]		navquery	The query object used to build the corridor.
 	///  @param[in]		filter		The filter to apply to the operation.
-<<<<<<< HEAD
-	bool movePosition(const dtReal* npos, dtNavMeshQuery* navquery, const dtQueryFilter* filter);
-=======
 	NAVMESH_API bool movePosition(const dtReal* npos, dtNavMeshQuery* navquery, const dtQueryFilter* filter);
->>>>>>> 4af6daef
 
 	/// Moves the target from the curent location to the desired location, adjusting the corridor
 	/// as needed to reflect the change. 
 	///  @param[in]		npos		The desired new target position. [(x, y, z)]
 	///  @param[in]		navquery	The query object used to build the corridor.
 	///  @param[in]		filter		The filter to apply to the operation.
-<<<<<<< HEAD
-	void moveTargetPosition(const dtReal* npos, dtNavMeshQuery* navquery, const dtQueryFilter* filter);
-=======
 	NAVMESH_API void moveTargetPosition(const dtReal* npos, dtNavMeshQuery* navquery, const dtQueryFilter* filter);
->>>>>>> 4af6daef
 	
 	/// Loads a new path and target into the corridor.
 	///  @param[in]		target		The target location within the last polygon of the path. [(x, y, z)]
 	///  @param[in]		path		The path corridor. [(polyRef) * @p npolys]
 	///  @param[in]		npath		The number of polygons in the path.
-<<<<<<< HEAD
-	void setCorridor(const dtReal* target, const dtPolyRef* polys, const int npath);
-=======
 	NAVMESH_API void setCorridor(const dtReal* target, const dtPolyRef* polys, const int npath);
->>>>>>> 4af6daef
 	
 	/// Gets the current position within the corridor. (In the first polygon.)
 	/// @return The current position within the corridor.
