--- conflicted
+++ resolved
@@ -1083,19 +1083,12 @@
 ///  								be considered walkable. [Limit: >= 3] [Units: vx]
 ///  @param[in]		walkableClimb	Maximum ledge height that is considered to still be traversable. 
 ///  								[Limit: >=0] [Units: vx]
-<<<<<<< HEAD
-=======
 ///  @param[in]		filterNeighborSlope If set, a span having neighbors not within the walkable climb range will be marked as non walkable. //UE
->>>>>>> 4af6daef
 ///  @param[in,out]	solid			A fully built heightfield.  (All spans have been added.)
 ///  @param[in]		yStart			y coord to start at
 ///  @param[in]		maxYProcess	    Max y coords to process (yStart + maxYProcess can be more than solid.height and will be capped to solid.height)
 NAVMESH_API void rcFilterLedgeSpans(rcContext* ctx, const int walkableHeight,
-<<<<<<< HEAD
-						const int walkableClimb, const int yStart, const int maxYProcess, rcHeightfield& solid);
-=======
 						const int walkableClimb, const bool filterNeighborSlope, const int yStart, const int maxYProcess, rcHeightfield& solid); //UE
->>>>>>> 4af6daef
 
 /// Marks spans that are ledges as not-walkable. 
 ///  @ingroup recast
