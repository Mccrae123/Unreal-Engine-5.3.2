// Copyright Epic Games, Inc. All Rights Reserved.
// Modified version of Recast/Detour's source file

//
// Copyright (c) 2009-2010 Mikko Mononen memon@inside.org
//
// This software is provided 'as-is', without any express or implied
// warranty.  In no event will the authors be held liable for any damages
// arising from the use of this software.
// Permission is granted to anyone to use this software for any purpose,
// including commercial applications, and to alter it and redistribute it
// freely, subject to the following restrictions:
// 1. The origin of this software must not be misrepresented; you must not
//    claim that you wrote the original software. If you use this software
//    in a product, an acknowledgment in the product documentation would be
//    appreciated but is not required.
// 2. Altered source versions must be plainly marked as such, and must not be
//    misrepresented as being the original software.
// 3. This notice may not be removed or altered from any source distribution.
//
 
#ifndef RECAST_H
#define RECAST_H

#include "CoreMinimal.h"
#include "RecastLargeWorldCoordinates.h"

//@UE BEGIN Adding support for LWCoords.
/// The value of PI used by Recast.
static const rcReal RC_PI = 3.14159265358979323846;

inline float rcSin(float x)
{
	return sinf(x);
}

inline double rcSin(double x)
{
	return sin(x);
}

inline float rcCos(float x)
{
	return cosf(x);
}

inline double rcCos(double x)
{
	return cos(x);
}

inline float rcFloor(float x)
{
	return floorf(x);
}

inline double rcFloor(double x)
{
	return floor(x);
}

inline float rcCeil(float x)
{
	return ceilf(x);
}

inline double rcCeil(double x)
{
	return ceil(x);
}

inline float rcAbs(float x)
{
	return fabsf(x);
}

inline double rcAbs(double x)
{
	return fabs(x);
}
//@UE END Adding support for LWCoords.

/// Recast log categories.
/// @see rcContext
enum rcLogCategory
{
	RC_LOG_PROGRESS = 1,	///< A progress log entry.
	RC_LOG_WARNING,			///< A warning log entry.
	RC_LOG_ERROR,			///< An error log entry.
};

/// Recast performance timer categories.
/// @see rcContext
enum rcTimerLabel
{
	/// The user defined total time of the build.
	RC_TIMER_TOTAL,
	/// A user defined build time.
	RC_TIMER_TEMP,
	/// The time to rasterize the triangles. (See: #rcRasterizeTriangle)
	RC_TIMER_RASTERIZE_TRIANGLES,
	/// The time to build the compact heightfield. (See: #rcBuildCompactHeightfield)
	RC_TIMER_BUILD_COMPACTHEIGHTFIELD,
	/// The total time to build the contours. (See: #rcBuildContours)
	RC_TIMER_BUILD_CONTOURS,
	/// The time to trace the boundaries of the contours. (See: #rcBuildContours)
	RC_TIMER_BUILD_CONTOURS_TRACE,
	/// The time to simplify the contours. (See: #rcBuildContours)
	RC_TIMER_BUILD_CONTOURS_SIMPLIFY,
	/// The time to link clusters from contours. (See: #rcBuildClusters)
	RC_TIMER_BUILD_CLUSTERS, 
	/// The time to filter ledge spans. (See: #rcFilterLedgeSpans)
	RC_TIMER_FILTER_BORDER,
	/// The time to filter low height spans. (See: #rcFilterWalkableLowHeightSpans)
	RC_TIMER_FILTER_WALKABLE,
	/// The time to apply the median filter. (See: #rcMedianFilterWalkableArea)
	RC_TIMER_MEDIAN_AREA,
	/// The time to filter low obstacles. (See: #rcFilterLowHangingWalkableObstacles)
	RC_TIMER_FILTER_LOW_OBSTACLES,
	/// The time to build the polygon mesh. (See: #rcBuildPolyMesh)
	RC_TIMER_BUILD_POLYMESH,
	/// The time to merge polygon meshes. (See: #rcMergePolyMeshes)
	RC_TIMER_MERGE_POLYMESH,
	/// The time to erode the walkable area. (See: #rcErodeWalkableArea)
	RC_TIMER_ERODE_AREA,
	/// The time to mark a box area. (See: #rcMarkBoxArea)
	RC_TIMER_MARK_BOX_AREA,
	/// The time to mark a cylinder area. (See: #rcMarkCylinderArea)
	RC_TIMER_MARK_CYLINDER_AREA,
	/// The time to mark a convex polygon area. (See: #rcMarkConvexPolyArea)
	RC_TIMER_MARK_CONVEXPOLY_AREA,
	/// The total time to build the distance field. (See: #rcBuildDistanceField)
	RC_TIMER_BUILD_DISTANCEFIELD,
	/// The time to build the distances of the distance field. (See: #rcBuildDistanceField)
	RC_TIMER_BUILD_DISTANCEFIELD_DIST,
	/// The time to blur the distance field. (See: #rcBuildDistanceField)
	RC_TIMER_BUILD_DISTANCEFIELD_BLUR,
	/// The total time to build the regions. (See: #rcBuildRegions, #rcBuildRegionsMonotone)
	RC_TIMER_BUILD_REGIONS,
	/// The total time to apply the watershed algorithm. (See: #rcBuildRegions)
	RC_TIMER_BUILD_REGIONS_WATERSHED,
	/// The time to expand regions while applying the watershed algorithm. (See: #rcBuildRegions)
	RC_TIMER_BUILD_REGIONS_EXPAND,
	/// The time to flood regions while applying the watershed algorithm. (See: #rcBuildRegions)
	RC_TIMER_BUILD_REGIONS_FLOOD,
	/// The time to filter out small regions. (See: #rcBuildRegions, #rcBuildRegionsMonotone)
	RC_TIMER_BUILD_REGIONS_FILTER,
	/// The time to build heightfield layers. (See: #rcBuildHeightfieldLayers)
	RC_TIMER_BUILD_LAYERS, 
	/// The time to build the polygon mesh detail. (See: #rcBuildPolyMeshDetail)
	RC_TIMER_BUILD_POLYMESHDETAIL,
	/// The time to merge polygon mesh details. (See: #rcMergePolyMeshDetails)
	RC_TIMER_MERGE_POLYMESHDETAIL,
	/// The maximum number of timers.  (Used for iterating timers.)
	RC_MAX_TIMERS
};

NAVMESH_API DECLARE_LOG_CATEGORY_EXTERN(LogRecast, Log, All);

/// Provides an interface for optional logging and performance tracking of the Recast 
/// build process.
/// @ingroup recast
class NAVMESH_API rcContext
{
public:

	/// Contructor.
	///  @param[in]		state	TRUE if the logging and performance timers should be enabled.  [Default: true]
	inline rcContext(bool state = true) : m_logEnabled(state), m_timerEnabled(state) {}
	virtual ~rcContext() {}

	/// Enables or disables logging.
	///  @param[in]		state	TRUE if logging should be enabled.
	inline void enableLog(bool state) { m_logEnabled = state; }

	/// Clears all log entries.
	inline void resetLog() { if (m_logEnabled) doResetLog(); }

	/// Logs a message.
	///  @param[in]		category	The category of the message.
	///  @param[in]		format		The message.
	void log(const rcLogCategory category, const char* format, ...);

	/// Enables or disables the performance timers.
	///  @param[in]		state	TRUE if timers should be enabled.
	inline void enableTimer(bool state) { m_timerEnabled = state; }

	/// Clears all peformance timers. (Resets all to unused.)
	inline void resetTimers() { if (m_timerEnabled) doResetTimers(); }

	/// Starts the specified performance timer.
	///  @param	label	The category of timer.
	inline void startTimer(const rcTimerLabel label) { if (m_timerEnabled) doStartTimer(label); }

	/// Stops the specified performance timer.
	///  @param	label	The category of the timer.
	inline void stopTimer(const rcTimerLabel label) { if (m_timerEnabled) doStopTimer(label); }

	/// Returns the total accumulated time of the specified performance timer.
	///  @param	label	The category of the timer.
	///  @return The accumulated time of the timer, or -1 if timers are disabled or the timer has never been started.
	inline int getAccumulatedTime(const rcTimerLabel label) const { return m_timerEnabled ? doGetAccumulatedTime(label) : -1; }

protected:

	/// Clears all log entries.
	virtual void doResetLog() {}

	/// Logs a message.
	///  @param[in]		category	The category of the message.
	///  @param[in]		msg			The formatted message.
	///  @param[in]		len			The length of the formatted message.
	virtual void doLog(const rcLogCategory /*category*/, const char* /*msg*/, const int /*len*/) {}

	/// Clears all timers. (Resets all to unused.)
	virtual void doResetTimers() {}

	/// Starts the specified performance timer.
	///  @param[in]		label	The category of timer.
	virtual void doStartTimer(const rcTimerLabel /*label*/) {}

	/// Stops the specified performance timer.
	///  @param[in]		label	The category of the timer.
	virtual void doStopTimer(const rcTimerLabel /*label*/) {}

	/// Returns the total accumulated time of the specified performance timer.
	///  @param[in]		label	The category of the timer.
	///  @return The accumulated time of the timer, or -1 if timers are disabled or the timer has never been started.
	virtual int doGetAccumulatedTime(const rcTimerLabel /*label*/) const { return -1; }
	
	/// True if logging is enabled.
	bool m_logEnabled;

	/// True if the performance timers are enabled.
	bool m_timerEnabled;
};

/// Region partitioning methods
/// @see rcConfig
enum rcRegionPartitioning
{
	RC_REGION_MONOTONE,		///< monotone partitioning
	RC_REGION_WATERSHED,	///< watershed partitioning
	RC_REGION_CHUNKY,		///< monotone partitioning on small chunks
};

/// Specifies a configuration to use when performing Recast builds.
/// @ingroup recast
struct rcConfig
{
	/// The width of the field along the x-axis. [Limit: >= 0] [Units: vx]
	int width;

	/// The height of the field along the z-axis. [Limit: >= 0] [Units: vx]
	int height;
	
	/// The width/height size of tile's on the xz-plane. [Limit: >= 0] [Units: vx]
	int tileSize;
	
	/// The size of the non-navigable border around the heightfield. [Limit: >=0] [Units: vx]
	int borderSize;

	/// The xz-plane cell size to use for fields. [Limit: > 0] [Units: wu] 
	rcReal cs;

	/// The y-axis cell size to use for fields. [Limit: > 0] [Units: wu]
	rcReal ch;

	/// The minimum bounds of the field's AABB. [(x, y, z)] [Units: wu]
	rcReal bmin[3];

	/// The maximum bounds of the field's AABB. [(x, y, z)] [Units: wu]
	rcReal bmax[3];

	/// The maximum slope that is considered walkable. [Limits: 0 <= value < 90] [Units: Degrees] 
	rcReal walkableSlopeAngle;

	/// Minimum floor to 'ceiling' height that will still allow the floor area to 
	/// be considered walkable. [Limit: >= 3] [Units: vx] 
	int walkableHeight;
	
	/// Maximum ledge height that is considered to still be traversable. [Limit: >=0] [Units: vx] 
	int walkableClimb;
	
	/// The distance to erode/shrink the walkable area of the heightfield away from 
	/// obstructions.  [Limit: >=0] [Units: vx] 
	int walkableRadius;
	
	/// The maximum allowed length for contour edges along the border of the mesh. [Limit: >=0] [Units: vx] 
	int maxEdgeLen;
	
	/// The maximum distance a simplified contour's border edges should deviate 
	/// the original raw contour. [Limit: >=0] [Units: wu]
	rcReal maxSimplificationError;
	
	/// The minimum number of cells allowed to form isolated island areas. [Limit: >=0] [Units: vx] 
	int minRegionArea;
	
	/// Any regions with a span count smaller than this value will, if possible, 
	/// be merged with larger regions. [Limit: >=0] [Units: vx] 
	int mergeRegionArea;

	/// Size of region chunk [Units: vx]
	int regionChunkSize;

	/// Region partitioning method: creating poly mesh
	int regionPartitioning;

	/// The maximum number of vertices allowed for polygons generated during the 
	/// contour to polygon conversion process. [Limit: >= 3] 
	int maxVertsPerPoly;
	
	/// Sets the sampling distance to use when generating the detail mesh.
	/// (For height detail only.) [Limits: 0 or >= 0.9] [Units: wu] 
	rcReal detailSampleDist;
	
	/// The maximum distance the detail mesh surface should deviate from heightfield
	/// data. (For height detail only.) [Limit: >=0] [Units: wu] 
	rcReal detailSampleMaxError;
};

/// Defines the number of bits allocated to rcSpan::smin and rcSpan::smax.
static const int RC_SPAN_HEIGHT_BITS = 13;
/// Defines the maximum value for rcSpan::smin and rcSpan::smax.
static const int RC_SPAN_MAX_HEIGHT = (1<<RC_SPAN_HEIGHT_BITS)-1;

/// The number of spans allocated per span spool.
/// @see rcSpanPool
static const int RC_SPANS_PER_POOL = 2048;

/// Represents data of span in a heightfield.
/// @see rcHeightfield
struct rcSpanData
{
	unsigned int smin : RC_SPAN_HEIGHT_BITS;	///< The lower limit of the span. [Limit: < #smax]
	unsigned int smax : RC_SPAN_HEIGHT_BITS;	///< The upper limit of the span. [Limit: <= #RC_SPAN_MAX_HEIGHT]
	unsigned int area : 6;			///< The area id assigned to the span.
};

struct rcSpanCache
{
	unsigned short x;
	unsigned short y;
	rcSpanData data;
};

/// Represents a span in a heightfield.
/// @see rcHeightfield
struct rcSpan
{
	rcSpanData data;				///< Span data.
	rcSpan* next;					///< The next span higher up in column.
};

/// A memory pool used for quick allocation of spans within a heightfield.
/// @see rcHeightfield
struct rcSpanPool
{
	rcSpanPool* next;					///< The next span pool.
	rcSpan items[RC_SPANS_PER_POOL];	///< Array of spans in the pool.
};


#define EPIC_ADDITION_USE_NEW_RECAST_RASTERIZER 1

#if EPIC_ADDITION_USE_NEW_RECAST_RASTERIZER
struct rcRowExt
{
	int MinCol;
	int MaxCol;
};
struct rcEdgeHit
{
	unsigned char Hits[2];
};
struct rcTempSpan
{
	short int sminmax[2];			///< The lower and upper limit of the span. [Limit: < #smax]
};
#endif

/// A dynamic heightfield representing obstructed space.
/// @ingroup recast
struct rcHeightfield
{
	int width;			///< The width of the heightfield. (Along the x-axis in cell units.)
	int height;			///< The height of the heightfield. (Along the z-axis in cell units.)
	rcReal bmin[3];  	///< The minimum bounds in world space. [(x, y, z)]
	rcReal bmax[3];		///< The maximum bounds in world space. [(x, y, z)]
	rcReal cs;			///< The size of each cell. (On the xz-plane.)
	rcReal ch;			///< The height of each cell. (The minimum increment along the y-axis.)
	rcSpan** spans;		///< Heightfield of spans (width*height).
	rcSpanPool* pools;	///< Linked list of span pools.
	rcSpan* freelist;	///< The next free span.

#if EPIC_ADDITION_USE_NEW_RECAST_RASTERIZER
	rcEdgeHit* EdgeHits; ///< h + 1 bit flags that indicate what edges cross the z cell boundaries
	rcRowExt* RowExt;		///< h structs that give the current x range for this z row
	rcTempSpan* tempspans;		///< Heightfield of temp spans (width*height).
#endif
};

/// Provides information on the content of a cell column in a compact heightfield. 
struct rcCompactCell
{
	unsigned int index : 24;	///< Index to the first span in the column.
	unsigned int count : 8;		///< Number of spans in the column.
};

/// Represents a span of unobstructed space within a compact heightfield.
struct rcCompactSpan
{
	unsigned short y;			///< The lower extent of the span. (Measured from the heightfield's base.)
	unsigned short reg;			///< The id of the region the span belongs to. (Or zero if not in a region.)
	unsigned int con;			///< Packed neighbor connection data.
	unsigned char h;			///< The height of the span.  (Measured from #y.)
};

/// A compact, static heightfield representing unobstructed space.
/// @ingroup recast
struct rcCompactHeightfield
{
	int width;					///< The width of the heightfield. (Along the x-axis in cell units.)
	int height;					///< The height of the heightfield. (Along the z-axis in cell units.)
	int spanCount;				///< The number of spans in the heightfield.
	int walkableHeight;			///< The walkable height used during the build of the field.  (See: rcConfig::walkableHeight)
	int walkableClimb;			///< The walkable climb used during the build of the field. (See: rcConfig::walkableClimb)
	int borderSize;				///< The AABB border size used during the build of the field. (See: rcConfig::borderSize)
	unsigned short maxDistance;	///< The maximum distance value of any span within the field. 
	unsigned short maxRegions;	///< The maximum region id of any span within the field. 
	rcReal bmin[3];				///< The minimum bounds in world space. [(x, y, z)]
	rcReal bmax[3];				///< The maximum bounds in world space. [(x, y, z)]
	rcReal cs;					///< The size of each cell. (On the xz-plane.)
	rcReal ch;					///< The height of each cell. (The minimum increment along the y-axis.)
	rcCompactCell* cells;		///< Array of cells. [Size: #width*#height]
	rcCompactSpan* spans;		///< Array of spans. [Size: #spanCount]
	unsigned short* dist;		///< Array containing border distance data. [Size: #spanCount]
	unsigned char* areas;		///< Array containing area id data. [Size: #spanCount]
};

/// Represents a heightfield layer within a layer set.
/// @see rcHeightfieldLayerSet
struct rcHeightfieldLayer
{
	rcReal bmin[3];				///< The minimum bounds in world space. [(x, y, z)]
	rcReal bmax[3];				///< The maximum bounds in world space. [(x, y, z)]
	rcReal cs;					///< The size of each cell. (On the xz-plane.)
	rcReal ch;					///< The height of each cell. (The minimum increment along the y-axis.)
	int width;					///< The width of the heightfield. (Along the x-axis in cell units.)
	int height;					///< The height of the heightfield. (Along the z-axis in cell units.)
	int minx;					///< The minimum x-bounds of usable data.
	int maxx;					///< The maximum x-bounds of usable data.
	int miny;					///< The minimum y-bounds of usable data. (Along the z-axis.)
	int maxy;					///< The maximum y-bounds of usable data. (Along the z-axis.)
	int hmin;					///< The minimum height bounds of usable data. (Along the y-axis.)
	int hmax;					///< The maximum height bounds of usable data. (Along the y-axis.)
	unsigned short* heights;	///< The heightfield. [Size: (width - borderSize*2) * (h - borderSize*2)]
	unsigned char* areas;		///< Area ids. [Size: Same as #heights]
	unsigned char* cons;		///< Packed neighbor connection information. [Size: Same as #heights]
};

/// Represents a set of heightfield layers.
/// @ingroup recast
/// @see rcAllocHeightfieldLayerSet, rcFreeHeightfieldLayerSet 
struct rcHeightfieldLayerSet
{
	rcHeightfieldLayer* layers;			///< The layers in the set. [Size: #nlayers]
	int nlayers;						///< The number of layers in the set.
};

/// Represents a simple, non-overlapping contour in field space.
struct rcContour
{
	int* verts;			///< Simplified contour vertex and connection data. [Size: 4 * #nverts]
	int nverts;			///< The number of vertices in the simplified contour. 
	int* rverts;		///< Raw contour vertex and connection data. [Size: 4 * #nrverts]
	int nrverts;		///< The number of vertices in the raw contour. 
	unsigned short reg;	///< The region id of the contour.
	unsigned char area;	///< The area id of the contour.
};

/// Represents a group of related contours.
/// @ingroup recast
struct rcContourSet
{
	rcContour* conts;	///< An array of the contours in the set. [Size: #nconts]
	int nconts;			///< The number of contours in the set.
	rcReal bmin[3];  	///< The minimum bounds in world space. [(x, y, z)]
	rcReal bmax[3];		///< The maximum bounds in world space. [(x, y, z)]
	rcReal cs;			///< The size of each cell. (On the xz-plane.)
	rcReal ch;			///< The height of each cell. (The minimum increment along the y-axis.)
	int width;			///< The width of the set. (Along the x-axis in cell units.) 
	int height;			///< The height of the set. (Along the z-axis in cell units.) 
	int borderSize;		///< The AABB border size used to generate the source data from which the contours were derived.
};

<<<<<<< HEAD
// @UE4 BEGIN
=======
// @UE BEGIN
>>>>>>> 6bbb88c8
#if WITH_NAVMESH_CLUSTER_LINKS
/// Represents group of clusters
/// @ingroup recast
struct rcClusterSet
{
	int nclusters;			///< The number of clusters
	rcReal* center;			///< Center points per clusters [Size: 3 * #nclusters]
	unsigned short* nlinks;	///< Number of links per cluster [Size: #nclusters]
	unsigned short* links;	///< Neighbor Ids per cluster [Size: sum of #nlinks]
};
#endif // WITH_NAVMESH_CLUSTER_LINKS
<<<<<<< HEAD
// @UE4 END 
=======
// @UE END 
>>>>>>> 6bbb88c8
 
/// Represents a polygon mesh suitable for use in building a navigation mesh. 
/// @ingroup recast
struct rcPolyMesh
{
	unsigned short* verts;	///< The mesh vertices. [Form: (x, y, z) * #nverts]
	unsigned short* polys;	///< Polygon and neighbor data. [Length: #maxpolys * 2 * #nvp]
	unsigned short* regs;	///< The region id assigned to each polygon. [Length: #maxpolys]
	unsigned short* flags;	///< The user defined flags for each polygon. [Length: #maxpolys]
	unsigned char* areas;	///< The area id assigned to each polygon. [Length: #maxpolys]
	int nverts;				///< The number of vertices.
	int npolys;				///< The number of polygons.
	int maxpolys;			///< The number of allocated polygons.
	int nvp;				///< The maximum number of vertices per polygon.
	rcReal bmin[3];			///< The minimum bounds in world space. [(x, y, z)]
	rcReal bmax[3];			///< The maximum bounds in world space. [(x, y, z)]
	rcReal cs;				///< The size of each cell. (On the xz-plane.)
	rcReal ch;				///< The height of each cell. (The minimum increment along the y-axis.)
	int borderSize;			///< The AABB border size used to generate the source data from which the mesh was derived.
};

/// Contains triangle meshes that represent detailed height data associated 
/// with the polygons in its associated polygon mesh object.
/// @ingroup recast
struct rcPolyMeshDetail
{
	unsigned int* meshes;	///< The sub-mesh data. [Size: 4*#nmeshes] 
	rcReal* verts;			///< The mesh vertices. [Size: 3*#nverts] 
	unsigned char* tris;	///< The mesh triangles. [Size: 4*#ntris] 
	int nmeshes;			///< The number of sub-meshes defined by #meshes.
	int nverts;				///< The number of vertices in #verts.
	int ntris;				///< The number of triangles in #tris.
};

/// @name Allocation Functions
/// Functions used to allocate and de-allocate Recast objects.
/// @see rcAllocSetCustom
/// @{

/// Allocates a heightfield object using the Recast allocator.
///  @return A heightfield that is ready for initialization, or null on failure.
///  @ingroup recast
///  @see rcCreateHeightfield, rcFreeHeightField
NAVMESH_API rcHeightfield* rcAllocHeightfield();

/// Frees the specified heightfield object using the Recast allocator.
///  @param[in]		hf	A heightfield allocated using #rcAllocHeightfield
///  @ingroup recast
///  @see rcAllocHeightfield
NAVMESH_API void rcFreeHeightField(rcHeightfield* hf);

/// Allocates a compact heightfield object using the Recast allocator.
///  @return A compact heightfield that is ready for initialization, or null on failure.
///  @ingroup recast
///  @see rcBuildCompactHeightfield, rcFreeCompactHeightfield
NAVMESH_API rcCompactHeightfield* rcAllocCompactHeightfield();

/// Frees the specified compact heightfield object using the Recast allocator.
///  @param[in]		chf		A compact heightfield allocated using #rcAllocCompactHeightfield
///  @ingroup recast
///  @see rcAllocCompactHeightfield
NAVMESH_API void rcFreeCompactHeightfield(rcCompactHeightfield* chf);

/// Allocates a heightfield layer set using the Recast allocator.
///  @return A heightfield layer set that is ready for initialization, or null on failure.
///  @ingroup recast
///  @see rcBuildHeightfieldLayers, rcFreeHeightfieldLayerSet
NAVMESH_API rcHeightfieldLayerSet* rcAllocHeightfieldLayerSet();

/// Frees the specified heightfield layer set using the Recast allocator.
///  @param[in]		lset	A heightfield layer set allocated using #rcAllocHeightfieldLayerSet
///  @ingroup recast
///  @see rcAllocHeightfieldLayerSet
NAVMESH_API void rcFreeHeightfieldLayerSet(rcHeightfieldLayerSet* lset);

/// Allocates a contour set object using the Recast allocator.
///  @return A contour set that is ready for initialization, or null on failure.
///  @ingroup recast
///  @see rcBuildContours, rcFreeContourSet
NAVMESH_API rcContourSet* rcAllocContourSet();

/// Frees the specified contour set using the Recast allocator.
///  @param[in]		cset	A contour set allocated using #rcAllocContourSet
///  @ingroup recast
///  @see rcAllocContourSet
NAVMESH_API void rcFreeContourSet(rcContourSet* cset);

<<<<<<< HEAD
// @UE4 BEGIN
=======
// @UE BEGIN
>>>>>>> 6bbb88c8
#if WITH_NAVMESH_CLUSTER_LINKS
/// Allocates a cluster set object using the Recast allocator.
///  @return A cluster set that is ready for initialization, or null on failure.
///  @ingroup recast
///  @see rcBuildClusters, rcFreeClusterSet
NAVMESH_API rcClusterSet* rcAllocClusterSet();

/// Frees the specified cluster set using the Recast allocator.
///  @param[in]		clset	A cluster set allocated using #rcAllocClusterSet
///  @ingroup recast
///  @see rcAllocClusterSet
NAVMESH_API void rcFreeClusterSet(rcClusterSet* clset);
#endif // WITH_NAVMESH_CLUSTER_LINKS
<<<<<<< HEAD
// @UE4 END 
=======
// @UE END 
>>>>>>> 6bbb88c8

/// Allocates a polygon mesh object using the Recast allocator.
///  @return A polygon mesh that is ready for initialization, or null on failure.
///  @ingroup recast
///  @see rcBuildPolyMesh, rcFreePolyMesh
NAVMESH_API rcPolyMesh* rcAllocPolyMesh();

/// Frees the specified polygon mesh using the Recast allocator.
///  @param[in]		pmesh	A polygon mesh allocated using #rcAllocPolyMesh
///  @ingroup recast
///  @see rcAllocPolyMesh
NAVMESH_API void rcFreePolyMesh(rcPolyMesh* pmesh);

/// Allocates a detail mesh object using the Recast allocator.
///  @return A detail mesh that is ready for initialization, or null on failure.
///  @ingroup recast
///  @see rcBuildPolyMeshDetail, rcFreePolyMeshDetail
NAVMESH_API rcPolyMeshDetail* rcAllocPolyMeshDetail();

/// Frees the specified detail mesh using the Recast allocator.
///  @param[in]		dmesh	A detail mesh allocated using #rcAllocPolyMeshDetail
///  @ingroup recast
///  @see rcAllocPolyMeshDetail
NAVMESH_API void rcFreePolyMeshDetail(rcPolyMeshDetail* dmesh);

/// @}

/// Heighfield border flag.
/// If a heightfield region ID has this bit set, then the region is a border 
/// region and its spans are considered unwalkable.
/// (Used during the region and contour build process.)
/// @see rcCompactSpan::reg
static const unsigned short RC_BORDER_REG = 0x8000;

/// Border vertex flag.
/// If a region ID has this bit set, then the associated element lies on
/// a tile border. If a contour vertex's region ID has this bit set, the 
/// vertex will later be removed in order to match the segments and vertices 
/// at tile boundaries.
/// (Used during the build process.)
/// @see rcCompactSpan::reg, #rcContour::verts, #rcContour::rverts
static const int RC_BORDER_VERTEX = 0x10000;

/// Area border flag.
/// If a region ID has this bit set, then the associated element lies on
/// the border of an area.
/// (Used during the region and contour build process.)
/// @see rcCompactSpan::reg, #rcContour::verts, #rcContour::rverts
static const int RC_AREA_BORDER = 0x20000;

/// Contour build flags.
/// @see rcBuildContours
enum rcBuildContoursFlags
{
	RC_CONTOUR_TESS_WALL_EDGES = 0x01,	///< Tessellate solid (impassable) edges during contour simplification.
	RC_CONTOUR_TESS_AREA_EDGES = 0x02,	///< Tessellate edges between areas during contour simplification.
};

// UE
enum rcFilterLowAreaFlags
{
	RC_LOW_FILTER_SEED_SPANS = 0x01,	///< initial seeding on spans
	RC_LOW_FILTER_POST_PROCESS = 0x02,	///< additional filtering at the end
};

// UE
enum rcRasterizationFlags
{
	RC_PROJECT_TO_BOTTOM = 1 << 0,		///< Will create spans from the triangle surface to the bottom of the heightfield
};

/// Applied to the region id field of contour vertices in order to extract the region id.
/// The region id field of a vertex may have several flags applied to it.  So the
/// fields value can't be used directly.
/// @see rcContour::verts, rcContour::rverts
static const int RC_CONTOUR_REG_MASK = 0xffff;

/// An value which indicates an invalid index within a mesh.
/// @note This does not necessarily indicate an error.
/// @see rcPolyMesh::polys
static const unsigned short RC_MESH_NULL_IDX = 0xffff;

/// Represents the null area.
/// When a data element is given this value it is considered to no longer be 
/// assigned to a usable area.  (E.g. It is unwalkable.)
static const unsigned char RC_NULL_AREA = 0;

/// The default area id used to indicate a walkable polygon. 
/// This is also the maximum allowed area id, and the only non-null area id 
/// recognized by some steps in the build process. 
static const unsigned char RC_WALKABLE_AREA = 63;

/// The value returned by #rcGetCon if the specified direction is not connected
/// to another span. (Has no neighbor.)
static const int RC_NOT_CONNECTED = 0xff;

/// @name General helper functions
/// @{

/// Swaps the values of the two parameters.
///  @param[in,out]	a	Value A
///  @param[in,out]	b	Value B
template<class T> inline void rcSwap(T& a, T& b) { T t = a; a = b; b = t; }

/// Returns the minimum of two values.
///  @param[in]		a	Value A
///  @param[in]		b	Value B
///  @return The minimum of the two values.
template<class T> inline T rcMin(T a, T b) { return a < b ? a : b; }
/// When used with a mixture of rcReal and other types (in practice floats and doubles mixed here) this overridden function will be preferred by the compiler.
inline rcReal rcMin(rcReal a, rcReal b) { return rcMin<rcReal>(a, b); }

/// Returns the maximum of two values.
///  @param[in]		a	Value A
///  @param[in]		b	Value B
///  @return The maximum of the two values.
template<class T> inline T rcMax(T a, T b) { return a > b ? a : b; }
/// When used with a mixture of rcReal and other types (in practice floats and doubles mixed here) this overridden function will be preferred by the compiler.
inline rcReal rcMax(rcReal a, rcReal b) { return rcMax<rcReal>(a, b); }

/// Returns the absolute value.
///  @param[in]		a	The value.
///  @return The absolute value of the specified value.
template<class T> inline T rcAbs(T a) { return a < 0 ? -a : a; }

/// Returns the square of the value.
///  @param[in]		a	The value.
///  @return The square of the value.
template<class T> inline T rcSqr(T a) { return a*a; }

/// Clamps the value to the specified range.
///  @param[in]		v	The value to clamp.
///  @param[in]		mn	The minimum permitted return value.
///  @param[in]		mx	The maximum permitted return value.
///  @return The value, clamped to the specified range.
template<class T> inline T rcClamp(T v, T mn, T mx) { return v < mn ? mn : (v > mx ? mx : v); }
/// When used with a mixture of rcReal and other types (in practice floats and doubles mixed here) this overridden function will be preferred by the compiler.
inline rcReal rcClamp(rcReal v, rcReal mn, rcReal mx) { return v < mn ? mn : (v > mx ? mx : v); }

/// Returns the square root of the value.
///  @param[in]		x	The value.
///  @return The square root of the vlaue.
rcReal rcSqrt(rcReal x);

/// @}
/// @name Vector helper functions.
/// @{

/// Derives the cross product of two vectors. (@p v1 x @p v2)
///  @param[out]	dest	The cross product. [(x, y, z)]
///  @param[in]		v1		A Vector [(x, y, z)]
///  @param[in]		v2		A vector [(x, y, z)]
inline void rcVcross(rcReal* dest, const rcReal* v1, const rcReal* v2)
{
	dest[0] = v1[1]*v2[2] - v1[2]*v2[1];
	dest[1] = v1[2]*v2[0] - v1[0]*v2[2];
	dest[2] = v1[0]*v2[1] - v1[1]*v2[0];
}

/// Derives the dot product of two vectors. (@p v1 . @p v2)
///  @param[in]		v1	A Vector [(x, y, z)]
///  @param[in]		v2	A vector [(x, y, z)]
/// @return The dot product.
inline rcReal rcVdot(const rcReal* v1, const rcReal* v2)
{
	return v1[0]*v2[0] + v1[1]*v2[1] + v1[2]*v2[2];
}

/// Performs a scaled vector addition. (@p v1 + (@p v2 * @p s))
///  @param[out]	dest	The result vector. [(x, y, z)]
///  @param[in]		v1		The base vector. [(x, y, z)]
///  @param[in]		v2		The vector to scale and add to @p v1. [(x, y, z)]
///  @param[in]		s		The amount to scale @p v2 by before adding to @p v1.
inline void rcVmad(rcReal* dest, const rcReal* v1, const rcReal* v2, const rcReal s)
{
	dest[0] = v1[0]+v2[0]*s;
	dest[1] = v1[1]+v2[1]*s;
	dest[2] = v1[2]+v2[2]*s;
}

/// Performs a vector addition. (@p v1 + @p v2)
///  @param[out]	dest	The result vector. [(x, y, z)]
///  @param[in]		v1		The base vector. [(x, y, z)]
///  @param[in]		v2		The vector to add to @p v1. [(x, y, z)]
inline void rcVadd(rcReal* dest, const rcReal* v1, const rcReal* v2)
{
	dest[0] = v1[0]+v2[0];
	dest[1] = v1[1]+v2[1];
	dest[2] = v1[2]+v2[2];
}

/// Performs a vector subtraction. (@p v1 - @p v2)
///  @param[out]	dest	The result vector. [(x, y, z)]
///  @param[in]		v1		The base vector. [(x, y, z)]
///  @param[in]		v2		The vector to subtract from @p v1. [(x, y, z)]
inline void rcVsub(rcReal* dest, const rcReal* v1, const rcReal* v2)
{
	dest[0] = v1[0]-v2[0];
	dest[1] = v1[1]-v2[1];
	dest[2] = v1[2]-v2[2];
}

/// Selects the minimum value of each element from the specified vectors.
///  @param[in,out]	mn	A vector.  (Will be updated with the result.) [(x, y, z)]
///  @param[in]		v	A vector. [(x, y, z)]
inline void rcVmin(rcReal* mn, const rcReal* v)
{
	mn[0] = rcMin(mn[0], v[0]);
	mn[1] = rcMin(mn[1], v[1]);
	mn[2] = rcMin(mn[2], v[2]);
}

/// Selects the maximum value of each element from the specified vectors.
///  @param[in,out]	mx	A vector.  (Will be updated with the result.) [(x, y, z)]
///  @param[in]		v	A vector. [(x, y, z)]
inline void rcVmax(rcReal* mx, const rcReal* v)
{
	mx[0] = rcMax(mx[0], v[0]);
	mx[1] = rcMax(mx[1], v[1]);
	mx[2] = rcMax(mx[2], v[2]);
}

/// Performs a vector copy.
///  @param[out]	dest	The result. [(x, y, z)]
///  @param[in]		v		The vector to copy. [(x, y, z)]
inline void rcVcopy(rcReal* dest, const rcReal* v)
{
	dest[0] = v[0];
	dest[1] = v[1];
	dest[2] = v[2];
}

/// Returns the distance between two points.
///  @param[in]		v1	A point. [(x, y, z)]
///  @param[in]		v2	A point. [(x, y, z)]
/// @return The distance between the two points.
inline rcReal rcVdist(const rcReal* v1, const rcReal* v2)
{
	rcReal dx = v2[0] - v1[0];
	rcReal dy = v2[1] - v1[1];
	rcReal dz = v2[2] - v1[2];
	return rcSqrt(dx*dx + dy*dy + dz*dz);
}

/// Returns the square of the distance between two points.
///  @param[in]		v1	A point. [(x, y, z)]
///  @param[in]		v2	A point. [(x, y, z)]
/// @return The square of the distance between the two points.
inline rcReal rcVdistSqr(const rcReal* v1, const rcReal* v2)
{
	rcReal dx = v2[0] - v1[0];
	rcReal dy = v2[1] - v1[1];
	rcReal dz = v2[2] - v1[2];
	return dx*dx + dy*dy + dz*dz;
}

/// Normalizes the vector.
///  @param[in,out]	v	The vector to normalize. [(x, y, z)]
inline void rcVnormalize(rcReal* v)
{
	rcReal d = 1.0f / rcSqrt(rcSqr(v[0]) + rcSqr(v[1]) + rcSqr(v[2]));
	v[0] *= d;
	v[1] *= d;
	v[2] *= d;
}

/// @}
/// @name Heightfield Functions
/// @see rcHeightfield
/// @{

/// Calculates the bounding box of an array of vertices.
///  @ingroup recast
///  @param[in]		verts	An array of vertices. [(x, y, z) * @p nv]
///  @param[in]		nv		The number of vertices in the @p verts array.
///  @param[out]	bmin	The minimum bounds of the AABB. [(x, y, z)] [Units: wu]
///  @param[out]	bmax	The maximum bounds of the AABB. [(x, y, z)] [Units: wu]
NAVMESH_API void rcCalcBounds(const rcReal* verts, int nv, rcReal* bmin, rcReal* bmax);

/// Calculates the grid size based on the bounding box and grid cell size.
///  @ingroup recast
///  @param[in]		bmin	The minimum bounds of the AABB. [(x, y, z)] [Units: wu]
///  @param[in]		bmax	The maximum bounds of the AABB. [(x, y, z)] [Units: wu]
///  @param[in]		cs		The xz-plane cell size. [Limit: > 0] [Units: wu]
///  @param[out]	w		The width along the x-axis. [Limit: >= 0] [Units: vx]
///  @param[out]	h		The height along the z-axis. [Limit: >= 0] [Units: vx]
NAVMESH_API void rcCalcGridSize(const rcReal* bmin, const rcReal* bmax, rcReal cs, int* w, int* h);

/// Initializes a new heightfield.
///  @ingroup recast
///  @param[in,out]	ctx		The build context to use during the operation.
///  @param[in,out]	hf		The allocated heightfield to initialize.
///  @param[in]		width	The width of the field along the x-axis. [Limit: >= 0] [Units: vx]
///  @param[in]		height	The height of the field along the z-axis. [Limit: >= 0] [Units: vx]
///  @param[in]		bmin	The minimum bounds of the field's AABB. [(x, y, z)] [Units: wu]
///  @param[in]		bmax	The maximum bounds of the field's AABB. [(x, y, z)] [Units: wu]
///  @param[in]		cs		The xz-plane cell size to use for the field. [Limit: > 0] [Units: wu]
///  @param[in]		ch		The y-axis cell size to use for field. [Limit: > 0] [Units: wu]
NAVMESH_API bool rcCreateHeightfield(rcContext* ctx, rcHeightfield& hf, int width, int height,
						 const rcReal* bmin, const rcReal* bmax,
						 rcReal cs, rcReal ch);

/// Resets all spans of heightfield.
///  @ingroup recast
///  @param[in,out]	hf		The heightfield to reset.
///  @param[in]		bmin	The minimum bounds of the field's AABB. [(x, y, z)] [Units: wu]
///  @param[in]		bmax	The maximum bounds of the field's AABB. [(x, y, z)] [Units: wu]
///  @param[in,out]	hf		The heightfield toreset.
NAVMESH_API void rcResetHeightfield(rcHeightfield& hf);

/// Sets the area id of all triangles with a slope below the specified value
/// to #RC_WALKABLE_AREA.
///  @ingroup recast
///  @param[in,out]	ctx					The build context to use during the operation.
///  @param[in]		walkableSlopeAngle	The maximum slope that is considered walkable.
///  									[Limits: 0 <= value < 90] [Units: Degrees]
///  @param[in]		verts				The vertices. [(x, y, z) * @p nv]
///  @param[in]		nv					The number of vertices.
///  @param[in]		tris				The triangle vertex indices. [(vertA, vertB, vertC) * @p nt]
///  @param[in]		nt					The number of triangles.
///  @param[out]	areas				The triangle area ids. [Length: >= @p nt]
NAVMESH_API void rcMarkWalkableTriangles(rcContext* ctx, const rcReal walkableSlopeAngle, const rcReal* verts, int nv,
							 const int* tris, int nt, unsigned char* areas); 

/// Sets the area id of all triangles with a slope below the specified value
/// to #RC_WALKABLE_AREA.
///  @ingroup recast
///  @param[in,out]	ctx					The build context to use during the operation.
///  @param[in]		walkableSlopeCos	The cosine of maximum slope that is considered walkable.
///  									[Limits: 0 <= value < 1]
///  @param[in]		verts				The vertices. [(x, y, z) * @p nv]
///  @param[in]		nv					The number of vertices.
///  @param[in]		tris				The triangle vertex indices. [(vertA, vertB, vertC) * @p nt]
///  @param[in]		nt					The number of triangles.
///  @param[out]	areas				The triangle area ids. [Length: >= @p nt]
NAVMESH_API void rcMarkWalkableTrianglesCos(rcContext* ctx, const rcReal walkableSlopeCos, const rcReal* verts, int nv,
							    const int* tris, int nt, unsigned char* areas);

/// Sets the area id of all triangles with a slope greater than or equal to the specified value to #RC_NULL_AREA.
///  @ingroup recast
///  @param[in,out]	ctx					The build context to use during the operation.
///  @param[in]		walkableSlopeAngle	The maximum slope that is considered walkable.
///  									[Limits: 0 <= value < 90] [Units: Degrees]
///  @param[in]		verts				The vertices. [(x, y, z) * @p nv]
///  @param[in]		nv					The number of vertices.
///  @param[in]		tris				The triangle vertex indices. [(vertA, vertB, vertC) * @p nt]
///  @param[in]		nt					The number of triangles.
///  @param[out]	areas				The triangle area ids. [Length: >= @p nt]
NAVMESH_API void rcClearUnwalkableTriangles(rcContext* ctx, const rcReal walkableSlopeAngle, const rcReal* verts, int nv,
								const int* tris, int nt, unsigned char* areas); 

/// Adds a span to the specified heightfield.
///  @ingroup recast
///  @param[in,out]	ctx				The build context to use during the operation.
///  @param[in,out]	hf				An initialized heightfield.
///  @param[in]		x				The width index where the span is to be added.
///  								[Limits: 0 <= value < rcHeightfield::width]
///  @param[in]		y				The height index where the span is to be added.
///  								[Limits: 0 <= value < rcHeightfield::height]
///  @param[in]		smin			The minimum height of the span. [Limit: < @p smax] [Units: vx]
///  @param[in]		smax			The maximum height of the span. [Limit: <= #RC_SPAN_MAX_HEIGHT] [Units: vx]
///  @param[in]		area			The area id of the span. [Limit: <= #RC_WALKABLE_AREA)
///  @param[in]		flagMergeThr	The merge theshold. [Limit: >= 0] [Units: vx]
NAVMESH_API void rcAddSpan(rcContext* ctx, rcHeightfield& hf, const int x, const int y,
			   const unsigned short smin, const unsigned short smax,
			   const unsigned char area, const int flagMergeThr);

NAVMESH_API void rcAddSpans(rcContext* ctx, rcHeightfield& hf, const int flagMergeThr,
			    const rcSpanCache* cachedSpans, const int nspans);

NAVMESH_API int rcCountSpans(rcContext* ctx, rcHeightfield& hf);
NAVMESH_API void rcCacheSpans(rcContext* ctx, rcHeightfield& hf, rcSpanCache* cachedSpans);

/// Rasterizes a triangle into the specified heightfield.
///  @ingroup recast
///  @param[in,out]	ctx				The build context to use during the operation.
///  @param[in]		v0				Triangle vertex 0 [(x, y, z)]
///  @param[in]		v1				Triangle vertex 1 [(x, y, z)]
///  @param[in]		v2				Triangle vertex 2 [(x, y, z)]
///  @param[in]		area			The area id of the triangle. [Limit: <= #RC_WALKABLE_AREA]
///  @param[in,out]	solid			An initialized heightfield.
///  @param[in]		flagMergeThr	The distance where the walkable flag is favored over the non-walkable flag.
///  								[Limit: >= 0] [Units: vx]
///  @param[in]     rtzFlags		Flags to change the rasterization behavior			//UE
///  @param[in]     rtzMasks		Mask for the rasterization flags [Size: hf.w*hf.h]	//UE
NAVMESH_API void rcRasterizeTriangle(rcContext* ctx, const rcReal* v0, const rcReal* v1, const rcReal* v2,
						 const unsigned char area, rcHeightfield& solid,
						 const int flagMergeThr = 1, 
						 const int rasterizationFlags = 0, const int* rasterizationMasks = nullptr); //UE

/// Rasterizes an indexed triangle mesh into the specified heightfield.
///  @ingroup recast
///  @param[in,out]	ctx				The build context to use during the operation.
///  @param[in]		verts			The vertices. [(x, y, z) * @p nv]
///  @param[in]		nv				The number of vertices.
///  @param[in]		tris			The triangle indices. [(vertA, vertB, vertC) * @p nt]
///  @param[in]		areas			The area id's of the triangles. [Limit: <= #RC_WALKABLE_AREA] [Size: @p nt]
///  @param[in]		nt				The number of triangles.
///  @param[in,out]	solid			An initialized heightfield.
///  @param[in]		flagMergeThr	The distance where the walkable flag is favored over the non-walkable flag. 
///  								[Limit: >= 0] [Units: vx]
///  @param[in]     rtzFlags		Flags to change the rasterization behavior			//UE
///  @param[in]     rtzMasks		Mask for the rasterization flags [Size: hf.w*hf.h]	//UE
NAVMESH_API void rcRasterizeTriangles(rcContext* ctx, const rcReal* verts, const int nv,
						  const int* tris, const unsigned char* areas, const int nt,
						  rcHeightfield& solid, const int flagMergeThr = 1, 
						  const int rasterizationFlags = 0, const int* rasterizationMasks = nullptr); //UE

/// Rasterizes an indexed triangle mesh into the specified heightfield.
///  @ingroup recast
///  @param[in,out]	ctx				The build context to use during the operation.
///  @param[in]		verts			The vertices. [(x, y, z) * @p nv]
///  @param[in]		nv				The number of vertices.
///  @param[in]		tris			The triangle indices. [(vertA, vertB, vertC) * @p nt]
///  @param[in]		areas			The area id's of the triangles. [Limit: <= #RC_WALKABLE_AREA] [Size: @p nt]
///  @param[in]		nt				The number of triangles.
///  @param[in,out]	solid			An initialized heightfield.
///  @param[in]		flagMergeThr	The distance where the walkable flag is favored over the non-walkable flag. 
///  								[Limit: >= 0] [Units: vx]
///  @param[in]     rtzFlags		Flags to change the rasterization behavior			//UE
///  @param[in]     rtzMasks		Mask for the rasterization flags [Size: hf.w*hf.h]	//UE
NAVMESH_API void rcRasterizeTriangles(rcContext* ctx, const rcReal* verts, const int nv,
						  const unsigned short* tris, const unsigned char* areas, const int nt,
						  rcHeightfield& solid, const int flagMergeThr = 1, 
						  const int rasterizationFlags = 0, const int* rasterizationMasks = nullptr); //UE

/// Rasterizes triangles into the specified heightfield.
///  @ingroup recast
///  @param[in,out]	ctx				The build context to use during the operation.
///  @param[in]		verts			The triangle vertices. [(ax, ay, az, bx, by, bz, cx, by, cx) * @p nt]
///  @param[in]		areas			The area id's of the triangles. [Limit: <= #RC_WALKABLE_AREA] [Size: @p nt]
///  @param[in]		nt				The number of triangles.
///  @param[in,out]	solid			An initialized heightfield.
///  @param[in]		flagMergeThr	The distance where the walkable flag is favored over the non-walkable flag. 
///  								[Limit: >= 0] [Units: vx]
///  @param[in]     rtzFlags		Flags to change the rasterization behavior			//UE
///  @param[in]     rtzMasks		Mask for the rasterization flags [Size: hf.w*hf.h]	//UE
NAVMESH_API void rcRasterizeTriangles(rcContext* ctx, const rcReal* verts, const unsigned char* areas, const int nt,
						  rcHeightfield& solid, const int flagMergeThr = 1,
						  const int rasterizationFlags = 0, const int* rasterizationMasks = nullptr); //UE

/// Marks non-walkable spans as walkable if their maximum is within @p walkableClimp of a walkable neighbor. 
///  @ingroup recast
///  @param[in,out]	ctx				The build context to use during the operation.
///  @param[in]		walkableClimb	Maximum ledge height that is considered to still be traversable. 
///  								[Limit: >=0] [Units: vx]
///  @param[in,out]	solid			A fully built heightfield.  (All spans have been added.)
NAVMESH_API void rcFilterLowHangingWalkableObstacles(rcContext* ctx, const int walkableClimb, rcHeightfield& solid);

/// Marks spans that are ledges as not-walkable. 
///  @ingroup recast
///  @param[in,out]	ctx				The build context to use during the operation.
///  @param[in]		walkableHeight	Minimum floor to 'ceiling' height that will still allow the floor area to 
///  								be considered walkable. [Limit: >= 3] [Units: vx]
///  @param[in]		walkableClimb	Maximum ledge height that is considered to still be traversable. 
///  								[Limit: >=0] [Units: vx]
///  @param[in,out]	solid			A fully built heightfield.  (All spans have been added.)
NAVMESH_API void rcFilterLedgeSpans(rcContext* ctx, const int walkableHeight,
						const int walkableClimb, rcHeightfield& solid);

/// Marks walkable spans as not walkable if the clearance above the span is less than the specified height. 
///  @ingroup recast
///  @param[in,out]	ctx				The build context to use during the operation.
///  @param[in]		walkableHeight	Minimum floor to 'ceiling' height that will still allow the floor area to 
///  								be considered walkable. [Limit: >= 3] [Units: vx]
///  @param[in,out]	solid			A fully built heightfield.  (All spans have been added.)
NAVMESH_API void rcFilterWalkableLowHeightSpans(rcContext* ctx, int walkableHeight, rcHeightfield& solid);
NAVMESH_API void rcFilterWalkableLowHeightSpansSequences(rcContext* ctx, int walkableHeight, rcHeightfield& solid);

/// Returns the number of spans contained in the specified heightfield.
///  @ingroup recast
///  @param[in,out]	ctx		The build context to use during the operation.
///  @param[in]		hf		An initialized heightfield.
///  @returns The number of spans in the heightfield.
NAVMESH_API int rcGetHeightFieldSpanCount(rcContext* ctx, rcHeightfield& hf);

/// @}
/// @name Compact Heightfield Functions
/// @see rcCompactHeightfield
/// @{

/// Builds a compact heightfield representing open space, from a heightfield representing solid space.
///  @ingroup recast
///  @param[in,out]	ctx				The build context to use during the operation.
///  @param[in]		walkableHeight	Minimum floor to 'ceiling' height that will still allow the floor area 
///  								to be considered walkable. [Limit: >= 3] [Units: vx]
///  @param[in]		walkableClimb	Maximum ledge height that is considered to still be traversable. 
///  								[Limit: >=0] [Units: vx]
///  @param[in]		hf				The heightfield to be compacted.
///  @param[out]	chf				The resulting compact heightfield. (Must be pre-allocated.)
///  @returns True if the operation completed successfully.
NAVMESH_API bool rcBuildCompactHeightfield(rcContext* ctx, const int walkableHeight, const int walkableClimb,
							   rcHeightfield& hf, rcCompactHeightfield& chf);

/// Erodes the walkable area within the heightfield by the specified radius. 
///  @ingroup recast
///  @param[in,out]	ctx		The build context to use during the operation.
///  @param[in]		radius	The radius of erosion. [Limits: 0 < value < 255] [Units: vx]
///  @param[in,out]	chf		The populated compact heightfield to erode.
///  @returns True if the operation completed successfully.
NAVMESH_API bool rcErodeWalkableArea(rcContext* ctx, int radius, rcCompactHeightfield& chf);

/// Erodes the walkable area within the heightfield by the specified radius. 
/// Additionally, it will mark all spans that are too low (rcMarkLowAreas)
///  @ingroup recast
///  @param[in,out]	ctx		The build context to use during the operation.
///  @param[in]		radius	The radius of erosion. [Limits: 0 < value < 255] [Units: vx]
///  @param[in]		height	Height threshold [Units: vx]
///  @param[in]		areaId	The area id to apply [Limit: <= @RC_WALKABLE_AREA]
///  @param[in]		filterFlags	See: rcFilterLowAreaFlags
///  @param[in,out]	chf		The populated compact heightfield to erode.
///  @returns True if the operation completed successfully.
NAVMESH_API bool rcErodeWalkableAndLowAreas(rcContext* ctx, int radius, unsigned int height,
											unsigned char areaId, unsigned char filterFlags,
											rcCompactHeightfield& chf);

/// Applies a median filter to walkable area types (based on area id), removing noise.
///  @ingroup recast
///  @param[in,out]	ctx		The build context to use during the operation.
///  @param[in,out]	chf		A populated compact heightfield.
///  @returns True if the operation completed successfully.
NAVMESH_API bool rcMedianFilterWalkableArea(rcContext* ctx, rcCompactHeightfield& chf);

/// Marks all spans that have insufficient free space above
///  @ingroup recast
///  @param[in,out]	ctx		The build context to use during the operation.
///  @param[in,out]	chf		A populated compact heightfield.
///  @param[in]		height	Height threshold [Units: vx]
///  @param[in]		areaId	The area id to apply [Limit: <= @RC_WALKABLE_AREA]
///  @returns True if the operation completed successfully.
NAVMESH_API bool rcMarkLowAreas(rcContext* ctx, unsigned int height, unsigned char areaId, rcCompactHeightfield& chf);

/// Applies an area id to all spans within the specified bounding box. (AABB) 
///  @ingroup recast
///  @param[in,out]	ctx		The build context to use during the operation.
///  @param[in]		bmin	The minimum of the bounding box. [(x, y, z)]
///  @param[in]		bmax	The maximum of the bounding box. [(x, y, z)]
///  @param[in]		areaId	The area id to apply. [Limit: <= #RC_WALKABLE_AREA]
///  @param[in,out]	chf		A populated compact heightfield.
NAVMESH_API void rcMarkBoxArea(rcContext* ctx, const rcReal* bmin, const rcReal* bmax, unsigned char areaId,
				   rcCompactHeightfield& chf);

/// Applies the area id to the all spans within the specified convex polygon. 
///  @ingroup recast
///  @param[in,out]	ctx		The build context to use during the operation.
///  @param[in]		verts	The vertices of the polygon [Fomr: (x, y, z) * @p nverts]
///  @param[in]		nverts	The number of vertices in the polygon.
///  @param[in]		hmin	The height of the base of the polygon.
///  @param[in]		hmax	The height of the top of the polygon.
///  @param[in]		areaId	The area id to apply. [Limit: <= #RC_WALKABLE_AREA]
///  @param[in,out]	chf		A populated compact heightfield.
NAVMESH_API void rcMarkConvexPolyArea(rcContext* ctx, const rcReal* verts, const int nverts,
						  const rcReal hmin, const rcReal hmax, unsigned char areaId,
						  rcCompactHeightfield& chf);

/// Helper function to offset voncex polygons for rcMarkConvexPolyArea.
///  @ingroup recast
///  @param[in]		verts		The vertices of the polygon [Form: (x, y, z) * @p nverts]
///  @param[in]		nverts		The number of vertices in the polygon.
///  @param[out]	outVerts	The offset vertices (should hold up to 2 * @p nverts) [Form: (x, y, z) * return value]
///  @param[in]		maxOutVerts	The max number of vertices that can be stored to @p outVerts.
///  @returns Number of vertices in the offset polygon or 0 if too few vertices in @p outVerts.
NAVMESH_API int rcOffsetPoly(const rcReal* verts, const int nverts, const rcReal offset,
				 rcReal* outVerts, const int maxOutVerts);

/// Applies the area id to all spans within the specified cylinder.
///  @ingroup recast
///  @param[in,out]	ctx		The build context to use during the operation.
///  @param[in]		pos		The center of the base of the cylinder. [Form: (x, y, z)] 
///  @param[in]		r		The radius of the cylinder.
///  @param[in]		h		The height of the cylinder.
///  @param[in]		areaId	The area id to apply. [Limit: <= #RC_WALKABLE_AREA]
///  @param[in,out]	chf	A populated compact heightfield.
NAVMESH_API void rcMarkCylinderArea(rcContext* ctx, const rcReal* pos,
						const rcReal r, const rcReal h, unsigned char areaId,
						rcCompactHeightfield& chf);

/// Replaces an area id in spans with matching filter area within the specified bounding box. (AABB) 
///  @ingroup recast
///  @param[in,out]	ctx		The build context to use during the operation.
///  @param[in]		bmin	The minimum of the bounding box. [(x, y, z)]
///  @param[in]		bmax	The maximum of the bounding box. [(x, y, z)]
///  @param[in]		areaId	The area id to apply. [Limit: <= #RC_WALKABLE_AREA]
///  @param[in,out]	chf		A populated compact heightfield.
NAVMESH_API void rcReplaceBoxArea(rcContext* ctx, const rcReal* bmin, const rcReal* bmax,
	unsigned char areaId, unsigned char filterAreaId,
	rcCompactHeightfield& chf);

/// Replaces an area id in spans with matching filter area within the specified convex polygon. 
///  @ingroup recast
///  @param[in,out]	ctx		The build context to use during the operation.
///  @param[in]		verts	The vertices of the polygon [Fomr: (x, y, z) * @p nverts]
///  @param[in]		nverts	The number of vertices in the polygon.
///  @param[in]		hmin	The height of the base of the polygon.
///  @param[in]		hmax	The height of the top of the polygon.
///  @param[in]		areaId	The area id to apply. [Limit: <= #RC_WALKABLE_AREA]
///  @param[in,out]	chf		A populated compact heightfield.
NAVMESH_API void rcReplaceConvexPolyArea(rcContext* ctx, const rcReal* verts, const int nverts,
	const rcReal hmin, const rcReal hmax, unsigned char areaId, unsigned char filterAreaId,
	rcCompactHeightfield& chf);

/// Replaces an area id in spans with matching filter area within the specified cylinder.
///  @ingroup recast
///  @param[in,out]	ctx		The build context to use during the operation.
///  @param[in]		pos		The center of the base of the cylinder. [Form: (x, y, z)] 
///  @param[in]		r		The radius of the cylinder.
///  @param[in]		h		The height of the cylinder.
///  @param[in]		areaId	The area id to apply. [Limit: <= #RC_WALKABLE_AREA]
///  @param[in,out]	chf	A populated compact heightfield.
NAVMESH_API void rcReplaceCylinderArea(rcContext* ctx, const rcReal* pos,
	const rcReal r, const rcReal h, unsigned char areaId, unsigned char filterAreaId,
	rcCompactHeightfield& chf);

/// Builds the distance field for the specified compact heightfield. 
///  @ingroup recast
///  @param[in,out]	ctx		The build context to use during the operation.
///  @param[in,out]	chf		A populated compact heightfield.
///  @returns True if the operation completed successfully.
NAVMESH_API bool rcBuildDistanceField(rcContext* ctx, rcCompactHeightfield& chf);

/// Builds region data for the heightfield using watershed partitioning. 
///  @ingroup recast
///  @param[in,out]	ctx				The build context to use during the operation.
///  @param[in,out]	chf				A populated compact heightfield.
///  @param[in]		borderSize		The size of the non-navigable border around the heightfield.
///  								[Limit: >=0] [Units: vx]
///  @param[in]		minRegionArea	The minimum number of cells allowed to form isolated island areas.
///  								[Limit: >=0] [Units: vx].
///  @param[in]		mergeRegionArea		Any regions with a span count smaller than this value will, if possible,
///  								be merged with larger regions. [Limit: >=0] [Units: vx] 
///  @returns True if the operation completed successfully.
NAVMESH_API bool rcBuildRegions(rcContext* ctx, rcCompactHeightfield& chf,
					const int borderSize, const int minRegionArea, const int mergeRegionArea);

/// Builds region data for the heightfield using simple monotone partitioning.
///  @ingroup recast 
///  @param[in,out]	ctx				The build context to use during the operation.
///  @param[in,out]	chf				A populated compact heightfield.
///  @param[in]		borderSize		The size of the non-navigable border around the heightfield.
///  								[Limit: >=0] [Units: vx]
///  @param[in]		minRegionArea	The minimum number of cells allowed to form isolated island areas.
///  								[Limit: >=0] [Units: vx].
///  @param[in]		mergeRegionArea	Any regions with a span count smaller than this value will, if possible, 
///  								be merged with larger regions. [Limit: >=0] [Units: vx] 
///  @returns True if the operation completed successfully.
NAVMESH_API bool rcBuildRegionsMonotone(rcContext* ctx, rcCompactHeightfield& chf,
							const int borderSize, const int minRegionArea, const int mergeRegionArea);

/// Builds region data for the heightfield using simple monotone partitioning.
///  @ingroup recast 
///  @param[in,out]	ctx				The build context to use during the operation.
///  @param[in,out]	chf				A populated compact heightfield.
///  @param[in]		borderSize		The size of the non-navigable border around the heightfield.
///  								[Limit: >=0] [Units: vx]
///  @param[in]		minRegionArea	The minimum number of cells allowed to form isolated island areas.
///  								[Limit: >=0] [Units: vx].
///  @param[in]		mergeRegionArea	Any regions with a span count smaller than this value will, if possible, 
///  								be merged with larger regions. [Limit: >=0] [Units: vx] 
///	 @param[in]		chunkSize		Size of subregion [Units: vx]
///  @returns True if the operation completed successfully.
NAVMESH_API bool rcBuildRegionsChunky(rcContext* ctx, rcCompactHeightfield& chf,
						  const int borderSize, const int minRegionArea, const int mergeRegionArea,
						  const int chunkSize);

/// Sets the neighbor connection data for the specified direction.
///  @param[in]		s		The span to update.
///  @param[in]		dir		The direction to set. [Limits: 0 <= value < 4]
///  @param[in]		i		The index of the neighbor span.
inline void rcSetCon(rcCompactSpan& s, int dir, int i)
{
	const unsigned int shift = (unsigned int)dir * 8;
	unsigned int con = s.con;
	s.con = (con & ~(0xff << shift)) | (((unsigned int)i & 0xff) << shift);
}

/// Gets neighbor connection data for the specified direction.
///  @param[in]		s		The span to check.
///  @param[in]		dir		The direction to check. [Limits: 0 <= value < 4]
///  @return The neighbor connection data for the specified direction,
///  	or #RC_NOT_CONNECTED if there is no connection.
inline int rcGetCon(const rcCompactSpan& s, int dir)
{
	const unsigned int shift = (unsigned int)dir * 8;
	return (s.con >> shift) & 0xff;
}

/// Gets the standard width (x-axis) offset for the specified direction.
///  @param[in]		dir		The direction. [Limits: 0 <= value < 4]
///  @return The width offset to apply to the current cell position to move
///  	in the direction.
inline int rcGetDirOffsetX(int dir)
{
	const int offset[4] = { -1, 0, 1, 0, };
	return offset[dir&0x03];
}

/// Gets the standard height (z-axis) offset for the specified direction.
///  @param[in]		dir		The direction. [Limits: 0 <= value < 4]
///  @return The height offset to apply to the current cell position to move
///  	in the direction.
inline int rcGetDirOffsetY(int dir)
{
	const int offset[4] = { 0, 1, 0, -1 };
	return offset[dir&0x03];
}

/// @}
/// @name Layer, Contour, Polymesh, and Detail Mesh Functions
/// @see rcHeightfieldLayer, rcContourSet, rcPolyMesh, rcPolyMeshDetail
/// @{

// @UE BEGIN: renamed building layers to rcBuildHeightfieldLayersMonotone, added flood fill based implementation 

/// Builds a layer set from the specified compact heightfield.
///  @ingroup recast
///  @param[in,out]	ctx			The build context to use during the operation.
///  @param[in]		chf			A fully built compact heightfield.
///  @param[in]		borderSize	The size of the non-navigable border around the heightfield. [Limit: >=0] 
///  							[Units: vx]
///  @param[in]		walkableHeight	Minimum floor to 'ceiling' height that will still allow the floor area 
///  							to be considered walkable. [Limit: >= 3] [Units: vx]
///  @param[out]	lset		The resulting layer set. (Must be pre-allocated.)
///  @returns True if the operation completed successfully.
NAVMESH_API bool rcBuildHeightfieldLayers(rcContext* ctx, rcCompactHeightfield& chf,
							  const int borderSize, const int walkableHeight,
							  rcHeightfieldLayerSet& lset);

/// Builds a layer set from the specified compact heightfield.
///  @ingroup recast
///  @param[in,out]	ctx			The build context to use during the operation.
///  @param[in]		chf			A fully built compact heightfield.
///  @param[in]		borderSize	The size of the non-navigable border around the heightfield. [Limit: >=0] 
///  							[Units: vx]
///  @param[in]		walkableHeight	Minimum floor to 'ceiling' height that will still allow the floor area 
///  							to be considered walkable. [Limit: >= 3] [Units: vx]
///  @param[out]	lset		The resulting layer set. (Must be pre-allocated.)
///  @returns True if the operation completed successfully.
NAVMESH_API bool rcBuildHeightfieldLayersMonotone(rcContext* ctx, rcCompactHeightfield& chf,
									  const int borderSize, const int walkableHeight,
									  rcHeightfieldLayerSet& lset);

/// Builds a layer set from the specified compact heightfield.
///  @ingroup recast
///  @param[in,out]	ctx			The build context to use during the operation.
///  @param[in]		chf			A fully built compact heightfield.
///  @param[in]		borderSize	The size of the non-navigable border around the heightfield. [Limit: >=0] 
///  							[Units: vx]
///  @param[in]		walkableHeight	Minimum floor to 'ceiling' height that will still allow the floor area 
///  							to be considered walkable. [Limit: >= 3] [Units: vx]
///  @param[in]		chunkSize	Size of chunk of subregion [Units: vx]
///  @param[out]	lset		The resulting layer set. (Must be pre-allocated.)
///  @returns True if the operation completed successfully.
NAVMESH_API bool rcBuildHeightfieldLayersChunky(rcContext* ctx, rcCompactHeightfield& chf,
									const int borderSize, const int walkableHeight,
									const int chunkSize,
									rcHeightfieldLayerSet& lset);

// @UE END

/// Builds a contour set from the region outlines in the provided compact heightfield.
///  @ingroup recast
///  @param[in,out]	ctx			The build context to use during the operation.
///  @param[in]		chf			A fully built compact heightfield.
///  @param[in]		maxError	The maximum distance a simplfied contour's border edges should deviate 
///  							the original raw contour. [Limit: >=0] [Units: wu]
///  @param[in]		maxEdgeLen	The maximum allowed length for contour edges along the border of the mesh. 
///  							[Limit: >=0] [Units: vx]
///  @param[out]	cset		The resulting contour set. (Must be pre-allocated.)
///  @param[in]		buildFlags	The build flags. (See: #rcBuildContoursFlags)
///  @returns True if the operation completed successfully.
NAVMESH_API bool rcBuildContours(rcContext* ctx, rcCompactHeightfield& chf,
					 const rcReal maxError, const int maxEdgeLen,
					 rcContourSet& cset, const int flags = RC_CONTOUR_TESS_WALL_EDGES);

<<<<<<< HEAD
//@UE4 BEGIN
=======
//@UE BEGIN
>>>>>>> 6bbb88c8
#if WITH_NAVMESH_CLUSTER_LINKS
/// Builds a cluster set from contours
/// @ingroup recast
/// @param[in,out]	ctx			The build context to use during the operation
/// @param[in]		cset		Contour set
/// @param[out]		clusters	Resulting cluster set
NAVMESH_API bool rcBuildClusters(rcContext* ctx, rcContourSet& cset, rcClusterSet& clusters);
#endif // WITH_NAVMESH_CLUSTER_LINKS
<<<<<<< HEAD
//@UE4 END
=======
//@UE END
>>>>>>> 6bbb88c8

/// Builds a polygon mesh from the provided contours.
///  @ingroup recast
///  @param[in,out]	ctx		The build context to use during the operation.
///  @param[in]		cset	A fully built contour set.
///  @param[in]		nvp		The maximum number of vertices allowed for polygons generated during the 
///  						contour to polygon conversion process. [Limit: >= 3] 
///  @param[out]	mesh	The resulting polygon mesh. (Must be re-allocated.)
///  @returns True if the operation completed successfully.
NAVMESH_API bool rcBuildPolyMesh(rcContext* ctx, rcContourSet& cset, const int nvp, rcPolyMesh& mesh);

/// Merges multiple polygon meshes into a single mesh.
///  @ingroup recast
///  @param[in,out]	ctx		The build context to use during the operation.
///  @param[in]		meshes	An array of polygon meshes to merge. [Size: @p nmeshes]
///  @param[in]		nmeshes	The number of polygon meshes in the meshes array.
///  @param[in]		mesh	The resulting polygon mesh. (Must be pre-allocated.)
///  @returns True if the operation completed successfully.
NAVMESH_API bool rcMergePolyMeshes(rcContext* ctx, rcPolyMesh** meshes, const int nmeshes, rcPolyMesh& mesh);

/// Builds a detail mesh from the provided polygon mesh.
///  @ingroup recast
///  @param[in,out]	ctx				The build context to use during the operation.
///  @param[in]		mesh			A fully built polygon mesh.
///  @param[in]		chf				The compact heightfield used to build the polygon mesh.
///  @param[in]		sampleDist		Sets the distance to use when samping the heightfield. [Limit: >=0] [Units: wu]
///  @param[in]		sampleMaxError	The maximum distance the detail mesh surface should deviate from 
///  								heightfield data. [Limit: >=0] [Units: wu]
///  @param[out]	dmesh			The resulting detail mesh.  (Must be pre-allocated.)
///  @returns True if the operation completed successfully.
NAVMESH_API bool rcBuildPolyMeshDetail(rcContext* ctx, const rcPolyMesh& mesh, const rcCompactHeightfield& chf,
						   const rcReal sampleDist, const rcReal sampleMaxError,
						   rcPolyMeshDetail& dmesh);

/// Copies the poly mesh data from src to dst.
///  @ingroup recast
///  @param[in,out]	ctx		The build context to use during the operation.
///  @param[in]		src		The source mesh to copy from.
///  @param[out]	dst		The resulting detail mesh. (Must be pre-allocated, must be empty mesh.)
///  @returns True if the operation completed successfully.
NAVMESH_API bool rcCopyPolyMesh(rcContext* ctx, const rcPolyMesh& src, rcPolyMesh& dst);

/// Merges multiple detail meshes into a single detail mesh.
///  @ingroup recast
///  @param[in,out]	ctx		The build context to use during the operation.
///  @param[in]		meshes	An array of detail meshes to merge. [Size: @p nmeshes]
///  @param[in]		nmeshes	The number of detail meshes in the meshes array.
///  @param[out]	mesh	The resulting detail mesh. (Must be pre-allocated.)
///  @returns True if the operation completed successfully.
NAVMESH_API bool rcMergePolyMeshDetails(rcContext* ctx, rcPolyMeshDetail** meshes, const int nmeshes, rcPolyMeshDetail& mesh);

/// @}

#endif // RECAST_H

///////////////////////////////////////////////////////////////////////////

// Due to the large amount of detail documentation for this file, 
// the content normally located at the end of the header file has been separated
// out to a file in /Docs/Extern.<|MERGE_RESOLUTION|>--- conflicted
+++ resolved
@@ -494,11 +494,7 @@
 	int borderSize;		///< The AABB border size used to generate the source data from which the contours were derived.
 };
 
-<<<<<<< HEAD
-// @UE4 BEGIN
-=======
 // @UE BEGIN
->>>>>>> 6bbb88c8
 #if WITH_NAVMESH_CLUSTER_LINKS
 /// Represents group of clusters
 /// @ingroup recast
@@ -510,11 +506,7 @@
 	unsigned short* links;	///< Neighbor Ids per cluster [Size: sum of #nlinks]
 };
 #endif // WITH_NAVMESH_CLUSTER_LINKS
-<<<<<<< HEAD
-// @UE4 END 
-=======
 // @UE END 
->>>>>>> 6bbb88c8
  
 /// Represents a polygon mesh suitable for use in building a navigation mesh. 
 /// @ingroup recast
@@ -602,11 +594,7 @@
 ///  @see rcAllocContourSet
 NAVMESH_API void rcFreeContourSet(rcContourSet* cset);
 
-<<<<<<< HEAD
-// @UE4 BEGIN
-=======
 // @UE BEGIN
->>>>>>> 6bbb88c8
 #if WITH_NAVMESH_CLUSTER_LINKS
 /// Allocates a cluster set object using the Recast allocator.
 ///  @return A cluster set that is ready for initialization, or null on failure.
@@ -620,11 +608,7 @@
 ///  @see rcAllocClusterSet
 NAVMESH_API void rcFreeClusterSet(rcClusterSet* clset);
 #endif // WITH_NAVMESH_CLUSTER_LINKS
-<<<<<<< HEAD
-// @UE4 END 
-=======
 // @UE END 
->>>>>>> 6bbb88c8
 
 /// Allocates a polygon mesh object using the Recast allocator.
 ///  @return A polygon mesh that is ready for initialization, or null on failure.
@@ -1399,11 +1383,7 @@
 					 const rcReal maxError, const int maxEdgeLen,
 					 rcContourSet& cset, const int flags = RC_CONTOUR_TESS_WALL_EDGES);
 
-<<<<<<< HEAD
-//@UE4 BEGIN
-=======
 //@UE BEGIN
->>>>>>> 6bbb88c8
 #if WITH_NAVMESH_CLUSTER_LINKS
 /// Builds a cluster set from contours
 /// @ingroup recast
@@ -1412,11 +1392,7 @@
 /// @param[out]		clusters	Resulting cluster set
 NAVMESH_API bool rcBuildClusters(rcContext* ctx, rcContourSet& cset, rcClusterSet& clusters);
 #endif // WITH_NAVMESH_CLUSTER_LINKS
-<<<<<<< HEAD
-//@UE4 END
-=======
 //@UE END
->>>>>>> 6bbb88c8
 
 /// Builds a polygon mesh from the provided contours.
 ///  @ingroup recast
