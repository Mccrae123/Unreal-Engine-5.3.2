--- conflicted
+++ resolved
@@ -15,14 +15,6 @@
 #include "Chaos/GeometryQueries.h"
 #include "Chaos/DebugDrawQueue.h"
 
-<<<<<<< HEAD
-#if CHAOS_DEBUG_DRAW
-int32 ChaosSQDrawDebugVisitorQueries = 0;
-FAutoConsoleVariableRef CVarChaosSQDrawDebugQueries(TEXT("p.Chaos.SQ.DrawDebugVisitorQueries"), ChaosSQDrawDebugVisitorQueries, TEXT("Draw bounds of objects visited by visitors in scene queries."));
-#endif
-
-=======
->>>>>>> 4af6daef
 void FSQAcceleratorUnion::Raycast(const FVector& Start, const FVector& Dir, const float DeltaMagnitude, FPhysicsHitCallback<FHitRaycast>& HitBuffer, EHitFlags OutputFlags, const ChaosInterface::FQueryFilterData& QueryFilterData, ICollisionQueryFilterCallbackBase& QueryCallback) const
 {
 	for(const ISQAccelerator* Accelerator : Accelerators)
@@ -67,541 +59,6 @@
 	int32 ActorIdx;
 };
 
-<<<<<<< HEAD
-template <typename TLocationHit>
-void FillHitHelperImp(TLocationHit& Hit, const Chaos::FReal Distance, const FVector& WorldPosition, const FVector& WorldNormal, int32 FaceIdx, bool bComputeMTD)
-{
-	Hit.Distance = Distance;
-	Hit.WorldPosition = WorldPosition;
-	Hit.WorldNormal = WorldNormal;
-	Hit.Flags = Distance > 0.f || bComputeMTD ? EHitFlags::Distance | EHitFlags::Normal | EHitFlags::Position : EHitFlags::Distance | EHitFlags::FaceIndex;
-	Hit.FaceIndex = FaceIdx;
-}
-
-void FillHitHelper(ChaosInterface::FLocationHit& Hit, const Chaos::FReal Distance, const FVector& WorldPosition, const FVector& WorldNormal, int32 FaceIdx, bool bComputeMTD)
-{
-	FillHitHelperImp(Hit, Distance, WorldPosition, WorldNormal, FaceIdx, bComputeMTD);
-}
-
-void FillHitHelper(ChaosInterface::FPTLocationHit& Hit, const Chaos::FReal Distance, const FVector& WorldPosition, const FVector& WorldNormal, int32 FaceIdx, bool bComputeMTD)
-{
-	FillHitHelperImp(Hit, Distance, WorldPosition, WorldNormal, FaceIdx, bComputeMTD);
-}
-
-void FillHitHelper(ChaosInterface::FOverlapHit& Hit, const Chaos::FReal Distance, const FVector& WorldPosition, const FVector& WorldNormal, int32 FaceIdx, bool bComputeMTD)
-{}
-
-void FillHitHelper(ChaosInterface::FPTOverlapHit& Hit, const Chaos::FReal Distance, const FVector& WorldPosition, const FVector& WorldNormal, int32 FaceIdx, bool bComputeMTD)
-{}
-
-template <typename QueryGeometryType, typename TPayload, typename THitType, bool bGTData = true>
-struct TSQVisitor : public Chaos::ISpatialVisitor<TPayload, Chaos::FReal>
-{
-	using TGeometryType = typename TChooseClass<bGTData, Chaos::FGeometryParticle, Chaos::FGeometryParticleHandle>::Result;
-	TSQVisitor(const FVector& InStartPoint, const FVector& InDir, ChaosInterface::FSQHitBuffer<THitType>& InHitBuffer, EHitFlags InOutputFlags,
-			   const ChaosInterface::FQueryFilterData& InQueryFilterData, ICollisionQueryFilterCallbackBase& InQueryCallback, const ChaosInterface::FQueryDebugParams& InDebugParams)
-		: StartPoint(InStartPoint)
-		, Dir(InDir)
-		, HalfExtents(0)
-		, OutputFlags(InOutputFlags)
-		, bAnyHit(false)
-		, DebugParams(InDebugParams)
-		, HitBuffer(InHitBuffer)
-		, QueryFilterData(InQueryFilterData)
-		, QueryFilterDataConcrete(C2UFilterData(QueryFilterData.data))
-		, QueryCallback(InQueryCallback)
-	{
-		bAnyHit = QueryFilterData.flags & FChaosQueryFlag::eANY_HIT;
-	}
-
-	TSQVisitor(const FTransform& InStartTM, const FVector& InDir, ChaosInterface::FSQHitBuffer<THitType>& InHitBuffer, EHitFlags InOutputFlags,
-			   const ChaosInterface::FQueryFilterData& InQueryFilterData, ICollisionQueryFilterCallbackBase& InQueryCallback, const QueryGeometryType& InQueryGeom, const ChaosInterface::FQueryDebugParams& InDebugParams)
-		: Dir(InDir)
-		, HalfExtents(InQueryGeom.BoundingBox().Extents() * 0.5)
-		, OutputFlags(InOutputFlags)
-		, bAnyHit(false)
-		, DebugParams(InDebugParams)
-		, HitFaceNormal(Chaos::FVec3::ZeroVector)
-		, HitBuffer(InHitBuffer)
-		, QueryFilterData(InQueryFilterData)
-		, QueryFilterDataConcrete(C2UFilterData(QueryFilterData.data))
-		, QueryGeom(&InQueryGeom)
-		, QueryCallback(InQueryCallback)
-		, StartTM(InStartTM)
-	{
-		bAnyHit = QueryFilterData.flags & FChaosQueryFlag::eANY_HIT;
-		//todo: check THitType is sweep
-	}
-
-	TSQVisitor(const FTransform& InWorldTM, ChaosInterface::FSQHitBuffer<THitType>& InHitBuffer,
-			   const ChaosInterface::FQueryFilterData& InQueryFilterData, ICollisionQueryFilterCallbackBase& InQueryCallback, const QueryGeometryType& InQueryGeom, const ChaosInterface::FQueryDebugParams& InDebugParams)
-		: HalfExtents(InQueryGeom.BoundingBox().Extents() * 0.5)
-		, bAnyHit(false)
-		, DebugParams(InDebugParams)
-		, HitFaceNormal(Chaos::FVec3::ZeroVector)
-		, HitBuffer(InHitBuffer)
-		, QueryFilterData(InQueryFilterData)
-		, QueryFilterDataConcrete(C2UFilterData(QueryFilterData.data))
-		, QueryGeom(&InQueryGeom)
-		, QueryCallback(InQueryCallback)
-		, StartTM(InWorldTM)
-	{
-		bAnyHit = QueryFilterData.flags & FChaosQueryFlag::eANY_HIT;
-		//todo: check THitType is overlap
-	}
-
-	virtual bool Raycast(const Chaos::TSpatialVisitorData<TPayload>& Instance, Chaos::FQueryFastData& CurData) override
-	{
-		return Visit<ESQType::Raycast>(Instance, &CurData);
-	}
-
-	virtual bool Sweep(const Chaos::TSpatialVisitorData<TPayload>& Instance, Chaos::FQueryFastData& CurData) override
-	{
-		return Visit<ESQType::Sweep>(Instance, &CurData);
-	}
-
-	virtual bool Overlap(const Chaos::TSpatialVisitorData<TPayload>& Instance) override
-	{
-		return Visit<ESQType::Overlap>(Instance, nullptr);
-	}
-
-	virtual const void* GetQueryData() const override
-	{
-		return &QueryFilterDataConcrete;
-	}
-
-	virtual const void* GetSimData() const override
-	{
-		return nullptr;
-	}
-
-	/** Return a pointer to the payload on which we are querying the acceleration structure */
-	virtual const void* GetQueryPayload() const override
-	{
-		return nullptr;
-	}
-
-	virtual bool HasBlockingHit() const override
-	{
-		return HitBuffer.HasBlockingHit();
-	}
-
-private:
-
-	enum class ESQType
-	{
-		Raycast,
-		Sweep,
-		Overlap
-	};
-
-	auto GetPayloadForThread(const TPayload& Payload)
-	{
-		if constexpr(bGTData)
-		{
-			return Payload.GetExternalGeometryParticle_ExternalThread();
-		}
-		else
-		{
-			return Payload.GetGeometryParticleHandle_PhysicsThread();
-		}
-	}
-
-	template <ESQType SQ>
-	bool Visit(const Chaos::TSpatialVisitorData<TPayload>& Instance, Chaos::FQueryFastData* CurData)
-	{
-		//QUICK_SCOPE_CYCLE_COUNTER(SQVisit);
-		TPayload Payload = Instance.Payload;
-
-		//todo: add a check to ensure hitbuffer matches SQ type
-		using namespace Chaos;
-		TGeometryType* GeometryParticle = GetPayloadForThread(Payload);
-
-		if(!GeometryParticle)
-		{
-			// This case handles particles created by the physics simulation without the main thread
-			// being made aware of their creation. We have a PT particle but no external particle
-			ensure(bGTData);
-
-			return true;
-		}
-
-		const FShapesArray& Shapes = GeometryParticle->ShapesArray();
-
-		const bool bTestShapeBounds = Shapes.Num() > 1;
-		bool bContinue = true;
-
-		const FRigidTransform3 ActorTM(GeometryParticle->X(), GeometryParticle->R());
-		const TAABB<FReal, 3> QueryGeomWorldBounds = QueryGeom ? QueryGeom->CalculateTransformedBounds(StartTM) : TAABB<FReal, 3>(-HalfExtents, HalfExtents);
-
-#if CHAOS_DEBUG_DRAW
-		bool bAllShapesIgnoredInPrefilter = true;
-		bool bHitBufferIncreased = false;
-#endif
-
-		for(const auto& Shape : Shapes)
-		{
-			const FImplicitObject* Geom = Shape->GetGeometry().Get();
-
-			if(bTestShapeBounds)
-			{
-				FAABB3 InflatedWorldBounds;
-				if(SQ == ESQType::Raycast)
-				{
-					InflatedWorldBounds = Shape->GetWorldSpaceInflatedShapeBounds();
-				}
-				else
-				{
-					// Transform to world bounds and get the proper half extent.
-					const FVec3 WorldHalfExtent = QueryGeom ? QueryGeomWorldBounds.Extents() * 0.5f : FVec3(HalfExtents);
-
-					InflatedWorldBounds = FAABB3(Shape->GetWorldSpaceInflatedShapeBounds().Min() - WorldHalfExtent, Shape->GetWorldSpaceInflatedShapeBounds().Max() + WorldHalfExtent);
-				}
-				if(SQ != ESQType::Overlap)
-				{
-					//todo: use fast raycast
-					Chaos::FReal TmpTime, TmpExitTime;
-					const FVec3 InflatedBoundsTraceStart = SQ == ESQType::Raycast ? StartPoint : QueryGeomWorldBounds.Center();
-					if(!InflatedWorldBounds.RaycastFast(InflatedBoundsTraceStart, CurData->Dir, CurData->InvDir, CurData->bParallel, CurData->CurrentLength, CurData->InvCurrentLength, TmpTime, TmpExitTime))
-					{
-						continue;
-					}
-				}
-				else
-				{
-					const FVec3 QueryCenter = QueryGeom ? QueryGeomWorldBounds.Center() : StartTM.GetLocation();
-					if(!InflatedWorldBounds.Contains(QueryCenter))
-					{
-						continue;
-					}
-				}
-			}
-
-			//TODO: use gt particles directly
-			ECollisionQueryHitType HitType = QueryFilterData.flags & FChaosQueryFlag::ePREFILTER ? QueryCallback.PreFilter(QueryFilterDataConcrete, *Shape, *GeometryParticle) : ECollisionQueryHitType::Block;
-
-			if(HitType != ECollisionQueryHitType::None)
-			{
-#if CHAOS_DEBUG_DRAW
-				bAllShapesIgnoredInPrefilter = false;
-#endif
-
-				//QUICK_SCOPE_CYCLE_COUNTER(SQNarrow);
-				THitType Hit;
-				Hit.Actor = GeometryParticle;
-				Hit.Shape = Shape.Get();
-
-				bool bHit = false;
-
-				FVec3 WorldPosition, WorldNormal;
-				Chaos::FReal Distance = 0;	//not needed but fixes compiler warning for overlap
-				int32 FaceIdx = INDEX_NONE;	//not needed but fixes compiler warning for overlap
-				FVec3 FaceNormal = FVec3::ZeroVector;
-				const bool bComputeMTD = !!((uint16)(OutputFlags.HitFlags & EHitFlags::MTD));
-
-				if(SQ == ESQType::Raycast)
-				{
-					FVec3 LocalNormal;
-					FVec3 LocalPosition;
-
-					const FVec3 DirLocal = ActorTM.InverseTransformVectorNoScale(Dir);
-					const FVec3 StartLocal = ActorTM.InverseTransformPositionNoScale(StartPoint);
-					bHit = Geom->Raycast(StartLocal, DirLocal, CurData->CurrentLength, /*Thickness=*/0.0, Distance, LocalPosition, LocalNormal, FaceIdx);
-					if(bHit)
-					{
-						WorldPosition = ActorTM.TransformPositionNoScale(LocalPosition);
-						WorldNormal = ActorTM.TransformVectorNoScale(LocalNormal);
-					}
-				}
-				else if(SQ == ESQType::Sweep && CurData->CurrentLength > 0 && ensure(QueryGeom))
-				{
-					bHit = SweepQuery(*Geom, ActorTM, *QueryGeom, StartTM, CurData->Dir, CurData->CurrentLength, Distance, WorldPosition, WorldNormal, FaceIdx, FaceNormal, 0.f, bComputeMTD);
-				}
-				else if((SQ == ESQType::Overlap || (SQ == ESQType::Sweep && CurData->CurrentLength == 0)) && ensure(QueryGeom))
-				{
-					if(bComputeMTD)
-					{
-						FMTDInfo MTDInfo;
-						bHit = OverlapQuery(*Geom, ActorTM, *QueryGeom, StartTM, /*Thickness=*/0, &MTDInfo);
-						if(bHit)
-						{
-							WorldNormal = MTDInfo.Normal * MTDInfo.Penetration;
-						}
-					}
-					else
-					{
-						bHit = OverlapQuery(*Geom, ActorTM, *QueryGeom, StartTM, /*Thickness=*/0);
-					}
-				}
-
-				if(bHit)
-				{
-					//QUICK_SCOPE_CYCLE_COUNTER(SQNarrowHit);
-
-					bool bAcceptHit = true;
-					if constexpr(SQ == ESQType::Sweep && std::is_same_v<THitType, ChaosInterface::FSweepHit>)
-					{
-						const THitType* CurrentHit = HitBuffer.GetCurrentHit();
-						if(FaceIdx != INDEX_NONE)
-						{
-							if(CurrentHit)
-							{
-								constexpr static FReal CoLocationEpsilon = 1e-6;
-								const FReal DistDelta = FMath::Abs(Distance - CurrentHit->Distance);
-								const int32 OldFace = CurrentHit->FaceIndex;
-
-								if(DistDelta < CoLocationEpsilon && OldFace != INDEX_NONE)
-								{
-									// We already have a face hit from another triangle mesh - see if this one is better (more opposing the sweep)
-									const FReal OldDot = FVec3::DotProduct(CurData->Dir, HitFaceNormal);
-									const FReal NewDot = FVec3::DotProduct(CurData->Dir, FaceNormal);
-
-									if(NewDot < OldDot)
-									{
-										// More opposing
-										HitFaceNormal = FaceNormal;
-									}
-									else
-									{
-										// This hit is co-located but has a worse normal
-										bAcceptHit = false;
-									}
-								}
-							}
-
-							if(bAcceptHit)
-							{
-								// Record the new face normal
-								HitFaceNormal = FaceNormal;
-							}
-						}
-					}
-
-					if(bAcceptHit)
-					{
-						FillHitHelper(Hit, Distance, WorldPosition, WorldNormal, FaceIdx, bComputeMTD);
-
-						HitType = QueryFilterData.flags & FChaosQueryFlag::ePOSTFILTER ? QueryCallback.PostFilter(QueryFilterDataConcrete, Hit) : HitType;
-
-						if(HitType != ECollisionQueryHitType::None)
-						{
-
-							//overlap never blocks
-							const bool bBlocker = (HitType == ECollisionQueryHitType::Block || bAnyHit || HitBuffer.WantsSingleResult());
-							HitBuffer.InsertHit(Hit, bBlocker);
-#if CHAOS_DEBUG_DRAW
-							bHitBufferIncreased = true;
-#endif
-
-							if(bBlocker && SQ != ESQType::Overlap)
-							{
-								CurData->SetLength(FMath::Max((FReal)0., Distance));	//Max is needed for MTD which returns negative distance
-								if(CurData->CurrentLength == 0 && (SQ == ESQType::Raycast || HitBuffer.WantsSingleResult()))	//raycasts always fail with distance 0, sweeps only matter if we want multi overlaps
-								{
-									bContinue = false; //initial overlap so nothing will be better than this
-									break;
-								}
-							}
-
-							if(bAnyHit)
-							{
-								bContinue = false;
-								break;
-							}
-						}
-					}
-				}
-			}
-		}
-
-#if CHAOS_DEBUG_DRAW
-		if(DebugParams.IsDebugQuery() && ChaosSQDrawDebugVisitorQueries)
-		{
-			DebugDraw<SQ>(Instance, CurData, bAllShapesIgnoredInPrefilter, bHitBufferIncreased);
-		}
-#endif
-
-		return bContinue;
-	}
-
-#if CHAOS_DEBUG_DRAW
-
-	void DebugDrawPayloadImpl(const TPayload& Payload, const bool bExternal, const bool bHit, decltype(&TPayload::DebugDraw))
-	{
-		Payload.DebugDraw(bExternal, bHit);
-	}
-	void DebugDrawPayloadImpl(const TPayload& Payload, const bool bExternal, const bool bHit, ...)
-	{}
-	void DebugDrawPayload(const TPayload& Payload, const bool bExternal, const bool bHit)
-	{
-		DebugDrawPayloadImpl(Payload, bExternal, bHit, 0);
-	}
-
-	template <ESQType SQ>
-	void DebugDraw(const Chaos::TSpatialVisitorData<TPayload>& Instance, const Chaos::FQueryFastData* CurData, const bool bPrefiltered, const bool bHit)
-	{
-		if(SQ == ESQType::Raycast)
-		{
-			const FVector EndPoint = StartPoint + (Dir * CurData->CurrentLength);
-			Chaos::FDebugDrawQueue::GetInstance().DrawDebugDirectionalArrow(StartPoint, EndPoint, 5.f, bHit ? FColor::Red : FColor::Green);
-		}
-		else if(SQ == ESQType::Overlap)
-		{
-			Chaos::DebugDraw::DrawShape(StartTM, QueryGeom, Chaos::FShapeOrShapesArray(), bHit ? FColor::Red : FColor::Green);
-		}
-
-		if(Instance.bHasBounds)
-		{
-			Chaos::FDebugDrawQueue::GetInstance().DrawDebugBox(Instance.Bounds.Center(), Instance.Bounds.Extents(), FQuat::Identity, bHit ? FColor(100, 50, 50) : FColor(50, 100, 50), false, -1.f, 0, 0.f);
-		}
-
-		if(!bPrefiltered)
-		{
-			DebugDrawPayload(Instance.Payload, DebugParams.bExternalQuery, bHit);
-		}
-	}
-#endif
-
-	const FVector StartPoint;
-	const FVector Dir;
-	const FVector HalfExtents;
-	FHitFlags OutputFlags;
-	bool bAnyHit;
-	const ChaosInterface::FQueryDebugParams DebugParams;
-	Chaos::FVec3 HitFaceNormal;
-	ChaosInterface::FSQHitBuffer<THitType>& HitBuffer;
-	const ChaosInterface::FQueryFilterData& QueryFilterData;
-	const FCollisionFilterData QueryFilterDataConcrete;
-	const QueryGeometryType* QueryGeom = nullptr;
-	ICollisionQueryFilterCallbackBase& QueryCallback;
-	const FTransform StartTM;
-};
-
-template <typename QueryGeometryType, typename TPayload, typename THitType, bool bGTData = true>
-struct TBPVisitor : public Chaos::ISpatialVisitor<TPayload, Chaos::FReal>
-{
-	using TGeometryType = typename TChooseClass<bGTData, Chaos::FGeometryParticle, Chaos::FGeometryParticleHandle>::Result;
-
-	TBPVisitor(const FTransform& InWorldTM, ChaosInterface::FSQHitBuffer<THitType>& InHitBuffer,
-			   const ChaosInterface::FQueryFilterData& InQueryFilterData, ICollisionQueryFilterCallbackBase& InQueryCallback, const QueryGeometryType& InQueryGeom, const ChaosInterface::FQueryDebugParams& InDebugParams)
-		: HalfExtents(InQueryGeom.BoundingBox().Extents() * 0.5)
-		, bAnyHit(false)
-		, DebugParams(InDebugParams)
-		, HitBuffer(InHitBuffer)
-		, QueryFilterData(InQueryFilterData)
-		, QueryFilterDataConcrete(ToUnrealFilterData(InQueryFilterData.data))
-		, QueryGeom(&InQueryGeom)
-		, QueryCallback(InQueryCallback)
-		, StartTM(InWorldTM)
-	{
-		bAnyHit = QueryFilterData.flags & FPhysicsQueryFlag::eANY_HIT;
-	}
-	virtual bool Overlap(const Chaos::TSpatialVisitorData<TPayload>& Instance) override
-	{
-		return Visit<ESQType::Overlap>(Instance, nullptr);
-	}
-
-	virtual bool Raycast(const Chaos::TSpatialVisitorData<TPayload>& Instance, Chaos::FQueryFastData& CurData) override
-	{
-		ensure(false);
-		return false;
-	}
-
-	virtual bool Sweep(const Chaos::TSpatialVisitorData<TPayload>& Instance, Chaos::FQueryFastData& CurData) override
-	{
-		ensure(false);
-		return false;
-	}
-
-	virtual const void* GetQueryData() const override
-	{
-		return &QueryFilterDataConcrete;
-	}
-
-	virtual const void* GetSimData() const override
-	{
-		return nullptr;
-	}
-
-	/** Return a pointer to the payload on which we are querying the acceleration structure */
-	virtual const void* GetQueryPayload() const override
-	{
-		return nullptr;
-	}
-
-private:
-
-	enum class ESQType
-	{
-		Raycast,
-		Sweep,
-		Overlap
-	};
-
-	auto GetPayloadForThread(const TPayload& Payload)
-	{
-		if constexpr(bGTData)
-		{
-			return Payload.GetExternalGeometryParticle_ExternalThread();
-		}
-		else
-		{
-			return Payload.GetGeometryParticleHandle_PhysicsThread();
-		}
-	}
-
-	template <ESQType SQ>
-	bool Visit(const Chaos::TSpatialVisitorData<TPayload>& Instance, Chaos::FQueryFastData* CurData)
-	{
-		bool bContinue = true;
-		TPayload Payload = Instance.Payload;
-		//todo: add a check to ensure hitbuffer matches SQ type
-		using namespace Chaos;
-		TGeometryType* GeometryParticle = GetPayloadForThread(Payload);
-		if(!GeometryParticle)
-		{
-			// This case handles particles created by the physics simulation without the main thread
-			// being made aware of their creation. We have a PT particle but no external particle
-			ensure(bGTData);
-			return true;
-		}
-		const FShapesArray& Shapes = GeometryParticle->ShapesArray();
-		THitType Hit;
-		Hit.Actor = GeometryParticle;
-		for(const auto& Shape : Shapes)
-		{
-			ECollisionQueryHitType HitType = QueryFilterData.flags & FPhysicsQueryFlag::ePREFILTER ? QueryCallback.PreFilter(QueryFilterDataConcrete, *Shape, *GeometryParticle) : ECollisionQueryHitType::Block;
-			if(HitType != ECollisionQueryHitType::None)
-			{
-				const bool bBlocker = (HitType == ECollisionQueryHitType::Block || bAnyHit || HitBuffer.WantsSingleResult());
-				Hit.Shape = Shape.Get();
-				HitBuffer.InsertHit(Hit, bBlocker);
-				if(bAnyHit)
-				{
-					bContinue = false;
-				}
-				break;
-			}
-		}
-		return bContinue;
-	}
-
-	const FVector StartPoint;
-	const FVector Dir;
-	const FVector HalfExtents;
-	FHitFlags OutputFlags;
-	bool bAnyHit;
-	const ChaosInterface::FQueryDebugParams DebugParams;
-	ChaosInterface::FSQHitBuffer<THitType>& HitBuffer;
-	const ChaosInterface::FQueryFilterData& QueryFilterData;
-	const FCollisionFilterData QueryFilterDataConcrete;
-	const QueryGeometryType* QueryGeom;
-	ICollisionQueryFilterCallbackBase& QueryCallback;
-	const FTransform StartTM;
-};
-
-=======
->>>>>>> 4af6daef
 template <typename TRaycastHit>
 void FChaosSQAccelerator::RaycastImp(const FVector& Start, const FVector& Dir, const float DeltaMagnitude, ChaosInterface::FSQHitBuffer<TRaycastHit>& HitBuffer, EHitFlags OutputFlags, const ChaosInterface::FQueryFilterData& QueryFilterData, ICollisionQueryFilterCallbackBase& QueryCallback, const ChaosInterface::FQueryDebugParams& DebugParams) const
 {
@@ -615,87 +72,6 @@
 }
 
 void FChaosSQAccelerator::Raycast(const FVector& Start, const FVector& Dir, const float DeltaMagnitude, ChaosInterface::FSQHitBuffer<ChaosInterface::FRaycastHit>& HitBuffer, EHitFlags OutputFlags, const ChaosInterface::FQueryFilterData& QueryFilterData, ICollisionQueryFilterCallbackBase& QueryCallback, const ChaosInterface::FQueryDebugParams& DebugParams) const
-<<<<<<< HEAD
-{
-	RaycastImp(Start, Dir, DeltaMagnitude, HitBuffer, OutputFlags, QueryFilterData, QueryCallback, DebugParams);
-}
-
-void FChaosSQAccelerator::Raycast(const FVector& Start, const FVector& Dir, const float DeltaMagnitude, ChaosInterface::FSQHitBuffer<ChaosInterface::FPTRaycastHit>& HitBuffer, EHitFlags OutputFlags, const ChaosInterface::FQueryFilterData& QueryFilterData, ICollisionQueryFilterCallbackBase& QueryCallback, const ChaosInterface::FQueryDebugParams& DebugParams) const
-{
-	RaycastImp(Start, Dir, DeltaMagnitude, HitBuffer, OutputFlags, QueryFilterData, QueryCallback, DebugParams);
-}
-
-template <typename QueryGeomType, typename TSweepHit>
-void SweepHelper(const QueryGeomType& QueryGeom, const Chaos::ISpatialAcceleration<Chaos::FAccelerationStructureHandle, Chaos::FReal, 3>& SpatialAcceleration, const FTransform& StartTM, const FVector& Dir, const float DeltaMagnitude, ChaosInterface::FSQHitBuffer<TSweepHit>& HitBuffer, EHitFlags OutputFlags, const ChaosInterface::FQueryFilterData& QueryFilterData, ICollisionQueryFilterCallbackBase& QueryCallback, const ChaosInterface::FQueryDebugParams& DebugParams)
-{
-	using namespace Chaos;
-	using namespace ChaosInterface;
-
-	const FAABB3 Bounds = QueryGeom.BoundingBox().TransformedAABB(StartTM);
-	const bool bSweepAsOverlap = DeltaMagnitude == 0;	//question: do we care about tiny sweeps?
-	TSQVisitor<QueryGeomType, FAccelerationStructureHandle, TSweepHit, std::is_same<TSweepHit, FSweepHit>::value> SweepVisitor(StartTM, Dir, HitBuffer, OutputFlags, QueryFilterData, QueryCallback, QueryGeom, DebugParams);
-
-	HitBuffer.IncFlushCount();
-
-	if(bSweepAsOverlap)
-	{
-		//fallback to overlap
-		SpatialAcceleration.Overlap(Bounds, SweepVisitor);
-	}
-	else
-	{
-		const FVector HalfExtents = Bounds.Extents() * 0.5f;
-		SpatialAcceleration.Sweep(Bounds.GetCenter(), Dir, DeltaMagnitude, HalfExtents, SweepVisitor);
-	}
-
-	HitBuffer.DecFlushCount();
-}
-
-void FChaosSQAccelerator::Sweep(const Chaos::FImplicitObject& QueryGeom, const FTransform& StartTM, const FVector& Dir, const float DeltaMagnitude, ChaosInterface::FSQHitBuffer<ChaosInterface::FSweepHit>& HitBuffer, EHitFlags OutputFlags, const ChaosInterface::FQueryFilterData& QueryFilterData, ICollisionQueryFilterCallbackBase& QueryCallback, const ChaosInterface::FQueryDebugParams& DebugParams) const
-{
-	return Chaos::Utilities::CastHelper(QueryGeom, StartTM, [&](const auto& Downcast, const FTransform& StartFullTM)
-	{
-		return SweepHelper(Downcast, SpatialAcceleration, StartFullTM, Dir, DeltaMagnitude, HitBuffer, OutputFlags, QueryFilterData, QueryCallback, DebugParams);
-	});
-}
-
-void FChaosSQAccelerator::Sweep(const Chaos::FImplicitObject& QueryGeom, const FTransform& StartTM, const FVector& Dir, const float DeltaMagnitude, ChaosInterface::FSQHitBuffer<ChaosInterface::FPTSweepHit>& HitBuffer, EHitFlags OutputFlags, const ChaosInterface::FQueryFilterData& QueryFilterData, ICollisionQueryFilterCallbackBase& QueryCallback, const ChaosInterface::FQueryDebugParams& DebugParams) const
-{
-	return Chaos::Utilities::CastHelper(QueryGeom, StartTM, [&](const auto& Downcast, const FTransform& StartFullTM)
-	{
-		return SweepHelper(Downcast, SpatialAcceleration, StartFullTM, Dir, DeltaMagnitude, HitBuffer, OutputFlags, QueryFilterData, QueryCallback, DebugParams);
-	});
-}
-
-template <typename QueryGeomType, typename TOverlapHit>
-void OverlapHelper(const QueryGeomType& QueryGeom, const Chaos::ISpatialAcceleration<Chaos::FAccelerationStructureHandle, Chaos::FReal, 3>& SpatialAcceleration, const FTransform& GeomPose, ChaosInterface::FSQHitBuffer<TOverlapHit>& HitBuffer, const ChaosInterface::FQueryFilterData& QueryFilterData, ICollisionQueryFilterCallbackBase& QueryCallback, const ChaosInterface::FQueryDebugParams& DebugParams)
-{
-	using namespace Chaos;
-	using namespace ChaosInterface;
-
-	const FAABB3 Bounds = QueryGeom.CalculateTransformedBounds(GeomPose);
-
-	HitBuffer.IncFlushCount();
-
-	bool bSkipNarrowPhase = QueryFilterData.flags & FPhysicsQueryFlag::eSKIPNARROWPHASE;
-
-	constexpr bool bGTData = std::is_same<TOverlapHit, FOverlapHit>::value;
-	if(bSkipNarrowPhase)
-	{
-		TBPVisitor<QueryGeomType, FAccelerationStructureHandle, TOverlapHit, bGTData> OverlapVisitor(GeomPose, HitBuffer, QueryFilterData, QueryCallback, QueryGeom, DebugParams);
-		SpatialAcceleration.Overlap(Bounds, OverlapVisitor);
-	}
-	else
-	{
-		TSQVisitor<QueryGeomType, FAccelerationStructureHandle, TOverlapHit, bGTData> OverlapVisitor(GeomPose, HitBuffer, QueryFilterData, QueryCallback, QueryGeom, DebugParams);
-		SpatialAcceleration.Overlap(Bounds, OverlapVisitor);
-	}
-	HitBuffer.DecFlushCount();
-}
-
-void FChaosSQAccelerator::Overlap(const Chaos::FImplicitObject& QueryGeom, const FTransform& GeomPose, ChaosInterface::FSQHitBuffer<ChaosInterface::FOverlapHit>& HitBuffer, const ChaosInterface::FQueryFilterData& QueryFilterData, ICollisionQueryFilterCallbackBase& QueryCallback, const ChaosInterface::FQueryDebugParams& DebugParams) const
-{
-=======
 {
 	RaycastImp(Start, Dir, DeltaMagnitude, HitBuffer, OutputFlags, QueryFilterData, QueryCallback, DebugParams);
 }
@@ -723,7 +99,6 @@
 
 void FChaosSQAccelerator::Overlap(const Chaos::FImplicitObject& QueryGeom, const FTransform& GeomPose, ChaosInterface::FSQHitBuffer<ChaosInterface::FOverlapHit>& HitBuffer, const ChaosInterface::FQueryFilterData& QueryFilterData, ICollisionQueryFilterCallbackBase& QueryCallback, const ChaosInterface::FQueryDebugParams& DebugParams) const
 {
->>>>>>> 4af6daef
 	return Chaos::Utilities::CastHelper(QueryGeom, GeomPose, [&](const auto& Downcast, const FTransform& GeomFullPose)
 	{
 		return OverlapHelper(Downcast, SpatialAcceleration, GeomFullPose, HitBuffer, QueryFilterData, QueryCallback, DebugParams);
