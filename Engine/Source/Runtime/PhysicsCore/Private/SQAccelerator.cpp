--- conflicted
+++ resolved
@@ -63,12 +63,8 @@
 	int32 ActorIdx;
 };
 
-<<<<<<< HEAD
-void FillHitHelper(ChaosInterface::FLocationHit& Hit, const Chaos::FReal Distance, const FVector& WorldPosition, const FVector& WorldNormal, int32 FaceIdx, bool bComputeMTD)
-=======
 template <typename TLocationHit>
 void FillHitHelperImp(TLocationHit& Hit, const Chaos::FReal Distance, const FVector& WorldPosition, const FVector& WorldNormal, int32 FaceIdx, bool bComputeMTD)
->>>>>>> d731a049
 {
 	Hit.Distance = Distance;
 	Hit.WorldPosition = WorldPosition;
@@ -77,16 +73,12 @@
 	Hit.FaceIndex = FaceIdx;
 }
 
-<<<<<<< HEAD
-void FillHitHelper(ChaosInterface::FOverlapHit& Hit, const Chaos::FReal Distance, const FVector& WorldPosition, const FVector& WorldNormal, int32 FaceIdx, bool bComputeMTD)
-=======
 void FillHitHelper(ChaosInterface::FLocationHit& Hit, const Chaos::FReal Distance, const FVector& WorldPosition, const FVector& WorldNormal, int32 FaceIdx, bool bComputeMTD)
 {
 	FillHitHelperImp(Hit, Distance, WorldPosition, WorldNormal, FaceIdx, bComputeMTD);
 }
 
 void FillHitHelper(ChaosInterface::FPTLocationHit& Hit, const Chaos::FReal Distance, const FVector& WorldPosition, const FVector& WorldNormal, int32 FaceIdx, bool bComputeMTD)
->>>>>>> d731a049
 {
 	FillHitHelperImp(Hit, Distance, WorldPosition, WorldNormal, FaceIdx, bComputeMTD);
 }
@@ -186,14 +178,11 @@
 		return nullptr;
 	}
 
-<<<<<<< HEAD
-=======
 	virtual bool HasBlockingHit() const override
 	{ 
 		return HitBuffer.HasBlockingHit();
 	}
 
->>>>>>> d731a049
 private:
 
 	enum class ESQType
@@ -268,16 +257,9 @@
 				if (SQ != ESQType::Overlap)
 				{
 					//todo: use fast raycast
-<<<<<<< HEAD
-					Chaos::FReal TmpTime;
-					FVec3 TmpPos;
-					const FVec3 InflatedBoundsTraceStart = SQ == ESQType::Raycast ? StartPoint : QueryGeomWorldBounds.Center();
-					if (!InflatedWorldBounds.RaycastFast(InflatedBoundsTraceStart, CurData->Dir, CurData->InvDir, CurData->bParallel, CurData->CurrentLength, CurData->InvCurrentLength, TmpTime, TmpPos))
-=======
 					Chaos::FReal TmpTime, TmpExitTime;
 					const FVec3 InflatedBoundsTraceStart = SQ == ESQType::Raycast ? StartPoint : QueryGeomWorldBounds.Center();
 					if (!InflatedWorldBounds.RaycastFast(InflatedBoundsTraceStart, CurData->Dir, CurData->InvDir, CurData->bParallel, CurData->CurrentLength, CurData->InvCurrentLength, TmpTime, TmpExitTime))
->>>>>>> d731a049
 					{
 						continue;
 					}
@@ -396,15 +378,7 @@
 					{
 						FillHitHelper(Hit, Distance, WorldPosition, WorldNormal, FaceIdx, bComputeMTD);
 
-<<<<<<< HEAD
-#if PHYSICS_INTERFACE_PHYSX
-						HitType = QueryFilterData.flags & PxQueryFlag::ePOSTFILTER ? QueryCallback.PostFilter(QueryFilterDataConcrete, Hit) : HitType;
-#else
 						HitType = QueryFilterData.flags & FChaosQueryFlag::ePOSTFILTER ? QueryCallback.PostFilter(QueryFilterDataConcrete, Hit) : HitType;
-#endif
-=======
-						HitType = QueryFilterData.flags & FChaosQueryFlag::ePOSTFILTER ? QueryCallback.PostFilter(QueryFilterDataConcrete, Hit) : HitType;
->>>>>>> d731a049
 
 						if(HitType != ECollisionQueryHitType::None)
 						{
