--- conflicted
+++ resolved
@@ -244,32 +244,7 @@
 			}
 		}
 
-<<<<<<< HEAD
-	int32 Idx = 0;
-	for (PxActor* Act : Actors)
-	{
-		//transform
-		PxRigidActor* Actor = static_cast<PxRigidActor*>(Act);
-		Particles.X(Idx) = P2UVector(Actor->getGlobalPose().p);
-		Particles.R(Idx) = P2UQuat(Actor->getGlobalPose().q);
-		Particles.V(Idx) = TVector<float, 3>(0);
-		Particles.W(Idx) + TVector<float, 3>(0);
-		Particles.P(Idx) = Particles.X(Idx);
-		Particles.Q(Idx) = Particles.R(Idx);
-		Particles.SetDisabledLowLevel(Idx, false);
-
-		PxActorToChaosIdx.Add(Act, Idx);
-
-		//geometry
-		TArray<TUniquePtr<TImplicitObject<float, 3>>> Geoms;
-		const int32 NumShapes = Actor->getNbShapes();
-		TArray<PxShape*> Shapes;
-		Shapes.AddUninitialized(NumShapes);
-		Actor->getShapes(Shapes.GetData(), NumShapes);
-		for (PxShape* Shape : Shapes)
-=======
 		if (NumDynamic)
->>>>>>> 69078e53
 		{
 			Scene->getActors(PxActorTypeFlag::eRIGID_DYNAMIC, &Actors[NumStatic], NumDynamic);
 			auto NewParticles = Particles.CreateDynamicParticles(NumDynamic);	//question: do we want to distinguish query only and sim only actors?
