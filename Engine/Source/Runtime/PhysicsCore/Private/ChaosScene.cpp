// Copyright Epic Games, Inc. All Rights Reserved.

#include "Chaos/ChaosScene.h"

#include "Async/AsyncWork.h"
#include "Async/ParallelFor.h"

#include "Misc/CoreDelegates.h"
#include "Misc/ScopeLock.h"
#include "ProfilingDebugging/CsvProfiler.h"
#include "ChaosSolversModule.h"
#include "ChaosLog.h"
#include "ChaosStats.h"

#include "Field/FieldSystem.h"

#include "PhysicsProxy/PerSolverFieldSystem.h"
#include "PhysicsProxy/GeometryCollectionPhysicsProxy.h"
#include "PhysicsProxy/SingleParticlePhysicsProxy.h"
#include "PhysicsProxy/SkeletalMeshPhysicsProxy.h"
#include "PhysicsProxy/StaticMeshPhysicsProxy.h"
#include "Chaos/UniformGrid.h"
#include "Chaos/BoundingVolume.h"
#include "Chaos/Framework/DebugSubstep.h"
#include "Chaos/PBDSpringConstraints.h"
#include "Chaos/PerParticleGravity.h"
#include "PBDRigidActiveParticlesBuffer.h"
#include "Chaos/GeometryParticlesfwd.h"
#include "Chaos/Box.h"
#include "Chaos/Public/EventsData.h"
#include "Chaos/Public/EventManager.h"
#include "Chaos/Public/RewindData.h"
#include "PhysicsSettingsCore.h"
#include "Chaos/PhysicsSolverBaseImpl.h"

#include "ProfilingDebugging/CsvProfiler.h"

DECLARE_CYCLE_STAT(TEXT("Update Kinematics On Deferred SkelMeshes"),STAT_UpdateKinematicsOnDeferredSkelMeshesChaos,STATGROUP_Physics);
CSV_DEFINE_CATEGORY(ChaosPhysics,true);

// Stat Counters
DECLARE_DWORD_ACCUMULATOR_STAT(TEXT("NumDirtyAABBTreeElements"), STAT_ChaosCounter_NumDirtyAABBTreeElements, STATGROUP_ChaosCounters);

TAutoConsoleVariable<int32> CVar_ChaosSimulationEnable(TEXT("P.Chaos.Simulation.Enable"),1,TEXT("Enable / disable chaos simulation. If disabled, physics will not tick."));
TAutoConsoleVariable<int32> CVar_ApplyProjectSettings(TEXT("p.Chaos.Simulation.ApplySolverProjectSettings"), 1, TEXT("Whether to apply the solver project settings on spawning a solver"));

FChaosScene::FChaosScene(
	UObject* OwnerPtr
#if CHAOS_CHECKED
	, const FName& DebugName
#endif
)
	: SolverAccelerationStructure(nullptr)
	, ChaosModule(nullptr)
	, SceneSolver(nullptr)
	, Owner(OwnerPtr)
{
	LLM_SCOPE(ELLMTag::Chaos);

	ChaosModule = FChaosSolversModule::GetModule();
	check(ChaosModule);

	const bool bForceSingleThread = !(FApp::ShouldUseThreadingForPerformance() || FForkProcessHelper::SupportsMultithreadingPostFork());

	Chaos::EThreadingMode ThreadingMode = bForceSingleThread ? Chaos::EThreadingMode::SingleThread : Chaos::EThreadingMode::TaskGraph;

	SceneSolver = ChaosModule->CreateSolver(OwnerPtr,ThreadingMode
#if CHAOS_CHECKED
		,DebugName
#endif
		);
	check(SceneSolver);

	SceneSolver->PhysSceneHack = this;
	SimCallback = SceneSolver->CreateAndRegisterSimCallbackObject_External<FChaosSceneSimCallback>();

	if(CVar_ApplyProjectSettings.GetValueOnAnyThread() != 0)
	{
		UPhysicsSettingsCore* Settings = UPhysicsSettingsCore::Get();
		SceneSolver->EnqueueCommandImmediate([InSolver = SceneSolver, SolverConfigCopy = Settings->SolverOptions]()
		{
			InSolver->ApplyConfig(SolverConfigCopy);
		});
	}

	Flush();	//make sure acceleration structure exists right away
}

FChaosScene::~FChaosScene()
{
	if(ensure(SceneSolver))
	{
		Chaos::FEventManager* EventManager = SceneSolver->GetEventManager();
		EventManager->UnregisterHandler(Chaos::EEventType::Collision,this);
		SceneSolver->UnregisterAndFreeSimCallbackObject_External(SimCallback);
	}

	if(ensure(ChaosModule))
	{
		// Destroy our solver
		ChaosModule->DestroySolver(GetSolver());
	}

	SimCallback = nullptr;
	ChaosModule = nullptr;
	SceneSolver = nullptr;
}

#if WITH_ENGINE
void FChaosScene::AddReferencedObjects(FReferenceCollector& Collector)
{
#if WITH_EDITOR
	for(UObject* Obj : PieModifiedObjects)
	{
		Collector.AddReferencedObject(Obj);
	}
#endif
}
#endif

#if WITH_EDITOR
void FChaosScene::AddPieModifiedObject(UObject* InObj)
{
	if(GIsPlayInEditorWorld)
	{
		PieModifiedObjects.AddUnique(InObj);
	}
}
#endif


const Chaos::ISpatialAcceleration<Chaos::FAccelerationStructureHandle, Chaos::FReal, 3>* FChaosScene::GetSpacialAcceleration() const
{
	return SolverAccelerationStructure;
}

Chaos::ISpatialAcceleration<Chaos::FAccelerationStructureHandle, Chaos::FReal, 3>* FChaosScene::GetSpacialAcceleration()
{
	return SolverAccelerationStructure;
}

void FChaosScene::CopySolverAccelerationStructure()
{
	using namespace Chaos;
	if(SceneSolver)
	{
		FPhysicsSceneGuardScopedWrite ScopedWrite(SceneSolver->GetExternalDataLock_External());
		SceneSolver->UpdateExternalAccelerationStructure_External(SolverAccelerationStructure);
	}
}

void FChaosScene::Flush()
{
	check(IsInGameThread());

	Chaos::FPBDRigidsSolver* Solver = GetSolver();

	if(Solver)
	{
		//Make sure any dirty proxy data is pushed
		Solver->AdvanceAndDispatch_External(0);	//force commands through
		Solver->WaitOnPendingTasks_External();

		// Populate the spacial acceleration
		Chaos::FPBDRigidsSolver::FPBDRigidsEvolution* Evolution = Solver->GetEvolution();

		if(Evolution)
		{
			Evolution->FlushSpatialAcceleration();
		}
	}

	CopySolverAccelerationStructure();
}

void FChaosScene::RemoveActorFromAccelerationStructure(Chaos::TGeometryParticle<Chaos::FReal, 3>* Particle)
{
#if WITH_CHAOS
	using namespace Chaos;
	if(GetSpacialAcceleration())
	{
		FPhysicsSceneGuardScopedWrite ScopedWrite(SceneSolver->GetExternalDataLock_External());
		Chaos::FAccelerationStructureHandle AccelerationHandle(Particle);
		GetSpacialAcceleration()->RemoveElementFrom(AccelerationHandle, Particle->SpatialIdx());
	}
#endif
}

void FChaosScene::RemoveActorFromAccelerationStructure(FPhysicsActorHandle& Actor)
{
#if WITH_CHAOS
	using namespace Chaos;
	Chaos::FRigidBodyHandle_External& Body_External = Actor->GetGameThreadAPI();
	if (GetSpacialAcceleration() && Body_External.UniqueIdx().IsValid())
	{
		FPhysicsSceneGuardScopedWrite ScopedWrite(SceneSolver->GetExternalDataLock_External());
		Chaos::FAccelerationStructureHandle AccelerationHandle(Actor->GetParticle_LowLevel());
		GetSpacialAcceleration()->RemoveElementFrom(AccelerationHandle, Body_External.SpatialIdx());
	}
#endif
}

void FChaosScene::UpdateActorInAccelerationStructure(const FPhysicsActorHandle& Actor)
{
#if WITH_CHAOS
	using namespace Chaos;

	if(GetSpacialAcceleration())
	{
		FPhysicsSceneGuardScopedWrite ScopedWrite(SceneSolver->GetExternalDataLock_External());

		auto SpatialAcceleration = GetSpacialAcceleration();
		const Chaos::FRigidBodyHandle_External& Body_External = Actor->GetGameThreadAPI();

		if(SpatialAcceleration)
		{

			FAABB3 WorldBounds;
			const bool bHasBounds = Body_External.Geometry()->HasBoundingBox();
			if(bHasBounds)
			{
				WorldBounds = Body_External.Geometry()->BoundingBox().TransformedAABB(FRigidTransform3(Body_External.X(), Body_External.R()));
			}


			Chaos::FAccelerationStructureHandle AccelerationHandle(Actor->GetParticle_LowLevel());
			SpatialAcceleration->UpdateElementIn(AccelerationHandle,WorldBounds,bHasBounds, Body_External.SpatialIdx());
		}

		GetSolver()->UpdateParticleInAccelerationStructure_External(Actor->GetParticle_LowLevel(),/*bDelete=*/false);
	}
#endif
}

void FChaosScene::UpdateActorsInAccelerationStructure(const TArrayView<FPhysicsActorHandle>& Actors)
{
#if WITH_CHAOS
	using namespace Chaos;

	if(GetSpacialAcceleration())
	{
		FPhysicsSceneGuardScopedWrite ScopedWrite(SceneSolver->GetExternalDataLock_External());

		auto SpatialAcceleration = GetSpacialAcceleration();

		if(SpatialAcceleration)
		{
			int32 NumActors = Actors.Num();
			for(int32 ActorIndex = 0; ActorIndex < NumActors; ++ActorIndex)
			{
				const FPhysicsActorHandle& Actor = Actors[ActorIndex];
				if(Actor)
				{
					const Chaos::FRigidBodyHandle_External& Body_External = Actor->GetGameThreadAPI();
					// @todo(chaos): dedupe code in UpdateActorInAccelerationStructure
					FAABB3 WorldBounds;
					const bool bHasBounds = Body_External.Geometry()->HasBoundingBox();
					if(bHasBounds)
					{
						WorldBounds = Body_External.Geometry()->BoundingBox().TransformedAABB(FRigidTransform3(Body_External.X(), Body_External.R()));
					}

					Chaos::FAccelerationStructureHandle AccelerationHandle(Actor->GetParticle_LowLevel());
					SpatialAcceleration->UpdateElementIn(AccelerationHandle,WorldBounds,bHasBounds, Body_External.SpatialIdx());
				}
			}
		}

		for(int32 ActorIndex = 0; ActorIndex < Actors.Num(); ++ActorIndex)
		{
			const FPhysicsActorHandle& Actor = Actors[ActorIndex];
			if(Actor)
			{
				GetSolver()->UpdateParticleInAccelerationStructure_External(Actor->GetParticle_LowLevel(),/*bDelete=*/false);
			}
		}
	}
#endif
}

void FChaosScene::AddActorsToScene_AssumesLocked(TArray<FPhysicsActorHandle>& InHandles,const bool bImmediate)
{
#if WITH_CHAOS
	Chaos::FPhysicsSolver* Solver = GetSolver();
	Chaos::ISpatialAcceleration<Chaos::FAccelerationStructureHandle,Chaos::FReal,3>* SpatialAcceleration = GetSpacialAcceleration();
	for(FPhysicsActorHandle& Handle : InHandles)
	{
		FChaosEngineInterface::AddActorToSolver(Handle,Solver);

		// Optionally add this to the game-thread acceleration structure immediately
		if(bImmediate && SpatialAcceleration)
		{
			const Chaos::FRigidBodyHandle_External& Body_External = Handle->GetGameThreadAPI();
			// Get the bounding box for the particle if it has one
			bool bHasBounds = Body_External.Geometry()->HasBoundingBox();
			Chaos::FAABB3 WorldBounds;
			if(bHasBounds)
			{
				const Chaos::FAABB3 LocalBounds = Body_External.Geometry()->BoundingBox();
				WorldBounds = LocalBounds.TransformedAABB(Chaos::FRigidTransform3(Body_External.X(), Body_External.R()));
			}

			// Insert the particle
			Chaos::FAccelerationStructureHandle AccelerationHandle(Handle->GetParticle_LowLevel());
			SpatialAcceleration->UpdateElementIn(AccelerationHandle,WorldBounds,bHasBounds, Body_External.SpatialIdx());
		}
	}
#endif
}

void FChaosSceneSimCallback::OnPreSimulate_Internal()
{
	if(const FChaosSceneCallbackInput* Input = GetConsumerInput_Internal())
	{
		static_cast<Chaos::FPBDRigidsSolver*>(GetSolver())->GetEvolution()->GetGravityForces().SetAcceleration(Input->Gravity);
	}
}

void FChaosScene::SetGravity(const Chaos::FVec3& Acceleration)
{
	SimCallback->GetProducerInputData_External()->Gravity = Acceleration;
}

void FChaosScene::SetUpForFrame(const FVector* NewGrav,float InDeltaSeconds /*= 0.0f*/,float InMaxPhysicsDeltaTime /*= 0.0f*/,float InMaxSubstepDeltaTime /*= 0.0f*/,int32 InMaxSubsteps,bool bSubstepping)
{
#if WITH_CHAOS
	using namespace Chaos;
	SetGravity(*NewGrav);
	MDeltaTime = InMaxPhysicsDeltaTime > 0.f ? FMath::Min(InDeltaSeconds,InMaxPhysicsDeltaTime) : InDeltaSeconds;

	if(FPhysicsSolver* Solver = GetSolver())
	{
		if(bSubstepping)
		{
			Solver->SetMaxDeltaTime(InMaxSubstepDeltaTime);
			Solver->SetMaxSubSteps(InMaxSubsteps);
		} else
		{
			Solver->SetMaxDeltaTime(InMaxPhysicsDeltaTime);
			Solver->SetMaxSubSteps(1);
		}
	}
#endif
}

void FChaosScene::StartFrame()
{
#if WITH_CHAOS
	using namespace Chaos;

	SCOPE_CYCLE_COUNTER(STAT_Scene_StartFrame);

	if(CVar_ChaosSimulationEnable.GetValueOnGameThread() == 0)
	{
		return;
	}

	const float UseDeltaTime = OnStartFrame(MDeltaTime);;

	TArray<FPhysicsSolverBase*> SolverList;
	ChaosModule->GetSolversMutable(Owner,SolverList);

	if(FPhysicsSolver* Solver = GetSolver())
	{
		// Make sure our solver is in the list
		SolverList.AddUnique(Solver);
	}


	for(FPhysicsSolverBase* Solver : SolverList)
	{
		CompletionEvents.Add(Solver->AdvanceAndDispatch_External(UseDeltaTime));
	}

#endif
}

void FChaosScene::OnSyncBodies(Chaos::FPhysicsSolverBase* Solver)
{
	Solver->PullPhysicsStateForEachDirtyProxy_External([](auto){});
}

bool FChaosScene::AreAnyTasksPending() const
{
	const Chaos::FPBDRigidsSolver* Solver = GetSolver();
	if (Solver && Solver->AreAnyTasksPending())
	{
		return true;
	}
	
	return false;
}

void FChaosScene::BeginDestroy()
{
	Chaos::FPBDRigidsSolver* Solver = GetSolver();
	if (Solver)
	{
		Solver->BeginDestroy();
	}
}

bool FChaosScene::IsCompletionEventComplete() const
{
	for (FGraphEventRef Event : CompletionEvents)
	{
		if (Event && !Event->IsComplete())
		{
			return false;
		}
	}

	return true;
}

template <typename TSolver>
void FChaosScene::SyncBodies(TSolver* Solver)
{
#if WITH_CHAOS
	DECLARE_SCOPE_CYCLE_COUNTER(TEXT("SyncBodies"),STAT_SyncBodies,STATGROUP_Physics);
<<<<<<< HEAD
	const int32 SolverSyncTimestamp = Solver->GetMarshallingManager().GetExternalTimestampConsumed_External();
	Chaos::FPBDRigidDirtyParticlesBufferAccessor Accessor(Solver->GetDirtyParticlesBuffer());
	OnSyncBodies(SolverSyncTimestamp, Accessor);
	//
	// @todo(chaos) : Add Dirty Constraints Support
	//
	// This is temporary constraint code until the DirtyParticleBuffer
	// can be updated to support constraints. In summary : The 
	// FDirtyPropertiesManager is going to be updated to support a 
	// FDirtySet that is specific to a TConstraintProperties class.
	//
	for (FJointConstraintPhysicsProxy* Proxy : Solver->GetJointConstraintPhysicsProxy_External())
	{
		Proxy->PullFromPhysicsState(SolverSyncTimestamp);
	}
=======
	OnSyncBodies(Solver);
>>>>>>> 3aae9151
#endif
}


// Find the number of dirty elements in all substructures that has dirty elements that we know of
// This is non recursive for now
// Todo: consider making DirtyElementsCount a method on ISpatialAcceleration instead
int32 DirtyElementCount(Chaos::ISpatialAccelerationCollection<Chaos::FAccelerationStructureHandle,Chaos::FReal,3>& Collection)
{
	using namespace Chaos;
	int32 DirtyElements = 0;
	TArray<FSpatialAccelerationIdx> SpatialIndices = Collection.GetAllSpatialIndices();
	for(const FSpatialAccelerationIdx SpatialIndex : SpatialIndices)
	{
		auto SubStructure = Collection.GetSubstructure(SpatialIndex);
		if(const auto AABBTree = SubStructure->template As<TAABBTree<FAccelerationStructureHandle,TAABBTreeLeafArray<FAccelerationStructureHandle>>>())
		{
			DirtyElements += AABBTree->NumDirtyElements();
		} else if(const auto AABBTreeBV = SubStructure->template As<TAABBTree<FAccelerationStructureHandle,TBoundingVolume<FAccelerationStructureHandle>>>())
		{
			DirtyElements += AABBTreeBV->NumDirtyElements();
		}
	}
	return DirtyElements;
}

void FChaosScene::EndFrame()
{
#if WITH_CHAOS
	using namespace Chaos;
	using SpatialAccelerationCollection = ISpatialAccelerationCollection<FAccelerationStructureHandle,FReal,3>;

	SCOPE_CYCLE_COUNTER(STAT_Scene_EndFrame);

	if(CVar_ChaosSimulationEnable.GetValueOnGameThread() == 0 || GetSolver() == nullptr)
	{
		return;
	}

	int32 DirtyElements = DirtyElementCount(GetSpacialAcceleration()->AsChecked<SpatialAccelerationCollection>());
	CSV_CUSTOM_STAT(ChaosPhysics,AABBTreeDirtyElementCount,DirtyElements,ECsvCustomStatOp::Set);
	SET_DWORD_STAT(STAT_ChaosCounter_NumDirtyAABBTreeElements, DirtyElements);

	check(IsCompletionEventComplete())
	//check(PhysicsTickTask->IsComplete());
	CompletionEvents.Reset();

	// Make a list of solvers to process. This is a list of all solvers registered to our world
	// And our internal base scene solver.
	TArray<FPhysicsSolverBase*> SolverList;
	ChaosModule->GetSolversMutable(Owner,SolverList);

	{
		// Make sure our solver is in the list
		SolverList.AddUnique(GetSolver());
	}

	// Flip the buffers over to the game thread and sync
	{
		SCOPE_CYCLE_COUNTER(STAT_FlipResults);

		//update external SQ structure
		//for now just copy the whole thing, stomping any changes that came from GT
		CopySolverAccelerationStructure();

		for(FPhysicsSolverBase* Solver : SolverList)
		{
			Solver->CastHelper([&SolverList,this](auto& Concrete)
			{
				SyncBodies(&Concrete);
				Concrete.SyncEvents_GameThread();

				{
					SCOPE_CYCLE_COUNTER(STAT_SqUpdateMaterials);
					Concrete.SyncQueryMaterials_External();
				}
			});
		}
	}

	OnPhysScenePostTick.Broadcast(this);
#endif
}

void FChaosScene::WaitPhysScenes()
{
	if(!IsCompletionEventComplete())
	{
		QUICK_SCOPE_CYCLE_COUNTER(STAT_FPhysScene_WaitPhysScenes);
		FTaskGraphInterface::Get().WaitUntilTasksComplete(CompletionEvents,ENamedThreads::GameThread);
	}
}

FGraphEventArray FChaosScene::GetCompletionEvents()
{
	return CompletionEvents;
}<|MERGE_RESOLUTION|>--- conflicted
+++ resolved
@@ -418,25 +418,7 @@
 {
 #if WITH_CHAOS
 	DECLARE_SCOPE_CYCLE_COUNTER(TEXT("SyncBodies"),STAT_SyncBodies,STATGROUP_Physics);
-<<<<<<< HEAD
-	const int32 SolverSyncTimestamp = Solver->GetMarshallingManager().GetExternalTimestampConsumed_External();
-	Chaos::FPBDRigidDirtyParticlesBufferAccessor Accessor(Solver->GetDirtyParticlesBuffer());
-	OnSyncBodies(SolverSyncTimestamp, Accessor);
-	//
-	// @todo(chaos) : Add Dirty Constraints Support
-	//
-	// This is temporary constraint code until the DirtyParticleBuffer
-	// can be updated to support constraints. In summary : The 
-	// FDirtyPropertiesManager is going to be updated to support a 
-	// FDirtySet that is specific to a TConstraintProperties class.
-	//
-	for (FJointConstraintPhysicsProxy* Proxy : Solver->GetJointConstraintPhysicsProxy_External())
-	{
-		Proxy->PullFromPhysicsState(SolverSyncTimestamp);
-	}
-=======
 	OnSyncBodies(Solver);
->>>>>>> 3aae9151
 #endif
 }
 
