// Copyright Epic Games, Inc. All Rights Reserved.

#include "ChaosInterfaceWrapperCore.h"

#include "Chaos/Capsule.h"
#include "Chaos/ImplicitObject.h"
#include "Chaos/ImplicitObjectTransformed.h"
#include "Chaos/ParticleHandle.h"
#include "PhysXPublicCore.h"

namespace ChaosInterface
{
	FORCEINLINE ECollisionShapeType ImplicitTypeToCollisionType(int32 ImplicitObjectType)
	{
		switch (ImplicitObjectType)
		{
		case Chaos::ImplicitObjectType::Sphere: return ECollisionShapeType::Sphere;
		case Chaos::ImplicitObjectType::Box: return ECollisionShapeType::Box;
		case Chaos::ImplicitObjectType::Capsule: return ECollisionShapeType::Capsule;
		case Chaos::ImplicitObjectType::Convex: return ECollisionShapeType::Convex;
		case Chaos::ImplicitObjectType::TriangleMesh: return ECollisionShapeType::Trimesh;
		case Chaos::ImplicitObjectType::HeightField: return ECollisionShapeType::Heightfield;
		default: break;
		}

		return ECollisionShapeType::None;
	}


	ECollisionShapeType GetImplicitType(const Chaos::FImplicitObject& InGeometry)
	{
		using namespace Chaos;
		int32 ResultObjectType = GetInnerType(InGeometry.GetType());

		if (ResultObjectType == ImplicitObjectType::Transformed)
		{
			ResultObjectType = GetInnerType(static_cast<const TImplicitObjectTransformed<FReal, 3>*>(&InGeometry)->Object()->GetType());
		}

		return ImplicitTypeToCollisionType(ResultObjectType);
	}

<<<<<<< HEAD
	float GetRadius(const Chaos::FCapsule& InCapsule)
=======
	Chaos::FReal GetRadius(const Chaos::FCapsule& InCapsule)
>>>>>>> 6bbb88c8
	{
		return InCapsule.GetRadius();
	}

<<<<<<< HEAD
	float GetHalfHeight(const Chaos::FCapsule& InCapsule)
=======
	Chaos::FReal GetHalfHeight(const Chaos::FCapsule& InCapsule)
>>>>>>> 6bbb88c8
	{
		return InCapsule.GetHeight() / 2.;
	}

	FCollisionFilterData GetQueryFilterData(const Chaos::FPerShapeData& Shape)
	{
		return Shape.GetQueryData();
	}

	FCollisionFilterData GetSimulationFilterData(const Chaos::FPerShapeData& Shape)
	{
		return Shape.GetSimData();
	}


}<|MERGE_RESOLUTION|>--- conflicted
+++ resolved
@@ -40,20 +40,12 @@
 		return ImplicitTypeToCollisionType(ResultObjectType);
 	}
 
-<<<<<<< HEAD
-	float GetRadius(const Chaos::FCapsule& InCapsule)
-=======
 	Chaos::FReal GetRadius(const Chaos::FCapsule& InCapsule)
->>>>>>> 6bbb88c8
 	{
 		return InCapsule.GetRadius();
 	}
 
-<<<<<<< HEAD
-	float GetHalfHeight(const Chaos::FCapsule& InCapsule)
-=======
 	Chaos::FReal GetHalfHeight(const Chaos::FCapsule& InCapsule)
->>>>>>> 6bbb88c8
 	{
 		return InCapsule.GetHeight() / 2.;
 	}
