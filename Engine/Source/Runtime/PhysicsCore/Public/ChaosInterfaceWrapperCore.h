// Copyright Epic Games, Inc. All Rights Reserved.

#pragma once

#include "Chaos/CollisionFilterData.h"
#include "Chaos/Declares.h"
#include "Chaos/GeometryParticles.h"
#include "Chaos/ParticleHandleFwd.h"
#include "Chaos/Real.h"
#include "ChaosSQTypes.h"
#include "Math/Transform.h"
#include "Math/UnrealMathSSE.h"
#include "Math/Vector.h"
#include "PhysXPublicCore.h"
#include "PhysicsInterfaceDeclaresCore.h"
#include "PhysicsInterfaceTypesCore.h"
#include "PhysicsInterfaceWrapperShared.h"

class UPhysicalMaterial;

namespace Chaos
{
	class FCapsule;
	class FImplicitObject;
}

namespace ChaosInterface
{
struct FDummyPhysType {};
struct FDummyPhysActor {};

template<typename DummyT>
struct FDummyCallback {};

using FQueryFilterData = FChaosQueryFilterData;

/** We use this struct so that if no conversion is needed in another API, we can avoid the copy (if we think that's critical) */
struct FPhysicsRaycastInputAdapater
{
	FPhysicsRaycastInputAdapater(const FVector& InStart, const FVector& InDir, const EHitFlags InFlags)
		: Start(InStart)
		, Dir(InDir)
		, OutputFlags(InFlags)
	{

	}
	FVector Start;
	FVector Dir;
	EHitFlags OutputFlags;
};

/** We use this struct so that if no conversion is needed in another API, we can avoid the copy (if we think that's critical) */
struct FPhysicsSweepInputAdapater
{
	FPhysicsSweepInputAdapater(const FTransform& InStartTM, const FVector& InDir, const EHitFlags InFlags)
		: StartTM(InStartTM)
		, Dir(InDir)
		, OutputFlags(InFlags)
	{

	}
	FTransform StartTM;
	FVector Dir;
	EHitFlags OutputFlags;
};

/** We use this struct so that if no conversion is needed in another API, we can avoid the copy (if we think that's critical) */
struct FPhysicsOverlapInputAdapater
{
	FPhysicsOverlapInputAdapater(const FTransform& InPose)
		: GeomPose(InPose)
	{

	}
	FTransform GeomPose;
};

/** This is used to add debug data to scene query visitors in non-shipping builds */
struct FQueryDebugParams
{
#if CHAOS_DEBUG_DRAW
	FQueryDebugParams()
		: bDebugQuery(false)
		, bExternalQuery(true) { }
	bool bDebugQuery;
	bool bExternalQuery;
	bool IsDebugQuery() const { return bDebugQuery; }
	bool IsExternalQuery() const { return bExternalQuery; }
#else
	// In test or shipping builds, this struct must be left empty
	FQueryDebugParams() { }
	constexpr bool IsDebugQuery() const { return false; }
	constexpr bool IsExternalQuery() const { return true; }
#endif
};

extern PHYSICSCORE_API FCollisionFilterData GetQueryFilterData(const Chaos::FPerShapeData& Shape);
extern PHYSICSCORE_API FCollisionFilterData GetSimulationFilterData(const Chaos::FPerShapeData& Shape);


PHYSICSCORE_API ECollisionShapeType GetImplicitType(const Chaos::FImplicitObject& InGeometry);

FORCEINLINE ECollisionShapeType GetType(const Chaos::FImplicitObject& InGeometry)
{
	return GetImplicitType(InGeometry);
}

PHYSICSCORE_API Chaos::FReal GetRadius(const Chaos::FCapsule& InCapsule);

PHYSICSCORE_API Chaos::FReal GetHalfHeight(const Chaos::FCapsule& InCapsule);


inline bool HadInitialOverlap(const FLocationHit& Hit)
{
	return Hit.Distance <= 0.f;
}

inline bool HadInitialOverlap(const FPTLocationHit& Hit)
{
	return Hit.Distance <= 0.f;
}

inline const Chaos::FPerShapeData* GetShape(const FActorShape& Hit)
{
	return Hit.Shape;
}

inline const Chaos::FPerShapeData* GetShape(const FPTActorShape& Hit)
{
	return Hit.Shape;
}

inline Chaos::FGeometryParticle* GetActor(const FActorShape& Hit)
{
	return Hit.Actor;
}

<<<<<<< HEAD
inline Chaos::FReal GetDistance(const FLocationHit& Hit)
=======
inline Chaos::FGeometryParticleHandle* GetActor(const FPTActorShape& Hit)
{
	return Hit.Actor;
}

inline Chaos::FReal GetDistance(const FLocationHit& Hit)
{
	return Hit.Distance;
}

inline Chaos::FReal GetDistance(const FPTLocationHit& Hit)
>>>>>>> d731a049
{
	return Hit.Distance;
}

inline FVector GetPosition(const FLocationHit& Hit)
{
	return Hit.WorldPosition;
}

inline FVector GetPosition(const FPTLocationHit& Hit)
{
	return Hit.WorldPosition;
}

inline FVector GetNormal(const FLocationHit& Hit)
{
	return Hit.WorldNormal;
}

inline FVector GetNormal(const FPTLocationHit& Hit)
{
	return Hit.WorldNormal;
}

inline FHitFlags GetFlags(const FLocationHit& Hit)
{
	return Hit.Flags;
}

inline FHitFlags GetFlags(const FPTLocationHit& Hit)
{
	return Hit.Flags;
}


FORCEINLINE void SetFlags(FLocationHit& Hit, FHitFlags Flags)
{
	Hit.Flags = Flags;
}

FORCEINLINE void SetFlags(FPTLocationHit& Hit, FHitFlags Flags)
{
	Hit.Flags = Flags;
}

inline uint32 GetInternalFaceIndex(const FQueryHit& Hit)
{
	return Hit.FaceIndex;
}

inline uint32 GetInternalFaceIndex(const FPTQueryHit& Hit)
{
	return Hit.FaceIndex;
}

inline void SetInternalFaceIndex(FQueryHit& Hit, uint32 FaceIndex)
{
	Hit.FaceIndex = FaceIndex;
}

inline void SetInternalFaceIndex(FPTQueryHit& Hit, uint32 FaceIndex)
{
	Hit.FaceIndex = FaceIndex;
}


inline uint32 GetInvalidPhysicsFaceIndex()
{
	return 0xffffffff;
}

inline uint32 GetTriangleMeshExternalFaceIndex(const FDummyPhysType& Shape, uint32 InternalFaceIndex)
{
	return GetInvalidPhysicsFaceIndex();
}

inline FTransform GetGlobalPose(const FDummyPhysActor& RigidActor)
{
	return FTransform::Identity;
}

inline uint32 GetNumShapes(const FDummyPhysActor& RigidActor)
{
	return 0;
}

inline void GetShapes(const FDummyPhysActor& RigidActor, Chaos::FImplicitObject** ShapesBuffer, uint32 NumShapes)
{

}

inline void SetActor(FDummyPhysType& Hit, FDummyPhysActor* Actor)
{

}

inline void SetShape(FDummyPhysType& Hit, Chaos::FImplicitObject* Shape)
{

}

template <typename HitType>
HitType* GetBlock(FSQHitBuffer<HitType>& Callback)
{
	return Callback.GetBlock();
}

template <typename HitType>
bool GetHasBlock(const FSQHitBuffer<HitType>& Callback)
{
	return Callback.HasBlockingHit();
}

} // namespace ChaosInterface

using namespace ChaosInterface;<|MERGE_RESOLUTION|>--- conflicted
+++ resolved
@@ -135,21 +135,17 @@
 	return Hit.Actor;
 }
 
-<<<<<<< HEAD
+inline Chaos::FGeometryParticleHandle* GetActor(const FPTActorShape& Hit)
+{
+	return Hit.Actor;
+}
+
 inline Chaos::FReal GetDistance(const FLocationHit& Hit)
-=======
-inline Chaos::FGeometryParticleHandle* GetActor(const FPTActorShape& Hit)
-{
-	return Hit.Actor;
-}
-
-inline Chaos::FReal GetDistance(const FLocationHit& Hit)
 {
 	return Hit.Distance;
 }
 
 inline Chaos::FReal GetDistance(const FPTLocationHit& Hit)
->>>>>>> d731a049
 {
 	return Hit.Distance;
 }
