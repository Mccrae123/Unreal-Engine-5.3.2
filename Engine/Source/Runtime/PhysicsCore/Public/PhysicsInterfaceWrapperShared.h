// Copyright Epic Games, Inc. All Rights Reserved.

#pragma once

<<<<<<< HEAD
#include "HAL/Platform.h"
#include "Serialization/Archive.h"

enum class EQueryFlags : uint16
{
	None = 0,
	PreFilter = (1 << 2),
	PostFilter = (1 << 3),
	AnyHit = (1 << 4),
	SkipNarrowPhase = (1 << 5)
};

inline EQueryFlags operator| (EQueryFlags lhs, EQueryFlags rhs)
{
	return static_cast<EQueryFlags>(static_cast<uint16>(lhs) | static_cast<uint16>(rhs));
}

inline EQueryFlags operator&(EQueryFlags lhs, EQueryFlags rhs)
{
	return static_cast<EQueryFlags>(static_cast<uint16>(lhs) & static_cast<uint16>(rhs));
}

struct FQueryFlags
{
	FQueryFlags(EQueryFlags InFlags) : QueryFlags(InFlags) {}
	explicit operator bool() const { return !!static_cast<uint16>(QueryFlags); }
	FQueryFlags operator |(EQueryFlags Rhs) const
	{
		return FQueryFlags(QueryFlags | Rhs);
	}

	FQueryFlags& operator |=(EQueryFlags Rhs)
	{
		*this = *this | Rhs;
		return *this;
	}

	FQueryFlags operator &(EQueryFlags Rhs) const
	{
		return FQueryFlags(QueryFlags & Rhs);
	}

	FQueryFlags& operator &=(EQueryFlags Rhs)
	{
		*this = *this & Rhs;
		return *this;
	}

	bool operator==(const FQueryFlags& Other) const { return QueryFlags == Other.QueryFlags; }

	EQueryFlags QueryFlags;
};

inline FArchive& operator<<(FArchive& Ar, FQueryFlags& QueryFlags)
{
	return Ar << QueryFlags.QueryFlags;
}

/** Possible results from a scene query */
enum class EHitFlags : uint16
{
	None = 0,
	Position = (1 << 0),
	Normal = (1 << 1),
	Distance = (1 << 2),
	UV = (1 << 3),
	MTD = (1 << 9),
	FaceIndex = (1 << 10)
};

inline EHitFlags operator|(EHitFlags lhs, EHitFlags rhs)
{
	return static_cast<EHitFlags>(static_cast<uint16>(lhs) | static_cast<uint16>(rhs));
}

inline EHitFlags operator&(EHitFlags lhs, EHitFlags rhs)
{
	return static_cast<EHitFlags>(static_cast<uint16>(lhs) & static_cast<uint16>(rhs));
}

struct FHitFlags
{
	FHitFlags(EHitFlags InFlags = EHitFlags::None) : HitFlags(InFlags) {}
	explicit operator bool() const { return !!static_cast<uint16>(HitFlags); }
	FHitFlags operator |(EHitFlags Rhs) const
	{
		return FHitFlags(HitFlags | Rhs);
	}

	FHitFlags& operator |=(EHitFlags Rhs)
	{
		*this = *this | Rhs;
		return *this;
	}

	FHitFlags operator &(EHitFlags Rhs) const
	{
		return FHitFlags(HitFlags & Rhs);
	}

	FHitFlags& operator &=(EHitFlags Rhs)
	{
		*this = *this & Rhs;
		return *this;
	}

	bool operator==(const FHitFlags& Other) const { return HitFlags == Other.HitFlags; }

	EHitFlags HitFlags;
};

inline FArchive& operator<<(FArchive& Ar, FHitFlags& HitFlags)
{
	return Ar << HitFlags.HitFlags;
}
=======
#include "Chaos/Interface/PhysicsInterfaceWrapperShared.h"
>>>>>>> 4af6daef
<|MERGE_RESOLUTION|>--- conflicted
+++ resolved
@@ -2,122 +2,4 @@
 
 #pragma once
 
-<<<<<<< HEAD
-#include "HAL/Platform.h"
-#include "Serialization/Archive.h"
-
-enum class EQueryFlags : uint16
-{
-	None = 0,
-	PreFilter = (1 << 2),
-	PostFilter = (1 << 3),
-	AnyHit = (1 << 4),
-	SkipNarrowPhase = (1 << 5)
-};
-
-inline EQueryFlags operator| (EQueryFlags lhs, EQueryFlags rhs)
-{
-	return static_cast<EQueryFlags>(static_cast<uint16>(lhs) | static_cast<uint16>(rhs));
-}
-
-inline EQueryFlags operator&(EQueryFlags lhs, EQueryFlags rhs)
-{
-	return static_cast<EQueryFlags>(static_cast<uint16>(lhs) & static_cast<uint16>(rhs));
-}
-
-struct FQueryFlags
-{
-	FQueryFlags(EQueryFlags InFlags) : QueryFlags(InFlags) {}
-	explicit operator bool() const { return !!static_cast<uint16>(QueryFlags); }
-	FQueryFlags operator |(EQueryFlags Rhs) const
-	{
-		return FQueryFlags(QueryFlags | Rhs);
-	}
-
-	FQueryFlags& operator |=(EQueryFlags Rhs)
-	{
-		*this = *this | Rhs;
-		return *this;
-	}
-
-	FQueryFlags operator &(EQueryFlags Rhs) const
-	{
-		return FQueryFlags(QueryFlags & Rhs);
-	}
-
-	FQueryFlags& operator &=(EQueryFlags Rhs)
-	{
-		*this = *this & Rhs;
-		return *this;
-	}
-
-	bool operator==(const FQueryFlags& Other) const { return QueryFlags == Other.QueryFlags; }
-
-	EQueryFlags QueryFlags;
-};
-
-inline FArchive& operator<<(FArchive& Ar, FQueryFlags& QueryFlags)
-{
-	return Ar << QueryFlags.QueryFlags;
-}
-
-/** Possible results from a scene query */
-enum class EHitFlags : uint16
-{
-	None = 0,
-	Position = (1 << 0),
-	Normal = (1 << 1),
-	Distance = (1 << 2),
-	UV = (1 << 3),
-	MTD = (1 << 9),
-	FaceIndex = (1 << 10)
-};
-
-inline EHitFlags operator|(EHitFlags lhs, EHitFlags rhs)
-{
-	return static_cast<EHitFlags>(static_cast<uint16>(lhs) | static_cast<uint16>(rhs));
-}
-
-inline EHitFlags operator&(EHitFlags lhs, EHitFlags rhs)
-{
-	return static_cast<EHitFlags>(static_cast<uint16>(lhs) & static_cast<uint16>(rhs));
-}
-
-struct FHitFlags
-{
-	FHitFlags(EHitFlags InFlags = EHitFlags::None) : HitFlags(InFlags) {}
-	explicit operator bool() const { return !!static_cast<uint16>(HitFlags); }
-	FHitFlags operator |(EHitFlags Rhs) const
-	{
-		return FHitFlags(HitFlags | Rhs);
-	}
-
-	FHitFlags& operator |=(EHitFlags Rhs)
-	{
-		*this = *this | Rhs;
-		return *this;
-	}
-
-	FHitFlags operator &(EHitFlags Rhs) const
-	{
-		return FHitFlags(HitFlags & Rhs);
-	}
-
-	FHitFlags& operator &=(EHitFlags Rhs)
-	{
-		*this = *this & Rhs;
-		return *this;
-	}
-
-	bool operator==(const FHitFlags& Other) const { return HitFlags == Other.HitFlags; }
-
-	EHitFlags HitFlags;
-};
-
-inline FArchive& operator<<(FArchive& Ar, FHitFlags& HitFlags)
-{
-	return Ar << HitFlags.HitFlags;
-}
-=======
-#include "Chaos/Interface/PhysicsInterfaceWrapperShared.h"
->>>>>>> 4af6daef
+#include "Chaos/Interface/PhysicsInterfaceWrapperShared.h"