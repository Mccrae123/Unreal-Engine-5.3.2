// Copyright Epic Games, Inc. All Rights Reserved.

#pragma once 

<<<<<<< HEAD
#include "Chaos/Declares.h"
#include "Chaos/ParticleHandleFwd.h"
#include "Containers/Array.h"
#include "Containers/ContainerAllocationPolicies.h"
#include "CoreMinimal.h"
#include "HAL/PlatformCrt.h"
#include "Math/UnrealMathSSE.h"
#include "Math/Vector.h"
#include "PhysicsInterfaceWrapperShared.h"

namespace Chaos
{
	class FChaosArchive;
	class FPerShapeData;
}

namespace ChaosInterface
{
	struct FActorShape
	{
		Chaos::FGeometryParticle* Actor;
		const Chaos::FPerShapeData* Shape;

		void Serialize(Chaos::FChaosArchive& Ar);
	};

	inline Chaos::FChaosArchive& operator<<(Chaos::FChaosArchive& Ar, FActorShape& ActorShape)
	{
		ActorShape.Serialize(Ar);
		return Ar;
	}

	struct FQueryHit : public FActorShape
	{
		FQueryHit() : FaceIndex(-1), ElementIndex(-1) {} 

		/**
		Face index of touched triangle, for triangle meshes, convex meshes and height fields. Defaults to -1 if face index is not available
		*/

		int32 FaceIndex; // Signed int to match TArray's size type, and so INDEX_NONE/-1 doesn't underflow.

		int32 ElementIndex; // Currently used to indicate which shape was hit for a particle with multiple shapes.

		void Serialize(Chaos::FChaosArchive& Ar);
	};

	inline Chaos::FChaosArchive& operator<<(Chaos::FChaosArchive& Ar, FQueryHit& QueryHit)
	{
		QueryHit.Serialize(Ar);
		return Ar;
	}

	struct FLocationHit : public FQueryHit
	{
		FHitFlags Flags;
		FVector WorldPosition;
		FVector WorldNormal;
		float Distance;	// LWC_TODO: Should be FVector::FReal, but that causes precision issues resulting in collision failures. Investigate!

		void Serialize(Chaos::FChaosArchive& Ar);

		bool operator<(const FLocationHit& Other) const { return Distance < Other.Distance; }
	};

	inline Chaos::FChaosArchive& operator<<(Chaos::FChaosArchive& Ar, FLocationHit& LocationHit)
	{
		LocationHit.Serialize(Ar);
		return Ar;
	}

	struct FRaycastHit : public FLocationHit
	{
		float U;
		float V;

		void Serialize(Chaos::FChaosArchive& Ar);

	};

	inline Chaos::FChaosArchive& operator<<(Chaos::FChaosArchive& Ar, FRaycastHit& RaycastHit)
	{
		RaycastHit.Serialize(Ar);
		return Ar;
	}

	struct FOverlapHit : public FQueryHit
	{
	};

	inline Chaos::FChaosArchive& operator<<(Chaos::FChaosArchive& Ar, FOverlapHit& OverlapHit)
	{
		OverlapHit.Serialize(Ar);
		return Ar;
	}

	struct FSweepHit : public FLocationHit
	{
	};

	inline Chaos::FChaosArchive& operator<<(Chaos::FChaosArchive& Ar, FSweepHit& SweepHit)
	{
		SweepHit.Serialize(Ar);
		return Ar;
	}

	struct FPTActorShape
	{
		Chaos::FGeometryParticleHandle* Actor;
		const Chaos::FPerShapeData* Shape;
	};

	struct FPTQueryHit : public FPTActorShape
	{
		/**
		Face index of touched triangle, for triangle meshes, convex meshes and height fields. Defaults to -1 if face index is not available
		*/

		int32 FaceIndex = -1; // Signed int to match TArray's size type, and so INDEX_NONE/-1 doesn't underflow.

		int32 ElementIndex = -1; // Currently used to indicate which shape was hit for a particle with multiple shapes.
	};

	struct FPTLocationHit : public FPTQueryHit
	{
		FHitFlags Flags;
		FVector WorldPosition;
		FVector WorldNormal;
		float Distance;	// LWC_TODO: Should be FVector::FReal, but that causes precision issues resulting in collision failures. Investigate!

		bool operator<(const FPTLocationHit& Other) const { return Distance < Other.Distance; }
	};

	struct FPTRaycastHit : public FPTLocationHit
	{
		float U;
		float V;
	};
	
	struct FPTOverlapHit : public FPTQueryHit
	{
	};

	struct FPTSweepHit : public FPTLocationHit
	{
	};

	#ifndef CHAOS_HIT_BUFFER_SIZE
		#define CHAOS_HIT_BUFFER_SIZE 512 // Preallocated hit buffer size for traces and sweeps.
	#endif // CHAOS_HIT_BUFFER_SIZE
	static_assert(CHAOS_HIT_BUFFER_SIZE > 0, "Invalid Chaos hit buffer size.");


	inline void FinishQueryHelper(TArray<FOverlapHit, TInlineAllocator<CHAOS_HIT_BUFFER_SIZE>>& Hits, const FOverlapHit& BlockingHit, bool bHasBlockingHit)
	{
		if (bHasBlockingHit)
		{
			Hits.Add(BlockingHit);
		}
	}

	inline void FinishQueryHelper(TArray<FPTOverlapHit, TInlineAllocator<CHAOS_HIT_BUFFER_SIZE>>& Hits, const FPTOverlapHit& BlockingHit, bool bHasBlockingHit)
	{
		if (bHasBlockingHit)
		{
			Hits.Add(BlockingHit);
		}
	}

	template <typename HitType>
	void FinishQueryHelper(TArray<HitType, TInlineAllocator<CHAOS_HIT_BUFFER_SIZE>>& Hits, const HitType& BlockingHit, bool bHasBlockingHit)
	{
		Hits.Sort();
		if (bHasBlockingHit)
		{
			int32 FinalNum = Hits.Num() + 1;
			for (int32 HitIdx = Hits.Num() - 1; HitIdx >= 0; --HitIdx)
			{
				if (Hits[HitIdx].Distance >= BlockingHit.Distance)
				{
					--FinalNum;
				}
				else
				{
					break;
				}
			}
			Hits.SetNum(FinalNum);
			Hits[FinalNum - 1] = BlockingHit;
		}
	}

	/** Stores the results of scene queries. This can be passed around to multiple SQAccelerators and is responsible for sorting the results and pruning based on blocking.
	IncFlushCount / DecFlushCount is used to ensure any final sort / pruning operation is done when all SQAccelerators are finished. If you are passing this into multiple accelerators
	you should call IncFlushCount / DecFlushCount yourself as otherwise each accelerator will trigger its own sort / prune.
	*/
	template<typename HitType>
	class FSQHitBuffer
	{
	public:
		FSQHitBuffer(bool bSingle = false)
			: AcceleratorDepth(0)
			, bHasBlockingHit(false)
			, bSingleResult(bSingle)
		{
			// The Hits array is preallocated through its InlineAllocator, no need to reserve.
		}

		virtual ~FSQHitBuffer() {}

		//Called 
		void IncFlushCount()
		{
			++AcceleratorDepth;
		}

		void DecFlushCount()
		{
			--AcceleratorDepth;
			if (AcceleratorDepth == 0)
			{
				FinishQuery();
			}
		}

		bool HasHit() const { return GetNumHits(); }
		int32 GetNumHits() const { return Hits.Num(); }
		HitType* GetHits() { return Hits.GetData(); }
		const HitType* GetHits() const { return Hits.GetData(); }

		HitType* GetBlock() { return HasBlockingHit() ? &Hits.Last() : nullptr; }
		const HitType* GetBlock() const { return HasBlockingHit() ? &Hits.Last() : nullptr; }

		bool HasBlockingHit() const { return bHasBlockingHit; }

		void SetBlockingHit(const HitType& InBlockingHit)
		{
			CurrentBlockingHit = InBlockingHit;
			bHasBlockingHit = true;
		}

		void AddTouchingHit(const HitType& InTouchingHit)
		{
			Hits.Add(InTouchingHit);
		}

		const HitType* GetCurrentHit() const { return bHasBlockingHit ? &CurrentBlockingHit : nullptr; }

		/** Does not do any distance verification. This is up to the SQ code to manage */
		void InsertHit(const HitType& Hit, bool bBlocking)
		{
			// Useful place to break when debugging, but breakpoints can't be set here, as
			// this gets inlined even in a debug build.
			//__debugbreak(); 
			if (bBlocking)
			{
				SetBlockingHit(Hit);
			}
			else
			{
				AddTouchingHit(Hit);
			}
		}

		bool WantsSingleResult() const { return bSingleResult; }

	private:

		void FinishQuery()
		{
			FinishQueryHelper(Hits, CurrentBlockingHit, bHasBlockingHit);
		}

		HitType CurrentBlockingHit;
		int32 AcceleratorDepth;
		bool bHasBlockingHit;
		bool bSingleResult;

		TArray<HitType, TInlineAllocator<CHAOS_HIT_BUFFER_SIZE>> Hits;
	};

	template<typename HitType>
	class FSQSingleHitBuffer : public FSQHitBuffer<HitType>
	{
	public:
		FSQSingleHitBuffer()
			: FSQHitBuffer<HitType>(/*bSingle=*/ true)
		{}
	};

}
=======
#include "Chaos/Interface/SQTypes.h"
>>>>>>> 4af6daef
<|MERGE_RESOLUTION|>--- conflicted
+++ resolved
@@ -2,298 +2,4 @@
 
 #pragma once 
 
-<<<<<<< HEAD
-#include "Chaos/Declares.h"
-#include "Chaos/ParticleHandleFwd.h"
-#include "Containers/Array.h"
-#include "Containers/ContainerAllocationPolicies.h"
-#include "CoreMinimal.h"
-#include "HAL/PlatformCrt.h"
-#include "Math/UnrealMathSSE.h"
-#include "Math/Vector.h"
-#include "PhysicsInterfaceWrapperShared.h"
-
-namespace Chaos
-{
-	class FChaosArchive;
-	class FPerShapeData;
-}
-
-namespace ChaosInterface
-{
-	struct FActorShape
-	{
-		Chaos::FGeometryParticle* Actor;
-		const Chaos::FPerShapeData* Shape;
-
-		void Serialize(Chaos::FChaosArchive& Ar);
-	};
-
-	inline Chaos::FChaosArchive& operator<<(Chaos::FChaosArchive& Ar, FActorShape& ActorShape)
-	{
-		ActorShape.Serialize(Ar);
-		return Ar;
-	}
-
-	struct FQueryHit : public FActorShape
-	{
-		FQueryHit() : FaceIndex(-1), ElementIndex(-1) {} 
-
-		/**
-		Face index of touched triangle, for triangle meshes, convex meshes and height fields. Defaults to -1 if face index is not available
-		*/
-
-		int32 FaceIndex; // Signed int to match TArray's size type, and so INDEX_NONE/-1 doesn't underflow.
-
-		int32 ElementIndex; // Currently used to indicate which shape was hit for a particle with multiple shapes.
-
-		void Serialize(Chaos::FChaosArchive& Ar);
-	};
-
-	inline Chaos::FChaosArchive& operator<<(Chaos::FChaosArchive& Ar, FQueryHit& QueryHit)
-	{
-		QueryHit.Serialize(Ar);
-		return Ar;
-	}
-
-	struct FLocationHit : public FQueryHit
-	{
-		FHitFlags Flags;
-		FVector WorldPosition;
-		FVector WorldNormal;
-		float Distance;	// LWC_TODO: Should be FVector::FReal, but that causes precision issues resulting in collision failures. Investigate!
-
-		void Serialize(Chaos::FChaosArchive& Ar);
-
-		bool operator<(const FLocationHit& Other) const { return Distance < Other.Distance; }
-	};
-
-	inline Chaos::FChaosArchive& operator<<(Chaos::FChaosArchive& Ar, FLocationHit& LocationHit)
-	{
-		LocationHit.Serialize(Ar);
-		return Ar;
-	}
-
-	struct FRaycastHit : public FLocationHit
-	{
-		float U;
-		float V;
-
-		void Serialize(Chaos::FChaosArchive& Ar);
-
-	};
-
-	inline Chaos::FChaosArchive& operator<<(Chaos::FChaosArchive& Ar, FRaycastHit& RaycastHit)
-	{
-		RaycastHit.Serialize(Ar);
-		return Ar;
-	}
-
-	struct FOverlapHit : public FQueryHit
-	{
-	};
-
-	inline Chaos::FChaosArchive& operator<<(Chaos::FChaosArchive& Ar, FOverlapHit& OverlapHit)
-	{
-		OverlapHit.Serialize(Ar);
-		return Ar;
-	}
-
-	struct FSweepHit : public FLocationHit
-	{
-	};
-
-	inline Chaos::FChaosArchive& operator<<(Chaos::FChaosArchive& Ar, FSweepHit& SweepHit)
-	{
-		SweepHit.Serialize(Ar);
-		return Ar;
-	}
-
-	struct FPTActorShape
-	{
-		Chaos::FGeometryParticleHandle* Actor;
-		const Chaos::FPerShapeData* Shape;
-	};
-
-	struct FPTQueryHit : public FPTActorShape
-	{
-		/**
-		Face index of touched triangle, for triangle meshes, convex meshes and height fields. Defaults to -1 if face index is not available
-		*/
-
-		int32 FaceIndex = -1; // Signed int to match TArray's size type, and so INDEX_NONE/-1 doesn't underflow.
-
-		int32 ElementIndex = -1; // Currently used to indicate which shape was hit for a particle with multiple shapes.
-	};
-
-	struct FPTLocationHit : public FPTQueryHit
-	{
-		FHitFlags Flags;
-		FVector WorldPosition;
-		FVector WorldNormal;
-		float Distance;	// LWC_TODO: Should be FVector::FReal, but that causes precision issues resulting in collision failures. Investigate!
-
-		bool operator<(const FPTLocationHit& Other) const { return Distance < Other.Distance; }
-	};
-
-	struct FPTRaycastHit : public FPTLocationHit
-	{
-		float U;
-		float V;
-	};
-	
-	struct FPTOverlapHit : public FPTQueryHit
-	{
-	};
-
-	struct FPTSweepHit : public FPTLocationHit
-	{
-	};
-
-	#ifndef CHAOS_HIT_BUFFER_SIZE
-		#define CHAOS_HIT_BUFFER_SIZE 512 // Preallocated hit buffer size for traces and sweeps.
-	#endif // CHAOS_HIT_BUFFER_SIZE
-	static_assert(CHAOS_HIT_BUFFER_SIZE > 0, "Invalid Chaos hit buffer size.");
-
-
-	inline void FinishQueryHelper(TArray<FOverlapHit, TInlineAllocator<CHAOS_HIT_BUFFER_SIZE>>& Hits, const FOverlapHit& BlockingHit, bool bHasBlockingHit)
-	{
-		if (bHasBlockingHit)
-		{
-			Hits.Add(BlockingHit);
-		}
-	}
-
-	inline void FinishQueryHelper(TArray<FPTOverlapHit, TInlineAllocator<CHAOS_HIT_BUFFER_SIZE>>& Hits, const FPTOverlapHit& BlockingHit, bool bHasBlockingHit)
-	{
-		if (bHasBlockingHit)
-		{
-			Hits.Add(BlockingHit);
-		}
-	}
-
-	template <typename HitType>
-	void FinishQueryHelper(TArray<HitType, TInlineAllocator<CHAOS_HIT_BUFFER_SIZE>>& Hits, const HitType& BlockingHit, bool bHasBlockingHit)
-	{
-		Hits.Sort();
-		if (bHasBlockingHit)
-		{
-			int32 FinalNum = Hits.Num() + 1;
-			for (int32 HitIdx = Hits.Num() - 1; HitIdx >= 0; --HitIdx)
-			{
-				if (Hits[HitIdx].Distance >= BlockingHit.Distance)
-				{
-					--FinalNum;
-				}
-				else
-				{
-					break;
-				}
-			}
-			Hits.SetNum(FinalNum);
-			Hits[FinalNum - 1] = BlockingHit;
-		}
-	}
-
-	/** Stores the results of scene queries. This can be passed around to multiple SQAccelerators and is responsible for sorting the results and pruning based on blocking.
-	IncFlushCount / DecFlushCount is used to ensure any final sort / pruning operation is done when all SQAccelerators are finished. If you are passing this into multiple accelerators
-	you should call IncFlushCount / DecFlushCount yourself as otherwise each accelerator will trigger its own sort / prune.
-	*/
-	template<typename HitType>
-	class FSQHitBuffer
-	{
-	public:
-		FSQHitBuffer(bool bSingle = false)
-			: AcceleratorDepth(0)
-			, bHasBlockingHit(false)
-			, bSingleResult(bSingle)
-		{
-			// The Hits array is preallocated through its InlineAllocator, no need to reserve.
-		}
-
-		virtual ~FSQHitBuffer() {}
-
-		//Called 
-		void IncFlushCount()
-		{
-			++AcceleratorDepth;
-		}
-
-		void DecFlushCount()
-		{
-			--AcceleratorDepth;
-			if (AcceleratorDepth == 0)
-			{
-				FinishQuery();
-			}
-		}
-
-		bool HasHit() const { return GetNumHits(); }
-		int32 GetNumHits() const { return Hits.Num(); }
-		HitType* GetHits() { return Hits.GetData(); }
-		const HitType* GetHits() const { return Hits.GetData(); }
-
-		HitType* GetBlock() { return HasBlockingHit() ? &Hits.Last() : nullptr; }
-		const HitType* GetBlock() const { return HasBlockingHit() ? &Hits.Last() : nullptr; }
-
-		bool HasBlockingHit() const { return bHasBlockingHit; }
-
-		void SetBlockingHit(const HitType& InBlockingHit)
-		{
-			CurrentBlockingHit = InBlockingHit;
-			bHasBlockingHit = true;
-		}
-
-		void AddTouchingHit(const HitType& InTouchingHit)
-		{
-			Hits.Add(InTouchingHit);
-		}
-
-		const HitType* GetCurrentHit() const { return bHasBlockingHit ? &CurrentBlockingHit : nullptr; }
-
-		/** Does not do any distance verification. This is up to the SQ code to manage */
-		void InsertHit(const HitType& Hit, bool bBlocking)
-		{
-			// Useful place to break when debugging, but breakpoints can't be set here, as
-			// this gets inlined even in a debug build.
-			//__debugbreak(); 
-			if (bBlocking)
-			{
-				SetBlockingHit(Hit);
-			}
-			else
-			{
-				AddTouchingHit(Hit);
-			}
-		}
-
-		bool WantsSingleResult() const { return bSingleResult; }
-
-	private:
-
-		void FinishQuery()
-		{
-			FinishQueryHelper(Hits, CurrentBlockingHit, bHasBlockingHit);
-		}
-
-		HitType CurrentBlockingHit;
-		int32 AcceleratorDepth;
-		bool bHasBlockingHit;
-		bool bSingleResult;
-
-		TArray<HitType, TInlineAllocator<CHAOS_HIT_BUFFER_SIZE>> Hits;
-	};
-
-	template<typename HitType>
-	class FSQSingleHitBuffer : public FSQHitBuffer<HitType>
-	{
-	public:
-		FSQSingleHitBuffer()
-			: FSQHitBuffer<HitType>(/*bSingle=*/ true)
-		{}
-	};
-
-}
-=======
-#include "Chaos/Interface/SQTypes.h"
->>>>>>> 4af6daef
+#include "Chaos/Interface/SQTypes.h"