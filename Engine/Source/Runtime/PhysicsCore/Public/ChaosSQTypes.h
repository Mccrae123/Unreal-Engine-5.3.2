--- conflicted
+++ resolved
@@ -108,8 +108,6 @@
 		return Ar;
 	}
 
-<<<<<<< HEAD
-=======
 	struct FPTActorShape
 	{
 		Chaos::FGeometryParticleHandle* Actor;
@@ -151,17 +149,13 @@
 	{
 	};
 
->>>>>>> d731a049
 	#ifndef CHAOS_HIT_BUFFER_SIZE
 		#define CHAOS_HIT_BUFFER_SIZE 512 // Preallocated hit buffer size for traces and sweeps.
 	#endif // CHAOS_HIT_BUFFER_SIZE
 	static_assert(CHAOS_HIT_BUFFER_SIZE > 0, "Invalid Chaos hit buffer size.");
 
-<<<<<<< HEAD
+
 	inline void FinishQueryHelper(TArray<FOverlapHit, TInlineAllocator<CHAOS_HIT_BUFFER_SIZE>>& Hits, const FOverlapHit& BlockingHit, bool bHasBlockingHit)
-=======
-
-	inline void FinishQueryHelper(TArray<FOverlapHit, TInlineAllocator<CHAOS_HIT_BUFFER_SIZE>>& Hits, const FOverlapHit& BlockingHit, bool bHasBlockingHit)
 	{
 		if (bHasBlockingHit)
 		{
@@ -170,14 +164,12 @@
 	}
 
 	inline void FinishQueryHelper(TArray<FPTOverlapHit, TInlineAllocator<CHAOS_HIT_BUFFER_SIZE>>& Hits, const FPTOverlapHit& BlockingHit, bool bHasBlockingHit)
->>>>>>> d731a049
 	{
 		if (bHasBlockingHit)
 		{
 			Hits.Add(BlockingHit);
 		}
 	}
-
 
 	template <typename HitType>
 	void FinishQueryHelper(TArray<HitType, TInlineAllocator<CHAOS_HIT_BUFFER_SIZE>>& Hits, const HitType& BlockingHit, bool bHasBlockingHit)
