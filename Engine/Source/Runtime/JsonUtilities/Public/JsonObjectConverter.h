--- conflicted
+++ resolved
@@ -206,11 +206,7 @@
 	 *
 	 * @return False if any properties matched but failed to deserialize
 	 */
-<<<<<<< HEAD
-	static bool JsonAttributesToUStruct(const TMap< FString, TSharedPtr<FJsonValue> >& JsonAttributes, const UStruct* StructDefinition, void* OutStruct, int64 CheckFlags = 0, int64 SkipFlags = 0);
-=======
 	static bool JsonAttributesToUStruct(const TMap< FString, TSharedPtr<FJsonValue> >& JsonAttributes, const UStruct* StructDefinition, void* OutStruct, int64 CheckFlags = 0, int64 SkipFlags = 0, const bool bStrictMode = false);
->>>>>>> 6bbb88c8
 
 	/**
 	 * Converts a single JsonValue to the corresponding FProperty (this may recurse if the property is a UStruct for instance).
@@ -224,11 +220,7 @@
 	 *
 	 * @return False if the property failed to serialize
 	 */
-<<<<<<< HEAD
-	static bool JsonValueToUProperty(const TSharedPtr<FJsonValue>& JsonValue, FProperty* Property, void* OutValue, int64 CheckFlags = 0, int64 SkipFlags = 0);
-=======
 	static bool JsonValueToUProperty(const TSharedPtr<FJsonValue>& JsonValue, FProperty* Property, void* OutValue, int64 CheckFlags = 0, int64 SkipFlags = 0, const bool bStrictMode = false);
->>>>>>> 6bbb88c8
 
 	/**
 	 * Converts from a json string containing an object to a UStruct
@@ -242,11 +234,7 @@
 	 * @return False if any properties matched but failed to deserialize
 	 */
 	template<typename OutStructType>
-<<<<<<< HEAD
-	static bool JsonObjectStringToUStruct(const FString& JsonString, OutStructType* OutStruct, int64 CheckFlags = 0, int64 SkipFlags = 0)
-=======
 	static bool JsonObjectStringToUStruct(const FString& JsonString, OutStructType* OutStruct, int64 CheckFlags = 0, int64 SkipFlags = 0, const bool bStrictMode = false)
->>>>>>> 6bbb88c8
 	{
 		TSharedPtr<FJsonObject> JsonObject;
 		TSharedRef<TJsonReader<> > JsonReader = TJsonReaderFactory<>::Create(JsonString);
@@ -275,11 +263,7 @@
 	* @return False if any properties matched but failed to deserialize.
 	*/
 	template<typename OutStructType>
-<<<<<<< HEAD
-	static bool JsonArrayStringToUStruct(const FString& JsonString, TArray<OutStructType>* OutStructArray, int64 CheckFlags = 0, int64 SkipFlags = 0)
-=======
 	static bool JsonArrayStringToUStruct(const FString& JsonString, TArray<OutStructType>* OutStructArray, int64 CheckFlags = 0, int64 SkipFlags = 0, const bool bStrictMode = false)
->>>>>>> 6bbb88c8
 	{
 		TArray<TSharedPtr<FJsonValue> > JsonArray;
 		TSharedRef<TJsonReader<> > JsonReader = TJsonReaderFactory<>::Create(JsonString);
@@ -308,11 +292,7 @@
 	* @return False if any of the matching elements are not an object, or if one of the matching elements could not be converted to the specified UStruct type.
 	*/
 	template<typename OutStructType>
-<<<<<<< HEAD
-	static bool JsonArrayToUStruct(const TArray<TSharedPtr<FJsonValue>>& JsonArray, TArray<OutStructType>* OutStructArray, int64 CheckFlags = 0, int64 SkipFlags = 0)
-=======
 	static bool JsonArrayToUStruct(const TArray<TSharedPtr<FJsonValue>>& JsonArray, TArray<OutStructType>* OutStructArray, int64 CheckFlags = 0, int64 SkipFlags = 0, const bool bStrictMode = false)
->>>>>>> 6bbb88c8
 	{
 		OutStructArray->SetNum(JsonArray.Num());
 		for (int32 i = 0; i < JsonArray.Num(); ++i)
