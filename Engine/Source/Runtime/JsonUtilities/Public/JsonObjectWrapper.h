// Copyright Epic Games, Inc. All Rights Reserved.

#pragma once

#include "Containers/UnrealString.h"
#include "CoreMinimal.h"
#include "HAL/Platform.h"
#include "Templates/SharedPointer.h"
#include "UObject/Class.h"
#include "UObject/Object.h"
#include "UObject/ObjectMacros.h"
#include "UObject/UObjectGlobals.h"

#include "JsonObjectWrapper.generated.h"

class FArchive;
class FJsonObject;
class FOutputDevice;

/** UStruct that holds a JsonObject, can be used by structs passed to JsonObjectConverter to pass through JsonObjects directly */
USTRUCT(BlueprintType, meta = (DisplayName = "JsonObject"))
<<<<<<< HEAD
struct JSONUTILITIES_API FJsonObjectWrapper
=======
struct FJsonObjectWrapper
>>>>>>> 4af6daef
{
	GENERATED_USTRUCT_BODY()
	
public:
<<<<<<< HEAD
	FJsonObjectWrapper();
=======
	JSONUTILITIES_API FJsonObjectWrapper();
>>>>>>> 4af6daef
	
	UPROPERTY(EditAnywhere, Category = "JSON")
	FString JsonString;

	TSharedPtr<FJsonObject> JsonObject;

	JSONUTILITIES_API bool ImportTextItem(const TCHAR*& Buffer, int32 PortFlags, UObject* Parent, FOutputDevice* ErrorText);
	JSONUTILITIES_API bool ExportTextItem(FString& ValueStr, FJsonObjectWrapper const& DefaultValue, UObject* Parent, int32 PortFlags, UObject* ExportRootScope) const;
	JSONUTILITIES_API void PostSerialize(const FArchive& Ar);

<<<<<<< HEAD
	explicit operator bool() const;
=======
	JSONUTILITIES_API explicit operator bool() const;
>>>>>>> 4af6daef

	JSONUTILITIES_API bool JsonObjectToString(FString& Str) const;
	JSONUTILITIES_API bool JsonObjectFromString(const FString& Str);
};

template<>
struct TStructOpsTypeTraits<FJsonObjectWrapper> : public TStructOpsTypeTraitsBase2<FJsonObjectWrapper>
{
	enum
	{
		WithImportTextItem = true,
		WithExportTextItem = true,
		WithPostSerialize = true,
	};
};
UCLASS()
class UJsonUtilitiesDummyObject : public UObject
{
	GENERATED_BODY()
};<|MERGE_RESOLUTION|>--- conflicted
+++ resolved
@@ -19,20 +19,12 @@
 
 /** UStruct that holds a JsonObject, can be used by structs passed to JsonObjectConverter to pass through JsonObjects directly */
 USTRUCT(BlueprintType, meta = (DisplayName = "JsonObject"))
-<<<<<<< HEAD
-struct JSONUTILITIES_API FJsonObjectWrapper
-=======
 struct FJsonObjectWrapper
->>>>>>> 4af6daef
 {
 	GENERATED_USTRUCT_BODY()
 	
 public:
-<<<<<<< HEAD
-	FJsonObjectWrapper();
-=======
 	JSONUTILITIES_API FJsonObjectWrapper();
->>>>>>> 4af6daef
 	
 	UPROPERTY(EditAnywhere, Category = "JSON")
 	FString JsonString;
@@ -43,11 +35,7 @@
 	JSONUTILITIES_API bool ExportTextItem(FString& ValueStr, FJsonObjectWrapper const& DefaultValue, UObject* Parent, int32 PortFlags, UObject* ExportRootScope) const;
 	JSONUTILITIES_API void PostSerialize(const FArchive& Ar);
 
-<<<<<<< HEAD
-	explicit operator bool() const;
-=======
 	JSONUTILITIES_API explicit operator bool() const;
->>>>>>> 4af6daef
 
 	JSONUTILITIES_API bool JsonObjectToString(FString& Str) const;
 	JSONUTILITIES_API bool JsonObjectFromString(const FString& Str);
