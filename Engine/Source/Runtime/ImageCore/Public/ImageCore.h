--- conflicted
+++ resolved
@@ -105,10 +105,6 @@
 		enum class EChromaticAdaptationMethod : uint8;
 	}
 }
-<<<<<<< HEAD
-
-=======
->>>>>>> d731a049
 
 /**
 * 
@@ -380,7 +376,6 @@
 
 	/**
 	 * Apply a color space transformation from the source chromaticities to the engine's working color space.
-<<<<<<< HEAD
 	 *
 	 * @param SourceRedChromaticity - The red chromaticity coordinate of the source color space.
 	 * @param SourceGreenChromaticity - The green chromaticity coordinate of the source color space.
@@ -389,20 +384,6 @@
 	 * @param Method - The chromatic adapation method.
 	 * @param EqualityTolerance - The tolerance for the source and working color space chromaticities to be considered equal, bypassing the transform.
 	 */
-	IMAGECORE_API void TransformToWorkingColorSpace(const FVector2D& SourceRedChromaticity, const FVector2D& SourceGreenChromaticity, const FVector2D& SourceBlueChromaticity, const FVector2D& SourceWhiteChromaticity, UE::Color::EChromaticAdaptationMethod Method, double EqualityTolerance = 1.e-7);
-
-	/**
-	 * Gets the number of bytes per pixel.
-=======
->>>>>>> d731a049
-	 *
-	 * @param SourceRedChromaticity - The red chromaticity coordinate of the source color space.
-	 * @param SourceGreenChromaticity - The green chromaticity coordinate of the source color space.
-	 * @param SourceBlueChromaticity - The blue chromaticity coordinate of the source color space.
-	 * @param SourceWhiteChromaticity - The white chromaticity coordinate of the source color space.
-	 * @param Method - The chromatic adapation method.
-	 * @param EqualityTolerance - The tolerance for the source and working color space chromaticities to be considered equal, bypassing the transform.
-	 */
 	IMAGECORE_API void TransformToWorkingColorSpace(const FVector2d& SourceRedChromaticity, const FVector2d& SourceGreenChromaticity, const FVector2d& SourceBlueChromaticity, const FVector2d& SourceWhiteChromaticity, UE::Color::EChromaticAdaptationMethod Method, double EqualityTolerance = 1.e-7);
 
 	/**
@@ -561,12 +542,6 @@
 	}
 };
 
-<<<<<<< HEAD
-
-IMAGECORE_API int32 ImageParallelForComputeNumJobsForPixels(int64 & OutNumPixelsPerJob,int64 NumPixels);
-
-IMAGECORE_API int32 ImageParallelForComputeNumJobsForRows(int32 & OutNumItemsPerJob,int32 SizeX,int32 SizeY);
-=======
 /* Functions
  *****************************************************************************/
 
@@ -633,5 +608,4 @@
 FORCEINLINE void CopyImage(const FImageView & SrcImage,const FImageView & DestImage)
 {
 	return FImageCore::CopyImage(SrcImage,DestImage);
-}
->>>>>>> d731a049
+}