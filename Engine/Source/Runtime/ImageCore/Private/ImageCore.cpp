// Copyright Epic Games, Inc. All Rights Reserved.

#include "ImageCore.h"
#include "Modules/ModuleManager.h"
#include "Async/ParallelFor.h"
#include "TransferFunctions.h"
#include "ColorSpace.h"

DEFINE_LOG_CATEGORY_STATIC(LogImageCore, Log, All);

IMPLEMENT_MODULE(FDefaultModuleImpl, ImageCore);


/* Local helper functions
 *****************************************************************************/
 
static uint8 Requantize16to8(const uint16 In)
{
	// same as QuantizeRound(In/65535.f);
    uint32 Ret = ( (uint32)In * 255 + 32768 + 127 )>>16;
	checkSlow( Ret <= 255 );
	return (uint8)Ret;
}

static const TCHAR * GammaSpaceGetName(EGammaSpace GammaSpace)
{
	switch(GammaSpace)
	{
	case EGammaSpace::Linear: return TEXT("Linear");
	case EGammaSpace::Pow22: return TEXT("Pow22");
	case EGammaSpace::sRGB: return TEXT("sRGB");
	default: return TEXT("Invalid");
	}
}


/**
 * Initializes storage for an image.
 *
 * @param Image - The image to initialize storage for.
 */
static void InitImageStorage(FImage& Image)
{
<<<<<<< HEAD
=======
	//TRACE_CPUPROFILER_EVENT_SCOPE(Texture.InitImageStorage);

>>>>>>> 4af6daef
	check( Image.IsImageInfoValid() );

	int64 NumBytes = Image.GetImageSizeBytes();
	Image.RawData.Empty(NumBytes);
	Image.RawData.AddUninitialized(NumBytes);
}

/**
 * Compute number of jobs to use for ParallelFor
 *
 * @param OutNumItemsPerJob - filled with num items per job; NumJobs*OutNumItemsPerJob >= NumItems
 * @param NumItems - total num items
 * @param MinNumItemsPerJob - jobs will do at least this many items each
 * @param MinNumItemsForAnyJobs - (optional) if NumItems is less than this, no parallelism are used
 * @return NumJobs
 */
static inline int32 ParallelForComputeNumJobs(int64 & OutNumItemsPerJob,int64 NumItems,int64 MinNumItemsPerJob,int64 MinNumItemsForAnyJobs = 0)
{
	if ( NumItems <= FMath::Max(MinNumItemsPerJob,MinNumItemsForAnyJobs) )
	{
		OutNumItemsPerJob = NumItems;
		return 1;
	}
	
<<<<<<< HEAD
	// ParallelFor will actually make 6*NumWorkers batches and then make NumWorkers tasks that pop the batches
	//	this helps with mismatched thread runtime
	//	here we only make NumWorkers batches max
	//	but this is rarely a problem in image cook because it is parallelized already at a the higher level

	const int32 NumWorkers = FMath::Max(1, FTaskGraphInterface::Get().GetNumWorkerThreads());
	int32 NumJobs = (int32)(NumItems / MinNumItemsPerJob); // round down
	NumJobs = FMath::Clamp(NumJobs, int32(1), NumWorkers); 
=======
	// Always use ParallelFor with "Unbalanced"  so it does not do weird things to your job count

	const int32 NumWorkers = FMath::Max(1, FTaskGraphInterface::Get().GetNumWorkerThreads());
	int32 NumJobs = IntCastChecked<int32>(NumItems / MinNumItemsPerJob); // round down

	// NumJobs is now the maximum number of jobs we would want to do
	//	(eg. one for each small packet of MinNumItemsPerJob)
	//	but that's often way too many

	// Assign 1,2, or 3 jobs per worker
	// never make jobs that will be smaller than MinNumItemsPerJob (eg. NumJobs is only adjusted downward)
	// more jobs per worker provides load balancing, if one worker stalls others can pick up the jobs he didn't do

	if ( NumJobs >= NumWorkers*3 )
	{
		// enough jobs to evenly distribute 3 per worker
		// reduce job count to provide some slack for stalling workers
		NumJobs = NumWorkers*3 - 1;
	}
	else if ( NumJobs >= NumWorkers*2 )
	{
		// enough jobs to evenly distribute 2 per worker
		NumJobs = NumWorkers*2 - 1;
	}
	else
	{
		// not enough jobs to evenly distribute more than 1 per worker
		NumJobs = FMath::Clamp(NumJobs, int32(1), NumWorkers); 
	}

	if ( NumJobs > 16 )
	{
		// add some slack; assume one thread will not be available
		//	slightly under-subscribing reduces the chance of a much higher latency
		NumJobs--;
	}
>>>>>>> 4af6daef

	OutNumItemsPerJob = (NumItems + NumJobs-1) / NumJobs; // round up
	check( NumJobs*OutNumItemsPerJob >= NumItems );

	return NumJobs;
}

static constexpr int64 MinPixelsPerJob = 16384;
// Surfaces of VT tile size or smaller will not parallelize at all :
static constexpr int64 MinPixelsForAnyJob = 136*136;
<<<<<<< HEAD

IMAGECORE_API int32 ImageParallelForComputeNumJobsForPixels(int64 & OutNumPixelsPerJob,int64 NumPixels)
{
	return ParallelForComputeNumJobs(OutNumPixelsPerJob,NumPixels,MinPixelsPerJob,MinPixelsForAnyJob);
}

IMAGECORE_API int32 ImageParallelForComputeNumJobsForRows(int32 & OutNumItemsPerJob,int32 SizeX,int32 SizeY)
{
	int64 NumPixels = int64(SizeX)*SizeY;
	int64 OutNumPixelsPerJob;
	int32 NumJobs = ParallelForComputeNumJobs(OutNumPixelsPerJob,NumPixels,MinPixelsPerJob,MinPixelsForAnyJob);
	OutNumItemsPerJob = (SizeY + NumJobs-1) / NumJobs; // round up;
	return NumJobs;
=======
// Jobs split on pixel count (not rows) are aligned to PixelsPerJobAlignment :
static constexpr int64 PixelsPerJobAlignment = 64; // must be power of 2

IMAGECORE_API int32 ImageParallelForComputeNumJobsForPixels(int64 & OutNumPixelsPerJob,int64 NumPixels)
{
	check( NumPixels > 0 );

	int32 NumJobs = ParallelForComputeNumJobs(OutNumPixelsPerJob,NumPixels,MinPixelsPerJob,MinPixelsForAnyJob);
	
	if ( NumJobs > 1 )
	{
		// align up to PixelsPerJobAlignment :
		//	(PixelsPerJobAlignment should be power of 2)
		OutNumPixelsPerJob = (OutNumPixelsPerJob + PixelsPerJobAlignment-1) & (~ (PixelsPerJobAlignment-1) );
		// recompute NumJobs :
		NumJobs = (NumPixels + OutNumPixelsPerJob-1) / OutNumPixelsPerJob;
	}

	check( NumJobs*OutNumPixelsPerJob >= NumPixels );
	check( (NumJobs-1)*OutNumPixelsPerJob < NumPixels );

	return NumJobs;
}

IMAGECORE_API int32 ImageParallelForComputeNumJobsForRows(int32 & OutNumItemsPerJob,int64 SizeX,int64 SizeY)
{
	check( SizeX > 0 && SizeY > 0 );

	int64 NumPixels = SizeX*SizeY;
	int64 OutNumPixelsPerJob;
	int64 NumJobs1 = ParallelForComputeNumJobs(OutNumPixelsPerJob,NumPixels,MinPixelsPerJob,MinPixelsForAnyJob);
	int64 OutNumItemsPerJob64 = (SizeY + NumJobs1-1) / NumJobs1;
	
	// recompute NumJobs :
	int64 NumJobs = (SizeY + OutNumItemsPerJob64-1) / OutNumItemsPerJob64;

	check( OutNumItemsPerJob64*NumJobs >= SizeY );
	check( OutNumItemsPerJob64*(NumJobs-1) < SizeY );

	OutNumItemsPerJob = IntCastChecked<int32>(OutNumItemsPerJob64);
	return IntCastChecked<int32>(NumJobs);
>>>>>>> 4af6daef
}

template <typename Lambda>
static void ParallelLoop(const TCHAR* DebugName, int32 NumJobs, int64 TexelsPerJob, int64 NumTexels, const Lambda& Func)
{
	ParallelFor(DebugName, NumJobs, 1, [=](int64 JobIndex)
	{
		const int64 StartIndex = JobIndex * TexelsPerJob;
		const int64 EndIndex = FMath::Min(StartIndex + TexelsPerJob, NumTexels);
		for (int64 TexelIndex = StartIndex; TexelIndex < EndIndex; ++TexelIndex)
		{
			Func(TexelIndex);
		}
<<<<<<< HEAD
	});
=======
	}, EParallelForFlags::Unbalanced);
}

// ParallelOr : call Func() on all texels ; returns true if Func is true for any texel
template <typename Lambda>
static bool ParallelOr(const TCHAR* DebugName, int32 NumJobs, int64 TexelsPerJob, int64 NumTexels, const Lambda& Func)
{
	// merged_bool starts false, is set to true if any thread sees a true
	std::atomic<bool> merged_bool(false);

	ParallelFor(DebugName, NumJobs, 1, [&](int64 JobIndex)
	{
		const int64 StartIndex = JobIndex * TexelsPerJob;
		const int64 EndIndex = FMath::Min(StartIndex + TexelsPerJob, NumTexels);
		for (int64 TexelIndex = StartIndex; TexelIndex < EndIndex; ++TexelIndex)
		{
			if ( Func(TexelIndex) )
			{
				merged_bool.store(true,std::memory_order_release);
				return;
			}
		}
		// if Func was really slow, you might want to check if merged_bool was set to true on some other thread
		//	and terminate our loop when that is true
		//  but that causes cache traffic for the shared variable, so should not be done in tight loops
	}, EParallelForFlags::Unbalanced);

	bool ret = merged_bool.load(std::memory_order_acquire);
	return ret;
>>>>>>> 4af6daef
}

template <int64 TexelsPerVec, typename LambdaVec, typename Lambda>
static void ParallelLoop(const TCHAR* DebugName, int32 NumJobs, int64 TexelsPerJob, int64 NumTexels, const LambdaVec& FuncVec, const Lambda& Func)
{
	static_assert(FMath::IsPowerOfTwo(TexelsPerVec), "TexelsPerVec must be power of 2");

	ParallelFor(DebugName, NumJobs, 1, [=](int64 JobIndex)
	{
		const int64 StartIndex = JobIndex * TexelsPerJob;
		const int64 EndIndex = FMath::Min(StartIndex + TexelsPerJob, NumTexels);
		int64 TexelIndex = StartIndex;
#if PLATFORM_CPU_X86_FAMILY
		const int64 TexelCount = EndIndex - StartIndex;
		const int64 EndIndexVec = StartIndex + (TexelCount & ~(TexelsPerVec - 1));
		while (TexelIndex < EndIndexVec)
		{
			FuncVec(TexelIndex);
			TexelIndex += TexelsPerVec;
		}
#endif
		while (TexelIndex < EndIndex)
		{
			Func(TexelIndex);
			++TexelIndex;
		}
<<<<<<< HEAD
	});
}

=======
	}, EParallelForFlags::Unbalanced);
}

// 2xU16 is not a proper supported Image format
//	DestImage should be BGRA8 so it's the correct 4 bytes per pel
//	we write 2xU16 to it
IMAGECORE_API void FImageCore::CopyImageTo2U16(const FImageView & SrcImage,const FImageView & DestImage)
{
	check( SrcImage.GetNumPixels() == DestImage.GetNumPixels() );
	check( DestImage.Format == ERawImageFormat::BGRA8 );
	check(SrcImage.IsImageInfoValid());
	check(DestImage.IsImageInfoValid());

	TRACE_CPUPROFILER_EVENT_SCOPE(Texture.CopyImageTo2U16);
			
	UE_LOG(LogImageCore,Verbose,TEXT("CopyImageTo2U16: %s %s -> %s %s %dx%d"),
		ERawImageFormat::GetName(SrcImage.Format),
		GammaSpaceGetName(SrcImage.GammaSpace),
		ERawImageFormat::GetName(DestImage.Format),
		GammaSpaceGetName(DestImage.GammaSpace),
		SrcImage.SizeX,SrcImage.SizeY);

	const int64 NumTexels = SrcImage.GetNumPixels();
	int64 TexelsPerJob;
	int32 NumJobs = ImageParallelForComputeNumJobsForPixels(TexelsPerJob,NumTexels);

	if (SrcImage.Format == ERawImageFormat::RGBA32F)
	{
		// Convert from 32-bit linear floating point.
		const FLinearColor* SrcColors = (const FLinearColor*) SrcImage.RawData;
		uint16* DestColors = (uint16 *) DestImage.RawData;

		ParallelLoop(TEXT("Texture.CopyImageTo2U16.PF"), NumJobs, TexelsPerJob, NumTexels, [DestColors, SrcColors](int64 TexelIndex)
		{
			FLinearColor Src = SrcColors[TexelIndex];
			uint16* Dst = DestColors + TexelIndex * 2;
			Dst[0] = FColor::QuantizeUNormFloatTo16(Src.R);
			Dst[1] = FColor::QuantizeUNormFloatTo16(Src.G);
		});
	}
	else if (SrcImage.Format == ERawImageFormat::BGRA8 && SrcImage.GammaSpace == EGammaSpace::Linear )
	{
		const FColor* SrcColors = (const FColor*) SrcImage.RawData;
		uint16* DestColors = (uint16*) DestImage.RawData;
		
		ParallelLoop(TEXT("Texture.CopyImageTo2U16.PF"), NumJobs, TexelsPerJob, NumTexels, [DestColors, SrcColors](int64 TexelIndex)
		{
			FColor Src = SrcColors[TexelIndex];
			uint16* Dst = DestColors + TexelIndex * 2;
			Dst[0] = (Src.R << 8) | Src.R;
			Dst[1] = (Src.G << 8) | Src.G;
		});
	}
	else
	{
		TRACE_CPUPROFILER_EVENT_SCOPE(Texture.CopyImageTo2U16.TempLinear);

		// Arbitrary conversion, use 32-bit linear float as an intermediate format.
		// this is unnecessarily expensive to do something like G8 to R16F, but rare
		// if this shows up as a hot spot, identify the formats using this path and add direct conversions between them
		FImage TempImage(SrcImage.SizeX, SrcImage.SizeY, SrcImage.NumSlices, ERawImageFormat::RGBA32F, EGammaSpace::Linear);
		FImageCore::CopyImage(SrcImage, TempImage);
		FImageCore::CopyImageTo2U16(TempImage, DestImage);
	}
}
>>>>>>> 4af6daef

// Copy Image, swapping RB, SrcImage must be BGRA8 or RGBA16
// Src == Dest is okay
IMAGECORE_API void FImageCore::CopyImageRGBABGRA(const FImageView & SrcImage,const FImageView & DestImage)
{
	check( SrcImage.GetNumPixels() == DestImage.GetNumPixels() );
	check( SrcImage.Format == DestImage.Format );
	const int64 NumTexels = SrcImage.GetNumPixels();

	if ( SrcImage.Format == ERawImageFormat::BGRA8 )
	{	
		const uint8 * SrcColors = (const uint8 *)SrcImage.RawData;
		const uint8 * SrcColorsEnd = SrcColors + SrcImage.GetImageSizeBytes();
		uint8 * DestColors = (uint8 *)DestImage.RawData;
	
		for(;SrcColors<SrcColorsEnd;SrcColors+=4,DestColors+=4)
		{
			// make it work with Src == Dest
			uint8 R = SrcColors[0];
			uint8 B = SrcColors[2];
			DestColors[0] = B;
			DestColors[1] = SrcColors[1];
			DestColors[2] = R;
			DestColors[3] = SrcColors[3];
		}
	}
	else if ( SrcImage.Format == ERawImageFormat::RGBA16 )
	{
		const uint16 * SrcColors = (const uint16 *)SrcImage.RawData;
		const uint16 * SrcColorsEnd = SrcColors + SrcImage.GetImageSizeBytes()/sizeof(uint16);
		uint16 * DestColors = (uint16 * )DestImage.RawData;
	
		for(;SrcColors<SrcColorsEnd;SrcColors+=4,DestColors+=4)
		{
			// make it work with Src == Dest
			uint16 R = SrcColors[0];
			uint16 B = SrcColors[2];
			DestColors[0] = B;
			DestColors[1] = SrcColors[1];
			DestColors[2] = R;
			DestColors[3] = SrcColors[3];
		}
	}
	else
	{
		check(0);
	}
}

IMAGECORE_API void FImageCore::TransposeImageRGBABGRA(const FImageView & Image)
{
	// CopyImageRGBABGRA is okay in place
	CopyImageRGBABGRA(Image,Image);
}
<<<<<<< HEAD

static uint8 Requantize16to8(const uint16 In)
{
	// same as QuantizeRound(In/65535.f);
    uint32 Ret = ( (uint32)In * 255 + 32768 + 127 )>>16;
	checkSlow( Ret <= 255 );
	return (uint8)Ret;
}

static const TCHAR * GammaSpaceGetName(EGammaSpace GammaSpace)
{
	switch(GammaSpace)
	{
	case EGammaSpace::Linear: return TEXT("Linear");
	case EGammaSpace::Pow22: return TEXT("Pow22");
	case EGammaSpace::sRGB: return TEXT("sRGB");
	default: return TEXT("Invalid");
	}
}
=======
>>>>>>> 4af6daef

/**
 * Copies an image accounting for format differences. Sizes must match.
 *
 * @param SrcImage - The source image to copy from.
 * @param DestImage - The destination image to copy to.
 */
IMAGECORE_API void FImageCore::CopyImage(const FImageView & SrcImage,const FImageView & DestImage)
{
	// self-calls before the TRACE_CPUPROFILER_EVENT_SCOPE
	// if the calling code is correct, these should not be used
	//	they are a temporary patch in case bad calling code lingers
	if ( SrcImage.IsGammaCorrected() && ! GetFormatNeedsGammaSpace(SrcImage.Format) )
	{
		UE_LOG(LogImageCore,Warning,TEXT("CopyImage: SrcImage has invalid gamma settings %s %s"),
			ERawImageFormat::GetName(SrcImage.Format),
			GammaSpaceGetName(SrcImage.GammaSpace));

		// if we're given {F32,sRGB} assume they meant {F32,Linear} and go ahead with the copy
		FImageView SrcLinear = SrcImage;
		SrcLinear.GammaSpace = EGammaSpace::Linear;
		FImageCore::CopyImage(SrcLinear,DestImage);
		return;
	}
	else if ( DestImage.IsGammaCorrected() && ! GetFormatNeedsGammaSpace(DestImage.Format) )
	{
		UE_LOG(LogImageCore,Warning,TEXT("CopyImage: DestImage has invalid gamma settings %s %s"),
			ERawImageFormat::GetName(DestImage.Format),
			GammaSpaceGetName(DestImage.GammaSpace));
			
		// if we're given {F32,sRGB} assume they meant {F32,Linear} and go ahead with the copy
		FImageView DestLinear = DestImage;
		DestLinear.GammaSpace = EGammaSpace::Linear;
		FImageCore::CopyImage(SrcImage,DestLinear);
		return;
	}

	TRACE_CPUPROFILER_EVENT_SCOPE(Texture.CopyImage);

	check(SrcImage.IsImageInfoValid());
	check(DestImage.IsImageInfoValid());
	check(SrcImage.GetNumPixels() == DestImage.GetNumPixels());
	
	// short cut fast path identical pixels before we do anything else
	if ( SrcImage.Format == DestImage.Format &&
		SrcImage.GammaSpace == DestImage.GammaSpace )
	{
<<<<<<< HEAD
=======
		TRACE_CPUPROFILER_EVENT_SCOPE(Texture.CopyImage.memcpy);

>>>>>>> 4af6daef
		int64 Bytes = SrcImage.GetImageSizeBytes();
		check( DestImage.GetImageSizeBytes() == Bytes );
		memcpy(DestImage.RawData,SrcImage.RawData,Bytes);
		return;
	}
	
	UE_LOG(LogImageCore,Verbose,TEXT("CopyImage: %s %s -> %s %s %dx%d"),
		ERawImageFormat::GetName(SrcImage.Format),
		GammaSpaceGetName(SrcImage.GammaSpace),
		ERawImageFormat::GetName(DestImage.Format),
		GammaSpaceGetName(DestImage.GammaSpace),
		SrcImage.SizeX,SrcImage.SizeY);

	// bDestIsGammaCorrected for Dest (Pow22 and sRGB) will encode to sRGB
	// note that gamma correction is only performed for U8 formats
	const bool bDestIsGammaCorrected = DestImage.IsGammaCorrected();
	const int64 NumTexels = SrcImage.GetNumPixels();
	int64 TexelsPerJob;
	int32 NumJobs = ImageParallelForComputeNumJobsForPixels(TexelsPerJob,NumTexels);

	if (SrcImage.Format == ERawImageFormat::RGBA32F)
	{
		// Convert from 32-bit linear floating point.
		const FLinearColor* SrcColors = (const FLinearColor*) SrcImage.RawData;
			
		// if gamma correction is done, it's always *TO* sRGB , not to Pow22
		// bDestIsGammaCorrected always outputs sRGB
		if ( DestImage.GammaSpace == EGammaSpace::Pow22 )
		{
			UE_LOG(LogImageCore, Warning, TEXT("Pow22 should not be used as a Dest GammaSpace.  Pow22 Source should encode to sRGB Dest."));
		}
		
		switch (DestImage.Format)
		{
		case ERawImageFormat::G8:
			{
				// NOTE : blit from RGBA to G8 does NOT grab the gray, it just take the R
				//	this makes blits from R16F/R32F go to G8/G16 and just take the single channel
				uint8* DestLum = (uint8 *) DestImage.RawData;
				if (bDestIsGammaCorrected)
				{
					ParallelLoop(TEXT("Texture.CopyImage.PF"), NumJobs, TexelsPerJob, NumTexels, [DestLum, SrcColors](int64 TexelIndex)
					{
						DestLum[TexelIndex] = SrcColors[TexelIndex].ToFColorSRGB().R;
					});
				}
				else
				{
					ParallelLoop(TEXT("Texture.CopyImage.PF"), NumJobs, TexelsPerJob, NumTexels, [DestLum, SrcColors](int64 TexelIndex)
					{
						DestLum[TexelIndex] = SrcColors[TexelIndex].QuantizeRound().R;
					});
				}
			}
			break;

		case ERawImageFormat::G16:
			{
				// NOTE : blit from RGBA to G16 does NOT grab the gray, it just take the R
				//	this makes blits from R16F/R32F go to G8/G16 and just take the single channel
				uint16* DestLum = (uint16 *) DestImage.RawData;
				ParallelLoop(TEXT("Texture.CopyImage.PF"), NumJobs, TexelsPerJob, NumTexels, [DestLum, SrcColors](int64 TexelIndex)
				{
					DestLum[TexelIndex] = FColor::QuantizeUNormFloatTo16(SrcColors[TexelIndex].R);
				});
			}
			break;

		case ERawImageFormat::BGRA8:
			{
				FColor* DestColors = (FColor *) DestImage.RawData;
				if (bDestIsGammaCorrected)
				{
					ParallelFor(TEXT("Texture.CopyImage.PF"), NumJobs, 1,
						[DestColors, SrcColors, TexelsPerJob, NumTexels](int64 JobIndex)
						{
							const int64 StartIndex = JobIndex * TexelsPerJob;
							const int64 Count = FMath::Min(TexelsPerJob, NumTexels - StartIndex);
							ConvertFLinearColorsToFColorSRGB(&SrcColors[StartIndex], &DestColors[StartIndex], Count);
						}
<<<<<<< HEAD
					);
=======
					, EParallelForFlags::Unbalanced);
>>>>>>> 4af6daef
				}
				else
				{
					ParallelLoop<4>(TEXT("Texture.CopyImage.PF"), NumJobs, TexelsPerJob, NumTexels,
						[DestColors, SrcColors](int64 TexelIndex)
						{
#if PLATFORM_CPU_X86_FAMILY
							// load 4x RGBA32F
							__m128 Pixel0 = _mm_loadu_ps(&SrcColors[TexelIndex + 0].Component(0));
							__m128 Pixel1 = _mm_loadu_ps(&SrcColors[TexelIndex + 1].Component(0));
							__m128 Pixel2 = _mm_loadu_ps(&SrcColors[TexelIndex + 2].Component(0));
							__m128 Pixel3 = _mm_loadu_ps(&SrcColors[TexelIndex + 3].Component(0));

							// RGBA -> BGRA
							Pixel0 = _mm_shuffle_ps(Pixel0, Pixel0, _MM_SHUFFLE(3, 0, 1, 2));
							Pixel1 = _mm_shuffle_ps(Pixel1, Pixel1, _MM_SHUFFLE(3, 0, 1, 2));
							Pixel2 = _mm_shuffle_ps(Pixel2, Pixel2, _MM_SHUFFLE(3, 0, 1, 2));
							Pixel3 = _mm_shuffle_ps(Pixel3, Pixel3, _MM_SHUFFLE(3, 0, 1, 2));

							// Scale to [0,255]
							__m128 Mul = _mm_set_ps1(255.f);
							__m128 Add = _mm_set_ps1(0.5f);
							Pixel0 = _mm_add_ps(_mm_mul_ps(Pixel0, Mul), Add);
							Pixel1 = _mm_add_ps(_mm_mul_ps(Pixel1, Mul), Add);
							Pixel2 = _mm_add_ps(_mm_mul_ps(Pixel2, Mul), Add);
							Pixel3 = _mm_add_ps(_mm_mul_ps(Pixel3, Mul), Add);

							// Clamp large values at 255. Must be first arg: SSE min_ps(255, NaN) = NaN,
							// but min_ps(NaN, 255) = 255, and we want the NaNs to turn into 0 not 255,
							// for consistency with QuantizeRound.
							Pixel0 = _mm_min_ps(Mul, Pixel0);
							Pixel1 = _mm_min_ps(Mul, Pixel1);
							Pixel2 = _mm_min_ps(Mul, Pixel2);
							Pixel3 = _mm_min_ps(Mul, Pixel3);

							// Convert float to 32-bit integer
							// values are <=255 so no overflow; NaNs and too-large negative values
							// convert to INT_MIN, all saturate to 0 during pack (no special clamp necessary)
							__m128i Pixel0i = _mm_cvttps_epi32(Pixel0);
							__m128i Pixel1i = _mm_cvttps_epi32(Pixel1);
							__m128i Pixel2i = _mm_cvttps_epi32(Pixel2);
							__m128i Pixel3i = _mm_cvttps_epi32(Pixel3);

							// pack to 8-bit components
							__m128i Out0 = _mm_packs_epi32(Pixel0i, Pixel1i);
							__m128i Out1 = _mm_packs_epi32(Pixel2i, Pixel3i);
							__m128i Out = _mm_packus_epi16(Out0, Out1);

							// store 4xBGRA8
							_mm_storeu_si128((__m128i*)&DestColors[TexelIndex], Out);
#else
							check(false); // not supported for other platforms, see ParallelLoop
#endif
						},
						[DestColors, SrcColors](int64 TexelIndex)
						{
							DestColors[TexelIndex] = SrcColors[TexelIndex].QuantizeRound();
						}
					);
				}
			}
			break;
		
		case ERawImageFormat::BGRE8:
			{
				FColor* DestColors = (FColor*) DestImage.RawData;
				ParallelLoop(TEXT("Texture.CopyImage.PF"), NumJobs, TexelsPerJob, NumTexels, [DestColors, SrcColors](int64 TexelIndex)
				{
					DestColors[TexelIndex] = SrcColors[TexelIndex].ToRGBE();
				});
			}
			break;
		
		case ERawImageFormat::RGBA16:
			{
				uint16* DestColors = (uint16 *) DestImage.RawData;
				ParallelLoop(TEXT("Texture.CopyImage.PF"), NumJobs, TexelsPerJob, NumTexels, [DestColors, SrcColors](int64 TexelIndex)
				{
					FLinearColor Src = SrcColors[TexelIndex];
					uint16* Dst = DestColors + TexelIndex * 4;
					Dst[0] = FColor::QuantizeUNormFloatTo16(Src.R);
					Dst[1] = FColor::QuantizeUNormFloatTo16(Src.G);
					Dst[2] = FColor::QuantizeUNormFloatTo16(Src.B);
					Dst[3] = FColor::QuantizeUNormFloatTo16(Src.A);
				});
			}
			break;
		
		case ERawImageFormat::RGBA16F:
			{
				FFloat16Color* DestColors = (FFloat16Color*) DestImage.RawData;
				ParallelLoop(TEXT("Texture.CopyImage.PF"), NumJobs, TexelsPerJob, NumTexels, [DestColors, SrcColors](int64 TexelIndex)
				{
					DestColors[TexelIndex] = FFloat16Color(SrcColors[TexelIndex]);
				});
			}
			break;

		case ERawImageFormat::R16F:
			{
				FFloat16* DestColors = (FFloat16*) DestImage.RawData;
				ParallelLoop(TEXT("Texture.CopyImage.PF"), NumJobs, TexelsPerJob, NumTexels, [DestColors, SrcColors](int64 TexelIndex)
				{
					DestColors[TexelIndex] = FFloat16(SrcColors[TexelIndex].R);
<<<<<<< HEAD
				});
			}
			break;
			
		case ERawImageFormat::R32F:
			{
				float* DestColors = (float*) DestImage.RawData;
				ParallelLoop(TEXT("Texture.CopyImage.PF"), NumJobs, TexelsPerJob, NumTexels, [DestColors, SrcColors](int64 TexelIndex)
				{
					DestColors[TexelIndex] = SrcColors[TexelIndex].R;
				});
			}
			break;
=======
				});
			}
			break;
			
		case ERawImageFormat::R32F:
			{
				float* DestColors = (float*) DestImage.RawData;
				ParallelLoop(TEXT("Texture.CopyImage.PF"), NumJobs, TexelsPerJob, NumTexels, [DestColors, SrcColors](int64 TexelIndex)
				{
					DestColors[TexelIndex] = SrcColors[TexelIndex].R;
				});
			}
			break;
>>>>>>> 4af6daef

		default:
			check(0);
			break;
		}
	}
	else if (DestImage.Format == ERawImageFormat::RGBA32F)
	{
		// Convert to 32-bit linear floating point.
		FLinearColor* DestColors = (FLinearColor*) DestImage.RawData;
		switch (SrcImage.Format)
		{
		case ERawImageFormat::G8:
			{
				const uint8* SrcLum = (const uint8*) SrcImage.RawData;
				switch (SrcImage.GammaSpace)
				{
				case EGammaSpace::Linear:
					ParallelLoop(TEXT("Texture.CopyImage.PF"), NumJobs, TexelsPerJob, NumTexels, [DestColors, SrcLum](int64 TexelIndex)
					{
						uint8 Lum = SrcLum[TexelIndex];
						FColor SrcColor(Lum, Lum, Lum, 255);
						DestColors[TexelIndex] = SrcColor.ReinterpretAsLinear();
					});
					break;
				case EGammaSpace::sRGB:
					ParallelLoop(TEXT("Texture.CopyImage.PF"), NumJobs, TexelsPerJob, NumTexels, [DestColors, SrcLum](int64 TexelIndex)
					{
							uint8 Lum = SrcLum[TexelIndex];
							FColor SrcColor(Lum, Lum, Lum, 255);
							DestColors[TexelIndex] = FLinearColor(SrcColor);
					});
					break;
				case EGammaSpace::Pow22:
					ParallelLoop(TEXT("Texture.CopyImage.PF"), NumJobs, TexelsPerJob, NumTexels, [DestColors, SrcLum](int64 TexelIndex)
					{
						uint8 Lum = SrcLum[TexelIndex];
						FColor SrcColor(Lum, Lum, Lum, 255);
						DestColors[TexelIndex] = FLinearColor::FromPow22Color(SrcColor);
					});
					break;
				}
			}
			break;

		case ERawImageFormat::G16:
			{
				const uint16* SrcLum = (const uint16*) SrcImage.RawData;
				ParallelLoop(TEXT("Texture.CopyImage.PF"), NumJobs, TexelsPerJob, NumTexels, [DestColors, SrcLum](int64 TexelIndex)
				{
					float Value = FColor::DequantizeUNorm16ToFloat(SrcLum[TexelIndex]);
					DestColors[TexelIndex] = FLinearColor(Value, Value, Value, 1.0f);
				});
			}
			break;

		case ERawImageFormat::BGRA8:
			{
				const FColor* SrcColors = (const FColor*) SrcImage.RawData;
				switch (SrcImage.GammaSpace)
				{
				case EGammaSpace::Linear:
					ParallelLoop<4>(TEXT("Texture.CopyImage.PF"), NumJobs, TexelsPerJob, NumTexels,
						[DestColors, SrcColors](int64 TexelIndex)
						{
#if PLATFORM_CPU_X86_FAMILY
							// load 4x BGRA8
							__m128i Pixels = _mm_loadu_si128((const __m128i*)&SrcColors[TexelIndex]);

							// expand 8-bit components to 32-bit
							__m128i Zero = _mm_setzero_si128();
							__m128i PixelsL = _mm_unpacklo_epi8(Pixels, Zero);
							__m128i PixelsH = _mm_unpackhi_epi8(Pixels, Zero);
							__m128i Pixel0 = _mm_unpacklo_epi16(PixelsL, Zero);
							__m128i Pixel1 = _mm_unpackhi_epi16(PixelsL, Zero);
							__m128i Pixel2 = _mm_unpacklo_epi16(PixelsH, Zero);
							__m128i Pixel3 = _mm_unpackhi_epi16(PixelsH, Zero);

							// scale to [0,1]
							__m128 OneOver255 = _mm_set_ps1(1.f / 255.f);
							__m128 Out0 = _mm_mul_ps(_mm_cvtepi32_ps(Pixel0), OneOver255);
							__m128 Out1 = _mm_mul_ps(_mm_cvtepi32_ps(Pixel1), OneOver255);
							__m128 Out2 = _mm_mul_ps(_mm_cvtepi32_ps(Pixel2), OneOver255);
							__m128 Out3 = _mm_mul_ps(_mm_cvtepi32_ps(Pixel3), OneOver255);

							// BGRA -> RGBA
							Out0 = _mm_shuffle_ps(Out0, Out0, _MM_SHUFFLE(3, 0, 1, 2));
							Out1 = _mm_shuffle_ps(Out1, Out1, _MM_SHUFFLE(3, 0, 1, 2));
							Out2 = _mm_shuffle_ps(Out2, Out2, _MM_SHUFFLE(3, 0, 1, 2));
							Out3 = _mm_shuffle_ps(Out3, Out3, _MM_SHUFFLE(3, 0, 1, 2));

							// Store 4 pixels
							_mm_storeu_ps(&DestColors[TexelIndex + 0].Component(0), Out0);
							_mm_storeu_ps(&DestColors[TexelIndex + 1].Component(0), Out1);
							_mm_storeu_ps(&DestColors[TexelIndex + 2].Component(0), Out2);
							_mm_storeu_ps(&DestColors[TexelIndex + 3].Component(0), Out3);
#else
							check(false); // not supported for other platforms, see ParallelLoop
#endif
						},
						[DestColors, SrcColors](int64 TexelIndex)
						{
							DestColors[TexelIndex] = SrcColors[TexelIndex].ReinterpretAsLinear();
						}
					);
					break;
				case EGammaSpace::sRGB:
					ParallelLoop(TEXT("Texture.CopyImage.PF"), NumJobs, TexelsPerJob, NumTexels, [DestColors, SrcColors](int64 TexelIndex)
					{
						DestColors[TexelIndex] = FLinearColor(SrcColors[TexelIndex]);
					});
					break;
				case EGammaSpace::Pow22:
					ParallelLoop(TEXT("Texture.CopyImage.PF"), NumJobs, TexelsPerJob, NumTexels, [DestColors, SrcColors](int64 TexelIndex)
					{
						DestColors[TexelIndex] = FLinearColor::FromPow22Color(SrcColors[TexelIndex]);
					});
					break;
				}
			}
			break;

		case ERawImageFormat::BGRE8:
			{
				const FColor* SrcColors = (const FColor*) SrcImage.RawData;
				ParallelLoop(TEXT("Texture.CopyImage.PF"), NumJobs, TexelsPerJob, NumTexels, [DestColors, SrcColors](int64 TexelIndex)
				{
					DestColors[TexelIndex] = SrcColors[TexelIndex].FromRGBE();
				});
			}
			break;

		case ERawImageFormat::RGBA16:
			{
				const uint16* SrcColors = (const uint16*) SrcImage.RawData;
				ParallelLoop(TEXT("Texture.CopyImage.PF"), NumJobs, TexelsPerJob, NumTexels, [DestColors, SrcColors](int64 TexelIndex)
				{
					int64 SrcIndex = TexelIndex * 4;
					DestColors[TexelIndex] = FLinearColor(
						SrcColors[SrcIndex + 0] / 65535.0f,
						SrcColors[SrcIndex + 1] / 65535.0f,
						SrcColors[SrcIndex + 2] / 65535.0f,
						SrcColors[SrcIndex + 3] / 65535.0f
					);
				});
			}
			break;

		case ERawImageFormat::RGBA16F:
			{
				const FFloat16Color* SrcColors = (const FFloat16Color*) SrcImage.RawData;
				ParallelLoop(TEXT("Texture.CopyImage.PF"), NumJobs, TexelsPerJob, NumTexels, [DestColors, SrcColors](int64 TexelIndex)
				{
					DestColors[TexelIndex] = SrcColors[TexelIndex].GetFloats();
				});
			}
			break;

		case ERawImageFormat::R16F:
			{
				const FFloat16* SrcColors = (const FFloat16*) SrcImage.RawData;
				ParallelLoop(TEXT("Texture.CopyImage.PF"), NumJobs, TexelsPerJob, NumTexels, [DestColors, SrcColors](int64 TexelIndex)
				{
					DestColors[TexelIndex] = FLinearColor(SrcColors[TexelIndex].GetFloat(), 0, 0, 1);
				});
			}
			break;
			
		case ERawImageFormat::R32F:
			{
				const float* SrcColors = (const float*) SrcImage.RawData;
				ParallelLoop(TEXT("Texture.CopyImage.PF"), NumJobs, TexelsPerJob, NumTexels, [DestColors, SrcColors](int64 TexelIndex)
				{
					DestColors[TexelIndex] = FLinearColor(SrcColors[TexelIndex], 0, 0, 1);
				});
			}
			break;

		default:
			check(0);
			break;
		}
	}
	else if (SrcImage.Format == ERawImageFormat::BGRA8 && DestImage.Format == ERawImageFormat::RGBA16 &&
		SrcImage.GammaSpace == EGammaSpace::Linear )
	{
		const FColor* SrcColors = (const FColor*) SrcImage.RawData;
		uint16* DestColors = (uint16*) DestImage.RawData;
		ParallelLoop<4>(TEXT("Texture.CopyImage.PF"), NumJobs, TexelsPerJob, NumTexels,
			[DestColors, SrcColors](int64 TexelIndex)
			{
#if PLATFORM_CPU_X86_FAMILY
				// load 4x BGRA
				__m128i Pixels = _mm_loadu_si128((const __m128i*)&SrcColors[TexelIndex]);

				// 8-bit to 16-bit conversion (same as multiply with 65535.f/255.f)
				__m128i Pixel01 = _mm_unpacklo_epi8(Pixels, Pixels);
				__m128i Pixel23 = _mm_unpackhi_epi8(Pixels, Pixels);

				// BGRA -> RGBA
				Pixel01 = _mm_shufflelo_epi16(Pixel01, _MM_SHUFFLE(3, 0, 1, 2));
				Pixel01 = _mm_shufflehi_epi16(Pixel01, _MM_SHUFFLE(3, 0, 1, 2));
				Pixel23 = _mm_shufflelo_epi16(Pixel23, _MM_SHUFFLE(3, 0, 1, 2));
				Pixel23 = _mm_shufflehi_epi16(Pixel23, _MM_SHUFFLE(3, 0, 1, 2));

				// store two 2xRGBA16 pixels
				_mm_storeu_si128((__m128i*)&DestColors[TexelIndex * 4 + 0], Pixel01);
				_mm_storeu_si128((__m128i*)&DestColors[TexelIndex * 4 + 8], Pixel23);
#else
				check(false); // not supported for other platforms, see ParallelLoop
#endif
			},
			[DestColors, SrcColors](int64 TexelIndex)
			{
				FColor Src = SrcColors[TexelIndex];
				uint16* Dst = DestColors + TexelIndex * 4;
				Dst[0] = (Src.R << 8) | Src.R;
				Dst[1] = (Src.G << 8) | Src.G;
				Dst[2] = (Src.B << 8) | Src.B;
				Dst[3] = (Src.A << 8) | Src.A;
			}
		);
	}
	else if (SrcImage.Format == ERawImageFormat::RGBA16 && DestImage.Format == ERawImageFormat::BGRA8 &&
		DestImage.GammaSpace == EGammaSpace::Linear )
	{
		const uint16 * SrcChannels = (const uint16*) SrcImage.RawData;
		FColor* DestColors = (FColor*) DestImage.RawData;
		ParallelLoop(TEXT("Texture.CopyImage.PF"), NumJobs, TexelsPerJob, NumTexels,
			[DestColors, SrcChannels](int64 TexelIndex)
			{
				const uint16* Src = SrcChannels + TexelIndex * 4;
				DestColors[TexelIndex] = FColor(
					Requantize16to8(Src[0]),
					Requantize16to8(Src[1]),
					Requantize16to8(Src[2]),
					Requantize16to8(Src[3]));
			}
		);
	}
	else if (SrcImage.Format == ERawImageFormat::BGRA8 && DestImage.Format == ERawImageFormat::G8 &&
		SrcImage.GammaSpace == DestImage.GammaSpace )
	{
		const FColor* SrcColors = (const FColor*) SrcImage.RawData;
		uint8* DestLum = (uint8*) DestImage.RawData;
		ParallelLoop(TEXT("Texture.CopyImage.PF"), NumJobs, TexelsPerJob, NumTexels,
			[DestLum, SrcColors](int64 TexelIndex)
			{
				DestLum[TexelIndex] = SrcColors[TexelIndex].R;
			}
		);
	}
	else if (SrcImage.Format == ERawImageFormat::G8 && DestImage.Format == ERawImageFormat::BGRA8 &&
		SrcImage.GammaSpace == DestImage.GammaSpace )
	{
		const uint8* SrcLum = (const uint8*) SrcImage.RawData;
		FColor* DestColors = (FColor*) DestImage.RawData;
		ParallelLoop(TEXT("Texture.CopyImage.PF"), NumJobs, TexelsPerJob, NumTexels,
			[SrcLum, DestColors](int64 TexelIndex)
			{
				uint8 Lum = SrcLum[TexelIndex];
				DestColors[TexelIndex] = FColor(Lum,Lum,Lum,255);
			}
		);
	}
	else
	{
		TRACE_CPUPROFILER_EVENT_SCOPE(Texture.CopyImage.TempLinear);

		// Arbitrary conversion, use 32-bit linear float as an intermediate format.
		// this is unnecessarily expensive to do something like G8 to R16F, but rare
		// if this shows up as a hot spot, identify the formats using this path and add direct conversions between them
		FImage TempImage(SrcImage.SizeX, SrcImage.SizeY, SrcImage.NumSlices, ERawImageFormat::RGBA32F, EGammaSpace::Linear);
		FImageCore::CopyImage(SrcImage, TempImage);
		FImageCore::CopyImage(TempImage, DestImage);
<<<<<<< HEAD
	}
}

FORCEINLINE static FLinearColor SaturateToHalfFloat(const FLinearColor& LinearCol)
{
	static constexpr float MAX_HALF_FLOAT16 = 65504.0f;

	FLinearColor Result;
	Result.R = FMath::Clamp(LinearCol.R, -MAX_HALF_FLOAT16, MAX_HALF_FLOAT16);
	Result.G = FMath::Clamp(LinearCol.G, -MAX_HALF_FLOAT16, MAX_HALF_FLOAT16);
	Result.B = FMath::Clamp(LinearCol.B, -MAX_HALF_FLOAT16, MAX_HALF_FLOAT16);
	Result.A = LinearCol.A;
	return Result;
}

void FImage::TransformToWorkingColorSpace(const FVector2d& SourceRedChromaticity, const FVector2d& SourceGreenChromaticity, const FVector2d& SourceBlueChromaticity, const FVector2d& SourceWhiteChromaticity, UE::Color::EChromaticAdaptationMethod Method, double EqualityTolerance)
{
	TRACE_CPUPROFILER_EVENT_SCOPE(Texture.TransformToWorkingColorSpace);

	check(GammaSpace == EGammaSpace::Linear);

	const UE::Color::FColorSpace Source(SourceRedChromaticity, SourceGreenChromaticity, SourceBlueChromaticity, SourceWhiteChromaticity);
	const UE::Color::FColorSpace& Target = UE::Color::FColorSpace::GetWorking();

	if (Source.Equals(Target, EqualityTolerance))
	{
		UE_LOG(LogImageCore, VeryVerbose, TEXT("Source and working color spaces are equal within tolerance, bypass color space transformation."));
		return;
=======
>>>>>>> 4af6daef
	}

	UE::Color::FColorSpaceTransform Transform(Source, Target, Method);

	FLinearColor* ImageColors = AsRGBA32F().GetData();

	const int64 NumTexels = int64(SizeX) * SizeY * NumSlices;
	int64 TexelsPerJob;
	int32 NumJobs = ImageParallelForComputeNumJobsForPixels(TexelsPerJob,NumTexels);

	ParallelLoop(TEXT("Texture.TransformToWorkingColorSpace.PF"), NumJobs, TexelsPerJob, NumTexels, [Transform, ImageColors](int64 TexelIndex)
	{
		FLinearColor Color = ImageColors[TexelIndex];
		Color = Transform.Apply(Color);
		ImageColors[TexelIndex] = SaturateToHalfFloat(Color);
	});
}

<<<<<<< HEAD
=======
FORCEINLINE static FLinearColor SaturateToHalfFloat(const FLinearColor& LinearCol)
{
	static constexpr float MAX_HALF_FLOAT16 = 65504.0f;

	FLinearColor Result;
	Result.R = FMath::Clamp(LinearCol.R, -MAX_HALF_FLOAT16, MAX_HALF_FLOAT16);
	Result.G = FMath::Clamp(LinearCol.G, -MAX_HALF_FLOAT16, MAX_HALF_FLOAT16);
	Result.B = FMath::Clamp(LinearCol.B, -MAX_HALF_FLOAT16, MAX_HALF_FLOAT16);
	Result.A = LinearCol.A;
	return Result;
}

void FImage::TransformToWorkingColorSpace(const FVector2d& SourceRedChromaticity, const FVector2d& SourceGreenChromaticity, const FVector2d& SourceBlueChromaticity, const FVector2d& SourceWhiteChromaticity, UE::Color::EChromaticAdaptationMethod Method, double EqualityTolerance)
{
	return FImageCore::TransformToWorkingColorSpace(*this, SourceRedChromaticity, SourceGreenChromaticity, SourceBlueChromaticity, SourceWhiteChromaticity, Method, EqualityTolerance);
}

>>>>>>> 4af6daef
static FLinearColor SampleImage(const FLinearColor* Pixels, int Width, int Height, float X, float Y)
{
	const int64 TexelX0 = FMath::FloorToInt(X);
	const int64 TexelY0 = FMath::FloorToInt(Y);
	const int64 TexelX1 = FMath::Min<int64>(TexelX0 + 1, Width - 1);
	const int64 TexelY1 = FMath::Min<int64>(TexelY0 + 1, Height - 1);
	checkSlow(TexelX0 >= 0 && TexelX0 < Width);
	checkSlow(TexelY0 >= 0 && TexelY0 < Height);

	const float FracX1 = FMath::Frac(X);
	const float FracY1 = FMath::Frac(Y);
	const float FracX0 = 1.0f - FracX1;
	const float FracY0 = 1.0f - FracY1;
	const FLinearColor& Color00 = Pixels[TexelY0 * Width + TexelX0];
	const FLinearColor& Color01 = Pixels[TexelY1 * Width + TexelX0];
	const FLinearColor& Color10 = Pixels[TexelY0 * Width + TexelX1];
	const FLinearColor& Color11 = Pixels[TexelY1 * Width + TexelX1];
	return
		Color00 * (FracX0 * FracY0) +
		Color01 * (FracX0 * FracY1) +
		Color10 * (FracX1 * FracY0) +
		Color11 * (FracX1 * FracY1);
}

static void ResizeImage(const FImageView & SrcImage, const FImageView & DestImage)
{
	// Src and Dest should both now be RGBA32F and Linear gamma
	check( SrcImage.Format == ERawImageFormat::RGBA32F );
	check( DestImage.Format == ERawImageFormat::RGBA32F );
	const FLinearColor* SrcPixels = (const FLinearColor*) SrcImage.RawData;
	FLinearColor* DestPixels = (FLinearColor*) DestImage.RawData;
	const float DestToSrcScaleX = (float)SrcImage.SizeX / (float)DestImage.SizeX;
	const float DestToSrcScaleY = (float)SrcImage.SizeY / (float)DestImage.SizeY;

<<<<<<< HEAD
	// @todo Oodle : not a correct bilinear Resize?  missing 0.5 pixel center shift
=======
	// @todo OodleImageResize : not a correct bilinear Resize?  missing 0.5 pixel center shift
	//		deprecate this and redirect to new resizer
>>>>>>> 4af6daef
	for (int64 DestY = 0; DestY < DestImage.SizeY; ++DestY)
	{
		const float SrcY = (float)DestY * DestToSrcScaleY;
		for (int64 DestX = 0; DestX < DestImage.SizeX; ++DestX)
		{
			const float SrcX = (float)DestX * DestToSrcScaleX;
			const FLinearColor Color = SampleImage(SrcPixels, SrcImage.SizeX, SrcImage.SizeY, SrcX, SrcY);
			DestPixels[DestY * DestImage.SizeX + DestX] = Color;
		}
	}
}

/* FImage constructors
 *****************************************************************************/
 
FImage::FImage(int32 InSizeX, int32 InSizeY, int32 InNumSlices, ERawImageFormat::Type InFormat, EGammaSpace InGammaSpace)
	: FImageInfo(InSizeX,InSizeY,InNumSlices,InFormat,InGammaSpace)
{
	InitImageStorage(*this);
}

void FImage::Init(const FImageInfo & Info)
{
	// assign the FImageInfo part of this :
	FImageInfo * MyInfo = this; // implicit cast
	*MyInfo = Info;
	InitImageStorage(*this);
}

void FImage::Init(int32 InSizeX, int32 InSizeY, int32 InNumSlices, ERawImageFormat::Type InFormat, EGammaSpace InGammaSpace)
{
	SizeX = InSizeX;
	SizeY = InSizeY;
	NumSlices = InNumSlices;
	Format = InFormat;
	GammaSpace = InGammaSpace;
	InitImageStorage(*this);
}


void FImage::Init(int32 InSizeX, int32 InSizeY, ERawImageFormat::Type InFormat, EGammaSpace InGammaSpace)
{
	SizeX = InSizeX;
	SizeY = InSizeY;
	NumSlices = 1;
	Format = InFormat;
	GammaSpace = InGammaSpace;
	InitImageStorage(*this);
}


/* FImage interface
 *****************************************************************************/
 
void FImage::Swap(FImage & Other)
{
	::Swap(RawData,Other.RawData);
	// FImageInfo can be moved with assignment
	FImageInfo * ThisImage = this;
	FImageInfo * OtherImage = &Other;
	FImageInfo Temp;
	Temp = *ThisImage;
	*ThisImage = *OtherImage;
	*OtherImage = Temp;
}
<<<<<<< HEAD

void FImage::ChangeFormat(ERawImageFormat::Type DestFormat, EGammaSpace DestGammaSpace)
{
	if ( Format == DestFormat &&
		( GammaSpace == DestGammaSpace || ! ERawImageFormat::GetFormatNeedsGammaSpace(Format)) )
	{
		// no action needed
	}
	else
	{
		FImage Temp;
		CopyTo(Temp,DestFormat,DestGammaSpace);
		//*this = MoveTemp(Temp); // or swap?
		Swap(Temp);
	}
}
=======
>>>>>>> 4af6daef

void FImage::ChangeFormat(ERawImageFormat::Type DestFormat, EGammaSpace DestGammaSpace)
{
<<<<<<< HEAD
=======
	if ( Format == DestFormat &&
		( GammaSpace == DestGammaSpace || ! ERawImageFormat::GetFormatNeedsGammaSpace(Format)) )
	{
		// no action needed
	}
	else
	{
		FImage Temp;
		CopyTo(Temp,DestFormat,DestGammaSpace);
		//*this = MoveTemp(Temp); // or swap?
		Swap(Temp);
	}
}

void FImage::CopyTo(FImage& DestImage, ERawImageFormat::Type DestFormat, EGammaSpace DestGammaSpace) const
{
>>>>>>> 4af6daef
	// if gamma correction is done, it's always *TO* sRGB , not to Pow22
	// so if Pow22 was requested, change to sRGB
	// so that Float->int->Float roundtrips correctly
	if ( DestGammaSpace == EGammaSpace::Pow22 && GammaSpace != EGammaSpace::Pow22 )
	{
		// fix call sites that hit this
		UE_LOG(LogImageCore, Warning, TEXT("Pow22 should not be used as a Dest GammaSpace.  Pow22 Source should encode to sRGB Dest."));
		DestGammaSpace = EGammaSpace::sRGB;
	}

	// existing contents of DestImage are freed and replaced
	DestImage.Init(SizeX,SizeY,NumSlices,DestFormat,DestGammaSpace);
	FImageCore::CopyImage(*this, DestImage);
}

void FImageView::CopyTo(FImage& DestImage, ERawImageFormat::Type DestFormat, EGammaSpace DestGammaSpace) const
{
	// if gamma correction is done, it's always *TO* sRGB , not to Pow22
	// so if Pow22 was requested, change to sRGB
	// so that Float->int->Float roundtrips correctly
	if ( DestGammaSpace == EGammaSpace::Pow22 && GammaSpace != EGammaSpace::Pow22 )
	{
		// fix call sites that hit this
		UE_LOG(LogImageCore, Warning, TEXT("Pow22 should not be used as a Dest GammaSpace.  Pow22 Source should encode to sRGB Dest."));
		DestGammaSpace = EGammaSpace::sRGB;
	}

	DestImage.Init(SizeX,SizeY,NumSlices,DestFormat,DestGammaSpace);
	FImageCore::CopyImage(*this, DestImage);
}

void FImage::ResizeTo(FImage& DestImage, int32 DestSizeX, int32 DestSizeY, ERawImageFormat::Type DestFormat, EGammaSpace DestGammaSpace) const
{
	FImageCore::ResizeTo(*this,DestImage,DestSizeX,DestSizeY,DestFormat,DestGammaSpace);
}

void FImageCore::ResizeTo(const FImageView & SourceImage,FImage& DestImage, int32 DestSizeX, int32 DestSizeY, ERawImageFormat::Type DestFormat, EGammaSpace DestGammaSpace)
{
	check(SourceImage.NumSlices == 1); // only support 1 slice for now

	FImage TempSrcImage;
	FImageView SrcImageView = SourceImage;
	if (SourceImage.Format != ERawImageFormat::RGBA32F)
<<<<<<< HEAD
	{
		SourceImage.CopyTo(TempSrcImage, ERawImageFormat::RGBA32F, EGammaSpace::Linear);
		SrcImageView = TempSrcImage;
	}
	else if ( SourceImage.GammaSpace != EGammaSpace::Linear )
	{
=======
	{
		SourceImage.CopyTo(TempSrcImage, ERawImageFormat::RGBA32F, EGammaSpace::Linear);
		SrcImageView = TempSrcImage;
	}
	else if ( SourceImage.GammaSpace != EGammaSpace::Linear )
	{
>>>>>>> 4af6daef
		UE_LOG(LogImageCore, Warning, TEXT("Resize from source Format RGBA32F was called but source GammaSpace is not Linear"));
	}

	// now SrcImagePtr should be RGBA32F and Linear

	if (DestFormat == ERawImageFormat::RGBA32F)
	{
		if ( DestGammaSpace != EGammaSpace::Linear )
		{
			UE_LOG(LogImageCore, Warning, TEXT("Resize to DestFormat RGBA32F was called but DestGammaSpace is not Linear"));
		}

		DestImage.SizeX = DestSizeX;
		DestImage.SizeY = DestSizeY;
		DestImage.NumSlices = 1;
		DestImage.Format = DestFormat;
		DestImage.GammaSpace = DestGammaSpace;
		InitImageStorage(DestImage);
		ResizeImage(SrcImageView, DestImage);
	}
	else
	{
		// first resize from RGBA32F to RGBA32F
		FImage TempDestImage;
		TempDestImage.SizeX = DestSizeX;
		TempDestImage.SizeY = DestSizeY;
		TempDestImage.NumSlices = 1;
		TempDestImage.Format = ERawImageFormat::RGBA32F;
		TempDestImage.GammaSpace = EGammaSpace::Linear;
		InitImageStorage(TempDestImage);
		ResizeImage(SrcImageView, TempDestImage);

		// then convert to dest format/gamma :
		if ( DestGammaSpace == EGammaSpace::Pow22 )
		{
			UE_LOG(LogImageCore, Warning, TEXT("Resize incorrectly used with Pow22 Dest Gamma"));
		}
		TempDestImage.CopyTo(DestImage, DestFormat, DestGammaSpace);
	}
}

IMAGECORE_API FImageView FImageView::GetSlice(int32 SliceIndex) const
{
	check( SliceIndex >= 0 && SliceIndex < NumSlices );
	FImageView Ret = *this;
	Ret.NumSlices = 1;
	int64 BytesPerSlice = Ret.GetImageSizeBytes();
	Ret.RawData = (void *)((uint8 *)RawData + SliceIndex * BytesPerSlice);
	return Ret;
}	

IMAGECORE_API FImageView FImage::GetSlice(int32 SliceIndex) const
{
	check( SliceIndex >= 0 && SliceIndex < NumSlices );
	FImageView Ret = *this;
	Ret.NumSlices = 1;
	int64 BytesPerSlice = Ret.GetImageSizeBytes();
	check( RawData.Num() == NumSlices * BytesPerSlice );
	Ret.RawData = (void *)(RawData.GetData() + SliceIndex * BytesPerSlice);
	return Ret;
}	

void FImage::Linearize(uint8 SourceEncoding, FImage& DestImage) const
{
	TRACE_CPUPROFILER_EVENT_SCOPE(Texture.Linearize);

	DestImage.SizeX = SizeX;
	DestImage.SizeY = SizeY;
	DestImage.NumSlices = NumSlices;
	DestImage.Format = ERawImageFormat::RGBA32F;
	DestImage.GammaSpace = EGammaSpace::Linear;
	InitImageStorage(DestImage);

	const FImage& SrcImage = *this;
	check(SrcImage.SizeX == DestImage.SizeX);
	check(SrcImage.SizeY == DestImage.SizeY);
	check(SrcImage.NumSlices == DestImage.NumSlices);

	//NOTE: SrcImage has GammaSpace in addition to SourceEncoding
	// if SourceEncoding == None, the SrcImage Gamma is used
	// else SourceEncoding overrides SrcImage Gamma
	// note that SrcImage Gamma applies only on U8 formats (GetFormatNeedsGammaSpace)
	// but SourceEncoding applies on ALL formats (eg. float->float)

	UE::Color::EEncoding SourceEncodingType = static_cast<UE::Color::EEncoding>(SourceEncoding);

	if (SourceEncodingType == UE::Color::EEncoding::None)
	{
		// note SrcImage.GammaSpace is decoded by CopyImage, is that intended?
		FImageCore::CopyImage(SrcImage, DestImage);
		return;
	}
	else if (SourceEncodingType >= UE::Color::EEncoding::Max)
	{
		UE_LOG(LogImageCore, Warning, TEXT("Invalid encoding %d, falling back to linearization using CopyImage."), SourceEncoding);
		FImageCore::CopyImage(SrcImage, DestImage);
		return;
	}

	// fast path common case of sRGB decoding, just use CopyImage, it's much faster
	// note that CopyImage only does Gamma on 8-bit formats (GetFormatNeedsGammaSpace)
	//	but Linearize does it on ALL formats
	if (SourceEncodingType == UE::Color::EEncoding::sRGB &&
		ERawImageFormat::GetFormatNeedsGammaSpace(SrcImage.Format) )
	{
		FImageView SrcImageView(SrcImage);
		SrcImageView.GammaSpace = EGammaSpace::sRGB;
		FImageCore::CopyImage(SrcImageView, DestImage);
		return;
	}
	else if (SourceEncodingType == UE::Color::EEncoding::Gamma22 &&
		ERawImageFormat::GetFormatNeedsGammaSpace(SrcImage.Format) )
	{
		FImageView SrcImageView(SrcImage);
		SrcImageView.GammaSpace = EGammaSpace::Pow22;
		FImageCore::CopyImage(SrcImageView, DestImage);
		return;
	}
	else if (SourceEncodingType == UE::Color::EEncoding::Linear )
	{
		FImageView SrcImageView(SrcImage);
		SrcImageView.GammaSpace = EGammaSpace::Linear;
		FImageCore::CopyImage(SrcImageView, DestImage);
		return;
	}

	// slow case
	// this function calls a func pointer per pixel

	const int64 NumTexels = int64(SrcImage.SizeX) * SrcImage.SizeY * SrcImage.NumSlices;

	int64 TexelsPerJob;
	int32 NumJobs = ParallelForComputeNumJobs(TexelsPerJob,NumTexels,MinPixelsPerJob,MinPixelsForAnyJob);

	TFunction<FLinearColor(const FLinearColor&)> DecodeFunction = UE::Color::GetColorDecodeFunction(SourceEncodingType);
	check(DecodeFunction != nullptr);

	// Convert to 32-bit linear floating point.
	FLinearColor* DestColors = DestImage.AsRGBA32F().GetData();
	switch (SrcImage.Format)
	{
		case ERawImageFormat::G8:
		{
			const uint8* SrcLum = SrcImage.AsG8().GetData();
			ParallelLoop(TEXT("Texture.Linearize.PF"), NumJobs, TexelsPerJob, NumTexels, [DestColors, SrcLum, DecodeFunction](int64 TexelIndex)
			{
				FColor SrcColor(SrcLum[TexelIndex], SrcLum[TexelIndex], SrcLum[TexelIndex], 255);
				FLinearColor Color = SrcColor.ReinterpretAsLinear();
				Color = DecodeFunction(Color);
				DestColors[TexelIndex] = SaturateToHalfFloat(Color);
			});
			break;
		}

		case ERawImageFormat::G16:
		{
			const uint16* SrcLum = SrcImage.AsG16().GetData();
			ParallelLoop(TEXT("Texture.Linearize.PF"), NumJobs, TexelsPerJob, NumTexels, [DestColors, SrcLum, DecodeFunction](int64 TexelIndex)
			{
				float Value = FColor::DequantizeUNorm16ToFloat(SrcLum[TexelIndex]);
				FLinearColor Color = FLinearColor(Value, Value, Value, 1.0f);
				Color = DecodeFunction(Color);
				DestColors[TexelIndex] = SaturateToHalfFloat(Color);
			});
			break;
		}

		case ERawImageFormat::BGRA8:
		{
			const FColor* SrcColors = SrcImage.AsBGRA8().GetData();
			ParallelLoop(TEXT("Texture.Linearize.PF"), NumJobs, TexelsPerJob, NumTexels, [DestColors, SrcColors, DecodeFunction](int64 TexelIndex)
			{
				FLinearColor Color = SrcColors[TexelIndex].ReinterpretAsLinear();
				Color = DecodeFunction(Color);
				DestColors[TexelIndex] = SaturateToHalfFloat(Color);
			});
			break;
		}

		case ERawImageFormat::BGRE8:
		{
			const FColor* SrcColors = SrcImage.AsBGRE8().GetData();
			ParallelLoop(TEXT("Texture.Linearize.PF"), NumJobs, TexelsPerJob, NumTexels, [DestColors, SrcColors, DecodeFunction](int64 TexelIndex)
			{
				FLinearColor Color = SrcColors[TexelIndex].FromRGBE();
				Color = DecodeFunction(Color);
				DestColors[TexelIndex] = SaturateToHalfFloat(Color);
			});
			break;
		}

		case ERawImageFormat::RGBA16:
		{
			const uint16* SrcColors = SrcImage.AsRGBA16().GetData();
			ParallelLoop(TEXT("Texture.Linearize.PF"), NumJobs, TexelsPerJob, NumTexels, [DestColors, SrcColors, DecodeFunction](int64 TexelIndex)
			{
				int64 SrcIndex = TexelIndex * 4;
				FLinearColor Color(
					SrcColors[SrcIndex + 0] / 65535.0f,
					SrcColors[SrcIndex + 1] / 65535.0f,
					SrcColors[SrcIndex + 2] / 65535.0f,
					SrcColors[SrcIndex + 3] / 65535.0f
				);
				Color = DecodeFunction(Color);
				DestColors[TexelIndex] = SaturateToHalfFloat(Color);
			});
			break;
		}

		case ERawImageFormat::RGBA16F:
		{
			const FFloat16Color* SrcColors = SrcImage.AsRGBA16F().GetData();
			ParallelLoop(TEXT("Texture.Linearize.PF"), NumJobs, TexelsPerJob, NumTexels, [DestColors, SrcColors, DecodeFunction](int64 TexelIndex)
			{
				FLinearColor Color = SrcColors[TexelIndex].GetFloats();
				Color = DecodeFunction(Color);
				DestColors[TexelIndex] = SaturateToHalfFloat(Color);
			});
			break;
		}

		case ERawImageFormat::RGBA32F:
		{
			const FLinearColor* SrcColors = SrcImage.AsRGBA32F().GetData();
			ParallelLoop(TEXT("Texture.Linearize.PF"), NumJobs, TexelsPerJob, NumTexels, [DestColors, SrcColors, DecodeFunction](int64 TexelIndex)
			{
				FLinearColor Color = DecodeFunction(SrcColors[TexelIndex]);
				DestColors[TexelIndex] = SaturateToHalfFloat(Color);
			});
			break;
		}

		case ERawImageFormat::R16F:
		{
			const FFloat16* SrcColors = SrcImage.AsR16F().GetData();
			ParallelLoop(TEXT("Texture.Linearize.PF"), NumJobs, TexelsPerJob, NumTexels, [DestColors, SrcColors, DecodeFunction](int64 TexelIndex)
			{
				FLinearColor Color(SrcColors[TexelIndex].GetFloat(), 0, 0, 1);
				Color = DecodeFunction(Color);
				DestColors[TexelIndex] = SaturateToHalfFloat(Color);
			});
			break;
		}
		
		case ERawImageFormat::R32F:
		{
			const float* SrcColors = SrcImage.AsR32F().GetData();
			ParallelLoop(TEXT("Texture.Linearize.PF"), NumJobs, TexelsPerJob, NumTexels, [DestColors, SrcColors, DecodeFunction](int64 TexelIndex)
			{
				FLinearColor Color(SrcColors[TexelIndex], 0, 0, 1);
				Color = DecodeFunction(Color);
				DestColors[TexelIndex] = SaturateToHalfFloat(Color);
			});
			break;
		}
	}
}

IMAGECORE_API const TCHAR * ERawImageFormat::GetName(Type Format)
<<<<<<< HEAD
{
	switch (Format)
	{
	case ERawImageFormat::G8:  return TEXT("G8");
	case ERawImageFormat::G16: return TEXT("G16");
	case ERawImageFormat::R16F: return TEXT("R16F");
	case ERawImageFormat::R32F: return TEXT("R32F");
	case ERawImageFormat::BGRA8: return TEXT("BGRA8");
	case ERawImageFormat::BGRE8: return TEXT("BGRE8");
	case ERawImageFormat::RGBA16: return TEXT("RGBA16");
	case ERawImageFormat::RGBA16F: return TEXT("RGBA16F");
	case ERawImageFormat::RGBA32F: return TEXT("RGBA32F");
	default:
		check(0);
		return TEXT("invalid");
	}
}

IMAGECORE_API int32 ERawImageFormat::GetBytesPerPixel(Type Format)
=======
>>>>>>> 4af6daef
{
	switch (Format)
	{
	case ERawImageFormat::G8:  return TEXT("G8");
	case ERawImageFormat::G16: return TEXT("G16");
	case ERawImageFormat::R16F: return TEXT("R16F");
	case ERawImageFormat::R32F: return TEXT("R32F");
	case ERawImageFormat::BGRA8: return TEXT("BGRA8");
	case ERawImageFormat::BGRE8: return TEXT("BGRE8");
	case ERawImageFormat::RGBA16: return TEXT("RGBA16");
	case ERawImageFormat::RGBA16F: return TEXT("RGBA16F");
	case ERawImageFormat::RGBA32F: return TEXT("RGBA32F");
	default:
		check(0);
		return TEXT("invalid");
	}
}

IMAGECORE_API int64 ERawImageFormat::GetBytesPerPixel(Type Format)
{
	int64 BytesPerPixel = 0;
	switch (Format)
	{
	case ERawImageFormat::G8:
		BytesPerPixel = 1;
		break;
	
	case ERawImageFormat::G16:
	case ERawImageFormat::R16F:
		BytesPerPixel = 2;
		break;
		
	case ERawImageFormat::R32F:
	case ERawImageFormat::BGRA8:
	case ERawImageFormat::BGRE8:
		BytesPerPixel = 4;
		break;
			
	case ERawImageFormat::RGBA16:
	case ERawImageFormat::RGBA16F:
		BytesPerPixel = 8;
		break;

	case ERawImageFormat::RGBA32F:
		BytesPerPixel = 16;
		break;

	default:
		check(0);
		break;
	}
	return BytesPerPixel;
}


IMAGECORE_API bool ERawImageFormat::IsHDR(Type Format)
{
	return Format == RGBA16F || Format == RGBA32F || Format == R16F || Format == R32F || Format == BGRE8;
}

<<<<<<< HEAD
IMAGECORE_API FLinearColor ERawImageFormat::GetOnePixelLinear(const void * PixelData,Type Format,bool bSRGB)
=======
IMAGECORE_API const FLinearColor ERawImageFormat::GetOnePixelLinear(const void * PixelData,ERawImageFormat::Type Format,EGammaSpace Gamma)
>>>>>>> 4af6daef
{
	switch(Format)
	{
	case G8:
	{
		uint8 Gray = ((const uint8 *)PixelData)[0];
		FColor Color(Gray,Gray,Gray);
<<<<<<< HEAD
		if ( bSRGB )
			return FLinearColor::FromSRGBColor(Color);
=======
		if ( Gamma == EGammaSpace::sRGB )
			return FLinearColor::FromSRGBColor(Color);
		else if ( Gamma == EGammaSpace::Pow22 )
			return FLinearColor::FromPow22Color(Color);
>>>>>>> 4af6daef
		else
			return Color.ReinterpretAsLinear();
	}
	case G16:
	{
		const uint16 * Samples = (const uint16 *)PixelData;
<<<<<<< HEAD
		float Gray = Samples[0]/65535.f;
=======
		float Gray = Samples[0]*(1.f/65535.f);
>>>>>>> 4af6daef
		return FLinearColor(Gray,Gray,Gray,1.f);
	}
	case BGRA8:
	{
		FColor Color = *((const FColor *)PixelData);
<<<<<<< HEAD
		if ( bSRGB )
			return FLinearColor::FromSRGBColor(Color);
=======
		if ( Gamma == EGammaSpace::sRGB )
			return FLinearColor::FromSRGBColor(Color);
		else if ( Gamma == EGammaSpace::Pow22 )
			return FLinearColor::FromPow22Color(Color);
>>>>>>> 4af6daef
		else
			return Color.ReinterpretAsLinear();
	}
	case BGRE8:
	{
		FColor Color = *((const FColor *)PixelData);
		return Color.FromRGBE();
	}
	case RGBA16:
	{
		const uint16 * Samples = (const uint16 *)PixelData;
		return FLinearColor(
<<<<<<< HEAD
			Samples[0]/65535.f, 
			Samples[1]/65535.f, 
			Samples[2]/65535.f, 
			Samples[3]/65535.f);
=======
			Samples[0]*(1.f/65535.f), 
			Samples[1]*(1.f/65535.f), 
			Samples[2]*(1.f/65535.f), 
			Samples[3]*(1.f/65535.f));
>>>>>>> 4af6daef
	}
	case RGBA16F:
	{
		FFloat16Color Color = *((const FFloat16Color *)PixelData);
		return Color.GetFloats();
	}
	case RGBA32F:
	{
		return *((const FLinearColor *)PixelData);
	}
	case R16F:
	{
		float R = FPlatformMath::LoadHalf((const uint16 *)PixelData);
		return FLinearColor(R,0,0,1.f);
	}
	case R32F:
	{
		float R = *((const float *)PixelData);
		return FLinearColor(R,0,0,1.f);
	}
	
	default:
		check(0);
		return FLinearColor();
	}
}


void FImageCore::SanitizeFloat16AndSetAlphaOpaqueForBC6H(const FImageView & InOutImage)
{
	TRACE_CPUPROFILER_EVENT_SCOPE(Texture.SanitizeFloat16AndSetAlphaOpaqueForBC6H);
	check(InOutImage.Format == ERawImageFormat::RGBA16F);

	const int64 TexelNum = InOutImage.GetNumPixels();
	FFloat16Color* Data = reinterpret_cast<FFloat16Color*>(InOutImage.RawData);

	// @todo Oodle : parallel for ?
	for (int64 TexelIndex = 0; TexelIndex < TexelNum; ++TexelIndex)
	{
		FFloat16Color& F16Color = Data[TexelIndex];

		F16Color.R = F16Color.R.GetClampedNonNegativeAndFinite();
		F16Color.G = F16Color.G.GetClampedNonNegativeAndFinite();
		F16Color.B = F16Color.B.GetClampedNonNegativeAndFinite();
		F16Color.A.SetOne();
	}
}

<<<<<<< HEAD

=======
>>>>>>> 4af6daef
bool FImageCore::DetectAlphaChannel(const FImageView & InImage)
{
	TRACE_CPUPROFILER_EVENT_SCOPE(Texture.DetectAlphaChannel);

	// previous :
	// "SMALL_NUMBER" is quite small, this provides almost no tolerance
	// #define SMALL_NUMBER		(1.e-8f)
	//const float FloatNonOpaqueAlpha = 1.0f - SMALL_NUMBER;
	// 
	// opaque alpha threshold where we'd quantize to < 255 in U8
	//  images with only alpha larger than this are treated as opaque
	const float FloatNonOpaqueAlpha = 254.5f / 255.f; // the U8 alpha threshold

<<<<<<< HEAD
	int64 NumPixels = (int64)InImage.SizeX * InImage.SizeY * InImage.NumSlices;
=======
	int64 NumTexels = InImage.GetNumPixels();
	int64 TexelsPerJob;
	int32 NumJobs = ImageParallelForComputeNumJobsForPixels(TexelsPerJob,NumTexels);
>>>>>>> 4af6daef

	if (InImage.Format == ERawImageFormat::BGRA8)
	{
		TArrayView64<const FColor> SrcColorArray = InImage.AsBGRA8();
<<<<<<< HEAD
		check(SrcColorArray.Num() == NumPixels);

		const FColor* ColorPtr = &SrcColorArray[0];
		const FColor* EndPtr = ColorPtr + SrcColorArray.Num();

		for (; ColorPtr < EndPtr; ++ColorPtr)
		{
			if (ColorPtr->A != 255)
			{
				return true;
			}
		}
=======
		check(SrcColorArray.Num() == NumTexels);

		const FColor* ColorPtr = &SrcColorArray[0];
		
		return ParallelOr(TEXT("Texture.DetectAlphaChannel.PF"), NumJobs, TexelsPerJob, NumTexels, [&](int64 TexelIndex)
		{
			return (ColorPtr[TexelIndex].A != 255);
		});
>>>>>>> 4af6daef
	}
	else if (InImage.Format == ERawImageFormat::RGBA32F)
	{
		TArrayView64<const FLinearColor> SrcColorArray = InImage.AsRGBA32F();
<<<<<<< HEAD
		check(SrcColorArray.Num() == NumPixels);

		const FLinearColor* ColorPtr = &SrcColorArray[0];
		const FLinearColor* EndPtr = ColorPtr + SrcColorArray.Num();

		for (; ColorPtr < EndPtr; ++ColorPtr)
		{
			if (ColorPtr->A <= FloatNonOpaqueAlpha)
			{
				return true;
			}
		}
=======
		check(SrcColorArray.Num() == NumTexels);

		const FLinearColor* ColorPtr = &SrcColorArray[0];
		
		return ParallelOr(TEXT("Texture.DetectAlphaChannel.PF"), NumJobs, TexelsPerJob, NumTexels, [&](int64 TexelIndex)
		{
			return (ColorPtr[TexelIndex].A <= FloatNonOpaqueAlpha);
		});
>>>>>>> 4af6daef
	}
	else if (InImage.Format == ERawImageFormat::RGBA16)
	{
		TArrayView64<const uint16> SrcChannelArray = InImage.AsRGBA16();
<<<<<<< HEAD
		check(SrcChannelArray.Num() == NumPixels * 4);

		const uint16* ChannelPtr = &SrcChannelArray[0];
		const uint16* EndPtr = ChannelPtr + SrcChannelArray.Num();

		for (; ChannelPtr < EndPtr; ChannelPtr += 4)
		{
			if (ChannelPtr[3] != 0xFFFF)
			{
				return true;
			}
		}
=======
		check(SrcChannelArray.Num() == NumTexels * 4);

		const uint16* ChannelPtr = &SrcChannelArray[0];
		
		return ParallelOr(TEXT("Texture.DetectAlphaChannel.PF"), NumJobs, TexelsPerJob, NumTexels, [&](int64 TexelIndex)
		{
			return (ChannelPtr[TexelIndex*4+3] != 0xFFFF);
		});
>>>>>>> 4af6daef
	}
	else if (InImage.Format == ERawImageFormat::RGBA16F)
	{
		TArrayView64<const FFloat16Color> SrcColorArray = InImage.AsRGBA16F();
<<<<<<< HEAD
		check(SrcColorArray.Num() == NumPixels);

		const FFloat16Color* ColorPtr = &SrcColorArray[0];
		const FFloat16Color* EndPtr = ColorPtr + SrcColorArray.Num();

		for (; ColorPtr < EndPtr; ++ColorPtr)
		{
			// 16F closest to 1.0 is 0.99951172
			// use the float tolerance here? or check exactly ?
			//if ( ColorPtr->A.GetFloat() < 1.f )
			// use the same FloatNonOpaqueAlpha tolerance for consistency ?
			if (ColorPtr->A.GetFloat() < FloatNonOpaqueAlpha)
			{
				return true;
			}
		}
=======
		check(SrcColorArray.Num() == NumTexels);

		const FFloat16Color* ColorPtr = &SrcColorArray[0];
		
		// 16F closest to 1.0 is 0.99951172
		// use the float tolerance here? or check exactly ?
		// use the same FloatNonOpaqueAlpha tolerance for consistency ?

		return ParallelOr(TEXT("Texture.DetectAlphaChannel.PF"), NumJobs, TexelsPerJob, NumTexels, [&](int64 TexelIndex)
		{
			return (ColorPtr[TexelIndex].A.GetFloat() <= FloatNonOpaqueAlpha);
		});
>>>>>>> 4af6daef
	}
	else if (InImage.Format == ERawImageFormat::G8 ||
		InImage.Format == ERawImageFormat::BGRE8 ||
		InImage.Format == ERawImageFormat::G16 ||
		InImage.Format == ERawImageFormat::R16F ||
		InImage.Format == ERawImageFormat::R32F)
	{
		// source image formats don't have alpha
	}
	else
	{
		// new format ?
		check(0);
	}

	return false;
}

<<<<<<< HEAD

=======
>>>>>>> 4af6daef
void FImageCore::SetAlphaOpaque(const FImageView & InImage)
{
	int64 NumPixels = (int64)InImage.SizeX * InImage.SizeY * InImage.NumSlices;

	if (InImage.Format == ERawImageFormat::BGRA8)
	{
		TArrayView64<FColor> SrcColorArray = InImage.AsBGRA8();
		check(SrcColorArray.Num() == NumPixels);

		FColor* ColorPtr = &SrcColorArray[0];
		FColor* EndPtr = ColorPtr + SrcColorArray.Num();

		for (; ColorPtr < EndPtr; ++ColorPtr)
		{
			ColorPtr->A = 255;
		}
	}
	else if (InImage.Format == ERawImageFormat::RGBA32F)
	{
		TArrayView64<FLinearColor> SrcColorArray = InImage.AsRGBA32F();
		check(SrcColorArray.Num() == NumPixels);

		FLinearColor* ColorPtr = &SrcColorArray[0];
		FLinearColor* EndPtr = ColorPtr + SrcColorArray.Num();

		for (; ColorPtr < EndPtr; ++ColorPtr)
		{
			ColorPtr->A = 1.f;
		}
	}
	else if (InImage.Format == ERawImageFormat::RGBA16)
	{
		TArrayView64<uint16> SrcChannelArray = InImage.AsRGBA16();
		check(SrcChannelArray.Num() == NumPixels * 4);

		uint16* ChannelPtr = &SrcChannelArray[0];
		uint16* EndPtr = ChannelPtr + SrcChannelArray.Num();

		for (; ChannelPtr < EndPtr; ChannelPtr += 4)
		{
			ChannelPtr[3] = 0xFFFF;
		}
	}
	else if (InImage.Format == ERawImageFormat::RGBA16F)
	{
		TArrayView64<FFloat16Color> SrcColorArray = InImage.AsRGBA16F();
		check(SrcColorArray.Num() == NumPixels);

		FFloat16Color* ColorPtr = &SrcColorArray[0];
		FFloat16Color* EndPtr = ColorPtr + SrcColorArray.Num();

		FFloat16 One(1.f);

		for (; ColorPtr < EndPtr; ++ColorPtr)
		{
			ColorPtr->A = One;
		}
	}
	else if (InImage.Format == ERawImageFormat::G8 ||
		InImage.Format == ERawImageFormat::BGRE8 ||
		InImage.Format == ERawImageFormat::G16 ||
		InImage.Format == ERawImageFormat::R16F ||
		InImage.Format == ERawImageFormat::R32F)
	{
		// source image formats don't have alpha
	}
	else
	{
		// new format ?
		check(0);
	}
}


<<<<<<< HEAD
void FImageCore::ComputeChannelLinearMinMax(const FImage & InImage, FLinearColor & OutMin, FLinearColor & OutMax)
=======
void FImageCore::ComputeChannelLinearMinMax(const FImageView & InImage, FLinearColor & OutMin, FLinearColor & OutMax)
>>>>>>> 4af6daef
{
	// @todo Oodle : for speed, we should ideally scan the image for min/max in its native pixel format
	//	then only convert the min/max colors to float linear after the scan
	//	don't convert the whole image

	FImage ImageLinear;
	InImage.CopyTo(ImageLinear,ERawImageFormat::RGBA32F,EGammaSpace::Linear);
	
	TArrayView64<FLinearColor> Colors = ImageLinear.AsRGBA32F();
	if ( Colors.Num() == 0 )
	{
		OutMin = FLinearColor(ForceInit);
		OutMax = FLinearColor(ForceInit);
		return;
	}
	
	VectorRegister4Float VMin = VectorLoad(&Colors[0].Component(0));
	VectorRegister4Float VMax = VMin;
	
	for ( const FLinearColor & Color : Colors )
	{
		VectorRegister4Float VCur = VectorLoad(&Color.Component(0));

		VMin = VectorMin(VMin,VCur);
		VMax = VectorMax(VMax,VCur);
	}

	VectorStore(VMin,&OutMin.Component(0));
	VectorStore(VMax,&OutMax.Component(0));
<<<<<<< HEAD
=======
}

void FImageCore::TransformToWorkingColorSpace(const FImageView& InLinearImage, const FVector2d& SourceRedChromaticity, const FVector2d& SourceGreenChromaticity, const FVector2d& SourceBlueChromaticity, const FVector2d& SourceWhiteChromaticity, UE::Color::EChromaticAdaptationMethod Method, double EqualityTolerance)
{
	TRACE_CPUPROFILER_EVENT_SCOPE(Texture.TransformToWorkingColorSpace);

	check(InLinearImage.GammaSpace == EGammaSpace::Linear);

	const UE::Color::FColorSpace Source(SourceRedChromaticity, SourceGreenChromaticity, SourceBlueChromaticity, SourceWhiteChromaticity);
	const UE::Color::FColorSpace& Target = UE::Color::FColorSpace::GetWorking();

	if (Source.Equals(Target, EqualityTolerance))
	{
		UE_LOG(LogImageCore, VeryVerbose, TEXT("Source and working color spaces are equal within tolerance, bypass color space transformation."));
		return;
	}

	UE::Color::FColorSpaceTransform Transform(Source, Target, Method);

	FLinearColor* ImageColors = InLinearImage.AsRGBA32F().GetData();

	const int64 NumTexels = int64(InLinearImage.SizeX) * InLinearImage.SizeY * InLinearImage.NumSlices;
	int64 TexelsPerJob;
	int32 NumJobs = ImageParallelForComputeNumJobsForPixels(TexelsPerJob, NumTexels);

	ParallelLoop(TEXT("Texture.TransformToWorkingColorSpace.PF"), NumJobs, TexelsPerJob, NumTexels, [Transform, ImageColors](int64 TexelIndex)
		{
			FLinearColor Color = ImageColors[TexelIndex];
			Color = Transform.Apply(Color);
			ImageColors[TexelIndex] = SaturateToHalfFloat(Color);
		});
>>>>>>> 4af6daef
}<|MERGE_RESOLUTION|>--- conflicted
+++ resolved
@@ -41,11 +41,8 @@
  */
 static void InitImageStorage(FImage& Image)
 {
-<<<<<<< HEAD
-=======
 	//TRACE_CPUPROFILER_EVENT_SCOPE(Texture.InitImageStorage);
 
->>>>>>> 4af6daef
 	check( Image.IsImageInfoValid() );
 
 	int64 NumBytes = Image.GetImageSizeBytes();
@@ -70,16 +67,6 @@
 		return 1;
 	}
 	
-<<<<<<< HEAD
-	// ParallelFor will actually make 6*NumWorkers batches and then make NumWorkers tasks that pop the batches
-	//	this helps with mismatched thread runtime
-	//	here we only make NumWorkers batches max
-	//	but this is rarely a problem in image cook because it is parallelized already at a the higher level
-
-	const int32 NumWorkers = FMath::Max(1, FTaskGraphInterface::Get().GetNumWorkerThreads());
-	int32 NumJobs = (int32)(NumItems / MinNumItemsPerJob); // round down
-	NumJobs = FMath::Clamp(NumJobs, int32(1), NumWorkers); 
-=======
 	// Always use ParallelFor with "Unbalanced"  so it does not do weird things to your job count
 
 	const int32 NumWorkers = FMath::Max(1, FTaskGraphInterface::Get().GetNumWorkerThreads());
@@ -116,7 +103,6 @@
 		//	slightly under-subscribing reduces the chance of a much higher latency
 		NumJobs--;
 	}
->>>>>>> 4af6daef
 
 	OutNumItemsPerJob = (NumItems + NumJobs-1) / NumJobs; // round up
 	check( NumJobs*OutNumItemsPerJob >= NumItems );
@@ -127,21 +113,6 @@
 static constexpr int64 MinPixelsPerJob = 16384;
 // Surfaces of VT tile size or smaller will not parallelize at all :
 static constexpr int64 MinPixelsForAnyJob = 136*136;
-<<<<<<< HEAD
-
-IMAGECORE_API int32 ImageParallelForComputeNumJobsForPixels(int64 & OutNumPixelsPerJob,int64 NumPixels)
-{
-	return ParallelForComputeNumJobs(OutNumPixelsPerJob,NumPixels,MinPixelsPerJob,MinPixelsForAnyJob);
-}
-
-IMAGECORE_API int32 ImageParallelForComputeNumJobsForRows(int32 & OutNumItemsPerJob,int32 SizeX,int32 SizeY)
-{
-	int64 NumPixels = int64(SizeX)*SizeY;
-	int64 OutNumPixelsPerJob;
-	int32 NumJobs = ParallelForComputeNumJobs(OutNumPixelsPerJob,NumPixels,MinPixelsPerJob,MinPixelsForAnyJob);
-	OutNumItemsPerJob = (SizeY + NumJobs-1) / NumJobs; // round up;
-	return NumJobs;
-=======
 // Jobs split on pixel count (not rows) are aligned to PixelsPerJobAlignment :
 static constexpr int64 PixelsPerJobAlignment = 64; // must be power of 2
 
@@ -183,7 +154,6 @@
 
 	OutNumItemsPerJob = IntCastChecked<int32>(OutNumItemsPerJob64);
 	return IntCastChecked<int32>(NumJobs);
->>>>>>> 4af6daef
 }
 
 template <typename Lambda>
@@ -197,9 +167,6 @@
 		{
 			Func(TexelIndex);
 		}
-<<<<<<< HEAD
-	});
-=======
 	}, EParallelForFlags::Unbalanced);
 }
 
@@ -229,7 +196,6 @@
 
 	bool ret = merged_bool.load(std::memory_order_acquire);
 	return ret;
->>>>>>> 4af6daef
 }
 
 template <int64 TexelsPerVec, typename LambdaVec, typename Lambda>
@@ -256,11 +222,6 @@
 			Func(TexelIndex);
 			++TexelIndex;
 		}
-<<<<<<< HEAD
-	});
-}
-
-=======
 	}, EParallelForFlags::Unbalanced);
 }
 
@@ -326,7 +287,6 @@
 		FImageCore::CopyImageTo2U16(TempImage, DestImage);
 	}
 }
->>>>>>> 4af6daef
 
 // Copy Image, swapping RB, SrcImage must be BGRA8 or RGBA16
 // Src == Dest is okay
@@ -381,28 +341,6 @@
 	// CopyImageRGBABGRA is okay in place
 	CopyImageRGBABGRA(Image,Image);
 }
-<<<<<<< HEAD
-
-static uint8 Requantize16to8(const uint16 In)
-{
-	// same as QuantizeRound(In/65535.f);
-    uint32 Ret = ( (uint32)In * 255 + 32768 + 127 )>>16;
-	checkSlow( Ret <= 255 );
-	return (uint8)Ret;
-}
-
-static const TCHAR * GammaSpaceGetName(EGammaSpace GammaSpace)
-{
-	switch(GammaSpace)
-	{
-	case EGammaSpace::Linear: return TEXT("Linear");
-	case EGammaSpace::Pow22: return TEXT("Pow22");
-	case EGammaSpace::sRGB: return TEXT("sRGB");
-	default: return TEXT("Invalid");
-	}
-}
-=======
->>>>>>> 4af6daef
 
 /**
  * Copies an image accounting for format differences. Sizes must match.
@@ -450,11 +388,8 @@
 	if ( SrcImage.Format == DestImage.Format &&
 		SrcImage.GammaSpace == DestImage.GammaSpace )
 	{
-<<<<<<< HEAD
-=======
 		TRACE_CPUPROFILER_EVENT_SCOPE(Texture.CopyImage.memcpy);
 
->>>>>>> 4af6daef
 		int64 Bytes = SrcImage.GetImageSizeBytes();
 		check( DestImage.GetImageSizeBytes() == Bytes );
 		memcpy(DestImage.RawData,SrcImage.RawData,Bytes);
@@ -535,11 +470,7 @@
 							const int64 Count = FMath::Min(TexelsPerJob, NumTexels - StartIndex);
 							ConvertFLinearColorsToFColorSRGB(&SrcColors[StartIndex], &DestColors[StartIndex], Count);
 						}
-<<<<<<< HEAD
-					);
-=======
 					, EParallelForFlags::Unbalanced);
->>>>>>> 4af6daef
 				}
 				else
 				{
@@ -644,7 +575,6 @@
 				ParallelLoop(TEXT("Texture.CopyImage.PF"), NumJobs, TexelsPerJob, NumTexels, [DestColors, SrcColors](int64 TexelIndex)
 				{
 					DestColors[TexelIndex] = FFloat16(SrcColors[TexelIndex].R);
-<<<<<<< HEAD
 				});
 			}
 			break;
@@ -658,21 +588,6 @@
 				});
 			}
 			break;
-=======
-				});
-			}
-			break;
-			
-		case ERawImageFormat::R32F:
-			{
-				float* DestColors = (float*) DestImage.RawData;
-				ParallelLoop(TEXT("Texture.CopyImage.PF"), NumJobs, TexelsPerJob, NumTexels, [DestColors, SrcColors](int64 TexelIndex)
-				{
-					DestColors[TexelIndex] = SrcColors[TexelIndex].R;
-				});
-			}
-			break;
->>>>>>> 4af6daef
 
 		default:
 			check(0);
@@ -948,7 +863,6 @@
 		FImage TempImage(SrcImage.SizeX, SrcImage.SizeY, SrcImage.NumSlices, ERawImageFormat::RGBA32F, EGammaSpace::Linear);
 		FImageCore::CopyImage(SrcImage, TempImage);
 		FImageCore::CopyImage(TempImage, DestImage);
-<<<<<<< HEAD
 	}
 }
 
@@ -966,57 +880,9 @@
 
 void FImage::TransformToWorkingColorSpace(const FVector2d& SourceRedChromaticity, const FVector2d& SourceGreenChromaticity, const FVector2d& SourceBlueChromaticity, const FVector2d& SourceWhiteChromaticity, UE::Color::EChromaticAdaptationMethod Method, double EqualityTolerance)
 {
-	TRACE_CPUPROFILER_EVENT_SCOPE(Texture.TransformToWorkingColorSpace);
-
-	check(GammaSpace == EGammaSpace::Linear);
-
-	const UE::Color::FColorSpace Source(SourceRedChromaticity, SourceGreenChromaticity, SourceBlueChromaticity, SourceWhiteChromaticity);
-	const UE::Color::FColorSpace& Target = UE::Color::FColorSpace::GetWorking();
-
-	if (Source.Equals(Target, EqualityTolerance))
-	{
-		UE_LOG(LogImageCore, VeryVerbose, TEXT("Source and working color spaces are equal within tolerance, bypass color space transformation."));
-		return;
-=======
->>>>>>> 4af6daef
-	}
-
-	UE::Color::FColorSpaceTransform Transform(Source, Target, Method);
-
-	FLinearColor* ImageColors = AsRGBA32F().GetData();
-
-	const int64 NumTexels = int64(SizeX) * SizeY * NumSlices;
-	int64 TexelsPerJob;
-	int32 NumJobs = ImageParallelForComputeNumJobsForPixels(TexelsPerJob,NumTexels);
-
-	ParallelLoop(TEXT("Texture.TransformToWorkingColorSpace.PF"), NumJobs, TexelsPerJob, NumTexels, [Transform, ImageColors](int64 TexelIndex)
-	{
-		FLinearColor Color = ImageColors[TexelIndex];
-		Color = Transform.Apply(Color);
-		ImageColors[TexelIndex] = SaturateToHalfFloat(Color);
-	});
-}
-
-<<<<<<< HEAD
-=======
-FORCEINLINE static FLinearColor SaturateToHalfFloat(const FLinearColor& LinearCol)
-{
-	static constexpr float MAX_HALF_FLOAT16 = 65504.0f;
-
-	FLinearColor Result;
-	Result.R = FMath::Clamp(LinearCol.R, -MAX_HALF_FLOAT16, MAX_HALF_FLOAT16);
-	Result.G = FMath::Clamp(LinearCol.G, -MAX_HALF_FLOAT16, MAX_HALF_FLOAT16);
-	Result.B = FMath::Clamp(LinearCol.B, -MAX_HALF_FLOAT16, MAX_HALF_FLOAT16);
-	Result.A = LinearCol.A;
-	return Result;
-}
-
-void FImage::TransformToWorkingColorSpace(const FVector2d& SourceRedChromaticity, const FVector2d& SourceGreenChromaticity, const FVector2d& SourceBlueChromaticity, const FVector2d& SourceWhiteChromaticity, UE::Color::EChromaticAdaptationMethod Method, double EqualityTolerance)
-{
 	return FImageCore::TransformToWorkingColorSpace(*this, SourceRedChromaticity, SourceGreenChromaticity, SourceBlueChromaticity, SourceWhiteChromaticity, Method, EqualityTolerance);
 }
 
->>>>>>> 4af6daef
 static FLinearColor SampleImage(const FLinearColor* Pixels, int Width, int Height, float X, float Y)
 {
 	const int64 TexelX0 = FMath::FloorToInt(X);
@@ -1051,12 +917,8 @@
 	const float DestToSrcScaleX = (float)SrcImage.SizeX / (float)DestImage.SizeX;
 	const float DestToSrcScaleY = (float)SrcImage.SizeY / (float)DestImage.SizeY;
 
-<<<<<<< HEAD
-	// @todo Oodle : not a correct bilinear Resize?  missing 0.5 pixel center shift
-=======
 	// @todo OodleImageResize : not a correct bilinear Resize?  missing 0.5 pixel center shift
 	//		deprecate this and redirect to new resizer
->>>>>>> 4af6daef
 	for (int64 DestY = 0; DestY < DestImage.SizeY; ++DestY)
 	{
 		const float SrcY = (float)DestY * DestToSrcScaleY;
@@ -1122,7 +984,6 @@
 	*ThisImage = *OtherImage;
 	*OtherImage = Temp;
 }
-<<<<<<< HEAD
 
 void FImage::ChangeFormat(ERawImageFormat::Type DestFormat, EGammaSpace DestGammaSpace)
 {
@@ -1139,30 +1000,9 @@
 		Swap(Temp);
 	}
 }
-=======
->>>>>>> 4af6daef
-
-void FImage::ChangeFormat(ERawImageFormat::Type DestFormat, EGammaSpace DestGammaSpace)
-{
-<<<<<<< HEAD
-=======
-	if ( Format == DestFormat &&
-		( GammaSpace == DestGammaSpace || ! ERawImageFormat::GetFormatNeedsGammaSpace(Format)) )
-	{
-		// no action needed
-	}
-	else
-	{
-		FImage Temp;
-		CopyTo(Temp,DestFormat,DestGammaSpace);
-		//*this = MoveTemp(Temp); // or swap?
-		Swap(Temp);
-	}
-}
 
 void FImage::CopyTo(FImage& DestImage, ERawImageFormat::Type DestFormat, EGammaSpace DestGammaSpace) const
 {
->>>>>>> 4af6daef
 	// if gamma correction is done, it's always *TO* sRGB , not to Pow22
 	// so if Pow22 was requested, change to sRGB
 	// so that Float->int->Float roundtrips correctly
@@ -1206,21 +1046,12 @@
 	FImage TempSrcImage;
 	FImageView SrcImageView = SourceImage;
 	if (SourceImage.Format != ERawImageFormat::RGBA32F)
-<<<<<<< HEAD
 	{
 		SourceImage.CopyTo(TempSrcImage, ERawImageFormat::RGBA32F, EGammaSpace::Linear);
 		SrcImageView = TempSrcImage;
 	}
 	else if ( SourceImage.GammaSpace != EGammaSpace::Linear )
 	{
-=======
-	{
-		SourceImage.CopyTo(TempSrcImage, ERawImageFormat::RGBA32F, EGammaSpace::Linear);
-		SrcImageView = TempSrcImage;
-	}
-	else if ( SourceImage.GammaSpace != EGammaSpace::Linear )
-	{
->>>>>>> 4af6daef
 		UE_LOG(LogImageCore, Warning, TEXT("Resize from source Format RGBA32F was called but source GammaSpace is not Linear"));
 	}
 
@@ -1480,28 +1311,6 @@
 }
 
 IMAGECORE_API const TCHAR * ERawImageFormat::GetName(Type Format)
-<<<<<<< HEAD
-{
-	switch (Format)
-	{
-	case ERawImageFormat::G8:  return TEXT("G8");
-	case ERawImageFormat::G16: return TEXT("G16");
-	case ERawImageFormat::R16F: return TEXT("R16F");
-	case ERawImageFormat::R32F: return TEXT("R32F");
-	case ERawImageFormat::BGRA8: return TEXT("BGRA8");
-	case ERawImageFormat::BGRE8: return TEXT("BGRE8");
-	case ERawImageFormat::RGBA16: return TEXT("RGBA16");
-	case ERawImageFormat::RGBA16F: return TEXT("RGBA16F");
-	case ERawImageFormat::RGBA32F: return TEXT("RGBA32F");
-	default:
-		check(0);
-		return TEXT("invalid");
-	}
-}
-
-IMAGECORE_API int32 ERawImageFormat::GetBytesPerPixel(Type Format)
-=======
->>>>>>> 4af6daef
 {
 	switch (Format)
 	{
@@ -1562,11 +1371,7 @@
 	return Format == RGBA16F || Format == RGBA32F || Format == R16F || Format == R32F || Format == BGRE8;
 }
 
-<<<<<<< HEAD
-IMAGECORE_API FLinearColor ERawImageFormat::GetOnePixelLinear(const void * PixelData,Type Format,bool bSRGB)
-=======
 IMAGECORE_API const FLinearColor ERawImageFormat::GetOnePixelLinear(const void * PixelData,ERawImageFormat::Type Format,EGammaSpace Gamma)
->>>>>>> 4af6daef
 {
 	switch(Format)
 	{
@@ -1574,40 +1379,26 @@
 	{
 		uint8 Gray = ((const uint8 *)PixelData)[0];
 		FColor Color(Gray,Gray,Gray);
-<<<<<<< HEAD
-		if ( bSRGB )
-			return FLinearColor::FromSRGBColor(Color);
-=======
 		if ( Gamma == EGammaSpace::sRGB )
 			return FLinearColor::FromSRGBColor(Color);
 		else if ( Gamma == EGammaSpace::Pow22 )
 			return FLinearColor::FromPow22Color(Color);
->>>>>>> 4af6daef
 		else
 			return Color.ReinterpretAsLinear();
 	}
 	case G16:
 	{
 		const uint16 * Samples = (const uint16 *)PixelData;
-<<<<<<< HEAD
-		float Gray = Samples[0]/65535.f;
-=======
 		float Gray = Samples[0]*(1.f/65535.f);
->>>>>>> 4af6daef
 		return FLinearColor(Gray,Gray,Gray,1.f);
 	}
 	case BGRA8:
 	{
 		FColor Color = *((const FColor *)PixelData);
-<<<<<<< HEAD
-		if ( bSRGB )
-			return FLinearColor::FromSRGBColor(Color);
-=======
 		if ( Gamma == EGammaSpace::sRGB )
 			return FLinearColor::FromSRGBColor(Color);
 		else if ( Gamma == EGammaSpace::Pow22 )
 			return FLinearColor::FromPow22Color(Color);
->>>>>>> 4af6daef
 		else
 			return Color.ReinterpretAsLinear();
 	}
@@ -1620,17 +1411,10 @@
 	{
 		const uint16 * Samples = (const uint16 *)PixelData;
 		return FLinearColor(
-<<<<<<< HEAD
-			Samples[0]/65535.f, 
-			Samples[1]/65535.f, 
-			Samples[2]/65535.f, 
-			Samples[3]/65535.f);
-=======
 			Samples[0]*(1.f/65535.f), 
 			Samples[1]*(1.f/65535.f), 
 			Samples[2]*(1.f/65535.f), 
 			Samples[3]*(1.f/65535.f));
->>>>>>> 4af6daef
 	}
 	case RGBA16F:
 	{
@@ -1679,10 +1463,6 @@
 	}
 }
 
-<<<<<<< HEAD
-
-=======
->>>>>>> 4af6daef
 bool FImageCore::DetectAlphaChannel(const FImageView & InImage)
 {
 	TRACE_CPUPROFILER_EVENT_SCOPE(Texture.DetectAlphaChannel);
@@ -1696,31 +1476,13 @@
 	//  images with only alpha larger than this are treated as opaque
 	const float FloatNonOpaqueAlpha = 254.5f / 255.f; // the U8 alpha threshold
 
-<<<<<<< HEAD
-	int64 NumPixels = (int64)InImage.SizeX * InImage.SizeY * InImage.NumSlices;
-=======
 	int64 NumTexels = InImage.GetNumPixels();
 	int64 TexelsPerJob;
 	int32 NumJobs = ImageParallelForComputeNumJobsForPixels(TexelsPerJob,NumTexels);
->>>>>>> 4af6daef
 
 	if (InImage.Format == ERawImageFormat::BGRA8)
 	{
 		TArrayView64<const FColor> SrcColorArray = InImage.AsBGRA8();
-<<<<<<< HEAD
-		check(SrcColorArray.Num() == NumPixels);
-
-		const FColor* ColorPtr = &SrcColorArray[0];
-		const FColor* EndPtr = ColorPtr + SrcColorArray.Num();
-
-		for (; ColorPtr < EndPtr; ++ColorPtr)
-		{
-			if (ColorPtr->A != 255)
-			{
-				return true;
-			}
-		}
-=======
 		check(SrcColorArray.Num() == NumTexels);
 
 		const FColor* ColorPtr = &SrcColorArray[0];
@@ -1729,25 +1491,10 @@
 		{
 			return (ColorPtr[TexelIndex].A != 255);
 		});
->>>>>>> 4af6daef
 	}
 	else if (InImage.Format == ERawImageFormat::RGBA32F)
 	{
 		TArrayView64<const FLinearColor> SrcColorArray = InImage.AsRGBA32F();
-<<<<<<< HEAD
-		check(SrcColorArray.Num() == NumPixels);
-
-		const FLinearColor* ColorPtr = &SrcColorArray[0];
-		const FLinearColor* EndPtr = ColorPtr + SrcColorArray.Num();
-
-		for (; ColorPtr < EndPtr; ++ColorPtr)
-		{
-			if (ColorPtr->A <= FloatNonOpaqueAlpha)
-			{
-				return true;
-			}
-		}
-=======
 		check(SrcColorArray.Num() == NumTexels);
 
 		const FLinearColor* ColorPtr = &SrcColorArray[0];
@@ -1756,25 +1503,10 @@
 		{
 			return (ColorPtr[TexelIndex].A <= FloatNonOpaqueAlpha);
 		});
->>>>>>> 4af6daef
 	}
 	else if (InImage.Format == ERawImageFormat::RGBA16)
 	{
 		TArrayView64<const uint16> SrcChannelArray = InImage.AsRGBA16();
-<<<<<<< HEAD
-		check(SrcChannelArray.Num() == NumPixels * 4);
-
-		const uint16* ChannelPtr = &SrcChannelArray[0];
-		const uint16* EndPtr = ChannelPtr + SrcChannelArray.Num();
-
-		for (; ChannelPtr < EndPtr; ChannelPtr += 4)
-		{
-			if (ChannelPtr[3] != 0xFFFF)
-			{
-				return true;
-			}
-		}
-=======
 		check(SrcChannelArray.Num() == NumTexels * 4);
 
 		const uint16* ChannelPtr = &SrcChannelArray[0];
@@ -1783,29 +1515,10 @@
 		{
 			return (ChannelPtr[TexelIndex*4+3] != 0xFFFF);
 		});
->>>>>>> 4af6daef
 	}
 	else if (InImage.Format == ERawImageFormat::RGBA16F)
 	{
 		TArrayView64<const FFloat16Color> SrcColorArray = InImage.AsRGBA16F();
-<<<<<<< HEAD
-		check(SrcColorArray.Num() == NumPixels);
-
-		const FFloat16Color* ColorPtr = &SrcColorArray[0];
-		const FFloat16Color* EndPtr = ColorPtr + SrcColorArray.Num();
-
-		for (; ColorPtr < EndPtr; ++ColorPtr)
-		{
-			// 16F closest to 1.0 is 0.99951172
-			// use the float tolerance here? or check exactly ?
-			//if ( ColorPtr->A.GetFloat() < 1.f )
-			// use the same FloatNonOpaqueAlpha tolerance for consistency ?
-			if (ColorPtr->A.GetFloat() < FloatNonOpaqueAlpha)
-			{
-				return true;
-			}
-		}
-=======
 		check(SrcColorArray.Num() == NumTexels);
 
 		const FFloat16Color* ColorPtr = &SrcColorArray[0];
@@ -1818,7 +1531,6 @@
 		{
 			return (ColorPtr[TexelIndex].A.GetFloat() <= FloatNonOpaqueAlpha);
 		});
->>>>>>> 4af6daef
 	}
 	else if (InImage.Format == ERawImageFormat::G8 ||
 		InImage.Format == ERawImageFormat::BGRE8 ||
@@ -1837,10 +1549,6 @@
 	return false;
 }
 
-<<<<<<< HEAD
-
-=======
->>>>>>> 4af6daef
 void FImageCore::SetAlphaOpaque(const FImageView & InImage)
 {
 	int64 NumPixels = (int64)InImage.SizeX * InImage.SizeY * InImage.NumSlices;
@@ -1915,11 +1623,7 @@
 }
 
 
-<<<<<<< HEAD
-void FImageCore::ComputeChannelLinearMinMax(const FImage & InImage, FLinearColor & OutMin, FLinearColor & OutMax)
-=======
 void FImageCore::ComputeChannelLinearMinMax(const FImageView & InImage, FLinearColor & OutMin, FLinearColor & OutMax)
->>>>>>> 4af6daef
 {
 	// @todo Oodle : for speed, we should ideally scan the image for min/max in its native pixel format
 	//	then only convert the min/max colors to float linear after the scan
@@ -1949,8 +1653,6 @@
 
 	VectorStore(VMin,&OutMin.Component(0));
 	VectorStore(VMax,&OutMax.Component(0));
-<<<<<<< HEAD
-=======
 }
 
 void FImageCore::TransformToWorkingColorSpace(const FImageView& InLinearImage, const FVector2d& SourceRedChromaticity, const FVector2d& SourceGreenChromaticity, const FVector2d& SourceBlueChromaticity, const FVector2d& SourceWhiteChromaticity, UE::Color::EChromaticAdaptationMethod Method, double EqualityTolerance)
@@ -1982,5 +1684,4 @@
 			Color = Transform.Apply(Color);
 			ImageColors[TexelIndex] = SaturateToHalfFloat(Color);
 		});
->>>>>>> 4af6daef
 }