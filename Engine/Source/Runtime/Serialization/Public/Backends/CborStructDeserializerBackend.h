--- conflicted
+++ resolved
@@ -27,13 +27,8 @@
 	 * @param CborDataEndianness The CBOR data endianness stored in the archive.
 	 * @note For backward compatibility and performance, the implementation default to the the platform endianness rather than the CBOR standard one (big endian).
 	 */
-<<<<<<< HEAD
-	FCborStructDeserializerBackend(FArchive& Archive, ECborEndianness CborDataEndianness = ECborEndianness::Platform, bool bInIsLWCCompatibilityMode = false);
-	virtual ~FCborStructDeserializerBackend();
-=======
 	SERIALIZATION_API FCborStructDeserializerBackend(FArchive& Archive, ECborEndianness CborDataEndianness = ECborEndianness::Platform, bool bInIsLWCCompatibilityMode = false);
 	SERIALIZATION_API virtual ~FCborStructDeserializerBackend();
->>>>>>> 4af6daef
 
 public:
 
