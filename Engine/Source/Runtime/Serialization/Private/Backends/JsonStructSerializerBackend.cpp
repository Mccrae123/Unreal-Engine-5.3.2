// Copyright Epic Games, Inc. All Rights Reserved.

#include "Backends/JsonStructSerializerBackend.h"
#include "UObject/UnrealType.h"
#include "UObject/EnumProperty.h"
#include "UObject/TextProperty.h"
#include "UObject/PropertyPortFlags.h"


/* IStructSerializerBackend interface
 *****************************************************************************/

void FJsonStructSerializerBackend::BeginArray(const FStructSerializerState& State)
{
	if (State.ValueProperty->GetOwner<FArrayProperty>())
	{
		JsonWriter->WriteArrayStart();
	}
	else if (State.KeyProperty != nullptr)
	{
		FString KeyString;
		State.KeyProperty->ExportTextItem(KeyString, State.KeyData, nullptr, nullptr, PPF_None);
		JsonWriter->WriteArrayStart(KeyString);
	}
	else
	{
		JsonWriter->WriteArrayStart(State.ValueProperty->GetName());
	}
}


void FJsonStructSerializerBackend::BeginStructure(const FStructSerializerState& State)
{
	if (State.ValueProperty != nullptr)
	{
		//Write only object start in case of struct contained in arrays and not a single element is targeted
		if ((State.ValueProperty->ArrayDim > 1
			|| State.ValueProperty->GetOwner<FArrayProperty>()
			|| State.ValueProperty->GetOwner<FSetProperty>()
			|| (State.ValueProperty->GetOwner<FMapProperty>() && State.KeyProperty == nullptr)) && !EnumHasAnyFlags(State.StateFlags, EStructSerializerStateFlags::WritingContainerElement))
		{
			JsonWriter->WriteObjectStart();
		}
		else if (State.KeyProperty != nullptr)
		{
			FString KeyString;
			State.KeyProperty->ExportTextItem(KeyString, State.KeyData, nullptr, nullptr, PPF_None);
			JsonWriter->WriteObjectStart(KeyString);
		}
		else
		{
			JsonWriter->WriteObjectStart(State.ValueProperty->GetName());
		}
	}
	else
	{
		JsonWriter->WriteObjectStart();
	}
}


void FJsonStructSerializerBackend::EndArray(const FStructSerializerState& /*State*/)
{
	JsonWriter->WriteArrayEnd();
}


void FJsonStructSerializerBackend::EndStructure(const FStructSerializerState& /*State*/)
{
	JsonWriter->WriteObjectEnd();
}


void FJsonStructSerializerBackend::WriteComment(const FString& Comment)
{
	// Json does not support comments
}


void FJsonStructSerializerBackend::WriteProperty(const FStructSerializerState& State, int32 ArrayIndex)
{
	// booleans
	if (State.FieldType == FBoolProperty::StaticClass())
	{
		WritePropertyValue(State, CastFieldChecked<FBoolProperty>(State.ValueProperty)->GetPropertyValue_InContainer(State.ValueData, ArrayIndex));
	}

	// unsigned bytes & enumerations
	else if (State.FieldType == FEnumProperty::StaticClass())
	{
		FEnumProperty* EnumProperty = CastFieldChecked<FEnumProperty>(State.ValueProperty);

		WritePropertyValue(State, EnumProperty->GetEnum()->GetNameStringByValue(EnumProperty->GetUnderlyingProperty()->GetSignedIntPropertyValue(EnumProperty->ContainerPtrToValuePtr<void>(State.ValueData, ArrayIndex))));
	}
	else if (State.FieldType == FByteProperty::StaticClass())
	{
		FByteProperty* ByteProperty = CastFieldChecked<FByteProperty>(State.ValueProperty);

		if (ByteProperty->IsEnum())
		{
			WritePropertyValue(State, ByteProperty->Enum->GetNameStringByValue(ByteProperty->GetPropertyValue_InContainer(State.ValueData, ArrayIndex)));
		}
		else
		{
			WritePropertyValue(State, (double)ByteProperty->GetPropertyValue_InContainer(State.ValueData, ArrayIndex));
		}
	}

	// floating point numbers
	else if (State.FieldType == FDoubleProperty::StaticClass())
	{
		WritePropertyValue(State, CastFieldChecked<FDoubleProperty>(State.ValueProperty)->GetPropertyValue_InContainer(State.ValueData, ArrayIndex));
	}
	else if (State.FieldType == FFloatProperty::StaticClass())
	{
		WritePropertyValue(State, CastFieldChecked<FFloatProperty>(State.ValueProperty)->GetPropertyValue_InContainer(State.ValueData, ArrayIndex));
	}

	// signed integers
	else if (State.FieldType == FIntProperty::StaticClass())
	{
		WritePropertyValue(State, (double)CastFieldChecked<FIntProperty>(State.ValueProperty)->GetPropertyValue_InContainer(State.ValueData, ArrayIndex));
	}
	else if (State.FieldType == FInt8Property::StaticClass())
	{
		WritePropertyValue(State, (double)CastFieldChecked<FInt8Property>(State.ValueProperty)->GetPropertyValue_InContainer(State.ValueData, ArrayIndex));
	}
	else if (State.FieldType == FInt16Property::StaticClass())
	{
		WritePropertyValue(State, (double)CastFieldChecked<FInt16Property>(State.ValueProperty)->GetPropertyValue_InContainer(State.ValueData, ArrayIndex));
	}
	else if (State.FieldType == FInt64Property::StaticClass())
	{
		WritePropertyValue(State, (double)CastFieldChecked<FInt64Property>(State.ValueProperty)->GetPropertyValue_InContainer(State.ValueData, ArrayIndex));
	}

	// unsigned integers
	else if (State.FieldType == FUInt16Property::StaticClass())
	{
		WritePropertyValue(State, (double)CastFieldChecked<FUInt16Property>(State.ValueProperty)->GetPropertyValue_InContainer(State.ValueData, ArrayIndex));
	}
	else if (State.FieldType == FUInt32Property::StaticClass())
	{
		WritePropertyValue(State, (double)CastFieldChecked<FUInt32Property>(State.ValueProperty)->GetPropertyValue_InContainer(State.ValueData, ArrayIndex));
	}
	else if (State.FieldType == FUInt64Property::StaticClass())
	{
		WritePropertyValue(State, (double)CastFieldChecked<FUInt64Property>(State.ValueProperty)->GetPropertyValue_InContainer(State.ValueData, ArrayIndex));
	}

	// names, strings & text
	else if (State.FieldType == FNameProperty::StaticClass())
	{
		WritePropertyValue(State, CastFieldChecked<FNameProperty>(State.ValueProperty)->GetPropertyValue_InContainer(State.ValueData, ArrayIndex).ToString());
	}
	else if (State.FieldType == FStrProperty::StaticClass())
	{
		WritePropertyValue(State, CastFieldChecked<FStrProperty>(State.ValueProperty)->GetPropertyValue_InContainer(State.ValueData, ArrayIndex));
	}
	else if (State.FieldType == FTextProperty::StaticClass())
	{
		const FText& TextValue = CastFieldChecked<FTextProperty>(State.ValueProperty)->GetPropertyValue_InContainer(State.ValueData, ArrayIndex);
		if (EnumHasAnyFlags(Flags, EStructSerializerBackendFlags::WriteTextAsComplexString))
		{
			FString TextValueString;
			FTextStringHelper::WriteToBuffer(TextValueString, TextValue);
			WritePropertyValue(State, TextValueString);
		}
		else
		{
			WritePropertyValue(State, TextValue.ToString());
		}
	}

	// classes & objects
<<<<<<< HEAD
	else if (State.FieldType == FClassProperty::StaticClass())
	{
		UObject* const& Value = CastFieldChecked<FClassProperty>(State.ValueProperty)->GetPropertyValue_InContainer(State.ValueData, ArrayIndex);
		WritePropertyValue(State, Value ? Value->GetPathName() : FString());
	}
=======
>>>>>>> 6bbb88c8
	else if (State.FieldType == FSoftClassProperty::StaticClass())
	{
		FSoftObjectPtr const& Value = CastFieldChecked<FSoftClassProperty>(State.ValueProperty)->GetPropertyValue_InContainer(State.ValueData, ArrayIndex);
		WritePropertyValue(State, Value.IsValid() ? Value->GetPathName() : FString());
<<<<<<< HEAD
	}
	else if (State.FieldType == FObjectProperty::StaticClass())
	{
		UObject* const& Value = CastFieldChecked<FObjectProperty>(State.ValueProperty)->GetPropertyValue_InContainer(State.ValueData, ArrayIndex);
		WritePropertyValue(State, Value ? Value->GetPathName() : FString());
=======
>>>>>>> 6bbb88c8
	}
	else if (State.FieldType == FWeakObjectProperty::StaticClass())
	{
		FWeakObjectPtr const& Value = CastFieldChecked<FWeakObjectProperty>(State.ValueProperty)->GetPropertyValue_InContainer(State.ValueData, ArrayIndex);
		WritePropertyValue(State, Value.IsValid() ? Value.Get()->GetPathName() : FString());
	}
	else if (State.FieldType == FSoftObjectProperty::StaticClass())
	{
		FSoftObjectPtr const& Value = CastFieldChecked<FSoftObjectProperty>(State.ValueProperty)->GetPropertyValue_InContainer(State.ValueData, ArrayIndex);
		WritePropertyValue(State, Value.ToString());
<<<<<<< HEAD
=======
	}
	else if (FObjectProperty* ObjectProperty = CastField<FObjectProperty>(State.ValueProperty))
	{
		// @TODO: Could this be expanded to include everything derived from FObjectPropertyBase?
		// Generic handling for a property type derived from FObjectProperty that is obtainable as a pointer and will be stored using its path.
		// This must come after all the more specialized handlers for object property types.
		UObject* const Value = ObjectProperty->GetObjectPropertyValue_InContainer(State.ValueData, ArrayIndex);
		WritePropertyValue(State, Value ? Value->GetPathName() : FString());
>>>>>>> 6bbb88c8
	}

	// unsupported property type
	else
	{
		UE_LOG(LogSerialization, Verbose, TEXT("FJsonStructSerializerBackend: Property %s cannot be serialized, because its type (%s) is not supported"), *State.ValueProperty->GetFName().ToString(), *State.ValueType->GetFName().ToString());
	}
}<|MERGE_RESOLUTION|>--- conflicted
+++ resolved
@@ -173,26 +173,10 @@
 	}
 
 	// classes & objects
-<<<<<<< HEAD
-	else if (State.FieldType == FClassProperty::StaticClass())
-	{
-		UObject* const& Value = CastFieldChecked<FClassProperty>(State.ValueProperty)->GetPropertyValue_InContainer(State.ValueData, ArrayIndex);
-		WritePropertyValue(State, Value ? Value->GetPathName() : FString());
-	}
-=======
->>>>>>> 6bbb88c8
 	else if (State.FieldType == FSoftClassProperty::StaticClass())
 	{
 		FSoftObjectPtr const& Value = CastFieldChecked<FSoftClassProperty>(State.ValueProperty)->GetPropertyValue_InContainer(State.ValueData, ArrayIndex);
 		WritePropertyValue(State, Value.IsValid() ? Value->GetPathName() : FString());
-<<<<<<< HEAD
-	}
-	else if (State.FieldType == FObjectProperty::StaticClass())
-	{
-		UObject* const& Value = CastFieldChecked<FObjectProperty>(State.ValueProperty)->GetPropertyValue_InContainer(State.ValueData, ArrayIndex);
-		WritePropertyValue(State, Value ? Value->GetPathName() : FString());
-=======
->>>>>>> 6bbb88c8
 	}
 	else if (State.FieldType == FWeakObjectProperty::StaticClass())
 	{
@@ -203,8 +187,6 @@
 	{
 		FSoftObjectPtr const& Value = CastFieldChecked<FSoftObjectProperty>(State.ValueProperty)->GetPropertyValue_InContainer(State.ValueData, ArrayIndex);
 		WritePropertyValue(State, Value.ToString());
-<<<<<<< HEAD
-=======
 	}
 	else if (FObjectProperty* ObjectProperty = CastField<FObjectProperty>(State.ValueProperty))
 	{
@@ -213,7 +195,6 @@
 		// This must come after all the more specialized handlers for object property types.
 		UObject* const Value = ObjectProperty->GetObjectPropertyValue_InContainer(State.ValueData, ArrayIndex);
 		WritePropertyValue(State, Value ? Value->GetPathName() : FString());
->>>>>>> 6bbb88c8
 	}
 
 	// unsupported property type
