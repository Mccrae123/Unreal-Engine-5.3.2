--- conflicted
+++ resolved
@@ -464,10 +464,7 @@
 		case EStructDeserializerBackendTokens::ArrayEnd:
 		{
 			// rehash the set/maps -> we're closing them
-<<<<<<< HEAD
-=======
 			check(CurrentState.Property);
->>>>>>> 6bbb88c8
 			if (FSetProperty* SetProperty = CastField<FSetProperty>(CurrentState.Property))
 			{
 				FScriptSetHelper SetHelper(SetProperty, CurrentState.Data);
@@ -478,11 +475,7 @@
 				FScriptMapHelper MapHelper(MapProperty, CurrentState.Data);
 				MapHelper.Rehash();
 			}
-<<<<<<< HEAD
-			else if (CurrentState.Property->ArrayDim > 1 && CurrentState.ArrayIndex < CurrentState.Property->ArrayDim)
-=======
 			else if (CurrentState.Property->ArrayDim > 1 && CurrentState.ArrayIndex < CurrentState.Property->ArrayDim) //-V522 - Property should never be null
->>>>>>> 6bbb88c8
 			{
 				// error: array entry not found in static array
 				if (Policies.MissingFields != EStructDeserializerErrorPolicies::Ignore)
