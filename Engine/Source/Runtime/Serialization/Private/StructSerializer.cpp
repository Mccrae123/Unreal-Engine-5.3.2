--- conflicted
+++ resolved
@@ -181,10 +181,6 @@
 				}
 			}
 
-<<<<<<< HEAD
-				// push child properties on stack (in reverse order)
-				for (int32 Index = NewStates.Num() - 1; Index >= 0; --Index)
-=======
 			for (TFieldIterator<FProperty> It(CurrentState.ValueType, EFieldIteratorFlags::IncludeSuper); It; ++It)
 			{
 				// Skip property if the filter function is set and rejects it.
@@ -194,7 +190,6 @@
 				}
 
 				FStructSerializerState NewState;
->>>>>>> 3aae9151
 				{
 					NewState.ValueData = ValueData;
 					NewState.ValueProperty = *It;
@@ -256,30 +251,9 @@
 			CurrentState.HasBeenProcessed = true;
 			StateStack.Push(CurrentState);
 
-<<<<<<< HEAD
-				// push elements on stack (in reverse order)
-				for (int32 Index = ArrayHelper.Num() - 1; Index >= 0; --Index)
-				{
-					FStructSerializerState NewState;
-					{
-						NewState.HasBeenProcessed = false;
-						NewState.KeyData = nullptr;
-						NewState.KeyProperty = nullptr;
-						NewState.ValueData = ArrayHelper.GetRawPtr(Index);
-						NewState.ValueProperty = ValueProperty;
-						NewState.ValueType = nullptr;
-						NewState.FieldType = ValueProperty->GetClass();
-					}
-
-					StateStack.Push(NewState);
-				}
-			}
-			else
-=======
 			Backend.BeginArray(CurrentState);
 
 			for (FStructSerializerState& NewState : GenerateStructureArrayStates(CurrentState, Policies))
->>>>>>> 3aae9151
 			{
 				StateStack.Push(MoveTemp(NewState));
 			}
@@ -315,13 +289,8 @@
 
 				TArray<FStructSerializerState> NewStates = GenerateStructureStates(CurrentState, Policies);
 
-<<<<<<< HEAD
-				// push key-value pairs on stack (in reverse order)
-				for (int32 Index = MapHelper.GetMaxIndex() - 1; Index >= 0; --Index)
-=======
 				// push child properties on stack (in reverse order)
 				for (int32 Index = NewStates.Num() - 1; Index >= 0; --Index)
->>>>>>> 3aae9151
 				{
 					StateStack.Push(MoveTemp(NewStates[Index]));
 				}
@@ -368,32 +337,10 @@
 				SerializeIterable<FMapProperty>(CurrentState, StateStack, Backend, Policies);
 			}
 
-<<<<<<< HEAD
-				// push elements on stack
-				for (int32 Index = SetHelper.GetMaxIndex() - 1; Index >= 0; --Index)
-				{
-					if (SetHelper.IsValidIndex(Index))
-					{
-						FStructSerializerState NewState;
-						{
-							NewState.HasBeenProcessed = false;
-							NewState.KeyData = nullptr;
-							NewState.KeyProperty = nullptr;
-							NewState.ValueData = SetHelper.GetElementPtr(Index);
-							NewState.ValueProperty = ValueProperty;
-							NewState.ValueType = nullptr;
-							NewState.FieldType = ValueProperty->GetClass();
-						}
-
-						StateStack.Push(NewState);
-					}
-				}
-=======
 			// Sets
 			else if (CastField<FSetProperty>(CurrentState.ValueProperty))
 			{
 				SerializeIterable<FSetProperty>(CurrentState, StateStack, Backend, Policies);
->>>>>>> 3aae9151
 			}
 
 			// Static arrays
@@ -425,354 +372,12 @@
 		NewState.ValueData = Struct;
 		NewState.ValueType = &TypeInfo;
 	}
-<<<<<<< HEAD
-=======
 
 	StructSerializer::Serialize(MoveTemp(NewState), Backend, Policies);
->>>>>>> 3aae9151
 }
 
 void FStructSerializer::SerializeElement(const void* Address, FProperty* Property, int32 ElementIndex, IStructSerializerBackend& Backend, const FStructSerializerPolicies& Policies)
 {
-<<<<<<< HEAD
-	using namespace StructSerializer;
-
-	check(Address != nullptr);
-	check(Property != nullptr);
-	
-	// Always encompass the element in an object
-	Backend.BeginStructure(FStructSerializerState());
-
-	// initialize serialization
-	TArray<FStructSerializerState> StateStack;
-	{
-		//Initial state with the desired property info
-		FStructSerializerState NewState;
-		{
-			NewState.ValueData = Address;
-			NewState.ElementIndex = ElementIndex;
-			NewState.StateFlags = ElementIndex != INDEX_NONE ? EStructSerializerStateFlags::WritingContainerElement : EStructSerializerStateFlags::None;
-			NewState.ValueProperty = Property;
-			NewState.FieldType = Property->GetClass();
-		}
-
-		StateStack.Push(NewState);
-	}
-
-	// process state stack
-	while (StateStack.Num() > 0)
-	{
-		FStructSerializerState CurrentState = StateStack.Pop(/*bAllowShrinking=*/ false);
-
-		// structures
-		if (CastField<FStructProperty>(CurrentState.ValueProperty))
-		{
-			//static array of structures
-			if (CurrentState.ValueProperty->ArrayDim > 1 && CurrentState.ElementIndex == INDEX_NONE)
-			{
-				if (!CurrentState.HasBeenProcessed)
-				{
-					//Push ourself to close the array
-					CurrentState.HasBeenProcessed = true;
-					StateStack.Push(CurrentState);
-
-					Backend.BeginArray(CurrentState);
-
-					//Template of the sub state. Only element index will vary
-					FStructSerializerState NewState;
-					{
-						NewState.HasBeenProcessed = false;
-						NewState.ValueData = CurrentState.ValueData;
-						NewState.ValueProperty = CurrentState.ValueProperty;
-					}
-
-					// push elements on stack (in reverse order)
-					for (int32 Index = CurrentState.ValueProperty->ArrayDim - 1; Index >= 0; --Index)
-					{
-						NewState.ElementIndex = Index;
-						StateStack.Push(NewState);
-					}
-				}
-				else
-				{
-					Backend.EndArray(CurrentState);
-				}
-			}
-			else
-			{
-				if (!CurrentState.HasBeenProcessed)
-				{
-					const void* ValueData = CurrentState.ValueData;
-
-					if (CurrentState.ValueProperty)
-					{
-						FFieldVariant Outer = CurrentState.ValueProperty->GetOwnerVariant();
-						if ((Outer.ToField() == nullptr) || (Outer.ToField()->GetClass() != FArrayProperty::StaticClass()))
-						{
-							const int32 ContainerAddressIndex = CurrentState.ElementIndex != INDEX_NONE ? CurrentState.ElementIndex : 0;
-							ValueData = CurrentState.ValueProperty->ContainerPtrToValuePtr<void>(CurrentState.ValueData, ContainerAddressIndex);
-						}
-					}
-
-					Backend.BeginStructure(CurrentState);
-
-					CurrentState.HasBeenProcessed = true;
-					StateStack.Push(CurrentState);
-
-					// serialize fields
-					if (CurrentState.ValueProperty != nullptr)
-					{
-						//Get the type to iterate over the fields
-						FStructProperty* StructProperty = CastField<FStructProperty>(CurrentState.ValueProperty);
-						if (StructProperty != nullptr)
-						{
-							CurrentState.ValueType = StructProperty->Struct;
-						}
-						else
-						{
-							FObjectPropertyBase* ObjectProperty = CastField<FObjectPropertyBase>(CurrentState.ValueProperty);
-							if (ObjectProperty != nullptr)
-							{
-								CurrentState.ValueType = ObjectProperty->PropertyClass;
-							}
-						}
-					}
-
-					TArray<FStructSerializerState> NewStates;
-
-					if (CurrentState.ValueType)
-					{
-						for (TFieldIterator<FProperty> It(CurrentState.ValueType, EFieldIteratorFlags::IncludeSuper); It; ++It)
-						{
-							// Skip property if the filter function is set and rejects it.
-							if (Policies.PropertyFilter && !Policies.PropertyFilter(*It, CurrentState.ValueProperty))
-							{
-								continue;
-							}
-
-							FStructSerializerState NewState;
-							NewState.ValueData = ValueData;
-							NewState.ValueProperty = *It;
-							NewState.FieldType = It->GetClass();
-							NewStates.Emplace(MoveTemp(NewState));
-						}
-					}
-
-					// push child properties on stack (in reverse order)
-					for (int32 Index = NewStates.Num() - 1; Index >= 0; --Index)
-					{
-						StateStack.Push(NewStates[Index]);
-					}
-				}
-				else
-				{
-					Backend.EndStructure(CurrentState);
-				}
-			}
-		}
-
-		// dynamic arrays
-		else if (CastField<FArrayProperty>(CurrentState.ValueProperty))
-		{
-			if (!CurrentState.HasBeenProcessed)
-			{
-				CurrentState.HasBeenProcessed = true;
-				StateStack.Push(CurrentState);
-				
-				FArrayProperty* ArrayProperty = CastField<FArrayProperty>(CurrentState.ValueProperty);
-				FScriptArrayHelper ArrayHelper(ArrayProperty, ArrayProperty->ContainerPtrToValuePtr<void>(CurrentState.ValueData));
-				FProperty* ValueProperty = ArrayProperty->Inner;
-
-				const auto FillArrayItemState = [&ArrayHelper, &ValueProperty](int32 InElementIndex, EStructSerializerStateFlags InFlags, FStructSerializerState& OutState)
-				{
-					OutState.ValueData = ArrayHelper.GetRawPtr(InElementIndex);
-					OutState.ValueProperty = ValueProperty;
-					OutState.FieldType = ValueProperty->GetClass();
-					OutState.StateFlags = InFlags;
-				};
-				
-				//If a specific index is asked and it's not valid, skip the property
-				if (CurrentState.ElementIndex != INDEX_NONE)
-				{
-					if (ArrayHelper.IsValidIndex(CurrentState.ElementIndex))
-					{
-						FStructSerializerState NewState;
-						FillArrayItemState(CurrentState.ElementIndex, EStructSerializerStateFlags::WritingContainerElement, NewState);
-						StateStack.Push(NewState);
-					}
-				}
-				else
-				{
-					Backend.BeginArray(CurrentState);
-
-					// push elements on stack (in reverse order)
-					for (int32 Index = ArrayHelper.Num() - 1; Index >= 0; --Index)
-					{
-						FStructSerializerState NewState;
-						FillArrayItemState(Index, EStructSerializerStateFlags::None, NewState);
-						StateStack.Push(NewState);
-					}
-				}
-			}
-			else
-			{
-				//Close array only if we were not targeting a single element
-				if (!EnumHasAnyFlags(CurrentState.StateFlags,EStructSerializerStateFlags::WritingContainerElement))
-				{
-					Backend.EndArray(CurrentState);
-				}
-			}
-		}
-
-		// maps
-		else if (CastField<FMapProperty>(CurrentState.ValueProperty))
-		{
-			if (Policies.MapSerialization != EStructSerializerMapPolicies::Array)
-			{
-				UE_LOG(LogSerialization, Verbose, TEXT("SerializeElement skipped map property %s. Only supports maps as array."), *CurrentState.ValueProperty->GetFName().ToString());
-				continue;
-			}
-
-			if (!CurrentState.HasBeenProcessed)
-			{
-				CurrentState.HasBeenProcessed = true;
-				StateStack.Push(CurrentState);
-
-				FMapProperty* MapProperty = CastField<FMapProperty>(CurrentState.ValueProperty);
-				FScriptMapHelper MapHelper(MapProperty, MapProperty->ContainerPtrToValuePtr<void>(CurrentState.ValueData));
-				FProperty* ValueProperty = MapProperty->ValueProp;
-
-				const auto FillMapItemState = [&MapHelper, &ValueProperty](int32 InElementIndex, EStructSerializerStateFlags InFlags, FStructSerializerState& OutState)
-				{
-					OutState.ValueData = MapHelper.GetPairPtr(InElementIndex);
-					OutState.ValueProperty = ValueProperty;
-					OutState.FieldType = ValueProperty->GetClass();
-					OutState.StateFlags = InFlags;
-				};
-
-				//If a specific index is asked only push that one on the stack
-				if (CurrentState.ElementIndex != INDEX_NONE)
-				{
-					if (MapHelper.IsValidIndex(CurrentState.ElementIndex))
-					{
-						FStructSerializerState NewState;
-						FillMapItemState(CurrentState.ElementIndex, EStructSerializerStateFlags::WritingContainerElement, NewState);
-						StateStack.Push(NewState);
-					}
-				}
-				else
-				{
-					//Only supports maps as array for now to support round tripping
-					Backend.BeginArray(CurrentState);
-					
-					// push values on stack (in reverse order)
-					for (int32 Index = MapHelper.GetMaxIndex() - 1; Index >= 0; --Index)
-					{
-						if (MapHelper.IsValidIndex(Index))
-						{
-							FStructSerializerState NewState;
-							FillMapItemState(Index, EStructSerializerStateFlags::None, NewState);
-							StateStack.Push(NewState);
-						}
-					}
-				}
-			}
-			else
-			{
-				//Close map array only if we were not targeting a single element
-				if (!EnumHasAnyFlags(CurrentState.StateFlags, EStructSerializerStateFlags::WritingContainerElement))
-				{
-					Backend.EndArray(CurrentState);
-				}
-			}
-		}
-
-		// sets
-		else if (CastField<FSetProperty>(CurrentState.ValueProperty))
-		{
-			if (!CurrentState.HasBeenProcessed)
-			{
-				CurrentState.HasBeenProcessed = true;
-				StateStack.Push(CurrentState);
-				
-				FSetProperty* SetProperty = CastFieldChecked<FSetProperty>(CurrentState.ValueProperty);
-				FScriptSetHelper SetHelper(SetProperty, SetProperty->ContainerPtrToValuePtr<void>(CurrentState.ValueData));
-				FProperty* ValueProperty = SetProperty->ElementProp;
-				
-				const auto FillSetItemState = [&SetHelper, &ValueProperty](int32 InElementIndex, EStructSerializerStateFlags InFlags, FStructSerializerState& OutState)
-				{
-					OutState.ValueData = SetHelper.GetElementPtr(InElementIndex);
-					OutState.ValueProperty = ValueProperty;
-					OutState.FieldType = ValueProperty->GetClass();
-					OutState.StateFlags = InFlags;
-				};
-
-				//If a specific index is asked just push that one on the stack
-				if (CurrentState.ElementIndex != INDEX_NONE)
-				{
-					if (SetHelper.IsValidIndex(CurrentState.ElementIndex))
-					{
-						FStructSerializerState NewState;
-						FillSetItemState(CurrentState.ElementIndex, EStructSerializerStateFlags::WritingContainerElement, NewState);
-						StateStack.Push(NewState);
-					}
-				}
-				else
-				{
-					Backend.BeginArray(CurrentState);
-				
-					// push elements on stack
-					for (int32 Index = SetHelper.GetMaxIndex() - 1; Index >= 0; --Index)
-					{
-						if (SetHelper.IsValidIndex(Index))
-						{
-							FStructSerializerState NewState;
-							FillSetItemState(Index, EStructSerializerStateFlags::None, NewState);
-							StateStack.Push(NewState);
-						}
-					}
-				}				
-			}
-			else
-			{
-				//Close set array only if we were not targeting a single element
-				if (!EnumHasAnyFlags(CurrentState.StateFlags, EStructSerializerStateFlags::WritingContainerElement))
-				{
-					Backend.EndArray(CurrentState);
-				}
-			}
-		}
-
-		// static arrays of simple properties
-		else if (CurrentState.ValueProperty->ArrayDim > 1)
-		{
-			if (CurrentState.ElementIndex != INDEX_NONE)
-			{
-				if (CurrentState.ElementIndex < CurrentState.ValueProperty->ArrayDim)
-				{
-					Backend.WriteProperty(CurrentState, CurrentState.ElementIndex);
-				}
-			}
-			else
-			{
-				Backend.BeginArray(CurrentState);
-				for (int32 ArrayIndex = 0; ArrayIndex < CurrentState.ValueProperty->ArrayDim; ++ArrayIndex)
-				{
-					Backend.WriteProperty(CurrentState, ArrayIndex);
-				}
-				Backend.EndArray(CurrentState);
-			}
-		}
-
-		// all other properties
-		else
-		{
-			Backend.WriteProperty(CurrentState);
-		}
-	}
-	
-	Backend.EndStructure(FStructSerializerState());
-=======
 	check(Address != nullptr);
 	check(Property != nullptr);
 
@@ -793,5 +398,4 @@
 	}
 
 	StructSerializer::Serialize(MoveTemp(NewState), Backend, Policies);
->>>>>>> 3aae9151
 }