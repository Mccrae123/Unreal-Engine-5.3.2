// Copyright Epic Games, Inc. All Rights Reserved.

#pragma once

#include "CoreMinimal.h"
#include "GenericPlatform/GenericPlatformFile.h"
#include "Stats/Stats.h"
#include "Misc/Paths.h"
#include "Misc/ScopeLock.h"
#include "Misc/ScopeRWLock.h"
#include "Templates/UniquePtr.h"
#include "Math/BigInt.h"
#include "Misc/AES.h"
#include "RSA.h"
#include "Misc/SecureHash.h"
#include "GenericPlatform/GenericPlatformChunkInstall.h"
#include "Serialization/MemoryImage.h"
#include "Templates/RefCounting.h"
<<<<<<< HEAD
=======
#include "IO/IoContainerId.h"
#include "Containers/Ticker.h"
>>>>>>> 6bbb88c8

class FChunkCacheWorker;
class IAsyncReadFileHandle;
class FFileIoStore;
class FFilePackageStore;
struct FIoContainerHeader;

PAKFILE_API DECLARE_LOG_CATEGORY_EXTERN(LogPakFile, Log, All);
DECLARE_FLOAT_ACCUMULATOR_STAT_EXTERN(TEXT("Total pak file read time"), STAT_PakFile_Read, STATGROUP_PakFile, PAKFILE_API);

DECLARE_DWORD_ACCUMULATOR_STAT_EXTERN(TEXT("Num open pak file handles"), STAT_PakFile_NumOpenHandles, STATGROUP_PakFile, PAKFILE_API);

#define PAK_TRACKER 0

// ENABLE_PAKFILE_RUNTIME_PRUNING allows pruning the DirectoryIndex at runtime after all Paks have loaded rather than loading only the already-pruned DirectoryIndex
// This requires extra cputime to make reads of the DirectoryIndex ThreadSafe, and will be removed in a future version
#ifndef ENABLE_PAKFILE_RUNTIME_PRUNING
#define ENABLE_PAKFILE_RUNTIME_PRUNING 1
#endif
#define ENABLE_PAKFILE_RUNTIME_PRUNING_VALIDATE ENABLE_PAKFILE_RUNTIME_PRUNING && !UE_BUILD_SHIPPING

// Define the type of a chunk hash. Currently selectable between SHA1 and CRC32.
#define PAKHASH_USE_CRC	1
#if PAKHASH_USE_CRC
typedef uint32 TPakChunkHash;
#else
typedef FSHAHash TPakChunkHash;
#endif

PAKFILE_API TPakChunkHash ComputePakChunkHash(const void* InData, int64 InDataSizeInBytes);
FORCEINLINE FString ChunkHashToString(const TPakChunkHash& InHash)
{
#if PAKHASH_USE_CRC
	return FString::Printf(TEXT("%08X"), InHash);
#else
	return LexToString(InHash);
#endif
}

struct FPakChunkSignatureCheckFailedData
{
	FPakChunkSignatureCheckFailedData(const FString& InPakFilename, const TPakChunkHash& InExpectedHash, const TPakChunkHash& InReceivedHash, int32 InChunkIndex)
		: PakFilename(InPakFilename)
		, ChunkIndex(InChunkIndex)
		, ExpectedHash(InExpectedHash)
		, ReceivedHash(InReceivedHash)
	{
	}
	FString PakFilename;
	int32 ChunkIndex;
	TPakChunkHash ExpectedHash;
	TPakChunkHash ReceivedHash;

	FPakChunkSignatureCheckFailedData() : ChunkIndex(0) {}
};
/** Delegate for allowing a game to restrict the accessing of non-pak files */
DECLARE_DELEGATE_RetVal_OneParam(bool, FFilenameSecurityDelegate, const TCHAR* /*InFilename*/);
DECLARE_DELEGATE_ThreeParams(FPakCustomEncryptionDelegate, uint8* /*InData*/, uint32 /*InDataSize*/, FGuid /*InEncryptionKeyGuid*/);
DECLARE_MULTICAST_DELEGATE_OneParam(FPakChunkSignatureCheckFailedHandler, const FPakChunkSignatureCheckFailedData&);
DECLARE_MULTICAST_DELEGATE_OneParam(FPakMasterSignatureTableCheckFailureHandler, const FString&);
/** Delegate which allows a project to configure Index Pruning.  This is a delegate instead of a config file because config files are loaded after the first PakFiles */
DECLARE_DELEGATE_ThreeParams(FPakSetIndexSettings, bool& /* bKeepFullDirectory*/, bool& /* bValidatePruning */, bool& /* bDelayPruning */);

/**
 * Struct which holds pak file info (version, index offset, hash value).
 */
struct FPakInfo
{
	enum 
	{
		/** Magic number to use in header */
		PakFile_Magic = 0x5A6F12E1,
		/** Size of cached data. */
		MaxChunkDataSize = 64*1024,
		/** Length of a compression format name */
		CompressionMethodNameLen = 32,
		/** Number of allowed different methods */
		MaxNumCompressionMethods=5, // when we remove patchcompatibilitymode421 we can reduce this to 4
	};

	/** Version numbers. */
	enum
	{
		PakFile_Version_Initial = 1,
		PakFile_Version_NoTimestamps = 2,
		PakFile_Version_CompressionEncryption = 3,
		PakFile_Version_IndexEncryption = 4,
		PakFile_Version_RelativeChunkOffsets = 5,
		PakFile_Version_DeleteRecords = 6,
		PakFile_Version_EncryptionKeyGuid = 7,
		PakFile_Version_FNameBasedCompressionMethod = 8,
		PakFile_Version_FrozenIndex = 9,
		PakFile_Version_PathHashIndex = 10,
		PakFile_Version_Fnv64BugFix = 11,


		PakFile_Version_Last,
		PakFile_Version_Invalid,
		PakFile_Version_Latest = PakFile_Version_Last - 1
	};

	/** Pak file magic value. */
	uint32 Magic;
	/** Pak file version. */
	int32 Version;
	/** Offset to pak file index. */
	int64 IndexOffset;
	/** Size (in bytes) of pak file index. */
	int64 IndexSize;
	/** SHA1 of the bytes in the index, used to check for data corruption when loading the index. */
	FSHAHash IndexHash;
	/** Flag indicating if the pak index has been encrypted. */
	uint8 bEncryptedIndex;
	/** Encryption key guid. Empty if we should use the embedded key. */
	FGuid EncryptionKeyGuid;
	/** Compression methods used in this pak file (FNames, saved as FStrings) */
	TArray<FName> CompressionMethods;

	/**
	 * Constructor.
	 */
	FPakInfo()
		: Magic(PakFile_Magic)
		, Version(PakFile_Version_Latest)
		, IndexOffset(-1)
		, IndexSize(0)
		, bEncryptedIndex(0)
	{
		// we always put in a NAME_None entry as index 0, so that an uncompressed PakEntry will have CompressionMethodIndex of 0 and can early out easily
		CompressionMethods.Add(NAME_None);
	}

	/**
	 * Gets the size of data serialized by this struct.
	 *
	 * @return Serialized data size.
	 */
	int64 GetSerializedSize(int32 InVersion = PakFile_Version_Latest) const
	{
		int64 Size = sizeof(Magic) + sizeof(Version) + sizeof(IndexOffset) + sizeof(IndexSize) + sizeof(IndexHash) + sizeof(bEncryptedIndex);
		if (InVersion >= PakFile_Version_EncryptionKeyGuid) Size += sizeof(EncryptionKeyGuid);
		if (InVersion >= PakFile_Version_FNameBasedCompressionMethod) Size += CompressionMethodNameLen * MaxNumCompressionMethods;
		if (InVersion >= PakFile_Version_FrozenIndex && InVersion < PakFile_Version_PathHashIndex) Size += sizeof(bool);

		return Size;
	}

	/**
	 */
	int64 HasRelativeCompressedChunkOffsets() const
	{
		return Version >= PakFile_Version_RelativeChunkOffsets;
	}

	/**
	 * Serializes this struct.
	 *
	 * @param Ar Archive to serialize data with.
	 */
	void Serialize(FArchive& Ar, int32 InVersion)
	{
		if (Ar.IsLoading() && Ar.TotalSize() < (Ar.Tell() + GetSerializedSize(InVersion)))
		{
			Magic = 0;
			return;
		}

		if (Ar.IsSaving() || InVersion >= PakFile_Version_EncryptionKeyGuid)
		{
			Ar << EncryptionKeyGuid;
		}
		Ar << bEncryptedIndex;
		Ar << Magic;
		if (Magic != PakFile_Magic)
		{
			// handle old versions by failing out now (earlier versions will be attempted)
			Magic = 0;
			return;
		}

		Ar << Version;
		Ar << IndexOffset;
		Ar << IndexSize;
		Ar << IndexHash;

		if (Ar.IsLoading())
		{
			if (Version < PakFile_Version_IndexEncryption)
			{
				bEncryptedIndex = false;
			}

			if (Version < PakFile_Version_EncryptionKeyGuid)
			{
				EncryptionKeyGuid.Invalidate();
			}
		}

		if (Version >= PakFile_Version_FrozenIndex && Version < PakFile_Version_PathHashIndex)
		{
			bool bIndexIsFrozen = false;
			Ar << bIndexIsFrozen;
			if (bIndexIsFrozen)
			{
				UE_LOG(LogPakFile, Fatal, TEXT("PakFile was frozen with version FPakInfo::PakFile_Version_FrozenIndex, which is no longer supported. Regenerate Paks."));
			}
		}

		if (Version < PakFile_Version_FNameBasedCompressionMethod)
		{
			// for old versions, put in some known names that we may have used
			CompressionMethods.Add(NAME_Zlib);
			CompressionMethods.Add(NAME_Gzip);
			CompressionMethods.Add(TEXT("Oodle"));
		}
		else
		{
			// we need to serialize a known size, so make a buffer of "strings"
			const int32 BufferSize = CompressionMethodNameLen * MaxNumCompressionMethods;
			ANSICHAR Methods[BufferSize];
			if (Ar.IsLoading())
			{
				Ar.Serialize(Methods, BufferSize);
				for (int32 Index = 0; Index < MaxNumCompressionMethods; Index++)
				{
					ANSICHAR* MethodString = &Methods[Index * CompressionMethodNameLen];
					if (MethodString[0] != 0)
					{
						CompressionMethods.Add(FName(MethodString));
					}
				}
			}
			else
			{
				// we always zero out fully what we write out so that reading in is simple
				FMemory::Memzero(Methods, BufferSize);

				for (int32 Index = 1; Index < CompressionMethods.Num(); Index++)
				{
					ANSICHAR* MethodString = &Methods[(Index - 1) * CompressionMethodNameLen];
					FCStringAnsi::Strcpy(MethodString, CompressionMethodNameLen, TCHAR_TO_ANSI(*CompressionMethods[Index].ToString()));
				}
				Ar.Serialize(Methods, BufferSize);
			}
		}
	}

	int32 GetCompressionMethodIndex(FName CompressionMethod)
	{
		// look for existing method
		for (uint8 Index = 0; Index < CompressionMethods.Num(); Index++)
		{
			if (CompressionMethods[Index] == CompressionMethod)
			{
				return Index;
			}
		}

		checkf(CompressionMethod.ToString().Len() < CompressionMethodNameLen, TEXT("Compression method name, %s, is too long for pak file serialization. You can increase CompressionMethodNameLen, but then will have to handle version management."), *CompressionMethod.ToString());
		// CompressionMethods always has None at Index 0, that we don't serialize, so we can allow for one more in the array
		checkf(CompressionMethods.Num() <= MaxNumCompressionMethods, TEXT("Too many unique compression methods in one pak file. You can increase MaxNumCompressionMethods, but then will have to handle version management."));

		// add it if it didn't exist
		return CompressionMethods.Add(CompressionMethod);
	}

	FName GetCompressionMethod(uint8 Index) const
	{
		return CompressionMethods[Index];
	}
};

/**
 * Struct storing offsets and sizes of a compressed block.
 */
struct FPakCompressedBlock
{
	/** Offset of the start of a compression block. Offset is relative to the start of the compressed chunk data */
	int64 CompressedStart;
	/** Offset of the end of a compression block. This may not align completely with the start of the next block. Offset is relative to the start of the compressed chunk data. */
	int64 CompressedEnd;

	bool operator == (const FPakCompressedBlock& B) const
	{
		return CompressedStart == B.CompressedStart && CompressedEnd == B.CompressedEnd;
	}

	bool operator != (const FPakCompressedBlock& B) const
	{
		return !(*this == B);
	}
};

FORCEINLINE FArchive& operator<<(FArchive& Ar, FPakCompressedBlock& Block)
{
	Ar << Block.CompressedStart;
	Ar << Block.CompressedEnd;
	return Ar;
}

/**
 * Struct holding info about a single file stored in pak file.
 *
 * CHANGE THIS FILE RARELY AND WITH GREAT CARE. MODIFICATIONS
 * WILL RESULT IN EVERY PAK ENTRY IN AN EXISTING INSTALL HAVING TO
 * TO BE PATCHED.
 *
*  On Fortnite that would be 15GB of data 
* (250k pak entries * 64kb patch block) just to add/change/remove 
 * a field.
 * 
 */
struct FPakEntry
{
	static const uint8 Flag_None = 0x00;
	static const uint8 Flag_Encrypted = 0x01;
	static const uint8 Flag_Deleted = 0x02;

	/** Offset into pak file where the file is stored.*/
	int64 Offset;
	/** Serialized file size. */
	int64 Size;
	/** Uncompressed file size. */
	int64 UncompressedSize;
	/** File SHA1 value. */
	uint8 Hash[20];
	/** Array of compression blocks that describe how to decompress this pak entry. */
	TArray<FPakCompressedBlock> CompressionBlocks;
	/** Size of a compressed block in the file. */
	uint32 CompressionBlockSize;
	/** Index into the compression methods in this pakfile. */
	uint32 CompressionMethodIndex;
	/** Pak entry flags. */
	uint8 Flags;
	/** Flag is set to true when FileHeader has been checked against PakHeader. It is not serialized. */
	mutable bool  Verified;

	/**
	 * Constructor.
	 */
	FPakEntry()
	{
		Reset();
	}

	/**
	 * Gets the size of data serialized by this struct.
	 *
	 * @return Serialized data size.
	 */
	int64 GetSerializedSize(int32 Version) const
	{
		int64 SerializedSize = sizeof(Offset) + sizeof(Size) + sizeof(UncompressedSize) + sizeof(Hash);

		if (Version >= FPakInfo::PakFile_Version_FNameBasedCompressionMethod)
		{
			SerializedSize += sizeof(CompressionMethodIndex);
		}
		else
		{
			SerializedSize += sizeof(int32); // Old CompressedMethod var from pre-fname based compression methods
		}

		if (Version >= FPakInfo::PakFile_Version_CompressionEncryption)
		{
			SerializedSize += sizeof(Flags) + sizeof(CompressionBlockSize);
			if(CompressionMethodIndex != 0)
			{
				SerializedSize += sizeof(FPakCompressedBlock) * CompressionBlocks.Num() + sizeof(int32);
			}
		}
		if (Version < FPakInfo::PakFile_Version_NoTimestamps)
		{
			// Timestamp
			SerializedSize += sizeof(int64);
		}
		return SerializedSize;
	}

	/**
	 * Compares two FPakEntry structs.
	 */
	bool operator == (const FPakEntry& B) const
	{
		return IndexDataEquals(B) &&
			FMemory::Memcmp(Hash, B.Hash, sizeof(Hash)) == 0;
	}

	/**
	 * Compares two FPakEntry structs.
	 */
	bool operator != (const FPakEntry& B) const
	{
		return !(*this == B);
	}

	bool IndexDataEquals(const FPakEntry& B) const
	{
		// Offset are only in the Index and so are not compared
		// Hash is only in the payload and so are not compared
		// Verified is only in the payload and is mutable and so is not compared
		return Size == B.Size &&
			UncompressedSize == B.UncompressedSize &&
			CompressionMethodIndex == B.CompressionMethodIndex &&
			Flags == B.Flags &&
			CompressionBlockSize == B.CompressionBlockSize &&
			CompressionBlocks == B.CompressionBlocks;
	}

	void Reset()
	{
		Offset = -1;
		Size = 0;
		UncompressedSize = 0;
		FMemory::Memset(Hash, 0, sizeof(Hash));
		CompressionBlocks.Reset();
		CompressionBlockSize = 0;
		CompressionMethodIndex = 0;
		Flags = Flag_None;
		Verified = false;
	}

	/**
	 * Serializes FPakEntry struct.
	 *
	 * @param Ar Archive to serialize data with.
	 * @param Entry Data to serialize.
	 */
	void Serialize(FArchive& Ar, int32 Version)
	{
		Ar << Offset;
		Ar << Size;
		Ar << UncompressedSize;
		if (Version < FPakInfo::PakFile_Version_FNameBasedCompressionMethod)
		{
			int32 LegacyCompressionMethod;
			Ar << LegacyCompressionMethod;
			if (LegacyCompressionMethod == COMPRESS_None)
			{
				CompressionMethodIndex = 0;
			}
			else if (LegacyCompressionMethod & COMPRESS_ZLIB)
			{
				CompressionMethodIndex = 1;
			}
			else if (LegacyCompressionMethod & COMPRESS_GZIP)
			{
				CompressionMethodIndex = 2;
			}
			else if (LegacyCompressionMethod & COMPRESS_Custom)
			{
				CompressionMethodIndex = 3;
			}
			else
			{
				UE_LOG(LogPakFile, Fatal, TEXT("Found an unknown compression type in pak file, will need to be supported for legacy files"));
			}
		}
		else
		{
			Ar << CompressionMethodIndex;
		}
		if (Version <= FPakInfo::PakFile_Version_Initial)
		{
			FDateTime Timestamp;
			Ar << Timestamp;
		}
		Ar.Serialize(Hash, sizeof(Hash));
		if (Version >= FPakInfo::PakFile_Version_CompressionEncryption)
		{
			if(CompressionMethodIndex != 0)
			{
				Ar << CompressionBlocks;
			}
			Ar << Flags;
			Ar << CompressionBlockSize;
		}
	}

	FORCEINLINE void SetFlag( uint8 InFlag, bool bValue )
	{
		if( bValue )
		{
			Flags |= InFlag;
		}
		else
		{
			Flags &= ~InFlag;
		}
	}

	FORCEINLINE bool GetFlag( uint8 InFlag ) const
	{
		return (Flags & InFlag) == InFlag;
	}
	
	FORCEINLINE bool IsEncrypted() const             { return GetFlag(Flag_Encrypted); }
	FORCEINLINE void SetEncrypted( bool bEncrypted ) { SetFlag( Flag_Encrypted, bEncrypted ); }

	FORCEINLINE bool IsDeleteRecord() const                { return GetFlag(Flag_Deleted); }
	FORCEINLINE void SetDeleteRecord( bool bDeleteRecord ) { SetFlag(Flag_Deleted, bDeleteRecord ); }


	/**
	* Verifies two entries match to check for corruption.
	*
	* @param FileEntryA Entry 1.
	* @param FileEntryB Entry 2.
	*/
	static bool VerifyPakEntriesMatch(const FPakEntry& FileEntryA, const FPakEntry& FileEntryB);
};

/**
 * An identifier for the location of an FPakEntry in an FDirectoryIndex or an FPathHashIndex.
 * Contains a byte offset into the encoded array of FPakEntry data, an index into the list of unencodable FPakEntries, or a marker indicating invalidity
 */
struct FPakEntryLocation
{
public:
	/*
	 * 0x00000000 - 0x7ffffffe: EncodedOffset from 0 to MaxIndex
	 * 0x7fffffff: Unused, interpreted as Invalid
	 * 0x80000000: Invalid
	 * 0x80000001 - 0xffffffff: FileIndex from MaxIndex to 0
	*/
	static const int32 Invalid = MIN_int32;
	static const int32 MaxIndex = MAX_int32 - 1;

	FPakEntryLocation() : Index(Invalid)
	{
	}
	FPakEntryLocation(const FPakEntryLocation& Other) = default;
	FPakEntryLocation& operator=(const FPakEntryLocation& other) = default;

	static FPakEntryLocation CreateInvalid()
	{
		return FPakEntryLocation();
	}

	static FPakEntryLocation CreateFromOffsetIntoEncoded(int32 Offset)
	{
		check(0 <= Offset && Offset <= MaxIndex);
		return FPakEntryLocation(Offset);
	}

	static FPakEntryLocation CreateFromListIndex(int32 ListIndex)
	{
		check(0 <= ListIndex && ListIndex <= MaxIndex);
		return FPakEntryLocation(-ListIndex - 1);
	}

	bool IsInvalid() const
	{
		return Index <= Invalid || MaxIndex < Index;
	}

	bool IsOffsetIntoEncoded() const
	{
		return 0 <= Index && Index <= MaxIndex;
	}

	bool IsListIndex() const
	{
		return (-MaxIndex - 1) <= Index && Index <= -1;
	}

	int32 GetAsOffsetIntoEncoded() const
	{
		if (IsOffsetIntoEncoded())
		{
			return Index;
		}
		else
		{
			return -1;
		}
	}
	int32 GetAsListIndex() const
	{
		if (IsListIndex())
		{
			return -(Index + 1);
		}
		else
		{
			return -1;
		}
	}

	void Serialize(FArchive& Ar)
	{
		Ar << Index;
	}

	bool operator==(const FPakEntryLocation& Other) const
	{
		return Index == Other.Index;
	}
private:
	explicit FPakEntryLocation(int32 InIndex) : Index(InIndex)
	{
	}

	int32 Index;
};
FORCEINLINE FArchive& operator<<(FArchive& Ar, FPakEntryLocation& PakEntryLocation)
{
	PakEntryLocation.Serialize(Ar);
	return Ar;
}


class FPakFile;

// Wrapper for a pointer to a shared pak reader archive that has been temporarily acquired. 
class PAKFILE_API FSharedPakReader final 
{
	friend class FPakFile;

	FArchive* Archive = nullptr;
	FPakFile* PakFile = nullptr; // Pak file to return ownership to on destruction

	FSharedPakReader(FArchive* InArchive, FPakFile* InPakFile);

public:
	~FSharedPakReader();

	FSharedPakReader(const FSharedPakReader& Other) = delete;
	FSharedPakReader& operator=(const FSharedPakReader& Other) = delete;
	FSharedPakReader(FSharedPakReader&& Other);
	FSharedPakReader& operator=(FSharedPakReader&& Other);

	explicit operator bool() const { return Archive != nullptr; }
	bool operator==(nullptr_t) { return Archive == nullptr; }
	bool operator!=(nullptr_t) { return Archive != nullptr; }
	FArchive* operator->() { return Archive; }

	
	// USE WITH CARE, the FSharedPakReader must live longer than this reference to prevent the archive being used by another thread. Do not call on a temporary return value!
	FArchive& GetArchive() { return *Archive; } 

};

/** Pak directory type mapping a filename to an FPakEntryLocation. */
typedef TMap<FString, FPakEntryLocation> FPakDirectory;

/* Convenience struct for building FPakFile indexes from an enumeration of (Filename,FPakEntry) pairs */
struct FPakEntryPair
{
	FString Filename;
	FPakEntry Info;
};

/**
 * Pak file.
 */
class PAKFILE_API FPakFile : FNoncopyable, public FRefCountBase, public IPakFile
{
public:
	/** Index data that provides a map from the hash of a Filename to an FPakEntryLocation */
	typedef TMap<uint64, FPakEntryLocation> FPathHashIndex;
	/** Index data that keeps an in-memory directoryname/filename tree to map a Filename to an FPakEntryLocation */
	typedef TMap<FString, FPakDirectory> FDirectoryIndex;

	/** Pak files can share a cache or have their own */
	enum class ECacheType : uint8
	{
		Shared,
		Individual,
	};

	/** A ReadLock wrapper that must be used to prevent threading errors around any call to FindPrunedDirectory or internal uses of DirectoryIndex */
	struct FScopedPakDirectoryIndexAccess
	{
		FScopedPakDirectoryIndexAccess(const FPakFile& InPakFile)
#if ENABLE_PAKFILE_RUNTIME_PRUNING
			: PakFile(InPakFile)
			, bRequiresDirectoryIndexLock(PakFile.RequiresDirectoryIndexLock())
#endif
		{
#if ENABLE_PAKFILE_RUNTIME_PRUNING
			if (bRequiresDirectoryIndexLock)
			{
				PakFile.DirectoryIndexLock.ReadLock();
			}
#endif
		}
#if ENABLE_PAKFILE_RUNTIME_PRUNING
		~FScopedPakDirectoryIndexAccess()
		{
			if (bRequiresDirectoryIndexLock)
			{
				PakFile.DirectoryIndexLock.ReadUnlock();
			}
		}
		const FPakFile& PakFile;
		bool bRequiresDirectoryIndexLock;
#endif
	};

	/** Recreates the pak reader for each thread */
	bool RecreatePakReaders(IPlatformFile* LowerLevel);

<<<<<<< HEAD
=======
	struct FArchiveAndLastAccessTime 
	{
		TUniquePtr<FArchive> Archive;
		double LastAccessTime;
	};

>>>>>>> 6bbb88c8
private:
	friend class FPakPlatformFile;

	/** Pak filename. */
	FString PakFilename;
	FName PakFilenameName;
	/** Archive to serialize the pak file from. */
	TUniquePtr<class FChunkCacheWorker> Decryptor;
	/** List of readers and when they were last used. */
	TArray<FArchiveAndLastAccessTime> Readers;
	/** How many readers have been loaned out and not yet returned. If this is >0 we should not destroy the decryptor. */
	int32 CurrentlyUsedReaders = 0;
	/** Critical section for accessing Readers. */
	FCriticalSection CriticalSection;
	/** Pak file info (trailer). */
	FPakInfo Info;
	/** Mount point. */
	FString MountPoint;
	/** Info on all files stored in pak. */
	TArray<FPakEntry> Files;
	/** Pak Index organized as a map of directories to support searches by path.  This Index is pruned at runtime of all FileNames and Paths that are not allowed by DirectoryIndexKeepFiles */
	FDirectoryIndex DirectoryIndex;
#if ENABLE_PAKFILE_RUNTIME_PRUNING
	/** Temporary-lifetime copy of the Pruned DirectoryIndex; all Pruned files have been removed form this copy.  This copy is used for validation that no queries are missing during runtime, and will be swapped into the DirectoryIndex when Pak Mounting is complete */
	FDirectoryIndex PrunedDirectoryIndex;
	/** ReaderWriter lock to guard DirectoryIndex iteration from being interrupted by the swap of PrunedDirectoryIndex */
	mutable FRWLock DirectoryIndexLock;
#endif

	/** Index data that provides a map from the hash of a Filename to an FPakEntryLocation */
	FPathHashIndex PathHashIndex;
	/* FPakEntries that have been serialized into a compacted format in an array of bytes. */
	TArray<uint8> EncodedPakEntries;
	/* The seed passed to the hash function for hashing filenames in this pak.  Differs per pack so that the same filename in different paks has different hashes */
	uint64 PathHashSeed;

	/** The number of file entries in the pak file */
	int32 NumEntries;
	/** Timestamp of this pak file. */
	FDateTime Timestamp;	
	/** TotalSize of the pak file */
	int64 CachedTotalSize;
	/** True if this is a signed pak file. */
	bool bSigned;
	/** True if this pak file is valid and usable. */
	bool bIsValid;
	/* True if the PathHashIndex has been populated for this PakFile */
	bool bHasPathHashIndex;
	/* True if the DirectoryIndex has not been pruned and still contains a Filename for every FPakEntry in this PakFile */
	bool bHasFullDirectoryIndex;
#if ENABLE_PAKFILE_RUNTIME_PRUNING
	/* True if we have a FullDirectoryIndex that we will modify in OptimizeMemoryUsageForMountedPaks and therefore need to guard access with DirectoryIndexLock */
	bool bWillPruneDirectoryIndex;
	/* True if the Index of this PakFile was a legacy index that did not have the precomputed Pruned DirectoryIndex and we need to compute it before swapping the Pruned DirectoryIndex*/
	bool bNeedsLegacyPruning;
#endif
	/** ID for the chunk this pakfile is part of. INDEX_NONE if this isn't a pak chunk (derived from filename) */
	int32 PakchunkIndex;

	class IMappedFileHandle* MappedFileHandle;
	FCriticalSection MappedFileHandleCriticalSection;

	/** The type of cache this pak file should have */
	ECacheType	CacheType;
	/** The index of this pak file into the cache array, -1 = not initialized */
	int32		CacheIndex;
	/** Allow the cache of a pak file to never shrink, should be used with caution, it will burn memory */
	bool UnderlyingCacheTrimDisabled;
	/** Record of whether the pak file is still mounted, so PakPrecacher can reject requests to register it. */
	bool bIsMounted;
<<<<<<< HEAD
=======

	TUniquePtr<FIoContainerHeader> IoContainerHeader;
>>>>>>> 6bbb88c8

	static inline int32 CDECL CompareFilenameHashes(const void* Left, const void* Right)
	{
		const uint64* LeftHash = (const uint64*)Left;
		const uint64* RightHash = (const uint64*)Right;
		if (*LeftHash < *RightHash)
		{
			return -1;
		}
		if (*LeftHash > *RightHash)
		{
			return 1;
		}
		return 0;
	}

	FArchive* CreatePakReader(IPlatformFile* LowerLevel, const TCHAR* Filename);
	FArchive* SetupSignedPakReader(FArchive* Reader, const TCHAR* Filename);


public:
	// IPakFile interface, for users of PakFiles that cannot have a dependency on this header
	virtual const FString& PakGetPakFilename() const override
	{
		return PakFilename;
	}

	virtual bool PakContains(const FString& FullPath) const override
	{
		return Find(FullPath, nullptr) == EFindResult::Found;
	}

	virtual int32 PakGetPakchunkIndex() const override
	{
		return PakchunkIndex;
	}

	virtual void PakVisitPrunedFilenames(IPlatformFile::FDirectoryVisitor& Visitor) const override
	{
		for (FFilenameIterator It(*this); It; ++It)
		{
			Visitor.Visit(*It.Filename(), false);
		}
	}

	virtual const FString& PakGetMountPoint() const override
	{
		return MountPoint;
	}


	void SetUnderlyingCacheTrimDisabled(bool InUnderlyingCacheTrimDisabled) { UnderlyingCacheTrimDisabled = InUnderlyingCacheTrimDisabled; }
	bool GetUnderlyingCacheTrimDisabled(void) { return UnderlyingCacheTrimDisabled; }

	void SetCacheType(ECacheType InCacheType) { CacheType = InCacheType; }
	ECacheType GetCacheType(void) { return CacheType; }
	void SetCacheIndex(int32 InCacheIndex) { CacheIndex = InCacheIndex; }
	int32 GetCacheIndex(void) { return CacheIndex; }
	void SetIsMounted(bool bInIsMounted) { bIsMounted = bInIsMounted; }
	bool GetIsMounted() const { return bIsMounted; }
#if IS_PROGRAM
	/**
	* Opens a pak file given its filename.
	*
	* @param Filename Pak filename.
	* @param bIsSigned true if the pak is signed
	*/
	FPakFile(const TCHAR* Filename, bool bIsSigned);
#endif

	/**
	 * Creates a pak file using the supplied file handle.
	 *
	 * @param LowerLevel Lower level platform file.
	 * @param Filename Filename.
	 * @param bIsSigned = true if the pak is signed.
	 */
	FPakFile(IPlatformFile* LowerLevel, const TCHAR* Filename, bool bIsSigned, bool bLoadIndex = true);

	/**
	 * Creates a pak file using the supplied archive.
	 *
	 * @param Archive	Pointer to the archive which contains the pak file data.
	 */
#if WITH_EDITOR
	FPakFile(FArchive* Archive);
#endif

private:
	/** Private destructor, use AddRef/Release instead */
	virtual ~FPakFile();
	friend class FRefCountBase;

public:

	/**
	 * Checks if the pak file is valid.
	 *
	 * @return true if this pak file is valid, false otherwise.
	 */
	bool IsValid() const
	{
		return bIsValid;
	}

	/**
	 * Checks if the pak has valid chunk signature checking data, and that the data passed the initial signing check
	 *
	 * @return true if this pak file has passed the initial signature checking phase
	 */
	bool PassedSignatureChecks() const;

	/**
	 * Gets pak filename.
	 *
	 * @return Pak filename.
	 */
	const FString& GetFilename() const
	{
		return PakFilename;
	}
	FName GetFilenameName() const
	{
		return PakFilenameName;
	}

	int64 TotalSize() const
	{
		return CachedTotalSize;
	}

	/**
	 * Gets pak file index.
	 *
	 * @return Pak index.
	 */
	UE_DEPRECATED(4.26, "Use FPrunedFilenameIterator or FPakEntryIterator instead; the Index is now no longer necessarily a DirectoryIndex and in some cases requires a lock around Index use")
	const TMap<FString, FPakDirectory>& GetIndex() const
	{
		return DirectoryIndex;
	}

	/**
	 * Gets the number of files in this pak.
	 */
	virtual int32 GetNumFiles() const override
	{
		return NumEntries;
	}

	UE_DEPRECATED(4.26, "Use GetPrunedFilenames instead")
	void GetFilenames(TArray<FString>& OutFileList) const
	{
		return GetPrunedFilenames(OutFileList);
	}

	/** Returns the FullPath (includes Mount) Filename found in Pruned DirectoryIndex */
	void GetPrunedFilenames(TArray<FString>& OutFileList) const;

	UE_DEPRECATED(4.26, "Use GetPrunedFilenamesInChunk instead")
	void GetFilenamesInChunk(const TArray<int32>& InChunkIDs, TArray<FString>& OutFileList) const
	{
		GetPrunedFilenamesInChunk(InChunkIDs, OutFileList);
	}

	/** Returns the RelativePathFromMount Filename for every Filename found in the Pruned DirectoryIndex that points to a PakEntry in the given Chunk */
	void GetPrunedFilenamesInChunk(const TArray<int32>& InChunkIDs, TArray<FString>& OutFileList) const;

	/**
	 * Gets shared pak file archive for given thread.
	 *
	 * @return Pointer to pak file archive used to read data from pak.
	 */
	FSharedPakReader GetSharedReader(IPlatformFile* LowerLevel);

	// Return a shared pak reader. Should only be called from the FSharedPakReader's destructor.
	void ReturnSharedReader(FArchive* SharedReader);

	// Delete all readers that haven't been used in MaxAgeSeconds.
	void ReleaseOldReaders(double MaxAgeSeconds);

	/**
	 * Finds an entry in the pak file matching the given filename.
	 *
	 * @param Filename File to find.
	 * @param OutEntry The optional address of an FPakEntry instance where the found file information should be stored. Pass NULL to only check for file existence.
	 * @return Returns true if the file was found, false otherwise.
	 */
	enum class EFindResult : uint8
	{
		NotFound,
		Found,
		FoundDeleted,
	};
	EFindResult Find(const FString& FullPath, FPakEntry* OutEntry) const;

	/**
	 * Sets the pak file mount point.
	 *
	 * @param Path New mount point path.
	 */
	void SetMountPoint(const TCHAR* Path)
	{
		MountPoint = Path;
		MakeDirectoryFromPath(MountPoint);
	}

	/**
	 * Gets pak file mount point.
	 *
	 * @return Mount point path.
	 */
	const FString& GetMountPoint() const
	{
		return MountPoint;
	}

	template <class ContainerType>
	UE_DEPRECATED(4.26, "Use FindPrunedFilesAtPath instead")
	void FindFilesAtPath(ContainerType& OutFiles, const TCHAR* InPath, bool bIncludeFiles = true, bool bIncludeDirectories = false, bool bRecursive = false) const
	{
		FindPrunedFilesAtPath(OutFiles, InPath, bIncludeFiles, bIncludeDirectories, bRecursive);
	}

	/**
	 * Looks for files or directories within the Pruned DirectoryIndex of the pak file.
	 * The Pruned DirectoryIndex does not have entries for most Files in the pak; they were removed to save memory.
	 * A project can specify which FileNames and DirectoryNames can be marked to keep in the DirectoryIndex; see FPakFile::FIndexSettings and FPakFile::PruneDirectoryIndex
	 * Returned paths are full paths (include the mount point)
	 *
	 * @param OutFiles List of files or folder matching search criteria.
	 * @param InPath Path to look for files or folder at.
	 * @param bIncludeFiles If true OutFiles will include matching files.
	 * @param bIncludeDirectories If true OutFiles will include matching folders.
	 * @param bRecursive If true, sub-folders will also be checked.
	 */
	template <class ContainerType>
	void FindPrunedFilesAtPath(ContainerType& OutFiles, const TCHAR* InPath, bool bIncludeFiles = true, bool bIncludeDirectories = false, bool bRecursive = false) const
	{
		// Make sure all directory names end with '/'.
		FString Directory(InPath);
		MakeDirectoryFromPath(Directory);

		// Check the specified path is under the mount point of this pak file.
		// The reverse case (MountPoint StartsWith Directory) is needed to properly handle
		// pak files that are a subdirectory of the actual directory.
		if (!Directory.StartsWith(MountPoint) && !MountPoint.StartsWith(Directory))
		{
			return;
		}

		FScopedPakDirectoryIndexAccess ScopeAccess(*this);
#if ENABLE_PAKFILE_RUNTIME_PRUNING_VALIDATE
		if (ShouldValidatePrunedDirectory())
		{
			TSet<FString> FullFoundFiles, PrunedFoundFiles;
			FindFilesAtPathInIndex(DirectoryIndex, FullFoundFiles, Directory, bIncludeFiles, bIncludeDirectories, bRecursive);
			FindFilesAtPathInIndex(PrunedDirectoryIndex, PrunedFoundFiles, Directory, bIncludeFiles, bIncludeDirectories, bRecursive);
			ValidateDirectorySearch(FullFoundFiles, PrunedFoundFiles, InPath);

			for (const FString& FoundFile : FullFoundFiles)
			{
				OutFiles.Add(FoundFile);
			}
		}
		else
#endif
		{
			FindFilesAtPathInIndex(DirectoryIndex, OutFiles, Directory, bIncludeFiles, bIncludeDirectories, bRecursive);
		}
	}

	/**
	 * Finds a directory in pak file.
	 *
	 * @param InPath Directory path.
	 * @return Pointer to a map with directory contents if the directory was found, NULL otherwise.
	 */
	UE_DEPRECATED(4.26, "Use FindPrunedDirectory instead and wrap the access with FScopedPakDirectoryIndexAccess; const FPakDirectory is no longer threadsafe.")
	const FPakDirectory* FindDirectory(const TCHAR* InPath) const
	{
		return nullptr;
	}

	const FPakDirectory* FindPrunedDirectory(const TCHAR* InPath) const
	{
		// Caller holds FScopedPakDirectoryIndexAccess
		FString RelativePathFromMount;
		if (!NormalizeDirectoryQuery(InPath, RelativePathFromMount))
		{
			return nullptr;
		}

		return FindPrunedDirectoryInternal(RelativePathFromMount);
	}

	UE_DEPRECATED(4.26, "Use DirectoryExistsInPruned instead.")
	bool DirectoryExists(const TCHAR* InPath) const
	{
		return DirectoryExistsInPruned(InPath);
	}

	/**
	 * Checks if a directory exists in pak file.
	 *
	 * @param InPath Directory path.
	 * @return true if the given path exists in pak file, false otherwise.
	 */
	bool DirectoryExistsInPruned(const TCHAR* InPath) const
	{
		FString RelativePathFromMount;
		if (!NormalizeDirectoryQuery(InPath, RelativePathFromMount))
		{
			return false;
		}

		FScopedPakDirectoryIndexAccess ScopeAccess(*this);
		return FindPrunedDirectoryInternal(RelativePathFromMount) != nullptr;
	}

	/**
	 * Checks the validity of the pak data by reading out the data for every file in the pak
	 *
	 * @return true if the pak file is valid
	 */
	bool Check();

	/** Base functionality for iterating over the DirectoryIndex. */
	class FBaseIterator
	{
	private:
		/** Owner pak file. */
		const FPakFile& PakFile;
		/** Outer iterator over Directories when using the FDirectoryIndex. */
		FDirectoryIndex::TConstIterator DirectoryIndexIt;
		/** Inner iterator over Files when using the FDirectoryIndex. */
		FPakDirectory::TConstIterator DirectoryIt;
		/** Iterator when using the FPathHashIndex. */
		FPathHashIndex::TConstIterator PathHashIt;
		/** The cached filename for return in Filename(). */
		mutable FString CachedFilename;
		/* The PakEntry for return in Info */
		mutable FPakEntry PakEntry;
		/* Whether to use the PathHashIndex. */
		bool bUsePathHash;
		/** Whether to include delete records in the iteration. */
		bool bIncludeDeleted;
#if ENABLE_PAKFILE_RUNTIME_PRUNING
		/** Whether this iterator needs to ReadLock and ReadUnlock due to use of the DirectoryIndex */
		bool bRequiresDirectoryIndexLock;
#endif

	public:
		FBaseIterator& operator++()
		{
			if (bUsePathHash)
			{
				++PathHashIt;
			}
			else
			{
				++DirectoryIt;
			}
			AdvanceToValid();
			return *this;
		}

		/** conversion to "bool" returning true if the iterator is valid. */
		FORCEINLINE explicit operator bool() const
		{
			if (bUsePathHash)
			{
				return !!PathHashIt;
			}
			else
			{
				return !!DirectoryIndexIt;
			}
		}

		/** inverse of the "bool" operator */
		FORCEINLINE bool operator !() const
		{
			return !(bool)*this;
		}

		/** Return the FPakEntry. Invalid to call unless the iterator is currently valid. */
		const FPakEntry& Info() const
		{
			PakFile.GetPakEntry(GetPakEntryIndex(), &PakEntry);
			return PakEntry;
		}

		bool HasFilename() const
		{
			return !bUsePathHash;
		}

	protected:
		FBaseIterator(const FPakFile& InPakFile, bool bInIncludeDeleted, bool bInUsePathHash)
			: PakFile(InPakFile)
			, DirectoryIndexIt(FDirectoryIndex())
			, DirectoryIt(FPakDirectory())
			, PathHashIt(PakFile.PathHashIndex)
			, bUsePathHash(bInUsePathHash)
			, bIncludeDeleted(bInIncludeDeleted)
#if ENABLE_PAKFILE_RUNTIME_PRUNING
			, bRequiresDirectoryIndexLock(false)
#endif
		{
			if (bUsePathHash)
			{
				check(PakFile.bHasPathHashIndex);
			}
			else
			{
#if ENABLE_PAKFILE_RUNTIME_PRUNING
				bRequiresDirectoryIndexLock = PakFile.RequiresDirectoryIndexLock();
				if (bRequiresDirectoryIndexLock)
				{
					PakFile.DirectoryIndexLock.ReadLock();
				}
#endif
				DirectoryIndexIt.~TConstIterator();
				new (&DirectoryIndexIt) FDirectoryIndex::TConstIterator(InPakFile.DirectoryIndex);
				if (DirectoryIndexIt)
				{
					DirectoryIt.~TConstIterator();
					new (&DirectoryIt) FPakDirectory::TConstIterator(DirectoryIndexIt.Value());
				}
			}

			AdvanceToValid();
		}

#if ENABLE_PAKFILE_RUNTIME_PRUNING
		~FBaseIterator()
		{
			if (bRequiresDirectoryIndexLock)
			{
				PakFile.DirectoryIndexLock.ReadUnlock();
			}
		}
#endif

		/** Return the current filename, as the RelativePath from the MountPoint.  Only available when using the FDirectoryIndex, otherwise always returns empty string. Invalid to call unless the iterator is currently valid. */
		const FString& Filename() const
		{
			if (bUsePathHash)
			{
				// Filenames are not supported, CachedFilename is always empty 
			}
			else
			{
				checkf(DirectoryIndexIt && DirectoryIt, TEXT("It is not legal to call Filename() on an invalid iterator"));
				if (CachedFilename.IsEmpty())
				{
					CachedFilename = PakPathCombine(DirectoryIndexIt.Key(), DirectoryIt.Key());
				}
			}
			return CachedFilename;
		}

		/** Return the arbitrary index of the iteration. Invalid to call unless the iterator is currently valid. */
		const FPakEntryLocation GetPakEntryIndex() const
		{
			if (bUsePathHash)
			{
				return PathHashIt.Value();
			}
			else
			{
				return DirectoryIt.Value();
			}
		}

	private:

		/* Skips over deleted records and moves to the next Directory in the DirectoryIndex when necessary. */
		FORCEINLINE void AdvanceToValid()
		{
			if (bUsePathHash)
			{
				while (PathHashIt && !bIncludeDeleted && Info().IsDeleteRecord())
				{
					++PathHashIt;
				}
			}
			else
			{
				while (DirectoryIndexIt && (!DirectoryIt || (!bIncludeDeleted && Info().IsDeleteRecord())))
				{
					if (DirectoryIt)
					{
						++DirectoryIt;
					}
					else
					{
						// No more files in the current directory, jump to the next one.
						++DirectoryIndexIt;
						if (DirectoryIndexIt)
						{
							DirectoryIt.~TConstIterator();
							new (&DirectoryIt) FPakDirectory::TConstIterator(DirectoryIndexIt.Value());
						}
					}
				}
				CachedFilename.Reset();
			}
		}
	};

	/** Iterator class for every FPakEntry in the FPakFile, but does not provide filenames unless the PakFile has an unpruned DirectoryIndex. */
	class FPakEntryIterator : public FBaseIterator
	{
	public:
		FPakEntryIterator(const FPakFile& InPakFile, bool bInIncludeDeleted = false)
			: FBaseIterator(InPakFile, bInIncludeDeleted, !InPakFile.bHasFullDirectoryIndex /* bUsePathHash */)
		{
		}

		const FString* TryGetFilename() const
		{
			if (HasFilename())
			{
				return &Filename();
			}
			else
			{
				return nullptr;
			}
		}
	};

	/** Iterator class used to iterate over just the files in the pak for which we have filenames. */
	class FFilenameIterator : public FBaseIterator
	{
	public:
		/**
		 * Constructor.
		 *
		 * @param InPakFile Pak file to iterate.
		 */
		FFilenameIterator(const FPakFile& InPakFile, bool bInIncludeDeleted = false)
			: FBaseIterator(InPakFile, bInIncludeDeleted, false /* bUsePathHash */)
		{
		}

		using FBaseIterator::Filename;
	};

	class FFileIterator : public FFilenameIterator
	{
	public:
		UE_DEPRECATED(4.26, "FFileIterator is deprecated, use FFilenameIterator instead.  Note that FFilenameIterator will only iterate over the DirectoryIndexKeepFiles entries.")
		FFileIterator(const FPakFile& InPakFile, bool bInIncludeDeleted = false)
			: FFilenameIterator(InPakFile, bInIncludeDeleted)
		{
		}

		using FFilenameIterator::Filename;
	};

	/**
	 * Gets this pak file info.
	 *
	 * @return Info about this pak file.
	 */
	const FPakInfo& GetInfo() const
	{
		return Info;
	}

	/**
	 * Gets this pak file's tiemstamp.
	 *
	 * @return Timestamp.
	 */
	const FDateTime& GetTimestamp() const
	{
		return Timestamp;
	}

	/**
	 * Returns whether filenames currently exist in the DirectoryIndex for all files in the Pak.
	 *
	 * @return true if filenames are present for all FPakEntry, false otherwise.
	 */
	bool HasFilenames() const
	{
		return bHasFullDirectoryIndex;
	}

	// FPakFile helper functions shared between the runtime and UnrealPak.exe
	/*
	 * Given a FPakEntry from the index, seek to the payload and read the hash of the payload out of the payload entry
	 * Warning: Slow function, do not use in performance critical operations
	 *
	 * @param PakEntry the FPakEntry from the index, which has the Offset to read to
	 * @param OutBuffer a buffer at least sizeof(FPakEntry::Hash) in size, into which the hash will be copied
	 */
	void ReadHashFromPayload(const FPakEntry& PakEntry, uint8* OutBuffer)
	{
		if (PakEntry.IsDeleteRecord())
		{
			FMemory::Memset(OutBuffer, 0, sizeof(FPakEntry::Hash));
		}
		else
		{
			TUniquePtr<FArchive> Reader {CreatePakReader(nullptr, *GetFilename())};
			Reader->Seek(PakEntry.Offset);
			FPakEntry SerializedEntry;
			SerializedEntry.Serialize(*Reader, GetInfo().Version);
			FMemory::Memcpy(OutBuffer, &SerializedEntry.Hash, sizeof(SerializedEntry.Hash));
		}
	}

	/** Hash the given full-path filename using the hash function used by FPakFiles, with the given FPakFile-specific seed, with version provided for legacy pak files that used different hash function */
	static uint64 HashPath(const TCHAR* RelativePathFromMount, uint64 Seed, int32 PakFileVersion);

	/** Read a list of (Filename, FPakEntry) pairs from a provided enumeration, attempt to encode each one,
	  * store each one in the appropriate given encoded and/or unencoded array, and populate the given
	  * Directories to map each filename to the location for the FPakEntry

	  * @param InNumEntries How many entries will be read from ReadNextEntryFunction
	  * @param ReadNextEntryFunction Callback called repeatedly to enumerate the (Filename,FPakEntry) pairs to be encoded
	  * @param InPakFilename Filename for the pak containing the files, used to create the hashseed for the given pak
	  * @param InPakInfo PakInfo for the given pak, used for serialization flags
	  * @param MountPoint Directory into which the pak will be mounted, used to create the Directory and PathHash indexes
	  * @param OutNumEncodedEntries How many entries were written to the bytes in OutEncodedPakEntries
	  * @param OutNumDeletedEntries How many entries were skipped and not stored because the input FPakEntry was a Delete record
	  * @param OutPathHashSeed optional out param to get a copy of the pakfile-specific hashseed
	  * @param OutDirectoryIndex optional output FDirectoryIndex
	  * @param OutPathHashIndex optional output FPathHashIndex
	  * @param OutEncodedPakEntries array of bytes into which the encoded FPakEntries are stored.  Values in OutDirectoryIndex and OutPathHashIndex can be offsets into this array indicated the start point for the encoding of the given FPakEntry
	  * @param OutNonEncodableEntries A list of all the FPakEntries that could not be encoded.  Values in OutDirectoryIndex and OutPathHashIndex can be indices into this list.
	  * @param InOutCollisionDetection Optional parameter to detect hash collisions.  If present, each hashed filename will be check()'d for a collision against a different filename in InOutCollisionDetection, and will be added into InOutCollisionDetection
	  * @param PakFileVersion Version of the pakfile containing the index, to support legacy formats
	  */
	typedef TFunction<FPakEntryPair & ()> ReadNextEntryFunction;
	static void EncodePakEntriesIntoIndex(int32 InNumEntries, const ReadNextEntryFunction& InReadNextEntry, const TCHAR* InPakFilename, const FPakInfo& InPakInfo, const FString& MountPoint,
		int32& OutNumEncodedEntries, int32& OutNumDeletedEntries, uint64* OutPathHashSeed,
		FDirectoryIndex* OutDirectoryIndex, FPathHashIndex* OutPathHashIndex, TArray<uint8>& OutEncodedPakEntries, TArray<FPakEntry>& OutNonEncodableEntries, TMap<uint64, FString>* InOutCollisionDetection,
		int32 PakFileVersion);

	/** Lookup the FPakEntryLocation stored in the given PathHashIndex, return nullptr if not found */
	static const FPakEntryLocation* FindLocationFromIndex(const FString& FullPath, const FString& MountPoint, const FPathHashIndex& PathHashIndex, uint64 PathHashSeed, int32 PakFileVersion);

	/** Lookup the FPakEntryLocation stored in the given DirectoryIndex, return nullptr if not found */
	static const FPakEntryLocation* FindLocationFromIndex(const FString& FullPath, const FString& MountPoint, const FDirectoryIndex& DirectoryIndex);

	/**
	  * Returns the FPakEntry pointed to by the given FPakEntryLocation inside the given EncodedPakEntries or Files
	  * Can return Found or Deleted; if the FPakEntryLocation is invalid this function assumes the FPakEntry exists in this pack but as a deleted file
	  * If OutEntry is non-null, populates it with a copy of the FPakEntry found, or sets it to
	  * an FPakEntry with SetDeleteRecord(true) if not found
	  */
	static EFindResult GetPakEntry(const FPakEntryLocation& FPakEntryLocation, FPakEntry* OutEntry, const TArray<uint8>& EncodedPakEntries, const TArray<FPakEntry>& Files, const FPakInfo& Info);

	/**
	 * Given a directory index, remove entries from it that are directed by ini to not have filenames kept at runtime.
	 *
	 * InOutDirectoryIndex - The full index from which to potentially remove entries
	 * OutDirectoryIndex - If null, InOutDirectoryIndex will have pruned entries removed.  If non-null, InOutDirectoryIndex will not be modified, and PrunedDirectoryIndex will have kept values added.
	 * MountPoint The mount point for the pak containing the index, used to provide the fullpath for filenames in the DirectoryIndex for comparison against paths in ini
	 */
	static void PruneDirectoryIndex(FDirectoryIndex& InOutDirectoryIndex, FDirectoryIndex* PrunedDirectoryIndex, const FString& MountPoint);

	/* Helper function to modify the given string to append '/' at the end of path to normalize directory names for hash and string compares */
	static void MakeDirectoryFromPath(FString& Path)
	{
		if (Path.Len() > 0 && Path[Path.Len() - 1] != '/')
		{
			Path += TEXT("/");
		}
	}
	/* Helper function to check that the given string is in our directory format (ends with '/') */
	static bool IsPathInDirectoryFormat(const FString& Path)
	{
		return Path.Len() > 0 && Path[Path.Len() - 1] == TEXT('/');
	}

	/* Helper function to join two path strings that are in the PakPath format */
	static FString PakPathCombine(const FString& Parent, const FString& Child)
	{
		// Our paths are different than FPaths, because our dirs / at the end, and "/" is the relative path to the mountdirectory and should be mapped to the empty string when joining
		check(Parent.Len() > 0 && Parent[Parent.Len() - 1] == TEXT('/'));
		if (Parent.Len() == 1)
		{
			return Child;
		}
		else if (Child.Len() == 1 && Child[0] == TEXT('/'))
		{
			return Parent;
		}
		else
		{
			check(Child.Len() == 0 || Child[0] != TEXT('/'));
			return Parent + Child;
		}
	}

	/** Helper function to split a PakDirectoryIndex-Formatted PathName into its PakDirectoryIndex-Formatted parent directory and the CleanFileName */
	static bool SplitPathInline(FString& InOutPath, FString& OutFilename)
	{
		// FPaths::GetPath doesn't handle our / at the end of directories, so we have to do string manipulation ourselves
		// The manipulation is less complicated than GetPath deals with, since we have normalized/path/strings, we have relative paths only, and we don't care about extensions
		if (InOutPath.Len() == 0)
		{
			check(false); // Filenames should have non-zero length, and the minimum directory length is 1 (The root directory is written as "/")
			return false;
		}
		else if (InOutPath.Len() == 1)
		{
			if (InOutPath[0] == TEXT('/'))
			{
				// The root directory; it has no parent.
				OutFilename.Empty();
				return false;
			}
			else
			{
				// A relative one-character path with no /; this is a direct child of in the root directory
				OutFilename = TEXT("/");
				Swap(OutFilename, InOutPath);
				return true;
			}
		}
		else
		{
			if (InOutPath[InOutPath.Len() - 1] == TEXT('/'))
			{
				// The input was a Directory; remove the trailing / since we don't keep those on the CleanFilename
				InOutPath.LeftChopInline(1, false /* bAllowShrinking */);
			}

			int32 Offset = 0;
			if (InOutPath.FindLastChar(TEXT('/'), Offset))
			{
				int32 FilenameStart = Offset + 1;
				OutFilename = InOutPath.Mid(FilenameStart);
				InOutPath.LeftInline(FilenameStart, false /* bAllowShrinking */); // The Parent Directory keeps the / at the end
			}
			else
			{
				// A relative path with no /; this is a direct child of in the root directory
				OutFilename = TEXT("/");
				Swap(OutFilename, InOutPath);
			}
			return true;
		}
	}

	/**
	 * Helper function to return Child's relative path from the mount point.  Returns false if Child is not equal to MountPoint and is not a child path under MountPoint, else returns true.
	 * Edits Child only if returning true, setting it to the relative path.
	 * If child equals MountPoint, returns true and sets Child to the relative path to the MountPoint, which is "/"
	 */
	static bool GetRelativePathFromMountInline(FString& Child, const FString& MountPoint)
	{
		if (!Child.StartsWith(MountPoint))
		{
			return false;
		}
		Child = Child.Mid(MountPoint.Len());
		if (Child.IsEmpty())
		{
			// Child equals the MountPoint
			Child = TEXT("/");
		}
		return true;
	}

	/**
	 * Helper function to return Filename's relative path from the mount point. Returns null if Child is not equal to MountPoint and is not a child path under MountPoint, else returns
	 * pointer to the offset within Child after the MountPoint.
	 * If child equals MountPoint, returns null; The MountPoint itself is not a valid Filename, since Filenames must have non-zero length and are added on to the MountPoint.
	 */
	static const TCHAR* GetRelativeFilePathFromMountPointer(const FString& Child, const FString& MountPoint)
	{
		if (!Child.StartsWith(MountPoint))
		{
			return nullptr;
		}
		const TCHAR* RelativePathFromMount = (*Child) + MountPoint.Len();
		if (RelativePathFromMount[0] == TEXT('\0'))
		{
			// Child is equal to MountPoint, invalid
			return nullptr;
		}
		return RelativePathFromMount;
	}

	/* Returns the global,const flag for whether the current process is allowing PakFiles to keep their entire DirectoryIndex (if it exists in the PakFile on disk) rather than pruning it */
	static bool IsPakKeepFullDirectory();

	/* Returns the global,const flag for whether UnrealPak should write a copy of the full PathHashIndex and Pruned DirectoryIndex to the PakFile */
	static bool IsPakWritePathHashIndex();

	/* Returns the global,const flag for whether UnrealPak should write a copy of the full DirectoryIndex to the PakFile */
	static bool IsPakWriteFullDirectoryIndex();

private:

	/**
	 * Initializes the pak file.
	 */
	void Initialize(FArchive& Reader, bool bLoadIndex = true);

	/**
	 * Loads and initializes pak file index.
	 */
	void LoadIndex(FArchive& Reader);

	/**
	  * Returns the FPakEntry pointed to by the given FPakEntryLocation, forwards to the static GetPakEntry with data from *this
	  */
	EFindResult GetPakEntry(const FPakEntryLocation& FPakEntryLocation, FPakEntry* OutEntry) const;

	/** Helper class to read IndexSettings from project delegate and commandline */
	struct FIndexSettings;
	static FIndexSettings& GetIndexSettings();

	/**
	  * Returns the global,const flag for whether the current process should run directory queries on both the DirectoryIndex and the Pruned DirectoryIndex and log an error if they don't match.
	  * Validation only occurs until the first call to OptimizeMemoryUsageForMountedPaks, after which the Full DirectoryIndex is dropped and there is nothing left to Validate
	  * Has the same effect as IsPakDelayPruning, plus the addition of the error for any mismatches.
	  */
	static bool IsPakValidatePruning();
	/**
	 * Returns the global,const flag for whether the current process should keep a copy of the Full DirectoryIndex around until OptimizeMemoryUsageForMountedPaks is called, so that systems can run
	 * directory queries against the full index until then.
	 * Note that validation will still occur if IsPakValidatePruning is true.
	 */
	static bool IsPakDelayPruning();

#if ENABLE_PAKFILE_RUNTIME_PRUNING
	/** Global flag for whether a Pak has indicated it needs Pruning */
	static bool bSomePakNeedsPruning;
#endif

	/**
	  * Returns whether read accesses against the DirectoryIndex need to be guarded using this->DirectoryIndexLock.
	  * Locking is not required if the pak is not going to be pruned or already has been; the DirectoryIndex is immutable after that point, and we can get a performance benefit by skipping the lock.
	  */
	bool RequiresDirectoryIndexLock() const;

	/**
	 * Returns whether the current Process IsPakValidatePruning and this PakFile has a Full DirectoryIndex and Pruned DirectoryIndex to validate.
	 */
	bool ShouldValidatePrunedDirectory() const;

	/**
	  * Add the given (Filename,FPakEntryLocation) value into the provided indexes
	  *
	  * @param Filename The filename to add 
	  * @param EntryLocation The FPakEntryLocation to add
	  * @param MountPoint The mount point of the pakfile containing the FPakEntryLocation, used to create the filename in the DirectoryIndex
	  * @param PathHashSeed the pakfile-specific seed for the hash of the path in the PathHasIndex
	  * @param DirectoryIndex Optional FDirectoryIndex into which to insert the (Filename, FPakEntryLocation)
	  * @param PathHashIndex Optional FPathHashIndex into which to insert the (Filename, FPakEntryLocation)
	  * @param InOutCollisionDetection Optional parameter to detect hash collisions.  If present, the hashed filename will be check()'d for a collision against a different filename in InOutCollisionDetection, and will be added into InOutCollisionDetection
	  * @param PakFileVersion Version of the pakfile containing the index, to support legacy formats
	  */
	static void AddEntryToIndex(const FString& Filename, const FPakEntryLocation& EntryLocation, const FString& MountPoint, uint64 PathHashSeed,
		FDirectoryIndex* DirectoryIndex, FPathHashIndex* PathHashIndex, TMap<uint64, FString>* CollisionDetection, int32 PakFileVersion);

	/* Encodes a pak entry as an array of bytes into the given archive.  Returns true if encoding succeeded.  If encoding did not succeed, caller will need to store the InPakEntry in an unencoded list */
	static bool EncodePakEntry(FArchive& Ar, const FPakEntry& InPakEntry, const FPakInfo& InInfo);

	/* Decodes a bit-encoded pak entry from a pointer to the start of its encoded bytes into the given OutEntry */
	static void DecodePakEntry(const uint8* SourcePtr, FPakEntry& OutEntry, const FPakInfo& InInfo);

	/* Internal index loading function that returns false if index loading fails due to an intermittent IO error. Allows LoadIndex to retry or throw a fatal as required */
	bool LoadIndexInternal(FArchive& Reader);

	/* Legacy index loading function for PakFiles saved before FPakInfo::PakFile_Version_PathHashIndex */
	bool LoadLegacyIndex(FArchive& Reader);

	/* Helper function for LoadIndexInternal; each array of Index bytes read from the file needs to be independently decrypted and checked for corruption */
	bool DecryptAndValidateIndex(FArchive& Reader, TArray<uint8>& IndexData, FSHAHash& InExpectedHash, FSHAHash& OutActualHash);

	/* Manually add a file to a pak file */
	void AddSpecialFile(const FPakEntry& Entry, const FString& Filename);

	/**
	 * Search the given FDirectoryIndex for all files under the given Directory.  Helper for FindFilesAtPath, called separately on the DirectoryIndex or Pruned DirectoryIndex. Does not use
	 * FScopedPakDirectoryIndexAccess internally; caller is responsible for calling from within a lock.
	 * Returned paths are full paths (include the mount point)
	 */
	template <class ContainerType>
	void FindFilesAtPathInIndex(const FDirectoryIndex& TargetIndex, ContainerType& OutFiles, const FString& Directory, bool bIncludeFiles = true, bool bIncludeDirectories = false, bool bRecursive = false) const
	{
		TArray<FString> DirectoriesInPak; // List of all unique directories at path
		for (TMap<FString, FPakDirectory>::TConstIterator It(TargetIndex); It; ++It)
		{
			const FString PakPath(PakPathCombine(MountPoint, It.Key()));
			// Check if the file is under the specified path.
			if (PakPath.StartsWith(Directory))
			{
				if (bRecursive == true)
				{
					// Add everything
					if (bIncludeFiles)
					{
						for (FPakDirectory::TConstIterator DirectoryIt(It.Value()); DirectoryIt; ++DirectoryIt)
						{
							OutFiles.Add(PakPathCombine(PakPath, DirectoryIt.Key()));
						}
					}
					if (bIncludeDirectories)
					{
						if (Directory != PakPath)
						{
							DirectoriesInPak.Add(PakPath);
						}
					}
				}
				else
				{
					int32 SubDirIndex = PakPath.Len() > Directory.Len() ? PakPath.Find(TEXT("/"), ESearchCase::CaseSensitive, ESearchDir::FromStart, Directory.Len() + 1) : INDEX_NONE;
					// Add files in the specified folder only.
					if (bIncludeFiles && SubDirIndex == INDEX_NONE)
					{
						for (FPakDirectory::TConstIterator DirectoryIt(It.Value()); DirectoryIt; ++DirectoryIt)
						{
							OutFiles.Add(PakPathCombine(PakPath, DirectoryIt.Key()));
						}
					}
					// Add sub-folders in the specified folder only
					if (bIncludeDirectories && SubDirIndex >= 0)
					{
						DirectoriesInPak.AddUnique(PakPath.Left(SubDirIndex + 1));
					}
				}
			}
		}
		OutFiles.Append(DirectoriesInPak);
	}

	/** Converts the path to a RelativePathFromMount and normalizes it to the expected format for Pak Directories.  Returns false if Path is not under the MountDir and hence can not be in this PakFile. */
	bool NormalizeDirectoryQuery(const TCHAR* InPath, FString& OutRelativePathFromMount) const;

	/**
	 * Looks up the given Normalized RelativePath in the Pruned DirectoryIndex and returns the directory if found.
	 * Validates the result if IsPakValidatePruning. Does not use a critical section; caller is responsible for calling from within an FScopedPakDirectoryIndexAccess
	 */
	const FPakDirectory* FindPrunedDirectoryInternal(const FString& RelativePathFromMount) const;

#if ENABLE_PAKFILE_RUNTIME_PRUNING_VALIDATE
	/* Logs an error if the two sets are not identical after removing all config-specified ignore paths */
	void ValidateDirectorySearch(const TSet<FString>& FoundFullFiles, const TSet<FString>& PrunedFoundFiles, const TCHAR* InPath) const;
#endif
};

/**
 * Placeholder Class
 */
class PAKFILE_API FPakNoEncryption
{
public:
	enum 
	{
		Alignment = 1,
	};

	static FORCEINLINE int64 AlignReadRequest(int64 Size) 
	{
		return Size;
	}

	static FORCEINLINE void DecryptBlock(void* Data, int64 Size, const FGuid& EncryptionKeyGuid)
	{
		// Nothing needs to be done here
	}
};

/**
 * Typedef for a function that returns an archive to use for accessing an underlying pak file
 */
typedef TFunction<FSharedPakReader()> TAcquirePakReaderFunction;

template< typename EncryptionPolicy = FPakNoEncryption >
class PAKFILE_API FPakReaderPolicy
{
public:
	/** Pak file that own this file data */
	const FPakFile&		PakFile;
	/** Pak file entry for this file. */
	FPakEntry			PakEntry;
	/** Pak file archive to read the data from. */
	TAcquirePakReaderFunction AcquirePakReader;
	/** Offset to the file in pak (including the file header). */
	int64				OffsetToFile;

	FPakReaderPolicy(const FPakFile& InPakFile,const FPakEntry& InPakEntry, TAcquirePakReaderFunction& InAcquirePakReader)
		: PakFile(InPakFile)
		, PakEntry(InPakEntry)
		, AcquirePakReader(InAcquirePakReader)
	{
		OffsetToFile = PakEntry.Offset + PakEntry.GetSerializedSize(PakFile.GetInfo().Version);
	}

	FORCEINLINE int64 FileSize() const 
	{
		return PakEntry.Size;
	}

	void Serialize(int64 DesiredPosition, void* V, int64 Length)
	{
		FGuid EncryptionKeyGuid = PakFile.GetInfo().EncryptionKeyGuid;
		const constexpr int64 Alignment = (int64)EncryptionPolicy::Alignment;
		const constexpr int64 AlignmentMask = ~(Alignment - 1);
		uint8 TempBuffer[Alignment];
		FSharedPakReader PakReader = AcquirePakReader();
		if (EncryptionPolicy::AlignReadRequest(DesiredPosition) != DesiredPosition)
		{
			int64 Start = DesiredPosition & AlignmentMask;
			int64 Offset = DesiredPosition - Start;
			int64 CopySize = FMath::Min(Alignment - Offset, Length);
			PakReader->Seek(OffsetToFile + Start);
			PakReader->Serialize(TempBuffer, Alignment);
			EncryptionPolicy::DecryptBlock(TempBuffer, Alignment, EncryptionKeyGuid);
			FMemory::Memcpy(V, TempBuffer + Offset, CopySize);
			V = (void*)((uint8*)V + CopySize);
			DesiredPosition += CopySize;
			Length -= CopySize;
			check(Length == 0 || DesiredPosition % Alignment == 0);
		}
		else
		{
			PakReader->Seek(OffsetToFile + DesiredPosition);
		}
		
		int64 CopySize = Length & AlignmentMask;
		PakReader->Serialize(V, CopySize);
		EncryptionPolicy::DecryptBlock(V, CopySize, EncryptionKeyGuid);
		Length -= CopySize;
		V = (void*)((uint8*)V + CopySize);

		if (Length > 0)
		{
			PakReader->Serialize(TempBuffer, Alignment);
			EncryptionPolicy::DecryptBlock(TempBuffer, Alignment, EncryptionKeyGuid);
			FMemory::Memcpy(V, TempBuffer, Length);
		}
	}
};

/**
 * File handle to read from pak file.
 */
template< typename ReaderPolicy = FPakReaderPolicy<> >
class PAKFILE_API FPakFileHandle : public IFileHandle
{
	/** Current read position. */
	int64 ReadPos;
	/** Class that controls reading from pak file */
	ReaderPolicy Reader;
	/** Reference to keep the PakFile referenced until we are destroyed */
	TRefCountPtr<const FPakFile> PakFile;

public:

	UE_DEPRECATED(4.27, "Use constructor that takes a TRefCountPtr<FPakFile> instead")
<<<<<<< HEAD
	FPakFileHandle(const FPakFile& InPakFile, const FPakEntry& InPakEntry, TAcquirePakReaderFunction& InAcquirePakReaderFunction, bool bIsSharedReader)
		: FPakFileHandle(TRefCountPtr<const FPakFile>(&InPakFile), InPakEntry, InAcquirePakReaderFunction, bIsSharedReader)
=======
	FPakFileHandle(const FPakFile& InPakFile, const FPakEntry& InPakEntry, TAcquirePakReaderFunction& InAcquirePakReaderFunction)
		: FPakFileHandle(TRefCountPtr<const FPakFile>(&InPakFile), InPakEntry, InAcquirePakReaderFunction)
>>>>>>> 6bbb88c8
	{
	}

	/**
	 * Constructs pak file handle to read from pak.
	 *
	 * @param InFilename Filename
	 * @param InPakEntry Entry in the pak file.
	 * @param InAcquirePakReaderFunction Function that returns the archive to use for serialization. The result of this should not be cached, but reacquired on each serialization operation
	 */
<<<<<<< HEAD
	FPakFileHandle(const TRefCountPtr<const FPakFile>& InPakFile, const FPakEntry& InPakEntry, TAcquirePakReaderFunction& InAcquirePakReaderFunction, bool bIsSharedReader)
		: bSharedReader(bIsSharedReader)
		, ReadPos(0)
=======
	FPakFileHandle(const TRefCountPtr<const FPakFile>& InPakFile, const FPakEntry& InPakEntry, TAcquirePakReaderFunction& InAcquirePakReaderFunction)
		: ReadPos(0)
>>>>>>> 6bbb88c8
		, Reader(*InPakFile, InPakEntry, InAcquirePakReaderFunction)
		, PakFile(InPakFile)
	{
		INC_DWORD_STAT(STAT_PakFile_NumOpenHandles);
	}

	UE_DEPRECATED(4.27, "Use constructor that takes a TRefCountPtr<FPakFile> instead")
<<<<<<< HEAD
	FPakFileHandle(const FPakFile& InPakFile, const FPakEntry& InPakEntry, FArchive* InPakReader, bool bIsSharedReader)
		: FPakFileHandle(TRefCountPtr<const FPakFile>(&InPakFile), InPakEntry, InPakReader, bIsSharedReader)
=======
	FPakFileHandle(const FPakFile& InPakFile, const FPakEntry& InPakEntry, FArchive* InPakReader)
		: FPakFileHandle(TRefCountPtr<const FPakFile>(&InPakFile), InPakEntry, InPakReader)
>>>>>>> 6bbb88c8
	{
	}

	/**
	 * Constructs pak file handle to read from pak.
	 *
	 * @param InFilename Filename
	 * @param InPakEntry Entry in the pak file.
	 * @param InPakFile Pak file.
	 */
<<<<<<< HEAD
	FPakFileHandle(const TRefCountPtr<const FPakFile>& InPakFile, const FPakEntry& InPakEntry, FArchive* InPakReader, bool bIsSharedReader)
		: bSharedReader(bIsSharedReader)
		, ReadPos(0)
		, Reader(*InPakFile, InPakEntry, [InPakReader]() { return InPakReader; })
=======
	FPakFileHandle(const TRefCountPtr<const FPakFile>& InPakFile, const FPakEntry& InPakEntry, FArchive* InPakReader)
		: ReadPos(0)
		, Reader(*InPakFile, InPakEntry, InPakReader)
>>>>>>> 6bbb88c8
		, PakFile(InPakFile)
	{
		INC_DWORD_STAT(STAT_PakFile_NumOpenHandles);
	}

	/**
	 * Destructor. Cleans up the reader archive if necessary.
	 */
	virtual ~FPakFileHandle()
	{
		DEC_DWORD_STAT(STAT_PakFile_NumOpenHandles);
	}

	//~ Begin IFileHandle Interface
	virtual int64 Tell() override
	{
		return ReadPos;
	}
	virtual bool Seek(int64 NewPosition) override
	{
		if (NewPosition > Reader.FileSize() || NewPosition < 0)
		{
			return false;
		}
		ReadPos = NewPosition;
		return true;
	}
	virtual bool SeekFromEnd(int64 NewPositionRelativeToEnd) override
	{
		return Seek(Reader.FileSize() - NewPositionRelativeToEnd);
	}
	virtual bool Read(uint8* Destination, int64 BytesToRead) override
	{
		SCOPE_SECONDS_ACCUMULATOR(STAT_PakFile_Read);

		// Check that the file header is OK
		if (!Reader.PakEntry.Verified)
		{
			FPakEntry FileHeader;
			FSharedPakReader PakReader = Reader.AcquirePakReader();
			PakReader->Seek(Reader.PakEntry.Offset);
			FileHeader.Serialize(PakReader.GetArchive(), Reader.PakFile.GetInfo().Version);
			if (FPakEntry::VerifyPakEntriesMatch(Reader.PakEntry, FileHeader))
			{
				Reader.PakEntry.Verified = true;
			}
			else
			{
				//Header is corrupt, fail the read
				return false;
			}
		}
		//
		if (Reader.FileSize() >= (ReadPos + BytesToRead))
		{
			// Read directly from Pak.
			Reader.Serialize(ReadPos, Destination, BytesToRead);
			ReadPos += BytesToRead;
			return true;
		}
		else
		{
			return false;
		}
	}
	virtual bool Write(const uint8* Source, int64 BytesToWrite) override
	{
		// Writing in pak files is not allowed.
		return false;
	}
	virtual int64 Size() override
	{
		return Reader.FileSize();
	}
	virtual bool Flush(const bool bFullFlush = false) override
	{
		// pak files are read only, so don't need to support flushing
		return false;
	}
	virtual bool Truncate(int64 NewSize) override
	{
		// pak files are read only, so don't need to support truncation
		return false;
	}
	///~ End IFileHandle Interface
};

/**
 * Platform file wrapper to be able to use pak files.
 **/
class PAKFILE_API FPakPlatformFile : public IPlatformFile
{
	struct FPakListEntry
	{
		FPakListEntry()
			: ReadOrder(0)
			, PakFile(nullptr)
		{}

		uint32					ReadOrder;
		TRefCountPtr<FPakFile>	PakFile;

		FORCEINLINE bool operator < (const FPakListEntry& RHS) const
		{
			return ReadOrder > RHS.ReadOrder;
		}
	};

	struct FPakListDeferredEntry
	{
		FString Filename;
		FString Path;
		uint32 ReadOrder;
		FGuid EncryptionKeyGuid;
		int32 PakchunkIndex;
	};
	
	/** Wrapped file */
	IPlatformFile* LowerLevel;
	/** List of all available pak files. */
	TArray<FPakListEntry> PakFiles;
	/** List of all pak filenames with dynamic encryption where we don't have the key yet */
	TArray<FPakListDeferredEntry> PendingEncryptedPakFiles;
	/** True if this we're using signed content. */
	bool bSigned;
	/** Synchronization object for accessing the list of currently mounted pak files. */
	mutable FCriticalSection PakListCritical;
	/** Cache of extensions that we automatically reject if not found in pak file */
	TSet<FName> ExcludedNonPakExtensions;
	/** The extension used for ini files, used for excluding ini files */
	FString IniFileExtension;
	/** The filename for the gameusersettings ini file, used for excluding ini files, but not gameusersettings */
	FString GameUserSettingsIniFilename;
	TSharedPtr<FFileIoStore> IoDispatcherFileBackend;
	TSharedPtr<FFilePackageStore> FilePackageStore;

	FTSTicker::FDelegateHandle RetireReadersHandle;

	/**
	 * Gets mounted pak files
	 */
	FORCEINLINE void GetMountedPaks(TArray<FPakListEntry>& Paks)
	{
		FScopeLock ScopedLock(&PakListCritical);
		Paks.Append(PakFiles);
	}

	UE_DEPRECATED(4.26, "Use DirectoryExistsInPrunedPakFiles instead")
	bool DirectoryExistsInPakFiles(const TCHAR* Directory)
	{
		return DirectoryExistsInPrunedPakFiles(Directory);
	}

	/**
	 * Checks if a directory exists in one of the available pak files.
	 *
	 * @param Directory Directory to look for.
	 * @return true if the directory exists, false otherwise.
	 */
	bool DirectoryExistsInPrunedPakFiles(const TCHAR* Directory)
	{
		FString StandardPath = Directory;
		FPaths::MakeStandardFilename(StandardPath);

		TArray<FPakListEntry> Paks;
		GetMountedPaks(Paks);

		// Check all pak files.
		for (int32 PakIndex = 0; PakIndex < Paks.Num(); PakIndex++)
		{
			if (Paks[PakIndex].PakFile->DirectoryExistsInPruned(*StandardPath))
			{
				return true;
			}
		}
		return false;
	}

	/**
	 * Helper function to copy a file from one handle to another usuing the supplied buffer.
	 *
	 * @param Dest Destination file handle.
	 * @param Source file handle.
	 * @param FileSize size of the source file.
	 * @param Buffer Pointer to the buffer used to copy data.
	 * @param BufferSize Sizeof of the buffer.
	 * @return true if the operation was successfull, false otherwise.
	 */
	bool BufferedCopyFile(IFileHandle& Dest, IFileHandle& Source, const int64 FileSize, uint8* Buffer, const int64 BufferSize) const;

	/**
	 * Creates file handle to read from Pak file.
	 *
	 * @param Filename Filename to create the handle for.
	 * @param PakFile Pak file to read from.
	 * @param FileEntry File entry to create the handle for.
	 * @return Pointer to the new handle.
	 */
	IFileHandle* CreatePakFileHandle(const TCHAR* Filename, const TRefCountPtr<FPakFile>& PakFile, const FPakEntry* FileEntry);

	/**
	* Hardcode default load ordering of game main pak -> game content -> engine content -> saved dir
	* would be better to make this config but not even the config system is initialized here so we can't do that
	*/
	static int32 GetPakOrderFromPakFilePath(const FString& PakFilePath);

	/**
	 * Handler for device delegate to prompt us to load a new pak.	 
	 */
	IPakFile* HandleMountPakDelegate(const FString& PakFilePath, int32 PakOrder);

	/**
	 * Handler for device delegate to prompt us to load a new pak.
	 */
	UE_DEPRECATED(4.26, "Use HandleMountPakDelegate instead")
	bool HandleOnMountPakDelegate(const FString& PakFilePath, int32 PakOrder, IPlatformFile::FDirectoryVisitor* Visitor);

	/**
	 * Handler for device delegate to prompt us to unload a pak.
	 */
	bool HandleUnmountPakDelegate(const FString& PakFilePath);

	/**
	 * Finds all pak files in the given directory.
	 *
	 * @param Directory Directory to (recursively) look for pak files in
	 * @param OutPakFiles List of pak files
	 */
	static void FindPakFilesInDirectory(IPlatformFile* LowLevelFile, const TCHAR* Directory, const FString& WildCard, TArray<FString>& OutPakFiles);

	/**
	 * Finds all pak files in the known pak folders
	 *
	 * @param OutPakFiles List of all found pak files
	 */
	static void FindAllPakFiles(IPlatformFile* LowLevelFile, const TArray<FString>& PakFolders, const FString& WildCard, TArray<FString>& OutPakFiles);

	/**
	 * When security is enabled, determine if this filename can be looked for in the lower level file system
	 * 
	 * @param InFilename			Filename to check
	 * @param bAllowDirectories		Consider directories as valid filepaths?
	 */
	bool IsNonPakFilenameAllowed(const FString& InFilename);

	/**
	 * Registers a new AES key with the given guid. Triggers the mounting of any pak files that we encountered that use that key
	 *
	 * @param InEncryptionKeyGuid	Guid for this encryption key
	 * @param InKey					Encryption key
	 */
	void RegisterEncryptionKey(const FGuid& InEncryptionKeyGuid, const FAES::FAESKey& InKey);

public:

	//~ For visibility of overloads we don't override
	using IPlatformFile::IterateDirectory;
	using IPlatformFile::IterateDirectoryRecursively;
	using IPlatformFile::IterateDirectoryStat;
	using IPlatformFile::IterateDirectoryStatRecursively;

	/**
	 * Get the unique name for the pak platform file layer
	 */
	static const TCHAR* GetTypeName()
	{
		return TEXT("PakFile");
	}

	/**
	 * Get the wild card pattern used to identify paks to load on startup
	 */
	static const TCHAR* GetMountStartupPaksWildCard();

	/**
	 * Overrides the wildcard used for searching paks. Call before initialization
	 */
	static void SetMountStartupPaksWildCard(const FString& WildCard);

	/**
	* Determine location information for a given pakchunk index. Will be DoesNotExist if the pak file wasn't detected, NotAvailable if it exists but hasn't been mounted due to a missing encryption key, or LocalFast if it exists and has been mounted
	*/
	EChunkLocation::Type GetPakChunkLocation(int32 InPakchunkIndex) const;

	/**
	* Returns true if any of the mounted or pending pak files are chunks (filenames starting pakchunkN)
	*/
	bool AnyChunksAvailable() const;

	/**
	* Get a list of all pak files which have been successfully mounted
	*/
	FORCEINLINE void GetMountedPakFilenames(TArray<FString>& PakFilenames)
	{
		FScopeLock ScopedLock(&PakListCritical);
		PakFilenames.Empty(PakFiles.Num());
		for (FPakListEntry& Entry : PakFiles)
		{
			PakFilenames.Add(Entry.PakFile->GetFilename());
		}
	}

	/**
	 * Checks if pak files exist in any of the known pak file locations.
	 */
	static bool CheckIfPakFilesExist(IPlatformFile* LowLevelFile, const TArray<FString>& PakFolders);

	/**
	 * Gets all pak file locations.
	 */
	static void GetPakFolders(const TCHAR* CmdLine, TArray<FString>& OutPakFolders);

	/**
	* Helper function for accessing pak encryption key
	*/
	static void GetPakEncryptionKey(FAES::FAESKey& OutKey, const FGuid& InEncryptionKeyGuid);

	/**
	* Load a pak signature file. Validates the contents by comparing a SHA hash of the chunk table against and encrypted version that
	* is stored within the file. Returns nullptr if the data is missing or fails the signature check. This function also calls
	* the generic pak signature failure delegates if anything is wrong.
	*/
	static TSharedPtr<const struct FPakSignatureFile, ESPMode::ThreadSafe> GetPakSignatureFile(const TCHAR* InFilename);

	/**
	 * Remove the intenrally cached pointer to the signature file for the specified pak
	 */
	static void RemoveCachedPakSignaturesFile(const TCHAR* InFilename);

	/**
	 * Constructor.
	 * 
	 * @param InLowerLevel Wrapper platform file.
	 */
	FPakPlatformFile();

	/**
	 * Destructor.
	 */
	virtual ~FPakPlatformFile();

	virtual bool ShouldBeUsed(IPlatformFile* Inner, const TCHAR* CmdLine) const override;
	virtual bool Initialize(IPlatformFile* Inner, const TCHAR* CommandLineParam) override;
	virtual void InitializeNewAsyncIO() override;

	void OptimizeMemoryUsageForMountedPaks();

	virtual IPlatformFile* GetLowerLevel() override
	{
		return LowerLevel;
	}
	virtual void SetLowerLevel(IPlatformFile* NewLowerLevel) override
	{
		LowerLevel = NewLowerLevel;
	}

	virtual const TCHAR* GetName() const override
	{
		return FPakPlatformFile::GetTypeName();
	}

	void Tick() override;

	/**
	 * Mounts a pak file at the specified path.
	 *
	 * @param InPakFilename Pak filename.
	 * @param InPath Path to mount the pak at.
	 */
	bool Mount(const TCHAR* InPakFilename, uint32 PakOrder, const TCHAR* InPath = NULL, bool bLoadIndex = true);

	bool Unmount(const TCHAR* InPakFilename);

	int32 MountAllPakFiles(const TArray<FString>& PakFolders);
	int32 MountAllPakFiles(const TArray<FString>& PakFolders, const FString& WildCard);

	/**
	 * Re-creates all the pak readers
	 */
	bool ReloadPakReaders();

	/**
	 * Make unique in memory pak files from a list of named files
	 */
	virtual void MakeUniquePakFilesForTheseFiles(const TArray<TArray<FString>>& InFiles);


	/** Overload needed for deprecation; remove this when removing the version with a FPakFile** OutPakFile */
	static bool FindFileInPakFiles(TArray<FPakListEntry>& Paks, const TCHAR* Filename, nullptr_t OutPakFile, FPakEntry* OutEntry = nullptr)
	{
		return FindFileInPakFiles(Paks, Filename, (TRefCountPtr<FPakFile>*) nullptr, OutEntry);
	}

	UE_DEPRECATED(4.27, "Use version with OutPakFile is a TRefCountPtr<FPakFile> instead")
	static bool FindFileInPakFiles(TArray<FPakListEntry>& Paks, const TCHAR* Filename, FPakFile** OutPakFile, FPakEntry* OutEntry = nullptr)
	{
		TRefCountPtr<FPakFile> PakFile;
		bool bResult = FindFileInPakFiles(Paks, Filename, &PakFile, OutEntry);
		if (OutPakFile)
		{
			*OutPakFile = PakFile.GetReference();
		}
		return bResult;
	}

	/**
	 * Finds a file in the specified pak files.
	 *
	 * @param Paks Pak files to find the file in.
	 * @param Filename File to find in pak files.
	 * @param OutPakFile Optional pointer to a pak file where the filename was found.
	 * @return Pointer to pak entry if the file was found, NULL otherwise.
	 */
	static bool FindFileInPakFiles(TArray<FPakListEntry>& Paks,const TCHAR* Filename,TRefCountPtr<FPakFile>* OutPakFile,FPakEntry* OutEntry = nullptr)
	{
		FString StandardFilename(Filename);
		FPaths::MakeStandardFilename(StandardFilename);

		int32 DeletedReadOrder = -1;

		for (int32 PakIndex = 0; PakIndex < Paks.Num(); PakIndex++)
		{
			int32 PakReadOrder = Paks[PakIndex].ReadOrder;
			if (DeletedReadOrder != -1 && DeletedReadOrder > PakReadOrder)
			{
				//found a delete record in a higher priority patch level, but now we're at a lower priority set - don't search further back or we'll find the original, old file.
				UE_LOG( LogPakFile, Verbose, TEXT("Delete Record: Accepted a delete record for %s"), Filename );
				return false;
			}

			FPakFile::EFindResult FindResult = Paks[PakIndex].PakFile->Find(StandardFilename, OutEntry);
			if (FindResult == FPakFile::EFindResult::Found )
			{
				if (OutPakFile != NULL)
				{
					*OutPakFile = Paks[PakIndex].PakFile;
				}
				UE_CLOG( DeletedReadOrder != -1, LogPakFile, Verbose, TEXT("Delete Record: Ignored delete record for %s - found it in %s instead (asset was moved between chunks)"), Filename, *Paks[PakIndex].PakFile->GetFilename() );
				return true;
			}
			else if (FindResult == FPakFile::EFindResult::FoundDeleted )
			{
				DeletedReadOrder = PakReadOrder;
				UE_LOG( LogPakFile, Verbose, TEXT("Delete Record: Found a delete record for %s in %s"), Filename, *Paks[PakIndex].PakFile->GetFilename() );
			}
		}

		UE_CLOG( DeletedReadOrder != -1, LogPakFile, Warning, TEXT("Delete Record: No lower priority pak files looking for %s. (maybe not downloaded?)"), Filename );
		return false;
	}

	/** Overload needed for deprecation; remove this when removing the version with a FPakFile** OutPakFile */
	bool FindFileInPakFiles(const TCHAR* Filename, nullptr_t OutPakFile, FPakEntry* OutEntry = nullptr)
	{
		return FindFileInPakFiles(Filename, (TRefCountPtr<FPakFile>*)nullptr, OutEntry);
	}

	UE_DEPRECATED(4.27, "Use version with OutPakFile is a TRefCountPtr<FPakFile> instead")
	bool FindFileInPakFiles(const TCHAR* Filename, FPakFile** OutPakFile, FPakEntry* OutEntry = nullptr)
	{
		TRefCountPtr<FPakFile> PakFile;
		bool bResult = FindFileInPakFiles(Filename, &PakFile, OutEntry);
		if (OutPakFile)
		{
			*OutPakFile = PakFile.GetReference();
		}
		return bResult;
	}

	/**
	 * Finds a file in all available pak files.
	 *
	 * @param Filename File to find in pak files.
	 * @param OutPakFile Optional pointer to a pak file where the filename was found.
	 * @return Pointer to pak entry if the file was found, NULL otherwise.
	 */
	bool FindFileInPakFiles(const TCHAR* Filename, TRefCountPtr<FPakFile>* OutPakFile = nullptr, FPakEntry* OutEntry = nullptr)
	{
		TArray<FPakListEntry> Paks;
		GetMountedPaks(Paks);

		return FindFileInPakFiles(Paks, Filename, OutPakFile, OutEntry);
	}

	//~ Begin IPlatformFile Interface
	virtual bool FileExists(const TCHAR* Filename) override
	{
		// Check pak files first.
		if (FindFileInPakFiles(Filename))
		{
			return true;
		}
		// File has not been found in any of the pak files, continue looking in inner platform file.
		bool Result = false;
		if (IsNonPakFilenameAllowed(Filename))
		{
			Result = LowerLevel->FileExists(Filename);
		}
		return Result;
	}

	virtual int64 FileSize(const TCHAR* Filename) override
	{
		// Check pak files first
		FPakEntry FileEntry;
		if (FindFileInPakFiles(Filename, nullptr, &FileEntry))
		{
			return FileEntry.CompressionMethodIndex != 0 ? FileEntry.UncompressedSize : FileEntry.Size;
		}
		// First look for the file in the user dir.
		int64 Result = INDEX_NONE;
		if (IsNonPakFilenameAllowed(Filename))
		{
			Result = LowerLevel->FileSize(Filename);
		}
		return Result;
	}

	virtual bool DeleteFile(const TCHAR* Filename) override
	{
		// If file exists in pak file it will never get deleted.
		if (FindFileInPakFiles(Filename))
		{
			return false;
		}
		// The file does not exist in pak files, try LowerLevel->
		bool Result = false;
		if (IsNonPakFilenameAllowed(Filename))
		{
			Result = LowerLevel->DeleteFile(Filename);
		}
		return Result;
	}

	virtual bool IsReadOnly(const TCHAR* Filename) override
	{
		// Files in pak file are always read-only.
		if (FindFileInPakFiles(Filename))
		{
			return true;
		}
		// The file does not exist in pak files, try LowerLevel->
		bool Result = false;
		if (IsNonPakFilenameAllowed(Filename))
		{
			Result = LowerLevel->IsReadOnly(Filename);
		}
		return Result;
	}

	virtual bool MoveFile(const TCHAR* To, const TCHAR* From) override
	{
		// Files which exist in pak files can't be moved
		if (FindFileInPakFiles(From))
		{
			return false;
		}
		// Files not in pak are allowed to be moved.
		bool Result = false;
		if (IsNonPakFilenameAllowed(From))
		{
			Result = LowerLevel->MoveFile(To, From);
		}
		return Result;
	}

	virtual bool SetReadOnly(const TCHAR* Filename, bool bNewReadOnlyValue) override
	{
		// Files in pak file will never change their read-only flag.
		if (FindFileInPakFiles(Filename))
		{
			// This fails if soemone wants to make files from pak writable.
			return bNewReadOnlyValue;
		}
		// Try lower level
		bool Result = bNewReadOnlyValue;
		if (IsNonPakFilenameAllowed(Filename))
		{
			Result = LowerLevel->SetReadOnly(Filename, bNewReadOnlyValue);
		}
		return Result;
	}

	virtual FDateTime GetTimeStamp(const TCHAR* Filename) override
	{
		// Check pak files first.
		TRefCountPtr<FPakFile> PakFile = NULL;
		if (FindFileInPakFiles(Filename, &PakFile))
		{
			return PakFile->GetTimestamp();
		}
		// Fall back to lower level.
		FDateTime Result = FDateTime::MinValue();
		if (IsNonPakFilenameAllowed(Filename))
		{
			double StartTime = (UE_LOG_ACTIVE(LogPakFile, Verbose)) ? FPlatformTime::Seconds() : 0.0;
			Result = LowerLevel->GetTimeStamp(Filename);
			UE_LOG(LogPakFile, Verbose, TEXT("GetTimeStamp on disk (!!) for %s took %6.2fms."), Filename, float(FPlatformTime::Seconds() - StartTime) * 1000.0f);
		}
		return Result;
	}

	virtual void GetTimeStampPair(const TCHAR* FilenameA, const TCHAR* FilenameB, FDateTime& OutTimeStampA, FDateTime& OutTimeStampB) override
	{
		TRefCountPtr<FPakFile> PakFileA;
		TRefCountPtr<FPakFile> PakFileB;
		FindFileInPakFiles(FilenameA, &PakFileA);
		FindFileInPakFiles(FilenameB, &PakFileB);

		// If either file exists, we'll assume both should exist here and therefore we can skip the
		// request to the lower level platform file.
		if (PakFileA != nullptr || PakFileB != nullptr)
		{
			OutTimeStampA = PakFileA != nullptr ? PakFileA->GetTimestamp() : FDateTime::MinValue();
			OutTimeStampB = PakFileB != nullptr ? PakFileB->GetTimestamp() : FDateTime::MinValue();
		}
		else
		{
			// Fall back to lower level.
			if (IsNonPakFilenameAllowed(FilenameA) && IsNonPakFilenameAllowed(FilenameB))
			{
				LowerLevel->GetTimeStampPair(FilenameA, FilenameB, OutTimeStampA, OutTimeStampB);
			}
			else
			{
				OutTimeStampA = FDateTime::MinValue();
				OutTimeStampB = FDateTime::MinValue();
			}
		}
	}

	virtual void SetTimeStamp(const TCHAR* Filename, FDateTime DateTime) override
	{
		// No modifications allowed on files from pak (although we could theoretically allow this one).
		if (!FindFileInPakFiles(Filename))
		{
			if (IsNonPakFilenameAllowed(Filename))
			{
				LowerLevel->SetTimeStamp(Filename, DateTime);
			}
		}
	}

	virtual FDateTime GetAccessTimeStamp(const TCHAR* Filename) override
	{
		// AccessTimestamp not yet supported in pak files (although it is possible).
		TRefCountPtr<FPakFile> PakFile;
		if (FindFileInPakFiles(Filename, &PakFile))
		{
			return PakFile->GetTimestamp();
		}
		// Fall back to lower level.
		FDateTime Result = false;
		if (IsNonPakFilenameAllowed(Filename))
		{
			Result = LowerLevel->GetAccessTimeStamp(Filename);
		}
		return Result;
	}

	virtual FString GetFilenameOnDisk(const TCHAR* Filename) override
	{
		FPakEntry FileEntry;
		TRefCountPtr<FPakFile> PakFile;
		if (FindFileInPakFiles(Filename, &PakFile, &FileEntry))
		{
			const FString Path(FPaths::GetPath(Filename));
			FPakFile::FScopedPakDirectoryIndexAccess ScopeAccess(*PakFile);

			const FPakDirectory* PakDirectory = PakFile->FindPrunedDirectory(*Path);
			if (PakDirectory != nullptr)
			{
				for (FPakDirectory::TConstIterator DirectoryIt(*PakDirectory); DirectoryIt; ++DirectoryIt)
				{
					FPakEntry PakEntry;
					if (PakFile->GetPakEntry(DirectoryIt.Value(), &PakEntry) != FPakFile::EFindResult::NotFound && PakEntry.Offset == FileEntry.Offset)
					{
						const FString& RealFilename = DirectoryIt.Key();
						return Path / RealFilename;
					}
				}
			}

#if ENABLE_PAKFILE_RUNTIME_PRUNING_VALIDATE
			// The File exists in the Pak but has been pruned from its DirectoryIndex; log an error if we are validating pruning and return the original Filename.
			if (PakFile->ShouldValidatePrunedDirectory())
			{
				TSet<FString> FullFoundFiles;
				TSet<FString> PrunedFoundFiles;
				FullFoundFiles.Add(Filename);
				PakFile->ValidateDirectorySearch(FullFoundFiles, PrunedFoundFiles, Filename);
			}
#endif

			return Filename;
		}

		// Fall back to lower level.
		if (IsNonPakFilenameAllowed(Filename))
		{
			return LowerLevel->GetFilenameOnDisk(Filename);
		}
		else
		{
			return Filename;
		}
	}

	virtual IFileHandle* OpenRead(const TCHAR* Filename, bool bAllowWrite = false) override;

	virtual IFileHandle* OpenWrite(const TCHAR* Filename, bool bAppend = false, bool bAllowRead = false) override
	{
		// No modifications allowed on pak files.
		if (FindFileInPakFiles(Filename))
		{
			return nullptr;
		}
		// Use lower level to handle writing.
		return LowerLevel->OpenWrite(Filename, bAppend, bAllowRead);
	}

	virtual bool DirectoryExists(const TCHAR* Directory) override
	{
		// Check pak files first.
		if (DirectoryExistsInPrunedPakFiles(Directory))
		{
			return true;
		}
		// Directory does not exist in any of the pak files, continue searching using inner platform file.
		bool Result = LowerLevel->DirectoryExists(Directory); 
		return Result;
	}

	virtual bool CreateDirectory(const TCHAR* Directory) override
	{
		// Directories can be created only under the normal path
		return LowerLevel->CreateDirectory(Directory);
	}

	virtual bool DeleteDirectory(const TCHAR* Directory) override
	{
		// Even if the same directory exists outside of pak files it will never
		// get truly deleted from pak and will still be reported by Iterate functions.
		// Fail in cases like this.
		if (DirectoryExistsInPrunedPakFiles(Directory))
		{
			return false;
		}
		// Directory does not exist in pak files so it's safe to delete.
		return LowerLevel->DeleteDirectory(Directory);
	}

	virtual FFileStatData GetStatData(const TCHAR* FilenameOrDirectory) override
	{
		// Check pak files first.
		FPakEntry FileEntry;
		TRefCountPtr<FPakFile> PakFile;
		if (FindFileInPakFiles(FilenameOrDirectory, &PakFile, &FileEntry))
		{
			return FFileStatData(
				PakFile->GetTimestamp(),
				PakFile->GetTimestamp(),
				PakFile->GetTimestamp(),
				(FileEntry.CompressionMethodIndex != 0) ? FileEntry.UncompressedSize : FileEntry.Size,
				false,	// IsDirectory
				true	// IsReadOnly
				);
		}

		// Then check pak directories
		if (DirectoryExistsInPrunedPakFiles(FilenameOrDirectory))
		{
			FDateTime DirectoryTimeStamp = FDateTime::MinValue();
			return FFileStatData(
				DirectoryTimeStamp,
				DirectoryTimeStamp,
				DirectoryTimeStamp,
				-1,		// FileSize
				true,	// IsDirectory
				true	// IsReadOnly
				);
		}

		// Fall back to lower level.
		FFileStatData FileStatData;
		if (IsNonPakFilenameAllowed(FilenameOrDirectory))
		{
			FileStatData = LowerLevel->GetStatData(FilenameOrDirectory);
		}

		return FileStatData;
	}

	/**
	 * Helper class to filter out files which have already been visited in one of the pak files.
	 */
	class FPreventDuplicatesVisitorBase
	{
	public:
		/** Visited files. */
		TSet<FString>& VisitedFiles;
		FString NormalizedFilename;

		FPreventDuplicatesVisitorBase(TSet<FString>& InVisitedFiles)
			: VisitedFiles(InVisitedFiles)
		{
		}

		bool CheckDuplicate(const TCHAR* FilenameOrDirectory)
		{
			NormalizedFilename.Reset();
			NormalizedFilename.AppendChars(FilenameOrDirectory, TCString<TCHAR>::Strlen(FilenameOrDirectory));
			FPaths::MakeStandardFilename(NormalizedFilename);
			if (VisitedFiles.Contains(NormalizedFilename))
			{
				return true;
			}
			VisitedFiles.Add(NormalizedFilename);
			return false;
		}
	};

	class FPreventDuplicatesVisitor : public FPreventDuplicatesVisitorBase, public IPlatformFile::FDirectoryVisitor
	{
	public:
		/** Wrapped visitor. */
		FDirectoryVisitor& Visitor;

		/** Constructor. */
		FPreventDuplicatesVisitor(FDirectoryVisitor& InVisitor, TSet<FString>& InVisitedFiles)
			: FPreventDuplicatesVisitorBase(InVisitedFiles)
			, Visitor(InVisitor)
		{}
		virtual bool Visit(const TCHAR* FilenameOrDirectory, bool bIsDirectory)
		{
			if (CheckDuplicate(FilenameOrDirectory))
			{
				// Already visited, continue iterating.
				return true;
			}
			return Visitor.Visit(*NormalizedFilename, bIsDirectory);
		}
	};

	virtual bool IterateDirectory(const TCHAR* Directory, IPlatformFile::FDirectoryVisitor& Visitor) override
	{
		return IterateDirectoryInternal(Directory, Visitor, false /* bRecursive */);
	}

	bool IterateDirectoryInternal(const TCHAR* Directory, IPlatformFile::FDirectoryVisitor& Visitor, bool bRecursive)
	{
		TUniqueFunction<bool(const FString&, const FString&, bool, FPakFile&)> VisitFunction = [&Visitor](const FString& Filename, const FString& NormalizedFilename, bool bIsDir, FPakFile& PakFile)
		{
			return Visitor.Visit(*NormalizedFilename, bIsDir);
		};
		TSet<FString> FilesVisitedInPak;
		bool Result = IterateDirectoryInternal(Directory, VisitFunction, bRecursive, FilesVisitedInPak);
		if (Result && LowerLevel->DirectoryExists(Directory))
		{
			// Iterate inner filesystem but don't visit any files that were found in the Paks
			FPreventDuplicatesVisitor PreventDuplicatesVisitor(Visitor, FilesVisitedInPak);
			IPlatformFile::FDirectoryVisitor& LowerLevelVisitor(FilesVisitedInPak.Num() ? PreventDuplicatesVisitor : Visitor); // For performance, skip using PreventDuplicatedVisitor if there were no hits in pak
			if (bRecursive)
			{
				Result = LowerLevel->IterateDirectoryRecursively(Directory, LowerLevelVisitor);
			}
			else
			{
				Result = LowerLevel->IterateDirectory(Directory, LowerLevelVisitor);
			}
		}
		return Result;
	}

	bool IterateDirectoryInternal(const TCHAR* Directory, TUniqueFunction<bool(const FString&, const FString&, bool, FPakFile&)>& VisitFunction, bool bRecursive, TSet<FString>& FilesVisitedInPak)
	{
		bool Result = true;

		TArray<FPakListEntry> Paks;
		FString StandardDirectory = Directory;
		FPaths::MakeStandardFilename(StandardDirectory);
		
		bool bIsDownloadableDir = (FPaths::HasProjectPersistentDownloadDir() && StandardDirectory.StartsWith(FPaths::ProjectPersistentDownloadDir())) || StandardDirectory.StartsWith(FPaths::CloudDir());

		// don't look for in pak files for target-only locations
		if (!bIsDownloadableDir)
		{
			GetMountedPaks(Paks);
		}

		// Iterate pak files first
		FString NormalizationBuffer;
		TSet<FString> FilesVisitedInThisPak;
		for (int32 PakIndex = 0; PakIndex < Paks.Num(); PakIndex++)
		{
			FPakFile& PakFile = *Paks[PakIndex].PakFile;
			
			const bool bIncludeFiles = true;
			const bool bIncludeFolders = true;

			FilesVisitedInThisPak.Reset();
			PakFile.FindPrunedFilesAtPath(FilesVisitedInThisPak, *StandardDirectory, bIncludeFiles, bIncludeFolders, bRecursive);
			for (TSet<FString>::TConstIterator SetIt(FilesVisitedInThisPak); SetIt && Result; ++SetIt)
			{
				const FString& Filename = *SetIt;
				bool bIsDir = Filename.Len() && Filename[Filename.Len() - 1] == '/';
				const FString* NormalizedFilename;
				if (bIsDir)
				{
					NormalizationBuffer.Reset(Filename.Len());
					NormalizationBuffer.AppendChars(*Filename, Filename.Len()-1); // Chop off the trailing /
					NormalizedFilename = &NormalizationBuffer;
				}
				else
				{
					NormalizedFilename = &Filename;
				}
				if (!FilesVisitedInPak.Contains(*NormalizedFilename))
				{
					FilesVisitedInPak.Add(*NormalizedFilename);
					Result = VisitFunction(Filename, *NormalizedFilename, bIsDir, PakFile) && Result;
				}
			}
		}
		return Result;
	}

	virtual bool IterateDirectoryRecursively(const TCHAR* Directory, IPlatformFile::FDirectoryVisitor& Visitor) override
	{
		return IterateDirectoryInternal(Directory, Visitor, true /* bRecursive */);
	}

	class FPreventDuplicatesStatVisitor : public FPreventDuplicatesVisitorBase, public IPlatformFile::FDirectoryStatVisitor
	{
	public:
		/** Wrapped visitor. */
		FDirectoryStatVisitor& Visitor;

		/** Constructor. */
		FPreventDuplicatesStatVisitor(FDirectoryStatVisitor& InVisitor, TSet<FString>& InVisitedFiles)
			: FPreventDuplicatesVisitorBase(InVisitedFiles)
			, Visitor(InVisitor)
		{}
		virtual bool Visit(const TCHAR* FilenameOrDirectory, const FFileStatData& StatData)
		{
			if (CheckDuplicate(FilenameOrDirectory))
			{
				// Already visited, continue iterating.
				return true;
			}
			return Visitor.Visit(*NormalizedFilename, StatData);
		}
	};

	virtual bool IterateDirectoryStat(const TCHAR* Directory, IPlatformFile::FDirectoryStatVisitor& Visitor) override
	{
		return IterateDirectoryStatInternal(Directory, Visitor, false /* bRecursive */);
	}

	bool IterateDirectoryStatInternal(const TCHAR* Directory, IPlatformFile::FDirectoryStatVisitor& Visitor, bool bRecursive)
	{
		TUniqueFunction<bool(const FString&, const FString&, bool, FPakFile&)> VisitFunction = [&Visitor, this](const FString& Filename, const FString& NormalizedFilename, bool bIsDir, FPakFile& PakFile)
		{
			int64 FileSize = -1;
			if (!bIsDir)
			{
				FPakEntry FileEntry;
				if (FindFileInPakFiles(*Filename, nullptr, &FileEntry))
				{
					FileSize = (FileEntry.CompressionMethodIndex != 0) ? FileEntry.UncompressedSize : FileEntry.Size;
				}
			}

			const FFileStatData StatData(
				PakFile.GetTimestamp(),
				PakFile.GetTimestamp(),
				PakFile.GetTimestamp(),
				FileSize,
				bIsDir,
				true	// IsReadOnly
			);

			return Visitor.Visit(*NormalizedFilename, StatData);
		};

		TSet<FString> FilesVisitedInPak;
		bool Result = IterateDirectoryInternal(Directory, VisitFunction, bRecursive, FilesVisitedInPak);
		if (Result && LowerLevel->DirectoryExists(Directory))
		{
			// Iterate inner filesystem but don't visit any files that were found in the Paks
			FPreventDuplicatesStatVisitor PreventDuplicatesVisitor(Visitor, FilesVisitedInPak);
			IPlatformFile::FDirectoryStatVisitor& LowerLevelVisitor(FilesVisitedInPak.Num() ? PreventDuplicatesVisitor : Visitor); // For performance, skip using PreventDuplicatedVisitor if there were no hits in pak
			if (bRecursive)
			{
				Result = LowerLevel->IterateDirectoryStatRecursively(Directory, LowerLevelVisitor);
			}
			else
			{
				Result = LowerLevel->IterateDirectoryStat(Directory, LowerLevelVisitor);
			}
		}
		return Result;
	}

	virtual bool IterateDirectoryStatRecursively(const TCHAR* Directory, IPlatformFile::FDirectoryStatVisitor& Visitor) override
	{
		return IterateDirectoryStatInternal(Directory, Visitor, true/* bRecursive */);
	}

	virtual void FindFiles(TArray<FString>& FoundFiles, const TCHAR* Directory, const TCHAR* FileExtension) override
	{		
		if (LowerLevel->DirectoryExists(Directory))
		{
			LowerLevel->FindFiles(FoundFiles, Directory, FileExtension);
		}

		bool bRecursive = false;
		FindFilesInternal(FoundFiles, Directory, FileExtension, bRecursive);
	}
	
	virtual void FindFilesRecursively(TArray<FString>& FoundFiles, const TCHAR* Directory, const TCHAR* FileExtension) override
	{
		if (LowerLevel->DirectoryExists(Directory))
		{
			LowerLevel->FindFilesRecursively(FoundFiles, Directory, FileExtension);
		}
		
		bool bRecursive = true;
		FindFilesInternal(FoundFiles, Directory, FileExtension, bRecursive);
	}

	void FindFilesInternal(TArray<FString>& FoundFiles, const TCHAR* Directory, const TCHAR* FileExtension, bool bRecursive)
	{
		TArray<FPakListEntry> Paks;
		GetMountedPaks(Paks);
		if (Paks.Num())
		{
			TSet<FString> FilesVisited;
			FilesVisited.Append(FoundFiles);
			
			FString StandardDirectory = Directory;
			FString FileExtensionStr = FileExtension;
			FPaths::MakeStandardFilename(StandardDirectory);
			bool bIncludeFiles = true;
			bool bIncludeFolders = false;

			TArray<FString> FilesInPak;
			FilesInPak.Reserve(64);
			for (int32 PakIndex = 0; PakIndex < Paks.Num(); PakIndex++)
			{
				FPakFile& PakFile = *Paks[PakIndex].PakFile;
				PakFile.FindPrunedFilesAtPath(FilesInPak, *StandardDirectory, bIncludeFiles, bIncludeFolders, bRecursive);
			}
			
			for (const FString& Filename : FilesInPak)
			{
				// filter out files by FileExtension
				if (FileExtensionStr.Len())
				{
					if (!Filename.EndsWith(FileExtensionStr))
					{
						continue;
					}
				}
								
				// make sure we don't add duplicates to FoundFiles
				bool bVisited = false;
				FilesVisited.Add(Filename, &bVisited);
				if (!bVisited)
				{
					FoundFiles.Add(Filename);
				}
			}
		}
	}

	virtual bool DeleteDirectoryRecursively(const TCHAR* Directory) override
	{
		// Can't delete directories existing in pak files. See DeleteDirectory(..) for more info.
		if (DirectoryExistsInPrunedPakFiles(Directory))
		{
			return false;
		}
		// Directory does not exist in pak files so it's safe to delete.
		return LowerLevel->DeleteDirectoryRecursively(Directory);
	}

	virtual bool CreateDirectoryTree(const TCHAR* Directory) override
	{
		// Directories can only be created only under the normal path
		return LowerLevel->CreateDirectoryTree(Directory);
	}

	virtual bool CopyFile(const TCHAR* To, const TCHAR* From, EPlatformFileRead ReadFlags = EPlatformFileRead::None, EPlatformFileWrite WriteFlags = EPlatformFileWrite::None) override;

	virtual IAsyncReadFileHandle* OpenAsyncRead(const TCHAR* Filename) override;
	virtual void SetAsyncMinimumPriority(EAsyncIOPriorityAndFlags Priority) override;

	virtual IMappedFileHandle* OpenMapped(const TCHAR* Filename) override;
	/**
	 * Converts a filename to a path inside pak file.
	 *
	 * @param Filename Filename to convert.
	 * @param Pak Pak to convert the filename realative to.
	 * @param Relative filename.
	 */
	FString ConvertToPakRelativePath(const TCHAR* Filename, const FPakFile* Pak)
	{
		FString RelativeFilename(Filename);
		return RelativeFilename.Mid(Pak->GetMountPoint().Len());
	}

	FString ConvertToAbsolutePathForExternalAppForRead(const TCHAR* Filename) override
	{
		// Check in Pak file first
		TRefCountPtr<FPakFile> Pak;
		if (FindFileInPakFiles(Filename, &Pak))
		{
			return FString::Printf(TEXT("Pak: %s/%s"), *Pak->GetFilename(), *ConvertToPakRelativePath(Filename, Pak));
		}
		else
		{
			return LowerLevel->ConvertToAbsolutePathForExternalAppForRead(Filename);
		}
	}

	FString ConvertToAbsolutePathForExternalAppForWrite(const TCHAR* Filename) override
	{
		// Check in Pak file first
		TRefCountPtr<FPakFile> Pak;
		if (FindFileInPakFiles(Filename, &Pak))
		{
			return FString::Printf(TEXT("Pak: %s/%s"), *Pak->GetFilename(), *ConvertToPakRelativePath(Filename, Pak));
		}
		else
		{
			return LowerLevel->ConvertToAbsolutePathForExternalAppForWrite(Filename);
		}
	}
	//~ End IPlatformFile Interface

	// Access static delegate for loose file security
	static FFilenameSecurityDelegate& GetFilenameSecurityDelegate();

	// Access static delegate for custom encryption
	static FPakCustomEncryptionDelegate& GetPakCustomEncryptionDelegate();

	struct FPakSigningFailureHandlerData
	{
		FCriticalSection Lock;
		FPakChunkSignatureCheckFailedHandler ChunkSignatureCheckFailedDelegate;
		FPakMasterSignatureTableCheckFailureHandler MasterSignatureTableCheckFailedDelegate;
	};

	// Access static delegate for handling a pak signature check failure
	static FPakSigningFailureHandlerData& GetPakSigningFailureHandlerData();
	
	// Access static delegate for handling a pak signature check failure
	UE_DEPRECATED(4.25, "GetPakChunkSignatureCheckFailedHandler is not thread safe, so please migrate to using GetPakSigningFailureHandlerData and locking the critical section around any use of the delegates")
	static FPakChunkSignatureCheckFailedHandler& GetPakChunkSignatureCheckFailedHandler();

	// Access static delegate for handling a pak signature check failure
	UE_DEPRECATED(4.25, "GetPakMasterSignatureTableCheckFailureHandler is not thread safe, so please migrate to using GetPakSigningFailureHandlerData and locking the critical section around any use of the delegates")
	static FPakMasterSignatureTableCheckFailureHandler& GetPakMasterSignatureTableCheckFailureHandler();

	// Broadacast a signature check failure through any registered delegates in a thread safe way
	static void BroadcastPakChunkSignatureCheckFailure(const FPakChunkSignatureCheckFailedData& InData);

	// Broadacast a master signature table failure through any registered delegates in a thread safe way
	static void BroadcastPakMasterSignatureTableCheckFailure(const FString& InFilename);

	// Access static delegate for setting PakIndex settings.
	static FPakSetIndexSettings& GetPakSetIndexSettingsDelegate();

	UE_DEPRECATED(4.26, "Use GetPrunedFilenamesInChunk")
	void GetFilenamesInChunk(const FString& InPakFilename, const TArray<int32>& InChunkIDs, TArray<FString>& OutFileList)
	{
		GetPrunedFilenamesInChunk(InPakFilename, InChunkIDs, OutFileList);
	}

	/* Get a list of RelativePathFromMount for every file in the given Pak that lives in any of the given chunks.  Only searches the Pruned DirectoryIndex */
	void GetPrunedFilenamesInChunk(const FString& InPakFilename, const TArray<int32>& InChunkIDs, TArray<FString>& OutFileList);
	UE_DEPRECATED(4.26, "Use GetPrunedFilenamesInPakFile")
	void GetFilenamesInPakFile(const FString& InPakFilename, TArray<FString>& OutFileList)
	{
		GetPrunedFilenamesInPakFile(InPakFilename, OutFileList);
	}

	/** Gets a list of FullPaths (includes Mount directory) for every File in the given Pak's Pruned DirectoryIndex */
	void GetPrunedFilenamesInPakFile(const FString& InPakFilename, TArray<FString>& OutFileList);

	/** Returns the RelativePathFromMount Filename for every file found in the given Iostore Container */
	static void GetFilenamesFromIostoreContainer(const FString& InContainerName, TArray<FString>& OutFileList);

	/** Returns the RelativePathFromMount Filename for every Filename found in the Iostore Container that relates to the provided block indexes */
	static void GetFilenamesFromIostoreByBlockIndex(const FString& InContainerName, const TArray<int32>& InBlockIndex, TArray<FString>& OutFileList);

<<<<<<< HEAD
=======
	void ReleaseOldReaders();

>>>>>>> 6bbb88c8
	// BEGIN Console commands
#if !UE_BUILD_SHIPPING
	void HandlePakListCommand(const TCHAR* Cmd, FOutputDevice& Ar);
	void HandleMountCommand(const TCHAR* Cmd, FOutputDevice& Ar);
	void HandleUnmountCommand(const TCHAR* Cmd, FOutputDevice& Ar);
	void HandlePakCorruptCommand(const TCHAR* Cmd, FOutputDevice& Ar);
	void HandleReloadPakReadersCommand(const TCHAR* Cmd, FOutputDevice& Ar);
#endif
	// END Console commands
	
#if PAK_TRACKER
	static TMap<FString, int32> GPakSizeMap;
	static void TrackPak(const TCHAR* Filename, const FPakEntry* PakEntry);
	static TMap<FString, int32>& GetPakMap() { return GPakSizeMap; }
#endif

	// Internal cache of pak signature files
	static TMap<FName, TSharedPtr<const struct FPakSignatureFile, ESPMode::ThreadSafe>> PakSignatureFileCache;
	static FCriticalSection PakSignatureFileCacheLock;
};

/**
 * Structure which describes the content of the pak .sig files
 */
struct FPakSignatureFile
{
	// Magic number that tells us we're dealing with the new format sig files
	static const uint32 Magic = 0x73832DAA;

	enum class EVersion
	{
		Invalid,
		First,

		Last,
		Latest = Last - 1
	};

	// Sig file version. Set to Legacy if the sig file is of an old version
	EVersion Version = EVersion::Latest;

	// RSA encrypted hash
	TArray<uint8> EncryptedHash;

	// SHA1 hash of the chunk CRC data. Only valid after calling DecryptSignatureAndValidate
	FSHAHash DecryptedHash;

	// The actual array of data that was encrypted in the RSA block. Contains the chunk table hash and also other custom data related to the pak file
	TArray<uint8> SignatureData;

	// CRCs of each contiguous 64kb block of the pak file
	TArray<TPakChunkHash> ChunkHashes;
	
	/**
	 * Initialize and hash the CRC list then use the provided private key to encrypt the hash
	 */
	void SetChunkHashesAndSign(const TArray<TPakChunkHash>& InChunkHashes, const TArrayView<uint8>& InSignatureData, const FRSAKeyHandle InKey)
	{
		ChunkHashes = InChunkHashes;
		SignatureData = InSignatureData;
		DecryptedHash = ComputeCurrentMasterHash();

		TArray<uint8> NewSignatureData;
		NewSignatureData.Append(SignatureData);
		NewSignatureData.Append(DecryptedHash.Hash, UE_ARRAY_COUNT(FSHAHash::Hash));
		FRSA::EncryptPrivate(NewSignatureData, EncryptedHash, InKey);
	}

	/**
	 * Serialize/deserialize this object to/from an FArchive
	 */
	void Serialize(FArchive& Ar)
	{
		uint32 FileMagic = Magic;
		Ar << FileMagic;

		if (Ar.IsLoading() && FileMagic != Magic)
		{
			Version = EVersion::Invalid;
			EncryptedHash.Empty();
			ChunkHashes.Empty();
			return;
		}

		Ar << Version;
		Ar << EncryptedHash;
		Ar << ChunkHashes;
	}

	/**
	 * Decrypt the chunk CRCs hash and validate that it matches the current one
	 */
	bool DecryptSignatureAndValidate(const FRSAKeyHandle InKey, const FString& InFilename)
	{
		if (Version == EVersion::Invalid)
		{
			UE_LOG(LogPakFile, Warning, TEXT("Pak signature file for '%s' was invalid"), *InFilename);
		}
		else
		{
			int32 BytesDecrypted = FRSA::DecryptPublic(EncryptedHash, SignatureData, InKey);
			if (BytesDecrypted > (int32)UE_ARRAY_COUNT(FSHAHash::Hash))
			{
				FMemory::Memcpy(DecryptedHash.Hash, SignatureData.GetData() + SignatureData.Num() - UE_ARRAY_COUNT(FSHAHash::Hash), UE_ARRAY_COUNT(FSHAHash::Hash));
				SignatureData.SetNum(SignatureData.Num() - UE_ARRAY_COUNT(FSHAHash::Hash));
				FSHAHash CurrentHash = ComputeCurrentMasterHash();
				if (DecryptedHash == CurrentHash)
				{
					return true;
				}
				else
				{
					UE_LOG(LogPakFile, Warning, TEXT("Pak signature table validation failed for '%s'! Expected %s, Received %s"), *InFilename, *DecryptedHash.ToString(), *CurrentHash.ToString());
				}
			}
			else
			{
				UE_LOG(LogPakFile, Warning, TEXT("Pak signature table validation failed for '%s'! Failed to decrypt signature"), *InFilename);
			}
		}

		FPakPlatformFile::BroadcastPakMasterSignatureTableCheckFailure(InFilename);
		return false;
	}

	/**
	 * Helper function for computing the SHA1 hash of the current chunk CRC array
	 */
	FSHAHash ComputeCurrentMasterHash() const
	{
		FSHAHash CurrentHash;
		FSHA1::HashBuffer(ChunkHashes.GetData(), ChunkHashes.Num() * sizeof(TPakChunkHash), CurrentHash.Hash);
		return CurrentHash;
	}
};<|MERGE_RESOLUTION|>--- conflicted
+++ resolved
@@ -16,11 +16,8 @@
 #include "GenericPlatform/GenericPlatformChunkInstall.h"
 #include "Serialization/MemoryImage.h"
 #include "Templates/RefCounting.h"
-<<<<<<< HEAD
-=======
 #include "IO/IoContainerId.h"
 #include "Containers/Ticker.h"
->>>>>>> 6bbb88c8
 
 class FChunkCacheWorker;
 class IAsyncReadFileHandle;
@@ -724,15 +721,12 @@
 	/** Recreates the pak reader for each thread */
 	bool RecreatePakReaders(IPlatformFile* LowerLevel);
 
-<<<<<<< HEAD
-=======
 	struct FArchiveAndLastAccessTime 
 	{
 		TUniquePtr<FArchive> Archive;
 		double LastAccessTime;
 	};
 
->>>>>>> 6bbb88c8
 private:
 	friend class FPakPlatformFile;
 
@@ -803,11 +797,8 @@
 	bool UnderlyingCacheTrimDisabled;
 	/** Record of whether the pak file is still mounted, so PakPrecacher can reject requests to register it. */
 	bool bIsMounted;
-<<<<<<< HEAD
-=======
 
 	TUniquePtr<FIoContainerHeader> IoContainerHeader;
->>>>>>> 6bbb88c8
 
 	static inline int32 CDECL CompareFilenameHashes(const void* Left, const void* Right)
 	{
@@ -1873,13 +1864,8 @@
 public:
 
 	UE_DEPRECATED(4.27, "Use constructor that takes a TRefCountPtr<FPakFile> instead")
-<<<<<<< HEAD
-	FPakFileHandle(const FPakFile& InPakFile, const FPakEntry& InPakEntry, TAcquirePakReaderFunction& InAcquirePakReaderFunction, bool bIsSharedReader)
-		: FPakFileHandle(TRefCountPtr<const FPakFile>(&InPakFile), InPakEntry, InAcquirePakReaderFunction, bIsSharedReader)
-=======
 	FPakFileHandle(const FPakFile& InPakFile, const FPakEntry& InPakEntry, TAcquirePakReaderFunction& InAcquirePakReaderFunction)
 		: FPakFileHandle(TRefCountPtr<const FPakFile>(&InPakFile), InPakEntry, InAcquirePakReaderFunction)
->>>>>>> 6bbb88c8
 	{
 	}
 
@@ -1890,14 +1876,8 @@
 	 * @param InPakEntry Entry in the pak file.
 	 * @param InAcquirePakReaderFunction Function that returns the archive to use for serialization. The result of this should not be cached, but reacquired on each serialization operation
 	 */
-<<<<<<< HEAD
-	FPakFileHandle(const TRefCountPtr<const FPakFile>& InPakFile, const FPakEntry& InPakEntry, TAcquirePakReaderFunction& InAcquirePakReaderFunction, bool bIsSharedReader)
-		: bSharedReader(bIsSharedReader)
-		, ReadPos(0)
-=======
 	FPakFileHandle(const TRefCountPtr<const FPakFile>& InPakFile, const FPakEntry& InPakEntry, TAcquirePakReaderFunction& InAcquirePakReaderFunction)
 		: ReadPos(0)
->>>>>>> 6bbb88c8
 		, Reader(*InPakFile, InPakEntry, InAcquirePakReaderFunction)
 		, PakFile(InPakFile)
 	{
@@ -1905,13 +1885,8 @@
 	}
 
 	UE_DEPRECATED(4.27, "Use constructor that takes a TRefCountPtr<FPakFile> instead")
-<<<<<<< HEAD
-	FPakFileHandle(const FPakFile& InPakFile, const FPakEntry& InPakEntry, FArchive* InPakReader, bool bIsSharedReader)
-		: FPakFileHandle(TRefCountPtr<const FPakFile>(&InPakFile), InPakEntry, InPakReader, bIsSharedReader)
-=======
 	FPakFileHandle(const FPakFile& InPakFile, const FPakEntry& InPakEntry, FArchive* InPakReader)
 		: FPakFileHandle(TRefCountPtr<const FPakFile>(&InPakFile), InPakEntry, InPakReader)
->>>>>>> 6bbb88c8
 	{
 	}
 
@@ -1922,16 +1897,9 @@
 	 * @param InPakEntry Entry in the pak file.
 	 * @param InPakFile Pak file.
 	 */
-<<<<<<< HEAD
-	FPakFileHandle(const TRefCountPtr<const FPakFile>& InPakFile, const FPakEntry& InPakEntry, FArchive* InPakReader, bool bIsSharedReader)
-		: bSharedReader(bIsSharedReader)
-		, ReadPos(0)
-		, Reader(*InPakFile, InPakEntry, [InPakReader]() { return InPakReader; })
-=======
 	FPakFileHandle(const TRefCountPtr<const FPakFile>& InPakFile, const FPakEntry& InPakEntry, FArchive* InPakReader)
 		: ReadPos(0)
 		, Reader(*InPakFile, InPakEntry, InPakReader)
->>>>>>> 6bbb88c8
 		, PakFile(InPakFile)
 	{
 		INC_DWORD_STAT(STAT_PakFile_NumOpenHandles);
@@ -3129,11 +3097,8 @@
 	/** Returns the RelativePathFromMount Filename for every Filename found in the Iostore Container that relates to the provided block indexes */
 	static void GetFilenamesFromIostoreByBlockIndex(const FString& InContainerName, const TArray<int32>& InBlockIndex, TArray<FString>& OutFileList);
 
-<<<<<<< HEAD
-=======
 	void ReleaseOldReaders();
 
->>>>>>> 6bbb88c8
 	// BEGIN Console commands
 #if !UE_BUILD_SHIPPING
 	void HandlePakListCommand(const TCHAR* Cmd, FOutputDevice& Ar);
