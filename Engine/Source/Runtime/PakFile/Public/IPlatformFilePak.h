// Copyright Epic Games, Inc. All Rights Reserved.

#pragma once

#include "Containers/Array.h"
#include "Containers/ArrayView.h"
#include "Containers/Map.h"
#include "Containers/Set.h"
#include "Containers/SparseArray.h"
#include "Containers/StringConv.h"
#include "Containers/Ticker.h"
#include "Containers/UnrealString.h"
#include "CoreMinimal.h"
#include "Delegates/Delegate.h"
#include "GenericPlatform/GenericPlatformChunkInstall.h"
#include "GenericPlatform/GenericPlatformFile.h"
#include "HAL/CriticalSection.h"
#include "HAL/PlatformCrt.h"
#include "HAL/PlatformTime.h"
#include "HAL/UnrealMemory.h"
#include "IO/IoContainerId.h"
#include "Logging/LogCategory.h"
#include "Logging/LogMacros.h"
#include "Math/BigInt.h"
#include "Math/NumericLimits.h"
#include "Math/UnrealMathSSE.h"
#include "Misc/AES.h"
#include "Misc/AssertionMacros.h"
#include "Misc/CString.h"
#include "Misc/CompressionFlags.h"
#include "Misc/DateTime.h"
#include "Misc/Guid.h"
#include "Misc/IEngineCrypto.h"
#include "Misc/Paths.h"
#include "Misc/ScopeLock.h"
#include "Misc/ScopeRWLock.h"
#include "Misc/SecureHash.h"
#include "RSA.h"
#include "Serialization/Archive.h"
#include "Serialization/MemoryImage.h"
#include "Stats/Stats.h"
#include "Stats/Stats2.h"
#include "Templates/Function.h"
#include "Templates/RefCounting.h"
#include "Templates/SharedPointer.h"
#include "Templates/UniquePtr.h"
#include "Templates/UnrealTemplate.h"
#include "Trace/Detail/Channel.h"
#include "UObject/NameTypes.h"
#include "UObject/UnrealNames.h"

class FChunkCacheWorker;
class FFileIoStore;
class FFilePackageStoreBackend;
class FOutputDevice;
class IAsyncReadFileHandle;
class IMappedFileHandle;
struct FIoContainerHeader;

PAKFILE_API DECLARE_LOG_CATEGORY_EXTERN(LogPakFile, Log, All);
DECLARE_FLOAT_ACCUMULATOR_STAT_EXTERN(TEXT("Total pak file read time"), STAT_PakFile_Read, STATGROUP_PakFile, PAKFILE_API);

DECLARE_DWORD_ACCUMULATOR_STAT_EXTERN(TEXT("Num open pak file handles"), STAT_PakFile_NumOpenHandles, STATGROUP_PakFile, PAKFILE_API);

#define PAK_TRACKER 0

// ENABLE_PAKFILE_RUNTIME_PRUNING allows pruning the DirectoryIndex at runtime after all Paks have loaded rather than loading only the already-pruned DirectoryIndex
// This requires extra cputime to make reads of the DirectoryIndex ThreadSafe, and will be removed in a future version
#ifndef ENABLE_PAKFILE_RUNTIME_PRUNING
#define ENABLE_PAKFILE_RUNTIME_PRUNING 1
#endif
#define ENABLE_PAKFILE_RUNTIME_PRUNING_VALIDATE ENABLE_PAKFILE_RUNTIME_PRUNING && !UE_BUILD_SHIPPING

// Define the type of a chunk hash. Currently selectable between SHA1 and CRC32.
#define PAKHASH_USE_CRC	1
#if PAKHASH_USE_CRC
typedef uint32 TPakChunkHash;
#else
typedef FSHAHash TPakChunkHash;
#endif

PAKFILE_API TPakChunkHash ComputePakChunkHash(const void* InData, int64 InDataSizeInBytes);
FORCEINLINE FString ChunkHashToString(const TPakChunkHash& InHash)
{
#if PAKHASH_USE_CRC
	return FString::Printf(TEXT("%08X"), InHash);
#else
	return LexToString(InHash);
#endif
}

struct FPakChunkSignatureCheckFailedData
{
	FPakChunkSignatureCheckFailedData(const FString& InPakFilename, const TPakChunkHash& InExpectedHash, const TPakChunkHash& InReceivedHash, int32 InChunkIndex)
		: PakFilename(InPakFilename)
		, ChunkIndex(InChunkIndex)
		, ExpectedHash(InExpectedHash)
		, ReceivedHash(InReceivedHash)
	{
	}
	FString PakFilename;
	int32 ChunkIndex;
	TPakChunkHash ExpectedHash;
	TPakChunkHash ReceivedHash;

	FPakChunkSignatureCheckFailedData() : ChunkIndex(0) {}
};
/** Delegate for allowing a game to restrict the accessing of non-pak files */
DECLARE_DELEGATE_RetVal_OneParam(bool, FFilenameSecurityDelegate, const TCHAR* /*InFilename*/);
DECLARE_DELEGATE_ThreeParams(FPakCustomEncryptionDelegate, uint8* /*InData*/, uint32 /*InDataSize*/, FGuid /*InEncryptionKeyGuid*/);
DECLARE_MULTICAST_DELEGATE_OneParam(FPakChunkSignatureCheckFailedHandler, const FPakChunkSignatureCheckFailedData&);
DECLARE_MULTICAST_DELEGATE_OneParam(FPakPrincipalSignatureTableCheckFailureHandler, const FString&);
/** Delegate which allows a project to configure Index Pruning.  This is a delegate instead of a config file because config files are loaded after the first PakFiles */
DECLARE_DELEGATE_ThreeParams(FPakSetIndexSettings, bool& /* bKeepFullDirectory*/, bool& /* bValidatePruning */, bool& /* bDelayPruning */);

UE_DEPRECATED("5.1", "Use FPakPrincipalSignatureTableCheckFailureHandler instead")
typedef FPakPrincipalSignatureTableCheckFailureHandler FPakMasterSignatureTableCheckFailureHandler;
/**
 * Struct which holds pak file info (version, index offset, hash value).
 */
struct FPakInfo
{
	enum 
	{
		/** Magic number to use in header */
		PakFile_Magic = 0x5A6F12E1,
		/** Size of cached data. */
		MaxChunkDataSize = 64*1024,
		/** Length of a compression format name */
		CompressionMethodNameLen = 32,
		/** Number of allowed different methods */
		MaxNumCompressionMethods=5, // when we remove patchcompatibilitymode421 we can reduce this to 4
	};

	/** Version numbers. */
	enum
	{
		PakFile_Version_Initial = 1,
		PakFile_Version_NoTimestamps = 2,
		PakFile_Version_CompressionEncryption = 3,
		PakFile_Version_IndexEncryption = 4,
		PakFile_Version_RelativeChunkOffsets = 5,
		PakFile_Version_DeleteRecords = 6,
		PakFile_Version_EncryptionKeyGuid = 7,
		PakFile_Version_FNameBasedCompressionMethod = 8,
		PakFile_Version_FrozenIndex = 9,
		PakFile_Version_PathHashIndex = 10,
		PakFile_Version_Fnv64BugFix = 11,


		PakFile_Version_Last,
		PakFile_Version_Invalid,
		PakFile_Version_Latest = PakFile_Version_Last - 1
	};

	/** Pak file magic value. */
	uint32 Magic;
	/** Pak file version. */
	int32 Version;
	/** Offset to pak file index. */
	int64 IndexOffset;
	/** Size (in bytes) of pak file index. */
	int64 IndexSize;
	/** SHA1 of the bytes in the index, used to check for data corruption when loading the index. */
	FSHAHash IndexHash;
	/** Flag indicating if the pak index has been encrypted. */
	uint8 bEncryptedIndex;
	/** Encryption key guid. Empty if we should use the embedded key. */
	FGuid EncryptionKeyGuid;
	/** Compression methods used in this pak file (FNames, saved as FStrings) */
	TArray<FName> CompressionMethods;

	/**
	 * Constructor.
	 */
	FPakInfo()
		: Magic(PakFile_Magic)
		, Version(PakFile_Version_Latest)
		, IndexOffset(-1)
		, IndexSize(0)
		, bEncryptedIndex(0)
	{
		// we always put in a NAME_None entry as index 0, so that an uncompressed PakEntry will have CompressionMethodIndex of 0 and can early out easily
		CompressionMethods.Add(NAME_None);
	}

	/**
	 * Gets the size of data serialized by this struct.
	 *
	 * @return Serialized data size.
	 */
	int64 GetSerializedSize(int32 InVersion = PakFile_Version_Latest) const
	{
		int64 Size = sizeof(Magic) + sizeof(Version) + sizeof(IndexOffset) + sizeof(IndexSize) + sizeof(IndexHash) + sizeof(bEncryptedIndex);
		if (InVersion >= PakFile_Version_EncryptionKeyGuid) Size += sizeof(EncryptionKeyGuid);
		if (InVersion >= PakFile_Version_FNameBasedCompressionMethod) Size += CompressionMethodNameLen * MaxNumCompressionMethods;
		if (InVersion >= PakFile_Version_FrozenIndex && InVersion < PakFile_Version_PathHashIndex) Size += sizeof(bool);

		return Size;
	}

	/**
	 */
	int64 HasRelativeCompressedChunkOffsets() const
	{
		return Version >= PakFile_Version_RelativeChunkOffsets;
	}

	/**
	 * Serializes this struct.
	 *
	 * @param Ar Archive to serialize data with.
	 */
	void Serialize(FArchive& Ar, int32 InVersion)
	{
		if (Ar.IsLoading() && Ar.TotalSize() < (Ar.Tell() + GetSerializedSize(InVersion)))
		{
			Magic = 0;
			return;
		}

		if (Ar.IsSaving() || InVersion >= PakFile_Version_EncryptionKeyGuid)
		{
			Ar << EncryptionKeyGuid;
		}
		Ar << bEncryptedIndex;
		Ar << Magic;
		if (Magic != PakFile_Magic)
		{
			// handle old versions by failing out now (earlier versions will be attempted)
			Magic = 0;
			return;
		}

		Ar << Version;
		Ar << IndexOffset;
		Ar << IndexSize;
		Ar << IndexHash;

		if (Ar.IsLoading())
		{
			if (Version < PakFile_Version_IndexEncryption)
			{
				bEncryptedIndex = false;
			}

			if (Version < PakFile_Version_EncryptionKeyGuid)
			{
				EncryptionKeyGuid.Invalidate();
			}
		}

		if (Version >= PakFile_Version_FrozenIndex && Version < PakFile_Version_PathHashIndex)
		{
			bool bIndexIsFrozen = false;
			Ar << bIndexIsFrozen;
			if (bIndexIsFrozen)
			{
				UE_LOG(LogPakFile, Fatal, TEXT("PakFile was frozen with version FPakInfo::PakFile_Version_FrozenIndex, which is no longer supported. Regenerate Paks."));
			}
		}

		if (Version < PakFile_Version_FNameBasedCompressionMethod)
		{
			// for old versions, put in some known names that we may have used
			CompressionMethods.Add(NAME_Zlib);
			CompressionMethods.Add(NAME_Gzip);
			CompressionMethods.Add(TEXT("Oodle"));
		}
		else
		{
			// we need to serialize a known size, so make a buffer of "strings"
			const int32 BufferSize = CompressionMethodNameLen * MaxNumCompressionMethods;
			ANSICHAR Methods[BufferSize];
			if (Ar.IsLoading())
			{
				Ar.Serialize(Methods, BufferSize);
				for (int32 Index = 0; Index < MaxNumCompressionMethods; Index++)
				{
					ANSICHAR* MethodString = &Methods[Index * CompressionMethodNameLen];
					if (MethodString[0] != 0)
					{
						// Make sure if the file has garbage we don't read off in to lala land.
						MethodString[CompressionMethodNameLen-1] = 0;
						CompressionMethods.Add(FName(MethodString));
					}
				}
			}
			else
			{
				// we always zero out fully what we write out so that reading in is simple
				FMemory::Memzero(Methods, BufferSize);

				for (int32 Index = 1; Index < CompressionMethods.Num(); Index++)
				{
					ANSICHAR* MethodString = &Methods[(Index - 1) * CompressionMethodNameLen];
					FCStringAnsi::Strcpy(MethodString, CompressionMethodNameLen, TCHAR_TO_ANSI(*CompressionMethods[Index].ToString()));
				}
				Ar.Serialize(Methods, BufferSize);
			}
		}
	}

	int32 GetCompressionMethodIndex(FName CompressionMethod)
	{
		// look for existing method
		for (uint8 Index = 0; Index < CompressionMethods.Num(); Index++)
		{
			if (CompressionMethods[Index] == CompressionMethod)
			{
				return Index;
			}
		}

		checkf(CompressionMethod.ToString().Len() < CompressionMethodNameLen, TEXT("Compression method name, %s, is too long for pak file serialization. You can increase CompressionMethodNameLen, but then will have to handle version management."), *CompressionMethod.ToString());
		// CompressionMethods always has None at Index 0, that we don't serialize, so we can allow for one more in the array
		checkf(CompressionMethods.Num() <= MaxNumCompressionMethods, TEXT("Too many unique compression methods in one pak file. You can increase MaxNumCompressionMethods, but then will have to handle version management."));

		// add it if it didn't exist
		return CompressionMethods.Add(CompressionMethod);
	}

	FName GetCompressionMethod(uint32 Index) const
	{
		return CompressionMethods[Index];
	}
	
	TOptional<FName> TryGetCompressionMethod(uint32 Index) const
	{
		if (IntFitsIn<int32>(Index) == false)
		{
			return TOptional<FName>();
		}
		return (int32)Index >= CompressionMethods.Num() ? TOptional<FName>() : TOptional<FName>(CompressionMethods[(int32)Index]);
	}
};

/**
 * Struct storing offsets and sizes of a compressed block.
 */
struct FPakCompressedBlock
{
	/** Offset of the start of a compression block. Offset is relative to the start of the compressed chunk data */
	int64 CompressedStart;
	/** Offset of the end of a compression block. This may not align completely with the start of the next block. Offset is relative to the start of the compressed chunk data. */
	int64 CompressedEnd;

	bool operator == (const FPakCompressedBlock& B) const
	{
		return CompressedStart == B.CompressedStart && CompressedEnd == B.CompressedEnd;
	}

	bool operator != (const FPakCompressedBlock& B) const
	{
		return !(*this == B);
	}
};

FORCEINLINE FArchive& operator<<(FArchive& Ar, FPakCompressedBlock& Block)
{
	Ar << Block.CompressedStart;
	Ar << Block.CompressedEnd;
	return Ar;
}

/**
 * Struct holding info about a single file stored in pak file.
 *
 * CHANGE THIS FILE RARELY AND WITH GREAT CARE. MODIFICATIONS
 * WILL RESULT IN EVERY PAK ENTRY IN AN EXISTING INSTALL HAVING TO
 * TO BE PATCHED.
 *
*  On Fortnite that would be 15GB of data 
* (250k pak entries * 64kb patch block) just to add/change/remove 
 * a field.
 * 
 */
struct FPakEntry
{
	static const uint8 Flag_None = 0x00;
	static const uint8 Flag_Encrypted = 0x01;
	static const uint8 Flag_Deleted = 0x02;

	/** Offset into pak file where the file is stored.*/
	int64 Offset;
	/** Serialized file size. */
	int64 Size;
	/** Uncompressed file size. */
	int64 UncompressedSize;
	/** File SHA1 value. */
	uint8 Hash[20];
	/** Array of compression blocks that describe how to decompress this pak entry. */
	TArray<FPakCompressedBlock> CompressionBlocks;
	/** Size of a compressed block in the file. */
	uint32 CompressionBlockSize;
	/** Index into the compression methods in this pakfile. */
	uint32 CompressionMethodIndex;
	/** Pak entry flags. */
	uint8 Flags;
	/** Flag is set to true when FileHeader has been checked against PakHeader. It is not serialized. */
	mutable bool  Verified;

	/**
	 * Constructor.
	 */
	FPakEntry()
	{
		Reset();
	}

	/**
	 * Gets the size of data serialized by this struct.
	 *
	 * @return Serialized data size.
	 */
	int64 GetSerializedSize(int32 Version) const
	{
		int64 SerializedSize = sizeof(Offset) + sizeof(Size) + sizeof(UncompressedSize) + sizeof(Hash);

		if (Version >= FPakInfo::PakFile_Version_FNameBasedCompressionMethod)
		{
			SerializedSize += sizeof(CompressionMethodIndex);
		}
		else
		{
			SerializedSize += sizeof(int32); // Old CompressedMethod var from pre-fname based compression methods
		}

		if (Version >= FPakInfo::PakFile_Version_CompressionEncryption)
		{
			SerializedSize += sizeof(Flags) + sizeof(CompressionBlockSize);
			if(CompressionMethodIndex != 0)
			{
				SerializedSize += sizeof(FPakCompressedBlock) * CompressionBlocks.Num() + sizeof(int32);
			}
		}
		if (Version < FPakInfo::PakFile_Version_NoTimestamps)
		{
			// Timestamp
			SerializedSize += sizeof(int64);
		}
		return SerializedSize;
	}

	/**
	 * Compares two FPakEntry structs.
	 */
	bool operator == (const FPakEntry& B) const
	{
		return IndexDataEquals(B) &&
			FMemory::Memcmp(Hash, B.Hash, sizeof(Hash)) == 0;
	}

	/**
	 * Compares two FPakEntry structs.
	 */
	bool operator != (const FPakEntry& B) const
	{
		return !(*this == B);
	}

	bool IndexDataEquals(const FPakEntry& B) const
	{
		// Offset are only in the Index and so are not compared
		// Hash is only in the payload and so are not compared
		// Verified is only in the payload and is mutable and so is not compared
		return Size == B.Size &&
			UncompressedSize == B.UncompressedSize &&
			CompressionMethodIndex == B.CompressionMethodIndex &&
			Flags == B.Flags &&
			CompressionBlockSize == B.CompressionBlockSize &&
			CompressionBlocks == B.CompressionBlocks;
	}

	void Reset()
	{
		Offset = -1;
		Size = 0;
		UncompressedSize = 0;
		FMemory::Memset(Hash, 0, sizeof(Hash));
		CompressionBlocks.Reset();
		CompressionBlockSize = 0;
		CompressionMethodIndex = 0;
		Flags = Flag_None;
		Verified = false;
	}

	/**
	 * Serializes FPakEntry struct.
	 *
	 * @param Ar Archive to serialize data with.
	 * @param Entry Data to serialize.
	 */
	void Serialize(FArchive& Ar, int32 Version)
	{
		Ar << Offset;
		Ar << Size;
		Ar << UncompressedSize;
		if (Version < FPakInfo::PakFile_Version_FNameBasedCompressionMethod)
		{
			int32 LegacyCompressionMethod;
			Ar << LegacyCompressionMethod;
			if (LegacyCompressionMethod == COMPRESS_None)
			{
				CompressionMethodIndex = 0;
			}
			else if (LegacyCompressionMethod & COMPRESS_ZLIB)
			{
				CompressionMethodIndex = 1;
			}
			else if (LegacyCompressionMethod & COMPRESS_GZIP)
			{
				CompressionMethodIndex = 2;
			}
			else if (LegacyCompressionMethod & COMPRESS_Custom)
			{
				CompressionMethodIndex = 3;
			}
			else
			{
				UE_LOG(LogPakFile, Fatal, TEXT("Found an unknown compression type in pak file, will need to be supported for legacy files"));
			}
		}
		else
		{
			Ar << CompressionMethodIndex;
		}
		if (Version <= FPakInfo::PakFile_Version_Initial)
		{
			FDateTime Timestamp;
			Ar << Timestamp;
		}
		Ar.Serialize(Hash, sizeof(Hash));
		if (Version >= FPakInfo::PakFile_Version_CompressionEncryption)
		{
			if(CompressionMethodIndex != 0)
			{
				Ar << CompressionBlocks;
			}
			Ar << Flags;
			Ar << CompressionBlockSize;
		}
	}

	FORCEINLINE void SetFlag( uint8 InFlag, bool bValue )
	{
		if( bValue )
		{
			Flags |= InFlag;
		}
		else
		{
			Flags &= ~InFlag;
		}
	}

	FORCEINLINE bool GetFlag( uint8 InFlag ) const
	{
		return (Flags & InFlag) == InFlag;
	}
	
	FORCEINLINE bool IsEncrypted() const             { return GetFlag(Flag_Encrypted); }
	FORCEINLINE void SetEncrypted( bool bEncrypted ) { SetFlag( Flag_Encrypted, bEncrypted ); }

	FORCEINLINE bool IsDeleteRecord() const                { return GetFlag(Flag_Deleted); }
	FORCEINLINE void SetDeleteRecord( bool bDeleteRecord ) { SetFlag(Flag_Deleted, bDeleteRecord ); }


	/**
	* Verifies two entries match to check for corruption.
	*
	* @param FileEntryA Entry 1.
	* @param FileEntryB Entry 2.
	*/
	static bool VerifyPakEntriesMatch(const FPakEntry& FileEntryA, const FPakEntry& FileEntryB);
};

/**
 * An identifier for the location of an FPakEntry in an FDirectoryIndex or an FPathHashIndex.
 * Contains a byte offset into the encoded array of FPakEntry data, an index into the list of unencodable FPakEntries, or a marker indicating invalidity
 */
struct FPakEntryLocation
{
public:
	/*
	 * 0x00000000 - 0x7ffffffe: EncodedOffset from 0 to MaxIndex
	 * 0x7fffffff: Unused, interpreted as Invalid
	 * 0x80000000: Invalid
	 * 0x80000001 - 0xffffffff: FileIndex from MaxIndex to 0
	*/
	static const int32 Invalid = MIN_int32;
	static const int32 MaxIndex = MAX_int32 - 1;

	FPakEntryLocation() : Index(Invalid)
	{
	}
	FPakEntryLocation(const FPakEntryLocation& Other) = default;
	FPakEntryLocation& operator=(const FPakEntryLocation& other) = default;

	static FPakEntryLocation CreateInvalid()
	{
		return FPakEntryLocation();
	}

	static FPakEntryLocation CreateFromOffsetIntoEncoded(int32 Offset)
	{
		check(0 <= Offset && Offset <= MaxIndex);
		return FPakEntryLocation(Offset);
	}

	static FPakEntryLocation CreateFromListIndex(int32 ListIndex)
	{
		check(0 <= ListIndex && ListIndex <= MaxIndex);
		return FPakEntryLocation(-ListIndex - 1);
	}

	bool IsInvalid() const
	{
		return Index <= Invalid || MaxIndex < Index;
	}

	bool IsOffsetIntoEncoded() const
	{
		return 0 <= Index && Index <= MaxIndex;
	}

	bool IsListIndex() const
	{
		return (-MaxIndex - 1) <= Index && Index <= -1;
	}

	int32 GetAsOffsetIntoEncoded() const
	{
		if (IsOffsetIntoEncoded())
		{
			return Index;
		}
		else
		{
			return -1;
		}
	}
	int32 GetAsListIndex() const
	{
		if (IsListIndex())
		{
			return -(Index + 1);
		}
		else
		{
			return -1;
		}
	}

	void Serialize(FArchive& Ar)
	{
		Ar << Index;
	}

	bool operator==(const FPakEntryLocation& Other) const
	{
		return Index == Other.Index;
	}
private:
	explicit FPakEntryLocation(int32 InIndex) : Index(InIndex)
	{
	}

	int32 Index;
};
FORCEINLINE FArchive& operator<<(FArchive& Ar, FPakEntryLocation& PakEntryLocation)
{
	PakEntryLocation.Serialize(Ar);
	return Ar;
}


class FPakFile;

// Wrapper for a pointer to a shared pak reader archive that has been temporarily acquired. 
<<<<<<< HEAD
class PAKFILE_API FSharedPakReader final 
=======
class FSharedPakReader final 
>>>>>>> 4af6daef
{
	friend class FPakFile;

	FArchive* Archive = nullptr;
	FPakFile* PakFile = nullptr; // Pak file to return ownership to on destruction

<<<<<<< HEAD
	FSharedPakReader(FArchive* InArchive, FPakFile* InPakFile);

public:
	~FSharedPakReader();

	FSharedPakReader(const FSharedPakReader& Other) = delete;
	FSharedPakReader& operator=(const FSharedPakReader& Other) = delete;
	FSharedPakReader(FSharedPakReader&& Other);
	FSharedPakReader& operator=(FSharedPakReader&& Other);
=======
	PAKFILE_API FSharedPakReader(FArchive* InArchive, FPakFile* InPakFile);

public:
	PAKFILE_API ~FSharedPakReader();

	FSharedPakReader(const FSharedPakReader& Other) = delete;
	FSharedPakReader& operator=(const FSharedPakReader& Other) = delete;
	PAKFILE_API FSharedPakReader(FSharedPakReader&& Other);
	PAKFILE_API FSharedPakReader& operator=(FSharedPakReader&& Other);
>>>>>>> 4af6daef

	explicit operator bool() const { return Archive != nullptr; }
	bool operator==(nullptr_t) { return Archive == nullptr; }
	bool operator!=(nullptr_t) { return Archive != nullptr; }
	FArchive* operator->() { return Archive; }

	
	// USE WITH CARE, the FSharedPakReader must live longer than this reference to prevent the archive being used by another thread. Do not call on a temporary return value!
	FArchive& GetArchive() { return *Archive; } 

};

/** Pak directory type mapping a filename to an FPakEntryLocation. */
typedef TMap<FString, FPakEntryLocation> FPakDirectory;

/* Convenience struct for building FPakFile indexes from an enumeration of (Filename,FPakEntry) pairs */
struct FPakEntryPair
{
	FString Filename;
	FPakEntry Info;
};

/**
 * Pak file.
 */
class FPakFile : FNoncopyable, public FRefCountBase, public IPakFile
{
public:
	/** Index data that provides a map from the hash of a Filename to an FPakEntryLocation */
	typedef TMap<uint64, FPakEntryLocation> FPathHashIndex;
	/** Index data that keeps an in-memory directoryname/filename tree to map a Filename to an FPakEntryLocation */
	typedef TMap<FString, FPakDirectory> FDirectoryIndex;

	/** Pak files can share a cache or have their own */
	enum class ECacheType : uint8
	{
		Shared,
		Individual,
	};

	/** A ReadLock wrapper that must be used to prevent threading errors around any call to FindPrunedDirectory or internal uses of DirectoryIndex */
	struct FScopedPakDirectoryIndexAccess
	{
		FScopedPakDirectoryIndexAccess(const FPakFile& InPakFile)
#if ENABLE_PAKFILE_RUNTIME_PRUNING
			: PakFile(InPakFile)
			, bRequiresDirectoryIndexLock(PakFile.RequiresDirectoryIndexLock())
#endif
		{
#if ENABLE_PAKFILE_RUNTIME_PRUNING
			if (bRequiresDirectoryIndexLock)
			{
				PakFile.DirectoryIndexLock.ReadLock();
			}
#endif
		}
#if ENABLE_PAKFILE_RUNTIME_PRUNING
		~FScopedPakDirectoryIndexAccess()
		{
			if (bRequiresDirectoryIndexLock)
			{
				PakFile.DirectoryIndexLock.ReadUnlock();
			}
		}
		const FPakFile& PakFile;
		bool bRequiresDirectoryIndexLock;
#endif
	};

	/** Recreates the pak reader for each thread */
	PAKFILE_API bool RecreatePakReaders(IPlatformFile* LowerLevel);

	struct FArchiveAndLastAccessTime 
	{
		TUniquePtr<FArchive> Archive;
		double LastAccessTime;
	};

	struct FArchiveAndLastAccessTime 
	{
		TUniquePtr<FArchive> Archive;
		double LastAccessTime;
	};

private:
	friend class FPakPlatformFile;

	/** Pak filename. */
	FString PakFilename;
	FName PakFilenameName;
	/** Archive to serialize the pak file from. */
	TUniquePtr<class FChunkCacheWorker> Decryptor;
	/** List of readers and when they were last used. */
	TArray<FArchiveAndLastAccessTime> Readers;
	/** How many readers have been loaned out and not yet returned. If this is >0 we should not destroy the decryptor. */
<<<<<<< HEAD
	int32 CurrentlyUsedReaders = 0;
	/** Critical section for accessing Readers. */
	FCriticalSection CriticalSection;
=======
	std::atomic<int32> CurrentlyUsedReaders = 0;
	/** Critical section for accessing Readers. */
	FCriticalSection ReadersCriticalSection;
>>>>>>> 4af6daef
	/** Pak file info (trailer). */
	FPakInfo Info;
	/** Mount point. */
	FString MountPoint;
	/** Info on all files stored in pak. */
	TArray<FPakEntry> Files;
	/** Pak Index organized as a map of directories to support searches by path.  This Index is pruned at runtime of all FileNames and Paths that are not allowed by DirectoryIndexKeepFiles */
	FDirectoryIndex DirectoryIndex;
#if ENABLE_PAKFILE_RUNTIME_PRUNING
	/** Temporary-lifetime copy of the Pruned DirectoryIndex; all Pruned files have been removed form this copy.  This copy is used for validation that no queries are missing during runtime, and will be swapped into the DirectoryIndex when Pak Mounting is complete */
	FDirectoryIndex PrunedDirectoryIndex;
	/** ReaderWriter lock to guard DirectoryIndex iteration from being interrupted by the swap of PrunedDirectoryIndex */
	mutable FRWLock DirectoryIndexLock;
#endif

	/** Index data that provides a map from the hash of a Filename to an FPakEntryLocation */
	FPathHashIndex PathHashIndex;
	/* FPakEntries that have been serialized into a compacted format in an array of bytes. */
	TArray<uint8> EncodedPakEntries;
	/* The seed passed to the hash function for hashing filenames in this pak.  Differs per pack so that the same filename in different paks has different hashes */
	uint64 PathHashSeed;

	/** The number of file entries in the pak file */
	int32 NumEntries;
	/** Timestamp of this pak file. */
	FDateTime Timestamp;	
	/** TotalSize of the pak file */
	int64 CachedTotalSize;
	/** True if this is a signed pak file. */
	bool bSigned;
	/** True if this pak file is valid and usable. */
	bool bIsValid;
	/* True if the PathHashIndex has been populated for this PakFile */
	bool bHasPathHashIndex;
	/* True if the DirectoryIndex has not been pruned and still contains a Filename for every FPakEntry in this PakFile */
	bool bHasFullDirectoryIndex;
#if ENABLE_PAKFILE_RUNTIME_PRUNING
	/* True if we have a FullDirectoryIndex that we will modify in OptimizeMemoryUsageForMountedPaks and therefore need to guard access with DirectoryIndexLock */
	bool bWillPruneDirectoryIndex;
	/* True if the Index of this PakFile was a legacy index that did not have the precomputed Pruned DirectoryIndex and we need to compute it before swapping the Pruned DirectoryIndex*/
	bool bNeedsLegacyPruning;
#endif
	/** ID for the chunk this pakfile is part of. INDEX_NONE if this isn't a pak chunk (derived from filename) */
	int32 PakchunkIndex;

	class IMappedFileHandle* MappedFileHandle;
	FCriticalSection MappedFileHandleCriticalSection;

	/** The type of cache this pak file should have */
	ECacheType	CacheType;
	/** The index of this pak file into the cache array, -1 = not initialized */
	int32		CacheIndex;
	/** Allow the cache of a pak file to never shrink, should be used with caution, it will burn memory */
	bool UnderlyingCacheTrimDisabled;
	/** Record of whether the pak file is still mounted, so PakPrecacher can reject requests to register it. */
	bool bIsMounted;

	TUniquePtr<FIoContainerHeader> IoContainerHeader;
#if WITH_EDITOR
	TUniquePtr<FIoContainerHeader> OptionalSegmentIoContainerHeader;
#endif

	static inline int32 CDECL CompareFilenameHashes(const void* Left, const void* Right)
	{
		const uint64* LeftHash = (const uint64*)Left;
		const uint64* RightHash = (const uint64*)Right;
		if (*LeftHash < *RightHash)
		{
			return -1;
		}
		if (*LeftHash > *RightHash)
		{
			return 1;
		}
		return 0;
	}

<<<<<<< HEAD
	FArchive* CreatePakReader(IPlatformFile* LowerLevel, const TCHAR* Filename);
	FArchive* SetupSignedPakReader(FArchive* Reader, const TCHAR* Filename);
=======
	PAKFILE_API FArchive* CreatePakReader(IPlatformFile* LowerLevel, const TCHAR* Filename);
	PAKFILE_API FArchive* SetupSignedPakReader(FArchive* Reader, const TCHAR* Filename);
>>>>>>> 4af6daef


public:
	// IPakFile interface, for users of PakFiles that cannot have a dependency on this header
	virtual const FString& PakGetPakFilename() const override
	{
		return PakFilename;
	}

	virtual bool PakContains(const FString& FullPath) const override
	{
		return Find(FullPath, nullptr) == EFindResult::Found;
	}

	virtual int32 PakGetPakchunkIndex() const override
	{
		return PakchunkIndex;
	}

	virtual void PakVisitPrunedFilenames(IPlatformFile::FDirectoryVisitor& Visitor) const override
	{
		for (FFilenameIterator It(*this); It; ++It)
		{
			Visitor.Visit(*It.Filename(), false);
		}
	}

	virtual const FString& PakGetMountPoint() const override
	{
		return MountPoint;
	}


	void SetUnderlyingCacheTrimDisabled(bool InUnderlyingCacheTrimDisabled) { UnderlyingCacheTrimDisabled = InUnderlyingCacheTrimDisabled; }
	bool GetUnderlyingCacheTrimDisabled(void) { return UnderlyingCacheTrimDisabled; }

	void SetCacheType(ECacheType InCacheType) { CacheType = InCacheType; }
	ECacheType GetCacheType(void) { return CacheType; }
	void SetCacheIndex(int32 InCacheIndex) { CacheIndex = InCacheIndex; }
	int32 GetCacheIndex(void) { return CacheIndex; }
	void SetIsMounted(bool bInIsMounted) { bIsMounted = bInIsMounted; }
	bool GetIsMounted() const { return bIsMounted; }
#if IS_PROGRAM
	/**
	* Opens a pak file given its filename.
	*
	* @param Filename Pak filename.
	* @param bIsSigned true if the pak is signed
	*/
	PAKFILE_API FPakFile(const TCHAR* Filename, bool bIsSigned);
#endif

	/**
	 * Creates a pak file using the supplied file handle.
	 *
	 * @param LowerLevel Lower level platform file.
	 * @param Filename Filename.
	 * @param bIsSigned = true if the pak is signed.
	 */
	PAKFILE_API FPakFile(IPlatformFile* LowerLevel, const TCHAR* Filename, bool bIsSigned, bool bLoadIndex = true);

	/**
	 * Creates a pak file using the supplied archive.
	 *
	 * @param Archive	Pointer to the archive which contains the pak file data.
	 */
#if WITH_EDITOR
	PAKFILE_API FPakFile(FArchive* Archive);
#endif

private:
	/** Private destructor, use AddRef/Release instead */
	PAKFILE_API virtual ~FPakFile();
	friend class FRefCountBase;

public:

	/**
	 * Checks if the pak file is valid.
	 *
	 * @return true if this pak file is valid, false otherwise.
	 */
	bool IsValid() const
	{
		return bIsValid;
	}

	/**
	 * Checks if the pak has valid chunk signature checking data, and that the data passed the initial signing check
	 *
	 * @return true if this pak file has passed the initial signature checking phase
	 */
	PAKFILE_API bool PassedSignatureChecks() const;

	/**
	 * Gets pak filename.
	 *
	 * @return Pak filename.
	 */
	const FString& GetFilename() const
	{
		return PakFilename;
	}
	FName GetFilenameName() const
	{
		return PakFilenameName;
	}

	int64 TotalSize() const
	{
		return CachedTotalSize;
	}

	/**
	 * Gets the number of files in this pak.
	 */
	virtual int32 GetNumFiles() const override
	{
		return NumEntries;
	}

	/** Returns the FullPath (includes Mount) Filename found in Pruned DirectoryIndex */
<<<<<<< HEAD
	void GetPrunedFilenames(TArray<FString>& OutFileList) const;
=======
	PAKFILE_API void GetPrunedFilenames(TArray<FString>& OutFileList) const;
>>>>>>> 4af6daef

	/** Returns the RelativePathFromMount Filename for every Filename found in the Pruned DirectoryIndex that points to a PakEntry in the given Chunk */
	PAKFILE_API void GetPrunedFilenamesInChunk(const TArray<int32>& InChunkIDs, TArray<FString>& OutFileList) const;

	/**
	 * Gets shared pak file archive for given thread.
	 *
	 * @return Pointer to pak file archive used to read data from pak.
	 */
<<<<<<< HEAD
	FSharedPakReader GetSharedReader(IPlatformFile* LowerLevel);

	// Return a shared pak reader. Should only be called from the FSharedPakReader's destructor.
	void ReturnSharedReader(FArchive* SharedReader);

	// Delete all readers that haven't been used in MaxAgeSeconds.
	void ReleaseOldReaders(double MaxAgeSeconds);
=======
	PAKFILE_API FSharedPakReader GetSharedReader(IPlatformFile* LowerLevel);

	// Return a shared pak reader. Should only be called from the FSharedPakReader's destructor.
	PAKFILE_API void ReturnSharedReader(FArchive* SharedReader);

	// Delete all readers that haven't been used in MaxAgeSeconds.
	PAKFILE_API void ReleaseOldReaders(double MaxAgeSeconds);
>>>>>>> 4af6daef

	/**
	 * Finds an entry in the pak file matching the given filename.
	 *
	 * @param Filename File to find.
	 * @param OutEntry The optional address of an FPakEntry instance where the found file information should be stored. Pass NULL to only check for file existence.
	 * @return Returns true if the file was found, false otherwise.
	 */
	enum class EFindResult : uint8
	{
		NotFound,
		Found,
		FoundDeleted,
	};
	PAKFILE_API EFindResult Find(const FString& FullPath, FPakEntry* OutEntry) const;

	/**
	 * Sets the pak file mount point.
	 *
	 * @param Path New mount point path.
	 */
	void SetMountPoint(const TCHAR* Path)
	{
		MountPoint = Path;
		MakeDirectoryFromPath(MountPoint);
	}

	/**
	 * Gets pak file mount point.
	 *
	 * @return Mount point path.
	 */
	const FString& GetMountPoint() const
	{
		return MountPoint;
	}

	/**
	 * Looks for files or directories within the Pruned DirectoryIndex of the pak file.
	 * The Pruned DirectoryIndex does not have entries for most Files in the pak; they were removed to save memory.
	 * A project can specify which FileNames and DirectoryNames can be marked to keep in the DirectoryIndex; see FPakFile::FIndexSettings and FPakFile::PruneDirectoryIndex
	 * Returned paths are full paths (include the mount point)
	 *
	 * @param OutFiles List of files or folder matching search criteria.
	 * @param InPath Path to look for files or folder at.
	 * @param bIncludeFiles If true OutFiles will include matching files.
	 * @param bIncludeDirectories If true OutFiles will include matching folders.
	 * @param bRecursive If true, sub-folders will also be checked.
	 */
	template <class ContainerType>
	void FindPrunedFilesAtPath(ContainerType& OutFiles, const TCHAR* InPath, bool bIncludeFiles = true, bool bIncludeDirectories = false, bool bRecursive = false) const
	{
		// Make sure all directory names end with '/'.
		FString Directory(InPath);
		MakeDirectoryFromPath(Directory);

		// Check the specified path is under the mount point of this pak file.
		// The reverse case (MountPoint StartsWith Directory) is needed to properly handle
		// pak files that are a subdirectory of the actual directory.
		if (!Directory.StartsWith(MountPoint) && !MountPoint.StartsWith(Directory))
		{
			return;
		}

		FScopedPakDirectoryIndexAccess ScopeAccess(*this);
#if ENABLE_PAKFILE_RUNTIME_PRUNING_VALIDATE
		if (ShouldValidatePrunedDirectory())
		{
			TSet<FString> FullFoundFiles, PrunedFoundFiles;
			FindFilesAtPathInIndex(DirectoryIndex, FullFoundFiles, Directory, bIncludeFiles, bIncludeDirectories, bRecursive);
			FindFilesAtPathInIndex(PrunedDirectoryIndex, PrunedFoundFiles, Directory, bIncludeFiles, bIncludeDirectories, bRecursive);
			ValidateDirectorySearch(FullFoundFiles, PrunedFoundFiles, InPath);

			for (const FString& FoundFile : FullFoundFiles)
			{
				OutFiles.Add(FoundFile);
			}
		}
		else
#endif
		{
			FindFilesAtPathInIndex(DirectoryIndex, OutFiles, Directory, bIncludeFiles, bIncludeDirectories, bRecursive);
		}
	}

	/**
	 * Finds a directory in pak file.
	 *
	 * @param InPath Directory path.
	 * @return Pointer to a map with directory contents if the directory was found, NULL otherwise.
	 */
	const FPakDirectory* FindPrunedDirectory(const TCHAR* InPath) const
	{
		// Caller holds FScopedPakDirectoryIndexAccess
		FString RelativePathFromMount;
		if (!NormalizeDirectoryQuery(InPath, RelativePathFromMount))
		{
			return nullptr;
		}

		return FindPrunedDirectoryInternal(RelativePathFromMount);
	}

	/**
	 * Checks if a directory exists in pak file.
	 *
	 * @param InPath Directory path.
	 * @return true if the given path exists in pak file, false otherwise.
	 */
	bool DirectoryExistsInPruned(const TCHAR* InPath) const
	{
		FString RelativePathFromMount;
		if (!NormalizeDirectoryQuery(InPath, RelativePathFromMount))
		{
			return false;
		}

		FScopedPakDirectoryIndexAccess ScopeAccess(*this);
		return FindPrunedDirectoryInternal(RelativePathFromMount) != nullptr;
	}

	/**
	 * Checks the validity of the pak data by reading out the data for every file in the pak
	 *
	 * @return true if the pak file is valid
	 */
	PAKFILE_API bool Check();

	/** Base functionality for iterating over the DirectoryIndex. */
	class FBaseIterator
	{
	private:
		/** Owner pak file. */
		const FPakFile& PakFile;
		/** Outer iterator over Directories when using the FDirectoryIndex. */
		FDirectoryIndex::TConstIterator DirectoryIndexIt;
		/** Inner iterator over Files when using the FDirectoryIndex. */
		FPakDirectory::TConstIterator DirectoryIt;
		/** Iterator when using the FPathHashIndex. */
		FPathHashIndex::TConstIterator PathHashIt;
		/** The cached filename for return in Filename(). */
		mutable FString CachedFilename;
		/* The PakEntry for return in Info */
		mutable FPakEntry PakEntry;
		/* Whether to use the PathHashIndex. */
		bool bUsePathHash;
		/** Whether to include delete records in the iteration. */
		bool bIncludeDeleted;
#if ENABLE_PAKFILE_RUNTIME_PRUNING
		/** Whether this iterator needs to ReadLock and ReadUnlock due to use of the DirectoryIndex */
		bool bRequiresDirectoryIndexLock;
#endif

	public:
		FBaseIterator& operator++()
		{
			if (bUsePathHash)
			{
				++PathHashIt;
			}
			else
			{
				++DirectoryIt;
			}
			AdvanceToValid();
			return *this;
		}

		/** conversion to "bool" returning true if the iterator is valid. */
		FORCEINLINE explicit operator bool() const
		{
			if (bUsePathHash)
			{
				return !!PathHashIt;
			}
			else
			{
				return !!DirectoryIndexIt;
			}
		}

		/** inverse of the "bool" operator */
		FORCEINLINE bool operator !() const
		{
			return !(bool)*this;
		}

		/** Return the FPakEntry. Invalid to call unless the iterator is currently valid. */
		const FPakEntry& Info() const
		{
			PakFile.GetPakEntry(GetPakEntryIndex(), &PakEntry);
			return PakEntry;
		}

		bool HasFilename() const
		{
			return !bUsePathHash;
		}

	protected:
		FBaseIterator(const FPakFile& InPakFile, bool bInIncludeDeleted, bool bInUsePathHash)
			: PakFile(InPakFile)
			, DirectoryIndexIt(FDirectoryIndex())
			, DirectoryIt(FPakDirectory())
			, PathHashIt(PakFile.PathHashIndex)
			, bUsePathHash(bInUsePathHash)
			, bIncludeDeleted(bInIncludeDeleted)
#if ENABLE_PAKFILE_RUNTIME_PRUNING
			, bRequiresDirectoryIndexLock(false)
#endif
		{
			if (bUsePathHash)
			{
				check(PakFile.bHasPathHashIndex);
			}
			else
			{
#if ENABLE_PAKFILE_RUNTIME_PRUNING
				bRequiresDirectoryIndexLock = PakFile.RequiresDirectoryIndexLock();
				if (bRequiresDirectoryIndexLock)
				{
					PakFile.DirectoryIndexLock.ReadLock();
				}
#endif
				DirectoryIndexIt.~TConstIterator();
				new (&DirectoryIndexIt) FDirectoryIndex::TConstIterator(InPakFile.DirectoryIndex);
				if (DirectoryIndexIt)
				{
					DirectoryIt.~TConstIterator();
					new (&DirectoryIt) FPakDirectory::TConstIterator(DirectoryIndexIt.Value());
				}
			}

			AdvanceToValid();
		}

#if ENABLE_PAKFILE_RUNTIME_PRUNING
		~FBaseIterator()
		{
			if (bRequiresDirectoryIndexLock)
			{
				PakFile.DirectoryIndexLock.ReadUnlock();
			}
		}
#endif

		/** Return the current filename, as the RelativePath from the MountPoint.  Only available when using the FDirectoryIndex, otherwise always returns empty string. Invalid to call unless the iterator is currently valid. */
		const FString& Filename() const
		{
			if (bUsePathHash)
			{
				// Filenames are not supported, CachedFilename is always empty 
			}
			else
			{
				checkf(DirectoryIndexIt && DirectoryIt, TEXT("It is not legal to call Filename() on an invalid iterator"));
				if (CachedFilename.IsEmpty())
				{
					CachedFilename = PakPathCombine(DirectoryIndexIt.Key(), DirectoryIt.Key());
				}
			}
			return CachedFilename;
		}

		/** Return the arbitrary index of the iteration. Invalid to call unless the iterator is currently valid. */
		const FPakEntryLocation GetPakEntryIndex() const
		{
			if (bUsePathHash)
			{
				return PathHashIt.Value();
			}
			else
			{
				return DirectoryIt.Value();
			}
		}

	private:

		/* Skips over deleted records and moves to the next Directory in the DirectoryIndex when necessary. */
		FORCEINLINE void AdvanceToValid()
		{
			if (bUsePathHash)
			{
				while (PathHashIt && !bIncludeDeleted && Info().IsDeleteRecord())
				{
					++PathHashIt;
				}
			}
			else
			{
				while (DirectoryIndexIt && (!DirectoryIt || (!bIncludeDeleted && Info().IsDeleteRecord())))
				{
					if (DirectoryIt)
					{
						++DirectoryIt;
					}
					else
					{
						// No more files in the current directory, jump to the next one.
						++DirectoryIndexIt;
						if (DirectoryIndexIt)
						{
							DirectoryIt.~TConstIterator();
							new (&DirectoryIt) FPakDirectory::TConstIterator(DirectoryIndexIt.Value());
						}
					}
				}
				CachedFilename.Reset();
			}
		}
	};

	/** Iterator class for every FPakEntry in the FPakFile, but does not provide filenames unless the PakFile has an unpruned DirectoryIndex. */
	class FPakEntryIterator : public FBaseIterator
	{
	public:
		FPakEntryIterator(const FPakFile& InPakFile, bool bInIncludeDeleted = false)
			: FBaseIterator(InPakFile, bInIncludeDeleted, !InPakFile.bHasFullDirectoryIndex /* bUsePathHash */)
		{
		}

		const FString* TryGetFilename() const
		{
			if (HasFilename())
			{
				return &Filename();
			}
			else
			{
				return nullptr;
			}
		}
	};

	/** Iterator class used to iterate over just the files in the pak for which we have filenames. */
	class FFilenameIterator : public FBaseIterator
	{
	public:
		/**
		 * Constructor.
		 *
		 * @param InPakFile Pak file to iterate.
		 */
		FFilenameIterator(const FPakFile& InPakFile, bool bInIncludeDeleted = false)
			: FBaseIterator(InPakFile, bInIncludeDeleted, false /* bUsePathHash */)
		{
		}

		using FBaseIterator::Filename;
	};

	class FFileIterator : public FFilenameIterator
	{
	public:
		UE_DEPRECATED(4.26, "FFileIterator is deprecated, use FFilenameIterator instead.  Note that FFilenameIterator will only iterate over the DirectoryIndexKeepFiles entries.")
		FFileIterator(const FPakFile& InPakFile, bool bInIncludeDeleted = false)
			: FFilenameIterator(InPakFile, bInIncludeDeleted)
		{
		}

		using FFilenameIterator::Filename;
	};

	/**
	 * Gets this pak file info.
	 *
	 * @return Info about this pak file.
	 */
	const FPakInfo& GetInfo() const
	{
		return Info;
	}

	/**
	 * Gets this pak file's tiemstamp.
	 *
	 * @return Timestamp.
	 */
	const FDateTime& GetTimestamp() const
	{
		return Timestamp;
	}

	/**
	 * Returns whether filenames currently exist in the DirectoryIndex for all files in the Pak.
	 *
	 * @return true if filenames are present for all FPakEntry, false otherwise.
	 */
	bool HasFilenames() const
	{
		return bHasFullDirectoryIndex;
	}

	// FPakFile helper functions shared between the runtime and UnrealPak.exe
	/*
	 * Given a FPakEntry from the index, seek to the payload and read the hash of the payload out of the payload entry
	 * Warning: Slow function, do not use in performance critical operations
	 *
	 * @param PakEntry the FPakEntry from the index, which has the Offset to read to
	 * @param OutBuffer a buffer at least sizeof(FPakEntry::Hash) in size, into which the hash will be copied
	 */
	void ReadHashFromPayload(const FPakEntry& PakEntry, uint8* OutBuffer)
	{
		if (PakEntry.IsDeleteRecord())
		{
			FMemory::Memset(OutBuffer, 0, sizeof(FPakEntry::Hash));
		}
		else
		{
			TUniquePtr<FArchive> Reader {CreatePakReader(nullptr, *GetFilename())};
			Reader->Seek(PakEntry.Offset);
			FPakEntry SerializedEntry;
			SerializedEntry.Serialize(*Reader, GetInfo().Version);
			FMemory::Memcpy(OutBuffer, &SerializedEntry.Hash, sizeof(SerializedEntry.Hash));
		}
	}

	/** Hash the given full-path filename using the hash function used by FPakFiles, with the given FPakFile-specific seed, with version provided for legacy pak files that used different hash function */
	static PAKFILE_API uint64 HashPath(const TCHAR* RelativePathFromMount, uint64 Seed, int32 PakFileVersion);

	/** Read a list of (Filename, FPakEntry) pairs from a provided enumeration, attempt to encode each one,
	  * store each one in the appropriate given encoded and/or unencoded array, and populate the given
	  * Directories to map each filename to the location for the FPakEntry

	  * @param InNumEntries How many entries will be read from ReadNextEntryFunction
	  * @param ReadNextEntryFunction Callback called repeatedly to enumerate the (Filename,FPakEntry) pairs to be encoded
	  * @param InPakFilename Filename for the pak containing the files, used to create the hashseed for the given pak
	  * @param InPakInfo PakInfo for the given pak, used for serialization flags
	  * @param MountPoint Directory into which the pak will be mounted, used to create the Directory and PathHash indexes
	  * @param OutNumEncodedEntries How many entries were written to the bytes in OutEncodedPakEntries
	  * @param OutNumDeletedEntries How many entries were skipped and not stored because the input FPakEntry was a Delete record
	  * @param OutPathHashSeed optional out param to get a copy of the pakfile-specific hashseed
	  * @param OutDirectoryIndex optional output FDirectoryIndex
	  * @param OutPathHashIndex optional output FPathHashIndex
	  * @param OutEncodedPakEntries array of bytes into which the encoded FPakEntries are stored.  Values in OutDirectoryIndex and OutPathHashIndex can be offsets into this array indicated the start point for the encoding of the given FPakEntry
	  * @param OutNonEncodableEntries A list of all the FPakEntries that could not be encoded.  Values in OutDirectoryIndex and OutPathHashIndex can be indices into this list.
	  * @param InOutCollisionDetection Optional parameter to detect hash collisions.  If present, each hashed filename will be check()'d for a collision against a different filename in InOutCollisionDetection, and will be added into InOutCollisionDetection
	  * @param PakFileVersion Version of the pakfile containing the index, to support legacy formats
	  */
	typedef TFunction<FPakEntryPair & ()> ReadNextEntryFunction;
	static PAKFILE_API void EncodePakEntriesIntoIndex(int32 InNumEntries, const ReadNextEntryFunction& InReadNextEntry, const TCHAR* InPakFilename, const FPakInfo& InPakInfo, const FString& MountPoint,
		int32& OutNumEncodedEntries, int32& OutNumDeletedEntries, uint64* OutPathHashSeed,
		FDirectoryIndex* OutDirectoryIndex, FPathHashIndex* OutPathHashIndex, TArray<uint8>& OutEncodedPakEntries, TArray<FPakEntry>& OutNonEncodableEntries, TMap<uint64, FString>* InOutCollisionDetection,
		int32 PakFileVersion);

	/** Lookup the FPakEntryLocation stored in the given PathHashIndex, return nullptr if not found */
	static PAKFILE_API const FPakEntryLocation* FindLocationFromIndex(const FString& FullPath, const FString& MountPoint, const FPathHashIndex& PathHashIndex, uint64 PathHashSeed, int32 PakFileVersion);

	/** Lookup the FPakEntryLocation stored in the given DirectoryIndex, return nullptr if not found */
	static PAKFILE_API const FPakEntryLocation* FindLocationFromIndex(const FString& FullPath, const FString& MountPoint, const FDirectoryIndex& DirectoryIndex);

	/**
	  * Returns the FPakEntry pointed to by the given FPakEntryLocation inside the given EncodedPakEntries or Files
	  * Can return Found or Deleted; if the FPakEntryLocation is invalid this function assumes the FPakEntry exists in this pack but as a deleted file
	  * If OutEntry is non-null, populates it with a copy of the FPakEntry found, or sets it to
	  * an FPakEntry with SetDeleteRecord(true) if not found
	  */
	static PAKFILE_API EFindResult GetPakEntry(const FPakEntryLocation& FPakEntryLocation, FPakEntry* OutEntry, const TArray<uint8>& EncodedPakEntries, const TArray<FPakEntry>& Files, const FPakInfo& Info);

	/**
	 * Given a directory index, remove entries from it that are directed by ini to not have filenames kept at runtime.
	 *
	 * InOutDirectoryIndex - The full index from which to potentially remove entries
	 * OutDirectoryIndex - If null, InOutDirectoryIndex will have pruned entries removed.  If non-null, InOutDirectoryIndex will not be modified, and PrunedDirectoryIndex will have kept values added.
	 * MountPoint The mount point for the pak containing the index, used to provide the fullpath for filenames in the DirectoryIndex for comparison against paths in ini
	 */
	static PAKFILE_API void PruneDirectoryIndex(FDirectoryIndex& InOutDirectoryIndex, FDirectoryIndex* PrunedDirectoryIndex, const FString& MountPoint);

	/* Helper function to modify the given string to append '/' at the end of path to normalize directory names for hash and string compares */
	static void MakeDirectoryFromPath(FString& Path)
	{
		if (Path.Len() > 0 && Path[Path.Len() - 1] != '/')
		{
			Path += TEXT("/");
		}
	}
	/* Helper function to check that the given string is in our directory format (ends with '/') */
	static bool IsPathInDirectoryFormat(const FString& Path)
	{
		return Path.Len() > 0 && Path[Path.Len() - 1] == TEXT('/');
	}

	/* Helper function to join two path strings that are in the PakPath format */
	static FString PakPathCombine(const FString& Parent, const FString& Child)
	{
		// Our paths are different than FPaths, because our dirs / at the end, and "/" is the relative path to the mountdirectory and should be mapped to the empty string when joining
		check(Parent.Len() > 0 && Parent[Parent.Len() - 1] == TEXT('/'));
		if (Parent.Len() == 1)
		{
			return Child;
		}
		else if (Child.Len() == 1 && Child[0] == TEXT('/'))
		{
			return Parent;
		}
		else
		{
			check(Child.Len() == 0 || Child[0] != TEXT('/'));
			return Parent + Child;
		}
	}

	/** Helper function to split a PakDirectoryIndex-Formatted PathName into its PakDirectoryIndex-Formatted parent directory and the CleanFileName */
	static bool SplitPathInline(FString& InOutPath, FString& OutFilename)
	{
		// FPaths::GetPath doesn't handle our / at the end of directories, so we have to do string manipulation ourselves
		// The manipulation is less complicated than GetPath deals with, since we have normalized/path/strings, we have relative paths only, and we don't care about extensions
		if (InOutPath.Len() == 0)
		{
			check(false); // Filenames should have non-zero length, and the minimum directory length is 1 (The root directory is written as "/")
			return false;
		}
		else if (InOutPath.Len() == 1)
		{
			if (InOutPath[0] == TEXT('/'))
			{
				// The root directory; it has no parent.
				OutFilename.Empty();
				return false;
			}
			else
			{
				// A relative one-character path with no /; this is a direct child of in the root directory
				OutFilename = TEXT("/");
				Swap(OutFilename, InOutPath);
				return true;
			}
		}
		else
		{
			if (InOutPath[InOutPath.Len() - 1] == TEXT('/'))
			{
				// The input was a Directory; remove the trailing / since we don't keep those on the CleanFilename
				InOutPath.LeftChopInline(1, false /* bAllowShrinking */);
			}

			int32 Offset = 0;
			if (InOutPath.FindLastChar(TEXT('/'), Offset))
			{
				int32 FilenameStart = Offset + 1;
				OutFilename = InOutPath.Mid(FilenameStart);
				InOutPath.LeftInline(FilenameStart, false /* bAllowShrinking */); // The Parent Directory keeps the / at the end
			}
			else
			{
				// A relative path with no /; this is a direct child of in the root directory
				OutFilename = TEXT("/");
				Swap(OutFilename, InOutPath);
			}
			return true;
		}
	}

	/**
	 * Helper function to return Child's relative path from the mount point.  Returns false if Child is not equal to MountPoint and is not a child path under MountPoint, else returns true.
	 * Edits Child only if returning true, setting it to the relative path.
	 * If child equals MountPoint, returns true and sets Child to the relative path to the MountPoint, which is "/"
	 */
	static bool GetRelativePathFromMountInline(FString& Child, const FString& MountPoint)
	{
		if (!Child.StartsWith(MountPoint))
		{
			return false;
		}
		Child = Child.Mid(MountPoint.Len());
		if (Child.IsEmpty())
		{
			// Child equals the MountPoint
			Child = TEXT("/");
		}
		return true;
	}

	/**
	 * Helper function to return Filename's relative path from the mount point. Returns null if Child is not equal to MountPoint and is not a child path under MountPoint, else returns
	 * pointer to the offset within Child after the MountPoint.
	 * If child equals MountPoint, returns null; The MountPoint itself is not a valid Filename, since Filenames must have non-zero length and are added on to the MountPoint.
	 */
	static const TCHAR* GetRelativeFilePathFromMountPointer(const FString& Child, const FString& MountPoint)
	{
		if (!Child.StartsWith(MountPoint))
		{
			return nullptr;
		}
		const TCHAR* RelativePathFromMount = (*Child) + MountPoint.Len();
		if (RelativePathFromMount[0] == TEXT('\0'))
		{
			// Child is equal to MountPoint, invalid
			return nullptr;
		}
		return RelativePathFromMount;
	}

	/* Returns the global,const flag for whether the current process is allowing PakFiles to keep their entire DirectoryIndex (if it exists in the PakFile on disk) rather than pruning it */
	static PAKFILE_API bool IsPakKeepFullDirectory();

	/* Returns the global,const flag for whether UnrealPak should write a copy of the full PathHashIndex and Pruned DirectoryIndex to the PakFile */
	static PAKFILE_API bool IsPakWritePathHashIndex();

	/* Returns the global,const flag for whether UnrealPak should write a copy of the full DirectoryIndex to the PakFile */
	static PAKFILE_API bool IsPakWriteFullDirectoryIndex();

private:

	/**
	 * Initializes the pak file.
	 */
<<<<<<< HEAD
	void Initialize(FArchive& Reader, bool bLoadIndex = true);
=======
	PAKFILE_API void Initialize(FArchive& Reader, bool bLoadIndex = true);
>>>>>>> 4af6daef

	/**
	 * Loads and initializes pak file index.
	 */
<<<<<<< HEAD
	void LoadIndex(FArchive& Reader);
=======
	PAKFILE_API void LoadIndex(FArchive& Reader);
>>>>>>> 4af6daef

	/**
	  * Returns the FPakEntry pointed to by the given FPakEntryLocation, forwards to the static GetPakEntry with data from *this
	  */
	PAKFILE_API EFindResult GetPakEntry(const FPakEntryLocation& FPakEntryLocation, FPakEntry* OutEntry) const;

	/** Helper class to read IndexSettings from project delegate and commandline */
	struct FIndexSettings;

<<<<<<< HEAD
	static FIndexSettings& GetIndexSettings();
=======
	static PAKFILE_API FIndexSettings& GetIndexSettings();
>>>>>>> 4af6daef

	/**
	  * Returns the global,const flag for whether the current process should run directory queries on both the DirectoryIndex and the Pruned DirectoryIndex and log an error if they don't match.
	  * Validation only occurs until the first call to OptimizeMemoryUsageForMountedPaks, after which the Full DirectoryIndex is dropped and there is nothing left to Validate
	  * Has the same effect as IsPakDelayPruning, plus the addition of the error for any mismatches.
	  */
	static PAKFILE_API bool IsPakValidatePruning();
	/**
	 * Returns the global,const flag for whether the current process should keep a copy of the Full DirectoryIndex around until OptimizeMemoryUsageForMountedPaks is called, so that systems can run
	 * directory queries against the full index until then.
	 * Note that validation will still occur if IsPakValidatePruning is true.
	 */
	static PAKFILE_API bool IsPakDelayPruning();

#if ENABLE_PAKFILE_RUNTIME_PRUNING
	/** Global flag for whether a Pak has indicated it needs Pruning */
	static PAKFILE_API bool bSomePakNeedsPruning;
#endif

	/**
	  * Returns whether read accesses against the DirectoryIndex need to be guarded using this->DirectoryIndexLock.
	  * Locking is not required if the pak is not going to be pruned or already has been; the DirectoryIndex is immutable after that point, and we can get a performance benefit by skipping the lock.
	  */
	PAKFILE_API bool RequiresDirectoryIndexLock() const;

	/**
	 * Returns whether the current Process IsPakValidatePruning and this PakFile has a Full DirectoryIndex and Pruned DirectoryIndex to validate.
	 */
	PAKFILE_API bool ShouldValidatePrunedDirectory() const;

	/**
	  * Add the given (Filename,FPakEntryLocation) value into the provided indexes
	  *
	  * @param Filename The filename to add 
	  * @param EntryLocation The FPakEntryLocation to add
	  * @param MountPoint The mount point of the pakfile containing the FPakEntryLocation, used to create the filename in the DirectoryIndex
	  * @param PathHashSeed the pakfile-specific seed for the hash of the path in the PathHasIndex
	  * @param DirectoryIndex Optional FDirectoryIndex into which to insert the (Filename, FPakEntryLocation)
	  * @param PathHashIndex Optional FPathHashIndex into which to insert the (Filename, FPakEntryLocation)
	  * @param InOutCollisionDetection Optional parameter to detect hash collisions.  If present, the hashed filename will be check()'d for a collision against a different filename in InOutCollisionDetection, and will be added into InOutCollisionDetection
	  * @param PakFileVersion Version of the pakfile containing the index, to support legacy formats
	  */
	static PAKFILE_API void AddEntryToIndex(const FString& Filename, const FPakEntryLocation& EntryLocation, const FString& MountPoint, uint64 PathHashSeed,
		FDirectoryIndex* DirectoryIndex, FPathHashIndex* PathHashIndex, TMap<uint64, FString>* CollisionDetection, int32 PakFileVersion);

	/* Encodes a pak entry as an array of bytes into the given archive.  Returns true if encoding succeeded.  If encoding did not succeed, caller will need to store the InPakEntry in an unencoded list */
	static PAKFILE_API bool EncodePakEntry(FArchive& Ar, const FPakEntry& InPakEntry, const FPakInfo& InInfo);

	/* Decodes a bit-encoded pak entry from a pointer to the start of its encoded bytes into the given OutEntry */
	static PAKFILE_API void DecodePakEntry(const uint8* SourcePtr, FPakEntry& OutEntry, const FPakInfo& InInfo);

	/* Internal index loading function that returns false if index loading fails due to an intermittent IO error. Allows LoadIndex to retry or throw a fatal as required */
<<<<<<< HEAD
	bool LoadIndexInternal(FArchive& Reader);

	/* Legacy index loading function for PakFiles saved before FPakInfo::PakFile_Version_PathHashIndex */
	bool LoadLegacyIndex(FArchive& Reader);

	/* Helper function for LoadIndexInternal; each array of Index bytes read from the file needs to be independently decrypted and checked for corruption */
	bool DecryptAndValidateIndex(FArchive& Reader, TArray<uint8>& IndexData, FSHAHash& InExpectedHash, FSHAHash& OutActualHash);
=======
	PAKFILE_API bool LoadIndexInternal(FArchive& Reader);

	/* Legacy index loading function for PakFiles saved before FPakInfo::PakFile_Version_PathHashIndex */
	PAKFILE_API bool LoadLegacyIndex(FArchive& Reader);

	/* Helper function for LoadIndexInternal; each array of Index bytes read from the file needs to be independently decrypted and checked for corruption */
	PAKFILE_API bool DecryptAndValidateIndex(FArchive& Reader, TArray<uint8>& IndexData, FSHAHash& InExpectedHash, FSHAHash& OutActualHash);
>>>>>>> 4af6daef

	/* Manually add a file to a pak file */
	PAKFILE_API void AddSpecialFile(const FPakEntry& Entry, const FString& Filename);

	/**
	 * Search the given FDirectoryIndex for all files under the given Directory.  Helper for FindFilesAtPath, called separately on the DirectoryIndex or Pruned DirectoryIndex. Does not use
	 * FScopedPakDirectoryIndexAccess internally; caller is responsible for calling from within a lock.
	 * Returned paths are full paths (include the mount point)
	 */
	template <class ContainerType>
	void FindFilesAtPathInIndex(const FDirectoryIndex& TargetIndex, ContainerType& OutFiles, const FString& Directory, bool bIncludeFiles = true, bool bIncludeDirectories = false, bool bRecursive = false) const
	{
		// Early out if MountPoint is not matching directory
		if (!Directory.StartsWith(MountPoint))
		{
			return;
		}

		FStringView RelativeSearch(FStringView(Directory).RightChop(MountPoint.Len()));

		TArray<FString> DirectoriesInPak; // List of all unique directories at path
		for (TMap<FString, FPakDirectory>::TConstIterator It(TargetIndex); It; ++It)
		{
			// Check if the file is under the specified path.
			if (FStringView(It.Key()).StartsWith(RelativeSearch))
			{
				FString PakPath = PakPathCombine(MountPoint, It.Key());
				if (bRecursive == true)
				{
					// Add everything
					if (bIncludeFiles)
					{
						for (FPakDirectory::TConstIterator DirectoryIt(It.Value()); DirectoryIt; ++DirectoryIt)
						{
							OutFiles.Add(PakPathCombine(PakPath, DirectoryIt.Key()));
						}
					}
					if (bIncludeDirectories)
					{
						if (Directory != PakPath)
						{
							DirectoriesInPak.Add(MoveTemp(PakPath));
						}
					}
				}
				else
				{
					int32 SubDirIndex = PakPath.Len() > Directory.Len() ? PakPath.Find(TEXT("/"), ESearchCase::CaseSensitive, ESearchDir::FromStart, Directory.Len() + 1) : INDEX_NONE;
					// Add files in the specified folder only.
					if (bIncludeFiles && SubDirIndex == INDEX_NONE)
					{
						for (FPakDirectory::TConstIterator DirectoryIt(It.Value()); DirectoryIt; ++DirectoryIt)
						{
							OutFiles.Add(PakPathCombine(PakPath, DirectoryIt.Key()));
						}
					}
					// Add sub-folders in the specified folder only
					if (bIncludeDirectories && SubDirIndex >= 0)
					{
						DirectoriesInPak.AddUnique(PakPath.Left(SubDirIndex + 1));
					}
				}
			}
		}
		OutFiles.Append(MoveTemp(DirectoriesInPak));
	}

	/** Converts the path to a RelativePathFromMount and normalizes it to the expected format for Pak Directories.  Returns false if Path is not under the MountDir and hence can not be in this PakFile. */
	PAKFILE_API bool NormalizeDirectoryQuery(const TCHAR* InPath, FString& OutRelativePathFromMount) const;

	/**
	 * Looks up the given Normalized RelativePath in the Pruned DirectoryIndex and returns the directory if found.
	 * Validates the result if IsPakValidatePruning. Does not use a critical section; caller is responsible for calling from within an FScopedPakDirectoryIndexAccess
	 */
	PAKFILE_API const FPakDirectory* FindPrunedDirectoryInternal(const FString& RelativePathFromMount) const;

#if ENABLE_PAKFILE_RUNTIME_PRUNING_VALIDATE
	/* Logs an error if the two sets are not identical after removing all config-specified ignore paths */
	PAKFILE_API void ValidateDirectorySearch(const TSet<FString>& FoundFullFiles, const TSet<FString>& PrunedFoundFiles, const TCHAR* InPath) const;
#endif
};

/**
 * Placeholder Class
 */
class FPakNoEncryption
{
public:
	enum 
	{
		Alignment = 1,
	};

	static FORCEINLINE int64 AlignReadRequest(int64 Size) 
	{
		return Size;
	}

	static FORCEINLINE void DecryptBlock(void* Data, int64 Size, const FGuid& EncryptionKeyGuid)
	{
		// Nothing needs to be done here
	}
};

/**
 * Typedef for a function that returns an archive to use for accessing an underlying pak file
 */
typedef TFunction<FSharedPakReader()> TAcquirePakReaderFunction;

template< typename EncryptionPolicy = FPakNoEncryption >
class FPakReaderPolicy
{
public:
	/** Pak file that own this file data */
	const FPakFile&		PakFile;
	/** Pak file entry for this file. */
	FPakEntry			PakEntry;
	/** Pak file archive to read the data from. */
	TAcquirePakReaderFunction AcquirePakReader;
	/** Offset to the file in pak (including the file header). */
	int64				OffsetToFile;

	FPakReaderPolicy(const FPakFile& InPakFile,const FPakEntry& InPakEntry, TAcquirePakReaderFunction& InAcquirePakReader)
		: PakFile(InPakFile)
		, PakEntry(InPakEntry)
		, AcquirePakReader(InAcquirePakReader)
	{
		OffsetToFile = PakEntry.Offset + PakEntry.GetSerializedSize(PakFile.GetInfo().Version);
	}

	FORCEINLINE int64 FileSize() const 
	{
		return PakEntry.Size;
	}

	void Serialize(int64 DesiredPosition, void* V, int64 Length)
	{
		FGuid EncryptionKeyGuid = PakFile.GetInfo().EncryptionKeyGuid;
		const constexpr int64 Alignment = (int64)EncryptionPolicy::Alignment;
		const constexpr int64 AlignmentMask = ~(Alignment - 1);
		uint8 TempBuffer[Alignment];
		FSharedPakReader PakReader = AcquirePakReader();
		if (EncryptionPolicy::AlignReadRequest(DesiredPosition) != DesiredPosition)
		{
			int64 Start = DesiredPosition & AlignmentMask;
			int64 Offset = DesiredPosition - Start;
			int64 CopySize = FMath::Min(Alignment - Offset, Length);
			PakReader->Seek(OffsetToFile + Start);
			PakReader->Serialize(TempBuffer, Alignment);
			EncryptionPolicy::DecryptBlock(TempBuffer, Alignment, EncryptionKeyGuid);
			FMemory::Memcpy(V, TempBuffer + Offset, CopySize);
			V = (void*)((uint8*)V + CopySize);
			DesiredPosition += CopySize;
			Length -= CopySize;
			check(Length == 0 || DesiredPosition % Alignment == 0);
		}
		else
		{
			PakReader->Seek(OffsetToFile + DesiredPosition);
		}
		
		int64 CopySize = Length & AlignmentMask;
		PakReader->Serialize(V, CopySize);
		EncryptionPolicy::DecryptBlock(V, CopySize, EncryptionKeyGuid);
		Length -= CopySize;
		V = (void*)((uint8*)V + CopySize);

		if (Length > 0)
		{
			PakReader->Serialize(TempBuffer, Alignment);
			EncryptionPolicy::DecryptBlock(TempBuffer, Alignment, EncryptionKeyGuid);
			FMemory::Memcpy(V, TempBuffer, Length);
		}
	}
};

/**
 * File handle to read from pak file.
 */
template< typename ReaderPolicy = FPakReaderPolicy<> >
<<<<<<< HEAD
class PAKFILE_API FPakFileHandle : public IFileHandle
=======
class FPakFileHandle : public IFileHandle
>>>>>>> 4af6daef
{
	/** Current read position. */
	int64 ReadPos;
	/** Class that controls reading from pak file */
	ReaderPolicy Reader;
	/** Reference to keep the PakFile referenced until we are destroyed */
	TRefCountPtr<const FPakFile> PakFile;

public:

	UE_DEPRECATED(4.27, "Use constructor that takes a TRefCountPtr<FPakFile> instead")
		FPakFileHandle(const FPakFile& InPakFile, const FPakEntry& InPakEntry, TAcquirePakReaderFunction& InAcquirePakReaderFunction)
		: FPakFileHandle(TRefCountPtr<const FPakFile>(&InPakFile), InPakEntry, InAcquirePakReaderFunction)
	{
	}

	/**
	 * Constructs pak file handle to read from pak.
	 *
	 * @param InFilename Filename
	 * @param InPakEntry Entry in the pak file.
	 * @param InAcquirePakReaderFunction Function that returns the archive to use for serialization. The result of this should not be cached, but reacquired on each serialization operation
	 */
	FPakFileHandle(const TRefCountPtr<const FPakFile>& InPakFile, const FPakEntry& InPakEntry, TAcquirePakReaderFunction& InAcquirePakReaderFunction)
		: ReadPos(0)
		, Reader(*InPakFile, InPakEntry, InAcquirePakReaderFunction)
		, PakFile(InPakFile)
	{
		INC_DWORD_STAT(STAT_PakFile_NumOpenHandles);
	}

	UE_DEPRECATED(4.27, "Use constructor that takes a TRefCountPtr<FPakFile> instead")
		FPakFileHandle(const FPakFile& InPakFile, const FPakEntry& InPakEntry, FArchive* InPakReader)
		: FPakFileHandle(TRefCountPtr<const FPakFile>(&InPakFile), InPakEntry, InPakReader)
	{
	}

	/**
	 * Constructs pak file handle to read from pak.
	 *
	 * @param InFilename Filename
	 * @param InPakEntry Entry in the pak file.
	 * @param InPakFile Pak file.
	 */
	FPakFileHandle(const TRefCountPtr<const FPakFile>& InPakFile, const FPakEntry& InPakEntry, FArchive* InPakReader)
		: ReadPos(0)
		, Reader(*InPakFile, InPakEntry, InPakReader)
		, PakFile(InPakFile)
	{
		INC_DWORD_STAT(STAT_PakFile_NumOpenHandles);
	}

	/**
	 * Destructor. Cleans up the reader archive if necessary.
	 */
	virtual ~FPakFileHandle()
	{
		DEC_DWORD_STAT(STAT_PakFile_NumOpenHandles);
	}

	//~ Begin IFileHandle Interface
	virtual int64 Tell() override
	{
		return ReadPos;
	}
	virtual bool Seek(int64 NewPosition) override
	{
		if (NewPosition > Reader.FileSize() || NewPosition < 0)
		{
			return false;
		}
		ReadPos = NewPosition;
		return true;
	}
	virtual bool SeekFromEnd(int64 NewPositionRelativeToEnd) override
	{
		return Seek(Reader.FileSize() - NewPositionRelativeToEnd);
	}
	virtual bool Read(uint8* Destination, int64 BytesToRead) override
	{
		SCOPE_SECONDS_ACCUMULATOR(STAT_PakFile_Read);

		// Check that the file header is OK
		if (!Reader.PakEntry.Verified)
		{
			FPakEntry FileHeader;
			FSharedPakReader PakReader = Reader.AcquirePakReader();
			PakReader->Seek(Reader.PakEntry.Offset);
			FileHeader.Serialize(PakReader.GetArchive(), Reader.PakFile.GetInfo().Version);
			if (FPakEntry::VerifyPakEntriesMatch(Reader.PakEntry, FileHeader))
			{
				Reader.PakEntry.Verified = true;
			}
			else
			{
				//Header is corrupt, fail the read
				return false;
			}
		}
		//
		if (Reader.FileSize() >= (ReadPos + BytesToRead))
		{
			// Read directly from Pak.
			Reader.Serialize(ReadPos, Destination, BytesToRead);
			ReadPos += BytesToRead;
			return true;
		}
		else
		{
			return false;
		}
	}
	virtual bool Write(const uint8* Source, int64 BytesToWrite) override
	{
		// Writing in pak files is not allowed.
		return false;
	}
	virtual int64 Size() override
	{
		return Reader.FileSize();
	}
	virtual bool Flush(const bool bFullFlush = false) override
	{
		// pak files are read only, so don't need to support flushing
		return false;
	}
	virtual bool Truncate(int64 NewSize) override
	{
		// pak files are read only, so don't need to support truncation
		return false;
	}
	///~ End IFileHandle Interface
};

/**
 * Platform file wrapper to be able to use pak files.
 **/
class FPakPlatformFile : public IPlatformFile
{
	struct FPakListEntry
	{
		FPakListEntry()
			: ReadOrder(0)
			, PakFile(nullptr)
		{}

		uint32					ReadOrder;
		TRefCountPtr<FPakFile>	PakFile;

		FORCEINLINE bool operator < (const FPakListEntry& RHS) const
		{
			return ReadOrder > RHS.ReadOrder;
		}
	};

	struct FPakListDeferredEntry
	{
		FString Filename;
		FString Path;
		uint32 ReadOrder;
		FGuid EncryptionKeyGuid;
		int32 PakchunkIndex;
	};
	
	/** Wrapped file */
	IPlatformFile* LowerLevel;
	/** List of all available pak files. */
	TArray<FPakListEntry> PakFiles;
	/** List of all pak filenames with dynamic encryption where we don't have the key yet */
	TArray<FPakListDeferredEntry> PendingEncryptedPakFiles;
	/** True if this we're using signed content. */
	bool bSigned;
	/** Synchronization object for accessing the list of currently mounted pak files. */
	mutable FCriticalSection PakListCritical;
	/** Cache of extensions that we automatically reject if not found in pak file */
	TSet<FName> ExcludedNonPakExtensions;
	/** The extension used for ini files, used for excluding ini files */
	FString IniFileExtension;
	/** The filename for the gameusersettings ini file, used for excluding ini files, but not gameusersettings */
	FString GameUserSettingsIniFilename;
	TSharedPtr<FFileIoStore> IoDispatcherFileBackend;
	TSharedPtr<FFilePackageStoreBackend> PackageStoreBackend;

	FTSTicker::FDelegateHandle RetireReadersHandle;

#if !UE_BUILD_SHIPPING
	// if true (via -looklocalfirst) then loose/non-ufs files will be looked for before looking in the .pak file
	// this respects IsNonPakFilenameAllowed()
	bool bLookLooseFirst = false;
#endif

	/**
	 * Gets mounted pak files
	 */
	FORCEINLINE void GetMountedPaks(TArray<FPakListEntry>& Paks)
	{
		FScopeLock ScopedLock(&PakListCritical);
		Paks.Append(PakFiles);
	}

	UE_DEPRECATED(4.26, "Use DirectoryExistsInPrunedPakFiles instead")
	bool DirectoryExistsInPakFiles(const TCHAR* Directory)
	{
		return DirectoryExistsInPrunedPakFiles(Directory);
	}

	/**
	 * Checks if a directory exists in one of the available pak files.
	 *
	 * @param Directory Directory to look for.
	 * @return true if the directory exists, false otherwise.
	 */
	bool DirectoryExistsInPrunedPakFiles(const TCHAR* Directory)
	{
		FString StandardPath = Directory;
		FPaths::MakeStandardFilename(StandardPath);

		TArray<FPakListEntry> Paks;
		GetMountedPaks(Paks);

		// Check all pak files.
		for (int32 PakIndex = 0; PakIndex < Paks.Num(); PakIndex++)
		{
			if (Paks[PakIndex].PakFile->DirectoryExistsInPruned(*StandardPath))
			{
				return true;
			}
		}
		return false;
	}

	/**
	 * Helper function to copy a file from one handle to another usuing the supplied buffer.
	 *
	 * @param Dest Destination file handle.
	 * @param Source file handle.
	 * @param FileSize size of the source file.
	 * @param Buffer Pointer to the buffer used to copy data.
	 * @param BufferSize Sizeof of the buffer.
	 * @return true if the operation was successfull, false otherwise.
	 */
	PAKFILE_API bool BufferedCopyFile(IFileHandle& Dest, IFileHandle& Source, const int64 FileSize, uint8* Buffer, const int64 BufferSize) const;

	/**
	 * Creates file handle to read from Pak file.
	 *
	 * @param Filename Filename to create the handle for.
	 * @param PakFile Pak file to read from.
	 * @param FileEntry File entry to create the handle for.
	 * @return Pointer to the new handle.
	 */
	PAKFILE_API IFileHandle* CreatePakFileHandle(const TCHAR* Filename, const TRefCountPtr<FPakFile>& PakFile, const FPakEntry* FileEntry);

	/**
	* Hardcode default load ordering of game main pak -> game content -> engine content -> saved dir
	* would be better to make this config but not even the config system is initialized here so we can't do that
	*/
	PAKFILE_API static int32 GetPakOrderFromPakFilePath(const FString& PakFilePath);

	/**
	 * Handler for device delegate to prompt us to load a new pak.	 
	 */
	PAKFILE_API IPakFile* HandleMountPakDelegate(const FString& PakFilePath, int32 PakOrder);

	/**
	 * Handler for device delegate to prompt us to load a new pak.
	 */
	UE_DEPRECATED(4.26, "Use HandleMountPakDelegate instead")
	PAKFILE_API bool HandleOnMountPakDelegate(const FString& PakFilePath, int32 PakOrder, IPlatformFile::FDirectoryVisitor* Visitor);

	/**
	 * Handler for device delegate to prompt us to unload a pak.
	 */
	PAKFILE_API bool HandleUnmountPakDelegate(const FString& PakFilePath);

	/**
	 * Finds all pak files in the given directory.
	 *
	 * @param Directory Directory to (recursively) look for pak files in
	 * @param OutPakFiles List of pak files
	 */
	PAKFILE_API static void FindPakFilesInDirectory(IPlatformFile* LowLevelFile, const TCHAR* Directory, const FString& WildCard, TArray<FString>& OutPakFiles);

	/**
	 * Finds all pak files in the known pak folders
	 *
	 * @param OutPakFiles List of all found pak files
	 */
	PAKFILE_API static void FindAllPakFiles(IPlatformFile* LowLevelFile, const TArray<FString>& PakFolders, const FString& WildCard, TArray<FString>& OutPakFiles);

	/**
	 * When security is enabled, determine if this filename can be looked for in the lower level file system
	 * 
	 * @param InFilename			Filename to check
	 * @param bAllowDirectories		Consider directories as valid filepaths?
	 */
	PAKFILE_API bool IsNonPakFilenameAllowed(const FString& InFilename);

	/**
	 * Registers a new AES key with the given guid. Triggers the mounting of any pak files that we encountered that use that key
	 *
	 * @param InEncryptionKeyGuid	Guid for this encryption key
	 * @param InKey					Encryption key
	 */
	PAKFILE_API void RegisterEncryptionKey(const FGuid& InEncryptionKeyGuid, const FAES::FAESKey& InKey);

	/**
	 * Checks with any current chunk installation system if the given pak file is installed
	 * 
	 * @param InFilename  the pak filename to check
	 * @return whether the pak file is installed
	 */
	PAKFILE_API static bool IsPakFileInstalled(const FString& InFilename);

public:

	//~ For visibility of overloads we don't override
	using IPlatformFile::IterateDirectory;
	using IPlatformFile::IterateDirectoryRecursively;
	using IPlatformFile::IterateDirectoryStat;
	using IPlatformFile::IterateDirectoryStatRecursively;

	/**
	 * Get the unique name for the pak platform file layer
	 */
	static const TCHAR* GetTypeName()
	{
		return TEXT("PakFile");
	}

	/**
	 * Get the wild card pattern used to identify paks to load on startup
	 */
	PAKFILE_API static const TCHAR* GetMountStartupPaksWildCard();

	/**
	 * Overrides the wildcard used for searching paks. Call before initialization
	 */
	PAKFILE_API static void SetMountStartupPaksWildCard(const FString& WildCard);

	/**
	* Determine location information for a given pakchunk index. Will be DoesNotExist if the pak file wasn't detected, NotAvailable if it exists but hasn't been mounted due to a missing encryption key, or LocalFast if it exists and has been mounted
	*/
	PAKFILE_API EChunkLocation::Type GetPakChunkLocation(int32 InPakchunkIndex) const;

	/**
	* Returns true if any of the mounted or pending pak files are chunks (filenames starting pakchunkN)
	*/
	PAKFILE_API bool AnyChunksAvailable() const;

	/**
	* Get a list of all pak files which have been successfully mounted
	*/
	FORCEINLINE void GetMountedPakFilenames(TArray<FString>& PakFilenames)
	{
		FScopeLock ScopedLock(&PakListCritical);
		PakFilenames.Empty(PakFiles.Num());
		for (FPakListEntry& Entry : PakFiles)
		{
			PakFilenames.Add(Entry.PakFile->GetFilename());
		}
	}

	/**
	 * Checks if pak files exist in any of the known pak file locations.
	 */
	PAKFILE_API static bool CheckIfPakFilesExist(IPlatformFile* LowLevelFile, const TArray<FString>& PakFolders);

	/**
	 * Gets all pak file locations.
	 */
	PAKFILE_API static void GetPakFolders(const TCHAR* CmdLine, TArray<FString>& OutPakFolders);

	/**
	* Helper function for accessing pak encryption key
	*/
	PAKFILE_API static void GetPakEncryptionKey(FAES::FAESKey& OutKey, const FGuid& InEncryptionKeyGuid);

	/**
	* Load a pak signature file. Validates the contents by comparing a SHA hash of the chunk table against and encrypted version that
	* is stored within the file. Returns nullptr if the data is missing or fails the signature check. This function also calls
	* the generic pak signature failure delegates if anything is wrong.
	*/
	PAKFILE_API static TSharedPtr<const struct FPakSignatureFile, ESPMode::ThreadSafe> GetPakSignatureFile(const TCHAR* InFilename);

	/**
	 * Remove the intenrally cached pointer to the signature file for the specified pak
	 */
	PAKFILE_API static void RemoveCachedPakSignaturesFile(const TCHAR* InFilename);

	/**
	 * Constructor.
	 * 
	 * @param InLowerLevel Wrapper platform file.
	 */
	PAKFILE_API FPakPlatformFile();

	/**
	 * Destructor.
	 */
	PAKFILE_API virtual ~FPakPlatformFile();

	PAKFILE_API virtual bool ShouldBeUsed(IPlatformFile* Inner, const TCHAR* CmdLine) const override;
	PAKFILE_API virtual bool Initialize(IPlatformFile* Inner, const TCHAR* CommandLineParam) override;
	PAKFILE_API virtual void InitializeNewAsyncIO() override;

	PAKFILE_API void OptimizeMemoryUsageForMountedPaks();

	virtual IPlatformFile* GetLowerLevel() override
	{
		return LowerLevel;
	}
	virtual void SetLowerLevel(IPlatformFile* NewLowerLevel) override
	{
		LowerLevel = NewLowerLevel;
	}

	virtual const TCHAR* GetName() const override
	{
		return FPakPlatformFile::GetTypeName();
	}

	PAKFILE_API void Tick() override;

	/**
	 * Mounts a pak file at the specified path.
	 *
	 * @param InPakFilename Pak filename.
	 * @param InPath Path to mount the pak at.
	 */
	PAKFILE_API bool Mount(const TCHAR* InPakFilename, uint32 PakOrder, const TCHAR* InPath = NULL, bool bLoadIndex = true);

	PAKFILE_API bool Unmount(const TCHAR* InPakFilename);

	PAKFILE_API int32 MountAllPakFiles(const TArray<FString>& PakFolders);
	PAKFILE_API int32 MountAllPakFiles(const TArray<FString>& PakFolders, const FString& WildCard);

	/**
	 * Re-creates all the pak readers
	 */
	PAKFILE_API bool ReloadPakReaders();

	/**
	 * Make unique in memory pak files from a list of named files
	 */
	PAKFILE_API virtual void MakeUniquePakFilesForTheseFiles(const TArray<TArray<FString>>& InFiles);


	/** Overload needed for deprecation; remove this when removing the version with a FPakFile** OutPakFile */
	static bool FindFileInPakFiles(TArray<FPakListEntry>& Paks, const TCHAR* Filename, nullptr_t OutPakFile, FPakEntry* OutEntry = nullptr)
	{
		return FindFileInPakFiles(Paks, Filename, (TRefCountPtr<FPakFile>*) nullptr, OutEntry);
	}

	UE_DEPRECATED(4.27, "Use version with OutPakFile is a TRefCountPtr<FPakFile> instead")
	static bool FindFileInPakFiles(TArray<FPakListEntry>& Paks, const TCHAR* Filename, FPakFile** OutPakFile, FPakEntry* OutEntry = nullptr)
	{
		TRefCountPtr<FPakFile> PakFile;
		bool bResult = FindFileInPakFiles(Paks, Filename, &PakFile, OutEntry);
		if (OutPakFile)
		{
			*OutPakFile = PakFile.GetReference();
		}
		return bResult;
	}

	/**
	 * Finds a file in the specified pak files.
	 *
	 * @param Paks Pak files to find the file in.
	 * @param Filename File to find in pak files.
	 * @param OutPakFile Optional pointer to a pak file where the filename was found.
	 * @return Pointer to pak entry if the file was found, NULL otherwise.
	 */
	static bool FindFileInPakFiles(TArray<FPakListEntry>& Paks,const TCHAR* Filename,TRefCountPtr<FPakFile>* OutPakFile,FPakEntry* OutEntry = nullptr)
	{
		FString StandardFilename(Filename);
		FPaths::MakeStandardFilename(StandardFilename);

		int32 DeletedReadOrder = -1;

		for (int32 PakIndex = 0; PakIndex < Paks.Num(); PakIndex++)
		{
			int32 PakReadOrder = Paks[PakIndex].ReadOrder;
			if (DeletedReadOrder != -1 && DeletedReadOrder > PakReadOrder)
			{
				//found a delete record in a higher priority patch level, but now we're at a lower priority set - don't search further back or we'll find the original, old file.
				UE_LOG( LogPakFile, Verbose, TEXT("Delete Record: Accepted a delete record for %s"), Filename );
				return false;
			}

			FPakFile::EFindResult FindResult = Paks[PakIndex].PakFile->Find(StandardFilename, OutEntry);
			if (FindResult == FPakFile::EFindResult::Found )
			{
				if (OutPakFile != NULL)
				{
					*OutPakFile = Paks[PakIndex].PakFile;
				}
				UE_CLOG( DeletedReadOrder != -1, LogPakFile, Verbose, TEXT("Delete Record: Ignored delete record for %s - found it in %s instead (asset was moved between chunks)"), Filename, *Paks[PakIndex].PakFile->GetFilename() );
				return true;
			}
			else if (FindResult == FPakFile::EFindResult::FoundDeleted )
			{
				DeletedReadOrder = PakReadOrder;
				UE_LOG( LogPakFile, Verbose, TEXT("Delete Record: Found a delete record for %s in %s"), Filename, *Paks[PakIndex].PakFile->GetFilename() );
			}
		}

		UE_CLOG( DeletedReadOrder != -1, LogPakFile, Warning, TEXT("Delete Record: No lower priority pak files looking for %s. (maybe not downloaded?)"), Filename );
		return false;
	}

	/** Overload needed for deprecation; remove this when removing the version with a FPakFile** OutPakFile */
	bool FindFileInPakFiles(const TCHAR* Filename, nullptr_t OutPakFile, FPakEntry* OutEntry = nullptr)
	{
		return FindFileInPakFiles(Filename, (TRefCountPtr<FPakFile>*)nullptr, OutEntry);
	}

	UE_DEPRECATED(4.27, "Use version with OutPakFile is a TRefCountPtr<FPakFile> instead")
	bool FindFileInPakFiles(const TCHAR* Filename, FPakFile** OutPakFile, FPakEntry* OutEntry = nullptr)
	{
		TRefCountPtr<FPakFile> PakFile;
		bool bResult = FindFileInPakFiles(Filename, &PakFile, OutEntry);
		if (OutPakFile)
		{
			*OutPakFile = PakFile.GetReference();
		}
		return bResult;
	}

	/**
	 * Finds a file in all available pak files.
	 *
	 * @param Filename File to find in pak files.
	 * @param OutPakFile Optional pointer to a pak file where the filename was found.
	 * @return Pointer to pak entry if the file was found, NULL otherwise.
	 */
	bool FindFileInPakFiles(const TCHAR* Filename, TRefCountPtr<FPakFile>* OutPakFile = nullptr, FPakEntry* OutEntry = nullptr)
	{
		TArray<FPakListEntry> Paks;
		GetMountedPaks(Paks);

		return FindFileInPakFiles(Paks, Filename, OutPakFile, OutEntry);
	}

	//~ Begin IPlatformFile Interface
	virtual bool FileExists(const TCHAR* Filename) override
	{
		// Check pak files first.
		if (FindFileInPakFiles(Filename))
		{
			return true;
		}
		// File has not been found in any of the pak files, continue looking in inner platform file.
		bool Result = false;
		if (IsNonPakFilenameAllowed(Filename))
		{
			Result = LowerLevel->FileExists(Filename);
		}
		return Result;
	}

	virtual int64 FileSize(const TCHAR* Filename) override
	{
		// Check pak files first
		FPakEntry FileEntry;
		if (FindFileInPakFiles(Filename, nullptr, &FileEntry))
		{
			return FileEntry.CompressionMethodIndex != 0 ? FileEntry.UncompressedSize : FileEntry.Size;
		}
		// First look for the file in the user dir.
		int64 Result = INDEX_NONE;
		if (IsNonPakFilenameAllowed(Filename))
		{
			Result = LowerLevel->FileSize(Filename);
		}
		return Result;
	}

	virtual bool DeleteFile(const TCHAR* Filename) override
	{
		// If file exists in pak file it will never get deleted.
		if (FindFileInPakFiles(Filename))
		{
			return false;
		}
		// The file does not exist in pak files, try LowerLevel->
		bool Result = false;
		if (IsNonPakFilenameAllowed(Filename))
		{
			Result = LowerLevel->DeleteFile(Filename);
		}
		return Result;
	}

	virtual bool IsReadOnly(const TCHAR* Filename) override
	{
		// Files in pak file are always read-only.
		if (FindFileInPakFiles(Filename))
		{
			return true;
		}
		// The file does not exist in pak files, try LowerLevel->
		bool Result = false;
		if (IsNonPakFilenameAllowed(Filename))
		{
			Result = LowerLevel->IsReadOnly(Filename);
		}
		return Result;
	}

	virtual bool MoveFile(const TCHAR* To, const TCHAR* From) override
	{
		// Files which exist in pak files can't be moved
		if (FindFileInPakFiles(From))
		{
			return false;
		}
		// Files not in pak are allowed to be moved.
		bool Result = false;
		if (IsNonPakFilenameAllowed(From))
		{
			Result = LowerLevel->MoveFile(To, From);
		}
		return Result;
	}

	virtual bool SetReadOnly(const TCHAR* Filename, bool bNewReadOnlyValue) override
	{
		// Files in pak file will never change their read-only flag.
		if (FindFileInPakFiles(Filename))
		{
			// This fails if soemone wants to make files from pak writable.
			return bNewReadOnlyValue;
		}
		// Try lower level
		bool Result = bNewReadOnlyValue;
		if (IsNonPakFilenameAllowed(Filename))
		{
			Result = LowerLevel->SetReadOnly(Filename, bNewReadOnlyValue);
		}
		return Result;
	}

	virtual FDateTime GetTimeStamp(const TCHAR* Filename) override
	{
		// Check pak files first.
		TRefCountPtr<FPakFile> PakFile = NULL;
		if (FindFileInPakFiles(Filename, &PakFile))
		{
			return PakFile->GetTimestamp();
		}
		// Fall back to lower level.
		FDateTime Result = FDateTime::MinValue();
		if (IsNonPakFilenameAllowed(Filename))
		{
			double StartTime = (UE_LOG_ACTIVE(LogPakFile, Verbose)) ? FPlatformTime::Seconds() : 0.0;
			Result = LowerLevel->GetTimeStamp(Filename);
			UE_LOG(LogPakFile, Verbose, TEXT("GetTimeStamp on disk (!!) for %s took %6.2fms."), Filename, float(FPlatformTime::Seconds() - StartTime) * 1000.0f);
		}
		return Result;
	}

	virtual void GetTimeStampPair(const TCHAR* FilenameA, const TCHAR* FilenameB, FDateTime& OutTimeStampA, FDateTime& OutTimeStampB) override
	{
		TRefCountPtr<FPakFile> PakFileA;
		TRefCountPtr<FPakFile> PakFileB;
		FindFileInPakFiles(FilenameA, &PakFileA);
		FindFileInPakFiles(FilenameB, &PakFileB);

		// If either file exists, we'll assume both should exist here and therefore we can skip the
		// request to the lower level platform file.
		if (PakFileA != nullptr || PakFileB != nullptr)
		{
			OutTimeStampA = PakFileA != nullptr ? PakFileA->GetTimestamp() : FDateTime::MinValue();
			OutTimeStampB = PakFileB != nullptr ? PakFileB->GetTimestamp() : FDateTime::MinValue();
		}
		else
		{
			// Fall back to lower level.
			if (IsNonPakFilenameAllowed(FilenameA) && IsNonPakFilenameAllowed(FilenameB))
			{
				LowerLevel->GetTimeStampPair(FilenameA, FilenameB, OutTimeStampA, OutTimeStampB);
			}
			else
			{
				OutTimeStampA = FDateTime::MinValue();
				OutTimeStampB = FDateTime::MinValue();
			}
		}
	}

	virtual void SetTimeStamp(const TCHAR* Filename, FDateTime DateTime) override
	{
		// No modifications allowed on files from pak (although we could theoretically allow this one).
		if (!FindFileInPakFiles(Filename))
		{
			if (IsNonPakFilenameAllowed(Filename))
			{
				LowerLevel->SetTimeStamp(Filename, DateTime);
			}
		}
	}

	virtual FDateTime GetAccessTimeStamp(const TCHAR* Filename) override
	{
		// AccessTimestamp not yet supported in pak files (although it is possible).
		TRefCountPtr<FPakFile> PakFile;
		if (FindFileInPakFiles(Filename, &PakFile))
		{
			return PakFile->GetTimestamp();
		}
		// Fall back to lower level.
		FDateTime Result = false;
		if (IsNonPakFilenameAllowed(Filename))
		{
			Result = LowerLevel->GetAccessTimeStamp(Filename);
		}
		return Result;
	}

	virtual FString GetFilenameOnDisk(const TCHAR* Filename) override
	{
		FPakEntry FileEntry;
		TRefCountPtr<FPakFile> PakFile;
		if (FindFileInPakFiles(Filename, &PakFile, &FileEntry))
		{
			const FString Path(FPaths::GetPath(Filename));
			FPakFile::FScopedPakDirectoryIndexAccess ScopeAccess(*PakFile);

			const FPakDirectory* PakDirectory = PakFile->FindPrunedDirectory(*Path);
			if (PakDirectory != nullptr)
			{
				for (FPakDirectory::TConstIterator DirectoryIt(*PakDirectory); DirectoryIt; ++DirectoryIt)
				{
					FPakEntry PakEntry;
					if (PakFile->GetPakEntry(DirectoryIt.Value(), &PakEntry) != FPakFile::EFindResult::NotFound && PakEntry.Offset == FileEntry.Offset)
					{
						const FString& RealFilename = DirectoryIt.Key();
						return Path / RealFilename;
					}
				}
			}

#if ENABLE_PAKFILE_RUNTIME_PRUNING_VALIDATE
			// The File exists in the Pak but has been pruned from its DirectoryIndex; log an error if we are validating pruning and return the original Filename.
			if (PakFile->ShouldValidatePrunedDirectory())
			{
				TSet<FString> FullFoundFiles;
				TSet<FString> PrunedFoundFiles;
				FullFoundFiles.Add(Filename);
				PakFile->ValidateDirectorySearch(FullFoundFiles, PrunedFoundFiles, Filename);
			}
#endif

			return Filename;
		}

		// Fall back to lower level.
		if (IsNonPakFilenameAllowed(Filename))
		{
			return LowerLevel->GetFilenameOnDisk(Filename);
		}
		else
		{
			return Filename;
		}
	}

<<<<<<< HEAD
=======
	virtual ESymlinkResult IsSymlink(const TCHAR* Filename) override
	{
		return LowerLevel->IsSymlink(Filename);
	}

>>>>>>> 4af6daef
	PAKFILE_API virtual IFileHandle* OpenRead(const TCHAR* Filename, bool bAllowWrite = false) override;

	virtual IFileHandle* OpenWrite(const TCHAR* Filename, bool bAppend = false, bool bAllowRead = false) override
	{
		// No modifications allowed on pak files.
		if (FindFileInPakFiles(Filename))
		{
			return nullptr;
		}
		// Use lower level to handle writing.
		return LowerLevel->OpenWrite(Filename, bAppend, bAllowRead);
	}

	virtual bool DirectoryExists(const TCHAR* Directory) override
	{
		// Check pak files first.
		if (DirectoryExistsInPrunedPakFiles(Directory))
		{
			return true;
		}
		// Directory does not exist in any of the pak files, continue searching using inner platform file.
		bool Result = LowerLevel->DirectoryExists(Directory); 
		return Result;
	}

	virtual bool CreateDirectory(const TCHAR* Directory) override
	{
		// Directories can be created only under the normal path
		return LowerLevel->CreateDirectory(Directory);
	}

	virtual bool DeleteDirectory(const TCHAR* Directory) override
	{
		// Even if the same directory exists outside of pak files it will never
		// get truly deleted from pak and will still be reported by Iterate functions.
		// Fail in cases like this.
		if (DirectoryExistsInPrunedPakFiles(Directory))
		{
			return false;
		}
		// Directory does not exist in pak files so it's safe to delete.
		return LowerLevel->DeleteDirectory(Directory);
	}

	virtual FFileStatData GetStatData(const TCHAR* FilenameOrDirectory) override
	{
		// Check pak files first.
		FPakEntry FileEntry;
		TRefCountPtr<FPakFile> PakFile;
		if (FindFileInPakFiles(FilenameOrDirectory, &PakFile, &FileEntry))
		{
			return FFileStatData(
				PakFile->GetTimestamp(),
				PakFile->GetTimestamp(),
				PakFile->GetTimestamp(),
				(FileEntry.CompressionMethodIndex != 0) ? FileEntry.UncompressedSize : FileEntry.Size,
				false,	// IsDirectory
				true	// IsReadOnly
				);
		}

		// Then check pak directories
		if (DirectoryExistsInPrunedPakFiles(FilenameOrDirectory))
		{
			FDateTime DirectoryTimeStamp = FDateTime::MinValue();
			return FFileStatData(
				DirectoryTimeStamp,
				DirectoryTimeStamp,
				DirectoryTimeStamp,
				-1,		// FileSize
				true,	// IsDirectory
				true	// IsReadOnly
				);
		}

		// Fall back to lower level.
		FFileStatData FileStatData;
		if (IsNonPakFilenameAllowed(FilenameOrDirectory))
		{
			FileStatData = LowerLevel->GetStatData(FilenameOrDirectory);
		}

		return FileStatData;
	}

	/**
	 * Helper class to filter out files which have already been visited in one of the pak files.
	 */
	class FPreventDuplicatesVisitorBase
	{
	public:
		/** Visited files. */
		TSet<FString>& VisitedFiles;
		FString NormalizedFilename;

		FPreventDuplicatesVisitorBase(TSet<FString>& InVisitedFiles)
			: VisitedFiles(InVisitedFiles)
		{
		}

		bool CheckDuplicate(const TCHAR* FilenameOrDirectory)
		{
			NormalizedFilename.Reset();
			NormalizedFilename.AppendChars(FilenameOrDirectory, TCString<TCHAR>::Strlen(FilenameOrDirectory));
			FPaths::MakeStandardFilename(NormalizedFilename);
			if (VisitedFiles.Contains(NormalizedFilename))
			{
				return true;
			}
			VisitedFiles.Add(NormalizedFilename);
			return false;
		}
	};

	class FPreventDuplicatesVisitor : public FPreventDuplicatesVisitorBase, public IPlatformFile::FDirectoryVisitor
	{
	public:
		/** Wrapped visitor. */
		FDirectoryVisitor& Visitor;

		/** Constructor. */
		FPreventDuplicatesVisitor(FDirectoryVisitor& InVisitor, TSet<FString>& InVisitedFiles)
			: FPreventDuplicatesVisitorBase(InVisitedFiles)
			, Visitor(InVisitor)
		{}
		virtual bool Visit(const TCHAR* FilenameOrDirectory, bool bIsDirectory)
		{
			if (CheckDuplicate(FilenameOrDirectory))
			{
				// Already visited, continue iterating.
				return true;
			}
			return Visitor.Visit(*NormalizedFilename, bIsDirectory);
		}
	};

	virtual bool IterateDirectory(const TCHAR* Directory, IPlatformFile::FDirectoryVisitor& Visitor) override
	{
		return IterateDirectoryInternal(Directory, Visitor, false /* bRecursive */);
	}

	bool IterateDirectoryInternal(const TCHAR* Directory, IPlatformFile::FDirectoryVisitor& Visitor, bool bRecursive)
	{
		TUniqueFunction<bool(const FString&, const FString&, bool, FPakFile&)> VisitFunction = [&Visitor](const FString& Filename, const FString& NormalizedFilename, bool bIsDir, FPakFile& PakFile)
		{
			return Visitor.Visit(*NormalizedFilename, bIsDir);
		};
		TSet<FString> FilesVisitedInPak;
		bool Result = IterateDirectoryInternal(Directory, VisitFunction, bRecursive, FilesVisitedInPak);
		if (Result && LowerLevel->DirectoryExists(Directory))
		{
			// Iterate inner filesystem but don't visit any files that were found in the Paks
			FPreventDuplicatesVisitor PreventDuplicatesVisitor(Visitor, FilesVisitedInPak);
			IPlatformFile::FDirectoryVisitor& LowerLevelVisitor(FilesVisitedInPak.Num() ? PreventDuplicatesVisitor : Visitor); // For performance, skip using PreventDuplicatedVisitor if there were no hits in pak
			if (bRecursive)
			{
				Result = LowerLevel->IterateDirectoryRecursively(Directory, LowerLevelVisitor);
			}
			else
			{
				Result = LowerLevel->IterateDirectory(Directory, LowerLevelVisitor);
			}
		}
		return Result;
	}

	bool IterateDirectoryInternal(const TCHAR* Directory, TUniqueFunction<bool(const FString&, const FString&, bool, FPakFile&)>& VisitFunction, bool bRecursive, TSet<FString>& FilesVisitedInPak)
	{
		bool Result = true;

		TArray<FPakListEntry> Paks;
		FString StandardDirectory = Directory;
		FPaths::MakeStandardFilename(StandardDirectory);
		
		bool bIsDownloadableDir = (FPaths::HasProjectPersistentDownloadDir() && StandardDirectory.StartsWith(FPaths::ProjectPersistentDownloadDir())) || StandardDirectory.StartsWith(FPaths::CloudDir());

		// don't look for in pak files for target-only locations
		if (!bIsDownloadableDir)
		{
			GetMountedPaks(Paks);
		}

		// Iterate pak files first
		FString NormalizationBuffer;
		TSet<FString> FilesVisitedInThisPak;
		for (int32 PakIndex = 0; PakIndex < Paks.Num(); PakIndex++)
		{
			FPakFile& PakFile = *Paks[PakIndex].PakFile;
			
			const bool bIncludeFiles = true;
			const bool bIncludeFolders = true;

			FilesVisitedInThisPak.Reset();
			PakFile.FindPrunedFilesAtPath(FilesVisitedInThisPak, *StandardDirectory, bIncludeFiles, bIncludeFolders, bRecursive);
			for (TSet<FString>::TConstIterator SetIt(FilesVisitedInThisPak); SetIt && Result; ++SetIt)
			{
				const FString& Filename = *SetIt;
				bool bIsDir = Filename.Len() && Filename[Filename.Len() - 1] == '/';
				const FString* NormalizedFilename;
				if (bIsDir)
				{
					NormalizationBuffer.Reset(Filename.Len());
					NormalizationBuffer.AppendChars(*Filename, Filename.Len()-1); // Chop off the trailing /
					NormalizedFilename = &NormalizationBuffer;
				}
				else
				{
					NormalizedFilename = &Filename;
				}
				if (!FilesVisitedInPak.Contains(*NormalizedFilename))
				{
					FilesVisitedInPak.Add(*NormalizedFilename);
					Result = VisitFunction(Filename, *NormalizedFilename, bIsDir, PakFile) && Result;
				}
			}
		}
		return Result;
	}

	virtual bool IterateDirectoryRecursively(const TCHAR* Directory, IPlatformFile::FDirectoryVisitor& Visitor) override
	{
		return IterateDirectoryInternal(Directory, Visitor, true /* bRecursive */);
	}

	class FPreventDuplicatesStatVisitor : public FPreventDuplicatesVisitorBase, public IPlatformFile::FDirectoryStatVisitor
	{
	public:
		/** Wrapped visitor. */
		FDirectoryStatVisitor& Visitor;

		/** Constructor. */
		FPreventDuplicatesStatVisitor(FDirectoryStatVisitor& InVisitor, TSet<FString>& InVisitedFiles)
			: FPreventDuplicatesVisitorBase(InVisitedFiles)
			, Visitor(InVisitor)
		{}
		virtual bool Visit(const TCHAR* FilenameOrDirectory, const FFileStatData& StatData)
		{
			if (CheckDuplicate(FilenameOrDirectory))
			{
				// Already visited, continue iterating.
				return true;
			}
			return Visitor.Visit(*NormalizedFilename, StatData);
		}
	};

	virtual bool IterateDirectoryStat(const TCHAR* Directory, IPlatformFile::FDirectoryStatVisitor& Visitor) override
	{
		return IterateDirectoryStatInternal(Directory, Visitor, false /* bRecursive */);
	}

	bool IterateDirectoryStatInternal(const TCHAR* Directory, IPlatformFile::FDirectoryStatVisitor& Visitor, bool bRecursive)
	{
		TUniqueFunction<bool(const FString&, const FString&, bool, FPakFile&)> VisitFunction = [&Visitor, this](const FString& Filename, const FString& NormalizedFilename, bool bIsDir, FPakFile& PakFile)
		{
			int64 FileSize = -1;
			if (!bIsDir)
			{
				FPakEntry FileEntry;
				if (FindFileInPakFiles(*Filename, nullptr, &FileEntry))
				{
					FileSize = (FileEntry.CompressionMethodIndex != 0) ? FileEntry.UncompressedSize : FileEntry.Size;
				}
			}

			const FFileStatData StatData(
				PakFile.GetTimestamp(),
				PakFile.GetTimestamp(),
				PakFile.GetTimestamp(),
				FileSize,
				bIsDir,
				true	// IsReadOnly
			);

			return Visitor.Visit(*NormalizedFilename, StatData);
		};

		TSet<FString> FilesVisitedInPak;
		bool Result = IterateDirectoryInternal(Directory, VisitFunction, bRecursive, FilesVisitedInPak);
		if (Result && LowerLevel->DirectoryExists(Directory))
		{
			// Iterate inner filesystem but don't visit any files that were found in the Paks
			FPreventDuplicatesStatVisitor PreventDuplicatesVisitor(Visitor, FilesVisitedInPak);
			IPlatformFile::FDirectoryStatVisitor& LowerLevelVisitor(FilesVisitedInPak.Num() ? PreventDuplicatesVisitor : Visitor); // For performance, skip using PreventDuplicatedVisitor if there were no hits in pak
			if (bRecursive)
			{
				Result = LowerLevel->IterateDirectoryStatRecursively(Directory, LowerLevelVisitor);
			}
			else
			{
				Result = LowerLevel->IterateDirectoryStat(Directory, LowerLevelVisitor);
			}
		}
		return Result;
	}

	virtual bool IterateDirectoryStatRecursively(const TCHAR* Directory, IPlatformFile::FDirectoryStatVisitor& Visitor) override
	{
		return IterateDirectoryStatInternal(Directory, Visitor, true/* bRecursive */);
	}

	virtual void FindFiles(TArray<FString>& FoundFiles, const TCHAR* Directory, const TCHAR* FileExtension) override
	{		
		if (LowerLevel->DirectoryExists(Directory))
		{
			LowerLevel->FindFiles(FoundFiles, Directory, FileExtension);
		}

		bool bRecursive = false;
		FindFilesInternal(FoundFiles, Directory, FileExtension, bRecursive);
	}
	
	virtual void FindFilesRecursively(TArray<FString>& FoundFiles, const TCHAR* Directory, const TCHAR* FileExtension) override
	{
		if (LowerLevel->DirectoryExists(Directory))
		{
			LowerLevel->FindFilesRecursively(FoundFiles, Directory, FileExtension);
		}
		
		bool bRecursive = true;
		FindFilesInternal(FoundFiles, Directory, FileExtension, bRecursive);
	}

	void FindFilesInternal(TArray<FString>& FoundFiles, const TCHAR* Directory, const TCHAR* FileExtension, bool bRecursive)
	{
		TArray<FPakListEntry> Paks;
		GetMountedPaks(Paks);
		if (Paks.Num())
		{
			TSet<FString> FilesVisited;
			FilesVisited.Append(FoundFiles);
			
			FString StandardDirectory = Directory;
			FString FileExtensionStr = FileExtension;
			FPaths::MakeStandardFilename(StandardDirectory);
			bool bIncludeFiles = true;
			bool bIncludeFolders = false;

			TArray<FString> FilesInPak;
			FilesInPak.Reserve(64);
			for (int32 PakIndex = 0; PakIndex < Paks.Num(); PakIndex++)
			{
				FPakFile& PakFile = *Paks[PakIndex].PakFile;
				PakFile.FindPrunedFilesAtPath(FilesInPak, *StandardDirectory, bIncludeFiles, bIncludeFolders, bRecursive);
			}
			
			for (const FString& Filename : FilesInPak)
			{
				// filter out files by FileExtension
				if (FileExtensionStr.Len())
				{
					if (!Filename.EndsWith(FileExtensionStr))
					{
						continue;
					}
				}
								
				// make sure we don't add duplicates to FoundFiles
				bool bVisited = false;
				FilesVisited.Add(Filename, &bVisited);
				if (!bVisited)
				{
					FoundFiles.Add(Filename);
				}
			}
		}
	}

	virtual bool DeleteDirectoryRecursively(const TCHAR* Directory) override
	{
		// Can't delete directories existing in pak files. See DeleteDirectory(..) for more info.
		if (DirectoryExistsInPrunedPakFiles(Directory))
		{
			return false;
		}
		// Directory does not exist in pak files so it's safe to delete.
		return LowerLevel->DeleteDirectoryRecursively(Directory);
	}

	virtual bool CreateDirectoryTree(const TCHAR* Directory) override
	{
		// Directories can only be created only under the normal path
		return LowerLevel->CreateDirectoryTree(Directory);
	}

	PAKFILE_API virtual bool CopyFile(const TCHAR* To, const TCHAR* From, EPlatformFileRead ReadFlags = EPlatformFileRead::None, EPlatformFileWrite WriteFlags = EPlatformFileWrite::None) override;

	PAKFILE_API virtual IAsyncReadFileHandle* OpenAsyncRead(const TCHAR* Filename) override;
	PAKFILE_API virtual void SetAsyncMinimumPriority(EAsyncIOPriorityAndFlags Priority) override;

	virtual IMappedFileHandle* OpenMapped(const TCHAR* Filename) override;
	/**
	 * Converts a filename to a path inside pak file.
	 *
	 * @param Filename Filename to convert.
	 * @param Pak Pak to convert the filename realative to.
	 * @param Relative filename.
	 */
	FString ConvertToPakRelativePath(const TCHAR* Filename, const FPakFile* Pak)
	{
		FString RelativeFilename(Filename);
		return RelativeFilename.Mid(Pak->GetMountPoint().Len());
	}

	FString ConvertToAbsolutePathForExternalAppForRead(const TCHAR* Filename) override
	{
		// Check in Pak file first
		TRefCountPtr<FPakFile> Pak;
		if (FindFileInPakFiles(Filename, &Pak))
		{
			return FString::Printf(TEXT("Pak: %s/%s"), *Pak->GetFilename(), *ConvertToPakRelativePath(Filename, Pak));
		}
		else
		{
			return LowerLevel->ConvertToAbsolutePathForExternalAppForRead(Filename);
		}
	}

	FString ConvertToAbsolutePathForExternalAppForWrite(const TCHAR* Filename) override
	{
		// Check in Pak file first
		TRefCountPtr<FPakFile> Pak;
		if (FindFileInPakFiles(Filename, &Pak))
		{
			return FString::Printf(TEXT("Pak: %s/%s"), *Pak->GetFilename(), *ConvertToPakRelativePath(Filename, Pak));
		}
		else
		{
			return LowerLevel->ConvertToAbsolutePathForExternalAppForWrite(Filename);
		}
	}
	//~ End IPlatformFile Interface

	// Access static delegate for loose file security
	PAKFILE_API static FFilenameSecurityDelegate& GetFilenameSecurityDelegate();

	// Access static delegate for custom encryption
	PAKFILE_API static FPakCustomEncryptionDelegate& GetPakCustomEncryptionDelegate();

	struct FPakSigningFailureHandlerData
	{
		PRAGMA_DISABLE_DEPRECATION_WARNINGS
		FCriticalSection& GetLock() { return Lock; }
		FPakChunkSignatureCheckFailedHandler& GetPakChunkSignatureCheckFailedDelegate() { return ChunkSignatureCheckFailedDelegate; }
		FPakPrincipalSignatureTableCheckFailureHandler& GetPrincipalSignatureTableCheckFailedDelegate() { return MasterSignatureTableCheckFailedDelegate; }
		PRAGMA_ENABLE_DEPRECATION_WARNINGS

		UE_DEPRECATED("5.1", "Use GetLock instead")
		FCriticalSection Lock;

		UE_DEPRECATED("5.1", "Use GetPakChunkSignatureCheckFailedDelegate instead")
		FPakChunkSignatureCheckFailedHandler ChunkSignatureCheckFailedDelegate;

		UE_DEPRECATED("5.1", "Use GetPrincipalSignatureTableCheckFailureDelegate instead")
		FPakPrincipalSignatureTableCheckFailureHandler MasterSignatureTableCheckFailedDelegate;
	};

	// Access static delegate for handling a Pak signature check failure
	PAKFILE_API static FPakSigningFailureHandlerData& GetPakSigningFailureHandlerData();
	
	// Broadcast a signature check failure through any registered delegates in a thread safe way
	PAKFILE_API static void BroadcastPakChunkSignatureCheckFailure(const FPakChunkSignatureCheckFailedData& InData);

	// Broadcast a principal signature table failure through any registered delegates in a thread safe way
	PAKFILE_API static void BroadcastPakPrincipalSignatureTableCheckFailure(const FString& InFilename);

	UE_DEPRECATED("5.1", "Use BroadcastPakPrincipalSignatureTableCheckFailure instead")
	PAKFILE_API static void BroadcastPakMasterSignatureTableCheckFailure(const FString& InFilename);

	// Access static delegate for setting PakIndex settings.
	PAKFILE_API static FPakSetIndexSettings& GetPakSetIndexSettingsDelegate();

	/* Get a list of RelativePathFromMount for every file in the given Pak that lives in any of the given chunks.  Only searches the Pruned DirectoryIndex */
	PAKFILE_API void GetPrunedFilenamesInChunk(const FString& InPakFilename, const TArray<int32>& InChunkIDs, TArray<FString>& OutFileList);

	/** Gets a list of FullPaths (includes Mount directory) for every File in the given Pak's Pruned DirectoryIndex */
	PAKFILE_API void GetPrunedFilenamesInPakFile(const FString& InPakFilename, TArray<FString>& OutFileList);

	/** Returns the RelativePathFromMount Filename for every file found in the given Iostore Container */
	PAKFILE_API static void GetFilenamesFromIostoreContainer(const FString& InContainerName, TArray<FString>& OutFileList);

	/** Returns the RelativePathFromMount Filename for every Filename found in the Iostore Container that relates to the provided block indexes */
	PAKFILE_API static void GetFilenamesFromIostoreByBlockIndex(const FString& InContainerName, const TArray<int32>& InBlockIndex, TArray<FString>& OutFileList);

<<<<<<< HEAD
=======
	/** Iterates Iostore Container while Predicate returns true */
	PAKFILE_API static void ForeachPackageInIostoreWhile(TFunctionRef<bool(FName)> Predicate);

>>>>>>> 4af6daef
	PAKFILE_API void ReleaseOldReaders();

	// BEGIN Console commands
#if !UE_BUILD_SHIPPING
	PAKFILE_API void HandlePakListCommand(const TCHAR* Cmd, FOutputDevice& Ar);
	PAKFILE_API void HandleMountCommand(const TCHAR* Cmd, FOutputDevice& Ar);
	PAKFILE_API void HandleUnmountCommand(const TCHAR* Cmd, FOutputDevice& Ar);
	PAKFILE_API void HandlePakCorruptCommand(const TCHAR* Cmd, FOutputDevice& Ar);
	PAKFILE_API void HandleReloadPakReadersCommand(const TCHAR* Cmd, FOutputDevice& Ar);
#endif
	// END Console commands
	
#if PAK_TRACKER
	PAKFILE_API static TMap<FString, int32> GPakSizeMap;
	PAKFILE_API static void TrackPak(const TCHAR* Filename, const FPakEntry* PakEntry);
	static TMap<FString, int32>& GetPakMap() { return GPakSizeMap; }
#endif

	// Internal cache of pak signature files
	PAKFILE_API static TMap<FName, TSharedPtr<const struct FPakSignatureFile, ESPMode::ThreadSafe>> PakSignatureFileCache;
	PAKFILE_API static FCriticalSection PakSignatureFileCacheLock;
};

/**
 * Structure which describes the content of the pak .sig files
 */
struct FPakSignatureFile
{
	// Magic number that tells us we're dealing with the new format sig files
	static const uint32 Magic = 0x73832DAA;

	enum class EVersion
	{
		Invalid,
		First,

		Last,
		Latest = Last - 1
	};

	// Sig file version. Set to Legacy if the sig file is of an old version
	EVersion Version = EVersion::Latest;

	// RSA encrypted hash
	TArray<uint8> EncryptedHash;

	// SHA1 hash of the chunk CRC data. Only valid after calling DecryptSignatureAndValidate
	FSHAHash DecryptedHash;

	// The actual array of data that was encrypted in the RSA block. Contains the chunk table hash and also other custom data related to the pak file
	TArray<uint8> SignatureData;

	// CRCs of each contiguous 64kb block of the pak file
	TArray<TPakChunkHash> ChunkHashes;
	
	/**
	 * Initialize and hash the CRC list then use the provided private key to encrypt the hash
	 */
	void SetChunkHashesAndSign(const TArray<TPakChunkHash>& InChunkHashes, const TArrayView<uint8>& InSignatureData, const FRSAKeyHandle InKey)
	{
		ChunkHashes = InChunkHashes;
		SignatureData = InSignatureData;
		DecryptedHash = ComputeCurrentPrincipalHash();

		TArray<uint8> NewSignatureData;
		NewSignatureData.Append(SignatureData);
		NewSignatureData.Append(DecryptedHash.Hash, UE_ARRAY_COUNT(FSHAHash::Hash));
		FRSA::EncryptPrivate(NewSignatureData, EncryptedHash, InKey);
	}

	/**
	 * Serialize/deserialize this object to/from an FArchive
	 */
	void Serialize(FArchive& Ar)
	{
		uint32 FileMagic = Magic;
		Ar << FileMagic;

		if (Ar.IsLoading() && FileMagic != Magic)
		{
			Version = EVersion::Invalid;
			EncryptedHash.Empty();
			ChunkHashes.Empty();
			return;
		}

		Ar << Version;
		Ar << EncryptedHash;
		Ar << ChunkHashes;
	}

	/**
	 * Decrypt the chunk CRCs hash and validate that it matches the current one
	 */
	bool DecryptSignatureAndValidate(const FRSAKeyHandle InKey, const FString& InFilename)
	{
		if (Version == EVersion::Invalid)
		{
			UE_LOG(LogPakFile, Warning, TEXT("Pak signature file for '%s' was invalid"), *InFilename);
		}
		else
		{
			int32 BytesDecrypted = FRSA::DecryptPublic(EncryptedHash, SignatureData, InKey);
			if (BytesDecrypted > (int32)UE_ARRAY_COUNT(FSHAHash::Hash))
			{
				FMemory::Memcpy(DecryptedHash.Hash, SignatureData.GetData() + SignatureData.Num() - UE_ARRAY_COUNT(FSHAHash::Hash), UE_ARRAY_COUNT(FSHAHash::Hash));
				SignatureData.SetNum(SignatureData.Num() - UE_ARRAY_COUNT(FSHAHash::Hash));
				FSHAHash CurrentHash = ComputeCurrentPrincipalHash();
				if (DecryptedHash == CurrentHash)
				{
					return true;
				}
				else
				{
					UE_LOG(LogPakFile, Warning, TEXT("Pak signature table validation failed for '%s'! Expected %s, Received %s"), *InFilename, *DecryptedHash.ToString(), *CurrentHash.ToString());
				}
			}
			else
			{
				UE_LOG(LogPakFile, Warning, TEXT("Pak signature table validation failed for '%s'! Failed to decrypt signature"), *InFilename);
			}
		}

		FPakPlatformFile::BroadcastPakPrincipalSignatureTableCheckFailure(InFilename);
		return false;
	}

	/**
	 * Helper function for computing the SHA1 hash of the current chunk CRC array
	 */
	FSHAHash ComputeCurrentPrincipalHash() const
	{
		FSHAHash CurrentHash;
		FSHA1::HashBuffer(ChunkHashes.GetData(), ChunkHashes.Num() * sizeof(TPakChunkHash), CurrentHash.Hash);
		return CurrentHash;
	}

	UE_DEPRECATED("5.1", "Use ComputeCurrentPrincipalHash instead")
	FSHAHash ComputeCurrentMasterHash() const
	{
		return ComputeCurrentPrincipalHash();
	}
};<|MERGE_RESOLUTION|>--- conflicted
+++ resolved
@@ -678,28 +678,13 @@
 class FPakFile;
 
 // Wrapper for a pointer to a shared pak reader archive that has been temporarily acquired. 
-<<<<<<< HEAD
-class PAKFILE_API FSharedPakReader final 
-=======
 class FSharedPakReader final 
->>>>>>> 4af6daef
 {
 	friend class FPakFile;
 
 	FArchive* Archive = nullptr;
 	FPakFile* PakFile = nullptr; // Pak file to return ownership to on destruction
 
-<<<<<<< HEAD
-	FSharedPakReader(FArchive* InArchive, FPakFile* InPakFile);
-
-public:
-	~FSharedPakReader();
-
-	FSharedPakReader(const FSharedPakReader& Other) = delete;
-	FSharedPakReader& operator=(const FSharedPakReader& Other) = delete;
-	FSharedPakReader(FSharedPakReader&& Other);
-	FSharedPakReader& operator=(FSharedPakReader&& Other);
-=======
 	PAKFILE_API FSharedPakReader(FArchive* InArchive, FPakFile* InPakFile);
 
 public:
@@ -709,7 +694,6 @@
 	FSharedPakReader& operator=(const FSharedPakReader& Other) = delete;
 	PAKFILE_API FSharedPakReader(FSharedPakReader&& Other);
 	PAKFILE_API FSharedPakReader& operator=(FSharedPakReader&& Other);
->>>>>>> 4af6daef
 
 	explicit operator bool() const { return Archive != nullptr; }
 	bool operator==(nullptr_t) { return Archive == nullptr; }
@@ -788,12 +772,6 @@
 		double LastAccessTime;
 	};
 
-	struct FArchiveAndLastAccessTime 
-	{
-		TUniquePtr<FArchive> Archive;
-		double LastAccessTime;
-	};
-
 private:
 	friend class FPakPlatformFile;
 
@@ -805,15 +783,9 @@
 	/** List of readers and when they were last used. */
 	TArray<FArchiveAndLastAccessTime> Readers;
 	/** How many readers have been loaned out and not yet returned. If this is >0 we should not destroy the decryptor. */
-<<<<<<< HEAD
-	int32 CurrentlyUsedReaders = 0;
-	/** Critical section for accessing Readers. */
-	FCriticalSection CriticalSection;
-=======
 	std::atomic<int32> CurrentlyUsedReaders = 0;
 	/** Critical section for accessing Readers. */
 	FCriticalSection ReadersCriticalSection;
->>>>>>> 4af6daef
 	/** Pak file info (trailer). */
 	FPakInfo Info;
 	/** Mount point. */
@@ -891,13 +863,8 @@
 		return 0;
 	}
 
-<<<<<<< HEAD
-	FArchive* CreatePakReader(IPlatformFile* LowerLevel, const TCHAR* Filename);
-	FArchive* SetupSignedPakReader(FArchive* Reader, const TCHAR* Filename);
-=======
 	PAKFILE_API FArchive* CreatePakReader(IPlatformFile* LowerLevel, const TCHAR* Filename);
 	PAKFILE_API FArchive* SetupSignedPakReader(FArchive* Reader, const TCHAR* Filename);
->>>>>>> 4af6daef
 
 
 public:
@@ -1020,11 +987,7 @@
 	}
 
 	/** Returns the FullPath (includes Mount) Filename found in Pruned DirectoryIndex */
-<<<<<<< HEAD
-	void GetPrunedFilenames(TArray<FString>& OutFileList) const;
-=======
 	PAKFILE_API void GetPrunedFilenames(TArray<FString>& OutFileList) const;
->>>>>>> 4af6daef
 
 	/** Returns the RelativePathFromMount Filename for every Filename found in the Pruned DirectoryIndex that points to a PakEntry in the given Chunk */
 	PAKFILE_API void GetPrunedFilenamesInChunk(const TArray<int32>& InChunkIDs, TArray<FString>& OutFileList) const;
@@ -1034,15 +997,6 @@
 	 *
 	 * @return Pointer to pak file archive used to read data from pak.
 	 */
-<<<<<<< HEAD
-	FSharedPakReader GetSharedReader(IPlatformFile* LowerLevel);
-
-	// Return a shared pak reader. Should only be called from the FSharedPakReader's destructor.
-	void ReturnSharedReader(FArchive* SharedReader);
-
-	// Delete all readers that haven't been used in MaxAgeSeconds.
-	void ReleaseOldReaders(double MaxAgeSeconds);
-=======
 	PAKFILE_API FSharedPakReader GetSharedReader(IPlatformFile* LowerLevel);
 
 	// Return a shared pak reader. Should only be called from the FSharedPakReader's destructor.
@@ -1050,7 +1004,6 @@
 
 	// Delete all readers that haven't been used in MaxAgeSeconds.
 	PAKFILE_API void ReleaseOldReaders(double MaxAgeSeconds);
->>>>>>> 4af6daef
 
 	/**
 	 * Finds an entry in the pak file matching the given filename.
@@ -1659,20 +1612,12 @@
 	/**
 	 * Initializes the pak file.
 	 */
-<<<<<<< HEAD
-	void Initialize(FArchive& Reader, bool bLoadIndex = true);
-=======
 	PAKFILE_API void Initialize(FArchive& Reader, bool bLoadIndex = true);
->>>>>>> 4af6daef
 
 	/**
 	 * Loads and initializes pak file index.
 	 */
-<<<<<<< HEAD
-	void LoadIndex(FArchive& Reader);
-=======
 	PAKFILE_API void LoadIndex(FArchive& Reader);
->>>>>>> 4af6daef
 
 	/**
 	  * Returns the FPakEntry pointed to by the given FPakEntryLocation, forwards to the static GetPakEntry with data from *this
@@ -1682,11 +1627,7 @@
 	/** Helper class to read IndexSettings from project delegate and commandline */
 	struct FIndexSettings;
 
-<<<<<<< HEAD
-	static FIndexSettings& GetIndexSettings();
-=======
 	static PAKFILE_API FIndexSettings& GetIndexSettings();
->>>>>>> 4af6daef
 
 	/**
 	  * Returns the global,const flag for whether the current process should run directory queries on both the DirectoryIndex and the Pruned DirectoryIndex and log an error if they don't match.
@@ -1739,15 +1680,6 @@
 	static PAKFILE_API void DecodePakEntry(const uint8* SourcePtr, FPakEntry& OutEntry, const FPakInfo& InInfo);
 
 	/* Internal index loading function that returns false if index loading fails due to an intermittent IO error. Allows LoadIndex to retry or throw a fatal as required */
-<<<<<<< HEAD
-	bool LoadIndexInternal(FArchive& Reader);
-
-	/* Legacy index loading function for PakFiles saved before FPakInfo::PakFile_Version_PathHashIndex */
-	bool LoadLegacyIndex(FArchive& Reader);
-
-	/* Helper function for LoadIndexInternal; each array of Index bytes read from the file needs to be independently decrypted and checked for corruption */
-	bool DecryptAndValidateIndex(FArchive& Reader, TArray<uint8>& IndexData, FSHAHash& InExpectedHash, FSHAHash& OutActualHash);
-=======
 	PAKFILE_API bool LoadIndexInternal(FArchive& Reader);
 
 	/* Legacy index loading function for PakFiles saved before FPakInfo::PakFile_Version_PathHashIndex */
@@ -1755,7 +1687,6 @@
 
 	/* Helper function for LoadIndexInternal; each array of Index bytes read from the file needs to be independently decrypted and checked for corruption */
 	PAKFILE_API bool DecryptAndValidateIndex(FArchive& Reader, TArray<uint8>& IndexData, FSHAHash& InExpectedHash, FSHAHash& OutActualHash);
->>>>>>> 4af6daef
 
 	/* Manually add a file to a pak file */
 	PAKFILE_API void AddSpecialFile(const FPakEntry& Entry, const FString& Filename);
@@ -1936,11 +1867,7 @@
  * File handle to read from pak file.
  */
 template< typename ReaderPolicy = FPakReaderPolicy<> >
-<<<<<<< HEAD
-class PAKFILE_API FPakFileHandle : public IFileHandle
-=======
 class FPakFileHandle : public IFileHandle
->>>>>>> 4af6daef
 {
 	/** Current read position. */
 	int64 ReadPos;
@@ -2710,14 +2637,11 @@
 		}
 	}
 
-<<<<<<< HEAD
-=======
 	virtual ESymlinkResult IsSymlink(const TCHAR* Filename) override
 	{
 		return LowerLevel->IsSymlink(Filename);
 	}
 
->>>>>>> 4af6daef
 	PAKFILE_API virtual IFileHandle* OpenRead(const TCHAR* Filename, bool bAllowWrite = false) override;
 
 	virtual IFileHandle* OpenWrite(const TCHAR* Filename, bool bAppend = false, bool bAllowRead = false) override
@@ -3202,12 +3126,9 @@
 	/** Returns the RelativePathFromMount Filename for every Filename found in the Iostore Container that relates to the provided block indexes */
 	PAKFILE_API static void GetFilenamesFromIostoreByBlockIndex(const FString& InContainerName, const TArray<int32>& InBlockIndex, TArray<FString>& OutFileList);
 
-<<<<<<< HEAD
-=======
 	/** Iterates Iostore Container while Predicate returns true */
 	PAKFILE_API static void ForeachPackageInIostoreWhile(TFunctionRef<bool(FName)> Predicate);
 
->>>>>>> 4af6daef
 	PAKFILE_API void ReleaseOldReaders();
 
 	// BEGIN Console commands
