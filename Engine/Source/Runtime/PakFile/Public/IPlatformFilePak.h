// Copyright 1998-2019 Epic Games, Inc. All Rights Reserved.

#pragma once

#include "CoreMinimal.h"
#include "GenericPlatform/GenericPlatformFile.h"
#include "Stats/Stats.h"
#include "Misc/Paths.h"
#include "Misc/ScopeLock.h"
#include "Templates/ScopedPointer.h"
#include "Templates/UniquePtr.h"
#include "Math/BigInt.h"
#include "Misc/AES.h"
#include "GenericPlatform/GenericPlatformChunkInstall.h"

class FChunkCacheWorker;
class IAsyncReadFileHandle;

PAKFILE_API DECLARE_LOG_CATEGORY_EXTERN(LogPakFile, Log, All);
DECLARE_FLOAT_ACCUMULATOR_STAT_EXTERN(TEXT("Total pak file read time"), STAT_PakFile_Read, STATGROUP_PakFile, PAKFILE_API);

DECLARE_DWORD_ACCUMULATOR_STAT_EXTERN(TEXT("Num open pak file handles"), STAT_PakFile_NumOpenHandles, STATGROUP_PakFile, PAKFILE_API);

#define PAKHASH_USE_CRC	1
#define PAK_TRACKER 0

#if PAKHASH_USE_CRC
typedef uint32 TPakChunkHash;
#else
typedef FSHAHash TPakChunkHash;
#endif

PAKFILE_API TPakChunkHash ComputePakChunkHash(const void* InData, int64 InDataSizeInBytes);

struct FPakChunkSignatureCheckFailedData
{
	FPakChunkSignatureCheckFailedData(const FString& InPakFilename, const TPakChunkHash& InExpectedHash, const TPakChunkHash& InReceivedHash, int32 InChunkIndex)
		: PakFilename(InPakFilename)
		, ChunkIndex(InChunkIndex)
		, ExpectedHash(InExpectedHash)
		, ReceivedHash(InReceivedHash)
	{
	}
	FString PakFilename;
	int32 ChunkIndex;
	TPakChunkHash ExpectedHash;
	TPakChunkHash ReceivedHash;

	FPakChunkSignatureCheckFailedData() : ChunkIndex(0) {}
};
/** Delegate for allowing a game to restrict the accessing of non-pak files */
DECLARE_DELEGATE_RetVal_OneParam(bool, FFilenameSecurityDelegate, const TCHAR* /*InFilename*/);
DECLARE_MULTICAST_DELEGATE_OneParam(FPakChunkSignatureCheckFailedHandler, const FPakChunkSignatureCheckFailedData&);
DECLARE_MULTICAST_DELEGATE_OneParam(FPakMasterSignatureTableCheckFailureHandler, const FString&);

/**
 * Struct which holds pak file info (version, index offset, hash value).
 */
struct FPakInfo
{
	enum 
	{
		/** Magic number to use in header */
		PakFile_Magic = 0x5A6F12E1,
		/** Size of cached data. */
		MaxChunkDataSize = 64*1024,
		/** Length of a compression format name */
		CompressionMethodNameLen = 32,
		/** Number of allowed different methods */
		MaxNumCompressionMethods=4,
	};

	/** Version numbers. */
	enum
	{
		PakFile_Version_Initial = 1,
		PakFile_Version_NoTimestamps = 2,
		PakFile_Version_CompressionEncryption = 3,
		PakFile_Version_IndexEncryption = 4,
		PakFile_Version_RelativeChunkOffsets = 5,
		PakFile_Version_DeleteRecords = 6,
		PakFile_Version_EncryptionKeyGuid = 7,
		PakFile_Version_FNameBasedCompressionMethod = 8,


		PakFile_Version_Last,
		PakFile_Version_Invalid,
		PakFile_Version_Latest = PakFile_Version_Last - 1
	};

	/** Pak file magic value. */
	uint32 Magic;
	/** Pak file version. */
	int32 Version;
	/** Offset to pak file index. */
	int64 IndexOffset;
	/** Size (in bytes) of pak file index. */
	int64 IndexSize;
	/** Index SHA1 value. */
	uint8 IndexHash[20];
	/** Flag indicating if the pak index has been encrypted. */
	uint8 bEncryptedIndex;
	/** Encryption key guid. Empty if we should use the embedded key. */
	FGuid EncryptionKeyGuid;
	/** Compression methods used in this pak file (FNames, saved as FStrings) */
	TArray<FName> CompressionMethods;

	/**
	 * Constructor.
	 */
	FPakInfo()
		: Magic(PakFile_Magic)
		, Version(PakFile_Version_Latest)
		, IndexOffset(-1)
		, IndexSize(0)
		, bEncryptedIndex(0)
	{
		FMemory::Memset(IndexHash, 0, sizeof(IndexHash));
		// we always put in a NAME_None entry as index 0, so that an uncompressed PakEntry will have CompressionMethodIndex of 0 and can early out easily
		CompressionMethods.Add(NAME_None);
	}

	/**
	 * Gets the size of data serialized by this struct.
	 *
	 * @return Serialized data size.
	 */
	int64 GetSerializedSize(int32 InVersion = PakFile_Version_Latest) const
	{
		int64 Size = sizeof(Magic) + sizeof(Version) + sizeof(IndexOffset) + sizeof(IndexSize) + sizeof(IndexHash) + sizeof(bEncryptedIndex);
		if (InVersion >= PakFile_Version_EncryptionKeyGuid) Size += sizeof(EncryptionKeyGuid);
		if (InVersion >= PakFile_Version_FNameBasedCompressionMethod) Size += CompressionMethodNameLen * MaxNumCompressionMethods;

		return Size;
	}

	/**
	 */
	int64 HasRelativeCompressedChunkOffsets() const
	{
		return Version >= PakFile_Version_RelativeChunkOffsets;
	}

	/**
	 * Serializes this struct.
	 *
	 * @param Ar Archive to serialize data with.
	 */
	void Serialize(FArchive& Ar, int32 InVersion)
	{
		if (Ar.IsLoading() && Ar.TotalSize() < (Ar.Tell() + GetSerializedSize(InVersion)))
		{
			Magic = 0;
			return;
		}

		if (Ar.IsSaving() || InVersion >= PakFile_Version_EncryptionKeyGuid)
		{
			Ar << EncryptionKeyGuid;
		}
		Ar << bEncryptedIndex;
		Ar << Magic;
		if (Magic != PakFile_Magic)
		{
			// handle old versions by failing out now (earlier versions will be attempted)
			Magic = 0;
			return;
		}

		Ar << Version;
		Ar << IndexOffset;
		Ar << IndexSize;
		Ar.Serialize(IndexHash, sizeof(IndexHash));

		if (Ar.IsLoading())
		{
			if (Version < PakFile_Version_IndexEncryption)
			{
				bEncryptedIndex = false;
			}

			if (Version < PakFile_Version_EncryptionKeyGuid)
			{
				EncryptionKeyGuid.Invalidate();
			}
		}

		if (Version < PakFile_Version_FNameBasedCompressionMethod)
		{
			// for old versions, put in some known names that we may have used
			CompressionMethods.Add(NAME_Zlib);
			CompressionMethods.Add(NAME_Gzip);
			CompressionMethods.Add(TEXT("Oodle"));
		}
		else
		{
			// we need to serialize a known size, so make a buffer of "strings"
			const int32 BufferSize = CompressionMethodNameLen * MaxNumCompressionMethods;
			ANSICHAR Methods[BufferSize];
			if (Ar.IsLoading())
			{
				Ar.Serialize(Methods, BufferSize);
				for (int Index = 0; Index < MaxNumCompressionMethods; Index++)
				{
					ANSICHAR* MethodString = &Methods[Index * CompressionMethodNameLen];
					if (MethodString[0] != 0)
					{
						CompressionMethods.Add(FName(MethodString));
					}
				}
			}
			else
			{
				// we always zero out fully what we write out so that reading in is simple
				FMemory::Memzero(Methods, BufferSize);

				for (int Index = 1; Index < CompressionMethods.Num(); Index++)
				{
					ANSICHAR* MethodString = &Methods[(Index - 1) * CompressionMethodNameLen];
					FCStringAnsi::Strcpy(MethodString, CompressionMethodNameLen, TCHAR_TO_ANSI(*CompressionMethods[Index].ToString()));
				}
				Ar.Serialize(Methods, BufferSize);
			}
		}
	}

	uint8 GetCompressionMethodIndex(FName CompressionMethod)
	{
		// look for existing method
		for (uint8 Index = 0; Index < CompressionMethods.Num(); Index++)
		{
			if (CompressionMethods[Index] == CompressionMethod)
			{
				return Index;
			}
		}

		checkf(CompressionMethod.ToString().Len() < CompressionMethodNameLen, TEXT("Compression method name, %s, is too long for pak file serialization. You can increase CompressionMethodNameLen, but then will have to handle version management."), *CompressionMethod.ToString());
		// CompressionMethods always has None at Index 0, that we don't serialize, so we can allow for one more in the array
		checkf(CompressionMethods.Num() <= MaxNumCompressionMethods, TEXT("Too many unique compression methods in one pak file. You can increase MaxNumCompressionMethods, but then will have to handle version management."));

		// add it if it didn't exist
		return CompressionMethods.Add(CompressionMethod);
	}

	FName GetCompressionMethod(uint8 Index) const
	{
		return CompressionMethods[Index];
	}
};

/**
 * Struct storing offsets and sizes of a compressed block.
 */
struct FPakCompressedBlock
{
	/** Offset of the start of a compression block. Offset is relative to the start of the compressed chunk data */
	int64 CompressedStart;
	/** Offset of the end of a compression block. This may not align completely with the start of the next block. Offset is relative to the start of the compressed chunk data. */
	int64 CompressedEnd;

	bool operator == (const FPakCompressedBlock& B) const
	{
		return CompressedStart == B.CompressedStart && CompressedEnd == B.CompressedEnd;
	}

	bool operator != (const FPakCompressedBlock& B) const
	{
		return !(*this == B);
	}
};

FORCEINLINE FArchive& operator<<(FArchive& Ar, FPakCompressedBlock& Block)
{
	Ar << Block.CompressedStart;
	Ar << Block.CompressedEnd;
	return Ar;
}

/**
 * Struct holding info about a single file stored in pak file.
 */
struct FPakEntry
{
	static const uint8 Flag_None = 0x00;
	static const uint8 Flag_Encrypted = 0x01;
	static const uint8 Flag_Deleted = 0x02;

	/** Offset into pak file where the file is stored.*/
	int64 Offset;
	/** Serialized file size. */
	int64 Size;
	/** Uncompressed file size. */
	int64 UncompressedSize;
	/** File SHA1 value. */
	uint8 Hash[20];
	/** Array of compression blocks that describe how to decompress this pak entry. */
	TArray<FPakCompressedBlock> CompressionBlocks;
	/** Size of a compressed block in the file. */
	uint32 CompressionBlockSize;
	/** Index into the compression methods in this pakfile. */
	uint8 CompressionMethodIndex;
	/** Pak entry flags. */
	uint8 Flags;
	/** Flag is set to true when FileHeader has been checked against PakHeader. It is not serialized. */
	mutable bool  Verified;

	/**
	 * Constructor.
	 */
	FPakEntry()
		: Offset(-1)
		, Size(0)
		, UncompressedSize(0)
		, CompressionBlockSize(0)
		, CompressionMethodIndex(0)
		, Flags(Flag_None)
		, Verified(false)
	{
		FMemory::Memset(Hash, 0, sizeof(Hash));
	}

	/**
	 * Gets the size of data serialized by this struct.
	 *
	 * @return Serialized data size.
	 */
	int64 GetSerializedSize(int32 Version) const
	{
		int64 SerializedSize = sizeof(Offset) + sizeof(Size) + sizeof(UncompressedSize) + sizeof(Hash);

		if (Version >= FPakInfo::PakFile_Version_FNameBasedCompressionMethod)
		{
			SerializedSize += sizeof(CompressionMethodIndex);
		}
		else
		{
			SerializedSize += sizeof(int32); // Old CompressedMethod var from pre-fname based compression methods
		}

		if (Version >= FPakInfo::PakFile_Version_CompressionEncryption)
		{
			SerializedSize += sizeof(Flags) + sizeof(CompressionBlockSize);
			if(CompressionMethodIndex != 0)
			{
				SerializedSize += sizeof(FPakCompressedBlock) * CompressionBlocks.Num() + sizeof(int32);
			}
		}
		if (Version < FPakInfo::PakFile_Version_NoTimestamps)
		{
			// Timestamp
			SerializedSize += sizeof(int64);
		}
		return SerializedSize;
	}

	/**
	 * Compares two FPakEntry structs.
	 */
	bool operator == (const FPakEntry& B) const
	{
		// Offsets are not compared here because they're not
		// serialized with file headers anyway.
		return Size == B.Size && 
			UncompressedSize == B.UncompressedSize &&
			CompressionMethodIndex == B.CompressionMethodIndex &&
			Flags == B.Flags &&
			CompressionBlockSize == B.CompressionBlockSize &&
			FMemory::Memcmp(Hash, B.Hash, sizeof(Hash)) == 0 &&
			CompressionBlocks == B.CompressionBlocks;
	}

	/**
	 * Compares two FPakEntry structs.
	 */
	bool operator != (const FPakEntry& B) const
	{
		// Offsets are not compared here because they're not
		// serialized with file headers anyway.
		return Size != B.Size || 
			UncompressedSize != B.UncompressedSize ||
			CompressionMethodIndex != B.CompressionMethodIndex ||
			Flags != B.Flags ||
			CompressionBlockSize != B.CompressionBlockSize ||
			FMemory::Memcmp(Hash, B.Hash, sizeof(Hash)) != 0 ||
			CompressionBlocks != B.CompressionBlocks;
	}

	/**
	 * Serializes FPakEntry struct.
	 *
	 * @param Ar Archive to serialize data with.
	 * @param Entry Data to serialize.
	 */
	void Serialize(FArchive& Ar, int32 Version)
	{
		Ar << Offset;
		Ar << Size;
		Ar << UncompressedSize;
		if (Version < FPakInfo::PakFile_Version_FNameBasedCompressionMethod)
		{
			int32 LegacyCompressionMethod;
			Ar << LegacyCompressionMethod;
			if (LegacyCompressionMethod == COMPRESS_None)
			{
				CompressionMethodIndex = 0;
			}
			else if (LegacyCompressionMethod & COMPRESS_ZLIB)
			{
				CompressionMethodIndex = 1;
			}
			else if (LegacyCompressionMethod & COMPRESS_GZIP)
			{
				CompressionMethodIndex = 2;
			}
			else if (LegacyCompressionMethod & COMPRESS_Custom)
			{
				CompressionMethodIndex = 3;
			}
			else
			{
				UE_LOG(LogPakFile, Fatal, TEXT("Found an unknown compression type in pak file, will need to be supported for legacy files"));
			}
		}
		else
		{
			Ar << CompressionMethodIndex;
		}
		if (Version <= FPakInfo::PakFile_Version_Initial)
		{
			FDateTime Timestamp;
			Ar << Timestamp;
		}
		Ar.Serialize(Hash, sizeof(Hash));
		if (Version >= FPakInfo::PakFile_Version_CompressionEncryption)
		{
			if(CompressionMethodIndex != 0)
			{
				Ar << CompressionBlocks;
			}
			Ar << Flags;
			Ar << CompressionBlockSize;
		}
	}

	FORCEINLINE void SetFlag( uint8 InFlag, bool bValue )
	{
		if( bValue )
		{
			Flags |= InFlag;
		}
		else
		{
			Flags &= ~InFlag;
		}
	}

	FORCEINLINE bool GetFlag( uint8 InFlag ) const
	{
		return (Flags & InFlag) == InFlag;
	}
	
	FORCEINLINE bool IsEncrypted() const             { return GetFlag(Flag_Encrypted); }
	FORCEINLINE void SetEncrypted( bool bEncrypted ) { SetFlag( Flag_Encrypted, bEncrypted ); }

	FORCEINLINE bool IsDeleteRecord() const                { return GetFlag(Flag_Deleted); }
	FORCEINLINE void SetDeleteRecord( bool bDeleteRecord ) { SetFlag(Flag_Deleted, bDeleteRecord ); }


	/**
	* Verifies two entries match to check for corruption.
	*
	* @param FileEntryA Entry 1.
	* @param FileEntryB Entry 2.
	*/
	static bool VerifyPakEntriesMatch(const FPakEntry& FileEntryA, const FPakEntry& FileEntryB);
};

/** Pak directory type mapping a filename to a FPakEntry index within the FPakFile.Files array or the MiniPakEntriesOffsets array depending on the bit-encoded state of the FPakEntry structures. */
typedef TMap<FString, int32> FPakDirectory;

/**
 * Pak file.
 */
class PAKFILE_API FPakFile : FNoncopyable
{
	friend class FPakPlatformFile;

	/** Pak filename. */
	FString PakFilename;
	FName PakFilenameName;
	/** Archive to serialize the pak file from. */
	TUniquePtr<class FChunkCacheWorker> Decryptor;
	/** Map of readers assigned to threads. */
	TMap<uint32, TUniquePtr<FArchive>> ReaderMap;
	/** Critical section for accessing ReaderMap. */
	FCriticalSection CriticalSection;
	/** Pak file info (trailer). */
	FPakInfo Info;
	/** Mount point. */
	FString MountPoint;
	/** Info on all files stored in pak. */
	TArray<FPakEntry> Files;	
	/** Pak Index organized as a map of directories for faster Directory iteration. Completely valid only when bFilenamesRemoved == false, although portions may still be valid after a call to UnloadPakEntryFilenames() while utilizing DirectoryRootsToKeep. */
	TMap<FString, FPakDirectory> Index;
	/** The hash to use when generating a filename hash (CRC) to avoid collisions within the hashed filename space. */
	uint32 FilenameStartHash;
	/** An array of 256 + 1 size that represents the starting index of the most significant byte of a hash group within the FilenameHashes array. */
	uint32* FilenameHashesIndex;
	/** An array of NumEntries size mapping 1:1 with FilenameHashes and describing the index of the FPakEntry. */
	int32* FilenameHashesIndices;
	/** A tightly packed array of filename hashes (CRC) of NumEntries size. */
	uint32* FilenameHashes;
	/** A tightly packed array, NumEntries in size, of offsets to the pak entry data within the MiniPakEntries buffer */
	uint32* MiniPakEntriesOffsets;
	/** Memory buffer representing the minimal file entry headers, NumEntries in size */
	uint8* MiniPakEntries;
	/** The number of file entries in the pak file */
	int32 NumEntries;
	/** Timestamp of this pak file. */
	FDateTime Timestamp;	
	/** TotalSize of the pak file */
	int64 CachedTotalSize;
	/** True if this is a signed pak file. */
	bool bSigned;
	/** True if this pak file is valid and usable. */
	bool bIsValid;
	/** True if all filenames in memory for this pak file have been hashed to a 32-bit value. Wildcard traversal is impossible when true. */
	bool bFilenamesRemoved;
	/** ID for the chunk this pakfile is part of. INDEX_NONE if this isn't a pak chunk (derived from filename) */
	int32 ChunkID;

	static inline int32 CDECL CompareFilenameHashes(const void* Left, const void* Right)
	{
		const uint32* LeftHash = (const uint32*)Left;
		const uint32* RightHash = (const uint32*)Right;
		if (*LeftHash < *RightHash)
		{
			return -1;
		}
		if (*LeftHash > *RightHash)
		{
			return 1;
		}
		return 0;
	}

	FArchive* CreatePakReader(const TCHAR* Filename);
	FArchive* CreatePakReader(IFileHandle& InHandle, const TCHAR* Filename);
	FArchive* SetupSignedPakReader(FArchive* Reader, const TCHAR* Filename);

public:

#if IS_PROGRAM
	/**
	* Opens a pak file given its filename.
	*
	* @param Filename Pak filename.
	* @param bIsSigned true if the pak is signed
	*/
	FPakFile(const TCHAR* Filename, bool bIsSigned);
#endif

	/**
	 * Creates a pak file using the supplied file handle.
	 *
	 * @param LowerLevel Lower level platform file.
	 * @param Filename Filename.
	 * @param bIsSigned = true if the pak is signed.
	 */
	FPakFile(IPlatformFile* LowerLevel, const TCHAR* Filename, bool bIsSigned);

	/**
	 * Creates a pak file using the supplied archive.
	 *
	 * @param Archive	Pointer to the archive which contains the pak file data.
	 */
#if WITH_EDITOR
	FPakFile(FArchive* Archive);
#endif

	~FPakFile();

	/**
	 * Checks if the pak file is valid.
	 *
	 * @return true if this pak file is valid, false otherwise.
	 */
	bool IsValid() const
	{
		return bIsValid;
	}

	/**
	 * Gets pak filename.
	 *
	 * @return Pak filename.
	 */
	const FString& GetFilename() const
	{
		return PakFilename;
	}
	FName GetFilenameName() const
	{
		return PakFilenameName;
	}

	int64 TotalSize() const
	{
		return CachedTotalSize;
	}

	/**
	 * Gets pak file index.
	 *
	 * @return Pak index.
	 */
	const TMap<FString, FPakDirectory>& GetIndex() const
	{
		return Index;
	}

	void GetFilenamesInChunk(const TArray<int32>& InChunkIDs, TArray<FString>& OutFileList);

	/**
	 * Gets shared pak file archive for given thread.
	 *
	 * @return Pointer to pak file archive used to read data from pak.
	 */
	FArchive* GetSharedReader(IPlatformFile* LowerLevel);

	/**
	 * Finds an entry in the pak file matching the given filename.
	 *
	 * @param Filename File to find.
	 * @param OutEntry The optional address of an FPakEntry instance where the found file information should be stored. Pass NULL to only check for file existence.
	 * @return Returns true if the file was found, false otherwise.
	 */
	enum class EFindResult : uint8
	{
		NotFound,
		Found,
		FoundDeleted,
	};
<<<<<<< HEAD
	EFindResult Find(const FString& Filename, FPakEntry* OutEntry) const
	{		
		if (Filename.StartsWith(MountPoint))
		{
			FString Path(FPaths::GetPath(Filename));

			// Handle the case where the user called FPakFile::UnloadFilenames() and the filenames
			// were removed from memory.
			if (bFilenamesRemoved)
			{
				// Derived from the following:
				//     FString RelativeFilename(Filename.Mid(Path.Len() + 1));
				//     Path = Path.Mid(MountPoint.Len()) / RelativeFilename;
				// Hash the Path.
				int AdjustedMountPointLen = Path.Len() < MountPoint.Len() ? Path.Len() : MountPoint.Len();
				FString LowercaseFilename = Filename.ToLower();
				const TCHAR* SplitStartPtr = *LowercaseFilename + AdjustedMountPointLen;
				uint32 SplitLen = LowercaseFilename.Len() - AdjustedMountPointLen;
				if (*SplitStartPtr == '/')
				{
					++SplitStartPtr;
					--SplitLen;
				}
				uint32 PathHash = FCrc::MemCrc32(SplitStartPtr, SplitLen * sizeof(TCHAR), FilenameStartHash);

				// Look it up in our sorted-by-filename-hash array.
				uint32 PathHashMostSignificantBits = PathHash >> 24;
				uint32 HashEntriesCount = FilenameHashesIndex[PathHashMostSignificantBits + 1] - FilenameHashesIndex[PathHashMostSignificantBits];
				uint32* FoundHash = (uint32*)bsearch(&PathHash, FilenameHashes + FilenameHashesIndex[PathHashMostSignificantBits], HashEntriesCount, sizeof(uint32), CompareFilenameHashes);
				if (FoundHash != NULL)
				{
					bool bDeleted = false;

					int32 FoundEntryIndex = FilenameHashesIndices[FoundHash - FilenameHashes];

					if (MiniPakEntries != NULL)
					{
						uint32 MemoryOffset = MiniPakEntriesOffsets[FoundEntryIndex];

						bDeleted = (MemoryOffset == MAX_uint32); // deleted records have a magic number in the offset instead (not ideal, but there is no more space in the bit-encoded entry)

						if (OutEntry != NULL)
						{
							if (!bDeleted)
							{
								// The FPakEntry structures are bit-encoded, so decode it.
								DecodePakEntry(MiniPakEntries + MemoryOffset, OutEntry);
							}
							else
							{
								// entry was deleted and original data is inaccessible- build dummy entry
								(*OutEntry) = FPakEntry();
								OutEntry->SetDeleteRecord(true);
								OutEntry->Verified = true;		// Set Verified to true to avoid have a synchronous open fail comparing FPakEntry structures.
							}
						}
					}
					else
					{
						const FPakEntry* FoundEntry = &Files[FoundEntryIndex];

						bDeleted = FoundEntry->IsDeleteRecord();

						if (OutEntry != NULL)
						{
							OutEntry->Offset = FoundEntry->Offset;
							OutEntry->Size = FoundEntry->Size;
							OutEntry->UncompressedSize = FoundEntry->UncompressedSize;
							OutEntry->CompressionMethodIndex = FoundEntry->CompressionMethodIndex;
							// NEEDED? FMemory::Memcpy(OutEntry->Hash, FoundEntry->Hash, sizeof(OutEntry->Hash));
							OutEntry->CompressionBlocks = FoundEntry->CompressionBlocks;
							OutEntry->CompressionBlockSize = FoundEntry->CompressionBlockSize;
							OutEntry->Flags = FoundEntry->Flags;
							OutEntry->Verified = true;		// Set Verified to true to avoid have a synchronous open fail comparing FPakEntry structures.
						}
					}

					return bDeleted ? EFindResult::FoundDeleted : EFindResult::Found;
				}
			}
			else
			{
				const FPakDirectory* PakDirectory = FindDirectory(*Path);
				if (PakDirectory != NULL)
				{
					FString RelativeFilename(Filename.Mid(Path.Len() + 1));
					int32 const* FoundEntryIndex = PakDirectory->Find(RelativeFilename);
					if (FoundEntryIndex != NULL)
					{
						bool bDeleted = false;

						if (MiniPakEntries != NULL)
						{
							// The FPakEntry structures are bit-encoded, so decode it.
							uint32 MemoryOffset = MiniPakEntriesOffsets[*FoundEntryIndex];

							bDeleted = (MemoryOffset == MAX_uint32); // deleted records have a magic number in the offset instead (not ideal, but there is no more space in the bit-encoded entry)

							if (OutEntry != NULL)
							{
								if (!bDeleted)
								{
									// The FPakEntry structures are bit-encoded, so decode it.
									uint8* FoundPtr = MiniPakEntries + MemoryOffset;
									DecodePakEntry(FoundPtr, OutEntry);
								}
								else
								{
									// entry was deleted and original data is inaccessible- build dummy entry
									(*OutEntry) = FPakEntry();
									OutEntry->SetDeleteRecord(true);
									OutEntry->Verified = true;		// Set Verified to true to avoid have a synchronous open fail comparing FPakEntry structures.
								}
							}
						}
						else
						{
							const FPakEntry* FoundEntry = &Files[*FoundEntryIndex];
							bDeleted = FoundEntry->IsDeleteRecord();

							if (OutEntry != NULL)
							{
								//*OutEntry = **FoundEntry;
								OutEntry->Offset = FoundEntry->Offset;
								OutEntry->Size = FoundEntry->Size;
								OutEntry->UncompressedSize = FoundEntry->UncompressedSize;
								OutEntry->CompressionMethodIndex = FoundEntry->CompressionMethodIndex;
								FMemory::Memcpy(OutEntry->Hash, FoundEntry->Hash, sizeof(OutEntry->Hash));
								OutEntry->CompressionBlocks = FoundEntry->CompressionBlocks;
								OutEntry->CompressionBlockSize = FoundEntry->CompressionBlockSize;
								OutEntry->Flags = FoundEntry->Flags;
								OutEntry->Verified = true;		// Set Verified to true to avoid have a synchronous open fail comparing FPakEntry structures.
							}
						}

						return bDeleted ? EFindResult::FoundDeleted : EFindResult::Found;
					}
				}
			}
		}
		return EFindResult::NotFound;
	}
=======
	EFindResult Find(const FString& Filename, FPakEntry* OutEntry) const;
>>>>>>> 3f368176

	/**
	 * Sets the pak file mount point.
	 *
	 * @param Path New mount point path.
	 */
	void SetMountPoint(const TCHAR* Path)
	{
		MountPoint = Path;
		MakeDirectoryFromPath(MountPoint);
	}

	/**
	 * Gets pak file mount point.
	 *
	 * @return Mount point path.
	 */
	const FString& GetMountPoint() const
	{
		return MountPoint;
	}

	/**
	 * Looks for files or directories within the pak file.
	 *
	 * @param OutFiles List of files or folder matching search criteria.
	 * @param InPath Path to look for files or folder at.
	 * @param bIncludeFiles If true OutFiles will include matching files.
	 * @param bIncludeDirectories If true OutFiles will include matching folders.
	 * @param bRecursive If true, sub-folders will also be checked.
	 */
	template <class ContainerType>
	void FindFilesAtPath(ContainerType& OutFiles, const TCHAR* InPath, bool bIncludeFiles = true, bool bIncludeDirectories = false, bool bRecursive = false) const
	{
		// Make sure all directory names end with '/'.
		FString Directory(InPath);
		MakeDirectoryFromPath(Directory);

		// Check the specified path is under the mount point of this pak file.
		// The reverse case (MountPoint StartsWith Directory) is needed to properly handle
		// pak files that are a subdirectory of the actual directory.
		if ((Directory.StartsWith(MountPoint)) || (MountPoint.StartsWith(Directory)))
		{
			if (bFilenamesRemoved)
			{
				//FPlatformMisc::LowLevelOutputDebugString(*(FString("FindFilesAtPath() used when bFilenamesRemoved == true: ") + InPath));
			}

			//checkf(!bFilenamesRemoved, TEXT("FPakFile::FindFilesAtPath() can only be used before FPakPlatformFile::UnloadFilenames() is called."));

			TArray<FString> DirectoriesInPak; // List of all unique directories at path
			for (TMap<FString, FPakDirectory>::TConstIterator It(Index); It; ++It)
			{
				FString PakPath(MountPoint + It.Key());
				// Check if the file is under the specified path.
				if (PakPath.StartsWith(Directory))
				{				
					if (bRecursive == true)
					{
						// Add everything
						if (bIncludeFiles)
						{
							for (FPakDirectory::TConstIterator DirectoryIt(It.Value()); DirectoryIt; ++DirectoryIt)
							{
								OutFiles.Add(MountPoint + It.Key() + DirectoryIt.Key());
							}
						}
						if (bIncludeDirectories)
						{
							if (Directory != PakPath)
							{
								DirectoriesInPak.Add(PakPath);
							}
						}
					}
					else
					{
						int32 SubDirIndex = PakPath.Len() > Directory.Len() ? PakPath.Find(TEXT("/"), ESearchCase::CaseSensitive, ESearchDir::FromStart, Directory.Len() + 1) : INDEX_NONE;
						// Add files in the specified folder only.
						if (bIncludeFiles && SubDirIndex == INDEX_NONE)
						{
							for (FPakDirectory::TConstIterator DirectoryIt(It.Value()); DirectoryIt; ++DirectoryIt)
							{
								OutFiles.Add(MountPoint + It.Key() + DirectoryIt.Key());
							}
						}
						// Add sub-folders in the specified folder only
						if (bIncludeDirectories && SubDirIndex >= 0)
						{
							DirectoriesInPak.AddUnique(PakPath.Left(SubDirIndex + 1));
						}
					}
				}
			}
			OutFiles.Append(DirectoriesInPak);
		}
	}

	/**
	 * Finds a directory in pak file.
	 *
	 * @param InPath Directory path.
	 * @return Pointer to a map with directory contents if the directory was found, NULL otherwise.
	 */
	const FPakDirectory* FindDirectory(const TCHAR* InPath) const
	{
		FString Directory(InPath);
		MakeDirectoryFromPath(Directory);
		const FPakDirectory* PakDirectory = NULL;

		// Check the specified path is under the mount point of this pak file.
		if (Directory.StartsWith(MountPoint))
		{
			PakDirectory = Index.Find(Directory.Mid(MountPoint.Len()));
		}
		return PakDirectory;
	}

	/**
	 * Checks if a directory exists in pak file.
	 *
	 * @param InPath Directory path.
	 * @return true if the given path exists in pak file, false otherwise.
	 */
	bool DirectoryExists(const TCHAR* InPath) const
	{
		return !!FindDirectory(InPath);
	}
	
	/**
	 * Checks the validity of the pak data by reading out the data for every file in the pak
	 *
	 * @return true if the pak file is valid
	 */
	bool Check();

	/** Iterator class used to iterate over all files in pak. */
	class FFileIterator
	{
		/** Owner pak file. */
		const FPakFile& PakFile;
		/** Index iterator. */
		TMap<FString, FPakDirectory>::TConstIterator IndexIt;
		/** Directory iterator. */
		FPakDirectory::TConstIterator DirectoryIt;
		/** The cached filename for return in Filename() */
		FString CachedFilename;
		/** Whether to include delete records in the iteration */
		bool bIncludeDeleted;

	public:
		/**
		 * Constructor.
		 *
		 * @param InPakFile Pak file to iterate.
		 */
		FFileIterator(const FPakFile& InPakFile, bool bInIncludeDeleted = false )
		:	PakFile(InPakFile)
		, IndexIt(PakFile.GetIndex())
		, DirectoryIt((IndexIt ? FPakDirectory::TConstIterator(IndexIt.Value()): FPakDirectory()))
		, bIncludeDeleted(bInIncludeDeleted)
		{
			AdvanceToValid();
			UpdateCachedFilename();
		}

		FFileIterator& operator++()		
		{ 
			// Continue with the next file
			++DirectoryIt;
			AdvanceToValid();
			UpdateCachedFilename();
			return *this; 
		}

		/** conversion to "bool" returning true if the iterator is valid. */
		FORCEINLINE explicit operator bool() const
		{ 
			return !!IndexIt; 
		}
		/** inverse of the "bool" operator */
		FORCEINLINE bool operator !() const
		{
			return !(bool)*this;
		}

		const FString& Filename() const		{ return CachedFilename; }
		const FPakEntry& Info() const	{ return PakFile.Files[DirectoryIt.Value()]; }

	private:
		FORCEINLINE void AdvanceToValid()
		{
			SkipDeletedIfRequired();
			while (!DirectoryIt && IndexIt)
			{
				// No more files in the current directory, jump to the next one.
				++IndexIt;
				if (IndexIt)
				{
					// No need to check if there's files in the current directory. If a directory
					// exists in the index it is always non-empty.
					DirectoryIt.~TConstIterator();
					new(&DirectoryIt) FPakDirectory::TConstIterator(IndexIt.Value());
					SkipDeletedIfRequired();
				}
			}
		}

		FORCEINLINE void UpdateCachedFilename()
		{
			if (!!IndexIt && !!DirectoryIt)
			{
				CachedFilename = IndexIt.Key() + DirectoryIt.Key();
			}
			else
			{
				CachedFilename.Empty();
			}
		}

		FORCEINLINE void SkipDeletedIfRequired()
		{
			if (!bIncludeDeleted)
			{
				while (DirectoryIt && Info().IsDeleteRecord())
				{
					++DirectoryIt;
				}
			}
		}
	};

	/**
	 * Gets this pak file info.
	 *
	 * @return Info about this pak file.
	 */
	const FPakInfo& GetInfo() const
	{
		return Info;
	}

	/**
	 * Gets this pak file's tiemstamp.
	 *
	 * @return Timestamp.
	 */
	const FDateTime& GetTimestamp() const
	{
		return Timestamp;
	}
	
	/**
	 * Returns whether the pak filenames are still resident in memory.
	 *
	 * @return true if filenames are present, false otherwise.
	 */
	bool HasFilenames() const
	{
		return !bFilenamesRemoved;
	}

	/**
	 * Saves memory by hashing the filenames, if possible. After this process,
	 * wildcard scanning of pak entries can no longer be performed.
	 *
	 * @param DirectoryRootsToKeep An array of strings in wildcard format that specify whole directory structures of filenames to keep in memory for directory iteration to work.
	 */
	void UnloadPakEntryFilenames(TArray<FString>* DirectoryRootsToKeep = nullptr);

	/**
	 * Lower memory usage by bit-encoding the pak file entry information.
	 */
	void ShrinkPakEntriesMemoryUsage();

private:

	/**
	 * Initializes the pak file.
	 */
	void Initialize(FArchive* Reader);

	/**
	 * Loads and initializes pak file index.
	 */
	void LoadIndex(FArchive* Reader);

	/**
	 * Decodes a bit-encoded pak entry.
	 *
	 * @param Filename File to find.
	 * @param OutEntry The optional address of an FPakEntry instance where the found file information should be stored. Pass NULL to only check for file existence.
	 * @return Returns true if the file was found, false otherwise.
	 */
	bool DecodePakEntry(const uint8* SourcePtr, FPakEntry* OutEntry) const
	{
		// Grab the big bitfield value:
		// Bit 31 = Offset 32-bit safe?
		// Bit 30 = Uncompressed size 32-bit safe?
		// Bit 29 = Size 32-bit safe?
		// Bits 28-23 = Compression method
		// Bit 22 = Encrypted
		// Bits 21-6 = Compression blocks count
		// Bits 5-0 = Compression block size
		uint32 Value = *(uint32*)SourcePtr;
		SourcePtr += sizeof(uint32);

		// Filter out the CompressionMethod.
		OutEntry->CompressionMethodIndex = (Value >> 23) & 0x3f;

		// Test for 32-bit safe values. Grab it, or memcpy the 64-bit value
		// to avoid alignment exceptions on platforms requiring 64-bit alignment
		// for 64-bit variables.
		//
		// Read the Offset.
		bool bIsOffset32BitSafe = (Value & (1 << 31)) != 0;
		if (bIsOffset32BitSafe)
		{
			OutEntry->Offset = *(uint32*)SourcePtr;
			SourcePtr += sizeof(uint32);
		}
		else
		{
			FMemory::Memcpy(&OutEntry->Offset, SourcePtr, sizeof(int64));
			SourcePtr += sizeof(int64);
		}

		// Read the UncompressedSize.
		bool bIsUncompressedSize32BitSafe = (Value & (1 << 30)) != 0;
		if (bIsUncompressedSize32BitSafe)
		{
			OutEntry->UncompressedSize = *(uint32*)SourcePtr;
			SourcePtr += sizeof(uint32);
		}
		else
		{
			FMemory::Memcpy(&OutEntry->UncompressedSize, SourcePtr, sizeof(int64));
			SourcePtr += sizeof(int64);
		}

		// Fill in the Size.
		if (OutEntry->CompressionMethodIndex != 0)
		{
			// Size is only present if compression is applied.
			bool bIsSize32BitSafe = (Value & (1 << 29)) != 0;
			if (bIsSize32BitSafe)
			{
				OutEntry->Size = *(uint32*)SourcePtr;
				SourcePtr += sizeof(uint32);
			}
			else
			{
				FMemory::Memcpy(&OutEntry->Size, SourcePtr, sizeof(int64));
				SourcePtr += sizeof(int64);
			}
		}
		else
		{
			// The Size is the same thing as the UncompressedSize when
			// CompressionMethod == COMPRESS_None.
			OutEntry->Size = OutEntry->UncompressedSize;
		}

		// Filter the encrypted flag.
		OutEntry->SetEncrypted((Value & (1 << 22)) != 0);

		// Filter the compression block size or use the UncompressedSize if less that 64k.
		OutEntry->CompressionBlockSize = OutEntry->UncompressedSize < 65536 ? (uint32)OutEntry->UncompressedSize : ((Value & 0x3f) << 11);

		// This should clear out any excess CompressionBlocks that may be valid in the user's
		// passed in entry.
		uint32 CompressionBlocksCount = (Value >> 6) & 0xffff;
		OutEntry->CompressionBlocks.Empty(CompressionBlocksCount);
		OutEntry->CompressionBlocks.SetNum(CompressionBlocksCount);

		// Set Verified to true to avoid have a synchronous open fail comparing FPakEntry structures.
		OutEntry->Verified = true;

		// Set bDeleteRecord to false, because it obviously isn't deleted if we are here.
		OutEntry->SetDeleteRecord(false);

		// Base offset to the compressed data
		int64 BaseOffset = Info.HasRelativeCompressedChunkOffsets() ? 0 : OutEntry->Offset;

		// Handle building of the CompressionBlocks array.
		if (OutEntry->CompressionBlocks.Num() == 1)
		{
			// If the number of CompressionBlocks is 1, we didn't store any extra information.
			// Derive what we can from the entry's file offset and size.
			FPakCompressedBlock& CompressedBlock = OutEntry->CompressionBlocks[0];
			CompressedBlock.CompressedStart = BaseOffset + OutEntry->GetSerializedSize(Info.Version);
			CompressedBlock.CompressedEnd = CompressedBlock.CompressedStart + OutEntry->Size;
		}
		else if (OutEntry->CompressionBlocks.Num() > 0)
		{
			// Get the right pointer to start copying the CompressionBlocks information from.
			uint32* CompressionBlockSizePtr = (uint32*)SourcePtr;

			// CompressedBlockOffset is the starting offset. Everything else can be derived from there.
			int64 CompressedBlockOffset = BaseOffset + OutEntry->GetSerializedSize(Info.Version);
			for (int CompressionBlockIndex = 0; CompressionBlockIndex < OutEntry->CompressionBlocks.Num(); ++CompressionBlockIndex)
			{
				FPakCompressedBlock& CompressedBlock = OutEntry->CompressionBlocks[CompressionBlockIndex];
				CompressedBlock.CompressedStart = CompressedBlockOffset;
				CompressedBlock.CompressedEnd = CompressedBlockOffset + *CompressionBlockSizePtr++;
				CompressedBlockOffset = CompressedBlock.CompressedEnd;
			}
		}

		return true;
	}

public:

	/**
	 * Helper function to append '/' at the end of path.
	 *
	 * @param Path - path to convert in place to directory.
	 */
	static void MakeDirectoryFromPath(FString& Path)
	{
		if (Path.Len() > 0 && Path[Path.Len() - 1] != '/')
		{
			Path += TEXT("/");
		}
	}
};

/**
 * Placeholder Class
 */
class PAKFILE_API FPakNoEncryption
{
public:
	enum 
	{
		Alignment = 1,
	};

	static FORCEINLINE int64 AlignReadRequest(int64 Size) 
	{
		return Size;
	}

	static FORCEINLINE void DecryptBlock(void* Data, int64 Size, const FGuid& EncryptionKeyGuid)
	{
		// Nothing needs to be done here
	}
};

template< typename EncryptionPolicy = FPakNoEncryption >
class PAKFILE_API FPakReaderPolicy
{
public:
	/** Pak file that own this file data */
	const FPakFile&		PakFile;
	/** Pak file entry for this file. */
	FPakEntry			PakEntry;
	/** Pak file archive to read the data from. */
	FArchive*			PakReader;
	/** Offset to the file in pak (including the file header). */
	int64				OffsetToFile;

	FPakReaderPolicy(const FPakFile& InPakFile,const FPakEntry& InPakEntry,FArchive* InPakReader)
		: PakFile(InPakFile)
		, PakEntry(InPakEntry)
		, PakReader(InPakReader)
	{
		OffsetToFile = PakEntry.Offset + PakEntry.GetSerializedSize(PakFile.GetInfo().Version);
	}

	FORCEINLINE int64 FileSize() const 
	{
		return PakEntry.Size;
	}

	void Serialize(int64 DesiredPosition, void* V, int64 Length)
	{
		FGuid EncryptionKeyGuid = PakFile.GetInfo().EncryptionKeyGuid;
		const constexpr int64 Alignment = (int64)EncryptionPolicy::Alignment;
		const constexpr int64 AlignmentMask = ~(Alignment - 1);
		uint8 TempBuffer[Alignment];
		if (EncryptionPolicy::AlignReadRequest(DesiredPosition) != DesiredPosition)
		{
			int64 Start = DesiredPosition & AlignmentMask;
			int64 Offset = DesiredPosition - Start;
			int64 CopySize = FMath::Min(Alignment - Offset, Length);
			PakReader->Seek(OffsetToFile + Start);
			PakReader->Serialize(TempBuffer, Alignment);
			EncryptionPolicy::DecryptBlock(TempBuffer, Alignment, EncryptionKeyGuid);
			FMemory::Memcpy(V, TempBuffer + Offset, CopySize);
			V = (void*)((uint8*)V + CopySize);
			DesiredPosition += CopySize;
			Length -= CopySize;
			check(Length == 0 || DesiredPosition % Alignment == 0);
		}
		else
		{
			PakReader->Seek(OffsetToFile + DesiredPosition);
		}
		
		int64 CopySize = Length & AlignmentMask;
		PakReader->Serialize(V, CopySize);
		EncryptionPolicy::DecryptBlock(V, CopySize, EncryptionKeyGuid);
		Length -= CopySize;
		V = (void*)((uint8*)V + CopySize);

		if (Length > 0)
		{
			PakReader->Serialize(TempBuffer, Alignment);
			EncryptionPolicy::DecryptBlock(TempBuffer, Alignment, EncryptionKeyGuid);
			FMemory::Memcpy(V, TempBuffer, Length);
		}
	}
};

/**
 * File handle to read from pak file.
 */
template< typename ReaderPolicy = FPakReaderPolicy<> >
class PAKFILE_API FPakFileHandle : public IFileHandle
{	
	/** True if PakReader is shared and should not be deleted by this handle. */
	const bool bSharedReader;
	/** Current read position. */
	int64 ReadPos;
	/** Class that controls reading from pak file */
	ReaderPolicy Reader;

public:

	/**
	 * Constructs pak file handle to read from pak.
	 *
	 * @param InFilename Filename
	 * @param InPakEntry Entry in the pak file.
	 * @param InPakFile Pak file.
	 */
	FPakFileHandle(const FPakFile& InPakFile, const FPakEntry& InPakEntry, FArchive* InPakReader, bool bIsSharedReader)
		: bSharedReader(bIsSharedReader)
		, ReadPos(0)
		, Reader(InPakFile, InPakEntry, InPakReader)
	{
		INC_DWORD_STAT(STAT_PakFile_NumOpenHandles);
	}

	/**
	 * Destructor. Cleans up the reader archive if necessary.
	 */
	virtual ~FPakFileHandle()
	{
		if (!bSharedReader)
		{
			delete Reader.PakReader;
		}

		DEC_DWORD_STAT(STAT_PakFile_NumOpenHandles);
	}

	//~ Begin IFileHandle Interface
	virtual int64 Tell() override
	{
		return ReadPos;
	}
	virtual bool Seek(int64 NewPosition) override
	{
		if (NewPosition > Reader.FileSize() || NewPosition < 0)
		{
			return false;
		}
		ReadPos = NewPosition;
		return true;
	}
	virtual bool SeekFromEnd(int64 NewPositionRelativeToEnd) override
	{
		return Seek(Reader.FileSize() - NewPositionRelativeToEnd);
	}
	virtual bool Read(uint8* Destination, int64 BytesToRead) override
	{
		SCOPE_SECONDS_ACCUMULATOR(STAT_PakFile_Read);

		// Check that the file header is OK
		if (!Reader.PakEntry.Verified)
		{
			FPakEntry FileHeader;
			Reader.PakReader->Seek(Reader.PakEntry.Offset);
			FileHeader.Serialize(*Reader.PakReader, Reader.PakFile.GetInfo().Version);
			if (FPakEntry::VerifyPakEntriesMatch(Reader.PakEntry, FileHeader))
			{
				Reader.PakEntry.Verified = true;
			}
			else
			{
				//Header is corrupt, fail the read
				return false;
			}
		}
		//
		if (Reader.FileSize() >= (ReadPos + BytesToRead))
		{
			// Read directly from Pak.
			Reader.Serialize(ReadPos, Destination, BytesToRead);
			ReadPos += BytesToRead;
			return true;
		}
		else
		{
			return false;
		}
	}
	virtual bool Write(const uint8* Source, int64 BytesToWrite) override
	{
		// Writing in pak files is not allowed.
		return false;
	}
	virtual int64 Size() override
	{
		return Reader.FileSize();
	}
	virtual bool Flush(const bool bFullFlush = false) override
	{
		// pak files are read only, so don't need to support flushing
		return false;
	}
	virtual bool Truncate(int64 NewSize) override
	{
		// pak files are read only, so don't need to support truncation
		return false;
	}
	///~ End IFileHandle Interface
};

/**
 * Platform file wrapper to be able to use pak files.
 **/
class PAKFILE_API FPakPlatformFile : public IPlatformFile
{
	struct FPakListEntry
	{
		FPakListEntry()
			: ReadOrder(0)
			, PakFile(nullptr)
		{}

		uint32		ReadOrder;
		FPakFile*	PakFile;

		FORCEINLINE bool operator < (const FPakListEntry& RHS) const
		{
			return ReadOrder > RHS.ReadOrder;
		}
	};

	struct FPakListDeferredEntry
	{
		FString Filename;
		FString Path;
		uint32 ReadOrder;
		FGuid EncryptionKeyGuid;
		int32 ChunkID;
	};
	
	/** Wrapped file */
	IPlatformFile* LowerLevel;
	/** List of all available pak files. */
	TArray<FPakListEntry> PakFiles;
	/** List of all pak filenames with dynamic encryption where we don't have the key yet */
	TArray<FPakListDeferredEntry> PendingEncryptedPakFiles;
	/** True if this we're using signed content. */
	bool bSigned;
	/** Synchronization object for accessing the list of currently mounted pak files. */
	mutable FCriticalSection PakListCritical;
	/** Cache of extensions that we automatically reject if not found in pak file */
	TSet<FName> ExcludedNonPakExtensions;
	/** The extension used for ini files, used for excluding ini files */
	FString IniFileExtension;
	/** The filename for the gameusersettings ini file, used for excluding ini files, but not gameusersettings */
	FString GameUserSettingsIniFilename;

	/**
	 * Gets mounted pak files
	 */
	FORCEINLINE void GetMountedPaks(TArray<FPakListEntry>& Paks)
	{
		FScopeLock ScopedLock(&PakListCritical);
		Paks.Append(PakFiles);
	}

	/**
	 * Checks if a directory exists in one of the available pak files.
	 *
	 * @param Directory Directory to look for.
	 * @return true if the directory exists, false otherwise.
	 */
	bool DirectoryExistsInPakFiles(const TCHAR* Directory)
	{
		FString StandardPath = Directory;
		FPaths::MakeStandardFilename(StandardPath);

		TArray<FPakListEntry> Paks;
		GetMountedPaks(Paks);

		// Check all pak files.
		for (int32 PakIndex = 0; PakIndex < Paks.Num(); PakIndex++)
		{
			if (Paks[PakIndex].PakFile->DirectoryExists(*StandardPath))
			{
				return true;
			}
		}
		return false;
	}

	/**
	 * Helper function to copy a file from one handle to another usuing the supplied buffer.
	 *
	 * @param Dest Destination file handle.
	 * @param Source file handle.
	 * @param FileSize size of the source file.
	 * @param Buffer Pointer to the buffer used to copy data.
	 * @param BufferSize Sizeof of the buffer.
	 * @return true if the operation was successfull, false otherwise.
	 */
	bool BufferedCopyFile(IFileHandle& Dest, IFileHandle& Source, const int64 FileSize, uint8* Buffer, const int64 BufferSize) const;

	/**
	 * Creates file handle to read from Pak file.
	 *
	 * @param Filename Filename to create the handle for.
	 * @param PakFile Pak file to read from.
	 * @param FileEntry File entry to create the handle for.
	 * @return Pointer to the new handle.
	 */
	IFileHandle* CreatePakFileHandle(const TCHAR* Filename, FPakFile* PakFile, const FPakEntry* FileEntry);

	/**
	* Hardcode default load ordering of game main pak -> game content -> engine content -> saved dir
	* would be better to make this config but not even the config system is initialized here so we can't do that
	*/
	static int32 GetPakOrderFromPakFilePath(const FString& PakFilePath);

	/**
	 * Handler for device delegate to prompt us to load a new pak.	 
	 */
	bool HandleMountPakDelegate(const FString& PakFilePath, int32 PakOrder, IPlatformFile::FDirectoryVisitor* Visitor);

	/**
	 * Handler for device delegate to prompt us to unload a pak.
	 */
	bool HandleUnmountPakDelegate(const FString& PakFilePath);

	/**
	 * Finds all pak files in the given directory.
	 *
	 * @param Directory Directory to (recursively) look for pak files in
	 * @param OutPakFiles List of pak files
	 */
	static void FindPakFilesInDirectory(IPlatformFile* LowLevelFile, const TCHAR* Directory, TArray<FString>& OutPakFiles);

	/**
	 * Finds all pak files in the known pak folders
	 *
	 * @param OutPakFiles List of all found pak files
	 */
	static void FindAllPakFiles(IPlatformFile* LowLevelFile, const TArray<FString>& PakFolders, TArray<FString>& OutPakFiles);

	/**
	 * When security is enabled, determine if this filename can be looked for in the lower level file system
	 * 
	 * @param InFilename			Filename to check
	 * @param bAllowDirectories		Consider directories as valid filepaths?
	 */
	bool IsNonPakFilenameAllowed(const FString& InFilename);

	/**
	 * Registers a new AES key with the given guid. Triggers the mounting of any pak files that we encountered that use that key
	 *
	 * @param InEncryptionKeyGuid	Guid for this encryption key
	 * @param InKey					Encryption key
	 */
	void RegisterEncryptionKey(const FGuid& InEncryptionKeyGuid, const FAES::FAESKey& InKey);

public:

	//~ For visibility of overloads we don't override
	using IPlatformFile::IterateDirectory;
	using IPlatformFile::IterateDirectoryRecursively;
	using IPlatformFile::IterateDirectoryStat;
	using IPlatformFile::IterateDirectoryStatRecursively;

	/**
	 * Get the unique name for the pak platform file layer
	 */
	static const TCHAR* GetTypeName()
	{
		return TEXT("PakFile");
	}

	/**
	* Determine location information for a given chunk ID. Will be DoesNotExist if the pak file wasn't detected, NotAvailable if it exists but hasn't been mounted due to a missing encryption key, or LocalFast if it exists and has been mounted
	*/
	EChunkLocation::Type GetPakChunkLocation(int32 InChunkID) const;

	/**
	* Returns true if any of the mounted or pending pak files are chunks (filenames starting pakchunkN)
	*/
	bool AnyChunksAvailable() const;

	/**
	* Get a list of all pak files which have been successfully mounted
	*/
	FORCEINLINE void GetMountedPakFilenames(TArray<FString>& PakFilenames)
	{
		FScopeLock ScopedLock(&PakListCritical);
		PakFilenames.Empty(PakFiles.Num());
		for (FPakListEntry& Entry : PakFiles)
		{
			PakFilenames.Add(Entry.PakFile->GetFilename());
		}
	}

	/**
	 * Checks if pak files exist in any of the known pak file locations.
	 */
	static bool CheckIfPakFilesExist(IPlatformFile* LowLevelFile, const TArray<FString>& PakFolders);

	/**
	 * Gets all pak file locations.
	 */
	static void GetPakFolders(const TCHAR* CmdLine, TArray<FString>& OutPakFolders);

	/**
	* Helper function for accessing pak encryption key
	*/
	static void GetPakEncryptionKey(FAES::FAESKey& OutKey, const FGuid& InEncryptionKeyGuid);

	/**
	* Helper function for accessing pak signing keys
	*/
	static void GetPakSigningKeys(FEncryptionKey& OutKey);

	/**
	 * Constructor.
	 * 
	 * @param InLowerLevel Wrapper platform file.
	 */
	FPakPlatformFile();

	/**
	 * Destructor.
	 */
	virtual ~FPakPlatformFile();

	virtual bool ShouldBeUsed(IPlatformFile* Inner, const TCHAR* CmdLine) const override;
	virtual bool Initialize(IPlatformFile* Inner, const TCHAR* CommandLineParam) override;
	virtual void InitializeNewAsyncIO() override;

	virtual IPlatformFile* GetLowerLevel() override
	{
		return LowerLevel;
	}
	virtual void SetLowerLevel(IPlatformFile* NewLowerLevel) override
	{
		LowerLevel = NewLowerLevel;
	}

	virtual const TCHAR* GetName() const override
	{
		return FPakPlatformFile::GetTypeName();
	}

	void Tick() override;

	/**
	 * Mounts a pak file at the specified path.
	 *
	 * @param InPakFilename Pak filename.
	 * @param InPath Path to mount the pak at.
	 */
	bool Mount(const TCHAR* InPakFilename, uint32 PakOrder, const TCHAR* InPath = NULL);

	bool Unmount(const TCHAR* InPakFilename);

	int32 MountAllPakFiles(const TArray<FString>& PakFilesToMount);


	/**
	 * Finds a file in the specified pak files.
	 *
	 * @param Paks Pak files to find the file in.
	 * @param Filename File to find in pak files.
	 * @param OutPakFile Optional pointer to a pak file where the filename was found.
	 * @return Pointer to pak entry if the file was found, NULL otherwise.
	 */
	static bool FindFileInPakFiles(TArray<FPakListEntry>& Paks,const TCHAR* Filename,FPakFile** OutPakFile,FPakEntry* OutEntry = nullptr)
	{
		FString StandardFilename(Filename);
		FPaths::MakeStandardFilename(StandardFilename);

		int32 DeletedReadOrder = -1;

		for (int32 PakIndex = 0; PakIndex < Paks.Num(); PakIndex++)
		{
			int32 PakReadOrder = Paks[PakIndex].ReadOrder;
			if (DeletedReadOrder != -1 && DeletedReadOrder > PakReadOrder)
			{
				//found a delete record in a higher priority patch level, but now we're at a lower priority set - don't search further back or we'll find the original, old file.
				UE_LOG( LogPakFile, Display, TEXT("Delete Record: Accepted a delete record for %s"), Filename );
				return false;
			}

			FPakFile::EFindResult FindResult = Paks[PakIndex].PakFile->Find(*StandardFilename, OutEntry);
			if (FindResult == FPakFile::EFindResult::Found )
			{
				if (OutPakFile != NULL)
				{
					*OutPakFile = Paks[PakIndex].PakFile;
				}
				UE_CLOG( DeletedReadOrder != -1, LogPakFile, Display, TEXT("Delete Record: Ignored delete record for %s - found it in %s instead (asset was moved between chunks)"), Filename, *Paks[PakIndex].PakFile->GetFilename() );
				return true;
			}
			else if (FindResult == FPakFile::EFindResult::FoundDeleted )
			{
				DeletedReadOrder = PakReadOrder;
				UE_LOG( LogPakFile, Display, TEXT("Delete Record: Found a delete record for %s in %s"), Filename, *Paks[PakIndex].PakFile->GetFilename() );
			}
		}

		UE_CLOG( DeletedReadOrder != -1, LogPakFile, Warning, TEXT("Delete Record: No lower priority pak files looking for %s. (maybe not downloaded?)"), Filename );
		return false;
	}

	/**
	 * Finds a file in all available pak files.
	 *
	 * @param Filename File to find in pak files.
	 * @param OutPakFile Optional pointer to a pak file where the filename was found.
	 * @return Pointer to pak entry if the file was found, NULL otherwise.
	 */
	bool FindFileInPakFiles(const TCHAR* Filename, FPakFile** OutPakFile = nullptr, FPakEntry* OutEntry = nullptr)
	{
		TArray<FPakListEntry> Paks;
		GetMountedPaks(Paks);

		return FindFileInPakFiles(Paks, Filename, OutPakFile, OutEntry);
	}

	//~ Begin IPlatformFile Interface
	virtual bool FileExists(const TCHAR* Filename) override
	{
		// Check pak files first.
		if (FindFileInPakFiles(Filename))
		{
			return true;
		}
		// File has not been found in any of the pak files, continue looking in inner platform file.
		bool Result = false;
		if (IsNonPakFilenameAllowed(Filename))
		{
			Result = LowerLevel->FileExists(Filename);
		}
		return Result;
	}

	virtual int64 FileSize(const TCHAR* Filename) override
	{
		// Check pak files first
		FPakEntry FileEntry;
		if (FindFileInPakFiles(Filename, nullptr, &FileEntry))
		{
			return FileEntry.CompressionMethodIndex != 0 ? FileEntry.UncompressedSize : FileEntry.Size;
		}
		// First look for the file in the user dir.
		int64 Result = INDEX_NONE;
		if (IsNonPakFilenameAllowed(Filename))
		{
			Result = LowerLevel->FileSize(Filename);
		}
		return Result;
	}

	virtual bool DeleteFile(const TCHAR* Filename) override
	{
		// If file exists in pak file it will never get deleted.
		if (FindFileInPakFiles(Filename))
		{
			return false;
		}
		// The file does not exist in pak files, try LowerLevel->
		bool Result = false;
		if (IsNonPakFilenameAllowed(Filename))
		{
			Result = LowerLevel->DeleteFile(Filename);
		}
		return Result;
	}

	virtual bool IsReadOnly(const TCHAR* Filename) override
	{
		// Files in pak file are always read-only.
		if (FindFileInPakFiles(Filename))
		{
			return true;
		}
		// The file does not exist in pak files, try LowerLevel->
		bool Result = false;
		if (IsNonPakFilenameAllowed(Filename))
		{
			Result = LowerLevel->IsReadOnly(Filename);
		}
		return Result;
	}

	virtual bool MoveFile(const TCHAR* To, const TCHAR* From) override
	{
		// Files which exist in pak files can't be moved
		if (FindFileInPakFiles(From))
		{
			return false;
		}
		// Files not in pak are allowed to be moved.
		bool Result = false;
		if (IsNonPakFilenameAllowed(From))
		{
			Result = LowerLevel->MoveFile(To, From);
		}
		return Result;
	}

	virtual bool SetReadOnly(const TCHAR* Filename, bool bNewReadOnlyValue) override
	{
		// Files in pak file will never change their read-only flag.
		if (FindFileInPakFiles(Filename))
		{
			// This fails if soemone wants to make files from pak writable.
			return bNewReadOnlyValue;
		}
		// Try lower level
		bool Result = bNewReadOnlyValue;
		if (IsNonPakFilenameAllowed(Filename))
		{
			Result = LowerLevel->SetReadOnly(Filename, bNewReadOnlyValue);
		}
		return Result;
	}

	virtual FDateTime GetTimeStamp(const TCHAR* Filename) override
	{
		// Check pak files first.
		FPakFile* PakFile = NULL;
		if (FindFileInPakFiles(Filename, &PakFile))
		{
			return PakFile->GetTimestamp();
		}
		// Fall back to lower level.
		FDateTime Result = FDateTime::MinValue();
		if (IsNonPakFilenameAllowed(Filename))
		{
			double StartTime = (UE_LOG_ACTIVE(LogPakFile, Verbose)) ? FPlatformTime::Seconds() : 0.0;
			Result = LowerLevel->GetTimeStamp(Filename);
			UE_LOG(LogPakFile, Verbose, TEXT("GetTimeStamp on disk (!!) for %s took %6.2fms."), Filename, float(FPlatformTime::Seconds() - StartTime) * 1000.0f);
		}
		return Result;
	}

	virtual void GetTimeStampPair(const TCHAR* FilenameA, const TCHAR* FilenameB, FDateTime& OutTimeStampA, FDateTime& OutTimeStampB) override
	{
		FPakFile* PakFileA = nullptr;
		FPakFile* PakFileB = nullptr;
		FindFileInPakFiles(FilenameA, &PakFileA);
		FindFileInPakFiles(FilenameB, &PakFileB);

		// If either file exists, we'll assume both should exist here and therefore we can skip the
		// request to the lower level platform file.
		if (PakFileA != nullptr || PakFileB != nullptr)
		{
			OutTimeStampA = PakFileA != nullptr ? PakFileA->GetTimestamp() : FDateTime::MinValue();
			OutTimeStampB = PakFileB != nullptr ? PakFileB->GetTimestamp() : FDateTime::MinValue();
		}
		else
		{
			// Fall back to lower level.
			if (IsNonPakFilenameAllowed(FilenameA) && IsNonPakFilenameAllowed(FilenameB))
			{
				LowerLevel->GetTimeStampPair(FilenameA, FilenameB, OutTimeStampA, OutTimeStampB);
			}
			else
			{
				OutTimeStampA = FDateTime::MinValue();
				OutTimeStampB = FDateTime::MinValue();
			}
		}
	}

	virtual void SetTimeStamp(const TCHAR* Filename, FDateTime DateTime) override
	{
		// No modifications allowed on files from pak (although we could theoretically allow this one).
		if (!FindFileInPakFiles(Filename))
		{
			if (IsNonPakFilenameAllowed(Filename))
			{
				LowerLevel->SetTimeStamp(Filename, DateTime);
			}
		}
	}

	virtual FDateTime GetAccessTimeStamp(const TCHAR* Filename) override
	{
		// AccessTimestamp not yet supported in pak files (although it is possible).
		FPakFile* PakFile = NULL;
		if (FindFileInPakFiles(Filename, &PakFile))
		{
			return PakFile->GetTimestamp();
		}
		// Fall back to lower level.
		FDateTime Result = false;
		if (IsNonPakFilenameAllowed(Filename))
		{
			Result = LowerLevel->GetAccessTimeStamp(Filename);
		}
		return Result;
	}

	virtual FString GetFilenameOnDisk(const TCHAR* Filename) override
	{
		FPakEntry FileEntry;
		FPakFile* PakFile = NULL;
		if (FindFileInPakFiles(Filename, &PakFile, &FileEntry))
		{
			if (!PakFile->HasFilenames())
			{
				//FPlatformMisc::LowLevelOutputDebugString(*(FString("GetFilenameOfDisk() used when bFilenamesRemoved == true: ") + Filename));
			}
			//checkf(PakFile->HasFilenames(), TEXT("GetFilenameOnDisk() can only be used before FPakPlatformFile::UnloadPakEntryFilenames() is called."));

			const FString Path(FPaths::GetPath(Filename));
			const FPakDirectory* PakDirectory = PakFile->FindDirectory(*Path);
			if (PakDirectory != nullptr)
			{
				for (FPakDirectory::TConstIterator DirectoryIt(*PakDirectory); DirectoryIt; ++DirectoryIt)
				{
					if (PakFile->Files[DirectoryIt.Value()].Offset == FileEntry.Offset)
					{
						const FString& RealFilename = DirectoryIt.Key();
						return Path / RealFilename;
					}
				}
			}
		}

		// Fall back to lower level.
		if (IsNonPakFilenameAllowed(Filename))
		{
			return LowerLevel->GetFilenameOnDisk(Filename);
		}
		else
		{
			return Filename;
		}
	}

	virtual IFileHandle* OpenRead(const TCHAR* Filename, bool bAllowWrite = false) override;

	virtual IFileHandle* OpenWrite(const TCHAR* Filename, bool bAppend = false, bool bAllowRead = false) override
	{
		// No modifications allowed on pak files.
		if (FindFileInPakFiles(Filename))
		{
			return nullptr;
		}
		// Use lower level to handle writing.
		return LowerLevel->OpenWrite(Filename, bAppend, bAllowRead);
	}

	virtual bool DirectoryExists(const TCHAR* Directory) override
	{
		// Check pak files first.
		if (DirectoryExistsInPakFiles(Directory))
		{
			return true;
		}
		// Directory does not exist in any of the pak files, continue searching using inner platform file.
		bool Result = LowerLevel->DirectoryExists(Directory); 
		return Result;
	}

	virtual bool CreateDirectory(const TCHAR* Directory) override
	{
		// Directories can be created only under the normal path
		return LowerLevel->CreateDirectory(Directory);
	}

	virtual bool DeleteDirectory(const TCHAR* Directory) override
	{
		// Even if the same directory exists outside of pak files it will never
		// get truely deleted from pak and will still be reported by Iterate functions.
		// Fail in cases like this.
		if (DirectoryExistsInPakFiles(Directory))
		{
			return false;
		}
		// Directory does not exist in pak files so it's safe to delete.
		return LowerLevel->DeleteDirectory(Directory);
	}

	virtual FFileStatData GetStatData(const TCHAR* FilenameOrDirectory) override
	{
		// Check pak files first.
		FPakEntry FileEntry;
		FPakFile* PakFile = nullptr;
		if (FindFileInPakFiles(FilenameOrDirectory, &PakFile, &FileEntry))
		{
			return FFileStatData(
				PakFile->GetTimestamp(),
				PakFile->GetTimestamp(),
				PakFile->GetTimestamp(),
				(FileEntry.CompressionMethodIndex != 0) ? FileEntry.UncompressedSize : FileEntry.Size,
				false,	// IsDirectory
				true	// IsReadOnly
				);
		}

		// Then check pak directories
		if (DirectoryExistsInPakFiles(FilenameOrDirectory))
		{
			return FFileStatData(
				PakFile->GetTimestamp(),
				PakFile->GetTimestamp(),
				PakFile->GetTimestamp(),
				-1,		// FileSize
				true,	// IsDirectory
				true	// IsReadOnly
				);
		}

		// Fall back to lower level.
		FFileStatData FileStatData;
		if (IsNonPakFilenameAllowed(FilenameOrDirectory))
		{
			FileStatData = LowerLevel->GetStatData(FilenameOrDirectory);
		}

		return FileStatData;
	}

	/**
	 * Helper class to filter out files which have already been visited in one of the pak files.
	 */
	class FPakVisitor : public IPlatformFile::FDirectoryVisitor
	{
	public:
		/** Wrapped visitor. */
		FDirectoryVisitor&	Visitor;
		/** Visited pak files. */
		TSet<FString>& VisitedPakFiles;
		/** Cached list of pak files. */
		TArray<FPakListEntry>& Paks;

		/** Constructor. */
		FPakVisitor(FDirectoryVisitor& InVisitor, TArray<FPakListEntry>& InPaks, TSet<FString>& InVisitedPakFiles)
			: Visitor(InVisitor)
			, VisitedPakFiles(InVisitedPakFiles)
			, Paks(InPaks)
		{}
		virtual bool Visit(const TCHAR* FilenameOrDirectory, bool bIsDirectory)
		{
			if (bIsDirectory == false)
			{
				FString StandardFilename(FilenameOrDirectory);
				FPaths::MakeStandardFilename(StandardFilename);

				if (VisitedPakFiles.Contains(StandardFilename))
				{
					// Already visited, continue iterating.
					return true;
				}
				else if (FPakPlatformFile::FindFileInPakFiles(Paks, FilenameOrDirectory, nullptr))
				{
					VisitedPakFiles.Add(StandardFilename);
				}
			}			
			return Visitor.Visit(FilenameOrDirectory, bIsDirectory);
		}
	};

	virtual bool IterateDirectory(const TCHAR* Directory, IPlatformFile::FDirectoryVisitor& Visitor) override
	{
		bool Result = true;
		TSet<FString> FilesVisitedInPak;

		TArray<FPakListEntry> Paks;
		FString StandardDirectory = Directory;
		FPaths::MakeStandardFilename(StandardDirectory);
		
		bool bIsDownloadableDir = (FPaths::HasProjectPersistentDownloadDir() && StandardDirectory.StartsWith(FPaths::ProjectPersistentDownloadDir())) || StandardDirectory.StartsWith(FPaths::CloudDir());

		// don't look for in pak files for target-only locations
		if (!bIsDownloadableDir)
		{
			GetMountedPaks(Paks);
		}

		// Iterate pak files first
		for (int32 PakIndex = 0; PakIndex < Paks.Num(); PakIndex++)
		{
			FPakFile& PakFile = *Paks[PakIndex].PakFile;
			
			const bool bIncludeFiles = true;
			const bool bIncludeFolders = true;
			TSet<FString> FilesVisitedInThisPak;

			PakFile.FindFilesAtPath(FilesVisitedInThisPak, *StandardDirectory, bIncludeFiles, bIncludeFolders);
			for (TSet<FString>::TConstIterator SetIt(FilesVisitedInThisPak); SetIt && Result; ++SetIt)
			{
				const FString& Filename = *SetIt;
				if (!FilesVisitedInPak.Contains(Filename))
				{
					bool bIsDir = Filename.Len() && Filename[Filename.Len() - 1] == '/';
					if (bIsDir)
					{
						Result = Visitor.Visit(*Filename.LeftChop(1), true) && Result;
					}
					else
					{
						Result = Visitor.Visit(*Filename, false) && Result;
					}
					FilesVisitedInPak.Add(Filename);
				}
			}
		}
		if (Result && LowerLevel->DirectoryExists(Directory))
		{
			if (FilesVisitedInPak.Num())
			{
				// Iterate inner filesystem using FPakVisitor
				FPakVisitor PakVisitor(Visitor, Paks, FilesVisitedInPak);
				Result = LowerLevel->IterateDirectory(Directory, PakVisitor);
			}
			else
			{
				 // No point in using FPakVisitor as it will only slow things down.
				Result = LowerLevel->IterateDirectory(Directory, Visitor);
			}
		}
		return Result;
	}

	virtual bool IterateDirectoryRecursively(const TCHAR* Directory, IPlatformFile::FDirectoryVisitor& Visitor) override
	{
		TSet<FString> FilesVisitedInPak;
		TArray<FPakListEntry> Paks;
		GetMountedPaks(Paks);
		FPakVisitor PakVisitor(Visitor, Paks, FilesVisitedInPak);
		return IPlatformFile::IterateDirectoryRecursively(Directory, PakVisitor);
	}

	/**
	 * Helper class to filter out files which have already been visited in one of the pak files.
	 */
	class FPakStatVisitor : public IPlatformFile::FDirectoryStatVisitor
	{
	public:
		/** Wrapped visitor. */
		FDirectoryStatVisitor&	Visitor;
		/** Visited pak files. */
		TSet<FString>& VisitedPakFiles;
		/** Cached list of pak files. */
		TArray<FPakListEntry>& Paks;

		/** Constructor. */
		FPakStatVisitor(FDirectoryStatVisitor& InVisitor, TArray<FPakListEntry>& InPaks, TSet<FString>& InVisitedPakFiles)
			: Visitor(InVisitor)
			, VisitedPakFiles(InVisitedPakFiles)
			, Paks(InPaks)
		{}
		virtual bool Visit(const TCHAR* FilenameOrDirectory, const FFileStatData& StatData)
		{
			if (StatData.bIsDirectory == false)
			{
				FString StandardFilename(FilenameOrDirectory);
				FPaths::MakeStandardFilename(StandardFilename);

				if (VisitedPakFiles.Contains(StandardFilename))
				{
					// Already visited, continue iterating.
					return true;
				}
				else if (FPakPlatformFile::FindFileInPakFiles(Paks, FilenameOrDirectory, nullptr))
				{
					VisitedPakFiles.Add(StandardFilename);
				}
			}			
			return Visitor.Visit(FilenameOrDirectory, StatData);
		}
	};

	virtual bool IterateDirectoryStat(const TCHAR* Directory, IPlatformFile::FDirectoryStatVisitor& Visitor) override
	{
		bool Result = true;
		TSet<FString> FilesVisitedInPak;

		TArray<FPakListEntry> Paks;
 
		FString StandardDirectory = Directory;
		FPaths::MakeStandardFilename(StandardDirectory);

		bool bIsDownloadableDir = (FPaths::HasProjectPersistentDownloadDir() && StandardDirectory.StartsWith(FPaths::ProjectPersistentDownloadDir())) || StandardDirectory.StartsWith(FPaths::CloudDir());

		// don't look for in pak files for target-only locations
		if (!bIsDownloadableDir)
		{
			GetMountedPaks(Paks);
		}

		// Iterate pak files first
		for (int32 PakIndex = 0; PakIndex < Paks.Num(); PakIndex++)
		{
			FPakFile& PakFile = *Paks[PakIndex].PakFile;
			
			const bool bIncludeFiles = true;
			const bool bIncludeFolders = true;
			TSet<FString> FilesVisitedInThisPak;

			PakFile.FindFilesAtPath(FilesVisitedInThisPak, *StandardDirectory, bIncludeFiles, bIncludeFolders);
			for (TSet<FString>::TConstIterator SetIt(FilesVisitedInThisPak); SetIt && Result; ++SetIt)
			{
				const FString& Filename = *SetIt;
				if (!FilesVisitedInPak.Contains(Filename))
				{
					bool bIsDir = Filename.Len() && Filename[Filename.Len() - 1] == '/';

					int64 FileSize = -1;
					if (!bIsDir)
					{
						FPakEntry FileEntry;
						if (FindFileInPakFiles(*Filename, nullptr, &FileEntry))
						{
							FileSize = (FileEntry.CompressionMethodIndex != 0) ? FileEntry.UncompressedSize : FileEntry.Size;
						}
					}

					const FFileStatData StatData(
						PakFile.GetTimestamp(),
						PakFile.GetTimestamp(),
						PakFile.GetTimestamp(),
						FileSize, 
						bIsDir,
						true	// IsReadOnly
						);

					if (bIsDir)
					{
						Result = Visitor.Visit(*Filename.LeftChop(1), StatData) && Result;
					}
					else
					{
						Result = Visitor.Visit(*Filename, StatData) && Result;
					}
					FilesVisitedInPak.Add(Filename);
				}
			}
		}
		if (Result && LowerLevel->DirectoryExists(Directory))
		{
			if (FilesVisitedInPak.Num())
			{
				// Iterate inner filesystem using FPakVisitor
				FPakStatVisitor PakVisitor(Visitor, Paks, FilesVisitedInPak);
				Result = LowerLevel->IterateDirectoryStat(Directory, PakVisitor);
			}
			else
			{
				 // No point in using FPakVisitor as it will only slow things down.
				Result = LowerLevel->IterateDirectoryStat(Directory, Visitor);
			}
		}
		return Result;
	}

	virtual bool IterateDirectoryStatRecursively(const TCHAR* Directory, IPlatformFile::FDirectoryStatVisitor& Visitor) override
	{
		TSet<FString> FilesVisitedInPak;
		TArray<FPakListEntry> Paks;
		GetMountedPaks(Paks);
		FPakStatVisitor PakVisitor(Visitor, Paks, FilesVisitedInPak);
		return IPlatformFile::IterateDirectoryStatRecursively(Directory, PakVisitor);
	}

	virtual void FindFiles(TArray<FString>& FoundFiles, const TCHAR* Directory, const TCHAR* FileExtension) override
	{		
		if (LowerLevel->DirectoryExists(Directory))
		{
			LowerLevel->FindFiles(FoundFiles, Directory, FileExtension);
		}

		bool bRecursive = false;
		FindFilesInternal(FoundFiles, Directory, FileExtension, bRecursive);
	}
	
	virtual void FindFilesRecursively(TArray<FString>& FoundFiles, const TCHAR* Directory, const TCHAR* FileExtension) override
	{
		if (LowerLevel->DirectoryExists(Directory))
		{
			LowerLevel->FindFilesRecursively(FoundFiles, Directory, FileExtension);
		}
		
		bool bRecursive = true;
		FindFilesInternal(FoundFiles, Directory, FileExtension, bRecursive);
	}

	void FindFilesInternal(TArray<FString>& FoundFiles, const TCHAR* Directory, const TCHAR* FileExtension, bool bRecursive)
	{
		TArray<FPakListEntry> Paks;
		GetMountedPaks(Paks);
		if (Paks.Num())
		{
			TSet<FString> FilesVisited;
			FilesVisited.Append(FoundFiles);
			
			FString StandardDirectory = Directory;
			FString FileExtensionStr = FileExtension;
			FPaths::MakeStandardFilename(StandardDirectory);
			bool bIncludeFiles = true;
			bool bIncludeFolders = false;

			TArray<FString> FilesInPak;
			FilesInPak.Reserve(64);
			for (int32 PakIndex = 0; PakIndex < Paks.Num(); PakIndex++)
			{
				FPakFile& PakFile = *Paks[PakIndex].PakFile;
				PakFile.FindFilesAtPath(FilesInPak, *StandardDirectory, bIncludeFiles, bIncludeFolders, bRecursive);
			}
			
			for (const FString& Filename : FilesInPak)
			{
				// filter out files by FileExtension
				if (FileExtensionStr.Len())
				{
					if (!Filename.EndsWith(FileExtensionStr))
					{
						continue;
					}
				}
								
				// make sure we don't add duplicates to FoundFiles
				bool bVisited = false;
				FilesVisited.Add(Filename, &bVisited);
				if (!bVisited)
				{
					FoundFiles.Add(Filename);
				}
			}
		}
	}
	
	virtual bool DeleteDirectoryRecursively(const TCHAR* Directory) override
	{
		// Can't delete directories existing in pak files. See DeleteDirectory(..) for more info.
		if (DirectoryExistsInPakFiles(Directory))
		{
			return false;
		}
		// Directory does not exist in pak files so it's safe to delete.
		return LowerLevel->DeleteDirectoryRecursively(Directory);
	}

	virtual bool CreateDirectoryTree(const TCHAR* Directory) override
	{
		// Directories can only be created only under the normal path
		return LowerLevel->CreateDirectoryTree(Directory);
	}

	virtual bool CopyFile(const TCHAR* To, const TCHAR* From, EPlatformFileRead ReadFlags = EPlatformFileRead::None, EPlatformFileWrite WriteFlags = EPlatformFileWrite::None) override;

	virtual IAsyncReadFileHandle* OpenAsyncRead(const TCHAR* Filename) override;
	virtual void SetAsyncMinimumPriority(EAsyncIOPriorityAndFlags Priority) override;

	/**
	 * Converts a filename to a path inside pak file.
	 *
	 * @param Filename Filename to convert.
	 * @param Pak Pak to convert the filename realative to.
	 * @param Relative filename.
	 */
	FString ConvertToPakRelativePath(const TCHAR* Filename, const FPakFile* Pak)
	{
		FString RelativeFilename(Filename);
		return RelativeFilename.Mid(Pak->GetMountPoint().Len());
	}

	FString ConvertToAbsolutePathForExternalAppForRead(const TCHAR* Filename) override
	{
		// Check in Pak file first
		FPakFile* Pak = NULL;
		if (FindFileInPakFiles(Filename, &Pak))
		{
			return FString::Printf(TEXT("Pak: %s/%s"), *Pak->GetFilename(), *ConvertToPakRelativePath(Filename, Pak));
		}
		else
		{
			return LowerLevel->ConvertToAbsolutePathForExternalAppForRead(Filename);
		}
	}

	FString ConvertToAbsolutePathForExternalAppForWrite(const TCHAR* Filename) override
	{
		// Check in Pak file first
		FPakFile* Pak = NULL;
		if (FindFileInPakFiles(Filename, &Pak))
		{
			return FString::Printf(TEXT("Pak: %s/%s"), *Pak->GetFilename(), *ConvertToPakRelativePath(Filename, Pak));
		}
		else
		{
			return LowerLevel->ConvertToAbsolutePathForExternalAppForWrite(Filename);
		}
	}
	//~ End IPlatformFile Interface

	// Access static delegate for loose file security
	static FFilenameSecurityDelegate& GetFilenameSecurityDelegate();

	// Access static delegate for handling a pak signature check failure
	static FPakChunkSignatureCheckFailedHandler& GetPakChunkSignatureCheckFailedHandler();

	// Access static delegate for handling a pak signature check failure
	static FPakMasterSignatureTableCheckFailureHandler& GetPakMasterSignatureTableCheckFailureHandler();

	// Get a list of which files live in a given chunk
	void GetFilenamesInChunk(const FString& InPakFilename, const TArray<int32>& InChunkIDs, TArray<FString>& OutFileList);

	void UnloadPakEntryFilenames(TArray<FString>* DirectoryRootsToKeep = nullptr);
	void ShrinkPakEntriesMemoryUsage();

	// BEGIN Console commands
#if !UE_BUILD_SHIPPING
	void HandlePakListCommand(const TCHAR* Cmd, FOutputDevice& Ar);
	void HandleMountCommand(const TCHAR* Cmd, FOutputDevice& Ar);
	void HandleUnmountCommand(const TCHAR* Cmd, FOutputDevice& Ar);
	void HandlePakCorruptCommand(const TCHAR* Cmd, FOutputDevice& Ar);
#endif
	// END Console commands
	
#if PAK_TRACKER
	static TMap<FString, int32> GPakSizeMap;
	static void TrackPak(const TCHAR* Filename, const FPakEntry* PakEntry);
	static TMap<FString, int32>& GetPakMap() { return GPakSizeMap; }
#endif
};
<|MERGE_RESOLUTION|>--- conflicted
+++ resolved
@@ -642,152 +642,7 @@
 		Found,
 		FoundDeleted,
 	};
-<<<<<<< HEAD
-	EFindResult Find(const FString& Filename, FPakEntry* OutEntry) const
-	{		
-		if (Filename.StartsWith(MountPoint))
-		{
-			FString Path(FPaths::GetPath(Filename));
-
-			// Handle the case where the user called FPakFile::UnloadFilenames() and the filenames
-			// were removed from memory.
-			if (bFilenamesRemoved)
-			{
-				// Derived from the following:
-				//     FString RelativeFilename(Filename.Mid(Path.Len() + 1));
-				//     Path = Path.Mid(MountPoint.Len()) / RelativeFilename;
-				// Hash the Path.
-				int AdjustedMountPointLen = Path.Len() < MountPoint.Len() ? Path.Len() : MountPoint.Len();
-				FString LowercaseFilename = Filename.ToLower();
-				const TCHAR* SplitStartPtr = *LowercaseFilename + AdjustedMountPointLen;
-				uint32 SplitLen = LowercaseFilename.Len() - AdjustedMountPointLen;
-				if (*SplitStartPtr == '/')
-				{
-					++SplitStartPtr;
-					--SplitLen;
-				}
-				uint32 PathHash = FCrc::MemCrc32(SplitStartPtr, SplitLen * sizeof(TCHAR), FilenameStartHash);
-
-				// Look it up in our sorted-by-filename-hash array.
-				uint32 PathHashMostSignificantBits = PathHash >> 24;
-				uint32 HashEntriesCount = FilenameHashesIndex[PathHashMostSignificantBits + 1] - FilenameHashesIndex[PathHashMostSignificantBits];
-				uint32* FoundHash = (uint32*)bsearch(&PathHash, FilenameHashes + FilenameHashesIndex[PathHashMostSignificantBits], HashEntriesCount, sizeof(uint32), CompareFilenameHashes);
-				if (FoundHash != NULL)
-				{
-					bool bDeleted = false;
-
-					int32 FoundEntryIndex = FilenameHashesIndices[FoundHash - FilenameHashes];
-
-					if (MiniPakEntries != NULL)
-					{
-						uint32 MemoryOffset = MiniPakEntriesOffsets[FoundEntryIndex];
-
-						bDeleted = (MemoryOffset == MAX_uint32); // deleted records have a magic number in the offset instead (not ideal, but there is no more space in the bit-encoded entry)
-
-						if (OutEntry != NULL)
-						{
-							if (!bDeleted)
-							{
-								// The FPakEntry structures are bit-encoded, so decode it.
-								DecodePakEntry(MiniPakEntries + MemoryOffset, OutEntry);
-							}
-							else
-							{
-								// entry was deleted and original data is inaccessible- build dummy entry
-								(*OutEntry) = FPakEntry();
-								OutEntry->SetDeleteRecord(true);
-								OutEntry->Verified = true;		// Set Verified to true to avoid have a synchronous open fail comparing FPakEntry structures.
-							}
-						}
-					}
-					else
-					{
-						const FPakEntry* FoundEntry = &Files[FoundEntryIndex];
-
-						bDeleted = FoundEntry->IsDeleteRecord();
-
-						if (OutEntry != NULL)
-						{
-							OutEntry->Offset = FoundEntry->Offset;
-							OutEntry->Size = FoundEntry->Size;
-							OutEntry->UncompressedSize = FoundEntry->UncompressedSize;
-							OutEntry->CompressionMethodIndex = FoundEntry->CompressionMethodIndex;
-							// NEEDED? FMemory::Memcpy(OutEntry->Hash, FoundEntry->Hash, sizeof(OutEntry->Hash));
-							OutEntry->CompressionBlocks = FoundEntry->CompressionBlocks;
-							OutEntry->CompressionBlockSize = FoundEntry->CompressionBlockSize;
-							OutEntry->Flags = FoundEntry->Flags;
-							OutEntry->Verified = true;		// Set Verified to true to avoid have a synchronous open fail comparing FPakEntry structures.
-						}
-					}
-
-					return bDeleted ? EFindResult::FoundDeleted : EFindResult::Found;
-				}
-			}
-			else
-			{
-				const FPakDirectory* PakDirectory = FindDirectory(*Path);
-				if (PakDirectory != NULL)
-				{
-					FString RelativeFilename(Filename.Mid(Path.Len() + 1));
-					int32 const* FoundEntryIndex = PakDirectory->Find(RelativeFilename);
-					if (FoundEntryIndex != NULL)
-					{
-						bool bDeleted = false;
-
-						if (MiniPakEntries != NULL)
-						{
-							// The FPakEntry structures are bit-encoded, so decode it.
-							uint32 MemoryOffset = MiniPakEntriesOffsets[*FoundEntryIndex];
-
-							bDeleted = (MemoryOffset == MAX_uint32); // deleted records have a magic number in the offset instead (not ideal, but there is no more space in the bit-encoded entry)
-
-							if (OutEntry != NULL)
-							{
-								if (!bDeleted)
-								{
-									// The FPakEntry structures are bit-encoded, so decode it.
-									uint8* FoundPtr = MiniPakEntries + MemoryOffset;
-									DecodePakEntry(FoundPtr, OutEntry);
-								}
-								else
-								{
-									// entry was deleted and original data is inaccessible- build dummy entry
-									(*OutEntry) = FPakEntry();
-									OutEntry->SetDeleteRecord(true);
-									OutEntry->Verified = true;		// Set Verified to true to avoid have a synchronous open fail comparing FPakEntry structures.
-								}
-							}
-						}
-						else
-						{
-							const FPakEntry* FoundEntry = &Files[*FoundEntryIndex];
-							bDeleted = FoundEntry->IsDeleteRecord();
-
-							if (OutEntry != NULL)
-							{
-								//*OutEntry = **FoundEntry;
-								OutEntry->Offset = FoundEntry->Offset;
-								OutEntry->Size = FoundEntry->Size;
-								OutEntry->UncompressedSize = FoundEntry->UncompressedSize;
-								OutEntry->CompressionMethodIndex = FoundEntry->CompressionMethodIndex;
-								FMemory::Memcpy(OutEntry->Hash, FoundEntry->Hash, sizeof(OutEntry->Hash));
-								OutEntry->CompressionBlocks = FoundEntry->CompressionBlocks;
-								OutEntry->CompressionBlockSize = FoundEntry->CompressionBlockSize;
-								OutEntry->Flags = FoundEntry->Flags;
-								OutEntry->Verified = true;		// Set Verified to true to avoid have a synchronous open fail comparing FPakEntry structures.
-							}
-						}
-
-						return bDeleted ? EFindResult::FoundDeleted : EFindResult::Found;
-					}
-				}
-			}
-		}
-		return EFindResult::NotFound;
-	}
-=======
 	EFindResult Find(const FString& Filename, FPakEntry* OutEntry) const;
->>>>>>> 3f368176
 
 	/**
 	 * Sets the pak file mount point.
