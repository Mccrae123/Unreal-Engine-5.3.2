// Copyright Epic Games, Inc. All Rights Reserved.

#pragma once

#include "CoreMinimal.h"
#include "IO/PackageId.h"
#include "IO/PackageStore.h"
#include "Misc/PackagePath.h"

struct FIoContainerHeader;
struct FFilePackageStoreEntry;

/*
 * File/container based package store.
 */
class FFilePackageStoreBackend
	: public IPackageStoreBackend
{
public:
<<<<<<< HEAD
	FFilePackageStore();
	virtual ~FFilePackageStore();

	virtual void Initialize() override;
	virtual void Lock() override;
	virtual void Unlock() override;
	virtual bool DoesPackageExist(FPackageId PackageId) override;
=======
	FFilePackageStoreBackend();
	virtual ~FFilePackageStoreBackend();

	virtual void OnMounted(TSharedRef<const FPackageStoreBackendContext>) override
	{
	}

	virtual void BeginRead() override;
	virtual void EndRead() override;
>>>>>>> d731a049
	virtual EPackageStoreEntryStatus GetPackageStoreEntry(FPackageId PackageId, FPackageStoreEntry& OutPackageStoreEntry) override;
	virtual bool GetPackageRedirectInfo(FPackageId PackageId, FName& OutSourcePackageName, FPackageId& OutRedirectedToPackageId) override;

	void Mount(const FIoContainerHeader* ContainerHeader, uint32 Order);
	void Unmount(const FIoContainerHeader* ContainerHeader);

private:
	struct FMountedContainer
	{
		const FIoContainerHeader* ContainerHeader;
		uint32 Order;
		uint32 Sequence;
	};

#if WITH_EDITOR
	struct FUncookedPackage
	{
		FName PackageName;
		EPackageExtension HeaderExtension;
	};
<<<<<<< HEAD
#endif
=======
#endif //if WITH_EDITOR
>>>>>>> d731a049

	void Update();
#if WITH_EDITOR
	uint64 AddUncookedPackagesFromRoot(const FString& RootPath);
<<<<<<< HEAD
#endif
=======
	uint64 RemoveUncookedPackagesFromRoot(const TSet<FString>& RootPath);
#endif //if WITH_EDITOR
>>>>>>> d731a049

	FRWLock EntriesLock;
	FCriticalSection UpdateLock;
	TArray<FMountedContainer> MountedContainers;
	TAtomic<uint32> NextSequence{ 0 };
	TMap<FPackageId, const FFilePackageStoreEntry*> StoreEntriesMap;
	TMap<FPackageId, TTuple<FName, FPackageId>> RedirectsPackageMap;
	TMap<FPackageId, FName> LocalizedPackages;
<<<<<<< HEAD
	bool bNeedsUpdate = false;

#if WITH_EDITOR
	FDelegateHandle OnContentPathMountedDelegateHandle;
	FCriticalSection UncookedPackageRootsLock;
	TSet<FString> PendingUncookedPackageRoots;
	TMap<FPackageId, FUncookedPackage> UncookedPackagesMap;
#endif

	static thread_local int32 LockedOnThreadCount;
=======
	bool bNeedsContainerUpdate = false;

#if WITH_EDITOR
	FDelegateHandle OnContentPathMountedDelegateHandle;
	FDelegateHandle OnContentPathDismountedDelegateHandle;
	FCriticalSection UncookedPackageRootsLock;
	TSet<FString> PendingAddUncookedPackageRoots;
	TSet<FString> PendingRemoveUncookedPackageRoots;
	TMap<FPackageId, FUncookedPackage> UncookedPackagesMap;
	TMap<FPackageId, const FFilePackageStoreEntry*> OptionalSegmentStoreEntriesMap;
	bool bNeedsUncookedPackagesUpdate = false;
#endif //if WITH_EDITOR

>>>>>>> d731a049
};<|MERGE_RESOLUTION|>--- conflicted
+++ resolved
@@ -17,15 +17,6 @@
 	: public IPackageStoreBackend
 {
 public:
-<<<<<<< HEAD
-	FFilePackageStore();
-	virtual ~FFilePackageStore();
-
-	virtual void Initialize() override;
-	virtual void Lock() override;
-	virtual void Unlock() override;
-	virtual bool DoesPackageExist(FPackageId PackageId) override;
-=======
 	FFilePackageStoreBackend();
 	virtual ~FFilePackageStoreBackend();
 
@@ -35,7 +26,6 @@
 
 	virtual void BeginRead() override;
 	virtual void EndRead() override;
->>>>>>> d731a049
 	virtual EPackageStoreEntryStatus GetPackageStoreEntry(FPackageId PackageId, FPackageStoreEntry& OutPackageStoreEntry) override;
 	virtual bool GetPackageRedirectInfo(FPackageId PackageId, FName& OutSourcePackageName, FPackageId& OutRedirectedToPackageId) override;
 
@@ -56,21 +46,13 @@
 		FName PackageName;
 		EPackageExtension HeaderExtension;
 	};
-<<<<<<< HEAD
-#endif
-=======
 #endif //if WITH_EDITOR
->>>>>>> d731a049
 
 	void Update();
 #if WITH_EDITOR
 	uint64 AddUncookedPackagesFromRoot(const FString& RootPath);
-<<<<<<< HEAD
-#endif
-=======
 	uint64 RemoveUncookedPackagesFromRoot(const TSet<FString>& RootPath);
 #endif //if WITH_EDITOR
->>>>>>> d731a049
 
 	FRWLock EntriesLock;
 	FCriticalSection UpdateLock;
@@ -79,18 +61,6 @@
 	TMap<FPackageId, const FFilePackageStoreEntry*> StoreEntriesMap;
 	TMap<FPackageId, TTuple<FName, FPackageId>> RedirectsPackageMap;
 	TMap<FPackageId, FName> LocalizedPackages;
-<<<<<<< HEAD
-	bool bNeedsUpdate = false;
-
-#if WITH_EDITOR
-	FDelegateHandle OnContentPathMountedDelegateHandle;
-	FCriticalSection UncookedPackageRootsLock;
-	TSet<FString> PendingUncookedPackageRoots;
-	TMap<FPackageId, FUncookedPackage> UncookedPackagesMap;
-#endif
-
-	static thread_local int32 LockedOnThreadCount;
-=======
 	bool bNeedsContainerUpdate = false;
 
 #if WITH_EDITOR
@@ -104,5 +74,4 @@
 	bool bNeedsUncookedPackagesUpdate = false;
 #endif //if WITH_EDITOR
 
->>>>>>> d731a049
 };