// Copyright Epic Games, Inc. All Rights Reserved.

#include "IPlatformFilePak.h"
#include "HAL/FileManager.h"
#include "Misc/CoreMisc.h"
#include "Misc/CommandLine.h"
#include "Async/AsyncWork.h"
#include "Serialization/MemoryReader.h"
#include "HAL/IConsoleManager.h"
#include "HAL/LowLevelMemTracker.h"
#include "Misc/CoreDelegates.h"
#include "Misc/App.h"
#include "Modules/ModuleManager.h"
#include "Misc/ConfigCacheIni.h"
#include "Misc/SecureHash.h"
#include "HAL/FileManagerGeneric.h"
#include "HAL/IPlatformFileModule.h"
#include "SignedArchiveReader.h"
#include "Misc/AES.h"
#include "GenericPlatform/GenericPlatformChunkInstall.h"
#include "Async/AsyncFileHandle.h"
#include "Templates/Greater.h"
#include "Serialization/ArchiveProxy.h"
#include "Serialization/MemoryWriter.h"
#include "Misc/Base64.h"
#include "HAL/DiskUtilizationTracker.h"
#include "Stats/StatsMisc.h"
#include "HAL/PlatformFileManager.h"
#include "HAL/ThreadHeartBeat.h"
#if !(IS_PROGRAM || WITH_EDITOR)
#include "Misc/ConfigCacheIni.h"
#endif
#include "ProfilingDebugging/CsvProfiler.h"
#include "Misc/Fnv.h"
#include "ProfilingDebugging/ScopedTimers.h"
#include "Async/MappedFileHandle.h"
#include "IoDispatcherFileBackend.h"
#include "Misc/PackageName.h"

#include "ProfilingDebugging/LoadTimeTracker.h"
#include "IO/IoContainerHeader.h"
#include "FilePackageStore.h"
#include "Compression/OodleDataCompression.h"
#include "IO/IoStore.h"

DEFINE_LOG_CATEGORY(LogPakFile);

DEFINE_STAT(STAT_PakFile_Read);
DEFINE_STAT(STAT_PakFile_NumOpenHandles);

CSV_DECLARE_CATEGORY_MODULE_EXTERN(CORE_API, FileIO);
CSV_DEFINE_CATEGORY(FileIOVerbose, false);


#if CSV_PROFILER
int64 GTotalLoaded = 0;
int64 GTotalLoadedLastTick = 0;
#endif






#ifndef DISABLE_NONUFS_INI_WHEN_COOKED
#define DISABLE_NONUFS_INI_WHEN_COOKED 0
#endif
#ifndef ALLOW_INI_OVERRIDE_FROM_COMMANDLINE
#define ALLOW_INI_OVERRIDE_FROM_COMMANDLINE 0
#endif
#ifndef ALL_PAKS_WILDCARD
#define ALL_PAKS_WILDCARD "*.pak"
#endif 

#ifndef MOUNT_STARTUP_PAKS_WILDCARD
#define MOUNT_STARTUP_PAKS_WILDCARD ALL_PAKS_WILDCARD
#endif

static FString GMountStartupPaksWildCard = TEXT(MOUNT_STARTUP_PAKS_WILDCARD);



int32 GetPakchunkIndexFromPakFile(const FString& InFilename)
{
	FString ChunkIdentifier(TEXT("pakchunk"));
	FString BaseFilename = FPaths::GetBaseFilename(InFilename);
	int32 ChunkNumber = INDEX_NONE;

	if (BaseFilename.StartsWith(ChunkIdentifier))
	{
		int32 StartOfNumber = ChunkIdentifier.Len();
		int32 DigitCount = 0;
		if (FChar::IsDigit(BaseFilename[StartOfNumber]))
		{
			while ((DigitCount + StartOfNumber) < BaseFilename.Len() && FChar::IsDigit(BaseFilename[StartOfNumber + DigitCount]))
			{
				DigitCount++;
			}

			if ((StartOfNumber + DigitCount) < BaseFilename.Len())
			{
				FString ChunkNumberString = BaseFilename.Mid(StartOfNumber, DigitCount);
				check(ChunkNumberString.IsNumeric());
				TTypeFromString<int32>::FromString(ChunkNumber, *ChunkNumberString);
			}
		}
	}

	return ChunkNumber;
}

// Registered encryption key cache
class FEncryptionKeyCache
{
public:

	void AddKey(const FGuid& InGuid, const FAES::FAESKey InKey)
	{
		FScopeLock Lock(&SyncObject);
		if (!Keys.Contains(InGuid))
		{
			Keys.Add(InGuid, InKey);
		}
	}

	bool GetKey(const FGuid& InGuid, FAES::FAESKey& OutKey)
	{
		FScopeLock Lock(&SyncObject);
		if (const FAES::FAESKey* Key = Keys.Find(InGuid))
		{
			OutKey = *Key;
			return true;
		}
		return false;
	}

	bool const HasKey(const FGuid& InGuid)
	{
		return Keys.Contains(InGuid);
	}

	const TMap<FGuid, FAES::FAESKey>& GetKeys() const
	{
		return Keys;
	}

private:

	TMap<FGuid, FAES::FAESKey> Keys;
	FCriticalSection SyncObject;
};

FEncryptionKeyCache& GetRegisteredEncryptionKeys()
{
	static FEncryptionKeyCache Instance;
	return Instance;
}

#if !UE_BUILD_SHIPPING
static void TestRegisterEncryptionKey(const TArray<FString>& Args)
{
	if (Args.Num() == 2)
	{
		FGuid EncryptionKeyGuid;
		FAES::FAESKey EncryptionKey;
		if (FGuid::Parse(Args[0], EncryptionKeyGuid))
		{
			TArray<uint8> KeyBytes;
			if (FBase64::Decode(Args[1], KeyBytes))
			{
				check(KeyBytes.Num() == sizeof(FAES::FAESKey));
				FMemory::Memcpy(EncryptionKey.Key, &KeyBytes[0], sizeof(EncryptionKey.Key));

				// Deprecated version
				PRAGMA_DISABLE_DEPRECATION_WARNINGS
				FCoreDelegates::GetRegisterEncryptionKeyDelegate().ExecuteIfBound(EncryptionKeyGuid, EncryptionKey);
				PRAGMA_ENABLE_DEPRECATION_WARNINGS

				// New version
				FCoreDelegates::GetRegisterEncryptionKeyMulticastDelegate().Broadcast(EncryptionKeyGuid, EncryptionKey);
			}
		}
	}
}

static FAutoConsoleCommand CVar_TestRegisterEncryptionKey(
	TEXT("pak.TestRegisterEncryptionKey"),
	TEXT("Test dynamic encryption key registration. params: <guid> <base64key>"),
	FConsoleCommandWithArgsDelegate::CreateStatic(TestRegisterEncryptionKey));
#endif

TPakChunkHash ComputePakChunkHash(const void* InData, int64 InDataSizeInBytes)
{
#if PAKHASH_USE_CRC
	return FCrc::MemCrc32(InData, InDataSizeInBytes);
#else
	FSHAHash Hash;
	FSHA1::HashBuffer(InData, InDataSizeInBytes, Hash.Hash);
	return Hash;
#endif
}

#ifndef EXCLUDE_NONPAK_UE_EXTENSIONS
#define EXCLUDE_NONPAK_UE_EXTENSIONS 1	// Use .Build.cs file to disable this if the game relies on accessing loose files
#endif

FFilenameSecurityDelegate& FPakPlatformFile::GetFilenameSecurityDelegate()
{
	static FFilenameSecurityDelegate Delegate;
	return Delegate;
}

FPakCustomEncryptionDelegate& FPakPlatformFile::GetPakCustomEncryptionDelegate()
{
	static FPakCustomEncryptionDelegate Delegate;
	return Delegate;
}

FPakPlatformFile::FPakSigningFailureHandlerData& FPakPlatformFile::GetPakSigningFailureHandlerData()
{
	static FPakSigningFailureHandlerData Instance;
	return Instance;
}

// Needs to be a global as multiple threads may try to access the failed delegate
FPakChunkSignatureCheckFailedHandler& FPakPlatformFile::GetPakChunkSignatureCheckFailedHandler()
{
	return GetPakSigningFailureHandlerData().ChunkSignatureCheckFailedDelegate;
}

FPakMasterSignatureTableCheckFailureHandler& FPakPlatformFile::GetPakMasterSignatureTableCheckFailureHandler()
{
	return GetPakSigningFailureHandlerData().MasterSignatureTableCheckFailedDelegate;
}

void FPakPlatformFile::BroadcastPakChunkSignatureCheckFailure(const FPakChunkSignatureCheckFailedData& InData)
{
	FPakSigningFailureHandlerData& HandlerData = GetPakSigningFailureHandlerData();
	FScopeLock Lock(&HandlerData.Lock);
	HandlerData.ChunkSignatureCheckFailedDelegate.Broadcast(InData);
}

void FPakPlatformFile::BroadcastPakMasterSignatureTableCheckFailure(const FString& InFilename)
{
	FPakSigningFailureHandlerData& HandlerData = GetPakSigningFailureHandlerData();
	FScopeLock Lock(&HandlerData.Lock);
	HandlerData.MasterSignatureTableCheckFailedDelegate.Broadcast(InFilename);
}

FPakSetIndexSettings& FPakPlatformFile::GetPakSetIndexSettingsDelegate()
{
	static FPakSetIndexSettings Delegate;
	return Delegate;
}

void FPakPlatformFile::GetPrunedFilenamesInChunk(const FString& InPakFilename, const TArray<int32>& InChunkIDs, TArray<FString>& OutFileList)
{
	TArray<FPakListEntry> Paks;
	GetMountedPaks(Paks);

	for (const FPakListEntry& Pak : Paks)
	{
		if (Pak.PakFile && Pak.PakFile->GetFilename() == InPakFilename)
		{
			Pak.PakFile->GetPrunedFilenamesInChunk(InChunkIDs, OutFileList);
			break;
		}
	}
}

void FPakPlatformFile::GetFilenamesFromIostoreByBlockIndex(const FString& InContainerName, const TArray<int32>& InBlockIndex, TArray<FString>& OutFileList)
{
<<<<<<< HEAD
	if (FIoDispatcher::IsInitialized())
	{
		FIoDispatcher& IoDispatcher = FIoDispatcher::Get();

		for (const FIoDispatcherMountedContainer& Container : IoDispatcher.GetMountedContainers())
		{
			if (FPaths::GetBaseFilename(Container.Environment.GetPath()) == InContainerName)
			{
				FIoStoreEnvironment IoEnvironment;
				IoEnvironment.InitializeFileEnvironment(FPaths::ChangeExtension(Container.Environment.GetPath(), TEXT("")));
				TUniquePtr<FIoStoreReader> IoStoreReader(new FIoStoreReader());

				FIoStatus Status = IoStoreReader->Initialize(IoEnvironment, GetRegisteredEncryptionKeys().GetKeys());
				if (Status.IsOk())
				{
					IoStoreReader->GetFilenamesByBlockIndex(InBlockIndex, OutFileList);
				}
	
				break;
			}
=======
	FPakPlatformFile* PakPlatformFile = static_cast<FPakPlatformFile*>(FPlatformFileManager::Get().FindPlatformFile(FPakPlatformFile::GetTypeName()));
	if (!PakPlatformFile || !PakPlatformFile->IoDispatcherFileBackend.IsValid())
	{
		return;
	}
	FScopeLock ScopedLock(&PakPlatformFile->PakListCritical);
	for (const FPakListEntry& PakListEntry : PakPlatformFile->PakFiles)
	{
		if (FPaths::GetBaseFilename(PakListEntry.PakFile->PakFilename) == InContainerName)
		{
			TUniquePtr<FIoStoreReader> IoStoreReader(new FIoStoreReader());
			FIoStatus Status = IoStoreReader->Initialize(*FPaths::ChangeExtension(PakListEntry.PakFile->PakFilename, TEXT("")), GetRegisteredEncryptionKeys().GetKeys());
			if (Status.IsOk())
			{
				IoStoreReader->GetFilenamesByBlockIndex(InBlockIndex, OutFileList);
			}
	
			break;
>>>>>>> 6bbb88c8
		}
	}
}

void FPakPlatformFile::GetPrunedFilenamesInPakFile(const FString& InPakFilename, TArray<FString>& OutFileList)
{
	TArray<FPakListEntry> Paks;
	GetMountedPaks(Paks);

	for (const FPakListEntry& Pak : Paks)
	{
		if (Pak.PakFile && Pak.PakFile->GetFilename() == InPakFilename)
		{
			Pak.PakFile->GetPrunedFilenames(OutFileList);
			break;
		}
	}
}

void FPakPlatformFile::GetFilenamesFromIostoreContainer(const FString& InContainerName, TArray<FString>& OutFileList)
{
<<<<<<< HEAD
	if (FIoDispatcher::IsInitialized())
	{
		FIoDispatcher& IoDispatcher = FIoDispatcher::Get();

		for (const FIoDispatcherMountedContainer& Container : IoDispatcher.GetMountedContainers())
		{
			if (FPaths::GetBaseFilename(Container.Environment.GetPath()) == InContainerName)
			{
				FIoStoreEnvironment IoEnvironment;
				IoEnvironment.InitializeFileEnvironment(FPaths::ChangeExtension(Container.Environment.GetPath(), TEXT("")));
				TUniquePtr<FIoStoreReader> IoStoreReader(new FIoStoreReader());

				FIoStatus Status = IoStoreReader->Initialize(IoEnvironment, GetRegisteredEncryptionKeys().GetKeys());
				if (Status.IsOk())
				{
					IoStoreReader->GetFilenames(OutFileList);
				}
				break;
			}
=======
	FPakPlatformFile* PakPlatformFile = static_cast<FPakPlatformFile*>(FPlatformFileManager::Get().FindPlatformFile(FPakPlatformFile::GetTypeName()));
	if (!PakPlatformFile || !PakPlatformFile->IoDispatcherFileBackend.IsValid())
	{
		return;
	}
	FScopeLock ScopedLock(&PakPlatformFile->PakListCritical);
	for (const FPakListEntry& PakListEntry : PakPlatformFile->PakFiles)
	{
		if (FPaths::GetBaseFilename(PakListEntry.PakFile->PakFilename) == InContainerName)
		{
			TUniquePtr<FIoStoreReader> IoStoreReader(new FIoStoreReader());
			FIoStatus Status = IoStoreReader->Initialize(*FPaths::ChangeExtension(PakListEntry.PakFile->PakFilename, TEXT("")), GetRegisteredEncryptionKeys().GetKeys());
			if (Status.IsOk())
			{
				IoStoreReader->GetFilenames(OutFileList);
			}
			break;
>>>>>>> 6bbb88c8
		}
	}
}

#if !defined(PLATFORM_BYPASS_PAK_PRECACHE)
	#error "PLATFORM_BYPASS_PAK_PRECACHE must be defined."
#endif

#define USE_PAK_PRECACHE (!PLATFORM_BYPASS_PAK_PRECACHE && !IS_PROGRAM && !WITH_EDITOR) // you can turn this off to use the async IO stuff without the precache

/**
* Precaching
*/

void FPakPlatformFile::GetPakEncryptionKey(FAES::FAESKey& OutKey, const FGuid& InEncryptionKeyGuid)
{
	OutKey.Reset();

	if (!GetRegisteredEncryptionKeys().GetKey(InEncryptionKeyGuid, OutKey))
	{
		if (!InEncryptionKeyGuid.IsValid() && FCoreDelegates::GetPakEncryptionKeyDelegate().IsBound())
		{
			FCoreDelegates::GetPakEncryptionKeyDelegate().Execute(OutKey.Key);
		}
		else
		{
			UE_LOG(LogPakFile, Fatal, TEXT("Failed to find requested encryption key %s"), *InEncryptionKeyGuid.ToString());
		}
	}
}

TMap<FName, TSharedPtr<const struct FPakSignatureFile, ESPMode::ThreadSafe>> FPakPlatformFile::PakSignatureFileCache;
FCriticalSection FPakPlatformFile::PakSignatureFileCacheLock;
TSharedPtr<const struct FPakSignatureFile, ESPMode::ThreadSafe> FPakPlatformFile::GetPakSignatureFile(const TCHAR* InFilename)
{
	FScopeLock Lock(&PakSignatureFileCacheLock);

	FName FilenameFName(InFilename);
	if (const TSharedPtr<const struct FPakSignatureFile, ESPMode::ThreadSafe>* SignaturesFile = PakSignatureFileCache.Find(FilenameFName))
	{
		return *SignaturesFile;
	}

	static FRSAKeyHandle PublicKey = InvalidRSAKeyHandle;
	static bool bInitializedPublicKey = false;
	if (!bInitializedPublicKey)
	{
		FCoreDelegates::FPakSigningKeysDelegate& Delegate = FCoreDelegates::GetPakSigningKeysDelegate();
		if (Delegate.IsBound())
		{
			TArray<uint8> Exponent;
			TArray<uint8> Modulus;
			Delegate.Execute(Exponent, Modulus);
			PublicKey = FRSA::CreateKey(Exponent, TArray<uint8>(), Modulus);
		}
		bInitializedPublicKey = true;
	}

	TSharedPtr<FPakSignatureFile, ESPMode::ThreadSafe> SignaturesFile;

	if (PublicKey != InvalidRSAKeyHandle)
	{
		FString SignaturesFilename = FPaths::ChangeExtension(InFilename, TEXT("sig"));
		FArchive* Reader = IFileManager::Get().CreateFileReader(*SignaturesFilename);
		if (Reader != nullptr)
		{
			SignaturesFile = MakeShared<FPakSignatureFile, ESPMode::ThreadSafe>();
			SignaturesFile->Serialize(*Reader);
			delete Reader;

			if (!SignaturesFile->DecryptSignatureAndValidate(PublicKey, InFilename))
			{
				// We don't need to act on this failure as the decrypt function will already have dumped out log messages
				// and fired the signature check fail handler
				SignaturesFile.Reset();
			}

			PakSignatureFileCache.Add(FilenameFName, SignaturesFile);
		}
		else
		{
			UE_LOG(LogPakFile, Warning, TEXT("Couldn't find pak signature file '%s'"), InFilename);
			BroadcastPakMasterSignatureTableCheckFailure(InFilename);
		}
	}

	return SignaturesFile;
}

void FPakPlatformFile::RemoveCachedPakSignaturesFile(const TCHAR* InFilename)
{
	FScopeLock Lock(&PakSignatureFileCacheLock);
	FName FilenameFName(InFilename);
	if (PakSignatureFileCache.Contains(FilenameFName))
	{
		PakSignatureFileCache.Remove(FilenameFName);
	}
}

DECLARE_DWORD_ACCUMULATOR_STAT(TEXT("PakCache Sync Decrypts (Uncompressed Path)"), STAT_PakCache_SyncDecrypts, STATGROUP_PakFile);
DECLARE_FLOAT_ACCUMULATOR_STAT(TEXT("PakCache Decrypt Time"), STAT_PakCache_DecryptTime, STATGROUP_PakFile);
DECLARE_DWORD_ACCUMULATOR_STAT(TEXT("PakCache Async Decrypts (Compressed Path)"), STAT_PakCache_CompressedDecrypts, STATGROUP_PakFile);
DECLARE_DWORD_ACCUMULATOR_STAT(TEXT("PakCache Async Decrypts (Uncompressed Path)"), STAT_PakCache_UncompressedDecrypts, STATGROUP_PakFile);

void DecryptData(uint8* InData, uint32 InDataSize, FGuid InEncryptionKeyGuid)
{
	if (FPakPlatformFile::GetPakCustomEncryptionDelegate().IsBound())
	{
		FPakPlatformFile::GetPakCustomEncryptionDelegate().Execute(InData, InDataSize, InEncryptionKeyGuid);
	}
	else
	{
		SCOPE_SECONDS_ACCUMULATOR(STAT_PakCache_DecryptTime);
		FAES::FAESKey Key;
		FPakPlatformFile::GetPakEncryptionKey(Key, InEncryptionKeyGuid);
		check(Key.IsValid());
		FAES::DecryptData(InData, InDataSize, Key);
	}
}

#if !UE_BUILD_SHIPPING
static int32 GPakCache_ForceDecompressionFails = 0;
static FAutoConsoleVariableRef CVar_ForceDecompressionFails(
	TEXT("ForceDecompressionFails"),
	GPakCache_ForceDecompressionFails,
	TEXT("If > 0, then force decompression failures to test the panic sync read fallback.")
);
static bool GPakCache_ForcePakProcessedReads = false;
static FAutoConsoleVariableRef CVar_ForcePakProcessReads(
	TEXT("ForcePakProcessReads"),
	GPakCache_ForcePakProcessedReads,
	TEXT("If true, then Asynchronous reads from pak files will always used the FPakProcessedReadRequest system that is ordinarily only used on compressed files.")
);
static bool GetPakCacheForcePakProcessedReads()
{
	static bool bInitialValue = (GPakCache_ForcePakProcessedReads = FParse::Param(FCommandLine::Get(), TEXT("ForcePakProcessReads")));
	return GPakCache_ForcePakProcessedReads;
}
static FName GPakFakeCompression(TEXT("PakFakeCompression"));

#endif

class FPakSizeRequest : public IAsyncReadRequest
{
public:
	FPakSizeRequest(FAsyncFileCallBack* CompleteCallback, int64 InFileSize)
		: IAsyncReadRequest(CompleteCallback, true, nullptr)
	{
		Size = InFileSize;
		SetComplete();
	}

	virtual void WaitCompletionImpl(float TimeLimitSeconds) override
	{
		// Even though SetComplete called in the constructor and sets bCompleteAndCallbackCalled=true, we still need to implement WaitComplete as
		// the CompleteCallback can end up starting async tasks that can overtake the constructor execution and need to wait for the constructor to finish.
		while (!*(volatile bool*)&bCompleteAndCallbackCalled);
	}

	virtual void CancelImpl()
	{
	}
};

#if USE_PAK_PRECACHE
#include "Async/TaskGraphInterfaces.h"
#define PAK_CACHE_GRANULARITY (1024*64)
static_assert((PAK_CACHE_GRANULARITY % FPakInfo::MaxChunkDataSize) == 0, "PAK_CACHE_GRANULARITY must be set to a multiple of FPakInfo::MaxChunkDataSize");
#define PAK_CACHE_MAX_REQUESTS (8)
#define PAK_CACHE_MAX_PRIORITY_DIFFERENCE_MERGE (AIOP_Normal - AIOP_MIN)
#define PAK_EXTRA_CHECKS DO_CHECK

DECLARE_MEMORY_STAT(TEXT("PakCache Current"), STAT_PakCacheMem, STATGROUP_Memory);
DECLARE_MEMORY_STAT(TEXT("PakCache High Water"), STAT_PakCacheHighWater, STATGROUP_Memory);

#if CSV_PROFILER
volatile int64 GPreCacheHotBlocksCount = 0;
volatile int64 GPreCacheColdBlocksCount = 0;
volatile int64 GPreCacheTotalLoaded = 0;
int64 GPreCacheTotalLoadedLastTick = 0;

volatile int64 GPreCacheSeeks = 0;
volatile int64 GPreCacheBadSeeks = 0;
volatile int64 GPreCacheContiguousReads = 0;
#endif

DECLARE_FLOAT_ACCUMULATOR_STAT(TEXT("PakCache Signing Chunk Hash Time"), STAT_PakCache_SigningChunkHashTime, STATGROUP_PakFile);
DECLARE_MEMORY_STAT(TEXT("PakCache Signing Chunk Hash Size"), STAT_PakCache_SigningChunkHashSize, STATGROUP_PakFile);


static int32 GPakCache_Enable = 1;
static FAutoConsoleVariableRef CVar_Enable(
	TEXT("pakcache.Enable"),
	GPakCache_Enable,
	TEXT("If > 0, then enable the pak cache.")
);

int32 GPakCache_CachePerPakFile = 0;
static FAutoConsoleVariableRef CVar_CachePerPakFile(
	TEXT("pakcache.CachePerPakFile"),
	GPakCache_CachePerPakFile,
	TEXT("if > 0, then each pak file will have it's own cache")
);

int32 GPakCache_UseNewTrim = 0;
static FAutoConsoleVariableRef CVar_UseNewTrim(
	TEXT("pakcache.UseNewTrim"),
	GPakCache_UseNewTrim,
	TEXT("if > 0, then we'll use a round robin per pak file trim")
);

int32 GPakCache_MaxBlockMemory = 128;
static FAutoConsoleVariableRef CVar_MaxBlockMemory(
	TEXT("pakcache.MaxBlockMemory"),
	GPakCache_MaxBlockMemory,
	TEXT("A soft memory budget in MB for the max memory used for precaching, that we'll try and adhere to ")
);


int32 GPakCache_MaxRequestsToLowerLevel = 2;
static FAutoConsoleVariableRef CVar_MaxRequestsToLowerLevel(
	TEXT("pakcache.MaxRequestsToLowerLevel"),
	GPakCache_MaxRequestsToLowerLevel,
	TEXT("Controls the maximum number of IO requests submitted to the OS filesystem at one time. Limited by PAK_CACHE_MAX_REQUESTS.")
);

int32 GPakCache_MaxRequestSizeToLowerLevelKB = 1024;
static FAutoConsoleVariableRef CVar_MaxRequestSizeToLowerLevelKB(
	TEXT("pakcache.MaxRequestSizeToLowerLevellKB"),
	GPakCache_MaxRequestSizeToLowerLevelKB,
	TEXT("Controls the maximum size (in KB) of IO requests submitted to the OS filesystem.")
);

int32 GPakCache_NumUnreferencedBlocksToCache = 10;
static FAutoConsoleVariableRef CVar_NumUnreferencedBlocksToCache(
	TEXT("pakcache.NumUnreferencedBlocksToCache"),
	GPakCache_NumUnreferencedBlocksToCache,
	TEXT("Controls the maximum number of unreferenced blocks to keep. This is a classic disk cache and the maxmimum wasted memory is pakcache.MaxRequestSizeToLowerLevellKB * pakcache.NumUnreferencedBlocksToCache.")
);

float GPakCache_TimeToTrim = 0.0f;
static FAutoConsoleVariableRef CVar_PakCache_TimeToTrim(
	TEXT("pakcache.TimeToTrim"),
	GPakCache_TimeToTrim,
	TEXT("Controls how long to hold onto a cached but unreferenced block for.")
);

int32 GPakCache_EnableNoCaching = 0;
static FAutoConsoleVariableRef CVar_EnableNoCaching(
	TEXT("pakcache.EnableNoCaching"),
	GPakCache_EnableNoCaching,
	TEXT("if > 0, then we'll allow a read requests pak cache memory to be ditched early")
);


class FPakPrecacher;

typedef uint64 FJoinedOffsetAndPakIndex;
static FORCEINLINE uint16 GetRequestPakIndexLow(FJoinedOffsetAndPakIndex Joined)
{
	return uint16((Joined >> 48) & 0xffff);
}

static FORCEINLINE int64 GetRequestOffset(FJoinedOffsetAndPakIndex Joined)
{
	return int64(Joined & 0xffffffffffffll);
}

static FORCEINLINE FJoinedOffsetAndPakIndex MakeJoinedRequest(uint16 PakIndex, int64 Offset)
{
	check(Offset >= 0);
	return (FJoinedOffsetAndPakIndex(PakIndex) << 48) | Offset;
}

enum
{
	IntervalTreeInvalidIndex = 0
};


typedef uint32 TIntervalTreeIndex; // this is the arg type of TSparseArray::operator[]

static uint32 GNextSalt = 1;

// This is like TSparseArray, only a bit safer and I needed some restrictions on resizing.
template<class TItem>
class TIntervalTreeAllocator
{
	TArray<TItem> Items;
	TArray<int32> FreeItems; //@todo make this into a linked list through the existing items
	uint32 Salt;
	uint32 SaltMask;
public:
	TIntervalTreeAllocator()
	{
		check(GNextSalt < 4);
		Salt = (GNextSalt++) << 30;
		SaltMask = MAX_uint32 << 30;
		verify((Alloc() & ~SaltMask) == IntervalTreeInvalidIndex); // we want this to always have element zero so we can figure out an index from a pointer
	}
	inline TIntervalTreeIndex Alloc()
	{
		int32 Result;
		if (FreeItems.Num())
		{
			Result = FreeItems.Pop();
		}
		else
		{
			Result = Items.Num();
			Items.AddUninitialized();

		}
		new ((void*)&Items[Result]) TItem();
		return Result | Salt;;
	}
	void EnsureNoRealloc(int32 NeededNewNum)
	{
		if (FreeItems.Num() + Items.GetSlack() < NeededNewNum)
		{
			Items.Reserve(Items.Num() + NeededNewNum);
		}
	}
	FORCEINLINE TItem& Get(TIntervalTreeIndex InIndex)
	{
		TIntervalTreeIndex Index = InIndex & ~SaltMask;
		check((InIndex & SaltMask) == Salt && Index != IntervalTreeInvalidIndex && Index >= 0 && Index < (uint32)Items.Num()); //&& !FreeItems.Contains(Index));
		return Items[Index];
	}
	FORCEINLINE void Free(TIntervalTreeIndex InIndex)
	{
		TIntervalTreeIndex Index = InIndex & ~SaltMask;
		check((InIndex & SaltMask) == Salt && Index != IntervalTreeInvalidIndex && Index >= 0 && Index < (uint32)Items.Num()); //&& !FreeItems.Contains(Index));
		Items[Index].~TItem();
		FreeItems.Push(Index);
		if (FreeItems.Num() + 1 == Items.Num())
		{
			// get rid everything to restore memory coherence
			Items.Empty();
			FreeItems.Empty();
			verify((Alloc() & ~SaltMask) == IntervalTreeInvalidIndex); // we want this to always have element zero so we can figure out an index from a pointer
		}
	}
	FORCEINLINE void CheckIndex(TIntervalTreeIndex InIndex)
	{
		TIntervalTreeIndex Index = InIndex & ~SaltMask;
		check((InIndex & SaltMask) == Salt && Index != IntervalTreeInvalidIndex && Index >= 0 && Index < (uint32)Items.Num()); // && !FreeItems.Contains(Index));
	}
};

class FIntervalTreeNode
{
public:
	TIntervalTreeIndex LeftChildOrRootOfLeftList;
	TIntervalTreeIndex RootOfOnList;
	TIntervalTreeIndex RightChildOrRootOfRightList;

	FIntervalTreeNode()
		: LeftChildOrRootOfLeftList(IntervalTreeInvalidIndex)
		, RootOfOnList(IntervalTreeInvalidIndex)
		, RightChildOrRootOfRightList(IntervalTreeInvalidIndex)
	{
	}
	~FIntervalTreeNode()
	{
		check(LeftChildOrRootOfLeftList == IntervalTreeInvalidIndex && RootOfOnList == IntervalTreeInvalidIndex && RightChildOrRootOfRightList == IntervalTreeInvalidIndex); // this routine does not handle recursive destruction
	}
};

static TIntervalTreeAllocator<FIntervalTreeNode> GIntervalTreeNodeNodeAllocator;

static FORCEINLINE uint64 HighBit(uint64 x)
{
	return x & (1ull << 63);
}

static FORCEINLINE bool IntervalsIntersect(uint64 Min1, uint64 Max1, uint64 Min2, uint64 Max2)
{
	return !(Max2 < Min1 || Max1 < Min2);
}

template<typename TItem>
// this routine assume that the pointers remain valid even though we are reallocating
static void AddToIntervalTree_Dangerous(
	TIntervalTreeIndex* RootNode,
	TIntervalTreeAllocator<TItem>& Allocator,
	TIntervalTreeIndex Index,
	uint64 MinInterval,
	uint64 MaxInterval,
	uint32 CurrentShift,
	uint32 MaxShift
)
{
	while (true)
	{
		if (*RootNode == IntervalTreeInvalidIndex)
		{
			*RootNode = GIntervalTreeNodeNodeAllocator.Alloc();
		}

		int64 MinShifted = HighBit(MinInterval << CurrentShift);
		int64 MaxShifted = HighBit(MaxInterval << CurrentShift);
		FIntervalTreeNode& Root = GIntervalTreeNodeNodeAllocator.Get(*RootNode);

		if (MinShifted == MaxShifted && CurrentShift < MaxShift)
		{
			CurrentShift++;
			RootNode = (!MinShifted) ? &Root.LeftChildOrRootOfLeftList : &Root.RightChildOrRootOfRightList;
		}
		else
		{
			TItem& Item = Allocator.Get(Index);
			if (MinShifted != MaxShifted) // crosses middle
			{
				Item.Next = Root.RootOfOnList;
				Root.RootOfOnList = Index;
			}
			else // we are at the leaf
			{
				if (!MinShifted)
				{
					Item.Next = Root.LeftChildOrRootOfLeftList;
					Root.LeftChildOrRootOfLeftList = Index;
				}
				else
				{
					Item.Next = Root.RightChildOrRootOfRightList;
					Root.RightChildOrRootOfRightList = Index;
				}
			}
			return;
		}
	}
}

template<typename TItem>
static void AddToIntervalTree(
	TIntervalTreeIndex* RootNode,
	TIntervalTreeAllocator<TItem>& Allocator,
	TIntervalTreeIndex Index,
	uint32 StartShift,
	uint32 MaxShift
)
{
	GIntervalTreeNodeNodeAllocator.EnsureNoRealloc(1 + MaxShift - StartShift);
	TItem& Item = Allocator.Get(Index);
	check(Item.Next == IntervalTreeInvalidIndex);
	uint64 MinInterval = GetRequestOffset(Item.OffsetAndPakIndex);
	uint64 MaxInterval = MinInterval + Item.Size - 1;
	AddToIntervalTree_Dangerous(RootNode, Allocator, Index, MinInterval, MaxInterval, StartShift, MaxShift);

}

template<typename TItem>
static FORCEINLINE bool ScanNodeListForRemoval(
	TIntervalTreeIndex* Iter,
	TIntervalTreeAllocator<TItem>& Allocator,
	TIntervalTreeIndex Index,
	uint64 MinInterval,
	uint64 MaxInterval
)
{
	while (*Iter != IntervalTreeInvalidIndex)
	{

		TItem& Item = Allocator.Get(*Iter);
		if (*Iter == Index)
		{
			*Iter = Item.Next;
			Item.Next = IntervalTreeInvalidIndex;
			return true;
		}
		Iter = &Item.Next;
	}
	return false;
}

template<typename TItem>
static bool RemoveFromIntervalTree(
	TIntervalTreeIndex* RootNode,
	TIntervalTreeAllocator<TItem>& Allocator,
	TIntervalTreeIndex Index,
	uint64 MinInterval,
	uint64 MaxInterval,
	uint32 CurrentShift,
	uint32 MaxShift
)
{
	bool bResult = false;
	if (*RootNode != IntervalTreeInvalidIndex)
	{
		int64 MinShifted = HighBit(MinInterval << CurrentShift);
		int64 MaxShifted = HighBit(MaxInterval << CurrentShift);
		FIntervalTreeNode& Root = GIntervalTreeNodeNodeAllocator.Get(*RootNode);

		if (!MinShifted && !MaxShifted)
		{
			if (CurrentShift == MaxShift)
			{
				bResult = ScanNodeListForRemoval(&Root.LeftChildOrRootOfLeftList, Allocator, Index, MinInterval, MaxInterval);
			}
			else
			{
				bResult = RemoveFromIntervalTree(&Root.LeftChildOrRootOfLeftList, Allocator, Index, MinInterval, MaxInterval, CurrentShift + 1, MaxShift);
			}
		}
		else if (!MinShifted && MaxShifted)
		{
			bResult = ScanNodeListForRemoval(&Root.RootOfOnList, Allocator, Index, MinInterval, MaxInterval);
		}
		else
		{
			if (CurrentShift == MaxShift)
			{
				bResult = ScanNodeListForRemoval(&Root.RightChildOrRootOfRightList, Allocator, Index, MinInterval, MaxInterval);
			}
			else
			{
				bResult = RemoveFromIntervalTree(&Root.RightChildOrRootOfRightList, Allocator, Index, MinInterval, MaxInterval, CurrentShift + 1, MaxShift);
			}
		}
		if (bResult)
		{
			if (Root.LeftChildOrRootOfLeftList == IntervalTreeInvalidIndex && Root.RootOfOnList == IntervalTreeInvalidIndex && Root.RightChildOrRootOfRightList == IntervalTreeInvalidIndex)
			{
				check(&Root == &GIntervalTreeNodeNodeAllocator.Get(*RootNode));
				GIntervalTreeNodeNodeAllocator.Free(*RootNode);
				*RootNode = IntervalTreeInvalidIndex;
			}
		}
	}
	return bResult;
}

template<typename TItem>
static bool RemoveFromIntervalTree(
	TIntervalTreeIndex* RootNode,
	TIntervalTreeAllocator<TItem>& Allocator,
	TIntervalTreeIndex Index,
	uint32 StartShift,
	uint32 MaxShift
)
{
	TItem& Item = Allocator.Get(Index);
	uint64 MinInterval = GetRequestOffset(Item.OffsetAndPakIndex);
	uint64 MaxInterval = MinInterval + Item.Size - 1;
	return RemoveFromIntervalTree(RootNode, Allocator, Index, MinInterval, MaxInterval, StartShift, MaxShift);
}

template<typename TItem>
static FORCEINLINE void ScanNodeListForRemovalFunc(
	TIntervalTreeIndex* Iter,
	TIntervalTreeAllocator<TItem>& Allocator,
	uint64 MinInterval,
	uint64 MaxInterval,
	TFunctionRef<bool(TIntervalTreeIndex)> Func
)
{
	while (*Iter != IntervalTreeInvalidIndex)
	{
		TItem& Item = Allocator.Get(*Iter);
		uint64 Offset = uint64(GetRequestOffset(Item.OffsetAndPakIndex));
		uint64 LastByte = Offset + uint64(Item.Size) - 1;

		// save the value and then clear it.
		TIntervalTreeIndex NextIndex = Item.Next;
		if (IntervalsIntersect(MinInterval, MaxInterval, Offset, LastByte) && Func(*Iter))
		{
			*Iter = NextIndex; // this may have already be deleted, so cannot rely on the memory block
		}
		else
		{
			Iter = &Item.Next;
		}
	}
}

template<typename TItem>
static void MaybeRemoveOverlappingNodesInIntervalTree(
	TIntervalTreeIndex* RootNode,
	TIntervalTreeAllocator<TItem>& Allocator,
	uint64 MinInterval,
	uint64 MaxInterval,
	uint64 MinNode,
	uint64 MaxNode,
	uint32 CurrentShift,
	uint32 MaxShift,
	TFunctionRef<bool(TIntervalTreeIndex)> Func
)
{
	if (*RootNode != IntervalTreeInvalidIndex)
	{
		int64 MinShifted = HighBit(MinInterval << CurrentShift);
		int64 MaxShifted = HighBit(MaxInterval << CurrentShift);
		FIntervalTreeNode& Root = GIntervalTreeNodeNodeAllocator.Get(*RootNode);
		uint64 Center = (MinNode + MaxNode + 1) >> 1;

		//UE_LOG(LogTemp, Warning, TEXT("Exploring Node %X [%d, %d] %d%d     interval %llX %llX    node interval %llX %llX   center %llX  "), *RootNode, CurrentShift, MaxShift, !!MinShifted, !!MaxShifted, MinInterval, MaxInterval, MinNode, MaxNode, Center);


		if (!MinShifted)
		{
			if (CurrentShift == MaxShift)
			{
				//UE_LOG(LogTemp, Warning, TEXT("LeftBottom %X [%d, %d] %d%d"), *RootNode, CurrentShift, MaxShift, !!MinShifted, !!MaxShifted);
				ScanNodeListForRemovalFunc(&Root.LeftChildOrRootOfLeftList, Allocator, MinInterval, MaxInterval, Func);
			}
			else
			{
				//UE_LOG(LogTemp, Warning, TEXT("LeftRecur %X [%d, %d] %d%d"), *RootNode, CurrentShift, MaxShift, !!MinShifted, !!MaxShifted);
				MaybeRemoveOverlappingNodesInIntervalTree(&Root.LeftChildOrRootOfLeftList, Allocator, MinInterval, FMath::Min(MaxInterval, Center - 1), MinNode, Center - 1, CurrentShift + 1, MaxShift, Func);
			}
		}

		//UE_LOG(LogTemp, Warning, TEXT("Center %X [%d, %d] %d%d"), *RootNode, CurrentShift, MaxShift, !!MinShifted, !!MaxShifted);
		ScanNodeListForRemovalFunc(&Root.RootOfOnList, Allocator, MinInterval, MaxInterval, Func);

		if (MaxShifted)
		{
			if (CurrentShift == MaxShift)
			{
				//UE_LOG(LogTemp, Warning, TEXT("RightBottom %X [%d, %d] %d%d"), *RootNode, CurrentShift, MaxShift, !!MinShifted, !!MaxShifted);
				ScanNodeListForRemovalFunc(&Root.RightChildOrRootOfRightList, Allocator, MinInterval, MaxInterval, Func);
			}
			else
			{
				//UE_LOG(LogTemp, Warning, TEXT("RightRecur %X [%d, %d] %d%d"), *RootNode, CurrentShift, MaxShift, !!MinShifted, !!MaxShifted);
				MaybeRemoveOverlappingNodesInIntervalTree(&Root.RightChildOrRootOfRightList, Allocator, FMath::Max(MinInterval, Center), MaxInterval, Center, MaxNode, CurrentShift + 1, MaxShift, Func);
			}
		}

		//UE_LOG(LogTemp, Warning, TEXT("Done Exploring Node %X [%d, %d] %d%d     interval %llX %llX    node interval %llX %llX   center %llX  "), *RootNode, CurrentShift, MaxShift, !!MinShifted, !!MaxShifted, MinInterval, MaxInterval, MinNode, MaxNode, Center);

		if (Root.LeftChildOrRootOfLeftList == IntervalTreeInvalidIndex && Root.RootOfOnList == IntervalTreeInvalidIndex && Root.RightChildOrRootOfRightList == IntervalTreeInvalidIndex)
		{
			check(&Root == &GIntervalTreeNodeNodeAllocator.Get(*RootNode));
			GIntervalTreeNodeNodeAllocator.Free(*RootNode);
			*RootNode = IntervalTreeInvalidIndex;
		}
	}
}


template<typename TItem>
static FORCEINLINE bool ScanNodeList(
	TIntervalTreeIndex Iter,
	TIntervalTreeAllocator<TItem>& Allocator,
	uint64 MinInterval,
	uint64 MaxInterval,
	TFunctionRef<bool(TIntervalTreeIndex)> Func
)
{
	while (Iter != IntervalTreeInvalidIndex)
	{
		TItem& Item = Allocator.Get(Iter);
		uint64 Offset = uint64(GetRequestOffset(Item.OffsetAndPakIndex));
		uint64 LastByte = Offset + uint64(Item.Size) - 1;
		if (IntervalsIntersect(MinInterval, MaxInterval, Offset, LastByte))
		{
			if (!Func(Iter))
			{
				return false;
			}
		}
		Iter = Item.Next;
	}
	return true;
}

template<typename TItem>
static bool OverlappingNodesInIntervalTree(
	TIntervalTreeIndex RootNode,
	TIntervalTreeAllocator<TItem>& Allocator,
	uint64 MinInterval,
	uint64 MaxInterval,
	uint64 MinNode,
	uint64 MaxNode,
	uint32 CurrentShift,
	uint32 MaxShift,
	TFunctionRef<bool(TIntervalTreeIndex)> Func
)
{
	if (RootNode != IntervalTreeInvalidIndex)
	{
		int64 MinShifted = HighBit(MinInterval << CurrentShift);
		int64 MaxShifted = HighBit(MaxInterval << CurrentShift);
		FIntervalTreeNode& Root = GIntervalTreeNodeNodeAllocator.Get(RootNode);
		uint64 Center = (MinNode + MaxNode + 1) >> 1;

		if (!MinShifted)
		{
			if (CurrentShift == MaxShift)
			{
				if (!ScanNodeList(Root.LeftChildOrRootOfLeftList, Allocator, MinInterval, MaxInterval, Func))
				{
					return false;
				}
			}
			else
			{
				if (!OverlappingNodesInIntervalTree(Root.LeftChildOrRootOfLeftList, Allocator, MinInterval, FMath::Min(MaxInterval, Center - 1), MinNode, Center - 1, CurrentShift + 1, MaxShift, Func))
				{
					return false;
				}
			}
		}
		if (!ScanNodeList(Root.RootOfOnList, Allocator, MinInterval, MaxInterval, Func))
		{
			return false;
		}
		if (MaxShifted)
		{
			if (CurrentShift == MaxShift)
			{
				if (!ScanNodeList(Root.RightChildOrRootOfRightList, Allocator, MinInterval, MaxInterval, Func))
				{
					return false;
				}
			}
			else
			{
				if (!OverlappingNodesInIntervalTree(Root.RightChildOrRootOfRightList, Allocator, FMath::Max(MinInterval, Center), MaxInterval, Center, MaxNode, CurrentShift + 1, MaxShift, Func))
				{
					return false;
				}
			}
		}
	}
	return true;
}

template<typename TItem>
static bool ScanNodeListWithShrinkingInterval(
	TIntervalTreeIndex Iter,
	TIntervalTreeAllocator<TItem>& Allocator,
	uint64 MinInterval,
	uint64& MaxInterval,
	TFunctionRef<bool(TIntervalTreeIndex)> Func
)
{
	while (Iter != IntervalTreeInvalidIndex)
	{
		TItem& Item = Allocator.Get(Iter);
		uint64 Offset = uint64(GetRequestOffset(Item.OffsetAndPakIndex));
		uint64 LastByte = Offset + uint64(Item.Size) - 1;
		//UE_LOG(LogTemp, Warning, TEXT("Test Overlap %llu %llu %llu %llu"), MinInterval, MaxInterval, Offset, LastByte);
		if (IntervalsIntersect(MinInterval, MaxInterval, Offset, LastByte))
		{
			//UE_LOG(LogTemp, Warning, TEXT("Overlap %llu %llu %llu %llu"), MinInterval, MaxInterval, Offset, LastByte);
			if (!Func(Iter))
			{
				return false;
			}
		}
		Iter = Item.Next;
	}
	return true;
}

template<typename TItem>
static bool OverlappingNodesInIntervalTreeWithShrinkingInterval(
	TIntervalTreeIndex RootNode,
	TIntervalTreeAllocator<TItem>& Allocator,
	uint64 MinInterval,
	uint64& MaxInterval,
	uint64 MinNode,
	uint64 MaxNode,
	uint32 CurrentShift,
	uint32 MaxShift,
	TFunctionRef<bool(TIntervalTreeIndex)> Func
)
{
	if (RootNode != IntervalTreeInvalidIndex)
	{

		int64 MinShifted = HighBit(MinInterval << CurrentShift);
		int64 MaxShifted = HighBit(FMath::Min(MaxInterval, MaxNode) << CurrentShift); // since MaxInterval is changing, we cannot clamp it during recursion.
		FIntervalTreeNode& Root = GIntervalTreeNodeNodeAllocator.Get(RootNode);
		uint64 Center = (MinNode + MaxNode + 1) >> 1;

		if (!MinShifted)
		{
			if (CurrentShift == MaxShift)
			{
				if (!ScanNodeListWithShrinkingInterval(Root.LeftChildOrRootOfLeftList, Allocator, MinInterval, MaxInterval, Func))
				{
					return false;
				}
			}
			else
			{
				if (!OverlappingNodesInIntervalTreeWithShrinkingInterval(Root.LeftChildOrRootOfLeftList, Allocator, MinInterval, MaxInterval, MinNode, Center - 1, CurrentShift + 1, MaxShift, Func)) // since MaxInterval is changing, we cannot clamp it during recursion.
				{
					return false;
				}
			}
		}
		if (!ScanNodeListWithShrinkingInterval(Root.RootOfOnList, Allocator, MinInterval, MaxInterval, Func))
		{
			return false;
		}
		MaxShifted = HighBit(FMath::Min(MaxInterval, MaxNode) << CurrentShift); // since MaxInterval is changing, we cannot clamp it during recursion.
		if (MaxShifted)
		{
			if (CurrentShift == MaxShift)
			{
				if (!ScanNodeListWithShrinkingInterval(Root.RightChildOrRootOfRightList, Allocator, MinInterval, MaxInterval, Func))
				{
					return false;
				}
			}
			else
			{
				if (!OverlappingNodesInIntervalTreeWithShrinkingInterval(Root.RightChildOrRootOfRightList, Allocator, FMath::Max(MinInterval, Center), MaxInterval, Center, MaxNode, CurrentShift + 1, MaxShift, Func))
				{
					return false;
				}
			}
		}
	}
	return true;
}


template<typename TItem>
static void MaskInterval(
	TIntervalTreeIndex Index,
	TIntervalTreeAllocator<TItem>& Allocator,
	uint64 MinInterval,
	uint64 MaxInterval,
	uint32 BytesToBitsShift,
	uint64* Bits
)
{
	TItem& Item = Allocator.Get(Index);
	uint64 Offset = uint64(GetRequestOffset(Item.OffsetAndPakIndex));
	uint64 LastByte = Offset + uint64(Item.Size) - 1;
	uint64 InterMinInterval = FMath::Max(MinInterval, Offset);
	uint64 InterMaxInterval = FMath::Min(MaxInterval, LastByte);
	if (InterMinInterval <= InterMaxInterval)
	{
		uint32 FirstBit = uint32((InterMinInterval - MinInterval) >> BytesToBitsShift);
		uint32 LastBit = uint32((InterMaxInterval - MinInterval) >> BytesToBitsShift);
		uint32 FirstQWord = FirstBit >> 6;
		uint32 LastQWord = LastBit >> 6;
		uint32 FirstBitQWord = FirstBit & 63;
		uint32 LastBitQWord = LastBit & 63;
		if (FirstQWord == LastQWord)
		{
			Bits[FirstQWord] |= ((MAX_uint64 << FirstBitQWord) & (MAX_uint64 >> (63 - LastBitQWord)));
		}
		else
		{
			Bits[FirstQWord] |= (MAX_uint64 << FirstBitQWord);
			for (uint32 QWordIndex = FirstQWord + 1; QWordIndex < LastQWord; QWordIndex++)
			{
				Bits[QWordIndex] = MAX_uint64;
			}
			Bits[LastQWord] |= (MAX_uint64 >> (63 - LastBitQWord));
		}
	}
}



template<typename TItem>
static void OverlappingNodesInIntervalTreeMask(
	TIntervalTreeIndex RootNode,
	TIntervalTreeAllocator<TItem>& Allocator,
	uint64 MinInterval,
	uint64 MaxInterval,
	uint64 MinNode,
	uint64 MaxNode,
	uint32 CurrentShift,
	uint32 MaxShift,
	uint32 BytesToBitsShift,
	uint64* Bits
)
{
	OverlappingNodesInIntervalTree(
		RootNode,
		Allocator,
		MinInterval,
		MaxInterval,
		MinNode,
		MaxNode,
		CurrentShift,
		MaxShift,
		[&Allocator, MinInterval, MaxInterval, BytesToBitsShift, Bits](TIntervalTreeIndex Index) -> bool
	{
		MaskInterval(Index, Allocator, MinInterval, MaxInterval, BytesToBitsShift, Bits);
		return true;
	}
	);
}



class IPakRequestor
{
	friend class FPakPrecacher;
	FJoinedOffsetAndPakIndex OffsetAndPakIndex; // this is used for searching and filled in when you make the request
	uint64 UniqueID;
	TIntervalTreeIndex InRequestIndex;
public:
	IPakRequestor()
		: OffsetAndPakIndex(MAX_uint64) // invalid value
		, UniqueID(0)
		, InRequestIndex(IntervalTreeInvalidIndex)
	{
	}
	virtual ~IPakRequestor()
	{
	}
	virtual void RequestIsComplete()
	{
	}
};

static FPakPrecacher* PakPrecacherSingleton = nullptr;

class FPakPrecacher
{
	enum class EInRequestStatus
	{
		Complete,
		Waiting,
		InFlight,
		Num
	};

	enum class EBlockStatus
	{
		InFlight,
		Complete,
		Num
	};

	IPlatformFile* LowerLevel;
	FCriticalSection CachedFilesScopeLock;
	FJoinedOffsetAndPakIndex LastReadRequest;
	uint64 NextUniqueID;
	int64 BlockMemory;
	int64 BlockMemoryHighWater;
	FThreadSafeCounter RequestCounter;

	struct FCacheBlock
	{
		FJoinedOffsetAndPakIndex OffsetAndPakIndex;
		int64 Size;
		uint8 *Memory;
		uint32 InRequestRefCount;
		TIntervalTreeIndex Index;
		TIntervalTreeIndex Next;
		EBlockStatus Status;
		double TimeNoLongerReferenced;

		FCacheBlock()
			: OffsetAndPakIndex(0)
			, Size(0)
			, Memory(nullptr)
			, InRequestRefCount(0)
			, Index(IntervalTreeInvalidIndex)
			, Next(IntervalTreeInvalidIndex)
			, Status(EBlockStatus::InFlight)
			, TimeNoLongerReferenced(0)
		{
		}
	};

	struct FPakInRequest
	{
		FJoinedOffsetAndPakIndex OffsetAndPakIndex;
		int64 Size;
		IPakRequestor* Owner;
		uint64 UniqueID;
		TIntervalTreeIndex Index;
		TIntervalTreeIndex Next;
		EAsyncIOPriorityAndFlags PriorityAndFlags;
		EInRequestStatus Status;

		FPakInRequest()
			: OffsetAndPakIndex(0)
			, Size(0)
			, Owner(nullptr)
			, UniqueID(0)
			, Index(IntervalTreeInvalidIndex)
			, Next(IntervalTreeInvalidIndex)
			, PriorityAndFlags(AIOP_MIN)
			, Status(EInRequestStatus::Waiting)
		{
		}

		EAsyncIOPriorityAndFlags GetPriority() const
		{
			return PriorityAndFlags & AIOP_PRIORITY_MASK;
		}
	};

	struct FPakData
	{
		IAsyncReadFileHandle* Handle;
		FPakFile* ActualPakFile;
		int64 TotalSize;
		uint64 MaxNode;
		uint32 StartShift;
		uint32 MaxShift;
		uint32 BytesToBitsShift;
		FName Name;

		TIntervalTreeIndex InRequests[AIOP_NUM][(int32)EInRequestStatus::Num];
		TIntervalTreeIndex CacheBlocks[(int32)EBlockStatus::Num];

		TSharedPtr<const FPakSignatureFile, ESPMode::ThreadSafe> Signatures;

		FPakData(FPakFile* InActualPakFile, IAsyncReadFileHandle* InHandle, FName InName, int64 InTotalSize)
			: Handle(InHandle)
			, ActualPakFile(InActualPakFile)
			, TotalSize(InTotalSize)
			, StartShift(0)
			, MaxShift(0)
			, BytesToBitsShift(0)
			, Name(InName)
			, Signatures(nullptr)
		{
			check(Handle && TotalSize > 0 && Name != NAME_None);
			for (int32 Index = 0; Index < AIOP_NUM; Index++)
			{
				for (int32 IndexInner = 0; IndexInner < (int32)EInRequestStatus::Num; IndexInner++)
				{
					InRequests[Index][IndexInner] = IntervalTreeInvalidIndex;
				}
			}
			for (int32 IndexInner = 0; IndexInner < (int32)EBlockStatus::Num; IndexInner++)
			{
				CacheBlocks[IndexInner] = IntervalTreeInvalidIndex;
			}
			uint64 StartingLastByte = FMath::Max((uint64)TotalSize, uint64(PAK_CACHE_GRANULARITY + 1));
			StartingLastByte--;

			{
				uint64 LastByte = StartingLastByte;
				while (!HighBit(LastByte))
				{
					LastByte <<= 1;
					StartShift++;
				}
			}
			{
				uint64 LastByte = StartingLastByte;
				uint64 Block = (uint64)PAK_CACHE_GRANULARITY;

				while (Block)
				{
					Block >>= 1;
					LastByte >>= 1;
					BytesToBitsShift++;
				}
				BytesToBitsShift--;
				check(1 << BytesToBitsShift == PAK_CACHE_GRANULARITY);
				MaxShift = StartShift;
				while (LastByte)
				{
					LastByte >>= 1;
					MaxShift++;
				}
				MaxNode = MAX_uint64 >> StartShift;
				check(MaxNode >= StartingLastByte && (MaxNode >> 1) < StartingLastByte);
				//				UE_LOG(LogTemp, Warning, TEXT("Test %d %llX %llX "), MaxShift, (uint64(PAK_CACHE_GRANULARITY) << (MaxShift + 1)), (uint64(PAK_CACHE_GRANULARITY) << MaxShift));
				check(MaxShift && (uint64(PAK_CACHE_GRANULARITY) << (MaxShift + 1)) == 0 && (uint64(PAK_CACHE_GRANULARITY) << MaxShift) != 0);
			}
		}
	};
	TMap<FPakFile*, uint16> CachedPaks;
	TArray<FPakData> CachedPakData;

	TIntervalTreeAllocator<FPakInRequest> InRequestAllocator;
	TIntervalTreeAllocator<FCacheBlock> CacheBlockAllocator;
	TMap<uint64, TIntervalTreeIndex> OutstandingRequests;

	TArray < TArray<FJoinedOffsetAndPakIndex>> OffsetAndPakIndexOfSavedBlocked;

	struct FRequestToLower
	{
		IAsyncReadRequest* RequestHandle;
		TIntervalTreeIndex BlockIndex;
		int64 RequestSize;
		uint8* Memory;
		FRequestToLower()
			: RequestHandle(nullptr)
			, BlockIndex(IntervalTreeInvalidIndex)
			, RequestSize(0)
			, Memory(nullptr)
		{
		}
	};

	FRequestToLower RequestsToLower[PAK_CACHE_MAX_REQUESTS];
	TArray<IAsyncReadRequest*> RequestsToDelete;
	int32 NotifyRecursion;

	uint32 Loads;
	uint32 Frees;
	uint64 LoadSize;
	EAsyncIOPriorityAndFlags AsyncMinPriority;
	FCriticalSection SetAsyncMinimumPriorityScopeLock;
	bool bEnableSignatureChecks;
public:
	int64 GetBlockMemory() { return BlockMemory; }
	int64 GetBlockMemoryHighWater() { return BlockMemoryHighWater; }

	static void Init(IPlatformFile* InLowerLevel, bool bInEnableSignatureChecks) 
	{
		if (!PakPrecacherSingleton)
		{
			verify(!FPlatformAtomics::InterlockedCompareExchangePointer((void**)& PakPrecacherSingleton, new FPakPrecacher(InLowerLevel, bInEnableSignatureChecks), nullptr));
		}
		check(PakPrecacherSingleton);
	}

	static void Shutdown()
	{
		if (PakPrecacherSingleton)
		{
			FPakPrecacher* LocalPakPrecacherSingleton = PakPrecacherSingleton;
			if (LocalPakPrecacherSingleton && LocalPakPrecacherSingleton == FPlatformAtomics::InterlockedCompareExchangePointer((void**)&PakPrecacherSingleton, nullptr, LocalPakPrecacherSingleton))
			{
				LocalPakPrecacherSingleton->TrimCache(true);
				double StartTime = FPlatformTime::Seconds();
				while (!LocalPakPrecacherSingleton->IsProbablyIdle())
				{
					FPlatformProcess::SleepNoStats(0.001f);
					if (FPlatformTime::Seconds() - StartTime > 10.0)
					{
						UE_LOG(LogPakFile, Error, TEXT("FPakPrecacher was not idle after 10s, exiting anyway and leaking."));
						return;
					}
				}
				delete PakPrecacherSingleton;
				PakPrecacherSingleton = nullptr;
			}
		}
		check(!PakPrecacherSingleton);
	}

	static FPakPrecacher& Get()
	{
		check(PakPrecacherSingleton);
		return *PakPrecacherSingleton;
	}

	FPakPrecacher(IPlatformFile* InLowerLevel, bool bInEnableSignatureChecks) 
		: LowerLevel(InLowerLevel)
		, LastReadRequest(0)
		, NextUniqueID(1)
		, BlockMemory(0)
		, BlockMemoryHighWater(0)
		, NotifyRecursion(0)
		, Loads(0)
		, Frees(0)
		, LoadSize(0)
		, AsyncMinPriority(AIOP_MIN)
		, bEnableSignatureChecks(bInEnableSignatureChecks)
	{
		check(LowerLevel && FPlatformProcess::SupportsMultithreading());
//		GPakCache_MaxRequestsToLowerLevel = FMath::Max(FMath::Min(FPlatformMisc::NumberOfIOWorkerThreadsToSpawn(), GPakCache_MaxRequestsToLowerLevel), 1);
		check(GPakCache_MaxRequestsToLowerLevel <= PAK_CACHE_MAX_REQUESTS);
	}

	void StartSignatureCheck(bool bWasCanceled, IAsyncReadRequest* Request, int32 IndexToFill);
	void DoSignatureCheck(bool bWasCanceled, IAsyncReadRequest* Request, int32 IndexToFill);

	int32 GetRequestCount() const
	{
		return RequestCounter.GetValue();
	}

	IPlatformFile* GetLowerLevelHandle()
	{
		check(LowerLevel);
		return LowerLevel;
	}

	uint16* RegisterPakFile(FPakFile* InActualPakFile, FName File, int64 PakFileSize)
	{
		// CachedFilesScopeLock is locked
		uint16* PakIndexPtr = CachedPaks.Find(InActualPakFile);

		if (!PakIndexPtr)
		{
			if (!InActualPakFile->GetIsMounted())
			{
				// The PakFile was unmounted already; reject the read. If we added it now we would have a dangling PakFile pointer in CachedPaks
				// and would never be notified to remove it.
				return nullptr;
			}
			FString PakFilename = File.ToString();
			check(CachedPakData.Num() < MAX_uint16);
			IAsyncReadFileHandle* Handle = LowerLevel->OpenAsyncRead(*PakFilename);
			if (!Handle)
			{
				return nullptr;
			}
			CachedPakData.Add(FPakData(InActualPakFile, Handle, File, PakFileSize));
			PakIndexPtr = &CachedPaks.Add(InActualPakFile, CachedPakData.Num() - 1);
			FPakData& Pak = CachedPakData[*PakIndexPtr];


			if (OffsetAndPakIndexOfSavedBlocked.Num() == 0)
			{
				// the 1st cache must exist and is used by all sharing pak files
				OffsetAndPakIndexOfSavedBlocked.AddDefaulted(1);
			}

			static bool bFirst = true;
			if (bFirst)
			{
				if (FParse::Param(FCommandLine::Get(), TEXT("CachePerPak")))
				{
					GPakCache_CachePerPakFile = 1;
				}

				if (FParse::Param(FCommandLine::Get(), TEXT("NewTrimCache")))
				{
					GPakCache_UseNewTrim = 1;
				}
				FParse::Value(FCommandLine::Get(), TEXT("PakCacheMaxBlockMemory="), GPakCache_MaxBlockMemory);
				bFirst = false;
			}

			if (Pak.ActualPakFile->GetCacheType() == FPakFile::ECacheType::Individual || GPakCache_CachePerPakFile != 0 )
			{
				Pak.ActualPakFile->SetCacheIndex(OffsetAndPakIndexOfSavedBlocked.Num());
				OffsetAndPakIndexOfSavedBlocked.AddDefaulted(1);
			}
			else
			{
				Pak.ActualPakFile->SetCacheIndex(0);
			}

			UE_LOG(LogPakFile, Log, TEXT("New pak file %s added to pak precacher."), *PakFilename);

			// Load signature data
			Pak.Signatures = FPakPlatformFile::GetPakSignatureFile(*PakFilename);

			if (Pak.Signatures.IsValid())
			{
				// We should never get here unless the signature file exists and is validated. The original FPakFile creation
				// on the main thread would have failed and the pak would never have been mounted otherwise, and then we would
				// never have issued read requests to the pak precacher.
				check(Pak.Signatures);
				
				// Check that we have the correct match between signature and pre-cache granularity
				int64 NumPakChunks = Align(PakFileSize, FPakInfo::MaxChunkDataSize) / FPakInfo::MaxChunkDataSize;
				ensure(NumPakChunks == Pak.Signatures->ChunkHashes.Num());
			}
		}
		return PakIndexPtr;
	}

#if !UE_BUILD_SHIPPING
	void SimulatePakFileCorruption()
	{
		FScopeLock Lock(&CachedFilesScopeLock);

		for (FPakData& PakData : CachedPakData)
		{
			for (const TPakChunkHash& Hash : PakData.Signatures->ChunkHashes)
			{
				*((uint8*)&Hash) |= 0x1;
			}
		}
	}
#endif

private: // below here we assume CachedFilesScopeLock until we get to the next section

	uint16 GetRequestPakIndex(FJoinedOffsetAndPakIndex OffsetAndPakIndex)
	{
		uint16 Result = GetRequestPakIndexLow(OffsetAndPakIndex);
		check(Result < CachedPakData.Num());
		return Result;
	}

	FJoinedOffsetAndPakIndex FirstUnfilledBlockForRequest(TIntervalTreeIndex NewIndex, FJoinedOffsetAndPakIndex ReadHead = 0)
	{
		// CachedFilesScopeLock is locked
		FPakInRequest& Request = InRequestAllocator.Get(NewIndex);
		uint16 PakIndex = GetRequestPakIndex(Request.OffsetAndPakIndex);
		int64 Offset = GetRequestOffset(Request.OffsetAndPakIndex);
		int64 Size = Request.Size;
		FPakData& Pak = CachedPakData[PakIndex];
		check(Offset + Request.Size <= Pak.TotalSize && Size > 0 && Request.GetPriority() >= AIOP_MIN && Request.GetPriority() <= AIOP_MAX && Request.Status != EInRequestStatus::Complete && Request.Owner);
		if (PakIndex != GetRequestPakIndex(ReadHead))
		{
			// this is in a different pak, so we ignore the read head position
			ReadHead = 0;
		}
		if (ReadHead)
		{
			// trim to the right of the read head
			int64 Trim = FMath::Max(Offset, GetRequestOffset(ReadHead)) - Offset;
			Offset += Trim;
			Size -= Trim;
		}

		static TArray<uint64> InFlightOrDone;

		int64 FirstByte = AlignDown(Offset, PAK_CACHE_GRANULARITY);
		int64 LastByte = Align(Offset + Size, PAK_CACHE_GRANULARITY) - 1;
		uint32 NumBits = (PAK_CACHE_GRANULARITY + LastByte - FirstByte) / PAK_CACHE_GRANULARITY;
		uint32 NumQWords = (NumBits + 63) >> 6;
		InFlightOrDone.Reset();
		InFlightOrDone.AddZeroed(NumQWords);
		if (NumBits != NumQWords * 64)
		{
			uint32 Extras = NumQWords * 64 - NumBits;
			InFlightOrDone[NumQWords - 1] = (MAX_uint64 << (64 - Extras));
		}

		if (Pak.CacheBlocks[(int32)EBlockStatus::Complete] != IntervalTreeInvalidIndex)
		{
			OverlappingNodesInIntervalTreeMask<FCacheBlock>(
				Pak.CacheBlocks[(int32)EBlockStatus::Complete],
				CacheBlockAllocator,
				FirstByte,
				LastByte,
				0,
				Pak.MaxNode,
				Pak.StartShift,
				Pak.MaxShift,
				Pak.BytesToBitsShift,
				&InFlightOrDone[0]
				);
		}
		if (Request.Status == EInRequestStatus::Waiting && Pak.CacheBlocks[(int32)EBlockStatus::InFlight] != IntervalTreeInvalidIndex)
		{
			OverlappingNodesInIntervalTreeMask<FCacheBlock>(
				Pak.CacheBlocks[(int32)EBlockStatus::InFlight],
				CacheBlockAllocator,
				FirstByte,
				LastByte,
				0,
				Pak.MaxNode,
				Pak.StartShift,
				Pak.MaxShift,
				Pak.BytesToBitsShift,
				&InFlightOrDone[0]
				);
		}
		for (uint32 Index = 0; Index < NumQWords; Index++)
		{
			if (InFlightOrDone[Index] != MAX_uint64)
			{
				uint64 Mask = InFlightOrDone[Index];
				int64 FinalOffset = FirstByte + PAK_CACHE_GRANULARITY * 64 * Index;
				while (Mask & 1)
				{
					FinalOffset += PAK_CACHE_GRANULARITY;
					Mask >>= 1;
				}
				return MakeJoinedRequest(PakIndex, FinalOffset);
			}
		}
		return MAX_uint64;
	}

	bool AddRequest(FPakInRequest& Request, TIntervalTreeIndex NewIndex)
	{
		// CachedFilesScopeLock is locked
		uint16 PakIndex = GetRequestPakIndex(Request.OffsetAndPakIndex);
		int64 Offset = GetRequestOffset(Request.OffsetAndPakIndex);
		FPakData& Pak = CachedPakData[PakIndex];
		check(Offset + Request.Size <= Pak.TotalSize && Request.Size > 0 && Request.GetPriority() >= AIOP_MIN && Request.GetPriority() <= AIOP_MAX && Request.Status == EInRequestStatus::Waiting && Request.Owner);

		static TArray<uint64> InFlightOrDone;

		int64 FirstByte = AlignDown(Offset, PAK_CACHE_GRANULARITY);
		int64 LastByte = Align(Offset + Request.Size, PAK_CACHE_GRANULARITY) - 1;
		uint32 NumBits = (PAK_CACHE_GRANULARITY + LastByte - FirstByte) / PAK_CACHE_GRANULARITY;
		uint32 NumQWords = (NumBits + 63) >> 6;
		InFlightOrDone.Reset();
		InFlightOrDone.AddZeroed(NumQWords);
		if (NumBits != NumQWords * 64)
		{
			uint32 Extras = NumQWords * 64 - NumBits;
			InFlightOrDone[NumQWords - 1] = (MAX_uint64 << (64 - Extras));
		}

		if (Pak.CacheBlocks[(int32)EBlockStatus::Complete] != IntervalTreeInvalidIndex)
		{
			Request.Status = EInRequestStatus::Complete;
			OverlappingNodesInIntervalTree<FCacheBlock>(
				Pak.CacheBlocks[(int32)EBlockStatus::Complete],
				CacheBlockAllocator,
				FirstByte,
				LastByte,
				0,
				Pak.MaxNode,
				Pak.StartShift,
				Pak.MaxShift,
				[this, &Pak, FirstByte, LastByte](TIntervalTreeIndex Index) -> bool
			{
				CacheBlockAllocator.Get(Index).InRequestRefCount++;
				MaskInterval(Index, CacheBlockAllocator, FirstByte, LastByte, Pak.BytesToBitsShift, &InFlightOrDone[0]);
				return true;
			}
			);
			for (uint32 Index = 0; Index < NumQWords; Index++)
			{
				if (InFlightOrDone[Index] != MAX_uint64)
				{
					Request.Status = EInRequestStatus::Waiting;
					break;
				}
			}
		}

		if (Request.Status == EInRequestStatus::Waiting)
		{
			if (Pak.CacheBlocks[(int32)EBlockStatus::InFlight] != IntervalTreeInvalidIndex)
			{
				Request.Status = EInRequestStatus::InFlight;
				OverlappingNodesInIntervalTree<FCacheBlock>(
					Pak.CacheBlocks[(int32)EBlockStatus::InFlight],
					CacheBlockAllocator,
					FirstByte,
					LastByte,
					0,
					Pak.MaxNode,
					Pak.StartShift,
					Pak.MaxShift,
					[this, &Pak, FirstByte, LastByte](TIntervalTreeIndex Index) -> bool
				{
					CacheBlockAllocator.Get(Index).InRequestRefCount++;
					MaskInterval(Index, CacheBlockAllocator, FirstByte, LastByte, Pak.BytesToBitsShift, &InFlightOrDone[0]);
					return true;
				}
				);

				for (uint32 Index = 0; Index < NumQWords; Index++)
				{
					if (InFlightOrDone[Index] != MAX_uint64)
					{
						Request.Status = EInRequestStatus::Waiting;
						break;
					}
				}
			}
		}
		else
		{
#if PAK_EXTRA_CHECKS
			OverlappingNodesInIntervalTree<FCacheBlock>(
				Pak.CacheBlocks[(int32)EBlockStatus::InFlight],
				CacheBlockAllocator,
				FirstByte,
				LastByte,
				0,
				Pak.MaxNode,
				Pak.StartShift,
				Pak.MaxShift,
				[this, &Pak, FirstByte, LastByte](TIntervalTreeIndex Index) -> bool
			{
				check(0); // if we are complete, then how come there are overlapping in flight blocks?
				return true;
			}
			);
#endif
		}
		{
			AddToIntervalTree<FPakInRequest>(
				&Pak.InRequests[Request.GetPriority()][(int32)Request.Status],
				InRequestAllocator,
				NewIndex,
				Pak.StartShift,
				Pak.MaxShift
				);
		}
		check(&Request == &InRequestAllocator.Get(NewIndex));
		if (Request.Status == EInRequestStatus::Complete)
		{
			NotifyComplete(NewIndex);
			return true;
		}
		else if (Request.Status == EInRequestStatus::Waiting)
		{
			StartNextRequest();
		}
		return false;
	}

	void ClearBlock(FCacheBlock &Block)
	{
		UE_LOG(LogPakFile, VeryVerbose, TEXT("FPakReadRequest[%016llX, %016llX) ClearBlock"), Block.OffsetAndPakIndex, Block.OffsetAndPakIndex + Block.Size);

		if (Block.Memory)
		{
			check(Block.Size);
			BlockMemory -= Block.Size;
			DEC_MEMORY_STAT_BY(STAT_PakCacheMem, Block.Size);
			check(BlockMemory >= 0);

			FMemory::Free(Block.Memory);
			Block.Memory = nullptr;
		}
		Block.Next = IntervalTreeInvalidIndex;
		CacheBlockAllocator.Free(Block.Index);
	}

	void ClearRequest(FPakInRequest& DoneRequest)
	{
		uint64 Id = DoneRequest.UniqueID;
		TIntervalTreeIndex Index = DoneRequest.Index;

		DoneRequest.OffsetAndPakIndex = 0;
		DoneRequest.Size = 0;
		DoneRequest.Owner = nullptr;
		DoneRequest.UniqueID = 0;
		DoneRequest.Index = IntervalTreeInvalidIndex;
		DoneRequest.Next = IntervalTreeInvalidIndex;
		DoneRequest.PriorityAndFlags = AIOP_MIN;
		DoneRequest.Status = EInRequestStatus::Num;

		verify(OutstandingRequests.Remove(Id) == 1);
		RequestCounter.Decrement();
		InRequestAllocator.Free(Index);
	}

	void TrimCache(bool bDiscardAll = false, uint16 StartPakIndex = 65535)
	{

		if (GPakCache_UseNewTrim && !bDiscardAll)
		{
			StartPakIndex = 0;
			uint16 EndPakIndex = CachedPakData.Num();

			// TODO: remove this array, add a bool to the cache object
			TArray<bool> CacheVisitedAlready;
			CacheVisitedAlready.AddDefaulted(OffsetAndPakIndexOfSavedBlocked.Num());

			int64 MemoryBudget = GPakCache_MaxBlockMemory * (1024 * 1024);
			bool AlreadyRemovedBlocksBecauseOfMemoryOverage = false;

			while (BlockMemory > MemoryBudget)
			{
				for (int i = 0; i < CacheVisitedAlready.Num(); i++)
				{
					CacheVisitedAlready[i] = false;
				}
				// if we iterate over all the pak files and caches and can't remove something then we'll break out of the while.
				bool NoneToRemove = true;
				// CachedFilesScopeLock is locked
				for (uint16 RealPakIndex = StartPakIndex; RealPakIndex < EndPakIndex; RealPakIndex++)
				{
					if (!CachedPakData[RealPakIndex].Handle)
					{
						// This PakData has been unmounted and is no longer a valid entry
						continue;
					}
					int32 CacheIndex = CachedPakData[RealPakIndex].ActualPakFile->GetCacheIndex();
					if (CacheIndex < 0 || OffsetAndPakIndexOfSavedBlocked.Num() <= CacheIndex)
					{
						// It appears that rare crashes in shipped builds can hit this case.
						// Without the CacheIndex we will no longer be able to trim the cache. This isn't a problem if the PakFile
						// has actually been deleted, but that doesn't appear to be the case since Handle is still non-null.
						UE_LOG(LogPakFile, Error, TEXT("TrimCache1: Non-deleted Pak File %s has invalid CacheIndex %d."), *CachedPakData[RealPakIndex].Name.ToString(), CacheIndex);
						continue;
					}
					if (CacheVisitedAlready[CacheIndex] == true)
						continue;
					CacheVisitedAlready[CacheIndex] = true;

					int32 NumToKeep = bDiscardAll ? 0 : GPakCache_NumUnreferencedBlocksToCache;
					int32 NumToRemove = FMath::Max<int32>(0, OffsetAndPakIndexOfSavedBlocked[CacheIndex].Num() - NumToKeep);
					if (!bDiscardAll)
						NumToRemove = 1;

					if (NumToRemove && OffsetAndPakIndexOfSavedBlocked[CacheIndex].Num())
					{
						NoneToRemove = false;
						for (int32 Index = 0; Index < NumToRemove; Index++)
						{
							FJoinedOffsetAndPakIndex OffsetAndPakIndex = OffsetAndPakIndexOfSavedBlocked[CacheIndex][Index];
							uint16 PakIndex = GetRequestPakIndex(OffsetAndPakIndex);
							int64 Offset = GetRequestOffset(OffsetAndPakIndex);
							FPakData& Pak = CachedPakData[PakIndex];
							MaybeRemoveOverlappingNodesInIntervalTree<FCacheBlock>(
								&Pak.CacheBlocks[(int32)EBlockStatus::Complete],
								CacheBlockAllocator,
								Offset,
								Offset,
								0,
								Pak.MaxNode,
								Pak.StartShift,
								Pak.MaxShift,
								[this](TIntervalTreeIndex BlockIndex) -> bool
							{
								FCacheBlock &Block = CacheBlockAllocator.Get(BlockIndex);
								if (!Block.InRequestRefCount)
								{
									UE_LOG(LogPakFile, VeryVerbose, TEXT("FPakReadRequest[%016llX, %016llX) Discard Cached"), Block.OffsetAndPakIndex, Block.OffsetAndPakIndex + Block.Size);
									ClearBlock(Block);
									return true;
								}
								return false;
							}
							);
						}
						OffsetAndPakIndexOfSavedBlocked[CacheIndex].RemoveAt(0, NumToRemove, false);
						AlreadyRemovedBlocksBecauseOfMemoryOverage = true;
					}
				}
				if (NoneToRemove)
				{
					break;
				}
			}
			if (GPakCache_TimeToTrim != 0.0f)
			{
				// we'll trim based on time rather than trying to keep within a memory budget
				double CurrentTime = FPlatformTime::Seconds();
				// CachedFilesScopeLock is locked
				for (uint16 RealPakIndex = StartPakIndex; RealPakIndex < EndPakIndex; RealPakIndex++)
				{
					if (!CachedPakData[RealPakIndex].Handle)
					{
						// This PakData has been unmounted and is no longer a valid entry
						continue;
					}
					int32 CacheIndex = CachedPakData[RealPakIndex].ActualPakFile->GetCacheIndex();
					if (CacheIndex < 0 || OffsetAndPakIndexOfSavedBlocked.Num() <= CacheIndex)
					{
						// It appears that rare crashes in shipped builds can hit this case.
						// Without the CacheIndex we will no longer be able to trim the cache. This isn't a problem if the PakFile
						// has actually been deleted, but that doesn't appear to be the case since Handle is still non-null.
						UE_LOG(LogPakFile, Error, TEXT("TrimCache2: Non-deleted Pak File %s has invalid CacheIndex %d."), *CachedPakData[RealPakIndex].Name.ToString(), CacheIndex);
						continue;
					}

					int32 NumToRemove = 0;

					if (OffsetAndPakIndexOfSavedBlocked[CacheIndex].Num())
					{
						for (int32 Index = 0; Index < OffsetAndPakIndexOfSavedBlocked[CacheIndex].Num(); Index++)
						{
							FJoinedOffsetAndPakIndex OffsetAndPakIndex = OffsetAndPakIndexOfSavedBlocked[CacheIndex][Index];
							uint16 PakIndex = GetRequestPakIndex(OffsetAndPakIndex);
							int64 Offset = GetRequestOffset(OffsetAndPakIndex);
							FPakData& Pak = CachedPakData[PakIndex];
							bool bRemovedAll = true;
							MaybeRemoveOverlappingNodesInIntervalTree<FCacheBlock>(
								&Pak.CacheBlocks[(int32)EBlockStatus::Complete],
								CacheBlockAllocator,
								Offset,
								Offset,
								0,
								Pak.MaxNode,
								Pak.StartShift,
								Pak.MaxShift,
								[this, CurrentTime, &bRemovedAll](TIntervalTreeIndex BlockIndex) -> bool
							{
								FCacheBlock &Block = CacheBlockAllocator.Get(BlockIndex);
								if (!Block.InRequestRefCount && (CurrentTime - Block.TimeNoLongerReferenced >= GPakCache_TimeToTrim))
								{
									UE_LOG(LogPakFile, VeryVerbose, TEXT("FPakReadRequest[%016llX, %016llX) Discard Cached Based on Time"), Block.OffsetAndPakIndex, Block.OffsetAndPakIndex + Block.Size);
									ClearBlock(Block);
									return true;
								}
								bRemovedAll = false;
								return false;
							}
							);
							if (!bRemovedAll)
								break;
							NumToRemove++;
						}
						if (NumToRemove)
						{
							OffsetAndPakIndexOfSavedBlocked[CacheIndex].RemoveAt(0, NumToRemove, false);
						}
					}
				}
			}
		}
		else
		{
			uint16 EndPakIndex = 65535;
			if (StartPakIndex != 65535)
			{
				EndPakIndex = StartPakIndex + 1;
			}
			else
			{
				StartPakIndex = 0;
				EndPakIndex = CachedPakData.Num();
			}

			// CachedFilesScopeLock is locked
			for (uint16 RealPakIndex = StartPakIndex; RealPakIndex < EndPakIndex; RealPakIndex++)
			{
				if (!CachedPakData[RealPakIndex].Handle)
				{
					// This PakData has been unmounted and is no longer a valid entry
					continue;
				}
				int32 CacheIndex = CachedPakData[RealPakIndex].ActualPakFile->GetCacheIndex();
				if (CacheIndex < 0 || OffsetAndPakIndexOfSavedBlocked.Num() <= CacheIndex)
				{
					// It appears that rare crashes in shipped builds can hit this case.
					// Without the CacheIndex we will no longer be able to trim the cache. This isn't a problem if the PakFile
					// has actually been deleted, but that doesn't appear to be the case since Handle is still non-null.
					UE_LOG(LogPakFile, Error, TEXT("TrimCache3: Non-deleted Pak File %s has invalid CacheIndex %d."), *CachedPakData[RealPakIndex].Name.ToString(), CacheIndex);
					continue;
				}
				int32 NumToKeep = bDiscardAll ? 0 : GPakCache_NumUnreferencedBlocksToCache;
				int32 NumToRemove = FMath::Max<int32>(0, OffsetAndPakIndexOfSavedBlocked[CacheIndex].Num() - NumToKeep);
				if (NumToRemove)
				{
					for (int32 Index = 0; Index < NumToRemove; Index++)
					{
						FJoinedOffsetAndPakIndex OffsetAndPakIndex = OffsetAndPakIndexOfSavedBlocked[CacheIndex][Index];
						uint16 PakIndex = GetRequestPakIndex(OffsetAndPakIndex);
						int64 Offset = GetRequestOffset(OffsetAndPakIndex);
						FPakData& Pak = CachedPakData[PakIndex];
						MaybeRemoveOverlappingNodesInIntervalTree<FCacheBlock>(
							&Pak.CacheBlocks[(int32)EBlockStatus::Complete],
							CacheBlockAllocator,
							Offset,
							Offset,
							0,
							Pak.MaxNode,
							Pak.StartShift,
							Pak.MaxShift,
							[this](TIntervalTreeIndex BlockIndex) -> bool
						{
							FCacheBlock &Block = CacheBlockAllocator.Get(BlockIndex);
							if (!Block.InRequestRefCount)
							{
								UE_LOG(LogPakFile, VeryVerbose, TEXT("FPakReadRequest[%016llX, %016llX) Discard Cached"), Block.OffsetAndPakIndex, Block.OffsetAndPakIndex + Block.Size);
								ClearBlock(Block);
								return true;
							}
							return false;
						}
						);
					}
					OffsetAndPakIndexOfSavedBlocked[CacheIndex].RemoveAt(0, NumToRemove, false);
				}
			}
		}
	}

	void RemoveRequest(TIntervalTreeIndex Index)
	{
		// CachedFilesScopeLock is locked
		FPakInRequest& Request = InRequestAllocator.Get(Index);
		uint16 PakIndex = GetRequestPakIndex(Request.OffsetAndPakIndex);
		int64 Offset = GetRequestOffset(Request.OffsetAndPakIndex);
		int64 Size = Request.Size;
		FPakData& Pak = CachedPakData[PakIndex];
		check(Offset + Request.Size <= Pak.TotalSize && Request.Size > 0 && Request.GetPriority() >= AIOP_MIN && Request.GetPriority() <= AIOP_MAX && int32(Request.Status) >= 0 && int32(Request.Status) < int32(EInRequestStatus::Num));

		bool RequestDontCache = (Request.PriorityAndFlags & AIOP_FLAG_DONTCACHE) != 0;


		if (RemoveFromIntervalTree<FPakInRequest>(&Pak.InRequests[Request.GetPriority()][(int32)Request.Status], InRequestAllocator, Index, Pak.StartShift, Pak.MaxShift))
		{

			int64 OffsetOfLastByte = Offset + Size - 1;
			MaybeRemoveOverlappingNodesInIntervalTree<FCacheBlock>(
				&Pak.CacheBlocks[(int32)EBlockStatus::Complete],
				CacheBlockAllocator,
				Offset,
				OffsetOfLastByte,
				0,
				Pak.MaxNode,
				Pak.StartShift,
				Pak.MaxShift,
				[this, OffsetOfLastByte, RequestDontCache](TIntervalTreeIndex BlockIndex) -> bool
			{
				FCacheBlock &Block = CacheBlockAllocator.Get(BlockIndex);
				check(Block.InRequestRefCount);
				if (!--Block.InRequestRefCount)
				{
					if (GPakCache_NumUnreferencedBlocksToCache && GetRequestOffset(Block.OffsetAndPakIndex) + Block.Size > OffsetOfLastByte) // last block
					{
						if (RequestDontCache && GPakCache_EnableNoCaching != 0)
						{
							uint16 BlocksPakIndex = GetRequestPakIndexLow(Block.OffsetAndPakIndex);
							int32 BlocksCacheIndex = CachedPakData[BlocksPakIndex].ActualPakFile->GetCacheIndex();
							Block.TimeNoLongerReferenced = 0.0;
							OffsetAndPakIndexOfSavedBlocked[BlocksCacheIndex].Remove(Block.OffsetAndPakIndex);
							ClearBlock(Block);
							return true;
						}
						else
						{
							uint16 BlocksPakIndex = GetRequestPakIndexLow(Block.OffsetAndPakIndex);
							int32 BlocksCacheIndex = CachedPakData[BlocksPakIndex].ActualPakFile->GetCacheIndex();
							Block.TimeNoLongerReferenced = FPlatformTime::Seconds();
							OffsetAndPakIndexOfSavedBlocked[BlocksCacheIndex].Remove(Block.OffsetAndPakIndex);
							OffsetAndPakIndexOfSavedBlocked[BlocksCacheIndex].Add(Block.OffsetAndPakIndex);
						}
						return false;
					}
					ClearBlock(Block);
					return true;
				}
				return false;
			}
			);
			if (!Pak.ActualPakFile->GetUnderlyingCacheTrimDisabled())
			{
				TrimCache(false, PakIndex);
			}
			OverlappingNodesInIntervalTree<FCacheBlock>(
				Pak.CacheBlocks[(int32)EBlockStatus::InFlight],
				CacheBlockAllocator,
				Offset,
				Offset + Size - 1,
				0,
				Pak.MaxNode,
				Pak.StartShift,
				Pak.MaxShift,
				[this](TIntervalTreeIndex BlockIndex) -> bool
			{
				FCacheBlock &Block = CacheBlockAllocator.Get(BlockIndex);
				check(Block.InRequestRefCount);
				Block.InRequestRefCount--;
				return true;
			}
			);
		}
		else
		{
			check(0); // not found
		}
		ClearRequest(Request);
	}

	void NotifyComplete(TIntervalTreeIndex RequestIndex)
	{
		// CachedFilesScopeLock is locked
		FPakInRequest& Request = InRequestAllocator.Get(RequestIndex);

		uint16 PakIndex = GetRequestPakIndex(Request.OffsetAndPakIndex);
		int64 Offset = GetRequestOffset(Request.OffsetAndPakIndex);
		FPakData& Pak = CachedPakData[PakIndex];
		check(Offset + Request.Size <= Pak.TotalSize && Request.Size > 0 && Request.GetPriority() >= AIOP_MIN && Request.GetPriority() <= AIOP_MAX && Request.Status == EInRequestStatus::Complete);

		check(Request.Owner && Request.UniqueID);

		if (Request.Status == EInRequestStatus::Complete && Request.UniqueID == Request.Owner->UniqueID && RequestIndex == Request.Owner->InRequestIndex &&  Request.OffsetAndPakIndex == Request.Owner->OffsetAndPakIndex)
		{
			UE_LOG(LogPakFile, VeryVerbose, TEXT("FPakReadRequest[%016llX, %016llX) Notify complete"), Request.OffsetAndPakIndex, Request.OffsetAndPakIndex + Request.Size);
			Request.Owner->RequestIsComplete();
			return;
		}
		else
		{
			check(0); // request should have been found
		}
	}

	FJoinedOffsetAndPakIndex GetNextBlock(EAsyncIOPriorityAndFlags& OutPriority)
	{
		EAsyncIOPriorityAndFlags AsyncMinPriorityLocal = AsyncMinPriority;

		// CachedFilesScopeLock is locked
		uint16 BestPakIndex = 0;
		FJoinedOffsetAndPakIndex BestNext = MAX_uint64;

		OutPriority = AIOP_MIN;
		bool bAnyOutstanding = false;
		for (int32 Priority = AIOP_MAX; ; Priority--)
		{
			if (Priority < AsyncMinPriorityLocal && bAnyOutstanding)
			{
				break;
			}
			for (int32 Pass = 0; ; Pass++)
			{
				FJoinedOffsetAndPakIndex LocalLastReadRequest = Pass ? 0 : LastReadRequest;

				uint16 PakIndex = GetRequestPakIndex(LocalLastReadRequest);
				int64 Offset = GetRequestOffset(LocalLastReadRequest);
				check(Offset <= CachedPakData[PakIndex].TotalSize);


				for (; BestNext == MAX_uint64 && PakIndex < CachedPakData.Num(); PakIndex++)
				{
					FPakData& Pak = CachedPakData[PakIndex];
					if (Pak.InRequests[Priority][(int32)EInRequestStatus::Complete] != IntervalTreeInvalidIndex)
					{
						bAnyOutstanding = true;
					}
					if (Pak.InRequests[Priority][(int32)EInRequestStatus::Waiting] != IntervalTreeInvalidIndex)
					{
						uint64 Limit = uint64(Pak.TotalSize - 1);
						if (BestNext != MAX_uint64 && GetRequestPakIndex(BestNext) == PakIndex)
						{
							Limit = GetRequestOffset(BestNext) - 1;
						}

						OverlappingNodesInIntervalTreeWithShrinkingInterval<FPakInRequest>(
							Pak.InRequests[Priority][(int32)EInRequestStatus::Waiting],
							InRequestAllocator,
							uint64(Offset),
							Limit,
							0,
							Pak.MaxNode,
							Pak.StartShift,
							Pak.MaxShift,
							[this, &Pak, &BestNext, &BestPakIndex, PakIndex, &Limit, LocalLastReadRequest](TIntervalTreeIndex Index) -> bool
						{
							FJoinedOffsetAndPakIndex First = FirstUnfilledBlockForRequest(Index, LocalLastReadRequest);
							check(LocalLastReadRequest != 0 || First != MAX_uint64); // if there was not trimming, and this thing is in the waiting list, then why was no start block found?
							if (First < BestNext)
							{
								BestNext = First;
								BestPakIndex = PakIndex;
								Limit = GetRequestOffset(BestNext) - 1;
							}
							return true; // always have to keep going because we want the smallest one
						}
						);
					}
				}
				if (!LocalLastReadRequest)
				{
					break; // this was a full pass
				}
			}

			if (Priority == AIOP_MIN || BestNext != MAX_uint64)
			{
				OutPriority = (EAsyncIOPriorityAndFlags)Priority;
				break;
			}
		}
		return BestNext;
	}

	bool AddNewBlock()
	{
		// CachedFilesScopeLock is locked
		EAsyncIOPriorityAndFlags RequestPriority;
		FJoinedOffsetAndPakIndex BestNext = GetNextBlock(RequestPriority);
		check(RequestPriority < AIOP_NUM);
		if (BestNext == MAX_uint64)
		{
			return false;
		}
		uint16 PakIndex = GetRequestPakIndex(BestNext);
		int64 Offset = GetRequestOffset(BestNext);
		FPakData& Pak = CachedPakData[PakIndex];
		check(Offset < Pak.TotalSize);
		int64 FirstByte = AlignDown(Offset, PAK_CACHE_GRANULARITY);
		int64 LastByte = FMath::Min(Align(FirstByte + (GPakCache_MaxRequestSizeToLowerLevelKB * 1024), PAK_CACHE_GRANULARITY) - 1, Pak.TotalSize - 1);
		check(FirstByte >= 0 && LastByte < Pak.TotalSize && LastByte >= 0 && LastByte >= FirstByte);

		uint32 NumBits = (PAK_CACHE_GRANULARITY + LastByte - FirstByte) / PAK_CACHE_GRANULARITY;
		uint32 NumQWords = (NumBits + 63) >> 6;

		static TArray<uint64> InFlightOrDone;
		InFlightOrDone.Reset();
		InFlightOrDone.AddZeroed(NumQWords);
		if (NumBits != NumQWords * 64)
		{
			uint32 Extras = NumQWords * 64 - NumBits;
			InFlightOrDone[NumQWords - 1] = (MAX_uint64 << (64 - Extras));
		}

		if (Pak.CacheBlocks[(int32)EBlockStatus::Complete] != IntervalTreeInvalidIndex)
		{
			OverlappingNodesInIntervalTreeMask<FCacheBlock>(
				Pak.CacheBlocks[(int32)EBlockStatus::Complete],
				CacheBlockAllocator,
				FirstByte,
				LastByte,
				0,
				Pak.MaxNode,
				Pak.StartShift,
				Pak.MaxShift,
				Pak.BytesToBitsShift,
				&InFlightOrDone[0]
				);
		}
		if (Pak.CacheBlocks[(int32)EBlockStatus::InFlight] != IntervalTreeInvalidIndex)
		{
			OverlappingNodesInIntervalTreeMask<FCacheBlock>(
				Pak.CacheBlocks[(int32)EBlockStatus::InFlight],
				CacheBlockAllocator,
				FirstByte,
				LastByte,
				0,
				Pak.MaxNode,
				Pak.StartShift,
				Pak.MaxShift,
				Pak.BytesToBitsShift,
				&InFlightOrDone[0]
				);
		}

		static TArray<uint64> Requested;
		Requested.Reset();
		Requested.AddZeroed(NumQWords);
		for (int32 Priority = AIOP_MAX;; Priority--)
		{
			if (Priority + PAK_CACHE_MAX_PRIORITY_DIFFERENCE_MERGE < RequestPriority)
			{
				break;
			}
			if (Pak.InRequests[Priority][(int32)EInRequestStatus::Waiting] != IntervalTreeInvalidIndex)
			{
				OverlappingNodesInIntervalTreeMask<FPakInRequest>(
					Pak.InRequests[Priority][(int32)EInRequestStatus::Waiting],
					InRequestAllocator,
					FirstByte,
					LastByte,
					0,
					Pak.MaxNode,
					Pak.StartShift,
					Pak.MaxShift,
					Pak.BytesToBitsShift,
					&Requested[0]
					);
			}
			if (Priority == AIOP_MIN)
			{
				break;
			}
		}


		int64 Size = PAK_CACHE_GRANULARITY * 64 * NumQWords;
		for (uint32 Index = 0; Index < NumQWords; Index++)
		{
			uint64 NotAlreadyInFlightAndRequested = ((~InFlightOrDone[Index]) & Requested[Index]);
			if (NotAlreadyInFlightAndRequested != MAX_uint64)
			{
				Size = PAK_CACHE_GRANULARITY * 64 * Index;
				while (NotAlreadyInFlightAndRequested & 1)
				{
					Size += PAK_CACHE_GRANULARITY;
					NotAlreadyInFlightAndRequested >>= 1;
				}
				break;
			}
		}
		check(Size > 0 && Size <= (GPakCache_MaxRequestSizeToLowerLevelKB * 1024));
		Size = FMath::Min(FirstByte + Size, LastByte + 1) - FirstByte;

		TIntervalTreeIndex NewIndex = CacheBlockAllocator.Alloc();

		FCacheBlock& Block = CacheBlockAllocator.Get(NewIndex);
		Block.Index = NewIndex;
		Block.InRequestRefCount = 0;
		Block.Memory = nullptr;
		Block.OffsetAndPakIndex = MakeJoinedRequest(PakIndex, FirstByte);
		Block.Size = Size;
		Block.Status = EBlockStatus::InFlight;

		AddToIntervalTree<FCacheBlock>(
			&Pak.CacheBlocks[(int32)EBlockStatus::InFlight],
			CacheBlockAllocator,
			NewIndex,
			Pak.StartShift,
			Pak.MaxShift
			);

		TArray<TIntervalTreeIndex> Inflights;

		for (int32 Priority = AIOP_MAX;; Priority--)
		{
			if (Pak.InRequests[Priority][(int32)EInRequestStatus::Waiting] != IntervalTreeInvalidIndex)
			{
				MaybeRemoveOverlappingNodesInIntervalTree<FPakInRequest>(
					&Pak.InRequests[Priority][(int32)EInRequestStatus::Waiting],
					InRequestAllocator,
					uint64(FirstByte),
					uint64(FirstByte + Size - 1),
					0,
					Pak.MaxNode,
					Pak.StartShift,
					Pak.MaxShift,
					[this, &Block, &Inflights](TIntervalTreeIndex RequestIndex) -> bool
				{
					Block.InRequestRefCount++;
					if (FirstUnfilledBlockForRequest(RequestIndex) == MAX_uint64)
					{
						InRequestAllocator.Get(RequestIndex).Next = IntervalTreeInvalidIndex;
						Inflights.Add(RequestIndex);
						return true;
					}
					return false;
				}
				);
			}
#if PAK_EXTRA_CHECKS
			OverlappingNodesInIntervalTree<FPakInRequest>(
				Pak.InRequests[Priority][(int32)EInRequestStatus::InFlight],
				InRequestAllocator,
				uint64(FirstByte),
				uint64(FirstByte + Size - 1),
				0,
				Pak.MaxNode,
				Pak.StartShift,
				Pak.MaxShift,
				[](TIntervalTreeIndex) -> bool
			{
				check(0); // if this is in flight, then why does it overlap my new block
				return false;
			}
			);
			OverlappingNodesInIntervalTree<FPakInRequest>(
				Pak.InRequests[Priority][(int32)EInRequestStatus::Complete],
				InRequestAllocator,
				uint64(FirstByte),
				uint64(FirstByte + Size - 1),
				0,
				Pak.MaxNode,
				Pak.StartShift,
				Pak.MaxShift,
				[](TIntervalTreeIndex) -> bool
			{
				check(0); // if this is complete, then why does it overlap my new block
				return false;
			}
			);
#endif
			if (Priority == AIOP_MIN)
			{
				break;
			}
		}
		for (TIntervalTreeIndex Fli : Inflights)
		{
			FPakInRequest& CompReq = InRequestAllocator.Get(Fli);
			CompReq.Status = EInRequestStatus::InFlight;
			AddToIntervalTree(&Pak.InRequests[CompReq.GetPriority()][(int32)EInRequestStatus::InFlight], InRequestAllocator, Fli, Pak.StartShift, Pak.MaxShift);
		}

		StartBlockTask(Block);
		return true;

	}

	int32 OpenTaskSlot()
	{
		int32 IndexToFill = -1;
		for (int32 Index = 0; Index < GPakCache_MaxRequestsToLowerLevel; Index++)
		{
			if (!RequestsToLower[Index].RequestHandle)
			{
				IndexToFill = Index;
				break;
			}
		}
		return IndexToFill;
	}


	bool HasRequestsAtStatus(EInRequestStatus Status)
	{
		for (uint16 PakIndex = 0; PakIndex < CachedPakData.Num(); PakIndex++)
		{
			FPakData& Pak = CachedPakData[PakIndex];
			for (int32 Priority = AIOP_MAX;; Priority--)
			{
				if (Pak.InRequests[Priority][(int32)Status] != IntervalTreeInvalidIndex)
				{
					return true;
				}
				if (Priority == AIOP_MIN)
				{
					break;
				}
			}
		}
		return false;
	}

	bool CanStartAnotherTask()
	{
		if (OpenTaskSlot() < 0)
		{
			return false;
		}
		return HasRequestsAtStatus(EInRequestStatus::Waiting);
	}
	void ClearOldBlockTasks()
	{
		if (!NotifyRecursion)
		{
			TArray<IAsyncReadRequest*> Swapped;
			{
				FScopeLock Lock(&CachedFilesScopeLock);
				Swapped = (MoveTemp(RequestsToDelete));
				check(RequestsToDelete.IsEmpty());
			}

			for (IAsyncReadRequest* Elem : Swapped)
			{
				while (!Elem->PollCompletion())
				{
					FPlatformProcess::Sleep(0);
				}
				delete Elem;
			}
			Swapped.Empty();
		}
	}
	void StartBlockTask(FCacheBlock& Block)
	{
		// CachedFilesScopeLock is locked
#define CHECK_REDUNDANT_READS (0)
#if CHECK_REDUNDANT_READS
		static struct FRedundantReadTracker
		{
			TMap<int64, double> LastReadTime;
			int32 NumRedundant;
			FRedundantReadTracker()
				: NumRedundant(0)
			{
			}

			void CheckBlock(int64 Offset, int64 Size)
			{
				double NowTime = FPlatformTime::Seconds();
				int64 StartBlock = Offset / PAK_CACHE_GRANULARITY;
				int64 LastBlock = (Offset + Size - 1) / PAK_CACHE_GRANULARITY;
				for (int64 CurBlock = StartBlock; CurBlock <= LastBlock; CurBlock++)
				{
					double LastTime = LastReadTime.FindRef(CurBlock);
					if (LastTime > 0.0 && NowTime - LastTime < 3.0)
					{
						NumRedundant++;
						FPlatformMisc::LowLevelOutputDebugStringf(TEXT("Redundant read at block %d, %6.1fms ago       (%d total redundant blocks)\r\n"), int32(CurBlock), 1000.0f * float(NowTime - LastTime), NumRedundant);
					}
					LastReadTime.Add(CurBlock, NowTime);
				}
			}
		} RedundantReadTracker;
#else
		static struct FRedundantReadTracker
		{
			FORCEINLINE void CheckBlock(int64 Offset, int64 Size)
			{
			}
		} RedundantReadTracker;

#endif

		int32 IndexToFill = OpenTaskSlot();
		if (IndexToFill < 0)
		{
			check(0);
			return;
		}
		EAsyncIOPriorityAndFlags Priority = AIOP_Normal; // the lower level requests are not prioritized at the moment
		check(Block.Status == EBlockStatus::InFlight);
		UE_LOG(LogPakFile, VeryVerbose, TEXT("FPakReadRequest[%016llX, %016llX) StartBlockTask"), Block.OffsetAndPakIndex, Block.OffsetAndPakIndex + Block.Size);
		uint16 PakIndex = GetRequestPakIndex(Block.OffsetAndPakIndex);
		FPakData& Pak = CachedPakData[PakIndex];
		RequestsToLower[IndexToFill].BlockIndex = Block.Index;
		RequestsToLower[IndexToFill].RequestSize = Block.Size;
		RequestsToLower[IndexToFill].Memory = nullptr;
		check(&CacheBlockAllocator.Get(RequestsToLower[IndexToFill].BlockIndex) == &Block);

#if USE_PAK_PRECACHE && CSV_PROFILER
		FPlatformAtomics::InterlockedAdd(&GPreCacheTotalLoaded, Block.Size);
		FPlatformAtomics::InterlockedAdd(&GTotalLoaded, Block.Size);
#endif

        // FORT HACK
        // DO NOT BRING BACK
        // FORT HACK
        bool bDoCheck = true;
#if PLATFORM_IOS
        static const int32 Range = 100;
        static const int32 Offset = 500;
        static int32 RandomCheckCount = FMath::Rand() % Range + Offset;
        bDoCheck = --RandomCheckCount <= 0;
        if (bDoCheck)
        {
            RandomCheckCount = FMath::Rand() % Range + Offset;
        }
#endif
		FAsyncFileCallBack CallbackFromLower =
			[this, IndexToFill, bDoCheck](bool bWasCanceled, IAsyncReadRequest* Request)
		{
			if (bEnableSignatureChecks && bDoCheck)
			{
				StartSignatureCheck(bWasCanceled, Request, IndexToFill);
			}
			else
			{
				NewRequestsToLowerComplete(bWasCanceled, Request, IndexToFill);
			}
		};

		RequestsToLower[IndexToFill].RequestHandle = Pak.Handle->ReadRequest(GetRequestOffset(Block.OffsetAndPakIndex), Block.Size, Priority, &CallbackFromLower);
		RedundantReadTracker.CheckBlock(GetRequestOffset(Block.OffsetAndPakIndex), Block.Size);

#if CSV_PROFILER
		FJoinedOffsetAndPakIndex OldLastReadRequest = LastReadRequest;
		LastReadRequest = Block.OffsetAndPakIndex + Block.Size;

		if (OldLastReadRequest != Block.OffsetAndPakIndex)
		{
			if (GetRequestPakIndexLow(OldLastReadRequest) != GetRequestPakIndexLow(Block.OffsetAndPakIndex))
			{
				GPreCacheBadSeeks++;
			}
			else
			{
				GPreCacheSeeks++;
			}
		}
		else
		{
			GPreCacheContiguousReads++;
		}
#endif
		Loads++;
		LoadSize += Block.Size;
	}

	void CompleteRequest(bool bWasCanceled, uint8* Memory, TIntervalTreeIndex BlockIndex)
	{
		FCacheBlock& Block = CacheBlockAllocator.Get(BlockIndex);
		uint16 PakIndex = GetRequestPakIndex(Block.OffsetAndPakIndex);
		int64 Offset = GetRequestOffset(Block.OffsetAndPakIndex);
		FPakData& Pak = CachedPakData[PakIndex];
		check(!Block.Memory && Block.Size);
		check(!bWasCanceled); // this is doable, but we need to transition requests back to waiting, inflight etc.

		if (!RemoveFromIntervalTree<FCacheBlock>(&Pak.CacheBlocks[(int32)EBlockStatus::InFlight], CacheBlockAllocator, Block.Index, Pak.StartShift, Pak.MaxShift))
		{
			check(0);
		}

		if (Block.InRequestRefCount == 0 || bWasCanceled)
		{
			check(Block.Size > 0);
			DEC_MEMORY_STAT_BY(STAT_AsyncFileMemory, Block.Size);
			FMemory::Free(Memory);
			UE_LOG(LogPakFile, VeryVerbose, TEXT("FPakReadRequest[%016llX, %016llX) Cancelled"), Block.OffsetAndPakIndex, Block.OffsetAndPakIndex + Block.Size);
			ClearBlock(Block);
		}
		else
		{
			Block.Memory = Memory;
			check(Block.Memory && Block.Size);
			BlockMemory += Block.Size;
			check(BlockMemory > 0);
			DEC_MEMORY_STAT_BY(STAT_AsyncFileMemory, Block.Size);
			check(Block.Size > 0);
			INC_MEMORY_STAT_BY(STAT_PakCacheMem, Block.Size);

			if (BlockMemory > BlockMemoryHighWater)
			{
				BlockMemoryHighWater = BlockMemory;
				SET_MEMORY_STAT(STAT_PakCacheHighWater, BlockMemoryHighWater);

#if 1
				static int64 LastPrint = 0;
				if (BlockMemoryHighWater / 1024 / 1024 / 16 != LastPrint)
				{
					LastPrint = BlockMemoryHighWater / 1024 / 1024 / 16;
					//FPlatformMisc::LowLevelOutputDebugStringf(TEXT("Precache HighWater %dMB\r\n"), int32(LastPrint));
					UE_LOG(LogPakFile, Log, TEXT("Precache HighWater %dMB\r\n"), int32(LastPrint * 16));
				}
#endif
			}
			Block.Status = EBlockStatus::Complete;
			AddToIntervalTree<FCacheBlock>(
				&Pak.CacheBlocks[(int32)EBlockStatus::Complete],
				CacheBlockAllocator,
				Block.Index,
				Pak.StartShift,
				Pak.MaxShift
				);
			TArray<TIntervalTreeIndex> Completeds;
			for (int32 Priority = AIOP_MAX;; Priority--)
			{
				if (Pak.InRequests[Priority][(int32)EInRequestStatus::InFlight] != IntervalTreeInvalidIndex)
				{
					MaybeRemoveOverlappingNodesInIntervalTree<FPakInRequest>(
						&Pak.InRequests[Priority][(int32)EInRequestStatus::InFlight],
						InRequestAllocator,
						uint64(Offset),
						uint64(Offset + Block.Size - 1),
						0,
						Pak.MaxNode,
						Pak.StartShift,
						Pak.MaxShift,
						[this, &Completeds](TIntervalTreeIndex RequestIndex) -> bool
					{
						if (FirstUnfilledBlockForRequest(RequestIndex) == MAX_uint64)
						{
							InRequestAllocator.Get(RequestIndex).Next = IntervalTreeInvalidIndex;
							Completeds.Add(RequestIndex);
							return true;
						}
						return false;
					}
					);
				}
				if (Priority == AIOP_MIN)
				{
					break;
				}
			}
			for (TIntervalTreeIndex Comp : Completeds)
			{
				FPakInRequest& CompReq = InRequestAllocator.Get(Comp);
				CompReq.Status = EInRequestStatus::Complete;
				AddToIntervalTree(&Pak.InRequests[CompReq.GetPriority()][(int32)EInRequestStatus::Complete], InRequestAllocator, Comp, Pak.StartShift, Pak.MaxShift);
				NotifyComplete(Comp); // potentially scary recursion here
			}
		}

		TrimCache();
	}

	bool StartNextRequest()
	{
		if (CanStartAnotherTask())
		{
			return AddNewBlock();
		}
		return false;
	}

	bool GetCompletedRequestData(FPakInRequest& DoneRequest, uint8* Result)
	{
		// CachedFilesScopeLock is locked
		check(DoneRequest.Status == EInRequestStatus::Complete);
		uint16 PakIndex = GetRequestPakIndex(DoneRequest.OffsetAndPakIndex);
		int64 Offset = GetRequestOffset(DoneRequest.OffsetAndPakIndex);
		int64 Size = DoneRequest.Size;

		FPakData& Pak = CachedPakData[PakIndex];
		check(Offset + DoneRequest.Size <= Pak.TotalSize && DoneRequest.Size > 0 && DoneRequest.GetPriority() >= AIOP_MIN && DoneRequest.GetPriority() <= AIOP_MAX && DoneRequest.Status == EInRequestStatus::Complete);

		int64 BytesCopied = 0;

#if 0 // this path removes the block in one pass, however, this is not what we want because it wrecks precaching, if we change back GetCompletedRequest needs to maybe start a new request and the logic of the IAsyncFile read needs to change
		MaybeRemoveOverlappingNodesInIntervalTree<FCacheBlock>(
			&Pak.CacheBlocks[(int32)EBlockStatus::Complete],
			CacheBlockAllocator,
			Offset,
			Offset + Size - 1,
			0,
			Pak.MaxNode,
			Pak.StartShift,
			Pak.MaxShift,
			[this, Offset, Size, &BytesCopied, Result, &Pak](TIntervalTreeIndex BlockIndex) -> bool
		{
			FCacheBlock &Block = CacheBlockAllocator.Get(BlockIndex);
			int64 BlockOffset = GetRequestOffset(Block.OffsetAndPakIndex);
			check(Block.Memory && Block.Size && BlockOffset >= 0 && BlockOffset + Block.Size <= Pak.TotalSize);

			int64 OverlapStart = FMath::Max(Offset, BlockOffset);
			int64 OverlapEnd = FMath::Min(Offset + Size, BlockOffset + Block.Size);
			check(OverlapEnd > OverlapStart);
			BytesCopied += OverlapEnd - OverlapStart;
			FMemory::Memcpy(Result + OverlapStart - Offset, Block.Memory + OverlapStart - BlockOffset, OverlapEnd - OverlapStart);
			check(Block.InRequestRefCount);
			if (!--Block.InRequestRefCount)
			{
				ClearBlock(Block);
				return true;
			}
			return false;
		}
		);

		if (!RemoveFromIntervalTree<FPakInRequest>(&Pak.InRequests[DoneRequest.GetPriority()][(int32)EInRequestStatus::Complete], InRequestAllocator, DoneRequest.Index, Pak.StartShift, Pak.MaxShift))
		{
			check(0); // not found
		}
		ClearRequest(DoneRequest);
#else
		OverlappingNodesInIntervalTree<FCacheBlock>(
			Pak.CacheBlocks[(int32)EBlockStatus::Complete],
			CacheBlockAllocator,
			Offset,
			Offset + Size - 1,
			0,
			Pak.MaxNode,
			Pak.StartShift,
			Pak.MaxShift,
			[this, Offset, Size, &BytesCopied, Result, &Pak](TIntervalTreeIndex BlockIndex) -> bool
		{
			FCacheBlock &Block = CacheBlockAllocator.Get(BlockIndex);
			int64 BlockOffset = GetRequestOffset(Block.OffsetAndPakIndex);
			check(Block.Memory && Block.Size && BlockOffset >= 0 && BlockOffset + Block.Size <= Pak.TotalSize);

			int64 OverlapStart = FMath::Max(Offset, BlockOffset);
			int64 OverlapEnd = FMath::Min(Offset + Size, BlockOffset + Block.Size);
			check(OverlapEnd > OverlapStart);
			BytesCopied += OverlapEnd - OverlapStart;
			FMemory::Memcpy(Result + OverlapStart - Offset, Block.Memory + OverlapStart - BlockOffset, OverlapEnd - OverlapStart);
			return true;
		}
		);
#endif
		check(BytesCopied == Size);


		return true;
	}

	///// Below here are the thread entrypoints

public:

	void NewRequestsToLowerComplete(bool bWasCanceled, IAsyncReadRequest* Request, int32 Index)
	{
		LLM_SCOPE(ELLMTag::FileSystem);
		ClearOldBlockTasks();

		FScopeLock Lock(&CachedFilesScopeLock);
		RequestsToLower[Index].RequestHandle = Request;
		NotifyRecursion++;
		if (!RequestsToLower[Index].Memory) // might have already been filled in by the signature check
		{
			RequestsToLower[Index].Memory = Request->GetReadResults();
		}
		CompleteRequest(bWasCanceled, RequestsToLower[Index].Memory, RequestsToLower[Index].BlockIndex);
		RequestsToLower[Index].RequestHandle = nullptr;
		RequestsToDelete.Add(Request);
		RequestsToLower[Index].BlockIndex = IntervalTreeInvalidIndex;
		StartNextRequest();
		NotifyRecursion--;
	}

	bool QueueRequest(IPakRequestor* Owner, FPakFile* InActualPakFile, FName File, int64 PakFileSize, int64 Offset, int64 Size, EAsyncIOPriorityAndFlags PriorityAndFlags)
	{
		CSV_SCOPED_TIMING_STAT(FileIOVerbose, PakPrecacherQueueRequest);
		check(Owner && File != NAME_None && Size > 0 && Offset >= 0 && Offset < PakFileSize && (PriorityAndFlags&AIOP_PRIORITY_MASK) >= AIOP_MIN && (PriorityAndFlags&AIOP_PRIORITY_MASK) <= AIOP_MAX);
		FScopeLock Lock(&CachedFilesScopeLock);
		uint16* PakIndexPtr = RegisterPakFile(InActualPakFile, File, PakFileSize);
		if (PakIndexPtr == nullptr)
		{
			return false;
		}
		uint16 PakIndex = *PakIndexPtr;
		FPakData& Pak = CachedPakData[PakIndex];
		check(Pak.Name == File && Pak.TotalSize == PakFileSize && Pak.Handle);

		TIntervalTreeIndex RequestIndex = InRequestAllocator.Alloc();
		FPakInRequest& Request = InRequestAllocator.Get(RequestIndex);
		FJoinedOffsetAndPakIndex RequestOffsetAndPakIndex = MakeJoinedRequest(PakIndex, Offset);
		Request.OffsetAndPakIndex = RequestOffsetAndPakIndex;
		Request.Size = Size;
		Request.PriorityAndFlags = PriorityAndFlags;
		Request.Status = EInRequestStatus::Waiting;
		Request.Owner = Owner;
		Request.UniqueID = NextUniqueID++;
		Request.Index = RequestIndex;
		check(Request.Next == IntervalTreeInvalidIndex);
		Owner->OffsetAndPakIndex = Request.OffsetAndPakIndex;
		Owner->UniqueID = Request.UniqueID;
		Owner->InRequestIndex = RequestIndex;
		check(!OutstandingRequests.Contains(Request.UniqueID));
		OutstandingRequests.Add(Request.UniqueID, RequestIndex);
		RequestCounter.Increment();

		if (AddRequest(Request, RequestIndex))
		{
#if USE_PAK_PRECACHE && CSV_PROFILER
			FPlatformAtomics::InterlockedIncrement(&GPreCacheHotBlocksCount);
#endif
			UE_LOG(LogPakFile, VeryVerbose, TEXT("FPakReadRequest[%016llX, %016llX) QueueRequest HOT"), RequestOffsetAndPakIndex, RequestOffsetAndPakIndex + Request.Size);
		}
		else
		{
#if USE_PAK_PRECACHE && CSV_PROFILER
			FPlatformAtomics::InterlockedIncrement(&GPreCacheColdBlocksCount);
#endif
			UE_LOG(LogPakFile, VeryVerbose, TEXT("FPakReadRequest[%016llX, %016llX) QueueRequest COLD"), RequestOffsetAndPakIndex, RequestOffsetAndPakIndex + Request.Size);
		}

		TrimCache();
		return true;
	}

	void SetAsyncMinimumPriority(EAsyncIOPriorityAndFlags NewPriority)
	{
		bool bStartNewRequests = false;
		{
			FScopeLock Lock(&SetAsyncMinimumPriorityScopeLock);
			if (AsyncMinPriority != NewPriority)
			{
				if (NewPriority < AsyncMinPriority)
				{
					bStartNewRequests = true;
				}
				AsyncMinPriority = NewPriority;
			}
		}

		if (bStartNewRequests)
		{
			FScopeLock Lock(&CachedFilesScopeLock);
			StartNextRequest();
		}
	}

	bool GetCompletedRequest(IPakRequestor* Owner, uint8* UserSuppliedMemory)
	{
		check(Owner);
		ClearOldBlockTasks();

		FScopeLock Lock(&CachedFilesScopeLock);
		TIntervalTreeIndex RequestIndex = OutstandingRequests.FindRef(Owner->UniqueID);
		static_assert(IntervalTreeInvalidIndex == 0, "FindRef will return 0 for something not found");
		if (RequestIndex)
		{
			FPakInRequest& Request = InRequestAllocator.Get(RequestIndex);
			check(Owner == Request.Owner && Request.Status == EInRequestStatus::Complete && Request.UniqueID == Request.Owner->UniqueID && RequestIndex == Request.Owner->InRequestIndex &&  Request.OffsetAndPakIndex == Request.Owner->OffsetAndPakIndex);
			return GetCompletedRequestData(Request, UserSuppliedMemory);
		}
		return false; // canceled
	}

	void CancelRequest(IPakRequestor* Owner)
	{
		check(Owner);
		ClearOldBlockTasks();

		FScopeLock Lock(&CachedFilesScopeLock);
		TIntervalTreeIndex RequestIndex = OutstandingRequests.FindRef(Owner->UniqueID);
		static_assert(IntervalTreeInvalidIndex == 0, "FindRef will return 0 for something not found");
		if (RequestIndex)
		{
			FPakInRequest& Request = InRequestAllocator.Get(RequestIndex);
			check(Owner == Request.Owner && Request.UniqueID == Request.Owner->UniqueID && RequestIndex == Request.Owner->InRequestIndex &&  Request.OffsetAndPakIndex == Request.Owner->OffsetAndPakIndex);
			RemoveRequest(RequestIndex);
		}
		StartNextRequest();
	}

	bool IsProbablyIdle() // nothing to prevent new requests from being made before I return
	{
		FScopeLock Lock(&CachedFilesScopeLock);
		return !HasRequestsAtStatus(EInRequestStatus::Waiting) && !HasRequestsAtStatus(EInRequestStatus::InFlight);
	}

	void Unmount(FName PakFile, FPakFile* UnmountedPak)
	{
		FScopeLock Lock(&CachedFilesScopeLock);

		for (TMap<FPakFile*, uint16>::TIterator It(CachedPaks); It; ++It)
		{
			if( It->Key->GetFilenameName() == PakFile )
			{
				uint16 PakIndex = It->Value;
				TrimCache(true);
				FPakData& Pak = CachedPakData[PakIndex];
				int64 Offset = MakeJoinedRequest(PakIndex, 0);

				bool bHasOutstandingRequests = false;

				OverlappingNodesInIntervalTree<FCacheBlock>(
					Pak.CacheBlocks[(int32)EBlockStatus::Complete],
					CacheBlockAllocator,
					0,
					Offset + Pak.TotalSize - 1,
					0,
					Pak.MaxNode,
					Pak.StartShift,
					Pak.MaxShift,
					[&bHasOutstandingRequests](TIntervalTreeIndex BlockIndex) -> bool
				{
					check(!"Pak cannot be unmounted with outstanding requests");
					bHasOutstandingRequests = true;
					return false;
				}
				);
				OverlappingNodesInIntervalTree<FCacheBlock>(
					Pak.CacheBlocks[(int32)EBlockStatus::InFlight],
					CacheBlockAllocator,
					0,
					Offset + Pak.TotalSize - 1,
					0,
					Pak.MaxNode,
					Pak.StartShift,
					Pak.MaxShift,
					[&bHasOutstandingRequests](TIntervalTreeIndex BlockIndex) -> bool
				{
					check(!"Pak cannot be unmounted with outstanding requests");
					bHasOutstandingRequests = true;
					return false;
				}
				);
				for (int32 Priority = AIOP_MAX;; Priority--)
				{
					OverlappingNodesInIntervalTree<FPakInRequest>(
						Pak.InRequests[Priority][(int32)EInRequestStatus::InFlight],
						InRequestAllocator,
						0,
						Offset + Pak.TotalSize - 1,
						0,
						Pak.MaxNode,
						Pak.StartShift,
						Pak.MaxShift,
						[&bHasOutstandingRequests](TIntervalTreeIndex BlockIndex) -> bool
					{
						check(!"Pak cannot be unmounted with outstanding requests");
						bHasOutstandingRequests = true;
						return false;
					}
					);
					OverlappingNodesInIntervalTree<FPakInRequest>(
						Pak.InRequests[Priority][(int32)EInRequestStatus::Complete],
						InRequestAllocator,
						0,
						Offset + Pak.TotalSize - 1,
						0,
						Pak.MaxNode,
						Pak.StartShift,
						Pak.MaxShift,
						[&bHasOutstandingRequests](TIntervalTreeIndex BlockIndex) -> bool
					{
						check(!"Pak cannot be unmounted with outstanding requests");
						bHasOutstandingRequests = true;
						return false;
					}
					);
					OverlappingNodesInIntervalTree<FPakInRequest>(
						Pak.InRequests[Priority][(int32)EInRequestStatus::Waiting],
						InRequestAllocator,
						0,
						Offset + Pak.TotalSize - 1,
						0,
						Pak.MaxNode,
						Pak.StartShift,
						Pak.MaxShift,
						[&bHasOutstandingRequests](TIntervalTreeIndex BlockIndex) -> bool
					{
						check(!"Pak cannot be unmounted with outstanding requests");
						bHasOutstandingRequests = true;
						return false;
					}
					);
					if (Priority == AIOP_MIN)
					{
						break;
					}
				}
				if (!bHasOutstandingRequests)
				{
					UE_LOG(LogPakFile, Log, TEXT("Pak file %s removed from pak precacher."), *PakFile.ToString());
					if (Pak.ActualPakFile != UnmountedPak)
					{
						if (UnmountedPak)
						{
							UE_LOG(LogPakFile, Warning, TEXT("FPakPrecacher::Unmount found multiple PakFiles with the name %s. Unmounting all of them."), *PakFile.ToString());
						}
						Pak.ActualPakFile->SetIsMounted(false);
					}

					It.RemoveCurrent();
					check(Pak.Handle);
					delete Pak.Handle;
					Pak.Handle = nullptr;
					Pak.ActualPakFile = nullptr;
					int32 NumToTrim = 0;
					for (int32 Index = CachedPakData.Num() - 1; Index >= 0; Index--)
					{
						if (!CachedPakData[Index].Handle)
						{
							NumToTrim++;
						}
						else
						{
							break;
						}
					}
					if (NumToTrim)
					{
						CachedPakData.RemoveAt(CachedPakData.Num() - NumToTrim, NumToTrim);
						LastReadRequest = 0;
					}
				}
				else
				{
					UE_LOG(LogPakFile, Log, TEXT("Pak file %s was NOT removed from pak precacher because it had outstanding requests."), *PakFile.ToString());
				}

			}
		}

		// Even if we did not find the PakFile, mark it unmounted (and do this inside the CachedFilesScopeLock)
		// This will allow us to reject a RegisterPakFile request that could be coming from another thread from a not-yet-canceled FPakReadRequest
		if (UnmountedPak)
		{
			UnmountedPak->SetIsMounted(false);
		}
	}


	// these are not threadsafe and should only be used for synthetic testing
	uint64 GetLoadSize()
	{
		return LoadSize;
	}
	uint32 GetLoads()
	{
		return Loads;
	}
	uint32 GetFrees()
	{
		return Frees;
	}

	void DumpBlocks()
	{
		while (!FPakPrecacher::Get().IsProbablyIdle())
		{
			QUICK_SCOPE_CYCLE_COUNTER(STAT_WaitDumpBlocks);
			FPlatformProcess::SleepNoStats(0.001f);
		}
		FScopeLock Lock(&CachedFilesScopeLock);
		bool bDone = !HasRequestsAtStatus(EInRequestStatus::Waiting) && !HasRequestsAtStatus(EInRequestStatus::InFlight) && !HasRequestsAtStatus(EInRequestStatus::Complete);

		if (!bDone)
		{
			UE_LOG(LogPakFile, Log, TEXT("PakCache has outstanding requests with %llu total memory."), BlockMemory);
		}
		else
		{
			UE_LOG(LogPakFile, Log, TEXT("PakCache has no outstanding requests with %llu total memory."), BlockMemory);
		}
	}
};

static void WaitPrecache(const TArray<FString>& Args)
{
	uint32 Frees = FPakPrecacher::Get().GetFrees();
	uint32 Loads = FPakPrecacher::Get().GetLoads();
	uint64 LoadSize = FPakPrecacher::Get().GetLoadSize();

	double StartTime = FPlatformTime::Seconds();

	while (!FPakPrecacher::Get().IsProbablyIdle())
	{
		check(Frees == FPakPrecacher::Get().GetFrees()); // otherwise we are discarding things, which is not what we want for this synthetic test
		QUICK_SCOPE_CYCLE_COUNTER(STAT_WaitPrecache);
		FPlatformProcess::SleepNoStats(0.001f);
	}
	Loads = FPakPrecacher::Get().GetLoads() - Loads;
	LoadSize = FPakPrecacher::Get().GetLoadSize() - LoadSize;
	float TimeSpent = FPlatformTime::Seconds() - StartTime;
	float LoadSizeMB = float(LoadSize) / (1024.0f * 1024.0f);
	float MBs = LoadSizeMB / TimeSpent;
	UE_LOG(LogPakFile, Log, TEXT("Loaded %4d blocks (align %4dKB) totalling %7.2fMB in %4.2fs   = %6.2fMB/s"), Loads, PAK_CACHE_GRANULARITY / 1024, LoadSizeMB, TimeSpent, MBs);
}

static FAutoConsoleCommand WaitPrecacheCmd(
	TEXT("pak.WaitPrecache"),
	TEXT("Debug command to wait on the pak precache."),
	FConsoleCommandWithArgsDelegate::CreateStatic(&WaitPrecache)
);

static void DumpBlocks(const TArray<FString>& Args)
{
	FPakPrecacher::Get().DumpBlocks();
}

static FAutoConsoleCommand DumpBlocksCmd(
	TEXT("pak.DumpBlocks"),
	TEXT("Debug command to spew the outstanding blocks."),
	FConsoleCommandWithArgsDelegate::CreateStatic(&DumpBlocks)
);

static FCriticalSection FPakReadRequestEvent;

class FPakAsyncReadFileHandle;

struct FCachedAsyncBlock
{
	/**
	 * Assigned in FPakAsyncReadFileHandle::StartBlock to store the handle for the raw read request.
	 * Readable only under FPakAsyncReadFileHandle->CriticalSection, or from RawReadCallback.
	 * Can not be written under CriticalSection until after RawRequest->WaitCompletion.
	 * Set to null under critical section from DoProcessing or from cancelation.
	 */
	class FPakReadRequest* RawRequest;
	/**
	 * compressed, encrypted and/or signature not checked
	 * Set to null in FPakAsyncReadFileHandle::StartBlock. RawReadRequest and DoProcessing can assign
	 * and modify it outside of FPakAsyncReadFileHandle->CriticalSection.
	 * Can not be read/written by any other thread until RawRequest is set to null and bCPUWorkIsComplete is set to false.
	 */
	uint8* Raw;
	/** decompressed, deencrypted and signature checked */
	uint8* Processed;
	FGraphEventRef CPUWorkGraphEvent;
	int32 RawSize;
	int32 DecompressionRawSize;
	int32 ProcessedSize;
	/**
	 * How many requests touch the block that are still alive and uncanceled. Accessed only within FPakAsyncReadFileHandle->CriticalSection.
	 * When the reference count goes to 0, the block is removed from Blocks, but async threads might still have a pointer to it.
	 * Block is deleted when refcount is 0 and async thread has finished with it (bCPUWorkIsComplete =true).
	 */
	int32 RefCount;
	int32 BlockIndex;
	/**
	 * The block has been requested, and is still referenced, either from still-alive requests or from the async load and processing  of the block.
	 * Accessed only within FPakAsyncReadFileHandle->CriticalSection. Modified when requests start, cancel/destroy, and when processing finishes. 
	 */
	bool bInFlight;
	/**
	 * The block is in flight and has finished loaded and processing by async threads. Is true only when bInFlight is true. 
	 * Starts false, and is set to true when and only when DoProcessing finishes with it. Cleared when block is no longer referenced.
	 * Accessed only within FPakAsyncReadFileHandle->CriticalSection. 
	 */
	bool bCPUWorkIsComplete;
	/**
	 * True if and only if all requests touching the block canceled before the block finished processing. The block is removed from Blocks,
	 * present in OutstandingCancelMapBlock, and still referenced as the Block pointer on the async thread.
	 * Accessed only within FPakAsyncReadFileHandle->CriticalSection.
	 */
	bool bCancelledBlock;
	FCachedAsyncBlock()
		: RawRequest(0)
		, Raw(nullptr)
		, Processed(nullptr)
		, RawSize(0)
		, DecompressionRawSize(0)
		, ProcessedSize(0)
		, RefCount(0)
		, BlockIndex(-1)
		, bInFlight(false)
		, bCPUWorkIsComplete(false)
		, bCancelledBlock(false)
	{
	}
};


class FPakReadRequestBase : public IAsyncReadRequest, public IPakRequestor
{
protected:

	int64 Offset;
	int64 BytesToRead;
	FEvent* WaitEvent;
	FCachedAsyncBlock* BlockPtr;
	FName PanicPakFile;
	EAsyncIOPriorityAndFlags PriorityAndFlags;
	bool bRequestOutstanding;
	bool bNeedsRemoval;
	bool bInternalRequest; // we are using this internally to deal with compressed, encrypted and signed, so we want the memory back from a precache request.

public:
	FPakReadRequestBase(FName InPakFile, int64 PakFileSize, FAsyncFileCallBack* CompleteCallback, int64 InOffset, int64 InBytesToRead, EAsyncIOPriorityAndFlags InPriorityAndFlags, uint8* UserSuppliedMemory, bool bInInternalRequest = false, FCachedAsyncBlock* InBlockPtr = nullptr)
		: IAsyncReadRequest(CompleteCallback, false, UserSuppliedMemory)
		, Offset(InOffset)
		, BytesToRead(InBytesToRead)
		, WaitEvent(nullptr)
		, BlockPtr(InBlockPtr)
		, PanicPakFile(InPakFile)
		, PriorityAndFlags(InPriorityAndFlags)
		, bRequestOutstanding(true)
		, bNeedsRemoval(true)
		, bInternalRequest(bInInternalRequest)
	{
	}

	virtual ~FPakReadRequestBase()
	{
		if (bNeedsRemoval)
		{
			FPakPrecacher::Get().CancelRequest(this);
		}
		if (Memory && !bUserSuppliedMemory)
		{
			// this can happen with a race on cancel, it is ok, they didn't take the memory, free it now
			check(BytesToRead > 0);
			DEC_MEMORY_STAT_BY(STAT_AsyncFileMemory, BytesToRead);
			FMemory::Free(Memory);
		}
		Memory = nullptr;
	}

	// IAsyncReadRequest Interface

	virtual void WaitCompletionImpl(float TimeLimitSeconds) override
	{
		{
			FScopeLock Lock(&FPakReadRequestEvent);
			if (bRequestOutstanding)
			{
				check(!WaitEvent);
				WaitEvent = FPlatformProcess::GetSynchEventFromPool(true);
			}
		}
		if (WaitEvent)
		{
			if (TimeLimitSeconds == 0.0f)
			{
				WaitEvent->Wait();
				check(!bRequestOutstanding);
			}
			else
			{
				WaitEvent->Wait(TimeLimitSeconds * 1000.0f);
			}
			FScopeLock Lock(&FPakReadRequestEvent);
			FPlatformProcess::ReturnSynchEventToPool(WaitEvent);
			WaitEvent = nullptr;
		}
	}
	virtual void CancelImpl() override
	{
		check(!WaitEvent); // you canceled from a different thread that you waited from
		FPakPrecacher::Get().CancelRequest(this);
		bNeedsRemoval = false;
		if (bRequestOutstanding)
		{
			bRequestOutstanding = false;
			SetComplete();
		}
	}

	FCachedAsyncBlock& GetBlock()
	{
		check(bInternalRequest && BlockPtr);
		return *BlockPtr;
	}
};

class FPakReadRequest : public FPakReadRequestBase
{
public:

	FPakReadRequest(FPakFile* InActualPakFile, FName InPakFile, int64 PakFileSize, FAsyncFileCallBack* CompleteCallback, int64 InOffset, int64 InBytesToRead, EAsyncIOPriorityAndFlags InPriorityAndFlags, uint8* UserSuppliedMemory, bool bInInternalRequest = false, FCachedAsyncBlock* InBlockPtr = nullptr)
		: FPakReadRequestBase(InPakFile, PakFileSize, CompleteCallback, InOffset, InBytesToRead, InPriorityAndFlags, UserSuppliedMemory, bInInternalRequest, InBlockPtr)
	{
		check(Offset >= 0 && BytesToRead > 0);
		check(bInternalRequest || ( InPriorityAndFlags & AIOP_FLAG_PRECACHE ) == 0 || !bUserSuppliedMemory); // you never get bits back from a precache request, so why supply memory?

		if (!FPakPrecacher::Get().QueueRequest(this, InActualPakFile, InPakFile, PakFileSize, Offset, BytesToRead, InPriorityAndFlags))
		{
			bRequestOutstanding = false;
			SetComplete();
		}
	}

	virtual void RequestIsComplete() override
	{
		check(bRequestOutstanding);
		if (!bCanceled && (bInternalRequest || (PriorityAndFlags & AIOP_FLAG_PRECACHE) == 0))
		{
			if (!bUserSuppliedMemory)
			{
				check(!Memory);
				Memory = (uint8*)FMemory::Malloc(BytesToRead);
				check(BytesToRead > 0);
				INC_MEMORY_STAT_BY(STAT_AsyncFileMemory, BytesToRead);
			}
			else
			{
				check(Memory);
			}
			if (!FPakPrecacher::Get().GetCompletedRequest(this, Memory))
			{
				check(bCanceled);
			}
		}
		SetDataComplete();
		{
			FScopeLock Lock(&FPakReadRequestEvent);
			bRequestOutstanding = false;
			if (WaitEvent)
			{
				WaitEvent->Trigger();
			}
			SetAllComplete();
		}
	}

	void PanicSyncRead(uint8* Buffer)
	{
		IFileHandle* Handle = IPlatformFile::GetPlatformPhysical().OpenRead(*PanicPakFile.ToString());
		UE_CLOG(!Handle, LogPakFile, Fatal, TEXT("PanicSyncRead failed to open pak file %s"), *PanicPakFile.ToString());
		if (!Handle->Seek(Offset))
		{
			UE_LOG(LogPakFile, Fatal, TEXT("PanicSyncRead failed to seek pak file %s   %d bytes at %lld "), *PanicPakFile.ToString(), BytesToRead, Offset);
		}

		if (!Handle->Read(Buffer, BytesToRead))
		{
			UE_LOG(LogPakFile, Fatal, TEXT("PanicSyncRead failed to read pak file %s   %d bytes at %lld "), *PanicPakFile.ToString(), BytesToRead, Offset);
		}	
		delete Handle;
	}
};

class FPakEncryptedReadRequest : public FPakReadRequestBase
{
	int64 OriginalOffset;
	int64 OriginalSize;
	FGuid EncryptionKeyGuid;

public:

	FPakEncryptedReadRequest(FPakFile* InActualPakFile, FName InPakFile, int64 PakFileSize, FAsyncFileCallBack* CompleteCallback, int64 InPakFileStartOffset, int64 InFileOffset, int64 InBytesToRead, EAsyncIOPriorityAndFlags InPriorityAndFlags, uint8* UserSuppliedMemory, const FGuid& InEncryptionKeyGuid, bool bInInternalRequest = false, FCachedAsyncBlock* InBlockPtr = nullptr)
		: FPakReadRequestBase(InPakFile, PakFileSize, CompleteCallback, InPakFileStartOffset + InFileOffset, InBytesToRead, InPriorityAndFlags, UserSuppliedMemory, bInInternalRequest, InBlockPtr)
		, OriginalOffset(InPakFileStartOffset + InFileOffset)
		, OriginalSize(InBytesToRead)
		, EncryptionKeyGuid(InEncryptionKeyGuid)
	{
		Offset = InPakFileStartOffset + AlignDown(InFileOffset, FAES::AESBlockSize);
		BytesToRead = Align(InFileOffset + InBytesToRead, FAES::AESBlockSize) - AlignDown(InFileOffset, FAES::AESBlockSize);

		if (!FPakPrecacher::Get().QueueRequest(this, InActualPakFile, InPakFile, PakFileSize, Offset, BytesToRead, InPriorityAndFlags))
		{
			bRequestOutstanding = false;
			SetComplete();
		}
	}

	virtual void RequestIsComplete() override
	{
		check(bRequestOutstanding);
		if (!bCanceled && (bInternalRequest || ( PriorityAndFlags & AIOP_FLAG_PRECACHE) == 0 ))
		{
			uint8* OversizedBuffer = nullptr;
			if (OriginalOffset != Offset || OriginalSize != BytesToRead)
			{
				// We've read some bytes from before the requested offset, so we need to grab that larger amount
				// from read request and then cut out the bit we want!
				OversizedBuffer = (uint8*)FMemory::Malloc(BytesToRead);
			}
			uint8* DestBuffer = Memory;

			if (!bUserSuppliedMemory)
			{
				check(!Memory);
				DestBuffer = (uint8*)FMemory::Malloc(OriginalSize);
				INC_MEMORY_STAT_BY(STAT_AsyncFileMemory, OriginalSize);
			}
			else
			{
				check(DestBuffer);
			}

			if (!FPakPrecacher::Get().GetCompletedRequest(this, OversizedBuffer != nullptr ? OversizedBuffer : DestBuffer))
			{
				check(bCanceled);
				if (!bUserSuppliedMemory)
				{
					check(!Memory && DestBuffer);
					FMemory::Free(DestBuffer);
					DEC_MEMORY_STAT_BY(STAT_AsyncFileMemory, OriginalSize);
					DestBuffer = nullptr;
				}
				if (OversizedBuffer)
				{
					FMemory::Free(OversizedBuffer);
					OversizedBuffer = nullptr;
				}
			}
			else
			{
				Memory = DestBuffer;
				check(Memory);
				INC_DWORD_STAT(STAT_PakCache_UncompressedDecrypts);

				if (OversizedBuffer)
				{
					check(IsAligned(BytesToRead, FAES::AESBlockSize));
					DecryptData(OversizedBuffer, BytesToRead, EncryptionKeyGuid);
					FMemory::Memcpy(Memory, OversizedBuffer + (OriginalOffset - Offset), OriginalSize);
					FMemory::Free(OversizedBuffer);
				}
				else
				{
					check(IsAligned(OriginalSize, FAES::AESBlockSize));
					DecryptData(Memory, OriginalSize, EncryptionKeyGuid);
				}
			}
		}
		SetDataComplete();
		{
			FScopeLock Lock(&FPakReadRequestEvent);
			bRequestOutstanding = false;
			if (WaitEvent)
			{
				WaitEvent->Trigger();
			}
			SetAllComplete();
		}
	}
};

class FPakProcessedReadRequest : public IAsyncReadRequest
{
	FPakAsyncReadFileHandle* Owner;
	int64 Offset;
	int64 BytesToRead;
	FEvent* WaitEvent;
	FThreadSafeCounter CompleteRace; // this is used to resolve races with natural completion and cancel; there can be only one.
	EAsyncIOPriorityAndFlags PriorityAndFlags;
	bool bRequestOutstanding;
	bool bHasCancelled;
	bool bHasCompleted;

	TSet<FCachedAsyncBlock*> MyCanceledBlocks;

public:
	FPakProcessedReadRequest(FPakAsyncReadFileHandle* InOwner, FAsyncFileCallBack* CompleteCallback, int64 InOffset, int64 InBytesToRead, EAsyncIOPriorityAndFlags InPriorityAndFlags, uint8* UserSuppliedMemory)
		: IAsyncReadRequest(CompleteCallback, false, UserSuppliedMemory)
		, Owner(InOwner)
		, Offset(InOffset)
		, BytesToRead(InBytesToRead)
		, WaitEvent(nullptr)
		, PriorityAndFlags(InPriorityAndFlags)
		, bRequestOutstanding(true)
		, bHasCancelled(false)
		, bHasCompleted(false)
	{
		check(Offset >= 0 && BytesToRead > 0);
		check( ( PriorityAndFlags & AIOP_FLAG_PRECACHE ) == 0 || !bUserSuppliedMemory); // you never get bits back from a precache request, so why supply memory?
	}

	virtual ~FPakProcessedReadRequest()
	{
		UE_CLOG(!bCompleteAndCallbackCalled, LogPakFile, Fatal, TEXT("IAsyncReadRequests must not be deleted until they are completed."));
		check(!MyCanceledBlocks.Num());
		DoneWithRawRequests();
		if (Memory && !bUserSuppliedMemory)
		{
			// this can happen with a race on cancel, it is ok, they didn't take the memory, free it now
			check(BytesToRead > 0);
			DEC_MEMORY_STAT_BY(STAT_AsyncFileMemory, BytesToRead);
			FMemory::Free(Memory);
		}
		Memory = nullptr;
	}

	virtual void WaitCompletionImpl(float TimeLimitSeconds) override
	{
		{
			FScopeLock Lock(&FPakReadRequestEvent);
			if (bRequestOutstanding)
			{
				check(!WaitEvent);
				WaitEvent = FPlatformProcess::GetSynchEventFromPool(true);
			}
		}
		if (WaitEvent)
		{
			if (TimeLimitSeconds == 0.0f)
			{
				WaitEvent->Wait();
				check(!bRequestOutstanding);
			}
			else
			{
				WaitEvent->Wait(TimeLimitSeconds * 1000.0f);
			}
			FScopeLock Lock(&FPakReadRequestEvent);
			FPlatformProcess::ReturnSynchEventToPool(WaitEvent);
			WaitEvent = nullptr;
		}
	}
	virtual void CancelImpl() override
	{
		check(!WaitEvent); // you canceled from a different thread that you waited from
		if (CompleteRace.Increment() == 1)
		{
			if (bRequestOutstanding)
			{
				CancelRawRequests();
				if (!MyCanceledBlocks.Num())
				{
					bRequestOutstanding = false;
					SetComplete();
				}
			}
		}
	}

	void RequestIsComplete()
	{
		// Owner->CriticalSection is locked
		if (CompleteRace.Increment() == 1)
		{
			check(bRequestOutstanding);
			if (!bCanceled && ( PriorityAndFlags & AIOP_FLAG_PRECACHE) == 0 )
			{
				GatherResults();
			}
			SetDataComplete();
			{
				FScopeLock Lock(&FPakReadRequestEvent);
				bRequestOutstanding = false;
				if (WaitEvent)
				{
					WaitEvent->Trigger();
				}
				SetAllComplete();
			}
		}
	}
	bool CancelBlockComplete(FCachedAsyncBlock* BlockPtr)
	{
		check(MyCanceledBlocks.Contains(BlockPtr));
		MyCanceledBlocks.Remove(BlockPtr);
		if (!MyCanceledBlocks.Num())
		{
			FScopeLock Lock(&FPakReadRequestEvent);
			bRequestOutstanding = false;
			if (WaitEvent)
			{
				WaitEvent->Trigger();
			}
			SetComplete();
			return true;
		}
		return false;
	}


	void GatherResults();
	void DoneWithRawRequests();
	bool CheckCompletion(const FPakEntry& FileEntry, int32 BlockIndex, TArray<FCachedAsyncBlock*>& Blocks);
	void CancelRawRequests();
};

FAutoConsoleTaskPriority CPrio_AsyncIOCPUWorkTaskPriority(
	TEXT("TaskGraph.TaskPriorities.AsyncIOCPUWork"),
	TEXT("Task and thread priority for decompression, decryption and signature checking of async IO from a pak file."),
	ENamedThreads::BackgroundThreadPriority, // if we have background priority task threads, then use them...
	ENamedThreads::NormalTaskPriority, // .. at normal task priority
	ENamedThreads::NormalTaskPriority // if we don't have background threads, then use normal priority threads at normal task priority instead
);

class FAsyncIOCPUWorkTask
{
	FPakAsyncReadFileHandle& Owner;
	FCachedAsyncBlock* BlockPtr;

public:
	FORCEINLINE FAsyncIOCPUWorkTask(FPakAsyncReadFileHandle& InOwner, FCachedAsyncBlock* InBlockPtr)
		: Owner(InOwner)
		, BlockPtr(InBlockPtr)
	{
	}
	static FORCEINLINE TStatId GetStatId()
	{
		RETURN_QUICK_DECLARE_CYCLE_STAT(FAsyncIOCPUWorkTask, STATGROUP_TaskGraphTasks);
	}
	static FORCEINLINE ENamedThreads::Type GetDesiredThread()
	{
		return CPrio_AsyncIOCPUWorkTaskPriority.Get();
	}
	FORCEINLINE static ESubsequentsMode::Type GetSubsequentsMode()
	{
		return ESubsequentsMode::TrackSubsequents;
	}
	void DoTask(ENamedThreads::Type CurrentThread, const FGraphEventRef& MyCompletionGraphEvent);
};

class FAsyncIOSignatureCheckTask
{
	bool bWasCanceled;
	IAsyncReadRequest* Request;
	int32 IndexToFill;

public:
	FORCEINLINE FAsyncIOSignatureCheckTask(bool bInWasCanceled, IAsyncReadRequest* InRequest, int32 InIndexToFill)
		: bWasCanceled(bInWasCanceled)
		, Request(InRequest)
		, IndexToFill(InIndexToFill)
	{
	}

	static FORCEINLINE TStatId GetStatId()
	{
		RETURN_QUICK_DECLARE_CYCLE_STAT(FAsyncIOSignatureCheckTask, STATGROUP_TaskGraphTasks);
	}
	static FORCEINLINE ENamedThreads::Type GetDesiredThread()
	{
		return CPrio_AsyncIOCPUWorkTaskPriority.Get();
	}
	FORCEINLINE static ESubsequentsMode::Type GetSubsequentsMode()
	{
		return ESubsequentsMode::TrackSubsequents;
	}
	void DoTask(ENamedThreads::Type CurrentThread, const FGraphEventRef& MyCompletionGraphEvent)
	{
		FPakPrecacher::Get().DoSignatureCheck(bWasCanceled, Request, IndexToFill);
	}
};

void FPakPrecacher::StartSignatureCheck(bool bWasCanceled, IAsyncReadRequest* Request, int32 Index)
{
	TGraphTask<FAsyncIOSignatureCheckTask>::CreateTask().ConstructAndDispatchWhenReady(bWasCanceled, Request, Index);
}

void FPakPrecacher::DoSignatureCheck(bool bWasCanceled, IAsyncReadRequest* Request, int32 Index)
{
	int64 SignatureIndex = -1;
	int64 NumSignaturesToCheck = 0;
	const uint8* Data = nullptr;
	int64 RequestSize = 0;
	int64 RequestOffset = 0;
	uint16 PakIndex;
	FSHAHash MasterSignatureHash;
	static const int64 MaxHashesToCache = 16;

#if PAKHASH_USE_CRC
	TPakChunkHash HashCache[MaxHashesToCache] = { 0 };
#else
	TPakChunkHash HashCache[MaxHashesToCache];
#endif

	{
		// Try and keep lock for as short a time as possible. Find our request and copy out the data we need
		FScopeLock Lock(&CachedFilesScopeLock);
		FRequestToLower& RequestToLower = RequestsToLower[Index];
		RequestToLower.RequestHandle = Request;
		RequestToLower.Memory = Request->GetReadResults();

		NumSignaturesToCheck = Align(RequestToLower.RequestSize, FPakInfo::MaxChunkDataSize) / FPakInfo::MaxChunkDataSize;
		check(NumSignaturesToCheck >= 1);

		FCacheBlock& Block = CacheBlockAllocator.Get(RequestToLower.BlockIndex);
		RequestOffset = GetRequestOffset(Block.OffsetAndPakIndex);
		check((RequestOffset % FPakInfo::MaxChunkDataSize) == 0);
		RequestSize = RequestToLower.RequestSize;
		PakIndex = GetRequestPakIndex(Block.OffsetAndPakIndex);
		Data = RequestToLower.Memory;
		SignatureIndex = RequestOffset / FPakInfo::MaxChunkDataSize;

		FPakData& PakData = CachedPakData[PakIndex];
		MasterSignatureHash = PakData.Signatures->DecryptedHash;

		for (int32 CacheIndex = 0; CacheIndex < FMath::Min(NumSignaturesToCheck, MaxHashesToCache); ++CacheIndex)
		{
			HashCache[CacheIndex] = PakData.Signatures->ChunkHashes[SignatureIndex + CacheIndex];
		}
	}

	check(Data);
	check(NumSignaturesToCheck > 0);
	check(RequestSize > 0);
	check(RequestOffset >= 0);

	// Hash the contents of the incoming buffer and check that it matches what we expected
	for (int64 SignedChunkIndex = 0; SignedChunkIndex < NumSignaturesToCheck; ++SignedChunkIndex, ++SignatureIndex)
	{
		int64 Size = FMath::Min(RequestSize, (int64)FPakInfo::MaxChunkDataSize);

		if ((SignedChunkIndex > 0) && ((SignedChunkIndex % MaxHashesToCache) == 0))
		{
			FScopeLock Lock(&CachedFilesScopeLock);
			FPakData& PakData = CachedPakData[PakIndex];
			for (int32 CacheIndex = 0; (CacheIndex < MaxHashesToCache) && ((SignedChunkIndex + CacheIndex) < NumSignaturesToCheck); ++CacheIndex)
			{
				HashCache[CacheIndex] = PakData.Signatures->ChunkHashes[SignatureIndex + CacheIndex];
			}
		}

		{
			SCOPE_SECONDS_ACCUMULATOR(STAT_PakCache_SigningChunkHashTime);

			TPakChunkHash ThisHash = ComputePakChunkHash(Data, Size);
			bool bChunkHashesMatch = (ThisHash == HashCache[SignedChunkIndex % MaxHashesToCache]);

			if (!bChunkHashesMatch)
			{
				FScopeLock Lock(&CachedFilesScopeLock);
				FPakData* PakData = &CachedPakData[PakIndex];

				UE_LOG(LogPakFile, Warning, TEXT("Pak chunk signing mismatch on chunk [%i/%i]! Expected %s, Received %s"), SignatureIndex, PakData->Signatures->ChunkHashes.Num() - 1, *ChunkHashToString(PakData->Signatures->ChunkHashes[SignatureIndex]), *ChunkHashToString(ThisHash));

				// Check the signatures are still as we expected them
				if (PakData->Signatures->DecryptedHash != PakData->Signatures->ComputeCurrentMasterHash())
				{
					UE_LOG(LogPakFile, Warning, TEXT("Master signature table has changed since initialization!"));
				}

				FPakChunkSignatureCheckFailedData FailedData(PakData->Name.ToString(), HashCache[SignedChunkIndex % MaxHashesToCache], ThisHash, SignatureIndex);
				FPakPlatformFile::BroadcastPakChunkSignatureCheckFailure(FailedData);
			}
		}

		INC_MEMORY_STAT_BY(STAT_PakCache_SigningChunkHashSize, Size);

		RequestOffset += Size;
		Data += Size;
		RequestSize -= Size;
	}

	NewRequestsToLowerComplete(bWasCanceled, Request, Index);
}

class FPakAsyncReadFileHandle final : public IAsyncReadFileHandle
{
	/** Name of the PakFile that contains the FileEntry read by this handle. Read-only after construction. */
	FName PakFile;
<<<<<<< HEAD
	TRefCountPtr<FPakFile> ActualPakFile;
=======
	/**
	 * Pointer to the PakFile that contains the FileEntry read by this handle.
	 * The pointer is read-only after construction (the PakFile exceeds the lifetime of *this).
	 */
	TRefCountPtr<FPakFile> ActualPakFile;
	/** Size of the PakFile that contains the FileEntry read by this handle. Read-only after construction. */
>>>>>>> 6bbb88c8
	int64 PakFileSize;
	/**
	 * Number of bytes between start of the PakFile and start of the payload (AFTER the FileEntry struct)
	 * of the FileEntry read by this handle. Read-only after construction.
	 */
	int64 OffsetInPak;
	/** Number of bytes of the payload after being uncompressed. Read-only after construction. */
	int64 UncompressedFileSize;
	/** PakFile's metadata about the FileEntry read by this handle. Read-only after construction. */
	FPakEntry FileEntry;

	/**
	 * Set of Requests created by ReadRequest that will still need to access *this. Requests are removed from
	 * LiveRequests from their destructor or when they have canceled and their blocks have finished processing.
	 * The set is accessed only within this->CriticalSection.
	 */
	TSet<FPakProcessedReadRequest*> LiveRequests;
	/**
	 * Information about each compression block in the payload, including a refcount for how many LiveRequests
	 * requested the block. Empty and unused if the payload is not compressed.
	 * The array is allocated and filled with null during construction.
	 * Pointers in the array are accessed only within this->CriticalSection. Allocated pointers are
	 * copied by value into the async threads for loading and processing. Allocations are
	 * cleared and reused after their request refcount goes to 0, unless they are canceled before their
	 * processing completes. In that case they are removed from Blocks and later deleted when processing finishes.
	 * Thread synchronization rules differ for each element of the block, see comments on struct FCachedAsyncBlock	 */
	TArray<FCachedAsyncBlock*> Blocks;
	/** Callback we construct to call our RawReadCallback after each block's read. Read-only after construction. */
	FAsyncFileCallBack ReadCallbackFunction;
	FCriticalSection CriticalSection;
	int32 NumLiveRawRequests;
	FName CompressionMethod;
	int64 CompressedChunkOffset;
	FGuid EncryptionKeyGuid;

	TMap<FCachedAsyncBlock*, FPakProcessedReadRequest*> OutstandingCancelMapBlock;

	FCachedAsyncBlock& GetBlock(int32 Index)
	{
		if (!Blocks[Index])
		{
			Blocks[Index] = new FCachedAsyncBlock;
			Blocks[Index]->BlockIndex = Index;
		}
		return *Blocks[Index];
	}


public:
	FPakAsyncReadFileHandle(const FPakEntry* InFileEntry, const TRefCountPtr<FPakFile>& InPakFile, const TCHAR* Filename)
		: PakFile(InPakFile->GetFilenameName())
		, ActualPakFile(InPakFile)
		, PakFileSize(InPakFile->TotalSize())
		, FileEntry(*InFileEntry)
		, NumLiveRawRequests(0)
		, CompressedChunkOffset(0)
		, EncryptionKeyGuid(InPakFile->GetInfo().EncryptionKeyGuid)
	{
		OffsetInPak = FileEntry.Offset + FileEntry.GetSerializedSize(InPakFile->GetInfo().Version);
		UncompressedFileSize = FileEntry.UncompressedSize;
		int64 CompressedFileSize = FileEntry.UncompressedSize;
		CompressionMethod = InPakFile->GetInfo().GetCompressionMethod(FileEntry.CompressionMethodIndex);
#if !UE_BUILD_SHIPPING
		if (GetPakCacheForcePakProcessedReads() && CompressionMethod.IsNone() && UncompressedFileSize)
		{
			check(FileEntry.CompressionBlocks.Num() == 0);
			CompressionMethod = GPakFakeCompression;
			FileEntry.CompressionBlockSize = 65536;
			int64 EndSize = 0;
			while (EndSize < UncompressedFileSize)
			{
				FPakCompressedBlock& CompressedBlock = FileEntry.CompressionBlocks.Emplace_GetRef();
				CompressedBlock.CompressedStart = EndSize + OffsetInPak - (InPakFile->GetInfo().HasRelativeCompressedChunkOffsets() ? FileEntry.Offset : 0);
				CompressedBlock.CompressedEnd = CompressedBlock.CompressedStart + FileEntry.CompressionBlockSize;
				EndSize += FileEntry.CompressionBlockSize;
				if (EndSize > UncompressedFileSize)
				{
					CompressedBlock.CompressedEnd -= EndSize - UncompressedFileSize;
					EndSize = UncompressedFileSize;
				}
			}
		}
#endif
		if (!CompressionMethod.IsNone() && UncompressedFileSize)
		{
			check(FileEntry.CompressionBlocks.Num());
			CompressedFileSize = FileEntry.CompressionBlocks.Last().CompressedEnd - FileEntry.CompressionBlocks[0].CompressedStart;
			check(CompressedFileSize >= 0);
			const int32 CompressionBlockSize = FileEntry.CompressionBlockSize;
			check((UncompressedFileSize + CompressionBlockSize - 1) / CompressionBlockSize == FileEntry.CompressionBlocks.Num());
			Blocks.AddDefaulted(FileEntry.CompressionBlocks.Num());
			CompressedChunkOffset = InPakFile->GetInfo().HasRelativeCompressedChunkOffsets() ? FileEntry.Offset : 0;
		}
		UE_LOG(LogPakFile, VeryVerbose, TEXT("FPakPlatformFile::OpenAsyncRead[%016llX, %016llX) %s"), OffsetInPak, OffsetInPak + CompressedFileSize, Filename);
		check(PakFileSize > 0 && OffsetInPak + CompressedFileSize <= PakFileSize && OffsetInPak >= 0);

		ReadCallbackFunction = [this](bool bWasCancelled, IAsyncReadRequest* Request)
		{
			RawReadCallback(bWasCancelled, Request);
		};

	}
	~FPakAsyncReadFileHandle()
	{
		FScopeLock ScopedLock(&CriticalSection);
		if (LiveRequests.Num() > 0 || NumLiveRawRequests > 0)
		{
			UE_LOG(LogPakFile, Fatal, TEXT("LiveRequests.Num or NumLiveRawReqeusts was > 0 in ~FPakAsyncReadFileHandle!"));
		}
		check(!LiveRequests.Num()); // must delete all requests before you delete the handle
		check(!NumLiveRawRequests); // must delete all requests before you delete the handle
		for (FCachedAsyncBlock* Block : Blocks)
		{
			if (Block)
			{
				check(Block->RefCount == 0);
				ClearBlock(*Block, true);
				delete Block;
			}
		}
	}

	virtual IAsyncReadRequest* SizeRequest(FAsyncFileCallBack* CompleteCallback = nullptr) override
	{
		return new FPakSizeRequest(CompleteCallback, UncompressedFileSize);
	}
	virtual IAsyncReadRequest* ReadRequest(int64 Offset, int64 BytesToRead, EAsyncIOPriorityAndFlags PriorityAndFlags = AIOP_Normal, FAsyncFileCallBack* CompleteCallback = nullptr, uint8* UserSuppliedMemory = nullptr) override
	{
		LLM_SCOPE(ELLMTag::FileSystem);

		if (BytesToRead == MAX_int64)
		{
			BytesToRead = UncompressedFileSize - Offset;
		}
		check(Offset + BytesToRead <= UncompressedFileSize && Offset >= 0);
		if (CompressionMethod == NAME_None)
		{
			check(Offset + BytesToRead + OffsetInPak <= PakFileSize);
			check(!Blocks.Num());

			if (FileEntry.IsEncrypted())
			{
				// Note that the lifetime of FPakEncryptedReadRequest is within our lifetime, so we can send the raw pointer in
				return new FPakEncryptedReadRequest(ActualPakFile, PakFile, PakFileSize, CompleteCallback, OffsetInPak, Offset, BytesToRead, PriorityAndFlags, UserSuppliedMemory, EncryptionKeyGuid);
			}
			else
			{
				// Note that the lifetime of FPakReadRequest is within our lifetime, so we can send the raw pointer in
				return new FPakReadRequest(ActualPakFile, PakFile, PakFileSize, CompleteCallback, OffsetInPak + Offset, BytesToRead, PriorityAndFlags, UserSuppliedMemory);
			}
		}
		bool bAnyUnfinished = false;
		FPakProcessedReadRequest* Result;
		{
			FScopeLock ScopedLock(&CriticalSection);
			check(Blocks.Num());
			int32 FirstBlock = Offset / FileEntry.CompressionBlockSize;
			int32 LastBlock = (Offset + BytesToRead - 1) / FileEntry.CompressionBlockSize;

			check(FirstBlock >= 0 && FirstBlock < Blocks.Num() && LastBlock >= 0 && LastBlock < Blocks.Num() && FirstBlock <= LastBlock);

			Result = new FPakProcessedReadRequest(this, CompleteCallback, Offset, BytesToRead, PriorityAndFlags, UserSuppliedMemory);
			for (int32 BlockIndex = FirstBlock; BlockIndex <= LastBlock; BlockIndex++)
			{

				FCachedAsyncBlock& Block = GetBlock(BlockIndex);
				Block.RefCount++;
				if (!Block.bInFlight)
				{
					check(Block.RefCount == 1);
					StartBlock(BlockIndex, PriorityAndFlags);
					bAnyUnfinished = true;
				}
				if (!Block.Processed)
				{
					bAnyUnfinished = true;
				}
			}
			check(!LiveRequests.Contains(Result));
			LiveRequests.Add(Result);
			if (!bAnyUnfinished)
			{
				Result->RequestIsComplete();
			}
		}
		return Result;
	}

	void StartBlock(int32 BlockIndex, EAsyncIOPriorityAndFlags PriorityAndFlags)
	{
		// this->CriticalSection is locked
		FCachedAsyncBlock& Block = GetBlock(BlockIndex);
		Block.bInFlight = true;
		check(!Block.RawRequest && !Block.Processed && !Block.Raw && !Block.CPUWorkGraphEvent.GetReference() && !Block.ProcessedSize && !Block.RawSize && !Block.bCPUWorkIsComplete);
		Block.RawSize = FileEntry.CompressionBlocks[BlockIndex].CompressedEnd - FileEntry.CompressionBlocks[BlockIndex].CompressedStart;
		Block.DecompressionRawSize = Block.RawSize;
		if (FileEntry.IsEncrypted())
		{
			Block.RawSize = Align(Block.RawSize, FAES::AESBlockSize);
		}
		NumLiveRawRequests++;
		// Note that the lifetime of FPakEncryptedReadRequest is within our lifetime, so we can send the raw pointer in
		Block.RawRequest = new FPakReadRequest(ActualPakFile, PakFile, PakFileSize, &ReadCallbackFunction, FileEntry.CompressionBlocks[BlockIndex].CompressedStart + CompressedChunkOffset, Block.RawSize, PriorityAndFlags, nullptr, true, &Block);
	}
	void RawReadCallback(bool bWasCancelled, IAsyncReadRequest* InRequest)
	{
		// CAUTION, no lock here!
		FPakReadRequest* Request = static_cast<FPakReadRequest*>(InRequest);

		FCachedAsyncBlock& Block = Request->GetBlock();
		check((Block.RawRequest == Request || (!Block.RawRequest && Block.RawSize)) // we still might be in the constructor so the assignment hasn't happened yet
			&& !Block.Processed && !Block.Raw);

		Block.Raw = Request->GetReadResults();
		FPlatformMisc::MemoryBarrier();
		if (Block.bCancelledBlock || !Block.Raw)
		{
			check(Block.bCancelledBlock);
			if (Block.Raw)
			{
				FMemory::Free(Block.Raw);
				Block.Raw = nullptr;
				check(Block.RawSize > 0);
				DEC_MEMORY_STAT_BY(STAT_AsyncFileMemory, Block.RawSize);
				Block.RawSize = 0;
			}
		}
		else
		{
			check(Block.Raw);
			Block.ProcessedSize = FileEntry.CompressionBlockSize;
			if (Block.BlockIndex == Blocks.Num() - 1)
			{
				Block.ProcessedSize = FileEntry.UncompressedSize % FileEntry.CompressionBlockSize;
				if (!Block.ProcessedSize)
				{
					Block.ProcessedSize = FileEntry.CompressionBlockSize; // last block was a full block
				}
			}
			check(Block.ProcessedSize && !Block.bCPUWorkIsComplete);
		}
		Block.CPUWorkGraphEvent = TGraphTask<FAsyncIOCPUWorkTask>::CreateTask().ConstructAndDispatchWhenReady(*this, &Block);
	}
	void DoProcessing(FCachedAsyncBlock* BlockPtr)
	{
		FCachedAsyncBlock& Block = *BlockPtr;
		check(!Block.Processed);
		uint8* Output = nullptr;
		if (Block.Raw)
		{
			check(Block.Raw && Block.RawSize && !Block.Processed);

#if !UE_BUILD_SHIPPING
			bool bCorrupted = false;
			if (GPakCache_ForceDecompressionFails && FMath::FRand() < 0.001f)
			{
				int32 CorruptOffset = FMath::Clamp(int32(FMath::FRandRange(0.f, Block.RawSize - 1.f)), 0, Block.RawSize - 1);
				uint8 CorruptValue = uint8(FMath::Clamp(int32(FMath::FRandRange(0.f, 255.f)), 0, 255));
				if (Block.Raw[CorruptOffset] != CorruptValue)
				{
					UE_LOG(LogPakFile, Error, TEXT("Forcing corruption of decompression source data (predecryption) to verify panic read recovery.  Offset = %d, Value = 0x%x"), CorruptOffset, int32(CorruptValue));
					Block.Raw[CorruptOffset] = CorruptValue;
					bCorrupted = true;
				}
			}
#endif


			if (FileEntry.IsEncrypted())
			{
				INC_DWORD_STAT(STAT_PakCache_CompressedDecrypts);
				check(IsAligned(Block.RawSize, FAES::AESBlockSize));
				DecryptData(Block.Raw, Block.RawSize, EncryptionKeyGuid);
			}

			check(Block.ProcessedSize > 0);
			INC_MEMORY_STAT_BY(STAT_AsyncFileMemory, Block.ProcessedSize);
			Output = (uint8*)FMemory::Malloc(Block.ProcessedSize);
			if (FileEntry.IsEncrypted())
			{
				check(Align(Block.DecompressionRawSize, FAES::AESBlockSize) == Block.RawSize);
			}
			else
			{
				check(Block.DecompressionRawSize == Block.RawSize);
			}

			bool bFailed = false;
#if !UE_BUILD_SHIPPING
			if (CompressionMethod != GPakFakeCompression)
#endif
			{
				bFailed = !FCompression::UncompressMemory(CompressionMethod, Output, Block.ProcessedSize, Block.Raw, Block.DecompressionRawSize);
			}
#if !UE_BUILD_SHIPPING
			else
			{
				if (bCorrupted)
				{
					bFailed = true;
				}
				else
				{
					check(Block.ProcessedSize == Block.DecompressionRawSize);
					FMemory::Memcpy(Output, Block.Raw, Block.ProcessedSize);
				}
			}
			if (bCorrupted && !bFailed)
			{
				UE_LOG(LogPakFile, Error, TEXT("The payload was corrupted, but this did not trigger a decompression failed.....pretending it failed anyway because otherwise it can crash later."));
				bFailed = true;
			}
#endif

			if (bFailed)
			{
				{
					const FString HexBytes = BytesToHex(Block.Raw, FMath::Min(Block.DecompressionRawSize, 32));
					UE_LOG(LogPakFile, Error, TEXT("Pak Decompression failed. PakFile:%s, EntryOffset:%lld, EntrySize:%lld, Method:%s, ProcessedSize:%d, RawSize:%d, Crc32:%u, BlockIndex:%d, Encrypt:%d, Delete:%d, Output:%p, Raw:%p, Processed:%p, Bytes:[%s...]"),
						*PakFile.ToString(), FileEntry.Offset, FileEntry.Size, *CompressionMethod.ToString(), Block.ProcessedSize, Block.DecompressionRawSize,
						FCrc::MemCrc32(Block.Raw, Block.DecompressionRawSize), Block.BlockIndex, FileEntry.IsEncrypted() ? 1 : 0, FileEntry.IsDeleteRecord() ? 1 : 0, Output, Block.Raw, Block.Processed, *HexBytes);
				}
				uint8* TempBuffer = (uint8*)FMemory::Malloc(Block.RawSize);
				{
					FScopeLock ScopedLock(&CriticalSection);
					UE_CLOG(!Block.RawRequest, LogPakFile, Fatal, TEXT("Cannot retry because Block.RawRequest is null."));

					Block.RawRequest->PanicSyncRead(TempBuffer);
				}

				if (FileEntry.IsEncrypted())
				{
					DecryptData(TempBuffer, Block.RawSize, EncryptionKeyGuid);
				}
				if (FMemory::Memcmp(TempBuffer, Block.Raw, Block.DecompressionRawSize) != 0)
				{
					UE_LOG(LogPakFile, Warning, TEXT("Panic re-read (and decrypt if applicable) resulted in a different buffer."));

					int32 Offset = 0;
					for (; Offset < Block.DecompressionRawSize; Offset++)
					{
						if (TempBuffer[Offset] != Block.Raw[Offset])
						{
							break;
						}
					}
					UE_CLOG(Offset >= Block.DecompressionRawSize, LogPakFile, Fatal, TEXT("Buffers were different yet all bytes were the same????"));

					UE_LOG(LogPakFile, Warning, TEXT("Buffers differ at offset %d."), Offset);
					const FString HexBytes1 = BytesToHex(Block.Raw + Offset, FMath::Min(Block.DecompressionRawSize - Offset, 64));
					UE_LOG(LogPakFile, Warning, TEXT("Original read (and decrypt) %s"), *HexBytes1);
					const FString HexBytes2 = BytesToHex(TempBuffer + Offset, FMath::Min(Block.DecompressionRawSize - Offset, 64));
					UE_LOG(LogPakFile, Warning, TEXT("Panic reread  (and decrypt) %s"), *HexBytes2);
				}
				if (!FCompression::UncompressMemory(CompressionMethod, Output, Block.ProcessedSize, TempBuffer, Block.DecompressionRawSize))
				{
					UE_LOG(LogPakFile, Fatal, TEXT("Retry was NOT sucessful."));
				}
				else
				{
					UE_LOG(LogPakFile, Warning, TEXT("Retry was sucessful."));
				}
				FMemory::Free(TempBuffer);
			}
			FMemory::Free(Block.Raw);
			Block.Raw = nullptr;
			check(Block.RawSize > 0);
			DEC_MEMORY_STAT_BY(STAT_AsyncFileMemory, Block.RawSize);
			Block.RawSize = 0;
		}
		else
		{
			check(Block.ProcessedSize == 0);
		}

		{
			FScopeLock ScopedLock(&CriticalSection);
			check(!Block.Processed);
			Block.Processed = Output;
			if (Block.RawRequest)
			{
				Block.RawRequest->WaitCompletion();
				delete Block.RawRequest;
				Block.RawRequest = nullptr;
				NumLiveRawRequests--;
			}
			if (Block.RefCount > 0)
			{
				check(&Block == Blocks[Block.BlockIndex] && !Block.bCancelledBlock);
				TArray<FPakProcessedReadRequest*, TInlineAllocator<4> > CompletedRequests;
				for (FPakProcessedReadRequest* Req : LiveRequests)
				{
					if (Req->CheckCompletion(FileEntry, Block.BlockIndex, Blocks))
					{
						CompletedRequests.Add(Req);
					}
				}
				for (FPakProcessedReadRequest* Req : CompletedRequests)
				{
					if (LiveRequests.Contains(Req))
					{
						Req->RequestIsComplete();
					}
				}
				Block.bCPUWorkIsComplete = true;
			}
			else
			{
				check(&Block != Blocks[Block.BlockIndex] && Block.bCancelledBlock);
				// must have been canceled, clean up
				FPakProcessedReadRequest* Owner;

				check(OutstandingCancelMapBlock.Contains(&Block));
				Owner = OutstandingCancelMapBlock[&Block];
				OutstandingCancelMapBlock.Remove(&Block);
				check(LiveRequests.Contains(Owner));

				if (Owner->CancelBlockComplete(&Block))
				{
					LiveRequests.Remove(Owner);
				}
				ClearBlock(Block);
				delete &Block;
			}
		}
	}
	void ClearBlock(FCachedAsyncBlock& Block, bool bForDestructorShouldAlreadyBeClear = false)
	{
		// this->CriticalSection is locked

		check(!Block.RawRequest);
		Block.RawRequest = nullptr;
		//check(!Block.CPUWorkGraphEvent || Block.CPUWorkGraphEvent->IsComplete());
		Block.CPUWorkGraphEvent = nullptr;
		if (Block.Raw)
		{
			check(!bForDestructorShouldAlreadyBeClear);
			// this was a cancel, clean it up now
			FMemory::Free(Block.Raw);
			Block.Raw = nullptr;
			check(Block.RawSize > 0);
			DEC_MEMORY_STAT_BY(STAT_AsyncFileMemory, Block.RawSize);
		}
		Block.RawSize = 0;
		if (Block.Processed)
		{
			check(bForDestructorShouldAlreadyBeClear == false);
			FMemory::Free(Block.Processed);
			Block.Processed = nullptr;
			check(Block.ProcessedSize > 0);
			DEC_MEMORY_STAT_BY(STAT_AsyncFileMemory, Block.ProcessedSize);
		}
		Block.ProcessedSize = 0;
		Block.bCPUWorkIsComplete = false;
		Block.bInFlight = false;
	}

	void RemoveRequest(FPakProcessedReadRequest* Req, int64 Offset, int64 BytesToRead, const bool& bAlreadyCancelled)
	{
		FScopeLock ScopedLock(&CriticalSection);
		if (bAlreadyCancelled)
		{
			check(!LiveRequests.Contains(Req));
			return;
		}

		check(LiveRequests.Contains(Req));
		LiveRequests.Remove(Req);
		int32 FirstBlock = Offset / FileEntry.CompressionBlockSize;
		int32 LastBlock = (Offset + BytesToRead - 1) / FileEntry.CompressionBlockSize;
		check(FirstBlock >= 0 && FirstBlock < Blocks.Num() && LastBlock >= 0 && LastBlock < Blocks.Num() && FirstBlock <= LastBlock);

		for (int32 BlockIndex = FirstBlock; BlockIndex <= LastBlock; BlockIndex++)
		{
			FCachedAsyncBlock& Block = GetBlock(BlockIndex);
			check(Block.RefCount > 0);
			if (!--Block.RefCount)
			{
				// If this no-longer-referenced block is still held by the RawReadThread+DoProcessing functions, DoProcessing will crash when it assumes
				// the block has been canceled and assumes it is present in OutstandingCancelMapBlock
				// We have to fatally assert instead of doing what cancel does, because RemoveRequest is called from the request's destructor,
				// and therefore we don't have a persistent request that can take responsibility for staying alive until the canceled block finishes processing
				UE_CLOG(Block.bInFlight && !Block.bCPUWorkIsComplete, LogPakFile, Fatal, TEXT("RemoveRequest called on Request that still has a block in processing."));
				if (Block.RawRequest)
				{
					Block.RawRequest->Cancel();
					Block.RawRequest->WaitCompletion();
					delete Block.RawRequest;
					Block.RawRequest = nullptr;
					NumLiveRawRequests--;
				}
				ClearBlock(Block);
			}
		}
	}

	void HandleCanceledRequest(TSet<FCachedAsyncBlock*>& MyCanceledBlocks, FPakProcessedReadRequest* Req, int64 Offset, int64 BytesToRead, bool& bHasCancelledRef)
	{
		FScopeLock ScopedLock(&CriticalSection);
		check(!bHasCancelledRef);
		bHasCancelledRef = true;
		check(LiveRequests.Contains(Req));
		int32 FirstBlock = Offset / FileEntry.CompressionBlockSize;
		int32 LastBlock = (Offset + BytesToRead - 1) / FileEntry.CompressionBlockSize;
		check(FirstBlock >= 0 && FirstBlock < Blocks.Num() && LastBlock >= 0 && LastBlock < Blocks.Num() && FirstBlock <= LastBlock);

		for (int32 BlockIndex = FirstBlock; BlockIndex <= LastBlock; BlockIndex++)
		{
			FCachedAsyncBlock& Block = GetBlock(BlockIndex);
			check(Block.RefCount > 0);
			if (!--Block.RefCount)
			{
				if (Block.bInFlight && !Block.bCPUWorkIsComplete)
				{
					MyCanceledBlocks.Add(&Block);
					Blocks[BlockIndex] = nullptr;
					check(!OutstandingCancelMapBlock.Contains(&Block));
					OutstandingCancelMapBlock.Add(&Block, Req);
					Block.bCancelledBlock = true;
					FPlatformMisc::MemoryBarrier();
					Block.RawRequest->Cancel();
				}
				else
				{
					ClearBlock(Block);
				}
			}
		}

		if (!MyCanceledBlocks.Num())
		{
			LiveRequests.Remove(Req);
		}
	}


	void GatherResults(uint8* Memory, int64 Offset, int64 BytesToRead)
	{
		// CriticalSection is locked
		int32 FirstBlock = Offset / FileEntry.CompressionBlockSize;
		int32 LastBlock = (Offset + BytesToRead - 1) / FileEntry.CompressionBlockSize;
		check(FirstBlock >= 0 && FirstBlock < Blocks.Num() && LastBlock >= 0 && LastBlock < Blocks.Num() && FirstBlock <= LastBlock);

		for (int32 BlockIndex = FirstBlock; BlockIndex <= LastBlock; BlockIndex++)
		{
			FCachedAsyncBlock& Block = GetBlock(BlockIndex);
			check(Block.RefCount > 0 && Block.Processed && Block.ProcessedSize);
			int64 BlockStart = int64(BlockIndex) * int64(FileEntry.CompressionBlockSize);
			int64 BlockEnd = BlockStart + Block.ProcessedSize;

			int64 SrcOffset = 0;
			int64 DestOffset = BlockStart - Offset;
			if (DestOffset < 0)
			{
				SrcOffset -= DestOffset;
				DestOffset = 0;
			}
			int64 CopySize = Block.ProcessedSize;
			if (DestOffset + CopySize > BytesToRead)
			{
				CopySize = BytesToRead - DestOffset;
			}
			if (SrcOffset + CopySize > Block.ProcessedSize)
			{
				CopySize = Block.ProcessedSize - SrcOffset;
			}
			check(CopySize > 0 && DestOffset >= 0 && DestOffset + CopySize <= BytesToRead);
			check(SrcOffset >= 0 && SrcOffset + CopySize <= Block.ProcessedSize);
			FMemory::Memcpy(Memory + DestOffset, Block.Processed + SrcOffset, CopySize);

			check(Block.RefCount > 0);
		}
	}
};

void FPakProcessedReadRequest::CancelRawRequests()
{
	Owner->HandleCanceledRequest(MyCanceledBlocks, this, Offset, BytesToRead, bHasCancelled);
}

void FPakProcessedReadRequest::GatherResults()
{
	// Owner->CriticalSection is locked
	if (!bUserSuppliedMemory)
	{
		check(!Memory);
		Memory = (uint8*)FMemory::Malloc(BytesToRead);
		INC_MEMORY_STAT_BY(STAT_AsyncFileMemory, BytesToRead);
	}
	check(Memory);
	Owner->GatherResults(Memory, Offset, BytesToRead);
}

void FPakProcessedReadRequest::DoneWithRawRequests()
{
	Owner->RemoveRequest(this, Offset, BytesToRead, bHasCancelled);
}

bool FPakProcessedReadRequest::CheckCompletion(const FPakEntry& FileEntry, int32 BlockIndex, TArray<FCachedAsyncBlock*>& Blocks)
{
	// Owner->CriticalSection is locked
	if (!bRequestOutstanding || bHasCompleted || bHasCancelled)
	{
		return false;
	}
	{
		int64 BlockStart = int64(BlockIndex) * int64(FileEntry.CompressionBlockSize);
		int64 BlockEnd = (int64(BlockIndex) + 1) * int64(FileEntry.CompressionBlockSize);
		if (Offset >= BlockEnd || Offset + BytesToRead <= BlockStart)
		{
			return false;
		}
	}
	int32 FirstBlock = Offset / FileEntry.CompressionBlockSize;
	int32 LastBlock = (Offset + BytesToRead - 1) / FileEntry.CompressionBlockSize;
	check(FirstBlock >= 0 && FirstBlock < Blocks.Num() && LastBlock >= 0 && LastBlock < Blocks.Num() && FirstBlock <= LastBlock);

	for (int32 MyBlockIndex = FirstBlock; MyBlockIndex <= LastBlock; MyBlockIndex++)
	{
		check(Blocks[MyBlockIndex]);
		if (!Blocks[MyBlockIndex]->Processed)
		{
			return false;
		}
	}
	bHasCompleted = true;
	return true;
}

void FAsyncIOCPUWorkTask::DoTask(ENamedThreads::Type CurrentThread, const FGraphEventRef& MyCompletionGraphEvent)
{
	SCOPED_NAMED_EVENT(FAsyncIOCPUWorkTask_DoTask, FColor::Cyan);
	Owner.DoProcessing(BlockPtr);
}

#endif  


#if PAK_TRACKER
TMap<FString, int32> FPakPlatformFile::GPakSizeMap;

void FPakPlatformFile::TrackPak(const TCHAR* Filename, const FPakEntry* PakEntry)
{
	FString Key(Filename);

	if (!GPakSizeMap.Find(Key))
	{
		GPakSizeMap.Add(Key, PakEntry->Size);
	}
}
#endif

class FBypassPakAsyncReadFileHandle final : public IAsyncReadFileHandle
{
	FName PakFile;
	int64 PakFileSize;
	int64 OffsetInPak;
	int64 UncompressedFileSize;
	FPakEntry FileEntry;
	IAsyncReadFileHandle* LowerHandle;

public:
	FBypassPakAsyncReadFileHandle(const FPakEntry* InFileEntry, const TRefCountPtr<FPakFile>& InPakFile, const TCHAR* Filename)
		: PakFile(InPakFile->GetFilenameName())
		, PakFileSize(InPakFile->TotalSize())
		, FileEntry(*InFileEntry)
	{
		OffsetInPak = FileEntry.Offset + FileEntry.GetSerializedSize(InPakFile->GetInfo().Version);
		UncompressedFileSize = FileEntry.UncompressedSize;
		int64 CompressedFileSize = FileEntry.UncompressedSize;
		check(FileEntry.CompressionMethodIndex == 0);
		UE_LOG(LogPakFile, VeryVerbose, TEXT("FPakPlatformFile::OpenAsyncRead (FBypassPakAsyncReadFileHandle)[%016llX, %016llX) %s"), OffsetInPak, OffsetInPak + CompressedFileSize, Filename);
		check(PakFileSize > 0 && OffsetInPak + CompressedFileSize <= PakFileSize && OffsetInPak >= 0);

		LowerHandle = IPlatformFile::GetPlatformPhysical().OpenAsyncRead(*InPakFile->GetFilename());
	}
	~FBypassPakAsyncReadFileHandle()
	{
		delete LowerHandle;
	}

	virtual IAsyncReadRequest* SizeRequest(FAsyncFileCallBack* CompleteCallback = nullptr) override
	{
		if (!LowerHandle)
		{
			return nullptr;
		}
		return new FPakSizeRequest(CompleteCallback, UncompressedFileSize);
	}
	virtual IAsyncReadRequest* ReadRequest(int64 Offset, int64 BytesToRead, EAsyncIOPriorityAndFlags PriorityAndFlags = AIOP_Normal, FAsyncFileCallBack* CompleteCallback = nullptr, uint8* UserSuppliedMemory = nullptr) override
	{
		if (!LowerHandle)
		{
			return nullptr;
		}
		if (BytesToRead == MAX_int64)
		{
			BytesToRead = UncompressedFileSize - Offset;
		}
		check(Offset + BytesToRead <= UncompressedFileSize && Offset >= 0);
		check(FileEntry.CompressionMethodIndex == 0);
		check(Offset + BytesToRead + OffsetInPak <= PakFileSize);


#if CSV_PROFILER
		FPlatformAtomics::InterlockedAdd(&GTotalLoaded, BytesToRead);
#endif

		return LowerHandle->ReadRequest(Offset + OffsetInPak, BytesToRead, PriorityAndFlags, CompleteCallback, UserSuppliedMemory);
	}
	virtual bool UsesCache() override
	{
		return LowerHandle->UsesCache();
	}
};

IAsyncReadFileHandle* FPakPlatformFile::OpenAsyncRead(const TCHAR* Filename)
{
	CSV_SCOPED_TIMING_STAT(FileIOVerbose, PakOpenAsyncRead);
#if USE_PAK_PRECACHE
	if (FPlatformProcess::SupportsMultithreading() && GPakCache_Enable > 0)
	{
		FPakEntry FileEntry;
		TRefCountPtr<FPakFile> PakFile;
		bool bFoundEntry = FindFileInPakFiles(Filename, &PakFile, &FileEntry);
		if (bFoundEntry && PakFile && PakFile->GetFilenameName() != NAME_None)
		{
#if PAK_TRACKER
			TrackPak(Filename, &FileEntry);
#endif

			return new FPakAsyncReadFileHandle(&FileEntry, PakFile, Filename);
		}
	}
#elif PLATFORM_BYPASS_PAK_PRECACHE
	{
		FPakEntry FileEntry;
		TRefCountPtr<FPakFile> PakFile;
		bool bFoundEntry = FindFileInPakFiles(Filename, &PakFile, &FileEntry);
		if (bFoundEntry && PakFile && PakFile->GetFilenameName() != NAME_None && FileEntry.CompressionMethodIndex == 0 && !FileEntry.IsEncrypted())
		{
#if PAK_TRACKER
			TrackPak(Filename, &FileEntry);
#endif
			return new FBypassPakAsyncReadFileHandle(&FileEntry, PakFile, Filename);
		}
	}
#endif
	return IPlatformFile::OpenAsyncRead(Filename);
}

void FPakPlatformFile::SetAsyncMinimumPriority(EAsyncIOPriorityAndFlags Priority)
{
#if USE_PAK_PRECACHE
	if (FPlatformProcess::SupportsMultithreading() && GPakCache_Enable > 0)
	{
		FPakPrecacher::Get().SetAsyncMinimumPriority(Priority);
	}
#elif PLATFORM_BYPASS_PAK_PRECACHE
	IPlatformFile::GetPlatformPhysical().SetAsyncMinimumPriority(Priority);
#endif
}

void FPakPlatformFile::Tick()
{
#if USE_PAK_PRECACHE && CSV_PROFILER
	if (PakPrecacherSingleton != nullptr)
	{
		CSV_CUSTOM_STAT(FileIOVerbose, PakPrecacherRequests, FPakPrecacher::Get().GetRequestCount(), ECsvCustomStatOp::Set);
		CSV_CUSTOM_STAT(FileIOVerbose, PakPrecacherHotBlocksCount, (int32)GPreCacheHotBlocksCount, ECsvCustomStatOp::Set);
		CSV_CUSTOM_STAT(FileIOVerbose, PakPrecacherColdBlocksCount, (int32)GPreCacheColdBlocksCount, ECsvCustomStatOp::Set);
		CSV_CUSTOM_STAT(FileIOVerbose, PakPrecacherTotalLoadedMB, (int32)(GPreCacheTotalLoaded / (1024 * 1024)), ECsvCustomStatOp::Set);
		CSV_CUSTOM_STAT(FileIO, PakPrecacherBlockMemoryMB, (int32)(FPakPrecacher::Get().GetBlockMemory() / (1024 * 1024)), ECsvCustomStatOp::Set);



		if (GPreCacheTotalLoadedLastTick != 0)
		{
			int64 diff = GPreCacheTotalLoaded - GPreCacheTotalLoadedLastTick;
			diff /= 1024;
			CSV_CUSTOM_STAT(FileIO, PakPrecacherPerFrameKB, (int32)diff, ECsvCustomStatOp::Set);
		}
		GPreCacheTotalLoadedLastTick = GPreCacheTotalLoaded;

		CSV_CUSTOM_STAT(FileIOVerbose, PakPrecacherSeeks, (int32)GPreCacheSeeks, ECsvCustomStatOp::Set);
		CSV_CUSTOM_STAT(FileIOVerbose, PakPrecacherBadSeeks, (int32)GPreCacheBadSeeks, ECsvCustomStatOp::Set);
		CSV_CUSTOM_STAT(FileIOVerbose, PakPrecacherContiguousReads, (int32)GPreCacheContiguousReads, ECsvCustomStatOp::Set);
		
<<<<<<< HEAD
		CSV_CUSTOM_STAT(FileIO, PakLoads, (int32)PakPrecacherSingleton->Get().GetLoads(), ECsvCustomStatOp::Set);
=======
		CSV_CUSTOM_STAT(FileIOVerbose, PakLoads, (int32)PakPrecacherSingleton->Get().GetLoads(), ECsvCustomStatOp::Set);
>>>>>>> 6bbb88c8

}
#endif
#if TRACK_DISK_UTILIZATION && CSV_PROFILER
	CSV_CUSTOM_STAT(DiskIO, OutstandingIORequests, int32(GDiskUtilizationTracker.GetOutstandingRequests()), ECsvCustomStatOp::Set);
	CSV_CUSTOM_STAT(DiskIO, BusyTime, float(GDiskUtilizationTracker.GetShortTermStats().GetTotalIOTimeInSeconds()), ECsvCustomStatOp::Set);
	CSV_CUSTOM_STAT(DiskIO, IdleTime, float(GDiskUtilizationTracker.GetShortTermStats().GetTotalIdleTimeInSeconds()), ECsvCustomStatOp::Set);
#endif

#if CSV_PROFILER

	int64 LocalTotalLoaded = GTotalLoaded;
<<<<<<< HEAD
	if (FIoDispatcher::IsInitialized())
=======
	if (IoDispatcherFileBackend.IsValid())
>>>>>>> 6bbb88c8
	{
		LocalTotalLoaded += FIoDispatcher::Get().GetTotalLoaded();
	}

<<<<<<< HEAD
	CSV_CUSTOM_STAT(FileIO, TotalLoadedMB, (int32)(LocalTotalLoaded / (1024 * 1024)), ECsvCustomStatOp::Set);
=======
	CSV_CUSTOM_STAT(FileIOVerbose, TotalLoadedMB, (int32)(LocalTotalLoaded / (1024 * 1024)), ECsvCustomStatOp::Set);
>>>>>>> 6bbb88c8
	if (GTotalLoadedLastTick != 0)
	{
		int64 diff = LocalTotalLoaded - GTotalLoadedLastTick;
		diff /= 1024;
		CSV_CUSTOM_STAT(FileIO, PerFrameKB, (int32)diff, ECsvCustomStatOp::Set);
	}
	GTotalLoadedLastTick = LocalTotalLoaded;
#endif

}

class FMappedFilePakProxy final : public IMappedFileHandle
{
	IMappedFileHandle* LowerLevel;
	int64 OffsetInPak;
	int64 PakSize;
	FString DebugFilename;
public:
	FMappedFilePakProxy(IMappedFileHandle* InLowerLevel, int64 InOffset, int64 InSize, int64 InPakSize, const TCHAR* InDebugFilename)
		: IMappedFileHandle(InSize)
		, LowerLevel(InLowerLevel)
		, OffsetInPak(InOffset)
		, PakSize(InPakSize)
		, DebugFilename(InDebugFilename)
	{
		check(PakSize >= 0);
	}
	virtual ~FMappedFilePakProxy()
	{
		// we don't own lower level, it is shared
	}
	virtual IMappedFileRegion* MapRegion(int64 Offset = 0, int64 BytesToMap = MAX_int64, bool bPreloadHint = false) override
	{
		check(Offset + OffsetInPak < PakSize); // don't map zero bytes and don't map off the end of the (real) file
		check(Offset < GetFileSize()); // don't map zero bytes and don't map off the end of the (virtual) file
		BytesToMap = FMath::Min<int64>(BytesToMap, GetFileSize() - Offset);
		check(BytesToMap > 0); // don't map zero bytes
		check(Offset + BytesToMap <= GetFileSize()); // don't map zero bytes and don't map off the end of the (virtual) file
		check(Offset + OffsetInPak + BytesToMap <= PakSize); // don't map zero bytes and don't map off the end of the (real) file
		return LowerLevel->MapRegion(Offset + OffsetInPak, BytesToMap, bPreloadHint);
	}
};


#if !UE_BUILD_SHIPPING

static void MappedFileTest(const TArray<FString>& Args)
{
	FString TestFile(TEXT("../../../Engine/Config/BaseDeviceProfiles.ini"));
	if (Args.Num() > 0)
	{
		TestFile = Args[0];
	}

	while (true)
	{
		IMappedFileHandle* Handle = FPlatformFileManager::Get().GetPlatformFile().OpenMapped(*TestFile);
		IMappedFileRegion *Region = Handle->MapRegion();

		int64 Size = Region->GetMappedSize();
		const char* Data = (const char *)Region->GetMappedPtr();

		delete Region;
		delete Handle;
	}


}

static FAutoConsoleCommand MappedFileTestCmd(
	TEXT("MappedFileTest"),
	TEXT("Tests the file mappings through the low level."),
	FConsoleCommandWithArgsDelegate::CreateStatic(&MappedFileTest)
);
#endif

static int32 GMMIO_Enable = 1;
static FAutoConsoleVariableRef CVar_MMIOEnable(
	   TEXT("mmio.enable"),
	   GMMIO_Enable,
	   TEXT("If > 0, then enable memory mapped IO on platforms that support it.")
	   );


IMappedFileHandle* FPakPlatformFile::OpenMapped(const TCHAR* Filename)
{
	if (!GMMIO_Enable)
	{
		return nullptr;
	}

	// Check pak files first
	FPakEntry FileEntry;
	TRefCountPtr<FPakFile> PakEntry;
	if (FindFileInPakFiles(Filename, &PakEntry, &FileEntry) && PakEntry.IsValid())
	{
		if (FileEntry.CompressionMethodIndex != 0 || (FileEntry.Flags & FPakEntry::Flag_Encrypted) != 0)
		{
			// can't map compressed or encrypted files
			return nullptr;
		}
		FScopeLock Lock(&PakEntry->MappedFileHandleCriticalSection);
		if (!PakEntry->MappedFileHandle)
		{
			PakEntry->MappedFileHandle = LowerLevel->OpenMapped(*PakEntry->GetFilename());
		}
		if (!PakEntry->MappedFileHandle)
		{
			return nullptr;
		}
		return new FMappedFilePakProxy(PakEntry->MappedFileHandle, FileEntry.Offset + FileEntry.GetSerializedSize(PakEntry->GetInfo().Version), FileEntry.UncompressedSize, PakEntry->TotalSize(), Filename);
	}
	if (IsNonPakFilenameAllowed(Filename))
	{
		return LowerLevel->OpenMapped(Filename);
	}
	return nullptr;
}


/**
 * Class to handle correctly reading from a compressed file within a compressed package
 */
class FPakSimpleEncryption
{
public:
	enum
	{
		Alignment = FAES::AESBlockSize,
	};

	static FORCEINLINE int64 AlignReadRequest(int64 Size)
	{
		return Align(Size, Alignment);
	}

	static FORCEINLINE void DecryptBlock(void* Data, int64 Size, const FGuid& EncryptionKeyGuid)
	{
		INC_DWORD_STAT(STAT_PakCache_SyncDecrypts);
		DecryptData((uint8*)Data, Size, EncryptionKeyGuid);
	}
};

struct FCompressionScratchBuffers
{
	FCompressionScratchBuffers()
		: TempBufferSize(0)
		, ScratchBufferSize(0)
		, LastPakEntryOffset(-1)
		, LastDecompressedBlock(0xFFFFFFFF)
		, Next(nullptr)
	{}

	int64				TempBufferSize;
	TUniquePtr<uint8[]>	TempBuffer;
	int64				ScratchBufferSize;
	TUniquePtr<uint8[]>	ScratchBuffer;

	int64 LastPakEntryOffset;
	FSHAHash LastPakIndexHash;
	uint32 LastDecompressedBlock;

	FCompressionScratchBuffers* Next;

	void EnsureBufferSpace(int64 CompressionBlockSize, int64 ScrachSize)
	{
		if (TempBufferSize < CompressionBlockSize)
		{
			TempBufferSize = CompressionBlockSize;
			TempBuffer = MakeUnique<uint8[]>(TempBufferSize);
		}
		if (ScratchBufferSize < ScrachSize)
		{
			ScratchBufferSize = ScrachSize;
			ScratchBuffer = MakeUnique<uint8[]>(ScratchBufferSize);
		}
	}
};

/**
 * Thread local class to manage working buffers for file compression
 */
class FCompressionScratchBuffersStack : public TThreadSingleton<FCompressionScratchBuffersStack>
{
public:
	FCompressionScratchBuffersStack()
		: bFirstInUse(false)
		, RecursionList(nullptr)
	{}

private:
	FCompressionScratchBuffers* Acquire()
	{
		if (!bFirstInUse)
		{
			bFirstInUse = true;
			return &First;
		}
		FCompressionScratchBuffers* Top = new FCompressionScratchBuffers;
		Top->Next = RecursionList;
		RecursionList = Top;
		return Top;
	}

	void Release(FCompressionScratchBuffers* Top)
	{
		check(bFirstInUse);
		if (!RecursionList)
		{
			check(Top == &First);
			bFirstInUse = false;
		}
		else
		{
			check(Top == RecursionList);
			RecursionList = Top->Next;
			delete Top;
		}
	}

	bool bFirstInUse;
	FCompressionScratchBuffers First;
	FCompressionScratchBuffers* RecursionList;

	friend class FScopedCompressionScratchBuffers;
};

class FScopedCompressionScratchBuffers
{
public:
	FScopedCompressionScratchBuffers()
		: Inner(FCompressionScratchBuffersStack::Get().Acquire())
	{}

	~FScopedCompressionScratchBuffers()
	{
		FCompressionScratchBuffersStack::Get().Release(Inner);
	}

	FCompressionScratchBuffers* operator->() const
	{
		return Inner;
	}

private:
	FCompressionScratchBuffers* Inner;
};

/**
 * Class to handle correctly reading from a compressed file within a pak
 */
template< typename EncryptionPolicy = FPakNoEncryption >
class FPakCompressedReaderPolicy
{
public:
	class FPakUncompressTask : public FNonAbandonableTask
	{
	public:
		uint8*				UncompressedBuffer;
		int32				UncompressedSize;
		uint8*				CompressedBuffer;
		int32				CompressedSize;
		FName				CompressionFormat;
		void*				CopyOut;
		int64				CopyOffset;
		int64				CopyLength;
		FGuid				EncryptionKeyGuid;

		void DoWork()
		{
			// Decrypt and Uncompress from memory to memory.
			int64 EncryptionSize = EncryptionPolicy::AlignReadRequest(CompressedSize);
			EncryptionPolicy::DecryptBlock(CompressedBuffer, EncryptionSize, EncryptionKeyGuid);
			FCompression::UncompressMemory(CompressionFormat, UncompressedBuffer, UncompressedSize, CompressedBuffer, CompressedSize);
			if (CopyOut)
			{
				FMemory::Memcpy(CopyOut, UncompressedBuffer + CopyOffset, CopyLength);
			}
		}

		FORCEINLINE TStatId GetStatId() const
		{
			// TODO: This is called too early in engine startup.
			return TStatId();
			//RETURN_QUICK_DECLARE_CYCLE_STAT(FPakUncompressTask, STATGROUP_ThreadPoolAsyncTasks);
		}
	};

	FPakCompressedReaderPolicy(const FPakFile& InPakFile, const FPakEntry& InPakEntry, TAcquirePakReaderFunction& InAcquirePakReader)
		: PakFile(InPakFile)
		, PakEntry(InPakEntry)
		, AcquirePakReader(InAcquirePakReader)
	{
	}

	~FPakCompressedReaderPolicy()
	{
	}

	/** Pak file that own this file data */
	const FPakFile&		PakFile;
	/** Pak file entry for this file. */
	FPakEntry			PakEntry;
	/** Function that gives us an FArchive to read from. The result should never be cached, but acquired and used within the function doing the serialization operation */
	TAcquirePakReaderFunction AcquirePakReader;

	FORCEINLINE int64 FileSize() const
	{
		return PakEntry.UncompressedSize;
	}

	void Serialize(int64 DesiredPosition, void* V, int64 Length)
	{
		const int32 CompressionBlockSize = PakEntry.CompressionBlockSize;
		uint32 CompressionBlockIndex = DesiredPosition / CompressionBlockSize;
		uint8* WorkingBuffers[2];
		int64 DirectCopyStart = DesiredPosition % PakEntry.CompressionBlockSize;
		FAsyncTask<FPakUncompressTask> UncompressTask;
		FScopedCompressionScratchBuffers ScratchSpace;
		bool bStartedUncompress = false;

		FName CompressionMethod = PakFile.GetInfo().GetCompressionMethod(PakEntry.CompressionMethodIndex);
		checkf(FCompression::IsFormatValid(CompressionMethod), 
			TEXT("Attempting to use compression format %s when loading a file from a .pak, but that compression format is not available.\n")
			TEXT("If you are running a program (like UnrealPak) you may need to pass the .uproject on the commandline so the plugin can be found.\n"),
			TEXT("It's also possible that a necessary compression plugin has not been loaded yet, and this file needs to be forced to use zlib compression.\n")
			TEXT("Unfortunately, the code that can check this does not have the context of the filename that is being read. You will need to look in the callstack in a debugger.\n")
			TEXT("See ExtensionsToNotUsePluginCompression in [Pak] section of Engine.ini to add more extensions."),
			*CompressionMethod.ToString(), TEXT("Unknown"));

		int64 WorkingBufferRequiredSize = FCompression::GetMaximumCompressedSize(CompressionMethod,CompressionBlockSize);
		if ( CompressionMethod != NAME_Oodle )
		{
			// an amount to extra allocate, in case one block's compressed size is bigger than GetMaximumCompressedSize
			// @todo this should not be needed, can it be removed?
			float SlopMultiplier = 1.1f;
			WorkingBufferRequiredSize = (int64)( WorkingBufferRequiredSize * SlopMultiplier );
		}

		WorkingBufferRequiredSize = EncryptionPolicy::AlignReadRequest(WorkingBufferRequiredSize);
		const bool bExistingScratchBufferValid = ScratchSpace->TempBufferSize >= CompressionBlockSize;
		ScratchSpace->EnsureBufferSpace(CompressionBlockSize, WorkingBufferRequiredSize * 2);
		WorkingBuffers[0] = ScratchSpace->ScratchBuffer.Get();
		WorkingBuffers[1] = ScratchSpace->ScratchBuffer.Get() + WorkingBufferRequiredSize;

		FSharedPakReader PakReader = AcquirePakReader();

		while (Length > 0)
		{
			const FPakCompressedBlock& Block = PakEntry.CompressionBlocks[CompressionBlockIndex];
			int64 Pos = CompressionBlockIndex * CompressionBlockSize;
			int64 CompressedBlockSize = Block.CompressedEnd - Block.CompressedStart;
			int64 UncompressedBlockSize = FMath::Min<int64>(PakEntry.UncompressedSize - Pos, PakEntry.CompressionBlockSize);

			if (CompressedBlockSize > UncompressedBlockSize)
			{
				UE_LOG(LogPakFile, Verbose, TEXT("Bigger compressed? Block[%d]: %d -> %d > %d [%d min %d]"), CompressionBlockIndex, Block.CompressedStart, Block.CompressedEnd, UncompressedBlockSize, PakEntry.UncompressedSize - Pos, PakEntry.CompressionBlockSize);
			}


			int64 ReadSize = EncryptionPolicy::AlignReadRequest(CompressedBlockSize);
			int64 WriteSize = FMath::Min<int64>(UncompressedBlockSize - DirectCopyStart, Length);

			const bool bCurrentScratchTempBufferValid = 
				bExistingScratchBufferValid && !bStartedUncompress
				// ensure this object was the last reader from the scratch buffer and the last thing it decompressed was this block.
<<<<<<< HEAD
				&& (ScratchSpace.LastPakEntryOffset == PakEntry.Offset)
				&& (ScratchSpace.LastPakIndexHash == PakFile.GetInfo().IndexHash)
				&& (ScratchSpace.LastDecompressedBlock == CompressionBlockIndex)
=======
				&& (ScratchSpace->LastPakEntryOffset == PakEntry.Offset)
				&& (ScratchSpace->LastPakIndexHash == PakFile.GetInfo().IndexHash)
				&& (ScratchSpace->LastDecompressedBlock == CompressionBlockIndex)
>>>>>>> 6bbb88c8
				// ensure the previous decompression destination was the scratch buffer.
				&& !(DirectCopyStart == 0 && Length >= CompressionBlockSize); 

			if (bCurrentScratchTempBufferValid)
			{
				// Reuse the existing scratch buffer to avoid repeatedly deserializing and decompressing the same block.
				FMemory::Memcpy(V, ScratchSpace->TempBuffer.Get() + DirectCopyStart, WriteSize);
			}
			else
			{
				PakReader->Seek(Block.CompressedStart + (PakFile.GetInfo().HasRelativeCompressedChunkOffsets() ? PakEntry.Offset : 0));
				PakReader->Serialize(WorkingBuffers[CompressionBlockIndex & 1], ReadSize);
				if (bStartedUncompress)
				{
					UncompressTask.EnsureCompletion();
					bStartedUncompress = false;
				}

				FPakUncompressTask& TaskDetails = UncompressTask.GetTask();
				TaskDetails.EncryptionKeyGuid = PakFile.GetInfo().EncryptionKeyGuid;

				if (DirectCopyStart == 0 && Length >= CompressionBlockSize)
				{
					// Block can be decompressed directly into output buffer
					TaskDetails.CompressionFormat = CompressionMethod;
					TaskDetails.UncompressedBuffer = (uint8*)V;
					TaskDetails.UncompressedSize = UncompressedBlockSize;
					TaskDetails.CompressedBuffer = WorkingBuffers[CompressionBlockIndex & 1];
					TaskDetails.CompressedSize = CompressedBlockSize;
					TaskDetails.CopyOut = nullptr;
<<<<<<< HEAD
					ScratchSpace.LastDecompressedBlock = 0xFFFFFFFF;
					ScratchSpace.LastPakIndexHash = FSHAHash();
					ScratchSpace.LastPakEntryOffset = -1;
=======
					ScratchSpace->LastDecompressedBlock = 0xFFFFFFFF;
					ScratchSpace->LastPakIndexHash = FSHAHash();
					ScratchSpace->LastPakEntryOffset = -1;
>>>>>>> 6bbb88c8
				}
				else
				{
					// Block needs to be copied from a working buffer
					TaskDetails.CompressionFormat = CompressionMethod;
<<<<<<< HEAD
					TaskDetails.UncompressedBuffer = ScratchSpace.TempBuffer.Get();
=======
					TaskDetails.UncompressedBuffer = ScratchSpace->TempBuffer.Get();
>>>>>>> 6bbb88c8
					TaskDetails.UncompressedSize = UncompressedBlockSize;
					TaskDetails.CompressedBuffer = WorkingBuffers[CompressionBlockIndex & 1];
					TaskDetails.CompressedSize = CompressedBlockSize;
					TaskDetails.CopyOut = V;
					TaskDetails.CopyOffset = DirectCopyStart;
					TaskDetails.CopyLength = WriteSize;
<<<<<<< HEAD
					ScratchSpace.LastDecompressedBlock = CompressionBlockIndex;
					ScratchSpace.LastPakIndexHash = PakFile.GetInfo().IndexHash;
					ScratchSpace.LastPakEntryOffset = PakEntry.Offset;
				}

				if (Length == WriteSize)
				{
					UncompressTask.StartSynchronousTask();
				}
				else
				{
					UncompressTask.StartBackgroundTask();
				}

=======
					ScratchSpace->LastDecompressedBlock = CompressionBlockIndex;
					ScratchSpace->LastPakIndexHash = PakFile.GetInfo().IndexHash;
					ScratchSpace->LastPakEntryOffset = PakEntry.Offset;
				}

				if (Length == WriteSize)
				{
					UncompressTask.StartSynchronousTask();
				}
				else
				{
					UncompressTask.StartBackgroundTask();
				}

>>>>>>> 6bbb88c8
				bStartedUncompress = true;
			}
		
			V = (void*)((uint8*)V + WriteSize);
			Length -= WriteSize;
			DirectCopyStart = 0;
			++CompressionBlockIndex;
		}

		if (bStartedUncompress)
		{
			UncompressTask.EnsureCompletion();
		}
	}
};

bool FPakEntry::VerifyPakEntriesMatch(const FPakEntry& FileEntryA, const FPakEntry& FileEntryB)
{
	bool bResult = true;
	if (FileEntryA.Size != FileEntryB.Size)
	{
		UE_LOG(LogPakFile, Error, TEXT("Pak header file size mismatch, got: %lld, expected: %lld"), FileEntryB.Size, FileEntryA.Size);
		bResult = false;
	}
	if (FileEntryA.UncompressedSize != FileEntryB.UncompressedSize)
	{
		UE_LOG(LogPakFile, Error, TEXT("Pak header uncompressed file size mismatch, got: %lld, expected: %lld"), FileEntryB.UncompressedSize, FileEntryA.UncompressedSize);
		bResult = false;
	}
	if (FileEntryA.CompressionMethodIndex != FileEntryB.CompressionMethodIndex)
	{
		UE_LOG(LogPakFile, Error, TEXT("Pak header file compression method mismatch, got: %d, expected: %d"), FileEntryB.CompressionMethodIndex, FileEntryA.CompressionMethodIndex);
		bResult = false;
	}
	if (FMemory::Memcmp(FileEntryA.Hash, FileEntryB.Hash, sizeof(FileEntryA.Hash)) != 0)
	{
		UE_LOG(LogPakFile, Error, TEXT("Pak file hash does not match its index entry"));
		bResult = false;
	}
	return bResult;
}

bool FPakPlatformFile::IsNonPakFilenameAllowed(const FString& InFilename)
{
	bool bAllowed = true;

#if EXCLUDE_NONPAK_UE_EXTENSIONS
	if (PakFiles.Num() || UE_BUILD_SHIPPING)
	{
		FName Ext = FName(*FPaths::GetExtension(InFilename));
		bAllowed = !ExcludedNonPakExtensions.Contains(Ext);
		UE_CLOG(!bAllowed, LogPakFile, VeryVerbose, TEXT("Access to file '%s' is limited to pak contents due to file extension being listed in ExcludedNonPakExtensions."), *InFilename)
	}
#endif

	bool bIsIniFile = InFilename.EndsWith(IniFileExtension);
#if DISABLE_NONUFS_INI_WHEN_COOKED
	bool bSkipIniFile = bIsIniFile && !InFilename.EndsWith(GameUserSettingsIniFilename);
	if (FPlatformProperties::RequiresCookedData() && bSkipIniFile)
	{
		bAllowed = false;
	}
#endif
#if ALLOW_INI_OVERRIDE_FROM_COMMANDLINE
	FString FileList;
	if (bIsIniFile && FParse::Value(FCommandLine::Get(), TEXT("-iniFile="), FileList, false))
	{
		TArray<FString> Files;
		FileList.ParseIntoArray(Files, TEXT(","), true);
		for (int32 Index = 0; Index < Files.Num(); Index++)
		{
			if (InFilename == Files[Index])
			{
				bAllowed = true;
				UE_LOG(LogPakFile, Log, TEXT(" Override -inifile: %s"), *InFilename);
				break;
			}
		}
	}
#endif

	FFilenameSecurityDelegate& FilenameSecurityDelegate = GetFilenameSecurityDelegate();
	if (bAllowed)
	{
		if (FilenameSecurityDelegate.IsBound())
		{
			bAllowed = FilenameSecurityDelegate.Execute(*InFilename);;
		}
	}

	return bAllowed;
}


FSharedPakReader::FSharedPakReader(FArchive* InArchive, FPakFile* InPakFile)
	: Archive(InArchive)
	, PakFile(InPakFile)
{
	check(PakFile);
}

FSharedPakReader::~FSharedPakReader()
{
	if(Archive)
	{
		PakFile->ReturnSharedReader(Archive);
		Archive = nullptr;
	}
}

FSharedPakReader::FSharedPakReader(FSharedPakReader&& Other)
	: Archive(Other.Archive)
	, PakFile(Other.PakFile)
{
	Other.Archive = nullptr;
	Other.PakFile = nullptr;
}

FSharedPakReader& FSharedPakReader::operator=(FSharedPakReader&& Other)
{
	if (Archive)
	{
		PakFile->ReturnSharedReader(Archive);
	}

	Archive = Other.Archive;
	PakFile = Other.PakFile;

	Other.Archive = nullptr;
	Other.PakFile = nullptr;

	return *this;
}


#if IS_PROGRAM
FPakFile::FPakFile(const TCHAR* Filename, bool bIsSigned)
	: PakFilename(Filename)
	, PakFilenameName(Filename)
	, PathHashSeed(0)
	, NumEntries(0)
	, CachedTotalSize(0)
	, bSigned(bIsSigned)
	, bIsValid(false)
	, bHasPathHashIndex(false)
	, bHasFullDirectoryIndex(false)
#if ENABLE_PAKFILE_RUNTIME_PRUNING
	, bWillPruneDirectoryIndex(false)
	, bNeedsLegacyPruning(false)
#endif
	, PakchunkIndex(GetPakchunkIndexFromPakFile(Filename))
 	, MappedFileHandle(nullptr)
	, CacheType(FPakFile::ECacheType::Shared)
	, CacheIndex(-1)
	, UnderlyingCacheTrimDisabled(false)
	, bIsMounted(false)
{
	FSharedPakReader Reader = GetSharedReader(NULL);
	if (Reader)
	{
		Timestamp = IFileManager::Get().GetTimeStamp(Filename);
		Initialize(Reader.GetArchive());
	}
}
#endif

FPakFile::FPakFile(IPlatformFile* LowerLevel, const TCHAR* Filename, bool bIsSigned, bool bLoadIndex)
	: PakFilename(Filename)
	, PakFilenameName(Filename)
	, PathHashSeed(0)
	, NumEntries(0)
	, CachedTotalSize(0)
	, bSigned(bIsSigned)
	, bIsValid(false)
	, bHasPathHashIndex(false)
	, bHasFullDirectoryIndex(false)
#if ENABLE_PAKFILE_RUNTIME_PRUNING
	, bWillPruneDirectoryIndex(false)
	, bNeedsLegacyPruning(false)
#endif
	, PakchunkIndex(GetPakchunkIndexFromPakFile(Filename))
	, MappedFileHandle(nullptr)
	, CacheType(FPakFile::ECacheType::Shared)
	, CacheIndex(-1)
	, UnderlyingCacheTrimDisabled(false)
	, bIsMounted(false)
{
	FSharedPakReader Reader = GetSharedReader(LowerLevel);
	if (Reader)
	{
		Timestamp = LowerLevel->GetTimeStamp(Filename);
		Initialize(Reader.GetArchive(), bLoadIndex);
	}
}

#if WITH_EDITOR
FPakFile::FPakFile(FArchive* Archive)
	: PathHashSeed(0)
	, NumEntries(0)
	, bSigned(false)
	, bIsValid(false)
	, bHasPathHashIndex(false)
	, bHasFullDirectoryIndex(false)
#if ENABLE_PAKFILE_RUNTIME_PRUNING
	, bWillPruneDirectoryIndex(false)
	, bNeedsLegacyPruning(false)
#endif
	, PakchunkIndex(INDEX_NONE)
	, MappedFileHandle(nullptr)
	, CacheType(FPakFile::ECacheType::Shared)
	, CacheIndex(-1)
	, UnderlyingCacheTrimDisabled(false)
	, bIsMounted(false)
{
	Initialize(*Archive);
}
#endif

FPakFile::~FPakFile()
{
	delete MappedFileHandle;
}

bool FPakFile::PassedSignatureChecks() const
{
	return Decryptor.IsValid() && Decryptor->IsValid();
}


FArchive* FPakFile::CreatePakReader(IPlatformFile* LowerLevel, const TCHAR* Filename)
{
	auto MakeArchive = [&]() -> FArchive* { 
		if (LowerLevel)
		{
			if( IFileHandle* Handle = LowerLevel->OpenRead(Filename) )
			{
				return new FArchiveFileReaderGeneric(Handle, Filename, Handle->Size());
			}
			else
			{
				return nullptr;
			}
		}
		else
		{
			return IFileManager::Get().CreateFileReader(Filename); 
		}
	};

	bool bNeedsDecryptor = false;
	if (FPlatformProperties::RequiresCookedData())
	{
		bool bShouldCheckSignature = bSigned || FParse::Param(FCommandLine::Get(), TEXT("signedpak")) || FParse::Param(FCommandLine::Get(), TEXT("signed"));
#if !UE_BUILD_SHIPPING
		bShouldCheckSignature &= !FParse::Param(FCommandLine::Get(), TEXT("FileOpenLog"));
#endif
		if (bShouldCheckSignature)
		{
			bNeedsDecryptor = true;
		}			
	}

	if(bNeedsDecryptor && !Decryptor.IsValid())
	{
		TUniquePtr<FArchive> DecryptorReader{ MakeArchive() };
		if (DecryptorReader.IsValid())
		{
			Decryptor = MakeUnique<FChunkCacheWorker>(MoveTemp(DecryptorReader), Filename);
		}

		if (!Decryptor.IsValid())
		{
			return nullptr;
		}
	}

	// Now we either have a Decryptor or we don't need it
	check(!bNeedsDecryptor || Decryptor.IsValid());

	TUniquePtr<FArchive> Archive{ MakeArchive() };
	if (!Archive.IsValid())
	{
		return nullptr;
	}

	if (Decryptor.IsValid())
	{
		return new FSignedArchiveReader(Archive.Release(), Decryptor.Get());
	}
	else
	{
		return Archive.Release();
	}
}

bool ShouldCheckPak()
{
	static bool bShouldCheckPak = FParse::Param(FCommandLine::Get(), TEXT("checkpak"));
	return bShouldCheckPak;
}

void FPakFile::Initialize(FArchive& Reader, bool bLoadIndex)
{
	CachedTotalSize = Reader.TotalSize();
	bool bShouldLoad = false;
	int32 CompatibleVersion = FPakInfo::PakFile_Version_Latest;

	LLM_SCOPE(ELLMTag::FileSystem);

	// Serialize trailer and check if everything is as expected.
	// start up one to offset the -- below
	CompatibleVersion++;
	int64 FileInfoPos = -1;
	do
	{
		// try the next version down
		CompatibleVersion--;

		FileInfoPos = CachedTotalSize - Info.GetSerializedSize(CompatibleVersion);
		if (FileInfoPos >= 0)
		{
<<<<<<< HEAD
			Reader->Seek(FileInfoPos);
			Reader->Precache(FileInfoPos, 0); // Inform the archive that we're going to repeatedly serialize from the current location
=======
			Reader.Seek(FileInfoPos);
			Reader.Precache(FileInfoPos, 0); // Inform the archive that we're going to repeatedly serialize from the current location
>>>>>>> 6bbb88c8

			SCOPED_BOOT_TIMING("PakFile_SerilizeTrailer");

			// Serialize trailer and check if everything is as expected.
			Info.Serialize(Reader, CompatibleVersion);
			if (Info.Magic == FPakInfo::PakFile_Magic)
			{
				bShouldLoad = true;
			}
		}
	} while (!bShouldLoad && CompatibleVersion >= FPakInfo::PakFile_Version_Initial);

	if (bShouldLoad)
	{
		UE_CLOG(Info.Magic != FPakInfo::PakFile_Magic, LogPakFile, Fatal, TEXT("Trailing magic number (%ud) in '%s' is different than the expected one. Verify your installation."), Info.Magic, *PakFilename);
		UE_CLOG(!(Info.Version >= FPakInfo::PakFile_Version_Initial && Info.Version <= CompatibleVersion), LogPakFile, Fatal, TEXT("Invalid pak file version (%d) in '%s'. Verify your installation."), Info.Version, *PakFilename);
		UE_CLOG(!(Info.IndexOffset >= 0 && Info.IndexOffset < CachedTotalSize), LogPakFile, Fatal, TEXT("Index offset for pak file '%s' is invalid (%lld is bigger than file size %lld)"), *PakFilename, Info.IndexOffset, CachedTotalSize);
		UE_CLOG(!((Info.IndexOffset + Info.IndexSize) >= 0 && (Info.IndexOffset + Info.IndexSize) <= CachedTotalSize), LogPakFile, Fatal, TEXT("Index end offset for pak file '%s' is invalid (%lld)"), *PakFilename, Info.IndexOffset + Info.IndexSize);

		// If we aren't using a dynamic encryption key, process the pak file using the embedded key
		if (!Info.EncryptionKeyGuid.IsValid() || GetRegisteredEncryptionKeys().HasKey(Info.EncryptionKeyGuid))
		{
			if (bLoadIndex)
			{
				LoadIndex(Reader);
			}

			if (ShouldCheckPak())
			{
				ensure(Check());
			}
		}

		if (Decryptor.IsValid())
		{
			TSharedPtr<const FPakSignatureFile, ESPMode::ThreadSafe> SignatureFile = Decryptor->GetSignatures();
			if (SignatureFile->SignatureData.Num() == UE_ARRAY_COUNT(FSHAHash::Hash))
			{
				bIsValid = (FMemory::Memcmp(SignatureFile->SignatureData.GetData(), Info.IndexHash.Hash, SignatureFile->SignatureData.Num()) == 0);
			}
			else
			{
				bIsValid = false;
			}
		}
		else
		{
			// LoadIndex should crash in case of an error, so just assume everything is ok if we got here.
			bIsValid = true;
		}
	}
}

void FPakFile::LoadIndex(FArchive& Reader)
{
	if (Info.Version >= FPakInfo::PakFile_Version_PathHashIndex)
	{
		if (!LoadIndexInternal(Reader))
		{
			// Index loading failed. Try again
			if (!LoadIndexInternal(Reader))
			{
				UE_LOG(LogPakFile, Fatal, TEXT("Corrupt pak index detected on pak file: %s"), *PakFilename);
			}
		}
	}
	else
	{
		SCOPED_BOOT_TIMING("PakFile_LoadLegacy");
		if (!LoadLegacyIndex(Reader))
		{
			// Index loading failed. Try again
			if (!LoadLegacyIndex(Reader))
			{
				UE_LOG(LogPakFile, Fatal, TEXT("Corrupt pak index detected on pak file: %s"), *PakFilename);
			}
		}
	}
}

bool FPakFile::LoadIndexInternal(FArchive& Reader)
{
	bHasPathHashIndex = false;
	bHasFullDirectoryIndex = false;
#if ENABLE_PAKFILE_RUNTIME_PRUNING
	bNeedsLegacyPruning = false;
	bWillPruneDirectoryIndex = false;
#endif

	if (CachedTotalSize < (Info.IndexOffset + Info.IndexSize))
	{
		UE_LOG(LogPakFile, Fatal, TEXT("Corrupted index offset in pak file."));
		return false;
	}
	TArray<uint8> PrimaryIndexData;
	Reader.Seek(Info.IndexOffset);
	PrimaryIndexData.SetNum(Info.IndexSize);
	{
		SCOPED_BOOT_TIMING("PakFile_LoadPrimaryIndex");
		Reader.Serialize(PrimaryIndexData.GetData(), Info.IndexSize);
	}

	FSHAHash ComputedHash;
	{
		SCOPED_BOOT_TIMING("PakFile_HashPrimaryIndex");
		if (!DecryptAndValidateIndex(Reader, PrimaryIndexData, Info.IndexHash, ComputedHash))
		{
			UE_LOG(LogPakFile, Log, TEXT("Corrupt pak PrimaryIndex detected!"));
			UE_LOG(LogPakFile, Log, TEXT(" Filename: %s"), *PakFilename);
			UE_LOG(LogPakFile, Log, TEXT(" Encrypted: %d"), Info.bEncryptedIndex);
			UE_LOG(LogPakFile, Log, TEXT(" Total Size: %d"), Reader.TotalSize());
			UE_LOG(LogPakFile, Log, TEXT(" Index Offset: %d"), Info.IndexOffset);
			UE_LOG(LogPakFile, Log, TEXT(" Index Size: %d"), Info.IndexSize);
			UE_LOG(LogPakFile, Log, TEXT(" Stored Index Hash: %s"), *Info.IndexHash.ToString());
			UE_LOG(LogPakFile, Log, TEXT(" Computed Index Hash: %s"), *ComputedHash.ToString());
			return false;
		}
	}

	FMemoryReader PrimaryIndexReader(PrimaryIndexData);

	// Read the scalar data (mount point, numentries, etc) and all entries.
	NumEntries = 0;
	PrimaryIndexReader << MountPoint;
	MakeDirectoryFromPath(MountPoint);
	PrimaryIndexReader << NumEntries;
	PrimaryIndexReader << PathHashSeed;

	bool bReaderHasPathHashIndex = false;
	int64 PathHashIndexOffset = INDEX_NONE;
	int64 PathHashIndexSize = 0;
	FSHAHash PathHashIndexHash;
	PrimaryIndexReader << bReaderHasPathHashIndex;
	if (bReaderHasPathHashIndex)
	{
		PrimaryIndexReader << PathHashIndexOffset;
		PrimaryIndexReader << PathHashIndexSize;
		PrimaryIndexReader << PathHashIndexHash;
		bReaderHasPathHashIndex = bReaderHasPathHashIndex && PathHashIndexOffset != INDEX_NONE;
	}

	bool bReaderHasFullDirectoryIndex = false;
	int64 FullDirectoryIndexOffset = INDEX_NONE;
	int64 FullDirectoryIndexSize = 0;
	FSHAHash FullDirectoryIndexHash;
	PrimaryIndexReader << bReaderHasFullDirectoryIndex;
	if (bReaderHasFullDirectoryIndex)
	{
		PrimaryIndexReader << FullDirectoryIndexOffset;
		PrimaryIndexReader << FullDirectoryIndexSize;
		PrimaryIndexReader << FullDirectoryIndexHash;
		bReaderHasFullDirectoryIndex = bReaderHasFullDirectoryIndex && FullDirectoryIndexOffset  != INDEX_NONE;
	}
	{
		SCOPED_BOOT_TIMING("PakFile_SerializeEncodedEntries");
		PrimaryIndexReader << EncodedPakEntries;
	}

	int32 FilesNum = 0;
	PrimaryIndexReader << FilesNum;
	if (FilesNum < 0)
	{
		// Should not be possible for any values in the PrimaryIndex to be invalid, since we verified the index hash
		UE_LOG(LogPakFile, Log, TEXT("Corrupt pak PrimaryIndex detected!"));
		UE_LOG(LogPakFile, Log, TEXT(" FilesNum: %d"), FilesNum);
		return false;
	}
	Files.SetNum(FilesNum);
	if (FilesNum > 0)
	{
		SCOPED_BOOT_TIMING("PakFile_SerializeUnencodedEntries");
		FPakEntry* FileEntries = Files.GetData();
		for (int32 FileIndex = 0; FileIndex < FilesNum; ++FileIndex)
		{
			FileEntries[FileIndex].Serialize(PrimaryIndexReader, Info.Version);
		}
	}

	// Decide which SecondaryIndex(es) to load
	bool bWillUseFullDirectoryIndex;
	bool bWillUsePathHashIndex;
	bool bReadFullDirectoryIndex;
	if (bReaderHasPathHashIndex && bReaderHasFullDirectoryIndex)
	{
		bWillUseFullDirectoryIndex = IsPakKeepFullDirectory();
		bWillUsePathHashIndex = !bWillUseFullDirectoryIndex;
#if ENABLE_PAKFILE_RUNTIME_PRUNING
		bool bWantToReadFullDirectoryIndex = IsPakKeepFullDirectory() || IsPakValidatePruning() || IsPakDelayPruning();
#else
		bool bWantToReadFullDirectoryIndex = IsPakKeepFullDirectory();
#endif
		bReadFullDirectoryIndex = bReaderHasFullDirectoryIndex && bWantToReadFullDirectoryIndex;
	}
	else if (bReaderHasPathHashIndex)
	{
		bWillUsePathHashIndex = true;
		bWillUseFullDirectoryIndex = false;
		bReadFullDirectoryIndex = false;
	}
	else if (bReaderHasFullDirectoryIndex)
	{
		// We don't support creating the PathHash Index at runtime; we want to move to having only the PathHashIndex, so supporting not having it at all is not useful enough to write
		bWillUsePathHashIndex = false;
		bWillUseFullDirectoryIndex = true;
		bReadFullDirectoryIndex = true;
	}
	else
	{
		// It should not be possible for PrimaryIndexes to be built without a PathHashIndex AND without a FullDirectoryIndex; CreatePakFile in UnrealPak.exe has a check statement for it.
		UE_LOG(LogPakFile, Log, TEXT("Corrupt pak PrimaryIndex detected!"));
		UE_LOG(LogPakFile, Log, TEXT(" bReaderHasPathHashIndex: false"));
		UE_LOG(LogPakFile, Log, TEXT(" bReaderHasFullDirectoryIndex: false"));
		return false;
	}

	// Load the Secondary Index(es)
	TArray<uint8> PathHashIndexData;
	FMemoryReader PathHashIndexReader(PathHashIndexData);
	if (bWillUsePathHashIndex)
	{
		if (PathHashIndexOffset < 0 || CachedTotalSize < (PathHashIndexOffset + PathHashIndexSize))
		{
			// Should not be possible for these values (which came from the PrimaryIndex) to be invalid, since we verified the index hash of the PrimaryIndex
			UE_LOG(LogPakFile, Log, TEXT("Corrupt pak PrimaryIndex detected!"));
			UE_LOG(LogPakFile, Log, TEXT(" Filename: %s"), *PakFilename);
			UE_LOG(LogPakFile, Log, TEXT(" Total Size: %d"), Reader.TotalSize());
			UE_LOG(LogPakFile, Log, TEXT(" PathHashIndexOffset : %d"), PathHashIndexOffset);
			UE_LOG(LogPakFile, Log, TEXT(" PathHashIndexSize: %d"), PathHashIndexSize);
			return false;
		}
		Reader.Seek(PathHashIndexOffset);
		PathHashIndexData.SetNum(PathHashIndexSize);
		{
			SCOPED_BOOT_TIMING("PakFile_LoadPathHashIndex");
			Reader.Serialize(PathHashIndexData.GetData(), PathHashIndexSize);
		}

		{
			SCOPED_BOOT_TIMING("PakFile_HashPathHashIndex");
			if (!DecryptAndValidateIndex(Reader, PathHashIndexData, PathHashIndexHash, ComputedHash))
			{
				UE_LOG(LogPakFile, Log, TEXT("Corrupt pak PathHashIndex detected!"));
				UE_LOG(LogPakFile, Log, TEXT(" Filename: %s"), *PakFilename);
				UE_LOG(LogPakFile, Log, TEXT(" Encrypted: %d"), Info.bEncryptedIndex);
				UE_LOG(LogPakFile, Log, TEXT(" Total Size: %d"), Reader.TotalSize());
				UE_LOG(LogPakFile, Log, TEXT(" Index Offset: %d"), FullDirectoryIndexOffset);
				UE_LOG(LogPakFile, Log, TEXT(" Index Size: %d"), FullDirectoryIndexSize);
				UE_LOG(LogPakFile, Log, TEXT(" Stored Index Hash: %s"), *PathHashIndexHash.ToString());
				UE_LOG(LogPakFile, Log, TEXT(" Computed Index Hash: %s"), *ComputedHash.ToString());
				return false;
			}
		}

		{
			SCOPED_BOOT_TIMING("PakFile_SerializePathHashIndex");
			PathHashIndexReader << PathHashIndex;
		}
		bHasPathHashIndex = true;
	}
	
	if (!bReadFullDirectoryIndex)
	{
		check(bWillUsePathHashIndex); // Need to confirm that we have read the PathHashIndex bytes
		// Store the PrunedDirectoryIndex in our DirectoryIndex
		{
			SCOPED_BOOT_TIMING("PakFile_SerializePrunedDirectoryIndex");
			PathHashIndexReader << DirectoryIndex;
		}
		bHasFullDirectoryIndex = false;
#if ENABLE_PAKFILE_RUNTIME_PRUNING
		bWillPruneDirectoryIndex = false;
#endif
	}
	else
	{
		if (CachedTotalSize < (FullDirectoryIndexOffset  + FullDirectoryIndexSize) ||
			FullDirectoryIndexOffset  < 0)
		{
			// Should not be possible for these values (which came from the PrimaryIndex) to be invalid, since we verified the index hash of the PrimaryIndex
			UE_LOG(LogPakFile, Log, TEXT("Corrupt pak PrimaryIndex detected!"));
			UE_LOG(LogPakFile, Log, TEXT(" Filename: %s"), *PakFilename);
			UE_LOG(LogPakFile, Log, TEXT(" Total Size: %d"), Reader.TotalSize());
			UE_LOG(LogPakFile, Log, TEXT(" FullDirectoryIndexOffset : %d"), FullDirectoryIndexOffset );
			UE_LOG(LogPakFile, Log, TEXT(" FullDirectoryIndexSize: %d"), FullDirectoryIndexSize);
			return false;
		}
		TArray<uint8> FullDirectoryIndexData;
		Reader.Seek(FullDirectoryIndexOffset );
		FullDirectoryIndexData.SetNum(FullDirectoryIndexSize);
		{
			SCOPED_BOOT_TIMING("PakFile_LoadDirectoryIndex");
			Reader.Serialize(FullDirectoryIndexData.GetData(), FullDirectoryIndexSize);
		}

		{
			SCOPED_BOOT_TIMING("PakFile_HashDirectoryIndex");
			if (!DecryptAndValidateIndex(Reader, FullDirectoryIndexData, FullDirectoryIndexHash, ComputedHash))
			{
				UE_LOG(LogPakFile, Log, TEXT("Corrupt pak FullDirectoryIndex detected!"));
				UE_LOG(LogPakFile, Log, TEXT(" Filename: %s"), *PakFilename);
				UE_LOG(LogPakFile, Log, TEXT(" Encrypted: %d"), Info.bEncryptedIndex);
				UE_LOG(LogPakFile, Log, TEXT(" Total Size: %d"), Reader.TotalSize());
				UE_LOG(LogPakFile, Log, TEXT(" Index Offset: %d"), FullDirectoryIndexOffset);
				UE_LOG(LogPakFile, Log, TEXT(" Index Size: %d"), FullDirectoryIndexSize);
				UE_LOG(LogPakFile, Log, TEXT(" Stored Index Hash: %s"), *FullDirectoryIndexHash.ToString());
				UE_LOG(LogPakFile, Log, TEXT(" Computed Index Hash: %s"), *ComputedHash.ToString());
				return false;
			}
		}

		FMemoryReader SecondaryIndexReader(FullDirectoryIndexData);
		{
			SCOPED_BOOT_TIMING("PakFile_SerializeDirectoryIndex");
			SecondaryIndexReader << DirectoryIndex;
		}
		bHasFullDirectoryIndex = true;

#if ENABLE_PAKFILE_RUNTIME_PRUNING
		if (bWillUseFullDirectoryIndex)
		{
			bWillPruneDirectoryIndex = false;
		}
		else
		{
			// Store the PrunedDirectoryIndex from the PrimaryIndex in our PrunedDirectoryIndex, to be used for verification and to be swapped into DirectoryIndex later
			check(bWillUsePathHashIndex); // Need to confirm that we have read the PathHashIndex bytes
			{
				SCOPED_BOOT_TIMING("PakFile_SerializePrunedDirectoryIndex");
				PathHashIndexReader << PrunedDirectoryIndex;
			}
			bWillPruneDirectoryIndex = true;
			bSomePakNeedsPruning = true;
		}
#endif
	}

	UE_LOG(LogPakFile, Verbose, TEXT("PakFile PrimaryIndexSize=%d"), Info.IndexSize);
	UE_LOG(LogPakFile, Verbose, TEXT("PakFile PathHashIndexSize=%d"), PathHashIndexSize);
	UE_LOG(LogPakFile, Verbose, TEXT("PakFile FullDirectoryIndexSize=%d"), FullDirectoryIndexSize);

	check(bHasFullDirectoryIndex || bHasPathHashIndex);
	return true;
}

bool FPakFile::LoadLegacyIndex(FArchive& Reader)
{
	bHasPathHashIndex = false;
	bHasFullDirectoryIndex = false;
#if ENABLE_PAKFILE_RUNTIME_PRUNING
	bNeedsLegacyPruning = false;
	bWillPruneDirectoryIndex = false;
#endif

	// Load index into memory first.

	TArray<uint8> IndexData;
	if (CachedTotalSize < (Info.IndexOffset + Info.IndexSize))
	{
		UE_LOG(LogPakFile, Fatal, TEXT("Corrupted index offset in pak file."));
		return false;
	}

	Reader.Seek(Info.IndexOffset);
	IndexData.SetNum(Info.IndexSize);
	Reader.Serialize(IndexData.GetData(), Info.IndexSize);

	FSHAHash ComputedHash;
	if (!DecryptAndValidateIndex(Reader, IndexData, Info.IndexHash, ComputedHash))
	{
		UE_LOG(LogPakFile, Log, TEXT("Corrupt pak index detected!"));
		UE_LOG(LogPakFile, Log, TEXT(" Filename: %s"), *PakFilename);
		UE_LOG(LogPakFile, Log, TEXT(" Encrypted: %d"), Info.bEncryptedIndex);
		UE_LOG(LogPakFile, Log, TEXT(" Total Size: %d"), Reader.TotalSize());
		UE_LOG(LogPakFile, Log, TEXT(" Index Offset: %d"), Info.IndexOffset);
		UE_LOG(LogPakFile, Log, TEXT(" Index Size: %d"), Info.IndexSize);
		UE_LOG(LogPakFile, Log, TEXT(" Stored Index Hash: %s"), *Info.IndexHash.ToString());
		UE_LOG(LogPakFile, Log, TEXT(" Computed Index Hash: %s"), *ComputedHash.ToString());
		return false;
	}


	FMemoryReader IndexReader(IndexData);

	// Read the default mount point and all entries.
	NumEntries = 0;
	IndexReader << MountPoint;
	IndexReader << NumEntries;

	MakeDirectoryFromPath(MountPoint);

	FPakEntryPair PakEntryPair;
	auto ReadNextEntry = [&PakEntryPair, &IndexReader, this]() -> FPakEntryPair&
	{
		IndexReader << PakEntryPair.Filename;
		PakEntryPair.Info.Reset();
		PakEntryPair.Info.Serialize(IndexReader, this->Info.Version);
		return PakEntryPair;
	};

	TMap<uint64, FString> CollisionDetection;
	int32 NumEncodedEntries = 0;
	int32 NumDeletedEntries = 0;
#if ENABLE_PAKFILE_RUNTIME_PRUNING
	bool bCreatePathHash = !IsPakKeepFullDirectory();
#else
	// Pruning of legacy files is no longer supported; we will keep the entire directory with no way to prune it.  There is no need to create the PathHashIndex since we will have the FullDirectoryIndex.
	bool bCreatePathHash = false;
#endif
	FPathHashIndex* PathHashToWrite = bCreatePathHash ? &PathHashIndex : nullptr;
	FPakFile::EncodePakEntriesIntoIndex(NumEntries, ReadNextEntry, *PakFilename, Info, MountPoint, NumEncodedEntries, NumDeletedEntries, &PathHashSeed,
		&DirectoryIndex, PathHashToWrite, EncodedPakEntries, Files, &CollisionDetection, Info.Version);
	check(NumEncodedEntries + Files.Num() + NumDeletedEntries == NumEntries);
	Files.Shrink();
	EncodedPakEntries.Shrink();

	bHasPathHashIndex = bCreatePathHash;
	bHasFullDirectoryIndex = true;
#if ENABLE_PAKFILE_RUNTIME_PRUNING
	if (!IsPakKeepFullDirectory())
	{
		bNeedsLegacyPruning = true;
		bWillPruneDirectoryIndex = true;
		bSomePakNeedsPruning = true;
		// We cannot prune during this call because config settings have not yet been loaded and we need the settings for DirectoryIndexKeepFiles before we can prune
		// PrunedDirectoryIndex will be created and swapped with DirectoryIndex in OptimizeMemoryUsageForMountedPaks, and bHasFullDirectoryIndex will be set to false then
	}
	else
	{
		bNeedsLegacyPruning = false;
		bWillPruneDirectoryIndex = false;
	}
#endif

	check(bHasFullDirectoryIndex || bHasPathHashIndex);
	return true;
}

bool FPakFile::DecryptAndValidateIndex(FArchive& Reader, TArray<uint8>& IndexData, FSHAHash& InExpectedHash, FSHAHash& OutActualHash)
{
	// Decrypt if necessary
	if (Info.bEncryptedIndex)
	{
		DecryptData(IndexData.GetData(), IndexData.Num(), Info.EncryptionKeyGuid);
	}

	// Check SHA1 value.
	FSHA1::HashBuffer(IndexData.GetData(), IndexData.Num(), OutActualHash.Hash);
	return InExpectedHash == OutActualHash;
}

/*** This is a copy of FFnv::MemFnv64 from before the bugfix for swapped Offset and Prime. It is used to decode legacy paks that have hashes created from the prebugfix version of the function */
static uint64 LegacyMemFnv64(const void* InData, int32 Length, uint64 InOffset)
{
	// constants from above reference
	static const uint64 Offset = 0x00000100000001b3;
	static const uint64 Prime = 0xcbf29ce484222325;

	const uint8* __restrict Data = (uint8*)InData;

	uint64 Fnv = Offset + InOffset; // this is not strictly correct as the offset should be prime and InOffset could be arbitrary
	for (; Length; --Length)
	{
		Fnv ^= *Data++;
		Fnv *= Prime;
	}

	return Fnv;
}

uint64 FPakFile::HashPath(const TCHAR* RelativePathFromMount, uint64 Seed, int32 PakFileVersion)
{
	FString LowercaseRelativePath(RelativePathFromMount);
	LowercaseRelativePath.ToLowerInline();
	if (PakFileVersion >= FPakInfo::PakFile_Version_Fnv64BugFix)
	{
		return FFnv::MemFnv64(*LowercaseRelativePath, LowercaseRelativePath.Len() * sizeof(TCHAR), Seed);
	}
	else
	{
		return LegacyMemFnv64(*LowercaseRelativePath, LowercaseRelativePath.Len() * sizeof(TCHAR), Seed);
	}
}

void FPakFile::EncodePakEntriesIntoIndex(int32 InNumEntries, const ReadNextEntryFunction& InReadNextEntry, const TCHAR* InPakFilename, const FPakInfo& InPakInfo, const FString& MountPoint,
	int32& OutNumEncodedEntries, int32& OutNumDeletedEntries, uint64* OutPathHashSeed,
	FDirectoryIndex* OutDirectoryIndex, FPathHashIndex* OutPathHashIndex, TArray<uint8>& OutEncodedPakEntries, TArray<FPakEntry>& OutNonEncodableEntries,
	TMap<uint64, FString>* InOutCollisionDetection, int32 PakFileVersion)
{
	uint64 PathHashSeed = 0;
	if (OutPathHashSeed || OutPathHashIndex)
	{
		FString LowercasePakFilename(InPakFilename);
		LowercasePakFilename.ToLowerInline();
		PathHashSeed = FCrc::StrCrc32(*LowercasePakFilename);
		if (OutPathHashSeed)
		{
			*OutPathHashSeed = PathHashSeed;
		}
	}

	OutNumEncodedEntries = 0;
	OutNumDeletedEntries = 0;
	FMemoryWriter CompressedEntryWriter(OutEncodedPakEntries);
	for (int32 EntryCount = 0; EntryCount < InNumEntries; ++EntryCount)
	{
		FPakEntryPair& Pair = InReadNextEntry();
		// Add the Entry and get an FPakEntryLocation for it
		const FPakEntry& PakEntry = Pair.Info;
		FPakEntryLocation EntryLocation;
		if (!PakEntry.IsDeleteRecord())
		{
			EntryLocation = FPakEntryLocation::CreateFromOffsetIntoEncoded(OutEncodedPakEntries.Num());
			if (EncodePakEntry(CompressedEntryWriter, PakEntry, InPakInfo))
			{
				++OutNumEncodedEntries;
			}
			else
			{
				int32 ListIndex = OutNonEncodableEntries.Num();
				EntryLocation = FPakEntryLocation::CreateFromListIndex(ListIndex);
				OutNonEncodableEntries.Add(PakEntry);

				// PakEntries in the index have some values that are different from the in-place pakentries stored next to each file's payload.  EncodePakEntry handles that internally if encoding succeeded.
				FPakEntry& StoredPakEntry = OutNonEncodableEntries[ListIndex];
				FMemory::Memset(StoredPakEntry.Hash, 0); // Hash is 0-filled
				StoredPakEntry.Verified = true; // Validation of the hash is impossible, so Verified is set to true
			}
		}
		else
		{
			++OutNumDeletedEntries;
		}

		// Add the Entry into the requested Indexes
		AddEntryToIndex(Pair.Filename, EntryLocation, MountPoint, PathHashSeed, OutDirectoryIndex, OutPathHashIndex, InOutCollisionDetection, PakFileVersion);
	}
}

void FPakFile::PruneDirectoryIndex(FDirectoryIndex& InOutDirectoryIndex, FDirectoryIndex* PrunedDirectoryIndex, const FString& MountPoint)
{
	// Caller holds WriteLock on DirectoryIndexLock
	TArray<FString> FileWildCards, DirectoryWildCards, OldWildCards;
	GConfig->GetArray(TEXT("Pak"), TEXT("DirectoryIndexKeepFiles"), FileWildCards, GEngineIni);
	GConfig->GetArray(TEXT("Pak"), TEXT("DirectoryIndexKeepEmptyDirectories"), DirectoryWildCards, GEngineIni);
	GConfig->GetArray(TEXT("Pak"), TEXT("DirectoryRootsToKeepInMemoryWhenUnloadingPakEntryFilenames"), OldWildCards, GEngineIni); // Legacy name, treated as both KeepFiles and KeepEmptyDirectories
	DirectoryWildCards.Append(OldWildCards);
	FileWildCards.Append(OldWildCards);
	int32 NumKeptEntries = 0;

	if (PrunedDirectoryIndex)
	{
		PrunedDirectoryIndex->Empty();
	}

	TMap<FString, bool> KeepDirectory;

	// Clear out those portions of the Index allowed by the user.
	if (DirectoryWildCards.Num() > 0 || FileWildCards.Num() > 0)
	{
		for (auto It = InOutDirectoryIndex.CreateIterator(); It; ++It)
		{
			const FString& DirectoryName = It.Key();
			FPakDirectory& OriginalDirectory = It.Value();
			const FString FullDirectoryName = PakPathCombine(MountPoint, DirectoryName);
			check(IsPathInDirectoryFormat(FullDirectoryName));
			FPakDirectory* PrunedDirectory = nullptr;
			bool bKeepDirectory = false;

			TArray<FString> RemoveFilenames;
			for (auto FileIt = It->Value.CreateIterator(); FileIt; ++FileIt)
			{
				const FString& FileNameWithoutPath = FileIt->Key;
				const FString FullFilename = PakPathCombine(FullDirectoryName, FileNameWithoutPath);
				bool bKeepFile = false;

				for (const FString& WildCard : FileWildCards)
				{
					if (FullFilename.MatchesWildcard(WildCard))
					{
						bKeepFile = true;
						break;
					}
				}

				if (bKeepFile)
				{
					bKeepDirectory = true;
					if (PrunedDirectoryIndex)
					{
						if (!PrunedDirectory)
						{
							PrunedDirectory = &PrunedDirectoryIndex->Add(DirectoryName);
						}
						PrunedDirectory->Add(FileNameWithoutPath, FileIt->Value);
					}
				}
				else
				{
					if (!PrunedDirectoryIndex)
					{
						RemoveFilenames.Add(FileNameWithoutPath);
					}
				}
			}
			if (!PrunedDirectoryIndex)
			{
				for (const FString& FileNameWithoutPath : RemoveFilenames)
				{
					OriginalDirectory.Remove(FileNameWithoutPath);
				}
			}

			if (!bKeepDirectory)
			{
				for (const FString& WildCard : DirectoryWildCards)
				{
					if (FullDirectoryName.MatchesWildcard(WildCard))
					{
						bKeepDirectory = true;
						break;
					}
				}
			}
			KeepDirectory.FindOrAdd(DirectoryName) = bKeepDirectory;
		}

		// For each kept directory, mark that we need to keep all of its parents up to the mount point
		for (const TPair<FString, bool>& Pair : KeepDirectory)
		{
			if (Pair.Value)
			{
				FString CurrentDirectory = Pair.Key;
				FString UnusedCleanFileName;
				while (CurrentDirectory != MountPoint)
				{
					if (!SplitPathInline(CurrentDirectory, UnusedCleanFileName))
					{
						break;
					}
					bool& bOldValue = KeepDirectory.FindOrAdd(CurrentDirectory);
					if (bOldValue)
					{
						break;
					}
					bOldValue = true;
				}
			}
		}

		// Prune all of the directories
		for (const TPair<FString, bool>& Pair : KeepDirectory)
		{
			const FString& DirectoryName = Pair.Key;
			bool bKeep = Pair.Value;
			if (bKeep)
			{
				if (PrunedDirectoryIndex)
				{
					PrunedDirectoryIndex->FindOrAdd(DirectoryName);
				}
			}
			else
			{
				if (!PrunedDirectoryIndex)
				{
					InOutDirectoryIndex.Remove(DirectoryName);
				}
			}
		}
	}
	else
	{
		if (!PrunedDirectoryIndex)
		{
			InOutDirectoryIndex.Empty();
		}
	}
}

FPakFile::EFindResult FPakFile::GetPakEntry(const FPakEntryLocation& PakEntryLocation, FPakEntry* OutEntry) const
{
	return GetPakEntry(PakEntryLocation, OutEntry, EncodedPakEntries, Files, Info);
}

FPakFile::EFindResult FPakFile::GetPakEntry(const FPakEntryLocation& PakEntryLocation, FPakEntry* OutEntry, const TArray<uint8>& EncodedPakEntries, const TArray<FPakEntry>& Files, const FPakInfo& Info)
{
	bool bDeleted = PakEntryLocation.IsInvalid();
	if (OutEntry != NULL)
	{
		if (!bDeleted)
		{
			// The FPakEntry structures are bit-encoded, so decode it.
			int32 EncodedOffset = PakEntryLocation.GetAsOffsetIntoEncoded();
			if (EncodedOffset >= 0)
			{
				check(EncodedOffset < EncodedPakEntries.Num());
				DecodePakEntry(EncodedPakEntries.GetData() + EncodedOffset, *OutEntry, Info);
			}
			else
			{
				int32 ListIndex = PakEntryLocation.GetAsListIndex();
				check(ListIndex >= 0);
				const FPakEntry& FoundEntry = Files[ListIndex];
				//*OutEntry = **FoundEntry;
				OutEntry->Offset = FoundEntry.Offset;
				OutEntry->Size = FoundEntry.Size;
				OutEntry->UncompressedSize = FoundEntry.UncompressedSize;
				OutEntry->CompressionMethodIndex = FoundEntry.CompressionMethodIndex;
				OutEntry->CompressionBlocks = FoundEntry.CompressionBlocks;
				OutEntry->CompressionBlockSize = FoundEntry.CompressionBlockSize;
				OutEntry->Flags = FoundEntry.Flags;
			}
		}
		else
		{
			// entry was deleted, build dummy entry to indicate the deleted entry
			(*OutEntry) = FPakEntry();
			OutEntry->SetDeleteRecord(true);
		}

		// Index PakEntries do not store their hash, so verification against the hash is impossible.
		// Initialize the OutEntry's Hash to 0 and mark it as already verified.
		// TODO: Verified and Hash are checked by FPakFileHandle, which is used when opening files from PakFiles synchronously;
		//       it is not currently used by asynchronous reads in FPakPrecacher, and we can likely remove it from use in FPakFileHandle as well
		FMemory::Memset(OutEntry->Hash, 0);
		OutEntry->Verified = true;
	}

	return bDeleted ? EFindResult::FoundDeleted : EFindResult::Found;
}

struct FPakFile::FIndexSettings
{
	FIndexSettings()
	{
		bKeepFullDirectory = true;
		bValidatePruning = false;
		bDelayPruning = false;
		bWritePathHashIndex = true;
		bWriteFullDirectoryIndex = true;

		// Paks are mounted before config files are read, so the licensee needs to hardcode all settings used for runtime index loading rather than specifying them in ini
		if (FPakPlatformFile::GetPakSetIndexSettingsDelegate().IsBound())
		{
			FPakPlatformFile::GetPakSetIndexSettingsDelegate().Execute(bKeepFullDirectory, bValidatePruning, bDelayPruning);
		}

		// Settings not used at runtime can be read from ini
#if !UE_BUILD_SHIPPING
		GConfig->GetBool(TEXT("Pak"), TEXT("WritePathHashIndex"), bWritePathHashIndex, GEngineIni);
		GConfig->GetBool(TEXT("Pak"), TEXT("WriteFullDirectoryIndex"), bWriteFullDirectoryIndex, GEngineIni);
#endif

#if IS_PROGRAM || WITH_EDITOR
		// Directory pruning is not enabled in the editor or in development programs because there is no need to save the memory in those environments and some development features require not pruning
		bKeepFullDirectory = true;
#else
		bKeepFullDirectory = bKeepFullDirectory || !FPlatformProperties::RequiresCookedData();
#endif
#if !UE_BUILD_SHIPPING
		const TCHAR* CommandLine = FCommandLine::Get();
		FParse::Bool(CommandLine, TEXT("ForcePakKeepFullDirectory="), bKeepFullDirectory);
#if ENABLE_PAKFILE_RUNTIME_PRUNING_VALIDATE
		FParse::Bool(CommandLine, TEXT("ForcePakValidatePruning="), bValidatePruning);
		FParse::Bool(CommandLine, TEXT("ForcePakDelayPruning="), bDelayPruning);
#endif
		FParse::Bool(CommandLine, TEXT("ForcePakWritePathHashIndex="), bWritePathHashIndex);
		FParse::Bool(CommandLine, TEXT("ForcePakWriteFullDirectoryIndex="), bWriteFullDirectoryIndex);
#endif
	}

	bool bKeepFullDirectory;
	bool bValidatePruning;
	bool bDelayPruning;
	bool bWritePathHashIndex;
	bool bWriteFullDirectoryIndex;
};

FPakFile::FIndexSettings& FPakFile::GetIndexSettings()
{
	static FIndexSettings IndexLoadParams;
	return IndexLoadParams;
}

bool FPakFile::IsPakKeepFullDirectory()
{
	FIndexSettings& IndexLoadParams = GetIndexSettings();
	return IndexLoadParams.bKeepFullDirectory;
}

bool FPakFile::IsPakValidatePruning()
{
#if ENABLE_PAKFILE_RUNTIME_PRUNING_VALIDATE
	FIndexSettings& IndexLoadParams = GetIndexSettings();
	return IndexLoadParams.bValidatePruning;
#else
	return false;
#endif
}

bool FPakFile::IsPakDelayPruning()
{
	FIndexSettings& IndexLoadParams = GetIndexSettings();
	return IndexLoadParams.bDelayPruning;
}

bool FPakFile::IsPakWritePathHashIndex()
{
	FIndexSettings& IndexLoadParams = GetIndexSettings();
	return IndexLoadParams.bWritePathHashIndex;
}

bool FPakFile::IsPakWriteFullDirectoryIndex()
{
	FIndexSettings& IndexLoadParams = GetIndexSettings();
	return IndexLoadParams.bWriteFullDirectoryIndex;
}

bool FPakFile::RequiresDirectoryIndexLock() const
{
#if ENABLE_PAKFILE_RUNTIME_PRUNING
	return bWillPruneDirectoryIndex;
#else
	return false; 
#endif
}

bool FPakFile::ShouldValidatePrunedDirectory() const
{
#if ENABLE_PAKFILE_RUNTIME_PRUNING_VALIDATE
	return IsPakValidatePruning() && bWillPruneDirectoryIndex && !bNeedsLegacyPruning;
#else
	return false;
#endif
}


void FPakFile::AddEntryToIndex(const FString& Filename, const FPakEntryLocation& EntryLocation, const FString& MountPoint, uint64 PathHashSeed,
	FDirectoryIndex* DirectoryIndex, FPathHashIndex* PathHashIndex, TMap<uint64, FString>* CollisionDetection, int32 PakFileVersion)
{
	FString RelativePathFromMount;
	if (FPaths::IsRelative(Filename))
	{
		RelativePathFromMount = Filename;
	}
	else
	{
		check(IsPathInDirectoryFormat(MountPoint));
		RelativePathFromMount = Filename;
		check(Filename.Len() > MountPoint.Len());
		bool bSucceeded = GetRelativePathFromMountInline(RelativePathFromMount, MountPoint);
		check(bSucceeded);
	}

	if (DirectoryIndex)
	{
		FString RelativeDirectoryFromMount = RelativePathFromMount;
		FString CleanFileName;
		SplitPathInline(RelativeDirectoryFromMount, CleanFileName);
		FPakDirectory* Directory = DirectoryIndex->Find(RelativeDirectoryFromMount);
		if (Directory == nullptr)
		{
			// add the parent directories up to the mount point (mount point relative path is "/")
			FString CurrentDirectory(RelativeDirectoryFromMount);
			FString UnusedCleanFileName;
			while (!CurrentDirectory.IsEmpty())
			{
				// FPaths::GetPath doesn't handle our / at the end of directories, so call FindLastChar(/)
				if (!SplitPathInline(CurrentDirectory, UnusedCleanFileName))
				{
					break;
				}
				DirectoryIndex->FindOrAdd(CurrentDirectory);
			}

			// Add the new directory; this has to come after the addition of the parent directories because we want to use the pointer afterwards and adding other directories would invalidate it
			Directory = &DirectoryIndex->Add(RelativeDirectoryFromMount);
		}
		Directory->Add(CleanFileName, EntryLocation);
	}

	// Add the entry into the PathHash index
	if (CollisionDetection || PathHashIndex)
	{
		uint64 PathHash = FPakFile::HashPath(*RelativePathFromMount, PathHashSeed, PakFileVersion);
		if (CollisionDetection)
		{
			FString* ExistingFilename = CollisionDetection->Find(PathHash);
			checkf(!ExistingFilename || ExistingFilename->Equals(RelativePathFromMount), TEXT("Hash collision for two Filenames within a PakFile.  Filename1 == '%s'.  Filename2 == '%s'.  Hash='0x%x'.")
				TEXT(" Collision handling is not yet implemented; to resolve the conflict, modify one of the Filenames."), **ExistingFilename, *RelativePathFromMount, PathHash);
			CollisionDetection->Add(PathHash, RelativePathFromMount);
		}
		if (PathHashIndex)
		{
			PathHashIndex->Add(PathHash, EntryLocation);
		}
	}
}

// Take a pak entry and byte encode it into a smaller representation
bool FPakFile::EncodePakEntry(FArchive& Ar, const FPakEntry& InPakEntry, const FPakInfo& InInfo)
{
	// See notes in DecodePakEntry for the output layout

	check(Ar.IsSaving()); // This function is encode only, and promises not to modify InEntry, but we want to use << which takes non-const so we need to assert that Ar is a loader not a saver
	check(!InPakEntry.IsDeleteRecord()); // Deleted PakEntries cannot be encoded, caller must check for IsDeleteRecord and handle it separately by e.g. not adding the Entry to the FileList and instead giving the referencer an invalid FPakEntryLocation
	FPakEntry& PakEntry = const_cast<FPakEntry&>(InPakEntry);

	const uint32 CompressedBlockAlignment = PakEntry.IsEncrypted() ? FAES::AESBlockSize : 1;
	const int64 HeaderSize = PakEntry.GetSerializedSize(InInfo.Version);

	// This data fits into a bitfield (described in DecodePakEntry), and the data has
	// to fit within a certain range of bits.
	if (PakEntry.CompressionMethodIndex >= (1 << 6))
	{
		return false;
	}
	if (PakEntry.CompressionBlocks.Num() >= (1 << 16))
	{
		return false;
	}
	if (PakEntry.CompressionMethodIndex != 0)
	{
		if (PakEntry.CompressionBlocks.Num() > 0 && ((InInfo.HasRelativeCompressedChunkOffsets() ? 0 : PakEntry.Offset) + HeaderSize != PakEntry.CompressionBlocks[0].CompressedStart))
		{
			return false;
		}
		if (PakEntry.CompressionBlocks.Num() == 1)
		{
			uint64 Base = InInfo.HasRelativeCompressedChunkOffsets() ? 0 : PakEntry.Offset;
			uint64 AlignedBlockSize = Align(PakEntry.CompressionBlocks[0].CompressedEnd - PakEntry.CompressionBlocks[0].CompressedStart, CompressedBlockAlignment);
			if ((Base + HeaderSize + PakEntry.Size) != (PakEntry.CompressionBlocks[0].CompressedStart + AlignedBlockSize))
			{
				return false;
			}
		}
		if (PakEntry.CompressionBlocks.Num() > 1)
		{
			for (int i = 1; i < PakEntry.CompressionBlocks.Num(); ++i)
			{
				uint64 PrevBlockSize = PakEntry.CompressionBlocks[i - 1].CompressedEnd - PakEntry.CompressionBlocks[i - 1].CompressedStart;
				PrevBlockSize = Align(PrevBlockSize, CompressedBlockAlignment);
				if (PakEntry.CompressionBlocks[i].CompressedStart != (PakEntry.CompressionBlocks[i - 1].CompressedStart + PrevBlockSize))
				{
					return false;
				}
			}
		}
	}

	// This entry can be encoded, so let's do it!

	bool bIsOffset32BitSafe = PakEntry.Offset <= MAX_uint32;
	bool bIsSize32BitSafe = PakEntry.Size <= MAX_uint32;
	bool bIsUncompressedSize32BitSafe = PakEntry.UncompressedSize <= MAX_uint32;
	
<<<<<<< HEAD
	// compression block size is sent in the flags field when it is 64k
	// if not the maximum value of the packed field is sent as a flag (0x3F)
	uint32 CompressionBlockSizePacked = (PakEntry.CompressionBlockSize >> 11) & 0x3F;
	if ( (CompressionBlockSizePacked<<11) != PakEntry.CompressionBlockSize )
	{
		CompressionBlockSizePacked = 0x3F;
=======
	// If CompressionBlocks.Num() == 1, we set CompressionBlockSize == UncompressedSize and record CompressBlockSizePacked=0
	// Otherwise, we encode CompressionBlockSize as a 6-bit multiple of 1 << 11.
	// If CompressionBlockSize is not a multiple of 1 << 11, or is a larger multiple than 6 bits we can not encode correctly.
	// In that case we set the packed field to its maximum value (0x3F) and send the unencoded CompressionBlockSize as a separate value.
	uint32 CompressionBlockSizePacked = 0;
	if (PakEntry.CompressionBlocks.Num() > 1)
	{
		CompressionBlockSizePacked = (PakEntry.CompressionBlockSize >> 11) & 0x3F;
		if ((CompressionBlockSizePacked << 11) != PakEntry.CompressionBlockSize)
		{
			CompressionBlockSizePacked = 0x3F;
		}
>>>>>>> 6bbb88c8
	}

	// Build the Flags field.
	uint32 Flags =
		(bIsOffset32BitSafe ? (1 << 31) : 0)
		| (bIsUncompressedSize32BitSafe ? (1 << 30) : 0)
		| (bIsSize32BitSafe ? (1 << 29) : 0)
		| (PakEntry.CompressionMethodIndex << 23)
		| (PakEntry.IsEncrypted() ? (1 << 22) : 0)
		| (PakEntry.CompressionBlocks.Num() << 6)
		| CompressionBlockSizePacked
		;

	Ar << Flags;
	
	// if we write 0x3F for CompressionBlockSize then send the field
	if ( CompressionBlockSizePacked == 0x3F )
	{
		uint32 Value = (uint32)PakEntry.CompressionBlockSize;
		Ar << Value;
	}

	// Build the Offset field.
	if (bIsOffset32BitSafe)
	{
		uint32 Value = (uint32)PakEntry.Offset;
		Ar << Value;
	}
	else
	{
		Ar << PakEntry.Offset;
	}

	// Build the Uncompressed Size field.
	if (bIsUncompressedSize32BitSafe)
	{
		uint32 Value = (uint32)PakEntry.UncompressedSize;
		Ar << Value;
	}
	else
	{
		Ar << PakEntry.UncompressedSize;
	}

	// Any additional data is for compressed file data.
	if (PakEntry.CompressionMethodIndex != 0)
	{
		// Build the Compressed Size field.
		if (bIsSize32BitSafe)
		{
			uint32 Value = (uint32)PakEntry.Size;
			Ar << Value;
		}
		else
		{
			Ar << PakEntry.Size;
		}

		// Build the Compression Blocks array.
		if (PakEntry.CompressionBlocks.Num() > 1 || (PakEntry.CompressionBlocks.Num() == 1 && PakEntry.IsEncrypted()))
		{
			for (int CompressionBlockIndex = 0; CompressionBlockIndex < PakEntry.CompressionBlocks.Num(); ++CompressionBlockIndex)
			{
				uint32 Value = PakEntry.CompressionBlocks[CompressionBlockIndex].CompressedEnd - PakEntry.CompressionBlocks[CompressionBlockIndex].CompressedStart;
				Ar << Value;
			}
		}
	}

	return true;
}

void FPakFile::DecodePakEntry(const uint8* SourcePtr, FPakEntry& OutEntry, const FPakInfo& InInfo)
{
	// Grab the big bitfield value:
	// Bit 31 = Offset 32-bit safe?
	// Bit 30 = Uncompressed size 32-bit safe?
	// Bit 29 = Size 32-bit safe?
	// Bits 28-23 = Compression method
	// Bit 22 = Encrypted
	// Bits 21-6 = Compression blocks count
	// Bits 5-0 = Compression block size
	uint32 Value = *(uint32*)SourcePtr;
	SourcePtr += sizeof(uint32);
	
	uint32 CompressionBlockSize = 0;
	if ( (Value & 0x3f) == 0x3f ) // flag value to load a field
	{
		CompressionBlockSize = *(uint32*)SourcePtr;
		SourcePtr += sizeof(uint32);
	}
	else
	{
		// for backwards compatibility with old paks :
		CompressionBlockSize = ((Value & 0x3f) << 11);
	}

	// Filter out the CompressionMethod.
	OutEntry.CompressionMethodIndex = (Value >> 23) & 0x3f;

	// Test for 32-bit safe values. Grab it, or memcpy the 64-bit value
	// to avoid alignment exceptions on platforms requiring 64-bit alignment
	// for 64-bit variables.
	//
	// Read the Offset.
	bool bIsOffset32BitSafe = (Value & (1 << 31)) != 0;
	if (bIsOffset32BitSafe)
	{
		OutEntry.Offset = *(uint32*)SourcePtr;
		SourcePtr += sizeof(uint32);
	}
	else
	{
		FMemory::Memcpy(&OutEntry.Offset, SourcePtr, sizeof(int64));
		SourcePtr += sizeof(int64);
	}

	// Read the UncompressedSize.
	bool bIsUncompressedSize32BitSafe = (Value & (1 << 30)) != 0;
	if (bIsUncompressedSize32BitSafe)
	{
		OutEntry.UncompressedSize = *(uint32*)SourcePtr;
		SourcePtr += sizeof(uint32);
	}
	else
	{
		FMemory::Memcpy(&OutEntry.UncompressedSize, SourcePtr, sizeof(int64));
		SourcePtr += sizeof(int64);
	}

	// Fill in the Size.
	if (OutEntry.CompressionMethodIndex != 0)
	{
		// Size is only present if compression is applied.
		bool bIsSize32BitSafe = (Value & (1 << 29)) != 0;
		if (bIsSize32BitSafe)
		{
			OutEntry.Size = *(uint32*)SourcePtr;
			SourcePtr += sizeof(uint32);
		}
		else
		{
			FMemory::Memcpy(&OutEntry.Size, SourcePtr, sizeof(int64));
			SourcePtr += sizeof(int64);
		}
	}
	else
	{
		// The Size is the same thing as the UncompressedSize when
		// CompressionMethod == COMPRESS_None.
		OutEntry.Size = OutEntry.UncompressedSize;
	}

	// Filter the encrypted flag.
	OutEntry.SetEncrypted((Value & (1 << 22)) != 0);

	// This should clear out any excess CompressionBlocks that may be valid in the user's
	// passed in entry.
	uint32 CompressionBlocksCount = (Value >> 6) & 0xffff;
	OutEntry.CompressionBlocks.Empty(CompressionBlocksCount);
	OutEntry.CompressionBlocks.SetNum(CompressionBlocksCount);
	
<<<<<<< HEAD
	// Set CompressionBlockSize with conditional clamping
	// this is probably not necessary but maintains past behavior
=======
>>>>>>> 6bbb88c8
	OutEntry.CompressionBlockSize = 0;
	if (CompressionBlocksCount > 0)
	{
		OutEntry.CompressionBlockSize = CompressionBlockSize;
<<<<<<< HEAD
		if ( OutEntry.UncompressedSize < CompressionBlockSize )
		{
			OutEntry.CompressionBlockSize = OutEntry.UncompressedSize;
		}
=======
		// Per the comment in Encode, if CompressionBlocksCount == 1, we use UncompressedSize for CompressionBlockSize
		if (CompressionBlocksCount == 1)
		{
			OutEntry.CompressionBlockSize = OutEntry.UncompressedSize;
		}
		ensure(OutEntry.CompressionBlockSize != 0);
>>>>>>> 6bbb88c8
	}

	// Set bDeleteRecord to false, because it obviously isn't deleted if we are here.
	OutEntry.SetDeleteRecord(false);

	// Base offset to the compressed data
	int64 BaseOffset = InInfo.HasRelativeCompressedChunkOffsets() ? 0 : OutEntry.Offset;

	// Handle building of the CompressionBlocks array.
	if (OutEntry.CompressionBlocks.Num() == 1 && !OutEntry.IsEncrypted())
	{
		// If the number of CompressionBlocks is 1, we didn't store any extra information.
		// Derive what we can from the entry's file offset and size.
		FPakCompressedBlock& CompressedBlock = OutEntry.CompressionBlocks[0];
		CompressedBlock.CompressedStart = BaseOffset + OutEntry.GetSerializedSize(InInfo.Version);
		CompressedBlock.CompressedEnd = CompressedBlock.CompressedStart + OutEntry.Size;
	}
	else if (OutEntry.CompressionBlocks.Num() > 0)
	{
		// Get the right pointer to start copying the CompressionBlocks information from.
		uint32* CompressionBlockSizePtr = (uint32*)SourcePtr;

		// Alignment of the compressed blocks
		uint64 CompressedBlockAlignment = OutEntry.IsEncrypted() ? FAES::AESBlockSize : 1;

		// CompressedBlockOffset is the starting offset. Everything else can be derived from there.
		int64 CompressedBlockOffset = BaseOffset + OutEntry.GetSerializedSize(InInfo.Version);
		for (int CompressionBlockIndex = 0; CompressionBlockIndex < OutEntry.CompressionBlocks.Num(); ++CompressionBlockIndex)
		{
			FPakCompressedBlock& CompressedBlock = OutEntry.CompressionBlocks[CompressionBlockIndex];
			CompressedBlock.CompressedStart = CompressedBlockOffset;
			CompressedBlock.CompressedEnd = CompressedBlockOffset + *CompressionBlockSizePtr++;
			CompressedBlockOffset += Align(CompressedBlock.CompressedEnd - CompressedBlock.CompressedStart, CompressedBlockAlignment);
		}
	}
}

bool FPakFile::NormalizeDirectoryQuery(const TCHAR* InPath, FString& OutRelativePathFromMount) const
{
	OutRelativePathFromMount = InPath;
	MakeDirectoryFromPath(OutRelativePathFromMount);
	return GetRelativePathFromMountInline(OutRelativePathFromMount, MountPoint);
}

const FPakDirectory* FPakFile::FindPrunedDirectoryInternal(const FString& RelativePathFromMount) const
{
	// Caller holds FScopedPakDirectoryIndexAccess
	const FPakDirectory* PakDirectory = nullptr;

#if ENABLE_PAKFILE_RUNTIME_PRUNING_VALIDATE
	if (ShouldValidatePrunedDirectory())
	{
		PakDirectory = DirectoryIndex.Find(RelativePathFromMount);
		const FPakDirectory* PrunedPakDirectory = PrunedDirectoryIndex.Find(RelativePathFromMount);
		if ((PakDirectory != nullptr) != (PrunedPakDirectory != nullptr))
		{
			TSet<FString> FullFoundFiles, PrunedFoundFiles;
			FString ReportedDirectoryName = MountPoint + RelativePathFromMount;
			if (PakDirectory)
			{
				FullFoundFiles.Add(ReportedDirectoryName);
			}
			if (PrunedPakDirectory)
			{
				PrunedFoundFiles.Add(ReportedDirectoryName);
			}
			ValidateDirectorySearch(FullFoundFiles, PrunedFoundFiles, *ReportedDirectoryName);
		}
	}
	else
#endif
	{
		PakDirectory = DirectoryIndex.Find(RelativePathFromMount);
	}
	return PakDirectory;
}

bool FPakFile::Check()
{
	UE_LOG(LogPakFile, Display, TEXT("Checking pak file \"%s\". This may take a while..."), *PakFilename);
	double StartTime = FPlatformTime::Seconds();

	FSharedPakReader PakReader = GetSharedReader(nullptr);
	int32 ErrorCount = 0;
	int32 FileCount = 0;

	// If the pak file is signed, we can do a fast check by just reading a single byte from the start of
	// each signing block. The signed archive reader will bring in that whole signing block and compare
	// against the signature table and fire the handler
	if (bSigned)
	{
		FDelegateHandle DelegateHandle;
		FPakPlatformFile::FPakSigningFailureHandlerData& HandlerData = FPakPlatformFile::GetPakSigningFailureHandlerData();

		{
			FScopeLock Lock(&HandlerData.Lock);
			DelegateHandle = HandlerData.ChunkSignatureCheckFailedDelegate.AddLambda([&ErrorCount](const FPakChunkSignatureCheckFailedData&)
			{
				++ErrorCount;
			});
		}

		int64 CurrentPos = 0;
		const int64 Size = PakReader->TotalSize();
		while (CurrentPos < Size)
		{
			PakReader->Seek(CurrentPos);
			uint8 Byte = 0;
			PakReader.GetArchive() << Byte;
			CurrentPos += FPakInfo::MaxChunkDataSize;
		}

		if (DelegateHandle.IsValid())
		{
			FScopeLock Lock(&HandlerData.Lock);
			HandlerData.ChunkSignatureCheckFailedDelegate.Remove(DelegateHandle);
		}
	}
	else
	{
		const bool bIncludeDeleted = true;
		TCHAR EntryNameBuffer[256];
		auto GetEntryName = [&EntryNameBuffer](const FPakFile::FPakEntryIterator& It)
		{
			const FString* EntryFilename = It.TryGetFilename();
			if (EntryFilename)
			{
				TCString<TCHAR>::Snprintf(EntryNameBuffer, sizeof(EntryNameBuffer), TEXT("\"%s\""), **EntryFilename);
			}
			else
			{
				TCString<TCHAR>::Snprintf(EntryNameBuffer, sizeof(EntryNameBuffer), TEXT("file at offset %u"), It.Info().Offset);
			}
			return EntryNameBuffer;
		};
		for (FPakFile::FPakEntryIterator It(*this, bIncludeDeleted); It; ++It, ++FileCount)
		{
			const FPakEntry& EntryFromIndex = It.Info();
			if (EntryFromIndex.IsDeleteRecord())
			{
				UE_LOG(LogPakFile, Verbose, TEXT("%s Deleted."), GetEntryName(It));
				continue;
			}

			void* FileContents = FMemory::Malloc(EntryFromIndex.Size);
			PakReader->Seek(EntryFromIndex.Offset);
			uint32 SerializedCrcTest = 0;
			FPakEntry EntryFromPayload;
			EntryFromPayload.Serialize(PakReader.GetArchive(), GetInfo().Version);
			if (!EntryFromPayload.IndexDataEquals(EntryFromIndex))
			{
				UE_LOG(LogPakFile, Error, TEXT("Index FPakEntry does not match Payload FPakEntry for %s."), GetEntryName(It));
				ErrorCount++;
			}
			PakReader->Serialize(FileContents, EntryFromIndex.Size);

			uint8 TestHash[20];
			FSHA1::HashBuffer(FileContents, EntryFromIndex.Size, TestHash);
			if (FMemory::Memcmp(TestHash, EntryFromPayload.Hash, sizeof(TestHash)) != 0)
			{
				UE_LOG(LogPakFile, Error, TEXT("Hash mismatch for %s."), GetEntryName(It));
				ErrorCount++;
			}
			else
			{
				UE_LOG(LogPakFile, Verbose, TEXT("%s OK. [%s]"), GetEntryName(It), *Info.GetCompressionMethod(EntryFromIndex.CompressionMethodIndex).ToString());
			}
			FMemory::Free(FileContents);
		}
		if (ErrorCount == 0)
		{
			UE_LOG(LogPakFile, Display, TEXT("Pak file \"%s\" healthy, %d files checked."), *PakFilename, FileCount);
		}
		else
		{
			UE_LOG(LogPakFile, Display, TEXT("Pak file \"%s\" corrupted (%d errors out of %d files checked.)."), *PakFilename, ErrorCount, FileCount);
		}
	}

	double EndTime = FPlatformTime::Seconds();
	double ElapsedTime = EndTime - StartTime;
	UE_LOG(LogPakFile, Display, TEXT("Pak file \"%s\" checked in %.2fs"), *PakFilename, ElapsedTime);

	return ErrorCount == 0;
}

bool CheckIoStoreContainerBlockSignatures(const TCHAR* InContainerPath)
{
	TRACE_CPUPROFILER_EVENT_SCOPE(CheckIoStoreContainerBlockSignatures);
	UE_LOG(LogPakFile, Display, TEXT("Checking container file \"%s\"..."), InContainerPath);
	double StartTime = FPlatformTime::Seconds();

	FIoStoreTocResource TocResource;
	FIoStatus Status = FIoStoreTocResource::Read(InContainerPath, EIoStoreTocReadOptions::Default, TocResource);
	if (!Status.IsOk())
	{
		UE_LOG(LogPakFile, Error, TEXT("Failed reading toc file \"%s\"."), InContainerPath);
		return false;
	}

	if (TocResource.ChunkBlockSignatures.Num() != TocResource.CompressionBlocks.Num())
	{
		UE_LOG(LogPakFile, Error, TEXT("Toc file \"%s\" doesn't contain any chunk block signatures."), InContainerPath);
		return false;
	}

	TUniquePtr<FArchive> ContainerFileReader;
	int32 LastPartitionIndex = -1;
	IPlatformFile& Ipf = FPlatformFileManager::Get().GetPlatformFile();
	TArray<uint8> BlockBuffer;
	BlockBuffer.SetNum(static_cast<int32>(TocResource.Header.CompressionBlockSize));
	const int32 BlockCount = TocResource.CompressionBlocks.Num();
	int32 ErrorCount = 0;
	FString ContainerBasePath = FPaths::ChangeExtension(InContainerPath, TEXT(""));
	TStringBuilder<256> UcasFilePath;
	for (int32 BlockIndex = 0; BlockIndex < BlockCount; ++BlockIndex)
	{
		const FIoStoreTocCompressedBlockEntry& CompressionBlockEntry = TocResource.CompressionBlocks[BlockIndex];
		uint64 BlockRawSize = Align(CompressionBlockEntry.GetCompressedSize(), FAES::AESBlockSize);
		check(BlockRawSize <= TocResource.Header.CompressionBlockSize);
		const int32 PartitionIndex = int32(CompressionBlockEntry.GetOffset() / TocResource.Header.PartitionSize);
		const uint64 PartitionRawOffset = CompressionBlockEntry.GetOffset() % TocResource.Header.PartitionSize;
		if (PartitionIndex != LastPartitionIndex)
		{
			UcasFilePath.Reset();
			UcasFilePath.Append(ContainerBasePath);
			if (PartitionIndex > 0)
			{
				UcasFilePath.Append(FString::Printf(TEXT("_s%d"), PartitionIndex));
			}
			UcasFilePath.Append(TEXT(".ucas"));
			IFileHandle* ContainerFileHandle = Ipf.OpenRead(*UcasFilePath, /* allowwrite */ false);
			if (!ContainerFileHandle)
			{
				UE_LOG(LogPakFile, Error, TEXT("Failed opening container file \"%s\"."), *UcasFilePath);
				return false;
			}
			ContainerFileReader.Reset(new FArchiveFileReaderGeneric(ContainerFileHandle, *UcasFilePath, ContainerFileHandle->Size(), 256 << 10));
			LastPartitionIndex = PartitionIndex;
		}
		ContainerFileReader->Seek(PartitionRawOffset);
		ContainerFileReader->Precache(PartitionRawOffset, 0); // Without this buffering won't work due to the first read after a seek always being uncached
		ContainerFileReader->Serialize(BlockBuffer.GetData(), BlockRawSize);
		FSHAHash BlockHash;
		FSHA1::HashBuffer(BlockBuffer.GetData(), BlockRawSize, BlockHash.Hash);
		if (TocResource.ChunkBlockSignatures[BlockIndex] != BlockHash)
		{
			UE_LOG(LogPakFile, Warning, TEXT("Hash mismatch for block [%i/%i]! Expected %s, Received %s"), BlockIndex, BlockCount, *TocResource.ChunkBlockSignatures[BlockIndex].ToString(), *BlockHash.ToString());

			FPakChunkSignatureCheckFailedData Data(*UcasFilePath, TPakChunkHash(), TPakChunkHash(), BlockIndex);
#if PAKHASH_USE_CRC
			Data.ExpectedHash = GetTypeHash(TocResource.ChunkBlockSignatures[BlockIndex]);
			Data.ReceivedHash = GetTypeHash(BlockHash);
#else
			Data.ExpectedHash = TocResource.ChunkBlockSignatures[BlockIndex];
			Data.ReceivedHash = BlockHash;
#endif
			FPakPlatformFile::BroadcastPakChunkSignatureCheckFailure(Data);
			++ErrorCount;
		}
	}

	double EndTime = FPlatformTime::Seconds();
	double ElapsedTime = EndTime - StartTime;
	UE_LOG(LogPakFile, Display, TEXT("Container file \"%s\" checked in %.2fs"), InContainerPath, ElapsedTime);

	return ErrorCount == 0;
}

#if DO_CHECK
/**
* FThreadCheckingArchiveProxy - checks that inner archive is only used from the specified thread ID
*/
class FThreadCheckingArchiveProxy : TUniquePtr<FArchive>, public FArchiveProxy
{
public:

	const uint32 ThreadId;

	FThreadCheckingArchiveProxy(FArchive* InReader, uint32 InThreadId)
		: TUniquePtr(InReader) // Make sure proxy is destroyed before InReader
		, FArchiveProxy(*InReader)
		, ThreadId(InThreadId)
	{}

	//~ Begin FArchiveProxy Interface
	virtual void Serialize(void* Data, int64 Length) override
	{
		if (FPlatformTLS::GetCurrentThreadId() != ThreadId)
		{
			UE_LOG(LogPakFile, Error, TEXT("Attempted serialize using thread-specific pak file reader on the wrong thread.  Reader for thread %d used by thread %d."), ThreadId, FPlatformTLS::GetCurrentThreadId());
		}
		InnerArchive.Serialize(Data, Length);
	}

	virtual void Seek(int64 InPos) override
	{
		if (FPlatformTLS::GetCurrentThreadId() != ThreadId)
		{
			UE_LOG(LogPakFile, Error, TEXT("Attempted seek using thread-specific pak file reader on the wrong thread.  Reader for thread %d used by thread %d."), ThreadId, FPlatformTLS::GetCurrentThreadId());
		}
		InnerArchive.Seek(InPos);
	}
	//~ End FArchiveProxy Interface
};
#endif //DO_CHECK

void FPakFile::GetPrunedFilenames(TArray<FString>& OutFileList) const
{
	for (FFilenameIterator It(*this, true /* bIncludeDeleted */); It; ++It)
	{
		OutFileList.Add(PakPathCombine(MountPoint, It.Filename()));
	}
}

void FPakFile::GetPrunedFilenamesInChunk(const TArray<int32>& InChunkIDs, TArray<FString>& OutFileList) const
{
	for (FFilenameIterator It(*this, true /* bIncludeDeleted */); It; ++It)
	{
		const FPakEntry& File = It.Info();
		int64 FileStart = File.Offset;
		int64 FileEnd = File.Offset + File.Size;

		for (int64 LocalChunkID : InChunkIDs)
		{
			int64 ChunkStart = LocalChunkID * FPakInfo::MaxChunkDataSize;
			int64 ChunkEnd = ChunkStart + FPakInfo::MaxChunkDataSize;

			if (FileStart < ChunkEnd && FileEnd > ChunkStart)
			{
				OutFileList.Add(It.Filename());
				break;
			}
		}
	}
}

#if ENABLE_PAKFILE_RUNTIME_PRUNING_VALIDATE
void FPakFile::ValidateDirectorySearch(const TSet<FString>& FullFoundFiles, const TSet<FString>& PrunedFoundFiles, const TCHAR* InPath) const
{
	TArray<FString> MissingFromPruned;
	for (const FString& FileInFull : FullFoundFiles)
	{
		if (!PrunedFoundFiles.Contains(FileInFull))
		{
			MissingFromPruned.Add(FileInFull);
		}
	}
	TArray<FString> MissingFromFull;
	for (const FString& FileInPruned : PrunedFoundFiles)
	{
		if (!FullFoundFiles.Contains(FileInPruned))
		{
			MissingFromFull.Add(FileInPruned);
		}
	}

	if (MissingFromPruned.Num() == 0 && MissingFromFull.Num() == 0)
	{
		return;
	}

	TArray<FString> WildCards, OldWildCards;
	GConfig->GetArray(TEXT("Pak"), TEXT("IndexValidationIgnore"), WildCards, GEngineIni);
	auto IsIgnore = [&WildCards](const FString& FilePath)
	{
		for (const FString& WildCard : WildCards)
		{
			if (FilePath.MatchesWildcard(WildCard))
			{
				return true;
			}
		}
		return false;
	};
	auto StripIgnores = [&IsIgnore](TArray<FString>& FilePaths)
	{
		for (int Idx = FilePaths.Num() - 1; Idx >= 0; --Idx)
		{
			if (IsIgnore(FilePaths[Idx]))
			{
				FilePaths.RemoveAtSwap(Idx);
			}
		}
	};

	StripIgnores(MissingFromPruned);
	StripIgnores(MissingFromFull);

	if (MissingFromPruned.Num() == 0 && MissingFromFull.Num() == 0)
	{
		return;
	}
	MissingFromPruned.Sort();
	MissingFromFull.Sort();

	UE_LOG(LogPakFile, Error, TEXT("FindPrunedFilesAtPath('%s') for PakFile '%s' found a different list in the FullDirectory than in the PrunedDirectory. ")
		TEXT("Change the calling code or add the files to Engine:[Pak]:WildcardsToKeepInPakStringIndex or Engine:[Pak]:IndexValidationIgnore."),
		InPath, *PakFilename);
	if (MissingFromPruned.Num() > 0)
	{
		for (const FString& Missing : MissingFromPruned)
		{
			UE_LOG(LogPakFile, Warning, TEXT("MissingPrunedPakFile: %s"), *Missing);
		}
	}
	if (MissingFromFull.Num() > 0)
	{
		UE_LOG(LogPakFile, Error, TEXT("Some files in the PrunedDirectory are missing from the FullDirectory.  This is a logic error in FPakFile since the PrunedDirectory should be a subset of the FullDirectory."));
		for (const FString& Missing : MissingFromFull)
		{
			UE_LOG(LogPakFile, Warning, TEXT("MissingFullPakFile: %s"), *Missing);
		}
	}
}
#endif

bool FPakFile::RecreatePakReaders(IPlatformFile* LowerLevel)
<<<<<<< HEAD
{
	FScopeLock ScopedLock(&CriticalSection);

	// need to reset the decryptor as it will hold a pointer to the first created pak reader
	Decryptor.Reset();

	TMap<uint32, TUniquePtr<FArchive>> TempReaderMap;

	// Create a new PakReader *per* thread that was already mapped
	for (const TPair<uint32, TUniquePtr<FArchive>>& Reader : ReaderMap)
	{
		FArchive* PakReader = nullptr;
		uint32 Thread = Reader.Key;

		if (LowerLevel != nullptr)
		{
			IFileHandle* PakHandle = LowerLevel->OpenRead(*GetFilename());
			if (PakHandle)
			{
				PakReader = CreatePakReader(*PakHandle, *GetFilename());
			}
		}
		else
		{
			PakReader = CreatePakReader(*GetFilename());
		}

		if (!PakReader)
		{
			UE_LOG(LogPakFile, Warning, TEXT("Unable to re-create pak \"%s\" handle"), *GetFilename());
			return false;
		}

#if DO_CHECK
		FArchive* Proxy = new FThreadCheckingArchiveProxy(PakReader, Thread);
		TempReaderMap.Emplace(Thread, Proxy);
#else
		TempReaderMap.Emplace(Thread, PakReader);
#endif //DO_CHECK
	}

	// replace the current ReaderMap with the newly created pak readers leaving them to out of scope
	ReaderMap = MoveTemp(TempReaderMap);

	return true;
}

FArchive* FPakFile::GetSharedReader(IPlatformFile* LowerLevel)
{
	uint32 Thread = FPlatformTLS::GetCurrentThreadId();
	FArchive* PakReader = nullptr;
=======
{
	FScopeLock ScopedLock(&CriticalSection);

	if (CurrentlyUsedReaders > 0)
>>>>>>> 6bbb88c8
	{
		UE_LOG(LogPakFile, Error, TEXT("Recreating pak readers while we have readers loaned out, this may be lead to crashes or decryption problems."));
	}

	// need to reset the decryptor as it will hold a pointer to the first created pak reader
	Decryptor.Reset();

	TArray<FArchiveAndLastAccessTime> TempReaders;

	// Create a new PakReader *per* instance that was already mapped
	for (const FArchiveAndLastAccessTime& Reader : Readers)
	{
		TUniquePtr<FArchive> PakReader = TUniquePtr<FArchive>(CreatePakReader(LowerLevel, *GetFilename()));
		if (!PakReader)
		{
			UE_LOG(LogPakFile, Warning, TEXT("Unable to re-create pak \"%s\" handle"), *GetFilename());
			return false;
		}
		TempReaders.Add(FArchiveAndLastAccessTime{ MoveTemp(PakReader), Reader.LastAccessTime });
	}

	// replace the current Readers with the newly created pak readers leaving them to out of scope
	Readers= MoveTemp(TempReaders);

	return true;
}

LLM_DEFINE_TAG(PakSharedReaders);

FSharedPakReader FPakFile::GetSharedReader(IPlatformFile* LowerLevel)
{
	LLM_SCOPE_BYTAG(PakSharedReaders);
	FArchive* PakReader = nullptr;
	{
		FScopeLock ScopedLock(&CriticalSection);
		if (Readers.Num())
		{
			FArchiveAndLastAccessTime Reader = Readers.Pop();
			PakReader = Reader.Archive.Release();
		}
		else
		{
			// Create a new FArchive reader and pass it to the new handle.
<<<<<<< HEAD
			if (LowerLevel != nullptr)
			{
				IFileHandle* PakHandle = LowerLevel->OpenRead(*GetFilename());
				if (PakHandle)
				{
					PakReader = CreatePakReader(*PakHandle, *GetFilename());
				}
			}
			else
			{
				PakReader = CreatePakReader(*GetFilename());
			}
=======
			PakReader = CreatePakReader(LowerLevel, *GetFilename());

>>>>>>> 6bbb88c8
			if (!PakReader)
			{
				UE_LOG(LogPakFile, Warning, TEXT("Unable to create pak \"%s\" handle"), *GetFilename());
			}
		}
		++CurrentlyUsedReaders;
	}

	return FSharedPakReader(PakReader, this);
}

void FPakFile::ReturnSharedReader(FArchive* Archive)
{
	FScopeLock ScopedLock(&CriticalSection);
	--CurrentlyUsedReaders;
	Readers.Push(FArchiveAndLastAccessTime{ TUniquePtr<FArchive>{Archive }, FPlatformTime::Seconds()});
}

void FPakFile::ReleaseOldReaders(double MaxAgeSeconds)
{
	FScopeLock ScopedLock(&CriticalSection);
	double SearchTime = FPlatformTime::Seconds() - MaxAgeSeconds;
	for (int32 i = Readers.Num() - 1; i >= 0; --i)
	{
		const FArchiveAndLastAccessTime& Reader = Readers[i];
		if (Reader.LastAccessTime <= SearchTime)
		{
			// Remove this and all readers older than it (pushed before it)
			Readers.RemoveAt(0, i + 1);
			break;
		}
	}

	if (Readers.Num() == 0 && CurrentlyUsedReaders == 0)
	{
		Decryptor.Reset();
	}
}

const FPakEntryLocation* FPakFile::FindLocationFromIndex(const FString& FullPath, const FString& MountPoint, const FPathHashIndex& PathHashIndex, uint64 PathHashSeed, int32 PakFileVersion)
{
	const TCHAR* RelativePathFromMount = GetRelativeFilePathFromMountPointer(FullPath, MountPoint);
	if (!RelativePathFromMount)
	{
		return nullptr;
	}
	uint64 PathHash = HashPath(RelativePathFromMount, PathHashSeed, PakFileVersion);
	return PathHashIndex.Find(PathHash);
}

const FPakEntryLocation* FPakFile::FindLocationFromIndex(const FString& FullPath, const FString& MountPoint, const FDirectoryIndex& DirectoryIndex)
{
	if (!FullPath.StartsWith(MountPoint))
	{
		return nullptr;
	}
	const TCHAR* RelativePathFromMount = (*FullPath) + MountPoint.Len();
	FString RelativeDirName(RelativePathFromMount);
	FString CleanFileName;
	if (RelativeDirName.IsEmpty())
	{
		return nullptr;
	}
	SplitPathInline(RelativeDirName, CleanFileName);
	const FPakDirectory* PakDirectory = DirectoryIndex.Find(RelativeDirName);
	if (PakDirectory)
	{
		return PakDirectory->Find(CleanFileName);
	}
	return nullptr;
}

FPakFile::EFindResult FPakFile::Find(const FString& FullPath, FPakEntry* OutEntry) const
{
	//QUICK_SCOPE_CYCLE_COUNTER(PakFileFind);

	const FPakEntryLocation* PakEntryLocation;
#if ENABLE_PAKFILE_RUNTIME_PRUNING_VALIDATE
	if (IsPakValidatePruning() && bHasPathHashIndex && bHasFullDirectoryIndex)
	{
		const FPakEntryLocation* PathHashLocation = nullptr;
		PathHashLocation = FindLocationFromIndex(FullPath, MountPoint, PathHashIndex, PathHashSeed, Info.Version);

		const FPakEntryLocation* DirectoryLocation = nullptr;

		{
			FScopedPakDirectoryIndexAccess ScopeAccess(*this);
			DirectoryLocation = FindLocationFromIndex(FullPath, MountPoint, DirectoryIndex);
		}

		if ((PathHashLocation != nullptr) != (DirectoryLocation != nullptr))
		{
			const TCHAR* FoundName = TEXT("PathHashIndex");
			const TCHAR* NotFoundName = TEXT("FullDirectoryIndex");
			if (!PathHashLocation)
			{
				Swap(FoundName, NotFoundName);
			}
			UE_LOG(LogPakFile, Error, TEXT("PathHashIndex does not match FullDirectoryIndex. Pakfile '%s' has '%s' in its %s but not in its %s."),
				*PakFilename, *FullPath, FoundName, NotFoundName);
		}
		PakEntryLocation = PathHashLocation ? PathHashLocation : DirectoryLocation;
	}
	else
#endif
	{
		if (bHasPathHashIndex)
		{
			PakEntryLocation = FindLocationFromIndex(FullPath, MountPoint, PathHashIndex, PathHashSeed, Info.Version);
		}
		else
		{
			check(bHasFullDirectoryIndex);
			FScopedPakDirectoryIndexAccess ScopeAccess(*this);
			PakEntryLocation = FindLocationFromIndex(FullPath, MountPoint, DirectoryIndex);
		}
	}
	if (!PakEntryLocation)
	{
		return EFindResult::NotFound;
	}

	return GetPakEntry(*PakEntryLocation, OutEntry);
}

#if !UE_BUILD_SHIPPING
class FPakExec : private FSelfRegisteringExec
{
	FPakPlatformFile& PlatformFile;

public:

	FPakExec(FPakPlatformFile& InPlatformFile)
		: PlatformFile(InPlatformFile)
	{}

	/** Console commands **/
	virtual bool Exec(UWorld* InWorld, const TCHAR* Cmd, FOutputDevice& Ar) override
	{
		if (FParse::Command(&Cmd, TEXT("Mount")))
		{
			PlatformFile.HandleMountCommand(Cmd, Ar);
			return true;
		}
		else if (FParse::Command(&Cmd, TEXT("Unmount")))
		{
			PlatformFile.HandleUnmountCommand(Cmd, Ar);
			return true;
		}
		else if (FParse::Command(&Cmd, TEXT("PakList")))
		{
			PlatformFile.HandlePakListCommand(Cmd, Ar);
			return true;
		}
		else if (FParse::Command(&Cmd, TEXT("PakCorrupt")))
		{
			PlatformFile.HandlePakCorruptCommand(Cmd, Ar);
			return true;
		}
		else if (FParse::Command(&Cmd, TEXT("ReloadPakReaders")))
		{
			PlatformFile.HandleReloadPakReadersCommand(Cmd, Ar);
			return true;
		}
		return false;
	}
};
static TUniquePtr<FPakExec> GPakExec;

void FPakPlatformFile::HandleMountCommand(const TCHAR* Cmd, FOutputDevice& Ar)
{
	const FString PakFilename = FParse::Token(Cmd, false);
	if (!PakFilename.IsEmpty())
	{
		const FString MountPoint = FParse::Token(Cmd, false);
		Mount(*PakFilename, 0, MountPoint.IsEmpty() ? NULL : *MountPoint);
	}
}

void FPakPlatformFile::HandleUnmountCommand(const TCHAR* Cmd, FOutputDevice& Ar)
{
	const FString PakFilename = FParse::Token(Cmd, false);
	if (!PakFilename.IsEmpty())
	{
		Unmount(*PakFilename);
	}
}

void FPakPlatformFile::HandlePakListCommand(const TCHAR* Cmd, FOutputDevice& Ar)
{
	TArray<FPakListEntry> Paks;
	GetMountedPaks(Paks);
	for (auto Pak : Paks)
	{
		Ar.Logf(TEXT("%s Mounted to %s"), *Pak.PakFile->GetFilename(), *Pak.PakFile->GetMountPoint());
	}
}

void FPakPlatformFile::HandlePakCorruptCommand(const TCHAR* Cmd, FOutputDevice& Ar)
{
#if USE_PAK_PRECACHE
	FPakPrecacher::Get().SimulatePakFileCorruption();
#endif
}

void FPakPlatformFile::HandleReloadPakReadersCommand(const TCHAR* Cmd, FOutputDevice& Ar)
{
	TArray<FPakListEntry> Paks;
	GetMountedPaks(Paks);
	for (FPakListEntry& Pak : Paks)
	{
		Pak.PakFile->RecreatePakReaders(LowerLevel);
	}
}
#endif // !UE_BUILD_SHIPPING

FPakPlatformFile::FPakPlatformFile()
	: LowerLevel(NULL)
	, bSigned(false)
{
	FCoreDelegates::GetRegisterEncryptionKeyMulticastDelegate().AddRaw(this, &FPakPlatformFile::RegisterEncryptionKey);
}

FPakPlatformFile::~FPakPlatformFile()
{
<<<<<<< HEAD
=======
	FTSTicker::GetCoreTicker().RemoveTicker(RetireReadersHandle);

>>>>>>> 6bbb88c8
	FCoreDelegates::GetRegisterEncryptionKeyMulticastDelegate().RemoveAll(this);
	FCoreDelegates::OnFEngineLoopInitComplete.RemoveAll(this);

	FCoreDelegates::OnMountAllPakFiles.Unbind();
	PRAGMA_DISABLE_DEPRECATION_WARNINGS
	FCoreDelegates::OnMountPak.Unbind();
	PRAGMA_ENABLE_DEPRECATION_WARNINGS
	FCoreDelegates::MountPak.Unbind();
	FCoreDelegates::OnUnmountPak.Unbind();
	FCoreDelegates::OnOptimizeMemoryUsageForMountedPaks.Unbind();

#if USE_PAK_PRECACHE
	FPakPrecacher::Shutdown();
#endif
	{
		FScopeLock ScopedLock(&PakListCritical);
		for (int32 PakFileIndex = 0; PakFileIndex < PakFiles.Num(); PakFileIndex++)
		{
			PakFiles[PakFileIndex].PakFile.SafeRelease();
		}
	}
}

void FPakPlatformFile::FindPakFilesInDirectory(IPlatformFile* LowLevelFile, const TCHAR* Directory, const FString& WildCard, TArray<FString>& OutPakFiles)
{
	// Helper class to find all pak files.
	class FPakSearchVisitor : public IPlatformFile::FDirectoryVisitor
	{
		TArray<FString>& FoundPakFiles;
		IPlatformChunkInstall* ChunkInstall = nullptr;
		FString WildCard;
		bool bSkipOptionalPakFiles;

	public:
		FPakSearchVisitor(TArray<FString>& InFoundPakFiles, const FString& InWildCard, IPlatformChunkInstall* InChunkInstall, bool bInSkipOptionalPakFiles)
			: FoundPakFiles(InFoundPakFiles)
			, ChunkInstall(InChunkInstall)
			, WildCard(InWildCard)
			, bSkipOptionalPakFiles(bInSkipOptionalPakFiles)
		{}
		virtual bool Visit(const TCHAR* FilenameOrDirectory, bool bIsDirectory)
		{
			if (bIsDirectory == false)
			{
				FString Filename(FilenameOrDirectory);
				if(Filename.MatchesWildcard(WildCard))
				{
					// if a platform supports chunk style installs, make sure that the chunk a pak file resides in is actually fully installed before accepting pak files from it
					if (ChunkInstall)
					{
						int32 PakchunkIndex = GetPakchunkIndexFromPakFile(Filename);
						if (PakchunkIndex != INDEX_NONE)
						{
							if (ChunkInstall->GetPakchunkLocation(PakchunkIndex) == EChunkLocation::NotAvailable)
							{
								return true;
							}
						}
					}

#if !UE_BUILD_SHIPPING
					if (bSkipOptionalPakFiles == false || Filename.Find("optional") == INDEX_NONE)
#endif
					{
						FoundPakFiles.Add(Filename);
					}
				}
			}
			return true;
		}
	};

	bool bSkipOptionalPakFiles = FParse::Param(FCommandLine::Get(), TEXT("SkipOptionalPakFiles"));

	// Find all pak files.
	FPakSearchVisitor Visitor(OutPakFiles, WildCard, FPlatformMisc::GetPlatformChunkInstall(), bSkipOptionalPakFiles);
	LowLevelFile->IterateDirectoryRecursively(Directory, Visitor);
}

void FPakPlatformFile::FindAllPakFiles(IPlatformFile* LowLevelFile, const TArray<FString>& PakFolders, const FString& WildCard, TArray<FString>& OutPakFiles)
{
	// Find pak files from the specified directories.	
	for (int32 FolderIndex = 0; FolderIndex < PakFolders.Num(); ++FolderIndex)
	{
		FindPakFilesInDirectory(LowLevelFile, *PakFolders[FolderIndex], WildCard, OutPakFiles);
	}

	// alert anyone listening
	if (OutPakFiles.Num() == 0)
	{
		FCoreDelegates::NoPakFilesMountedDelegate.Broadcast();
	}
}

void FPakPlatformFile::GetPakFolders(const TCHAR* CmdLine, TArray<FString>& OutPakFolders)
{
#if !UE_BUILD_SHIPPING
	// Command line folders
	FString PakDirs;
	if (FParse::Value(CmdLine, TEXT("-pakdir="), PakDirs))
	{
		TArray<FString> CmdLineFolders;
		PakDirs.ParseIntoArray(CmdLineFolders, TEXT("*"), true);
		OutPakFolders.Append(CmdLineFolders);
	}
#endif

	// @todo plugin urgent: Needs to handle plugin Pak directories, too
	// Hardcoded locations
	OutPakFolders.Add(FString::Printf(TEXT("%sPaks/"), *FPaths::ProjectContentDir()));
	OutPakFolders.Add(FString::Printf(TEXT("%sPaks/"), *FPaths::ProjectSavedDir()));
	OutPakFolders.Add(FString::Printf(TEXT("%sPaks/"), *FPaths::EngineContentDir()));
}

bool FPakPlatformFile::CheckIfPakFilesExist(IPlatformFile* LowLevelFile, const TArray<FString>& PakFolders)
{
	TArray<FString> FoundPakFiles;
	FindAllPakFiles(LowLevelFile, PakFolders, TEXT(ALL_PAKS_WILDCARD), FoundPakFiles);
	return FoundPakFiles.Num() > 0;
}

bool FPakPlatformFile::ShouldBeUsed(IPlatformFile* Inner, const TCHAR* CmdLine) const
{
	bool Result = false;
#if (!WITH_EDITOR || IS_MONOLITHIC)
	if (!FParse::Param(CmdLine, TEXT("NoPak")))
	{
		TArray<FString> PakFolders;
		GetPakFolders(CmdLine, PakFolders);
		Result = CheckIfPakFilesExist(Inner, PakFolders);
	}
#else
	if (FParse::Param(CmdLine, TEXT("UsePaks")))
	{
		TArray<FString> PakFolders;
		GetPakFolders(CmdLine, PakFolders);
<<<<<<< HEAD
		Result = CheckIfPakFilesExist(Inner, PakFolders);
=======
		if (!CheckIfPakFilesExist(Inner, PakFolders))
		{
			UE_LOG(LogPakFile, Warning, TEXT("No Pak files were found when checking to make Pak Environment"));
		}
		Result = true;
>>>>>>> 6bbb88c8
	}
#endif
	return Result;
}

bool FPakPlatformFile::Initialize(IPlatformFile* Inner, const TCHAR* CmdLine)
{
	LLM_SCOPE(ELLMTag::FileSystem);
	SCOPED_BOOT_TIMING("FPakPlatformFile::Initialize");
	// Inner is required.
	check(Inner != NULL);
	LowerLevel = Inner;

	RetireReadersHandle = FTSTicker::GetCoreTicker().AddTicker(TEXT("RetirePakReaders"), 1.0f, [this](float){ this->ReleaseOldReaders(); return true; });

#if EXCLUDE_NONPAK_UE_EXTENSIONS && !WITH_EDITOR
	// Extensions for file types that should only ever be in a pak file. Used to stop unnecessary access to the lower level platform file
	ExcludedNonPakExtensions.Add(TEXT("uasset"));
	ExcludedNonPakExtensions.Add(TEXT("umap"));
	ExcludedNonPakExtensions.Add(TEXT("ubulk"));
	ExcludedNonPakExtensions.Add(TEXT("uexp"));
	ExcludedNonPakExtensions.Add(TEXT("uptnl"));
	ExcludedNonPakExtensions.Add(TEXT("ushaderbytecode"));
#endif

#if DISABLE_NONUFS_INI_WHEN_COOKED
	IniFileExtension = TEXT(".ini");
	GameUserSettingsIniFilename = TEXT("GameUserSettings.ini");
#endif

	// Signed if we have keys, and are not running with fileopenlog (currently results in a deadlock).
	bSigned = FCoreDelegates::GetPakSigningKeysDelegate().IsBound() && !FParse::Param(FCommandLine::Get(), TEXT("fileopenlog"));

	FString StartupPaksWildcard = GMountStartupPaksWildCard;
#if !UE_BUILD_SHIPPING
	FParse::Value(FCommandLine::Get(), TEXT("StartupPaksWildcard="), StartupPaksWildcard);
#endif

	FString GlobalUTocPath = FString::Printf(TEXT("%sPaks/global.utoc"), *FPaths::ProjectContentDir());
	const bool bShouldMountGlobal = FPlatformFileManager::Get().GetPlatformFile().FileExists(*GlobalUTocPath);
	const bool bForceIoStore = WITH_IOSTORE_IN_EDITOR && FParse::Param(CmdLine, TEXT("UseIoStore"));
	if (bShouldMountGlobal || bForceIoStore)
	{
		if (ShouldCheckPak())
		{
			ensure(CheckIoStoreContainerBlockSignatures(*GlobalUTocPath));
		}

		FIoDispatcher& IoDispatcher = FIoDispatcher::Get();
		IoDispatcherFileBackend = CreateIoDispatcherFileBackend();
		IoDispatcher.Mount(IoDispatcherFileBackend.ToSharedRef());
		FilePackageStore = MakeShared<FFilePackageStore>();
		FCoreDelegates::CreatePackageStore.BindLambda([this]()
		{
<<<<<<< HEAD
			FIoDispatcher& IoDispatcher = FIoDispatcher::Get();
			FIoStatus IoDispatcherMountStatus = IoDispatcher.Mount(IoStoreGlobalEnvironment, FGuid(), FAES::FAESKey());
			if (IoDispatcherMountStatus.IsOk())
			{
				UE_LOG(LogPakFile, Display, TEXT("Initialized I/O dispatcher"));

				FIoSignatureErrorEvent& SignatureErrorEvent = IoDispatcher.GetSignatureErrorEvent();
				FScopeLock _(&SignatureErrorEvent.CriticalSection);
				SignatureErrorEvent.SignatureErrorDelegate.AddLambda([](const FIoSignatureError& Error)
				{
					FPakChunkSignatureCheckFailedData FailedData(Error.ContainerName, TPakChunkHash(), TPakChunkHash(), Error.BlockIndex);
#if !PAKHASH_USE_CRC
=======
			return FilePackageStore;
		});

		if (bShouldMountGlobal)
		{
			TIoStatusOr<FIoContainerHeader> IoDispatcherMountStatus = IoDispatcherFileBackend->Mount(*GlobalUTocPath, 0, FGuid(), FAES::FAESKey());
			if (IoDispatcherMountStatus.IsOk())
			{
				UE_LOG(LogPakFile, Display, TEXT("Initialized I/O dispatcher file backend. Mounted the global container: %s"), *GlobalUTocPath);
				IoDispatcher.OnSignatureError().AddLambda([](const FIoSignatureError& Error)
				{
					FPakChunkSignatureCheckFailedData FailedData(Error.ContainerName, TPakChunkHash(), TPakChunkHash(), Error.BlockIndex);
#if PAKHASH_USE_CRC
					FailedData.ExpectedHash = GetTypeHash(Error.ExpectedHash);
					FailedData.ReceivedHash = GetTypeHash(Error.ActualHash);
#else
>>>>>>> 6bbb88c8
					FailedData.ExpectedHash = Error.ExpectedHash;
					FailedData.ReceivedHash = Error.ActualHash;
#endif
					FPakPlatformFile::BroadcastPakChunkSignatureCheckFailure(FailedData);
				});
			}
			else
			{
				UE_LOG(LogPakFile, Error, TEXT("Initialized I/O dispatcher file backend. Failed to mount the global container: '%s'"), *IoDispatcherMountStatus.Status().ToString());
			}
		}
		else
		{
			UE_LOG(LogPakFile, Display, TEXT("Initialized I/O dispatcher file backend. Running with -useiostore without the global container."));
		}
	}

	// Find and mount pak files from the specified directories.
	TArray<FString> PakFolders;
	GetPakFolders(FCommandLine::Get(), PakFolders);
	MountAllPakFiles(PakFolders, *StartupPaksWildcard);

#if !UE_BUILD_SHIPPING
	GPakExec = MakeUnique<FPakExec>(*this);
#endif // !UE_BUILD_SHIPPING

	FCoreDelegates::OnMountAllPakFiles.BindRaw(this, &FPakPlatformFile::MountAllPakFiles);
	PRAGMA_DISABLE_DEPRECATION_WARNINGS
	FCoreDelegates::OnMountPak.BindRaw(this, &FPakPlatformFile::HandleOnMountPakDelegate);
	PRAGMA_ENABLE_DEPRECATION_WARNINGS
	FCoreDelegates::MountPak.BindRaw(this, &FPakPlatformFile::HandleMountPakDelegate);
	FCoreDelegates::OnUnmountPak.BindRaw(this, &FPakPlatformFile::HandleUnmountPakDelegate);
	FCoreDelegates::OnOptimizeMemoryUsageForMountedPaks.BindRaw(this, &FPakPlatformFile::OptimizeMemoryUsageForMountedPaks);

	FCoreDelegates::OnFEngineLoopInitComplete.AddRaw(this, &FPakPlatformFile::OptimizeMemoryUsageForMountedPaks);

	return !!LowerLevel;
}

void FPakPlatformFile::InitializeNewAsyncIO()
{
#if USE_PAK_PRECACHE
#if !WITH_EDITOR
	if (FPlatformProcess::SupportsMultithreading() && !FParse::Param(FCommandLine::Get(), TEXT("FileOpenLog")))
	{
		FPakPrecacher::Init(LowerLevel, FCoreDelegates::GetPakSigningKeysDelegate().IsBound());
	}
	else
#endif
	{
		UE_CLOG(FParse::Param(FCommandLine::Get(), TEXT("FileOpenLog")), LogPakFile, Display, TEXT("Disabled pak precacher to get an accurate load order. This should only be used to collect gameopenorder.log, as it is quite slow."));
		GPakCache_Enable = 0;
	}
#endif
}

#if ENABLE_PAKFILE_RUNTIME_PRUNING
bool FPakFile::bSomePakNeedsPruning = false;
#endif

#if !UE_BUILD_SHIPPING
int32 GetRecursiveAllocatedSize(const FPakDirectory& Index)
{
	int32 Size = Index.GetAllocatedSize();
	for (const TPair<FString, FPakEntryLocation>& kvpair : Index)
	{
		Size += kvpair.Key.GetAllocatedSize();
	}
	return Size;
}
int32 GetRecursiveAllocatedSize(const FPakFile::FDirectoryIndex& Index)
{
	int32 Size = Index.GetAllocatedSize();
	for (const TPair<FString, FPakDirectory>& kvpair : Index)
	{
		Size += kvpair.Key.GetAllocatedSize();
		Size += GetRecursiveAllocatedSize(kvpair.Value);
	}
	return Size;
}
#endif

static float GPakReaderReleaseDelay = 5.0f;
static FAutoConsoleVariableRef CVarPakReaderReleaseDelay(
	TEXT("pak.ReaderReleaseDelay"),
	GPakReaderReleaseDelay,
	TEXT("If > 0, then synchronous pak readers older than this will be deleted.")
);

void FPakPlatformFile::ReleaseOldReaders()
{
	if (GPakReaderReleaseDelay == 0.0f) {
		return;
	}

	FScopeLock ScopedLock(&PakListCritical);

	for (FPakListEntry& Entry : PakFiles)
	{
		Entry.PakFile->ReleaseOldReaders(GPakReaderReleaseDelay);
	}
}

void FPakPlatformFile::OptimizeMemoryUsageForMountedPaks()
{
#if !UE_BUILD_SHIPPING
	// UE_DEPRECATED(4.26, "UnloadPakEntryFilenamesIfPossible is deprecated.")
	bool bUnloadPakEntryFilenamesIfPossible = false;
	GConfig->GetBool(TEXT("Pak"), TEXT("UnloadPakEntryFilenamesIfPossible"), bUnloadPakEntryFilenamesIfPossible, GEngineIni);
	if (bUnloadPakEntryFilenamesIfPossible)
	{
		UE_LOG(LogPakFile, Warning, TEXT("The UnloadPakEntryFilenamesIfPossible has been deprecated and is no longer sufficient to specify the unloading of pak files.\n")
			TEXT("The choice to not load pak files is now made earlier than Ini settings are available.\n")
			TEXT("To specify that filenames should be removed from the runtime PakFileIndex, use the new runtime delegate FPakPlatformFile::GetPakSetIndexSettingsDelegate().\n")
			TEXT("In a global variable constructor that executes before the process main function, bind this delegate to a function that sets the output bool bKeepFullDirectory to false.\n")
			TEXT("See FShooterPreMainCallbacks in Samples\\Games\\ShooterGame\\Source\\ShooterGame\\Private\\ShooterGameModule.cpp for an example binding."));
	}
#endif

#if ENABLE_PAKFILE_RUNTIME_PRUNING || !UE_BUILD_SHIPPING
	TArray<FPakListEntry> Paks;
	bool bNeedsPaks = false;
#endif

#if !UE_BUILD_SHIPPING
	bNeedsPaks = true;
#endif
#if ENABLE_PAKFILE_RUNTIME_PRUNING 
	bNeedsPaks = bNeedsPaks || FPakFile::bSomePakNeedsPruning;
#endif
	if (bNeedsPaks)
	{
		GetMountedPaks(Paks);
	}

#if ENABLE_PAKFILE_RUNTIME_PRUNING
	if (FPakFile::bSomePakNeedsPruning)
	{
		for (auto& Pak : Paks)
		{
			FPakFile* PakFile = Pak.PakFile;
			if (PakFile->bWillPruneDirectoryIndex)
			{
				check(PakFile->bHasPathHashIndex);
				FWriteScopeLock DirectoryLock(PakFile->DirectoryIndexLock);
				if (PakFile->bNeedsLegacyPruning)
				{
					FPakFile::PruneDirectoryIndex(PakFile->DirectoryIndex, &PakFile->PrunedDirectoryIndex, PakFile->MountPoint);
					PakFile->bNeedsLegacyPruning = false;
				}

				Swap(PakFile->DirectoryIndex, PakFile->PrunedDirectoryIndex);
				PakFile->PrunedDirectoryIndex.Empty();
				PakFile->bHasFullDirectoryIndex = false;
				PakFile->bWillPruneDirectoryIndex = false;
			}
		}
	}
#endif

#if !UE_BUILD_SHIPPING
	uint32 DirectoryHashSize = 0;
	uint32 PathHashSize = 0;
	uint32 EntriesSize = 0;

	for (auto& Pak : Paks)
	{
		FPakFile* PakFile = Pak.PakFile;
		{
			FPakFile::FScopedPakDirectoryIndexAccess ScopeAccess(*PakFile);
			DirectoryHashSize += GetRecursiveAllocatedSize(PakFile->DirectoryIndex);
#if ENABLE_PAKFILE_RUNTIME_PRUNING 
			{
				DirectoryHashSize += GetRecursiveAllocatedSize(PakFile->PrunedDirectoryIndex);
			}
		}
#endif
		PathHashSize += PakFile->PathHashIndex.GetAllocatedSize();
		EntriesSize += PakFile->EncodedPakEntries.GetAllocatedSize();
		EntriesSize += PakFile->Files.GetAllocatedSize();
	}
	UE_LOG(LogPakFile, Log, TEXT("AllPaks IndexSizes: DirectoryHashSize=%d, PathHashSize=%d, EntriesSize=%d, TotalSize=%d"), DirectoryHashSize, PathHashSize, EntriesSize, DirectoryHashSize + PathHashSize + EntriesSize);
#endif
}


bool FPakPlatformFile::Mount(const TCHAR* InPakFilename, uint32 PakOrder, const TCHAR* InPath /*= NULL*/, bool bLoadIndex /*= true*/)
{
<<<<<<< HEAD
=======
	LLM_SCOPE(ELLMTag::FileSystem);
>>>>>>> 6bbb88c8
	bool bPakSuccess = false;
	bool bIoStoreSuccess = true;
	TSharedPtr<IFileHandle> PakHandle = MakeShareable(LowerLevel->OpenRead(InPakFilename));
	if (PakHandle.IsValid())
	{
		TRefCountPtr<FPakFile> Pak = new FPakFile(LowerLevel, InPakFilename, bSigned, bLoadIndex);
		if (Pak.GetReference()->IsValid())
		{
			if (!Pak->GetInfo().EncryptionKeyGuid.IsValid() || GetRegisteredEncryptionKeys().HasKey(Pak->GetInfo().EncryptionKeyGuid))
			{
				if (InPath != NULL)
				{
					Pak->SetMountPoint(InPath);
				}
				FString PakFilename = InPakFilename;
				if (PakFilename.EndsWith(TEXT("_P.pak")))
				{
					// Prioritize based on the chunk version number
					// Default to version 1 for single patch system
					uint32 ChunkVersionNumber = 1;
					FString StrippedPakFilename = PakFilename.LeftChop(6);
					int32 VersionEndIndex = PakFilename.Find("_", ESearchCase::CaseSensitive, ESearchDir::FromEnd);
					if (VersionEndIndex != INDEX_NONE && VersionEndIndex > 0)
					{
						int32 VersionStartIndex = PakFilename.Find("_", ESearchCase::CaseSensitive, ESearchDir::FromEnd, VersionEndIndex - 1);
						if (VersionStartIndex != INDEX_NONE)
						{
							VersionStartIndex++;
							FString VersionString = PakFilename.Mid(VersionStartIndex, VersionEndIndex - VersionStartIndex);
							if (VersionString.IsNumeric())
							{
								int32 ChunkVersionSigned = FCString::Atoi(*VersionString);
								if (ChunkVersionSigned >= 1)
								{
									// Increment by one so that the first patch file still gets more priority than the base pak file
									ChunkVersionNumber = (uint32)ChunkVersionSigned + 1;
								}
							}
						}
					}
					PakOrder += 100 * ChunkVersionNumber;
				}
				{
					// Add new pak file
					FScopeLock ScopedLock(&PakListCritical);
					FPakListEntry Entry;
					Entry.ReadOrder = PakOrder;
					Entry.PakFile = Pak;
					Pak->SetIsMounted(true);
					PakFiles.Add(Entry);
					PakFiles.StableSort();
				}
				bPakSuccess = true;
			}
			else
			{
				UE_LOG(LogPakFile, Display, TEXT("Deferring mount of pak \"%s\" until encryption key '%s' becomes available"), InPakFilename, *Pak->GetInfo().EncryptionKeyGuid.ToString());

				check(!GetRegisteredEncryptionKeys().HasKey(Pak->GetInfo().EncryptionKeyGuid));
				FPakListDeferredEntry& Entry = PendingEncryptedPakFiles[PendingEncryptedPakFiles.Add(FPakListDeferredEntry())];
				Entry.Filename = InPakFilename;
				Entry.Path = InPath;
				Entry.ReadOrder = PakOrder;
				Entry.EncryptionKeyGuid = Pak->GetInfo().EncryptionKeyGuid;
				Entry.PakchunkIndex = Pak->PakchunkIndex;

				Pak.SafeRelease();
				PakHandle.Reset();
				return false;
			}
		}
		else
		{
			UE_LOG(LogPakFile, Warning, TEXT("Failed to mount pak \"%s\", pak is invalid."), InPakFilename);
		}

<<<<<<< HEAD
		if (FIoDispatcher::IsInitialized())
		{
			FIoStoreEnvironment IoStoreEnvironment;
			IoStoreEnvironment.InitializeFileEnvironment(FPaths::ChangeExtension(InPakFilename, FString()), PakOrder);

=======
		if (bPakSuccess && IoDispatcherFileBackend.IsValid())
		{
>>>>>>> 6bbb88c8
			FGuid EncryptionKeyGuid = Pak->GetInfo().EncryptionKeyGuid;
			FAES::FAESKey EncryptionKey;

			if (!GetRegisteredEncryptionKeys().GetKey(EncryptionKeyGuid, EncryptionKey))
<<<<<<< HEAD
			{
				if (!EncryptionKeyGuid.IsValid() && FCoreDelegates::GetPakEncryptionKeyDelegate().IsBound())
				{
					FCoreDelegates::GetPakEncryptionKeyDelegate().Execute(EncryptionKey.Key);
=======
			{
				if (!EncryptionKeyGuid.IsValid() && FCoreDelegates::GetPakEncryptionKeyDelegate().IsBound())
				{
					FCoreDelegates::GetPakEncryptionKeyDelegate().Execute(EncryptionKey.Key);
				}
			}

			FString UtocPath = FPaths::ChangeExtension(InPakFilename, TEXT(".utoc"));
			if (FPlatformFileManager::Get().GetPlatformFile().FileExists(*UtocPath))
			{
				if (ShouldCheckPak())
				{
					ensure(CheckIoStoreContainerBlockSignatures(*UtocPath));
				}
				TIoStatusOr<FIoContainerHeader> MountResult = IoDispatcherFileBackend->Mount(*UtocPath, PakOrder, EncryptionKeyGuid, EncryptionKey);
				if (MountResult.IsOk())
				{
					UE_LOG(LogPakFile, Display, TEXT("Mounted IoStore container \"%s\""), *UtocPath);
					Pak->IoContainerHeader = MakeUnique<FIoContainerHeader>(MountResult.ConsumeValueOrDie());
					FilePackageStore->Mount(Pak->IoContainerHeader.Get(), PakOrder);
				}
				else
				{
					bIoStoreSuccess = false;
					UE_LOG(LogPakFile, Warning, TEXT("Failed to mount IoStore container \"%s\" [%s]"), *UtocPath, *MountResult.Status().ToString());
>>>>>>> 6bbb88c8
				}
			}
			else
			{
				bIoStoreSuccess = false;
				UE_LOG(LogPakFile, Warning, TEXT("IoStore container \"%s\" not found"), *UtocPath);
			}
		}

<<<<<<< HEAD
			FIoStatus IoStatus = FIoDispatcher::Get().Mount(IoStoreEnvironment, EncryptionKeyGuid, EncryptionKey);
			if (IoStatus.IsOk())
			{
				UE_LOG(LogPakFile, Display, TEXT("Mounted IoStore environment \"%s\""), *IoStoreEnvironment.GetPath());
			}
			else
			{
				bIoStoreSuccess = false;
				UE_LOG(LogPakFile, Warning, TEXT("Failed to mount IoStore environment \"%s\" [%s]"), *IoStoreEnvironment.GetPath(), *IoStatus.ToString());
			}
		}

=======
>>>>>>> 6bbb88c8
		if (bPakSuccess)
		{
			PRAGMA_DISABLE_DEPRECATION_WARNINGS
			FCoreDelegates::PakFileMountedCallback.Broadcast(InPakFilename);
			FCoreDelegates::OnPakFileMounted.Broadcast(InPakFilename, Pak->PakchunkIndex);
			PRAGMA_ENABLE_DEPRECATION_WARNINGS
			double OnPakFileMounted2Time = 0.0;
			{
				FScopedDurationTimer Timer(OnPakFileMounted2Time);
				FCoreDelegates::OnPakFileMounted2.Broadcast(*Pak);
			}

			UE_LOG(LogPakFile, Display, TEXT("Mounted Pak file '%s', mount point: '%s'"), InPakFilename, *Pak->GetMountPoint());
			UE_LOG(LogPakFile, Verbose, TEXT("OnPakFileMounted2Time == %lf"), OnPakFileMounted2Time);
						
			// skip this check for the default mountpoint, it will print false positives
			if (FPaths::CreateStandardFilename(Pak->GetMountPoint()) != FPaths::CreateStandardFilename(FPaths::RootDir()))
			{
				FString OutPackageName;
				if (!FPackageName::TryConvertFilenameToLongPackageName(Pak->GetMountPoint(), OutPackageName))
				{
					UE_LOG(LogPakFile, Display, TEXT("Mount point: '%s' is not mounted to a valid Root Path yet, assets in this pak file may not be accessible until a corresponding UFS Mount Point is added through FPackageName::RegisterMountPoint."), *Pak->GetMountPoint());
				}
			}
		}
		else
		{
			Pak.SafeRelease();
		}
	}
	else
	{
		UE_LOG(LogPakFile, Warning, TEXT("Failed to open pak \"%s\""), InPakFilename);
	}
	return bPakSuccess && bIoStoreSuccess;
}

bool FPakPlatformFile::Unmount(const TCHAR* InPakFilename)
{
	TRefCountPtr<FPakFile> UnmountedPak;
<<<<<<< HEAD
=======
	bool bRemovedContainerFile = false;
>>>>>>> 6bbb88c8
	{
		FScopeLock ScopedLock(&PakListCritical);

		bool bRemovedPakFile = false;
		for (int32 PakIndex = 0; PakIndex < PakFiles.Num(); PakIndex++)
		{
			if (PakFiles[PakIndex].PakFile->GetFilename() == InPakFilename)
			{
				FPakListEntry& PakListEntry = PakFiles[PakIndex];
				RemoveCachedPakSignaturesFile(*PakListEntry.PakFile->GetFilename());
				UnmountedPak = MoveTemp(PakListEntry.PakFile);
				PakFiles.RemoveAt(PakIndex);
<<<<<<< HEAD
				break;
=======
				bRemovedPakFile = true;
				break;
			}
		}

		if (IoDispatcherFileBackend.IsValid())
		{
			if (UnmountedPak)
			{
				FilePackageStore->Unmount(UnmountedPak->IoContainerHeader.Get());
>>>>>>> 6bbb88c8
			}
			FString ContainerPath = FPaths::ChangeExtension(InPakFilename, FString());
			bRemovedContainerFile = IoDispatcherFileBackend->Unmount(*ContainerPath);
		}

		if (UnmountedPak)
		{
			UnmountedPak->Readers.Empty();
		}
	}
#if USE_PAK_PRECACHE
	if (GPakCache_Enable)
	{
		// If the Precacher is running, we need to clear the IsMounted flag inside of its lock,
		// to avoid races with RegisterPakFile which reads the flag inside of the lock
		FPakPrecacher::Get().Unmount(InPakFilename, UnmountedPak.GetReference());
		check(!UnmountedPak || !UnmountedPak->GetIsMounted())
	}
	else
#endif
	{
		if (UnmountedPak)
		{
			UnmountedPak->SetIsMounted(false);
		}
	}
<<<<<<< HEAD
	return UnmountedPak.IsValid();
}

bool FPakPlatformFile::ReloadPakReaders()
{
	TArray<FPakListEntry> Paks;
	GetMountedPaks(Paks);
	for (FPakListEntry& Pak : Paks)
	{
		if (!Pak.PakFile->RecreatePakReaders(LowerLevel))
		{
			return false;
		}
	}

	return true;
}

IFileHandle* FPakPlatformFile::CreatePakFileHandle(const TCHAR* Filename, const TRefCountPtr<FPakFile>& PakFile, const FPakEntry* FileEntry)
{
	IFileHandle* Result = NULL;
	bool bNeedsDelete = true;
	TFunction<FArchive*()> AcquirePakReader = [StoredPakFile=TRefCountPtr<FPakFile>(PakFile), LowerLevelPlatformFile = LowerLevel]()
=======
	return UnmountedPak.IsValid() || bRemovedContainerFile;
}

bool FPakPlatformFile::ReloadPakReaders()
{
	TArray<FPakListEntry> Paks;
	GetMountedPaks(Paks);
	for (FPakListEntry& Pak : Paks)
	{
		if (!Pak.PakFile->RecreatePakReaders(LowerLevel))
		{
			return false;
		}
	}

	if (IoDispatcherFileBackend)
	{
		IoDispatcherFileBackend->ReopenAllFileHandles();
	}

	return true;
}

IFileHandle* FPakPlatformFile::CreatePakFileHandle(const TCHAR* Filename, const TRefCountPtr<FPakFile>& PakFile, const FPakEntry* FileEntry)
{
	IFileHandle* Result = nullptr;
	TAcquirePakReaderFunction AcquirePakReader = [StoredPakFile=TRefCountPtr<FPakFile>(PakFile), LowerLevelPlatformFile = LowerLevel]() -> FSharedPakReader
>>>>>>> 6bbb88c8
	{
		return StoredPakFile->GetSharedReader(LowerLevelPlatformFile);
	};

	// Create the handle.
	const TRefCountPtr<const FPakFile>& ConstPakFile = (const TRefCountPtr<const FPakFile>&)PakFile;
	if (FileEntry->CompressionMethodIndex != 0 && PakFile->GetInfo().Version >= FPakInfo::PakFile_Version_CompressionEncryption)
	{
		if (FileEntry->IsEncrypted())
		{
<<<<<<< HEAD
			Result = new FPakFileHandle< FPakCompressedReaderPolicy<FPakSimpleEncryption> >(ConstPakFile, *FileEntry, AcquirePakReader, bNeedsDelete);
		}
		else
		{
			Result = new FPakFileHandle< FPakCompressedReaderPolicy<> >(ConstPakFile, *FileEntry, AcquirePakReader, bNeedsDelete);
=======
			Result = new FPakFileHandle< FPakCompressedReaderPolicy<FPakSimpleEncryption> >(ConstPakFile, *FileEntry, AcquirePakReader);
		}
		else
		{
			Result = new FPakFileHandle< FPakCompressedReaderPolicy<> >(ConstPakFile, *FileEntry, AcquirePakReader);
>>>>>>> 6bbb88c8
		}
	}
	else if (FileEntry->IsEncrypted())
	{
<<<<<<< HEAD
		Result = new FPakFileHandle< FPakReaderPolicy<FPakSimpleEncryption> >(ConstPakFile, *FileEntry, AcquirePakReader, bNeedsDelete);
	}
	else
	{
		Result = new FPakFileHandle<>(ConstPakFile, *FileEntry, AcquirePakReader, bNeedsDelete);
=======
		Result = new FPakFileHandle< FPakReaderPolicy<FPakSimpleEncryption> >(ConstPakFile, *FileEntry, AcquirePakReader);
	}
	else
	{
		Result = new FPakFileHandle<>(ConstPakFile, *FileEntry, AcquirePakReader);
>>>>>>> 6bbb88c8
	}

	return Result;
}

int32 FPakPlatformFile::MountAllPakFiles(const TArray<FString>& PakFolders)
{
	return MountAllPakFiles(PakFolders, TEXT(ALL_PAKS_WILDCARD));
}

int32 FPakPlatformFile::MountAllPakFiles(const TArray<FString>& PakFolders, const FString& WildCard)
{
	int32 NumPakFilesMounted = 0;

	bool bMountPaks = true;
	TArray<FString> PaksToLoad;
#if !UE_BUILD_SHIPPING
	// Optionally get a list of pak filenames to load, only these paks will be mounted
	FString CmdLinePaksToLoad;
	if (FParse::Value(FCommandLine::Get(), TEXT("-paklist="), CmdLinePaksToLoad))
	{
		CmdLinePaksToLoad.ParseIntoArray(PaksToLoad, TEXT("+"), true);
	}
#endif

	if (bMountPaks)
	{
		TArray<FString> FoundPakFiles;
		FindAllPakFiles(LowerLevel, PakFolders, WildCard, FoundPakFiles);

		// HACK: If no pak files are found with the wildcard, fallback to mounting everything.
		if (FoundPakFiles.Num() == 0)
		{
			FindAllPakFiles(LowerLevel, PakFolders, ALL_PAKS_WILDCARD, FoundPakFiles);
		}

		// Sort in descending order.
		FoundPakFiles.Sort(TGreater<FString>());
		// Mount all found pak files

		TArray<FPakListEntry> ExistingPaks;
		GetMountedPaks(ExistingPaks);
		TSet<FString> ExistingPaksFileName;
		// Find the single pak we just mounted
		for (auto Pak : ExistingPaks)
		{
			ExistingPaksFileName.Add(Pak.PakFile->GetFilename());
		}


		for (int32 PakFileIndex = 0; PakFileIndex < FoundPakFiles.Num(); PakFileIndex++)
		{
			const FString& PakFilename = FoundPakFiles[PakFileIndex];

			UE_LOG(LogPakFile, Display, TEXT("Found Pak file %s attempting to mount."), *PakFilename);

			if (PaksToLoad.Num() && !PaksToLoad.Contains(FPaths::GetBaseFilename(PakFilename)))
			{
				continue;
			}

			if (ExistingPaksFileName.Contains(PakFilename))
			{
				UE_LOG(LogPakFile, Display, TEXT("Pak file %s already exists."), *PakFilename);
				continue;
			}

			uint32 PakOrder = GetPakOrderFromPakFilePath(PakFilename);

			UE_LOG(LogPakFile, Display, TEXT("Mounting pak file %s."), *PakFilename);

			SCOPED_BOOT_TIMING("Pak_Mount");
			if (Mount(*PakFilename, PakOrder))
			{
				++NumPakFilesMounted;
			}
		}
	}
	return NumPakFilesMounted;
}

int32 FPakPlatformFile::GetPakOrderFromPakFilePath(const FString& PakFilePath)
{
	if (PakFilePath.StartsWith(FString::Printf(TEXT("%sPaks/%s-"), *FPaths::ProjectContentDir(), FApp::GetProjectName())))
	{
		return 4;
	}
	else if (PakFilePath.StartsWith(FPaths::ProjectContentDir()))
	{
		return 3;
	}
	else if (PakFilePath.StartsWith(FPaths::EngineContentDir()))
	{
		return 2;
	}
	else if (PakFilePath.StartsWith(FPaths::ProjectSavedDir()))
	{
		return 1;
	}

	return 0;
}

IPakFile* FPakPlatformFile::HandleMountPakDelegate(const FString& PakFilePath, int32 PakOrder)
{
	FPlatformMisc::LowLevelOutputDebugStringf(TEXT("Mounting pak file: %s \n"), *PakFilePath);

	if (PakOrder == INDEX_NONE)
	{
		PakOrder = GetPakOrderFromPakFilePath(PakFilePath);
	}
	
	if (Mount(*PakFilePath, PakOrder))
	{
		TArray<FPakListEntry> Paks;
		GetMountedPaks(Paks);
		// Find the single pak we just mounted
		for (auto Pak : Paks)
		{
			if (PakFilePath == Pak.PakFile->GetFilename())
			{
				return Pak.PakFile;
			}
		}

		check(false); // Should have found the pak since Mount returned true
	}
	return nullptr;
}

bool FPakPlatformFile::HandleOnMountPakDelegate(const FString& PakFilePath, int32 PakOrder, IPlatformFile::FDirectoryVisitor* Visitor)
{
	IPakFile* PakFile = HandleMountPakDelegate(PakFilePath, PakOrder);
	if (PakFile)
	{
		if (Visitor)
		{
			PakFile->PakVisitPrunedFilenames(*Visitor);
		}
		return true;
	}
	else
	{
		return false;
	}
}

bool FPakPlatformFile::HandleUnmountPakDelegate(const FString& PakFilePath)
{
	FPlatformMisc::LowLevelOutputDebugStringf(TEXT("Unmounting pak file: %s \n"), *PakFilePath);

	return Unmount(*PakFilePath);
}

void FPakPlatformFile::RegisterEncryptionKey(const FGuid& InGuid, const FAES::FAESKey& InKey)
{
	GetRegisteredEncryptionKeys().AddKey(InGuid, InKey);

	int32 NumMounted = 0;
	TSet<int32> ChunksToNotify;

	for (const FPakListDeferredEntry& Entry : PendingEncryptedPakFiles)
	{
		if (Entry.EncryptionKeyGuid == InGuid)
		{
			if (Mount(*Entry.Filename, Entry.ReadOrder, Entry.Path.Len() == 0 ? nullptr : *Entry.Path))
			{
				UE_LOG(LogPakFile, Log, TEXT("Successfully mounted deferred pak file '%s'"), *Entry.Filename);
				NumMounted++;

				int32 PakchunkIndex = GetPakchunkIndexFromPakFile(Entry.Filename);
				if (PakchunkIndex != INDEX_NONE)
				{
					ChunksToNotify.Add(PakchunkIndex);
				}
			}
			else
			{
				UE_LOG(LogPakFile, Warning, TEXT("Failed to mount deferred pak file '%s'"), *Entry.Filename);
			}
		}
	}

	if (NumMounted > 0)
	{
		IPlatformChunkInstall * ChunkInstall = FPlatformMisc::GetPlatformChunkInstall();
		if (ChunkInstall)
		{
			for (int32 PakchunkIndex : ChunksToNotify)
			{
				ChunkInstall->ExternalNotifyChunkAvailable(PakchunkIndex);
			}
		}

		PendingEncryptedPakFiles.RemoveAll([InGuid](const FPakListDeferredEntry& Entry) { return Entry.EncryptionKeyGuid == InGuid; });

		{
			LLM_SCOPE(ELLMTag::FileSystem);
			OptimizeMemoryUsageForMountedPaks();
		}

		UE_LOG(LogPakFile, Log, TEXT("Registered encryption key '%s': %d pak files mounted, %d remain pending"), *InGuid.ToString(), NumMounted, PendingEncryptedPakFiles.Num());
	}
}

IFileHandle* FPakPlatformFile::OpenRead(const TCHAR* Filename, bool bAllowWrite)
{
	IFileHandle* Result = NULL;
	TRefCountPtr<FPakFile> PakFile;
	FPakEntry FileEntry;
	if (FindFileInPakFiles(Filename, &PakFile, &FileEntry))
	{
#if PAK_TRACKER
		TrackPak(Filename, &FileEntry);
#endif

		Result = CreatePakFileHandle(Filename, PakFile, &FileEntry);

		if (Result)
		{
			FCoreDelegates::OnFileOpenedForReadFromPakFile.Broadcast(*PakFile->GetFilename(), Filename);
		}
	}
	else
	{
		if (IsNonPakFilenameAllowed(Filename))
		{
			// Default to wrapped file
			Result = LowerLevel->OpenRead(Filename, bAllowWrite);
		}
	}
	return Result;
}

const TCHAR* FPakPlatformFile::GetMountStartupPaksWildCard()
{
	return *GMountStartupPaksWildCard;
}

void FPakPlatformFile::SetMountStartupPaksWildCard(const FString& WildCard)
{
	GMountStartupPaksWildCard = WildCard;
}


EChunkLocation::Type FPakPlatformFile::GetPakChunkLocation(int32 InPakchunkIndex) const
{
	FScopeLock ScopedLock(&PakListCritical);

	for (const FPakListEntry& PakEntry : PakFiles)
	{
		if (PakEntry.PakFile->PakchunkIndex == InPakchunkIndex)
		{
			return EChunkLocation::LocalFast;
		}
	}

	for (const FPakListDeferredEntry& PendingPak : PendingEncryptedPakFiles)
	{
		if (PendingPak.PakchunkIndex == InPakchunkIndex)
		{
			return EChunkLocation::NotAvailable;
		}
	}

	return EChunkLocation::DoesNotExist;
}

bool FPakPlatformFile::AnyChunksAvailable() const
{
	FScopeLock ScopedLock(&PakListCritical);

	for (const FPakListEntry& PakEntry : PakFiles)
	{
		if (PakEntry.PakFile->PakchunkIndex != INDEX_NONE)
		{
			return true;
		}
	}

	for (const FPakListDeferredEntry& PendingPak : PendingEncryptedPakFiles)
	{
		if (PendingPak.PakchunkIndex != INDEX_NONE)
		{
			return true;
		}
	}

	return false;
}

bool FPakPlatformFile::BufferedCopyFile(IFileHandle& Dest, IFileHandle& Source, const int64 FileSize, uint8* Buffer, const int64 BufferSize) const
{
	int64 RemainingSizeToCopy = FileSize;
	// Continue copying chunks using the buffer
	while (RemainingSizeToCopy > 0)
	{
		const int64 SizeToCopy = FMath::Min(BufferSize, RemainingSizeToCopy);
		if (Source.Read(Buffer, SizeToCopy) == false)
		{
			return false;
		}
		if (Dest.Write(Buffer, SizeToCopy) == false)
		{
			return false;
		}
		RemainingSizeToCopy -= SizeToCopy;
	}
	return true;
}

bool FPakPlatformFile::CopyFile(const TCHAR* To, const TCHAR* From, EPlatformFileRead ReadFlags, EPlatformFileWrite WriteFlags)
{
	bool Result = false;
	FPakEntry FileEntry;
	TRefCountPtr<FPakFile> PakFile;
	if (FindFileInPakFiles(From, &PakFile, &FileEntry))
	{
		// Copy from pak to LowerLevel->
		// Create handles both files.
		TUniquePtr<IFileHandle> DestHandle(LowerLevel->OpenWrite(To, false, (WriteFlags & EPlatformFileWrite::AllowRead) != EPlatformFileWrite::None));
		TUniquePtr<IFileHandle> SourceHandle(CreatePakFileHandle(From, PakFile, &FileEntry));

		if (DestHandle && SourceHandle)
		{
			const int64 BufferSize = 64 * 1024; // Copy in 64K chunks.
			uint8* Buffer = (uint8*)FMemory::Malloc(BufferSize);
			Result = BufferedCopyFile(*DestHandle, *SourceHandle, SourceHandle->Size(), Buffer, BufferSize);
			FMemory::Free(Buffer);
		}
	}
	else
	{
		Result = LowerLevel->CopyFile(To, From, ReadFlags, WriteFlags);
	}
	return Result;
}

/**
 * Module for the pak file
 */
class FPakFileModule : public IPlatformFileModule
{
public:
	virtual IPlatformFile* GetPlatformFile() override
	{
		check(Singleton.IsValid());
		return Singleton.Get();
	}

	virtual void StartupModule() override
	{
		Singleton = MakeUnique<FPakPlatformFile>();
		FModuleManager::LoadModuleChecked<IModuleInterface>(TEXT("RSA"));
	}

	virtual void ShutdownModule() override
	{
		// remove ourselves from the platform file chain (there can be late writes after the shutdown).
		if (Singleton.IsValid())
		{
			if (FPlatformFileManager::Get().FindPlatformFile(Singleton.Get()->GetName()))
			{
				FPlatformFileManager::Get().RemovePlatformFile(Singleton.Get());
			}
		}

		Singleton.Reset();
	}

	TUniquePtr<IPlatformFile> Singleton;
};

void FPakFile::AddSpecialFile(const FPakEntry& Entry, const FString& Filename)
{
	MakeDirectoryFromPath(MountPoint);

	// TODO: This function is not threadsafe; readers of the Indexes will be invalidated when we modify them
	// To make it threadsafe would require always holding the lock around any read of either index, which is
	// more expensive than we want to support this debug feature
	FPakEntryLocation EntryLocation;
	if (!Entry.IsDeleteRecord())
	{
		// Add new file info.
		TArray<uint8> NewEncodedPakEntries;
		FMemoryWriter MemoryWriter(NewEncodedPakEntries);
		EntryLocation = FPakEntryLocation::CreateFromOffsetIntoEncoded(EncodedPakEntries.Num());
		if (EncodePakEntry(MemoryWriter, Entry, Info))
		{
			EncodedPakEntries.Append(NewEncodedPakEntries);
			EncodedPakEntries.Shrink();
		}
		else
		{
			EntryLocation = FPakEntryLocation::CreateFromListIndex(Files.Num());
			Files.Add(Entry);
			Files.Shrink();
		}
		NumEntries++;
	}

	FPathHashIndex* PathHashToWrite = bHasPathHashIndex ? &PathHashIndex : nullptr;
	AddEntryToIndex(Filename, EntryLocation, MountPoint, PathHashSeed, &DirectoryIndex, PathHashToWrite, nullptr /* CollisionDetection */, Info.Version);
}

void FPakPlatformFile::MakeUniquePakFilesForTheseFiles(const TArray<TArray<FString>>& InFiles)
{
	for (int k = 0; k < InFiles.Num(); k++)
	{
		TRefCountPtr<FPakFile> NewPakFile;
		for (int i = 0; i < InFiles[k].Num(); i++)
		{
			FPakEntry FileEntry;
			TRefCountPtr<FPakFile> ExistingRealPakFile;
			bool bFoundEntry = FindFileInPakFiles(*InFiles[k][i], &ExistingRealPakFile, &FileEntry);
			if (bFoundEntry && ExistingRealPakFile && ExistingRealPakFile->GetFilenameName() != NAME_None)
			{
				if (NewPakFile == nullptr)
				{
					// Mount another copy of the existing real PakFile, but don't allow it to Load the index, so it intializes as empty
					const bool bLoadIndex = false;
					if (Mount(*ExistingRealPakFile->GetFilename(), 500, *ExistingRealPakFile->MountPoint, bLoadIndex))
					{
						// we successfully mounted the file, find the empty pak file we just added.
						for (int j = 0; j < PakFiles.Num(); j++)
						{
							FPakFile& PotentialNewPakFile = *PakFiles[j].PakFile;
							if (PotentialNewPakFile.PakFilename == ExistingRealPakFile->PakFilename &&  // It has the right name
								PotentialNewPakFile.CachedTotalSize == ExistingRealPakFile->CachedTotalSize && // And it has the right size
								PotentialNewPakFile.GetNumFiles() == 0) // And it didn't load the index
							{
								NewPakFile = &PotentialNewPakFile;
								break;
							}
						}

						if (NewPakFile != nullptr)
						{
							NewPakFile->SetCacheType(FPakFile::ECacheType::Individual);
						}
					}
				}

				if (NewPakFile != nullptr)
				{
//					NewPakFile->SetUnderlyingCacheTrimDisabled(true);
					NewPakFile->AddSpecialFile(FileEntry, *InFiles[k][i]);
				}

			}
		}

	}
}

<<<<<<< HEAD
IMPLEMENT_MODULE(FPakFileModule, PakFile);
=======
IMPLEMENT_MODULE(FPakFileModule, PakFile);

#if !UE_BUILD_SHIPPING
static void AsyncFileTest(const TArray<FString>& Args)
{
	FString TestFile;
	if (Args.Num() == 0)
	{
		UE_LOG(LogPakFile, Error, TEXT("pak.AsyncFileTest requires a filename argument: \"pak.AsyncFileTest <filename> <size> <offset>\""));
		return;
	}

	TestFile = Args[0];
	int64 Size = 1;
	if (Args.Num() > 1)
	{
		Size = -1;
		LexFromString(Size, *Args[1]);
		if (Size <= 0)
		{
			UE_LOG(LogPakFile, Error, TEXT("pak.AsyncFileTest size must be > 0: \"pak.AsyncFileTest <filename> <size> <offset>\""));
			return;
		}
	}

	int64 Offset = 0;
	if (Args.Num() > 2)
	{
		Offset = -1;
		LexFromString(Offset, *Args[2]);
		if (Size < 0)
		{
			UE_LOG(LogPakFile, Error, TEXT("pak.AsyncFileTest offset must be >= 0: \"pak.AsyncFileTest <filename> <size> <offset>\""));
			return;
		}
	}

	IPlatformFile& PlatformFile = FPlatformFileManager::Get().GetPlatformFile();
	TUniquePtr<IAsyncReadFileHandle> FileHandle(PlatformFile.OpenAsyncRead(*TestFile));
	check(FileHandle);
	{
		TUniquePtr<IAsyncReadRequest> SizeRequest(FileHandle->SizeRequest());
		if (!SizeRequest)
		{
			UE_LOG(LogPakFile, Error, TEXT("pak.AsyncFileTest: SizeRequest failed for %s."), *TestFile, Size, Offset);
			return;
		}
		SizeRequest->WaitCompletion();
		int64 TotalSize = SizeRequest->GetSizeResults();
		SizeRequest.Reset();
		if (Offset + Size > TotalSize)
		{
			UE_LOG(LogPakFile, Error, TEXT("pak.AsyncFileTest: Requested size offset is out of range for %s. Size=%" INT64_FMT", Offset=%" INT64_FMT ", End=%" INT64_FMT ", Available Size = %" INT64_FMT "."),
				*TestFile, Size, Offset, Size + Offset, TotalSize);
			return;
		}

		TUniquePtr<IAsyncReadRequest> ReadRequest(FileHandle->ReadRequest(Offset, Size));
		if (!ReadRequest)
		{
			UE_LOG(LogPakFile, Error, TEXT("pak.AsyncFileTest: ReadRequest failed for %s size %" INT64_FMT " offset %" INT64_FMT "."), *TestFile, Size, Offset);
			return;
		}

		ReadRequest.Reset();
		FPlatformProcess::Sleep(3.0f);
	}
	FileHandle.Reset();

	UE_LOG(LogPakFile, Display, TEXT("pak.AsyncFileTest: ReadRequest succeeded with no errors for %s size %" INT64_FMT " offset %" INT64_FMT "."), *TestFile, Size, Offset);
}

static FAutoConsoleCommand AsyncFileTestCmd(
	TEXT("pak.AsyncFileTest"),
	TEXT("Read a block of data from a file using an AsyncFileHandle. params: <filename> <size> <offset>"),
	FConsoleCommandWithArgsDelegate::CreateStatic(AsyncFileTest));
#endif
>>>>>>> 6bbb88c8
<|MERGE_RESOLUTION|>--- conflicted
+++ resolved
@@ -270,28 +270,6 @@
 
 void FPakPlatformFile::GetFilenamesFromIostoreByBlockIndex(const FString& InContainerName, const TArray<int32>& InBlockIndex, TArray<FString>& OutFileList)
 {
-<<<<<<< HEAD
-	if (FIoDispatcher::IsInitialized())
-	{
-		FIoDispatcher& IoDispatcher = FIoDispatcher::Get();
-
-		for (const FIoDispatcherMountedContainer& Container : IoDispatcher.GetMountedContainers())
-		{
-			if (FPaths::GetBaseFilename(Container.Environment.GetPath()) == InContainerName)
-			{
-				FIoStoreEnvironment IoEnvironment;
-				IoEnvironment.InitializeFileEnvironment(FPaths::ChangeExtension(Container.Environment.GetPath(), TEXT("")));
-				TUniquePtr<FIoStoreReader> IoStoreReader(new FIoStoreReader());
-
-				FIoStatus Status = IoStoreReader->Initialize(IoEnvironment, GetRegisteredEncryptionKeys().GetKeys());
-				if (Status.IsOk())
-				{
-					IoStoreReader->GetFilenamesByBlockIndex(InBlockIndex, OutFileList);
-				}
-	
-				break;
-			}
-=======
 	FPakPlatformFile* PakPlatformFile = static_cast<FPakPlatformFile*>(FPlatformFileManager::Get().FindPlatformFile(FPakPlatformFile::GetTypeName()));
 	if (!PakPlatformFile || !PakPlatformFile->IoDispatcherFileBackend.IsValid())
 	{
@@ -310,7 +288,6 @@
 			}
 	
 			break;
->>>>>>> 6bbb88c8
 		}
 	}
 }
@@ -332,27 +309,6 @@
 
 void FPakPlatformFile::GetFilenamesFromIostoreContainer(const FString& InContainerName, TArray<FString>& OutFileList)
 {
-<<<<<<< HEAD
-	if (FIoDispatcher::IsInitialized())
-	{
-		FIoDispatcher& IoDispatcher = FIoDispatcher::Get();
-
-		for (const FIoDispatcherMountedContainer& Container : IoDispatcher.GetMountedContainers())
-		{
-			if (FPaths::GetBaseFilename(Container.Environment.GetPath()) == InContainerName)
-			{
-				FIoStoreEnvironment IoEnvironment;
-				IoEnvironment.InitializeFileEnvironment(FPaths::ChangeExtension(Container.Environment.GetPath(), TEXT("")));
-				TUniquePtr<FIoStoreReader> IoStoreReader(new FIoStoreReader());
-
-				FIoStatus Status = IoStoreReader->Initialize(IoEnvironment, GetRegisteredEncryptionKeys().GetKeys());
-				if (Status.IsOk())
-				{
-					IoStoreReader->GetFilenames(OutFileList);
-				}
-				break;
-			}
-=======
 	FPakPlatformFile* PakPlatformFile = static_cast<FPakPlatformFile*>(FPlatformFileManager::Get().FindPlatformFile(FPakPlatformFile::GetTypeName()));
 	if (!PakPlatformFile || !PakPlatformFile->IoDispatcherFileBackend.IsValid())
 	{
@@ -370,7 +326,6 @@
 				IoStoreReader->GetFilenames(OutFileList);
 			}
 			break;
->>>>>>> 6bbb88c8
 		}
 	}
 }
@@ -3885,16 +3840,12 @@
 {
 	/** Name of the PakFile that contains the FileEntry read by this handle. Read-only after construction. */
 	FName PakFile;
-<<<<<<< HEAD
-	TRefCountPtr<FPakFile> ActualPakFile;
-=======
 	/**
 	 * Pointer to the PakFile that contains the FileEntry read by this handle.
 	 * The pointer is read-only after construction (the PakFile exceeds the lifetime of *this).
 	 */
 	TRefCountPtr<FPakFile> ActualPakFile;
 	/** Size of the PakFile that contains the FileEntry read by this handle. Read-only after construction. */
->>>>>>> 6bbb88c8
 	int64 PakFileSize;
 	/**
 	 * Number of bytes between start of the PakFile and start of the payload (AFTER the FileEntry struct)
@@ -4683,11 +4634,7 @@
 		CSV_CUSTOM_STAT(FileIOVerbose, PakPrecacherBadSeeks, (int32)GPreCacheBadSeeks, ECsvCustomStatOp::Set);
 		CSV_CUSTOM_STAT(FileIOVerbose, PakPrecacherContiguousReads, (int32)GPreCacheContiguousReads, ECsvCustomStatOp::Set);
 		
-<<<<<<< HEAD
-		CSV_CUSTOM_STAT(FileIO, PakLoads, (int32)PakPrecacherSingleton->Get().GetLoads(), ECsvCustomStatOp::Set);
-=======
 		CSV_CUSTOM_STAT(FileIOVerbose, PakLoads, (int32)PakPrecacherSingleton->Get().GetLoads(), ECsvCustomStatOp::Set);
->>>>>>> 6bbb88c8
 
 }
 #endif
@@ -4700,20 +4647,12 @@
 #if CSV_PROFILER
 
 	int64 LocalTotalLoaded = GTotalLoaded;
-<<<<<<< HEAD
-	if (FIoDispatcher::IsInitialized())
-=======
 	if (IoDispatcherFileBackend.IsValid())
->>>>>>> 6bbb88c8
 	{
 		LocalTotalLoaded += FIoDispatcher::Get().GetTotalLoaded();
 	}
 
-<<<<<<< HEAD
-	CSV_CUSTOM_STAT(FileIO, TotalLoadedMB, (int32)(LocalTotalLoaded / (1024 * 1024)), ECsvCustomStatOp::Set);
-=======
 	CSV_CUSTOM_STAT(FileIOVerbose, TotalLoadedMB, (int32)(LocalTotalLoaded / (1024 * 1024)), ECsvCustomStatOp::Set);
->>>>>>> 6bbb88c8
 	if (GTotalLoadedLastTick != 0)
 	{
 		int64 diff = LocalTotalLoaded - GTotalLoadedLastTick;
@@ -5080,15 +5019,9 @@
 			const bool bCurrentScratchTempBufferValid = 
 				bExistingScratchBufferValid && !bStartedUncompress
 				// ensure this object was the last reader from the scratch buffer and the last thing it decompressed was this block.
-<<<<<<< HEAD
-				&& (ScratchSpace.LastPakEntryOffset == PakEntry.Offset)
-				&& (ScratchSpace.LastPakIndexHash == PakFile.GetInfo().IndexHash)
-				&& (ScratchSpace.LastDecompressedBlock == CompressionBlockIndex)
-=======
 				&& (ScratchSpace->LastPakEntryOffset == PakEntry.Offset)
 				&& (ScratchSpace->LastPakIndexHash == PakFile.GetInfo().IndexHash)
 				&& (ScratchSpace->LastDecompressedBlock == CompressionBlockIndex)
->>>>>>> 6bbb88c8
 				// ensure the previous decompression destination was the scratch buffer.
 				&& !(DirectCopyStart == 0 && Length >= CompressionBlockSize); 
 
@@ -5119,47 +5052,21 @@
 					TaskDetails.CompressedBuffer = WorkingBuffers[CompressionBlockIndex & 1];
 					TaskDetails.CompressedSize = CompressedBlockSize;
 					TaskDetails.CopyOut = nullptr;
-<<<<<<< HEAD
-					ScratchSpace.LastDecompressedBlock = 0xFFFFFFFF;
-					ScratchSpace.LastPakIndexHash = FSHAHash();
-					ScratchSpace.LastPakEntryOffset = -1;
-=======
 					ScratchSpace->LastDecompressedBlock = 0xFFFFFFFF;
 					ScratchSpace->LastPakIndexHash = FSHAHash();
 					ScratchSpace->LastPakEntryOffset = -1;
->>>>>>> 6bbb88c8
 				}
 				else
 				{
 					// Block needs to be copied from a working buffer
 					TaskDetails.CompressionFormat = CompressionMethod;
-<<<<<<< HEAD
-					TaskDetails.UncompressedBuffer = ScratchSpace.TempBuffer.Get();
-=======
 					TaskDetails.UncompressedBuffer = ScratchSpace->TempBuffer.Get();
->>>>>>> 6bbb88c8
 					TaskDetails.UncompressedSize = UncompressedBlockSize;
 					TaskDetails.CompressedBuffer = WorkingBuffers[CompressionBlockIndex & 1];
 					TaskDetails.CompressedSize = CompressedBlockSize;
 					TaskDetails.CopyOut = V;
 					TaskDetails.CopyOffset = DirectCopyStart;
 					TaskDetails.CopyLength = WriteSize;
-<<<<<<< HEAD
-					ScratchSpace.LastDecompressedBlock = CompressionBlockIndex;
-					ScratchSpace.LastPakIndexHash = PakFile.GetInfo().IndexHash;
-					ScratchSpace.LastPakEntryOffset = PakEntry.Offset;
-				}
-
-				if (Length == WriteSize)
-				{
-					UncompressTask.StartSynchronousTask();
-				}
-				else
-				{
-					UncompressTask.StartBackgroundTask();
-				}
-
-=======
 					ScratchSpace->LastDecompressedBlock = CompressionBlockIndex;
 					ScratchSpace->LastPakIndexHash = PakFile.GetInfo().IndexHash;
 					ScratchSpace->LastPakEntryOffset = PakEntry.Offset;
@@ -5174,7 +5081,6 @@
 					UncompressTask.StartBackgroundTask();
 				}
 
->>>>>>> 6bbb88c8
 				bStartedUncompress = true;
 			}
 		
@@ -5496,13 +5402,8 @@
 		FileInfoPos = CachedTotalSize - Info.GetSerializedSize(CompatibleVersion);
 		if (FileInfoPos >= 0)
 		{
-<<<<<<< HEAD
-			Reader->Seek(FileInfoPos);
-			Reader->Precache(FileInfoPos, 0); // Inform the archive that we're going to repeatedly serialize from the current location
-=======
 			Reader.Seek(FileInfoPos);
 			Reader.Precache(FileInfoPos, 0); // Inform the archive that we're going to repeatedly serialize from the current location
->>>>>>> 6bbb88c8
 
 			SCOPED_BOOT_TIMING("PakFile_SerilizeTrailer");
 
@@ -6459,14 +6360,6 @@
 	bool bIsSize32BitSafe = PakEntry.Size <= MAX_uint32;
 	bool bIsUncompressedSize32BitSafe = PakEntry.UncompressedSize <= MAX_uint32;
 	
-<<<<<<< HEAD
-	// compression block size is sent in the flags field when it is 64k
-	// if not the maximum value of the packed field is sent as a flag (0x3F)
-	uint32 CompressionBlockSizePacked = (PakEntry.CompressionBlockSize >> 11) & 0x3F;
-	if ( (CompressionBlockSizePacked<<11) != PakEntry.CompressionBlockSize )
-	{
-		CompressionBlockSizePacked = 0x3F;
-=======
 	// If CompressionBlocks.Num() == 1, we set CompressionBlockSize == UncompressedSize and record CompressBlockSizePacked=0
 	// Otherwise, we encode CompressionBlockSize as a 6-bit multiple of 1 << 11.
 	// If CompressionBlockSize is not a multiple of 1 << 11, or is a larger multiple than 6 bits we can not encode correctly.
@@ -6479,7 +6372,6 @@
 		{
 			CompressionBlockSizePacked = 0x3F;
 		}
->>>>>>> 6bbb88c8
 	}
 
 	// Build the Flags field.
@@ -6642,28 +6534,16 @@
 	OutEntry.CompressionBlocks.Empty(CompressionBlocksCount);
 	OutEntry.CompressionBlocks.SetNum(CompressionBlocksCount);
 	
-<<<<<<< HEAD
-	// Set CompressionBlockSize with conditional clamping
-	// this is probably not necessary but maintains past behavior
-=======
->>>>>>> 6bbb88c8
 	OutEntry.CompressionBlockSize = 0;
 	if (CompressionBlocksCount > 0)
 	{
 		OutEntry.CompressionBlockSize = CompressionBlockSize;
-<<<<<<< HEAD
-		if ( OutEntry.UncompressedSize < CompressionBlockSize )
-		{
-			OutEntry.CompressionBlockSize = OutEntry.UncompressedSize;
-		}
-=======
 		// Per the comment in Encode, if CompressionBlocksCount == 1, we use UncompressedSize for CompressionBlockSize
 		if (CompressionBlocksCount == 1)
 		{
 			OutEntry.CompressionBlockSize = OutEntry.UncompressedSize;
 		}
 		ensure(OutEntry.CompressionBlockSize != 0);
->>>>>>> 6bbb88c8
 	}
 
 	// Set bDeleteRecord to false, because it obviously isn't deleted if we are here.
@@ -7082,82 +6962,28 @@
 #endif
 
 bool FPakFile::RecreatePakReaders(IPlatformFile* LowerLevel)
-<<<<<<< HEAD
 {
 	FScopeLock ScopedLock(&CriticalSection);
+
+	if (CurrentlyUsedReaders > 0)
+	{
+		UE_LOG(LogPakFile, Error, TEXT("Recreating pak readers while we have readers loaned out, this may be lead to crashes or decryption problems."));
+	}
 
 	// need to reset the decryptor as it will hold a pointer to the first created pak reader
 	Decryptor.Reset();
 
-	TMap<uint32, TUniquePtr<FArchive>> TempReaderMap;
-
-	// Create a new PakReader *per* thread that was already mapped
-	for (const TPair<uint32, TUniquePtr<FArchive>>& Reader : ReaderMap)
-	{
-		FArchive* PakReader = nullptr;
-		uint32 Thread = Reader.Key;
-
-		if (LowerLevel != nullptr)
-		{
-			IFileHandle* PakHandle = LowerLevel->OpenRead(*GetFilename());
-			if (PakHandle)
-			{
-				PakReader = CreatePakReader(*PakHandle, *GetFilename());
-			}
-		}
-		else
-		{
-			PakReader = CreatePakReader(*GetFilename());
-		}
-
+	TArray<FArchiveAndLastAccessTime> TempReaders;
+
+	// Create a new PakReader *per* instance that was already mapped
+	for (const FArchiveAndLastAccessTime& Reader : Readers)
+	{
+		TUniquePtr<FArchive> PakReader = TUniquePtr<FArchive>(CreatePakReader(LowerLevel, *GetFilename()));
 		if (!PakReader)
 		{
 			UE_LOG(LogPakFile, Warning, TEXT("Unable to re-create pak \"%s\" handle"), *GetFilename());
 			return false;
 		}
-
-#if DO_CHECK
-		FArchive* Proxy = new FThreadCheckingArchiveProxy(PakReader, Thread);
-		TempReaderMap.Emplace(Thread, Proxy);
-#else
-		TempReaderMap.Emplace(Thread, PakReader);
-#endif //DO_CHECK
-	}
-
-	// replace the current ReaderMap with the newly created pak readers leaving them to out of scope
-	ReaderMap = MoveTemp(TempReaderMap);
-
-	return true;
-}
-
-FArchive* FPakFile::GetSharedReader(IPlatformFile* LowerLevel)
-{
-	uint32 Thread = FPlatformTLS::GetCurrentThreadId();
-	FArchive* PakReader = nullptr;
-=======
-{
-	FScopeLock ScopedLock(&CriticalSection);
-
-	if (CurrentlyUsedReaders > 0)
->>>>>>> 6bbb88c8
-	{
-		UE_LOG(LogPakFile, Error, TEXT("Recreating pak readers while we have readers loaned out, this may be lead to crashes or decryption problems."));
-	}
-
-	// need to reset the decryptor as it will hold a pointer to the first created pak reader
-	Decryptor.Reset();
-
-	TArray<FArchiveAndLastAccessTime> TempReaders;
-
-	// Create a new PakReader *per* instance that was already mapped
-	for (const FArchiveAndLastAccessTime& Reader : Readers)
-	{
-		TUniquePtr<FArchive> PakReader = TUniquePtr<FArchive>(CreatePakReader(LowerLevel, *GetFilename()));
-		if (!PakReader)
-		{
-			UE_LOG(LogPakFile, Warning, TEXT("Unable to re-create pak \"%s\" handle"), *GetFilename());
-			return false;
-		}
 		TempReaders.Add(FArchiveAndLastAccessTime{ MoveTemp(PakReader), Reader.LastAccessTime });
 	}
 
@@ -7183,23 +7009,8 @@
 		else
 		{
 			// Create a new FArchive reader and pass it to the new handle.
-<<<<<<< HEAD
-			if (LowerLevel != nullptr)
-			{
-				IFileHandle* PakHandle = LowerLevel->OpenRead(*GetFilename());
-				if (PakHandle)
-				{
-					PakReader = CreatePakReader(*PakHandle, *GetFilename());
-				}
-			}
-			else
-			{
-				PakReader = CreatePakReader(*GetFilename());
-			}
-=======
 			PakReader = CreatePakReader(LowerLevel, *GetFilename());
 
->>>>>>> 6bbb88c8
 			if (!PakReader)
 			{
 				UE_LOG(LogPakFile, Warning, TEXT("Unable to create pak \"%s\" handle"), *GetFilename());
@@ -7425,11 +7236,8 @@
 
 FPakPlatformFile::~FPakPlatformFile()
 {
-<<<<<<< HEAD
-=======
 	FTSTicker::GetCoreTicker().RemoveTicker(RetireReadersHandle);
 
->>>>>>> 6bbb88c8
 	FCoreDelegates::GetRegisterEncryptionKeyMulticastDelegate().RemoveAll(this);
 	FCoreDelegates::OnFEngineLoopInitComplete.RemoveAll(this);
 
@@ -7566,15 +7374,11 @@
 	{
 		TArray<FString> PakFolders;
 		GetPakFolders(CmdLine, PakFolders);
-<<<<<<< HEAD
-		Result = CheckIfPakFilesExist(Inner, PakFolders);
-=======
 		if (!CheckIfPakFilesExist(Inner, PakFolders))
 		{
 			UE_LOG(LogPakFile, Warning, TEXT("No Pak files were found when checking to make Pak Environment"));
 		}
 		Result = true;
->>>>>>> 6bbb88c8
 	}
 #endif
 	return Result;
@@ -7629,20 +7433,6 @@
 		FilePackageStore = MakeShared<FFilePackageStore>();
 		FCoreDelegates::CreatePackageStore.BindLambda([this]()
 		{
-<<<<<<< HEAD
-			FIoDispatcher& IoDispatcher = FIoDispatcher::Get();
-			FIoStatus IoDispatcherMountStatus = IoDispatcher.Mount(IoStoreGlobalEnvironment, FGuid(), FAES::FAESKey());
-			if (IoDispatcherMountStatus.IsOk())
-			{
-				UE_LOG(LogPakFile, Display, TEXT("Initialized I/O dispatcher"));
-
-				FIoSignatureErrorEvent& SignatureErrorEvent = IoDispatcher.GetSignatureErrorEvent();
-				FScopeLock _(&SignatureErrorEvent.CriticalSection);
-				SignatureErrorEvent.SignatureErrorDelegate.AddLambda([](const FIoSignatureError& Error)
-				{
-					FPakChunkSignatureCheckFailedData FailedData(Error.ContainerName, TPakChunkHash(), TPakChunkHash(), Error.BlockIndex);
-#if !PAKHASH_USE_CRC
-=======
 			return FilePackageStore;
 		});
 
@@ -7659,7 +7449,6 @@
 					FailedData.ExpectedHash = GetTypeHash(Error.ExpectedHash);
 					FailedData.ReceivedHash = GetTypeHash(Error.ActualHash);
 #else
->>>>>>> 6bbb88c8
 					FailedData.ExpectedHash = Error.ExpectedHash;
 					FailedData.ReceivedHash = Error.ActualHash;
 #endif
@@ -7848,10 +7637,7 @@
 
 bool FPakPlatformFile::Mount(const TCHAR* InPakFilename, uint32 PakOrder, const TCHAR* InPath /*= NULL*/, bool bLoadIndex /*= true*/)
 {
-<<<<<<< HEAD
-=======
 	LLM_SCOPE(ELLMTag::FileSystem);
->>>>>>> 6bbb88c8
 	bool bPakSuccess = false;
 	bool bIoStoreSuccess = true;
 	TSharedPtr<IFileHandle> PakHandle = MakeShareable(LowerLevel->OpenRead(InPakFilename));
@@ -7928,26 +7714,12 @@
 			UE_LOG(LogPakFile, Warning, TEXT("Failed to mount pak \"%s\", pak is invalid."), InPakFilename);
 		}
 
-<<<<<<< HEAD
-		if (FIoDispatcher::IsInitialized())
-		{
-			FIoStoreEnvironment IoStoreEnvironment;
-			IoStoreEnvironment.InitializeFileEnvironment(FPaths::ChangeExtension(InPakFilename, FString()), PakOrder);
-
-=======
 		if (bPakSuccess && IoDispatcherFileBackend.IsValid())
 		{
->>>>>>> 6bbb88c8
 			FGuid EncryptionKeyGuid = Pak->GetInfo().EncryptionKeyGuid;
 			FAES::FAESKey EncryptionKey;
 
 			if (!GetRegisteredEncryptionKeys().GetKey(EncryptionKeyGuid, EncryptionKey))
-<<<<<<< HEAD
-			{
-				if (!EncryptionKeyGuid.IsValid() && FCoreDelegates::GetPakEncryptionKeyDelegate().IsBound())
-				{
-					FCoreDelegates::GetPakEncryptionKeyDelegate().Execute(EncryptionKey.Key);
-=======
 			{
 				if (!EncryptionKeyGuid.IsValid() && FCoreDelegates::GetPakEncryptionKeyDelegate().IsBound())
 				{
@@ -7973,7 +7745,6 @@
 				{
 					bIoStoreSuccess = false;
 					UE_LOG(LogPakFile, Warning, TEXT("Failed to mount IoStore container \"%s\" [%s]"), *UtocPath, *MountResult.Status().ToString());
->>>>>>> 6bbb88c8
 				}
 			}
 			else
@@ -7983,21 +7754,6 @@
 			}
 		}
 
-<<<<<<< HEAD
-			FIoStatus IoStatus = FIoDispatcher::Get().Mount(IoStoreEnvironment, EncryptionKeyGuid, EncryptionKey);
-			if (IoStatus.IsOk())
-			{
-				UE_LOG(LogPakFile, Display, TEXT("Mounted IoStore environment \"%s\""), *IoStoreEnvironment.GetPath());
-			}
-			else
-			{
-				bIoStoreSuccess = false;
-				UE_LOG(LogPakFile, Warning, TEXT("Failed to mount IoStore environment \"%s\" [%s]"), *IoStoreEnvironment.GetPath(), *IoStatus.ToString());
-			}
-		}
-
-=======
->>>>>>> 6bbb88c8
 		if (bPakSuccess)
 		{
 			PRAGMA_DISABLE_DEPRECATION_WARNINGS
@@ -8038,10 +7794,7 @@
 bool FPakPlatformFile::Unmount(const TCHAR* InPakFilename)
 {
 	TRefCountPtr<FPakFile> UnmountedPak;
-<<<<<<< HEAD
-=======
 	bool bRemovedContainerFile = false;
->>>>>>> 6bbb88c8
 	{
 		FScopeLock ScopedLock(&PakListCritical);
 
@@ -8054,9 +7807,6 @@
 				RemoveCachedPakSignaturesFile(*PakListEntry.PakFile->GetFilename());
 				UnmountedPak = MoveTemp(PakListEntry.PakFile);
 				PakFiles.RemoveAt(PakIndex);
-<<<<<<< HEAD
-				break;
-=======
 				bRemovedPakFile = true;
 				break;
 			}
@@ -8067,7 +7817,6 @@
 			if (UnmountedPak)
 			{
 				FilePackageStore->Unmount(UnmountedPak->IoContainerHeader.Get());
->>>>>>> 6bbb88c8
 			}
 			FString ContainerPath = FPaths::ChangeExtension(InPakFilename, FString());
 			bRemovedContainerFile = IoDispatcherFileBackend->Unmount(*ContainerPath);
@@ -8094,8 +7843,7 @@
 			UnmountedPak->SetIsMounted(false);
 		}
 	}
-<<<<<<< HEAD
-	return UnmountedPak.IsValid();
+	return UnmountedPak.IsValid() || bRemovedContainerFile;
 }
 
 bool FPakPlatformFile::ReloadPakReaders()
@@ -8110,30 +7858,6 @@
 		}
 	}
 
-	return true;
-}
-
-IFileHandle* FPakPlatformFile::CreatePakFileHandle(const TCHAR* Filename, const TRefCountPtr<FPakFile>& PakFile, const FPakEntry* FileEntry)
-{
-	IFileHandle* Result = NULL;
-	bool bNeedsDelete = true;
-	TFunction<FArchive*()> AcquirePakReader = [StoredPakFile=TRefCountPtr<FPakFile>(PakFile), LowerLevelPlatformFile = LowerLevel]()
-=======
-	return UnmountedPak.IsValid() || bRemovedContainerFile;
-}
-
-bool FPakPlatformFile::ReloadPakReaders()
-{
-	TArray<FPakListEntry> Paks;
-	GetMountedPaks(Paks);
-	for (FPakListEntry& Pak : Paks)
-	{
-		if (!Pak.PakFile->RecreatePakReaders(LowerLevel))
-		{
-			return false;
-		}
-	}
-
 	if (IoDispatcherFileBackend)
 	{
 		IoDispatcherFileBackend->ReopenAllFileHandles();
@@ -8146,7 +7870,6 @@
 {
 	IFileHandle* Result = nullptr;
 	TAcquirePakReaderFunction AcquirePakReader = [StoredPakFile=TRefCountPtr<FPakFile>(PakFile), LowerLevelPlatformFile = LowerLevel]() -> FSharedPakReader
->>>>>>> 6bbb88c8
 	{
 		return StoredPakFile->GetSharedReader(LowerLevelPlatformFile);
 	};
@@ -8157,36 +7880,20 @@
 	{
 		if (FileEntry->IsEncrypted())
 		{
-<<<<<<< HEAD
-			Result = new FPakFileHandle< FPakCompressedReaderPolicy<FPakSimpleEncryption> >(ConstPakFile, *FileEntry, AcquirePakReader, bNeedsDelete);
+			Result = new FPakFileHandle< FPakCompressedReaderPolicy<FPakSimpleEncryption> >(ConstPakFile, *FileEntry, AcquirePakReader);
 		}
 		else
 		{
-			Result = new FPakFileHandle< FPakCompressedReaderPolicy<> >(ConstPakFile, *FileEntry, AcquirePakReader, bNeedsDelete);
-=======
-			Result = new FPakFileHandle< FPakCompressedReaderPolicy<FPakSimpleEncryption> >(ConstPakFile, *FileEntry, AcquirePakReader);
-		}
-		else
-		{
 			Result = new FPakFileHandle< FPakCompressedReaderPolicy<> >(ConstPakFile, *FileEntry, AcquirePakReader);
->>>>>>> 6bbb88c8
 		}
 	}
 	else if (FileEntry->IsEncrypted())
 	{
-<<<<<<< HEAD
-		Result = new FPakFileHandle< FPakReaderPolicy<FPakSimpleEncryption> >(ConstPakFile, *FileEntry, AcquirePakReader, bNeedsDelete);
+		Result = new FPakFileHandle< FPakReaderPolicy<FPakSimpleEncryption> >(ConstPakFile, *FileEntry, AcquirePakReader);
 	}
 	else
 	{
-		Result = new FPakFileHandle<>(ConstPakFile, *FileEntry, AcquirePakReader, bNeedsDelete);
-=======
-		Result = new FPakFileHandle< FPakReaderPolicy<FPakSimpleEncryption> >(ConstPakFile, *FileEntry, AcquirePakReader);
-	}
-	else
-	{
 		Result = new FPakFileHandle<>(ConstPakFile, *FileEntry, AcquirePakReader);
->>>>>>> 6bbb88c8
 	}
 
 	return Result;
@@ -8642,9 +8349,6 @@
 	}
 }
 
-<<<<<<< HEAD
-IMPLEMENT_MODULE(FPakFileModule, PakFile);
-=======
 IMPLEMENT_MODULE(FPakFileModule, PakFile);
 
 #if !UE_BUILD_SHIPPING
@@ -8722,4 +8426,3 @@
 	TEXT("Read a block of data from a file using an AsyncFileHandle. params: <filename> <size> <offset>"),
 	FConsoleCommandWithArgsDelegate::CreateStatic(AsyncFileTest));
 #endif
->>>>>>> 6bbb88c8
