// Copyright 1998-2019 Epic Games, Inc. All Rights Reserved.

#include "IPlatformFilePak.h"
#include "HAL/FileManager.h"
#include "Misc/CoreMisc.h"
#include "Misc/CommandLine.h"
#include "Async/AsyncWork.h"
#include "Serialization/MemoryReader.h"
#include "HAL/IConsoleManager.h"
#include "HAL/LowLevelMemTracker.h"
#include "Misc/CoreDelegates.h"
#include "Misc/App.h"
#include "Modules/ModuleManager.h"
#include "Misc/SecureHash.h"
#include "HAL/FileManagerGeneric.h"
#include "HAL/IPlatformFileModule.h"
#include "SignedArchiveReader.h"
#include "Misc/AES.h"
#include "GenericPlatform/GenericPlatformChunkInstall.h"
#include "Async/AsyncFileHandle.h"
#include "Templates/Greater.h"
#include "Serialization/ArchiveProxy.h"
#include "Misc/Base64.h"
#include "Stats/StatsMisc.h"
#include "HAL/PlatformFilemanager.h"
#if !(IS_PROGRAM || WITH_EDITOR)
#include "Misc/ConfigCacheIni.h"
#endif
#include "ProfilingDebugging/CsvProfiler.h"
#include "Misc/Fnv.h"

#include "Async/MappedFileHandle.h"

DEFINE_LOG_CATEGORY(LogPakFile);

DEFINE_STAT(STAT_PakFile_Read);
DEFINE_STAT(STAT_PakFile_NumOpenHandles);

CSV_DECLARE_CATEGORY_MODULE_EXTERN(CORE_API, FileIO);

#ifndef DISABLE_NONUFS_INI_WHEN_COOKED
#define DISABLE_NONUFS_INI_WHEN_COOKED 0
#endif

#ifndef ALL_PAKS_WILDCARD
#define ALL_PAKS_WILDCARD "*.pak"
#endif 

#ifndef MOUNT_STARTUP_PAKS_WILDCARD
#define MOUNT_STARTUP_PAKS_WILDCARD ALL_PAKS_WILDCARD
#endif

int32 ParseChunkIDFromFilename(const FString& InFilename)
{
	FString ChunkIdentifier(TEXT("pakchunk"));
	FString BaseFilename = FPaths::GetBaseFilename(InFilename);
	int32 ChunkNumber = INDEX_NONE;

	if (BaseFilename.StartsWith(ChunkIdentifier))
	{
		int32 StartOfNumber = ChunkIdentifier.Len();
		int32 DigitCount = 0;
		if (FChar::IsDigit(BaseFilename[StartOfNumber]))
		{
			while ((DigitCount + StartOfNumber) < BaseFilename.Len() && FChar::IsDigit(BaseFilename[StartOfNumber + DigitCount]))
			{
				DigitCount++;
			}

			if ((StartOfNumber + DigitCount) < BaseFilename.Len())
			{
				FString ChunkNumberString = BaseFilename.Mid(StartOfNumber, DigitCount);
				check(ChunkNumberString.IsNumeric());
				TTypeFromString<int32>::FromString(ChunkNumber, *ChunkNumberString);
			}
		}
	}

	return ChunkNumber;
}

// Registered encryption key cache
class FEncryptionKeyCache
{
public:

	void AddKey(const FGuid& InGuid, const FAES::FAESKey InKey)
	{
		FScopeLock Lock(&SyncObject);
		if (!Keys.Contains(InGuid))
		{
			Keys.Add(InGuid, InKey);
		}
	}

	bool GetKey(const FGuid& InGuid, FAES::FAESKey& OutKey)
	{
		FScopeLock Lock(&SyncObject);
		if (const FAES::FAESKey* Key = Keys.Find(InGuid))
		{
			OutKey = *Key;
			return true;
		}
		return false;
	}

	bool const HasKey(const FGuid& InGuid)
	{
		return Keys.Contains(InGuid);
	}

private:

	TMap<FGuid, FAES::FAESKey> Keys;
	FCriticalSection SyncObject;
};

FEncryptionKeyCache& GetRegisteredEncryptionKeys()
{
	static FEncryptionKeyCache Instance;
	return Instance;
}

#if !UE_BUILD_SHIPPING
static void TestRegisterEncryptionKey(const TArray<FString>& Args)
{
	if (Args.Num() == 2)
	{
		FGuid EncryptionKeyGuid;
		FAES::FAESKey EncryptionKey;
		if (FGuid::Parse(Args[0], EncryptionKeyGuid))
		{
			TArray<uint8> KeyBytes;
			if (FBase64::Decode(Args[1], KeyBytes))
			{
				check(KeyBytes.Num() == sizeof(FAES::FAESKey));
				FMemory::Memcpy(EncryptionKey.Key, &KeyBytes[0], sizeof(EncryptionKey.Key));
				FCoreDelegates::GetRegisterEncryptionKeyDelegate().ExecuteIfBound(EncryptionKeyGuid, EncryptionKey);
			}
		}
	}
}

static FAutoConsoleCommand CVar_TestRegisterEncryptionKey(
	TEXT("pak.TestRegisterEncryptionKey"),
	TEXT("Test dynamic encryption key registration. params: <guid> <base64key>"),
	FConsoleCommandWithArgsDelegate::CreateStatic(TestRegisterEncryptionKey));
#endif

TPakChunkHash ComputePakChunkHash(const void* InData, int64 InDataSizeInBytes)
{
#if PAKHASH_USE_CRC
	return FCrc::MemCrc32(InData, InDataSizeInBytes);
#else
	FSHAHash Hash;
	FSHA1::HashBuffer(InData, InDataSizeInBytes, Hash.Hash);
	return Hash;
#endif
}

#ifndef EXCLUDE_NONPAK_UE_EXTENSIONS
#define EXCLUDE_NONPAK_UE_EXTENSIONS 1	// Use .Build.cs file to disable this if the game relies on accessing loose files
#endif

FFilenameSecurityDelegate& FPakPlatformFile::GetFilenameSecurityDelegate()
{
	static FFilenameSecurityDelegate Delegate;
	return Delegate;
}

FPakCustomEncryptionDelegate& FPakPlatformFile::GetPakCustomEncryptionDelegate()
{
	static FPakCustomEncryptionDelegate Delegate;
	return Delegate;
}

FPakChunkSignatureCheckFailedHandler& FPakPlatformFile::GetPakChunkSignatureCheckFailedHandler()
{
	static FPakChunkSignatureCheckFailedHandler Delegate;
	return Delegate;
}
FPakMasterSignatureTableCheckFailureHandler& FPakPlatformFile::GetPakMasterSignatureTableCheckFailureHandler()
{
	static FPakMasterSignatureTableCheckFailureHandler Delegate;
	return Delegate;
}

void FPakPlatformFile::GetFilenamesInChunk(const FString& InPakFilename, const TArray<int32>& InChunkIDs, TArray<FString>& OutFileList) 
{
	TArray<FPakListEntry> Paks;
	GetMountedPaks(Paks);

	for (const FPakListEntry& Pak : Paks)
	{
		if (Pak.PakFile && Pak.PakFile->GetFilename() == InPakFilename)
		{
			Pak.PakFile->GetFilenamesInChunk(InChunkIDs, OutFileList);
			break;
		}
	}
}

void FPakPlatformFile::GetFilenamesInPakFile(const FString& InPakFilename, TArray<FString>& OutFileList)
{
	TArray<FPakListEntry> Paks;
	GetMountedPaks(Paks);

	for (const FPakListEntry& Pak : Paks)
	{
		if (Pak.PakFile && Pak.PakFile->GetFilename() == InPakFilename)
		{
			Pak.PakFile->GetFilenames(OutFileList);
			break;
		}
	}
}

#define USE_PAK_PRECACHE (!IS_PROGRAM && !WITH_EDITOR) // you can turn this off to use the async IO stuff without the precache

/**
* Precaching
*/

void FPakPlatformFile::GetPakEncryptionKey(FAES::FAESKey& OutKey, const FGuid& InEncryptionKeyGuid)
{
	OutKey.Reset();

	if (InEncryptionKeyGuid.IsValid())
	{
		verify(GetRegisteredEncryptionKeys().GetKey(InEncryptionKeyGuid, OutKey));
	}
	else
	{
		FCoreDelegates::GetPakEncryptionKeyDelegate().ExecuteIfBound(OutKey.Key);
	}
}

TMap<FName, TSharedPtr<const struct FPakSignatureFile, ESPMode::ThreadSafe>> FPakPlatformFile::PakSignatureFileCache;
FCriticalSection FPakPlatformFile::PakSignatureFileCacheLock;
TSharedPtr<const struct FPakSignatureFile, ESPMode::ThreadSafe> FPakPlatformFile::GetPakSignatureFile(const TCHAR* InFilename)
{
	FScopeLock Lock(&PakSignatureFileCacheLock);

	FName FilenameFName(InFilename);
	if (const TSharedPtr<const struct FPakSignatureFile, ESPMode::ThreadSafe>* SignaturesFile = PakSignatureFileCache.Find(FilenameFName))
	{
		return *SignaturesFile;
	}

	static FRSAKeyHandle PublicKey = InvalidRSAKeyHandle;
	static bool bInitializedPublicKey = false;
	if (!bInitializedPublicKey)
	{
		FCoreDelegates::FPakSigningKeysDelegate& Delegate = FCoreDelegates::GetPakSigningKeysDelegate();
		if (Delegate.IsBound())
		{
			TArray<uint8> Exponent;
			TArray<uint8> Modulus;
			Delegate.Execute(Exponent, Modulus);
			PublicKey = FRSA::CreateKey(Exponent, TArray<uint8>(), Modulus);
		}
		bInitializedPublicKey = true;
	}

	TSharedPtr<FPakSignatureFile, ESPMode::ThreadSafe> SignaturesFile;

	if (PublicKey != InvalidRSAKeyHandle)
	{
	FString SignaturesFilename = FPaths::ChangeExtension(InFilename, TEXT("sig"));
	FArchive* Reader = IFileManager::Get().CreateFileReader(*SignaturesFilename);
	if (Reader != nullptr)
	{
			SignaturesFile = MakeShared<FPakSignatureFile, ESPMode::ThreadSafe>();
		SignaturesFile->Serialize(*Reader);
		delete Reader;

			if (!SignaturesFile->DecryptSignatureAndValidate(PublicKey, InFilename))
		{
				// We don't need to act on this failure as the decrypt function will already have dumped out log messages
				// and fired the signature check fail handler
			SignaturesFile.Reset();
		}

		PakSignatureFileCache.Add(FilenameFName, SignaturesFile);
	}
	else
	{
		UE_LOG(LogPakFile, Warning, TEXT("Couldn't find pak signature file '%s'"), InFilename);
		FPakPlatformFile::GetPakMasterSignatureTableCheckFailureHandler().Broadcast(InFilename);
	}
	}

	return SignaturesFile;
}

void FPakPlatformFile::RemoveCachedPakSignaturesFile(const TCHAR* InFilename)
{
	FScopeLock Lock(&PakSignatureFileCacheLock);
	FName FilenameFName(InFilename);
	if (PakSignatureFileCache.Contains(FilenameFName))
	{
		PakSignatureFileCache.Remove(FilenameFName);
	}
}

DECLARE_DWORD_ACCUMULATOR_STAT(TEXT("PakCache Sync Decrypts (Uncompressed Path)"), STAT_PakCache_SyncDecrypts, STATGROUP_PakFile);
DECLARE_FLOAT_ACCUMULATOR_STAT(TEXT("PakCache Decrypt Time"), STAT_PakCache_DecryptTime, STATGROUP_PakFile);
DECLARE_DWORD_ACCUMULATOR_STAT(TEXT("PakCache Async Decrypts (Compressed Path)"), STAT_PakCache_CompressedDecrypts, STATGROUP_PakFile);
DECLARE_DWORD_ACCUMULATOR_STAT(TEXT("PakCache Async Decrypts (Uncompressed Path)"), STAT_PakCache_UncompressedDecrypts, STATGROUP_PakFile);

void DecryptData(uint8* InData, uint32 InDataSize, FGuid InEncryptionKeyGuid)
{
	if (FPakPlatformFile::GetPakCustomEncryptionDelegate().IsBound())
	{
		FPakPlatformFile::GetPakCustomEncryptionDelegate().Execute(InData, InDataSize, InEncryptionKeyGuid);
	}
	else
	{
		SCOPE_SECONDS_ACCUMULATOR(STAT_PakCache_DecryptTime);
		FAES::FAESKey Key;
		FPakPlatformFile::GetPakEncryptionKey(Key, InEncryptionKeyGuid);
		check(Key.IsValid());
		FAES::DecryptData(InData, InDataSize, Key);
	}
}

#if !UE_BUILD_SHIPPING
static int32 GPakCache_ForceDecompressionFails = 0;
static FAutoConsoleVariableRef CVar_ForceDecompressionFails(
	TEXT("ForceDecompressionFails"),
	GPakCache_ForceDecompressionFails,
	TEXT("If > 0, then force decompression failures to test the panic sync read fallback.")
);
#endif

#if USE_PAK_PRECACHE
#include "Async/TaskGraphInterfaces.h"
#define PAK_CACHE_GRANULARITY (64*1024)
static_assert((PAK_CACHE_GRANULARITY % FPakInfo::MaxChunkDataSize) == 0, "PAK_CACHE_GRANULARITY must be set to a multiple of FPakInfo::MaxChunkDataSize");
#define PAK_CACHE_MAX_REQUESTS (8)
#define PAK_CACHE_MAX_PRIORITY_DIFFERENCE_MERGE (AIOP_Normal - AIOP_MIN)
#define PAK_EXTRA_CHECKS DO_CHECK

DECLARE_MEMORY_STAT(TEXT("PakCache Current"), STAT_PakCacheMem, STATGROUP_Memory);
DECLARE_MEMORY_STAT(TEXT("PakCache High Water"), STAT_PakCacheHighWater, STATGROUP_Memory);

DECLARE_FLOAT_ACCUMULATOR_STAT(TEXT("PakCache Signing Chunk Hash Time"), STAT_PakCache_SigningChunkHashTime, STATGROUP_PakFile);
DECLARE_MEMORY_STAT(TEXT("PakCache Signing Chunk Hash Size"), STAT_PakCache_SigningChunkHashSize, STATGROUP_PakFile);


static int32 GPakCache_Enable = 1;
static FAutoConsoleVariableRef CVar_Enable(
	TEXT("pakcache.Enable"),
	GPakCache_Enable,
	TEXT("If > 0, then enable the pak cache.")
);

int32 GPakCache_MaxRequestsToLowerLevel = 2;
static FAutoConsoleVariableRef CVar_MaxRequestsToLowerLevel(
	TEXT("pakcache.MaxRequestsToLowerLevel"),
	GPakCache_MaxRequestsToLowerLevel,
	TEXT("Controls the maximum number of IO requests submitted to the OS filesystem at one time. Limited by PAK_CACHE_MAX_REQUESTS.")
);

int32 GPakCache_MaxRequestSizeToLowerLevelKB = 1024;
static FAutoConsoleVariableRef CVar_MaxRequestSizeToLowerLevelKB(
	TEXT("pakcache.MaxRequestSizeToLowerLevellKB"),
	GPakCache_MaxRequestSizeToLowerLevelKB,
	TEXT("Controls the maximum size (in KB) of IO requests submitted to the OS filesystem.")
);

int32 GPakCache_NumUnreferencedBlocksToCache = 10;
static FAutoConsoleVariableRef CVar_NumUnreferencedBlocksToCache(
	TEXT("pakcache.NumUnreferencedBlocksToCache"),
	GPakCache_NumUnreferencedBlocksToCache,
	TEXT("Controls the maximum number of unreferenced blocks to keep. This is a classic disk cache and the maxmimum wasted memory is pakcache.MaxRequestSizeToLowerLevellKB * pakcache.NumUnreferencedBlocksToCache.")
);

class FPakPrecacher;

typedef uint64 FJoinedOffsetAndPakIndex;
static FORCEINLINE uint16 GetRequestPakIndexLow(FJoinedOffsetAndPakIndex Joined)
{
	return uint16((Joined >> 48) & 0xffff);
}

static FORCEINLINE int64 GetRequestOffset(FJoinedOffsetAndPakIndex Joined)
{
	return int64(Joined & 0xffffffffffffll);
}

static FORCEINLINE FJoinedOffsetAndPakIndex MakeJoinedRequest(uint16 PakIndex, int64 Offset)
{
	check(Offset >= 0);
	return (FJoinedOffsetAndPakIndex(PakIndex) << 48) | Offset;
}

enum
{
	IntervalTreeInvalidIndex = 0
};


typedef uint32 TIntervalTreeIndex; // this is the arg type of TSparseArray::operator[]

static uint32 GNextSalt = 1;

// This is like TSparseArray, only a bit safer and I needed some restrictions on resizing.
template<class TItem>
class TIntervalTreeAllocator
{
	TArray<TItem> Items;
	TArray<int32> FreeItems; //@todo make this into a linked list through the existing items
	uint32 Salt;
	uint32 SaltMask;
public:
	TIntervalTreeAllocator()
	{
		check(GNextSalt < 4);
		Salt = (GNextSalt++) << 30;
		SaltMask = MAX_uint32 << 30;
		verify((Alloc() & ~SaltMask) == IntervalTreeInvalidIndex); // we want this to always have element zero so we can figure out an index from a pointer
	}
	inline TIntervalTreeIndex Alloc()
	{
		int32 Result;
		if (FreeItems.Num())
		{
			Result = FreeItems.Pop();
		}
		else
		{
			Result = Items.Num();
			Items.AddUninitialized();

		}
		new ((void*)&Items[Result]) TItem();
		return Result | Salt;;
	}
	void EnsureNoRealloc(int32 NeededNewNum)
	{
		if (FreeItems.Num() + Items.GetSlack() < NeededNewNum)
		{
			Items.Reserve(Items.Num() + NeededNewNum);
		}
	}
	FORCEINLINE TItem& Get(TIntervalTreeIndex InIndex)
	{
		TIntervalTreeIndex Index = InIndex & ~SaltMask;
		check((InIndex & SaltMask) == Salt && Index != IntervalTreeInvalidIndex && Index >= 0 && Index < (uint32)Items.Num()); //&& !FreeItems.Contains(Index));
		return Items[Index];
	}
	FORCEINLINE void Free(TIntervalTreeIndex InIndex)
	{
		TIntervalTreeIndex Index = InIndex & ~SaltMask;
		check((InIndex & SaltMask) == Salt && Index != IntervalTreeInvalidIndex && Index >= 0 && Index < (uint32)Items.Num()); //&& !FreeItems.Contains(Index));
		Items[Index].~TItem();
		FreeItems.Push(Index);
		if (FreeItems.Num() + 1 == Items.Num())
		{
			// get rid everything to restore memory coherence
			Items.Empty();
			FreeItems.Empty();
			verify((Alloc() & ~SaltMask) == IntervalTreeInvalidIndex); // we want this to always have element zero so we can figure out an index from a pointer
		}
	}
	FORCEINLINE void CheckIndex(TIntervalTreeIndex InIndex)
	{
		TIntervalTreeIndex Index = InIndex & ~SaltMask;
		check((InIndex & SaltMask) == Salt && Index != IntervalTreeInvalidIndex && Index >= 0 && Index < (uint32)Items.Num()); // && !FreeItems.Contains(Index));
	}
};

class FIntervalTreeNode
{
public:
	TIntervalTreeIndex LeftChildOrRootOfLeftList;
	TIntervalTreeIndex RootOfOnList;
	TIntervalTreeIndex RightChildOrRootOfRightList;

	FIntervalTreeNode()
		: LeftChildOrRootOfLeftList(IntervalTreeInvalidIndex)
		, RootOfOnList(IntervalTreeInvalidIndex)
		, RightChildOrRootOfRightList(IntervalTreeInvalidIndex)
	{
	}
	~FIntervalTreeNode()
	{
		check(LeftChildOrRootOfLeftList == IntervalTreeInvalidIndex && RootOfOnList == IntervalTreeInvalidIndex && RightChildOrRootOfRightList == IntervalTreeInvalidIndex); // this routine does not handle recursive destruction
	}
};

static TIntervalTreeAllocator<FIntervalTreeNode> GIntervalTreeNodeNodeAllocator;

static FORCEINLINE uint64 HighBit(uint64 x)
{
	return x & (1ull << 63);
}

static FORCEINLINE bool IntervalsIntersect(uint64 Min1, uint64 Max1, uint64 Min2, uint64 Max2)
{
	return !(Max2 < Min1 || Max1 < Min2);
}

template<typename TItem>
// this routine assume that the pointers remain valid even though we are reallocating
static void AddToIntervalTree_Dangerous(
	TIntervalTreeIndex* RootNode,
	TIntervalTreeAllocator<TItem>& Allocator,
	TIntervalTreeIndex Index,
	uint64 MinInterval,
	uint64 MaxInterval,
	uint32 CurrentShift,
	uint32 MaxShift
)
{
	while (true)
	{
		if (*RootNode == IntervalTreeInvalidIndex)
		{
			*RootNode = GIntervalTreeNodeNodeAllocator.Alloc();
		}

		int64 MinShifted = HighBit(MinInterval << CurrentShift);
		int64 MaxShifted = HighBit(MaxInterval << CurrentShift);
		FIntervalTreeNode& Root = GIntervalTreeNodeNodeAllocator.Get(*RootNode);

		if (MinShifted == MaxShifted && CurrentShift < MaxShift)
		{
			CurrentShift++;
			RootNode = (!MinShifted) ? &Root.LeftChildOrRootOfLeftList : &Root.RightChildOrRootOfRightList;
		}
		else
		{
			TItem& Item = Allocator.Get(Index);
			if (MinShifted != MaxShifted) // crosses middle
			{
				Item.Next = Root.RootOfOnList;
				Root.RootOfOnList = Index;
			}
			else // we are at the leaf
			{
				if (!MinShifted)
				{
					Item.Next = Root.LeftChildOrRootOfLeftList;
					Root.LeftChildOrRootOfLeftList = Index;
				}
				else
				{
					Item.Next = Root.RightChildOrRootOfRightList;
					Root.RightChildOrRootOfRightList = Index;
				}
			}
			return;
		}
	}
}

template<typename TItem>
static void AddToIntervalTree(
	TIntervalTreeIndex* RootNode,
	TIntervalTreeAllocator<TItem>& Allocator,
	TIntervalTreeIndex Index,
	uint32 StartShift,
	uint32 MaxShift
)
{
	GIntervalTreeNodeNodeAllocator.EnsureNoRealloc(1 + MaxShift - StartShift);
	TItem& Item = Allocator.Get(Index);
	check(Item.Next == IntervalTreeInvalidIndex);
	uint64 MinInterval = GetRequestOffset(Item.OffsetAndPakIndex);
	uint64 MaxInterval = MinInterval + Item.Size - 1;
	AddToIntervalTree_Dangerous(RootNode, Allocator, Index, MinInterval, MaxInterval, StartShift, MaxShift);

}

template<typename TItem>
static FORCEINLINE bool ScanNodeListForRemoval(
	TIntervalTreeIndex* Iter,
	TIntervalTreeAllocator<TItem>& Allocator,
	TIntervalTreeIndex Index,
	uint64 MinInterval,
	uint64 MaxInterval
)
{
	while (*Iter != IntervalTreeInvalidIndex)
	{

		TItem& Item = Allocator.Get(*Iter);
		if (*Iter == Index)
		{
			*Iter = Item.Next;
			Item.Next = IntervalTreeInvalidIndex;
			return true;
		}
		Iter = &Item.Next;
	}
	return false;
}

template<typename TItem>
static bool RemoveFromIntervalTree(
	TIntervalTreeIndex* RootNode,
	TIntervalTreeAllocator<TItem>& Allocator,
	TIntervalTreeIndex Index,
	uint64 MinInterval,
	uint64 MaxInterval,
	uint32 CurrentShift,
	uint32 MaxShift
)
{
	bool bResult = false;
	if (*RootNode != IntervalTreeInvalidIndex)
	{
		int64 MinShifted = HighBit(MinInterval << CurrentShift);
		int64 MaxShifted = HighBit(MaxInterval << CurrentShift);
		FIntervalTreeNode& Root = GIntervalTreeNodeNodeAllocator.Get(*RootNode);

		if (!MinShifted && !MaxShifted)
		{
			if (CurrentShift == MaxShift)
			{
				bResult = ScanNodeListForRemoval(&Root.LeftChildOrRootOfLeftList, Allocator, Index, MinInterval, MaxInterval);
			}
			else
			{
				bResult = RemoveFromIntervalTree(&Root.LeftChildOrRootOfLeftList, Allocator, Index, MinInterval, MaxInterval, CurrentShift + 1, MaxShift);
			}
		}
		else if (!MinShifted && MaxShifted)
		{
			bResult = ScanNodeListForRemoval(&Root.RootOfOnList, Allocator, Index, MinInterval, MaxInterval);
		}
		else
		{
			if (CurrentShift == MaxShift)
			{
				bResult = ScanNodeListForRemoval(&Root.RightChildOrRootOfRightList, Allocator, Index, MinInterval, MaxInterval);
			}
			else
			{
				bResult = RemoveFromIntervalTree(&Root.RightChildOrRootOfRightList, Allocator, Index, MinInterval, MaxInterval, CurrentShift + 1, MaxShift);
			}
		}
		if (bResult)
		{
			if (Root.LeftChildOrRootOfLeftList == IntervalTreeInvalidIndex && Root.RootOfOnList == IntervalTreeInvalidIndex && Root.RightChildOrRootOfRightList == IntervalTreeInvalidIndex)
			{
				check(&Root == &GIntervalTreeNodeNodeAllocator.Get(*RootNode));
				GIntervalTreeNodeNodeAllocator.Free(*RootNode);
				*RootNode = IntervalTreeInvalidIndex;
			}
		}
	}
	return bResult;
}

template<typename TItem>
static bool RemoveFromIntervalTree(
	TIntervalTreeIndex* RootNode,
	TIntervalTreeAllocator<TItem>& Allocator,
	TIntervalTreeIndex Index,
	uint32 StartShift,
	uint32 MaxShift
)
{
	TItem& Item = Allocator.Get(Index);
	uint64 MinInterval = GetRequestOffset(Item.OffsetAndPakIndex);
	uint64 MaxInterval = MinInterval + Item.Size - 1;
	return RemoveFromIntervalTree(RootNode, Allocator, Index, MinInterval, MaxInterval, StartShift, MaxShift);
}

template<typename TItem>
static FORCEINLINE void ScanNodeListForRemovalFunc(
	TIntervalTreeIndex* Iter,
	TIntervalTreeAllocator<TItem>& Allocator,
	uint64 MinInterval,
	uint64 MaxInterval,
	TFunctionRef<bool(TIntervalTreeIndex)> Func
)
{
	while (*Iter != IntervalTreeInvalidIndex)
	{
		TItem& Item = Allocator.Get(*Iter);
		uint64 Offset = uint64(GetRequestOffset(Item.OffsetAndPakIndex));
		uint64 LastByte = Offset + uint64(Item.Size) - 1;

		// save the value and then clear it.
		TIntervalTreeIndex NextIndex = Item.Next;
		if (IntervalsIntersect(MinInterval, MaxInterval, Offset, LastByte) && Func(*Iter))
		{
			*Iter = NextIndex; // this may have already be deleted, so cannot rely on the memory block
		}
		else
		{
			Iter = &Item.Next;
		}
	}
}

template<typename TItem>
static void MaybeRemoveOverlappingNodesInIntervalTree(
	TIntervalTreeIndex* RootNode,
	TIntervalTreeAllocator<TItem>& Allocator,
	uint64 MinInterval,
	uint64 MaxInterval,
	uint64 MinNode,
	uint64 MaxNode,
	uint32 CurrentShift,
	uint32 MaxShift,
	TFunctionRef<bool(TIntervalTreeIndex)> Func
)
{
	if (*RootNode != IntervalTreeInvalidIndex)
	{
		int64 MinShifted = HighBit(MinInterval << CurrentShift);
		int64 MaxShifted = HighBit(MaxInterval << CurrentShift);
		FIntervalTreeNode& Root = GIntervalTreeNodeNodeAllocator.Get(*RootNode);
		uint64 Center = (MinNode + MaxNode + 1) >> 1;

		//UE_LOG(LogTemp, Warning, TEXT("Exploring Node %X [%d, %d] %d%d     interval %llX %llX    node interval %llX %llX   center %llX  "), *RootNode, CurrentShift, MaxShift, !!MinShifted, !!MaxShifted, MinInterval, MaxInterval, MinNode, MaxNode, Center);


		if (!MinShifted)
		{
			if (CurrentShift == MaxShift)
			{
				//UE_LOG(LogTemp, Warning, TEXT("LeftBottom %X [%d, %d] %d%d"), *RootNode, CurrentShift, MaxShift, !!MinShifted, !!MaxShifted);
				ScanNodeListForRemovalFunc(&Root.LeftChildOrRootOfLeftList, Allocator, MinInterval, MaxInterval, Func);
			}
			else
			{
				//UE_LOG(LogTemp, Warning, TEXT("LeftRecur %X [%d, %d] %d%d"), *RootNode, CurrentShift, MaxShift, !!MinShifted, !!MaxShifted);
				MaybeRemoveOverlappingNodesInIntervalTree(&Root.LeftChildOrRootOfLeftList, Allocator, MinInterval, FMath::Min(MaxInterval, Center - 1), MinNode, Center - 1, CurrentShift + 1, MaxShift, Func);
			}
		}

		//UE_LOG(LogTemp, Warning, TEXT("Center %X [%d, %d] %d%d"), *RootNode, CurrentShift, MaxShift, !!MinShifted, !!MaxShifted);
		ScanNodeListForRemovalFunc(&Root.RootOfOnList, Allocator, MinInterval, MaxInterval, Func);

		if (MaxShifted)
		{
			if (CurrentShift == MaxShift)
			{
				//UE_LOG(LogTemp, Warning, TEXT("RightBottom %X [%d, %d] %d%d"), *RootNode, CurrentShift, MaxShift, !!MinShifted, !!MaxShifted);
				ScanNodeListForRemovalFunc(&Root.RightChildOrRootOfRightList, Allocator, MinInterval, MaxInterval, Func);
			}
			else
			{
				//UE_LOG(LogTemp, Warning, TEXT("RightRecur %X [%d, %d] %d%d"), *RootNode, CurrentShift, MaxShift, !!MinShifted, !!MaxShifted);
				MaybeRemoveOverlappingNodesInIntervalTree(&Root.RightChildOrRootOfRightList, Allocator, FMath::Max(MinInterval, Center), MaxInterval, Center, MaxNode, CurrentShift + 1, MaxShift, Func);
			}
		}

		//UE_LOG(LogTemp, Warning, TEXT("Done Exploring Node %X [%d, %d] %d%d     interval %llX %llX    node interval %llX %llX   center %llX  "), *RootNode, CurrentShift, MaxShift, !!MinShifted, !!MaxShifted, MinInterval, MaxInterval, MinNode, MaxNode, Center);

		if (Root.LeftChildOrRootOfLeftList == IntervalTreeInvalidIndex && Root.RootOfOnList == IntervalTreeInvalidIndex && Root.RightChildOrRootOfRightList == IntervalTreeInvalidIndex)
		{
			check(&Root == &GIntervalTreeNodeNodeAllocator.Get(*RootNode));
			GIntervalTreeNodeNodeAllocator.Free(*RootNode);
			*RootNode = IntervalTreeInvalidIndex;
		}
	}
}


template<typename TItem>
static FORCEINLINE bool ScanNodeList(
	TIntervalTreeIndex Iter,
	TIntervalTreeAllocator<TItem>& Allocator,
	uint64 MinInterval,
	uint64 MaxInterval,
	TFunctionRef<bool(TIntervalTreeIndex)> Func
)
{
	while (Iter != IntervalTreeInvalidIndex)
	{
		TItem& Item = Allocator.Get(Iter);
		uint64 Offset = uint64(GetRequestOffset(Item.OffsetAndPakIndex));
		uint64 LastByte = Offset + uint64(Item.Size) - 1;
		if (IntervalsIntersect(MinInterval, MaxInterval, Offset, LastByte))
		{
			if (!Func(Iter))
			{
				return false;
			}
		}
		Iter = Item.Next;
	}
	return true;
}

template<typename TItem>
static bool OverlappingNodesInIntervalTree(
	TIntervalTreeIndex RootNode,
	TIntervalTreeAllocator<TItem>& Allocator,
	uint64 MinInterval,
	uint64 MaxInterval,
	uint64 MinNode,
	uint64 MaxNode,
	uint32 CurrentShift,
	uint32 MaxShift,
	TFunctionRef<bool(TIntervalTreeIndex)> Func
)
{
	if (RootNode != IntervalTreeInvalidIndex)
	{
		int64 MinShifted = HighBit(MinInterval << CurrentShift);
		int64 MaxShifted = HighBit(MaxInterval << CurrentShift);
		FIntervalTreeNode& Root = GIntervalTreeNodeNodeAllocator.Get(RootNode);
		uint64 Center = (MinNode + MaxNode + 1) >> 1;

		if (!MinShifted)
		{
			if (CurrentShift == MaxShift)
			{
				if (!ScanNodeList(Root.LeftChildOrRootOfLeftList, Allocator, MinInterval, MaxInterval, Func))
				{
					return false;
				}
			}
			else
			{
				if (!OverlappingNodesInIntervalTree(Root.LeftChildOrRootOfLeftList, Allocator, MinInterval, FMath::Min(MaxInterval, Center - 1), MinNode, Center - 1, CurrentShift + 1, MaxShift, Func))
				{
					return false;
				}
			}
		}
		if (!ScanNodeList(Root.RootOfOnList, Allocator, MinInterval, MaxInterval, Func))
		{
			return false;
		}
		if (MaxShifted)
		{
			if (CurrentShift == MaxShift)
			{
				if (!ScanNodeList(Root.RightChildOrRootOfRightList, Allocator, MinInterval, MaxInterval, Func))
				{
					return false;
				}
			}
			else
			{
				if (!OverlappingNodesInIntervalTree(Root.RightChildOrRootOfRightList, Allocator, FMath::Max(MinInterval, Center), MaxInterval, Center, MaxNode, CurrentShift + 1, MaxShift, Func))
				{
					return false;
				}
			}
		}
	}
	return true;
}

template<typename TItem>
static bool ScanNodeListWithShrinkingInterval(
	TIntervalTreeIndex Iter,
	TIntervalTreeAllocator<TItem>& Allocator,
	uint64 MinInterval,
	uint64& MaxInterval,
	TFunctionRef<bool(TIntervalTreeIndex)> Func
)
{
	while (Iter != IntervalTreeInvalidIndex)
	{
		TItem& Item = Allocator.Get(Iter);
		uint64 Offset = uint64(GetRequestOffset(Item.OffsetAndPakIndex));
		uint64 LastByte = Offset + uint64(Item.Size) - 1;
		//UE_LOG(LogTemp, Warning, TEXT("Test Overlap %llu %llu %llu %llu"), MinInterval, MaxInterval, Offset, LastByte);
		if (IntervalsIntersect(MinInterval, MaxInterval, Offset, LastByte))
		{
			//UE_LOG(LogTemp, Warning, TEXT("Overlap %llu %llu %llu %llu"), MinInterval, MaxInterval, Offset, LastByte);
			if (!Func(Iter))
			{
				return false;
			}
		}
		Iter = Item.Next;
	}
	return true;
}

template<typename TItem>
static bool OverlappingNodesInIntervalTreeWithShrinkingInterval(
	TIntervalTreeIndex RootNode,
	TIntervalTreeAllocator<TItem>& Allocator,
	uint64 MinInterval,
	uint64& MaxInterval,
	uint64 MinNode,
	uint64 MaxNode,
	uint32 CurrentShift,
	uint32 MaxShift,
	TFunctionRef<bool(TIntervalTreeIndex)> Func
)
{
	if (RootNode != IntervalTreeInvalidIndex)
	{

		int64 MinShifted = HighBit(MinInterval << CurrentShift);
		int64 MaxShifted = HighBit(FMath::Min(MaxInterval, MaxNode) << CurrentShift); // since MaxInterval is changing, we cannot clamp it during recursion.
		FIntervalTreeNode& Root = GIntervalTreeNodeNodeAllocator.Get(RootNode);
		uint64 Center = (MinNode + MaxNode + 1) >> 1;

		if (!MinShifted)
		{
			if (CurrentShift == MaxShift)
			{
				if (!ScanNodeListWithShrinkingInterval(Root.LeftChildOrRootOfLeftList, Allocator, MinInterval, MaxInterval, Func))
				{
					return false;
				}
			}
			else
			{
				if (!OverlappingNodesInIntervalTreeWithShrinkingInterval(Root.LeftChildOrRootOfLeftList, Allocator, MinInterval, MaxInterval, MinNode, Center - 1, CurrentShift + 1, MaxShift, Func)) // since MaxInterval is changing, we cannot clamp it during recursion.
				{
					return false;
				}
			}
		}
		if (!ScanNodeListWithShrinkingInterval(Root.RootOfOnList, Allocator, MinInterval, MaxInterval, Func))
		{
			return false;
		}
		MaxShifted = HighBit(FMath::Min(MaxInterval, MaxNode) << CurrentShift); // since MaxInterval is changing, we cannot clamp it during recursion.
		if (MaxShifted)
		{
			if (CurrentShift == MaxShift)
			{
				if (!ScanNodeListWithShrinkingInterval(Root.RightChildOrRootOfRightList, Allocator, MinInterval, MaxInterval, Func))
				{
					return false;
				}
			}
			else
			{
				if (!OverlappingNodesInIntervalTreeWithShrinkingInterval(Root.RightChildOrRootOfRightList, Allocator, FMath::Max(MinInterval, Center), MaxInterval, Center, MaxNode, CurrentShift + 1, MaxShift, Func))
				{
					return false;
				}
			}
		}
	}
	return true;
}


template<typename TItem>
static void MaskInterval(
	TIntervalTreeIndex Index,
	TIntervalTreeAllocator<TItem>& Allocator,
	uint64 MinInterval,
	uint64 MaxInterval,
	uint32 BytesToBitsShift,
	uint64* Bits
)
{
	TItem& Item = Allocator.Get(Index);
	uint64 Offset = uint64(GetRequestOffset(Item.OffsetAndPakIndex));
	uint64 LastByte = Offset + uint64(Item.Size) - 1;
	uint64 InterMinInterval = FMath::Max(MinInterval, Offset);
	uint64 InterMaxInterval = FMath::Min(MaxInterval, LastByte);
	if (InterMinInterval <= InterMaxInterval)
	{
		uint32 FirstBit = uint32((InterMinInterval - MinInterval) >> BytesToBitsShift);
		uint32 LastBit = uint32((InterMaxInterval - MinInterval) >> BytesToBitsShift);
		uint32 FirstQWord = FirstBit >> 6;
		uint32 LastQWord = LastBit >> 6;
		uint32 FirstBitQWord = FirstBit & 63;
		uint32 LastBitQWord = LastBit & 63;
		if (FirstQWord == LastQWord)
		{
			Bits[FirstQWord] |= ((MAX_uint64 << FirstBitQWord) & (MAX_uint64 >> (63 - LastBitQWord)));
		}
		else
		{
			Bits[FirstQWord] |= (MAX_uint64 << FirstBitQWord);
			for (uint32 QWordIndex = FirstQWord + 1; QWordIndex < LastQWord; QWordIndex++)
			{
				Bits[QWordIndex] = MAX_uint64;
			}
			Bits[LastQWord] |= (MAX_uint64 >> (63 - LastBitQWord));
		}
	}
}



template<typename TItem>
static void OverlappingNodesInIntervalTreeMask(
	TIntervalTreeIndex RootNode,
	TIntervalTreeAllocator<TItem>& Allocator,
	uint64 MinInterval,
	uint64 MaxInterval,
	uint64 MinNode,
	uint64 MaxNode,
	uint32 CurrentShift,
	uint32 MaxShift,
	uint32 BytesToBitsShift,
	uint64* Bits
)
{
	OverlappingNodesInIntervalTree(
		RootNode,
		Allocator,
		MinInterval,
		MaxInterval,
		MinNode,
		MaxNode,
		CurrentShift,
		MaxShift,
		[&Allocator, MinInterval, MaxInterval, BytesToBitsShift, Bits](TIntervalTreeIndex Index) -> bool
	{
		MaskInterval(Index, Allocator, MinInterval, MaxInterval, BytesToBitsShift, Bits);
		return true;
	}
	);
}



class IPakRequestor
{
	friend class FPakPrecacher;
	FJoinedOffsetAndPakIndex OffsetAndPakIndex; // this is used for searching and filled in when you make the request
	uint64 UniqueID;
	TIntervalTreeIndex InRequestIndex;
public:
	IPakRequestor()
		: OffsetAndPakIndex(MAX_uint64) // invalid value
		, UniqueID(0)
		, InRequestIndex(IntervalTreeInvalidIndex)
	{
	}
	virtual ~IPakRequestor()
	{
	}
	virtual void RequestIsComplete()
	{
	}
};

static FPakPrecacher* PakPrecacherSingleton = nullptr;

class FPakPrecacher
{
	enum class EInRequestStatus
	{
		Complete,
		Waiting,
		InFlight,
		Num
	};

	enum class EBlockStatus
	{
		InFlight,
		Complete,
		Num
	};

	IPlatformFile* LowerLevel;
	FCriticalSection CachedFilesScopeLock;
	FJoinedOffsetAndPakIndex LastReadRequest;
	uint64 NextUniqueID;
	int64 BlockMemory;
	int64 BlockMemoryHighWater;
	FThreadSafeCounter RequestCounter;

	struct FCacheBlock
	{
		FJoinedOffsetAndPakIndex OffsetAndPakIndex;
		int64 Size;
		uint8 *Memory;
		uint32 InRequestRefCount;
		TIntervalTreeIndex Index;
		TIntervalTreeIndex Next;
		EBlockStatus Status;

		FCacheBlock()
			: OffsetAndPakIndex(0)
			, Size(0)
			, Memory(nullptr)
			, InRequestRefCount(0)
			, Index(IntervalTreeInvalidIndex)
			, Next(IntervalTreeInvalidIndex)
			, Status(EBlockStatus::InFlight)
		{
		}
	};

	struct FPakInRequest
	{
		FJoinedOffsetAndPakIndex OffsetAndPakIndex;
		int64 Size;
		IPakRequestor* Owner;
		uint64 UniqueID;
		TIntervalTreeIndex Index;
		TIntervalTreeIndex Next;
		EAsyncIOPriorityAndFlags PriorityAndFlags;
		EInRequestStatus Status;

		FPakInRequest()
			: OffsetAndPakIndex(0)
			, Size(0)
			, Owner(nullptr)
			, UniqueID(0)
			, Index(IntervalTreeInvalidIndex)
			, Next(IntervalTreeInvalidIndex)
			, PriorityAndFlags(AIOP_MIN)
			, Status(EInRequestStatus::Waiting)
		{
		}

		EAsyncIOPriorityAndFlags GetPriority() const
		{
			return PriorityAndFlags & AIOP_PRIORITY_MASK;
		}
	};

	struct FPakData
	{
		IAsyncReadFileHandle* Handle;
		int64 TotalSize;
		uint64 MaxNode;
		uint32 StartShift;
		uint32 MaxShift;
		uint32 BytesToBitsShift;
		FName Name;

		TIntervalTreeIndex InRequests[AIOP_NUM][(int32)EInRequestStatus::Num];
		TIntervalTreeIndex CacheBlocks[(int32)EBlockStatus::Num];

		TSharedPtr<const FPakSignatureFile, ESPMode::ThreadSafe> Signatures;

		FPakData(IAsyncReadFileHandle* InHandle, FName InName, int64 InTotalSize)
			: Handle(InHandle)
			, TotalSize(InTotalSize)
			, StartShift(0)
			, MaxShift(0)
			, BytesToBitsShift(0)
			, Name(InName)
			, Signatures(nullptr)
		{
			check(Handle && TotalSize > 0 && Name != NAME_None);
			for (int32 Index = 0; Index < AIOP_NUM; Index++)
			{
				for (int32 IndexInner = 0; IndexInner < (int32)EInRequestStatus::Num; IndexInner++)
				{
					InRequests[Index][IndexInner] = IntervalTreeInvalidIndex;
				}
			}
			for (int32 IndexInner = 0; IndexInner < (int32)EBlockStatus::Num; IndexInner++)
			{
				CacheBlocks[IndexInner] = IntervalTreeInvalidIndex;
			}
			uint64 StartingLastByte = FMath::Max((uint64)TotalSize, uint64(PAK_CACHE_GRANULARITY + 1));
			StartingLastByte--;

			{
				uint64 LastByte = StartingLastByte;
				while (!HighBit(LastByte))
				{
					LastByte <<= 1;
					StartShift++;
				}
			}
			{
				uint64 LastByte = StartingLastByte;
				uint64 Block = (uint64)PAK_CACHE_GRANULARITY;

				while (Block)
				{
					Block >>= 1;
					LastByte >>= 1;
					BytesToBitsShift++;
				}
				BytesToBitsShift--;
				check(1 << BytesToBitsShift == PAK_CACHE_GRANULARITY);
				MaxShift = StartShift;
				while (LastByte)
				{
					LastByte >>= 1;
					MaxShift++;
				}
				MaxNode = MAX_uint64 >> StartShift;
				check(MaxNode >= StartingLastByte && (MaxNode >> 1) < StartingLastByte);
				//				UE_LOG(LogTemp, Warning, TEXT("Test %d %llX %llX "), MaxShift, (uint64(PAK_CACHE_GRANULARITY) << (MaxShift + 1)), (uint64(PAK_CACHE_GRANULARITY) << MaxShift));
				check(MaxShift && (uint64(PAK_CACHE_GRANULARITY) << (MaxShift + 1)) == 0 && (uint64(PAK_CACHE_GRANULARITY) << MaxShift) != 0);
			}
		}
	};
	TMap<FName, uint16> CachedPaks;
	TArray<FPakData> CachedPakData;

	TIntervalTreeAllocator<FPakInRequest> InRequestAllocator;
	TIntervalTreeAllocator<FCacheBlock> CacheBlockAllocator;
	TMap<uint64, TIntervalTreeIndex> OutstandingRequests;

	TArray<FJoinedOffsetAndPakIndex> OffsetAndPakIndexOfSavedBlocked;

	struct FRequestToLower
	{
		IAsyncReadRequest* RequestHandle;
		TIntervalTreeIndex BlockIndex;
		int64 RequestSize;
		uint8* Memory;
		FRequestToLower()
			: RequestHandle(nullptr)
			, BlockIndex(IntervalTreeInvalidIndex)
			, RequestSize(0)
			, Memory(nullptr)
		{
		}
	};

	FRequestToLower RequestsToLower[PAK_CACHE_MAX_REQUESTS];
	TArray<IAsyncReadRequest*> RequestsToDelete;
	int32 NotifyRecursion;

	uint32 Loads;
	uint32 Frees;
	uint64 LoadSize;
	EAsyncIOPriorityAndFlags AsyncMinPriority;
	FCriticalSection SetAsyncMinimumPriorityScopeLock;
	bool bEnableSignatureChecks;

public:

	static void Init(IPlatformFile* InLowerLevel, bool bInEnableSignatureChecks)
	{
		if (!PakPrecacherSingleton)
		{
			verify(!FPlatformAtomics::InterlockedCompareExchangePointer((void**)&PakPrecacherSingleton, new FPakPrecacher(InLowerLevel, bInEnableSignatureChecks), nullptr));
		}
		check(PakPrecacherSingleton);
	}

	static void Shutdown()
	{
		if (PakPrecacherSingleton)
		{
			FPakPrecacher* LocalPakPrecacherSingleton = PakPrecacherSingleton;
			if (LocalPakPrecacherSingleton && LocalPakPrecacherSingleton == FPlatformAtomics::InterlockedCompareExchangePointer((void**)&PakPrecacherSingleton, nullptr, LocalPakPrecacherSingleton))
			{
				LocalPakPrecacherSingleton->TrimCache(true);
				double StartTime = FPlatformTime::Seconds();
				while (!LocalPakPrecacherSingleton->IsProbablyIdle())
				{
					FPlatformProcess::SleepNoStats(0.001f);
					if (FPlatformTime::Seconds() - StartTime > 10.0)
					{
						UE_LOG(LogPakFile, Error, TEXT("FPakPrecacher was not idle after 10s, exiting anyway and leaking."));
						return;
					}
				}
				delete PakPrecacherSingleton;
				PakPrecacherSingleton = nullptr;
			}
		}
		check(!PakPrecacherSingleton);
	}

	static FPakPrecacher& Get()
	{
		check(PakPrecacherSingleton);
		return *PakPrecacherSingleton;
	}

	FPakPrecacher(IPlatformFile* InLowerLevel, bool bInEnableSignatureChecks)
		: LowerLevel(InLowerLevel)
		, LastReadRequest(0)
		, NextUniqueID(1)
		, BlockMemory(0)
		, BlockMemoryHighWater(0)
		, NotifyRecursion(0)
		, Loads(0)
		, Frees(0)
		, LoadSize(0)
		, AsyncMinPriority(AIOP_MIN)
		, bEnableSignatureChecks(bInEnableSignatureChecks)
	{
		check(LowerLevel && FPlatformProcess::SupportsMultithreading());
		GPakCache_MaxRequestsToLowerLevel = FMath::Max(FMath::Min(FPlatformMisc::NumberOfIOWorkerThreadsToSpawn(), GPakCache_MaxRequestsToLowerLevel), 1);
		check(GPakCache_MaxRequestsToLowerLevel <= PAK_CACHE_MAX_REQUESTS);
	}

	void StartSignatureCheck(bool bWasCanceled, IAsyncReadRequest* Request, int32 IndexToFill);
	void DoSignatureCheck(bool bWasCanceled, IAsyncReadRequest* Request, int32 IndexToFill);

	int32 GetRequestCount() const
	{
		return RequestCounter.GetValue();
	}

	IPlatformFile* GetLowerLevelHandle()
	{
		check(LowerLevel);
		return LowerLevel;
	}

	uint16* RegisterPakFile(FName File, int64 PakFileSize)
	{
		uint16* PakIndexPtr = CachedPaks.Find(File);
		if (!PakIndexPtr)
		{
			FString PakFilename = File.ToString();
			check(CachedPakData.Num() < MAX_uint16);
			IAsyncReadFileHandle* Handle = LowerLevel->OpenAsyncRead(*PakFilename);
			if (!Handle)
			{
				return nullptr;
			}
			CachedPakData.Add(FPakData(Handle, File, PakFileSize));
			PakIndexPtr = &CachedPaks.Add(File, CachedPakData.Num() - 1);
			UE_LOG(LogPakFile, Log, TEXT("New pak file %s added to pak precacher."), *PakFilename);

			FPakData& Pak = CachedPakData[*PakIndexPtr];
			
				// Load signature data
				Pak.Signatures = FPakPlatformFile::GetPakSignatureFile(*PakFilename);
				
			if (Pak.Signatures.IsValid())
			{
				// We should never get here unless the signature file exists and is validated. The original FPakFile creation
				// on the main thread would have failed and the pak would never have been mounted otherwise, and then we would
				// never have issued read requests to the pak precacher.
				check(Pak.Signatures);

				// Check that we have the correct match between signature and pre-cache granularity
				int64 NumPakChunks = Align(PakFileSize, FPakInfo::MaxChunkDataSize) / FPakInfo::MaxChunkDataSize;
				ensure(NumPakChunks == Pak.Signatures->ChunkHashes.Num());
			}
		}
		return PakIndexPtr;
	}

#if !UE_BUILD_SHIPPING
	void SimulatePakFileCorruption()
	{
		FScopeLock Lock(&CachedFilesScopeLock);

		for (FPakData& PakData : CachedPakData)
		{
			for (const TPakChunkHash& Hash : PakData.Signatures->ChunkHashes)
			{
				*((uint8*)&Hash) |= 0x1;
			}
		}
	}
#endif

private: // below here we assume CachedFilesScopeLock until we get to the next section

	uint16 GetRequestPakIndex(FJoinedOffsetAndPakIndex OffsetAndPakIndex)
	{
		uint16 Result = GetRequestPakIndexLow(OffsetAndPakIndex);
		check(Result < CachedPakData.Num());
		return Result;
	}

	FJoinedOffsetAndPakIndex FirstUnfilledBlockForRequest(TIntervalTreeIndex NewIndex, FJoinedOffsetAndPakIndex ReadHead = 0)
	{
		// CachedFilesScopeLock is locked
		FPakInRequest& Request = InRequestAllocator.Get(NewIndex);
		uint16 PakIndex = GetRequestPakIndex(Request.OffsetAndPakIndex);
		int64 Offset = GetRequestOffset(Request.OffsetAndPakIndex);
		int64 Size = Request.Size;
		FPakData& Pak = CachedPakData[PakIndex];
		check(Offset + Request.Size <= Pak.TotalSize && Size > 0 && Request.GetPriority() >= AIOP_MIN && Request.GetPriority() <= AIOP_MAX && Request.Status != EInRequestStatus::Complete && Request.Owner);
		if (PakIndex != GetRequestPakIndex(ReadHead))
		{
			// this is in a different pak, so we ignore the read head position
			ReadHead = 0;
		}
		if (ReadHead)
		{
			// trim to the right of the read head
			int64 Trim = FMath::Max(Offset, GetRequestOffset(ReadHead)) - Offset;
			Offset += Trim;
			Size -= Trim;
		}

		static TArray<uint64> InFlightOrDone;

		int64 FirstByte = AlignDown(Offset, PAK_CACHE_GRANULARITY);
		int64 LastByte = Align(Offset + Size, PAK_CACHE_GRANULARITY) - 1;
		uint32 NumBits = (PAK_CACHE_GRANULARITY + LastByte - FirstByte) / PAK_CACHE_GRANULARITY;
		uint32 NumQWords = (NumBits + 63) >> 6;
		InFlightOrDone.Reset();
		InFlightOrDone.AddZeroed(NumQWords);
		if (NumBits != NumQWords * 64)
		{
			uint32 Extras = NumQWords * 64 - NumBits;
			InFlightOrDone[NumQWords - 1] = (MAX_uint64 << (64 - Extras));
		}

		if (Pak.CacheBlocks[(int32)EBlockStatus::Complete] != IntervalTreeInvalidIndex)
		{
			OverlappingNodesInIntervalTreeMask<FCacheBlock>(
				Pak.CacheBlocks[(int32)EBlockStatus::Complete],
				CacheBlockAllocator,
				FirstByte,
				LastByte,
				0,
				Pak.MaxNode,
				Pak.StartShift,
				Pak.MaxShift,
				Pak.BytesToBitsShift,
				&InFlightOrDone[0]
				);
		}
		if (Request.Status == EInRequestStatus::Waiting && Pak.CacheBlocks[(int32)EBlockStatus::InFlight] != IntervalTreeInvalidIndex)
		{
			OverlappingNodesInIntervalTreeMask<FCacheBlock>(
				Pak.CacheBlocks[(int32)EBlockStatus::InFlight],
				CacheBlockAllocator,
				FirstByte,
				LastByte,
				0,
				Pak.MaxNode,
				Pak.StartShift,
				Pak.MaxShift,
				Pak.BytesToBitsShift,
				&InFlightOrDone[0]
				);
		}
		for (uint32 Index = 0; Index < NumQWords; Index++)
		{
			if (InFlightOrDone[Index] != MAX_uint64)
			{
				uint64 Mask = InFlightOrDone[Index];
				int64 FinalOffset = FirstByte + PAK_CACHE_GRANULARITY * 64 * Index;
				while (Mask & 1)
				{
					FinalOffset += PAK_CACHE_GRANULARITY;
					Mask >>= 1;
				}
				return MakeJoinedRequest(PakIndex, FinalOffset);
			}
		}
		return MAX_uint64;
	}

	bool AddRequest(TIntervalTreeIndex NewIndex)
	{
		// CachedFilesScopeLock is locked
		FPakInRequest& Request = InRequestAllocator.Get(NewIndex);
		uint16 PakIndex = GetRequestPakIndex(Request.OffsetAndPakIndex);
		int64 Offset = GetRequestOffset(Request.OffsetAndPakIndex);
		FPakData& Pak = CachedPakData[PakIndex];
		check(Offset + Request.Size <= Pak.TotalSize && Request.Size > 0 && Request.GetPriority() >= AIOP_MIN && Request.GetPriority() <= AIOP_MAX && Request.Status == EInRequestStatus::Waiting && Request.Owner);

		static TArray<uint64> InFlightOrDone;

		int64 FirstByte = AlignDown(Offset, PAK_CACHE_GRANULARITY);
		int64 LastByte = Align(Offset + Request.Size, PAK_CACHE_GRANULARITY) - 1;
		uint32 NumBits = (PAK_CACHE_GRANULARITY + LastByte - FirstByte) / PAK_CACHE_GRANULARITY;
		uint32 NumQWords = (NumBits + 63) >> 6;
		InFlightOrDone.Reset();
		InFlightOrDone.AddZeroed(NumQWords);
		if (NumBits != NumQWords * 64)
		{
			uint32 Extras = NumQWords * 64 - NumBits;
			InFlightOrDone[NumQWords - 1] = (MAX_uint64 << (64 - Extras));
		}

		if (Pak.CacheBlocks[(int32)EBlockStatus::Complete] != IntervalTreeInvalidIndex)
		{
			Request.Status = EInRequestStatus::Complete;
			OverlappingNodesInIntervalTree<FCacheBlock>(
				Pak.CacheBlocks[(int32)EBlockStatus::Complete],
				CacheBlockAllocator,
				FirstByte,
				LastByte,
				0,
				Pak.MaxNode,
				Pak.StartShift,
				Pak.MaxShift,
				[this, &Pak, FirstByte, LastByte](TIntervalTreeIndex Index) -> bool
			{
				CacheBlockAllocator.Get(Index).InRequestRefCount++;
				MaskInterval(Index, CacheBlockAllocator, FirstByte, LastByte, Pak.BytesToBitsShift, &InFlightOrDone[0]);
				return true;
			}
			);
			for (uint32 Index = 0; Index < NumQWords; Index++)
			{
				if (InFlightOrDone[Index] != MAX_uint64)
				{
					Request.Status = EInRequestStatus::Waiting;
					break;
				}
			}
		}

		if (Request.Status == EInRequestStatus::Waiting)
		{
			if (Pak.CacheBlocks[(int32)EBlockStatus::InFlight] != IntervalTreeInvalidIndex)
			{
				Request.Status = EInRequestStatus::InFlight;
				OverlappingNodesInIntervalTree<FCacheBlock>(
					Pak.CacheBlocks[(int32)EBlockStatus::InFlight],
					CacheBlockAllocator,
					FirstByte,
					LastByte,
					0,
					Pak.MaxNode,
					Pak.StartShift,
					Pak.MaxShift,
					[this, &Pak, FirstByte, LastByte](TIntervalTreeIndex Index) -> bool
				{
					CacheBlockAllocator.Get(Index).InRequestRefCount++;
					MaskInterval(Index, CacheBlockAllocator, FirstByte, LastByte, Pak.BytesToBitsShift, &InFlightOrDone[0]);
					return true;
				}
				);

				for (uint32 Index = 0; Index < NumQWords; Index++)
				{
					if (InFlightOrDone[Index] != MAX_uint64)
					{
						Request.Status = EInRequestStatus::Waiting;
						break;
					}
				}
			}
		}
		else
		{
#if PAK_EXTRA_CHECKS
			OverlappingNodesInIntervalTree<FCacheBlock>(
				Pak.CacheBlocks[(int32)EBlockStatus::InFlight],
				CacheBlockAllocator,
				FirstByte,
				LastByte,
				0,
				Pak.MaxNode,
				Pak.StartShift,
				Pak.MaxShift,
				[this, &Pak, FirstByte, LastByte](TIntervalTreeIndex Index) -> bool
			{
				check(0); // if we are complete, then how come there are overlapping in flight blocks?
				return true;
			}
			);
#endif
		}
		{
			AddToIntervalTree<FPakInRequest>(
				&Pak.InRequests[Request.GetPriority()][(int32)Request.Status],
				InRequestAllocator,
				NewIndex,
				Pak.StartShift,
				Pak.MaxShift
				);
		}
		check(&Request == &InRequestAllocator.Get(NewIndex));
		if (Request.Status == EInRequestStatus::Complete)
		{
			NotifyComplete(NewIndex);
			return true;
		}
		else if (Request.Status == EInRequestStatus::Waiting)
		{
			StartNextRequest();
		}
		return false;
	}

	void ClearBlock(FCacheBlock &Block)
	{
		UE_LOG(LogPakFile, Verbose, TEXT("FPakReadRequest[%016llX, %016llX) ClearBlock"), Block.OffsetAndPakIndex, Block.OffsetAndPakIndex + Block.Size);

		if (Block.Memory)
		{
			check(Block.Size);
			BlockMemory -= Block.Size;
			DEC_MEMORY_STAT_BY(STAT_PakCacheMem, Block.Size);
			check(BlockMemory >= 0);

			FMemory::Free(Block.Memory);
			Block.Memory = nullptr;
		}
		Block.Next = IntervalTreeInvalidIndex;
		CacheBlockAllocator.Free(Block.Index);
	}

	void ClearRequest(FPakInRequest& DoneRequest)
	{
		uint64 Id = DoneRequest.UniqueID;
		TIntervalTreeIndex Index = DoneRequest.Index;

		DoneRequest.OffsetAndPakIndex = 0;
		DoneRequest.Size = 0;
		DoneRequest.Owner = nullptr;
		DoneRequest.UniqueID = 0;
		DoneRequest.Index = IntervalTreeInvalidIndex;
		DoneRequest.Next = IntervalTreeInvalidIndex;
		DoneRequest.PriorityAndFlags = AIOP_MIN;
		DoneRequest.Status = EInRequestStatus::Num;

		verify(OutstandingRequests.Remove(Id) == 1);
		RequestCounter.Decrement();
		InRequestAllocator.Free(Index);
	}
	void TrimCache(bool bDiscardAll = false)
	{
		// CachedFilesScopeLock is locked
		int32 NumToKeep = bDiscardAll ? 0 : GPakCache_NumUnreferencedBlocksToCache;
		int32 NumToRemove = FMath::Max<int32>(0, OffsetAndPakIndexOfSavedBlocked.Num() - NumToKeep);
		if (NumToRemove)
		{
			for (int32 Index = 0; Index < NumToRemove; Index++)
			{
				FJoinedOffsetAndPakIndex OffsetAndPakIndex = OffsetAndPakIndexOfSavedBlocked[Index];
				uint16 PakIndex = GetRequestPakIndex(OffsetAndPakIndex);
				int64 Offset = GetRequestOffset(OffsetAndPakIndex);
				FPakData& Pak = CachedPakData[PakIndex];
				MaybeRemoveOverlappingNodesInIntervalTree<FCacheBlock>(
					&Pak.CacheBlocks[(int32)EBlockStatus::Complete],
					CacheBlockAllocator,
					Offset,
					Offset,
					0,
					Pak.MaxNode,
					Pak.StartShift,
					Pak.MaxShift,
					[this](TIntervalTreeIndex BlockIndex) -> bool
				{
					FCacheBlock &Block = CacheBlockAllocator.Get(BlockIndex);
					if (!Block.InRequestRefCount)
					{
						UE_LOG(LogPakFile, Verbose, TEXT("FPakReadRequest[%016llX, %016llX) Discard Cached"), Block.OffsetAndPakIndex, Block.OffsetAndPakIndex + Block.Size);
						ClearBlock(Block);
						return true;
					}
					return false;
				}
				);


			}
			OffsetAndPakIndexOfSavedBlocked.RemoveAt(0, NumToRemove, false);
		}
	}

	void RemoveRequest(TIntervalTreeIndex Index)
	{
		// CachedFilesScopeLock is locked
		FPakInRequest& Request = InRequestAllocator.Get(Index);
		uint16 PakIndex = GetRequestPakIndex(Request.OffsetAndPakIndex);
		int64 Offset = GetRequestOffset(Request.OffsetAndPakIndex);
		int64 Size = Request.Size;
		FPakData& Pak = CachedPakData[PakIndex];
		check(Offset + Request.Size <= Pak.TotalSize && Request.Size > 0 && Request.GetPriority() >= AIOP_MIN && Request.GetPriority() <= AIOP_MAX && int32(Request.Status) >= 0 && int32(Request.Status) < int32(EInRequestStatus::Num));

		if (RemoveFromIntervalTree<FPakInRequest>(&Pak.InRequests[Request.GetPriority()][(int32)Request.Status], InRequestAllocator, Index, Pak.StartShift, Pak.MaxShift))
		{

			int64 OffsetOfLastByte = Offset + Size - 1;
			MaybeRemoveOverlappingNodesInIntervalTree<FCacheBlock>(
				&Pak.CacheBlocks[(int32)EBlockStatus::Complete],
				CacheBlockAllocator,
				Offset,
				OffsetOfLastByte,
				0,
				Pak.MaxNode,
				Pak.StartShift,
				Pak.MaxShift,
				[this, OffsetOfLastByte](TIntervalTreeIndex BlockIndex) -> bool
			{
				FCacheBlock &Block = CacheBlockAllocator.Get(BlockIndex);
				check(Block.InRequestRefCount);
				if (!--Block.InRequestRefCount)
				{
					if (GPakCache_NumUnreferencedBlocksToCache && GetRequestOffset(Block.OffsetAndPakIndex) + Block.Size > OffsetOfLastByte) // last block
					{
						OffsetAndPakIndexOfSavedBlocked.Remove(Block.OffsetAndPakIndex);
						OffsetAndPakIndexOfSavedBlocked.Add(Block.OffsetAndPakIndex);
						return false;
					}
					ClearBlock(Block);
					return true;
				}
				return false;
			}
			);
			TrimCache();
			OverlappingNodesInIntervalTree<FCacheBlock>(
				Pak.CacheBlocks[(int32)EBlockStatus::InFlight],
				CacheBlockAllocator,
				Offset,
				Offset + Size - 1,
				0,
				Pak.MaxNode,
				Pak.StartShift,
				Pak.MaxShift,
				[this](TIntervalTreeIndex BlockIndex) -> bool
			{
				FCacheBlock &Block = CacheBlockAllocator.Get(BlockIndex);
				check(Block.InRequestRefCount);
				Block.InRequestRefCount--;
				return true;
			}
			);
		}
		else
		{
			check(0); // not found
		}
		ClearRequest(Request);
	}

	void NotifyComplete(TIntervalTreeIndex RequestIndex)
	{
		// CachedFilesScopeLock is locked
		FPakInRequest& Request = InRequestAllocator.Get(RequestIndex);

		uint16 PakIndex = GetRequestPakIndex(Request.OffsetAndPakIndex);
		int64 Offset = GetRequestOffset(Request.OffsetAndPakIndex);
		FPakData& Pak = CachedPakData[PakIndex];
		check(Offset + Request.Size <= Pak.TotalSize && Request.Size > 0 && Request.GetPriority() >= AIOP_MIN && Request.GetPriority() <= AIOP_MAX && Request.Status == EInRequestStatus::Complete);

		check(Request.Owner && Request.UniqueID);

		if (Request.Status == EInRequestStatus::Complete && Request.UniqueID == Request.Owner->UniqueID && RequestIndex == Request.Owner->InRequestIndex &&  Request.OffsetAndPakIndex == Request.Owner->OffsetAndPakIndex)
		{
			UE_LOG(LogPakFile, Verbose, TEXT("FPakReadRequest[%016llX, %016llX) Notify complete"), Request.OffsetAndPakIndex, Request.OffsetAndPakIndex + Request.Size);
			Request.Owner->RequestIsComplete();
			return;
		}
		else
		{
			check(0); // request should have been found
		}
	}

	FJoinedOffsetAndPakIndex GetNextBlock(EAsyncIOPriorityAndFlags& OutPriority)
	{
		EAsyncIOPriorityAndFlags AsyncMinPriorityLocal = AsyncMinPriority;

		// CachedFilesScopeLock is locked
		uint16 BestPakIndex = 0;
		FJoinedOffsetAndPakIndex BestNext = MAX_uint64;

		OutPriority = AIOP_MIN;
		bool bAnyOutstanding = false;
		for (int32 Priority = AIOP_MAX;; Priority--)
		{
			if (Priority < AsyncMinPriorityLocal && bAnyOutstanding)
			{
				break;
			}
			for (int32 Pass = 0; ; Pass++)
			{
				FJoinedOffsetAndPakIndex LocalLastReadRequest = Pass ? 0 : LastReadRequest;

				uint16 PakIndex = GetRequestPakIndex(LocalLastReadRequest);
				int64 Offset = GetRequestOffset(LocalLastReadRequest);
				check(Offset <= CachedPakData[PakIndex].TotalSize);


				for (; BestNext == MAX_uint64 && PakIndex < CachedPakData.Num(); PakIndex++)
				{
					FPakData& Pak = CachedPakData[PakIndex];
					if (Pak.InRequests[Priority][(int32)EInRequestStatus::Complete] != IntervalTreeInvalidIndex)
					{
						bAnyOutstanding = true;
					}
					if (Pak.InRequests[Priority][(int32)EInRequestStatus::Waiting] != IntervalTreeInvalidIndex)
					{
						uint64 Limit = uint64(Pak.TotalSize - 1);
						if (BestNext != MAX_uint64 && GetRequestPakIndex(BestNext) == PakIndex)
						{
							Limit = GetRequestOffset(BestNext) - 1;
						}

						OverlappingNodesInIntervalTreeWithShrinkingInterval<FPakInRequest>(
							Pak.InRequests[Priority][(int32)EInRequestStatus::Waiting],
							InRequestAllocator,
							uint64(Offset),
							Limit,
							0,
							Pak.MaxNode,
							Pak.StartShift,
							Pak.MaxShift,
							[this, &Pak, &BestNext, &BestPakIndex, PakIndex, &Limit, LocalLastReadRequest](TIntervalTreeIndex Index) -> bool
						{
							FJoinedOffsetAndPakIndex First = FirstUnfilledBlockForRequest(Index, LocalLastReadRequest);
							check(LocalLastReadRequest != 0 || First != MAX_uint64); // if there was not trimming, and this thing is in the waiting list, then why was no start block found?
							if (First < BestNext)
							{
								BestNext = First;
								BestPakIndex = PakIndex;
								Limit = GetRequestOffset(BestNext) - 1;
							}
							return true; // always have to keep going because we want the smallest one
						}
						);
					}
				}
				if (!LocalLastReadRequest)
				{
					break; // this was a full pass
				}
			}

			if (Priority == AIOP_MIN || BestNext != MAX_uint64)
			{
				OutPriority = (EAsyncIOPriorityAndFlags)Priority;
				break;
			}
		}
		return BestNext;
	}

	bool AddNewBlock()
	{
		// CachedFilesScopeLock is locked
		EAsyncIOPriorityAndFlags RequestPriority;
		FJoinedOffsetAndPakIndex BestNext = GetNextBlock(RequestPriority);
		check(RequestPriority < AIOP_NUM);
		if (BestNext == MAX_uint64)
		{
			return false;
		}
		uint16 PakIndex = GetRequestPakIndex(BestNext);
		int64 Offset = GetRequestOffset(BestNext);
		FPakData& Pak = CachedPakData[PakIndex];
		check(Offset < Pak.TotalSize);
		int64 FirstByte = AlignDown(Offset, PAK_CACHE_GRANULARITY);
		int64 LastByte = FMath::Min(Align(FirstByte + (GPakCache_MaxRequestSizeToLowerLevelKB * 1024), PAK_CACHE_GRANULARITY) - 1, Pak.TotalSize - 1);
		check(FirstByte >= 0 && LastByte < Pak.TotalSize && LastByte >= 0 && LastByte >= FirstByte);

		uint32 NumBits = (PAK_CACHE_GRANULARITY + LastByte - FirstByte) / PAK_CACHE_GRANULARITY;
		uint32 NumQWords = (NumBits + 63) >> 6;

		static TArray<uint64> InFlightOrDone;
		InFlightOrDone.Reset();
		InFlightOrDone.AddZeroed(NumQWords);
		if (NumBits != NumQWords * 64)
		{
			uint32 Extras = NumQWords * 64 - NumBits;
			InFlightOrDone[NumQWords - 1] = (MAX_uint64 << (64 - Extras));
		}

		if (Pak.CacheBlocks[(int32)EBlockStatus::Complete] != IntervalTreeInvalidIndex)
		{
			OverlappingNodesInIntervalTreeMask<FCacheBlock>(
				Pak.CacheBlocks[(int32)EBlockStatus::Complete],
				CacheBlockAllocator,
				FirstByte,
				LastByte,
				0,
				Pak.MaxNode,
				Pak.StartShift,
				Pak.MaxShift,
				Pak.BytesToBitsShift,
				&InFlightOrDone[0]
				);
		}
		if (Pak.CacheBlocks[(int32)EBlockStatus::InFlight] != IntervalTreeInvalidIndex)
		{
			OverlappingNodesInIntervalTreeMask<FCacheBlock>(
				Pak.CacheBlocks[(int32)EBlockStatus::InFlight],
				CacheBlockAllocator,
				FirstByte,
				LastByte,
				0,
				Pak.MaxNode,
				Pak.StartShift,
				Pak.MaxShift,
				Pak.BytesToBitsShift,
				&InFlightOrDone[0]
				);
		}

		static TArray<uint64> Requested;
		Requested.Reset();
		Requested.AddZeroed(NumQWords);
		for (int32 Priority = AIOP_MAX;; Priority--)
		{
			if (Priority + PAK_CACHE_MAX_PRIORITY_DIFFERENCE_MERGE < RequestPriority)
			{
				break;
			}
			if (Pak.InRequests[Priority][(int32)EInRequestStatus::Waiting] != IntervalTreeInvalidIndex)
			{
				OverlappingNodesInIntervalTreeMask<FPakInRequest>(
					Pak.InRequests[Priority][(int32)EInRequestStatus::Waiting],
					InRequestAllocator,
					FirstByte,
					LastByte,
					0,
					Pak.MaxNode,
					Pak.StartShift,
					Pak.MaxShift,
					Pak.BytesToBitsShift,
					&Requested[0]
					);
			}
			if (Priority == AIOP_MIN)
			{
				break;
			}
		}


		int64 Size = PAK_CACHE_GRANULARITY * 64 * NumQWords;
		for (uint32 Index = 0; Index < NumQWords; Index++)
		{
			uint64 NotAlreadyInFlightAndRequested = ((~InFlightOrDone[Index]) & Requested[Index]);
			if (NotAlreadyInFlightAndRequested != MAX_uint64)
			{
				Size = PAK_CACHE_GRANULARITY * 64 * Index;
				while (NotAlreadyInFlightAndRequested & 1)
				{
					Size += PAK_CACHE_GRANULARITY;
					NotAlreadyInFlightAndRequested >>= 1;
				}
				break;
			}
		}
		check(Size > 0 && Size <= (GPakCache_MaxRequestSizeToLowerLevelKB * 1024));
		Size = FMath::Min(FirstByte + Size, LastByte + 1) - FirstByte;

		TIntervalTreeIndex NewIndex = CacheBlockAllocator.Alloc();

		FCacheBlock& Block = CacheBlockAllocator.Get(NewIndex);
		Block.Index = NewIndex;
		Block.InRequestRefCount = 0;
		Block.Memory = nullptr;
		Block.OffsetAndPakIndex = MakeJoinedRequest(PakIndex, FirstByte);
		Block.Size = Size;
		Block.Status = EBlockStatus::InFlight;

		AddToIntervalTree<FCacheBlock>(
			&Pak.CacheBlocks[(int32)EBlockStatus::InFlight],
			CacheBlockAllocator,
			NewIndex,
			Pak.StartShift,
			Pak.MaxShift
			);

		TArray<TIntervalTreeIndex> Inflights;

		for (int32 Priority = AIOP_MAX;; Priority--)
		{
			if (Pak.InRequests[Priority][(int32)EInRequestStatus::Waiting] != IntervalTreeInvalidIndex)
			{
				MaybeRemoveOverlappingNodesInIntervalTree<FPakInRequest>(
					&Pak.InRequests[Priority][(int32)EInRequestStatus::Waiting],
					InRequestAllocator,
					uint64(FirstByte),
					uint64(FirstByte + Size - 1),
					0,
					Pak.MaxNode,
					Pak.StartShift,
					Pak.MaxShift,
					[this, &Block, &Inflights](TIntervalTreeIndex RequestIndex) -> bool
				{
					Block.InRequestRefCount++;
					if (FirstUnfilledBlockForRequest(RequestIndex) == MAX_uint64)
					{
						InRequestAllocator.Get(RequestIndex).Next = IntervalTreeInvalidIndex;
						Inflights.Add(RequestIndex);
						return true;
					}
					return false;
				}
				);
			}
#if PAK_EXTRA_CHECKS
			OverlappingNodesInIntervalTree<FPakInRequest>(
				Pak.InRequests[Priority][(int32)EInRequestStatus::InFlight],
				InRequestAllocator,
				uint64(FirstByte),
				uint64(FirstByte + Size - 1),
				0,
				Pak.MaxNode,
				Pak.StartShift,
				Pak.MaxShift,
				[](TIntervalTreeIndex) -> bool
			{
				check(0); // if this is in flight, then why does it overlap my new block
				return false;
			}
			);
			OverlappingNodesInIntervalTree<FPakInRequest>(
				Pak.InRequests[Priority][(int32)EInRequestStatus::Complete],
				InRequestAllocator,
				uint64(FirstByte),
				uint64(FirstByte + Size - 1),
				0,
				Pak.MaxNode,
				Pak.StartShift,
				Pak.MaxShift,
				[](TIntervalTreeIndex) -> bool
			{
				check(0); // if this is complete, then why does it overlap my new block
				return false;
			}
			);
#endif
			if (Priority == AIOP_MIN)
			{
				break;
			}
		}
		for (TIntervalTreeIndex Fli : Inflights)
		{
			FPakInRequest& CompReq = InRequestAllocator.Get(Fli);
			CompReq.Status = EInRequestStatus::InFlight;
			AddToIntervalTree(&Pak.InRequests[CompReq.GetPriority()][(int32)EInRequestStatus::InFlight], InRequestAllocator, Fli, Pak.StartShift, Pak.MaxShift);
		}

		StartBlockTask(Block);
		return true;

	}

	int32 OpenTaskSlot()
	{
		int32 IndexToFill = -1;
		for (int32 Index = 0; Index < GPakCache_MaxRequestsToLowerLevel; Index++)
		{
			if (!RequestsToLower[Index].RequestHandle)
			{
				IndexToFill = Index;
				break;
			}
		}
		return IndexToFill;
	}


	bool HasRequestsAtStatus(EInRequestStatus Status)
	{
		for (uint16 PakIndex = 0; PakIndex < CachedPakData.Num(); PakIndex++)
		{
			FPakData& Pak = CachedPakData[PakIndex];
			for (int32 Priority = AIOP_MAX;; Priority--)
			{
				if (Pak.InRequests[Priority][(int32)Status] != IntervalTreeInvalidIndex)
				{
					return true;
				}
				if (Priority == AIOP_MIN)
				{
					break;
				}
			}
		}
		return false;
	}

	bool CanStartAnotherTask()
	{
		if (OpenTaskSlot() < 0)
		{
			return false;
		}
		return HasRequestsAtStatus(EInRequestStatus::Waiting);
	}
	void ClearOldBlockTasks()
	{
		if (!NotifyRecursion)
		{
			for (IAsyncReadRequest* Elem : RequestsToDelete)
			{
				Elem->WaitCompletion();
				delete Elem;
			}
			RequestsToDelete.Empty();
		}
	}
	void StartBlockTask(FCacheBlock& Block)
	{
		// CachedFilesScopeLock is locked
#define CHECK_REDUNDANT_READS (0)
#if CHECK_REDUNDANT_READS
		static struct FRedundantReadTracker
		{
			TMap<int64, double> LastReadTime;
			int32 NumRedundant;
			FRedundantReadTracker()
				: NumRedundant(0)
			{
			}

			void CheckBlock(int64 Offset, int64 Size)
			{
				double NowTime = FPlatformTime::Seconds();
				int64 StartBlock = Offset / PAK_CACHE_GRANULARITY;
				int64 LastBlock = (Offset + Size - 1) / PAK_CACHE_GRANULARITY;
				for (int64 CurBlock = StartBlock; CurBlock <= LastBlock; CurBlock++)
				{
					double LastTime = LastReadTime.FindRef(CurBlock);
					if (LastTime > 0.0 && NowTime - LastTime < 3.0)
					{
						NumRedundant++;
						FPlatformMisc::LowLevelOutputDebugStringf(TEXT("Redundant read at block %d, %6.1fms ago       (%d total redundant blocks)\r\n"), int32(CurBlock), 1000.0f * float(NowTime - LastTime), NumRedundant);
					}
					LastReadTime.Add(CurBlock, NowTime);
				}
			}
		} RedundantReadTracker;
#else
		static struct FRedundantReadTracker
		{
			FORCEINLINE void CheckBlock(int64 Offset, int64 Size)
			{
			}
		} RedundantReadTracker;

#endif

		int32 IndexToFill = OpenTaskSlot();
		if (IndexToFill < 0)
		{
			check(0);
			return;
		}
		EAsyncIOPriorityAndFlags Priority = AIOP_Normal; // the lower level requests are not prioritized at the moment
		check(Block.Status == EBlockStatus::InFlight);
		UE_LOG(LogPakFile, Verbose, TEXT("FPakReadRequest[%016llX, %016llX) StartBlockTask"), Block.OffsetAndPakIndex, Block.OffsetAndPakIndex + Block.Size);
		uint16 PakIndex = GetRequestPakIndex(Block.OffsetAndPakIndex);
		FPakData& Pak = CachedPakData[PakIndex];
		RequestsToLower[IndexToFill].BlockIndex = Block.Index;
		RequestsToLower[IndexToFill].RequestSize = Block.Size;
		RequestsToLower[IndexToFill].Memory = nullptr;
		check(&CacheBlockAllocator.Get(RequestsToLower[IndexToFill].BlockIndex) == &Block);

        // FORT HACK
        // DO NOT BRING BACK
        // FORT HACK
        bool bDoCheck = true;
#if PLATFORM_IOS
        static const int32 Range = 100;
        static const int32 Offset = 500;
        static int32 RandomCheckCount = FMath::Rand() % Range + Offset;
        bDoCheck = --RandomCheckCount <= 0;
        if (bDoCheck)
        {
            RandomCheckCount = FMath::Rand() % Range + Offset;
        }
#endif
		FAsyncFileCallBack CallbackFromLower =
			[this, IndexToFill, bDoCheck](bool bWasCanceled, IAsyncReadRequest* Request)
		{
			if (bEnableSignatureChecks && bDoCheck)
			{
				StartSignatureCheck(bWasCanceled, Request, IndexToFill);
			}
			else
			{
				NewRequestsToLowerComplete(bWasCanceled, Request, IndexToFill);
			}
		};

		RequestsToLower[IndexToFill].RequestHandle = Pak.Handle->ReadRequest(GetRequestOffset(Block.OffsetAndPakIndex), Block.Size, Priority, &CallbackFromLower);
		RedundantReadTracker.CheckBlock(GetRequestOffset(Block.OffsetAndPakIndex), Block.Size);
		LastReadRequest = Block.OffsetAndPakIndex + Block.Size;
		Loads++;
		LoadSize += Block.Size;
	}

	void CompleteRequest(bool bWasCanceled, uint8* Memory, TIntervalTreeIndex BlockIndex)
	{
		FCacheBlock& Block = CacheBlockAllocator.Get(BlockIndex);
		uint16 PakIndex = GetRequestPakIndex(Block.OffsetAndPakIndex);
		int64 Offset = GetRequestOffset(Block.OffsetAndPakIndex);
		FPakData& Pak = CachedPakData[PakIndex];
		check(!Block.Memory && Block.Size);
		check(!bWasCanceled); // this is doable, but we need to transition requests back to waiting, inflight etc.

		if (!RemoveFromIntervalTree<FCacheBlock>(&Pak.CacheBlocks[(int32)EBlockStatus::InFlight], CacheBlockAllocator, Block.Index, Pak.StartShift, Pak.MaxShift))
		{
			check(0);
		}

		if (Block.InRequestRefCount == 0 || bWasCanceled)
		{
			check(Block.Size > 0);
			DEC_MEMORY_STAT_BY(STAT_AsyncFileMemory, Block.Size);
			FMemory::Free(Memory);
			UE_LOG(LogPakFile, Verbose, TEXT("FPakReadRequest[%016llX, %016llX) Cancelled"), Block.OffsetAndPakIndex, Block.OffsetAndPakIndex + Block.Size);
			ClearBlock(Block);
		}
		else
		{
			Block.Memory = Memory;
			check(Block.Memory && Block.Size);
			BlockMemory += Block.Size;
			check(BlockMemory > 0);
			DEC_MEMORY_STAT_BY(STAT_AsyncFileMemory, Block.Size);
			check(Block.Size > 0);
			INC_MEMORY_STAT_BY(STAT_PakCacheMem, Block.Size);

			if (BlockMemory > BlockMemoryHighWater)
			{
				BlockMemoryHighWater = BlockMemory;
				SET_MEMORY_STAT(STAT_PakCacheHighWater, BlockMemoryHighWater);

#if 0
				static int64 LastPrint = 0;
				if (BlockMemoryHighWater / 1024 / 1024 / 16 != LastPrint)
				{
					LastPrint = BlockMemoryHighWater / 1024 / 1024 / 16;
					//FPlatformMisc::LowLevelOutputDebugStringf(TEXT("Precache HighWater %dMB\r\n"), int32(LastPrint));
					UE_LOG(LogPakFile, Log, TEXT("Precache HighWater %dMB\r\n"), int32(LastPrint * 16));
				}
#endif
			}
			Block.Status = EBlockStatus::Complete;
			AddToIntervalTree<FCacheBlock>(
				&Pak.CacheBlocks[(int32)EBlockStatus::Complete],
				CacheBlockAllocator,
				Block.Index,
				Pak.StartShift,
				Pak.MaxShift
				);
			TArray<TIntervalTreeIndex> Completeds;
			for (int32 Priority = AIOP_MAX;; Priority--)
			{
				if (Pak.InRequests[Priority][(int32)EInRequestStatus::InFlight] != IntervalTreeInvalidIndex)
				{
					MaybeRemoveOverlappingNodesInIntervalTree<FPakInRequest>(
						&Pak.InRequests[Priority][(int32)EInRequestStatus::InFlight],
						InRequestAllocator,
						uint64(Offset),
						uint64(Offset + Block.Size - 1),
						0,
						Pak.MaxNode,
						Pak.StartShift,
						Pak.MaxShift,
						[this, &Completeds](TIntervalTreeIndex RequestIndex) -> bool
					{
						if (FirstUnfilledBlockForRequest(RequestIndex) == MAX_uint64)
						{
							InRequestAllocator.Get(RequestIndex).Next = IntervalTreeInvalidIndex;
							Completeds.Add(RequestIndex);
							return true;
						}
						return false;
					}
					);
				}
				if (Priority == AIOP_MIN)
				{
					break;
				}
			}
			for (TIntervalTreeIndex Comp : Completeds)
			{
				FPakInRequest& CompReq = InRequestAllocator.Get(Comp);
				CompReq.Status = EInRequestStatus::Complete;
				AddToIntervalTree(&Pak.InRequests[CompReq.GetPriority()][(int32)EInRequestStatus::Complete], InRequestAllocator, Comp, Pak.StartShift, Pak.MaxShift);
				NotifyComplete(Comp); // potentially scary recursion here
			}
		}
	}

	bool StartNextRequest()
	{
		if (CanStartAnotherTask())
		{
			return AddNewBlock();
		}
		return false;
	}

	bool GetCompletedRequestData(FPakInRequest& DoneRequest, uint8* Result)
	{
		// CachedFilesScopeLock is locked
		check(DoneRequest.Status == EInRequestStatus::Complete);
		uint16 PakIndex = GetRequestPakIndex(DoneRequest.OffsetAndPakIndex);
		int64 Offset = GetRequestOffset(DoneRequest.OffsetAndPakIndex);
		int64 Size = DoneRequest.Size;

		FPakData& Pak = CachedPakData[PakIndex];
		check(Offset + DoneRequest.Size <= Pak.TotalSize && DoneRequest.Size > 0 && DoneRequest.GetPriority() >= AIOP_MIN && DoneRequest.GetPriority() <= AIOP_MAX && DoneRequest.Status == EInRequestStatus::Complete);

		int64 BytesCopied = 0;

#if 0 // this path removes the block in one pass, however, this is not what we want because it wrecks precaching, if we change back GetCompletedRequest needs to maybe start a new request and the logic of the IAsyncFile read needs to change
		MaybeRemoveOverlappingNodesInIntervalTree<FCacheBlock>(
			&Pak.CacheBlocks[(int32)EBlockStatus::Complete],
			CacheBlockAllocator,
			Offset,
			Offset + Size - 1,
			0,
			Pak.MaxNode,
			Pak.StartShift,
			Pak.MaxShift,
			[this, Offset, Size, &BytesCopied, Result, &Pak](TIntervalTreeIndex BlockIndex) -> bool
		{
			FCacheBlock &Block = CacheBlockAllocator.Get(BlockIndex);
			int64 BlockOffset = GetRequestOffset(Block.OffsetAndPakIndex);
			check(Block.Memory && Block.Size && BlockOffset >= 0 && BlockOffset + Block.Size <= Pak.TotalSize);

			int64 OverlapStart = FMath::Max(Offset, BlockOffset);
			int64 OverlapEnd = FMath::Min(Offset + Size, BlockOffset + Block.Size);
			check(OverlapEnd > OverlapStart);
			BytesCopied += OverlapEnd - OverlapStart;
			FMemory::Memcpy(Result + OverlapStart - Offset, Block.Memory + OverlapStart - BlockOffset, OverlapEnd - OverlapStart);
			check(Block.InRequestRefCount);
			if (!--Block.InRequestRefCount)
			{
				ClearBlock(Block);
				return true;
			}
			return false;
		}
		);

		if (!RemoveFromIntervalTree<FPakInRequest>(&Pak.InRequests[DoneRequest.GetPriority()][(int32)EInRequestStatus::Complete], InRequestAllocator, DoneRequest.Index, Pak.StartShift, Pak.MaxShift))
		{
			check(0); // not found
		}
		ClearRequest(DoneRequest);
#else
		OverlappingNodesInIntervalTree<FCacheBlock>(
			Pak.CacheBlocks[(int32)EBlockStatus::Complete],
			CacheBlockAllocator,
			Offset,
			Offset + Size - 1,
			0,
			Pak.MaxNode,
			Pak.StartShift,
			Pak.MaxShift,
			[this, Offset, Size, &BytesCopied, Result, &Pak](TIntervalTreeIndex BlockIndex) -> bool
		{
			FCacheBlock &Block = CacheBlockAllocator.Get(BlockIndex);
			int64 BlockOffset = GetRequestOffset(Block.OffsetAndPakIndex);
			check(Block.Memory && Block.Size && BlockOffset >= 0 && BlockOffset + Block.Size <= Pak.TotalSize);

			int64 OverlapStart = FMath::Max(Offset, BlockOffset);
			int64 OverlapEnd = FMath::Min(Offset + Size, BlockOffset + Block.Size);
			check(OverlapEnd > OverlapStart);
			BytesCopied += OverlapEnd - OverlapStart;
			FMemory::Memcpy(Result + OverlapStart - Offset, Block.Memory + OverlapStart - BlockOffset, OverlapEnd - OverlapStart);
			return true;
		}
		);
#endif
		check(BytesCopied == Size);


		return true;
	}

	///// Below here are the thread entrypoints

public:

	void NewRequestsToLowerComplete(bool bWasCanceled, IAsyncReadRequest* Request, int32 Index)
	{
		LLM_SCOPE(ELLMTag::FileSystem);
		FScopeLock Lock(&CachedFilesScopeLock);
		RequestsToLower[Index].RequestHandle = Request;
		ClearOldBlockTasks();
		NotifyRecursion++;
		if (!RequestsToLower[Index].Memory) // might have already been filled in by the signature check
		{
			RequestsToLower[Index].Memory = Request->GetReadResults();
		}
		CompleteRequest(bWasCanceled, RequestsToLower[Index].Memory, RequestsToLower[Index].BlockIndex);
		RequestsToLower[Index].RequestHandle = nullptr;
		RequestsToDelete.Add(Request);
		RequestsToLower[Index].BlockIndex = IntervalTreeInvalidIndex;
		StartNextRequest();
		NotifyRecursion--;
	}

	bool QueueRequest(IPakRequestor* Owner, FName File, int64 PakFileSize, int64 Offset, int64 Size, EAsyncIOPriorityAndFlags PriorityAndFlags)
	{
		CSV_SCOPED_TIMING_STAT(FileIO, PakPrecacherQueueRequest);
		check(Owner && File != NAME_None && Size > 0 && Offset >= 0 && Offset < PakFileSize && (PriorityAndFlags&AIOP_PRIORITY_MASK) >= AIOP_MIN && (PriorityAndFlags&AIOP_PRIORITY_MASK) <= AIOP_MAX);
		FScopeLock Lock(&CachedFilesScopeLock);
		uint16* PakIndexPtr = RegisterPakFile(File, PakFileSize);
		if (PakIndexPtr == nullptr)
		{
			return false;
		}
		uint16 PakIndex = *PakIndexPtr;
		FPakData& Pak = CachedPakData[PakIndex];
		check(Pak.Name == File && Pak.TotalSize == PakFileSize && Pak.Handle);

		TIntervalTreeIndex RequestIndex = InRequestAllocator.Alloc();
		FPakInRequest& Request = InRequestAllocator.Get(RequestIndex);
		FJoinedOffsetAndPakIndex RequestOffsetAndPakIndex = MakeJoinedRequest(PakIndex, Offset);
		Request.OffsetAndPakIndex = RequestOffsetAndPakIndex;
		Request.Size = Size;
		Request.PriorityAndFlags = PriorityAndFlags;
		Request.Status = EInRequestStatus::Waiting;
		Request.Owner = Owner;
		Request.UniqueID = NextUniqueID++;
		Request.Index = RequestIndex;
		check(Request.Next == IntervalTreeInvalidIndex);
		Owner->OffsetAndPakIndex = Request.OffsetAndPakIndex;
		Owner->UniqueID = Request.UniqueID;
		Owner->InRequestIndex = RequestIndex;
		check(!OutstandingRequests.Contains(Request.UniqueID));
		OutstandingRequests.Add(Request.UniqueID, RequestIndex);
		RequestCounter.Increment();
		if (AddRequest(RequestIndex))
		{
			UE_LOG(LogPakFile, Verbose, TEXT("FPakReadRequest[%016llX, %016llX) QueueRequest HOT"), RequestOffsetAndPakIndex, RequestOffsetAndPakIndex + Request.Size);
		}
		else
		{
			UE_LOG(LogPakFile, Verbose, TEXT("FPakReadRequest[%016llX, %016llX) QueueRequest COLD"), RequestOffsetAndPakIndex, RequestOffsetAndPakIndex + Request.Size);
		}

		return true;
	}

	void SetAsyncMinimumPriority(EAsyncIOPriorityAndFlags NewPriority)
	{
		bool bStartNewRequests = false;
		{
			FScopeLock Lock(&SetAsyncMinimumPriorityScopeLock);
			if (AsyncMinPriority != NewPriority)
			{
				if (NewPriority < AsyncMinPriority)
				{
					bStartNewRequests = true;
				}
				AsyncMinPriority = NewPriority;
			}
		}

		if (bStartNewRequests)
		{
			FScopeLock Lock(&CachedFilesScopeLock);
			StartNextRequest();
		}
	}

	bool GetCompletedRequest(IPakRequestor* Owner, uint8* UserSuppliedMemory)
	{
		check(Owner);
		FScopeLock Lock(&CachedFilesScopeLock);
		ClearOldBlockTasks();
		TIntervalTreeIndex RequestIndex = OutstandingRequests.FindRef(Owner->UniqueID);
		static_assert(IntervalTreeInvalidIndex == 0, "FindRef will return 0 for something not found");
		if (RequestIndex)
		{
			FPakInRequest& Request = InRequestAllocator.Get(RequestIndex);
			check(Owner == Request.Owner && Request.Status == EInRequestStatus::Complete && Request.UniqueID == Request.Owner->UniqueID && RequestIndex == Request.Owner->InRequestIndex &&  Request.OffsetAndPakIndex == Request.Owner->OffsetAndPakIndex);
			return GetCompletedRequestData(Request, UserSuppliedMemory);
		}
		return false; // canceled
	}

	void CancelRequest(IPakRequestor* Owner)
	{
		check(Owner);
		FScopeLock Lock(&CachedFilesScopeLock);
		ClearOldBlockTasks();
		TIntervalTreeIndex RequestIndex = OutstandingRequests.FindRef(Owner->UniqueID);
		static_assert(IntervalTreeInvalidIndex == 0, "FindRef will return 0 for something not found");
		if (RequestIndex)
		{
			FPakInRequest& Request = InRequestAllocator.Get(RequestIndex);
			check(Owner == Request.Owner && Request.UniqueID == Request.Owner->UniqueID && RequestIndex == Request.Owner->InRequestIndex &&  Request.OffsetAndPakIndex == Request.Owner->OffsetAndPakIndex);
			RemoveRequest(RequestIndex);
		}
		StartNextRequest();
	}

	bool IsProbablyIdle() // nothing to prevent new requests from being made before I return
	{
		FScopeLock Lock(&CachedFilesScopeLock);
		return !HasRequestsAtStatus(EInRequestStatus::Waiting) && !HasRequestsAtStatus(EInRequestStatus::InFlight);
	}

	void Unmount(FName PakFile)
	{
		FScopeLock Lock(&CachedFilesScopeLock);
		uint16* PakIndexPtr = CachedPaks.Find(PakFile);
		if (!PakIndexPtr)
		{
			UE_LOG(LogPakFile, Log, TEXT("Pak file %s was never used, so nothing to unmount"), *PakFile.ToString());
			return; // never used for anything, nothing to check or clean up
		}
		TrimCache(true);
		uint16 PakIndex = *PakIndexPtr;
		FPakData& Pak = CachedPakData[PakIndex];
		int64 Offset = MakeJoinedRequest(PakIndex, 0);

		bool bHasOutstandingRequests = false;

		OverlappingNodesInIntervalTree<FCacheBlock>(
			Pak.CacheBlocks[(int32)EBlockStatus::Complete],
			CacheBlockAllocator,
			0,
			Offset + Pak.TotalSize - 1,
			0,
			Pak.MaxNode,
			Pak.StartShift,
			Pak.MaxShift,
			[&bHasOutstandingRequests](TIntervalTreeIndex BlockIndex) -> bool
		{
			check(!"Pak cannot be unmounted with outstanding requests");
			bHasOutstandingRequests = true;
			return false;
		}
		);
		OverlappingNodesInIntervalTree<FCacheBlock>(
			Pak.CacheBlocks[(int32)EBlockStatus::InFlight],
			CacheBlockAllocator,
			0,
			Offset + Pak.TotalSize - 1,
			0,
			Pak.MaxNode,
			Pak.StartShift,
			Pak.MaxShift,
			[&bHasOutstandingRequests](TIntervalTreeIndex BlockIndex) -> bool
		{
			check(!"Pak cannot be unmounted with outstanding requests");
			bHasOutstandingRequests = true;
			return false;
		}
		);
		for (int32 Priority = AIOP_MAX;; Priority--)
		{
			OverlappingNodesInIntervalTree<FPakInRequest>(
				Pak.InRequests[Priority][(int32)EInRequestStatus::InFlight],
				InRequestAllocator,
				0,
				Offset + Pak.TotalSize - 1,
				0,
				Pak.MaxNode,
				Pak.StartShift,
				Pak.MaxShift,
				[&bHasOutstandingRequests](TIntervalTreeIndex BlockIndex) -> bool
			{
				check(!"Pak cannot be unmounted with outstanding requests");
				bHasOutstandingRequests = true;
				return false;
			}
			);
			OverlappingNodesInIntervalTree<FPakInRequest>(
				Pak.InRequests[Priority][(int32)EInRequestStatus::Complete],
				InRequestAllocator,
				0,
				Offset + Pak.TotalSize - 1,
				0,
				Pak.MaxNode,
				Pak.StartShift,
				Pak.MaxShift,
				[&bHasOutstandingRequests](TIntervalTreeIndex BlockIndex) -> bool
			{
				check(!"Pak cannot be unmounted with outstanding requests");
				bHasOutstandingRequests = true;
				return false;
			}
			);
			OverlappingNodesInIntervalTree<FPakInRequest>(
				Pak.InRequests[Priority][(int32)EInRequestStatus::Waiting],
				InRequestAllocator,
				0,
				Offset + Pak.TotalSize - 1,
				0,
				Pak.MaxNode,
				Pak.StartShift,
				Pak.MaxShift,
				[&bHasOutstandingRequests](TIntervalTreeIndex BlockIndex) -> bool
			{
				check(!"Pak cannot be unmounted with outstanding requests");
				bHasOutstandingRequests = true;
				return false;
			}
			);
			if (Priority == AIOP_MIN)
			{
				break;
			}
		}
		if (!bHasOutstandingRequests)
		{
			UE_LOG(LogPakFile, Log, TEXT("Pak file %s removed from pak precacher."), *PakFile.ToString());
			CachedPaks.Remove(PakFile);
			check(Pak.Handle);
			delete Pak.Handle;
			Pak.Handle = nullptr;
			int32 NumToTrim = 0;
			for (int32 Index = CachedPakData.Num() - 1; Index >= 0; Index--)
			{
				if (!CachedPakData[Index].Handle)
				{
					NumToTrim++;
				}
				else
				{
					break;
				}
			}
			if (NumToTrim)
			{
				CachedPakData.RemoveAt(CachedPakData.Num() - NumToTrim, NumToTrim);
				LastReadRequest = 0;
			}
		}
		else
		{
			UE_LOG(LogPakFile, Log, TEXT("Pak file %s was NOT removed from pak precacher because it had outstanding requests."), *PakFile.ToString());
		}
	}


	// these are not threadsafe and should only be used for synthetic testing
	uint64 GetLoadSize()
	{
		return LoadSize;
	}
	uint32 GetLoads()
	{
		return Loads;
	}
	uint32 GetFrees()
	{
		return Frees;
	}

	void DumpBlocks()
	{
		while (!FPakPrecacher::Get().IsProbablyIdle())
		{
			QUICK_SCOPE_CYCLE_COUNTER(STAT_WaitDumpBlocks);
			FPlatformProcess::SleepNoStats(0.001f);
		}
		FScopeLock Lock(&CachedFilesScopeLock);
		bool bDone = !HasRequestsAtStatus(EInRequestStatus::Waiting) && !HasRequestsAtStatus(EInRequestStatus::InFlight) && !HasRequestsAtStatus(EInRequestStatus::Complete);

		if (!bDone)
		{
			UE_LOG(LogPakFile, Log, TEXT("PakCache has outstanding requests with %llu total memory."), BlockMemory);
		}
		else
		{
			UE_LOG(LogPakFile, Log, TEXT("PakCache has no outstanding requests with %llu total memory."), BlockMemory);
		}
	}
};

static void WaitPrecache(const TArray<FString>& Args)
{
	uint32 Frees = FPakPrecacher::Get().GetFrees();
	uint32 Loads = FPakPrecacher::Get().GetLoads();
	uint64 LoadSize = FPakPrecacher::Get().GetLoadSize();

	double StartTime = FPlatformTime::Seconds();

	while (!FPakPrecacher::Get().IsProbablyIdle())
	{
		check(Frees == FPakPrecacher::Get().GetFrees()); // otherwise we are discarding things, which is not what we want for this synthetic test
		QUICK_SCOPE_CYCLE_COUNTER(STAT_WaitPrecache);
		FPlatformProcess::SleepNoStats(0.001f);
	}
	Loads = FPakPrecacher::Get().GetLoads() - Loads;
	LoadSize = FPakPrecacher::Get().GetLoadSize() - LoadSize;
	float TimeSpent = FPlatformTime::Seconds() - StartTime;
	float LoadSizeMB = float(LoadSize) / (1024.0f * 1024.0f);
	float MBs = LoadSizeMB / TimeSpent;
	UE_LOG(LogPakFile, Log, TEXT("Loaded %4d blocks (align %4dKB) totalling %7.2fMB in %4.2fs   = %6.2fMB/s"), Loads, PAK_CACHE_GRANULARITY / 1024, LoadSizeMB, TimeSpent, MBs);
}

static FAutoConsoleCommand WaitPrecacheCmd(
	TEXT("pak.WaitPrecache"),
	TEXT("Debug command to wait on the pak precache."),
	FConsoleCommandWithArgsDelegate::CreateStatic(&WaitPrecache)
);

static void DumpBlocks(const TArray<FString>& Args)
{
	FPakPrecacher::Get().DumpBlocks();
}

static FAutoConsoleCommand DumpBlocksCmd(
	TEXT("pak.DumpBlocks"),
	TEXT("Debug command to spew the outstanding blocks."),
	FConsoleCommandWithArgsDelegate::CreateStatic(&DumpBlocks)
);

static FCriticalSection FPakReadRequestEvent;

class FPakAsyncReadFileHandle;

struct FCachedAsyncBlock
{
	class FPakReadRequest* RawRequest;
	uint8* Raw; // compressed, encrypted and/or signature not checked
	uint8* Processed; // decompressed, deencrypted and signature checked
	FGraphEventRef CPUWorkGraphEvent;
	int32 RawSize;
	int32 DecompressionRawSize;
	int32 ProcessedSize;
	int32 RefCount;
	int32 BlockIndex;
	bool bInFlight;
	bool bCPUWorkIsComplete;
	bool bCancelledBlock;
	FCachedAsyncBlock()
		: RawRequest(0)
		, Raw(nullptr)
		, Processed(nullptr)
		, RawSize(0)
		, DecompressionRawSize(0)
		, ProcessedSize(0)
		, RefCount(0)
		, BlockIndex(-1)
		, bInFlight(false)
		, bCPUWorkIsComplete(false)
		, bCancelledBlock(false)
	{
	}
};


class FPakReadRequestBase : public IAsyncReadRequest, public IPakRequestor
{
protected:

	int64 Offset;
	int64 BytesToRead;
	FEvent* WaitEvent;
	FCachedAsyncBlock* BlockPtr;
	FName PanicPakFile;
	EAsyncIOPriorityAndFlags PriorityAndFlags;
	bool bRequestOutstanding;
	bool bNeedsRemoval;
	bool bInternalRequest; // we are using this internally to deal with compressed, encrypted and signed, so we want the memory back from a precache request.

public:
	FPakReadRequestBase(FName InPakFile, int64 PakFileSize, FAsyncFileCallBack* CompleteCallback, int64 InOffset, int64 InBytesToRead, EAsyncIOPriorityAndFlags InPriorityAndFlags, uint8* UserSuppliedMemory, bool bInInternalRequest = false, FCachedAsyncBlock* InBlockPtr = nullptr)
		: IAsyncReadRequest(CompleteCallback, false, UserSuppliedMemory)
		, Offset(InOffset)
		, BytesToRead(InBytesToRead)
		, WaitEvent(nullptr)
		, BlockPtr(InBlockPtr)
		, PanicPakFile(InPakFile)
		, PriorityAndFlags(InPriorityAndFlags)
		, bRequestOutstanding(true)
		, bNeedsRemoval(true)
		, bInternalRequest(bInInternalRequest)
	{
	}

	virtual ~FPakReadRequestBase()
	{
		if (bNeedsRemoval)
		{
			FPakPrecacher::Get().CancelRequest(this);
		}
		if (Memory && !bUserSuppliedMemory)
		{
			// this can happen with a race on cancel, it is ok, they didn't take the memory, free it now
			check(BytesToRead > 0);
			DEC_MEMORY_STAT_BY(STAT_AsyncFileMemory, BytesToRead);
			FMemory::Free(Memory);
		}
		Memory = nullptr;
	}

	// IAsyncReadRequest Interface

	virtual void WaitCompletionImpl(float TimeLimitSeconds) override
	{
		{
			FScopeLock Lock(&FPakReadRequestEvent);
			if (bRequestOutstanding)
			{
				check(!WaitEvent);
				WaitEvent = FPlatformProcess::GetSynchEventFromPool(true);
			}
		}
		if (WaitEvent)
		{
			if (TimeLimitSeconds == 0.0f)
			{
				WaitEvent->Wait();
				check(!bRequestOutstanding);
			}
			else
			{
				WaitEvent->Wait(TimeLimitSeconds * 1000.0f);
			}
			FScopeLock Lock(&FPakReadRequestEvent);
			FPlatformProcess::ReturnSynchEventToPool(WaitEvent);
			WaitEvent = nullptr;
		}
	}
	virtual void CancelImpl() override
	{
		check(!WaitEvent); // you canceled from a different thread that you waited from
		FPakPrecacher::Get().CancelRequest(this);
		bNeedsRemoval = false;
		if (bRequestOutstanding)
		{
			bRequestOutstanding = false;
			SetComplete();
		}
	}

	FCachedAsyncBlock& GetBlock()
	{
		check(bInternalRequest && BlockPtr);
		return *BlockPtr;
	}
};

class FPakReadRequest : public FPakReadRequestBase
{
public:

	FPakReadRequest(FName InPakFile, int64 PakFileSize, FAsyncFileCallBack* CompleteCallback, int64 InOffset, int64 InBytesToRead, EAsyncIOPriorityAndFlags InPriorityAndFlags, uint8* UserSuppliedMemory, bool bInInternalRequest = false, FCachedAsyncBlock* InBlockPtr = nullptr)
		: FPakReadRequestBase(InPakFile, PakFileSize, CompleteCallback, InOffset, InBytesToRead, InPriorityAndFlags, UserSuppliedMemory, bInInternalRequest, InBlockPtr)
	{
		check(Offset >= 0 && BytesToRead > 0);
		check(bInternalRequest || ( InPriorityAndFlags & AIOP_FLAG_PRECACHE ) == 0 || !bUserSuppliedMemory); // you never get bits back from a precache request, so why supply memory?

		if (!FPakPrecacher::Get().QueueRequest(this, InPakFile, PakFileSize, Offset, BytesToRead, InPriorityAndFlags))
		{
			bRequestOutstanding = false;
			SetComplete();
		}
	}

	virtual void RequestIsComplete() override
	{
		check(bRequestOutstanding);
		if (!bCanceled && (bInternalRequest || (PriorityAndFlags & AIOP_FLAG_PRECACHE) == 0))
		{
			if (!bUserSuppliedMemory)
			{
				check(!Memory);
				Memory = (uint8*)FMemory::Malloc(BytesToRead);
				check(BytesToRead > 0);
				INC_MEMORY_STAT_BY(STAT_AsyncFileMemory, BytesToRead);
			}
			else
			{
				check(Memory);
			}
			if (!FPakPrecacher::Get().GetCompletedRequest(this, Memory))
			{
				check(bCanceled);
			}
		}
		SetDataComplete();
		{
			FScopeLock Lock(&FPakReadRequestEvent);
			bRequestOutstanding = false;
			if (WaitEvent)
			{
				WaitEvent->Trigger();
			}
			SetAllComplete();
		}
	}

	void PanicSyncRead(uint8* Buffer)
	{
		IFileHandle* Handle = IPlatformFile::GetPlatformPhysical().OpenRead(*PanicPakFile.ToString());
		UE_CLOG(!Handle, LogPakFile, Fatal, TEXT("PanicSyncRead failed to open pak file %s"), *PanicPakFile.ToString());
		if (!Handle->Seek(Offset))
		{
			UE_LOG(LogPakFile, Fatal, TEXT("PanicSyncRead failed to seek pak file %s   %d bytes at %lld "), *PanicPakFile.ToString(), BytesToRead, Offset);
		}

		if (!Handle->Read(Buffer, BytesToRead))
		{
			UE_LOG(LogPakFile, Fatal, TEXT("PanicSyncRead failed to read pak file %s   %d bytes at %lld "), *PanicPakFile.ToString(), BytesToRead, Offset);
		}	
		delete Handle;
	}
};

class FPakEncryptedReadRequest : public FPakReadRequestBase
{
	int64 OriginalOffset;
	int64 OriginalSize;
	FGuid EncryptionKeyGuid;

public:

	FPakEncryptedReadRequest(FName InPakFile, int64 PakFileSize, FAsyncFileCallBack* CompleteCallback, int64 InPakFileStartOffset, int64 InFileOffset, int64 InBytesToRead, EAsyncIOPriorityAndFlags InPriorityAndFlags, uint8* UserSuppliedMemory, const FGuid& InEncryptionKeyGuid, bool bInInternalRequest = false, FCachedAsyncBlock* InBlockPtr = nullptr)
		: FPakReadRequestBase(InPakFile, PakFileSize, CompleteCallback, InPakFileStartOffset + InFileOffset, InBytesToRead, InPriorityAndFlags, UserSuppliedMemory, bInInternalRequest, InBlockPtr)
		, OriginalOffset(InPakFileStartOffset + InFileOffset)
		, OriginalSize(InBytesToRead)
		, EncryptionKeyGuid(InEncryptionKeyGuid)
	{
		Offset = InPakFileStartOffset + AlignDown(InFileOffset, FAES::AESBlockSize);
		BytesToRead = Align(InFileOffset + InBytesToRead, FAES::AESBlockSize) - AlignDown(InFileOffset, FAES::AESBlockSize);

		if (!FPakPrecacher::Get().QueueRequest(this, InPakFile, PakFileSize, Offset, BytesToRead, InPriorityAndFlags))
		{
			bRequestOutstanding = false;
			SetComplete();
		}
	}

	virtual void RequestIsComplete() override
	{
		check(bRequestOutstanding);
		if (!bCanceled && (bInternalRequest || ( PriorityAndFlags & AIOP_FLAG_PRECACHE) == 0 ))
		{
			uint8* OversizedBuffer = nullptr;
			if (OriginalOffset != Offset || OriginalSize != BytesToRead)
			{
				// We've read some bytes from before the requested offset, so we need to grab that larger amount
				// from read request and then cut out the bit we want!
				OversizedBuffer = (uint8*)FMemory::Malloc(BytesToRead);
			}
			uint8* DestBuffer = Memory;

			if (!bUserSuppliedMemory)
			{
				check(!Memory);
				DestBuffer = (uint8*)FMemory::Malloc(OriginalSize);
				INC_MEMORY_STAT_BY(STAT_AsyncFileMemory, OriginalSize);
			}
			else
			{
				check(DestBuffer);
			}

			if (!FPakPrecacher::Get().GetCompletedRequest(this, OversizedBuffer != nullptr ? OversizedBuffer : DestBuffer))
			{
				check(bCanceled);
				if (!bUserSuppliedMemory)
				{
					check(!Memory && DestBuffer);
					FMemory::Free(DestBuffer);
					DEC_MEMORY_STAT_BY(STAT_AsyncFileMemory, OriginalSize);
					DestBuffer = nullptr;
				}
				if (OversizedBuffer)
				{
					FMemory::Free(OversizedBuffer);
					OversizedBuffer = nullptr;
				}
			}
			else
			{
				Memory = DestBuffer;
				check(Memory);
				INC_DWORD_STAT(STAT_PakCache_UncompressedDecrypts);

				if (OversizedBuffer)
				{
					check(IsAligned(BytesToRead, FAES::AESBlockSize));
					DecryptData(OversizedBuffer, BytesToRead, EncryptionKeyGuid);
					FMemory::Memcpy(Memory, OversizedBuffer + (OriginalOffset - Offset), OriginalSize);
					FMemory::Free(OversizedBuffer);
				}
				else
				{
					check(IsAligned(OriginalSize, FAES::AESBlockSize));
					DecryptData(Memory, OriginalSize, EncryptionKeyGuid);
				}
			}
		}
		SetDataComplete();
		{
			FScopeLock Lock(&FPakReadRequestEvent);
			bRequestOutstanding = false;
			if (WaitEvent)
			{
				WaitEvent->Trigger();
			}
			SetAllComplete();
		}
	}
};

class FPakSizeRequest : public IAsyncReadRequest
{
public:
	FPakSizeRequest(FAsyncFileCallBack* CompleteCallback, int64 InFileSize)
		: IAsyncReadRequest(CompleteCallback, true, nullptr)
	{
		Size = InFileSize;
		SetComplete();
	}
	virtual void WaitCompletionImpl(float TimeLimitSeconds) override
	{
	}
	virtual void CancelImpl()
	{
	}
};

class FPakProcessedReadRequest : public IAsyncReadRequest
{
	FPakAsyncReadFileHandle* Owner;
	int64 Offset;
	int64 BytesToRead;
	FEvent* WaitEvent;
	FThreadSafeCounter CompleteRace; // this is used to resolve races with natural completion and cancel; there can be only one.
	EAsyncIOPriorityAndFlags PriorityAndFlags;
	bool bRequestOutstanding;
	bool bHasCancelled;
	bool bHasCompleted;

	TSet<FCachedAsyncBlock*> MyCanceledBlocks;

public:
	FPakProcessedReadRequest(FPakAsyncReadFileHandle* InOwner, FAsyncFileCallBack* CompleteCallback, int64 InOffset, int64 InBytesToRead, EAsyncIOPriorityAndFlags InPriorityAndFlags, uint8* UserSuppliedMemory)
		: IAsyncReadRequest(CompleteCallback, false, UserSuppliedMemory)
		, Owner(InOwner)
		, Offset(InOffset)
		, BytesToRead(InBytesToRead)
		, WaitEvent(nullptr)
		, PriorityAndFlags(InPriorityAndFlags)
		, bRequestOutstanding(true)
		, bHasCancelled(false)
		, bHasCompleted(false)
	{
		check(Offset >= 0 && BytesToRead > 0);
		check( ( PriorityAndFlags & AIOP_FLAG_PRECACHE ) == 0 || !bUserSuppliedMemory); // you never get bits back from a precache request, so why supply memory?
	}

	virtual ~FPakProcessedReadRequest()
	{
		check(!MyCanceledBlocks.Num());
		DoneWithRawRequests();
		if (Memory && !bUserSuppliedMemory)
		{
			// this can happen with a race on cancel, it is ok, they didn't take the memory, free it now
			check(BytesToRead > 0);
			DEC_MEMORY_STAT_BY(STAT_AsyncFileMemory, BytesToRead);
			FMemory::Free(Memory);
		}
		Memory = nullptr;
	}

	virtual void WaitCompletionImpl(float TimeLimitSeconds) override
	{
		{
			FScopeLock Lock(&FPakReadRequestEvent);
			if (bRequestOutstanding)
			{
				check(!WaitEvent);
				WaitEvent = FPlatformProcess::GetSynchEventFromPool(true);
			}
		}
		if (WaitEvent)
		{
			if (TimeLimitSeconds == 0.0f)
			{
				WaitEvent->Wait();
				check(!bRequestOutstanding);
			}
			else
			{
				WaitEvent->Wait(TimeLimitSeconds * 1000.0f);
			}
			FScopeLock Lock(&FPakReadRequestEvent);
			FPlatformProcess::ReturnSynchEventToPool(WaitEvent);
			WaitEvent = nullptr;
		}
	}
	virtual void CancelImpl() override
	{
		check(!WaitEvent); // you canceled from a different thread that you waited from
		if (CompleteRace.Increment() == 1)
		{
			if (bRequestOutstanding)
			{
				CancelRawRequests();
				if (!MyCanceledBlocks.Num())
				{
					bRequestOutstanding = false;
					SetComplete();
				}
			}
		}
	}

	void RequestIsComplete()
	{
		if (CompleteRace.Increment() == 1)
		{
			check(bRequestOutstanding);
			if (!bCanceled && ( PriorityAndFlags & AIOP_FLAG_PRECACHE) == 0 )
			{
				GatherResults();
			}
			SetDataComplete();
			{
				FScopeLock Lock(&FPakReadRequestEvent);
				bRequestOutstanding = false;
				if (WaitEvent)
				{
					WaitEvent->Trigger();
				}
				SetAllComplete();
			}
		}
	}
	bool CancelBlockComplete(FCachedAsyncBlock* BlockPtr)
	{
		check(MyCanceledBlocks.Contains(BlockPtr));
		MyCanceledBlocks.Remove(BlockPtr);
		if (!MyCanceledBlocks.Num())
		{
			FScopeLock Lock(&FPakReadRequestEvent);
			bRequestOutstanding = false;
			if (WaitEvent)
			{
				WaitEvent->Trigger();
			}
			SetComplete();
			return true;
		}
		return false;
	}


	void GatherResults();
	void DoneWithRawRequests();
	bool CheckCompletion(const FPakEntry& FileEntry, int32 BlockIndex, TArray<FCachedAsyncBlock*>& Blocks);
	void CancelRawRequests();
};

FAutoConsoleTaskPriority CPrio_AsyncIOCPUWorkTaskPriority(
	TEXT("TaskGraph.TaskPriorities.AsyncIOCPUWork"),
	TEXT("Task and thread priority for decompression, decryption and signature checking of async IO from a pak file."),
	ENamedThreads::BackgroundThreadPriority, // if we have background priority task threads, then use them...
	ENamedThreads::NormalTaskPriority, // .. at normal task priority
	ENamedThreads::NormalTaskPriority // if we don't have background threads, then use normal priority threads at normal task priority instead
);

class FAsyncIOCPUWorkTask
{
	FPakAsyncReadFileHandle& Owner;
	FCachedAsyncBlock* BlockPtr;

public:
	FORCEINLINE FAsyncIOCPUWorkTask(FPakAsyncReadFileHandle& InOwner, FCachedAsyncBlock* InBlockPtr)
		: Owner(InOwner)
		, BlockPtr(InBlockPtr)
	{
	}
	static FORCEINLINE TStatId GetStatId()
	{
		RETURN_QUICK_DECLARE_CYCLE_STAT(FAsyncIOCPUWorkTask, STATGROUP_TaskGraphTasks);
	}
	static FORCEINLINE ENamedThreads::Type GetDesiredThread()
	{
		return CPrio_AsyncIOCPUWorkTaskPriority.Get();
	}
	FORCEINLINE static ESubsequentsMode::Type GetSubsequentsMode()
	{
		return ESubsequentsMode::TrackSubsequents;
	}
	void DoTask(ENamedThreads::Type CurrentThread, const FGraphEventRef& MyCompletionGraphEvent);
};

class FAsyncIOSignatureCheckTask
{
	bool bWasCanceled;
	IAsyncReadRequest* Request;
	int32 IndexToFill;

public:
	FORCEINLINE FAsyncIOSignatureCheckTask(bool bInWasCanceled, IAsyncReadRequest* InRequest, int32 InIndexToFill)
		: bWasCanceled(bInWasCanceled)
		, Request(InRequest)
		, IndexToFill(InIndexToFill)
	{
	}

	static FORCEINLINE TStatId GetStatId()
	{
		RETURN_QUICK_DECLARE_CYCLE_STAT(FAsyncIOSignatureCheckTask, STATGROUP_TaskGraphTasks);
	}
	static FORCEINLINE ENamedThreads::Type GetDesiredThread()
	{
		return CPrio_AsyncIOCPUWorkTaskPriority.Get();
	}
	FORCEINLINE static ESubsequentsMode::Type GetSubsequentsMode()
	{
		return ESubsequentsMode::TrackSubsequents;
	}
	void DoTask(ENamedThreads::Type CurrentThread, const FGraphEventRef& MyCompletionGraphEvent)
	{
		FPakPrecacher::Get().DoSignatureCheck(bWasCanceled, Request, IndexToFill);
	}
};

void FPakPrecacher::StartSignatureCheck(bool bWasCanceled, IAsyncReadRequest* Request, int32 Index)
{
	TGraphTask<FAsyncIOSignatureCheckTask>::CreateTask().ConstructAndDispatchWhenReady(bWasCanceled, Request, Index);
}

void FPakPrecacher::DoSignatureCheck(bool bWasCanceled, IAsyncReadRequest* Request, int32 Index)
{
	int64 SignatureIndex = -1;
	int64 NumSignaturesToCheck = 0;
	const uint8* Data = nullptr;
	int64 RequestSize = 0;
	int64 RequestOffset = 0;
	uint16 PakIndex;
	FSHAHash MasterSignatureHash;
	static const int64 MaxHashesToCache = 16;

#if PAKHASH_USE_CRC
	TPakChunkHash HashCache[MaxHashesToCache] = { 0 };
#else
	TPakChunkHash HashCache[MaxHashesToCache];
#endif

	{
		// Try and keep lock for as short a time as possible. Find our request and copy out the data we need
		FScopeLock Lock(&CachedFilesScopeLock);
		FRequestToLower& RequestToLower = RequestsToLower[Index];
		RequestToLower.RequestHandle = Request;
		RequestToLower.Memory = Request->GetReadResults();

		NumSignaturesToCheck = Align(RequestToLower.RequestSize, FPakInfo::MaxChunkDataSize) / FPakInfo::MaxChunkDataSize;
		check(NumSignaturesToCheck >= 1);

		FCacheBlock& Block = CacheBlockAllocator.Get(RequestToLower.BlockIndex);
		RequestOffset = GetRequestOffset(Block.OffsetAndPakIndex);
		check((RequestOffset % FPakInfo::MaxChunkDataSize) == 0);
		RequestSize = RequestToLower.RequestSize;
		PakIndex = GetRequestPakIndex(Block.OffsetAndPakIndex);
		Data = RequestToLower.Memory;
		SignatureIndex = RequestOffset / FPakInfo::MaxChunkDataSize;

		FPakData& PakData = CachedPakData[PakIndex];
		MasterSignatureHash = PakData.Signatures->DecryptedHash;

		for (int32 CacheIndex = 0; CacheIndex < FMath::Min(NumSignaturesToCheck, MaxHashesToCache); ++CacheIndex)
		{
			HashCache[CacheIndex] = PakData.Signatures->ChunkHashes[SignatureIndex + CacheIndex];
		}
	}

	check(Data);
	check(NumSignaturesToCheck > 0);
	check(RequestSize > 0);
	check(RequestOffset >= 0);

	// Hash the contents of the incoming buffer and check that it matches what we expected
	for (int64 SignedChunkIndex = 0; SignedChunkIndex < NumSignaturesToCheck; ++SignedChunkIndex, ++SignatureIndex)
	{
		int64 Size = FMath::Min(RequestSize, (int64)FPakInfo::MaxChunkDataSize);

		if ((SignedChunkIndex > 0) && ((SignedChunkIndex % MaxHashesToCache) == 0))
		{
			FScopeLock Lock(&CachedFilesScopeLock);
			FPakData& PakData = CachedPakData[PakIndex];
			for (int32 CacheIndex = 0; (CacheIndex < MaxHashesToCache) && ((SignedChunkIndex + CacheIndex) < NumSignaturesToCheck); ++CacheIndex)
			{
				HashCache[CacheIndex] = PakData.Signatures->ChunkHashes[SignatureIndex + CacheIndex];
			}
		}

		{
			SCOPE_SECONDS_ACCUMULATOR(STAT_PakCache_SigningChunkHashTime);

			TPakChunkHash ThisHash = ComputePakChunkHash(Data, Size);
			bool bChunkHashesMatch = (ThisHash == HashCache[SignedChunkIndex % MaxHashesToCache]);

			if (!bChunkHashesMatch)
			{
				FScopeLock Lock(&CachedFilesScopeLock);
				FPakData* PakData = &CachedPakData[PakIndex];

				UE_LOG(LogPakFile, Warning, TEXT("Pak chunk signing mismatch on chunk [%i/%i]! Expected %s, Received %s"), SignatureIndex, PakData->Signatures->ChunkHashes.Num() - 1, *ChunkHashToString(PakData->Signatures->ChunkHashes[SignatureIndex]), *ChunkHashToString(ThisHash));

				// Check the signatures are still as we expected them
				if (PakData->Signatures->DecryptedHash != PakData->Signatures->ComputeCurrentMasterHash())
				{
					UE_LOG(LogPakFile, Warning, TEXT("Master signature table has changed since initialization!"));
				}

				FPakChunkSignatureCheckFailedData FailedData(PakData->Name.ToString(), HashCache[SignedChunkIndex % MaxHashesToCache], ThisHash, SignatureIndex);
				FPakPlatformFile::GetPakChunkSignatureCheckFailedHandler().Broadcast(FailedData);
			}
		}

		INC_MEMORY_STAT_BY(STAT_PakCache_SigningChunkHashSize, Size);

		RequestOffset += Size;
		Data += Size;
		RequestSize -= Size;
	}

	NewRequestsToLowerComplete(bWasCanceled, Request, Index);
}

class FPakAsyncReadFileHandle final : public IAsyncReadFileHandle
{
	FName PakFile;
	int64 PakFileSize;
	int64 OffsetInPak;
	int64 UncompressedFileSize;
	FPakEntry FileEntry;
	TSet<FPakProcessedReadRequest*> LiveRequests;
	TArray<FCachedAsyncBlock*> Blocks;
	FAsyncFileCallBack ReadCallbackFunction;
	FCriticalSection CriticalSection;
	int32 NumLiveRawRequests;
	FName CompressionMethod;
	int64 CompressedChunkOffset;
	FGuid EncryptionKeyGuid;

	TMap<FCachedAsyncBlock*, FPakProcessedReadRequest*> OutstandingCancelMapBlock;

	FCachedAsyncBlock& GetBlock(int32 Index)
	{
		if (!Blocks[Index])
		{
			Blocks[Index] = new FCachedAsyncBlock;
			Blocks[Index]->BlockIndex = Index;
		}
		return *Blocks[Index];
	}


public:
	FPakAsyncReadFileHandle(const FPakEntry* InFileEntry, FPakFile* InPakFile, const TCHAR* Filename)
		: PakFile(InPakFile->GetFilenameName())
		, PakFileSize(InPakFile->TotalSize())
		, FileEntry(*InFileEntry)
		, NumLiveRawRequests(0)
		, CompressedChunkOffset(0)
		, EncryptionKeyGuid(InPakFile->GetInfo().EncryptionKeyGuid)
	{
		OffsetInPak = FileEntry.Offset + FileEntry.GetSerializedSize(InPakFile->GetInfo().Version);
		UncompressedFileSize = FileEntry.UncompressedSize;
		int64 CompressedFileSize = FileEntry.UncompressedSize;
		CompressionMethod = InPakFile->GetInfo().GetCompressionMethod(FileEntry.CompressionMethodIndex);
		if (CompressionMethod != NAME_None && UncompressedFileSize)
		{
			check(FileEntry.CompressionBlocks.Num());
			CompressedFileSize = FileEntry.CompressionBlocks.Last().CompressedEnd - FileEntry.CompressionBlocks[0].CompressedStart;
			check(CompressedFileSize >= 0);
			const int32 CompressionBlockSize = FileEntry.CompressionBlockSize;
			check((UncompressedFileSize + CompressionBlockSize - 1) / CompressionBlockSize == FileEntry.CompressionBlocks.Num());
			Blocks.AddDefaulted(FileEntry.CompressionBlocks.Num());
			CompressedChunkOffset = InPakFile->GetInfo().HasRelativeCompressedChunkOffsets() ? FileEntry.Offset : 0;
		}
		UE_LOG(LogPakFile, Verbose, TEXT("FPakPlatformFile::OpenAsyncRead[%016llX, %016llX) %s"), OffsetInPak, OffsetInPak + CompressedFileSize, Filename);
		check(PakFileSize > 0 && OffsetInPak + CompressedFileSize <= PakFileSize && OffsetInPak >= 0);

		ReadCallbackFunction = [this](bool bWasCancelled, IAsyncReadRequest* Request)
		{
			RawReadCallback(bWasCancelled, Request);
		};

	}
	~FPakAsyncReadFileHandle()
	{
		FScopeLock ScopedLock(&CriticalSection);
		if (LiveRequests.Num() > 0 || NumLiveRawRequests > 0)
		{
			UE_LOG(LogPakFile, Fatal, TEXT("LiveRequests.Num or NumLiveRawReqeusts was > 0 in ~FPakAsyncReadFileHandle!"));
		}
		check(!LiveRequests.Num()); // must delete all requests before you delete the handle
		check(!NumLiveRawRequests); // must delete all requests before you delete the handle
		for (FCachedAsyncBlock* Block : Blocks)
		{
			if (Block)
			{
				check(Block->RefCount == 0);
				ClearBlock(*Block, true);
				delete Block;
			}
		}
	}

	virtual IAsyncReadRequest* SizeRequest(FAsyncFileCallBack* CompleteCallback = nullptr) override
	{
		return new FPakSizeRequest(CompleteCallback, UncompressedFileSize);
	}
	virtual IAsyncReadRequest* ReadRequest(int64 Offset, int64 BytesToRead, EAsyncIOPriorityAndFlags PriorityAndFlags = AIOP_Normal, FAsyncFileCallBack* CompleteCallback = nullptr, uint8* UserSuppliedMemory = nullptr) override
	{
		LLM_SCOPE(ELLMTag::FileSystem);

		if (BytesToRead == MAX_int64)
		{
			BytesToRead = UncompressedFileSize - Offset;
		}
		check(Offset + BytesToRead <= UncompressedFileSize && Offset >= 0);
		if (CompressionMethod == NAME_None)
		{
			check(Offset + BytesToRead + OffsetInPak <= PakFileSize);
			check(!Blocks.Num());

			if (FileEntry.IsEncrypted())
			{
				return new FPakEncryptedReadRequest(PakFile, PakFileSize, CompleteCallback, OffsetInPak, Offset, BytesToRead, PriorityAndFlags, UserSuppliedMemory, EncryptionKeyGuid);
			}
			else
			{
				return new FPakReadRequest(PakFile, PakFileSize, CompleteCallback, OffsetInPak + Offset, BytesToRead, PriorityAndFlags, UserSuppliedMemory);
			}
		}
		bool bAnyUnfinished = false;
		FPakProcessedReadRequest* Result;
		{
			FScopeLock ScopedLock(&CriticalSection);
			check(Blocks.Num());
			int32 FirstBlock = Offset / FileEntry.CompressionBlockSize;
			int32 LastBlock = (Offset + BytesToRead - 1) / FileEntry.CompressionBlockSize;

			check(FirstBlock >= 0 && FirstBlock < Blocks.Num() && LastBlock >= 0 && LastBlock < Blocks.Num() && FirstBlock <= LastBlock);

			Result = new FPakProcessedReadRequest(this, CompleteCallback, Offset, BytesToRead, PriorityAndFlags, UserSuppliedMemory);
			for (int32 BlockIndex = FirstBlock; BlockIndex <= LastBlock; BlockIndex++)
			{

				FCachedAsyncBlock& Block = GetBlock(BlockIndex);
				Block.RefCount++;
				if (!Block.bInFlight)
				{
					check(Block.RefCount == 1);
					StartBlock(BlockIndex, PriorityAndFlags);
					bAnyUnfinished = true;
				}
				if (!Block.Processed)
				{
					bAnyUnfinished = true;
				}
			}
			check(!LiveRequests.Contains(Result));
			LiveRequests.Add(Result);
			if (!bAnyUnfinished)
			{
				Result->RequestIsComplete();
			}
		}
		return Result;
	}

	void StartBlock(int32 BlockIndex, EAsyncIOPriorityAndFlags PriorityAndFlags)
	{
		FCachedAsyncBlock& Block = GetBlock(BlockIndex);
		Block.bInFlight = true;
		check(!Block.RawRequest && !Block.Processed && !Block.Raw && !Block.CPUWorkGraphEvent.GetReference() && !Block.ProcessedSize && !Block.RawSize && !Block.bCPUWorkIsComplete);
		Block.RawSize = FileEntry.CompressionBlocks[BlockIndex].CompressedEnd - FileEntry.CompressionBlocks[BlockIndex].CompressedStart;
		Block.DecompressionRawSize = Block.RawSize;
		if (FileEntry.IsEncrypted())
		{
			Block.RawSize = Align(Block.RawSize, FAES::AESBlockSize);
		}
		NumLiveRawRequests++;
		Block.RawRequest = new FPakReadRequest(PakFile, PakFileSize, &ReadCallbackFunction, FileEntry.CompressionBlocks[BlockIndex].CompressedStart + CompressedChunkOffset, Block.RawSize, PriorityAndFlags, nullptr, true, &Block);
	}
	void RawReadCallback(bool bWasCancelled, IAsyncReadRequest* InRequest)
	{
		// CAUTION, no lock here!
		FPakReadRequest* Request = static_cast<FPakReadRequest*>(InRequest);

		FCachedAsyncBlock& Block = Request->GetBlock();
		check((Block.RawRequest == Request || (!Block.RawRequest && Block.RawSize)) // we still might be in the constructor so the assignment hasn't happened yet
			&& !Block.Processed && !Block.Raw);

		Block.Raw = Request->GetReadResults();
		FPlatformMisc::MemoryBarrier();
		if (Block.bCancelledBlock || !Block.Raw)
		{
			check(Block.bCancelledBlock);
			if (Block.Raw)
			{
				FMemory::Free(Block.Raw);
				Block.Raw = nullptr;
				check(Block.RawSize > 0);
				DEC_MEMORY_STAT_BY(STAT_AsyncFileMemory, Block.RawSize);
				Block.RawSize = 0;
			}
		}
		else
		{
			check(Block.Raw);
			Block.ProcessedSize = FileEntry.CompressionBlockSize;
			if (Block.BlockIndex == Blocks.Num() - 1)
			{
				Block.ProcessedSize = FileEntry.UncompressedSize % FileEntry.CompressionBlockSize;
				if (!Block.ProcessedSize)
				{
					Block.ProcessedSize = FileEntry.CompressionBlockSize; // last block was a full block
				}
			}
			check(Block.ProcessedSize && !Block.bCPUWorkIsComplete);
		}
		Block.CPUWorkGraphEvent = TGraphTask<FAsyncIOCPUWorkTask>::CreateTask().ConstructAndDispatchWhenReady(*this, &Block);
	}
	void DoProcessing(FCachedAsyncBlock* BlockPtr)
	{
		FCachedAsyncBlock& Block = *BlockPtr;
		check(!Block.Processed);
		uint8* Output = nullptr;
		if (Block.Raw)
		{
			check(Block.Raw && Block.RawSize && !Block.Processed);

#if !UE_BUILD_SHIPPING
			bool bCorrupted = false;
			if (GPakCache_ForceDecompressionFails && FMath::FRand() < 0.001f)
			{
				int32 CorruptOffset = FMath::Clamp(int32(FMath::FRandRange(0, Block.RawSize - 1)), 0, Block.RawSize - 1);
				uint8 CorruptValue = uint8(FMath::Clamp(int32(FMath::FRandRange(0, 255)), 0, 255));
				if (Block.Raw[CorruptOffset] != CorruptValue)
				{
					UE_LOG(LogPakFile, Error, TEXT("Forcing corruption of decompression source data (predecryption) to verify panic read recovery.  Offset = %d, Value = 0x%x"), CorruptOffset, int32(CorruptValue));
					Block.Raw[CorruptOffset] = CorruptValue;
					bCorrupted = true;
				}
			}
#endif


			if (FileEntry.IsEncrypted())
			{
				INC_DWORD_STAT(STAT_PakCache_CompressedDecrypts);
				check(IsAligned(Block.RawSize, FAES::AESBlockSize));
				DecryptData(Block.Raw, Block.RawSize, EncryptionKeyGuid);
			}

			check(Block.ProcessedSize > 0);
			INC_MEMORY_STAT_BY(STAT_AsyncFileMemory, Block.ProcessedSize);
			Output = (uint8*)FMemory::Malloc(Block.ProcessedSize);
			if (FileEntry.IsEncrypted())
			{
				check(Align(Block.DecompressionRawSize, FAES::AESBlockSize) == Block.RawSize);
			}
			else
			{
				check(Block.DecompressionRawSize == Block.RawSize);
			}

			bool bFailed = !FCompression::UncompressMemory(CompressionMethod, Output, Block.ProcessedSize, Block.Raw, Block.DecompressionRawSize);

#if !UE_BUILD_SHIPPING
			if (bCorrupted && !bFailed)
			{
				UE_LOG(LogPakFile, Error, TEXT("The payload was corrupted, but this did not trigger a decompression failed.....pretending it failed anyway because otherwise it can crash later."));
				bFailed = true;
			}
#endif

			if (bFailed)
			{
<<<<<<< HEAD
				const FString HexBytes = BytesToHex(Block.Raw,FMath::Min(Block.DecompressionRawSize,32));
				UE_LOG( LogPakFile, Fatal, TEXT("Pak Decompression failed. PakFile:%s, EntryOffset:%lld, EntrySize:%lld, Method:%s, ProcessedSize:%d, RawSize:%d, Crc32:%u, BlockIndex:%d, Encrypt:%d, Delete:%d, Output:%p, Raw:%p, Processed:%p, Bytes:[%s...]"), *PakFile.ToString(), FileEntry.Offset, FileEntry.Size, *CompressionMethod.ToString(), Block.ProcessedSize, Block.DecompressionRawSize, FCrc::MemCrc32( Block.Raw, Block.DecompressionRawSize ), Block.BlockIndex, FileEntry.IsEncrypted()?1:0, FileEntry.IsDeleteRecord()?1:0, Output, Block.Raw, Block.Processed, *HexBytes );
=======
				{
					const FString HexBytes = BytesToHex(Block.Raw, FMath::Min(Block.DecompressionRawSize, 32));
					UE_LOG(LogPakFile, Error, TEXT("Pak Decompression failed. PakFile:%s, EntryOffset:%lld, EntrySize:%lld, Method:%s, ProcessedSize:%d, RawSize:%d, Crc32:%u, BlockIndex:%d, Encrypt:%d, Delete:%d, Output:%p, Raw:%p, Processed:%p, Bytes:[%s...]"), *PakFile.ToString(), FileEntry.Offset, FileEntry.Size, *CompressionMethod.ToString(), Block.ProcessedSize, Block.DecompressionRawSize, FCrc::MemCrc32(Block.Raw, Block.DecompressionRawSize), Block.BlockIndex, FileEntry.IsEncrypted() ? 1 : 0, FileEntry.IsDeleteRecord() ? 1 : 0, Output, Block.Raw, Block.Processed, *HexBytes);
				}
				uint8* TempBuffer = (uint8*)FMemory::Malloc(Block.RawSize);
				{
					FScopeLock ScopedLock(&CriticalSection);
					UE_CLOG(!Block.RawRequest, LogPakFile, Fatal, TEXT("Cannot retry because Block.RawRequest is null."));

					Block.RawRequest->PanicSyncRead(TempBuffer);
				}

				if (FileEntry.IsEncrypted())
				{
					DecryptData(TempBuffer, Block.RawSize, EncryptionKeyGuid);
				}
				if (FMemory::Memcmp(TempBuffer, Block.Raw, Block.DecompressionRawSize) != 0)
				{
					UE_LOG(LogPakFile, Warning, TEXT("Panic re-read (and decrypt if applicable) resulted in a different buffer."));

					int32 Offset = 0;
					for (; Offset < Block.DecompressionRawSize; Offset++)
					{
						if (TempBuffer[Offset] != Block.Raw[Offset])
						{
							break;
						}
					}
					UE_CLOG(Offset >= Block.DecompressionRawSize, LogPakFile, Fatal, TEXT("Buffers were different yet all bytes were the same????"));

					UE_LOG(LogPakFile, Warning, TEXT("Buffers differ at offset %d."), Offset);
					const FString HexBytes1 = BytesToHex(Block.Raw + Offset, FMath::Min(Block.DecompressionRawSize - Offset, 64));
					UE_LOG(LogPakFile, Warning, TEXT("Original read (and decrypt) %s"), *HexBytes1);
					const FString HexBytes2 = BytesToHex(TempBuffer + Offset, FMath::Min(Block.DecompressionRawSize - Offset, 64));
					UE_LOG(LogPakFile, Warning, TEXT("Panic reread  (and decrypt) %s"), *HexBytes2);
				}
				if (!FCompression::UncompressMemory(CompressionMethod, Output, Block.ProcessedSize, TempBuffer, Block.DecompressionRawSize))
				{
					UE_LOG(LogPakFile, Fatal, TEXT("Retry was NOT sucessful."));
				}
				else
				{
					UE_LOG(LogPakFile, Warning, TEXT("Retry was sucessful."));
				}
				FMemory::Free(TempBuffer);
>>>>>>> 710d7cac
			}
			FMemory::Free(Block.Raw);
			Block.Raw = nullptr;
			check(Block.RawSize > 0);
			DEC_MEMORY_STAT_BY(STAT_AsyncFileMemory, Block.RawSize);
			Block.RawSize = 0;
		}
		else
		{
			check(Block.ProcessedSize == 0);
		}

		{
			FScopeLock ScopedLock(&CriticalSection);
			check(!Block.Processed);
			Block.Processed = Output;
			if (Block.RawRequest)
			{
				Block.RawRequest->WaitCompletion();
				delete Block.RawRequest;
				Block.RawRequest = nullptr;
				NumLiveRawRequests--;
			}
			if (Block.RefCount > 0)
			{
				check(&Block == Blocks[Block.BlockIndex] && !Block.bCancelledBlock);
				TArray<FPakProcessedReadRequest*, TInlineAllocator<4> > CompletedRequests;
				for (FPakProcessedReadRequest* Req : LiveRequests)
				{
					if (Req->CheckCompletion(FileEntry, Block.BlockIndex, Blocks))
					{
						CompletedRequests.Add(Req);
					}
				}
				for (FPakProcessedReadRequest* Req : CompletedRequests)
				{
					if (LiveRequests.Contains(Req))
					{
						Req->RequestIsComplete();
					}
				}
				Block.bCPUWorkIsComplete = true;
			}
			else
			{
				check(&Block != Blocks[Block.BlockIndex] && Block.bCancelledBlock);
				// must have been canceled, clean up
				FPakProcessedReadRequest* Owner;

				check(OutstandingCancelMapBlock.Contains(&Block));
				Owner = OutstandingCancelMapBlock[&Block];
				OutstandingCancelMapBlock.Remove(&Block);
				check(LiveRequests.Contains(Owner));

				if (Owner->CancelBlockComplete(&Block))
				{
					LiveRequests.Remove(Owner);
				}
				ClearBlock(Block);
				delete &Block;
			}
		}
	}
	void ClearBlock(FCachedAsyncBlock& Block, bool bForDestructorShouldAlreadyBeClear = false)
	{
		check(!Block.RawRequest);
		Block.RawRequest = nullptr;
		//check(!Block.CPUWorkGraphEvent || Block.CPUWorkGraphEvent->IsComplete());
		Block.CPUWorkGraphEvent = nullptr;
		if (Block.Raw)
		{
			check(!bForDestructorShouldAlreadyBeClear);
			// this was a cancel, clean it up now
			FMemory::Free(Block.Raw);
			Block.Raw = nullptr;
			check(Block.RawSize > 0);
			DEC_MEMORY_STAT_BY(STAT_AsyncFileMemory, Block.RawSize);
		}
		Block.RawSize = 0;
		if (Block.Processed)
		{
			check(bForDestructorShouldAlreadyBeClear == false);
			FMemory::Free(Block.Processed);
			Block.Processed = nullptr;
			check(Block.ProcessedSize > 0);
			DEC_MEMORY_STAT_BY(STAT_AsyncFileMemory, Block.ProcessedSize);
		}
		Block.ProcessedSize = 0;
		Block.bCPUWorkIsComplete = false;
		Block.bInFlight = false;
	}

	void RemoveRequest(FPakProcessedReadRequest* Req, int64 Offset, int64 BytesToRead, const bool& bAlreadyCancelled)
	{
		FScopeLock ScopedLock(&CriticalSection);
		if (bAlreadyCancelled)
		{
			check(!LiveRequests.Contains(Req));
			return;
		}

		check(LiveRequests.Contains(Req));
		LiveRequests.Remove(Req);
		int32 FirstBlock = Offset / FileEntry.CompressionBlockSize;
		int32 LastBlock = (Offset + BytesToRead - 1) / FileEntry.CompressionBlockSize;
		check(FirstBlock >= 0 && FirstBlock < Blocks.Num() && LastBlock >= 0 && LastBlock < Blocks.Num() && FirstBlock <= LastBlock);

		for (int32 BlockIndex = FirstBlock; BlockIndex <= LastBlock; BlockIndex++)
		{
			FCachedAsyncBlock& Block = GetBlock(BlockIndex);
			check(Block.RefCount > 0);
			if (!--Block.RefCount)
			{
				if (Block.RawRequest)
				{
					Block.RawRequest->Cancel();
					Block.RawRequest->WaitCompletion();
					delete Block.RawRequest;
					Block.RawRequest = nullptr;
					NumLiveRawRequests--;
				}
				ClearBlock(Block);
			}
		}
	}

	void HandleCanceledRequest(TSet<FCachedAsyncBlock*>& MyCanceledBlocks, FPakProcessedReadRequest* Req, int64 Offset, int64 BytesToRead, bool& bHasCancelledRef)
	{
		FScopeLock ScopedLock(&CriticalSection);
		check(!bHasCancelledRef);
		bHasCancelledRef = true;
		check(LiveRequests.Contains(Req));
		int32 FirstBlock = Offset / FileEntry.CompressionBlockSize;
		int32 LastBlock = (Offset + BytesToRead - 1) / FileEntry.CompressionBlockSize;
		check(FirstBlock >= 0 && FirstBlock < Blocks.Num() && LastBlock >= 0 && LastBlock < Blocks.Num() && FirstBlock <= LastBlock);

		for (int32 BlockIndex = FirstBlock; BlockIndex <= LastBlock; BlockIndex++)
		{
			FCachedAsyncBlock& Block = GetBlock(BlockIndex);
			check(Block.RefCount > 0);
			if (!--Block.RefCount)
			{
				if (Block.bInFlight && !Block.bCPUWorkIsComplete)
				{
					MyCanceledBlocks.Add(&Block);
					Blocks[BlockIndex] = nullptr;
					check(!OutstandingCancelMapBlock.Contains(&Block));
					OutstandingCancelMapBlock.Add(&Block, Req);
					Block.bCancelledBlock = true;
					FPlatformMisc::MemoryBarrier();
					Block.RawRequest->Cancel();
				}
				else
				{
					ClearBlock(Block);
				}
			}
		}

		if (!MyCanceledBlocks.Num())
		{
			LiveRequests.Remove(Req);
		}
	}


	void GatherResults(uint8* Memory, int64 Offset, int64 BytesToRead)
	{
		// no lock here, I don't think it is needed because we have a ref count.
		int32 FirstBlock = Offset / FileEntry.CompressionBlockSize;
		int32 LastBlock = (Offset + BytesToRead - 1) / FileEntry.CompressionBlockSize;
		check(FirstBlock >= 0 && FirstBlock < Blocks.Num() && LastBlock >= 0 && LastBlock < Blocks.Num() && FirstBlock <= LastBlock);

		for (int32 BlockIndex = FirstBlock; BlockIndex <= LastBlock; BlockIndex++)
		{
			FCachedAsyncBlock& Block = GetBlock(BlockIndex);
			check(Block.RefCount > 0 && Block.Processed && Block.ProcessedSize);
			int64 BlockStart = int64(BlockIndex) * int64(FileEntry.CompressionBlockSize);
			int64 BlockEnd = BlockStart + Block.ProcessedSize;

			int64 SrcOffset = 0;
			int64 DestOffset = BlockStart - Offset;
			if (DestOffset < 0)
			{
				SrcOffset -= DestOffset;
				DestOffset = 0;
			}
			int64 CopySize = Block.ProcessedSize;
			if (DestOffset + CopySize > BytesToRead)
			{
				CopySize = BytesToRead - DestOffset;
			}
			if (SrcOffset + CopySize > Block.ProcessedSize)
			{
				CopySize = Block.ProcessedSize - SrcOffset;
			}
			check(CopySize > 0 && DestOffset >= 0 && DestOffset + CopySize <= BytesToRead);
			check(SrcOffset >= 0 && SrcOffset + CopySize <= Block.ProcessedSize);
			FMemory::Memcpy(Memory + DestOffset, Block.Processed + SrcOffset, CopySize);

			check(Block.RefCount > 0);
		}
	}
};

void FPakProcessedReadRequest::CancelRawRequests()
{
	Owner->HandleCanceledRequest(MyCanceledBlocks, this, Offset, BytesToRead, bHasCancelled);
}

void FPakProcessedReadRequest::GatherResults()
{
	if (!bUserSuppliedMemory)
	{
		check(!Memory);
		Memory = (uint8*)FMemory::Malloc(BytesToRead);
		INC_MEMORY_STAT_BY(STAT_AsyncFileMemory, BytesToRead);
	}
	check(Memory);
	Owner->GatherResults(Memory, Offset, BytesToRead);
}

void FPakProcessedReadRequest::DoneWithRawRequests()
{
	Owner->RemoveRequest(this, Offset, BytesToRead, bHasCancelled);
}

bool FPakProcessedReadRequest::CheckCompletion(const FPakEntry& FileEntry, int32 BlockIndex, TArray<FCachedAsyncBlock*>& Blocks)
{
	if (!bRequestOutstanding || bHasCompleted || bHasCancelled)
	{
		return false;
	}
	{
		int64 BlockStart = int64(BlockIndex) * int64(FileEntry.CompressionBlockSize);
		int64 BlockEnd = int64(BlockIndex + 1) * int64(FileEntry.CompressionBlockSize);
		if (Offset >= BlockEnd || Offset + BytesToRead <= BlockStart)
		{
			return false;
		}
	}
	int32 FirstBlock = Offset / FileEntry.CompressionBlockSize;
	int32 LastBlock = (Offset + BytesToRead - 1) / FileEntry.CompressionBlockSize;
	check(FirstBlock >= 0 && FirstBlock < Blocks.Num() && LastBlock >= 0 && LastBlock < Blocks.Num() && FirstBlock <= LastBlock);

	for (int32 MyBlockIndex = FirstBlock; MyBlockIndex <= LastBlock; MyBlockIndex++)
	{
		check(Blocks[MyBlockIndex]);
		if (!Blocks[MyBlockIndex]->Processed)
		{
			return false;
		}
	}
	bHasCompleted = true;
	return true;
}

void FAsyncIOCPUWorkTask::DoTask(ENamedThreads::Type CurrentThread, const FGraphEventRef& MyCompletionGraphEvent)
{
	SCOPED_NAMED_EVENT(FAsyncIOCPUWorkTask_DoTask, FColor::Cyan);
	Owner.DoProcessing(BlockPtr);
}

#endif  


#if PAK_TRACKER
TMap<FString, int32> FPakPlatformFile::GPakSizeMap;

void FPakPlatformFile::TrackPak(const TCHAR* Filename, const FPakEntry* PakEntry)
{
	FString Key(Filename);

	if (!GPakSizeMap.Find(Key))
	{
		GPakSizeMap.Add(Key, PakEntry->Size);
	}
}
#endif

IAsyncReadFileHandle* FPakPlatformFile::OpenAsyncRead(const TCHAR* Filename)
{
	CSV_SCOPED_TIMING_STAT(FileIO, PakOpenAsyncRead);
	check(GConfig);
#if USE_PAK_PRECACHE
	if (FPlatformProcess::SupportsMultithreading() && GPakCache_Enable > 0)
	{
		FPakEntry FileEntry;
		FPakFile* PakFile = NULL;
		bool bFoundEntry = FindFileInPakFiles(Filename, &PakFile, &FileEntry);
		if (bFoundEntry && PakFile && PakFile->GetFilenameName() != NAME_None)
		{
#if PAK_TRACKER
			TrackPak(Filename, &FileEntry);
#endif

			return new FPakAsyncReadFileHandle(&FileEntry, PakFile, Filename);
		}
	}
#endif
	return IPlatformFile::OpenAsyncRead(Filename);
}

void FPakPlatformFile::SetAsyncMinimumPriority(EAsyncIOPriorityAndFlags Priority)
{
#if USE_PAK_PRECACHE
	if (FPlatformProcess::SupportsMultithreading() && GPakCache_Enable > 0)
	{
		FPakPrecacher::Get().SetAsyncMinimumPriority(Priority);
	}
#endif
}

void FPakPlatformFile::Tick()
{
#if USE_PAK_PRECACHE && CSV_PROFILER
	if (PakPrecacherSingleton != nullptr)
	{
		CSV_CUSTOM_STAT(FileIO, PakPrecacherRequests, FPakPrecacher::Get().GetRequestCount(), ECsvCustomStatOp::Set);
	}
#endif
}

class FMappedFilePakProxy final : public IMappedFileHandle
{
	IMappedFileHandle* LowerLevel;
	int64 OffsetInPak;
	int64 PakSize;
	FString DebugFilename;
public:
	FMappedFilePakProxy(IMappedFileHandle* InLowerLevel, int64 InOffset, int64 InSize, int64 InPakSize, const TCHAR* InDebugFilename)
		: IMappedFileHandle(InSize)
		, LowerLevel(InLowerLevel)
		, OffsetInPak(InOffset)
		, PakSize(InPakSize)
		, DebugFilename(InDebugFilename)
	{
		check(PakSize >= 0);
	}
	virtual ~FMappedFilePakProxy()
	{
		// we don't own lower level, it is shared
	}
	virtual IMappedFileRegion* MapRegion(int64 Offset = 0, int64 BytesToMap = MAX_int64, bool bPreloadHint = false) override
	{
		check(Offset + OffsetInPak < PakSize); // don't map zero bytes and don't map off the end of the (real) file
		check(Offset < GetFileSize()); // don't map zero bytes and don't map off the end of the (virtual) file
		BytesToMap = FMath::Min<int64>(BytesToMap, GetFileSize() - Offset);
		check(BytesToMap > 0); // don't map zero bytes
		check(Offset + BytesToMap <= GetFileSize()); // don't map zero bytes and don't map off the end of the (virtual) file
		check(Offset + OffsetInPak + BytesToMap <= PakSize); // don't map zero bytes and don't map off the end of the (real) file
		return LowerLevel->MapRegion(Offset + OffsetInPak, BytesToMap, bPreloadHint);
	}
};


#if !UE_BUILD_SHIPPING

static void MappedFileTest(const TArray<FString>& Args)
{
	FString TestFile(TEXT("../../../Engine/Config/BaseDeviceProfiles.ini"));
	if (Args.Num() > 0)
	{
		TestFile = Args[0];
	}

	while (true)
	{
		IMappedFileHandle* Handle = FPlatformFileManager::Get().GetPlatformFile().OpenMapped(*TestFile);
		IMappedFileRegion *Region = Handle->MapRegion();

		int64 Size = Region->GetMappedSize();
		const char* Data = (const char *)Region->GetMappedPtr();

		delete Region;
		delete Handle;
	}


}

static FAutoConsoleCommand MappedFileTestCmd(
	TEXT("MappedFileTest"),
	TEXT("Tests the file mappings through the low level."),
	FConsoleCommandWithArgsDelegate::CreateStatic(&MappedFileTest)
);
#endif

static int32 GMMIO_Enable = 1;
static FAutoConsoleVariableRef CVar_MMIOEnable(
	   TEXT("mmio.enable"),
	   GMMIO_Enable,
	   TEXT("If > 0, then enable memory mapped IO on platforms that support it.")
	   );


IMappedFileHandle* FPakPlatformFile::OpenMapped(const TCHAR* Filename)
{
	if (!GMMIO_Enable)
	{
		return nullptr;
	}

	// Check pak files first
	FPakEntry FileEntry;
	FPakFile* PakEntry = nullptr;
	if (FindFileInPakFiles(Filename, &PakEntry, &FileEntry) && PakEntry)
	{
		if (FileEntry.CompressionMethodIndex != 0 || (FileEntry.Flags & FPakEntry::Flag_Encrypted) != 0)
		{
			// can't map compressed or encrypted files
			return nullptr;
		}
		FScopeLock Lock(&PakEntry->MappedFileHandleCriticalSection);
		if (!PakEntry->MappedFileHandle)
		{
			PakEntry->MappedFileHandle = LowerLevel->OpenMapped(*PakEntry->GetFilename());
		}
		if (!PakEntry->MappedFileHandle)
		{
			return nullptr;
		}
		return new FMappedFilePakProxy(PakEntry->MappedFileHandle, FileEntry.Offset + FileEntry.GetSerializedSize(PakEntry->GetInfo().Version), FileEntry.UncompressedSize, PakEntry->TotalSize(), Filename);
	}
	if (IsNonPakFilenameAllowed(Filename))
	{
		return LowerLevel->OpenMapped(Filename);
	}
	return nullptr;
}


/**
 * Class to handle correctly reading from a compressed file within a compressed package
 */
class FPakSimpleEncryption
{
public:
	enum
	{
		Alignment = FAES::AESBlockSize,
	};

	static FORCEINLINE int64 AlignReadRequest(int64 Size)
	{
		return Align(Size, Alignment);
	}

	static FORCEINLINE void DecryptBlock(void* Data, int64 Size, const FGuid& EncryptionKeyGuid)
	{
		INC_DWORD_STAT(STAT_PakCache_SyncDecrypts);
		DecryptData((uint8*)Data, Size, EncryptionKeyGuid);
	}
};

/**
 * Thread local class to manage working buffers for file compression
 */
class FCompressionScratchBuffers : public TThreadSingleton<FCompressionScratchBuffers>
{
public:
	FCompressionScratchBuffers()
		: TempBufferSize(0)
		, ScratchBufferSize(0)
		, LastReader(nullptr)
		, LastDecompressedBlock(0xFFFFFFFF)
	{}

	int64				TempBufferSize;
	TUniquePtr<uint8[]>	TempBuffer;
	int64				ScratchBufferSize;
	TUniquePtr<uint8[]>	ScratchBuffer;

	void* LastReader;
	uint32 LastDecompressedBlock;

	void EnsureBufferSpace(int64 CompressionBlockSize, int64 ScrachSize)
	{
		if (TempBufferSize < CompressionBlockSize)
		{
			TempBufferSize = CompressionBlockSize;
			TempBuffer = MakeUnique<uint8[]>(TempBufferSize);
		}
		if (ScratchBufferSize < ScrachSize)
		{
			ScratchBufferSize = ScrachSize;
			ScratchBuffer = MakeUnique<uint8[]>(ScratchBufferSize);
		}
	}
};

/**
 * Class to handle correctly reading from a compressed file within a pak
 */
template< typename EncryptionPolicy = FPakNoEncryption >
class FPakCompressedReaderPolicy
{
public:
	class FPakUncompressTask : public FNonAbandonableTask
	{
	public:
		uint8*				UncompressedBuffer;
		int32				UncompressedSize;
		uint8*				CompressedBuffer;
		int32				CompressedSize;
		FName				CompressionFormat;
		void*				CopyOut;
		int64				CopyOffset;
		int64				CopyLength;
		FGuid				EncryptionKeyGuid;

		void DoWork()
		{
			// Decrypt and Uncompress from memory to memory.
			int64 EncryptionSize = EncryptionPolicy::AlignReadRequest(CompressedSize);
			EncryptionPolicy::DecryptBlock(CompressedBuffer, EncryptionSize, EncryptionKeyGuid);
			FCompression::UncompressMemory(CompressionFormat, UncompressedBuffer, UncompressedSize, CompressedBuffer, CompressedSize);
			if (CopyOut)
			{
				FMemory::Memcpy(CopyOut, UncompressedBuffer + CopyOffset, CopyLength);
			}
		}

		FORCEINLINE TStatId GetStatId() const
		{
			// TODO: This is called too early in engine startup.
			return TStatId();
			//RETURN_QUICK_DECLARE_CYCLE_STAT(FPakUncompressTask, STATGROUP_ThreadPoolAsyncTasks);
		}
	};

	FPakCompressedReaderPolicy(const FPakFile& InPakFile, const FPakEntry& InPakEntry, TAcquirePakReaderFunction& InAcquirePakReader)
		: PakFile(InPakFile)
		, PakEntry(InPakEntry)
		, AcquirePakReader(InAcquirePakReader)
	{
	}

	~FPakCompressedReaderPolicy()
	{
		FCompressionScratchBuffers& ScratchSpace = FCompressionScratchBuffers::Get();
		if(ScratchSpace.LastReader == this)
		{
			ScratchSpace.LastDecompressedBlock = 0xFFFFFFFF;
			ScratchSpace.LastReader = nullptr;
		}
	}

	/** Pak file that own this file data */
	const FPakFile&		PakFile;
	/** Pak file entry for this file. */
	FPakEntry			PakEntry;
	/** Function that gives us an FArchive to read from. The result should never be cached, but acquired and used within the function doing the serialization operation */
	TAcquirePakReaderFunction AcquirePakReader;

	FORCEINLINE int64 FileSize() const
	{
		return PakEntry.UncompressedSize;
	}

	void Serialize(int64 DesiredPosition, void* V, int64 Length)
	{
		const int32 CompressionBlockSize = PakEntry.CompressionBlockSize;
		uint32 CompressionBlockIndex = DesiredPosition / CompressionBlockSize;
		uint8* WorkingBuffers[2];
		int64 DirectCopyStart = DesiredPosition % PakEntry.CompressionBlockSize;
		FAsyncTask<FPakUncompressTask> UncompressTask;
		FCompressionScratchBuffers& ScratchSpace = FCompressionScratchBuffers::Get();
		bool bStartedUncompress = false;

		FName CompressionMethod = PakFile.GetInfo().GetCompressionMethod(PakEntry.CompressionMethodIndex);
		checkf(FCompression::IsFormatValid(CompressionMethod), 
			TEXT("Attempting to use compression format %s when loading a file from a .pak, but that compression format is not available.\n")
			TEXT("If you are running a program (like UnrealPak) you may need to pass the .uproject on the commandline so the plugin can be found.\n"),
			TEXT("It's also possible that a necessary compression plugin has not been loaded yet, and this file needs to be forced to use zlib compression.\n")
			TEXT("Unfortunately, the code that can check this does not have the context of the filename that is being read. You will need to look in the callstack in a debugger.\n")
			TEXT("See ExtensionsToNotUsePluginCompression in [Pak] section of Engine.ini to add more extensions."),
			*CompressionMethod.ToString(), TEXT("Unknown"));

		// an amount to extra allocate, in case one block's compressed size is bigger than CompressMemoryBound
		float SlopMultiplier = 1.1f;
		int64 WorkingBufferRequiredSize = FCompression::CompressMemoryBound(CompressionMethod, CompressionBlockSize) * SlopMultiplier;
		WorkingBufferRequiredSize = EncryptionPolicy::AlignReadRequest(WorkingBufferRequiredSize);
		const bool bExistingScratchBufferValid = ScratchSpace.TempBufferSize >= CompressionBlockSize;
		ScratchSpace.EnsureBufferSpace(CompressionBlockSize, WorkingBufferRequiredSize * 2);
		WorkingBuffers[0] = ScratchSpace.ScratchBuffer.Get();
		WorkingBuffers[1] = ScratchSpace.ScratchBuffer.Get() + WorkingBufferRequiredSize;

		FArchive* PakReader = AcquirePakReader();

		while (Length > 0)
		{
			const FPakCompressedBlock& Block = PakEntry.CompressionBlocks[CompressionBlockIndex];
			int64 Pos = CompressionBlockIndex * CompressionBlockSize;
			int64 CompressedBlockSize = Block.CompressedEnd - Block.CompressedStart;
			int64 UncompressedBlockSize = FMath::Min<int64>(PakEntry.UncompressedSize - Pos, PakEntry.CompressionBlockSize);

			if (CompressedBlockSize > UncompressedBlockSize)
			{
				UE_LOG(LogPakFile, Display, TEXT("Bigger compressed? Block[%d]: %d -> %d > %d [%d min %d]"), CompressionBlockIndex, Block.CompressedStart, Block.CompressedEnd, UncompressedBlockSize, PakEntry.UncompressedSize - Pos, PakEntry.CompressionBlockSize);
			}


			int64 ReadSize = EncryptionPolicy::AlignReadRequest(CompressedBlockSize);
			int64 WriteSize = FMath::Min<int64>(UncompressedBlockSize - DirectCopyStart, Length);

			const bool bCurrentScratchTempBufferValid = 
				bExistingScratchBufferValid && !bStartedUncompress
				// ensure this object was the last reader from the scratch buffer and the last thing it decompressed was this block.
				&& ScratchSpace.LastReader == this && ScratchSpace.LastDecompressedBlock == CompressionBlockIndex 
				// ensure the previous decompression destination was the scratch buffer.
				&& !(DirectCopyStart == 0 && Length >= CompressionBlockSize); 

			if (bCurrentScratchTempBufferValid)
			{
				// Reuse the existing scratch buffer to avoid repeatedly deserializing and decompressing the same block.
				FMemory::Memcpy(V, ScratchSpace.TempBuffer.Get() + DirectCopyStart, WriteSize);
			}
			else
			{
			PakReader->Seek(Block.CompressedStart + (PakFile.GetInfo().HasRelativeCompressedChunkOffsets() ? PakEntry.Offset : 0));
			PakReader->Serialize(WorkingBuffers[CompressionBlockIndex & 1], ReadSize);
			if (bStartedUncompress)
			{
				UncompressTask.EnsureCompletion();
				bStartedUncompress = false;
			}

			FPakUncompressTask& TaskDetails = UncompressTask.GetTask();
			TaskDetails.EncryptionKeyGuid = PakFile.GetInfo().EncryptionKeyGuid;

			if (DirectCopyStart == 0 && Length >= CompressionBlockSize)
			{
				// Block can be decompressed directly into output buffer
				TaskDetails.CompressionFormat = CompressionMethod;
				TaskDetails.UncompressedBuffer = (uint8*)V;
				TaskDetails.UncompressedSize = UncompressedBlockSize;
				TaskDetails.CompressedBuffer = WorkingBuffers[CompressionBlockIndex & 1];
				TaskDetails.CompressedSize = CompressedBlockSize;
				TaskDetails.CopyOut = nullptr;
					ScratchSpace.LastDecompressedBlock = 0xFFFFFFFF;
					ScratchSpace.LastReader = nullptr;
			}
			else
			{
				// Block needs to be copied from a working buffer
				TaskDetails.CompressionFormat = CompressionMethod;
				TaskDetails.UncompressedBuffer = ScratchSpace.TempBuffer.Get();
				TaskDetails.UncompressedSize = UncompressedBlockSize;
				TaskDetails.CompressedBuffer = WorkingBuffers[CompressionBlockIndex & 1];
				TaskDetails.CompressedSize = CompressedBlockSize;
				TaskDetails.CopyOut = V;
				TaskDetails.CopyOffset = DirectCopyStart;
				TaskDetails.CopyLength = WriteSize;

					ScratchSpace.LastDecompressedBlock = CompressionBlockIndex;
					ScratchSpace.LastReader = this;
			}

			if (Length == WriteSize)
			{
				UncompressTask.StartSynchronousTask();
			}
			else
			{
				UncompressTask.StartBackgroundTask();
			}
			bStartedUncompress = true;
			}
		
			V = (void*)((uint8*)V + WriteSize);
			Length -= WriteSize;
			DirectCopyStart = 0;
			++CompressionBlockIndex;
		}

		if (bStartedUncompress)
		{
			UncompressTask.EnsureCompletion();
		}
	}
};

bool FPakEntry::VerifyPakEntriesMatch(const FPakEntry& FileEntryA, const FPakEntry& FileEntryB)
{
	bool bResult = true;
	if (FileEntryA.Size != FileEntryB.Size)
	{
		UE_LOG(LogPakFile, Error, TEXT("Pak header file size mismatch, got: %lld, expected: %lld"), FileEntryB.Size, FileEntryA.Size);
		bResult = false;
	}
	if (FileEntryA.UncompressedSize != FileEntryB.UncompressedSize)
	{
		UE_LOG(LogPakFile, Error, TEXT("Pak header uncompressed file size mismatch, got: %lld, expected: %lld"), FileEntryB.UncompressedSize, FileEntryA.UncompressedSize);
		bResult = false;
	}
	if (FileEntryA.CompressionMethodIndex != FileEntryB.CompressionMethodIndex)
	{
		UE_LOG(LogPakFile, Error, TEXT("Pak header file compression method mismatch, got: %d, expected: %d"), FileEntryB.CompressionMethodIndex, FileEntryA.CompressionMethodIndex);
		bResult = false;
	}
	if (FMemory::Memcmp(FileEntryA.Hash, FileEntryB.Hash, sizeof(FileEntryA.Hash)) != 0)
	{
		UE_LOG(LogPakFile, Error, TEXT("Pak file hash does not match its index entry"));
		bResult = false;
	}
	return bResult;
}

bool FPakPlatformFile::IsNonPakFilenameAllowed(const FString& InFilename)
{
	bool bAllowed = true;

#if EXCLUDE_NONPAK_UE_EXTENSIONS
	if (PakFiles.Num() || UE_BUILD_SHIPPING)
	{
		FName Ext = FName(*FPaths::GetExtension(InFilename));
		bAllowed = !ExcludedNonPakExtensions.Contains(Ext);
	}
#endif

#if DISABLE_NONUFS_INI_WHEN_COOKED
	if (FPlatformProperties::RequiresCookedData() && InFilename.EndsWith(IniFileExtension) && !InFilename.EndsWith(GameUserSettingsIniFilename))
	{
		bAllowed = false;
	}
#endif

	FFilenameSecurityDelegate& FilenameSecurityDelegate = GetFilenameSecurityDelegate();
	if (bAllowed)
	{
		if (FilenameSecurityDelegate.IsBound())
		{
			bAllowed = FilenameSecurityDelegate.Execute(*InFilename);;
		}
	}

	return bAllowed;
}


#if IS_PROGRAM
FPakFile::FPakFile(const TCHAR* Filename, bool bIsSigned)
	: PakFilename(Filename)
	, PakFilenameName(Filename)
	, FilenameHashesIndex(nullptr)
	, FilenameHashesIndices(nullptr)
	, FilenameHashes(nullptr)
	, MiniPakEntriesOffsets(nullptr)
	, MiniPakEntries(nullptr)
	, NumEntries(0)
	, CachedTotalSize(0)
	, bSigned(bIsSigned)
	, bIsValid(false)
	, bFilenamesRemoved(false)
	, ChunkID(ParseChunkIDFromFilename(Filename))
	, bAttemptedPakEntryShrink(false)
	, bAttemptedPakFilenameUnload(false)
 	, MappedFileHandle(nullptr)
{
	FArchive* Reader = GetSharedReader(NULL);
	if (Reader)
	{
		Timestamp = IFileManager::Get().GetTimeStamp(Filename);
		Initialize(Reader);
	}
}
#endif

FPakFile::FPakFile(IPlatformFile* LowerLevel, const TCHAR* Filename, bool bIsSigned)
	: PakFilename(Filename)
	, PakFilenameName(Filename)
	, FilenameHashesIndex(nullptr)
	, FilenameHashesIndices(nullptr)
	, FilenameHashes(nullptr)
	, MiniPakEntriesOffsets(nullptr)
	, MiniPakEntries(nullptr)
	, NumEntries(0)
	, CachedTotalSize(0)
	, bSigned(bIsSigned)
	, bIsValid(false)
	, bFilenamesRemoved(false)
	, ChunkID(ParseChunkIDFromFilename(Filename))
	, bAttemptedPakEntryShrink(false)
	, bAttemptedPakFilenameUnload(false)
	, MappedFileHandle(nullptr)
{
	FArchive* Reader = GetSharedReader(LowerLevel);
	if (Reader)
	{
		Timestamp = LowerLevel->GetTimeStamp(Filename);
		Initialize(Reader);
	}
}

#if WITH_EDITOR
FPakFile::FPakFile(FArchive* Archive)
	: FilenameHashesIndex(nullptr)
	, FilenameHashesIndices(nullptr)
	, FilenameHashes(nullptr)
	, MiniPakEntriesOffsets(nullptr)
	, MiniPakEntries(nullptr)
	, NumEntries(0)
	, bSigned(false)
	, bIsValid(false)
	, bFilenamesRemoved(false)
	, ChunkID(INDEX_NONE)
	, MappedFileHandle(nullptr)
{
	Initialize(Archive);
}
#endif

FPakFile::~FPakFile()
{
	delete MappedFileHandle;
	delete[] MiniPakEntries;
	delete[] MiniPakEntriesOffsets;
	delete[] FilenameHashes;
	delete[] FilenameHashesIndices;
	delete[] FilenameHashesIndex;
}

bool FPakFile::PassedSignatureChecks() const
{
	return Decryptor.IsValid() && Decryptor->IsValid();
}

FArchive* FPakFile::CreatePakReader(const TCHAR* Filename)
{
	FArchive* ReaderArchive = IFileManager::Get().CreateFileReader(Filename);
	return SetupSignedPakReader(ReaderArchive, Filename);
}

FArchive* FPakFile::CreatePakReader(IFileHandle& InHandle, const TCHAR* Filename)
{
	FArchive* ReaderArchive = new FArchiveFileReaderGeneric(&InHandle, Filename, InHandle.Size());
	return SetupSignedPakReader(ReaderArchive, Filename);
}

FArchive* FPakFile::SetupSignedPakReader(FArchive* ReaderArchive, const TCHAR* Filename)
{
	if (FPlatformProperties::RequiresCookedData())
	{
		bool bShouldCheckSignature = bSigned || FParse::Param(FCommandLine::Get(), TEXT("signedpak")) || FParse::Param(FCommandLine::Get(), TEXT("signed"));
#if !UE_BUILD_SHIPPING
		bShouldCheckSignature &= !FParse::Param(FCommandLine::Get(), TEXT("FileOpenLog"));
#endif
		if (bShouldCheckSignature)
		{
			if (!Decryptor)
			{
				Decryptor = MakeUnique<FChunkCacheWorker>(ReaderArchive, Filename);
			}

			if (Decryptor->IsValid())
			{
				ReaderArchive = new FSignedArchiveReader(ReaderArchive, Decryptor.Get());
			}
			else
			{
				delete ReaderArchive;
				return nullptr;
			}
		}
	}
	return ReaderArchive;
}

void FPakFile::Initialize(FArchive* Reader)
{
	CachedTotalSize = Reader->TotalSize();
	bool bShouldLoad = false;
	int32 CompatibleVersion = FPakInfo::PakFile_Version_Latest;

	LLM_SCOPE(ELLMTag::FileSystem);

	// Serialize trailer and check if everything is as expected.
	// start up one to offset the -- below
	CompatibleVersion++;
	int64 FileInfoPos = -1;
	do
	{
		// try the next version down
		CompatibleVersion--;

		FileInfoPos = CachedTotalSize - Info.GetSerializedSize(CompatibleVersion);
		if (FileInfoPos >= 0)
		{
			Reader->Seek(FileInfoPos);

			// Serialize trailer and check if everything is as expected.
			Info.Serialize(*Reader, CompatibleVersion);
			if (Info.Magic == FPakInfo::PakFile_Magic)
			{
				bShouldLoad = true;
			}
		}
	} while (!bShouldLoad && CompatibleVersion >= FPakInfo::PakFile_Version_Initial);

	if (bShouldLoad)
	{
		UE_CLOG(Info.Magic != FPakInfo::PakFile_Magic, LogPakFile, Fatal, TEXT("Trailing magic number (%ud) in '%s' is different than the expected one. Verify your installation."), Info.Magic, *PakFilename);
		UE_CLOG(!(Info.Version >= FPakInfo::PakFile_Version_Initial && Info.Version <= CompatibleVersion), LogPakFile, Fatal, TEXT("Invalid pak file version (%d) in '%s'. Verify your installation."), Info.Version, *PakFilename);
		UE_CLOG((Info.bEncryptedIndex == 1) && (!FCoreDelegates::GetPakEncryptionKeyDelegate().IsBound()), LogPakFile, Fatal, TEXT("Index of pak file '%s' is encrypted, but this executable doesn't have any valid decryption keys"), *PakFilename);
		UE_CLOG(!(Info.IndexOffset >= 0 && Info.IndexOffset < CachedTotalSize), LogPakFile, Fatal, TEXT("Index offset for pak file '%s' is invalid (%lld)"), *PakFilename, Info.IndexOffset);
		UE_CLOG(!((Info.IndexOffset + Info.IndexSize) >= 0 && (Info.IndexOffset + Info.IndexSize) <= CachedTotalSize), LogPakFile, Fatal, TEXT("Index end offset for pak file '%s' is invalid (%lld)"), *PakFilename, Info.IndexOffset + Info.IndexSize);

		// If we aren't using a dynamic encryption key, process the pak file using the embedded key
		if (!Info.EncryptionKeyGuid.IsValid() || GetRegisteredEncryptionKeys().HasKey(Info.EncryptionKeyGuid))
		{
			LoadIndex(Reader);

			if (FParse::Param(FCommandLine::Get(), TEXT("checkpak")))
			{
				ensure(Check());
			}
		}

		// LoadIndex should crash in case of an error, so just assume everything is ok if we got here.
		bIsValid = true;
	}
}

void FPakFile::LoadIndex(FArchive* Reader)
{
	if (CachedTotalSize < (Info.IndexOffset + Info.IndexSize))
	{
		UE_LOG(LogPakFile, Fatal, TEXT("Corrupted index offset in pak file."));
	}
	else
	{
		// Load index into memory first.

		// If we encounter a corrupt index, try again but gather some extra debugging information so we can try and understand where it failed.
		bool bFirstPass = true;
		TArray<uint8> IndexData;

		while (true)
		{
			Reader->Seek(Info.IndexOffset);
			IndexData.Empty(); // The next SetNum makes this Empty() logically redundant, but we want to try and force a memory reallocation for the re-attempt
			IndexData.SetNum(Info.IndexSize);
			Reader->Serialize(IndexData.GetData(), Info.IndexSize);

			FSHAHash EncryptedDataHash;
			if (!bFirstPass)
			{
				FSHA1::HashBuffer(IndexData.GetData(), IndexData.Num(), EncryptedDataHash.Hash);
			}

			// Decrypt if necessary
			if (Info.bEncryptedIndex)
			{
				DecryptData(IndexData.GetData(), Info.IndexSize, Info.EncryptionKeyGuid);
			}
			// Check SHA1 value.
			FSHAHash ComputedHash;
			FSHA1::HashBuffer(IndexData.GetData(), IndexData.Num(), ComputedHash.Hash);
			if (Info.IndexHash != ComputedHash)
			{
				if (bFirstPass)
				{
					UE_LOG(LogPakFile, Log, TEXT("Corrupt pak index detected!"));
					UE_LOG(LogPakFile, Log, TEXT(" Filename: %s"), *PakFilename);
					UE_LOG(LogPakFile, Log, TEXT(" Encrypted: %d"), Info.bEncryptedIndex);
					UE_LOG(LogPakFile, Log, TEXT(" Total Size: %d"), Reader->TotalSize());
					UE_LOG(LogPakFile, Log, TEXT(" Index Offset: %d"), Info.IndexOffset);
					UE_LOG(LogPakFile, Log, TEXT(" Index Size: %d"), Info.IndexSize);
					UE_LOG(LogPakFile, Log, TEXT(" Stored Index Hash: %s"), *Info.IndexHash.ToString());
					UE_LOG(LogPakFile, Log, TEXT(" Computed Index Hash [Pass 0]: %s"), *ComputedHash.ToString());
					bFirstPass = false;
				}
				else
				{
					UE_LOG(LogPakFile, Log, TEXT(" Computed Index Hash [Pass 1]: %s"), *ComputedHash.ToString());
					UE_LOG(LogPakFile, Log, TEXT(" Encrypted Index Hash: %s"), *EncryptedDataHash.ToString());

					// Compute an SHA1 hash of the whole file so we can tell if the file was modified on disc (obviously as long as this isn't an  IO bug that gives us the same bogus data again)
					FSHA1 FileHash;
					Reader->Seek(0);
					int64 Remaining = Reader->TotalSize();
					TArray<uint8> WorkingBuffer;
					WorkingBuffer.SetNum(64 * 1024);
					while (Remaining > 0)
					{
						int64 ToProcess = FMath::Min((int64)WorkingBuffer.Num(), Remaining);
						Reader->Serialize(WorkingBuffer.GetData(), ToProcess);
						FileHash.Update(WorkingBuffer.GetData(), ToProcess);
						Remaining -= ToProcess;
					}

					FileHash.Final();
					FSHAHash FinalFileHash;
					FileHash.GetHash(FinalFileHash.Hash);
					UE_LOG(LogPakFile, Log, TEXT(" File Hash: %s"), *FinalFileHash.ToString());

					UE_LOG(LogPakFile, Fatal, TEXT("Corrupted index in pak file (SHA hash mismatch)."));
				}
			}
			else
			{
				if (!bFirstPass)
				{
					UE_LOG(LogPakFile, Log, TEXT("Pak index corruption appears to have recovered on the second attempt!"));
				}
				break;
			}
		}

		FMemoryReader IndexReader(IndexData);

		// Read the default mount point and all entries.
		NumEntries = 0;
		IndexReader << MountPoint;
		IndexReader << NumEntries;

		MakeDirectoryFromPath(MountPoint);
		// Allocate enough memory to hold all entries (and not reallocate while they're being added to it).
		Files.Empty(NumEntries);

		for (int32 EntryIndex = 0; EntryIndex < NumEntries; EntryIndex++)
		{
			// Serialize from memory.
			FPakEntry Entry;
			FString Filename;
			IndexReader << Filename;
			Entry.Serialize(IndexReader, Info.Version);

			// Add new file info.
			Files.Add(Entry);

			// Construct Index of all directories in pak file.
			FString Path = FPaths::GetPath(Filename);
			MakeDirectoryFromPath(Path);
			FPakDirectory* Directory = Index.Find(Path);
			if (Directory != NULL)
			{
				Directory->Add(FPaths::GetCleanFilename(Filename), EntryIndex);
			}
			else
			{
				FPakDirectory& NewDirectory = Index.Add(Path);
				NewDirectory.Add(FPaths::GetCleanFilename(Filename), EntryIndex);

				// add the parent directories up to the mount point
				while (MountPoint != Path)
				{
					Path = Path.Left(Path.Len() - 1);
					int32 Offset = 0;
					if (Path.FindLastChar('/', Offset))
					{
						Path = Path.Left(Offset);
						MakeDirectoryFromPath(Path);
						if (Index.Find(Path) == NULL)
						{
							Index.Add(Path);
						}
					}
					else
					{
						Path = MountPoint;
					}
				}
			}
		}
	}
}

bool FPakFile::Check()
{
	UE_LOG(LogPakFile, Display, TEXT("Checking pak file \"%s\". This may take a while..."), *PakFilename);
	double StartTime = FPlatformTime::Seconds();

	FArchive& PakReader = *GetSharedReader(NULL);
	int32 ErrorCount = 0;
	int32 FileCount = 0;

	bool bSuccess = true;

	// If the pak file is signed, we can do a fast check by just reading a single byte from the start of
	// each signing block. The signed archive reader will bring in that whole signing block and compare
	// against the signature table and fire the handler
	if (bSigned)
	{
		FDelegateHandle DelegateHandle = FPakPlatformFile::GetPakChunkSignatureCheckFailedHandler().AddLambda([&bSuccess](const FPakChunkSignatureCheckFailedData&)
		{ 
			bSuccess = false; 
		});

		int64 CurrentPos = 0;
		const int64 Size = PakReader.TotalSize();
		while (CurrentPos < Size)
		{
			PakReader.Seek(CurrentPos);
			uint8 Byte = 0;
			PakReader << Byte;
			CurrentPos += FPakInfo::MaxChunkDataSize;
		}

		FPakPlatformFile::GetPakChunkSignatureCheckFailedHandler().Remove(DelegateHandle);
	}
	else
	{
		const bool bIncludeDeleted = true;
		for (FPakFile::FFileIterator It(*this, bIncludeDeleted); It; ++It, ++FileCount)
		{
			const FPakEntry& Entry = It.Info();
			if (Entry.IsDeleteRecord())
			{
				UE_LOG(LogPakFile, Verbose, TEXT("\"%s\" Deleted."), *It.Filename());
				continue;
			}

			void* FileContents = FMemory::Malloc(Entry.Size);
			PakReader.Seek(Entry.Offset);
			uint32 SerializedCrcTest = 0;
			FPakEntry EntryInfo;
			EntryInfo.Serialize(PakReader, GetInfo().Version);
			if (EntryInfo != Entry)
			{
				UE_LOG(LogPakFile, Error, TEXT("Serialized hash mismatch for \"%s\"."), *It.Filename());
				ErrorCount++;
			}
			PakReader.Serialize(FileContents, Entry.Size);

			uint8 TestHash[20];
			FSHA1::HashBuffer(FileContents, Entry.Size, TestHash);
			if (FMemory::Memcmp(TestHash, Entry.Hash, sizeof(TestHash)) != 0)
			{
				UE_LOG(LogPakFile, Error, TEXT("Hash mismatch for \"%s\"."), *It.Filename());
				ErrorCount++;
			}
			else
			{
				UE_LOG(LogPakFile, Verbose, TEXT("\"%s\" OK. [%s]"), *It.Filename(), *Info.GetCompressionMethod(Entry.CompressionMethodIndex).ToString());
			}
			FMemory::Free(FileContents);
		}
		if (ErrorCount == 0)
		{
			UE_LOG(LogPakFile, Display, TEXT("Pak file \"%s\" healthy, %d files checked."), *PakFilename, FileCount);
		}
		else
		{
			UE_LOG(LogPakFile, Display, TEXT("Pak file \"%s\" corrupted (%d errors out of %d files checked.)."), *PakFilename, ErrorCount, FileCount);
		}
	}

	double EndTime = FPlatformTime::Seconds();
	double ElapsedTime = EndTime - StartTime;
	UE_LOG(LogPakFile, Display, TEXT("Pak file \"%s\" checked in %.2fs"), *PakFilename, ElapsedTime);

	return ErrorCount == 0;
}

struct FMiniFileEntry
{
	uint64 FilenameHash;
	int32 EntryIndex;
};

static inline int32 CDECL CompareFMiniFileEntry(const void* Left, const void* Right)
{
	const FMiniFileEntry* LeftEntry = (const FMiniFileEntry*)Left;
	const FMiniFileEntry* RightEntry = (const FMiniFileEntry*)Right;
	if (LeftEntry->FilenameHash < RightEntry->FilenameHash)
	{
		return -1;
	}
	if (LeftEntry->FilenameHash > RightEntry->FilenameHash)
	{
		return 1;
	}
	return 0;
}

bool FPakFile::UnloadPakEntryFilenames(TMap<uint64, FPakEntry>& CrossPakCollisionChecker, TArray<FString>* DirectoryRootsToKeep, bool bAllowRetries)
{
	// If the process has already been done, get out of here.
	if (bAttemptedPakFilenameUnload || bFilenamesRemoved)
	{
		return true;
	}

	UE_LOG(LogPakFile, Log, TEXT("Unloading filenames for pak '%s'"), *PakFilename);

	LLM_SCOPE(ELLMTag::FileSystem);

	// Set this flag so if unloading fails, we don't try again
	bAttemptedPakFilenameUnload = true;

	// Variables for the filename hashing and collision detection.
	int NumRetries = 0;
	const int MAX_RETRIES = bAllowRetries ? 10 : 1;
	bool bHasCollision;
	FilenameStartHash = FCrc::StrCrc32(*GetFilename());
    
	// Allocate the temporary array for hashing filenames. The Memset is to hopefully
	// silence the Visual Studio static analyzer.
	TArray<FMiniFileEntry> MiniFileEntries;
	MiniFileEntries.AddUninitialized(NumEntries);

	do
	{
		// No collisions yet for this pass.
		bHasCollision = false;

		TMap<uint64, FPakEntry> NewCollisionCheckEntries;
		NewCollisionCheckEntries.Reserve(NumEntries);

		// Build the list of hashes from the Index based on the starting hash.
		int32 EntryIndex = 0;
		for (TMap<FString, FPakDirectory>::TConstIterator It(Index); (It && !bHasCollision); ++It)
		{
			for (FPakDirectory::TConstIterator DirectoryIt(It.Value()); DirectoryIt; ++DirectoryIt)
			{
				FString FinalFilename = It.Key() / DirectoryIt.Key();
				uint64 FilenameHash = FFnv::MemFnv64(*FinalFilename.ToLower(), FinalFilename.Len() * sizeof(TCHAR), FilenameStartHash);
				MiniFileEntries[EntryIndex].FilenameHash = FilenameHash;
				MiniFileEntries[EntryIndex].EntryIndex = DirectoryIt.Value();
				++EntryIndex;

				const FPakEntry* EntryFromPreviousPaks = CrossPakCollisionChecker.Find(FilenameHash);
				const FPakEntry* EntryFromCurrentPak = NewCollisionCheckEntries.Find(FilenameHash);
				const FPakEntry& CurrentEntry = Files[DirectoryIt.Value()];

				if (EntryFromPreviousPaks && (FMemory::Memcmp(EntryFromPreviousPaks->Hash, CurrentEntry.Hash, sizeof(CurrentEntry.Hash))) != 0)
				{
					UE_LOG(LogPakFile, Verbose, TEXT("Detected collision with previous pak while hashing %s"), *FinalFilename);
					bHasCollision = true;
					break;
				}

				if (EntryFromCurrentPak && (FMemory::Memcmp(EntryFromCurrentPak->Hash, CurrentEntry.Hash, sizeof(CurrentEntry.Hash)) != 0))
				{
					UE_LOG(LogPakFile, Verbose, TEXT("Detected collision within pak while hashing %s"), *FinalFilename);
					bHasCollision = true;
					break;
				}

				NewCollisionCheckEntries.Add(FilenameHash, CurrentEntry);
			}
		}

		if (bHasCollision)
		{
			++NumRetries;
			++FilenameStartHash;
			UE_LOG(LogPakFile, Verbose, TEXT("Collisions detected. Retrying with new seed..."));
		}
		else
		{
			CrossPakCollisionChecker.Append(NewCollisionCheckEntries);
		}

		// Sort the list to make hash collision detection easy.
		qsort(MiniFileEntries.GetData(), NumEntries, sizeof(FMiniFileEntry), CompareFMiniFileEntry);
	}
	while (bHasCollision && NumRetries < MAX_RETRIES);

	// Filenames can only be unloaded if we found a collision-free starting hash
	// within the maximum number of retries.
	if (NumRetries >= MAX_RETRIES)
	{
		//		FPlatformMisc::LowLevelOutputDebugString(TEXT("Can't unload pak filenames due to hash collision..."));
		UE_LOG(LogPakFile, Warning, TEXT("FAILED unloading filenames for pak '%s'"), *PakFilename);
		return false;
	}

	// Allocate the storage space.
	FilenameHashesIndices = new int32[NumEntries];
	FilenameHashes = new uint64[NumEntries];
	int32 LastHashMostSignificantBits = -1;

	// FilenameHashesIndex provides small 'arenas' of binary searchable filename hashes.
	// The most significant bits (MSB) of the hash, 8 in this case, are used to index into
	// the FilenameHashesIndex to get the start and end indices within FilenameHashes for the
	// search.
	//
	// An example array looks like this:
	//
	//     0   - 0       << No entries in the 0-1 MSB range.
	//     1   - 0       << Entry index 0 begins the 1-2 MSB range.
	//     2   - 103     << Entry index 103 begins the 2-3 MSB range. The 3 MSB range is 103 also, so there are no entries.
	//     3   - 103
	//     4   - 331
	//     5   - 629
	//     ...
	//     256 - 55331   << A value representing NumEntries
	const int MAX_FILENAME_HASHES_INDEX_SIZE = 257;
	FilenameHashesIndex = new uint32[MAX_FILENAME_HASHES_INDEX_SIZE];

	// Transfer the sorted hashes to FilenameHashes.
	for (int32 EntryIndex = 0; EntryIndex < NumEntries; EntryIndex++)
	{
		// If a new index entry is needed as a result of crossing over into a larger hash group
		// as specified through the 8 most significant bits of the hash, store the entry index.
		uint64 FilenameHash = MiniFileEntries[EntryIndex].FilenameHash;
		int32 HashMostSignificantBits = FilenameHash >> 56;
		if (HashMostSignificantBits != LastHashMostSignificantBits)
		{
			for (int32 BitsIndex = LastHashMostSignificantBits + 1; BitsIndex <= HashMostSignificantBits; ++BitsIndex)
			{
				FilenameHashesIndex[BitsIndex] = EntryIndex;
			}
			LastHashMostSignificantBits = HashMostSignificantBits;
		}

		FilenameHashes[EntryIndex] = FilenameHash;
		FilenameHashesIndices[EntryIndex] = MiniFileEntries[EntryIndex].EntryIndex;
	}

	// Fill out the array to the end.
	for (int32 BitsIndex = LastHashMostSignificantBits + 1; BitsIndex < MAX_FILENAME_HASHES_INDEX_SIZE; ++BitsIndex)
	{
		FilenameHashesIndex[BitsIndex] = NumEntries;
	}

	bFilenamesRemoved = true;

#if defined(FPAKFILE_UNLOADPAKENTRYFILENAMES_CHECK)
	// Build the list of hashes from the Index based on the starting hash.
	for (TMap<FString, FPakDirectory>::TConstIterator It(Index); It; ++It)
	{
		for (FPakDirectory::TConstIterator DirectoryIt(It.Value()); DirectoryIt; ++DirectoryIt)
		{
			int32 EntryIndex = DirectoryIt.Value();

			FString FinalFilename = MountPoint / It.Key() / DirectoryIt.Key();
			FPakEntry OutEntry;
			if (!Find(FinalFilename, &OutEntry))
			{
				FPlatformMisc::LowLevelOutputDebugString(*FinalFilename);
			}

			FPakEntry& InEntry = Files[EntryIndex];
			if (InEntry.Offset != OutEntry.Offset ||
					InEntry.Size != OutEntry.Size ||
					InEntry.UncompressedSize != OutEntry.UncompressedSize ||
					InEntry.CompressionMethod != OutEntry.CompressionMethod ||
					InEntry.bEncrypted != OutEntry.bEncrypted ||
					InEntry.CompressionBlockSize != OutEntry.CompressionBlockSize ||
					InEntry.CompressionBlocks != OutEntry.CompressionBlocks)
			{
				FPlatformMisc::LowLevelOutputDebugString(TEXT("!!!!!!!!!!!!!!!!!!!!!!"));
				FPlatformMisc::LowLevelOutputDebugString(*FinalFilename);
			}
		}
	}
#endif

	// Clear out those portions of the Index allowed by the user.
	if (DirectoryRootsToKeep != nullptr)
	{
		for(auto It = Index.CreateIterator(); It; ++It)
		{
			const FString DirectoryName = MountPoint / It.Key();

			bool bRemoveDirectoryFromIndex = true;
			for(const FString& DirectoryRoot : *DirectoryRootsToKeep)
			{
				if (DirectoryName.MatchesWildcard(DirectoryRoot))
				{
					bRemoveDirectoryFromIndex = false;
					break;
				}
			}

			if (bRemoveDirectoryFromIndex)
			{
				It.RemoveCurrent();
			}
		}

		Index.Shrink();

#if defined(FPAKFILE_UNLOADPAKENTRYFILENAMES_LOGKEPTFILENAMES)
		for (TMap<FString, FPakDirectory>::TConstIterator It(Index); It; ++It)
		{
			FPlatformMisc::LowLevelOutputDebugStringf(TEXT("FPakFile::UnloadPakEntryFilenames() %s - Keeping %s"), *PakFilename, *It.Key());
		}
#endif
	}
	else
	{
		Index.Empty(0);
	}

	return true;
}

bool FPakFile::ShrinkPakEntriesMemoryUsage()
{
	// If the process has already been done, get out of here.
	if (bAttemptedPakEntryShrink || MiniPakEntries != nullptr)
	{
		return true;
	}

	LLM_SCOPE(ELLMTag::FileSystem);

	UE_LOG(LogPakFile, Log, TEXT("Shrinking entries for pak '%s'"), *PakFilename);

	// Set this flag so if shrinking fails, we don't try again
	bAttemptedPakEntryShrink = true;

	// Wander every file entry.
	int TotalSizeOfCompressedEntries = 0;
	bool bIsPossibleToShrink = true;
	int32 EntryIndex = 0;
	for (EntryIndex = 0; EntryIndex < NumEntries; ++EntryIndex)
	{
		FPakEntry& Entry = Files[EntryIndex];

		bool bIsOffset32BitSafe = Entry.Offset <= MAX_uint32;
		bool bIsSize32BitSafe = Entry.Size <= MAX_uint32;
		bool bIsUncompressedSize32BitSafe = Entry.UncompressedSize <= MAX_uint32;
		uint32 CompressedBlockAlignment = Entry.IsEncrypted() ? FAES::AESBlockSize : 1;
		int64 HeaderSize = Entry.GetSerializedSize(Info.Version);

		// This data fits into a bitfield (described below), and the data has
		// to fit within a certain range of bits.
		if (Entry.CompressionMethodIndex >= (1 << 6))
		{
			bIsPossibleToShrink = false;
			break;
		}
		if (Entry.CompressionBlocks.Num() >= (1 << 16))
		{
			bIsPossibleToShrink = false;
			break;
		}
		if (Entry.CompressionMethodIndex != 0)
		{
			if (Entry.CompressionBlockSize != Entry.UncompressedSize && ((Entry.CompressionBlockSize >> 11) > 0x3f))
			{
				bIsPossibleToShrink = false;
				break;
			}
			if (Entry.CompressionBlocks.Num() > 0 && ((Info.HasRelativeCompressedChunkOffsets() ? 0 : Entry.Offset) + HeaderSize != Entry.CompressionBlocks[0].CompressedStart))
			{
				bIsPossibleToShrink = false;
				break;
			}
			if (Entry.CompressionBlocks.Num() == 1)
			{
				uint64 Base = Info.HasRelativeCompressedChunkOffsets() ? 0 : Entry.Offset;
				uint64 AlignedBlockSize = Align(Entry.CompressionBlocks[0].CompressedEnd - Entry.CompressionBlocks[0].CompressedStart, CompressedBlockAlignment);
				if ((Base + HeaderSize + Entry.Size) != (Entry.CompressionBlocks[0].CompressedStart + AlignedBlockSize))
				{
					bIsPossibleToShrink = false;
					break;
				}
			}
			if (Entry.CompressionBlocks.Num() > 1)
			{
				for (int i = 1; i < Entry.CompressionBlocks.Num(); ++i)
				{
					uint64 PrevBlockSize = Entry.CompressionBlocks[i - 1].CompressedEnd - Entry.CompressionBlocks[i - 1].CompressedStart;
					PrevBlockSize = Align(PrevBlockSize, CompressedBlockAlignment);
					if (Entry.CompressionBlocks[i].CompressedStart != (Entry.CompressionBlocks[i - 1].CompressedStart + PrevBlockSize))
					{
						bIsPossibleToShrink = false;
						break;
					}
				}

				if (!bIsPossibleToShrink)
				{
					break;
				}
			}
		}

		TotalSizeOfCompressedEntries += sizeof(uint32)
			+ (bIsOffset32BitSafe ? sizeof(uint32) : sizeof(uint64))
			+ (bIsUncompressedSize32BitSafe ? sizeof(uint32) : sizeof(uint64));
		if (Entry.CompressionMethodIndex != 0)
		{
			TotalSizeOfCompressedEntries +=
				(bIsSize32BitSafe ? sizeof(uint32) : sizeof(uint64));
			if (Entry.CompressionBlocks.Num() > 1 || (Entry.CompressionBlocks.Num() == 1 && Entry.IsEncrypted()))
			{
				TotalSizeOfCompressedEntries += Entry.CompressionBlocks.Num() * sizeof(uint32);
			}
		}
	}

	if (!bIsPossibleToShrink)
	{
		UE_LOG(LogPakFile, Warning, TEXT("FAILED shrinking entries for pak file '%s'"), *PakFilename);
		return false;
	}

	// Allocate the buffer to hold onto all of the bit-encoded compressed FPakEntry structures.
	MiniPakEntries = new uint8[TotalSizeOfCompressedEntries];
	MiniPakEntriesOffsets = new uint32[NumEntries];

	// Walk all of the file entries.
	uint8* CurrentEntryPtr = MiniPakEntries;
	for (EntryIndex = 0; EntryIndex < NumEntries; ++EntryIndex)
	{
		FPakEntry* FullEntry = &Files[EntryIndex];

		MiniPakEntriesOffsets[EntryIndex] = CurrentEntryPtr - MiniPakEntries;

		//deleted records have a magic number in the offset instead (not ideal, but there is no more space in the bit-encoded entry)
		if (FullEntry->IsDeleteRecord())
		{
			MiniPakEntriesOffsets[EntryIndex] = MAX_uint32;
		}

		// Begin building the compressed memory structure.
		//
		// The general data format for a bit-encoded entry is this:
		//
		//     uint32 - Flags
		//                Bit 31 = Offset 32-bit safe?
		//                Bit 30 = Uncompressed size 32-bit safe?
		//                Bit 29 = Size 32-bit safe?
		//                Bits 28-23 = Compression method
		//                Bit 22 = Encrypted
		//                Bits 21-6 = Compression blocks count
		//                Bits 5-0 = Compression block size
		//     uint32/uint64 - Offset (either 32-bit or 64-bit depending on bIsOffset32BitSafe)
		//     uint32/uint64 - Uncompressed Size (either 32-bit or 64-bit depending on bIsUncompressedSize32BitSafe)
		//
		//   If the CompressionMethod != COMPRESS_None:
		//     uint32/uint64 - Size (either 32-bit or 64-bit depending on bIsSize32BitSafe)
		//
		//     If the Compression blocks count is more than 1, then an array of Compression block sizes follows of:
		//         uint32    - Number of bytes in this Compression block.
		//
		bool bIsOffset32BitSafe = FullEntry->Offset <= MAX_uint32;
		bool bIsSize32BitSafe = FullEntry->Size <= MAX_uint32;
		bool bIsUncompressedSize32BitSafe = FullEntry->UncompressedSize <= MAX_uint32;

		// Build the Flags field.
		*(uint32*)CurrentEntryPtr =
			(bIsOffset32BitSafe ? (1 << 31) : 0)
			| (bIsUncompressedSize32BitSafe ? (1 << 30) : 0)
			| (bIsSize32BitSafe ? (1 << 29) : 0)
			| (FullEntry->CompressionMethodIndex << 23)
			| (FullEntry->IsEncrypted() ? (1 << 22) : 0)
			| (FullEntry->CompressionBlocks.Num() << 6)
			| (FullEntry->CompressionBlockSize >> 11)
			;
		CurrentEntryPtr += sizeof(uint32);

		// Build the Offset field.
		if (bIsOffset32BitSafe)
		{
			*(uint32*)CurrentEntryPtr = (uint32)FullEntry->Offset;
			CurrentEntryPtr += sizeof(uint32);
		}
		else
		{
			FMemory::Memcpy(CurrentEntryPtr, &FullEntry->Offset, sizeof(int64));
			CurrentEntryPtr += sizeof(int64);
		}

		// Build the Uncompressed Size field.
		if (bIsUncompressedSize32BitSafe)
		{
			*(uint32*)CurrentEntryPtr = (uint32)FullEntry->UncompressedSize;
			CurrentEntryPtr += sizeof(uint32);
		}
		else
		{
			FMemory::Memcpy(CurrentEntryPtr, &FullEntry->UncompressedSize, sizeof(int64));
			CurrentEntryPtr += sizeof(int64);
		}

		// Any additional data is for compressed file data.
		if (FullEntry->CompressionMethodIndex != 0)
		{
			// Build the Compressed Size field.
			if (bIsSize32BitSafe)
			{
				*(uint32*)CurrentEntryPtr = (uint32)FullEntry->Size;
				CurrentEntryPtr += sizeof(uint32);
			}
			else
			{
				FMemory::Memcpy(CurrentEntryPtr, &FullEntry->Size, sizeof(int64));
				CurrentEntryPtr += sizeof(int64);
			}

			// Build the Compression Blocks array.
			if (FullEntry->CompressionBlocks.Num() > 1 || (FullEntry->CompressionBlocks.Num() == 1 && FullEntry->IsEncrypted()))
			{
				for (int CompressionBlockIndex = 0; CompressionBlockIndex < FullEntry->CompressionBlocks.Num(); ++CompressionBlockIndex)
				{
					*(uint32*)CurrentEntryPtr = FullEntry->CompressionBlocks[CompressionBlockIndex].CompressedEnd - FullEntry->CompressionBlocks[CompressionBlockIndex].CompressedStart;
					CurrentEntryPtr += sizeof(uint32);
				}
			}
		}

#if !UE_BUILD_SHIPPING
		if (!FullEntry->IsDeleteRecord())
		{
			FPakEntry Test;
			DecodePakEntry(MiniPakEntries + MiniPakEntriesOffsets[EntryIndex], &Test);
			FMemory::Memcpy(Test.Hash, FullEntry->Hash, 20);
			check(Test == *FullEntry);
		}
#endif
	}

	check(CurrentEntryPtr == MiniPakEntries + TotalSizeOfCompressedEntries);

	// Clear out the Files data. We compressed it, and we don't need the wasted
	// space of the original anymore.
	Files.Empty(0);

	static uint64 Total = 0;
	Total += TotalSizeOfCompressedEntries;
	UE_LOG(LogPakFile, Display, TEXT("Compressed pak entries down to %d bytes [Total = %llu bytes]"), TotalSizeOfCompressedEntries, Total);

	return true;
}

#if DO_CHECK
/**
* FThreadCheckingArchiveProxy - checks that inner archive is only used from the specified thread ID
*/
class FThreadCheckingArchiveProxy : public FArchiveProxy
{
public:

	const uint32 ThreadId;
	FArchive* InnerArchivePtr;

	FThreadCheckingArchiveProxy(FArchive* InReader, uint32 InThreadId)
		: FArchiveProxy(*InReader)
		, ThreadId(InThreadId)
		, InnerArchivePtr(InReader)
	{}

	virtual ~FThreadCheckingArchiveProxy()
	{
		if (InnerArchivePtr)
		{
			delete InnerArchivePtr;
		}
	}

	//~ Begin FArchiveProxy Interface
	virtual void Serialize(void* Data, int64 Length) override
	{
		if (FPlatformTLS::GetCurrentThreadId() != ThreadId)
		{
			UE_LOG(LogPakFile, Error, TEXT("Attempted serialize using thread-specific pak file reader on the wrong thread.  Reader for thread %d used by thread %d."), ThreadId, FPlatformTLS::GetCurrentThreadId());
		}
		InnerArchive.Serialize(Data, Length);
	}

	virtual void Seek(int64 InPos) override
	{
		if (FPlatformTLS::GetCurrentThreadId() != ThreadId)
		{
			UE_LOG(LogPakFile, Error, TEXT("Attempted seek using thread-specific pak file reader on the wrong thread.  Reader for thread %d used by thread %d."), ThreadId, FPlatformTLS::GetCurrentThreadId());
		}
		InnerArchive.Seek(InPos);
	}
	//~ End FArchiveProxy Interface
};
#endif //DO_CHECK


void FPakFile::GetFilenames(TArray<FString>& OutFileList) const
{
	for (const TMap<FString, FPakDirectory>::ElementType& DirectoryElement : Index)
	{
		const  FPakDirectory& Directory = DirectoryElement.Value;
		for (const FPakDirectory::ElementType& FileElement : Directory)
		{
			OutFileList.Add(MountPoint / DirectoryElement.Key / FileElement.Key);
		}
	}
}


void FPakFile::GetFilenamesInChunk(const TArray<int32>& InChunkIDs, TArray<FString>& OutFileList)
{
	TSet<int32> OverlappingEntries;

	for (int32 LocalChunkID : InChunkIDs)
	{
		int32 ChunkStart = LocalChunkID * FPakInfo::MaxChunkDataSize;
		int32 ChunkEnd = ChunkStart + FPakInfo::MaxChunkDataSize;
		int32 FileIndex = 0;

		for (const FPakEntry& File : Files)
		{
			int32 FileStart = File.Offset;
			int32 FileEnd = File.Offset + File.Size;

			// If this file is past the end of the target chunk, we're done
			if (FileStart > ChunkEnd)
			{
				break;
			}


			if (FileEnd > ChunkStart)
			{
				OverlappingEntries.Add(FileIndex);
			}

			FileIndex++;
		}
	}

	int32 Remaining = OverlappingEntries.Num();
	for (const TMap<FString, FPakDirectory>::ElementType& DirectoryElement : Index)
	{
		const  FPakDirectory& Directory = DirectoryElement.Value;
		for (const FPakDirectory::ElementType& FileElement : Directory)
		{
			if (OverlappingEntries.Contains(FileElement.Value))
			{
				OutFileList.Add(DirectoryElement.Key / FileElement.Key);
				if (--Remaining == 0)
				{
					break;
				}
			}
		}
	}
}

FArchive* FPakFile::GetSharedReader(IPlatformFile* LowerLevel)
{
	uint32 Thread = FPlatformTLS::GetCurrentThreadId();
	FArchive* PakReader = NULL;
	{
		FScopeLock ScopedLock(&CriticalSection);
		TUniquePtr<FArchive>* ExistingReader = ReaderMap.Find(Thread);
		if (ExistingReader)
		{
			PakReader = ExistingReader->Get();
		}

		if (!PakReader)
		{
			// Create a new FArchive reader and pass it to the new handle.
			if (LowerLevel != NULL)
			{
				IFileHandle* PakHandle = LowerLevel->OpenRead(*GetFilename());
				if (PakHandle)
				{
					PakReader = CreatePakReader(*PakHandle, *GetFilename());
				}
			}
			else
			{
				PakReader = CreatePakReader(*GetFilename());
			}
			if (!PakReader)
			{
				UE_LOG(LogPakFile, Warning, TEXT("Unable to create pak \"%s\" handle"), *GetFilename());
				return nullptr;
			}

#if DO_CHECK
			FArchive* Proxy = new FThreadCheckingArchiveProxy(PakReader, Thread);
			ReaderMap.Emplace(Thread, Proxy);
			PakReader = Proxy;
#else //DO_CHECK
			ReaderMap.Emplace(Thread, PakReader);
#endif //DO_CHECK
		}
	}
	return PakReader;
}

FPakFile::EFindResult FPakFile::Find(const FString& Filename, FPakEntry* OutEntry) const
{
	QUICK_SCOPE_CYCLE_COUNTER(PakFileFind);
	if (Filename.StartsWith(MountPoint))
	{
		FString Path(FPaths::GetPath(Filename));

		// Handle the case where the user called FPakFile::UnloadFilenames() and the filenames
		// were removed from memory.
		if (bFilenamesRemoved)
		{
			// Derived from the following:
			//     FString RelativeFilename(Filename.Mid(Path.Len() + 1));
			//     Path = Path.Mid(MountPoint.Len()) / RelativeFilename;
			// Hash the Path.
			int AdjustedMountPointLen = Path.Len() < MountPoint.Len() ? Path.Len() : MountPoint.Len();
			FString LowercaseFilename = Filename.ToLower();
			const TCHAR* SplitStartPtr = *LowercaseFilename + AdjustedMountPointLen;
			uint32 SplitLen = LowercaseFilename.Len() - AdjustedMountPointLen;
			if (*SplitStartPtr == '/')
			{
				++SplitStartPtr;
				--SplitLen;
			}
			uint64 PathHash = FFnv::MemFnv64(SplitStartPtr, SplitLen * sizeof(TCHAR), FilenameStartHash);

			// Look it up in our sorted-by-filename-hash array.
			uint32 PathHashMostSignificantBits = PathHash >> 56;
			uint32 HashEntriesCount = FilenameHashesIndex[PathHashMostSignificantBits + 1] - FilenameHashesIndex[PathHashMostSignificantBits];
			uint64* FoundHash = (uint64*)bsearch(&PathHash, FilenameHashes + FilenameHashesIndex[PathHashMostSignificantBits], HashEntriesCount, sizeof(uint64), CompareFilenameHashes);
			if (FoundHash != NULL)
			{
				bool bDeleted = false;

				int32 FoundEntryIndex = FilenameHashesIndices[FoundHash - FilenameHashes];

				if (MiniPakEntries != NULL)
				{
					uint32 MemoryOffset = MiniPakEntriesOffsets[FoundEntryIndex];

					bDeleted = (MemoryOffset == MAX_uint32); // deleted records have a magic number in the offset instead (not ideal, but there is no more space in the bit-encoded entry)

					if (OutEntry != NULL)
					{
						if (!bDeleted)
						{
							// The FPakEntry structures are bit-encoded, so decode it.
							DecodePakEntry(MiniPakEntries + MemoryOffset, OutEntry);
						}
						else
						{
							// entry was deleted and original data is inaccessible- build dummy entry
							(*OutEntry) = FPakEntry();
							OutEntry->SetDeleteRecord(true);
							OutEntry->Verified = true;		// Set Verified to true to avoid have a synchronous open fail comparing FPakEntry structures.
						}
					}
				}
				else
				{
					const FPakEntry* FoundEntry = &Files[FoundEntryIndex];

					bDeleted = FoundEntry->IsDeleteRecord();

					if (OutEntry != NULL)
					{
						OutEntry->Offset = FoundEntry->Offset;
						OutEntry->Size = FoundEntry->Size;
						OutEntry->UncompressedSize = FoundEntry->UncompressedSize;
						OutEntry->CompressionMethodIndex = FoundEntry->CompressionMethodIndex;
						// NEEDED? FMemory::Memcpy(OutEntry->Hash, FoundEntry->Hash, sizeof(OutEntry->Hash));
						OutEntry->CompressionBlocks = FoundEntry->CompressionBlocks;
						OutEntry->CompressionBlockSize = FoundEntry->CompressionBlockSize;
						OutEntry->Flags = FoundEntry->Flags;
						OutEntry->Verified = true;		// Set Verified to true to avoid have a synchronous open fail comparing FPakEntry structures.
					}
				}

				return bDeleted ? EFindResult::FoundDeleted : EFindResult::Found;
			}
		}
		else
		{
			const FPakDirectory* PakDirectory = FindDirectory(*Path);
			if (PakDirectory != NULL)
			{
				FString RelativeFilename(Filename.Mid(Path.Len() + 1));
				int32 const* FoundEntryIndex = PakDirectory->Find(RelativeFilename);
				if (FoundEntryIndex != NULL)
				{
					bool bDeleted = false;

					if (MiniPakEntries != NULL)
					{
						// The FPakEntry structures are bit-encoded, so decode it.
						uint32 MemoryOffset = MiniPakEntriesOffsets[*FoundEntryIndex];

						bDeleted = (MemoryOffset == MAX_uint32); // deleted records have a magic number in the offset instead (not ideal, but there is no more space in the bit-encoded entry)

						if (OutEntry != NULL)
						{
							if (!bDeleted)
							{
								// The FPakEntry structures are bit-encoded, so decode it.
								uint8* FoundPtr = MiniPakEntries + MemoryOffset;
								DecodePakEntry(FoundPtr, OutEntry);
							}
							else
							{
								// entry was deleted and original data is inaccessible- build dummy entry
								(*OutEntry) = FPakEntry();
								OutEntry->SetDeleteRecord(true);
								OutEntry->Verified = true;		// Set Verified to true to avoid have a synchronous open fail comparing FPakEntry structures.
							}
						}
					}
					else
					{
						const FPakEntry* FoundEntry = &Files[*FoundEntryIndex];
						bDeleted = FoundEntry->IsDeleteRecord();

						if (OutEntry != NULL)
						{
							//*OutEntry = **FoundEntry;
							OutEntry->Offset = FoundEntry->Offset;
							OutEntry->Size = FoundEntry->Size;
							OutEntry->UncompressedSize = FoundEntry->UncompressedSize;
							OutEntry->CompressionMethodIndex = FoundEntry->CompressionMethodIndex;
							FMemory::Memcpy(OutEntry->Hash, FoundEntry->Hash, sizeof(OutEntry->Hash));
							OutEntry->CompressionBlocks = FoundEntry->CompressionBlocks;
							OutEntry->CompressionBlockSize = FoundEntry->CompressionBlockSize;
							OutEntry->Flags = FoundEntry->Flags;
							OutEntry->Verified = true;		// Set Verified to true to avoid have a synchronous open fail comparing FPakEntry structures.
						}
					}

					return bDeleted ? EFindResult::FoundDeleted : EFindResult::Found;
				}
			}
		}
	}
	return EFindResult::NotFound;
}


#if !UE_BUILD_SHIPPING
class FPakExec : private FSelfRegisteringExec
{
	FPakPlatformFile& PlatformFile;

public:

	FPakExec(FPakPlatformFile& InPlatformFile)
		: PlatformFile(InPlatformFile)
	{}

	/** Console commands **/
	virtual bool Exec(UWorld* InWorld, const TCHAR* Cmd, FOutputDevice& Ar) override
	{
		if (FParse::Command(&Cmd, TEXT("Mount")))
		{
			PlatformFile.HandleMountCommand(Cmd, Ar);
			return true;
		}
		if (FParse::Command(&Cmd, TEXT("Unmount")))
		{
			PlatformFile.HandleUnmountCommand(Cmd, Ar);
			return true;
		}
		else if (FParse::Command(&Cmd, TEXT("PakList")))
		{
			PlatformFile.HandlePakListCommand(Cmd, Ar);
			return true;
		}
		else if (FParse::Command(&Cmd, TEXT("PakCorrupt")))
		{
			PlatformFile.HandlePakCorruptCommand(Cmd, Ar);
			return true;
		}
		return false;
	}
};
static TUniquePtr<FPakExec> GPakExec;

void FPakPlatformFile::HandleMountCommand(const TCHAR* Cmd, FOutputDevice& Ar)
{
	const FString PakFilename = FParse::Token(Cmd, false);
	if (!PakFilename.IsEmpty())
	{
		const FString MountPoint = FParse::Token(Cmd, false);
		Mount(*PakFilename, 0, MountPoint.IsEmpty() ? NULL : *MountPoint);
	}
}

void FPakPlatformFile::HandleUnmountCommand(const TCHAR* Cmd, FOutputDevice& Ar)
{
	const FString PakFilename = FParse::Token(Cmd, false);
	if (!PakFilename.IsEmpty())
	{
		Unmount(*PakFilename);
	}
}

void FPakPlatformFile::HandlePakListCommand(const TCHAR* Cmd, FOutputDevice& Ar)
{
	TArray<FPakListEntry> Paks;
	GetMountedPaks(Paks);
	for (auto Pak : Paks)
	{
		Ar.Logf(TEXT("%s Mounted to %s"), *Pak.PakFile->GetFilename(), *Pak.PakFile->GetMountPoint());
	}
}

void FPakPlatformFile::HandlePakCorruptCommand(const TCHAR* Cmd, FOutputDevice& Ar)
{
#if USE_PAK_PRECACHE
	FPakPrecacher::Get().SimulatePakFileCorruption();
#endif
}
#endif // !UE_BUILD_SHIPPING

FPakPlatformFile::FPakPlatformFile()
	: LowerLevel(NULL)
	, bSigned(false)
{
	FCoreDelegates::GetRegisterEncryptionKeyDelegate().BindRaw(this, &FPakPlatformFile::RegisterEncryptionKey);

	// Register an empty guid against an empty key. An empty guid means use the embedded AES key, which will be looked up dynamically on request. This is done for data hiding purposes, but
	// if we decide that there is no point protecting the embedded key, we could cache it here for speed purposes.
	RegisterEncryptionKey(FGuid(), FAES::FAESKey());
}

FPakPlatformFile::~FPakPlatformFile()
{
	FCoreDelegates::GetRegisterEncryptionKeyDelegate().Unbind();

	FCoreDelegates::OnFEngineLoopInitComplete.RemoveAll(this);

	FCoreDelegates::OnMountAllPakFiles.Unbind();
	FCoreDelegates::OnMountPak.Unbind();
	FCoreDelegates::OnUnmountPak.Unbind();
	FCoreDelegates::OnOptimizeMemoryUsageForMountedPaks.Unbind();

#if USE_PAK_PRECACHE
	FPakPrecacher::Shutdown();
#endif
	{
		FScopeLock ScopedLock(&PakListCritical);
		for (int32 PakFileIndex = 0; PakFileIndex < PakFiles.Num(); PakFileIndex++)
		{
			delete PakFiles[PakFileIndex].PakFile;
			PakFiles[PakFileIndex].PakFile = nullptr;
		}
	}
}

void FPakPlatformFile::FindPakFilesInDirectory(IPlatformFile* LowLevelFile, const TCHAR* Directory, const FString& WildCard, TArray<FString>& OutPakFiles)
{
	// Helper class to find all pak files.
	class FPakSearchVisitor : public IPlatformFile::FDirectoryVisitor
	{
		TArray<FString>& FoundPakFiles;
		IPlatformChunkInstall* ChunkInstall = nullptr;
		FString WildCard;
	public:
		FPakSearchVisitor(TArray<FString>& InFoundPakFiles, const FString& InWildCard, IPlatformChunkInstall* InChunkInstall)
			: FoundPakFiles(InFoundPakFiles)
			, ChunkInstall(InChunkInstall)
			, WildCard(InWildCard)
		{}
		virtual bool Visit(const TCHAR* FilenameOrDirectory, bool bIsDirectory)
		{
			if (bIsDirectory == false)
			{
				FString Filename(FilenameOrDirectory);
				if(Filename.MatchesWildcard(WildCard))
				{
					// if a platform supports chunk style installs, make sure that the chunk a pak file resides in is actually fully installed before accepting pak files from it
					if (ChunkInstall)
					{
						int32 ChunkID = ParseChunkIDFromFilename(Filename);
						if (ChunkID != INDEX_NONE)
						{
							if (ChunkInstall->GetChunkLocation(ChunkID) == EChunkLocation::NotAvailable)
							{
								return true;
							}
						}
					}
					FoundPakFiles.Add(Filename);
				}
			}
			return true;
		}
	};
	// Find all pak files.
	FPakSearchVisitor Visitor(OutPakFiles, WildCard, FPlatformMisc::GetPlatformChunkInstall());
	LowLevelFile->IterateDirectoryRecursively(Directory, Visitor);
}

void FPakPlatformFile::FindAllPakFiles(IPlatformFile* LowLevelFile, const TArray<FString>& PakFolders, const FString& WildCard, TArray<FString>& OutPakFiles)
{
	// Find pak files from the specified directories.	
	for (int32 FolderIndex = 0; FolderIndex < PakFolders.Num(); ++FolderIndex)
	{
		FindPakFilesInDirectory(LowLevelFile, *PakFolders[FolderIndex], WildCard, OutPakFiles);
	}

	// alert anyone listening
	if (OutPakFiles.Num() == 0)
	{
		FCoreDelegates::NoPakFilesMountedDelegate.Broadcast();
	}
}

void FPakPlatformFile::GetPakFolders(const TCHAR* CmdLine, TArray<FString>& OutPakFolders)
{
#if !UE_BUILD_SHIPPING
	// Command line folders
	FString PakDirs;
	if (FParse::Value(CmdLine, TEXT("-pakdir="), PakDirs))
	{
		TArray<FString> CmdLineFolders;
		PakDirs.ParseIntoArray(CmdLineFolders, TEXT("*"), true);
		OutPakFolders.Append(CmdLineFolders);
	}
#endif

	// @todo plugin urgent: Needs to handle plugin Pak directories, too
	// Hardcoded locations
	OutPakFolders.Add(FString::Printf(TEXT("%sPaks/"), *FPaths::ProjectContentDir()));
	OutPakFolders.Add(FString::Printf(TEXT("%sPaks/"), *FPaths::ProjectSavedDir()));
	OutPakFolders.Add(FString::Printf(TEXT("%sPaks/"), *FPaths::EngineContentDir()));
}

bool FPakPlatformFile::CheckIfPakFilesExist(IPlatformFile* LowLevelFile, const TArray<FString>& PakFolders)
{
	TArray<FString> FoundPakFiles;
	FindAllPakFiles(LowLevelFile, PakFolders, TEXT(ALL_PAKS_WILDCARD), FoundPakFiles);
	return FoundPakFiles.Num() > 0;
}

bool FPakPlatformFile::ShouldBeUsed(IPlatformFile* Inner, const TCHAR* CmdLine) const
{
	bool Result = false;
#if !WITH_EDITOR
	if (!FParse::Param(CmdLine, TEXT("NoPak")))
	{
		TArray<FString> PakFolders;
		GetPakFolders(CmdLine, PakFolders);
		Result = CheckIfPakFilesExist(Inner, PakFolders);
	}
#endif
	return Result;
}

bool FPakPlatformFile::Initialize(IPlatformFile* Inner, const TCHAR* CmdLine)
{
	LLM_SCOPE(ELLMTag::FileSystem);
	SCOPED_BOOT_TIMING("FPakPlatformFile::Initialize");
	// Inner is required.
	check(Inner != NULL);
	LowerLevel = Inner;

#if EXCLUDE_NONPAK_UE_EXTENSIONS
	// Extensions for file types that should only ever be in a pak file. Used to stop unnecessary access to the lower level platform file
	ExcludedNonPakExtensions.Add(TEXT("uasset"));
	ExcludedNonPakExtensions.Add(TEXT("umap"));
	ExcludedNonPakExtensions.Add(TEXT("ubulk"));
	ExcludedNonPakExtensions.Add(TEXT("uexp"));
#endif

#if DISABLE_NONUFS_INI_WHEN_COOKED
	IniFileExtension = TEXT(".ini");
	GameUserSettingsIniFilename = TEXT("GameUserSettings.ini");
#endif

	// Signed if we have keys, and are not running with fileopenlog (currently results in a deadlock).
	bSigned = FCoreDelegates::GetPakSigningKeysDelegate().IsBound() && !FParse::Param(FCommandLine::Get(), TEXT("fileopenlog"));

	// Find and mount pak files from the specified directories.
	TArray<FString> PakFolders;
	GetPakFolders(FCommandLine::Get(), PakFolders);
	MountAllPakFiles(PakFolders, TEXT(MOUNT_STARTUP_PAKS_WILDCARD));

#if !UE_BUILD_SHIPPING
	GPakExec = MakeUnique<FPakExec>(*this);
#endif // !UE_BUILD_SHIPPING

	FCoreDelegates::OnMountAllPakFiles.BindRaw(this, &FPakPlatformFile::MountAllPakFiles);
	FCoreDelegates::OnMountPak.BindRaw(this, &FPakPlatformFile::HandleMountPakDelegate);
	FCoreDelegates::OnUnmountPak.BindRaw(this, &FPakPlatformFile::HandleUnmountPakDelegate);
	FCoreDelegates::OnOptimizeMemoryUsageForMountedPaks.BindRaw(this, &FPakPlatformFile::OptimizeMemoryUsageForMountedPaks);

	FCoreDelegates::OnFEngineLoopInitComplete.AddRaw(this, &FPakPlatformFile::OptimizeMemoryUsageForMountedPaks);

	return !!LowerLevel;
}

void FPakPlatformFile::InitializeNewAsyncIO()
{
#if USE_PAK_PRECACHE
#if !WITH_EDITOR
	if (FPlatformProcess::SupportsMultithreading() && !FParse::Param(FCommandLine::Get(), TEXT("FileOpenLog")))
	{
		FPakPrecacher::Init(LowerLevel, FCoreDelegates::GetPakSigningKeysDelegate().IsBound());
	}
	else
#endif
	{
		UE_CLOG(FParse::Param(FCommandLine::Get(), TEXT("FileOpenLog")), LogPakFile, Display, TEXT("Disabled pak precacher to get an accurate load order. This should only be used to collect gameopenorder.log, as it is quite slow."));
		GPakCache_Enable = 0;
	}
#endif
}

void FPakPlatformFile::OptimizeMemoryUsageForMountedPaks()
{
#if !(IS_PROGRAM || WITH_EDITOR)
	bool bUnloadPakEntryFilenamesIfPossible = FParse::Param(FCommandLine::Get(), TEXT("unloadpakentryfilenames"));
	GConfig->GetBool(TEXT("Pak"), TEXT("UnloadPakEntryFilenamesIfPossible"), bUnloadPakEntryFilenamesIfPossible, GEngineIni);

	if ((bUnloadPakEntryFilenamesIfPossible && !FParse::Param(FCommandLine::Get(), TEXT("nounloadpakentries"))) || FParse::Param(FCommandLine::Get(), TEXT("unloadpakentries")))
	{
		// With [Pak] UnloadPakEntryFilenamesIfPossible enabled, [Pak] DirectoryRootsToKeepInMemoryWhenUnloadingPakEntryFilenames
		// can contain pak entry directory wildcards of which the entire recursive directory structure of filenames underneath a
		// matching wildcard will be kept.
		//
		// Example:
		//   [Pak]
		//   DirectoryRootsToKeepInMemoryWhenUnloadingPakEntryFilenames="*/Config/Tags/"
		//   +DirectoryRootsToKeepInMemoryWhenUnloadingPakEntryFilenames="*/Content/Localization/*"
		TArray<FString> DirectoryRootsToKeep;
		GConfig->GetArray(TEXT("Pak"), TEXT("DirectoryRootsToKeepInMemoryWhenUnloadingPakEntryFilenames"), DirectoryRootsToKeep, GEngineIni);

		FPakPlatformFile* PakPlatformFile = (FPakPlatformFile*)(FPlatformFileManager::Get().FindPlatformFile(FPakPlatformFile::GetTypeName()));
		PakPlatformFile->UnloadPakEntryFilenames(&DirectoryRootsToKeep);
	}

	bool bShrinkPakEntriesMemoryUsage = FParse::Param(FCommandLine::Get(), TEXT("shrinkpakentries"));
	GConfig->GetBool(TEXT("Pak"), TEXT("ShrinkPakEntriesMemoryUsage"), bShrinkPakEntriesMemoryUsage, GEngineIni);
	if (bShrinkPakEntriesMemoryUsage)
	{
		FPakPlatformFile* PakPlatformFile = (FPakPlatformFile*)(FPlatformFileManager::Get().FindPlatformFile(FPakPlatformFile::GetTypeName()));
		PakPlatformFile->ShrinkPakEntriesMemoryUsage();
	}
#endif
}

bool FPakPlatformFile::Mount(const TCHAR* InPakFilename, uint32 PakOrder, const TCHAR* InPath /*= NULL*/)
{
	bool bSuccess = false;
	TSharedPtr<IFileHandle> PakHandle = MakeShareable(LowerLevel->OpenRead(InPakFilename));
	if (PakHandle.IsValid())
	{
		FPakFile* Pak = new FPakFile(LowerLevel, InPakFilename, bSigned);
		if (Pak->IsValid())
		{
			if (GetRegisteredEncryptionKeys().HasKey(Pak->GetInfo().EncryptionKeyGuid))
			{
				if (InPath != NULL)
				{
					Pak->SetMountPoint(InPath);
				}
				FString PakFilename = InPakFilename;
				if (PakFilename.EndsWith(TEXT("_P.pak")))
				{
					// Prioritize based on the chunk version number
					// Default to version 1 for single patch system
					uint32 ChunkVersionNumber = 1;
					FString StrippedPakFilename = PakFilename.LeftChop(6);
					int32 VersionEndIndex = PakFilename.Find("_", ESearchCase::CaseSensitive, ESearchDir::FromEnd);
					if (VersionEndIndex != INDEX_NONE && VersionEndIndex > 0)
					{
						int32 VersionStartIndex = PakFilename.Find("_", ESearchCase::CaseSensitive, ESearchDir::FromEnd, VersionEndIndex - 1);
						if (VersionStartIndex != INDEX_NONE)
						{
							VersionStartIndex++;
							FString VersionString = PakFilename.Mid(VersionStartIndex, VersionEndIndex - VersionStartIndex);
							if (VersionString.IsNumeric())
							{
								int32 ChunkVersionSigned = FCString::Atoi(*VersionString);
								if (ChunkVersionSigned >= 1)
								{
									// Increment by one so that the first patch file still gets more priority than the base pak file
									ChunkVersionNumber = (uint32)ChunkVersionSigned + 1;
								}
							}
						}
					}
					PakOrder += 100 * ChunkVersionNumber;
				}
				{
					// Add new pak file
					FScopeLock ScopedLock(&PakListCritical);
					FPakListEntry Entry;
					Entry.ReadOrder = PakOrder;
					Entry.PakFile = Pak;
					PakFiles.Add(Entry);
					PakFiles.StableSort();
				}
				bSuccess = true;
			}
			else
			{
				UE_LOG(LogPakFile, Display, TEXT("Deferring mount of pak \"%s\" until encryption key '%s' becomes available"), InPakFilename, *Pak->GetInfo().EncryptionKeyGuid.ToString());

				check(!GetRegisteredEncryptionKeys().HasKey(Pak->GetInfo().EncryptionKeyGuid));
				FPakListDeferredEntry& Entry = PendingEncryptedPakFiles[PendingEncryptedPakFiles.Add(FPakListDeferredEntry())];
				Entry.Filename = InPakFilename;
				Entry.Path = InPath;
				Entry.ReadOrder = PakOrder;
				Entry.EncryptionKeyGuid = Pak->GetInfo().EncryptionKeyGuid;
				Entry.ChunkID = Pak->ChunkID;

				delete Pak;
				PakHandle.Reset();
				return false;
			}
		}
		else
		{
			UE_LOG(LogPakFile, Warning, TEXT("Failed to mount pak \"%s\", pak is invalid."), InPakFilename);
		}

		if (bSuccess)
		{
			if (FCoreDelegates::PakFileMountedCallback.IsBound())
			{
				// uncomment this when we have time to test 
				// FCoreDelegates::PakFileMountedCallback.Broadcast(InPakFilename);
			}
			if (FCoreDelegates::NewFileAddedDelegate.IsBound())
			{
				TArray<FString> Filenames;
				Pak->GetFilenames(Filenames);
				for (const FString& Filename : Filenames)
				{
					FCoreDelegates::NewFileAddedDelegate.Broadcast(Filename);
				}
			}
		}
		else
		{
			delete Pak;
		}
	}
	else
	{
		UE_LOG(LogPakFile, Warning, TEXT("Failed to open pak \"%s\""), InPakFilename);
	}
	return bSuccess;
}

bool FPakPlatformFile::Unmount(const TCHAR* InPakFilename)
{
#if USE_PAK_PRECACHE
	if (GPakCache_Enable)
	{
		FPakPrecacher::Get().Unmount(InPakFilename);
	}
#endif
	{
		FScopeLock ScopedLock(&PakListCritical);

		for (int32 PakIndex = 0; PakIndex < PakFiles.Num(); PakIndex++)
		{
			if (PakFiles[PakIndex].PakFile->GetFilename() == InPakFilename)
			{
				FPakListEntry& PakListEntry = PakFiles[PakIndex];
				RemoveCachedPakSignaturesFile(*PakListEntry.PakFile->GetFilename());
				delete PakListEntry.PakFile;
				PakFiles.RemoveAt(PakIndex);
				return true;
			}
		}
	}
	return false;
}

IFileHandle* FPakPlatformFile::CreatePakFileHandle(const TCHAR* Filename, FPakFile* PakFile, const FPakEntry* FileEntry)
{
	IFileHandle* Result = NULL;
	bool bNeedsDelete = true;
	TFunction<FArchive*()> AcquirePakReader = [PakFile, LowerLevelPlatformFile = LowerLevel]() { return PakFile->GetSharedReader(LowerLevelPlatformFile); };

	// Create the handle.
	if (FileEntry->CompressionMethodIndex != 0 && PakFile->GetInfo().Version >= FPakInfo::PakFile_Version_CompressionEncryption)
	{
		if (FileEntry->IsEncrypted())
		{
			Result = new FPakFileHandle< FPakCompressedReaderPolicy<FPakSimpleEncryption> >(*PakFile, *FileEntry, AcquirePakReader, bNeedsDelete);
		}
		else
		{
			Result = new FPakFileHandle< FPakCompressedReaderPolicy<> >(*PakFile, *FileEntry, AcquirePakReader, bNeedsDelete);
		}
	}
	else if (FileEntry->IsEncrypted())
	{
		Result = new FPakFileHandle< FPakReaderPolicy<FPakSimpleEncryption> >(*PakFile, *FileEntry, AcquirePakReader, bNeedsDelete);
	}
	else
	{
		Result = new FPakFileHandle<>(*PakFile, *FileEntry, AcquirePakReader, bNeedsDelete);
	}

	return Result;
}

int32 FPakPlatformFile::MountAllPakFiles(const TArray<FString>& PakFolders)
{
	return MountAllPakFiles(PakFolders, TEXT(ALL_PAKS_WILDCARD));
}

int32 FPakPlatformFile::MountAllPakFiles(const TArray<FString>& PakFolders, const FString& WildCard)
{
	int32 NumPakFilesMounted = 0;

	bool bMountPaks = true;
	TArray<FString> PaksToLoad;
#if !UE_BUILD_SHIPPING
	// Optionally get a list of pak filenames to load, only these paks will be mounted
	FString CmdLinePaksToLoad;
	if (FParse::Value(FCommandLine::Get(), TEXT("-paklist="), CmdLinePaksToLoad))
	{
		CmdLinePaksToLoad.ParseIntoArray(PaksToLoad, TEXT("+"), true);
	}

	//if we are using a fileserver, then dont' mount paks automatically.  We only want to read files from the server.
	FString FileHostIP;
	const bool bCookOnTheFly = FParse::Value(FCommandLine::Get(), TEXT("filehostip"), FileHostIP);
	const bool bPreCookedNetwork = FParse::Param(FCommandLine::Get(), TEXT("precookednetwork"));
	if (bPreCookedNetwork)
	{
		// precooked network builds are dependent on cook on the fly
		check(bCookOnTheFly);
	}
	bMountPaks &= (!bCookOnTheFly || bPreCookedNetwork);
#endif

	if (bMountPaks)
	{
		TArray<FString> FoundPakFiles;
		FindAllPakFiles(LowerLevel, PakFolders, WildCard, FoundPakFiles);
		// Sort in descending order.
		FoundPakFiles.Sort(TGreater<FString>());
		// Mount all found pak files

		TArray<FPakListEntry> ExistingPaks;
		GetMountedPaks(ExistingPaks);
		TSet<FString> ExistingPaksFileName;
		// Find the single pak we just mounted
		for (auto Pak : ExistingPaks)
		{
			ExistingPaksFileName.Add(Pak.PakFile->GetFilename());
		}


		for (int32 PakFileIndex = 0; PakFileIndex < FoundPakFiles.Num(); PakFileIndex++)
		{
			const FString& PakFilename = FoundPakFiles[PakFileIndex];

			UE_LOG(LogPakFile, Display, TEXT("Found Pak file %s attempting to mount."), *PakFilename);

			if (PaksToLoad.Num() && !PaksToLoad.Contains(FPaths::GetBaseFilename(PakFilename)))
			{
				continue;
			}

			if (ExistingPaksFileName.Contains(PakFilename))
			{
				UE_LOG(LogPakFile, Display, TEXT("Pak file %s already exists."), *PakFilename);
				continue;
			}

			uint32 PakOrder = GetPakOrderFromPakFilePath(PakFilename);

			UE_LOG(LogPakFile, Display, TEXT("Mounting pak file %s."), *PakFilename);

			if (Mount(*PakFilename, PakOrder))
			{
				++NumPakFilesMounted;
			}
		}
	}
	return NumPakFilesMounted;
}

int32 FPakPlatformFile::GetPakOrderFromPakFilePath(const FString& PakFilePath)
{
	if (PakFilePath.StartsWith(FString::Printf(TEXT("%sPaks/%s-"), *FPaths::ProjectContentDir(), FApp::GetProjectName())))
	{
		return 4;
	}
	else if (PakFilePath.StartsWith(FPaths::ProjectContentDir()))
	{
		return 3;
	}
	else if (PakFilePath.StartsWith(FPaths::EngineContentDir()))
	{
		return 2;
	}
	else if (PakFilePath.StartsWith(FPaths::ProjectSavedDir()))
	{
		return 1;
	}

	return 0;
}

bool FPakPlatformFile::HandleMountPakDelegate(const FString& PakFilePath, int32 PakOrder, IPlatformFile::FDirectoryVisitor* Visitor)
{
	FPlatformMisc::LowLevelOutputDebugStringf(TEXT("Mounting pak file: %s \n"), *PakFilePath);

	if (PakOrder == INDEX_NONE)
	{
		PakOrder = GetPakOrderFromPakFilePath(PakFilePath);
	}
	
	bool bReturn = Mount(*PakFilePath, PakOrder);
	if (bReturn && Visitor != nullptr)
	{
		TArray<FPakListEntry> Paks;
		GetMountedPaks(Paks);
		// Find the single pak we just mounted
		for (auto Pak : Paks)
		{
			if (PakFilePath == Pak.PakFile->GetFilename())
			{
				// Get a list of all of the files in the pak
				for (FPakFile::FFileIterator It(*Pak.PakFile); It; ++It)
				{
					Visitor->Visit(*It.Filename(), false);
				}
				return true;
			}
		}
	}
	return bReturn;
}

bool FPakPlatformFile::HandleUnmountPakDelegate(const FString& PakFilePath)
{
	FPlatformMisc::LowLevelOutputDebugStringf(TEXT("Unmounting pak file: %s \n"), *PakFilePath);

	return Unmount(*PakFilePath);
}

void FPakPlatformFile::RegisterEncryptionKey(const FGuid& InGuid, const FAES::FAESKey& InKey)
{
	GetRegisteredEncryptionKeys().AddKey(InGuid, InKey);

	int32 NumMounted = 0;
	TSet<int32> ChunksToNotify;

	for (const FPakListDeferredEntry& Entry : PendingEncryptedPakFiles)
	{
		if (Entry.EncryptionKeyGuid == InGuid)
		{
			if (Mount(*Entry.Filename, Entry.ReadOrder, Entry.Path.Len() == 0 ? nullptr : *Entry.Path))
			{
				UE_LOG(LogPakFile, Log, TEXT("Successfully mounted deferred pak file '%s'"), *Entry.Filename);
				NumMounted++;

				int32 ChunkID = ParseChunkIDFromFilename(Entry.Filename);
				if (ChunkID != INDEX_NONE)
				{
					ChunksToNotify.Add(ChunkID);
				}
			}
			else
			{
				UE_LOG(LogPakFile, Warning, TEXT("Failed to mount deferred pak file '%s'"), *Entry.Filename);
			}
		}
	}

	if (NumMounted > 0)
	{
		IPlatformChunkInstall * ChunkInstall = FPlatformMisc::GetPlatformChunkInstall();
		if (ChunkInstall)
		{
			for (int32 ChunkID : ChunksToNotify)
			{
				ChunkInstall->ExternalNotifyChunkAvailable(ChunkID);
			}
		}

		PendingEncryptedPakFiles.RemoveAll([InGuid](const FPakListDeferredEntry& Entry) { return Entry.EncryptionKeyGuid == InGuid; });

		{
			LLM_SCOPE(ELLMTag::FileSystem);
			OptimizeMemoryUsageForMountedPaks();
		}

		UE_CLOG(InGuid.IsValid(), LogPakFile, Log, TEXT("Registered encryption key '%s': %d pak files mounted, %d remain pending"), *InGuid.ToString(), NumMounted, PendingEncryptedPakFiles.Num());
	}
}

IFileHandle* FPakPlatformFile::OpenRead(const TCHAR* Filename, bool bAllowWrite)
{
	IFileHandle* Result = NULL;
	FPakFile* PakFile = NULL;
	FPakEntry FileEntry;
	if (FindFileInPakFiles(Filename, &PakFile, &FileEntry))
	{
#if PAK_TRACKER
		TrackPak(Filename, &FileEntry);
#endif

		Result = CreatePakFileHandle(Filename, PakFile, &FileEntry);

		if (Result)
		{
			FCoreDelegates::OnFileOpenedForReadFromPakFile.Broadcast(*PakFile->GetFilename(), Filename);
		}
	}
	else
	{
		if (IsNonPakFilenameAllowed(Filename))
		{
			// Default to wrapped file
			Result = LowerLevel->OpenRead(Filename, bAllowWrite);
		}
	}
	return Result;
}

const TCHAR* FPakPlatformFile::GetMountStartupPaksWildCard()
{
	return TEXT(MOUNT_STARTUP_PAKS_WILDCARD);
}

EChunkLocation::Type FPakPlatformFile::GetPakChunkLocation(int32 InChunkID) const
{
	FScopeLock ScopedLock(&PakListCritical);

	for (const FPakListEntry& PakEntry : PakFiles)
	{
		if (PakEntry.PakFile->ChunkID == InChunkID)
		{
			return EChunkLocation::LocalFast;
		}
	}

	for (const FPakListDeferredEntry& PendingPak : PendingEncryptedPakFiles)
	{
		if (PendingPak.ChunkID == InChunkID)
		{
			return EChunkLocation::NotAvailable;
		}
	}

	return EChunkLocation::DoesNotExist;
}

bool FPakPlatformFile::AnyChunksAvailable() const
{
	FScopeLock ScopedLock(&PakListCritical);

	for (const FPakListEntry& PakEntry : PakFiles)
	{
		if (PakEntry.PakFile->ChunkID != INDEX_NONE)
		{
			return true;
		}
	}

	for (const FPakListDeferredEntry& PendingPak : PendingEncryptedPakFiles)
	{
		if (PendingPak.ChunkID != INDEX_NONE)
		{
			return true;
		}
	}

	return false;
}

bool FPakPlatformFile::BufferedCopyFile(IFileHandle& Dest, IFileHandle& Source, const int64 FileSize, uint8* Buffer, const int64 BufferSize) const
{
	int64 RemainingSizeToCopy = FileSize;
	// Continue copying chunks using the buffer
	while (RemainingSizeToCopy > 0)
	{
		const int64 SizeToCopy = FMath::Min(BufferSize, RemainingSizeToCopy);
		if (Source.Read(Buffer, SizeToCopy) == false)
		{
			return false;
		}
		if (Dest.Write(Buffer, SizeToCopy) == false)
		{
			return false;
		}
		RemainingSizeToCopy -= SizeToCopy;
	}
	return true;
}

bool FPakPlatformFile::CopyFile(const TCHAR* To, const TCHAR* From, EPlatformFileRead ReadFlags, EPlatformFileWrite WriteFlags)
{
	bool Result = false;
	FPakEntry FileEntry;
	FPakFile* PakFile = NULL;
	if (FindFileInPakFiles(From, &PakFile, &FileEntry))
	{
		// Copy from pak to LowerLevel->
		// Create handles both files.
		TUniquePtr<IFileHandle> DestHandle(LowerLevel->OpenWrite(To, false, (WriteFlags & EPlatformFileWrite::AllowRead) != EPlatformFileWrite::None));
		TUniquePtr<IFileHandle> SourceHandle(CreatePakFileHandle(From, PakFile, &FileEntry));

		if (DestHandle && SourceHandle)
		{
			const int64 BufferSize = 64 * 1024; // Copy in 64K chunks.
			uint8* Buffer = (uint8*)FMemory::Malloc(BufferSize);
			Result = BufferedCopyFile(*DestHandle, *SourceHandle, SourceHandle->Size(), Buffer, BufferSize);
			FMemory::Free(Buffer);
		}
	}
	else
	{
		Result = LowerLevel->CopyFile(To, From, ReadFlags, WriteFlags);
	}
	return Result;
}

void FPakPlatformFile::UnloadPakEntryFilenames(TArray<FString>* DirectoryRootsToKeep)
{
	int32 TotalNumFilenames = 0;
	int32 NumFilenamesUnloaded = 0;
	int32 NumPaks = 0;
	double Timer = 0.0;
	{
		SCOPE_SECONDS_COUNTER(Timer);

		TArray<FPakListEntry> Paks;
		GetMountedPaks(Paks);
		TMap<uint64, FPakEntry> CrossPakCollisionDetector;
		
		for (auto Pak : Paks)
		{
			if (Pak.PakFile->HasFilenames())
			{
				TotalNumFilenames += Pak.PakFile->GetNumFiles();
			}
		}

		CrossPakCollisionDetector.Reserve(TotalNumFilenames);

		// Sort the pak list by number of entries so that we allow the larger ones a better chance of not encountering a collision
		Algo::Sort(Paks, [](const FPakListEntry& A, const FPakListEntry& B) { return A.PakFile->GetNumFiles() > B.PakFile->GetNumFiles(); });

		for (auto Pak : Paks)
		{
			if (Pak.PakFile->HasFilenames())
			{
				NumPaks++;
				int32 NumFilesInThisPak = Pak.PakFile->GetNumFiles();

				if (Pak.PakFile->UnloadPakEntryFilenames(CrossPakCollisionDetector, DirectoryRootsToKeep))
				{
					NumFilenamesUnloaded += NumFilesInThisPak;
				}
			}
		}
	}
	UE_LOG(LogPakFile, Log, TEXT("Unloaded %d/%d filenames from %d pak files in %.4fs"), NumFilenamesUnloaded, TotalNumFilenames, NumPaks, Timer);
}

void FPakPlatformFile::ShrinkPakEntriesMemoryUsage()
{
	double Timer = 0.0;
	int32 NumPakFiles = 0;
	int32 NumEntries = 0;
	{
		SCOPE_SECONDS_COUNTER(Timer);

		TArray<FPakListEntry> Paks;
		GetMountedPaks(Paks);
		for (auto Pak : Paks)
		{
			if (!Pak.PakFile->HasShrunkPakEntries())
			{
				NumPakFiles++;
				if (Pak.PakFile->ShrinkPakEntriesMemoryUsage())
				{
					NumEntries += Pak.PakFile->GetNumFiles();
				}
			}
		}
	}
	UE_LOG(LogPakFile, Log, TEXT("Shrunk %d entries from %d pak files in %.4fs"), NumEntries, NumPakFiles, Timer);
}

/**
 * Module for the pak file
 */
class FPakFileModule : public IPlatformFileModule
{
public:
	virtual IPlatformFile* GetPlatformFile() override
	{
		check(Singleton.IsValid());
		return Singleton.Get();
	}

	virtual void StartupModule() override
	{
		Singleton = MakeUnique<FPakPlatformFile>();
		FModuleManager::LoadModuleChecked<IModuleInterface>(TEXT("RSA"));
	}

	virtual void ShutdownModule() override
	{
		// remove ourselves from the platform file chain (there can be late writes after the shutdown).
		if (Singleton.IsValid())
		{
			if (FPlatformFileManager::Get().FindPlatformFile(Singleton.Get()->GetName()))
			{
				FPlatformFileManager::Get().RemovePlatformFile(Singleton.Get());
			}
		}

		Singleton.Reset();
	}

	TUniquePtr<IPlatformFile> Singleton;
};

IMPLEMENT_MODULE(FPakFileModule, PakFile);<|MERGE_RESOLUTION|>--- conflicted
+++ resolved
@@ -3551,10 +3551,6 @@
 
 			if (bFailed)
 			{
-<<<<<<< HEAD
-				const FString HexBytes = BytesToHex(Block.Raw,FMath::Min(Block.DecompressionRawSize,32));
-				UE_LOG( LogPakFile, Fatal, TEXT("Pak Decompression failed. PakFile:%s, EntryOffset:%lld, EntrySize:%lld, Method:%s, ProcessedSize:%d, RawSize:%d, Crc32:%u, BlockIndex:%d, Encrypt:%d, Delete:%d, Output:%p, Raw:%p, Processed:%p, Bytes:[%s...]"), *PakFile.ToString(), FileEntry.Offset, FileEntry.Size, *CompressionMethod.ToString(), Block.ProcessedSize, Block.DecompressionRawSize, FCrc::MemCrc32( Block.Raw, Block.DecompressionRawSize ), Block.BlockIndex, FileEntry.IsEncrypted()?1:0, FileEntry.IsDeleteRecord()?1:0, Output, Block.Raw, Block.Processed, *HexBytes );
-=======
 				{
 					const FString HexBytes = BytesToHex(Block.Raw, FMath::Min(Block.DecompressionRawSize, 32));
 					UE_LOG(LogPakFile, Error, TEXT("Pak Decompression failed. PakFile:%s, EntryOffset:%lld, EntrySize:%lld, Method:%s, ProcessedSize:%d, RawSize:%d, Crc32:%u, BlockIndex:%d, Encrypt:%d, Delete:%d, Output:%p, Raw:%p, Processed:%p, Bytes:[%s...]"), *PakFile.ToString(), FileEntry.Offset, FileEntry.Size, *CompressionMethod.ToString(), Block.ProcessedSize, Block.DecompressionRawSize, FCrc::MemCrc32(Block.Raw, Block.DecompressionRawSize), Block.BlockIndex, FileEntry.IsEncrypted() ? 1 : 0, FileEntry.IsDeleteRecord() ? 1 : 0, Output, Block.Raw, Block.Processed, *HexBytes);
@@ -3600,7 +3596,6 @@
 					UE_LOG(LogPakFile, Warning, TEXT("Retry was sucessful."));
 				}
 				FMemory::Free(TempBuffer);
->>>>>>> 710d7cac
 			}
 			FMemory::Free(Block.Raw);
 			Block.Raw = nullptr;
