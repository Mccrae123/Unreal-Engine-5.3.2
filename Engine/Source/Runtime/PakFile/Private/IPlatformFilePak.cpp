--- conflicted
+++ resolved
@@ -6684,13 +6684,8 @@
 		FPakPlatformFile::FPakSigningFailureHandlerData& HandlerData = FPakPlatformFile::GetPakSigningFailureHandlerData();
 
 		{
-<<<<<<< HEAD
-			FScopeLock Lock(&HandlerData.Lock);
-			DelegateHandle = HandlerData.ChunkSignatureCheckFailedDelegate.AddLambda([&ErrorCount](const FPakChunkSignatureCheckFailedData&)
-=======
 			FScopeLock Lock(&HandlerData.GetLock());
 			DelegateHandle = HandlerData.GetPakChunkSignatureCheckFailedDelegate().AddLambda([&ErrorCount](const FPakChunkSignatureCheckFailedData&)
->>>>>>> d731a049
 			{
 				++ErrorCount;
 			});
@@ -7478,22 +7473,11 @@
 		FIoDispatcher& IoDispatcher = FIoDispatcher::Get();
 		IoDispatcherFileBackend = CreateIoDispatcherFileBackend();
 		IoDispatcher.Mount(IoDispatcherFileBackend.ToSharedRef());
-<<<<<<< HEAD
-		FilePackageStore = MakeShared<FFilePackageStore>();
-		FCoreDelegates::CreatePackageStore.BindLambda([this]()
-		{
-			return FilePackageStore;
-		});
-
-		if (bShouldMountGlobal)
-		{
-=======
 		PackageStoreBackend = MakeShared<FFilePackageStoreBackend>();
 		FPackageStore::Get().Mount(PackageStoreBackend.ToSharedRef());
 
 		if (bShouldMountGlobal)
 		{
->>>>>>> d731a049
 			TIoStatusOr<FIoContainerHeader> IoDispatcherMountStatus = IoDispatcherFileBackend->Mount(*GlobalUTocPath, 0, FGuid(), FAES::FAESKey());
 			if (IoDispatcherMountStatus.IsOk())
 			{
@@ -7793,9 +7777,6 @@
 				{
 					UE_LOG(LogPakFile, Display, TEXT("Mounted IoStore container \"%s\""), *UtocPath);
 					Pak->IoContainerHeader = MakeUnique<FIoContainerHeader>(MountResult.ConsumeValueOrDie());
-<<<<<<< HEAD
-					FilePackageStore->Mount(Pak->IoContainerHeader.Get(), PakOrder);
-=======
 					PackageStoreBackend->Mount(Pak->IoContainerHeader.Get(), PakOrder);
 #if WITH_EDITOR
 					FString OptionalSegmentUtocPath = FPaths::ChangeExtension(InPakFilename, FString::Printf(TEXT("%s.utoc"), FPackagePath::GetOptionalSegmentExtensionModifier()));
@@ -7814,7 +7795,6 @@
 						}
 					}
 #endif
->>>>>>> d731a049
 				}
 				else
 				{
@@ -7845,16 +7825,12 @@
 			UE_LOG(LogPakFile, Verbose, TEXT("OnPakFileMounted2Time == %lf"), OnPakFileMounted2Time);
 						
 			// skip this check for the default mountpoint, it will print false positives
-<<<<<<< HEAD
-			if (FPaths::CreateStandardFilename(Pak->GetMountPoint()) != FPaths::CreateStandardFilename(FPaths::RootDir()))
-=======
 			FString NormalizedPakMountPoint = FPaths::CreateStandardFilename(Pak->GetMountPoint());
 			bool bIsMountingToRoot = NormalizedPakMountPoint == FPaths::CreateStandardFilename(FPaths::RootDir());
 #if WITH_EDITOR
 			bIsMountingToRoot |= NormalizedPakMountPoint == FPaths::CreateStandardFilename(FPaths::GameFeatureRootPrefix());
 #endif
 			if (!bIsMountingToRoot)
->>>>>>> d731a049
 			{
 				FString OutPackageName;
 				if (!FPackageName::TryConvertFilenameToLongPackageName(Pak->GetMountPoint(), OutPackageName))
