// Copyright 1998-2019 Epic Games, Inc. All Rights Reserved.

#include "SignedArchiveReader.h"
#include "HAL/FileManager.h"
#include "HAL/Event.h"
#include "HAL/RunnableThread.h"

DECLARE_FLOAT_ACCUMULATOR_STAT(TEXT("FChunkCacheWorker.ProcessQueue"), STAT_FChunkCacheWorker_ProcessQueue, STATGROUP_PakFile);
DECLARE_FLOAT_ACCUMULATOR_STAT(TEXT("FChunkCacheWorker.CheckSignature"), STAT_FChunkCacheWorker_CheckSignature, STATGROUP_PakFile);
DECLARE_FLOAT_ACCUMULATOR_STAT(TEXT("FChunkCacheWorker.RequestQueueUpdate"), STAT_FChunkCacheWorker_RequestQueueUpdate, STATGROUP_PakFile);
DECLARE_FLOAT_ACCUMULATOR_STAT(TEXT("FChunkCacheWorker.RequestWaitTime"), STAT_FChunkCacheWorker_RequestWaitTime, STATGROUP_PakFile);

DECLARE_FLOAT_ACCUMULATOR_STAT(TEXT("FChunkCacheWorker.Serialize"), STAT_FChunkCacheWorker_Serialize, STATGROUP_PakFile);
DECLARE_FLOAT_ACCUMULATOR_STAT(TEXT("FChunkCacheWorker.HashBuffer"), STAT_FChunkCacheWorker_HashBuffer, STATGROUP_PakFile);
DECLARE_FLOAT_ACCUMULATOR_STAT(TEXT("FChunkCacheWorker.WaitingForEvent"), STAT_FChunkCacheWorker_WaitingForEvent, STATGROUP_PakFile);
DECLARE_FLOAT_ACCUMULATOR_STAT(TEXT("FChunkCacheWorker.GetFreeBuffer"), STAT_FChunkCacheWorker_GetFreeBuffer, STATGROUP_PakFile);
DECLARE_FLOAT_ACCUMULATOR_STAT(TEXT("FChunkCacheWorker.ReleaseBuffer"), STAT_FChunkCacheWorker_ReleaseBuffer, STATGROUP_PakFile);

DECLARE_DWORD_ACCUMULATOR_STAT(TEXT("FChunkCacheWorker.NumProcessQueues"), STAT_FChunkCacheWorker_NumProcessQueue, STATGROUP_PakFile);
DECLARE_DWORD_ACCUMULATOR_STAT(TEXT("FChunkCacheWorker.NumProcessQueuesWithWork"), STAT_FChunkCacheWorker_NumProcessQueueWithWork, STATGROUP_PakFile);

DECLARE_FLOAT_ACCUMULATOR_STAT(TEXT("FSignedArchiveReader.Serialize"), STAT_SignedArchiveReader_Serialize, STATGROUP_PakFile);
DECLARE_FLOAT_ACCUMULATOR_STAT(TEXT("FSignedArchiveReader.PreCacheChunks"), STAT_SignedArchiveReader_PreCacheChunks, STATGROUP_PakFile);
DECLARE_FLOAT_ACCUMULATOR_STAT(TEXT("FSignedArchiveReader.CopyFromNewCache"), STAT_SignedArchiveReader_CopyFromNewCache, STATGROUP_PakFile);
DECLARE_FLOAT_ACCUMULATOR_STAT(TEXT("FSignedArchiveReader.CopyFromExistingCache"), STAT_SignedArchiveReader_CopyFromExistingCache, STATGROUP_PakFile);
DECLARE_FLOAT_ACCUMULATOR_STAT(TEXT("FSignedArchiveReader.ProcessChunkRequests"), STAT_SignedArchiveReader_ProcessChunkRequests, STATGROUP_PakFile);
DECLARE_FLOAT_ACCUMULATOR_STAT(TEXT("FSignedArchiveReader.WaitingForChunkWorker"), STAT_SignedArchiveReader_WaitForChunkWorker, STATGROUP_PakFile);

DECLARE_DWORD_ACCUMULATOR_STAT(TEXT("FSignedArchiveReader.NumSerializes"), STAT_SignedArchiveReader_NumSerializes, STATGROUP_PakFile);
DECLARE_DWORD_ACCUMULATOR_STAT(TEXT("FSignedArchiveReader.NumChunkRequests"), STAT_SignedArchiveReader_NumChunkRequests, STATGROUP_PakFile);


FChunkCacheWorker::FChunkCacheWorker(FArchive* InReader, const TCHAR* Filename)
	: Thread(nullptr)
	, Reader(InReader)
	, QueuedRequestsEvent(nullptr)
	, ChunkRequestAvailable(nullptr)
{
<<<<<<< HEAD
	FString SigFileFilename = FPaths::ChangeExtension(Filename, TEXT("sig"));
	FArchive* SigFileReader = IFileManager::Get().CreateFileReader(*SigFileFilename);

	if (SigFileReader == nullptr)
	{
		UE_LOG(LogPakFile, Fatal, TEXT("Couldn't find pak signature file '%s'"), *SigFileFilename);
	}

	Signatures.Serialize(*SigFileReader);
	delete SigFileReader;
	Signatures.DecryptSignatureAndValidate(Filename);

	const bool bEnableMultithreading = FPlatformProcess::SupportsMultithreading();
	if (bEnableMultithreading)
=======
	Signatures = FPakPlatformFile::GetPakSignatureFile(Filename);

	if (Signatures.IsValid())
>>>>>>> 9ba46998
	{
		const bool bEnableMultithreading = FPlatformProcess::SupportsMultithreading();
		if (bEnableMultithreading)
		{
			QueuedRequestsEvent = FPlatformProcess::GetSynchEventFromPool();
			ChunkRequestAvailable = FPlatformProcess::GetSynchEventFromPool();
			Thread = FRunnableThread::Create(this, TEXT("FChunkCacheWorker"), 0, TPri_BelowNormal);
		}
	}
}

FChunkCacheWorker::~FChunkCacheWorker()
{
	delete Thread;
	Thread = nullptr;
	if (QueuedRequestsEvent != nullptr)
	{
		FPlatformProcess::ReturnSynchEventToPool(QueuedRequestsEvent);
		QueuedRequestsEvent = nullptr;
	}
	if (ChunkRequestAvailable != nullptr)
	{ 
		FPlatformProcess::ReturnSynchEventToPool(ChunkRequestAvailable);
		ChunkRequestAvailable = nullptr;
	}
}

bool FChunkCacheWorker::Init()
{
	return true;
}

uint32 FChunkCacheWorker::Run()
{	
	check(QueuedRequestsEvent);
	while (StopTaskCounter.GetValue() == 0)
	{
		if (QueuedRequestsEvent->Wait())
		{
			ProcessQueue();
		}
	}
	return 0;
}

void FChunkCacheWorker::Stop()
{
	StopTaskCounter.Increment();
	if (QueuedRequestsEvent)
	{
		QueuedRequestsEvent->Trigger();
	}
}

FChunkBuffer* FChunkCacheWorker::GetCachedChunkBuffer(int32 ChunkIndex)
{
	for (int32 BufferIndex = 0; BufferIndex < MaxCachedChunks; ++BufferIndex)
	{
		if (CachedChunks[BufferIndex].ChunkIndex == ChunkIndex)
		{
			// Update access info and lock
			CachedChunks[BufferIndex].LockCount++;
			CachedChunks[BufferIndex].LastAccessTime = FPlatformTime::Seconds();
			return &CachedChunks[BufferIndex];
		}
	}
	return NULL;
}

FChunkBuffer* FChunkCacheWorker::GetFreeBuffer()
{
	SCOPE_SECONDS_ACCUMULATOR(STAT_FChunkCacheWorker_GetFreeBuffer);

	// Find the least recently accessed, free buffer.
	FChunkBuffer* LeastRecentFreeBuffer = NULL;
	for (int32 BufferIndex = 0; BufferIndex < MaxCachedChunks; ++BufferIndex)
	{
		if (CachedChunks[BufferIndex].LockCount == 0 && 
			 (LeastRecentFreeBuffer == NULL || LeastRecentFreeBuffer->LastAccessTime > CachedChunks[BufferIndex].LastAccessTime))
		{
			LeastRecentFreeBuffer = &CachedChunks[BufferIndex];
		}
	}
	if (LeastRecentFreeBuffer)
	{
		// Update access info and lock
		LeastRecentFreeBuffer->LockCount++;
		LeastRecentFreeBuffer->LastAccessTime = FPlatformTime::Seconds();
	}
	return LeastRecentFreeBuffer;
}

void FChunkCacheWorker::ReleaseBuffer(int32 ChunkIndex)
{
	SCOPE_SECONDS_ACCUMULATOR(STAT_FChunkCacheWorker_ReleaseBuffer);

	for (int32 BufferIndex = 0; BufferIndex < MaxCachedChunks; ++BufferIndex)
	{
		if (CachedChunks[BufferIndex].ChunkIndex == ChunkIndex)
		{
			CachedChunks[BufferIndex].LockCount--;
			check(CachedChunks[BufferIndex].LockCount >= 0);
		}
	}
}

int32 FChunkCacheWorker::ProcessQueue()
{
	SCOPE_SECONDS_ACCUMULATOR(STAT_FChunkCacheWorker_ProcessQueue);
	INC_DWORD_STAT(STAT_FChunkCacheWorker_NumProcessQueue);

	// Add the queue to the active requests list
	if (PendingQueueCounter.GetValue() > 0)
	{
		SCOPE_SECONDS_ACCUMULATOR(STAT_FChunkCacheWorker_RequestQueueUpdate);

		FScopeLock LockQueue(&QueueLock);
		ActiveRequests.Append(RequestQueue);
		PendingQueueCounter.Subtract(RequestQueue.Num());
		RequestQueue.Empty();
	}

	// Keep track how many request have been process this loop
	int32 ProcessedRequests = ActiveRequests.Num();

	if (ProcessedRequests)
	{
		INC_DWORD_STAT(STAT_FChunkCacheWorker_NumProcessQueueWithWork);
	}

	for (int32 RequestIndex = 0; RequestIndex < ActiveRequests.Num(); ++RequestIndex)
	{
		FChunkRequest& Request = *ActiveRequests[RequestIndex];
		if (Request.RefCount.GetValue() == 0)
		{
			// ChunkRequest is no longer used by anything. Add it to the free requests lists
			// and release the associated buffer.
			ReleaseBuffer(Request.Index);
			ActiveRequests.RemoveAt(RequestIndex--);
			FreeChunkRequests.Push(&Request);
		}
		else if (Request.Buffer == NULL)
		{
			// See if the requested chunk is already cached.
			FChunkBuffer* CachedBuffer = GetCachedChunkBuffer(Request.Index);
			if (!CachedBuffer)
			{
				// This chunk is not cached. Get a free buffer if possible.
				CachedBuffer = GetFreeBuffer();
				if (!!CachedBuffer)
				{
					// Load and verify.
					CachedBuffer->ChunkIndex = Request.Index;
					Request.Buffer = CachedBuffer;
					CheckSignature(Request);
				}
			}
			else
			{
				Request.Buffer = CachedBuffer;
			}
			
			if (!!CachedBuffer)
			{
				check(Request.Buffer == CachedBuffer);
				// Chunk is cached and trusted. We no longer need the request handle on this thread.
				// Let the other thread know the chunk is ready to read.
				Request.RefCount.Decrement();
				Request.IsTrusted.Increment();
				if (ChunkRequestAvailable != nullptr)
				{
					ChunkRequestAvailable->Trigger();
				}
			}
		}
	}
	return ProcessedRequests;
}

bool FChunkCacheWorker::CheckSignature(const FChunkRequest& ChunkInfo)
{
	SCOPE_SECONDS_ACCUMULATOR(STAT_FChunkCacheWorker_CheckSignature);

<<<<<<< HEAD
	TPakChunkHash ChunkHash;
=======
	bool bChunkHashesMatch = false;
	check(Signatures.IsValid());
>>>>>>> 9ba46998

	// If our signature data wasn't validated properly on startup, we shouldn't be in here. Mark all chunk checks as failed.
	if (ensure(IsValid()))
	{
<<<<<<< HEAD
		SCOPE_SECONDS_ACCUMULATOR(STAT_FChunkCacheWorker_Serialize);
		Reader->Seek(ChunkInfo.Offset);
		Reader->Serialize(ChunkInfo.Buffer->Data, ChunkInfo.Size);
	}
	{
		SCOPE_SECONDS_ACCUMULATOR(STAT_FChunkCacheWorker_HashBuffer);
		ChunkHash = ComputePakChunkHash(ChunkInfo.Buffer->Data, ChunkInfo.Size);
	}

	bool bChunkHashesMatch = (ChunkHash == Signatures.ChunkHashes[ChunkInfo.Index]);
	if (!bChunkHashesMatch)
	{
		UE_LOG(LogPakFile, Warning, TEXT("Pak chunk signing mismatch on chunk [%i/%i]! Expected 0x%8X, Received 0x%8X"), ChunkInfo.Index, Signatures.ChunkHashes.Num(), *LexToString(Signatures.ChunkHashes[ChunkInfo.Index]), *LexToString(ChunkHash));

		if (Signatures.DecryptedHash != Signatures.ComputeCurrentMasterHash())
=======
		TPakChunkHash ChunkHash;

>>>>>>> 9ba46998
		{
			SCOPE_SECONDS_ACCUMULATOR(STAT_FChunkCacheWorker_Serialize);
			Reader->Seek(ChunkInfo.Offset);
			Reader->Serialize(ChunkInfo.Buffer->Data, ChunkInfo.Size);
		}
		{
			SCOPE_SECONDS_ACCUMULATOR(STAT_FChunkCacheWorker_HashBuffer);
			ChunkHash = ComputePakChunkHash(ChunkInfo.Buffer->Data, ChunkInfo.Size);
		}

<<<<<<< HEAD
		const FPakChunkSignatureCheckFailedData Data(Reader->GetArchiveName(), Signatures.ChunkHashes[ChunkInfo.Index], ChunkHash, ChunkInfo.Index);
		FPakPlatformFile::GetPakChunkSignatureCheckFailedHandler().Broadcast(Data);
=======
		bChunkHashesMatch = IsValid() && (ChunkHash == Signatures->ChunkHashes[ChunkInfo.Index]);
		if (!bChunkHashesMatch)
		{
			UE_LOG(LogPakFile, Warning, TEXT("Pak chunk signing mismatch on chunk [%i/%i]! Expected %s, Received %s"), ChunkInfo.Index, Signatures->ChunkHashes.Num() - 1, *ChunkHashToString(Signatures->ChunkHashes[ChunkInfo.Index]), *ChunkHashToString(ChunkHash));

			if (Signatures->DecryptedHash != Signatures->ComputeCurrentMasterHash())
			{
				UE_LOG(LogPakFile, Warning, TEXT("Master signature table has changed since initialization!"));
			}

			const FPakChunkSignatureCheckFailedData Data(Reader->GetArchiveName(), Signatures->ChunkHashes[ChunkInfo.Index], ChunkHash, ChunkInfo.Index);
			FPakPlatformFile::GetPakChunkSignatureCheckFailedHandler().Broadcast(Data);
		}
>>>>>>> 9ba46998
	}
	
	return bChunkHashesMatch;
}

FChunkRequest& FChunkCacheWorker::RequestChunk(int32 ChunkIndex, int64 StartOffset, int64 ChunkSize)
{
	FChunkRequest* NewChunk = FreeChunkRequests.Pop();
	if (NewChunk == NULL)
	{
		NewChunk = new FChunkRequest();
	}
	NewChunk->Index = ChunkIndex;
	NewChunk->Offset = StartOffset;
	NewChunk->Size = ChunkSize;
	NewChunk->Buffer = NULL;
	NewChunk->IsTrusted.Set(0);
	// At this point both worker and the archive use this chunk so increase ref count
	NewChunk->RefCount.Set(2);

	QueueLock.Lock();
	RequestQueue.Add(NewChunk);
	PendingQueueCounter.Increment();
	QueueLock.Unlock();
	if (QueuedRequestsEvent)
	{
		QueuedRequestsEvent->Trigger();
	}
	
	return *NewChunk;
}

void FChunkCacheWorker::WaitForNextChunk()
{
	if (ChunkRequestAvailable != nullptr)
	{
		ChunkRequestAvailable->Wait();
	}
}

void FChunkCacheWorker::FlushRemainingChunkCompletionEvents()
{
	if (ChunkRequestAvailable != nullptr)
	{
		ChunkRequestAvailable->Reset();
	}
}

bool FChunkCacheWorker::IsValid() const
{
	return Signatures.IsValid() && (Signatures->ChunkHashes.Num() > 0);
}

void FChunkCacheWorker::ReleaseChunk(FChunkRequest& Chunk)
{
	if (Chunk.RefCount.Decrement() == 0 && QueuedRequestsEvent != nullptr)
	{
		QueuedRequestsEvent->Trigger();
	}
}

FSignedArchiveReader::FSignedArchiveReader(FArchive* InPakReader, FChunkCacheWorker* InSignatureChecker)
	: ChunkCount(0)
	, PakReader(InPakReader)
	, SizeOnDisk(0)
	, PakSize(0)
	, PakOffset(0)
	, SignatureChecker(InSignatureChecker)
{
	// Cache global info about the archive
	this->SetIsLoading(true);
	SizeOnDisk = PakReader->TotalSize();
	ChunkCount = SizeOnDisk / FPakInfo::MaxChunkDataSize + ((SizeOnDisk % FPakInfo::MaxChunkDataSize) ? 1 : 0);
	PakSize = SizeOnDisk;
}

FSignedArchiveReader::~FSignedArchiveReader()
{
	delete PakReader;
	PakReader = NULL;
}

int64 FSignedArchiveReader::CalculateChunkSize(int64 ChunkIndex) const
{
	if (ChunkIndex == (ChunkCount - 1))
	{
		const int64 MaxChunkSize = FPakInfo::MaxChunkDataSize;
		int64 Slack = SizeOnDisk % MaxChunkSize;
		if (!Slack)
		{
			return FPakInfo::MaxChunkDataSize;
		}
		else
		{
			check(Slack > 0);
			return Slack;
		}
	}
	else
	{
		return FPakInfo::MaxChunkDataSize;
	}
}

int64 FSignedArchiveReader::PrecacheChunks(TArray<FSignedArchiveReader::FReadInfo>& Chunks, int64 Length)
{
	SCOPE_SECONDS_ACCUMULATOR(STAT_SignedArchiveReader_PreCacheChunks);

	// Request all the chunks that are needed to complete this read
	int64 DataOffset;
	int64 DestOffset = 0;
	int32 FirstChunkIndex = CalculateChunkIndex(PakOffset);
	int64 ChunkStartOffset = CalculateChunkOffset(PakOffset, DataOffset);
	int64 NumChunksForRequest = (DataOffset - ChunkStartOffset + Length) / FPakInfo::MaxChunkDataSize + 1;
	int64 NumChunks = NumChunksForRequest;
	int64 RemainingLength = Length;
	int64 ArchiveOffset = PakOffset;
	
	// And then try to precache 'PrecacheLength' more chunks because it's likely
	// we're going to try to read them next
	if ((NumChunks + FirstChunkIndex + PrecacheLength - 1) < ChunkCount)
	{
		NumChunks += PrecacheLength;
	}
	Chunks.Empty(NumChunks);
	for (int32 ChunkIndexOffset = 0; ChunkIndexOffset < NumChunks; ++ChunkIndexOffset)
	{
		ChunkStartOffset = RemainingLength > 0 ? CalculateChunkOffset(ArchiveOffset, DataOffset) : CalculateChunkOffsetFromIndex(ChunkIndexOffset + FirstChunkIndex);
		int64 SizeToReadFromBuffer = RemainingLength;
		if (DataOffset + SizeToReadFromBuffer > ChunkStartOffset + FPakInfo::MaxChunkDataSize)
		{
			SizeToReadFromBuffer = ChunkStartOffset + FPakInfo::MaxChunkDataSize - DataOffset;
		}

		FReadInfo ChunkInfo;
		ChunkInfo.SourceOffset = DataOffset - ChunkStartOffset;
		ChunkInfo.DestOffset = DestOffset;
		ChunkInfo.Size = SizeToReadFromBuffer;

		const int32 ChunkIndex = ChunkIndexOffset + FirstChunkIndex;							
		if (LastCachedChunk.ChunkIndex == ChunkIndex)
		{
			ChunkInfo.Request = NULL;
			ChunkInfo.PreCachedChunk = &LastCachedChunk;
		}
		else
		{
			const int64 ChunkSize = CalculateChunkSize(ChunkIndex);	
			ChunkInfo.Request = &SignatureChecker->RequestChunk(ChunkIndex, ChunkStartOffset, ChunkSize);
			INC_DWORD_STAT(STAT_SignedArchiveReader_NumChunkRequests);
			ChunkInfo.PreCachedChunk = NULL;
		}

		Chunks.Add(ChunkInfo);

		ArchiveOffset += SizeToReadFromBuffer;
		DestOffset += SizeToReadFromBuffer;
		RemainingLength -= SizeToReadFromBuffer;
	}

	return NumChunksForRequest;
}

void FSignedArchiveReader::Serialize(void* Data, int64 Length)
{
	SCOPE_SECONDS_ACCUMULATOR(STAT_SignedArchiveReader_Serialize);
	INC_DWORD_STAT(STAT_SignedArchiveReader_NumSerializes);

	// First make sure the chunks we're going to read are actually cached.
	TArray<FReadInfo> QueuedChunks;
	int64 ChunksToRead = PrecacheChunks(QueuedChunks, Length);
	int64 FirstPrecacheChunkIndex = ChunksToRead;

	// If we aren't multithreaded then flush the signature checking now so there will be some data ready
	// for us in the loop
	if (!SignatureChecker->IsMultithreaded())
	{
		SignatureChecker->ProcessQueue();
	}

	// Read data from chunks.
	int64 RemainingLength = Length;
	uint8* DestData = (uint8*)Data;

	{
		SCOPE_SECONDS_ACCUMULATOR(STAT_SignedArchiveReader_ProcessChunkRequests);
		const int32 LastRequestIndex = ChunksToRead - 1;
		do
		{
			int32 ChunksReadThisLoop = 0;
			// Try to read cached chunks. If a chunk is not yet ready, skip to the next chunk - it's possible
			// that it has already been precached in one of the previous reads.
			for (int32 QueueIndex = 0; QueueIndex <= LastRequestIndex; ++QueueIndex)
			{
				FReadInfo& ChunkInfo = QueuedChunks[QueueIndex];
				if (ChunkInfo.Request && ChunkInfo.Request->IsReady())
				{
					SCOPE_SECONDS_ACCUMULATOR(STAT_SignedArchiveReader_CopyFromNewCache);

					// Read
					FMemory::Memcpy(DestData + ChunkInfo.DestOffset, ChunkInfo.Request->Buffer->Data + ChunkInfo.SourceOffset, ChunkInfo.Size);
					// Is this the last chunk? if so, copy it to pre-cache
					if (LastRequestIndex == QueueIndex && ChunkInfo.Request->Index != LastCachedChunk.ChunkIndex)
					{
						LastCachedChunk.ChunkIndex = ChunkInfo.Request->Index;
						FMemory::Memcpy(LastCachedChunk.Data, ChunkInfo.Request->Buffer->Data, FPakInfo::MaxChunkDataSize);
					}
					// Let the worker know we're done with this chunk for now.
					SignatureChecker->ReleaseChunk(*ChunkInfo.Request);
					ChunkInfo.Request = NULL;
					// One less chunk remaining
					ChunksToRead--;
					ChunksReadThisLoop++;
				}
				else if (ChunkInfo.PreCachedChunk)
				{
					SCOPE_SECONDS_ACCUMULATOR(STAT_SignedArchiveReader_CopyFromExistingCache);

					// Copy directly from the pre-cached chunk.
					FMemory::Memcpy(DestData + ChunkInfo.DestOffset, ChunkInfo.PreCachedChunk->Data + ChunkInfo.SourceOffset, ChunkInfo.Size);
					ChunkInfo.PreCachedChunk = NULL;
					// One less chunk remaining
					ChunksToRead--;
					ChunksReadThisLoop++;
				}
			}

			if (ChunksReadThisLoop == 0)
			{
				if (SignatureChecker->IsMultithreaded())
				{
					SignatureChecker->WaitForNextChunk();
				}
				else
				{
					// Process some more buffers
					SignatureChecker->ProcessQueue();
				}
			}
		}
		while (ChunksToRead > 0);
	}

	// Need to flush out any remaining request events here. Each time the loop above wakes up on the event,
	// it will process EVERY chunk available. It may process 2 available chunks from that one trigger then complete,
	// leaving a single event trigger outstanding which will break the next call into this reader
	SignatureChecker->FlushRemainingChunkCompletionEvents();

	PakOffset += Length;

	// Free precached chunks (they will still get precached but simply marked as not used by anything)
	for (int32 QueueIndex = FirstPrecacheChunkIndex; QueueIndex < QueuedChunks.Num(); ++QueueIndex)
	{
		FReadInfo& CachedChunk = QueuedChunks[QueueIndex];
		if (CachedChunk.Request)
		{
			SignatureChecker->ReleaseChunk(*CachedChunk.Request);
		}
	}
}<|MERGE_RESOLUTION|>--- conflicted
+++ resolved
@@ -36,26 +36,9 @@
 	, QueuedRequestsEvent(nullptr)
 	, ChunkRequestAvailable(nullptr)
 {
-<<<<<<< HEAD
-	FString SigFileFilename = FPaths::ChangeExtension(Filename, TEXT("sig"));
-	FArchive* SigFileReader = IFileManager::Get().CreateFileReader(*SigFileFilename);
-
-	if (SigFileReader == nullptr)
-	{
-		UE_LOG(LogPakFile, Fatal, TEXT("Couldn't find pak signature file '%s'"), *SigFileFilename);
-	}
-
-	Signatures.Serialize(*SigFileReader);
-	delete SigFileReader;
-	Signatures.DecryptSignatureAndValidate(Filename);
-
-	const bool bEnableMultithreading = FPlatformProcess::SupportsMultithreading();
-	if (bEnableMultithreading)
-=======
 	Signatures = FPakPlatformFile::GetPakSignatureFile(Filename);
 
 	if (Signatures.IsValid())
->>>>>>> 9ba46998
 	{
 		const bool bEnableMultithreading = FPlatformProcess::SupportsMultithreading();
 		if (bEnableMultithreading)
@@ -239,36 +222,14 @@
 {
 	SCOPE_SECONDS_ACCUMULATOR(STAT_FChunkCacheWorker_CheckSignature);
 
-<<<<<<< HEAD
-	TPakChunkHash ChunkHash;
-=======
 	bool bChunkHashesMatch = false;
 	check(Signatures.IsValid());
->>>>>>> 9ba46998
 
 	// If our signature data wasn't validated properly on startup, we shouldn't be in here. Mark all chunk checks as failed.
 	if (ensure(IsValid()))
 	{
-<<<<<<< HEAD
-		SCOPE_SECONDS_ACCUMULATOR(STAT_FChunkCacheWorker_Serialize);
-		Reader->Seek(ChunkInfo.Offset);
-		Reader->Serialize(ChunkInfo.Buffer->Data, ChunkInfo.Size);
-	}
-	{
-		SCOPE_SECONDS_ACCUMULATOR(STAT_FChunkCacheWorker_HashBuffer);
-		ChunkHash = ComputePakChunkHash(ChunkInfo.Buffer->Data, ChunkInfo.Size);
-	}
-
-	bool bChunkHashesMatch = (ChunkHash == Signatures.ChunkHashes[ChunkInfo.Index]);
-	if (!bChunkHashesMatch)
-	{
-		UE_LOG(LogPakFile, Warning, TEXT("Pak chunk signing mismatch on chunk [%i/%i]! Expected 0x%8X, Received 0x%8X"), ChunkInfo.Index, Signatures.ChunkHashes.Num(), *LexToString(Signatures.ChunkHashes[ChunkInfo.Index]), *LexToString(ChunkHash));
-
-		if (Signatures.DecryptedHash != Signatures.ComputeCurrentMasterHash())
-=======
 		TPakChunkHash ChunkHash;
 
->>>>>>> 9ba46998
 		{
 			SCOPE_SECONDS_ACCUMULATOR(STAT_FChunkCacheWorker_Serialize);
 			Reader->Seek(ChunkInfo.Offset);
@@ -279,10 +240,6 @@
 			ChunkHash = ComputePakChunkHash(ChunkInfo.Buffer->Data, ChunkInfo.Size);
 		}
 
-<<<<<<< HEAD
-		const FPakChunkSignatureCheckFailedData Data(Reader->GetArchiveName(), Signatures.ChunkHashes[ChunkInfo.Index], ChunkHash, ChunkInfo.Index);
-		FPakPlatformFile::GetPakChunkSignatureCheckFailedHandler().Broadcast(Data);
-=======
 		bChunkHashesMatch = IsValid() && (ChunkHash == Signatures->ChunkHashes[ChunkInfo.Index]);
 		if (!bChunkHashesMatch)
 		{
@@ -296,7 +253,6 @@
 			const FPakChunkSignatureCheckFailedData Data(Reader->GetArchiveName(), Signatures->ChunkHashes[ChunkInfo.Index], ChunkHash, ChunkInfo.Index);
 			FPakPlatformFile::GetPakChunkSignatureCheckFailedHandler().Broadcast(Data);
 		}
->>>>>>> 9ba46998
 	}
 	
 	return bChunkHashesMatch;
