// Copyright 1998-2019 Epic Games, Inc. All Rights Reserved.

#pragma once

#include "CoreMinimal.h"
#include "HAL/ThreadSafeCounter.h"
#include "Containers/LockFreeList.h"
#include "IPlatformFilePak.h"
#include "HAL/PlatformProcess.h"
#include "HAL/Runnable.h"
#include "Math/BigInt.h"

/**
 * Chunk buffer.
 * Buffers are locked and released only on the worker thread.
 */
struct FChunkBuffer
{
	/** Chunk data */
	uint8* Data;
	/** Number of locks on this buffer */
	int32 LockCount;
	/** Index of the chunk */
	int32 ChunkIndex;
	/** Last time this buffer has been accessed */
	double LastAccessTime;

	FChunkBuffer()
		: Data(NULL)
		, LockCount(0)
		, ChunkIndex(INDEX_NONE)
		, LastAccessTime(0.0)
	{
		Data = (uint8*)FMemory::Malloc(FPakInfo::MaxChunkDataSize);
	}

	~FChunkBuffer()
	{
		FMemory::Free(Data);
		Data = NULL;
	}
};

/**
 * Request to load a chunk. This is how the archive reader and the worker thread
 * communicate. Requests can be locked by both threads.
 */
struct FChunkRequest
{
	/** Chunk index */
	int32 Index;
	/** Chunk offset */
	int64 Offset;
	/** Chunk size */
	int64 Size;
	/** Buffer where the data is cached */
	FChunkBuffer* Buffer;
	/** Flag to indicate if the chunk has been verified */
	FThreadSafeCounter IsTrusted;
	/** Reference count */
	FThreadSafeCounter RefCount;

	/**
	 * Constructor
	 */
	FChunkRequest()
		: Index(INDEX_NONE)
		, Offset(0)
		, Size(0)
		, Buffer(NULL)
		, IsTrusted(0)
		, RefCount(0)
	{}

	/**
	 * Waits until this chunk has been verified
	 */
	FORCEINLINE void WaitUntilReady() const
	{
		while (IsTrusted.GetValue() == 0)
		{
			FPlatformProcess::Sleep(0.0f);
		}
	}
	/**
	 * Checks if this chunk has been verified.
	 */
	FORCEINLINE bool IsReady() const
	{
		return IsTrusted.GetValue() != 0;
	}
};

/**
 * Thread that loads and verifies signed chunks.
 * One per pak file but can serve multiple FSignedArchiveReaders from multiple threads!
 * Can process multiple chunks using a limited number of buffers.
 */
class FChunkCacheWorker : public FRunnable
{	
	enum
	{
		/** Buffer size */
		MaxCachedChunks = 8		
	};

	/** Reference hashes */
<<<<<<< HEAD
	FPakSignatureFile Signatures;
=======
	TSharedPtr<const FPakSignatureFile, ESPMode::ThreadSafe> Signatures;
>>>>>>> 9ba46998
	/** Hash of the sig file data. Used to check that nothing was corrupted when a signature check fails */
	TPakChunkHash OriginalSignatureFileHash;
	/** Thread to run the worker FRunnable on */
	FRunnableThread* Thread;
	/** Archive reader */
	FArchive* Reader;
	/** Cached and verified chunks. */
	FChunkBuffer CachedChunks[MaxCachedChunks];
	/** Queue of chunks to cache */
	TArray<FChunkRequest*> RequestQueue;	
	/** Lock for manipulating the queue */
	FCriticalSection QueueLock;
	/** Counter indicating how many pending queued request exist */
	FThreadSafeCounter PendingQueueCounter;
	/** Event used to signal there's work to be done */
	FEvent* QueuedRequestsEvent;
	/** Event used to signal there's completed work to be processed */
	FEvent* ChunkRequestAvailable;
	/** List of active chunk requests */
	TArray<FChunkRequest*> ActiveRequests;
	/** Stops this thread */
	FThreadSafeCounter StopTaskCounter;
	/** Available chunk requests */
	TLockFreePointerListUnordered<FChunkRequest, PLATFORM_CACHE_LINE_SIZE> FreeChunkRequests;

	/** 
	 * Process requested chunks 
	 *
	 * @return Number of chunks processed this loop.
	 */
	int32 ProcessQueue();
	/** 
	 * Verifies chunk signature [*]
	 */
	bool CheckSignature(const FChunkRequest& ChunkInfo);
	/** 
	 * Tries to get a pre-cached chunk buffer 
	 */
	FChunkBuffer* GetCachedChunkBuffer(int32 ChunkIndex);
	/** 
	 * Tries to get the least recent free buffer 
	 */
	FChunkBuffer* GetFreeBuffer();
	/** 
	 * Decrements a ref count on a buffer for the specified chunk 
	 */
	void ReleaseBuffer(int32 ChunkIndex);
	/**
	* Initializes the public key
	*/
	void SetupDecryptionKey();
	/**
	* Is this chunk cache worker running in a thread?
	*/
	FORCEINLINE bool IsMultithreaded() const 
	{ 
		return Thread != nullptr;
	}

	/**
	* Block until there is a new chunk to process on the main thread
	*/
	void WaitForNextChunk();

	/**
	* Reset any outstanding chunk completion event triggers that may still be 
	* left over when the main thread has finished copying out all the data it needs
	*/
	void FlushRemainingChunkCompletionEvents();

public:

	FChunkCacheWorker(FArchive* InReader, const TCHAR* Filename);
	virtual ~FChunkCacheWorker();

	//~ Begin FRunnable Interface.
	virtual bool Init();
	virtual uint32 Run();
	virtual void Stop();
	//~ End FRunnable Interface

	/** 
	 * Requests a chunk to be loaded and verified
	 * 
	 * @param ChunkIndex Index of a chunk to load
	 * @param StartOffset Offset to the beginning of the chunk
	 * @param ChunkSize Chunk size
	 * @return Handle to the request.
	 */
	FChunkRequest& RequestChunk(int32 ChunkIndex, int64 StartOffset, int64 ChunkSize);
	/**
	 * Releases the requested chunk buffer
	 */
	void ReleaseChunk(FChunkRequest& Chunk);


	/**
	* Indicates that this chunk worker is valid. If the signature file couldn't be loaded or if it failed
	* the master table check, this will be false
	*/
	bool IsValid() const;

	friend class FSignedArchiveReader;
};

/////////////////////////////////////////////////////////////////////////////////////////

/**
 * FSignedArchiveReader - reads data from pre-cached and verified chunks.
 */
class FSignedArchiveReader : public FArchive
{
	enum
	{
		/** Number of chunks to pre-cache.*/
		PrecacheLength = 0
	};

	struct FReadInfo
	{
		FChunkRequest* Request;
		FChunkBuffer* PreCachedChunk;
		int64 SourceOffset;
		int64 DestOffset;
		int64 Size;
	};

	/** Number of chunks in the archive */
	int32 ChunkCount;	
	/** Reader archive */
	FArchive* PakReader;
	/** Size of the archive on disk */
	int64 SizeOnDisk;
	/** Size of actual data (excluding signatures) */
	int64 PakSize;
	/** Current offet into data */
	int64 PakOffset;
	/** Worker thread - reads chunks from disk and verifies their signatures */
	FChunkCacheWorker* SignatureChecker;
	/** Last pre-cached buffer */
	FChunkBuffer LastCachedChunk;

	/** 
	 * Calculate index of a chunk that contains the specified offset 
	 */
	FORCEINLINE int32 CalculateChunkIndex(int64 ReadOffset) const
	{
		return (int32)(ReadOffset / FPakInfo::MaxChunkDataSize);
	}	

	/** 
	 * Calculate offset of a chunk in the archive 
	 */
	FORCEINLINE int64 CalculateChunkOffsetFromIndex(int64 BufferIndex) const
	{
		return BufferIndex * FPakInfo::MaxChunkDataSize;
	}

	/** 
	 * Calculate offset of a chunk in the archive and the offset to read from the archive 
	 *
	 * @param ReadOffset Read request offset
	 * @param OutDataOffset Actuall offset to read from in the archive
	 * @return Offset where the chunk begins in the archive (signature offset)
	 */
	FORCEINLINE int64 CalculateChunkOffset(int64 ReadOffset, int64& OutDataOffset) const
	{
		const int32 ChunkIndex = CalculateChunkIndex(ReadOffset);
		OutDataOffset = ReadOffset;
		return CalculateChunkOffsetFromIndex(ChunkIndex);
	}
	
	/** 
	 * Calculates chunk size based on its index (most chunks have the same size, except the last one 
	 */
	int64 CalculateChunkSize(int64 ChunkIndex) const;

	/** 
	 * Queues chunks on the worker thread 
	 * @return Number of chunks in the output array which are actually required for the requested length. The rest are precache chunks 
	 */
	int64 PrecacheChunks(TArray<FReadInfo>& Chunks, int64 Length);

public:

	FSignedArchiveReader(FArchive* InPakReader, FChunkCacheWorker* InSignatureChecker);
	virtual ~FSignedArchiveReader();

	//~ Begin FArchive Interface
	virtual void Serialize(void* Data, int64 Length) override;
	virtual int64 Tell() override
	{
		return PakOffset;
	}
	virtual int64 TotalSize() override
	{
		return PakSize;
	}
	virtual void Seek(int64 InPos) override
	{
		PakOffset = InPos;
	}
	//~ End FArchive Interface
};<|MERGE_RESOLUTION|>--- conflicted
+++ resolved
@@ -105,11 +105,7 @@
 	};
 
 	/** Reference hashes */
-<<<<<<< HEAD
-	FPakSignatureFile Signatures;
-=======
 	TSharedPtr<const FPakSignatureFile, ESPMode::ThreadSafe> Signatures;
->>>>>>> 9ba46998
 	/** Hash of the sig file data. Used to check that nothing was corrupted when a signature check fails */
 	TPakChunkHash OriginalSignatureFileHash;
 	/** Thread to run the worker FRunnable on */
