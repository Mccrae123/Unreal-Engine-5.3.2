// Copyright Epic Games, Inc. All Rights Reserved.

using UnrealBuildTool;
using System;
using System.IO;

public class VulkanRHI : ModuleRules
{
	protected virtual bool bShouldIncludePlatformPrivate { get { return true; } }

	public VulkanRHI(ReadOnlyTargetRules Target) : base(Target)
	{
		bLegalToDistributeObjectCode = true;

		PrivateIncludePaths.Add("Runtime/VulkanRHI/Private");
		if (Target.Platform == UnrealTargetPlatform.Win64)
		{
			PrivateIncludePaths.Add("Runtime/VulkanRHI/Private/Windows");
			AddEngineThirdPartyPrivateStaticDependencies(Target, "AMD_AGS");
		}
		else if (Target.IsInPlatformGroup(UnrealPlatformGroup.Unix))
		{
			if (Target.IsInPlatformGroup(UnrealPlatformGroup.Linux))
			{
				PrivateIncludePaths.Add("Runtime/VulkanRHI/Private/Linux");
			}
		}
		else if (bShouldIncludePlatformPrivate)
		{
			PrivateIncludePaths.Add("Runtime/VulkanRHI/Private/" + Target.Platform);
		}

		PrivateDependencyModuleNames.AddRange(
			new string[]
			{
				"Core", 
				"CoreUObject",
				"ApplicationCore",
				"Engine", 
				"RHI",
				"RHICore",
				"RenderCore", 
				"HeadMountedDisplay",
                "PreLoadScreen",
				"BuildSettings"
            }
        );

		if (Target.Platform == UnrealTargetPlatform.Win64 || Target.IsInPlatformGroup(UnrealPlatformGroup.Linux))
		{
			AddEngineThirdPartyPrivateStaticDependencies(Target, "NVAftermath");
		}

<<<<<<< HEAD
		if (Target.Platform == UnrealTargetPlatform.Win32 || Target.Platform == UnrealTargetPlatform.Win64
			|| Target.Platform == UnrealTargetPlatform.Android || Target.Platform == UnrealTargetPlatform.Lumin)
=======
		if (Target.Platform == UnrealTargetPlatform.Win64 || Target.Platform == UnrealTargetPlatform.Android)
>>>>>>> 6bbb88c8
		{
            AddEngineThirdPartyPrivateStaticDependencies(Target, "Vulkan");
        }
        else if (Target.IsInPlatformGroup(UnrealPlatformGroup.Unix))
		{
			if (Target.IsInPlatformGroup(UnrealPlatformGroup.Linux))
			{
				PrivateDependencyModuleNames.Add("ApplicationCore");
				AddEngineThirdPartyPrivateStaticDependencies(Target, "SDL2");

				string VulkanSDKPath = Environment.GetEnvironmentVariable("VULKAN_SDK");
				bool bSDKInstalled = !String.IsNullOrEmpty(VulkanSDKPath);
				if (BuildHostPlatform.Current.Platform != UnrealTargetPlatform.Linux || !bSDKInstalled)
				{
					AddEngineThirdPartyPrivateStaticDependencies(Target, "Vulkan");
				}
				else
				{
					PrivateIncludePaths.Add(VulkanSDKPath + "/include");
					PrivateIncludePaths.Add(VulkanSDKPath + "/include/vulkan");
					PublicAdditionalLibraries.Add(Path.Combine(VulkanSDKPath, "lib", "libvulkan.so"));
				}
			}
			else
			{
				AddEngineThirdPartyPrivateStaticDependencies(Target, "VkHeadersExternal");
			}
		}
        else if (Target.Platform == UnrealTargetPlatform.Mac)
        {
			string VulkanSDKPath = Environment.GetEnvironmentVariable("VULKAN_SDK");

			bool bHaveVulkan = false;
			if (!String.IsNullOrEmpty(VulkanSDKPath))
			{
				bHaveVulkan = true;
				PrivateIncludePaths.Add(VulkanSDKPath + "/Include");
			}

			if (bHaveVulkan)
			{
				if (Target.Configuration != UnrealTargetConfiguration.Shipping)
				{
					PrivateIncludePathModuleNames.AddRange(
						new string[]
						{
							"TaskGraph",
						}
					);
				}
			}
			else
			{
				PrecompileForTargets = PrecompileTargetsType.None;
			}
		}
		else
		{
			PrecompileForTargets = PrecompileTargetsType.None;
		}
	}
}
<|MERGE_RESOLUTION|>--- conflicted
+++ resolved
@@ -51,12 +51,7 @@
 			AddEngineThirdPartyPrivateStaticDependencies(Target, "NVAftermath");
 		}
 
-<<<<<<< HEAD
-		if (Target.Platform == UnrealTargetPlatform.Win32 || Target.Platform == UnrealTargetPlatform.Win64
-			|| Target.Platform == UnrealTargetPlatform.Android || Target.Platform == UnrealTargetPlatform.Lumin)
-=======
 		if (Target.Platform == UnrealTargetPlatform.Win64 || Target.Platform == UnrealTargetPlatform.Android)
->>>>>>> 6bbb88c8
 		{
             AddEngineThirdPartyPrivateStaticDependencies(Target, "Vulkan");
         }
