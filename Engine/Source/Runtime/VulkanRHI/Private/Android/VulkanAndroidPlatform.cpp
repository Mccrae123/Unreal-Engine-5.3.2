// Copyright Epic Games, Inc. All Rights Reserved.

#include "VulkanAndroidPlatform.h"
<<<<<<< HEAD
#include "../VulkanRHIPrivate.h"
=======
#include "../VulkanRayTracing.h"
>>>>>>> 4af6daef
#include "../VulkanPipeline.h"
#include "../VulkanRenderpass.h"
#include <dlfcn.h>
#include "Android/AndroidWindow.h"
#include "Android/AndroidPlatformFramePacer.h"
#include "Math/UnrealMathUtility.h"
#include "Android/AndroidApplication.h"
#include "Android/AndroidPlatformMisc.h"
#include "Android/AndroidJavaEnv.h"
#include "Android/AndroidJNI.h"
#include "Misc/ConfigCacheIni.h"
#include "GenericPlatform/GenericPlatformCrashContext.h"
#include "../VulkanExtensions.h"


#if USE_ANDROID_SWAPPY
#undef VK_NO_PROTOTYPES
#include "Android/AndroidJNI.h"
#include "Android/AndroidApplication.h"
#include "swappy/swappyVk.h"
#endif

// From VulklanSwapChain.cpp
extern int32 GVulkanCPURenderThreadFramePacer;
extern int32 GPrintVulkanVsyncDebug;

int32 GVulkanExtensionFramePacer = 1;
static FAutoConsoleVariableRef CVarVulkanExtensionFramePacer(
	TEXT("r.Vulkan.ExtensionFramePacer"),
	GVulkanExtensionFramePacer,
	TEXT("Whether to enable the google extension Framepacer for Vulkan (when available on device)"),
	ECVF_RenderThreadSafe
);

static TAutoConsoleVariable<int32> CVarVulkanSupportsTimestampQueries(
	TEXT("r.Vulkan.SupportsTimestampQueries"),
	0,
	TEXT("State of Vulkan timestamp queries support on an Android device\n")
	TEXT("  0 = unsupported\n")
	TEXT("  1 = supported."),
	ECVF_SetByDeviceProfile
);

// Vulkan function pointers
#define DEFINE_VK_ENTRYPOINTS(Type,Func) Type VulkanDynamicAPI::Func = NULL;
ENUM_VK_ENTRYPOINTS_ALL(DEFINE_VK_ENTRYPOINTS)

#define VULKAN_MALI_LAYER_NAME "VK_LAYER_ARM_AGA"

void* FVulkanAndroidPlatform::VulkanLib = nullptr;
bool FVulkanAndroidPlatform::bAttemptedLoad = false;

#if VULKAN_SUPPORTS_GOOGLE_DISPLAY_TIMING
bool FVulkanAndroidPlatform::bHasGoogleDisplayTiming = false;
TUniquePtr<class FGDTimingFramePacer> FVulkanAndroidPlatform::GDTimingFramePacer;
#endif

TUniquePtr<struct FAndroidVulkanFramePacer> FVulkanAndroidPlatform::FramePacer;
int32 FVulkanAndroidPlatform::CachedFramePace = 0;
int32 FVulkanAndroidPlatform::CachedRefreshRate = 60;
int32 FVulkanAndroidPlatform::CachedSyncInterval = 1;
int32 FVulkanAndroidPlatform::SuccessfulRefreshRateFrames = 1;
int32 FVulkanAndroidPlatform::UnsuccessfulRefreshRateFrames = 0;
TArray<TArray<ANSICHAR>> FVulkanAndroidPlatform::DebugVulkanDeviceLayers;
TArray<TArray<ANSICHAR>> FVulkanAndroidPlatform::DebugVulkanInstanceLayers;
TArray<TArray<ANSICHAR>> FVulkanAndroidPlatform::SwappyRequiredExtensions;
int32 FVulkanAndroidPlatform::AFBCWorkaroundOption = 0;
int32 FVulkanAndroidPlatform::ASTCWorkaroundOption = 0;

#define CHECK_VK_ENTRYPOINTS(Type,Func) if (VulkanDynamicAPI::Func == NULL) { bFoundAllEntryPoints = false; UE_LOG(LogRHI, Warning, TEXT("Failed to find entry point for %s"), TEXT(#Func)); }


#if VULKAN_SUPPORTS_GOOGLE_DISPLAY_TIMING
FGDTimingFramePacer::FGDTimingFramePacer(VkDevice InDevice, VkSwapchainKHR InSwapChain)
	: Device(InDevice)
	, SwapChain(InSwapChain)
{
	FMemory::Memzero(PresentTime);

	ZeroVulkanStruct(PresentTimesInfo, VK_STRUCTURE_TYPE_PRESENT_TIMES_INFO_GOOGLE);
	PresentTimesInfo.swapchainCount = 1;
	PresentTimesInfo.pTimes = &PresentTime;
}

// Used as a safety measure to prevent scheduling too far ahead in case of an error
static constexpr uint64 GMaxAheadSchedulingTimeNanosec = 500000000llu; // 0.5 sec.

static uint64 TimeNanoseconds()
{
#if PLATFORM_ANDROID || PLATFORM_LINUX
	struct timespec ts;
	clock_gettime(CLOCK_MONOTONIC, &ts);
	return ts.tv_sec * 1000000000ull + ts.tv_nsec;
#else
#error VK_GOOGLE_display_timing requires TimeNanoseconds() implementation for this platform
#endif
}

void FGDTimingFramePacer::ScheduleNextFrame(uint32 InPresentID, int32 InFramePace, int32 InRefreshRate)
{
	UpdateSyncDuration(InFramePace, InRefreshRate);
	if (SyncDuration == 0)
	{
		if (GPrintVulkanVsyncDebug != 0)
		{
			FPlatformMisc::LowLevelOutputDebugStringf(TEXT(" -- SyncDuration == 0"));
		}
		return;
	}

	const uint64 CpuPresentTime = TimeNanoseconds();

	PresentTime.presentID = InPresentID; // Still need to pass ID for proper history values

	PollPastFrameInfo();
	if (!LastKnownFrameInfo.bValid)
	{
		if (GPrintVulkanVsyncDebug != 0)
		{
			FPlatformMisc::LowLevelOutputDebugStringf(TEXT(" -- LastKnownFrameInfo not valid"));
		}
		return;
	}

	const uint64 CpuTargetPresentTimeMin = CalculateMinPresentTime(CpuPresentTime);
	const uint64 CpuTargetPresentTimeMax = CalculateMaxPresentTime(CpuPresentTime);
	const uint64 GpuTargetPresentTime = (PredictLastScheduledFramePresentTime(InPresentID) + SyncDuration);

	const uint64 TargetPresentTime = CalculateNearestVsTime(LastKnownFrameInfo.ActualPresentTime, FMath::Clamp(GpuTargetPresentTime, CpuTargetPresentTimeMin, CpuTargetPresentTimeMax));
	LastScheduledPresentTime = TargetPresentTime;

	PresentTime.desiredPresentTime = (TargetPresentTime - HalfRefreshDuration);

	if (GPrintVulkanVsyncDebug != 0)
	{
		double cpuPMin = CpuTargetPresentTimeMin / 1000000000.0;
		double cpuPMax = CpuTargetPresentTimeMax / 1000000000.0;
		double gpuP = GpuTargetPresentTime / 1000000000.0;
		double desP = PresentTime.desiredPresentTime / 1000000000.0;
		double lastP = LastKnownFrameInfo.ActualPresentTime / 1000000000.0;
		double cpuDelta = 0.0;
		double cpuNow = CpuPresentTime / 1000000000.0;
		FPlatformMisc::LowLevelOutputDebugStringf(TEXT(" -- ID: %u, desired %.3f, pred-gpu %.3f, pred-cpu-min %.3f, pred-cpu-max %.3f, last: %.3f, cpu-gpu-delta: %.3f, now-cpu %.3f"), PresentTime.presentID, desP, gpuP, cpuPMin, cpuPMax, lastP, cpuDelta, cpuNow);
	}
}

void FGDTimingFramePacer::UpdateSyncDuration(int32 InFramePace, int32 InRefreshRate)
{
	if (FramePace == InFramePace)
	{
		return;
	}
	
	// It's possible we have requested a change in native refresh rate that has yet to take effect. However if we base the schedule for the next
	// frame on our intend native refresh rate, the exact number of vsyncs the extension has to wait is irrelevant and should never present earler
	// than intended.
	RefreshDuration = InRefreshRate > 0 ? FMath::DivideAndRoundNearest(1000000000ull, (uint64)InRefreshRate) : 0;
	ensure(RefreshDuration > 0);
	if (RefreshDuration == 0)
	{
		RefreshDuration = 16666667;
	}
	HalfRefreshDuration = (RefreshDuration / 2);


	FramePace = InFramePace;
	SyncDuration = InFramePace > 0 ? FMath::DivideAndRoundNearest(1000000000ull, (uint64)FramePace) : 0;

	if (SyncDuration > 0)
	{
		SyncDuration = (FMath::Max((SyncDuration + HalfRefreshDuration) / RefreshDuration, 1llu) * RefreshDuration);
	}
}

uint64 FGDTimingFramePacer::PredictLastScheduledFramePresentTime(uint32 CurrentPresentID) const
{
	const uint32 PredictFrameCount = (CurrentPresentID - LastKnownFrameInfo.PresentID - 1);
	// Use RefreshDuration for predicted frames and not SyncDuration for most optimistic prediction of future frames after last known (possible hitchy) frame.
	// Second parameter will be always >= than LastScheduledPresentTime if use SyncDuration.
	// It is possible that GPU will recover after hitch without any changes to a normal schedule but pessimistic planning will prevent this from happening.
	return FMath::Max(LastScheduledPresentTime, LastKnownFrameInfo.ActualPresentTime + (RefreshDuration * PredictFrameCount));
}

uint64 FGDTimingFramePacer::CalculateMinPresentTime(uint64 CpuPresentTime) const
{
	// Do not use delta on Android because already using CLOCK_MONOTONIC for CPU time which is also used in the extension.
	// Using delta will mostly work fine but there were problems in other projects. If GPU load changes quickly because
	// of the delta filter lag its value may be too high for current frame and cause pessimistic planning and stuttering.
	// Need additional time for testing to improve filtering.
	// Adding HalfRefreshDuration to produce round-up (ceil) in the final CalculateNearestVsTime()
	return (CpuPresentTime + HalfRefreshDuration);
}

uint64 FGDTimingFramePacer::CalculateMaxPresentTime(uint64 CpuPresentTime) const
{
	return (CpuPresentTime + GMaxAheadSchedulingTimeNanosec);
}

uint64 FGDTimingFramePacer::CalculateNearestVsTime(uint64 ActualPresentTime, uint64 TargetTime) const
{
	if (TargetTime > ActualPresentTime)
	{
		return (ActualPresentTime + ((TargetTime - ActualPresentTime) + HalfRefreshDuration) / RefreshDuration * RefreshDuration);
	}
	return ActualPresentTime;
}

void FGDTimingFramePacer::PollPastFrameInfo()
{
	for (;;)
	{
		// MUST call once with nullptr to get the count, or the API won't return any results at all.
		uint32 Count = 0;
		VkResult Result = VulkanDynamicAPI::vkGetPastPresentationTimingGOOGLE(Device, SwapChain, &Count, nullptr);
		checkf(Result == VK_SUCCESS, TEXT("vkGetPastPresentationTimingGOOGLE failed: %i"), Result);

		if (Count == 0)
		{
			break;
		}

		Count = 1;
		VkPastPresentationTimingGOOGLE PastPresentationTiming;
		Result = VulkanDynamicAPI::vkGetPastPresentationTimingGOOGLE(Device, SwapChain, &Count, &PastPresentationTiming);
		checkf(Result == VK_SUCCESS || Result == VK_INCOMPLETE, TEXT("vkGetPastPresentationTimingGOOGLE failed: %i"), Result);

		// If desiredPresentTime was too large for some reason driver may ignore this value to prevent long wait
		// Reset LastScheduledPresentTime in that case to be able to schedule on proper time
		if (PastPresentationTiming.actualPresentTime < PastPresentationTiming.desiredPresentTime)
		{
			UE_LOG(LogVulkanRHI, Warning, TEXT("PastPresentationTiming actualPresentTime is less than desiredPresentTime! Resetting LastScheduledPresentTime..."));
			LastScheduledPresentTime = 0;
		}

		LastKnownFrameInfo.PresentID = PastPresentationTiming.presentID;
		LastKnownFrameInfo.ActualPresentTime = PastPresentationTiming.actualPresentTime;
		LastKnownFrameInfo.bValid = true;
	}
}
#endif //VULKAN_SUPPORTS_GOOGLE_DISPLAY_TIMING

bool FVulkanAndroidPlatform::LoadVulkanLibrary()
{
	if (bAttemptedLoad)
	{
		return (VulkanLib != nullptr);
	}
	bAttemptedLoad = true;

	// try to load libvulkan.so
	VulkanLib = dlopen("libvulkan.so", RTLD_NOW | RTLD_LOCAL);

	if (VulkanLib == nullptr)
	{
		return false;
	}

	bool bFoundAllEntryPoints = true;

#define GET_VK_ENTRYPOINTS(Type,Func) VulkanDynamicAPI::Func = (Type)dlsym(VulkanLib, #Func);

	ENUM_VK_ENTRYPOINTS_BASE(GET_VK_ENTRYPOINTS);
	ENUM_VK_ENTRYPOINTS_BASE(CHECK_VK_ENTRYPOINTS);
	if (!bFoundAllEntryPoints)
	{
		dlclose(VulkanLib);
		VulkanLib = nullptr;
		return false;
	}

	ENUM_VK_ENTRYPOINTS_OPTIONAL_BASE(GET_VK_ENTRYPOINTS);
#if UE_BUILD_DEBUG
	ENUM_VK_ENTRYPOINTS_OPTIONAL_BASE(CHECK_VK_ENTRYPOINTS);
#endif

#undef GET_VK_ENTRYPOINTS

	// Init frame pacer
	FramePacer = MakeUnique<FAndroidVulkanFramePacer>();
	FPlatformRHIFramePacer::Init(FramePacer.Get());

	return true;
}

bool FVulkanAndroidPlatform::LoadVulkanInstanceFunctions(VkInstance inInstance)
{
	bool bFoundAllEntryPoints = true;

#define GETINSTANCE_VK_ENTRYPOINTS(Type, Func) VulkanDynamicAPI::Func = (Type)VulkanDynamicAPI::vkGetInstanceProcAddr(inInstance, #Func);

	ENUM_VK_ENTRYPOINTS_INSTANCE(GETINSTANCE_VK_ENTRYPOINTS);
	ENUM_VK_ENTRYPOINTS_INSTANCE(CHECK_VK_ENTRYPOINTS);

	ENUM_VK_ENTRYPOINTS_SURFACE_INSTANCE(GETINSTANCE_VK_ENTRYPOINTS);
	ENUM_VK_ENTRYPOINTS_SURFACE_INSTANCE(CHECK_VK_ENTRYPOINTS);

	ENUM_VK_ENTRYPOINTS_PLATFORM_INSTANCE(GETINSTANCE_VK_ENTRYPOINTS);
	ENUM_VK_ENTRYPOINTS_PLATFORM_INSTANCE(CHECK_VK_ENTRYPOINTS);

#if VULKAN_RHI_RAYTRACING
	const bool bFoundRayTracingEntries = FVulkanRayTracingPlatform::CheckVulkanInstanceFunctions(inInstance);
	if (!bFoundRayTracingEntries)
	{
		UE_LOG(LogVulkanRHI, Warning, TEXT("Vulkan RHI ray tracing is enabled, but failed to load instance functions."));
	}
#endif

	if (!bFoundAllEntryPoints)
	{
		return false;
	}

	ENUM_VK_ENTRYPOINTS_OPTIONAL_INSTANCE(GETINSTANCE_VK_ENTRYPOINTS);
	ENUM_VK_ENTRYPOINTS_OPTIONAL_PLATFORM_INSTANCE(GETINSTANCE_VK_ENTRYPOINTS);
#if UE_BUILD_DEBUG
	ENUM_VK_ENTRYPOINTS_OPTIONAL_INSTANCE(CHECK_VK_ENTRYPOINTS);
	ENUM_VK_ENTRYPOINTS_OPTIONAL_PLATFORM_INSTANCE(CHECK_VK_ENTRYPOINTS);
#endif

#undef GETINSTANCE_VK_ENTRYPOINTS

	return true;
}

void FVulkanAndroidPlatform::FreeVulkanLibrary()
{
	if (VulkanLib != nullptr)
	{
#define CLEAR_VK_ENTRYPOINTS(Type,Func) VulkanDynamicAPI::Func = nullptr;
		ENUM_VK_ENTRYPOINTS_ALL(CLEAR_VK_ENTRYPOINTS);

		dlclose(VulkanLib);
		VulkanLib = nullptr;
	}
	bAttemptedLoad = false;
}

#undef CHECK_VK_ENTRYPOINTS


void FVulkanAndroidPlatform::InitDevice(FVulkanDevice* InDevice)
{
#if USE_ANDROID_SWAPPY
	if (FAndroidPlatformRHIFramePacer::CVarUseSwappyForFramePacing.GetValueOnRenderThread() != 0)
	{
		FVulkanQueue* GfxQueue = InDevice->GetGraphicsQueue();
		check(GfxQueue);
		SwappyVk_setQueueFamilyIndex(InDevice->GetInstanceHandle(), GfxQueue->GetHandle(), GfxQueue->GetFamilyIndex());
	}
#endif
}

void* FVulkanAndroidPlatform::GetHardwareWindowHandle()
{
	// don't use cached window handle coming from VulkanViewport, as it could be gone by now
	void* WindowHandle = FAndroidWindow::GetHardwareWindow_EventThread();
	if (WindowHandle == nullptr)
	{
		// Sleep if the hardware window isn't currently available.
		// The Window may not exist if the activity is pausing/resuming, in which case we make this thread wait
		FPlatformMisc::LowLevelOutputDebugString(TEXT("Waiting for Native window in FVulkanAndroidPlatform::CreateSurface"));
		WindowHandle = FAndroidWindow::WaitForHardwareWindow();

		if (WindowHandle == nullptr)
		{
			FPlatformMisc::LowLevelOutputDebugString(TEXT("Aborting FVulkanAndroidPlatform::CreateSurface, FAndroidWindow::WaitForHardwareWindow() returned null"));
		}
	}

	return WindowHandle;
}

void FVulkanAndroidPlatform::CreateSurface(void* WindowHandle, VkInstance Instance, VkSurfaceKHR* OutSurface)
{
	// don't use cached window handle coming from VulkanViewport, as it could be gone by now
	WindowHandle = GetHardwareWindowHandle();

	VkAndroidSurfaceCreateInfoKHR SurfaceCreateInfo;
	ZeroVulkanStruct(SurfaceCreateInfo, VK_STRUCTURE_TYPE_ANDROID_SURFACE_CREATE_INFO_KHR);
	SurfaceCreateInfo.window = (ANativeWindow*)WindowHandle;

	VERIFYVULKANRESULT(VulkanDynamicAPI::vkCreateAndroidSurfaceKHR(Instance, &SurfaceCreateInfo, VULKAN_CPU_ALLOCATOR, OutSurface));
}


void FVulkanAndroidPlatform::GetInstanceExtensions(FVulkanInstanceExtensionArray& OutExtensions)
{
	OutExtensions.Add(MakeUnique<FVulkanInstanceExtension>(VK_KHR_ANDROID_SURFACE_EXTENSION_NAME, VULKAN_EXTENSION_ENABLED, VULKAN_EXTENSION_NOT_PROMOTED));

	// VK_GOOGLE_display_timing (as instance extension?)
	OutExtensions.Add(MakeUnique<FVulkanInstanceExtension>(VK_GOOGLE_DISPLAY_TIMING_EXTENSION_NAME, VULKAN_EXTENSION_ENABLED, VULKAN_EXTENSION_NOT_PROMOTED));
}

void FVulkanAndroidPlatform::GetInstanceLayers(TArray<const ANSICHAR*>& OutLayers)
{
#if !UE_BUILD_SHIPPING
	if (DebugVulkanInstanceLayers.IsEmpty())
	{
		TArray<FString> LayerNames;
		GConfig->GetArray(TEXT("/Script/AndroidRuntimeSettings.AndroidRuntimeSettings"), TEXT("DebugVulkanInstanceLayers"), LayerNames, GEngineIni);

		if (!LayerNames.IsEmpty())
		{
			uint32 Index = 0;
			for (auto& LayerName : LayerNames)
			{
				TArray<ANSICHAR> LayerNameANSI{ TCHAR_TO_ANSI(*LayerName), LayerName.Len() + 1 };
				DebugVulkanInstanceLayers.Add(LayerNameANSI);
			}
		}
	}

	for (const TArray<ANSICHAR>& LayerName : DebugVulkanInstanceLayers)
	{
		OutLayers.Add(LayerName.GetData());
	}
#endif
}


static int32 GVulkanQcomRenderPassTransform = 0;
static FAutoConsoleVariableRef CVarVulkanQcomRenderPassTransform(
	TEXT("r.Vulkan.UseQcomRenderPassTransform"),
	GVulkanQcomRenderPassTransform,
	TEXT("UseQcomRenderPassTransform\n"),
	ECVF_ReadOnly
);

<<<<<<< HEAD
=======
static int32 GVulkanUseASTCDecodeMode = 1;
static FAutoConsoleVariableRef CVarVulkanUseASTCDecodeMode(
	TEXT("r.Vulkan.UseASTCDecodeMode"),
	GVulkanUseASTCDecodeMode,
	TEXT("Whether to use VK_EXT_astc_decode_mode extension\n"),
	ECVF_ReadOnly
);

>>>>>>> 4af6daef
void FVulkanAndroidPlatform::GetDeviceExtensions(FVulkanDevice* Device, FVulkanDeviceExtensionArray& OutExtensions)
{
	OutExtensions.Add(MakeUnique<FVulkanDeviceExtension>(Device, VK_KHR_ANDROID_SURFACE_EXTENSION_NAME, VULKAN_EXTENSION_ENABLED, VULKAN_EXTENSION_NOT_PROMOTED));
	OutExtensions.Add(MakeUnique<FVulkanDeviceExtension>(Device, VK_GOOGLE_DISPLAY_TIMING_EXTENSION_NAME, VULKAN_EXTENSION_ENABLED, VULKAN_EXTENSION_NOT_PROMOTED));
<<<<<<< HEAD
	OutExtensions.Add(MakeUnique<FVulkanDeviceExtension>(Device, VK_EXT_ASTC_DECODE_MODE_EXTENSION_NAME, VULKAN_SUPPORTS_ASTC_DECODE_MODE, VULKAN_EXTENSION_NOT_PROMOTED, DEVICE_EXT_FLAG_SETTER(HasEXTASTCDecodeMode)));
	//OutExtensions.Add(MakeUnique<FVulkanDeviceExtension>(Device, VK_EXT_TEXTURE_COMPRESSION_ASTC_HDR_EXTENSION_NAME, VULKAN_SUPPORTS_TEXTURE_COMPRESSION_ASTC_HDR, VK_API_VERSION_1_3, DEVICE_EXT_FLAG_SETTER(HasEXTTextureCompressionASTCHDR)));
=======
	if (GVulkanUseASTCDecodeMode)
	{
		OutExtensions.Add(MakeUnique<FVulkanDeviceExtension>(Device, VK_EXT_ASTC_DECODE_MODE_EXTENSION_NAME, VULKAN_SUPPORTS_ASTC_DECODE_MODE, VULKAN_EXTENSION_NOT_PROMOTED, DEVICE_EXT_FLAG_SETTER(HasEXTASTCDecodeMode)));
	}
	OutExtensions.Add(MakeUnique<FVulkanDeviceExtension>(Device, VK_EXT_TEXTURE_COMPRESSION_ASTC_HDR_EXTENSION_NAME, VULKAN_SUPPORTS_TEXTURE_COMPRESSION_ASTC_HDR, VK_API_VERSION_1_3, DEVICE_EXT_FLAG_SETTER(HasEXTTextureCompressionASTCHDR)));
>>>>>>> 4af6daef

	if (GVulkanQcomRenderPassTransform)
	{
		OutExtensions.Add(MakeUnique<FVulkanDeviceExtension>(Device, VK_QCOM_RENDER_PASS_TRANSFORM_EXTENSION_NAME, VULKAN_EXTENSION_ENABLED, VK_API_VERSION_1_3, DEVICE_EXT_FLAG_SETTER(HasQcomRenderPassTransform)));
	}

#if !UE_BUILD_SHIPPING
	// Layer name as extension
	OutExtensions.Add(MakeUnique<FVulkanDeviceExtension>(Device, VULKAN_MALI_LAYER_NAME, VULKAN_EXTENSION_ENABLED, VULKAN_EXTENSION_NOT_PROMOTED));
#endif

#if USE_ANDROID_SWAPPY
	if (FAndroidPlatformRHIFramePacer::CVarUseSwappyForFramePacing.GetValueOnRenderThread() != 0)
	{
		// make sure any extensions swappy requires are included
		for (const TArray<ANSICHAR>& SwappyRequiredExtension : SwappyRequiredExtensions)
		{
			if (FVulkanExtensionBase::FindExtension(OutExtensions, SwappyRequiredExtension.GetData()) != INDEX_NONE)
			{
				continue;
			}

			OutExtensions.Add(MakeUnique<FVulkanDeviceExtension>(Device, SwappyRequiredExtension.GetData(), VULKAN_EXTENSION_ENABLED, VULKAN_EXTENSION_NOT_PROMOTED));
		}
	}
	#endif

}

void FVulkanAndroidPlatform::GetDeviceLayers(TArray<const ANSICHAR*>& OutLayers)
{
#if !UE_BUILD_SHIPPING
	if (DebugVulkanDeviceLayers.IsEmpty())
	{
		TArray<FString> LayerNames;
		GConfig->GetArray(TEXT("/Script/AndroidRuntimeSettings.AndroidRuntimeSettings"), TEXT("DebugVulkanDeviceLayers"), LayerNames, GEngineIni);

		if (!LayerNames.IsEmpty())
		{
			uint32 Index = 0;
			for (auto& LayerName : LayerNames)
			{
				TArray<ANSICHAR> LayerNameANSI{ TCHAR_TO_ANSI(*LayerName), LayerName.Len() + 1 };
				DebugVulkanDeviceLayers.Add(LayerNameANSI);
			}
		}
	}

	for (auto& LayerName : DebugVulkanDeviceLayers)
	{
		OutLayers.Add(LayerName.GetData());
	}
#endif
}

void FVulkanAndroidPlatform::NotifyFoundDeviceLayersAndExtensions(VkPhysicalDevice PhysicalDevice, const TArray<const ANSICHAR*>& Layers, const TArray<const ANSICHAR*>& Extensions)
{
#if USE_ANDROID_SWAPPY
	if (FAndroidPlatformRHIFramePacer::CVarUseSwappyForFramePacing.GetValueOnRenderThread() != 0)
	{
		// Determine extensions required by Swappy
		// We need to pass in vkEnumerateDeviceExtensionProperties directly so we cannot use the Extensions array as passed in.
		uint32 PropertyCount = 0;
		VERIFYVULKANRESULT(VulkanRHI::vkEnumerateDeviceExtensionProperties(PhysicalDevice, nullptr, &PropertyCount, nullptr));
		if (PropertyCount > 0)
		{
			TArray<VkExtensionProperties> Properties;
			Properties.AddZeroed(PropertyCount);
			VERIFYVULKANRESULT(VulkanRHI::vkEnumerateDeviceExtensionProperties(PhysicalDevice, nullptr, &PropertyCount, Properties.GetData()));
			check(PropertyCount == Properties.Num());

			uint32 SwappyRequiredExtensionCount = 0;
			SwappyVk_determineDeviceExtensions(PhysicalDevice, PropertyCount, Properties.GetData(), &SwappyRequiredExtensionCount, nullptr);

			if (SwappyRequiredExtensionCount > 0)
			{
				UE_LOG(LogVulkanRHI, Log, TEXT("Swappy requires %d extensions:"), SwappyRequiredExtensionCount);

				SwappyRequiredExtensions.Empty(SwappyRequiredExtensionCount);
				SwappyRequiredExtensions.AddDefaulted(SwappyRequiredExtensionCount);
				// SwappyVk_determineDeviceExtensions API requires an array of pointers to char that it can fill in.
				TArray<ANSICHAR*> SwappyRequiredExtensionPtrs;
				SwappyRequiredExtensionPtrs.Empty(SwappyRequiredExtensionCount);
				for (int32 i = 0; i < SwappyRequiredExtensionCount; i++)
				{
					SwappyRequiredExtensions[i].AddZeroed(VK_MAX_EXTENSION_NAME_SIZE + 1);
					SwappyRequiredExtensionPtrs.Add(SwappyRequiredExtensions[i].GetData());
				}

				SwappyVk_determineDeviceExtensions(PhysicalDevice, PropertyCount, Properties.GetData(), &SwappyRequiredExtensionCount, SwappyRequiredExtensionPtrs.GetData());

				check(SwappyRequiredExtensionCount == SwappyRequiredExtensions.Num());

				for (int32 i = 0; i < SwappyRequiredExtensionCount; i++)
				{
					FPlatformMisc::LowLevelOutputDebugStringf(TEXT("  %s\n"), ANSI_TO_TCHAR(SwappyRequiredExtensions[i].GetData()));
				}
			}
			else
			{
				UE_LOG(LogVulkanRHI, Log, TEXT("Swappy didn't ask for any extensions"));
			}
		}
		else
		{
			UE_LOG(LogVulkanRHI, Log, TEXT("No extensions available for Swappy"));
		}
	}
#endif


#if VULKAN_SUPPORTS_GOOGLE_DISPLAY_TIMING
	FVulkanAndroidPlatform::bHasGoogleDisplayTiming = Extensions.ContainsByPredicate([](const ANSICHAR* Key)
		{
			return Key && !FCStringAnsi::Strcmp(Key, VK_GOOGLE_DISPLAY_TIMING_EXTENSION_NAME);
		});
	UE_LOG(LogVulkanRHI, Log, TEXT("bHasGoogleDisplayTiming = %d"), FVulkanAndroidPlatform::bHasGoogleDisplayTiming);
#endif
}

bool FVulkanAndroidPlatform::SupportsTimestampRenderQueries()
{
	// standalone devices have newer drivers where timestamp render queries work.
	return (CVarVulkanSupportsTimestampQueries.GetValueOnAnyThread() == 1);
}

void FVulkanAndroidPlatform::OverridePlatformHandlers(bool bInit)
{
	if (bInit)
	{
		FPlatformMisc::SetOnReInitWindowCallback(FVulkanDynamicRHI::RecreateSwapChain);
		FPlatformMisc::SetOnReleaseWindowCallback(FVulkanDynamicRHI::DestroySwapChain);
		FPlatformMisc::SetOnPauseCallback(FVulkanDynamicRHI::SavePipelineCache);
	}
	else
	{
		FPlatformMisc::SetOnReInitWindowCallback(nullptr);
		FPlatformMisc::SetOnReleaseWindowCallback(nullptr);
		FPlatformMisc::SetOnPauseCallback(nullptr);
	}
}

<<<<<<< HEAD
void FVulkanAndroidPlatform::SetupMaxRHIFeatureLevelAndShaderPlatform(ERHIFeatureLevel::Type InRequestedFeatureLevel)
{
	if (!GIsEditor &&
		(FVulkanPlatform::RequiresMobileRenderer() || 
		InRequestedFeatureLevel == ERHIFeatureLevel::ES3_1 ||
		FParse::Param(FCommandLine::Get(), TEXT("featureleveles31"))))
	{
		GMaxRHIFeatureLevel = ERHIFeatureLevel::ES3_1;
		GMaxRHIShaderPlatform = SP_VULKAN_ES3_1_ANDROID;
	}
	else
	{
		GMaxRHIFeatureLevel = ERHIFeatureLevel::SM5;
		GMaxRHIShaderPlatform = SP_VULKAN_SM5_ANDROID;
	}
}

=======
>>>>>>> 4af6daef
bool FVulkanAndroidPlatform::FramePace(FVulkanDevice& Device, void* WindowHandle, VkSwapchainKHR Swapchain, uint32 PresentID, VkPresentInfoKHR& Info)
{
	QUICK_SCOPE_CYCLE_COUNTER(STAT_VulkanAndroid_FramePace);
	
	bool bVsyncMultiple = (CachedSyncInterval != 0);
	int32 CurrentFramePace = FAndroidPlatformRHIFramePacer::GetFramePace();

#if USE_ANDROID_SWAPPY
	if (FAndroidPlatformRHIFramePacer::CVarUseSwappyForFramePacing.GetValueOnRenderThread() != 0 && CurrentFramePace != 0)
	{
		// cache refresh rate and sync interval
		if (CurrentFramePace != CachedFramePace)
		{
			CachedFramePace = CurrentFramePace;
			FramePacer->SupportsFramePaceInternal(CurrentFramePace, CachedRefreshRate, CachedSyncInterval);

			if (CachedSyncInterval != 0)
			{
				// Multiple of sync interval, use swappy directly
				SwappyVk_setSwapIntervalNS(Device.GetInstanceHandle(), Swapchain, (1000000000L) / (int64)CurrentFramePace);
				bVsyncMultiple = true;
			}
			else
			{
				// Unsupported frame rate. Set to higher refresh rate and use CPU frame pacer to limit to desired frame pace
				SwappyVk_setSwapIntervalNS(Device.GetInstanceHandle(), Swapchain, (1000000000L) / (int64)CachedRefreshRate);
				// indicate that the RHI should perform CPU frame pacing to handle the requested frame rate
				bVsyncMultiple = false;
			}
		}

		return bVsyncMultiple;
	}
#endif

#if VULKAN_SUPPORTS_GOOGLE_DISPLAY_TIMING
	if (GVulkanExtensionFramePacer && bHasGoogleDisplayTiming)
	{
		check(GDTimingFramePacer);
		GDTimingFramePacer->ScheduleNextFrame(PresentID, CurrentFramePace, CachedRefreshRate);
		Info.pNext = GDTimingFramePacer->GetPresentTimesInfo();
	}
#else
	{}
#endif
	return bVsyncMultiple; 
}

VkResult FVulkanAndroidPlatform::Present(VkQueue Queue, VkPresentInfoKHR& PresentInfo)
{
#if USE_ANDROID_SWAPPY
	if (FAndroidPlatformRHIFramePacer::CVarUseSwappyForFramePacing.GetValueOnRenderThread() != 0)
	{
		return SwappyVk_queuePresent(Queue, &PresentInfo);
	}
	else
#endif
	{
		return VulkanRHI::vkQueuePresentKHR(Queue, &PresentInfo);
	}
}

VkResult FVulkanAndroidPlatform::CreateSwapchainKHR(void* WindowHandle, VkPhysicalDevice PhysicalDevice, VkDevice Device, const VkSwapchainCreateInfoKHR* CreateInfo, const VkAllocationCallbacks* Allocator, VkSwapchainKHR* Swapchain)
{
	VkResult Result = VulkanRHI::vkCreateSwapchainKHR(Device, CreateInfo, Allocator, Swapchain);

	if (Result == VK_SUCCESS)
	{
#if USE_ANDROID_SWAPPY
		if (FAndroidPlatformRHIFramePacer::CVarUseSwappyForFramePacing.GetValueOnAnyThread() !=0)
		{
			JNIEnv* Env = FAndroidApplication::GetJavaEnv();
			if (ensure(Env))
			{
				// don't use cached window handle coming from VulkanViewport, as it could be gone by now
				WindowHandle = GetHardwareWindowHandle();
				check(WindowHandle);
								
				uint64_t RefreshDuration; // in nanoseconds
				SwappyVk_initAndGetRefreshCycleDuration(Env, FJavaWrapper::GameActivityThis, PhysicalDevice, Device, *Swapchain, &RefreshDuration);
				SwappyVk_setWindow(Device, *Swapchain, (ANativeWindow*)WindowHandle);	
				SwappyVk_setAutoSwapInterval(false);
				
				UE_LOG(LogVulkanRHI, Log, TEXT("SwappyVk_initAndGetRefreshCycleDuration: %ull"), RefreshDuration);
			}

			GVulkanCPURenderThreadFramePacer = 0;
			GVulkanExtensionFramePacer = 0;
		}
		else
#endif
#if VULKAN_SUPPORTS_GOOGLE_DISPLAY_TIMING
		if (GVulkanExtensionFramePacer && FVulkanAndroidPlatform::bHasGoogleDisplayTiming)
		{
			GDTimingFramePacer = MakeUnique<FGDTimingFramePacer>(Device, *Swapchain);
			GVulkanCPURenderThreadFramePacer = 0;
		}
#else
		{}
#endif
	}
	return Result;
}

void FVulkanAndroidPlatform::DestroySwapchainKHR(VkDevice Device, VkSwapchainKHR Swapchain, const VkAllocationCallbacks* Allocator)
{
#if USE_ANDROID_SWAPPY
	if (FAndroidPlatformRHIFramePacer::CVarUseSwappyForFramePacing.GetValueOnAnyThread() != 0)
	{
		SwappyVk_destroySwapchain(Device, Swapchain);
		UE_LOG(LogVulkanRHI, Log, TEXT("SwappyVk_destroySwapchain"));
	}
#endif
		
	VulkanRHI::vkDestroySwapchainKHR(Device, Swapchain, Allocator);

	// reset frame pace, to force display refresh rate update after we create a new swapchain
	// see FVulkanAndroidPlatform::FramePace
	CachedFramePace = 0;
}


bool FAndroidVulkanFramePacer::SupportsFramePaceInternal(int32 QueryFramePace, int32& OutRefreshRate, int32& OutSyncInterval)
{
	TArray<int32> RefreshRates = FAndroidMisc::GetSupportedNativeDisplayRefreshRates();
	RefreshRates.Sort();

	FString DebugString = TEXT("Supported Refresh Rates:");
	for (int32 RefreshRate : RefreshRates)
	{
		DebugString += FString::Printf(TEXT(" %d"), RefreshRate);
	}
	UE_LOG(LogRHI, Log, TEXT("%s"), *DebugString);

	for (int32 Rate : RefreshRates)
	{
		if ((Rate % QueryFramePace) == 0)
		{
			UE_LOG(LogRHI, Log, TEXT("Supports %d using refresh rate %d and sync interval %d"), QueryFramePace, Rate, Rate / QueryFramePace);
			OutRefreshRate = Rate;
			OutSyncInterval = Rate / QueryFramePace;
			return true;
		}
	}

	// check if we want to use CPU frame pacing at less than a multiple of supported refresh rate
	if (FAndroidPlatformRHIFramePacer::CVarSupportNonVSyncMultipleFrameRates.GetValueOnAnyThread() == 1)
	{
		for (int32 Rate : RefreshRates)
		{
			if (Rate > QueryFramePace)
			{
				UE_LOG(LogRHI, Log, TEXT("Supports %d using refresh rate %d with CPU frame pacing"), QueryFramePace, Rate);
				OutRefreshRate = Rate;
				OutSyncInterval = 0;
				return true;
			}
		}
	}

	OutRefreshRate = QueryFramePace;
	OutSyncInterval = 0;
	return false;
}

struct GraphicsPipelineCreateInfo
{
	VkPipelineCreateFlags PipelineCreateFlags;
	uint32_t StageCount;
	
	bool bHasVkPipelineVertexInputStateCreateInfo;
	bool bHasVkPipelineInputAssemblyStateCreateInfo;	
	bool bHasVkPipelineTessellationStateCreateInfo;
	bool bHasVkPipelineViewportStateCreateInfo;
	bool bHasVkPipelineRasterizationStateCreateInfo;
	bool bHasVkPipelineMultisampleStateCreateInfo;
	bool bHasVkPipelineDepthStencilStateCreateInfo;
	bool bHasVkPipelineColorBlendStateCreateInfo;
	bool bHasVkPipelineDynamicStateCreateInfo;

	uint32_t subpass;
};

#define COPY_TO_BUFFER(Dst, Src, Size) \
		Dst.Append((const char*)Src, Size); 

void CharArrayToBuffer(const TArray<const ANSICHAR*>& CharArray, TArray<char>& MemoryStream)
{
	uint32_t Count = CharArray.Num();
	COPY_TO_BUFFER(MemoryStream, &Count, sizeof(uint32_t));
	for (uint32_t Idx = 0; Idx < Count; ++Idx)
	{
		uint32_t StrLength = strlen(CharArray[Idx])+1;
		COPY_TO_BUFFER(MemoryStream, &StrLength, sizeof(uint32_t));
		COPY_TO_BUFFER(MemoryStream, CharArray[Idx], StrLength);
	}
}

<<<<<<< HEAD
void GetVKStructsFromPNext(const void* pNext, TMap<uint32_t, const void*>& VkStructs)
{
	const void* PointerNext = pNext;

	while (PointerNext)
	{
		const VkStructureType* NextType = (VkStructureType*)PointerNext;
		VkStructs.FindOrAdd((uint32_t)*NextType) = PointerNext;

		PointerNext = *((void**)(((uint8*)NextType) + sizeof(size_t)));
	}
}

void HandleGraphicsPipelineCreatePNext(VkGraphicsPipelineCreateInfo* PipelineCreateInfo, TArray<char>& MemoryStream)
{
	TMap<uint32_t, const void*> VkStructs;
	GetVKStructsFromPNext(PipelineCreateInfo->pNext, VkStructs);
=======
void GetVKStructsFromPNext(const void* InNext, TMap<VkStructureType, const void*>& VkStructs, const TArray<VkStructureType>& ValidTypes)
{
	const VkBaseInStructure* Next = reinterpret_cast<const VkBaseInStructure*>(InNext);
	while (Next != nullptr)
	{
		if (!ValidTypes.Contains(Next->sType))
		{
			UE_LOG(LogRHI, Warning, TEXT("GetVKStructsFromPNext: Unexpected type found when reading pNext->sType %d, Valid Types: "), (uint32_t)Next->sType);
		}

		VkStructs.FindOrAdd(Next->sType) = Next;
		Next = reinterpret_cast<const VkBaseInStructure*>(Next->pNext);
	}
}

void HandleGraphicsPipelineCreatePNext(const VkGraphicsPipelineCreateInfo* PipelineCreateInfo, TArray<char>& MemoryStream)
{
	TMap<VkStructureType, const void*> VkStructs;
	GetVKStructsFromPNext(PipelineCreateInfo->pNext, VkStructs, { VK_STRUCTURE_TYPE_PIPELINE_FRAGMENT_SHADING_RATE_STATE_CREATE_INFO_KHR });
>>>>>>> 4af6daef

	int32_t HandledCount = 0;

	// FSR Create Info
	bool bHasFSRCreateInfo = false;

<<<<<<< HEAD
#if !VULKAN_SUPPORTS_FRAGMENT_SHADING_RATE
	COPY_TO_BUFFER(MemoryStream, &bHasFSRCreateInfo, sizeof(bool));
#else
	const void** Struct = VkStructs.Find((uint32_t)VK_STRUCTURE_TYPE_PIPELINE_FRAGMENT_SHADING_RATE_STATE_CREATE_INFO_KHR);
=======
	const void** Struct = VkStructs.Find(VK_STRUCTURE_TYPE_PIPELINE_FRAGMENT_SHADING_RATE_STATE_CREATE_INFO_KHR);
>>>>>>> 4af6daef
	bHasFSRCreateInfo = Struct != nullptr;
	COPY_TO_BUFFER(MemoryStream, &bHasFSRCreateInfo, sizeof(bool));

	if (bHasFSRCreateInfo)
	{
<<<<<<< HEAD
		VkPipelineFragmentShadingRateStateCreateInfoKHR FSRCreateInfo = *(VkPipelineFragmentShadingRateStateCreateInfoKHR*)*Struct;
		FSRCreateInfo.pNext = nullptr;

		COPY_TO_BUFFER(MemoryStream, &FSRCreateInfo, sizeof(VkPipelineFragmentShadingRateStateCreateInfoKHR));
		HandledCount++;
	} 
#endif
=======
		VkPipelineFragmentShadingRateStateCreateInfoKHR* FSRCreateInfo = (VkPipelineFragmentShadingRateStateCreateInfoKHR*)*Struct;
		check(FSRCreateInfo->pNext == nullptr);
		FSRCreateInfo->pNext = nullptr;

		COPY_TO_BUFFER(MemoryStream, FSRCreateInfo, sizeof(VkPipelineFragmentShadingRateStateCreateInfoKHR));
		HandledCount++;
	} 

	check(HandledCount == VkStructs.Num());
}

void HandlePipelineShaderStagePNext(const VkPipelineShaderStageCreateInfo* CreateInfo, TArray<char>& MemoryStream)
{
	TMap<VkStructureType, const void*> VkStructs;
	GetVKStructsFromPNext(CreateInfo->pNext, VkStructs, { VK_STRUCTURE_TYPE_PIPELINE_SHADER_STAGE_REQUIRED_SUBGROUP_SIZE_CREATE_INFO });

	int32_t HandledCount = 0;

	// Subgroup Size Info
	bool bHasSubGroupSizeInfo = false;

	const void** Struct = VkStructs.Find(VK_STRUCTURE_TYPE_PIPELINE_SHADER_STAGE_REQUIRED_SUBGROUP_SIZE_CREATE_INFO);
	bHasSubGroupSizeInfo = Struct != nullptr;
	COPY_TO_BUFFER(MemoryStream, &bHasSubGroupSizeInfo, sizeof(bool));

	if (bHasSubGroupSizeInfo)
	{
		VkPipelineShaderStageRequiredSubgroupSizeCreateInfo* SubgroupSizeCreateInfo = (VkPipelineShaderStageRequiredSubgroupSizeCreateInfo*)*Struct;
		check(SubgroupSizeCreateInfo->pNext == nullptr);

		COPY_TO_BUFFER(MemoryStream, SubgroupSizeCreateInfo, sizeof(VkPipelineShaderStageRequiredSubgroupSizeCreateInfo));
		HandledCount++;
	}
>>>>>>> 4af6daef

	check(HandledCount == VkStructs.Num());
}

void HandleSubpassDescriptionPNext(VkSubpassDescription2* SubpassDescription, TArray<char>& MemoryStream)
{
<<<<<<< HEAD
	TMap<uint32_t, const void*> VkStructs;
	GetVKStructsFromPNext(SubpassDescription->pNext, VkStructs);
=======
	TMap<VkStructureType, const void*> VkStructs;
	GetVKStructsFromPNext(SubpassDescription->pNext, VkStructs, { VK_STRUCTURE_TYPE_FRAGMENT_SHADING_RATE_ATTACHMENT_INFO_KHR });
>>>>>>> 4af6daef

	int32_t HandledCount = 0;

	// FSR Create Info 
	bool bHasFSRAttachmentCreateInfo = false;

<<<<<<< HEAD
#if !VULKAN_SUPPORTS_FRAGMENT_SHADING_RATE
	COPY_TO_BUFFER(MemoryStream, &bHasFSRAttachmentCreateInfo, sizeof(bool));
#else
	const void** Struct = VkStructs.Find((uint32_t)VK_STRUCTURE_TYPE_FRAGMENT_SHADING_RATE_ATTACHMENT_INFO_KHR);
=======
	const void** Struct = VkStructs.Find(VK_STRUCTURE_TYPE_FRAGMENT_SHADING_RATE_ATTACHMENT_INFO_KHR);
>>>>>>> 4af6daef
	bHasFSRAttachmentCreateInfo = Struct != nullptr;
	COPY_TO_BUFFER(MemoryStream, &bHasFSRAttachmentCreateInfo, sizeof(bool));

	if (bHasFSRAttachmentCreateInfo)
	{
		VkFragmentShadingRateAttachmentInfoKHR* FragmentShadingRateCreateInfo = (VkFragmentShadingRateAttachmentInfoKHR*)*Struct;
<<<<<<< HEAD
=======

		check(FragmentShadingRateCreateInfo->pFragmentShadingRateAttachment->pNext == nullptr);
>>>>>>> 4af6daef
		COPY_TO_BUFFER(MemoryStream, FragmentShadingRateCreateInfo->pFragmentShadingRateAttachment, sizeof(VkAttachmentReference2));
		COPY_TO_BUFFER(MemoryStream, &FragmentShadingRateCreateInfo->shadingRateAttachmentTexelSize, sizeof(VkExtent2D));
		HandledCount++;
	}
<<<<<<< HEAD
#endif
=======
>>>>>>> 4af6daef

	check(HandledCount == VkStructs.Num());
}

<<<<<<< HEAD
void PipelineToBinary(FVulkanDevice* Device, VkGraphicsPipelineCreateInfo* PipelineInfo, FGfxPipelineDesc* GfxEntry, const FVulkanRenderTargetLayout* RTLayout, TArray<char>& MemoryStream)
=======
void HandleDepthStencilAttachmentPNext(const VkAttachmentReference2* Attachment, TArray<char>& MemoryStream)
{
	TMap<VkStructureType, const void*> VkStructs;
	GetVKStructsFromPNext(Attachment->pNext, VkStructs, { VK_STRUCTURE_TYPE_ATTACHMENT_REFERENCE_STENCIL_LAYOUT });

	int32_t HandledCount = 0;

	bool bHasStencilLayout = false;
	
	const void** Struct = VkStructs.Find(VK_STRUCTURE_TYPE_ATTACHMENT_REFERENCE_STENCIL_LAYOUT);
	bHasStencilLayout = Struct != nullptr;
	COPY_TO_BUFFER(MemoryStream, &bHasStencilLayout, sizeof(bool));

	if (bHasStencilLayout)
	{
		VkAttachmentReferenceStencilLayout* StencilLayout = (VkAttachmentReferenceStencilLayout*)*Struct;
		check(StencilLayout->pNext == nullptr);
		COPY_TO_BUFFER(MemoryStream, StencilLayout, sizeof(VkAttachmentReferenceStencilLayout));
		HandledCount++;
	}

	check(HandledCount == VkStructs.Num());
}

void PipelineToBinary(FVulkanDevice* Device, const VkGraphicsPipelineCreateInfo* PipelineInfo, FGfxPipelineDesc* GfxEntry, const FVulkanRenderTargetLayout* RTLayout, TArray<char>& MemoryStream)
>>>>>>> 4af6daef
{
	static const unsigned int INITIAL_PSO_STREAM_SIZE = 64 * 1024;
	MemoryStream.Reserve(INITIAL_PSO_STREAM_SIZE);
	
	GraphicsPipelineCreateInfo pipelineCreateInfo;

	pipelineCreateInfo.PipelineCreateFlags = PipelineInfo->flags;
	pipelineCreateInfo.StageCount = PipelineInfo->stageCount; 

	pipelineCreateInfo.bHasVkPipelineVertexInputStateCreateInfo		= PipelineInfo->pVertexInputState != nullptr;
	pipelineCreateInfo.bHasVkPipelineInputAssemblyStateCreateInfo	= PipelineInfo->pInputAssemblyState != nullptr;
	pipelineCreateInfo.bHasVkPipelineTessellationStateCreateInfo	= PipelineInfo->pTessellationState != nullptr;
	pipelineCreateInfo.bHasVkPipelineViewportStateCreateInfo		= PipelineInfo->pViewportState != nullptr;
	pipelineCreateInfo.bHasVkPipelineRasterizationStateCreateInfo	= PipelineInfo->pRasterizationState != nullptr;
	pipelineCreateInfo.bHasVkPipelineMultisampleStateCreateInfo		= PipelineInfo->pMultisampleState != nullptr;
	pipelineCreateInfo.bHasVkPipelineDepthStencilStateCreateInfo	= PipelineInfo->pDepthStencilState != nullptr;
	pipelineCreateInfo.bHasVkPipelineColorBlendStateCreateInfo		= PipelineInfo->pColorBlendState != nullptr;
	pipelineCreateInfo.bHasVkPipelineDynamicStateCreateInfo			= PipelineInfo->pDynamicState != nullptr;

	pipelineCreateInfo.subpass = PipelineInfo->subpass;

	TArray<const ANSICHAR*> InstanceLayers = GVulkanRHI->GetInstanceLayers();
	CharArrayToBuffer(InstanceLayers, MemoryStream);
	TArray<const ANSICHAR*> InstanceExtensions = GVulkanRHI->GetInstanceExtensions();
	CharArrayToBuffer(InstanceExtensions, MemoryStream);
	TArray<const ANSICHAR*> DeviceExtensions = Device->GetDeviceExtensions();
	CharArrayToBuffer(DeviceExtensions, MemoryStream);
	COPY_TO_BUFFER(MemoryStream, &pipelineCreateInfo, sizeof(GraphicsPipelineCreateInfo));

	HandleGraphicsPipelineCreatePNext(PipelineInfo, MemoryStream);

	// VkPipelineShaderStageCreateInfo
	for (int32_t Idx = 0; Idx < PipelineInfo->stageCount; ++Idx)
	{
		VkPipelineShaderStageCreateInfo ShaderStage;
		FMemory::Memzero(ShaderStage);

		ShaderStage.sType = PipelineInfo->pStages[Idx].sType;
		ShaderStage.flags = PipelineInfo->pStages[Idx].flags;
		ShaderStage.stage = PipelineInfo->pStages[Idx].stage;

<<<<<<< HEAD
=======
		HandlePipelineShaderStagePNext(&PipelineInfo->pStages[Idx], MemoryStream);

>>>>>>> 4af6daef
		COPY_TO_BUFFER(MemoryStream, &ShaderStage, sizeof(VkPipelineShaderStageCreateInfo));

		uint32_t NameLength = static_cast<uint32_t>(strlen(PipelineInfo->pStages[Idx].pName)+1);

		COPY_TO_BUFFER(MemoryStream, &NameLength, sizeof(uint32_t));
		COPY_TO_BUFFER(MemoryStream, PipelineInfo->pStages[Idx].pName, NameLength);
	}

	if (pipelineCreateInfo.bHasVkPipelineVertexInputStateCreateInfo)
	{
		const VkPipelineVertexInputStateCreateInfo* VertexInputState = PipelineInfo->pVertexInputState;
		check(VertexInputState->pNext == nullptr);

		VkPipelineVertexInputStateCreateInfo CopyVertexInputState;
		FMemory::Memzero(CopyVertexInputState);

		CopyVertexInputState.sType = VertexInputState->sType;
		CopyVertexInputState.flags = VertexInputState->flags;
		CopyVertexInputState.vertexBindingDescriptionCount = VertexInputState->vertexBindingDescriptionCount;
		CopyVertexInputState.vertexAttributeDescriptionCount = VertexInputState->vertexAttributeDescriptionCount;

		COPY_TO_BUFFER(MemoryStream, &CopyVertexInputState, sizeof(VkPipelineVertexInputStateCreateInfo));
		
		if(VertexInputState->vertexBindingDescriptionCount > 0)
		{
			uint32_t Length = sizeof(VkVertexInputBindingDescription) * VertexInputState->vertexBindingDescriptionCount;
			COPY_TO_BUFFER(MemoryStream, VertexInputState->pVertexBindingDescriptions, Length);
		}

		if(VertexInputState->vertexAttributeDescriptionCount > 0)
		{
			uint32_t Length = sizeof(VkVertexInputAttributeDescription) * VertexInputState->vertexAttributeDescriptionCount;
			COPY_TO_BUFFER(MemoryStream, VertexInputState->pVertexAttributeDescriptions, Length);
		}
	}

	if (pipelineCreateInfo.bHasVkPipelineInputAssemblyStateCreateInfo)
	{
		VkPipelineInputAssemblyStateCreateInfo InputAssemblyCreateInfo = *PipelineInfo->pInputAssemblyState;
		check(PipelineInfo->pInputAssemblyState->pNext == nullptr);

		InputAssemblyCreateInfo.pNext = nullptr;
		COPY_TO_BUFFER(MemoryStream, &InputAssemblyCreateInfo, sizeof(VkPipelineInputAssemblyStateCreateInfo));
	}

	if (pipelineCreateInfo.bHasVkPipelineTessellationStateCreateInfo)
	{
		VkPipelineTessellationStateCreateInfo TesselationCreateInfo = *PipelineInfo->pTessellationState;
		check(TesselationCreateInfo.pNext == nullptr);

		TesselationCreateInfo.pNext = nullptr;
		COPY_TO_BUFFER(MemoryStream, &TesselationCreateInfo, sizeof(VkPipelineTessellationStateCreateInfo));
	}

	if (pipelineCreateInfo.bHasVkPipelineViewportStateCreateInfo)
	{
		VkPipelineViewportStateCreateInfo ViewportState = *PipelineInfo->pViewportState;
		check(ViewportState.pNext == nullptr);

		ViewportState.pNext = nullptr;
		COPY_TO_BUFFER(MemoryStream, &ViewportState, sizeof(VkPipelineViewportStateCreateInfo));

		uint32_t ViewportCount = ViewportState.viewportCount && ViewportState.pViewports ? ViewportState.viewportCount : 0;
		COPY_TO_BUFFER(MemoryStream, &ViewportCount, sizeof(uint32_t));

		if (ViewportCount > 0)
		{
			COPY_TO_BUFFER(MemoryStream, ViewportState.pViewports, sizeof(VkViewport) * ViewportCount);
		}

		uint32_t ScissorCount = ViewportState.scissorCount && ViewportState.pScissors ? ViewportState.scissorCount : 0;
		COPY_TO_BUFFER(MemoryStream, &ScissorCount, sizeof(uint32_t));

		if (ScissorCount > 0)
		{
			COPY_TO_BUFFER(MemoryStream, ViewportState.pScissors, sizeof(VkRect2D) * ScissorCount);
		}
	}

	if (pipelineCreateInfo.bHasVkPipelineRasterizationStateCreateInfo)
	{
		VkPipelineRasterizationStateCreateInfo RasterizationState = *PipelineInfo->pRasterizationState;
		check(RasterizationState.pNext == nullptr);

		COPY_TO_BUFFER(MemoryStream, &RasterizationState, sizeof(VkPipelineRasterizationStateCreateInfo));
	}

	if (pipelineCreateInfo.bHasVkPipelineMultisampleStateCreateInfo)
	{
		VkPipelineMultisampleStateCreateInfo MultiSampleState = *PipelineInfo->pMultisampleState;
		check(MultiSampleState.pNext == nullptr);

		COPY_TO_BUFFER(MemoryStream, &MultiSampleState, sizeof(VkPipelineMultisampleStateCreateInfo));
	}

	if (pipelineCreateInfo.bHasVkPipelineDepthStencilStateCreateInfo)
	{
		VkPipelineDepthStencilStateCreateInfo DepthStencilState = *PipelineInfo->pDepthStencilState;
		check(DepthStencilState.pNext == nullptr);

		COPY_TO_BUFFER(MemoryStream, &DepthStencilState, sizeof(VkPipelineDepthStencilStateCreateInfo));
	}

	if (pipelineCreateInfo.bHasVkPipelineColorBlendStateCreateInfo)
	{
		VkPipelineColorBlendStateCreateInfo ColorBlendState = *PipelineInfo->pColorBlendState;
		check(ColorBlendState.pNext == nullptr);

		ColorBlendState.pAttachments = nullptr;

		COPY_TO_BUFFER(MemoryStream, &ColorBlendState, sizeof(VkPipelineColorBlendStateCreateInfo));

		if(ColorBlendState.attachmentCount > 0)
		{
			COPY_TO_BUFFER(MemoryStream, PipelineInfo->pColorBlendState->pAttachments, sizeof(VkPipelineColorBlendAttachmentState)* ColorBlendState.attachmentCount);
		}
	}

	if (pipelineCreateInfo.bHasVkPipelineDynamicStateCreateInfo)
	{
		VkPipelineDynamicStateCreateInfo DynamicState = *PipelineInfo->pDynamicState;
		check(DynamicState.pNext == nullptr);

		DynamicState.pDynamicStates = nullptr;

		COPY_TO_BUFFER(MemoryStream, &DynamicState, sizeof(VkPipelineDynamicStateCreateInfo));

		if (DynamicState.dynamicStateCount > 0)
		{
			COPY_TO_BUFFER(MemoryStream, PipelineInfo->pDynamicState->pDynamicStates, sizeof(VkDynamicState) * DynamicState.dynamicStateCount);
		}
	}

	VkPipelineLayoutCreateInfo PipelineLayout;
	FMemory::Memzero(PipelineLayout);

	PipelineLayout.sType = VK_STRUCTURE_TYPE_PIPELINE_LAYOUT_CREATE_INFO;
	PipelineLayout.setLayoutCount = GfxEntry->DescriptorSetLayoutBindings.Num();
	
	COPY_TO_BUFFER(MemoryStream, &PipelineLayout, sizeof(VkPipelineLayoutCreateInfo));

	for (uint32_t Idx = 0; Idx < GfxEntry->DescriptorSetLayoutBindings.Num(); ++Idx)
	{
		uint32_t SetBindingsCount = GfxEntry->DescriptorSetLayoutBindings[Idx].Num();
		COPY_TO_BUFFER(MemoryStream, &SetBindingsCount, sizeof(uint32_t));

		for (auto DescriptorSetBinding : GfxEntry->DescriptorSetLayoutBindings[Idx])
		{
			VkDescriptorSetLayoutBinding binding;
			binding.descriptorType = (VkDescriptorType)DescriptorSetBinding.DescriptorType;
			binding.binding = DescriptorSetBinding.Binding;
			binding.stageFlags = DescriptorSetBinding.StageFlags;
			binding.descriptorCount = 1;
			binding.pImmutableSamplers = 0;

			COPY_TO_BUFFER(MemoryStream, &binding, sizeof(VkDescriptorSetLayoutBinding));
		}
	}

	// Render pass
	bool bUseRenderPass2 = false;

	bUseRenderPass2 = Device->GetOptionalExtensions().HasKHRRenderPass2;

	COPY_TO_BUFFER(MemoryStream, &bUseRenderPass2, sizeof(bool));

#if VULKAN_SUPPORTS_RENDERPASS2
	if (bUseRenderPass2)
	{
		FVulkanRenderPassBuilder<FVulkanSubpassDescription<VkSubpassDescription2>, FVulkanSubpassDependency<VkSubpassDependency2>, FVulkanAttachmentReference<VkAttachmentReference2>, FVulkanAttachmentDescription<VkAttachmentDescription2>, FVulkanRenderPassCreateInfo<VkRenderPassCreateInfo2>> Creator(*Device);
	
		Creator.BuildCreateInfo(*RTLayout);

		FVulkanRenderPassCreateInfo<VkRenderPassCreateInfo2>& CreateInfo = Creator.GetCreateInfo();

		VkRenderPassCreateInfo2 RenderPassCreateInfo;
		FMemory::Memzero(RenderPassCreateInfo);

		RenderPassCreateInfo.sType = CreateInfo.sType;
		RenderPassCreateInfo.flags = CreateInfo.flags;
		RenderPassCreateInfo.attachmentCount = CreateInfo.attachmentCount;
		RenderPassCreateInfo.subpassCount = CreateInfo.subpassCount;
		RenderPassCreateInfo.dependencyCount = CreateInfo.dependencyCount;
		RenderPassCreateInfo.correlatedViewMaskCount = CreateInfo.correlatedViewMaskCount;

		COPY_TO_BUFFER(MemoryStream, &RenderPassCreateInfo, sizeof(VkRenderPassCreateInfo2));

		// Check for VK_STRUCTURE_TYPE_RENDER_PASS_FRAGMENT_DENSITY_MAP_CREATE_INFO_EXT
		bool bHasCreateInfoNext = RenderPassCreateInfo.pNext != nullptr;
		COPY_TO_BUFFER(MemoryStream, &bHasCreateInfoNext, sizeof(bool));

		if (bHasCreateInfoNext)
		{
			VkStructureType NextType = *(VkStructureType*)RenderPassCreateInfo.pNext;
			check(NextType == VK_STRUCTURE_TYPE_RENDER_PASS_FRAGMENT_DENSITY_MAP_CREATE_INFO_EXT);

			VkRenderPassFragmentDensityMapCreateInfoEXT* FragmentDensityMap = (VkRenderPassFragmentDensityMapCreateInfoEXT*)RenderPassCreateInfo.pNext;
			COPY_TO_BUFFER(MemoryStream, FragmentDensityMap, sizeof(VkRenderPassFragmentDensityMapCreateInfoEXT));
<<<<<<< HEAD
=======

			check(FragmentDensityMap->pNext == nullptr);
>>>>>>> 4af6daef
		}

		if(RenderPassCreateInfo.attachmentCount > 0)
		{
			COPY_TO_BUFFER(MemoryStream, CreateInfo.pAttachments, sizeof(VkAttachmentDescription2) * RenderPassCreateInfo.attachmentCount);
		}

		if(RenderPassCreateInfo.dependencyCount > 0)
		{
			COPY_TO_BUFFER(MemoryStream, CreateInfo.pDependencies, sizeof(VkSubpassDependency2) * RenderPassCreateInfo.dependencyCount);
		}

		for (uint32_t Idx = 0; Idx < RenderPassCreateInfo.subpassCount; ++Idx)
		{
			VkSubpassDescription2 SubpassDescription = CreateInfo.pSubpasses[Idx];
			SubpassDescription.pColorAttachments = nullptr;
			SubpassDescription.pDepthStencilAttachment = nullptr;
			SubpassDescription.pPreserveAttachments = nullptr;
			SubpassDescription.pInputAttachments = nullptr;
			SubpassDescription.pResolveAttachments = nullptr;
			
<<<<<<< HEAD
			COPY_TO_BUFFER(MemoryStream, &CreateInfo.pSubpasses[Idx], sizeof(VkSubpassDescription2));
=======
			COPY_TO_BUFFER(MemoryStream, &SubpassDescription, sizeof(VkSubpassDescription2));
>>>>>>> 4af6daef

			HandleSubpassDescriptionPNext(&SubpassDescription, MemoryStream);

			if(SubpassDescription.colorAttachmentCount > 0)
			{
<<<<<<< HEAD
=======
				for (uint32_t n = 0; n < SubpassDescription.colorAttachmentCount; ++n)
				{
					check(CreateInfo.pSubpasses[Idx].pColorAttachments[n].pNext == nullptr);
				}
>>>>>>> 4af6daef
				COPY_TO_BUFFER(MemoryStream, CreateInfo.pSubpasses[Idx].pColorAttachments, sizeof(VkAttachmentReference2) * SubpassDescription.colorAttachmentCount);
			}

			if(SubpassDescription.inputAttachmentCount > 0)
			{
<<<<<<< HEAD
=======
				for (uint32_t n = 0; n < SubpassDescription.inputAttachmentCount; ++n)
				{
					check(CreateInfo.pSubpasses[Idx].pInputAttachments[n].pNext == nullptr);
				}
>>>>>>> 4af6daef
				COPY_TO_BUFFER(MemoryStream, CreateInfo.pSubpasses[Idx].pInputAttachments, sizeof(VkAttachmentReference2) * SubpassDescription.inputAttachmentCount);
			}

			bool bHasResolveAttachment = CreateInfo.pSubpasses[Idx].pResolveAttachments != nullptr;
			COPY_TO_BUFFER(MemoryStream, &bHasResolveAttachment, sizeof(bool));

			if (bHasResolveAttachment)
			{
				if(SubpassDescription.colorAttachmentCount > 0)
				{
<<<<<<< HEAD
=======
					for (uint32_t n = 0; n < SubpassDescription.colorAttachmentCount; ++n)
					{
						check(CreateInfo.pSubpasses[Idx].pResolveAttachments[n].pNext == nullptr);
					}
					check(CreateInfo.pSubpasses[Idx].pResolveAttachments == nullptr);
>>>>>>> 4af6daef
					COPY_TO_BUFFER(MemoryStream, CreateInfo.pSubpasses[Idx].pResolveAttachments, sizeof(VkAttachmentReference2)* SubpassDescription.colorAttachmentCount);
				}
			}

			bool bHasDepthStencilAttachment = CreateInfo.pSubpasses[Idx].pDepthStencilAttachment != nullptr;
			COPY_TO_BUFFER(MemoryStream, &bHasDepthStencilAttachment, sizeof(bool));

			if (bHasDepthStencilAttachment)
			{
<<<<<<< HEAD
=======
				HandleDepthStencilAttachmentPNext(CreateInfo.pSubpasses[Idx].pDepthStencilAttachment, MemoryStream);
>>>>>>> 4af6daef
				COPY_TO_BUFFER(MemoryStream, CreateInfo.pSubpasses[Idx].pDepthStencilAttachment, sizeof(VkAttachmentReference2));
			}
		}

		if(RenderPassCreateInfo.correlatedViewMaskCount > 0)
		{
			COPY_TO_BUFFER(MemoryStream, CreateInfo.pCorrelatedViewMasks, sizeof(uint32_t) * RenderPassCreateInfo.correlatedViewMaskCount);
		}
	}
	else
#endif
	{
		FVulkanRenderPassBuilder<FVulkanSubpassDescription<VkSubpassDescription>, FVulkanSubpassDependency<VkSubpassDependency>, FVulkanAttachmentReference<VkAttachmentReference>, FVulkanAttachmentDescription<VkAttachmentDescription>, FVulkanRenderPassCreateInfo<VkRenderPassCreateInfo>> Creator(*Device);
	
		Creator.BuildCreateInfo(*RTLayout);

		FVulkanRenderPassCreateInfo<VkRenderPassCreateInfo>& CreateInfo = Creator.GetCreateInfo();

		VkRenderPassCreateInfo RenderPassCreateInfo;
		FMemory::Memzero(RenderPassCreateInfo);

		RenderPassCreateInfo.sType = CreateInfo.sType;
		RenderPassCreateInfo.flags = CreateInfo.flags;
		RenderPassCreateInfo.attachmentCount = CreateInfo.attachmentCount;
		RenderPassCreateInfo.subpassCount = CreateInfo.subpassCount;
		RenderPassCreateInfo.dependencyCount = CreateInfo.dependencyCount;

		COPY_TO_BUFFER(MemoryStream, &RenderPassCreateInfo, sizeof(VkRenderPassCreateInfo));

		bool bHasCreateInfoNext = RenderPassCreateInfo.pNext != nullptr;
		COPY_TO_BUFFER(MemoryStream, &bHasCreateInfoNext, sizeof(bool));

		if (bHasCreateInfoNext)
		{
			VkStructureType NextType = *(VkStructureType*)RenderPassCreateInfo.pNext;
			check(NextType == VK_STRUCTURE_TYPE_RENDER_PASS_FRAGMENT_DENSITY_MAP_CREATE_INFO_EXT);

			VkRenderPassFragmentDensityMapCreateInfoEXT* FragmentDensityMap = (VkRenderPassFragmentDensityMapCreateInfoEXT*)RenderPassCreateInfo.pNext;
			COPY_TO_BUFFER(MemoryStream, FragmentDensityMap, sizeof(VkRenderPassFragmentDensityMapCreateInfoEXT));

			check(FragmentDensityMap->pNext == nullptr);
			// TODO: Support Multiview create info
<<<<<<< HEAD
		}
=======
		} 
>>>>>>> 4af6daef

		if(RenderPassCreateInfo.attachmentCount > 0)
		{
			COPY_TO_BUFFER(MemoryStream, CreateInfo.pAttachments, sizeof(VkAttachmentDescription) * RenderPassCreateInfo.attachmentCount);
		}

		if(RenderPassCreateInfo.dependencyCount > 0)
		{
			COPY_TO_BUFFER(MemoryStream, CreateInfo.pDependencies, sizeof(VkSubpassDependency) * RenderPassCreateInfo.dependencyCount);
		}

		for (uint32_t Idx = 0; Idx < RenderPassCreateInfo.subpassCount; ++Idx)
		{
			VkSubpassDescription SubpassDescription = CreateInfo.pSubpasses[Idx];
			SubpassDescription.pColorAttachments = nullptr;
			SubpassDescription.pDepthStencilAttachment = nullptr;
			SubpassDescription.pPreserveAttachments = nullptr;
			SubpassDescription.pInputAttachments = nullptr;
			SubpassDescription.pResolveAttachments = nullptr;
			
<<<<<<< HEAD
			COPY_TO_BUFFER(MemoryStream, &CreateInfo.pSubpasses[Idx], sizeof(VkSubpassDescription));
=======
			COPY_TO_BUFFER(MemoryStream, &SubpassDescription, sizeof(VkSubpassDescription));
>>>>>>> 4af6daef

			if(SubpassDescription.colorAttachmentCount > 0)
			{
				COPY_TO_BUFFER(MemoryStream, CreateInfo.pSubpasses[Idx].pColorAttachments, sizeof(VkAttachmentReference) * SubpassDescription.colorAttachmentCount);
			}

			if(SubpassDescription.inputAttachmentCount > 0)
			{
				COPY_TO_BUFFER(MemoryStream, CreateInfo.pSubpasses[Idx].pInputAttachments, sizeof(VkAttachmentReference) * SubpassDescription.inputAttachmentCount);
			}

			bool bHasResolveAttachment = CreateInfo.pSubpasses[Idx].pResolveAttachments != nullptr;
			COPY_TO_BUFFER(MemoryStream, &bHasResolveAttachment, sizeof(bool));

			if (bHasResolveAttachment)
			{
				if(SubpassDescription.colorAttachmentCount > 0)
				{
					COPY_TO_BUFFER(MemoryStream, CreateInfo.pSubpasses[Idx].pResolveAttachments, sizeof(VkAttachmentReference)* SubpassDescription.colorAttachmentCount);
				}
			}

			bool bHasDepthStencilAttachment = CreateInfo.pSubpasses[Idx].pDepthStencilAttachment != nullptr;
			COPY_TO_BUFFER(MemoryStream, &bHasDepthStencilAttachment, sizeof(bool));

			if (bHasDepthStencilAttachment)
			{
				COPY_TO_BUFFER(MemoryStream, CreateInfo.pSubpasses[Idx].pDepthStencilAttachment, sizeof(VkAttachmentReference));
			}
		}
	}
}

#if UE_BUILD_SHIPPING
#define CHECK_JNI_EXCEPTIONS(env)  env->ExceptionClear();
#else
#define CHECK_JNI_EXCEPTIONS(env)  if (env->ExceptionCheck()) {env->ExceptionDescribe();env->ExceptionClear();}
#endif

static bool GRemoteCompileServicesActive = false;

struct FVKRemoteProgramCompileJNI
{
	jclass PSOServiceAccessor = 0;
	jmethodID DispatchPSOCompile = 0;
	jmethodID StartRemoteProgramLink = 0;
	jmethodID StopRemoteProgramLink = 0;
	jclass ProgramResponseClass = 0;
	jfieldID ProgramResponse_SuccessField = 0;
	jfieldID ProgramResponse_ErrorField = 0;
	jfieldID ProgramResponse_CompiledBinaryField = 0;
	bool bAllFound = false;

	void Init(JNIEnv* Env)
	{
		// class JNIProgramLinkResponse
		// {
		// 	boolean bCompileSuccess;
		// 	String ErrorMessage;
		// 	byte[] CompiledProgram;
		// };
		// JNIProgramLinkResponse AndroidThunkJava_OGLRemoteProgramLink(...):

		if (PSOServiceAccessor)
		{
			return;
		}

		check(PSOServiceAccessor == 0);
		PSOServiceAccessor = AndroidJavaEnv::FindJavaClassGlobalRef("com/epicgames/unreal/psoservices/PSOProgramServiceAccessor");
		CHECK_JNI_EXCEPTIONS(Env);
		if (PSOServiceAccessor)
		{
			DispatchPSOCompile = FJavaWrapper::FindStaticMethod(Env, PSOServiceAccessor, "AndroidThunkJava_VKPSOGFXCompile", "([B[B[B[B)Lcom/epicgames/unreal/psoservices/PSOProgramServiceAccessor$JNIProgramLinkResponse;", false);
			CHECK_JNI_EXCEPTIONS(Env);
			StartRemoteProgramLink = FJavaWrapper::FindStaticMethod(Env, PSOServiceAccessor, "AndroidThunkJava_StartRemoteProgramLink", "(IZ)Z", false);
			CHECK_JNI_EXCEPTIONS(Env);
			StopRemoteProgramLink = FJavaWrapper::FindStaticMethod(Env, PSOServiceAccessor, "AndroidThunkJava_StopRemoteProgramLink", "()V", false);
			CHECK_JNI_EXCEPTIONS(Env);
			ProgramResponseClass = AndroidJavaEnv::FindJavaClassGlobalRef("com/epicgames/unreal/psoservices/PSOProgramServiceAccessor$JNIProgramLinkResponse");
			CHECK_JNI_EXCEPTIONS(Env);
			ProgramResponse_SuccessField = FJavaWrapper::FindField(Env, ProgramResponseClass, "bCompileSuccess", "Z", true);
			CHECK_JNI_EXCEPTIONS(Env);
			ProgramResponse_CompiledBinaryField = FJavaWrapper::FindField(Env, ProgramResponseClass, "CompiledProgram", "[B", true);
			CHECK_JNI_EXCEPTIONS(Env);
			ProgramResponse_ErrorField = FJavaWrapper::FindField(Env, ProgramResponseClass, "ErrorMessage", "Ljava/lang/String;", true);
			CHECK_JNI_EXCEPTIONS(Env);
		}

		bAllFound = PSOServiceAccessor && DispatchPSOCompile && StartRemoteProgramLink && StopRemoteProgramLink && ProgramResponseClass && ProgramResponse_SuccessField && ProgramResponse_CompiledBinaryField && ProgramResponse_ErrorField;
		UE_CLOG(!bAllFound, LogRHI, Fatal, TEXT("Failed to find JNI Vulkan remote program compiler."));
	}
}VKRemoteProgramCompileJNI;

static bool AreAndroidVulkanRemoteCompileServicesAvailable()
{
	static int RemoteCompileService = -1;
	if (RemoteCompileService == -1)
	{
		const FString* ConfigRulesDisableProgramCompileServices = FAndroidMisc::GetConfigRulesVariable(TEXT("DisableProgramCompileServices"));
		bool bConfigRulesDisableProgramCompileServices = ConfigRulesDisableProgramCompileServices && ConfigRulesDisableProgramCompileServices->Equals("true", ESearchCase::IgnoreCase);
		static const auto CVarProgramLRU = IConsoleManager::Get().FindConsoleVariable(TEXT("r.Vulkan.EnablePipelineLRUCache"));
		static const auto CVarNumRemoteProgramCompileServices = IConsoleManager::Get().FindConsoleVariable(TEXT("Android.Vulkan.NumRemoteProgramCompileServices"));

		// TODO
		//RemoteCompileService = !bConfigRulesDisableProgramCompileServices && VKRemoteProgramCompileJNI.bAllFound
		RemoteCompileService = !bConfigRulesDisableProgramCompileServices && VKRemoteProgramCompileJNI.bAllFound && (CVarProgramLRU->GetInt() != 0) && (CVarNumRemoteProgramCompileServices->GetInt() > 0);
		FGenericCrashContext::SetEngineData(TEXT("Android.PSOService"), RemoteCompileService == 0 ? TEXT("disabled") : TEXT("enabled"));
	}
	return RemoteCompileService;
}

bool AreAndroidVulkanRemoteCompileServicesActive()
{
	return GRemoteCompileServicesActive && AreAndroidVulkanRemoteCompileServicesAvailable();
}

bool FVulkanAndroidPlatform::AreRemoteCompileServicesActive()
{
	return AreAndroidVulkanRemoteCompileServicesActive();
}

bool FVulkanAndroidPlatform::StartAndWaitForRemoteCompileServices(int NumServices)
{
	bool bResult = false;
	JNIEnv* Env = FAndroidApplication::GetJavaEnv();
	
	VKRemoteProgramCompileJNI.Init(Env);

	if (Env && AreAndroidVulkanRemoteCompileServicesAvailable())
	{
		bResult = (bool)Env->CallStaticBooleanMethod(VKRemoteProgramCompileJNI.PSOServiceAccessor, VKRemoteProgramCompileJNI.StartRemoteProgramLink, (jint)NumServices, (jboolean)true);
		GRemoteCompileServicesActive = bResult;
	}

	return bResult;
}

void FVulkanAndroidPlatform::StopRemoteCompileServices()
{
	GRemoteCompileServicesActive = false;
	JNIEnv* Env = FAndroidApplication::GetJavaEnv();

	if (Env && ensure(AreAndroidVulkanRemoteCompileServicesAvailable()))
	{
		Env->CallStaticVoidMethod(VKRemoteProgramCompileJNI.PSOServiceAccessor, VKRemoteProgramCompileJNI.StopRemoteProgramLink);
	}
}

namespace AndroidVulkanService
{
	std::atomic<bool> bOneTimeErrorEncountered = false;
}

<<<<<<< HEAD
VkPipelineCache FVulkanAndroidPlatform::PrecompilePSO(FVulkanDevice* Device, VkGraphicsPipelineCreateInfo* PipelineInfo, FGfxPipelineDesc* GfxEntry, const FVulkanRenderTargetLayout* RTLayout, TArrayView<uint32_t> VS, TArrayView<uint32_t> PS, size_t& AfterSize)
=======
VkPipelineCache FVulkanAndroidPlatform::PrecompilePSO(FVulkanDevice* Device, const VkGraphicsPipelineCreateInfo* PipelineInfo, FGfxPipelineDesc* GfxEntry, const FVulkanRenderTargetLayout* RTLayout, TArrayView<uint32_t> VS, TArrayView<uint32_t> PS, size_t& AfterSize)
>>>>>>> 4af6daef
{
	FString FailureMessageOUT;
	
	if (!AreAndroidVulkanRemoteCompileServicesActive())
	{
		return VK_NULL_HANDLE;
	}

	TArray<char> MemoryStream;
	PipelineToBinary(Device, PipelineInfo, GfxEntry, RTLayout, MemoryStream);

	bool bResult = false;
	JNIEnv* Env = FAndroidApplication::GetJavaEnv();
	TArray<uint8> CompiledProgramBinary;
	FString ErrorMessage;

	if (Env && ensure(VKRemoteProgramCompileJNI.bAllFound))
	{
		// get VS code
		// PipelineInfo
		// todo: double conversion :(
		uint32_t VSSize = VS.Num() * sizeof(uint32_t);
		auto jVS = NewScopedJavaObject(Env, Env->NewByteArray(VSSize));
		Env->SetByteArrayRegion(*jVS, 0, VSSize, reinterpret_cast<const jbyte*>(VS.GetData()));

		uint32_t PSSize = PS.Num() * sizeof(uint32_t);
		auto jPS = NewScopedJavaObject(Env, Env->NewByteArray(PSSize));
		Env->SetByteArrayRegion(*jPS, 0, PSSize, reinterpret_cast<const jbyte*>(PS.GetData()));

		auto jPSOData = NewScopedJavaObject(Env, Env->NewByteArray(MemoryStream.Num()));
		Env->SetByteArrayRegion(*jPSOData, 0, MemoryStream.Num(), reinterpret_cast<const jbyte*>(MemoryStream.GetData()));

		auto ProgramKeyBuffer = NewScopedJavaObject(Env, Env->NewByteArray(4));
		Env->SetByteArrayRegion(*ProgramKeyBuffer, 0, 4, reinterpret_cast<const jbyte*>("Test"));

		auto ProgramResponseObj = NewScopedJavaObject(Env, Env->CallStaticObjectMethod(VKRemoteProgramCompileJNI.PSOServiceAccessor, VKRemoteProgramCompileJNI.DispatchPSOCompile, *ProgramKeyBuffer, *jVS, *jPS, *jPSOData));
		CHECK_JNI_EXCEPTIONS(Env);

		if (*ProgramResponseObj)
		{
			bool bSucceeded = (bool)Env->GetBooleanField(*ProgramResponseObj, VKRemoteProgramCompileJNI.ProgramResponse_SuccessField);
			if (bSucceeded)
			{
				auto ProgramResult = NewScopedJavaObject(Env, (jbyteArray)Env->GetObjectField(*ProgramResponseObj, VKRemoteProgramCompileJNI.ProgramResponse_CompiledBinaryField));
				int len = Env->GetArrayLength(*ProgramResult);

				if (len > 0)
				{
					CompiledProgramBinary.SetNumUninitialized(len);
					Env->GetByteArrayRegion(*ProgramResult, 0, len, reinterpret_cast<jbyte*>(CompiledProgramBinary.GetData()));
					VkPipelineCacheCreateInfo PipelineCacheCreateInfo;
					VkPipelineCache PipelineCache;
					memset(&PipelineCacheCreateInfo, 0, sizeof(VkPipelineCacheCreateInfo));
					PipelineCacheCreateInfo.sType = VK_STRUCTURE_TYPE_PIPELINE_CACHE_CREATE_INFO;
					PipelineCacheCreateInfo.flags = 0;
					PipelineCacheCreateInfo.pInitialData = CompiledProgramBinary.GetData();
					PipelineCacheCreateInfo.initialDataSize = CompiledProgramBinary.Num();
					VERIFYVULKANRESULT(VulkanRHI::vkCreatePipelineCache(Device->GetInstanceHandle(), &PipelineCacheCreateInfo, VULKAN_CPU_ALLOCATOR, &PipelineCache));
					AfterSize = CompiledProgramBinary.Num();
					return PipelineCache;
				}

				return VK_NULL_HANDLE;
			}
			else
			{
				if (AndroidVulkanService::bOneTimeErrorEncountered.exchange(true) == false)
				{
					FGenericCrashContext::SetEngineData(TEXT("Android.PSOService"), TEXT("ec"));
				}

				FailureMessageOUT = FJavaHelper::FStringFromLocalRef(Env, (jstring)Env->GetObjectField(*ProgramResponseObj, VKRemoteProgramCompileJNI.ProgramResponse_ErrorField));
				check(!FailureMessageOUT.IsEmpty());
			}
		}
		else
		{
			if (AndroidVulkanService::bOneTimeErrorEncountered.exchange(true) == false)
			{
				FGenericCrashContext::SetEngineData(TEXT("Android.PSOService"), TEXT("es"));
			}
			FailureMessageOUT = TEXT("Remote compiler failed.");
		}
	}

	return VK_NULL_HANDLE;
}


bool FAndroidVulkanFramePacer::SupportsFramePace(int32 QueryFramePace)
{
	int32 TempRefreshRate, TempSyncInterval;
	return SupportsFramePaceInternal(QueryFramePace, TempRefreshRate, TempSyncInterval);
}

//
// Test whether we should enable workarounds for textures
// Arm GPUs use an optimization "Arm FrameBuffer Compression - AFBC" that can significanly inflate (~5x) uncompressed texture memory requirements
// For now AFBC and similar optimizations can be disabled by using VK_IMAGE_CREATE_MUTABLE_FORMAT_BIT or VK_IMAGE_USAGE_STORAGE_BIT flags on a texture
// On Adreno GPUs ASTC textures with optimial tiling may require 8x more memory
//
void FVulkanAndroidPlatform::SetupImageMemoryRequirementWorkaround(const FVulkanDevice& InDevice)
{
	AFBCWorkaroundOption = 0;
	ASTCWorkaroundOption = 0;

	VkImageCreateInfo ImageCreateInfo;
	ZeroVulkanStruct(ImageCreateInfo, VK_STRUCTURE_TYPE_IMAGE_CREATE_INFO);
	ImageCreateInfo.imageType = VK_IMAGE_TYPE_2D;
	ImageCreateInfo.samples = VK_SAMPLE_COUNT_1_BIT;
	ImageCreateInfo.format = VK_FORMAT_B8G8R8A8_UNORM;
	ImageCreateInfo.tiling = VK_IMAGE_TILING_OPTIMAL;
	ImageCreateInfo.arrayLayers = 1;
	ImageCreateInfo.extent = {128, 128, 1};
	ImageCreateInfo.mipLevels = 8;
	ImageCreateInfo.flags = 0;
	ImageCreateInfo.usage = VK_IMAGE_USAGE_TRANSFER_DST_BIT | VK_IMAGE_USAGE_SAMPLED_BIT;
	ImageCreateInfo.sharingMode = VK_SHARING_MODE_EXCLUSIVE;
	ImageCreateInfo.queueFamilyIndexCount = 0;
	ImageCreateInfo.pQueueFamilyIndices = nullptr;
	ImageCreateInfo.initialLayout = VK_IMAGE_LAYOUT_UNDEFINED;

	// AFBC workarounds
	{
		const VkFormatFeatureFlags FormatFlags = InDevice.GetFormatProperties(VK_FORMAT_B8G8R8A8_UNORM).optimalTilingFeatures;

		VkImage Image0;
		VkMemoryRequirements Image0Mem;
		VERIFYVULKANRESULT(VulkanRHI::vkCreateImage(InDevice.GetInstanceHandle(), &ImageCreateInfo, VULKAN_CPU_ALLOCATOR, &Image0));
		VulkanRHI::vkGetImageMemoryRequirements(InDevice.GetInstanceHandle(), Image0, &Image0Mem);
		VulkanRHI::vkDestroyImage(InDevice.GetInstanceHandle(), Image0, VULKAN_CPU_ALLOCATOR);

		VkImage ImageMutable;
		VkMemoryRequirements ImageMutableMem;
		ImageCreateInfo.flags = VK_IMAGE_CREATE_MUTABLE_FORMAT_BIT;
		VERIFYVULKANRESULT(VulkanRHI::vkCreateImage(InDevice.GetInstanceHandle(), &ImageCreateInfo, VULKAN_CPU_ALLOCATOR, &ImageMutable));
		VulkanRHI::vkGetImageMemoryRequirements(InDevice.GetInstanceHandle(), ImageMutable, &ImageMutableMem);
		VulkanRHI::vkDestroyImage(InDevice.GetInstanceHandle(), ImageMutable, VULKAN_CPU_ALLOCATOR);

		VkImage ImageStorage;
		VkMemoryRequirements ImageStorageMem;
		if ((FormatFlags & VK_FORMAT_FEATURE_STORAGE_IMAGE_BIT) != 0)
		{
			ImageCreateInfo.usage |= VK_IMAGE_USAGE_STORAGE_BIT;
			ImageCreateInfo.flags = 0;
		}
		VERIFYVULKANRESULT(VulkanRHI::vkCreateImage(InDevice.GetInstanceHandle(), &ImageCreateInfo, VULKAN_CPU_ALLOCATOR, &ImageStorage));
		VulkanRHI::vkGetImageMemoryRequirements(InDevice.GetInstanceHandle(), ImageStorage, &ImageStorageMem);
		VulkanRHI::vkDestroyImage(InDevice.GetInstanceHandle(), ImageStorage, VULKAN_CPU_ALLOCATOR);

		const float MEM_SIZE_THRESHOLD = 1.5f;
		const float IMAGE0_SIZE = (float)Image0Mem.size;

		if (ImageMutableMem.size * MEM_SIZE_THRESHOLD < IMAGE0_SIZE)
		{
			AFBCWorkaroundOption = 1;
		}
		else if (ImageStorageMem.size * MEM_SIZE_THRESHOLD < IMAGE0_SIZE)
		{
			AFBCWorkaroundOption = 2;
		}

		if (AFBCWorkaroundOption != 0)
		{
<<<<<<< HEAD
			UE_LOG(LogRHI, Display, TEXT("Enabling workaround to reduce memory requrement for BGRA textures (%s flag). 128x128 - 8 Mips BGRA texture: %u KiB -> %u KiB"),
=======
			UE_LOG(LogRHI, Display, TEXT("Enabling workaround to reduce memory requirement for BGRA textures (%s flag). 128x128 - 8 Mips BGRA texture: %u KiB -> %u KiB"),
>>>>>>> 4af6daef
				AFBCWorkaroundOption == 1 ? TEXT("MUTABLE") : TEXT("STORAGE"),
				Image0Mem.size / 1024,
				AFBCWorkaroundOption == 1 ? ImageMutableMem.size / 1024 : ImageStorageMem.size / 1024
			);
		}
	}

	// ASTC workarounds
	{
		ImageCreateInfo.flags = 0;
		ImageCreateInfo.format = VK_FORMAT_ASTC_8x8_UNORM_BLOCK;
		ImageCreateInfo.tiling = VK_IMAGE_TILING_OPTIMAL;
		ImageCreateInfo.usage = VK_IMAGE_USAGE_TRANSFER_DST_BIT | VK_IMAGE_USAGE_SAMPLED_BIT;

		VkImage ImageOptimal_ASTC;
		VkMemoryRequirements ImageOptimalMem_ASTC;
		VERIFYVULKANRESULT(VulkanRHI::vkCreateImage(InDevice.GetInstanceHandle(), &ImageCreateInfo, VULKAN_CPU_ALLOCATOR, &ImageOptimal_ASTC));
		VulkanRHI::vkGetImageMemoryRequirements(InDevice.GetInstanceHandle(), ImageOptimal_ASTC, &ImageOptimalMem_ASTC);
		VulkanRHI::vkDestroyImage(InDevice.GetInstanceHandle(), ImageOptimal_ASTC, VULKAN_CPU_ALLOCATOR);

		ImageCreateInfo.tiling = VK_IMAGE_TILING_LINEAR;

		VkImage ImageLinear_ASTC;
		VkMemoryRequirements ImageLinearMem_ASTC;
		VERIFYVULKANRESULT(VulkanRHI::vkCreateImage(InDevice.GetInstanceHandle(), &ImageCreateInfo, VULKAN_CPU_ALLOCATOR, &ImageLinear_ASTC));
		VulkanRHI::vkGetImageMemoryRequirements(InDevice.GetInstanceHandle(), ImageLinear_ASTC, &ImageLinearMem_ASTC);
		VulkanRHI::vkDestroyImage(InDevice.GetInstanceHandle(), ImageLinear_ASTC, VULKAN_CPU_ALLOCATOR);


		const float MEM_SIZE_THRESHOLD = 2.0f;
		const float ImageOptimal_SIZE = (float)ImageOptimalMem_ASTC.size;

		if (ImageLinearMem_ASTC.size * MEM_SIZE_THRESHOLD <= ImageOptimal_SIZE)
		{
			ASTCWorkaroundOption = 1;

<<<<<<< HEAD
			UE_LOG(LogRHI, Display, TEXT("Enabling workaround to reduce memory requrement for ASTC textures (VK_IMAGE_TILING_LINEAR). 128x128 - 8 Mips ASTC_8x8 texture: %u KiB -> %u KiB"),
=======
			UE_LOG(LogRHI, Display, TEXT("Enabling workaround to reduce memory requirement for ASTC textures (VK_IMAGE_TILING_LINEAR). 128x128 - 8 Mips ASTC_8x8 texture: %u KiB -> %u KiB"),
>>>>>>> 4af6daef
				ImageOptimalMem_ASTC.size / 1024,
				ImageLinearMem_ASTC.size / 1024
			);
		}
	}
}

void FVulkanAndroidPlatform::SetImageMemoryRequirementWorkaround(VkImageCreateInfo& ImageCreateInfo)
{
	if (AFBCWorkaroundOption != 0 &&
		ImageCreateInfo.imageType == VK_IMAGE_TYPE_2D && 
		ImageCreateInfo.format == VK_FORMAT_B8G8R8A8_UNORM && 
		ImageCreateInfo.mipLevels >= 8) // its worth enabling for 128x128 and up
	{
		if (AFBCWorkaroundOption == 1)
		{
			ImageCreateInfo.flags |= VK_IMAGE_CREATE_MUTABLE_FORMAT_BIT;
		}
		else if (AFBCWorkaroundOption == 2)
		{
			ImageCreateInfo.usage |= VK_IMAGE_USAGE_STORAGE_BIT;
		}
	}

	// Use ASTC workaround for textures ASTC_6x6 and ASTC_8x8 with mips and size up to 128x128
	if (ASTCWorkaroundOption != 0 &&
		ImageCreateInfo.imageType == VK_IMAGE_TYPE_2D &&
		(ImageCreateInfo.format >= VK_FORMAT_ASTC_6x6_UNORM_BLOCK && ImageCreateInfo.format <= VK_FORMAT_ASTC_8x8_SRGB_BLOCK) &&
		(ImageCreateInfo.mipLevels > 1 && ImageCreateInfo.extent.width <= 128 && ImageCreateInfo.extent.height <= 128))
	{
		ImageCreateInfo.tiling = VK_IMAGE_TILING_LINEAR;
	}
<<<<<<< HEAD
=======
}

FString FVulkanAndroidPlatform::GetVulkanProfileNameForFeatureLevel(ERHIFeatureLevel::Type FeatureLevel, bool bRaytracing)
{
	// Use the generic name and add "_Android" at the end (the RT suffix get added after the platform)
	FString ProfileName = FVulkanGenericPlatform::GetVulkanProfileNameForFeatureLevel(FeatureLevel, false) + TEXT("_Android");
	if (bRaytracing)
	{
		ProfileName += TEXT("_RT");
	}
	return ProfileName;
>>>>>>> 4af6daef
}<|MERGE_RESOLUTION|>--- conflicted
+++ resolved
@@ -1,11 +1,7 @@
 // Copyright Epic Games, Inc. All Rights Reserved.
 
 #include "VulkanAndroidPlatform.h"
-<<<<<<< HEAD
-#include "../VulkanRHIPrivate.h"
-=======
 #include "../VulkanRayTracing.h"
->>>>>>> 4af6daef
 #include "../VulkanPipeline.h"
 #include "../VulkanRenderpass.h"
 #include <dlfcn.h>
@@ -434,8 +430,6 @@
 	ECVF_ReadOnly
 );
 
-<<<<<<< HEAD
-=======
 static int32 GVulkanUseASTCDecodeMode = 1;
 static FAutoConsoleVariableRef CVarVulkanUseASTCDecodeMode(
 	TEXT("r.Vulkan.UseASTCDecodeMode"),
@@ -444,21 +438,15 @@
 	ECVF_ReadOnly
 );
 
->>>>>>> 4af6daef
 void FVulkanAndroidPlatform::GetDeviceExtensions(FVulkanDevice* Device, FVulkanDeviceExtensionArray& OutExtensions)
 {
 	OutExtensions.Add(MakeUnique<FVulkanDeviceExtension>(Device, VK_KHR_ANDROID_SURFACE_EXTENSION_NAME, VULKAN_EXTENSION_ENABLED, VULKAN_EXTENSION_NOT_PROMOTED));
 	OutExtensions.Add(MakeUnique<FVulkanDeviceExtension>(Device, VK_GOOGLE_DISPLAY_TIMING_EXTENSION_NAME, VULKAN_EXTENSION_ENABLED, VULKAN_EXTENSION_NOT_PROMOTED));
-<<<<<<< HEAD
-	OutExtensions.Add(MakeUnique<FVulkanDeviceExtension>(Device, VK_EXT_ASTC_DECODE_MODE_EXTENSION_NAME, VULKAN_SUPPORTS_ASTC_DECODE_MODE, VULKAN_EXTENSION_NOT_PROMOTED, DEVICE_EXT_FLAG_SETTER(HasEXTASTCDecodeMode)));
-	//OutExtensions.Add(MakeUnique<FVulkanDeviceExtension>(Device, VK_EXT_TEXTURE_COMPRESSION_ASTC_HDR_EXTENSION_NAME, VULKAN_SUPPORTS_TEXTURE_COMPRESSION_ASTC_HDR, VK_API_VERSION_1_3, DEVICE_EXT_FLAG_SETTER(HasEXTTextureCompressionASTCHDR)));
-=======
 	if (GVulkanUseASTCDecodeMode)
 	{
 		OutExtensions.Add(MakeUnique<FVulkanDeviceExtension>(Device, VK_EXT_ASTC_DECODE_MODE_EXTENSION_NAME, VULKAN_SUPPORTS_ASTC_DECODE_MODE, VULKAN_EXTENSION_NOT_PROMOTED, DEVICE_EXT_FLAG_SETTER(HasEXTASTCDecodeMode)));
 	}
 	OutExtensions.Add(MakeUnique<FVulkanDeviceExtension>(Device, VK_EXT_TEXTURE_COMPRESSION_ASTC_HDR_EXTENSION_NAME, VULKAN_SUPPORTS_TEXTURE_COMPRESSION_ASTC_HDR, VK_API_VERSION_1_3, DEVICE_EXT_FLAG_SETTER(HasEXTTextureCompressionASTCHDR)));
->>>>>>> 4af6daef
 
 	if (GVulkanQcomRenderPassTransform)
 	{
@@ -601,26 +589,6 @@
 	}
 }
 
-<<<<<<< HEAD
-void FVulkanAndroidPlatform::SetupMaxRHIFeatureLevelAndShaderPlatform(ERHIFeatureLevel::Type InRequestedFeatureLevel)
-{
-	if (!GIsEditor &&
-		(FVulkanPlatform::RequiresMobileRenderer() || 
-		InRequestedFeatureLevel == ERHIFeatureLevel::ES3_1 ||
-		FParse::Param(FCommandLine::Get(), TEXT("featureleveles31"))))
-	{
-		GMaxRHIFeatureLevel = ERHIFeatureLevel::ES3_1;
-		GMaxRHIShaderPlatform = SP_VULKAN_ES3_1_ANDROID;
-	}
-	else
-	{
-		GMaxRHIFeatureLevel = ERHIFeatureLevel::SM5;
-		GMaxRHIShaderPlatform = SP_VULKAN_SM5_ANDROID;
-	}
-}
-
-=======
->>>>>>> 4af6daef
 bool FVulkanAndroidPlatform::FramePace(FVulkanDevice& Device, void* WindowHandle, VkSwapchainKHR Swapchain, uint32 PresentID, VkPresentInfoKHR& Info)
 {
 	QUICK_SCOPE_CYCLE_COUNTER(STAT_VulkanAndroid_FramePace);
@@ -819,25 +787,6 @@
 	}
 }
 
-<<<<<<< HEAD
-void GetVKStructsFromPNext(const void* pNext, TMap<uint32_t, const void*>& VkStructs)
-{
-	const void* PointerNext = pNext;
-
-	while (PointerNext)
-	{
-		const VkStructureType* NextType = (VkStructureType*)PointerNext;
-		VkStructs.FindOrAdd((uint32_t)*NextType) = PointerNext;
-
-		PointerNext = *((void**)(((uint8*)NextType) + sizeof(size_t)));
-	}
-}
-
-void HandleGraphicsPipelineCreatePNext(VkGraphicsPipelineCreateInfo* PipelineCreateInfo, TArray<char>& MemoryStream)
-{
-	TMap<uint32_t, const void*> VkStructs;
-	GetVKStructsFromPNext(PipelineCreateInfo->pNext, VkStructs);
-=======
 void GetVKStructsFromPNext(const void* InNext, TMap<VkStructureType, const void*>& VkStructs, const TArray<VkStructureType>& ValidTypes)
 {
 	const VkBaseInStructure* Next = reinterpret_cast<const VkBaseInStructure*>(InNext);
@@ -857,35 +806,18 @@
 {
 	TMap<VkStructureType, const void*> VkStructs;
 	GetVKStructsFromPNext(PipelineCreateInfo->pNext, VkStructs, { VK_STRUCTURE_TYPE_PIPELINE_FRAGMENT_SHADING_RATE_STATE_CREATE_INFO_KHR });
->>>>>>> 4af6daef
 
 	int32_t HandledCount = 0;
 
 	// FSR Create Info
 	bool bHasFSRCreateInfo = false;
 
-<<<<<<< HEAD
-#if !VULKAN_SUPPORTS_FRAGMENT_SHADING_RATE
-	COPY_TO_BUFFER(MemoryStream, &bHasFSRCreateInfo, sizeof(bool));
-#else
-	const void** Struct = VkStructs.Find((uint32_t)VK_STRUCTURE_TYPE_PIPELINE_FRAGMENT_SHADING_RATE_STATE_CREATE_INFO_KHR);
-=======
 	const void** Struct = VkStructs.Find(VK_STRUCTURE_TYPE_PIPELINE_FRAGMENT_SHADING_RATE_STATE_CREATE_INFO_KHR);
->>>>>>> 4af6daef
 	bHasFSRCreateInfo = Struct != nullptr;
 	COPY_TO_BUFFER(MemoryStream, &bHasFSRCreateInfo, sizeof(bool));
 
 	if (bHasFSRCreateInfo)
 	{
-<<<<<<< HEAD
-		VkPipelineFragmentShadingRateStateCreateInfoKHR FSRCreateInfo = *(VkPipelineFragmentShadingRateStateCreateInfoKHR*)*Struct;
-		FSRCreateInfo.pNext = nullptr;
-
-		COPY_TO_BUFFER(MemoryStream, &FSRCreateInfo, sizeof(VkPipelineFragmentShadingRateStateCreateInfoKHR));
-		HandledCount++;
-	} 
-#endif
-=======
 		VkPipelineFragmentShadingRateStateCreateInfoKHR* FSRCreateInfo = (VkPipelineFragmentShadingRateStateCreateInfoKHR*)*Struct;
 		check(FSRCreateInfo->pNext == nullptr);
 		FSRCreateInfo->pNext = nullptr;
@@ -919,60 +851,37 @@
 		COPY_TO_BUFFER(MemoryStream, SubgroupSizeCreateInfo, sizeof(VkPipelineShaderStageRequiredSubgroupSizeCreateInfo));
 		HandledCount++;
 	}
->>>>>>> 4af6daef
 
 	check(HandledCount == VkStructs.Num());
 }
 
 void HandleSubpassDescriptionPNext(VkSubpassDescription2* SubpassDescription, TArray<char>& MemoryStream)
 {
-<<<<<<< HEAD
-	TMap<uint32_t, const void*> VkStructs;
-	GetVKStructsFromPNext(SubpassDescription->pNext, VkStructs);
-=======
 	TMap<VkStructureType, const void*> VkStructs;
 	GetVKStructsFromPNext(SubpassDescription->pNext, VkStructs, { VK_STRUCTURE_TYPE_FRAGMENT_SHADING_RATE_ATTACHMENT_INFO_KHR });
->>>>>>> 4af6daef
 
 	int32_t HandledCount = 0;
 
 	// FSR Create Info 
 	bool bHasFSRAttachmentCreateInfo = false;
 
-<<<<<<< HEAD
-#if !VULKAN_SUPPORTS_FRAGMENT_SHADING_RATE
-	COPY_TO_BUFFER(MemoryStream, &bHasFSRAttachmentCreateInfo, sizeof(bool));
-#else
-	const void** Struct = VkStructs.Find((uint32_t)VK_STRUCTURE_TYPE_FRAGMENT_SHADING_RATE_ATTACHMENT_INFO_KHR);
-=======
 	const void** Struct = VkStructs.Find(VK_STRUCTURE_TYPE_FRAGMENT_SHADING_RATE_ATTACHMENT_INFO_KHR);
->>>>>>> 4af6daef
 	bHasFSRAttachmentCreateInfo = Struct != nullptr;
 	COPY_TO_BUFFER(MemoryStream, &bHasFSRAttachmentCreateInfo, sizeof(bool));
 
 	if (bHasFSRAttachmentCreateInfo)
 	{
 		VkFragmentShadingRateAttachmentInfoKHR* FragmentShadingRateCreateInfo = (VkFragmentShadingRateAttachmentInfoKHR*)*Struct;
-<<<<<<< HEAD
-=======
 
 		check(FragmentShadingRateCreateInfo->pFragmentShadingRateAttachment->pNext == nullptr);
->>>>>>> 4af6daef
 		COPY_TO_BUFFER(MemoryStream, FragmentShadingRateCreateInfo->pFragmentShadingRateAttachment, sizeof(VkAttachmentReference2));
 		COPY_TO_BUFFER(MemoryStream, &FragmentShadingRateCreateInfo->shadingRateAttachmentTexelSize, sizeof(VkExtent2D));
 		HandledCount++;
 	}
-<<<<<<< HEAD
-#endif
-=======
->>>>>>> 4af6daef
 
 	check(HandledCount == VkStructs.Num());
 }
 
-<<<<<<< HEAD
-void PipelineToBinary(FVulkanDevice* Device, VkGraphicsPipelineCreateInfo* PipelineInfo, FGfxPipelineDesc* GfxEntry, const FVulkanRenderTargetLayout* RTLayout, TArray<char>& MemoryStream)
-=======
 void HandleDepthStencilAttachmentPNext(const VkAttachmentReference2* Attachment, TArray<char>& MemoryStream)
 {
 	TMap<VkStructureType, const void*> VkStructs;
@@ -998,7 +907,6 @@
 }
 
 void PipelineToBinary(FVulkanDevice* Device, const VkGraphicsPipelineCreateInfo* PipelineInfo, FGfxPipelineDesc* GfxEntry, const FVulkanRenderTargetLayout* RTLayout, TArray<char>& MemoryStream)
->>>>>>> 4af6daef
 {
 	static const unsigned int INITIAL_PSO_STREAM_SIZE = 64 * 1024;
 	MemoryStream.Reserve(INITIAL_PSO_STREAM_SIZE);
@@ -1040,11 +948,8 @@
 		ShaderStage.flags = PipelineInfo->pStages[Idx].flags;
 		ShaderStage.stage = PipelineInfo->pStages[Idx].stage;
 
-<<<<<<< HEAD
-=======
 		HandlePipelineShaderStagePNext(&PipelineInfo->pStages[Idx], MemoryStream);
 
->>>>>>> 4af6daef
 		COPY_TO_BUFFER(MemoryStream, &ShaderStage, sizeof(VkPipelineShaderStageCreateInfo));
 
 		uint32_t NameLength = static_cast<uint32_t>(strlen(PipelineInfo->pStages[Idx].pName)+1);
@@ -1243,11 +1148,8 @@
 
 			VkRenderPassFragmentDensityMapCreateInfoEXT* FragmentDensityMap = (VkRenderPassFragmentDensityMapCreateInfoEXT*)RenderPassCreateInfo.pNext;
 			COPY_TO_BUFFER(MemoryStream, FragmentDensityMap, sizeof(VkRenderPassFragmentDensityMapCreateInfoEXT));
-<<<<<<< HEAD
-=======
 
 			check(FragmentDensityMap->pNext == nullptr);
->>>>>>> 4af6daef
 		}
 
 		if(RenderPassCreateInfo.attachmentCount > 0)
@@ -1269,35 +1171,25 @@
 			SubpassDescription.pInputAttachments = nullptr;
 			SubpassDescription.pResolveAttachments = nullptr;
 			
-<<<<<<< HEAD
-			COPY_TO_BUFFER(MemoryStream, &CreateInfo.pSubpasses[Idx], sizeof(VkSubpassDescription2));
-=======
 			COPY_TO_BUFFER(MemoryStream, &SubpassDescription, sizeof(VkSubpassDescription2));
->>>>>>> 4af6daef
 
 			HandleSubpassDescriptionPNext(&SubpassDescription, MemoryStream);
 
 			if(SubpassDescription.colorAttachmentCount > 0)
 			{
-<<<<<<< HEAD
-=======
 				for (uint32_t n = 0; n < SubpassDescription.colorAttachmentCount; ++n)
 				{
 					check(CreateInfo.pSubpasses[Idx].pColorAttachments[n].pNext == nullptr);
 				}
->>>>>>> 4af6daef
 				COPY_TO_BUFFER(MemoryStream, CreateInfo.pSubpasses[Idx].pColorAttachments, sizeof(VkAttachmentReference2) * SubpassDescription.colorAttachmentCount);
 			}
 
 			if(SubpassDescription.inputAttachmentCount > 0)
 			{
-<<<<<<< HEAD
-=======
 				for (uint32_t n = 0; n < SubpassDescription.inputAttachmentCount; ++n)
 				{
 					check(CreateInfo.pSubpasses[Idx].pInputAttachments[n].pNext == nullptr);
 				}
->>>>>>> 4af6daef
 				COPY_TO_BUFFER(MemoryStream, CreateInfo.pSubpasses[Idx].pInputAttachments, sizeof(VkAttachmentReference2) * SubpassDescription.inputAttachmentCount);
 			}
 
@@ -1308,14 +1200,11 @@
 			{
 				if(SubpassDescription.colorAttachmentCount > 0)
 				{
-<<<<<<< HEAD
-=======
 					for (uint32_t n = 0; n < SubpassDescription.colorAttachmentCount; ++n)
 					{
 						check(CreateInfo.pSubpasses[Idx].pResolveAttachments[n].pNext == nullptr);
 					}
 					check(CreateInfo.pSubpasses[Idx].pResolveAttachments == nullptr);
->>>>>>> 4af6daef
 					COPY_TO_BUFFER(MemoryStream, CreateInfo.pSubpasses[Idx].pResolveAttachments, sizeof(VkAttachmentReference2)* SubpassDescription.colorAttachmentCount);
 				}
 			}
@@ -1325,10 +1214,7 @@
 
 			if (bHasDepthStencilAttachment)
 			{
-<<<<<<< HEAD
-=======
 				HandleDepthStencilAttachmentPNext(CreateInfo.pSubpasses[Idx].pDepthStencilAttachment, MemoryStream);
->>>>>>> 4af6daef
 				COPY_TO_BUFFER(MemoryStream, CreateInfo.pSubpasses[Idx].pDepthStencilAttachment, sizeof(VkAttachmentReference2));
 			}
 		}
@@ -1371,11 +1257,7 @@
 
 			check(FragmentDensityMap->pNext == nullptr);
 			// TODO: Support Multiview create info
-<<<<<<< HEAD
-		}
-=======
 		} 
->>>>>>> 4af6daef
 
 		if(RenderPassCreateInfo.attachmentCount > 0)
 		{
@@ -1396,11 +1278,7 @@
 			SubpassDescription.pInputAttachments = nullptr;
 			SubpassDescription.pResolveAttachments = nullptr;
 			
-<<<<<<< HEAD
-			COPY_TO_BUFFER(MemoryStream, &CreateInfo.pSubpasses[Idx], sizeof(VkSubpassDescription));
-=======
 			COPY_TO_BUFFER(MemoryStream, &SubpassDescription, sizeof(VkSubpassDescription));
->>>>>>> 4af6daef
 
 			if(SubpassDescription.colorAttachmentCount > 0)
 			{
@@ -1555,11 +1433,7 @@
 	std::atomic<bool> bOneTimeErrorEncountered = false;
 }
 
-<<<<<<< HEAD
-VkPipelineCache FVulkanAndroidPlatform::PrecompilePSO(FVulkanDevice* Device, VkGraphicsPipelineCreateInfo* PipelineInfo, FGfxPipelineDesc* GfxEntry, const FVulkanRenderTargetLayout* RTLayout, TArrayView<uint32_t> VS, TArrayView<uint32_t> PS, size_t& AfterSize)
-=======
 VkPipelineCache FVulkanAndroidPlatform::PrecompilePSO(FVulkanDevice* Device, const VkGraphicsPipelineCreateInfo* PipelineInfo, FGfxPipelineDesc* GfxEntry, const FVulkanRenderTargetLayout* RTLayout, TArrayView<uint32_t> VS, TArrayView<uint32_t> PS, size_t& AfterSize)
->>>>>>> 4af6daef
 {
 	FString FailureMessageOUT;
 	
@@ -1724,11 +1598,7 @@
 
 		if (AFBCWorkaroundOption != 0)
 		{
-<<<<<<< HEAD
-			UE_LOG(LogRHI, Display, TEXT("Enabling workaround to reduce memory requrement for BGRA textures (%s flag). 128x128 - 8 Mips BGRA texture: %u KiB -> %u KiB"),
-=======
 			UE_LOG(LogRHI, Display, TEXT("Enabling workaround to reduce memory requirement for BGRA textures (%s flag). 128x128 - 8 Mips BGRA texture: %u KiB -> %u KiB"),
->>>>>>> 4af6daef
 				AFBCWorkaroundOption == 1 ? TEXT("MUTABLE") : TEXT("STORAGE"),
 				Image0Mem.size / 1024,
 				AFBCWorkaroundOption == 1 ? ImageMutableMem.size / 1024 : ImageStorageMem.size / 1024
@@ -1765,11 +1635,7 @@
 		{
 			ASTCWorkaroundOption = 1;
 
-<<<<<<< HEAD
-			UE_LOG(LogRHI, Display, TEXT("Enabling workaround to reduce memory requrement for ASTC textures (VK_IMAGE_TILING_LINEAR). 128x128 - 8 Mips ASTC_8x8 texture: %u KiB -> %u KiB"),
-=======
 			UE_LOG(LogRHI, Display, TEXT("Enabling workaround to reduce memory requirement for ASTC textures (VK_IMAGE_TILING_LINEAR). 128x128 - 8 Mips ASTC_8x8 texture: %u KiB -> %u KiB"),
->>>>>>> 4af6daef
 				ImageOptimalMem_ASTC.size / 1024,
 				ImageLinearMem_ASTC.size / 1024
 			);
@@ -1802,8 +1668,6 @@
 	{
 		ImageCreateInfo.tiling = VK_IMAGE_TILING_LINEAR;
 	}
-<<<<<<< HEAD
-=======
 }
 
 FString FVulkanAndroidPlatform::GetVulkanProfileNameForFeatureLevel(ERHIFeatureLevel::Type FeatureLevel, bool bRaytracing)
@@ -1815,5 +1679,4 @@
 		ProfileName += TEXT("_RT");
 	}
 	return ProfileName;
->>>>>>> 4af6daef
 }