--- conflicted
+++ resolved
@@ -138,56 +138,7 @@
 	static int32 CachedFramePace;
 	static int32 CachedRefreshRate;
 	static int32 CachedSyncInterval;
-<<<<<<< HEAD
 };
-
-#if VULKAN_SUPPORTS_GOOGLE_DISPLAY_TIMING
-class FGDTimingFramePacer : FNoncopyable
-{
-public:
-	FGDTimingFramePacer(VkDevice InDevice, VkSwapchainKHR InSwapChain);
-
-	const VkPresentTimesInfoGOOGLE* GetPresentTimesInfo() const
-	{
-		return ((SyncDuration > 0) ? &PresentTimesInfo : nullptr);
-	}
-
-	void ScheduleNextFrame(uint32 InPresentID, int32 FramePace, int32 RefreshRate); // Call right before present
-
-private:
-	void UpdateSyncDuration(int32 FramePace, int32 RefreshRate);
-
-	uint64 PredictLastScheduledFramePresentTime(uint32 CurrentPresentID) const;
-	uint64 CalculateMinPresentTime(uint64 CpuPresentTime) const;
-	uint64 CalculateMaxPresentTime(uint64 CpuPresentTime) const;
-	uint64 CalculateNearestVsTime(uint64 ActualPresentTime, uint64 TargetTime) const;
-	void PollPastFrameInfo();
-
-private:
-	struct FKnownFrameInfo
-	{
-		bool bValid = false;
-		uint32 PresentID = 0;
-		uint64 ActualPresentTime = 0;
-	};
-
-private:
-	VkDevice Device;
-	VkSwapchainKHR SwapChain;
-
-	VkPresentTimesInfoGOOGLE PresentTimesInfo;
-	VkPresentTimeGOOGLE PresentTime;
-	uint64 RefreshDuration = 0;
-	uint64 HalfRefreshDuration = 0;
-
-	FKnownFrameInfo LastKnownFrameInfo;
-	uint64 LastScheduledPresentTime = 0;
-	uint64 SyncDuration = 0;
-	int32 FramePace = 0;
-=======
->>>>>>> 7d5968f5
-};
-#endif //VULKAN_SUPPORTS_GOOGLE_DISPLAY_TIMING
 
 #if VULKAN_SUPPORTS_GOOGLE_DISPLAY_TIMING
 class FGDTimingFramePacer : FNoncopyable
