// Copyright Epic Games, Inc. All Rights Reserved.

#pragma once
#include "CoreMinimal.h"
#include "PixelFormat.h"
#include "Containers/ArrayView.h"
#include "RHI.h"	// for GShaderPlatformForFeatureLevel and its friends

#include "VulkanLoader.h"

struct FOptionalVulkanDeviceExtensions;
class FVulkanDevice;
class FVulkanRenderTargetLayout;
struct FGfxPipelineDesc;

using FVulkanDeviceExtensionArray = TArray<TUniquePtr<class FVulkanDeviceExtension>>;
using FVulkanInstanceExtensionArray = TArray<TUniquePtr<class FVulkanInstanceExtension>>;

// the platform interface, and empty implementations for platforms that don't need em
class FVulkanGenericPlatform
{
public:
	static void SetupMaxRHIFeatureLevelAndShaderPlatform(ERHIFeatureLevel::Type InRequestedFeatureLevel);

	static bool IsSupported() { return true; }

	static bool LoadVulkanLibrary() { return true; }
	static bool LoadVulkanInstanceFunctions(VkInstance inInstance) { return true; }
	static void FreeVulkanLibrary() {}

	// Called after querying all the available extensions and layers
	static void NotifyFoundInstanceLayersAndExtensions(const TArray<const ANSICHAR*>& Layers, const TArray<const ANSICHAR*>& Extensions) {}
	static void NotifyFoundDeviceLayersAndExtensions(VkPhysicalDevice PhysicalDevice, const TArray<const ANSICHAR*>& Layers, const TArray<const ANSICHAR*>& Extensions) {}

	// Array of required extensions for the platform (Required!)
	static void GetInstanceExtensions(FVulkanInstanceExtensionArray& OutExtensions);
	static void GetInstanceLayers(TArray<const ANSICHAR*>& OutLayers) {}
	static void GetDeviceExtensions(FVulkanDevice* Device, FVulkanDeviceExtensionArray& OutExtensions);
	static void GetDeviceLayers(TArray<const ANSICHAR*>& OutLayers) {}

	// create the platform-specific surface object - required
	static void CreateSurface(VkSurfaceKHR* OutSurface);

	// most platforms support BC* but not ASTC* or ETC2*
	static bool SupportsBCTextureFormats() { return true; }
	static bool SupportsASTCTextureFormats() { return false; }
	static bool SupportsETC2TextureFormats() { return false; }

	// most platforms can query the surface for the present mode, and size, etc
	static bool SupportsQuerySurfaceProperties() { return true; }

	static void SetupFeatureLevels();

	static bool SupportsTimestampRenderQueries() { return true; }

	static bool RequiresMobileRenderer() { return false; }

	// bInit=1 called at RHI init time, bInit=0 at RHI deinit time
	static void OverridePlatformHandlers(bool bInit) {}

	// Some platforms have issues with the access flags for the Present layout
	static bool RequiresPresentLayoutFix() { return false; }

	static bool ForceEnableDebugMarkers() { return false; }

	static bool SupportsDeviceLocalHostVisibleWithNoPenalty(EGpuVendorId VendorId) { return false; }

	static bool HasUnifiedMemory() { return false; }

	static bool RegisterGPUWork() { return true; }

	static void WriteCrashMarker(const FOptionalVulkanDeviceExtensions& OptionalExtensions, VkCommandBuffer CmdBuffer, VkBuffer DestBuffer, const TArrayView<uint32>& Entries, bool bAdding) {}

	// Allow the platform code to restrict the device features
	static void RestrictEnabledPhysicalDeviceFeatures(VkPhysicalDeviceFeatures& InOutFeaturesToEnable)
	{ 
		// Disable everything sparse-related
		InOutFeaturesToEnable.shaderResourceResidency	= VK_FALSE;
		InOutFeaturesToEnable.shaderResourceMinLod		= VK_FALSE;
		InOutFeaturesToEnable.sparseBinding				= VK_FALSE;
		InOutFeaturesToEnable.sparseResidencyBuffer		= VK_FALSE;
		InOutFeaturesToEnable.sparseResidencyImage2D	= VK_FALSE;
		InOutFeaturesToEnable.sparseResidencyImage3D	= VK_FALSE;
		InOutFeaturesToEnable.sparseResidency2Samples	= VK_FALSE;
		InOutFeaturesToEnable.sparseResidency4Samples	= VK_FALSE;
		InOutFeaturesToEnable.sparseResidency8Samples	= VK_FALSE;
		InOutFeaturesToEnable.sparseResidencyAliased	= VK_FALSE;
	}

	static bool SupportParallelRenderingTasks() { return true; }

	/** The status quo is false, so the default is chosen to not change it. As platforms opt in it may be better to flip the default. */
	static bool SupportsDynamicResolution() { return false; }

	static bool SupportsVolumeTextureRendering() { return true; }

	// Allow platforms to add extension features to the DeviceInfo pNext chain
	static void EnablePhysicalDeviceFeatureExtensions(VkDeviceCreateInfo& DeviceInfo, FVulkanDevice& Device) {}

	static bool RequiresSwapchainGeneralInitialLayout() { return false; }

	// Allow platforms to perform their own frame pacing, called before Present. Returns true if the platform has done framepacing, false otherwise.
	static bool FramePace(FVulkanDevice& Device, VkSwapchainKHR Swapchain, uint32 PresentID, VkPresentInfoKHR& Info) { return false; }

	// Allow platforms to do extra work on present
	static VkResult Present(VkQueue Queue, VkPresentInfoKHR& PresentInfo);

	// Allow platforms to track swapchain creation
	static VkResult CreateSwapchainKHR(VkDevice Device, const VkSwapchainCreateInfoKHR* CreateInfo, const VkAllocationCallbacks* Allocator, VkSwapchainKHR* Swapchain);
	
	// Allow platforms to track swapchain destruction
	static void DestroySwapchainKHR(VkDevice Device, VkSwapchainKHR Swapchain, const VkAllocationCallbacks* Allocator);

	// Whether to attempt recreate swapchain when present or acqurire operations fail
	static bool RecreateSwapchainOnFail() { return true; }

	// Ensure the last frame completed on the GPU
	static bool RequiresWaitingForFrameCompletionEvent() { return true; }

	// Does the platform allow a nullptr Pixelshader on the pipeline
	static bool SupportsNullPixelShader() { return true; }

	// Does the platform require depth to be written on stencil clear
	static bool RequiresDepthWriteOnStencilClear() { return false; }

	// Checks if the PSO cache matches the expected vulkan device properties
	static bool PSOBinaryCacheMatches(FVulkanDevice* Device, const TArray<uint8>& DeviceCache);

	// Will create the correct format from a generic pso filename
	static FString CreatePSOBinaryCacheFilename(FVulkanDevice* Device, FString CacheFilename);

	// Gathers a list of pso cache filenames to attempt to load
	static TArray<FString> GetPSOCacheFilenames();

	// Gives platform a chance to handle precompile of PSOs, returns nullptr if unsupported
	static VkPipelineCache PrecompilePSO(FVulkanDevice* Device, VkGraphicsPipelineCreateInfo* PipelineInfo, FGfxPipelineDesc* GfxEntry, const FVulkanRenderTargetLayout* RTLayout, TArrayView<uint32_t> VS, TArrayView<uint32_t> PS, size_t& AfterSize) { return VK_NULL_HANDLE; }

	// Return VK_FALSE if platform wants to suppress the given debug report from the validation layers, VK_TRUE to print it.
	static VkBool32 DebugReportFunction(VkDebugReportFlagsEXT MsgFlags, VkDebugReportObjectTypeEXT ObjType, uint64_t SrcObject, size_t Location, int32 MsgCode, const ANSICHAR* LayerPrefix, const ANSICHAR* Msg, void* UserData) { return VK_TRUE; }
<<<<<<< HEAD
=======

	// Setup platform to use a workaround to reduce textures memory requirements
	static void SetupImageMemoryRequirementWorkaround(const FVulkanDevice& InDevice) {};
	static void SetImageMemoryRequirementWorkaround(VkImageCreateInfo& ImageCreateInfo) {};
>>>>>>> d731a049
};<|MERGE_RESOLUTION|>--- conflicted
+++ resolved
@@ -137,11 +137,8 @@
 
 	// Return VK_FALSE if platform wants to suppress the given debug report from the validation layers, VK_TRUE to print it.
 	static VkBool32 DebugReportFunction(VkDebugReportFlagsEXT MsgFlags, VkDebugReportObjectTypeEXT ObjType, uint64_t SrcObject, size_t Location, int32 MsgCode, const ANSICHAR* LayerPrefix, const ANSICHAR* Msg, void* UserData) { return VK_TRUE; }
-<<<<<<< HEAD
-=======
 
 	// Setup platform to use a workaround to reduce textures memory requirements
 	static void SetupImageMemoryRequirementWorkaround(const FVulkanDevice& InDevice) {};
 	static void SetImageMemoryRequirementWorkaround(VkImageCreateInfo& ImageCreateInfo) {};
->>>>>>> d731a049
 };