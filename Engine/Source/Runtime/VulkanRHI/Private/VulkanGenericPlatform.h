// Copyright Epic Games, Inc. All Rights Reserved.

#pragma once
#include "CoreMinimal.h"
#include "PixelFormat.h"
#include "Containers/ArrayView.h"
#include "RHI.h"	// for GShaderPlatformForFeatureLevel and its friends

#include "VulkanLoader.h"

struct FOptionalVulkanDeviceExtensions;
class FVulkanDevice;

// the platform interface, and empty implementations for platforms that don't need em
class FVulkanGenericPlatform
{
public:
	static void SetupMaxRHIFeatureLevelAndShaderPlatform(ERHIFeatureLevel::Type InRequestedFeatureLevel);

	static bool IsSupported() { return true; }
	static void CheckDeviceDriver(uint32 DeviceIndex, EGpuVendorId VendorId, const VkPhysicalDeviceProperties& Props) {}

	static bool LoadVulkanLibrary() { return true; }
	static bool LoadVulkanInstanceFunctions(VkInstance inInstance) { return true; }
	static void FreeVulkanLibrary() {}

	// Called after querying all the available extensions and layers
	static void NotifyFoundInstanceLayersAndExtensions(const TArray<FString>& Layers, const TArray<FString>& Extensions) {}
	static void NotifyFoundDeviceLayersAndExtensions(VkPhysicalDevice PhysicalDevice, const TArray<FString>& Layers, const TArray<FString>& Extensions) {}

	// Array of required extensions for the platform (Required!)
	static void GetInstanceExtensions(TArray<const ANSICHAR*>& OutExtensions);
	static void GetInstanceLayers(TArray<const ANSICHAR*>& OutLayers) {}
	static void GetDeviceExtensions(EGpuVendorId VendorId, TArray<const ANSICHAR*>& OutExtensions);
	static void GetDeviceLayers(EGpuVendorId VendorId, TArray<const ANSICHAR*>& OutLayers) {}

	// create the platform-specific surface object - required
	static void CreateSurface(VkSurfaceKHR* OutSurface);

	// most platforms support BC* but not ASTC* or ETC2*
	static bool SupportsBCTextureFormats() { return true; }
	static bool SupportsASTCTextureFormats() { return false; }
	static bool SupportsETC2TextureFormats() { return false; }

	// most platforms can query the surface for the present mode, and size, etc
	static bool SupportsQuerySurfaceProperties() { return true; }

	static void SetupFeatureLevels();

	static bool SupportsTimestampRenderQueries() { return true; }

	static bool RequiresMobileRenderer() { return false; }

	// bInit=1 called at RHI init time, bInit=0 at RHI deinit time
	static void OverridePlatformHandlers(bool bInit) {}

	// Some platforms have issues with the access flags for the Present layout
	static bool RequiresPresentLayoutFix() { return false; }

	static bool ForceEnableDebugMarkers() { return false; }

	static bool SupportsDeviceLocalHostVisibleWithNoPenalty(EGpuVendorId VendorId) { return false; }

	static bool HasUnifiedMemory() { return false; }

	static bool RegisterGPUWork() { return true; }

	static void WriteCrashMarker(const FOptionalVulkanDeviceExtensions& OptionalExtensions, VkCommandBuffer CmdBuffer, VkBuffer DestBuffer, const TArrayView<uint32>& Entries, bool bAdding) {}

	// Allow the platform code to restrict the device features
	static void RestrictEnabledPhysicalDeviceFeatures(VkPhysicalDeviceFeatures& InOutFeaturesToEnable)
	{ 
		// Disable everything sparse-related
		InOutFeaturesToEnable.shaderResourceResidency	= VK_FALSE;
		InOutFeaturesToEnable.shaderResourceMinLod		= VK_FALSE;
		InOutFeaturesToEnable.sparseBinding				= VK_FALSE;
		InOutFeaturesToEnable.sparseResidencyBuffer		= VK_FALSE;
		InOutFeaturesToEnable.sparseResidencyImage2D	= VK_FALSE;
		InOutFeaturesToEnable.sparseResidencyImage3D	= VK_FALSE;
		InOutFeaturesToEnable.sparseResidency2Samples	= VK_FALSE;
		InOutFeaturesToEnable.sparseResidency4Samples	= VK_FALSE;
		InOutFeaturesToEnable.sparseResidency8Samples	= VK_FALSE;
		InOutFeaturesToEnable.sparseResidencyAliased	= VK_FALSE;
	}

<<<<<<< HEAD
	// Some platforms only support real or non-real UBs, so this function can optimize it out
	static bool UseRealUBsOptimization(bool bCodeHeaderUseRealUBs) { return bCodeHeaderUseRealUBs; }

	static bool SupportsUniformBufferPatching() { return false; }

=======
>>>>>>> 6bbb88c8
	static bool SupportParallelRenderingTasks() { return true; }

	/** The status quo is false, so the default is chosen to not change it. As platforms opt in it may be better to flip the default. */
	static bool SupportsDynamicResolution() { return false; }

	static bool SupportsVolumeTextureRendering() { return true; }

	// Allow platforms to add extension features to the DeviceInfo pNext chain
	static void EnablePhysicalDeviceFeatureExtensions(VkDeviceCreateInfo& DeviceInfo, FVulkanDevice& Device) {}

	static bool RequiresSwapchainGeneralInitialLayout() { return false; }

	// Allow platforms to perform their own frame pacing, called before Present. Returns true if the platform has done framepacing, false otherwise.
	static bool FramePace(FVulkanDevice& Device, VkSwapchainKHR Swapchain, uint32 PresentID, VkPresentInfoKHR& Info) { return false; }

	// Allow platforms to do extra work on present
	static VkResult Present(VkQueue Queue, VkPresentInfoKHR& PresentInfo);

	// Allow platforms to track swapchain creation
	static VkResult CreateSwapchainKHR(VkDevice Device, const VkSwapchainCreateInfoKHR* CreateInfo, const VkAllocationCallbacks* Allocator, VkSwapchainKHR* Swapchain);
	
	// Allow platforms to track swapchain destruction
	static void DestroySwapchainKHR(VkDevice Device, VkSwapchainKHR Swapchain, const VkAllocationCallbacks* Allocator);

	// Ensure the last frame completed on the GPU
	static bool RequiresWaitingForFrameCompletionEvent() { return true; }

	// Does the platform allow a nullptr Pixelshader on the pipeline
	static bool SupportsNullPixelShader() { return true; }

	// Does the platform require depth to be written on stencil clear
	static bool RequiresDepthWriteOnStencilClear() { return false; }

	// Checks if the PSO cache matches the expected vulkan device properties
	static bool PSOBinaryCacheMatches(FVulkanDevice* Device, const TArray<uint8>& DeviceCache);

	// Will create the correct format from a generic pso filename
	static FString CreatePSOBinaryCacheFilename(FVulkanDevice* Device, FString CacheFilename);

	// Gathers a list of pso cache filenames to attempt to load
	static TArray<FString> GetPSOCacheFilenames();

	// Return VK_FALSE if platform wants to suppress the given debug report from the validation layers, VK_TRUE to print it.
	static VkBool32 DebugReportFunction(VkDebugReportFlagsEXT MsgFlags, VkDebugReportObjectTypeEXT ObjType, uint64_t SrcObject, size_t Location, int32 MsgCode, const ANSICHAR* LayerPrefix, const ANSICHAR* Msg, void* UserData) { return VK_TRUE; }
};<|MERGE_RESOLUTION|>--- conflicted
+++ resolved
@@ -83,14 +83,6 @@
 		InOutFeaturesToEnable.sparseResidencyAliased	= VK_FALSE;
 	}
 
-<<<<<<< HEAD
-	// Some platforms only support real or non-real UBs, so this function can optimize it out
-	static bool UseRealUBsOptimization(bool bCodeHeaderUseRealUBs) { return bCodeHeaderUseRealUBs; }
-
-	static bool SupportsUniformBufferPatching() { return false; }
-
-=======
->>>>>>> 6bbb88c8
 	static bool SupportParallelRenderingTasks() { return true; }
 
 	/** The status quo is false, so the default is chosen to not change it. As platforms opt in it may be better to flip the default. */
