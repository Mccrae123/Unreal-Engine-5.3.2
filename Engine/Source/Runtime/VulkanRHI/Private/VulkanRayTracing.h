--- conflicted
+++ resolved
@@ -67,14 +67,6 @@
 
 	virtual FRayTracingAccelerationStructureAddress GetAccelerationStructureAddress(uint64 GPUIndex) const final override { return Address; }	
 	virtual void SetInitializer(const FRayTracingGeometryInitializer& Initializer) final override;
-<<<<<<< HEAD
-
-	void Swap(FVulkanRayTracingGeometry& Other);
-	void BuildAccelerationStructure(FVulkanCommandListContext& CommandContext, EAccelerationStructureBuildMode BuildMode);
-
-private:
-	FVulkanDevice* const Device = nullptr;
-=======
 
 	void Swap(FVulkanRayTracingGeometry& Other);
 
@@ -83,36 +75,24 @@
 	
 	void RemoveCompactionRequest();
 	void CompactAccelerationStructure(FVulkanCmdBuffer& CmdBuffer, uint64 InSizeAfterCompaction);
->>>>>>> d731a049
 
 	VkAccelerationStructureKHR Handle = VK_NULL_HANDLE;
 	VkDeviceAddress Address = 0;
 	TRefCountPtr<FVulkanResourceMultiBuffer> AccelerationStructureBuffer;
-<<<<<<< HEAD
-	TRefCountPtr<FVulkanResourceMultiBuffer> ScratchBuffer;
-=======
 	bool bHasPendingCompactionRequests = false;
 	uint64 AccelerationStructureCompactedSize = 0;
 private:
 	FVulkanDevice* const Device = nullptr;
->>>>>>> d731a049
 };
 
 class FVulkanRayTracingScene : public FRHIRayTracingScene
 {
 public:
-<<<<<<< HEAD
-	FVulkanRayTracingScene(FRayTracingSceneInitializer2 Initializer, FVulkanDevice* InDevice, FVulkanResourceMultiBuffer* InInstanceBuffer);
-	~FVulkanRayTracingScene();
-
-	const FRayTracingSceneInitializer2& GetInitializer() const override final { return Initializer; }
-=======
 	FVulkanRayTracingScene(FRayTracingSceneInitializer2 Initializer, FVulkanDevice* InDevice);
 	~FVulkanRayTracingScene();
 
 	const FRayTracingSceneInitializer2& GetInitializer() const override final { return Initializer; }
 	uint32 GetLayerBufferOffset(uint32 LayerIndex) const override final { return Layers[LayerIndex].BufferOffset; }
->>>>>>> d731a049
 
 	void BindBuffer(FRHIBuffer* InBuffer, uint32 InBufferOffset);
 	void BuildAccelerationStructure(
@@ -120,30 +100,16 @@
 		FVulkanResourceMultiBuffer* ScratchBuffer, uint32 ScratchOffset, 
 		FVulkanResourceMultiBuffer* InstanceBuffer, uint32 InstanceOffset);
 
-<<<<<<< HEAD
-	FRayTracingAccelerationStructureSize SizeInfo;
-=======
 	virtual FRHIShaderResourceView* GetMetadataBufferSRV() const override final
 	{
 		return PerInstanceGeometryParameterSRV.GetReference();
 	}
->>>>>>> d731a049
-
-	virtual FRHIShaderResourceView* GetMetadataBufferSRV() const override final
-	{
-		return PerInstanceGeometryParameterSRV.GetReference();
-	}
 
 private:
 	FVulkanDevice* const Device = nullptr;
 
 	const FRayTracingSceneInitializer2 Initializer;
 
-<<<<<<< HEAD
-	TRefCountPtr<FVulkanResourceMultiBuffer> InstanceBuffer;
-
-=======
->>>>>>> d731a049
 	// Native TLAS handles are owned by SRV objects in Vulkan RHI.
 	// D3D12 and other RHIs allow creating TLAS SRVs from any GPU address at any point
 	// and do not require them for operations such as build or update.
@@ -151,9 +117,6 @@
 	// we allow TLAS memory to be allocated using transient resource allocator and 
 	// the lifetime of the scene object may be different from the lifetime of the buffer.
 	// Many VkAccelerationStructureKHR-s may be created, pointing at the same buffer.
-<<<<<<< HEAD
-	TRefCountPtr<FVulkanShaderResourceView> AccelerationStructureView;
-=======
 
 	struct FLayerData
 	{
@@ -163,18 +126,13 @@
 	};
 
 	TArray<FLayerData> Layers;
->>>>>>> d731a049
 	
 	TRefCountPtr<FVulkanResourceMultiBuffer> AccelerationStructureBuffer;
 
 	// Buffer that contains per-instance index and vertex buffer binding data
 	TRefCountPtr<FVulkanResourceMultiBuffer> PerInstanceGeometryParameterBuffer;
 	TRefCountPtr<FVulkanShaderResourceView> PerInstanceGeometryParameterSRV;
-<<<<<<< HEAD
-	void BuildPerInstanceGeometryParameterBuffer();
-=======
 	void BuildPerInstanceGeometryParameterBuffer(FVulkanCommandListContext& CommandContext);
->>>>>>> d731a049
 };
 
 class FVulkanRayTracingPipelineState : public FRHIRayTracingPipelineState
