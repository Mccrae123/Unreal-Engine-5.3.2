// Copyright Epic Games, Inc. All Rights Reserved..

#pragma once

#include "CoreMinimal.h"
#include "VulkanCommon.h"


struct FVulkanPipelineBarrier
{
	FVulkanPipelineBarrier() : SrcStageMask(0), DstStageMask(0), Semaphore(nullptr), bHasMemoryBarrier(false)
	{
		ZeroVulkanStruct(MemoryBarrier, VK_STRUCTURE_TYPE_MEMORY_BARRIER);
	}

	ERHIPipeline SrcPipelines, DstPipelines;
	VkPipelineStageFlags SrcStageMask, DstStageMask;
	VkMemoryBarrier MemoryBarrier;
	TArray<VkImageMemoryBarrier, TInlineAllocator<2>> ImageBarriers;
	TArray<VkBufferMemoryBarrier> BufferBarriers;
	VulkanRHI::FSemaphore* Semaphore;
	bool bHasMemoryBarrier;

	// We need to keep the texture pointers around, because we need to call OnTransitionResource on them, and we need mip and layer counts for the tracking code.
	struct ImageBarrierExtraData
	{
<<<<<<< HEAD
		FVulkanTextureBase* BaseTexture = nullptr;
=======
		FVulkanTexture* BaseTexture = nullptr;
>>>>>>> d731a049
		bool IsAliasingBarrier = false;
	};
	TArray<ImageBarrierExtraData, TInlineAllocator<2>> ImageBarrierExtras;

	void AddMemoryBarrier(VkAccessFlags SrcAccessFlags, VkAccessFlags DstAccessFlags, VkPipelineStageFlags SrcStageMask, VkPipelineStageFlags DstStageMask);
	void AddImageLayoutTransition(VkImage Image, VkImageLayout SrcLayout, VkImageLayout DstLayout, const VkImageSubresourceRange& SubresourceRange);
	void AddImageLayoutTransition(VkImage Image, VkImageAspectFlags AspectMask, const struct FVulkanImageLayout& SrcLayout, VkImageLayout DstLayout);
	void AddImageLayoutTransition(VkImage Image, VkImageAspectFlags AspectMask, VkImageLayout SrcLayout, const struct FVulkanImageLayout& DstLayout);
	void AddImageLayoutTransition(VkImage Image, VkImageAspectFlags AspectMask, const struct FVulkanImageLayout& SrcLayout, const struct FVulkanImageLayout& DstLayout);
	void AddImageAccessTransition(const FVulkanTexture& Surface, ERHIAccess SrcAccess, ERHIAccess DstAccess, const VkImageSubresourceRange& SubresourceRange, VkImageLayout& InOutLayout);
	void Execute(VkCommandBuffer CmdBuffer);

	static VkImageSubresourceRange MakeSubresourceRange(VkImageAspectFlags AspectMask, uint32 FirstMip = 0, uint32 NumMips = VK_REMAINING_MIP_LEVELS, uint32 FirstLayer = 0, uint32 NumLayers = VK_REMAINING_ARRAY_LAYERS);
};

struct FVulkanImageLayout
{
	FVulkanImageLayout(VkImageLayout InitialLayout, uint32 InNumMips, uint32 InNumLayers) :
		NumMips(InNumMips),
		NumLayers(InNumLayers),
		MainLayout(InitialLayout)
	{
	}

	uint32 NumMips;
	uint32 NumLayers;

	// The layout when all the subresources are in the same state.
	VkImageLayout MainLayout;

	// Explicit subresource layouts. Always NumLayers*NumMips elements.
	TArray<VkImageLayout> SubresLayouts;

	bool AreAllSubresourcesSameLayout() const
	{
		return SubresLayouts.Num() == 0;
	}

	VkImageLayout GetSubresLayout(uint32 Layer, uint32 Mip) const
	{
		if (SubresLayouts.Num() == 0)
		{
			return MainLayout;
		}

		if (Layer == (uint32)-1)
		{
			Layer = 0;
		}

		check(Layer < NumLayers && Mip < NumMips);
		return SubresLayouts[Layer * NumMips + Mip];
	}

	bool AreSubresourcesSameLayout(VkImageLayout Layout, const VkImageSubresourceRange& SubresourceRange) const;

	uint32 GetSubresRangeLayerCount(const VkImageSubresourceRange& SubresourceRange) const
	{
		return (SubresourceRange.layerCount == VK_REMAINING_ARRAY_LAYERS) ? NumLayers : SubresourceRange.layerCount;
	}

	uint32 GetSubresRangeMipCount(const VkImageSubresourceRange& SubresourceRange) const
	{
		return (SubresourceRange.levelCount == VK_REMAINING_MIP_LEVELS) ? NumMips : SubresourceRange.levelCount;
	}

	void CollapseSubresLayoutsIfSame();

	void Set(VkImageLayout Layout, const VkImageSubresourceRange& SubresourceRange);
};

class FVulkanLayoutManager
{
public:
	FVulkanLayoutManager()
		: CurrentRenderPass(nullptr)
		, CurrentFramebuffer(nullptr)
	{
	}

	void TempCopy(const FVulkanLayoutManager& In)
	{
		Framebuffers = In.Framebuffers;
		RenderPasses = In.RenderPasses;
		Layouts = In.Layouts;
	}

	void Destroy(FVulkanDevice& InDevice, FVulkanLayoutManager* Immediate);

	FVulkanFramebuffer* GetOrCreateFramebuffer(FVulkanDevice& InDevice, const FRHISetRenderTargetsInfo& RenderTargetsInfo, const FVulkanRenderTargetLayout& RTLayout, FVulkanRenderPass* RenderPass);
	FVulkanRenderPass* GetOrCreateRenderPass(FVulkanDevice& InDevice, const FVulkanRenderTargetLayout& RTLayout)
	{
		uint32 RenderPassHash = RTLayout.GetRenderPassFullHash();
		FVulkanRenderPass** FoundRenderPass = nullptr;
		{
			FScopeLock Lock(&RenderPassesCS);
			FoundRenderPass = RenderPasses.Find(RenderPassHash);
		}
		if (FoundRenderPass)
		{
			return *FoundRenderPass;
		}

		FVulkanRenderPass* RenderPass = new FVulkanRenderPass(InDevice, RTLayout);
		{
			FScopeLock Lock(&RenderPassesCS);
			FoundRenderPass = RenderPasses.Find(RenderPassHash);
			if (FoundRenderPass)
			{
				delete RenderPass;
				return *FoundRenderPass;
			}
			RenderPasses.Add(RenderPassHash, RenderPass);
		}
		return RenderPass;
	}

	void BeginRenderPass(FVulkanCommandListContext& Context, FVulkanDevice& InDevice, FVulkanCmdBuffer* CmdBuffer, const FRHIRenderPassInfo& RPInfo, const FVulkanRenderTargetLayout& RTLayout, FVulkanRenderPass* RenderPass, FVulkanFramebuffer* Framebuffer);
	void EndRenderPass(FVulkanCmdBuffer* CmdBuffer);

	FVulkanRenderPass* CurrentRenderPass;
	FVulkanFramebuffer* CurrentFramebuffer;

	FCriticalSection RenderPassesCS;

	void NotifyDeletedRenderTarget(FVulkanDevice& InDevice, VkImage Image);
	void NotifyDeletedImage(VkImage Image);

	FVulkanImageLayout* GetFullLayout(VkImage Image)
	{
		return Layouts.Find(Image);
	}

	FVulkanImageLayout& GetFullLayoutChecked(VkImage Image)
	{
		return Layouts.FindChecked(Image);
	}

	FVulkanImageLayout& GetOrAddFullLayout(const FVulkanTexture& Surface, VkImageLayout LayoutIfNotFound)
	{
		FVulkanImageLayout* Layout = Layouts.Find(Surface.Image);
		if (Layout)
		{
			return *Layout;
		}

		return Layouts.Add(Surface.Image, FVulkanImageLayout(LayoutIfNotFound, Surface.GetNumMips(), Surface.GetNumberOfArrayLevels()));
	}

	//
	// The following functions should only be used when the calling code is sure that the image has all its sub-resources
	// in the same state. They will assert if that's not the case.
	//
	VkImageLayout FindLayoutChecked(VkImage Image) const
	{
		const FVulkanImageLayout& Layout = Layouts.FindChecked(Image);
		check(Layout.AreAllSubresourcesSameLayout());
		return Layout.MainLayout;
	}

	VULKANRHI_API FVulkanImageLayout& FindOrAddFullLayoutRW(VkImage Image, VkImageLayout LayoutIfNotFound, uint32 NumMips, uint32 NumLayers)
	{
		FVulkanImageLayout* Layout = Layouts.Find(Image);
		if (Layout)
		{
			check(Layout->AreAllSubresourcesSameLayout());
			return *Layout;
		}
		return Layouts.Add(Image, FVulkanImageLayout(LayoutIfNotFound, NumMips, NumLayers));
	}

	VULKANRHI_API VkImageLayout& FindOrAddLayoutRW(VkImage Image, VkImageLayout LayoutIfNotFound, uint32 NumMips, uint32 NumLayers)
	{
		return FindOrAddFullLayoutRW(Image, LayoutIfNotFound, NumMips, NumLayers).MainLayout;
	}

	VULKANRHI_API VkImageLayout& FindOrAddLayoutRW(const FVulkanTexture& Surface, VkImageLayout LayoutIfNotFound)
	{
		return FindOrAddLayoutRW(Surface.Image, LayoutIfNotFound, Surface.GetNumMips(), Surface.GetNumberOfArrayLevels());
	}

	VkImageLayout FindOrAddLayout(const FVulkanTexture& Surface, VkImageLayout LayoutIfNotFound)
	{
		return FindOrAddLayoutRW(Surface, LayoutIfNotFound);
	}

private:
	TMap<uint32, FVulkanRenderPass*> RenderPasses;

	struct FFramebufferList
	{
		TArray<FVulkanFramebuffer*> Framebuffer;
	};
	TMap<uint32, FFramebufferList*> Framebuffers;

	TMap<VkImage, FVulkanImageLayout> Layouts;

	void ValidateRenderPassColorEntry(const FRHIRenderPassInfo::FColorEntry& ColorEntry, bool bResolveTarget, FVulkanPipelineBarrier& Barrier);
};<|MERGE_RESOLUTION|>--- conflicted
+++ resolved
@@ -24,11 +24,7 @@
 	// We need to keep the texture pointers around, because we need to call OnTransitionResource on them, and we need mip and layer counts for the tracking code.
 	struct ImageBarrierExtraData
 	{
-<<<<<<< HEAD
-		FVulkanTextureBase* BaseTexture = nullptr;
-=======
 		FVulkanTexture* BaseTexture = nullptr;
->>>>>>> d731a049
 		bool IsAliasingBarrier = false;
 	};
 	TArray<ImageBarrierExtraData, TInlineAllocator<2>> ImageBarrierExtras;
