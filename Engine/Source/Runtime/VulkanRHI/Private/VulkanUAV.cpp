// Copyright 1998-2017 Epic Games, Inc. All Rights Reserved.

#include "VulkanRHIPrivate.h"
#include "VulkanContext.h"

FVulkanShaderResourceView::FVulkanShaderResourceView(FVulkanDevice* Device, FVulkanResourceMultiBuffer* InSourceBuffer, uint32 InSize, EPixelFormat InFormat)
	: VulkanRHI::FDeviceChild(Device)
	, BufferViewFormat(InFormat)
	, MipLevel(0)
	, NumMips(-1)
	, Size(InSize)
	, SourceBuffer(InSourceBuffer)
	, VolatileLockCounter(MAX_uint32)
{
	int32 NumBuffers = SourceBuffer->IsVolatile() ? 1 : SourceBuffer->GetNumBuffers();
	BufferViews.AddZeroed(NumBuffers);
	check(BufferViewFormat != PF_Unknown);
}


FVulkanShaderResourceView::~FVulkanShaderResourceView()
{
	TextureView.Destroy(*Device);
	BufferViews.Empty(0);
	SourceTexture = nullptr;
	Device = nullptr;
}

void FVulkanShaderResourceView::UpdateView()
{
	SCOPE_CYCLE_COUNTER(STAT_VulkanSRVUpdateTime);

	// update the buffer view for dynamic backed buffers (or if it was never set)
	if (SourceBuffer != nullptr)
	{
		if (SourceBuffer->IsVolatile() && VolatileLockCounter != SourceBuffer->GetVolatileLockCounter())
		{
			bool bNeedNewView = true;
			// We might end up with the same BufferView, so do not recreate in that case
			if (!BufferViews[0] || BufferViews[0]->Offset != SourceBuffer->GetOffset() || BufferViews[0]->Size != Size)
			{
				BufferViews[0] = nullptr;
			}

			VolatileLockCounter = SourceBuffer->GetVolatileLockCounter();
		}
		else if (SourceBuffer->IsDynamic())
		{
			BufferIndex = SourceBuffer->GetDynamicIndex();
		}

		if (!BufferViews[BufferIndex])
		{
			BufferViews[BufferIndex] = new FVulkanBufferView(Device);
			BufferViews[BufferIndex]->Create(SourceBuffer, BufferViewFormat, SourceBuffer->GetOffset(), Size);
		}
	}
	else if (SourceStructuredBuffer)
	{
		// Nothing...
	}
	else
	{
		if (TextureView.View == VK_NULL_HANDLE)
		{
			EPixelFormat Format = (BufferViewFormat == PF_Unknown) ? SourceTexture->GetFormat() : BufferViewFormat;
			if (FRHITexture2D* Tex2D = SourceTexture->GetTexture2D())
			{
				FVulkanTexture2D* VTex2D = ResourceCast(Tex2D);
				EPixelFormat OriginalFormat = Format;
				TextureView.Create(*Device, VTex2D->Surface.Image, VK_IMAGE_VIEW_TYPE_2D, VTex2D->Surface.GetPartialAspectMask(), Format, UEToVkFormat(Format, false), MipLevel, NumMips, 0, 1);
			}
			else if (FRHITextureCube* TexCube = SourceTexture->GetTextureCube())
			{
				FVulkanTextureCube* VTexCube = ResourceCast(TexCube);
				TextureView.Create(*Device, VTexCube->Surface.Image, VK_IMAGE_VIEW_TYPE_CUBE, VTexCube->Surface.GetPartialAspectMask(), Format, UEToVkFormat(Format, false), MipLevel, NumMips, 0, 1);
			}
			else
			{
				ensure(0);
			}
		}
	}
}


FVulkanUnorderedAccessView::~FVulkanUnorderedAccessView()
{
	TextureView.Destroy(*Device);
	BufferView = nullptr;
	SourceVertexBuffer = nullptr;
	SourceTexture = nullptr;
	Device = nullptr;
}

void FVulkanUnorderedAccessView::UpdateView()
{
	SCOPE_CYCLE_COUNTER(STAT_VulkanUAVUpdateTime);

	// update the buffer view for dynamic VB backed buffers (or if it was never set)
	if (SourceVertexBuffer != nullptr)
	{
		if (SourceVertexBuffer->IsVolatile() && VolatileLockCounter != SourceVertexBuffer->GetVolatileLockCounter())
		{
			BufferView = nullptr;
			VolatileLockCounter = SourceVertexBuffer->GetVolatileLockCounter();
		}

		if (BufferView == nullptr || SourceVertexBuffer->IsDynamic())
		{
			// thanks to ref counting, overwriting the buffer will toss the old view
			BufferView = new FVulkanBufferView(Device);
			BufferView->Create(SourceVertexBuffer.GetReference(), BufferViewFormat, SourceVertexBuffer->GetOffset(), SourceVertexBuffer->GetSize());
		}
	}
<<<<<<< HEAD
	else if (SourceStructuredBuffer)
	{
		if (SourceStructuredBuffer->IsVolatile() && VolatileLockCounter != SourceStructuredBuffer->GetVolatileLockCounter())
		{
			BufferView = nullptr;
			VolatileLockCounter = SourceStructuredBuffer->GetVolatileLockCounter();
		}

		if (BufferView == nullptr || SourceStructuredBuffer->IsDynamic())
		{
			SCOPE_CYCLE_COUNTER(STAT_VulkanSRVUpdateTime);
			// thanks to ref counting, overwriting the buffer will toss the old view
			BufferView = new FVulkanBufferView(Device);
			BufferView->Create(SourceStructuredBuffer.GetReference(), BufferViewFormat, SourceStructuredBuffer->GetOffset(), SourceStructuredBuffer->GetSize());
		}
	}
=======
	else if (SourceIndexBuffer != nullptr)
	{
		if (SourceIndexBuffer->IsVolatile() && VolatileLockCounter != SourceIndexBuffer->GetVolatileLockCounter())
		{
			BufferView = nullptr;
			VolatileLockCounter = SourceIndexBuffer->GetVolatileLockCounter();
		}

		if (BufferView == nullptr || SourceIndexBuffer->IsDynamic())
		{
			// thanks to ref counting, overwriting the buffer will toss the old view
			BufferView = new FVulkanBufferView(Device);
			BufferView->Create(SourceIndexBuffer.GetReference(), BufferViewFormat, SourceIndexBuffer->GetOffset(), SourceIndexBuffer->GetSize());
		}
	}
	else if (SourceStructuredBuffer)
	{
		// Nothing...
		//if (SourceStructuredBuffer->IsVolatile() && VolatileLockCounter != SourceStructuredBuffer->GetVolatileLockCounter())
		//{
		//	BufferView = nullptr;
		//	VolatileLockCounter = SourceStructuredBuffer->GetVolatileLockCounter();
		//}
	}
>>>>>>> 9f6ccf49
	else if (TextureView.View == VK_NULL_HANDLE)
	{
		EPixelFormat Format = (BufferViewFormat == PF_Unknown) ? SourceTexture->GetFormat() : BufferViewFormat;
		if (FRHITexture2D* Tex2D = SourceTexture->GetTexture2D())
		{
			FVulkanTexture2D* VTex2D = ResourceCast(Tex2D);
<<<<<<< HEAD
			if (Format == PF_X24_G8)
			{
				Format = PF_DepthStencil;
			}
			TextureView.Create(*Device, VTex2D->Surface.Image, VK_IMAGE_VIEW_TYPE_2D, VTex2D->Surface.GetPartialAspectMask(), Format, UEToVkFormat(Format, false), MipLevel, 1, 0, 1);
		}
=======
			TextureView.Create(*Device, VTex2D->Surface.Image, VK_IMAGE_VIEW_TYPE_2D, VTex2D->Surface.GetPartialAspectMask(), Format, UEToVkFormat(Format, false), MipLevel, 1, 0, 1);
		}
		else if (FRHITextureCube* TexCube = SourceTexture->GetTextureCube())
		{
			FVulkanTextureCube* VTexCube = ResourceCast(TexCube);
			TextureView.Create(*Device, VTexCube->Surface.Image, VK_IMAGE_VIEW_TYPE_CUBE, VTexCube->Surface.GetPartialAspectMask(), Format, UEToVkFormat(Format, false), MipLevel, 1, 0, 1);
		}
		else if (FRHITexture3D* Tex3D = SourceTexture->GetTexture3D())
		{
			FVulkanTexture3D* VTex3D = ResourceCast(Tex3D);
			TextureView.Create(*Device, VTex3D->Surface.Image, VK_IMAGE_VIEW_TYPE_3D, VTex3D->Surface.GetPartialAspectMask(), Format, UEToVkFormat(Format, false), MipLevel, 1, 0, VTex3D->GetSizeZ());
		}
>>>>>>> 9f6ccf49
		else
		{
			ensure(0);
		}
	}
}

FUnorderedAccessViewRHIRef FVulkanDynamicRHI::RHICreateUnorderedAccessView(FStructuredBufferRHIParamRef StructuredBufferRHI, bool bUseUAVCounter, bool bAppendBuffer)
{
	FVulkanStructuredBuffer* StructuredBuffer = ResourceCast(StructuredBufferRHI);

	FVulkanUnorderedAccessView* UAV = new FVulkanUnorderedAccessView(Device);
	// delay the shader view create until we use it, so we just track the source info here
	UAV->SourceStructuredBuffer = StructuredBuffer;

	//#todo-rco: bUseUAVCounter and bAppendBuffer

	return UAV;
}

FUnorderedAccessViewRHIRef FVulkanDynamicRHI::RHICreateUnorderedAccessView(FTextureRHIParamRef TextureRHI, uint32 MipLevel)
{
	FVulkanUnorderedAccessView* UAV = new FVulkanUnorderedAccessView(Device);
	UAV->SourceTexture = TextureRHI;
	UAV->MipLevel = MipLevel;
	return UAV;
}

FUnorderedAccessViewRHIRef FVulkanDynamicRHI::RHICreateUnorderedAccessView(FVertexBufferRHIParamRef VertexBufferRHI, uint8 Format)
{
	FVulkanVertexBuffer* VertexBuffer = ResourceCast(VertexBufferRHI);

	FVulkanUnorderedAccessView* UAV = new FVulkanUnorderedAccessView(Device);
	// delay the shader view create until we use it, so we just track the source info here
	UAV->BufferViewFormat = (EPixelFormat)Format;
	UAV->SourceVertexBuffer = VertexBuffer;

	return UAV;
}

FShaderResourceViewRHIRef FVulkanDynamicRHI::RHICreateShaderResourceView(FStructuredBufferRHIParamRef StructuredBufferRHI)
{
	FVulkanStructuredBuffer* StructuredBuffer = ResourceCast(StructuredBufferRHI);
<<<<<<< HEAD
	FVulkanShaderResourceView* SRV = new FVulkanShaderResourceView(Device);
	SRV->SourceStructuredBuffer = StructuredBuffer;
=======
	FVulkanShaderResourceView* SRV = new FVulkanShaderResourceView(Device, StructuredBuffer);
>>>>>>> 9f6ccf49
	return SRV;
}

FShaderResourceViewRHIRef FVulkanDynamicRHI::RHICreateShaderResourceView(FVertexBufferRHIParamRef VertexBufferRHI, uint32 Stride, uint8 Format)
{	
	FVulkanVertexBuffer* VertexBuffer = ResourceCast(VertexBufferRHI);
	FVulkanShaderResourceView* SRV = new FVulkanShaderResourceView(Device, VertexBuffer, VertexBuffer->GetSize(), (EPixelFormat)Format);
	return SRV;
}

FShaderResourceViewRHIRef FVulkanDynamicRHI::RHICreateShaderResourceView(FTexture2DRHIParamRef Texture2DRHI, uint8 MipLevel)
{
	FVulkanShaderResourceView* SRV = new FVulkanShaderResourceView(Device, Texture2DRHI, MipLevel, 1, ResourceCast(Texture2DRHI)->Surface.PixelFormat);
	return SRV;
}

FShaderResourceViewRHIRef FVulkanDynamicRHI::RHICreateShaderResourceView(FTexture2DRHIParamRef Texture2DRHI, uint8 MipLevel, uint8 NumMipLevels, uint8 Format)
{
	FVulkanShaderResourceView* SRV = new FVulkanShaderResourceView(Device, Texture2DRHI, MipLevel, NumMipLevels, (EPixelFormat)Format);
	return SRV;
}

FShaderResourceViewRHIRef FVulkanDynamicRHI::RHICreateShaderResourceView(FTexture3DRHIParamRef Texture3DRHI, uint8 MipLevel)
{
	FVulkanShaderResourceView* SRV = new FVulkanShaderResourceView(Device, Texture3DRHI, MipLevel, 1, ResourceCast(Texture3DRHI)->Surface.PixelFormat);
	return SRV;
}

FShaderResourceViewRHIRef FVulkanDynamicRHI::RHICreateShaderResourceView(FTexture2DArrayRHIParamRef Texture2DArrayRHI, uint8 MipLevel)
{
	FVulkanShaderResourceView* SRV = new FVulkanShaderResourceView(Device, Texture2DArrayRHI, MipLevel, 1, ResourceCast(Texture2DArrayRHI)->Surface.PixelFormat);
	return SRV;
}

FShaderResourceViewRHIRef FVulkanDynamicRHI::RHICreateShaderResourceView(FTextureCubeRHIParamRef TextureCubeRHI, uint8 MipLevel)
{
	FVulkanShaderResourceView* SRV = new FVulkanShaderResourceView(Device, TextureCubeRHI, MipLevel, 1, ResourceCast(TextureCubeRHI)->Surface.PixelFormat);
	return SRV;
}

FShaderResourceViewRHIRef FVulkanDynamicRHI::RHICreateShaderResourceView(FIndexBufferRHIParamRef IndexBufferRHI)
{
	FVulkanIndexBuffer* IndexBuffer = ResourceCast(IndexBufferRHI);
	check(IndexBufferRHI->GetStride() == 2 || IndexBufferRHI->GetStride() == 4);
	EPixelFormat Format = (IndexBufferRHI->GetStride() == 4) ? PF_R32_UINT : PF_R16_UINT;
	FVulkanShaderResourceView* SRV = new FVulkanShaderResourceView(Device, IndexBuffer, IndexBuffer->GetSize(), Format);
	return SRV;
}

void FVulkanCommandListContext::RHIClearTinyUAV(FUnorderedAccessViewRHIParamRef UnorderedAccessViewRHI, const uint32* Values)
{
	FVulkanUnorderedAccessView* UnorderedAccessView = ResourceCast(UnorderedAccessViewRHI);
	FVulkanCmdBuffer* CmdBuffer = CommandBufferManager->GetActiveCmdBuffer();

	if (CmdBuffer->IsInsideRenderPass())
	{
		TransitionState.EndRenderPass(CmdBuffer);
	}

	if (UnorderedAccessView->SourceVertexBuffer)
	{
		FVulkanVertexBuffer* VertexBuffer = UnorderedAccessView->SourceVertexBuffer;
		switch (UnorderedAccessView->BufferViewFormat)
		{
		case PF_R32_SINT:
		case PF_R32_FLOAT:
		case PF_R32_UINT:
			break;
		case PF_A8R8G8B8:
		case PF_R8G8B8A8:
		case PF_B8G8R8A8:
			ensure(Values[0] == Values[1] && Values[1] == Values[2] && Values[2] == Values[3]);
			break;
		default:
			ensureMsgf(0, TEXT("Unsupported format (EPixelFormat)%d!"), (uint32)UnorderedAccessView->BufferViewFormat);
			break;
		}
		VulkanRHI::vkCmdFillBuffer(CmdBuffer->GetHandle(), VertexBuffer->GetHandle(), VertexBuffer->GetOffset(), VertexBuffer->GetSize(), Values[0]);
	}
	else
	{
		ensure(0);
	}
}

FVulkanComputeFence::FVulkanComputeFence(FVulkanDevice* InDevice, FName InName)
	: FRHIComputeFence(InName)
	, VulkanRHI::FGPUEvent(InDevice)
{
}

FVulkanComputeFence::~FVulkanComputeFence()
{
}

void FVulkanComputeFence::WriteCmd(VkCommandBuffer CmdBuffer)
{
	FRHIComputeFence::WriteFence();
	VulkanRHI::vkCmdSetEvent(CmdBuffer, Handle, VK_PIPELINE_STAGE_COMPUTE_SHADER_BIT);
}


FComputeFenceRHIRef FVulkanDynamicRHI::RHICreateComputeFence(const FName& Name)
{
	return new FVulkanComputeFence(Device, Name);
}

void FVulkanCommandListContext::RHIWaitComputeFence(FComputeFenceRHIParamRef InFence)
{
	FVulkanComputeFence* Fence = ResourceCast(InFence);
	FVulkanCmdBuffer* CmdBuffer = CommandBufferManager->GetActiveCmdBuffer();
	VkEvent Event = Fence->GetHandle();
	VulkanRHI::vkCmdWaitEvents(CmdBuffer->GetHandle(), 1, &Event, VK_PIPELINE_STAGE_COMPUTE_SHADER_BIT, VK_PIPELINE_STAGE_COMPUTE_SHADER_BIT, 0, nullptr, 0, nullptr, 0, nullptr);
	IRHICommandContext::RHIWaitComputeFence(InFence);
}<|MERGE_RESOLUTION|>--- conflicted
+++ resolved
@@ -113,24 +113,6 @@
 			BufferView->Create(SourceVertexBuffer.GetReference(), BufferViewFormat, SourceVertexBuffer->GetOffset(), SourceVertexBuffer->GetSize());
 		}
 	}
-<<<<<<< HEAD
-	else if (SourceStructuredBuffer)
-	{
-		if (SourceStructuredBuffer->IsVolatile() && VolatileLockCounter != SourceStructuredBuffer->GetVolatileLockCounter())
-		{
-			BufferView = nullptr;
-			VolatileLockCounter = SourceStructuredBuffer->GetVolatileLockCounter();
-		}
-
-		if (BufferView == nullptr || SourceStructuredBuffer->IsDynamic())
-		{
-			SCOPE_CYCLE_COUNTER(STAT_VulkanSRVUpdateTime);
-			// thanks to ref counting, overwriting the buffer will toss the old view
-			BufferView = new FVulkanBufferView(Device);
-			BufferView->Create(SourceStructuredBuffer.GetReference(), BufferViewFormat, SourceStructuredBuffer->GetOffset(), SourceStructuredBuffer->GetSize());
-		}
-	}
-=======
 	else if (SourceIndexBuffer != nullptr)
 	{
 		if (SourceIndexBuffer->IsVolatile() && VolatileLockCounter != SourceIndexBuffer->GetVolatileLockCounter())
@@ -155,21 +137,12 @@
 		//	VolatileLockCounter = SourceStructuredBuffer->GetVolatileLockCounter();
 		//}
 	}
->>>>>>> 9f6ccf49
 	else if (TextureView.View == VK_NULL_HANDLE)
 	{
 		EPixelFormat Format = (BufferViewFormat == PF_Unknown) ? SourceTexture->GetFormat() : BufferViewFormat;
 		if (FRHITexture2D* Tex2D = SourceTexture->GetTexture2D())
 		{
 			FVulkanTexture2D* VTex2D = ResourceCast(Tex2D);
-<<<<<<< HEAD
-			if (Format == PF_X24_G8)
-			{
-				Format = PF_DepthStencil;
-			}
-			TextureView.Create(*Device, VTex2D->Surface.Image, VK_IMAGE_VIEW_TYPE_2D, VTex2D->Surface.GetPartialAspectMask(), Format, UEToVkFormat(Format, false), MipLevel, 1, 0, 1);
-		}
-=======
 			TextureView.Create(*Device, VTex2D->Surface.Image, VK_IMAGE_VIEW_TYPE_2D, VTex2D->Surface.GetPartialAspectMask(), Format, UEToVkFormat(Format, false), MipLevel, 1, 0, 1);
 		}
 		else if (FRHITextureCube* TexCube = SourceTexture->GetTextureCube())
@@ -182,7 +155,6 @@
 			FVulkanTexture3D* VTex3D = ResourceCast(Tex3D);
 			TextureView.Create(*Device, VTex3D->Surface.Image, VK_IMAGE_VIEW_TYPE_3D, VTex3D->Surface.GetPartialAspectMask(), Format, UEToVkFormat(Format, false), MipLevel, 1, 0, VTex3D->GetSizeZ());
 		}
->>>>>>> 9f6ccf49
 		else
 		{
 			ensure(0);
@@ -226,12 +198,7 @@
 FShaderResourceViewRHIRef FVulkanDynamicRHI::RHICreateShaderResourceView(FStructuredBufferRHIParamRef StructuredBufferRHI)
 {
 	FVulkanStructuredBuffer* StructuredBuffer = ResourceCast(StructuredBufferRHI);
-<<<<<<< HEAD
-	FVulkanShaderResourceView* SRV = new FVulkanShaderResourceView(Device);
-	SRV->SourceStructuredBuffer = StructuredBuffer;
-=======
 	FVulkanShaderResourceView* SRV = new FVulkanShaderResourceView(Device, StructuredBuffer);
->>>>>>> 9f6ccf49
 	return SRV;
 }
 
