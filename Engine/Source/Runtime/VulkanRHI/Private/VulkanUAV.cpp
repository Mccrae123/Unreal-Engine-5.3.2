// Copyright Epic Games, Inc. All Rights Reserved.

#include "VulkanRHIPrivate.h"
#include "VulkanContext.h"
#include "ClearReplacementShaders.h"

#if VULKAN_RHI_RAYTRACING
#include "VulkanRayTracing.h"
#endif // VULKAN_RHI_RAYTRACING

FVulkanShaderResourceView::FVulkanShaderResourceView(FVulkanDevice* Device, FRHIResource* InRHIBuffer, FVulkanResourceMultiBuffer* InSourceBuffer, uint32 InSize, EPixelFormat InFormat, uint32 InOffset)
	: VulkanRHI::FVulkanViewBase(Device)
	, BufferViewFormat(InFormat)
	, SourceTexture(nullptr)
	, SourceStructuredBuffer(nullptr)
	, Size(InSize)
	, Offset(InOffset)
	, SourceBuffer(InSourceBuffer)
	, SourceRHIBuffer(InRHIBuffer)
{
	check(Device);
	if(SourceBuffer)
	{
		int32 NumBuffers = SourceBuffer->IsVolatile() ? 1 : SourceBuffer->GetNumBuffers();
		BufferViews.AddZeroed(NumBuffers);
	}
	check(BufferViewFormat != PF_Unknown);
}


FVulkanShaderResourceView::FVulkanShaderResourceView(FVulkanDevice* Device, FRHITexture* InSourceTexture, const FRHITextureSRVCreateInfo& InCreateInfo)
	: VulkanRHI::FVulkanViewBase(Device)
	, BufferViewFormat((EPixelFormat)InCreateInfo.Format)
	, SRGBOverride(InCreateInfo.SRGBOverride)
	, SourceTexture(InSourceTexture)
	, SourceStructuredBuffer(nullptr)
	, MipLevel(InCreateInfo.MipLevel)
	, NumMips(InCreateInfo.NumMipLevels)
	, FirstArraySlice(InCreateInfo.FirstArraySlice)
	, NumArraySlices(InCreateInfo.NumArraySlices)
	, Size(0)
	, SourceBuffer(nullptr)
{
	FVulkanTextureBase* VulkanTexture = FVulkanTextureBase::Cast(InSourceTexture);
	VulkanTexture->AttachView(this);

}

<<<<<<< HEAD
FVulkanShaderResourceView::FVulkanShaderResourceView(FVulkanDevice* Device, FVulkanStructuredBuffer* InStructuredBuffer, uint32 InOffset)
	: VulkanRHI::FVulkanViewBase(Device)
	, BufferViewFormat(PF_Unknown)
	, SourceTexture(nullptr)
	, SourceStructuredBuffer(InStructuredBuffer)
	, NumMips(0)
	, Size(InStructuredBuffer->GetSize() - InOffset)
	, Offset(InOffset)
	, SourceBuffer(nullptr)
{
}


=======
FVulkanShaderResourceView::FVulkanShaderResourceView(FVulkanDevice* InDevice, FVulkanResourceMultiBuffer* InSourceBuffer, uint32 InOffset)
	: VulkanRHI::FVulkanViewBase(InDevice)
{
	check(InDevice && InSourceBuffer);

#if VULKAN_RHI_RAYTRACING
	if (EnumHasAnyFlags(InSourceBuffer->GetUsage(), BUF_AccelerationStructure))
	{
		SourceRHIBuffer = InSourceBuffer;

		VkAccelerationStructureCreateInfoKHR CreateInfo;
		ZeroVulkanStruct(CreateInfo, VK_STRUCTURE_TYPE_ACCELERATION_STRUCTURE_CREATE_INFO_KHR);
		CreateInfo.buffer = InSourceBuffer->GetHandle();
		CreateInfo.offset = InOffset;
		CreateInfo.size = InSourceBuffer->GetSize() - InOffset;
		CreateInfo.type = VK_ACCELERATION_STRUCTURE_TYPE_TOP_LEVEL_KHR;

		VkDevice NativeDevice = InDevice->GetInstanceHandle();
		VERIFYVULKANRESULT(VulkanDynamicAPI::vkCreateAccelerationStructureKHR(NativeDevice, &CreateInfo, VULKAN_CPU_ALLOCATOR, &AccelerationStructureHandle));
	}
	else
#endif
	{
		SourceStructuredBuffer = InSourceBuffer;
		Size = InSourceBuffer->GetSize() - InOffset;
		Offset = InOffset;
	}
}
>>>>>>> 6bbb88c8

FVulkanShaderResourceView::~FVulkanShaderResourceView()
{
	FRHITexture* Texture = SourceTexture.GetReference();
	if(Texture)
	{
		FVulkanTextureBase* VulkanTexture = FVulkanTextureBase::Cast(Texture);
		VulkanTexture->DetachView(this);
	}
	Clear();
	Device = nullptr;
}

void FVulkanShaderResourceView::Clear()
{
#if VULKAN_RHI_RAYTRACING
	if (Device && AccelerationStructureHandle)
	{
		Device->GetDeferredDeletionQueue().EnqueueResource(VulkanRHI::FDeferredDeletionQueue2::EType::AccelerationStructure, AccelerationStructureHandle);
	}
#endif // VULKAN_RHI_RAYTRACING

	SourceRHIBuffer = nullptr;
	SourceBuffer = nullptr;
	BufferViews.Empty();
	SourceStructuredBuffer = nullptr;
	if (Device)
	{
		TextureView.Destroy(*Device);
	}
	SourceTexture = nullptr;

	VolatileBufferHandle = VK_NULL_HANDLE;
	VolatileLockCounter = MAX_uint32;
}

void FVulkanShaderResourceView::Rename(FRHIResource* InRHIBuffer, FVulkanResourceMultiBuffer* InSourceBuffer, uint32 InSize, EPixelFormat InFormat)
{
	check(Device);
	check(!Offset);

#if VULKAN_RHI_RAYTRACING
	checkf(!AccelerationStructureHandle, TEXT("Acceleration structure view renaming is currently not supported"));
#endif //VULKAN_RHI_RAYTRACING

	BufferViewFormat = InFormat;
	SourceTexture = nullptr;
	TextureView.Destroy(*Device);
	SourceStructuredBuffer = nullptr;
	MipLevel = 0;
	NumMips = -1;
	BufferViews.Reset();
	BufferViews.AddZeroed(InSourceBuffer->IsVolatile() ? 1 : InSourceBuffer->GetNumBuffers());
	BufferIndex = 0;
	Size = InSize;
	SourceBuffer = InSourceBuffer;
	SourceRHIBuffer = InRHIBuffer;
	VolatileBufferHandle = VK_NULL_HANDLE;
	VolatileLockCounter = MAX_uint32;
}
void FVulkanShaderResourceView::Invalidate()
{
	TextureView.Destroy(*Device);
}

void FVulkanShaderResourceView::UpdateView()
{
#if VULKAN_ENABLE_AGGRESSIVE_STATS
	SCOPE_CYCLE_COUNTER(STAT_VulkanSRVUpdateTime);
#endif

	// update the buffer view for dynamic backed buffers (or if it was never set)
	if (SourceBuffer != nullptr)
	{
		uint32 CurrentViewSize = Size;
		if (SourceBuffer->IsVolatile() && VolatileLockCounter != SourceBuffer->GetVolatileLockCounter())
		{
			VkBuffer SourceVolatileBufferHandle = SourceBuffer->GetHandle();

			// If the volatile buffer shrinks, make sure our size doesn't exceed the new limit.
			uint32 AvailableSize = SourceBuffer->GetVolatileLockSize();
			AvailableSize = Offset < AvailableSize ? AvailableSize - Offset : 0;
			CurrentViewSize = FMath::Min(CurrentViewSize, AvailableSize);

			// We might end up with the same BufferView, so do not recreate in that case
			if (!BufferViews[0]
				|| BufferViews[0]->Offset != (SourceBuffer->GetOffset() + Offset)
				|| BufferViews[0]->Size != CurrentViewSize
				|| VolatileBufferHandle != SourceVolatileBufferHandle)
			{
				BufferViews[0] = nullptr;
			}

			VolatileLockCounter = SourceBuffer->GetVolatileLockCounter();
			VolatileBufferHandle = SourceVolatileBufferHandle;
		}
		else if (SourceBuffer->IsDynamic())
		{
			BufferIndex = SourceBuffer->GetDynamicIndex();
		}

		if (!BufferViews[BufferIndex])
		{
			BufferViews[BufferIndex] = new FVulkanBufferView(Device);
			BufferViews[BufferIndex]->Create(SourceBuffer, BufferViewFormat, SourceBuffer->GetOffset() + Offset, CurrentViewSize);
		}
	}
	else if (SourceStructuredBuffer)
	{
		// Nothing...
	}
#if VULKAN_RHI_RAYTRACING
	else if (AccelerationStructureHandle)
	{
		// Nothing
	}
#endif //VULKAN_RHI_RAYTRACING
	else
	{
		if (TextureView.View == VK_NULL_HANDLE)
		{
			const bool bBaseSRGB = EnumHasAnyFlags(SourceTexture->GetFlags(), TexCreate_SRGB);
			const bool bSRGB = (SRGBOverride != SRGBO_ForceDisable) && bBaseSRGB;

			EPixelFormat Format = (BufferViewFormat == PF_Unknown) ? SourceTexture->GetFormat() : BufferViewFormat;
			if (FRHITexture2D* Tex2D = SourceTexture->GetTexture2D())
			{
				FVulkanTexture2D* VTex2D = ResourceCast(Tex2D);
				EPixelFormat OriginalFormat = Format;
				TextureView.Create(*Device, VTex2D->Surface.Image, VK_IMAGE_VIEW_TYPE_2D, VTex2D->Surface.GetPartialAspectMask(), Format, UEToVkTextureFormat(Format, bSRGB), MipLevel, NumMips, 0, 1);
			}
			else if (FRHITextureCube* TexCube = SourceTexture->GetTextureCube())
			{
				FVulkanTextureCube* VTexCube = ResourceCast(TexCube);
				TextureView.Create(*Device, VTexCube->Surface.Image, VK_IMAGE_VIEW_TYPE_CUBE, VTexCube->Surface.GetPartialAspectMask(), Format, UEToVkTextureFormat(Format, bSRGB), MipLevel, NumMips, 0, 1);
			}
			else if (FRHITexture3D* Tex3D = SourceTexture->GetTexture3D())
			{
				FVulkanTexture3D* VTex3D = ResourceCast(Tex3D);
				TextureView.Create(*Device, VTex3D->Surface.Image, VK_IMAGE_VIEW_TYPE_3D, VTex3D->Surface.GetPartialAspectMask(), Format, UEToVkTextureFormat(Format, bSRGB), MipLevel, NumMips, 0, 1);
			}
			else if (FRHITexture2DArray* Tex2DArray = SourceTexture->GetTexture2DArray())
			{
				FVulkanTexture2DArray* VTex2DArray = ResourceCast(Tex2DArray);
				TextureView.Create(
					*Device,
					VTex2DArray->Surface.Image,
					VK_IMAGE_VIEW_TYPE_2D_ARRAY,
					VTex2DArray->Surface.GetPartialAspectMask(),
					Format,
					UEToVkTextureFormat(Format, bSRGB),
					MipLevel,
					NumMips,
					FirstArraySlice,
					(NumArraySlices == 0 ? VTex2DArray->GetSizeZ() : NumArraySlices)
				);
			}
			else
			{
				ensure(0);
			}
		}
	}
}
<<<<<<< HEAD
FVulkanUnorderedAccessView::FVulkanUnorderedAccessView(FVulkanDevice* Device, FVulkanStructuredBuffer* StructuredBuffer, bool bUseUAVCounter, bool bAppendBuffer)
	: VulkanRHI::FVulkanViewBase(Device)
	, SourceStructuredBuffer(StructuredBuffer)
	, MipLevel(0)
=======
FVulkanUnorderedAccessView::FVulkanUnorderedAccessView(FVulkanDevice* Device, FVulkanResourceMultiBuffer* Buffer, bool bUseUAVCounter, bool bAppendBuffer)
	: VulkanRHI::FVulkanViewBase(Device)
	, MipLevel(0)
	, FirstArraySlice(0)
	, NumArraySlices(0)
	, SourceBuffer(Buffer)
>>>>>>> 6bbb88c8
	, BufferViewFormat(PF_Unknown)
	, VolatileLockCounter(MAX_uint32)
{
}

<<<<<<< HEAD
FVulkanUnorderedAccessView::FVulkanUnorderedAccessView(FVulkanDevice* Device, FRHITexture* TextureRHI, uint32 MipLevel)
	: VulkanRHI::FVulkanViewBase(Device)
	, SourceTexture(TextureRHI)
	, MipLevel(MipLevel)
=======
FVulkanUnorderedAccessView::FVulkanUnorderedAccessView(FVulkanDevice* Device, FRHITexture* TextureRHI, uint32 MipLevel, uint16 InFirstArraySlice, uint16 InNumArraySlices)
	: VulkanRHI::FVulkanViewBase(Device)
	, SourceTexture(TextureRHI)
	, MipLevel(MipLevel)
	, FirstArraySlice(InFirstArraySlice)
	, NumArraySlices(InNumArraySlices)
>>>>>>> 6bbb88c8
	, BufferViewFormat(PF_Unknown)
	, VolatileLockCounter(MAX_uint32)
{
	FVulkanTextureBase* VulkanTexture = FVulkanTextureBase::Cast(TextureRHI);
	VulkanTexture->AttachView(this);
}


<<<<<<< HEAD
FVulkanUnorderedAccessView::FVulkanUnorderedAccessView(FVulkanDevice* Device, FVulkanVertexBuffer* VertexBuffer, EPixelFormat Format)
	: VulkanRHI::FVulkanViewBase(Device)
	, MipLevel(0)
	, BufferViewFormat(Format)
	, VolatileLockCounter(MAX_uint32)
{
	SourceVertexBuffer = VertexBuffer;
}

FVulkanUnorderedAccessView::FVulkanUnorderedAccessView(FVulkanDevice* Device, FVulkanIndexBuffer* IndexBuffer, EPixelFormat Format)
	: VulkanRHI::FVulkanViewBase(Device)
	, MipLevel(0)
	, BufferViewFormat(Format)
	, VolatileLockCounter(MAX_uint32)
{
	SourceIndexBuffer = IndexBuffer;
=======
FVulkanUnorderedAccessView::FVulkanUnorderedAccessView(FVulkanDevice* Device, FVulkanResourceMultiBuffer* Buffer, EPixelFormat Format)
	: VulkanRHI::FVulkanViewBase(Device)
	, MipLevel(0)
	, FirstArraySlice(0)
	, NumArraySlices(0)
	, BufferViewFormat(Format)
	, VolatileLockCounter(MAX_uint32)
{
	SourceBuffer = Buffer;
>>>>>>> 6bbb88c8
}

void FVulkanUnorderedAccessView::Invalidate()
{
	check(SourceTexture);
	TextureView.Destroy(*Device);
}

FVulkanUnorderedAccessView::~FVulkanUnorderedAccessView()
{
	if (SourceTexture)
	{
		FVulkanTextureBase* VulkanTexture = FVulkanTextureBase::Cast(SourceTexture);
		VulkanTexture->DetachView(this);
	}

	TextureView.Destroy(*Device);
	BufferView = nullptr;
	SourceBuffer = nullptr;
	SourceTexture = nullptr;
	Device = nullptr;
}

void FVulkanUnorderedAccessView::UpdateView()
{
#if VULKAN_ENABLE_AGGRESSIVE_STATS
	SCOPE_CYCLE_COUNTER(STAT_VulkanUAVUpdateTime);
#endif

	// update the buffer view for dynamic VB backed buffers (or if it was never set)
	if (SourceBuffer != nullptr)
	{
		if (BufferViewFormat != PF_Unknown)
		{
			if (SourceBuffer->IsVolatile() && VolatileLockCounter != SourceBuffer->GetVolatileLockCounter())
			{
				BufferView = nullptr;
				VolatileLockCounter = SourceBuffer->GetVolatileLockCounter();
			}

			if (BufferView == nullptr || SourceBuffer->IsDynamic())
			{
				// thanks to ref counting, overwriting the buffer will toss the old view
				BufferView = new FVulkanBufferView(Device);
				BufferView->Create(SourceBuffer.GetReference(), BufferViewFormat, SourceBuffer->GetOffset(), SourceBuffer->GetSize());
			}
		}
	}
	else if (TextureView.View == VK_NULL_HANDLE)
	{
		EPixelFormat Format = (BufferViewFormat == PF_Unknown) ? SourceTexture->GetFormat() : BufferViewFormat;
		if (FRHITexture2D* Tex2D = SourceTexture->GetTexture2D())
		{
			FVulkanTexture2D* VTex2D = ResourceCast(Tex2D);
			TextureView.Create(*Device, VTex2D->Surface.Image, VK_IMAGE_VIEW_TYPE_2D, VTex2D->Surface.GetPartialAspectMask(), Format, UEToVkTextureFormat(Format, false), MipLevel, 1, 0, 1, true);
		}
		else if (FRHITextureCube* TexCube = SourceTexture->GetTextureCube())
		{
			FVulkanTextureCube* VTexCube = ResourceCast(TexCube);
<<<<<<< HEAD
			TextureView.Create(*Device, VTexCube->Surface.Image, VK_IMAGE_VIEW_TYPE_CUBE, VTexCube->Surface.GetPartialAspectMask(), Format, UEToVkTextureFormat(Format, false), MipLevel, 1, 0, 1, true);
=======
			// RWTextureCube is defined as RWTexture2DArray in shader source, avoid validation errors by creating the appropriate VK_IMAGE_VIEW_TYPE_2D_ARRAY view (instead of VK_IMAGE_VIEW_TYPE_CUBE)
			TextureView.Create(*Device, VTexCube->Surface.Image, VK_IMAGE_VIEW_TYPE_2D_ARRAY, VTexCube->Surface.GetPartialAspectMask(), Format, UEToVkTextureFormat(Format, false), MipLevel, 1, 0, VTexCube->Surface.GetNumberOfArrayLevels(), true);
>>>>>>> 6bbb88c8
		}
		else if (FRHITexture3D* Tex3D = SourceTexture->GetTexture3D())
		{
			FVulkanTexture3D* VTex3D = ResourceCast(Tex3D);
			TextureView.Create(*Device, VTex3D->Surface.Image, VK_IMAGE_VIEW_TYPE_3D, VTex3D->Surface.GetPartialAspectMask(), Format, UEToVkTextureFormat(Format, false), MipLevel, 1, 0, VTex3D->GetSizeZ(), true);
		}
		else if (FRHITexture2DArray* Tex2DArray = SourceTexture->GetTexture2DArray())
		{
			FVulkanTexture2DArray* VTex2DArray = ResourceCast(Tex2DArray);
<<<<<<< HEAD
			TextureView.Create(*Device, VTex2DArray->Surface.Image, VK_IMAGE_VIEW_TYPE_2D_ARRAY, VTex2DArray->Surface.GetPartialAspectMask(), Format, UEToVkTextureFormat(Format, false), MipLevel, 1, 0, VTex2DArray->GetSizeZ(), true);
=======
			TextureView.Create(*Device, VTex2DArray->Surface.Image, VK_IMAGE_VIEW_TYPE_2D_ARRAY, VTex2DArray->Surface.GetPartialAspectMask(), Format, UEToVkTextureFormat(Format, false), MipLevel, 1, 
				NumArraySlices == 0 ? 0 : FirstArraySlice, NumArraySlices == 0 ? VTex2DArray->GetSizeZ() : NumArraySlices, true);
>>>>>>> 6bbb88c8
		}
		else
		{
			ensure(0);
		}
	}
}

FUnorderedAccessViewRHIRef FVulkanDynamicRHI::RHICreateUnorderedAccessView(FRHIBuffer* BufferRHI, bool bUseUAVCounter, bool bAppendBuffer)
{
<<<<<<< HEAD
	FVulkanStructuredBuffer* StructuredBuffer = ResourceCast(StructuredBufferRHI);

	FVulkanUnorderedAccessView* UAV = new FVulkanUnorderedAccessView(Device, StructuredBuffer, bUseUAVCounter, bAppendBuffer);
	return UAV;
}

FUnorderedAccessViewRHIRef FVulkanDynamicRHI::RHICreateUnorderedAccessView(FRHITexture* TextureRHI, uint32 MipLevel)
{
	FVulkanUnorderedAccessView* UAV = new FVulkanUnorderedAccessView(Device, TextureRHI, MipLevel);
=======
	FVulkanResourceMultiBuffer* Buffer = ResourceCast(BufferRHI);

	FVulkanUnorderedAccessView* UAV = new FVulkanUnorderedAccessView(Device, Buffer, bUseUAVCounter, bAppendBuffer);
>>>>>>> 6bbb88c8
	return UAV;
}

FUnorderedAccessViewRHIRef FVulkanDynamicRHI::RHICreateUnorderedAccessView(FRHITexture* TextureRHI, uint32 MipLevel, uint16 FirstArraySlice, uint16 NumArraySlices)
{
<<<<<<< HEAD
	FVulkanVertexBuffer* VertexBuffer = ResourceCast(VertexBufferRHI);

	FVulkanUnorderedAccessView* UAV = new FVulkanUnorderedAccessView(Device, VertexBuffer, (EPixelFormat)Format);
=======
	FVulkanUnorderedAccessView* UAV = new FVulkanUnorderedAccessView(Device, TextureRHI, MipLevel, FirstArraySlice, NumArraySlices);
>>>>>>> 6bbb88c8
	return UAV;
}

FUnorderedAccessViewRHIRef FVulkanDynamicRHI::RHICreateUnorderedAccessView(FRHIBuffer* BufferRHI, uint8 Format)
{
<<<<<<< HEAD
	FVulkanIndexBuffer* IndexBuffer = ResourceCast(IndexBufferRHI);

	FVulkanUnorderedAccessView* UAV = new FVulkanUnorderedAccessView(Device, IndexBuffer, (EPixelFormat)Format);
=======
	FVulkanResourceMultiBuffer* Buffer = ResourceCast(BufferRHI);

	FVulkanUnorderedAccessView* UAV = new FVulkanUnorderedAccessView(Device, Buffer, (EPixelFormat)Format);
>>>>>>> 6bbb88c8
	return UAV;
}

FShaderResourceViewRHIRef FVulkanDynamicRHI::RHICreateShaderResourceView(FRHIBuffer* BufferRHI, uint32 Stride, uint8 Format)
{	
	if (!BufferRHI)
	{
		return new FVulkanShaderResourceView(Device, nullptr, nullptr, 0, (EPixelFormat)Format);
	}
	FVulkanResourceMultiBuffer* Buffer = ResourceCast(BufferRHI);
	return new FVulkanShaderResourceView(Device, BufferRHI, Buffer, Buffer->GetSize(), (EPixelFormat)Format);
}

FShaderResourceViewRHIRef FVulkanDynamicRHI::RHICreateShaderResourceView(const FShaderResourceViewInitializer& Initializer)
{
	const FShaderResourceViewInitializer::FBufferShaderResourceViewInitializer Desc = Initializer.AsBufferSRV();
	FVulkanResourceMultiBuffer* Buffer = ResourceCast(Desc.Buffer);

	switch (Initializer.GetType())
	{
		case FShaderResourceViewInitializer::EType::VertexBufferSRV:
		{
<<<<<<< HEAD
			const FShaderResourceViewInitializer::FVertexBufferShaderResourceViewInitializer Desc = Initializer.AsVertexBufferSRV();
			if (Desc.VertexBuffer)
			{
				const uint32 Stride = GPixelFormats[Desc.Format].BlockBytes;
				FVulkanVertexBuffer* VertexBuffer = ResourceCast(Desc.VertexBuffer);
				uint32 Size = FMath::Min(VertexBuffer->GetSize() - Desc.StartOffsetBytes, Desc.NumElements * Stride);
				return new FVulkanShaderResourceView(Device, Desc.VertexBuffer, VertexBuffer, Size, (EPixelFormat)Desc.Format, Desc.StartOffsetBytes);
=======
			if (Desc.Buffer)
			{
				const uint32 Stride = GPixelFormats[Desc.Format].BlockBytes;
				uint32 Size = FMath::Min(Buffer->GetSize() - Desc.StartOffsetBytes, Desc.NumElements * Stride);
				return new FVulkanShaderResourceView(Device, Desc.Buffer, Buffer, Size, (EPixelFormat)Desc.Format, Desc.StartOffsetBytes);
>>>>>>> 6bbb88c8
			}
			else
			{
				return new FVulkanShaderResourceView(Device, nullptr, nullptr, 0, (EPixelFormat)Desc.Format, Desc.StartOffsetBytes);
			}
		}
		case FShaderResourceViewInitializer::EType::StructuredBufferSRV:
#if VULKAN_RHI_RAYTRACING
		case FShaderResourceViewInitializer::EType::AccelerationStructureSRV:
#endif
		{
<<<<<<< HEAD
			const FShaderResourceViewInitializer::FStructuredBufferShaderResourceViewInitializer Desc = Initializer.AsStructuredBufferSRV();
			check(Desc.StructuredBuffer);
			FVulkanStructuredBuffer* StructuredBuffer = ResourceCast(Desc.StructuredBuffer);
			return new FVulkanShaderResourceView(Device, StructuredBuffer, Desc.StartOffsetBytes);
		}			
		case FShaderResourceViewInitializer::EType::IndexBufferSRV:
		{
			const FShaderResourceViewInitializer::FIndexBufferShaderResourceViewInitializer Desc = Initializer.AsIndexBufferSRV();
			check(Desc.IndexBuffer);
			FVulkanIndexBuffer* IndexBuffer = ResourceCast(Desc.IndexBuffer);
			const uint32 Stride = Desc.IndexBuffer->GetStride();
			check(Stride == 2 || Stride == 4);
			EPixelFormat Format = (Stride == 4) ? PF_R32_UINT : PF_R16_UINT;
			uint32 Size = FMath::Min(IndexBuffer->GetSize() - Desc.StartOffsetBytes, Desc.NumElements * Stride);
			return new FVulkanShaderResourceView(Device, Desc.IndexBuffer, IndexBuffer, Size, Format, Desc.StartOffsetBytes);
=======
			check(Desc.Buffer);
			return new FVulkanShaderResourceView(Device, Buffer, Desc.StartOffsetBytes);
		}			
		case FShaderResourceViewInitializer::EType::IndexBufferSRV:
		{
			check(Desc.Buffer);
			const uint32 Stride = Desc.Buffer->GetStride();
			check(Stride == 2 || Stride == 4);
			EPixelFormat Format = (Stride == 4) ? PF_R32_UINT : PF_R16_UINT;
			uint32 Size = FMath::Min(Buffer->GetSize() - Desc.StartOffsetBytes, Desc.NumElements * Stride);
			return new FVulkanShaderResourceView(Device, Desc.Buffer, Buffer, Size, Format, Desc.StartOffsetBytes);
>>>>>>> 6bbb88c8
		}
	}
	checkNoEntry();
	return nullptr;
}

FShaderResourceViewRHIRef FVulkanDynamicRHI::RHICreateShaderResourceView(FRHITexture* Texture, const FRHITextureSRVCreateInfo& CreateInfo)
{
	FVulkanShaderResourceView* SRV = new FVulkanShaderResourceView(Device, Texture, CreateInfo);
	return SRV;
}

FShaderResourceViewRHIRef FVulkanDynamicRHI::RHICreateShaderResourceView(FRHIBuffer* BufferRHI)
{
	if (BufferRHI && EnumHasAnyFlags(BufferRHI->GetUsage(), BUF_VertexBuffer | BUF_StructuredBuffer | BUF_AccelerationStructure))
	{
		FVulkanResourceMultiBuffer* Buffer = ResourceCast(BufferRHI);
		FVulkanShaderResourceView* SRV = new FVulkanShaderResourceView(Device, Buffer);
		return SRV;
	}
	else
	{
		if (!BufferRHI)
		{
			return new FVulkanShaderResourceView(Device, nullptr, nullptr, 0, PF_R16_UINT);
		}
		check(EnumHasAnyFlags(BufferRHI->GetUsage(), BUF_IndexBuffer));
		check(BufferRHI->GetStride() == 2 || BufferRHI->GetStride() == 4);
		FVulkanResourceMultiBuffer* Buffer = ResourceCast(BufferRHI);
		EPixelFormat Format = (BufferRHI->GetStride() == 4) ? PF_R32_UINT : PF_R16_UINT;
		FVulkanShaderResourceView* SRV = new FVulkanShaderResourceView(Device, BufferRHI, Buffer, Buffer->GetSize(), Format);
		return SRV;
	}
}

void FVulkanDynamicRHI::RHIUpdateShaderResourceView(FRHIShaderResourceView* SRV, FRHIBuffer* Buffer, uint32 Stride, uint8 Format)
{
	FVulkanShaderResourceView* SRVVk = ResourceCast(SRV);
	check(SRVVk && SRVVk->GetParent() == Device);
	if (!Buffer)
	{
		SRVVk->Clear();
	}
	else if (SRVVk->SourceRHIBuffer.GetReference() != Buffer)
	{
		FVulkanResourceMultiBuffer* BufferVk = ResourceCast(Buffer);
		SRVVk->Rename(Buffer, BufferVk, BufferVk->GetSize(), (EPixelFormat)Format);
	}
}

void FVulkanDynamicRHI::RHIUpdateShaderResourceView(FRHIShaderResourceView* SRV, FRHIBuffer* Buffer)
{
	FVulkanShaderResourceView* SRVVk = ResourceCast(SRV);
	check(SRVVk && SRVVk->GetParent() == Device);
	if (!Buffer)
	{
		SRVVk->Clear();
	}
	else if (SRVVk->SourceRHIBuffer.GetReference() != Buffer)
	{
		FVulkanResourceMultiBuffer* BufferVk = ResourceCast(Buffer);
		SRVVk->Rename(Buffer, BufferVk, BufferVk->GetSize(), BufferVk->GetStride() == 2u ? PF_R16_UINT : PF_R32_UINT);
	}
}

void FVulkanCommandListContext::ClearUAVFillBuffer(FVulkanUnorderedAccessView* UAV, uint32_t ClearValue)
{
	FVulkanCommandBufferManager* CmdBufferMgr = GVulkanRHI->GetDevice()->GetImmediateContext().GetCommandBufferManager();
	FVulkanCmdBuffer* CmdBuffer = CmdBufferMgr->GetActiveCmdBuffer();

<<<<<<< HEAD
	if (UAV->SourceStructuredBuffer)
	{
		TRefCountPtr<FVulkanStructuredBuffer> Buffer = UAV->SourceStructuredBuffer;
		VulkanRHI::vkCmdFillBuffer(CmdBuffer->GetHandle(), Buffer->GetHandle(), Buffer->GetOffset(), Buffer->GetCurrentSize(), ClearValue);
	}
	else if (UAV->SourceVertexBuffer)
	{
		TRefCountPtr<FVulkanVertexBuffer> Buffer = UAV->SourceVertexBuffer;
		VulkanRHI::vkCmdFillBuffer(CmdBuffer->GetHandle(), Buffer->GetHandle(), Buffer->GetOffset(), Buffer->GetCurrentSize(), ClearValue);
	}
=======
	FVulkanResourceMultiBuffer* Buffer = UAV->SourceBuffer;
	VulkanRHI::vkCmdFillBuffer(CmdBuffer->GetHandle(), Buffer->GetHandle(), Buffer->GetOffset(), Buffer->GetCurrentSize(), ClearValue);
>>>>>>> 6bbb88c8
}

void FVulkanCommandListContext::ClearUAV(TRHICommandList_RecursiveHazardous<FVulkanCommandListContext>& RHICmdList, FVulkanUnorderedAccessView* UnorderedAccessView, const void* ClearValue, bool bFloat)
{
	struct FVulkanDynamicRHICmdFillBuffer final : public FRHICommand<FVulkanDynamicRHICmdFillBuffer>
	{
		FVulkanUnorderedAccessView* UAV;
		uint32_t ClearValue;
<<<<<<< HEAD

		FORCEINLINE_DEBUGGABLE FVulkanDynamicRHICmdFillBuffer(FVulkanUnorderedAccessView* InUAV, uint32_t InClearValue)
			: UAV(InUAV), ClearValue(InClearValue)
		{
		}

		void Execute(FRHICommandListBase& CmdList)
		{
			ClearUAVFillBuffer(UAV, ClearValue);
		}
	};

	EClearReplacementValueType ValueType;
	if (!bFloat)
	{
		EPixelFormat Format;
		if (UnorderedAccessView->SourceVertexBuffer)
		{
			Format = UnorderedAccessView->BufferViewFormat;
		}
		else if (UnorderedAccessView->SourceTexture)
		{
			Format = UnorderedAccessView->SourceTexture->GetFormat();
		}
		else
		{
			Format = PF_Unknown;
		}

		switch (Format)
		{
		case PF_R32_SINT:
		case PF_R16_SINT:
		case PF_R16G16B16A16_SINT:
			ValueType = EClearReplacementValueType::Int32;
			break;
		default:
			ValueType = EClearReplacementValueType::Uint32;
			break;
		}
	}
	else
	{
		ValueType = EClearReplacementValueType::Float;
	}

	if (UnorderedAccessView->SourceStructuredBuffer || UnorderedAccessView->SourceVertexBuffer)
	{
		bool bIsByteAddressBuffer = false; 

		if (UnorderedAccessView->SourceVertexBuffer)
		{
			TRefCountPtr<FVulkanVertexBuffer> Buffer = UnorderedAccessView->SourceVertexBuffer;
			bIsByteAddressBuffer = Buffer->GetUsage() & BUF_ByteAddressBuffer;
		}
=======

		FORCEINLINE_DEBUGGABLE FVulkanDynamicRHICmdFillBuffer(FVulkanUnorderedAccessView* InUAV, uint32_t InClearValue)
			: UAV(InUAV), ClearValue(InClearValue)
		{
		}

		void Execute(FRHICommandListBase& CmdList)
		{
			ClearUAVFillBuffer(UAV, ClearValue);
		}
	};

	EClearReplacementValueType ValueType;
	if (!bFloat)
	{
		EPixelFormat Format;
		if (UnorderedAccessView->SourceBuffer)
		{
			Format = UnorderedAccessView->BufferViewFormat;
		}
		else if (UnorderedAccessView->SourceTexture)
		{
			Format = UnorderedAccessView->SourceTexture->GetFormat();
		}
		else
		{
			Format = PF_Unknown;
		}

		switch (Format)
		{
		case PF_R32_SINT:
		case PF_R16_SINT:
		case PF_R16G16B16A16_SINT:
			ValueType = EClearReplacementValueType::Int32;
			break;
		default:
			ValueType = EClearReplacementValueType::Uint32;
			break;
		}
	}
	else
	{
		ValueType = EClearReplacementValueType::Float;
	}

	if (UnorderedAccessView->SourceBuffer)
	{
		TRefCountPtr<FVulkanResourceMultiBuffer> Buffer = UnorderedAccessView->SourceBuffer;
		bool bIsByteAddressBuffer = EnumHasAnyFlags(Buffer->GetUsage(), BUF_ByteAddressBuffer);
>>>>>>> 6bbb88c8

		// Byte address buffers only use the first component, so use vkCmdBufferFill
		if (UnorderedAccessView->BufferViewFormat == PF_Unknown || bIsByteAddressBuffer)
		{
			RHICmdList.Transition(FRHITransitionInfo(UnorderedAccessView, ERHIAccess::UAVCompute, ERHIAccess::CopyDest));

			if (RHICmdList.Bypass())
			{
				ClearUAVFillBuffer(UnorderedAccessView, *(const uint32_t*)ClearValue);
			}
			else
			{
				new (RHICmdList.AllocCommand<FVulkanDynamicRHICmdFillBuffer>()) FVulkanDynamicRHICmdFillBuffer(UnorderedAccessView, *(const uint32_t*)ClearValue);
			}

			RHICmdList.Transition(FRHITransitionInfo(UnorderedAccessView, ERHIAccess::CopyDest, ERHIAccess::UAVCompute));
		}
		else
		{
<<<<<<< HEAD
			TRefCountPtr<FVulkanVertexBuffer> Buffer = UnorderedAccessView->SourceVertexBuffer;
			uint32 NumElements = Buffer->GetCurrentSize() / GPixelFormats[UnorderedAccessView->BufferViewFormat].BlockBytes;
			ClearUAVShader_T<EClearReplacementResourceType::Buffer, 4, false>(RHICmdList, UnorderedAccessView, NumElements, 1, 1, ClearValue, ValueType);
=======
			const uint32 NumElements = Buffer->GetCurrentSize() / GPixelFormats[UnorderedAccessView->BufferViewFormat].BlockBytes;
			const uint32 ComputeWorkGroupCount = FMath::DivideAndRoundUp(NumElements, (uint32)ClearReplacementCS::TThreadGroupSize<EClearReplacementResourceType::Buffer>::X);
			FVulkanDevice* TargetDevice = FVulkanCommandListContext::GetVulkanContext(RHICmdList.GetContext()).GetDevice();
			const bool bOversizedBuffer = (ComputeWorkGroupCount > TargetDevice->GetLimits().maxComputeWorkGroupCount[0]);
			if (bOversizedBuffer)
			{
				ClearUAVShader_T<EClearReplacementResourceType::LargeBuffer, 4, false>(RHICmdList, UnorderedAccessView, NumElements, 1, 1, ClearValue, ValueType);
			}
			else
			{
				ClearUAVShader_T<EClearReplacementResourceType::Buffer, 4, false>(RHICmdList, UnorderedAccessView, NumElements, 1, 1, ClearValue, ValueType);
			}
>>>>>>> 6bbb88c8
		}
	}
	else if (UnorderedAccessView->SourceTexture)
	{
		FIntVector SizeXYZ = UnorderedAccessView->SourceTexture->GetSizeXYZ();

		if (FRHITexture2D* Texture2D = UnorderedAccessView->SourceTexture->GetTexture2D())
		{
			ClearUAVShader_T<EClearReplacementResourceType::Texture2D, 4, false>(RHICmdList, UnorderedAccessView, SizeXYZ.X, SizeXYZ.Y, SizeXYZ.Z, ClearValue, ValueType);
		}
		else if (FRHITexture2DArray* Texture2DArray = UnorderedAccessView->SourceTexture->GetTexture2DArray())
		{
			ClearUAVShader_T<EClearReplacementResourceType::Texture2DArray, 4, false>(RHICmdList, UnorderedAccessView, SizeXYZ.X, SizeXYZ.Y, SizeXYZ.Z, ClearValue, ValueType);
		}
		else if (FRHITexture3D* Texture3D = UnorderedAccessView->SourceTexture->GetTexture3D())
		{
			ClearUAVShader_T<EClearReplacementResourceType::Texture3D, 4, false>(RHICmdList, UnorderedAccessView, SizeXYZ.X, SizeXYZ.Y, SizeXYZ.Z, ClearValue, ValueType);
		}
		else if (FRHITextureCube* TextureCube = UnorderedAccessView->SourceTexture->GetTextureCube())
		{
			ClearUAVShader_T<EClearReplacementResourceType::Texture2DArray, 4, false>(RHICmdList, UnorderedAccessView, SizeXYZ.X, SizeXYZ.Y, SizeXYZ.Z, ClearValue, ValueType);
		}
		else
		{
			ensureMsgf(0, TEXT("SourceTexture of unknown type (Name=[%s], Format=%d, Flags=0x%x)!  Skipping ClearUAV..."), 
				*UnorderedAccessView->SourceTexture->GetName().ToString(), (uint32)UnorderedAccessView->SourceTexture->GetFormat(), (uint32)UnorderedAccessView->SourceTexture->GetFlags());
		}
	}
	else
	{
		ensureMsgf(0, TEXT("UnorderedAccessView has no source buffer or texture!  Skipping ClearUAV..."));
	}
}

void FVulkanCommandListContext::RHIClearUAVFloat(FRHIUnorderedAccessView* UnorderedAccessViewRHI, const FVector4f& Values)
{
	TRHICommandList_RecursiveHazardous<FVulkanCommandListContext> RHICmdList(this);
	ClearUAV(RHICmdList, ResourceCast(UnorderedAccessViewRHI), &Values, true);
}

void FVulkanCommandListContext::RHIClearUAVUint(FRHIUnorderedAccessView* UnorderedAccessViewRHI, const FUintVector4& Values)
{
	TRHICommandList_RecursiveHazardous<FVulkanCommandListContext> RHICmdList(this);
	ClearUAV(RHICmdList, ResourceCast(UnorderedAccessViewRHI), &Values, false);
}

void FVulkanGPUFence::Clear()
{
	CmdBuffer = nullptr;
	FenceSignaledCounter = MAX_uint64;
}

bool FVulkanGPUFence::Poll() const
{
	return (CmdBuffer && (FenceSignaledCounter < CmdBuffer->GetFenceSignaledCounter()));
}

FGPUFenceRHIRef FVulkanDynamicRHI::RHICreateGPUFence(const FName& Name)
{
	return new FVulkanGPUFence(Name);
}<|MERGE_RESOLUTION|>--- conflicted
+++ resolved
@@ -46,21 +46,6 @@
 
 }
 
-<<<<<<< HEAD
-FVulkanShaderResourceView::FVulkanShaderResourceView(FVulkanDevice* Device, FVulkanStructuredBuffer* InStructuredBuffer, uint32 InOffset)
-	: VulkanRHI::FVulkanViewBase(Device)
-	, BufferViewFormat(PF_Unknown)
-	, SourceTexture(nullptr)
-	, SourceStructuredBuffer(InStructuredBuffer)
-	, NumMips(0)
-	, Size(InStructuredBuffer->GetSize() - InOffset)
-	, Offset(InOffset)
-	, SourceBuffer(nullptr)
-{
-}
-
-
-=======
 FVulkanShaderResourceView::FVulkanShaderResourceView(FVulkanDevice* InDevice, FVulkanResourceMultiBuffer* InSourceBuffer, uint32 InOffset)
 	: VulkanRHI::FVulkanViewBase(InDevice)
 {
@@ -89,7 +74,6 @@
 		Offset = InOffset;
 	}
 }
->>>>>>> 6bbb88c8
 
 FVulkanShaderResourceView::~FVulkanShaderResourceView()
 {
@@ -254,37 +238,23 @@
 		}
 	}
 }
-<<<<<<< HEAD
-FVulkanUnorderedAccessView::FVulkanUnorderedAccessView(FVulkanDevice* Device, FVulkanStructuredBuffer* StructuredBuffer, bool bUseUAVCounter, bool bAppendBuffer)
-	: VulkanRHI::FVulkanViewBase(Device)
-	, SourceStructuredBuffer(StructuredBuffer)
-	, MipLevel(0)
-=======
 FVulkanUnorderedAccessView::FVulkanUnorderedAccessView(FVulkanDevice* Device, FVulkanResourceMultiBuffer* Buffer, bool bUseUAVCounter, bool bAppendBuffer)
 	: VulkanRHI::FVulkanViewBase(Device)
 	, MipLevel(0)
 	, FirstArraySlice(0)
 	, NumArraySlices(0)
 	, SourceBuffer(Buffer)
->>>>>>> 6bbb88c8
 	, BufferViewFormat(PF_Unknown)
 	, VolatileLockCounter(MAX_uint32)
 {
 }
 
-<<<<<<< HEAD
-FVulkanUnorderedAccessView::FVulkanUnorderedAccessView(FVulkanDevice* Device, FRHITexture* TextureRHI, uint32 MipLevel)
-	: VulkanRHI::FVulkanViewBase(Device)
-	, SourceTexture(TextureRHI)
-	, MipLevel(MipLevel)
-=======
 FVulkanUnorderedAccessView::FVulkanUnorderedAccessView(FVulkanDevice* Device, FRHITexture* TextureRHI, uint32 MipLevel, uint16 InFirstArraySlice, uint16 InNumArraySlices)
 	: VulkanRHI::FVulkanViewBase(Device)
 	, SourceTexture(TextureRHI)
 	, MipLevel(MipLevel)
 	, FirstArraySlice(InFirstArraySlice)
 	, NumArraySlices(InNumArraySlices)
->>>>>>> 6bbb88c8
 	, BufferViewFormat(PF_Unknown)
 	, VolatileLockCounter(MAX_uint32)
 {
@@ -293,24 +263,6 @@
 }
 
 
-<<<<<<< HEAD
-FVulkanUnorderedAccessView::FVulkanUnorderedAccessView(FVulkanDevice* Device, FVulkanVertexBuffer* VertexBuffer, EPixelFormat Format)
-	: VulkanRHI::FVulkanViewBase(Device)
-	, MipLevel(0)
-	, BufferViewFormat(Format)
-	, VolatileLockCounter(MAX_uint32)
-{
-	SourceVertexBuffer = VertexBuffer;
-}
-
-FVulkanUnorderedAccessView::FVulkanUnorderedAccessView(FVulkanDevice* Device, FVulkanIndexBuffer* IndexBuffer, EPixelFormat Format)
-	: VulkanRHI::FVulkanViewBase(Device)
-	, MipLevel(0)
-	, BufferViewFormat(Format)
-	, VolatileLockCounter(MAX_uint32)
-{
-	SourceIndexBuffer = IndexBuffer;
-=======
 FVulkanUnorderedAccessView::FVulkanUnorderedAccessView(FVulkanDevice* Device, FVulkanResourceMultiBuffer* Buffer, EPixelFormat Format)
 	: VulkanRHI::FVulkanViewBase(Device)
 	, MipLevel(0)
@@ -320,7 +272,6 @@
 	, VolatileLockCounter(MAX_uint32)
 {
 	SourceBuffer = Buffer;
->>>>>>> 6bbb88c8
 }
 
 void FVulkanUnorderedAccessView::Invalidate()
@@ -380,12 +331,8 @@
 		else if (FRHITextureCube* TexCube = SourceTexture->GetTextureCube())
 		{
 			FVulkanTextureCube* VTexCube = ResourceCast(TexCube);
-<<<<<<< HEAD
-			TextureView.Create(*Device, VTexCube->Surface.Image, VK_IMAGE_VIEW_TYPE_CUBE, VTexCube->Surface.GetPartialAspectMask(), Format, UEToVkTextureFormat(Format, false), MipLevel, 1, 0, 1, true);
-=======
 			// RWTextureCube is defined as RWTexture2DArray in shader source, avoid validation errors by creating the appropriate VK_IMAGE_VIEW_TYPE_2D_ARRAY view (instead of VK_IMAGE_VIEW_TYPE_CUBE)
 			TextureView.Create(*Device, VTexCube->Surface.Image, VK_IMAGE_VIEW_TYPE_2D_ARRAY, VTexCube->Surface.GetPartialAspectMask(), Format, UEToVkTextureFormat(Format, false), MipLevel, 1, 0, VTexCube->Surface.GetNumberOfArrayLevels(), true);
->>>>>>> 6bbb88c8
 		}
 		else if (FRHITexture3D* Tex3D = SourceTexture->GetTexture3D())
 		{
@@ -395,12 +342,8 @@
 		else if (FRHITexture2DArray* Tex2DArray = SourceTexture->GetTexture2DArray())
 		{
 			FVulkanTexture2DArray* VTex2DArray = ResourceCast(Tex2DArray);
-<<<<<<< HEAD
-			TextureView.Create(*Device, VTex2DArray->Surface.Image, VK_IMAGE_VIEW_TYPE_2D_ARRAY, VTex2DArray->Surface.GetPartialAspectMask(), Format, UEToVkTextureFormat(Format, false), MipLevel, 1, 0, VTex2DArray->GetSizeZ(), true);
-=======
 			TextureView.Create(*Device, VTex2DArray->Surface.Image, VK_IMAGE_VIEW_TYPE_2D_ARRAY, VTex2DArray->Surface.GetPartialAspectMask(), Format, UEToVkTextureFormat(Format, false), MipLevel, 1, 
 				NumArraySlices == 0 ? 0 : FirstArraySlice, NumArraySlices == 0 ? VTex2DArray->GetSizeZ() : NumArraySlices, true);
->>>>>>> 6bbb88c8
 		}
 		else
 		{
@@ -411,47 +354,23 @@
 
 FUnorderedAccessViewRHIRef FVulkanDynamicRHI::RHICreateUnorderedAccessView(FRHIBuffer* BufferRHI, bool bUseUAVCounter, bool bAppendBuffer)
 {
-<<<<<<< HEAD
-	FVulkanStructuredBuffer* StructuredBuffer = ResourceCast(StructuredBufferRHI);
-
-	FVulkanUnorderedAccessView* UAV = new FVulkanUnorderedAccessView(Device, StructuredBuffer, bUseUAVCounter, bAppendBuffer);
+	FVulkanResourceMultiBuffer* Buffer = ResourceCast(BufferRHI);
+
+	FVulkanUnorderedAccessView* UAV = new FVulkanUnorderedAccessView(Device, Buffer, bUseUAVCounter, bAppendBuffer);
 	return UAV;
 }
 
-FUnorderedAccessViewRHIRef FVulkanDynamicRHI::RHICreateUnorderedAccessView(FRHITexture* TextureRHI, uint32 MipLevel)
-{
-	FVulkanUnorderedAccessView* UAV = new FVulkanUnorderedAccessView(Device, TextureRHI, MipLevel);
-=======
+FUnorderedAccessViewRHIRef FVulkanDynamicRHI::RHICreateUnorderedAccessView(FRHITexture* TextureRHI, uint32 MipLevel, uint16 FirstArraySlice, uint16 NumArraySlices)
+{
+	FVulkanUnorderedAccessView* UAV = new FVulkanUnorderedAccessView(Device, TextureRHI, MipLevel, FirstArraySlice, NumArraySlices);
+	return UAV;
+}
+
+FUnorderedAccessViewRHIRef FVulkanDynamicRHI::RHICreateUnorderedAccessView(FRHIBuffer* BufferRHI, uint8 Format)
+{
 	FVulkanResourceMultiBuffer* Buffer = ResourceCast(BufferRHI);
 
-	FVulkanUnorderedAccessView* UAV = new FVulkanUnorderedAccessView(Device, Buffer, bUseUAVCounter, bAppendBuffer);
->>>>>>> 6bbb88c8
-	return UAV;
-}
-
-FUnorderedAccessViewRHIRef FVulkanDynamicRHI::RHICreateUnorderedAccessView(FRHITexture* TextureRHI, uint32 MipLevel, uint16 FirstArraySlice, uint16 NumArraySlices)
-{
-<<<<<<< HEAD
-	FVulkanVertexBuffer* VertexBuffer = ResourceCast(VertexBufferRHI);
-
-	FVulkanUnorderedAccessView* UAV = new FVulkanUnorderedAccessView(Device, VertexBuffer, (EPixelFormat)Format);
-=======
-	FVulkanUnorderedAccessView* UAV = new FVulkanUnorderedAccessView(Device, TextureRHI, MipLevel, FirstArraySlice, NumArraySlices);
->>>>>>> 6bbb88c8
-	return UAV;
-}
-
-FUnorderedAccessViewRHIRef FVulkanDynamicRHI::RHICreateUnorderedAccessView(FRHIBuffer* BufferRHI, uint8 Format)
-{
-<<<<<<< HEAD
-	FVulkanIndexBuffer* IndexBuffer = ResourceCast(IndexBufferRHI);
-
-	FVulkanUnorderedAccessView* UAV = new FVulkanUnorderedAccessView(Device, IndexBuffer, (EPixelFormat)Format);
-=======
-	FVulkanResourceMultiBuffer* Buffer = ResourceCast(BufferRHI);
-
 	FVulkanUnorderedAccessView* UAV = new FVulkanUnorderedAccessView(Device, Buffer, (EPixelFormat)Format);
->>>>>>> 6bbb88c8
 	return UAV;
 }
 
@@ -474,21 +393,11 @@
 	{
 		case FShaderResourceViewInitializer::EType::VertexBufferSRV:
 		{
-<<<<<<< HEAD
-			const FShaderResourceViewInitializer::FVertexBufferShaderResourceViewInitializer Desc = Initializer.AsVertexBufferSRV();
-			if (Desc.VertexBuffer)
-			{
-				const uint32 Stride = GPixelFormats[Desc.Format].BlockBytes;
-				FVulkanVertexBuffer* VertexBuffer = ResourceCast(Desc.VertexBuffer);
-				uint32 Size = FMath::Min(VertexBuffer->GetSize() - Desc.StartOffsetBytes, Desc.NumElements * Stride);
-				return new FVulkanShaderResourceView(Device, Desc.VertexBuffer, VertexBuffer, Size, (EPixelFormat)Desc.Format, Desc.StartOffsetBytes);
-=======
 			if (Desc.Buffer)
 			{
 				const uint32 Stride = GPixelFormats[Desc.Format].BlockBytes;
 				uint32 Size = FMath::Min(Buffer->GetSize() - Desc.StartOffsetBytes, Desc.NumElements * Stride);
 				return new FVulkanShaderResourceView(Device, Desc.Buffer, Buffer, Size, (EPixelFormat)Desc.Format, Desc.StartOffsetBytes);
->>>>>>> 6bbb88c8
 			}
 			else
 			{
@@ -500,23 +409,6 @@
 		case FShaderResourceViewInitializer::EType::AccelerationStructureSRV:
 #endif
 		{
-<<<<<<< HEAD
-			const FShaderResourceViewInitializer::FStructuredBufferShaderResourceViewInitializer Desc = Initializer.AsStructuredBufferSRV();
-			check(Desc.StructuredBuffer);
-			FVulkanStructuredBuffer* StructuredBuffer = ResourceCast(Desc.StructuredBuffer);
-			return new FVulkanShaderResourceView(Device, StructuredBuffer, Desc.StartOffsetBytes);
-		}			
-		case FShaderResourceViewInitializer::EType::IndexBufferSRV:
-		{
-			const FShaderResourceViewInitializer::FIndexBufferShaderResourceViewInitializer Desc = Initializer.AsIndexBufferSRV();
-			check(Desc.IndexBuffer);
-			FVulkanIndexBuffer* IndexBuffer = ResourceCast(Desc.IndexBuffer);
-			const uint32 Stride = Desc.IndexBuffer->GetStride();
-			check(Stride == 2 || Stride == 4);
-			EPixelFormat Format = (Stride == 4) ? PF_R32_UINT : PF_R16_UINT;
-			uint32 Size = FMath::Min(IndexBuffer->GetSize() - Desc.StartOffsetBytes, Desc.NumElements * Stride);
-			return new FVulkanShaderResourceView(Device, Desc.IndexBuffer, IndexBuffer, Size, Format, Desc.StartOffsetBytes);
-=======
 			check(Desc.Buffer);
 			return new FVulkanShaderResourceView(Device, Buffer, Desc.StartOffsetBytes);
 		}			
@@ -528,7 +420,6 @@
 			EPixelFormat Format = (Stride == 4) ? PF_R32_UINT : PF_R16_UINT;
 			uint32 Size = FMath::Min(Buffer->GetSize() - Desc.StartOffsetBytes, Desc.NumElements * Stride);
 			return new FVulkanShaderResourceView(Device, Desc.Buffer, Buffer, Size, Format, Desc.StartOffsetBytes);
->>>>>>> 6bbb88c8
 		}
 	}
 	checkNoEntry();
@@ -599,21 +490,8 @@
 	FVulkanCommandBufferManager* CmdBufferMgr = GVulkanRHI->GetDevice()->GetImmediateContext().GetCommandBufferManager();
 	FVulkanCmdBuffer* CmdBuffer = CmdBufferMgr->GetActiveCmdBuffer();
 
-<<<<<<< HEAD
-	if (UAV->SourceStructuredBuffer)
-	{
-		TRefCountPtr<FVulkanStructuredBuffer> Buffer = UAV->SourceStructuredBuffer;
-		VulkanRHI::vkCmdFillBuffer(CmdBuffer->GetHandle(), Buffer->GetHandle(), Buffer->GetOffset(), Buffer->GetCurrentSize(), ClearValue);
-	}
-	else if (UAV->SourceVertexBuffer)
-	{
-		TRefCountPtr<FVulkanVertexBuffer> Buffer = UAV->SourceVertexBuffer;
-		VulkanRHI::vkCmdFillBuffer(CmdBuffer->GetHandle(), Buffer->GetHandle(), Buffer->GetOffset(), Buffer->GetCurrentSize(), ClearValue);
-	}
-=======
 	FVulkanResourceMultiBuffer* Buffer = UAV->SourceBuffer;
 	VulkanRHI::vkCmdFillBuffer(CmdBuffer->GetHandle(), Buffer->GetHandle(), Buffer->GetOffset(), Buffer->GetCurrentSize(), ClearValue);
->>>>>>> 6bbb88c8
 }
 
 void FVulkanCommandListContext::ClearUAV(TRHICommandList_RecursiveHazardous<FVulkanCommandListContext>& RHICmdList, FVulkanUnorderedAccessView* UnorderedAccessView, const void* ClearValue, bool bFloat)
@@ -622,7 +500,6 @@
 	{
 		FVulkanUnorderedAccessView* UAV;
 		uint32_t ClearValue;
-<<<<<<< HEAD
 
 		FORCEINLINE_DEBUGGABLE FVulkanDynamicRHICmdFillBuffer(FVulkanUnorderedAccessView* InUAV, uint32_t InClearValue)
 			: UAV(InUAV), ClearValue(InClearValue)
@@ -639,7 +516,7 @@
 	if (!bFloat)
 	{
 		EPixelFormat Format;
-		if (UnorderedAccessView->SourceVertexBuffer)
+		if (UnorderedAccessView->SourceBuffer)
 		{
 			Format = UnorderedAccessView->BufferViewFormat;
 		}
@@ -669,67 +546,10 @@
 		ValueType = EClearReplacementValueType::Float;
 	}
 
-	if (UnorderedAccessView->SourceStructuredBuffer || UnorderedAccessView->SourceVertexBuffer)
-	{
-		bool bIsByteAddressBuffer = false; 
-
-		if (UnorderedAccessView->SourceVertexBuffer)
-		{
-			TRefCountPtr<FVulkanVertexBuffer> Buffer = UnorderedAccessView->SourceVertexBuffer;
-			bIsByteAddressBuffer = Buffer->GetUsage() & BUF_ByteAddressBuffer;
-		}
-=======
-
-		FORCEINLINE_DEBUGGABLE FVulkanDynamicRHICmdFillBuffer(FVulkanUnorderedAccessView* InUAV, uint32_t InClearValue)
-			: UAV(InUAV), ClearValue(InClearValue)
-		{
-		}
-
-		void Execute(FRHICommandListBase& CmdList)
-		{
-			ClearUAVFillBuffer(UAV, ClearValue);
-		}
-	};
-
-	EClearReplacementValueType ValueType;
-	if (!bFloat)
-	{
-		EPixelFormat Format;
-		if (UnorderedAccessView->SourceBuffer)
-		{
-			Format = UnorderedAccessView->BufferViewFormat;
-		}
-		else if (UnorderedAccessView->SourceTexture)
-		{
-			Format = UnorderedAccessView->SourceTexture->GetFormat();
-		}
-		else
-		{
-			Format = PF_Unknown;
-		}
-
-		switch (Format)
-		{
-		case PF_R32_SINT:
-		case PF_R16_SINT:
-		case PF_R16G16B16A16_SINT:
-			ValueType = EClearReplacementValueType::Int32;
-			break;
-		default:
-			ValueType = EClearReplacementValueType::Uint32;
-			break;
-		}
-	}
-	else
-	{
-		ValueType = EClearReplacementValueType::Float;
-	}
-
 	if (UnorderedAccessView->SourceBuffer)
 	{
 		TRefCountPtr<FVulkanResourceMultiBuffer> Buffer = UnorderedAccessView->SourceBuffer;
 		bool bIsByteAddressBuffer = EnumHasAnyFlags(Buffer->GetUsage(), BUF_ByteAddressBuffer);
->>>>>>> 6bbb88c8
 
 		// Byte address buffers only use the first component, so use vkCmdBufferFill
 		if (UnorderedAccessView->BufferViewFormat == PF_Unknown || bIsByteAddressBuffer)
@@ -749,11 +569,6 @@
 		}
 		else
 		{
-<<<<<<< HEAD
-			TRefCountPtr<FVulkanVertexBuffer> Buffer = UnorderedAccessView->SourceVertexBuffer;
-			uint32 NumElements = Buffer->GetCurrentSize() / GPixelFormats[UnorderedAccessView->BufferViewFormat].BlockBytes;
-			ClearUAVShader_T<EClearReplacementResourceType::Buffer, 4, false>(RHICmdList, UnorderedAccessView, NumElements, 1, 1, ClearValue, ValueType);
-=======
 			const uint32 NumElements = Buffer->GetCurrentSize() / GPixelFormats[UnorderedAccessView->BufferViewFormat].BlockBytes;
 			const uint32 ComputeWorkGroupCount = FMath::DivideAndRoundUp(NumElements, (uint32)ClearReplacementCS::TThreadGroupSize<EClearReplacementResourceType::Buffer>::X);
 			FVulkanDevice* TargetDevice = FVulkanCommandListContext::GetVulkanContext(RHICmdList.GetContext()).GetDevice();
@@ -766,7 +581,6 @@
 			{
 				ClearUAVShader_T<EClearReplacementResourceType::Buffer, 4, false>(RHICmdList, UnorderedAccessView, NumElements, 1, 1, ClearValue, ValueType);
 			}
->>>>>>> 6bbb88c8
 		}
 	}
 	else if (UnorderedAccessView->SourceTexture)
