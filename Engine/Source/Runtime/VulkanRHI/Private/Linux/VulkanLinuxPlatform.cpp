// Copyright Epic Games, Inc. All Rights Reserved.

#include "VulkanLinuxPlatform.h"
#include "../VulkanRHIPrivate.h"
#include "../VulkanRayTracing.h"
#include "../VulkanExtensions.h"
#include <dlfcn.h>
#include <SDL.h>
#include <SDL_vulkan.h>
#include "Linux/LinuxPlatformApplicationMisc.h"

// Vulkan function pointers
#define DEFINE_VK_ENTRYPOINTS(Type,Func) Type VulkanDynamicAPI::Func = NULL;
ENUM_VK_ENTRYPOINTS_ALL(DEFINE_VK_ENTRYPOINTS)

static bool GRenderOffScreen = false;
static bool GForceEnableDebugMarkers = false;

void* FVulkanLinuxPlatform::VulkanLib = nullptr;
bool FVulkanLinuxPlatform::bAttemptedLoad = false;

bool FVulkanLinuxPlatform::IsSupported()
{
	if (!FParse::Param(FCommandLine::Get(), TEXT("RenderOffScreen")))
	{
		// If we're not running offscreen mode, make sure we have a display envvar set
		bool bHasX11Display = (getenv("DISPLAY") != nullptr);

		if (!bHasX11Display)
		{
			// check Wayland
			bool bHasWaylandSession = (getenv("WAYLAND_DISPLAY") != nullptr);

			if (!bHasWaylandSession)
			{
				UE_LOG(LogRHI, Warning, TEXT("Could not detect DISPLAY or WAYLAND_DISPLAY environment variables"));
				return false;
			}
		}
	}

	// Attempt to load the library
	return LoadVulkanLibrary();
}

bool FVulkanLinuxPlatform::LoadVulkanLibrary()
{
	if (bAttemptedLoad)
	{
		return (VulkanLib != nullptr);
	}
	bAttemptedLoad = true;

#if VULKAN_HAS_DEBUGGING_ENABLED
	const FString VulkanSDK = FPlatformMisc::GetEnvironmentVariable(TEXT("VULKAN_SDK"));
	UE_LOG(LogVulkanRHI, Display, TEXT("Found VULKAN_SDK=%s"), *VulkanSDK);
	const bool bHasVulkanSDK = !VulkanSDK.IsEmpty();

	UE_LOG(LogVulkanRHI, Display, TEXT("Registering provided Vulkan validation layers"));

	// if vulkan SDK is installed, we'll append our built-in validation layers to VK_ADD_LAYER_PATH,
	// otherwise we append to VK_LAYER_PATH (which is probably empty)

	// Change behavior of loading Vulkan layers by setting environment variable "VarToUse" to UE specific directory
	FString VarToUse = (bHasVulkanSDK)?TEXT("VK_ADD_LAYER_PATH"):TEXT("VK_LAYER_PATH");
	FString PreviousEnvVar = FPlatformMisc::GetEnvironmentVariable(*VarToUse);
	FString UELayerPath = FPaths::EngineDir();
	UELayerPath.Append(TEXT("Binaries/ThirdParty/Vulkan/Linux"));
	
	if(!PreviousEnvVar.IsEmpty())
	{
		PreviousEnvVar.Append(TEXT(":"));
	}

	PreviousEnvVar.Append(*UELayerPath);
	FPlatformMisc::SetEnvironmentVar(*VarToUse, *PreviousEnvVar);
	UE_LOG(LogVulkanRHI, Display, TEXT("Updated %s=%s"), *VarToUse, *PreviousEnvVar);

	FString PreviousLibPath = FPlatformMisc::GetEnvironmentVariable(TEXT("LD_LIBRARY_PATH"));
	if (!PreviousLibPath.IsEmpty())
	{
		PreviousLibPath.Append(TEXT(":"));
	}

	PreviousLibPath.Append(*UELayerPath);
	FPlatformMisc::SetEnvironmentVar(TEXT("LD_LIBRARY_PATH"), *PreviousLibPath);
	UE_LOG(LogVulkanRHI, Display, TEXT("Updated LD_LIBRARY_PATH=%s"), *PreviousLibPath);
#endif // VULKAN_HAS_DEBUGGING_ENABLED

	// try to load libvulkan.so
	VulkanLib = dlopen("libvulkan.so.1", RTLD_NOW | RTLD_LOCAL);

	if (VulkanLib == nullptr)
	{
		// be more verbose on Linux
		FPlatformMisc::MessageBoxExt(EAppMsgType::Ok, 
			TEXT("Unable to load Vulkan library and/or acquire the necessary function pointers. Make sure an up-to-date libvulkan.so.1 is installed."),
			TEXT("Unable to initialize Vulkan."));

		return false;
	}

	bool bFoundAllEntryPoints = true;
#define CHECK_VK_ENTRYPOINTS(Type,Func) if (VulkanDynamicAPI::Func == NULL) { bFoundAllEntryPoints = false; UE_LOG(LogRHI, Warning, TEXT("Failed to find entry point for %s"), TEXT(#Func)); }

	// Initialize all of the entry points we have to query manually
#define GET_VK_ENTRYPOINTS(Type,Func) VulkanDynamicAPI::Func = (Type)dlsym(VulkanLib, #Func);
	ENUM_VK_ENTRYPOINTS_BASE(GET_VK_ENTRYPOINTS);
	ENUM_VK_ENTRYPOINTS_BASE(CHECK_VK_ENTRYPOINTS);
	if (!bFoundAllEntryPoints)
	{
		dlclose(VulkanLib);
		VulkanLib = nullptr;
		return false;
	}

	ENUM_VK_ENTRYPOINTS_OPTIONAL_BASE(GET_VK_ENTRYPOINTS);
#if UE_BUILD_DEBUG
	ENUM_VK_ENTRYPOINTS_OPTIONAL_BASE(CHECK_VK_ENTRYPOINTS);
#endif

	ENUM_VK_ENTRYPOINTS_PLATFORM_BASE(GET_VK_ENTRYPOINTS);
	ENUM_VK_ENTRYPOINTS_PLATFORM_BASE(CHECK_VK_ENTRYPOINTS);

#undef GET_VK_ENTRYPOINTS

	// Check for force enabling debug markers
	GForceEnableDebugMarkers = FParse::Param(FCommandLine::Get(), TEXT("vulkandebugmarkers"));
	return true;
}

bool FVulkanLinuxPlatform::ForceEnableDebugMarkers()
{
	return GForceEnableDebugMarkers;
}

bool FVulkanLinuxPlatform::LoadVulkanInstanceFunctions(VkInstance inInstance)
{
	bool bFoundAllEntryPoints = true;
#define CHECK_VK_ENTRYPOINTS(Type,Func) if (VulkanDynamicAPI::Func == NULL) { bFoundAllEntryPoints = false; UE_LOG(LogRHI, Warning, TEXT("Failed to find entry point for %s"), TEXT(#Func)); }

#define GETINSTANCE_VK_ENTRYPOINTS(Type, Func) VulkanDynamicAPI::Func = (Type)VulkanDynamicAPI::vkGetInstanceProcAddr(inInstance, #Func);
	ENUM_VK_ENTRYPOINTS_INSTANCE(GETINSTANCE_VK_ENTRYPOINTS);
	ENUM_VK_ENTRYPOINTS_INSTANCE(CHECK_VK_ENTRYPOINTS);
	ENUM_VK_ENTRYPOINTS_SURFACE_INSTANCE(GETINSTANCE_VK_ENTRYPOINTS);
	ENUM_VK_ENTRYPOINTS_SURFACE_INSTANCE(CHECK_VK_ENTRYPOINTS);

	if (!bFoundAllEntryPoints && !FParse::Param(FCommandLine::Get(), TEXT("RenderOffScreen")))
	{
		return false;
	}

#if VULKAN_RHI_RAYTRACING
	const bool bFoundRayTracingEntries = FVulkanRayTracingPlatform::CheckVulkanInstanceFunctions(inInstance);
	if (!bFoundRayTracingEntries)
	{
		UE_LOG(LogVulkanRHI, Warning, TEXT("Vulkan RHI ray tracing is enabled, but failed to load instance functions."));
	}
#endif

	ENUM_VK_ENTRYPOINTS_OPTIONAL_INSTANCE(GETINSTANCE_VK_ENTRYPOINTS);
	ENUM_VK_ENTRYPOINTS_OPTIONAL_PLATFORM_INSTANCE(GETINSTANCE_VK_ENTRYPOINTS);
#if UE_BUILD_DEBUG
	ENUM_VK_ENTRYPOINTS_OPTIONAL_INSTANCE(CHECK_VK_ENTRYPOINTS);
	ENUM_VK_ENTRYPOINTS_OPTIONAL_PLATFORM_INSTANCE(CHECK_VK_ENTRYPOINTS);
#endif

	ENUM_VK_ENTRYPOINTS_PLATFORM_INSTANCE(GETINSTANCE_VK_ENTRYPOINTS);
	ENUM_VK_ENTRYPOINTS_PLATFORM_INSTANCE(CHECK_VK_ENTRYPOINTS);
#undef GET_VK_ENTRYPOINTS

	return true;
}

void FVulkanLinuxPlatform::FreeVulkanLibrary()
{
	if (VulkanLib != nullptr)
	{
#define CLEAR_VK_ENTRYPOINTS(Type,Func) VulkanDynamicAPI::Func = nullptr;
		ENUM_VK_ENTRYPOINTS_ALL(CLEAR_VK_ENTRYPOINTS);

		dlclose(VulkanLib);
		VulkanLib = nullptr;
	}
	bAttemptedLoad = false;
}

namespace
{
	void EnsureSDLIsInited()
	{
		if (!FLinuxPlatformApplicationMisc::InitSDL()) //   will not initialize more than once
		{
			FPlatformMisc::MessageBoxExt(EAppMsgType::Ok, TEXT("Vulkan InitSDL() failed, cannot initialize SDL."), TEXT("InitSDL Failed"));
			UE_LOG(LogInit, Error, TEXT("Vulkan InitSDL() failed, cannot initialize SDL."));
		}
	}
}

void FVulkanLinuxPlatform::GetInstanceExtensions(FVulkanInstanceExtensionArray& OutExtensions)
{
	EnsureSDLIsInited();

	// We only support Xlib and Wayland, so check the video driver and hardcode each.
	// See FVulkanLinuxPlatform::IsSupported for the one other spot where support is hardcoded!
	//
	// Long-term, it'd be nice to replace dlopen with SDL_Vulkan_LoadLibrary so we can use
	// SDL_Vulkan_GetInstanceExtensions, but this requires moving vkGetDeviceProcAddr out of
	// the base entry points and allocating vkInstance to get all the non-global functions.
	//
	// Previously there was an Epic extension called SDL_Vulkan_GetRequiredInstanceExtensions,
	// but this effectively did what we're doing here (including depending on Xlib without a
	// fallback for xcb-only situations). Hardcoding is actually _better_ because the extension
	// broke the SDL_dynapi function table, making third-party SDL updates much harder to do.

	const char *SDLDriver = SDL_GetCurrentVideoDriver();
	if (SDLDriver == NULL)
	{
		// This should never happen if EnsureSDLIsInited passed!
		return;
	}

	if (strcmp(SDLDriver, "x11") == 0)
	{
		OutExtensions.Add(MakeUnique<FVulkanInstanceExtension>("VK_KHR_xlib_surface", VULKAN_EXTENSION_ENABLED, VULKAN_EXTENSION_NOT_PROMOTED));
<<<<<<< HEAD
=======
	}
	else if (strcmp(SDLDriver, "wayland") == 0)
	{
		OutExtensions.Add(MakeUnique<FVulkanInstanceExtension>("VK_KHR_wayland_surface", VULKAN_EXTENSION_ENABLED, VULKAN_EXTENSION_NOT_PROMOTED));
	}
	// dummy is when we render offscreen, so ignore warning here
	else if (strcmp(SDLDriver, "dummy") != 0)
	{
		UE_LOG(LogRHI, Warning, TEXT("Could not detect SDL video driver!"));
>>>>>>> 4af6daef
	}
	else if (strcmp(SDLDriver, "wayland") == 0)
	{
		OutExtensions.Add(MakeUnique<FVulkanInstanceExtension>("VK_KHR_wayland_surface", VULKAN_EXTENSION_ENABLED, VULKAN_EXTENSION_NOT_PROMOTED));
	}
	// dummy is when we render offscreen, so ignore warning here
	else if (strcmp(SDLDriver, "dummy") != 0)
	{
		UE_LOG(LogRHI, Warning, TEXT("Could not detect SDL video driver!"));
	}
}

void FVulkanLinuxPlatform::GetDeviceExtensions(FVulkanDevice* Device, FVulkanDeviceExtensionArray& OutExtensions)
{
	// Manually activated extensions
	OutExtensions.Add(MakeUnique<FVulkanDeviceExtension>(Device, VK_KHR_EXTERNAL_MEMORY_FD_EXTENSION_NAME, VULKAN_SUPPORTS_EXTERNAL_MEMORY, VULKAN_EXTENSION_NOT_PROMOTED, nullptr, FVulkanExtensionBase::ManuallyActivate));
}

void FVulkanLinuxPlatform::GetDeviceExtensions(FVulkanDevice* Device, FVulkanDeviceExtensionArray& OutExtensions)
{
	// Manually activated extensions
	OutExtensions.Add(MakeUnique<FVulkanDeviceExtension>(Device, VK_KHR_EXTERNAL_MEMORY_FD_EXTENSION_NAME, VULKAN_EXTENSION_ENABLED, VULKAN_EXTENSION_NOT_PROMOTED, nullptr, FVulkanExtensionBase::ManuallyActivate));
}

void FVulkanLinuxPlatform::CreateSurface(void* WindowHandle, VkInstance Instance, VkSurfaceKHR* OutSurface)
{
	EnsureSDLIsInited();

	if (SDL_Vulkan_CreateSurface((SDL_Window*)WindowHandle, Instance, OutSurface) == SDL_FALSE)
	{
		UE_LOG(LogInit, Error, TEXT("Error initializing SDL Vulkan Surface: %hs"), SDL_GetError());
		check(0);
	}
}

void FVulkanLinuxPlatform::WriteCrashMarker(const FOptionalVulkanDeviceExtensions& OptionalExtensions, VkCommandBuffer CmdBuffer, VkBuffer DestBuffer, const TArrayView<uint32>& Entries, bool bAdding)
{
	ensure(Entries.Num() <= GMaxCrashBufferEntries);

	if (OptionalExtensions.HasAMDBufferMarker)
	{
		// AMD API only allows updating one entry at a time. Assume buffer has entry 0 as num entries
		VulkanDynamicAPI::vkCmdWriteBufferMarkerAMD(CmdBuffer, VK_PIPELINE_STAGE_BOTTOM_OF_PIPE_BIT, DestBuffer, 0, Entries.Num());
		if (bAdding)
		{
			int32 LastIndex = Entries.Num() - 1;
			// +1 size as entries start at index 1
			VulkanDynamicAPI::vkCmdWriteBufferMarkerAMD(CmdBuffer, VK_PIPELINE_STAGE_BOTTOM_OF_PIPE_BIT, DestBuffer, (1 + LastIndex) * sizeof(uint32), Entries[LastIndex]);
		}
	}

	if (OptionalExtensions.HasNVDiagnosticCheckpoints)
	{
		if (bAdding)
		{
			int32 LastIndex = Entries.Num() - 1;
			uint32 Value = Entries[LastIndex];
			VulkanDynamicAPI::vkCmdSetCheckpointNV(CmdBuffer, (void*)(size_t)Value);
		}
	}
}<|MERGE_RESOLUTION|>--- conflicted
+++ resolved
@@ -223,8 +223,6 @@
 	if (strcmp(SDLDriver, "x11") == 0)
 	{
 		OutExtensions.Add(MakeUnique<FVulkanInstanceExtension>("VK_KHR_xlib_surface", VULKAN_EXTENSION_ENABLED, VULKAN_EXTENSION_NOT_PROMOTED));
-<<<<<<< HEAD
-=======
 	}
 	else if (strcmp(SDLDriver, "wayland") == 0)
 	{
@@ -234,23 +232,7 @@
 	else if (strcmp(SDLDriver, "dummy") != 0)
 	{
 		UE_LOG(LogRHI, Warning, TEXT("Could not detect SDL video driver!"));
->>>>>>> 4af6daef
-	}
-	else if (strcmp(SDLDriver, "wayland") == 0)
-	{
-		OutExtensions.Add(MakeUnique<FVulkanInstanceExtension>("VK_KHR_wayland_surface", VULKAN_EXTENSION_ENABLED, VULKAN_EXTENSION_NOT_PROMOTED));
-	}
-	// dummy is when we render offscreen, so ignore warning here
-	else if (strcmp(SDLDriver, "dummy") != 0)
-	{
-		UE_LOG(LogRHI, Warning, TEXT("Could not detect SDL video driver!"));
-	}
-}
-
-void FVulkanLinuxPlatform::GetDeviceExtensions(FVulkanDevice* Device, FVulkanDeviceExtensionArray& OutExtensions)
-{
-	// Manually activated extensions
-	OutExtensions.Add(MakeUnique<FVulkanDeviceExtension>(Device, VK_KHR_EXTERNAL_MEMORY_FD_EXTENSION_NAME, VULKAN_SUPPORTS_EXTERNAL_MEMORY, VULKAN_EXTENSION_NOT_PROMOTED, nullptr, FVulkanExtensionBase::ManuallyActivate));
+	}
 }
 
 void FVulkanLinuxPlatform::GetDeviceExtensions(FVulkanDevice* Device, FVulkanDeviceExtensionArray& OutExtensions)
