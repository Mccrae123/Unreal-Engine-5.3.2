--- conflicted
+++ resolved
@@ -28,16 +28,11 @@
 #if VULKAN_HAS_DEBUGGING_ENABLED
 	if (GValidationCvar->GetInt() > 0)
 	{
-<<<<<<< HEAD
-		const bool bUseSDK = FParse::Param(FCommandLine::Get(), TEXT("vulkansdk"));
-		if (!bUseSDK)
-=======
 		const FString VulkanSDK = FPlatformMisc::GetEnvironmentVariable(TEXT("VULKAN_SDK"));
 		const bool bHasVulkanSDK = !VulkanSDK.IsEmpty();
 		// Only editor builds can use the redist libs currently
 		//#todo-rco: Package the DLLs next to the exe; if so then change this check
 		if (!bHasVulkanSDK && GIsEditor)
->>>>>>> 90fae962
 		{
 			const FString PreviousEnvVar = FPlatformMisc::GetEnvironmentVariable(TEXT("VK_LAYER_PATH"));
 			if (PreviousEnvVar.IsEmpty())
