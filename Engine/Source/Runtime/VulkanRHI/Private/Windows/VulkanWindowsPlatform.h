// Copyright Epic Games, Inc. All Rights Reserved.

#pragma once

// moved the setup from VulkanRHIPrivate.h to the platform headers
#include "Windows/WindowsHWrapper.h"
#include "RHI.h"

#define VK_USE_PLATFORM_WIN32_KHR					1
#define VK_USE_PLATFORM_WIN32_KHX					1

#define	VULKAN_SHOULD_ENABLE_DRAW_MARKERS			(UE_BUILD_DEBUG || UE_BUILD_DEVELOPMENT)
#define VULKAN_USE_CREATE_WIN32_SURFACE				1
#define VULKAN_DYNAMICALLYLOADED					1
#define VULKAN_SHOULD_ENABLE_DESKTOP_HMD_SUPPORT	1
#define VULKAN_SIGNAL_UNIMPLEMENTED()				checkf(false, TEXT("Unimplemented vulkan functionality: %s"), StringCast<TCHAR>(__FUNCTION__).Get())
<<<<<<< HEAD
#define VULKAN_SUPPORTS_COLOR_CONVERSIONS			1
=======
>>>>>>> d731a049
#define VULKAN_SUPPORTS_AMD_BUFFER_MARKER			1

#define VULKAN_RHI_RAYTRACING 						(RHI_RAYTRACING)
#define VULKAN_SUPPORTS_SCALAR_BLOCK_LAYOUT			(VULKAN_RHI_RAYTRACING)
#define VULKAN_SUPPORTS_MULTIVIEW					0   // TODO-XR: UE-147795

#if VULKAN_RHI_RAYTRACING
#	define UE_VK_API_VERSION						VK_API_VERSION_1_2
#else
#	define UE_VK_API_VERSION						VK_API_VERSION_1_1
#endif // VULKAN_RHI_RAYTRACING

#if UE_BUILD_DEBUG || UE_BUILD_DEVELOPMENT
#	include "vk_enum_string_helper.h"
#	define VK_TYPE_TO_STRING(Type, Value) ANSI_TO_TCHAR(string_##Type(Value))
#	define VK_FLAGS_TO_STRING(Type, Value) ANSI_TO_TCHAR(string_##Type(Value).c_str())
#endif

#if VULKAN_RHI_RAYTRACING
#	define UE_VK_API_VERSION						VK_API_VERSION_1_2
#else
#	define UE_VK_API_VERSION						VK_API_VERSION_1_1
#endif // VULKAN_RHI_RAYTRACING

// 32-bit windows has warnings on custom mem mgr callbacks
#define VULKAN_SHOULD_USE_LLM					(UE_BUILD_DEBUG || UE_BUILD_DEVELOPMENT) && !PLATFORM_32BITS

#define ENUM_VK_ENTRYPOINTS_PLATFORM_BASE(EnumMacro)

#define ENUM_VK_ENTRYPOINTS_PLATFORM_INSTANCE(EnumMacro)	\
	EnumMacro(PFN_vkCreateWin32SurfaceKHR, vkCreateWin32SurfaceKHR) \
	EnumMacro(PFN_vkCmdWriteBufferMarkerAMD, vkCmdWriteBufferMarkerAMD) \
	EnumMacro(PFN_vkCmdSetCheckpointNV, vkCmdSetCheckpointNV) \
	EnumMacro(PFN_vkGetQueueCheckpointDataNV, vkGetQueueCheckpointDataNV) \
	EnumMacro(PFN_vkGetPhysicalDeviceFragmentShadingRatesKHR, vkGetPhysicalDeviceFragmentShadingRatesKHR)

#define ENUM_VK_ENTRYPOINTS_OPTIONAL_PLATFORM_INSTANCE(EnumMacro)

// and now, include the GenericPlatform class
#include "../VulkanGenericPlatform.h"

class FVulkanWindowsPlatform : public FVulkanGenericPlatform
{
public:
	static bool LoadVulkanLibrary();
	static bool LoadVulkanInstanceFunctions(VkInstance inInstance);
	static void FreeVulkanLibrary();

	static void GetInstanceExtensions(FVulkanInstanceExtensionArray& OutExtensions);
	static void GetInstanceLayers(TArray<const ANSICHAR*>& OutLayers) {}
	static void GetDeviceExtensions(FVulkanDevice* Device, FVulkanDeviceExtensionArray& OutExtensions);
	static void GetDeviceLayers(TArray<const ANSICHAR*>& OutLayers) {}

	static void CreateSurface(void* WindowHandle, VkInstance Instance, VkSurfaceKHR* OutSurface);

	static bool SupportsDeviceLocalHostVisibleWithNoPenalty(EGpuVendorId VendorId);

	static void WriteCrashMarker(const FOptionalVulkanDeviceExtensions& OptionalExtensions, VkCommandBuffer CmdBuffer, VkBuffer DestBuffer, const TArrayView<uint32>& Entries, bool bAdding);
};

typedef FVulkanWindowsPlatform FVulkanPlatform;<|MERGE_RESOLUTION|>--- conflicted
+++ resolved
@@ -14,10 +14,6 @@
 #define VULKAN_DYNAMICALLYLOADED					1
 #define VULKAN_SHOULD_ENABLE_DESKTOP_HMD_SUPPORT	1
 #define VULKAN_SIGNAL_UNIMPLEMENTED()				checkf(false, TEXT("Unimplemented vulkan functionality: %s"), StringCast<TCHAR>(__FUNCTION__).Get())
-<<<<<<< HEAD
-#define VULKAN_SUPPORTS_COLOR_CONVERSIONS			1
-=======
->>>>>>> d731a049
 #define VULKAN_SUPPORTS_AMD_BUFFER_MARKER			1
 
 #define VULKAN_RHI_RAYTRACING 						(RHI_RAYTRACING)
@@ -35,12 +31,6 @@
 #	define VK_TYPE_TO_STRING(Type, Value) ANSI_TO_TCHAR(string_##Type(Value))
 #	define VK_FLAGS_TO_STRING(Type, Value) ANSI_TO_TCHAR(string_##Type(Value).c_str())
 #endif
-
-#if VULKAN_RHI_RAYTRACING
-#	define UE_VK_API_VERSION						VK_API_VERSION_1_2
-#else
-#	define UE_VK_API_VERSION						VK_API_VERSION_1_1
-#endif // VULKAN_RHI_RAYTRACING
 
 // 32-bit windows has warnings on custom mem mgr callbacks
 #define VULKAN_SHOULD_USE_LLM					(UE_BUILD_DEBUG || UE_BUILD_DEVELOPMENT) && !PLATFORM_32BITS
