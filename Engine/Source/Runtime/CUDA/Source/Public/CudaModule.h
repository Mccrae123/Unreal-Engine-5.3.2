// Copyright Epic Games, Inc. All Rights Reserved.
#pragma once

#include "Containers/Map.h"
#include "CoreMinimal.h"
#include "CudaWrapper.h"
#include "Delegates/Delegate.h"
#include "HAL/Platform.h"
#include "HAL/PlatformCrt.h"
#include "Logging/LogMacros.h"
#include "Modules/ModuleInterface.h"
#include "Modules/ModuleManager.h"
DECLARE_MULTICAST_DELEGATE(FOnPostCUDAInit)

DECLARE_LOG_CATEGORY_EXTERN(LogCUDA, Log, All);
class FCUDAModule : public IModuleInterface
{
public:
	static CUDA_DRIVER_API_FUNCTION_LIST CUDA()
	{
		return FModuleManager::GetModuleChecked<FCUDAModule>("CUDA").DriverApiPtrs;
	}

<<<<<<< HEAD
	virtual void StartupModule() override;
	virtual void ShutdownModule() override;

	// Determines if the CUDA Driver API is available for use
	bool IsAvailable();

	// Retrieves the function pointer list for the CUDA Driver API
	const CUDA_DRIVER_API_FUNCTION_LIST* DriverAPI();

	// Retrieves the CUDA context for the GPU device currently in use by the Vulkan RHI
	CUcontext GetCudaContext();
	
	// Retrieves the device index for the current context
	uint32 GetCudaDeviceIndex() const;
	
	// Retrieves or creates the CUDA context for the specified GPU device
	CUcontext GetCudaContextForDevice(int DeviceIndex);
=======
	CUDA_API virtual void StartupModule() override;
	CUDA_API virtual void ShutdownModule() override;

	// Determines if the CUDA Driver API is available for use
	CUDA_API bool IsAvailable();

	// Retrieves the function pointer list for the CUDA Driver API
	CUDA_API const CUDA_DRIVER_API_FUNCTION_LIST* DriverAPI();

	// Retrieves the CUDA context for the GPU device currently in use by the Vulkan RHI
	CUDA_API CUcontext GetCudaContext();
	
	// Retrieves the device index for the current context
	CUDA_API uint32 GetCudaDeviceIndex() const;
	
	// Retrieves or creates the CUDA context for the specified GPU device
	CUDA_API CUcontext GetCudaContextForDevice(int DeviceIndex);
>>>>>>> 4af6daef

	// Called after CUDA is loaded successfully
	FOnPostCUDAInit OnPostCUDAInit;

<<<<<<< HEAD
	bool IsDeviceIndexRHISelected(int DeviceIndex);

private:
	bool LoadCuda();
	void UnloadCuda();

	void InitCuda();
	bool IsRHISelectedDevice(CUdevice cuDevice);
=======
	CUDA_API bool IsDeviceIndexRHISelected(int DeviceIndex);

private:
	CUDA_API bool LoadCuda();
	CUDA_API void UnloadCuda();

	CUDA_API void InitCuda();
	CUDA_API bool IsRHISelectedDevice(CUdevice cuDevice);
>>>>>>> 4af6daef

	void* DriverLibrary;
	CUDA_DRIVER_API_FUNCTION_LIST DriverApiPtrs;

	uint32 rhiDeviceIndex;
	TMap<uint32, CUcontext> contextMap;
};<|MERGE_RESOLUTION|>--- conflicted
+++ resolved
@@ -21,25 +21,6 @@
 		return FModuleManager::GetModuleChecked<FCUDAModule>("CUDA").DriverApiPtrs;
 	}
 
-<<<<<<< HEAD
-	virtual void StartupModule() override;
-	virtual void ShutdownModule() override;
-
-	// Determines if the CUDA Driver API is available for use
-	bool IsAvailable();
-
-	// Retrieves the function pointer list for the CUDA Driver API
-	const CUDA_DRIVER_API_FUNCTION_LIST* DriverAPI();
-
-	// Retrieves the CUDA context for the GPU device currently in use by the Vulkan RHI
-	CUcontext GetCudaContext();
-	
-	// Retrieves the device index for the current context
-	uint32 GetCudaDeviceIndex() const;
-	
-	// Retrieves or creates the CUDA context for the specified GPU device
-	CUcontext GetCudaContextForDevice(int DeviceIndex);
-=======
 	CUDA_API virtual void StartupModule() override;
 	CUDA_API virtual void ShutdownModule() override;
 
@@ -57,21 +38,10 @@
 	
 	// Retrieves or creates the CUDA context for the specified GPU device
 	CUDA_API CUcontext GetCudaContextForDevice(int DeviceIndex);
->>>>>>> 4af6daef
 
 	// Called after CUDA is loaded successfully
 	FOnPostCUDAInit OnPostCUDAInit;
 
-<<<<<<< HEAD
-	bool IsDeviceIndexRHISelected(int DeviceIndex);
-
-private:
-	bool LoadCuda();
-	void UnloadCuda();
-
-	void InitCuda();
-	bool IsRHISelectedDevice(CUdevice cuDevice);
-=======
 	CUDA_API bool IsDeviceIndexRHISelected(int DeviceIndex);
 
 private:
@@ -80,7 +50,6 @@
 
 	CUDA_API void InitCuda();
 	CUDA_API bool IsRHISelectedDevice(CUdevice cuDevice);
->>>>>>> 4af6daef
 
 	void* DriverLibrary;
 	CUDA_DRIVER_API_FUNCTION_LIST DriverApiPtrs;
