--- conflicted
+++ resolved
@@ -23,25 +23,6 @@
 			PublicDefinitions.Add("PLATFORM_SUPPORTS_CUDA=1");
 			var EngineDir = Path.GetFullPath(Target.RelativeEnginePath);
 
-<<<<<<< HEAD
-			AddEngineThirdPartyPrivateStaticDependencies(Target, "NVAftermath");
-			
-			PrivateIncludePathModuleNames.Add("VulkanRHI");
-			PrivateIncludePaths.Add(Path.Combine(EngineDir, "Source/Runtime/VulkanRHI/Private"));	
-
-			if (Target.IsInPlatformGroup(UnrealPlatformGroup.Unix))
-			{
-				PrivateIncludePaths.Add(Path.Combine(EngineDir, "Source/Runtime/VulkanRHI/Private/Linux"));	
-			} else if (Target.IsInPlatformGroup(UnrealPlatformGroup.Windows))
-			{
-				PublicSystemLibraries.AddRange(new string[] {
-					"DXGI.lib",
-					"d3d11.lib",
-					"d3d12.lib"
-				});
-
-				PrivateIncludePaths.Add(Path.Combine(EngineDir, "Source/Runtime/VulkanRHI/Private/Windows"));
-=======
 			PrivateIncludePathModuleNames.Add("VulkanRHI");
 
 			if (Target.IsInPlatformGroup(UnrealPlatformGroup.Unix))
@@ -50,7 +31,6 @@
 			else if (Target.IsInPlatformGroup(UnrealPlatformGroup.Windows))
 			{
 				AddEngineThirdPartyPrivateStaticDependencies(Target, "DX11", "DX12");
->>>>>>> d731a049
 			}
 
 			AddEngineThirdPartyPrivateStaticDependencies(Target, "Vulkan");
