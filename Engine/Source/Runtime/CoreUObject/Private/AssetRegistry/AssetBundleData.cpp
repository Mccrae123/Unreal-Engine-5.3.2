--- conflicted
+++ resolved
@@ -87,7 +87,6 @@
 	TArray<FSoftObjectPath> LocalObjectPaths;
 
 	if (SkipPrefix(/* in-out */ BufferIt, BundleNamePrefix))
-<<<<<<< HEAD
 	{
 		if (const TCHAR* BundleNameEnd = FCString::Strchr(BufferIt, TCHAR('"')))
 		{
@@ -131,51 +130,6 @@
 
 			while (LocalObjectPaths.Emplace_GetRef().ImportTextItem(/* in-out */ BufferIt, PortFlags, Parent, ErrorText))
 			{
-=======
-	{
-		if (const TCHAR* BundleNameEnd = FCString::Strchr(BufferIt, TCHAR('"')))
-		{
-			LocalBundleName = FName(UE_PTRDIFF_TO_INT32(BundleNameEnd - BufferIt), BufferIt);
-			BufferIt = BundleNameEnd + 1;
-		}
-		else
-		{
-			ErrorText->Logf(ELogVerbosity::Error, TEXT("FAssetBundleEntry::ImportTextItem - Unterminated BundleName string. When parsing import text '%s'."), Buffer);
-			return false;
-		}
-	}
-	else
-	{
-		ErrorText->Logf(ELogVerbosity::Error, TEXT("FAssetBundleEntry::ImportTextItem - Text does not start with expected prefix '%.*s'. When parsing import text '%s'."), 
-			BundleNamePrefix.Len(), BundleNamePrefix.GetData(), Buffer);
-		return false;
-	}
-
-	FOutputDeviceNull SilenceErrors;
-	bool bBundleAssetsSeen = false;
-	bool bAssetPathsSeen = false;
-	while (true)
-	{
-		// Parse deprecated format 
-		if (SkipPrefix(/* in-out */ BufferIt, BundleAssetsPrefix))
-		{
-			if (bBundleAssetsSeen)
-			{
-				// Parse error 
-				ErrorText->Logf(ELogVerbosity::Error, TEXT("FAssetBundleEntry::ImportTextItem - Encountered key BundleAssets twice. When parsing import text '%s'."), Buffer);
-				return false;
-			}
-			bBundleAssetsSeen = true;
-
-			if (SkipPrefix(/* in-out */ BufferIt, StructOrArraySuffix))
-			{
-				// End of array
-				continue;
-			}
-
-			while (LocalObjectPaths.Emplace_GetRef().ImportTextItem(/* in-out */ BufferIt, PortFlags, Parent, ErrorText))
-			{
->>>>>>> 4af6daef
 				if(!LocalObjectPaths.Last().GetSubPathString().IsEmpty())
 				{
 					ErrorText->Logf(ELogVerbosity::Warning, TEXT("FAssetBundleEntry::ImportTextItem - Asset bundle entries should all be top level objects, but found a subobject path '%s'. When parsing import text '%s'."), 
@@ -287,7 +241,6 @@
 	for (const FSoftObjectPath& Path : LocalObjectPaths)
 	{
 		AssetPaths.Add(Path.GetAssetPath());
-<<<<<<< HEAD
 	}
 
 #if WITH_EDITORONLY_DATA
@@ -296,25 +249,10 @@
 	for (const FTopLevelAssetPath& Path : AssetPaths)
 	{
 		BundleAssets.Add(FSoftObjectPath(Path, {}));
-=======
->>>>>>> 4af6daef
 	}
 PRAGMA_ENABLE_DEPRECATION_WARNINGS
 #endif
 
-<<<<<<< HEAD
-=======
-#if WITH_EDITORONLY_DATA
-PRAGMA_DISABLE_DEPRECATION_WARNINGS
-	BundleAssets.Reset(AssetPaths.Num());
-	for (const FTopLevelAssetPath& Path : AssetPaths)
-	{
-		BundleAssets.Add(FSoftObjectPath(Path, {}));
-	}
-PRAGMA_ENABLE_DEPRECATION_WARNINGS
-#endif
-
->>>>>>> 4af6daef
 	// Success, update how much we read for the caller
 	Buffer = BufferIt;
 	return true;
@@ -344,11 +282,7 @@
 
 	if (!FoundEntry)
 	{
-<<<<<<< HEAD
-		FoundEntry = new(Bundles) FAssetBundleEntry(BundleName);
-=======
 		FoundEntry = &Bundles.Emplace_GetRef(BundleName);
->>>>>>> 4af6daef
 	}
 
 #if WITH_EDITORONLY_DATA
@@ -370,11 +304,7 @@
 			// Only create if required
 			if (!FoundEntry)
 			{
-<<<<<<< HEAD
-				FoundEntry = new(Bundles) FAssetBundleEntry(BundleName);
-=======
 				FoundEntry = &Bundles.Emplace_GetRef(BundleName);
->>>>>>> 4af6daef
 			}
 
 #if WITH_EDITORONLY_DATA
@@ -393,11 +323,7 @@
 
 	if (!FoundEntry)
 	{
-<<<<<<< HEAD
-		FoundEntry = new(Bundles) FAssetBundleEntry(BundleName);
-=======
 		FoundEntry = &Bundles.Emplace_GetRef(BundleName);
->>>>>>> 4af6daef
 	}
 
 	FoundEntry->AssetPaths = MoveTemp(AssetPaths);
@@ -534,78 +460,6 @@
 	}
 
 	FoundEntry->AssetPaths.Reset(AssetPaths.Num());
-<<<<<<< HEAD
-	for( const FSoftObjectPath& Path : AssetPaths )
-	{	
-		FoundEntry->AssetPaths.Add(Path.GetAssetPath());
-	}
-
-#if WITH_EDITORONLY_DATA
-PRAGMA_DISABLE_DEPRECATION_WARNINGS
-	FoundEntry->BundleAssets.Reset();
-	Algo::Transform(FoundEntry->AssetPaths, FoundEntry->BundleAssets, [](FTopLevelAssetPath Path) { return FSoftObjectPath(Path, {}); });
-PRAGMA_ENABLE_DEPRECATION_WARNINGS
-#endif
-}
-
-void FAssetBundleData::AddBundleAssetTruncated(FName BundleName, const FSoftObjectPath& AssetPath)
-{
-	if (!AssetPath.IsValid())
-	{
-		return;
-	}
-
-	FAssetBundleEntry* FoundEntry = FindEntry(BundleName);
-
-	if (!FoundEntry)
-	{
-		FoundEntry = new(Bundles) FAssetBundleEntry(BundleName);
-	}
-
-#if WITH_EDITORONLY_DATA
-PRAGMA_DISABLE_DEPRECATION_WARNINGS
-	FoundEntry->BundleAssets.AddUnique(AssetPath.GetWithoutSubPath());
-PRAGMA_ENABLE_DEPRECATION_WARNINGS
-#endif
-	FoundEntry->AssetPaths.AddUnique(AssetPath.GetAssetPath());
-}
-
-void FAssetBundleData::AddBundleAssetsTruncated(FName BundleName, const TArray<FSoftObjectPath>& AssetPaths)
-{
-	FAssetBundleEntry* FoundEntry = FindEntry(BundleName);
-
-	for (const FSoftObjectPath& Path : AssetPaths)
-	{
-		if (Path.IsValid())
-		{
-			// Only create if required
-			if (!FoundEntry)
-			{
-				FoundEntry = new(Bundles) FAssetBundleEntry(BundleName);
-			}
-
-#if WITH_EDITORONLY_DATA
-PRAGMA_DISABLE_DEPRECATION_WARNINGS
-			FoundEntry->BundleAssets.AddUnique(Path.GetWithoutSubPath());
-PRAGMA_ENABLE_DEPRECATION_WARNINGS
-#endif
-			FoundEntry->AssetPaths.AddUnique(Path.GetAssetPath());
-		}
-	}
-}
-
-void FAssetBundleData::SetBundleAssetsTruncated(FName BundleName, const TArray<FSoftObjectPath>& AssetPaths)
-{
-	FAssetBundleEntry* FoundEntry = FindEntry(BundleName);
-
-	if (!FoundEntry)
-	{
-		FoundEntry = new(Bundles) FAssetBundleEntry(BundleName);
-	}
-
-	FoundEntry->AssetPaths.Reset(AssetPaths.Num());
-=======
->>>>>>> 4af6daef
 	for (const FSoftObjectPath& Path : AssetPaths)
 	{	
 		FoundEntry->AssetPaths.Add(Path.GetAssetPath());
