--- conflicted
+++ resolved
@@ -126,28 +126,13 @@
 UObject* UPackage::FindAssetInPackage(EObjectFlags RequiredTopLevelFlags) const
 {
 	UObject* Asset = nullptr;
-<<<<<<< HEAD
-
-	ForEachObjectWithPackage(this, [&Asset, RequiredTopLevelFlags](UObject* Object)
-=======
 	bool bAssetValid = false;
 
 	ForEachObjectWithPackage(this, [&Asset, &bAssetValid, RequiredTopLevelFlags](UObject* Object)
->>>>>>> d731a049
 		{
 			if (Object->IsAsset() && !UE::AssetRegistry::FFiltering::ShouldSkipAsset(Object) &&
 				(RequiredTopLevelFlags == RF_NoFlags || Object->HasAnyFlags(RequiredTopLevelFlags)))
 			{
-<<<<<<< HEAD
-				if (FAssetData::IsUAsset(Object))
-				{
-					Asset = Object;
-					return false;
-				}
-				if (!Asset)
-				{
-					Asset = Object;
-=======
 				const bool bIsValid = IsValid(Object);
 				const bool bIsUAsset = FAssetData::IsUAsset(Object);
 
@@ -168,7 +153,6 @@
 					}
 					// stop iterating if found asset is a UAsset
 					return !bIsUAsset;
->>>>>>> d731a049
 				}
 			}
 			return true;
