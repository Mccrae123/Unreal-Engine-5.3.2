// Copyright Epic Games, Inc. All Rights Reserved.

#include "UObject/PropertyTag.h"
#include "UObject/DebugSerializationFlags.h"
#include "Serialization/SerializedPropertyScope.h"
#include "Serialization/ArchiveUObjectFromStructuredArchive.h"
#include "UObject/UnrealType.h"
#include "UObject/EnumProperty.h"
#include "UObject/BlueprintsObjectVersion.h"

/*-----------------------------------------------------------------------------
FPropertyTag
-----------------------------------------------------------------------------*/

FPropertyTag::FPropertyTag( FArchive& InSaveAr, FProperty* Property, int32 InIndex, uint8* Value, uint8* Defaults )
	: Prop      (Property)
	, Type      (Property->GetID())
	, Name      (Property->GetFName())
	, ArrayIndex(InIndex)
{
	check(!InSaveAr.GetArchiveState().UseUnversionedPropertySerialization());
	if (Property)
	{
		// Handle structs.
		if (FStructProperty* StructProperty = CastField<FStructProperty>(Property))
		{
			StructName = StructProperty->Struct->GetFName();
			StructGuid = StructProperty->Struct->GetCustomGuid();
		}
		else if (FEnumProperty* EnumProp = CastField<FEnumProperty>(Property))
		{
			if (UEnum* Enum = EnumProp->GetEnum())
			{
				EnumName = Enum->GetFName();
			}
		}
		else if (FByteProperty* ByteProp = CastField<FByteProperty>(Property))
		{
			if (ByteProp->Enum != nullptr)
			{
				EnumName = ByteProp->Enum->GetFName();
			}
		}
		else if (FArrayProperty* ArrayProp = CastField<FArrayProperty>(Property))
		{
			InnerType = ArrayProp->Inner->GetID();
		}
		else if (FSetProperty* SetProp = CastField<FSetProperty>(Property))
		{
			InnerType = SetProp->ElementProp->GetID();
		}
		else if (FMapProperty* MapProp = CastField<FMapProperty>(Property))
		{
			InnerType = MapProp->KeyProp->GetID();
			ValueType = MapProp->ValueProp->GetID();
		}
		else if (FBoolProperty* Bool = CastField<FBoolProperty>(Property))
		{
			BoolVal = Bool->GetPropertyValue(Value);
		}
	}
}

// Set optional property guid
void FPropertyTag::SetPropertyGuid(const FGuid& InPropertyGuid)
{
	if (InPropertyGuid.IsValid())
	{
		PropertyGuid = InPropertyGuid;
		HasPropertyGuid = true;
	}
}

// Serializer.
FArchive& operator<<( FArchive& Ar, FPropertyTag& Tag )
{
	FStructuredArchiveFromArchive(Ar).GetSlot() << Tag;
	return Ar;
}

void operator<<(FStructuredArchive::FSlot Slot, FPropertyTag& Tag)
{
	FArchive& UnderlyingArchive = Slot.GetUnderlyingArchive();
	bool bIsTextFormat = UnderlyingArchive.IsTextFormat();

	const FPackageFileVersion Version = UnderlyingArchive.UEVer();

	check(!UnderlyingArchive.GetArchiveState().UseUnversionedPropertySerialization());
	checkf(!UnderlyingArchive.IsSaving() || Tag.Prop, TEXT("FPropertyTag must be constructed with a valid property when used for saving data!"));

	if (!bIsTextFormat)
	{
		// Name.
		Slot << SA_ATTRIBUTE(TEXT("Name"), Tag.Name);
		if (Tag.Name.IsNone())
		{
			return;
		}
	}

	Slot << SA_ATTRIBUTE(TEXT("Type"), Tag.Type);

	if (UnderlyingArchive.IsSaving())
	{
		// remember the offset of the Size variable - UStruct::SerializeTaggedProperties will update it after the
		// property has been serialized.
		Tag.SizeOffset = UnderlyingArchive.Tell();
	}

	if (!bIsTextFormat)
	{
		Slot << SA_ATTRIBUTE(TEXT("Size"), Tag.Size);
		Slot << SA_ATTRIBUTE(TEXT("ArrayIndex"), Tag.ArrayIndex);
	}

	if (Tag.Type.GetNumber() == 0)
	{
		FNameEntryId TagType = Tag.Type.GetComparisonIndex();

		// only need to serialize this for structs
		if (TagType == NAME_StructProperty)
		{
			Slot << SA_ATTRIBUTE(TEXT("StructName"), Tag.StructName);
			if (Version >= VER_UE4_STRUCT_GUID_IN_PROPERTY_TAG)
			{
				if (bIsTextFormat)
				{
					Slot << SA_OPTIONAL_ATTRIBUTE(TEXT("StructGuid"), Tag.StructGuid, FGuid());
				}
				else
				{
					Slot << SA_ATTRIBUTE(TEXT("StructGuid"), Tag.StructGuid);
				}
			}
		}
		// only need to serialize this for bools
		else if (TagType == NAME_BoolProperty && !UnderlyingArchive.IsTextFormat())
		{
			if (UnderlyingArchive.IsSaving())
			{
				FSerializedPropertyScope SerializedProperty(UnderlyingArchive, Tag.Prop);
				Slot << SA_ATTRIBUTE(TEXT("BoolVal"), Tag.BoolVal);
			}
			else
			{
				Slot << SA_ATTRIBUTE(TEXT("BoolVal"), Tag.BoolVal);
			}
		}
		// only need to serialize this for bytes/enums
		else if (TagType == NAME_ByteProperty)
		{
			if (UnderlyingArchive.IsTextFormat())
			{
				Slot << SA_OPTIONAL_ATTRIBUTE(TEXT("EnumName"), Tag.EnumName, NAME_None);
			}
			else
			{
				Slot << SA_ATTRIBUTE(TEXT("EnumName"), Tag.EnumName);
			}
		}
		else if (TagType == NAME_EnumProperty)
		{
			Slot << SA_ATTRIBUTE(TEXT("EnumName"), Tag.EnumName);
		}
		// only need to serialize this for arrays
		else if (TagType == NAME_ArrayProperty)
		{
			if (Version >= VAR_UE4_ARRAY_PROPERTY_INNER_TAGS)
			{
				Slot << SA_ATTRIBUTE(TEXT("InnerType"), Tag.InnerType);
			}
		}
		else if (Version >= VER_UE4_PROPERTY_TAG_SET_MAP_SUPPORT)
		{
			if (TagType == NAME_SetProperty)
			{
				Slot << SA_ATTRIBUTE(TEXT("InnerType"), Tag.InnerType);
			}
			else if (TagType == NAME_MapProperty)
			{
				Slot << SA_ATTRIBUTE(TEXT("InnerType"), Tag.InnerType);
				Slot << SA_ATTRIBUTE(TEXT("ValueType"), Tag.ValueType);
			}
		}
	}

	// Property tags to handle renamed blueprint properties effectively.
	if (Version >= VER_UE4_PROPERTY_GUID_IN_PROPERTY_TAG)
	{
		if (bIsTextFormat)
		{
			Slot << SA_OPTIONAL_ATTRIBUTE(TEXT("PropertyGuid"), Tag.PropertyGuid, FGuid());
			Tag.HasPropertyGuid = Tag.PropertyGuid.IsValid();
		}
		else
		{
			Slot << SA_ATTRIBUTE(TEXT("HasPropertyGuid"), Tag.HasPropertyGuid);
			if (Tag.HasPropertyGuid)
			{
				Slot << SA_ATTRIBUTE(TEXT("PropertyGuid"), Tag.PropertyGuid);
			}
		}
	}
}

// Property serializer.
void FPropertyTag::SerializeTaggedProperty(FArchive& Ar, FProperty* Property, uint8* Value, uint8* Defaults) const
{
	SerializeTaggedProperty(FStructuredArchiveFromArchive(Ar).GetSlot(), Property, Value, Defaults);
}

void FPropertyTag::SerializeTaggedProperty(FStructuredArchive::FSlot Slot, FProperty* Property, uint8* Value, uint8* Defaults) const
{
	FArchive& UnderlyingArchive = Slot.GetUnderlyingArchive();
<<<<<<< HEAD
	const int32 StartOfProperty = UnderlyingArchive.Tell();
=======
	const int64 StartOfProperty = UnderlyingArchive.Tell();
>>>>>>> 6bbb88c8

	if (!UnderlyingArchive.IsTextFormat() && Property->GetClass() == FBoolProperty::StaticClass())
	{
		// ensure that the property scope gets recorded for boolean properties even though the data is stored in the tag
		FSerializedPropertyScope SerializedProperty(UnderlyingArchive, Property);
		UnderlyingArchive.Serialize(nullptr, 0); 

		FBoolProperty* Bool = (FBoolProperty*)Property;
		if (UnderlyingArchive.IsLoading())
		{
			Bool->SetPropertyValue(Value, BoolVal != 0);
		}

		Slot.EnterStream();	// Effectively discard
	}
	else
	{
#if WITH_EDITOR
		static const FName NAME_SerializeTaggedProperty = FName(TEXT("SerializeTaggedProperty"));
		FArchive::FScopeAddDebugData P(UnderlyingArchive, NAME_SerializeTaggedProperty);
		FArchive::FScopeAddDebugData A(UnderlyingArchive, Property->GetFName());
#endif
		FSerializedPropertyScope SerializedProperty(UnderlyingArchive, Property);

		Property->SerializeItem(Slot, Value, Defaults);
	}

	// Ensure that we serialize what we expected to serialize.
<<<<<<< HEAD
	const int32 EndOfProperty = UnderlyingArchive.Tell();
	if (Size && (EndOfProperty - StartOfProperty != Size))
	{
		UE_LOG(LogClass, Error, TEXT("Failed loading tagged %s. Read %dB, expected %dB."), *GetFullNameSafe(Property), EndOfProperty - StartOfProperty, Size);
=======
	const int64 EndOfProperty = UnderlyingArchive.Tell();
	if (Size && (EndOfProperty - StartOfProperty != Size))
	{
		UE_LOG(LogClass, Error, TEXT("Failed loading tagged %s. Read %" INT64_FMT "B, expected %dB."), *GetFullNameSafe(Property), EndOfProperty - StartOfProperty, Size);
>>>>>>> 6bbb88c8
		UnderlyingArchive.Seek(StartOfProperty + Size);
		Property->ClearValue(Value);
	}
}<|MERGE_RESOLUTION|>--- conflicted
+++ resolved
@@ -212,11 +212,7 @@
 void FPropertyTag::SerializeTaggedProperty(FStructuredArchive::FSlot Slot, FProperty* Property, uint8* Value, uint8* Defaults) const
 {
 	FArchive& UnderlyingArchive = Slot.GetUnderlyingArchive();
-<<<<<<< HEAD
-	const int32 StartOfProperty = UnderlyingArchive.Tell();
-=======
 	const int64 StartOfProperty = UnderlyingArchive.Tell();
->>>>>>> 6bbb88c8
 
 	if (!UnderlyingArchive.IsTextFormat() && Property->GetClass() == FBoolProperty::StaticClass())
 	{
@@ -245,17 +241,10 @@
 	}
 
 	// Ensure that we serialize what we expected to serialize.
-<<<<<<< HEAD
-	const int32 EndOfProperty = UnderlyingArchive.Tell();
-	if (Size && (EndOfProperty - StartOfProperty != Size))
-	{
-		UE_LOG(LogClass, Error, TEXT("Failed loading tagged %s. Read %dB, expected %dB."), *GetFullNameSafe(Property), EndOfProperty - StartOfProperty, Size);
-=======
 	const int64 EndOfProperty = UnderlyingArchive.Tell();
 	if (Size && (EndOfProperty - StartOfProperty != Size))
 	{
 		UE_LOG(LogClass, Error, TEXT("Failed loading tagged %s. Read %" INT64_FMT "B, expected %dB."), *GetFullNameSafe(Property), EndOfProperty - StartOfProperty, Size);
->>>>>>> 6bbb88c8
 		UnderlyingArchive.Seek(StartOfProperty + Size);
 		Property->ClearValue(Value);
 	}
