--- conflicted
+++ resolved
@@ -193,21 +193,6 @@
 FLinkerSave::~FLinkerSave()
 {
 	CloseAndDestroySaver();
-<<<<<<< HEAD
-}
-
-int32 FLinkerSave::MapName(FNameEntryId Id) const
-{
-	const int32* IndexPtr = NameIndices.Find(Id);
-
-	if (IndexPtr)
-	{
-		return *IndexPtr;
-	}
-
-	return INDEX_NONE;
-=======
->>>>>>> 69078e53
 }
 
 FPackageIndex FLinkerSave::MapObject( const UObject* Object ) const
