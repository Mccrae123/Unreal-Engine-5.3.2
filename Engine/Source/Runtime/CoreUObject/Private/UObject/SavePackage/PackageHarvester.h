--- conflicted
+++ resolved
@@ -42,12 +42,8 @@
 		~FExportScope();
 	private:
 		FPackageHarvester& Harvester;
-<<<<<<< HEAD
-		ESaveRealm PreviousContext;
-=======
 		ESaveRealm PreviousRealm;
 		bool bPreviousFilterEditorOnly;
->>>>>>> d731a049
 	};
 
 	class FIgnoreDependenciesScope
