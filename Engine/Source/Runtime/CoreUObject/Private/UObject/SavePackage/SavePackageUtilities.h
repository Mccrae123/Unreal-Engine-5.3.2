--- conflicted
+++ resolved
@@ -50,12 +50,7 @@
 
 enum class EAsyncWriteOptions
 {
-<<<<<<< HEAD
-	None = 0,
-	ComputeHash = 0x01,
-=======
 	None = 0
->>>>>>> d731a049
 };
 ENUM_CLASS_FLAGS(EAsyncWriteOptions)
 
@@ -388,12 +383,6 @@
 	extern const FName NAME_Level;
 	extern const FName NAME_PrestreamPackage;
 
-<<<<<<< HEAD
-	// return if the new save algorithm is enabled for cooked or uncooked
-	bool IsNewSaveEnabled(bool bForCooking = false);
-
-=======
->>>>>>> d731a049
 	void SaveThumbnails(UPackage* InOuter, FLinkerSave* Linker, FStructuredArchive::FSlot Slot);
 
 	/**
@@ -416,13 +405,8 @@
 	 */
 	ESavePackageResult SaveBulkData(FLinkerSave* Linker, int64& InOutStartOffset, const UPackage* InOuter,
 		const TCHAR* Filename, const ITargetPlatform* TargetPlatform, FSavePackageContext* SavePackageContext,
-<<<<<<< HEAD
-		uint32 SaveFlags, const bool bTextFormat, const bool bComputeHash,
-		TAsyncWorkSequence<FMD5>& AsyncWriteAndHashSequence, int64& TotalPackageSizeUncompressed, bool bIsOptionalRealm = false);
-=======
 		uint32 SaveFlags, const bool bTextFormat,
 		int64& TotalPackageSizeUncompressed, bool bIsOptionalRealm = false);
->>>>>>> d731a049
 	
 	/**
 	 * Used to append additional data to the end of the package file by invoking callbacks stored in the linker.
@@ -454,13 +438,8 @@
 	ESavePackageResult FinalizeTempOutputFiles(const FPackagePath& PackagePath, const FSavePackageOutputFileArray& OutputFiles, const FDateTime& FinalTimeStamp);
 
 	void WriteToFile(const FString& Filename, const uint8* InDataPtr, int64 InDataSize);
-<<<<<<< HEAD
-	void AsyncWriteFile(TAsyncWorkSequence<FMD5>& AsyncWriteAndHashSequence, FLargeMemoryPtr Data, const int64 DataSize, const TCHAR* Filename, EAsyncWriteOptions Options, TArrayView<const FFileRegion> InFileRegions);
-	void AsyncWriteFile(TAsyncWorkSequence<FMD5>& AsyncWriteAndHashSequence, EAsyncWriteOptions Options, FSavePackageOutputFile& File);
-=======
 	void AsyncWriteFile(FLargeMemoryPtr Data, const int64 DataSize, const TCHAR* Filename, EAsyncWriteOptions Options, TArrayView<const FFileRegion> InFileRegions);
 	void AsyncWriteFile(EAsyncWriteOptions Options, FSavePackageOutputFile& File);
->>>>>>> d731a049
 
 	void GetCDOSubobjects(UObject* CDO, TArray<UObject*>& Subobjects);
 
