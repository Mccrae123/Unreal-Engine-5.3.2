// Copyright Epic Games, Inc. All Rights Reserved.

#include "SaveContext.h"

#include "Misc/ConfigCacheIni.h"
#include "Serialization/PackageWriter.h"
#include "UObject/UObjectGlobals.h"



TArray<ESaveRealm> FSaveContext::GetHarvestedRealmsToSave()
{
	TArray<ESaveRealm> HarvestedContextsToSave;
	if (IsCooking())
	{
		HarvestedContextsToSave.Add(ESaveRealm::Game);
		if (IsSaveOptional())
		{
			HarvestedContextsToSave.Add(ESaveRealm::Optional);
		}
	}
	else
	{
		HarvestedContextsToSave.Add(ESaveRealm::Editor);
	}
	return HarvestedContextsToSave;
}

void FSaveContext::MarkUnsaveable(UObject* InObject)
{
	if (IsUnsaveable(InObject))
	{
		// TODO: We should not be modifying objects during the save. Besides interfering with the objects outside of the save,
		// it also prevents us from gathering reasons about why an object was marked unsaveable.
		InObject->SetFlags(RF_Transient);
	}

	// if this is the class default object, make sure it's not
	// marked transient for any reason, as we need it to be saved
	// to disk (unless it's associated with a transient generated class)
#if WITH_EDITORONLY_DATA
	ensureAlways(!InObject->HasAllFlags(RF_ClassDefaultObject | RF_Transient) || (InObject->GetClass()->ClassGeneratedBy != nullptr && InObject->GetClass()->HasAnyFlags(RF_Transient)));
#endif
<<<<<<< HEAD
}

bool FSaveContext::IsUnsaveable(UObject* InObject, bool bEmitWarning) const
{
	UObject* Culprit;
	ESaveableStatus CulpritStatus;
	ESaveableStatus Status = GetSaveableStatus(InObject, &Culprit, &CulpritStatus);
	if (Status == ESaveableStatus::Success)
	{
		return false;
	}
	if (Status == ESaveableStatus::OuterUnsaveable && bEmitWarning &&
		(CulpritStatus == ESaveableStatus::AbstractClass || CulpritStatus == ESaveableStatus::DeprecatedClass || CulpritStatus == ESaveableStatus::NewerVersionExistsClass))
	{
		check(Culprit);
		// Only warn if the base object is fine but the outer is invalid. If an object is itself unsaveable, the old behavior is to ignore it
		if (InObject->GetOutermost() == GetPackage())
		{
			UE_LOG(LogSavePackage, Warning, TEXT("%s has a deprecated or abstract class outer %s, so it will not be saved"),
				*InObject->GetFullName(), *Culprit->GetFullName());
		}
	}
	return true;
}

FSaveContext::ESaveableStatus FSaveContext::GetSaveableStatus(UObject* InObject, UObject** OutCulprit, ESaveableStatus* OutCulpritStatus) const
=======
}

bool FSaveContext::IsUnsaveable(TObjectPtr<UObject> InObject, bool bEmitWarning) const
{
	TObjectPtr<UObject> Culprit;
	ESaveableStatus CulpritStatus;
	ESaveableStatus Status = GetSaveableStatus(InObject, &Culprit, &CulpritStatus);
	if (Status == ESaveableStatus::Success)
	{
		return false;
	}
	if (Status == ESaveableStatus::OuterUnsaveable && bEmitWarning &&
		(CulpritStatus == ESaveableStatus::AbstractClass || CulpritStatus == ESaveableStatus::DeprecatedClass || CulpritStatus == ESaveableStatus::NewerVersionExistsClass))
	{
		check(Culprit);
		// Only warn if the base object is fine but the outer is invalid. If an object is itself unsaveable, the old behavior is to ignore it
		if (InObject.GetPackage() == GetPackage())
		{
			UE_LOG(LogSavePackage, Warning, TEXT("%s has a deprecated or abstract class outer %s, so it will not be saved"),
				*InObject.GetFullName(), *Culprit.GetFullName());
		}
	}
	return true;
}

ESaveableStatus FSaveContext::GetSaveableStatus(TObjectPtr<UObject> InObject, TObjectPtr<UObject>* OutCulprit, ESaveableStatus* OutCulpritStatus) const
>>>>>>> 4af6daef
{
	TObjectPtr<UObject> Obj = InObject;
	while (Obj)
	{
		ESaveableStatus Status = GetSaveableStatusNoOuter(Obj);
		if (Status != ESaveableStatus::Success)
		{
			if (OutCulprit)
			{
				*OutCulprit = Obj;
			}
			if (OutCulpritStatus)
			{
				*OutCulpritStatus = Status;
			}
			return Obj == InObject ? Status : ESaveableStatus::OuterUnsaveable;
		}
<<<<<<< HEAD
		Obj = Obj->GetOuter();
=======
		Obj = Obj.GetOuter();
>>>>>>> 4af6daef
	}
	if (OutCulprit)
	{
		*OutCulprit = InObject;
	}
	if (OutCulpritStatus)
	{
		*OutCulpritStatus = ESaveableStatus::Success;
	}
	return ESaveableStatus::Success;
}
<<<<<<< HEAD

FSaveContext::ESaveableStatus FSaveContext::GetSaveableStatusNoOuter(UObject* Obj) const
{
	// pending kill object are unsaveable
	if (!IsValidChecked(Obj))
	{
		return ESaveableStatus::PendingKill;
	}

	// transient object are considered unsaveable if non native
	if (Obj->HasAnyFlags(RF_Transient) && !Obj->IsNative())
=======

ESaveableStatus FSaveContext::GetSaveableStatusNoOuter(TObjectPtr<UObject> Obj) const
{
	// pending kill object are unsaveable
	if (Obj.IsResolved() && !IsValidChecked(Obj))
	{
		return ESaveableStatus::PendingKill;
	}

	// transient object are considered unsaveable if non native
	if (Obj.IsResolved() && Obj->HasAnyFlags(RF_Transient) && !Obj->IsNative())
>>>>>>> 4af6daef
	{
		return ESaveableStatus::Transient;
	}

<<<<<<< HEAD
	UClass* Class = Obj->GetClass();
=======
	UClass* Class = Obj.GetClass();
>>>>>>> 4af6daef
	// if the object class is abstract, has been marked as deprecated, there is a newer version that exist, or the class is marked transient, then the object is unsaveable
	// @note: Although object instances of a transient class should definitely be unsaveable, it results in discrepancies with the old save algorithm and currently load problems
	if (Class->HasAnyClassFlags(CLASS_Abstract | CLASS_Deprecated | CLASS_NewerVersionExists /*| CLASS_Transient*/)
		&& !Obj->HasAnyFlags(RF_ClassDefaultObject))
	{
		// There used to be a check for reference if the class had the CLASS_HasInstancedReference,
		// but we don't need it because those references are outer-ed to the object being flagged as unsaveable, making them unsaveable as well without having to look for them
		return Class->HasAnyClassFlags(CLASS_Abstract) ? ESaveableStatus::AbstractClass :
			Class->HasAnyClassFlags(CLASS_Deprecated) ? ESaveableStatus::DeprecatedClass :
			ESaveableStatus::NewerVersionExistsClass;
	}

	return ESaveableStatus::Success;
}

<<<<<<< HEAD
=======
FSavePackageResultStruct FSaveContext::GetFinalResult()
{
	if (Result != ESavePackageResult::Success)
	{
		return Result;
	}

	ESavePackageResult FinalResult = IsStubRequested() ? ESavePackageResult::GenerateStub : ESavePackageResult::Success;
	FSavePackageResultStruct ResultData(FinalResult, TotalPackageSizeUncompressed,
		SerializedPackageFlags, IsCompareLinker() ? MoveTemp(GetHarvestedRealm().Linker) : nullptr);

	ResultData.SavedAssets = MoveTemp(SavedAssets);
	UClass* PackageClass = UPackage::StaticClass();
	for (TObjectPtr<UObject> Import : GetImports())
	{
		if (Import.IsA(PackageClass))
		{
			ResultData.ImportPackages.Add(Import.GetFName());
		}
	}
	TSet<FName>& SoftPackageReferenceList = GetSoftPackageReferenceList();
	ResultData.SoftPackageReferences = SoftPackageReferenceList.Array();

	return ResultData;
}

>>>>>>> 4af6daef
namespace
{
	TArray<UClass*> AutomaticOptionalInclusionAssetTypeList;
}
<<<<<<< HEAD

void FSaveContext::SetupHarvestingRealms()
{
	// Create the different harvesting realms
	HarvestedRealms.AddDefaulted((uint32)ESaveRealm::RealmCount);

	// if cooking the default harvesting context is Game, otherwise it's the editor context
	CurrentHarvestingRealm = IsCooking() ? ESaveRealm::Game : ESaveRealm::Editor;

=======

void FSaveContext::SetupHarvestingRealms()
{
	// Create the different harvesting realms
	HarvestedRealms.AddDefaulted((uint32)ESaveRealm::RealmCount);

	// if cooking the default harvesting context is Game, otherwise it's the editor context
	CurrentHarvestingRealm = IsCooking() ? ESaveRealm::Game : ESaveRealm::Editor;

>>>>>>> 4af6daef
	// Generate the automatic optional context inclusion asset list
	static bool bAssetListGenerated = [](TArray<UClass*>& OutAssetList)
	{
		TArray<FString> AssetList;
		GConfig->GetArray(TEXT("CookSettings"), TEXT("AutomaticOptionalInclusionAssetType"), AssetList, GEditorIni);
		for (const FString& AssetType : AssetList)
		{
			if (UClass* AssetClass = FindObject<UClass>(nullptr, *AssetType, true))
			{
				OutAssetList.Add(AssetClass);
			}
			else
			{
				UE_LOG(LogSavePackage, Warning, TEXT("The asset type '%s' was not found while building the allowlist for automatic optional data inclusion list."), *AssetType);
			}
		}
		return true;
	}(AutomaticOptionalInclusionAssetTypeList);
<<<<<<< HEAD

	if (bAssetListGenerated && Asset)
	{
		bIsSaveAutoOptional = IsCooking() && IsSaveOptional() && AutomaticOptionalInclusionAssetTypeList.Contains(Asset->GetClass());
	}
}

const TCHAR* LexToString(FSaveContext::ESaveableStatus Status)
{
	static_assert(static_cast<int32>(FSaveContext::ESaveableStatus::__Count) == 7);
	switch (Status)
	{
	case FSaveContext::ESaveableStatus::Success: return TEXT("is saveable");
	case FSaveContext::ESaveableStatus::PendingKill: return TEXT("is pendingkill");
	case FSaveContext::ESaveableStatus::Transient: return TEXT("is transient");
	case FSaveContext::ESaveableStatus::AbstractClass: return TEXT("has a Class with CLASS_Abstract");
	case FSaveContext::ESaveableStatus::DeprecatedClass: return TEXT("has a Class with CLASS_Deprecated");
	case FSaveContext::ESaveableStatus::NewerVersionExistsClass: return TEXT("has a Class with CLASS_NewerVersionExists");
	case FSaveContext::ESaveableStatus::OuterUnsaveable: return TEXT("has an unsaveable Outer");
=======

	if (bAssetListGenerated && Asset)
	{
		bIsSaveAutoOptional = IsCooking() && IsSaveOptional() && AutomaticOptionalInclusionAssetTypeList.Contains(Asset->GetClass());
	}
}

EObjectMark FSaveContext::GetExcludedObjectMarksForGameRealm(const ITargetPlatform* TargetPlatform)
{
	if (TargetPlatform)
	{
		return UE::SavePackageUtilities::GetExcludedObjectMarksForTargetPlatform(TargetPlatform);
	}
	else
	{
		return static_cast<EObjectMark>(OBJECTMARK_NotForTargetPlatform | OBJECTMARK_EditorOnly);
	}
}

const TCHAR* LexToString(ESaveableStatus Status)
{
	static_assert(static_cast<int32>(ESaveableStatus::__Count) == 9);
	switch (Status)
	{
	case ESaveableStatus::Success: return TEXT("is saveable");
	case ESaveableStatus::PendingKill: return TEXT("is pendingkill");
	case ESaveableStatus::Transient: return TEXT("is transient");
	case ESaveableStatus::AbstractClass: return TEXT("has a Class with CLASS_Abstract");
	case ESaveableStatus::DeprecatedClass: return TEXT("has a Class with CLASS_Deprecated");
	case ESaveableStatus::NewerVersionExistsClass: return TEXT("has a Class with CLASS_NewerVersionExists");
	case ESaveableStatus::OuterUnsaveable: return TEXT("has an unsaveable Outer");
	case ESaveableStatus::ClassUnsaveable: return TEXT("has an unsaveable Class");
	case ESaveableStatus::ExcludedByPlatform: return TEXT("is excluded by TargetPlatform");
>>>>>>> 4af6daef
	default: return TEXT("Unknown");
	}
}<|MERGE_RESOLUTION|>--- conflicted
+++ resolved
@@ -41,34 +41,6 @@
 #if WITH_EDITORONLY_DATA
 	ensureAlways(!InObject->HasAllFlags(RF_ClassDefaultObject | RF_Transient) || (InObject->GetClass()->ClassGeneratedBy != nullptr && InObject->GetClass()->HasAnyFlags(RF_Transient)));
 #endif
-<<<<<<< HEAD
-}
-
-bool FSaveContext::IsUnsaveable(UObject* InObject, bool bEmitWarning) const
-{
-	UObject* Culprit;
-	ESaveableStatus CulpritStatus;
-	ESaveableStatus Status = GetSaveableStatus(InObject, &Culprit, &CulpritStatus);
-	if (Status == ESaveableStatus::Success)
-	{
-		return false;
-	}
-	if (Status == ESaveableStatus::OuterUnsaveable && bEmitWarning &&
-		(CulpritStatus == ESaveableStatus::AbstractClass || CulpritStatus == ESaveableStatus::DeprecatedClass || CulpritStatus == ESaveableStatus::NewerVersionExistsClass))
-	{
-		check(Culprit);
-		// Only warn if the base object is fine but the outer is invalid. If an object is itself unsaveable, the old behavior is to ignore it
-		if (InObject->GetOutermost() == GetPackage())
-		{
-			UE_LOG(LogSavePackage, Warning, TEXT("%s has a deprecated or abstract class outer %s, so it will not be saved"),
-				*InObject->GetFullName(), *Culprit->GetFullName());
-		}
-	}
-	return true;
-}
-
-FSaveContext::ESaveableStatus FSaveContext::GetSaveableStatus(UObject* InObject, UObject** OutCulprit, ESaveableStatus* OutCulpritStatus) const
-=======
 }
 
 bool FSaveContext::IsUnsaveable(TObjectPtr<UObject> InObject, bool bEmitWarning) const
@@ -95,7 +67,6 @@
 }
 
 ESaveableStatus FSaveContext::GetSaveableStatus(TObjectPtr<UObject> InObject, TObjectPtr<UObject>* OutCulprit, ESaveableStatus* OutCulpritStatus) const
->>>>>>> 4af6daef
 {
 	TObjectPtr<UObject> Obj = InObject;
 	while (Obj)
@@ -113,11 +84,7 @@
 			}
 			return Obj == InObject ? Status : ESaveableStatus::OuterUnsaveable;
 		}
-<<<<<<< HEAD
-		Obj = Obj->GetOuter();
-=======
 		Obj = Obj.GetOuter();
->>>>>>> 4af6daef
 	}
 	if (OutCulprit)
 	{
@@ -129,19 +96,6 @@
 	}
 	return ESaveableStatus::Success;
 }
-<<<<<<< HEAD
-
-FSaveContext::ESaveableStatus FSaveContext::GetSaveableStatusNoOuter(UObject* Obj) const
-{
-	// pending kill object are unsaveable
-	if (!IsValidChecked(Obj))
-	{
-		return ESaveableStatus::PendingKill;
-	}
-
-	// transient object are considered unsaveable if non native
-	if (Obj->HasAnyFlags(RF_Transient) && !Obj->IsNative())
-=======
 
 ESaveableStatus FSaveContext::GetSaveableStatusNoOuter(TObjectPtr<UObject> Obj) const
 {
@@ -153,16 +107,11 @@
 
 	// transient object are considered unsaveable if non native
 	if (Obj.IsResolved() && Obj->HasAnyFlags(RF_Transient) && !Obj->IsNative())
->>>>>>> 4af6daef
 	{
 		return ESaveableStatus::Transient;
 	}
 
-<<<<<<< HEAD
-	UClass* Class = Obj->GetClass();
-=======
 	UClass* Class = Obj.GetClass();
->>>>>>> 4af6daef
 	// if the object class is abstract, has been marked as deprecated, there is a newer version that exist, or the class is marked transient, then the object is unsaveable
 	// @note: Although object instances of a transient class should definitely be unsaveable, it results in discrepancies with the old save algorithm and currently load problems
 	if (Class->HasAnyClassFlags(CLASS_Abstract | CLASS_Deprecated | CLASS_NewerVersionExists /*| CLASS_Transient*/)
@@ -178,8 +127,6 @@
 	return ESaveableStatus::Success;
 }
 
-<<<<<<< HEAD
-=======
 FSavePackageResultStruct FSaveContext::GetFinalResult()
 {
 	if (Result != ESavePackageResult::Success)
@@ -206,12 +153,10 @@
 	return ResultData;
 }
 
->>>>>>> 4af6daef
 namespace
 {
 	TArray<UClass*> AutomaticOptionalInclusionAssetTypeList;
 }
-<<<<<<< HEAD
 
 void FSaveContext::SetupHarvestingRealms()
 {
@@ -221,17 +166,6 @@
 	// if cooking the default harvesting context is Game, otherwise it's the editor context
 	CurrentHarvestingRealm = IsCooking() ? ESaveRealm::Game : ESaveRealm::Editor;
 
-=======
-
-void FSaveContext::SetupHarvestingRealms()
-{
-	// Create the different harvesting realms
-	HarvestedRealms.AddDefaulted((uint32)ESaveRealm::RealmCount);
-
-	// if cooking the default harvesting context is Game, otherwise it's the editor context
-	CurrentHarvestingRealm = IsCooking() ? ESaveRealm::Game : ESaveRealm::Editor;
-
->>>>>>> 4af6daef
 	// Generate the automatic optional context inclusion asset list
 	static bool bAssetListGenerated = [](TArray<UClass*>& OutAssetList)
 	{
@@ -250,27 +184,6 @@
 		}
 		return true;
 	}(AutomaticOptionalInclusionAssetTypeList);
-<<<<<<< HEAD
-
-	if (bAssetListGenerated && Asset)
-	{
-		bIsSaveAutoOptional = IsCooking() && IsSaveOptional() && AutomaticOptionalInclusionAssetTypeList.Contains(Asset->GetClass());
-	}
-}
-
-const TCHAR* LexToString(FSaveContext::ESaveableStatus Status)
-{
-	static_assert(static_cast<int32>(FSaveContext::ESaveableStatus::__Count) == 7);
-	switch (Status)
-	{
-	case FSaveContext::ESaveableStatus::Success: return TEXT("is saveable");
-	case FSaveContext::ESaveableStatus::PendingKill: return TEXT("is pendingkill");
-	case FSaveContext::ESaveableStatus::Transient: return TEXT("is transient");
-	case FSaveContext::ESaveableStatus::AbstractClass: return TEXT("has a Class with CLASS_Abstract");
-	case FSaveContext::ESaveableStatus::DeprecatedClass: return TEXT("has a Class with CLASS_Deprecated");
-	case FSaveContext::ESaveableStatus::NewerVersionExistsClass: return TEXT("has a Class with CLASS_NewerVersionExists");
-	case FSaveContext::ESaveableStatus::OuterUnsaveable: return TEXT("has an unsaveable Outer");
-=======
 
 	if (bAssetListGenerated && Asset)
 	{
@@ -304,7 +217,6 @@
 	case ESaveableStatus::OuterUnsaveable: return TEXT("has an unsaveable Outer");
 	case ESaveableStatus::ClassUnsaveable: return TEXT("has an unsaveable Class");
 	case ESaveableStatus::ExcludedByPlatform: return TEXT("is excluded by TargetPlatform");
->>>>>>> 4af6daef
 	default: return TEXT("Unknown");
 	}
 }