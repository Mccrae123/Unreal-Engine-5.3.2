// Copyright Epic Games, Inc. All Rights Reserved.


#include "UObject/SavePackage/PackageHarvester.h"

#include "UObject/SavePackage/SaveContext.h"
#include "UObject/SavePackage/SavePackageUtilities.h"
#include "UObject/UObjectGlobals.h"
#include "UObject/UObjectHash.h"
#include "Interfaces/ITargetPlatform.h"

EObjectMark GenerateMarksForObject(const UObject* InObject, const ITargetPlatform* TargetPlatform)
{
	EObjectMark Marks = OBJECTMARK_NOMARKS;

	// CDOs must be included if their class are, so do not generate any marks for it here, defer exclusion to their outer and class
	if (InObject->HasAnyFlags(RF_ClassDefaultObject))
	{
		return Marks;
	}

	if (!InObject->NeedsLoadForClient())
	{
		Marks = (EObjectMark)(Marks | OBJECTMARK_NotForClient);
	}

	if (!InObject->NeedsLoadForServer())
	{
		Marks = (EObjectMark)(Marks | OBJECTMARK_NotForServer);
	}
#if WITH_ENGINE
	bool bCheckTargetPlatform = false;
	if (TargetPlatform != nullptr)
	{
		// NotForServer && NotForClient implies EditorOnly
		const bool bIsEditorOnlyObject = (Marks & OBJECTMARK_NotForServer) && (Marks & OBJECTMARK_NotForClient);
		const bool bTargetAllowsEditorObjects = TargetPlatform->AllowsEditorObjects();
		
		// no need to query the target platform if the object is editoronly and the targetplatform doesn't allow editor objects 
		bCheckTargetPlatform = !bIsEditorOnlyObject || bTargetAllowsEditorObjects;
	}
	if (bCheckTargetPlatform && (!InObject->NeedsLoadForTargetPlatform(TargetPlatform) || !TargetPlatform->AllowObject(InObject)))
	{
		Marks = (EObjectMark)(Marks | OBJECTMARK_NotForTargetPlatform);
	}
#endif
	
	// CDOs must be included if their class is so only inherit marks, for everything else we check the native overrides as well
	if (SavePackageUtilities::IsStrippedEditorOnlyObject(InObject, false, false))
	{
		Marks = (EObjectMark)(Marks | OBJECTMARK_EditorOnly);
	}
	else
	// If NotForClient and NotForServer, it is implicitly editor only
	if ((Marks & OBJECTMARK_NotForClient) && (Marks & OBJECTMARK_NotForServer))
	{
		Marks = (EObjectMark)(Marks | OBJECTMARK_EditorOnly);
	}

	return Marks;
}

bool ConditionallyExcludeObjectForTarget(FSaveContext& SaveContext, UObject* Obj, ESaveRealm HarvestingContext)
{
	if (!Obj || Obj->GetOutermost()->GetFName() == GLongCoreUObjectPackageName)
	{
		// No object or in CoreUObject, don't exclude
		return false;
	}

	//@note: currently always query excluded content against the default/main save harvesting context
	// this is because generated excluded marks are not aware of the different harvesting context yet
	bool bExcluded = false;
	if (SaveContext.GetHarvestedRealm(HarvestingContext).IsExcluded(Obj))
	{
		return true;
	}
<<<<<<< HEAD
	else if (!SaveContext.IsIncluded(Obj, HarvestingContext))
=======
	else if (!SaveContext.GetHarvestedRealm(HarvestingContext).IsIncluded(Obj))
>>>>>>> d731a049
	{
		const EObjectMark ExcludedObjectMarks = SaveContext.GetExcludedObjectMarks(HarvestingContext);
		const ITargetPlatform* TargetPlatform = SaveContext.GetTargetPlatform();
		EObjectMark ObjectMarks = GenerateMarksForObject(Obj, TargetPlatform);
		if (!(ObjectMarks & ExcludedObjectMarks))
		{
			UObject* ObjOuter = Obj->GetOuter();
			UClass* ObjClass = Obj->GetClass();

			if (ConditionallyExcludeObjectForTarget(SaveContext, ObjClass, HarvestingContext))
			{
				// If the object class is excluded, the object must be excluded too
				bExcluded = true;
			}
			else if (ConditionallyExcludeObjectForTarget(SaveContext, ObjOuter, HarvestingContext))
			{
				// If the object outer is excluded, the object must be excluded too
				bExcluded = true;
			}

			// Check parent struct if we have one
			UStruct* ThisStruct = Cast<UStruct>(Obj);
			if (ThisStruct && ThisStruct->GetSuperStruct())
			{
				UObject* SuperStruct = ThisStruct->GetSuperStruct();
				if (ConditionallyExcludeObjectForTarget(SaveContext, SuperStruct, HarvestingContext))
				{
					bExcluded = true;
				}
			}

			// Check archetype, this may not have been covered in the case of components
			UObject* Archetype = Obj->GetArchetype();
			if (Archetype)
			{
				if (ConditionallyExcludeObjectForTarget(SaveContext, Archetype, HarvestingContext))
				{
					bExcluded = true;
				}
			}
		}
		else
		{
			bExcluded = true;
		}
		if (bExcluded)
		{
			SaveContext.GetHarvestedRealm(HarvestingContext).AddExcluded(Obj);
		}
	}
	return bExcluded;
}

bool DoesObjectNeedLoadForEditorGame(UObject* InObject)
{
	check(InObject);
	bool bNeedsLoadForEditorGame = false;
	// NeedsLoadForEditor game is inherited to child objects, so check outer chain
	UObject* Outer = InObject;
	while (Outer && !bNeedsLoadForEditorGame)
	{
		bNeedsLoadForEditorGame = Outer->NeedsLoadForEditorGame();
		Outer = Outer->GetOuter();
	}

	if (InObject->HasAnyFlags(RF_ClassDefaultObject))
	{
		bNeedsLoadForEditorGame = bNeedsLoadForEditorGame || InObject->GetClass()->NeedsLoadForEditorGame();
	}
	return bNeedsLoadForEditorGame;
}

FPackageHarvester::FExportScope::FExportScope(FPackageHarvester& InHarvester, const FExportWithContext& InToProcess, bool bIsEditorOnlyObject)
	: Harvester(InHarvester)
<<<<<<< HEAD
	, PreviousContext(InHarvester.CurrentExportHarvestingRealm)
=======
	, PreviousRealm(InHarvester.CurrentExportHarvestingRealm)
	, bPreviousFilterEditorOnly(InHarvester.IsFilterEditorOnly())
>>>>>>> d731a049
{
	check(Harvester.CurrentExportDependencies.CurrentExport == nullptr);
	Harvester.CurrentExportDependencies = { InToProcess.Export };
	Harvester.CurrentExportHarvestingRealm = InToProcess.HarvestedFromRealm;
	Harvester.bIsEditorOnlyExportOnStack = bIsEditorOnlyObject;
<<<<<<< HEAD
=======

	// if we are auto generating optional package, then do no filter editor properties for that harvest
	if (Harvester.SaveContext.IsSaveAutoOptional() && InToProcess.HarvestedFromRealm == ESaveRealm::Optional)
	{
		Harvester.SetFilterEditorOnly(false);
	}
>>>>>>> d731a049
}

FPackageHarvester::FExportScope::~FExportScope()
{
	Harvester.AppendCurrentExportDependencies();
<<<<<<< HEAD
	Harvester.CurrentExportHarvestingRealm = PreviousContext;
=======
	Harvester.CurrentExportHarvestingRealm = PreviousRealm;
	Harvester.SetFilterEditorOnly(bPreviousFilterEditorOnly);
>>>>>>> d731a049
}

FPackageHarvester::FPackageHarvester(FSaveContext& InContext)
	: SaveContext(InContext)
	, CurrentExportHarvestingRealm(ESaveRealm::None)
	, bIsEditorOnlyExportOnStack(false)
{
	this->SetIsSaving(true);
	this->SetIsPersistent(true);
	ArIsObjectReferenceCollector = true;
	ArShouldSkipBulkData = true;
	ArIgnoreClassGeneratedByRef = SaveContext.IsCooking();

	this->SetPortFlags(SaveContext.GetPortFlags());
	this->SetFilterEditorOnly(SaveContext.IsFilterEditorOnly());
	this->SetCookData(SaveContext.GetSaveArgs().ArchiveCookData);
	this->SetSerializeContext(SaveContext.GetSerializeContext());
	this->SetUseUnversionedPropertySerialization(SaveContext.IsSaveUnversionedProperties());
}

FPackageHarvester::FExportWithContext FPackageHarvester::PopExportToProcess()
{
	FExportWithContext ExportToProcess;
	ExportsToProcess.Dequeue(ExportToProcess);
	return ExportToProcess;
}

void FPackageHarvester::ProcessExport(const FExportWithContext& InProcessContext)
{	
	UObject* Export = InProcessContext.Export;

	// No need to check marks since we do not set them on objects anymore
<<<<<<< HEAD
	bool bReferencerIsEditorOnly = IsEditorOnlyObject(Export, true /* bCheckRecursive */, false /* bCheckMarks */) && !Export->HasNonEditorOnlyReferences();
	FExportScope HarvesterScope(*this, InProcessContext, bReferencerIsEditorOnly);
	
	// The export scope set the current harvesting context
	check(SaveContext.GetHarvestedRealm(CurrentExportHarvestingRealm).IsExport(Export));
=======
	bool bReferencerIsEditorOnly = SavePackageUtilities::IsStrippedEditorOnlyObject(Export, true /* bCheckRecursive */, false /* bCheckMarks */) && !Export->HasNonEditorOnlyReferences();
	FExportScope HarvesterScope(*this, InProcessContext, bReferencerIsEditorOnly);
	
	// The export scope set the current harvesting context
	FHarvestedRealm& HarvestedRealm = SaveContext.GetHarvestedRealm(CurrentExportHarvestingRealm);
	check(HarvestedRealm.IsExport(Export));
>>>>>>> d731a049

	// Harvest its class 
	UClass* Class = Export->GetClass();
	*this << Class;
	if (!HarvestedRealm.IsIncluded(Class))
	{
		SaveContext.RecordIllegalReference(Export, Class, EIllegalRefReason::UnsaveableClass, GetUnsaveableReason(Class));
	}

	// Harvest the export outer
	if (UObject* Outer = Export->GetOuter())
	{
		auto ShouldHarvestOuterAsDependencies = [this](UObject* InObject, UObject* InOuter)
		{
			// Harvest the outer as dependencies if the outer is not in the package or if the outer is a ref from optional to non optional object in an optional context
			return !InOuter->IsInPackage(SaveContext.GetPackage()) ||
				(CurrentExportHarvestingRealm == ESaveRealm::Optional && 
					InObject->GetClass()->HasAnyClassFlags(CLASS_Optional) && !InOuter->GetClass()->HasAnyClassFlags(CLASS_Optional));
		};

		if (ShouldHarvestOuterAsDependencies(Export, Outer))
		{
			*this << Outer;
		}
		else
		{
			// Legacy behavior does not add an export outer as a preload dependency if that outer is also an export since those are handled already by the EDL
			FIgnoreDependenciesScope IgnoreDependencies(*this);
			*this << Outer;
		}
		if (!HarvestedRealm.IsIncluded(Outer))
		{
			// Only packages or object having the currently saved package as outer are allowed to have no outer
			if (!Export->IsA<UPackage>() && Outer != SaveContext.GetPackage())
			{
				SaveContext.RecordIllegalReference(Export, Outer, EIllegalRefReason::UnsaveableOuter, GetUnsaveableReason(Outer));
			}
		}
	}

	// Harvest its template, if any
	UObject* Template = Export->GetArchetype();
	if (Template
		 && (Template != Class->GetDefaultObject() || SaveContext.IsCooking())
		)
	{
		*this << Template;
	}

	// Serialize the object or CDO
	if (Export->HasAnyFlags(RF_ClassDefaultObject))
	{
		Class->SerializeDefaultObject(Export, *this);
		//@ todo FH: I don't think recursing into the template subobject is necessary, serializing it should catch the necessary sub objects
		// GetCDOSubobjects??
	}

	// In the CDO case the above would serialize most of the references, including transient properties
	// but we still want to serialize the object using the normal path to collect all custom versions it might be using.
<<<<<<< HEAD
	Export->Serialize(*this);
=======
	{
		SCOPED_SAVETIMER_TEXT(*WriteToString<128>(GetClassTraceScope(Export), TEXT("_SaveSerialize")));
		Export->Serialize(*this);
	}
>>>>>>> d731a049

	// Gather object preload dependencies
	if (SaveContext.IsCooking())
	{
		TArray<UObject*> Deps;
		{
			// We want to tag these as imports, but not as dependencies, here since they are handled separately to the the DependsMap as SerializationBeforeSerializationDependencies instead of CreateBeforeSerializationDependencies 
			FIgnoreDependenciesScope IgnoreDependencies(*this);

			Export->GetPreloadDependencies(Deps);
			for (UObject* Dep : Deps)
			{
				// We assume nothing in coreuobject ever loads assets in a constructor
				if (Dep && Dep->GetOutermost()->GetFName() != GLongCoreUObjectPackageName)
				{
					*this << Dep;
				}
			}
		}

		if (SaveContext.IsProcessingPrestreamingRequests())
		{
			Deps.Reset();
			Export->GetPrestreamPackages(Deps);
			for (UObject* Dep : Deps)
			{
				if (Dep)
				{
					UPackage* Pkg = Dep->GetOutermost();
					if (ensureAlways(!Pkg->HasAnyPackageFlags(PKG_CompiledIn)))
					{
						SaveContext.AddPrestreamPackages(Pkg);
					}
				}
			}
		}
	}
}

void FPackageHarvester::TryHarvestExport(UObject* InObject)
{
	// Those should have been already validated
	check(InObject && InObject->IsInPackage(SaveContext.GetPackage()));

	// Get the realm in which we should harvest this export
	EIllegalRefReason Reason = EIllegalRefReason::None;
	ESaveRealm HarvestContext = GetObjectHarvestingRealm(InObject, Reason);
	if (!SaveContext.GetHarvestedRealm(HarvestContext).IsExport(InObject))
	{
		SaveContext.MarkUnsaveable(InObject);
		bool bExcluded = false;
		if (!InObject->HasAnyFlags(RF_Transient))
		{
			bExcluded = ConditionallyExcludeObjectForTarget(SaveContext, InObject, HarvestContext);
		}
		if (!InObject->HasAnyFlags(RF_Transient) && !bExcluded)
		{
			// It passed filtering so mark as export
			HarvestExport(InObject, HarvestContext);
		}

		// If we have a illegal ref reason, record it
		if (Reason != EIllegalRefReason::None)
		{
<<<<<<< HEAD
			SaveContext.RecordIllegalReference(CurrentExportDependencies.CurrentExport, InObject, EIllegalRefReason::ReferenceToOptional);
=======
			SaveContext.RecordIllegalReference(CurrentExportDependencies.CurrentExport, InObject, Reason);
>>>>>>> d731a049
		}
	}
}

void FPackageHarvester::TryHarvestImport(UObject* InObject)
{
	// Those should have been already validated
	check(InObject);
<<<<<<< HEAD
	check(!InObject->IsInPackage(SaveContext.GetPackage()));
=======
	check(InObject && !InObject->IsInPackage(SaveContext.GetPackage()));

	if ( InObject==nullptr )
	{
		return;
	}
>>>>>>> d731a049

	auto IsObjNative = [](UObject* InObj)
	{
		bool bIsNative = InObj->IsNative();
		UObject* Outer = InObj->GetOuter();
		while (!bIsNative && Outer)
		{
			bIsNative |= Cast<UClass>(Outer) != nullptr && Outer->IsNative();
			Outer = Outer->GetOuter();
		}
		return bIsNative;
	};

	bool bExcluded = ConditionallyExcludeObjectForTarget(SaveContext, InObject, CurrentExportHarvestingRealm);
	bool bExcludePackageFromCook = InObject && FCoreUObjectDelegates::ShouldCookPackageForPlatform.IsBound() ? !FCoreUObjectDelegates::ShouldCookPackageForPlatform.Execute(InObject->GetOutermost(), CookingTarget()) : false;
	if (!bExcludePackageFromCook && !bExcluded && !SaveContext.IsUnsaveable(InObject))
	{
		bool bIsNative = IsObjNative(InObject);
		HarvestImport(InObject);

		UObject* ObjOuter = InObject->GetOuter();
		UClass* ObjClass = InObject->GetClass();
		FName ObjName = InObject->GetFName();
		if (SaveContext.IsCooking())
		{
			// The ignore dependencies check is is necessary not to have infinite recursive calls
			if (!bIsNative && !CurrentExportDependencies.bIgnoreDependencies)
			{
				UClass* ClassObj = Cast<UClass>(InObject);
				UObject* CDO = ClassObj ? ClassObj->GetDefaultObject() : nullptr;
				if (CDO)
				{
					FIgnoreDependenciesScope IgnoreDependencies(*this);

					// Gets all subobjects defined in a class, including the CDO, CDO components and blueprint-created components
					TArray<UObject*> ObjectTemplates;
					ObjectTemplates.Add(CDO);
					SavePackageUtilities::GetCDOSubobjects(CDO, ObjectTemplates);
					for (UObject* ObjTemplate : ObjectTemplates)
					{
						// Recurse into templates
						*this << ObjTemplate;
					}
				}
			}
		}

		// Harvest the import name
		HarvestPackageHeaderName(ObjName);

		// Recurse into outer, package override and non native class
		if (ObjOuter)
		{
			*this << ObjOuter;
		}
		UPackage* Package = InObject->GetExternalPackage();
		if (Package && Package != InObject)
		{
			*this << Package;
		}
		else
		{
			if (!IsFilterEditorOnly())
			{
				// operator<<(FStructuredArchive::FSlot Slot, FObjectImport& I) will need to write NAME_None for this empty ExternalPackage pointer
				HarvestPackageHeaderName(NAME_None);
			}
		}

		// For things with a BP-created class we need to recurse into that class so the import ClassPackage will load properly
		// We don't do this for native classes to avoid bloating the import table, but we need to harvest their name and outer (package) name
		if (!ObjClass->IsNative())
		{
			*this << ObjClass; 
		}	
		else
		{
			HarvestPackageHeaderName(ObjClass->GetFName());
			HarvestPackageHeaderName(ObjClass->GetOuter()->GetFName());
		}
	}

	// Check for illegal reference
	EIllegalRefReason Reason = EIllegalRefReason::None;
	GetObjectHarvestingRealm(InObject, Reason);
	if (Reason != EIllegalRefReason::None)
	{
		SaveContext.RecordIllegalReference(CurrentExportDependencies.CurrentExport, InObject, Reason);
	}
}

FString FPackageHarvester::GetArchiveName() const
{
	return FString::Printf(TEXT("PackageHarvester (%s)"), *SaveContext.GetPackage()->GetName());
}

void FPackageHarvester::MarkSearchableName(const UObject* TypeObject, const FName& ValueName) const
{
	if (TypeObject == nullptr)
	{
		return;
	}

	// Serialize object to make sure it ends up in import table
	// This is doing a const cast to avoid backward compatibility issues
	UObject* TempObject = const_cast<UObject*>(TypeObject);
	FPackageHarvester* MutableArchive = const_cast<FPackageHarvester*>(this);
	MutableArchive->HarvestSearchableName(TempObject, ValueName);
}

FArchive& FPackageHarvester::operator<<(UObject*& Obj)
{	
	// if the object is null or already marked excluded, we can skip the harvest
	if (!Obj || SaveContext.GetHarvestedRealm(CurrentExportHarvestingRealm).IsExcluded(Obj))
	{
		return *this;
	}

	// if the package we are saving is referenced, just harvest its name
	if (Obj == SaveContext.GetPackage())
	{
		HarvestPackageHeaderName(Obj->GetFName());
		return *this;
	}

	// if the object is in the save context package, try to tag it as export
	if (Obj->IsInPackage(SaveContext.GetPackage()))
	{
		TryHarvestExport(Obj);
	}
	// Otherwise visit the import
	else
	{
		TryHarvestImport(Obj);
	}

	auto IsObjNative = [](UObject* InObj)
	{
		bool bIsNative = InObj->IsNative();
		UObject* Outer = InObj->GetOuter();
		while (!bIsNative && Outer)
		{
			bIsNative |= Cast<UClass>(Outer) != nullptr && Outer->IsNative();
			Outer = Outer->GetOuter();
		}
		return bIsNative;
	};

<<<<<<< HEAD
	if (SaveContext.IsIncluded(Obj, CurrentExportHarvestingRealm))
=======
	if (SaveContext.GetHarvestedRealm(CurrentExportHarvestingRealm).IsIncluded(Obj))
>>>>>>> d731a049
	{
		HarvestDependency(Obj, IsObjNative(Obj));
	}

	return *this;
}

FArchive& FPackageHarvester::operator<<(struct FWeakObjectPtr& Value)
{
	// @todo FH: Should we really force weak import in cooked builds?
	if (IsCooking())
	{
		// Always serialize weak pointers for the purposes of object tagging
		UObject* Object = static_cast<UObject*>(Value.Get(true));
		*this << Object;
	}
	else
	{
		FArchiveUObject::SerializeWeakObjectPtr(*this, Value);
	}
	return *this;
}
FArchive& FPackageHarvester::operator<<(FLazyObjectPtr& LazyObjectPtr)
{
	// @todo FH: Does this really do anything as far as tagging goes?
	FUniqueObjectGuid ID;
	ID = LazyObjectPtr.GetUniqueID();
	return *this << ID;
}

FArchive& FPackageHarvester::operator<<(FSoftObjectPath& Value)
{
	// We need to harvest NAME_None even if the path isn't valid
	Value.SerializePath(*this);
	// Add the soft object path to the list, we need to map invalid soft object path too
	SaveContext.GetHarvestedRealm(CurrentExportHarvestingRealm).GetSoftObjectPathList().Add(Value);
	if (Value.IsValid())
	{
		FSoftObjectPathThreadContext& ThreadContext = FSoftObjectPathThreadContext::Get();
		FName ReferencingPackageName, ReferencingPropertyName;
		ESoftObjectPathCollectType CollectType = ESoftObjectPathCollectType::AlwaysCollect;
		ESoftObjectPathSerializeType SerializeType = ESoftObjectPathSerializeType::AlwaysSerialize;

		ThreadContext.GetSerializationOptions(ReferencingPackageName, ReferencingPropertyName, CollectType, SerializeType, this);
		if (CollectType != ESoftObjectPathCollectType::NeverCollect && CollectType != ESoftObjectPathCollectType::NonPackage)
		{
			// Don't track if this is a never collect path
			FString Path = Value.ToString();
			FName PackageName = FName(*FPackageName::ObjectPathToPackageName(Path));
			HarvestPackageHeaderName(PackageName);
			SaveContext.GetHarvestedRealm(CurrentExportHarvestingRealm).GetSoftPackageReferenceList().Add(PackageName);
#if WITH_EDITORONLY_DATA
			if (CollectType != ESoftObjectPathCollectType::EditorOnlyCollect && !bIsEditorOnlyExportOnStack 
				&& CurrentExportHarvestingRealm != ESaveRealm::Optional)
#endif
			{
				SaveContext.GetHarvestedRealm(ESaveRealm::Game).GetSoftPackageReferenceList().Add(PackageName);
			}
		}
	}
	return *this;
}

FArchive& FPackageHarvester::operator<<(FName& Name)
{
	HarvestExportDataName(Name);
	return *this;
}

void FPackageHarvester::HarvestDependency(UObject* InObj, bool bIsNative)
{
	// if we aren't currently processing an export or the referenced object is a package, do not harvest the dependency
	if (CurrentExportDependencies.bIgnoreDependencies ||
		CurrentExportDependencies.CurrentExport == nullptr ||
		(InObj->GetOuter() == nullptr && InObj->GetClass()->GetFName() == NAME_Package))
	{
		return;
	}

	if (bIsNative)
	{
		CurrentExportDependencies.NativeObjectReferences.Add(InObj);
	}
	else
	{
		CurrentExportDependencies.ObjectReferences.Add(InObj);
	}
}

bool FPackageHarvester::CurrentExportHasDependency(UObject* InObj) const
{
	return SaveContext.GetHarvestedRealm(CurrentExportHarvestingRealm).GetObjectDependencies().Contains(InObj) || SaveContext.GetHarvestedRealm(CurrentExportHarvestingRealm).GetNativeObjectDependencies().Contains(InObj);
}

void FPackageHarvester::HarvestExportDataName(FName Name)
{
	SaveContext.GetHarvestedRealm(CurrentExportHarvestingRealm).GetNamesReferencedFromExportData().Add(Name.GetDisplayIndex());
}

void FPackageHarvester::HarvestPackageHeaderName(FName Name)
{
	SaveContext.GetHarvestedRealm(CurrentExportHarvestingRealm).GetNamesReferencedFromPackageHeader().Add(Name.GetDisplayIndex());
}

void FPackageHarvester::HarvestSearchableName(UObject* TypeObject, FName Name)
{
	// Make sure the object is tracked as a dependency
	if (!CurrentExportHasDependency(TypeObject))
	{
		(*this) << TypeObject;
	}

	HarvestPackageHeaderName(Name);
	SaveContext.GetHarvestedRealm(CurrentExportHarvestingRealm).GetSearchableNamesObjectMap().FindOrAdd(TypeObject).AddUnique(Name);
}

ESaveRealm FPackageHarvester::GetObjectHarvestingRealm(UObject* InObject, EIllegalRefReason& OutReason) const
{
	OutReason = EIllegalRefReason::None;
	switch (CurrentExportHarvestingRealm)
	{
	// We are harvesting InObject from the root (i.e. asset or top level flag)
	case ESaveRealm::None:
		// if the object is optional and we are cooking, harvest in the Optional context
		if (InObject->GetClass()->HasAnyClassFlags(CLASS_Optional) && SaveContext.IsCooking())
		{
			return ESaveRealm::Optional;
		}

		// Otherwise, just return the current default harvesting context (i.e. Game while cooking, Editor otherwise)
		return SaveContext.CurrentHarvestingRealm;

	// We are harvesting InObject from an optional object
	case ESaveRealm::Optional:
		// whatever the type of object we are harvesting, harvest it in the Optional context
		return ESaveRealm::Optional;

	// We are harvesting InObject from a game or editor only object
	default:
		//@todo FH: check CanSkipEditorReferencedPackagesWhenCooking to propagate the editor context when trimming editor reference and potentially skip processing

		// if we are harvesting an optional object while in a different context, record an illegal reference to display on validation
		if (InObject->GetClass()->HasAnyClassFlags(CLASS_Optional) && SaveContext.IsCooking())
		{
			OutReason = EIllegalRefReason::ReferenceToOptional;
			return ESaveRealm::Optional;
		}
		// Otherwise propagate the current context
		return CurrentExportHarvestingRealm;
	}
}

void FPackageHarvester::HarvestExport(UObject* InObject, ESaveRealm InContext)
{
<<<<<<< HEAD
	SaveContext.GetHarvestedRealm(InContext).AddExport(InObject, !DoesObjectNeedLoadForEditorGame(InObject));
=======
	bool bFromOptionalRef = CurrentExportDependencies.CurrentExport && CurrentExportDependencies.CurrentExport->GetClass()->HasAnyClassFlags(CLASS_Optional);
	SaveContext.GetHarvestedRealm(InContext)
		.AddExport(FTaggedExport(InObject, !DoesObjectNeedLoadForEditorGame(InObject), bFromOptionalRef));
>>>>>>> d731a049
	SaveContext.GetHarvestedRealm(InContext).GetNamesReferencedFromPackageHeader().Add(InObject->GetFName().GetDisplayIndex());
	ExportsToProcess.Enqueue({ InObject, InContext });
}

void FPackageHarvester::HarvestImport(UObject* InObject)
{
	bool bIsEditorOnly = false;
#if WITH_EDITORONLY_DATA
	bIsEditorOnly = bIsEditorOnlyExportOnStack || IsEditorOnlyPropertyOnTheStack() || CurrentExportHarvestingRealm == ESaveRealm::Optional;
#endif
	SaveContext.GetHarvestedRealm(CurrentExportHarvestingRealm).AddImport(InObject);
	// No matter the current context, if the import is not editor only also add it to the game context, this is later used in asset registry saving
	if (!bIsEditorOnly)
	{
		SaveContext.GetHarvestedRealm(ESaveRealm::Game).AddImport(InObject);
	}
}

void FPackageHarvester::AppendCurrentExportDependencies()
{
	check(CurrentExportDependencies.CurrentExport);
	SaveContext.GetHarvestedRealm(CurrentExportHarvestingRealm).GetObjectDependencies().Add(CurrentExportDependencies.CurrentExport, MoveTemp(CurrentExportDependencies.ObjectReferences));
	SaveContext.GetHarvestedRealm(CurrentExportHarvestingRealm).GetNativeObjectDependencies().Add(CurrentExportDependencies.CurrentExport, MoveTemp(CurrentExportDependencies.NativeObjectReferences));
	CurrentExportDependencies.CurrentExport = nullptr;
}

FString FPackageHarvester::GetUnsaveableReason(UObject* Required)
{
	// Copy some of the code from operator<<(UObject*), TryHarvestExport, TryHarvestImport to find out why the Required object was not included
	FString ReasonText(TEXTVIEW("It should be included but was excluded for an unknown reason."));
	EIllegalRefReason UnusedRealmReason = EIllegalRefReason::None;
	ESaveRealm HarvestContext = GetObjectHarvestingRealm(Required, UnusedRealmReason);
	bool bShouldBeExport = Required->IsInPackage(SaveContext.GetPackage());

	FSaveContext::ESaveableStatus CulpritStatus;
	UObject* Culprit;
	FSaveContext::ESaveableStatus Status = SaveContext.GetSaveableStatus(Required, &Culprit, &CulpritStatus);
	if (Status != FSaveContext::ESaveableStatus::Success)
	{
		if (Status == FSaveContext::ESaveableStatus::OuterUnsaveable)
		{
			check(Culprit);
			ReasonText = FString::Printf(TEXT("It has outer %s which %s."), *Culprit->GetPathName(), LexToString(CulpritStatus));
		}
		else
		{
			ReasonText =  FString::Printf(TEXT("It %s"), LexToString(Status));
		}
	}
	else if (ConditionallyExcludeObjectForTarget(SaveContext, Required, HarvestContext))
	{
		ReasonText = TEXTVIEW("It is excluded for the current cooking target.");
	}
	else if (bShouldBeExport)
	{
		// The class is in the package and so should be an export; we don't know of any other reasons why it would be excluded
		ReasonText = TEXTVIEW("It should be an export but was excluded for an unknown reason.");
	}
	else
	{
		// The class is not in the package and so should be an import
		bool bExcludePackageFromCook = FCoreUObjectDelegates::ShouldCookPackageForPlatform.IsBound() ?
			!FCoreUObjectDelegates::ShouldCookPackageForPlatform.Execute(Required->GetOutermost(), CookingTarget()) : false;
		if (bExcludePackageFromCook)
		{
			ReasonText = FString::Printf(TEXT("It is in package %s which is excluded from the cook by FCoreUObjectDelegates::ShouldCookPackageForPlatform."),
				*Required->GetOutermost()->GetName());
		}
		else
		{
			// We don't know of any other reasons why it would be excluded
			ReasonText = TEXTVIEW("It should be an import but was excluded for an unknown reason.");
		}
	}
	return ReasonText;
}<|MERGE_RESOLUTION|>--- conflicted
+++ resolved
@@ -68,18 +68,12 @@
 		return false;
 	}
 
-	//@note: currently always query excluded content against the default/main save harvesting context
-	// this is because generated excluded marks are not aware of the different harvesting context yet
 	bool bExcluded = false;
 	if (SaveContext.GetHarvestedRealm(HarvestingContext).IsExcluded(Obj))
 	{
 		return true;
 	}
-<<<<<<< HEAD
-	else if (!SaveContext.IsIncluded(Obj, HarvestingContext))
-=======
 	else if (!SaveContext.GetHarvestedRealm(HarvestingContext).IsIncluded(Obj))
->>>>>>> d731a049
 	{
 		const EObjectMark ExcludedObjectMarks = SaveContext.GetExcludedObjectMarks(HarvestingContext);
 		const ITargetPlatform* TargetPlatform = SaveContext.GetTargetPlatform();
@@ -154,37 +148,26 @@
 
 FPackageHarvester::FExportScope::FExportScope(FPackageHarvester& InHarvester, const FExportWithContext& InToProcess, bool bIsEditorOnlyObject)
 	: Harvester(InHarvester)
-<<<<<<< HEAD
-	, PreviousContext(InHarvester.CurrentExportHarvestingRealm)
-=======
 	, PreviousRealm(InHarvester.CurrentExportHarvestingRealm)
 	, bPreviousFilterEditorOnly(InHarvester.IsFilterEditorOnly())
->>>>>>> d731a049
 {
 	check(Harvester.CurrentExportDependencies.CurrentExport == nullptr);
 	Harvester.CurrentExportDependencies = { InToProcess.Export };
 	Harvester.CurrentExportHarvestingRealm = InToProcess.HarvestedFromRealm;
 	Harvester.bIsEditorOnlyExportOnStack = bIsEditorOnlyObject;
-<<<<<<< HEAD
-=======
 
 	// if we are auto generating optional package, then do no filter editor properties for that harvest
 	if (Harvester.SaveContext.IsSaveAutoOptional() && InToProcess.HarvestedFromRealm == ESaveRealm::Optional)
 	{
 		Harvester.SetFilterEditorOnly(false);
 	}
->>>>>>> d731a049
 }
 
 FPackageHarvester::FExportScope::~FExportScope()
 {
 	Harvester.AppendCurrentExportDependencies();
-<<<<<<< HEAD
-	Harvester.CurrentExportHarvestingRealm = PreviousContext;
-=======
 	Harvester.CurrentExportHarvestingRealm = PreviousRealm;
 	Harvester.SetFilterEditorOnly(bPreviousFilterEditorOnly);
->>>>>>> d731a049
 }
 
 FPackageHarvester::FPackageHarvester(FSaveContext& InContext)
@@ -217,20 +200,12 @@
 	UObject* Export = InProcessContext.Export;
 
 	// No need to check marks since we do not set them on objects anymore
-<<<<<<< HEAD
-	bool bReferencerIsEditorOnly = IsEditorOnlyObject(Export, true /* bCheckRecursive */, false /* bCheckMarks */) && !Export->HasNonEditorOnlyReferences();
-	FExportScope HarvesterScope(*this, InProcessContext, bReferencerIsEditorOnly);
-	
-	// The export scope set the current harvesting context
-	check(SaveContext.GetHarvestedRealm(CurrentExportHarvestingRealm).IsExport(Export));
-=======
 	bool bReferencerIsEditorOnly = SavePackageUtilities::IsStrippedEditorOnlyObject(Export, true /* bCheckRecursive */, false /* bCheckMarks */) && !Export->HasNonEditorOnlyReferences();
 	FExportScope HarvesterScope(*this, InProcessContext, bReferencerIsEditorOnly);
 	
 	// The export scope set the current harvesting context
 	FHarvestedRealm& HarvestedRealm = SaveContext.GetHarvestedRealm(CurrentExportHarvestingRealm);
 	check(HarvestedRealm.IsExport(Export));
->>>>>>> d731a049
 
 	// Harvest its class 
 	UClass* Class = Export->GetClass();
@@ -290,14 +265,10 @@
 
 	// In the CDO case the above would serialize most of the references, including transient properties
 	// but we still want to serialize the object using the normal path to collect all custom versions it might be using.
-<<<<<<< HEAD
-	Export->Serialize(*this);
-=======
 	{
 		SCOPED_SAVETIMER_TEXT(*WriteToString<128>(GetClassTraceScope(Export), TEXT("_SaveSerialize")));
 		Export->Serialize(*this);
 	}
->>>>>>> d731a049
 
 	// Gather object preload dependencies
 	if (SaveContext.IsCooking())
@@ -362,11 +333,7 @@
 		// If we have a illegal ref reason, record it
 		if (Reason != EIllegalRefReason::None)
 		{
-<<<<<<< HEAD
-			SaveContext.RecordIllegalReference(CurrentExportDependencies.CurrentExport, InObject, EIllegalRefReason::ReferenceToOptional);
-=======
 			SaveContext.RecordIllegalReference(CurrentExportDependencies.CurrentExport, InObject, Reason);
->>>>>>> d731a049
 		}
 	}
 }
@@ -375,16 +342,12 @@
 {
 	// Those should have been already validated
 	check(InObject);
-<<<<<<< HEAD
-	check(!InObject->IsInPackage(SaveContext.GetPackage()));
-=======
 	check(InObject && !InObject->IsInPackage(SaveContext.GetPackage()));
 
 	if ( InObject==nullptr )
 	{
 		return;
 	}
->>>>>>> d731a049
 
 	auto IsObjNative = [](UObject* InObj)
 	{
@@ -533,11 +496,7 @@
 		return bIsNative;
 	};
 
-<<<<<<< HEAD
-	if (SaveContext.IsIncluded(Obj, CurrentExportHarvestingRealm))
-=======
 	if (SaveContext.GetHarvestedRealm(CurrentExportHarvestingRealm).IsIncluded(Obj))
->>>>>>> d731a049
 	{
 		HarvestDependency(Obj, IsObjNative(Obj));
 	}
@@ -692,13 +651,9 @@
 
 void FPackageHarvester::HarvestExport(UObject* InObject, ESaveRealm InContext)
 {
-<<<<<<< HEAD
-	SaveContext.GetHarvestedRealm(InContext).AddExport(InObject, !DoesObjectNeedLoadForEditorGame(InObject));
-=======
 	bool bFromOptionalRef = CurrentExportDependencies.CurrentExport && CurrentExportDependencies.CurrentExport->GetClass()->HasAnyClassFlags(CLASS_Optional);
 	SaveContext.GetHarvestedRealm(InContext)
 		.AddExport(FTaggedExport(InObject, !DoesObjectNeedLoadForEditorGame(InObject), bFromOptionalRef));
->>>>>>> d731a049
 	SaveContext.GetHarvestedRealm(InContext).GetNamesReferencedFromPackageHeader().Add(InObject->GetFName().GetDisplayIndex());
 	ExportsToProcess.Enqueue({ InObject, InContext });
 }
