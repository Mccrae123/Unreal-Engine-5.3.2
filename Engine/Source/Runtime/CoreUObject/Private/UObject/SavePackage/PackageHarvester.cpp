--- conflicted
+++ resolved
@@ -8,10 +8,6 @@
 #include "UObject/SavePackage/SavePackageUtilities.h"
 #include "UObject/UObjectGlobals.h"
 #include "UObject/UObjectHash.h"
-<<<<<<< HEAD
-#include "Interfaces/ITargetPlatform.h"
-=======
->>>>>>> 4af6daef
 
 EObjectMark GenerateMarksForObject(const UObject* InObject, const ITargetPlatform* TargetPlatform)
 {
@@ -37,24 +33,6 @@
 #if WITH_ENGINE
 	bool bCheckTargetPlatform = false;
 	if (TargetPlatform != nullptr)
-<<<<<<< HEAD
-	{
-		// NotForServer && NotForClient implies EditorOnly
-		const bool bIsEditorOnlyObject = (Marks & OBJECTMARK_NotForServer) && (Marks & OBJECTMARK_NotForClient);
-		const bool bTargetAllowsEditorObjects = TargetPlatform->AllowsEditorObjects();
-		
-		// no need to query the target platform if the object is editoronly and the targetplatform doesn't allow editor objects 
-		bCheckTargetPlatform = !bIsEditorOnlyObject || bTargetAllowsEditorObjects;
-	}
-	if (bCheckTargetPlatform && (!InObject->NeedsLoadForTargetPlatform(TargetPlatform) || !TargetPlatform->AllowObject(InObject)))
-	{
-		Marks = (EObjectMark)(Marks | OBJECTMARK_NotForTargetPlatform);
-	}
-#endif
-	
-	// CDOs must be included if their class is so only inherit marks, for everything else we check the native overrides as well
-	if (SavePackageUtilities::IsStrippedEditorOnlyObject(InObject, false, false))
-=======
 	{
 		// NotForServer && NotForClient implies EditorOnly
 		const bool bIsEditorOnlyObject = (Marks & OBJECTMARK_NotForServer) && (Marks & OBJECTMARK_NotForClient);
@@ -75,7 +53,6 @@
 	if (IsStrippedEditorOnlyObject(InObject,
 		EEditorOnlyObjectFlags::CheckRecursive |
 		(bApplyHasNonEditorOnlyReferences ? EEditorOnlyObjectFlags::ApplyHasNonEditorOnlyReferences : EEditorOnlyObjectFlags::None)))
->>>>>>> 4af6daef
 	{
 		Marks = (EObjectMark)(Marks | OBJECTMARK_EditorOnly);
 	}
@@ -90,56 +67,13 @@
 	return Marks;
 }
 
-<<<<<<< HEAD
-bool ConditionallyExcludeObjectForTarget(FSaveContext& SaveContext, UObject* Obj, ESaveRealm HarvestingContext)
-=======
 bool ConditionallyExcludeObjectForRealm(FSaveContext& SaveContext, TObjectPtr<UObject> Obj, ESaveRealm HarvestingContext)
->>>>>>> 4af6daef
 {
 	if (!Obj || Obj.GetPackage().GetFName() == GLongCoreUObjectPackageName)
 	{
 		// No object or in CoreUObject, don't exclude
 		return false;
 	}
-<<<<<<< HEAD
-
-	bool bExcluded = false;
-	if (SaveContext.GetHarvestedRealm(HarvestingContext).IsExcluded(Obj))
-	{
-		return true;
-	}
-	else if (!SaveContext.GetHarvestedRealm(HarvestingContext).IsIncluded(Obj))
-	{
-		const EObjectMark ExcludedObjectMarks = SaveContext.GetExcludedObjectMarks(HarvestingContext);
-		const ITargetPlatform* TargetPlatform = SaveContext.GetTargetPlatform();
-		EObjectMark ObjectMarks = GenerateMarksForObject(Obj, TargetPlatform);
-		if (!(ObjectMarks & ExcludedObjectMarks))
-		{
-			UObject* ObjOuter = Obj->GetOuter();
-			UClass* ObjClass = Obj->GetClass();
-
-			if (ConditionallyExcludeObjectForTarget(SaveContext, ObjClass, HarvestingContext))
-			{
-				// If the object class is excluded, the object must be excluded too
-				bExcluded = true;
-			}
-			else if (ConditionallyExcludeObjectForTarget(SaveContext, ObjOuter, HarvestingContext))
-			{
-				// If the object outer is excluded, the object must be excluded too
-				bExcluded = true;
-			}
-
-			// Check parent struct if we have one
-			UStruct* ThisStruct = Cast<UStruct>(Obj);
-			if (ThisStruct && ThisStruct->GetSuperStruct())
-			{
-				UObject* SuperStruct = ThisStruct->GetSuperStruct();
-				if (ConditionallyExcludeObjectForTarget(SaveContext, SuperStruct, HarvestingContext))
-				{
-					bExcluded = true;
-				}
-			}
-=======
 	FHarvestedRealm& RealmBeingChecked = SaveContext.GetHarvestedRealm(HarvestingContext);
 	if (RealmBeingChecked.IsExcluded(Obj))
 	{
@@ -174,7 +108,6 @@
 		RealmBeingChecked.AddExcluded(Obj);
 		return true;
 	}
->>>>>>> 4af6daef
 
 	if (!bIgnoreEditorOnlyClass)
 	{
@@ -185,15 +118,8 @@
 			UObject* SuperStruct = ThisStruct->GetSuperStruct();
 			if (SuperStruct && ConditionallyExcludeObjectForRealm(SaveContext, SuperStruct, HarvestingContext))
 			{
-<<<<<<< HEAD
-				if (ConditionallyExcludeObjectForTarget(SaveContext, Archetype, HarvestingContext))
-				{
-					bExcluded = true;
-				}
-=======
 				RealmBeingChecked.AddExcluded(Obj);
 				return true;
->>>>>>> 4af6daef
 			}
 		}
 
@@ -201,12 +127,8 @@
 		UObject* Archetype = Obj->GetArchetype();
 		if (Archetype && ConditionallyExcludeObjectForRealm(SaveContext, Archetype, HarvestingContext))
 		{
-<<<<<<< HEAD
-			SaveContext.GetHarvestedRealm(HarvestingContext).AddExcluded(Obj);
-=======
 			RealmBeingChecked.AddExcluded(Obj);
 			return true;
->>>>>>> 4af6daef
 		}
 	}
 
@@ -232,22 +154,6 @@
 	return bNeedsLoadForEditorGame;
 }
 
-<<<<<<< HEAD
-FPackageHarvester::FExportScope::FExportScope(FPackageHarvester& InHarvester, const FExportWithContext& InToProcess, bool bIsEditorOnlyObject)
-	: Harvester(InHarvester)
-	, PreviousRealm(InHarvester.CurrentExportHarvestingRealm)
-	, bPreviousFilterEditorOnly(InHarvester.IsFilterEditorOnly())
-{
-	check(Harvester.CurrentExportDependencies.CurrentExport == nullptr);
-	Harvester.CurrentExportDependencies = { InToProcess.Export };
-	Harvester.CurrentExportHarvestingRealm = InToProcess.HarvestedFromRealm;
-	Harvester.bIsEditorOnlyExportOnStack = bIsEditorOnlyObject;
-
-	// if we are auto generating optional package, then do no filter editor properties for that harvest
-	if (Harvester.SaveContext.IsSaveAutoOptional() && InToProcess.HarvestedFromRealm == ESaveRealm::Optional)
-	{
-		Harvester.SetFilterEditorOnly(false);
-=======
 FPackageHarvester::FExportScope::FExportScope(FPackageHarvester& InHarvester, const FExportWithContext& InToProcess)
 	: Harvester(InHarvester)
 	, PreviousExportHarvestingRealms(InHarvester.CurrentExportHarvestingRealms)
@@ -267,23 +173,12 @@
 		{
 			Harvester.SetFilterEditorOnly(false);
 		}
->>>>>>> 4af6daef
 	}
 }
 
 FPackageHarvester::FExportScope::~FExportScope()
 {
 	Harvester.AppendCurrentExportDependencies();
-<<<<<<< HEAD
-	Harvester.CurrentExportHarvestingRealm = PreviousRealm;
-	Harvester.SetFilterEditorOnly(bPreviousFilterEditorOnly);
-}
-
-FPackageHarvester::FPackageHarvester(FSaveContext& InContext)
-	: SaveContext(InContext)
-	, CurrentExportHarvestingRealm(ESaveRealm::None)
-	, bIsEditorOnlyExportOnStack(false)
-=======
 	Harvester.CurrentExportHarvestingRealms = PreviousExportHarvestingRealms;
 	Harvester.SetFilterEditorOnly(bPreviousFilterEditorOnly);
 }
@@ -474,7 +369,6 @@
 
 FPackageHarvester::FPackageHarvester(FSaveContext& InContext)
 	: SaveContext(InContext)
->>>>>>> 4af6daef
 {
 	this->SetIsSaving(true);
 	this->SetIsPersistent(true);
@@ -487,11 +381,8 @@
 	this->SetCookData(SaveContext.GetSaveArgs().ArchiveCookData);
 	this->SetSerializeContext(SaveContext.GetSerializeContext());
 	this->SetUseUnversionedPropertySerialization(SaveContext.IsSaveUnversionedProperties());
-<<<<<<< HEAD
-=======
 
 	ResolveOverrides();
->>>>>>> 4af6daef
 }
 
 FPackageHarvester::FExportWithContext FPackageHarvester::PopExportToProcess()
@@ -502,26 +393,6 @@
 }
 
 void FPackageHarvester::ProcessExport(const FExportWithContext& InProcessContext)
-<<<<<<< HEAD
-{	
-	UObject* Export = InProcessContext.Export;
-
-	// No need to check marks since we do not set them on objects anymore
-	bool bReferencerIsEditorOnly = SavePackageUtilities::IsStrippedEditorOnlyObject(Export, true /* bCheckRecursive */, false /* bCheckMarks */) && !Export->HasNonEditorOnlyReferences();
-	FExportScope HarvesterScope(*this, InProcessContext, bReferencerIsEditorOnly);
-	
-	// The export scope set the current harvesting context
-	FHarvestedRealm& HarvestedRealm = SaveContext.GetHarvestedRealm(CurrentExportHarvestingRealm);
-	check(HarvestedRealm.IsExport(Export));
-
-	// Harvest its class 
-	UClass* Class = Export->GetClass();
-	*this << Class;
-	if (!HarvestedRealm.IsIncluded(Class))
-	{
-		SaveContext.RecordIllegalReference(Export, Class, EIllegalRefReason::UnsaveableClass, GetUnsaveableReason(Class));
-	}
-=======
 {
 	UObject* Export = InProcessContext.Export;
 	FExportScope HarvesterScope(*this, InProcessContext);
@@ -546,22 +417,10 @@
 					GetUnsaveableReason(Class, HarvestingRealm));
 			}
 		});
->>>>>>> 4af6daef
 
 	// Harvest the export outer
 	if (UObject* Outer = Export->GetOuter())
 	{
-<<<<<<< HEAD
-		auto ShouldHarvestOuterAsDependencies = [this](UObject* InObject, UObject* InOuter)
-		{
-			// Harvest the outer as dependencies if the outer is not in the package or if the outer is a ref from optional to non optional object in an optional context
-			return !InOuter->IsInPackage(SaveContext.GetPackage()) ||
-				(CurrentExportHarvestingRealm == ESaveRealm::Optional && 
-					InObject->GetClass()->HasAnyClassFlags(CLASS_Optional) && !InOuter->GetClass()->HasAnyClassFlags(CLASS_Optional));
-		};
-
-		if (ShouldHarvestOuterAsDependencies(Export, Outer))
-=======
 		// Harvest the outer as dependencies if the outer is not in the package or if the outer is a ref from optional to non optional object in an optional context
 		auto HarvestOuter = [this, &Outer](bool bShouldHarvestOuterAsDependencies)
 		{
@@ -579,7 +438,6 @@
 
 		bool bShouldHarvestOuterAsDependencies = !Outer->IsInPackage(SaveContext.GetPackage());
 		if (!CurrentExportHarvestingRealms.Contains(ESaveRealm::Optional))
->>>>>>> 4af6daef
 		{
 			HarvestOuter(bShouldHarvestOuterAsDependencies);
 		}
@@ -591,16 +449,6 @@
 				(Export->GetClass()->HasAnyClassFlags(CLASS_Optional) && !Outer->GetClass()->HasAnyClassFlags(CLASS_Optional));
 			HarvestOuter(bShouldHarvestOuterAsDependenciesInOptional);
 		}
-<<<<<<< HEAD
-		if (!HarvestedRealm.IsIncluded(Outer))
-		{
-			// Only packages or object having the currently saved package as outer are allowed to have no outer
-			if (!Export->IsA<UPackage>() && Outer != SaveContext.GetPackage())
-			{
-				SaveContext.RecordIllegalReference(Export, Outer, EIllegalRefReason::UnsaveableOuter, GetUnsaveableReason(Outer));
-			}
-		}
-=======
 
 		// Only packages or object having the currently saved package as outer are allowed to have no outer
 		ForEachExportHarvestingRealm([this, Outer, Export](ESaveRealm HarvestingRealm)
@@ -615,18 +463,11 @@
 					}
 				}
 			});
->>>>>>> 4af6daef
 	}
 
 	// Harvest its template, if any
 	UObject* Template = Export->GetArchetype();
-<<<<<<< HEAD
-	if (Template
-		 && (Template != Class->GetDefaultObject() || SaveContext.IsCooking())
-		)
-=======
 	if (Template && (Template != Class->GetDefaultObject() || SaveContext.IsCooking()))
->>>>>>> 4af6daef
 	{
 		*this << Template;
 	}
@@ -686,21 +527,11 @@
 
 void FPackageHarvester::TryHarvestExport(UObject* InObject)
 {
-<<<<<<< HEAD
-	// Those should have been already validated
-	check(InObject && InObject->IsInPackage(SaveContext.GetPackage()));
-
-	// Get the realm in which we should harvest this export
-	EIllegalRefReason Reason = EIllegalRefReason::None;
-	ESaveRealm HarvestContext = GetObjectHarvestingRealm(InObject, Reason);
-	if (!SaveContext.GetHarvestedRealm(HarvestContext).IsExport(InObject))
-=======
 	check(!HasAnyExportHarvestingRealms());
 
 	FHarvestScope ScopeSetHarvestingRealms(*this);
 	FExportingRealmsArray HarvestingRealms;
 	if (ShouldObjectBeHarvestedInOptionalRealm(InObject, SaveContext))
->>>>>>> 4af6daef
 	{
 		// if the object is optional and we are cooking, harvest in the Optional context
 		HarvestingRealms.Add(ESaveRealm::Optional);
@@ -718,21 +549,6 @@
 		HarvestingRealms.Add(ESaveRealm::Game);
 		if (!SaveContext.IsCooking())
 		{
-<<<<<<< HEAD
-			bExcluded = ConditionallyExcludeObjectForTarget(SaveContext, InObject, HarvestContext);
-		}
-		if (!InObject->HasAnyFlags(RF_Transient) && !bExcluded)
-		{
-			// It passed filtering so mark as export
-			HarvestExport(InObject, HarvestContext);
-		}
-
-		// If we have a illegal ref reason, record it
-		if (Reason != EIllegalRefReason::None)
-		{
-			SaveContext.RecordIllegalReference(CurrentExportDependencies.CurrentExport, InObject, Reason);
-		}
-=======
 			HarvestingRealms.Add(ESaveRealm::Editor);
 		}
 	}
@@ -762,7 +578,6 @@
 	if (NewExportOnlyScope.IsEmpty())
 	{
 		return;
->>>>>>> 4af6daef
 	}
 
 	// Check whether the object is unsaveable and skip adding it as an export to any realm if so
@@ -785,25 +600,14 @@
 void FPackageHarvester::TryHarvestImport(TObjectPtr<UObject> InObject)
 {
 	// Those should have been already validated
-<<<<<<< HEAD
-	check(InObject);
-	check(InObject && !InObject->IsInPackage(SaveContext.GetPackage()));
-
-	if ( InObject==nullptr )
-=======
 	check(InObject && !InObject->IsInPackage(SaveContext.GetPackage()));
 	if (InObject == nullptr)
->>>>>>> 4af6daef
 	{
 		return;
 	}
 
-<<<<<<< HEAD
-	auto IsObjNative = [](UObject* InObj)
-=======
 	// Do not add unsaveable imports to any realm
 	if (SaveContext.IsUnsaveable(InObject))
->>>>>>> 4af6daef
 	{
 		return;
 	}
@@ -817,14 +621,6 @@
 		}
 	}
 
-<<<<<<< HEAD
-	bool bExcluded = ConditionallyExcludeObjectForTarget(SaveContext, InObject, CurrentExportHarvestingRealm);
-	bool bExcludePackageFromCook = InObject && FCoreUObjectDelegates::ShouldCookPackageForPlatform.IsBound() ? !FCoreUObjectDelegates::ShouldCookPackageForPlatform.Execute(InObject->GetOutermost(), CookingTarget()) : false;
-	if (!bExcludePackageFromCook && !bExcluded && !SaveContext.IsUnsaveable(InObject))
-	{
-		bool bIsNative = IsObjNative(InObject);
-		HarvestImport(InObject);
-=======
 	// Filter out any realms in which the export is excluded
 	FHarvestScope NotExcludedScope = EnterNotExcludedScope(InObject);
 	if (NotExcludedScope.IsEmpty())
@@ -835,7 +631,6 @@
 	HarvestImport(InObject);
 	ProcessImport(InObject);
 }
->>>>>>> 4af6daef
 
 void FPackageHarvester::ProcessImport(TObjectPtr<UObject> InObject)
 {
@@ -867,13 +662,8 @@
 		}
 	}
 
-<<<<<<< HEAD
-		// Harvest the import name
-		HarvestPackageHeaderName(ObjName);
-=======
 	// Harvest the import name
 	HarvestPackageHeaderName(ObjName);
->>>>>>> 4af6daef
 
 	// Recurse into outer, package override and non native class
 	if (ObjOuter)
@@ -894,37 +684,6 @@
 			SaveContext.RecordIllegalReference(CurrentExportDependencies.CurrentExport, InObject,
 				EIllegalRefReason::ExternalPackage, Package->GetName());
 		}
-<<<<<<< HEAD
-		else
-		{
-			if (!IsFilterEditorOnly())
-			{
-				// operator<<(FStructuredArchive::FSlot Slot, FObjectImport& I) will need to write NAME_None for this empty ExternalPackage pointer
-				HarvestPackageHeaderName(NAME_None);
-			}
-		}
-
-		// For things with a BP-created class we need to recurse into that class so the import ClassPackage will load properly
-		// We don't do this for native classes to avoid bloating the import table, but we need to harvest their name and outer (package) name
-		if (!ObjClass->IsNative())
-		{
-			*this << ObjClass; 
-		}	
-		else
-		{
-			HarvestPackageHeaderName(ObjClass->GetFName());
-			HarvestPackageHeaderName(ObjClass->GetOuter()->GetFName());
-		}
-	}
-
-	// Check for illegal reference
-	EIllegalRefReason Reason = EIllegalRefReason::None;
-	GetObjectHarvestingRealm(InObject, Reason);
-	if (Reason != EIllegalRefReason::None)
-	{
-		SaveContext.RecordIllegalReference(CurrentExportDependencies.CurrentExport, InObject, Reason);
-	}
-=======
 	}
 	else
 	{
@@ -949,7 +708,6 @@
 
 	// If we have an illegal reference to an optional object, record it
 	EnterConditionalOptionalObjectScope(InObject);
->>>>>>> 4af6daef
 }
 
 FString FPackageHarvester::GetArchiveName() const
@@ -972,11 +730,6 @@
 }
 
 FArchive& FPackageHarvester::operator<<(UObject*& Obj)
-<<<<<<< HEAD
-{	
-	// if the object is null or already marked excluded, we can skip the harvest
-	if (!Obj || SaveContext.GetHarvestedRealm(CurrentExportHarvestingRealm).IsExcluded(Obj))
-=======
 {
 	// if the object is null, skip the harvest
 	if (!Obj)
@@ -991,7 +744,6 @@
 	// if the object is already marked excluded, skip the harvest
 	FHarvestScope NotPreviouslyExcludedScope = EnterNotPreviouslyExcludedScope(Obj);
 	if (NotPreviouslyExcludedScope.IsEmpty())
->>>>>>> 4af6daef
 	{
 		return *this;
 	}
@@ -1014,25 +766,9 @@
 		TryHarvestImport(Obj);
 	}
 
-<<<<<<< HEAD
-	auto IsObjNative = [](UObject* InObj)
-	{
-		bool bIsNative = InObj->IsNative();
-		UObject* Outer = InObj->GetOuter();
-		while (!bIsNative && Outer)
-		{
-			bIsNative |= Cast<UClass>(Outer) != nullptr && Outer->IsNative();
-			Outer = Outer->GetOuter();
-		}
-		return bIsNative;
-	};
-
-	if (SaveContext.GetHarvestedRealm(CurrentExportHarvestingRealm).IsIncluded(Obj))
-=======
 	// Add a dependency from the current export to Obj if Obj was added as an import or export in any realm
 	FHarvestScope ObjIncludedScope = EnterIncludedScope(Obj);
 	if (!ObjIncludedScope.IsEmpty())
->>>>>>> 4af6daef
 	{
 		HarvestDependency(Obj, IsObjNative(Obj));
 	}
@@ -1074,17 +810,12 @@
 {
 	// We need to harvest NAME_None even if the path isn't valid
 	Value.SerializePath(*this);
-<<<<<<< HEAD
-	// Add the soft object path to the list, we need to map invalid soft object path too
-	SaveContext.GetHarvestedRealm(CurrentExportHarvestingRealm).GetSoftObjectPathList().Add(Value);
-=======
 	// Add the soft object path to the realm's list. We need to map even invalid and uncollected soft object paths
 	// so that they can be mapped to an index when serializing the exports
 	ForEachExportHarvestingRealm([this, &Value](ESaveRealm HarvestingRealm)
 		{
 			SaveContext.GetHarvestedRealm(HarvestingRealm).GetSoftObjectPathList().Add(Value);
 		});
->>>>>>> 4af6daef
 	if (Value.IsValid())
 	{
 		FSoftObjectPathThreadContext& ThreadContext = FSoftObjectPathThreadContext::Get();
@@ -1096,20 +827,6 @@
 		ThreadContext.GetSerializationOptions(ReferencingPackageName, ReferencingPropertyName, CollectType, SerializeType, this);
 		if (CollectType != ESoftObjectPathCollectType::NeverCollect && CollectType != ESoftObjectPathCollectType::NonPackage)
 		{
-<<<<<<< HEAD
-			// Don't track if this is a never collect path
-			FString Path = Value.ToString();
-			FName PackageName = FName(*FPackageName::ObjectPathToPackageName(Path));
-			HarvestPackageHeaderName(PackageName);
-			SaveContext.GetHarvestedRealm(CurrentExportHarvestingRealm).GetSoftPackageReferenceList().Add(PackageName);
-#if WITH_EDITORONLY_DATA
-			if (CollectType != ESoftObjectPathCollectType::EditorOnlyCollect && !bIsEditorOnlyExportOnStack 
-				&& CurrentExportHarvestingRealm != ESaveRealm::Optional)
-#endif
-			{
-				SaveContext.GetHarvestedRealm(ESaveRealm::Game).GetSoftPackageReferenceList().Add(PackageName);
-			}
-=======
 #if WITH_EDITORONLY_DATA
 			// Don't track as a used-in-game soft reference to a package if this is an EditorOnly SoftObjectPath
 			// CollectType takes into account FSoftObjectPathSerializationScopes and
@@ -1123,7 +840,6 @@
 				{
 					SaveContext.GetHarvestedRealm(HarvestingRealm).GetSoftPackageReferenceList().Add(PackageName);
 				});
->>>>>>> 4af6daef
 		}
 	}
 	return *this;
@@ -1215,19 +931,6 @@
 
 bool FPackageHarvester::CurrentExportHasDependency(TObjectPtr<UObject> InObj, ESaveRealm HarvestingRealm) const
 {
-<<<<<<< HEAD
-	return SaveContext.GetHarvestedRealm(CurrentExportHarvestingRealm).GetObjectDependencies().Contains(InObj) || SaveContext.GetHarvestedRealm(CurrentExportHarvestingRealm).GetNativeObjectDependencies().Contains(InObj);
-}
-
-void FPackageHarvester::HarvestExportDataName(FName Name)
-{
-	SaveContext.GetHarvestedRealm(CurrentExportHarvestingRealm).GetNamesReferencedFromExportData().Add(Name.GetDisplayIndex());
-}
-
-void FPackageHarvester::HarvestPackageHeaderName(FName Name)
-{
-	SaveContext.GetHarvestedRealm(CurrentExportHarvestingRealm).GetNamesReferencedFromPackageHeader().Add(Name.GetDisplayIndex());
-=======
 	FHarvestedRealm& RealmData = SaveContext.GetHarvestedRealm(HarvestingRealm);
 	return RealmData.GetObjectDependencies().Contains(InObj) || RealmData.GetNativeObjectDependencies().Contains(InObj);
 }
@@ -1238,7 +941,6 @@
 		{
 			SaveContext.GetHarvestedRealm(HarvestingRealm).GetNamesReferencedFromExportData().Add(Name.GetDisplayIndex());
 		});
->>>>>>> 4af6daef
 }
 
 void FPackageHarvester::HarvestPackageHeaderName(FName Name)
@@ -1263,68 +965,6 @@
 	}
 
 	HarvestPackageHeaderName(Name);
-<<<<<<< HEAD
-	SaveContext.GetHarvestedRealm(CurrentExportHarvestingRealm).GetSearchableNamesObjectMap().FindOrAdd(TypeObject).AddUnique(Name);
-}
-
-ESaveRealm FPackageHarvester::GetObjectHarvestingRealm(UObject* InObject, EIllegalRefReason& OutReason) const
-{
-	OutReason = EIllegalRefReason::None;
-	switch (CurrentExportHarvestingRealm)
-	{
-	// We are harvesting InObject from the root (i.e. asset or top level flag)
-	case ESaveRealm::None:
-		// if the object is optional and we are cooking, harvest in the Optional context
-		if (InObject->GetClass()->HasAnyClassFlags(CLASS_Optional) && SaveContext.IsCooking())
-		{
-			return ESaveRealm::Optional;
-		}
-
-		// Otherwise, just return the current default harvesting context (i.e. Game while cooking, Editor otherwise)
-		return SaveContext.CurrentHarvestingRealm;
-
-	// We are harvesting InObject from an optional object
-	case ESaveRealm::Optional:
-		// whatever the type of object we are harvesting, harvest it in the Optional context
-		return ESaveRealm::Optional;
-
-	// We are harvesting InObject from a game or editor only object
-	default:
-		//@todo FH: check CanSkipEditorReferencedPackagesWhenCooking to propagate the editor context when trimming editor reference and potentially skip processing
-
-		// if we are harvesting an optional object while in a different context, record an illegal reference to display on validation
-		if (InObject->GetClass()->HasAnyClassFlags(CLASS_Optional) && SaveContext.IsCooking())
-		{
-			OutReason = EIllegalRefReason::ReferenceToOptional;
-			return ESaveRealm::Optional;
-		}
-		// Otherwise propagate the current context
-		return CurrentExportHarvestingRealm;
-	}
-}
-
-void FPackageHarvester::HarvestExport(UObject* InObject, ESaveRealm InContext)
-{
-	bool bFromOptionalRef = CurrentExportDependencies.CurrentExport && CurrentExportDependencies.CurrentExport->GetClass()->HasAnyClassFlags(CLASS_Optional);
-	SaveContext.GetHarvestedRealm(InContext)
-		.AddExport(FTaggedExport(InObject, !DoesObjectNeedLoadForEditorGame(InObject), bFromOptionalRef));
-	SaveContext.GetHarvestedRealm(InContext).GetNamesReferencedFromPackageHeader().Add(InObject->GetFName().GetDisplayIndex());
-	ExportsToProcess.Enqueue({ InObject, InContext });
-}
-
-void FPackageHarvester::HarvestImport(UObject* InObject)
-{
-	bool bIsEditorOnly = false;
-#if WITH_EDITORONLY_DATA
-	bIsEditorOnly = bIsEditorOnlyExportOnStack || IsEditorOnlyPropertyOnTheStack() || CurrentExportHarvestingRealm == ESaveRealm::Optional;
-#endif
-	SaveContext.GetHarvestedRealm(CurrentExportHarvestingRealm).AddImport(InObject);
-	// No matter the current context, if the import is not editor only also add it to the game context, this is later used in asset registry saving
-	if (!bIsEditorOnly)
-	{
-		SaveContext.GetHarvestedRealm(ESaveRealm::Game).AddImport(InObject);
-	}
-=======
 	ForEachExportHarvestingRealm([this, TypeObject, Name](ESaveRealm HarvestingRealm)
 		{
 			FHarvestedRealm& RealmData = SaveContext.GetHarvestedRealm(HarvestingRealm);
@@ -1353,68 +993,11 @@
 		{
 			SaveContext.GetHarvestedRealm(HarvestingRealm).AddImport(InObject);
 		});
->>>>>>> 4af6daef
 }
 
 void FPackageHarvester::AppendCurrentExportDependencies()
 {
 	check(CurrentExportDependencies.CurrentExport);
-<<<<<<< HEAD
-	SaveContext.GetHarvestedRealm(CurrentExportHarvestingRealm).GetObjectDependencies().Add(CurrentExportDependencies.CurrentExport, MoveTemp(CurrentExportDependencies.ObjectReferences));
-	SaveContext.GetHarvestedRealm(CurrentExportHarvestingRealm).GetNativeObjectDependencies().Add(CurrentExportDependencies.CurrentExport, MoveTemp(CurrentExportDependencies.NativeObjectReferences));
-	CurrentExportDependencies.CurrentExport = nullptr;
-}
-
-FString FPackageHarvester::GetUnsaveableReason(UObject* Required)
-{
-	// Copy some of the code from operator<<(UObject*), TryHarvestExport, TryHarvestImport to find out why the Required object was not included
-	FString ReasonText(TEXTVIEW("It should be included but was excluded for an unknown reason."));
-	EIllegalRefReason UnusedRealmReason = EIllegalRefReason::None;
-	ESaveRealm HarvestContext = GetObjectHarvestingRealm(Required, UnusedRealmReason);
-	bool bShouldBeExport = Required->IsInPackage(SaveContext.GetPackage());
-
-	FSaveContext::ESaveableStatus CulpritStatus;
-	UObject* Culprit;
-	FSaveContext::ESaveableStatus Status = SaveContext.GetSaveableStatus(Required, &Culprit, &CulpritStatus);
-	if (Status != FSaveContext::ESaveableStatus::Success)
-	{
-		if (Status == FSaveContext::ESaveableStatus::OuterUnsaveable)
-		{
-			check(Culprit);
-			ReasonText = FString::Printf(TEXT("It has outer %s which %s."), *Culprit->GetPathName(), LexToString(CulpritStatus));
-		}
-		else
-		{
-			ReasonText =  FString::Printf(TEXT("It %s"), LexToString(Status));
-		}
-	}
-	else if (ConditionallyExcludeObjectForTarget(SaveContext, Required, HarvestContext))
-	{
-		ReasonText = TEXTVIEW("It is excluded for the current cooking target.");
-	}
-	else if (bShouldBeExport)
-	{
-		// The class is in the package and so should be an export; we don't know of any other reasons why it would be excluded
-		ReasonText = TEXTVIEW("It should be an export but was excluded for an unknown reason.");
-	}
-	else
-	{
-		// The class is not in the package and so should be an import
-		bool bExcludePackageFromCook = FCoreUObjectDelegates::ShouldCookPackageForPlatform.IsBound() ?
-			!FCoreUObjectDelegates::ShouldCookPackageForPlatform.Execute(Required->GetOutermost(), CookingTarget()) : false;
-		if (bExcludePackageFromCook)
-		{
-			ReasonText = FString::Printf(TEXT("It is in package %s which is excluded from the cook by FCoreUObjectDelegates::ShouldCookPackageForPlatform."),
-				*Required->GetOutermost()->GetName());
-		}
-		else
-		{
-			// We don't know of any other reasons why it would be excluded
-			ReasonText = TEXTVIEW("It should be an import but was excluded for an unknown reason.");
-		}
-	}
-	return ReasonText;
-=======
 	ForEachExportHarvestingRealm([this](ESaveRealm HarvestingRealm)
 		{
 			FHarvestedRealm& RealmData = SaveContext.GetHarvestedRealm(HarvestingRealm);
@@ -1563,5 +1146,4 @@
 	}
 
 	return ESaveableStatus::Success;
->>>>>>> 4af6daef
 }