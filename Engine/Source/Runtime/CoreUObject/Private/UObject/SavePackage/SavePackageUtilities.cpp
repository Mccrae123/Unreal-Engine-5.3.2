--- conflicted
+++ resolved
@@ -18,11 +18,8 @@
 #include "SaveContext.h"
 #include "Serialization/BulkData.h"
 #include "Serialization/EditorBulkData.h"
-<<<<<<< HEAD
-=======
 #include "Serialization/CompactBinarySerialization.h"
 #include "Serialization/CompactBinaryWriter.h"
->>>>>>> d731a049
 #include "Serialization/LargeMemoryWriter.h"
 #include "Serialization/PackageWriter.h"
 #include "Tasks/Task.h"
@@ -281,94 +278,6 @@
 	TArray<TPair<FString, FString>> MovedOriginalFiles;	
 };
 
-<<<<<<< HEAD
-bool IsNewSaveEnabled(bool bForCooking)
-{
-	int32 EnableNewSave = CVarEnablePackageNewSave.GetValueOnAnyThread();
-	return (bForCooking && (EnableNewSave & 1) != 0) || (!bForCooking && (EnableNewSave & 2) != 0);
-}
-
-bool HasUnsaveableOuter(UObject* InObj, UPackage* InSavingPackage)
-{
-	UObject* Obj = InObj;
-	while (Obj)
-	{
-		if (Obj->GetClass()->HasAnyClassFlags(CLASS_Deprecated) && !Obj->HasAnyFlags(RF_ClassDefaultObject))
-		{
-			if (IsValid(InObj) && InObj->GetOutermost() == InSavingPackage)
-			{
-				UE_LOG(LogSavePackage, Warning, TEXT("%s has a deprecated outer %s, so it will not be saved"), *InObj->GetFullName(), *Obj->GetFullName());
-			}
-			return true; 
-		}
-
-		if(!IsValid(Obj))
-		{
-			return true;
-		}
-
-		if (Obj->HasAnyFlags(RF_Transient) && !Obj->IsNative())
-		{
-			return true;
-		}
-
-		Obj = Obj->GetOuter();
-	}
-	return false;
-}
-
-void CheckObjectPriorToSave(FArchiveUObject& Ar, UObject* InObj, UPackage* InSavingPackage)
-{
-	if (!InObj)
-	{
-		return;
-	}
-	UObject* SerializedObject = nullptr;
-	FUObjectSerializeContext* SaveContext = Ar.GetSerializeContext();
-	check(SaveContext);
-	SerializedObject = SaveContext->SerializedObject;
-
-	if (!InObj->IsValidLowLevelFast() || !InObj->IsValidLowLevel())
-	{
-		UE_LOG(LogLinker, Fatal, TEXT("Attempt to save bogus object %p SaveContext.SerializedObject=%s  SerializedProperty=%s"), (void*)InObj, *GetFullNameSafe(SerializedObject), *GetFullNameSafe(Ar.GetSerializedProperty()));
-		return;
-	}
-	// if the object class is abstract or has been marked as deprecated, mark this
-	// object as transient so that it isn't serialized
-	if ( InObj->GetClass()->HasAnyClassFlags(CLASS_Abstract | CLASS_Deprecated | CLASS_NewerVersionExists) )
-	{
-		if ( !InObj->HasAnyFlags(RF_ClassDefaultObject) || InObj->GetClass()->HasAnyClassFlags(CLASS_Deprecated) )
-		{
-			InObj->SetFlags(RF_Transient);
-		}
-		if ( !InObj->HasAnyFlags(RF_ClassDefaultObject) && InObj->GetClass()->HasAnyClassFlags(CLASS_HasInstancedReference) )
-		{
-			TArray<UObject*> ComponentReferences;
-			FReferenceFinder ComponentCollector(ComponentReferences, InObj, false, true, true);
-			ComponentCollector.FindReferences(InObj, SerializedObject, Ar.GetSerializedProperty());
-
-			for ( int32 Index = 0; Index < ComponentReferences.Num(); Index++ )
-			{
-				ComponentReferences[Index]->SetFlags(RF_Transient);
-			}
-		}
-	}
-	else if ( HasUnsaveableOuter(InObj, InSavingPackage) )
-	{
-		InObj->SetFlags(RF_Transient);
-	}
-
-	if ( InObj->HasAnyFlags(RF_ClassDefaultObject) && (InObj->GetClass()->IsNative() || !InObj->GetClass()->HasAnyFlags(RF_Transient)) )
-	{
-		// if this is the class default object, make sure it's not
-		// marked transient for any reason, as we need it to be saved
-		// to disk (unless it's associated with a transient generated class)
-		InObj->ClearFlags(RF_Transient);
-	}
-}
-
-=======
->>>>>>> d731a049
 /**
  * Determines the set of object marks that should be excluded for the target platform
  *
@@ -599,19 +508,6 @@
 			{
 				FileSystem.SetTimeStamp(*File.TargetPath, FinalTimeStamp);
 			}
-<<<<<<< HEAD
-
-			if (bComputeHash)
-			{
-				UE::SavePackageUtilities::IncrementOutstandingAsyncWrites();
-				AsyncWriteAndHashSequence.AddWork([NewPath = File.TargetPath](FMD5& State)
-				{
-					SavePackageUtilities::AddFileToHash(NewPath, State);
-					UE::SavePackageUtilities::DecrementOutstandingAsyncWrites();
-				});
-			}
-=======
->>>>>>> d731a049
 		}
 	}
 
@@ -653,11 +549,8 @@
 	OutstandingAsyncWrites.Increment();
 	FString OutputFilename(Filename);
 
-<<<<<<< HEAD
-=======
 	UE::Tasks::Launch(TEXT("PackageAsyncFileWrite"), [Data = MoveTemp(Data), DataSize, OutputFilename = MoveTemp(OutputFilename), Options, FileRegions = TArray<FFileRegion>(InFileRegions)]() mutable
 	{
->>>>>>> d731a049
 		WriteToFile(OutputFilename, Data.Get(), DataSize);
 
 		if (FileRegions.Num() > 0)
@@ -676,11 +569,7 @@
 void AsyncWriteFile(EAsyncWriteOptions Options, FSavePackageOutputFile& File)
 {
 	checkf(File.TempFilePath.IsEmpty(), TEXT("AsyncWriteFile does not handle temp files!"));
-<<<<<<< HEAD
-	AsyncWriteFile(AsyncWriteAndHashSequence, FLargeMemoryPtr(File.FileMemoryBuffer.Release()), File.DataSize, *File.TargetPath, Options, File.FileRegions);
-=======
 	AsyncWriteFile(FLargeMemoryPtr(File.FileMemoryBuffer.Release()), File.DataSize, *File.TargetPath, Options, File.FileRegions);
->>>>>>> d731a049
 }
 
 /** For a CDO get all of the subobjects templates nested inside it or it's class */
@@ -842,13 +731,10 @@
 #endif
 }
 
-<<<<<<< HEAD
-=======
 #if WITH_EDITOR
 FAddResaveOnDemandPackage OnAddResaveOnDemandPackage;
 #endif
 
->>>>>>> d731a049
 } // end namespace UE::SavePackageUtilities
 
 FObjectSaveContextData::FObjectSaveContextData(UPackage* Package, const ITargetPlatform* InTargetPlatform, const TCHAR* InTargetFilename, uint32 InSaveFlags)
@@ -1328,10 +1214,7 @@
 {
 	if (bIsActive)
 	{
-<<<<<<< HEAD
-=======
 		LLM_SCOPE_BYTAG(EDLCookChecker);
->>>>>>> d731a049
 		PackagesWithUnknownExports.Add(LongPackageName);
 	}
 }
@@ -1735,9 +1618,6 @@
 
 void EDLCookInfoAddIterativelySkippedPackage(FName LongPackageName)
 {
-<<<<<<< HEAD
-	FEDLCookChecker::Get().AddPackageWithUnknownExports(LongPackageName);
-=======
 	FEDLCookCheckerThreadState::Get().AddPackageWithUnknownExports(LongPackageName);
 }
 
@@ -1749,7 +1629,6 @@
 bool EDLCookInfoAppendFromCompactBinary(FCbFieldView Field)
 {
 	return FEDLCookChecker::AppendFromCompactBinary(Field);
->>>>>>> d731a049
 }
 
 }
@@ -2065,11 +1944,7 @@
 	if (PackageWriter)
 	{
 		IPackageWriter::FAdditionalFileInfo SidecarSegmentInfo;
-<<<<<<< HEAD
-		SidecarSegmentInfo.OutputPackageName = SidecarSegmentInfo.InputPackageName = PackagePath.GetPackageFName();
-=======
 		SidecarSegmentInfo.PackageName = PackagePath.GetPackageFName();
->>>>>>> d731a049
 		SidecarSegmentInfo.Filename = TargetFilePath;
 		FIoBuffer FileData(FIoBuffer::AssumeOwnership, Ar.ReleaseOwnership(), DataSize);
 		PackageWriter->WriteAdditionalFile(SidecarSegmentInfo, FileData);
@@ -2095,13 +1970,8 @@
 }
 
 ESavePackageResult SaveBulkData(FLinkerSave* Linker, int64& InOutStartOffset, const UPackage* InOuter, const TCHAR* Filename, const ITargetPlatform* TargetPlatform,
-<<<<<<< HEAD
-				  FSavePackageContext* SavePackageContext, uint32 SaveFlags, const bool bTextFormat, const bool bComputeHash,
-				  TAsyncWorkSequence<FMD5>& AsyncWriteAndHashSequence, int64& TotalPackageSizeUncompressed, bool bIsOptionalRealm)
-=======
 				  FSavePackageContext* SavePackageContext, uint32 SaveFlags, const bool bTextFormat, 
 				  int64& TotalPackageSizeUncompressed, bool bIsOptionalRealm)
->>>>>>> d731a049
 {
 	// Now we write all the bulkdata that is supposed to be at the end of the package
 	// and fix up the offset
@@ -2376,36 +2246,16 @@
 			};
 
 			IPackageWriter::FBulkDataInfo BulkInfo;
-<<<<<<< HEAD
-			BulkInfo.InputPackageName = InOuter->GetFName();
-			// Adjust the OutputPackageName and LooseFilePath if needed
-			if (bIsOptionalRealm)
-			{
-				// Optional output have the form PackagePath.o.ext
-				FString OutputPackageName = BulkInfo.InputPackageName.ToString() + FPackagePath::GetOptionalSegmentExtensionModifier();
-				BulkInfo.OutputPackageName = *OutputPackageName;
-=======
 			BulkInfo.PackageName = InOuter->GetFName();
 			// Adjust LooseFilePath if needed
 			if (bIsOptionalRealm)
 			{
 				// Optional output have the form PackagePath.o.ext
->>>>>>> d731a049
 				BulkInfo.LooseFilePath = FPathViews::ChangeExtension(Filename, TEXT("o.") + FPaths::GetExtension(Filename));
 				BulkInfo.MultiOutputIndex = 1;
 			}
 			else
 			{
-<<<<<<< HEAD
-				BulkInfo.OutputPackageName = BulkInfo.InputPackageName;
-				BulkInfo.LooseFilePath = Filename;
-			}
-			FPackageId PackageId = FPackageId::FromName(BulkInfo.OutputPackageName);
-				
-			if (BulkArchive->TotalSize())
-			{
-				BulkInfo.ChunkId = CreateIoChunkId(PackageId.Value(), 0, EIoChunkType::BulkData);
-=======
 				BulkInfo.LooseFilePath = Filename;
 			}
 			FPackageId PackageId = FPackageId::FromName(BulkInfo.PackageName);
@@ -2413,7 +2263,6 @@
 			if (BulkArchive->TotalSize())
 			{
 				BulkInfo.ChunkId = CreateIoChunkId(PackageId.Value(), BulkInfo.MultiOutputIndex, EIoChunkType::BulkData);
->>>>>>> d731a049
 				BulkInfo.BulkDataType = bSeparateSegmentsEnabled ?
 					IPackageWriter::FBulkDataInfo::BulkSegment : IPackageWriter::FBulkDataInfo::AppendToExports;
 				BulkInfo.LooseFilePath = FPathViews::ChangeExtension(BulkInfo.LooseFilePath, LexToString(EPackageExtension::BulkDataDefault));
@@ -2423,23 +2272,14 @@
 			// @note FH: temporarily do not handle optional bulk data into editor optional packages, proper support will be added soon
 			if (OptionalBulkArchive && OptionalBulkArchive->TotalSize() && !bIsOptionalRealm)
 			{
-<<<<<<< HEAD
-				checkf(!bIsOptionalRealm, TEXT("OptionalBulkData is currently unsupported with optional package multi output"));
-				BulkInfo.ChunkId = CreateIoChunkId(PackageId.Value(), 0, EIoChunkType::OptionalBulkData);
-=======
 				BulkInfo.ChunkId = CreateIoChunkId(PackageId.Value(), BulkInfo.MultiOutputIndex, EIoChunkType::OptionalBulkData);
->>>>>>> d731a049
 				BulkInfo.BulkDataType = IPackageWriter::FBulkDataInfo::Optional;
 				BulkInfo.LooseFilePath = FPathViews::ChangeExtension(BulkInfo.LooseFilePath, LexToString(EPackageExtension::BulkDataOptional));
 				PackageWriter->WriteBulkData(BulkInfo, AddSizeAndConvertToIoBuffer(OptionalBulkArchive.Get()), OptionalBulkArchive->FileRegions);
 			}
 			if (MappedBulkArchive && MappedBulkArchive->TotalSize())
 			{
-<<<<<<< HEAD
-				checkf(!bIsOptionalRealm, TEXT("MemoryMappedBulkData is currently unsupported with optional package multi output"));
-=======
 				checkf(!bIsOptionalRealm, TEXT("MemoryMappedBulkData is currently unsupported with optional package multi output for %s"), *InOuter->GetName());
->>>>>>> d731a049
 				BulkInfo.ChunkId = CreateIoChunkId(PackageId.Value(), 0, EIoChunkType::MemoryMappedBulkData);
 				BulkInfo.BulkDataType = IPackageWriter::FBulkDataInfo::Mmap;
 				BulkInfo.LooseFilePath = FPathViews::ChangeExtension(BulkInfo.LooseFilePath, LexToString(EPackageExtension::BulkDataMemoryMapped));
@@ -2448,11 +2288,7 @@
 		}
 		else
 		{
-<<<<<<< HEAD
-			checkf(!bIsOptionalRealm, TEXT("Package optional package multi output is unsupported without a PackageWriter"));
-=======
 			checkf(!bIsOptionalRealm, TEXT("Package optional package multi output is unsupported without a PackageWriter for %s"), *InOuter->GetName());
->>>>>>> d731a049
 			auto WriteBulkData = [&](FLargeMemoryWriterWithRegions* Archive, const TCHAR* BulkFileExtension)
 			{
 				if (const int64 DataSize = Archive ? Archive->TotalSize() : 0)
@@ -2464,15 +2300,7 @@
 					const FString ArchiveFilename = FPaths::ChangeExtension(Filename, BulkFileExtension);
 
 					EAsyncWriteOptions WriteOptions(EAsyncWriteOptions::None);
-<<<<<<< HEAD
-					if (bComputeHash)
-					{
-						WriteOptions |= EAsyncWriteOptions::ComputeHash;
-					}
-					SavePackageUtilities::AsyncWriteFile(AsyncWriteAndHashSequence, MoveTemp(DataPtr), DataSize, *ArchiveFilename, WriteOptions, Archive->FileRegions);
-=======
 					SavePackageUtilities::AsyncWriteFile(MoveTemp(DataPtr), DataSize, *ArchiveFilename, WriteOptions, Archive->FileRegions);
->>>>>>> d731a049
 				}
 			};
 
@@ -2506,11 +2334,7 @@
 	
 	if(FWorldTileInfo* WorldTileInfo = InOuter->GetWorldTileInfo())
 	{
-<<<<<<< HEAD
-		Linker->Summary.WorldTileInfoDataOffset = Linker->Tell();
-=======
 		Linker->Summary.WorldTileInfoDataOffset = (int32)Linker->Tell();
->>>>>>> d731a049
 		Record << SA_VALUE(TEXT("WorldLevelInfo"), *WorldTileInfo);
 	}
 }
