// Copyright Epic Games, Inc. All Rights Reserved.

#include "UObject/SoftObjectPath.h"
#include "UObject/PropertyPortFlags.h"
#include "UObject/UnrealType.h"
#include "UObject/ObjectRedirector.h"
#include "Misc/AsciiSet.h"
#include "Misc/PackageName.h"
#include "Misc/StringBuilder.h"
#include "UObject/LinkerLoad.h"
#include "UObject/UObjectThreadContext.h"
#include "UObject/CoreRedirects.h"
#include "Misc/RedirectCollector.h"
#include "Misc/AutomationTest.h"
#include "String/Find.h"

// Deprecated constructor
FSoftObjectPath::FSoftObjectPath(FName InAssetPathName, FString InSubPathString)
{
	AssetPath = FTopLevelAssetPath(WriteToString<FName::StringBufferSize>(InAssetPathName).ToView());
	SubPathString = MoveTemp(InSubPathString);
}

FString FSoftObjectPath::ToString() const
{
	// Most of the time there is no sub path so we can do a single string allocation
	if (SubPathString.IsEmpty())
	{
		return GetAssetPathString();
	}

	TStringBuilder<FName::StringBufferSize> Builder;
	Builder << AssetPath << SUBOBJECT_DELIMITER_CHAR << SubPathString;
	return Builder.ToString();
}

void FSoftObjectPath::ToString(FStringBuilderBase& Builder) const
{
	AppendString(Builder);
}

void FSoftObjectPath::AppendString(FStringBuilderBase& Builder) const
{
	if (AssetPath.IsNull())
	{
		return;
	}

	Builder << AssetPath;
	if (SubPathString.Len() > 0)
	{
		Builder << SUBOBJECT_DELIMITER_CHAR << SubPathString;
	}
}

void FSoftObjectPath::AppendString(FString& Builder) const
{
	if (AssetPath.IsNull())
	{
		return;
	}

	AssetPath.AppendString(Builder);
	if (SubPathString.Len() > 0)
	{
		Builder += SUBOBJECT_DELIMITER_CHAR;
		Builder += SubPathString;
	}
}

FName FSoftObjectPath::GetAssetPathName() const
{
PRAGMA_DISABLE_DEPRECATION_WARNINGS
	return AssetPath.ToFName();
PRAGMA_ENABLE_DEPRECATION_WARNINGS
}

// Deprecated setter
void FSoftObjectPath::SetAssetPathName(FName InPath)
{
	AssetPath = WriteToString<FName::StringBufferSize>(InPath).ToView();
}

/** Helper function that adds info about the object currently being serialized when triggering an ensure about invalid soft object path */
static FString GetObjectBeingSerializedForSoftObjectPath()
{
	FString Result;
	FUObjectSerializeContext* SerializeContext = FUObjectThreadContext::Get().GetSerializeContext();
	if (SerializeContext && SerializeContext->SerializedObject)
	{
		Result = FString::Printf(TEXT(" while serializing %s"), *SerializeContext->SerializedObject->GetFullName());
	}
	return Result;
}

void FSoftObjectPath::SetPath(const FTopLevelAssetPath& InAssetPath, FString InSubPathString)
{
	AssetPath = InAssetPath;
	SubPathString = MoveTemp(InSubPathString);
}

void FSoftObjectPath::SetPath(FWideStringView Path)
{
	if (Path.IsEmpty() || Path.Equals(TEXT("None"), ESearchCase::CaseSensitive))
	{
		// Empty path, just empty the pathname.
		Reset();
	}
	else 
	{
		// Possibly an ExportText path. Trim the ClassName.
		Path = FPackageName::ExportTextPathToObjectPath(Path);

		constexpr FAsciiSet Delimiters = FAsciiSet(".") + (char)SUBOBJECT_DELIMITER_CHAR;
		if (  !Path.StartsWith('/')  // Must start with a package path 
			|| Delimiters.Contains(Path[Path.Len() - 1]) // Must not end with a trailing delimiter
		)
		{
			// Not a recognized path. No ensure/logging here because many things attempt to construct paths from user input. 
			Reset();
			return;
		}

		
		// Reject paths that contain two consecutive delimiters in any position 
		for (int32 i=2; i < Path.Len(); ++i) // Start by comparing index 2 and index 1 because index 0 is known to be '/'
		{
			if (Delimiters.Contains(Path[i]) && Delimiters.Contains(Path[i-1]))
			{
				Reset();
				return;
			}
		}

		FWideStringView PackageNameView = FAsciiSet::FindPrefixWithout(Path, Delimiters);
		if (PackageNameView.Len() == Path.Len())
<<<<<<< HEAD
		{
			// No delimiter, package name only
			AssetPath = FTopLevelAssetPath(FName(PackageNameView), FName());
			SubPathString.Empty();
			return;
		}

		Path.RightChopInline(PackageNameView.Len() + 1);
		check(!Path.IsEmpty() && !Delimiters.Contains(Path[0])); // Sanitized to avoid trailing delimiter or consecutive delimiters above

		FWideStringView AssetNameView = FAsciiSet::FindPrefixWithout(Path, Delimiters);
		if (AssetNameView.Len() == Path.Len())
		{
			// No subobject path
			AssetPath = FTopLevelAssetPath(FName(PackageNameView), FName(AssetNameView));
=======
		{
			// No delimiter, package name only
			AssetPath = FTopLevelAssetPath(FName(PackageNameView), FName());
>>>>>>> 4af6daef
			SubPathString.Empty();
			return;
		}

<<<<<<< HEAD
=======
		Path.RightChopInline(PackageNameView.Len() + 1);
		check(!Path.IsEmpty() && !Delimiters.Contains(Path[0])); // Sanitized to avoid trailing delimiter or consecutive delimiters above

		FWideStringView AssetNameView = FAsciiSet::FindPrefixWithout(Path, Delimiters);
		if (AssetNameView.Len() == Path.Len())
		{
			// No subobject path
			AssetPath = FTopLevelAssetPath(FName(PackageNameView), FName(AssetNameView));
			SubPathString.Empty();
			return;
		}

>>>>>>> 4af6daef
		Path.RightChopInline(AssetNameView.Len() + 1);
		check(!Path.IsEmpty() && !Delimiters.Contains(Path[0])); // Sanitized to avoid trailing delimiter or consecutive delimiters above

		// Replace delimiters in subpath string with . to normalize
		AssetPath = FTopLevelAssetPath(FName(PackageNameView), FName(AssetNameView));
		SubPathString = Path;
		SubPathString.ReplaceCharInline(SUBOBJECT_DELIMITER_CHAR, '.');
	}
}

void FSoftObjectPath::SetPath(FAnsiStringView Path)
{
	TStringBuilder<256> Wide;
	Wide << Path;
	SetPath(Wide);
}

void FSoftObjectPath::SetPath(FUtf8StringView Path)
{
	TStringBuilder<256> Wide;
	Wide << Path;
	SetPath(Wide);
}

// Deprecated setter
void FSoftObjectPath::SetPath(FName PathName)
{
	SetPath(PathName.ToString());
}

#if WITH_EDITOR
	extern bool* GReportSoftObjectPathRedirects;
#endif

bool FSoftObjectPath::PreSavePath(bool* bReportSoftObjectPathRedirects)
{
#if WITH_EDITOR
	if (IsNull())
	{
		return false;
	}

	FSoftObjectPath FoundRedirection = GRedirectCollector.GetAssetPathRedirection(*this);

	if (!FoundRedirection.IsNull())
	{
		if (*this != FoundRedirection && bReportSoftObjectPathRedirects)
		{
			*bReportSoftObjectPathRedirects = true;
		}
		*this = FoundRedirection;
		return true;
	}

	if (FixupCoreRedirects())
	{
		return true;
	}
#endif // WITH_EDITOR
	return false;
}

void FSoftObjectPath::PostLoadPath(FArchive* InArchive) const
{
#if WITH_EDITOR
	GRedirectCollector.OnSoftObjectPathLoaded(*this, InArchive);
#endif // WITH_EDITOR
}

bool FSoftObjectPath::Serialize(FArchive& Ar)
{
	// Archivers will call back into SerializePath for the various fixups
	Ar << *this;

	return true;
}

bool FSoftObjectPath::Serialize(FStructuredArchive::FSlot Slot)
{
	// Archivers will call back into SerializePath for the various fixups
	Slot << *this;

	return true;
}

void FSoftObjectPath::SerializePath(FArchive& Ar)
{
	bool bSerializeInternals = true;
#if WITH_EDITOR
	if (Ar.IsSaving())
	{
		PreSavePath(false ? GReportSoftObjectPathRedirects : nullptr);
	}

	// Only read serialization options in editor as it is a bit slow
	FName PackageName, PropertyName;
	ESoftObjectPathCollectType CollectType = ESoftObjectPathCollectType::AlwaysCollect;
	ESoftObjectPathSerializeType SerializeType = ESoftObjectPathSerializeType::AlwaysSerialize;

	FSoftObjectPathThreadContext& ThreadContext = FSoftObjectPathThreadContext::Get();
	ThreadContext.GetSerializationOptions(PackageName, PropertyName, CollectType, SerializeType, &Ar);

	if (SerializeType == ESoftObjectPathSerializeType::NeverSerialize)
	{
		bSerializeInternals = false;
	}
	else if (SerializeType == ESoftObjectPathSerializeType::SkipSerializeIfArchiveHasSize)
	{
		bSerializeInternals = Ar.IsObjectReferenceCollector() || Ar.Tell() < 0;
	}
#endif // WITH_EDITOR

	if (bSerializeInternals)
	{
		SerializePathWithoutFixup(Ar);
	}

#if WITH_EDITOR
	if (Ar.IsLoading())
	{
		if (Ar.IsPersistent())
		{
			PostLoadPath(&Ar);

			// If we think it's going to work, we try to do the pre-save fixup now. This is important because it helps with blueprint CDO save determinism with redirectors
			// It's important that the entire CDO hierarchy gets fixed up before an instance in a map gets saved otherwise the delta serialization will save too much
			// If the asset registry hasn't fully loaded this won't necessarily work, but it won't do any harm
			// This will never work in -game builds or on initial load so don't try
			if (GIsEditor && !GIsInitialLoad)
			{
				PreSavePath(nullptr);
			}
		}
		if (Ar.GetPortFlags() & PPF_DuplicateForPIE)
		{
			// Remap unique ID if necessary
			// only for fixing up cross-level references, inter-level references handled in FDuplicateDataReader
			FixupForPIE();
		}
	}
#endif // WITH_EDITOR
}

void FSoftObjectPath::SerializePathWithoutFixup(FArchive& Ar)
{
	if (Ar.IsLoading() && Ar.UEVer() < VER_UE4_ADDED_SOFT_OBJECT_PATH)
	{
		FString Path;
		Ar << Path;

		if (Ar.UEVer() < VER_UE4_KEEP_ONLY_PACKAGE_NAMES_IN_STRING_ASSET_REFERENCES_MAP)
		{
			Path = FPackageName::GetNormalizedObjectPath(Path);
		}

		SetPath(MoveTemp(Path));
	}
	else if (Ar.IsLoading() && Ar.UEVer() < EUnrealEngineObjectUE5Version::FSOFTOBJECTPATH_REMOVE_ASSET_PATH_FNAMES)
	{
		FName AssetPathName;
		Ar << AssetPathName;
		AssetPath = WriteToString<FName::StringBufferSize>(AssetPathName).ToView();

		Ar << SubPathString;
	}
	else
	{
		Ar << AssetPath;
		Ar << SubPathString;
	}
}

bool FSoftObjectPath::operator==(FSoftObjectPath const& Other) const
{
	return AssetPath == Other.AssetPath && SubPathString == Other.SubPathString;
}

bool FSoftObjectPath::ExportTextItem(FString& ValueStr, FSoftObjectPath const& DefaultValue, UObject* Parent, int32 PortFlags, UObject* ExportRootScope) const
{
	if (!IsNull())
	{
		// Fixup any redirectors
		FSoftObjectPath Temp = *this;
		Temp.PreSavePath();

		if (PortFlags & PPF_Delimited)
		{
			ValueStr += TEXT("\"");
			ValueStr += Temp.ToString().ReplaceQuotesWithEscapedQuotes();
			ValueStr += TEXT("\"");
		}
		else
		{
			ValueStr += Temp.ToString();
		}
	}
	else
	{
		ValueStr += TEXT("None");
	}
	return true;
}

bool FSoftObjectPath::ImportTextItem(const TCHAR*& Buffer, int32 PortFlags, UObject* Parent, FOutputDevice* ErrorText, FArchive* InSerializingArchive)
{
	TStringBuilder<256> ImportedPath;
	const TCHAR* NewBuffer = FPropertyHelpers::ReadToken(Buffer, /* out */ ImportedPath, /* dotted names */ true);
	if (!NewBuffer)
	{
		return false;
	}
	Buffer = NewBuffer;
	if (ImportedPath == TEXTVIEW("None"))
	{
		Reset();
	}
	else
	{
		if (*Buffer == TCHAR('('))
		{
			// Blueprints and other utilities may pass in () as a hardcoded value for an empty struct, so treat that like an empty string
			Buffer++;

			if (*Buffer == TCHAR(')'))
			{
				Buffer++;
				Reset();
				return true;
			}
			else
			{
				// Fall back to the default struct parsing, which will print an error message
				Buffer--;
				return false;
			}
		}

		if (*Buffer == TCHAR('\''))
		{
			// A ' token likely means we're looking at a path string in the form "Texture2d'/Game/UI/HUD/Actions/Barrel'" and we need to read and append the path part
			// We have to skip over the first ' as FPropertyHelpers::ReadToken doesn't read single-quoted strings correctly, but does read a path correctly
			Buffer++; // Skip the leading '
			ImportedPath.Reset();
			NewBuffer = FPropertyHelpers::ReadToken(Buffer, /* out */ ImportedPath, /* dotted names */ true);
			if (!NewBuffer)
			{
				return false;
			}
			Buffer = NewBuffer;
			if (*Buffer++ != TCHAR('\''))
			{
				return false;
			}
		}

		SetPath(ImportedPath);
	}

#if WITH_EDITOR
	if (Parent && IsEditorOnlyObject(Parent))
	{
		// We're probably reading config for an editor only object, we need to mark this reference as editor only
		FSoftObjectPathSerializationScope SerializationScope(NAME_None, NAME_None, ESoftObjectPathCollectType::EditorOnlyCollect, ESoftObjectPathSerializeType::AlwaysSerialize);

		PostLoadPath(InSerializingArchive);
	}
	else
#endif
	{
		// Consider this a load, so Config string references get cooked
		PostLoadPath(InSerializingArchive);
	}

	return true;
}

/**
 * Serializes from mismatched tag.
 *
 * @template_param TypePolicy The policy should provide two things:
 *	- GetTypeName() method that returns registered name for this property type,
 *	- typedef Type, which is a C++ type to serialize if property matched type name.
 * @param Tag Property tag to match type.
 * @param Ar Archive to serialize from.
 */
template <class TypePolicy>
bool SerializeFromMismatchedTagTemplate(FString& Output, const FPropertyTag& Tag, FStructuredArchive::FSlot Slot)
{
	if (Tag.Type == TypePolicy::GetTypeName())
	{
		typename TypePolicy::Type* ObjPtr = nullptr;
		Slot << ObjPtr;
		if (ObjPtr)
		{
			Output = ObjPtr->GetPathName();
		}
		else
		{
			Output = FString();
		}
		return true;
	}
	else if (Tag.Type == NAME_NameProperty)
	{
		FName Name;
		Slot << Name;

		FNameBuilder NameBuilder(Name);
		Output = NameBuilder.ToView();
		return true;
	}
	else if (Tag.Type == NAME_StrProperty)
	{
		FString String;
		Slot << String;

		Output = String;
		return true;
	}
	return false;
}

bool FSoftObjectPath::SerializeFromMismatchedTag(struct FPropertyTag const& Tag, FStructuredArchive::FSlot Slot)
{
	struct UObjectTypePolicy
	{
		typedef UObject Type;
		static const FName FORCEINLINE GetTypeName() { return NAME_ObjectProperty; }
	};

	FString Path = ToString();

	bool bReturn = SerializeFromMismatchedTagTemplate<UObjectTypePolicy>(Path, Tag, Slot);

	if (Slot.GetUnderlyingArchive().IsLoading())
	{
		SetPath(MoveTemp(Path));
		PostLoadPath(&Slot.GetUnderlyingArchive());
	}

	return bReturn;
}

UObject* FSoftObjectPath::TryLoad(FUObjectSerializeContext* InLoadContext) const
{
	UObject* LoadedObject = nullptr;

	if (!IsNull())
	{
		if (IsSubobject())
		{
			// For subobjects, it's not safe to call LoadObject directly, so we want to load the parent object and then resolve again
			FSoftObjectPath TopLevelPath = FSoftObjectPath(AssetPath, FString());
			UObject* TopLevelObject = TopLevelPath.TryLoad(InLoadContext);

			// This probably loaded the top-level object, so re-resolve ourselves
			LoadedObject = ResolveObject();

			// If the the top-level object exists but we can't find the object, defer the loading to the top-level container object in case
			// it knows how to load that specific object.
			if (!LoadedObject && TopLevelObject)
			{
				TopLevelObject->ResolveSubobject(*SubPathString, LoadedObject, /*bLoadIfExists*/true);
			}
		}
		else
		{
			FString PathString = ToString();
#if WITH_EDITOR
			if (GPlayInEditorID != INDEX_NONE)
			{
				// If we are in PIE and this hasn't already been fixed up, we need to fixup at resolution time. We cannot modify the path as it may be somewhere like a blueprint CDO
				FSoftObjectPath FixupObjectPath = *this;
				if (FixupObjectPath.FixupForPIE())
				{
					PathString = FixupObjectPath.ToString();
				}
			}
#endif

			LoadedObject = StaticLoadObject(UObject::StaticClass(), nullptr, *PathString, nullptr, LOAD_None, nullptr, true);

#if WITH_EDITOR
			// Look at core redirects if we didn't find the object
			if (!LoadedObject)
			{
				FSoftObjectPath FixupObjectPath = *this;
				if (FixupObjectPath.FixupCoreRedirects())
				{
					LoadedObject = LoadObject<UObject>(nullptr, *FixupObjectPath.ToString());
				}
			}
#endif

			while (UObjectRedirector* Redirector = Cast<UObjectRedirector>(LoadedObject))
			{
				LoadedObject = Redirector->DestinationObject;
			}
		}
	}

	return LoadedObject;
}

UObject* FSoftObjectPath::ResolveObject() const
{
	// Don't try to resolve if we're saving a package because StaticFindObject can't be used here
	// and we usually don't want to force references to weak pointers while saving.
	if (IsNull() || GIsSavingPackage)
	{
		return nullptr;
	}

#if WITH_EDITOR
	if (GPlayInEditorID != INDEX_NONE)
	{
		// If we are in PIE and this hasn't already been fixed up, we need to fixup at resolution time. We cannot modify the path as it may be somewhere like a blueprint CDO
		FSoftObjectPath FixupObjectPath = *this;
		if (FixupObjectPath.FixupForPIE())
		{
			return FixupObjectPath.ResolveObjectInternal();
		}
	}
#endif

	return ResolveObjectInternal();
}

UObject* FSoftObjectPath::ResolveObjectInternal() const
{
	TStringBuilder<FName::StringBufferSize> Builder;
	Builder << *this;
	return ResolveObjectInternal(*Builder);
}

UObject* FSoftObjectPath::ResolveObjectInternal(const TCHAR* PathString) const
{
	UObject* FoundObject = FindObject<UObject>(nullptr, PathString);

	if (!FoundObject && IsSubobject())
	{
		// Try to resolve through the top level object
		FSoftObjectPath TopLevelPath = FSoftObjectPath(AssetPath, FString());
		UObject* TopLevelObject = TopLevelPath.ResolveObject();

		// If the the top-level object exists but we can't find the object, defer the resolving to the top-level container object in case
		// it knows how to load that specific object.
		if (TopLevelObject)
		{
			TopLevelObject->ResolveSubobject(*SubPathString, FoundObject, /*bLoadIfExists*/false);
		}
	}

#if WITH_EDITOR
	// Look at core redirects if we didn't find the object
	if (!FoundObject)
	{
		FSoftObjectPath FixupObjectPath = *this;
		if (FixupObjectPath.FixupCoreRedirects())
		{
			FoundObject = FindObject<UObject>(nullptr, *FixupObjectPath.ToString());
		}
	}
#endif

	while (UObjectRedirector* Redirector = Cast<UObjectRedirector>(FoundObject))
	{
		FoundObject = Redirector->DestinationObject;
	}

	return FoundObject;
}

FSoftObjectPath FSoftObjectPath::GetOrCreateIDForObject(const class UObject *Object)
{
	check(Object);
	return FSoftObjectPath(Object);
}

void FSoftObjectPath::AddPIEPackageName(FName NewPIEPackageName)
{
	PIEPackageNames.Add(NewPIEPackageName);
}

void FSoftObjectPath::ClearPIEPackageNames()
{
	PIEPackageNames.Empty();
}

bool FSoftObjectPath::FixupForPIE(int32 InPIEInstance, TFunctionRef<void(int32, FSoftObjectPath&)> InPreFixupForPIECustomFunction)
{
#if WITH_EDITOR
	if (InPIEInstance != INDEX_NONE && !IsNull())
	{
		InPreFixupForPIECustomFunction(InPIEInstance, *this);

		const FString Path = ToString();

		// Determine if this reference has already been fixed up for PIE
		const FString ShortPackageOuterAndName = FPackageName::GetLongPackageAssetName(Path);
		if (!ShortPackageOuterAndName.StartsWith(PLAYWORLD_PACKAGE_PREFIX))
		{
			// Name of the ULevel subobject of UWorld, set in InitializeNewWorld
			const bool bIsChildOfLevel = SubPathString.StartsWith(TEXT("PersistentLevel."));

			FString PIEPath = FString::Printf(TEXT("%s/%s_%d_%s"), *FPackageName::GetLongPackagePath(Path), PLAYWORLD_PACKAGE_PREFIX, InPIEInstance, *ShortPackageOuterAndName);
			const FName PIEPackage = (!bIsChildOfLevel ? FName(*FPackageName::ObjectPathToPackageName(PIEPath)) : NAME_None);

			// Duplicate if this an already registered PIE package or this looks like a level subobject reference
			if (bIsChildOfLevel || PIEPackageNames.Contains(PIEPackage))
			{
				// Need to prepend PIE prefix, as we're in PIE and this refers to an object in a PIE package
				SetPath(MoveTemp(PIEPath));

				return true;
			}
		}
	}
#endif
	return false;
}

bool FSoftObjectPath::FixupForPIE(TFunctionRef<void(int32, FSoftObjectPath&)> InPreFixupForPIECustomFunction)
{
	return FixupForPIE(GPlayInEditorID, InPreFixupForPIECustomFunction);
}

bool FSoftObjectPath::FixupCoreRedirects()
{
	FString OldString = ToString();
	FCoreRedirectObjectName OldName = FCoreRedirectObjectName(OldString);

	// Always try the object redirect, this will pick up any package redirects as well
	// For things that look like native objects, try all types as we don't know which it would be
	const bool bIsNative = OldString.StartsWith(TEXT("/Script/"));
	FCoreRedirectObjectName NewName = FCoreRedirects::GetRedirectedName(bIsNative ? ECoreRedirectFlags::Type_AllMask : ECoreRedirectFlags::Type_Object, OldName);

	if (OldName != NewName)
	{
		// Only do the fixup if the old object isn't in memory (or was redirected to new name), this avoids false positives
		UObject* FoundOldObject = FindObjectSafe<UObject>(nullptr, *OldString);
		FString NewString = NewName.ToString();

		if (!FoundOldObject || FoundOldObject->GetPathName() == NewString)
		{
			SetPath(NewString);
			return true;
		}
	}

	return false;
}

bool FSoftClassPath::SerializeFromMismatchedTag(struct FPropertyTag const& Tag, FStructuredArchive::FSlot Slot)
{
	struct UClassTypePolicy
	{
		typedef UClass Type;
		// Class property shares the same tag id as Object property
		static const FName FORCEINLINE GetTypeName() { return NAME_ObjectProperty; }
	};

	FString Path = ToString();

	bool bReturn = SerializeFromMismatchedTagTemplate<UClassTypePolicy>(Path, Tag, Slot);

	if (Slot.GetUnderlyingArchive().IsLoading())
	{
		SetPath(MoveTemp(Path));
		PostLoadPath(&Slot.GetUnderlyingArchive());
	}

	return bReturn;
}

UClass* FSoftClassPath::ResolveClass() const
{
	return Cast<UClass>(ResolveObject());
}

FSoftClassPath FSoftClassPath::GetOrCreateIDForClass(const UClass *InClass)
{
	check(InClass);
	return FSoftClassPath(InClass);
}

bool FSoftObjectPathThreadContext::GetSerializationOptions(FName& OutPackageName, FName& OutPropertyName, ESoftObjectPathCollectType& OutCollectType, ESoftObjectPathSerializeType& OutSerializeType, FArchive* Archive) const
{
	FName CurrentPackageName, CurrentPropertyName;
	ESoftObjectPathCollectType CurrentCollectType = ESoftObjectPathCollectType::AlwaysCollect;
	ESoftObjectPathSerializeType CurrentSerializeType = ESoftObjectPathSerializeType::AlwaysSerialize;
	bool bFoundAnything = false;
	if (OptionStack.Num() > 0)
	{
		// Go from the top of the stack down
		for (int32 i = OptionStack.Num() - 1; i >= 0; i--)
		{
			const FSerializationOptions& Options = OptionStack[i];
			// Find first valid package/property names. They may not necessarily match
			if (Options.PackageName != NAME_None && CurrentPackageName == NAME_None)
			{
				CurrentPackageName = Options.PackageName;
			}
			if (Options.PropertyName != NAME_None && CurrentPropertyName == NAME_None)
			{
				CurrentPropertyName = Options.PropertyName;
			}

			// Restrict based on lowest/most restrictive collect type
			if (Options.CollectType < CurrentCollectType)
			{
				CurrentCollectType = Options.CollectType;
			}
			if (Options.SerializeType < CurrentSerializeType)
			{
				CurrentSerializeType = Options.SerializeType;
			}
		}

		bFoundAnything = true;
	}
	
	// Check UObject serialize context as a backup
	FUObjectSerializeContext* LoadContext = Archive ? Archive->GetSerializeContext() : nullptr;
	if (LoadContext && LoadContext->SerializedObject)
	{
		FLinkerLoad* Linker = LoadContext->SerializedObject->GetLinker();
		if (Linker)
		{
			if (CurrentPackageName == NAME_None)
			{
				CurrentPackageName = Linker->GetPackagePath().GetPackageFName();
			}
			if (Archive == nullptr)
			{
				// Use archive from linker if it wasn't passed in
				Archive = Linker;
			}
			bFoundAnything = true;
		}
	}

	// Check archive for property/editor only info, this works for any serialize if passed in
	if (Archive)
	{
		FProperty* CurrentProperty = Archive->GetSerializedProperty();
			
		if (CurrentProperty && CurrentPropertyName == NAME_None)
		{
			CurrentPropertyName = CurrentProperty->GetFName();
		}
		bool bEditorOnly = false;
#if WITH_EDITOR
		bEditorOnly = Archive->IsEditorOnlyPropertyOnTheStack();

		static FName UntrackedName = TEXT("Untracked");
		if (CurrentProperty && CurrentProperty->GetOwnerProperty()->HasMetaData(UntrackedName))
		{
			// Property has the Untracked metadata, so set to never collect references if it's higher than NeverCollect
			CurrentCollectType = FMath::Min(ESoftObjectPathCollectType::NeverCollect, CurrentCollectType);
		}
#endif
		// If we were always collect before and not overridden by stack options, set to editor only
		if (bEditorOnly && CurrentCollectType == ESoftObjectPathCollectType::AlwaysCollect)
		{
			CurrentCollectType = ESoftObjectPathCollectType::EditorOnlyCollect;
		}

		bFoundAnything = true;
	}

	if (bFoundAnything)
	{
		OutPackageName = CurrentPackageName;
		OutPropertyName = CurrentPropertyName;
		OutCollectType = CurrentCollectType;
		OutSerializeType = CurrentSerializeType;
		return true;
	}

	return bFoundAnything;
}

<<<<<<< HEAD
FThreadSafeCounter FSoftObjectPath::CurrentTag(1);
TSet<FName> FSoftObjectPath::PIEPackageNames;


=======
TSet<FName> FSoftObjectPath::PIEPackageNames;

#if WITH_LOW_LEVEL_TESTS

#include "TestHarness.h"

std::ostream& operator<<(std::ostream& Stream, const FSoftObjectPath& Value)
{
	TStringBuilder<FName::StringBufferSize*2> Builder;
	Builder << Value;
	return Stream << Builder.ToView();
}

#endif

#if WITH_DEV_AUTOMATION_TESTS
>>>>>>> 4af6daef

IMPLEMENT_SIMPLE_AUTOMATION_TEST(FSoftObjectPathImportTextTests, "System.CoreUObject.SoftObjectPath.ImportText", EAutomationTestFlags::ApplicationContextMask | EAutomationTestFlags::EngineFilter);
bool FSoftObjectPathImportTextTests::RunTest(const FString& Parameters)
{
	const TCHAR* PackageName = TEXT("/Game/Environments/Sets/Arid/Materials/M_Arid");
	const TCHAR* AssetName = TEXT("M_Arid");
	const FString String = FString::Printf(TEXT("%s.%s"), PackageName, AssetName);

	const FString QuotedPath = FString::Printf(TEXT("\"%s\""), *String);
	const FString UnquotedPath = String;

	FSoftObjectPath Path(String);
	TestEqual(TEXT("Correct package name"), Path.GetLongPackageName(), PackageName);
	TestEqual(TEXT("Correct asset name"), Path.GetAssetName(), AssetName);
	TestEqual(TEXT("Empty subpath"), Path.GetSubPathString(), TEXT(""));

	FSoftObjectPath ImportQuoted;
	const TCHAR* QuotedBuffer = *QuotedPath;
	TestTrue(TEXT("Quoted path imports successfully"), ImportQuoted.ImportTextItem(QuotedBuffer, PPF_None, nullptr, GLog->Get()));
	TestEqual(TEXT("Quoted path imports correctly"), ImportQuoted, Path);

	FSoftObjectPath ImportUnquoted;
	const TCHAR* UnquotedBuffer = *UnquotedPath;
	TestTrue(TEXT("Unquoted path imports successfully"), ImportUnquoted.ImportTextItem(UnquotedBuffer, PPF_None, nullptr, GLog->Get()));
	TestEqual(TEXT("Unquoted path imports correctly"), ImportUnquoted, Path);

	return true;
}

IMPLEMENT_SIMPLE_AUTOMATION_TEST(FSoftObjectPathTrySetPathTests, "System.CoreUObject.SoftObjectPath.TrySetPath", EAutomationTestFlags::ApplicationContextMask | EAutomationTestFlags::EngineFilter);
bool FSoftObjectPathTrySetPathTests::RunTest(const FString& Parameters)
{
	FSoftObjectPath Path;

	const TCHAR* PackageName = TEXT("/Game/Maps/Arena");
	const TCHAR* TopLevelPath = TEXT("/Game/Maps/Arena.Arena");
	const TCHAR* TopLevelPathWrongSeparator = TEXT("/Game/Maps/Arena:Arena");

	Path.SetPath(PackageName);
	if (TestTrue("Package name: Is valid", Path.IsValid()))
	{
		TestEqual("Package name: Round trips equal", Path.ToString(), PackageName);
		TestEqual("Package name: Package name part", Path.GetLongPackageName(), PackageName);
		TestEqual("Package name: Asset name part", Path.GetAssetName(), FString());
		TestEqual("Package name: Subobject path part", Path.GetSubPathString(), FString());
	}

	Path.SetPath(TopLevelPath);
	if (TestTrue("Top level object path: Is valid", Path.IsValid()))
	{
		TestEqual("Top level object path: round trips equal", Path.ToString(), TopLevelPath);
	}

	const TCHAR* PathWithWideChars = TEXT("/Game/\u30ad\u30e3\u30e9\u30af\u30bf\u30fc/\u5c71\u672c.\u5c71\u672c");
	Path.SetPath(PathWithWideChars);
	if (TestTrue("Path with wide chars: Is valid", Path.IsValid()))
	{
		TestEqual("Path with wide chars: Round trips equal", Path.ToString(), PathWithWideChars);
		TestEqual("Path with wide chars: Package name part", Path.GetLongPackageName(), TEXT("/Game/\u30ad\u30e3\u30e9\u30af\u30bf\u30fc/\u5c71\u672c"));
		TestEqual("Path with wide chars: Asset name part", Path.GetAssetName(), TEXT("\u5c71\u672c"));
		TestEqual("Path with wide chars: Subobject path part", Path.GetSubPathString(), FString());
	}

	Path.SetPath(TopLevelPathWrongSeparator);
	// Round tripping replaces dot with subobject separator for second separator 
	if (TestTrue("Top level object path with incorrect separator: is valid", Path.IsValid())) 
	{ 
		TestEqual("Top level object path with incorrect separator: Round trips with normalized separator", Path.ToString(), TopLevelPath);
		TestEqual("Top level object path with incorrect separator: Package name part", Path.GetLongPackageName(), TEXT("/Game/Maps/Arena"));
		TestEqual("Top level object path with incorrect separator: Asset name part", Path.GetAssetName(), TEXT("Arena"));
		TestEqual("Top level object path with incorrect separator: Subobject path part", Path.GetSubPathString(), FString());
	}

	const TCHAR* PackageNameTrailingDot = TEXT("/Game/Maps/Arena.");
	Path.SetPath(PackageNameTrailingDot);
	TestFalse("Package name trailing dot: is not valid", Path.IsValid());

	const TCHAR* PackageNameTrailingSeparator = TEXT("/Game/Maps/Arena:");
	Path.SetPath(PackageNameTrailingSeparator);
	TestFalse("Package name trailing separator: is not valid", Path.IsValid());

	const TCHAR* ObjectPathTrailingDot = TEXT("/Game/Maps/Arena.Arena.");
	Path.SetPath(ObjectPathTrailingDot);
	TestFalse("Object path trailing dot: is not valid", Path.IsValid());

	const TCHAR* ObjectPathTrailingSeparator = TEXT("/Game/Maps/Arena.Arena:");
	Path.SetPath(ObjectPathTrailingSeparator);
	TestFalse("Object path trailing separator: is not valid", Path.IsValid());

	const TCHAR* PackageNameWithoutLeadingSlash = TEXT("Game/Maps/Arena");
	Path.SetPath(PackageNameWithoutLeadingSlash);
	TestFalse("Package name without leading slash: is not valid", Path.IsValid());

	const TCHAR* ObjectPathWithoutLeadingSlash = TEXT("Game/Maps/Arena.Arena");
	Path.SetPath(ObjectPathWithoutLeadingSlash);
	TestFalse("Object name without leading slash: is not valid", Path.IsValid());

	const TCHAR* SubObjectPathWithSeparator = TEXT("/Game/Characters/Steve.Steve_C:Root");
	Path.SetPath(SubObjectPathWithSeparator);
	if (TestTrue("Subobject path with separator: is valid", Path.IsValid()))
	{
		TestEqual("Subobject path with separator: round trip", Path.ToString(), SubObjectPathWithSeparator);
		TestEqual("Subobject path with separator: package name", Path.GetLongPackageName(), TEXT("/Game/Characters/Steve"));
		TestEqual("Subobject path with separator: asset name", Path.GetAssetName(), TEXT("Steve_C"));
		TestEqual("Subobject path with separator: subobject path", Path.GetSubPathString(), TEXT("Root"));
	}

	const TCHAR* SubObjectPathWithTrailingDot = TEXT("/Game/Characters/Steve.Steve_C:Root.");
	Path.SetPath(SubObjectPathWithTrailingDot);
	TestFalse("Subobject path with trailing dot: is not valid", Path.IsValid());

	const TCHAR* SubObjectPathWithTrailingSeparator = TEXT("/Game/Characters/Steve.Steve_C:Root:");
	Path.SetPath(SubObjectPathWithTrailingSeparator);
	TestFalse("Subobject path with trailing separator: is not valid", Path.IsValid());

	const TCHAR* PathWithoutAssetName = TEXT("/Game/Characters/Steve.:Root");
	Path.SetPath(PathWithoutAssetName );
	TestFalse("Subobject path without asset name: is not valid", Path.IsValid());

	const TCHAR* SubObjectPathWithDot = TEXT("/Game/Characters/Steve.Steve_C:Root");
	Path.SetPath(SubObjectPathWithDot);
	if (TestTrue("Subobject path with dot: is valid", Path.IsValid()))
	{
		TestEqual("Subobject path with dot: round trips with normalized separator", Path.ToString(), SubObjectPathWithDot); // Round tripping replaces dot with subobject separator for second separator 
		TestEqual("Subobject path with dot: package name", Path.GetLongPackageName(), TEXT("/Game/Characters/Steve"));
		TestEqual("Subobject path with dot: asset name", Path.GetAssetName(), TEXT("Steve_C"));
		TestEqual("Subobject path with dot: subobject path", Path.GetSubPathString(), TEXT("Root"));
	}

	const TCHAR* LongPath = TEXT("/Game/Characters/Steve.Steve_C:Root.Inner.AnotherInner.FurtherInner");
	Path.SetPath(LongPath);
	if (TestTrue("Long path: is valid", Path.IsValid()))
	{
		TestEqual("Long path: round trip", Path.ToString(), LongPath);
		TestEqual("Long path: Package name part", Path.GetLongPackageName(), TEXT("/Game/Characters/Steve"));
		TestEqual("Long path: Asset name part", Path.GetAssetName(), TEXT("Steve_C"));
		TestEqual("Long path: Subobject path part", Path.GetSubPathString(), TEXT("Root.Inner.AnotherInner.FurtherInner"));
	}

	const TCHAR* LongPathWithSeparatorInWrongPlace = TEXT("/Game/Characters/Steve.Steve_C.Root.Inner.AnotherInner:FurtherInner");
	Path.SetPath(LongPathWithSeparatorInWrongPlace);
	if (TestTrue("Long path with separator in wrong place: is valid", Path.IsValid()))
	{
		TestEqual("Long path with separator in wrong place: round trip with normalized separator", Path.ToString(), LongPath);
		TestEqual("Long path with separator in wrong place: package name", Path.GetLongPackageName(), TEXT("/Game/Characters/Steve"));
		TestEqual("Long path with separator in wrong place: asset name", Path.GetAssetName(), TEXT("Steve_C"));
		TestEqual("Long path with separator in wrong place: subobject path", Path.GetSubPathString(), TEXT("Root.Inner.AnotherInner.FurtherInner"));
	}

	const TCHAR* LongPathWithConsecutiveDelimiters = TEXT("/Game/Characters/Steve.Steve_C:Root.Inner.AnotherInner..FurtherInner");
	Path.SetPath(LongPathWithConsecutiveDelimiters );
	TestFalse("Long path with consecutive delimiters: is not valid", Path.IsValid());

	return true;
<<<<<<< HEAD
}
=======
}

#if WITH_EDITOR

IMPLEMENT_SIMPLE_AUTOMATION_TEST(FSoftObjectPathFixupForPIETests, "System.CoreUObject.SoftObjectPath.FixupForPIE", EAutomationTestFlags::ApplicationContextMask | EAutomationTestFlags::EngineFilter);
bool FSoftObjectPathFixupForPIETests::RunTest(const FString& Parameters)
{
	const TCHAR* TestOriginalPath = TEXT("/Game/Maps/Arena.Arena:PersistentLevel.Target");	
	const int32 PieInstanceID = 7;
	const FString ExpectedFinalPath = FString::Printf(TEXT("/Game/Maps/%s_%d_Arena.Arena:PersistentLevel.Target"), PLAYWORLD_PACKAGE_PREFIX, PieInstanceID);
	
	FSoftObjectPath SoftPath(TestOriginalPath);
	SoftPath.FixupForPIE(PieInstanceID);	
	TestEqual(TEXT("Fixed up path should be PIE package with correct id"), SoftPath.ToString(), ExpectedFinalPath);
	return true;
}

#endif 

#endif
>>>>>>> 4af6daef
<|MERGE_RESOLUTION|>--- conflicted
+++ resolved
@@ -134,7 +134,6 @@
 
 		FWideStringView PackageNameView = FAsciiSet::FindPrefixWithout(Path, Delimiters);
 		if (PackageNameView.Len() == Path.Len())
-<<<<<<< HEAD
 		{
 			// No delimiter, package name only
 			AssetPath = FTopLevelAssetPath(FName(PackageNameView), FName());
@@ -150,30 +149,10 @@
 		{
 			// No subobject path
 			AssetPath = FTopLevelAssetPath(FName(PackageNameView), FName(AssetNameView));
-=======
-		{
-			// No delimiter, package name only
-			AssetPath = FTopLevelAssetPath(FName(PackageNameView), FName());
->>>>>>> 4af6daef
 			SubPathString.Empty();
 			return;
 		}
 
-<<<<<<< HEAD
-=======
-		Path.RightChopInline(PackageNameView.Len() + 1);
-		check(!Path.IsEmpty() && !Delimiters.Contains(Path[0])); // Sanitized to avoid trailing delimiter or consecutive delimiters above
-
-		FWideStringView AssetNameView = FAsciiSet::FindPrefixWithout(Path, Delimiters);
-		if (AssetNameView.Len() == Path.Len())
-		{
-			// No subobject path
-			AssetPath = FTopLevelAssetPath(FName(PackageNameView), FName(AssetNameView));
-			SubPathString.Empty();
-			return;
-		}
-
->>>>>>> 4af6daef
 		Path.RightChopInline(AssetNameView.Len() + 1);
 		check(!Path.IsEmpty() && !Delimiters.Contains(Path[0])); // Sanitized to avoid trailing delimiter or consecutive delimiters above
 
@@ -857,12 +836,6 @@
 	return bFoundAnything;
 }
 
-<<<<<<< HEAD
-FThreadSafeCounter FSoftObjectPath::CurrentTag(1);
-TSet<FName> FSoftObjectPath::PIEPackageNames;
-
-
-=======
 TSet<FName> FSoftObjectPath::PIEPackageNames;
 
 #if WITH_LOW_LEVEL_TESTS
@@ -879,7 +852,6 @@
 #endif
 
 #if WITH_DEV_AUTOMATION_TESTS
->>>>>>> 4af6daef
 
 IMPLEMENT_SIMPLE_AUTOMATION_TEST(FSoftObjectPathImportTextTests, "System.CoreUObject.SoftObjectPath.ImportText", EAutomationTestFlags::ApplicationContextMask | EAutomationTestFlags::EngineFilter);
 bool FSoftObjectPathImportTextTests::RunTest(const FString& Parameters)
@@ -1034,9 +1006,6 @@
 	TestFalse("Long path with consecutive delimiters: is not valid", Path.IsValid());
 
 	return true;
-<<<<<<< HEAD
-}
-=======
 }
 
 #if WITH_EDITOR
@@ -1056,5 +1025,4 @@
 
 #endif 
 
-#endif
->>>>>>> 4af6daef
+#endif