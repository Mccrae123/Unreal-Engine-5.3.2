--- conflicted
+++ resolved
@@ -564,21 +564,11 @@
 		bFoundAnything = true;
 	}
 	
-<<<<<<< HEAD
-	
-	// Check UObject thread context as a backup, this only works for loads
-	FUObjectThreadContext& ThreadContext = FUObjectThreadContext::Get();
-	if (ThreadContext.SerializedObject)
-	{
-		FLinkerLoad* Linker = ThreadContext.SerializedObject->GetLinker();
-
-=======
 	// Check UObject serialize context as a backup
 	FUObjectSerializeContext* LoadContext = Archive ? Archive->GetSerializeContext() : nullptr;
 	if (LoadContext && LoadContext->SerializedObject)
 	{
 		FLinkerLoad* Linker = LoadContext->SerializedObject->GetLinker();
->>>>>>> 5edfa17c
 		if (Linker)
 		{
 			if (CurrentPackageName == NAME_None)
