// Copyright Epic Games, Inc. All Rights Reserved.

#include "UObject/SoftObjectPath.h"
#include "UObject/PropertyPortFlags.h"
#include "UObject/UnrealType.h"
#include "UObject/ObjectRedirector.h"
#include "Misc/PackageName.h"
#include "Misc/StringBuilder.h"
#include "UObject/LinkerLoad.h"
#include "UObject/UObjectThreadContext.h"
#include "UObject/CoreRedirects.h"
#include "Misc/RedirectCollector.h"
#include "String/Find.h"

FSoftObjectPath::FSoftObjectPath(const UObject* InObject)
{
	if (InObject)
	{
		SetPath(InObject->GetPathName());
	}
}

FString FSoftObjectPath::ToString() const
{
	// Most of the time there is no sub path so we can do a single string allocation
	if (SubPathString.IsEmpty())
	{
		return GetAssetPathString();
	}

	TCHAR Buffer[FName::StringBufferSize];
	FStringView AssetPathString;
	if (AssetPathName.IsValid())
	{
		AssetPathString = FStringView(Buffer, AssetPathName.ToString(Buffer));
	}

	FString FullPathString;

	// Preallocate to correct size and then append strings
	FullPathString.Reserve(AssetPathString.Len() + SubPathString.Len() + 1);
	FullPathString += AssetPathString;
	FullPathString += SUBOBJECT_DELIMITER_CHAR;
	FullPathString += SubPathString;
	return FullPathString;
}

void FSoftObjectPath::ToString(FStringBuilderBase& Builder) const
{
	if (!AssetPathName.IsNone())
	{
		Builder << AssetPathName;
	}

	if (SubPathString.Len() > 0)
	{
		Builder << SUBOBJECT_DELIMITER_CHAR << SubPathString;
	}
}

<<<<<<< HEAD
=======
FName FSoftObjectPath::GetLongPackageFName() const
{
	TCHAR Buffer[NAME_SIZE];
	FStringView PlainAssetPath(Buffer, /* len */ AssetPathName.GetPlainNameString(Buffer));
	int32 DotPos = UE::String::FindFirstChar(PlainAssetPath, '.');
	return DotPos == INDEX_NONE ? AssetPathName : FName(PlainAssetPath.Left(DotPos));
}

>>>>>>> 6bbb88c8
/** Helper function that adds info about the object currently being serialized when triggering an ensure about invalid soft object path */
static FString GetObjectBeingSerializedForSoftObjectPath()
{
	FString Result;
	FUObjectSerializeContext* SerializeContext = FUObjectThreadContext::Get().GetSerializeContext();
	if (SerializeContext && SerializeContext->SerializedObject)
	{
		Result = FString::Printf(TEXT(" while serializing %s"), *SerializeContext->SerializedObject->GetFullName());
	}
	return Result;
}

void FSoftObjectPath::SetPath(FWideStringView Path)
{
	if (Path.IsEmpty() || Path.Equals(TEXT("None"), ESearchCase::CaseSensitive))
	{
		// Empty path, just empty the pathname.
		Reset();
	}
	else if (ensureMsgf(!FPackageName::IsShortPackageName(Path), TEXT("Cannot create SoftObjectPath with short package name '%.*s'%s! You must pass in fully qualified package names"), Path.Len(), Path.GetData(), *GetObjectBeingSerializedForSoftObjectPath()))
	{
		if (Path[0] != '/')
		{
			// Possibly an ExportText path. Trim the ClassName.
			Path = FPackageName::ExportTextPathToObjectPath(Path);
		}

		int32 ColonIndex;
		if (Path.FindChar(SUBOBJECT_DELIMITER_CHAR, ColonIndex))
		{
			// Has a subobject, split on that then create a name from the temporary path
			AssetPathName = FName(Path.Left(ColonIndex));
			SubPathString = Path.Mid(ColonIndex + 1);
		}
		else
		{
			// No Subobject
			AssetPathName = FName(Path);
			SubPathString.Empty();
		}
	}
}

void FSoftObjectPath::SetPath(FAnsiStringView Path)
{
	TStringBuilder<256> Wide;
	Wide << Path;
	SetPath(Wide);
}

void FSoftObjectPath::SetPath(FUtf8StringView Path)
{
	TStringBuilder<256> Wide;
	Wide << Path;
	SetPath(Wide);
}

void FSoftObjectPath::SetPath(FName PathName)
{
	if (PathName.IsNone())
	{
		Reset();
	}
	else
	{
		TCHAR Buffer[FName::StringBufferSize];
		FStringView Path(Buffer, PathName.ToString(Buffer));

		if (ensureMsgf(!FPackageName::IsShortPackageName(Path), TEXT("Cannot create SoftObjectPath with short package name '%s'%s! You must pass in fully qualified package names"), Path.GetData(), *GetObjectBeingSerializedForSoftObjectPath()))
		{
			if (Path[0] != '/')
			{
				// Possibly an ExportText path. Trim the ClassName.
				Path = FPackageName::ExportTextPathToObjectPath(Path);
			}

			int32 ColonIndex;
			if (Path.FindChar(SUBOBJECT_DELIMITER_CHAR, ColonIndex))
			{
				// Has a subobject, split on that then create a name from the temporary path
				AssetPathName = FName(Path.Left(ColonIndex));
				SubPathString = Path.Mid(ColonIndex + 1);
			}
			else
			{
				// No Subobject
				AssetPathName = Path.GetData() == Buffer ? PathName : FName(Path);
				SubPathString.Empty();
			}
		}
	}
}

#if WITH_EDITOR
	extern bool* GReportSoftObjectPathRedirects;
#endif

bool FSoftObjectPath::PreSavePath(bool* bReportSoftObjectPathRedirects)
{
#if WITH_EDITOR
	if (IsNull())
	{
		return false;
	}

	FName FoundRedirection = GRedirectCollector.GetAssetPathRedirection(AssetPathName);

	if (FoundRedirection != NAME_None)
	{
		if (AssetPathName != FoundRedirection && bReportSoftObjectPathRedirects)
		{
			*bReportSoftObjectPathRedirects = true;
		}
		AssetPathName = FoundRedirection;
		return true;
	}

	if (FixupCoreRedirects())
	{
		return true;
	}
#endif // WITH_EDITOR
	return false;
}

void FSoftObjectPath::PostLoadPath(FArchive* InArchive) const
{
#if WITH_EDITOR
	GRedirectCollector.OnSoftObjectPathLoaded(*this, InArchive);
#endif // WITH_EDITOR
}

bool FSoftObjectPath::Serialize(FArchive& Ar)
{
	// Archivers will call back into SerializePath for the various fixups
	Ar << *this;

	return true;
}

bool FSoftObjectPath::Serialize(FStructuredArchive::FSlot Slot)
{
	// Archivers will call back into SerializePath for the various fixups
	Slot << *this;

	return true;
}

void FSoftObjectPath::SerializePath(FArchive& Ar)
{
	bool bSerializeInternals = true;
#if WITH_EDITOR
	if (Ar.IsSaving())
	{
		PreSavePath(false ? GReportSoftObjectPathRedirects : nullptr);
	}

	// Only read serialization options in editor as it is a bit slow
	FName PackageName, PropertyName;
	ESoftObjectPathCollectType CollectType = ESoftObjectPathCollectType::AlwaysCollect;
	ESoftObjectPathSerializeType SerializeType = ESoftObjectPathSerializeType::AlwaysSerialize;

	FSoftObjectPathThreadContext& ThreadContext = FSoftObjectPathThreadContext::Get();
	ThreadContext.GetSerializationOptions(PackageName, PropertyName, CollectType, SerializeType, &Ar);

	if (SerializeType == ESoftObjectPathSerializeType::NeverSerialize)
	{
		bSerializeInternals = false;
	}
	else if (SerializeType == ESoftObjectPathSerializeType::SkipSerializeIfArchiveHasSize)
	{
		bSerializeInternals = Ar.IsObjectReferenceCollector() || Ar.Tell() < 0;
	}
#endif // WITH_EDITOR

	if (bSerializeInternals)
	{
		if (Ar.IsLoading() && Ar.UEVer() < VER_UE4_ADDED_SOFT_OBJECT_PATH)
		{
			FString Path;
			Ar << Path;

			if (Ar.UEVer() < VER_UE4_KEEP_ONLY_PACKAGE_NAMES_IN_STRING_ASSET_REFERENCES_MAP)
			{
				Path = FPackageName::GetNormalizedObjectPath(Path);
			}

			SetPath(MoveTemp(Path));
		}
		else
		{
			Ar << AssetPathName;
			Ar << SubPathString;
		}
	}

#if WITH_EDITOR
	if (Ar.IsLoading())
	{
		if (Ar.IsPersistent())
		{
			PostLoadPath(&Ar);

			// If we think it's going to work, we try to do the pre-save fixup now. This is important because it helps with blueprint CDO save determinism with redirectors
			// It's important that the entire CDO hierarchy gets fixed up before an instance in a map gets saved otherwise the delta serialization will save too much
			// If the asset registry hasn't fully loaded this won't necessarily work, but it won't do any harm
			// This will never work in -game builds or on initial load so don't try
			if (GIsEditor && !GIsInitialLoad)
			{
				PreSavePath(nullptr);
			}
		}
		if (Ar.GetPortFlags()&PPF_DuplicateForPIE)
		{
			// Remap unique ID if necessary
			// only for fixing up cross-level references, inter-level references handled in FDuplicateDataReader
			FixupForPIE();
		}
	}
#endif // WITH_EDITOR
}

bool FSoftObjectPath::operator==(FSoftObjectPath const& Other) const
{
	return AssetPathName == Other.AssetPathName && SubPathString == Other.SubPathString;
}

bool FSoftObjectPath::ExportTextItem(FString& ValueStr, FSoftObjectPath const& DefaultValue, UObject* Parent, int32 PortFlags, UObject* ExportRootScope) const
{
	if (0 != (PortFlags & EPropertyPortFlags::PPF_ExportCpp))
	{
		return false;
	}

	if (!IsNull())
	{
		// Fixup any redirectors
		FSoftObjectPath Temp = *this;
		Temp.PreSavePath();

		if (PortFlags & PPF_Delimited)
		{
			ValueStr += TEXT("\"");
			ValueStr += Temp.ToString().ReplaceQuotesWithEscapedQuotes();
			ValueStr += TEXT("\"");
		}
		else
		{
			ValueStr += Temp.ToString();
		}
	}
	else
	{
		ValueStr += TEXT("None");
	}
	return true;
}

bool FSoftObjectPath::ImportTextItem(const TCHAR*& Buffer, int32 PortFlags, UObject* Parent, FOutputDevice* ErrorText, FArchive* InSerializingArchive)
{
	TStringBuilder<256> ImportedPath;
	const TCHAR* NewBuffer = FPropertyHelpers::ReadToken(Buffer, /* out */ ImportedPath, /* dotted names */ true);
	if (!NewBuffer)
	{
		return false;
	}
	Buffer = NewBuffer;
	if (ImportedPath == TEXT("None"_SV))
	{
		Reset();
	}
	else
	{
		if (*Buffer == TCHAR('\''))
		{
			// A ' token likely means we're looking at a path string in the form "Texture2d'/Game/UI/HUD/Actions/Barrel'" and we need to read and append the path part
			// We have to skip over the first ' as FPropertyHelpers::ReadToken doesn't read single-quoted strings correctly, but does read a path correctly
			Buffer++; // Skip the leading '
			ImportedPath.Reset();
			NewBuffer = FPropertyHelpers::ReadToken(Buffer, /* out */ ImportedPath, /* dotted names */ true);
			if (!NewBuffer)
			{
				return false;
			}
			Buffer = NewBuffer;
			if (*Buffer++ != TCHAR('\''))
			{
				return false;
			}
		}

		SetPath(ImportedPath);
	}

#if WITH_EDITOR
	if (Parent && IsEditorOnlyObject(Parent))
	{
		// We're probably reading config for an editor only object, we need to mark this reference as editor only
		FSoftObjectPathSerializationScope SerializationScope(NAME_None, NAME_None, ESoftObjectPathCollectType::EditorOnlyCollect, ESoftObjectPathSerializeType::AlwaysSerialize);

		PostLoadPath(InSerializingArchive);
	}
	else
#endif
	{
		// Consider this a load, so Config string references get cooked
		PostLoadPath(InSerializingArchive);
	}

	return true;
}

/**
 * Serializes from mismatched tag.
 *
 * @template_param TypePolicy The policy should provide two things:
 *	- GetTypeName() method that returns registered name for this property type,
 *	- typedef Type, which is a C++ type to serialize if property matched type name.
 * @param Tag Property tag to match type.
 * @param Ar Archive to serialize from.
 */
template <class TypePolicy>
bool SerializeFromMismatchedTagTemplate(FString& Output, const FPropertyTag& Tag, FStructuredArchive::FSlot Slot)
{
	if (Tag.Type == TypePolicy::GetTypeName())
	{
		typename TypePolicy::Type* ObjPtr = nullptr;
		Slot << ObjPtr;
		if (ObjPtr)
		{
			Output = ObjPtr->GetPathName();
		}
		else
		{
			Output = FString();
		}
		return true;
	}
	else if (Tag.Type == NAME_StrProperty)
	{
		FString String;
		Slot << String;

		Output = String;
		return true;
	}
	return false;
}

bool FSoftObjectPath::SerializeFromMismatchedTag(struct FPropertyTag const& Tag, FStructuredArchive::FSlot Slot)
{
	struct UObjectTypePolicy
	{
		typedef UObject Type;
		static const FName FORCEINLINE GetTypeName() { return NAME_ObjectProperty; }
	};

	FString Path = ToString();

	bool bReturn = SerializeFromMismatchedTagTemplate<UObjectTypePolicy>(Path, Tag, Slot);

	if (Slot.GetUnderlyingArchive().IsLoading())
	{
		SetPath(MoveTemp(Path));
		PostLoadPath(&Slot.GetUnderlyingArchive());
	}

	return bReturn;
}

UObject* FSoftObjectPath::TryLoad(FUObjectSerializeContext* InLoadContext) const
{
	UObject* LoadedObject = nullptr;

	if (!IsNull())
	{
		if (IsSubobject())
		{
			// For subobjects, it's not safe to call LoadObject directly, so we want to load the parent object and then resolve again
			FSoftObjectPath TopLevelPath = FSoftObjectPath(AssetPathName, FString());
			UObject* TopLevelObject = TopLevelPath.TryLoad(InLoadContext);

			// This probably loaded the top-level object, so re-resolve ourselves
			LoadedObject = ResolveObject();

			// If the the top-level object exists but we can't find the object, defer the loading to the top-level container object in case
			// it knows how to load that specific object.
			if (!LoadedObject && TopLevelObject)
			{
				TopLevelObject->ResolveSubobject(*SubPathString, LoadedObject, /*bLoadIfExists*/true);
			}
		}
		else
		{
			FString PathString = ToString();
#if WITH_EDITOR
			if (GPlayInEditorID != INDEX_NONE)
			{
				// If we are in PIE and this hasn't already been fixed up, we need to fixup at resolution time. We cannot modify the path as it may be somewhere like a blueprint CDO
				FSoftObjectPath FixupObjectPath = *this;
				if (FixupObjectPath.FixupForPIE())
				{
					PathString = FixupObjectPath.ToString();
				}
			}
#endif

<<<<<<< HEAD
		LoadedObject = StaticLoadObject(UObject::StaticClass(), nullptr, *PathString, nullptr, LOAD_None, nullptr, true);
=======
			LoadedObject = StaticLoadObject(UObject::StaticClass(), nullptr, *PathString, nullptr, LOAD_None, nullptr, true);
>>>>>>> 6bbb88c8

#if WITH_EDITOR
			// Look at core redirects if we didn't find the object
			if (!LoadedObject)
			{
				FSoftObjectPath FixupObjectPath = *this;
				if (FixupObjectPath.FixupCoreRedirects())
				{
					LoadedObject = LoadObject<UObject>(nullptr, *FixupObjectPath.ToString());
				}
			}
#endif

			while (UObjectRedirector* Redirector = Cast<UObjectRedirector>(LoadedObject))
			{
				LoadedObject = Redirector->DestinationObject;
			}
		}
	}

	return LoadedObject;
}

UObject* FSoftObjectPath::ResolveObject() const
{
	// Don't try to resolve if we're saving a package because StaticFindObject can't be used here
	// and we usually don't want to force references to weak pointers while saving.
	if (IsNull() || GIsSavingPackage)
	{
		return nullptr;
	}

#if WITH_EDITOR
	if (GPlayInEditorID != INDEX_NONE)
	{
		// If we are in PIE and this hasn't already been fixed up, we need to fixup at resolution time. We cannot modify the path as it may be somewhere like a blueprint CDO
		FSoftObjectPath FixupObjectPath = *this;
		if (FixupObjectPath.FixupForPIE())
		{
			return FixupObjectPath.ResolveObjectInternal();
		}
	}
#endif

	return ResolveObjectInternal();
}

UObject* FSoftObjectPath::ResolveObjectInternal() const
{
	if (SubPathString.IsEmpty())
	{
		TCHAR PathString[FName::StringBufferSize];
		AssetPathName.ToString(PathString);
		return ResolveObjectInternal(PathString);
	}
	else
	{
		return ResolveObjectInternal(*ToString());
	}
}

UObject* FSoftObjectPath::ResolveObjectInternal(const TCHAR* PathString) const
{
	UObject* FoundObject = FindObject<UObject>(nullptr, PathString);

	if (!FoundObject && IsSubobject())
	{
		// Try to resolve through the top level object
		FSoftObjectPath TopLevelPath = FSoftObjectPath(AssetPathName, FString());
		UObject* TopLevelObject = TopLevelPath.ResolveObject();

		// If the the top-level object exists but we can't find the object, defer the resolving to the top-level container object in case
		// it knows how to load that specific object.
		if (TopLevelObject)
		{
			TopLevelObject->ResolveSubobject(*SubPathString, FoundObject, /*bLoadIfExists*/false);
		}
	}

#if WITH_EDITOR
	// Look at core redirects if we didn't find the object
	if (!FoundObject)
	{
		FSoftObjectPath FixupObjectPath = *this;
		if (FixupObjectPath.FixupCoreRedirects())
		{
			FoundObject = FindObject<UObject>(nullptr, *FixupObjectPath.ToString());
		}
	}
#endif

	while (UObjectRedirector* Redirector = Cast<UObjectRedirector>(FoundObject))
	{
		FoundObject = Redirector->DestinationObject;
	}

	return FoundObject;
}

FSoftObjectPath FSoftObjectPath::GetOrCreateIDForObject(const class UObject *Object)
{
	check(Object);
	return FSoftObjectPath(Object);
}

void FSoftObjectPath::AddPIEPackageName(FName NewPIEPackageName)
{
	PIEPackageNames.Add(NewPIEPackageName);
}

void FSoftObjectPath::ClearPIEPackageNames()
{
	PIEPackageNames.Empty();
}

bool FSoftObjectPath::FixupForPIE(int32 InPIEInstance, TFunctionRef<void(int32, FSoftObjectPath&)> InPreFixupForPIECustomFunction)
{
#if WITH_EDITOR
	if (InPIEInstance != INDEX_NONE && !IsNull())
	{
		InPreFixupForPIECustomFunction(InPIEInstance, *this);

		const FString Path = ToString();

		// Determine if this reference has already been fixed up for PIE
		const FString ShortPackageOuterAndName = FPackageName::GetLongPackageAssetName(Path);
		if (!ShortPackageOuterAndName.StartsWith(PLAYWORLD_PACKAGE_PREFIX))
		{
			// Name of the ULevel subobject of UWorld, set in InitializeNewWorld
			const bool bIsChildOfLevel = SubPathString.StartsWith(TEXT("PersistentLevel."));

			FString PIEPath = FString::Printf(TEXT("%s/%s_%d_%s"), *FPackageName::GetLongPackagePath(Path), PLAYWORLD_PACKAGE_PREFIX, InPIEInstance, *ShortPackageOuterAndName);
			const FName PIEPackage = (!bIsChildOfLevel ? FName(*FPackageName::ObjectPathToPackageName(PIEPath)) : NAME_None);

			// Duplicate if this an already registered PIE package or this looks like a level subobject reference
			if (bIsChildOfLevel || PIEPackageNames.Contains(PIEPackage))
			{
				// Need to prepend PIE prefix, as we're in PIE and this refers to an object in a PIE package
				SetPath(MoveTemp(PIEPath));

				return true;
			}
		}
	}
#endif
	return false;
}

bool FSoftObjectPath::FixupForPIE(TFunctionRef<void(int32, FSoftObjectPath&)> InPreFixupForPIECustomFunction)
{
	return FixupForPIE(GPlayInEditorID, InPreFixupForPIECustomFunction);
}

bool FSoftObjectPath::FixupCoreRedirects()
{
	FString OldString = ToString();
	FCoreRedirectObjectName OldName = FCoreRedirectObjectName(OldString);

	// Always try the object redirect, this will pick up any package redirects as well
	// For things that look like native objects, try all types as we don't know which it would be
	const bool bIsNative = OldString.StartsWith(TEXT("/Script/"));
	FCoreRedirectObjectName NewName = FCoreRedirects::GetRedirectedName(bIsNative ? ECoreRedirectFlags::Type_AllMask : ECoreRedirectFlags::Type_Object, OldName);

	if (OldName != NewName)
	{
		// Only do the fixup if the old object isn't in memory (or was redirected to new name), this avoids false positives
		UObject* FoundOldObject = FindObjectSafe<UObject>(nullptr, *OldString);
		FString NewString = NewName.ToString();

		if (!FoundOldObject || FoundOldObject->GetPathName() == NewString)
		{
			SetPath(NewString);
			return true;
		}
	}

	return false;
}

bool FSoftClassPath::SerializeFromMismatchedTag(struct FPropertyTag const& Tag, FStructuredArchive::FSlot Slot)
{
	struct UClassTypePolicy
	{
		typedef UClass Type;
		// Class property shares the same tag id as Object property
		static const FName FORCEINLINE GetTypeName() { return NAME_ObjectProperty; }
	};

	FString Path = ToString();

	bool bReturn = SerializeFromMismatchedTagTemplate<UClassTypePolicy>(Path, Tag, Slot);

	if (Slot.GetUnderlyingArchive().IsLoading())
	{
		SetPath(MoveTemp(Path));
		PostLoadPath(&Slot.GetUnderlyingArchive());
	}

	return bReturn;
}

UClass* FSoftClassPath::ResolveClass() const
{
	return Cast<UClass>(ResolveObject());
}

FSoftClassPath FSoftClassPath::GetOrCreateIDForClass(const UClass *InClass)
{
	check(InClass);
	return FSoftClassPath(InClass);
}

bool FSoftObjectPathThreadContext::GetSerializationOptions(FName& OutPackageName, FName& OutPropertyName, ESoftObjectPathCollectType& OutCollectType, ESoftObjectPathSerializeType& OutSerializeType, FArchive* Archive) const
{
	FName CurrentPackageName, CurrentPropertyName;
	ESoftObjectPathCollectType CurrentCollectType = ESoftObjectPathCollectType::AlwaysCollect;
	ESoftObjectPathSerializeType CurrentSerializeType = ESoftObjectPathSerializeType::AlwaysSerialize;
	bool bFoundAnything = false;
	if (OptionStack.Num() > 0)
	{
		// Go from the top of the stack down
		for (int32 i = OptionStack.Num() - 1; i >= 0; i--)
		{
			const FSerializationOptions& Options = OptionStack[i];
			// Find first valid package/property names. They may not necessarily match
			if (Options.PackageName != NAME_None && CurrentPackageName == NAME_None)
			{
				CurrentPackageName = Options.PackageName;
			}
			if (Options.PropertyName != NAME_None && CurrentPropertyName == NAME_None)
			{
				CurrentPropertyName = Options.PropertyName;
			}

			// Restrict based on lowest/most restrictive collect type
			if (Options.CollectType < CurrentCollectType)
			{
				CurrentCollectType = Options.CollectType;
			}
			if (Options.SerializeType < CurrentSerializeType)
			{
				CurrentSerializeType = Options.SerializeType;
			}
		}

		bFoundAnything = true;
	}
	
	// Check UObject serialize context as a backup
	FUObjectSerializeContext* LoadContext = Archive ? Archive->GetSerializeContext() : nullptr;
	if (LoadContext && LoadContext->SerializedObject)
	{
		FLinkerLoad* Linker = LoadContext->SerializedObject->GetLinker();
		if (Linker)
		{
			if (CurrentPackageName == NAME_None)
			{
				CurrentPackageName = Linker->GetPackagePath().GetPackageFName();
			}
			if (Archive == nullptr)
			{
				// Use archive from linker if it wasn't passed in
				Archive = Linker;
			}
			bFoundAnything = true;
		}
	}

	// Check archive for property/editor only info, this works for any serialize if passed in
	if (Archive)
	{
		FProperty* CurrentProperty = Archive->GetSerializedProperty();
			
		if (CurrentProperty && CurrentPropertyName == NAME_None)
		{
			CurrentPropertyName = CurrentProperty->GetFName();
		}
		bool bEditorOnly = false;
#if WITH_EDITOR
		bEditorOnly = Archive->IsEditorOnlyPropertyOnTheStack();

		static FName UntrackedName = TEXT("Untracked");
		if (CurrentProperty && CurrentProperty->GetOwnerProperty()->HasMetaData(UntrackedName))
		{
			// Property has the Untracked metadata, so set to never collect references if it's higher than NeverCollect
			CurrentCollectType = FMath::Min(ESoftObjectPathCollectType::NeverCollect, CurrentCollectType);
		}
#endif
		// If we were always collect before and not overridden by stack options, set to editor only
		if (bEditorOnly && CurrentCollectType == ESoftObjectPathCollectType::AlwaysCollect)
		{
			CurrentCollectType = ESoftObjectPathCollectType::EditorOnlyCollect;
		}

		bFoundAnything = true;
	}

	if (bFoundAnything)
	{
		OutPackageName = CurrentPackageName;
		OutPropertyName = CurrentPropertyName;
		OutCollectType = CurrentCollectType;
		OutSerializeType = CurrentSerializeType;
		return true;
	}

	return bFoundAnything;
}

FThreadSafeCounter FSoftObjectPath::CurrentTag(1);
TSet<FName> FSoftObjectPath::PIEPackageNames;<|MERGE_RESOLUTION|>--- conflicted
+++ resolved
@@ -58,8 +58,6 @@
 	}
 }
 
-<<<<<<< HEAD
-=======
 FName FSoftObjectPath::GetLongPackageFName() const
 {
 	TCHAR Buffer[NAME_SIZE];
@@ -68,7 +66,6 @@
 	return DotPos == INDEX_NONE ? AssetPathName : FName(PlainAssetPath.Left(DotPos));
 }
 
->>>>>>> 6bbb88c8
 /** Helper function that adds info about the object currently being serialized when triggering an ensure about invalid soft object path */
 static FString GetObjectBeingSerializedForSoftObjectPath()
 {
@@ -476,11 +473,7 @@
 			}
 #endif
 
-<<<<<<< HEAD
-		LoadedObject = StaticLoadObject(UObject::StaticClass(), nullptr, *PathString, nullptr, LOAD_None, nullptr, true);
-=======
 			LoadedObject = StaticLoadObject(UObject::StaticClass(), nullptr, *PathString, nullptr, LOAD_None, nullptr, true);
->>>>>>> 6bbb88c8
 
 #if WITH_EDITOR
 			// Look at core redirects if we didn't find the object
