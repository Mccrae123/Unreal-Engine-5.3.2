--- conflicted
+++ resolved
@@ -40,9 +40,6 @@
 	return FindOrAddNode(FGCObjectInfo::FindOrAddInfoHelper(InObjectToFindNodeFor, ObjectToInfoMap));
 }
 
-<<<<<<< HEAD
-int32 FReferenceChainSearch::BuildReferenceChains(FGraphNode* TargetNode, TArray<FReferenceChain*>& ProducedChains, int32 ChainDepth, const int32 VisitCounter, EReferenceChainSearchMode SearchMode)
-=======
 void FReferenceChainSearch::LinkNodes(FGCObjectInfo* From, FGCObjectInfo* To, EReferenceType ReferenceType, FName PropertyName, TConstArrayView<uint64> StackFrames)
 {
 	FGraphNode* ToNode = FindOrAddNode(To);
@@ -57,7 +54,6 @@
 }
 
 int32 FReferenceChainSearch::BuildReferenceChainsRecursive(FGraphNode* TargetNode, TArray<FReferenceChain*>& ProducedChains, int32 ChainDepth, const int32 VisitCounter, EReferenceChainSearchMode SearchMode, FGraphNode* GCObjReferencerNode)
->>>>>>> d731a049
 {
 	int32 ProducedChainsCount = 0;
 
@@ -297,11 +293,7 @@
 {
 	for (FGraphNode* TargetNode : TargetNodes) 
 	{
-<<<<<<< HEAD
-		if (!(SearchMode & EReferenceChainSearchMode::ExternalOnly) || !ReferencedByNode->ObjectInfo->IsIn(TargetNode->ObjectInfo))
-=======
 		for (FGraphNode* ReferencedByNode : TargetNode->ReferencedByObjects)
->>>>>>> d731a049
 		{
 			if (!(SearchMode & EReferenceChainSearchMode::ExternalOnly) || !ReferencedByNode->ObjectInfo->IsIn(TargetNode->ObjectInfo))
 			{
@@ -411,11 +403,7 @@
 	{
 		bool bPostCallbackContinue = true;
 		const int32 RootIndex = Chain->Num() - 1;
-<<<<<<< HEAD
-		FNodeReferenceInfo ReferenceInfo = Chain->GetReferenceInfo(RootIndex);
-=======
 		const FNodeReferenceInfo* ReferenceInfo = Chain->GetReferenceInfo(RootIndex);
->>>>>>> d731a049
 		FGCObjectInfo* ReferencerObject = Chain->GetNode(RootIndex)->ObjectInfo;
 		{
 			FCallbackParams Params;
@@ -451,11 +439,7 @@
 				UClass* ReferencerClass = Cast<UClass>(ReferencerObject->GetClass()->TryResolveObject());
 				TArray<FProperty*> ReferencingProperties;
 
-<<<<<<< HEAD
-				if (ReferencerClass && FGCStackSizeHelper::ConvertPathToProperties(ReferencerClass, ReferenceInfo.ReferencerName, ReferencingProperties))
-=======
 				if (ReferencerClass && FGCStackSizeHelper::ConvertPathToProperties(ReferencerClass, ReferenceInfo->ReferencerName, ReferencingProperties))
->>>>>>> d731a049
 				{
 					FProperty* InnermostProperty = ReferencingProperties.Last();
 					FProperty* OutermostProperty = ReferencingProperties[0];
@@ -464,11 +448,7 @@
 						*InnermostProperty->GetCPPType(),
 						OutermostProperty->GetOwnerClass()->GetPrefixCPP(),
 						*OutermostProperty->GetOwnerClass()->GetName(),
-<<<<<<< HEAD
-						*ReferenceInfo.ReferencerName.ToString());
-=======
 						*ReferenceInfo->ReferencerName.ToString());
->>>>>>> d731a049
 				}
 				else
 				{
@@ -605,29 +585,12 @@
 */
 class FDirectReferenceProcessor : public FSimpleReferenceProcessorBase
 {	
-<<<<<<< HEAD
-	UObject* ObjectToFindReferencesTo;
-	TSet<FReferenceChainSearch::FObjectReferenceInfo>& ReferencedObjects;
-=======
 protected:
 	TSet<FReferenceChainSearch::FObjectReferenceInfo> ReferencedObjects;
->>>>>>> d731a049
 	TMap<UObject*, FGCObjectInfo*>& ObjectToInfoMap;
 
 public:
 
-<<<<<<< HEAD
-	FDirectReferenceProcessor(UObject* InObjectToFindReferencesTo, TSet<FReferenceChainSearch::FObjectReferenceInfo>& InReferencedObjects, TMap<UObject*, FGCObjectInfo*>& InObjectToInfoMap)
-		: ObjectToFindReferencesTo(InObjectToFindReferencesTo)
-		, ReferencedObjects(InReferencedObjects)
-		, ObjectToInfoMap(InObjectToInfoMap)
-	{
-	}
-
-	FORCEINLINE void HandleTokenStreamObjectReference(FGCArrayStruct& ObjectsToSerializeStruct, UObject* ReferencingObject, UObject*& Object, const int32 TokenIndex, const EGCTokenType TokenType, bool bAllowReferenceElimination)
-	{		
-		if (Object)
-=======
 	FDirectReferenceProcessor(TMap<UObject*, FGCObjectInfo*>& InObjectToInfoMap)
 	: ObjectToInfoMap(InObjectToInfoMap)
 	{
@@ -646,7 +609,6 @@
 	void HandleTokenStreamObjectReference(FGCArrayStruct& ObjectsToSerializeStruct, UObject* ReferencingObject, UObject*& Object, const int32 TokenIndex, const EGCTokenType TokenType, bool bAllowReferenceElimination)
 	{		
 		if (Object && Object != ReferencingObject) // Skip self-references just in case 
->>>>>>> d731a049
 		{
 			FGCObjectInfo* ObjectInfo = FGCObjectInfo::FindOrAddInfoHelper(Object, ObjectToInfoMap);
 
@@ -662,29 +624,22 @@
 				else
 				{
 					RefInfo.Type = FReferenceChainSearch::EReferenceType::AddReferencedObjects;
-<<<<<<< HEAD
-					RefInfo.NumStackFrames = FPlatformStackWalk::CaptureStackBackTrace(RefInfo.StackFrames, FReferenceChainSearch::FObjectReferenceInfo::MaxStackFrames);
-=======
 
 					RefInfo.StackFrames.AddUninitialized(FReferenceChainSearch::FObjectReferenceInfo::MaxStackFrames);
 					int32 NumStackFrames = FPlatformStackWalk::CaptureStackBackTrace(RefInfo.StackFrames.GetData(), RefInfo.StackFrames.Num());
 					RefInfo.StackFrames.SetNum(NumStackFrames);
->>>>>>> d731a049
 
 					if (FGCObject::GGCObjectReferencer && (!ReferencingObject || ReferencingObject == FGCObject::GGCObjectReferencer))
 					{
 						FString RefName;
 						if (FGCObject::GGCObjectReferencer->GetReferencerName(Object, RefName, true))
 						{
-<<<<<<< HEAD
-=======
 							// In case FGCObjects misbehave and give us long strings, truncate so we can make them an FName.
 							if (RefName.Len() >= NAME_SIZE)
 							{
 								RefName.LeftInline(NAME_SIZE-1);
 							}
 
->>>>>>> d731a049
 							RefInfo.ReferencerName = FName(*RefName);
 						}
 						else if (ReferencingObject)
@@ -698,10 +653,6 @@
 					}
 				}
 
-<<<<<<< HEAD
-				ReferencedObjects.Add(RefInfo);
-			}
-=======
 				ReferencedObjects.Emplace(MoveTemp(RefInfo));
 			}
 		}
@@ -765,7 +716,6 @@
 			}
 
 			FDirectReferenceProcessor::HandleTokenStreamObjectReference(ObjectsToSerializeStruct, ReferencingObject, Object, TokenIndex, TokenType, bAllowReferenceElimination);
->>>>>>> d731a049
 		}
 	}
 };
@@ -787,19 +737,6 @@
 	}
 };
 
-<<<<<<< HEAD
-FReferenceChainSearch::FReferenceChainSearch(UObject* InObjectToFindReferencesTo, EReferenceChainSearchMode Mode /*= EReferenceChainSearchMode::PrintResults*/)
-	: ObjectToFindReferencesTo(InObjectToFindReferencesTo)
-	, SearchMode(Mode)
-{
-	FSlowHeartBeatScope DisableHangDetection; // This function can be very slow
-
-	check(ObjectToFindReferencesTo);
-	ObjectInfoToFindReferencesTo = FGCObjectInfo::FindOrAddInfoHelper(ObjectToFindReferencesTo, ObjectToInfoMap);
-
-	// First pass is to find all direct references for each object
-	FindDirectReferencesForObjects();
-=======
 FReferenceChainSearch::FReferenceChainSearch(UObject* InObjectToFindReferencesTo, EReferenceChainSearchMode Mode /*= EReferenceChainSearchMode::PrintResults*/) 
 : FReferenceChainSearch(TConstArrayView<UObject*>(&InObjectToFindReferencesTo, 1), Mode)
 {
@@ -826,7 +763,6 @@
 	{
 		FindDirectReferencesForObjects();
 	}
->>>>>>> d731a049
 
 	// Second pass creates all reference chains
 	PerformSearch();
@@ -847,12 +783,6 @@
 	Cleanup();
 }
 
-<<<<<<< HEAD
-void FReferenceChainSearch::PerformSearch()
-{
-	FGraphNode* ObjectNodeToFindReferencesTo = FindOrAddNode(ObjectToFindReferencesTo);
-	check(ObjectNodeToFindReferencesTo);
-=======
 int64 FReferenceChainSearch::GetAllocatedSize() const
 {
 	int64 Size = 0;
@@ -891,7 +821,6 @@
 		FGCObjectInfo* ObjectInfo = FGCObjectInfo::FindOrAddInfoHelper(FGCObject::GGCObjectReferencer, ObjectToInfoMap);
 		GCObjectReferencerGraphNode = AllNodes.FindRef(ObjectInfo);
 	}
->>>>>>> d731a049
 
 	// Now it's time to build the reference chain from all of the objects that reference the object to find references to
 	if (!(SearchMode & EReferenceChainSearchMode::Direct))
@@ -907,14 +836,11 @@
 #if ENABLE_GC_HISTORY
 void FReferenceChainSearch::PerformSearchFromGCSnapshot(UObject* InObjectToFindReferencesTo, FGCSnapshot& InSnapshot)
 {
-<<<<<<< HEAD
-=======
 	PerformSearchFromGCSnapshot(TConstArrayView<UObject*>(&InObjectToFindReferencesTo, 1), InSnapshot);
 }
 
 void FReferenceChainSearch::PerformSearchFromGCSnapshot(TConstArrayView<UObject*> InObjectsToFindReferencesTo, FGCSnapshot& InSnapshot)
 {
->>>>>>> d731a049
 	FSlowHeartBeatScope DisableHangDetection; // This function can be very slow
 
 	Cleanup();
@@ -922,17 +848,12 @@
 	// Temporarily move the generated object info structs. We don't want to copy everything to minimize memory usage and save a few ms
 	ObjectToInfoMap = MoveTemp(InSnapshot.ObjectToInfoMap);
 
-<<<<<<< HEAD
-	ObjectToFindReferencesTo = InObjectToFindReferencesTo;
-	ObjectInfoToFindReferencesTo = FGCObjectInfo::FindOrAddInfoHelper(ObjectToFindReferencesTo, ObjectToInfoMap);
-=======
 	ObjectsToFindReferencesTo = InObjectsToFindReferencesTo;
 	ObjectInfosToFindReferencesTo.Reset();
 	for (UObject* Obj : InObjectsToFindReferencesTo)
 	{
 		ObjectInfosToFindReferencesTo.Add(FGCObjectInfo::FindOrAddInfoHelper(Obj, ObjectToInfoMap));
 	}
->>>>>>> d731a049
 	FGCObjectInfo* GCObjectReferencerInfo = FGCObjectInfo::FindOrAddInfoHelper(FGCObject::GGCObjectReferencer, ObjectToInfoMap);
 
 	// We can avoid copying object infos but we need to regenerate direct reference infos
@@ -951,11 +872,7 @@
 			{
 				ReferenceType = EReferenceType::Property;
 			}
-<<<<<<< HEAD
-			ObjectNode->ReferencedObjects.Add(FNodeReferenceInfo(ReferencedObjectNode, ReferenceType, ReferenceInfo.ReferencerName, nullptr, 0));
-=======
 			ObjectNode->ReferencedObjects.Emplace(FNodeReferenceInfo(ReferencedObjectNode, ReferenceType, ReferenceInfo.ReferencerName));
->>>>>>> d731a049
 			ReferencedObjectNode->ReferencedByObjects.Add(ObjectNode);
 		}
 	}
@@ -973,17 +890,10 @@
 }
 #endif // ENABLE_GC_HISTORY
 
-<<<<<<< HEAD
-void FReferenceChainSearch::FindDirectReferencesForObjects()
-{
-	TSet<FObjectReferenceInfo> ReferencedObjects;
-	FDirectReferenceProcessor Processor(ObjectToFindReferencesTo, ReferencedObjects, ObjectToInfoMap);
-=======
 template<typename ProcessorType>
 struct TReferenceSearchHelper
 {
 	ProcessorType Processor;
->>>>>>> d731a049
 	TFastReferenceCollector<
 		ProcessorType, 
 		TReferenceSearchReferenceCollector<ProcessorType>, 
@@ -996,24 +906,10 @@
 	: Processor(MoveTemp(InProcessor))
 	, ReferenceCollector(Processor, FGCArrayPool::Get())
 	{
-<<<<<<< HEAD
-		FUObjectItem* ObjItem = *It;
-		UObject* Object = static_cast<UObject*>(ObjItem->Object);
-		FGraphNode* ObjectNode = FindOrAddNode(Object);
-=======
-	}
->>>>>>> d731a049
+	}
 
 	static bool DoNotFilterObjects(UObject* Object) { return true; }
 
-<<<<<<< HEAD
-		// Build direct reference tree
-		for (FObjectReferenceInfo& ReferenceInfo : ReferencedObjects)
-		{
-			FGraphNode* ReferencedObjectNode = FindOrAddNode(ReferenceInfo.Object);
-			ObjectNode->ReferencedObjects.Add(FNodeReferenceInfo(ReferencedObjectNode, ReferenceInfo.Type, ReferenceInfo.ReferencerName, ReferenceInfo.StackFrames, ReferenceInfo.NumStackFrames));
-			ReferencedObjectNode->ReferencedByObjects.Add(ObjectNode);
-=======
 	// HANDLE_REFERENCES is a function bool(const TSet<FReferenceChainSearch>&) function returning true to continue the search
 	// FILTER_OBJECTS is a function bool(UObject*) that returns true if the object's outgoing references should be collected
 	template<typename HANDLE_REFERENCES, typename FILTER_OBJECTS = decltype(DoNotFilterObjects)>
@@ -1046,7 +942,6 @@
 			{
 				break;
 			}
->>>>>>> d731a049
 		}
 	}
 };
@@ -1205,13 +1100,6 @@
 
 	if(NumPrintedChains == 0)
 	{
-<<<<<<< HEAD
-		check(ObjectInfoToFindReferencesTo);
-		UE_LOG(LogReferenceChain, Log, TEXT("%s%s is not currently reachable."),
-			*GetObjectFlags(ObjectInfoToFindReferencesTo),
-			*ObjectInfoToFindReferencesTo->GetFullName()
-		);
-=======
 		if (TargetObject)
 		{
 			FGCObjectInfo* ObjInfo = FGCObjectInfo::FindOrAddInfoHelper(TargetObject, *const_cast<TMap<UObject*, FGCObjectInfo*>*>(&ObjectToInfoMap));
@@ -1225,7 +1113,6 @@
 		{
 			UE_LOG(LogReferenceChain, Log, TEXT("No target objects are currently reachable."));
 		}
->>>>>>> d731a049
 	}
 
 	return NumPrintedChains;
@@ -1258,12 +1145,6 @@
 	}
 	else
 	{
-<<<<<<< HEAD
-		return FString::Printf(TEXT("%s%s is not currently reachable."),
-			*GetObjectFlags(ObjectInfoToFindReferencesTo),
-			*ObjectInfoToFindReferencesTo->GetFullName()
-		);
-=======
 		if (TargetObject)
 		{
 			FGCObjectInfo ObjectInfo(TargetObject);
@@ -1276,7 +1157,6 @@
 		{
 			return TEXT("No target objects are currently reachable.");
 		}
->>>>>>> d731a049
 	}
 }
 
