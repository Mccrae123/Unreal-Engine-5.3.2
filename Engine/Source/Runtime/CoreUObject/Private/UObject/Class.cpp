// Copyright Epic Games, Inc. All Rights Reserved.

#include "UObject/Class.h"
#include "HAL/ThreadSafeBool.h"
#include "HAL/LowLevelMemTracker.h"
#include "Misc/ScopeLock.h"
#include "Serialization/MemoryWriter.h"
#include "Misc/ConfigCacheIni.h"
#include "Misc/OutputDeviceHelper.h"
#include "Misc/FeedbackContext.h"
#include "Misc/OutputDeviceConsole.h"
#include "Misc/AutomationTest.h"
#include "Misc/EnumClassFlags.h"
#include "Misc/StringBuilder.h"
#include "UObject/ErrorException.h"
#include "Modules/ModuleManager.h"
#include "UObject/UObjectAllocator.h"
#include "UObject/UObjectHash.h"
#include "UObject/UObjectIterator.h"
#include "UObject/Package.h"
#include "UObject/MetaData.h"
#include "Templates/Casts.h"
#include "UObject/DebugSerializationFlags.h"
#include "UObject/PropertyTag.h"
#include "UObject/UnrealType.h"
#include "UObject/UnrealTypePrivate.h"
#include "UObject/Reload.h"
#include "UObject/Stack.h"
#include "Misc/PackageName.h"
#include "UObject/ObjectResource.h"
#include "UObject/LinkerSave.h"
#include "UObject/Interface.h"
#include "UObject/LinkerPlaceholderClass.h"
#include "UObject/LinkerPlaceholderFunction.h"
#include "UObject/StructScriptLoader.h"
#include "UObject/PropertyHelper.h"
#include "UObject/CoreRedirects.h"
#include "Internationalization/PolyglotTextData.h"
#include "Serialization/ArchiveScriptReferenceCollector.h"
#include "Serialization/ArchiveUObjectFromStructuredArchive.h"
#include "UObject/FrameworkObjectVersion.h"
#include "UObject/GarbageCollection.h"
#include "UObject/UObjectThreadContext.h"
#include "Serialization/LoadTimeTracePrivate.h"
#include "Serialization/UnversionedPropertySerialization.h"
#include "Serialization/UnversionedPropertySerializationTest.h"
#include "UObject/CoreObjectVersion.h"
#include "UObject/FastReferenceCollector.h"
#include "UObject/PropertyProxyArchive.h"
#include "UObject/FieldPath.h"
#include "HAL/ThreadSafeCounter.h"
#include "Math/InterpCurvePoint.h"
#include "UObject/UE5MainStreamObjectVersion.h"

// WARNING: This should always be the last include in any file that needs it (except .generated.h)
#include "UObject/UndefineUPropertyMacros.h"

// This flag enables some expensive class tree validation that is meant to catch mutations of 
// the class tree outside of SetSuperStruct. It has been disabled because loading blueprints 
// does a lot of mutation of the class tree, and the validation checks impact iteration time.
#define DO_CLASS_TREE_VALIDATION 0

DEFINE_LOG_CATEGORY(LogScriptSerialization);
DEFINE_LOG_CATEGORY(LogClass);

IMPLEMENT_STRUCT(TestUninitializedScriptStructMembersTest);

#if defined(_MSC_VER) && _MSC_VER == 1900
	#ifdef PRAGMA_DISABLE_SHADOW_VARIABLE_WARNINGS
		PRAGMA_DISABLE_SHADOW_VARIABLE_WARNINGS
	#endif
#endif

// If we end up pushing class flags out beyond a uint32, there are various places
// casting it to uint32 that need to be fixed up (mostly printfs but also some serialization code)
static_assert(sizeof(__underlying_type(EClassFlags)) == sizeof(uint32), "expecting ClassFlags enum to fit in a uint32");

//////////////////////////////////////////////////////////////////////////

FThreadSafeBool& InternalSafeGetTokenStreamDirtyFlag()
{
	static FThreadSafeBool TokenStreamDirty(true);
	return TokenStreamDirty;
}

/**
 * Shared function called from the various InitializePrivateStaticClass functions generated my the IMPLEMENT_CLASS macro.
 */
COREUOBJECT_API void InitializePrivateStaticClass(
	class UClass* TClass_Super_StaticClass,
	class UClass* TClass_PrivateStaticClass,
	class UClass* TClass_WithinClass_StaticClass,
	const TCHAR* PackageName,
	const TCHAR* Name
	)
{
	TRACE_LOADTIME_CLASS_INFO(TClass_PrivateStaticClass, Name);
	NotifyRegistrationEvent(PackageName, Name, ENotifyRegistrationType::NRT_Class, ENotifyRegistrationPhase::NRP_Started);

	/* No recursive ::StaticClass calls allowed. Setup extras. */
	if (TClass_Super_StaticClass != TClass_PrivateStaticClass)
	{
		TClass_PrivateStaticClass->SetSuperStruct(TClass_Super_StaticClass);
	}
	else
	{
		TClass_PrivateStaticClass->SetSuperStruct(NULL);
	}
	TClass_PrivateStaticClass->ClassWithin = TClass_WithinClass_StaticClass;

	// Register the class's dependencies, then itself.
	TClass_PrivateStaticClass->RegisterDependencies();
	{
		// Defer
		TClass_PrivateStaticClass->Register(PackageName, Name);
	}
	
	NotifyRegistrationEvent(PackageName, Name, ENotifyRegistrationType::NRT_Class, ENotifyRegistrationPhase::NRP_Finished);
}

void FNativeFunctionRegistrar::RegisterFunction(class UClass* Class, const ANSICHAR* InName, FNativeFuncPtr InPointer)
{
	Class->AddNativeFunction(InName, InPointer);
}

void FNativeFunctionRegistrar::RegisterFunction(class UClass* Class, const WIDECHAR* InName, FNativeFuncPtr InPointer)
{
	Class->AddNativeFunction(InName, InPointer);
}

void FNativeFunctionRegistrar::RegisterFunctions(class UClass* Class, const FNameNativePtrPair* InArray, int32 NumFunctions)
{
	for (; NumFunctions; ++InArray, --NumFunctions)
	{
		Class->AddNativeFunction(UTF8_TO_TCHAR(InArray->NameUTF8), InArray->Pointer);
	}
}

/*-----------------------------------------------------------------------------
	UField implementation.
-----------------------------------------------------------------------------*/

UField::UField( EStaticConstructor, EObjectFlags InFlags )
: UObject( EC_StaticConstructor, InFlags )
, Next( NULL )
{}

UClass* UField::GetOwnerClass() const
{
	UClass* OwnerClass = NULL;
	UObject* TestObject = const_cast<UField*>(this);

	while ((TestObject != NULL) && (OwnerClass == NULL))
	{
		OwnerClass = dynamic_cast<UClass*>(TestObject);
		TestObject = TestObject->GetOuter();
	}

	return OwnerClass;
}

UStruct* UField::GetOwnerStruct() const
{
	const UObject* Obj = this;
	do
	{
		if (const UStruct* Result = dynamic_cast<const UStruct*>(Obj))
		{
			return const_cast<UStruct*>(Result);
		}

		Obj = Obj->GetOuter();
	}
	while (Obj);

	return nullptr;
}

FString UField::GetAuthoredName() const
{
	UStruct* Struct = GetOwnerStruct();
	if (Struct)
	{
		return Struct->GetAuthoredNameForField(this);
	}
	return FString();
}

void UField::Bind()
{
}

void UField::PostLoad()
{
	Super::PostLoad();
	Bind();
}

bool UField::NeedsLoadForClient() const
{
	// Overridden to avoid calling the expensive generic version, which only ensures that our class is not excluded, which it never can be
	return true;
}

bool UField::NeedsLoadForServer() const
{
	return true;
}

void UField::Serialize( FArchive& Ar )
{
	Super::Serialize( Ar );
	Ar.UsingCustomVersion(FFrameworkObjectVersion::GUID);
	if (Ar.CustomVer(FFrameworkObjectVersion::GUID) < FFrameworkObjectVersion::RemoveUField_Next)
	{
		Ar << Next;
	}
}

void UField::AddCppProperty(FProperty* Property)
{
	UE_LOG(LogClass, Fatal,TEXT("UField::AddCppProperty"));
}

#if WITH_EDITORONLY_DATA

struct FDisplayNameHelper
{
	static FString Get(const UObject& Object)
	{
		const UClass* Class = Cast<const UClass>(&Object);
		if (Class && !Class->HasAnyClassFlags(CLASS_Native))
		{
			FString Name = Object.GetName();
			Name.RemoveFromEnd(TEXT("_C"));
			Name.RemoveFromStart(TEXT("SKEL_"));
			return Name;
		}

		//if (auto Property = dynamic_cast<const FProperty*>(&Object))
		//{
		//	return Property->GetAuthoredName();
		//}

		return Object.GetName();
	}
};

/**
 * Finds the localized display name or native display name as a fallback.
 *
 * @return The display name for this object.
 */
FText UField::GetDisplayNameText() const
{
	FText LocalizedDisplayName;

	static const FString Namespace = TEXT("UObjectDisplayNames");
	static const FName NAME_DisplayName(TEXT("DisplayName"));

	const FString Key = GetFullGroupName(false);

	FString NativeDisplayName = GetMetaData(NAME_DisplayName);
	if (NativeDisplayName.IsEmpty())
	{
		NativeDisplayName = FName::NameToDisplayString(FDisplayNameHelper::Get(*this), false);
	}

	if ( !( FText::FindText( Namespace, Key, /*OUT*/LocalizedDisplayName, &NativeDisplayName ) ) )
	{
		LocalizedDisplayName = FText::FromString(NativeDisplayName );
	}

	return LocalizedDisplayName;
}

/**
 * Finds the localized tooltip or native tooltip as a fallback.
 *
 * @return The tooltip for this object.
 */
FText UField::GetToolTipText(bool bShortTooltip) const
{
	bool bFoundShortTooltip = false;
	static const FName NAME_Tooltip(TEXT("Tooltip"));
	static const FName NAME_ShortTooltip(TEXT("ShortTooltip"));
	FText LocalizedToolTip;
	FString NativeToolTip;
	
	if (bShortTooltip)
	{
		NativeToolTip = GetMetaData(NAME_ShortTooltip);
		if (NativeToolTip.IsEmpty())
		{
			NativeToolTip = GetMetaData(NAME_Tooltip);
		}
		else
		{
			bFoundShortTooltip = true;
		}
	}
	else
	{
		NativeToolTip = GetMetaData(NAME_Tooltip);
	}

	const FString Namespace = bFoundShortTooltip ? TEXT("UObjectShortTooltips") : TEXT("UObjectToolTips");
	const FString Key = GetFullGroupName(false);
	if ( !FText::FindText( Namespace, Key, /*OUT*/LocalizedToolTip, &NativeToolTip ) )
	{
		if (NativeToolTip.IsEmpty())
		{
			NativeToolTip = FName::NameToDisplayString(FDisplayNameHelper::Get(*this), false);
		}
		else if (!bShortTooltip && IsNative())
		{
			FormatNativeToolTip(NativeToolTip, true);
		}
		LocalizedToolTip = FText::FromString(NativeToolTip);
	}

	return LocalizedToolTip;
}

void UField::FormatNativeToolTip(FString& ToolTipString, bool bRemoveExtraSections)
{
	// First do doxygen replace
	static const FString DoxygenSee(TEXT("@see"));
	static const FString TooltipSee(TEXT("See:"));
	ToolTipString.ReplaceInline(*DoxygenSee, *TooltipSee);

	bool bCurrentLineIsEmpty = true;
	int32 EmptyLineCount = 0;
	int32 LastContentIndex = INDEX_NONE;
	const int32 ToolTipLength = ToolTipString.Len();
		
	// Start looking for empty lines and whitespace to strip
	for (int32 StrIndex = 0; StrIndex < ToolTipLength; StrIndex++)
	{
		TCHAR CurrentChar = ToolTipString[StrIndex];

		if (!FChar::IsWhitespace(CurrentChar))
		{
			if (FChar::IsPunct(CurrentChar))
			{
				// Punctuation is considered content if it's on a line with alphanumeric text
				if (!bCurrentLineIsEmpty)
				{
					LastContentIndex = StrIndex;
				}
			}
			else
			{
				// This is something alphanumeric, this is always content and mark line as not empty
				bCurrentLineIsEmpty = false;
				LastContentIndex = StrIndex;
			}
		}
		else if (CurrentChar == TEXT('\n'))
		{
			if (bCurrentLineIsEmpty)
			{
				EmptyLineCount++;
				if (bRemoveExtraSections && EmptyLineCount >= 2)
				{
					// If we get two empty or punctuation/separator lines in a row, cut off the string if requested
					break;
				}
			}
			else
			{
				EmptyLineCount = 0;
			}

			bCurrentLineIsEmpty = true;
		}
	}

	// Trim string to last content character, this strips trailing whitespace as well as extra sections if needed
	if (LastContentIndex >= 0 && LastContentIndex != ToolTipLength - 1)
	{
		ToolTipString.RemoveAt(LastContentIndex + 1, ToolTipLength - (LastContentIndex + 1));
	}
}

/**
 * Determines if the property has any metadata associated with the key
 * 
 * @param Key The key to lookup in the metadata
 * @return true if there is a (possibly blank) value associated with this key
 */
const FString* UField::FindMetaData(const TCHAR* Key) const
{
	UPackage* Package = GetOutermost();
	check(Package);

	UMetaData* MetaData = Package->GetMetaData();
	check(MetaData);

	return MetaData->FindValue(this, Key);
}

const FString* UField::FindMetaData(const FName& Key) const
{
	UPackage* Package = GetOutermost();
	check(Package);

	UMetaData* MetaData = Package->GetMetaData();
	check(MetaData);

	return MetaData->FindValue(this, Key);
}

/**
 * Find the metadata value associated with the key
 * 
 * @param Key The key to lookup in the metadata
 * @return The value associated with the key
*/
const FString& UField::GetMetaData(const TCHAR* Key) const
{
	UPackage* Package = GetOutermost();
	check(Package);

	UMetaData* MetaData = Package->GetMetaData();
	check(MetaData);

	const FString& MetaDataString = MetaData->GetValue(this, Key);
		
	return MetaDataString;
}

const FString& UField::GetMetaData(const FName& Key) const
{
	UPackage* Package = GetOutermost();
	check(Package);

	UMetaData* MetaData = Package->GetMetaData();
	check(MetaData);

	const FString& MetaDataString = MetaData->GetValue(this, Key);

	return MetaDataString;
}

FText UField::GetMetaDataText(const TCHAR* MetaDataKey, const FString LocalizationNamespace, const FString LocalizationKey) const
{
	FString DefaultMetaData;

	if(const FString* FoundMetaData = FindMetaData( MetaDataKey ))
	{
		DefaultMetaData = *FoundMetaData;
	}

	// If attempting to grab the DisplayName metadata, we must correct the source string and output it as a DisplayString for lookup
	if( DefaultMetaData.IsEmpty() && FCString::Stricmp(MetaDataKey, TEXT("DisplayName")) == 0 )
	{
		DefaultMetaData = FName::NameToDisplayString(GetName(), false);
	}

	FText LocalizedMetaData;
	if ( !( FText::FindText( LocalizationNamespace, LocalizationKey, /*OUT*/LocalizedMetaData, &DefaultMetaData ) ) )
	{
		if (!DefaultMetaData.IsEmpty())
		{
			LocalizedMetaData = FText::AsCultureInvariant(DefaultMetaData);
		}
	}

	return LocalizedMetaData;
}

FText UField::GetMetaDataText(const FName& MetaDataKey, const FString LocalizationNamespace, const FString LocalizationKey) const
{
	FString DefaultMetaData;

	if (const FString* FoundMetaData = FindMetaData( MetaDataKey ))
	{
		DefaultMetaData = *FoundMetaData;
	}

	// If attempting to grab the DisplayName metadata, we must correct the source string and output it as a DisplayString for lookup
	if( DefaultMetaData.IsEmpty() && MetaDataKey == TEXT("DisplayName") )
	{
		DefaultMetaData = FName::NameToDisplayString(GetName(), false);
	}
	

	FText LocalizedMetaData;
	if ( !( FText::FindText( LocalizationNamespace, LocalizationKey, /*OUT*/LocalizedMetaData, &DefaultMetaData ) ) )
	{
		if (!DefaultMetaData.IsEmpty())
		{
			LocalizedMetaData = FText::AsCultureInvariant(DefaultMetaData);
		}
	}

	return LocalizedMetaData;
}

/**
 * Sets the metadata value associated with the key
 * 
 * @param Key The key to lookup in the metadata
 * @return The value associated with the key
 */
void UField::SetMetaData(const TCHAR* Key, const TCHAR* InValue)
{
	UPackage* Package = GetOutermost();
	check(Package);

	Package->GetMetaData()->SetValue(this, Key, InValue);
}

void UField::SetMetaData(const FName& Key, const TCHAR* InValue)
{
	UPackage* Package = GetOutermost();
	check(Package);

	Package->GetMetaData()->SetValue(this, Key, InValue);
}

UClass* UField::GetClassMetaData(const TCHAR* Key) const
{
	const FString& ClassName = GetMetaData(Key);
	UClass* const FoundObject = FindObject<UClass>(ANY_PACKAGE, *ClassName);
	return FoundObject;
}

UClass* UField::GetClassMetaData(const FName& Key) const
{
	const FString& ClassName = GetMetaData(Key);
	UClass* const FoundObject = FindObject<UClass>(ANY_PACKAGE, *ClassName);
	return FoundObject;
}

void UField::RemoveMetaData(const TCHAR* Key)
{
	UPackage* Package = GetOutermost();
	check(Package);
	return Package->GetMetaData()->RemoveValue(this, Key);
}

void UField::RemoveMetaData(const FName& Key)
{
	UPackage* Package = GetOutermost();
	check(Package);
	return Package->GetMetaData()->RemoveValue(this, Key);
}

#endif // WITH_EDITORONLY_DATA

bool UField::HasAnyCastFlags(const uint64 InCastFlags) const
{
	return !!(GetClass()->ClassCastFlags & InCastFlags);
}

bool UField::HasAllCastFlags(const uint64 InCastFlags) const
{
	return (GetClass()->ClassCastFlags & InCastFlags) == InCastFlags;
}

#if WITH_EDITORONLY_DATA
FField* UField::GetAssociatedFField()
{
	return nullptr;
}

void UField::SetAssociatedFField(FField* InField)
{
	check(false); // unsupported for this type
}
#endif // WITH_EDITORONLY_DATA

IMPLEMENT_CORE_INTRINSIC_CLASS(UField, UObject,
	{
		Class->EmitObjectReference(STRUCT_OFFSET(UField, Next), TEXT("Next"));
	}
);



/*-----------------------------------------------------------------------------
	UStruct implementation.
-----------------------------------------------------------------------------*/

#if WITH_EDITORONLY_DATA
static int32 GetNextFieldPathSerialNumber()
{
	static FThreadSafeCounter GlobalSerialNumberCounter;
	return GlobalSerialNumberCounter.Increment();
}
#endif // WITH_EDITORONLY_DATA

//
// Constructors.
//
UStruct::UStruct(EStaticConstructor, int32 InSize, int32 InMinAlignment, EObjectFlags InFlags)
	: UField(EC_StaticConstructor, InFlags)
	, SuperStruct(nullptr)
	, Children(nullptr)
	, ChildProperties(nullptr)
	, PropertiesSize(InSize)
	, MinAlignment(InMinAlignment)
	, PropertyLink(nullptr)
	, RefLink(nullptr)
	, DestructorLink(nullptr)
	, PostConstructLink(nullptr)
	, UnresolvedScriptProperties(nullptr)
{
#if WITH_EDITORONLY_DATA
	FieldPathSerialNumber = GetNextFieldPathSerialNumber();
#endif // WITH_EDITORONLY_DATA
}

UStruct::UStruct(UStruct* InSuperStruct, SIZE_T ParamsSize, SIZE_T Alignment)
	: UField(FObjectInitializer::Get())
	, SuperStruct(InSuperStruct)
	, Children(nullptr)
	, ChildProperties(nullptr)
	, PropertiesSize(ParamsSize ? ParamsSize : (InSuperStruct ? InSuperStruct->GetPropertiesSize() : 0))
	, MinAlignment(Alignment ? Alignment : (FMath::Max(InSuperStruct ? InSuperStruct->GetMinAlignment() : 1, 1)))
	, PropertyLink(nullptr)
	, RefLink(nullptr)
	, DestructorLink(nullptr)
	, PostConstructLink(nullptr)
	, UnresolvedScriptProperties(nullptr)
{
#if USTRUCT_FAST_ISCHILDOF_IMPL == USTRUCT_ISCHILDOF_STRUCTARRAY
	this->ReinitializeBaseChainArray();
#endif
#if WITH_EDITORONLY_DATA
	FieldPathSerialNumber = GetNextFieldPathSerialNumber();
#endif // WITH_EDITORONLY_DATA
}

UStruct::UStruct(const FObjectInitializer& ObjectInitializer, UStruct* InSuperStruct, SIZE_T ParamsSize, SIZE_T Alignment)
	: UField(ObjectInitializer)
	, SuperStruct(InSuperStruct)
	, Children(nullptr)
	, ChildProperties(nullptr)
	, PropertiesSize(ParamsSize ? ParamsSize : (InSuperStruct ? InSuperStruct->GetPropertiesSize() : 0))
	, MinAlignment(Alignment ? Alignment : (FMath::Max(InSuperStruct ? InSuperStruct->GetMinAlignment() : 1, 1)))
	, PropertyLink(nullptr)
	, RefLink(nullptr)
	, DestructorLink(nullptr)
	, PostConstructLink(nullptr)
	, UnresolvedScriptProperties(nullptr)
{
#if USTRUCT_FAST_ISCHILDOF_IMPL == USTRUCT_ISCHILDOF_STRUCTARRAY
	this->ReinitializeBaseChainArray();
#endif
#if WITH_EDITORONLY_DATA
	FieldPathSerialNumber = GetNextFieldPathSerialNumber();
#endif // WITH_EDITORONLY_DATA
}

/**
 * Force any base classes to be registered first, then call BaseRegister
 */
void UStruct::RegisterDependencies()
{
	Super::RegisterDependencies();
	if (SuperStruct != NULL)
	{
		SuperStruct->RegisterDependencies();
	}
}

void UStruct::AddCppProperty(FProperty* Property)
{
	Property->Next = ChildProperties;
	ChildProperties = Property;
}

void UStruct::StaticLink(bool bRelinkExistingProperties)
{
	FArchive ArDummy;
	Link(ArDummy, bRelinkExistingProperties);
}

void UStruct::GetPreloadDependencies(TArray<UObject*>& OutDeps)
{
	Super::GetPreloadDependencies(OutDeps);
	OutDeps.Add(SuperStruct);

	for (UField* Field = Children; Field; Field = Field->Next)
	{
		if (!Cast<UFunction>(Field))
		{
			OutDeps.Add(Field);
		}
	}

	for (FField* Field = ChildProperties; Field; Field = Field->Next)
	{
		Field->GetPreloadDependencies(OutDeps);
	}
}

void UStruct::CollectBytecodeReferencedObjects(TArray<UObject*>& OutReferencedObjects)
{
	FArchiveScriptReferenceCollector ObjRefCollector(OutReferencedObjects);

	int32 BytecodeIndex = 0;
	while (BytecodeIndex < Script.Num())
	{
		SerializeExpr(BytecodeIndex, ObjRefCollector);
	}
}

void UStruct::CollectPropertyReferencedObjects(TArray<UObject*>& OutReferencedObjects)
{
<<<<<<< HEAD
	FPropertyReferenceCollector PropertyReferenceCollector(this);
=======
	FPropertyReferenceCollector PropertyReferenceCollector(this, OutReferencedObjects);
>>>>>>> 6bbb88c8
	for (FField* CurrentField = ChildProperties; CurrentField; CurrentField = CurrentField->Next)
	{
		CurrentField->AddReferencedObjects(PropertyReferenceCollector);
	}
<<<<<<< HEAD
	OutReferencedObjects.Append(PropertyReferenceCollector.UniqueReferences.Array());
=======
>>>>>>> 6bbb88c8
}

void UStruct::CollectBytecodeAndPropertyReferencedObjects()
{
	ScriptAndPropertyObjectReferences.Empty();
	CollectBytecodeReferencedObjects(ScriptAndPropertyObjectReferences);
	CollectPropertyReferencedObjects(ScriptAndPropertyObjectReferences);
}

<<<<<<< HEAD
=======
void UStruct::CollectBytecodeAndPropertyReferencedObjectsRecursively()
{
	CollectBytecodeAndPropertyReferencedObjects();

	for (UField* Field = Children; Field; Field = Field->Next)
	{
		if (UStruct* ChildStruct = Cast<UStruct>(Field))
		{
			ChildStruct->CollectBytecodeAndPropertyReferencedObjectsRecursively();
		}
	}
}

void UStruct::PreloadChildren(FArchive& Ar)
{
	for (UField* Field = Children; Field; Field = Field->Next)
	{
		// We don't want to preload functions with EDL enabled because they may pull too many dependencies
		// which could result in going down the FLinkerLoad::VerifyImportInner path which is not allowed with EDL.
		// EDL will resolve all dependencies eventually but in a different order
		if (!GEventDrivenLoaderEnabled || !Cast<UFunction>(Field))
		{
			Ar.Preload(Field);
		}
	}
}

>>>>>>> 6bbb88c8
void UStruct::Link(FArchive& Ar, bool bRelinkExistingProperties)
{
	if (bRelinkExistingProperties)
	{
		// Preload everything before we calculate size, as the preload may end up recursively linking things
		UStruct* InheritanceSuper = GetInheritanceSuper();
		if (Ar.IsLoading())
		{
			if (InheritanceSuper)
			{
				Ar.Preload(InheritanceSuper);
			}

			PreloadChildren(Ar);

#if WITH_EDITORONLY_DATA
			ConvertUFieldsToFFields();
#endif // WITH_EDITORONLY_DATA
		}

		int32 LoopNum = 1;
		for (int32 LoopIter = 0; LoopIter < LoopNum; LoopIter++)
		{
			PropertiesSize = 0;
			MinAlignment = 1;

			if (InheritanceSuper)
			{
				PropertiesSize = InheritanceSuper->GetPropertiesSize();
				MinAlignment = InheritanceSuper->GetMinAlignment();
			}

			for (FField* Field = ChildProperties; Field; Field = Field->Next)
			{
				if (Field->GetOwner<UObject>() != this)
				{
					break;
				}

				if (FProperty* Property = CastField<FProperty>(Field))
				{
#if !WITH_EDITORONLY_DATA
					// If we don't have the editor, make sure we aren't trying to link properties that are editor only.
					check(!Property->IsEditorOnlyProperty());
#endif // WITH_EDITORONLY_DATA
					ensureMsgf(Property->GetOwner<UObject>() == this, TEXT("Linking '%s'. Property '%s' has outer '%s'"),
						*GetFullName(), *Property->GetName(), *Property->GetOwnerVariant().GetFullName());

					// Linking a property can cause a recompilation of the struct. 
					// When the property was changed, the struct should be relinked again, to be sure, the PropertiesSize is actual.
					const bool bPropertyIsTransient = Property->HasAllFlags(RF_Transient);
					const FName PropertyName = Property->GetFName();

					PropertiesSize = Property->Link(Ar);

					if ((bPropertyIsTransient != Property->HasAllFlags(RF_Transient)) || (PropertyName != Property->GetFName()))
					{
						LoopNum++;
						const int32 MaxLoopLimit = 64;
						ensure(LoopNum < MaxLoopLimit);
						break;
					}

					MinAlignment = FMath::Max(MinAlignment, Property->GetMinAlignment());
				}
			}
		}

		bool bHandledWithCppStructOps = false;
		if (GetClass()->IsChildOf(UScriptStruct::StaticClass()))
		{
			// check for internal struct recursion via arrays
			for (FField* Field = ChildProperties; Field; Field = Field->Next)
			{
				FArrayProperty* ArrayProp = CastField<FArrayProperty>(Field);
				if (ArrayProp != NULL)
				{
					FStructProperty* StructProp = CastField<FStructProperty>(ArrayProp->Inner);
					if (StructProp != NULL && StructProp->Struct == this)
					{
						//we won't support this, too complicated
					#if HACK_HEADER_GENERATOR
						FError::Throwf(TEXT("'Struct recursion via arrays is unsupported for properties."));
					#else
						UE_LOG(LogClass, Fatal, TEXT("'Struct recursion via arrays is unsupported for properties."));
					#endif
					}
				}
			}

			UScriptStruct& ScriptStruct = dynamic_cast<UScriptStruct&>(*this);
			ScriptStruct.PrepareCppStructOps();

			if (UScriptStruct::ICppStructOps* CppStructOps = ScriptStruct.GetCppStructOps())
			{
				MinAlignment = CppStructOps->GetAlignment();
				PropertiesSize = CppStructOps->GetSize();
				bHandledWithCppStructOps = true;
			}
		}
	}
	else
	{
		for (FField* Field = ChildProperties; (Field != NULL) && (Field->GetOwner<UObject>() == this); Field = Field->Next)
		{
			if (FProperty* Property = CastField<FProperty>(Field))
			{
				Property->LinkWithoutChangingOffset(Ar);
			}
		}
	}

	if (GetOutermost()->GetFName() == GLongCoreUObjectPackageName)
	{
		FName ToTest = GetFName();
		if ( ToTest == NAME_Matrix )
		{
			check(MinAlignment == alignof(FMatrix));
			check(PropertiesSize == sizeof(FMatrix));
		}
		else if ( ToTest == NAME_Plane )
		{
			check(MinAlignment == alignof(FPlane));
			check(PropertiesSize == sizeof(FPlane));
		}
		else if ( ToTest == NAME_Vector4 )
		{
			check(MinAlignment == alignof(FVector4));
			check(PropertiesSize == sizeof(FVector4));
		}
		else if ( ToTest == NAME_Quat )
		{
			check(MinAlignment == alignof(FQuat));
			check(PropertiesSize == sizeof(FQuat));
		}
		else if ( ToTest == NAME_Double )
		{
			check(MinAlignment == alignof(double));
			check(PropertiesSize == sizeof(double));
		}
		else if ( ToTest == NAME_Color )
		{
			check(MinAlignment == alignof(FColor));
			check(PropertiesSize == sizeof(FColor));
#if !PLATFORM_LITTLE_ENDIAN
			// Object.h declares FColor as BGRA which doesn't match up with what we'd like to use on
			// Xenon to match up directly with the D3D representation of D3DCOLOR. We manually fiddle 
			// with the property offsets to get everything to line up.
			// In any case, on big-endian systems we want to byte-swap this.
			//@todo cooking: this should be moved into the data cooking step.
			{
				FProperty*	ColorComponentEntries[4];
				uint32		ColorComponentIndex = 0;

				for( UField* Field=Children; Field && Field->GetOuter()==this; Field=Field->Next )
				{
					FProperty* Property = CastFieldChecked<FProperty>( Field );
					ColorComponentEntries[ColorComponentIndex++] = Property;
				}
				check( ColorComponentIndex == 4 );

				Exchange( ColorComponentEntries[0]->Offset, ColorComponentEntries[3]->Offset );
				Exchange( ColorComponentEntries[1]->Offset, ColorComponentEntries[2]->Offset );
			}
#endif

		}
	}


	// Link the references, structs, and arrays for optimized cleanup.
	// Note: Could optimize further by adding FProperty::NeedsDynamicRefCleanup, excluding things like arrays of ints.
	FProperty** PropertyLinkPtr = &PropertyLink;
	FProperty** DestructorLinkPtr = &DestructorLink;
	FProperty** RefLinkPtr = (FProperty**)&RefLink;
	FProperty** PostConstructLinkPtr = &PostConstructLink;

	TArray<const FStructProperty*> EncounteredStructProps;
	for (TFieldIterator<FProperty> It(this); It; ++It)
	{
		FProperty* Property = *It;

		if (Property->ContainsObjectReference(EncounteredStructProps) || Property->ContainsWeakObjectReference())
		{
			*RefLinkPtr = Property;
			RefLinkPtr = &(*RefLinkPtr)->NextRef;
		}

		const UClass* OwnerClass = Property->GetOwnerClass();
		bool bOwnedByNativeClass = OwnerClass && OwnerClass->HasAnyClassFlags(CLASS_Native | CLASS_Intrinsic);

		if (!Property->HasAnyPropertyFlags(CPF_IsPlainOldData | CPF_NoDestructor) &&
			!bOwnedByNativeClass) // these would be covered by the native destructor
		{	
			// things in a struct that need a destructor will still be in here, even though in many cases they will also be destroyed by a native destructor on the whole struct
			*DestructorLinkPtr = Property;
			DestructorLinkPtr = &(*DestructorLinkPtr)->DestructorLinkNext;
		}

		// Link references to properties that require their values to be initialized and/or copied from CDO post-construction. Note that this includes all non-native-class-owned properties.
		if (OwnerClass && (!bOwnedByNativeClass || (Property->HasAnyPropertyFlags(CPF_Config) && !OwnerClass->HasAnyClassFlags(CLASS_PerObjectConfig))))
		{
			*PostConstructLinkPtr = Property;
			PostConstructLinkPtr = &(*PostConstructLinkPtr)->PostConstructLinkNext;
		}

		*PropertyLinkPtr = Property;
		PropertyLinkPtr = &(*PropertyLinkPtr)->PropertyLinkNext;
	}

	*PropertyLinkPtr = nullptr;
	*DestructorLinkPtr = nullptr;
	*RefLinkPtr = nullptr;
	*PostConstructLinkPtr = nullptr;

	{
		// Now collect all references from FProperties to UObjects and store them in GC-exposed array for fast access
		CollectPropertyReferencedObjects(ScriptAndPropertyObjectReferences);

#if USE_CIRCULAR_DEPENDENCY_LOAD_DEFERRING
		// The old (non-EDL) FLinkerLoad code paths create placeholder objects
		// for classes and functions. We have to babysit these, just as we do
		// for bytecode references (reusing the AddReferencingScriptExpr fn).
		// Long term we should not use placeholder objects like this:
		for(int32 ReferenceIndex = ScriptAndPropertyObjectReferences.Num() - 1; ReferenceIndex >= 0; --ReferenceIndex)
		{
			if (ScriptAndPropertyObjectReferences[ReferenceIndex])
			{
				if (ULinkerPlaceholderClass* PlaceholderObj = Cast<ULinkerPlaceholderClass>(ScriptAndPropertyObjectReferences[ReferenceIndex]))
				{
					// let the placeholder track the reference to it:
					PlaceholderObj->AddReferencingScriptExpr(reinterpret_cast<UClass**>(&ScriptAndPropertyObjectReferences[ReferenceIndex]));
				}
				// I don't currently see how placeholder functions could be present in this list, but that's
				// a dangerous assumption.
				ensure(!(ScriptAndPropertyObjectReferences[ReferenceIndex]->IsA<ULinkerPlaceholderFunction>()));
			}
			else
			{
				// It's possible that in the process of recompilation one of the refernces got GC'd leaving a null ptr in the array
				ScriptAndPropertyObjectReferences.RemoveAt(ReferenceIndex);
			}
		}
#endif // USE_CIRCULAR_DEPENDENCY_LOAD_DEFERRING
	}

#if WITH_EDITORONLY_DATA
	// Discard old wrapper objects used by property grids
	for (UPropertyWrapper* Wrapper : PropertyWrappers)
	{
		Wrapper->Rename(nullptr, GetTransientPackage(), REN_ForceNoResetLoaders | REN_DoNotDirty | REN_DontCreateRedirectors | REN_NonTransactional);
		Wrapper->RemoveFromRoot();
	}
	PropertyWrappers.Empty();
#endif
}

void UStruct::InitializeStruct(void* InDest, int32 ArrayDim/* = 1*/) const
{
	uint8 *Dest = (uint8*)InDest;
	check(Dest);

	int32 Stride = GetStructureSize();

	//@todo UE optimize
	FMemory::Memzero(Dest, 1 * Stride);

	for (FProperty* Property = PropertyLink; Property; Property = Property->PropertyLinkNext)
	{
		if (ensure(Property->IsInContainer(Stride)))
		{
			for (int32 ArrayIndex = 0; ArrayIndex < ArrayDim; ArrayIndex++)
			{
				Property->InitializeValue_InContainer(Dest + ArrayIndex * Stride);
			}
		}
		else
		{
			break;
		}
	}
}

void UStruct::DestroyStruct(void* Dest, int32 ArrayDim) const
{
	uint8 *Data = (uint8*)Dest;
	int32 Stride = GetStructureSize();

	bool bHitBase = false;
	for (FProperty* P = DestructorLink; P  && !bHitBase; P = P->DestructorLinkNext)
	{
		if (!P->HasAnyPropertyFlags(CPF_NoDestructor))
		{
			if (P->IsInContainer(Stride))
			{
				for ( int32 ArrayIndex = 0; ArrayIndex < ArrayDim; ArrayIndex++ )
				{
					P->DestroyValue_InContainer(Data + ArrayIndex * Stride);
				}
			}
		}
		else
		{
			bHitBase = true;
		}
	}
}

//
// Serialize all of the class's data that belongs in a particular
// bin and resides in Data.
//
void UStruct::SerializeBin( FStructuredArchive::FSlot Slot, void* Data ) const
{
	FArchive& UnderlyingArchive = Slot.GetUnderlyingArchive();

	FStructuredArchive::FStream PropertyStream = Slot.EnterStream();
	
	if (UnderlyingArchive.IsObjectReferenceCollector() && !UnderlyingArchive.IsModifyingWeakAndStrongReferences())
	{
		for( FProperty* RefLinkProperty=RefLink; RefLinkProperty!=NULL; RefLinkProperty=RefLinkProperty->NextRef )
		{
			RefLinkProperty->SerializeBinProperty(PropertyStream.EnterElement(), Data );
		}
	}
	else if( UnderlyingArchive.ArUseCustomPropertyList )
	{
		const FCustomPropertyListNode* CustomPropertyList = UnderlyingArchive.ArCustomPropertyList;
		for (auto PropertyNode = CustomPropertyList; PropertyNode; PropertyNode = PropertyNode->PropertyListNext)
		{
			FProperty* Property = PropertyNode->Property;
			if( Property )
			{
				// Temporarily set to the sub property list, in case we're serializing a UStruct property.
				UnderlyingArchive.ArCustomPropertyList = PropertyNode->SubPropertyList;

				Property->SerializeBinProperty(PropertyStream.EnterElement(), Data, PropertyNode->ArrayIndex);

				// Restore the original property list.
				UnderlyingArchive.ArCustomPropertyList = CustomPropertyList;
			}
		}
	}
	else
	{
		for (FProperty* Property = PropertyLink; Property != NULL; Property = Property->PropertyLinkNext)
		{
			Property->SerializeBinProperty(PropertyStream.EnterElement(), Data);
		}
	}
}

void UStruct::SerializeBinEx( FStructuredArchive::FSlot Slot, void* Data, void const* DefaultData, UStruct* DefaultStruct ) const
{
	if ( !DefaultData || !DefaultStruct )
	{
		SerializeBin(Slot, Data);
		return;
	}

	for( TFieldIterator<FProperty> It(this); It; ++It )
	{
		It->SerializeNonMatchingBinProperty(Slot, Data, DefaultData, DefaultStruct);
	}
}

void UStruct::LoadTaggedPropertiesFromText(FStructuredArchive::FSlot Slot, uint8* Data, UStruct* DefaultsStruct, uint8* Defaults, const UObject* BreakRecursionIfFullyLoad) const
{
	FArchive& UnderlyingArchive = Slot.GetUnderlyingArchive();
	const bool bUseRedirects = !FPlatformProperties::RequiresCookedData() || UnderlyingArchive.IsSaveGame();
	int32 NumProperties = 0;
	FStructuredArchiveMap PropertiesMap = Slot.EnterMap(NumProperties);

	for (int32 PropertyIndex = 0; PropertyIndex < NumProperties; ++PropertyIndex)
	{
		FString PropertyNameString;
		FStructuredArchiveSlot PropertySlot = PropertiesMap.EnterElement(PropertyNameString);
		FName PropertyName = *PropertyNameString;

		// If this property has a guid attached then we need to resolve it to the right name before we start loading
		TOptional<FStructuredArchiveSlot> PropertyGuidSlot = PropertySlot.TryEnterAttribute(SA_FIELD_NAME(TEXT("PropertyGuid")), false);
		if (PropertyGuidSlot.IsSet())
		{
			FGuid PropertyGuid;
			PropertyGuidSlot.GetValue() << PropertyGuid;
			if (PropertyGuid.IsValid())
			{
				FName NewName = FindPropertyNameFromGuid(PropertyGuid);
				if (NewName != NAME_None)
				{
					PropertyName = NewName;
				}
			}
		}

		// Resolve any redirects if necessary
		if (bUseRedirects && !UnderlyingArchive.HasAnyPortFlags(PPF_DuplicateForPIE | PPF_Duplicate))
		{
			for (UStruct* CheckStruct = GetOwnerStruct(); CheckStruct; CheckStruct = CheckStruct->GetSuperStruct())
			{
				FName NewTagName = FProperty::FindRedirectedPropertyName(CheckStruct, PropertyName);
				if (!NewTagName.IsNone())
				{
					PropertyName = NewTagName;
					break;
				}
			}
		}

		// Now we know what the property name is, we can try and load it
		FProperty* Property = FindPropertyByName(PropertyName);

		if (Property == nullptr)
		{
			Property = CustomFindProperty(PropertyName);
		}

		if (Property && Property->ShouldSerializeValue(UnderlyingArchive))
		{
			FName PropID = Property->GetID();

			// Static arrays of tagged properties are special cases where the slot is always an array with no tag data attached. We currently have no TryEnterArray we can't 
			// react based on what is in the file (yet) so we'll just have to assume that nobody converts a property from an array to a single value and go with whatever 
			// the code property tells us.
			TOptional<FStructuredArchiveArray> SlotArray;
			int32 NumItems = Property->ArrayDim;
			if (Property->ArrayDim > 1)
			{
				int32 NumAvailableItems = 0;
				SlotArray.Emplace(PropertySlot.EnterArray(NumAvailableItems));
				NumItems = FMath::Min(Property->ArrayDim, NumAvailableItems);
			}

			for (int32 ItemIndex = 0; ItemIndex < NumItems; ++ItemIndex)
			{
				TOptional<FStructuredArchiveSlot> ItemSlot;
				if (SlotArray.IsSet())
				{
					ItemSlot.Emplace(SlotArray->EnterElement());
				}
				else
				{
					ItemSlot.Emplace(PropertySlot);
				}

				FPropertyTag Tag;
				ItemSlot.GetValue() << Tag;
				Tag.Prop = Property;
				Tag.ArrayIndex = ItemIndex;
				Tag.Name = PropertyName;

				if (bUseRedirects)
				{
					if (Tag.Type == NAME_StructProperty && PropID == NAME_StructProperty)
					{
						const FName NewName = FLinkerLoad::FindNewNameForStruct(Tag.StructName);
						const FName StructName = CastFieldChecked<FStructProperty>(Property)->Struct->GetFName();
						if (NewName == StructName)
						{
							Tag.StructName = NewName;
						}
					}
					else if ((PropID == NAME_EnumProperty) && ((Tag.Type == NAME_EnumProperty) || (Tag.Type == NAME_ByteProperty)))
					{
						const FName NewName = FLinkerLoad::FindNewNameForEnum(Tag.EnumName);
						if (!NewName.IsNone())
						{
							Tag.EnumName = NewName;
						}
					}

					if (!(BreakRecursionIfFullyLoad && BreakRecursionIfFullyLoad->HasAllFlags(RF_LoadCompleted)))
					{
						switch (Property->ConvertFromType(Tag, ItemSlot.GetValue(), Data, DefaultsStruct))
						{
						case EConvertFromTypeResult::Converted:
							break;

						case EConvertFromTypeResult::UseSerializeItem:
							if (Tag.Type != PropID)
							{
								UE_LOG(LogClass, Warning, TEXT("Type mismatch in %s of %s - Previous (%s) Current(%s) for package:  %s"), *Tag.Name.ToString(), *GetName(), *Tag.Type.ToString(), *PropID.ToString(), *UnderlyingArchive.GetArchiveName());
							}
							else
							{
								uint8* DestAddress = Property->ContainerPtrToValuePtr<uint8>(Data, Tag.ArrayIndex);
								uint8* DefaultsFromParent = Property->ContainerPtrToValuePtrForDefaults<uint8>(DefaultsStruct, Defaults, Tag.ArrayIndex);

								// This property is ok.
								Tag.SerializeTaggedProperty(ItemSlot.GetValue(), Property, DestAddress, DefaultsFromParent);
							}
							break;

						case EConvertFromTypeResult::CannotConvert:
							break;

						default:
							check(false);
						}
					}
				}
			}
		}
	}
}

void UStruct::SerializeTaggedProperties(FStructuredArchive::FSlot Slot, uint8* Data, UStruct* DefaultsStruct, uint8* Defaults, const UObject* BreakRecursionIfFullyLoad) const
{
	if (Slot.GetArchiveState().UseUnversionedPropertySerialization())
	{
		SerializeUnversionedProperties(this, Slot, Data, DefaultsStruct, Defaults);
	}
	else
	{
		SerializeVersionedTaggedProperties(Slot, Data, DefaultsStruct, Defaults, BreakRecursionIfFullyLoad);
	}
}

#if WITH_EDITORONLY_DATA
const FBlake3Hash& UStruct::GetSchemaHash(bool bSkipEditorOnly) const
{
	return ::GetSchemaHash(this, bSkipEditorOnly);
}
#endif

void UStruct::SerializeVersionedTaggedProperties(FStructuredArchive::FSlot Slot, uint8* Data, UStruct* DefaultsStruct, uint8* Defaults, const UObject* BreakRecursionIfFullyLoad) const
{
	FArchive& UnderlyingArchive = Slot.GetUnderlyingArchive();
	//SCOPED_LOADTIMER(SerializeTaggedPropertiesTime);

	// Determine if this struct supports optional property guid's (UBlueprintGeneratedClasses Only)
<<<<<<< HEAD
	const bool bArePropertyGuidsAvailable = (UnderlyingArchive.UE4Ver() >= VER_UE4_PROPERTY_GUID_IN_PROPERTY_TAG) && !FPlatformProperties::RequiresCookedData() && ArePropertyGuidsAvailable();
	const bool bUseRedirects = (!FPlatformProperties::RequiresCookedData() || UnderlyingArchive.IsSaveGame()) && !UnderlyingArchive.IsUsingEventDrivenLoader();
=======
	const bool bArePropertyGuidsAvailable = (UnderlyingArchive.UEVer() >= VER_UE4_PROPERTY_GUID_IN_PROPERTY_TAG) && !FPlatformProperties::RequiresCookedData() && ArePropertyGuidsAvailable();
	const bool bUseRedirects = (!FPlatformProperties::RequiresCookedData() || UnderlyingArchive.IsSaveGame()) && !UnderlyingArchive.IsLoadingFromCookedPackage();
>>>>>>> 6bbb88c8

	if (UnderlyingArchive.IsLoading())
	{
#if WITH_TEXT_ARCHIVE_SUPPORT
		if (UnderlyingArchive.IsTextFormat())
		{
			LoadTaggedPropertiesFromText(Slot, Data, DefaultsStruct, Defaults, BreakRecursionIfFullyLoad);
		}
		else
#endif // WITH_TEXT_ARCHIVE_SUPPORT
		{
		// Load tagged properties.
		FStructuredArchive::FStream PropertiesStream = Slot.EnterStream();

		// This code assumes that properties are loaded in the same order they are saved in. This removes a n^2 search 
		// and makes it an O(n) when properties are saved in the same order as they are loaded (default case). In the 
		// case that a property was reordered the code falls back to a slower search.
			FProperty*	Property = PropertyLink;
		bool		bAdvanceProperty	= false;
		int32		RemainingArrayDim	= Property ? Property->ArrayDim : 0;

		// Load all stored properties, potentially skipping unknown ones.
		while (true)
		{
				FStructuredArchive::FRecord PropertyRecord = PropertiesStream.EnterElement().EnterRecord();

				FPropertyTag Tag;
				PropertyRecord << SA_VALUE(TEXT("Tag"), Tag);

				if (Tag.Name.IsNone())
				{
					break;
				}

				// Move to the next property to be serialized
				if (bAdvanceProperty && --RemainingArrayDim <= 0)
				{
					Property = Property->PropertyLinkNext;
					// Skip over properties that don't need to be serialized.
					while (Property && !Property->ShouldSerializeValue(UnderlyingArchive))
					{
						Property = Property->PropertyLinkNext;
					}
					RemainingArrayDim = Property ? Property->ArrayDim : 0;
				}
				bAdvanceProperty = false;

				// Optionally resolve properties using Guid Property tags in non cooked builds that support it.
				if (bArePropertyGuidsAvailable && Tag.HasPropertyGuid)
				{
					// Use property guids from blueprint generated classes to redirect serialised data.
					FName Result = FindPropertyNameFromGuid(Tag.PropertyGuid);
					if (Result != NAME_None && Tag.Name != Result)
					{
						Tag.Name = Result;
					}
				}
				// If this property is not the one we expect (e.g. skipped as it matches the default value), do the brute force search.
				if (Property == nullptr || Property->GetFName() != Tag.Name)
				{
					// No need to check redirects on platforms where everything is cooked. Always check for save games
					if (bUseRedirects && !UnderlyingArchive.HasAnyPortFlags(PPF_DuplicateForPIE | PPF_Duplicate))
					{
						for (UStruct* CheckStruct = GetOwnerStruct(); CheckStruct; CheckStruct = CheckStruct->GetSuperStruct())
						{
							FName NewTagName = FProperty::FindRedirectedPropertyName(CheckStruct, Tag.Name);
							if (!NewTagName.IsNone())
							{
								Tag.Name = NewTagName;
								break;
							}
						}
					}

					FProperty* CurrentProperty = Property;
					// Search forward...
					for (; Property; Property = Property->PropertyLinkNext)
					{
						if (Property->GetFName() == Tag.Name)
						{
							break;
						}
					}
					// ... and then search from the beginning till we reach the current property if it's not found.
					if (Property == nullptr)
					{
						for (Property = PropertyLink; Property && Property != CurrentProperty; Property = Property->PropertyLinkNext)
						{
							if (Property->GetFName() == Tag.Name)
							{
								break;
							}
						}

						if (Property == CurrentProperty)
						{
							// Property wasn't found.
							Property = nullptr;
						}
					}

					RemainingArrayDim = Property ? Property->ArrayDim : 0;
				}

				const int64 StartOfProperty = UnderlyingArchive.Tell();

				if (!Property)
				{
					Property = CustomFindProperty(Tag.Name);
				}

				if (Property)
				{
<<<<<<< HEAD
					FName PropID = Property->GetID();

=======
					Tag.Prop = Property;

					FName PropID = Property->GetID();

>>>>>>> 6bbb88c8
					// Check if this is a struct property and we have a redirector
					// No need to check redirects on platforms where everything is cooked. Always check for save games
					if (bUseRedirects)
					{
						if (Tag.Type == NAME_StructProperty && PropID == NAME_StructProperty)
						{
							const FName NewName = FLinkerLoad::FindNewNameForStruct(Tag.StructName);
							const FName StructName = CastFieldChecked<FStructProperty>(Property)->Struct->GetFName();
							if (NewName == StructName)
							{
								Tag.StructName = NewName;
							}
						}
						else if ((PropID == NAME_EnumProperty) && ((Tag.Type == NAME_EnumProperty) || (Tag.Type == NAME_ByteProperty)))
						{
							const FName NewName = FLinkerLoad::FindNewNameForEnum(Tag.EnumName);
							if (!NewName.IsNone())
							{
								Tag.EnumName = NewName;
							}
						}
					}

	#if WITH_EDITOR
					if (BreakRecursionIfFullyLoad && BreakRecursionIfFullyLoad->HasAllFlags(RF_LoadCompleted))
					{
					}
					else
	#endif // WITH_EDITOR
					// editoronly properties should be skipped if we are NOT the editor, or we are 
					// the editor but are cooking for console (editoronly implies notforconsole)
<<<<<<< HEAD
					if ((Property->PropertyFlags & CPF_EditorOnly) && ((!FPlatformProperties::HasEditorOnlyData() && !GForceLoadEditorOnly) || UnderlyingArchive.IsUsingEventDrivenLoader()))
=======
					if ((Property->PropertyFlags & CPF_EditorOnly) && ((!FPlatformProperties::HasEditorOnlyData() && !GForceLoadEditorOnly) || UnderlyingArchive.IsLoadingFromCookedPackage()))
>>>>>>> 6bbb88c8
					{
					}
					// check for valid array index
					else if (Tag.ArrayIndex >= Property->ArrayDim || Tag.ArrayIndex < 0)
					{
						UE_LOG(LogClass, Warning, TEXT("Array bound exceeded (var %s=%d, exceeds %s [0-%d] in package:  %s"),
							*Tag.Name.ToString(), Tag.ArrayIndex, *GetName(), Property->ArrayDim - 1, *UnderlyingArchive.GetArchiveName());
					}
					else if (!Property->ShouldSerializeValue(UnderlyingArchive))
					{
						UE_CLOG((UnderlyingArchive.IsPersistent() && FPlatformProperties::RequiresCookedData()), LogClass, Warning, TEXT("Skipping saved property %s of %s since it is no longer serializable for asset:  %s. (Maybe resave asset?)"), *Tag.Name.ToString(), *GetName(), *UnderlyingArchive.GetArchiveName());
					}
					else
					{
						FStructuredArchive::FSlot ValueSlot = PropertyRecord.EnterField(SA_FIELD_NAME(TEXT("Value")));

						switch (Property->ConvertFromType(Tag, ValueSlot, Data, DefaultsStruct))
						{
							case EConvertFromTypeResult::Converted:
								bAdvanceProperty = true;
								break;

							case EConvertFromTypeResult::UseSerializeItem:
								if (Tag.Type != PropID)
								{
									UE_LOG(LogClass, Warning, TEXT("Type mismatch in %s of %s - Previous (%s) Current(%s) for package:  %s"), *Tag.Name.ToString(), *GetName(), *Tag.Type.ToString(), *PropID.ToString(), *UnderlyingArchive.GetArchiveName());
								}
								else
								{
									uint8* DestAddress = Property->ContainerPtrToValuePtr<uint8>(Data, Tag.ArrayIndex);
									uint8* DefaultsFromParent = Property->ContainerPtrToValuePtrForDefaults<uint8>(DefaultsStruct, Defaults, Tag.ArrayIndex);

									// This property is ok.
									Tag.SerializeTaggedProperty(ValueSlot, Property, DestAddress, DefaultsFromParent);
									bAdvanceProperty = !UnderlyingArchive.IsCriticalError();
								}
								break;

							case EConvertFromTypeResult::CannotConvert:
								break;

							default:
								check(false);
						}
					}
				}

				int64 Loaded = UnderlyingArchive.Tell() - StartOfProperty;

				if (!bAdvanceProperty)
				{
					UnderlyingArchive.Seek(StartOfProperty + Tag.Size);
				}
				else
				{
					check(Tag.Size == Loaded);
				}
			}
		}
	}
	else
	{
		FUnversionedPropertyTestCollector TestCollector;

		FStructuredArchive::FRecord PropertiesRecord = Slot.EnterRecord();

		check(UnderlyingArchive.IsSaving() || UnderlyingArchive.IsCountingMemory() || UnderlyingArchive.IsObjectReferenceCollector());
		checkf(!UnderlyingArchive.ArUseCustomPropertyList,
				TEXT("Custom property lists only work with binary serialization, not tagged property serialization. "
					 "Attempted for struct '%s' and archive '%s'. "), *GetFName().ToString(), *UnderlyingArchive.GetArchiveName());

		UScriptStruct* DefaultsScriptStruct = dynamic_cast<UScriptStruct*>(DefaultsStruct);

		/** If true, it means that we want to serialize all properties of this struct if any properties differ from defaults */
		bool bUseAtomicSerialization = false;
		if (DefaultsScriptStruct)
		{
			bUseAtomicSerialization = DefaultsScriptStruct->ShouldSerializeAtomically(UnderlyingArchive);
		}

		// Save tagged properties.

		// Iterate over properties in the order they were linked and serialize them.
		const FCustomPropertyListNode* CustomPropertyNode = UnderlyingArchive.ArUseCustomPropertyList ? UnderlyingArchive.ArCustomPropertyList : nullptr;
		for (FProperty* Property = UnderlyingArchive.ArUseCustomPropertyList ? (CustomPropertyNode ? CustomPropertyNode->Property : nullptr) : PropertyLink;
			Property;
			Property = UnderlyingArchive.ArUseCustomPropertyList ? FCustomPropertyListNode::GetNextPropertyAndAdvance(CustomPropertyNode) : Property->PropertyLinkNext)
		{
			if (Property->ShouldSerializeValue(UnderlyingArchive))
			{
				const int32 LoopMin = CustomPropertyNode ? CustomPropertyNode->ArrayIndex : 0;
				const int32 LoopMax = CustomPropertyNode ? LoopMin + 1 : Property->ArrayDim;

				TOptional<FStructuredArchive::FArray> StaticArrayContainer;
				if (((LoopMax - 1) > LoopMin) && UnderlyingArchive.IsTextFormat())
				{
					int32 NumItems = LoopMax - LoopMin;
					StaticArrayContainer.Emplace(PropertiesRecord.EnterArray(SA_FIELD_NAME((*Property->GetName())), NumItems));
				}

				for (int32 Idx = LoopMin; Idx < LoopMax; Idx++)
				{
					uint8* DataPtr      = Property->ContainerPtrToValuePtr           <uint8>(Data, Idx);
					uint8* DefaultValue = Property->ContainerPtrToValuePtrForDefaults<uint8>(DefaultsStruct, Defaults, Idx);
					if (StaticArrayContainer.IsSet() || CustomPropertyNode || !UnderlyingArchive.DoDelta() || UnderlyingArchive.IsTransacting() || (!Defaults && !dynamic_cast<const UClass*>(this)) || !Property->Identical(DataPtr, DefaultValue, UnderlyingArchive.GetPortFlags()))
					{
						if (bUseAtomicSerialization)
						{
							DefaultValue = NULL;
						}
#if WITH_EDITOR
						static const FName NAME_PropertySerialize = FName(TEXT("PropertySerialize"));
						FArchive::FScopeAddDebugData P(UnderlyingArchive, NAME_PropertySerialize);
						FArchive::FScopeAddDebugData S(UnderlyingArchive, Property->GetFName());
#endif
						TestCollector.RecordSavedProperty(Property);

						FPropertyTag Tag( UnderlyingArchive, Property, Idx, DataPtr, DefaultValue );
						// If available use the property guid from BlueprintGeneratedClasses, provided we aren't cooking data.
						if (bArePropertyGuidsAvailable && !UnderlyingArchive.IsCooking())
						{
							const FGuid PropertyGuid = FindPropertyGuidFromName(Tag.Name);
							Tag.SetPropertyGuid(PropertyGuid);
						}

						TStringBuilder<256> TagName;
						Tag.Name.ToString(TagName);
						FStructuredArchive::FSlot PropertySlot = StaticArrayContainer.IsSet() ? StaticArrayContainer->EnterElement() : PropertiesRecord.EnterField(SA_FIELD_NAME(TagName.ToString()));

						PropertySlot << Tag;

						// need to know how much data this call to SerializeTaggedProperty consumes, so mark where we are
						int64 DataOffset = UnderlyingArchive.Tell();

						// if using it, save the current custom property list and switch to its sub property list (in case of UStruct serialization)
						const FCustomPropertyListNode* SavedCustomPropertyList = nullptr;
						if (UnderlyingArchive.ArUseCustomPropertyList && CustomPropertyNode)
						{
							SavedCustomPropertyList = UnderlyingArchive.ArCustomPropertyList;
							UnderlyingArchive.ArCustomPropertyList = CustomPropertyNode->SubPropertyList;
						}

						Tag.SerializeTaggedProperty(PropertySlot, Property, DataPtr, DefaultValue);

						// restore the original custom property list after serializing
						if (SavedCustomPropertyList)
						{
							UnderlyingArchive.ArCustomPropertyList = SavedCustomPropertyList;
						}

						// set the tag's size
						Tag.Size = UnderlyingArchive.Tell() - DataOffset;

						if (Tag.Size > 0 && !UnderlyingArchive.IsTextFormat())
						{
							// mark our current location
							DataOffset = UnderlyingArchive.Tell();

							// go back and re-serialize the size now that we know it
							UnderlyingArchive.Seek(Tag.SizeOffset);
							UnderlyingArchive << Tag.Size;

							// return to the current location
							UnderlyingArchive.Seek(DataOffset);
						}
					}
				}
			}
		}

		if (!UnderlyingArchive.IsTextFormat())
		{
			// Add an empty FName that serves as a null-terminator
			FName NoneTerminator;
			UnderlyingArchive << NoneTerminator;
		}
	}
}
void UStruct::FinishDestroy()
{
	DestroyUnversionedSchema(this);
	Script.Empty();
	Super::FinishDestroy();
}

/** Helper function that destroys properties from the privided linked list and nulls the list head pointer */
inline void DestroyPropertyLinkedList(FField*& PropertiesToDestroy)
{
	for (FField* FieldToDestroy = PropertiesToDestroy; FieldToDestroy; )
	{
		FField* NextField = FieldToDestroy->Next;
		delete FieldToDestroy;
		FieldToDestroy = NextField;
	}
	PropertiesToDestroy = nullptr;
}

void UStruct::DestroyChildPropertiesAndResetPropertyLinks()
{
	DestroyPropertyLinkedList(ChildProperties);
	PropertyLink = nullptr;
	RefLink = nullptr;
	DestructorLink = nullptr;
	PostConstructLink = nullptr;
#if WITH_EDITORONLY_DATA
	FieldPathSerialNumber = GetNextFieldPathSerialNumber();
#endif // WITH_EDITORONLY_DATA
	DestroyUnversionedSchema(this);
}

UStruct::~UStruct()
{
	// Destroy all properties owned by this struct
	// This needs to happen after FinishDestroy which calls DestroyNonNativeProperties
	// Also, Blueprint generated classes can have DestroyNonNativeProperties called on them after their FinishDestroy has been called
	// so properties can only be deleted in the destructor
	DestroyPropertyLinkedList(ChildProperties);
	DeleteUnresolvedScriptProperties();
}

IMPLEMENT_FSTRUCTUREDARCHIVE_SERIALIZER(UStruct);

#if WITH_EDITORONLY_DATA
void UStruct::ConvertUFieldsToFFields()
{	
	TArray<FField*> NewChildProperties;
	UField* OldField = Children;
	UField* PreviousUnconvertedField = nullptr;

	// First convert all properties and store them in a temp array
	while (OldField)
	{
		if (OldField->IsA<UProperty>())
		{
			FField* NewField = OldField->GetAssociatedFField();
			if (!NewField)
			{
				NewField = FField::CreateFromUField(OldField);
				OldField->SetAssociatedFField(NewField);
				check(NewField);
			}
			NewChildProperties.Add(NewField);
			// Remove this field from the linked list
			if (PreviousUnconvertedField)
			{
				PreviousUnconvertedField->Next = OldField->Next;
			}
			else
			{
				Children = OldField->Next;
			}
			// Move the old UProperty to the transient package and rename it to something unique
			OldField->Rename(*MakeUniqueObjectName(GetTransientPackage(), OldField->GetClass()).ToString(), GetTransientPackage(), REN_ForceNoResetLoaders | REN_DoNotDirty | REN_DontCreateRedirectors | REN_NonTransactional);
			OldField->RemoveFromRoot();
		}
		else 
		{
			// Update the previous unconverted field
			if (PreviousUnconvertedField)
			{
				PreviousUnconvertedField->Next = OldField;				
			}
			else
			{
				Children = OldField;
			}
			PreviousUnconvertedField = OldField;
		}
		OldField = OldField->Next;
	}
	// Now add them to the linked list in the reverse order to preserve their actual order (adding to the list reverses the order)
	for (int32 ChildPropertyIndex = NewChildProperties.Num() - 1; ChildPropertyIndex >= 0; --ChildPropertyIndex)
	{
		FField* NewField = NewChildProperties[ChildPropertyIndex];
		check(NewField->Next == nullptr);
		NewField->Next = ChildProperties;
		ChildProperties = NewField;
	}
}
#endif // WITH_EDITORONLY_DATA

void UStruct::SerializeProperties(FArchive& Ar)
{
	int32 PropertyCount = 0;

	if (Ar.IsSaving())
	{
		// Count properties
		for (FField* Field = ChildProperties; Field; Field = Field->Next)
		{
			bool bSaveProperty = true;
#if WITH_EDITORONLY_DATA
			FProperty* Property = CastField<FProperty>(Field);
			if (Property)
			{
				bSaveProperty = !(Ar.IsFilterEditorOnly() && Property->IsEditorOnlyProperty());
			}
#endif // WITH_EDITORONLY_DATA
			if (bSaveProperty)
			{
				PropertyCount++;
			}
		}
	}

	Ar << PropertyCount;

	if (Ar.IsLoading())
	{
		// Not using SerializeSingleField here to avoid unnecessary checks for each property
		TArray<FField*> LoadedProperties;
		LoadedProperties.Reserve(PropertyCount);
		for (int32 PropertyIndex = 0; PropertyIndex < PropertyCount; ++PropertyIndex)
		{
			FName PropertyTypeName;
			Ar << PropertyTypeName;
			FField* Prop = FField::Construct(PropertyTypeName, this, NAME_None, RF_NoFlags);
			check(Prop);
			Prop->Serialize(Ar);
			LoadedProperties.Add(Prop);
		}
		for (int32 PropertyIndex = LoadedProperties.Num() - 1; PropertyIndex >= 0; --PropertyIndex)
		{
			FField* Prop = LoadedProperties[PropertyIndex];
			Prop->Next = ChildProperties;
			ChildProperties = Prop;
		}
	}
	else
	{
		int32 VerifySerializedFieldsCount = 0;
		for (FField* Field = ChildProperties; Field; Field = Field->Next)
		{
			bool bSaveProperty = true;
#if WITH_EDITORONLY_DATA
			FProperty* Property = CastField<FProperty>(Field);
			if (Property)
			{
				bSaveProperty = !(Ar.IsFilterEditorOnly() && Property->IsEditorOnlyProperty());
			}
#endif // WITH_EDITORONLY_DATA
			if (bSaveProperty)
			{
				FName PropertyTypeName = Field->GetClass()->GetFName();
				Ar << PropertyTypeName;
				Field->Serialize(Ar);
				VerifySerializedFieldsCount++;
			}
		}
		check(!Ar.IsSaving() || VerifySerializedFieldsCount == PropertyCount);
	}
}

void UStruct::Serialize(FArchive& Ar)
{
	Super::Serialize(Ar);

#if USTRUCT_FAST_ISCHILDOF_IMPL == USTRUCT_ISCHILDOF_STRUCTARRAY
	UStruct* SuperStructBefore = GetSuperStruct();
#endif

	Ar << SuperStruct;

#if USTRUCT_FAST_ISCHILDOF_IMPL == USTRUCT_ISCHILDOF_STRUCTARRAY
	if (Ar.IsLoading())
	{
		this->ReinitializeBaseChainArray();
	}
	// Handle that fact that FArchive takes UObject*s by reference, and archives can just blat
	// over our SuperStruct with impunity.
	else if (SuperStructBefore)
	{
		UStruct* SuperStructAfter = GetSuperStruct();
		if (SuperStructBefore != SuperStructAfter)
		{
			this->ReinitializeBaseChainArray();
		}
	}
#endif

	Ar.UsingCustomVersion(FFrameworkObjectVersion::GUID);
	Ar.UsingCustomVersion(FCoreObjectVersion::GUID);

	if (Ar.CustomVer(FFrameworkObjectVersion::GUID) < FFrameworkObjectVersion::RemoveUField_Next)
	{
		Ar << Children;
	}
	else
	{
		TArray<UField*> ChildArray;
		if (Ar.IsLoading())
		{
			Ar << ChildArray;
			if (ChildArray.Num())
			{
				for (int32 Index = 0; Index + 1 < ChildArray.Num(); Index++)
				{
					ChildArray[Index]->Next = ChildArray[Index + 1];
				}
				Children = ChildArray[0];
				ChildArray[ChildArray.Num() - 1]->Next = nullptr;
			}
			else
			{
				Children = nullptr;
			}
		}
		else
		{
			UField* Child = Children;
			while (Child)
			{
				ChildArray.Add(Child);
				Child = Child->Next;
			}
			Ar << ChildArray;
		}
	}

	if (Ar.CustomVer(FCoreObjectVersion::GUID) >= FCoreObjectVersion::FProperties)
	{
		SerializeProperties(Ar);
	}

	if (Ar.IsLoading())
	{
		FStructScriptLoader ScriptLoadHelper(/*TargetScriptContainer =*/this, Ar);
#if USE_CIRCULAR_DEPENDENCY_LOAD_DEFERRING
		bool const bAllowDeferredScriptSerialization = true;
#else  // USE_CIRCULAR_DEPENDENCY_LOAD_DEFERRING
		bool const bAllowDeferredScriptSerialization = false;
#endif // USE_CIRCULAR_DEPENDENCY_LOAD_DEFERRING

		// NOTE: if bAllowDeferredScriptSerialization is set to true, then this
		//       could temporarily skip script serialization (as it could 
		//       introduce unwanted dependency loads at this time)
		ScriptLoadHelper.LoadStructWithScript(this, Ar, bAllowDeferredScriptSerialization);

		if (!dynamic_cast<UClass*>(this) && !(Ar.GetPortFlags() & PPF_Duplicate)) // classes are linked in the UClass serializer, which just called me
		{
			// Link the properties.
			Link(Ar, true);
		}
	}
	else
	{
		int32 ScriptBytecodeSize = Script.Num();
		int64 ScriptStorageSizeOffset = INDEX_NONE;

		if (Ar.IsSaving())
		{
			Ar << ScriptBytecodeSize;

			int32 ScriptStorageSize = 0;
			// drop a zero here.  will seek back later and re-write it when we know it
			ScriptStorageSizeOffset = Ar.Tell();
			Ar << ScriptStorageSize;
		}

		// Skip serialization if we're duplicating classes for reinstancing, since we only need the memory layout
		if (!GIsDuplicatingClassForReinstancing)
		{

			// no bytecode patch for this struct - serialize normally [i.e. from disk]
			int32 iCode = 0;
			int64 const BytecodeStartOffset = Ar.Tell();

			if (Ar.IsPersistent() && Ar.GetLinker())
			{
				// make sure this is a ULinkerSave
				FLinkerSave* LinkerSave = CastChecked<FLinkerSave>(Ar.GetLinker());

				// remember how we were saving
				FArchive* SavedSaver = LinkerSave->Saver;

				// force writing to a buffer
				TArray<uint8> TempScript;
				FMemoryWriter MemWriter(TempScript, Ar.IsPersistent());
				LinkerSave->Saver = &MemWriter;

				{
					FPropertyProxyArchive PropertyAr(Ar, iCode, this);
					// now, use the linker to save the byte code, but writing to memory
					while (iCode < ScriptBytecodeSize)
					{
						SerializeExpr(iCode, PropertyAr);
					}
				}

				// restore the saver
				LinkerSave->Saver = SavedSaver;

				// now write out the memory bytes
				Ar.Serialize(TempScript.GetData(), TempScript.Num());

				// and update the SHA (does nothing if not currently calculating SHA)
				LinkerSave->UpdateScriptSHAKey(TempScript);
			}
			else
			{
				FPropertyProxyArchive PropertyAr(Ar, iCode, this);
				while (iCode < ScriptBytecodeSize)
				{
					SerializeExpr(iCode, PropertyAr);
				}
			}

			if (iCode != ScriptBytecodeSize)
			{
				UE_LOG(LogClass, Fatal, TEXT("Script serialization mismatch: Got %i, expected %i"), iCode, ScriptBytecodeSize);
			}

			if (Ar.IsSaving())
			{
				int64 const BytecodeEndOffset = Ar.Tell();

				// go back and write on-disk size
				Ar.Seek(ScriptStorageSizeOffset);
				int32 ScriptStorageSize = BytecodeEndOffset - BytecodeStartOffset;
				Ar << ScriptStorageSize;

				// back to where we were
				Ar.Seek(BytecodeEndOffset);
			}
		} // if !GIsDuplicatingClassForReinstancing
	}

	// For consistency between serialization and TFastReferenceCollector based reference collection
	if (Ar.IsObjectReferenceCollector() && !Ar.IsPersistent())
	{
		Ar << ScriptAndPropertyObjectReferences;
	}
}

void UStruct::PostLoad()
{
	Super::PostLoad();

	// Finally try to resolve all script properties that couldn't be resolved at load time
	if (UnresolvedScriptProperties)
	{
		for (TPair<TFieldPath<FField>, int32>& MissingProperty : *UnresolvedScriptProperties)
		{
			FField* ResolvedProperty = MissingProperty.Key.Get(this);
			if (ResolvedProperty)
			{
				check((int32)Script.Num() >= (int32)(MissingProperty.Value + sizeof(FField*)));
				FField** TargetScriptPropertyPtr = (FField**)(Script.GetData() + MissingProperty.Value);
				*TargetScriptPropertyPtr = ResolvedProperty;
			}
			else if (!MissingProperty.Key.IsPathToFieldEmpty())
			{
				UE_LOG(LogClass, Warning, TEXT("Failed to resolve bytecode referenced field from path: %s when loading %s"), *MissingProperty.Key.ToString(), *GetFullName());
			}
		}
		DeleteUnresolvedScriptProperties();
	}
}

void UStruct::AddReferencedObjects(UObject* InThis, FReferenceCollector& Collector)
{
	UStruct* This = CastChecked<UStruct>(InThis);
#if WITH_EDITOR
	if( GIsEditor )
	{
		// Required by the unified GC when running in the editor
		Collector.AddReferencedObject( This->SuperStruct, This );
		Collector.AddReferencedObject( This->Children, This );
		Collector.AddReferencedObjects(This->ScriptAndPropertyObjectReferences, This);
	}
#endif
#if WITH_EDITORONLY_DATA
	Collector.AddReferencedObjects(This->PropertyWrappers, This);
#endif
	Super::AddReferencedObjects( This, Collector );
}

void UStruct::SetSuperStruct(UStruct* NewSuperStruct)
{
	SuperStruct = NewSuperStruct;
#if USTRUCT_FAST_ISCHILDOF_IMPL == USTRUCT_ISCHILDOF_STRUCTARRAY
	this->ReinitializeBaseChainArray();
#endif
}

FString UStruct::PropertyNameToDisplayName(FName InName) const
{
	FFieldVariant FoundField = FindUFieldOrFProperty(this, InName);
	if (FoundField.IsUObject())
	{
		return GetAuthoredNameForField(FoundField.Get<UField>());
	}
	else
	{
		return GetAuthoredNameForField(FoundField.Get<FField>());
	}
}

FString UStruct::GetAuthoredNameForField(const UField* Field) const
{
	if (Field)
	{
		return Field->GetName();
	}
	return FString();
}

FString UStruct::GetAuthoredNameForField(const FField* Field) const
{
	if (Field)
	{
		return Field->GetName();
	}
	return FString();
}

#if WITH_EDITORONLY_DATA
bool UStruct::GetBoolMetaDataHierarchical(const FName& Key) const
{
	bool bResult = false;
	const UStruct* TestStruct = this;
	while( TestStruct )
	{
		if( TestStruct->HasMetaData(Key) )
		{
			bResult = TestStruct->GetBoolMetaData(Key);
			break;
		}

		TestStruct = TestStruct->SuperStruct;
	}
	return bResult;
}

bool UStruct::GetStringMetaDataHierarchical(const FName& Key, FString* OutValue) const
{
	for (const UStruct* TestStruct = this; TestStruct != nullptr; TestStruct = TestStruct->GetSuperStruct())
	{
		if (const FString* FoundMetaData = TestStruct->FindMetaData(Key))
		{
			if (OutValue != nullptr)
			{
				*OutValue = *FoundMetaData;
			}

			return true;
		}
	}

	return false;
}

const UStruct* UStruct::HasMetaDataHierarchical(const FName& Key) const
{
	for (const UStruct* TestStruct = this; TestStruct != nullptr; TestStruct = TestStruct->GetSuperStruct())
	{
		if (TestStruct->HasMetaData(Key))
		{
			return TestStruct;
		}
	}

	return nullptr;
}

#endif // WITH_EDITORONLY_DATA

#if USE_CIRCULAR_DEPENDENCY_LOAD_DEFERRING
	/**
	 * If we're loading, then the value of the script's UObject* expression 
	 * could be pointing at a ULinkerPlaceholderClass (used by the linker to 
	 * fight cyclic dependency issues on load). So here, if that's the case, we
	 * have the placeholder track this ref (so it'll replace it once the real 
	 * class is loaded).
	 * 
	 * @param  ScriptPtr    Reference to the point in the bytecode buffer, where a UObject* has been stored (for us to check).
	 */
	static void HandlePlaceholderScriptRef(void* ScriptPtr)
	{
		ScriptPointerType  Temp = FPlatformMemory::ReadUnaligned<ScriptPointerType>(ScriptPtr);
		UObject*& ExprPtrRef = (UObject*&)Temp;
		if (ULinkerPlaceholderClass* PlaceholderObj = Cast<ULinkerPlaceholderClass>(ExprPtrRef))
		{
			PlaceholderObj->AddReferencingScriptExpr((UClass**)(&ExprPtrRef));
		}
		else if (ULinkerPlaceholderFunction* PlaceholderFunc = Cast<ULinkerPlaceholderFunction>(ExprPtrRef))
		{
			PlaceholderFunc->AddReferencingScriptExpr((UFunction**)(&ExprPtrRef));
		}
	}

	#define FIXUP_EXPR_OBJECT_POINTER(Type) \
	{ \
		if (!Ar.IsSaving()) \
		{ \
			int32 const ExprIndex = iCode - sizeof(ScriptPointerType); \
			HandlePlaceholderScriptRef(&Script[ExprIndex]); \
		} \
	}
#endif // #if USE_CIRCULAR_DEPENDENCY_LOAD_DEFERRING

EExprToken UStruct::SerializeExpr( int32& iCode, FArchive& Ar )
{
#define SERIALIZEEXPR_INC
#define SERIALIZEEXPR_AUTO_UNDEF_XFER_MACROS
#include "UObject/ScriptSerialization.h"
	return Expr;
#undef SERIALIZEEXPR_INC
#undef SERIALIZEEXPR_AUTO_UNDEF_XFER_MACROS
}

void UStruct::InstanceSubobjectTemplates( void* Data, void const* DefaultData, UStruct* DefaultStruct, UObject* Owner, FObjectInstancingGraph* InstanceGraph )
{
	checkSlow(Data);
	checkSlow(Owner);

	for ( FProperty* Property = RefLink; Property != NULL; Property = Property->NextRef )
	{
		if (Property->ContainsInstancedObjectProperty())
		{
			Property->InstanceSubobjects( Property->ContainerPtrToValuePtr<uint8>(Data), (uint8*)Property->ContainerPtrToValuePtrForDefaults<uint8>(DefaultStruct, DefaultData), Owner, InstanceGraph );
		}
	}
}

IMPLEMENT_CORE_INTRINSIC_CLASS(UStruct, UField,
	{
		Class->ClassAddReferencedObjects = &UStruct::AddReferencedObjects;
		Class->EmitObjectReference(STRUCT_OFFSET(UStruct, SuperStruct), TEXT("SuperStruct"));
		Class->EmitObjectReference(STRUCT_OFFSET(UStruct, Children), TEXT("Children"));

		// Note: None of the *Link members need to be emitted, as they only contain properties
		// that are in the Children chain or SuperStruct->Children chains.

		Class->EmitObjectArrayReference(STRUCT_OFFSET(UStruct, ScriptAndPropertyObjectReferences), TEXT("ScriptAndPropertyObjectReferences"));
	}
);

void UStruct::TagSubobjects(EObjectFlags NewFlags)
{
	Super::TagSubobjects(NewFlags);

	// Tag our properties
	for (TFieldIterator<FProperty> It(this, EFieldIteratorFlags::ExcludeSuper); It; ++It)
	{
		FProperty* Property = *It;
		if (Property && !Property->HasAnyFlags(GARBAGE_COLLECTION_KEEPFLAGS) && !Property->IsRooted())
		{
			Property->SetFlags(NewFlags);
		}
	}
}

/**
* @return	true if this object is of the specified type.
*/
#if USTRUCT_FAST_ISCHILDOF_COMPARE_WITH_OUTERWALK || USTRUCT_FAST_ISCHILDOF_IMPL == USTRUCT_ISCHILDOF_OUTERWALK
bool UStruct::IsChildOf( const UStruct* SomeBase ) const
{
	if (SomeBase == nullptr)
	{
		return false;
	}

	bool bOldResult = false;
	for ( const UStruct* TempStruct=this; TempStruct; TempStruct=TempStruct->GetSuperStruct() )
	{
		if ( TempStruct == SomeBase )
		{
			bOldResult = true;
			break;
		}
	}

#if USTRUCT_FAST_ISCHILDOF_IMPL == USTRUCT_ISCHILDOF_STRUCTARRAY
	const bool bNewResult = IsChildOfUsingStructArray(*SomeBase);
#endif

#if USTRUCT_FAST_ISCHILDOF_COMPARE_WITH_OUTERWALK
	ensureMsgf(bOldResult == bNewResult, TEXT("New cast code failed"));
#endif

	return bOldResult;
}
#endif

/*-----------------------------------------------------------------------------
	UScriptStruct.
-----------------------------------------------------------------------------*/

// sample of how to customize structs
#if 0
USTRUCT()
struct ENGINE_API FTestStruct
{
	GENERATED_USTRUCT_BODY()

	UObject* RawObjectPtr = nullptr;
	TMap<int32, double> Doubles;
	FTestStruct()
	{
		Doubles.Add(1, 1.5);
		Doubles.Add(2, 2.5);
	}
	void AddStructReferencedObjects(class FReferenceCollector& Collector)
	{
		Collector.AddReferencedObject(RawObjectPtr);
	}
	bool Serialize(FArchive& Ar)
	{
		Ar << Doubles;
		return true;
	}
	bool operator==(FTestStruct const& Other) const
	{
		if (Doubles.Num() != Other.Doubles.Num())
		{
			return false;
		}
		for (TMap<int32, double>::TConstIterator It(Doubles); It; ++It)
		{
			double const* OtherVal = Other.Doubles.Find(It.Key());
			if (!OtherVal || *OtherVal != It.Value() )
			{
				return false;
			}
		}
		return true;
	}
	bool Identical(FTestStruct const& Other, uint32 PortFlags) const
	{
		return (*this) == Other;
	}
	void operator=(FTestStruct const& Other)
	{
		Doubles.Empty(Other.Doubles.Num());
		for (TMap<int32, double>::TConstIterator It(Other.Doubles); It; ++It)
		{
			Doubles.Add(It.Key(), It.Value());
		}
	}
	bool ExportTextItem(FString& ValueStr, FTestStruct const& DefaultValue, UObject* Parent, int32 PortFlags, UObject* ExportRootScope) const
	{
		ValueStr += TEXT("(");
		for (TMap<int32, double>::TConstIterator It(Doubles); It; ++It)
		{
			ValueStr += FString::Printf( TEXT("(%d,%f)"),It.Key(), It.Value());
		}
		ValueStr += TEXT(")");
		return true;
	}
	bool ImportTextItem( const TCHAR*& Buffer, int32 PortFlags, UObject* Parent, FOutputDevice* ErrorText )
	{
		check(*Buffer == TEXT('('));
		Buffer++;
		Doubles.Empty();
		while (1)
		{
			const TCHAR* Start = Buffer;
			while (*Buffer && *Buffer != TEXT(','))
			{
				if (*Buffer == TEXT(')'))
				{
					break;
				}
				Buffer++;
			}
			if (*Buffer == TEXT(')'))
			{
				break;
			}
			int32 Key = FCString::Atoi(Start);
			if (*Buffer)
			{
				Buffer++;
			}
			Start = Buffer;
			while (*Buffer && *Buffer != TEXT(')'))
			{
				Buffer++;
			}
			double Value = FCString::Atod(Start);

			if (*Buffer)
			{
				Buffer++;
			}
			Doubles.Add(Key, Value);
		}
		if (*Buffer)
		{
			Buffer++;
		}
		return true;
	}
	bool SerializeFromMismatchedTag(struct FPropertyTag const& Tag, FArchive& Ar)
	{
		// no example of this provided, doesn't make sense
		return false;
	}
};

template<>
struct TStructOpsTypeTraits<FTestStruct> : public TStructOpsTypeTraitsBase2<FTestStruct>
{
	enum 
	{
		WithZeroConstructor = true,
		WithSerializer = true,
		WithPostSerialize = true,
		WithCopy = true,
		WithIdenticalViaEquality = true,
		//WithIdentical = true,
		WithExportTextItem = true,
		WithImportTextItem = true,
		WithAddStructReferencedObjects = true,
		WithSerializeFromMismatchedTag = true,
	};
};

#endif


/** Used to hold virtual methods to construct, destruct, etc native structs in a generic and dynamic fashion 
 * singleton-style to avoid issues with static constructor order
**/
static TMap<FName,UScriptStruct::ICppStructOps*>& GetDeferredCppStructOps()
{
	static struct TMapWithAutoCleanup : public TMap<FName, UScriptStruct::ICppStructOps*>
	{
		~TMapWithAutoCleanup()
		{
			for (ElementSetType::TConstIterator It(Pairs); It; ++It)
			{
				delete It->Value;
			}
		}
	}
	DeferredCppStructOps;
	return DeferredCppStructOps;
}

#if !(UE_BUILD_SHIPPING || UE_BUILD_TEST)
bool FindConstructorUninitialized(UStruct* BaseClass,uint8* Data,uint8* Defaults)
{
	bool bAnyProblem = false;
	static TSet<FString> PrintedWarnings;
	for(FProperty* P=BaseClass->PropertyLink; P; P=P->PropertyLinkNext )
	{		
		int32 Size = P->GetSize();
		bool bProblem = false;
		check(Size);
		FBoolProperty*   PB     = CastField<FBoolProperty>(P);
		FStructProperty* PS     = CastField<FStructProperty>(P);
		FStrProperty*    PStr   = CastField<FStrProperty>(P);
		FArrayProperty*  PArray = CastField<FArrayProperty>(P);
		if(PStr)
		{
			// string that actually have data would be false positives, since they would point to the same string, but actually be different pointers
			// string is known to have a good default constructor
		}
		else if(PB)
		{
			check(Size == PB->ElementSize);
			if( PB->GetPropertyValue_InContainer(Data) && !PB->GetPropertyValue_InContainer(Defaults) )
			{
				bProblem = true;
			}
		}
		else if (PS)
		{
			// these are legitimate exceptions
			if (PS->Struct->GetName() != TEXT("BitArray")
				&& PS->Struct->GetName() != TEXT("SparseArray")
				&& PS->Struct->GetName() != TEXT("Set")
				&& PS->Struct->GetName() != TEXT("Map")
				&& PS->Struct->GetName() != TEXT("MultiMap")
				&& PS->Struct->GetName() != TEXT("ShowFlags_Mirror")
				&& PS->Struct->GetName() != TEXT("Pointer")
				)
			{
				bProblem = FindConstructorUninitialized(PS->Struct, P->ContainerPtrToValuePtr<uint8>(Data), P->ContainerPtrToValuePtr<uint8>(Defaults));
			}
		}
		else if (PArray)
		{
			bProblem = !PArray->Identical_InContainer(Data, Defaults);
		}
		else
		{
			if (FMemory::Memcmp(P->ContainerPtrToValuePtr<uint8>(Data), P->ContainerPtrToValuePtr<uint8>(Defaults), Size) != 0)
			{
//				UE_LOG(LogClass, Warning,TEXT("Mismatch %d %d"),(int32)*(Data + P->Offset), (int32)*(Defaults + P->Offset));
				bProblem = true;
			}	
		}
		if (bProblem)
		{
			FString Issue;
			if (PS)
			{
				Issue = TEXT("     From ");
				Issue += P->GetFullName();
			}
			else
			{
				Issue = BaseClass->GetPathName() + TEXT(",") + P->GetFullName();
			}
			if (!PrintedWarnings.Contains(Issue))
			{
				bAnyProblem = true;
				PrintedWarnings.Add(Issue);
				if (PS)
				{
					UE_LOG(LogClass, Warning,TEXT("%s"),*Issue);
//					OutputDebugStringW(*FString::Printf(TEXT("%s\n"),*Issue));
				}
				else
				{
					UE_LOG(LogClass, Warning,TEXT("Native constructor does not initialize all properties %s (may need to recompile excutable with new headers)"),*Issue);
//					OutputDebugStringW(*FString::Printf(TEXT("Native contructor does not initialize all properties %s\n"),*Issue));
				}
			}
		}
	}
	return bAnyProblem;
}
#endif


UScriptStruct::UScriptStruct( EStaticConstructor, int32 InSize, int32 InAlignment, EObjectFlags InFlags )
	: UStruct( EC_StaticConstructor, InSize, InAlignment, InFlags )
	, StructFlags(STRUCT_NoFlags)
#if HACK_HEADER_GENERATOR
	, StructMacroDeclaredLineNumber(INDEX_NONE)
#endif
	, bPrepareCppStructOpsCompleted(false)
	, CppStructOps(NULL)
{
}

UScriptStruct::UScriptStruct(const FObjectInitializer& ObjectInitializer, UScriptStruct* InSuperStruct, ICppStructOps* InCppStructOps, EStructFlags InStructFlags, SIZE_T ExplicitSize, SIZE_T ExplicitAlignment )
	: UStruct(ObjectInitializer, InSuperStruct, InCppStructOps ? InCppStructOps->GetSize() : ExplicitSize, InCppStructOps ? InCppStructOps->GetAlignment() : ExplicitAlignment )
	, StructFlags(EStructFlags(InStructFlags | (InCppStructOps ? STRUCT_Native : STRUCT_NoFlags)))
#if HACK_HEADER_GENERATOR
	, StructMacroDeclaredLineNumber(INDEX_NONE)
#endif
	, bPrepareCppStructOpsCompleted(false)
	, CppStructOps(InCppStructOps)
{
	PrepareCppStructOps(); // propgate flags, etc
}

UScriptStruct::UScriptStruct(const FObjectInitializer& ObjectInitializer)
	: UStruct(ObjectInitializer)
	, StructFlags(STRUCT_NoFlags)
#if HACK_HEADER_GENERATOR
	, StructMacroDeclaredLineNumber(INDEX_NONE)
#endif
	, bPrepareCppStructOpsCompleted(false)
	, CppStructOps(NULL)
{
}

/** Stash a CppStructOps for future use 
	* @param Target Name of the struct 
	* @param InCppStructOps Cpp ops for this struct
**/
void UScriptStruct::DeferCppStructOps(FName Target, ICppStructOps* InCppStructOps)
{
	TMap<FName,UScriptStruct::ICppStructOps*>& DeferredStructOps = GetDeferredCppStructOps();

	if (UScriptStruct::ICppStructOps* ExistingOps = DeferredStructOps.FindRef(Target))
	{
		IReload* Reload = GetActiveReloadInterface();
		if (Reload == nullptr)
		{
			check(ExistingOps != InCppStructOps); // if it was equal, then we would be re-adding a now stale pointer to the map
			delete ExistingOps;
		}
		else if (!Reload->GetEnableReinstancing(false))
		{
			delete InCppStructOps;
			return;
		}
		// in reload, we will just leak these...they may be in use.
	}
	DeferredStructOps.Add(Target,InCppStructOps);
}

#if HACK_HEADER_GENERATOR
UScriptStruct::ICppStructOps* UScriptStruct::FindDeferredCppStructOps(FName StructName)
{
	return GetDeferredCppStructOps().FindRef(StructName);
}
#endif

/** Look for the CppStructOps if we don't already have it and set the property size **/
void UScriptStruct::PrepareCppStructOps()
{
	if (bPrepareCppStructOpsCompleted)
	{
		return;
	}
	if (!CppStructOps)
	{
		CppStructOps = GetDeferredCppStructOps().FindRef(GetFName());
		if (!CppStructOps)
		{
			if (!GIsUCCMakeStandaloneHeaderGenerator && (StructFlags&STRUCT_Native))
			{
				UE_LOG(LogClass, Fatal,TEXT("Couldn't bind to native struct %s. Headers need to be rebuilt, or a noexport class is missing a IMPLEMENT_STRUCT."),*GetName());
			}
			check(!bPrepareCppStructOpsCompleted); // recursion is unacceptable
			bPrepareCppStructOpsCompleted = true;
			return;
		}
#if !HACK_HEADER_GENERATOR
		StructFlags = EStructFlags(StructFlags | STRUCT_Native);
#endif
		
#if !(UE_BUILD_SHIPPING || UE_BUILD_TEST)
		// test that the constructor is initializing everything
		if (!CppStructOps->HasZeroConstructor() && !IsReloadActive()) // when reloading, we get bogus warnings
		{
			int32 Size = CppStructOps->GetSize();
			uint8* TestData00 = (uint8*)FMemory::Malloc(Size);
			FMemory::Memzero(TestData00,Size);
			CppStructOps->Construct(TestData00);
			uint8* TestDataFF = (uint8*)FMemory::Malloc(Size);
			FMemory::Memset(TestDataFF,0xff,Size);
			CppStructOps->Construct(TestDataFF);

			if (FMemory::Memcmp(TestData00,TestDataFF, Size) != 0)
			{
				FindConstructorUninitialized(this,TestData00,TestDataFF);
			}
			if (CppStructOps->HasDestructor())
			{
				CppStructOps->Destruct(TestData00);
				CppStructOps->Destruct(TestDataFF);
			}
			FMemory::Free(TestData00);
			FMemory::Free(TestDataFF);
		}
#endif
	}

	check(!(StructFlags & STRUCT_ComputedFlags));
	if (CppStructOps->HasSerializer() || CppStructOps->HasStructuredSerializer())
	{
		UE_LOG(LogClass, Verbose, TEXT("Native struct %s has a custom serializer."),*GetName());
		StructFlags = EStructFlags(StructFlags | STRUCT_SerializeNative );
	}
	if (CppStructOps->HasPostSerialize())
	{
		UE_LOG(LogClass, Verbose, TEXT("Native struct %s wants post serialize."),*GetName());
		StructFlags = EStructFlags(StructFlags | STRUCT_PostSerializeNative );
	}
	if (CppStructOps->HasPostScriptConstruct())
	{
		UE_LOG(LogClass, Verbose, TEXT("Native struct %s wants post script construct."),*GetName());
		StructFlags = EStructFlags(StructFlags | STRUCT_PostScriptConstruct);
	}
	if (CppStructOps->HasNetSerializer())
	{
		UE_LOG(LogClass, Verbose, TEXT("Native struct %s has a custom net serializer."),*GetName());
		StructFlags = EStructFlags(StructFlags | STRUCT_NetSerializeNative);

		if (CppStructOps->HasNetSharedSerialization())
		{
			UE_LOG(LogClass, Verbose, TEXT("Native struct %s can share net serialization."),*GetName());
			StructFlags = EStructFlags(StructFlags | STRUCT_NetSharedSerialization);
		}
	}
	if (CppStructOps->HasNetDeltaSerializer())
	{
		UE_LOG(LogClass, Verbose, TEXT("Native struct %s has a custom net delta serializer."),*GetName());
		StructFlags = EStructFlags(StructFlags | STRUCT_NetDeltaSerializeNative);
	}

	if (CppStructOps->IsPlainOldData())
	{
		UE_LOG(LogClass, Verbose, TEXT("Native struct %s is plain old data."),*GetName());
		StructFlags = EStructFlags(StructFlags | STRUCT_IsPlainOldData | STRUCT_NoDestructor);
	}
	else
	{
		if (CppStructOps->HasCopy())
		{
			UE_LOG(LogClass, Verbose, TEXT("Native struct %s has a native copy."),*GetName());
			StructFlags = EStructFlags(StructFlags | STRUCT_CopyNative);
		}
		if (!CppStructOps->HasDestructor())
		{
			UE_LOG(LogClass, Verbose, TEXT("Native struct %s has no destructor."),*GetName());
			StructFlags = EStructFlags(StructFlags | STRUCT_NoDestructor);
		}
	}
	if (CppStructOps->HasZeroConstructor())
	{
		UE_LOG(LogClass, Verbose, TEXT("Native struct %s has zero construction."),*GetName());
		StructFlags = EStructFlags(StructFlags | STRUCT_ZeroConstructor);
	}
	if (CppStructOps->IsPlainOldData() && !CppStructOps->HasZeroConstructor())
	{
		// hmm, it is safe to see if this can be zero constructed, lets try
		int32 Size = CppStructOps->GetSize();
		uint8* TestData00 = (uint8*)FMemory::Malloc(Size);
		FMemory::Memzero(TestData00,Size);
		CppStructOps->Construct(TestData00);
		CppStructOps->Construct(TestData00); // slightly more like to catch "internal counters" if we do this twice
		bool IsZeroConstruct = true;
		for (int32 Index = 0; Index < Size && IsZeroConstruct; Index++)
		{
			if (TestData00[Index])
			{
				IsZeroConstruct = false;
			}
		}
		FMemory::Free(TestData00);
		if (IsZeroConstruct)
		{
			UE_LOG(LogClass, Verbose, TEXT("Native struct %s has DISCOVERED zero construction. Size = %d"),*GetName(), Size);
			StructFlags = EStructFlags(StructFlags | STRUCT_ZeroConstructor);
		}
	}
	if (CppStructOps->HasIdentical())
	{
		UE_LOG(LogClass, Verbose, TEXT("Native struct %s has native identical."),*GetName());
		StructFlags = EStructFlags(StructFlags | STRUCT_IdenticalNative);
	}
	if (CppStructOps->HasAddStructReferencedObjects())
	{
		UE_LOG(LogClass, Verbose, TEXT("Native struct %s has native AddStructReferencedObjects."),*GetName());
		StructFlags = EStructFlags(StructFlags | STRUCT_AddStructReferencedObjects);
	}
	if (CppStructOps->HasExportTextItem())
	{
		UE_LOG(LogClass, Verbose, TEXT("Native struct %s has native ExportTextItem."),*GetName());
		StructFlags = EStructFlags(StructFlags | STRUCT_ExportTextItemNative);
	}
	if (CppStructOps->HasImportTextItem())
	{
		UE_LOG(LogClass, Verbose, TEXT("Native struct %s has native ImportTextItem."),*GetName());
		StructFlags = EStructFlags(StructFlags | STRUCT_ImportTextItemNative);
	}
	if (CppStructOps->HasSerializeFromMismatchedTag() || CppStructOps->HasStructuredSerializeFromMismatchedTag())
	{
		UE_LOG(LogClass, Verbose, TEXT("Native struct %s has native SerializeFromMismatchedTag."),*GetName());
		StructFlags = EStructFlags(StructFlags | STRUCT_SerializeFromMismatchedTag);
	}

	check(!bPrepareCppStructOpsCompleted); // recursion is unacceptable
	bPrepareCppStructOpsCompleted = true;
}

IMPLEMENT_FSTRUCTUREDARCHIVE_SERIALIZER(UScriptStruct);

void UScriptStruct::Serialize( FArchive& Ar )
{
	Super::Serialize(Ar);

	// serialize the struct's flags
	Ar << (uint32&)StructFlags;

	if (Ar.IsLoading())
	{
		ClearCppStructOps(); // we want to be sure to do this from scratch
		PrepareCppStructOps();
	}
}

bool UScriptStruct::UseBinarySerialization(const FArchive& Ar) const
{
	return !(Ar.IsLoading() || Ar.IsSaving())
		|| Ar.WantBinaryPropertySerialization()
		|| (0 != (StructFlags & STRUCT_Immutable));
}

void UScriptStruct::SerializeItem(FArchive& Ar, void* Value, void const* Defaults)
{
	SerializeItem(FStructuredArchiveFromArchive(Ar).GetSlot(), Value, Defaults);
}

void UScriptStruct::SerializeItem(FStructuredArchive::FSlot Slot, void* Value, void const* Defaults)
{
	FArchive& UnderlyingArchive = Slot.GetUnderlyingArchive();

	const bool bUseBinarySerialization = UseBinarySerialization(UnderlyingArchive);
	const bool bUseNativeSerialization = UseNativeSerialization();

	// Preload struct before serialization tracking to not double count time.
	if (bUseBinarySerialization || bUseNativeSerialization)
	{
		UnderlyingArchive.Preload(this);
	}

	bool bItemSerialized = false;
	if (bUseNativeSerialization)
	{
		UScriptStruct::ICppStructOps* TheCppStructOps = GetCppStructOps();
		check(TheCppStructOps); // else should not have STRUCT_SerializeNative

		if (TheCppStructOps->HasStructuredSerializer())
		{
			bItemSerialized = TheCppStructOps->Serialize(Slot, Value);
		}
		else
		{
#if WITH_TEXT_ARCHIVE_SUPPORT
			FArchiveUObjectFromStructuredArchive Adapter(Slot);
			FArchive& Ar = Adapter.GetArchive();
			bItemSerialized = TheCppStructOps->Serialize(Ar, Value);
			if (bItemSerialized && !Slot.IsFilled())
			{
				// The struct said that serialization succeeded but it didn't actually write anything.
				Slot.EnterRecord();
			}
			Adapter.Close();
#else
			bItemSerialized = TheCppStructOps->Serialize(Slot.GetUnderlyingArchive(), Value);
#endif
		}		
	}

	if (!bItemSerialized)
	{
		if (bUseBinarySerialization)
		{
			// Struct is already preloaded above.
			if (!UnderlyingArchive.IsPersistent() && UnderlyingArchive.GetPortFlags() != 0 && !ShouldSerializeAtomically(UnderlyingArchive) && !UnderlyingArchive.ArUseCustomPropertyList)
			{
				SerializeBinEx(Slot, Value, Defaults, this);
			}
			else
			{
				SerializeBin(Slot, Value);
			}
		}
		else
		{
			SerializeTaggedProperties(Slot, (uint8*)Value, this, (uint8*)Defaults);
		}
	}

	if (StructFlags & STRUCT_PostSerializeNative)
	{
		UScriptStruct::ICppStructOps* TheCppStructOps = GetCppStructOps();
		check(TheCppStructOps); // else should not have STRUCT_PostSerializeNative
		TheCppStructOps->PostSerialize(UnderlyingArchive, Value);
	}
}

const TCHAR* UScriptStruct::ImportText(const TCHAR* InBuffer, void* Value, UObject* OwnerObject, int32 PortFlags, FOutputDevice* ErrorText, const FString& StructName, bool bAllowNativeOverride)
{
	return ImportText(InBuffer, Value, OwnerObject, PortFlags, ErrorText, [&StructName](){return StructName;}, bAllowNativeOverride);
}

const TCHAR* UScriptStruct::ImportText(const TCHAR* InBuffer, void* Value, UObject* OwnerObject, int32 PortFlags, FOutputDevice* ErrorText, const TFunctionRef<FString()>& StructNameGetter, bool bAllowNativeOverride)
{
	if (bAllowNativeOverride && StructFlags & STRUCT_ImportTextItemNative)
	{
		UScriptStruct::ICppStructOps* TheCppStructOps = GetCppStructOps();
		check(TheCppStructOps); // else should not have STRUCT_ImportTextItemNative
		if (TheCppStructOps->ImportTextItem(InBuffer, Value, PortFlags, OwnerObject, ErrorText))
		{
			return InBuffer;
		}
	}

	TArray<FDefinedProperty> DefinedProperties;
	// this keeps track of the number of errors we've logged, so that we can add new lines when logging more than one error
	int32 ErrorCount = 0;
	const TCHAR* Buffer = InBuffer;
	if (*Buffer++ == TCHAR('('))
	{
		// Parse all properties.
		while (*Buffer != TCHAR(')'))
		{
			// parse and import the value
			Buffer = FProperty::ImportSingleProperty(Buffer, Value, this, OwnerObject, PortFlags | PPF_Delimited, ErrorText, DefinedProperties);

			// skip any remaining text before the next property value
			SkipWhitespace(Buffer);
			int32 SubCount = 0;
			while (*Buffer && *Buffer != TCHAR('\r') && *Buffer != TCHAR('\n') &&
				(SubCount > 0 || *Buffer != TCHAR(')')) && (SubCount > 0 || *Buffer != TCHAR(',')))
			{
				SkipWhitespace(Buffer);
				if (*Buffer == TCHAR('\"'))
				{
					do
					{
						Buffer++;
					} while (*Buffer && *Buffer != TCHAR('\"') && *Buffer != TCHAR('\n') && *Buffer != TCHAR('\r'));

					if (*Buffer != TCHAR('\"'))
					{
						ErrorText->Logf(TEXT("%sImportText (%s): Bad quoted string at: %s"), ErrorCount++ > 0 ? LINE_TERMINATOR : TEXT(""), *StructNameGetter(), Buffer);
						return nullptr;
					}
				}
				else if (*Buffer == TCHAR('('))
				{
					SubCount++;
				}
				else if (*Buffer == TCHAR(')'))
				{
					SubCount--;
					if (SubCount < 0)
					{
						ErrorText->Logf(TEXT("%sImportText (%s): Too many closing parenthesis in: %s"), ErrorCount++ > 0 ? LINE_TERMINATOR : TEXT(""), *StructNameGetter(), InBuffer);
						return nullptr;
					}
				}
				Buffer++;
			}
			if (SubCount > 0)
			{
				ErrorText->Logf(TEXT("%sImportText(%s): Not enough closing parenthesis in: %s"), ErrorCount++ > 0 ? LINE_TERMINATOR : TEXT(""), *StructNameGetter(), InBuffer);
				return nullptr;
			}

			// Skip comma.
			if (*Buffer == TCHAR(','))
			{
				// Skip comma.
				Buffer++;
			}
			else if (*Buffer != TCHAR(')'))
			{
				ErrorText->Logf(TEXT("%sImportText (%s): Missing closing parenthesis: %s"), ErrorCount++ > 0 ? LINE_TERMINATOR : TEXT(""), *StructNameGetter(), InBuffer);
				return nullptr;
			}

			SkipWhitespace(Buffer);
		}

		// Skip trailing ')'.
		Buffer++;
	}
	else
	{
		ErrorText->Logf(TEXT("%sImportText (%s): Missing opening parenthesis: %s"), ErrorCount++ > 0 ? LINE_TERMINATOR : TEXT(""), *StructNameGetter(), InBuffer); //-V547
		return nullptr;
	}
	return Buffer;
}

void UScriptStruct::ExportText(FString& ValueStr, const void* Value, const void* Defaults, UObject* OwnerObject, int32 PortFlags, UObject* ExportRootScope, bool bAllowNativeOverride) const
{
	if (bAllowNativeOverride && StructFlags & STRUCT_ExportTextItemNative)
	{
		UScriptStruct::ICppStructOps* TheCppStructOps = GetCppStructOps();
		check(TheCppStructOps); // else should not have STRUCT_ExportTextItemNative
		if (TheCppStructOps->ExportTextItem(ValueStr, Value, Defaults, OwnerObject, PortFlags, ExportRootScope))
		{
			return;
		}
	}

	if (0 != (PortFlags & PPF_ExportCpp))
	{
		return;
	}

	int32 Count = 0;

	// if this struct is configured to be serialized as a unit, it must be exported as a unit as well.
	if ((StructFlags & STRUCT_Atomic) != 0)
	{
		// change Defaults to match Value so that ExportText always exports this item
		Defaults = Value;
	}

	for (TFieldIterator<FProperty> It(this); It; ++It)
	{
		if (It->ShouldPort(PortFlags))
		{
			for (int32 Index = 0; Index < It->ArrayDim; Index++)
			{
				FString InnerValue;
				if (It->ExportText_InContainer(Index, InnerValue, Value, Defaults, OwnerObject, PPF_Delimited | PortFlags, ExportRootScope))
				{
					Count++;
					if (Count == 1)
					{
						ValueStr += TCHAR('(');
					}
					else if ((PortFlags & PPF_BlueprintDebugView) == 0)
					{
						ValueStr += TCHAR(',');
					}
					else
					{
						ValueStr += TEXT(",\n");
					}

					const FString PropertyName = (PortFlags & (PPF_ExternalEditor | PPF_BlueprintDebugView)) != 0 ? It->GetAuthoredName() : It->GetName();

					if (It->ArrayDim == 1)
					{
						ValueStr += FString::Printf(TEXT("%s="), *PropertyName);
					}
					else
					{
						ValueStr += FString::Printf(TEXT("%s[%i]="), *PropertyName, Index);
					}
					ValueStr += InnerValue;
				}
			}
		}
	}

	if (Count > 0)
	{
		ValueStr += TEXT(")");
	}
	else
	{
		ValueStr += TEXT("()");
	}
}

void UScriptStruct::Link(FArchive& Ar, bool bRelinkExistingProperties)
{
	Super::Link(Ar, bRelinkExistingProperties);
	SetStructTrashed(false);
	if (!HasDefaults()) // if you have CppStructOps, then that is authoritative, otherwise we look at the properties
	{
		StructFlags = EStructFlags(StructFlags | STRUCT_ZeroConstructor | STRUCT_NoDestructor | STRUCT_IsPlainOldData);
		for( FProperty* Property = PropertyLink; Property; Property = Property->PropertyLinkNext )
		{
			if (!Property->HasAnyPropertyFlags(CPF_ZeroConstructor))
			{
				StructFlags = EStructFlags(StructFlags & ~STRUCT_ZeroConstructor);
			}
			if (!Property->HasAnyPropertyFlags(CPF_NoDestructor))
			{
				StructFlags = EStructFlags(StructFlags & ~STRUCT_NoDestructor);
			}
			if (!Property->HasAnyPropertyFlags(CPF_IsPlainOldData))
			{
				StructFlags = EStructFlags(StructFlags & ~STRUCT_IsPlainOldData);
			}
		}
		if (StructFlags & STRUCT_IsPlainOldData)
		{
			UE_LOG(LogClass, Verbose, TEXT("Non-Native struct %s is plain old data."),*GetName());
		}
		if (StructFlags & STRUCT_NoDestructor)
		{
			UE_LOG(LogClass, Verbose, TEXT("Non-Native struct %s has no destructor."),*GetName());
		}
		if (StructFlags & STRUCT_ZeroConstructor)
		{
			UE_LOG(LogClass, Verbose, TEXT("Non-Native struct %s has zero construction."),*GetName());
		}
	}
}

bool UScriptStruct::CompareScriptStruct(const void* A, const void* B, uint32 PortFlags) const
{
	check(A);

	if (nullptr == B) // if the comparand is NULL, we just call this no-match
	{
		return false;
	}

	if (StructFlags & STRUCT_IdenticalNative)
	{
		UScriptStruct::ICppStructOps* TheCppStructOps = GetCppStructOps();
		check(TheCppStructOps);
		bool bResult = false;
		if (TheCppStructOps->Identical(A, B, PortFlags, bResult))
		{
			return bResult;
		}
	}

	for( TFieldIterator<FProperty> It(this); It; ++It )
	{
		for( int32 i=0; i<It->ArrayDim; i++ )
		{
			if( !It->Identical_InContainer(A,B,i,PortFlags) )
			{
				return false;
			}
		}
	}
	return true;
}


void UScriptStruct::CopyScriptStruct(void* InDest, void const* InSrc, int32 ArrayDim) const
{
	uint8 *Dest = (uint8*)InDest;
	check(Dest);
	uint8 const* Src = (uint8 const*)InSrc;
	check(Src);

	int32 Stride = GetStructureSize();

	if (StructFlags & STRUCT_CopyNative)
	{
		check(!(StructFlags & STRUCT_IsPlainOldData)); // should not have both
		UScriptStruct::ICppStructOps* TheCppStructOps = GetCppStructOps();
		check(TheCppStructOps);
		check(Stride == TheCppStructOps->GetSize() && PropertiesSize == Stride);
		if (TheCppStructOps->Copy(Dest, Src, ArrayDim))
		{
			return;
		}
	}
	if (StructFlags & STRUCT_IsPlainOldData)
	{
		FMemory::Memcpy(Dest, Src, ArrayDim * Stride);
	}
	else
	{
		for( TFieldIterator<FProperty> It(this); It; ++It )
		{
			for (int32 Index = 0; Index < ArrayDim; Index++)
			{
				It->CopyCompleteValue_InContainer((uint8*)Dest + Index * Stride,(uint8*)Src + Index * Stride);
			}
		}
	}
}

uint32 UScriptStruct::GetStructTypeHash(const void* Src) const
{
	// Calling GetStructTypeHash on struct types that doesn't provide a native 
	// GetTypeHash implementation is an error that neither the C++ compiler nor the BP
	// compiler permit. Still, old reflection data could be loaded that invalidly uses 
	// unhashable types. 

	// If any the ensure or check in this function fires the fix is to implement GetTypeHash 
	// or erase the data. USetProperties and UMapProperties that are loaded from disk
	// will clear themselves when they detect this error (see FSetProperty and 
	// FMapProperty::ConvertFromType).

	UScriptStruct::ICppStructOps* TheCppStructOps = GetCppStructOps();
	return TheCppStructOps->GetStructTypeHash(Src);
}

void UScriptStruct::InitializeStruct(void* InDest, int32 ArrayDim) const
{
	uint8 *Dest = (uint8*)InDest;
	check(Dest);

	int32 Stride = GetStructureSize();

	//@todo UE optimize
	FMemory::Memzero(Dest, ArrayDim * Stride);

	int32 InitializedSize = 0;
	UScriptStruct::ICppStructOps* TheCppStructOps = GetCppStructOps();
	if (TheCppStructOps != NULL)
	{
		if (!TheCppStructOps->HasZeroConstructor())
		{
			for (int32 ArrayIndex = 0; ArrayIndex < ArrayDim; ArrayIndex++)
			{
				void* PropertyDest = Dest + ArrayIndex * Stride;
				checkf(IsAligned(PropertyDest, TheCppStructOps->GetAlignment()),
					TEXT("Destination address for property does not match requirement of %d byte alignment for %s"), 
					TheCppStructOps->GetAlignment(),
					*GetPathNameSafe(this));
				TheCppStructOps->Construct(PropertyDest);
			}
		}

		InitializedSize = TheCppStructOps->GetSize();
		// here we want to make sure C++ and the property system agree on the size
		check(Stride == InitializedSize && PropertiesSize == InitializedSize);
	}

	if (PropertiesSize > InitializedSize)
	{
		bool bHitBase = false;
		for (FProperty* Property = PropertyLink; Property && !bHitBase; Property = Property->PropertyLinkNext)
		{
			if (!Property->IsInContainer(InitializedSize))
			{
				for (int32 ArrayIndex = 0; ArrayIndex < ArrayDim; ArrayIndex++)
				{
					Property->InitializeValue_InContainer(Dest + ArrayIndex * Stride);
				}
			}
			else
			{
				bHitBase = true;
			}
		}
	}
}

void UScriptStruct::InitializeDefaultValue(uint8* InStructData) const
{
	InitializeStruct(InStructData);
}

void UScriptStruct::ClearScriptStruct(void* Dest, int32 ArrayDim) const
{
	uint8 *Data = (uint8*)Dest;
	int32 Stride = GetStructureSize();

	int32 ClearedSize = 0;
	UScriptStruct::ICppStructOps* TheCppStructOps = GetCppStructOps();
	if (TheCppStructOps)
	{
		for ( int32 ArrayIndex = 0; ArrayIndex < ArrayDim; ArrayIndex++ )
		{
			uint8* PropertyData = Data + ArrayIndex * Stride;
			if (TheCppStructOps->HasDestructor())
			{
				TheCppStructOps->Destruct(PropertyData);
			}
			if (TheCppStructOps->HasZeroConstructor())
			{
				FMemory::Memzero(PropertyData, Stride);
			}
			else
			{
				TheCppStructOps->Construct(PropertyData);
			}
		}
		ClearedSize = TheCppStructOps->GetSize();
		// here we want to make sure C++ and the property system agree on the size
		check(Stride == ClearedSize && PropertiesSize == ClearedSize);
	}
	if ( PropertiesSize > ClearedSize )
	{
		bool bHitBase = false;
		for ( FProperty* Property = PropertyLink; Property && !bHitBase; Property = Property->PropertyLinkNext )
		{
			if (!Property->IsInContainer(ClearedSize))
			{
				for ( int32 ArrayIndex = 0; ArrayIndex < ArrayDim; ArrayIndex++ )
				{
					for ( int32 PropArrayIndex = 0; PropArrayIndex < Property->ArrayDim; PropArrayIndex++ )
					{
						Property->ClearValue_InContainer(Data + ArrayIndex * Stride, PropArrayIndex);
					}
				}
			}
			else
			{
				bHitBase = true;
			}
		}
	}

}

void UScriptStruct::DestroyStruct(void* Dest, int32 ArrayDim) const
{
	if (StructFlags & (STRUCT_IsPlainOldData | STRUCT_NoDestructor))
	{
		return; // POD types don't need destructors
	}
	uint8 *Data = (uint8*)Dest;
	int32 Stride = GetStructureSize();
	int32 ClearedSize = 0;

	UScriptStruct::ICppStructOps* TheCppStructOps = GetCppStructOps();
	if (TheCppStructOps)
	{
		if (TheCppStructOps->HasDestructor())
		{
			for ( int32 ArrayIndex = 0; ArrayIndex < ArrayDim; ArrayIndex++ )
			{
				uint8* PropertyData = (uint8*)Dest + ArrayIndex * Stride;
				TheCppStructOps->Destruct(PropertyData);
			}
		}
		ClearedSize = TheCppStructOps->GetSize();
		// here we want to make sure C++ and the property system agree on the size
		checkf(Stride == ClearedSize && PropertiesSize == ClearedSize, TEXT("C++ and the property system struct size mismatch for %s (C++ Size: %d, Property Size: %d)"),
			*GetPathName(), ClearedSize, Stride);
	}

	if (PropertiesSize > ClearedSize)
	{
		bool bHitBase = false;
		for (FProperty* P = DestructorLink; P  && !bHitBase; P = P->DestructorLinkNext)
		{
			if (!P->IsInContainer(ClearedSize))
			{
				if (!P->HasAnyPropertyFlags(CPF_NoDestructor))
				{
					for ( int32 ArrayIndex = 0; ArrayIndex < ArrayDim; ArrayIndex++ )
					{
						P->DestroyValue_InContainer(Data + ArrayIndex * Stride);
					}
				}
			}
			else
			{
				bHitBase = true;
			}
		}
	}
}

bool UScriptStruct::IsStructTrashed() const
{
	return !!(StructFlags & STRUCT_Trashed);
}

void UScriptStruct::SetStructTrashed(bool bIsTrash)
{
	if (bIsTrash)
	{
		StructFlags = EStructFlags(StructFlags | STRUCT_Trashed);
	}
	else
	{
		StructFlags = EStructFlags(StructFlags & ~STRUCT_Trashed);
	}
}

void UScriptStruct::RecursivelyPreload() {}

FGuid UScriptStruct::GetCustomGuid() const
{
	return FGuid();
}

FString UScriptStruct::GetStructCPPName() const
{
	return FString::Printf(TEXT("F%s"), *GetName());
}

#if !(UE_BUILD_TEST || UE_BUILD_SHIPPING)

enum class EScriptStructTestCtorSyntax
{
	NoInit = 0,
	CompilerZeroed = 1
};

struct FScriptStructTestWrapper
{
public:

	FScriptStructTestWrapper(UScriptStruct* InStruct, uint8 InitValue = 0xFD, EScriptStructTestCtorSyntax ConstrutorSyntax = EScriptStructTestCtorSyntax::NoInit)
		: ScriptStruct(InStruct)
		, TempBuffer(nullptr)
	{
		if (ScriptStruct->IsNative())
		{
			UScriptStruct::ICppStructOps* StructOps = ScriptStruct->GetCppStructOps();

			// Make one
			if ((StructOps != nullptr) && StructOps->HasZeroConstructor())
			{
				// These structs have basically promised to be used safely, not going to audit them
			}
			else
			{
				// Allocate space for the struct
				int32 RequiredAllocSize = ScriptStruct->GetStructureSize();
				if (StructOps)
				{
					const int32 CppAllocSize = Align(StructOps->GetSize(), ScriptStruct->GetMinAlignment());
					if (!ensure(RequiredAllocSize >= CppAllocSize))
					{
						UE_LOG(LogClass, Warning, TEXT("Struct %s%s has Cpp alloc size = %d > ScriptStruct->GetStructureSize() = %d, this could result in allocations that are too small to fit the structure."),
							InStruct->GetPrefixCPP(), *InStruct->GetName(), CppAllocSize, RequiredAllocSize);
						// We'd probably crash below, so use a larger allocated size.
						RequiredAllocSize = StructOps->GetSize();
					}
				}
				TempBuffer = (uint8*)FMemory::Malloc(RequiredAllocSize, ScriptStruct->GetMinAlignment());

				// The following section is a partial duplication of ScriptStruct->InitializeStruct, except we initialize with 0xFD instead of 0x00
				FMemory::Memset(TempBuffer, InitValue, RequiredAllocSize);

				int32 InitializedSize = 0;
				if (StructOps != nullptr)
				{
					if (ConstrutorSyntax == EScriptStructTestCtorSyntax::NoInit)
					{
						StructOps->ConstructForTests(TempBuffer);
					}
					else
					{
						StructOps->Construct(TempBuffer);
					}
					InitializedSize = StructOps->GetSize();
				}

				if (ScriptStruct->PropertiesSize > InitializedSize)
				{
					bool bHitBase = false;
					for (FProperty* Property = ScriptStruct->PropertyLink; Property && !bHitBase; Property = Property->PropertyLinkNext)
					{
						if (!Property->IsInContainer(InitializedSize))
						{
							Property->InitializeValue_InContainer(TempBuffer);
						}
						else
						{
							bHitBase = true;
						}
					}
				}

				if (ScriptStruct->StructFlags & STRUCT_PostScriptConstruct)
				{
					check(StructOps);
					StructOps->PostScriptConstruct(TempBuffer);
				}
			}
		}
	}

	~FScriptStructTestWrapper()
	{
		if (TempBuffer != nullptr)
		{
			// Destroy it
			ScriptStruct->DestroyStruct(TempBuffer);
			FMemory::Free(TempBuffer);
		}
	}

	static bool CanRunTests(UScriptStruct* Struct)
	{
		return (Struct != nullptr) && Struct->IsNative() && (!Struct->GetCppStructOps() || !Struct->GetCppStructOps()->HasZeroConstructor());
	}

	uint8* GetData() { return TempBuffer; }
private:
	UScriptStruct* ScriptStruct;
	uint8* TempBuffer;
};

static void FindUninitializedScriptStructMembers(UScriptStruct* ScriptStruct, EScriptStructTestCtorSyntax ConstructorSyntax, TSet<const FProperty*>& OutUninitializedProperties)
{
<<<<<<< HEAD
	FScriptStructTestWrapper WrapperFF(ScriptStruct, 0xFF, ConstructorSyntax);
=======
	FScriptStructTestWrapper WrapperFE(ScriptStruct, 0xFE, ConstructorSyntax);
>>>>>>> 6bbb88c8
	FScriptStructTestWrapper Wrapper00(ScriptStruct, 0x00, ConstructorSyntax);
	FScriptStructTestWrapper WrapperAA(ScriptStruct, 0xAA, ConstructorSyntax);
	FScriptStructTestWrapper Wrapper55(ScriptStruct, 0x55, ConstructorSyntax);

<<<<<<< HEAD
	const void* BadPointer = (void*)0xFFFFFFFFFFFFFFFFull;
=======
	const void* BadPointer = (void*)0xFEFEFEFEFEFEFEFEull;
>>>>>>> 6bbb88c8

	for (const FProperty* Property : TFieldRange<FProperty>(ScriptStruct, EFieldIteratorFlags::ExcludeSuper))
	{
#if	WITH_EDITORONLY_DATA
		static const FName NAME_IgnoreForMemberInitializationTest(TEXT("IgnoreForMemberInitializationTest"));
		if (Property->HasMetaData(NAME_IgnoreForMemberInitializationTest))
		{
			continue;
		}
#endif // WITH_EDITORONLY_DATA

		if (const FObjectPropertyBase* ObjectProperty = CastField<const FObjectPropertyBase>(Property))
		{
			// Check any reflected pointer properties to make sure they got initialized
<<<<<<< HEAD
			const UObject* PropValue = ObjectProperty->GetObjectPropertyValue_InContainer(WrapperFF.GetData());
=======
			const UObject* PropValue = ObjectProperty->GetObjectPropertyValue_InContainer(WrapperFE.GetData());
>>>>>>> 6bbb88c8
			if (PropValue == BadPointer)
			{
				OutUninitializedProperties.Add(Property);
			}
		}
		else if (const FBoolProperty* BoolProperty = CastField<const FBoolProperty>(Property))
		{
			// Check for uninitialized boolean properties (done separately to deal with byte-wide booleans that would evaluate to true with either 0x55 or 0xAA)
			const bool bValue0 = BoolProperty->GetPropertyValue_InContainer(Wrapper00.GetData());
<<<<<<< HEAD
			const bool bValue1 = BoolProperty->GetPropertyValue_InContainer(WrapperFF.GetData());
=======
			const bool bValue1 = BoolProperty->GetPropertyValue_InContainer(WrapperFE.GetData());
>>>>>>> 6bbb88c8

			if (bValue0 != bValue1)
			{
				OutUninitializedProperties.Add(Property);
			}
		}
		else if (Property->IsA(FNameProperty::StaticClass()))
		{
			// Skip some other types that will crash in equality with garbage data
			//@TODO: Shouldn't need to skip FName, it's got a default ctor that initializes correctly...
		}
		else
		{
			bool bShouldInspect = true;
			if (Property->IsA(FStructProperty::StaticClass()))
			{
				// Skip user defined structs since we will consider those structs directly.
				// Calling again here will just result in false positives
				const FStructProperty* StructProperty = CastField<FStructProperty>(Property);
				bShouldInspect = (StructProperty->Struct->StructFlags & STRUCT_NoExport) != 0;
			}

			if (bShouldInspect)
			{
				// Catch all remaining properties

				// Uncomment the following line to aid finding crash sources encountered while running this test. A crash usually indicates an uninitialized pointer
				// UE_LOG(LogClass, Log, TEXT("Testing %s%s::%s for proper initialization"), ScriptStruct->GetPrefixCPP(), *ScriptStruct->GetName(), *Property->GetNameCPP());
				if (!Property->Identical_InContainer(WrapperAA.GetData(), Wrapper55.GetData()))
				{
					OutUninitializedProperties.Add(Property);
				}
			}
		}
	}
}

int32 FStructUtils::AttemptToFindUninitializedScriptStructMembers()
{
	auto GetStructLocation = [](const UScriptStruct* ScriptStruct) -> FString {
		check(ScriptStruct);
		UPackage* ScriptPackage = ScriptStruct->GetOutermost();
		FString StructLocation = FString::Printf(TEXT(" Module:%s"), *FPackageName::GetShortName(ScriptPackage->GetName()));
#if WITH_EDITORONLY_DATA
		static const FName NAME_ModuleRelativePath(TEXT("ModuleRelativePath"));
		const FString& ModuleRelativeIncludePath = ScriptStruct->GetMetaData(NAME_ModuleRelativePath);
		if (!ModuleRelativeIncludePath.IsEmpty())
		{
			StructLocation += FString::Printf(TEXT(" File:%s"), *ModuleRelativeIncludePath);
		}
#endif
		return StructLocation;
	};

<<<<<<< HEAD
	int32 UninitializedScriptStructMemberCount = 0;
	int32 UninitializedObjectPropertyCount = 0;
	UScriptStruct* TestUninitializedScriptStructMembersTestStruct = TBaseStructure<FTestUninitializedScriptStructMembersTest>::Get();
	check(TestUninitializedScriptStructMembersTestStruct != nullptr);
	
	{
		const void* BadPointer = (void*)0xFFFFFFFFFFFFFFFFull;

		// First test if the tests aren't broken
		FScriptStructTestWrapper WrapperFF(TestUninitializedScriptStructMembersTestStruct, 0xFF);
		const FObjectPropertyBase* UninitializedProperty = CastFieldChecked<const FObjectPropertyBase>(TestUninitializedScriptStructMembersTestStruct->FindPropertyByName(TEXT("UninitializedObjectReference")));
		const FObjectPropertyBase* InitializedProperty = CastFieldChecked<const FObjectPropertyBase>(TestUninitializedScriptStructMembersTestStruct->FindPropertyByName(TEXT("InitializedObjectReference")));
		
		const UObject* UninitializedPropValue = UninitializedProperty->GetObjectPropertyValue_InContainer(WrapperFF.GetData());
		if (UninitializedPropValue != BadPointer)
		{
			UE_LOG(LogClass, Warning, TEXT("ObjectProperty %s%s::%s seems to be initialized properly but it shouldn't be. Verify that AttemptToFindUninitializedScriptStructMembers() is working properly"), 
				TestUninitializedScriptStructMembersTestStruct->GetPrefixCPP(), *TestUninitializedScriptStructMembersTestStruct->GetName(), *UninitializedProperty->GetNameCPP());
		}
		const UObject* InitializedPropValue = InitializedProperty->GetObjectPropertyValue_InContainer(WrapperFF.GetData());
		if (InitializedPropValue != nullptr)
		{
			UE_LOG(LogClass, Warning, TEXT("ObjectProperty %s%s::%s seems to be not initialized properly but it should be. Verify that AttemptToFindUninitializedScriptStructMembers() is working properly"),
				TestUninitializedScriptStructMembersTestStruct->GetPrefixCPP(), *TestUninitializedScriptStructMembersTestStruct->GetName(), *InitializedProperty->GetNameCPP());
		}
	}

	TSet<const FProperty*> UninitializedPropertiesNoInit;
	TSet<const FProperty*> UninitializedPropertiesZeroed;
	for (TObjectIterator<UScriptStruct> ScriptIt; ScriptIt; ++ScriptIt)
	{
		UScriptStruct* ScriptStruct = *ScriptIt;

		if (FScriptStructTestWrapper::CanRunTests(ScriptStruct) && ScriptStruct != TestUninitializedScriptStructMembersTestStruct)
		{
			UninitializedPropertiesNoInit.Reset();
			UninitializedPropertiesZeroed.Reset();

			// Test the struct by constructing it with 'new FMyStruct();' syntax first. The compiler should zero all members in this case if the 
			// struct doesn't have a custom default constructor defined
			FindUninitializedScriptStructMembers(ScriptStruct, EScriptStructTestCtorSyntax::CompilerZeroed, UninitializedPropertiesZeroed);
			// Test the struct by constructing it with 'new FStruct;' syntax in which case the compiler doesn't zero the properties automatically
			FindUninitializedScriptStructMembers(ScriptStruct, EScriptStructTestCtorSyntax::NoInit, UninitializedPropertiesNoInit);			

			for (const FProperty* Property : UninitializedPropertiesZeroed)
			{
				++UninitializedScriptStructMemberCount;
				if (Property->IsA<FObjectPropertyBase>())
				{
					++UninitializedObjectPropertyCount;
				}
				UE_LOG(LogClass, Warning, TEXT("%s %s%s::%s is not initialized properly even though its struct probably has a custom default constructor.%s"), *Property->GetClass()->GetName(), ScriptStruct->GetPrefixCPP(), *ScriptStruct->GetName(), *Property->GetNameCPP(), *GetStructLocation(ScriptStruct));
			}
			for (const FProperty* Property : UninitializedPropertiesNoInit)
			{
				if (!UninitializedPropertiesZeroed.Contains(Property))
				{
					++UninitializedScriptStructMemberCount;
					if (Property->IsA<FObjectPropertyBase>())
					{
						++UninitializedObjectPropertyCount;
						UE_LOG(LogClass, Warning, TEXT("%s %s%s::%s is not initialized properly.%s"), *Property->GetClass()->GetName(), ScriptStruct->GetPrefixCPP(), *ScriptStruct->GetName(), *Property->GetNameCPP(), *GetStructLocation(ScriptStruct));
					}
					else
					{
						UE_LOG(LogClass, Display, TEXT("%s %s%s::%s is not initialized properly.%s"), *Property->GetClass()->GetName(), ScriptStruct->GetPrefixCPP(), *ScriptStruct->GetName(), *Property->GetNameCPP(), *GetStructLocation(ScriptStruct));
=======
	auto DetermineIfModuleIsEngine = [](const UScriptStruct* ScriptStruct) -> bool
	{
		UPackage* ScriptPackage = ScriptStruct->GetOutermost();
		const FName ScriptModuleName = FPackageName::GetShortFName(ScriptPackage->GetName());

		FModuleStatus ScriptModuleStatus;
		if (FModuleManager::Get().QueryModule(ScriptModuleName, /*out*/ ScriptModuleStatus))
		{
			const bool bIsProjectModule = ScriptModuleStatus.FilePath.StartsWith(FPaths::ConvertRelativePathToFull(FPaths::ProjectDir()));
			return !bIsProjectModule;
		}
		else
		{
			// Default to project if we can't determine it (shouldn't ever happen tho)
			return false;
		}
	};

	struct FScriptStructSettings
	{
		ELogVerbosity::Type ProjectVerbosity = ELogVerbosity::Display;
		ELogVerbosity::Type EngineVerbosity = ELogVerbosity::Display;
		ELogVerbosity::Type PointerVerbosity = ELogVerbosity::Warning;

		FScriptStructSettings()
		{
			{
				FString ProjectSettingString;
				if (GConfig->GetString(TEXT("CoreUObject.UninitializedScriptStructMembersCheck"), TEXT("ProjectModuleReflectedUninitializedPropertyVerbosity"), ProjectSettingString, GEngineIni))
				{
					ProjectVerbosity = ParseLogVerbosityFromString(ProjectSettingString);
				}
			}

			{
				FString EngineSettingString;
				if (GConfig->GetString(TEXT("CoreUObject.UninitializedScriptStructMembersCheck"), TEXT("EngineModuleReflectedUninitializedPropertyVerbosity"), EngineSettingString, GEngineIni))
				{
					EngineVerbosity = ParseLogVerbosityFromString(EngineSettingString);
				}
			}

			//@TODO: Remove this eventually and change the default to Error (or maybe even Fatal)
			{
				FString PointerSettingString;
				if (GConfig->GetString(TEXT("CoreUObject.UninitializedScriptStructMembersCheck"), TEXT("ObjectReferenceReflectedUninitializedPropertyVerbosity"), PointerSettingString, GEngineIni))
				{
					PointerVerbosity = ParseLogVerbosityFromString(PointerSettingString);
				}
			}
		}
	};

	static FScriptStructSettings Settings;

	int32 UninitializedScriptStructMemberCount = 0;
	int32 UninitializedObjectPropertyCount = 0;
	UScriptStruct* TestUninitializedScriptStructMembersTestStruct = TBaseStructure<FTestUninitializedScriptStructMembersTest>::Get();
	check(TestUninitializedScriptStructMembersTestStruct != nullptr);
	
	{
		const void* BadPointer = (void*)0xFEFEFEFEFEFEFEFEull;

		// First test if the tests aren't broken
		FScriptStructTestWrapper WrapperFE(TestUninitializedScriptStructMembersTestStruct, 0xFE);
		const FObjectPropertyBase* UninitializedProperty = CastFieldChecked<const FObjectPropertyBase>(TestUninitializedScriptStructMembersTestStruct->FindPropertyByName(TEXT("UninitializedObjectReference")));
		const FObjectPropertyBase* InitializedProperty = CastFieldChecked<const FObjectPropertyBase>(TestUninitializedScriptStructMembersTestStruct->FindPropertyByName(TEXT("InitializedObjectReference")));
		
		const UObject* UninitializedPropValue = UninitializedProperty->GetObjectPropertyValue_InContainer(WrapperFE.GetData());
		if (UninitializedPropValue != BadPointer)
		{
			UE_LOG(LogClass, Warning, TEXT("ObjectProperty %s%s::%s seems to be initialized properly but it shouldn't be. Verify that AttemptToFindUninitializedScriptStructMembers() is working properly"), 
				TestUninitializedScriptStructMembersTestStruct->GetPrefixCPP(), *TestUninitializedScriptStructMembersTestStruct->GetName(), *UninitializedProperty->GetNameCPP());
		}
		const UObject* InitializedPropValue = InitializedProperty->GetObjectPropertyValue_InContainer(WrapperFE.GetData());
		if (InitializedPropValue != nullptr)
		{
			UE_LOG(LogClass, Warning, TEXT("ObjectProperty %s%s::%s seems to be not initialized properly but it should be. Verify that AttemptToFindUninitializedScriptStructMembers() is working properly"),
				TestUninitializedScriptStructMembersTestStruct->GetPrefixCPP(), *TestUninitializedScriptStructMembersTestStruct->GetName(), *InitializedProperty->GetNameCPP());
		}
	}

	TSet<const FProperty*> UninitializedPropertiesNoInit;
	TSet<const FProperty*> UninitializedPropertiesZeroed;
	for (TObjectIterator<UScriptStruct> ScriptIt; ScriptIt; ++ScriptIt)
	{
		UScriptStruct* ScriptStruct = *ScriptIt;

		if (FScriptStructTestWrapper::CanRunTests(ScriptStruct) && ScriptStruct != TestUninitializedScriptStructMembersTestStruct)
		{
			UninitializedPropertiesNoInit.Reset();
			UninitializedPropertiesZeroed.Reset();

			// Test the struct by constructing it with 'new FMyStruct();' syntax first. The compiler should zero all members in this case if the 
			// struct doesn't have a custom default constructor defined
			FindUninitializedScriptStructMembers(ScriptStruct, EScriptStructTestCtorSyntax::CompilerZeroed, UninitializedPropertiesZeroed);
			// Test the struct by constructing it with 'new FStruct;' syntax in which case the compiler doesn't zero the properties automatically
			FindUninitializedScriptStructMembers(ScriptStruct, EScriptStructTestCtorSyntax::NoInit, UninitializedPropertiesNoInit);			

			for (const FProperty* Property : UninitializedPropertiesZeroed)
			{
				++UninitializedScriptStructMemberCount;
				if (Property->IsA<FObjectPropertyBase>())
				{
					++UninitializedObjectPropertyCount;
				}
				UE_LOG(LogClass, Warning, TEXT("%s %s%s::%s is not initialized properly even though its struct probably has a custom default constructor.%s"), *Property->GetClass()->GetName(), ScriptStruct->GetPrefixCPP(), *ScriptStruct->GetName(), *Property->GetNameCPP(), *GetStructLocation(ScriptStruct));
			}
			for (const FProperty* Property : UninitializedPropertiesNoInit)
			{
				if (!UninitializedPropertiesZeroed.Contains(Property))
				{
					++UninitializedScriptStructMemberCount;

					ELogVerbosity::Type Verbosity = DetermineIfModuleIsEngine(ScriptStruct) ? Settings.EngineVerbosity : Settings.ProjectVerbosity;

					if (Property->IsA<FObjectPropertyBase>())
					{
						++UninitializedObjectPropertyCount;
						Verbosity = FMath::Min(Verbosity, Settings.PointerVerbosity);
>>>>>>> 6bbb88c8
					}

#if !NO_LOGGING
					FMsg::Logf(__FILE__, __LINE__, LogClass.GetCategoryName(), Verbosity, TEXT("%s %s%s::%s is not initialized properly.%s"), *Property->GetClass()->GetName(), ScriptStruct->GetPrefixCPP(), *ScriptStruct->GetName(), *Property->GetNameCPP(), *GetStructLocation(ScriptStruct));
#endif
				}
			}
		}
	}

	if (UninitializedScriptStructMemberCount > 0)
	{
		UE_LOG(LogClass, Display, TEXT("%i Uninitialized script struct members found including %d object properties"), UninitializedScriptStructMemberCount, UninitializedObjectPropertyCount);
	}

	return UninitializedScriptStructMemberCount;
}

#include "HAL/IConsoleManager.h"

FAutoConsoleCommandWithWorldAndArgs GCmdListBadScriptStructs(
	TEXT("CoreUObject.AttemptToFindUninitializedScriptStructMembers"),
	TEXT("Finds USTRUCT() structs that fail to initialize reflected member variables"),
	FConsoleCommandWithWorldAndArgsDelegate::CreateStatic(
		[](const TArray<FString>& Params, UWorld* World)
{
	FStructUtils::AttemptToFindUninitializedScriptStructMembers();
}));

IMPLEMENT_SIMPLE_AUTOMATION_TEST(FAutomationTestAttemptToFindUninitializedScriptStructMembers, "UObject.Class AttemptToFindUninitializedScriptStructMembers", EAutomationTestFlags::EditorContext | EAutomationTestFlags::ApplicationContextMask | EAutomationTestFlags::ServerContext | EAutomationTestFlags::SmokeFilter)
bool FAutomationTestAttemptToFindUninitializedScriptStructMembers::RunTest(const FString& Parameters)
{
	// This test fails when running tests under UHT because there is no TestUninitializedScriptStructMembersTest, so just skip it in that config.
#if !HACK_HEADER_GENERATOR
	if (UObjectInitialized())
	{
		return FStructUtils::AttemptToFindUninitializedScriptStructMembers() == 0;
	}
	else
#endif
	{
		return true;
	}
}

#endif

IMPLEMENT_CORE_INTRINSIC_CLASS(UScriptStruct, UStruct,
	{
	}
);

/*-----------------------------------------------------------------------------
	UClass implementation.
-----------------------------------------------------------------------------*/

/** Default C++ class type information, used for all new UClass objects. */
static const FCppClassTypeInfoStatic DefaultCppClassTypeInfoStatic = { false };

void UClass::PostInitProperties()
{
	Super::PostInitProperties();
	if (HasAnyFlags(RF_ClassDefaultObject))
	{
		if (ClassAddReferencedObjects == NULL)
		{
			// Default__Class uses its own AddReferencedObjects function.
			ClassAddReferencedObjects = &UClass::AddReferencedObjects;
		}
	}
}

UObject* UClass::GetDefaultSubobjectByName(FName ToFind)
{
	UObject* DefaultObj = GetDefaultObject();
	UObject* DefaultSubobject = nullptr;
	if (DefaultObj)
	{
		DefaultSubobject = DefaultObj->GetDefaultSubobjectByName(ToFind);
	}
	return DefaultSubobject;
}

void UClass::GetDefaultObjectSubobjects(TArray<UObject*>& OutDefaultSubobjects)
{
	UObject* DefaultObj = GetDefaultObject();
	if (DefaultObj)
	{
		DefaultObj->GetDefaultSubobjects(OutDefaultSubobjects);
	}
	else
	{
		OutDefaultSubobjects.Empty();
	}
}

/**
 * Callback used to allow an object to register its direct object references that are not already covered by
 * the token stream.
 *
 * @param ObjectArray	array to add referenced objects to via AddReferencedObject
 */
void UClass::AddReferencedObjects(UObject* InThis, FReferenceCollector& Collector)
{
	UClass* This = CastChecked<UClass>(InThis);
	for (FImplementedInterface& Inter : This->Interfaces)
	{
		Collector.AddReferencedObject( Inter.Class, This );
	}

	Collector.AddReferencedObjects( This->FuncMap, This );
	Collector.AddReferencedObject( This->ClassWithin, This );

#if WITH_EDITORONLY_DATA
	Collector.AddReferencedObject( This->ClassGeneratedBy, This );
#endif

	if ( !Collector.IsIgnoringArchetypeRef() )
	{
		Collector.AddReferencedObject( This->ClassDefaultObject, This );
	}
	else if( This->ClassDefaultObject != NULL)
	{
		// Get the ARO function pointer from the CDO class (virtual functions using static function pointers).
		This->CallAddReferencedObjects(This->ClassDefaultObject, Collector);
	}

	Collector.AddReferencedObject( This->SparseClassDataStruct, This );

	// Add sparse class data
	if (This->SparseClassDataStruct && This->SparseClassData)
	{
		if (This->SparseClassDataStruct->StructFlags & STRUCT_AddStructReferencedObjects)
		{
			This->SparseClassDataStruct->GetCppStructOps()->AddStructReferencedObjects()(This->SparseClassData, Collector);
		}
		else
		{
			// The iterator will recursively loop through all structs in structs too.
			for (TPropertyValueIterator<FObjectProperty> It(This->SparseClassDataStruct, This->SparseClassData); It; ++It)
			{
				UObject** ObjectPtr = static_cast<UObject**>(const_cast<void*>(It.Value()));
				Collector.AddReferencedObject(*ObjectPtr);
			}
		}
	}
	
	Super::AddReferencedObjects( This, Collector );
}

/**
 * Helper class used to save and restore information across a StaticAllocateObject over the top of an existing UClass.
 */
class FRestoreClassInfo: public FRestoreForUObjectOverwrite
{
	/** Keep a copy of the pointer, which isn't supposed to change **/
	UClass*			Target;
	/** Saved ClassWithin **/
	UClass*			Within;
#if WITH_EDITORONLY_DATA
	/** Saved ClassGeneratedBy */
	UObject*		GeneratedBy;
#endif
	/** Saved ClassDefaultObject **/
	UObject*		DefaultObject;
	/** Saved ClassFlags **/
	EClassFlags		Flags;
	/** Saved ClassCastFlags **/
	EClassCastFlags	CastFlags;
	/** Saved ClassConstructor **/
	UClass::ClassConstructorType Constructor;
	/** Saved ClassVTableHelperCtorCaller **/
	UClass::ClassVTableHelperCtorCallerType ClassVTableHelperCtorCaller;
	/** Saved ClassConstructor **/
	UClass::ClassAddReferencedObjectsType AddReferencedObjects;
	/** Saved NativeFunctionLookupTable. */
	TArray<FNativeFunctionLookup> NativeFunctionLookupTable;
public:

	/**
	 * Constructor: remember the info for the class so that we can restore it after we've called
	 * FMemory::Memzero() on the object's memory address, which results in the non-intrinsic classes losing
	 * this data
	 */
	FRestoreClassInfo(UClass *Save) :
		Target(Save),
		Within(Save->ClassWithin),
#if WITH_EDITORONLY_DATA
		GeneratedBy(Save->ClassGeneratedBy),
#endif
		DefaultObject(Save->GetDefaultsCount() ? Save->GetDefaultObject() : NULL),
		Flags(Save->ClassFlags & CLASS_Abstract),
		CastFlags(Save->ClassCastFlags),
		Constructor(Save->ClassConstructor),
		ClassVTableHelperCtorCaller(Save->ClassVTableHelperCtorCaller),
		AddReferencedObjects(Save->ClassAddReferencedObjects),
		NativeFunctionLookupTable(Save->NativeFunctionLookupTable)
	{
	}
	/** Called once the new object has been reinitialized 
	**/
	virtual void Restore() const
	{
		Target->ClassWithin = Within;
#if WITH_EDITORONLY_DATA
		Target->ClassGeneratedBy = GeneratedBy;
#endif
		Target->ClassDefaultObject = DefaultObject;
		Target->ClassFlags |= Flags;
		Target->ClassCastFlags |= CastFlags;
		Target->ClassConstructor = Constructor;
		Target->ClassVTableHelperCtorCaller = ClassVTableHelperCtorCaller;
		Target->ClassAddReferencedObjects = AddReferencedObjects;
		Target->NativeFunctionLookupTable = NativeFunctionLookupTable;
	}
};

/**
 * Save information for StaticAllocateObject in the case of overwriting an existing object.
 * StaticAllocateObject will call delete on the result after calling Restore()
 *
 * @return An FRestoreForUObjectOverwrite that can restore the object or NULL if this is not necessary.
 */
FRestoreForUObjectOverwrite* UClass::GetRestoreForUObjectOverwrite()
{
	return new FRestoreClassInfo(this);
}

/**
	* Get the default object from the class, creating it if missing, if requested or under a few other circumstances
	* @return		the CDO for this class
**/
UObject* UClass::CreateDefaultObject()
{
	if ( ClassDefaultObject == NULL )
	{
		ensureMsgf(!bLayoutChanging, TEXT("Class named %s creating its CDO while changing its layout"), *GetName());

		UClass* ParentClass = GetSuperClass();
		UObject* ParentDefaultObject = NULL;
		if ( ParentClass != NULL )
		{
			UObjectForceRegistration(ParentClass);
			ParentDefaultObject = ParentClass->GetDefaultObject(); // Force the default object to be constructed if it isn't already
			check(GConfig);
			if (GEventDrivenLoaderEnabled && EVENT_DRIVEN_ASYNC_LOAD_ACTIVE_AT_RUNTIME)
			{ 
				check(ParentDefaultObject && !ParentDefaultObject->HasAnyFlags(RF_NeedLoad));
			}
		}

		if ( (ParentDefaultObject != NULL) || (this == UObject::StaticClass()) )
		{
			// If this is a class that can be regenerated, it is potentially not completely loaded.  Preload and Link here to ensure we properly zero memory and read in properties for the CDO
			if( HasAnyClassFlags(CLASS_CompiledFromBlueprint) && (PropertyLink == NULL) && !GIsDuplicatingClassForReinstancing)
			{
				auto ClassLinker = GetLinker();
				if (ClassLinker)
				{
					if (!GEventDrivenLoaderEnabled)
					{
						UField* FieldIt = Children;
						while (FieldIt && (FieldIt->GetOuter() == this))
						{
							// If we've had cyclic dependencies between classes here, we might need to preload to ensure that we load the rest of the property chain
							if (FieldIt->HasAnyFlags(RF_NeedLoad))
							{
								ClassLinker->Preload(FieldIt);
							}
							FieldIt = FieldIt->Next;
						}
					}
					
					StaticLink(true);
				}
			}

			// in the case of cyclic dependencies, the above Preload() calls could end up 
			// invoking this method themselves... that means that once we're done with  
			// all the Preload() calls we have to make sure ClassDefaultObject is still 
			// NULL (so we don't invalidate one that has already been setup)
			if (ClassDefaultObject == NULL)
			{
				FString PackageName;
				FString CDOName;
				bool bDoNotify = false;
				if (GIsInitialLoad && GetOutermost()->HasAnyPackageFlags(PKG_CompiledIn) && !GetOutermost()->HasAnyPackageFlags(PKG_RuntimeGenerated))
				{
					PackageName = GetOutermost()->GetFName().ToString();
					CDOName = GetDefaultObjectName().ToString();
					NotifyRegistrationEvent(*PackageName, *CDOName, ENotifyRegistrationType::NRT_ClassCDO, ENotifyRegistrationPhase::NRP_Started);
					bDoNotify = true;
				}

				// RF_ArchetypeObject flag is often redundant to RF_ClassDefaultObject, but we need to tag
				// the CDO as RF_ArchetypeObject in order to propagate that flag to any default sub objects.
				ClassDefaultObject = StaticAllocateObject(this, GetOuter(), NAME_None, EObjectFlags(RF_Public|RF_ClassDefaultObject|RF_ArchetypeObject));
				check(ClassDefaultObject);
				// Register the offsets of any sparse delegates this class introduces with the sparse delegate storage
				for (TFieldIterator<FMulticastSparseDelegateProperty> SparseDelegateIt(this, EFieldIteratorFlags::ExcludeSuper, EFieldIteratorFlags::ExcludeDeprecated); SparseDelegateIt; ++SparseDelegateIt)
				{
					const FSparseDelegate& SparseDelegate = SparseDelegateIt->GetPropertyValue_InContainer(ClassDefaultObject);
					USparseDelegateFunction* SparseDelegateFunction = CastChecked<USparseDelegateFunction>(SparseDelegateIt->SignatureFunction);
					FSparseDelegateStorage::RegisterDelegateOffset(ClassDefaultObject, SparseDelegateFunction->DelegateName, (size_t)&SparseDelegate - (size_t)ClassDefaultObject);
				}
				EObjectInitializerOptions InitOptions = EObjectInitializerOptions::None;
				if (!HasAnyClassFlags(CLASS_Native | CLASS_Intrinsic))
				{
					// Blueprint CDOs have their properties always initialized.
					InitOptions |= EObjectInitializerOptions::InitializeProperties;
				}
				(*ClassConstructor)(FObjectInitializer(ClassDefaultObject, ParentDefaultObject, InitOptions));
				if (bDoNotify)
				{
					NotifyRegistrationEvent(*PackageName, *CDOName, ENotifyRegistrationType::NRT_ClassCDO, ENotifyRegistrationPhase::NRP_Finished);
				}
				ClassDefaultObject->PostCDOContruct();
			}
		}
	}
	return ClassDefaultObject;
}

/**
 * Feedback context implementation for windows.
 */
class FFeedbackContextImportDefaults : public FFeedbackContext
{
	/** Context information for warning and error messages */
	FContextSupplier*	Context;

public:

	// Constructor.
	FFeedbackContextImportDefaults()
		: Context( NULL )
	{
		TreatWarningsAsErrors = true;
	}
	void Serialize( const TCHAR* V, ELogVerbosity::Type Verbosity, const class FName& Category )
	{
		if( Verbosity==ELogVerbosity::Error || Verbosity==ELogVerbosity::Warning )
		{
			if( TreatWarningsAsErrors && Verbosity==ELogVerbosity::Warning )
			{
				Verbosity = ELogVerbosity::Error;
			}

			FString Prefix;
			if( Context )
			{
				Prefix = Context->GetContext() + TEXT(" : ");
			}
			FString Format = Prefix + FOutputDeviceHelper::FormatLogLine(Verbosity, Category, V);

			if(Verbosity == ELogVerbosity::Error)
			{
				AddError(Format);
			}
			else
			{
				AddWarning(Format);
			}
		}

		if (GLogConsole)
		{
			GLogConsole->Serialize(V, Verbosity, Category);
		}
		if (!GLog->IsRedirectingTo(this))
		{
			GLog->Serialize(V, Verbosity, Category);
		}
	}

	FContextSupplier* GetContext() const
	{
		return Context;
	}
	void SetContext( FContextSupplier* InSupplier )
	{
		Context = InSupplier;
	}
};

FFeedbackContext& UClass::GetDefaultPropertiesFeedbackContext()
{
	static FFeedbackContextImportDefaults FeedbackContextImportDefaults;
	return FeedbackContextImportDefaults;
}

/**
* Get the name of the CDO for the this class
* @return The name of the CDO
*/
FName UClass::GetDefaultObjectName() const
{
	FString DefaultName;
	DefaultName.Reserve(NAME_SIZE);
	DefaultName += DEFAULT_OBJECT_PREFIX;
	AppendName(DefaultName);
	return FName(*DefaultName);
}

//
// Register the native class.
//
void UClass::DeferredRegister(UClass *UClassStaticClass,const TCHAR* PackageName,const TCHAR* Name)
{
	Super::DeferredRegister(UClassStaticClass,PackageName,Name);

	// Get stashed registration info.

	// PVS-Studio justifiably complains about this cast, but we expect this to work because we 'know' that 
	// we're coming from the UClass constructor that is used when 'statically linked'. V580 disables 
	// a warning that indicates this is an 'odd explicit type casting'.
	const TCHAR* InClassConfigName = *(TCHAR**)&ClassConfigName; //-V580 //-V641
	ClassConfigName = InClassConfigName;

	// Propagate inherited flags.
	UClass* SuperClass = GetSuperClass();
	if (SuperClass != NULL)
	{
		ClassFlags |= (SuperClass->ClassFlags & CLASS_Inherit);
		ClassCastFlags |= SuperClass->ClassCastFlags;
	}
}

bool UClass::Rename( const TCHAR* InName, UObject* NewOuter, ERenameFlags Flags )
{
	bool bSuccess = Super::Rename( InName, NewOuter, Flags );

	// If we have a default object, rename that to the same package as the class, and rename so it still matches the class name (Default__ClassName)
	if(bSuccess && (ClassDefaultObject != NULL))
	{
		ClassDefaultObject->Rename(*GetDefaultObjectName().ToString(), NewOuter, Flags);
	}

	// Now actually rename the class
	return bSuccess;
}

void UClass::TagSubobjects(EObjectFlags NewFlags)
{
	Super::TagSubobjects(NewFlags);

	if (ClassDefaultObject && !ClassDefaultObject->HasAnyFlags(GARBAGE_COLLECTION_KEEPFLAGS) && !ClassDefaultObject->IsRooted())
	{
		ClassDefaultObject->SetFlags(NewFlags);
		ClassDefaultObject->TagSubobjects(NewFlags);
	}
}

/**
 * Find the class's native constructor.
 */
void UClass::Bind()
{
	UStruct::Bind();

	if( !GIsUCCMakeStandaloneHeaderGenerator && !ClassConstructor && IsNative() )
	{
		UE_LOG(LogClass, Fatal, TEXT("Can't bind to native class %s"), *GetPathName() );
	}

	UClass* SuperClass = GetSuperClass();
	if (SuperClass && (ClassConstructor == nullptr || ClassAddReferencedObjects == nullptr
		|| ClassVTableHelperCtorCaller == nullptr
		))
	{
		// Chase down constructor in parent class.
		SuperClass->Bind();
		if (!ClassConstructor)
		{
			ClassConstructor = SuperClass->ClassConstructor;
		}
		if (!ClassVTableHelperCtorCaller)
		{
			ClassVTableHelperCtorCaller = SuperClass->ClassVTableHelperCtorCaller;
		}
		if (!ClassAddReferencedObjects)
		{
			ClassAddReferencedObjects = SuperClass->ClassAddReferencedObjects;
		}

		// propagate flags.
		// we don't propagate the inherit flags, that is more of a header generator thing
		ClassCastFlags |= SuperClass->ClassCastFlags;
	}
	//if( !Class && SuperClass )
	//{
	//}
	if( !ClassConstructor )
	{
		UE_LOG(LogClass, Fatal, TEXT("Can't find ClassConstructor for class %s"), *GetPathName() );
	}
}


/**
 * Returns the struct/ class prefix used for the C++ declaration of this struct/ class.
 * Classes deriving from AActor have an 'A' prefix and other UObject classes an 'U' prefix.
 *
 * @return Prefix character used for C++ declaration of this struct/ class.
 */
const TCHAR* UClass::GetPrefixCPP() const
{
	const UClass* TheClass	= this;
	bool	bIsActorClass	= false;
	bool	bIsDeprecated	= TheClass->HasAnyClassFlags(CLASS_Deprecated);
	while( TheClass && !bIsActorClass )
	{
		bIsActorClass	= TheClass->GetFName() == NAME_Actor;
		TheClass		= TheClass->GetSuperClass();
	}

	if( bIsActorClass )
	{
		if( bIsDeprecated )
		{
			return TEXT("ADEPRECATED_");
		}
		else
		{
			return TEXT("A");
		}
	}
	else
	{
		if( bIsDeprecated )
		{
			return TEXT("UDEPRECATED_");
		}
		else
		{
			return TEXT("U");
		}		
	}
}

FString UClass::GetDescription() const
{
	FString Description;

#if WITH_EDITOR
	// See if display name meta data has been specified
	Description = GetDisplayNameText().ToString();
	if (Description.Len())
	{
		return Description;
	}
#endif

	// Look up the the classes name in the legacy int file and return the class name if there is no match.
	//Description = Localize( TEXT("Objects"), *GetName(), *(FInternationalization::Get().GetCurrentCulture()->GetName()), true );
	//if (Description.Len())
	//{
	//	return Description;
	//}

	// Otherwise just return the class name
	return FString( GetName() );
}

//	UClass UObject implementation.

void UClass::FinishDestroy()
{
	// Empty arrays.
	//warning: Must be emptied explicitly in order for intrinsic classes
	// to not show memory leakage on exit.
	NetFields.Empty();
	ClassReps.Empty();

	ClassDefaultObject = nullptr;

	CleanupSparseClassData();
	SparseClassDataStruct = nullptr;

#if WITH_EDITORONLY_DATA
	// If for whatever reason there's still properties that have not been destroyed in PurgeClass, destroy them now
	DestroyPropertiesPendingDestruction();
#endif // WITH_EDITORONLY_DATA

	Super::FinishDestroy();
}

void UClass::PostLoad()
{
	check(ClassWithin);
	Super::PostLoad();

	// Postload super.
	if( GetSuperClass() )
	{
		GetSuperClass()->ConditionalPostLoad();
	}

	if (!HasAnyClassFlags(CLASS_Native))
	{
		ClassFlags &= ~CLASS_ReplicationDataIsSetUp;
	}
}

FString UClass::GetDesc()
{
	return GetName();
}

void UClass::GetAssetRegistryTags(TArray<FAssetRegistryTag>& OutTags) const
{
	Super::GetAssetRegistryTags(OutTags);

#if WITH_EDITOR
	static const FName ParentClassFName = "ParentClass";
	const UClass* const ParentClass = GetSuperClass();
	OutTags.Add( FAssetRegistryTag(ParentClassFName, ((ParentClass) ? ParentClass->GetFName() : NAME_None).ToString(), FAssetRegistryTag::TT_Alphabetical) );

	static const FName ModuleNameFName = "ModuleName";
	const UPackage* const ClassPackage = GetOuterUPackage();
	OutTags.Add( FAssetRegistryTag(ModuleNameFName, ((ClassPackage) ? FPackageName::GetShortFName(ClassPackage->GetFName()) : NAME_None).ToString(), FAssetRegistryTag::TT_Alphabetical) );

	static const FName ModuleRelativePathFName = "ModuleRelativePath";
	const FString& ClassModuleRelativeIncludePath = GetMetaData(ModuleRelativePathFName);
	OutTags.Add( FAssetRegistryTag(ModuleRelativePathFName, ClassModuleRelativeIncludePath, FAssetRegistryTag::TT_Alphabetical) );
#endif
}

void UClass::GetPreloadDependencies(TArray<UObject*>& OutDeps)
{
	Super::GetPreloadDependencies(OutDeps);

	if (SparseClassDataStruct)
	{
		OutDeps.Add(SparseClassDataStruct);

		const void* SparseClassDataToUse = GetSparseClassData(EGetSparseClassDataMethod::ArchetypeIfNull);
		if (UScriptStruct::ICppStructOps* CppStructOps = SparseClassDataStruct->GetCppStructOps())
		{
			CppStructOps->GetPreloadDependencies(const_cast<void*>(SparseClassDataToUse), OutDeps);
		}
		// The iterator will recursively loop through all structs in structs/containers too.
		for (TPropertyValueIterator<FStructProperty> It(SparseClassDataStruct, SparseClassDataToUse); It; ++It)
		{
			const UScriptStruct* StructType = It.Key()->Struct;
			if (UScriptStruct::ICppStructOps* CppStructOps = StructType->GetCppStructOps())
			{
				void* StructDataPtr = const_cast<void*>(It.Value());
				CppStructOps->GetPreloadDependencies(StructDataPtr, OutDeps);
			}
		}
	}
}

void UClass::Link(FArchive& Ar, bool bRelinkExistingProperties)
{
	check(!bRelinkExistingProperties || !(ClassFlags & CLASS_Intrinsic));
	Super::Link(Ar, bRelinkExistingProperties);
}

#if (UE_BUILD_SHIPPING)
static int32 GValidateReplicatedProperties = 0;
#else 
static int32 GValidateReplicatedProperties = 1;
#endif

static FAutoConsoleVariable CVarValidateReplicatedPropertyRegistration(TEXT("net.ValidateReplicatedPropertyRegistration"), GValidateReplicatedProperties, TEXT("Warns if replicated properties were not registered in GetLifetimeReplicatedProps."));

#if HACK_HEADER_GENERATOR
void UClass::SetUpUhtReplicationData()
{
	if (!HasAnyClassFlags(CLASS_ReplicationDataIsSetUp) && PropertyLink != NULL)
	{
        ClassReps.Empty();
		if (UClass* SuperClass = GetSuperClass())
		{
			SuperClass->SetUpUhtReplicationData();
			ClassReps = SuperClass->ClassReps;
			FirstOwnedClassRep = ClassReps.Num();
		}
		else
		{
			FirstOwnedClassRep = 0;
		}

		for (TFieldIterator<FProperty> It(this, EFieldIteratorFlags::ExcludeSuper); It; ++It)
		{
			if (It->PropertyFlags & CPF_Net)
			{
				It->RepIndex = (uint16)ClassReps.Num();
				new (ClassReps) FRepRecord(*It, 0);
			}
		}
		check(ClassReps.Num() <= 65535);

		ClassFlags |= CLASS_ReplicationDataIsSetUp;
		ClassReps.Shrink();
	}
}
#endif

void UClass::SetUpRuntimeReplicationData()
{
	if (!HasAnyClassFlags(CLASS_ReplicationDataIsSetUp) && PropertyLink != NULL)
	{
		NetFields.Empty();

		if (UClass* SuperClass = GetSuperClass())
		{
			SuperClass->SetUpRuntimeReplicationData();
			ClassReps = SuperClass->ClassReps;
			FirstOwnedClassRep = ClassReps.Num();
		}
		else
		{
			ClassReps.Empty();
			FirstOwnedClassRep = 0;
		}

		// Track properties so me can ensure they are sorted by offsets at the end
		TArray<FProperty*> NetProperties;
		for (TFieldIterator<FField> It(this, EFieldIteratorFlags::ExcludeSuper); It; ++It)
		{
			if (FProperty* Prop = CastField<FProperty>(*It))
			{
				if ((Prop->PropertyFlags & CPF_Net) && Prop->GetOwner<UObject>() == this)
				{
					NetProperties.Add(Prop);
				}
			}
			}

		for(TFieldIterator<UField> It(this,EFieldIteratorFlags::ExcludeSuper); It; ++It)
		{
			if (UFunction * Func = Cast<UFunction>(*It))
			{
				// When loading reflection data (e.g. from blueprints), we may have references to placeholder functions, or reflection data 
				// in children may be out of date. In that case we cannot enforce this check, but that is ok because reflection data will
				// be regenerated by compile on load anyway:
				const bool bCanCheck = (!GIsEditor && !IsRunningCommandlet()) || !Func->HasAnyFlags(RF_WasLoaded);
				check(!bCanCheck || (!Func->GetSuperFunction() || (Func->GetSuperFunction()->FunctionFlags&FUNC_NetFuncFlags) == (Func->FunctionFlags&FUNC_NetFuncFlags)));
				if ((Func->FunctionFlags&FUNC_Net) && !Func->GetSuperFunction())
				{
					NetFields.Add(Func);
				}
			}
		}

		const bool bIsNativeClass = HasAnyClassFlags(CLASS_Native);
		if (!bIsNativeClass)
		{
		// Sort NetProperties so that their ClassReps are sorted by memory offset
			struct FComparePropertyOffsets
		{
				FORCEINLINE bool operator()(FProperty& A, FProperty& B) const
			{
				// Ensure stable sort
					if (A.GetOffset_ForGC() == B.GetOffset_ForGC())
				{
					return A.GetName() < B.GetName();
				}

				return A.GetOffset_ForGC() < B.GetOffset_ForGC();
			}
		};

			Sort(NetProperties.GetData(), NetProperties.Num(), FComparePropertyOffsets());
		}

		ClassReps.Reserve(ClassReps.Num() + NetProperties.Num());
		for (int32 i = 0; i < NetProperties.Num(); i++)
		{
			NetProperties[i]->RepIndex = (uint16)ClassReps.Num();
			for (int32 j = 0; j < NetProperties[i]->ArrayDim; j++)
			{
				new(ClassReps)FRepRecord(NetProperties[i], j);
			}
		}
		check(ClassReps.Num() <= 65535);

		if (bIsNativeClass && GValidateReplicatedProperties)
		{
			GetDefaultObject()->ValidateGeneratedRepEnums(ClassReps);
		}

		NetFields.Shrink();

		struct FCompareUFieldNames
		{
			FORCEINLINE bool operator()(UField& A, UField& B) const
			{
				return A.GetName() < B.GetName();
			}
		};
		Sort(NetFields.GetData(), NetFields.Num(), FCompareUFieldNames());

		ClassFlags |= CLASS_ReplicationDataIsSetUp;

		if (GValidateReplicatedProperties != 0)
		{
			ValidateRuntimeReplicationData();
		}
	}
}

void UClass::ValidateRuntimeReplicationData()
{
	DECLARE_SCOPE_CYCLE_COUNTER(TEXT("Class ValidateRuntimeReplicationData"), STAT_Class_ValidateRuntimeReplicationData, STATGROUP_Game);

	if (HasAnyClassFlags(CLASS_CompiledFromBlueprint) || bLayoutChanging)
	{
		// Blueprint classes don't always generate a GetLifetimeReplicatedProps function. 
		// Assume the Blueprint compiler was ok to do this.
		return;
	}

	if (HasAnyClassFlags(CLASS_ReplicationDataIsSetUp) == false)
	{
		UE_LOG(LogClass, Warning, TEXT("ValidateRuntimeReplicationData for class %s called before ReplicationData was setup."), *GetName());
		return;
	}

	// Our replication data was set up, but there are no class reps, so there's nothing to do.
	if (ClassReps.Num() == 0)
	{
		return;
	}

	// Let's compare the CDO's registered lifetime properties with the Class's net properties
	TArray<FLifetimeProperty> LifetimeProps;
	LifetimeProps.Reserve(ClassReps.Num());

	const UObject* Object = GetDefaultObject();
	Object->GetLifetimeReplicatedProps(LifetimeProps);

	if (LifetimeProps.Num() == ClassReps.Num())
	{
		// All replicated properties were registered for this class
		return;
	}

	// Find which properties where not registered by the user code
	for (int32 RepIndex = 0; RepIndex < ClassReps.Num(); ++RepIndex)
	{
		const FProperty* RepProp = ClassReps[RepIndex].Property;

		const FLifetimeProperty* LifetimeProp = LifetimeProps.FindByPredicate([&RepIndex](const FLifetimeProperty& Var) { return Var.RepIndex == RepIndex; });

		if (LifetimeProp == nullptr)
		{
			// Check if this unregistered property type uses a custom delta serializer
			if (const FStructProperty* StructProperty = CastField<FStructProperty>(RepProp))
			{
				const UScriptStruct* Struct = StructProperty->Struct;

				if (EnumHasAnyFlags(Struct->StructFlags, STRUCT_NetDeltaSerializeNative))
				{
					UE_LOG(LogClass, Warning, TEXT("Property %s::%s (SourceClass: %s) with custom net delta serializer was not registered in GetLifetimeReplicatedProps. This property will replicate but you should still register it."),
						*GetName(), *RepProp->GetName(), *RepProp->GetOwnerClass()->GetName());
					continue;
				}
			}

			UE_LOG(LogClass, Warning, TEXT("Property %s::%s (SourceClass: %s) was not registered in GetLifetimeReplicatedProps. This property will not be replicated. Use DISABLE_REPLICATED_PROPERTY if not replicating was intentional."),
				*GetName(), *RepProp->GetName(), *RepProp->GetOwnerClass()->GetName());
		}
	}
}

/**
* Helper function for determining if the given class is compatible with structured archive serialization
*/
bool UClass::IsSafeToSerializeToStructuredArchives(UClass* InClass)
{
	while (InClass)
	{
		if (!InClass->HasAnyClassFlags(CLASS_MatchedSerializers))
		{
			return false;
		}
		InClass = InClass->GetSuperClass();
	}
	return true;
}

#if USTRUCT_FAST_ISCHILDOF_IMPL == USTRUCT_ISCHILDOF_STRUCTARRAY

	FStructBaseChain::FStructBaseChain()
		: StructBaseChainArray(nullptr)
		, NumStructBasesInChainMinusOne(-1)
	{
	}

	FStructBaseChain::~FStructBaseChain()
	{
		delete [] StructBaseChainArray;
	}

	void FStructBaseChain::ReinitializeBaseChainArray()
	{
		delete [] StructBaseChainArray;

		int32 Depth = 0;
		for (UStruct* Ptr = static_cast<UStruct*>(this); Ptr; Ptr = Ptr->GetSuperStruct())
		{
			++Depth;
		}

		FStructBaseChain** Bases = new FStructBaseChain*[Depth];
		{
			FStructBaseChain** Base = Bases + Depth;
			for (UStruct* Ptr = static_cast<UStruct*>(this); Ptr; Ptr = Ptr->GetSuperStruct())
			{
				*--Base = Ptr;
			}
		}

		StructBaseChainArray = Bases;
		NumStructBasesInChainMinusOne = Depth - 1;
	}

#endif

void UClass::SetSuperStruct(UStruct* NewSuperStruct)
{
	UnhashObject(this);
	ClearFunctionMapsCaches();
	Super::SetSuperStruct(NewSuperStruct);

	if (!GetSparseClassDataStruct())
	{
		if (UScriptStruct* SparseClassDataStructArchetype = GetSparseClassDataArchetypeStruct())
		{
			SetSparseClassDataStruct(SparseClassDataStructArchetype);
		}
	}

	HashObject(this);
}

bool UClass::IsStructTrashed() const
{
	return Children == nullptr && ChildProperties == nullptr && ClassDefaultObject == nullptr;
}

void UClass::Serialize( FArchive& Ar )
{
	if ( Ar.IsLoading() || Ar.IsModifyingWeakAndStrongReferences() )
	{
		// Rehash since SuperStruct will be serialized in UStruct::Serialize
		UnhashObject(this);
	}

	Super::Serialize( Ar );

	if ( Ar.IsLoading() || Ar.IsModifyingWeakAndStrongReferences() )
	{
		HashObject(this);
	}

	Ar.ThisContainsCode();

	// serialize the function map
	//@TODO: UCREMOVAL: Should we just regenerate the FuncMap post load, instead of serializing it?
	Ar << FuncMap;

	// Class flags first.
	if (Ar.IsSaving())
	{
		uint32 SavedClassFlags = ClassFlags;
		SavedClassFlags &= ~(CLASS_ShouldNeverBeLoaded | CLASS_TokenStreamAssembled);
		Ar << SavedClassFlags;
	}
	else if (Ar.IsLoading())
	{
		Ar << (uint32&)ClassFlags;
		ClassFlags &= ~(CLASS_ShouldNeverBeLoaded | CLASS_TokenStreamAssembled);
	}
	else 
	{
		Ar << (uint32&)ClassFlags;
	}
	if (Ar.UEVer() < VER_UE4_CLASS_NOTPLACEABLE_ADDED)
	{
		// We need to invert the CLASS_NotPlaceable flag here because it used to mean CLASS_Placeable
		ClassFlags ^= CLASS_NotPlaceable;

		// We can't import a class which is placeable and has a not-placeable base, so we need to check for that here.
		if (ensure(HasAnyClassFlags(CLASS_NotPlaceable) || !GetSuperClass()->HasAnyClassFlags(CLASS_NotPlaceable)))
		{
			// It's good!
		}
		else
		{
			// We'll just make it non-placeable to ensure loading works, even if there's an off-chance that it's already been placed
			ClassFlags |= CLASS_NotPlaceable;
		}
	}

	// Variables.
	Ar << ClassWithin;
	Ar << ClassConfigName;

	int32 NumInterfaces = 0;
	int64 InterfacesStart = 0L;
	if(Ar.IsLoading())
	{
		// Always start with no interfaces
		Interfaces.Empty();

		// In older versions, interface classes were serialized before linking. In case of cyclic dependencies, we need to skip over the serialized array and defer the load until after Link() is called below.
		if(Ar.UEVer() < VER_UE4_UCLASS_SERIALIZE_INTERFACES_AFTER_LINKING && !GIsDuplicatingClassForReinstancing)
		{
			// Get our current position
			InterfacesStart = Ar.Tell();

			// Load the length of the Interfaces array
			Ar << NumInterfaces;

			// Seek past the Interfaces array
			struct FSerializedInterfaceReference
			{
				FPackageIndex Class;
				int32 PointerOffset;
				bool bImplementedByK2;
			};
			Ar.Seek(InterfacesStart + sizeof(NumInterfaces) + NumInterfaces * sizeof(FSerializedInterfaceReference));
		}
	}

	if (!Ar.IsIgnoringClassGeneratedByRef())
	{
#if !WITH_EDITORONLY_DATA
		// Dummy variable to keep archive consistency
		UObject* ClassGeneratedBy = nullptr;
#endif
		Ar << ClassGeneratedBy;
	}

	if(Ar.IsLoading())
	{
		checkf(!HasAnyClassFlags(CLASS_Native), TEXT("Class %s loaded with CLASS_Native....we should not be loading any native classes."), *GetFullName());
		checkf(!HasAnyClassFlags(CLASS_Intrinsic), TEXT("Class %s loaded with CLASS_Intrinsic....we should not be loading any intrinsic classes."), *GetFullName());
		ClassFlags &= ~(CLASS_ShouldNeverBeLoaded | CLASS_TokenStreamAssembled);
		if (!(Ar.GetPortFlags() & PPF_Duplicate))
		{
			Link(Ar, true);
		}
	}

	if(Ar.IsLoading())
	{
		// Save current position
		int64 CurrentOffset = Ar.Tell();

		// In older versions, we need to seek backwards to the start of the interfaces array
		if(Ar.UEVer() < VER_UE4_UCLASS_SERIALIZE_INTERFACES_AFTER_LINKING && !GIsDuplicatingClassForReinstancing)
		{
			Ar.Seek(InterfacesStart);
		}
		
		// Load serialized interface classes
		TArray<FImplementedInterface> SerializedInterfaces;
		Ar << SerializedInterfaces;

		// Apply loaded interfaces only if we have not already set them (i.e. during compile-on-load)
		if(Interfaces.Num() == 0 && SerializedInterfaces.Num() > 0)
		{
			Interfaces = SerializedInterfaces;
		}

		// In older versions, seek back to our current position after linking
		if(Ar.UEVer() < VER_UE4_UCLASS_SERIALIZE_INTERFACES_AFTER_LINKING && !GIsDuplicatingClassForReinstancing)
		{
			Ar.Seek(CurrentOffset);
		}
	}
	else
	{
		Ar << Interfaces;
	}

	bool bDeprecatedForceScriptOrder = false;
	Ar << bDeprecatedForceScriptOrder;

	FName Dummy = NAME_None;
	Ar << Dummy;

	if (Ar.UEVer() >= VER_UE4_ADD_COOKED_TO_UCLASS)
	{
		if (Ar.IsSaving())
		{
			bCooked = Ar.IsCooking();
		}
		bool bCookedAsBool = bCooked;
		Ar << bCookedAsBool;
		if (Ar.IsLoading())
		{
			bCooked = bCookedAsBool;
		}
	}

	// Defaults.

	// mark the archive as serializing defaults
	Ar.StartSerializingDefaults();

	if( Ar.IsLoading() )
	{
		check((Ar.GetPortFlags() & PPF_Duplicate) || (GetStructureSize() >= sizeof(UObject)));
		check(!GetSuperClass() || !GetSuperClass()->HasAnyFlags(RF_NeedLoad));
		
		// record the current CDO, as it stands, so we can compare against it 
		// after we've serialized in the new CDO (to detect if, as a side-effect
		// of the serialization, a different CDO was generated)
		UObject* const OldCDO = ClassDefaultObject;

		// serialize in the CDO, but first store it here (in a temporary var) so
		// we can check to see if it should be the authoritative CDO (a newer 
		// CDO could be generated as a side-effect of this serialization)
		//
		// @TODO: for USE_CIRCULAR_DEPENDENCY_LOAD_DEFERRING, do we need to 
		//        defer this serialization (should we just save off the tagged
		//        serialization data for later use)?
		UObject* PerspectiveNewCDO = NULL;
		Ar << PerspectiveNewCDO;

		// Blueprint class regeneration could cause the class's CDO to be set.
		// The CDO (<<) serialization call (above) probably will invoke class 
		// regeneration, and as a side-effect the CDO could already be set by 
		// the time it returns. So we only want to set the CDO here (to what was 
		// serialized in) if it hasn't already changed (else, the serialized
		// version could be stale). See: TTP #343166
		if (ClassDefaultObject == OldCDO)
		{
			ClassDefaultObject = PerspectiveNewCDO;
		}
		// if we reach this point, then the CDO was regenerated as a side-effect
		// of the serialization... let's log if the regenerated CDO (what's 
		// already been set) is not the same as what was returned from the 
		// serialization (could mean the CDO was regenerated multiple times?)
		else if (PerspectiveNewCDO != ClassDefaultObject)
		{
			UE_LOG(LogClass, Log, TEXT("CDO was changed while class serialization.\n\tOld: '%s'\n\tSerialized: '%s'\n\tActual: '%s'")
				, OldCDO ? *OldCDO->GetFullName() : TEXT("NULL")
				, PerspectiveNewCDO ? *PerspectiveNewCDO->GetFullName() : TEXT("NULL")
				, ClassDefaultObject ? *ClassDefaultObject->GetFullName() : TEXT("NULL"));
		}
		ClassUnique = 0;
	}
	else
	{
		check(!ClassDefaultObject || GetDefaultsCount()==GetPropertiesSize());

		// only serialize the class default object if the archive allows serialization of ObjectArchetype
		// otherwise, serialize the properties that the ClassDefaultObject references
		// The logic behind this is the assumption that the reason for not serializing the ObjectArchetype
		// is because we are performing some actions on objects of this class and we don't want to perform
		// that action on the ClassDefaultObject.  However, we do want to perform that action on objects that
		// the ClassDefaultObject is referencing, so we'll serialize it's properties instead of serializing
		// the object itself
		if ( !Ar.IsIgnoringArchetypeRef() )
		{
			Ar << ClassDefaultObject;
		}
		else if( (ClassDefaultObject != nullptr && !Ar.HasAnyPortFlags(PPF_DuplicateForPIE|PPF_Duplicate)) || ClassDefaultObject != nullptr )
		{
			ClassDefaultObject->Serialize(Ar);
		}
	}

	if (!Ar.IsLoading() && !Ar.IsSaving())
	{
		Ar << SparseClassDataStruct;

		if (SparseClassDataStruct && SparseClassData)
		{
			SerializeSparseClassData(FStructuredArchiveFromArchive(Ar).GetSlot());
		}
	}

	// mark the archive we that we are no longer serializing defaults
	Ar.StopSerializingDefaults();

	if( Ar.IsLoading() )
	{
		if (ClassDefaultObject == NULL)
		{
			check(GConfig);
<<<<<<< HEAD
			if (GEventDrivenLoaderEnabled || Ar.IsUsingEventDrivenLoader())
=======
			if (GEventDrivenLoaderEnabled || Ar.IsLoadingFromCookedPackage())
>>>>>>> 6bbb88c8
			{
				ClassDefaultObject = GetDefaultObject();
				// we do this later anyway, once we find it and set it in the export table. 
				// ClassDefaultObject->SetFlags(RF_NeedLoad | RF_NeedPostLoad | RF_NeedPostLoadSubobjects);
			}
			else if( !Ar.HasAnyPortFlags(PPF_DuplicateForPIE|PPF_Duplicate) )
			{
				UE_LOG(LogClass, Error, TEXT("CDO for class %s did not load!"), *GetPathName());
				ensure(ClassDefaultObject != NULL);
				ClassDefaultObject = GetDefaultObject();
				Ar.ForceBlueprintFinalization();
			}
		}
	}
}

bool UClass::ImplementsInterface( const class UClass* SomeInterface ) const
{
	if (SomeInterface != NULL && SomeInterface->HasAnyClassFlags(CLASS_Interface) && SomeInterface != UInterface::StaticClass())
	{
		for (const UClass* CurrentClass = this; CurrentClass; CurrentClass = CurrentClass->GetSuperClass())
		{
			// SomeInterface might be a base interface of our implemented interface
			for (TArray<FImplementedInterface>::TConstIterator It(CurrentClass->Interfaces); It; ++It)
			{
				const UClass* InterfaceClass = It->Class;
				if (InterfaceClass && InterfaceClass->IsChildOf(SomeInterface))
				{
					return true;
				}
			}
		}
	}

	return false;
}

/** serializes the passed in object as this class's default object using the given archive
 * @param Object the object to serialize as default
 * @param Ar the archive to serialize from
 */
void UClass::SerializeDefaultObject(UObject* Object, FStructuredArchive::FSlot Slot)
{
	// tell the archive that it's allowed to load data for transient properties
	FArchive& UnderlyingArchive = Slot.GetUnderlyingArchive();

	UnderlyingArchive.StartSerializingDefaults();

	if( ((UnderlyingArchive.IsLoading() || UnderlyingArchive.IsSaving()) && !UnderlyingArchive.WantBinaryPropertySerialization()) )
	{
	    // class default objects do not always have a vtable when saved
		// so use script serialization as opposed to native serialization to
	    // guarantee that all property data is loaded into the correct location
	    SerializeTaggedProperties(Slot, (uint8*)Object, GetSuperClass(), (uint8*)Object->GetArchetype());
	}
	else if (UnderlyingArchive.GetPortFlags() != 0 )
	{
		SerializeBinEx(Slot, Object, Object->GetArchetype(), GetSuperClass() );
	}
	else
	{
		SerializeBin(Slot, Object);
	}
	UnderlyingArchive.StopSerializingDefaults();
}

void UClass::SerializeSparseClassData(FStructuredArchive::FSlot Slot)
{
	if (!SparseClassDataStruct)
	{
		Slot.EnterRecord();
		return;
	}

	// tell the archive that it's allowed to load data for transient properties
	FArchive& UnderlyingArchive = Slot.GetUnderlyingArchive();

	// Preload sparse class data struct if required
	if(SparseClassDataStruct->HasAnyFlags(RF_NeedLoad))
	{
		UnderlyingArchive.Preload(SparseClassDataStruct);
	}
	
	// make sure we always have sparse class a sparse class data struct to read from/write to
	GetOrCreateSparseClassData();

	if (((UnderlyingArchive.IsLoading() || UnderlyingArchive.IsSaving()) && !UnderlyingArchive.WantBinaryPropertySerialization()))
	{
		// class default objects do not always have a vtable when saved
		// so use script serialization as opposed to native serialization to
		// guarantee that all property data is loaded into the correct location
		SparseClassDataStruct->SerializeItem(Slot, SparseClassData, GetArchetypeForSparseClassData());
	}
	else if (UnderlyingArchive.GetPortFlags() != 0)
	{
		SparseClassDataStruct->SerializeBinEx(Slot, SparseClassData, GetArchetypeForSparseClassData(), GetSparseClassDataArchetypeStruct());
	}
	else
	{
		SparseClassDataStruct->SerializeBin(Slot, SparseClassData);
	}
}


FArchive& operator<<(FArchive& Ar, FImplementedInterface& A)
{
	Ar << A.Class;
	Ar << A.PointerOffset;
	Ar << A.bImplementedByK2;

	return Ar;
}

const void* UClass::GetArchetypeForSparseClassData() const
{
	UClass* SuperClass = GetSuperClass();
	return SuperClass ? SuperClass->GetSparseClassData(EGetSparseClassDataMethod::ArchetypeIfNull) : nullptr;
}

UScriptStruct* UClass::GetSparseClassDataArchetypeStruct() const
{
	UClass* SuperClass = GetSuperClass();
	return SuperClass ? SuperClass->GetSparseClassDataStruct() : nullptr;
}

bool UClass::OverridesSparseClassDataArchetype() const
{
	if (SparseClassDataStruct && SparseClassData)
	{
		return SparseClassDataStruct != GetSparseClassDataArchetypeStruct()
			|| SparseClassDataStruct->CompareScriptStruct(SparseClassData, GetArchetypeForSparseClassData(), 0) == false;
	}
	return false;
}

UObject* UClass::GetArchetypeForCDO() const
{
	UClass* SuperClass = GetSuperClass();
	return SuperClass ? SuperClass->GetDefaultObject() : nullptr;
}

void UClass::PurgeClass(bool bRecompilingOnLoad)
{
	ClassConstructor = nullptr;
	ClassVTableHelperCtorCaller = nullptr;
	ClassFlags = CLASS_None;
	ClassCastFlags = CASTCLASS_None;
	ClassUnique = 0;
	ClassReps.Empty();
	NetFields.Empty();

#if WITH_EDITOR
	if (!bRecompilingOnLoad)
	{
		// this is not safe to do at COL time. The meta data is not loaded yet, so if we attempt to load it, we recursively load the package and that will fail
		RemoveMetaData("HideCategories");
		RemoveMetaData("ShowCategories");
		RemoveMetaData("HideFunctions");
		RemoveMetaData("AutoExpandCategories");
		RemoveMetaData("AutoCollapseCategories");
		RemoveMetaData("PrioritizeCategories");
		RemoveMetaData("ClassGroupNames");
	}
#endif

	ClassDefaultObject = nullptr;

	Interfaces.Empty();
	NativeFunctionLookupTable.Empty();
	SetSuperStruct(nullptr);
	Children = nullptr;
	Script.Empty();
	MinAlignment = 0;
	RefLink = nullptr;
	PropertyLink = nullptr;
	DestructorLink = nullptr;
	ClassAddReferencedObjects = nullptr;

	ScriptAndPropertyObjectReferences.Empty();
	DeleteUnresolvedScriptProperties();

	FuncMap.Empty();
	ClearFunctionMapsCaches();
	PropertyLink = nullptr;

#if WITH_EDITORONLY_DATA
	{
		for (UPropertyWrapper* Wrapper : PropertyWrappers)
		{
			Wrapper->SetProperty(nullptr);
		}
		PropertyWrappers.Empty();
	}

	// When compiling properties can't be immediately destroyed because we need 
	// to fix up references to these properties. The caller of PurgeClass is 
	// expected to call DestroyPropertiesPendingDestruction
	FField* LastField = ChildProperties;
	if (LastField)
	{
		while (LastField->Next)
		{
			LastField = LastField->Next;
		}
		check(LastField->Next == nullptr);
		LastField->Next = PropertiesPendingDestruction;
		PropertiesPendingDestruction = ChildProperties;
		ChildProperties = nullptr;
	}
	// Update the serial number so that FFieldPaths that point to properties of this struct know they need to resolve themselves again
	FieldPathSerialNumber = GetNextFieldPathSerialNumber();
#else
	{
		// Destroy all properties owned by this struct
		DestroyPropertyLinkedList(ChildProperties);
	}
#endif // WITH_EDITORONLY_DATA

	DestroyUnversionedSchema(this);
}

#if WITH_EDITORONLY_DATA
void UClass::DestroyPropertiesPendingDestruction()
{
	DestroyPropertyLinkedList(PropertiesPendingDestruction);
}
#endif // WITH_EDITORONLY_DATA

UClass* UClass::FindCommonBase(UClass* InClassA, UClass* InClassB)
{
	check(InClassA);
	UClass* CommonClass = InClassA;
	while (InClassB && !InClassB->IsChildOf(CommonClass))
	{
		CommonClass = CommonClass->GetSuperClass();

		if( !CommonClass )
			break;
	}
	return CommonClass;
}

UClass* UClass::FindCommonBase(const TArray<UClass*>& InClasses)
{
	check(InClasses.Num() > 0);
	auto ClassIter = InClasses.CreateConstIterator();
	UClass* CommonClass = *ClassIter;
	ClassIter++;

	for (; ClassIter; ++ClassIter)
	{
		CommonClass = UClass::FindCommonBase(CommonClass, *ClassIter);
	}
	return CommonClass;
}

bool UClass::IsFunctionImplementedInScript(FName InFunctionName) const
{
	// Implemented in classes such as UBlueprintGeneratedClass
	return false;
}

bool UClass::HasProperty(FProperty* InProperty) const
{
	if (InProperty->GetOwner<UObject>())
	{
		UClass* PropertiesClass = InProperty->GetOwner<UClass>();
		if (PropertiesClass)
		{
			return IsChildOf(PropertiesClass);
		}
	}

	return false;
}


/*-----------------------------------------------------------------------------
	UClass constructors.
-----------------------------------------------------------------------------*/

/**
 * Internal constructor.
 */
UClass::UClass(const FObjectInitializer& ObjectInitializer)
:	UStruct( ObjectInitializer )
,	ClassUnique(0)
,	bCooked(false)
,	bLayoutChanging(false)
,	ClassFlags(CLASS_None)
,	ClassCastFlags(CASTCLASS_None)
,	ClassWithin( UObject::StaticClass() )
#if WITH_EDITORONLY_DATA
,	ClassGeneratedBy(nullptr)
,	PropertiesPendingDestruction(nullptr)
#endif
,	ClassDefaultObject(nullptr)
,	SparseClassData(nullptr)
,	SparseClassDataStruct(nullptr)
{
	// If you add properties here, please update the other constructors and PurgeClass()

	SetCppTypeInfoStatic(&DefaultCppClassTypeInfoStatic);
	TRACE_LOADTIME_CLASS_INFO(this, GetFName());
}

/**
 * Create a new UClass given its superclass.
 */
UClass::UClass(const FObjectInitializer& ObjectInitializer, UClass* InBaseClass)
:	UStruct(ObjectInitializer, InBaseClass)
,	ClassUnique(0)
,	bCooked(false)
,	bLayoutChanging(false)
,	ClassFlags(CLASS_None)
,	ClassCastFlags(CASTCLASS_None)
,	ClassWithin(UObject::StaticClass())
#if WITH_EDITORONLY_DATA
,	ClassGeneratedBy(nullptr)
,	PropertiesPendingDestruction(nullptr)
#endif
,	ClassDefaultObject(nullptr)
,	SparseClassData(nullptr)
,	SparseClassDataStruct(nullptr)
{
	// If you add properties here, please update the other constructors and PurgeClass()

	SetCppTypeInfoStatic(&DefaultCppClassTypeInfoStatic);

	UClass* ParentClass = GetSuperClass();
	if (ParentClass)
	{
		ClassWithin = ParentClass->ClassWithin;
		Bind();

		// if this is a native class, we may have defined a StaticConfigName() which overrides
		// the one from the parent class, so get our config name from there
		if (IsNative())
		{
			ClassConfigName = StaticConfigName();
		}
		else
		{
			// otherwise, inherit our parent class's config name
			ClassConfigName = ParentClass->ClassConfigName;
		}
	}
}

/**
 * Called when statically linked.
 */
UClass::UClass
(
	EStaticConstructor,
	FName			InName,
	uint32			InSize,
	uint32			InAlignment,
	EClassFlags		InClassFlags,
	EClassCastFlags	InClassCastFlags,
	const TCHAR*    InConfigName,
	EObjectFlags	InFlags,
	ClassConstructorType InClassConstructor,
	ClassVTableHelperCtorCallerType InClassVTableHelperCtorCaller,
	ClassAddReferencedObjectsType InClassAddReferencedObjects
)
:	UStruct					( EC_StaticConstructor, InSize, InAlignment, InFlags )
,	ClassConstructor		( InClassConstructor )
,	ClassVTableHelperCtorCaller(InClassVTableHelperCtorCaller)
,	ClassAddReferencedObjects( InClassAddReferencedObjects )
,	ClassUnique				( 0 )
,	bCooked					( false )
,	bLayoutChanging			( false )
,	ClassFlags				( InClassFlags | CLASS_Native )
,	ClassCastFlags			( InClassCastFlags )
,	ClassWithin				( nullptr )
#if WITH_EDITORONLY_DATA
,	ClassGeneratedBy		( nullptr )
,	PropertiesPendingDestruction( nullptr )
#endif
,	ClassConfigName			()
,	NetFields				()
,	ClassDefaultObject		( nullptr )
,	SparseClassData			( nullptr )
,	SparseClassDataStruct	( nullptr )
{
	// If you add properties here, please update the other constructors and PurgeClass()

	SetCppTypeInfoStatic(&DefaultCppClassTypeInfoStatic);

	// We store the pointer to the ConfigName in an FName temporarily, this cast is intentional
	// as we expect the mis-typed data to get picked up in UClass::DeferredRegister. PVS-Studio
	// complains about this operation, but AFAIK it is safe (and we've been doing it a long time)
	// so the warning has been disabled for now:
	*(const TCHAR**)&ClassConfigName = InConfigName; //-V580
}

void* UClass::CreateSparseClassData()
{
	check(SparseClassData == nullptr);

	if (SparseClassDataStruct)
	{
		SparseClassData = FMemory::Malloc(SparseClassDataStruct->GetStructureSize(), SparseClassDataStruct->GetMinAlignment());
		SparseClassDataStruct->InitializeStruct(SparseClassData);
	}
	if (SparseClassData)
	{
		// initialize per class data from the archetype if we have one
		const void* SparseArchetypeData = GetArchetypeForSparseClassData();
		UScriptStruct* SparseClassDataArchetypeStruct = GetSparseClassDataArchetypeStruct();

		if (SparseArchetypeData && SparseClassDataStruct->IsChildOf(SparseClassDataArchetypeStruct))
		{
			SparseClassDataArchetypeStruct->CopyScriptStruct(SparseClassData, SparseArchetypeData);
		}
	}

	return SparseClassData;
}

void UClass::CleanupSparseClassData()
{
	if (SparseClassData)
	{
		SparseClassDataStruct->DestroyStruct(SparseClassData);
		FMemory::Free(SparseClassData);
		SparseClassData = nullptr;
	}
}

const void* UClass::GetSparseClassData(const EGetSparseClassDataMethod GetMethod)
{
	if (SparseClassData)
	{
		return SparseClassData;
	}

	switch (GetMethod)
	{
	case EGetSparseClassDataMethod::CreateIfNull:
		return CreateSparseClassData();

	case EGetSparseClassDataMethod::ArchetypeIfNull:
		// Use the archetype data only when it's the expected type, otherwise the result may be cast to an incorrect type by the caller
		return SparseClassDataStruct == GetSparseClassDataArchetypeStruct()
			? GetArchetypeForSparseClassData()
			: CreateSparseClassData();

	default:
		break;
	}

	return nullptr;
}

UScriptStruct* UClass::GetSparseClassDataStruct() const
{
	// this info is specified on the object via code generation so we use it instead of looking at the UClass
	return SparseClassDataStruct;
}

void UClass::SetSparseClassDataStruct(UScriptStruct* InSparseClassDataStruct)
{ 
	if (SparseClassDataStruct != InSparseClassDataStruct)
	{
		// Passing nullptr as InSparseClassDataStruct is a valid way to clear sparse class data
		if (SparseClassDataStruct)
		{
			// Find all subclasses and point the SuperClass of their SparseClassDataStruct to point to this new SparseClassDataStruct.
			// We have to do this when compilation creates a new SparseClassDataStruct that has already loaded subclasses.
			// Most class-owned subobjects are regenerated at compile time (properties,functions,etc) or mirrored in the UBlueprint
			// (see FKismetCompilerContext::SaveSubObjectsFromCleanAndSanitizeClass) and copied over to the new class inside of
			// FKismetCompilerContext::FinishCompilingClass (SimpleConstructionScript,etc). But SparseClassDataStruct is not covered
			// by either of those cases, so we instead fixup subclasses' SparseClassDataStructs' superclass pointers here.
			TArray<UClass*> SubClasses;
			GetDerivedClasses(this, SubClasses, true /* bRecursive */);
			for (UClass* SubClass : SubClasses)
			{
				UScriptStruct* SubClassSparseClassDataStruct = SubClass->GetSparseClassDataStruct();
				if (SubClassSparseClassDataStruct && SubClassSparseClassDataStruct->GetSuperStruct() == SparseClassDataStruct)
				{
					// As we are potentialy completely changing the struct layout, we need to cleanup any data we have 
					// before the superstruct link gets set
					SubClass->CleanupSparseClassData();
					SubClassSparseClassDataStruct->SetSuperStruct(InSparseClassDataStruct);
				}
			}
		}
		// the old type and new type may not match when we do a reload so get rid of the old data
		CleanupSparseClassData();

		SparseClassDataStruct = InSparseClassDataStruct;
	}
}

void UClass::ClearSparseClassDataStruct(bool bInRecomplingOnLoad)
{ 
	if (SparseClassDataStruct != nullptr)
	{
		// Find all subclasses and clear their sparse class data struct as well.
		TArray<UClass*> SubClasses;
		TArray<UClass*> SubClassesToClear;
		GetDerivedClasses(this, SubClasses, true /* bRecursive */);
		for (UClass* SubClass : SubClasses)
		{
			UScriptStruct* SubClassSparseClassDataStruct = SubClass->GetSparseClassDataStruct();
			if (SubClassSparseClassDataStruct && SubClassSparseClassDataStruct->IsChildOf(SparseClassDataStruct))
			{
				SubClassesToClear.Add(SubClass);
			}
		}

		auto ClearSparseClassDataStructInner = [bInRecomplingOnLoad](UClass* InClassToClear)
		{
			UScriptStruct* CurrentSparseClassDataStruct = InClassToClear->GetSparseClassDataStruct();
			InClassToClear->CleanupSparseClassData();
			InClassToClear->SparseClassDataStruct = nullptr;
			CurrentSparseClassDataStruct->SetSuperStruct(nullptr);
			const ERenameFlags RenameFlags = REN_DontCreateRedirectors | ((bInRecomplingOnLoad) ? REN_ForceNoResetLoaders : 0) | REN_NonTransactional | REN_DoNotDirty;
			CurrentSparseClassDataStruct->Rename(nullptr, GetTransientPackage(), RenameFlags);
		};

		for(UClass* SubClassToClear : SubClassesToClear)
		{
			ClearSparseClassDataStructInner(SubClassToClear);
		}

		ClearSparseClassDataStructInner(this);
	}
}


#if WITH_RELOAD

bool UClass::HotReloadPrivateStaticClass(
	uint32			InSize,
	EClassFlags		InClassFlags,
	EClassCastFlags	InClassCastFlags,
	const TCHAR*    InConfigName,
	ClassConstructorType InClassConstructor,
	ClassVTableHelperCtorCallerType InClassVTableHelperCtorCaller,
	ClassAddReferencedObjectsType InClassAddReferencedObjects,
	class UClass* TClass_Super_StaticClass,
	class UClass* TClass_WithinClass_StaticClass
	)
{
	if (InSize != PropertiesSize)
	{
		UClass::GetDefaultPropertiesFeedbackContext().Logf(ELogVerbosity::Warning, TEXT("Property size mismatch. Will not update class %s (was %d, new %d)."), *GetName(), PropertiesSize, InSize);
		return false;
	}
	//We could do this later, but might as well get it before we start corrupting the object
	UObject* CDO = GetDefaultObject();
	void* OldVTable = *(void**)CDO;


	//@todo safe? ClassFlags = InClassFlags | CLASS_Native;
	//@todo safe? ClassCastFlags = InClassCastFlags;
	//@todo safe? ClassConfigName = InConfigName;
	ClassConstructorType OldClassConstructor = ClassConstructor;
	ClassConstructor = InClassConstructor;
	ClassVTableHelperCtorCaller = InClassVTableHelperCtorCaller;
	ClassAddReferencedObjects = InClassAddReferencedObjects;
	/* No recursive ::StaticClass calls allowed. Setup extras. */
	/* @todo safe? 
	if (TClass_Super_StaticClass != this)
	{
		SetSuperStruct(TClass_Super_StaticClass);
	}
	else
	{
		SetSuperStruct(NULL);
	}
	ClassWithin = TClass_WithinClass_StaticClass;
	*/

	UE_LOG(LogClass, Verbose, TEXT("Attempting to change VTable for class %s."),*GetName());
	ClassWithin = UPackage::StaticClass();  // We are just avoiding error checks with this...we don't care about this temp object other than to get the vtable.

	static struct FUseVTableConstructorsCache
	{
		FUseVTableConstructorsCache()
		{
			bUseVTableConstructors = false;
			GConfig->GetBool(TEXT("Core.System"), TEXT("UseVTableConstructors"), bUseVTableConstructors, GEngineIni);
		}

		bool bUseVTableConstructors;
	} UseVTableConstructorsCache;

	UObject* TempObjectForVTable = nullptr;
	{
		TGuardValue<bool> Guard(GIsRetrievingVTablePtr, true);
		FVTableHelper Helper;
		TempObjectForVTable = ClassVTableHelperCtorCaller(Helper);
		TempObjectForVTable->AtomicallyClearInternalFlags(EInternalObjectFlags::PendingConstruction);
	}

	if( !TempObjectForVTable->IsRooted() )
	{
		TempObjectForVTable->MarkAsGarbage();
	}
	else
	{
		UE_LOG(LogClass, Warning, TEXT("Reload:  Was not expecting temporary object '%s' for class '%s' to become rooted during construction.  This object cannot be marked pending kill." ), *TempObjectForVTable->GetFName().ToString(), *this->GetName() );
	}

	ClassWithin = TClass_WithinClass_StaticClass;

	void* NewVTable = *(void**)TempObjectForVTable;
	if (NewVTable != OldVTable)
	{
		int32 Count = 0;
		int32 CountClass = 0;
		for ( FRawObjectIterator It; It; ++It )
		{
			UObject* Target = static_cast<UObject*>(It->Object);
			if (OldVTable == *(void**)Target)
			{
				*(void**)Target = NewVTable;
				Count++;
			}
			else if (dynamic_cast<UClass*>(Target))
			{
				UClass *Class = CastChecked<UClass>(Target);
				if (Class->ClassConstructor == OldClassConstructor)
				{
					Class->ClassConstructor = ClassConstructor;
					Class->ClassVTableHelperCtorCaller = ClassVTableHelperCtorCaller;
					Class->ClassAddReferencedObjects = ClassAddReferencedObjects;
					CountClass++;
				}
			}
		}
		UE_LOG(LogClass, Verbose, TEXT("Updated the vtable for %d live objects and %d blueprint classes.  %016llx -> %016llx"), Count, CountClass, PTRINT(OldVTable), PTRINT(NewVTable));
	}
	else
	{
		UE_LOG(LogClass, Error, TEXT("VTable for class %s did not change?"),*GetName());
	}

	return true;
}

bool UClass::ReplaceNativeFunction(FName InFName, FNativeFuncPtr InPointer, bool bAddToFunctionRemapTable)
{
	// Find the function in the class's native function lookup table.
	for (int32 FunctionIndex = 0; FunctionIndex < NativeFunctionLookupTable.Num(); ++FunctionIndex)
	{
		FNativeFunctionLookup& NativeFunctionLookup = NativeFunctionLookupTable[FunctionIndex];
		if (NativeFunctionLookup.Name == InFName)
		{
			if (bAddToFunctionRemapTable)
			{
				ReloadNotifyFunctionRemap(InPointer, NativeFunctionLookup.Pointer);
			}
			NativeFunctionLookup.Pointer = InPointer;
			return true;
		}
	}
	return false;
}

#endif

UClass* UClass::GetAuthoritativeClass()
{
<<<<<<< HEAD
#if WITH_HOT_RELOAD && WITH_ENGINE
	if (GIsHotReload)
=======
#if WITH_RELOAD && WITH_ENGINE
	if (IsReloadActive())
>>>>>>> 6bbb88c8
	{
		const TMap<UClass*, UClass*>& ReinstancedClasses = GetClassesToReinstanceForHotReload();
		if (UClass* const* FoundMapping = ReinstancedClasses.Find(this))
		{
			return *FoundMapping ? *FoundMapping : this;
		}
	}
#endif

	return this;
}

void UClass::AddNativeFunction(const ANSICHAR* InName, FNativeFuncPtr InPointer)
{
	FName InFName(InName);
#if WITH_RELOAD
	if (IsReloadActive())
	{
		// Find the function in the class's native function lookup table.
		if (ReplaceNativeFunction(InFName, InPointer, true))
		{
			return;
		}
		else
		{
			// function was not found, so it's new
			UE_LOG(LogClass, Log, TEXT("Function %s is new or belongs to a modified class."), *InFName.ToString());
		}
	}
#endif
	new(NativeFunctionLookupTable) FNativeFunctionLookup(InFName,InPointer);
}

void UClass::AddNativeFunction(const WIDECHAR* InName, FNativeFuncPtr InPointer)
{
	FName InFName(InName);
#if WITH_RELOAD
	if (IsReloadActive())
	{
		// Find the function in the class's native function lookup table.
		if (ReplaceNativeFunction(InFName, InPointer, true))
		{
			return;
		}
		else
		{
			// function was not found, so it's new
			UE_LOG(LogClass, Log, TEXT("Function %s is new or belongs to a modified class."), *InFName.ToString());
		}
	}
#endif
	new(NativeFunctionLookupTable)FNativeFunctionLookup(InFName, InPointer);
}

void UClass::CreateLinkAndAddChildFunctionsToMap(const FClassFunctionLinkInfo* Functions, uint32 NumFunctions)
{
	for (; NumFunctions; --NumFunctions, ++Functions)
	{
		const char* FuncNameUTF8 = Functions->FuncNameUTF8;
		UFunction*  Func         = Functions->CreateFuncPtr();

		Func->Next = Children;
		Children = Func;

		AddFunctionToFunctionMap(Func, FName(UTF8_TO_TCHAR(FuncNameUTF8)));
	}
}

void UClass::ClearFunctionMapsCaches()
{
	FRWScopeLock ScopeLock(SuperFuncMapLock, FRWScopeLockType::SLT_Write);
	SuperFuncMap.Empty();
}

UFunction* UClass::FindFunctionByName(FName InName, EIncludeSuperFlag::Type IncludeSuper) const
{
	LLM_SCOPE(ELLMTag::UObject);
	UFunction* Result = FuncMap.FindRef(InName);
	if (Result == nullptr && IncludeSuper == EIncludeSuperFlag::IncludeSuper)
	{
		UClass* SuperClass = GetSuperClass();
		if (SuperClass || Interfaces.Num() > 0)
		{
			bool bFoundInSuperFuncMap = false;
			{
				FRWScopeLock ScopeLock(SuperFuncMapLock, FRWScopeLockType::SLT_ReadOnly);
				if (UFunction** SuperResult = SuperFuncMap.Find(InName))
				{
					Result = *SuperResult;
					bFoundInSuperFuncMap = true;
				}
			}

			if (!bFoundInSuperFuncMap)
			{
				for (const FImplementedInterface& Inter : Interfaces)
				{
					Result = Inter.Class ? Inter.Class->FindFunctionByName(InName) : nullptr;
					if (Result)
					{
						break;
					}
				}

				if (SuperClass && Result == nullptr)
				{
					Result = SuperClass->FindFunctionByName(InName);
				}

				FRWScopeLock ScopeLock(SuperFuncMapLock, FRWScopeLockType::SLT_Write);
				SuperFuncMap.Add(InName, Result);
			}
		}
	}

	return Result;
}

void UClass::AssembleReferenceTokenStreams()
{
	SCOPED_BOOT_TIMING("AssembleReferenceTokenStreams (can be optimized)");
	// Iterate over all class objects and force the default objects to be created. Additionally also
	// assembles the token reference stream at this point. This is required for class objects that are
	// not taken into account for garbage collection but have instances that are.
	for (FRawObjectIterator It(false); It; ++It) // GetDefaultObject can create a new class, that need to be handled as well, so we cannot use TObjectIterator
	{
		if (UClass* Class = Cast<UClass>((UObject*)(It->Object)))
		{
			// Force the default object to be created (except when we're in the middle of exit purge -
			// this may happen if we exited PreInit early because of error).
			// 
			// Keep from handling script generated classes here, as those systems handle CDO 
			// instantiation themselves.
			if (!GExitPurge && !Class->HasAnyFlags(RF_BeingRegenerated))
			{
				Class->GetDefaultObject(); // Force the default object to be constructed if it isn't already
			}
			// Assemble reference token stream for garbage collection/ RTGC.
			if (!Class->HasAnyFlags(RF_ClassDefaultObject) && !Class->HasAnyClassFlags(CLASS_TokenStreamAssembled))
			{
				Class->AssembleReferenceTokenStream();
			}
		}
	}
}

const FString UClass::GetConfigName() const
{
<<<<<<< HEAD
	static FName NAME_GameplayTags("GameplayTags");

	if (ClassConfigName == NAME_Engine)
=======
	// Look up in the known configs
	if (GConfig->IsKnownConfigName(ClassConfigName))
>>>>>>> 6bbb88c8
	{
		return ClassConfigName.ToString();
	}
	else if( ClassConfigName == NAME_Editor )
	{
		return GEditorIni;
	}
	else if ( ClassConfigName == NAME_EditorSettings )
	{
		return GEditorSettingsIni;
	}
	else if ( ClassConfigName == NAME_EditorLayout )
	{
		return GEditorLayoutIni;
	}
	else if ( ClassConfigName == NAME_EditorKeyBindings )
	{
		return GEditorKeyBindingsIni;
	}
	else if( ClassConfigName == NAME_None )
	{
		UE_LOG(LogClass, Fatal,TEXT("UObject::GetConfigName() called on class with config name 'None'. Class flags = 0x%08X"), (uint32)ClassFlags );
		return TEXT("");
	}
<<<<<<< HEAD
	else if (ClassConfigName == NAME_GameUserSettings)
	{
		return GGameUserSettingsIni;
	}
	else if (ClassConfigName == NAME_GameplayTags)
	{
		return GGameplayTagsIni;
	}
=======
>>>>>>> 6bbb88c8
	else
	{
		// generate the class ini name, and make sure it's up to date
		FString ConfigGameName;
		FConfigCacheIni::LoadGlobalIniFile(ConfigGameName, *ClassConfigName.ToString());
		return ConfigGameName;
	}
}

#if WITH_EDITOR || HACK_HEADER_GENERATOR
void UClass::GetHideFunctions(TArray<FString>& OutHideFunctions) const
{
	static const FName NAME_HideFunctions(TEXT("HideFunctions"));
	if (const FString* HideFunctions = FindMetaData(NAME_HideFunctions))
	{
		HideFunctions->ParseIntoArray(OutHideFunctions, TEXT(" "), true);
	}
}

bool UClass::IsFunctionHidden(const TCHAR* InFunction) const
{
	static const FName NAME_HideFunctions(TEXT("HideFunctions"));
	if (const FString* HideFunctions = FindMetaData(NAME_HideFunctions))
	{
		return !!FCString::StrfindDelim(**HideFunctions, InFunction, TEXT(" "));
	}
	return false;
}

void UClass::GetAutoExpandCategories(TArray<FString>& OutAutoExpandCategories) const
{
	static const FName NAME_AutoExpandCategories(TEXT("AutoExpandCategories"));
	if (const FString* AutoExpandCategories = FindMetaData(NAME_AutoExpandCategories))
	{
		AutoExpandCategories->ParseIntoArray(OutAutoExpandCategories, TEXT(" "), true);
	}
}

bool UClass::IsAutoExpandCategory(const TCHAR* InCategory) const
{
	static const FName NAME_AutoExpandCategories(TEXT("AutoExpandCategories"));
	if (const FString* AutoExpandCategories = FindMetaData(NAME_AutoExpandCategories))
	{
		return !!FCString::StrfindDelim(**AutoExpandCategories, InCategory, TEXT(" "));
	}
	return false;
}

void UClass::GetPrioritizeCategories(TArray<FString>& OutPrioritizedCategories) const
{
	static const FName NAME_PrioritizeCategories(TEXT("PrioritizeCategories"));
	if (const FString* PrioritizeCategories = FindMetaData(NAME_PrioritizeCategories))
	{
		PrioritizeCategories->ParseIntoArray(OutPrioritizedCategories, TEXT(" "), true);
	}
}

bool UClass::IsPrioritizeCategory(const TCHAR* InCategory) const
{
	static const FName NAME_PrioritizeCategories(TEXT("PrioritizeCategories"));
	if (const FString* PrioritizeCategories = FindMetaData(NAME_PrioritizeCategories))
	{
		return !!FCString::StrfindDelim(**PrioritizeCategories, InCategory, TEXT(" "));
	}
	return false;
}

void UClass::GetAutoCollapseCategories(TArray<FString>& OutAutoCollapseCategories) const
{
	static const FName NAME_AutoCollapseCategories(TEXT("AutoCollapseCategories"));
	if (const FString* AutoCollapseCategories = FindMetaData(NAME_AutoCollapseCategories))
	{
		AutoCollapseCategories->ParseIntoArray(OutAutoCollapseCategories, TEXT(" "), true);
	}
}

bool UClass::IsAutoCollapseCategory(const TCHAR* InCategory) const
{
	static const FName NAME_AutoCollapseCategories(TEXT("AutoCollapseCategories"));
	if (const FString* AutoCollapseCategories = FindMetaData(NAME_AutoCollapseCategories))
	{
		return !!FCString::StrfindDelim(**AutoCollapseCategories, InCategory, TEXT(" "));
	}
	return false;
}

void UClass::GetClassGroupNames(TArray<FString>& OutClassGroupNames) const
{
	static const FName NAME_ClassGroupNames(TEXT("ClassGroupNames"));
	if (const FString* ClassGroupNames = FindMetaData(NAME_ClassGroupNames))
	{
		ClassGroupNames->ParseIntoArray(OutClassGroupNames, TEXT(" "), true);
	}
}

bool UClass::IsClassGroupName(const TCHAR* InGroupName) const
{
	static const FName NAME_ClassGroupNames(TEXT("ClassGroupNames"));
	if (const FString* ClassGroupNames = FindMetaData(NAME_ClassGroupNames))
	{
		return !!FCString::StrfindDelim(**ClassGroupNames, InGroupName, TEXT(" "));
	}
	return false;
}

#endif // WITH_EDITOR || HACK_HEADER_GENERATOR


#if WITH_EDITORONLY_DATA
IMPLEMENT_CORE_INTRINSIC_CLASS(UClass, UStruct,
	{
		Class->ClassAddReferencedObjects = &UClass::AddReferencedObjects;

		Class->EmitObjectReference(STRUCT_OFFSET(UClass, ClassDefaultObject), TEXT("ClassDefaultObject"));
		Class->EmitObjectReference(STRUCT_OFFSET(UClass, ClassWithin), TEXT("ClassWithin"));
		Class->EmitObjectReference(STRUCT_OFFSET(UClass, ClassGeneratedBy), TEXT("ClassGeneratedBy"));
		Class->EmitObjectArrayReference(STRUCT_OFFSET(UClass, NetFields), TEXT("NetFields"));
	}
);
#else
IMPLEMENT_CORE_INTRINSIC_CLASS(UClass, UStruct,
	{
		Class->ClassAddReferencedObjects = &UClass::AddReferencedObjects;

		Class->EmitObjectReference(STRUCT_OFFSET(UClass, ClassDefaultObject), TEXT("ClassDefaultObject"));
		Class->EmitObjectReference(STRUCT_OFFSET(UClass, ClassWithin), TEXT("ClassWithin"));
		Class->EmitObjectArrayReference(STRUCT_OFFSET(UClass, NetFields), TEXT("NetFields"));
	}
);
#endif

void GetPrivateStaticClassBody(
	const TCHAR* PackageName,
	const TCHAR* Name,
	UClass*& ReturnClass,
	void(*RegisterNativeFunc)(),
	uint32 InSize,
	uint32 InAlignment,
	EClassFlags InClassFlags,
	EClassCastFlags InClassCastFlags,
	const TCHAR* InConfigName,
	UClass::ClassConstructorType InClassConstructor,
	UClass::ClassVTableHelperCtorCallerType InClassVTableHelperCtorCaller,
	UClass::ClassAddReferencedObjectsType InClassAddReferencedObjects,
	UClass::StaticClassFunctionType InSuperClassFn,
	UClass::StaticClassFunctionType InWithinClassFn
	)
{
#if WITH_RELOAD
	if (IsReloadActive() && GetActiveReloadType() != EActiveReloadType::Reinstancing)
	{
		UPackage* Package = FindPackage(NULL, PackageName);
		if (Package)
		{
			ReturnClass = FindObject<UClass>((UObject *)Package, Name);
			if (ReturnClass)
			{
				if (ReturnClass->HotReloadPrivateStaticClass(
					InSize,
					InClassFlags,
					InClassCastFlags,
					InConfigName,
					InClassConstructor,
					InClassVTableHelperCtorCaller,
					InClassAddReferencedObjects,
					InSuperClassFn(),
					InWithinClassFn()
					))
				{
					// Register the class's native functions.
					RegisterNativeFunc();
				}
				return;
			}
			else
			{
				UE_LOG(LogClass, Log, TEXT("Could not find existing class %s in package %s for reload, assuming new or modified class"), Name, PackageName);
			}
		}
		else
		{
			UE_LOG(LogClass, Log, TEXT("Could not find existing package %s for reload of class %s, assuming a new package."), PackageName, Name);
		}
	}
#endif

	ReturnClass = (UClass*)GUObjectAllocator.AllocateUObject(sizeof(UClass), alignof(UClass), true);
	ReturnClass = ::new (ReturnClass)
		UClass
		(
		EC_StaticConstructor,
		Name,
		InSize,
		InAlignment,
		InClassFlags,
		InClassCastFlags,
		InConfigName,
		EObjectFlags(RF_Public | RF_Standalone | RF_Transient | RF_MarkAsNative | RF_MarkAsRootSet),
		InClassConstructor,
		InClassVTableHelperCtorCaller,
		InClassAddReferencedObjects
		);
	check(ReturnClass);
	
	InitializePrivateStaticClass(
		InSuperClassFn(),
		ReturnClass,
		InWithinClassFn(),
		PackageName,
		Name
		);

	// Register the class's native functions.
	RegisterNativeFunc();
}

/*-----------------------------------------------------------------------------
	UFunction.
-----------------------------------------------------------------------------*/

UFunction::UFunction(const FObjectInitializer& ObjectInitializer, UFunction* InSuperFunction, EFunctionFlags InFunctionFlags, SIZE_T ParamsSize )
: UStruct( ObjectInitializer, InSuperFunction, ParamsSize )
, FunctionFlags(InFunctionFlags)
, RPCId(0)
, RPCResponseId(0)
, FirstPropertyToInit(nullptr)
#if UE_BLUEPRINT_EVENTGRAPH_FASTCALLS
, EventGraphFunction(nullptr)
, EventGraphCallOffset(0)
#endif
#if WITH_LIVE_CODING
, SingletonPtr(nullptr)
#endif
{
}

UFunction::UFunction(UFunction* InSuperFunction, EFunctionFlags InFunctionFlags, SIZE_T ParamsSize)
	: UStruct(InSuperFunction, ParamsSize)
	, FunctionFlags(InFunctionFlags)
	, RPCId(0)
	, RPCResponseId(0)
	, FirstPropertyToInit(NULL)
#if WITH_LIVE_CODING
	, SingletonPtr(nullptr)
#endif
{
}


void UFunction::InitializeDerivedMembers()
{
	NumParms = 0;
	ParmsSize = 0;
	ReturnValueOffset = MAX_uint16;

	for (FProperty* Property = CastField<FProperty>(ChildProperties); Property; Property = CastField<FProperty>(Property->Next))
	{
		if (Property->PropertyFlags & CPF_Parm)
		{
			NumParms++;
			ParmsSize = Property->GetOffset_ForUFunction() + Property->GetSize();
			if (Property->PropertyFlags & CPF_ReturnParm)
			{
				ReturnValueOffset = Property->GetOffset_ForUFunction();
			}
		}
		else if ((FunctionFlags & FUNC_HasDefaults) != 0)
		{
			if (!Property->HasAnyPropertyFlags(CPF_ZeroConstructor))
			{
				FirstPropertyToInit = Property;
				break;
			}
		}
		else
		{
			break;
		}
	}
}

void UFunction::Invoke(UObject* Obj, FFrame& Stack, RESULT_DECL)
{
	checkSlow(Func);

	UClass* OuterClass = (UClass*)GetOuter();
	if (OuterClass->IsChildOf(UInterface::StaticClass()))
	{
		Obj = (UObject*)Obj->GetInterfaceAddress(OuterClass);
	}

	TGuardValue<UFunction*> NativeFuncGuard(Stack.CurrentNativeFunction, this);
	return (*Func)(Obj, Stack, RESULT_PARAM);
}

void UFunction::Serialize( FArchive& Ar )
{
#if WITH_EDITOR
	const static FName NAME_UFunction(TEXT("UFunction"));
	FArchive::FScopeAddDebugData S(Ar, NAME_UFunction);
	FArchive::FScopeAddDebugData Q(Ar, GetFName());
#endif

	Super::Serialize( Ar );

	Ar.ThisContainsCode();

	Ar << FunctionFlags;

	// Replication info.
	if (FunctionFlags & FUNC_Net)
	{
		// Unused
		int16 RepOffset = 0;
		Ar << RepOffset;
	}

#if !UE_BLUEPRINT_EVENTGRAPH_FASTCALLS
	// We need to serialize these values even if the feature is disabled, in order to keep the serialization stream in sync
	UFunction* EventGraphFunction = nullptr;
	int32 EventGraphCallOffset = 0;
#endif

	if (Ar.UEVer() >= VER_UE4_SERIALIZE_BLUEPRINT_EVENTGRAPH_FASTCALLS_IN_UFUNCTION)
	{
		Ar << EventGraphFunction;
		Ar << EventGraphCallOffset;
	}

	// Precomputation.
	if ((Ar.GetPortFlags() & PPF_Duplicate) != 0)
	{
		Ar << NumParms;
		Ar << ParmsSize;
		Ar << ReturnValueOffset;
		Ar << FirstPropertyToInit;
	}
	else
	{
		if (Ar.IsLoading())
		{
			InitializeDerivedMembers();
		}
	}
}

void UFunction::PostLoad()
{
	Super::PostLoad();

	UClass* const OwningClass = GetOuterUClass();
	if (OwningClass && HasAnyFunctionFlags(FUNC_Net))
	{
		OwningClass->ClassFlags &= ~CLASS_ReplicationDataIsSetUp;
	}
	
	// fix deprecated state. 
	if (HasAllFunctionFlags(FUNC_Const | FUNC_Static))
	{
		// static functions can't be marked const
		FunctionFlags &= ~FUNC_Const;
	}
}

FProperty* UFunction::GetReturnProperty() const
{
	for( TFieldIterator<FProperty> It(this); It && (It->PropertyFlags & CPF_Parm); ++It )
	{
		if( It->PropertyFlags & CPF_ReturnParm )
		{
			return *It;
		}
	}
	return NULL;
}

void UFunction::Bind()
{
	UClass* OwnerClass = GetOwnerClass();

	// if this isn't a native function, or this function belongs to a native interface class (which has no C++ version), 
	// use ProcessInternal (call into script VM only) as the function pointer for this function
	if (!HasAnyFunctionFlags(FUNC_Native))
	{
		// Use processing function.
		Func = &UObject::ProcessInternal;
	}
	else
	{
		// Find the function in the class's native function lookup table.
		FName Name = GetFName();
		FNativeFunctionLookup* Found = OwnerClass->NativeFunctionLookupTable.FindByPredicate([=](const FNativeFunctionLookup& NativeFunctionLookup){ return Name == NativeFunctionLookup.Name; });
		if (Found)
		{
			Func = Found->Pointer;
		}
#if USE_COMPILED_IN_NATIVES
		else if (!HasAnyFunctionFlags(FUNC_NetRequest))
		{
			UE_LOG(LogClass, Warning,TEXT("Failed to bind native function %s.%s"),*OwnerClass->GetName(),*GetName());
		}
#endif
	}
}

void UFunction::Link(FArchive& Ar, bool bRelinkExistingProperties)
{
	Super::Link(Ar, bRelinkExistingProperties);

	InitializeDerivedMembers();
}

bool UFunction::IsSignatureCompatibleWith(const UFunction* OtherFunction) const
{
	const uint64 IgnoreFlags = UFunction::GetDefaultIgnoredSignatureCompatibilityFlags();

	return IsSignatureCompatibleWith(OtherFunction, IgnoreFlags);
}

bool FStructUtils::ArePropertiesTheSame(const FProperty* A, const FProperty* B, bool bCheckPropertiesNames)
{
	if (A == B)
	{
		return true;
	}

	if (!A || !B) //one of properties is null
	{
		return false;
	}

	if (bCheckPropertiesNames && (A->GetFName() != B->GetFName()))
	{
		return false;
	}

	if (A->GetSize() != B->GetSize())
	{
		return false;
	}

	if (A->GetOffset_ForGC() != B->GetOffset_ForGC())
	{
		return false;
	}

	if (!A->SameType(B))
	{
		return false;
	}

	return true;
}

bool FStructUtils::TheSameLayout(const UStruct* StructA, const UStruct* StructB, bool bCheckPropertiesNames)
{
	bool bResult = false;
	if (StructA 
		&& StructB 
		&& (StructA->GetPropertiesSize() == StructB->GetPropertiesSize())
		&& (StructA->GetMinAlignment() == StructB->GetMinAlignment()))
	{
		const FProperty* PropertyA = StructA->PropertyLink;
		const FProperty* PropertyB = StructB->PropertyLink;

		bResult = true;
		while (bResult && (PropertyA != PropertyB))
		{
			bResult = ArePropertiesTheSame(PropertyA, PropertyB, bCheckPropertiesNames);
			PropertyA = PropertyA ? PropertyA->PropertyLinkNext : NULL;
			PropertyB = PropertyB ? PropertyB->PropertyLinkNext : NULL;
		}

		if(bResult)
		{
			// If structs are actually classes, their 'layout' is affected by their sparse class data too 
			const UClass* ClassA = Cast<UClass>(StructA);
			const UClass* ClassB = Cast<UClass>(StructB);
			if(ClassA && ClassB)
			{
				bResult = TheSameLayout(ClassA->GetSparseClassDataStruct(), ClassB->GetSparseClassDataStruct(), bCheckPropertiesNames);
			}
		}
	}
	return bResult;
}

UStruct* FStructUtils::FindStructureInPackageChecked(const TCHAR* StructName, const TCHAR* PackageName)
{
	const FName StructPackageFName(PackageName);
	if (StructPackageFName != NAME_None)
	{
		static TMap<FName, UPackage*> StaticStructPackageMap;

		UPackage* StructPackage;
		UPackage** StructPackagePtr = StaticStructPackageMap.Find(StructPackageFName);
		if (StructPackagePtr != nullptr)
		{
			StructPackage = *StructPackagePtr;
		}
		else
		{
			StructPackage = StaticStructPackageMap.Add(StructPackageFName, FindObjectChecked<UPackage>(nullptr, PackageName));
		}

		return FindObjectChecked<UStruct>(StructPackage, StructName);
	}
	else
	{
		return FindObjectChecked<UStruct>(ANY_PACKAGE, StructName);
	}
}

bool UFunction::IsSignatureCompatibleWith(const UFunction* OtherFunction, uint64 IgnoreFlags) const
{
	// Early out if they're exactly the same function
	if (this == OtherFunction)
	{
		return true;
	}

	// Run thru the parameter property chains to compare each property
	TFieldIterator<FProperty> IteratorA(this);
	TFieldIterator<FProperty> IteratorB(OtherFunction);

	while (IteratorA && (IteratorA->PropertyFlags & CPF_Parm))
	{
		if (IteratorB && (IteratorB->PropertyFlags & CPF_Parm))
		{
			// Compare the two properties to make sure their types are identical
			// Note: currently this requires both to be strictly identical and wouldn't allow functions that differ only by how derived a class is,
			// which might be desirable when binding delegates, assuming there is directionality in the SignatureIsCompatibleWith call
			FProperty* PropA = *IteratorA;
			FProperty* PropB = *IteratorB;

			// Check the flags as well
			const uint64 PropertyMash = PropA->PropertyFlags ^ PropB->PropertyFlags;
			if (!FStructUtils::ArePropertiesTheSame(PropA, PropB, false) || ((PropertyMash & ~IgnoreFlags) != 0))
			{
				// Type mismatch between an argument of A and B
				return false;
			}
		}
		else
		{
			// B ran out of arguments before A did
			return false;
		}
		++IteratorA;
		++IteratorB;
	}

	// They matched all the way thru A's properties, but it could still be a mismatch if B has remaining parameters
	return !(IteratorB && (IteratorB->PropertyFlags & CPF_Parm));
}

static UScriptStruct* StaticGetBaseStructureInternal(FName Name)
{
	static UPackage* CoreUObjectPkg = FindObjectChecked<UPackage>(nullptr, TEXT("/Script/CoreUObject"));

	UScriptStruct* Result = (UScriptStruct*)StaticFindObjectFastInternal(UScriptStruct::StaticClass(), CoreUObjectPkg, Name, false, false, RF_NoFlags, EInternalObjectFlags::None);

#if !(UE_BUILD_SHIPPING || UE_BUILD_TEST)
	if (!Result)
	{
		UE_LOG(LogClass, Fatal, TEXT("Failed to find native struct '%s.%s'"), *CoreUObjectPkg->GetName(), *Name.ToString());
	}
#endif
	return Result;
}

UScriptStruct* TBaseStructure<FLinearColor>::Get()
{
	static UScriptStruct* ScriptStruct = StaticGetBaseStructureInternal(TEXT("LinearColor"));
	return ScriptStruct;
}

UScriptStruct* TBaseStructure<FColor>::Get()
{
	static UScriptStruct* ScriptStruct = StaticGetBaseStructureInternal(TEXT("Color"));
	return ScriptStruct;
}

UScriptStruct* TBaseStructure<FRandomStream>::Get()
{
	static UScriptStruct* ScriptStruct = StaticGetBaseStructureInternal(TEXT("RandomStream"));
	return ScriptStruct;
}

UScriptStruct* TBaseStructure<FGuid>::Get()
{
	static UScriptStruct* ScriptStruct = StaticGetBaseStructureInternal(TEXT("Guid"));
	return ScriptStruct;
}

UScriptStruct* TBaseStructure<FFallbackStruct>::Get()
{
	static UScriptStruct* ScriptStruct = StaticGetBaseStructureInternal(TEXT("FallbackStruct"));
	return ScriptStruct;
}

UScriptStruct* TBaseStructure<FInterpCurvePointFloat>::Get()
{
	static UScriptStruct* ScriptStruct = StaticGetBaseStructureInternal(TEXT("InterpCurvePointFloat"));
	return ScriptStruct;
}

UScriptStruct* TBaseStructure<FInterpCurvePointVector2D>::Get()
{
	static UScriptStruct* ScriptStruct = StaticGetBaseStructureInternal(TEXT("InterpCurvePointVector2D"));
	return ScriptStruct;
}

UScriptStruct* TBaseStructure<FInterpCurvePointVector>::Get()
{
	static UScriptStruct* ScriptStruct = StaticGetBaseStructureInternal(TEXT("InterpCurvePointVector"));
	return ScriptStruct;
}

UScriptStruct* TBaseStructure<FInterpCurvePointQuat>::Get()
{
	static UScriptStruct* ScriptStruct = StaticGetBaseStructureInternal(TEXT("InterpCurvePointQuat"));
	return ScriptStruct;
}

UScriptStruct* TBaseStructure<FInterpCurvePointTwoVectors>::Get()
{
	static UScriptStruct* ScriptStruct = StaticGetBaseStructureInternal(TEXT("InterpCurvePointTwoVectors"));
	return ScriptStruct;
}

UScriptStruct* TBaseStructure<FInterpCurvePointLinearColor>::Get()
{
	static UScriptStruct* ScriptStruct = StaticGetBaseStructureInternal(TEXT("InterpCurvePointLinearColor"));
	return ScriptStruct;
}

UScriptStruct* TBaseStructure<FFloatRangeBound>::Get()
{
	static UScriptStruct* ScriptStruct = StaticGetBaseStructureInternal(TEXT("FloatRangeBound"));
	return ScriptStruct;
}

UScriptStruct* TBaseStructure<FFloatRange>::Get()
{
	static UScriptStruct* ScriptStruct = StaticGetBaseStructureInternal(TEXT("FloatRange"));
	return ScriptStruct;
}

UScriptStruct* TBaseStructure<FInt32RangeBound>::Get()
{
	static UScriptStruct* ScriptStruct = StaticGetBaseStructureInternal(TEXT("Int32RangeBound"));
	return ScriptStruct;
}

UScriptStruct* TBaseStructure<FInt32Range>::Get()
{
	static UScriptStruct* ScriptStruct = StaticGetBaseStructureInternal(TEXT("Int32Range"));
	return ScriptStruct;
}

UScriptStruct* TBaseStructure<FFloatInterval>::Get()
{
	static UScriptStruct* ScriptStruct = StaticGetBaseStructureInternal(TEXT("FloatInterval"));
	return ScriptStruct;
}

UScriptStruct* TBaseStructure<FInt32Interval>::Get()
{
	static UScriptStruct* ScriptStruct = StaticGetBaseStructureInternal(TEXT("Int32Interval"));
	return ScriptStruct;
}

UScriptStruct* TBaseStructure<FSoftObjectPath>::Get()
{
	static UScriptStruct* ScriptStruct = StaticGetBaseStructureInternal(TEXT("SoftObjectPath"));
	return ScriptStruct;
}

UScriptStruct* TBaseStructure<FSoftClassPath>::Get()
{
	static UScriptStruct* ScriptStruct = StaticGetBaseStructureInternal(TEXT("SoftClassPath"));
	return ScriptStruct;
}

UScriptStruct* TBaseStructure<FPrimaryAssetType>::Get()
{
	static UScriptStruct* ScriptStruct = StaticGetBaseStructureInternal(TEXT("PrimaryAssetType"));
	return ScriptStruct;
}

UScriptStruct* TBaseStructure<FPrimaryAssetId>::Get()
{
	static UScriptStruct* ScriptStruct = StaticGetBaseStructureInternal(TEXT("PrimaryAssetId"));
	return ScriptStruct;
}

UScriptStruct* TBaseStructure<FPolyglotTextData>::Get()
{
	static UScriptStruct* ScriptStruct = StaticGetBaseStructureInternal(TEXT("PolyglotTextData"));
	return ScriptStruct;
}

UScriptStruct* TBaseStructure<FDateTime>::Get()
{
	static UScriptStruct* ScriptStruct = StaticGetBaseStructureInternal(TEXT("DateTime"));
	return ScriptStruct;
}

UScriptStruct* TBaseStructure<FFrameNumber>::Get()
{
	static UScriptStruct* ScriptStruct = StaticGetBaseStructureInternal(TEXT("FrameNumber"));
	return ScriptStruct;
}

UScriptStruct* TBaseStructure<FFrameTime>::Get()
{
	static UScriptStruct* ScriptStruct = StaticGetBaseStructureInternal(TEXT("FrameTime"));
	return ScriptStruct;
}

UScriptStruct* TBaseStructure<FAssetBundleData>::Get()
{
	static UScriptStruct* ScriptStruct = StaticGetBaseStructureInternal(TEXT("AssetBundleData"));
	return ScriptStruct;
}

UScriptStruct* TBaseStructure<FTestUninitializedScriptStructMembersTest>::Get()
{
	static UScriptStruct* ScriptStruct = StaticGetBaseStructureInternal(TEXT("TestUninitializedScriptStructMembersTest"));
	return ScriptStruct;
}

<<<<<<< HEAD
=======


#define UE_DEFINE_CORE_VARIANT_TYPE(VARIANT, CORE)												\
UScriptStruct* TBaseStructure<F##CORE>::Get()												\
{																								\
	static UScriptStruct* ScriptStruct = StaticGetBaseStructureInternal(NAME_##CORE);			\
	return ScriptStruct;																		\
}																								\
UScriptStruct* TVariantStructure<F##VARIANT##f>::Get()											\
{																								\
	static UScriptStruct* ScriptStruct = StaticGetBaseStructureInternal(NAME_##VARIANT##f);		\
	return ScriptStruct;																		\
}																								\
UScriptStruct* TVariantStructure<F##VARIANT##d>::Get()											\
{																								\
	static UScriptStruct* ScriptStruct = StaticGetBaseStructureInternal(NAME_##VARIANT##d);		\
	return ScriptStruct;																		\
}

UE_DEFINE_CORE_VARIANT_TYPE(Vector2,	Vector2D);
UE_DEFINE_CORE_VARIANT_TYPE(Vector3,	Vector);
UE_DEFINE_CORE_VARIANT_TYPE(Vector4,	Vector4);
UE_DEFINE_CORE_VARIANT_TYPE(Plane4,		Plane);
UE_DEFINE_CORE_VARIANT_TYPE(Quat4,		Quat);
UE_DEFINE_CORE_VARIANT_TYPE(Rotator3,	Rotator);
UE_DEFINE_CORE_VARIANT_TYPE(Transform3,	Transform);
UE_DEFINE_CORE_VARIANT_TYPE(Matrix44,	Matrix);
UE_DEFINE_CORE_VARIANT_TYPE(Box2,		Box2D);

#undef UE_DEFINE_CORE_VARIANT_TYPE

>>>>>>> 6bbb88c8
IMPLEMENT_CORE_INTRINSIC_CLASS(UFunction, UStruct,
	{
	}
);

UDelegateFunction::UDelegateFunction(const FObjectInitializer& ObjectInitializer, UFunction* InSuperFunction, EFunctionFlags InFunctionFlags, SIZE_T ParamsSize)
	: UFunction(ObjectInitializer, InSuperFunction, InFunctionFlags, ParamsSize)
{

}

UDelegateFunction::UDelegateFunction(UFunction* InSuperFunction, EFunctionFlags InFunctionFlags, SIZE_T ParamsSize)
	: UFunction(InSuperFunction, InFunctionFlags, ParamsSize)
{

}

IMPLEMENT_CORE_INTRINSIC_CLASS(UDelegateFunction, UFunction,
	{
	}
);

USparseDelegateFunction::USparseDelegateFunction(const FObjectInitializer& ObjectInitializer, UFunction* InSuperFunction, EFunctionFlags InFunctionFlags, SIZE_T ParamsSize)
	: UDelegateFunction(ObjectInitializer, InSuperFunction, InFunctionFlags, ParamsSize)
{

}

USparseDelegateFunction::USparseDelegateFunction(UFunction* InSuperFunction, EFunctionFlags InFunctionFlags, SIZE_T ParamsSize)
	: UDelegateFunction(InSuperFunction, InFunctionFlags, ParamsSize)
{

}

void USparseDelegateFunction::Serialize(FArchive& Ar)
{
	Super::Serialize(Ar);

	Ar << OwningClassName;
	Ar << DelegateName;
}

IMPLEMENT_CORE_INTRINSIC_CLASS(USparseDelegateFunction, UDelegateFunction,
	{
	}
);

// @todo: BP2CPP_remove
// [DEPRECATED] - No longer in use; will be removed later.
PRAGMA_DISABLE_DEPRECATION_WARNINGS
const FString& UDynamicClass::GetTempPackagePrefix()
{
	static const FString PackagePrefix(TEXT("/Temp/__TEMP_BP__"));
	return PackagePrefix;
}
PRAGMA_ENABLE_DEPRECATION_WARNINGS

// @todo: BP2CPP_remove
// [DEPRECATED] - No longer in use; will be removed later.
PRAGMA_DISABLE_DEPRECATION_WARNINGS
IMPLEMENT_CORE_INTRINSIC_CLASS(UDynamicClass, UClass,
{
	Class->ClassAddReferencedObjects = &UDynamicClass::AddReferencedObjects;
}
);
PRAGMA_ENABLE_DEPRECATION_WARNINGS
#if defined(_MSC_VER) && _MSC_VER == 1900
	#ifdef PRAGMA_ENABLE_SHADOW_VARIABLE_WARNINGS
		PRAGMA_ENABLE_SHADOW_VARIABLE_WARNINGS
	#endif
#endif

#include "UObject/DefineUPropertyMacros.h"<|MERGE_RESOLUTION|>--- conflicted
+++ resolved
@@ -711,19 +711,11 @@
 
 void UStruct::CollectPropertyReferencedObjects(TArray<UObject*>& OutReferencedObjects)
 {
-<<<<<<< HEAD
-	FPropertyReferenceCollector PropertyReferenceCollector(this);
-=======
 	FPropertyReferenceCollector PropertyReferenceCollector(this, OutReferencedObjects);
->>>>>>> 6bbb88c8
 	for (FField* CurrentField = ChildProperties; CurrentField; CurrentField = CurrentField->Next)
 	{
 		CurrentField->AddReferencedObjects(PropertyReferenceCollector);
 	}
-<<<<<<< HEAD
-	OutReferencedObjects.Append(PropertyReferenceCollector.UniqueReferences.Array());
-=======
->>>>>>> 6bbb88c8
 }
 
 void UStruct::CollectBytecodeAndPropertyReferencedObjects()
@@ -733,8 +725,6 @@
 	CollectPropertyReferencedObjects(ScriptAndPropertyObjectReferences);
 }
 
-<<<<<<< HEAD
-=======
 void UStruct::CollectBytecodeAndPropertyReferencedObjectsRecursively()
 {
 	CollectBytecodeAndPropertyReferencedObjects();
@@ -762,7 +752,6 @@
 	}
 }
 
->>>>>>> 6bbb88c8
 void UStruct::Link(FArchive& Ar, bool bRelinkExistingProperties)
 {
 	if (bRelinkExistingProperties)
@@ -1294,13 +1283,8 @@
 	//SCOPED_LOADTIMER(SerializeTaggedPropertiesTime);
 
 	// Determine if this struct supports optional property guid's (UBlueprintGeneratedClasses Only)
-<<<<<<< HEAD
-	const bool bArePropertyGuidsAvailable = (UnderlyingArchive.UE4Ver() >= VER_UE4_PROPERTY_GUID_IN_PROPERTY_TAG) && !FPlatformProperties::RequiresCookedData() && ArePropertyGuidsAvailable();
-	const bool bUseRedirects = (!FPlatformProperties::RequiresCookedData() || UnderlyingArchive.IsSaveGame()) && !UnderlyingArchive.IsUsingEventDrivenLoader();
-=======
 	const bool bArePropertyGuidsAvailable = (UnderlyingArchive.UEVer() >= VER_UE4_PROPERTY_GUID_IN_PROPERTY_TAG) && !FPlatformProperties::RequiresCookedData() && ArePropertyGuidsAvailable();
 	const bool bUseRedirects = (!FPlatformProperties::RequiresCookedData() || UnderlyingArchive.IsSaveGame()) && !UnderlyingArchive.IsLoadingFromCookedPackage();
->>>>>>> 6bbb88c8
 
 	if (UnderlyingArchive.IsLoading())
 	{
@@ -1414,15 +1398,10 @@
 
 				if (Property)
 				{
-<<<<<<< HEAD
+					Tag.Prop = Property;
+
 					FName PropID = Property->GetID();
 
-=======
-					Tag.Prop = Property;
-
-					FName PropID = Property->GetID();
-
->>>>>>> 6bbb88c8
 					// Check if this is a struct property and we have a redirector
 					// No need to check redirects on platforms where everything is cooked. Always check for save games
 					if (bUseRedirects)
@@ -1454,11 +1433,7 @@
 	#endif // WITH_EDITOR
 					// editoronly properties should be skipped if we are NOT the editor, or we are 
 					// the editor but are cooking for console (editoronly implies notforconsole)
-<<<<<<< HEAD
-					if ((Property->PropertyFlags & CPF_EditorOnly) && ((!FPlatformProperties::HasEditorOnlyData() && !GForceLoadEditorOnly) || UnderlyingArchive.IsUsingEventDrivenLoader()))
-=======
 					if ((Property->PropertyFlags & CPF_EditorOnly) && ((!FPlatformProperties::HasEditorOnlyData() && !GForceLoadEditorOnly) || UnderlyingArchive.IsLoadingFromCookedPackage()))
->>>>>>> 6bbb88c8
 					{
 					}
 					// check for valid array index
@@ -3403,20 +3378,12 @@
 
 static void FindUninitializedScriptStructMembers(UScriptStruct* ScriptStruct, EScriptStructTestCtorSyntax ConstructorSyntax, TSet<const FProperty*>& OutUninitializedProperties)
 {
-<<<<<<< HEAD
-	FScriptStructTestWrapper WrapperFF(ScriptStruct, 0xFF, ConstructorSyntax);
-=======
 	FScriptStructTestWrapper WrapperFE(ScriptStruct, 0xFE, ConstructorSyntax);
->>>>>>> 6bbb88c8
 	FScriptStructTestWrapper Wrapper00(ScriptStruct, 0x00, ConstructorSyntax);
 	FScriptStructTestWrapper WrapperAA(ScriptStruct, 0xAA, ConstructorSyntax);
 	FScriptStructTestWrapper Wrapper55(ScriptStruct, 0x55, ConstructorSyntax);
 
-<<<<<<< HEAD
-	const void* BadPointer = (void*)0xFFFFFFFFFFFFFFFFull;
-=======
 	const void* BadPointer = (void*)0xFEFEFEFEFEFEFEFEull;
->>>>>>> 6bbb88c8
 
 	for (const FProperty* Property : TFieldRange<FProperty>(ScriptStruct, EFieldIteratorFlags::ExcludeSuper))
 	{
@@ -3431,11 +3398,7 @@
 		if (const FObjectPropertyBase* ObjectProperty = CastField<const FObjectPropertyBase>(Property))
 		{
 			// Check any reflected pointer properties to make sure they got initialized
-<<<<<<< HEAD
-			const UObject* PropValue = ObjectProperty->GetObjectPropertyValue_InContainer(WrapperFF.GetData());
-=======
 			const UObject* PropValue = ObjectProperty->GetObjectPropertyValue_InContainer(WrapperFE.GetData());
->>>>>>> 6bbb88c8
 			if (PropValue == BadPointer)
 			{
 				OutUninitializedProperties.Add(Property);
@@ -3445,11 +3408,7 @@
 		{
 			// Check for uninitialized boolean properties (done separately to deal with byte-wide booleans that would evaluate to true with either 0x55 or 0xAA)
 			const bool bValue0 = BoolProperty->GetPropertyValue_InContainer(Wrapper00.GetData());
-<<<<<<< HEAD
-			const bool bValue1 = BoolProperty->GetPropertyValue_InContainer(WrapperFF.GetData());
-=======
 			const bool bValue1 = BoolProperty->GetPropertyValue_InContainer(WrapperFE.GetData());
->>>>>>> 6bbb88c8
 
 			if (bValue0 != bValue1)
 			{
@@ -3504,74 +3463,6 @@
 		return StructLocation;
 	};
 
-<<<<<<< HEAD
-	int32 UninitializedScriptStructMemberCount = 0;
-	int32 UninitializedObjectPropertyCount = 0;
-	UScriptStruct* TestUninitializedScriptStructMembersTestStruct = TBaseStructure<FTestUninitializedScriptStructMembersTest>::Get();
-	check(TestUninitializedScriptStructMembersTestStruct != nullptr);
-	
-	{
-		const void* BadPointer = (void*)0xFFFFFFFFFFFFFFFFull;
-
-		// First test if the tests aren't broken
-		FScriptStructTestWrapper WrapperFF(TestUninitializedScriptStructMembersTestStruct, 0xFF);
-		const FObjectPropertyBase* UninitializedProperty = CastFieldChecked<const FObjectPropertyBase>(TestUninitializedScriptStructMembersTestStruct->FindPropertyByName(TEXT("UninitializedObjectReference")));
-		const FObjectPropertyBase* InitializedProperty = CastFieldChecked<const FObjectPropertyBase>(TestUninitializedScriptStructMembersTestStruct->FindPropertyByName(TEXT("InitializedObjectReference")));
-		
-		const UObject* UninitializedPropValue = UninitializedProperty->GetObjectPropertyValue_InContainer(WrapperFF.GetData());
-		if (UninitializedPropValue != BadPointer)
-		{
-			UE_LOG(LogClass, Warning, TEXT("ObjectProperty %s%s::%s seems to be initialized properly but it shouldn't be. Verify that AttemptToFindUninitializedScriptStructMembers() is working properly"), 
-				TestUninitializedScriptStructMembersTestStruct->GetPrefixCPP(), *TestUninitializedScriptStructMembersTestStruct->GetName(), *UninitializedProperty->GetNameCPP());
-		}
-		const UObject* InitializedPropValue = InitializedProperty->GetObjectPropertyValue_InContainer(WrapperFF.GetData());
-		if (InitializedPropValue != nullptr)
-		{
-			UE_LOG(LogClass, Warning, TEXT("ObjectProperty %s%s::%s seems to be not initialized properly but it should be. Verify that AttemptToFindUninitializedScriptStructMembers() is working properly"),
-				TestUninitializedScriptStructMembersTestStruct->GetPrefixCPP(), *TestUninitializedScriptStructMembersTestStruct->GetName(), *InitializedProperty->GetNameCPP());
-		}
-	}
-
-	TSet<const FProperty*> UninitializedPropertiesNoInit;
-	TSet<const FProperty*> UninitializedPropertiesZeroed;
-	for (TObjectIterator<UScriptStruct> ScriptIt; ScriptIt; ++ScriptIt)
-	{
-		UScriptStruct* ScriptStruct = *ScriptIt;
-
-		if (FScriptStructTestWrapper::CanRunTests(ScriptStruct) && ScriptStruct != TestUninitializedScriptStructMembersTestStruct)
-		{
-			UninitializedPropertiesNoInit.Reset();
-			UninitializedPropertiesZeroed.Reset();
-
-			// Test the struct by constructing it with 'new FMyStruct();' syntax first. The compiler should zero all members in this case if the 
-			// struct doesn't have a custom default constructor defined
-			FindUninitializedScriptStructMembers(ScriptStruct, EScriptStructTestCtorSyntax::CompilerZeroed, UninitializedPropertiesZeroed);
-			// Test the struct by constructing it with 'new FStruct;' syntax in which case the compiler doesn't zero the properties automatically
-			FindUninitializedScriptStructMembers(ScriptStruct, EScriptStructTestCtorSyntax::NoInit, UninitializedPropertiesNoInit);			
-
-			for (const FProperty* Property : UninitializedPropertiesZeroed)
-			{
-				++UninitializedScriptStructMemberCount;
-				if (Property->IsA<FObjectPropertyBase>())
-				{
-					++UninitializedObjectPropertyCount;
-				}
-				UE_LOG(LogClass, Warning, TEXT("%s %s%s::%s is not initialized properly even though its struct probably has a custom default constructor.%s"), *Property->GetClass()->GetName(), ScriptStruct->GetPrefixCPP(), *ScriptStruct->GetName(), *Property->GetNameCPP(), *GetStructLocation(ScriptStruct));
-			}
-			for (const FProperty* Property : UninitializedPropertiesNoInit)
-			{
-				if (!UninitializedPropertiesZeroed.Contains(Property))
-				{
-					++UninitializedScriptStructMemberCount;
-					if (Property->IsA<FObjectPropertyBase>())
-					{
-						++UninitializedObjectPropertyCount;
-						UE_LOG(LogClass, Warning, TEXT("%s %s%s::%s is not initialized properly.%s"), *Property->GetClass()->GetName(), ScriptStruct->GetPrefixCPP(), *ScriptStruct->GetName(), *Property->GetNameCPP(), *GetStructLocation(ScriptStruct));
-					}
-					else
-					{
-						UE_LOG(LogClass, Display, TEXT("%s %s%s::%s is not initialized properly.%s"), *Property->GetClass()->GetName(), ScriptStruct->GetPrefixCPP(), *ScriptStruct->GetName(), *Property->GetNameCPP(), *GetStructLocation(ScriptStruct));
-=======
 	auto DetermineIfModuleIsEngine = [](const UScriptStruct* ScriptStruct) -> bool
 	{
 		UPackage* ScriptPackage = ScriptStruct->GetOutermost();
@@ -3692,7 +3583,6 @@
 					{
 						++UninitializedObjectPropertyCount;
 						Verbosity = FMath::Min(Verbosity, Settings.PointerVerbosity);
->>>>>>> 6bbb88c8
 					}
 
 #if !NO_LOGGING
@@ -4882,11 +4772,7 @@
 		if (ClassDefaultObject == NULL)
 		{
 			check(GConfig);
-<<<<<<< HEAD
-			if (GEventDrivenLoaderEnabled || Ar.IsUsingEventDrivenLoader())
-=======
 			if (GEventDrivenLoaderEnabled || Ar.IsLoadingFromCookedPackage())
->>>>>>> 6bbb88c8
 			{
 				ClassDefaultObject = GetDefaultObject();
 				// we do this later anyway, once we find it and set it in the export table. 
@@ -5555,13 +5441,8 @@
 
 UClass* UClass::GetAuthoritativeClass()
 {
-<<<<<<< HEAD
-#if WITH_HOT_RELOAD && WITH_ENGINE
-	if (GIsHotReload)
-=======
 #if WITH_RELOAD && WITH_ENGINE
 	if (IsReloadActive())
->>>>>>> 6bbb88c8
 	{
 		const TMap<UClass*, UClass*>& ReinstancedClasses = GetClassesToReinstanceForHotReload();
 		if (UClass* const* FoundMapping = ReinstancedClasses.Find(this))
@@ -5710,14 +5591,8 @@
 
 const FString UClass::GetConfigName() const
 {
-<<<<<<< HEAD
-	static FName NAME_GameplayTags("GameplayTags");
-
-	if (ClassConfigName == NAME_Engine)
-=======
 	// Look up in the known configs
 	if (GConfig->IsKnownConfigName(ClassConfigName))
->>>>>>> 6bbb88c8
 	{
 		return ClassConfigName.ToString();
 	}
@@ -5742,17 +5617,6 @@
 		UE_LOG(LogClass, Fatal,TEXT("UObject::GetConfigName() called on class with config name 'None'. Class flags = 0x%08X"), (uint32)ClassFlags );
 		return TEXT("");
 	}
-<<<<<<< HEAD
-	else if (ClassConfigName == NAME_GameUserSettings)
-	{
-		return GGameUserSettingsIni;
-	}
-	else if (ClassConfigName == NAME_GameplayTags)
-	{
-		return GGameplayTagsIni;
-	}
-=======
->>>>>>> 6bbb88c8
 	else
 	{
 		// generate the class ini name, and make sure it's up to date
@@ -6486,8 +6350,6 @@
 	return ScriptStruct;
 }
 
-<<<<<<< HEAD
-=======
 
 
 #define UE_DEFINE_CORE_VARIANT_TYPE(VARIANT, CORE)												\
@@ -6519,7 +6381,6 @@
 
 #undef UE_DEFINE_CORE_VARIANT_TYPE
 
->>>>>>> 6bbb88c8
 IMPLEMENT_CORE_INTRINSIC_CLASS(UFunction, UStruct,
 	{
 	}
