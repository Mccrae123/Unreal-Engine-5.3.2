// Copyright Epic Games, Inc. All Rights Reserved.

#include "UObject/ObjectPathId.h"
#include "Algo/FindLast.h"
#include "Containers/Array.h"
#include "Containers/Map.h"
#include "Containers/StringView.h"
#include "HAL/CriticalSection.h"
#include "ProfilingDebugging/CpuProfilerTrace.h"
#include "UObject/Linker.h"
#include "UObject/Object.h"
#include "UObject/Package.h"

FCriticalSection GComplexPathLock;  // Could be changed to an RWLock later if needed

// @TODO: OBJPTR: Consider if it is possible to have this be case-preserving while still having equality checks between two paths of differing case be equal.
// @TODO: OBJPTR: Evaluate if the inline array for the object paths needs to be changed to something more lightweight.
// Currently each unique object path takes up 48 bytes of memory:
//  *8 bytes per entry in the ComplexPathHashToId map
//  *40 byte per entry in the ComplexPaths array
//My expectation is that a 3 name object path is generous in almost every case.  48 bytes
//per complex path may be too expensive depending on how frequently we encounter complex paths.
//If so, we can consider a packed pool to store the array elements in or other options for
//representing shared path elements like just registering the paths as FNames and not having
//our own storage at all.
TMultiMap<uint32, uint32> GComplexPathHashToId;

TArray<UE::ObjectPath::Private::FStoredObjectPath> GComplexPaths;
/*
template <int a, int b>
struct assert_equality
{
	static_assert(a == b, "not equal");
};

//assert_equality<sizeof(TMultiMap<uint32, uint32>::ElementType), 0> A;
assert_equality<sizeof(TArray<FMinimalName, TInlineAllocator<3>>), 0> B;
*/

namespace UE::ObjectPath::Private
{
	FStoredObjectPath::FStoredObjectPath(TConstArrayView<FMinimalName> InNames)
	{
		// Copy into storage in reverse
		NumElements = InNames.Num();

		FMinimalName* Dest = nullptr;

		if (NumElements > NumInlineElements)
		{
			Long = new FMinimalName[NumElements];
			Dest = Long;
		}
		else
		{
			Dest = Short;
		}

		for (int32 i = NumElements - 1; i >= 0; --i)
		{
			*Dest = InNames[i];
			++Dest;
		}
	}

	FStoredObjectPath::~FStoredObjectPath()
	{
		if (NumElements > NumInlineElements)
		{
			delete[] Long;
		}
	}

	FStoredObjectPath::FStoredObjectPath(FStoredObjectPath&& Other)
		: NumElements(Other.NumElements)
	{
		Other.NumElements = 0;
		if (NumElements > NumInlineElements)
		{
			Long = Other.Long;
		}
		else
		{
			FMemory::Memcpy(Short, Other.Short, sizeof(Short));
		}
	}

	FStoredObjectPath& FStoredObjectPath::operator=(FStoredObjectPath&& Other)
	{
		this->~FStoredObjectPath();
		new(this) FStoredObjectPath(MoveTemp(Other));

		return *this;
	}

	TConstArrayView<FMinimalName> FStoredObjectPath::GetView() const
	{
		return TConstArrayView<FMinimalName>{ NumElements <= NumInlineElements ? Short : Long, NumElements };
	}

	static bool operator==(const FStoredObjectPath& A, const FStoredObjectPath& B)
	{
		return A.NumElements == B.NumElements && CompareItems(A.GetView().GetData(), B.GetView().GetData(), A.NumElements);
	}
}

template <typename NameProducerType>
void StoreObjectPathId(NameProducerType& NameProducer, uint64 SimplePathFlag, uint64& OutObjectPathId)
{
	FName Name = NameProducer();

	if (Name == NAME_None)
	{
		return;
	}

	FName OuterName = NameProducer();
	if (OuterName == NAME_None)
	{
		int32 Number = Name.GetNumber();
		// Check if the number is in range by left shift + right shift
		if (static_cast<int32>((static_cast<uint32>(Number) << 1) >> 1) == Number)
		{
			//Simple path scenario
			OutObjectPathId = static_cast<uint64>(Name.GetComparisonIndex().ToUnstableInt()) << 32 |
								static_cast<uint64>(static_cast<uint32>(static_cast<uint32>(Number) << 1)) |
								SimplePathFlag;
			return;
		}
	}

	//Complex path scenario
	TArray<FMinimalName, TInlineAllocator<3>> MinimalNames;
	uint32 Key = GetTypeHash(Name.ToUnstableInt());
	MinimalNames.Emplace(NameToMinimalName(Name));
	while (OuterName != NAME_None)
	{
		Name = OuterName;
		OuterName = NameProducer();
		MinimalNames.Emplace(NameToMinimalName(Name));
		Key = HashCombine(Key, GetTypeHash(Name.ToUnstableInt()));
	}

	// Reverse path so we can compare it to stored paths
	UE::ObjectPath::Private::FStoredObjectPath PathToStore(MinimalNames);

	FScopeLock ComplexPathScopeLock(&GComplexPathLock);
	for (typename TMultiMap<uint32, uint32>::TConstKeyIterator It(GComplexPathHashToId, Key); It; ++It)
	{
		uint32 PotentialPathId = It.Value();
		if (GComplexPaths[PotentialPathId-1] == PathToStore)
		{
			OutObjectPathId = static_cast<uint32>(PotentialPathId << 1);
			return;
		}
	}

	uint32 NewId = GComplexPaths.Emplace(MoveTemp(PathToStore)) + 1;
	GComplexPathHashToId.Add(Key, NewId);
	OutObjectPathId = static_cast<uint32>(NewId << 1);
	GCoreComplexObjectPathDebug = GComplexPaths.GetData();
}

FObjectPathId::FObjectPathId(const UObject* Object)
{
	struct FLoadedObjectNamePathProducer
	{
		FLoadedObjectNamePathProducer(const UObject* InObject)
		: CurrentObject(InObject)
		{}

		FName operator()(void)
		{
			if ((CurrentObject == nullptr) || (CurrentObject->GetClass() == UPackage::StaticClass()))
			{
				return NAME_None;
			}
			FName RetVal = CurrentObject->GetFName();
			CurrentObject = CurrentObject->GetOuter();
			return RetVal;
		}
	private:
		const UObject* CurrentObject;
	} NamePathProducer(Object);

	StoreObjectPathId(NamePathProducer, static_cast<uint64>(EPathId::FlagSimple), PathId);
}

FObjectPathId::FObjectPathId(const FObjectImport& Import, const FLinkerTables& LinkerTables)
{
	MakeImportPathIdAndPackageName(Import, LinkerTables, *this);
}

FName FObjectPathId::MakeImportPathIdAndPackageName(const FObjectImport& Import, const FLinkerTables& LinkerTables, FObjectPathId& OutPathId)
{
	TRACE_CPUPROFILER_EVENT_SCOPE(FObjectPathId::MakeImportPathIdAndPackageName);
	
	struct FImportObjectNamePathProducer
	{
		FImportObjectNamePathProducer(const FObjectImport& InImport, const FLinkerTables& InLinkerTables)
		: CurrentImport(&InImport)
		, LinkerTables(InLinkerTables)
		{}

		FName operator()(void)
		{
			if ((CurrentImport == nullptr) || CurrentImport->OuterIndex.IsNull())
			{
				return NAME_None;
			}
			FName RetVal = CurrentImport->ObjectName;
			CurrentImport = &LinkerTables.Imp(CurrentImport->OuterIndex);
			return RetVal;
		}

		FName GetPackageName()
		{
			if (CurrentImport && CurrentImport->OuterIndex.IsNull())
			{
				return CurrentImport->ObjectName;
			}
			return NAME_None;
		}
	private:
		const FObjectImport* CurrentImport;
		const FLinkerTables& LinkerTables;
	} NamePathProducer(Import, LinkerTables);

	StoreObjectPathId(NamePathProducer, static_cast<uint64>(EPathId::FlagSimple), OutPathId.PathId);
	return NamePathProducer.GetPackageName();
}

<<<<<<< HEAD
#if !(UE_BUILD_SHIPPING || UE_BUILD_TEST)
=======
>>>>>>> d731a049
template <typename CharType>
struct TStringViewNamePathProducer
{
	TStringViewNamePathProducer(TStringView<CharType> StringPath)
	: CurrentStringView(StringPath)
	{}

	FName operator()(void)
	{
		if (CurrentStringView.IsEmpty())
		{
			return NAME_None;
		}

		int32 FoundIndex = INDEX_NONE;
		if (!FindLastSeparator(FoundIndex))
		{
			FName RetVal(CurrentStringView);
			CurrentStringView.Reset();
			return RetVal;
		}

		FName RetVal(CurrentStringView.RightChop(FoundIndex + 1));
		CurrentStringView.RemoveSuffix(CurrentStringView.Len() - FoundIndex);
		return RetVal;
	}
private:
	static inline bool IsPathIdSeparator(CharType Char) { return Char == '.' || Char == ':'; }

	bool FindLastSeparator(int32& OutIndex)
	{
		if (const CharType* Separator = Algo::FindLastByPredicate(CurrentStringView, IsPathIdSeparator))
		{
			OutIndex = UE_PTRDIFF_TO_INT32(Separator - CurrentStringView.GetData());
			return true;
		}
		OutIndex = INDEX_NONE;
		return false;
	}

	TStringView<CharType> CurrentStringView;
};

FObjectPathId::FObjectPathId(FWideStringView StringPath)
{
<<<<<<< HEAD
	// @TODO: OBJPTR: Need to handle redirects.  FCoreRedirectObjectName could be used, but it doesn't fit
	//		conveniently with the FName walk approach that is currently here.
	TStringViewNamePathProducer<WIDECHAR> NamePathProducer(StringPath);

=======
	TStringViewNamePathProducer<WIDECHAR> NamePathProducer(StringPath);
>>>>>>> d731a049
	StoreObjectPathId(NamePathProducer, static_cast<uint64>(EPathId::FlagSimple), PathId);
}

FObjectPathId::FObjectPathId(FAnsiStringView StringPath)
{
<<<<<<< HEAD
	// @TODO: OBJPTR: Need to handle redirects.  FCoreRedirectObjectName could be used, but it doesn't fit
	//		conveniently with the FName walk approach that is currently here.
	TStringViewNamePathProducer<ANSICHAR> NamePathProducer(StringPath);

=======
	TStringViewNamePathProducer<ANSICHAR> NamePathProducer(StringPath);
>>>>>>> d731a049
	StoreObjectPathId(NamePathProducer, static_cast<uint64>(EPathId::FlagSimple), PathId);
}

void FObjectPathId::Resolve(ResolvedNameContainerType& OutContainer) const
{
	check(IsValid());
	
	if (IsNone())
	{
		return;
	}

	if (static_cast<uint64>(PathId) & static_cast<uint64>(EPathId::FlagSimple))
	{
		uint32 Number = static_cast<uint32>(PathId & 0x00000000FFFFFFE) >> 1;
		uint32 Index = static_cast<uint32>(PathId >> 32);
		FNameEntryId EntryId = FNameEntryId::FromUnstableInt(Index);
		OutContainer.Emplace(EntryId, EntryId, Number);
		return; 
	}

	FScopeLock ComplexPathScopeLock(&GComplexPathLock);
	const UE::ObjectPath::Private::FStoredObjectPath& FoundContainer = GComplexPaths[(PathId >> 1) - 1];
	
	for (FMinimalName Name : FoundContainer.GetView())
	{
		OutContainer.Emplace(MinimalNameToName(Name));
	}
}<|MERGE_RESOLUTION|>--- conflicted
+++ resolved
@@ -230,10 +230,6 @@
 	return NamePathProducer.GetPackageName();
 }
 
-<<<<<<< HEAD
-#if !(UE_BUILD_SHIPPING || UE_BUILD_TEST)
-=======
->>>>>>> d731a049
 template <typename CharType>
 struct TStringViewNamePathProducer
 {
@@ -279,27 +275,13 @@
 
 FObjectPathId::FObjectPathId(FWideStringView StringPath)
 {
-<<<<<<< HEAD
-	// @TODO: OBJPTR: Need to handle redirects.  FCoreRedirectObjectName could be used, but it doesn't fit
-	//		conveniently with the FName walk approach that is currently here.
 	TStringViewNamePathProducer<WIDECHAR> NamePathProducer(StringPath);
-
-=======
-	TStringViewNamePathProducer<WIDECHAR> NamePathProducer(StringPath);
->>>>>>> d731a049
 	StoreObjectPathId(NamePathProducer, static_cast<uint64>(EPathId::FlagSimple), PathId);
 }
 
 FObjectPathId::FObjectPathId(FAnsiStringView StringPath)
 {
-<<<<<<< HEAD
-	// @TODO: OBJPTR: Need to handle redirects.  FCoreRedirectObjectName could be used, but it doesn't fit
-	//		conveniently with the FName walk approach that is currently here.
 	TStringViewNamePathProducer<ANSICHAR> NamePathProducer(StringPath);
-
-=======
-	TStringViewNamePathProducer<ANSICHAR> NamePathProducer(StringPath);
->>>>>>> d731a049
 	StoreObjectPathId(NamePathProducer, static_cast<uint64>(EPathId::FlagSimple), PathId);
 }
 
