// Copyright Epic Games, Inc. All Rights Reserved.

#include "UObject/CoreNative.h"
#include "Misc/CoreDelegates.h"
#include "Modules/ModuleManager.h"
#include "UObject/Class.h"
#include "UObject/UnrealType.h"
#include "Misc/PackageName.h"
#include "Misc/RuntimeErrors.h"
#include "UObject/Stack.h"

void UClassRegisterAllCompiledInClasses();
bool IsInAsyncLoadingThreadCoreUObjectInternal();
bool IsAsyncLoadingCoreUObjectInternal();
void SuspendAsyncLoadingInternal();
void ResumeAsyncLoadingInternal();
bool IsAsyncLoadingSuspendedInternal();
bool IsAsyncLoadingMultithreadedCoreUObjectInternal();

// CoreUObject module. Handles UObject system pre-init (registers init function with Core callbacks).
class FCoreUObjectModule : public FDefaultModuleImpl
{
public:
	static void RouteRuntimeMessageToBP(ELogVerbosity::Type Verbosity, const ANSICHAR* FileName, int32 LineNumber, const FText& Message)
	{
#if UE_RAISE_RUNTIME_ERRORS && !NO_LOGGING
		check((Verbosity == ELogVerbosity::Error) || (Verbosity == ELogVerbosity::Warning));
		FMsg::Logf_Internal(FileName, LineNumber, LogScript.GetCategoryName(), Verbosity, TEXT("%s(%d): Runtime %s: \"%s\""), ANSI_TO_TCHAR(FileName), LineNumber, (Verbosity == ELogVerbosity::Error) ? TEXT("Error") : TEXT("Warning"), *Message.ToString());
#endif
		FFrame::KismetExecutionMessage(*Message.ToString(), Verbosity);
	}

	virtual void StartupModule() override
	{
		// Register all classes that have been loaded so far. This is required for CVars to work.		
		UClassRegisterAllCompiledInClasses();

		void InitUObject();
		FCoreDelegates::OnInit.AddStatic(InitUObject);

		// Substitute Core version of async loading functions with CoreUObject ones.
		IsInAsyncLoadingThread = &IsInAsyncLoadingThreadCoreUObjectInternal;
		IsAsyncLoading = &IsAsyncLoadingCoreUObjectInternal;
		SuspendAsyncLoading = &SuspendAsyncLoadingInternal;
		ResumeAsyncLoading = &ResumeAsyncLoadingInternal;
		IsAsyncLoadingSuspended = &IsAsyncLoadingSuspendedInternal;
		IsAsyncLoadingMultithreaded = &IsAsyncLoadingMultithreadedCoreUObjectInternal;

		// Register the script callstack callback to the runtime error logging
#if UE_RAISE_RUNTIME_ERRORS
		FRuntimeErrors::OnRuntimeIssueLogged.BindStatic(&FCoreUObjectModule::RouteRuntimeMessageToBP);
#endif

		// Make sure that additional content mount points can be registered after CoreUObject loads
		FPackageName::OnCoreUObjectInitialized();

#if DO_BLUEPRINT_GUARD
		FFrame::InitPrintScriptCallstack();
#endif
	}
};
IMPLEMENT_MODULE( FCoreUObjectModule, CoreUObject );

// if we are not using compiled in natives, we still need this as a base class for intrinsics
#if !USE_COMPILED_IN_NATIVES
COREUOBJECT_API UClass* Z_Construct_UClass_UObject();
extern FClassRegistrationInfo Z_Registration_Info_UClass_UObject;
UClass* Z_Construct_UClass_UObject()
{
	if (!Z_Registration_Info_UClass_UObject.OuterSingleton)
	{
		Z_Registration_Info_UClass_UObject.OuterSingleton = UObject::StaticClass();
		UObjectForceRegistration(Z_Registration_Info_UClass_UObject.OuterSingleton);
		UObjectBase::EmitBaseReferences(Z_Registration_Info_UClass_UObject.OuterSingleton);
		Z_Registration_Info_UClass_UObject.OuterSingleton->StaticLink();
	}
	check(Z_Registration_Info_UClass_UObject.OuterSingleton->GetClass());
	return Z_Registration_Info_UClass_UObject.OuterSingleton;
}
IMPLEMENT_CLASS(UObject, 0);
#endif

/*-----------------------------------------------------------------------------
	FObjectInstancingGraph.
-----------------------------------------------------------------------------*/

FObjectInstancingGraph::FObjectInstancingGraph(bool bDisableInstancing)
	: SourceRoot(nullptr)
	, DestinationRoot(nullptr)
	, bCreatingArchetype(false)
	, bEnableSubobjectInstancing(!bDisableInstancing)
	, bLoadingObject(false)
{
}

FObjectInstancingGraph::FObjectInstancingGraph( UObject* DestinationSubobjectRoot )
	: SourceRoot(nullptr)
	, DestinationRoot(nullptr)
	, bCreatingArchetype(false)
	, bEnableSubobjectInstancing(true)
	, bLoadingObject(false)
{
	SetDestinationRoot(DestinationSubobjectRoot);
}

void FObjectInstancingGraph::SetDestinationRoot(UObject* DestinationSubobjectRoot, UObject* InSourceRoot /*= nullptr*/)
{
	DestinationRoot = DestinationSubobjectRoot;
	check(DestinationRoot);

	SourceRoot = InSourceRoot ? InSourceRoot : DestinationRoot->GetArchetype();
	check(SourceRoot);

	// add the subobject roots to the Source -> Destination mapping
	SourceToDestinationMap.Add(SourceRoot, DestinationRoot);

	bCreatingArchetype = DestinationSubobjectRoot->HasAnyFlags(RF_ArchetypeObject);
	if (DestinationSubobjectRoot->GetPackage()->HasAnyPackageFlags(PKG_Cooked))
	{
		//We are never updating archetypes when loading cooked packages,
		//and we can't safely run the reconstruct logic with UObject destruction from the async loading thread.
		//Make sure to never reconstruct found existing destination subobjects in cooked packages,
		//they should always have been created from the correct up-to-date template already.
		bCreatingArchetype = false;
	}
}

UObject* FObjectInstancingGraph::GetDestinationObject(UObject* SourceObject)
{
	check(SourceObject);
	return SourceToDestinationMap.FindRef(SourceObject);
}

UObject* FObjectInstancingGraph::GetInstancedSubobject( UObject* SourceSubobject, UObject* CurrentValue, UObject* CurrentObject, bool bDoNotCreateNewInstance, bool bAllowSelfReference )
{
	checkSlow(SourceSubobject);

	UObject* InstancedSubobject = INVALID_OBJECT;

	if ( SourceSubobject != nullptr && CurrentValue != nullptr && !CurrentValue->IsIn(CurrentObject))
	{
		const bool bAllowedSelfReference = bAllowSelfReference && SourceSubobject == SourceRoot;

		bool bShouldInstance = bAllowedSelfReference || SourceSubobject->IsIn(SourceRoot);
		if ( !bShouldInstance && CurrentValue->GetOuter() == CurrentObject->GetArchetype() )
		{
			// this code is intended to catch cases where SourceRoot contains subobjects assigned to instanced object properties, where the subobject's class
			// contains subobjects, and the class of the subobject is outside of the inheritance hierarchy of the SourceRoot, for example, a weapon
			// class which contains UIObject subobject definitions in its defaultproperties, where the property referencing the UIObjects is marked instanced.
			bShouldInstance = true;

			// if this case is triggered, ensure that the CurrentValue of the subobject property is still pointing to the template subobject.
			check(SourceSubobject == CurrentValue);
		}

		if ( bShouldInstance )
		{
			// search for the unique subobject instance that corresponds to this subobject template
			InstancedSubobject = GetDestinationObject(SourceSubobject);
			if ( InstancedSubobject == nullptr )
			{
				if (bDoNotCreateNewInstance)
				{
					InstancedSubobject = INVALID_OBJECT; // leave it unchanged
				}
				else
				{
					// if the Outer for the subobject currently assigned to this property is the same as the object that we're instancing subobjects for,
					// the subobject does not need to be instanced; otherwise, there are two possiblities:
					// 1. CurrentValue is a template and needs to be instanced
					// 2. CurrentValue is an instanced subobject, in which case it should already be in InstanceGraph, UNLESS the subobject was created
					//		at runtime (editinline export properties, for example).  If that is the case, CurrentValue will be an instance that is not linked
					//		to the subobject template referenced by CurrentObject's archetype, and in this case, we also don't want to re-instance the subobject template

					const bool bIsRuntimeInstance = CurrentValue != SourceSubobject && CurrentValue->GetOuter() == CurrentObject;
					if (bIsRuntimeInstance )
					{
						InstancedSubobject = CurrentValue; 
					}
					else
					{
						// If the subobject template is relevant in this context(client vs server vs editor), instance it.
						const bool bShouldLoadForClient = SourceSubobject->NeedsLoadForClient();
						const bool bShouldLoadForServer = SourceSubobject->NeedsLoadForServer();
						const bool bShouldLoadForEditor = ( GIsEditor && ( bShouldLoadForClient || !CurrentObject->RootPackageHasAnyFlags(PKG_PlayInEditor) ) );

						if ( ((GIsClient && bShouldLoadForClient) || (GIsServer && bShouldLoadForServer) || bShouldLoadForEditor) )
						{
							// this is the first time the instance corresponding to SourceSubobject has been requested

							// get the object instance corresponding to the source subobject's Outer - this is the object that
							// will be used as the Outer for the destination subobject
							UObject* SubobjectOuter = GetDestinationObject(SourceSubobject->GetOuter());

							// In the event we're templated off a deep nested UObject hierarchy, with several links to objects nested in the object
							// graph, it's entirely possible that we'll encounter UObjects that we haven't yet discovered and instanced a copy of their
							// outer.  In that case - we need to go ahead and instance that outer.
							if ( SubobjectOuter == nullptr )
							{
								SubobjectOuter = GetInstancedSubobject(SourceSubobject->GetOuter(), SourceSubobject->GetOuter(), CurrentObject, bDoNotCreateNewInstance, bAllowSelfReference);

								checkf(SubobjectOuter && SubobjectOuter != INVALID_OBJECT, TEXT("No corresponding destination object found for '%s' while attempting to instance subobject '%s'"), *SourceSubobject->GetOuter()->GetFullName(), *SourceSubobject->GetFullName());
							}

							FName SubobjectName = SourceSubobject->GetFName();

							// Don't search for the existing subobjects on Blueprint-generated classes. What we'll find is a subobject
							// created by the constructor which may not have all of its fields initialized to the correct value (which
							// should be coming from a blueprint).
							if (!SubobjectOuter->GetClass()->HasAnyClassFlags(CLASS_CompiledFromBlueprint))
							{
								InstancedSubobject = StaticFindObjectFast(nullptr, SubobjectOuter, SubobjectName);
							}

							if (InstancedSubobject && IsCreatingArchetype())
							{
								// since we are updating an archetype, this needs to reconstruct as that is the mechanism used to copy properties
								// it will destroy the existing object and overwrite it
								InstancedSubobject = nullptr;
							}

							if (!InstancedSubobject)
							{
								// finally, create the subobject instance
								FStaticConstructObjectParameters Params(SourceSubobject->GetClass());
								Params.Outer = SubobjectOuter;
								Params.Name = SubobjectName;
								Params.SetFlags = SubobjectOuter->GetMaskedFlags(RF_PropagateToSubObjects);
								Params.Template = SourceSubobject;
								Params.bCopyTransientsFromClassDefaults = true;
								Params.InstanceGraph = this;
								InstancedSubobject = StaticConstructObject_Internal(Params);
							}
						}
					}
				}
			}
			else if ( IsLoadingObject() && InstancedSubobject->GetClass()->HasAnyClassFlags(CLASS_HasInstancedReference) )
			{
				/* When loading an object from disk, in some cases we have a subobject which has a reference to another subobject in DestinationObject which
					wasn't serialized and hasn't yet been instanced.  For example, the PointLight class declared two component templates:

						Begin DrawLightRadiusComponent0
						End
						Components.Add(DrawLightRadiusComponent0)

						Begin MyPointLightComponent
							SomeProperty=DrawLightRadiusComponent
						End
						LightComponent=MyPointLightComponent

					The components array will be processed by UClass::InstanceSubobjectTemplates after the LightComponent property is processed.  If the instance
					of DrawLightRadiusComponent0 that was created during the last session (i.e. when this object was saved) was identical to the component template
					from the PointLight class's defaultproperties, and the instance of MyPointLightComponent was serialized, then the MyPointLightComponent instance will
					exist in the InstanceGraph, but the instance of DrawLightRadiusComponent0 will not.  To handle this case and make sure that the SomeProperty variable of
					the MyPointLightComponent instance is correctly set to the value of the DrawLightRadiusComponent0 instance that will be created as a result of calling
					InstanceSubobjectTemplates on the PointLight actor from ConditionalPostLoad, we must call ConditionalPostLoad on each existing component instance that we
					encounter, while we still have access to all of the component instances owned by the PointLight.
				*/
				InstancedSubobject->ConditionalPostLoadSubobjects(this);
			}
		}
	}

	return InstancedSubobject;
}


UObject* FObjectInstancingGraph::InstancePropertyValue(UObject* SubObjectTemplate, UObject* CurrentValue, UObject* Owner, bool bIsTransient, bool bCausesInstancing, bool bAllowSelfReference)
{
	UObject* NewValue = CurrentValue;

	check(CurrentValue);

	if (CurrentValue != nullptr && CurrentValue->GetClass()->HasAnyClassFlags(CLASS_DefaultToInstanced))
	{
		bCausesInstancing = true; // these are always instanced no matter what
	}

	if (!IsSubobjectInstancingEnabled() || // if instancing is off
		(!bCausesInstancing && // or if this class isn't forced to be instanced and this var did not have the instance keyword
		!bAllowSelfReference)) // and this isn't a delegate
	{
		return NewValue; // not instancing
	}

	// if the object we're instancing the subobjects for (Owner) has the current subobject's outer in its archetype chain, and its archetype has a nullptr value
	// for this subobject property it means that the archetype didn't instance its subobject, so we shouldn't either.

<<<<<<< HEAD
	if (SubObjectTemplate == nullptr && CurrentValue != nullptr && (Owner && Owner->IsBasedOnArchetype(CurrentValue->GetOuter())))
=======
	if (SubObjectTemplate == nullptr && (Owner != nullptr && CurrentValue != nullptr && Owner->IsBasedOnArchetype(CurrentValue->GetOuter())))
>>>>>>> d731a049
	{
		NewValue = nullptr;
	}
	else
	{
		if (SubObjectTemplate == nullptr )
		{
			// should only be here if our archetype doesn't contain this subobject property
			SubObjectTemplate = CurrentValue;
		}

		UObject* MaybeNewValue = GetInstancedSubobject(SubObjectTemplate, CurrentValue, Owner, bAllowSelfReference, bAllowSelfReference);
		if ( MaybeNewValue != INVALID_OBJECT )
		{
			NewValue = MaybeNewValue;
		}
	}
	return NewValue;
}

void FObjectInstancingGraph::AddNewObject(UObject* ObjectInstance, UObject* InArchetype /*= nullptr*/)
{
	check(!GEventDrivenLoaderEnabled || !InArchetype || !InArchetype->HasAnyFlags(RF_NeedLoad));

	if (HasDestinationRoot())
	{
		AddNewInstance(ObjectInstance, InArchetype);
	}
	else
	{
		SetDestinationRoot(ObjectInstance, InArchetype);
	}
}

void FObjectInstancingGraph::AddNewInstance(UObject* ObjectInstance, UObject* InArchetype /*= nullptr*/)
{
	check(SourceRoot);
	check(DestinationRoot);

	if (ObjectInstance != nullptr)
	{
		UObject* SourceObject = InArchetype ? InArchetype : ObjectInstance->GetArchetype();
		check(SourceObject);

		SourceToDestinationMap.Add(SourceObject, ObjectInstance);
	}
}

void FObjectInstancingGraph::RetrieveObjectInstances( UObject* SearchOuter, TArray<UObject*>& out_Objects )
{
	if ( HasDestinationRoot() && SearchOuter != nullptr && (SearchOuter == DestinationRoot || SearchOuter->IsIn(DestinationRoot)) )
	{
		for ( TMap<UObject*,UObject*>::TIterator It(SourceToDestinationMap); It; ++It )
		{
			UObject* InstancedObject = It.Value();
			if ( InstancedObject->GetOuter() == SearchOuter )
			{
				out_Objects.AddUnique(InstancedObject);
			}
		}
	}
}<|MERGE_RESOLUTION|>--- conflicted
+++ resolved
@@ -287,11 +287,7 @@
 	// if the object we're instancing the subobjects for (Owner) has the current subobject's outer in its archetype chain, and its archetype has a nullptr value
 	// for this subobject property it means that the archetype didn't instance its subobject, so we shouldn't either.
 
-<<<<<<< HEAD
-	if (SubObjectTemplate == nullptr && CurrentValue != nullptr && (Owner && Owner->IsBasedOnArchetype(CurrentValue->GetOuter())))
-=======
 	if (SubObjectTemplate == nullptr && (Owner != nullptr && CurrentValue != nullptr && Owner->IsBasedOnArchetype(CurrentValue->GetOuter())))
->>>>>>> d731a049
 	{
 		NewValue = nullptr;
 	}
