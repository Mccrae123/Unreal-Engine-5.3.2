--- conflicted
+++ resolved
@@ -72,12 +72,6 @@
 	{
 		Z_Registration_Info_UClass_UObject.OuterSingleton = UObject::StaticClass();
 		UObjectForceRegistration(Z_Registration_Info_UClass_UObject.OuterSingleton);
-<<<<<<< HEAD
-#if WITH_EDITOR
-		static_assert(false, "Need to EmitBaseReferences here");
-#endif
-=======
->>>>>>> 4af6daef
 		Z_Registration_Info_UClass_UObject.OuterSingleton->StaticLink();
 	}
 	check(Z_Registration_Info_UClass_UObject.OuterSingleton->GetClass());
@@ -284,16 +278,11 @@
 {
 	bool bCausesInstancing   = !!(Flags & EInstancePropertyValueFlags::CausesInstancing);
 	bool bAllowSelfReference = !!(Flags & EInstancePropertyValueFlags::AllowSelfReference);
-<<<<<<< HEAD
-
-	UObject* NewValue = CurrentValue;
-=======
->>>>>>> 4af6daef
 
 	checkf(CurrentValue, TEXT("Null object value encountered while trying to instance subobject of %s. Instanced object properties are never expected to be null (template: %s)."), 
 		*GetFullNameSafe(Owner), *GetNameSafe(SubObjectTemplate));
 
-	if (CurrentValue != nullptr && CurrentValue->GetClass()->HasAnyClassFlags(CLASS_DefaultToInstanced))
+	if (CurrentValue->GetClass()->HasAnyClassFlags(CLASS_DefaultToInstanced))
 	{
 		bCausesInstancing = true; // these are always instanced no matter what
 	}
@@ -311,19 +300,12 @@
 		return CurrentValue; // not instancing
 	}
 
-<<<<<<< HEAD
+	UObject* NewValue = CurrentValue;
+
 	// if the object we're instancing the subobjects for (Owner) has the current subobject's outer in its archetype chain, and its archetype has a nullptr value
 	// for this subobject property it means that the archetype didn't instance its subobject, so we shouldn't either.
 
-	if (SubObjectTemplate == nullptr && (Owner != nullptr && CurrentValue != nullptr && Owner->IsBasedOnArchetype(CurrentValue->GetOuter())))
-=======
-	UObject* NewValue = CurrentValue;
-
-	// if the object we're instancing the subobjects for (Owner) has the current subobject's outer in its archetype chain, and its archetype has a nullptr value
-	// for this subobject property it means that the archetype didn't instance its subobject, so we shouldn't either.
-
 	if (SubObjectTemplate == nullptr && (Owner != nullptr && Owner->IsBasedOnArchetype(CurrentValue->GetOuter())))
->>>>>>> 4af6daef
 	{
 		NewValue = nullptr;
 	}
