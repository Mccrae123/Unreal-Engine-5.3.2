// Copyright Epic Games, Inc. All Rights Reserved.

#include "CoreMinimal.h"
#include "UObject/ObjectMacros.h"
#include "UObject/Class.h"
#include "UObject/PropertyPortFlags.h"
#include "UObject/UnrealType.h"
#include "UObject/UnrealTypePrivate.h"
#include "UObject/UObjectThreadContext.h"
#include "Serialization/ArchiveUObjectFromStructuredArchive.h"
#include "Algo/Find.h"
#include "UObject/LinkerLoad.h"
#include "Misc/NetworkVersion.h"
<<<<<<< HEAD
=======
#include "Hash/Blake3.h"
>>>>>>> 6bbb88c8

// WARNING: This should always be the last include in any file that needs it (except .generated.h)
#include "UObject/UndefineUPropertyMacros.h"

/*-----------------------------------------------------------------------------
	FByteProperty.
-----------------------------------------------------------------------------*/

IMPLEMENT_FIELD(FByteProperty)

#if WITH_EDITORONLY_DATA
FByteProperty::FByteProperty(UField* InField)
	: TProperty_Numeric(InField)
{
	UByteProperty* SourceProperty = CastChecked<UByteProperty>(InField);
	Enum = SourceProperty->Enum;
}
#endif // WITH_EDITORONLY_DATA

void FByteProperty::GetPreloadDependencies(TArray<UObject*>& OutDeps)
{
	Super::GetPreloadDependencies(OutDeps);
	OutDeps.Add(Enum);
}

void FByteProperty::SerializeItem( FStructuredArchive::FSlot Slot, void* Value, void const* Defaults ) const
{
	FArchive& UnderlyingArchive = Slot.GetUnderlyingArchive();

	if(Enum && UnderlyingArchive.UseToResolveEnumerators())
	{
		Slot.EnterStream();
		 const int64 ResolvedIndex = Enum->ResolveEnumerator(UnderlyingArchive, *(uint8*)Value);
		 *(uint8*)Value = static_cast<uint8>(ResolvedIndex);
		 return;
	}

	// Serialize enum values by name unless we're not saving or loading OR for backwards compatibility
	const bool bUseBinarySerialization = (Enum == NULL) || (!UnderlyingArchive.IsLoading() && !UnderlyingArchive.IsSaving());
	if( bUseBinarySerialization )
	{
		Super::SerializeItem(Slot, Value, Defaults);
	}
	// Loading
	else if (UnderlyingArchive.IsLoading())
	{
		FName EnumValueName;
		Slot << EnumValueName;
		// Make sure enum is properly populated
		if( Enum->HasAnyFlags(RF_NeedLoad) )
		{
			UnderlyingArchive.Preload(Enum);
		}

		// There's no guarantee EnumValueName is still present in Enum, in which case Value will be set to the enum's max value.
		// On save, it will then be serialized as NAME_None.
		int32 EnumIndex = Enum->GetIndexByName(EnumValueName, EGetByNameFlags::ErrorIfNotFound);
		if (EnumIndex == INDEX_NONE)
		{
			*(uint8*)Value = Enum->GetMaxEnumValue();
		}
		else
		{
			*(uint8*)Value = Enum->GetValueByIndex(EnumIndex);
		}
	}
	// Saving
	else
	{
		FName EnumValueName;
		uint8 ByteValue = *(uint8*)Value;

		// subtract 1 because the last entry in the enum's Names array
		// is the _MAX entry
		if ( Enum->IsValidEnumValue(ByteValue) )
		{
			EnumValueName = Enum->GetNameByValue(ByteValue);
		}
		else
		{
			EnumValueName = NAME_None;
		}
		Slot << EnumValueName;
	}
}
bool FByteProperty::NetSerializeItem( FArchive& Ar, UPackageMap* Map, void* Data, TArray<uint8> * MetaData ) const
{
	if (Ar.EngineNetVer() < HISTORY_ENUM_SERIALIZATION_COMPAT)
	{
		Ar.SerializeBits(Data, Enum ? FMath::CeilLogTwo(Enum->GetMaxEnumValue()) : 8);
	}
	else
	{
		Ar.SerializeBits(Data, GetMaxNetSerializeBits());
	}

	return true;
}
void FByteProperty::Serialize( FArchive& Ar )
{
	Super::Serialize( Ar );
	Ar << Enum;
	if (Enum != nullptr)
	{
		Ar.Preload(Enum);
	}
}

void FByteProperty::PostDuplicate(const FField& InField)
{
	const FByteProperty& Source = static_cast<const FByteProperty&>(InField);
	Enum = Source.Enum;
	Super::PostDuplicate(InField);
}

void FByteProperty::AddReferencedObjects(FReferenceCollector& Collector)
{
	Collector.AddReferencedObject(Enum, nullptr);
	Super::AddReferencedObjects(Collector);
}
FString FByteProperty::GetCPPType( FString* ExtendedTypeText/*=NULL*/, uint32 CPPExportFlags/*=0*/ ) const
{
	if (Enum)
	{
		const bool bEnumClassForm = Enum->GetCppForm() == UEnum::ECppForm::EnumClass;
		const bool bNonNativeEnum = Enum->GetClass() != UEnum::StaticClass(); // cannot use RF_Native flag, because in UHT the flag is not set
		const bool bRawParam = (CPPExportFlags & CPPF_ArgumentOrReturnValue)
			&& (((PropertyFlags & CPF_ReturnParm) || !(PropertyFlags & CPF_OutParm))
				|| bNonNativeEnum);
		const bool bConvertedCode = (CPPExportFlags & CPPF_BlueprintCppBackend) && bNonNativeEnum;

		FString FullyQualifiedEnumName;
		if (!Enum->CppType.IsEmpty())
		{
			FullyQualifiedEnumName = Enum->CppType;
		}
		else
		{
			// This would give the wrong result if it's a namespaced type and the CppType hasn't
			// been set, but we do this here in case existing code relies on it... somehow.
			if ((CPPExportFlags & CPPF_BlueprintCppBackend) && bNonNativeEnum)
			{
				ensure(Enum->CppType.IsEmpty());
				FullyQualifiedEnumName = ::UnicodeToCPPIdentifier(Enum->GetName(), false, TEXT("E__"));
			}
			else
			{
				FullyQualifiedEnumName = Enum->GetName();
			}
		}
		 
		if (bEnumClassForm || bRawParam || bConvertedCode)
		{
			return FullyQualifiedEnumName;
		}
		else
		{
			return FString::Printf(TEXT("TEnumAsByte<%s>"), *FullyQualifiedEnumName);
		}
	}
	return Super::GetCPPType(ExtendedTypeText, CPPExportFlags);
}

template <typename OldIntType>
struct TConvertIntToEnumProperty
{
	static void Convert(FStructuredArchive::FSlot Slot, FByteProperty* Property, UEnum* Enum, void* Obj, const FPropertyTag& Tag)
	{
		OldIntType OldValue;
		Slot << OldValue;

		uint8 NewValue = (uint8)OldValue;
		if (OldValue > (OldIntType)TNumericLimits<uint8>::Max() || !Enum->IsValidEnumValue(NewValue))
		{
			UE_LOG(
				LogClass,
				Warning,
				TEXT("Failed to find valid enum value '%d' for enum type '%s' when converting property '%s' during property loading - setting to '%s'"),
				OldValue,
				*Enum->GetName(),
				*Property->GetName(),
				*Enum->GetNameByValue(Enum->GetMaxEnumValue()).ToString()
				);

			NewValue = Enum->GetMaxEnumValue();
		}

		Property->SetPropertyValue_InContainer(Obj, NewValue, Tag.ArrayIndex);
	}
};

EConvertFromTypeResult FByteProperty::ConvertFromType(const FPropertyTag& Tag, FStructuredArchive::FSlot Slot, uint8* Data, UStruct* DefaultsStruct)
{
	if (Tag.Type == NAME_ByteProperty  && ((Tag.EnumName == NAME_None) != (Enum == nullptr)))
	{
		// a byte property gained or lost an enum
		// attempt to convert it
		uint8 PreviousValue = 0;
		if (Tag.EnumName == NAME_None)
		{
			// If we're a nested property the EnumName tag got lost. Fail to read in this case
			FProperty* const PropertyOwner = GetOwner<FProperty>();
			if (PropertyOwner)
			{
				return EConvertFromTypeResult::UseSerializeItem;
			}

			// simply pretend the property still doesn't have an enum and serialize the single byte
			Slot << PreviousValue;
		}
		else
		{
			// attempt to find the old enum and get the byte value from the serialized enum name
			PreviousValue = (uint8)ReadEnumAsInt64(Slot, DefaultsStruct, Tag);
		}

		// now copy the value into the object's address space
		SetPropertyValue_InContainer(Data, PreviousValue, Tag.ArrayIndex);
	}
	else if (Tag.Type == NAME_EnumProperty && (Enum == nullptr || Tag.EnumName == Enum->GetFName()))
	{
		// an enum property became a byte
		// attempt to find the old enum and get the byte value from the serialized enum name
		uint8 PreviousValue = (uint8)ReadEnumAsInt64(Slot, DefaultsStruct, Tag);

		// now copy the value into the object's address space
		SetPropertyValue_InContainer(Data, PreviousValue, Tag.ArrayIndex);
	}
	else if (Tag.Type == NAME_Int8Property)
	{
		if (Enum)
		{
			TConvertIntToEnumProperty<int8>::Convert(Slot, this, Enum, Data, Tag);
		}
		else
		{
			ConvertFromArithmeticValue<int8>(Slot, Data, Tag);
		}
	}
	else if (Tag.Type == NAME_Int16Property)
	{
		if (Enum)
		{
			TConvertIntToEnumProperty<int16>::Convert(Slot, this, Enum, Data, Tag);
		}
		else
		{
			ConvertFromArithmeticValue<int16>(Slot, Data, Tag);
		}
	}
	else if (Tag.Type == NAME_IntProperty)
	{
		if (Enum)
		{
			TConvertIntToEnumProperty<int32>::Convert(Slot, this, Enum, Data, Tag);
		}
		else
		{
			ConvertFromArithmeticValue<int32>(Slot, Data, Tag);
		}
	}
	else if (Tag.Type == NAME_Int64Property)
	{
		if (Enum)
		{
			TConvertIntToEnumProperty<int64>::Convert(Slot, this, Enum, Data, Tag);
		}
		else
		{
			ConvertFromArithmeticValue<int64>(Slot, Data, Tag);
		}
	}
	else if (Tag.Type == NAME_UInt16Property)
	{
		if (Enum)
		{
			TConvertIntToEnumProperty<uint16>::Convert(Slot, this, Enum, Data, Tag);
		}
		else
		{
			ConvertFromArithmeticValue<uint16>(Slot, Data, Tag);
		}
	}
	else if (Tag.Type == NAME_UInt32Property)
	{
		if (Enum)
		{
			TConvertIntToEnumProperty<uint32>::Convert(Slot, this, Enum, Data, Tag);
		}
		else
		{
			ConvertFromArithmeticValue<uint32>(Slot, Data, Tag);
		}
	}
	else if (Tag.Type == NAME_UInt64Property)
	{
		if (Enum)
		{
			TConvertIntToEnumProperty<uint64>::Convert(Slot, this, Enum, Data, Tag);
		}
		else
		{
			ConvertFromArithmeticValue<uint64>(Slot, Data, Tag);
		}
	}
	else
	{
		return EConvertFromTypeResult::UseSerializeItem;
	}

	return EConvertFromTypeResult::Converted;
}

#if WITH_EDITORONLY_DATA
void FByteProperty::AppendSchemaHash(FBlake3& Builder, bool bSkipEditorOnly) const
{
	Super::AppendSchemaHash(Builder, bSkipEditorOnly);
	if (Enum)
	{
		FNameBuilder NameBuilder;
		Enum->GetPathName(nullptr, NameBuilder);
		Builder.Update(NameBuilder.GetData(), NameBuilder.Len() * sizeof(NameBuilder.GetData()[0]));
		int32 Num = Enum->NumEnums();
		for (int32 Index = 0; Index < Num; ++Index)
		{
			AppendHash(Builder, Enum->GetNameByIndex(Index));
		}
	}
}
#endif

void FByteProperty::ExportTextItem( FString& ValueStr, const void* PropertyValue, const void* DefaultValue, UObject* Parent, int32 PortFlags, UObject* ExportRootScope ) const
{
	if (0 != (PortFlags & PPF_ExportCpp))
	{
		if (Enum)
		{
			const int32 ActualValue = *(const uint8*)PropertyValue;
			const int64 MaxValue = Enum->GetMaxEnumValue();
			const int64 GoodValue = Enum->IsValidEnumValue(ActualValue) ? ActualValue : MaxValue;
			const bool bNonNativeEnum = Enum->GetClass() != UEnum::StaticClass();
			ensure(!bNonNativeEnum || Enum->CppType.IsEmpty());
			const FString FullyQualifiedEnumName = bNonNativeEnum ? ::UnicodeToCPPIdentifier(Enum->GetName(), false, TEXT("E__"))
				: (Enum->CppType.IsEmpty() ? Enum->GetName() : Enum->CppType);
			if (GoodValue == MaxValue)
			{
				// not all native enums have Max value declared
				ValueStr += FString::Printf(TEXT("(%s)(%d)"), *FullyQualifiedEnumName, ActualValue);
			}
			else
			{
				ValueStr += FString::Printf(TEXT("%s::%s"), *FullyQualifiedEnumName,
					*Enum->GetNameStringByValue(GoodValue));
			}
		}
		else
		{
			Super::ExportTextItem(ValueStr, PropertyValue, DefaultValue, Parent, PortFlags, ExportRootScope);
		}
		return;
	}

	if( Enum && (PortFlags & PPF_ConsoleVariable) == 0 )
	{
		// if the value is the max value (the autogenerated *_MAX value), export as "INVALID", unless we're exporting text for copy/paste (for copy/paste,
		// the property text value must actually match an entry in the enum's names array)
		bool bIsValid = Enum->IsValidEnumValue(*(const uint8*)PropertyValue);
		bool bIsMax = *(const uint8*)PropertyValue == Enum->GetMaxEnumValue();
		if (bIsValid && (!bIsMax || (PortFlags & PPF_Copy)))
		{
			// We do not want to export the enum text for non-display uses, localization text is very dynamic and would cause issues on import
			if (PortFlags & PPF_PropertyWindow)
			{
				ValueStr += Enum->GetDisplayNameTextByValue(*(const uint8*)PropertyValue).ToString();
			}
			else if (PortFlags & PPF_ExternalEditor)
			{
				ValueStr += Enum->GetAuthoredNameStringByValue(*(const uint8*)PropertyValue);
			}
			else
			{
				ValueStr += Enum->GetNameStringByValue(*(const uint8*)PropertyValue);
			}
		}
		else
		{
			ValueStr += TEXT("(INVALID)");
		}
	}
	else
	{
		Super::ExportTextItem(ValueStr, PropertyValue, DefaultValue, Parent, PortFlags, ExportRootScope);
	}
}
const TCHAR* FByteProperty::ImportText_Internal( const TCHAR* InBuffer, void* Data, int32 PortFlags, UObject* Parent, FOutputDevice* ErrorText ) const
{
	if( Enum && (PortFlags & PPF_ConsoleVariable) == 0 )
	{
		FString Temp;
		if (const TCHAR* Buffer = FPropertyHelpers::ReadToken(InBuffer, Temp, true))
		{
			int32 EnumIndex = Enum->GetIndexByName(*Temp, EGetByNameFlags::CheckAuthoredName);
			if (EnumIndex == INDEX_NONE && (Temp.IsNumeric() && !Algo::Find(Temp, TEXT('.'))))
			{
				int64 EnumValue = INDEX_NONE;
				LexFromString(EnumValue, *Temp);
				EnumIndex = Enum->GetIndexByValue(EnumValue);
			}
			if (EnumIndex != INDEX_NONE)
			{
				*(uint8*)Data = Enum->GetValueByIndex(EnumIndex);
				return Buffer;
			}

			// Enum could not be created from value. This indicates a bad value so
			// return null so that the caller of ImportText can generate a more meaningful
			// warning/error
			UObject* SerializedObject = nullptr;
			if (FLinkerLoad* Linker = GetLinker())
			{
				if (FUObjectSerializeContext* LoadContext = Linker->GetSerializeContext())
				{
					SerializedObject = LoadContext->SerializedObject;
				}
			}
			UE_LOG(LogClass, Warning, TEXT("In asset '%s', there is an enum property of type '%s' with an invalid value of '%s'"), *GetPathNameSafe(SerializedObject ? SerializedObject : FUObjectThreadContext::Get().ConstructedObject), *Enum->GetName(), *Temp);
			return nullptr;
		}
	}
	
	// Interpret "True" and "False" as 1 and 0. This is mostly for importing a property that was exported as a bool and is imported as a non-enum byte.
	if (!Enum)
	{
		FString Temp;
		if (const TCHAR* Buffer = FPropertyHelpers::ReadToken(InBuffer, Temp))
		{
			const FCoreTexts& CoreTexts = FCoreTexts::Get();

			if (Temp == TEXT("True") || Temp == *(CoreTexts.True.ToString()))
			{
				SetIntPropertyValue(Data, 1ull);
				return Buffer;
			}
			else if (Temp == TEXT("False") || Temp == *(CoreTexts.False.ToString()))
			{
				SetIntPropertyValue(Data, 0ull);
				return Buffer;
			}
		}
	}

	return Super::ImportText_Internal( InBuffer, Data, PortFlags, Parent, ErrorText );
}

UEnum* FByteProperty::GetIntPropertyEnum() const
{
	return Enum;
}

uint64 FByteProperty::GetMaxNetSerializeBits() const
{
	const uint64 MaxBits = 8;
	const uint64 DesiredBits = Enum ? FMath::CeilLogTwo64(Enum->GetMaxEnumValue() + 1) : MaxBits;

	return FMath::Min(DesiredBits, MaxBits);
}

#include "UObject/DefineUPropertyMacros.h"<|MERGE_RESOLUTION|>--- conflicted
+++ resolved
@@ -11,10 +11,7 @@
 #include "Algo/Find.h"
 #include "UObject/LinkerLoad.h"
 #include "Misc/NetworkVersion.h"
-<<<<<<< HEAD
-=======
 #include "Hash/Blake3.h"
->>>>>>> 6bbb88c8
 
 // WARNING: This should always be the last include in any file that needs it (except .generated.h)
 #include "UObject/UndefineUPropertyMacros.h"
