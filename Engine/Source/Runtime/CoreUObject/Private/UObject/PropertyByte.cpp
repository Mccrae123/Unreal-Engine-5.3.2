--- conflicted
+++ resolved
@@ -425,11 +425,7 @@
 			}
 			if (EnumIndex != INDEX_NONE)
 			{
-<<<<<<< HEAD
-				int64 EnumValue = Enum->GetValueByIndex(EnumIndex);
-=======
 				uint8 EnumValue = IntCastChecked<uint8>(Enum->GetValueByIndex(EnumIndex));
->>>>>>> 4af6daef
 				if (PropertyPointerType == EPropertyPointerType::Container && HasSetter())
 				{
 					SetValue_InContainer(ContainerOrPropertyPtr, EnumValue);
@@ -470,11 +466,7 @@
 				uint64 TrueValue = 1ull;
 				if (PropertyPointerType == EPropertyPointerType::Container && HasSetter())
 				{
-<<<<<<< HEAD
-					SetValue_InContainer(ContainerOrPropertyPtr, TrueValue);
-=======
 					SetValue_InContainer(ContainerOrPropertyPtr, static_cast<uint8>(TrueValue));
->>>>>>> 4af6daef
 				}
 				else
 				{
@@ -487,11 +479,7 @@
 				uint64 FalseValue = 0ull;
 				if (PropertyPointerType == EPropertyPointerType::Container && HasSetter())
 				{
-<<<<<<< HEAD
-					SetValue_InContainer(ContainerOrPropertyPtr, FalseValue);
-=======
 					SetValue_InContainer(ContainerOrPropertyPtr, static_cast<uint8>(FalseValue));
->>>>>>> 4af6daef
 				}
 				else
 				{
