--- conflicted
+++ resolved
@@ -14,11 +14,7 @@
 #if USE_CIRCULAR_DEPENDENCY_LOAD_DEFERRING
 	if (ULinkerPlaceholderClass* PlaceholderClass = Cast<ULinkerPlaceholderClass>(PropertyClass))
 	{
-<<<<<<< HEAD
-		PlaceholderClass->RemovePropertyReference(this);
-=======
 		PlaceholderClass->RemoveReferencingProperty(this);
->>>>>>> cce8678d
 	}
 #endif // USE_CIRCULAR_DEPENDENCY_LOAD_DEFERRING
 
@@ -102,7 +98,6 @@
 		}
 	}
 #endif // USE_CIRCULAR_DEPENDENCY_LOAD_DEFERRING
-<<<<<<< HEAD
 }
 
 #if USE_CIRCULAR_DEPENDENCY_LOAD_DEFERRING
@@ -115,28 +110,10 @@
 	
 	if (ULinkerPlaceholderClass* OldPlaceholderClass = Cast<ULinkerPlaceholderClass>(PropertyClass))
 	{
-		OldPlaceholderClass->RemovePropertyReference(this);
+		OldPlaceholderClass->RemoveReferencingProperty(this);
 	}
 	PropertyClass = NewPropertyClass;
 }
-=======
-}
-
-#if USE_CIRCULAR_DEPENDENCY_LOAD_DEFERRING
-void UObjectPropertyBase::SetPropertyClass(UClass* NewPropertyClass)
-{
-	if (ULinkerPlaceholderClass* NewPlaceholderClass = Cast<ULinkerPlaceholderClass>(NewPropertyClass))
-	{
-		NewPlaceholderClass->AddReferencingProperty(this);
-	}
-	
-	if (ULinkerPlaceholderClass* OldPlaceholderClass = Cast<ULinkerPlaceholderClass>(PropertyClass))
-	{
-		OldPlaceholderClass->RemoveReferencingProperty(this);
-	}
-	PropertyClass = NewPropertyClass;
-}
->>>>>>> cce8678d
 #endif // USE_CIRCULAR_DEPENDENCY_LOAD_DEFERRING
 
 void UObjectPropertyBase::AddReferencedObjects(UObject* InThis, FReferenceCollector& Collector)
@@ -197,7 +174,6 @@
 		else if (Parent && !Parent->HasAnyFlags(RF_ClassDefaultObject) && Temp->IsDefaultSubobject())
 		{
 			if ((PortFlags & PPF_Delimited) && (!Temp->GetFName().IsValidXName(INVALID_OBJECTNAME_CHARACTERS)))
-<<<<<<< HEAD
 			{
 				ValueStr += FString::Printf(TEXT("\"%s\""), *Temp->GetName().ReplaceQuotesWithEscapedQuotes());
 			}
@@ -205,50 +181,6 @@
 			{
 				ValueStr += Temp->GetName();
 			}
-		}
-		else
-		{
-			bool bExportFullyQualified = true;
-
-			// When exporting from one package or graph to another package or graph, we don't want to fully qualify the name, as it may refer
-			// to a level or graph that doesn't exist or cause a linkage to a node in a different graph
-			UObject* StopOuter = NULL;
-			if (PortFlags & PPF_ExportsNotFullyQualified)
-			{
-				StopOuter = (ExportRootScope || (Parent == NULL)) ? ExportRootScope : Parent->GetOutermost();
-				bExportFullyQualified = !Temp->IsIn(StopOuter);
-			}
-
-			// if we want a full qualified object reference, use the pathname, otherwise, use just the object name
-			if (bExportFullyQualified)
-			{
-				StopOuter = NULL;
-				if ( (PortFlags&PPF_SimpleObjectText) != 0 && Parent != NULL )
-				{
-					StopOuter = Parent->GetOutermost();
-				}
-			}
-			else if (Parent != NULL && Temp->IsIn(Parent))
-			{
-				StopOuter = Parent;
-=======
-			{
-				ValueStr += FString::Printf(TEXT("\"%s\""), *Temp->GetName().ReplaceQuotesWithEscapedQuotes());
->>>>>>> cce8678d
-			}
-
-			// Take the path name relative to the stopping point outermost ptr.
-			// This is so that cases like a component referencing a component in another actor work correctly when pasted
-			FString PathName = Temp->GetPathName(StopOuter);
-			if ( (PortFlags & PPF_Delimited) && (!Temp->GetFName().IsValidXName(INVALID_OBJECTNAME_CHARACTERS)) )
-			{
-<<<<<<< HEAD
-				PathName = FString::Printf(TEXT("\"%s\""), *PathName.ReplaceQuotesWithEscapedQuotes());
-=======
-				ValueStr += Temp->GetName();
->>>>>>> cce8678d
-			}
-			ValueStr += FString::Printf( TEXT("%s'%s'"), *Temp->GetClass()->GetName(), *PathName );
 		}
 		else
 		{
@@ -500,11 +432,7 @@
 		bool bIsReplacingClassRefs = PropertyClass && PropertyClass->HasAnyClassFlags(CLASS_NewerVersionExists) != ObjectClass->HasAnyClassFlags(CLASS_NewerVersionExists);
 		
 #if USE_CIRCULAR_DEPENDENCY_LOAD_DEFERRING
-<<<<<<< HEAD
-		ULinkerLoad* PropertyLinker = GetLinker();
-=======
 		FLinkerLoad* PropertyLinker = GetLinker();
->>>>>>> cce8678d
 		bool const bIsDeferringValueLoad = ((PropertyLinker == nullptr) || (PropertyLinker->LoadFlags & LOAD_DeferDependencyLoads)) &&
 			Object->IsA<ULinkerPlaceholderExportObject>();
 
