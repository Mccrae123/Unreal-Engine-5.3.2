// Copyright Epic Games, Inc. All Rights Reserved.

#include "CoreMinimal.h"
#include "Misc/Guid.h"
#include "ProfilingDebugging/LoadTimeTracker.h"
#include "Serialization/CustomVersion.h"
#include "UObject/UObjectBaseUtility.h"
#include "UObject/Package.h"
#include "UObject/LinkerLoad.h"
#include "HAL/IConsoleManager.h"
#include "Misc/ConfigCacheIni.h"
#include "Misc/CommandLine.h"

/**
 * Returns the UE version of the linker for this object.
 *
 * @return	the UEversion of the engine's package file when this object
 *			was last saved, or GPackageFileUEVersion (current version) if
 *			this object does not have a linker, which indicates that
 *			a) this object is a native only class, or
 *			b) this object's linker has been detached, in which case it is already fully loaded
 */
FPackageFileVersion UObjectBaseUtility::GetLinkerUEVersion() const
{
	FLinkerLoad* Loader = GetLinker();

	// No linker.
	if (Loader == nullptr)
	{
		// the _Linker reference is never set for the top-most UPackage of a package (the linker root), so if this object
		// is the linker root, find our loader in the global list.
		if (GetOutermost() == this)
		{
			Loader = FLinkerLoad::FindExistingLinkerForPackage(const_cast<UPackage*>(CastChecked<UPackage>((const UObject*)this)));
		}
	}

	if (Loader != nullptr)
	{
		// We have a linker so we can return its version.
		return Loader->UEVer();

	}
	else if (GetOutermost())
	{
		// Get the linker version associated with the package this object lives in
		return GetOutermost()->GetLinkerPackageVersion();
	}
	else
	{
		// We don't have a linker associated as we e.g. might have been saved or had loaders reset, ...
		return GPackageFileUEVersion;
	}
}

int32 UObjectBaseUtility::GetLinkerCustomVersion(FGuid CustomVersionKey) const
{
	FLinkerLoad* Loader = GetLinker();

	// No linker.
	if( Loader == nullptr )
	{
		// the _Linker reference is never set for the top-most UPackage of a package (the linker root), so if this object
		// is the linker root, find our loader in the global list.
		if( GetOutermost() == this )
		{
			Loader = FLinkerLoad::FindExistingLinkerForPackage(const_cast<UPackage*>(CastChecked<UPackage>((const UObject*)this)));
		}
	}

	if ( Loader != nullptr)
	{
		// We have a linker so we can return its version.
		const FCustomVersion* CustomVersion = Loader->Summary.GetCustomVersionContainer().GetVersion(CustomVersionKey);
		return CustomVersion ? CustomVersion->Version : -1;
	}
	else if (GetOutermost() && GetOutermost()->GetLinkerCustomVersions().GetAllVersions().Num())
	{
		// Get the linker version associated with the package this object lives in
		const FCustomVersion* CustomVersion = GetOutermost()->GetLinkerCustomVersions().GetVersion(CustomVersionKey);
		return CustomVersion ? CustomVersion->Version : -1;
	}
	// We don't have a linker associated as we e.g. might have been saved or had loaders reset, ...
	// We must have a current version for this tag.
	return FCurrentCustomVersions::Get(CustomVersionKey).GetValue().Version;
}

/**
 * Returns the licensee version of the linker for this object.
 *
 * @return	the licensee version of the engine's package file when this object
 *			was last saved, or GPackageFileLicenseeVersion (current version) if
 *			this object does not have a linker, which indicates that
 *			a) this object is a native only class, or
 *			b) this object's linker has been detached, in which case it is already fully loaded
 */
int32 UObjectBaseUtility::GetLinkerLicenseeUEVersion() const
{
	FLinkerLoad* Loader = GetLinker();

	// No linker.
	if( Loader == nullptr)
	{
		// the _Linker reference is never set for the top-most UPackage of a package (the linker root), so if this object
		// is the linker root, find our loader in the global list.
		if( GetOutermost() == this )
		{
			Loader = FLinkerLoad::FindExistingLinkerForPackage(const_cast<UPackage*>(CastChecked<UPackage>((const UObject*)this)));
		}
	}

	if ( Loader != nullptr)
	{
		// We have a linker so we can return its version.
		return Loader->LicenseeUEVer();
	}
	else if (GetOutermost())
	{
		// Get the linker version associated with the package this object lives in
		return GetOutermost()->GetLinkerLicenseeVersion();
	}
	else
	{
		// We don't have a linker associated as we e.g. might have been saved or had loaders reset, ...
		return GPackageFileLicenseeUEVersion;
	}
}

#if CPUPROFILERTRACE_ENABLED
COREUOBJECT_API FName GetClassTraceScope(const UObjectBaseUtility* Object)
{
	UClass* Class = Object->GetClass();
<<<<<<< HEAD
	if (Class->IsNative())
=======
	if (Class->IsNative() || !IsRunningCommandlet())
>>>>>>> 4af6daef
	{
		return Class->GetFName();
	}
	else
	{
		static const FName NAME_Blueprint(TEXT("Blueprint"));
		return NAME_Blueprint;
	}
}
#endif

#if STATS && CPUPROFILERTRACE_ENABLED
void FScopeCycleCounterUObject::StartObjectTrace(const UObjectBaseUtility* Object)
{
<<<<<<< HEAD
#if LOADTIMEPROFILERTRACE_ENABLED
	if (UE_TRACE_CHANNELEXPR_IS_ENABLED(AssetLoadTimeChannel))
	{
		StartTrace(Object->GetFName());
	}
	else
#endif
=======
	bool bTraceObjectFName = !IsRunningCommandlet();

#if LOADTIMEPROFILERTRACE_ENABLED
	if (UE_TRACE_CHANNELEXPR_IS_ENABLED(AssetLoadTimeChannel))
	{
		bTraceObjectFName = true;
	}
#endif // LOADTIMEPROFILERTRACE_ENABLED

	if (bTraceObjectFName)
	{
		StartTrace(Object->GetFName());
	}
	else
>>>>>>> 4af6daef
	{
		StartTrace(GetClassTraceScope(Object));
	}
}
#endif


// Console variable so that GarbageCollectorSettings work in the editor but we don't want to use it in runtime as we can't support changing its value from console
int32 GPendingKillEnabled = 1;
static FAutoConsoleVariableRef CVarPendingKillEnabled(
	TEXT("gc.PendingKillEnabled"),
	GPendingKillEnabled,
	TEXT("If true, objects marked as PendingKill will be automatically nulled and destroyed by Garbage Collector."),
	ECVF_Default
);
bool UObjectBaseUtility::bPendingKillDisabled = !GPendingKillEnabled;

void InitNoPendingKill()
{
#if !UE_BUILD_SHIPPING
	PRAGMA_DISABLE_DEPRECATION_WARNINGS
	{
		UObjectBaseUtility::bPendingKillDisabled = false;
		check(UObjectBaseUtility::FixGarbageOrPendingKillInternalObjectFlags(EInternalObjectFlags::None) == EInternalObjectFlags::None);
		check(UObjectBaseUtility::FixGarbageOrPendingKillInternalObjectFlags(EInternalObjectFlags::PendingKill) == EInternalObjectFlags::PendingKill);
		check(UObjectBaseUtility::FixGarbageOrPendingKillInternalObjectFlags(EInternalObjectFlags::Garbage) == EInternalObjectFlags::PendingKill);
		check(UObjectBaseUtility::FixGarbageOrPendingKillInternalObjectFlags(EInternalObjectFlags::PendingKill | EInternalObjectFlags::Garbage) == EInternalObjectFlags::PendingKill);
		check(UObjectBaseUtility::FixGarbageOrPendingKillInternalObjectFlags(EInternalObjectFlags::RootSet | EInternalObjectFlags::PendingKill) == (EInternalObjectFlags::RootSet | EInternalObjectFlags::PendingKill));
		check(UObjectBaseUtility::FixGarbageOrPendingKillInternalObjectFlags(EInternalObjectFlags::RootSet | EInternalObjectFlags::Garbage) == (EInternalObjectFlags::RootSet | EInternalObjectFlags::PendingKill));
		UObjectBaseUtility::bPendingKillDisabled = true;
		check(UObjectBaseUtility::FixGarbageOrPendingKillInternalObjectFlags(EInternalObjectFlags::None) == EInternalObjectFlags::None);
		check(UObjectBaseUtility::FixGarbageOrPendingKillInternalObjectFlags(EInternalObjectFlags::PendingKill) == EInternalObjectFlags::Garbage);
		check(UObjectBaseUtility::FixGarbageOrPendingKillInternalObjectFlags(EInternalObjectFlags::Garbage) == EInternalObjectFlags::Garbage);
		check(UObjectBaseUtility::FixGarbageOrPendingKillInternalObjectFlags(EInternalObjectFlags::PendingKill | EInternalObjectFlags::Garbage) == EInternalObjectFlags::Garbage);
		check(UObjectBaseUtility::FixGarbageOrPendingKillInternalObjectFlags(EInternalObjectFlags::RootSet | EInternalObjectFlags::PendingKill) == (EInternalObjectFlags::RootSet | EInternalObjectFlags::Garbage));
		check(UObjectBaseUtility::FixGarbageOrPendingKillInternalObjectFlags(EInternalObjectFlags::RootSet | EInternalObjectFlags::Garbage) == (EInternalObjectFlags::RootSet | EInternalObjectFlags::Garbage));
	}
	PRAGMA_ENABLE_DEPRECATION_WARNINGS
#endif // !UE_BUILD_SHIPPING

	check(GConfig);
	bool bPendingKillEnabled = false;
	GConfig->GetBool(TEXT("/Script/Engine.GarbageCollectionSettings"), TEXT("gc.PendingKillEnabled"), bPendingKillEnabled, GEngineIni);
	// Allow command-line overrides for easy testing without unique builds.
	if (FParse::Param(FCommandLine::Get(), TEXT("DisablePendingKill")))
	{
		bPendingKillEnabled = false;
	}
	else if (FParse::Param(FCommandLine::Get(), TEXT("EnablePendingKill")))
	{
		bPendingKillEnabled = true;
	}
	// Try to sync even though we're not gonna use the console var
	UObjectBaseUtility::bPendingKillDisabled = !bPendingKillEnabled;
	GPendingKillEnabled = bPendingKillEnabled;
}<|MERGE_RESOLUTION|>--- conflicted
+++ resolved
@@ -130,11 +130,7 @@
 COREUOBJECT_API FName GetClassTraceScope(const UObjectBaseUtility* Object)
 {
 	UClass* Class = Object->GetClass();
-<<<<<<< HEAD
-	if (Class->IsNative())
-=======
 	if (Class->IsNative() || !IsRunningCommandlet())
->>>>>>> 4af6daef
 	{
 		return Class->GetFName();
 	}
@@ -149,30 +145,20 @@
 #if STATS && CPUPROFILERTRACE_ENABLED
 void FScopeCycleCounterUObject::StartObjectTrace(const UObjectBaseUtility* Object)
 {
-<<<<<<< HEAD
+	bool bTraceObjectFName = !IsRunningCommandlet();
+
 #if LOADTIMEPROFILERTRACE_ENABLED
 	if (UE_TRACE_CHANNELEXPR_IS_ENABLED(AssetLoadTimeChannel))
 	{
+		bTraceObjectFName = true;
+	}
+#endif // LOADTIMEPROFILERTRACE_ENABLED
+
+	if (bTraceObjectFName)
+	{
 		StartTrace(Object->GetFName());
 	}
 	else
-#endif
-=======
-	bool bTraceObjectFName = !IsRunningCommandlet();
-
-#if LOADTIMEPROFILERTRACE_ENABLED
-	if (UE_TRACE_CHANNELEXPR_IS_ENABLED(AssetLoadTimeChannel))
-	{
-		bTraceObjectFName = true;
-	}
-#endif // LOADTIMEPROFILERTRACE_ENABLED
-
-	if (bTraceObjectFName)
-	{
-		StartTrace(Object->GetFName());
-	}
-	else
->>>>>>> 4af6daef
 	{
 		StartTrace(GetClassTraceScope(Object));
 	}
