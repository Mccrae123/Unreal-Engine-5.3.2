// Copyright Epic Games, Inc. All Rights Reserved.

#include "UObject/PackageReload.h"
#include "UObject/ReferenceChainSearch.h"
#include "UObject/UObjectHash.h"
#include "UObject/GCObject.h"
#include "Misc/AssetRegistryInterface.h"
#include "Misc/ScopedSlowTask.h"
#include "UObject/Package.h"
#include "UObject/Linker.h"
#include "Templates/Casts.h"
#include "UObject/UObjectIterator.h"

namespace PackageReloadInternal
{

/**
 * Reference to an existing package that prevents it being GC'd while we're still using it (via FExistingPackageReferences).
 * Once we're done with it, we clear out the strong reference and use the weak reference to verify that it was purged correctly via GC.
 */
struct FExistingPackageReference
{
	FExistingPackageReference(UPackage* InPackage)
		: RawRef(InPackage)
		, StrongRef(InPackage)
		, WeakRef(InPackage)
	{
	}

	UPackage* RawRef;
	UPackage* StrongRef;
	TWeakObjectPtr<UPackage> WeakRef;
};

/**
 * Array wrapper that prevents the packages inside the FExistingPackageReference instances being GC'd while we're still using them.
 */
struct FExistingPackageReferences : public FGCObject
{
	virtual void AddReferencedObjects(FReferenceCollector& Collector) override
	{
		for (FExistingPackageReference& Ref : Refs)
		{
			// Note: We deliberate don't ARO RawRef here
			Collector.AddReferencedObject(Ref.StrongRef);
		}
	}

	virtual FString GetReferencerName() const
	{
		return TEXT("FExistingPackageReferences");
	}

	TArray<FExistingPackageReference> Refs;
};

/**
 * Reference to an replacement package that prevents it being GC'd while we're still using it (via FNewPackageReferences).
 * This also includes the event data used when broadcasting package reload events for this package.
 */
struct FNewPackageReference
{
	FNewPackageReference(UPackage* InPackage)
		: Package(InPackage)
		, EventData()
	{
	}

	UPackage* Package;
	TSharedPtr<FPackageReloadedEvent> EventData;
};

/**
 * Array wrapper that prevents the packages inside the FNewPackageReferences instances being GC'd while we're still using them.
 */
struct FNewPackageReferences : public FGCObject
{
	virtual void AddReferencedObjects(FReferenceCollector& Collector) override
	{
		for (FNewPackageReference& Ref : Refs)
		{
			Collector.AddReferencedObject(Ref.Package);
			if(Ref.EventData)
			{
				Ref.EventData->AddReferencedObjects(Collector);
			}
		}
	}

	virtual FString GetReferencerName() const
	{
		return TEXT("FNewPackageReferences");
	}

	TArray<FNewPackageReference> Refs;
};

/**
 * Used to map objects from the old package, to objects in the new package, including the index of the package being reloaded.
 */
struct FObjectAndPackageIndex
{
	FObjectAndPackageIndex(UObject* InObject, const int32 InPackageIndex)
		: Object(InObject)
		, PackageIndex(InPackageIndex)
	{
	}

	UObject* Object;
	int32 PackageIndex;
};

/**
 * Custom archive type used to re-point any in-memory references to objects in the old package to objects in the new package, or null if there is no replacement object.
 */
class FReplaceObjectReferencesArchive : public FArchiveUObject, public FReferenceCollector
{
public:
	FReplaceObjectReferencesArchive(UObject* InPotentialReferencer, const TMap<UObject*, FObjectAndPackageIndex>& InOldObjectToNewData, const TArray<FExistingPackageReference>& InExistingPackages, const TArray<FNewPackageReference>& InNewPackages)
		: PotentialReferencer(InPotentialReferencer)
		, OldObjectToNewData(InOldObjectToNewData)
		, ExistingPackages(InExistingPackages)
		, NewPackages(InNewPackages)
	{
		ArIsObjectReferenceCollector = true;
		ArIsModifyingWeakAndStrongReferences = true;
		ArIgnoreOuterRef = true;
		ArNoDelta = true;
	}

	virtual ~FReplaceObjectReferencesArchive()
	{
	}

	virtual FString GetArchiveName() const override
	{
		return TEXT("FReplaceObjectReferencesArchive");
	}

	virtual void HandleObjectReference(UObject*& Object, const UObject* ReferencingObject, const FProperty* ReferencingProperty) override
	{
		(*this) << Object;
	}

	virtual void HandleObjectReferences(UObject** InObjects, const int32 ObjectNum, const UObject* InReferencingObject, const FProperty* InReferencingProperty) override
	{
		for (int32 ObjectIndex = 0; ObjectIndex < ObjectNum; ++ObjectIndex)
		{
			UObject*& Object = InObjects[ObjectIndex];
			(*this) << Object;
		}
	}

	virtual bool IsIgnoringArchetypeRef() const override
	{
		return false;
	}

	virtual bool IsIgnoringTransient() const override
	{
		return false;
	}

	FArchive& operator<<(UObject*& ObjRef)
	{
		if (ObjRef && ObjRef != PotentialReferencer)
		{
			UObject* NewObject = nullptr;
			TSharedPtr<FPackageReloadedEvent> PackageEventData;
			if (GetNewObjectAndEventData(ObjRef, NewObject, PackageEventData))
			{
				ObjRef = NewObject;
				PackageEventData->AddObjectReferencer(PotentialReferencer);
			}
		}

		return *this;
	}

	bool GetNewObjectAndEventData(UObject* InOldObject, UObject*& OutNewObject, TSharedPtr<FPackageReloadedEvent>& OutEventData) const
	{
		const FObjectAndPackageIndex* ObjectAndPackageIndexPtr = OldObjectToNewData.Find(InOldObject);

		// Only fix-up references to objects outside of the potential referencer package, as internal object references will be orphaned automatically
		if (ObjectAndPackageIndexPtr && PotentialReferencer->GetOutermost() != ExistingPackages[ObjectAndPackageIndexPtr->PackageIndex].RawRef)
		{
			OutNewObject = ObjectAndPackageIndexPtr->Object;
			OutEventData = NewPackages[ObjectAndPackageIndexPtr->PackageIndex].EventData;
			return true;
		}

		return false;
	}

	UObject* PotentialReferencer;
	const TMap<UObject*, FObjectAndPackageIndex>& OldObjectToNewData;
	const TArray<FExistingPackageReference>& ExistingPackages;
	const TArray<FNewPackageReference>& NewPackages;
};

/**
 * Given a package, mark it and all its sub-objects with the RF_NewerVersionExists flag so that other systems can detect that they're being replaced.
 */
void MarkPackageReplaced(UPackage* InPackage)
{
	InPackage->SetFlags(RF_NewerVersionExists);
	ForEachObjectWithPackage(InPackage, [](UObject* InSubObject)
	{
		InSubObject->SetFlags(RF_NewerVersionExists);
		return true; // continue
	});
}

/**
 * Given a package, remove the RF_NewerVersionExists flag from it and all its sub-objects.
 */
void ClearPackageReplaced(UPackage* InPackage)
{
	InPackage->ClearFlags(RF_NewerVersionExists);
	ForEachObjectWithPackage(InPackage, [](UObject* InSubObject)
	{
		InSubObject->ClearFlags(RF_NewerVersionExists);
		return true; // continue
	});
}

/**
 * Given an object, put it into a state where a GC may purge it (assuming there are no external references).
 */
void MakeObjectPurgeable(UObject* InObject)
{
	if (InObject->IsRooted())
	{
		InObject->RemoveFromRoot();
	}
	InObject->ClearFlags(RF_Public | RF_Standalone);
}

/**
 * Given a package, put it into a state where a GC may purge it (assuming there are no external references).
 */
void MakePackagePurgeable(UPackage* InPackage)
{
	MakeObjectPurgeable(InPackage);
	ForEachObjectWithPackage(InPackage, [](UObject* InObject)
	{
		MakeObjectPurgeable(InObject);
		return true; // continue
	});
}

/**
 * Given an object, dump anything that is still externally referencing it to the log.
 */
void DumpExternalReferences(UObject* InObject, UPackage* InPackage)
{
	TArray<FString> ExternalRefDumps;

	{
		FReferenceChainSearch ObjectRefChains(InObject, EReferenceChainSearchMode::Default);
		for (const FReferenceChainSearch::FReferenceChain* ObjectRefChain : ObjectRefChains.GetReferenceChains())
		{
			for (int32 NodeIndex = 0; NodeIndex < ObjectRefChain->Num(); ++NodeIndex)
			{
				const FReferenceChainSearch::FGraphNode* ObjectRefChainLink = ObjectRefChain->GetNode(NodeIndex);
				UObject* LinkObject = ObjectRefChainLink->ObjectInfo->TryResolveObject();
				checkf(LinkObject, TEXT("Unable to resolve object: %s when dumping external references"), *ObjectRefChainLink->ObjectInfo->GetPathName());
				const bool bIsExternalRef = LinkObject->GetOutermost() != InPackage;
				if (bIsExternalRef)
				{
					ExternalRefDumps.Emplace(ObjectRefChainLink->ObjectInfo->GetFullName());
				}
			}
		}
	}

	if (ExternalRefDumps.Num() > 0)
	{
		UE_LOG(LogUObjectGlobals, Display, TEXT("ReloadPackage external references for '%s'."), *InObject->GetPathName());
		for (const FString& ExternalRefDump : ExternalRefDumps)
		{
			UE_LOG(LogUObjectGlobals, Display, TEXT("    %s"), *ExternalRefDump);
		}
	}
}

/**
 * Given a package, validate and prepare it for reload.
 * @return The package to be reloaded, or null if the given package isn't valid to be reloaded.
 */
UPackage* ValidateAndPreparePackageForReload(UPackage* InExistingPackage)
{
	// We can't reload memory-only packages
	if (InExistingPackage->HasAnyPackageFlags(PKG_InMemoryOnly))
	{
		UE_LOG(LogUObjectGlobals, Warning, TEXT("ReloadPackage cannot reload '%s' as it is marked PKG_InMemoryOnly."), *InExistingPackage->GetName());
		return nullptr;
	}

	// Make sure the package has finished loading before we try and unload it again
	if (!InExistingPackage->IsFullyLoaded())
	{
		FlushAsyncLoading();
		InExistingPackage->FullyLoad();
	}
	ResetLoaders(InExistingPackage);

	return InExistingPackage;
}

/**
 * Given a package, reload it from disk.
 * @return The package that was reloaded, or null if the given package couldn't be reloaded.
 */
UPackage* LoadReplacementPackage(UPackage* InExistingPackage, const uint32 InLoadFlags)
{
	if (!InExistingPackage)
	{
		return nullptr;
	}

	const FString ExistingPackageName = InExistingPackage->GetName();

	// Rename the old package, and then load the new one in its place
	const ERenameFlags PkgRenameFlags = REN_ForceNoResetLoaders | REN_DoNotDirty | REN_DontCreateRedirectors | REN_NonTransactional | REN_SkipGeneratedClasses;
	InExistingPackage->Rename(*MakeUniqueObjectName(Cast<UPackage>(InExistingPackage->GetOuter()), UPackage::StaticClass(), *FString::Printf(TEXT("%s_DEADPACKAGE"), *InExistingPackage->GetName())).ToString(), nullptr, PkgRenameFlags);
	MarkPackageReplaced(InExistingPackage);
	UPackage* NewPackage = LoadPackage(Cast<UPackage>(InExistingPackage->GetOuter()), *ExistingPackageName, InLoadFlags);
	if (!NewPackage)
	{
		UE_LOG(LogUObjectGlobals, Warning, TEXT("ReloadPackage cannot reload '%s' as the new package failed to load. The old package will be restored."), *ExistingPackageName);

		// Make sure that the failed load attempt hasn't left any objects behind that would prevent the rename
		if (UPackage* FailedPackage = FindObject<UPackage>(Cast<UPackage>(InExistingPackage->GetOuter()), *ExistingPackageName))
		{
			FailedPackage->Rename(*MakeUniqueObjectName(Cast<UPackage>(FailedPackage->GetOuter()), UPackage::StaticClass(), *FString::Printf(TEXT("%s_DEADPACKAGE"), *FailedPackage->GetName())).ToString(), nullptr, PkgRenameFlags);
			MakePackagePurgeable(FailedPackage);
		}

		// Failed to load the new package, give the old package its original name and bail!
		InExistingPackage->Rename(*ExistingPackageName, nullptr, PkgRenameFlags);
		ClearPackageReplaced(InExistingPackage);
		return nullptr;
	}

	// Make sure the package has finished loading before we try and find things from inside it
	if (!NewPackage->IsFullyLoaded())
	{
		FlushAsyncLoading();
		NewPackage->FullyLoad();
	}

	return NewPackage;
}

/**
 * Given an old and new package, generate the event payload data needed to fix-up references to objects from the old package to the corresponding objects in the new package.
 * @return The event payload data, or null if either given package is invalid.
 */
TSharedPtr<FPackageReloadedEvent> GeneratePackageReloadEvent(UPackage* InExistingPackage, UPackage* InNewPackage)
{
	TSharedPtr<FPackageReloadedEvent> PackageReloadedEvent;

	if (InExistingPackage && InNewPackage)
	{
		TMap<UObject*, UObject*> RedirectedObjectsMap;
		RedirectedObjectsMap.Emplace(InExistingPackage, InNewPackage);
		InExistingPackage->BuildSubobjectMapping(InNewPackage, RedirectedObjectsMap);

		for (const auto& ObjectMappingPair : RedirectedObjectsMap)
		{
			UObject* ExistingObject = ObjectMappingPair.Key;
			UObject* NewObject = ObjectMappingPair.Value;

			if (NewObject)
			{
				// Pass on the root-set state from the old object to the new one
				if (ExistingObject->IsRooted())
				{
					NewObject->AddToRoot();
				}

				// Pass on some important flags to the new object
				{
					const EObjectFlags FlagsToPassToNewObject = ExistingObject->GetMaskedFlags(RF_Public | RF_Standalone | RF_Transactional);
					NewObject->SetFlags(FlagsToPassToNewObject);
				}
			}
			else if (ExistingObject->HasAnyFlags(RF_Transient))
			{
				UE_LOG(LogUObjectGlobals, Display, TEXT("ReloadPackage failed to find a replacement object for '%s' (transient) in the new package '%s'. Any existing references to this object will be nulled out."), *ExistingObject->GetPathName(InExistingPackage), *InNewPackage->GetName());
			}
			else
			{
				UE_LOG(LogUObjectGlobals, Warning, TEXT("ReloadPackage failed to find a replacement object for '%s' in the new package '%s'. Any existing references to this object will be nulled out."), *ExistingObject->GetPathName(InExistingPackage), *InNewPackage->GetName());
			}
		}

		PackageReloadedEvent = MakeShared<FPackageReloadedEvent>(InExistingPackage, InNewPackage, MoveTemp(RedirectedObjectsMap));
	}

	return PackageReloadedEvent;
}

void SortPackagesForReload(const FName PackageName, TSet<FName>& ProcessedPackages, TArray<UPackage*>& SortedPackagesToReload, const TMap<FName, UPackage*>& AllPackagesToReload, IAssetRegistryInterface& InAssetRegistry)
{
	ProcessedPackages.Add(PackageName);

	TArray<FName> PackageDependencies;
	InAssetRegistry.GetDependencies(PackageName, PackageDependencies, UE::AssetRegistry::EDependencyCategory::Package, UE::AssetRegistry::EDependencyQuery::Hard);

	// Recursively go through processing each new dependency until we run out
	for (const FName& Dependency : PackageDependencies)
	{
		if (!ProcessedPackages.Contains(Dependency))
		{
			SortPackagesForReload(Dependency, ProcessedPackages, SortedPackagesToReload, AllPackagesToReload, InAssetRegistry);
		}
	}

	// Add this package to the sorted array now that its dependencies have been processed
	if (AllPackagesToReload.Contains(PackageName))
	{
		SortedPackagesToReload.Emplace(AllPackagesToReload[PackageName]);
	}
}

} // namespace PackageReloadInternal

void SortPackagesForReload(TArray<UPackage*>& PackagesToReload)
{
	// We need to sort the packages to reload so that dependencies are reloaded before the assets that depend on them
	if (PackagesToReload.Num() > 1)
	{
		IAssetRegistryInterface* AssetRegistry = IAssetRegistryInterface::GetPtr();
		checkf(AssetRegistry, TEXT("SortPackagesForReload requires the asset registry to perform dependency analysis, but no asset registry is available."));

		TSet<FName> ProcessedPackages;
		ProcessedPackages.Reserve(PackagesToReload.Num());

		TArray<UPackage*> SortedPackagesToReload;
		SortedPackagesToReload.Reserve(PackagesToReload.Num());

		TMap<FName, UPackage*> AllPackagesToReload;
		AllPackagesToReload.Reserve(PackagesToReload.Num());
		for (UPackage* PackageToReload : PackagesToReload)
		{
			AllPackagesToReload.Emplace(PackageToReload->GetFName(), PackageToReload);
		}

		for (UPackage* PackageToReload : PackagesToReload)
		{
			if (!ProcessedPackages.Contains(PackageToReload->GetFName()))
			{
				PackageReloadInternal::SortPackagesForReload(PackageToReload->GetFName(), ProcessedPackages, SortedPackagesToReload, AllPackagesToReload, *AssetRegistry);
			}
		}

		PackagesToReload = MoveTemp(SortedPackagesToReload);
	}
}

UPackage* ReloadPackage(UPackage* InPackageToReload, const uint32 InLoadFlags)
{
	TArray<UPackage*> ReloadedPackages;
	
	FReloadPackageData ReloadPackageData(InPackageToReload, InLoadFlags);
	ReloadPackages(TArrayView<FReloadPackageData>(&ReloadPackageData, 1), ReloadedPackages, 1);

	return ReloadedPackages[0];
}

void ReloadPackages(const TArrayView<FReloadPackageData>& InPackagesToReload, TArray<UPackage*>& OutReloadedPackages, int32 InNumPackagesPerBatch)
{
	// Interdependencies between packages (in particular Blueprints) make it unsafe to run this logic in batches. 
	// There are a number of edge cases that would have to be addressed if the batching logic were to be re-enabled, but 
	// most likely the blueprint reparenting step would have to take in a TMap<UObject*, UObject*> that it could update
	// when it decided that it needed to replace an instance due to hierarchy changes (e.g. class layout changing
	// due to SuperStruct changes). For now, just process assets in a batch size of 1:
	InNumPackagesPerBatch = 1;

	FString Msg;
	Msg.Append(FString::Printf(TEXT("Reloading %d Package(s):"), InPackagesToReload.Num()));
	const int32 MAX_PACKAGES_TO_LOG = 10;
	for(int32 I = 0; I < InPackagesToReload.Num() && I < MAX_PACKAGES_TO_LOG; ++I)
	{
		const FReloadPackageData& ReloadPackageData = InPackagesToReload[I];
		Msg.Append(TEXT("\n"));
		Msg.Append(FString::Printf(TEXT("\tAsset Name: %s"), *ReloadPackageData.PackageToReload->GetName()));
	}
	UE_LOG(LogUObjectGlobals, Log, TEXT("%s"), *Msg);

	FScopedSlowTask ReloadingPackagesSlowTask((float)InPackagesToReload.Num(), NSLOCTEXT("CoreUObject", "ReloadingPackages", "Reloading Packages"));
	ReloadingPackagesSlowTask.MakeDialogDelayed(3.0f);

	// Cache the current dirty state of all packages so we can restore it after the reload
	TSet<FName> DirtyPackages;
	ForEachObjectOfClass(UPackage::StaticClass(), [&DirtyPackages](UObject* InPackageObj)
	{
		UPackage* Package = CastChecked<UPackage>(InPackageObj);
		if (Package->IsDirty())
		{
			DirtyPackages.Add(Package->GetFName());
		}
	}, false);

	// Gather up the list of all packages to reload (note: this array may include null packages!)
	PackageReloadInternal::FExistingPackageReferences ExistingPackages;
	ExistingPackages.Refs.Reserve(InPackagesToReload.Num());
	{
		FScopedSlowTask PreparingPackagesForReloadSlowTask((float)InPackagesToReload.Num(), NSLOCTEXT("CoreUObject", "PreparingPackagesForReload", "Preparing Packages for Reload"));

		for (const FReloadPackageData& PackageToReloadData : InPackagesToReload)
		{
			PreparingPackagesForReloadSlowTask.EnterProgressFrame(1.0f);
			ExistingPackages.Refs.Emplace(PackageReloadInternal::ValidateAndPreparePackageForReload(PackageToReloadData.PackageToReload));
		}

		if (ExistingPackages.Refs.Num() > 0)
		{
			// Run a GC before we start to clean-up any lingering objects that may reference things we're about to reload
			CollectGarbage(GARBAGE_COLLECTION_KEEPFLAGS);
		}
	}

	// Rename the existing packages, load the new packages, then fix-up any references
	PackageReloadInternal::FNewPackageReferences NewPackages;
	NewPackages.Refs.Reserve(ExistingPackages.Refs.Num());
	{
		// Process the packages in batches to avoid consuming too much memory due to a lack of GC
		int32 PackageIndex = 0;
		while (PackageIndex < ExistingPackages.Refs.Num())
		{
			FCoreUObjectDelegates::OnPackageReloaded.Broadcast(EPackageReloadPhase::PreBatch, nullptr);

			const int32 BatchStartIndex = PackageIndex;
			for (; PackageIndex < ExistingPackages.Refs.Num(); ++PackageIndex)
			{
				UPackage* ExistingPackage = ExistingPackages.Refs[PackageIndex].RawRef;

				const FText ProgressText = ExistingPackage 
					? FText::Format(NSLOCTEXT("CoreUObject", "ReloadingPackagef", "Reloading {0}..."), FText::FromName(ExistingPackage->GetFName()))
					: NSLOCTEXT("CoreUObject", "ReloadingPackages", "Reloading Packages");
				ReloadingPackagesSlowTask.EnterProgressFrame(1, ProgressText);

				{
					FPackageReloadedEvent TempReloadEvent(ExistingPackage, nullptr, TMap<UObject*, UObject*>());
					FCoreUObjectDelegates::OnPackageReloaded.Broadcast(EPackageReloadPhase::PrePackageLoad, &TempReloadEvent);
				}

				check(NewPackages.Refs.Num() == PackageIndex);
				NewPackages.Refs.Emplace(PackageReloadInternal::LoadReplacementPackage(ExistingPackage, InPackagesToReload[PackageIndex].LoadFlags));

				UPackage* NewPackage = NewPackages.Refs[PackageIndex].Package;
				NewPackages.Refs[PackageIndex].EventData = PackageReloadInternal::GeneratePackageReloadEvent(ExistingPackage, NewPackage);

				const bool bEndBatch = (PackageIndex == (BatchStartIndex + InNumPackagesPerBatch)) || (ExistingPackage && ExistingPackage->ContainsMap());
				if (bEndBatch)
				{
					++PackageIndex; // We still need to move on-to the next package for the next batch
					break;
				}
			}

			const int32 NumPackagesInBatch = PackageIndex - BatchStartIndex;

			FScopedSlowTask FixingUpReferencesSlowTask((float)((NumPackagesInBatch * 4) + GUObjectArray.GetObjectArrayNum()), NSLOCTEXT("CoreUObject", "FixingUpReferences", "Fixing-Up References"));

			// Pre-pass to notify things that the package old package is about to be fixed-up
			TMap<UObject*, PackageReloadInternal::FObjectAndPackageIndex> OldObjectToNewData;
			for (int32 BatchPackageIndex = BatchStartIndex; BatchPackageIndex < PackageIndex; ++BatchPackageIndex)
			{
				FixingUpReferencesSlowTask.EnterProgressFrame(1.0f);

				PackageReloadInternal::FNewPackageReference& NewPackageData = NewPackages.Refs[BatchPackageIndex];
				if (NewPackageData.EventData.IsValid())
				{
					FCoreUObjectDelegates::OnPackageReloaded.Broadcast(EPackageReloadPhase::PrePackageFixup, NewPackageData.EventData.Get());
					FCoreUObjectDelegates::OnPackageReloaded.Broadcast(EPackageReloadPhase::OnPackageFixup, NewPackageData.EventData.Get());

					// Build up the mapping of old objects to the package index that contains them; this is needed to track per-package references correctly
					OldObjectToNewData.Reserve(OldObjectToNewData.Num() + NewPackageData.EventData->GetRepointedObjects().Num());
					for (const auto& ObjectMappingPair : NewPackageData.EventData->GetRepointedObjects())
					{
						OldObjectToNewData.Add(ObjectMappingPair.Key, PackageReloadInternal::FObjectAndPackageIndex(ObjectMappingPair.Value, BatchPackageIndex));
					}
				}
			}

			// Main pass to go through and fix-up any references pointing to data from the old package to point to data from the new package
			// todo: multi-thread this like FHotReloadModule::ReplaceReferencesToReconstructedCDOs?
<<<<<<< HEAD
			for (FThreadSafeObjectIterator ObjIter(UObject::StaticClass(), false, RF_NoFlags, EInternalObjectFlags::PendingKill); ObjIter; ++ObjIter)
=======
			for (FThreadSafeObjectIterator ObjIter(UObject::StaticClass(), false, RF_NoFlags, EInternalObjectFlags::Garbage); ObjIter; ++ObjIter)
>>>>>>> 6bbb88c8
			{
				UObject* PotentialReferencer = *ObjIter;

				// Mutating the old versions of classes can result in us replacing the SuperStruct pointer, which results
				// in class layout change and subsequently crashes because instances will not match this new class layout:
				UClass* AsClass = Cast<UClass>(PotentialReferencer);
				if (!AsClass)
				{
					AsClass = PotentialReferencer->GetTypedOuter<UClass>();
				}

				if(AsClass)
				{
					if( AsClass->HasAnyClassFlags(CLASS_NewerVersionExists) || 
						AsClass->HasAnyFlags(RF_NewerVersionExists))
					{
						continue;
					}
				}

				FixingUpReferencesSlowTask.EnterProgressFrame(1.0f);

				PackageReloadInternal::FReplaceObjectReferencesArchive ReplaceRefsArchive(PotentialReferencer, OldObjectToNewData, ExistingPackages.Refs, NewPackages.Refs);
				PotentialReferencer->Serialize(ReplaceRefsArchive); // Deal with direct references during Serialization
				PotentialReferencer->GetClass()->CallAddReferencedObjects(PotentialReferencer, ReplaceRefsArchive); // Deal with indirect references via AddReferencedObjects
			}

			// The above fix-up also repoints the StrongRef in FExistingPackageReference, so we'll fix that up again now to prevent the old package from being GC'd
			for (int32 BatchPackageIndex = BatchStartIndex; BatchPackageIndex < PackageIndex; ++BatchPackageIndex)
			{
				FixingUpReferencesSlowTask.EnterProgressFrame(1.0f);

				ExistingPackages.Refs[BatchPackageIndex].StrongRef = ExistingPackages.Refs[BatchPackageIndex].RawRef;
			}

			// Final pass to clean-up any remaining references prior to GC
			// Note: We do this as a separate pass to preparing the objects for GC as this callback may prematurely invoke a GC that invalidates some data we're working with
			for (int32 BatchPackageIndex = BatchStartIndex; BatchPackageIndex < PackageIndex; ++BatchPackageIndex)
			{
				FixingUpReferencesSlowTask.EnterProgressFrame(1.0f);

				PackageReloadInternal::FNewPackageReference& NewPackageData = NewPackages.Refs[BatchPackageIndex];
				if (NewPackageData.EventData.IsValid())
				{
					FCoreUObjectDelegates::OnPackageReloaded.Broadcast(EPackageReloadPhase::PostPackageFixup, NewPackageData.EventData.Get());
				}
			}

			FCoreUObjectDelegates::OnPackageReloaded.Broadcast(EPackageReloadPhase::PostBatchPreGC, nullptr);

			// Purge old packages that have had a replacement package loaded
			for (int32 BatchPackageIndex = BatchStartIndex; BatchPackageIndex < PackageIndex; ++BatchPackageIndex)
			{
				FixingUpReferencesSlowTask.EnterProgressFrame(1.0f);

				UPackage* ExistingPackage = ExistingPackages.Refs[BatchPackageIndex].RawRef;
				UPackage* NewPackage = NewPackages.Refs[BatchPackageIndex].Package;

				if (ExistingPackage && NewPackage)
				{
					// Allow the old package to be GC'd
					PackageReloadInternal::MakePackagePurgeable(ExistingPackage);
					ExistingPackages.Refs[BatchPackageIndex].StrongRef = nullptr;
					NewPackages.Refs[BatchPackageIndex].EventData.Reset();
				}
			}
			CollectGarbage(GARBAGE_COLLECTION_KEEPFLAGS);

			FCoreUObjectDelegates::OnPackageReloaded.Broadcast(EPackageReloadPhase::PostBatchPostGC, nullptr);
		}
	}

	// Clean any packages that we dirtied as part of the replacement process
	ForEachObjectOfClass(UPackage::StaticClass(), [&DirtyPackages](UObject* InPackageObj)
	{
		UPackage* Package = CastChecked<UPackage>(InPackageObj);
		if (Package->IsDirty() && !DirtyPackages.Contains(Package->GetFName()))
		{
			Package->SetDirtyFlag(false);
		}
	}, false);

	// Finalization and error reporting
	OutReloadedPackages.Reserve(ExistingPackages.Refs.Num());
	for (int32 PackageIndex = 0; PackageIndex < ExistingPackages.Refs.Num(); ++PackageIndex)
	{
		UPackage* ExistingPackage = ExistingPackages.Refs[PackageIndex].WeakRef.Get();
		UPackage* NewPackage = NewPackages.Refs[PackageIndex].Package;

		check(OutReloadedPackages.Num() == PackageIndex);
		OutReloadedPackages.Emplace(NewPackage);

		// Report any old packages that failed to purge
		if (ExistingPackage && NewPackage)
		{
			UE_LOG(LogUObjectGlobals, Warning, TEXT("ReloadPackage failed to purge the old package '%s'. This is unexpected, and likely means that it was still externally referenced."), *ExistingPackage->GetName());

			const bool bDumpExternalReferences = DO_GUARD_SLOW || (WITH_EDITOR && GIsEditor);
			if (bDumpExternalReferences)
			{
				PackageReloadInternal::DumpExternalReferences(ExistingPackage, ExistingPackage);
				//ForEachObjectWithPackage(ExistingPackage, [](UObject* InExistingObject)
				//{
				//	PackageReloadInternal::DumpExternalReferences(InExistingObject, ExistingPackage);
				//	return true; // continue
<<<<<<< HEAD
				//}, true, RF_NoFlags, EInternalObjectFlags::PendingKill);
=======
				//}, true, RF_NoFlags, EInternalObjectFlags::Garbage);
>>>>>>> 6bbb88c8
			}
		}
	}
}<|MERGE_RESOLUTION|>--- conflicted
+++ resolved
@@ -589,11 +589,7 @@
 
 			// Main pass to go through and fix-up any references pointing to data from the old package to point to data from the new package
 			// todo: multi-thread this like FHotReloadModule::ReplaceReferencesToReconstructedCDOs?
-<<<<<<< HEAD
-			for (FThreadSafeObjectIterator ObjIter(UObject::StaticClass(), false, RF_NoFlags, EInternalObjectFlags::PendingKill); ObjIter; ++ObjIter)
-=======
 			for (FThreadSafeObjectIterator ObjIter(UObject::StaticClass(), false, RF_NoFlags, EInternalObjectFlags::Garbage); ObjIter; ++ObjIter)
->>>>>>> 6bbb88c8
 			{
 				UObject* PotentialReferencer = *ObjIter;
 
@@ -699,11 +695,7 @@
 				//{
 				//	PackageReloadInternal::DumpExternalReferences(InExistingObject, ExistingPackage);
 				//	return true; // continue
-<<<<<<< HEAD
-				//}, true, RF_NoFlags, EInternalObjectFlags::PendingKill);
-=======
 				//}, true, RF_NoFlags, EInternalObjectFlags::Garbage);
->>>>>>> 6bbb88c8
 			}
 		}
 	}
