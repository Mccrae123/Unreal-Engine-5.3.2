--- conflicted
+++ resolved
@@ -1,11 +1,6 @@
 // Copyright Epic Games, Inc. All Rights Reserved.
 
 #include "UObject/ObjectPtr.h"
-<<<<<<< HEAD
-
-#if UE_WITH_OBJECT_HANDLE_LATE_RESOLVE
-
-=======
 #include "UObject/Class.h"
 
 #if UE_WITH_OBJECT_HANDLE_LATE_RESOLVE
@@ -16,7 +11,6 @@
 	FPackedObjectRef GetPackage(FPackedObjectRef);
 }
 
->>>>>>> 4af6daef
 FString FObjectPtr::GetPathName() const
 {
 	FObjectHandle LocalHandle = Handle;
@@ -32,8 +26,6 @@
 }
 
 FName FObjectPtr::GetFName() const
-<<<<<<< HEAD
-=======
 {
 	FObjectHandle LocalHandle = Handle;
 	if (IsObjectHandleResolved(LocalHandle) && !IsObjectHandleNull(LocalHandle))
@@ -48,38 +40,10 @@
 }
 
 FString FObjectPtr::GetFullName(EObjectFullNameFlags Flags) const
->>>>>>> 4af6daef
 {
 	FObjectHandle LocalHandle = Handle;
 	if (IsObjectHandleResolved(LocalHandle) && !IsObjectHandleNull(LocalHandle))
 	{
-<<<<<<< HEAD
-		return Get()->GetFName();
-=======
-		return Get()->GetFullName(nullptr, Flags);
->>>>>>> 4af6daef
-	}
-	else
-	{
-		FObjectRef ObjectRef = UE::CoreUObject::Private::MakeObjectRef(UE::CoreUObject::Private::ReadObjectHandlePackedObjectRefNoCheck(LocalHandle));
-<<<<<<< HEAD
-		return ObjectRef.GetFName();
-	}
-}
-
-FString FObjectPtr::GetFullName(EObjectFullNameFlags Flags) const
-=======
-		return ObjectRef.GetFullName(Flags);
-	}
-}
-
-FObjectPtr FObjectPtr::GetOuter() const
->>>>>>> 4af6daef
-{
-	FObjectHandle LocalHandle = Handle;
-	if (IsObjectHandleResolved(LocalHandle) && !IsObjectHandleNull(LocalHandle))
-	{
-<<<<<<< HEAD
 		return Get()->GetFullName(nullptr, Flags);
 	}
 	else
@@ -89,8 +53,11 @@
 	}
 }
 
-#endif
-=======
+FObjectPtr FObjectPtr::GetOuter() const
+{
+	FObjectHandle LocalHandle = Handle;
+	if (IsObjectHandleResolved(LocalHandle) && !IsObjectHandleNull(LocalHandle))
+	{
 		return FObjectPtr(Get()->GetOuter());
 	}
 	UE::CoreUObject::Private::FPackedObjectRef PackedRef = UE::CoreUObject::Private::GetOuter(ReadObjectHandlePackedObjectRefNoCheck(LocalHandle));
@@ -121,5 +88,4 @@
 	}
 
 	return false;
-}
->>>>>>> 4af6daef
+}