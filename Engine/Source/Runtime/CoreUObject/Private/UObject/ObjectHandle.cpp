--- conflicted
+++ resolved
@@ -484,13 +484,10 @@
 				{
 					ClassPackage = ClassObject->GetPackage();
 				}
-<<<<<<< HEAD
-=======
 			}
 
 			if (ClassObject)
 			{
->>>>>>> d731a049
 				if (ClassObject->HasAnyFlags(RF_NeedLoad) && ClassPackage->GetLinker())
 				{
 					ClassPackage->GetLinker()->Preload(ClassObject);
@@ -568,10 +565,7 @@
 			if (IsInAsyncLoadingThread() || IsInGameThread())
 			{
 				TargetPackage->GetLinker()->LoadAllObjects(true);
-<<<<<<< HEAD
-=======
 				bWasObjectOrPackageLoaded = true;
->>>>>>> d731a049
 			}
 			else
 			{
@@ -604,10 +598,7 @@
 		if (IsInAsyncLoadingThread() || IsInGameThread())
 		{
 			TargetPackage->GetLinker()->LoadAllObjects(true);
-<<<<<<< HEAD
-=======
 			bWasObjectOrPackageLoaded = true;
->>>>>>> d731a049
 		}
 		else
 		{
