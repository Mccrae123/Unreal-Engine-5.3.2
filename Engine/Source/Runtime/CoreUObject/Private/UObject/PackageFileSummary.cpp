// Copyright Epic Games, Inc. All Rights Reserved.

#include "UObject/PackageFileSummary.h"
#include "UObject/Linker.h"
#include "Serialization/StructuredArchive.h"
#include "UObject/UObjectGlobals.h"

FPackageFileSummary::FPackageFileSummary()
{
	FMemory::Memzero( this, sizeof(*this) );
}

/** Converts file version to custom version system version */
static ECustomVersionSerializationFormat::Type GetCustomVersionFormatForArchive(int32 LegacyFileVersion)
{
	ECustomVersionSerializationFormat::Type CustomVersionFormat = ECustomVersionSerializationFormat::Unknown;
	if (LegacyFileVersion == -2)
	{
		CustomVersionFormat = ECustomVersionSerializationFormat::Enums;
	}
	else if (LegacyFileVersion < -2 && LegacyFileVersion >= -5)
	{
		CustomVersionFormat = ECustomVersionSerializationFormat::Guids;
	}
	else if (LegacyFileVersion < -5)
	{
		CustomVersionFormat = ECustomVersionSerializationFormat::Optimized;
	}
	check(CustomVersionFormat != ECustomVersionSerializationFormat::Unknown);
	return CustomVersionFormat;
}

<<<<<<< HEAD
static void FixCorruptEngineVersion(int ObjectVersion, FEngineVersion& Version)
=======
static void FixCorruptEngineVersion(const FPackageFileVersion& ObjectVersion, FEngineVersion& Version)
>>>>>>> 6bbb88c8
{
	// The move of EpicInternal.txt in CL 12740027 broke checks for non-licensee builds in UGS. resulted in checks for Epic internal builds in UGS breaking, and assets being saved out with the licensee flag set.
	// Detect such assets and clear the licensee bit.
	if (ObjectVersion < VER_UE4_CORRECT_LICENSEE_FLAG
		&& Version.GetMajor() == 4
		&& Version.GetMinor() == 26
		&& Version.GetPatch() == 0
		&& Version.GetChangelist() >= 12740027
		&& Version.IsLicenseeVersion())
	{
		Version.Set(4, 26, 0, Version.GetChangelist(), Version.GetBranch());
	}
<<<<<<< HEAD
=======

	// Temporarily support the loading of 5.0.1 assets in 5.0.0 as version.h was incorrectly merged for an internal project
	if (Version.GetMajor() == 5
		&& Version.GetMinor() == 0
		&& Version.GetPatch() == 1)
	{
		Version.Set(5, 0, 0, Version.GetChangelist(), Version.GetBranch());
	}
>>>>>>> 6bbb88c8
}

void operator<<(FStructuredArchive::FSlot Slot, FPackageFileSummary& Sum)
{
	FArchive& BaseArchive = Slot.GetUnderlyingArchive();
	bool bCanStartSerializing = true;
	int64 ArchiveSize = 0;
	if (BaseArchive.IsLoading())
	{
		// Sanity checks before we even start serializing the archive
		ArchiveSize = BaseArchive.TotalSize();
		const int64 MinimumPackageSize = 32; // That should get us safely to Sum.TotalHeaderSize
		bCanStartSerializing = ArchiveSize >= MinimumPackageSize;
		UE_CLOG(!bCanStartSerializing, LogLinker, Warning,
			TEXT("Failed to read package file summary, the file \"%s\" is too small (%lld bytes, expected at least %lld bytes)"),
			*BaseArchive.GetArchiveName(), ArchiveSize, MinimumPackageSize);
	}

	FStructuredArchive::FRecord Record = Slot.EnterRecord();

	if (bCanStartSerializing)
	{
		Record << SA_VALUE(TEXT("Tag"), Sum.Tag);
	}
	// only keep loading if we match the magic
	if (Sum.Tag == PACKAGE_FILE_TAG || Sum.Tag == PACKAGE_FILE_TAG_SWAPPED)
	{
		// The package has been stored in a separate endianness than the linker expected so we need to force
		// endian conversion. Latent handling allows the PC version to retrieve information about cooked packages.
		if (Sum.Tag == PACKAGE_FILE_TAG_SWAPPED)
		{
			// Set proper tag.
			Sum.Tag = PACKAGE_FILE_TAG;
			// Toggle forced byte swapping.
			if (BaseArchive.ForceByteSwapping())
			{
				BaseArchive.SetByteSwapping(false);
			}
			else
			{
				BaseArchive.SetByteSwapping(true);
			}
		}
		/**
		* The package file version number when this package was saved.
		*
		* Lower 16 bits stores the UE3 engine version
		* Upper 16 bits stores the UE licensee version
		* For newer packages this is -7
		*		-2 indicates presence of enum-based custom versions
		*		-3 indicates guid-based custom versions
		*		-4 indicates removal of the UE3 version. Packages saved with this ID cannot be loaded in older engine versions
		*		-5 indicates the replacement of writing out the "UE3 version" so older versions of engine can gracefully fail to open newer packages
		*		-6 indicates optimizations to how custom versions are being serialized
		*		-7 indicates the texture allocation info has been removed from the summary
		*		-8 indicates that the UE5 version has been added to the summary
		*/
		const int32 CurrentLegacyFileVersion = -8;
		int32 LegacyFileVersion = CurrentLegacyFileVersion;
		Record << SA_VALUE(TEXT("LegacyFileVersion"), LegacyFileVersion);

		if (BaseArchive.IsLoading())
		{
			if (LegacyFileVersion < 0) // means we have modern version numbers
			{
				if (LegacyFileVersion < CurrentLegacyFileVersion)
				{
					// we can't safely load more than this because the legacy version code differs in ways we can not predict.
					// Make sure that the linker will fail to load with it.
					Sum.FileVersionUE.Reset();
					Sum.FileVersionLicenseeUE = 0;
					return;
				}

				if (LegacyFileVersion != -4)
				{
					int32 LegacyUE3Version = 0;
					Record << SA_VALUE(TEXT("LegacyUE3Version"), LegacyUE3Version);
				}

				Record << SA_VALUE(TEXT("FileVersionUE4"), Sum.FileVersionUE.FileVersionUE4);
				
				if (LegacyFileVersion <= -8)
				{
					Record << SA_VALUE(TEXT("FileVersionUE5"), Sum.FileVersionUE.FileVersionUE5);
				}
			
				Record << SA_VALUE(TEXT("FileVersionLicenseeUE4"), Sum.FileVersionLicenseeUE);

				if (LegacyFileVersion <= -2)
				{
					Sum.CustomVersionContainer.Serialize(Record.EnterField(SA_FIELD_NAME(TEXT("CustomVersions"))), GetCustomVersionFormatForArchive(LegacyFileVersion));
				}

				if (!Sum.FileVersionUE.FileVersionUE4 && !Sum.FileVersionUE.FileVersionUE5 && !Sum.FileVersionLicenseeUE)
				{
					// Record that the summary was unversioned when it was loaded off disk
					Sum.bUnversioned = true; 

#if WITH_EDITOR
					if (!GAllowUnversionedContentInEditor)
					{
						// The editor cannot safely load unversioned content so exit before we apply the current version
						// to the summary. This will cause calls to ::IsFileVersionTooOld to return false
						UE_LOG(LogLinker, Warning, TEXT("Failed to read package file summary, the file \"%s\" is unversioned and we cannot safely load unversioned files in the editor."), *BaseArchive.GetArchiveName());
						return;
					}
#endif

					// Use the latest supported versions
					Sum.FileVersionUE = GPackageFileUEVersion;
					Sum.FileVersionLicenseeUE = GPackageFileLicenseeUEVersion;
					Sum.CustomVersionContainer = FCurrentCustomVersions::GetAll();
				}
			}
			else
			{
				// This is probably an old UE3 file, make sure that the linker will fail to load with it.
				Sum.FileVersionUE.Reset();
				Sum.FileVersionLicenseeUE = 0;
			}
		}
		else
		{
			if (Sum.bUnversioned)
			{
				int32 Zero = 0;
				Record << SA_VALUE(TEXT("LegacyUE3version"), Zero); // LegacyUE3version
				Record << SA_VALUE(TEXT("FileVersionUE4"), Zero); // VersionUE4
				Record << SA_VALUE(TEXT("FileVersionUE5"), Zero); // VersionUE5
				Record << SA_VALUE(TEXT("FileVersionLicenseeUE4"), Zero); // VersionLicenseeUE4

				FCustomVersionContainer NoCustomVersions;
				NoCustomVersions.Serialize(Record.EnterField(SA_FIELD_NAME(TEXT("CustomVersions"))));
			}
			else
			{
				// Must write out the last UE3 engine version, so that older versions identify it as new
				int32 LegacyUE3Version = 864;
				Record << SA_VALUE(TEXT("LegacyUE3Version"), LegacyUE3Version);
				Record << SA_VALUE(TEXT("FileVersionUE4"), Sum.FileVersionUE.FileVersionUE4);
				Record << SA_VALUE(TEXT("FileVersionUE5"), Sum.FileVersionUE.FileVersionUE5);
				Record << SA_VALUE(TEXT("FileVersionLicenseeUE4"), Sum.FileVersionLicenseeUE);

				// Serialise custom version map.
				Sum.CustomVersionContainer.Serialize(Record.EnterField(SA_FIELD_NAME(TEXT("CustomVersions"))));
			}
		}
		Record << SA_VALUE(TEXT("TotalHeaderSize"), Sum.TotalHeaderSize);
		Record << SA_VALUE(TEXT("FolderName"), Sum.FolderName);

		if (BaseArchive.IsCooking())
		{
			Sum.PackageFlags |= PKG_Cooked;
		}

		Record << SA_VALUE(TEXT("PackageFlags"), Sum.PackageFlags);

		if (BaseArchive.IsLoading())
		{
			// Transient flags should be set to false when saving or loading
			Sum.PackageFlags &= ~PKG_TransientFlags;
		}

		if (Sum.PackageFlags & PKG_FilterEditorOnly)
		{
			BaseArchive.SetFilterEditorOnly(true);
		}
		Record << SA_VALUE(TEXT("NameCount"), Sum.NameCount) << SA_VALUE(TEXT("NameOffset"), Sum.NameOffset);
		if (!BaseArchive.IsFilterEditorOnly())
		{
			if (BaseArchive.IsSaving() || Sum.FileVersionUE >= VER_UE4_ADDED_PACKAGE_SUMMARY_LOCALIZATION_ID)
			{
				Record << SA_VALUE(TEXT("LocalizationId"), Sum.LocalizationId);
			}
		}
		if (Sum.FileVersionUE >= VER_UE4_SERIALIZE_TEXT_IN_PACKAGES)
		{
			Record << SA_VALUE(TEXT("GatherableTextDataCount"), Sum.GatherableTextDataCount) << SA_VALUE(TEXT("GatherableTextDataOffset"), Sum.GatherableTextDataOffset);
		}
		Record << SA_VALUE(TEXT("ExportCount"), Sum.ExportCount) << SA_VALUE(TEXT("ExportOffset"), Sum.ExportOffset);
		Record << SA_VALUE(TEXT("ImportCount"), Sum.ImportCount) << SA_VALUE(TEXT("ImportOffset"), Sum.ImportOffset);
		Record << SA_VALUE(TEXT("DependsOffset"), Sum.DependsOffset);

		if (BaseArchive.IsLoading() && (Sum.FileVersionUE < VER_UE4_OLDEST_LOADABLE_PACKAGE || Sum.IsFileVersionTooNew()))
		{
			return; // we can't safely load more than this because the below was different in older files.
		}

		if (BaseArchive.IsSaving() || Sum.FileVersionUE >= VER_UE4_ADD_STRING_ASSET_REFERENCES_MAP)
		{
			Record << SA_VALUE(TEXT("SoftPackageReferencesCount"), Sum.SoftPackageReferencesCount) << SA_VALUE(TEXT("SoftPackageReferencesOffset"), Sum.SoftPackageReferencesOffset);
		}

		if (BaseArchive.IsSaving() || Sum.FileVersionUE >= VER_UE4_ADDED_SEARCHABLE_NAMES)
		{
			Record << SA_VALUE(TEXT("SearchableNamesOffset"), Sum.SearchableNamesOffset);
		}

		Record << SA_VALUE(TEXT("ThumbnailTableOffset"), Sum.ThumbnailTableOffset);

		PRAGMA_DISABLE_DEPRECATION_WARNINGS
		Record << SA_VALUE(TEXT("Guid"), Sum.Guid);
		PRAGMA_ENABLE_DEPRECATION_WARNINGS

#if WITH_EDITORONLY_DATA
		if (!BaseArchive.IsFilterEditorOnly())
		{
<<<<<<< HEAD
			if (BaseArchive.IsSaving() || Sum.FileVersionUE4 >= VER_UE4_ADDED_PACKAGE_OWNER)
=======
			if (BaseArchive.IsSaving() || Sum.FileVersionUE >= VER_UE4_ADDED_PACKAGE_OWNER)
>>>>>>> 6bbb88c8
			{
				Record << SA_VALUE(TEXT("PersistentGuid"), Sum.PersistentGuid);
			}
			else
			{
				// By assigning the current package guid, we maintain a stable persistent guid, so we can reference this package even if it wasn't resaved.
				PRAGMA_DISABLE_DEPRECATION_WARNINGS
				Sum.PersistentGuid = Sum.Guid;
				PRAGMA_ENABLE_DEPRECATION_WARNINGS
			}

			// The owner persistent guid was added in VER_UE4_ADDED_PACKAGE_OWNER but removed in the next version VER_UE4_NON_OUTER_PACKAGE_IMPORT
<<<<<<< HEAD
			if (BaseArchive.IsLoading() && Sum.FileVersionUE4 >= VER_UE4_ADDED_PACKAGE_OWNER && Sum.FileVersionUE4 < VER_UE4_NON_OUTER_PACKAGE_IMPORT)
=======
			if (BaseArchive.IsLoading() && Sum.FileVersionUE >= VER_UE4_ADDED_PACKAGE_OWNER && Sum.FileVersionUE < VER_UE4_NON_OUTER_PACKAGE_IMPORT)
>>>>>>> 6bbb88c8
			{
				FGuid OwnerPersistentGuid;
				Record << SA_VALUE(TEXT("OwnerPersistentGuid"), OwnerPersistentGuid);
			}
		}
#endif

		int32 GenerationCount = Sum.Generations.Num();
		Record << SA_VALUE(TEXT("GenerationCount"), GenerationCount);
		if (BaseArchive.IsLoading() && GenerationCount > 0)
		{
			Sum.Generations.Reset(GenerationCount);
			Sum.Generations.AddZeroed(GenerationCount);
		}

		FStructuredArchive::FStream GenerationsStream = Record.EnterStream(SA_FIELD_NAME(TEXT("Generations")));
		for (int32 i = 0; i<GenerationCount; i++)
		{
			Sum.Generations[i].Serialize(GenerationsStream.EnterElement(), Sum);
			if (BaseArchive.IsLoading() && BaseArchive.IsError())
			{
				return;
			}
		}

		if (Sum.GetFileVersionUE() >= VER_UE4_ENGINE_VERSION_OBJECT)
		{
			if (BaseArchive.IsCooking() || (BaseArchive.IsSaving() && !FEngineVersion::Current().HasChangelist()))
			{
				FEngineVersion EmptyEngineVersion;
				Record << SA_VALUE(TEXT("SavedByEngineVersion"), EmptyEngineVersion);
			}
			else
			{
				Record << SA_VALUE(TEXT("SavedByEngineVersion"), Sum.SavedByEngineVersion);
<<<<<<< HEAD
				FixCorruptEngineVersion(Sum.GetFileVersionUE4(), Sum.SavedByEngineVersion);
=======
				FixCorruptEngineVersion(Sum.GetFileVersionUE(), Sum.SavedByEngineVersion);
>>>>>>> 6bbb88c8
			}
		}
		else
		{
			int32 EngineChangelist = 0;
			Record << SA_VALUE(TEXT("EngineChangelist"), EngineChangelist);

			if (BaseArchive.IsLoading() && EngineChangelist != 0)
			{
				Sum.SavedByEngineVersion.Set(4, 0, 0, EngineChangelist, TEXT(""));
			}
		}

		if (Sum.GetFileVersionUE() >= VER_UE4_PACKAGE_SUMMARY_HAS_COMPATIBLE_ENGINE_VERSION)
		{
			if (BaseArchive.IsCooking() || (BaseArchive.IsSaving() && !FEngineVersion::Current().HasChangelist()))
			{
				FEngineVersion EmptyEngineVersion;
				Record << SA_VALUE(TEXT("CompatibleWithEngineVersion"), EmptyEngineVersion);
			}
			else
			{
				Record << SA_VALUE(TEXT("CompatibleWithEngineVersion"), Sum.CompatibleWithEngineVersion);
<<<<<<< HEAD
				FixCorruptEngineVersion(Sum.GetFileVersionUE4(), Sum.CompatibleWithEngineVersion);
=======
				FixCorruptEngineVersion(Sum.GetFileVersionUE(), Sum.CompatibleWithEngineVersion);
>>>>>>> 6bbb88c8
			}
		}
		else
		{
			if (BaseArchive.IsLoading())
			{
				Sum.CompatibleWithEngineVersion = Sum.SavedByEngineVersion;
			}
		}

		Record << SA_VALUE(TEXT("CompressionFlags"), Sum.CompressionFlags);
		if (!FCompression::VerifyCompressionFlagsValid(Sum.CompressionFlags))
		{
			UE_LOG(LogLinker, Warning, TEXT("Failed to read package file summary, the file \"%s\" has invalid compression flags (%d)."), *BaseArchive.GetArchiveName(), Sum.CompressionFlags);
			Sum.InvalidateFileVersion();
			return;
		}

		TArray<FCompressedChunk> CompressedChunks;
		Record << SA_VALUE(TEXT("CompressedChunks"), CompressedChunks);

		if (CompressedChunks.Num())
		{
			// this file has package level compression, we won't load it.
			UE_LOG(LogLinker, Warning, TEXT("Failed to read package file summary, the file \"%s\" is has package level compression (and is probably cooked). These old files cannot be loaded in the editor."), *BaseArchive.GetArchiveName());
			Sum.InvalidateFileVersion();
			return; // we can't safely load more than this because we just changed the version to something it is not.
		}

		Record << SA_VALUE(TEXT("PackageSource"), Sum.PackageSource);

		// No longer used: List of additional packages that are needed to be cooked for this package (ie streaming levels)
		// Keeping the serialization code for backwards compatibility without bumping the package version
		TArray<FString>	AdditionalPackagesToCook;
		Record << SA_VALUE(TEXT("AdditionalPackagesToCook"), AdditionalPackagesToCook);

		if (LegacyFileVersion > -7)
		{
			int32 NumTextureAllocations = 0;
			Record << SA_VALUE(TEXT("NumTextureAllocations"), NumTextureAllocations);
			// We haven't used texture allocation info for ages and it's no longer supported anyway
			check(NumTextureAllocations == 0);
		}

		Record << SA_VALUE(TEXT("AssetRegistryDataOffset"), Sum.AssetRegistryDataOffset);
		Record << SA_VALUE(TEXT("BulkDataStartOffset"), Sum.BulkDataStartOffset);

		if (Sum.GetFileVersionUE() >= VER_UE4_WORLD_LEVEL_INFO)
		{
			Record << SA_VALUE(TEXT("WorldTileInfoDataOffset"), Sum.WorldTileInfoDataOffset);
		}

		if (Sum.GetFileVersionUE() >= VER_UE4_CHANGED_CHUNKID_TO_BE_AN_ARRAY_OF_CHUNKIDS)
		{
			Record << SA_VALUE(TEXT("ChunkIDs"), Sum.ChunkIDs);
		}
		else if (Sum.GetFileVersionUE() >= VER_UE4_ADDED_CHUNKID_TO_ASSETDATA_AND_UPACKAGE)
		{
			// handle conversion of single ChunkID to an array of ChunkIDs
			if (BaseArchive.IsLoading())
			{
				int ChunkID = -1;
				Record << SA_VALUE(TEXT("ChunkID"), ChunkID);

				// don't load <0 entries since an empty array represents the same thing now
				if (ChunkID >= 0)
				{
					Sum.ChunkIDs.Add(ChunkID);
				}
			}
		}
		if (BaseArchive.IsSaving() || Sum.FileVersionUE >= VER_UE4_PRELOAD_DEPENDENCIES_IN_COOKED_EXPORTS)
		{
			Record << SA_VALUE(TEXT("PreloadDependencyCount"), Sum.PreloadDependencyCount) << SA_VALUE(TEXT("PreloadDependencyOffset"), Sum.PreloadDependencyOffset);
		}
		else
		{
			Sum.PreloadDependencyCount = -1;
			Sum.PreloadDependencyOffset = 0;
		}

		if (BaseArchive.IsSaving() || Sum.FileVersionUE >= EUnrealEngineObjectUE5Version::NAMES_REFERENCED_FROM_EXPORT_DATA)
		{
			Record << SA_VALUE(TEXT("NamesReferencedFromExportDataCount"), Sum.NamesReferencedFromExportDataCount);
		}
		else
		{
			Sum.NamesReferencedFromExportDataCount = Sum.NameCount;
		}

		if (BaseArchive.IsSaving() || Sum.FileVersionUE >= EUnrealEngineObjectUE5Version::PAYLOAD_TOC)
		{
			Record << SA_VALUE(TEXT("PayloadTocOffset"), Sum.PayloadTocOffset);
		}
		else
		{
			Sum.PayloadTocOffset = INDEX_NONE;
		}
	}
}

FArchive& operator<<( FArchive& Ar, FPackageFileSummary& Sum )
{
	FStructuredArchiveFromArchive(Ar).GetSlot() << Sum;
	return Ar;
}

void FPackageFileSummary::SetCustomVersionContainer(const FCustomVersionContainer& InContainer)
{
	CustomVersionContainer = InContainer;
	CustomVersionContainer.SortByKey();
}

void FPackageFileSummary::SetFileVersions(const int32 EpicUE4, const int32 EpicUE5, const int32 LicenseeUE, const bool bInSaveUnversioned)
{
	// We could also make sure that EpicUE4 is >= VER_UE4_OLDEST_LOADABLE_PACKAGE but there might be a use case for setting
	// an out of date version.
	check(EpicUE4 <= EUnrealEngineObjectUE4Version::VER_UE4_AUTOMATIC_VERSION);
	check(EpicUE5 <= (int32)EUnrealEngineObjectUE5Version::AUTOMATIC_VERSION);

	FileVersionUE.FileVersionUE4 = EpicUE4;
	FileVersionUE.FileVersionUE5 = EpicUE5;
	FileVersionLicenseeUE = LicenseeUE;

	bUnversioned = bInSaveUnversioned;
}

bool FPackageFileSummary::IsFileVersionValid() const
{
#if WITH_EDITOR
	if (!GAllowUnversionedContentInEditor)
	{
		return !bUnversioned;
	}
#endif

	return true;
}

void FPackageFileSummary::SetPackageFlags(uint32 InPackageFlags)
{
	// Package summary flags should be set to false for all transient and memory-only flags
	PackageFlags = InPackageFlags & ~(PKG_TransientFlags | PKG_InMemoryOnly);
}<|MERGE_RESOLUTION|>--- conflicted
+++ resolved
@@ -30,11 +30,7 @@
 	return CustomVersionFormat;
 }
 
-<<<<<<< HEAD
-static void FixCorruptEngineVersion(int ObjectVersion, FEngineVersion& Version)
-=======
 static void FixCorruptEngineVersion(const FPackageFileVersion& ObjectVersion, FEngineVersion& Version)
->>>>>>> 6bbb88c8
 {
 	// The move of EpicInternal.txt in CL 12740027 broke checks for non-licensee builds in UGS. resulted in checks for Epic internal builds in UGS breaking, and assets being saved out with the licensee flag set.
 	// Detect such assets and clear the licensee bit.
@@ -47,8 +43,6 @@
 	{
 		Version.Set(4, 26, 0, Version.GetChangelist(), Version.GetBranch());
 	}
-<<<<<<< HEAD
-=======
 
 	// Temporarily support the loading of 5.0.1 assets in 5.0.0 as version.h was incorrectly merged for an internal project
 	if (Version.GetMajor() == 5
@@ -57,7 +51,6 @@
 	{
 		Version.Set(5, 0, 0, Version.GetChangelist(), Version.GetBranch());
 	}
->>>>>>> 6bbb88c8
 }
 
 void operator<<(FStructuredArchive::FSlot Slot, FPackageFileSummary& Sum)
@@ -266,11 +259,7 @@
 #if WITH_EDITORONLY_DATA
 		if (!BaseArchive.IsFilterEditorOnly())
 		{
-<<<<<<< HEAD
-			if (BaseArchive.IsSaving() || Sum.FileVersionUE4 >= VER_UE4_ADDED_PACKAGE_OWNER)
-=======
 			if (BaseArchive.IsSaving() || Sum.FileVersionUE >= VER_UE4_ADDED_PACKAGE_OWNER)
->>>>>>> 6bbb88c8
 			{
 				Record << SA_VALUE(TEXT("PersistentGuid"), Sum.PersistentGuid);
 			}
@@ -283,11 +272,7 @@
 			}
 
 			// The owner persistent guid was added in VER_UE4_ADDED_PACKAGE_OWNER but removed in the next version VER_UE4_NON_OUTER_PACKAGE_IMPORT
-<<<<<<< HEAD
-			if (BaseArchive.IsLoading() && Sum.FileVersionUE4 >= VER_UE4_ADDED_PACKAGE_OWNER && Sum.FileVersionUE4 < VER_UE4_NON_OUTER_PACKAGE_IMPORT)
-=======
 			if (BaseArchive.IsLoading() && Sum.FileVersionUE >= VER_UE4_ADDED_PACKAGE_OWNER && Sum.FileVersionUE < VER_UE4_NON_OUTER_PACKAGE_IMPORT)
->>>>>>> 6bbb88c8
 			{
 				FGuid OwnerPersistentGuid;
 				Record << SA_VALUE(TEXT("OwnerPersistentGuid"), OwnerPersistentGuid);
@@ -323,11 +308,7 @@
 			else
 			{
 				Record << SA_VALUE(TEXT("SavedByEngineVersion"), Sum.SavedByEngineVersion);
-<<<<<<< HEAD
-				FixCorruptEngineVersion(Sum.GetFileVersionUE4(), Sum.SavedByEngineVersion);
-=======
 				FixCorruptEngineVersion(Sum.GetFileVersionUE(), Sum.SavedByEngineVersion);
->>>>>>> 6bbb88c8
 			}
 		}
 		else
@@ -351,11 +332,7 @@
 			else
 			{
 				Record << SA_VALUE(TEXT("CompatibleWithEngineVersion"), Sum.CompatibleWithEngineVersion);
-<<<<<<< HEAD
-				FixCorruptEngineVersion(Sum.GetFileVersionUE4(), Sum.CompatibleWithEngineVersion);
-=======
 				FixCorruptEngineVersion(Sum.GetFileVersionUE(), Sum.CompatibleWithEngineVersion);
->>>>>>> 6bbb88c8
 			}
 		}
 		else
