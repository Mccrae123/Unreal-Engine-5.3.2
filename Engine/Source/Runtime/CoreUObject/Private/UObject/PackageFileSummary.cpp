--- conflicted
+++ resolved
@@ -211,18 +211,18 @@
 
 		Record << SA_VALUE(TEXT("ThumbnailTableOffset"), Sum.ThumbnailTableOffset);
 
-		Record << NAMED_ITEM("Guid", Sum.Guid);
+		Record << SA_VALUE(TEXT("Guid"), Sum.Guid);
 
 		if (BaseArchive.IsSaving() || Sum.FileVersionUE4 >= VER_UE4_ADDED_PACKAGE_OWNER)
 		{
 			if (!BaseArchive.IsFilterEditorOnly())
 			{
 #if WITH_EDITORONLY_DATA
-				Record << NAMED_ITEM("PersistentGuid", Sum.PersistentGuid) << NAMED_ITEM("OwnerPersistentGuid", Sum.OwnerPersistentGuid);
+				Record << SA_VALUE(TEXT("PersistentGuid"), Sum.PersistentGuid) << SA_VALUE(TEXT("OwnerPersistentGuid"), Sum.OwnerPersistentGuid);
 #else
 				FGuid PersistentGuid;
 				FGuid OwnerPersistentGuid;
-				Record << NAMED_ITEM("PersistentGuid", PersistentGuid) << NAMED_ITEM("OwnerPersistentGuid", OwnerPersistentGuid);
+				Record << SA_VALUE(TEXT("PersistentGuid"), PersistentGuid) << SA_VALUE(TEXT("OwnerPersistentGuid"), OwnerPersistentGuid);
 #endif
 			}
 		}
@@ -235,11 +235,7 @@
 #endif
 
 		int32 GenerationCount = Sum.Generations.Num();
-<<<<<<< HEAD
-		Record << SA_VALUE(TEXT("Guid"), Sum.Guid) << SA_VALUE(TEXT("GenerationCount"), GenerationCount);
-=======
-		Record << NAMED_ITEM("GenerationCount", GenerationCount);
->>>>>>> 6c79ec76
+		Record << SA_VALUE(TEXT("GenerationCount"), GenerationCount);
 		if (BaseArchive.IsLoading() && GenerationCount > 0)
 		{
 			Sum.Generations.Reset(GenerationCount);
