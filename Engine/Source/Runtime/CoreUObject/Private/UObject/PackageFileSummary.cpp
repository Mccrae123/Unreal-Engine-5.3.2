// Copyright Epic Games, Inc. All Rights Reserved.

#include "UObject/PackageFileSummary.h"
#include "UObject/Linker.h"
#include "Serialization/StructuredArchive.h"
#include "UObject/UObjectGlobals.h"

FPackageFileSummary::FPackageFileSummary()
{
	FMemory::Memzero( this, sizeof(*this) );
}

/** Converts file version to custom version system version */
static ECustomVersionSerializationFormat::Type GetCustomVersionFormatForArchive(int32 LegacyFileVersion)
{
	ECustomVersionSerializationFormat::Type CustomVersionFormat = ECustomVersionSerializationFormat::Unknown;
	if (LegacyFileVersion == -2)
	{
		CustomVersionFormat = ECustomVersionSerializationFormat::Enums;
	}
	else if (LegacyFileVersion < -2 && LegacyFileVersion >= -5)
	{
		CustomVersionFormat = ECustomVersionSerializationFormat::Guids;
	}
	else if (LegacyFileVersion < -5)
	{
		CustomVersionFormat = ECustomVersionSerializationFormat::Optimized;
	}
	check(CustomVersionFormat != ECustomVersionSerializationFormat::Unknown);
	return CustomVersionFormat;
}

static void FixCorruptEngineVersion(const FPackageFileVersion& ObjectVersion, FEngineVersion& Version)
{
	// The move of EpicInternal.txt in CL 12740027 broke checks for non-licensee builds in UGS. resulted in checks for Epic internal builds in UGS breaking, and assets being saved out with the licensee flag set.
	// Detect such assets and clear the licensee bit.
	if (ObjectVersion < VER_UE4_CORRECT_LICENSEE_FLAG
		&& Version.GetMajor() == 4
		&& Version.GetMinor() == 26
		&& Version.GetPatch() == 0
		&& Version.GetChangelist() >= 12740027
		&& Version.IsLicenseeVersion())
	{
		Version.Set(4, 26, 0, Version.GetChangelist(), Version.GetBranch());
	}
}

void operator<<(FStructuredArchive::FSlot Slot, FPackageFileSummary& Sum)
{
	FArchive& BaseArchive = Slot.GetUnderlyingArchive();
	bool bCanStartSerializing = true;
	int64 ArchiveSize = 0;
	if (BaseArchive.IsLoading())
	{
		// Sanity checks before we even start serializing the archive
		ArchiveSize = BaseArchive.TotalSize();
		const int64 MinimumPackageSize = 32; // That should get us safely to Sum.TotalHeaderSize
		bCanStartSerializing = ArchiveSize >= MinimumPackageSize;
		UE_CLOG(!bCanStartSerializing, LogLinker, Warning,
			TEXT("Failed to read package file summary, the file \"%s\" is too small (%lld bytes, expected at least %lld bytes)"),
			*BaseArchive.GetArchiveName(), ArchiveSize, MinimumPackageSize);
	}

	FStructuredArchive::FRecord Record = Slot.EnterRecord();

	if (bCanStartSerializing)
	{
		Record << SA_VALUE(TEXT("Tag"), Sum.Tag);
	}
	// only keep loading if we match the magic
	if (Sum.Tag == PACKAGE_FILE_TAG || Sum.Tag == PACKAGE_FILE_TAG_SWAPPED)
	{
		// The package has been stored in a separate endianness than the linker expected so we need to force
		// endian conversion. Latent handling allows the PC version to retrieve information about cooked packages.
		if (Sum.Tag == PACKAGE_FILE_TAG_SWAPPED)
		{
			// Set proper tag.
			Sum.Tag = PACKAGE_FILE_TAG;
			// Toggle forced byte swapping.
			if (BaseArchive.ForceByteSwapping())
			{
				BaseArchive.SetByteSwapping(false);
			}
			else
			{
				BaseArchive.SetByteSwapping(true);
			}
		}
		/**
		* The package file version number when this package was saved.
		*
		* Lower 16 bits stores the UE3 engine version
		* Upper 16 bits stores the UE licensee version
		* For newer packages this is -7
		*		-2 indicates presence of enum-based custom versions
		*		-3 indicates guid-based custom versions
		*		-4 indicates removal of the UE3 version. Packages saved with this ID cannot be loaded in older engine versions
		*		-5 indicates the replacement of writing out the "UE3 version" so older versions of engine can gracefully fail to open newer packages
		*		-6 indicates optimizations to how custom versions are being serialized
		*		-7 indicates the texture allocation info has been removed from the summary
		*		-8 indicates that the UE5 version has been added to the summary
		*/
		const int32 CurrentLegacyFileVersion = -8;
		int32 LegacyFileVersion = CurrentLegacyFileVersion;
		Record << SA_VALUE(TEXT("LegacyFileVersion"), LegacyFileVersion);

		if (BaseArchive.IsLoading())
		{
			if (LegacyFileVersion < 0) // means we have modern version numbers
			{
				if (LegacyFileVersion < CurrentLegacyFileVersion)
				{
					// we can't safely load more than this because the legacy version code differs in ways we can not predict.
					// Make sure that the linker will fail to load with it.
					Sum.FileVersionUE.Reset();
					Sum.FileVersionLicenseeUE = 0;
					return;
				}

				if (LegacyFileVersion != -4)
				{
					int32 LegacyUE3Version = 0;
					Record << SA_VALUE(TEXT("LegacyUE3Version"), LegacyUE3Version);
				}

				Record << SA_VALUE(TEXT("FileVersionUE4"), Sum.FileVersionUE.FileVersionUE4);
				
				if (LegacyFileVersion <= -8)
				{
					Record << SA_VALUE(TEXT("FileVersionUE5"), Sum.FileVersionUE.FileVersionUE5);
				}
			
				Record << SA_VALUE(TEXT("FileVersionLicenseeUE4"), Sum.FileVersionLicenseeUE);

				if (LegacyFileVersion <= -2)
				{
					Sum.CustomVersionContainer.Serialize(Record.EnterField(TEXT("CustomVersions")), GetCustomVersionFormatForArchive(LegacyFileVersion));
				}

				if (!Sum.FileVersionUE.FileVersionUE4 && !Sum.FileVersionUE.FileVersionUE5 && !Sum.FileVersionLicenseeUE)
				{
					// Record that the summary was unversioned when it was loaded off disk
					Sum.bUnversioned = true; 

#if WITH_EDITOR
					if (!GAllowUnversionedContentInEditor)
					{
						// The editor cannot safely load unversioned content so exit before we apply the current version
						// to the summary. This will cause calls to ::IsFileVersionTooOld to return false
						UE_LOG(LogLinker, Warning, TEXT("Failed to read package file summary, the file \"%s\" is unversioned and we cannot safely load unversioned files in the editor."), *BaseArchive.GetArchiveName());
						return;
					}
#endif

					// Use the latest supported versions
					Sum.FileVersionUE = GPackageFileUEVersion;
					Sum.FileVersionLicenseeUE = GPackageFileLicenseeUEVersion;
					Sum.CustomVersionContainer = FCurrentCustomVersions::GetAll();
				}
			}
			else
			{
				// This is probably an old UE3 file, make sure that the linker will fail to load with it.
				Sum.FileVersionUE.Reset();
				Sum.FileVersionLicenseeUE = 0;
			}
		}
		else
		{
			if (Sum.bUnversioned)
			{
				int32 Zero = 0;
				Record << SA_VALUE(TEXT("LegacyUE3version"), Zero); // LegacyUE3version
				Record << SA_VALUE(TEXT("FileVersionUE4"), Zero); // VersionUE4
				Record << SA_VALUE(TEXT("FileVersionUE5"), Zero); // VersionUE5
				Record << SA_VALUE(TEXT("FileVersionLicenseeUE4"), Zero); // VersionLicenseeUE4

				FCustomVersionContainer NoCustomVersions;
				NoCustomVersions.Serialize(Record.EnterField(TEXT("CustomVersions")));
			}
			else
			{
				// Must write out the last UE3 engine version, so that older versions identify it as new
				int32 LegacyUE3Version = 864;
				Record << SA_VALUE(TEXT("LegacyUE3Version"), LegacyUE3Version);
				Record << SA_VALUE(TEXT("FileVersionUE4"), Sum.FileVersionUE.FileVersionUE4);
				Record << SA_VALUE(TEXT("FileVersionUE5"), Sum.FileVersionUE.FileVersionUE5);
				Record << SA_VALUE(TEXT("FileVersionLicenseeUE4"), Sum.FileVersionLicenseeUE);

				// Serialise custom version map.
				Sum.CustomVersionContainer.Serialize(Record.EnterField(TEXT("CustomVersions")));
			}
		}
		Record << SA_VALUE(TEXT("TotalHeaderSize"), Sum.TotalHeaderSize);
<<<<<<< HEAD
		Record << SA_VALUE(TEXT("FolderName"), Sum.FolderName);
=======
		Record << SA_VALUE(TEXT("PackageName"), Sum.PackageName); //@note used to be FolderName, now unused and deprecated
>>>>>>> d731a049

		if (BaseArchive.IsCooking())
		{
			Sum.PackageFlags |= PKG_Cooked;
		}

		Record << SA_VALUE(TEXT("PackageFlags"), Sum.PackageFlags);

		if (BaseArchive.IsLoading())
		{
			// Transient flags should be set to false when saving or loading
			Sum.PackageFlags &= ~PKG_TransientFlags;
		}

		if (Sum.PackageFlags & PKG_FilterEditorOnly)
		{
			BaseArchive.SetFilterEditorOnly(true);
		}

		Record << SA_VALUE(TEXT("NameCount"), Sum.NameCount) << SA_VALUE(TEXT("NameOffset"), Sum.NameOffset);

		if (BaseArchive.IsSaving() || Sum.FileVersionUE >= EUnrealEngineObjectUE5Version::ADD_SOFTOBJECTPATH_LIST)
		{
			Record << SA_VALUE(TEXT("SoftObjectPathsCount"), Sum.SoftObjectPathsCount) << SA_VALUE(TEXT("SoftObjectPathsOffset"), Sum.SoftObjectPathsOffset);
		}

		if (!BaseArchive.IsFilterEditorOnly())
		{
			if (BaseArchive.IsSaving() || Sum.FileVersionUE >= VER_UE4_ADDED_PACKAGE_SUMMARY_LOCALIZATION_ID)
			{
				Record << SA_VALUE(TEXT("LocalizationId"), Sum.LocalizationId);
			}
		}

		if (Sum.FileVersionUE >= VER_UE4_SERIALIZE_TEXT_IN_PACKAGES)
		{
			Record << SA_VALUE(TEXT("GatherableTextDataCount"), Sum.GatherableTextDataCount) << SA_VALUE(TEXT("GatherableTextDataOffset"), Sum.GatherableTextDataOffset);
		}
		Record << SA_VALUE(TEXT("ExportCount"), Sum.ExportCount) << SA_VALUE(TEXT("ExportOffset"), Sum.ExportOffset);
		Record << SA_VALUE(TEXT("ImportCount"), Sum.ImportCount) << SA_VALUE(TEXT("ImportOffset"), Sum.ImportOffset);
		Record << SA_VALUE(TEXT("DependsOffset"), Sum.DependsOffset);

		if (BaseArchive.IsLoading() && (Sum.FileVersionUE < VER_UE4_OLDEST_LOADABLE_PACKAGE || Sum.IsFileVersionTooNew()))
		{
			return; // we can't safely load more than this because the below was different in older files.
		}

		if (BaseArchive.IsSaving() || Sum.FileVersionUE >= VER_UE4_ADD_STRING_ASSET_REFERENCES_MAP)
		{
			Record << SA_VALUE(TEXT("SoftPackageReferencesCount"), Sum.SoftPackageReferencesCount) << SA_VALUE(TEXT("SoftPackageReferencesOffset"), Sum.SoftPackageReferencesOffset);
		}

		if (BaseArchive.IsSaving() || Sum.FileVersionUE >= VER_UE4_ADDED_SEARCHABLE_NAMES)
		{
			Record << SA_VALUE(TEXT("SearchableNamesOffset"), Sum.SearchableNamesOffset);
		}

		Record << SA_VALUE(TEXT("ThumbnailTableOffset"), Sum.ThumbnailTableOffset);

		PRAGMA_DISABLE_DEPRECATION_WARNINGS
		Record << SA_VALUE(TEXT("Guid"), Sum.Guid);
		PRAGMA_ENABLE_DEPRECATION_WARNINGS

#if WITH_EDITORONLY_DATA
		if (!BaseArchive.IsFilterEditorOnly())
		{
			if (BaseArchive.IsSaving() || Sum.FileVersionUE >= VER_UE4_ADDED_PACKAGE_OWNER)
			{
				Record << SA_VALUE(TEXT("PersistentGuid"), Sum.PersistentGuid);
			}
			else
			{
				// By assigning the current package guid, we maintain a stable persistent guid, so we can reference this package even if it wasn't resaved.
				PRAGMA_DISABLE_DEPRECATION_WARNINGS
				Sum.PersistentGuid = Sum.Guid;
				PRAGMA_ENABLE_DEPRECATION_WARNINGS
			}

			// The owner persistent guid was added in VER_UE4_ADDED_PACKAGE_OWNER but removed in the next version VER_UE4_NON_OUTER_PACKAGE_IMPORT
			if (BaseArchive.IsLoading() && Sum.FileVersionUE >= VER_UE4_ADDED_PACKAGE_OWNER && Sum.FileVersionUE < VER_UE4_NON_OUTER_PACKAGE_IMPORT)
			{
				FGuid OwnerPersistentGuid;
				Record << SA_VALUE(TEXT("OwnerPersistentGuid"), OwnerPersistentGuid);
			}
		}
#endif

		int32 GenerationCount = Sum.Generations.Num();
		Record << SA_VALUE(TEXT("GenerationCount"), GenerationCount);
		if (BaseArchive.IsLoading() && GenerationCount > 0)
		{
			Sum.Generations.Reset(GenerationCount);
			Sum.Generations.AddZeroed(GenerationCount);
		}

		FStructuredArchive::FStream GenerationsStream = Record.EnterStream(TEXT("Generations"));
		for (int32 i = 0; i<GenerationCount; i++)
		{
			Sum.Generations[i].Serialize(GenerationsStream.EnterElement(), Sum);
			if (BaseArchive.IsLoading() && BaseArchive.IsError())
			{
				return;
			}
		}

		if (Sum.GetFileVersionUE() >= VER_UE4_ENGINE_VERSION_OBJECT)
		{
			if (BaseArchive.IsCooking() || (BaseArchive.IsSaving() && !FEngineVersion::Current().HasChangelist()))
			{
				FEngineVersion EmptyEngineVersion;
				Record << SA_VALUE(TEXT("SavedByEngineVersion"), EmptyEngineVersion);
			}
			else
			{
				Record << SA_VALUE(TEXT("SavedByEngineVersion"), Sum.SavedByEngineVersion);
				FixCorruptEngineVersion(Sum.GetFileVersionUE(), Sum.SavedByEngineVersion);
			}
		}
		else
		{
			int32 EngineChangelist = 0;
			Record << SA_VALUE(TEXT("EngineChangelist"), EngineChangelist);

			if (BaseArchive.IsLoading() && EngineChangelist != 0)
			{
				Sum.SavedByEngineVersion.Set(4, 0, 0, EngineChangelist, TEXT(""));
			}
		}

		if (Sum.GetFileVersionUE() >= VER_UE4_PACKAGE_SUMMARY_HAS_COMPATIBLE_ENGINE_VERSION)
		{
			if (BaseArchive.IsCooking() || (BaseArchive.IsSaving() && !FEngineVersion::Current().HasChangelist()))
			{
				FEngineVersion EmptyEngineVersion;
				Record << SA_VALUE(TEXT("CompatibleWithEngineVersion"), EmptyEngineVersion);
			}
			else
			{
				Record << SA_VALUE(TEXT("CompatibleWithEngineVersion"), Sum.CompatibleWithEngineVersion);
				FixCorruptEngineVersion(Sum.GetFileVersionUE(), Sum.CompatibleWithEngineVersion);
			}
		}
		else
		{
			if (BaseArchive.IsLoading())
			{
				Sum.CompatibleWithEngineVersion = Sum.SavedByEngineVersion;
			}
		}

		Record << SA_VALUE(TEXT("CompressionFlags"), Sum.CompressionFlags);
		if (!FCompression::VerifyCompressionFlagsValid(Sum.CompressionFlags))
		{
			UE_LOG(LogLinker, Warning, TEXT("Failed to read package file summary, the file \"%s\" has invalid compression flags (%d)."), *BaseArchive.GetArchiveName(), Sum.CompressionFlags);
			Sum.InvalidateFileVersion();
			return;
		}

		TArray<FCompressedChunk> CompressedChunks;
		Record << SA_VALUE(TEXT("CompressedChunks"), CompressedChunks);

		if (CompressedChunks.Num())
		{
			// this file has package level compression, we won't load it.
			UE_LOG(LogLinker, Warning, TEXT("Failed to read package file summary, the file \"%s\" is has package level compression (and is probably cooked). These old files cannot be loaded in the editor."), *BaseArchive.GetArchiveName());
			Sum.InvalidateFileVersion();
			return; // we can't safely load more than this because we just changed the version to something it is not.
		}

		Record << SA_VALUE(TEXT("PackageSource"), Sum.PackageSource);

		// No longer used: List of additional packages that are needed to be cooked for this package (ie streaming levels)
		// Keeping the serialization code for backwards compatibility without bumping the package version
		TArray<FString>	AdditionalPackagesToCook;
		Record << SA_VALUE(TEXT("AdditionalPackagesToCook"), AdditionalPackagesToCook);

		if (LegacyFileVersion > -7)
		{
			int32 NumTextureAllocations = 0;
			Record << SA_VALUE(TEXT("NumTextureAllocations"), NumTextureAllocations);
			// We haven't used texture allocation info for ages and it's no longer supported anyway
			check(NumTextureAllocations == 0);
		}

		Record << SA_VALUE(TEXT("AssetRegistryDataOffset"), Sum.AssetRegistryDataOffset);
		Record << SA_VALUE(TEXT("BulkDataStartOffset"), Sum.BulkDataStartOffset);

		if (Sum.GetFileVersionUE() >= VER_UE4_WORLD_LEVEL_INFO)
		{
			Record << SA_VALUE(TEXT("WorldTileInfoDataOffset"), Sum.WorldTileInfoDataOffset);
		}

		if (Sum.GetFileVersionUE() >= VER_UE4_CHANGED_CHUNKID_TO_BE_AN_ARRAY_OF_CHUNKIDS)
		{
			Record << SA_VALUE(TEXT("ChunkIDs"), Sum.ChunkIDs);
		}
		else if (Sum.GetFileVersionUE() >= VER_UE4_ADDED_CHUNKID_TO_ASSETDATA_AND_UPACKAGE)
		{
			// handle conversion of single ChunkID to an array of ChunkIDs
			if (BaseArchive.IsLoading())
			{
				int ChunkID = -1;
				Record << SA_VALUE(TEXT("ChunkID"), ChunkID);

				// don't load <0 entries since an empty array represents the same thing now
				if (ChunkID >= 0)
				{
					Sum.ChunkIDs.Add(ChunkID);
				}
			}
		}
		if (BaseArchive.IsSaving() || Sum.FileVersionUE >= VER_UE4_PRELOAD_DEPENDENCIES_IN_COOKED_EXPORTS)
		{
			Record << SA_VALUE(TEXT("PreloadDependencyCount"), Sum.PreloadDependencyCount) << SA_VALUE(TEXT("PreloadDependencyOffset"), Sum.PreloadDependencyOffset);
		}
		else
		{
			Sum.PreloadDependencyCount = -1;
			Sum.PreloadDependencyOffset = 0;
		}

		if (BaseArchive.IsSaving() || Sum.FileVersionUE >= EUnrealEngineObjectUE5Version::NAMES_REFERENCED_FROM_EXPORT_DATA)
		{
			Record << SA_VALUE(TEXT("NamesReferencedFromExportDataCount"), Sum.NamesReferencedFromExportDataCount);
		}
		else
		{
			Sum.NamesReferencedFromExportDataCount = Sum.NameCount;
		}

		if (BaseArchive.IsSaving() || Sum.FileVersionUE >= EUnrealEngineObjectUE5Version::PAYLOAD_TOC)
		{
			Record << SA_VALUE(TEXT("PayloadTocOffset"), Sum.PayloadTocOffset);
		}
		else
		{
			Sum.PayloadTocOffset = INDEX_NONE;
		}
	}
}

FArchive& operator<<( FArchive& Ar, FPackageFileSummary& Sum )
{
	FStructuredArchiveFromArchive(Ar).GetSlot() << Sum;
	return Ar;
}

void FPackageFileSummary::SetCustomVersionContainer(const FCustomVersionContainer& InContainer)
{
	CustomVersionContainer = InContainer;
	CustomVersionContainer.SortByKey();
}

void FPackageFileSummary::SetFileVersions(const int32 EpicUE4, const int32 EpicUE5, const int32 LicenseeUE, const bool bInSaveUnversioned)
{
	// We could also make sure that EpicUE4 is >= VER_UE4_OLDEST_LOADABLE_PACKAGE but there might be a use case for setting
	// an out of date version.
	check(EpicUE4 <= EUnrealEngineObjectUE4Version::VER_UE4_AUTOMATIC_VERSION);
	check(EpicUE5 <= (int32)EUnrealEngineObjectUE5Version::AUTOMATIC_VERSION);

	FileVersionUE.FileVersionUE4 = EpicUE4;
	FileVersionUE.FileVersionUE5 = EpicUE5;
	FileVersionLicenseeUE = LicenseeUE;

	bUnversioned = bInSaveUnversioned;
}

bool FPackageFileSummary::IsFileVersionValid() const
{
#if WITH_EDITOR
	if (!GAllowUnversionedContentInEditor)
	{
		return !bUnversioned;
	}
#endif

	return true;
}

void FPackageFileSummary::SetPackageFlags(uint32 InPackageFlags)
{
	// Package summary flags should be set to false for all transient and memory-only flags
	PackageFlags = InPackageFlags & ~(PKG_TransientFlags | PKG_InMemoryOnly);
}<|MERGE_RESOLUTION|>--- conflicted
+++ resolved
@@ -192,11 +192,7 @@
 			}
 		}
 		Record << SA_VALUE(TEXT("TotalHeaderSize"), Sum.TotalHeaderSize);
-<<<<<<< HEAD
-		Record << SA_VALUE(TEXT("FolderName"), Sum.FolderName);
-=======
 		Record << SA_VALUE(TEXT("PackageName"), Sum.PackageName); //@note used to be FolderName, now unused and deprecated
->>>>>>> d731a049
 
 		if (BaseArchive.IsCooking())
 		{
