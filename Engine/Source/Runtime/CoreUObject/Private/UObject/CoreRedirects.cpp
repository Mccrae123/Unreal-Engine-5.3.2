// Copyright Epic Games, Inc. All Rights Reserved.

#include "UObject/CoreRedirects.h"

#include "UObject/Linker.h"
#include "UObject/Package.h"
#include "UObject/PropertyHelper.h"
#include "UObject/TopLevelAssetPath.h"
<<<<<<< HEAD
=======
#include "UObject/UnrealType.h"
>>>>>>> 4af6daef

#include "GenericPlatform/GenericPlatformFile.h"
#include "Misc/AutomationTest.h"
#include "Misc/CommandLine.h"
#include "Misc/ConfigCacheIni.h"
#include "Misc/CoreDelegates.h"
#include "Misc/PackageName.h"
#include "Misc/ScopeRWLock.h"
#include "Serialization/DeferredMessageLog.h"
#include "Templates/Casts.h"

DEFINE_LOG_CATEGORY(LogCoreRedirects);

#if !defined UE_WITH_CORE_REDIRECTS
#	define UE_WITH_CORE_REDIRECTS 1
#endif

FCoreRedirectObjectName::FCoreRedirectObjectName(const FTopLevelAssetPath& TopLevelAssetPath)
	: FCoreRedirectObjectName(TopLevelAssetPath.GetAssetName(), NAME_None, TopLevelAssetPath.GetPackageName())
{
}

FCoreRedirectObjectName::FCoreRedirectObjectName(const FString& InString)
{
	if (!ExpandNames(InString, ObjectName, OuterName, PackageName))
	{
		Reset();
	}
}

FCoreRedirectObjectName::FCoreRedirectObjectName(const class UObject* Object)
{
	// This is more efficient than going to path string and back to FNames
	if (Object)
	{	
		UObject* Outer = Object->GetOuter();

		if (!Outer)
		{
			PackageName = Object->GetFName();
			// This is a package
		}
		else
		{
			FString OuterString;
			ObjectName = Object->GetFName();

			// Follow outer chain,
			while (Outer)
			{
				UObject* NextOuter = Outer->GetOuter();
				if (!NextOuter)
				{
					OuterName = FName(*OuterString);
					PackageName = Outer->GetFName();
					break;
				}
				if (!OuterString.IsEmpty())
				{
					OuterString.AppendChar(TEXT('.'));
				}
				OuterString.Append(Outer->GetName());

				Outer = NextOuter;
			}
		}
	}
}

FString FCoreRedirectObjectName::ToString() const
{
	return CombineNames(ObjectName, OuterName, PackageName);
}

void FCoreRedirectObjectName::Reset()
{
	ObjectName = OuterName = PackageName = NAME_None;
}

bool FCoreRedirectObjectName::Matches(const FCoreRedirectObjectName& Other, bool bCheckSubstring) const
{
	return Matches(Other, EMatchFlags::CheckSubString);
}

bool FCoreRedirectObjectName::Matches(const FCoreRedirectObjectName& Other, EMatchFlags MatchFlags) const
{
	bool bPartialLHS = !EnumHasAnyFlags(MatchFlags, EMatchFlags::DisallowPartialLHSMatch);
	bool bPartialRHS = EnumHasAnyFlags(MatchFlags, EMatchFlags::AllowPartialRHSMatch);
	bool bSubString = EnumHasAllFlags(MatchFlags, EMatchFlags::CheckSubString);

	auto FieldMatches = [bPartialLHS, bPartialRHS, bSubString](FName LHS, FName RHS)
	{
		if (LHS.IsNone() || RHS.IsNone())
		{
			return LHS == RHS || ((!LHS.IsNone() || bPartialLHS) && (!RHS.IsNone() || bPartialRHS));
		}
		else if (bSubString)
		{
<<<<<<< HEAD
			// Much slower
			return WriteToString<FName::StringBufferSize>(RHS).ToView().Contains(WriteToString<FName::StringBufferSize>(LHS));
=======
			// Much slower, see if RHS contains the substring LHS.
			return INDEX_NONE != UE::String::FindFirst(WriteToString<FName::StringBufferSize>(RHS), WriteToString<FName::StringBufferSize>(LHS), ESearchCase::IgnoreCase);
>>>>>>> 4af6daef
		}
		else
		{
			return LHS == RHS;
		}
	};
	if (!FieldMatches(ObjectName, Other.ObjectName))
	{
		return false;
	}
	if (!FieldMatches(OuterName, Other.OuterName))
	{
		return false;
	}
	if (!FieldMatches(PackageName, Other.PackageName))
	{
		return false;
	}
	return true;
}

int32 FCoreRedirectObjectName::MatchScore(const FCoreRedirectObjectName& Other) const
{
	int32 MatchScore = 1;

	if (ObjectName != NAME_None)
	{
		if (ObjectName == Other.ObjectName)
		{
			// Object name most important
			MatchScore += 8;
		}
		else
		{
			return 0;
		}
	}

	if (OuterName != NAME_None)
	{
		if (OuterName == Other.OuterName)
		{
			MatchScore += 4;
		}
		else
		{
			return 0;
		}
	}

	if (PackageName != NAME_None)
	{
		if (PackageName == Other.PackageName)
		{
			MatchScore += 2;
		}
		else
		{
			return 0;
		}
	}

	return MatchScore;
}

void FCoreRedirectObjectName::UnionFieldsInline(const FCoreRedirectObjectName& Other)
{
	if (ObjectName.IsNone())
	{
		ObjectName = Other.ObjectName;
	}
	if (OuterName.IsNone())
	{
		OuterName = Other.OuterName;
	}
	if (PackageName.IsNone())
	{
		PackageName = Other.PackageName;
	}
}

bool FCoreRedirectObjectName::HasValidCharacters(ECoreRedirectFlags Type) const
{
	static FString InvalidRedirectCharacters = TEXT("\"',|&!~\n\r\t@#(){}[]=;^%$`");
	static FString InvalidObjectRedirectCharacters = TEXT(".\n\r\t"); // Object and field names in Blueprints are very permissive...

	return ObjectName.IsValidXName(EnumHasAnyFlags(Type, ECoreRedirectFlags::Type_Object | ECoreRedirectFlags::Type_Property | ECoreRedirectFlags::Type_Function) ? InvalidObjectRedirectCharacters : InvalidRedirectCharacters)
		&& OuterName.IsValidXName(InvalidRedirectCharacters) && PackageName.IsValidXName(InvalidRedirectCharacters);
}

bool FCoreRedirectObjectName::ExpandNames(const FString& InString, FName& OutName, FName& OutOuter, FName &OutPackage)
{
	FString FullString = InString.TrimStartAndEnd();

	// Parse (/path.)?(outerchain.)?(name) where path and outerchain are optional
	// We also need to support (/path.)?(singleouter:)?(name) because the second delimiter in a chain is : for historical reasons
	int32 SlashIndex = INDEX_NONE;
	int32 FirstPeriodIndex = INDEX_NONE;
	int32 LastPeriodIndex = INDEX_NONE;
	int32 FirstColonIndex = INDEX_NONE;
	int32 LastColonIndex = INDEX_NONE;

	FullString.FindChar(TEXT('/'), SlashIndex);

	FullString.FindChar(TEXT('.'), FirstPeriodIndex);
	FullString.FindChar(TEXT(':'), FirstColonIndex);

	if (FirstColonIndex != INDEX_NONE && (FirstPeriodIndex == INDEX_NONE || FirstColonIndex < FirstPeriodIndex))
	{
		// If : is before . treat it as the first period
		FirstPeriodIndex = FirstColonIndex;
	}

	if (FirstPeriodIndex == INDEX_NONE)
	{
		// If start with /, fill in package name, otherwise name
		if (SlashIndex != INDEX_NONE)
		{
			OutPackage = FName(*FullString);
		}
		else
		{
			OutName = FName(*FullString);
		}
		return true;
	}

	FullString.FindLastChar(TEXT('.'), LastPeriodIndex);
	FullString.FindLastChar(TEXT(':'), LastColonIndex);

	if (LastColonIndex != INDEX_NONE && (LastPeriodIndex == INDEX_NONE || LastColonIndex > LastPeriodIndex))
	{
		// If : is after . treat it as the last period
		LastPeriodIndex = LastColonIndex;
	}

	if (SlashIndex == INDEX_NONE)
	{
		// No /, so start from beginning. There must be an outer if we got this far
		OutOuter = FName(*FullString.Mid(0, LastPeriodIndex));
	}
	else
	{
		OutPackage = FName(*FullString.Left(FirstPeriodIndex));
		if (FirstPeriodIndex != LastPeriodIndex)
		{
			// Extract Outer between periods
			OutOuter = FName(*FullString.Mid(FirstPeriodIndex + 1, LastPeriodIndex - FirstPeriodIndex - 1));
		}
	}

	OutName = FName(*FullString.Mid(LastPeriodIndex + 1));

	return true;
}

FString FCoreRedirectObjectName::CombineNames(FName NewName, FName NewOuter, FName NewPackage)
{
	TArray<FString> CombineStrings;

	if (NewOuter != NAME_None)
	{
		// If Outer is simple, need to use : instead of . because : is used for second delimiter only
		FString OuterString = NewOuter.ToString();

		int32 DelimIndex = INDEX_NONE;

		if (OuterString.FindChar(TEXT('.'), DelimIndex) || OuterString.FindChar(TEXT(':'), DelimIndex))
		{
			if (NewPackage != NAME_None)
			{
				return FString::Printf(TEXT("%s.%s.%s"), *NewPackage.ToString(), *NewOuter.ToString(), *NewName.ToString());
			}
			else
			{
				return FString::Printf(TEXT("%s.%s"), *NewOuter.ToString(), *NewName.ToString());
			}
		}
		else
		{
			if (NewPackage != NAME_None)
			{
				return FString::Printf(TEXT("%s.%s:%s"), *NewPackage.ToString(), *NewOuter.ToString(), *NewName.ToString());
			}
			else
			{
				return FString::Printf(TEXT("%s:%s"), *NewOuter.ToString(), *NewName.ToString());
			}
		}
	}
	else if (NewPackage != NAME_None)
	{
		if (NewName != NAME_None)
		{
			return FString::Printf(TEXT("%s.%s"), *NewPackage.ToString(), *NewName.ToString());
		}
		return NewPackage.ToString();
	}
	return NewName.ToString();
}

void FCoreRedirect::NormalizeNewName()
{
	// Fill in NewName as needed
	if (NewName.ObjectName == NAME_None)
	{
		NewName.ObjectName = OldName.ObjectName;
	}
	if (NewName.OuterName == NAME_None)
	{
		NewName.OuterName = OldName.OuterName;
	}
	if (NewName.PackageName == NAME_None)
	{
		NewName.PackageName = OldName.PackageName;
	}
}

const TCHAR* FCoreRedirect::ParseValueChanges(const TCHAR* Buffer)
{
	// If we export an empty array we export an empty string, so ensure that if we're passed an empty string
	// we interpret it as an empty array.
	if (*Buffer++ != TCHAR('('))
	{
		return nullptr;
	}

	SkipWhitespace(Buffer);
	if (*Buffer == TCHAR(')'))
	{
		return Buffer + 1;
	}

	for (;;)
	{
		SkipWhitespace(Buffer);
		if (*Buffer++ != TCHAR('('))
		{
			return nullptr;
		}

		// Parse the key and value
		FString KeyString, ValueString;
		Buffer = FPropertyHelpers::ReadToken(Buffer, KeyString, true);
		if (!Buffer)
		{
			return nullptr;
		}

		SkipWhitespace(Buffer);
		if (*Buffer++ != TCHAR(','))
		{
			return nullptr;
		}

		// Parse the value
		SkipWhitespace(Buffer);
		Buffer = FPropertyHelpers::ReadToken(Buffer, ValueString, true);
		if (!Buffer)
		{
			return nullptr;
		}

		SkipWhitespace(Buffer);
		if (*Buffer++ != TCHAR(')'))
		{
			return nullptr;
		}

		ValueChanges.Add(KeyString, ValueString);

		switch (*Buffer++)
		{
		case TCHAR(')'):
			return Buffer;

		case TCHAR(','):
			break;

		default:
			return nullptr;
		}
	}
}

static FORCEINLINE bool CheckRedirectFlagsMatch(ECoreRedirectFlags FlagsA, ECoreRedirectFlags FlagsB)
{
	// For type, check it includes the matching type
	const bool bTypesOverlap = !!((FlagsA & FlagsB) & ECoreRedirectFlags::Type_AllMask);

	// For category, the bits must be an exact match
	const bool bCategoriesMatch = (FlagsA & ECoreRedirectFlags::Category_AllMask) == (FlagsB & ECoreRedirectFlags::Category_AllMask);

	// Options are not considered in this function; Flags will match at this point regardless of their bits in Options_AllMask

	return bTypesOverlap && bCategoriesMatch;
}

bool FCoreRedirect::Matches(ECoreRedirectFlags InFlags, const FCoreRedirectObjectName& InName,
	ECoreRedirectMatchFlags MatchFlags) const
{
	// Check flags for Type/Category match
	if (!CheckRedirectFlagsMatch(InFlags, RedirectFlags))
	{
		return false;
	}
	return Matches(InName, MatchFlags);
}


bool FCoreRedirect::Matches(const FCoreRedirectObjectName& InName, ECoreRedirectMatchFlags MatchFlags) const
{
	FCoreRedirectObjectName::EMatchFlags NameMatchFlags = FCoreRedirectObjectName::EMatchFlags::None;
	if (IsSubstringMatch())
	{
		NameMatchFlags |= FCoreRedirectObjectName::EMatchFlags::CheckSubString;
	}
	if (EnumHasAllFlags(MatchFlags, ECoreRedirectMatchFlags::AllowPartialMatch))
	{
		NameMatchFlags |= FCoreRedirectObjectName::EMatchFlags::AllowPartialRHSMatch;
	}
	return OldName.Matches(InName, NameMatchFlags);
}

bool FCoreRedirect::HasValueChanges() const
{
	return ValueChanges.Num() > 0;
}

bool FCoreRedirect::IsSubstringMatch() const
{
	return !!(RedirectFlags & ECoreRedirectFlags::Option_MatchSubstring);
}

FCoreRedirectObjectName FCoreRedirect::RedirectName(const FCoreRedirectObjectName& OldObjectName) const
{
	FCoreRedirectObjectName ModifyName(OldObjectName);

	// Convert names that are different and non empty
	if (OldName.ObjectName != NewName.ObjectName && !ModifyName.ObjectName.IsNone())
	{
		if (IsSubstringMatch())
		{
			ModifyName.ObjectName = FName(*OldObjectName.ObjectName.ToString().Replace(*OldName.ObjectName.ToString(), *NewName.ObjectName.ToString()));
		}
		else
		{
			ModifyName.ObjectName = NewName.ObjectName;
		}
	}
	// If package name and object name are specified, copy outer also it was set to null explicitly
	if ((OldName.OuterName != NewName.OuterName || (NewName.PackageName != NAME_None && NewName.ObjectName != NAME_None)) && !ModifyName.OuterName.IsNone())
	{
		if (IsSubstringMatch())
		{
			ModifyName.OuterName = FName(*OldObjectName.OuterName.ToString().Replace(*OldName.OuterName.ToString(), *NewName.OuterName.ToString()));
		}
		else
		{
			ModifyName.OuterName = NewName.OuterName;
		}
	}
	if (OldName.PackageName != NewName.PackageName && !ModifyName.PackageName.IsNone())
	{
		if (IsSubstringMatch())
		{
			ModifyName.PackageName = FName(*OldObjectName.PackageName.ToString().Replace(*OldName.PackageName.ToString(), *NewName.PackageName.ToString()));
		}
		else
		{
			ModifyName.PackageName = NewName.PackageName;
		}
	}

	return ModifyName;
}

bool FCoreRedirect::IdenticalMatchRules(const FCoreRedirect& Other) const
{
	// All types now use the full path
	ECoreRedirectFlags TypeFlags = RedirectFlags & ECoreRedirectFlags::Type_AllMask;
	return RedirectFlags == Other.RedirectFlags && OldName == Other.OldName;
}


bool FCoreRedirects::bInitialized = false;
bool FCoreRedirects::bInDebugMode = false;
bool FCoreRedirects::bValidatedOnce = false;
#if WITH_COREREDIRECTS_MULTITHREAD_WARNING
bool FCoreRedirects::bIsInMultithreadedPhase = false;
#endif

TMap<FName, ECoreRedirectFlags> FCoreRedirects::ConfigKeyMap;
FCoreRedirects::FRedirectTypeMap FCoreRedirects::RedirectTypeMap;
FRWLock FCoreRedirects::KnownMissingLock;

FCoreRedirects::FRedirectNameMap& FCoreRedirects::FRedirectTypeMap::FindOrAdd(ECoreRedirectFlags Key)
{
	FRedirectNameMap*& NameMap = Map.FindOrAdd(Key);
	if (NameMap)
	{
		return *NameMap;
	}

	TPair<ECoreRedirectFlags, FRedirectNameMap>* OldData = FastIterable.GetData();
	TPair<ECoreRedirectFlags, FRedirectNameMap>& NewPair =
		FastIterable.Emplace_GetRef(Key, FRedirectNameMap());
	if (FastIterable.GetData() == OldData)
	{
		NameMap = &NewPair.Value;
	}
	else
	{
		Map.Reset();
		for (TPair<ECoreRedirectFlags, FRedirectNameMap>& Pair : FastIterable)
		{
			Map.Add(Pair.Key, &Pair.Value);
		}
	}
	return NewPair.Value;
}

FCoreRedirects::FRedirectNameMap* FCoreRedirects::FRedirectTypeMap::Find(ECoreRedirectFlags Key)
{
	return Map.FindRef(Key);
}

void FCoreRedirects::FRedirectTypeMap::Empty()
{
	Map.Empty();
	FastIterable.Empty();
}

void FCoreRedirects::Initialize()
{
	if (bInitialized)
	{
		return;
	}
	bInitialized = true;

#if !UE_BUILD_SHIPPING && !NO_LOGGING
	if (FParse::Param(FCommandLine::Get(), TEXT("FullDebugCoreRedirects")))
	{
		// Enable debug mode and set to maximum verbosity
		bInDebugMode = true;
		LogCoreRedirects.SetVerbosity(ELogVerbosity::VeryVerbose);
		FCoreDelegates::OnFEngineLoopInitComplete.AddStatic(ValidateAllRedirects);
	}
	else if (FParse::Param(FCommandLine::Get(), TEXT("DebugCoreRedirects")))
	{
		// Enable debug mode and increase log levels but don't show every message
		bInDebugMode = true;
		LogCoreRedirects.SetVerbosity(ELogVerbosity::Verbose);
		FCoreDelegates::OnFEngineLoopInitComplete.AddStatic(ValidateAllRedirects);
	}
#endif

#if WITH_COREREDIRECTS_MULTITHREAD_WARNING
	// Setting IsInMultithreadedPhase has to occur after LoadModule("AssetRegistry") (which can write to FCoreRedirects) and
	// before the first package is queued onto the async loading thread (which reads from FCoreRedirects multithreaded). OnPostEngineInit is in that window.
	FCoreDelegates::OnPostEngineInit.AddStatic(EnterMultithreadedPhase);
#endif

	// Setup map
	ConfigKeyMap.Add(TEXT("ObjectRedirects"), ECoreRedirectFlags::Type_Object);
	ConfigKeyMap.Add(TEXT("ClassRedirects"), ECoreRedirectFlags::Type_Class);
	ConfigKeyMap.Add(TEXT("StructRedirects"), ECoreRedirectFlags::Type_Struct);
	ConfigKeyMap.Add(TEXT("EnumRedirects"), ECoreRedirectFlags::Type_Enum);
	ConfigKeyMap.Add(TEXT("FunctionRedirects"), ECoreRedirectFlags::Type_Function);
	ConfigKeyMap.Add(TEXT("PropertyRedirects"), ECoreRedirectFlags::Type_Property);
	ConfigKeyMap.Add(TEXT("PackageRedirects"), ECoreRedirectFlags::Type_Package);

	RegisterNativeRedirects();

	// Prepopulate RedirectTypeMap entries that some threads write to after the engine goes multi-threaded.
	// Most RedirectTypeMap entries are written to only from InitUObject's call to ReadRedirectsFromIni, and at that point the Engine is single-threaded.
	// Known missing packages and plugin loads can add entries to existing lists but will not add brand new types.
	// Taking advantage of this, we treat the list of Key/Value pairs of RedirectTypeMap as immutable and read from it without synchronization.
	// Note that the values for those written-during-multithreading entries need to be synchronized; it is only the list of Key/Value pairs that is immutable.
#if WITH_COREREDIRECTS_MULTITHREAD_WARNING
	check(!bIsInMultithreadedPhase);
#endif
	RedirectTypeMap.FindOrAdd(ECoreRedirectFlags::Type_Package | ECoreRedirectFlags::Category_Removed | ECoreRedirectFlags::Option_MissingLoad);

	// Enable to run startup tests
	//RunTests();
}

#if WITH_COREREDIRECTS_MULTITHREAD_WARNING
void FCoreRedirects::EnterMultithreadedPhase()
{
	bIsInMultithreadedPhase = true;
}
#endif

bool FCoreRedirects::RedirectNameAndValues(ECoreRedirectFlags Type, const FCoreRedirectObjectName& OldObjectName,
	FCoreRedirectObjectName& NewObjectName, const FCoreRedirect** FoundValueRedirect, ECoreRedirectMatchFlags MatchFlags)
{
	NewObjectName = OldObjectName;
	TArray<const FCoreRedirect*> FoundRedirects;

	if (GetMatchingRedirects(Type, OldObjectName, FoundRedirects, MatchFlags))
	{
		// Sort them based on match
		FoundRedirects.Sort([&OldObjectName](const FCoreRedirect& A, const FCoreRedirect& B) { return A.OldName.MatchScore(OldObjectName) > B.OldName.MatchScore(OldObjectName); });

		// Apply in order
		for (int32 i = 0; i < FoundRedirects.Num(); i++)
		{
			const FCoreRedirect* Redirect = FoundRedirects[i];

			if (!Redirect)
			{
				continue;
			}

			// Only apply if name match is still valid, if it already renamed part of it it may not apply any more. Don't want to check flags as those were checked in the gather step
			if (Redirect->Matches(NewObjectName, MatchFlags))
			{
				if (FoundValueRedirect && (Redirect->HasValueChanges() || Redirect->OverrideClassName.IsValid()))
				{
					if (*FoundValueRedirect)
					{
						if ((*FoundValueRedirect)->ValueChanges.OrderIndependentCompareEqual(Redirect->ValueChanges) == false)
						{
							UE_LOG(LogCoreRedirects, Error, TEXT("RedirectNameAndValues(%s) found multiple conflicting value redirects, %s and %s!"), *OldObjectName.ToString(), *(*FoundValueRedirect)->OldName.ToString(), *Redirect->OldName.ToString());
						}
					}
					else
					{
						// Set value redirects for processing outside
						*FoundValueRedirect = Redirect;
					}
				}

				NewObjectName = Redirect->RedirectName(NewObjectName);
			}
		}
	}

	UE_CLOG(bInDebugMode && NewObjectName != OldObjectName, LogCoreRedirects, Verbose, 
		TEXT("RedirectNameAndValues(%s) replaced by %s"), *OldObjectName.ToString(), *NewObjectName.ToString());

	return NewObjectName != OldObjectName;
}

FCoreRedirectObjectName FCoreRedirects::GetRedirectedName(ECoreRedirectFlags Type,
	const FCoreRedirectObjectName& OldObjectName, ECoreRedirectMatchFlags MatchFlags)
{
	FCoreRedirectObjectName NewObjectName;

	RedirectNameAndValues(Type, OldObjectName, NewObjectName, nullptr, MatchFlags);

	return NewObjectName;
}

const TMap<FString, FString>* FCoreRedirects::GetValueRedirects(ECoreRedirectFlags Type,
	const FCoreRedirectObjectName& OldObjectName, ECoreRedirectMatchFlags MatchFlags)
{
	FCoreRedirectObjectName NewObjectName;
	const FCoreRedirect* FoundRedirect = nullptr;

	RedirectNameAndValues(Type, OldObjectName, NewObjectName, &FoundRedirect, MatchFlags);

	if (FoundRedirect && FoundRedirect->ValueChanges.Num() > 0)
	{
		UE_CLOG(bInDebugMode, LogCoreRedirects, VeryVerbose, TEXT("GetValueRedirects found %d matches for %s"), FoundRedirect->ValueChanges.Num(), *OldObjectName.ToString());

		return &FoundRedirect->ValueChanges;
	}

	return nullptr;
}

bool FCoreRedirects::GetMatchingRedirects(ECoreRedirectFlags SearchFlags, const FCoreRedirectObjectName& OldObjectName,
	TArray<const FCoreRedirect*>& FoundRedirects, ECoreRedirectMatchFlags MatchFlags)
{
	// Look for all redirects that match the given names and flags
	bool bFound = false;
	
	// If we're not explicitly searching for packages, and not looking for removed things, and not searching for partial matches
	// based on ObjectName only, add the implicit (Type=Package,Category=None) redirects
	const bool bSearchPackageRedirects = !(SearchFlags & ECoreRedirectFlags::Type_Package) &&
		!(SearchFlags & ECoreRedirectFlags::Category_Removed) &&
			(!(MatchFlags & ECoreRedirectMatchFlags::AllowPartialMatch) || !OldObjectName.PackageName.IsNone());

	// Determine list of maps to look over, need to handle being passed multiple types in a bit mask
	for (const TPair<ECoreRedirectFlags, FRedirectNameMap>& Pair : RedirectTypeMap)
	{
		ECoreRedirectFlags PairFlags = Pair.Key;

		// We need to check all maps that match the search or package flags
		if (CheckRedirectFlagsMatch(PairFlags, SearchFlags) || (bSearchPackageRedirects && CheckRedirectFlagsMatch(PairFlags, ECoreRedirectFlags::Type_Package)))
		{
			const TArray<FCoreRedirect>* RedirectsForName = Pair.Value.RedirectMap.Find(OldObjectName.GetSearchKey(PairFlags));

			if (RedirectsForName)
			{
				for (const FCoreRedirect& CheckRedirect : *RedirectsForName)
				{
					if (CheckRedirect.Matches(PairFlags, OldObjectName, MatchFlags))
					{
						bFound = true;
						FoundRedirects.Add(&CheckRedirect);
					}
				}
			}
		}
	}

	return bFound;
}

bool FCoreRedirects::FindPreviousNames(ECoreRedirectFlags SearchFlags, const FCoreRedirectObjectName& NewObjectName, TArray<FCoreRedirectObjectName>& PreviousNames)
{
	// Look for reverse direction redirects
	bool bFound = false;

	// If we're not explicitly searching for packages or looking for removed things, add the implicit (Type=Package,Category=None) redirects
	const bool bSearchPackageRedirects = !(SearchFlags & ECoreRedirectFlags::Type_Package) && !(SearchFlags & ECoreRedirectFlags::Category_Removed);

	// Determine list of maps to look over, need to handle being passed multiple Flagss in a bit mask
	for (const TPair<ECoreRedirectFlags, FRedirectNameMap>& Pair : RedirectTypeMap)
	{
		ECoreRedirectFlags PairFlags = Pair.Key;

		// We need to check all maps that match the search or package flags
		if (CheckRedirectFlagsMatch(PairFlags, SearchFlags) || (bSearchPackageRedirects && CheckRedirectFlagsMatch(PairFlags, ECoreRedirectFlags::Type_Package)))
		{
			for (const TPair<FName, TArray<FCoreRedirect>>& RedirectPair : Pair.Value.RedirectMap)
			{
				for (const FCoreRedirect& Redirect : RedirectPair.Value)
				{
					FCoreRedirectObjectName::EMatchFlags MatchFlags = FCoreRedirectObjectName::EMatchFlags::None;
					if (Redirect.IsSubstringMatch())
					{
						MatchFlags |= FCoreRedirectObjectName::EMatchFlags::CheckSubString;
					}
					if (Redirect.NewName.Matches(NewObjectName, MatchFlags))
					{
						// Construct a reverse redirect
						FCoreRedirect ReverseRedirect = FCoreRedirect(Redirect);
						ReverseRedirect.OldName = Redirect.NewName;
						ReverseRedirect.NewName = Redirect.OldName;

						FCoreRedirectObjectName OldName = ReverseRedirect.RedirectName(NewObjectName);

						if (OldName != NewObjectName)
						{
							bFound = true;
							PreviousNames.AddUnique(OldName);
						}
					}
				}
			}
		}
	}

	UE_CLOG(bFound && bInDebugMode, LogCoreRedirects, VeryVerbose, TEXT("FindPreviousNames found %d previous names for %s"), PreviousNames.Num(), *NewObjectName.ToString());

	return bFound;
}

bool FCoreRedirects::IsKnownMissing(ECoreRedirectFlags Type, const FCoreRedirectObjectName& ObjectName)
{
	TArray<const FCoreRedirect*> FoundRedirects;

	FRWScopeLock ScopeLock(KnownMissingLock, FRWScopeLockType::SLT_ReadOnly);
	return FCoreRedirects::GetMatchingRedirects(Type | ECoreRedirectFlags::Category_Removed, ObjectName, FoundRedirects);
}

bool FCoreRedirects::AddKnownMissing(ECoreRedirectFlags Type, const FCoreRedirectObjectName& ObjectName, ECoreRedirectFlags Channel)
{
	Initialize();

	check((Channel & ~ECoreRedirectFlags::Option_MissingLoad) == ECoreRedirectFlags::None);
	FCoreRedirect NewRedirect(Type | ECoreRedirectFlags::Category_Removed | Channel, ObjectName, FCoreRedirectObjectName());

	FRWScopeLock ScopeLock(KnownMissingLock, FRWScopeLockType::SLT_Write);
	return AddRedirectList(TArrayView<const FCoreRedirect>(&NewRedirect, 1), TEXT("AddKnownMissing"));
}

bool FCoreRedirects::RemoveKnownMissing(ECoreRedirectFlags Type, const FCoreRedirectObjectName& ObjectName, ECoreRedirectFlags Channel)
{
	check((Channel & ~ECoreRedirectFlags::Option_MissingLoad) == ECoreRedirectFlags::None);
	FCoreRedirect RedirectToRemove(Type | ECoreRedirectFlags::Category_Removed | Channel, ObjectName, FCoreRedirectObjectName());

	FRWScopeLock ScopeLock(KnownMissingLock, FRWScopeLockType::SLT_Write);
	return RemoveRedirectList(TArrayView<const FCoreRedirect>(&RedirectToRemove, 1), TEXT("RemoveKnownMissing"));
}

void FCoreRedirects::ClearKnownMissing(ECoreRedirectFlags Type, ECoreRedirectFlags Channel)
{
	check((Channel & ~ECoreRedirectFlags::Option_MissingLoad) == ECoreRedirectFlags::None);
	ECoreRedirectFlags RedirectFlags = Type | ECoreRedirectFlags::Category_Removed | Channel;

	FRWScopeLock ScopeLock(KnownMissingLock, FRWScopeLockType::SLT_Write);
	FRedirectNameMap* RedirectNameMap = RedirectTypeMap.Find(RedirectFlags);
	if (RedirectNameMap)
	{
		RedirectNameMap->RedirectMap.Empty();
	}
}

bool FCoreRedirects::RunTests()
{
	bool bSuccess = true;
	FRedirectTypeMap BackupMap = MoveTemp(RedirectTypeMap);
#if WITH_COREREDIRECTS_MULTITHREAD_WARNING
	bool BackupIsInMultithreadedPhase = bIsInMultithreadedPhase;
	bIsInMultithreadedPhase = false;
#endif
	RedirectTypeMap.Empty();

	TArray<FCoreRedirect> NewRedirects;

	NewRedirects.Emplace(ECoreRedirectFlags::Type_Property, TEXT("Property"), TEXT("Property2"));
	NewRedirects.Emplace(ECoreRedirectFlags::Type_Property, TEXT("Class.Property"), TEXT("Property3"));
	NewRedirects.Emplace(ECoreRedirectFlags::Type_Property, TEXT("/Game/PackageSpecific.Class.Property"), TEXT("Property4"));
	NewRedirects.Emplace(ECoreRedirectFlags::Type_Property, TEXT("/Game/Package.Class.OtherProperty"), TEXT("/Game/Package.Class.OtherProperty2"));
	NewRedirects.Emplace(ECoreRedirectFlags::Type_Class, TEXT("Class"), TEXT("Class2"));
	NewRedirects.Emplace(ECoreRedirectFlags::Type_Class, TEXT("/Game/Package.Class"), TEXT("Class3"));
	NewRedirects.Emplace(ECoreRedirectFlags::Type_Class | ECoreRedirectFlags::Category_InstanceOnly, TEXT("/Game/Package.Class"), TEXT("/Game/Package.ClassInstance"));
	NewRedirects.Emplace(ECoreRedirectFlags::Type_Package, TEXT("/Game/Package"), TEXT("/Game/Package2"));
	NewRedirects.Emplace(ECoreRedirectFlags::Type_Package | ECoreRedirectFlags::Option_MatchSubstring, TEXT("/oldgame"), TEXT("/newgame"));
	NewRedirects.Emplace(ECoreRedirectFlags::Type_Package | ECoreRedirectFlags::Category_Removed, TEXT("/Game/RemovedPackage"), TEXT("/Game/RemovedPackage"));
	NewRedirects.Emplace(ECoreRedirectFlags::Type_Package | ECoreRedirectFlags::Category_Removed | ECoreRedirectFlags::Option_MissingLoad, TEXT("/Game/MissingLoadPackage"), TEXT("/Game/MissingLoadPackage"));

	AddRedirectList(NewRedirects, TEXT("RunTests"));

	struct FRedirectTest
	{
		FString OldName;
		FString NewName;
		ECoreRedirectFlags Type;

		FRedirectTest(const FString& InOldName, const FString& InNewName, ECoreRedirectFlags InType)
			: OldName(InOldName), NewName(InNewName), Type(InType)
		{}
	};

	TArray<FRedirectTest> Tests;

	UE_LOG(LogCoreRedirects, Log, TEXT("Running FCoreRedirect Tests"));

	// Package-specific property rename and package rename apply
	Tests.Emplace(TEXT("/Game/PackageSpecific.Class:Property"), TEXT("/Game/PackageSpecific.Class:Property4"), ECoreRedirectFlags::Type_Property);
	// Verify . works as well
	Tests.Emplace(TEXT("/Game/PackageSpecific.Class.Property"), TEXT("/Game/PackageSpecific.Class:Property4"), ECoreRedirectFlags::Type_Property);
	// Wrong type, no replacement
	Tests.Emplace(TEXT("/Game/PackageSpecific.Class:Property"), TEXT("/Game/PackageSpecific.Class:Property"), ECoreRedirectFlags::Type_Function);
	// Class-specific property rename and package rename apply
	Tests.Emplace(TEXT("/Game/Package.Class:Property"), TEXT("/Game/Package2.Class:Property3"), ECoreRedirectFlags::Type_Property);
	// Package-Specific class rename applies
	Tests.Emplace(TEXT("/Game/Package.Class"), TEXT("/Game/Package2.Class3"), ECoreRedirectFlags::Type_Class);
	// Generic class rename applies
	Tests.Emplace(TEXT("/Game/PackageOther.Class"), TEXT("/Game/PackageOther.Class2"), ECoreRedirectFlags::Type_Class);
	// Check instance option
	Tests.Emplace(TEXT("/Game/Package.Class"), TEXT("/Game/Package2.ClassInstance"), ECoreRedirectFlags::Type_Class | ECoreRedirectFlags::Category_InstanceOnly);
	// Substring test
	Tests.Emplace(TEXT("/oldgame/Package.DefaultClass"), TEXT("/newgame/Package.DefaultClass"), ECoreRedirectFlags::Type_Class);

	for (FRedirectTest& Test : Tests)
	{
		FCoreRedirectObjectName OldName = FCoreRedirectObjectName(Test.OldName);
		FCoreRedirectObjectName NewName = GetRedirectedName(Test.Type, OldName);

		if (NewName.ToString() != Test.NewName)
		{
			bSuccess = false;
			UE_LOG(LogCoreRedirects, Error, TEXT("FCoreRedirect Test Failed: %s to %s, should be %s!"), *OldName.ToString(), *NewName.ToString(), *Test.NewName);
		}
	}

	// Check reverse lookup
	TArray<FCoreRedirectObjectName> OldNames;

	FindPreviousNames(ECoreRedirectFlags::Type_Class, FCoreRedirectObjectName(TEXT("/Game/PackageOther.Class2")), OldNames);

	if (OldNames.Num() != 1 || OldNames[0].ToString() != TEXT("/Game/PackageOther.Class"))
	{
		bSuccess = false;
		UE_LOG(LogCoreRedirects, Error, TEXT("FCoreRedirect Test Failed: ReverseLookup!"));
	}

	// Check removed
	if (!IsKnownMissing(ECoreRedirectFlags::Type_Package, FCoreRedirectObjectName(TEXT("/Game/RemovedPackage"))))
	{
		bSuccess = false;
		UE_LOG(LogCoreRedirects, Error, TEXT("FCoreRedirect Test Failed: /Game/RemovedPackage should be removed!"));
	}

	if (!IsKnownMissing(ECoreRedirectFlags::Type_Package, FCoreRedirectObjectName(TEXT("/Game/MissingLoadPackage"))))
	{
		bSuccess = false;
		UE_LOG(LogCoreRedirects, Error, TEXT("FCoreRedirect Test Failed: /Game/MissingLoadPackage should be removed!"));
	}

	if (IsKnownMissing(ECoreRedirectFlags::Type_Package, FCoreRedirectObjectName(TEXT("/Game/NotRemovedPackage"))))
	{
		bSuccess = false;
		UE_LOG(LogCoreRedirects, Error, TEXT("FCoreRedirect Test Failed: /Game/NotRemovedPackage should be removed!"));
	}

	AddKnownMissing(ECoreRedirectFlags::Type_Package, FCoreRedirectObjectName(TEXT("/Game/NotRemovedMissingLoad")), ECoreRedirectFlags::Option_MissingLoad);

	if (!IsKnownMissing(ECoreRedirectFlags::Type_Package, FCoreRedirectObjectName(TEXT("/Game/NotRemovedMissingLoad"))))
	{
		bSuccess = false;
		UE_LOG(LogCoreRedirects, Error, TEXT("FCoreRedirect Test Failed: /Game/NotRemovedMissingLoad should be removed now!"));
	}

	RemoveKnownMissing(ECoreRedirectFlags::Type_Package, FCoreRedirectObjectName(TEXT("/Game/NotRemovedMissingLoad")), ECoreRedirectFlags::None);

	if (!IsKnownMissing(ECoreRedirectFlags::Type_Package, FCoreRedirectObjectName(TEXT("/Game/NotRemovedMissingLoad"))))
	{
		bSuccess = false;
		UE_LOG(LogCoreRedirects, Error, TEXT("FCoreRedirect Test Failed: RemoveKnownMissing of /Game/NotRemovedMissingLoad but with bIsMissingLoad=false should not have removed the redirect!"));
	}

	RemoveKnownMissing(ECoreRedirectFlags::Type_Package, FCoreRedirectObjectName(TEXT("/Game/NotRemovedMissingLoad")), ECoreRedirectFlags::Option_MissingLoad);

	if (IsKnownMissing(ECoreRedirectFlags::Type_Package, FCoreRedirectObjectName(TEXT("/Game/NotRemovedMissingLoad"))))
	{
		bSuccess = false;
		UE_LOG(LogCoreRedirects, Error, TEXT("FCoreRedirect Test Failed: /Game/NotRemovedMissingLoad should no longer be removed!"));
	}

	AddKnownMissing(ECoreRedirectFlags::Type_Package, FCoreRedirectObjectName(TEXT("/Game/NotRemovedPackage")), ECoreRedirectFlags::None);

	if (!IsKnownMissing(ECoreRedirectFlags::Type_Package, FCoreRedirectObjectName(TEXT("/Game/NotRemovedPackage"))))
	{
		bSuccess = false;
		UE_LOG(LogCoreRedirects, Error, TEXT("FCoreRedirect Test Failed: /Game/NotRemovedPackage should be removed now!"));
	}

	RemoveKnownMissing(ECoreRedirectFlags::Type_Package, FCoreRedirectObjectName(TEXT("/Game/NotRemovedPackage")), ECoreRedirectFlags::Option_MissingLoad);

	if (!IsKnownMissing(ECoreRedirectFlags::Type_Package, FCoreRedirectObjectName(TEXT("/Game/NotRemovedPackage"))))
	{
		bSuccess = false;
		UE_LOG(LogCoreRedirects, Error, TEXT("FCoreRedirect Test Failed: RemoveKnownMissing of /Game/NotRemovedPackage but with bIsMissingLoad=true should not have removed the redirect!"));
	}

	RemoveKnownMissing(ECoreRedirectFlags::Type_Package, FCoreRedirectObjectName(TEXT("/Game/NotRemovedPackage")), ECoreRedirectFlags::None);

	if (IsKnownMissing(ECoreRedirectFlags::Type_Package, FCoreRedirectObjectName(TEXT("/Game/NotRemovedPackage"))))
	{
		bSuccess = false;
		UE_LOG(LogCoreRedirects, Error, TEXT("FCoreRedirect Test Failed: /Game/NotRemovedPackage should no longer be removed!"));
	}

	// Restore old state
	RedirectTypeMap = MoveTemp(BackupMap);
#if WITH_COREREDIRECTS_MULTITHREAD_WARNING
	bIsInMultithreadedPhase = BackupIsInMultithreadedPhase;
#endif

	return bSuccess;
}

IMPLEMENT_SIMPLE_AUTOMATION_TEST(FCoreRedirectTest, "System.Core.Misc.CoreRedirects", EAutomationTestFlags::ApplicationContextMask | EAutomationTestFlags::EngineFilter)
bool FCoreRedirectTest::RunTest(const FString& Parameters)
{
	return FCoreRedirects::RunTests();
}

bool FCoreRedirects::ReadRedirectsFromIni(const FString& IniName)
{
	Initialize();

	if (GConfig)
	{
		FConfigSection* RedirectSection = GConfig->GetSectionPrivate(TEXT("CoreRedirects"), false, true, IniName);
		if (RedirectSection)
		{
			TArray<FCoreRedirect> NewRedirects;

			for (FConfigSection::TIterator It(*RedirectSection); It; ++It)
			{
				FString OldName, NewName, OverrideClassName;

				bool bInstanceOnly = false;
				bool bRemoved = false;
				bool bMatchSubstring = false;

				const FString& ValueString = It.Value().GetValue();

				FParse::Bool(*ValueString, TEXT("InstanceOnly="), bInstanceOnly);
				FParse::Bool(*ValueString, TEXT("Removed="), bRemoved);
				FParse::Bool(*ValueString, TEXT("MatchSubstring="), bMatchSubstring);

				FParse::Value(*ValueString, TEXT("OldName="), OldName);
				FParse::Value(*ValueString, TEXT("NewName="), NewName);

				FParse::Value(*ValueString, TEXT("OverrideClassName="), OverrideClassName);

				ECoreRedirectFlags* FlagPtr = ConfigKeyMap.Find(It.Key());

				// If valid type
				if (FlagPtr)
				{
					ECoreRedirectFlags NewFlags = *FlagPtr;

					if (bInstanceOnly)
					{
						NewFlags |= ECoreRedirectFlags::Category_InstanceOnly;
					}

					if (bRemoved)
					{
						NewFlags |= ECoreRedirectFlags::Category_Removed;
					}

					if (bMatchSubstring)
					{
						NewFlags |= ECoreRedirectFlags::Option_MatchSubstring;
					}

					FCoreRedirect* Redirect = &NewRedirects.Emplace_GetRef(NewFlags, FCoreRedirectObjectName(OldName), FCoreRedirectObjectName(NewName));

					if (!OverrideClassName.IsEmpty())
					{
						Redirect->OverrideClassName = FCoreRedirectObjectName(OverrideClassName);
					}

					int32 ValueChangesIndex = ValueString.Find(TEXT("ValueChanges="));
				
					if (ValueChangesIndex != INDEX_NONE)
					{
						// Look for first (
						ValueChangesIndex = ValueString.Find(TEXT("("), ESearchCase::CaseSensitive, ESearchDir::FromStart, ValueChangesIndex);

						FString ValueChangesString = ValueString.Mid(ValueChangesIndex);
						const TCHAR* Buffer = Redirect->ParseValueChanges(GetData(ValueChangesString));

						if (!Buffer)
						{
							UE_LOG(LogCoreRedirects, Error, TEXT("ReadRedirectsFromIni(%s) failed to parse ValueChanges for redirect %s!"), *IniName, *ValueString);

							// Remove added redirect
							Redirect = nullptr;
							NewRedirects.RemoveAt(NewRedirects.Num() - 1);
						}
					}
				}
				else
				{
					UE_LOG(LogCoreRedirects, Error, TEXT("ReadRedirectsFromIni(%s) failed to parse type for redirect %s!"), *IniName, *ValueString);
				}
			}

			return AddRedirectList(NewRedirects, IniName);
		}
		else
		{
			UE_LOG(LogCoreRedirects, Verbose, TEXT("ReadRedirectsFromIni(%s) did not find any redirects"), *IniName);
		}
	}
	else
	{
		UE_LOG(LogCoreRedirects, Warning, TEXT(" **** CORE REDIRECTS UNABLE TO INITIALIZE! **** "));
	}
	return false;
}

bool FCoreRedirects::AddRedirectList(TArrayView<const FCoreRedirect> Redirects, const FString& SourceString)
{
	Initialize();

	UE_LOG(LogCoreRedirects, Verbose, TEXT("AddRedirect(%s) adding %d redirects"), *SourceString, Redirects.Num());

	if (bInDebugMode && bValidatedOnce)
	{
		// Validate on apply because we finished our initial validation pass
		ValidateRedirectList(Redirects, SourceString);
	}

	bool bAddedAny = false;
	for (const FCoreRedirect& NewRedirect : Redirects)
	{
		if (!NewRedirect.OldName.IsValid() || !NewRedirect.NewName.IsValid())
		{
			UE_LOG(LogCoreRedirects, Error, TEXT("AddRedirect(%s) failed to add redirect from %s to %s with empty name!"), *SourceString, *NewRedirect.OldName.ToString(), *NewRedirect.NewName.ToString());
			continue;
		}

		if ((!NewRedirect.OldName.HasValidCharacters(NewRedirect.RedirectFlags) && !FPackageName::IsVersePackage(NewRedirect.OldName.PackageName.ToString()))
			|| (!NewRedirect.NewName.HasValidCharacters(NewRedirect.RedirectFlags) && !FPackageName::IsVersePackage(NewRedirect.NewName.PackageName.ToString())))
		{
			UE_LOG(LogCoreRedirects, Error, TEXT("AddRedirect(%s) failed to add redirect from %s to %s with invalid characters!"), *SourceString, *NewRedirect.OldName.ToString(), *NewRedirect.NewName.ToString());
			continue;
		}

		if (NewRedirect.NewName.PackageName != NewRedirect.OldName.PackageName && NewRedirect.OldName.OuterName != NAME_None)
		{
			UE_LOG(LogCoreRedirects, Error, TEXT("AddRedirect(%s) failed to add redirect, cannot modify package from %s to %s while specifying outer!"), *SourceString, *NewRedirect.OldName.ToString(), *NewRedirect.NewName.ToString());
			continue;
		}

		if (NewRedirect.IsSubstringMatch())
		{
			UE_LOG(LogCoreRedirects, Log, TEXT("AddRedirect(%s) has substring redirect %s, these are very slow and should be resolved as soon as possible!"), *SourceString, *NewRedirect.OldName.ToString());
		}
		
		if (AddSingleRedirect(NewRedirect, SourceString))
		{
			bAddedAny = true;

			// If value redirect, add a value redirect from NewName->NewName as well, this will merge with existing ones as needed
			if (NewRedirect.OldName != NewRedirect.NewName && NewRedirect.HasValueChanges())
			{
				FCoreRedirect ValueRedirect = NewRedirect;
				ValueRedirect.OldName = ValueRedirect.NewName;

				AddSingleRedirect(ValueRedirect, SourceString);
			}
		}
	}

	return bAddedAny;
}

bool FCoreRedirects::AddSingleRedirect(const FCoreRedirect& NewRedirect, const FString& SourceString)
{
	FRedirectNameMap* ExistingNameMap;
#if WITH_COREREDIRECTS_MULTITHREAD_WARNING
	if (bIsInMultithreadedPhase)
	{
		ExistingNameMap = RedirectTypeMap.Find(NewRedirect.RedirectFlags);
		checkf(ExistingNameMap, TEXT("Once EnterMultithreadedPhase has been called, it is no longer valid to add redirects of new types."));
	}
	else
#endif
	{
		ExistingNameMap = &RedirectTypeMap.FindOrAdd(NewRedirect.RedirectFlags);
	}
	TArray<FCoreRedirect>& ExistingRedirects = ExistingNameMap->RedirectMap.FindOrAdd(NewRedirect.GetSearchKey());

	bool bFoundDuplicate = false;

	// Check for duplicate
	for (FCoreRedirect& ExistingRedirect : ExistingRedirects)
	{
		if (ExistingRedirect.IdenticalMatchRules(NewRedirect))
		{
			bFoundDuplicate = true;
			bool bIsSameNewName = ExistingRedirect.NewName == NewRedirect.NewName;
			bool bOneIsPartialOtherIsFull = false;
			if (!bIsSameNewName &&
				ExistingRedirect.OldName.Matches(NewRedirect.OldName, FCoreRedirectObjectName::EMatchFlags::AllowPartialRHSMatch) &&
				ExistingRedirect.NewName.Matches(NewRedirect.NewName, FCoreRedirectObjectName::EMatchFlags::AllowPartialRHSMatch))
			{
				bIsSameNewName = true;
				bOneIsPartialOtherIsFull = true;
			}

			if (bIsSameNewName)
			{
				// Merge fields from the two duplicate redirects
				bool bBothHaveValueChanges = ExistingRedirect.HasValueChanges() && NewRedirect.HasValueChanges();
				ExistingRedirect.OldName.UnionFieldsInline(NewRedirect.OldName);
				ExistingRedirect.NewName.UnionFieldsInline(NewRedirect.NewName);
				ExistingRedirect.ValueChanges.Append(NewRedirect.ValueChanges);
				if (bBothHaveValueChanges)
				{
					// No warning when there are values changes to merge
					UE_LOG(LogCoreRedirects, Verbose, TEXT("AddRedirect(%s) merging value redirects for %s"), *SourceString, *ExistingRedirect.NewName.ToString());
				}
				else if (bOneIsPartialOtherIsFull)
				{
					UE_LOG(LogCoreRedirects, Warning, TEXT("AddRedirect(%s) found duplicate redirects for %s to %s, one a FullPath and the other ObjectName-only.")
						TEXT(" This used to be required for StructRedirects but now you should remove the ObjectName-only redirect and keep the FullPath."),
						*SourceString, *ExistingRedirect.OldName.ToString(), *ExistingRedirect.NewName.ToString());
				}
				else
				{
					UE_LOG(LogCoreRedirects, Verbose, TEXT("AddRedirect(%s) ignoring duplicate redirects for %s to %s"), *SourceString, *ExistingRedirect.OldName.ToString(), *ExistingRedirect.NewName.ToString());
				}
			}
			else
			{
				UE_LOG(LogCoreRedirects, Error, TEXT("AddRedirect(%s) found conflicting redirects for %s! Old: %s, New: %s"), *SourceString, *ExistingRedirect.OldName.ToString(), *ExistingRedirect.NewName.ToString(), *NewRedirect.NewName.ToString());
			}
			break;
		}
	}

	if (bFoundDuplicate)
	{
		return false;
	}

	ExistingRedirects.Add(NewRedirect);
	return true;
}

bool FCoreRedirects::RemoveRedirectList(TArrayView<const FCoreRedirect> Redirects, const FString& SourceString)
{
	UE_LOG(LogCoreRedirects, Verbose, TEXT("RemoveRedirect(%s) Removing %d redirects"), *SourceString, Redirects.Num());

	bool bRemovedAny = false;
	for (const FCoreRedirect& RedirectToRemove : Redirects)
	{
		if (!RedirectToRemove.OldName.IsValid() || !RedirectToRemove.NewName.IsValid())
		{
			UE_LOG(LogCoreRedirects, Error, TEXT("RemoveRedirect(%s) failed to remove redirect from %s to %s with empty name!"), *SourceString, *RedirectToRemove.OldName.ToString(), *RedirectToRemove.NewName.ToString());
			continue;
		}

		if (RedirectToRemove.HasValueChanges())
		{
			UE_LOG(LogCoreRedirects, Error, TEXT("RemoveRedirect(%s) failed to remove redirect from %s to %s as it contains value changes!"), *SourceString, *RedirectToRemove.OldName.ToString(), *RedirectToRemove.NewName.ToString());
			continue;
		}

		if (!RedirectToRemove.OldName.HasValidCharacters(RedirectToRemove.RedirectFlags) || !RedirectToRemove.NewName.HasValidCharacters(RedirectToRemove.RedirectFlags))
		{
			UE_LOG(LogCoreRedirects, Error, TEXT("RemoveRedirect(%s) failed to remove redirect from %s to %s with invalid characters!"), *SourceString, *RedirectToRemove.OldName.ToString(), *RedirectToRemove.NewName.ToString());
			continue;
		}

		if (RedirectToRemove.NewName.PackageName != RedirectToRemove.OldName.PackageName && RedirectToRemove.OldName.OuterName != NAME_None)
		{
			UE_LOG(LogCoreRedirects, Error, TEXT("RemoveRedirect(%s) failed to remove redirect, it's not valid to modify package from %s to %s while specifying outer!"), *SourceString, *RedirectToRemove.OldName.ToString(), *RedirectToRemove.NewName.ToString());
			continue;
		}

		if (RedirectToRemove.IsSubstringMatch())
		{
			UE_LOG(LogCoreRedirects, Log, TEXT("RemoveRedirect(%s) has substring redirect %s, these are very slow and should be resolved as soon as possible!"), *SourceString, *RedirectToRemove.OldName.ToString());
		}

		bRemovedAny |= RemoveSingleRedirect(RedirectToRemove, SourceString);
	}

	return bRemovedAny;
}

bool FCoreRedirects::RemoveSingleRedirect(const FCoreRedirect& RedirectToRemove, const FString& SourceString)
{
	FRedirectNameMap* ExistingNameMap = RedirectTypeMap.Find(RedirectToRemove.RedirectFlags);
	if (!ExistingNameMap)
	{
		return false;
	}
	TArray<FCoreRedirect>* ExistingRedirects = ExistingNameMap->RedirectMap.Find(RedirectToRemove.GetSearchKey());
	if (!ExistingRedirects)
	{
		return false;
	}

	bool bRemovedRedirect = false;
	for (int32 ExistingRedirectIndex = 0; ExistingRedirectIndex < ExistingRedirects->Num(); ++ExistingRedirectIndex)
	{
		FCoreRedirect& ExistingRedirect = (*ExistingRedirects)[ExistingRedirectIndex];

		if (ExistingRedirect.IdenticalMatchRules(RedirectToRemove))
		{
			if (ExistingRedirect.NewName != RedirectToRemove.NewName)
			{
				// This isn't the redirect we were looking for... move on in case there's another match for our old name
				continue;
			}

			bRemovedRedirect = true;
			ExistingRedirects->RemoveAt(ExistingRedirectIndex);
			break;
		}
	}

	return bRemovedRedirect;
}

void FCoreRedirects::ValidateRedirectList(TArrayView<const FCoreRedirect> Redirects, const FString& SourceString)
{
	for (const FCoreRedirect& Redirect : Redirects)
	{
		if (Redirect.NewName.IsValid())
		{
			// If the new package is loaded but the new name isn't, this is very likely a bug
			// If the new package isn't loaded the redirect can't be validated either way, so report it for manual follow up
			UObject* NewPackage = FindObjectFast<UPackage>(nullptr, Redirect.NewName.PackageName);
			FString NewPath = Redirect.NewName.ToString();
			FString OldPath = Redirect.OldName.ToString();

			if (CheckRedirectFlagsMatch(Redirect.RedirectFlags, ECoreRedirectFlags::Type_Class))
			{
				if (Redirect.NewName.PackageName.IsNone())
				{
					UE_LOG(LogCoreRedirects, Warning, TEXT("ValidateRedirect(%s) has missing package for Class redirect from %s to %s!"), *SourceString, *OldPath, *NewPath);
				}
				else
				{
					const UClass* FindClass = FindObject<const UClass>(FTopLevelAssetPath(NewPath));
					if (!FindClass)
					{
						if (NewPackage)
						{
							UE_LOG(LogCoreRedirects, Error, TEXT("ValidateRedirect(%s) failed to find destination Class for redirect from %s to %s with loaded package!"), *SourceString, *OldPath, *NewPath);
						}
						else
						{
							UE_LOG(LogCoreRedirects, Log, TEXT("ValidateRedirect(%s) can't validate destination Class for redirect from %s to %s with unloaded package"), *SourceString, *OldPath, *NewPath);
						}
					}
				}
			}

			if (CheckRedirectFlagsMatch(Redirect.RedirectFlags, ECoreRedirectFlags::Type_Struct))
			{
				if (Redirect.NewName.PackageName.IsNone())
				{
					UE_LOG(LogCoreRedirects, Warning, TEXT("ValidateRedirect(%s) has missing package for Struct redirect from %s to %s!"), *SourceString, *OldPath, *NewPath);
				}
				else
				{
					const UScriptStruct* FindStruct = FindObject<const UScriptStruct>(FTopLevelAssetPath(NewPath));
					if (!FindStruct)
					{
						if (NewPackage)
						{
							UE_LOG(LogCoreRedirects, Error, TEXT("ValidateRedirect(%s) failed to find destination Struct for redirect from %s to %s with loaded package!"), *SourceString, *OldPath, *NewPath);
						}
						else
						{
							UE_LOG(LogCoreRedirects, Log, TEXT("ValidateRedirect(%s) can't validate destination Struct for redirect from %s to %s with unloaded package"), *SourceString, *OldPath, *NewPath);
						}
					}
				}
			}

			if (CheckRedirectFlagsMatch(Redirect.RedirectFlags, ECoreRedirectFlags::Type_Enum))
			{
				if (Redirect.NewName.PackageName.IsNone())
				{
					// If the name is the same that's fine and this is just for value redirects
					if (Redirect.NewName != Redirect.OldName)
					{
						UE_LOG(LogCoreRedirects, Warning, TEXT("ValidateRedirect(%s) has missing package for Enum redirect from %s to %s!"), *SourceString, *OldPath, *NewPath);
					}
				}
				else
				{
					const UEnum* FindEnum = FindObject<const UEnum>(FTopLevelAssetPath(NewPath));
					if (!FindEnum)
					{
						if (NewPackage)
						{
							UE_LOG(LogCoreRedirects, Error, TEXT("ValidateRedirect(%s) failed to find destination Enum for redirect from %s to %s with loaded package!"), *SourceString, *OldPath, *NewPath);
						}
						else
						{
							UE_LOG(LogCoreRedirects, Log, TEXT("ValidateRedirect(%s) can't validate destination Enum for redirect from %s to %s with unloaded package"), *SourceString, *OldPath, *NewPath);
						}
					}
				}
			}
		}
	}
}

void FCoreRedirects::ValidateAllRedirects()
{
	bValidatedOnce = true;

	// Validate all existing redirects

	for (const TPair<ECoreRedirectFlags, FRedirectNameMap>& Pair : RedirectTypeMap)
	{
		ECoreRedirectFlags PairFlags = Pair.Key;
		FString ListName = FString::Printf(TEXT("Type %d"), (int32)PairFlags);

		for (const TPair<FName, TArray<FCoreRedirect> >& ArrayPair : Pair.Value.RedirectMap)
		{
			ValidateRedirectList(ArrayPair.Value, ListName);
		}
	}
}

ECoreRedirectFlags FCoreRedirects::GetFlagsForTypeName(FName PackageName, FName TypeName)
{
	if (PackageName == GLongCoreUObjectPackageName)
	{
		if (TypeName == NAME_Class)
		{
			return ECoreRedirectFlags::Type_Class;
		}
		else if (TypeName == NAME_ScriptStruct)
		{
			return ECoreRedirectFlags::Type_Struct;
		}
		else if (TypeName == NAME_Enum)
		{
			return ECoreRedirectFlags::Type_Enum;
		}
		else if (TypeName == NAME_Package)
		{
			return ECoreRedirectFlags::Type_Package;
		}
		else if (TypeName == NAME_Function)
		{
			return ECoreRedirectFlags::Type_Function;
		}

		// If ending with property, it's a property
		if (TypeName.ToString().EndsWith(TEXT("Property")))
		{
			return ECoreRedirectFlags::Type_Property;
		}
	}

	// If ending with GeneratedClass this has to be a class subclass, some of these are in engine or plugins
	if (TypeName.ToString().EndsWith(TEXT("GeneratedClass")))
	{
		return ECoreRedirectFlags::Type_Class;
	}

	if (TypeName == NAME_UserDefinedEnum)
	{
		return ECoreRedirectFlags::Type_Enum;
	}

	return ECoreRedirectFlags::Type_Object;
}

ECoreRedirectFlags FCoreRedirects::GetFlagsForTypeClass(UClass *TypeClass)
{
	// Use Name version for consistency, if we can't figure it out from just the name it isn't safe
	return GetFlagsForTypeName(TypeClass->GetOutermost()->GetFName(), TypeClass->GetFName());
}

// We want to only load these redirects in editor builds, but Matinee needs them at runtime still 

#if UE_WITH_CORE_REDIRECTS

UE_DISABLE_OPTIMIZATION_SHIP

// The compiler doesn't like having a massive string table in a single function so split it up
#define CLASS_REDIRECT(OldName, NewName) Redirects.Emplace_GetRef(ECoreRedirectFlags::Type_Class, TEXT(OldName), TEXT(NewName))
#define CLASS_REDIRECT_INSTANCES(OldName, NewName) Redirects.Emplace_GetRef(ECoreRedirectFlags::Type_Class | ECoreRedirectFlags::Category_InstanceOnly, TEXT(OldName), TEXT(NewName))
#define STRUCT_REDIRECT(OldName, NewName) Redirects.Emplace_GetRef(ECoreRedirectFlags::Type_Struct, TEXT(OldName), TEXT(NewName))
#define ENUM_REDIRECT(OldName, NewName) Redirects.Emplace_GetRef(ECoreRedirectFlags::Type_Enum, TEXT(OldName), TEXT(NewName))
#define PROPERTY_REDIRECT(OldName, NewName) Redirects.Emplace_GetRef(ECoreRedirectFlags::Type_Property, TEXT(OldName), TEXT(NewName))
#define FUNCTION_REDIRECT(OldName, NewName) Redirects.Emplace_GetRef(ECoreRedirectFlags::Type_Function, TEXT(OldName), TEXT(NewName))
#define PACKAGE_REDIRECT(OldName, NewName) Redirects.Emplace_GetRef(ECoreRedirectFlags::Type_Package, TEXT(OldName), TEXT(NewName))

static void RegisterNativeRedirects40(TArray<FCoreRedirect>& Redirects)
{
	// CLASS_REDIRECT("AnimTreeInstance", "/Script/Engine.AnimInstance"); // Leaving some of these disabled as they can cause issues with the reverse class lookup in asset registry scans 
	CLASS_REDIRECT("AnimationCompressionAlgorithm", "/Script/Engine.AnimCompress");
	CLASS_REDIRECT("AnimationCompressionAlgorithm_BitwiseCompressOnly", "/Script/Engine.AnimCompress_BitwiseCompressOnly");
	CLASS_REDIRECT("AnimationCompressionAlgorithm_LeastDestructive", "/Script/Engine.AnimCompress_LeastDestructive");
	CLASS_REDIRECT("AnimationCompressionAlgorithm_PerTrackCompression", "/Script/Engine.AnimCompress_PerTrackCompression");
	CLASS_REDIRECT("AnimationCompressionAlgorithm_RemoveEverySecondKey", "/Script/Engine.AnimCompress_RemoveEverySecondKey");
	CLASS_REDIRECT("AnimationCompressionAlgorithm_RemoveLinearKeys", "/Script/Engine.AnimCompress_RemoveLinearKeys");
	CLASS_REDIRECT("AnimationCompressionAlgorithm_RemoveTrivialKeys", "/Script/Engine.AnimCompress_RemoveTrivialKeys");
	// CLASS_REDIRECT("BlueprintActorBase", "/Script/Engine.Actor");
	CLASS_REDIRECT("DefaultPawnMovement", "/Script/Engine.FloatingPawnMovement");
	CLASS_REDIRECT("DirectionalLightMovable", "/Script/Engine.DirectionalLight");
	CLASS_REDIRECT("DirectionalLightStatic", "/Script/Engine.DirectionalLight");
	CLASS_REDIRECT("DirectionalLightStationary", "/Script/Engine.DirectionalLight");
	CLASS_REDIRECT("DynamicBlockingVolume", "/Script/Engine.BlockingVolume");
	CLASS_REDIRECT("DynamicPhysicsVolume", "/Script/Engine.PhysicsVolume");
	CLASS_REDIRECT("DynamicTriggerVolume", "/Script/Engine.TriggerVolume");
	// CLASS_REDIRECT("GameInfo", "/Script/Engine.GameMode");
	// CLASS_REDIRECT("GameReplicationInfo", "/Script/Engine.GameState");
	CLASS_REDIRECT("InterpActor", "/Script/Engine.StaticMeshActor");
	CLASS_REDIRECT("K2Node_CallSuperFunction", "/Script/BlueprintGraph.K2Node_CallParentFunction");
	CLASS_REDIRECT("MaterialSpriteComponent", "/Script/Engine.MaterialBillboardComponent");
	CLASS_REDIRECT("MovementComp_Character", "/Script/Engine.CharacterMovementComponent");
	CLASS_REDIRECT("MovementComp_Projectile", "/Script/Engine.ProjectileMovementComponent");
	CLASS_REDIRECT("MovementComp_Rotating", "/Script/Engine.RotatingMovementComponent");
	CLASS_REDIRECT("NavAreaDefault", "/Script/NavigationSystem.NavArea_Default");
	CLASS_REDIRECT("NavAreaDefinition", "/Script/NavigationSystem.NavArea");
	CLASS_REDIRECT("NavAreaNull", "/Script/NavigationSystem.NavArea_Null");
	CLASS_REDIRECT("PhysicsActor", "/Script/Engine.StaticMeshActor");
	CLASS_REDIRECT("PhysicsBSJointActor", "/Script/Engine.PhysicsConstraintActor");
	CLASS_REDIRECT("PhysicsHingeActor", "/Script/Engine.PhysicsConstraintActor");
	CLASS_REDIRECT("PhysicsPrismaticActor", "/Script/Engine.PhysicsConstraintActor");
	// CLASS_REDIRECT("PlayerCamera", "/Script/Engine.PlayerCameraManager");
	// CLASS_REDIRECT("PlayerReplicationInfo", "/Script/Engine.PlayerState");
	CLASS_REDIRECT("PointLightMovable", "/Script/Engine.PointLight");
	CLASS_REDIRECT("PointLightStatic", "/Script/Engine.PointLight");
	CLASS_REDIRECT("PointLightStationary", "/Script/Engine.PointLight");
	CLASS_REDIRECT("RB_BSJointSetup", "/Script/Engine.PhysicsConstraintTemplate");
	CLASS_REDIRECT("RB_BodySetup", "/Script/Engine.BodySetup");
	CLASS_REDIRECT("RB_ConstraintActor", "/Script/Engine.PhysicsConstraintActor");
	CLASS_REDIRECT("RB_ConstraintComponent", "/Script/Engine.PhysicsConstraintComponent");
	CLASS_REDIRECT("RB_ConstraintSetup", "/Script/Engine.PhysicsConstraintTemplate");
	CLASS_REDIRECT("RB_Handle", "/Script/Engine.PhysicsHandleComponent");
	CLASS_REDIRECT("RB_HingeSetup", "/Script/Engine.PhysicsConstraintTemplate");
	CLASS_REDIRECT("RB_PrismaticSetup", "/Script/Engine.PhysicsConstraintTemplate");
	CLASS_REDIRECT("RB_RadialForceComponent", "/Script/Engine.RadialForceComponent");
	CLASS_REDIRECT("RB_SkelJointSetup", "/Script/Engine.PhysicsConstraintTemplate");
	CLASS_REDIRECT("RB_Thruster", "/Script/Engine.PhysicsThruster");
	CLASS_REDIRECT("RB_ThrusterComponent", "/Script/Engine.PhysicsThrusterComponent");
	CLASS_REDIRECT("SensingComponent", "/Script/AIModule.PawnSensingComponent");
	CLASS_REDIRECT("SingleAnimSkeletalActor", "/Script/Engine.SkeletalMeshActor");
	CLASS_REDIRECT("SingleAnimSkeletalComponent", "/Script/Engine.SkeletalMeshComponent");
	CLASS_REDIRECT("SkeletalMeshReplicatedComponent", "/Script/Engine.SkeletalMeshComponent");
	CLASS_REDIRECT("SkeletalPhysicsActor", "/Script/Engine.SkeletalMeshActor");
	CLASS_REDIRECT("SoundMode", "/Script/Engine.SoundMix");
	CLASS_REDIRECT("SpotLightMovable", "/Script/Engine.SpotLight");
	CLASS_REDIRECT("SpotLightStatic", "/Script/Engine.SpotLight");
	CLASS_REDIRECT("SpotLightStationary", "/Script/Engine.SpotLight");
	CLASS_REDIRECT("SpriteComponent", "/Script/Engine.BillboardComponent");
	CLASS_REDIRECT("StaticMeshReplicatedComponent", "/Script/Engine.StaticMeshComponent");
	CLASS_REDIRECT("VimBlueprint", "/Script/Engine.AnimBlueprint");
	CLASS_REDIRECT("VimGeneratedClass", "/Script/Engine.AnimBlueprintGeneratedClass");
	CLASS_REDIRECT("VimInstance", "/Script/Engine.AnimInstance");
	CLASS_REDIRECT("WorldInfo", "/Script/Engine.WorldSettings");
	CLASS_REDIRECT_INSTANCES("NavAreaMeta", "/Script/NavigationSystem.NavArea_Default");

	STRUCT_REDIRECT("VimDebugData", "/Script/Engine.AnimBlueprintDebugData");

	FUNCTION_REDIRECT("Actor.GetController", "Pawn.GetController");
	FUNCTION_REDIRECT("Actor.GetTouchingActors", "Actor.GetOverlappingActors");
	PROPERTY_REDIRECT("Actor.GetOverlappingActors.OutTouchingActors", "OverlappingActors");
	FUNCTION_REDIRECT("Actor.GetTouchingComponents", "Actor.GetOverlappingComponents");
	PROPERTY_REDIRECT("Actor.GetOverlappingComponents.TouchingComponents", "OverlappingComponents");
	FUNCTION_REDIRECT("Actor.HasTag", "Actor.ActorHasTag");
	FUNCTION_REDIRECT("Actor.ReceiveActorTouch", "Actor.ReceiveActorBeginOverlap");
	PROPERTY_REDIRECT("Actor.ReceiveActorBeginOverlap.Other", "OtherActor");
	FUNCTION_REDIRECT("Actor.ReceiveActorUntouch", "Actor.ReceiveActorEndOverlap");
	PROPERTY_REDIRECT("Actor.ReceiveActorEndOverlap.Other", "OtherActor");
	PROPERTY_REDIRECT("Actor.ReceiveHit.NormalForce", "NormalImpulse");
	FUNCTION_REDIRECT("Actor.SetActorHidden", "Actor.SetActorHiddenInGame");
	PROPERTY_REDIRECT("Actor.LifeSpan", "Actor.InitialLifeSpan");
	PROPERTY_REDIRECT("Actor.OnActorTouch", "OnActorBeginOverlap");
	PROPERTY_REDIRECT("Actor.OnActorUnTouch", "OnActorEndOverlap");

	FUNCTION_REDIRECT("AnimInstance.GetSequencePlayerLength", "GetAnimAssetPlayerLength");
	FUNCTION_REDIRECT("AnimInstance.GetSequencePlayerTimeFraction", "GetAnimAssetPlayerTimeFraction");
	FUNCTION_REDIRECT("AnimInstance.GetSequencePlayerTimeFromEnd", "GetAnimAssetPlayerTimeFromEnd");
	FUNCTION_REDIRECT("AnimInstance.GetSequencePlayerTimeFromEndFraction", "GetAnimAssetPlayerTimeFromEndFraction");
	FUNCTION_REDIRECT("AnimInstance.KismetInitializeAnimation", "AnimInstance.BlueprintInitializeAnimation");
	FUNCTION_REDIRECT("AnimInstance.KismetUpdateAnimation", "AnimInstance.BlueprintUpdateAnimation");
	PROPERTY_REDIRECT("AnimInstance.GetAnimAssetPlayerLength.Sequence", "AnimAsset");
	PROPERTY_REDIRECT("AnimInstance.GetAnimAssetPlayerTimeFraction.Sequence", "AnimAsset");
	PROPERTY_REDIRECT("AnimInstance.GetAnimAssetPlayerTimeFromEnd.Sequence", "AnimAsset");
	PROPERTY_REDIRECT("AnimInstance.GetAnimAssetPlayerTimeFromEndFraction.Sequence", "AnimAsset");
	PROPERTY_REDIRECT("AnimInstance.VimVertexAnims", "AnimInstance.VertexAnims");

	FUNCTION_REDIRECT("GameplayStatics.ClearSoundMode", "GameplayStatics.ClearSoundMixModifiers");
	FUNCTION_REDIRECT("GameplayStatics.GetGameInfo", "GetGameMode");
	FUNCTION_REDIRECT("GameplayStatics.GetGameReplicationInfo", "GetGameState");
	FUNCTION_REDIRECT("GameplayStatics.GetPlayerCamera", "GameplayStatics.GetPlayerCameraManager");
	FUNCTION_REDIRECT("GameplayStatics.K2_SetSoundMode", "GameplayStatics.SetBaseSoundMix");
	FUNCTION_REDIRECT("GameplayStatics.PopSoundMixModifier.InSoundMode", "InSoundMixModifier");
	FUNCTION_REDIRECT("GameplayStatics.PopSoundMode", "GameplayStatics.PopSoundMixModifier");
	FUNCTION_REDIRECT("GameplayStatics.PushSoundMixModifier.InSoundMode", "InSoundMixModifier");
	FUNCTION_REDIRECT("GameplayStatics.PushSoundMode", "GameplayStatics.PushSoundMixModifier");
	FUNCTION_REDIRECT("GameplayStatics.SetBaseSoundMix.InSoundMode", "InSoundMix");
	FUNCTION_REDIRECT("GameplayStatics.SetTimeDilation", "GameplayStatics.SetGlobalTimeDilation");

	FUNCTION_REDIRECT("KismetMaterialLibrary.CreateMaterialInstanceDynamic", "KismetMaterialLibrary.CreateDynamicMaterialInstance");
	FUNCTION_REDIRECT("KismetMaterialParameterCollectionLibrary.GetScalarParameterValue", "KismetMaterialLibrary.GetScalarParameterValue");
	FUNCTION_REDIRECT("KismetMaterialParameterCollectionLibrary.GetVectorParameterValue", "KismetMaterialLibrary.GetVectorParameterValue");
	FUNCTION_REDIRECT("KismetMaterialParameterCollectionLibrary.SetScalarParameterValue", "KismetMaterialLibrary.SetScalarParameterValue");
	FUNCTION_REDIRECT("KismetMaterialParameterCollectionLibrary.SetVectorParameterValue", "KismetMaterialLibrary.SetVectorParameterValue");

	FUNCTION_REDIRECT("KismetMathLibrary.BreakTransform.Translation", "Location");
	FUNCTION_REDIRECT("KismetMathLibrary.Conv_VectorToTransform.InTranslation", "InLocation");
	FUNCTION_REDIRECT("KismetMathLibrary.FRand", "RandomFloat");
	FUNCTION_REDIRECT("KismetMathLibrary.FRandFromStream", "RandomFloatFromStream");
	FUNCTION_REDIRECT("KismetMathLibrary.FRandRange", "RandomFloatInRange");
	FUNCTION_REDIRECT("KismetMathLibrary.FRandRangeFromStream", "RandomFloatInRangeFromStream");
	FUNCTION_REDIRECT("KismetMathLibrary.InverseTransformPosition", "KismetMathLibrary.InverseTransformLocation");
	PROPERTY_REDIRECT("KismetMathLibrary.InverseTransformLocation.Position", "Location");
	PROPERTY_REDIRECT("KismetMathLibrary.MakeTransform.Translation", "Location");
	FUNCTION_REDIRECT("KismetMathLibrary.Rand", "RandomInteger");
	FUNCTION_REDIRECT("KismetMathLibrary.RandBool", "RandomBool");
	FUNCTION_REDIRECT("KismetMathLibrary.RandBoolFromStream", "RandomBoolFromStream");
	FUNCTION_REDIRECT("KismetMathLibrary.RandFromStream", "RandomIntegerFromStream");
	FUNCTION_REDIRECT("KismetMathLibrary.RandRange", "RandomIntegerInRange");
	FUNCTION_REDIRECT("KismetMathLibrary.RandRangeFromStream", "RandomIntegerInRangeFromStream");
	FUNCTION_REDIRECT("KismetMathLibrary.RotRand", "RandomRotator");
	FUNCTION_REDIRECT("KismetMathLibrary.RotRandFromStream", "RandomRotatorFromStream");
	FUNCTION_REDIRECT("KismetMathLibrary.TransformPosition", "KismetMathLibrary.TransformLocation");
	PROPERTY_REDIRECT("KismetMathLibrary.TransformLocation.Position", "Location");
	FUNCTION_REDIRECT("KismetMathLibrary.VRand", "RandomUnitVector");
	FUNCTION_REDIRECT("KismetMathLibrary.VRandFromStream", "RandomUnitVectorFromStream");

	PROPERTY_REDIRECT("KismetSystemLibrary.CapsuleTraceMultiForObjects.ObjectsToTrace", "ObjectTypes");
	PROPERTY_REDIRECT("KismetSystemLibrary.CapsuleTraceSingleForObjects.ObjectsToTrace", "ObjectTypes");
	PROPERTY_REDIRECT("KismetSystemLibrary.LineTraceMultiForObjects.ObjectsToTrace", "ObjectTypes");
	PROPERTY_REDIRECT("KismetSystemLibrary.LineTraceSingleForObjects.ObjectsToTrace", "ObjectTypes");
	PROPERTY_REDIRECT("KismetSystemLibrary.PrintKismetWarning", "PrintWarning");
	PROPERTY_REDIRECT("KismetSystemLibrary.SphereTraceMultiForObjects.ObjectsToTrace", "ObjectTypes");
	PROPERTY_REDIRECT("KismetSystemLibrary.SphereTraceSingleForObjects.ObjectsToTrace", "ObjectTypes");

	FUNCTION_REDIRECT("AIController.ClearFocus", "AIController.K2_ClearFocus");
	FUNCTION_REDIRECT("AIController.SetFocalPoint", "AIController.K2_SetFocalPoint");
	FUNCTION_REDIRECT("AIController.SetFocus", "AIController.K2_SetFocus");
	FUNCTION_REDIRECT("ArrowComponent.SetArrowColor_New", "ArrowComponent.SetArrowColor");
	FUNCTION_REDIRECT("Character.Launch", "Character.LaunchCharacter");
	FUNCTION_REDIRECT("Controller.K2_GetActorRotation", "Controller.GetControlRotation");
	FUNCTION_REDIRECT("DecalActor.CreateMIDForDecal", "DecalActor.CreateDynamicMaterialInstance");
	FUNCTION_REDIRECT("DecalComponent.CreateMIDForDecal", "DecalComponent.CreateDynamicMaterialInstance");
	PROPERTY_REDIRECT("HUD.AddHitBox.InPos", "Position");
	PROPERTY_REDIRECT("HUD.AddHitBox.InPriority", "Priority");
	PROPERTY_REDIRECT("HUD.AddHitBox.InSize", "Size");
	PROPERTY_REDIRECT("HUD.AddHitBox.bInConsumesInput", "bConsumesInput");
	FUNCTION_REDIRECT("LevelScriptActor.BeginGame", "Actor.ReceiveBeginPlay");
	FUNCTION_REDIRECT("LevelScriptActor.LoadStreamLevel", "GameplayStatics.LoadStreamLevel");
	FUNCTION_REDIRECT("LevelScriptActor.OpenLevel", "GameplayStatics.OpenLevel");
	FUNCTION_REDIRECT("LevelScriptActor.UnloadStreamLevel", "GameplayStatics.UnloadStreamLevel");
	FUNCTION_REDIRECT("MovementComponent.ConstrainPositionToPlane", "MovementComponent.ConstrainLocationToPlane");
	PROPERTY_REDIRECT("MovementComponent.ConstrainLocationToPlane.Position", "Location");
	FUNCTION_REDIRECT("PlayerCameraManager.KismetUpdateCamera", "BlueprintUpdateCamera");
	FUNCTION_REDIRECT("PlayerController.AddLookUpInput", "PlayerController.AddPitchInput");
	FUNCTION_REDIRECT("PlayerController.AddTurnInput", "PlayerController.AddYawInput");
	PROPERTY_REDIRECT("PlayerController.DeprojectMousePositionToWorld.Direction", "WorldDirection");
	PROPERTY_REDIRECT("PlayerController.DeprojectMousePositionToWorld.WorldPosition", "WorldLocation");
	FUNCTION_REDIRECT("PrimitiveComponent.AddForceAtPosition", "PrimitiveComponent.AddForceAtLocation");
	PROPERTY_REDIRECT("PrimitiveComponent.AddForceAtLocation.Position", "Location");
	FUNCTION_REDIRECT("PrimitiveComponent.AddImpulseAtPosition", "PrimitiveComponent.AddImpulseAtLocation");
	PROPERTY_REDIRECT("PrimitiveComponent.AddImpulseAtLocation.Position", "Location");
	FUNCTION_REDIRECT("PrimitiveComponent.CreateAndSetMaterialInstanceDynamic", "PrimitiveComponent.CreateDynamicMaterialInstance");
	FUNCTION_REDIRECT("PrimitiveComponent.CreateAndSetMaterialInstanceDynamicFromMaterial", "PrimitiveComponent.CreateDynamicMaterialInstance");
	PROPERTY_REDIRECT("PrimitiveComponent.CreateDynamicMaterialInstance.Parent", "SourceMaterial");
	FUNCTION_REDIRECT("PrimitiveComponent.GetRBAngularVelocity", "GetPhysicsAngularVelocity");
	FUNCTION_REDIRECT("PrimitiveComponent.GetRBLinearVelocity", "GetPhysicsLinearVelocity");
	FUNCTION_REDIRECT("PrimitiveComponent.GetTouchingActors", "PrimitiveComponent.GetOverlappingActors");
	PROPERTY_REDIRECT("PrimitiveComponent.GetOverlappingActors.TouchingActors", "OverlappingActors");
	FUNCTION_REDIRECT("PrimitiveComponent.GetTouchingComponents", "PrimitiveComponent.GetOverlappingComponents");
	PROPERTY_REDIRECT("PrimitiveComponent.GetOverlappingComponents.TouchingComponents", "OverlappingComponents");
	FUNCTION_REDIRECT("PrimitiveComponent.KismetTraceComponent", "PrimitiveComponent.K2_LineTraceComponent");
	FUNCTION_REDIRECT("PrimitiveComponent.SetAllRBLinearVelocity", "SetAllPhysicsLinearVelocity");
	FUNCTION_REDIRECT("PrimitiveComponent.SetMovementChannel", "PrimitiveComponent.SetCollisionObjectType");
	FUNCTION_REDIRECT("PrimitiveComponent.SetRBAngularVelocity", "SetPhysicsAngularVelocity");
	FUNCTION_REDIRECT("PrimitiveComponent.SetRBLinearVelocity", "SetPhysicsLinearVelocity");
	FUNCTION_REDIRECT("ProjectileMovementComponent.StopMovement", "ProjectileMovementComponent.StopSimulating");
	FUNCTION_REDIRECT("SceneComponent.GetComponentToWorld", "K2_GetComponentToWorld");
	FUNCTION_REDIRECT("SingleAnimSkeletalComponent.GetPlayRate", "SkeletalMeshComponent.GetPlayRate");
	FUNCTION_REDIRECT("SingleAnimSkeletalComponent.GetPosition", "SkeletalMeshComponent.GetPosition");
	FUNCTION_REDIRECT("SingleAnimSkeletalComponent.IsPlaying", "SkeletalMeshComponent.IsPlaying");
	FUNCTION_REDIRECT("SingleAnimSkeletalComponent.Play", "SkeletalMeshComponent.Play");
	FUNCTION_REDIRECT("SingleAnimSkeletalComponent.SetAnim", "SkeletalMeshComponent.SetAnimation");
	FUNCTION_REDIRECT("SingleAnimSkeletalComponent.SetPlayRate", "SkeletalMeshComponent.SetPlayRate");
	FUNCTION_REDIRECT("SingleAnimSkeletalComponent.SetPosition", "SkeletalMeshComponent.SetPosition");
	FUNCTION_REDIRECT("SingleAnimSkeletalComponent.Stop", "SkeletalMeshComponent.Stop");
	FUNCTION_REDIRECT("SkinnedMeshComponent.MatchRefBone", "SkinnedMeshComponent.GetBoneIndex");

	PROPERTY_REDIRECT("AnimNotifyEvent.Time", "AnimNotifyEvent.DisplayTime");
	PROPERTY_REDIRECT("AnimSequence.BasePose", "AnimSequence.RetargetSource");
	PROPERTY_REDIRECT("AudioComponent.PitchMultiplierMax", "AudioComponent.PitchModulationMax");
	PROPERTY_REDIRECT("AudioComponent.PitchMultiplierMin", "AudioComponent.PitchModulationMin");
	PROPERTY_REDIRECT("AudioComponent.VolumeMultiplierMax", "AudioComponent.VolumeModulationMax");
	PROPERTY_REDIRECT("AudioComponent.VolumeMultiplierMin", "AudioComponent.VolumeModulationMin");
	PROPERTY_REDIRECT("BodyInstance.MovementChannel", "BodyInstance.ObjectType");
	PROPERTY_REDIRECT("BranchingPoint.Time", "BranchingPoint.DisplayTime");
	PROPERTY_REDIRECT("CapsuleComponent.CapsuleHeight", "CapsuleComponent.CapsuleHalfHeight");
	PROPERTY_REDIRECT("CharacterMovementComponent.AccelRate", "CharacterMovementComponent.MaxAcceleration");
	PROPERTY_REDIRECT("CharacterMovementComponent.BrakingDeceleration", "CharacterMovementComponent.BrakingDecelerationWalking");
	PROPERTY_REDIRECT("CharacterMovementComponent.CrouchHeight", "CharacterMovementComponent.CrouchedHalfHeight");
	PROPERTY_REDIRECT("CollisionResponseContainer.Dynamic", "CollisionResponseContainer.WorldDynamic");
	PROPERTY_REDIRECT("CollisionResponseContainer.RigidBody", "CollisionResponseContainer.PhysicsBody");
	PROPERTY_REDIRECT("CollisionResponseContainer.Static", "CollisionResponseContainer.WorldStatic");
	PROPERTY_REDIRECT("Controller.PlayerReplicationInfo", "Controller.PlayerState");
	PROPERTY_REDIRECT("DefaultPawn.DefaultPawnMovement", "DefaultPawn.MovementComponent");
	PROPERTY_REDIRECT("DirectionalLightComponent.MovableWholeSceneDynamicShadowRadius", "DirectionalLightComponent.DynamicShadowDistanceMovableLight");
	PROPERTY_REDIRECT("DirectionalLightComponent.StationaryWholeSceneDynamicShadowRadius", "DirectionalLightComponent.DynamicShadowDistanceStationaryLight");
	PROPERTY_REDIRECT("FloatingPawnMovement.AccelRate", "FloatingPawnMovement.Acceleration");
	PROPERTY_REDIRECT("FloatingPawnMovement.DecelRate", "FloatingPawnMovement.Deceleration");
	PROPERTY_REDIRECT("GameMode.GameReplicationInfoClass", "GameMode.GameStateClass");
	PROPERTY_REDIRECT("GameMode.PlayerReplicationInfoClass", "GameMode.PlayerStateClass");
	PROPERTY_REDIRECT("GameState.GameClass", "GameState.GameModeClass");
	PROPERTY_REDIRECT("K2Node_TransitionRuleGetter.AssociatedSequencePlayerNode", "K2Node_TransitionRuleGetter.AssociatedAnimAssetPlayerNode");
	PROPERTY_REDIRECT("LightComponent.InverseSquaredFalloff", "PointLightComponent.bUseInverseSquaredFalloff");
	PROPERTY_REDIRECT("LightComponentBase.Brightness", "LightComponentBase.Intensity");
	PROPERTY_REDIRECT("Material.RefractionBias", "Material.RefractionDepthBias");
	PROPERTY_REDIRECT("MaterialEditorInstanceConstant.RefractionBias", "MaterialEditorInstanceConstant.RefractionDepthBias");
	PROPERTY_REDIRECT("NavLinkProxy.NavLinks", "NavLinkProxy.PointLinks");
	PROPERTY_REDIRECT("NavLinkProxy.NavSegmentLinks", "NavLinkProxy.SegmentLinks");
	PROPERTY_REDIRECT("Pawn.ControllerClass", "Pawn.AIControllerClass");
	PROPERTY_REDIRECT("Pawn.PlayerReplicationInfo", "Pawn.PlayerState");
	PROPERTY_REDIRECT("PawnSensingComponent.SightCounterInterval", "PawnSensingComponent.SensingInterval");
	PROPERTY_REDIRECT("PawnSensingComponent.bWantsSeePlayerNotify", "PawnSensingComponent.bSeePawns");
	PROPERTY_REDIRECT("PlayerController.LookRightScale", "PlayerController.InputYawScale");
	PROPERTY_REDIRECT("PlayerController.LookUpScale", "PlayerController.InputPitchScale");
	PROPERTY_REDIRECT("PlayerController.InputYawScale", "PlayerController.InputYawScale_DEPRECATED");
	PROPERTY_REDIRECT("PlayerController.InputPitchScale", "PlayerController.InputPitchScale_DEPRECATED");
	PROPERTY_REDIRECT("PlayerController.InputRollScale", "PlayerController.InputRollScale_DEPRECATED");
	PROPERTY_REDIRECT("PlayerController.PlayerCamera", "PlayerController.PlayerCameraManager");
	PROPERTY_REDIRECT("PlayerController.PlayerCameraClass", "PlayerController.PlayerCameraManagerClass");
	PROPERTY_REDIRECT("PointLightComponent.Radius", "PointLightComponent.AttenuationRadius");
	PROPERTY_REDIRECT("PostProcessSettings.ExposureOffset", "PostProcessSettings.AutoExposureBias");
	PROPERTY_REDIRECT("PostProcessSettings.EyeAdaptationHighPercent", "PostProcessSettings.AutoExposureHighPercent");
	PROPERTY_REDIRECT("PostProcessSettings.EyeAdaptationLowPercent", "PostProcessSettings.AutoExposureLowPercent");
	PROPERTY_REDIRECT("PostProcessSettings.EyeAdaptationMaxBrightness", "PostProcessSettings.AutoExposureMaxBrightness");
	PROPERTY_REDIRECT("PostProcessSettings.EyeAdaptationMinBrightness", "PostProcessSettings.AutoExposureMinBrightness");
	PROPERTY_REDIRECT("PostProcessSettings.EyeAdaptionSpeedDown", "PostProcessSettings.AutoExposureSpeedDown");
	PROPERTY_REDIRECT("PostProcessSettings.EyeAdaptionSpeedUp", "PostProcessSettings.AutoExposureSpeedUp");
	PROPERTY_REDIRECT("PostProcessSettings.bOverride_ExposureOffset", "PostProcessSettings.bOverride_AutoExposureBias");
	PROPERTY_REDIRECT("PostProcessSettings.bOverride_EyeAdaptationHighPercent", "PostProcessSettings.bOverride_AutoExposureHighPercent");
	PROPERTY_REDIRECT("PostProcessSettings.bOverride_EyeAdaptationLowPercent", "PostProcessSettings.bOverride_AutoExposureLowPercent");
	PROPERTY_REDIRECT("PostProcessSettings.bOverride_EyeAdaptationMaxBrightness", "PostProcessSettings.bOverride_AutoExposureMaxBrightness");
	PROPERTY_REDIRECT("PostProcessSettings.bOverride_EyeAdaptationMinBrightness", "PostProcessSettings.bOverride_AutoExposureMinBrightness");
	PROPERTY_REDIRECT("PostProcessSettings.bOverride_EyeAdaptionSpeedDown", "PostProcessSettings.bOverride_AutoExposureSpeedDown");
	PROPERTY_REDIRECT("PostProcessSettings.bOverride_EyeAdaptionSpeedUp", "PostProcessSettings.bOverride_AutoExposureSpeedUp");
	PROPERTY_REDIRECT("SceneComponent.ModifyFrequency", "SceneComponent.Mobility");
	PROPERTY_REDIRECT("SceneComponent.RelativeTranslation", "SceneComponent.RelativeLocation");
	PROPERTY_REDIRECT("SceneComponent.bAbsoluteTranslation", "SceneComponent.bAbsoluteLocation");
	PROPERTY_REDIRECT("SceneComponent.bComputeBoundsOnceDuringCook", "SceneComponent.bComputeBoundsOnceForGame");
	PROPERTY_REDIRECT("SkeletalMeshComponent.AnimationBlueprint", "SkeletalMeshComponent.AnimBlueprintGeneratedClass");
	PROPERTY_REDIRECT("SlateBrush.TextureName", "SlateBrush.ResourceName");
	PROPERTY_REDIRECT("SlateBrush.TextureObject", "SlateBrush.ResourceObject");
	PROPERTY_REDIRECT("WorldSettings.DefaultGameType", "WorldSettings.DefaultGameMode");

	FCoreRedirect& PointLightComponent = CLASS_REDIRECT("PointLightComponent", "/Script/Engine.PointLightComponent");
	PointLightComponent.ValueChanges.Add(TEXT("PointLightComponent0"), TEXT("LightComponent0"));

	FCoreRedirect& DirectionalLightComponent = CLASS_REDIRECT("DirectionalLightComponent", "/Script/Engine.DirectionalLightComponent");
	DirectionalLightComponent.ValueChanges.Add(TEXT("DirectionalLightComponent0"), TEXT("LightComponent0"));

	FCoreRedirect& SpotLightComponent = CLASS_REDIRECT("SpotLightComponent", "/Script/Engine.SpotLightComponent");
	SpotLightComponent.ValueChanges.Add(TEXT("SpotLightComponent0"), TEXT("LightComponent0"));

	FCoreRedirect& ETransitionGetterType = ENUM_REDIRECT("ETransitionGetterType", "/Script/AnimGraph.ETransitionGetter");
	ETransitionGetterType.ValueChanges.Add(TEXT("TGT_ArbitraryState_GetBlendWeight"), TEXT("ETransitionGetter::ArbitraryState_GetBlendWeight"));
	ETransitionGetterType.ValueChanges.Add(TEXT("TGT_CurrentState_ElapsedTime"), TEXT("ETransitionGetter::CurrentState_ElapsedTime"));
	ETransitionGetterType.ValueChanges.Add(TEXT("TGT_CurrentState_GetBlendWeight"), TEXT("ETransitionGetter::CurrentState_GetBlendWeight"));
	ETransitionGetterType.ValueChanges.Add(TEXT("TGT_CurrentTransitionDuration"), TEXT("ETransitionGetter::CurrentTransitionDuration"));
	ETransitionGetterType.ValueChanges.Add(TEXT("TGT_SequencePlayer_GetCurrentTime"), TEXT("ETransitionGetter::AnimationAsset_GetCurrentTime"));
	ETransitionGetterType.ValueChanges.Add(TEXT("TGT_SequencePlayer_GetCurrentTimeFraction"), TEXT("ETransitionGetter::AnimationAsset_GetCurrentTimeFraction"));
	ETransitionGetterType.ValueChanges.Add(TEXT("TGT_SequencePlayer_GetLength"), TEXT("ETransitionGetter::AnimationAsset_GetLength"));
	ETransitionGetterType.ValueChanges.Add(TEXT("TGT_SequencePlayer_GetTimeFromEnd"), TEXT("ETransitionGetter::AnimationAsset_GetTimeFromEnd"));
	ETransitionGetterType.ValueChanges.Add(TEXT("TGT_SequencePlayer_GetTimeFromEndFraction"), TEXT("ETransitionGetter::AnimationAsset_GetTimeFromEndFraction"));

	FCoreRedirect& EModifyFrequency = ENUM_REDIRECT("EModifyFrequency", "/Script/Engine.EComponentMobility");
	EModifyFrequency.ValueChanges.Add(TEXT("MF_Dynamic"), TEXT("EComponentMobility::Movable"));
	EModifyFrequency.ValueChanges.Add(TEXT("MF_OccasionallyModified"), TEXT("EComponentMobility::Stationary"));
	EModifyFrequency.ValueChanges.Add(TEXT("MF_Static"), TEXT("EComponentMobility::Static"));

	FCoreRedirect& EAttachLocationType = ENUM_REDIRECT("EAttachLocationType", "/Script/Engine.EAttachLocation");
	EAttachLocationType.ValueChanges.Add(TEXT("EAttachLocationType_AbsoluteWorld"), TEXT("EAttachLocation::KeepWorldPosition"));
	EAttachLocationType.ValueChanges.Add(TEXT("EAttachLocationType_RelativeOffset"), TEXT("EAttachLocation::KeepRelativeOffset"));
	EAttachLocationType.ValueChanges.Add(TEXT("EAttachLocationType_SnapTo"), TEXT("EAttachLocation::SnapToTarget"));

	FCoreRedirect& EAxis = ENUM_REDIRECT("EAxis", "/Script/CoreUObject.EAxis");
	EAxis.ValueChanges.Add(TEXT("AXIS_BLANK"), TEXT("EAxis::None"));
	EAxis.ValueChanges.Add(TEXT("AXIS_NONE"), TEXT("EAxis::None"));
	EAxis.ValueChanges.Add(TEXT("AXIS_X"), TEXT("EAxis::X"));
	EAxis.ValueChanges.Add(TEXT("AXIS_Y"), TEXT("EAxis::Y"));
	EAxis.ValueChanges.Add(TEXT("AXIS_Z"), TEXT("EAxis::Z"));

	FCoreRedirect& EMaxConcurrentResolutionRule = ENUM_REDIRECT("EMaxConcurrentResolutionRule", "/Script/Engine.EMaxConcurrentResolutionRule");
	EMaxConcurrentResolutionRule.ValueChanges.Add(TEXT("EMaxConcurrentResolutionRule::StopFarthest"), TEXT("EMaxConcurrentResolutionRule::StopFarthestThenPreventNew"));

	FCoreRedirect& EParticleEventType = ENUM_REDIRECT("EParticleEventType", "/Script/Engine.EParticleEventType");
	EParticleEventType.ValueChanges.Add(TEXT("EPET_Kismet"), TEXT("EPET_Blueprint"));

	FCoreRedirect& ETranslucencyLightingMode = ENUM_REDIRECT("ETranslucencyLightingMode", "/Script/Engine.ETranslucencyLightingMode");
	ETranslucencyLightingMode.ValueChanges.Add(TEXT("TLM_PerPixel"), TEXT("TLM_VolumetricDirectional"));
	ETranslucencyLightingMode.ValueChanges.Add(TEXT("TLM_PerPixelNonDirectional"), TEXT("TLM_VolumetricNonDirectional"));
}

static void RegisterNativeRedirects46(TArray<FCoreRedirect>& Redirects)
{
	// 4.1-4.4 

	CLASS_REDIRECT("K2Node_CastToInterface", "/Script/BlueprintGraph.K2Node_DynamicCast");
	CLASS_REDIRECT("K2Node_MathExpression", "/Script/BlueprintGraph.K2Node_MathExpression");
	CLASS_REDIRECT("EmitterSpawnable", "/Script/Engine.Emitter");
	CLASS_REDIRECT("SlateWidgetStyleAsset", "/Script/SlateCore.SlateWidgetStyleAsset");
	CLASS_REDIRECT("SlateWidgetStyleContainerBase", "/Script/SlateCore.SlateWidgetStyleContainerBase");
	CLASS_REDIRECT("SmartNavLinkComponent", "/Script/NavigationSystem.NavLinkCustomComponent");
	CLASS_REDIRECT("WidgetBlueprint", "/Script/UMGEditor.WidgetBlueprint");

	PROPERTY_REDIRECT("AnimNotify.Received_Notify.AnimSeq", "Animation");
	PROPERTY_REDIRECT("AnimNotifyState.Received_NotifyBegin.AnimSeq", "Animation");
	PROPERTY_REDIRECT("AnimNotifyState.Received_NotifyEnd.AnimSeq", "Animation");
	PROPERTY_REDIRECT("AnimNotifyState.Received_NotifyTick.AnimSeq", "Animation");
	FUNCTION_REDIRECT("Character.IsJumping", "Character.IsJumpProvidingForce");
	PROPERTY_REDIRECT("CharacterMovementComponent.AddImpulse.InMomentum", "Impulse");
	PROPERTY_REDIRECT("CharacterMovementComponent.AddImpulse.bMassIndependent", "bVelocityChange");
	FUNCTION_REDIRECT("CharacterMovementComponent.AddMomentum", "CharacterMovementComponent.AddImpulse");
	FUNCTION_REDIRECT("Controller.GetControlledPawn", "Controller.K2_GetPawn");
	FUNCTION_REDIRECT("DefaultPawn.LookUp", "Pawn.AddControllerPitchInput");
	FUNCTION_REDIRECT("DefaultPawn.Turn", "Pawn.AddControllerYawInput");
	FUNCTION_REDIRECT("KismetSystemLibrary.EXPERIMENTAL_ShowGameCenterLeaderboard", "KismetSystemLibrary.ShowPlatformSpecificLeaderboardScreen");
	FUNCTION_REDIRECT("MovementComponent.GetMaxSpeedModifier", "MovementComponent.K2_GetMaxSpeedModifier");
	FUNCTION_REDIRECT("MovementComponent.GetModifiedMaxSpeed", "MovementComponent.K2_GetModifiedMaxSpeed");
	FUNCTION_REDIRECT("Pawn.AddLookUpInput", "Pawn.AddControllerPitchInput");
	FUNCTION_REDIRECT("Pawn.AddPitchInput", "Pawn.AddControllerPitchInput");
	FUNCTION_REDIRECT("Pawn.AddRollInput", "Pawn.AddControllerRollInput");
	FUNCTION_REDIRECT("Pawn.AddTurnInput", "Pawn.AddControllerYawInput");
	FUNCTION_REDIRECT("Pawn.AddYawInput", "Pawn.AddControllerYawInput");
	FUNCTION_REDIRECT("PawnMovementComponent.StopActiveMovement", "NavMovementComponent.StopActiveMovement");
	FUNCTION_REDIRECT("PointLightComponent.SetRadius", "PointLightComponent.SetAttenuationRadius");
	FUNCTION_REDIRECT("SkeletalMeshComponent.SetAnimBlueprint", "SkeletalMeshComponent.SetAnimInstanceClass");
	FUNCTION_REDIRECT("SkeletalMeshComponent.SetAnimClass", "SkeletalMeshComponent.SetAnimInstanceClass");
	PROPERTY_REDIRECT("SkeletalMeshComponent.SetAnimInstanceClass.NewBlueprint", "NewClass");

	PROPERTY_REDIRECT("StringClassReference.ClassName", "StringClassReference.AssetLongPathname");
	PROPERTY_REDIRECT("Material.LightingModel", "Material.ShadingModel");
	PROPERTY_REDIRECT("MaterialInstanceBasePropertyOverrides.LightingModel", "MaterialInstanceBasePropertyOverrides.ShadingModel");
	PROPERTY_REDIRECT("MaterialInstanceBasePropertyOverrides.bOverride_LightingModel", "MaterialInstanceBasePropertyOverrides.bOverride_ShadingModel");
	PROPERTY_REDIRECT("PassiveSoundMixModifier.VolumeThreshold", "PassiveSoundMixModifier.MinVolumeThreshold");
	PROPERTY_REDIRECT("PrimitiveComponent.CanBeCharacterBase", "PrimitiveComponent.CanCharacterStepUpOn");
	PROPERTY_REDIRECT("SkeletalMeshLODInfo.DisplayFactor", "SkeletalMeshLODInfo.ScreenSize");
	PROPERTY_REDIRECT("SplineMeshComponent.SplineXDir", "SplineMeshComponent.SplineUpDir");
	PROPERTY_REDIRECT("TextureFactory.LightingModel", "TextureFactory.ShadingModel");

	FCoreRedirect& EKinematicBonesUpdateToPhysics = ENUM_REDIRECT("EKinematicBonesUpdateToPhysics", "/Script/Engine.EKinematicBonesUpdateToPhysics");
	EKinematicBonesUpdateToPhysics.ValueChanges.Add(TEXT("EKinematicBonesUpdateToPhysics::SkipFixedAndSimulatingBones"), TEXT("EKinematicBonesUpdateToPhysics::SkipAllBones"));

	FCoreRedirect& EMaterialLightingModel = ENUM_REDIRECT("EMaterialLightingModel", "/Script/Engine.EMaterialShadingModel");
	EMaterialLightingModel.ValueChanges.Add(TEXT("MLM_DefaultLit"), TEXT("MSM_DefaultLit"));
	EMaterialLightingModel.ValueChanges.Add(TEXT("MLM_PreintegratedSkin"), TEXT("MSM_PreintegratedSkin"));
	EMaterialLightingModel.ValueChanges.Add(TEXT("MLM_Subsurface"), TEXT("MSM_Subsurface"));
	EMaterialLightingModel.ValueChanges.Add(TEXT("MLM_Unlit"), TEXT("MSM_Unlit"));

	FCoreRedirect& ESmartNavLinkDir = ENUM_REDIRECT("ESmartNavLinkDir", "/Script/Engine.ENavLinkDirection");
	ESmartNavLinkDir.ValueChanges.Add(TEXT("ESmartNavLinkDir::BothWays"), TEXT("ENavLinkDirection::BothWays"));
	ESmartNavLinkDir.ValueChanges.Add(TEXT("ESmartNavLinkDir::OneWay"), TEXT("ENavLinkDirection::LeftToRight"));

	// 4.5

	CLASS_REDIRECT("AIController", "/Script/AIModule.AIController");
	CLASS_REDIRECT("AIResourceInterface", "/Script/AIModule.AIResourceInterface");
	CLASS_REDIRECT("AISystem", "/Script/AIModule.AISystem");
	CLASS_REDIRECT("BTAuxiliaryNode", "/Script/AIModule.BTAuxiliaryNode");
	CLASS_REDIRECT("BTCompositeNode", "/Script/AIModule.BTCompositeNode");
	CLASS_REDIRECT("BTComposite_Selector", "/Script/AIModule.BTComposite_Selector");
	CLASS_REDIRECT("BTComposite_Sequence", "/Script/AIModule.BTComposite_Sequence");
	CLASS_REDIRECT("BTComposite_SimpleParallel", "/Script/AIModule.BTComposite_SimpleParallel");
	CLASS_REDIRECT("BTDecorator", "/Script/AIModule.BTDecorator");
	CLASS_REDIRECT("BTDecorator_Blackboard", "/Script/AIModule.BTDecorator_Blackboard");
	CLASS_REDIRECT("BTDecorator_BlackboardBase", "/Script/AIModule.BTDecorator_BlackboardBase");
	CLASS_REDIRECT("BTDecorator_BlueprintBase", "/Script/AIModule.BTDecorator_BlueprintBase");
	CLASS_REDIRECT("BTDecorator_CompareBBEntries", "/Script/AIModule.BTDecorator_CompareBBEntries");
	CLASS_REDIRECT("BTDecorator_ConeCheck", "/Script/AIModule.BTDecorator_ConeCheck");
	CLASS_REDIRECT("BTDecorator_Cooldown", "/Script/AIModule.BTDecorator_Cooldown");
	CLASS_REDIRECT("BTDecorator_DoesPathExist", "/Script/AIModule.BTDecorator_DoesPathExist");
	CLASS_REDIRECT("BTDecorator_ForceSuccess", "/Script/AIModule.BTDecorator_ForceSuccess");
	CLASS_REDIRECT("BTDecorator_KeepInCone", "/Script/AIModule.BTDecorator_KeepInCone");
	CLASS_REDIRECT("BTDecorator_Loop", "/Script/AIModule.BTDecorator_Loop");
	CLASS_REDIRECT("BTDecorator_Optional", "/Script/AIModule.BTDecorator_ForceSuccess");
	CLASS_REDIRECT("BTDecorator_ReachedMoveGoal", "/Script/AIModule.BTDecorator_ReachedMoveGoal");
	CLASS_REDIRECT("BTDecorator_TimeLimit", "/Script/AIModule.BTDecorator_TimeLimit");
	CLASS_REDIRECT("BTFunctionLibrary", "/Script/AIModule.BTFunctionLibrary");
	CLASS_REDIRECT("BTNode", "/Script/AIModule.BTNode");
	CLASS_REDIRECT("BTService", "/Script/AIModule.BTService");
	CLASS_REDIRECT("BTService_BlackboardBase", "/Script/AIModule.BTService_BlackboardBase");
	CLASS_REDIRECT("BTService_BlueprintBase", "/Script/AIModule.BTService_BlueprintBase");
	CLASS_REDIRECT("BTService_DefaultFocus", "/Script/AIModule.BTService_DefaultFocus");
	CLASS_REDIRECT("BTTaskNode", "/Script/AIModule.BTTaskNode");
	CLASS_REDIRECT("BTTask_BlackboardBase", "/Script/AIModule.BTTask_BlackboardBase");
	CLASS_REDIRECT("BTTask_BlueprintBase", "/Script/AIModule.BTTask_BlueprintBase");
	CLASS_REDIRECT("BTTask_MakeNoise", "/Script/AIModule.BTTask_MakeNoise");
	CLASS_REDIRECT("BTTask_MoveDirectlyToward", "/Script/AIModule.BTTask_MoveDirectlyToward");
	CLASS_REDIRECT("BTTask_MoveTo", "/Script/AIModule.BTTask_MoveTo");
	CLASS_REDIRECT("BTTask_PlaySound", "/Script/AIModule.BTTask_PlaySound");
	CLASS_REDIRECT("BTTask_RunBehavior", "/Script/AIModule.BTTask_RunBehavior");
	CLASS_REDIRECT("BTTask_RunEQSQuery", "/Script/AIModule.BTTask_RunEQSQuery");
	CLASS_REDIRECT("BTTask_Wait", "/Script/AIModule.BTTask_Wait");
	CLASS_REDIRECT("BehaviorTree", "/Script/AIModule.BehaviorTree");
	CLASS_REDIRECT("BehaviorTreeComponent", "/Script/AIModule.BehaviorTreeComponent");
	CLASS_REDIRECT("BehaviorTreeManager", "/Script/AIModule.BehaviorTreeManager");
	CLASS_REDIRECT("BehaviorTreeTypes", "/Script/AIModule.BehaviorTreeTypes");
	CLASS_REDIRECT("BlackboardComponent", "/Script/AIModule.BlackboardComponent");
	CLASS_REDIRECT("BlackboardData", "/Script/AIModule.BlackboardData");
	CLASS_REDIRECT("BlackboardKeyType", "/Script/AIModule.BlackboardKeyType");
	CLASS_REDIRECT("BlackboardKeyType_Bool", "/Script/AIModule.BlackboardKeyType_Bool");
	CLASS_REDIRECT("BlackboardKeyType_Class", "/Script/AIModule.BlackboardKeyType_Class");
	CLASS_REDIRECT("BlackboardKeyType_Enum", "/Script/AIModule.BlackboardKeyType_Enum");
	CLASS_REDIRECT("BlackboardKeyType_Float", "/Script/AIModule.BlackboardKeyType_Float");
	CLASS_REDIRECT("BlackboardKeyType_Int", "/Script/AIModule.BlackboardKeyType_Int");
	CLASS_REDIRECT("BlackboardKeyType_Name", "/Script/AIModule.BlackboardKeyType_Name");
	CLASS_REDIRECT("BlackboardKeyType_NativeEnum", "/Script/AIModule.BlackboardKeyType_NativeEnum");
	CLASS_REDIRECT("BlackboardKeyType_Object", "/Script/AIModule.BlackboardKeyType_Object");
	CLASS_REDIRECT("BlackboardKeyType_String", "/Script/AIModule.BlackboardKeyType_String");
	CLASS_REDIRECT("BlackboardKeyType_Vector", "/Script/AIModule.BlackboardKeyType_Vector");
	CLASS_REDIRECT("BrainComponent", "/Script/AIModule.BrainComponent");
	CLASS_REDIRECT("CrowdAgentInterface", "/Script/AIModule.CrowdAgentInterface");
	CLASS_REDIRECT("CrowdFollowingComponent", "/Script/AIModule.CrowdFollowingComponent");
	CLASS_REDIRECT("CrowdManager", "/Script/AIModule.CrowdManager");
	CLASS_REDIRECT("EQSQueryResultSourceInterface", "/Script/AIModule.EQSQueryResultSourceInterface");
	CLASS_REDIRECT("EQSRenderingComponent", "/Script/AIModule.EQSRenderingComponent");
	CLASS_REDIRECT("EQSTestingPawn", "/Script/AIModule.EQSTestingPawn");
	CLASS_REDIRECT("EnvQuery", "/Script/AIModule.EnvQuery");
	CLASS_REDIRECT("EnvQueryContext", "/Script/AIModule.EnvQueryContext");
	CLASS_REDIRECT("EnvQueryContext_BlueprintBase", "/Script/AIModule.EnvQueryContext_BlueprintBase");
	CLASS_REDIRECT("EnvQueryContext_Item", "/Script/AIModule.EnvQueryContext_Item");
	CLASS_REDIRECT("EnvQueryContext_Querier", "/Script/AIModule.EnvQueryContext_Querier");
	CLASS_REDIRECT("EnvQueryGenerator", "/Script/AIModule.EnvQueryGenerator");
	CLASS_REDIRECT("EnvQueryGenerator_Composite", "/Script/AIModule.EnvQueryGenerator_Composite");
	CLASS_REDIRECT("EnvQueryGenerator_OnCircle", "/Script/AIModule.EnvQueryGenerator_OnCircle");
	CLASS_REDIRECT("EnvQueryGenerator_PathingGrid", "/Script/AIModule.EnvQueryGenerator_PathingGrid");
	CLASS_REDIRECT("EnvQueryGenerator_ProjectedPoints", "/Script/AIModule.EnvQueryGenerator_ProjectedPoints");
	CLASS_REDIRECT("EnvQueryGenerator_SimpleGrid", "/Script/AIModule.EnvQueryGenerator_SimpleGrid");
	CLASS_REDIRECT("EnvQueryItemType", "/Script/AIModule.EnvQueryItemType");
	CLASS_REDIRECT("EnvQueryItemType_Actor", "/Script/AIModule.EnvQueryItemType_Actor");
	CLASS_REDIRECT("EnvQueryItemType_ActorBase", "/Script/AIModule.EnvQueryItemType_ActorBase");
	CLASS_REDIRECT("EnvQueryItemType_Direction", "/Script/AIModule.EnvQueryItemType_Direction");
	CLASS_REDIRECT("EnvQueryItemType_Point", "/Script/AIModule.EnvQueryItemType_Point");
	CLASS_REDIRECT("EnvQueryItemType_VectorBase", "/Script/AIModule.EnvQueryItemType_VectorBase");
	CLASS_REDIRECT("EnvQueryManager", "/Script/AIModule.EnvQueryManager");
	CLASS_REDIRECT("EnvQueryOption", "/Script/AIModule.EnvQueryOption");
	CLASS_REDIRECT("EnvQueryTest", "/Script/AIModule.EnvQueryTest");
	CLASS_REDIRECT("EnvQueryTest_Distance", "/Script/AIModule.EnvQueryTest_Distance");
	CLASS_REDIRECT("EnvQueryTest_Dot", "/Script/AIModule.EnvQueryTest_Dot");
	CLASS_REDIRECT("EnvQueryTest_Pathfinding", "/Script/AIModule.EnvQueryTest_Pathfinding");
	CLASS_REDIRECT("EnvQueryTest_Trace", "/Script/AIModule.EnvQueryTest_Trace");
	CLASS_REDIRECT("EnvQueryTypes", "/Script/AIModule.EnvQueryTypes");
	CLASS_REDIRECT("KismetAIAsyncTaskProxy", "/Script/AIModule.AIAsyncTaskBlueprintProxy");
	CLASS_REDIRECT("KismetAIHelperLibrary", "/Script/AIModule.AIBlueprintHelperLibrary");
	CLASS_REDIRECT("PathFollowingComponent", "/Script/AIModule.PathFollowingComponent");
	CLASS_REDIRECT("PawnSensingComponent", "/Script/AIModule.PawnSensingComponent");

	STRUCT_REDIRECT("SReply", "/Script/UMG.EventReply");

	PROPERTY_REDIRECT("Actor.AddTickPrerequisiteActor.DependentActor", "PrerequisiteActor");
	FUNCTION_REDIRECT("Actor.AttachRootComponentTo", "Actor.K2_AttachRootComponentTo");
	FUNCTION_REDIRECT("Actor.AttachRootComponentToActor", "Actor.K2_AttachRootComponentToActor");
	FUNCTION_REDIRECT("Actor.SetTickPrerequisite", "Actor.AddTickPrerequisiteActor");
	PROPERTY_REDIRECT("BTTask_MoveDirectlyToward.bForceMoveToLocation", "bDisablePathUpdateOnGoalLocationChange");
	PROPERTY_REDIRECT("KismetSystemLibrary.DrawDebugPlane.Loc", "Location");
	PROPERTY_REDIRECT("KismetSystemLibrary.DrawDebugPlane.P", "PlaneCoordinates");
	FUNCTION_REDIRECT("KismetSystemLibrary.EXPERIMENTAL_CloseAdBanner", "KismetSystemLibrary.ForceCloseAdBanner");
	FUNCTION_REDIRECT("KismetSystemLibrary.EXPERIMENTAL_HideAdBanner", "KismetSystemLibrary.HideAdBanner");
	FUNCTION_REDIRECT("KismetSystemLibrary.EXPERIMENTAL_ShowAdBanner", "KismetSystemLibrary.ShowAdBanner");
	FUNCTION_REDIRECT("LightComponent.SetBrightness", "LightComponent.SetIntensity");
	FUNCTION_REDIRECT("NavigationPath.GetPathLenght", "NavigationPath.GetPathLength");
	FUNCTION_REDIRECT("Pawn.GetMovementInputVector", "Pawn.K2_GetMovementInputVector");
	FUNCTION_REDIRECT("PawnMovementComponent.GetInputVector", "PawnMovementComponent.GetPendingInputVector");
	FUNCTION_REDIRECT("SceneComponent.AttachTo", "SceneComponent.K2_AttachTo");
	FUNCTION_REDIRECT("SkyLightComponent.SetBrightness", "SkyLightComponent.SetIntensity");

	PROPERTY_REDIRECT("AnimCurveBase.CurveName", "LastObservedName");

	// 4.6

	CLASS_REDIRECT("ControlPointMeshComponent", "/Script/Landscape.ControlPointMeshComponent");
	CLASS_REDIRECT("Landscape", "/Script/Landscape.Landscape");
	CLASS_REDIRECT("LandscapeComponent", "/Script/Landscape.LandscapeComponent");
	CLASS_REDIRECT("LandscapeGizmoActiveActor", "/Script/Landscape.LandscapeGizmoActiveActor");
	CLASS_REDIRECT("LandscapeGizmoActor", "/Script/Landscape.LandscapeGizmoActor");
	CLASS_REDIRECT("LandscapeGizmoRenderComponent", "/Script/Landscape.LandscapeGizmoRenderComponent");
	CLASS_REDIRECT("LandscapeHeightfieldCollisionComponent", "/Script/Landscape.LandscapeHeightfieldCollisionComponent");
	CLASS_REDIRECT("LandscapeInfo", "/Script/Landscape.LandscapeInfo");
	CLASS_REDIRECT("LandscapeInfoMap", "/Script/Landscape.LandscapeInfoMap");
	CLASS_REDIRECT("LandscapeLayerInfoObject", "/Script/Landscape.LandscapeLayerInfoObject");
	CLASS_REDIRECT("LandscapeMaterialInstanceConstant", "/Script/Landscape.LandscapeMaterialInstanceConstant");
	CLASS_REDIRECT("LandscapeMeshCollisionComponent", "/Script/Landscape.LandscapeMeshCollisionComponent");
	CLASS_REDIRECT("LandscapeProxy", "/Script/Landscape.LandscapeProxy");
	CLASS_REDIRECT("LandscapeSplineControlPoint", "/Script/Landscape.LandscapeSplineControlPoint");
	CLASS_REDIRECT("LandscapeSplineSegment", "/Script/Landscape.LandscapeSplineSegment");
	CLASS_REDIRECT("LandscapeSplinesComponent", "/Script/Landscape.LandscapeSplinesComponent");
	CLASS_REDIRECT("MaterialExpressionLandscapeLayerBlend", "/Script/Landscape.MaterialExpressionLandscapeLayerBlend");
	CLASS_REDIRECT("MaterialExpressionLandscapeLayerCoords", "/Script/Landscape.MaterialExpressionLandscapeLayerCoords");
	CLASS_REDIRECT("MaterialExpressionLandscapeLayerSwitch", "/Script/Landscape.MaterialExpressionLandscapeLayerSwitch");
	CLASS_REDIRECT("MaterialExpressionLandscapeLayerWeight", "/Script/Landscape.MaterialExpressionLandscapeLayerWeight");
	CLASS_REDIRECT("MaterialExpressionLandscapeVisibilityMask", "/Script/Landscape.MaterialExpressionLandscapeVisibilityMask");
	CLASS_REDIRECT("MaterialExpressionTerrainLayerCoords", "/Script/Landscape.MaterialExpressionLandscapeLayerCoords");
	CLASS_REDIRECT("MaterialExpressionTerrainLayerSwitch", "/Script/Landscape.MaterialExpressionLandscapeLayerSwitch");
	CLASS_REDIRECT("MaterialExpressionTerrainLayerWeight", "/Script/Landscape.MaterialExpressionLandscapeLayerWeight");
	CLASS_REDIRECT("ReverbVolume", "/Script/Engine.AudioVolume");
	CLASS_REDIRECT("ReverbVolumeToggleable", "/Script/Engine.AudioVolume");

	STRUCT_REDIRECT("KeyboardEvent", "/Script/SlateCore.KeyEvent");
	STRUCT_REDIRECT("KeyboardFocusEvent", "/Script/SlateCore.FocusEvent");

	FUNCTION_REDIRECT("Actor.AddActorLocalOffset", "Actor.K2_AddActorLocalOffset");
	FUNCTION_REDIRECT("Actor.AddActorLocalRotation", "Actor.K2_AddActorLocalRotation");
	FUNCTION_REDIRECT("Actor.AddActorLocalTransform", "Actor.K2_AddActorLocalTransform");
	FUNCTION_REDIRECT("Actor.AddActorLocalTranslation", "Actor.K2_AddActorLocalOffset");
	PROPERTY_REDIRECT("Actor.K2_AddActorLocalOffset.DeltaTranslation", "DeltaLocation");
	FUNCTION_REDIRECT("Actor.AddActorWorldOffset", "Actor.K2_AddActorWorldOffset");
	FUNCTION_REDIRECT("Actor.AddActorWorldRotation", "Actor.K2_AddActorWorldRotation");
	FUNCTION_REDIRECT("Actor.AddActorWorldTransform", "Actor.K2_AddActorWorldTransform");
	FUNCTION_REDIRECT("Actor.SetActorLocation", "Actor.K2_SetActorLocation");
	FUNCTION_REDIRECT("Actor.SetActorLocationAndRotation", "Actor.K2_SetActorLocationAndRotation");
	FUNCTION_REDIRECT("Actor.SetActorRelativeLocation", "Actor.K2_SetActorRelativeLocation");
	PROPERTY_REDIRECT("Actor.K2_SetActorRelativeLocation.NewRelativeTranslation", "NewRelativeLocation");
	FUNCTION_REDIRECT("Actor.SetActorRelativeRotation", "Actor.K2_SetActorRelativeRotation");
	FUNCTION_REDIRECT("Actor.SetActorRelativeTransform", "Actor.K2_SetActorRelativeTransform");
	FUNCTION_REDIRECT("Actor.SetActorRelativeTranslation", "Actor.K2_SetActorRelativeLocation");
	FUNCTION_REDIRECT("Actor.SetActorTransform", "Actor.K2_SetActorTransform");
	FUNCTION_REDIRECT("BTFunctionLibrary.GetBlackboard", "BTFunctionLibrary.GetOwnersBlackboard");
	FUNCTION_REDIRECT("KismetMathLibrary.NearlyEqual_RotatorRotator", "EqualEqual_RotatorRotator");
	FUNCTION_REDIRECT("KismetMathLibrary.NearlyEqual_VectorVector", "EqualEqual_VectorVector");
	FUNCTION_REDIRECT("KismetMathLibrary.ProjectOnTo", "ProjectVectorOnToVector");
	PROPERTY_REDIRECT("KismetMathLibrary.ProjectVectorOnToVector.X", "V");
	PROPERTY_REDIRECT("KismetMathLibrary.ProjectVectorOnToVector.Y", "Target");
	PROPERTY_REDIRECT("LightComponent.SetIntensity.NewBrightness", "NewIntensity");
	FUNCTION_REDIRECT("SceneComponent.AddLocalOffset", "SceneComponent.K2_AddLocalOffset");
	FUNCTION_REDIRECT("SceneComponent.AddLocalRotation", "SceneComponent.K2_AddLocalRotation");
	FUNCTION_REDIRECT("SceneComponent.AddLocalTransform", "SceneComponent.K2_AddLocalTransform");
	FUNCTION_REDIRECT("SceneComponent.AddLocalTranslation", "SceneComponent.K2_AddLocalOffset");
	PROPERTY_REDIRECT("SceneComponent.K2_AddLocalOffset.DeltaTranslation", "DeltaLocation");
	FUNCTION_REDIRECT("SceneComponent.AddRelativeLocation", "SceneComponent.K2_AddRelativeLocation");
	PROPERTY_REDIRECT("SceneComponent.K2_AddRelativeLocation.DeltaTranslation", "DeltaLocation");
	FUNCTION_REDIRECT("SceneComponent.AddRelativeRotation", "SceneComponent.K2_AddRelativeRotation");
	FUNCTION_REDIRECT("SceneComponent.AddRelativeTranslation", "SceneComponent.K2_AddRelativeLocation");
	FUNCTION_REDIRECT("SceneComponent.AddWorldOffset", "SceneComponent.K2_AddWorldOffset");
	FUNCTION_REDIRECT("SceneComponent.AddWorldRotation", "SceneComponent.K2_AddWorldRotation");
	FUNCTION_REDIRECT("SceneComponent.AddWorldTransform", "SceneComponent.K2_AddWorldTransform");
	FUNCTION_REDIRECT("SceneComponent.SetRelativeLocation", "SceneComponent.K2_SetRelativeLocation");
	PROPERTY_REDIRECT("SceneComponent.K2_SetRelativeLocation.NewTranslation", "NewLocation");
	FUNCTION_REDIRECT("SceneComponent.SetRelativeRotation", "SceneComponent.K2_SetRelativeRotation");
	FUNCTION_REDIRECT("SceneComponent.SetRelativeTransform", "SceneComponent.K2_SetRelativeTransform");
	FUNCTION_REDIRECT("SceneComponent.SetRelativeTranslation", "SceneComponent.K2_SetRelativeLocation");
	FUNCTION_REDIRECT("SceneComponent.SetWorldLocation", "SceneComponent.K2_SetWorldLocation");
	PROPERTY_REDIRECT("SceneComponent.K2_SetWorldLocation.NewTranslation", "NewLocation");
	FUNCTION_REDIRECT("SceneComponent.SetWorldRotation", "SceneComponent.K2_SetWorldRotation");
	FUNCTION_REDIRECT("SceneComponent.SetWorldTransform", "SceneComponent.K2_SetWorldTransform");
	FUNCTION_REDIRECT("SceneComponent.SetWorldTranslation", "SceneComponent.K2_SetWorldLocation");
	PROPERTY_REDIRECT("SkyLightComponent.SetIntensity.NewBrightness", "NewIntensity");
}

static void RegisterNativeRedirects49(TArray<FCoreRedirect>& Redirects)
{
	// 4.7

	CLASS_REDIRECT("EdGraphNode_Comment", "/Script/UnrealEd.EdGraphNode_Comment");
	CLASS_REDIRECT("K2Node_Comment", "/Script/UnrealEd.EdGraphNode_Comment");
	CLASS_REDIRECT("VimBlueprintFactory", "/Script/UnrealEd.AnimBlueprintFactory");

	FUNCTION_REDIRECT("Actor.SetTickEnabled", "Actor.SetActorTickEnabled");
	PROPERTY_REDIRECT("UserWidget.OnKeyboardFocusLost.InKeyboardFocusEvent", "InFocusEvent");
	PROPERTY_REDIRECT("UserWidget.OnControllerAnalogValueChanged.ControllerEvent", "InAnalogInputEvent");
	PROPERTY_REDIRECT("UserWidget.OnControllerButtonPressed.ControllerEvent", "InKeyEvent");
	PROPERTY_REDIRECT("UserWidget.OnControllerButtonReleased.ControllerEvent", "InKeyEvent");
	PROPERTY_REDIRECT("UserWidget.OnKeyDown.InKeyboardEvent", "InKeyEvent");
	PROPERTY_REDIRECT("UserWidget.OnKeyUp.InKeyboardEvent", "InKeyEvent");
	PROPERTY_REDIRECT("UserWidget.OnKeyboardFocusReceived.InKeyboardFocusEvent", "InFocusEvent");
	PROPERTY_REDIRECT("UserWidget.OnPreviewKeyDown.InKeyboardEvent", "InKeyEvent");
	
	PROPERTY_REDIRECT("MeshComponent.Materials", "MeshComponent.OverrideMaterials");
	PROPERTY_REDIRECT("Pawn.AutoPossess", "Pawn.AutoPossessPlayer");

	FCoreRedirect& ECollisionChannel = ENUM_REDIRECT("ECollisionChannel", "/Script/Engine.ECollisionChannel");
	ECollisionChannel.ValueChanges.Add(TEXT("ECC_Default"), TEXT("ECC_Visibility"));
	ECollisionChannel.ValueChanges.Add(TEXT("ECC_Dynamic"), TEXT("ECC_WorldDynamic"));
	ECollisionChannel.ValueChanges.Add(TEXT("ECC_OverlapAll"), TEXT("ECC_OverlapAll_Deprecated"));
	ECollisionChannel.ValueChanges.Add(TEXT("ECC_OverlapAllDynamic"), TEXT("ECC_OverlapAll_Deprecated"));
	ECollisionChannel.ValueChanges.Add(TEXT("ECC_OverlapAllDynamic_Deprecated"), TEXT("ECC_OverlapAll_Deprecated"));
	ECollisionChannel.ValueChanges.Add(TEXT("ECC_OverlapAllStatic"), TEXT("ECC_OverlapAll_Deprecated"));
	ECollisionChannel.ValueChanges.Add(TEXT("ECC_OverlapAllStatic_Deprecated"), TEXT("ECC_OverlapAll_Deprecated"));
	ECollisionChannel.ValueChanges.Add(TEXT("ECC_PawnMovement"), TEXT("ECC_Pawn"));
	ECollisionChannel.ValueChanges.Add(TEXT("ECC_RigidBody"), TEXT("ECC_PhysicsBody"));
	ECollisionChannel.ValueChanges.Add(TEXT("ECC_RigidBodyInteractable"), TEXT("ECC_PhysicsBody"));
	ECollisionChannel.ValueChanges.Add(TEXT("ECC_TouchAll"), TEXT("ECC_OverlapAll_Deprecated"));
	ECollisionChannel.ValueChanges.Add(TEXT("ECC_TouchAllDynamic"), TEXT("ECC_OverlapAll_Deprecated"));
	ECollisionChannel.ValueChanges.Add(TEXT("ECC_TouchAllStatic"), TEXT("ECC_OverlapAll_Deprecated"));
	ECollisionChannel.ValueChanges.Add(TEXT("ECC_VehicleMovement"), TEXT("ECC_Vehicle"));
	ECollisionChannel.ValueChanges.Add(TEXT("ECC_WorldTrace"), TEXT("ECC_WorldStatic"));

	// 4.8

	CLASS_REDIRECT("EditorGameAgnosticSettings", "/Script/UnrealEd.EditorSettings");
	CLASS_REDIRECT("FoliageType", "/Script/Foliage.FoliageType");
	CLASS_REDIRECT("FoliageType_InstancedStaticMesh", "/Script/Foliage.FoliageType_InstancedStaticMesh");
	CLASS_REDIRECT("InstancedFoliageActor", "/Script/Foliage.InstancedFoliageActor");
	CLASS_REDIRECT("InstancedFoliageSettings", "/Script/Foliage.FoliageType_InstancedStaticMesh");
	CLASS_REDIRECT("InteractiveFoliageComponent", "/Script/Foliage.InteractiveFoliageComponent");
	CLASS_REDIRECT("ProceduralFoliage", "/Script/Foliage.ProceduralFoliageSpawner");
	CLASS_REDIRECT("ProceduralFoliageActor", "/Script/Foliage.ProceduralFoliageVolume");
	
	STRUCT_REDIRECT("ProceduralFoliageTypeData", "/Script/Foliage.FoliageTypeObject");

	FCoreRedirect& EComponentCreationMethod = ENUM_REDIRECT("EComponentCreationMethod", "/Script/Engine.EComponentCreationMethod");
	EComponentCreationMethod.ValueChanges.Add(TEXT("EComponentCreationMethod::ConstructionScript"), TEXT("EComponentCreationMethod::SimpleConstructionScript"));

	FCoreRedirect& EConstraintTransform = ENUM_REDIRECT("EConstraintTransform", "/Script/Engine.EConstraintTransform");
	EConstraintTransform.ValueChanges.Add(TEXT("EConstraintTransform::Absoluate"), TEXT("EConstraintTransform::Absolute"));

	FCoreRedirect& ELockedAxis = ENUM_REDIRECT("ELockedAxis", "/Script/Engine.EDOFMode");
	ELockedAxis.ValueChanges.Add(TEXT("Custom"), TEXT("EDOFMode::CustomPlane"));
	ELockedAxis.ValueChanges.Add(TEXT("X"), TEXT("EDOFMode::YZPlane"));
	ELockedAxis.ValueChanges.Add(TEXT("Y"), TEXT("EDOFMode::XZPlane"));
	ELockedAxis.ValueChanges.Add(TEXT("Z"), TEXT("EDOFMode::XYPlane"));

	FCoreRedirect& EEndPlayReason = ENUM_REDIRECT("EEndPlayReason", "/Script/Engine.EEndPlayReason");
	EEndPlayReason.ValueChanges.Add(TEXT("EEndPlayReason::ActorDestroyed"), TEXT("EEndPlayReason::Destroyed"));

	FUNCTION_REDIRECT("ActorComponent.ReceiveInitializeComponent", "ActorComponent.ReceiveBeginPlay");
	FUNCTION_REDIRECT("ActorComponent.ReceiveUninitializeComponent", "ActorComponent.ReceiveEndPlay");

	PROPERTY_REDIRECT("CameraComponent.bUseControllerViewRotation", "CameraComponent.bUsePawnControlRotation");
	PROPERTY_REDIRECT("CameraComponent.bUsePawnViewRotation", "CameraComponent.bUsePawnControlRotation");
	PROPERTY_REDIRECT("CharacterMovementComponent.AirSpeed", "CharacterMovementComponent.MaxFlySpeed");
	PROPERTY_REDIRECT("CharacterMovementComponent.CrouchedSpeedPercent", "CharacterMovementComponent.CrouchedSpeedMultiplier");
	PROPERTY_REDIRECT("CharacterMovementComponent.GroundSpeed", "CharacterMovementComponent.MaxWalkSpeed");
	PROPERTY_REDIRECT("CharacterMovementComponent.JumpZ", "CharacterMovementComponent.JumpZVelocity");
	PROPERTY_REDIRECT("CharacterMovementComponent.WaterSpeed", "CharacterMovementComponent.MaxSwimSpeed");
	PROPERTY_REDIRECT("CharacterMovementComponent.bCrouchMovesCharacterDown", "CharacterMovementComponent.bCrouchMaintainsBaseLocation");
	PROPERTY_REDIRECT("CharacterMovementComponent.bOrientToMovement", "CharacterMovementComponent.bOrientRotationToMovement");
	PROPERTY_REDIRECT("FunctionalTest.GetAdditionalTestFinishedMessage", "FunctionalTest.OnAdditionalTestFinishedMessageRequest");
	PROPERTY_REDIRECT("FunctionalTest.WantsToRunAgain", "FunctionalTest.OnWantsReRunCheck");
	PROPERTY_REDIRECT("ProjectileMovementComponent.Speed", "ProjectileMovementComponent.InitialSpeed");
	PROPERTY_REDIRECT("SpringArmComponent.bUseControllerViewRotation", "SpringArmComponent.bUsePawnControlRotation");
	PROPERTY_REDIRECT("SpringArmComponent.bUsePawnViewRotation", "SpringArmComponent.bUsePawnControlRotation");
	PROPERTY_REDIRECT("BodyInstance.CustomLockedAxis", "BodyInstance.CustomDOFPlaneNormal");
	PROPERTY_REDIRECT("BodyInstance.LockedAxisMode", "BodyInstance.DOFMode");
	PROPERTY_REDIRECT("CharacterMovementComponent.NavMeshProjectionCapsuleHeightScaleDown", "CharacterMovementComponent.NavMeshProjectionHeightScaleDown");
	PROPERTY_REDIRECT("CharacterMovementComponent.NavMeshProjectionCapsuleHeightScaleUp", "CharacterMovementComponent.NavMeshProjectionHeightScaleUp");
	PROPERTY_REDIRECT("LandscapeSplineControlPoint.MeshComponent", "LandscapeSplineControlPoint.LocalMeshComponent");
	PROPERTY_REDIRECT("LandscapeSplineSegment.MeshComponents", "LandscapeSplineSegment.LocalMeshComponents");
	PROPERTY_REDIRECT("ProceduralFoliageComponent.Overlap", "ProceduralFoliageComponent.TileOverlap");
	PROPERTY_REDIRECT("ProceduralFoliageComponent.ProceduralFoliage", "ProceduralFoliageComponent.FoliageSpawner");
	PROPERTY_REDIRECT("ProceduralFoliageSpawner.Types", "ProceduralFoliageSpawner.FoliageTypes");
	PROPERTY_REDIRECT("SpriteGeometryCollection.Polygons", "SpriteGeometryCollection.Shapes");

	// 4.9

	CLASS_REDIRECT("EditorUserSettings", "/Script/UnrealEd.EditorPerProjectUserSettings");	
	CLASS_REDIRECT("MovieScene", "/Script/MovieScene.MovieScene");
	CLASS_REDIRECT("MovieScene3DTransformSection", "/Script/MovieSceneTracks.MovieScene3DTransformSection");
	CLASS_REDIRECT("MovieScene3DTransformTrack", "/Script/MovieSceneTracks.MovieScene3DTransformTrack");
	CLASS_REDIRECT("MovieSceneAudioSection", "/Script/MovieSceneTracks.MovieSceneAudioSection");
	CLASS_REDIRECT("MovieSceneAudioTrack", "/Script/MovieSceneTracks.MovieSceneAudioTrack");
	CLASS_REDIRECT("MovieSceneBoolTrack", "/Script/MovieSceneTracks.MovieSceneBoolTrack");
	CLASS_REDIRECT("MovieSceneByteSection", "/Script/MovieSceneTracks.MovieSceneByteSection");
	CLASS_REDIRECT("MovieSceneByteTrack", "/Script/MovieSceneTracks.MovieSceneByteTrack");
	CLASS_REDIRECT("MovieSceneColorSection", "/Script/MovieSceneTracks.MovieSceneColorSection");
	CLASS_REDIRECT("MovieSceneColorTrack", "/Script/MovieSceneTracks.MovieSceneColorTrack");
	CLASS_REDIRECT("MovieSceneFloatSection", "/Script/MovieSceneTracks.MovieSceneFloatSection");
	CLASS_REDIRECT("MovieSceneFloatTrack", "/Script/MovieSceneTracks.MovieSceneFloatTrack");
	CLASS_REDIRECT("MovieSceneParticleSection", "/Script/MovieSceneTracks.MovieSceneParticleSection");
	CLASS_REDIRECT("MovieSceneParticleTrack", "/Script/MovieSceneTracks.MovieSceneParticleTrack");
	CLASS_REDIRECT("MovieScenePropertyTrack", "/Script/MovieSceneTracks.MovieScenePropertyTrack");
	CLASS_REDIRECT("MovieSceneSection", "/Script/MovieScene.MovieSceneSection");
	CLASS_REDIRECT("MovieSceneTrack", "/Script/MovieScene.MovieSceneTrack");

	PACKAGE_REDIRECT("/Script/MovieSceneCore", "/Script/MovieScene");
	PACKAGE_REDIRECT("/Script/MovieSceneCoreTypes", "/Script/MovieSceneTracks");

	STRUCT_REDIRECT("Anchors", "/Script/Slate.Anchors");
	STRUCT_REDIRECT("AnimNode_BoneDrivenController", "/Script/AnimGraphRuntime.AnimNode_BoneDrivenController");
	STRUCT_REDIRECT("AnimNode_CopyBone", "/Script/AnimGraphRuntime.AnimNode_CopyBone");
	STRUCT_REDIRECT("AnimNode_HandIKRetargeting", "/Script/AnimGraphRuntime.AnimNode_HandIKRetargeting");
	STRUCT_REDIRECT("AnimNode_LookAt", "/Script/AnimGraphRuntime.AnimNode_LookAt");
	STRUCT_REDIRECT("AnimNode_ModifyBone", "/Script/AnimGraphRuntime.AnimNode_ModifyBone");
	STRUCT_REDIRECT("AnimNode_RotationMultiplier", "/Script/AnimGraphRuntime.AnimNode_RotationMultiplier");
	STRUCT_REDIRECT("AnimNode_SkeletalControlBase", "/Script/AnimGraphRuntime.AnimNode_SkeletalControlBase");
	STRUCT_REDIRECT("AnimNode_SpringBone", "/Script/AnimGraphRuntime.AnimNode_SpringBone");
	STRUCT_REDIRECT("AnimNode_Trail", "/Script/AnimGraphRuntime.AnimNode_Trail");
	STRUCT_REDIRECT("AnimNode_TwoBoneIK", "/Script/AnimGraphRuntime.AnimNode_TwoBoneIK");
	STRUCT_REDIRECT("MovieSceneEditorData", "/Script/MovieScene.MovieSceneEditorData");
	STRUCT_REDIRECT("MovieSceneObjectBinding", "/Script/MovieScene.MovieSceneBinding");
	STRUCT_REDIRECT("MovieScenePossessable", "/Script/MovieScene.MovieScenePossessable");
	STRUCT_REDIRECT("MovieSceneSpawnable", "/Script/MovieScene.MovieSceneSpawnable");
	STRUCT_REDIRECT("SpritePolygon", "/Script/Paper2D.SpriteGeometryShape");
	STRUCT_REDIRECT("SpritePolygonCollection", "/Script/Paper2D.SpriteGeometryCollection");

	FUNCTION_REDIRECT("GameplayStatics.PlayDialogueAttached", "GameplayStatics.SpawnDialogueAttached");
	FUNCTION_REDIRECT("GameplayStatics.PlaySoundAttached", "GameplayStatics.SpawnSoundAttached");
	FUNCTION_REDIRECT("KismetMathLibrary.BreakRot", "KismetMathLibrary.BreakRotator");
	FUNCTION_REDIRECT("KismetMathLibrary.MakeRot", "KismetMathLibrary.MakeRotator");
	FUNCTION_REDIRECT("KismetMathLibrary.MapRange", "KismetMathLibrary.MapRangeUnclamped");
	FUNCTION_REDIRECT("PrimitiveComponent.GetMoveIgnoreActors", "PrimitiveComponent.CopyArrayOfMoveIgnoreActors");
	FUNCTION_REDIRECT("SplineComponent.GetNumSplinePoints", "SplineComponent.GetNumberOfSplinePoints");
	FUNCTION_REDIRECT("VerticalBox.AddChildVerticalBox", "VerticalBox.AddChildToVerticalBox");
	
	PROPERTY_REDIRECT("ComponentKey.VariableGuid", "ComponentKey.AssociatedGuid");
	PROPERTY_REDIRECT("ComponentKey.VariableName", "ComponentKey.SCSVariableName");
	PROPERTY_REDIRECT("FoliageType.InitialMaxAge", "FoliageType.MaxInitialAge");
	PROPERTY_REDIRECT("FoliageType.bGrowsInShade", "FoliageType.bSpawnsInShade");
	PROPERTY_REDIRECT("MemberReference.MemberParentClass", "MemberReference.MemberParent");
	PROPERTY_REDIRECT("SimpleMemberReference.MemberParentClass", "SimpleMemberReference.MemberParent");
	PROPERTY_REDIRECT("SoundNodeModPlayer.SoundMod", "SoundNodeModPlayer.SoundModAssetPtr");
	PROPERTY_REDIRECT("SoundNodeWavePlayer.SoundWave", "SoundNodeWavePlayer.SoundWaveAssetPtr");

	ENUM_REDIRECT("ECheckBoxState", "/Script/SlateCore.ECheckBoxState");
	ENUM_REDIRECT("ESlateCheckBoxState", "/Script/SlateCore.ECheckBoxState");
	ENUM_REDIRECT("EAxisOption", "/Script/Engine.EAxisOption");
	ENUM_REDIRECT("EBoneAxis", "/Script/Engine.EBoneAxis");
	ENUM_REDIRECT("EBoneModificationMode", "/Script/AnimGraphRuntime.EBoneModificationMode");
	ENUM_REDIRECT("EComponentType", "/Script/Engine.EComponentType");
	ENUM_REDIRECT("EInterpolationBlend", "/Script/AnimGraphRuntime.EInterpolationBlend");
}

UE_ENABLE_OPTIMIZATION_SHIP

void FCoreRedirects::RegisterNativeRedirects()
{
	// Registering redirects here instead of in baseengine.ini is faster to parse and can clean up the ini, but is not required
	TArray<FCoreRedirect> Redirects;

	RegisterNativeRedirects40(Redirects);
	RegisterNativeRedirects46(Redirects);
	RegisterNativeRedirects49(Redirects);

	// 4.10 and later are in baseengine.ini

	AddRedirectList(Redirects, TEXT("RegisterNativeRedirects"));
}
#else
void FCoreRedirects::RegisterNativeRedirects()
{
}
#endif // UE_WITH_CORE_REDIRECTS<|MERGE_RESOLUTION|>--- conflicted
+++ resolved
@@ -6,10 +6,7 @@
 #include "UObject/Package.h"
 #include "UObject/PropertyHelper.h"
 #include "UObject/TopLevelAssetPath.h"
-<<<<<<< HEAD
-=======
 #include "UObject/UnrealType.h"
->>>>>>> 4af6daef
 
 #include "GenericPlatform/GenericPlatformFile.h"
 #include "Misc/AutomationTest.h"
@@ -108,13 +105,8 @@
 		}
 		else if (bSubString)
 		{
-<<<<<<< HEAD
-			// Much slower
-			return WriteToString<FName::StringBufferSize>(RHS).ToView().Contains(WriteToString<FName::StringBufferSize>(LHS));
-=======
 			// Much slower, see if RHS contains the substring LHS.
 			return INDEX_NONE != UE::String::FindFirst(WriteToString<FName::StringBufferSize>(RHS), WriteToString<FName::StringBufferSize>(LHS), ESearchCase::IgnoreCase);
->>>>>>> 4af6daef
 		}
 		else
 		{
