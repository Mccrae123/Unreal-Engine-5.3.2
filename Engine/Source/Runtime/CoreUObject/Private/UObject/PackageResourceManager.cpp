--- conflicted
+++ resolved
@@ -3,10 +3,7 @@
 #include "UObject/PackageResourceManager.h"
 
 #include "Async/AsyncFileHandle.h"
-<<<<<<< HEAD
-=======
 #include "Misc/CommandLine.h"
->>>>>>> d731a049
 #include "Misc/ConfigCacheIni.h"
 #include "Misc/PackageSegment.h"
 #include "Misc/PreloadableFile.h"
@@ -260,8 +257,6 @@
 	}
 }
 
-<<<<<<< HEAD
-=======
 FOpenAsyncPackageResult::FOpenAsyncPackageResult(TUniquePtr<IAsyncReadFileHandle>&& InHandle, EPackageFormat InFormat, bool bInNeedsEngineVersionChecks)
 	: Handle(MoveTemp(InHandle))
 	, Format(InFormat)
@@ -269,7 +264,6 @@
 {
 }
 
->>>>>>> d731a049
 FOpenAsyncPackageResult::~FOpenAsyncPackageResult()
 {
 	// Defined in CPP so we can forward declare IAsyncReadFileHandle
@@ -284,8 +278,6 @@
 		{
 			return false;
 		}
-<<<<<<< HEAD
-=======
 
 		if (FParse::Param(FCommandLine::Get(), TEXT("NoEditorDomain")))
 		{
@@ -297,7 +289,6 @@
 			return true;
 		}
 
->>>>>>> d731a049
 		bool bEnabledByConfig = true;
 		GConfig->GetBool(TEXT("EditorDomain"), TEXT("EditorDomainEnabled"), bEnabledByConfig, GEditorIni);
 		if (GConfig->GetBool(TEXT("CookSettings"), TEXT("EditorDomainEnabled"), bEnabledByConfig, GEditorIni))
