--- conflicted
+++ resolved
@@ -3559,15 +3559,12 @@
 	if (FPlatformProperties::HasEditorOnlyData())
 	{
 		TRefCountPtr<FUObjectSerializeContext> SaveContext(FUObjectThreadContext::Get().GetSerializeContext());
-<<<<<<< HEAD
-=======
 
 		const bool bComputeHash = (SaveFlags & SAVE_ComputeHash) != 0;
 #if !WITH_EDITOR
 		const bool bDiffing = false;
 #else
 		const bool bDiffing = (SaveFlags & (SAVE_DiffCallstack | SAVE_DiffOnly)) != 0;
->>>>>>> 9ba46998
 
 		struct FDiffSettings
 		{
