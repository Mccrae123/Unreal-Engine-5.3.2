// Copyright Epic Games, Inc. All Rights Reserved.

#include "UObject/SavePackage.h"
#include "CoreMinimal.h"
#include "Misc/MessageDialog.h"
#include "HAL/FileManager.h"
#include "HAL/ThreadSafeCounter.h"
#include "Misc/CommandLine.h"
#include "Misc/FileHelper.h"
#include "Misc/Paths.h"
#include "Misc/Guid.h"
#include "Stats/Stats.h"
#include "Async/AsyncWork.h"
#include "Serialization/LargeMemoryWriter.h"
#include "Serialization/LargeMemoryReader.h"
#include "Serialization/BufferArchive.h"
#include "Misc/ConfigCacheIni.h"
#include "Misc/FeedbackContext.h"
#include "Misc/ScopedSlowTask.h"
#include "Misc/ObjectThumbnail.h"
#include "UObject/ObjectMacros.h"
#include "UObject/UObjectGlobals.h"
#include "UObject/UObjectHash.h"
#include "UObject/Object.h"
#include "Serialization/ArchiveUObject.h"
#include "UObject/Class.h"
#include "UObject/UObjectIterator.h"
#include "Serialization/PropertyLocalizationDataGathering.h"
#include "UObject/Package.h"
#include "Templates/Casts.h"
#include "UObject/LazyObjectPtr.h"
#include "UObject/SoftObjectPtr.h"
#include "UObject/PropertyPortFlags.h"
#include "UObject/UnrealType.h"
#include "UObject/TextProperty.h"
#include "UObject/ObjectRedirector.h"
#include "Misc/PackageName.h"
#include "Serialization/BulkData.h"
#include "UObject/PackageFileSummary.h"
#include "UObject/ObjectResource.h"
#include "UObject/Linker.h"
#include "UObject/LinkerLoad.h"
#include "UObject/LinkerSave.h"
#include "UObject/EditorObjectVersion.h"
#include "Blueprint/BlueprintSupport.h"
#include "Internationalization/TextPackageNamespaceUtil.h"
#include "UObject/Interface.h"
#include "Interfaces/ITargetPlatform.h"
#include "UObject/UObjectThreadContext.h"
#include "UObject/GCScopeLock.h"
#include "ProfilingDebugging/CookStats.h"
#include "UObject/DebugSerializationFlags.h"
#include "UObject/EnumProperty.h"
#include "HAL/IConsoleManager.h"
#include "Serialization/ArchiveStackTrace.h"
#include "UObject/CoreRedirects.h"
#include "Serialization/ArchiveObjectCrc32.h"
#include "Serialization/Formatters/BinaryArchiveFormatter.h"
#include "Serialization/Formatters/JsonArchiveOutputFormatter.h"
#include "Serialization/ArchiveUObjectFromStructuredArchive.h"
#include "Serialization/UnversionedPropertySerialization.h"
#include "UObject/AsyncWorkSequence.h"
#include "Serialization/BulkDataManifest.h"
#include "Misc/ScopeExit.h"

DEFINE_LOG_CATEGORY_STATIC(LogSavePackage, Log, All);

static const FName WorldClassName = FName("World");
static const FName PrestreamPackageClassName = FName("PrestreamPackage");
static FCriticalSection InitializeCoreClassesCritSec;

#define VALIDATE_INITIALIZECORECLASSES 0
#define EXPORT_SORTING_DETAILED_LOGGING 0

static void SaveThumbnails(UPackage* InOuter, FLinkerSave* Linker, FStructuredArchive::FSlot Slot);
static void SaveAssetRegistryData(UPackage* InOuter, FLinkerSave* Linker, FStructuredArchive::FSlot Slot);
static void SaveBulkData(FLinkerSave* Linker, const UPackage* InOuter, const TCHAR* Filename, const ITargetPlatform* TargetPlatform,
						 FSavePackageContext* SavePackageContext, const bool bTextFormat, const bool bDiffing, const bool bComputeHash, TAsyncWorkSequence<FMD5>& AsyncWriteAndHashSequence, int64& TotalPackageSizeUncompressed);
static void SaveWorldLevelInfo(UPackage* InOuter, FLinkerSave* Linker, FStructuredArchive::FRecord Record);
static EObjectMark GetExcludedObjectMarksForTargetPlatform(const class ITargetPlatform* TargetPlatform, const bool bIsCooking);

#if ENABLE_COOK_STATS
#include "ProfilingDebugging/ScopedTimers.h"

namespace SavePackageStats
{
	static int32 NumPackagesSaved = 0;
	static double SavePackageTimeSec = 0.0;
	static double TagPackageExportsPresaveTimeSec = 0.0;
	static double TagPackageExportsTimeSec = 0.0;
	static double FullyLoadLoadersTimeSec = 0.0;
	static double ResetLoadersTimeSec = 0.0;
	static double TagPackageExportsGetObjectsWithOuter = 0.0;
	static double TagPackageExportsGetObjectsWithMarks = 0.0;
	static double SerializeImportsTimeSec = 0.0;
	static double SortExportsSeekfreeInnerTimeSec = 0.0;
	static double SerializeExportsTimeSec = 0.0;
	static double SerializeBulkDataTimeSec = 0.0;
	static double AsyncWriteTimeSec = 0.0;
	static double MBWritten = 0.0;
	TMap<FName, FArchiveDiffStats> PackageDiffStats;
	static int32 NumberOfDifferentPackages = 0;
	void AddSavePackageStats(FCookStatsManager::AddStatFuncRef AddStat)
	{
		// Don't use FCookStatsManager::CreateKeyValueArray because there's just too many arguments. Don't need to overburden the compiler here.
		TArray<FCookStatsManager::StringKeyValue> StatsList;
		StatsList.Empty(15);
		#define ADD_COOK_STAT(Name) StatsList.Emplace(TEXT(#Name), LexToString(Name))
		ADD_COOK_STAT(NumPackagesSaved);
		ADD_COOK_STAT(SavePackageTimeSec);
		ADD_COOK_STAT(TagPackageExportsPresaveTimeSec);
		ADD_COOK_STAT(TagPackageExportsTimeSec);
		ADD_COOK_STAT(FullyLoadLoadersTimeSec);
		ADD_COOK_STAT(ResetLoadersTimeSec);
		ADD_COOK_STAT(TagPackageExportsGetObjectsWithOuter);
		ADD_COOK_STAT(TagPackageExportsGetObjectsWithMarks);
		ADD_COOK_STAT(SerializeImportsTimeSec);
		ADD_COOK_STAT(SortExportsSeekfreeInnerTimeSec);
		ADD_COOK_STAT(SerializeExportsTimeSec);
		ADD_COOK_STAT(SerializeBulkDataTimeSec);
		ADD_COOK_STAT(AsyncWriteTimeSec);
		ADD_COOK_STAT(MBWritten);

		AddStat(TEXT("Package.Save"), StatsList);

		{
			PackageDiffStats.ValueSort([](const FArchiveDiffStats& Lhs, const FArchiveDiffStats& Rhs){ return Lhs.NewFileTotalSize > Rhs.NewFileTotalSize; });

			StatsList.Empty(15);
			for (const TPair<FName, FArchiveDiffStats>& Stat : PackageDiffStats)
			{
				StatsList.Emplace(Stat.Key.ToString(), LexToString((double)Stat.Value.NewFileTotalSize / 1024.0 / 1024.0));
			}

			AddStat(TEXT("Package.DifferentPackagesSizeMBPerAsset"), StatsList);
		}

		{
			PackageDiffStats.ValueSort([](const FArchiveDiffStats& Lhs, const FArchiveDiffStats& Rhs){ return Lhs.NumDiffs > Rhs.NumDiffs; });

			StatsList.Empty(15);
			for (const TPair<FName, FArchiveDiffStats>& Stat : PackageDiffStats)
			{
				StatsList.Emplace(Stat.Key.ToString(), LexToString(Stat.Value.NumDiffs));
			}

			AddStat(TEXT("Package.NumberOfDifferencesInPackagesPerAsset"), StatsList);
		}

		{
			PackageDiffStats.ValueSort([](const FArchiveDiffStats& Lhs, const FArchiveDiffStats& Rhs){ return Lhs.DiffSize > Rhs.DiffSize; });

			StatsList.Empty(15);
			for (const TPair<FName, FArchiveDiffStats>& Stat : PackageDiffStats)
			{
				StatsList.Emplace(Stat.Key.ToString(), LexToString((double)Stat.Value.DiffSize / 1024.0 / 1024.0));
			}

			AddStat(TEXT("Package.PackageDifferencesSizeMBPerAsset"), StatsList);
		}

		int64 NewFileTotalSize = 0;
		int64 NumDiffs         = 0;
		int64 DiffSize         = 0;
		for (const TPair<FName, FArchiveDiffStats>& PackageStat : PackageDiffStats)
		{
			NewFileTotalSize += PackageStat.Value.NewFileTotalSize;
			NumDiffs         += PackageStat.Value.NumDiffs;
			DiffSize         += PackageStat.Value.DiffSize;
		}

		double DifferentPackagesSizeMB       = (double)NewFileTotalSize / 1024.0 / 1024.0;
		int32  NumberOfDifferencesInPackages = NumDiffs;
		double PackageDifferencesSizeMB      = (double)DiffSize / 1024.0 / 1024.0;

		StatsList.Empty(15);
		ADD_COOK_STAT(NumberOfDifferentPackages);
		ADD_COOK_STAT(DifferentPackagesSizeMB);
		ADD_COOK_STAT(NumberOfDifferencesInPackages);
		ADD_COOK_STAT(PackageDifferencesSizeMB);

		AddStat(TEXT("Package.DiffTotal"), StatsList);

		#undef ADD_COOK_STAT		
		
		const FString TotalString = TEXT("Total");
	}
	static FCookStatsManager::FAutoRegisterCallback RegisterCookStats(AddSavePackageStats);
}
#endif

#if WITH_EDITORONLY_DATA

/**
 * Calculates a checksum on an object's serialized data stream, but only of its non-editor properties.
 */
class COREUOBJECT_API FArchiveObjectCrc32NonEditorProperties : public FArchiveObjectCrc32
{
	using Super = FArchiveObjectCrc32;

public:
	FArchiveObjectCrc32NonEditorProperties()
		: EditorOnlyProp(0)
	{
	}

	virtual void Serialize(void* Data, int64 Length)
	{
		int32 NewEditorOnlyProp = EditorOnlyProp + this->IsEditorOnlyPropertyOnTheStack();
		TGuardValue<int32> Guard(EditorOnlyProp, NewEditorOnlyProp);
		if (NewEditorOnlyProp == 0)
		{
			Super::Serialize(Data, Length);
		}
	}

	virtual FString GetArchiveName() const
	{
		return TEXT("FArchiveObjectCrc32NonEditorProperties");
	}
	
private:
	int32 EditorOnlyProp;
};

#else

class COREUOBJECT_API FArchiveObjectCrc32NonEditorProperties : public FArchiveObjectCrc32
{
};

#endif

static bool HasUnsaveableOuter(UObject* InObj, UPackage* InSavingPackage)
{
	UObject* Obj = InObj;
	while (Obj)
	{
		if (Obj->GetClass()->HasAnyClassFlags(CLASS_Deprecated) && !Obj->HasAnyFlags(RF_ClassDefaultObject))
		{
			if (!InObj->IsPendingKill() && InObj->GetOutermost() == InSavingPackage)
			{
				UE_LOG(LogSavePackage, Warning, TEXT("%s has a deprecated outer %s, so it will not be saved"), *InObj->GetFullName(), *Obj->GetFullName());
			}
			return true; 
		}

		if(Obj->IsPendingKill())
		{
			return true;
		}

		if (Obj->HasAnyFlags(RF_Transient) && !Obj->IsNative())
		{
			return true;
		}

		Obj = Obj->GetOuter();
	}
	return false;
}

static void CheckObjectPriorToSave(FArchiveUObject& Ar, UObject* InObj, UPackage* InSavingPackage)
{
	if (!InObj)
	{
		return;
	}
	UObject* SerializedObject = nullptr;
	FUObjectSerializeContext* SaveContext = Ar.GetSerializeContext();
	check(SaveContext);
	SerializedObject = SaveContext->SerializedObject;

	if (!InObj->IsValidLowLevelFast() || !InObj->IsValidLowLevel())
	{
		UE_LOG(LogLinker, Fatal, TEXT("Attempt to save bogus object %p SaveContext.SerializedObject=%s  SerializedProperty=%s"), (void*)InObj, *GetFullNameSafe(SerializedObject), *GetFullNameSafe(Ar.GetSerializedProperty()));
		return;
	}
	// if the object class is abstract or has been marked as deprecated, mark this
	// object as transient so that it isn't serialized
	if ( InObj->GetClass()->HasAnyClassFlags(CLASS_Abstract | CLASS_Deprecated | CLASS_NewerVersionExists) )
	{
		if ( !InObj->HasAnyFlags(RF_ClassDefaultObject) || InObj->GetClass()->HasAnyClassFlags(CLASS_Deprecated) )
		{
			InObj->SetFlags(RF_Transient);
		}
		if ( !InObj->HasAnyFlags(RF_ClassDefaultObject) && InObj->GetClass()->HasAnyClassFlags(CLASS_HasInstancedReference) )
		{
			TArray<UObject*> ComponentReferences;
			FReferenceFinder ComponentCollector(ComponentReferences, InObj, false, true, true);
			ComponentCollector.FindReferences(InObj, SerializedObject, Ar.GetSerializedProperty());

			for ( int32 Index = 0; Index < ComponentReferences.Num(); Index++ )
			{
				ComponentReferences[Index]->SetFlags(RF_Transient);
			}
		}
	}
	else if ( HasUnsaveableOuter(InObj, InSavingPackage) )
	{
		InObj->SetFlags(RF_Transient);
	}

	if ( InObj->HasAnyFlags(RF_ClassDefaultObject)
		&& (InObj->GetClass()->ClassGeneratedBy == nullptr || !InObj->GetClass()->HasAnyFlags(RF_Transient)) )
	{
		// if this is the class default object, make sure it's not
		// marked transient for any reason, as we need it to be saved
		// to disk (unless it's associated with a transient generated class)
		InObj->ClearFlags(RF_Transient);
	}
}

static bool EndSavingIfCancelled() 
{
	if ( GWarn->ReceivedUserCancel() )
	{
		return true;
	}
	return false;
}

static FThreadSafeCounter OutstandingAsyncWrites;

void UPackage::WaitForAsyncFileWrites()
{
	while (OutstandingAsyncWrites.GetValue())
	{
		FPlatformProcess::Sleep(0.0f);
	}
}

static void WriteToFile(const FString& Filename, const uint8* InDataPtr, int64 InDataSize)
{
	IFileManager& FileManager = IFileManager::Get();

	if (FArchive* Ar = FileManager.CreateFileWriter(*Filename))
	{
		Ar->Serialize(/* grrr */ const_cast<uint8*>(InDataPtr), InDataSize);
		delete Ar;

		if (FileManager.FileSize(*Filename) != InDataSize)
		{
			FileManager.Delete(*Filename);

			UE_LOG(LogSavePackage, Fatal, TEXT("Could not save to %s!"), *Filename);
		}
	}
	else
	{
		UE_LOG(LogSavePackage, Fatal, TEXT("Could not write to %s!"), *Filename);
	}
}

struct FLargeMemoryDelete
{
	void operator()(uint8* Ptr) const
	{
		if (Ptr)
		{
			FMemory::Free(Ptr);
		}
	}
};

typedef TUniquePtr<uint8, FLargeMemoryDelete> FLargeMemoryPtr;

enum class EAsyncWriteOptions
{
	None = 0,
	WriteFileToDisk = 0x01,
	ComputeHash = 0x02
};
ENUM_CLASS_FLAGS(EAsyncWriteOptions)

static void AsyncWriteFile(TAsyncWorkSequence<FMD5>& AsyncWriteAndHashSequence, FLargeMemoryPtr Data, const int64 DataSize, const TCHAR* Filename, EAsyncWriteOptions Options)
{
	OutstandingAsyncWrites.Increment();
	FString OutputFilename(Filename);
	AsyncWriteAndHashSequence.AddWork([Data = MoveTemp(Data), DataSize, OutputFilename = MoveTemp(OutputFilename), Options](FMD5& State) mutable
	{
		if (EnumHasAnyFlags(Options, EAsyncWriteOptions::ComputeHash))
		{
			State.Update(Data.Get(), DataSize);
		}

		if (EnumHasAnyFlags(Options, EAsyncWriteOptions::WriteFileToDisk))
		{
			WriteToFile(OutputFilename, Data.Get(), DataSize);
		}

		OutstandingAsyncWrites.Decrement();
	});
}

static void AsyncWriteFileWithSplitExports(TAsyncWorkSequence<FMD5>& AsyncWriteAndHashSequence, FLargeMemoryPtr Data, const int64 DataSize, const int64 HeaderSize, const TCHAR* Filename, EAsyncWriteOptions Options)
{
	OutstandingAsyncWrites.Increment();
	FString OutputFilename(Filename);
	AsyncWriteAndHashSequence.AddWork([Data = MoveTemp(Data), DataSize, HeaderSize, OutputFilename = MoveTemp(OutputFilename), Options](FMD5& State) mutable
	{
		if (EnumHasAnyFlags(Options, EAsyncWriteOptions::ComputeHash))
		{
			State.Update(Data.Get(), DataSize);
		}

		if (EnumHasAnyFlags(Options, EAsyncWriteOptions::WriteFileToDisk))
		{
			// Write .uasset file
			WriteToFile(OutputFilename, Data.Get(), HeaderSize);

			// Write .uexp file
			const FString FilenameExports = FPaths::ChangeExtension(OutputFilename, TEXT(".uexp"));
			WriteToFile(FilenameExports, Data.Get() + HeaderSize, DataSize - HeaderSize);
		}

		OutstandingAsyncWrites.Decrement();
	});
}

class FPackageNameMapSaver
{
public:
	void MarkNameAsReferenced(FName Name)
	{
		ReferencedNames.Add(Name.GetDisplayIndex());
	}

	void MarkNameAsReferenced(FNameEntryId Name)
	{
		ReferencedNames.Add(Name);
	}

	bool NameExists(FNameEntryId ComparisonId) const
	{
		for (FNameEntryId DisplayId : ReferencedNames)
		{
			if (FName::GetComparisonIdFromDisplayId(DisplayId) == ComparisonId)
			{
				return true;
			}
		}

		return false;
	}

	void UpdateLinker(FLinkerSave& Linker, FLinkerLoad* Conform, FArchive* BinarySaver);

private:
	TSet<FNameEntryId> ReferencedNames;
};

#if WITH_EDITOR
static void AddReplacementsNames(FPackageNameMapSaver& NameMapSaver, UObject* Obj, const ITargetPlatform* TargetPlatform)
{
	if (TargetPlatform)
	{
		if (const IBlueprintNativeCodeGenCore* Coordinator = IBlueprintNativeCodeGenCore::Get())
		{
			const FCompilerNativizationOptions& NativizationOptions = Coordinator->GetNativizationOptionsForPlatform(TargetPlatform);
			if (const UClass* ReplObjClass = Coordinator->FindReplacedClassForObject(Obj, NativizationOptions))
			{
				NameMapSaver.MarkNameAsReferenced(ReplObjClass->GetFName());
			}

			FName ReplacedName;
			Coordinator->FindReplacedNameAndOuter(Obj, ReplacedName, NativizationOptions); //TODO: should we care about replaced outer ?
			if (ReplacedName != NAME_None)
			{
				NameMapSaver.MarkNameAsReferenced(ReplacedName);
			}
		}
	}
}
#endif //WITH_EDITOR

bool IsEditorOnlyObject(const UObject* InObject, bool bCheckRecursive, bool bCheckMarks)
{
	DECLARE_SCOPE_CYCLE_COUNTER(TEXT("IsEditorOnlyObject"), STAT_IsEditorOnlyObject, STATGROUP_LoadTime);

	// Configurable via ini setting
	static struct FCanStripEditorOnlyExportsAndImports
	{
		bool bCanStripEditorOnlyObjects;
		FCanStripEditorOnlyExportsAndImports()
			: bCanStripEditorOnlyObjects(true)
		{
			GConfig->GetBool(TEXT("Core.System"), TEXT("CanStripEditorOnlyExportsAndImports"), bCanStripEditorOnlyObjects, GEngineIni);
		}
		FORCEINLINE operator bool() const { return bCanStripEditorOnlyObjects; }
	} CanStripEditorOnlyExportsAndImports;
	if (!CanStripEditorOnlyExportsAndImports)
	{
		return false;
	}
	check(InObject);

	if ((bCheckMarks && InObject->HasAnyMarks(OBJECTMARK_EditorOnly)) || InObject->IsEditorOnly())
	{
		return true;
	}

	// If this is a package that is editor only or the object is in editor-only package,
	// the object is editor-only too.
	const bool bIsAPackage = InObject->IsA<UPackage>();
	const UPackage* Package = (bIsAPackage ? static_cast<const UPackage*>(InObject) : InObject->GetOutermost());
	if (Package && Package->HasAnyPackageFlags(PKG_EditorOnly))
	{
		return true;
	}

	if (bCheckRecursive && !InObject->IsNative())
	{
		UObject* Outer = InObject->GetOuter();
		if (Outer && Outer != Package)
		{
			if (IsEditorOnlyObject(Outer, true, bCheckMarks))
			{
				return true;
			}
		}
		const UStruct* InStruct = Cast<UStruct>(InObject);
		if (InStruct)
		{
			const UStruct* SuperStruct = InStruct->GetSuperStruct();
			if (SuperStruct && IsEditorOnlyObject(SuperStruct, true, bCheckMarks))
			{
				return true;
			}
		}
		else
		{
			if (IsEditorOnlyObject(InObject->GetClass(), true, bCheckMarks))
			{
				return true;
			}

			UObject* Archetype = InObject->GetArchetype();
			if (Archetype && IsEditorOnlyObject(Archetype, true, bCheckMarks))
			{
				return true;
			}
		}
	}
	return false;
}

/**
 * Marks object as not for client, not for server, or editor only. Recurses up outer/class chain as necessary
 */
static void ConditionallyExcludeObjectForTarget(UObject* Obj, EObjectMark ExcludedObjectMarks, const ITargetPlatform* TargetPlatform, const bool bIsCooking)
{
#if WITH_EDITOR

	TRACE_CPUPROFILER_EVENT_SCOPE(ConditionallyExcludeObjectForTarget);

	if (!Obj || Obj->GetOutermost()->GetFName() == GLongCoreUObjectPackageName)
	{
		// No object or in CoreUObject, don't exclude
		return;
	}

	auto InheritMarks = [](EObjectMark& MarksToModify, UObject* ObjToCheck, uint32 MarkMask)
	{
		EObjectMark ObjToCheckMarks = ObjToCheck->GetAllMarks();

		MarksToModify = (EObjectMark)(MarksToModify | (ObjToCheckMarks & MarkMask));
	};

	// MarksToProcess is a superset of marks retrieved from UPackage::GetExcludedObjectMarksForTargetPlatform
	const uint32 MarksToProcess = OBJECTMARK_EditorOnly | OBJECTMARK_NotForClient | OBJECTMARK_NotForServer | OBJECTMARK_KeepForTargetPlatform;
	check((ExcludedObjectMarks & ~MarksToProcess) == 0);

	EObjectMark CurrentMarks = OBJECTMARK_NOMARKS;
	InheritMarks(CurrentMarks, Obj, MarksToProcess);

	if ((CurrentMarks & MarksToProcess) != 0)
	{
		// Already marked
		return;
	}

	UObject* ObjOuter = Obj->GetOuter();
	UClass* ObjClass = Obj->GetClass();
	
	if (bIsCooking && TargetPlatform)
	{
		// Check for nativization replacement
		if (const IBlueprintNativeCodeGenCore* Coordinator = IBlueprintNativeCodeGenCore::Get())
		{
			const FCompilerNativizationOptions& NativizationOptions = Coordinator->GetNativizationOptionsForPlatform(TargetPlatform);
			FName UnusedName;
			if (UClass* ReplacedClass = Coordinator->FindReplacedClassForObject(Obj, NativizationOptions))
			{
				ObjClass = ReplacedClass;
			}
			if (UObject* ReplacedOuter = Coordinator->FindReplacedNameAndOuter(Obj, /*out*/UnusedName, NativizationOptions))
			{
				ObjOuter = ReplacedOuter;
			}
		}
	}

	EObjectMark NewMarks = CurrentMarks;

	// Recurse into parents, then compute inherited marks
	ConditionallyExcludeObjectForTarget(ObjClass, ExcludedObjectMarks, TargetPlatform, bIsCooking);
	InheritMarks(NewMarks, ObjClass, OBJECTMARK_EditorOnly | OBJECTMARK_NotForClient | OBJECTMARK_NotForServer);

	if (ObjOuter)
	{
		ConditionallyExcludeObjectForTarget(ObjOuter, ExcludedObjectMarks, TargetPlatform, bIsCooking);
		InheritMarks(NewMarks, ObjOuter, OBJECTMARK_EditorOnly | OBJECTMARK_NotForClient | OBJECTMARK_NotForServer);
	}

	// Check parent struct if we have one
	UStruct* ThisStruct = dynamic_cast<UStruct*>(Obj);
	if (ThisStruct && ThisStruct->GetSuperStruct())
	{
		UObject* SuperStruct = ThisStruct->GetSuperStruct();
		ConditionallyExcludeObjectForTarget(SuperStruct, ExcludedObjectMarks, TargetPlatform, bIsCooking);
		InheritMarks(NewMarks, SuperStruct, OBJECTMARK_EditorOnly | OBJECTMARK_NotForClient | OBJECTMARK_NotForServer);
	}

	// Check archetype, this may not have been covered in the case of components
	UObject* Archetype = Obj->GetArchetype();
	if (Archetype)
	{
		ConditionallyExcludeObjectForTarget(Archetype, ExcludedObjectMarks, TargetPlatform, bIsCooking);
		InheritMarks(NewMarks, Archetype, OBJECTMARK_EditorOnly | OBJECTMARK_NotForClient | OBJECTMARK_NotForServer);
	}

	if (!Obj->HasAnyFlags(RF_ClassDefaultObject))
	{
		// CDOs must be included if their class is so only inherit marks, for everything else we check the native overrides as well
		if (!(NewMarks & OBJECTMARK_EditorOnly) && IsEditorOnlyObject(Obj, false, false))
		{
			NewMarks = (EObjectMark)(NewMarks | OBJECTMARK_EditorOnly);
		}

		if (!(NewMarks & OBJECTMARK_NotForClient) && !Obj->NeedsLoadForClient())
		{
			NewMarks = (EObjectMark)(NewMarks | OBJECTMARK_NotForClient);
		}

		if (!(NewMarks & OBJECTMARK_NotForServer) && !Obj->NeedsLoadForServer())
		{
			NewMarks = (EObjectMark)(NewMarks | OBJECTMARK_NotForServer);
		}

		if ((!(NewMarks & OBJECTMARK_NotForServer) || !(NewMarks & OBJECTMARK_NotForClient)) && TargetPlatform && !Obj->NeedsLoadForTargetPlatform(TargetPlatform))
		{
			NewMarks = (EObjectMark)(NewMarks | OBJECTMARK_NotForClient | OBJECTMARK_NotForServer);
		}
	}

	// If NotForClient and NotForServer, it is implicitly editor only
	if ((NewMarks & OBJECTMARK_NotForClient) && (NewMarks & OBJECTMARK_NotForServer))
	{
		NewMarks = (EObjectMark)(NewMarks | OBJECTMARK_EditorOnly);
	}

	// If not excluded after a full set of tests, it is implicitly a keep
	if (NewMarks == 0)
	{
		NewMarks = OBJECTMARK_KeepForTargetPlatform;
	}

	// If our marks are different than original, set them on the object
	if (CurrentMarks != NewMarks)
	{
		Obj->Mark(NewMarks);
	}
#endif
}

/** For a CDO get all of the subobjects templates nested inside it or it's class */
static void GetCDOSubobjects(UObject* CDO, TArray<UObject*>& Subobjects)
{
	TArray<UObject*> CurrentSubobjects;
	TArray<UObject*> NextSubobjects;

	// Recursively search for subobjects. Only care about ones that have a full subobject chain as some nested objects are set wrong
	GetObjectsWithOuter(CDO->GetClass(), NextSubobjects, false);
	GetObjectsWithOuter(CDO, NextSubobjects, false);

	while (NextSubobjects.Num() > 0)
	{
		CurrentSubobjects = NextSubobjects;
		NextSubobjects.Empty();
		for (UObject* SubObj : CurrentSubobjects)
		{
			if (SubObj->HasAnyFlags(RF_DefaultSubObject | RF_ArchetypeObject))
			{
				Subobjects.Add(SubObj);
				GetObjectsWithOuter(SubObj, NextSubobjects, false);
			}
		}
	}
}

/**
 * Archive for tagging objects and names that must be exported
 * to the file.  It tags the objects passed to it, and recursively
 * tags all of the objects this object references.
 */
class FArchiveSaveTagExports : public FArchiveUObject
{
public:
	/**
	 * Constructor
	 * 
	 * @param	InOuter		the package to save
	 */
	FArchiveSaveTagExports( UPackage* InOuter )
	: Outer(InOuter)
	{
		this->SetIsSaving(true);
		this->SetIsPersistent(true);
		ArIsObjectReferenceCollector = true;
		ArShouldSkipBulkData	= true;
	}

	void ProcessBaseObject(UObject* BaseObject);
	virtual FArchive& operator<<(UObject*& Obj) override;
	virtual FArchive& operator<<(FWeakObjectPtr& Value) override;
	virtual void SetSerializeContext(FUObjectSerializeContext* InLoadContext) override
	{
		LoadContext = InLoadContext;
	}
	virtual FUObjectSerializeContext* GetSerializeContext() override
	{
		return LoadContext;
	}
	/**
	 * Package we're currently saving.  Only objects contained
	 * within this package will be tagged for serialization.
	 */
	UPackage* Outer;

	virtual FString GetArchiveName() const;

private:

	TArray<UObject*> TaggedObjects;
	TRefCountPtr<FUObjectSerializeContext> LoadContext;

	void ProcessTaggedObjects();
};

FString FArchiveSaveTagExports::GetArchiveName() const
{
	return Outer != nullptr
		? *FString::Printf(TEXT("SaveTagExports (%s)"), *Outer->GetName())
		: TEXT("SaveTagExports");
}

FArchive& FArchiveSaveTagExports::operator<<(FWeakObjectPtr& Value)
{
	if (IsEventDrivenLoaderEnabledInCookedBuilds() && IsCooking())
	{
		// Always serialize weak pointers for the purposes of object tagging
		UObject* Object = static_cast<UObject*>(Value.Get(true));
		*this << Object;
	}
	else
	{
		FArchiveUObject::SerializeWeakObjectPtr(*this, Value);
	}
	return *this;
}

FArchive& FArchiveSaveTagExports::operator<<(UObject*& Obj)
{
	if (!Obj || Obj->HasAnyMarks(OBJECTMARK_TagExp) || Obj->HasAnyFlags(RF_Transient) || !Obj->IsIn(Outer))
	{
		return *this;
	}

	check(Outer);

	// Check transient and pending kill flags for outers
	CheckObjectPriorToSave(*this, Obj, Outer);

	// The object may have become transient in CheckObjectPriorToSave
	if (Obj->HasAnyFlags(RF_Transient))
	{
		return *this;
	}

	// Check outer chain for any exlcuded object marks
	const EObjectMark ExcludedObjectMarks = GetExcludedObjectMarksForTargetPlatform(CookingTarget(), IsCooking());
	ConditionallyExcludeObjectForTarget(Obj, ExcludedObjectMarks, CookingTarget(), IsCooking());

	if (!Obj->HasAnyMarks((EObjectMark)(ExcludedObjectMarks)))
	{
		// It passed filtering so mark as export
		Obj->Mark(OBJECTMARK_TagExp);

		// First, serialize this object's archetype 
		UObject* Template = Obj->GetArchetype();
		*this << Template;

		// If this is a CDO, gather it's subobjects and serialize them
		if (Obj->HasAnyFlags(RF_ClassDefaultObject))
		{
			if (IsEventDrivenLoaderEnabledInCookedBuilds() && IsCooking())
			{
				// Gets all subobjects defined in a class, including the CDO, CDO components and blueprint-created components
				TArray<UObject*> ObjectTemplates;
				ObjectTemplates.Add(Obj);

				GetCDOSubobjects(Obj, ObjectTemplates);

				for (UObject* ObjTemplate : ObjectTemplates)
				{
					// Recurse into templates
					*this << ObjTemplate;
				}
			}
		}
	
		// NeedsLoadForEditor game is inherited to child objects, so check outer chain
		bool bNeedsLoadForEditorGame = false;
		for (UObject* OuterIt = Obj; OuterIt; OuterIt = OuterIt->GetOuter())
		{
			if (OuterIt->NeedsLoadForEditorGame())
			{
				bNeedsLoadForEditorGame = true;
				break;
			}
		}

		if(!bNeedsLoadForEditorGame && Obj->HasAnyFlags(RF_ClassDefaultObject))
		{
			bNeedsLoadForEditorGame = Obj->GetClass()->NeedsLoadForEditorGame();
		}

		if (!bNeedsLoadForEditorGame)
		{
			Obj->Mark(OBJECTMARK_NotAlwaysLoadedForEditorGame);
		}

		// Recurse with this object's class and package.
		UObject* Class  = Obj->GetClass();
		UObject* Parent = Obj->GetOuter();
		*this << Class << Parent;

		TaggedObjects.Add(Obj);
	}
	return *this;
}

/**
 * Serializes the specified object, tagging all objects it references.
 *
 * @param	BaseObject	the object that should be serialized; usually the package root or
 *						[in the case of a map package] the map's UWorld object.
 */
void FArchiveSaveTagExports::ProcessBaseObject(UObject* BaseObject)
{
	(*this) << BaseObject;
	ProcessTaggedObjects();
}

/**
 * Iterates over all objects which were encountered during serialization of the root object, serializing each one in turn.
 * Objects encountered during that serialization are then added to the array and iteration continues until no new objects are
 * added to the array.
 */
void FArchiveSaveTagExports::ProcessTaggedObjects()
{
	const int32 ArrayPreSize = 1024; // Was originally total number of objects, but this was unreasonably large
	TArray<UObject*> CurrentlyTaggedObjects;
	CurrentlyTaggedObjects.Empty(ArrayPreSize);
	while (TaggedObjects.Num())
	{
		CurrentlyTaggedObjects += TaggedObjects;
		TaggedObjects.Empty();

		for (int32 ObjIndex = 0; ObjIndex < CurrentlyTaggedObjects.Num(); ObjIndex++)
		{
			UObject* Obj = CurrentlyTaggedObjects[ObjIndex];

			if (Obj->HasAnyFlags(RF_ClassDefaultObject))
			{
				Obj->GetClass()->SerializeDefaultObject(Obj, *this);
			}
			// In the CDO case the above would serialize most of the references, including transient properties
			// but we still want to serialize the object using the normal path to collect all custom versions it might be using.
			Obj->Serialize(*this);
		}

		CurrentlyTaggedObjects.Empty(ArrayPreSize);
	}
}

/**
 * Archive for tagging objects and names that must be listed in the
 * file's imports table.
 */
class FArchiveSaveTagImports : public FArchiveUObject
{
public:
	FLinkerSave* Linker;
	FPackageNameMapSaver& NameMapSaver;
	TArray<UObject*> Dependencies;
	TArray<UObject*> NativeDependencies;
	TArray<UObject*> OtherImports;
	bool bIgnoreDependencies;

	/** Helper object to save/store state of bIgnoreDependencies */
	class FScopeIgnoreDependencies
	{
		FArchiveSaveTagImports& Archive;
		bool bScopedIgnoreDependencies;
		
	public:
		FScopeIgnoreDependencies(FArchiveSaveTagImports& InArchive)
			: Archive(InArchive)
			, bScopedIgnoreDependencies(InArchive.bIgnoreDependencies)
		{
			Archive.bIgnoreDependencies = true;
		}
		~FScopeIgnoreDependencies()
		{
			Archive.bIgnoreDependencies = bScopedIgnoreDependencies;
		}
	};

	FArchiveSaveTagImports(FLinkerSave* InLinker, FPackageNameMapSaver& InNameMapSaver)
		: Linker(InLinker)
		, NameMapSaver(InNameMapSaver)
		, bIgnoreDependencies(false)
	{
		check(Linker);

		this->SetIsSaving(true);
		this->SetIsPersistent(true);
		ArIsObjectReferenceCollector = true;
		ArShouldSkipBulkData	= true;

		ArPortFlags = Linker->GetPortFlags();
		SetCookingTarget(Linker->CookingTarget());
	}

	virtual FArchive& operator<<(UObject*& Obj) override;
	virtual FArchive& operator<< (struct FWeakObjectPtr& Value) override;
	virtual FArchive& operator<<(FLazyObjectPtr& LazyObjectPtr) override;
	virtual FArchive& operator<<(FSoftObjectPath& Value) override;
	virtual FArchive& operator<<(FName& Name) override;
	
	virtual void MarkSearchableName(const UObject* TypeObject, const FName& ValueName) const override;
	virtual FString GetArchiveName() const override;
	virtual void SetSerializeContext(FUObjectSerializeContext* InLoadContext) override
	{
		LoadContext = InLoadContext;
	}
	virtual FUObjectSerializeContext* GetSerializeContext() override
	{
		return LoadContext;
	}

private:

	TRefCountPtr<FUObjectSerializeContext> LoadContext;
};

FString FArchiveSaveTagImports::GetArchiveName() const
{
	if ( Linker != nullptr && Linker->LinkerRoot )
	{
		return FString::Printf(TEXT("SaveTagImports (%s)"), *Linker->LinkerRoot->GetName());
	}

	return TEXT("SaveTagImports");
}

FArchive& FArchiveSaveTagImports::operator<< (struct FWeakObjectPtr& Value)
{
	if (IsEventDrivenLoaderEnabledInCookedBuilds() && IsCooking())
	{
		// Always serialize weak pointers for the purposes of object tagging
		UObject* Object = static_cast<UObject*>(Value.Get(true));
		*this << Object;
	}
	else
	{
		FArchiveUObject::SerializeWeakObjectPtr(*this, Value);
	}
	return *this;
}

FArchive& FArchiveSaveTagImports::operator<<( UObject*& Obj )
{
	// Check transient and pending kill flags for outers
	CheckObjectPriorToSave(*this, Obj, nullptr);

	const EObjectMark ExcludedObjectMarks = GetExcludedObjectMarksForTargetPlatform( CookingTarget(), IsCooking() );
	ConditionallyExcludeObjectForTarget(Obj, ExcludedObjectMarks, CookingTarget(), IsCooking());
	bool bExcludePackageFromCook = Obj && FCoreUObjectDelegates::ShouldCookPackageForPlatform.IsBound() ? !FCoreUObjectDelegates::ShouldCookPackageForPlatform.Execute(Obj->GetOutermost(), CookingTarget()) : false;

	// Skip PendingKill objects and objects that don't pass the platform mark filter
	if (Obj && (ExcludedObjectMarks == OBJECTMARK_NOMARKS || !Obj->HasAnyMarks(ExcludedObjectMarks)) && !bExcludePackageFromCook)
	{
		bool bIsNative = Obj->IsNative();
		if( !Obj->HasAnyFlags(RF_Transient) || bIsNative)
		{
			const bool bIsTopLevelPackage = Obj->GetOuter() == nullptr && dynamic_cast<UPackage*>(Obj);
			UObject* Outer = Obj->GetOuter();

			// See if this is inside a native class
			while (!bIsNative && Outer)
			{
				if (dynamic_cast<UClass*>(Outer) && Outer->IsNative())
				{
					bIsNative = true;
				}
				Outer = Outer->GetOuter();
			}

			// We add objects as dependencies even if they're also exports
			if (!bIsTopLevelPackage && !bIgnoreDependencies)
			{
				TArray<UObject*>& DependencyArray = bIsNative ? NativeDependencies : Dependencies;
				if (DependencyArray.Contains(Obj))
				{
					return *this;
				}
				DependencyArray.Add(Obj);
			}
			
			if( !Obj->HasAnyMarks(OBJECTMARK_TagExp) )  
			{
				// Add into other imports list unless it's already there
				if (bIsTopLevelPackage || bIgnoreDependencies)
				{
					if (OtherImports.Contains(Obj))
					{
						return *this;
					}

					OtherImports.Add(Obj);
				}

				// Mark this object as an import
				Obj->Mark(OBJECTMARK_TagImp);
				UClass* ClassObj = Cast<UClass>(Obj);

				// Don't recurse into CDOs if we're already ignoring dependencies, we only want to recurse into our outer chain in that case
				if (IsEventDrivenLoaderEnabledInCookedBuilds() && IsCooking() && !bIsNative && !bIgnoreDependencies && ClassObj)
				{
					// We don't want to add this to Dependencies, we simply want it to be an import so that a serialization before creation dependency can be created to the CDO
					FScopeIgnoreDependencies IgnoreDependencies(*this);
					UObject* CDO = ClassObj->GetDefaultObject();

					if (CDO)
					{
						// Gets all subobjects defined in a class, including the CDO, CDO components and blueprint-created components
						TArray<UObject*> ObjectTemplates;
						ObjectTemplates.Add(CDO);

						GetCDOSubobjects(CDO, ObjectTemplates);

						for (UObject* ObjTemplate : ObjectTemplates)
						{
							// Recurse into templates
							*this << ObjTemplate;
						}
					}
#if WITH_EDITOR
					AddReplacementsNames(NameMapSaver, Obj, CookingTarget());
#endif //WITH_EDITOR
				}

				// Recurse into parent
				UObject* Parent = Obj->GetOuter();
#if WITH_EDITOR
				if (IsCooking() && CookingTarget())
				{
					if (const IBlueprintNativeCodeGenCore* Coordinator = IBlueprintNativeCodeGenCore::Get())
					{
						FName UnusedName;
						UObject* ReplacedOuter = Coordinator->FindReplacedNameAndOuter(Obj, /*out*/UnusedName, Coordinator->GetNativizationOptionsForPlatform(CookingTarget()));
						Parent = ReplacedOuter ? ReplacedOuter : Obj->GetOuter();
					}
				}
#endif //WITH_EDITOR
				if( Parent )
				{
					*this << Parent;
				}

				// For things with a BP-created class we need to recurse into that class so the import ClassPackage will load properly
				// We don't do this for native classes to avoid bloating the import table
				UClass* ObjClass = Obj->GetClass();

				if (!ObjClass->IsNative())
				{
					*this << ObjClass;
				}
			}
		}
	}
	return *this;
}

FArchive& FArchiveSaveTagImports::operator<<( FLazyObjectPtr& LazyObjectPtr)
{
	FUniqueObjectGuid ID;
	ID = LazyObjectPtr.GetUniqueID();
	return *this << ID;
}

FArchive& FArchiveSaveTagImports::operator<<(FSoftObjectPath& Value)
{
	if (Value.IsValid())
	{
		Value.SerializePath(*this);

		FSoftObjectPathThreadContext& ThreadContext = FSoftObjectPathThreadContext::Get();
		FName ReferencingPackageName, ReferencingPropertyName;
		ESoftObjectPathCollectType CollectType = ESoftObjectPathCollectType::AlwaysCollect;
		ESoftObjectPathSerializeType SerializeType = ESoftObjectPathSerializeType::AlwaysSerialize;

		ThreadContext.GetSerializationOptions(ReferencingPackageName, ReferencingPropertyName, CollectType, SerializeType, this);

		if (CollectType != ESoftObjectPathCollectType::NeverCollect)
		{
			// Don't track if this is a never collect path
			FString Path = Value.ToString();
			FName PackageName = FName(*FPackageName::ObjectPathToPackageName(Path));
			NameMapSaver.MarkNameAsReferenced(PackageName);
			Linker->SoftPackageReferenceList.AddUnique(PackageName);
		}
	}
	return *this;
}

FArchive& FArchiveSaveTagImports::operator<<(FName& Name)
{
	NameMapSaver.MarkNameAsReferenced(Name);
	return *this;
}

void FArchiveSaveTagImports::MarkSearchableName(const UObject* TypeObject, const FName& ValueName) const
{
	if (!TypeObject)
	{
		return;
	}

	if (!Dependencies.Contains(TypeObject))
	{
		// Serialize object to make sure it ends up in import table
		// This is doing a const cast to avoid backward compatibility issues
		FArchiveSaveTagImports* MutableArchive = const_cast<FArchiveSaveTagImports*>(this);
		UObject* TempObject = const_cast<UObject*>(TypeObject);
		(*MutableArchive) << TempObject;
	}

	// Manually mark the name as referenced, in case it got skipped due to delta serialization
	NameMapSaver.MarkNameAsReferenced(ValueName);

	Linker->SearchableNamesObjectMap.FindOrAdd(TypeObject).AddUnique(ValueName);
}

/**
 * Find most likely culprit that caused the objects in the passed in array to be considered for saving.
 *
 * @param	BadObjects	array of objects that are considered "bad" (e.g. non- RF_Public, in different map package, ...)
 * @return	UObject that is considered the most likely culprit causing them to be referenced or NULL
 */
static void FindMostLikelyCulprit( TArray<UObject*> BadObjects, UObject*& MostLikelyCulprit, const FProperty*& PropertyRef )
{
	MostLikelyCulprit	= nullptr;

	// Iterate over all objects that are marked as unserializable/ bad and print out their referencers.
	for( int32 BadObjIndex=0; BadObjIndex<BadObjects.Num(); BadObjIndex++ )
	{
		UObject* Obj = BadObjects[BadObjIndex];

		UE_LOG(LogSavePackage, Warning, TEXT("\r\nReferencers of %s:"), *Obj->GetFullName() );
		
		FReferencerInformationList Refs;

		if (IsReferenced(Obj, RF_Public, EInternalObjectFlags::Native, true, &Refs))
		{
			for (int32 i = 0; i < Refs.ExternalReferences.Num(); i++)
			{
				UObject* RefObj = Refs.ExternalReferences[i].Referencer;
				if (RefObj->HasAnyMarks(EObjectMark(OBJECTMARK_TagExp | OBJECTMARK_TagImp)))
				{
					if (RefObj->GetFName() == NAME_PersistentLevel || RefObj->GetClass()->GetFName() == WorldClassName)
					{
						// these types of references should be ignored
						continue;
					}

					UE_LOG(LogSavePackage, Warning, TEXT("\t%s (%i refs)"), *RefObj->GetFullName(), Refs.ExternalReferences[i].TotalReferences);
					for (int32 j = 0; j < Refs.ExternalReferences[i].ReferencingProperties.Num(); j++)
					{
						const FProperty* Prop = Refs.ExternalReferences[i].ReferencingProperties[j];
						UE_LOG(LogSavePackage, Warning, TEXT("\t\t%i) %s"), j, *Prop->GetFullName());
						PropertyRef = Prop;
					}

					MostLikelyCulprit = Obj;
				}
			}
		}
	}
}

/**
 * Helper structure encapsulating functionality to sort a linker's name map according to the order of the names a package being conformed against.
 */
struct FObjectNameSortHelper
{
private:
	/** the linker that we're sorting names for */
	friend struct TDereferenceWrapper<FNameEntryId, FObjectNameSortHelper>;

	/** Comparison function used by Sort */
	FORCEINLINE bool operator()( const FName& A, const FName& B ) const
	{
		return A.Compare(B) < 0;
	}

	/** Comparison function used by Sort */
	FORCEINLINE bool operator()(FNameEntryId A, FNameEntryId B) const
	{
		// Could be implemented without constructing FName but would new FNameEntry comparison API
		return A != B && operator()(FName::CreateFromDisplayId(A, 0), FName::CreateFromDisplayId(B, 0));
	}

public:


	/**
	 * Sorts names according to the order in which they occur in the list of NameIndices.  If a package is specified to be conformed against, ensures that the order
	 * of the names match the order in which the corresponding names occur in the old package.
	 *
	 * @param	Linker				linker containing the names that need to be sorted
	 * @param	LinkerToConformTo	optional linker to conform against.
	 */
	void SortNames( FLinkerSave* Linker, FLinkerLoad* LinkerToConformTo, FPackageNameMapSaver& NameMapSaver)
	{
		int32 SortStartPosition = 0;

		if ( LinkerToConformTo != nullptr )
		{
			SortStartPosition = LinkerToConformTo->NameMap.Num();
			TArray<FNameEntryId> ConformedNameMap = LinkerToConformTo->NameMap;
			for ( int32 NameIndex = 0; NameIndex < Linker->NameMap.Num(); NameIndex++ )
			{
				FNameEntryId CurrentName = Linker->NameMap[NameIndex];
				if ( !ConformedNameMap.Contains(CurrentName) )
				{
					ConformedNameMap.Add(CurrentName);
				}
			}

			Linker->NameMap = ConformedNameMap;
			for ( int32 NameIndex = 0; NameIndex < Linker->NameMap.Num(); NameIndex++ )
			{
				FNameEntryId CurrentName = Linker->NameMap[NameIndex];
				NameMapSaver.MarkNameAsReferenced(CurrentName);
			}
		}

		if ( SortStartPosition < Linker->NameMap.Num() )
		{
			Sort( &Linker->NameMap[SortStartPosition], Linker->NameMap.Num() - SortStartPosition, FObjectNameSortHelper() );
		}
	}
};

void FPackageNameMapSaver::UpdateLinker(FLinkerSave& Linker, FLinkerLoad* Conform, FArchive* BinarySaver)
{
	// Add names
	Linker.NameMap.Reserve(Linker.NameMap.Num() + ReferencedNames.Num());
	for (FNameEntryId Name : ReferencedNames)
	{
		Linker.NameMap.Add(Name);
	}

	// Sort names
	FObjectNameSortHelper NameSortHelper;
	NameSortHelper.SortNames(&Linker, Conform, *this);

	// Serialize names and build NameIndicies
	if (BinarySaver)
	{
		Linker.Summary.NameCount = Linker.NameMap.Num();
		for (int32 i = 0; i < Linker.NameMap.Num(); i++)
		{
			FName::GetEntry(Linker.NameMap[i])->Write(Linker);
			Linker.NameIndices.Add(Linker.NameMap[i], i);
		}
	}
}

/**
 * Helper structure to encapsulate sorting a linker's import table according to the of the import table of the package being conformed against.
 */
struct FObjectImportSortHelper
{
private:
	/**
	 * Map of UObject => full name; optimization for sorting.
	 */
	TMap<UObject*,FString>			ObjectToFullNameMap;

	/** the linker that we're sorting names for */
	friend struct TDereferenceWrapper<FObjectImport,FObjectImportSortHelper>;

	/** Comparison function used by Sort */
	bool operator()( const FObjectImport& A, const FObjectImport& B ) const
	{
		int32 Result = 0;
		if ( A.XObject == nullptr )
		{
			Result = 1;
		}
		else if ( B.XObject == nullptr )
		{
			Result = -1;
		}
		else
		{
			const FString* FullNameA = ObjectToFullNameMap.Find(A.XObject);
			const FString* FullNameB = ObjectToFullNameMap.Find(B.XObject);
			checkSlow(FullNameA);
			checkSlow(FullNameB);

			Result = FCString::Stricmp(**FullNameA, **FullNameB);
		}

		return Result < 0;
	}

public:

	/**
	 * Sorts imports according to the order in which they occur in the list of imports.  If a package is specified to be conformed against, ensures that the order
	 * of the imports match the order in which the corresponding imports occur in the old package.
	 *
	 * @param	Linker				linker containing the imports that need to be sorted
	 * @param	LinkerToConformTo	optional linker to conform against.
	 */
	void SortImports( FLinkerSave* Linker, FLinkerLoad* LinkerToConformTo=nullptr )
	{
		int32 SortStartPosition=0;
		TArray<FObjectImport>& Imports = Linker->ImportMap;
		if ( LinkerToConformTo )
		{
			// intended to be a copy
			TArray<FObjectImport> Orig = Imports;
			Imports.Empty(Imports.Num());

			// this array tracks which imports from the new package exist in the old package
			TArray<uint8> Used;
			Used.AddZeroed(Orig.Num());

			TMap<FString,int32> OriginalImportIndexes;
			OriginalImportIndexes.Reserve(Orig.Num());
			ObjectToFullNameMap.Reserve(Orig.Num());
			for ( int32 i = 0; i < Orig.Num(); i++ )
			{
				FObjectImport& Import = Orig[i];
				FString ImportFullName = Import.XObject->GetFullName();

				OriginalImportIndexes.Add( *ImportFullName, i );
				ObjectToFullNameMap.Add(Import.XObject, *ImportFullName);
			}

			for( int32 i=0; i<LinkerToConformTo->ImportMap.Num(); i++ )
			{
				// determine whether the new version of the package contains this export from the old package
				int32* OriginalImportPosition = OriginalImportIndexes.Find( *LinkerToConformTo->GetImportFullName(i) );
				if( OriginalImportPosition )
				{
					// this import exists in the new package as well,
					// create a copy of the FObjectImport located at the original index and place it
					// into the matching position in the new package's import map
					FObjectImport* NewImport = new(Imports) FObjectImport( Orig[*OriginalImportPosition] );
					check(NewImport->XObject == Orig[*OriginalImportPosition].XObject);
					Used[ *OriginalImportPosition ] = 1;
				}
				else
				{
					// this import no longer exists in the new package
					new(Imports)FObjectImport( nullptr );
				}
			}

			SortStartPosition = LinkerToConformTo->ImportMap.Num();
			for( int32 i=0; i<Used.Num(); i++ )
			{
				if( !Used[i] )
				{
					// the FObjectImport located at pos "i" in the original import table did not
					// exist in the old package - add it to the end of the import table
					new(Imports) FObjectImport( Orig[i] );
				}
			}
		}
		else
		{
			ObjectToFullNameMap.Reserve(Linker->ImportMap.Num());
			for ( int32 ImportIndex = 0; ImportIndex < Linker->ImportMap.Num(); ImportIndex++ )
			{
				const FObjectImport& Import = Linker->ImportMap[ImportIndex];
				if ( Import.XObject )
				{
					ObjectToFullNameMap.Add(Import.XObject, Import.XObject->GetFullName());
				}
			}
		}

		if ( SortStartPosition < Linker->ImportMap.Num() )
		{
			Sort( &Linker->ImportMap[SortStartPosition], Linker->ImportMap.Num() - SortStartPosition, *this );
		}
	}
};

/**
 * Helper structure to encapsulate sorting a linker's export table alphabetically, taking into account conforming to other linkers.
 */
struct FObjectExportSortHelper
{
private:
	struct FObjectFullName
	{
	public:
		FObjectFullName(const UObject* Object, const UObject* Root)
		{
			ClassName = Object->GetClass()->GetFName();
			const UObject* Current = Object;
			while (Current != nullptr && Current != Root)
			{
				Path.Insert(Current->GetFName(), 0);
				Current = Current->GetOuter();
			}
		}

		FObjectFullName(FObjectFullName&& InFullName)
		{
			ClassName = InFullName.ClassName;
			Swap(Path, InFullName.Path);
		}
		FName ClassName;
		TArray<FName> Path;
	};

	bool bUseFObjectFullName;


	TMap<UObject*, FObjectFullName> ObjectToObjectFullNameMap;

	/**
	 * Map of UObject => full name; optimization for sorting.
	 */
	TMap<UObject*,FString>			ObjectToFullNameMap;

	/** the linker that we're sorting exports for */
	friend struct TDereferenceWrapper<FObjectExport,FObjectExportSortHelper>;

	/** Comparison function used by Sort */
	bool operator()( const FObjectExport& A, const FObjectExport& B ) const
	{
		int32 Result = 0;
		if ( A.Object == nullptr )
		{
			Result = 1;
		}
		else if ( B.Object == nullptr )
		{
			Result = -1;
		}
		else
		{
			if (bUseFObjectFullName)
			{
				const FObjectFullName* FullNameA = ObjectToObjectFullNameMap.Find(A.Object);
				const FObjectFullName* FullNameB = ObjectToObjectFullNameMap.Find(B.Object);
				checkSlow(FullNameA);
				checkSlow(FullNameB);

				if (FullNameA->ClassName != FullNameB->ClassName)
				{
					Result = FCString::Stricmp(*FullNameA->ClassName.ToString(), *FullNameB->ClassName.ToString());
				}
				else
				{
					int Num = FMath::Min(FullNameA->Path.Num(), FullNameB->Path.Num());
					for (int I = 0; I < Num; ++I)
					{
						if (FullNameA->Path[I] != FullNameB->Path[I])
						{
							Result = FCString::Stricmp(*FullNameA->Path[I].ToString(), *FullNameB->Path[I].ToString());
							break;
						}
					}
					if (Result == 0)
					{
						Result = FullNameA->Path.Num() - FullNameB->Path.Num();
					}
				}
			}
			else
			{
				const FString* FullNameA = ObjectToFullNameMap.Find(A.Object);
				const FString* FullNameB = ObjectToFullNameMap.Find(B.Object);
				checkSlow(FullNameA);
				checkSlow(FullNameB);

				Result = FCString::Stricmp(**FullNameA, **FullNameB);
			}
		}

		return Result < 0;
	}

public:

	FObjectExportSortHelper() : bUseFObjectFullName(false)
	{}

	/**
	 * Sorts exports alphabetically.  If a package is specified to be conformed against, ensures that the order
	 * of the exports match the order in which the corresponding exports occur in the old package.
	 *
	 * @param	Linker				linker containing the exports that need to be sorted
	 * @param	LinkerToConformTo	optional linker to conform against.
	 */
	void SortExports( FLinkerSave* Linker, FLinkerLoad* LinkerToConformTo=nullptr, bool InbUseFObjectFullName = false)
	{
		bUseFObjectFullName = InbUseFObjectFullName;

		if (bUseFObjectFullName)
		{
			ObjectToObjectFullNameMap.Reserve(Linker->ExportMap.Num());
		}
		else
		{
			ObjectToFullNameMap.Reserve(Linker->ExportMap.Num());
		}

		int32 SortStartPosition=0;
		if ( LinkerToConformTo )
		{
			// build a map of object full names to the index into the new linker's export map prior to sorting.
			// we need to do a little trickery here to generate an object path name that will match what we'll get back
			// when we call GetExportFullName on the LinkerToConformTo's exports, due to localized packages and forced exports.
			const FString LinkerName = Linker->LinkerRoot->GetName();
			const FString PathNamePrefix = LinkerName + TEXT(".");

			// Populate object to current index map.
			TMap<FString,int32> OriginalExportIndexes;
			OriginalExportIndexes.Reserve(Linker->ExportMap.Num());
			for( int32 ExportIndex=0; ExportIndex < Linker->ExportMap.Num(); ExportIndex++ )
			{
				const FObjectExport& Export = Linker->ExportMap[ExportIndex];
				if( Export.Object )
				{
					// get the path name for this object; if the object is contained within the package we're saving,
					// we don't want the returned path name to contain the package name since we'll be adding that on
					// to ensure that forced exports have the same outermost name as the non-forced exports
					FString ObjectPathName = Export.Object != Linker->LinkerRoot
						? Export.Object->GetPathName(Linker->LinkerRoot)
						: LinkerName;
						
					FString ExportFullName = Export.Object->GetClass()->GetName() + TEXT(" ") + PathNamePrefix + ObjectPathName;

					// Set the index (key) in the map to the index of this object into the export map.
					OriginalExportIndexes.Add( *ExportFullName, ExportIndex );
					if (bUseFObjectFullName)
					{
						FObjectFullName ObjectFullName(Export.Object, Linker->LinkerRoot);
						ObjectToObjectFullNameMap.Add(Export.Object, MoveTemp(ObjectFullName)); 
					}
					else
					{
						ObjectToFullNameMap.Add(Export.Object, *ExportFullName);
					}
				}
			}

			// backup the existing export list so we can empty the linker's actual list
			TArray<FObjectExport> OldExportMap = Linker->ExportMap;
			Linker->ExportMap.Empty(Linker->ExportMap.Num());

			// this array tracks which exports from the new package exist in the old package
			TArray<uint8> Used;
			Used.AddZeroed(OldExportMap.Num());

			for( int32 i = 0; i<LinkerToConformTo->ExportMap.Num(); i++ )
			{
				// determine whether the new version of the package contains this export from the old package
				FString ExportFullName = LinkerToConformTo->GetExportFullName(i, *LinkerName);
				int32* OriginalExportPosition = OriginalExportIndexes.Find( *ExportFullName );
				if( OriginalExportPosition )
				{
					// this export exists in the new package as well,
					// create a copy of the FObjectExport located at the original index and place it
					// into the matching position in the new package's export map
					FObjectExport* NewExport = new(Linker->ExportMap) FObjectExport( OldExportMap[*OriginalExportPosition] );
					check(NewExport->Object == OldExportMap[*OriginalExportPosition].Object);
					Used[ *OriginalExportPosition ] = 1;
				}
				else
				{

					// this export no longer exists in the new package; to ensure that the _LinkerIndex matches, add an empty entry to pad the list
					new(Linker->ExportMap)FObjectExport( nullptr );
					UE_LOG(LogSavePackage, Log, TEXT("No matching export found in new package for original export %i: %s"), i, *ExportFullName);
				}
			}



			SortStartPosition = LinkerToConformTo->ExportMap.Num();
			for( int32 i=0; i<Used.Num(); i++ )
			{
				if( !Used[i] )
				{
					// the FObjectExport located at pos "i" in the original export table did not
					// exist in the old package - add it to the end of the export table
					new(Linker->ExportMap) FObjectExport( OldExportMap[i] );
				}
			}

#if DO_GUARD_SLOW

			// sanity-check: make sure that all exports which existed in the linker before we sorted exist in the linker's export map now
			{
				TSet<UObject*> ExportObjectList;
				for( int32 ExportIndex=0; ExportIndex<Linker->ExportMap.Num(); ExportIndex++ )
				{
					ExportObjectList.Add(Linker->ExportMap[ExportIndex].Object);
				}

				for( int32 OldExportIndex=0; OldExportIndex<OldExportMap.Num(); OldExportIndex++ )
				{
					check(ExportObjectList.Contains(OldExportMap[OldExportIndex].Object));
				}
			}
#endif
		}
		else
		{
			for ( int32 ExportIndex = 0; ExportIndex < Linker->ExportMap.Num(); ExportIndex++ )
			{
				const FObjectExport& Export = Linker->ExportMap[ExportIndex];
				if ( Export.Object )
				{
					if (bUseFObjectFullName)
					{
						FObjectFullName ObjectFullName(Export.Object, nullptr);
						ObjectToObjectFullNameMap.Add(Export.Object, MoveTemp(ObjectFullName));
					}
					else
					{
						ObjectToFullNameMap.Add(Export.Object, Export.Object->GetFullName());
					}
				}
			}
		}

		if ( SortStartPosition < Linker->ExportMap.Num() )
		{
			Sort( &Linker->ExportMap[SortStartPosition], Linker->ExportMap.Num() - SortStartPosition, *this );
		}
	}
};


class FExportReferenceSorter : public FArchiveUObject
{
	/**
	 * Verifies that all objects which will be force-loaded when the export at RelativeIndex is created and/or loaded appear in the sorted list of exports
	 * earlier than the export at RelativeIndex.
	 *
	 * Used for tracking down the culprit behind dependency sorting bugs.
	 *
	 * @param	RelativeIndex	the index into the sorted export list to check dependencies for
	 * @param	CheckObject		the object that will be force-loaded by the export at RelativeIndex
	 * @param	ReferenceType	the relationship between the object at RelativeIndex and CheckObject (archetype, class, etc.)
	 * @param	out_ErrorString	if incorrect sorting is detected, receives data containing more information about the incorrectly sorted object.
	 *
	 * @param	true if the export at RelativeIndex appears later than the exports associated with any objects that it will force-load; false otherwise.
	 */
	bool VerifyDependency( const int32 RelativeIndex, UObject* CheckObject, const FString& ReferenceType, FString& out_ErrorString )
	{
		bool bResult = false;

		checkf(ReferencedObjects.IsValidIndex(RelativeIndex), TEXT("Invalid index specified: %i (of %i)"), RelativeIndex, ReferencedObjects.Num());

		UObject* SourceObject = ReferencedObjects[RelativeIndex];
		checkf(SourceObject, TEXT("nullptr Object at location %i in ReferencedObjects list"), RelativeIndex);
		checkf(CheckObject, TEXT("CheckObject is nullptr for %s (%s)"), *SourceObject->GetFullName(), *ReferenceType);

		if ( SourceObject->GetOutermost() != CheckObject->GetOutermost() )
		{
			// not in the same package; therefore we can assume that the dependent object will exist
			bResult = true;
		}
		else
		{
			int32 OtherIndex = ReferencedObjects.Find(CheckObject);
			if ( OtherIndex != INDEX_NONE )
			{
				if ( OtherIndex < RelativeIndex )
				{
					bResult = true;
				}
				else
				{
					out_ErrorString = FString::Printf(TEXT("Sorting error detected (%s appears later in ReferencedObjects list)!  %i) %s   =>  %i) %s"), *ReferenceType, RelativeIndex,
						*SourceObject->GetFullName(), OtherIndex, *CheckObject->GetFullName());

					bResult = false;
				}
			}
			else
			{
				// the object isn't in the list of ReferencedObjects, which means it wasn't processed as a result of processing the source object; this
				// might indicate a bug, but might also just mean that the CheckObject was first referenced by an earlier export
				int32 ProcessedIndex = ProcessedObjects.Find(CheckObject);
				if ( ProcessedIndex != INDEX_NONE )
				{
					OtherIndex = ProcessedIndex;
					int32 SourceIndex = ProcessedObjects.Find(SourceObject);

					if ( OtherIndex < SourceIndex )
					{
						bResult = true;
					}
					else
					{
						out_ErrorString = FString::Printf(TEXT("Sorting error detected (%s was processed but not added to ReferencedObjects list)!  %i/%i) %s   =>  %i) %s"),
							*ReferenceType, RelativeIndex, SourceIndex, *SourceObject->GetFullName(), OtherIndex, *CheckObject->GetFullName());
						bResult = false;
					}
				}
				else
				{
					int32 SourceIndex = ProcessedObjects.Find(SourceObject);

					out_ErrorString = FString::Printf(TEXT("Sorting error detected (%s has not yet been processed)!  %i/%i) %s   =>  %s"),
						*ReferenceType, RelativeIndex, SourceIndex, *SourceObject->GetFullName(), *CheckObject->GetFullName());

					bResult = false;
				}
			}
		}

		return bResult;
	}

	/**
	 * Pre-initializes the list of processed objects with the boot-strap classes.
	 */
	void InitializeCoreClasses()
	{
#if 1
		FScopeLock ScopeLock(&InitializeCoreClassesCritSec);
		check(CoreClasses.Num() == 0);
		check(ReferencedObjects.Num() == 0);
		check(SerializedObjects.Num() == 0);
		check(bIgnoreFieldReferences == false);

		static bool bInitializedStaticCoreClasses = false;
		static TArray<UClass*> StaticCoreClasses;
		static TArray<UObject*> StaticCoreReferencedObjects;
		static FOrderedObjectSet StaticProcessedObjects;
		static TSet<UObject*> StaticSerializedObjects;
		
		

		// Helper class to register FlushInitializedStaticCoreClasses callback on first SavePackage run
		struct FAddFlushInitalizedStaticCoreClasses
		{
			FAddFlushInitalizedStaticCoreClasses() 
			{
				FCoreUObjectDelegates::GetPreGarbageCollectDelegate().AddStatic(FlushInitalizedStaticCoreClasses);
			}
			/** Wrapper function to handle default parameter when used as function pointer */
			static void FlushInitalizedStaticCoreClasses()
			{
				bInitializedStaticCoreClasses = false;
			}
		};
		static FAddFlushInitalizedStaticCoreClasses MaybeAddAddFlushInitializedStaticCoreClasses;

#if VALIDATE_INITIALIZECORECLASSES
		bool bWasValid = bInitializedStaticCoreClasses;
		bInitializedStaticCoreClasses = false;
#endif

		if (!bInitializedStaticCoreClasses)
		{
			bInitializedStaticCoreClasses = true;


			// initialize the tracking maps with the core classes
			UClass* CoreClassList[] =
			{
				UObject::StaticClass(),
				UField::StaticClass(),
				UStruct::StaticClass(),
				UScriptStruct::StaticClass(),
				UFunction::StaticClass(),
				UEnum::StaticClass(),
				UClass::StaticClass(),
				UInterface::StaticClass()
			};

			for (UClass* CoreClass : CoreClassList)
			{
				CoreClasses.AddUnique(CoreClass);

				ReferencedObjects.Add(CoreClass);
				ReferencedObjects.Add(CoreClass->GetDefaultObject());
			}

			for (UClass* CoreClass : CoreClasses)
			{
				ProcessStruct(CoreClass);
			}

			CoreReferencesOffset = ReferencedObjects.Num();


#if VALIDATE_INITIALIZECORECLASSES
			if (bWasValid)
			{
				// make sure everything matches up 
				check(CoreClasses.Num() == StaticCoreClasses.Num());
				check(ReferencedObjects.Num() == StaticCoreReferencedObjects.Num());
				check(ProcessedObjects.Num() == StaticProcessedObjects.Num());
				check(SerializedObjects.Num() == StaticSerializedObjects.Num());
				
				
				for (int I = 0; I < CoreClasses.Num(); ++I)
				{
					check(CoreClasses[I] == StaticCoreClasses[I]);
				}
				for (int I = 0; I < ReferencedObjects.Num(); ++I)
				{
					check(ReferencedObjects[I] == StaticCoreReferencedObjects[I]);
				}
				for (const auto& ProcessedObject : ProcessedObjects.ObjectsSet)
				{
					check(ProcessedObject.Value == StaticProcessedObjects.Find(ProcessedObject.Key));
				}
				for (const auto& SerializedObject : SerializedObjects)
				{
					check(StaticSerializedObjects.Find(SerializedObject));
				}
			}
#endif

			StaticCoreClasses = CoreClasses;
			StaticCoreReferencedObjects = ReferencedObjects;
			StaticProcessedObjects = ProcessedObjects;
			StaticSerializedObjects = SerializedObjects;

			check(CurrentClass == nullptr);
			check(CurrentInsertIndex == INDEX_NONE);
		}
		else
		{
			CoreClasses = StaticCoreClasses;
			ReferencedObjects = StaticCoreReferencedObjects;
			ProcessedObjects = StaticProcessedObjects;
			SerializedObjects = StaticSerializedObjects;

			CoreReferencesOffset = StaticCoreReferencedObjects.Num();
		}

#else
		// initialize the tracking maps with the core classes
		UClass* CoreClassList[] =
		{
			UObject::StaticClass(),
			UField::StaticClass(),
			UStruct::StaticClass(),
			UScriptStruct::StaticClass(),
			UFunction::StaticClass(),
			UEnum::StaticClass(),
			UClass::StaticClass(),
			FProperty::StaticClass(),
			FByteProperty::StaticClass(),
			FIntProperty::StaticClass(),
			FBoolProperty::StaticClass(),
			FFloatProperty::StaticClass(),
			FDoubleProperty::StaticClass(),
			FObjectProperty::StaticClass(),
			FClassProperty::StaticClass(),
			FInterfaceProperty::StaticClass(),
			FNameProperty::StaticClass(),
			FStrProperty::StaticClass(),
			FArrayProperty::StaticClass(),
			FTextProperty::StaticClass(),
			FStructProperty::StaticClass(),
			FDelegateProperty::StaticClass(),
			UInterface::StaticClass(),
			FMulticastDelegateProperty::StaticClass(),
			FWeakObjectProperty::StaticClass(),
			FObjectPropertyBase::StaticClass(),
			FLazyObjectProperty::StaticClass(),
			FSoftObjectProperty::StaticClass(),
			FSoftClassProperty::StaticClass(),
			FMapProperty::StaticClass(),
			FSetProperty::StaticClass(),
			FEnumProperty::StaticClass()
		};

		for (UClass* CoreClass : CoreClassList)
		{
			CoreClasses.AddUnique(CoreClass);

			ReferencedObjects.Add(CoreClass);
			ReferencedObjects.Add(CoreClass->GetDefaultObject());
		}

		for (UClass* CoreClass : CoreClasses)
		{
			ProcessStruct(CoreClass);
		}

		CoreReferencesOffset = ReferencedObjects.Num();
#endif
	}

	/**
	 * Adds an object to the list of referenced objects, ensuring that the object is not added more than one.
	 *
	 * @param	Object			the object to add to the list
	 * @param	InsertIndex		the index to insert the object into the export list
	 */
	void AddReferencedObject( UObject* Object, int32 InsertIndex )
	{
		if ( Object != nullptr && !ReferencedObjects.Contains(Object) )
		{
			ReferencedObjects.Insert(Object, InsertIndex);
		}
	}

	/**
	 * Handles serializing and calculating the correct insertion point for an object that will be force-loaded by another object (via an explicit call to Preload).
	 * If the RequiredObject is a UStruct or true is specified for bProcessObject, the RequiredObject will be inserted into the list of exports just before the object
	 * that has a dependency on this RequiredObject.
	 *
	 * @param	RequiredObject		the object which must be created and loaded first
	 * @param	bProcessObject		normally, only the class and archetype for non-UStruct objects are inserted into the list;  specify true to override this behavior
	 *								if RequiredObject is going to be force-loaded, rather than just created
	 */
	void HandleDependency( UObject* RequiredObject, bool bProcessObject=false )
	{
		if ( RequiredObject != nullptr )
		{
			check(CurrentInsertIndex!=INDEX_NONE);

			const int32 PreviousReferencedObjectCount = ReferencedObjects.Num();
			const int32 PreviousInsertIndex = CurrentInsertIndex;

			if (!PackageToSort || RequiredObject->GetOutermost() == PackageToSort)
			{
				// Don't compute prerequisites for objects outside the package, this will recurse into all native properties
				if (UStruct* RequiredObjectStruct = dynamic_cast<UStruct*>(RequiredObject))
				{
					// if this is a struct/class/function/state, it may have a super that needs to be processed first
					ProcessStruct(RequiredObjectStruct);
				}
				else if (bProcessObject)
				{
					// this means that RequiredObject is being force-loaded by the referencing object, rather than simply referenced
					ProcessObject(RequiredObject);
				}
				else
				{
					// only the object's class and archetype are force-loaded, so only those objects need to be in the list before
					// whatever object was referencing RequiredObject
					if (ProcessedObjects.Find(RequiredObject->GetOuter()) == INDEX_NONE)
					{
						HandleDependency(RequiredObject->GetOuter());
					}

					// class is needed before archetype, but we need to process these in reverse order because we are inserting into the list.
					ProcessObject(RequiredObject->GetArchetype());
					ProcessStruct(RequiredObject->GetClass());
				}
			}
			// InsertIndexOffset is the amount the CurrentInsertIndex was incremented during the serialization of SuperField; we need to
			// subtract out this number to get the correct location of the new insert index
			const int32 InsertIndexOffset = CurrentInsertIndex - PreviousInsertIndex;
			const int32 InsertIndexAdvanceCount = (ReferencedObjects.Num() - PreviousReferencedObjectCount) - InsertIndexOffset;
			if ( InsertIndexAdvanceCount > 0 )
			{
				// if serializing SuperField added objects to the list of ReferencedObjects, advance the insertion point so that
				// subsequence objects are placed into the list after the SuperField and its dependencies.
				CurrentInsertIndex += InsertIndexAdvanceCount;
			}
		}
	}

public:
	/**
	 * Constructor
	 */
	FExportReferenceSorter()
	{
		ArIsObjectReferenceCollector = true;
		this->SetIsPersistent(true);
		this->SetIsSaving(true);

		InitializeCoreClasses();
	}

	/**
	 * Verifies that the sorting algorithm is working correctly by checking all objects in the ReferencedObjects array to make sure that their
	 * required objects appear in the list first
	 */
	void VerifySortingAlgorithm()
	{
		FString ErrorString;
		for ( int32 VerifyIndex = CoreReferencesOffset; VerifyIndex < ReferencedObjects.Num(); VerifyIndex++ )
		{
			UObject* Object = ReferencedObjects[VerifyIndex];
			
			// first, make sure that the object's class and archetype appear earlier in the list
			UClass* ObjectClass = Object->GetClass();
			if ( !VerifyDependency(VerifyIndex, ObjectClass, TEXT("Class"), ErrorString) )
			{
				UE_LOG(LogSavePackage, Log, TEXT("%s"), *ErrorString);
			}

			UObject* ObjectArchetype = Object->GetArchetype();
			if ( ObjectArchetype != nullptr && !VerifyDependency(VerifyIndex, ObjectArchetype, TEXT("Archetype"), ErrorString) )
			{
				UE_LOG(LogSavePackage, Log, TEXT("%s"), *ErrorString);
			}

			// UObjectRedirectors are always force-loaded as the loading code needs immediate access to the object pointed to by the Redirector
			UObjectRedirector* Redirector = dynamic_cast<UObjectRedirector*>(Object);
			if ( Redirector != nullptr && Redirector->DestinationObject != nullptr )
			{
				// the Redirector does not force-load the destination object, so we only need its class and archetype.
				UClass* RedirectorDestinationClass = Redirector->DestinationObject->GetClass();
				if ( !VerifyDependency(VerifyIndex, RedirectorDestinationClass, TEXT("Redirector DestinationObject Class"), ErrorString) )
				{
					UE_LOG(LogSavePackage, Log, TEXT("%s"), *ErrorString);
				}

				UObject* RedirectorDestinationArchetype = Redirector->DestinationObject->GetArchetype();
				if ( RedirectorDestinationArchetype != nullptr 
				&& !VerifyDependency(VerifyIndex, RedirectorDestinationArchetype, TEXT("Redirector DestinationObject Archetype"), ErrorString) )
				{
					UE_LOG(LogSavePackage, Log, TEXT("%s"), *ErrorString);
				}
			}
		}
	}

	/**
	 * Clears the list of encountered objects; should be called if you want to re-use this archive.
	 */
	void Clear()
	{
		ReferencedObjects.RemoveAt(CoreReferencesOffset, ReferencedObjects.Num() - CoreReferencesOffset);
	}

	/**
	 * Get the list of new objects which were encountered by this archive; excludes those objects which were passed into the constructor
	 */
	void GetExportList( TArray<UObject*>& out_Exports, UPackage* OuterPackage, bool bIncludeCoreClasses=false )
	{
		PackageToSort = OuterPackage;
		if ( !bIncludeCoreClasses )
		{
			const int32 NumReferencedObjects = ReferencedObjects.Num() - CoreReferencesOffset;
			if ( NumReferencedObjects > 0 )
			{
				int32 OutputIndex = out_Exports.Num();

				out_Exports.AddUninitialized(NumReferencedObjects);
				for ( int32 RefIndex = CoreReferencesOffset; RefIndex < ReferencedObjects.Num(); RefIndex++ )
				{
					out_Exports[OutputIndex++] = ReferencedObjects[RefIndex];
				}
			}
		}
		else
		{
			out_Exports += ReferencedObjects;
		}
	}

	/** 
	 * UObject serialization operator
	 *
	 * @param	Object	an object encountered during serialization of another object
	 *
	 * @return	reference to instance of this class
	 */
	FArchive& operator<<( UObject*& Object )
	{
		// we manually handle class default objects, so ignore those here
		if ( Object != nullptr && !Object->HasAnyFlags(RF_ClassDefaultObject) )
		{
			if ( ProcessedObjects.Find(Object) == INDEX_NONE )
			{
				// if this object is not a UField, it is an object instance that is referenced through script or defaults (when processing classes) or
				// through an normal object reference (when processing the non-class exports).  Since classes and class default objects
				// are force-loaded (and thus, any objects referenced by the class's script or defaults will be created when the class
				// is force-loaded), we'll need to be sure that the referenced object's class and archetype are inserted into the list
				// of exports before the class, so that when CreateExport is called for this object reference we don't have to seek.
				// Note that in the non-UField case, we don't actually need the object itself to appear before the referencing object/class because it won't
				// be force-loaded (thus we don't need to add the referenced object to the ReferencedObject list)

				if (Cast<UField>(Object))
				{
					// when field processing is enabled, ignore any referenced classes since a class's class and CDO are both intrinsic and
					// attempting to deal with them here will only cause problems
					if ( !bIgnoreFieldReferences && !dynamic_cast<UClass*>(Object) )
					{
						if ( CurrentClass == nullptr || Object->GetOuter() != CurrentClass )
						{
							if ( UStruct* StructObject = dynamic_cast<UStruct*>(Object) )
							{
								// if this is a struct/class/function/state, it may have a super that needs to be processed first (Preload force-loads UStruct::SuperField)
								ProcessStruct(StructObject);
							}
							else
							{
								// properties that are enum references need their enums loaded first so that config importing works
								if (UEnum* Enum = Cast<UEnum>(Object))
								{
									HandleDependency(Enum, /*bProcessObject =*/true);
								}

								// a normal field - property, enum, const; just insert it into the list and keep going
								ProcessedObjects.Add(Object);
								
								AddReferencedObject(Object, CurrentInsertIndex);
								if ( !SerializedObjects.Contains(Object) )
								{
									SerializedObjects.Add(Object);
									Object->Serialize(*this);
								}
							}
						}
					}
				}
				else
				{
					HandleDependency(Object);
				}
			}
		}

		return *this;
	}

	/**
	 * Adds a normal object to the list of sorted exports.  Ensures that any objects which will be force-loaded when this object is created or loaded are inserted into
	 * the list before this object.
	 *
	 * @param	Object	the object to process.
	 */
	void ProcessObject( UObject* Object )
	{
		// we manually handle class default objects, so ignore those here
		if ( Object != nullptr )
		{
			if ( !Object->HasAnyFlags(RF_ClassDefaultObject) )
			{
				if ( ProcessedObjects.Find(Object) == INDEX_NONE )
				{
					ProcessedObjects.Add(Object);

					const bool bRecursiveCall = CurrentInsertIndex != INDEX_NONE;
					if ( !bRecursiveCall )
					{
						CurrentInsertIndex = ReferencedObjects.Num();
					}

					// when an object is created (CreateExport), its class and archetype will be force-loaded, so we'll need to make sure that those objects
					// are placed into the list before this object so that when CreateExport calls Preload on these objects, no seeks occur
					// The object's Outer isn't force-loaded, but it will be created before the current object, so we'll need to ensure that its archetype & class
					// are placed into the list before this object.
					HandleDependency(Object->GetClass(), true);
					HandleDependency(Object->GetOuter());
					HandleDependency(Object->GetArchetype(), true);

					// UObjectRedirectors are always force-loaded as the loading code needs immediate access to the object pointed to by the Redirector
					UObjectRedirector* Redirector = dynamic_cast<UObjectRedirector*>(Object);
					if ( Redirector != nullptr && Redirector->DestinationObject != nullptr )
					{
						// the Redirector does not force-load the destination object, so we only need its class and archetype.
						HandleDependency(Redirector->DestinationObject);
					}

					// now we add this object to the list
					AddReferencedObject(Object, CurrentInsertIndex);

					// then serialize the object - any required references encountered during serialization will be inserted into the list before this object, but after this object's
					// class and archetype
					if ( !SerializedObjects.Contains(Object) )
					{
						SerializedObjects.Add(Object);
						Object->Serialize(*this);
					}

					if ( !bRecursiveCall )
					{
						CurrentInsertIndex = INDEX_NONE;
					}
				}
			}
		}
	}

	/**
	 * Adds a UStruct object to the list of sorted exports.  Handles serialization and insertion for any objects that will be force-loaded by this struct (via an explicit call to Preload).
	 *
	 * @param	StructObject	the struct to process
	 */
	void ProcessStruct( UStruct* StructObject )
	{
		if ( StructObject != nullptr )
		{
			if ( ProcessedObjects.Find(StructObject) == INDEX_NONE )
			{
				ProcessedObjects.Add(StructObject);

				const bool bRecursiveCall = CurrentInsertIndex != INDEX_NONE;
				if ( !bRecursiveCall )
				{
					CurrentInsertIndex = ReferencedObjects.Num();
				}

				// this must be done after we've established a CurrentInsertIndex
				HandleDependency(StructObject->GetInheritanceSuper());

				// insert the class/function/state/struct into the list
				AddReferencedObject(StructObject, CurrentInsertIndex);
				if ( !SerializedObjects.Contains(StructObject) )
				{
					const bool bPreviousIgnoreFieldReferences = bIgnoreFieldReferences;

					// first thing to do is collect all actual objects referenced by this struct's script or defaults
					// so we turn off field serialization so that we don't have to worry about handling this struct's fields just yet
					bIgnoreFieldReferences = true;

					bool const bIsClassObject = (dynamic_cast<UClass*>(StructObject) != nullptr);

					SerializedObjects.Add(StructObject);
					StructObject->Serialize(*this);

					// at this point, any objects which were referenced through this struct's script or defaults will be in the list of exports, and 
					// the CurrentInsertIndex will have been advanced so that the object processed will be inserted just before this struct in the array
					// (i.e. just after class/archetypes for any objects which were referenced by this struct's script)

					// now re-enable field serialization and process the struct's properties, functions, enums, structs, etc.  They will be inserted into the list
					// just ahead of the struct itself, so that those objects are created first during seek-free loading.
					bIgnoreFieldReferences = false;
					
					// invoke the serialize operator rather than calling Serialize directly so that the object is handled correctly (i.e. if it is a struct, then we should
					// call ProcessStruct, etc. and all this logic is already contained in the serialization operator)
					if (!bIsClassObject)
					{
						// before processing the Children reference, set the CurrentClass to the class which contains this StructObject so that we
						// don't inadvertently serialize other fields of the owning class too early.
						CurrentClass = StructObject->GetOwnerClass();
					}					

					(*this) << (UObject*&)StructObject->Children;
					CurrentClass = nullptr; //-V519

					(*this) << (UObject*&)StructObject->Next;

					bIgnoreFieldReferences = bPreviousIgnoreFieldReferences;
				}

				// Preload will force-load the class default object when called on a UClass object, so make sure that the CDO is always immediately after its class
				// in the export list; we can't resolve this circular reference, but hopefully we the CDO will fit into the same memory block as the class during 
				// seek-free loading.
				UClass* ClassObject = dynamic_cast<UClass*>(StructObject);
				if ( ClassObject != nullptr )
				{
					UObject* CDO = ClassObject->GetDefaultObject();
					ensureMsgf(nullptr != CDO, TEXT("Error: Invalid CDO in class %s"), *GetPathNameSafe(ClassObject));
					if ((ProcessedObjects.Find(CDO) == INDEX_NONE) && (nullptr != CDO))
					{
						ProcessedObjects.Add(CDO);

						if ( !SerializedObjects.Contains(CDO) )
						{
							SerializedObjects.Add(CDO);
							CDO->Serialize(*this);
						}

						int32 ClassIndex = ReferencedObjects.Find(ClassObject);
						check(ClassIndex != INDEX_NONE);

						// we should be the only one adding CDO's to the list, so this assertion is to catch cases where someone else
						// has added the CDO to the list (as it will probably be in the wrong spot).
						check(!ReferencedObjects.Contains(CDO) || CoreClasses.Contains(ClassObject));
						AddReferencedObject(CDO, ClassIndex + 1);
					}
				}

				if ( !bRecursiveCall )
				{
					CurrentInsertIndex = INDEX_NONE;
				}
			}
		}
	}

	/** Do nothing when serializing soft references, this is required because the presave on soft references can fix redirectors, which is unsafe at this point */
	virtual FArchive& operator<<(FLazyObjectPtr& Value) override { return *this; }
	virtual FArchive& operator<<(FSoftObjectPtr& Value) override { return *this; }
	virtual FArchive& operator<<(FSoftObjectPath& Value) override { return *this; }

private:

	/**
	 * The index into the ReferencedObjects array to insert new objects
	 */
	int32 CurrentInsertIndex = INDEX_NONE;

	/**
	 * The index into the ReferencedObjects array for the first object not referenced by one of the core classes
	 */
	int32 CoreReferencesOffset = INDEX_NONE;

	/**
	 * The classes which are pre-added to the array of ReferencedObjects.  Used for resolving a number of circular dependecy issues between
	 * the boot-strap classes.
	 */
	TArray<UClass*> CoreClasses;

	/**
	 * The list of objects that have been evaluated by this archive so far.
	 */
	struct FOrderedObjectSet
	{
		TMap<UObject*, int32> ObjectsMap;

		int32 Add(UObject* Object)
		{
			const int32 Index = ObjectsMap.Num();
			ObjectsMap.Add(Object, Index);
			return Index;
		}

		inline int32 Find(UObject* Object) const
		{
			const int32 *Index = ObjectsMap.Find(Object);
			if (Index)
			{
				return *Index;
			}
			return INDEX_NONE;
		}
		inline int32 Num() const
		{
			return ObjectsMap.Num();
		}
	};
	FOrderedObjectSet ProcessedObjects;

	/**
	 * The list of objects that have been serialized; used to prevent calling Serialize on an object more than once.
	 */
	TSet<UObject*> SerializedObjects;

	/**
	 * The list of new objects that were encountered by this archive
	 */
	TArray<UObject*> ReferencedObjects;

	/**
	 * Controls whether to process UField objects encountered during serialization of an object.
	 */
	bool bIgnoreFieldReferences = false;

	/**
	 * The UClass currently being processed.  This is used to prevent serialization of a UStruct's Children member causing other fields of the same class to be processed too early due
	 * to being referenced (directly or indirectly) by that field.  For example, if a class has two functions which both have a struct parameter of a struct type which is declared in the same class,
	 * the struct would be inserted into the list immediately before the first function processed.  The second function would be inserted into the list just before the struct.  At runtime,
	 * the "second" function would be created first, which would end up force-loading the struct.  This would cause an unacceptible seek because the struct appears later in the export list, thus
	 * hasn't been created yet.
	 */
	UClass* CurrentClass = nullptr;

	/** Package to constrain checks to */
	UPackage* PackageToSort = nullptr;
};

/**
 * Helper structure encapsulating functionality to sort a linker's export map to allow seek free
 * loading by creating the exports in the order they are in the export map.
 */
struct FObjectExportSeekFreeSorter
{
	/**
	 * Sorts exports in passed in linker in order to avoid seeking when creating them in order and also
	 * conform the order to an already existing linker if non- NULL.
	 *
	 * @param	Linker				LinkerSave to sort export map
	 * @param	LinkerToConformTo	LinkerLoad to conform LinkerSave to if non- NULL
	 */
	void SortExports( FLinkerSave* Linker, FLinkerLoad* LinkerToConformTo )
	{
		SortArchive.SetCookingTarget(Linker->CookingTarget());

		int32					FirstSortIndex = LinkerToConformTo ? LinkerToConformTo->ExportMap.Num() : 0;
		TMap<UObject*,int32>	OriginalExportIndexes;

		// Populate object to current index map.
		for( int32 ExportIndex=FirstSortIndex; ExportIndex<Linker->ExportMap.Num(); ExportIndex++ )
		{
			const FObjectExport& Export = Linker->ExportMap[ExportIndex];
			if( Export.Object )
			{
				// Set the index (key) in the map to the index of this object into the export map.
				OriginalExportIndexes.Add( Export.Object, ExportIndex );
			}
		}

		bool bRetrieveInitialReferences = true;

		// Now we need to sort the export list according to the order in which objects will be loaded.  For the sake of simplicity, 
		// process all classes first so they appear in the list first (along with any objects those classes will force-load) 
		for( int32 ExportIndex=FirstSortIndex; ExportIndex<Linker->ExportMap.Num(); ExportIndex++ )
		{
			const FObjectExport& Export = Linker->ExportMap[ExportIndex];
			if( UClass* ExportObjectClass = dynamic_cast<UClass*>(Export.Object) )
			{
				SortArchive.Clear();
				SortArchive.ProcessStruct(ExportObjectClass);
#if EXPORT_SORTING_DETAILED_LOGGING
				TArray<UObject*> ReferencedObjects;
				SortArchive.GetExportList(ReferencedObjects, Linker->LinkerRoot, bRetrieveInitialReferences);

				UE_LOG(LogSavePackage, Log, TEXT("Referenced objects for (%i) %s in %s"), ExportIndex, *Export.Object->GetFullName(), *Linker->LinkerRoot->GetName());
				for ( int32 RefIndex = 0; RefIndex < ReferencedObjects.Num(); RefIndex++ )
				{
					UE_LOG(LogSavePackage, Log, TEXT("\t%i) %s"), RefIndex, *ReferencedObjects[RefIndex]->GetFullName());
				}
				if ( ReferencedObjects.Num() > 1 )
				{
					// insert a blank line to make the output more readable
					UE_LOG(LogSavePackage, Log, TEXT(""));
				}

				SortedExports += ReferencedObjects;
#else
				SortArchive.GetExportList(SortedExports, Linker->LinkerRoot, bRetrieveInitialReferences);
#endif
				bRetrieveInitialReferences = false;
			}

		}

#if EXPORT_SORTING_DETAILED_LOGGING
		UE_LOG(LogSavePackage, Log, TEXT("*************   Processed %i classes out of %i possible exports for package %s.  Beginning second pass...   *************"), SortedExports.Num(), Linker->ExportMap.Num() - FirstSortIndex, *Linker->LinkerRoot->GetName());
#endif

		// All UClasses, CDOs, functions, properties, etc. are now in the list - process the remaining objects now
		for ( int32 ExportIndex = FirstSortIndex; ExportIndex < Linker->ExportMap.Num(); ExportIndex++ )
		{
			const FObjectExport& Export = Linker->ExportMap[ExportIndex];
			if ( Export.Object )
			{
				SortArchive.Clear();
				SortArchive.ProcessObject(Export.Object);
#if EXPORT_SORTING_DETAILED_LOGGING
				TArray<UObject*> ReferencedObjects;
				SortArchive.GetExportList(ReferencedObjects, Linker->LinkerRoot, bRetrieveInitialReferences);

				UE_LOG(LogSavePackage, Log, TEXT("Referenced objects for (%i) %s in %s"), ExportIndex, *Export.Object->GetFullName(), *Linker->LinkerRoot->GetName());
				for ( int32 RefIndex = 0; RefIndex < ReferencedObjects.Num(); RefIndex++ )
				{
					UE_LOG(LogSavePackage, Log, TEXT("\t%i) %s"), RefIndex, *ReferencedObjects[RefIndex]->GetFullName());
				}
				if ( ReferencedObjects.Num() > 1 )
				{
					// insert a blank line to make the output more readable
					UE_LOG(LogSavePackage, Log, TEXT(""));
				}

				SortedExports += ReferencedObjects;
#else
				SortArchive.GetExportList(SortedExports, Linker->LinkerRoot, bRetrieveInitialReferences);
#endif
				bRetrieveInitialReferences = false;
			}
		}

#if EXPORT_SORTING_DETAILED_LOGGING
		SortArchive.VerifySortingAlgorithm();
#endif
		// Back up existing export map and empty it so we can repopulate it in a sorted fashion.
		TArray<FObjectExport> OldExportMap = Linker->ExportMap;
		Linker->ExportMap.Empty( OldExportMap.Num() );

		// Add exports that can't be re-jiggled as they are part of the exports of the to be
		// conformed to Linker.
		for( int32 ExportIndex=0; ExportIndex<FirstSortIndex; ExportIndex++ )
		{
			Linker->ExportMap.Add( OldExportMap[ExportIndex] );
		}

		// Create new export map from sorted exports.
		for( int32 ObjectIndex=0; ObjectIndex<SortedExports.Num(); ObjectIndex++ )
		{
			// See whether this object was part of the to be sortable exports map...
			UObject* Object		= SortedExports[ObjectIndex];
			int32* ExportIndexPtr	= OriginalExportIndexes.Find( Object );
			if( ExportIndexPtr )
			{
				// And add it if it has been.
				Linker->ExportMap.Add( OldExportMap[*ExportIndexPtr] );
			}
		}

		// Manually add any new NULL exports last as they won't be in the SortedExportsObjects list. 
		// A NULL Export.Object can occur if you are e.g. saving an object in the game that is 
		// OBJECTMARK_NotForClient.
		for( int32 ExportIndex=FirstSortIndex; ExportIndex<OldExportMap.Num(); ExportIndex++ )
		{
			const FObjectExport& Export = OldExportMap[ExportIndex];
			if( Export.Object == nullptr )
			{
				Linker->ExportMap.Add( Export );
			}
		}
	}

private:
	/**
	 * Archive for sorting an objects references according to the order in which they'd be loaded.
	 */
	FExportReferenceSorter SortArchive;

	/** Array of regular objects encountered by CollectExportsInOrderOfUse					*/
	TArray<UObject*>	SortedExports;
};

// helper class for clarification, encapsulation, and elimination of duplicate code
struct FPackageExportTagger
{
	UObject*		Base;
	EObjectFlags	TopLevelFlags;
	UObject*		Outer;
	const class ITargetPlatform* TargetPlatform;

	FPackageExportTagger(UObject* CurrentBase, EObjectFlags CurrentFlags, UObject* InOuter, const class ITargetPlatform* InTargetPlatform)
	:	Base(CurrentBase)
	,	TopLevelFlags(CurrentFlags)
	,	Outer(InOuter)
	,	TargetPlatform(InTargetPlatform)
	{}

	void TagPackageExports( FArchiveSaveTagExports& ExportTagger, bool bRoutePresave )
	{
		const bool bIsCooking = !!TargetPlatform;

		// Route PreSave on Base and serialize it for export tagging.
		if( Base )
		{
			if ( bRoutePresave )
			{
				if (bIsCooking && Base->HasAnyFlags(RF_ClassDefaultObject | RF_ArchetypeObject))
				{
					FArchiveObjectCrc32NonEditorProperties CrcArchive;

					int32 Before = CrcArchive.Crc32(Base);
					Base->PreSave(TargetPlatform);
					int32 After = CrcArchive.Crc32(Base);

					if (Before != After)
					{
						UE_ASSET_LOG(
							LogSavePackage,
							Warning,
							Base,
							TEXT("Non-deterministic cook warning - PreSave() has modified %s '%s' - a resave may be required"),
							Base->HasAnyFlags(RF_ClassDefaultObject) ? TEXT("CDO") : TEXT("archetype"),
							*Base->GetName()
						);
					}
				}
				else
				{
					Base->PreSave(TargetPlatform);
				}
			}

			ExportTagger.ProcessBaseObject(Base);
		}
		if (TopLevelFlags != RF_NoFlags)
		{
			TArray<UObject *> ObjectsInOuter;
			{
				COOK_STAT(FScopedDurationTimer SerializeTimer(SavePackageStats::TagPackageExportsGetObjectsWithOuter));
				GetObjectsWithOuter(Outer, ObjectsInOuter);
			}
			// Serialize objects to tag them as OBJECTMARK_TagExp.
			for( int32 Index = 0; Index < ObjectsInOuter.Num(); Index++ )
			{
				UObject* Obj = ObjectsInOuter[Index];
				if( Obj->HasAnyFlags(TopLevelFlags) )
				{
					ExportTagger.ProcessBaseObject(Obj);
				}
			}
		}
		if ( bRoutePresave )
		{
			// Route PreSave.
			{
				TArray<UObject*> TagExpObjects;
				{
					COOK_STAT(FScopedDurationTimer SerializeTimer(SavePackageStats::TagPackageExportsGetObjectsWithMarks));
					GetObjectsWithAnyMarks(TagExpObjects, OBJECTMARK_TagExp);
				}
				for(int32 Index = 0; Index < TagExpObjects.Num(); Index++)
				{
					UObject* Obj = TagExpObjects[Index];
					check(Obj->HasAnyMarks(OBJECTMARK_TagExp));
					//@warning: Objects created from within PreSave will NOT have PreSave called on them!!!
					if (bIsCooking && Obj->HasAnyFlags(RF_ClassDefaultObject | RF_ArchetypeObject))
					{
						FArchiveObjectCrc32NonEditorProperties CrcArchive;

						int32 Before = CrcArchive.Crc32(Obj);
						Obj->PreSave(TargetPlatform);
						int32 After = CrcArchive.Crc32(Obj);

						if (Before != After)
						{
							UE_ASSET_LOG(
								LogSavePackage,
								Warning,
								Obj,
								TEXT("Non-deterministic cook warning - PreSave() has modified %s '%s' - a resave may be required"),
								Obj->HasAnyFlags(RF_ClassDefaultObject) ? TEXT("CDO") : TEXT("archetype"),
								*Obj->GetName()
							);
						}
					}
					else
					{
						Obj->PreSave(TargetPlatform);
					}
				}
			}
		}
	}
};


/** checks whether it is valid to conform NewPackage to OldPackage
 * i.e, that there are no incompatible changes between the two
 * @warning: this function needs to load objects from the old package to do the verification
 * it's very important that it cleans up after itself to avoid conflicts with e.g. script compilation
 * @param NewPackage - the new package being saved
 * @param OldLinker - linker of the old package to conform against
 * @param Error - log device to send any errors
 * @return whether NewPackage can be conformed
 */
static bool ValidateConformCompatibility(UPackage* NewPackage, FLinkerLoad* OldLinker, FOutputDevice* Error)
{
	// various assumptions made about Core and its contents prevent loading a version mapped to a different name from working correctly
	// Core script typically doesn't have any replication related definitions in it anyway
	if (NewPackage->GetFName() == NAME_CoreUObject || NewPackage->GetFName() == GLongCoreUObjectPackageName)
	{
		return true;
	}

	// save the RF_TagGarbageTemp flag for all objects so our use of it doesn't clobber anything
	TMap<UObject*, uint8> ObjectFlagMap;
	for (TObjectIterator<UObject> It; It; ++It)
	{
		ObjectFlagMap.Add(*It, (It->GetFlags() & RF_TagGarbageTemp) ? 1 : 0);
	}

	// this is needed to successfully find intrinsic classes/properties
	OldLinker->LoadFlags |= LOAD_NoWarn | LOAD_Quiet | LOAD_FindIfFail;

	// unfortunately, to get at the classes and their properties we will also need to load the default objects
	// but the remapped package won't be bound to its native instance, so we need to manually copy the constructors
	// so that classes with their own Serialize() implementations are loaded correctly
	{
		BeginLoad(OldLinker->GetSerializeContext());
		for (int32 i = 0; i < OldLinker->ExportMap.Num(); i++)
		{
			UClass* NewClass = (UClass*)StaticFindObjectFast(UClass::StaticClass(), NewPackage, OldLinker->ExportMap[i].ObjectName, true, false);
			UClass* OldClass = static_cast<UClass*>(OldLinker->Create(UClass::StaticClass(), OldLinker->ExportMap[i].ObjectName, OldLinker->LinkerRoot, LOAD_None, false));
			if (OldClass != nullptr && NewClass != nullptr && OldClass->IsNative() && NewClass->IsNative())
			{
				OldClass->ClassConstructor = NewClass->ClassConstructor;
				OldClass->ClassVTableHelperCtorCaller = NewClass->ClassVTableHelperCtorCaller;
				OldClass->ClassAddReferencedObjects = NewClass->ClassAddReferencedObjects;
			}
		}
		EndLoad(OldLinker->GetSerializeContext());
	}

	bool bHadCompatibilityErrors = false;
	// check for illegal change of networking flags on class fields
	for (int32 i = 0; i < OldLinker->ExportMap.Num(); i++)
	{
		if (OldLinker->GetExportClassName(i) == NAME_Class)
		{
			// load the object so we can analyze it
			BeginLoad(OldLinker->GetSerializeContext());
			UClass* OldClass = static_cast<UClass*>(OldLinker->Create(UClass::StaticClass(), OldLinker->ExportMap[i].ObjectName, OldLinker->LinkerRoot, LOAD_None, false));			
			EndLoad(OldLinker->GetSerializeContext());
			if (OldClass != nullptr)
			{
				UClass* NewClass = FindObjectFast<UClass>(NewPackage, OldClass->GetFName(), true, false);
				if (NewClass != nullptr)
				{
					for (TFieldIterator<FField> OldFieldIt(OldClass, EFieldIteratorFlags::ExcludeSuper); OldFieldIt; ++OldFieldIt)
					{
						for (TFieldIterator<FField> NewFieldIt(NewClass, EFieldIteratorFlags::ExcludeSuper); NewFieldIt; ++NewFieldIt)
						{
							if (OldFieldIt->GetFName() == NewFieldIt->GetFName())
							{
								FProperty* OldProp = CastField<FProperty>(*OldFieldIt);
								FProperty* NewProp = CastField<FProperty>(*NewFieldIt);
								if (OldProp != nullptr && NewProp != nullptr)
								{
									if ((OldProp->PropertyFlags & CPF_Net) != (NewProp->PropertyFlags & CPF_Net))
									{
										Error->Logf(ELogVerbosity::Error, TEXT("Network flag mismatch for property %s"), *NewProp->GetPathName());
										bHadCompatibilityErrors = true;
									}
								}
							}
						}
					}

					for (TFieldIterator<UField> OldFieldIt(OldClass,EFieldIteratorFlags::ExcludeSuper); OldFieldIt; ++OldFieldIt)
					{
						for (TFieldIterator<UField> NewFieldIt(NewClass,EFieldIteratorFlags::ExcludeSuper); NewFieldIt; ++NewFieldIt)
						{
							if (OldFieldIt->GetFName() == NewFieldIt->GetFName())
							{
								UFunction* OldFunc = dynamic_cast<UFunction*>(*OldFieldIt);
								UFunction* NewFunc = dynamic_cast<UFunction*>(*NewFieldIt);
								if (OldFunc != nullptr && NewFunc != nullptr)
								{
									if ((OldFunc->FunctionFlags & (FUNC_Net | FUNC_NetServer | FUNC_NetClient)) != (NewFunc->FunctionFlags & (FUNC_Net | FUNC_NetServer | FUNC_NetClient)))
									{
										Error->Logf(ELogVerbosity::Error, TEXT("Network flag mismatch for function %s"), *NewFunc->GetPathName());
										bHadCompatibilityErrors = true;
									}
								}
							}
						}
					}
				}
			}
		}
	}
	// delete all of the newly created objects from the old package by marking everything else and deleting all unmarked objects
	for (TObjectIterator<UObject> It; It; ++It)
	{
		It->SetFlags(RF_TagGarbageTemp);
	}
	for (int32 i = 0; i < OldLinker->ExportMap.Num(); i++)
	{
		if (OldLinker->ExportMap[i].Object != nullptr)
		{
			OldLinker->ExportMap[i].Object->ClearFlags(RF_TagGarbageTemp);
		}
	}
	CollectGarbage(RF_TagGarbageTemp, true);

	// restore RF_TagGarbageTemp flag value
	for (TMap<UObject*, uint8>::TIterator It(ObjectFlagMap); It; ++It)
	{
		UObject* Obj = It.Key();
		check(Obj->IsValidLowLevel()); // if this crashes we deleted something we shouldn't have
		if (It.Value())
		{
			Obj->SetFlags(RF_TagGarbageTemp);
		}
		else
		{
			Obj->ClearFlags(RF_TagGarbageTemp);
		}
	}
	// verify that we cleaned up after ourselves
	for (int32 i = 0; i < OldLinker->ExportMap.Num(); i++)
	{
		checkf(OldLinker->ExportMap[i].Object == nullptr, TEXT("Conform validation code failed to clean up after itself! Surviving object: %s"), *OldLinker->ExportMap[i].Object->GetPathName());
	}

	// finally, abort if there were any errors
	return !bHadCompatibilityErrors;
}

/**
 * Determines the set of object marks that should be excluded for the target platform
 *
 * @param TargetPlatform	The platform being saved for
 * @param bIsCooking		Whether we are cooking or not
 *
 * @return Excluded object marks specific for the particular target platform, objects with any of these marks will be rejected from the cook
 */
EObjectMark GetExcludedObjectMarksForTargetPlatform( const class ITargetPlatform* TargetPlatform, const bool bIsCooking )
{
	EObjectMark ObjectMarks = OBJECTMARK_NOMARKS;

	if( TargetPlatform && bIsCooking )
	{
		if (!TargetPlatform->HasEditorOnlyData())
		{
			ObjectMarks = (EObjectMark)(ObjectMarks | OBJECTMARK_EditorOnly);
		}
		
		const bool bIsServerOnly = TargetPlatform->IsServerOnly();
		const bool bIsClientOnly = TargetPlatform->IsClientOnly();

		if( bIsServerOnly )
		{
			ObjectMarks = (EObjectMark)(ObjectMarks | OBJECTMARK_NotForServer);
		}
		else if( bIsClientOnly )
		{
			ObjectMarks = (EObjectMark)(ObjectMarks | OBJECTMARK_NotForClient);
		}
	}

	return ObjectMarks;
}

#if WITH_EDITOR
/**
 * Helper function to sort export objects by fully qualified names.
 */
bool ExportObjectSorter(const UObject& Lhs, const UObject& Rhs)
{
	// Check names first.
	if (Lhs.GetFName() != Rhs.GetFName())
	{
		return Lhs.GetFName().LexicalLess(Rhs.GetFName());
	}

	// Names equal, compare class names.
	if (Lhs.GetClass()->GetFName() != Rhs.GetClass()->GetFName())
	{
		return Lhs.GetClass()->GetFName().LexicalLess(Rhs.GetClass()->GetFName());
	}

	// Compare by outers if they exist.
	if (Lhs.GetOuter() && Rhs.GetOuter())
	{
		return Lhs.GetOuter()->GetFName().LexicalLess(Rhs.GetOuter()->GetFName());
	}

	if (Lhs.GetOuter())
	{
		return true;
	}

	return false;
}

/**
* Helper equality comparator for export objects. Compares by names, class names and outer names.
*/
bool ExportEqualityComparator(UObject* Lhs, UObject* Rhs)
{
	check(Lhs && Rhs);
	return Lhs->GetOuter() == Rhs->GetOuter()
		&& Lhs->GetClass() == Rhs->GetClass()
		&& Lhs->GetFName() == Rhs->GetFName();
}

/**
 * Remove OBJECTMARK_TagExp from duplicated objects.
 */
TMap<UObject*, UObject*> UnmarkExportTagFromDuplicates()
{
	TMap<UObject*, UObject*> RedirectDuplicatesToOriginals;
	TArray<UObject*> Objects;
	GetObjectsWithAnyMarks(Objects, OBJECTMARK_TagExp);

	Objects.Sort(ExportObjectSorter);

	int32 LastUniqueObjectIndex = 0;
	for (int32 CurrentObjectIndex = 1; CurrentObjectIndex < Objects.Num(); ++CurrentObjectIndex)
	{
		UObject* LastUniqueObject = Objects[LastUniqueObjectIndex];
		UObject* CurrentObject = Objects[CurrentObjectIndex];

		// Check if duplicates with different pointers
		if (LastUniqueObject != CurrentObject
			// but matching names
			&& ExportEqualityComparator(LastUniqueObject, CurrentObject))
		{
			// Don't export duplicates.
			CurrentObject->UnMark(OBJECTMARK_TagExp);
			RedirectDuplicatesToOriginals.Add(CurrentObject, LastUniqueObject);
		}
		else
		{
			LastUniqueObjectIndex = CurrentObjectIndex;
		}
	}

	return RedirectDuplicatesToOriginals;
}

COREUOBJECT_API extern bool GOutputCookingWarnings;

class FDiffSerializeArchive : public FLargeMemoryWriter
{
private:
	FArchive *TestArchive;
	TArray<FName> DebugDataStack;
	bool bDisable;
public:


	FDiffSerializeArchive(const TCHAR* InFilename, FArchive *InTestArchive) : FLargeMemoryWriter(0, true, InFilename), TestArchive(InTestArchive)
	{ 
		ArDebugSerializationFlags = DSF_IgnoreDiff;
		bDisable = false;
	}

	virtual void Serialize(void* InData, int64 Num) override
	{
		TArray<int8> TestMemory;

		if (TestArchive)
		{
			int64 Pos = FMath::Min(FLargeMemoryWriter::Tell(), TestArchive->TotalSize());
			TestArchive->Seek(Pos);
			TestMemory.AddZeroed(Num);
			int64 ReadSize = FMath::Min(Num, TestArchive->TotalSize() - Pos);
			TestArchive->Serialize((void*)TestMemory.GetData(), ReadSize);

			if (!(ArDebugSerializationFlags&DSF_IgnoreDiff) && (!bDisable))
			{
				if (FMemory::Memcmp((void*)TestMemory.GetData(), InData, Num) != 0)
				{
					// get the calls debug callstack and 
					FString DebugStackString;
					for (const auto& DebugData : DebugDataStack)
					{
						DebugStackString += DebugData.ToString();
						DebugStackString += TEXT("->");
					}

					UE_LOG(LogSavePackage, Warning, TEXT("Diff cooked package archive recognized a difference %lld Filename %s, stack %s "), Pos, *GetArchiveName(), *DebugStackString);

					// only log one message per archive, from this point the entire package is probably messed up
					bDisable = true;
				}
			}
		}
		FLargeMemoryWriter::Serialize(InData, Num);
	}

	virtual void PushDebugDataString(const FName& DebugData) override
	{
		DebugDataStack.Add(DebugData);
	}
	virtual void PopDebugDataString() override
	{
		DebugDataStack.Pop();
	}

	virtual FString GetArchiveName() const override
	{
		return TestArchive->GetArchiveName();
	}
};

#endif


struct FEDLCookChecker : public TThreadSingleton<FEDLCookChecker>
{
	friend TThreadSingleton<FEDLCookChecker>;

	struct FEDLNodeID
	{
		TArray<FName> ObjectPath;
		bool bDepIsSerialize;

		FEDLNodeID() : bDepIsSerialize(false) {}
		FEDLNodeID(UObject* DepObject, bool bInDepIsSerialize)
			: bDepIsSerialize(bInDepIsSerialize)
		{
			while (DepObject)
			{
				ObjectPath.Add(DepObject->GetFName());
				DepObject = DepObject->GetOuter();
			}
		}

		bool operator==(const FEDLNodeID& Other) const
		{
			return bDepIsSerialize == Other.bDepIsSerialize && ObjectPath == Other.ObjectPath;
		}

		FString ToString() const
		{
			FString RetString = bDepIsSerialize ? TEXT("Serialize:") : TEXT("Create:");
			for (int32 NameIdx = ObjectPath.Num() - 1; NameIdx >= 0; --NameIdx)
			{
				RetString += ObjectPath[NameIdx].ToString();
				if (NameIdx > 0)
				{
					if (NameIdx == ObjectPath.Num() - 1)
					{
						RetString += TEXT(".");
					}
					else
					{
						RetString += TEXT(":");
					}
				}
			}
			return RetString;
		}

		friend FORCEINLINE uint32 GetTypeHash(const FEDLNodeID& A)
		{
			uint32 Hash = 0;
			for (const FName& Name : A.ObjectPath)
			{
				Hash = HashCombine(Hash, GetTypeHash(Name));
			}
			return (Hash << 1) | (uint32)A.bDepIsSerialize;
		}
	};

	static FCriticalSection CookCheckerInstanceCritical;
	static TArray<FEDLCookChecker*> CookCheckerInstances;

	bool bIsActive;
	TMultiMap<FEDLNodeID, FName> ImportToImportingPackage;
	TSet<FEDLNodeID> Exports;
	TMultiMap<FEDLNodeID, FEDLNodeID> NodePrereqs;

	FEDLCookChecker()
	{
		SetActiveIfNeeded();

		FScopeLock CookCheckerInstanceLock(&CookCheckerInstanceCritical);
		CookCheckerInstances.Add(this);
	}

	void SetActiveIfNeeded()
	{
		bIsActive = IsEventDrivenLoaderEnabledInCookedBuilds() && !FParse::Param(FCommandLine::Get(), TEXT("DisableEDLCookChecker"));
	}

	void Reset()
	{
		check(!GIsSavingPackage);

		ImportToImportingPackage.Empty();
		Exports.Empty();
		NodePrereqs.Empty();
		bIsActive = false;
	}

	void AddImport(UObject* Import, UPackage* ImportingPackage)
	{
		if (bIsActive)
		{
			if (!Import->GetOutermost()->HasAnyPackageFlags(PKG_CompiledIn))
			{
				FEDLNodeID ImportID(Import, true);
				FName ImportingPackageName = ImportingPackage->GetFName();

				ImportToImportingPackage.Add(MoveTemp(ImportID), MoveTemp(ImportingPackageName));
			}
		}
	}
	void AddExport(UObject* Export)
	{
		if (bIsActive)
		{
			FEDLNodeID ExportID(Export, true);
			Exports.Add(MoveTemp(ExportID));
			AddArc(Export, false, Export, true); // every export must be created before it can be serialize...these arcs are implicit and not listed in any table.
		}
	}

	void AddArc(UObject* DepObject, bool bDepIsSerialize, UObject* Export, bool bExportIsSerialize)
	{
		if (bIsActive)
		{
			FEDLNodeID ExportID(Export, bExportIsSerialize);
			FEDLNodeID DepID(DepObject, bDepIsSerialize);

			NodePrereqs.Add(MoveTemp(ExportID), MoveTemp(DepID));
		}
	}

	static void StartSavingEDLCookInfoForVerification()
	{
		FScopeLock CookCheckerInstanceLock(&CookCheckerInstanceCritical);
		for (FEDLCookChecker* Checker : CookCheckerInstances)
		{
			Checker->Reset();
			Checker->SetActiveIfNeeded();
		}
	}

	static bool CheckForCyclesInner(TMultiMap<FEDLNodeID, FEDLNodeID>& NodePrereqs, TSet<FEDLNodeID>& Visited, TSet<FEDLNodeID>& Stack, const FEDLNodeID& Visit, FEDLNodeID& FailNode)
	{
		bool bResult = false;
		if (Stack.Contains(Visit))
		{
			FailNode = Visit;
			bResult = true;
		}
		else
		{
			bool bWasAlreadyTested = false;
			Visited.Add(Visit, &bWasAlreadyTested);
			if (!bWasAlreadyTested)
			{
				Stack.Add(Visit);
				for (auto It = NodePrereqs.CreateConstKeyIterator(Visit); !bResult && It; ++It)
				{
					bResult = CheckForCyclesInner(NodePrereqs, Visited, Stack, It.Value(), FailNode);
				}
				Stack.Remove(Visit);
			}
		}
		UE_CLOG(bResult && Stack.Contains(FailNode), LogSavePackage, Error, TEXT("Cycle Node %s"), *Visit.ToString());
		return bResult;
	}

	static void Verify()
	{
		check(!GIsSavingPackage);

		bool bIsActive = false;
		TMultiMap<FEDLNodeID, FName> ImportToImportingPackage;
		TSet<FEDLNodeID> Exports;
		TMultiMap<FEDLNodeID, FEDLNodeID> NodePrereqs;

		{
			FScopeLock CookCheckerInstanceLock(&CookCheckerInstanceCritical);
			for (FEDLCookChecker* Checker : CookCheckerInstances)
			{
				if (Checker->bIsActive)
				{
					bIsActive = true;
					Exports.Append(MoveTemp(Checker->Exports));
					ImportToImportingPackage.Append(MoveTemp(Checker->ImportToImportingPackage));
					NodePrereqs.Append(MoveTemp(Checker->NodePrereqs));
				}
				Checker->Reset();
			}			
		}

		if (bIsActive && Exports.Num())
		{
			double StartTime = FPlatformTime::Seconds();
			
 			// imports to things that are not exports...
 			for (const auto& Pair : ImportToImportingPackage)
 			{
 				if (!Exports.Contains(Pair.Key))
 				{
 					UE_LOG(LogSavePackage, Warning, TEXT("%s imported %s, but it was never saved as an export."), *Pair.Value.ToString(), *Pair.Key.ToString());
 				}
 			}
			// cycles in the dep graph
			TSet<FEDLNodeID> Visited;
			TSet<FEDLNodeID> Stack;
			bool bHadCycle = false;
			for (const FEDLNodeID& Export : Exports)
			{
				FEDLNodeID FailNode;
				if (CheckForCyclesInner(NodePrereqs, Visited, Stack, Export, FailNode))
				{
					UE_LOG(LogSavePackage, Error, TEXT("----- %s contained a cycle (listed above)."), *FailNode.ToString());
					bHadCycle = true;
				}
			}
			if (bHadCycle)
			{
				UE_LOG(LogSavePackage, Fatal, TEXT("EDL dep graph contained a cycle (see errors, above). This is fatal at runtime so it is fatal at cook time."));
			}
			UE_LOG(LogSavePackage, Display, TEXT("Took %fs to verify the EDL loading graph."), float(FPlatformTime::Seconds() - StartTime));
		}
	}
};

FCriticalSection FEDLCookChecker::CookCheckerInstanceCritical;
TArray<FEDLCookChecker*> FEDLCookChecker::CookCheckerInstances;

void StartSavingEDLCookInfoForVerification()
{
	FEDLCookChecker::StartSavingEDLCookInfoForVerification();
}

void VerifyEDLCookInfo()
{
	FEDLCookChecker::Verify();
}

void AddFileToHash(FString const& Filename, FMD5& Hash)
{
	TArray<uint8> LocalScratch;
	LocalScratch.SetNumUninitialized(1024 * 64);

	FArchive* Ar = IFileManager::Get().CreateFileReader(*Filename);
	
	const int64 Size = Ar->TotalSize();
	int64 Position = 0;

	while (Position < Size)
	{
		const auto ReadNum = FMath::Min(Size - Position, (int64)LocalScratch.Num());
		Ar->Serialize(LocalScratch.GetData(), ReadNum);
		Hash.Update(LocalScratch.GetData(), ReadNum);
		Position += ReadNum;
	}
	delete Ar;
}

FSavePackageResultStruct UPackage::Save(UPackage* InOuter, UObject* Base, EObjectFlags TopLevelFlags, const TCHAR* Filename,
	FOutputDevice* Error, FLinkerNull* ConformNO, bool bForceByteSwapping, bool bWarnOfLongFilename, uint32 SaveFlags,
	const class ITargetPlatform* TargetPlatform, const FDateTime& FinalTimeStamp, bool bSlowTask, FArchiveDiffMap* InOutDiffMap,
	FSavePackageContext* SavePackageContext)
{
	TRACE_CPUPROFILER_EVENT_SCOPE(UPackage::Save);

	COOK_STAT(FScopedDurationTimer FuncSaveTimer(SavePackageStats::SavePackageTimeSec));
	COOK_STAT(SavePackageStats::NumPackagesSaved++);
	TRACE_CPUPROFILER_EVENT_SCOPE(UPackage_Save);

	FLinkerLoad* Conform = nullptr;

#if WITH_EDITOR
	TMap<UObject*, UObject*> ReplacedImportOuters;
#endif //WITH_EDITOR

	const bool bSavingConcurrent = !!(SaveFlags & ESaveFlags::SAVE_Concurrent);

	if (FPlatformProperties::HasEditorOnlyData())
	{
		TRefCountPtr<FUObjectSerializeContext> SaveContext(FUObjectThreadContext::Get().GetSerializeContext());

		const bool bComputeHash = (SaveFlags & SAVE_ComputeHash) != 0;
#if !WITH_EDITOR
		const bool bDiffing = false;
#else
		const bool bDiffing = (SaveFlags & (SAVE_DiffCallstack | SAVE_DiffOnly)) != 0;

		struct FDiffSettings
		{
			int32 MaxDiffsToLog;
			bool bIgnoreHeaderDiffs;
			bool bSaveForDiff;
			FDiffSettings(bool bDiffing)
				: MaxDiffsToLog(5)
				, bIgnoreHeaderDiffs(false)
				, bSaveForDiff(false)
			{
				if (bDiffing)
				{
					GConfig->GetInt(TEXT("CookSettings"), TEXT("MaxDiffsToLog"), MaxDiffsToLog, GEditorIni);
					// Command line override for MaxDiffsToLog
					FParse::Value(FCommandLine::Get(), TEXT("MaxDiffstoLog="), MaxDiffsToLog);

					GConfig->GetBool(TEXT("CookSettings"), TEXT("IgnoreHeaderDiffs"), bIgnoreHeaderDiffs, GEditorIni);
					// Command line override for IgnoreHeaderDiffs
					if (bIgnoreHeaderDiffs)
					{						
						bIgnoreHeaderDiffs = !FParse::Param(FCommandLine::Get(), TEXT("HeaderDiffs"));
					}
					else
					{
						bIgnoreHeaderDiffs = FParse::Param(FCommandLine::Get(), TEXT("IgnoreHeaderDiffs"));
					}
					bSaveForDiff = FParse::Param(FCommandLine::Get(), TEXT("SaveForDiff"));
				}
			}
		} DiffSettings(bDiffing);
#endif

		if (GIsSavingPackage && !bSavingConcurrent)
		{
			ensureMsgf(false, TEXT("Recursive SavePackage() is not supported"));
			return ESavePackageResult::Error;
		}

		// Sanity checks
		check(InOuter);
		check(Filename);

		const bool bIsCooking = TargetPlatform != nullptr;
		bool bDiffOnlyIdentical = true;
		FUObjectThreadContext& ThreadContext = FUObjectThreadContext::Get();
		FEDLCookChecker& EDLCookChecker = FEDLCookChecker::Get();

#if WITH_EDITORONLY_DATA
		if (bIsCooking && (!(SaveFlags & ESaveFlags::SAVE_KeepEditorOnlyCookedPackages)))
		{
			static struct FCanSkipEditorReferencedPackagesWhenCooking
			{
				bool bCanSkipEditorReferencedPackagesWhenCooking;
				FCanSkipEditorReferencedPackagesWhenCooking()
					: bCanSkipEditorReferencedPackagesWhenCooking(true)
				{
					GConfig->GetBool(TEXT("Core.System"), TEXT("CanSkipEditorReferencedPackagesWhenCooking"), bCanSkipEditorReferencedPackagesWhenCooking, GEngineIni);
				}
				FORCEINLINE operator bool() const { return bCanSkipEditorReferencedPackagesWhenCooking; }
			} CanSkipEditorReferencedPackagesWhenCooking;

			// Don't save packages marked as editor-only.
			if (CanSkipEditorReferencedPackagesWhenCooking && InOuter->IsLoadedByEditorPropertiesOnly())
			{
				UE_CLOG(!(SaveFlags & SAVE_NoError), LogSavePackage, Display, TEXT("Package loaded by editor-only properties: %s. Package will not be saved."), *InOuter->GetName());
				return ESavePackageResult::ReferencedOnlyByEditorOnlyData;
			}
			else if (InOuter->HasAnyPackageFlags(PKG_EditorOnly))
			{
				UE_CLOG(!(SaveFlags & SAVE_NoError), LogSavePackage, Display, TEXT("Package marked as editor-only: %s. Package will not be saved."), *InOuter->GetName());
				return ESavePackageResult::ReferencedOnlyByEditorOnlyData;
			}
		}
#endif
		// if we are cooking we should be doing it in the editor
		// otherwise some other assumptions are bad
		check(!bIsCooking || WITH_EDITOR);
#if WITH_EDITOR
		if (!bIsCooking)
		{
			// Attempt to create a backup of this package before it is saved, if applicable
			if (FCoreUObjectDelegates::AutoPackageBackupDelegate.IsBound())
			{
				FCoreUObjectDelegates::AutoPackageBackupDelegate.Execute(*InOuter);
			}
		}

#endif	// #if WITH_EDITOR

		// do any path replacements on the source DestFile
		const FString NewPath = FString(Filename);

		// point to the new version of the path
		Filename = *NewPath;

		if (!bSavingConcurrent)
		{
			// We need to fulfill all pending streaming and async loading requests to then allow us to lock the global IO manager. 
			// The latter implies flushing all file handles which is a pre-requisite of saving a package. The code basically needs 
			// to be sure that we are not reading from a file that is about to be overwritten and that there is no way we might 
			// start reading from the file till we are done overwriting it.
			FlushAsyncLoading();
		}

		(*GFlushStreamingFunc)();

		uint32 Time = 0; CLOCK_CYCLES(Time);
		int64 TotalPackageSizeUncompressed = 0;

		TFuture<FMD5Hash> PackageMD5Destination;
		TAsyncWorkSequence<FMD5> AsyncWriteAndHashSequence;

		// Make sure package is fully loaded before saving. 
		if (!Base && !InOuter->IsFullyLoaded())
		{
			if (!(SaveFlags & SAVE_NoError))
			{
				// We cannot save packages that aren't fully loaded as it would clobber existing not loaded content.
				FText ErrorText;
				if (InOuter->ContainsMap())
				{
					FFormatNamedArguments Arguments;
					Arguments.Add(TEXT("Name"), FText::FromString(NewPath));
					ErrorText = FText::Format(NSLOCTEXT("SavePackage", "CannotSaveMapPartiallyLoaded", "Map '{Name}' cannot be saved as it has only been partially loaded"), Arguments);
				}
				else
				{
					FFormatNamedArguments Arguments;
					Arguments.Add(TEXT("Name"), FText::FromString(NewPath));
					ErrorText = FText::Format(NSLOCTEXT("SavePackage", "CannotSaveAssetPartiallyLoaded", "Asset '{Name}' cannot be saved as it has only been partially loaded"), Arguments);
				}
				Error->Logf(ELogVerbosity::Warning, TEXT("%s"), *ErrorText.ToString());
			}
			return ESavePackageResult::Error;
		}

		// Make sure package is allowed to be saved.
		if (!TargetPlatform && FCoreUObjectDelegates::IsPackageOKToSaveDelegate.IsBound())
		{
			bool bIsOKToSave = FCoreUObjectDelegates::IsPackageOKToSaveDelegate.Execute(InOuter, Filename, Error);
			if (!bIsOKToSave)
			{
				if (!(SaveFlags & SAVE_NoError))
				{
					FText ErrorText;
					if (InOuter->ContainsMap())
					{
						FFormatNamedArguments Arguments;
						Arguments.Add(TEXT("Name"), FText::FromString(NewPath));
						ErrorText = FText::Format(NSLOCTEXT("SavePackage", "MapSaveNotAllowed", "Map '{Name}' is not allowed to save (see log for reason)"), Arguments);
					}
					else
					{
						FFormatNamedArguments Arguments;
						Arguments.Add(TEXT("Name"), FText::FromString(NewPath));
						ErrorText = FText::Format(NSLOCTEXT("SavePackage", "AssetSaveNotAllowed", "Asset '{Name}' is not allowed to save (see log for reason)"), Arguments);
					}
					Error->Logf(ELogVerbosity::Warning, TEXT("%s"), *ErrorText.ToString());
				}
				return ESavePackageResult::Error;
			}
		}

		// if we're conforming, validate that the packages are compatible
		if (Conform != nullptr && !ValidateConformCompatibility(InOuter, Conform, Error))
		{
			if (!(SaveFlags & SAVE_NoError))
			{
				FText ErrorText;
				if (InOuter->ContainsMap())
				{
					FFormatNamedArguments Arguments;
					Arguments.Add(TEXT("Name"), FText::FromString(NewPath));
					ErrorText = FText::Format(NSLOCTEXT("SavePackage", "CannotSaveMapConformIncompatibility", "Conformed Map '{Name}' cannot be saved as it is incompatible with the original"), Arguments);
				}
				else
				{
					FFormatNamedArguments Arguments;
					Arguments.Add(TEXT("Name"), FText::FromString(NewPath));
					ErrorText = FText::Format(NSLOCTEXT("SavePackage", "CannotSaveAssetConformIncompatibility", "Conformed Asset '{Name}' cannot be saved as it is incompatible with the original"), Arguments);
				}
				Error->Logf(ELogVerbosity::Error, TEXT("%s"), *ErrorText.ToString());
			}
			return ESavePackageResult::Error;
		}

		const bool FilterEditorOnly = InOuter->HasAnyPackageFlags(PKG_FilterEditorOnly);

		// Route PreSaveRoot to allow e.g. the world to attach components for the persistent level.
		// If we are saving concurrently, this should have been called before UPackage::Save was called.
		bool bCleanupIsRequired = false;
		if (Base && !bSavingConcurrent)
		{
			bCleanupIsRequired = Base->PreSaveRoot(Filename);
		}

		// Init.
		FString CleanFilename = FPaths::GetCleanFilename(Filename);

		FFormatNamedArguments Args;
		Args.Add(TEXT("CleanFilename"), FText::FromString(CleanFilename));

		FText StatusMessage = FText::Format(NSLOCTEXT("Core", "SavingFile", "Saving file: {CleanFilename}..."), Args);

		const int32 TotalSaveSteps = 33;
		FScopedSlowTask SlowTask(TotalSaveSteps, StatusMessage, bSlowTask);
		SlowTask.MakeDialog(SaveFlags & SAVE_FromAutosave ? true : false);

		SlowTask.EnterProgressFrame();

		bool Success = true;
		bool bRequestStub = false;
		{
			// FullyLoad the package's Loader, so that anything we need to serialize (bulkdata, thumbnails) is available
			COOK_STAT(FScopedDurationTimer SaveTimer(SavePackageStats::FullyLoadLoadersTimeSec));
			EnsureLoadingComplete(InOuter);
		}
		SlowTask.EnterProgressFrame();

		// Untag all objects and names.
		UnMarkAllObjects();

		TArray<UObject*> CachedObjects;

		// structure to track what every export needs to import (native only)
		TMap<UObject*, TArray<UObject*> > NativeObjectDependencies;

		// Size of serialized out package in bytes. This is before compression.
		int32 PackageSize = INDEX_NONE;
		{			
			// TODO: Require a SavePackageContext and move to EditorEngine
			FPackageNameMapSaver NameMapSaver;

			uint32 ComparisonFlags = PPF_DeepCompareInstances;

			// Export objects (tags them as OBJECTMARK_TagExp).
			FArchiveSaveTagExports ExportTaggerArchive( InOuter );
			ExportTaggerArchive.SetPortFlags( ComparisonFlags );
			ExportTaggerArchive.SetCookingTarget(TargetPlatform);
			ExportTaggerArchive.SetSerializeContext(SaveContext);

			check( ExportTaggerArchive.IsCooking() == !!TargetPlatform );
			check( ExportTaggerArchive.IsCooking() == bIsCooking );

			// Tag exports and route presave.
			FPackageExportTagger PackageExportTagger(Base, TopLevelFlags, InOuter, TargetPlatform);
			{
				TRACE_CPUPROFILER_EVENT_SCOPE(UPackage_Save_TagExportsWithPresave);

				COOK_STAT(FScopedDurationTimer SaveTimer(SavePackageStats::TagPackageExportsPresaveTimeSec));
				// Do not route presave if saving concurrently. This should have been done before the concurrent save started.
				// Also if we're trying to diff the package and gathering callstacks, Presave has already been done
				const bool bRoutePresave = !bSavingConcurrent && !(SaveFlags & SAVE_DiffCallstack);
				PackageExportTagger.TagPackageExports(ExportTaggerArchive, bRoutePresave);
				ExportTaggerArchive.SetFilterEditorOnly(FilterEditorOnly);
			}
		
#if USE_STABLE_LOCALIZATION_KEYS
			if (GIsEditor)
			{
				// We need to ensure that we have a package localization namespace as the package loading will need it
				// We need to do this before entering the GIsSavingPackage block as it may change the package meta-data
				TextNamespaceUtil::EnsurePackageNamespace(InOuter);
			}
#endif // USE_STABLE_LOCALIZATION_KEYS

			if (InOuter->WorldTileInfo.IsValid())
			{
				// collect custom version from wc tile info
				ExportTaggerArchive << *(InOuter->WorldTileInfo);
			}

			{
				check(!IsGarbageCollecting());
				// set GIsSavingPackage here as it is now illegal to create any new object references; they potentially wouldn't be saved correctly								
				struct FScopedSavingFlag
				{
					FScopedSavingFlag(bool InSavingConcurrent)
						: bSavingConcurrent(InSavingConcurrent)
					{
						// We need the same lock as GC so that no StaticFindObject can happen in parallel to saveing a package
						if (IsInGameThread())
						{
							FGCCSyncObject::Get().GCLock();
						}
						else
						{
							FGCCSyncObject::Get().LockAsync();
						}

						// Do not change GIsSavingPackage while saving concurrently. It should have been set before and after all packages are saved
						if (!bSavingConcurrent)
						{
							GIsSavingPackage = true;
						}
					}
					~FScopedSavingFlag() 
					{ 
						if (!bSavingConcurrent)
						{
							GIsSavingPackage = false;
						}
						if (IsInGameThread())
						{
							FGCCSyncObject::Get().GCUnlock();
						}
						else
						{
							FGCCSyncObject::Get().UnlockAsync();
						}
					}

					bool bSavingConcurrent;
				} IsSavingFlag(bSavingConcurrent);

			
				{
					TRACE_CPUPROFILER_EVENT_SCOPE(UPackage_Save_TagExports);
					COOK_STAT(FScopedDurationTimer SaveTimer(SavePackageStats::TagPackageExportsTimeSec));
					// Clear all marks (OBJECTMARK_TagExp and exclusion marks) again as we need to redo tagging below.
					UnMarkAllObjects();
			
					// We need to serialize objects yet again to tag objects that were created by PreSave as OBJECTMARK_TagExp.
					PackageExportTagger.TagPackageExports( ExportTaggerArchive, false );
				}

				// Kick off any Precaching required for the target platform to save these objects
				// only need to do this if we are cooking a different platform then the one which is currently running
				// TODO: if save package is canceled then call ClearCache on each object

#if WITH_EDITOR
				if ( bIsCooking && !bSavingConcurrent )
				{
					TArray<UObject*> TagExpObjects;
					GetObjectsWithAnyMarks(TagExpObjects, OBJECTMARK_TagExp);
					for ( int Index =0; Index < TagExpObjects.Num(); ++Index)
					{
						UObject *ExpObject = TagExpObjects[Index];
						if ( ExpObject->HasAnyMarks( OBJECTMARK_TagExp ) )
						{
							ExpObject->BeginCacheForCookedPlatformData( TargetPlatform );
							CachedObjects.Add( ExpObject );
						}
					}
				}
#endif

				SlowTask.EnterProgressFrame();

				// structure to track what every export needs to import
				TMap<UObject*, TArray<UObject*> > ObjectDependencies;

				// and a structure to track non-redirector references
				TSet<UObject*> DependenciesReferencedByNonRedirectors;
		
				/** If true, we are going to save to disk async to save time. */
				const bool bSaveAsync = !!(SaveFlags & SAVE_Async);

				const bool bSaveUnversioned = !!(SaveFlags & SAVE_Unversioned);

				TUniquePtr<FLinkerSave> Linker = nullptr;
				FArchiveFormatterType* Formatter = nullptr;
				FArchive* TextFormatArchive = nullptr;
				const bool bTextFormat = FString(Filename).EndsWith(FPackageName::GetTextAssetPackageExtension()) || FString(Filename).EndsWith(FPackageName::GetTextMapPackageExtension());

				const FString BaseFilename = FPaths::GetBaseFilename(Filename);
				// Make temp file. CreateTempFilename guarantees unique, non-existing filename.
				// The temp file will be saved in the game save folder to not have to deal with potentially too long paths.
				// Since the temp filename may include a 32 character GUID as well, limit the user prefix to 32 characters.
				TOptional<FString> TempFilename;
				TOptional<FString> TextFormatTempFilename;
				ON_SCOPE_EXIT
				{
					// free the file handle and delete the temporary file
					Linker->CloseAndDestroySaver();
					if (TempFilename.IsSet())
					{
						IFileManager::Get().Delete(*TempFilename.GetValue());
					}
					if (TextFormatTempFilename.IsSet())
					{
						IFileManager::Get().Delete(*TextFormatTempFilename.GetValue());
					}
				};
	
				{
					TRACE_CPUPROFILER_EVENT_SCOPE(UPackage_Save_CreateLinkerSave);

#if WITH_EDITOR
					FString DiffCookedPackagesPath;
					// if we are cooking and we have diff cooked packages on the commandline then do some special stuff

					// Finds the asset object within a package
					auto FindAssetInPackage = [](UPackage* Package) -> UObject*
					{
						UObject* Asset = nullptr;
						ForEachObjectWithOuter(Package, [&Asset](UObject* Object)
							{
								if (!Asset && Object->IsAsset())
								{
									Asset = Object;
								}
							}, /*bIncludeNestedObjects*/ false);
						return Asset;
					};

					if (TargetPlatform != nullptr && (SaveFlags & SAVE_DiffCallstack))
					{
						// The entire package will be serialized to memory and then compared against package on disk.
						// Each difference will be log with its Serialize call stack trace
						FArchive* Saver = new FArchiveStackTrace(FindAssetInPackage(InOuter), *InOuter->FileName.ToString(), true, InOutDiffMap);
						Linker = TUniquePtr<FLinkerSave>(new FLinkerSave(InOuter, Saver, bForceByteSwapping, bSaveUnversioned));
					}
					else if (TargetPlatform != nullptr && (SaveFlags & SAVE_DiffOnly))
					{
						// The entire package will be serialized to memory and then compared against package on disk
						FArchive* Saver = new FArchiveStackTrace(FindAssetInPackage(InOuter), *InOuter->FileName.ToString(), false);
						Linker = TUniquePtr<FLinkerSave>(new FLinkerSave(InOuter, Saver, bForceByteSwapping, bSaveUnversioned));
					}
					else if ((!!TargetPlatform) && FParse::Value(FCommandLine::Get(), TEXT("DiffCookedPackages="), DiffCookedPackagesPath))
					{
						FString TestArchiveFilename = Filename;
						// TestArchiveFilename.ReplaceInline(TEXT("Cooked"), TEXT("CookedDiff"));
						DiffCookedPackagesPath.ReplaceInline(TEXT("\\"), TEXT("/"));
						FString CookedPath = FPaths::ConvertRelativePathToFull(FPaths::ProjectSavedDir() + TEXT("Cooked/"));
						CookedPath.ReplaceInline(TEXT("\\"), TEXT("/"));
						TestArchiveFilename.ReplaceInline(*CookedPath, *DiffCookedPackagesPath);

						FArchive* TestArchive = IFileManager::Get().CreateFileReader(*TestArchiveFilename);
						FArchive* Saver = new FDiffSerializeArchive(*InOuter->FileName.ToString(), TestArchive);
						Linker = TUniquePtr<FLinkerSave>(new FLinkerSave(InOuter, Saver, bForceByteSwapping));
					}
					else
#endif
						if (bSaveAsync)
						{
							// Allocate the linker with a memory writer, forcing byte swapping if wanted.
							Linker = TUniquePtr<FLinkerSave>(new FLinkerSave(InOuter, bForceByteSwapping, bSaveUnversioned));
						}
						else
						{
							// Allocate the linker, forcing byte swapping if wanted.
							TempFilename = FPaths::CreateTempFilename(*FPaths::ProjectSavedDir(), *BaseFilename.Left(32));
							Linker = TUniquePtr<FLinkerSave>(new FLinkerSave(InOuter, *TempFilename.GetValue(), bForceByteSwapping, bSaveUnversioned));
						}

#if WITH_TEXT_ARCHIVE_SUPPORT
					if (bTextFormat)
					{
						if (TempFilename.IsSet())
						{
							TextFormatTempFilename = TempFilename.GetValue() + FPackageName::GetTextAssetPackageExtension();
						}
						else
						{
							TextFormatTempFilename = FPaths::CreateTempFilename(*FPaths::ProjectSavedDir(), *BaseFilename.Left(32)) + FPackageName::GetTextAssetPackageExtension();
						}
						TextFormatArchive = IFileManager::Get().CreateFileWriter(*TextFormatTempFilename.GetValue());
						FJsonArchiveOutputFormatter* OutputFormatter = new FJsonArchiveOutputFormatter(*TextFormatArchive);
						OutputFormatter->SetObjectIndicesMap(&Linker->ObjectIndicesMap);
						Formatter = OutputFormatter;
					}
					else
#endif
					{
						Formatter = new FBinaryArchiveFormatter(*(FArchive*)Linker.Get());
					}
				}

				FStructuredArchive* StructuredArchive = new FStructuredArchive(*Formatter);
				FStructuredArchive::FRecord StructuredArchiveRoot = StructuredArchive->Open().EnterRecord();
				StructuredArchiveRoot.GetUnderlyingArchive().SetSerializeContext(SaveContext);
#if WITH_EDITOR
				if (!!TargetPlatform)
				{
					Linker->SetDebugSerializationFlags(DSF_EnableCookerWarnings | Linker->GetDebugSerializationFlags());
				}
#endif

				if (!(Linker->Summary.PackageFlags & PKG_FilterEditorOnly))
				{
					// The Editor version is used as part of the check to see if a package is too old to use the gather cache, so we always have to add it if we have gathered loc for this asset
					// We need to set the editor custom version before we copy the version container to the summary, otherwise we may end up with corrupt assets
					// because we later do it on the Linker when actually gathering loc data
					ExportTaggerArchive.UsingCustomVersion(FEditorObjectVersion::GUID);
				}

				// Use the custom versions we had previously gleaned from the export tag pass
				Linker->Summary.SetCustomVersionContainer(ExportTaggerArchive.GetCustomVersions());

				Linker->SetPortFlags(ComparisonFlags);
				Linker->SetFilterEditorOnly( FilterEditorOnly );
				Linker->SetCookingTarget(TargetPlatform);

				bool bUseUnversionedProperties = bSaveUnversioned && CanUseUnversionedPropertySerialization(TargetPlatform);
				Linker->SetUseUnversionedPropertySerialization(bUseUnversionedProperties);
				Linker->Saver->SetUseUnversionedPropertySerialization(bUseUnversionedProperties);

				// Make sure the package has the same version as the linker
				InOuter->LinkerPackageVersion = Linker->UE4Ver();
				InOuter->LinkerLicenseeVersion = Linker->LicenseeUE4Ver();
				InOuter->LinkerCustomVersion = Linker->GetCustomVersions();

				if (EndSavingIfCancelled())
				{ 
					return ESavePackageResult::Canceled; 
				}
				SlowTask.EnterProgressFrame();
			
				// keep a list of objects that would normally have gone into the dependency map, but since they are from cross-level dependencies, won't be found in the import map
				TArray<UObject*> DependenciesToIgnore;

				// When cooking, strip export objects that 
				//	are both not for client and not for server by default
				//	are for client if target is client only
				//	are for server if target is server only
				if (Linker->IsCooking())
				{
					TArray<UObject*> TagExpObjects;
					GetObjectsWithAnyMarks(TagExpObjects, OBJECTMARK_TagExp);

					const EObjectMark ExcludedObjectMarks = GetExcludedObjectMarksForTargetPlatform(TargetPlatform, Linker->IsCooking());
					if (Linker->IsCooking() && ExcludedObjectMarks != OBJECTMARK_NOMARKS)
					{
						// Make sure that nothing is in the export table that should have been filtered out
						for (UObject* ObjExport : TagExpObjects)
						{
							if (!ensureMsgf(!ObjExport->HasAnyMarks(ExcludedObjectMarks), TEXT("Object %s is marked for export, but has excluded mark!"), *ObjExport->GetPathName()))
							{
								ObjExport->UnMark(OBJECTMARK_TagExp);
							}
						}
						GetObjectsWithAnyMarks(TagExpObjects, OBJECTMARK_TagExp);
					}

					// Exports got filtered out already if they're not for this platform
					if (TagExpObjects.Num() == 0)
					{
						UE_CLOG(!(SaveFlags & SAVE_NoError), LogSavePackage, Verbose, TEXT("No exports found (or all exports are editor-only) for %s. Package will not be saved."), *BaseFilename);
						return ESavePackageResult::ContainsEditorOnlyData;
					}

#if WITH_EDITOR
					if (bIsCooking && TargetPlatform)
					{
						if (const IBlueprintNativeCodeGenCore* Coordinator = IBlueprintNativeCodeGenCore::Get())
						{
							EReplacementResult ReplacmentResult = Coordinator->IsTargetedForReplacement(InOuter, Coordinator->GetNativizationOptionsForPlatform(TargetPlatform));
							if (ReplacmentResult == EReplacementResult::ReplaceCompletely)
							{
								if (IsEventDrivenLoaderEnabledInCookedBuilds() && TargetPlatform)
								{
									// the package isn't actually in the export map, but that is ok, we add it as export anyway for error checking
									EDLCookChecker.AddExport(InOuter);

									for (UObject* ObjExport : TagExpObjects)
									{
										// Register exports, these will exist at runtime because they are compiled in
										EDLCookChecker.AddExport(ObjExport);
									}
								}

								UE_LOG(LogSavePackage, Verbose, TEXT("Package %s contains assets that are being converted to native code."), *InOuter->GetName());
								return ESavePackageResult::ReplaceCompletely;
							}
							else if (ReplacmentResult == EReplacementResult::GenerateStub)
							{
								bRequestStub = true;
							}
						}
					}
#endif
				}

				// Import objects & names.
				TSet<UPackage*> PrestreamPackages;
				{
					TRACE_CPUPROFILER_EVENT_SCOPE(UPackage_Save_TagImports);
					
					TArray<UObject*> TagExpObjects;
					GetObjectsWithAnyMarks(TagExpObjects, OBJECTMARK_TagExp);
					for(int32 Index = 0; Index < TagExpObjects.Num(); Index++)
					{
						UObject* Obj = TagExpObjects[Index];
						check(Obj->HasAnyMarks(OBJECTMARK_TagExp));

						// Build list.
						FArchiveSaveTagImports ImportTagger(Linker.Get(), NameMapSaver);
						ImportTagger.SetPortFlags(ComparisonFlags);
						ImportTagger.SetFilterEditorOnly(FilterEditorOnly);
						ImportTagger.SetSerializeContext(SaveContext);

						UClass* Class = Obj->GetClass();

						if ( Obj->HasAnyFlags(RF_ClassDefaultObject) )
						{
							Class->SerializeDefaultObject(Obj, ImportTagger);
						}
						else
						{
							Obj->Serialize( ImportTagger );
						}

						ImportTagger << Class;

						UObject* Template = Obj->GetArchetype();
						if (Template)
						{
							// If we're not cooking for the event driven loader, exclude the CDO
							if (Template != Class->GetDefaultObject() || (IsEventDrivenLoaderEnabledInCookedBuilds() && TargetPlatform))
							{
								ImportTagger << Template;
							}

							static struct FDumpChangesSettings
							{
								FString ObjectName;
								FString ArchetypeName;

								FDumpChangesSettings()
								{
									const TCHAR* CommandLine = FCommandLine::Get();

									// Check if we want to dump objects by name
									FString LocalObjectName;
									if (FParse::Value(CommandLine, TEXT("dumpsavestate="), LocalObjectName))
									{
										ObjectName = MoveTemp(LocalObjectName);
									}

									// Check if we want to dump objects by their CDO name
									FString LocalArchetypeName;
									if (FParse::Value(CommandLine, TEXT("dumpsavestatebyarchetype="), LocalArchetypeName))
									{
										ArchetypeName = MoveTemp(LocalArchetypeName);
									}
								}
							} DumpChangesSettings;

							// Dump objects and their CDO during save to show how those objects are being delta-serialized
							if (Obj->GetFName() == *DumpChangesSettings.ObjectName || Template->GetFName() == *DumpChangesSettings.ArchetypeName)
							{
								auto DumpPropertiesToText = [](UObject* Object)
								{
									TArray<TTuple<FProperty*, FString>> Result;
									for (FProperty* Prop : TFieldRange<FProperty>(Object->GetClass()))
									{
										FString PropState;
										const void* PropAddr = Prop->ContainerPtrToValuePtr<void>(Object);
										Prop->ExportTextItem(PropState, PropAddr, nullptr, Object, PPF_None);

										Result.Emplace(Prop, MoveTemp(PropState));
									}
									return Result;
								};

								TArray<TTuple<FProperty*, FString>> TemplateOutput = DumpPropertiesToText(Template);
								TArray<TTuple<FProperty*, FString>> ObjOutput      = DumpPropertiesToText(Obj);

								FString TemplateText = FString::JoinBy(TemplateOutput, TEXT("\n"), [](const TTuple<FProperty*, FString>& PropValue)
								{
									return FString::Printf(TEXT("  %s: %s"), *PropValue.Get<0>()->GetName(), *PropValue.Get<1>());
								});
								FString ObjText = FString::JoinBy(ObjOutput, TEXT("\n"), [](const TTuple<FProperty*, FString>& PropValue)
								{
									return FString::Printf(TEXT("  %s: %s"), *PropValue.Get<0>()->GetName(), *PropValue.Get<1>());
								});
								UE_LOG(LogSavePackage, Warning, TEXT("---\nArchetype: %s\n%s\nObject: %s\n%s\n---"), *Template->GetFullName(), *TemplateText, *Obj->GetFullName(), *ObjText);
							}
						}

						if (IsEventDrivenLoaderEnabledInCookedBuilds() && TargetPlatform)
						{
							TArray<UObject*> Deps;
							Obj->GetPreloadDependencies(Deps);
							for (UObject* Dep : Deps)
							{
								// We assume nothing in coreuobject ever loads assets in a constructor
								if (Dep && Dep->GetOutermost()->GetFName() != GLongCoreUObjectPackageName)
								{
									// We want to tag these as imports, but not as dependencies
									FArchiveSaveTagImports::FScopeIgnoreDependencies IgnoreDependencies(ImportTagger);
									ImportTagger << Dep;
								}
							}
							static const IConsoleVariable* ProcessPrestreamingRequests = IConsoleManager::Get().FindConsoleVariable(TEXT("s.ProcessPrestreamingRequests"));
							if (ProcessPrestreamingRequests->GetInt())
							{
								Deps.Reset();
								Obj->GetPrestreamPackages(Deps);
								for (UObject* Dep : Deps)
								{
									if (Dep)
									{
										UPackage* Pkg = Dep->GetOutermost();
										if (!Pkg->HasAnyPackageFlags(PKG_CompiledIn) && Obj->HasAnyMarks(OBJECTMARK_TagExp))
										{
											PrestreamPackages.Add(Pkg);
										}
									}
								}
							}
						}

						if( Obj->IsIn(GetTransientPackage()) )
						{
							UE_LOG(LogSavePackage, Fatal, TEXT("%s"), *FString::Printf( TEXT("Transient object imported: %s"), *Obj->GetFullName() ) );
						}

						if (Obj->GetClass() != UObjectRedirector::StaticClass())
						{
							DependenciesReferencedByNonRedirectors.Append(ImportTagger.Dependencies);
						}
						ObjectDependencies.Add(Obj, MoveTemp(ImportTagger.Dependencies));
						NativeObjectDependencies.Add(Obj, MoveTemp(ImportTagger.NativeDependencies));
					}
				}
				if (PrestreamPackages.Num())
				{
					TSet<UPackage*> KeptPrestreamPackages;
					for (UPackage* Pkg : PrestreamPackages)
					{
						if (!Pkg->HasAnyMarks(OBJECTMARK_TagImp))
						{
							Pkg->Mark(OBJECTMARK_TagImp);
							KeptPrestreamPackages.Add(Pkg);
						}
					}
					Exchange(PrestreamPackages, KeptPrestreamPackages);
				}

#if WITH_EDITOR
				// Remove TagExp from duplicate objects.
				TMap<UObject*, UObject*> DuplicateRedirects = UnmarkExportTagFromDuplicates();
#endif // WITH_EDITOR

				if ( EndSavingIfCancelled() )
				{ 
					return ESavePackageResult::Canceled;
				}
				SlowTask.EnterProgressFrame();

				if ( EndSavingIfCancelled() )
				{ 
					return ESavePackageResult::Canceled;
				}
				SlowTask.EnterProgressFrame();

				TArray<UObject*> PrivateObjects;
				TArray<UObject*> ObjectsInOtherMaps;
				TArray<UObject*> LevelObjects;

				// Tag the names for all relevant object, classes, and packages.
				{
					TRACE_CPUPROFILER_EVENT_SCOPE(UPackage_Save_TagNames);

					TArray<UObject*> TagExpImpObjects;
					GetObjectsWithAnyMarks(TagExpImpObjects, EObjectMark(OBJECTMARK_TagExp|OBJECTMARK_TagImp));
					for(int32 Index = 0; Index < TagExpImpObjects.Num(); Index++)
					{
						UObject* Obj = TagExpImpObjects[Index];
						check(Obj->HasAnyMarks(EObjectMark(OBJECTMARK_TagExp|OBJECTMARK_TagImp)));

						NameMapSaver.MarkNameAsReferenced(Obj->GetFName());
#if WITH_EDITOR
						AddReplacementsNames(NameMapSaver, Obj, TargetPlatform);
#endif //WITH_EDITOR
						if( Obj->GetOuter() )
						{
							NameMapSaver.MarkNameAsReferenced(Obj->GetOuter()->GetFName());
						}

						if( Obj->HasAnyMarks(OBJECTMARK_TagImp) )
						{
							NameMapSaver.MarkNameAsReferenced(Obj->GetClass()->GetFName());
							check(Obj->GetClass()->GetOuter());
							NameMapSaver.MarkNameAsReferenced(Obj->GetClass()->GetOuter()->GetFName());
						
							// if a private object was marked by the cooker, it will be in memory on load, and will be found. helps with some objects
							// from a package in a package being moved into Startup_int.xxx, but not all
							// Imagine this:
							// Package P:
							//   - A (private)
							//   - B (public, references A)
							//   - C (public, references A)
							// Map M:
							//   - MObj (references B)
							// Startup Package S:
							//   - SObj (references C)
							// When Startup is cooked, it will pull in C and A. When M is cooked, it will pull in B, but not A, because
							// A was already marked by the cooker. M.xxx now has a private import to A, which is normally illegal, hence
							// the OBJECTMARK_MarkedByCooker check below
							UPackage* ObjPackage = Obj->GetOutermost();
							if (PrestreamPackages.Contains(ObjPackage))
							{
								NameMapSaver.MarkNameAsReferenced(PrestreamPackageClassName);
								// These are not errors
								UE_LOG(LogSavePackage, Display, TEXT("Prestreaming package %s "), *ObjPackage->GetPathName()); //-V595
								continue;
							}

#if WITH_EDITORONLY_DATA
							// Allow referencing private objects into/from/between owned packages
							if (ObjPackage && (ObjPackage->IsOwnedBy(InOuter) || InOuter->IsOwnedBy(ObjPackage) || InOuter->HasSameOwner(ObjPackage)))
							{
								continue;
							}
#endif
							if( !Obj->HasAnyFlags(RF_Public) && !Obj->HasAnyFlags(RF_Transient))
							{
								if (!IsEventDrivenLoaderEnabledInCookedBuilds() || !TargetPlatform || !ObjPackage->HasAnyPackageFlags(PKG_CompiledIn))
								{
									PrivateObjects.Add(Obj);
								}
							}

							// See whether the object we are referencing is in another map package.
							if( ObjPackage && ObjPackage->ContainsMap() )
							{
								if ( ObjPackage != Obj && Obj->GetFName() != NAME_PersistentLevel && Obj->GetClass()->GetFName() != WorldClassName )
								{
									ObjectsInOtherMaps.Add(Obj);

									if ( DependenciesReferencedByNonRedirectors.Contains(Obj) )
									{
										UE_LOG(LogSavePackage, Warning, TEXT( "Obj in another map: %s"), *Obj->GetFullName() );

										if (!(SaveFlags & SAVE_NoError))
										{
											Error->Logf(ELogVerbosity::Warning, TEXT("%s"), *FText::Format( NSLOCTEXT( "Core", "SavePackageObjInAnotherMap", "Object '{0}' is in another map" ), FText::FromString( *Obj->GetFullName() ) ).ToString() );
										}
									}
								}
								else
								{
									LevelObjects.Add(Obj);
								}
							}
						}
					}
				}

				if ( EndSavingIfCancelled() )
				{ 
					return ESavePackageResult::Canceled;
				}
				SlowTask.EnterProgressFrame();

				if ( LevelObjects.Num() > 0 && ObjectsInOtherMaps.Num() == 0 )
				{
					ObjectsInOtherMaps = LevelObjects;
				}

				// It is allowed for redirectors to reference objects in other maps.
				// Form the list of objects that erroneously reference another map.
				TArray<UObject*> IllegalObjectsInOtherMaps;
				for ( auto ObjIt = ObjectsInOtherMaps.CreateConstIterator(); ObjIt; ++ObjIt )
				{
					if ( DependenciesReferencedByNonRedirectors.Contains(*ObjIt) )
					{
						IllegalObjectsInOtherMaps.Add(*ObjIt);
					}
				}

				// The graph is linked to objects in a different map package!
				if (IllegalObjectsInOtherMaps.Num() )
				{
					UObject* MostLikelyCulprit = nullptr;
					const FProperty* PropertyRef = nullptr;

					// construct a string containing up to the first 5 objects problem objects
					FString ObjectNames;
					int32 MaxNamesToDisplay = 5;
					bool DisplayIsLimited = true;

					if (IllegalObjectsInOtherMaps.Num() < MaxNamesToDisplay)
					{
						MaxNamesToDisplay = IllegalObjectsInOtherMaps.Num();
						DisplayIsLimited = false;
					}

					for (int32 Idx = 0; Idx < MaxNamesToDisplay; Idx++)
					{
						ObjectNames += IllegalObjectsInOtherMaps[Idx]->GetName() + TEXT("\n");
					}
					
					// if there are more than 5 items we indicated this by adding "..." at the end of the list
					if (DisplayIsLimited)
					{
						ObjectNames += TEXT("...\n");
					}

					Args.Empty();
					Args.Add( TEXT("FileName"), FText::FromString( Filename ) );
					Args.Add( TEXT("ObjectNames"), FText::FromString( ObjectNames ) );
					const FText Message = FText::Format( NSLOCTEXT("Core", "LinkedToObjectsInOtherMap_FindCulpritQ", "Can't save {FileName}: Graph is linked to object(s) in external map.\nExternal Object(s):\n{ObjectNames}  \nTry to find the chain of references to that object (may take some time)?"), Args );

					FString CulpritString = TEXT( "Unknown" );
					if (FMessageDialog::Open(EAppMsgType::YesNo, Message) == EAppReturnType::Yes)
					{
						FindMostLikelyCulprit(IllegalObjectsInOtherMaps, MostLikelyCulprit, PropertyRef);
						if (MostLikelyCulprit != nullptr && PropertyRef != nullptr)
						{
							CulpritString = FString::Printf(TEXT("%s (%s)"), *MostLikelyCulprit->GetFullName(), *PropertyRef->GetName());
						}
						else if (MostLikelyCulprit != nullptr)
						{
							CulpritString = FString::Printf(TEXT("%s (Unknown property)"), *MostLikelyCulprit->GetFullName());
						}
					}

					if (!(SaveFlags & SAVE_NoError))
					{
						Error->Logf(ELogVerbosity::Warning, TEXT("Can't save %s: Graph is linked to object %s in external map"), Filename, *CulpritString);
					}
					return ESavePackageResult::Error;
				}

				// The graph is linked to private objects!
				if (PrivateObjects.Num())
				{
					UObject* MostLikelyCulprit = nullptr;
					const FProperty* PropertyRef = nullptr;
					
					// construct a string containing up to the first 5 objects problem objects
					FString ObjectNames;
					int32 MaxNamesToDisplay = 5;
					bool DisplayIsLimited = true;

					if (PrivateObjects.Num() < MaxNamesToDisplay)
					{
						MaxNamesToDisplay = PrivateObjects.Num();
						DisplayIsLimited = false;
					}

					for (int32 Idx = 0; Idx < MaxNamesToDisplay; Idx++)
					{
						ObjectNames += PrivateObjects[Idx]->GetName() + TEXT("\n");
					}

					// if there are more than 5 items we indicated this by adding "..." at the end of the list
					if (DisplayIsLimited)
					{
						ObjectNames += TEXT("...\n");
					}

					Args.Empty();
					Args.Add( TEXT("FileName"), FText::FromString( Filename ) );
					Args.Add( TEXT("ObjectNames"), FText::FromString( ObjectNames ) );
					const FText Message = FText::Format( NSLOCTEXT("Core", "LinkedToPrivateObjectsInOtherPackage_FindCulpritQ", "Can't save {FileName}: Graph is linked to private object(s) in an external package.\nExternal Object(s):\n{ObjectNames}  \nTry to find the chain of references to that object (may take some time)?"), Args );

					FString CulpritString = TEXT( "Unknown" );
					if (FMessageDialog::Open(EAppMsgType::YesNo, Message) == EAppReturnType::Yes)
					{
						FindMostLikelyCulprit(PrivateObjects, MostLikelyCulprit, PropertyRef);
						CulpritString = FString::Printf(TEXT("%s (%s)"),
							(MostLikelyCulprit != nullptr) ? *MostLikelyCulprit->GetFullName() : TEXT("(unknown culprit)"),
							(PropertyRef != nullptr) ? *PropertyRef->GetName() : TEXT("unknown property ref"));
					}

					if (!(SaveFlags & SAVE_NoError))
					{
						Error->Logf(ELogVerbosity::Warning, TEXT("Can't save %s: Graph is linked to external private object %s"), Filename, *CulpritString);
					}
					return ESavePackageResult::Error;
				}

				// Write fixed-length file summary to overwrite later.
				if( Conform )
				{
					// Conform to previous generation of file.
					UE_LOG(LogSavePackage, Log,  TEXT("Conformal save, relative to: %s, Generation %i"), *Conform->Filename, Conform->Summary.Generations.Num()+1 );
					Linker->Summary.Guid = Conform->Summary.Guid;
#if WITH_EDITORONLY_DATA
					Linker->Summary.PersistentGuid = Conform->Summary.PersistentGuid;
					Linker->Summary.OwnerPersistentGuid	= Conform->Summary.OwnerPersistentGuid;
#endif
					Linker->Summary.Generations = Conform->Summary.Generations;
				}
				else if (SaveFlags & SAVE_KeepGUID)
				{
					// First generation file, keep existing GUID
					Linker->Summary.Guid = InOuter->Guid;
#if WITH_EDITORONLY_DATA
					Linker->Summary.PersistentGuid = InOuter->PersistentGuid;
					Linker->Summary.OwnerPersistentGuid = InOuter->OwnerPersistentGuid;
#endif
					Linker->Summary.Generations = TArray<FGenerationInfo>();
				}
				else
				{
					// First generation file.
					Linker->Summary.Guid = FGuid::NewGuid();
#if WITH_EDITORONLY_DATA
					Linker->Summary.PersistentGuid = InOuter->PersistentGuid;
					Linker->Summary.OwnerPersistentGuid = InOuter->OwnerPersistentGuid;
#endif
					Linker->Summary.Generations = TArray<FGenerationInfo>();

					// make sure the UPackage's copy of the GUID is up to date
					InOuter->Guid = Linker->Summary.Guid;
				}
				new(Linker->Summary.Generations)FGenerationInfo(0, 0);

				{
#if WITH_EDITOR
					FArchiveStackTraceIgnoreScope IgnoreSummaryDiffsScope(DiffSettings.bIgnoreHeaderDiffs);
#endif // WITH_EDITOR
					if (!bTextFormat)
					{
						StructuredArchiveRoot.GetUnderlyingArchive() << Linker->Summary;
					}
				}
				int32 OffsetAfterPackageFileSummary = Linker->Tell();
		
				if ( EndSavingIfCancelled() )
				{ 
					return ESavePackageResult::Canceled;
				}
				SlowTask.EnterProgressFrame();


#if WITH_EDITOR
				if ( GOutputCookingWarnings )
				{
					// check the name list for uniqueobjectnamefor cooking
					static FNameEntryId NAME_UniqueObjectNameForCooking = FName("UniqueObjectNameForCooking").GetComparisonIndex();
					if (NameMapSaver.NameExists(NAME_UniqueObjectNameForCooking))
					{
						UE_LOG(LogSavePackage, Warning, TEXT("Saving object into cooked package %s which was created at cook time"), Filename);
					}
				}
#endif

				// Build NameMap.
				Linker->Summary.NameOffset = Linker->Tell();
				{
					TRACE_CPUPROFILER_EVENT_SCOPE(UPackage_Save_BuildNameMap);
#if WITH_EDITOR
					FArchive::FScopeSetDebugSerializationFlags S(*Linker, DSF_IgnoreDiff, true);
					FArchiveStackTraceIgnoreScope IgnoreSummaryDiffsScope(DiffSettings.bIgnoreHeaderDiffs);
#endif
					NameMapSaver.UpdateLinker(*Linker.Get(), Conform, bTextFormat ? nullptr : Linker->Saver);
				}
				if ( EndSavingIfCancelled() )
				{ 
					return ESavePackageResult::Canceled;
				}
				SlowTask.EnterProgressFrame();

				FStructuredArchive::FStream Stream = StructuredArchiveRoot.EnterStream(SA_FIELD_NAME(TEXT("GatherableTextData")));
				Linker->Summary.GatherableTextDataOffset = 0;
				Linker->Summary.GatherableTextDataCount = 0;
				if (!(Linker->Summary.PackageFlags & PKG_FilterEditorOnly))
				{
					TRACE_CPUPROFILER_EVENT_SCOPE(UPackage_Save_WriteGatherableTextData);

					// The Editor version is used as part of the check to see if a package is too old to use the gather cache, so we always have to add it if we have gathered loc for this asset
					// Note that using custom version here only works because we already added it to the export tagger before the package summary was serialized
					Linker->UsingCustomVersion(FEditorObjectVersion::GUID);

					bool bCanCacheGatheredText = false;
					
					// Gathers from the given package
					EPropertyLocalizationGathererResultFlags GatherableTextResultFlags = EPropertyLocalizationGathererResultFlags::Empty;
					FPropertyLocalizationDataGatherer(Linker->GatherableTextDataMap, InOuter, GatherableTextResultFlags);

					// We can only cache packages that:
					//	1) Don't contain script data, as script data is very volatile and can only be safely gathered after it's been compiled (which happens automatically on asset load).
					//	2) Don't contain text keyed with an incorrect package localization ID, as these keys will be changed later during save.
					bCanCacheGatheredText = !EnumHasAnyFlags(GatherableTextResultFlags, EPropertyLocalizationGathererResultFlags::HasScript | EPropertyLocalizationGathererResultFlags::HasTextWithInvalidPackageLocalizationID);

					if (bCanCacheGatheredText)
					{
						Linker->Summary.GatherableTextDataOffset = Linker->Tell();

						// Save gatherable text data.
						Linker->Summary.GatherableTextDataCount = Linker->GatherableTextDataMap.Num();
						for (FGatherableTextData& GatherableTextData : Linker->GatherableTextDataMap)
						{
							Stream.EnterElement() << GatherableTextData;
						}
					}
				}

				if ( EndSavingIfCancelled() )
				{ 
					return ESavePackageResult::Canceled;
				}
				SlowTask.EnterProgressFrame();

				// Build ImportMap.
				{
					TRACE_CPUPROFILER_EVENT_SCOPE(UPackage_Save_BuildImportMap);

					TArray<UObject*> TagImpObjects;

					const EObjectMark ExcludedObjectMarks = GetExcludedObjectMarksForTargetPlatform(TargetPlatform, Linker->IsCooking());
					GetObjectsWithAnyMarks(TagImpObjects, OBJECTMARK_TagImp);

					if (Linker->IsCooking() && ExcludedObjectMarks != OBJECTMARK_NOMARKS)
					{
						// Make sure that nothing is in the import table that should have been filtered out
						for (UObject* ObjImport : TagImpObjects)
						{
							if (!ensureMsgf(!ObjImport->HasAnyMarks(ExcludedObjectMarks), TEXT("Object %s is marked for import, but has excluded mark!"), *ObjImport->GetPathName()))
							{
								ObjImport->UnMark(OBJECTMARK_TagImp);
							}
						}
						GetObjectsWithAnyMarks(TagImpObjects, OBJECTMARK_TagImp);
					}

					for(int32 Index = 0; Index < TagImpObjects.Num(); Index++)
					{
						UObject* Obj = TagImpObjects[Index];
						check(Obj->HasAnyMarks(OBJECTMARK_TagImp));
						UClass* ObjClass = Obj->GetClass();
#if WITH_EDITOR
						FName ReplacedName = NAME_None;
						if (bIsCooking && TargetPlatform)
						{
							if (const IBlueprintNativeCodeGenCore* Coordinator = IBlueprintNativeCodeGenCore::Get())
							{
								const FCompilerNativizationOptions& NativizationOptions = Coordinator->GetNativizationOptionsForPlatform(TargetPlatform);
								if (UClass* ReplacedClass = Coordinator->FindReplacedClassForObject(Obj, NativizationOptions))
								{
									ObjClass = ReplacedClass;
								}
								if (UObject* ReplacedOuter = Coordinator->FindReplacedNameAndOuter(Obj, /*out*/ReplacedName, NativizationOptions))
								{
									ReplacedImportOuters.Add(Obj, ReplacedOuter);
								}
							}
						}

						bool bExcludePackageFromCook = FCoreUObjectDelegates::ShouldCookPackageForPlatform.IsBound() ? !FCoreUObjectDelegates::ShouldCookPackageForPlatform.Execute(Obj->GetOutermost(), TargetPlatform) : false;			
						if (bExcludePackageFromCook)
						{
							continue;
						}
#endif //WITH_EDITOR
						FObjectImport* LocObjectImport = new(Linker->ImportMap)FObjectImport(Obj, ObjClass);

						if (PrestreamPackages.Contains((UPackage*)Obj))
						{
							LocObjectImport->ClassName = PrestreamPackageClassName;
						}
#if WITH_EDITOR
						if (ReplacedName != NAME_None)
						{
							LocObjectImport->ObjectName = ReplacedName;
						}
#endif //WITH_EDITOR
					}
				}


				if ( EndSavingIfCancelled() )
				{ 
					return ESavePackageResult::Canceled;
				}
				SlowTask.EnterProgressFrame();

				// sort and conform imports
				FObjectImportSortHelper ImportSortHelper;
				{
					TRACE_CPUPROFILER_EVENT_SCOPE(UPackage_Save_SortImports);
					ImportSortHelper.SortImports(Linker.Get(), Conform);
					Linker->Summary.ImportCount = Linker->ImportMap.Num();
				}

				if ( EndSavingIfCancelled() )
				{ 
					return ESavePackageResult::Canceled;
				}
				SlowTask.EnterProgressFrame();

				
				// Build ExportMap.
				{
					TRACE_CPUPROFILER_EVENT_SCOPE(UPackage_Save_BuildExportMap);

					TArray<UObject*> TagExpObjects;
					GetObjectsWithAnyMarks(TagExpObjects, OBJECTMARK_TagExp);
					for(int32 Index = 0; Index < TagExpObjects.Num(); Index++)
					{
						UObject* Obj = TagExpObjects[Index];
						check(Obj->HasAnyMarks(OBJECTMARK_TagExp));
						new( Linker->ExportMap )FObjectExport( Obj );
					}
				}

#if WITH_EDITOR
				if (GOutputCookingWarnings)
				{
					// check the name list for uniqueobjectnamefor cooking
					static FName NAME_UniqueObjectNameForCooking(TEXT("UniqueObjectNameForCooking"));

					for (const auto& Export : Linker->ExportMap)
					{
						const auto& NameInUse = Export.ObjectName;
						if (NameInUse.GetComparisonIndex() == NAME_UniqueObjectNameForCooking.GetComparisonIndex())
						{
							UObject* Outer = Export.Object->GetOuter();
							UE_LOG(LogSavePackage, Warning, TEXT(" into cooked package %s which was created at cook time, Object Name %s, Full Path %s, Class %s, Outer %s, Outer class %s"), Filename, *NameInUse.ToString(), *Export.Object->GetFullName(), *Export.Object->GetClass()->GetName(), Outer ? *Outer->GetName() : TEXT("None"), Outer ? *Outer->GetClass()->GetName() : TEXT("None") );
						}
					}
				}
#endif

				if ( EndSavingIfCancelled() )
				{ 
					return ESavePackageResult::Canceled;
				}
				SlowTask.EnterProgressFrame();

				// Sort exports alphabetically and conform the export table (if necessary)
				FObjectExportSortHelper ExportSortHelper;
				{
					TRACE_CPUPROFILER_EVENT_SCOPE(UPackage_Save_SortExports);
					ExportSortHelper.SortExports(Linker.Get(), Conform);
				}
				
				// Sort exports for seek-free loading.
				{
					TRACE_CPUPROFILER_EVENT_SCOPE(UPackage_Save_SortExportsForSeekFree);
					COOK_STAT(FScopedDurationTimer SaveTimer(SavePackageStats::SortExportsSeekfreeInnerTimeSec));
					FObjectExportSeekFreeSorter SeekFreeSorter;
					SeekFreeSorter.SortExports( Linker.Get(), Conform );
				}

				Linker->Summary.ExportCount = Linker->ExportMap.Num();

				if ( EndSavingIfCancelled() )
				{ 
					return ESavePackageResult::Canceled;
				}
				SlowTask.EnterProgressFrame();

				// Pre-size depends map.
				Linker->DependsMap.AddZeroed( Linker->ExportMap.Num() );

				// track import and export object linker index
				TMap<UObject*, FPackageIndex> ImportToIndexMap;
				TMap<UObject*, FPackageIndex> ExportToIndexMap;
				for (int32 ImpIndex = 0; ImpIndex < Linker->ImportMap.Num(); ImpIndex++)
				{
					ImportToIndexMap.Add(Linker->ImportMap[ImpIndex].XObject, FPackageIndex::FromImport(ImpIndex));
				}

				for (int32 ExpIndex = 0; ExpIndex < Linker->ExportMap.Num(); ExpIndex++)
				{
					ExportToIndexMap.Add(Linker->ExportMap[ExpIndex].Object, FPackageIndex::FromExport(ExpIndex));
				}

				// go back over the (now sorted) exports and fill out the DependsMap
				{
					TRACE_CPUPROFILER_EVENT_SCOPE(UPackage_Save_BuildExportDependsMap);
					for (int32 ExpIndex = 0; ExpIndex < Linker->ExportMap.Num(); ExpIndex++)
					{
						UObject* Object = Linker->ExportMap[ExpIndex].Object;
						// sorting while conforming can create NULL export map entries, so skip those depends map
						if (Object == nullptr)
						{
							UE_LOG(LogSavePackage, Warning, TEXT("Object is missing for an export, unable to save dependency map. Most likely this is caused my conforming against a package that is missing this object. See log for more info"));
							if (!(SaveFlags & SAVE_NoError))
							{
								Error->Logf(ELogVerbosity::Warning, TEXT("%s"), *FText::Format(NSLOCTEXT("Core", "SavePackageObjectIsMissingExport", "Object is missing for an export, unable to save dependency map for asset '{0}'. Most likely this is caused my conforming against a asset that is missing this object. See log for more info"), FText::FromString(FString(Filename))).ToString());
							}
							continue;
						}

						// add a dependency map entry also
						TArray<FPackageIndex>& DependIndices = Linker->DependsMap[ExpIndex];
						// find all the objects needed by this export
						TArray<UObject*>* SrcDepends = ObjectDependencies.Find(Object);
						checkf(SrcDepends, TEXT("Couldn't find dependency map for %s"), *Object->GetFullName());

						// go through each object and...
						DependIndices.Reserve(SrcDepends->Num());
						for (int32 DependIndex = 0; DependIndex < SrcDepends->Num(); DependIndex++)
						{
							UObject* DependentObject = (*SrcDepends)[DependIndex];

							FPackageIndex DependencyIndex;

							// if the dependency is in the same pacakge, we need to save an index into our ExportMap
							if (DependentObject->GetOutermost() == Linker->LinkerRoot)
							{
								// ... find the associated ExportIndex
								DependencyIndex = ExportToIndexMap.FindRef(DependentObject);
							}
							// otherwise we need to save an index into the ImportMap
							else
							{
								// ... find the associated ImportIndex
								DependencyIndex = ImportToIndexMap.FindRef(DependentObject);
							}

#if WITH_EDITOR
							// If we still didn't find index, maybe it was a duplicate export which got removed.
							// Check if we have a redirect to original.
							if (DependencyIndex.IsNull() && DuplicateRedirects.Contains(DependentObject))
							{
								UObject** const RedirectObj = DuplicateRedirects.Find(DependentObject);
								if (RedirectObj)
								{
									DependencyIndex = ExportToIndexMap.FindRef(*RedirectObj);
								}
							}
#endif
							// if we didn't find it (FindRef returns 0 on failure, which is good in this case), then we are in trouble, something went wrong somewhere
							checkf(!DependencyIndex.IsNull(), TEXT("Failed to find dependency index for %s (%s)"), *DependentObject->GetFullName(), *Object->GetFullName());

							// add the import as an import for this export
							DependIndices.Add(DependencyIndex);
						}
					}
				}


				if ( EndSavingIfCancelled() )
				{ 
					return ESavePackageResult::Canceled;
				}
				SlowTask.EnterProgressFrame();

				// Set linker reverse mappings.
				// also set netplay required data for any UPackages in the export map
				for( int32 i=0; i<Linker->ExportMap.Num(); i++ )
				{
					UObject* Object = Linker->ExportMap[i].Object;
					if( Object )
					{
						Linker->ObjectIndicesMap.Add(Object, FPackageIndex::FromExport(i));

						UPackage* Package = dynamic_cast<UPackage*>(Object);
						if (Package != nullptr)
						{
							Linker->ExportMap[i].PackageFlags = Package->GetPackageFlags();
							if (!Package->HasAnyPackageFlags(PKG_ServerSideOnly))
							{
								Linker->ExportMap[i].PackageGuid = Package->GetGuid();
							}
						}
					}
				}

				if ( EndSavingIfCancelled() )
				{ 
					return ESavePackageResult::Canceled;
				}
				SlowTask.EnterProgressFrame();

				// If this is a map package, make sure there is a world or level in the export map.
				if ( InOuter->ContainsMap() )
				{
					bool bContainsMap = false;
					for( int32 i=0; i<Linker->ExportMap.Num(); i++ )
					{
						UObject* Object = Linker->ExportMap[i].Object;
						
						// Consider redirectors to world/levels as map packages too.
						if (UObjectRedirector* Redirector = Cast<UObjectRedirector>(Object))
						{
							Object = Redirector->DestinationObject;
						}
							
						if ( Object )
						{
							const FString ExportClassName = Object->GetClass()->GetName();
							if( ExportClassName == TEXT("World") || ExportClassName == TEXT("Level") )
							{
								bContainsMap = true;
								break;
							}
						}
					}
					if (!bContainsMap)
					{
						ensureMsgf(false, TEXT("Attempting to save a map package '%s' that does not contain a map object."), *InOuter->GetName());
						UE_LOG(LogSavePackage, Error, TEXT("Attempting to save a map package '%s' that does not contain a map object."), *InOuter->GetName());

						if (!(SaveFlags & SAVE_NoError))
						{
							Error->Logf(ELogVerbosity::Warning, TEXT("%s"), *FText::Format( NSLOCTEXT( "Core", "SavePackageNoMap", "Attempting to save a map asset '{0}' that does not contain a map object" ), FText::FromString( FString( Filename ) ) ).ToString() );
						}
						Success = false;
					}
				}


				if ( EndSavingIfCancelled() )
				{ 
					return ESavePackageResult::Canceled;
				}
				SlowTask.EnterProgressFrame();

				for( int32 i=0; i<Linker->ImportMap.Num(); i++ )
				{
					UObject* Object = Linker->ImportMap[i].XObject;
					if( Object != nullptr )
					{
						const FPackageIndex PackageIndex = FPackageIndex::FromImport(i);
						//ensure(!Linker->ObjectIndicesMap.Contains(Object)); // this ensure will fail
						Linker->ObjectIndicesMap.Add(Object, PackageIndex);
					}
					else
					{
						// the only reason we should ever have a NULL object in the import is when this package is being conformed against another package, and the new
						// version of the package no longer has this import
						checkf(Conform != NULL, TEXT("NULL XObject for import %i - Object: %s Class: %s"), i, *Linker->ImportMap[i].ObjectName.ToString(), *Linker->ImportMap[i].ClassName.ToString());
					}
				}
				if (IsEventDrivenLoaderEnabledInCookedBuilds() && TargetPlatform)
				{
					EDLCookChecker.AddExport(InOuter); // the package isn't actually in the export map, but that is ok, we add it as export anyway for error checking
					for (int32 i = 0; i < Linker->ImportMap.Num(); i++)
					{
						UObject* Object = Linker->ImportMap[i].XObject;
						if (Object != nullptr)
						{
							EDLCookChecker.AddImport(Object, InOuter);
						}
					}
				}

				// Convert the searchable names map from UObject to packageindex
				for (const TPair<const UObject *, TArray<FName>>& SearchableNamePair : Linker->SearchableNamesObjectMap)
				{
					const FPackageIndex PackageIndex = Linker->MapObject(SearchableNamePair.Key);

					// This should always be in the imports already
					if (ensure(!PackageIndex.IsNull()))
					{
						Linker->SearchableNamesMap.FindOrAdd(PackageIndex) = SearchableNamePair.Value;
					}
				}
				// Clear temporary map
				Linker->SearchableNamesObjectMap.Empty();

				SlowTask.EnterProgressFrame();

				// Find components referenced by exports.

				if ( EndSavingIfCancelled() )
				{ 
					return ESavePackageResult::Canceled;
				}
				SlowTask.EnterProgressFrame();

				// Save dummy import map, overwritten later.
				if (!bTextFormat)
				{
					TRACE_CPUPROFILER_EVENT_SCOPE(UPackage_Save_WriteDummyImportMap);
#if WITH_EDITOR
					FArchiveStackTraceIgnoreScope IgnoreSummaryDiffsScope(DiffSettings.bIgnoreHeaderDiffs);
#endif // WITH_EDITOR
					Linker->Summary.ImportOffset = Linker->Tell();
					for (int32 i = 0; i < Linker->ImportMap.Num(); i++)
					{
						FObjectImport& Import = Linker->ImportMap[i];
						StructuredArchiveRoot.GetUnderlyingArchive() << Import;
					}
				}
				int32 OffsetAfterImportMap = Linker->Tell();


				if (EndSavingIfCancelled())
				{
					return ESavePackageResult::Canceled;
				}
				SlowTask.EnterProgressFrame();

				// Save dummy export map, overwritten later.
				if (!bTextFormat)
				{
					TRACE_CPUPROFILER_EVENT_SCOPE(UPackage_Save_WriteDummyExportMap);
#if WITH_EDITOR
					FArchiveStackTraceIgnoreScope IgnoreSummaryDiffsScope(DiffSettings.bIgnoreHeaderDiffs);
#endif // WITH_EDITOR
					Linker->Summary.ExportOffset = Linker->Tell();
					for (int32 i = 0; i < Linker->ExportMap.Num(); i++)
					{
						FObjectExport& Export = Linker->ExportMap[i];
						*Linker << Export;
					}
				}
				int32 OffsetAfterExportMap = Linker->Tell();


				if (EndSavingIfCancelled())
				{
					return ESavePackageResult::Canceled;
				}
				SlowTask.EnterProgressFrame();

				if (!bTextFormat)
				{
					TRACE_CPUPROFILER_EVENT_SCOPE(UPackage_Save_WriteDependsMap);

					FStructuredArchive::FStream DependsStream = StructuredArchiveRoot.EnterStream(SA_FIELD_NAME(TEXT("DependsMap")));
					if (Linker->IsCooking())
					{
#if WITH_EDITOR
						FArchiveStackTraceIgnoreScope IgnoreSummaryDiffsScope(DiffSettings.bIgnoreHeaderDiffs);
#endif // WITH_EDITOR
						//@todo optimization, this should just be stripped entirely from cooked packages
						TArray<FPackageIndex> Depends; // empty array
						Linker->Summary.DependsOffset = Linker->Tell();
						for (int32 i = 0; i < Linker->ExportMap.Num(); i++)
						{
							DependsStream.EnterElement() << Depends;
						}
					}
					else
					{
						// save depends map (no need for later patching)
						check(Linker->DependsMap.Num() == Linker->ExportMap.Num());
						Linker->Summary.DependsOffset = Linker->Tell();
						for (int32 i = 0; i < Linker->ExportMap.Num(); i++)
						{
							TArray<FPackageIndex>& Depends = Linker->DependsMap[i];
							DependsStream.EnterElement() << Depends;
						}
					}
				}


				if (EndSavingIfCancelled())
				{ 
					return ESavePackageResult::Canceled;
				}
				SlowTask.EnterProgressFrame();

				// Only save string asset and searchable name map if saving for editor
				if (!(Linker->Summary.PackageFlags & PKG_FilterEditorOnly))
				{
					TRACE_CPUPROFILER_EVENT_SCOPE(UPackage_Save_SaveSoftPackagesAndSearchableNames);

					// Save soft package references
					Linker->Summary.SoftPackageReferencesOffset = Linker->Tell();
					Linker->Summary.SoftPackageReferencesCount = Linker->SoftPackageReferenceList.Num();
					if (!bTextFormat)
					{
#if WITH_EDITOR
						FArchive::FScopeSetDebugSerializationFlags S(*Linker, DSF_IgnoreDiff, true);
#endif
						FStructuredArchive::FStream SoftReferenceStream = StructuredArchiveRoot.EnterStream(SA_FIELD_NAME(TEXT("SoftReferences")));
						for (FName& SoftPackageName : Linker->SoftPackageReferenceList)
						{
							SoftReferenceStream.EnterElement() << SoftPackageName;
						}

						// Save searchable names map
						Linker->Summary.SearchableNamesOffset = Linker->Tell();
						Linker->SerializeSearchableNamesMap(StructuredArchiveRoot.EnterField(SA_FIELD_NAME(TEXT("SearchableNames"))));
					}
				}
				else
				{
					Linker->Summary.SoftPackageReferencesCount = 0;
					Linker->Summary.SoftPackageReferencesOffset = 0;
					Linker->Summary.SearchableNamesOffset = 0;
				}

				{
#if WITH_EDITOR
					FArchiveStackTraceIgnoreScope IgnoreSummaryDiffsScope(DiffSettings.bIgnoreHeaderDiffs);
#endif // WITH_EDITOR

					// Save thumbnails
					{
						TRACE_CPUPROFILER_EVENT_SCOPE(UPackage_Save_SaveThumbnails);
						SaveThumbnails(InOuter, Linker.Get(), StructuredArchiveRoot.EnterField(SA_FIELD_NAME(TEXT("Thumbnails"))));
					}

					if (!bTextFormat)
					{	
						// Save asset registry data so the editor can search for information about assets in this package
						TRACE_CPUPROFILER_EVENT_SCOPE(UPackage_Save_SaveAssetRegistryData);
						SaveAssetRegistryData(InOuter, Linker.Get(), StructuredArchiveRoot.EnterField(SA_FIELD_NAME(TEXT("AssetRegistry"))));
					}

					// Save level information used by World browser
					{
						TRACE_CPUPROFILER_EVENT_SCOPE(UPackage_Save_WorldLevelData);
						SaveWorldLevelInfo(InOuter, Linker.Get(), StructuredArchiveRoot);
					}
				}

				// Map export indices
				{
					TRACE_CPUPROFILER_EVENT_SCOPE(UPackage_Save_MapExportIndices);

					for (int32 i = 0; i < Linker->ExportMap.Num(); i++)
					{
<<<<<<< HEAD
						// Set class index.
						// If this is *exactly* a UClass, store null instead; for anything else, including UClass-derived classes, map it
						UClass* ObjClass = Export.Object->GetClass();
						if (ObjClass != UClass::StaticClass())
						{
							Export.ClassIndex = Linker->MapObject(ObjClass);
							checkf(!Export.ClassIndex.IsNull(), TEXT("Export %s class is not mapped when saving %s"), *Export.Object->GetFullName(), *Linker->LinkerRoot->GetName());
						}
						else
=======
						FObjectExport& Export = Linker->ExportMap[i];
						if (Export.Object)
>>>>>>> 90fae962
						{
							// Set class index.
							// If this is *exactly* a UClass, store null instead; for anything else, including UClass-derived classes, map it
							UClass* ObjClass = Export.Object->GetClass();
							if (ObjClass != UClass::StaticClass())
							{
								Export.ClassIndex = Linker->MapObject(ObjClass);
								checkf(!Export.ClassIndex.IsNull(), TEXT("Export %s class is not mapped when saving %s"), *Export.Object->GetFullName(), *Linker->LinkerRoot->GetName());
							}
							else
							{
								Export.ClassIndex = FPackageIndex();
							}

							if (IsEventDrivenLoaderEnabledInCookedBuilds() && TargetPlatform)
							{
								UObject* Archetype = Export.Object->GetArchetype();
								check(Archetype);
								check(Archetype->IsA(Export.Object->HasAnyFlags(RF_ClassDefaultObject) ? ObjClass->GetSuperClass() : ObjClass));
								Export.TemplateIndex = Linker->MapObject(Archetype);
								UE_CLOG(Export.TemplateIndex.IsNull(), LogSavePackage, Fatal, TEXT("%s was an archetype of %s but returned a null index mapping the object."), *Archetype->GetFullName(), *Export.Object->GetFullName());
								check(!Export.TemplateIndex.IsNull());
							}

							// Set the parent index, if this export represents a UStruct-derived object
							if (UStruct* Struct = dynamic_cast<UStruct*>(Export.Object))
							{
								if (Struct->GetSuperStruct() != nullptr)
								{
									Export.SuperIndex = Linker->MapObject(Struct->GetSuperStruct());
									checkf(!Export.SuperIndex.IsNull(),
										TEXT("Export Struct (%s) of type (%s) inheriting from (%s) of type (%s) has not mapped super struct."),
										*GetPathNameSafe(Struct),
										*(Struct->GetClass()->GetName()),
										*GetPathNameSafe(Struct->GetSuperStruct()),
										*(Struct->GetSuperStruct()->GetClass()->GetName())
									);
								}
								else
								{
									Export.SuperIndex = FPackageIndex();
								}
							}
							else
							{
								Export.SuperIndex = FPackageIndex();
							}

							// Set FPackageIndex for this export's Outer. If the export's Outer
							// is the UPackage corresponding to this package's LinkerRoot, the
							if (Export.Object->GetOuter() != InOuter)
							{
								check(Export.Object->GetOuter());
								checkf(Export.Object->GetOuter()->IsIn(InOuter),
									TEXT("Export Object (%s) Outer (%s) mismatch."),
									*(Export.Object->GetPathName()),
									*(Export.Object->GetOuter()->GetPathName()));
								Export.OuterIndex = Linker->MapObject(Export.Object->GetOuter());
								checkf(!Export.OuterIndex.IsImport(),
									TEXT("Export Object (%s) Outer (%s) is an Import."),
									*(Export.Object->GetPathName()),
									*(Export.Object->GetOuter()->GetPathName()));

								if (Linker->IsCooking() && IsEventDrivenLoaderEnabledInCookedBuilds())
								{
									// Only packages are allowed to have no outer
									ensureMsgf(Export.OuterIndex != FPackageIndex() || Export.Object->IsA(UPackage::StaticClass()), TEXT("Export %s has no valid outer when cooking!"), *Export.Object->GetPathName());
								}
							}
							else
							{
								// this export's Outer is the LinkerRoot for this package
								Export.OuterIndex = FPackageIndex();
							}
						}
					}
				}

				Linker->Summary.PreloadDependencyOffset = Linker->Tell();
				Linker->Summary.PreloadDependencyCount = -1;

				if (Linker->IsCooking() && IsEventDrivenLoaderEnabledInCookedBuilds())
				{
#if WITH_EDITOR
					FArchiveStackTraceIgnoreScope IgnoreSummaryDiffsScope(DiffSettings.bIgnoreHeaderDiffs);
#endif // WITH_EDITOR

					const EObjectMark ExcludedObjectMarks = GetExcludedObjectMarksForTargetPlatform(Linker->CookingTarget(), Linker->IsCooking());
					Linker->Summary.PreloadDependencyCount = 0;

					auto IncludeObjectAsDependency = [&Linker, ExcludedObjectMarks](int32 CallSite, TSet<FPackageIndex>& AddTo, UObject* ToTest, UObject* ForObj, bool bMandatory, bool bOnlyIfInLinkerTable)
					{
						// Skip transient, editor only, and excluded client/server objects
						if (ToTest)
						{
							UPackage* Outermost = ToTest->GetOutermost();
							check(Outermost);
							if (Outermost->GetFName() == GLongCoreUObjectPackageName)
							{
								return; // We assume nothing in coreuobject ever loads assets in a constructor
							}
							FPackageIndex Index = Linker->MapObject(ToTest);
							if (Index.IsNull() && bOnlyIfInLinkerTable)
							{
								return;
							}
							if (!Index.IsNull() && (ToTest->HasAllFlags(RF_Transient) && !ToTest->IsNative()))
							{
								UE_LOG(LogSavePackage, Warning, TEXT("A dependency '%s' of '%s' is in the linker table, but is transient. We will keep the dependency anyway (%d)."), *ToTest->GetFullName(), *ForObj->GetFullName(), CallSite);
							}
							if (!Index.IsNull() && ToTest->IsPendingKill())
							{
								UE_LOG(LogSavePackage, Warning, TEXT("A dependency '%s' of '%s' is in the linker table, but is pending kill. We will keep the dependency anyway (%d)."), *ToTest->GetFullName(), *ForObj->GetFullName(), CallSite);
							}
							bool bNotFiltered = (ExcludedObjectMarks == OBJECTMARK_NOMARKS || !ToTest->HasAnyMarks(ExcludedObjectMarks)) && (!(Linker->Summary.PackageFlags & PKG_FilterEditorOnly) || !IsEditorOnlyObject(ToTest, false, true));
							if (bMandatory && !bNotFiltered)
							{
								UE_LOG(LogSavePackage, Warning, TEXT("A dependency '%s' of '%s' was filtered, but is mandatory. This indicates a problem with editor only stripping. We will keep the dependency anyway (%d)."), *ToTest->GetFullName(), *ForObj->GetFullName(), CallSite);
								bNotFiltered = true;
							}
							if (bNotFiltered)
							{
								if (!Index.IsNull())
								{
									AddTo.Add(Index);
									return;
								}
								else if (!ToTest->HasAnyFlags(RF_Transient))
								{
									UE_CLOG(Outermost->HasAnyPackageFlags(PKG_CompiledIn), LogSavePackage, Verbose, TEXT("A compiled in dependency '%s' of '%s' was not actually in the linker tables and so will be ignored (%d)."), *ToTest->GetFullName(), *ForObj->GetFullName(), CallSite);
									UE_CLOG(!Outermost->HasAnyPackageFlags(PKG_CompiledIn), LogSavePackage, Fatal, TEXT("A dependency '%s' of '%s' was not actually in the linker tables and so will be ignored (%d)."), *ToTest->GetFullName(), *ForObj->GetFullName(), CallSite);
								}
							}
							check(!bMandatory);
						}
					};

					auto IncludeIndexAsDependency = [&Linker](TSet<FPackageIndex>& AddTo, FPackageIndex Dep)
					{
						if (!Dep.IsNull())
						{
							UObject* ToTest = Dep.IsExport() ? Linker->Exp(Dep).Object : Linker->Imp(Dep).XObject;
							if (ToTest)
							{
								UPackage* Outermost = ToTest->GetOutermost();
								if (Outermost && Outermost->GetFName() != GLongCoreUObjectPackageName) // We assume nothing in coreuobject ever loads assets in a constructor
								{
									AddTo.Add(Dep);
								}
							}
						}
					};

					FStructuredArchive::FStream DepedenciesStream = StructuredArchiveRoot.EnterStream(SA_FIELD_NAME(TEXT("PreloadDependencies")));
					TArray<UObject*> Subobjects;
					TArray<UObject*> Deps;
					TSet<FPackageIndex> SerializationBeforeCreateDependencies;
					TSet<FPackageIndex> SerializationBeforeSerializationDependencies;
					TSet<FPackageIndex> CreateBeforeSerializationDependencies;
					TSet<FPackageIndex> CreateBeforeCreateDependencies;
					for (int32 i = 0; i < Linker->ExportMap.Num(); i++)
					{
						FObjectExport& Export = Linker->ExportMap[i];
						if (Export.Object)
						{
							EDLCookChecker.AddExport(Export.Object);
							{
								SerializationBeforeCreateDependencies.Reset();
								IncludeIndexAsDependency(SerializationBeforeCreateDependencies, Export.ClassIndex);
								UObject* CDO = Export.Object->GetArchetype();
								IncludeObjectAsDependency(1, SerializationBeforeCreateDependencies, CDO, Export.Object, true, false);
								Subobjects.Reset();
								GetObjectsWithOuter(CDO, Subobjects);
								for (UObject* SubObj : Subobjects)
								{
									// Only include subobject archetypes
									if (SubObj->HasAnyFlags(RF_DefaultSubObject | RF_ArchetypeObject))
									{
										while (SubObj->HasAnyFlags(RF_Transient)) // transient components are stripped by the ICH, so find the one it will really use at runtime
										{
											UObject* SubObjArch = SubObj->GetArchetype();
											if (SubObjArch->GetClass()->HasAnyClassFlags(CLASS_Native | CLASS_Intrinsic))
											{
												break;
											}
											SubObj = SubObjArch;
										}
										if (!SubObj->IsPendingKill())
										{
											IncludeObjectAsDependency(2, SerializationBeforeCreateDependencies, SubObj, Export.Object, false, false);
										}
									}
								}
							}
							{
								SerializationBeforeSerializationDependencies.Reset();
								Deps.Reset();
								Export.Object->GetPreloadDependencies(Deps);

								for (UObject* Obj : Deps)
								{
									IncludeObjectAsDependency(3, SerializationBeforeSerializationDependencies, Obj, Export.Object, false, true);
								}
								if (Export.Object->HasAnyFlags(RF_ArchetypeObject | RF_ClassDefaultObject))
								{
									UObject *Outer = Export.Object->GetOuter();
									if (!Outer->IsA(UPackage::StaticClass()))
									{
										IncludeObjectAsDependency(4, SerializationBeforeSerializationDependencies, Outer, Export.Object, true, false);
									}
								}
								if (Export.Object->IsA(UClass::StaticClass()))
								{
									// we need to load archetypes of our subobjects before we load the class
									UObject* CDO = CastChecked<UClass>(Export.Object)->GetDefaultObject();
									Subobjects.Reset();
									GetObjectsWithOuter(CDO, Subobjects);
									for (UObject* SubObj : Subobjects)
									{
										// Only include subobject archetypes
										if (SubObj->HasAnyFlags(RF_DefaultSubObject | RF_ArchetypeObject))
										{
											SubObj = SubObj->GetArchetype();
											while (SubObj->HasAnyFlags(RF_Transient)) // transient components are stripped by the ICH, so find the one it will really use at runtime
											{
												UObject* SubObjArch = SubObj->GetArchetype();
												if (SubObjArch->GetClass()->HasAnyClassFlags(CLASS_Native | CLASS_Intrinsic))
												{
													break;
												}
												SubObj = SubObjArch;
											}
											if (!SubObj->IsPendingKill())
											{
												IncludeObjectAsDependency(5, SerializationBeforeSerializationDependencies, SubObj, Export.Object, false, false);
											}
										}
									}
								}
							}

							{
								CreateBeforeSerializationDependencies.Reset();
								UClass* Class = Cast<UClass>(Export.Object);
								UObject* ClassCDO = Class ? Class->GetDefaultObject() : nullptr;
								{
									TArray<FPackageIndex>& Depends = Linker->DependsMap[i];
									for (FPackageIndex Dep : Depends)
									{
										UObject* ToTest = Dep.IsExport() ? Linker->Exp(Dep).Object : Linker->Imp(Dep).XObject;
										if (ToTest != ClassCDO)
										{
											IncludeIndexAsDependency(CreateBeforeSerializationDependencies, Dep);
										}
									}
								}
								{
									TArray<UObject*>& NativeDeps = NativeObjectDependencies[Export.Object];
									for (UObject* ToTest : NativeDeps)
									{
										if (ToTest != ClassCDO)
										{
											IncludeObjectAsDependency(6, CreateBeforeSerializationDependencies, ToTest, Export.Object, false, true);
										}
									}
								}
							}

							{
								CreateBeforeCreateDependencies.Reset();
								IncludeIndexAsDependency(CreateBeforeCreateDependencies, Export.OuterIndex);
								IncludeIndexAsDependency(CreateBeforeCreateDependencies, Export.SuperIndex);
							}

							auto AddArcForDepChecking = [&Linker, &Export, &EDLCookChecker](bool bExportIsSerialize, FPackageIndex Dep, bool bDepIsSerialize)
							{
								check(Export.Object);
								check(!Dep.IsNull());
								UObject* DepObject = Dep.IsExport() ? Linker->Exp(Dep).Object : Linker->Imp(Dep).XObject;
								check(DepObject);

								Linker->DepListForErrorChecking.Add(Dep);

								EDLCookChecker.AddArc(DepObject, bDepIsSerialize, Export.Object, bExportIsSerialize);
							};

							for (FPackageIndex Index : SerializationBeforeSerializationDependencies)
							{
								if (SerializationBeforeCreateDependencies.Contains(Index))
								{
									continue; // if the other thing must be serialized before we create, then this is a redundant dep
								}
								if (Export.FirstExportDependency == -1)
								{
									Export.FirstExportDependency = Linker->Summary.PreloadDependencyCount;
									check(Export.SerializationBeforeSerializationDependencies == 0 && Export.CreateBeforeSerializationDependencies == 0 && Export.SerializationBeforeCreateDependencies == 0 && Export.CreateBeforeCreateDependencies == 0);
								}
								Linker->Summary.PreloadDependencyCount++;
								Export.SerializationBeforeSerializationDependencies++;
								DepedenciesStream.EnterElement() << Index;
								AddArcForDepChecking(true, Index, true);
							}
							for (FPackageIndex Index : CreateBeforeSerializationDependencies)
							{
								if (SerializationBeforeCreateDependencies.Contains(Index))
								{
									continue; // if the other thing must be serialized before we create, then this is a redundant dep
								}
								if (SerializationBeforeSerializationDependencies.Contains(Index))
								{
									continue; // if the other thing must be serialized before we serialize, then this is a redundant dep
								}
								if (CreateBeforeCreateDependencies.Contains(Index))
								{
									continue; // if the other thing must be created before we are created, then this is a redundant dep
								}
								if (Export.FirstExportDependency == -1)
								{
									Export.FirstExportDependency = Linker->Summary.PreloadDependencyCount;
									check(Export.SerializationBeforeSerializationDependencies == 0 && Export.CreateBeforeSerializationDependencies == 0 && Export.SerializationBeforeCreateDependencies == 0 && Export.CreateBeforeCreateDependencies == 0);
								}
								Linker->Summary.PreloadDependencyCount++;
								Export.CreateBeforeSerializationDependencies++;
								DepedenciesStream.EnterElement() << Index;
								AddArcForDepChecking(true, Index, false);
							}
							for (FPackageIndex Index : SerializationBeforeCreateDependencies)
							{
								if (Export.FirstExportDependency == -1)
								{
									Export.FirstExportDependency = Linker->Summary.PreloadDependencyCount;
									check(Export.SerializationBeforeSerializationDependencies == 0 && Export.CreateBeforeSerializationDependencies == 0 && Export.SerializationBeforeCreateDependencies == 0 && Export.CreateBeforeCreateDependencies == 0);
								}
								Linker->Summary.PreloadDependencyCount++;
								Export.SerializationBeforeCreateDependencies++;
								DepedenciesStream.EnterElement() << Index;
								AddArcForDepChecking(false, Index, true);
							}
							for (FPackageIndex Index : CreateBeforeCreateDependencies)
							{
								if (Export.FirstExportDependency == -1)
								{
									Export.FirstExportDependency = Linker->Summary.PreloadDependencyCount;
									check(Export.SerializationBeforeSerializationDependencies == 0 && Export.CreateBeforeSerializationDependencies == 0 && Export.SerializationBeforeCreateDependencies == 0 && Export.CreateBeforeCreateDependencies == 0);
								}
								Linker->Summary.PreloadDependencyCount++;
								Export.CreateBeforeCreateDependencies++;
								DepedenciesStream.EnterElement() << Index;
								AddArcForDepChecking(false, Index, false);
							}
						}
					}
					UE_LOG(LogSavePackage, Verbose, TEXT("Saved %d dependencies for %d exports."), Linker->Summary.PreloadDependencyCount, Linker->ExportMap.Num());
				}

				
				Linker->Summary.TotalHeaderSize	= Linker->Tell();

				if ( EndSavingIfCancelled() )
				{ 
					return ESavePackageResult::Canceled;
				}
				SlowTask.EnterProgressFrame(1, NSLOCTEXT("Core", "ProcessingExports", "ProcessingExports..."));

				// look for this package in the list of packages to generate script SHA for 
				TArray<uint8>* ScriptSHABytes = FLinkerSave::PackagesToScriptSHAMap.Find(*FPaths::GetBaseFilename(Filename));

				// if we want to generate the SHA key, start tracking script writes
				if (ScriptSHABytes)
				{
					Linker->StartScriptSHAGeneration();
				}

#if WITH_EDITOR
				TArray<FLargeMemoryWriter, TInlineAllocator<4>> AdditionalFilesFromExports;
#endif
				{
					COOK_STAT(FScopedDurationTimer SaveTimer(SavePackageStats::SerializeExportsTimeSec));
					TRACE_CPUPROFILER_EVENT_SCOPE(UPackage_Save_SaveExports);
#if WITH_EDITOR
					FArchive::FScopeSetDebugSerializationFlags S(*Linker, DSF_IgnoreDiff, true);
#endif
					FScopedSlowTask ExportScope(Linker->ExportMap.Num());

					FStructuredArchive::FRecord ExportsRecord = StructuredArchiveRoot.EnterRecord(SA_FIELD_NAME(TEXT("Exports")));

					// Save exports.
					int32 LastExportSaveStep = 0;
					for( int32 i=0; i<Linker->ExportMap.Num(); i++ )
					{
						if ( EndSavingIfCancelled() )
						{ 
							return ESavePackageResult::Canceled;
						}
						ExportScope.EnterProgressFrame();

						FObjectExport& Export = Linker->ExportMap[i];
						if (Export.Object)
						{
							TRACE_CPUPROFILER_EVENT_SCOPE(UPackage_Save_SaveExport);

							// Save the object data.
							Export.SerialOffset = Linker->Tell();
							Linker->CurrentlySavingExport = FPackageIndex::FromExport(i);
							// UE_LOG(LogSavePackage, Log, TEXT("export %s for %s"), *Export.Object->GetFullName(), *Linker->CookingTarget()->PlatformName());

							FString ObjectName = Export.Object->GetPathName(InOuter);
							FStructuredArchive::FSlot ExportSlot = ExportsRecord.EnterField(SA_FIELD_NAME(*ObjectName));

							if (bTextFormat)
							{
								FObjectTextExport ObjectTextExport(Export, InOuter);
								ExportSlot << ObjectTextExport;
							}

#if WITH_EDITOR
							bool bSupportsText = UClass::IsSafeToSerializeToStructuredArchives(Export.Object->GetClass());
#else
							bool bSupportsText = false;
#endif

							if ( Export.Object->HasAnyFlags(RF_ClassDefaultObject) )
							{
								if (bSupportsText)
								{
									Export.Object->GetClass()->SerializeDefaultObject(Export.Object, ExportSlot);
								}
								else
								{
									FArchiveUObjectFromStructuredArchive Adapter(ExportSlot);
									Export.Object->GetClass()->SerializeDefaultObject(Export.Object, Adapter.GetArchive());
									Adapter.Close();
								}
							}
							else
							{
								TGuardValue<UObject*> GuardSerializedObject(SaveContext->SerializedObject, Export.Object);

								if (bSupportsText)
								{
									FStructuredArchive::FRecord ExportRecord = ExportSlot.EnterRecord();
									Export.Object->Serialize(ExportRecord);
								}
								else
								{
									FArchiveUObjectFromStructuredArchive Adapter(ExportSlot);
									Export.Object->Serialize(Adapter.GetArchive());
									Adapter.Close();
								}

#if WITH_EDITOR
								if (bIsCooking)
								{
									Export.Object->CookAdditionalFiles(Filename, TargetPlatform,
										[&AdditionalFilesFromExports](const TCHAR* Filename, void* Data, int64 Size)
									{
										FLargeMemoryWriter& Writer = AdditionalFilesFromExports.Emplace_GetRef(0, true, Filename);
										Writer.Serialize(Data, Size);
									});
								}
#endif
							}
							Linker->CurrentlySavingExport = FPackageIndex();
							Export.SerialSize = Linker->Tell() - Export.SerialOffset;

							// Mark object as having been saved.
							Export.Object->Mark(OBJECTMARK_Saved);
						}
					}
				}

				// if we want to generate the SHA key, get it out now that the package has finished saving
				if (ScriptSHABytes && Linker->ContainsCode())
				{
					// make space for the 20 byte key
					ScriptSHABytes->Empty(20);
					ScriptSHABytes->AddUninitialized(20);

					// retrieve it
					Linker->GetScriptSHAKey(ScriptSHABytes->GetData());
				}

				
				if ( EndSavingIfCancelled() )
				{ 
					return ESavePackageResult::Canceled;
				}

				SlowTask.EnterProgressFrame(1, NSLOCTEXT("Core", "SerializingBulkData", "Serializing bulk data"));

				SaveBulkData(Linker.Get(), InOuter, Filename, TargetPlatform, SavePackageContext, bTextFormat, bDiffing,
							 bComputeHash, AsyncWriteAndHashSequence, TotalPackageSizeUncompressed );

#if WITH_EDITOR
				if (bIsCooking && AdditionalFilesFromExports.Num() > 0)
				{
					const bool bWriteFileToDisk = !bDiffing;
					for (FLargeMemoryWriter& Writer : AdditionalFilesFromExports)
					{
						const int64 Size = Writer.TotalSize();
						TotalPackageSizeUncompressed += Size;

						if (bComputeHash || bWriteFileToDisk)
						{
							FLargeMemoryPtr DataPtr(Writer.ReleaseOwnership());

							EAsyncWriteOptions WriteOptions(EAsyncWriteOptions::None);
							if (bComputeHash)
							{
								WriteOptions |= EAsyncWriteOptions::ComputeHash;
							}
							if (bWriteFileToDisk)
							{
								WriteOptions |= EAsyncWriteOptions::WriteFileToDisk;
							}
							AsyncWriteFile(AsyncWriteAndHashSequence, MoveTemp(DataPtr), Size, *Writer.GetArchiveName(), WriteOptions);
						}
					}
					AdditionalFilesFromExports.Empty();
				}
#endif

			
				// write the package post tag
				if (!bTextFormat)
				{
					uint32 Tag = PACKAGE_FILE_TAG;
					StructuredArchiveRoot.GetUnderlyingArchive() << Tag;
				}

				// We capture the package size before the first seek to work with archives that don't report the file
				// size correctly while the file is still being written to.
				PackageSize = Linker->Tell();

				// Save the import map.
				{
#if WITH_EDITOR
					FArchiveStackTraceIgnoreScope IgnoreSummaryDiffsScope(DiffSettings.bIgnoreHeaderDiffs);
#endif // WITH_EDITOR

					if (!bTextFormat)
					{
						Linker->Seek(Linker->Summary.ImportOffset);

						int32 NumImports = Linker->ImportMap.Num();
						FStructuredArchive::FStream ImportTableStream = StructuredArchiveRoot.EnterStream(SA_FIELD_NAME(TEXT("ImportTable")));

						for (int32 i = 0; i < Linker->ImportMap.Num(); i++)
						{
							FObjectImport& Import = Linker->ImportMap[i];
							if (Import.XObject)
							{
								// Set the package index.
								if (Import.XObject->GetOuter())
								{
									if (Import.XObject->GetOuter()->IsIn(InOuter))
									{
										if (!Import.XObject->HasAllFlags(RF_Transient) || !Import.XObject->IsNative())
										{
											UE_LOG(LogSavePackage, Warning, TEXT("Bad Object=%s"), *Import.XObject->GetFullName());
										}
										else
										{
											// if an object is marked RF_Transient and native, it is either an intrinsic class or
											// a property of an intrinsic class.  Only properties of intrinsic classes will have
											// an Outer that passes the check for "GetOuter()->IsIn(InOuter)" (thus ending up in this
											// block of code).  Just verify that the Outer for this property is also marked RF_Transient and Native
											check(Import.XObject->GetOuter()->HasAllFlags(RF_Transient) && Import.XObject->GetOuter()->IsNative());
										}
									}
									check(!Import.XObject->GetOuter()->IsIn(InOuter) || Import.XObject->HasAllFlags(RF_Transient) || Import.XObject->IsNative());
#if WITH_EDITOR
									UObject** ReplacedOuter = ReplacedImportOuters.Find(Import.XObject);
									if (ReplacedOuter && *ReplacedOuter)
									{
										Import.OuterIndex = Linker->MapObject(*ReplacedOuter);
										ensure(Import.OuterIndex != FPackageIndex());
									}
									else
#endif
									{
										Import.OuterIndex = Linker->MapObject(Import.XObject->GetOuter());
									}

									if (Linker->IsCooking() && IsEventDrivenLoaderEnabledInCookedBuilds())
									{
										// Only package imports are allowed to have no outer
										ensureMsgf(Import.OuterIndex != FPackageIndex() || Import.ClassName == NAME_Package, TEXT("Import %s has no valid outer when cooking!"), *Import.XObject->GetPathName());
									}
								}
							}
							else
							{
								checkf(Conform != nullptr, TEXT("NULL XObject for import %i - Object: %s Class: %s"), i, *Import.ObjectName.ToString(), *Import.ClassName.ToString());
							}

							// Save it.
							ImportTableStream.EnterElement() << Import;
						}
					}
				}

				// Save the export map.
				if (!bTextFormat)
				{
					check( Linker->Tell() == OffsetAfterImportMap );
					Linker->Seek(Linker->Summary.ExportOffset);

					int32 NumExports = Linker->ExportMap.Num();
					FStructuredArchive::FStream ExportTableStream = StructuredArchiveRoot.EnterStream(SA_FIELD_NAME(TEXT("ExportTable")));
					{
#if WITH_EDITOR
						FArchive::FScopeSetDebugSerializationFlags S(*Linker, DSF_IgnoreDiff, true);
						FArchiveStackTraceIgnoreScope IgnoreSummaryDiffsScope(DiffSettings.bIgnoreHeaderDiffs);
#endif
						for (int32 i = 0; i < Linker->ExportMap.Num(); i++)
						{
							FObjectExport& Export = Linker->ExportMap[i];
							ExportTableStream.EnterElement() << Export;
						}
					}

					check( Linker->Tell() == OffsetAfterExportMap );
				}

				if (EndSavingIfCancelled())
				{ 
					return ESavePackageResult::Canceled;
				}
				SlowTask.EnterProgressFrame();

				FFormatNamedArguments NamedArgs;
				NamedArgs.Add( TEXT("CleanFilename"), FText::FromString( CleanFilename ) );
				SlowTask.DefaultMessage = FText::Format( NSLOCTEXT("Core", "Finalizing", "Finalizing: {CleanFilename}..."), NamedArgs );

				//@todo: remove ExportCount and NameCount - no longer used
				Linker->Summary.Generations.Last().ExportCount = Linker->Summary.ExportCount;
				Linker->Summary.Generations.Last().NameCount   = Linker->Summary.NameCount;	

				// create the package source (based on developer or user created)
	#if (UE_BUILD_SHIPPING && WITH_EDITOR)
				Linker->Summary.PackageSource = FMath::Rand() * FMath::Rand();
	#else
				Linker->Summary.PackageSource = FCrc::StrCrc_DEPRECATED(*FPaths::GetBaseFilename(Filename).ToUpper());
	#endif

				// Flag package as requiring localization gather if the archive requires localization gathering.
				Linker->LinkerRoot->ThisRequiresLocalizationGather(Linker->RequiresLocalizationGather());
				
				// Update package flags from package, in case serialization has modified package flags.
				Linker->Summary.PackageFlags = Linker->LinkerRoot->GetPackageFlags() & ~PKG_NewlyCreated;
				
				{
					// Verify that the final serialization pass hasn't added any new custom versions. Otherwise this will result in crashes when loading the package.
					bool bNewCustomVersionsUsed = false;
					for (const FCustomVersion& LinkerCustomVer : Linker->GetCustomVersions().GetAllVersions())
					{
						if (Linker->Summary.GetCustomVersionContainer().GetVersion(LinkerCustomVer.Key) == nullptr)
						{
							UE_LOG(LogSavePackage, Error,
								TEXT("Unexpected custom version \"%s\" found when saving %s. This usually happens when export tagging and final serialization paths differ. Package will not be saved."),
								*LinkerCustomVer.GetFriendlyName().ToString(), *Linker->LinkerRoot->GetName());
							bNewCustomVersionsUsed = true;
						}
					}
					if (bNewCustomVersionsUsed)
					{
						return ESavePackageResult::Error;
					}
				}

				if (!bTextFormat)
				{
					Linker->Seek(0);
				}
				{
#if WITH_EDITOR
					FArchiveStackTraceIgnoreScope IgnoreSummaryDiffsScope(DiffSettings.bIgnoreHeaderDiffs);
#endif // WITH_EDITOR
					StructuredArchiveRoot.EnterField(SA_FIELD_NAME(TEXT("Summary"))) << Linker->Summary;
				}

				if (!bTextFormat)
				{
					check( Linker->Tell() == OffsetAfterPackageFileSummary );
				}

				if ( EndSavingIfCancelled() )
				{ 
					return ESavePackageResult::Canceled;
				}
				SlowTask.EnterProgressFrame();

				// Destroy archives used for saving, closing file handle.
				if (!bSaveAsync)
				{
					const bool bFileWriterSuccess = Linker->CloseAndDestroySaver();

					delete StructuredArchive;
					delete Formatter;
					delete TextFormatArchive;

					if (!bFileWriterSuccess)
					{
						UE_LOG(LogSavePackage, Error, TEXT("Error writing temp file '%s' for '%s'"),
							TempFilename.IsSet() ? *TempFilename.GetValue() : TEXT("UNKNOWN"), Filename);
						return ESavePackageResult::Error;
					}
				}
				UNCLOCK_CYCLES(Time);
				UE_CLOG(!bDiffing, LogSavePackage, Verbose,  TEXT("Save=%.2fms"), FPlatformTime::ToMilliseconds(Time) );
		
				if ( EndSavingIfCancelled() )
				{ 
					return ESavePackageResult::Canceled;
				}
				SlowTask.EnterProgressFrame();

				if( Success == true )
				{
					{
						// If we're writing to the existing file call ResetLoaders on the Package so that we drop the handle to the file on disk and can write to it
						COOK_STAT(FScopedDurationTimer SaveTimer(SavePackageStats::ResetLoadersTimeSec));
						ResetLoadersForSave(InOuter, Filename);
					}

					// Compress the temporarily file to destination.
					if (bSaveAsync)
					{						
						FString NewPathToSave = NewPath;
#if WITH_EDITOR

						if (SaveFlags & SAVE_DiffCallstack)
						{
							const TCHAR* CutoffString = TEXT("UEditorEngine::Save()");
							FArchiveStackTrace* Writer = (FArchiveStackTrace*)(Linker->Saver);
							TMap<FName, FArchiveDiffStats> PackageDiffStats;
							Writer->CompareWith(*NewPath, IsEventDrivenLoaderEnabledInCookedBuilds() ? Linker->Summary.TotalHeaderSize : 0, CutoffString, DiffSettings.MaxDiffsToLog, PackageDiffStats);
							TotalPackageSizeUncompressed += Writer->TotalSize();

							auto MergeStats = [](TMap<FName, FArchiveDiffStats>& InOut, const TMap<FName, FArchiveDiffStats>& ToMerge)
							{
								for (const TPair<FName, FArchiveDiffStats>& Stat : ToMerge)
								{
									InOut.FindOrAdd(Stat.Key).DiffSize         += Stat.Value.DiffSize;
									InOut.FindOrAdd(Stat.Key).NewFileTotalSize += Stat.Value.NewFileTotalSize;
									InOut.FindOrAdd(Stat.Key).NumDiffs         += Stat.Value.NumDiffs;
								}
							};

							COOK_STAT(SavePackageStats::NumberOfDifferentPackages++);
							COOK_STAT(MergeStats(SavePackageStats::PackageDiffStats, PackageDiffStats));

							if (DiffSettings.bSaveForDiff)
							{
								NewPathToSave = FPaths::Combine(FPaths::GetPath(NewPath), FPaths::GetBaseFilename(NewPath) + TEXT("_ForDiff") + FPaths::GetExtension(NewPath, true));
							}
						}
						else if (SaveFlags & SAVE_DiffOnly)
						{
							FArchiveStackTrace* Writer = (FArchiveStackTrace*)(Linker->Saver);
							FArchiveDiffMap OutDiffMap;
							bDiffOnlyIdentical = Writer->GenerateDiffMap(*NewPath, IsEventDrivenLoaderEnabledInCookedBuilds() ? Linker->Summary.TotalHeaderSize : 0, DiffSettings.MaxDiffsToLog, OutDiffMap);
							TotalPackageSizeUncompressed += Writer->TotalSize();
							if (InOutDiffMap)
							{
								*InOutDiffMap = MoveTemp(OutDiffMap);
							}
						}
						
						if (!(SaveFlags & SAVE_DiffOnly) && (!(SaveFlags & SAVE_DiffCallstack) || DiffSettings.bSaveForDiff))
#endif // WITH_EDITOR
						{
							UE_LOG(LogSavePackage, Verbose, TEXT("Async saving from memory to '%s'"), *NewPathToSave);

							FLargeMemoryWriter* Writer = static_cast<FLargeMemoryWriter*>(Linker->Saver);
							const int64 DataSize = Writer->TotalSize();

							if (!(SaveFlags & SAVE_DiffCallstack))  // Avoid double counting the package size if SAVE_DiffCallstack flag is set and DiffSettings.bSaveForDiff == true.
								TotalPackageSizeUncompressed += DataSize;

							if (IsEventDrivenLoaderEnabledInCookedBuilds() && Linker->IsCooking())
							{
								if (SavePackageContext != nullptr && SavePackageContext->PackageStoreWriter != nullptr)
								{
									FIoBuffer IoBuffer(FIoBuffer::AssumeOwnership, Writer->ReleaseOwnership(), DataSize);

									if (bComputeHash)
									{
										FIoBuffer InnerBuffer(IoBuffer.Data(), IoBuffer.DataSize(), IoBuffer);
										AsyncWriteAndHashSequence.AddWork([InnerBuffer = MoveTemp(InnerBuffer)](FMD5& State)
										{
											State.Update(InnerBuffer.Data(), InnerBuffer.DataSize());
										});
									}

									const int32 HeaderSize = Linker->Summary.TotalHeaderSize;

									FPackageStoreWriter::HeaderInfo HeaderInfo;
									HeaderInfo.PackageName		= InOuter->GetFName();
									HeaderInfo.LooseFilePath	= Filename;

									SavePackageContext->PackageStoreWriter->WriteHeader(HeaderInfo, FIoBuffer(IoBuffer.Data(), HeaderSize, IoBuffer));

									FPackageStoreWriter::ExportsInfo ExportsInfo;
									ExportsInfo.LooseFilePath	= Filename;
									ExportsInfo.PackageName		= InOuter->GetFName();

									const uint8* ExportsData = IoBuffer.Data() + HeaderSize;
									const int32 ExportCount = Linker->ExportMap.Num();

									ExportsInfo.Exports.Reserve(ExportCount);

									for (const FObjectExport& Export : Linker->ExportMap)
									{
										ExportsInfo.Exports.Add(FIoBuffer(IoBuffer.Data() + Export.SerialOffset, Export.SerialSize, IoBuffer));
									}

									SavePackageContext->PackageStoreWriter->WriteExports(ExportsInfo, FIoBuffer(ExportsData, DataSize - HeaderSize, IoBuffer));
								}
								else
								{
									EAsyncWriteOptions WriteOptions(EAsyncWriteOptions::WriteFileToDisk);
									if (bComputeHash)
									{
										WriteOptions |= EAsyncWriteOptions::ComputeHash;
									}
									AsyncWriteFileWithSplitExports(AsyncWriteAndHashSequence, FLargeMemoryPtr(Writer->ReleaseOwnership()), DataSize, Linker->Summary.TotalHeaderSize, *NewPathToSave, WriteOptions);
								}
							}
							else
							{
								EAsyncWriteOptions WriteOptions(EAsyncWriteOptions::WriteFileToDisk);
								if (bComputeHash)
								{
									WriteOptions |= EAsyncWriteOptions::ComputeHash;
								}
								AsyncWriteFile(AsyncWriteAndHashSequence, FLargeMemoryPtr(Writer->ReleaseOwnership()), DataSize, *NewPathToSave, WriteOptions);
							}
						}
						Linker->CloseAndDestroySaver();

						delete StructuredArchive;
						delete Formatter;
						delete TextFormatArchive;
					}
					// Move the temporary file.
					else
					{
						check(TempFilename.IsSet());

						if (bTextFormat)
						{
							check(TextFormatTempFilename.IsSet());
							IFileManager::Get().Delete(*TempFilename.GetValue());
							TempFilename = TextFormatTempFilename;
							TextFormatTempFilename.Reset();
						}

						UE_LOG(LogSavePackage, Log,  TEXT("Moving '%s' to '%s'"), TempFilename.IsSet() ? *TempFilename.GetValue() : TEXT("UNKNOWN"), *NewPath );
						TotalPackageSizeUncompressed += PackageSize;

						Success = IFileManager::Get().Move( *NewPath, *TempFilename.GetValue());
						TempFilename.Reset();

						if (FinalTimeStamp != FDateTime::MinValue())
						{
							IFileManager::Get().SetTimeStamp(*NewPath, FinalTimeStamp);
						}

						if (bComputeHash)
						{
							OutstandingAsyncWrites.Increment();
							AsyncWriteAndHashSequence.AddWork([NewPath](FMD5& State)
							{
								AddFileToHash(NewPath, State);
								OutstandingAsyncWrites.Decrement();
							});
						}
					}

					if( Success == false )
					{
						if (SaveFlags & SAVE_NoError)
						{
							UE_LOG(LogSavePackage, Warning, TEXT("%s"), *FString::Printf( TEXT("Error saving '%s'"), Filename ) );
						}
						else
						{
							UE_LOG(LogSavePackage, Error, TEXT("%s"), *FString::Printf( TEXT("Error saving '%s'"), Filename ) );
							Error->Logf(ELogVerbosity::Warning, TEXT("%s"), *FText::Format( NSLOCTEXT( "Core", "SaveWarning", "Error saving '{0}'" ), FText::FromString( FString( Filename ) ) ).ToString() );
						}
					}
					else
					{
						// Mark exports and the package as RF_Loaded after they've been serialized
						// This is to ensue that newly created packages are properly marked as loaded (since they now exist on disk and 
						// in memory in the exact same state).
						for (auto& Export : Linker->ExportMap)
						{
							if (Export.Object)
							{
								Export.Object->SetFlags(RF_WasLoaded|RF_LoadCompleted);
							}
						}
						if (Linker->LinkerRoot)
						{
							// And finally set the flag on the package itself.
							Linker->LinkerRoot->SetFlags(RF_WasLoaded|RF_LoadCompleted);
						}

						// Clear dirty flag if desired
						if (!(SaveFlags & SAVE_KeepDirty))
						{
							InOuter->SetDirtyFlag(false);
						}
						
						// Update package FileSize value
						InOuter->FileSize = PackageSize;

						// Warn about long package names, which may be bad for consoles with limited filename lengths.
						if( bWarnOfLongFilename == true )
						{
							int32 MaxFilenameLength = FPlatformMisc::GetMaxPathLength();

							// If the name is of the form "_LOC_xxx.ext", remove the loc data before the length check
							FString CleanBaseFilename = BaseFilename;
							if( CleanBaseFilename.Find( "_LOC_" ) == BaseFilename.Len() - 8 )
							{
								CleanBaseFilename = BaseFilename.LeftChop( 8 );
							}

							if( CleanBaseFilename.Len() > MaxFilenameLength )
							{
								if (SaveFlags & SAVE_NoError)
								{
									UE_LOG(LogSavePackage, Warning, TEXT("%s"), *FString::Printf( TEXT("Filename is too long (%d characters); this may interfere with cooking for consoles. Unreal filenames should be no longer than %s characters. Filename value: %s"), BaseFilename.Len(), MaxFilenameLength, *BaseFilename ) );
								}
								else
								{
									FFormatNamedArguments Arguments;
									Arguments.Add(TEXT("FileName"), FText::FromString( BaseFilename ));
									Arguments.Add(TEXT("MaxLength"), FText::AsNumber( MaxFilenameLength ));
									Error->Logf(ELogVerbosity::Warning, TEXT("%s"), *FText::Format( NSLOCTEXT( "Core", "Error_FilenameIsTooLongForCooking", "Filename '{FileName}' is too long; this may interfere with cooking for consoles. Unreal filenames should be no longer than {MaxLength} characters." ), Arguments ).ToString() );
								}
							}
						}
					}
				}
				COOK_STAT(SavePackageStats::MBWritten += ((double)TotalPackageSizeUncompressed) / 1024.0 / 1024.0);

				SlowTask.EnterProgressFrame();
			}

			// Route PostSaveRoot to allow e.g. the world to detach components for the persistent level that were
			// attached in PreSaveRoot.
			// If we are saving concurrently, this should be called after UPackage::Save.
			// Also if we're trying to diff the package and gathering callstacks, Presave has already been done
			if( Base && !bSavingConcurrent && !(SaveFlags & SAVE_DiffCallstack) )
			{
				Base->PostSaveRoot( bCleanupIsRequired );
			}

			SlowTask.EnterProgressFrame();
			
#if WITH_EDITOR
			if ( !bSavingConcurrent )
			{
				for ( int CachedObjectIndex = 0; CachedObjectIndex < CachedObjects.Num(); ++CachedObjectIndex )
				{
					CachedObjects[CachedObjectIndex]->ClearCachedCookedPlatformData(TargetPlatform);
				}
			}
#endif

		}
		if( Success == true )
		{
			// Package has been save, so unmark NewlyCreated flag.
			InOuter->ClearPackageFlags(PKG_NewlyCreated);

			// send a message that the package was saved
			UPackage::PackageSavedEvent.Broadcast(Filename, InOuter);
		}

		// We're done!
		SlowTask.EnterProgressFrame();

		UE_CLOG(!bDiffing, LogSavePackage, Verbose, TEXT("Finished SavePackage %s"), Filename);

		if (Success)
		{
			auto HashCompletionFunc = [](FMD5& State)
			{
				FMD5Hash OutputHash;
				OutputHash.Set(State);
				return OutputHash;
			};

			if (bRequestStub)
			{
				return FSavePackageResultStruct(ESavePackageResult::GenerateStub, TotalPackageSizeUncompressed, AsyncWriteAndHashSequence.Finalize(EAsyncExecution::TaskGraph, MoveTemp(HashCompletionFunc)));
			}
			else
			{
				return FSavePackageResultStruct(bDiffOnlyIdentical ? ESavePackageResult::Success : ESavePackageResult::DifferentContent, TotalPackageSizeUncompressed, AsyncWriteAndHashSequence.Finalize(EAsyncExecution::TaskGraph, MoveTemp(HashCompletionFunc)));
			}
		}
		else
		{
			if (bRequestStub)
			{
				UE_LOG(LogSavePackage, Warning, TEXT("C++ stub requested, but package failed to save, may cause compile errors: %s"), Filename);
			}
			return ESavePackageResult::Error;
		}
	}
	else
	{
		return ESavePackageResult::Error;
	}
}

bool UPackage::SavePackage(UPackage* InOuter, UObject* Base, EObjectFlags TopLevelFlags, const TCHAR* Filename,
	FOutputDevice* Error, FLinkerNull* Conform, bool bForceByteSwapping, bool bWarnOfLongFilename, uint32 SaveFlags,
	const class ITargetPlatform* TargetPlatform, const FDateTime&  FinalTimeStamp, bool bSlowTask)
{
	const FSavePackageResultStruct Result = Save(InOuter, Base, TopLevelFlags, Filename, Error, Conform, bForceByteSwapping,
		bWarnOfLongFilename, SaveFlags, TargetPlatform, FinalTimeStamp, bSlowTask);
	return Result == ESavePackageResult::Success;
}

/**
 * Static: Saves thumbnail data for the specified package outer and linker
 *
 * @param	InOuter							the outer to use for the new package
 * @param	Linker							linker we're currently saving with
 * @param	Slot							structed archive slot we are saving too (temporary)
 */
static void SaveThumbnails(UPackage* InOuter, FLinkerSave* Linker, FStructuredArchive::FSlot Slot)
{
	FStructuredArchive::FRecord Record = Slot.EnterRecord();

	Linker->Summary.ThumbnailTableOffset = 0;

#if WITH_EDITORONLY_DATA
	// Do we have any thumbnails to save?
	if( !(Linker->Summary.PackageFlags & PKG_FilterEditorOnly) && InOuter->HasThumbnailMap() )
	{
		const FThumbnailMap& PackageThumbnailMap = InOuter->GetThumbnailMap();


		// Figure out which objects have thumbnails.  Note that we only want to save thumbnails
		// for objects that are actually in the export map.  This is so that we avoid saving out
		// thumbnails that were cached for deleted objects and such.
		TArray< FObjectFullNameAndThumbnail > ObjectsWithThumbnails;
		for( int32 i=0; i<Linker->ExportMap.Num(); i++ )
		{
			FObjectExport& Export = Linker->ExportMap[i];
			if( Export.Object )
			{
				const FName ObjectFullName( *Export.Object->GetFullName() );
				const FObjectThumbnail* ObjectThumbnail = PackageThumbnailMap.Find( ObjectFullName );
		
				// if we didn't find the object via full name, try again with ??? as the class name, to support having
				// loaded old packages without going through the editor (ie cooking old packages)
				if (ObjectThumbnail == nullptr)
				{
					// can't overwrite ObjectFullName, so that we add it properly to the map
					FName OldPackageStyleObjectFullName = FName(*FString::Printf(TEXT("??? %s"), *Export.Object->GetPathName()));
					ObjectThumbnail = PackageThumbnailMap.Find(OldPackageStyleObjectFullName);
				}
				if( ObjectThumbnail != nullptr )
				{
					// IMPORTANT: We save all thumbnails here, even if they are a shared (empty) thumbnail!
					// Empty thumbnails let us know that an asset is in a package without having to
					// make a linker for it.
					ObjectsWithThumbnails.Add( FObjectFullNameAndThumbnail( ObjectFullName, ObjectThumbnail ) );
				}
			}
		}

		// preserve thumbnail rendered for the level
		const FObjectThumbnail* ObjectThumbnail = PackageThumbnailMap.Find(FName(*InOuter->GetFullName()));
		if (ObjectThumbnail != nullptr)
		{
			ObjectsWithThumbnails.Add( FObjectFullNameAndThumbnail(FName(*InOuter->GetFullName()), ObjectThumbnail ) );
		}
		
		// Do we have any thumbnails?  If so, we'll save them out along with a table of contents
		if( ObjectsWithThumbnails.Num() > 0 )
		{
			// Save out the image data for the thumbnails
			FStructuredArchive::FStream ThumbnailStream = Record.EnterStream(SA_FIELD_NAME(TEXT("Thumbnails")));

			for( int32 CurObjectIndex = 0; CurObjectIndex < ObjectsWithThumbnails.Num(); ++CurObjectIndex )
			{
				FObjectFullNameAndThumbnail& CurObjectThumb = ObjectsWithThumbnails[ CurObjectIndex ];

				// Store the file offset to this thumbnail
				CurObjectThumb.FileOffset = Linker->Tell();

				// Serialize the thumbnail!
				FObjectThumbnail* SerializableThumbnail = const_cast< FObjectThumbnail* >( CurObjectThumb.ObjectThumbnail );
				SerializableThumbnail->Serialize(ThumbnailStream.EnterElement());
			}


			// Store the thumbnail table of contents
			{
				Linker->Summary.ThumbnailTableOffset = Linker->Tell();

				// Save number of thumbnails
				int32 ThumbnailCount = ObjectsWithThumbnails.Num();
				FStructuredArchive::FArray IndexArray = Record.EnterField(SA_FIELD_NAME(TEXT("Index"))).EnterArray(ThumbnailCount);

				// Store a list of object names along with the offset in the file where the thumbnail is stored
				for( int32 CurObjectIndex = 0; CurObjectIndex < ObjectsWithThumbnails.Num(); ++CurObjectIndex )
				{
					const FObjectFullNameAndThumbnail& CurObjectThumb = ObjectsWithThumbnails[ CurObjectIndex ];

					// Object name
					const FString ObjectFullName = CurObjectThumb.ObjectFullName.ToString();

					// Break the full name into it's class and path name parts
					const int32 FirstSpaceIndex = ObjectFullName.Find( TEXT( " " ) );
					check( FirstSpaceIndex != INDEX_NONE && FirstSpaceIndex > 0 );
					FString ObjectClassName = ObjectFullName.Left( FirstSpaceIndex );
					const FString ObjectPath = ObjectFullName.Mid( FirstSpaceIndex + 1 );

					// Remove the package name from the object path since that will be implicit based
					// on the package file name
					FString ObjectPathWithoutPackageName = ObjectPath.Mid( ObjectPath.Find( TEXT( "." ) ) + 1 );

					// File offset for the thumbnail (already saved out.)
					int32 FileOffset = CurObjectThumb.FileOffset;

					IndexArray.EnterElement().EnterRecord()
						<< SA_VALUE(TEXT("ObjectClassName"), ObjectClassName)
						<< SA_VALUE(TEXT("ObjectPathWithoutPackageName"), ObjectPathWithoutPackageName)
						<< SA_VALUE(TEXT("FileOffset"), FileOffset);
				}
			}
		}
	}

	// if content browser isn't enabled, clear the thumbnail map so we're not using additional memory for nothing
	if ( !GIsEditor || IsRunningCommandlet() )
	{
		InOuter->ThumbnailMap.Reset();
	}
#endif
}

static void SaveAssetRegistryData(UPackage* InOuter, FLinkerSave* Linker, FStructuredArchive::FSlot Slot)
{
	// Make a copy of the tag map
	TArray<UObject*> AssetObjects;

	if( !(Linker->Summary.PackageFlags & PKG_FilterEditorOnly) )
	{
		// Find any exports which are not in the tag map
		for( int32 i=0; i<Linker->ExportMap.Num(); i++ )
		{
			FObjectExport& Export = Linker->ExportMap[i];
			if( Export.Object && Export.Object->IsAsset() )
			{
				AssetObjects.Add(Export.Object);
			}
		}
	}

	// Store the asset registry offser in the file
	Linker->Summary.AssetRegistryDataOffset = Linker->Tell();

	// Save the number of objects in the tag map
	int32 ObjectCount = AssetObjects.Num();
	FStructuredArchive::FArray AssetArray = Slot.EnterArray(ObjectCount);

	// If there are any Asset Registry tags, add them to the summary
	for (int32 ObjectIdx = 0; ObjectIdx < AssetObjects.Num(); ++ObjectIdx)
	{
		const UObject* Object = AssetObjects[ObjectIdx];

		// Exclude the package name in the object path, we just need to know the path relative to the outermost
		FString ObjectPath = Object->GetPathName(Object->GetOutermost());
		FString ObjectClassName = Object->GetClass()->GetName();
		
		TArray<UObject::FAssetRegistryTag> SourceTags;
		Object->GetAssetRegistryTags(SourceTags);

		TArray<UObject::FAssetRegistryTag> Tags;
		for (UObject::FAssetRegistryTag& SourceTag : SourceTags)
		{
			UObject::FAssetRegistryTag* Existing = Tags.FindByPredicate([SourceTag](const UObject::FAssetRegistryTag& InTag) { return InTag.Name == SourceTag.Name; });
			if (Existing)
			{
				Existing->Value = SourceTag.Value;
			}
			else
			{
				Tags.Add(SourceTag);
			}
		}

		int32 TagCount = Tags.Num();

		FStructuredArchive::FRecord AssetRecord = AssetArray.EnterElement().EnterRecord();
		AssetRecord << SA_VALUE(TEXT("Path"), ObjectPath) << SA_VALUE(TEXT("Class"), ObjectClassName);

		FStructuredArchive::FMap TagMap = AssetRecord.EnterField(SA_FIELD_NAME(TEXT("Tags"))).EnterMap(TagCount);
				
		for (TArray<UObject::FAssetRegistryTag>::TConstIterator TagIter(Tags); TagIter; ++TagIter)
		{
			FString Key = TagIter->Name.ToString();
			FString Value = TagIter->Value;

			TagMap.EnterElement(Key) << Value;
		}
	}
}

void SaveBulkData(FLinkerSave* Linker, const UPackage* InOuter, const TCHAR* Filename, const ITargetPlatform* TargetPlatform,
				  FSavePackageContext* SavePackageContext, const bool bTextFormat, const bool bDiffing, const bool bComputeHash, TAsyncWorkSequence<FMD5>& AsyncWriteAndHashSequence, int64& TotalPackageSizeUncompressed)
{
	// Now we write all the bulkdata that is supposed to be at the end of the package
	// and fix up the offset
	const int64 StartOfBulkDataArea = Linker->Tell();
	Linker->Summary.BulkDataStartOffset = StartOfBulkDataArea;

	check(!bTextFormat || Linker->BulkDataToAppend.Num() == 0);

	if (!bTextFormat && Linker->BulkDataToAppend.Num() > 0)
	{
		COOK_STAT(FScopedDurationTimer SaveTimer(SavePackageStats::SerializeBulkDataTimeSec));

		FScopedSlowTask BulkDataFeedback(Linker->BulkDataToAppend.Num());

		TUniquePtr<FLargeMemoryWriter> BulkArchive;
		TUniquePtr<FLargeMemoryWriter> OptionalBulkArchive;
		TUniquePtr<FLargeMemoryWriter> MappedBulkArchive;

		uint32 ExtraBulkDataFlags = 0;

		static const struct FUseSeparateBulkDataFiles
		{
			bool bEnable = false;

			FUseSeparateBulkDataFiles()
			{
				GConfig->GetBool(TEXT("Core.System"), TEXT("UseSeperateBulkDataFiles"), /* out */ bEnable, GEngineIni);

				if (IsEventDrivenLoaderEnabledInCookedBuilds())
				{
					// Always split bulk data when splitting cooked files
					bEnable = true;
				}
			}
		} ShouldUseSeparateBulkDataFiles;

		const bool bShouldUseSeparateBulkFile = ShouldUseSeparateBulkDataFiles.bEnable && Linker->IsCooking();

		if (bShouldUseSeparateBulkFile)
		{
			ExtraBulkDataFlags = BULKDATA_PayloadInSeperateFile;

			BulkArchive.Reset(new FLargeMemoryWriter(0, /* IsPersistent */ true));
			OptionalBulkArchive.Reset(new FLargeMemoryWriter(0, /* IsPersistent */ true));
			MappedBulkArchive.Reset(new FLargeMemoryWriter(0, /* IsPersistent */ true));
		}

		bool bAlignBulkData = false;
		int64 BulkDataAlignment = 0;

		if (TargetPlatform)
		{
			bAlignBulkData = TargetPlatform->SupportsFeature(ETargetPlatformFeatures::MemoryMappedFiles);
			BulkDataAlignment = TargetPlatform->GetMemoryMappingAlignment();
		}

		uint16 BulkDataIndex = 1;
		for (FLinkerSave::FBulkDataStorageInfo& BulkDataStorageInfo : Linker->BulkDataToAppend)
		{
			BulkDataFeedback.EnterProgressFrame();

			// Set bulk data flags to what they were during initial serialization (they might have changed after that)
			const uint32 OldBulkDataFlags = BulkDataStorageInfo.BulkData->GetBulkDataFlags();
			uint32 ModifiedBulkDataFlags = BulkDataStorageInfo.BulkDataFlags | ExtraBulkDataFlags;
			const bool bBulkItemIsOptional = (ModifiedBulkDataFlags & BULKDATA_OptionalPayload) != 0;
			bool bBulkItemIsMapped = bAlignBulkData && ((ModifiedBulkDataFlags & BULKDATA_MemoryMappedPayload) != 0);

			if (bBulkItemIsMapped && bBulkItemIsOptional)
			{
				UE_LOG(LogSavePackage, Warning, TEXT("%s has bulk data that is both mapped and optional. This is not currently supported. Will not be mapped."), Filename);
				ModifiedBulkDataFlags &= ~BULKDATA_MemoryMappedPayload;
				bBulkItemIsMapped = false;
			}

			BulkDataStorageInfo.BulkData->ClearBulkDataFlags(0xFFFFFFFF);
			BulkDataStorageInfo.BulkData->SetBulkDataFlags(ModifiedBulkDataFlags);

			FArchive* TargetArchive = Linker;

			if (bShouldUseSeparateBulkFile)
			{
				check(MappedBulkArchive && OptionalBulkArchive && BulkArchive);

				if (bBulkItemIsOptional)
				{
					TargetArchive = OptionalBulkArchive.Get();
				}
				else if (bBulkItemIsMapped)
				{
					TargetArchive = MappedBulkArchive.Get();
				}
				else
				{
					TargetArchive = BulkArchive.Get();
				}
			}

			// Pad archive for proper alignment for memory mapping
			if (bBulkItemIsMapped && BulkDataAlignment > 0)
			{
				const int64 BulkStartOffset = TargetArchive->Tell();

				if (!IsAligned(BulkStartOffset, BulkDataAlignment))
				{
					const int64 AlignedOffset = Align(BulkStartOffset, BulkDataAlignment);

					int64 Padding = AlignedOffset - BulkStartOffset;
					check(Padding > 0);

					uint64 Zero64 = 0;
					while (Padding >= 8)
					{
						*TargetArchive << Zero64;
						Padding -= 8;
					}

					uint8 Zero8 = 0;
					while (Padding > 0)
					{
						*TargetArchive << Zero8;
						Padding--;
					}

					check(TargetArchive->Tell() == AlignedOffset);
				}
			}

			const int64 BulkStartOffset = TargetArchive->Tell();

			int64 StoredBulkStartOffset = BulkStartOffset - StartOfBulkDataArea;

			BulkDataStorageInfo.BulkData->SerializeBulkData(*TargetArchive, BulkDataStorageInfo.BulkData->Lock(LOCK_READ_ONLY));

			int64 BulkEndOffset = TargetArchive->Tell();
			const int64 LinkerEndOffset = Linker->Tell();

			int64 SizeOnDisk = BulkEndOffset - BulkStartOffset;

			Linker->Seek(BulkDataStorageInfo.BulkDataFlagsPos);
			*Linker << ModifiedBulkDataFlags;

			Linker->Seek(BulkDataStorageInfo.BulkDataOffsetInFilePos);
			*Linker << StoredBulkStartOffset;

			Linker->Seek(BulkDataStorageInfo.BulkDataSizeOnDiskPos);
			if (ModifiedBulkDataFlags & BULKDATA_Size64Bit)
			{
				*Linker << SizeOnDisk;
			}
			else
			{
				check(SizeOnDisk < (1LL << 31));
				int32 SizeOnDiskAsInt32 = SizeOnDisk;
				*Linker << SizeOnDiskAsInt32;
			}

			if (SavePackageContext != nullptr && SavePackageContext->BulkDataManifest != nullptr)
			{
				const bool bIsOptional = (BulkDataStorageInfo.BulkDataFlags & BULKDATA_OptionalPayload) != 0;
				const FPackageStoreBulkDataManifest::EBulkdataType Type = !bIsOptional ? FPackageStoreBulkDataManifest::EBulkdataType::Normal :
																						 FPackageStoreBulkDataManifest::EBulkdataType::Optional;

				SavePackageContext->BulkDataManifest->AddFileAccess(Filename, Type, StoredBulkStartOffset, BulkStartOffset, SizeOnDisk);
			}
			
			Linker->Seek(LinkerEndOffset);

			// Restore BulkData flags to before serialization started
			BulkDataStorageInfo.BulkData->ClearBulkDataFlags(0xFFFFFFFF);
			BulkDataStorageInfo.BulkData->SetBulkDataFlags(OldBulkDataFlags);
			BulkDataStorageInfo.BulkData->Unlock();
		}

		if (BulkArchive)
		{
			check(OptionalBulkArchive);
			check(MappedBulkArchive);

			const bool bWriteBulkToDisk = !bDiffing;

			if (SavePackageContext != nullptr && SavePackageContext->PackageStoreWriter != nullptr && bWriteBulkToDisk)
			{
				auto AddSizeAndConvertToIoBuffer = [&TotalPackageSizeUncompressed](FLargeMemoryWriter* Writer)
				{
					const int64 TotalSize = Writer->TotalSize();
					TotalPackageSizeUncompressed += TotalSize;
					return FIoBuffer(FIoBuffer::AssumeOwnership, Writer->ReleaseOwnership(), TotalSize);
				};

				FPackageStoreWriter::FBulkDataInfo BulkInfo;
				BulkInfo.PackageName = InOuter->GetFName();
				BulkInfo.LooseFilePath = Filename;
				BulkInfo.BulkdataType = FPackageStoreWriter::FBulkDataInfo::Standard;

				SavePackageContext->PackageStoreWriter->WriteBulkdata(BulkInfo, AddSizeAndConvertToIoBuffer(BulkArchive.Get()));

				BulkInfo.BulkdataType = FPackageStoreWriter::FBulkDataInfo::Optional;
				SavePackageContext->PackageStoreWriter->WriteBulkdata(BulkInfo, AddSizeAndConvertToIoBuffer(OptionalBulkArchive.Get()));

				BulkInfo.BulkdataType = FPackageStoreWriter::FBulkDataInfo::Mmap;
				SavePackageContext->PackageStoreWriter->WriteBulkdata(BulkInfo, AddSizeAndConvertToIoBuffer(MappedBulkArchive.Get()));
			}
			else
			{
				auto WriteBulkData = [&](FLargeMemoryWriter* Archive, const TCHAR* BulkFileExtension)
				{
					if (const int64 DataSize = Archive->TotalSize())
					{
						TotalPackageSizeUncompressed += DataSize;

						if (bComputeHash || bWriteBulkToDisk)
						{
							FLargeMemoryPtr DataPtr(Archive->ReleaseOwnership());

							const FString ArchiveFilename = FPaths::ChangeExtension(Filename, BulkFileExtension);

							EAsyncWriteOptions WriteOptions(EAsyncWriteOptions::None);
							if (bComputeHash)
							{
								WriteOptions |= EAsyncWriteOptions::ComputeHash;
							}
							if (bWriteBulkToDisk)
							{
								WriteOptions |= EAsyncWriteOptions::WriteFileToDisk;
							}
							AsyncWriteFile(AsyncWriteAndHashSequence, MoveTemp(DataPtr), DataSize, *ArchiveFilename, WriteOptions);
						}
					}
				};

				WriteBulkData(BulkArchive.Get(), TEXT(".ubulk"));			// Regular separate bulk data file
				WriteBulkData(OptionalBulkArchive.Get(), TEXT(".uptnl"));	// Optional bulk data
				WriteBulkData(MappedBulkArchive.Get(), TEXT(".m.ubulk"));	// Memory-mapped bulk data
			}
		}
	}

	Linker->BulkDataToAppend.Empty();
}

static void SaveWorldLevelInfo(UPackage* InOuter, FLinkerSave* Linker, FStructuredArchive::FRecord Record)
{
	Linker->Summary.WorldTileInfoDataOffset = 0;
	
	if(InOuter->WorldTileInfo.IsValid())
	{
		Linker->Summary.WorldTileInfoDataOffset = Linker->Tell();
		Record << SA_VALUE(TEXT("WorldLevelInfo"), *(InOuter->WorldTileInfo));
	}
}

bool UPackage::IsEmptyPackage(UPackage* Package, const UObject* LastReferencer)
{
	// Don't count null or volatile packages as empty, just let them be NULL or get GCed
	if ( Package != nullptr )
	{
		// Make sure the package is fully loaded before determining if it is empty
		if( !Package->IsFullyLoaded() )
		{
			Package->FullyLoad();
		}

		if (LastReferencer != nullptr)
		{
			// See if there will be no remaining non-redirector, non-metadata objects within this package other than LastReferencer
			for (TObjectIterator<UObject> ObjIt; ObjIt; ++ObjIt)
			{
				UObject* Object = *ObjIt;
				if ( Object->IsIn(Package)								// Is inside this package
					&& Object->IsAsset()								// Is an asset
					&& Object != LastReferencer )						// Is not the object being deleted
				{
					// The package contains at least one more UObject
					return false;
				}
			}
		}
		else
		{
			// See if there are no more objects within this package other than redirectors and meta data objects
			for (TObjectIterator<UObject> ObjIt; ObjIt; ++ObjIt)
			{
				UObject* Object = *ObjIt;
				if ( Object->IsIn(Package)								// Is inside this package
					&& Object->IsAsset() )								// Is an asset
				{
					// The package contains at least one more UObject
					return false;
				}
			}
		}

		// There are no more valid UObjects with this package as an outer
		return true;
	}

	// Invalid package
	return false;
}

//////////////////////////////////////////////////////////////////////////
// TODO: this should go elsewhere, this file is big enough as it is already
//

FPackageStoreWriter::FPackageStoreWriter() = default;
FPackageStoreWriter::~FPackageStoreWriter() = default;

FLooseFileWriter::FLooseFileWriter() = default;
FLooseFileWriter::~FLooseFileWriter() = default;

void FLooseFileWriter::WriteHeader(const FLooseFileWriter::HeaderInfo& Info, const FIoBuffer& HeaderData)
{
	WriteToFile(Info.LooseFilePath, HeaderData.Data(), HeaderData.DataSize());
}

void FLooseFileWriter::WriteExports(const FLooseFileWriter::ExportsInfo& Info, const FIoBuffer& ExportsData)
{
	const FString ArchiveFilename = FPaths::ChangeExtension(Info.LooseFilePath, TEXT(".uexp"));

	WriteToFile(ArchiveFilename, ExportsData.Data(), ExportsData.DataSize());
}

void FLooseFileWriter::WriteBulkdata(const FLooseFileWriter::FBulkDataInfo& Info, const FIoBuffer& BulkData)
{
	if (BulkData.DataSize() == 0)
		return;

	const TCHAR* BulkFileExtension = nullptr;

	switch (Info.BulkdataType)
	{
		case FPackageStoreWriter::FBulkDataInfo::Standard:
			BulkFileExtension = TEXT(".ubulk");		// Regular separate bulk data file
			break;

		case FPackageStoreWriter::FBulkDataInfo::Mmap:
			BulkFileExtension = TEXT(".m.ubulk");	// Memory-mapped bulk data
			break;

		case FPackageStoreWriter::FBulkDataInfo::Optional:
			BulkFileExtension = TEXT(".uptnl");		// Optional bulk data
			break;

		default:
			check(false);
	}

	const FString ArchiveFilename = FPaths::ChangeExtension(Info.LooseFilePath, BulkFileExtension);

	WriteToFile(ArchiveFilename, BulkData.Data(), BulkData.DataSize());
}

FSavePackageContext::~FSavePackageContext()
{
	delete PackageStoreWriter;
	delete BulkDataManifest;
}<|MERGE_RESOLUTION|>--- conflicted
+++ resolved
@@ -4871,20 +4871,8 @@
 
 					for (int32 i = 0; i < Linker->ExportMap.Num(); i++)
 					{
-<<<<<<< HEAD
-						// Set class index.
-						// If this is *exactly* a UClass, store null instead; for anything else, including UClass-derived classes, map it
-						UClass* ObjClass = Export.Object->GetClass();
-						if (ObjClass != UClass::StaticClass())
-						{
-							Export.ClassIndex = Linker->MapObject(ObjClass);
-							checkf(!Export.ClassIndex.IsNull(), TEXT("Export %s class is not mapped when saving %s"), *Export.Object->GetFullName(), *Linker->LinkerRoot->GetName());
-						}
-						else
-=======
 						FObjectExport& Export = Linker->ExportMap[i];
 						if (Export.Object)
->>>>>>> 90fae962
 						{
 							// Set class index.
 							// If this is *exactly* a UClass, store null instead; for anything else, including UClass-derived classes, map it
